{
  "$schema": "https://turbo.build/schema.json",
  "ui": "tui",
  "globalDependencies": [
    "**/.env.*local"
  ],
  "globalEnv": [
    "DEBUG",
    "VERCEL_URL",
    "EMAIL_VERIFICATION",
    "AUDIENCE",
    "SYSTEM_USER_ID",
    "SYSTEM_USER_PRIVATE_KEY",
    "ZITADEL_API_URL",
    "ZITADEL_SERVICE_USER_TOKEN",
    "NEXT_PUBLIC_BASE_PATH",
    "CUSTOM_REQUEST_HEADERS",
    "NODE_ENV",
<<<<<<< HEAD
    "INKEEP_API_KEY",
    "SITE_TITLE"
=======
    "PORT",
    "INKEEP_API_KEY",
    "DISPLAY",
    "CYPRESS_DISPLAY"
>>>>>>> ea71da0d
  ],
  "tasks": {
    "generate": {
      "cache": true
    },
    "build": {},
    "build:login:standalone": {},
    "quality": {
      "with": [
        "lint",
        "test:unit",
        "test:integration:login",
        "test:acceptance",
        "test:e2e"
      ]
    },
    "start": {},
    "test:unit": {},
    "test:integration:login": {},
    "test:acceptance": {},
    "test:e2e": {},
    "lint": {},
    "lint:fix": {},
    "dev": {
      "cache": false,
      "persistent": true
    },
    "clean": {
      "cache": false
    }
  }
}<|MERGE_RESOLUTION|>--- conflicted
+++ resolved
@@ -16,15 +16,11 @@
     "NEXT_PUBLIC_BASE_PATH",
     "CUSTOM_REQUEST_HEADERS",
     "NODE_ENV",
-<<<<<<< HEAD
-    "INKEEP_API_KEY",
-    "SITE_TITLE"
-=======
     "PORT",
     "INKEEP_API_KEY",
     "DISPLAY",
-    "CYPRESS_DISPLAY"
->>>>>>> ea71da0d
+    "CYPRESS_DISPLAY",
+    "SITE_TITLE"
   ],
   "tasks": {
     "generate": {
