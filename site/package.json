--- conflicted
+++ resolved
@@ -29,28 +29,16 @@
 		"@babel/plugin-transform-runtime": "^7.9.0",
 		"@babel/preset-env": "^7.12.1",
 		"@babel/runtime": "^7.12.1",
-<<<<<<< HEAD
-		"@rollup/plugin-commonjs": "^17.0.0",
-		"@rollup/plugin-json": "^4.0.3",
-		"@rollup/plugin-node-resolve": "^11.0.0",
-=======
 		"@rollup/plugin-babel": "^5.0.0",
 		"@rollup/plugin-commonjs": "^17.0.0",
 		"@rollup/plugin-json": "^4.0.3",
 		"@rollup/plugin-node-resolve": "^10.0.0",
 		"@rollup/plugin-replace": "^2.2.0",
 		"@rollup/plugin-url": "^6.0.0",
->>>>>>> 28c8274e
 		"npm-run-all": "^4.1.5",
 		"rollup": "^2.32.1",
 		"rollup-plugin-svelte": "^7.0.0",
 		"rollup-plugin-terser": "^7.0.2",
-<<<<<<< HEAD
-		"@rollup/plugin-babel": "^5.0.0",
-		"@rollup/plugin-replace": "^2.2.0",
-		"@rollup/plugin-url": "^6.0.0",
-=======
->>>>>>> 28c8274e
 		"sapper": "^0.28.10",
 		"svelte": "^3.31.0"
 	}
