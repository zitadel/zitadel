--- conflicted
+++ resolved
@@ -19,27 +19,16 @@
 		"highlight.js": "^10.3.1",
 		"marked": "^1.2.2",
 		"polka": "^0.5.2",
-<<<<<<< HEAD
-		"sirv": "^0.4.2",
-		"svelte-i18n": "^3.1.0"
-=======
-		"sirv": "^1.0.7",
-		"svelte-i18n": "^3.0.4"
->>>>>>> 202aae49
+		"svelte-i18n": "^3.1.0",
+		"sirv": "^1.0.7"
 	},
 	"devDependencies": {
 		"@babel/core": "^7.12.3",
 		"@babel/plugin-syntax-dynamic-import": "^7.8.3",
 		"@babel/plugin-transform-runtime": "^7.9.0",
-<<<<<<< HEAD
 		"@babel/preset-env": "^7.12.1",
 		"@babel/runtime": "^7.12.1",
-		"@rollup/plugin-commonjs": "^15.1.0",
-=======
-		"@babel/preset-env": "^7.9.0",
-		"@babel/runtime": "^7.9.2",
 		"@rollup/plugin-commonjs": "^16.0.0",
->>>>>>> 202aae49
 		"@rollup/plugin-json": "^4.0.3",
 		"@rollup/plugin-node-resolve": "^10.0.0",
 		"npm-run-all": "^4.1.5",
