--- conflicted
+++ resolved
@@ -50,15 +50,7 @@
 
 #### Use Ambassador to check JWT Bearer Tokens
 
-<<<<<<< HEAD
-If you would like **Ambassador** to verify a JWT token from the autorization header you can do so by configuring **ZITADEL's** endpoints.
-=======
-<<<<<<< HEAD
-If you would like **Ambassador** to verify a JWT token from the autorization header you can do so by configuring **ZITADEL's** endpoints.
-=======
 If you would like **Ambassador** to verify a JWT token from the authorization header you can do so by configuring **ZITADEL's** endpoints.
->>>>>>> master
->>>>>>> 4e0bde2a
 
 > Make sure that in your client settings of **ZITADEL** the "AuthToken Options" is **JWT** by default **ZITADEL** will use opaque tokens!
 
