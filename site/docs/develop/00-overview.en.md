---
title: Overview
description: …
---

> All documentations are under active work and subject to change soon!

### APIs

---

ZITADEL provides three API's for different use cases. These API's are built with GRPC and then generate a REST service.
Each service's proto definition is located in the source control on GitHub.
As we generate the REST services and Swagger file out of the proto definition we recommend that you rely on the proto file.
We annotate the corresponding REST methods on each possible call as well as the AuthN and AuthZ requirements.

See below for an example with the call **GetMyUser**.

```Go
  //User
  rpc GetMyUser(google.protobuf.Empty) returns (UserView) {
    option (google.api.http) = {
      get: "/users/me"
    };

    option (caos.zitadel.utils.v1.auth_option) = {
      permission: "authenticated"
    };
  }
```

<<<<<<< HEAD
As you can see the `GetMyUser` function is also available as a REST service under the path `/users/me`.
=======
---

As you can see the `GetMyUser` function is also available as REST service under the path `/users/me`.
>>>>>>> 22d4c345
In the table below you can see the URI of those calls.

| Service | URI                                                                                                                                            |
|:--------|:-----------------------------------------------------------------------------------------------------------------------------------------------|
| REST    | [https://api.zitadel.ch/auth/v1/users/me](https://api.zitadel.ch/auth/v1/users/me)                                                             |
| GRPC    | [https://api.zitadel.ch/caos.zitadel.auth.api.v1.AuthService/GetMyUser](https://api.zitadel.ch/caos.zitadel.auth.api.v1.AuthService/GetMyUser) |<|MERGE_RESOLUTION|>--- conflicted
+++ resolved
@@ -28,14 +28,10 @@
     };
   }
 ```
-
-<<<<<<< HEAD
-As you can see the `GetMyUser` function is also available as a REST service under the path `/users/me`.
-=======
 ---
 
-As you can see the `GetMyUser` function is also available as REST service under the path `/users/me`.
->>>>>>> 22d4c345
+As you can see the `GetMyUser` function is also available as a REST service under the path `/users/me`.
+
 In the table below you can see the URI of those calls.
 
 | Service | URI                                                                                                                                            |
