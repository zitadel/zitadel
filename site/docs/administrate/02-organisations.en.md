---
title: Organizations
---

### What are organizations

Organizations are comparable to tenants of a system or OU's (organizational units) if we speak of a directory based system.
ZITADEL is organized around the idea that 
* multiple organizations share the same [System](administrate#What_is_meant_by_system) 
* these organizations can grant each other rights to self-manage certain things (eg, delegating roles)
* organizations are a vessels for [users](administrate#What_are_users) and [projects](administrate#What_are_projects)

#### Global organization

The global organization holds users that are not assigned to any other organization in the [System](administrate#What_is_meant_by_system). Thus ZITADEL provides a global organization for users who manage their accounts on their own.

<<<<<<< HEAD
<details open>
    <summary>
        Example
    </summary>
Let's look at our example company `acme.ch`: Suppose ACME sells online-tickets for concert venues. ACME created an organization `iam` to manage their own enterprise users (employees) and projects to manage the provided services. They also created an organization `b2b-partner-1`, allowing the partner self-manage their access. A partner could be a concert venue, that can administrate the backend of the service (e.g. posting new concerts, setting up billing, ...), and you want to allow them to self-manage access of users (e.g. employees of the venue) to their backend. Lastly, the organization `global` holds all the b2c customers of `acme.ch` that registered to the service to buy concert tickets.
</details>
=======
[//]: # (@fforootd I don't understand the point of this chapter, and the comparison doesn't make much sense to me.)

### Create an organisation without existing login
>>>>>>> 4e0bde2a

### Create an organization without existing login

ZITADEL allows you to create a new organization without a pre-existing user. For [ZITADEL.ch](https://zitadel.ch) you can create a org by visiting the [Register organization](https://accounts.zitadel.ch/register/org)

> Screenshot here

<details>
    <summary>
        Dedicated Instance
    </summary>
For dedicated ZITADEL instances this URL might be different, but in most cases should be something like https://accounts.YOURDOMAIN.TLD/register/org
</details>

### Create an organization with existing login

You can simply create a new organization by visiting the [ZITADEL Console](https://console.zitadel.ch) and clicking "new organization" in the upper left corner.

> Screenshot here

<details>
    <summary>
        Dedicated Instance
    </summary>
For dedicated ZITADEL instances this URL might be different, but in most cases should be something like `https://console.YOURDOMAIN.TLD`
</details>

### Verify a domain name

Once you created your organization you will receive a generated domain name from ZITADEL for your organization. For example if you call your organization `ACME` you will receive `acme.zitadel.ch` as name. Furthermore the users you create will be suffixed with this domain name. To improve the user experience you can verify a domain name which you control. If you control acme.ch you can verify the ownership by DNS or HTTP challenge.
After the domain is verified your users can use both domain names to log-in. The user "coyote" can now use "coyote@acme.zitadel.ch" and "coyote@acme.ch".
An organization can have multiple domain names, but only one of it can be primary. The primary domain defines which login name ZITADEL displays to the user, and also what information gets asserted in access_tokens (preferred_username).

Browse to your [organization](administrate#Organizations) by visiting [https://console.zitadel.ch/org](https://console.zitadel.ch/org).

Add the domain to your [organization](administrate#Organizations) by clicking the button **Add Domain**.
<div class="zitadel-gallery" itemscope itemtype="http://schema.org/ImageGallery">
    <figure itemprop="associatedMedia" itemscope itemtype="http://schema.org/ImageObject">
        <a href="img/console_org_domain_default.png" itemprop="contentUrl" data-size="1920x1080">
            <img src="img/console_org_domain_default.png" itemprop="thumbnail" alt="Organization Overview" />
        </a>
        <figcaption itemprop="caption description">Organization Overview</figcaption>
    </figure>
</div>

Input the domain in the input field and click **Add**
<div class="zitadel-gallery" itemscope itemtype="http://schema.org/ImageGallery">
    <figure itemprop="associatedMedia" itemscope itemtype="http://schema.org/ImageObject">
        <a href="img/console_org_domain_add.png" itemprop="contentUrl" data-size="1920x1080">
            <img src="img/console_org_domain_add.png" itemprop="thumbnail" alt="Organization Add Domain" />
        </a>
        <figcaption itemprop="caption description">Organization Add Domain</figcaption>
    </figure>
    <figure itemprop="associatedMedia" itemscope itemtype="http://schema.org/ImageObject">
        <a href="img/console_org_domain_added.png" itemprop="contentUrl" data-size="1920x1080">
            <img src="img/console_org_domain_added.png" itemprop="thumbnail" alt="Organization Domain Added" />
        </a>
        <figcaption itemprop="caption description">Organization Domain Added</figcaption>
    </figure>
</div>
To start the domain verification click the domain name and a dialog will appear, where you can choose between DNS or HTTP challenge methods.
<div class="zitadel-gallery" itemscope itemtype="http://schema.org/ImageGallery">
    <figure itemprop="associatedMedia" itemscope itemtype="http://schema.org/ImageObject">
        <a href="img/console_org_domain_verify.png" itemprop="contentUrl" data-size="1920x1080">
            <img src="img/console_org_domain_verify.png" itemprop="thumbnail" alt="Organization Domain Verify" />
        </a>
        <figcaption itemprop="caption description">Organization Domain Verify</figcaption>
    </figure>
</div>
For example, create a TXT record with your DNS provider for the used domain and click verify. **ZITADEL** will then proceed an check your DNS.
<div class="zitadel-gallery" itemscope itemtype="http://schema.org/ImageGallery">
    <figure itemprop="associatedMedia" itemscope itemtype="http://schema.org/ImageObject">
        <a href="img/console_org_domain_verify_dns.png" itemprop="contentUrl" data-size="1920x1080">
            <img src="img/console_org_domain_verify_dns.png" itemprop="thumbnail" alt="Organization Domain Verify DNS" />
        </a>
        <figcaption itemprop="caption description">Organization Domain Verify DNS</figcaption>
    </figure>
</div>

> Do not delete the verification code **ZITADEL** will recheck the ownership from time to time

When the verification is successful you have the option to activate the domain by clicking **Set as primary**

<div class="zitadel-gallery" itemscope itemtype="http://schema.org/ImageGallery">
    <figure itemprop="associatedMedia" itemscope itemtype="http://schema.org/ImageObject">
        <a href="img/console_org_domain_verified.png" itemprop="contentUrl" data-size="1920x1080">
            <img src="img/console_org_domain_verified.png" itemprop="thumbnail" alt="Organization Domain Verified" />
        </a>
        <figcaption itemprop="caption description">Organization verified</figcaption>
    </figure>
</div>

> This changes the **preferred loginnames** of your [users](administrate#Users) as indicated [here](administrate#How_ZITADEL_handles_usernames).

Congratulations your are done! You can check this by visiting [https://console.zitadel.ch/users/me](https://console.zitadel.ch/users/me)
<div class="zitadel-gallery" itemscope itemtype="http://schema.org/ImageGallery">
    <figure itemprop="associatedMedia" itemscope itemtype="http://schema.org/ImageObject">
        <a href="img/console_user_personal_info.png" itemprop="contentUrl" data-size="1920x1080">
            <img src="img/console_user_personal_info.png" itemprop="thumbnail" alt="User Personal Information" />
        </a>
        <figcaption itemprop="caption description">User Personal Information</figcaption>
    </figure>
</div>

> This only works when the [user](administrate#Users) is member of this [organization](administrate#Organizations)

### Manage Organization ZITADEL Roles

You can assign users [management roles](https://docs.zitadel.ch/administrate#ZITADEL_s_management_Roles) to your new organization.

[//]: # (@fforootd screenshot sais "projects" - bit confusing)
[//]: # (@fforootd Is a "Manager" another "Organisation owner", or is this a special role?)

<div class="zitadel-gallery" itemscope itemtype="http://schema.org/ImageGallery">
    <figure itemprop="associatedMedia" itemscope itemtype="http://schema.org/ImageObject">
        <a href="img/console_org_manage_roles_1.png" itemprop="contentUrl" data-size="1920x1080">
            <img src="img/console_org_manage_roles_1.png" itemprop="thumbnail" alt="Manage ZITADEL Roles 1" />
        </a>
        <figcaption itemprop="caption description">Manage ZITADEL Roles 1</figcaption>
    </figure>
    <figure itemprop="associatedMedia" itemscope itemtype="http://schema.org/ImageObject">
        <a href="img/console_org_manage_roles_2.png" itemprop="contentUrl" data-size="1920x1080">
            <img src="img/console_org_manage_roles_2.png" itemprop="thumbnail" alt="Manage ZITADEL Roles 2" />
        </a>
        <figcaption itemprop="caption description">Manage ZITADEL Roles 2</figcaption>
    </figure>
</div>

### Audit organization changes

All changes to the organization are displayed on the organization menu within [ZITADEL Console](https://console.zitadel.ch/org) organization menu. Located on the right hand side under "activity".

> Screenshot here<|MERGE_RESOLUTION|>--- conflicted
+++ resolved
@@ -14,18 +14,12 @@
 
 The global organization holds users that are not assigned to any other organization in the [System](administrate#What_is_meant_by_system). Thus ZITADEL provides a global organization for users who manage their accounts on their own.
 
-<<<<<<< HEAD
 <details open>
     <summary>
         Example
     </summary>
 Let's look at our example company `acme.ch`: Suppose ACME sells online-tickets for concert venues. ACME created an organization `iam` to manage their own enterprise users (employees) and projects to manage the provided services. They also created an organization `b2b-partner-1`, allowing the partner self-manage their access. A partner could be a concert venue, that can administrate the backend of the service (e.g. posting new concerts, setting up billing, ...), and you want to allow them to self-manage access of users (e.g. employees of the venue) to their backend. Lastly, the organization `global` holds all the b2c customers of `acme.ch` that registered to the service to buy concert tickets.
 </details>
-=======
-[//]: # (@fforootd I don't understand the point of this chapter, and the comparison doesn't make much sense to me.)
-
-### Create an organisation without existing login
->>>>>>> 4e0bde2a
 
 ### Create an organization without existing login
 
