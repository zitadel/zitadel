--- conflicted
+++ resolved
@@ -44,11 +44,7 @@
 ) (string, string, error) {
 	current := &tree.Tree{}
 
-<<<<<<< HEAD
-	query, _, _, _, _, err := orbdb.AdaptFunc("", nil, gitOps, "database")(monitor, desired, current)
-=======
-	query, _, _, _, _, _, err := orbdb.AdaptFunc("", nil, false, "database")(monitor, desired, current)
->>>>>>> c45624d6
+	query, _, _, _, _, _, err := orbdb.AdaptFunc("", nil, gitOps, "database")(monitor, desired, current)
 	if err != nil {
 		return "", "", err
 	}
