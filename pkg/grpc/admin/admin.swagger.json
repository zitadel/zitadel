--- conflicted
+++ resolved
@@ -632,29 +632,6 @@
         ]
       }
     },
-    "/orgs/default/policies/orgiam": {
-      "get": {
-        "summary": "ORG_IAM_POLICY",
-        "operationId": "AdminService_GetDefaultOrgIamPolicy",
-        "responses": {
-          "200": {
-            "description": "A successful response.",
-            "schema": {
-              "$ref": "#/definitions/v1OrgIamPolicyView"
-            }
-          },
-          "default": {
-            "description": "An unexpected error response",
-            "schema": {
-              "$ref": "#/definitions/runtimeError"
-            }
-          }
-        },
-        "tags": [
-          "AdminService"
-        ]
-      }
-    },
     "/orgs/{id}": {
       "get": {
         "operationId": "AdminService_GetOrgByID",
@@ -685,24 +662,15 @@
         ]
       }
     },
-    "/orgs/{org_id}/policies/orgiam": {
+    "/orgs/{org_id}/iampolicy": {
       "get": {
-<<<<<<< HEAD
-=======
         "summary": "ORG_IAM_POLICY",
->>>>>>> 9ad54718
         "operationId": "AdminService_GetOrgIamPolicy",
         "responses": {
           "200": {
             "description": "A successful response.",
             "schema": {
-              "$ref": "#/definitions/v1OrgIamPolicyView"
-            }
-          },
-          "default": {
-            "description": "An unexpected error response",
-            "schema": {
-              "$ref": "#/definitions/runtimeError"
+              "$ref": "#/definitions/v1OrgIamPolicy"
             }
           },
           "default": {
@@ -868,7 +836,7 @@
             "in": "body",
             "required": true,
             "schema": {
-              "$ref": "#/definitions/v1DefaultLoginPolicyRequest"
+              "$ref": "#/definitions/v1DefaultLoginPolicy"
             }
           }
         ],
@@ -942,11 +910,7 @@
       }
     },
     "/policies/login/idpproviders/{idp_config_id}": {
-<<<<<<< HEAD
-      "post": {
-=======
       "delete": {
->>>>>>> 9ad54718
         "operationId": "AdminService_RemoveIdpProviderFromDefaultLoginPolicy",
         "responses": {
           "200": {
@@ -968,162 +932,6 @@
             "in": "path",
             "required": true,
             "type": "string"
-          }
-        ],
-        "tags": [
-          "AdminService"
-        ]
-      }
-    },
-    "/policies/password/age": {
-      "get": {
-        "operationId": "AdminService_GetDefaultPasswordAgePolicy",
-        "responses": {
-          "200": {
-            "description": "A successful response.",
-            "schema": {
-              "$ref": "#/definitions/v1DefaultPasswordAgePolicyView"
-            }
-          },
-          "default": {
-            "description": "An unexpected error response",
-            "schema": {
-              "$ref": "#/definitions/runtimeError"
-            }
-          }
-        },
-        "tags": [
-          "AdminService"
-        ]
-      },
-      "put": {
-        "operationId": "AdminService_UpdateDefaultPasswordAgePolicy",
-        "responses": {
-          "200": {
-            "description": "A successful response.",
-            "schema": {
-              "$ref": "#/definitions/v1DefaultPasswordAgePolicy"
-            }
-          },
-          "default": {
-            "description": "An unexpected error response",
-            "schema": {
-              "$ref": "#/definitions/runtimeError"
-            }
-          }
-        },
-        "parameters": [
-          {
-            "name": "body",
-            "in": "body",
-            "required": true,
-            "schema": {
-              "$ref": "#/definitions/v1DefaultPasswordAgePolicyRequest"
-            }
-          }
-        ],
-        "tags": [
-          "AdminService"
-        ]
-      }
-    },
-    "/policies/password/complexity": {
-      "get": {
-        "operationId": "AdminService_GetDefaultPasswordComplexityPolicy",
-        "responses": {
-          "200": {
-            "description": "A successful response.",
-            "schema": {
-              "$ref": "#/definitions/v1DefaultPasswordComplexityPolicyView"
-            }
-          },
-          "default": {
-            "description": "An unexpected error response",
-            "schema": {
-              "$ref": "#/definitions/runtimeError"
-            }
-          }
-        },
-        "tags": [
-          "AdminService"
-        ]
-      },
-      "put": {
-        "operationId": "AdminService_UpdateDefaultPasswordComplexityPolicy",
-        "responses": {
-          "200": {
-            "description": "A successful response.",
-            "schema": {
-              "$ref": "#/definitions/v1DefaultPasswordComplexityPolicy"
-            }
-          },
-          "default": {
-            "description": "An unexpected error response",
-            "schema": {
-              "$ref": "#/definitions/runtimeError"
-            }
-          }
-        },
-        "parameters": [
-          {
-            "name": "body",
-            "in": "body",
-            "required": true,
-            "schema": {
-              "$ref": "#/definitions/v1DefaultPasswordComplexityPolicyRequest"
-            }
-          }
-        ],
-        "tags": [
-          "AdminService"
-        ]
-      }
-    },
-    "/policies/password/lockout": {
-      "get": {
-        "operationId": "AdminService_GetDefaultPasswordLockoutPolicy",
-        "responses": {
-          "200": {
-            "description": "A successful response.",
-            "schema": {
-              "$ref": "#/definitions/v1DefaultPasswordLockoutPolicyView"
-            }
-          },
-          "default": {
-            "description": "An unexpected error response",
-            "schema": {
-              "$ref": "#/definitions/runtimeError"
-            }
-          }
-        },
-        "tags": [
-          "AdminService"
-        ]
-      },
-      "put": {
-        "operationId": "AdminService_UpdateDefaultPasswordLockoutPolicy",
-        "responses": {
-          "200": {
-            "description": "A successful response.",
-            "schema": {
-              "$ref": "#/definitions/v1DefaultPasswordLockoutPolicy"
-            }
-          },
-          "default": {
-            "description": "An unexpected error response",
-            "schema": {
-              "$ref": "#/definitions/runtimeError"
-            }
-          }
-        },
-        "parameters": [
-          {
-            "name": "body",
-            "in": "body",
-            "required": true,
-            "schema": {
-              "$ref": "#/definitions/v1DefaultPasswordLockoutPolicyRequest"
-            }
           }
         ],
         "tags": [
@@ -1410,18 +1218,10 @@
         "allow_external_idp": {
           "type": "boolean",
           "format": "boolean"
-        },
-        "creation_date": {
-          "type": "string",
-          "format": "date-time"
-        },
-        "change_date": {
-          "type": "string",
-          "format": "date-time"
-        }
-      }
-    },
-    "v1DefaultLoginPolicyRequest": {
+        }
+      }
+    },
+    "v1DefaultLoginPolicyView": {
       "type": "object",
       "properties": {
         "allow_username_password": {
@@ -1435,232 +1235,6 @@
         "allow_external_idp": {
           "type": "boolean",
           "format": "boolean"
-        }
-      }
-    },
-    "v1DefaultLoginPolicyView": {
-      "type": "object",
-      "properties": {
-        "allow_username_password": {
-          "type": "boolean",
-          "format": "boolean"
-        },
-        "allow_register": {
-          "type": "boolean",
-          "format": "boolean"
-        },
-        "allow_external_idp": {
-          "type": "boolean",
-          "format": "boolean"
-        },
-        "creation_date": {
-          "type": "string",
-          "format": "date-time"
-        },
-        "change_date": {
-          "type": "string",
-          "format": "date-time"
-        }
-      }
-    },
-    "v1DefaultPasswordAgePolicy": {
-      "type": "object",
-      "properties": {
-        "max_age_days": {
-          "type": "string",
-          "format": "uint64"
-        },
-        "expire_warn_days": {
-          "type": "string",
-          "format": "uint64"
-        },
-        "creation_date": {
-          "type": "string",
-          "format": "date-time"
-        },
-        "change_date": {
-          "type": "string",
-          "format": "date-time"
-        }
-      }
-    },
-    "v1DefaultPasswordAgePolicyRequest": {
-      "type": "object",
-      "properties": {
-        "max_age_days": {
-          "type": "string",
-          "format": "uint64"
-        },
-        "expire_warn_days": {
-          "type": "string",
-          "format": "uint64"
-        }
-      }
-    },
-    "v1DefaultPasswordAgePolicyView": {
-      "type": "object",
-      "properties": {
-        "max_age_days": {
-          "type": "string",
-          "format": "uint64"
-        },
-        "expire_warn_days": {
-          "type": "string",
-          "format": "uint64"
-        },
-        "creation_date": {
-          "type": "string",
-          "format": "date-time"
-        },
-        "change_date": {
-          "type": "string",
-          "format": "date-time"
-        }
-      }
-    },
-    "v1DefaultPasswordComplexityPolicy": {
-      "type": "object",
-      "properties": {
-        "min_length": {
-          "type": "string",
-          "format": "uint64"
-        },
-        "has_uppercase": {
-          "type": "boolean",
-          "format": "boolean"
-        },
-        "has_lowercase": {
-          "type": "boolean",
-          "format": "boolean"
-        },
-        "has_number": {
-          "type": "boolean",
-          "format": "boolean"
-        },
-        "has_symbol": {
-          "type": "boolean",
-          "format": "boolean"
-        },
-        "creation_date": {
-          "type": "string",
-          "format": "date-time"
-        },
-        "change_date": {
-          "type": "string",
-          "format": "date-time"
-        }
-      }
-    },
-    "v1DefaultPasswordComplexityPolicyRequest": {
-      "type": "object",
-      "properties": {
-        "min_length": {
-          "type": "string",
-          "format": "uint64"
-        },
-        "has_uppercase": {
-          "type": "boolean",
-          "format": "boolean"
-        },
-        "has_lowercase": {
-          "type": "boolean",
-          "format": "boolean"
-        },
-        "has_number": {
-          "type": "boolean",
-          "format": "boolean"
-        },
-        "has_symbol": {
-          "type": "boolean",
-          "format": "boolean"
-        }
-      }
-    },
-    "v1DefaultPasswordComplexityPolicyView": {
-      "type": "object",
-      "properties": {
-        "min_length": {
-          "type": "string",
-          "format": "uint64"
-        },
-        "has_uppercase": {
-          "type": "boolean",
-          "format": "boolean"
-        },
-        "has_lowercase": {
-          "type": "boolean",
-          "format": "boolean"
-        },
-        "has_number": {
-          "type": "boolean",
-          "format": "boolean"
-        },
-        "has_symbol": {
-          "type": "boolean",
-          "format": "boolean"
-        },
-        "creation_date": {
-          "type": "string",
-          "format": "date-time"
-        },
-        "change_date": {
-          "type": "string",
-          "format": "date-time"
-        }
-      }
-    },
-    "v1DefaultPasswordLockoutPolicy": {
-      "type": "object",
-      "properties": {
-        "max_attempts": {
-          "type": "string",
-          "format": "uint64"
-        },
-        "show_lockout_failure": {
-          "type": "boolean",
-          "format": "boolean"
-        },
-        "creation_date": {
-          "type": "string",
-          "format": "date-time"
-        },
-        "change_date": {
-          "type": "string",
-          "format": "date-time"
-        }
-      }
-    },
-    "v1DefaultPasswordLockoutPolicyRequest": {
-      "type": "object",
-      "properties": {
-        "max_attempts": {
-          "type": "string",
-          "format": "uint64"
-        },
-        "show_lockout_failure": {
-          "type": "boolean",
-          "format": "boolean"
-        }
-      }
-    },
-    "v1DefaultPasswordLockoutPolicyView": {
-      "type": "object",
-      "properties": {
-        "max_attempts": {
-          "type": "string",
-          "format": "uint64"
-        },
-        "show_lockout_failure": {
-          "type": "boolean",
-          "format": "boolean"
-        },
-        "creation_date": {
-          "type": "string",
-          "format": "date-time"
-        },
-        "change_date": {
-          "type": "string",
-          "format": "date-time"
         }
       }
     },
@@ -2351,6 +1925,9 @@
         "org_id": {
           "type": "string"
         },
+        "description": {
+          "type": "string"
+        },
         "user_login_must_be_domain": {
           "type": "boolean",
           "format": "boolean"
@@ -2385,34 +1962,6 @@
         "user_login_must_be_domain": {
           "type": "boolean",
           "format": "boolean"
-        }
-      }
-    },
-    "v1OrgIamPolicyView": {
-      "type": "object",
-      "properties": {
-        "org_id": {
-          "type": "string"
-        },
-        "user_login_must_be_domain": {
-          "type": "boolean",
-          "format": "boolean"
-        },
-        "default": {
-          "type": "boolean",
-          "format": "boolean"
-        },
-        "sequence": {
-          "type": "string",
-          "format": "uint64"
-        },
-        "creation_date": {
-          "type": "string",
-          "format": "date-time"
-        },
-        "change_date": {
-          "type": "string",
-          "format": "date-time"
         }
       }
     },
