--- conflicted
+++ resolved
@@ -35,1436 +35,6 @@
 // Requests which have /me in the url get the parameter from the context
 service ManagementService {
 
-<<<<<<< HEAD
-    //READINESS
-    rpc Healthz(google.protobuf.Empty) returns (google.protobuf.Empty) {
-        option (google.api.http) = {
-        get: "/healthz"
-        };
-    }
-
-    rpc Ready(google.protobuf.Empty) returns (google.protobuf.Empty) {
-        option (google.api.http) = {
-        get: "/ready"
-        };
-    }
-
-    rpc Validate(google.protobuf.Empty) returns (google.protobuf.Struct) {
-        option (google.api.http) = {
-        get: "/validate"
-        };
-    }
-
-    rpc GetZitadelDocs(google.protobuf.Empty) returns (ZitadelDocs) {
-        option (google.api.http) = {
-        get: "/zitadel/docs"
-        };
-    }
-
-    // GetIam returns some needed settings of the iam (Global Organisation ID, Zitadel Project ID)
-    rpc GetIam(google.protobuf.Empty) returns (Iam) {
-        option (google.api.http) = {
-            get: "/iam"
-        };
-
-        option (caos.zitadel.utils.v1.auth_option) = {
-          permission: "authenticated"
-        };
-    }
-
-    rpc CreateServiceAccount(CreateServiceAccountRequest) returns (ServiceAccountResponse){
-        option (google.api.http) = {
-            post: "/serviceaccounts"
-            body: "*"
-        };
-
-        option (caos.zitadel.utils.v1.auth_option) = {
-            permission: "serviceaccount.write"
-        };
-    }
-
-    rpc UpdateServiceAccount(UpdateServiceAccountRequest) returns (ServiceAccountResponse){
-        option (google.api.http) = {
-            put: "/serviceaccounts/{id}"
-            body: "*"
-        };
-
-        option (caos.zitadel.utils.v1.auth_option) = {
-            permission: "serviceaccount.write"
-        };
-    }
-
-    rpc DeactivateServiceAccount(ServiceAccountIDRequest) returns (ServiceAccountResponse) {
-        option (google.api.http) = {
-            put: "/serviceaccounts/{id}/_deactivate"
-        };
-
-        option (caos.zitadel.utils.v1.auth_option) = {
-            permission: "serviceaccount.write"
-        };
-    }
-
-    rpc ReactivateServiceAccount(ServiceAccountIDRequest) returns (ServiceAccountResponse) {
-        option (google.api.http) = {
-            put: "/serviceaccounts/{id}/_reactivate"
-        };
-
-        option (caos.zitadel.utils.v1.auth_option) = {
-            permission: "serviceaccount.write"
-        };
-    }
-
-    rpc LockServiceAccount(ServiceAccountIDRequest) returns (ServiceAccountResponse) {
-        option (google.api.http) = {
-            put: "/serviceaccounts/{id}/_lock"
-        };
-
-        option (caos.zitadel.utils.v1.auth_option) = {
-            permission: "serviceaccount.write"
-        };
-    }
-
-    rpc UnlockServiceAccount(ServiceAccountIDRequest) returns (ServiceAccountResponse) {
-        option (google.api.http) = {
-            put: "/serviceaccounts/{id}/_unlock"
-        };
-
-        option (caos.zitadel.utils.v1.auth_option) = {
-            permission: "serviceaccount.write"
-        };
-    }
-
-    rpc DeleteServiceAccount(ServiceAccountIDRequest) returns (google.protobuf.Empty) {
-        option (google.api.http) = {
-            delete: "/serviceaccounts/{id}"
-        };
-
-        option (caos.zitadel.utils.v1.auth_option) = {
-            permission: "serviceaccount.write"
-        };
-    }
-
-    // rpc AddServiceAccountKey(ServiceAccountAddKeyRequest) returns (ServiceAccountKeyResponse) {
-    //     option (google.api.http) = {
-    //         post: "/serviceaccounts/{service_account_id}/keys"
-    //     };
-
-    //     option (caos.zitadel.utils.v1.auth_option) = {
-    //         permission: "serviceaccount.write"
-    //     };
-    // }
-
-    // rpc DeleteServiceAccountKey(ServiceAccountKeyIDRequest) returns (ServiceAccountKeyResponse) {
-    //     option (google.api.http) = {
-    //         post: "/serviceaccounts/{service_account_id}/keys/{key_id}"
-    //     };
-
-    //     option (caos.zitadel.utils.v1.auth_option) = {
-    //         permission: "serviceaccount.write"
-    //     };
-    // }
-
-    rpc IsUserUnique(UniqueUserRequest) returns (UniqueUserResponse) {
-        option (google.api.http) = {
-            get: "/users/_isunique"
-        };
-
-        option (caos.zitadel.utils.v1.auth_option) = {
-            permission: "user.read"
-        };
-    }
-
-    rpc GetUserByID(UserID) returns (UserView) {
-        option (google.api.http) = {
-            get: "/users/{id}"
-        };
-
-        option (caos.zitadel.utils.v1.auth_option) = {
-            permission: "user.read"
-        };
-    }
-
-    // GetUserByEmailGlobal returns User, global search is overall organisations
-    rpc GetUserByEmailGlobal(Email) returns (UserView) {
-        option (google.api.http) = {
-            get: "/global/users/_byemail"
-        };
-
-        option (caos.zitadel.utils.v1.auth_option) = {
-            permission: "user.read"
-        };
-    }
-
-    // Limit should always be set, there is a default limit set by the service
-    rpc SearchUsers(UserSearchRequest) returns (UserSearchResponse) {
-        option (google.api.http) = {
-            post: "/users/_search"
-            body: "*"
-        };
-
-        option (caos.zitadel.utils.v1.auth_option) = {
-            permission: "user.read"
-        };
-    }
-
-    rpc CreateUser(CreateUserRequest) returns (User) {
-        option (google.api.http) = {
-            post: "/users"
-            body: "*"
-        };
-
-        option (caos.zitadel.utils.v1.auth_option) = {
-            permission: "user.write"
-        };
-    }
-
-    rpc DeactivateUser(UserID) returns (User) {
-        option (google.api.http) = {
-            put: "/users/{id}/_deactivate"
-            body: "*"
-        };
-
-        option (caos.zitadel.utils.v1.auth_option) = {
-            permission: "user.write"
-        };
-    }
-
-    rpc ReactivateUser(UserID) returns (User) {
-        option (google.api.http) = {
-            put: "/users/{id}/_reactivate"
-            body: "*"
-        };
-
-        option (caos.zitadel.utils.v1.auth_option) = {
-            permission: "user.write"
-        };
-    }
-
-    rpc LockUser(UserID) returns (User) {
-        option (google.api.http) = {
-            put: "/users/{id}/_lock"
-            body: "*"
-        };
-
-        option (caos.zitadel.utils.v1.auth_option) = {
-            permission: "user.write"
-        };
-    }
-
-    rpc UnlockUser(UserID) returns (User) {
-        option (google.api.http) = {
-            put: "/users/{id}/_unlock"
-            body: "*"
-        };
-
-        option (caos.zitadel.utils.v1.auth_option) = {
-            permission: "user.write"
-        };
-    }
-
-    rpc DeleteUser(UserID) returns (google.protobuf.Empty) {
-        option (google.api.http) = {
-            delete: "/users/{id}"
-        };
-
-        option (caos.zitadel.utils.v1.auth_option) = {
-            permission: "user.delete"
-        };
-    }
-
-    // UserChanges returns the event stream of the user object
-    rpc UserChanges(ChangeRequest) returns (Changes) {
-        option (google.api.http) = {
-            get: "/users/{id}/changes"
-        };
-
-        option (caos.zitadel.utils.v1.auth_option) = {
-            permission: "user.read"
-        };
-    }
-
-    // ApplicationChanges returns the event stream of the application object
-    rpc ApplicationChanges(ChangeRequest) returns (Changes) {
-        option (google.api.http) = {
-            get: "/projects/{id}/applications/{sec_id}/changes"
-        };
-
-        option (caos.zitadel.utils.v1.auth_option) = {
-            permission: "project.app.read"
-        };
-    }
-
-    // OrgChanges returns the event stream of the org object
-    rpc OrgChanges(ChangeRequest) returns (Changes) {
-        option (google.api.http) = {
-            get: "/orgs/{id}/changes"
-        };
-
-        option (caos.zitadel.utils.v1.auth_option) = {
-            permission: "org.read"
-        };
-    }
-
-    // ProjectChanges returns the event stream of the project object
-    rpc ProjectChanges(ChangeRequest) returns (Changes) {
-        option (google.api.http) = {
-            get: "/projects/{id}/changes"
-        };
-
-        option (caos.zitadel.utils.v1.auth_option) = {
-            permission: "project.read"
-        };
-    }
-
-    rpc GetUserProfile(UserID) returns (UserProfileView) {
-        option (google.api.http) = {
-            get: "/users/{id}/profile"
-        };
-
-        option (caos.zitadel.utils.v1.auth_option) = {
-            permission: "user.read"
-        };
-    }
-
-    rpc UpdateUserProfile(UpdateUserProfileRequest) returns (UserProfile) {
-        option (google.api.http) = {
-            put: "/users/{id}/profile"
-            body: "*"
-        };
-
-        option (caos.zitadel.utils.v1.auth_option) = {
-            permission: "user.write"
-        };
-    }
-
-    rpc GetUserEmail(UserID) returns (UserEmailView) {
-        option (google.api.http) = {
-            get: "/users/{id}/email"
-        };
-
-        option (caos.zitadel.utils.v1.auth_option) = {
-            permission: "user.read"
-        };
-    }
-
-    rpc ChangeUserEmail(UpdateUserEmailRequest) returns (UserEmail) {
-        option (google.api.http) = {
-            put: "/users/{id}/email"
-            body: "*"
-        };
-
-        option (caos.zitadel.utils.v1.auth_option) = {
-            permission: "user.write"
-        };
-    }
-
-    rpc ResendEmailVerificationMail(UserID) returns (google.protobuf.Empty) {
-        option (google.api.http) = {
-            post: "/users/{id}/email/_resendverification"
-            body: "*"
-        };
-
-        option (caos.zitadel.utils.v1.auth_option) = {
-            permission: "user.write"
-        };
-    }
-
-    rpc GetUserPhone(UserID) returns (UserPhoneView) {
-        option (google.api.http) = {
-            get: "/users/{id}/phone"
-        };
-
-        option (caos.zitadel.utils.v1.auth_option) = {
-            permission: "user.read"
-        };
-    }
-
-    rpc ChangeUserPhone(UpdateUserPhoneRequest) returns (UserPhone) {
-        option (google.api.http) = {
-            put: "/users/{id}/phone"
-            body: "*"
-        };
-
-        option (caos.zitadel.utils.v1.auth_option) = {
-            permission: "user.write"
-        };
-    }
-
-    rpc RemoveUserPhone(UserID) returns (google.protobuf.Empty) {
-        option (google.api.http) = {
-            delete: "/users/{id}/phone"
-        };
-
-        option (caos.zitadel.utils.v1.auth_option) = {
-            permission: "user.write"
-        };
-    }
-
-    rpc ResendPhoneVerificationCode(UserID) returns (google.protobuf.Empty) {
-        option (google.api.http) = {
-            post: "/users/{id}/phone/_resendverification"
-            body: "*"
-        };
-
-        option (caos.zitadel.utils.v1.auth_option) = {
-            permission: "user.write"
-        };
-    }
-
-    rpc GetUserAddress(UserID) returns (UserAddressView) {
-        option (google.api.http) = {
-            get: "/users/{id}/address"
-        };
-
-        option (caos.zitadel.utils.v1.auth_option) = {
-            permission: "user.read"
-        };
-    }
-
-    rpc UpdateUserAddress(UpdateUserAddressRequest) returns (UserAddress) {
-        option (google.api.http) = {
-            put: "/users/{id}/address"
-            body: "*"
-        };
-
-        option (caos.zitadel.utils.v1.auth_option) = {
-            permission: "user.write"
-        };
-    }
-
-    rpc GetUserMfas(UserID) returns (MultiFactors) {
-        option (google.api.http) = {
-            get: "/users/{id}/mfas"
-        };
-
-        option (caos.zitadel.utils.v1.auth_option) = {
-            permission: "user.read"
-        };
-    }
-
-    // Sends an Notification (Email/SMS) with a password reset Link
-    rpc SendSetPasswordNotification(SetPasswordNotificationRequest) returns (google.protobuf.Empty) {
-        option (google.api.http) = {
-            post: "/users/{id}/password/_sendsetnotification"
-            body: "*"
-        };
-
-        option (caos.zitadel.utils.v1.auth_option) = {
-            permission: "user.write"
-        };
-    }
-
-    // A Manager is only allowed to set an initial password, on the next login the user has to change his password
-    rpc SetInitialPassword(PasswordRequest) returns (google.protobuf.Empty) {
-        option (google.api.http) = {
-            post: "/users/{id}/password/_initialize"
-            body: "*"
-        };
-
-        option (caos.zitadel.utils.v1.auth_option) = {
-            permission: "user.write"
-        };
-    }
-
-    rpc SearchUserMemberships(UserMembershipSearchRequest) returns (UserMembershipSearchResponse) {
-        option (google.api.http) = {
-            post: "/users/{user_id}/memberships/_search"
-            body: "*"
-        };
-
-        option (caos.zitadel.utils.v1.auth_option) = {
-            permission: "user.membership.read"
-        };
-    }
-
-    // returns default policy if nothing other set on organisation
-    rpc GetPasswordComplexityPolicy(google.protobuf.Empty) returns (PasswordComplexityPolicy) {
-        option (google.api.http) = {
-            get: "/policies/passwords/complexity"
-        };
-
-        option (caos.zitadel.utils.v1.auth_option) = {
-            permission: "policy.read"
-        };
-    }
-
-    rpc GetDefaultPasswordComplexityPolicy(google.protobuf.Empty) returns (PasswordComplexityPolicy) {
-        option (google.api.http) = {
-            get: "/policies/passwords/complexity/default"
-        };
-
-        option (caos.zitadel.utils.v1.auth_option) = {
-            permission: "policy.read"
-        };
-    }
-
-    rpc CreatePasswordComplexityPolicy(PasswordComplexityPolicyCreate) returns (PasswordComplexityPolicy) {
-        option (google.api.http) = {
-            post: "/policies/passwords/complexity"
-            body: "*"
-        };
-
-        option (caos.zitadel.utils.v1.auth_option) = {
-            permission: "policy.write"
-        };
-    }
-
-    rpc UpdatePasswordComplexityPolicy(PasswordComplexityPolicyUpdate) returns (PasswordComplexityPolicy) {
-        option (google.api.http) = {
-            put: "/policies/passwords/complexity"
-            body: "*"
-        };
-
-        option (caos.zitadel.utils.v1.auth_option) = {
-            permission: "policy.write"
-        };
-    }
-
-    rpc DeletePasswordComplexityPolicy(PasswordComplexityPolicyID) returns (google.protobuf.Empty) {
-        option (google.api.http) = {
-            delete: "/policies/passwords/complexity"
-        };
-
-        option (caos.zitadel.utils.v1.auth_option) = {
-            permission: "policy.delete"
-        };
-    }
-
-    // returns default if nothing other set on organisation
-    rpc GetPasswordAgePolicy(google.protobuf.Empty) returns (PasswordAgePolicy) {
-        option (google.api.http) = {
-            get: "/policies/passwords/age"
-        };
-
-        option (caos.zitadel.utils.v1.auth_option) = {
-            permission: "policy.read"
-        };
-    }
-
-    rpc CreatePasswordAgePolicy(PasswordAgePolicyCreate) returns (PasswordAgePolicy) {
-        option (google.api.http) = {
-            post: "/policies/passwords/age"
-            body: "*"
-        };
-
-        option (caos.zitadel.utils.v1.auth_option) = {
-            permission: "policy.write"
-        };
-    }
-
-    rpc UpdatePasswordAgePolicy(PasswordAgePolicyUpdate) returns (PasswordAgePolicy) {
-        option (google.api.http) = {
-            put: "/policies/passwords/age"
-            body: "*"
-        };
-
-        option (caos.zitadel.utils.v1.auth_option) = {
-            permission: "policy.write"
-        };
-    }
-
-    rpc DeletePasswordAgePolicy(PasswordAgePolicyID) returns (google.protobuf.Empty) {
-        option (google.api.http) = {
-            delete: "/policies/passwords/age"
-        };
-
-        option (caos.zitadel.utils.v1.auth_option) = {
-            permission: "policy.delete"
-        };
-    }
-
-    // returns default if nothing other set on organisation
-    rpc GetPasswordLockoutPolicy(google.protobuf.Empty) returns (PasswordLockoutPolicy) {
-        option (google.api.http) = {
-            get: "/policies/passwords/lockout"
-        };
-
-        option (caos.zitadel.utils.v1.auth_option) = {
-            permission: "policy.read"
-        };
-    }
-
-    rpc CreatePasswordLockoutPolicy(PasswordLockoutPolicyCreate) returns (PasswordLockoutPolicy) {
-        option (google.api.http) = {
-            post: "/policies/passwords/lockout"
-            body: "*"
-        };
-
-        option (caos.zitadel.utils.v1.auth_option) = {
-            permission: "policy.write"
-        };
-    }
-
-    rpc UpdatePasswordLockoutPolicy(PasswordLockoutPolicyUpdate) returns (PasswordLockoutPolicy) {
-        option (google.api.http) = {
-            put: "/policies/passwords/lockout"
-            body: "*"
-        };
-
-        option (caos.zitadel.utils.v1.auth_option) = {
-            permission: "policy.write"
-        };
-    }
-
-    rpc DeletePasswordLockoutPolicy(PasswordLockoutPolicyID) returns (google.protobuf.Empty) {
-        option (google.api.http) = {
-            delete: "/policies/passwords/lockout"
-        };
-
-        option (caos.zitadel.utils.v1.auth_option) = {
-            permission: "policy.delete"
-        };
-    }
-
-    rpc GetMyOrg(google.protobuf.Empty) returns (OrgView) {
-        option (google.api.http) = {
-            get: "/orgs/me"
-        };
-
-        option (caos.zitadel.utils.v1.auth_option) = {
-            permission: "org.read"
-        };
-    }
-
-    // search a organisation by its domain overall organisations
-    rpc GetOrgByDomainGlobal(Domain) returns (OrgView) {
-        option (google.api.http) = {
-            get: "/global/orgs/_bydomain"
-        };
-
-        option (caos.zitadel.utils.v1.auth_option) = {
-            permission: "org.read"
-        };
-    }
-
-    rpc DeactivateMyOrg(google.protobuf.Empty) returns (Org) {
-        option (google.api.http) = {
-            put: "/orgs/me/_deactivate"
-            body: "*"
-        };
-
-        option (caos.zitadel.utils.v1.auth_option) = {
-            permission: "org.write"
-        };
-    }
-
-    rpc ReactivateMyOrg(google.protobuf.Empty) returns (Org) {
-        option (google.api.http) = {
-            put: "/orgs/me/_reactivate"
-            body: "*"
-        };
-
-        option (caos.zitadel.utils.v1.auth_option) = {
-            permission: "org.write"
-        };
-    }
-
-    rpc SearchMyOrgDomains(OrgDomainSearchRequest) returns (OrgDomainSearchResponse) {
-        option (google.api.http) = {
-            post: "/orgs/me/domains/_search"
-            body: "*"
-        };
-
-        option (caos.zitadel.utils.v1.auth_option) = {
-            permission: "org.read"
-        };
-    }
-
-    rpc AddMyOrgDomain(AddOrgDomainRequest) returns (OrgDomain) {
-        option (google.api.http) = {
-            post: "/orgs/me/domains"
-            body: "*"
-        };
-
-        option (caos.zitadel.utils.v1.auth_option) = {
-            permission: "org.write"
-        };
-    }
-
-    rpc RemoveMyOrgDomain(RemoveOrgDomainRequest) returns (google.protobuf.Empty) {
-        option (google.api.http) = {
-            delete: "/orgs/me/domains/{domain}"
-        };
-
-        option (caos.zitadel.utils.v1.auth_option) = {
-            permission: "org.write"
-        };
-    }
-
-    rpc GetMyOrgIamPolicy(google.protobuf.Empty) returns (OrgIamPolicy) {
-        option (google.api.http) = {
-            get: "/orgs/me/iampolicy"
-        };
-
-        option (caos.zitadel.utils.v1.auth_option) = {
-            permission: "authenticated"
-        };
-    }
-
-    rpc GetOrgMemberRoles(google.protobuf.Empty) returns (OrgMemberRoles) {
-        option (google.api.http) = {
-            get: "/orgs/members/roles"
-        };
-
-        option (caos.zitadel.utils.v1.auth_option) = {
-            permission: "org.member.read"
-        };
-    }
-
-    rpc AddMyOrgMember(AddOrgMemberRequest) returns (OrgMember) {
-        option (google.api.http) = {
-            post: "/orgs/me/members"
-            body: "*"
-        };
-
-        option (caos.zitadel.utils.v1.auth_option) = {
-            permission: "org.member.write"
-        };
-    }
-
-    rpc ChangeMyOrgMember(ChangeOrgMemberRequest) returns (OrgMember) {
-        option (google.api.http) = {
-            put: "/orgs/me/members/{user_id}"
-            body: "*"
-        };
-
-        option (caos.zitadel.utils.v1.auth_option) = {
-            permission: "org.member.write"
-        };
-    }
-
-    rpc RemoveMyOrgMember(RemoveOrgMemberRequest) returns (google.protobuf.Empty) {
-        option (google.api.http) = {
-            delete: "/orgs/me/members/{user_id}"
-        };
-
-        option (caos.zitadel.utils.v1.auth_option) = {
-            permission: "org.member.delete"
-        };
-    }
-
-    rpc SearchMyOrgMembers(OrgMemberSearchRequest) returns (OrgMemberSearchResponse) {
-        option (google.api.http) = {
-            post: "/orgs/me/members/_search"
-            body: "*"
-        };
-
-        option (caos.zitadel.utils.v1.auth_option) = {
-            permission: "org.member.read"
-        };
-    }
-
-    rpc SearchProjects(ProjectSearchRequest) returns (ProjectSearchResponse) {
-        option (google.api.http) = {
-            post: "/projects/_search"
-            body: "*"
-        };
-
-        option (caos.zitadel.utils.v1.auth_option) = {
-            permission: "project.read"
-        };
-    }
-
-    rpc ProjectByID(ProjectID) returns (ProjectView) {
-        option (google.api.http) = {
-            get: "/projects/{id}"
-        };
-
-        option (caos.zitadel.utils.v1.auth_option) = {
-            permission: "project.read"
-            check_field_name: "Id"
-        };
-    }
-
-    rpc CreateProject(ProjectCreateRequest) returns (Project) {
-        option (google.api.http) = {
-            post: "/projects"
-            body: "*"
-        };
-
-        option (caos.zitadel.utils.v1.auth_option) = {
-            permission: "project.write"
-        };
-    }
-
-    rpc UpdateProject(ProjectUpdateRequest) returns (Project) {
-        option (google.api.http) = {
-            put: "/projects/{id}"
-            body: "*"
-        };
-
-        option (caos.zitadel.utils.v1.auth_option) = {
-            permission: "project.write"
-            check_field_name: "Id"
-        };
-    }
-
-    rpc DeactivateProject(ProjectID) returns (Project) {
-        option (google.api.http) = {
-            put: "/projects/{id}/_deactivate"
-            body: "*"
-        };
-
-        option (caos.zitadel.utils.v1.auth_option) = {
-            permission: "project.write"
-            check_field_name: "Id"
-        };
-    }
-
-    rpc ReactivateProject(ProjectID) returns (Project) {
-        option (google.api.http) = {
-            put: "/projects/{id}/_reactivate"
-            body: "*"
-        };
-
-        option (caos.zitadel.utils.v1.auth_option) = {
-            permission: "project.write"
-            check_field_name: "Id"
-        };
-    }
-
-    // returns all projects my organisation got granted from another organisation
-    rpc SearchGrantedProjects(GrantedProjectSearchRequest) returns (ProjectGrantSearchResponse) {
-        option (google.api.http) = {
-            post: "/grantedprojects/_search"
-            body: "*"
-        };
-
-        option (caos.zitadel.utils.v1.auth_option) = {
-            permission: "project.read"
-        };
-    }
-
-    // returns a project my organisation got granted from another organisation
-    rpc GetGrantedProjectByID(ProjectGrantID) returns (ProjectGrantView) {
-        option (google.api.http) = {
-            get: "/grantedprojects/{project_id}/grants/{id}"
-        };
-
-        option (caos.zitadel.utils.v1.auth_option) = {
-            permission: "project.read"
-        };
-    }
-
-    rpc GetProjectMemberRoles(google.protobuf.Empty) returns (ProjectMemberRoles) {
-        option (google.api.http) = {
-            get: "/projects/members/roles"
-        };
-
-        option (caos.zitadel.utils.v1.auth_option) = {
-            permission: "project.member.read"
-        };
-    }
-
-    rpc SearchProjectMembers(ProjectMemberSearchRequest) returns (ProjectMemberSearchResponse) {
-        option (google.api.http) = {
-            post: "/projects/{project_id}/members/_search"
-            body: "*"
-        };
-
-        option (caos.zitadel.utils.v1.auth_option) = {
-            permission: "project.member.read"
-            check_field_name: "ProjectId"
-        };
-    }
-
-    rpc AddProjectMember(ProjectMemberAdd) returns (ProjectMember) {
-        option (google.api.http) = {
-            post: "/projects/{id}/members"
-            body: "*"
-        };
-
-        option (caos.zitadel.utils.v1.auth_option) = {
-            permission: "project.member.write"
-            check_field_name: "Id"
-        };
-    }
-
-    rpc ChangeProjectMember(ProjectMemberChange) returns (ProjectMember) {
-        option (google.api.http) = {
-            put: "/projects/{id}/members/{user_id}"
-            body: "*"
-        };
-
-        option (caos.zitadel.utils.v1.auth_option) = {
-            permission: "project.member.write"
-            check_field_name: "Id"
-        };
-    }
-
-    rpc RemoveProjectMember(ProjectMemberRemove) returns (google.protobuf.Empty) {
-        option (google.api.http) = {
-            delete: "/projects/{id}/members/{user_id}"
-        };
-
-        option (caos.zitadel.utils.v1.auth_option) = {
-            permission: "project.member.delete"
-            check_field_name: "Id"
-        };
-    }
-
-    rpc SearchProjectRoles(ProjectRoleSearchRequest) returns (ProjectRoleSearchResponse) {
-        option (google.api.http) = {
-            post: "/projects/{project_id}/roles/_search"
-            body: "*"
-        };
-
-        option (caos.zitadel.utils.v1.auth_option) = {
-            permission: "project.role.read"
-            check_field_name: "ProjectId"
-        };
-    }
-
-    rpc AddProjectRole(ProjectRoleAdd) returns (ProjectRole) {
-        option (google.api.http) = {
-            post: "/projects/{id}/roles"
-            body: "*"
-        };
-
-        option (caos.zitadel.utils.v1.auth_option) = {
-            permission: "project.role.write"
-            check_field_name: "Id"
-        };
-    }
-
-    // add a list of project roles in one request
-    rpc BulkAddProjectRole(ProjectRoleAddBulk) returns (google.protobuf.Empty) {
-        option (google.api.http) = {
-            post: "/projects/{id}/roles/_bulk"
-            body: "*"
-        };
-
-        option (caos.zitadel.utils.v1.auth_option) = {
-            permission: "project.role.write"
-            check_field_name: "Id"
-        };
-    }
-
-    rpc ChangeProjectRole(ProjectRoleChange) returns (ProjectRole) {
-        option (google.api.http) = {
-            put: "/projects/{id}/roles/{key}"
-            body: "*"
-        };
-
-        option (caos.zitadel.utils.v1.auth_option) = {
-            permission: "project.role.write"
-            check_field_name: "Id"
-        };
-    }
-
-    // RemoveProjectRole removes role from UserGrants, ProjectGrants and from Project
-    rpc RemoveProjectRole(ProjectRoleRemove) returns (google.protobuf.Empty) {
-        option (google.api.http) = {
-            delete: "/projects/{id}/roles/{key}"
-        };
-
-        option (caos.zitadel.utils.v1.auth_option) = {
-            permission: "project.role.delete"
-            check_field_name: "Id"
-        };
-    }
-
-    rpc SearchApplications(ApplicationSearchRequest) returns (ApplicationSearchResponse) {
-        option (google.api.http) = {
-            post: "/projects/{project_id}/applications/_search"
-            body: "*"
-        };
-
-        option (caos.zitadel.utils.v1.auth_option) = {
-            permission: "project.app.read"
-            check_field_name: "ProjectId"
-        };
-    }
-
-    rpc ApplicationByID(ApplicationID) returns (ApplicationView) {
-        option (google.api.http) = {
-            get: "/projects/{project_id}/applications/{id}"
-        };
-
-        option (caos.zitadel.utils.v1.auth_option) = {
-            permission: "project.app.read"
-            check_field_name: "ProjectId"
-        };
-    }
-
-    rpc CreateOIDCApplication(OIDCApplicationCreate) returns (Application) {
-        option (google.api.http) = {
-            post: "/projects/{project_id}/oidcapplications"
-            body: "*"
-        };
-
-        option (caos.zitadel.utils.v1.auth_option) = {
-            permission: "project.app.write"
-            check_field_name: "ProjectId"
-        };
-    }
-
-    rpc UpdateApplication(ApplicationUpdate) returns (Application) {
-        option (google.api.http) = {
-            put: "/projects/{project_id}/applications/{id}"
-            body: "*"
-        };
-
-        option (caos.zitadel.utils.v1.auth_option) = {
-            permission: "project.app.write"
-            check_field_name: "ProjectId"
-        };
-    }
-
-    rpc DeactivateApplication(ApplicationID) returns (Application) {
-        option (google.api.http) = {
-            put: "/projects/{project_id}/applications/{id}/_deactivate"
-            body: "*"
-        };
-
-        option (caos.zitadel.utils.v1.auth_option) = {
-            permission: "project.app.write"
-            check_field_name: "ProjectId"
-        };
-    }
-
-    rpc ReactivateApplication(ApplicationID) returns (Application) {
-        option (google.api.http) = {
-            put: "/projects/{project_id}/applications/{id}/_reactivate"
-            body: "*"
-        };
-
-        option (caos.zitadel.utils.v1.auth_option) = {
-            permission: "project.app.write"
-            check_field_name: "ProjectId"
-        };
-    }
-
-    rpc RemoveApplication(ApplicationID) returns (google.protobuf.Empty) {
-        option (google.api.http) = {
-            delete: "/projects/{project_id}/applications/{id}"
-        };
-
-        option (caos.zitadel.utils.v1.auth_option) = {
-            permission: "project.app.delete"
-            check_field_name: "ProjectId"
-        };
-    }
-
-    rpc UpdateApplicationOIDCConfig(OIDCConfigUpdate) returns (OIDCConfig) {
-        option (google.api.http) = {
-            put: "/projects/{project_id}/applications/{application_id}/oidcconfig"
-            body: "*"
-        };
-
-        option (caos.zitadel.utils.v1.auth_option) = {
-            permission: "project.app.write"
-            check_field_name: "ProjectId"
-        };
-    }
-
-    rpc RegenerateOIDCClientSecret(ApplicationID) returns (ClientSecret) {
-        option (google.api.http) = {
-            put: "/projects/{project_id}/applications/{id}/oidcconfig/_changeclientsecret"
-            body: "*"
-        };
-
-        option (caos.zitadel.utils.v1.auth_option) = {
-            permission: "project.app.write"
-            check_field_name: "ProjectId"
-        };
-    }
-
-    rpc SearchProjectGrants(ProjectGrantSearchRequest) returns (ProjectGrantSearchResponse) {
-        option (google.api.http) = {
-            post: "/projects/{project_id}/grants/_search"
-            body: "*"
-        };
-
-        option (caos.zitadel.utils.v1.auth_option) = {
-            permission: "project.grant.read"
-            check_field_name: "ProjectId"
-        };
-    }
-
-    rpc ProjectGrantByID(ProjectGrantID) returns (ProjectGrantView) {
-        option (google.api.http) = {
-            get: "/projects/{project_id}/grants/{id}"
-        };
-
-        option (caos.zitadel.utils.v1.auth_option) = {
-            permission: "project.grant.read"
-        };
-    }
-
-    rpc CreateProjectGrant(ProjectGrantCreate) returns (ProjectGrant) {
-        option (google.api.http) = {
-            post: "/projects/{project_id}/grants"
-            body: "*"
-        };
-
-        option (caos.zitadel.utils.v1.auth_option) = {
-            permission: "project.grant.write"
-        };
-    }
-
-    rpc UpdateProjectGrant(ProjectGrantUpdate) returns (ProjectGrant) {
-        option (google.api.http) = {
-            put: "/projects/{project_id}/grants/{id}"
-            body: "*"
-        };
-
-        option (caos.zitadel.utils.v1.auth_option) = {
-            permission: "project.grant.write"
-        };
-    }
-
-    rpc DeactivateProjectGrant(ProjectGrantID) returns (ProjectGrant) {
-        option (google.api.http) = {
-            put: "/projects/{project_id}/grants/{id}/_deactivate"
-            body: "*"
-        };
-
-        option (caos.zitadel.utils.v1.auth_option) = {
-            permission: "project.grant.write"
-        };
-    }
-
-    rpc ReactivateProjectGrant(ProjectGrantID) returns (ProjectGrant) {
-        option (google.api.http) = {
-            put: "/projects/{project_id}/grants/{id}/_reactivate"
-            body: "*"
-        };
-
-        option (caos.zitadel.utils.v1.auth_option) = {
-            permission: "project.grant.write"
-        };
-    }
-
-    // RemoveProjectGrant removes project grant and all user grants for this project grant
-    rpc RemoveProjectGrant(ProjectGrantID) returns (google.protobuf.Empty) {
-        option (google.api.http) = {
-            delete: "/projects/{project_id}/grants/{id}"
-        };
-
-        option (caos.zitadel.utils.v1.auth_option) = {
-            permission: "project.grant.delete"
-        };
-    }
-
-    rpc GetProjectGrantMemberRoles(google.protobuf.Empty) returns (ProjectGrantMemberRoles) {
-        option (google.api.http) = {
-            get: "/projects/grants/members/roles"
-        };
-
-        option (caos.zitadel.utils.v1.auth_option) = {
-            permission: "project.grant.member.read"
-        };
-    }
-
-    rpc SearchProjectGrantMembers(ProjectGrantMemberSearchRequest) returns (ProjectGrantMemberSearchResponse) {
-        option (google.api.http) = {
-            post: "/projects/{project_id}/grants/{grant_id}/members/_search"
-            body: "*"
-        };
-
-        option (caos.zitadel.utils.v1.auth_option) = {
-            permission: "project.grant.member.read"
-        };
-    }
-
-    rpc AddProjectGrantMember(ProjectGrantMemberAdd) returns (ProjectGrantMember) {
-        option (google.api.http) = {
-            post: "/projects/{project_id}/grants/{grant_id}/members"
-            body: "*"
-        };
-
-        option (caos.zitadel.utils.v1.auth_option) = {
-            permission: "project.grant.member.write"
-        };
-    }
-
-    rpc ChangeProjectGrantMember(ProjectGrantMemberChange) returns (ProjectGrantMember) {
-        option (google.api.http) = {
-            put: "/projects/{project_id}/grants/{grant_id}/members/{user_id}"
-            body: "*"
-        };
-
-        option (caos.zitadel.utils.v1.auth_option) = {
-            permission: "project.grant.member.write"
-        };
-    }
-
-    rpc RemoveProjectGrantMember(ProjectGrantMemberRemove) returns (google.protobuf.Empty) {
-        option (google.api.http) = {
-            delete: "/projects/{project_id}/grants/{grant_id}/members/{user_id}"
-        };
-
-        option (caos.zitadel.utils.v1.auth_option) = {
-            permission: "project.grant.member.delete"
-        };
-    }
-
-    rpc SearchUserGrants(UserGrantSearchRequest) returns (UserGrantSearchResponse) {
-        option (google.api.http) = {
-            post: "/usergrants/_search"
-            body: "*"
-        };
-
-        option (caos.zitadel.utils.v1.auth_option) = {
-            permission: "user.grant.read"
-        };
-    }
-
-    rpc UserGrantByID(UserGrantID) returns (UserGrantView) {
-        option (google.api.http) = {
-            get: "/users/{user_id}/grants/{id}"
-        };
-
-        option (caos.zitadel.utils.v1.auth_option) = {
-            permission: "user.grant.read"
-        };
-    }
-
-    rpc CreateUserGrant(UserGrantCreate) returns (UserGrant) {
-        option (google.api.http) = {
-            post: "/users/{user_id}/grants"
-            body: "*"
-        };
-
-        option (caos.zitadel.utils.v1.auth_option) = {
-            permission: "user.grant.write"
-        };
-    }
-
-    rpc UpdateUserGrant(UserGrantUpdate) returns (UserGrant) {
-        option (google.api.http) = {
-            put: "/users/{user_id}/grants/{id}"
-            body: "*"
-        };
-
-        option (caos.zitadel.utils.v1.auth_option) = {
-            permission: "user.grant.write"
-        };
-    }
-
-    rpc DeactivateUserGrant(UserGrantID) returns (UserGrant) {
-        option (google.api.http) = {
-            put: "/users/{user_id}/grants/{id}/_deactivate"
-            body: "*"
-        };
-
-        option (caos.zitadel.utils.v1.auth_option) = {
-            permission: "user.grant.write"
-        };
-    }
-
-    rpc ReactivateUserGrant(UserGrantID) returns (UserGrant) {
-        option (google.api.http) = {
-            put: "/users/{user_id}/grants/{id}/_reactivate"
-            body: "*"
-        };
-
-        option (caos.zitadel.utils.v1.auth_option) = {
-            permission: "user.grant.write"
-        };
-    }
-
-    rpc RemoveUserGrant(UserGrantID) returns (google.protobuf.Empty) {
-        option (google.api.http) = {
-            delete: "/users/{user_id}/grants/{id}"
-        };
-
-        option (caos.zitadel.utils.v1.auth_option) = {
-            permission: "user.grant.delete"
-        };
-    }
-
-    // remove a list of user grants in one request
-    rpc BulkRemoveUserGrant(UserGrantRemoveBulk) returns (google.protobuf.Empty) {
-        option (google.api.http) = {
-            delete: "/usergrants/_bulk"
-            body: "*"
-        };
-
-        option (caos.zitadel.utils.v1.auth_option) = {
-            permission: "user.grant.delete"
-        };
-    }
-
-    // search user grants based on a project
-    // This request is required that the user authorizations of zitadel can be differentiated
-    rpc SearchProjectUserGrants(ProjectUserGrantSearchRequest) returns (UserGrantSearchResponse) {
-        option deprecated = true;
-        option (google.api.http) = {
-            post: "/projects/{project_id}/users/grants/_search"
-            body: "*"
-        };
-
-        option (caos.zitadel.utils.v1.auth_option) = {
-            permission: "project.user.grant.read"
-            check_field_name: "ProjectId"
-        };
-    }
-
-    // get user grant based on a project
-    // This request is required that the user authorizations of zitadel can be differentiated
-    rpc ProjectUserGrantByID(ProjectUserGrantID) returns (UserGrantView) {
-        option deprecated = true;
-        option (google.api.http) = {
-            get: "/projects/{project_id}/users/{user_id}/grants/{id}"
-        };
-
-        option (caos.zitadel.utils.v1.auth_option) = {
-            permission: "project.user.grant.read"
-            check_field_name: "ProjectId"
-        };
-    }
-
-    // create user grant based on a project
-    // This request is required that the user authorizations of zitadel can be differentiated
-    rpc CreateProjectUserGrant(UserGrantCreate) returns (UserGrant) {
-        option deprecated = true;
-        option (google.api.http) = {
-            post: "/projects/{project_id}/users/{user_id}/grants"
-            body: "*"
-        };
-
-        option (caos.zitadel.utils.v1.auth_option) = {
-            permission: "project.user.grant.write"
-            check_field_name: "ProjectId"
-        };
-    }
-
-    // update user grant based on a project
-    // This request is required that the user authorizations of zitadel can be differentiated
-    rpc UpdateProjectUserGrant(ProjectUserGrantUpdate) returns (UserGrant) {
-        option deprecated = true;
-        option (google.api.http) = {
-            put: "/projects/{project_id}/users/{user_id}/grants/{id}"
-            body: "*"
-        };
-
-        option (caos.zitadel.utils.v1.auth_option) = {
-            permission: "project.user.grant.write"
-            check_field_name: "ProjectId"
-        };
-    }
-
-    // deactivate user grant based on a project
-    // This request is required that the user authorizations of zitadel can be differentiated
-    rpc DeactivateProjectUserGrant(ProjectUserGrantID) returns (UserGrant) {
-        option deprecated = true;
-        option (google.api.http) = {
-            put: "/projects/{project_id}/users/{user_id}/grants/{id}/_deactivate"
-            body: "*"
-        };
-
-        option (caos.zitadel.utils.v1.auth_option) = {
-            permission: "project.user.grant.write"
-            check_field_name: "ProjectId"
-        };
-    }
-
-    // reactivate user grant based on a project
-    // This request is required that the user authorizations of zitadel can be differentiated
-    rpc ReactivateProjectUserGrant(ProjectUserGrantID) returns (UserGrant) {
-        option deprecated = true;
-        option (google.api.http) = {
-            put: "/projects/{project_id}/users/{user_id}/grants/{id}/_reactivate"
-            body: "*"
-        };
-
-        option (caos.zitadel.utils.v1.auth_option) = {
-            permission: "project.user.grant.write"
-            check_field_name: "ProjectId"
-        };
-    }
-
-    // search user grants based on a projectgrant
-    // This request is required that the user authorizations of zitadel can be differentiated
-    rpc SearchProjectGrantUserGrants(ProjectGrantUserGrantSearchRequest) returns (UserGrantSearchResponse) {
-        option deprecated = true;
-        option (google.api.http) = {
-            post: "/projectgrants/{project_grant_id}/users/grants/_search"
-            body: "*"
-        };
-
-        option (caos.zitadel.utils.v1.auth_option) = {
-            permission: "project.grant.user.grant.read"
-            check_field_name: "ProjectGrantId"
-        };
-    }
-
-    // get user grant based on a projectgrant
-    // This request is required that the user authorizations of zitadel can be differentiated
-    rpc ProjectGrantUserGrantByID(ProjectGrantUserGrantID) returns (UserGrantView) {
-        option deprecated = true;
-        option (google.api.http) = {
-            get: "/projectgrants/{project_grant_id}/users/{user_id}/grants/{id}"
-        };
-
-        option (caos.zitadel.utils.v1.auth_option) = {
-            permission: "project.grant.user.grant.read"
-            check_field_name: "ProjectGrantId"
-        };
-    }
-
-    // create user grant based on a projectgrant
-    // This request is required that the user authorizations of zitadel can be differentiated
-    rpc CreateProjectGrantUserGrant(ProjectGrantUserGrantCreate) returns (UserGrant) {
-        option deprecated = true;
-        option (google.api.http) = {
-            post: "/projectgrants/{project_grant_id}/users/{user_id}/grants"
-            body: "*"
-        };
-
-        option (caos.zitadel.utils.v1.auth_option) = {
-            permission: "project.grant.user.grant.write"
-            check_field_name: "ProjectGrantId"
-        };
-    }
-
-    // update user grant based on a projectgrant
-    // This request is required that the user authorizations of zitadel can be differentiated
-    rpc UpdateProjectGrantUserGrant(ProjectGrantUserGrantUpdate) returns (UserGrant) {
-        option deprecated = true;
-        option (google.api.http) = {
-            put: "/projectgrants/{project_grant_id}/users/{user_id}/grants/{id}"
-            body: "*"
-        };
-
-        option (caos.zitadel.utils.v1.auth_option) = {
-            permission: "project.grant.user.grant.write"
-            check_field_name: "ProjectGrantId"
-        };
-    }
-
-    // deactivate user grant based on a projectgrant
-    // This request is required that the user authorizations of zitadel can be differentiated
-    rpc DeactivateProjectGrantUserGrant(ProjectGrantUserGrantID) returns (UserGrant) {
-        option deprecated = true;
-        option (google.api.http) = {
-            put: "/projectgrants/{project_grant_id}/users/{user_id}/grants/{id}/_deactivate"
-            body: "*"
-        };
-
-        option (caos.zitadel.utils.v1.auth_option) = {
-            permission: "project.grant.user.grant.write"
-            check_field_name: "ProjectGrantId"
-        };
-    }
-
-    // reactivate user grant based on a projectgrant
-    // This request is required that the user authorizations of zitadel can be differentiated
-    rpc ReactivateProjectGrantUserGrant(ProjectGrantUserGrantID) returns (UserGrant) {
-        option deprecated = true;
-        option (google.api.http) = {
-            put: "/projectgrants/{project_grant_id}/users/{user_id}/grants/{id}/_reactivate"
-            body: "*"
-        };
-
-        option (caos.zitadel.utils.v1.auth_option) = {
-            permission: "project.grant.user.grant.write"
-            check_field_name: "ProjectGrantId"
-        };
-    }
-=======
   //READINESS
   rpc Healthz(google.protobuf.Empty) returns (google.protobuf.Empty) {
     option (google.api.http) = {
@@ -1501,6 +71,98 @@
     };
   }
 
+  rpc CreateServiceAccount(CreateServiceAccountRequest) returns (ServiceAccountResponse){
+    option (google.api.http) = {
+        post: "/serviceaccounts"
+        body: "*"
+    };
+
+    option (caos.zitadel.utils.v1.auth_option) = {
+        permission: "serviceaccount.write"
+    };
+}
+
+rpc UpdateServiceAccount(UpdateServiceAccountRequest) returns (ServiceAccountResponse){
+    option (google.api.http) = {
+        put: "/serviceaccounts/{id}"
+        body: "*"
+    };
+
+    option (caos.zitadel.utils.v1.auth_option) = {
+        permission: "serviceaccount.write"
+    };
+}
+
+rpc DeactivateServiceAccount(ServiceAccountIDRequest) returns (ServiceAccountResponse) {
+    option (google.api.http) = {
+        put: "/serviceaccounts/{id}/_deactivate"
+    };
+
+    option (caos.zitadel.utils.v1.auth_option) = {
+        permission: "serviceaccount.write"
+    };
+}
+
+rpc ReactivateServiceAccount(ServiceAccountIDRequest) returns (ServiceAccountResponse) {
+    option (google.api.http) = {
+        put: "/serviceaccounts/{id}/_reactivate"
+    };
+
+    option (caos.zitadel.utils.v1.auth_option) = {
+        permission: "serviceaccount.write"
+    };
+}
+
+rpc LockServiceAccount(ServiceAccountIDRequest) returns (ServiceAccountResponse) {
+    option (google.api.http) = {
+        put: "/serviceaccounts/{id}/_lock"
+    };
+
+    option (caos.zitadel.utils.v1.auth_option) = {
+        permission: "serviceaccount.write"
+    };
+}
+
+rpc UnlockServiceAccount(ServiceAccountIDRequest) returns (ServiceAccountResponse) {
+    option (google.api.http) = {
+        put: "/serviceaccounts/{id}/_unlock"
+    };
+
+    option (caos.zitadel.utils.v1.auth_option) = {
+        permission: "serviceaccount.write"
+    };
+}
+
+rpc DeleteServiceAccount(ServiceAccountIDRequest) returns (google.protobuf.Empty) {
+    option (google.api.http) = {
+        delete: "/serviceaccounts/{id}"
+    };
+
+    option (caos.zitadel.utils.v1.auth_option) = {
+        permission: "serviceaccount.write"
+    };
+}
+
+// rpc AddServiceAccountKey(ServiceAccountAddKeyRequest) returns (ServiceAccountKeyResponse) {
+//     option (google.api.http) = {
+//         post: "/serviceaccounts/{service_account_id}/keys"
+//     };
+
+//     option (caos.zitadel.utils.v1.auth_option) = {
+//         permission: "serviceaccount.write"
+//     };
+// }
+
+// rpc DeleteServiceAccountKey(ServiceAccountKeyIDRequest) returns (ServiceAccountKeyResponse) {
+//     option (google.api.http) = {
+//         post: "/serviceaccounts/{service_account_id}/keys/{key_id}"
+//     };
+
+//     option (caos.zitadel.utils.v1.auth_option) = {
+//         permission: "serviceaccount.write"
+//     };
+// }
+
   rpc GetUserByID(UserID) returns (UserView) {
     option (google.api.http) = {
       get: "/users/{id}"
@@ -2677,7 +1339,6 @@
       permission: "user.grant.delete"
     };
   }
->>>>>>> edfd9d20
 }
 
 message ZitadelDocs {
