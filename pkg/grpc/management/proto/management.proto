--- conflicted
+++ resolved
@@ -1756,11 +1756,7 @@
     };
   }
 
-<<<<<<< HEAD
- 
-=======
-
->>>>>>> 74418544
+
   rpc GetMailTexts(google.protobuf.Empty) returns (MailTextsView) {
     option (google.api.http) = {
       get: "/orgs/me/policies/mailtexts"
@@ -1812,11 +1808,7 @@
       permission: "policy.delete"
     };
   }
-<<<<<<< HEAD
- 
-=======
-
->>>>>>> 74418544
+
 }
 
 message ZitadelDocs {
@@ -3592,7 +3584,6 @@
   google.protobuf.Timestamp change_date = 6;
 }
 message MailTemplate {
-<<<<<<< HEAD
     bytes template = 1;
     google.protobuf.Timestamp creation_date = 2;
     google.protobuf.Timestamp change_date = 3;
@@ -3600,20 +3591,10 @@
 
 message MailTemplateUpdate {
     bytes template = 1;
-=======
-  bytes template = 1;
-  google.protobuf.Timestamp creation_date = 2;
-  google.protobuf.Timestamp change_date = 3;
-}
-
-message MailTemplateUpdate {
-  bytes template = 1;
->>>>>>> 74418544
 }
 
 message MailTemplateView {
   bool default = 1;
-<<<<<<< HEAD
     bytes template = 2;
     google.protobuf.Timestamp creation_date = 3;
     google.protobuf.Timestamp change_date = 4;
@@ -3632,7 +3613,7 @@
     google.protobuf.Timestamp change_date = 10;
 }
 
-message MailTextUpdate {   
+message MailTextUpdate {
 	string mail_text_type = 1;
 	string language = 2;
 	string title = 3;
@@ -3643,56 +3624,17 @@
 	string button_text = 8;
 }
 
-message MailTextRemove {   
+message MailTextRemove {
 	string mail_text_type = 1;
 	string language = 2;
 }
 
 message MailTextsView{
     repeated MailTextView texts = 1;
-=======
-  bytes template = 2;
-  google.protobuf.Timestamp creation_date = 3;
-  google.protobuf.Timestamp change_date = 4;
-}
-
-message MailText {
-  string mail_text_type = 1;
-  string language = 2;
-  string title = 3;
-  string pre_header = 4;
-  string subject = 5;
-  string greeting = 6;
-  string text = 7;
-  string button_text = 8;
-  google.protobuf.Timestamp creation_date = 9;
-  google.protobuf.Timestamp change_date = 10;
-}
-
-message MailTextUpdate {
-  string mail_text_type = 1;
-  string language = 2;
-  string title = 3;
-  string pre_header = 4;
-  string subject = 5;
-  string greeting = 6;
-  string text = 7;
-  string button_text = 8;
-}
-
-message MailTextRemove {
-  string mail_text_type = 1;
-  string language = 2;
-}
-
-message MailTextsView{
-  repeated MailTextView texts = 1;
->>>>>>> 74418544
 }
 
 message MailTextView {
   bool default = 1;
-<<<<<<< HEAD
 	string mail_text_type = 2;
 	string language = 3;
 	string title = 4;
@@ -3703,16 +3645,4 @@
 	string button_text = 9;
     google.protobuf.Timestamp creation_date = 10;
     google.protobuf.Timestamp change_date = 11;
-=======
-  string mail_text_type = 2;
-  string language = 3;
-  string title = 4;
-  string pre_header = 5;
-  string subject = 6;
-  string greeting = 7;
-  string text = 8;
-  string button_text = 9;
-  google.protobuf.Timestamp creation_date = 10;
-  google.protobuf.Timestamp change_date = 11;
->>>>>>> 74418544
 }