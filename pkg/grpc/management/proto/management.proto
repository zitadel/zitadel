syntax = "proto3";

import "google/api/annotations.proto";
import "google/protobuf/empty.proto";
import "google/protobuf/struct.proto";
import "google/protobuf/timestamp.proto";
import "protoc-gen-swagger/options/annotations.proto";
import "validate/validate.proto";
import "authoption/options.proto";
import "proto/message.proto";

package caos.zitadel.management.api.v1;

option go_package = "github.com/caos/zitadel/pkg/grpc/management";

option (grpc.gateway.protoc_gen_swagger.options.openapiv2_swagger) = {
    info: {
        title: "Management API";
        version: "0.1";
        contact:{
            url: "https://github.com/caos/zitadel/pkg/management"
        };
    };

    schemes: HTTPS;

    consumes: "application/json";
    consumes: "application/grpc";

    produces: "application/json";
    produces: "application/grpc";
};

// All requests are based on your context if nothing other is specified
// Requests which have /me in the url get the parameter from the context
service ManagementService {

    //READINESS
    rpc Healthz(google.protobuf.Empty) returns (google.protobuf.Empty) {
        option (google.api.http) = {
        get: "/healthz"
        };
    }

    rpc Ready(google.protobuf.Empty) returns (google.protobuf.Empty) {
        option (google.api.http) = {
        get: "/ready"
        };
    }

    rpc Validate(google.protobuf.Empty) returns (google.protobuf.Struct) {
        option (google.api.http) = {
        get: "/validate"
        };
    }

    rpc GetZitadelDocs(google.protobuf.Empty) returns (ZitadelDocs) {
        option (google.api.http) = {
        get: "/zitadel/docs"
        };
    }

    // GetIam returns some needed settings of the iam (Global Organisation ID, Zitadel Project ID)
    rpc GetIam(google.protobuf.Empty) returns (Iam) {
        option (google.api.http) = {
            get: "/iam"
        };

        option (caos.zitadel.utils.v1.auth_option) = {
          permission: "authenticated"
        };
    }

    rpc GetServiceAccountById(ServiceAccountIDRequest) returns (ServiceAccountResponse){
        option (google.api.http) = {
            get: "/serviceaccounts/{id}"
        };

        option (caos.zitadel.utils.v1.auth_option) = {
            permission: "serviceaccount.read"
        };
    }

    rpc IsServiceAccountUnique(ServiceAccountUniqueRequest) returns (ServiceAccountUniqueResponse){
        option (google.api.http) = {
            get: "/serviceaccounts/_isunique"
        };

        option (caos.zitadel.utils.v1.auth_option) = {
            permission: "serviceaccount.read"
        };
    }

    rpc CreateServiceAccount(CreateServiceAccountRequest) returns (ServiceAccountResponse){
        option (google.api.http) = {
            post: "/serviceaccounts"
            body: "*"
        };

        option (caos.zitadel.utils.v1.auth_option) = {
            permission: "serviceaccount.write"
        };
    }

    rpc UpdateServiceAccount(UpdateServiceAccountRequest) returns (ServiceAccountResponse){
        option (google.api.http) = {
            put: "/serviceaccounts/{id}"
            body: "*"
        };

        option (caos.zitadel.utils.v1.auth_option) = {
            permission: "serviceaccount.write"
        };
    }

    rpc DeactivateServiceAccount(ServiceAccountIDRequest) returns (ServiceAccountResponse) {
        option (google.api.http) = {
            put: "/serviceaccounts/{id}/_deactivate"
        };

        option (caos.zitadel.utils.v1.auth_option) = {
            permission: "serviceaccount.write"
        };
    }

    rpc ReactivateServiceAccount(ServiceAccountIDRequest) returns (ServiceAccountResponse) {
        option (google.api.http) = {
            put: "/serviceaccounts/{id}/_reactivate"
        };

        option (caos.zitadel.utils.v1.auth_option) = {
            permission: "serviceaccount.write"
        };
    }

    rpc LockServiceAccount(ServiceAccountIDRequest) returns (ServiceAccountResponse) {
        option (google.api.http) = {
            put: "/serviceaccounts/{id}/_lock"
        };

        option (caos.zitadel.utils.v1.auth_option) = {
            permission: "serviceaccount.write"
        };
    }

    rpc UnlockServiceAccount(ServiceAccountIDRequest) returns (ServiceAccountResponse) {
        option (google.api.http) = {
            put: "/serviceaccounts/{id}/_unlock"
        };

        option (caos.zitadel.utils.v1.auth_option) = {
            permission: "serviceaccount.write"
        };
    }

    rpc DeleteServiceAccount(ServiceAccountIDRequest) returns (google.protobuf.Empty) {
        option (google.api.http) = {
            delete: "/serviceaccounts/{id}"
        };

        option (caos.zitadel.utils.v1.auth_option) = {
            permission: "serviceaccount.write"
        };
    }

    rpc SerivceAccountChanges(ServiceAccountChangesRequest) returns (ServiceAccountChangesResponse) {
        option (google.api.http) = {
            get: "/serviceaccounts/{id}/changes"
        };

        option (caos.zitadel.utils.v1.auth_option) = {
            permission: "serviceaccount.read"
        };
    }



    rpc GetUserByID(UserID) returns (UserView) {
        option (google.api.http) = {
            get: "/users/{id}"
        };

        option (caos.zitadel.utils.v1.auth_option) = {
            permission: "user.read"
        };
    }

    // GetUserByEmailGlobal returns User, global search is overall organisations
    rpc GetUserByEmailGlobal(Email) returns (UserView) {
        option (google.api.http) = {
            get: "/global/users/_byemail"
        };

        option (caos.zitadel.utils.v1.auth_option) = {
            permission: "user.read"
        };
    }

    // Limit should always be set, there is a default limit set by the service
    rpc SearchUsers(UserSearchRequest) returns (UserSearchResponse) {
        option (google.api.http) = {
            post: "/users/_search"
            body: "*"
        };

        option (caos.zitadel.utils.v1.auth_option) = {
            permission: "user.read"
        };
    }

    rpc IsUserUnique(UniqueUserRequest) returns (UniqueUserResponse) {
        option (google.api.http) = {
            get: "/users/_isunique"
        };

        option (caos.zitadel.utils.v1.auth_option) = {
            permission: "user.read"
        };
    }

    rpc CreateUser(CreateUserRequest) returns (User) {
        option (google.api.http) = {
            post: "/users"
            body: "*"
        };

        option (caos.zitadel.utils.v1.auth_option) = {
            permission: "user.write"
        };
    }

    rpc DeactivateUser(UserID) returns (User) {
        option (google.api.http) = {
            put: "/users/{id}/_deactivate"
            body: "*"
        };

        option (caos.zitadel.utils.v1.auth_option) = {
            permission: "user.write"
        };
    }

    rpc ReactivateUser(UserID) returns (User) {
        option (google.api.http) = {
            put: "/users/{id}/_reactivate"
            body: "*"
        };

        option (caos.zitadel.utils.v1.auth_option) = {
            permission: "user.write"
        };
    }

    rpc LockUser(UserID) returns (User) {
        option (google.api.http) = {
            put: "/users/{id}/_lock"
            body: "*"
        };

        option (caos.zitadel.utils.v1.auth_option) = {
            permission: "user.write"
        };
    }

    rpc UnlockUser(UserID) returns (User) {
        option (google.api.http) = {
            put: "/users/{id}/_unlock"
            body: "*"
        };

        option (caos.zitadel.utils.v1.auth_option) = {
            permission: "user.write"
        };
    }

    rpc DeleteUser(UserID) returns (google.protobuf.Empty) {
        option (google.api.http) = {
            delete: "/users/{id}"
        };

        option (caos.zitadel.utils.v1.auth_option) = {
            permission: "user.delete"
        };
    }

    // UserChanges returns the event stream of the user object
    rpc UserChanges(ChangeRequest) returns (Changes) {
        option (google.api.http) = {
            get: "/users/{id}/changes"
        };

        option (caos.zitadel.utils.v1.auth_option) = {
            permission: "user.read"
        };
    }

    // ApplicationChanges returns the event stream of the application object
    rpc ApplicationChanges(ChangeRequest) returns (Changes) {
        option (google.api.http) = {
            get: "/projects/{id}/applications/{sec_id}/changes"
        };

        option (caos.zitadel.utils.v1.auth_option) = {
            permission: "project.app.read"
        };
    }

    // OrgChanges returns the event stream of the org object
    rpc OrgChanges(ChangeRequest) returns (Changes) {
        option (google.api.http) = {
            get: "/orgs/{id}/changes"
        };

        option (caos.zitadel.utils.v1.auth_option) = {
            permission: "org.read"
        };
    }

    // ProjectChanges returns the event stream of the project object
    rpc ProjectChanges(ChangeRequest) returns (Changes) {
        option (google.api.http) = {
            get: "/projects/{id}/changes"
        };

        option (caos.zitadel.utils.v1.auth_option) = {
            permission: "project.read"
        };
    }

    rpc GetUserProfile(UserID) returns (UserProfileView) {
        option (google.api.http) = {
            get: "/users/{id}/profile"
        };

        option (caos.zitadel.utils.v1.auth_option) = {
            permission: "user.read"
        };
    }

    rpc UpdateUserProfile(UpdateUserProfileRequest) returns (UserProfile) {
        option (google.api.http) = {
            put: "/users/{id}/profile"
            body: "*"
        };

        option (caos.zitadel.utils.v1.auth_option) = {
            permission: "user.write"
        };
    }

    rpc GetUserEmail(UserID) returns (UserEmailView) {
        option (google.api.http) = {
            get: "/users/{id}/email"
        };

        option (caos.zitadel.utils.v1.auth_option) = {
            permission: "user.read"
        };
    }

    rpc ChangeUserEmail(UpdateUserEmailRequest) returns (UserEmail) {
        option (google.api.http) = {
            put: "/users/{id}/email"
            body: "*"
        };

        option (caos.zitadel.utils.v1.auth_option) = {
            permission: "user.write"
        };
    }

    rpc ResendEmailVerificationMail(UserID) returns (google.protobuf.Empty) {
        option (google.api.http) = {
            post: "/users/{id}/email/_resendverification"
            body: "*"
        };

        option (caos.zitadel.utils.v1.auth_option) = {
            permission: "user.write"
        };
    }

    rpc GetUserPhone(UserID) returns (UserPhoneView) {
        option (google.api.http) = {
            get: "/users/{id}/phone"
        };

        option (caos.zitadel.utils.v1.auth_option) = {
            permission: "user.read"
        };
    }

    rpc ChangeUserPhone(UpdateUserPhoneRequest) returns (UserPhone) {
        option (google.api.http) = {
            put: "/users/{id}/phone"
            body: "*"
        };

        option (caos.zitadel.utils.v1.auth_option) = {
            permission: "user.write"
        };
    }

    rpc RemoveUserPhone(UserID) returns (google.protobuf.Empty) {
        option (google.api.http) = {
            delete: "/users/{id}/phone"
        };

        option (caos.zitadel.utils.v1.auth_option) = {
            permission: "user.write"
        };
    }

    rpc ResendPhoneVerificationCode(UserID) returns (google.protobuf.Empty) {
        option (google.api.http) = {
            post: "/users/{id}/phone/_resendverification"
            body: "*"
        };

        option (caos.zitadel.utils.v1.auth_option) = {
            permission: "user.write"
        };
    }

    rpc GetUserAddress(UserID) returns (UserAddressView) {
        option (google.api.http) = {
            get: "/users/{id}/address"
        };

        option (caos.zitadel.utils.v1.auth_option) = {
            permission: "user.read"
        };
    }

    rpc UpdateUserAddress(UpdateUserAddressRequest) returns (UserAddress) {
        option (google.api.http) = {
            put: "/users/{id}/address"
            body: "*"
        };

        option (caos.zitadel.utils.v1.auth_option) = {
            permission: "user.write"
        };
    }

    rpc GetUserMfas(UserID) returns (MultiFactors) {
        option (google.api.http) = {
            get: "/users/{id}/mfas"
        };

        option (caos.zitadel.utils.v1.auth_option) = {
            permission: "user.read"
        };
    }

    // Sends an Notification (Email/SMS) with a password reset Link
    rpc SendSetPasswordNotification(SetPasswordNotificationRequest) returns (google.protobuf.Empty) {
        option (google.api.http) = {
            post: "/users/{id}/password/_sendsetnotification"
            body: "*"
        };

        option (caos.zitadel.utils.v1.auth_option) = {
            permission: "user.write"
        };
    }

    // A Manager is only allowed to set an initial password, on the next login the user has to change his password
    rpc SetInitialPassword(PasswordRequest) returns (google.protobuf.Empty) {
        option (google.api.http) = {
            post: "/users/{id}/password/_initialize"
            body: "*"
        };

        option (caos.zitadel.utils.v1.auth_option) = {
            permission: "user.write"
        };
    }

    rpc SearchUserMemberships(UserMembershipSearchRequest) returns (UserMembershipSearchResponse) {
        option (google.api.http) = {
            post: "/users/{user_id}/memberships/_search"
            body: "*"
        };

        option (caos.zitadel.utils.v1.auth_option) = {
            permission: "user.membership.read"
        };
    }

    // returns default policy if nothing other set on organisation
    rpc GetPasswordComplexityPolicy(google.protobuf.Empty) returns (PasswordComplexityPolicy) {
        option (google.api.http) = {
            get: "/policies/passwords/complexity"
        };

        option (caos.zitadel.utils.v1.auth_option) = {
            permission: "policy.read"
        };
    }

    rpc GetDefaultPasswordComplexityPolicy(google.protobuf.Empty) returns (PasswordComplexityPolicy) {
        option (google.api.http) = {
            get: "/policies/passwords/complexity/default"
        };

        option (caos.zitadel.utils.v1.auth_option) = {
            permission: "policy.read"
        };
    }

    rpc CreatePasswordComplexityPolicy(PasswordComplexityPolicyCreate) returns (PasswordComplexityPolicy) {
        option (google.api.http) = {
            post: "/policies/passwords/complexity"
            body: "*"
        };

        option (caos.zitadel.utils.v1.auth_option) = {
            permission: "policy.write"
        };
    }

    rpc UpdatePasswordComplexityPolicy(PasswordComplexityPolicyUpdate) returns (PasswordComplexityPolicy) {
        option (google.api.http) = {
            put: "/policies/passwords/complexity"
            body: "*"
        };

        option (caos.zitadel.utils.v1.auth_option) = {
            permission: "policy.write"
        };
    }

    rpc DeletePasswordComplexityPolicy(PasswordComplexityPolicyID) returns (google.protobuf.Empty) {
        option (google.api.http) = {
            delete: "/policies/passwords/complexity"
        };

        option (caos.zitadel.utils.v1.auth_option) = {
            permission: "policy.delete"
        };
    }

    // returns default if nothing other set on organisation
    rpc GetPasswordAgePolicy(google.protobuf.Empty) returns (PasswordAgePolicy) {
        option (google.api.http) = {
            get: "/policies/passwords/age"
        };

        option (caos.zitadel.utils.v1.auth_option) = {
            permission: "policy.read"
        };
    }

    rpc CreatePasswordAgePolicy(PasswordAgePolicyCreate) returns (PasswordAgePolicy) {
        option (google.api.http) = {
            post: "/policies/passwords/age"
            body: "*"
        };

        option (caos.zitadel.utils.v1.auth_option) = {
            permission: "policy.write"
        };
    }

    rpc UpdatePasswordAgePolicy(PasswordAgePolicyUpdate) returns (PasswordAgePolicy) {
        option (google.api.http) = {
            put: "/policies/passwords/age"
            body: "*"
        };

        option (caos.zitadel.utils.v1.auth_option) = {
            permission: "policy.write"
        };
    }

    rpc DeletePasswordAgePolicy(PasswordAgePolicyID) returns (google.protobuf.Empty) {
        option (google.api.http) = {
            delete: "/policies/passwords/age"
        };

        option (caos.zitadel.utils.v1.auth_option) = {
            permission: "policy.delete"
        };
    }

    // returns default if nothing other set on organisation
    rpc GetPasswordLockoutPolicy(google.protobuf.Empty) returns (PasswordLockoutPolicy) {
        option (google.api.http) = {
            get: "/policies/passwords/lockout"
        };

        option (caos.zitadel.utils.v1.auth_option) = {
            permission: "policy.read"
        };
    }

    rpc CreatePasswordLockoutPolicy(PasswordLockoutPolicyCreate) returns (PasswordLockoutPolicy) {
        option (google.api.http) = {
            post: "/policies/passwords/lockout"
            body: "*"
        };

        option (caos.zitadel.utils.v1.auth_option) = {
            permission: "policy.write"
        };
    }

    rpc UpdatePasswordLockoutPolicy(PasswordLockoutPolicyUpdate) returns (PasswordLockoutPolicy) {
        option (google.api.http) = {
            put: "/policies/passwords/lockout"
            body: "*"
        };

        option (caos.zitadel.utils.v1.auth_option) = {
            permission: "policy.write"
        };
    }

    rpc DeletePasswordLockoutPolicy(PasswordLockoutPolicyID) returns (google.protobuf.Empty) {
        option (google.api.http) = {
            delete: "/policies/passwords/lockout"
        };

        option (caos.zitadel.utils.v1.auth_option) = {
            permission: "policy.delete"
        };
    }

    rpc GetMyOrg(google.protobuf.Empty) returns (OrgView) {
        option (google.api.http) = {
            get: "/orgs/me"
        };

        option (caos.zitadel.utils.v1.auth_option) = {
            permission: "org.read"
        };
    }

    // search a organisation by its domain overall organisations
    rpc GetOrgByDomainGlobal(Domain) returns (OrgView) {
        option (google.api.http) = {
            get: "/global/orgs/_bydomain"
        };

        option (caos.zitadel.utils.v1.auth_option) = {
            permission: "org.read"
        };
    }

    rpc DeactivateMyOrg(google.protobuf.Empty) returns (Org) {
        option (google.api.http) = {
            put: "/orgs/me/_deactivate"
            body: "*"
        };

        option (caos.zitadel.utils.v1.auth_option) = {
            permission: "org.write"
        };
    }

    rpc ReactivateMyOrg(google.protobuf.Empty) returns (Org) {
        option (google.api.http) = {
            put: "/orgs/me/_reactivate"
            body: "*"
        };

        option (caos.zitadel.utils.v1.auth_option) = {
            permission: "org.write"
        };
    }

    rpc SearchMyOrgDomains(OrgDomainSearchRequest) returns (OrgDomainSearchResponse) {
        option (google.api.http) = {
            post: "/orgs/me/domains/_search"
            body: "*"
        };

        option (caos.zitadel.utils.v1.auth_option) = {
            permission: "org.read"
        };
    }

    rpc AddMyOrgDomain(AddOrgDomainRequest) returns (OrgDomain) {
        option (google.api.http) = {
            post: "/orgs/me/domains"
            body: "*"
        };

        option (caos.zitadel.utils.v1.auth_option) = {
            permission: "org.write"
        };
    }

    rpc RemoveMyOrgDomain(RemoveOrgDomainRequest) returns (google.protobuf.Empty) {
        option (google.api.http) = {
            delete: "/orgs/me/domains/{domain}"
        };

        option (caos.zitadel.utils.v1.auth_option) = {
            permission: "org.write"
        };
    }

    rpc GetMyOrgIamPolicy(google.protobuf.Empty) returns (OrgIamPolicy) {
        option (google.api.http) = {
            get: "/orgs/me/iampolicy"
        };

        option (caos.zitadel.utils.v1.auth_option) = {
            permission: "authenticated"
        };
    }

    rpc GetOrgMemberRoles(google.protobuf.Empty) returns (OrgMemberRoles) {
        option (google.api.http) = {
            get: "/orgs/members/roles"
        };

        option (caos.zitadel.utils.v1.auth_option) = {
            permission: "org.member.read"
        };
    }

    rpc AddMyOrgMember(AddOrgMemberRequest) returns (OrgMember) {
        option (google.api.http) = {
            post: "/orgs/me/members"
            body: "*"
        };

        option (caos.zitadel.utils.v1.auth_option) = {
            permission: "org.member.write"
        };
    }

    rpc ChangeMyOrgMember(ChangeOrgMemberRequest) returns (OrgMember) {
        option (google.api.http) = {
            put: "/orgs/me/members/{user_id}"
            body: "*"
        };

        option (caos.zitadel.utils.v1.auth_option) = {
            permission: "org.member.write"
        };
    }

    rpc RemoveMyOrgMember(RemoveOrgMemberRequest) returns (google.protobuf.Empty) {
        option (google.api.http) = {
            delete: "/orgs/me/members/{user_id}"
        };

        option (caos.zitadel.utils.v1.auth_option) = {
            permission: "org.member.delete"
        };
    }

    rpc SearchMyOrgMembers(OrgMemberSearchRequest) returns (OrgMemberSearchResponse) {
        option (google.api.http) = {
            post: "/orgs/me/members/_search"
            body: "*"
        };

        option (caos.zitadel.utils.v1.auth_option) = {
            permission: "org.member.read"
        };
    }

    rpc SearchProjects(ProjectSearchRequest) returns (ProjectSearchResponse) {
        option (google.api.http) = {
            post: "/projects/_search"
            body: "*"
        };

        option (caos.zitadel.utils.v1.auth_option) = {
            permission: "project.read"
        };
    }

    rpc ProjectByID(ProjectID) returns (ProjectView) {
        option (google.api.http) = {
            get: "/projects/{id}"
        };

        option (caos.zitadel.utils.v1.auth_option) = {
            permission: "project.read"
            check_field_name: "Id"
        };
    }

    rpc CreateProject(ProjectCreateRequest) returns (Project) {
        option (google.api.http) = {
            post: "/projects"
            body: "*"
        };

        option (caos.zitadel.utils.v1.auth_option) = {
            permission: "project.write"
        };
    }

    rpc UpdateProject(ProjectUpdateRequest) returns (Project) {
        option (google.api.http) = {
            put: "/projects/{id}"
            body: "*"
        };

        option (caos.zitadel.utils.v1.auth_option) = {
            permission: "project.write"
            check_field_name: "Id"
        };
    }

    rpc DeactivateProject(ProjectID) returns (Project) {
        option (google.api.http) = {
            put: "/projects/{id}/_deactivate"
            body: "*"
        };

        option (caos.zitadel.utils.v1.auth_option) = {
            permission: "project.write"
            check_field_name: "Id"
        };
    }

    rpc ReactivateProject(ProjectID) returns (Project) {
        option (google.api.http) = {
            put: "/projects/{id}/_reactivate"
            body: "*"
        };

        option (caos.zitadel.utils.v1.auth_option) = {
            permission: "project.write"
            check_field_name: "Id"
        };
    }

    // returns all projects my organisation got granted from another organisation
    rpc SearchGrantedProjects(GrantedProjectSearchRequest) returns (ProjectGrantSearchResponse) {
        option (google.api.http) = {
            post: "/grantedprojects/_search"
            body: "*"
        };

        option (caos.zitadel.utils.v1.auth_option) = {
            permission: "project.read"
        };
    }

    // returns a project my organisation got granted from another organisation
    rpc GetGrantedProjectByID(ProjectGrantID) returns (ProjectGrantView) {
        option (google.api.http) = {
            get: "/grantedprojects/{project_id}/grants/{id}"
        };

        option (caos.zitadel.utils.v1.auth_option) = {
            permission: "project.read"
        };
    }

    rpc GetProjectMemberRoles(google.protobuf.Empty) returns (ProjectMemberRoles) {
        option (google.api.http) = {
            get: "/projects/members/roles"
        };

        option (caos.zitadel.utils.v1.auth_option) = {
            permission: "project.member.read"
        };
    }

    rpc SearchProjectMembers(ProjectMemberSearchRequest) returns (ProjectMemberSearchResponse) {
        option (google.api.http) = {
            post: "/projects/{project_id}/members/_search"
            body: "*"
        };

        option (caos.zitadel.utils.v1.auth_option) = {
            permission: "project.member.read"
            check_field_name: "ProjectId"
        };
    }

    rpc AddProjectMember(ProjectMemberAdd) returns (ProjectMember) {
        option (google.api.http) = {
            post: "/projects/{id}/members"
            body: "*"
        };

        option (caos.zitadel.utils.v1.auth_option) = {
            permission: "project.member.write"
            check_field_name: "Id"
        };
    }

    rpc ChangeProjectMember(ProjectMemberChange) returns (ProjectMember) {
        option (google.api.http) = {
            put: "/projects/{id}/members/{user_id}"
            body: "*"
        };

        option (caos.zitadel.utils.v1.auth_option) = {
            permission: "project.member.write"
            check_field_name: "Id"
        };
    }

    rpc RemoveProjectMember(ProjectMemberRemove) returns (google.protobuf.Empty) {
        option (google.api.http) = {
            delete: "/projects/{id}/members/{user_id}"
        };

        option (caos.zitadel.utils.v1.auth_option) = {
            permission: "project.member.delete"
            check_field_name: "Id"
        };
    }

    rpc SearchProjectRoles(ProjectRoleSearchRequest) returns (ProjectRoleSearchResponse) {
        option (google.api.http) = {
            post: "/projects/{project_id}/roles/_search"
            body: "*"
        };

        option (caos.zitadel.utils.v1.auth_option) = {
            permission: "project.role.read"
            check_field_name: "ProjectId"
        };
    }

    rpc AddProjectRole(ProjectRoleAdd) returns (ProjectRole) {
        option (google.api.http) = {
            post: "/projects/{id}/roles"
            body: "*"
        };

        option (caos.zitadel.utils.v1.auth_option) = {
            permission: "project.role.write"
            check_field_name: "Id"
        };
    }

    // add a list of project roles in one request
    rpc BulkAddProjectRole(ProjectRoleAddBulk) returns (google.protobuf.Empty) {
        option (google.api.http) = {
            post: "/projects/{id}/roles/_bulk"
            body: "*"
        };

        option (caos.zitadel.utils.v1.auth_option) = {
            permission: "project.role.write"
            check_field_name: "Id"
        };
    }

    rpc ChangeProjectRole(ProjectRoleChange) returns (ProjectRole) {
        option (google.api.http) = {
            put: "/projects/{id}/roles/{key}"
            body: "*"
        };

        option (caos.zitadel.utils.v1.auth_option) = {
            permission: "project.role.write"
            check_field_name: "Id"
        };
    }

    // RemoveProjectRole removes role from UserGrants, ProjectGrants and from Project
    rpc RemoveProjectRole(ProjectRoleRemove) returns (google.protobuf.Empty) {
        option (google.api.http) = {
            delete: "/projects/{id}/roles/{key}"
        };

        option (caos.zitadel.utils.v1.auth_option) = {
            permission: "project.role.delete"
            check_field_name: "Id"
        };
    }

    rpc SearchApplications(ApplicationSearchRequest) returns (ApplicationSearchResponse) {
        option (google.api.http) = {
            post: "/projects/{project_id}/applications/_search"
            body: "*"
        };

        option (caos.zitadel.utils.v1.auth_option) = {
            permission: "project.app.read"
            check_field_name: "ProjectId"
        };
    }

    rpc ApplicationByID(ApplicationID) returns (ApplicationView) {
        option (google.api.http) = {
            get: "/projects/{project_id}/applications/{id}"
        };

        option (caos.zitadel.utils.v1.auth_option) = {
            permission: "project.app.read"
            check_field_name: "ProjectId"
        };
    }

    rpc CreateOIDCApplication(OIDCApplicationCreate) returns (Application) {
        option (google.api.http) = {
            post: "/projects/{project_id}/oidcapplications"
            body: "*"
        };

        option (caos.zitadel.utils.v1.auth_option) = {
            permission: "project.app.write"
            check_field_name: "ProjectId"
        };
    }

    rpc UpdateApplication(ApplicationUpdate) returns (Application) {
        option (google.api.http) = {
            put: "/projects/{project_id}/applications/{id}"
            body: "*"
        };

        option (caos.zitadel.utils.v1.auth_option) = {
            permission: "project.app.write"
            check_field_name: "ProjectId"
        };
    }

    rpc DeactivateApplication(ApplicationID) returns (Application) {
        option (google.api.http) = {
            put: "/projects/{project_id}/applications/{id}/_deactivate"
            body: "*"
        };

        option (caos.zitadel.utils.v1.auth_option) = {
            permission: "project.app.write"
            check_field_name: "ProjectId"
        };
    }

    rpc ReactivateApplication(ApplicationID) returns (Application) {
        option (google.api.http) = {
            put: "/projects/{project_id}/applications/{id}/_reactivate"
            body: "*"
        };

        option (caos.zitadel.utils.v1.auth_option) = {
            permission: "project.app.write"
            check_field_name: "ProjectId"
        };
    }

    rpc RemoveApplication(ApplicationID) returns (google.protobuf.Empty) {
        option (google.api.http) = {
            delete: "/projects/{project_id}/applications/{id}"
        };

        option (caos.zitadel.utils.v1.auth_option) = {
            permission: "project.app.delete"
            check_field_name: "ProjectId"
        };
    }

    rpc UpdateApplicationOIDCConfig(OIDCConfigUpdate) returns (OIDCConfig) {
        option (google.api.http) = {
            put: "/projects/{project_id}/applications/{application_id}/oidcconfig"
            body: "*"
        };

        option (caos.zitadel.utils.v1.auth_option) = {
            permission: "project.app.write"
            check_field_name: "ProjectId"
        };
    }

    rpc RegenerateOIDCClientSecret(ApplicationID) returns (ClientSecret) {
        option (google.api.http) = {
            put: "/projects/{project_id}/applications/{id}/oidcconfig/_changeclientsecret"
            body: "*"
        };

        option (caos.zitadel.utils.v1.auth_option) = {
            permission: "project.app.write"
            check_field_name: "ProjectId"
        };
    }

    rpc SearchProjectGrants(ProjectGrantSearchRequest) returns (ProjectGrantSearchResponse) {
        option (google.api.http) = {
            post: "/projects/{project_id}/grants/_search"
            body: "*"
        };

        option (caos.zitadel.utils.v1.auth_option) = {
            permission: "project.grant.read"
            check_field_name: "ProjectId"
        };
    }

    rpc ProjectGrantByID(ProjectGrantID) returns (ProjectGrantView) {
        option (google.api.http) = {
            get: "/projects/{project_id}/grants/{id}"
        };

        option (caos.zitadel.utils.v1.auth_option) = {
            permission: "project.grant.read"
        };
    }

    rpc CreateProjectGrant(ProjectGrantCreate) returns (ProjectGrant) {
        option (google.api.http) = {
            post: "/projects/{project_id}/grants"
            body: "*"
        };

        option (caos.zitadel.utils.v1.auth_option) = {
            permission: "project.grant.write"
        };
    }

    rpc UpdateProjectGrant(ProjectGrantUpdate) returns (ProjectGrant) {
        option (google.api.http) = {
            put: "/projects/{project_id}/grants/{id}"
            body: "*"
        };

        option (caos.zitadel.utils.v1.auth_option) = {
            permission: "project.grant.write"
        };
    }

    rpc DeactivateProjectGrant(ProjectGrantID) returns (ProjectGrant) {
        option (google.api.http) = {
            put: "/projects/{project_id}/grants/{id}/_deactivate"
            body: "*"
        };

        option (caos.zitadel.utils.v1.auth_option) = {
            permission: "project.grant.write"
        };
    }

    rpc ReactivateProjectGrant(ProjectGrantID) returns (ProjectGrant) {
        option (google.api.http) = {
            put: "/projects/{project_id}/grants/{id}/_reactivate"
            body: "*"
        };

        option (caos.zitadel.utils.v1.auth_option) = {
            permission: "project.grant.write"
        };
    }

    // RemoveProjectGrant removes project grant and all user grants for this project grant
    rpc RemoveProjectGrant(ProjectGrantID) returns (google.protobuf.Empty) {
        option (google.api.http) = {
            delete: "/projects/{project_id}/grants/{id}"
        };

        option (caos.zitadel.utils.v1.auth_option) = {
            permission: "project.grant.delete"
        };
    }

    rpc GetProjectGrantMemberRoles(google.protobuf.Empty) returns (ProjectGrantMemberRoles) {
        option (google.api.http) = {
            get: "/projects/grants/members/roles"
        };

        option (caos.zitadel.utils.v1.auth_option) = {
            permission: "project.grant.member.read"
        };
    }

    rpc SearchProjectGrantMembers(ProjectGrantMemberSearchRequest) returns (ProjectGrantMemberSearchResponse) {
        option (google.api.http) = {
            post: "/projects/{project_id}/grants/{grant_id}/members/_search"
            body: "*"
        };

        option (caos.zitadel.utils.v1.auth_option) = {
            permission: "project.grant.member.read"
        };
    }

    rpc AddProjectGrantMember(ProjectGrantMemberAdd) returns (ProjectGrantMember) {
        option (google.api.http) = {
            post: "/projects/{project_id}/grants/{grant_id}/members"
            body: "*"
        };

        option (caos.zitadel.utils.v1.auth_option) = {
            permission: "project.grant.member.write"
        };
    }

    rpc ChangeProjectGrantMember(ProjectGrantMemberChange) returns (ProjectGrantMember) {
        option (google.api.http) = {
            put: "/projects/{project_id}/grants/{grant_id}/members/{user_id}"
            body: "*"
        };

        option (caos.zitadel.utils.v1.auth_option) = {
            permission: "project.grant.member.write"
        };
    }

    rpc RemoveProjectGrantMember(ProjectGrantMemberRemove) returns (google.protobuf.Empty) {
        option (google.api.http) = {
            delete: "/projects/{project_id}/grants/{grant_id}/members/{user_id}"
        };

        option (caos.zitadel.utils.v1.auth_option) = {
            permission: "project.grant.member.delete"
        };
    }

    rpc SearchUserGrants(UserGrantSearchRequest) returns (UserGrantSearchResponse) {
        option (google.api.http) = {
            post: "/users/grants/_search"
            body: "*"
        };

        option (caos.zitadel.utils.v1.auth_option) = {
            permission: "user.grant.read"
        };
    }

    rpc UserGrantByID(UserGrantID) returns (UserGrantView) {
        option (google.api.http) = {
            get: "/users/{user_id}/grants/{id}"
        };

        option (caos.zitadel.utils.v1.auth_option) = {
            permission: "user.grant.read"
        };
    }

    rpc CreateUserGrant(UserGrantCreate) returns (UserGrant) {
        option (google.api.http) = {
            post: "/users/{user_id}/grants"
            body: "*"
        };

        option (caos.zitadel.utils.v1.auth_option) = {
            permission: "user.grant.write"
        };
    }

    rpc UpdateUserGrant(UserGrantUpdate) returns (UserGrant) {
        option (google.api.http) = {
            put: "/users/{user_id}/grants/{id}"
            body: "*"
        };

        option (caos.zitadel.utils.v1.auth_option) = {
            permission: "user.grant.write"
        };
    }

    rpc DeactivateUserGrant(UserGrantID) returns (UserGrant) {
        option (google.api.http) = {
            put: "/users/{user_id}/grants/{id}/_deactivate"
            body: "*"
        };

        option (caos.zitadel.utils.v1.auth_option) = {
            permission: "user.grant.write"
        };
    }

    rpc ReactivateUserGrant(UserGrantID) returns (UserGrant) {
        option (google.api.http) = {
            put: "/users/{user_id}/grants/{id}/_reactivate"
            body: "*"
        };

        option (caos.zitadel.utils.v1.auth_option) = {
            permission: "user.grant.write"
        };
    }

    rpc RemoveUserGrant(UserGrantID) returns (google.protobuf.Empty) {
        option (google.api.http) = {
            delete: "/users/{user_id}/grants/{id}"
        };

        option (caos.zitadel.utils.v1.auth_option) = {
            permission: "user.grant.delete"
        };
    }

    // remove a list of user grants in one request
    rpc BulkRemoveUserGrant(UserGrantRemoveBulk) returns (google.protobuf.Empty) {
        option (google.api.http) = {
            delete: "/usersgrants/_bulk"
            body: "*"
        };

        option (caos.zitadel.utils.v1.auth_option) = {
            permission: "user.grant.delete"
        };
    }

    // search user grants based on a project
    // This request is required that the user authorizations of zitadel can be differentiated
    rpc SearchProjectUserGrants(ProjectUserGrantSearchRequest) returns (UserGrantSearchResponse) {
        option deprecated = true;
        option (google.api.http) = {
            post: "/projects/{project_id}/users/grants/_search"
            body: "*"
        };

        option (caos.zitadel.utils.v1.auth_option) = {
            permission: "project.user.grant.read"
            check_field_name: "ProjectId"
        };
    }

    // get user grant based on a project
    // This request is required that the user authorizations of zitadel can be differentiated
    rpc ProjectUserGrantByID(ProjectUserGrantID) returns (UserGrantView) {
        option deprecated = true;
        option (google.api.http) = {
            get: "/projects/{project_id}/users/{user_id}/grants/{id}"
        };

        option (caos.zitadel.utils.v1.auth_option) = {
            permission: "project.user.grant.read"
            check_field_name: "ProjectId"
        };
    }

    // create user grant based on a project
    // This request is required that the user authorizations of zitadel can be differentiated
    rpc CreateProjectUserGrant(UserGrantCreate) returns (UserGrant) {
        option deprecated = true;
        option (google.api.http) = {
            post: "/projects/{project_id}/users/{user_id}/grants"
            body: "*"
        };

        option (caos.zitadel.utils.v1.auth_option) = {
            permission: "project.user.grant.write"
            check_field_name: "ProjectId"
        };
    }

    // update user grant based on a project
    // This request is required that the user authorizations of zitadel can be differentiated
    rpc UpdateProjectUserGrant(ProjectUserGrantUpdate) returns (UserGrant) {
        option deprecated = true;
        option (google.api.http) = {
            put: "/projects/{project_id}/users/{user_id}/grants/{id}"
            body: "*"
        };

        option (caos.zitadel.utils.v1.auth_option) = {
            permission: "project.user.grant.write"
            check_field_name: "ProjectId"
        };
    }

    // deactivate user grant based on a project
    // This request is required that the user authorizations of zitadel can be differentiated
    rpc DeactivateProjectUserGrant(ProjectUserGrantID) returns (UserGrant) {
        option deprecated = true;
        option (google.api.http) = {
            put: "/projects/{project_id}/users/{user_id}/grants/{id}/_deactivate"
            body: "*"
        };

        option (caos.zitadel.utils.v1.auth_option) = {
            permission: "project.user.grant.write"
            check_field_name: "ProjectId"
        };
    }

    // reactivate user grant based on a project
    // This request is required that the user authorizations of zitadel can be differentiated
    rpc ReactivateProjectUserGrant(ProjectUserGrantID) returns (UserGrant) {
        option deprecated = true;
        option (google.api.http) = {
            put: "/projects/{project_id}/users/{user_id}/grants/{id}/_reactivate"
            body: "*"
        };

        option (caos.zitadel.utils.v1.auth_option) = {
            permission: "project.user.grant.write"
            check_field_name: "ProjectId"
        };
    }

    // search user grants based on a projectgrant
    // This request is required that the user authorizations of zitadel can be differentiated
    rpc SearchProjectGrantUserGrants(ProjectGrantUserGrantSearchRequest) returns (UserGrantSearchResponse) {
        option deprecated = true;
        option (google.api.http) = {
            post: "/projectgrants/{project_grant_id}/users/grants/_search"
            body: "*"
        };

        option (caos.zitadel.utils.v1.auth_option) = {
            permission: "project.grant.user.grant.read"
            check_field_name: "ProjectGrantId"
        };
    }

    // get user grant based on a projectgrant
    // This request is required that the user authorizations of zitadel can be differentiated
    rpc ProjectGrantUserGrantByID(ProjectGrantUserGrantID) returns (UserGrantView) {
        option deprecated = true;
        option (google.api.http) = {
            get: "/projectgrants/{project_grant_id}/users/{user_id}/grants/{id}"
        };

        option (caos.zitadel.utils.v1.auth_option) = {
            permission: "project.grant.user.grant.read"
            check_field_name: "ProjectGrantId"
        };
    }

    // create user grant based on a projectgrant
    // This request is required that the user authorizations of zitadel can be differentiated
    rpc CreateProjectGrantUserGrant(ProjectGrantUserGrantCreate) returns (UserGrant) {
        option deprecated = true;
        option (google.api.http) = {
            post: "/projectgrants/{project_grant_id}/users/{user_id}/grants"
            body: "*"
        };

        option (caos.zitadel.utils.v1.auth_option) = {
            permission: "project.grant.user.grant.write"
            check_field_name: "ProjectGrantId"
        };
    }

    // update user grant based on a projectgrant
    // This request is required that the user authorizations of zitadel can be differentiated
    rpc UpdateProjectGrantUserGrant(ProjectGrantUserGrantUpdate) returns (UserGrant) {
        option deprecated = true;
        option (google.api.http) = {
            put: "/projectgrants/{project_grant_id}/users/{user_id}/grants/{id}"
            body: "*"
        };

        option (caos.zitadel.utils.v1.auth_option) = {
            permission: "project.grant.user.grant.write"
            check_field_name: "ProjectGrantId"
        };
    }

    // deactivate user grant based on a projectgrant
    // This request is required that the user authorizations of zitadel can be differentiated
    rpc DeactivateProjectGrantUserGrant(ProjectGrantUserGrantID) returns (UserGrant) {
        option deprecated = true;
        option (google.api.http) = {
            put: "/projectgrants/{project_grant_id}/users/{user_id}/grants/{id}/_deactivate"
            body: "*"
        };

        option (caos.zitadel.utils.v1.auth_option) = {
            permission: "project.grant.user.grant.write"
            check_field_name: "ProjectGrantId"
        };
    }

    // reactivate user grant based on a projectgrant
    // This request is required that the user authorizations of zitadel can be differentiated
    rpc ReactivateProjectGrantUserGrant(ProjectGrantUserGrantID) returns (UserGrant) {
        option deprecated = true;
        option (google.api.http) = {
            put: "/projectgrants/{project_grant_id}/users/{user_id}/grants/{id}/_reactivate"
            body: "*"
        };

        option (caos.zitadel.utils.v1.auth_option) = {
            permission: "project.grant.user.grant.write"
            check_field_name: "ProjectGrantId"
        };
    }
}

message ZitadelDocs {
    string issuer = 1;
    string discovery_endpoint = 2;
}

message Iam {
    string global_org_id = 1;
    string iam_project_id = 2;
    bool set_up_done = 3;
    bool set_up_started = 4;
}

message ChangeRequest {
    string id = 1;
    string sec_id = 2;
    uint64 limit= 3;
    uint64 sequence_offset = 4;
    bool asc = 5;
}

message Changes {
    repeated Change changes = 1;
    uint64 offset = 2;
    uint64 limit = 3;
}

message Change {
    google.protobuf.Timestamp change_date = 1;
    caos.zitadel.api.v1.LocalizedMessage event_type = 2;
    uint64 sequence = 3;
    string editor_id = 4;
    string editor = 5;
    google.protobuf.Struct data = 6;
}

message ApplicationID {
    string id = 1;
    string project_id = 2;
}

message ProjectID {
    string id = 1;
}

message UserID {
    string id = 1;
}

message Email {
    string email = 1;
}

message UniqueUserRequest {
    string user_name = 1 [(validate.rules).string = {min_len: 1, max_len: 200}];
    string email = 2 [(validate.rules).string = {min_len: 1, max_len: 200}];
}

message UniqueUserResponse {
    bool is_unique = 1;
}

message CreateUserRequest {
    string user_name = 1 [(validate.rules).string = {min_len: 1, max_len: 200}];
    string first_name = 2 [(validate.rules).string = {min_len: 1, max_len: 200}];
    string last_name = 3 [(validate.rules).string = {min_len: 1, max_len: 200}];
    string nick_name = 4 [(validate.rules).string = {max_len: 200}];
    string preferred_language = 5[(validate.rules).string = {max_len: 200}];
    Gender gender = 6;
    string email = 7 [(validate.rules).string = {min_len: 1, max_len: 200, email: true}];
    bool is_email_verified = 8;
    string phone = 9 [(validate.rules).string = {max_len: 20}];
    bool is_phone_verified = 10;
    string country = 11 [(validate.rules).string = {max_len: 200}];
    string locality = 12 [(validate.rules).string = {max_len: 200}];
    string postal_code = 13 [(validate.rules).string = {max_len: 200}];
    string region = 14 [(validate.rules).string = {max_len: 200}];
    string street_address = 15 [(validate.rules).string = {max_len: 200}];
    string password = 16 [(validate.rules).string = {max_len: 72}];
}

message User {
    string id = 1;
    UserState state = 2;
    google.protobuf.Timestamp creation_date = 3;
    google.protobuf.Timestamp change_date = 4;
    string user_name = 5;
    string first_name = 6;
    string last_name = 7;
    string display_name = 8;
    string nick_name = 9;
    string preferred_language = 10;
    Gender gender = 11;
    string email = 12;
    bool is_email_verified = 13;
    string phone = 14;
    bool is_phone_verified = 15;
    string country = 16;
    string locality = 17;
    string postal_code = 18;
    string region = 19;
    string street_address = 20;
    uint64 sequence = 21;
}

enum UserState {
    USERSTATE_UNSPECIFIED = 0;
    USERSTATE_ACTIVE = 1;
    USERSTATE_INACTIVE = 2;
    USERSTATE_DELETED = 3;
    USERSTATE_LOCKED = 4;
    USERSTATE_SUSPEND = 5;
    USERSTATE_INITIAL= 6;
}

enum Gender {
    GENDER_UNSPECIFIED = 0;
    GENDER_FEMALE = 1;
    GENDER_MALE = 2;
    GENDER_DIVERSE = 3;
}

message UserView {
    string id = 1;
    UserState state = 2;
    google.protobuf.Timestamp creation_date = 3;
    google.protobuf.Timestamp change_date = 4;
    google.protobuf.Timestamp last_login = 5;
    google.protobuf.Timestamp password_changed = 6;
    string user_name = 7;
    string first_name = 8;
    string last_name = 9;
    string display_name = 10;
    string nick_name = 11;
    string preferred_language = 12;
    Gender gender = 13;
    string email = 14;
    bool is_email_verified = 15;
    string phone = 16;
    bool is_phone_verified = 17;
    string country = 18;
    string locality = 19;
    string postal_code = 20;
    string region = 21;
    string street_address = 22;
    uint64 sequence = 23;
    string resource_owner = 24;
    repeated string login_names = 25;
    string preferred_login_name = 26;
}

message UserSearchRequest {
    uint64 offset = 1;
    uint64 limit = 2;
    UserSearchKey sorting_column = 3 [(validate.rules).enum = {not_in: [0]}];;
    bool asc = 4;
    repeated UserSearchQuery queries = 5;
}

message UserSearchQuery {
    UserSearchKey key = 1 [(validate.rules).enum = {not_in: [0]}];;
    SearchMethod method = 2;
    string value = 3;
}

enum UserSearchKey {
    USERSEARCHKEY_UNSPECIFIED = 0;
    USERSEARCHKEY_USER_NAME = 1;
    USERSEARCHKEY_FIRST_NAME = 2;
    USERSEARCHKEY_LAST_NAME = 3;
    USERSEARCHKEY_NICK_NAME = 4;
    USERSEARCHKEY_DISPLAY_NAME = 5;
    USERSEARCHKEY_EMAIL = 6;
    USERSEARCHKEY_STATE = 7;
}

message UserSearchResponse {
    uint64 offset = 1;
    uint64 limit = 2;
    uint64 total_result = 3;
    repeated UserView result = 4;
    uint64 processed_sequence = 5;
    google.protobuf.Timestamp view_timestamp = 6;
}

enum SearchMethod {
    SEARCHMETHOD_EQUALS = 0;
    SEARCHMETHOD_STARTS_WITH = 1;
    SEARCHMETHOD_CONTAINS = 2;
    SEARCHMETHOD_EQUALS_IGNORE_CASE = 3;
    SEARCHMETHOD_STARTS_WITH_IGNORE_CASE = 4;
    SEARCHMETHOD_CONTAINS_IGNORE_CASE = 5;
    SEARCHMETHOD_NOT_EQUALS = 6;
    SEARCHMETHOD_GREATER_THAN = 7;
    SEARCHMETHOD_LESS_THAN = 8;
    SEARCHMETHOD_IS_ONE_OF = 9;
    SEARCHMETHOD_LIST_CONTAINS = 10;
}

message UserProfile {
    string id = 1;
    string first_name = 2;
    string last_name = 3;
    string nick_name = 4;
    string display_name = 5;
    string preferred_language = 6;
    Gender gender = 7;
    string user_name = 8;
    uint64 sequence = 9;
    google.protobuf.Timestamp creation_date = 10;
    google.protobuf.Timestamp change_date = 11;
}

message UserProfileView {
    string id = 1;
    string first_name = 2;
    string last_name = 3;
    string nick_name = 4;
    string display_name = 5;
    string preferred_language = 6;
    Gender gender = 7;
    string user_name = 8;
    uint64 sequence = 9;
    google.protobuf.Timestamp creation_date = 10;
    google.protobuf.Timestamp change_date = 11;
    repeated string login_names = 12;
    string preferred_login_name = 27;
}

message UpdateUserProfileRequest {
    string id = 1;
    string first_name = 2 [(validate.rules).string = {min_len: 1, max_len: 200}];
    string last_name = 3 [(validate.rules).string = {min_len: 1, max_len: 200}];
    string nick_name = 4 [(validate.rules).string = {max_len: 200}];
    string preferred_language = 5 [(validate.rules).string = {max_len: 200}];
    Gender gender = 6;
}

message UserEmail {
    string id = 1;
    string email = 2;
    bool is_email_verified = 3;
    uint64 sequence = 4;
    google.protobuf.Timestamp creation_date = 5;
    google.protobuf.Timestamp change_date = 6;
}

message UserEmailView {
    string id = 1;
    string email = 2;
    bool is_email_verified = 3;
    uint64 sequence = 4;
    google.protobuf.Timestamp creation_date = 5;
    google.protobuf.Timestamp change_date = 6;
}

message UpdateUserEmailRequest {
    string id = 1;
    string email = 2 [(validate.rules).string = {min_len: 1, max_len: 200}];
    bool is_email_verified = 3;
}

message UserPhone {
    string id = 1;
    string phone = 2;
    bool is_phone_verified = 3;
    uint64 sequence = 5;
    google.protobuf.Timestamp creation_date = 6;
    google.protobuf.Timestamp change_date = 7;
}

message UserPhoneView {
    string id = 1;
    string phone = 2;
    bool is_phone_verified = 3;
    uint64 sequence = 5;
    google.protobuf.Timestamp creation_date = 6;
    google.protobuf.Timestamp change_date = 7;
}

message UpdateUserPhoneRequest {
    string id = 1;
    string phone = 2 [(validate.rules).string = {min_len: 1, max_len: 20}];
    bool is_phone_verified = 3;
}

message UserAddress {
    string id = 1;
    string country = 2;
    string locality = 3;
    string postal_code = 4;
    string region = 5;
    string street_address = 6;
    uint64 sequence = 7;
    google.protobuf.Timestamp creation_date = 8;
    google.protobuf.Timestamp change_date = 9;
}

message UserAddressView {
    string id = 1;
    string country = 2;
    string locality = 3;
    string postal_code = 4;
    string region = 5;
    string street_address = 6;
    uint64 sequence = 7;
    google.protobuf.Timestamp creation_date = 8;
    google.protobuf.Timestamp change_date = 9;
}

message UpdateUserAddressRequest {
    string id = 1;
    string country = 2 [(validate.rules).string = {max_len: 200}];
    string locality = 3 [(validate.rules).string = {max_len: 200}];
    string postal_code = 4 [(validate.rules).string = {max_len: 200}];
    string region = 5 [(validate.rules).string = {max_len: 200}];
    string street_address = 6 [(validate.rules).string = {max_len: 200}];
}

message MultiFactors {
    repeated MultiFactor mfas = 1;
}

message MultiFactor {
    MfaType type = 1;
    MFAState state = 2;
}

enum MfaType {
    MFATYPE_UNSPECIFIED = 0;
    MFATYPE_SMS = 1;
    MFATYPE_OTP = 2;
}

enum MFAState {
    MFASTATE_UNSPECIFIED = 0;
    MFASTATE_NOT_READY = 1;
    MFASTATE_READY = 2;
    MFASTATE_REMOVED = 3;
}

message PasswordID{
    string id = 1;
}

message PasswordRequest {
    string id = 1;
    string password = 2 [(validate.rules).string = {min_len: 1, max_len: 72}];
}

message ResetPasswordRequest {
    string id = 1;
}

message SetPasswordNotificationRequest {
    string id = 1;
    NotificationType type = 2;
}

enum NotificationType {
    NOTIFICATIONTYPE_EMAIL = 0;
    NOTIFICATIONTYPE_SMS = 1;
}

message PasswordComplexityPolicyID {
    string id = 1;
}

message PasswordComplexityPolicy {
    string id = 1;
    string description = 2;
    PolicyState state = 3;
    google.protobuf.Timestamp creation_date = 4;
    google.protobuf.Timestamp change_date = 5;
    uint64 min_length = 6;
    bool has_lowercase = 7;
    bool has_uppercase = 8;
    bool has_number = 9;
    bool has_symbol = 10;
    uint64 sequence = 11;
    bool is_default = 12;
}

message PasswordComplexityPolicyCreate {
    string description = 1 [(validate.rules).string = {max_len: 500}];
    uint64 min_length = 2;
    bool has_lowercase = 3;
    bool has_uppercase = 4;
    bool has_number = 5;
    bool has_symbol = 6;
}

message PasswordComplexityPolicyUpdate {
    string id = 1;
    string description = 2 [(validate.rules).string = {max_len: 500}];
    uint64 min_length = 3;
    bool has_lowercase = 4;
    bool has_uppercase = 5;
    bool has_number = 6;
    bool has_symbol = 7;
}

message PasswordAgePolicyID {
    string id = 1;
}

message PasswordAgePolicy {
    string id = 1;
    string description = 2;
    PolicyState state = 3;
    google.protobuf.Timestamp creation_date = 4;
    google.protobuf.Timestamp change_date = 5;
    uint64 max_age_days = 6;
    uint64 expire_warn_days = 7;
    uint64 sequence = 8;
    bool is_default = 9;
}

message PasswordAgePolicyCreate {
    string description = 1 [(validate.rules).string = {max_len: 500}];
    uint64 max_age_days = 2;
    uint64 expire_warn_days = 3;
}

message PasswordAgePolicyUpdate {
    string id = 1;
    string description = 2 [(validate.rules).string = {max_len: 500}];
    uint64 max_age_days = 3;
    uint64 expire_warn_days = 4;
}

message PasswordLockoutPolicyID {
    string id = 1;
}

message PasswordLockoutPolicy {
    string id = 1;
    string description = 2;
    PolicyState state = 3;
    google.protobuf.Timestamp creation_date = 4;
    google.protobuf.Timestamp change_date = 5;
    uint64 max_attempts = 6;
    bool show_lock_out_failures = 7;
    uint64 sequence = 8;
    bool is_default = 9
    ;
}

message PasswordLockoutPolicyCreate {
    string description = 1 [(validate.rules).string = {max_len: 500}];
    uint64 max_attempts = 2;
    bool show_lock_out_failures = 3;
}

message PasswordLockoutPolicyUpdate {
    string id = 1;
    string description = 2 [(validate.rules).string = {max_len: 500}];
    uint64 max_attempts = 3;
    bool show_lock_out_failures = 4;
}

enum PolicyState {
    POLICYSTATE_UNSPECIFIED = 0;
    POLICYSTATE_ACTIVE = 1;
    POLICYSTATE_INACTIVE = 2;
    POLICYSTATE_DELETED = 3;
}

message OrgIamPolicy {
    string org_id = 1;
    string description = 2;
    bool user_login_must_be_domain = 3;
    bool default = 4;
}

message OrgID {
    string id = 1;
}

message Org {
    string id = 1;
    OrgState state = 2;
    google.protobuf.Timestamp creation_date = 3;
    google.protobuf.Timestamp change_date = 4;
    string name = 5;
    uint64 sequence = 6;
}

message OrgView {
    string id = 1;
    OrgState state = 2;
    google.protobuf.Timestamp creation_date = 3;
    google.protobuf.Timestamp change_date = 4;
    string name = 5;
    uint64 sequence = 6;
}

enum OrgState {
    ORGSTATE_UNSPECIFIED = 0;
    ORGSTATE_ACTIVE = 1;
    ORGSTATE_INACTIVE = 2;
}

message Domain {
    string domain = 1;
}

message OrgDomains {
    repeated OrgDomain domains = 1;
}

message OrgDomain {
    string org_id = 1;
    google.protobuf.Timestamp creation_date = 2;
    google.protobuf.Timestamp change_date = 3;
    string domain = 4;
    bool verified = 5;
    bool primary = 6;
    uint64 sequence = 7;
}

message OrgDomainView {
    string org_id = 1;
    google.protobuf.Timestamp creation_date = 2;
    google.protobuf.Timestamp change_date = 3;
    string domain = 4;
    bool verified = 5;
    bool primary = 6;
    uint64 sequence = 7;
}

message AddOrgDomainRequest {
    string domain = 1 [(validate.rules).string = {min_len: 1, max_len: 200}];
}

message RemoveOrgDomainRequest {
    string domain = 1 [(validate.rules).string = {min_len: 1, max_len: 200}];
}

message OrgDomainSearchResponse {
    uint64 offset = 1;
    uint64 limit = 2;
    uint64 total_result = 3;
    repeated OrgDomainView result = 4;
    uint64 processed_sequence = 5;
    google.protobuf.Timestamp view_timestamp = 6;
}

message OrgDomainSearchRequest {
    uint64 offset = 1;
    uint64 limit = 2;
    repeated OrgDomainSearchQuery queries = 3;
}

message OrgDomainSearchQuery {
    OrgDomainSearchKey key = 1 [(validate.rules).enum = {not_in: [0]}];
    SearchMethod method = 2;
    string value = 3;
}

enum OrgDomainSearchKey {
    ORGDOMAINSEARCHKEY_UNSPECIFIED = 0;
    ORGDOMAINSEARCHKEY_DOMAIN = 1;
}

message OrgMemberRoles {
    repeated string roles = 1;
}

message OrgMember {
    string user_id = 1;
    repeated string roles = 2;
    google.protobuf.Timestamp change_date = 3;
    google.protobuf.Timestamp creation_date = 4;
    uint64 sequence = 5;
}

message AddOrgMemberRequest {
    string user_id = 1;
    repeated string roles = 2;
}

message ChangeOrgMemberRequest {
    string user_id = 1;
    repeated string roles = 2;
}

message RemoveOrgMemberRequest {
    string user_id = 1;
}

message OrgMemberSearchResponse {
    uint64 offset = 1;
    uint64 limit = 2;
    uint64 total_result = 3;
    repeated OrgMemberView result = 4;
    uint64 processed_sequence = 5;
    google.protobuf.Timestamp view_timestamp = 6;
}

message OrgMemberView {
    string user_id = 1;
    repeated string roles = 2;
    google.protobuf.Timestamp change_date = 3;
    google.protobuf.Timestamp creation_date = 4;
    uint64 sequence = 5;
    string user_name = 6;
    string email = 7;
    string first_name = 8;
    string last_name = 9;
    string display_name = 10;
}

message OrgMemberSearchRequest {
    uint64 offset = 1;
    uint64 limit = 2;
    repeated OrgMemberSearchQuery queries = 3;
}

message OrgMemberSearchQuery {
    OrgMemberSearchKey key = 1 [(validate.rules).enum = {not_in: [0]}];
    SearchMethod method = 2;
    string value = 3;
}

enum OrgMemberSearchKey {
    ORGMEMBERSEARCHKEY_UNSPECIFIED = 0;
    ORGMEMBERSEARCHKEY_FIRST_NAME = 1;
    ORGMEMBERSEARCHKEY_LAST_NAME = 2;
    ORGMEMBERSEARCHKEY_EMAIL = 3;
    ORGMEMBERSEARCHKEY_USER_ID = 4;
}

message ProjectCreateRequest {
    string name = 1 [(validate.rules).string = {min_len: 1, max_len: 200}];
}

message ProjectUpdateRequest {
    string id = 1;
    string name = 2 [(validate.rules).string = {min_len: 1, max_len: 200}];
}

message ProjectSearchResponse {
    uint64 offset = 1;
    uint64 limit = 2;
    uint64 total_result = 3;
    repeated ProjectView result = 4;
    uint64 processed_sequence = 5;
    google.protobuf.Timestamp view_timestamp = 6;
}

message ProjectView {
    string project_id = 1;
    string name = 2;
    ProjectState state = 3;
    google.protobuf.Timestamp change_date = 4;
    google.protobuf.Timestamp creation_date = 5;
    string resource_owner = 6;
    uint64 sequence = 7;
}


message ProjectSearchRequest {
    uint64 offset = 1;
    uint64 limit = 2;
    repeated ProjectSearchQuery queries = 3;
}

message ProjectSearchQuery {
    ProjectSearchKey key = 1 [(validate.rules).enum = {not_in: [0]}];
    SearchMethod method = 2;
    string value = 3;
}

enum ProjectSearchKey {
    PROJECTSEARCHKEY_UNSPECIFIED = 0;
    PROJECTSEARCHKEY_PROJECT_NAME = 1;
}

message Projects {
    repeated Project projects = 1;
}

message Project {
    string id = 1;
    string name = 2;
    ProjectState state = 3;
    google.protobuf.Timestamp change_date = 4;
    google.protobuf.Timestamp creation_date = 5;
    uint64 sequence = 6;
}

enum ProjectState {
    PROJECTSTATE_UNSPECIFIED = 0;
    PROJECTSTATE_ACTIVE = 1;
    PROJECTSTATE_INACTIVE = 2;
}

enum ProjectType {
    PROJECTTYPE_UNSPECIFIED = 0;
    PROJECTTYPE_OWNED = 1;
    PROJECTTYPE_GRANTED = 2;
}

message ProjectMemberRoles {
    repeated string roles = 1;
}

message ProjectMember {
    string user_id = 1;
    repeated string roles = 2;
    google.protobuf.Timestamp change_date = 3;
    google.protobuf.Timestamp creation_date = 4;
    uint64 sequence = 5;
}

message ProjectMemberAdd {
    string id = 1;
    string user_id = 2;
    repeated string roles = 3;
}

message ProjectMemberChange {
    string id = 1;
    string user_id = 2;
    repeated string roles = 3;
}

message ProjectMemberRemove {
    string id = 1;
    string user_id = 2;
}

message ProjectRoleAdd {
     string id = 1;
     string key = 2;
     string display_name = 3;
     string group = 4;
}

message ProjectRoleAddBulk {
    string id = 1;
    repeated ProjectRoleAdd project_roles = 2;
}

message ProjectRoleChange {
    string id = 1;
    string key = 2;
    string display_name = 3;
    string group = 4;
}

message ProjectRole {
    string project_id = 1;
    string key = 2;
    string display_name = 3;
    google.protobuf.Timestamp creation_date = 4;
    google.protobuf.Timestamp change_date = 5;
    string group = 6;
    uint64 sequence = 7;
}

message ProjectRoleView {
    string project_id = 1;
    string key = 2;
    string display_name = 3;
    google.protobuf.Timestamp creation_date = 4;
    string group = 6;
    uint64 sequence = 7;
}

message ProjectRoleRemove {
    string id = 1;
    string key = 2;
}

message ProjectRoleSearchResponse {
    uint64 offset = 1;
    uint64 limit = 2;
    uint64 total_result = 3;
    repeated ProjectRoleView result = 4;
    uint64 processed_sequence = 5;
    google.protobuf.Timestamp view_timestamp = 6;
}

message ProjectRoleSearchRequest {
    string project_id = 1;
    uint64 offset = 2;
    uint64 limit = 3;
    repeated ProjectRoleSearchQuery queries = 4;
}

message ProjectRoleSearchQuery {
    ProjectRoleSearchKey key = 1 [(validate.rules).enum = {not_in: [0]}];
    SearchMethod method = 2;
    string value = 3;
}

enum ProjectRoleSearchKey {
    PROJECTROLESEARCHKEY_UNSPECIFIED = 0;
    PROJECTROLESEARCHKEY_KEY = 1;
    PROJECTROLESEARCHKEY_DISPLAY_NAME = 2;
}

message ProjectMemberView {
    string user_id = 1;
    string user_name = 2;
    string email = 3;
    string first_name = 4;
    string last_name = 5;
    repeated string roles = 6;
    google.protobuf.Timestamp change_date = 7;
    google.protobuf.Timestamp creation_date = 8;
    uint64 sequence = 10;
    string display_name = 11;
}

message ProjectMemberSearchResponse {
    uint64 offset = 1;
    uint64 limit = 2;
    uint64 total_result = 3;
    repeated ProjectMemberView result = 4;
    uint64 processed_sequence = 5;
    google.protobuf.Timestamp view_timestamp = 6;
}

message ProjectMemberSearchRequest {
    string project_id = 1;
    uint64 offset = 2;
    uint64 limit = 3;
    repeated ProjectMemberSearchQuery queries = 4;
}

message ProjectMemberSearchQuery {
    ProjectMemberSearchKey key = 1 [(validate.rules).enum = {not_in: [0]}];
    SearchMethod method = 2;
    string value = 3;
}

enum ProjectMemberSearchKey {
    PROJECTMEMBERSEARCHKEY_UNSPECIFIED = 0;
    PROJECTMEMBERSEARCHKEY_FIRST_NAME = 1;
    PROJECTMEMBERSEARCHKEY_LAST_NAME = 2;
    PROJECTMEMBERSEARCHKEY_EMAIL = 3;
    PROJECTMEMBERSEARCHKEY_USER_ID = 4;
    PROJECTMEMBERSEARCHKEY_USER_NAME = 5;
}

enum AppState {
    APPSTATE_UNSPECIFIED = 0;
    APPSTATE_ACTIVE = 1;
    APPSTATE_INACTIVE = 2;
}

message Application {
    string id = 1;
    AppState state = 2;
    google.protobuf.Timestamp creation_date = 3;
    google.protobuf.Timestamp change_date = 4;
    string name = 5;
    oneof app_config {
        OIDCConfig oidc_config = 8;
    }
    uint64 sequence = 9;
}

message ApplicationUpdate {
    string project_id = 1;
    string id = 2;
    string name = 5 [(validate.rules).string = {min_len: 1, max_len: 200}];
}

message OIDCConfig {
    repeated string redirect_uris = 1;
    repeated OIDCResponseType response_types = 2;
    repeated OIDCGrantType grant_types = 3;
    OIDCApplicationType application_type = 4;
    string client_id = 5;
    string client_secret = 6;
    OIDCAuthMethodType auth_method_type = 7;
    repeated string post_logout_redirect_uris = 8;
}

message OIDCApplicationCreate {
    string project_id = 1;
    string name = 2 [(validate.rules).string = {min_len: 1, max_len: 200}];
    repeated string redirect_uris = 3;
    repeated OIDCResponseType response_types = 4;
    repeated OIDCGrantType grant_types = 5;
    OIDCApplicationType application_type = 6;
    OIDCAuthMethodType auth_method_type = 7;
    repeated string post_logout_redirect_uris = 8;
}

message OIDCConfigUpdate {
    string project_id = 1;
    string application_id = 2;
    repeated string redirect_uris = 3;
    repeated OIDCResponseType response_types = 4;
    repeated OIDCGrantType grant_types = 5;
    OIDCApplicationType application_type = 6;
    OIDCAuthMethodType auth_method_type = 7;
    repeated string post_logout_redirect_uris = 8;
}

enum OIDCResponseType {
    OIDCRESPONSETYPE_CODE = 0;
    OIDCRESPONSETYPE_ID_TOKEN = 1;
    OIDCRESPONSETYPE_ID_TOKEN_TOKEN = 2;
}

enum OIDCGrantType {
    OIDCGRANTTYPE_AUTHORIZATION_CODE = 0;
    OIDCGRANTTYPE_IMPLICIT = 1;
    OIDCGRANTTYPE_REFRESH_TOKEN = 2;
}

enum OIDCApplicationType {
    OIDCAPPLICATIONTYPE_WEB = 0;
    OIDCAPPLICATIONTYPE_USER_AGENT = 1;
    OIDCAPPLICATIONTYPE_NATIVE = 2;
}

enum OIDCAuthMethodType {
    OIDCAUTHMETHODTYPE_BASIC = 0;
    OIDCAUTHMETHODTYPE_POST = 1;
    OIDCAUTHMETHODTYPE_NONE = 2;
}

message ClientSecret {
    string client_secret = 1;
}

message ApplicationView {
    string id = 1;
    AppState state = 2;
    google.protobuf.Timestamp creation_date = 3;
    google.protobuf.Timestamp change_date = 4;
    string name = 5;
    oneof app_config {
        OIDCConfig oidc_config = 8;
    }
    uint64 sequence = 9;
}

message ApplicationSearchResponse {
    uint64 offset = 1;
    uint64 limit = 2;
    uint64 total_result = 3;
    repeated ApplicationView result = 4;
    uint64 processed_sequence = 5;
    google.protobuf.Timestamp view_timestamp = 6;
}

message ApplicationSearchRequest {
    string project_id = 1;
    uint64 offset = 2;
    uint64 limit = 3;
    repeated ApplicationSearchQuery queries = 4;
}

message ApplicationSearchQuery {
    ApplicationSearchKey key = 1 [(validate.rules).enum = {not_in: [0]}];
    SearchMethod method = 2;
    string value = 3;
}

enum ApplicationSearchKey {
    APPLICATIONSERACHKEY_UNSPECIFIED = 0;
    APPLICATIONSEARCHKEY_APP_NAME = 1;
}

message ProjectGrant {
    string id = 1;
    string project_id = 2;
    string granted_org_id = 3;
    repeated string role_keys = 4;
    ProjectGrantState state = 5;
    google.protobuf.Timestamp creation_date = 6;
    google.protobuf.Timestamp change_date = 7;
    uint64 sequence = 9;
}

message ProjectGrantCreate {
    string project_id = 1;
    string granted_org_id = 2;
    repeated string role_keys = 3;
}

message ProjectGrantUpdate {
    string project_id = 1;
    string id = 2;
    repeated string role_keys = 3;
}

message ProjectGrantID {
    string project_id = 1;
    string id = 2;
}

enum ProjectGrantState {
    PROJECTGRANTSTATE_UNSPECIFIED = 0;
    PROJECTGRANTSTATE_ACTIVE = 1;
    PROJECTGRANTSTATE_INACTIVE = 2;
}

message ProjectGrantView {
    string id = 1;
    string project_id = 2;
    string granted_org_id = 3;
    string granted_org_name = 4;
    repeated string role_keys = 5;
    ProjectGrantState state = 6;
    google.protobuf.Timestamp creation_date = 7;
    google.protobuf.Timestamp change_date = 8;
    string project_name = 9;
    uint64 sequence = 10;
    string resource_owner = 11;
    string resource_owner_name = 12;
}

message ProjectGrantSearchResponse {
    uint64 offset = 1;
    uint64 limit = 2;
    uint64 total_result = 3;
    repeated ProjectGrantView result = 4;
    uint64 processed_sequence = 5;
    google.protobuf.Timestamp view_timestamp = 6;
}

message GrantedProjectSearchRequest {
    uint64 offset = 1;
    uint64 limit = 2;
    repeated ProjectSearchQuery queries = 3;
}

message ProjectGrantSearchRequest {
    string project_id = 1;
    uint64 offset = 2;
    uint64 limit = 3;
    repeated ProjectGrantSearchQuery queries = 4;
}

message ProjectGrantSearchQuery {
    ProjectGrantSearchKey key = 1 [(validate.rules).enum = {not_in: [0]}];
    SearchMethod method = 2;
    string value = 3;
}

enum ProjectGrantSearchKey {
    PROJECTGRANTSEARCHKEY_UNSPECIFIED = 0;
    PROJECTGRANTSEARCHKEY_PROJECT_NAME = 1;
    PROJECTGRANTSEARCHKEY_ROLE_KEY = 2;
}


message ProjectGrantMemberRoles {
    repeated string roles = 1;
}

message ProjectGrantMember {
    string user_id = 1;
    repeated string roles = 2;
    google.protobuf.Timestamp change_date = 3;
    google.protobuf.Timestamp creation_date = 4;
    uint64 sequence = 5;
}

message ProjectGrantMemberAdd {
    string project_id = 1;
    string grant_id = 2;
    string user_id = 3;
    repeated string roles = 4;
}

message ProjectGrantMemberChange {
    string project_id = 1;
    string grant_id = 2;
    string user_id = 3;
    repeated string roles = 4;
}

message ProjectGrantMemberRemove {
    string project_id = 1;
    string grant_id = 2;
    string user_id = 3;
}

message ProjectGrantMemberView {
    string user_id = 1;
    string user_name = 2;
    string email = 3;
    string first_name = 4;
    string last_name = 5;
    repeated string roles = 6;
    google.protobuf.Timestamp change_date = 7;
    google.protobuf.Timestamp creation_date = 8;
    uint64 sequence = 9;
    string display_name = 10;
}

message ProjectGrantMemberSearchResponse {
    uint64 offset = 1;
    uint64 limit = 2;
    uint64 total_result = 3;
    repeated ProjectGrantMemberView result = 4;
    uint64 processed_sequence = 5;
    google.protobuf.Timestamp view_timestamp = 6;
}

message ProjectGrantMemberSearchRequest {
    string project_id = 1;
    string grant_id = 2;
    uint64 offset = 3;
    uint64 limit = 4;
    repeated ProjectGrantMemberSearchQuery queries = 5;
}

message ProjectGrantMemberSearchQuery {
    ProjectGrantMemberSearchKey key = 1 [(validate.rules).enum = {not_in: [0]}];
    SearchMethod method = 2;
    string value = 3;
}

enum ProjectGrantMemberSearchKey {
    PROJECTGRANTMEMBERSEARCHKEY_UNSPECIFIED = 0;
    PROJECTGRANTMEMBERSEARCHKEY_FIRST_NAME = 1;
    PROJECTGRANTMEMBERSEARCHKEY_LAST_NAME = 2;
    PROJECTGRANTMEMBERSEARCHKEY_EMAIL = 3;
    PROJECTGRANTMEMBERSEARCHKEY_USER_ID = 4;
    PROJECTGRANTMEMBERSEARCHKEY_USER_NAME = 5;
}

message UserGrant {
    string id = 1;
    string user_id = 2;
    string org_id = 3;
    string project_id = 4;
    repeated string role_keys = 5;
    UserGrantState state = 6;
    google.protobuf.Timestamp creation_date = 7;
    google.protobuf.Timestamp change_date = 8;
    uint64 sequence = 9;
    string grant_id = 10;
}

message UserGrantCreateBulk {
    repeated UserGrantCreate user_grants = 1;
}

message UserGrantCreate {
    string user_id = 1;
    string project_id = 2;
    repeated string role_keys = 3;
    string grant_id = 4;
}

message UserGrantUpdateBulk {
    repeated UserGrantUpdate user_grants = 1;
}

message UserGrantUpdate {
    string user_id = 1;
    string id = 2;
    repeated string role_keys = 3;
}

message UserGrantRemoveBulk {
    repeated string ids = 1;
}

message UserGrantID {
    string user_id = 1;
    string id = 2;
}

message ProjectUserGrantID {
    string project_id = 1;
    string user_id = 2;
    string id = 3;
}

message ProjectUserGrantUpdate {
    string project_id = 1;
    string user_id = 2;
    string id = 3;
    repeated string role_keys = 4;
}

message ProjectGrantUserGrantID {
    string project_grant_id = 1;
    string user_id = 2;
    string id = 3;
}

message ProjectGrantUserGrantCreate {
    string user_id = 1;
    string project_grant_id = 2;
    string project_id = 3 [(validate.rules).string.min_len = 1];
    repeated string role_keys = 4;
}

message ProjectGrantUserGrantUpdate {
    string project_grant_id = 1;
    string user_id = 2;
    string id = 3;
    repeated string role_keys = 4;
}

enum UserGrantState {
    USERGRANTSTATE_UNSPECIFIED = 0;
    USERGRANTSTATE_ACTIVE = 1;
    USERGRANTSTATE_INACTIVE = 2;
}

message UserGrantView {
    string id = 1;
    string user_id = 2;
    string org_id = 3;
    string project_id = 4;
    repeated string role_keys = 5;
    UserGrantState state = 6;
    google.protobuf.Timestamp creation_date = 7;
    google.protobuf.Timestamp change_date = 8;
    string user_name = 9;
    string first_name = 10;
    string last_name = 11;
    string email = 12;
    string org_name = 13;
    string org_domain = 14;
    string project_name = 15;
    uint64 sequence = 16;
    string resource_owner = 17;
    string display_name = 18;
    string grant_id = 19;
}


message UserGrantSearchResponse {
    uint64 offset = 1;
    uint64 limit = 2;
    uint64 total_result = 3;
    repeated UserGrantView result = 4;
    uint64 processed_sequence = 5;
    google.protobuf.Timestamp view_timestamp = 6;
}

message UserGrantSearchRequest {
    uint64 offset = 1;
    uint64 limit = 2;
    repeated UserGrantSearchQuery queries = 3;
}
message UserGrantSearchQuery {
    UserGrantSearchKey key = 1 [(validate.rules).enum = {not_in: [0]}];
    SearchMethod method = 2 [(validate.rules).enum = {in: [0]}];
    string value = 3;
}

enum UserGrantSearchKey {
    USERGRANTSEARCHKEY_UNSPECIFIED = 0;
    USERGRANTSEARCHKEY_PROJECT_ID = 1;
    USERGRANTSEARCHKEY_USER_ID = 2;
    USERGRANTSEARCHKEY_ORG_ID = 3;
    USERGRANTSEARCHKEY_ROLE_KEY = 4;
    USERGRANTSEARCHKEY_GRANT_ID = 5;
}

message ProjectUserGrantSearchRequest {
    string project_id = 1;
    uint64 offset = 2;
    uint64 limit = 3;
    repeated UserGrantSearchQuery queries = 4;
}

message ProjectGrantUserGrantSearchRequest {
    string project_grant_id = 1;
    uint64 offset = 2;
    uint64 limit = 3;
    repeated UserGrantSearchQuery queries = 4;
}

<<<<<<< HEAD
message ServiceAccountIDRequest {
    string id = 1;
}

message CreateServiceAccountRequest {
    string name = 1;
}

message UpdateServiceAccountRequest {
    string id = 1;
    string name = 2;
}

message ServiceAccountUniqueRequest {

}

message ServiceAccountUniqueResponse {}

message ServiceAccountChangesRequest {
    string id = 1;
}

message ServiceAccountChangesResponse {}


message ServiceAccountResponse {
    string id = 1;
    string name = 2;
    repeated ServiceAccountKey keys = 3;
}

message ServiceAccountKey {
    string id = 1;
=======
message UserMembershipSearchResponse {
    uint64 offset = 1;
    uint64 limit = 2;
    uint64 total_result = 3;
    repeated UserMembershipView result = 4;
    uint64 processed_sequence = 5;
    google.protobuf.Timestamp view_timestamp = 6;
}

message UserMembershipSearchRequest {
    string user_id = 1;
    uint64 offset = 2;
    uint64 limit = 3;
    repeated UserMembershipSearchQuery queries = 4;
}

message UserMembershipSearchQuery {
    UserMembershipSearchKey key = 1 [(validate.rules).enum = {not_in: [0]}];
    SearchMethod method = 2 [(validate.rules).enum = {in: [0]}];
    string value = 3;
}

enum UserMembershipSearchKey {
    USERMEMBERSHIPSEARCHKEY_UNSPECIFIED = 0;
    USERMEMBERSHIPSEARCHKEY_TYPE = 1;
    USERMEMBERSHIPSEARCHKEY_OBJECT_ID = 2;
}

message UserMembershipView {
    string user_id = 1;
    MemberType member_type = 2;
    string aggregate_id = 3;
    string object_id = 4;
    repeated string roles = 5;
    string display_name = 6;
    google.protobuf.Timestamp creation_date = 7;
    google.protobuf.Timestamp change_date = 8;
    uint64 sequence = 9;
    string resource_owner = 10;
}

enum MemberType {
    MEMBERTYPE_UNSPECIFIED = 0;
    MEMBERTYPE_ORGANISATION = 1;
    MEMBERTYPE_PROJECT = 2;
    MEMBERTYPE_PROJECT_GRANT = 3;
>>>>>>> 22d4fc88
}<|MERGE_RESOLUTION|>--- conflicted
+++ resolved
@@ -2757,7 +2757,6 @@
     repeated UserGrantSearchQuery queries = 4;
 }
 
-<<<<<<< HEAD
 message ServiceAccountIDRequest {
     string id = 1;
 }
@@ -2792,7 +2791,7 @@
 
 message ServiceAccountKey {
     string id = 1;
-=======
+}
 message UserMembershipSearchResponse {
     uint64 offset = 1;
     uint64 limit = 2;
@@ -2839,5 +2838,4 @@
     MEMBERTYPE_ORGANISATION = 1;
     MEMBERTYPE_PROJECT = 2;
     MEMBERTYPE_PROJECT_GRANT = 3;
->>>>>>> 22d4fc88
 }