syntax = "proto3";

import "google/api/annotations.proto";
import "google/protobuf/empty.proto";
import "google/protobuf/struct.proto";
import "google/protobuf/timestamp.proto";
import "protoc-gen-swagger/options/annotations.proto";
import "validate/validate.proto";
import "authoption/options.proto";
import "proto/message.proto";

package caos.zitadel.management.api.v1;

option go_package = "github.com/caos/zitadel/pkg/grpc/management";

option (grpc.gateway.protoc_gen_swagger.options.openapiv2_swagger) = {
  info: {
    title: "Management API";
    version: "0.1";
    contact:{
      url: "https://github.com/caos/zitadel/pkg/management"
    };
  };

  schemes: HTTPS;

  consumes: "application/json";
  consumes: "application/grpc";

  produces: "application/json";
  produces: "application/grpc";
};

// All requests are based on your context if nothing other is specified
// Requests which have /me in the url get the parameter from the context
service ManagementService {

  //READINESS
  rpc Healthz(google.protobuf.Empty) returns (google.protobuf.Empty) {
    option (google.api.http) = {
      get: "/healthz"
    };
  }

  rpc Ready(google.protobuf.Empty) returns (google.protobuf.Empty) {
    option (google.api.http) = {
      get: "/ready"
    };
  }

  rpc Validate(google.protobuf.Empty) returns (google.protobuf.Struct) {
    option (google.api.http) = {
      get: "/validate"
    };
  }

  rpc GetZitadelDocs(google.protobuf.Empty) returns (ZitadelDocs) {
    option (google.api.http) = {
      get: "/zitadel/docs"
    };
  }

  // GetIam returns some needed settings of the iam (Global Organisation ID, Zitadel Project ID)
  rpc GetIam(google.protobuf.Empty) returns (Iam) {
    option (google.api.http) = {
      get: "/iam"
    };

    option (caos.zitadel.utils.v1.auth_option) = {
      permission: "authenticated"
    };
  }

  rpc IsUserUnique(UniqueUserRequest) returns (UniqueUserResponse) {
    option (google.api.http) = {
      get: "/users/_isunique"
    };

    option (caos.zitadel.utils.v1.auth_option) = {
      permission: "user.read"
    };
  }

<<<<<<< HEAD
rpc GetUserByID(UserID) returns (UserView) {
=======
  rpc GetUserByID(UserID) returns (UserView) {
>>>>>>> 3cffd0af
    option (google.api.http) = {
      get: "/users/{id}"
    };

    option (caos.zitadel.utils.v1.auth_option) = {
      permission: "user.read"
    };
  }

  // GetUserByLoginNameGlobal returns User, global search is overall organisations
  rpc GetUserByLoginNameGlobal(LoginName) returns (UserView) {
    option (google.api.http) = {
      get: "/global/users/_byloginname"
    };

    option (caos.zitadel.utils.v1.auth_option) = {
      permission: "user.global.read"
    };
  }

  // Limit should always be set, there is a default limit set by the service
  rpc SearchUsers(UserSearchRequest) returns (UserSearchResponse) {
    option (google.api.http) = {
      post: "/users/_search"
      body: "*"
    };

    option (caos.zitadel.utils.v1.auth_option) = {
      permission: "user.read"
    };
  }

  rpc CreateUser(CreateUserRequest) returns (UserResponse) {
    option (google.api.http) = {
      post: "/users"
      body: "*"
    };

    option (caos.zitadel.utils.v1.auth_option) = {
      permission: "user.write"
    };
  }

  rpc DeactivateUser(UserID) returns (UserResponse) {
    option (google.api.http) = {
      put: "/users/{id}/_deactivate"
      body: "*"
    };

    option (caos.zitadel.utils.v1.auth_option) = {
      permission: "user.write"
    };
  }

  rpc ReactivateUser(UserID) returns (UserResponse) {
    option (google.api.http) = {
      put: "/users/{id}/_reactivate"
      body: "*"
    };

    option (caos.zitadel.utils.v1.auth_option) = {
      permission: "user.write"
    };
  }

  rpc LockUser(UserID) returns (UserResponse) {
    option (google.api.http) = {
      put: "/users/{id}/_lock"
      body: "*"
    };

    option (caos.zitadel.utils.v1.auth_option) = {
      permission: "user.write"
    };
  }

  rpc UnlockUser(UserID) returns (UserResponse) {
    option (google.api.http) = {
      put: "/users/{id}/_unlock"
      body: "*"
    };

    option (caos.zitadel.utils.v1.auth_option) = {
      permission: "user.write"
    };
  }

  rpc DeleteUser(UserID) returns (google.protobuf.Empty) {
    option (google.api.http) = {
      delete: "/users/{id}"
    };

    option (caos.zitadel.utils.v1.auth_option) = {
      permission: "user.delete"
    };
  }

  // UserChanges returns the event stream of the user object
  rpc UserChanges(ChangeRequest) returns (Changes) {
    option (google.api.http) = {
      get: "/users/{id}/changes"
    };

    option (caos.zitadel.utils.v1.auth_option) = {
      permission: "user.read"
    };
  }

  rpc AddMachineKey(AddMachineKeyRequest) returns (AddMachineKeyResponse) {
<<<<<<< HEAD
    option (google.api.http) = {
      post: "/users/{user_id}/keys"
      body: "*"
    };

    option (caos.zitadel.utils.v1.auth_option) = {
      permission: "user.write"
    };
  }

  rpc DeleteMachineKey(MachineKeyIDRequest) returns (google.protobuf.Empty) {
    option (google.api.http) = {
      delete: "/users/{user_id}/keys/{key_id}"
    };

    option (caos.zitadel.utils.v1.auth_option) = {
      permission: "user.write"
    };
  }

  rpc SearchMachineKeys(MachineKeySearchRequest) returns (MachineKeySearchResponse) {
    option (google.api.http) = {
      post: "/users/{user_id}/keys/_search"
      body: "*"
=======
      option (google.api.http) = {
          post: "/users/{user_id}/keys"
          body: "*"
      };

      option (caos.zitadel.utils.v1.auth_option) = {
          permission: "user.write"
      };
  }

  rpc DeleteMachineKey(MachineKeyIDRequest) returns (google.protobuf.Empty) {
      option (google.api.http) = {
          delete: "/users/{user_id}/keys/{key_id}"
      };

      option (caos.zitadel.utils.v1.auth_option) = {
          permission: "user.write"
      };
  }

  rpc SearchMachineKeys(MachineKeySearchRequest) returns (MachineKeySearchResponse) {
    option (google.api.http) = {
      post: "/users/{user_id}/keys/_search"
      body: "*"
    };

    option (caos.zitadel.utils.v1.auth_option) = {
      permission: "user.read"
    };
  }

  rpc GetMachineKey(MachineKeyIDRequest) returns (MachineKeyView) {
    option (google.api.http) = {
      get: "/users/{user_id}/keys/{key_id}"
>>>>>>> 3cffd0af
    };

    option (caos.zitadel.utils.v1.auth_option) = {
      permission: "user.read"
<<<<<<< HEAD
    };
  }

  rpc GetMachineKey(MachineKeyIDRequest) returns (MachineKeyView) {
    option (google.api.http) = {
      get: "/users/{user_id}/keys/{key_id}"
    };

    option (caos.zitadel.utils.v1.auth_option) = {
      permission: "user.read"
=======
>>>>>>> 3cffd0af
    };
  }

  rpc GetUserProfile(UserID) returns (UserProfileView) {
    option (google.api.http) = {
      get: "/users/{id}/profile"
    };

    option (caos.zitadel.utils.v1.auth_option) = {
      permission: "user.read"
    };
  }

  rpc UpdateUserProfile(UpdateUserProfileRequest) returns (UserProfile) {
    option (google.api.http) = {
      put: "/users/{id}/profile"
      body: "*"
    };

    option (caos.zitadel.utils.v1.auth_option) = {
      permission: "user.write"
    };
  }

  rpc GetUserEmail(UserID) returns (UserEmailView) {
    option (google.api.http) = {
      get: "/users/{id}/email"
    };

    option (caos.zitadel.utils.v1.auth_option) = {
      permission: "user.read"
    };
  }

  rpc ChangeUserUserName(UpdateUserUserNameRequest) returns (google.protobuf.Empty) {
    option (google.api.http) = {
      get: "/users/{id}/username"
    };

    option (caos.zitadel.utils.v1.auth_option) = {
      permission: "user.write"
    };
  }

  rpc ChangeUserEmail(UpdateUserEmailRequest) returns (UserEmail) {
    option (google.api.http) = {
      put: "/users/{id}/email"
      body: "*"
    };

    option (caos.zitadel.utils.v1.auth_option) = {
      permission: "user.write"
    };
  }

  rpc ResendEmailVerificationMail(UserID) returns (google.protobuf.Empty) {
    option (google.api.http) = {
      post: "/users/{id}/email/_resendverification"
      body: "*"
    };

    option (caos.zitadel.utils.v1.auth_option) = {
      permission: "user.write"
    };
  }

  rpc GetUserPhone(UserID) returns (UserPhoneView) {
    option (google.api.http) = {
      get: "/users/{id}/phone"
    };

    option (caos.zitadel.utils.v1.auth_option) = {
      permission: "user.read"
    };
  }

  rpc ChangeUserPhone(UpdateUserPhoneRequest) returns (UserPhone) {
    option (google.api.http) = {
      put: "/users/{id}/phone"
      body: "*"
    };

    option (caos.zitadel.utils.v1.auth_option) = {
      permission: "user.write"
    };
  }

  rpc RemoveUserPhone(UserID) returns (google.protobuf.Empty) {
    option (google.api.http) = {
      delete: "/users/{id}/phone"
    };

    option (caos.zitadel.utils.v1.auth_option) = {
      permission: "user.write"
    };
  }

  rpc ResendPhoneVerificationCode(UserID) returns (google.protobuf.Empty) {
    option (google.api.http) = {
      post: "/users/{id}/phone/_resendverification"
      body: "*"
    };

    option (caos.zitadel.utils.v1.auth_option) = {
      permission: "user.write"
    };
  }

  rpc GetUserAddress(UserID) returns (UserAddressView) {
    option (google.api.http) = {
      get: "/users/{id}/address"
    };

    option (caos.zitadel.utils.v1.auth_option) = {
      permission: "user.read"
    };
  }

  rpc UpdateUserAddress(UpdateUserAddressRequest) returns (UserAddress) {
    option (google.api.http) = {
      put: "/users/{id}/address"
      body: "*"
    };

    option (caos.zitadel.utils.v1.auth_option) = {
      permission: "user.write"
    };
  }

  rpc UpdateUserMachine(UpdateMachineRequest) returns (MachineResponse) {
    option (google.api.http) = {
      put: "/users/{id}/machine"
      body: "*"
    };

    option (caos.zitadel.utils.v1.auth_option) = {
      permission: "user.write"
    };
  }

  rpc GetUserMfas(UserID) returns (MultiFactors) {
    option (google.api.http) = {
      get: "/users/{id}/mfas"
    };

    option (caos.zitadel.utils.v1.auth_option) = {
      permission: "user.read"
    };
  }

  // Sends an Notification (Email/SMS) with a password reset Link
  rpc SendSetPasswordNotification(SetPasswordNotificationRequest) returns (google.protobuf.Empty) {
    option (google.api.http) = {
      post: "/users/{id}/password/_sendsetnotification"
      body: "*"
    };

    option (caos.zitadel.utils.v1.auth_option) = {
      permission: "user.write"
    };
  }

  // A Manager is only allowed to set an initial password, on the next login the user has to change his password
  rpc SetInitialPassword(PasswordRequest) returns (google.protobuf.Empty) {
    option (google.api.http) = {
      post: "/users/{id}/password/_initialize"
      body: "*"
    };

    option (caos.zitadel.utils.v1.auth_option) = {
      permission: "user.write"
    };
  }

  rpc SearchUserMemberships(UserMembershipSearchRequest) returns (UserMembershipSearchResponse) {
    option (google.api.http) = {
      post: "/users/{user_id}/memberships/_search"
      body: "*"
    };

    option (caos.zitadel.utils.v1.auth_option) = {
      permission: "user.membership.read"
    };
  }

  // returns default policy if nothing other set on organisation
  rpc GetPasswordComplexityPolicy(google.protobuf.Empty) returns (PasswordComplexityPolicy) {
    option (google.api.http) = {
      get: "/policies/passwords/complexity"
    };

    option (caos.zitadel.utils.v1.auth_option) = {
      permission: "policy.read"
    };
  }

  rpc GetDefaultPasswordComplexityPolicy(google.protobuf.Empty) returns (PasswordComplexityPolicy) {
    option (google.api.http) = {
      get: "/policies/passwords/complexity/default"
    };

    option (caos.zitadel.utils.v1.auth_option) = {
      permission: "policy.read"
    };
  }

  rpc CreatePasswordComplexityPolicy(PasswordComplexityPolicyCreate) returns (PasswordComplexityPolicy) {
    option (google.api.http) = {
      post: "/policies/passwords/complexity"
      body: "*"
    };

    option (caos.zitadel.utils.v1.auth_option) = {
      permission: "policy.write"
    };
  }

  rpc UpdatePasswordComplexityPolicy(PasswordComplexityPolicyUpdate) returns (PasswordComplexityPolicy) {
    option (google.api.http) = {
      put: "/policies/passwords/complexity"
      body: "*"
    };

    option (caos.zitadel.utils.v1.auth_option) = {
      permission: "policy.write"
    };
  }

  rpc DeletePasswordComplexityPolicy(PasswordComplexityPolicyID) returns (google.protobuf.Empty) {
    option (google.api.http) = {
      delete: "/policies/passwords/complexity"
    };

    option (caos.zitadel.utils.v1.auth_option) = {
      permission: "policy.delete"
    };
  }

  // returns default if nothing other set on organisation
  rpc GetPasswordAgePolicy(google.protobuf.Empty) returns (PasswordAgePolicy) {
    option (google.api.http) = {
      get: "/policies/passwords/age"
    };

    option (caos.zitadel.utils.v1.auth_option) = {
      permission: "policy.read"
    };
  }

  rpc CreatePasswordAgePolicy(PasswordAgePolicyCreate) returns (PasswordAgePolicy) {
    option (google.api.http) = {
      post: "/policies/passwords/age"
      body: "*"
    };

    option (caos.zitadel.utils.v1.auth_option) = {
      permission: "policy.write"
    };
  }

  rpc UpdatePasswordAgePolicy(PasswordAgePolicyUpdate) returns (PasswordAgePolicy) {
    option (google.api.http) = {
      put: "/policies/passwords/age"
      body: "*"
    };

    option (caos.zitadel.utils.v1.auth_option) = {
      permission: "policy.write"
    };
  }

  rpc DeletePasswordAgePolicy(PasswordAgePolicyID) returns (google.protobuf.Empty) {
    option (google.api.http) = {
      delete: "/policies/passwords/age"
    };

    option (caos.zitadel.utils.v1.auth_option) = {
      permission: "policy.delete"
    };
  }

  // returns default if nothing other set on organisation
  rpc GetPasswordLockoutPolicy(google.protobuf.Empty) returns (PasswordLockoutPolicy) {
    option (google.api.http) = {
      get: "/policies/passwords/lockout"
    };

    option (caos.zitadel.utils.v1.auth_option) = {
      permission: "policy.read"
    };
  }

  rpc CreatePasswordLockoutPolicy(PasswordLockoutPolicyCreate) returns (PasswordLockoutPolicy) {
    option (google.api.http) = {
      post: "/policies/passwords/lockout"
      body: "*"
    };

    option (caos.zitadel.utils.v1.auth_option) = {
      permission: "policy.write"
    };
  }

  rpc UpdatePasswordLockoutPolicy(PasswordLockoutPolicyUpdate) returns (PasswordLockoutPolicy) {
    option (google.api.http) = {
      put: "/policies/passwords/lockout"
      body: "*"
    };

    option (caos.zitadel.utils.v1.auth_option) = {
      permission: "policy.write"
    };
  }

  rpc DeletePasswordLockoutPolicy(PasswordLockoutPolicyID) returns (google.protobuf.Empty) {
    option (google.api.http) = {
      delete: "/policies/passwords/lockout"
    };

    option (caos.zitadel.utils.v1.auth_option) = {
      permission: "policy.delete"
    };
  }

  rpc CreateOrg(OrgCreateRequest) returns (Org) {
    option (google.api.http) = {
      post: "/orgs"
      body: "*"
    };

    option (caos.zitadel.utils.v1.auth_option) = {
      permission: "org.create"
    };
  }

  // OrgChanges returns the event stream of the org object
  rpc OrgChanges(ChangeRequest) returns (Changes) {
    option (google.api.http) = {
      get: "/orgs/{id}/changes"
    };

    option (caos.zitadel.utils.v1.auth_option) = {
      permission: "org.read"
    };
  }

  rpc GetMyOrg(google.protobuf.Empty) returns (OrgView) {
    option (google.api.http) = {
      get: "/orgs/me"
    };

    option (caos.zitadel.utils.v1.auth_option) = {
      permission: "org.read"
    };
  }

  // search a organisation by its domain overall organisations
  rpc GetOrgByDomainGlobal(Domain) returns (OrgView) {
    option (google.api.http) = {
      get: "/global/orgs/_bydomain"
    };

    option (caos.zitadel.utils.v1.auth_option) = {
      permission: "org.global.read"
    };
  }

  rpc DeactivateMyOrg(google.protobuf.Empty) returns (Org) {
    option (google.api.http) = {
      put: "/orgs/me/_deactivate"
      body: "*"
    };

    option (caos.zitadel.utils.v1.auth_option) = {
      permission: "org.write"
    };
  }

  rpc ReactivateMyOrg(google.protobuf.Empty) returns (Org) {
    option (google.api.http) = {
      put: "/orgs/me/_reactivate"
      body: "*"
    };

    option (caos.zitadel.utils.v1.auth_option) = {
      permission: "org.write"
    };
  }

  rpc SearchMyOrgDomains(OrgDomainSearchRequest) returns (OrgDomainSearchResponse) {
    option (google.api.http) = {
      post: "/orgs/me/domains/_search"
      body: "*"
    };

    option (caos.zitadel.utils.v1.auth_option) = {
      permission: "org.read"
    };
  }

  rpc AddMyOrgDomain(AddOrgDomainRequest) returns (OrgDomain) {
    option (google.api.http) = {
      post: "/orgs/me/domains"
      body: "*"
    };

    option (caos.zitadel.utils.v1.auth_option) = {
      permission: "org.write"
    };
  }

  rpc GenerateMyOrgDomainValidation(OrgDomainValidationRequest) returns (OrgDomainValidationResponse) {
    option (google.api.http) = {
      post: "/orgs/me/domains/{domain}/validation/create"
      body: "*"
    };

    option (caos.zitadel.utils.v1.auth_option) = {
      permission: "org.write"
    };
  }

  rpc ValidateMyOrgDomain(ValidateOrgDomainRequest) returns (google.protobuf.Empty) {
    option (google.api.http) = {
      post: "/orgs/me/domains/{domain}/validation/check"
      body: "*"
    };

    option (caos.zitadel.utils.v1.auth_option) = {
      permission: "org.write"
    };
  }

  rpc SetMyPrimaryOrgDomain(PrimaryOrgDomainRequest) returns (google.protobuf.Empty) {
    option (google.api.http) = {
      post: "/orgs/me/domains/{domain}/_primary"
    };

    option (caos.zitadel.utils.v1.auth_option) = {
      permission: "org.write"
    };
  }

  rpc RemoveMyOrgDomain(RemoveOrgDomainRequest) returns (google.protobuf.Empty) {
    option (google.api.http) = {
      delete: "/orgs/me/domains/{domain}"
    };

    option (caos.zitadel.utils.v1.auth_option) = {
      permission: "org.write"
    };
  }

  rpc GetMyOrgIamPolicy(google.protobuf.Empty) returns (OrgIamPolicy) {
    option (google.api.http) = {
      get: "/orgs/me/iampolicy"
    };

    option (caos.zitadel.utils.v1.auth_option) = {
      permission: "authenticated"
    };
  }

  rpc GetOrgMemberRoles(google.protobuf.Empty) returns (OrgMemberRoles) {
    option (google.api.http) = {
      get: "/orgs/members/roles"
    };

    option (caos.zitadel.utils.v1.auth_option) = {
      permission: "org.member.read"
    };
  }

  rpc AddMyOrgMember(AddOrgMemberRequest) returns (OrgMember) {
    option (google.api.http) = {
      post: "/orgs/me/members"
      body: "*"
    };

    option (caos.zitadel.utils.v1.auth_option) = {
      permission: "org.member.write"
    };
  }

  rpc ChangeMyOrgMember(ChangeOrgMemberRequest) returns (OrgMember) {
    option (google.api.http) = {
      put: "/orgs/me/members/{user_id}"
      body: "*"
    };

    option (caos.zitadel.utils.v1.auth_option) = {
      permission: "org.member.write"
    };
  }

  rpc RemoveMyOrgMember(RemoveOrgMemberRequest) returns (google.protobuf.Empty) {
    option (google.api.http) = {
      delete: "/orgs/me/members/{user_id}"
    };

    option (caos.zitadel.utils.v1.auth_option) = {
      permission: "org.member.delete"
    };
  }

  rpc SearchMyOrgMembers(OrgMemberSearchRequest) returns (OrgMemberSearchResponse) {
    option (google.api.http) = {
      post: "/orgs/me/members/_search"
      body: "*"
    };

    option (caos.zitadel.utils.v1.auth_option) = {
      permission: "org.member.read"
    };
  }

  // ProjectChanges returns the event stream of the project object
  rpc ProjectChanges(ChangeRequest) returns (Changes) {
    option (google.api.http) = {
      get: "/projects/{id}/changes"
    };

    option (caos.zitadel.utils.v1.auth_option) = {
      permission: "project.read"
    };
  }

  rpc SearchProjects(ProjectSearchRequest) returns (ProjectSearchResponse) {
    option (google.api.http) = {
      post: "/projects/_search"
      body: "*"
    };

    option (caos.zitadel.utils.v1.auth_option) = {
      permission: "project.read"
    };
  }

  rpc ProjectByID(ProjectID) returns (ProjectView) {
    option (google.api.http) = {
      get: "/projects/{id}"
    };

    option (caos.zitadel.utils.v1.auth_option) = {
      permission: "project.read"
      check_field_name: "Id"
    };
  }

  rpc CreateProject(ProjectCreateRequest) returns (Project) {
    option (google.api.http) = {
      post: "/projects"
      body: "*"
    };

    option (caos.zitadel.utils.v1.auth_option) = {
      permission: "project.write"
    };
  }

  rpc UpdateProject(ProjectUpdateRequest) returns (Project) {
    option (google.api.http) = {
      put: "/projects/{id}"
      body: "*"
    };

    option (caos.zitadel.utils.v1.auth_option) = {
      permission: "project.write"
      check_field_name: "Id"
    };
  }

  rpc DeactivateProject(ProjectID) returns (Project) {
    option (google.api.http) = {
      put: "/projects/{id}/_deactivate"
      body: "*"
    };

    option (caos.zitadel.utils.v1.auth_option) = {
      permission: "project.write"
      check_field_name: "Id"
    };
  }

  rpc ReactivateProject(ProjectID) returns (Project) {
    option (google.api.http) = {
      put: "/projects/{id}/_reactivate"
      body: "*"
    };

    option (caos.zitadel.utils.v1.auth_option) = {
      permission: "project.write"
      check_field_name: "Id"
    };
  }

  rpc RemoveProject(ProjectID) returns (google.protobuf.Empty) {
    option (google.api.http) = {
      delete: "/projects/{id}"
    };

    option (caos.zitadel.utils.v1.auth_option) = {
      permission: "project.delete"
      check_field_name: "Id"
    };
  }

  // returns all projects my organisation got granted from another organisation
  rpc SearchGrantedProjects(GrantedProjectSearchRequest) returns (ProjectGrantSearchResponse) {
    option (google.api.http) = {
      post: "/grantedprojects/_search"
      body: "*"
    };

    option (caos.zitadel.utils.v1.auth_option) = {
      permission: "project.read"
    };
  }

  // returns a project my organisation got granted from another organisation
  rpc GetGrantedProjectByID(ProjectGrantID) returns (ProjectGrantView) {
    option (google.api.http) = {
      get: "/grantedprojects/{project_id}/grants/{id}"
    };

    option (caos.zitadel.utils.v1.auth_option) = {
      permission: "project.read"
    };
  }

  rpc GetProjectMemberRoles(google.protobuf.Empty) returns (ProjectMemberRoles) {
    option (google.api.http) = {
      get: "/projects/members/roles"
    };

    option (caos.zitadel.utils.v1.auth_option) = {
      permission: "project.member.read"
    };
  }

  rpc SearchProjectMembers(ProjectMemberSearchRequest) returns (ProjectMemberSearchResponse) {
    option (google.api.http) = {
      post: "/projects/{project_id}/members/_search"
      body: "*"
    };

    option (caos.zitadel.utils.v1.auth_option) = {
      permission: "project.member.read"
      check_field_name: "ProjectId"
    };
  }

  rpc AddProjectMember(ProjectMemberAdd) returns (ProjectMember) {
    option (google.api.http) = {
      post: "/projects/{id}/members"
      body: "*"
    };

    option (caos.zitadel.utils.v1.auth_option) = {
      permission: "project.member.write"
      check_field_name: "Id"
    };
  }

  rpc ChangeProjectMember(ProjectMemberChange) returns (ProjectMember) {
    option (google.api.http) = {
      put: "/projects/{id}/members/{user_id}"
      body: "*"
    };

    option (caos.zitadel.utils.v1.auth_option) = {
      permission: "project.member.write"
      check_field_name: "Id"
    };
  }

  rpc RemoveProjectMember(ProjectMemberRemove) returns (google.protobuf.Empty) {
    option (google.api.http) = {
      delete: "/projects/{id}/members/{user_id}"
    };

    option (caos.zitadel.utils.v1.auth_option) = {
      permission: "project.member.delete"
      check_field_name: "Id"
    };
  }

  rpc SearchProjectRoles(ProjectRoleSearchRequest) returns (ProjectRoleSearchResponse) {
    option (google.api.http) = {
      post: "/projects/{project_id}/roles/_search"
      body: "*"
    };

    option (caos.zitadel.utils.v1.auth_option) = {
      permission: "project.role.read"
      check_field_name: "ProjectId"
    };
  }

  rpc AddProjectRole(ProjectRoleAdd) returns (ProjectRole) {
    option (google.api.http) = {
      post: "/projects/{id}/roles"
      body: "*"
    };

    option (caos.zitadel.utils.v1.auth_option) = {
      permission: "project.role.write"
      check_field_name: "Id"
    };
  }

  // add a list of project roles in one request
  rpc BulkAddProjectRole(ProjectRoleAddBulk) returns (google.protobuf.Empty) {
    option (google.api.http) = {
      post: "/projects/{id}/roles/_bulk"
      body: "*"
    };

    option (caos.zitadel.utils.v1.auth_option) = {
      permission: "project.role.write"
      check_field_name: "Id"
    };
  }

  rpc ChangeProjectRole(ProjectRoleChange) returns (ProjectRole) {
    option (google.api.http) = {
      put: "/projects/{id}/roles/{key}"
      body: "*"
    };

    option (caos.zitadel.utils.v1.auth_option) = {
      permission: "project.role.write"
      check_field_name: "Id"
    };
  }

  // RemoveProjectRole removes role from UserGrants, ProjectGrants and from Project
  rpc RemoveProjectRole(ProjectRoleRemove) returns (google.protobuf.Empty) {
    option (google.api.http) = {
      delete: "/projects/{id}/roles/{key}"
    };

    option (caos.zitadel.utils.v1.auth_option) = {
      permission: "project.role.delete"
      check_field_name: "Id"
    };
  }

  rpc SearchApplications(ApplicationSearchRequest) returns (ApplicationSearchResponse) {
    option (google.api.http) = {
      post: "/projects/{project_id}/applications/_search"
      body: "*"
    };

    option (caos.zitadel.utils.v1.auth_option) = {
      permission: "project.app.read"
      check_field_name: "ProjectId"
    };
  }

  rpc ApplicationByID(ApplicationID) returns (ApplicationView) {
    option (google.api.http) = {
      get: "/projects/{project_id}/applications/{id}"
    };

    option (caos.zitadel.utils.v1.auth_option) = {
      permission: "project.app.read"
      check_field_name: "ProjectId"
    };
  }

  // ApplicationChanges returns the event stream of the application object
  rpc ApplicationChanges(ChangeRequest) returns (Changes) {
    option (google.api.http) = {
      get: "/projects/{id}/applications/{sec_id}/changes"
    };

    option (caos.zitadel.utils.v1.auth_option) = {
      permission: "project.app.read"
    };
  }

  rpc CreateOIDCApplication(OIDCApplicationCreate) returns (Application) {
    option (google.api.http) = {
      post: "/projects/{project_id}/applications/oidc"
      body: "*"
    };

    option (caos.zitadel.utils.v1.auth_option) = {
      permission: "project.app.write"
      check_field_name: "ProjectId"
    };
  }

  rpc UpdateApplication(ApplicationUpdate) returns (Application) {
    option (google.api.http) = {
      put: "/projects/{project_id}/applications/{id}"
      body: "*"
    };

    option (caos.zitadel.utils.v1.auth_option) = {
      permission: "project.app.write"
      check_field_name: "ProjectId"
    };
  }

  rpc DeactivateApplication(ApplicationID) returns (Application) {
    option (google.api.http) = {
      put: "/projects/{project_id}/applications/{id}/_deactivate"
      body: "*"
    };

    option (caos.zitadel.utils.v1.auth_option) = {
      permission: "project.app.write"
      check_field_name: "ProjectId"
    };
  }

  rpc ReactivateApplication(ApplicationID) returns (Application) {
    option (google.api.http) = {
      put: "/projects/{project_id}/applications/{id}/_reactivate"
      body: "*"
    };

    option (caos.zitadel.utils.v1.auth_option) = {
      permission: "project.app.write"
      check_field_name: "ProjectId"
    };
  }

  rpc RemoveApplication(ApplicationID) returns (google.protobuf.Empty) {
    option (google.api.http) = {
      delete: "/projects/{project_id}/applications/{id}"
    };

    option (caos.zitadel.utils.v1.auth_option) = {
      permission: "project.app.delete"
      check_field_name: "ProjectId"
    };
  }

  rpc UpdateApplicationOIDCConfig(OIDCConfigUpdate) returns (OIDCConfig) {
    option (google.api.http) = {
      put: "/projects/{project_id}/applications/{application_id}/oidcconfig"
      body: "*"
    };

    option (caos.zitadel.utils.v1.auth_option) = {
      permission: "project.app.write"
      check_field_name: "ProjectId"
    };
  }

  rpc RegenerateOIDCClientSecret(ApplicationID) returns (ClientSecret) {
    option (google.api.http) = {
      put: "/projects/{project_id}/applications/{id}/oidcconfig/_changeclientsecret"
      body: "*"
    };

    option (caos.zitadel.utils.v1.auth_option) = {
      permission: "project.app.write"
      check_field_name: "ProjectId"
    };
  }

  rpc SearchProjectGrants(ProjectGrantSearchRequest) returns (ProjectGrantSearchResponse) {
    option (google.api.http) = {
      post: "/projects/{project_id}/grants/_search"
      body: "*"
    };

    option (caos.zitadel.utils.v1.auth_option) = {
      permission: "project.grant.read"
      check_field_name: "ProjectId"
    };
  }

  rpc ProjectGrantByID(ProjectGrantID) returns (ProjectGrantView) {
    option (google.api.http) = {
      get: "/projects/{project_id}/grants/{id}"
    };

    option (caos.zitadel.utils.v1.auth_option) = {
      permission: "project.grant.read"
    };
  }

  rpc CreateProjectGrant(ProjectGrantCreate) returns (ProjectGrant) {
    option (google.api.http) = {
      post: "/projects/{project_id}/grants"
      body: "*"
    };

    option (caos.zitadel.utils.v1.auth_option) = {
      permission: "project.grant.write"
    };
  }

  rpc UpdateProjectGrant(ProjectGrantUpdate) returns (ProjectGrant) {
    option (google.api.http) = {
      put: "/projects/{project_id}/grants/{id}"
      body: "*"
    };

    option (caos.zitadel.utils.v1.auth_option) = {
      permission: "project.grant.write"
    };
  }

  rpc DeactivateProjectGrant(ProjectGrantID) returns (ProjectGrant) {
    option (google.api.http) = {
      put: "/projects/{project_id}/grants/{id}/_deactivate"
      body: "*"
    };

    option (caos.zitadel.utils.v1.auth_option) = {
      permission: "project.grant.write"
    };
  }

  rpc ReactivateProjectGrant(ProjectGrantID) returns (ProjectGrant) {
    option (google.api.http) = {
      put: "/projects/{project_id}/grants/{id}/_reactivate"
      body: "*"
    };

    option (caos.zitadel.utils.v1.auth_option) = {
      permission: "project.grant.write"
    };
  }

  // RemoveProjectGrant removes project grant and all user grants for this project grant
  rpc RemoveProjectGrant(ProjectGrantID) returns (google.protobuf.Empty) {
    option (google.api.http) = {
      delete: "/projects/{project_id}/grants/{id}"
    };

    option (caos.zitadel.utils.v1.auth_option) = {
      permission: "project.grant.delete"
    };
  }

  rpc GetProjectGrantMemberRoles(google.protobuf.Empty) returns (ProjectGrantMemberRoles) {
    option (google.api.http) = {
      get: "/projects/grants/members/roles"
    };

    option (caos.zitadel.utils.v1.auth_option) = {
      permission: "project.grant.member.read"
    };
  }

  rpc SearchProjectGrantMembers(ProjectGrantMemberSearchRequest) returns (ProjectGrantMemberSearchResponse) {
    option (google.api.http) = {
      post: "/projects/{project_id}/grants/{grant_id}/members/_search"
      body: "*"
    };

    option (caos.zitadel.utils.v1.auth_option) = {
      permission: "project.grant.member.read"
    };
  }

  rpc AddProjectGrantMember(ProjectGrantMemberAdd) returns (ProjectGrantMember) {
    option (google.api.http) = {
      post: "/projects/{project_id}/grants/{grant_id}/members"
      body: "*"
    };

    option (caos.zitadel.utils.v1.auth_option) = {
      permission: "project.grant.member.write"
    };
  }

  rpc ChangeProjectGrantMember(ProjectGrantMemberChange) returns (ProjectGrantMember) {
    option (google.api.http) = {
      put: "/projects/{project_id}/grants/{grant_id}/members/{user_id}"
      body: "*"
    };

    option (caos.zitadel.utils.v1.auth_option) = {
      permission: "project.grant.member.write"
    };
  }

  rpc RemoveProjectGrantMember(ProjectGrantMemberRemove) returns (google.protobuf.Empty) {
    option (google.api.http) = {
      delete: "/projects/{project_id}/grants/{grant_id}/members/{user_id}"
    };

    option (caos.zitadel.utils.v1.auth_option) = {
      permission: "project.grant.member.delete"
    };
  }

  rpc SearchUserGrants(UserGrantSearchRequest) returns (UserGrantSearchResponse) {
    option (google.api.http) = {
      post: "/users/grants/_search"
      body: "*"
    };

    option (caos.zitadel.utils.v1.auth_option) = {
      permission: "user.grant.read"
    };
  }

  rpc UserGrantByID(UserGrantID) returns (UserGrantView) {
    option (google.api.http) = {
      get: "/users/{user_id}/grants/{id}"
    };

    option (caos.zitadel.utils.v1.auth_option) = {
      permission: "user.grant.read"
    };
  }

  rpc CreateUserGrant(UserGrantCreate) returns (UserGrant) {
    option (google.api.http) = {
      post: "/users/{user_id}/grants"
      body: "*"
    };

    option (caos.zitadel.utils.v1.auth_option) = {
      permission: "user.grant.write"
    };
  }

  rpc UpdateUserGrant(UserGrantUpdate) returns (UserGrant) {
    option (google.api.http) = {
      put: "/users/{user_id}/grants/{id}"
      body: "*"
    };

    option (caos.zitadel.utils.v1.auth_option) = {
      permission: "user.grant.write"
    };
  }

  rpc DeactivateUserGrant(UserGrantID) returns (UserGrant) {
    option (google.api.http) = {
      put: "/users/{user_id}/grants/{id}/_deactivate"
      body: "*"
    };

    option (caos.zitadel.utils.v1.auth_option) = {
      permission: "user.grant.write"
    };
  }

  rpc ReactivateUserGrant(UserGrantID) returns (UserGrant) {
    option (google.api.http) = {
      put: "/users/{user_id}/grants/{id}/_reactivate"
      body: "*"
    };

    option (caos.zitadel.utils.v1.auth_option) = {
      permission: "user.grant.write"
    };
  }

  rpc RemoveUserGrant(UserGrantID) returns (google.protobuf.Empty) {
    option (google.api.http) = {
      delete: "/users/{user_id}/grants/{id}"
    };

    option (caos.zitadel.utils.v1.auth_option) = {
      permission: "user.grant.delete"
    };
  }

  // remove a list of user grants in one request
  rpc BulkRemoveUserGrant(UserGrantRemoveBulk) returns (google.protobuf.Empty) {
    option (google.api.http) = {
      delete: "/usersgrants/_bulk"
      body: "*"
    };

    option (caos.zitadel.utils.v1.auth_option) = {
        permission: "user.grant.delete"
    };
  }

  rpc IdpByID(IdpID) returns (IdpView) {
    option (google.api.http) = {
        get: "/orgs/me/idps/{id}"
    };

    option (caos.zitadel.utils.v1.auth_option) = {
        permission: "org.idp.read"
    };
  }

  rpc CreateOidcIdp(OidcIdpConfigCreate) returns (Idp) {
    option (google.api.http) = {
        post: "/orgs/me/idps/oidc"
        body: "*"
    };

    option (caos.zitadel.utils.v1.auth_option) = {
        permission: "org.idp.write"
    };
  }

  rpc UpdateIdpConfig(IdpUpdate) returns (Idp) {
    option (google.api.http) = {
        put: "/orgs/me/idps/{id}"
        body: "*"
    };

    option (caos.zitadel.utils.v1.auth_option) = {
        permission: "org.idp.write"
    };
  }

  rpc DeactivateIdpConfig(IdpID) returns (Idp) {
    option (google.api.http) = {
        put: "/orgs/me/idps/{id}/_deactivate"
        body: "*"
    };

    option (caos.zitadel.utils.v1.auth_option) = {
        permission: "org.idp.write"
    };
  }

  rpc ReactivateIdpConfig(IdpID) returns (Idp) {
    option (google.api.http) = {
        put: "/orgs/me/idps/{id}/_reactivate"
        body: "*"
    };

    option (caos.zitadel.utils.v1.auth_option) = {
        permission: "org.idp.write"
    };
  }

  rpc RemoveIdpConfig(IdpID) returns (google.protobuf.Empty) {
    option (google.api.http) = {
        delete: "/orgs/me/idps/{id}"
    };

    option (caos.zitadel.utils.v1.auth_option) = {
        permission: "org.idp.write"
    };
  }

  rpc UpdateOidcIdpConfig(OidcIdpConfigUpdate) returns (OidcIdpConfig) {
    option (google.api.http) = {
        put: "/orgs/me/idps/{idp_id}/oidcconfig"
        body: "*"
    };

    option (caos.zitadel.utils.v1.auth_option) = {
        permission: "org.idp.write"
    };
  }

  rpc SearchIdps(IdpSearchRequest) returns (IdpSearchResponse) {
    option (google.api.http) = {
        post: "/orgs/me/idps/_search"
        body: "*"
    };

    option (caos.zitadel.utils.v1.auth_option) = {
        permission: "org.idp.read"
    };
  }


  rpc GetLoginPolicy(google.protobuf.Empty) returns (LoginPolicyView) {
    option (google.api.http) = {
      get: "/orgs/me/policies/login"
    };

    option (caos.zitadel.utils.v1.auth_option) = {
      permission: "policy.read"
    };
  }

  rpc CreateLoginPolicy(LoginPolicyAdd) returns (LoginPolicy) {
    option (google.api.http) = {
      post: "/orgs/me/policies/login"
      body: "*"
    };

    option (caos.zitadel.utils.v1.auth_option) = {
      permission: "policy.write"
    };
  }

  rpc UpdateLoginPolicy(LoginPolicy) returns (LoginPolicy) {
    option (google.api.http) = {
      put: "/orgs/me/policies/login"
      body: "*"
    };

    option (caos.zitadel.utils.v1.auth_option) = {
      permission: "policy.write"
    };
  }

  rpc RemoveLoginPolicy(google.protobuf.Empty) returns (google.protobuf.Empty) {
    option (google.api.http) = {
      delete: "/orgs/me/policies/login"
    };

    option (caos.zitadel.utils.v1.auth_option) = {
      permission: "policy.delete"
    };
  }

  rpc GetLoginPolicyIdpProviders(IdpProviderSearchRequest) returns (IdpProviderSearchResponse) {
    option (google.api.http) = {
      post: "/orgs/me/policies/login/idpproviders/_search"
      body: "*"
    };

    option (caos.zitadel.utils.v1.auth_option) = {
      permission: "policy.read"
    };
  }

  rpc AddIdpProviderToLoginPolicy(IdpProviderAdd) returns (IdpProvider) {
    option (google.api.http) = {
      post: "/orgs/me/policies/login/idpproviders"
      body: "*"
    };

    option (caos.zitadel.utils.v1.auth_option) = {
      permission: "policy.write"
    };
  }

  rpc RemoveIdpProviderFromLoginPolicy(IdpProviderID) returns (google.protobuf.Empty) {
    option (google.api.http) = {
      post: "/orgs/me/policies/login/idpproviders/{idp_config_id}"
      body: "*"
    };

    option (caos.zitadel.utils.v1.auth_option) = {
      permission: "policy.write"
    };
  }
}

message ZitadelDocs {
  string issuer = 1;
  string discovery_endpoint = 2;
}

message Iam {
  string global_org_id = 1;
  string iam_project_id = 2;
  bool set_up_done = 3;
  bool set_up_started = 4;
}

message ChangeRequest {
  string id = 1;
  string sec_id = 2;
  uint64 limit = 3;
  uint64 sequence_offset = 4;
  bool asc = 5;
}

message Changes {
  repeated Change changes = 1;
  uint64 offset = 2;
  uint64 limit = 3;
}

message Change {
  google.protobuf.Timestamp change_date = 1;
  caos.zitadel.api.v1.LocalizedMessage event_type = 2;
  uint64 sequence = 3;
  string editor_id = 4;
  string editor = 5;
  google.protobuf.Struct data = 6;
}

message ApplicationID {
  string id = 1 [(validate.rules).string.min_len = 1];
  string project_id = 2 [(validate.rules).string.min_len = 1];
}

message ProjectID {
  string id = 1 [(validate.rules).string.min_len = 1];
}

message UserID {
  string id = 1 [(validate.rules).string.min_len = 1];
}

message LoginName {
  string login_name = 1 [(validate.rules).string.min_len = 1];
}

message UniqueUserRequest {
  string user_name = 1 [(validate.rules).string.pattern = "^[^[:space:]]{1,200}$"];
  string email = 2 [(validate.rules).string = {min_len: 1, max_len: 200}];
}

message UniqueUserResponse {
  bool is_unique = 1;
}

message CreateUserRequest {
  string user_name = 1 [(validate.rules).string.pattern = "^[^[:space:]]{1,200}$"];

  oneof user {
    option (validate.required) = true;

    CreateHumanRequest human = 2;
    CreateMachineRequest machine = 3;
  }
}

message CreateHumanRequest {
  string first_name = 1 [(validate.rules).string = {min_len: 1, max_len: 200}];
  string last_name = 2 [(validate.rules).string = {min_len: 1, max_len: 200}];
  string nick_name = 3 [(validate.rules).string = {max_len: 200}];
  string preferred_language = 4 [(validate.rules).string = {max_len: 200}];
  Gender gender = 5;
  string email = 6 [(validate.rules).string = {min_len: 1, max_len: 200, email: true}];
  bool is_email_verified = 7;
  string phone = 8 [(validate.rules).string = {max_len: 20}];
  bool is_phone_verified = 9;
  string country = 10 [(validate.rules).string = {max_len: 200}];
  string locality = 11 [(validate.rules).string = {max_len: 200}];
  string postal_code = 12 [(validate.rules).string = {max_len: 200}];
  string region = 13 [(validate.rules).string = {max_len: 200}];
  string street_address = 14 [(validate.rules).string = {max_len: 200}];
  string password = 15 [(validate.rules).string = {max_len: 72}];
}

message CreateMachineRequest {
  string name = 1 [(validate.rules).string = {min_len: 1, max_len: 200}];
<<<<<<< HEAD
  string description = 2 [(validate.rules).string.max_len = 500];
=======
  string description = 2 [(validate.rules).string = {min_len: 1, max_len: 500}];
>>>>>>> 3cffd0af
}

message UserResponse {
  string id = 1;
  UserState state = 2;
  google.protobuf.Timestamp creation_date = 3;
  google.protobuf.Timestamp change_date = 4;
  uint64 sequence = 5;
  string user_name = 6;

  oneof user {
    option (validate.required) = true;

    HumanResponse human = 7;
    MachineResponse machine = 8;
  }
}

enum UserState {
  USERSTATE_UNSPECIFIED = 0;
  USERSTATE_ACTIVE = 1;
  USERSTATE_INACTIVE = 2;
  USERSTATE_DELETED = 3;
  USERSTATE_LOCKED = 4;
  USERSTATE_SUSPEND = 5;
  USERSTATE_INITIAL = 6;
}

enum Gender {
  GENDER_UNSPECIFIED = 0;
  GENDER_FEMALE = 1;
  GENDER_MALE = 2;
  GENDER_DIVERSE = 3;
}

message UserView {
  string id = 1;
  UserState state = 2;
  google.protobuf.Timestamp creation_date = 3;
  google.protobuf.Timestamp change_date = 4;
  uint64 sequence = 5;
  repeated string login_names = 6;
  string preferred_login_name = 7;
  google.protobuf.Timestamp last_login = 8;
  string resource_owner = 9;
  string user_name = 10;

  oneof user {
    option (validate.required) = true;

    HumanView human = 11;
    MachineView machine = 12;
  }
}

message HumanResponse {
  string first_name = 1;
  string last_name = 2;
  string display_name = 3;
  string nick_name = 4;
  string preferred_language = 5;
  Gender gender = 6;
  string email = 7;
  bool is_email_verified = 8;
  string phone = 9;
  bool is_phone_verified = 10;
  string country = 11;
  string locality = 12;
  string postal_code = 13;
  string region = 14;
  string street_address = 15;
}

message HumanView {
  google.protobuf.Timestamp password_changed = 1;
  string first_name = 2;
  string last_name = 3;
  string display_name = 4;
  string nick_name = 5;
  string preferred_language = 6;
  Gender gender = 7;
  string email = 8;
  bool is_email_verified = 9;
  string phone = 10;
  bool is_phone_verified = 11;
  string country = 12;
  string locality = 13;
  string postal_code = 14;
  string region = 15;
  string street_address = 16;
}

message MachineResponse {
  string name = 1;
  string description = 2;
}

message MachineView {
<<<<<<< HEAD
  google.protobuf.Timestamp last_key_added = 1;

  string name = 2;
  string description = 3;
}

message UpdateMachineRequest {
  string id = 1 [(validate.rules).string.min_len = 1];
=======
  google.protobuf.Timestamp last_key_added = 2;

  string name = 3;
  string description = 4;
}

message UpdateMachineRequest {
  string id = 1;
>>>>>>> 3cffd0af
  string description = 2 [(validate.rules).string.max_len = 500];
}

message AddMachineKeyRequest {
<<<<<<< HEAD
  string user_id = 1 [(validate.rules).string.min_len = 1];
=======
  string user_id = 1;
>>>>>>> 3cffd0af
  MachineKeyType type = 2 [(validate.rules).enum = {not_in: [0]}];
  google.protobuf.Timestamp expiration_date = 3;
}

message AddMachineKeyResponse {
  string id = 1;
  google.protobuf.Timestamp creation_date = 2;
  uint64 sequence = 3;

  MachineKeyType type = 4;
  google.protobuf.Timestamp expiration_date = 5;
  bytes key_details = 6;
}

message MachineKeyIDRequest {
<<<<<<< HEAD
  string user_id = 1 [(validate.rules).string.min_len = 1];
  string key_id = 2 [(validate.rules).string.min_len = 1];
=======
  string user_id = 1;
  string key_id = 2;
>>>>>>> 3cffd0af
}

message MachineKeyView {
  string id = 1;
  MachineKeyType type = 2;
  uint64 sequence = 3;

  google.protobuf.Timestamp creation_date = 4;
  google.protobuf.Timestamp expiration_date = 5;
}

enum MachineKeyType {
  MACHINEKEY_UNSPECIFIED = 0;
  MACHINEKEY_JSON = 1;
}

message MachineKeySearchRequest {
  uint64 offset = 1;
  uint64 limit = 2;
  bool asc = 3;
<<<<<<< HEAD
  string user_id = 4 [(validate.rules).string.min_len = 1];
=======
  string user_id = 4;
>>>>>>> 3cffd0af
}

message MachineKeySearchResponse {
  uint64 offset = 1;
  uint64 limit = 2;
  uint64 total_result = 3;
  repeated MachineKeyView result = 4;
  uint64 processed_sequence = 5;
  google.protobuf.Timestamp view_timestamp = 6;
}

message UserSearchRequest {
  uint64 offset = 1;
  uint64 limit = 2;
  UserSearchKey sorting_column = 3;
  bool asc = 4;
  repeated UserSearchQuery queries = 5;
}

message UserSearchQuery {
  UserSearchKey key = 1 [(validate.rules).enum = {not_in: [0]}];
  SearchMethod method = 2;
  string value = 3;
}

enum UserSearchKey {
  USERSEARCHKEY_UNSPECIFIED = 0;
  USERSEARCHKEY_USER_NAME = 1;
  USERSEARCHKEY_FIRST_NAME = 2;
  USERSEARCHKEY_LAST_NAME = 3;
  USERSEARCHKEY_NICK_NAME = 4;
  USERSEARCHKEY_DISPLAY_NAME = 5;
  USERSEARCHKEY_EMAIL = 6;
  USERSEARCHKEY_STATE = 7;
  USERSEARCHKEY_TYPE = 8;
}

message UserSearchResponse {
  uint64 offset = 1;
  uint64 limit = 2;
  uint64 total_result = 3;
  repeated UserView result = 4;
  uint64 processed_sequence = 5;
  google.protobuf.Timestamp view_timestamp = 6;
}

enum SearchMethod {
  SEARCHMETHOD_EQUALS = 0;
  SEARCHMETHOD_STARTS_WITH = 1;
  SEARCHMETHOD_CONTAINS = 2;
  SEARCHMETHOD_EQUALS_IGNORE_CASE = 3;
  SEARCHMETHOD_STARTS_WITH_IGNORE_CASE = 4;
  SEARCHMETHOD_CONTAINS_IGNORE_CASE = 5;
  SEARCHMETHOD_NOT_EQUALS = 6;
  SEARCHMETHOD_GREATER_THAN = 7;
  SEARCHMETHOD_LESS_THAN = 8;
  SEARCHMETHOD_IS_ONE_OF = 9;
  SEARCHMETHOD_LIST_CONTAINS = 10;
}

message UserProfile {
  string id = 1;
  string first_name = 2;
  string last_name = 3;
  string nick_name = 4;
  string display_name = 5;
  string preferred_language = 6;
  Gender gender = 7;
  uint64 sequence = 8;
  google.protobuf.Timestamp creation_date = 9;
  google.protobuf.Timestamp change_date = 10;
}

message UserProfileView {
  string id = 1;
  string first_name = 2;
  string last_name = 3;
  string nick_name = 4;
  string display_name = 5;
  string preferred_language = 6;
  Gender gender = 7;
  uint64 sequence = 8;
  google.protobuf.Timestamp creation_date = 9;
  google.protobuf.Timestamp change_date = 10;
  repeated string login_names = 11;
  string preferred_login_name = 12;
}

message UpdateUserProfileRequest {
  string id = 1;
  string first_name = 2 [(validate.rules).string = {min_len: 1, max_len: 200}];
  string last_name = 3 [(validate.rules).string = {min_len: 1, max_len: 200}];
  string nick_name = 4 [(validate.rules).string = {max_len: 200}];
  string preferred_language = 5 [(validate.rules).string = {max_len: 200}];
  Gender gender = 6;
}

message UpdateUserUserNameRequest {
  string id = 1;
  string user_name = 2 [(validate.rules).string.pattern = "^[^[:space:]]{1,200}$"];
}

message UserEmail {
  string id = 1;
  string email = 2;
  bool is_email_verified = 3;
  uint64 sequence = 4;
  google.protobuf.Timestamp creation_date = 5;
  google.protobuf.Timestamp change_date = 6;
}

message UserEmailView {
  string id = 1;
  string email = 2;
  bool is_email_verified = 3;
  uint64 sequence = 4;
  google.protobuf.Timestamp creation_date = 5;
  google.protobuf.Timestamp change_date = 6;
}

message UpdateUserEmailRequest {
  string id = 1;
  string email = 2 [(validate.rules).string = {min_len: 1, max_len: 200}];
  bool is_email_verified = 3;
}

message UserPhone {
  string id = 1;
  string phone = 2;
  bool is_phone_verified = 3;
  uint64 sequence = 5;
  google.protobuf.Timestamp creation_date = 6;
  google.protobuf.Timestamp change_date = 7;
}

message UserPhoneView {
  string id = 1;
  string phone = 2;
  bool is_phone_verified = 3;
  uint64 sequence = 5;
  google.protobuf.Timestamp creation_date = 6;
  google.protobuf.Timestamp change_date = 7;
}

message UpdateUserPhoneRequest {
  string id = 1 [(validate.rules).string.min_len = 1];
  string phone = 2 [(validate.rules).string = {min_len: 1, max_len: 20}];
  bool is_phone_verified = 3;
}

message UserAddress {
  string id = 1;
  string country = 2;
  string locality = 3;
  string postal_code = 4;
  string region = 5;
  string street_address = 6;
  uint64 sequence = 7;
  google.protobuf.Timestamp creation_date = 8;
  google.protobuf.Timestamp change_date = 9;
}

message UserAddressView { 
  string id = 1;
  string country = 2;
  string locality = 3;
  string postal_code = 4;
  string region = 5;
  string street_address = 6;
  uint64 sequence = 7;
  google.protobuf.Timestamp creation_date = 8;
  google.protobuf.Timestamp change_date = 9;
}

message UpdateUserAddressRequest {
  string id = 1 [(validate.rules).string.min_len = 1];
  string country = 2 [(validate.rules).string = {max_len: 200}];
  string locality = 3 [(validate.rules).string = {max_len: 200}];
  string postal_code = 4 [(validate.rules).string = {max_len: 200}];
  string region = 5 [(validate.rules).string = {max_len: 200}];
  string street_address = 6 [(validate.rules).string = {max_len: 200}];
}

message MultiFactors {
  repeated MultiFactor mfas = 1;
}

message MultiFactor {
  MfaType type = 1;
  MFAState state = 2;
}

enum MfaType {
  MFATYPE_UNSPECIFIED = 0;
  MFATYPE_SMS = 1;
  MFATYPE_OTP = 2;
}

enum MFAState {
  MFASTATE_UNSPECIFIED = 0;
  MFASTATE_NOT_READY = 1;
  MFASTATE_READY = 2;
  MFASTATE_REMOVED = 3;
}

message PasswordRequest {
  string id = 1 [(validate.rules).string.min_len = 1];
  string password = 2 [(validate.rules).string = {min_len: 1, max_len: 72}];
}

message SetPasswordNotificationRequest {
  string id = 1 [(validate.rules).string.min_len = 1];
  NotificationType type = 2;
}

enum NotificationType {
  NOTIFICATIONTYPE_EMAIL = 0;
  NOTIFICATIONTYPE_SMS = 1;
}

message PasswordComplexityPolicyID { //TODO: why do we need this?
  string id = 1;
}

message PasswordComplexityPolicy {
  string id = 1;
  string description = 2;
  PolicyState state = 3;
  google.protobuf.Timestamp creation_date = 4;
  google.protobuf.Timestamp change_date = 5;
  uint64 min_length = 6;
  bool has_lowercase = 7;
  bool has_uppercase = 8;
  bool has_number = 9;
  bool has_symbol = 10;
  uint64 sequence = 11;
  bool is_default = 12;
}

message PasswordComplexityPolicyCreate {
  string description = 1 [(validate.rules).string = {max_len: 500}];
  uint64 min_length = 2;
  bool has_lowercase = 3;
  bool has_uppercase = 4;
  bool has_number = 5;
  bool has_symbol = 6;
}

message PasswordComplexityPolicyUpdate {
  string id = 1; //TODO: do we need id?
  string description = 2 [(validate.rules).string = {max_len: 500}];
  uint64 min_length = 3;
  bool has_lowercase = 4;
  bool has_uppercase = 5;
  bool has_number = 6;
  bool has_symbol = 7;
}

message PasswordAgePolicyID { //TODO: why do we need this?
  string id = 1;
}

message PasswordAgePolicy {
  string id = 1; //TODO: do we need id?
  string description = 2;
  PolicyState state = 3;
  google.protobuf.Timestamp creation_date = 4;
  google.protobuf.Timestamp change_date = 5;
  uint64 max_age_days = 6;
  uint64 expire_warn_days = 7;
  uint64 sequence = 8;
  bool is_default = 9;
}

message PasswordAgePolicyCreate {
  string description = 1 [(validate.rules).string = {max_len: 500}];
  uint64 max_age_days = 2;
  uint64 expire_warn_days = 3;
}

message PasswordAgePolicyUpdate {
  string id = 1; //TODO: do we need id?
  string description = 2 [(validate.rules).string = {max_len: 500}];
  uint64 max_age_days = 3;
  uint64 expire_warn_days = 4;
}

message PasswordLockoutPolicyID {
  string id = 1; //TODO: why do we need this?
}

message PasswordLockoutPolicy {
  string id = 1; //TODO: why do we need this?
  string description = 2;
  PolicyState state = 3;
  google.protobuf.Timestamp creation_date = 4;
  google.protobuf.Timestamp change_date = 5;
  uint64 max_attempts = 6;
  bool show_lock_out_failures = 7;
  uint64 sequence = 8;
  bool is_default = 9;
}

message PasswordLockoutPolicyCreate {
  string description = 1 [(validate.rules).string = {max_len: 500}];
  uint64 max_attempts = 2;
  bool show_lock_out_failures = 3;
}

message PasswordLockoutPolicyUpdate {
  string id = 1; //TODO: do we need id?
  string description = 2 [(validate.rules).string = {max_len: 500}];
  uint64 max_attempts = 3;
  bool show_lock_out_failures = 4;
}

enum PolicyState {
  POLICYSTATE_UNSPECIFIED = 0;
  POLICYSTATE_ACTIVE = 1;
  POLICYSTATE_INACTIVE = 2;
  POLICYSTATE_DELETED = 3;
}

message OrgIamPolicy {
  string org_id = 1; //TODO: do we need id?
  string description = 2;
  bool user_login_must_be_domain = 3;
  bool default = 4;
}

message OrgCreateRequest {
  string name = 1 [(validate.rules).string = {min_len: 1, max_len: 200}];
}

message Org {
  string id = 1;
  OrgState state = 2;
  google.protobuf.Timestamp creation_date = 3;
  google.protobuf.Timestamp change_date = 4;
  string name = 5;
  uint64 sequence = 6;
}

message OrgView {
  string id = 1;
  OrgState state = 2;
  google.protobuf.Timestamp creation_date = 3;
  google.protobuf.Timestamp change_date = 4;
  string name = 5;
  uint64 sequence = 6;
}

enum OrgState {
  ORGSTATE_UNSPECIFIED = 0;
  ORGSTATE_ACTIVE = 1;
  ORGSTATE_INACTIVE = 2;
}

message Domain {
  string domain = 1 [(validate.rules).string = {min_len: 1}];
}

message OrgDomain {
  string org_id = 1;
  google.protobuf.Timestamp creation_date = 2;
  google.protobuf.Timestamp change_date = 3;
  string domain = 4;
  bool verified = 5;
  bool primary = 6;
  uint64 sequence = 7;
}

message OrgDomainView {
  string org_id = 1;
  google.protobuf.Timestamp creation_date = 2;
  google.protobuf.Timestamp change_date = 3;
  string domain = 4;
  bool verified = 5;
  bool primary = 6;
  uint64 sequence = 7;
  OrgDomainValidationType validation_type = 8;
}

message AddOrgDomainRequest {
  string domain = 1 [(validate.rules).string = {min_len: 1, max_len: 200}];
}

message OrgDomainValidationRequest {
  string domain = 1 [(validate.rules).string = {min_len: 1, max_len: 200}];
  OrgDomainValidationType type = 2 [(validate.rules).enum = {not_in: [0]}];
}

enum OrgDomainValidationType {
  ORGDOMAINVALIDATIONTYPE_UNSPECIFIED = 0;
  ORGDOMAINVALIDATIONTYPE_HTTP = 1;
  ORGDOMAINVALIDATIONTYPE_DNS = 2;
}

message OrgDomainValidationResponse {
  string token = 1;
  string url = 2;
}

message ValidateOrgDomainRequest {
  string domain = 1 [(validate.rules).string = {min_len: 1, max_len: 200}];
}

message PrimaryOrgDomainRequest {
  string domain = 1 [(validate.rules).string = {min_len: 1}];
}

message RemoveOrgDomainRequest {
  string domain = 1 [(validate.rules).string = {min_len: 1}];
}

message OrgDomainSearchResponse {
  uint64 offset = 1;
  uint64 limit = 2;
  uint64 total_result = 3;
  repeated OrgDomainView result = 4;
  uint64 processed_sequence = 5;
  google.protobuf.Timestamp view_timestamp = 6;
}

message OrgDomainSearchRequest {
  uint64 offset = 1;
  uint64 limit = 2;
  repeated OrgDomainSearchQuery queries = 3;
}

message OrgDomainSearchQuery {
  OrgDomainSearchKey key = 1 [(validate.rules).enum = {not_in: [0]}];
  SearchMethod method = 2;
  string value = 3;
}

enum OrgDomainSearchKey {
  ORGDOMAINSEARCHKEY_UNSPECIFIED = 0;
  ORGDOMAINSEARCHKEY_DOMAIN = 1;
}

message OrgMemberRoles {
  repeated string roles = 1;
}

message OrgMember {
  string user_id = 1;
  repeated string roles = 2;
  google.protobuf.Timestamp change_date = 3;
  google.protobuf.Timestamp creation_date = 4;
  uint64 sequence = 5;
}

message AddOrgMemberRequest {
  string user_id = 1 [(validate.rules).string = {min_len: 1}];
  repeated string roles = 2;
}

message ChangeOrgMemberRequest {
  string user_id = 1 [(validate.rules).string = {min_len: 1}];
  repeated string roles = 2;
}

message RemoveOrgMemberRequest {
  string user_id = 1 [(validate.rules).string = {min_len: 1}];
}

message OrgMemberSearchResponse {
  uint64 offset = 1;
  uint64 limit = 2;
  uint64 total_result = 3;
  repeated OrgMemberView result = 4;
  uint64 processed_sequence = 5;
  google.protobuf.Timestamp view_timestamp = 6;
}

message OrgMemberView {
  string user_id = 1;
  repeated string roles = 2;
  google.protobuf.Timestamp change_date = 3;
  google.protobuf.Timestamp creation_date = 4;
  uint64 sequence = 5;
  string user_name = 6;
  string email = 7;
  string first_name = 8;
  string last_name = 9;
  string display_name = 10;
}

message OrgMemberSearchRequest {
  uint64 offset = 1;
  uint64 limit = 2;
  repeated OrgMemberSearchQuery queries = 3;
}

message OrgMemberSearchQuery {
  OrgMemberSearchKey key = 1 [(validate.rules).enum = {not_in: [0]}];
  SearchMethod method = 2;
  string value = 3;
}

enum OrgMemberSearchKey {
  ORGMEMBERSEARCHKEY_UNSPECIFIED = 0;
  ORGMEMBERSEARCHKEY_FIRST_NAME = 1;
  ORGMEMBERSEARCHKEY_LAST_NAME = 2;
  ORGMEMBERSEARCHKEY_EMAIL = 3;
  ORGMEMBERSEARCHKEY_USER_ID = 4;
}

message ProjectCreateRequest {
  string name = 1 [(validate.rules).string = {min_len: 1, max_len: 200}];
}

message ProjectUpdateRequest {
  string id = 1 [(validate.rules).string = {min_len: 1}];
  string name = 2 [(validate.rules).string = {min_len: 1, max_len: 200}];
}

message ProjectSearchResponse {
  uint64 offset = 1;
  uint64 limit = 2;
  uint64 total_result = 3;
  repeated ProjectView result = 4;
  uint64 processed_sequence = 5;
  google.protobuf.Timestamp view_timestamp = 6;
}

message ProjectView {
  string project_id = 1;
  string name = 2;
  ProjectState state = 3;
  google.protobuf.Timestamp change_date = 4;
  google.protobuf.Timestamp creation_date = 5;
  string resource_owner = 6;
  uint64 sequence = 7;
}

message ProjectSearchRequest {
  uint64 offset = 1;
  uint64 limit = 2;
  repeated ProjectSearchQuery queries = 3;
}

message ProjectSearchQuery {
  ProjectSearchKey key = 1 [(validate.rules).enum = {not_in: [0]}];
  SearchMethod method = 2;
  string value = 3;
}

enum ProjectSearchKey {
  PROJECTSEARCHKEY_UNSPECIFIED = 0;
  PROJECTSEARCHKEY_PROJECT_NAME = 1;
}

message Projects {
  repeated Project projects = 1;
}

message Project {
  string id = 1;
  string name = 2;
  ProjectState state = 3;
  google.protobuf.Timestamp change_date = 4;
  google.protobuf.Timestamp creation_date = 5;
  uint64 sequence = 6;
}

enum ProjectState {
  PROJECTSTATE_UNSPECIFIED = 0;
  PROJECTSTATE_ACTIVE = 1;
  PROJECTSTATE_INACTIVE = 2;
}

message ProjectMemberRoles {
  repeated string roles = 1;
}

message ProjectMember {
  string user_id = 1;
  repeated string roles = 2;
  google.protobuf.Timestamp change_date = 3;
  google.protobuf.Timestamp creation_date = 4;
  uint64 sequence = 5;
}

message ProjectMemberAdd {
  string id = 1 [(validate.rules).string = {min_len: 1}];
  string user_id = 2 [(validate.rules).string = {min_len: 1}];
  repeated string roles = 3;
}

message ProjectMemberChange {
  string id = 1 [(validate.rules).string = {min_len: 1}];
  string user_id = 2 [(validate.rules).string = {min_len: 1}];
  repeated string roles = 3;
}

message ProjectMemberRemove {
  string id = 1 [(validate.rules).string = {min_len: 1}];
  string user_id = 2 [(validate.rules).string = {min_len: 1}];
}

message ProjectRoleAdd {
  string id = 1 [(validate.rules).string = {min_len: 1}];
  string key = 2;
  string display_name = 3;
  string group = 4;
}

message ProjectRoleAddBulk {
  string id = 1 [(validate.rules).string = {min_len: 1}];
  repeated ProjectRoleAdd project_roles = 2;
}

message ProjectRoleChange {
  string id = 1 [(validate.rules).string = {min_len: 1}];
  string key = 2 [(validate.rules).string = {min_len: 1}];
  string display_name = 3;
  string group = 4;
}

message ProjectRole {
  string project_id = 1;
  string key = 2;
  string display_name = 3;
  google.protobuf.Timestamp creation_date = 4;
  google.protobuf.Timestamp change_date = 5;
  string group = 6;
  uint64 sequence = 7;
}

message ProjectRoleView {
  string project_id = 1;
  string key = 2;
  string display_name = 3;
  google.protobuf.Timestamp creation_date = 4;
  string group = 6;
  uint64 sequence = 7;
}

message ProjectRoleRemove {
  string id = 1 [(validate.rules).string = {min_len: 1}];
  string key = 2 [(validate.rules).string = {min_len: 1}];
}

message ProjectRoleSearchResponse {
  uint64 offset = 1;
  uint64 limit = 2;
  uint64 total_result = 3;
  repeated ProjectRoleView result = 4;
  uint64 processed_sequence = 5;
  google.protobuf.Timestamp view_timestamp = 6;
}

message ProjectRoleSearchRequest {
  string project_id = 1 [(validate.rules).string = {min_len: 1}];
  uint64 offset = 2;
  uint64 limit = 3;
  repeated ProjectRoleSearchQuery queries = 4;
}

message ProjectRoleSearchQuery {
  ProjectRoleSearchKey key = 1 [(validate.rules).enum = {not_in: [0]}];
  SearchMethod method = 2;
  string value = 3;
}

enum ProjectRoleSearchKey {
  PROJECTROLESEARCHKEY_UNSPECIFIED = 0;
  PROJECTROLESEARCHKEY_KEY = 1;
  PROJECTROLESEARCHKEY_DISPLAY_NAME = 2;
}

message ProjectMemberView {
  string user_id = 1;
  string user_name = 2;
  string email = 3;
  string first_name = 4;
  string last_name = 5;
  repeated string roles = 6;
  google.protobuf.Timestamp change_date = 7;
  google.protobuf.Timestamp creation_date = 8;
  uint64 sequence = 10;
  string display_name = 11;
}

message ProjectMemberSearchResponse {
  uint64 offset = 1;
  uint64 limit = 2;
  uint64 total_result = 3;
  repeated ProjectMemberView result = 4;
  uint64 processed_sequence = 5;
  google.protobuf.Timestamp view_timestamp = 6;
}

message ProjectMemberSearchRequest {
  string project_id = 1 [(validate.rules).string = {min_len: 1}];
  uint64 offset = 2;
  uint64 limit = 3;
  repeated ProjectMemberSearchQuery queries = 4;
}

message ProjectMemberSearchQuery {
  ProjectMemberSearchKey key = 1 [(validate.rules).enum = {not_in: [0]}];
  SearchMethod method = 2;
  string value = 3;
}

enum ProjectMemberSearchKey {
  PROJECTMEMBERSEARCHKEY_UNSPECIFIED = 0;
  PROJECTMEMBERSEARCHKEY_FIRST_NAME = 1;
  PROJECTMEMBERSEARCHKEY_LAST_NAME = 2;
  PROJECTMEMBERSEARCHKEY_EMAIL = 3;
  PROJECTMEMBERSEARCHKEY_USER_ID = 4;
  PROJECTMEMBERSEARCHKEY_USER_NAME = 5;
}

enum AppState {
  APPSTATE_UNSPECIFIED = 0;
  APPSTATE_ACTIVE = 1;
  APPSTATE_INACTIVE = 2;
}

message Application {
  string id = 1;
  AppState state = 2;
  google.protobuf.Timestamp creation_date = 3;
  google.protobuf.Timestamp change_date = 4;
  string name = 5;
  oneof app_config {
    OIDCConfig oidc_config = 8;
  }
  uint64 sequence = 9;
}

message ApplicationUpdate {
  string project_id = 1 [(validate.rules).string = {min_len: 1}];
  string id = 2 [(validate.rules).string = {min_len: 1}];
  string name = 5 [(validate.rules).string = {min_len: 1, max_len: 200}];
}

message OIDCConfig {
  repeated string redirect_uris = 1;
  repeated OIDCResponseType response_types = 2;
  repeated OIDCGrantType grant_types = 3;
  OIDCApplicationType application_type = 4;
  string client_id = 5;
  string client_secret = 6;
  OIDCAuthMethodType auth_method_type = 7;
  repeated string post_logout_redirect_uris = 8;
  OIDCVersion version = 9;
  bool none_compliant = 10;
  repeated caos.zitadel.api.v1.LocalizedMessage compliance_problems = 11;
  bool dev_mode = 12;
}

message OIDCApplicationCreate {
  string project_id = 1 [(validate.rules).string = {min_len: 1}];
  string name = 2 [(validate.rules).string = {min_len: 1, max_len: 200}];
  repeated string redirect_uris = 3;
  repeated OIDCResponseType response_types = 4;
  repeated OIDCGrantType grant_types = 5;
  OIDCApplicationType application_type = 6;
  OIDCAuthMethodType auth_method_type = 7;
  repeated string post_logout_redirect_uris = 8;
  OIDCVersion version = 9;
  bool dev_mode = 10;
}

enum OIDCVersion {
  OIDCV1_0 = 0;
}

message OIDCConfigUpdate {
  string project_id = 1 [(validate.rules).string = {min_len: 1}];
  string application_id = 2 [(validate.rules).string = {min_len: 1}];
  repeated string redirect_uris = 3;
  repeated OIDCResponseType response_types = 4;
  repeated OIDCGrantType grant_types = 5;
  OIDCApplicationType application_type = 6;
  OIDCAuthMethodType auth_method_type = 7;
  repeated string post_logout_redirect_uris = 8;
  bool dev_mode = 9;
}

enum OIDCResponseType {
  OIDCRESPONSETYPE_CODE = 0;
  OIDCRESPONSETYPE_ID_TOKEN = 1;
  OIDCRESPONSETYPE_ID_TOKEN_TOKEN = 2;
}

enum OIDCGrantType {
  OIDCGRANTTYPE_AUTHORIZATION_CODE = 0;
  OIDCGRANTTYPE_IMPLICIT = 1;
  OIDCGRANTTYPE_REFRESH_TOKEN = 2;
}

enum OIDCApplicationType {
  OIDCAPPLICATIONTYPE_WEB = 0;
  OIDCAPPLICATIONTYPE_USER_AGENT = 1;
  OIDCAPPLICATIONTYPE_NATIVE = 2;
}

enum OIDCAuthMethodType {
  OIDCAUTHMETHODTYPE_BASIC = 0;
  OIDCAUTHMETHODTYPE_POST = 1;
  OIDCAUTHMETHODTYPE_NONE = 2;
}

message ClientSecret {
  string client_secret = 1;
}

message ApplicationView {
  string id = 1;
  AppState state = 2;
  google.protobuf.Timestamp creation_date = 3;
  google.protobuf.Timestamp change_date = 4;
  string name = 5;
  oneof app_config {
    OIDCConfig oidc_config = 8;
  }

  uint64 sequence = 9;
}

message ApplicationSearchResponse {
  uint64 offset = 1;
  uint64 limit = 2;
  uint64 total_result = 3;
  repeated ApplicationView result = 4;
  uint64 processed_sequence = 5;
  google.protobuf.Timestamp view_timestamp = 6;
}

message ApplicationSearchRequest {
  string project_id = 1 [(validate.rules).string = {min_len: 1}];
  uint64 offset = 2;
  uint64 limit = 3;
  repeated ApplicationSearchQuery queries = 4;
}

message ApplicationSearchQuery {
  ApplicationSearchKey key = 1 [(validate.rules).enum = {not_in: [0]}];
  SearchMethod method = 2;
  string value = 3;
}

enum ApplicationSearchKey {
  APPLICATIONSERACHKEY_UNSPECIFIED = 0;
  APPLICATIONSEARCHKEY_APP_NAME = 1;
}

message ProjectGrant {
  string id = 1;
  string project_id = 2;
  string granted_org_id = 3;
  repeated string role_keys = 4;
  ProjectGrantState state = 5;
  google.protobuf.Timestamp creation_date = 6;
  google.protobuf.Timestamp change_date = 7;
  uint64 sequence = 9;
}

message ProjectGrantCreate {
  string project_id = 1 [(validate.rules).string = {min_len: 1}];
  string granted_org_id = 2 [(validate.rules).string = {min_len: 1}];
  repeated string role_keys = 3;
}

message ProjectGrantUpdate {
  string project_id = 1 [(validate.rules).string = {min_len: 1}];
  string id = 2 [(validate.rules).string = {min_len: 1}];
  repeated string role_keys = 3;
}

message ProjectGrantID {
  string project_id = 1 [(validate.rules).string = {min_len: 1}];
  string id = 2 [(validate.rules).string = {min_len: 1}];
}

enum ProjectGrantState {
  PROJECTGRANTSTATE_UNSPECIFIED = 0;
  PROJECTGRANTSTATE_ACTIVE = 1;
  PROJECTGRANTSTATE_INACTIVE = 2;
}

message ProjectGrantView {
  string id = 1;
  string project_id = 2;
  string granted_org_id = 3;
  string granted_org_name = 4;
  repeated string role_keys = 5;
  ProjectGrantState state = 6;
  google.protobuf.Timestamp creation_date = 7;
  google.protobuf.Timestamp change_date = 8;
  string project_name = 9;
  uint64 sequence = 10;
  string resource_owner = 11;
  string resource_owner_name = 12;
}

message ProjectGrantSearchResponse {
  uint64 offset = 1;
  uint64 limit = 2;
  uint64 total_result = 3;
  repeated ProjectGrantView result = 4;
  uint64 processed_sequence = 5;
  google.protobuf.Timestamp view_timestamp = 6;
}

message GrantedProjectSearchRequest {
  uint64 offset = 1;
  uint64 limit = 2;
  repeated ProjectSearchQuery queries = 3;
}

message ProjectGrantSearchRequest {
  string project_id = 1 [(validate.rules).string = {min_len: 1}];
  uint64 offset = 2;
  uint64 limit = 3;
  repeated ProjectGrantSearchQuery queries = 4;
}

message ProjectGrantSearchQuery {
  ProjectGrantSearchKey key = 1 [(validate.rules).enum = {not_in: [0]}];
  SearchMethod method = 2;
  string value = 3;
}

enum ProjectGrantSearchKey {
  PROJECTGRANTSEARCHKEY_UNSPECIFIED = 0;
  PROJECTGRANTSEARCHKEY_PROJECT_NAME = 1;
  PROJECTGRANTSEARCHKEY_ROLE_KEY = 2;
}

message ProjectGrantMemberRoles {
  repeated string roles = 1;
}

message ProjectGrantMember {
  string user_id = 1;
  repeated string roles = 2;
  google.protobuf.Timestamp change_date = 3;
  google.protobuf.Timestamp creation_date = 4;
  uint64 sequence = 5;
}

message ProjectGrantMemberAdd {
  string project_id = 1 [(validate.rules).string = {min_len: 1}];
  string grant_id = 2 [(validate.rules).string = {min_len: 1}];
  string user_id = 3 [(validate.rules).string = {min_len: 1}];
  repeated string roles = 4;
}

message ProjectGrantMemberChange {
  string project_id = 1 [(validate.rules).string = {min_len: 1}];
  string grant_id = 2 [(validate.rules).string = {min_len: 1}];
  string user_id = 3 [(validate.rules).string = {min_len: 1}];
  repeated string roles = 4;
}

message ProjectGrantMemberRemove {
  string project_id = 1 [(validate.rules).string = {min_len: 1}];
  string grant_id = 2 [(validate.rules).string = {min_len: 1}];
  string user_id = 3 [(validate.rules).string = {min_len: 1}];
}

message ProjectGrantMemberView {
  string user_id = 1;
  string user_name = 2;
  string email = 3;
  string first_name = 4;
  string last_name = 5;
  repeated string roles = 6;
  google.protobuf.Timestamp change_date = 7;
  google.protobuf.Timestamp creation_date = 8;
  uint64 sequence = 9;
  string display_name = 10;
}

message ProjectGrantMemberSearchResponse {
  uint64 offset = 1;
  uint64 limit = 2;
  uint64 total_result = 3;
  repeated ProjectGrantMemberView result = 4;
  uint64 processed_sequence = 5;
  google.protobuf.Timestamp view_timestamp = 6;
}

message ProjectGrantMemberSearchRequest {
  string project_id = 1 [(validate.rules).string = {min_len: 1}];
  string grant_id = 2 [(validate.rules).string = {min_len: 1}];
  uint64 offset = 3;
  uint64 limit = 4;
  repeated ProjectGrantMemberSearchQuery queries = 5;
}

message ProjectGrantMemberSearchQuery {
  ProjectGrantMemberSearchKey key = 1 [(validate.rules).enum = {not_in: [0]}];
  SearchMethod method = 2;
  string value = 3;
}

enum ProjectGrantMemberSearchKey {
  PROJECTGRANTMEMBERSEARCHKEY_UNSPECIFIED = 0;
  PROJECTGRANTMEMBERSEARCHKEY_FIRST_NAME = 1;
  PROJECTGRANTMEMBERSEARCHKEY_LAST_NAME = 2;
  PROJECTGRANTMEMBERSEARCHKEY_EMAIL = 3;
  PROJECTGRANTMEMBERSEARCHKEY_USER_ID = 4;
  PROJECTGRANTMEMBERSEARCHKEY_USER_NAME = 5;
}

message UserGrant {
  string id = 1;
  string user_id = 2;
  string org_id = 3;
  string project_id = 4;
  repeated string role_keys = 5;
  UserGrantState state = 6;
  google.protobuf.Timestamp creation_date = 7;
  google.protobuf.Timestamp change_date = 8;
  uint64 sequence = 9;
  string grant_id = 10;
}

message UserGrantCreate {
  string user_id = 1 [(validate.rules).string = {min_len: 1}];
  string project_id = 2 [(validate.rules).string = {min_len: 1}];
  repeated string role_keys = 3;
  string grant_id = 4;
}

message UserGrantUpdate {
  string user_id = 1 [(validate.rules).string = {min_len: 1}];
  string id = 2 [(validate.rules).string = {min_len: 1}];
  repeated string role_keys = 3;
}

message UserGrantRemoveBulk {
  repeated string ids = 1 [(validate.rules).repeated.min_items = 1];
}

message UserGrantID {
  string user_id = 1 [(validate.rules).string = {min_len: 1}];
  string id = 2 [(validate.rules).string = {min_len: 1}];
}

enum UserGrantState {
  USERGRANTSTATE_UNSPECIFIED = 0;
  USERGRANTSTATE_ACTIVE = 1;
  USERGRANTSTATE_INACTIVE = 2;
}

message UserGrantView {
  string id = 1;
  string user_id = 2;
  string org_id = 3;
  string project_id = 4;
  repeated string role_keys = 5;
  UserGrantState state = 6;
  google.protobuf.Timestamp creation_date = 7;
  google.protobuf.Timestamp change_date = 8;
  string user_name = 9;
  string first_name = 10;
  string last_name = 11;
  string email = 12;
  string org_name = 13;
  string org_domain = 14;
  string project_name = 15;
  uint64 sequence = 16;
  string resource_owner = 17;
  string display_name = 18;
  string grant_id = 19;
}


message UserGrantSearchResponse {
  uint64 offset = 1;
  uint64 limit = 2;
  uint64 total_result = 3;
  repeated UserGrantView result = 4;
  uint64 processed_sequence = 5;
  google.protobuf.Timestamp view_timestamp = 6;
}

message UserGrantSearchRequest {
  uint64 offset = 1;
  uint64 limit = 2;
  repeated UserGrantSearchQuery queries = 3;
}

message UserGrantSearchQuery {
  UserGrantSearchKey key = 1 [(validate.rules).enum = {not_in: [0]}];
  SearchMethod method = 2 [(validate.rules).enum = {in: [0]}];
  string value = 3;
}

enum UserGrantSearchKey {
  USERGRANTSEARCHKEY_UNSPECIFIED = 0;
  USERGRANTSEARCHKEY_PROJECT_ID = 1;
  USERGRANTSEARCHKEY_USER_ID = 2;
  USERGRANTSEARCHKEY_ORG_ID = 3;
  USERGRANTSEARCHKEY_ROLE_KEY = 4;
  USERGRANTSEARCHKEY_GRANT_ID = 5;
}

message UserMembershipSearchResponse {
  uint64 offset = 1;
  uint64 limit = 2;
  uint64 total_result = 3;
  repeated UserMembershipView result = 4;
  uint64 processed_sequence = 5;
  google.protobuf.Timestamp view_timestamp = 6;
}

message UserMembershipSearchRequest {
  string user_id = 1 [(validate.rules).string = {min_len: 1}];
  uint64 offset = 2;
  uint64 limit = 3;
  repeated UserMembershipSearchQuery queries = 4;
}

message UserMembershipSearchQuery {
  UserMembershipSearchKey key = 1 [(validate.rules).enum = {not_in: [0]}];
  SearchMethod method = 2 [(validate.rules).enum = {in: [0]}];
  string value = 3;
}

enum UserMembershipSearchKey {
  USERMEMBERSHIPSEARCHKEY_UNSPECIFIED = 0;
  USERMEMBERSHIPSEARCHKEY_TYPE = 1;
  USERMEMBERSHIPSEARCHKEY_OBJECT_ID = 2;
}

message UserMembershipView {
  string user_id = 1;
  MemberType member_type = 2;
  string aggregate_id = 3;
  string object_id = 4;
  repeated string roles = 5;
  string display_name = 6;
  google.protobuf.Timestamp creation_date = 7;
  google.protobuf.Timestamp change_date = 8;
  uint64 sequence = 9;
  string resource_owner = 10;
}

enum MemberType {
  MEMBERTYPE_UNSPECIFIED = 0;
  MEMBERTYPE_ORGANISATION = 1;
  MEMBERTYPE_PROJECT = 2;
  MEMBERTYPE_PROJECT_GRANT = 3;
}

message IdpID {
    string id = 1 [(validate.rules).string = {min_len: 1}];
}

message Idp {
    string id = 1;
    IdpState state = 2;
    google.protobuf.Timestamp creation_date = 3;
    google.protobuf.Timestamp change_date = 4;
    string name = 5;
    bytes logo_src = 6;
    oneof idp_config {
        OidcIdpConfig oidc_config = 7;
    }
    uint64 sequence = 8;
}

message IdpUpdate {
    string id = 1 [(validate.rules).string = {min_len: 1}];
    string name = 2 [(validate.rules).string = {min_len: 1, max_len: 200}];
    bytes logo_src = 3;
}

message OidcIdpConfig {
    string client_id = 1;
    string client_secret = 2;
    string issuer = 3;
    repeated string scopes = 4;
}

enum IdpState {
    IDPCONFIGSTATE_UNSPECIFIED = 0;
    IDPCONFIGSTATE_ACTIVE = 1;
    IDPCONFIGSTATE_INACTIVE = 2;
}

message OidcIdpConfigCreate {
    string name = 1 [(validate.rules).string = {min_len: 1, max_len: 200}];
    bytes logo_src = 2;
    string client_id = 3 [(validate.rules).string = {min_len: 1, max_len: 200}];
    string client_secret = 4 [(validate.rules).string = {min_len: 1, max_len: 200}];
    string issuer = 5 [(validate.rules).string = {min_len: 1, max_len: 200}];
    repeated string scopes = 6;
}

message OidcIdpConfigUpdate {
    string idp_id = 1 [(validate.rules).string = {min_len: 1}];
    string client_id = 2 [(validate.rules).string = {min_len: 1, max_len: 200}];
    string client_secret = 3;
    string issuer = 4 [(validate.rules).string = {min_len: 1, max_len: 200}];
    repeated string scopes = 5;
}

message IdpSearchResponse {
    uint64 offset = 1;
    uint64 limit = 2;
    uint64 total_result = 3;
    repeated IdpView result = 4;
    uint64 processed_sequence = 5;
    google.protobuf.Timestamp view_timestamp = 6;
}

message IdpView {
    string id = 1;
    IdpState state = 2;
    google.protobuf.Timestamp creation_date = 3;
    google.protobuf.Timestamp change_date = 4;
    string name = 5;
    bytes logo_src = 6;
    IdpProviderType provider_type = 7;
    oneof idp_config_view {
        OidcIdpConfigView oidc_config = 8;
    }
    uint64 sequence = 9;
}

message OidcIdpConfigView {
    string client_id = 1;
    string issuer = 2;
    repeated string scopes = 3;
}

message IdpSearchRequest {
    uint64 offset = 1;
    uint64 limit = 2;
    repeated IdpSearchQuery queries = 3;
}

message IdpSearchQuery {
    IdpSearchKey key = 1 [(validate.rules).enum = {not_in: [0]}];
    SearchMethod method = 2;
    string value = 3;
}

enum IdpSearchKey {
    IDPSEARCHKEY_UNSPECIFIED = 0;
    IDPSEARCHKEY_IDP_CONFIG_ID = 1;
    IDPSEARCHKEY_NAME = 2;
    IDPSEARCHKEY_PROVIDER_TYPE = 3;
}

message LoginPolicy {
    bool allow_username_password = 1;
    bool allow_register = 2;
    bool allow_external_idp = 3;
}

message LoginPolicyAdd {
  bool allow_username_password = 1;
  bool allow_register = 2;
  bool allow_external_idp = 3;
}

message IdpProviderID {
    string idp_config_id = 1 [(validate.rules).string = {min_len: 1}];
}

message IdpProviderAdd {
  string idp_config_id = 1 [(validate.rules).string = {min_len: 1, max_len: 200}];
  IdpProviderType idp_provider_type = 2 [(validate.rules).enum = {not_in: [0]}];
}

message IdpProvider {
  string idp_config_id = 1;
  IdpProviderType idp_provider_Type = 2;
}

message LoginPolicyView {
    bool default = 1;
    bool allow_username_password = 2;
    bool allow_register = 3;
    bool allow_external_idp = 4;
}

message IdpProviderView {
    string idp_config_id = 1;
    string name = 2;
    IdpType type = 3;
}

enum IdpType {
    IDPTYPE_UNSPECIFIED = 0;
    IDPTYPE_OIDC = 1;
    IDPTYPE_SAML = 2;
}

enum IdpProviderType {
  IDPPROVIDERTYPE_UNSPECIFIED = 0;
  IDPPROVIDERTYPE_SYSTEM = 1;
  IDPPROVIDERTYPE_ORG = 2;
}

message IdpProviderSearchResponse {
    uint64 offset = 1;
    uint64 limit = 2;
    uint64 total_result = 3;
    repeated IdpProviderView result = 4;
    uint64 processed_sequence = 5;
    google.protobuf.Timestamp view_timestamp = 6;
}

message IdpProviderSearchRequest {
    uint64 offset = 1;
    uint64 limit = 2;
}<|MERGE_RESOLUTION|>--- conflicted
+++ resolved
@@ -81,11 +81,7 @@
     };
   }
 
-<<<<<<< HEAD
 rpc GetUserByID(UserID) returns (UserView) {
-=======
-  rpc GetUserByID(UserID) returns (UserView) {
->>>>>>> 3cffd0af
     option (google.api.http) = {
       get: "/users/{id}"
     };
@@ -195,7 +191,6 @@
   }
 
   rpc AddMachineKey(AddMachineKeyRequest) returns (AddMachineKeyResponse) {
-<<<<<<< HEAD
     option (google.api.http) = {
       post: "/users/{user_id}/keys"
       body: "*"
@@ -220,31 +215,6 @@
     option (google.api.http) = {
       post: "/users/{user_id}/keys/_search"
       body: "*"
-=======
-      option (google.api.http) = {
-          post: "/users/{user_id}/keys"
-          body: "*"
-      };
-
-      option (caos.zitadel.utils.v1.auth_option) = {
-          permission: "user.write"
-      };
-  }
-
-  rpc DeleteMachineKey(MachineKeyIDRequest) returns (google.protobuf.Empty) {
-      option (google.api.http) = {
-          delete: "/users/{user_id}/keys/{key_id}"
-      };
-
-      option (caos.zitadel.utils.v1.auth_option) = {
-          permission: "user.write"
-      };
-  }
-
-  rpc SearchMachineKeys(MachineKeySearchRequest) returns (MachineKeySearchResponse) {
-    option (google.api.http) = {
-      post: "/users/{user_id}/keys/_search"
-      body: "*"
     };
 
     option (caos.zitadel.utils.v1.auth_option) = {
@@ -255,24 +225,10 @@
   rpc GetMachineKey(MachineKeyIDRequest) returns (MachineKeyView) {
     option (google.api.http) = {
       get: "/users/{user_id}/keys/{key_id}"
->>>>>>> 3cffd0af
     };
 
     option (caos.zitadel.utils.v1.auth_option) = {
       permission: "user.read"
-<<<<<<< HEAD
-    };
-  }
-
-  rpc GetMachineKey(MachineKeyIDRequest) returns (MachineKeyView) {
-    option (google.api.http) = {
-      get: "/users/{user_id}/keys/{key_id}"
-    };
-
-    option (caos.zitadel.utils.v1.auth_option) = {
-      permission: "user.read"
-=======
->>>>>>> 3cffd0af
     };
   }
 
@@ -1610,11 +1566,7 @@
 
 message CreateMachineRequest {
   string name = 1 [(validate.rules).string = {min_len: 1, max_len: 200}];
-<<<<<<< HEAD
   string description = 2 [(validate.rules).string.max_len = 500];
-=======
-  string description = 2 [(validate.rules).string = {min_len: 1, max_len: 500}];
->>>>>>> 3cffd0af
 }
 
 message UserResponse {
@@ -1713,34 +1665,18 @@
 }
 
 message MachineView {
-<<<<<<< HEAD
   google.protobuf.Timestamp last_key_added = 1;
-
   string name = 2;
   string description = 3;
 }
 
 message UpdateMachineRequest {
   string id = 1 [(validate.rules).string.min_len = 1];
-=======
-  google.protobuf.Timestamp last_key_added = 2;
-
-  string name = 3;
-  string description = 4;
-}
-
-message UpdateMachineRequest {
-  string id = 1;
->>>>>>> 3cffd0af
   string description = 2 [(validate.rules).string.max_len = 500];
 }
 
 message AddMachineKeyRequest {
-<<<<<<< HEAD
   string user_id = 1 [(validate.rules).string.min_len = 1];
-=======
-  string user_id = 1;
->>>>>>> 3cffd0af
   MachineKeyType type = 2 [(validate.rules).enum = {not_in: [0]}];
   google.protobuf.Timestamp expiration_date = 3;
 }
@@ -1756,13 +1692,8 @@
 }
 
 message MachineKeyIDRequest {
-<<<<<<< HEAD
   string user_id = 1 [(validate.rules).string.min_len = 1];
   string key_id = 2 [(validate.rules).string.min_len = 1];
-=======
-  string user_id = 1;
-  string key_id = 2;
->>>>>>> 3cffd0af
 }
 
 message MachineKeyView {
@@ -1783,11 +1714,7 @@
   uint64 offset = 1;
   uint64 limit = 2;
   bool asc = 3;
-<<<<<<< HEAD
   string user_id = 4 [(validate.rules).string.min_len = 1];
-=======
-  string user_id = 4;
->>>>>>> 3cffd0af
 }
 
 message MachineKeySearchResponse {
