{
  "swagger": "2.0",
  "info": {
    "title": "Management API",
    "version": "0.1",
    "contact": {
      "url": "https://github.com/caos/zitadel/pkg/management"
    }
  },
  "schemes": [
    "https"
  ],
  "consumes": [
    "application/json",
    "application/grpc"
  ],
  "produces": [
    "application/json",
    "application/grpc"
  ],
  "paths": {
    "/global/orgs/_bydomain": {
      "get": {
        "summary": "search a organisation by its domain overall organisations",
        "operationId": "ManagementService_GetOrgByDomainGlobal",
        "responses": {
          "200": {
            "description": "A successful response.",
            "schema": {
              "$ref": "#/definitions/v1OrgView"
            }
          },
          "default": {
            "description": "An unexpected error response.",
            "schema": {
              "$ref": "#/definitions/runtimeError"
            }
          }
        },
        "parameters": [
          {
            "name": "domain",
            "in": "query",
            "required": false,
            "type": "string"
          }
        ],
        "tags": [
          "ManagementService"
        ]
      }
    },
    "/global/users/_byloginname": {
      "get": {
        "summary": "GetUserByLoginNameGlobal returns User, global search is overall organisations",
        "operationId": "ManagementService_GetUserByLoginNameGlobal",
        "responses": {
          "200": {
            "description": "A successful response.",
            "schema": {
              "$ref": "#/definitions/v1UserView"
            }
          },
          "default": {
            "description": "An unexpected error response.",
            "schema": {
              "$ref": "#/definitions/runtimeError"
            }
          }
        },
        "parameters": [
          {
            "name": "login_name",
            "in": "query",
            "required": false,
            "type": "string"
          }
        ],
        "tags": [
          "ManagementService"
        ]
      }
    },
    "/grantedprojects/_search": {
      "post": {
        "summary": "returns all projects my organisation got granted from another organisation",
        "operationId": "ManagementService_SearchGrantedProjects",
        "responses": {
          "200": {
            "description": "A successful response.",
            "schema": {
              "$ref": "#/definitions/v1ProjectGrantSearchResponse"
            }
          },
          "default": {
            "description": "An unexpected error response.",
            "schema": {
              "$ref": "#/definitions/runtimeError"
            }
          }
        },
        "parameters": [
          {
            "name": "body",
            "in": "body",
            "required": true,
            "schema": {
              "$ref": "#/definitions/v1GrantedProjectSearchRequest"
            }
          }
        ],
        "tags": [
          "ManagementService"
        ]
      }
    },
    "/grantedprojects/{project_id}/grants/{id}": {
      "get": {
        "summary": "returns a project my organisation got granted from another organisation",
        "operationId": "ManagementService_GetGrantedProjectByID",
        "responses": {
          "200": {
            "description": "A successful response.",
            "schema": {
              "$ref": "#/definitions/v1ProjectGrantView"
            }
          },
          "default": {
            "description": "An unexpected error response.",
            "schema": {
              "$ref": "#/definitions/runtimeError"
            }
          }
        },
        "parameters": [
          {
            "name": "project_id",
            "in": "path",
            "required": true,
            "type": "string"
          },
          {
            "name": "id",
            "in": "path",
            "required": true,
            "type": "string"
          }
        ],
        "tags": [
          "ManagementService"
        ]
      }
    },
    "/healthz": {
      "get": {
        "summary": "READINESS",
        "operationId": "ManagementService_Healthz",
        "responses": {
          "200": {
            "description": "A successful response.",
            "schema": {
              "properties": {}
            }
          },
          "default": {
            "description": "An unexpected error response.",
            "schema": {
              "$ref": "#/definitions/runtimeError"
            }
          }
        },
        "tags": [
          "ManagementService"
        ]
      }
    },
    "/iam": {
      "get": {
        "summary": "GetIam returns some needed settings of the iam (Global Organisation ID, Zitadel Project ID)",
        "operationId": "ManagementService_GetIam",
        "responses": {
          "200": {
            "description": "A successful response.",
            "schema": {
              "$ref": "#/definitions/v1Iam"
            }
          },
          "default": {
            "description": "An unexpected error response.",
            "schema": {
              "$ref": "#/definitions/runtimeError"
            }
          }
        },
        "tags": [
          "ManagementService"
        ]
      }
    },
    "/orgs": {
      "post": {
        "operationId": "ManagementService_CreateOrg",
        "responses": {
          "200": {
            "description": "A successful response.",
            "schema": {
              "$ref": "#/definitions/v1Org"
            }
          },
          "default": {
            "description": "An unexpected error response.",
            "schema": {
              "$ref": "#/definitions/runtimeError"
            }
          }
        },
        "parameters": [
          {
            "name": "body",
            "in": "body",
            "required": true,
            "schema": {
              "$ref": "#/definitions/v1OrgCreateRequest"
            }
          }
        ],
        "tags": [
          "ManagementService"
        ]
      }
    },
    "/orgs/default/policies/login": {
      "get": {
        "operationId": "ManagementService_GetDefaultLoginPolicy",
        "responses": {
          "200": {
            "description": "A successful response.",
            "schema": {
              "$ref": "#/definitions/v1LoginPolicyView"
            }
          },
          "default": {
            "description": "An unexpected error response.",
            "schema": {
              "$ref": "#/definitions/runtimeError"
            }
          }
        },
        "tags": [
          "ManagementService"
        ]
      }
    },
    "/orgs/default/policies/password/age": {
      "get": {
        "operationId": "ManagementService_GetDefaultPasswordAgePolicy",
        "responses": {
          "200": {
            "description": "A successful response.",
            "schema": {
              "$ref": "#/definitions/v1PasswordAgePolicyView"
            }
          },
          "default": {
            "description": "An unexpected error response.",
            "schema": {
              "$ref": "#/definitions/runtimeError"
            }
          }
        },
        "tags": [
          "ManagementService"
        ]
      }
    },
    "/orgs/default/policies/password/complexity": {
      "get": {
        "operationId": "ManagementService_GetDefaultPasswordComplexityPolicy",
        "responses": {
          "200": {
            "description": "A successful response.",
            "schema": {
              "$ref": "#/definitions/v1PasswordComplexityPolicyView"
            }
          },
          "default": {
            "description": "An unexpected error response.",
            "schema": {
              "$ref": "#/definitions/runtimeError"
            }
          }
        },
        "tags": [
          "ManagementService"
        ]
      }
    },
    "/orgs/default/policies/password/lockout": {
      "get": {
        "operationId": "ManagementService_GetDefaultPasswordLockoutPolicy",
        "responses": {
          "200": {
            "description": "A successful response.",
            "schema": {
              "$ref": "#/definitions/v1PasswordLockoutPolicyView"
            }
          },
          "default": {
            "description": "An unexpected error response.",
            "schema": {
              "$ref": "#/definitions/runtimeError"
            }
          }
        },
        "tags": [
          "ManagementService"
        ]
      }
    },
    "/orgs/me": {
      "get": {
        "operationId": "ManagementService_GetMyOrg",
        "responses": {
          "200": {
            "description": "A successful response.",
            "schema": {
              "$ref": "#/definitions/v1OrgView"
            }
          },
          "default": {
            "description": "An unexpected error response.",
            "schema": {
              "$ref": "#/definitions/runtimeError"
            }
          }
        },
        "tags": [
          "ManagementService"
        ]
      }
    },
    "/orgs/me/_deactivate": {
      "put": {
        "operationId": "ManagementService_DeactivateMyOrg",
        "responses": {
          "200": {
            "description": "A successful response.",
            "schema": {
              "$ref": "#/definitions/v1Org"
            }
          },
          "default": {
            "description": "An unexpected error response.",
            "schema": {
              "$ref": "#/definitions/runtimeError"
            }
          }
        },
        "parameters": [
          {
            "name": "body",
            "in": "body",
            "required": true,
            "schema": {
              "properties": {}
            }
          }
        ],
        "tags": [
          "ManagementService"
        ]
      }
    },
    "/orgs/me/_reactivate": {
      "put": {
        "operationId": "ManagementService_ReactivateMyOrg",
        "responses": {
          "200": {
            "description": "A successful response.",
            "schema": {
              "$ref": "#/definitions/v1Org"
            }
          },
          "default": {
            "description": "An unexpected error response.",
            "schema": {
              "$ref": "#/definitions/runtimeError"
            }
          }
        },
        "parameters": [
          {
            "name": "body",
            "in": "body",
            "required": true,
            "schema": {
              "properties": {}
            }
          }
        ],
        "tags": [
          "ManagementService"
        ]
      }
    },
    "/orgs/me/domains": {
      "post": {
        "operationId": "ManagementService_AddMyOrgDomain",
        "responses": {
          "200": {
            "description": "A successful response.",
            "schema": {
              "$ref": "#/definitions/v1OrgDomain"
            }
          },
          "default": {
            "description": "An unexpected error response.",
            "schema": {
              "$ref": "#/definitions/runtimeError"
            }
          }
        },
        "parameters": [
          {
            "name": "body",
            "in": "body",
            "required": true,
            "schema": {
              "$ref": "#/definitions/v1AddOrgDomainRequest"
            }
          }
        ],
        "tags": [
          "ManagementService"
        ]
      }
    },
    "/orgs/me/domains/_search": {
      "post": {
        "operationId": "ManagementService_SearchMyOrgDomains",
        "responses": {
          "200": {
            "description": "A successful response.",
            "schema": {
              "$ref": "#/definitions/v1OrgDomainSearchResponse"
            }
          },
          "default": {
            "description": "An unexpected error response.",
            "schema": {
              "$ref": "#/definitions/runtimeError"
            }
          }
        },
        "parameters": [
          {
            "name": "body",
            "in": "body",
            "required": true,
            "schema": {
              "$ref": "#/definitions/v1OrgDomainSearchRequest"
            }
          }
        ],
        "tags": [
          "ManagementService"
        ]
      }
    },
    "/orgs/me/domains/{domain}": {
      "delete": {
        "operationId": "ManagementService_RemoveMyOrgDomain",
        "responses": {
          "200": {
            "description": "A successful response.",
            "schema": {
              "properties": {}
            }
          },
          "default": {
            "description": "An unexpected error response.",
            "schema": {
              "$ref": "#/definitions/runtimeError"
            }
          }
        },
        "parameters": [
          {
            "name": "domain",
            "in": "path",
            "required": true,
            "type": "string"
          }
        ],
        "tags": [
          "ManagementService"
        ]
      }
    },
    "/orgs/me/domains/{domain}/_primary": {
      "post": {
        "operationId": "ManagementService_SetMyPrimaryOrgDomain",
        "responses": {
          "200": {
            "description": "A successful response.",
            "schema": {
              "properties": {}
            }
          },
          "default": {
            "description": "An unexpected error response.",
            "schema": {
              "$ref": "#/definitions/runtimeError"
            }
          }
        },
        "parameters": [
          {
            "name": "domain",
            "in": "path",
            "required": true,
            "type": "string"
          }
        ],
        "tags": [
          "ManagementService"
        ]
      }
    },
    "/orgs/me/domains/{domain}/validation/check": {
      "post": {
        "operationId": "ManagementService_ValidateMyOrgDomain",
        "responses": {
          "200": {
            "description": "A successful response.",
            "schema": {
              "properties": {}
            }
          },
          "default": {
            "description": "An unexpected error response.",
            "schema": {
              "$ref": "#/definitions/runtimeError"
            }
          }
        },
        "parameters": [
          {
            "name": "domain",
            "in": "path",
            "required": true,
            "type": "string"
          },
          {
            "name": "body",
            "in": "body",
            "required": true,
            "schema": {
              "$ref": "#/definitions/v1ValidateOrgDomainRequest"
            }
          }
        ],
        "tags": [
          "ManagementService"
        ]
      }
    },
    "/orgs/me/domains/{domain}/validation/create": {
      "post": {
        "operationId": "ManagementService_GenerateMyOrgDomainValidation",
        "responses": {
          "200": {
            "description": "A successful response.",
            "schema": {
              "$ref": "#/definitions/v1OrgDomainValidationResponse"
            }
          },
          "default": {
            "description": "An unexpected error response.",
            "schema": {
              "$ref": "#/definitions/runtimeError"
            }
          }
        },
        "parameters": [
          {
            "name": "domain",
            "in": "path",
            "required": true,
            "type": "string"
          },
          {
            "name": "body",
            "in": "body",
            "required": true,
            "schema": {
              "$ref": "#/definitions/v1OrgDomainValidationRequest"
            }
          }
        ],
        "tags": [
          "ManagementService"
        ]
      }
    },
    "/orgs/me/iampolicy": {
      "get": {
        "operationId": "ManagementService_GetMyOrgIamPolicy",
        "responses": {
          "200": {
            "description": "A successful response.",
            "schema": {
              "$ref": "#/definitions/v1OrgIamPolicyView"
            }
          },
          "default": {
            "description": "An unexpected error response.",
            "schema": {
              "$ref": "#/definitions/runtimeError"
            }
          }
        },
        "tags": [
          "ManagementService"
        ]
      }
    },
    "/orgs/me/idps/_search": {
      "post": {
        "operationId": "ManagementService_SearchIdps",
        "responses": {
          "200": {
            "description": "A successful response.",
            "schema": {
              "$ref": "#/definitions/v1IdpSearchResponse"
            }
          },
          "default": {
            "description": "An unexpected error response.",
            "schema": {
              "$ref": "#/definitions/runtimeError"
            }
          }
        },
        "parameters": [
          {
            "name": "body",
            "in": "body",
            "required": true,
            "schema": {
              "$ref": "#/definitions/v1IdpSearchRequest"
            }
          }
        ],
        "tags": [
          "ManagementService"
        ]
      }
    },
    "/orgs/me/idps/oidc": {
      "post": {
        "operationId": "ManagementService_CreateOidcIdp",
        "responses": {
          "200": {
            "description": "A successful response.",
            "schema": {
              "$ref": "#/definitions/v1Idp"
            }
          },
          "default": {
            "description": "An unexpected error response.",
            "schema": {
              "$ref": "#/definitions/runtimeError"
            }
          }
        },
        "parameters": [
          {
            "name": "body",
            "in": "body",
            "required": true,
            "schema": {
              "$ref": "#/definitions/v1OidcIdpConfigCreate"
            }
          }
        ],
        "tags": [
          "ManagementService"
        ]
      }
    },
    "/orgs/me/idps/{idp_id}/oidcconfig": {
      "put": {
        "operationId": "ManagementService_UpdateOidcIdpConfig",
        "responses": {
          "200": {
            "description": "A successful response.",
            "schema": {
              "$ref": "#/definitions/v1OidcIdpConfig"
            }
          },
          "default": {
            "description": "An unexpected error response.",
            "schema": {
              "$ref": "#/definitions/runtimeError"
            }
          }
        },
        "parameters": [
          {
            "name": "idp_id",
            "in": "path",
            "required": true,
            "type": "string"
          },
          {
            "name": "body",
            "in": "body",
            "required": true,
            "schema": {
              "$ref": "#/definitions/v1OidcIdpConfigUpdate"
            }
          }
        ],
        "tags": [
          "ManagementService"
        ]
      }
    },
    "/orgs/me/idps/{id}": {
      "get": {
        "operationId": "ManagementService_IdpByID",
        "responses": {
          "200": {
            "description": "A successful response.",
            "schema": {
              "$ref": "#/definitions/v1IdpView"
            }
          },
          "default": {
            "description": "An unexpected error response.",
            "schema": {
              "$ref": "#/definitions/runtimeError"
            }
          }
        },
        "parameters": [
          {
            "name": "id",
            "in": "path",
            "required": true,
            "type": "string"
          }
        ],
        "tags": [
          "ManagementService"
        ]
      },
      "delete": {
        "operationId": "ManagementService_RemoveIdpConfig",
        "responses": {
          "200": {
            "description": "A successful response.",
            "schema": {
              "properties": {}
            }
          },
          "default": {
            "description": "An unexpected error response.",
            "schema": {
              "$ref": "#/definitions/runtimeError"
            }
          }
        },
        "parameters": [
          {
            "name": "id",
            "in": "path",
            "required": true,
            "type": "string"
          }
        ],
        "tags": [
          "ManagementService"
        ]
      },
      "put": {
        "operationId": "ManagementService_UpdateIdpConfig",
        "responses": {
          "200": {
            "description": "A successful response.",
            "schema": {
              "$ref": "#/definitions/v1Idp"
            }
          },
          "default": {
            "description": "An unexpected error response.",
            "schema": {
              "$ref": "#/definitions/runtimeError"
            }
          }
        },
        "parameters": [
          {
            "name": "id",
            "in": "path",
            "required": true,
            "type": "string"
          },
          {
            "name": "body",
            "in": "body",
            "required": true,
            "schema": {
              "$ref": "#/definitions/v1IdpUpdate"
            }
          }
        ],
        "tags": [
          "ManagementService"
        ]
      }
    },
    "/orgs/me/idps/{id}/_deactivate": {
      "put": {
        "operationId": "ManagementService_DeactivateIdpConfig",
        "responses": {
          "200": {
            "description": "A successful response.",
            "schema": {
              "$ref": "#/definitions/v1Idp"
            }
          },
          "default": {
            "description": "An unexpected error response.",
            "schema": {
              "$ref": "#/definitions/runtimeError"
            }
          }
        },
        "parameters": [
          {
            "name": "id",
            "in": "path",
            "required": true,
            "type": "string"
          },
          {
            "name": "body",
            "in": "body",
            "required": true,
            "schema": {
              "$ref": "#/definitions/v1IdpID"
            }
          }
        ],
        "tags": [
          "ManagementService"
        ]
      }
    },
    "/orgs/me/idps/{id}/_reactivate": {
      "put": {
        "operationId": "ManagementService_ReactivateIdpConfig",
        "responses": {
          "200": {
            "description": "A successful response.",
            "schema": {
              "$ref": "#/definitions/v1Idp"
            }
          },
          "default": {
            "description": "An unexpected error response.",
            "schema": {
              "$ref": "#/definitions/runtimeError"
            }
          }
        },
        "parameters": [
          {
            "name": "id",
            "in": "path",
            "required": true,
            "type": "string"
          },
          {
            "name": "body",
            "in": "body",
            "required": true,
            "schema": {
              "$ref": "#/definitions/v1IdpID"
            }
          }
        ],
        "tags": [
          "ManagementService"
        ]
      }
    },
    "/orgs/me/members": {
      "post": {
        "operationId": "ManagementService_AddMyOrgMember",
        "responses": {
          "200": {
            "description": "A successful response.",
            "schema": {
              "$ref": "#/definitions/v1OrgMember"
            }
          },
          "default": {
            "description": "An unexpected error response.",
            "schema": {
              "$ref": "#/definitions/runtimeError"
            }
          }
        },
        "parameters": [
          {
            "name": "body",
            "in": "body",
            "required": true,
            "schema": {
              "$ref": "#/definitions/v1AddOrgMemberRequest"
            }
          }
        ],
        "tags": [
          "ManagementService"
        ]
      }
    },
    "/orgs/me/members/_search": {
      "post": {
        "operationId": "ManagementService_SearchMyOrgMembers",
        "responses": {
          "200": {
            "description": "A successful response.",
            "schema": {
              "$ref": "#/definitions/v1OrgMemberSearchResponse"
            }
          },
          "default": {
            "description": "An unexpected error response.",
            "schema": {
              "$ref": "#/definitions/runtimeError"
            }
          }
        },
        "parameters": [
          {
            "name": "body",
            "in": "body",
            "required": true,
            "schema": {
              "$ref": "#/definitions/v1OrgMemberSearchRequest"
            }
          }
        ],
        "tags": [
          "ManagementService"
        ]
      }
    },
    "/orgs/me/members/{user_id}": {
      "delete": {
        "operationId": "ManagementService_RemoveMyOrgMember",
        "responses": {
          "200": {
            "description": "A successful response.",
            "schema": {
              "properties": {}
            }
          },
          "default": {
            "description": "An unexpected error response.",
            "schema": {
              "$ref": "#/definitions/runtimeError"
            }
          }
        },
        "parameters": [
          {
            "name": "user_id",
            "in": "path",
            "required": true,
            "type": "string"
          }
        ],
        "tags": [
          "ManagementService"
        ]
      },
      "put": {
        "operationId": "ManagementService_ChangeMyOrgMember",
        "responses": {
          "200": {
            "description": "A successful response.",
            "schema": {
              "$ref": "#/definitions/v1OrgMember"
            }
          },
          "default": {
            "description": "An unexpected error response.",
            "schema": {
              "$ref": "#/definitions/runtimeError"
            }
          }
        },
        "parameters": [
          {
            "name": "user_id",
            "in": "path",
            "required": true,
            "type": "string"
          },
          {
            "name": "body",
            "in": "body",
            "required": true,
            "schema": {
              "$ref": "#/definitions/v1ChangeOrgMemberRequest"
            }
          }
        ],
        "tags": [
          "ManagementService"
        ]
      }
    },
    "/orgs/me/policies/login": {
      "get": {
        "operationId": "ManagementService_GetLoginPolicy",
        "responses": {
          "200": {
            "description": "A successful response.",
            "schema": {
              "$ref": "#/definitions/v1LoginPolicyView"
            }
          },
          "default": {
            "description": "An unexpected error response.",
            "schema": {
              "$ref": "#/definitions/runtimeError"
            }
          }
        },
        "tags": [
          "ManagementService"
        ]
      },
      "delete": {
        "operationId": "ManagementService_RemoveLoginPolicy",
        "responses": {
          "200": {
            "description": "A successful response.",
            "schema": {
              "properties": {}
            }
          },
          "default": {
            "description": "An unexpected error response.",
            "schema": {
              "$ref": "#/definitions/runtimeError"
            }
          }
        },
        "tags": [
          "ManagementService"
        ]
      },
      "post": {
        "operationId": "ManagementService_CreateLoginPolicy",
        "responses": {
          "200": {
            "description": "A successful response.",
            "schema": {
              "$ref": "#/definitions/v1LoginPolicy"
            }
          },
          "default": {
            "description": "An unexpected error response.",
            "schema": {
              "$ref": "#/definitions/runtimeError"
            }
          }
        },
        "parameters": [
          {
            "name": "body",
            "in": "body",
            "required": true,
            "schema": {
              "$ref": "#/definitions/v1LoginPolicyRequest"
            }
          }
        ],
        "tags": [
          "ManagementService"
        ]
      },
      "put": {
        "operationId": "ManagementService_UpdateLoginPolicy",
        "responses": {
          "200": {
            "description": "A successful response.",
            "schema": {
              "$ref": "#/definitions/v1LoginPolicy"
            }
          },
          "default": {
            "description": "An unexpected error response.",
            "schema": {
              "$ref": "#/definitions/runtimeError"
            }
          }
        },
        "parameters": [
          {
            "name": "body",
            "in": "body",
            "required": true,
            "schema": {
              "$ref": "#/definitions/v1LoginPolicyRequest"
            }
          }
        ],
        "tags": [
          "ManagementService"
        ]
      }
    },
    "/orgs/me/policies/login/idpproviders": {
      "post": {
        "operationId": "ManagementService_AddIdpProviderToLoginPolicy",
        "responses": {
          "200": {
            "description": "A successful response.",
            "schema": {
              "$ref": "#/definitions/v1IdpProvider"
            }
          },
          "default": {
            "description": "An unexpected error response.",
            "schema": {
              "$ref": "#/definitions/runtimeError"
            }
          }
        },
        "parameters": [
          {
            "name": "body",
            "in": "body",
            "required": true,
            "schema": {
              "$ref": "#/definitions/v1IdpProviderAdd"
            }
          }
        ],
        "tags": [
          "ManagementService"
        ]
      }
    },
    "/orgs/me/policies/login/idpproviders/_search": {
      "post": {
        "operationId": "ManagementService_GetLoginPolicyIdpProviders",
        "responses": {
          "200": {
            "description": "A successful response.",
            "schema": {
              "$ref": "#/definitions/v1IdpProviderSearchResponse"
            }
          },
          "default": {
            "description": "An unexpected error response.",
            "schema": {
              "$ref": "#/definitions/runtimeError"
            }
          }
        },
        "parameters": [
          {
            "name": "body",
            "in": "body",
            "required": true,
            "schema": {
              "$ref": "#/definitions/v1IdpProviderSearchRequest"
            }
          }
        ],
        "tags": [
          "ManagementService"
        ]
      }
    },
    "/orgs/me/policies/login/idpproviders/{idp_config_id}": {
      "delete": {
        "operationId": "ManagementService_RemoveIdpProviderFromLoginPolicy",
        "responses": {
          "200": {
            "description": "A successful response.",
            "schema": {
              "properties": {}
            }
          },
          "default": {
            "description": "An unexpected error response.",
            "schema": {
              "$ref": "#/definitions/runtimeError"
            }
          }
        },
        "parameters": [
          {
            "name": "idp_config_id",
            "in": "path",
            "required": true,
            "type": "string"
          }
        ],
        "tags": [
          "ManagementService"
        ]
      }
    },
    "/orgs/me/policies/login/multifactors": {
      "post": {
        "operationId": "ManagementService_AddMultiFactorToLoginPolicy",
        "responses": {
          "200": {
            "description": "A successful response.",
            "schema": {
              "$ref": "#/definitions/v1MultiFactor"
            }
          },
          "default": {
            "description": "An unexpected error response.",
            "schema": {
              "$ref": "#/definitions/runtimeError"
            }
          }
        },
        "parameters": [
          {
            "name": "body",
            "in": "body",
            "required": true,
            "schema": {
              "$ref": "#/definitions/v1MultiFactor"
            }
          }
        ],
        "tags": [
          "ManagementService"
        ]
      }
    },
    "/orgs/me/policies/login/multifactors/_search": {
      "get": {
        "operationId": "ManagementService_GetLoginPolicyMultiFactors",
        "responses": {
          "200": {
            "description": "A successful response.",
            "schema": {
              "$ref": "#/definitions/v1MultiFactorsResult"
            }
          },
          "default": {
            "description": "An unexpected error response.",
            "schema": {
              "$ref": "#/definitions/runtimeError"
            }
          }
        },
        "tags": [
          "ManagementService"
        ]
      }
    },
    "/orgs/me/policies/login/multifactors/{multi_factor}": {
      "delete": {
        "operationId": "ManagementService_RemoveMultiFactorFromLoginPolicy",
        "responses": {
          "200": {
            "description": "A successful response.",
            "schema": {
              "properties": {}
            }
          },
          "default": {
            "description": "An unexpected error response.",
            "schema": {
              "$ref": "#/definitions/runtimeError"
            }
          }
        },
        "parameters": [
          {
            "name": "multi_factor",
            "in": "path",
            "required": true,
            "type": "string",
            "enum": [
              "MULTIFACTORTYPE_UNSPECIFIED",
              "MULTIFACTORTYPE_U2F_WITH_PIN"
            ]
          }
        ],
        "tags": [
          "ManagementService"
        ]
      }
    },
    "/orgs/me/policies/login/secondfactors": {
      "post": {
        "operationId": "ManagementService_AddSecondFactorToLoginPolicy",
        "responses": {
          "200": {
            "description": "A successful response.",
            "schema": {
              "$ref": "#/definitions/v1SecondFactor"
            }
          },
          "default": {
            "description": "An unexpected error response.",
            "schema": {
              "$ref": "#/definitions/runtimeError"
            }
          }
        },
        "parameters": [
          {
            "name": "body",
            "in": "body",
            "required": true,
            "schema": {
              "$ref": "#/definitions/v1SecondFactor"
            }
          }
        ],
        "tags": [
          "ManagementService"
        ]
      }
    },
    "/orgs/me/policies/login/secondfactors/_search": {
      "get": {
        "operationId": "ManagementService_GetLoginPolicySecondFactors",
        "responses": {
          "200": {
            "description": "A successful response.",
            "schema": {
              "$ref": "#/definitions/v1SecondFactorsResult"
            }
          },
          "default": {
            "description": "An unexpected error response.",
            "schema": {
              "$ref": "#/definitions/runtimeError"
            }
          }
        },
        "tags": [
          "ManagementService"
        ]
      }
    },
    "/orgs/me/policies/login/secondfactors/{second_factor}": {
      "delete": {
        "operationId": "ManagementService_RemoveSecondFactorFromLoginPolicy",
        "responses": {
          "200": {
            "description": "A successful response.",
            "schema": {
              "properties": {}
            }
          },
          "default": {
            "description": "An unexpected error response.",
            "schema": {
              "$ref": "#/definitions/runtimeError"
            }
          }
        },
        "parameters": [
          {
            "name": "second_factor",
            "in": "path",
            "required": true,
            "type": "string",
            "enum": [
              "SECONDFACTORTYPE_UNSPECIFIED",
              "SECONDFACTORTYPE_OTP",
              "SECONDFACTORTYPE_U2F"
            ]
          }
        ],
        "tags": [
          "ManagementService"
        ]
      }
    },
    "/orgs/me/policies/password/age": {
      "get": {
        "operationId": "ManagementService_GetPasswordAgePolicy",
        "responses": {
          "200": {
            "description": "A successful response.",
            "schema": {
              "$ref": "#/definitions/v1PasswordAgePolicyView"
            }
          },
          "default": {
            "description": "An unexpected error response.",
            "schema": {
              "$ref": "#/definitions/runtimeError"
            }
          }
        },
        "tags": [
          "ManagementService"
        ]
      },
      "delete": {
        "operationId": "ManagementService_RemovePasswordAgePolicy",
        "responses": {
          "200": {
            "description": "A successful response.",
            "schema": {
              "properties": {}
            }
          },
          "default": {
            "description": "An unexpected error response.",
            "schema": {
              "$ref": "#/definitions/runtimeError"
            }
          }
        },
        "tags": [
          "ManagementService"
        ]
      },
      "post": {
        "operationId": "ManagementService_CreatePasswordAgePolicy",
        "responses": {
          "200": {
            "description": "A successful response.",
            "schema": {
              "$ref": "#/definitions/v1PasswordAgePolicy"
            }
          },
          "default": {
            "description": "An unexpected error response.",
            "schema": {
              "$ref": "#/definitions/runtimeError"
            }
          }
        },
        "parameters": [
          {
            "name": "body",
            "in": "body",
            "required": true,
            "schema": {
              "$ref": "#/definitions/v1PasswordAgePolicyRequest"
            }
          }
        ],
        "tags": [
          "ManagementService"
        ]
      },
      "put": {
        "operationId": "ManagementService_UpdatePasswordAgePolicy",
        "responses": {
          "200": {
            "description": "A successful response.",
            "schema": {
              "$ref": "#/definitions/v1PasswordAgePolicy"
            }
          },
          "default": {
            "description": "An unexpected error response.",
            "schema": {
              "$ref": "#/definitions/runtimeError"
            }
          }
        },
        "parameters": [
          {
            "name": "body",
            "in": "body",
            "required": true,
            "schema": {
              "$ref": "#/definitions/v1PasswordAgePolicyRequest"
            }
          }
        ],
        "tags": [
          "ManagementService"
        ]
      }
    },
    "/orgs/me/policies/password/complexity": {
      "get": {
        "operationId": "ManagementService_GetPasswordComplexityPolicy",
        "responses": {
          "200": {
            "description": "A successful response.",
            "schema": {
              "$ref": "#/definitions/v1PasswordComplexityPolicyView"
            }
          },
          "default": {
            "description": "An unexpected error response.",
            "schema": {
              "$ref": "#/definitions/runtimeError"
            }
          }
        },
        "tags": [
          "ManagementService"
        ]
      },
      "delete": {
        "operationId": "ManagementService_RemovePasswordComplexityPolicy",
        "responses": {
          "200": {
            "description": "A successful response.",
            "schema": {
              "properties": {}
            }
          },
          "default": {
            "description": "An unexpected error response.",
            "schema": {
              "$ref": "#/definitions/runtimeError"
            }
          }
        },
        "tags": [
          "ManagementService"
        ]
      },
      "post": {
        "operationId": "ManagementService_CreatePasswordComplexityPolicy",
        "responses": {
          "200": {
            "description": "A successful response.",
            "schema": {
              "$ref": "#/definitions/v1PasswordComplexityPolicy"
            }
          },
          "default": {
            "description": "An unexpected error response.",
            "schema": {
              "$ref": "#/definitions/runtimeError"
            }
          }
        },
        "parameters": [
          {
            "name": "body",
            "in": "body",
            "required": true,
            "schema": {
              "$ref": "#/definitions/v1PasswordComplexityPolicyRequest"
            }
          }
        ],
        "tags": [
          "ManagementService"
        ]
      },
      "put": {
        "operationId": "ManagementService_UpdatePasswordComplexityPolicy",
        "responses": {
          "200": {
            "description": "A successful response.",
            "schema": {
              "$ref": "#/definitions/v1PasswordComplexityPolicy"
            }
          },
          "default": {
            "description": "An unexpected error response.",
            "schema": {
              "$ref": "#/definitions/runtimeError"
            }
          }
        },
        "parameters": [
          {
            "name": "body",
            "in": "body",
            "required": true,
            "schema": {
              "$ref": "#/definitions/v1PasswordComplexityPolicyRequest"
            }
          }
        ],
        "tags": [
          "ManagementService"
        ]
      }
    },
    "/orgs/me/policies/password/lockout": {
      "get": {
        "operationId": "ManagementService_GetPasswordLockoutPolicy",
        "responses": {
          "200": {
            "description": "A successful response.",
            "schema": {
              "$ref": "#/definitions/v1PasswordLockoutPolicyView"
            }
          },
          "default": {
            "description": "An unexpected error response.",
            "schema": {
              "$ref": "#/definitions/runtimeError"
            }
          }
        },
        "tags": [
          "ManagementService"
        ]
      },
      "delete": {
        "operationId": "ManagementService_RemovePasswordLockoutPolicy",
        "responses": {
          "200": {
            "description": "A successful response.",
            "schema": {
              "properties": {}
            }
          },
          "default": {
            "description": "An unexpected error response.",
            "schema": {
              "$ref": "#/definitions/runtimeError"
            }
          }
        },
        "tags": [
          "ManagementService"
        ]
      },
      "post": {
        "operationId": "ManagementService_CreatePasswordLockoutPolicy",
        "responses": {
          "200": {
            "description": "A successful response.",
            "schema": {
              "$ref": "#/definitions/v1PasswordLockoutPolicy"
            }
          },
          "default": {
            "description": "An unexpected error response.",
            "schema": {
              "$ref": "#/definitions/runtimeError"
            }
          }
        },
        "parameters": [
          {
            "name": "body",
            "in": "body",
            "required": true,
            "schema": {
              "$ref": "#/definitions/v1PasswordLockoutPolicyRequest"
            }
          }
        ],
        "tags": [
          "ManagementService"
        ]
      },
      "put": {
        "operationId": "ManagementService_UpdatePasswordLockoutPolicy",
        "responses": {
          "200": {
            "description": "A successful response.",
            "schema": {
              "$ref": "#/definitions/v1PasswordLockoutPolicy"
            }
          },
          "default": {
            "description": "An unexpected error response.",
            "schema": {
              "$ref": "#/definitions/runtimeError"
            }
          }
        },
        "parameters": [
          {
            "name": "body",
            "in": "body",
            "required": true,
            "schema": {
              "$ref": "#/definitions/v1PasswordLockoutPolicyRequest"
            }
          }
        ],
        "tags": [
          "ManagementService"
        ]
      }
    },
    "/orgs/members/roles": {
      "get": {
        "operationId": "ManagementService_GetOrgMemberRoles",
        "responses": {
          "200": {
            "description": "A successful response.",
            "schema": {
              "$ref": "#/definitions/v1OrgMemberRoles"
            }
          },
          "default": {
            "description": "An unexpected error response.",
            "schema": {
              "$ref": "#/definitions/runtimeError"
            }
          }
        },
        "tags": [
          "ManagementService"
        ]
      }
    },
    "/orgs/{id}/changes": {
      "get": {
        "summary": "OrgChanges returns the event stream of the org object",
        "operationId": "ManagementService_OrgChanges",
        "responses": {
          "200": {
            "description": "A successful response.",
            "schema": {
              "$ref": "#/definitions/v1Changes"
            }
          },
          "default": {
            "description": "An unexpected error response.",
            "schema": {
              "$ref": "#/definitions/runtimeError"
            }
          }
        },
        "parameters": [
          {
            "name": "id",
            "in": "path",
            "required": true,
            "type": "string"
          },
          {
            "name": "sec_id",
            "in": "query",
            "required": false,
            "type": "string"
          },
          {
            "name": "limit",
            "in": "query",
            "required": false,
            "type": "string",
            "format": "uint64"
          },
          {
            "name": "sequence_offset",
            "in": "query",
            "required": false,
            "type": "string",
            "format": "uint64"
          },
          {
            "name": "asc",
            "in": "query",
            "required": false,
            "type": "boolean"
          }
        ],
        "tags": [
          "ManagementService"
        ]
      }
    },
    "/projects": {
      "post": {
        "operationId": "ManagementService_CreateProject",
        "responses": {
          "200": {
            "description": "A successful response.",
            "schema": {
              "$ref": "#/definitions/v1Project"
            }
          },
          "default": {
            "description": "An unexpected error response.",
            "schema": {
              "$ref": "#/definitions/runtimeError"
            }
          }
        },
        "parameters": [
          {
            "name": "body",
            "in": "body",
            "required": true,
            "schema": {
              "$ref": "#/definitions/v1ProjectCreateRequest"
            }
          }
        ],
        "tags": [
          "ManagementService"
        ]
      }
    },
    "/projects/_search": {
      "post": {
        "operationId": "ManagementService_SearchProjects",
        "responses": {
          "200": {
            "description": "A successful response.",
            "schema": {
              "$ref": "#/definitions/v1ProjectSearchResponse"
            }
          },
          "default": {
            "description": "An unexpected error response.",
            "schema": {
              "$ref": "#/definitions/runtimeError"
            }
          }
        },
        "parameters": [
          {
            "name": "body",
            "in": "body",
            "required": true,
            "schema": {
              "$ref": "#/definitions/v1ProjectSearchRequest"
            }
          }
        ],
        "tags": [
          "ManagementService"
        ]
      }
    },
    "/projects/grants/members/roles": {
      "get": {
        "operationId": "ManagementService_GetProjectGrantMemberRoles",
        "responses": {
          "200": {
            "description": "A successful response.",
            "schema": {
              "$ref": "#/definitions/v1ProjectGrantMemberRoles"
            }
          },
          "default": {
            "description": "An unexpected error response.",
            "schema": {
              "$ref": "#/definitions/runtimeError"
            }
          }
        },
        "tags": [
          "ManagementService"
        ]
      }
    },
    "/projects/members/roles": {
      "get": {
        "operationId": "ManagementService_GetProjectMemberRoles",
        "responses": {
          "200": {
            "description": "A successful response.",
            "schema": {
              "$ref": "#/definitions/v1ProjectMemberRoles"
            }
          },
          "default": {
            "description": "An unexpected error response.",
            "schema": {
              "$ref": "#/definitions/runtimeError"
            }
          }
        },
        "tags": [
          "ManagementService"
        ]
      }
    },
    "/projects/{id}": {
      "get": {
        "operationId": "ManagementService_ProjectByID",
        "responses": {
          "200": {
            "description": "A successful response.",
            "schema": {
              "$ref": "#/definitions/v1ProjectView"
            }
          },
          "default": {
            "description": "An unexpected error response.",
            "schema": {
              "$ref": "#/definitions/runtimeError"
            }
          }
        },
        "parameters": [
          {
            "name": "id",
            "in": "path",
            "required": true,
            "type": "string"
          }
        ],
        "tags": [
          "ManagementService"
        ]
      },
      "delete": {
        "operationId": "ManagementService_RemoveProject",
        "responses": {
          "200": {
            "description": "A successful response.",
            "schema": {
              "properties": {}
            }
          },
          "default": {
            "description": "An unexpected error response.",
            "schema": {
              "$ref": "#/definitions/runtimeError"
            }
          }
        },
        "parameters": [
          {
            "name": "id",
            "in": "path",
            "required": true,
            "type": "string"
          }
        ],
        "tags": [
          "ManagementService"
        ]
      },
      "put": {
        "operationId": "ManagementService_UpdateProject",
        "responses": {
          "200": {
            "description": "A successful response.",
            "schema": {
              "$ref": "#/definitions/v1Project"
            }
          },
          "default": {
            "description": "An unexpected error response.",
            "schema": {
              "$ref": "#/definitions/runtimeError"
            }
          }
        },
        "parameters": [
          {
            "name": "id",
            "in": "path",
            "required": true,
            "type": "string"
          },
          {
            "name": "body",
            "in": "body",
            "required": true,
            "schema": {
              "$ref": "#/definitions/v1ProjectUpdateRequest"
            }
          }
        ],
        "tags": [
          "ManagementService"
        ]
      }
    },
    "/projects/{id}/_deactivate": {
      "put": {
        "operationId": "ManagementService_DeactivateProject",
        "responses": {
          "200": {
            "description": "A successful response.",
            "schema": {
              "$ref": "#/definitions/v1Project"
            }
          },
          "default": {
            "description": "An unexpected error response.",
            "schema": {
              "$ref": "#/definitions/runtimeError"
            }
          }
        },
        "parameters": [
          {
            "name": "id",
            "in": "path",
            "required": true,
            "type": "string"
          },
          {
            "name": "body",
            "in": "body",
            "required": true,
            "schema": {
              "$ref": "#/definitions/v1ProjectID"
            }
          }
        ],
        "tags": [
          "ManagementService"
        ]
      }
    },
    "/projects/{id}/_reactivate": {
      "put": {
        "operationId": "ManagementService_ReactivateProject",
        "responses": {
          "200": {
            "description": "A successful response.",
            "schema": {
              "$ref": "#/definitions/v1Project"
            }
          },
          "default": {
            "description": "An unexpected error response.",
            "schema": {
              "$ref": "#/definitions/runtimeError"
            }
          }
        },
        "parameters": [
          {
            "name": "id",
            "in": "path",
            "required": true,
            "type": "string"
          },
          {
            "name": "body",
            "in": "body",
            "required": true,
            "schema": {
              "$ref": "#/definitions/v1ProjectID"
            }
          }
        ],
        "tags": [
          "ManagementService"
        ]
      }
    },
    "/projects/{id}/applications/{sec_id}/changes": {
      "get": {
        "summary": "ApplicationChanges returns the event stream of the application object",
        "operationId": "ManagementService_ApplicationChanges",
        "responses": {
          "200": {
            "description": "A successful response.",
            "schema": {
              "$ref": "#/definitions/v1Changes"
            }
          },
          "default": {
            "description": "An unexpected error response.",
            "schema": {
              "$ref": "#/definitions/runtimeError"
            }
          }
        },
        "parameters": [
          {
            "name": "id",
            "in": "path",
            "required": true,
            "type": "string"
          },
          {
            "name": "sec_id",
            "in": "path",
            "required": true,
            "type": "string"
          },
          {
            "name": "limit",
            "in": "query",
            "required": false,
            "type": "string",
            "format": "uint64"
          },
          {
            "name": "sequence_offset",
            "in": "query",
            "required": false,
            "type": "string",
            "format": "uint64"
          },
          {
            "name": "asc",
            "in": "query",
            "required": false,
            "type": "boolean"
          }
        ],
        "tags": [
          "ManagementService"
        ]
      }
    },
    "/projects/{id}/changes": {
      "get": {
        "summary": "ProjectChanges returns the event stream of the project object",
        "operationId": "ManagementService_ProjectChanges",
        "responses": {
          "200": {
            "description": "A successful response.",
            "schema": {
              "$ref": "#/definitions/v1Changes"
            }
          },
          "default": {
            "description": "An unexpected error response.",
            "schema": {
              "$ref": "#/definitions/runtimeError"
            }
          }
        },
        "parameters": [
          {
            "name": "id",
            "in": "path",
            "required": true,
            "type": "string"
          },
          {
            "name": "sec_id",
            "in": "query",
            "required": false,
            "type": "string"
          },
          {
            "name": "limit",
            "in": "query",
            "required": false,
            "type": "string",
            "format": "uint64"
          },
          {
            "name": "sequence_offset",
            "in": "query",
            "required": false,
            "type": "string",
            "format": "uint64"
          },
          {
            "name": "asc",
            "in": "query",
            "required": false,
            "type": "boolean"
          }
        ],
        "tags": [
          "ManagementService"
        ]
      }
    },
    "/projects/{id}/members": {
      "post": {
        "operationId": "ManagementService_AddProjectMember",
        "responses": {
          "200": {
            "description": "A successful response.",
            "schema": {
              "$ref": "#/definitions/v1ProjectMember"
            }
          },
          "default": {
            "description": "An unexpected error response.",
            "schema": {
              "$ref": "#/definitions/runtimeError"
            }
          }
        },
        "parameters": [
          {
            "name": "id",
            "in": "path",
            "required": true,
            "type": "string"
          },
          {
            "name": "body",
            "in": "body",
            "required": true,
            "schema": {
              "$ref": "#/definitions/v1ProjectMemberAdd"
            }
          }
        ],
        "tags": [
          "ManagementService"
        ]
      }
    },
    "/projects/{id}/members/{user_id}": {
      "delete": {
        "operationId": "ManagementService_RemoveProjectMember",
        "responses": {
          "200": {
            "description": "A successful response.",
            "schema": {
              "properties": {}
            }
          },
          "default": {
            "description": "An unexpected error response.",
            "schema": {
              "$ref": "#/definitions/runtimeError"
            }
          }
        },
        "parameters": [
          {
            "name": "id",
            "in": "path",
            "required": true,
            "type": "string"
          },
          {
            "name": "user_id",
            "in": "path",
            "required": true,
            "type": "string"
          }
        ],
        "tags": [
          "ManagementService"
        ]
      },
      "put": {
        "operationId": "ManagementService_ChangeProjectMember",
        "responses": {
          "200": {
            "description": "A successful response.",
            "schema": {
              "$ref": "#/definitions/v1ProjectMember"
            }
          },
          "default": {
            "description": "An unexpected error response.",
            "schema": {
              "$ref": "#/definitions/runtimeError"
            }
          }
        },
        "parameters": [
          {
            "name": "id",
            "in": "path",
            "required": true,
            "type": "string"
          },
          {
            "name": "user_id",
            "in": "path",
            "required": true,
            "type": "string"
          },
          {
            "name": "body",
            "in": "body",
            "required": true,
            "schema": {
              "$ref": "#/definitions/v1ProjectMemberChange"
            }
          }
        ],
        "tags": [
          "ManagementService"
        ]
      }
    },
    "/projects/{id}/roles": {
      "post": {
        "operationId": "ManagementService_AddProjectRole",
        "responses": {
          "200": {
            "description": "A successful response.",
            "schema": {
              "$ref": "#/definitions/v1ProjectRole"
            }
          },
          "default": {
            "description": "An unexpected error response.",
            "schema": {
              "$ref": "#/definitions/runtimeError"
            }
          }
        },
        "parameters": [
          {
            "name": "id",
            "in": "path",
            "required": true,
            "type": "string"
          },
          {
            "name": "body",
            "in": "body",
            "required": true,
            "schema": {
              "$ref": "#/definitions/v1ProjectRoleAdd"
            }
          }
        ],
        "tags": [
          "ManagementService"
        ]
      }
    },
    "/projects/{id}/roles/_bulk": {
      "post": {
        "summary": "add a list of project roles in one request",
        "operationId": "ManagementService_BulkAddProjectRole",
        "responses": {
          "200": {
            "description": "A successful response.",
            "schema": {
              "properties": {}
            }
          },
          "default": {
            "description": "An unexpected error response.",
            "schema": {
              "$ref": "#/definitions/runtimeError"
            }
          }
        },
        "parameters": [
          {
            "name": "id",
            "in": "path",
            "required": true,
            "type": "string"
          },
          {
            "name": "body",
            "in": "body",
            "required": true,
            "schema": {
              "$ref": "#/definitions/v1ProjectRoleAddBulk"
            }
          }
        ],
        "tags": [
          "ManagementService"
        ]
      }
    },
    "/projects/{id}/roles/{key}": {
      "delete": {
        "summary": "RemoveProjectRole removes role from UserGrants, ProjectGrants and from Project",
        "operationId": "ManagementService_RemoveProjectRole",
        "responses": {
          "200": {
            "description": "A successful response.",
            "schema": {
              "properties": {}
            }
          },
          "default": {
            "description": "An unexpected error response.",
            "schema": {
              "$ref": "#/definitions/runtimeError"
            }
          }
        },
        "parameters": [
          {
            "name": "id",
            "in": "path",
            "required": true,
            "type": "string"
          },
          {
            "name": "key",
            "in": "path",
            "required": true,
            "type": "string"
          }
        ],
        "tags": [
          "ManagementService"
        ]
      },
      "put": {
        "operationId": "ManagementService_ChangeProjectRole",
        "responses": {
          "200": {
            "description": "A successful response.",
            "schema": {
              "$ref": "#/definitions/v1ProjectRole"
            }
          },
          "default": {
            "description": "An unexpected error response.",
            "schema": {
              "$ref": "#/definitions/runtimeError"
            }
          }
        },
        "parameters": [
          {
            "name": "id",
            "in": "path",
            "required": true,
            "type": "string"
          },
          {
            "name": "key",
            "in": "path",
            "required": true,
            "type": "string"
          },
          {
            "name": "body",
            "in": "body",
            "required": true,
            "schema": {
              "$ref": "#/definitions/v1ProjectRoleChange"
            }
          }
        ],
        "tags": [
          "ManagementService"
        ]
      }
    },
    "/projects/{project_id}/applications/_search": {
      "post": {
        "operationId": "ManagementService_SearchApplications",
        "responses": {
          "200": {
            "description": "A successful response.",
            "schema": {
              "$ref": "#/definitions/v1ApplicationSearchResponse"
            }
          },
          "default": {
            "description": "An unexpected error response.",
            "schema": {
              "$ref": "#/definitions/runtimeError"
            }
          }
        },
        "parameters": [
          {
            "name": "project_id",
            "in": "path",
            "required": true,
            "type": "string"
          },
          {
            "name": "body",
            "in": "body",
            "required": true,
            "schema": {
              "$ref": "#/definitions/v1ApplicationSearchRequest"
            }
          }
        ],
        "tags": [
          "ManagementService"
        ]
      }
    },
    "/projects/{project_id}/applications/oidc": {
      "post": {
        "operationId": "ManagementService_CreateOIDCApplication",
        "responses": {
          "200": {
            "description": "A successful response.",
            "schema": {
              "$ref": "#/definitions/v1Application"
            }
          },
          "default": {
            "description": "An unexpected error response.",
            "schema": {
              "$ref": "#/definitions/runtimeError"
            }
          }
        },
        "parameters": [
          {
            "name": "project_id",
            "in": "path",
            "required": true,
            "type": "string"
          },
          {
            "name": "body",
            "in": "body",
            "required": true,
            "schema": {
              "$ref": "#/definitions/v1OIDCApplicationCreate"
            }
          }
        ],
        "tags": [
          "ManagementService"
        ]
      }
    },
    "/projects/{project_id}/applications/{application_id}/oidcconfig": {
      "put": {
        "operationId": "ManagementService_UpdateApplicationOIDCConfig",
        "responses": {
          "200": {
            "description": "A successful response.",
            "schema": {
              "$ref": "#/definitions/v1OIDCConfig"
            }
          },
          "default": {
            "description": "An unexpected error response.",
            "schema": {
              "$ref": "#/definitions/runtimeError"
            }
          }
        },
        "parameters": [
          {
            "name": "project_id",
            "in": "path",
            "required": true,
            "type": "string"
          },
          {
            "name": "application_id",
            "in": "path",
            "required": true,
            "type": "string"
          },
          {
            "name": "body",
            "in": "body",
            "required": true,
            "schema": {
              "$ref": "#/definitions/v1OIDCConfigUpdate"
            }
          }
        ],
        "tags": [
          "ManagementService"
        ]
      }
    },
    "/projects/{project_id}/applications/{id}": {
      "get": {
        "operationId": "ManagementService_ApplicationByID",
        "responses": {
          "200": {
            "description": "A successful response.",
            "schema": {
              "$ref": "#/definitions/v1ApplicationView"
            }
          },
          "default": {
            "description": "An unexpected error response.",
            "schema": {
              "$ref": "#/definitions/runtimeError"
            }
          }
        },
        "parameters": [
          {
            "name": "project_id",
            "in": "path",
            "required": true,
            "type": "string"
          },
          {
            "name": "id",
            "in": "path",
            "required": true,
            "type": "string"
          }
        ],
        "tags": [
          "ManagementService"
        ]
      },
      "delete": {
        "operationId": "ManagementService_RemoveApplication",
        "responses": {
          "200": {
            "description": "A successful response.",
            "schema": {
              "properties": {}
            }
          },
          "default": {
            "description": "An unexpected error response.",
            "schema": {
              "$ref": "#/definitions/runtimeError"
            }
          }
        },
        "parameters": [
          {
            "name": "project_id",
            "in": "path",
            "required": true,
            "type": "string"
          },
          {
            "name": "id",
            "in": "path",
            "required": true,
            "type": "string"
          }
        ],
        "tags": [
          "ManagementService"
        ]
      },
      "put": {
        "operationId": "ManagementService_UpdateApplication",
        "responses": {
          "200": {
            "description": "A successful response.",
            "schema": {
              "$ref": "#/definitions/v1Application"
            }
          },
          "default": {
            "description": "An unexpected error response.",
            "schema": {
              "$ref": "#/definitions/runtimeError"
            }
          }
        },
        "parameters": [
          {
            "name": "project_id",
            "in": "path",
            "required": true,
            "type": "string"
          },
          {
            "name": "id",
            "in": "path",
            "required": true,
            "type": "string"
          },
          {
            "name": "body",
            "in": "body",
            "required": true,
            "schema": {
              "$ref": "#/definitions/v1ApplicationUpdate"
            }
          }
        ],
        "tags": [
          "ManagementService"
        ]
      }
    },
    "/projects/{project_id}/applications/{id}/_deactivate": {
      "put": {
        "operationId": "ManagementService_DeactivateApplication",
        "responses": {
          "200": {
            "description": "A successful response.",
            "schema": {
              "$ref": "#/definitions/v1Application"
            }
          },
          "default": {
            "description": "An unexpected error response.",
            "schema": {
              "$ref": "#/definitions/runtimeError"
            }
          }
        },
        "parameters": [
          {
            "name": "project_id",
            "in": "path",
            "required": true,
            "type": "string"
          },
          {
            "name": "id",
            "in": "path",
            "required": true,
            "type": "string"
          },
          {
            "name": "body",
            "in": "body",
            "required": true,
            "schema": {
              "$ref": "#/definitions/v1ApplicationID"
            }
          }
        ],
        "tags": [
          "ManagementService"
        ]
      }
    },
    "/projects/{project_id}/applications/{id}/_reactivate": {
      "put": {
        "operationId": "ManagementService_ReactivateApplication",
        "responses": {
          "200": {
            "description": "A successful response.",
            "schema": {
              "$ref": "#/definitions/v1Application"
            }
          },
          "default": {
            "description": "An unexpected error response.",
            "schema": {
              "$ref": "#/definitions/runtimeError"
            }
          }
        },
        "parameters": [
          {
            "name": "project_id",
            "in": "path",
            "required": true,
            "type": "string"
          },
          {
            "name": "id",
            "in": "path",
            "required": true,
            "type": "string"
          },
          {
            "name": "body",
            "in": "body",
            "required": true,
            "schema": {
              "$ref": "#/definitions/v1ApplicationID"
            }
          }
        ],
        "tags": [
          "ManagementService"
        ]
      }
    },
    "/projects/{project_id}/applications/{id}/oidcconfig/_changeclientsecret": {
      "put": {
        "operationId": "ManagementService_RegenerateOIDCClientSecret",
        "responses": {
          "200": {
            "description": "A successful response.",
            "schema": {
              "$ref": "#/definitions/v1ClientSecret"
            }
          },
          "default": {
            "description": "An unexpected error response.",
            "schema": {
              "$ref": "#/definitions/runtimeError"
            }
          }
        },
        "parameters": [
          {
            "name": "project_id",
            "in": "path",
            "required": true,
            "type": "string"
          },
          {
            "name": "id",
            "in": "path",
            "required": true,
            "type": "string"
          },
          {
            "name": "body",
            "in": "body",
            "required": true,
            "schema": {
              "$ref": "#/definitions/v1ApplicationID"
            }
          }
        ],
        "tags": [
          "ManagementService"
        ]
      }
    },
    "/projects/{project_id}/grants": {
      "post": {
        "operationId": "ManagementService_CreateProjectGrant",
        "responses": {
          "200": {
            "description": "A successful response.",
            "schema": {
              "$ref": "#/definitions/v1ProjectGrant"
            }
          },
          "default": {
            "description": "An unexpected error response.",
            "schema": {
              "$ref": "#/definitions/runtimeError"
            }
          }
        },
        "parameters": [
          {
            "name": "project_id",
            "in": "path",
            "required": true,
            "type": "string"
          },
          {
            "name": "body",
            "in": "body",
            "required": true,
            "schema": {
              "$ref": "#/definitions/v1ProjectGrantCreate"
            }
          }
        ],
        "tags": [
          "ManagementService"
        ]
      }
    },
    "/projects/{project_id}/grants/_search": {
      "post": {
        "operationId": "ManagementService_SearchProjectGrants",
        "responses": {
          "200": {
            "description": "A successful response.",
            "schema": {
              "$ref": "#/definitions/v1ProjectGrantSearchResponse"
            }
          },
          "default": {
            "description": "An unexpected error response.",
            "schema": {
              "$ref": "#/definitions/runtimeError"
            }
          }
        },
        "parameters": [
          {
            "name": "project_id",
            "in": "path",
            "required": true,
            "type": "string"
          },
          {
            "name": "body",
            "in": "body",
            "required": true,
            "schema": {
              "$ref": "#/definitions/v1ProjectGrantSearchRequest"
            }
          }
        ],
        "tags": [
          "ManagementService"
        ]
      }
    },
    "/projects/{project_id}/grants/{grant_id}/members": {
      "post": {
        "operationId": "ManagementService_AddProjectGrantMember",
        "responses": {
          "200": {
            "description": "A successful response.",
            "schema": {
              "$ref": "#/definitions/v1ProjectGrantMember"
            }
          },
          "default": {
            "description": "An unexpected error response.",
            "schema": {
              "$ref": "#/definitions/runtimeError"
            }
          }
        },
        "parameters": [
          {
            "name": "project_id",
            "in": "path",
            "required": true,
            "type": "string"
          },
          {
            "name": "grant_id",
            "in": "path",
            "required": true,
            "type": "string"
          },
          {
            "name": "body",
            "in": "body",
            "required": true,
            "schema": {
              "$ref": "#/definitions/v1ProjectGrantMemberAdd"
            }
          }
        ],
        "tags": [
          "ManagementService"
        ]
      }
    },
    "/projects/{project_id}/grants/{grant_id}/members/_search": {
      "post": {
        "operationId": "ManagementService_SearchProjectGrantMembers",
        "responses": {
          "200": {
            "description": "A successful response.",
            "schema": {
              "$ref": "#/definitions/v1ProjectGrantMemberSearchResponse"
            }
          },
          "default": {
            "description": "An unexpected error response.",
            "schema": {
              "$ref": "#/definitions/runtimeError"
            }
          }
        },
        "parameters": [
          {
            "name": "project_id",
            "in": "path",
            "required": true,
            "type": "string"
          },
          {
            "name": "grant_id",
            "in": "path",
            "required": true,
            "type": "string"
          },
          {
            "name": "body",
            "in": "body",
            "required": true,
            "schema": {
              "$ref": "#/definitions/v1ProjectGrantMemberSearchRequest"
            }
          }
        ],
        "tags": [
          "ManagementService"
        ]
      }
    },
    "/projects/{project_id}/grants/{grant_id}/members/{user_id}": {
      "delete": {
        "operationId": "ManagementService_RemoveProjectGrantMember",
        "responses": {
          "200": {
            "description": "A successful response.",
            "schema": {
              "properties": {}
            }
          },
          "default": {
            "description": "An unexpected error response.",
            "schema": {
              "$ref": "#/definitions/runtimeError"
            }
          }
        },
        "parameters": [
          {
            "name": "project_id",
            "in": "path",
            "required": true,
            "type": "string"
          },
          {
            "name": "grant_id",
            "in": "path",
            "required": true,
            "type": "string"
          },
          {
            "name": "user_id",
            "in": "path",
            "required": true,
            "type": "string"
          }
        ],
        "tags": [
          "ManagementService"
        ]
      },
      "put": {
        "operationId": "ManagementService_ChangeProjectGrantMember",
        "responses": {
          "200": {
            "description": "A successful response.",
            "schema": {
              "$ref": "#/definitions/v1ProjectGrantMember"
            }
          },
          "default": {
            "description": "An unexpected error response.",
            "schema": {
              "$ref": "#/definitions/runtimeError"
            }
          }
        },
        "parameters": [
          {
            "name": "project_id",
            "in": "path",
            "required": true,
            "type": "string"
          },
          {
            "name": "grant_id",
            "in": "path",
            "required": true,
            "type": "string"
          },
          {
            "name": "user_id",
            "in": "path",
            "required": true,
            "type": "string"
          },
          {
            "name": "body",
            "in": "body",
            "required": true,
            "schema": {
              "$ref": "#/definitions/v1ProjectGrantMemberChange"
            }
          }
        ],
        "tags": [
          "ManagementService"
        ]
      }
    },
    "/projects/{project_id}/grants/{id}": {
      "get": {
        "operationId": "ManagementService_ProjectGrantByID",
        "responses": {
          "200": {
            "description": "A successful response.",
            "schema": {
              "$ref": "#/definitions/v1ProjectGrantView"
            }
          },
          "default": {
            "description": "An unexpected error response.",
            "schema": {
              "$ref": "#/definitions/runtimeError"
            }
          }
        },
        "parameters": [
          {
            "name": "project_id",
            "in": "path",
            "required": true,
            "type": "string"
          },
          {
            "name": "id",
            "in": "path",
            "required": true,
            "type": "string"
          }
        ],
        "tags": [
          "ManagementService"
        ]
      },
      "delete": {
        "summary": "RemoveProjectGrant removes project grant and all user grants for this project grant",
        "operationId": "ManagementService_RemoveProjectGrant",
        "responses": {
          "200": {
            "description": "A successful response.",
            "schema": {
              "properties": {}
            }
          },
          "default": {
            "description": "An unexpected error response.",
            "schema": {
              "$ref": "#/definitions/runtimeError"
            }
          }
        },
        "parameters": [
          {
            "name": "project_id",
            "in": "path",
            "required": true,
            "type": "string"
          },
          {
            "name": "id",
            "in": "path",
            "required": true,
            "type": "string"
          }
        ],
        "tags": [
          "ManagementService"
        ]
      },
      "put": {
        "operationId": "ManagementService_UpdateProjectGrant",
        "responses": {
          "200": {
            "description": "A successful response.",
            "schema": {
              "$ref": "#/definitions/v1ProjectGrant"
            }
          },
          "default": {
            "description": "An unexpected error response.",
            "schema": {
              "$ref": "#/definitions/runtimeError"
            }
          }
        },
        "parameters": [
          {
            "name": "project_id",
            "in": "path",
            "required": true,
            "type": "string"
          },
          {
            "name": "id",
            "in": "path",
            "required": true,
            "type": "string"
          },
          {
            "name": "body",
            "in": "body",
            "required": true,
            "schema": {
              "$ref": "#/definitions/v1ProjectGrantUpdate"
            }
          }
        ],
        "tags": [
          "ManagementService"
        ]
      }
    },
    "/projects/{project_id}/grants/{id}/_deactivate": {
      "put": {
        "operationId": "ManagementService_DeactivateProjectGrant",
        "responses": {
          "200": {
            "description": "A successful response.",
            "schema": {
              "$ref": "#/definitions/v1ProjectGrant"
            }
          },
          "default": {
            "description": "An unexpected error response.",
            "schema": {
              "$ref": "#/definitions/runtimeError"
            }
          }
        },
        "parameters": [
          {
            "name": "project_id",
            "in": "path",
            "required": true,
            "type": "string"
          },
          {
            "name": "id",
            "in": "path",
            "required": true,
            "type": "string"
          },
          {
            "name": "body",
            "in": "body",
            "required": true,
            "schema": {
              "$ref": "#/definitions/v1ProjectGrantID"
            }
          }
        ],
        "tags": [
          "ManagementService"
        ]
      }
    },
    "/projects/{project_id}/grants/{id}/_reactivate": {
      "put": {
        "operationId": "ManagementService_ReactivateProjectGrant",
        "responses": {
          "200": {
            "description": "A successful response.",
            "schema": {
              "$ref": "#/definitions/v1ProjectGrant"
            }
          },
          "default": {
            "description": "An unexpected error response.",
            "schema": {
              "$ref": "#/definitions/runtimeError"
            }
          }
        },
        "parameters": [
          {
            "name": "project_id",
            "in": "path",
            "required": true,
            "type": "string"
          },
          {
            "name": "id",
            "in": "path",
            "required": true,
            "type": "string"
          },
          {
            "name": "body",
            "in": "body",
            "required": true,
            "schema": {
              "$ref": "#/definitions/v1ProjectGrantID"
            }
          }
        ],
        "tags": [
          "ManagementService"
        ]
      }
    },
    "/projects/{project_id}/members/_search": {
      "post": {
        "operationId": "ManagementService_SearchProjectMembers",
        "responses": {
          "200": {
            "description": "A successful response.",
            "schema": {
              "$ref": "#/definitions/v1ProjectMemberSearchResponse"
            }
          },
          "default": {
            "description": "An unexpected error response.",
            "schema": {
              "$ref": "#/definitions/runtimeError"
            }
          }
        },
        "parameters": [
          {
            "name": "project_id",
            "in": "path",
            "required": true,
            "type": "string"
          },
          {
            "name": "body",
            "in": "body",
            "required": true,
            "schema": {
              "$ref": "#/definitions/v1ProjectMemberSearchRequest"
            }
          }
        ],
        "tags": [
          "ManagementService"
        ]
      }
    },
    "/projects/{project_id}/roles/_search": {
      "post": {
        "operationId": "ManagementService_SearchProjectRoles",
        "responses": {
          "200": {
            "description": "A successful response.",
            "schema": {
              "$ref": "#/definitions/v1ProjectRoleSearchResponse"
            }
          },
          "default": {
            "description": "An unexpected error response.",
            "schema": {
              "$ref": "#/definitions/runtimeError"
            }
          }
        },
        "parameters": [
          {
            "name": "project_id",
            "in": "path",
            "required": true,
            "type": "string"
          },
          {
            "name": "body",
            "in": "body",
            "required": true,
            "schema": {
              "$ref": "#/definitions/v1ProjectRoleSearchRequest"
            }
          }
        ],
        "tags": [
          "ManagementService"
        ]
      }
    },
<<<<<<< HEAD
=======
    "/ready": {
      "get": {
        "operationId": "ManagementService_Ready",
        "responses": {
          "200": {
            "description": "A successful response.",
            "schema": {
              "properties": {}
            }
          },
          "default": {
            "description": "An unexpected error response.",
            "schema": {
              "$ref": "#/definitions/runtimeError"
            }
          }
        },
        "tags": [
          "ManagementService"
        ]
      }
    },
>>>>>>> 376fba72
    "/users": {
      "post": {
        "operationId": "ManagementService_CreateUser",
        "responses": {
          "200": {
            "description": "A successful response.",
            "schema": {
              "$ref": "#/definitions/v1UserResponse"
            }
          },
          "default": {
            "description": "An unexpected error response.",
            "schema": {
              "$ref": "#/definitions/runtimeError"
            }
          }
        },
        "parameters": [
          {
            "name": "body",
            "in": "body",
            "required": true,
            "schema": {
              "$ref": "#/definitions/v1CreateUserRequest"
            }
          }
        ],
        "tags": [
          "ManagementService"
        ]
      }
    },
    "/users/_isunique": {
      "get": {
        "operationId": "ManagementService_IsUserUnique",
        "responses": {
          "200": {
            "description": "A successful response.",
            "schema": {
              "$ref": "#/definitions/v1UniqueUserResponse"
            }
          },
          "default": {
            "description": "An unexpected error response.",
            "schema": {
              "$ref": "#/definitions/runtimeError"
            }
          }
        },
        "parameters": [
          {
            "name": "user_name",
            "in": "query",
            "required": false,
            "type": "string"
          },
          {
            "name": "email",
            "in": "query",
            "required": false,
            "type": "string"
          }
        ],
        "tags": [
          "ManagementService"
        ]
      }
    },
    "/users/_search": {
      "post": {
        "summary": "Limit should always be set, there is a default limit set by the service",
        "operationId": "ManagementService_SearchUsers",
        "responses": {
          "200": {
            "description": "A successful response.",
            "schema": {
              "$ref": "#/definitions/v1UserSearchResponse"
            }
          },
          "default": {
            "description": "An unexpected error response.",
            "schema": {
              "$ref": "#/definitions/runtimeError"
            }
          }
        },
        "parameters": [
          {
            "name": "body",
            "in": "body",
            "required": true,
            "schema": {
              "$ref": "#/definitions/v1UserSearchRequest"
            }
          }
        ],
        "tags": [
          "ManagementService"
        ]
      }
    },
    "/users/grants/_search": {
      "post": {
        "operationId": "ManagementService_SearchUserGrants",
        "responses": {
          "200": {
            "description": "A successful response.",
            "schema": {
              "$ref": "#/definitions/v1UserGrantSearchResponse"
            }
          },
          "default": {
            "description": "An unexpected error response.",
            "schema": {
              "$ref": "#/definitions/runtimeError"
            }
          }
        },
        "parameters": [
          {
            "name": "body",
            "in": "body",
            "required": true,
            "schema": {
              "$ref": "#/definitions/v1UserGrantSearchRequest"
            }
          }
        ],
        "tags": [
          "ManagementService"
        ]
      }
    },
    "/users/{id}": {
      "get": {
        "operationId": "ManagementService_GetUserByID",
        "responses": {
          "200": {
            "description": "A successful response.",
            "schema": {
              "$ref": "#/definitions/v1UserView"
            }
          },
          "default": {
            "description": "An unexpected error response.",
            "schema": {
              "$ref": "#/definitions/runtimeError"
            }
          }
        },
        "parameters": [
          {
            "name": "id",
            "in": "path",
            "required": true,
            "type": "string"
          }
        ],
        "tags": [
          "ManagementService"
        ]
      },
      "delete": {
        "operationId": "ManagementService_DeleteUser",
        "responses": {
          "200": {
            "description": "A successful response.",
            "schema": {
              "properties": {}
            }
          },
          "default": {
            "description": "An unexpected error response.",
            "schema": {
              "$ref": "#/definitions/runtimeError"
            }
          }
        },
        "parameters": [
          {
            "name": "id",
            "in": "path",
            "required": true,
            "type": "string"
          }
        ],
        "tags": [
          "ManagementService"
        ]
      }
    },
    "/users/{id}/_deactivate": {
      "put": {
        "operationId": "ManagementService_DeactivateUser",
        "responses": {
          "200": {
            "description": "A successful response.",
            "schema": {
              "$ref": "#/definitions/v1UserResponse"
            }
          },
          "default": {
            "description": "An unexpected error response.",
            "schema": {
              "$ref": "#/definitions/runtimeError"
            }
          }
        },
        "parameters": [
          {
            "name": "id",
            "in": "path",
            "required": true,
            "type": "string"
          },
          {
            "name": "body",
            "in": "body",
            "required": true,
            "schema": {
              "$ref": "#/definitions/v1UserID"
            }
          }
        ],
        "tags": [
          "ManagementService"
        ]
      }
    },
    "/users/{id}/_lock": {
      "put": {
        "operationId": "ManagementService_LockUser",
        "responses": {
          "200": {
            "description": "A successful response.",
            "schema": {
              "$ref": "#/definitions/v1UserResponse"
            }
          },
          "default": {
            "description": "An unexpected error response.",
            "schema": {
              "$ref": "#/definitions/runtimeError"
            }
          }
        },
        "parameters": [
          {
            "name": "id",
            "in": "path",
            "required": true,
            "type": "string"
          },
          {
            "name": "body",
            "in": "body",
            "required": true,
            "schema": {
              "$ref": "#/definitions/v1UserID"
            }
          }
        ],
        "tags": [
          "ManagementService"
        ]
      }
    },
    "/users/{id}/_reactivate": {
      "put": {
        "operationId": "ManagementService_ReactivateUser",
        "responses": {
          "200": {
            "description": "A successful response.",
            "schema": {
              "$ref": "#/definitions/v1UserResponse"
            }
          },
          "default": {
            "description": "An unexpected error response.",
            "schema": {
              "$ref": "#/definitions/runtimeError"
            }
          }
        },
        "parameters": [
          {
            "name": "id",
            "in": "path",
            "required": true,
            "type": "string"
          },
          {
            "name": "body",
            "in": "body",
            "required": true,
            "schema": {
              "$ref": "#/definitions/v1UserID"
            }
          }
        ],
        "tags": [
          "ManagementService"
        ]
      }
    },
    "/users/{id}/_resendinitialisation": {
      "post": {
        "operationId": "ManagementService_ResendInitialMail",
        "responses": {
          "200": {
            "description": "A successful response.",
            "schema": {
              "properties": {}
            }
          },
          "default": {
            "description": "An unexpected error response.",
            "schema": {
              "$ref": "#/definitions/runtimeError"
            }
          }
        },
        "parameters": [
          {
            "name": "id",
            "in": "path",
            "required": true,
            "type": "string"
          },
          {
            "name": "body",
            "in": "body",
            "required": true,
            "schema": {
              "$ref": "#/definitions/v1InitialMailRequest"
            }
          }
        ],
        "tags": [
          "ManagementService"
        ]
      }
    },
    "/users/{id}/_unlock": {
      "put": {
        "operationId": "ManagementService_UnlockUser",
        "responses": {
          "200": {
            "description": "A successful response.",
            "schema": {
              "$ref": "#/definitions/v1UserResponse"
            }
          },
          "default": {
            "description": "An unexpected error response.",
            "schema": {
              "$ref": "#/definitions/runtimeError"
            }
          }
        },
        "parameters": [
          {
            "name": "id",
            "in": "path",
            "required": true,
            "type": "string"
          },
          {
            "name": "body",
            "in": "body",
            "required": true,
            "schema": {
              "$ref": "#/definitions/v1UserID"
            }
          }
        ],
        "tags": [
          "ManagementService"
        ]
      }
    },
    "/users/{id}/address": {
      "get": {
        "operationId": "ManagementService_GetUserAddress",
        "responses": {
          "200": {
            "description": "A successful response.",
            "schema": {
              "$ref": "#/definitions/v1UserAddressView"
            }
          },
          "default": {
            "description": "An unexpected error response.",
            "schema": {
              "$ref": "#/definitions/runtimeError"
            }
          }
        },
        "parameters": [
          {
            "name": "id",
            "in": "path",
            "required": true,
            "type": "string"
          }
        ],
        "tags": [
          "ManagementService"
        ]
      },
      "put": {
        "operationId": "ManagementService_UpdateUserAddress",
        "responses": {
          "200": {
            "description": "A successful response.",
            "schema": {
              "$ref": "#/definitions/v1UserAddress"
            }
          },
          "default": {
            "description": "An unexpected error response.",
            "schema": {
              "$ref": "#/definitions/runtimeError"
            }
          }
        },
        "parameters": [
          {
            "name": "id",
            "in": "path",
            "required": true,
            "type": "string"
          },
          {
            "name": "body",
            "in": "body",
            "required": true,
            "schema": {
              "$ref": "#/definitions/v1UpdateUserAddressRequest"
            }
          }
        ],
        "tags": [
          "ManagementService"
        ]
      }
    },
    "/users/{id}/changes": {
      "get": {
        "summary": "UserChanges returns the event stream of the user object",
        "operationId": "ManagementService_UserChanges",
        "responses": {
          "200": {
            "description": "A successful response.",
            "schema": {
              "$ref": "#/definitions/v1Changes"
            }
          },
          "default": {
            "description": "An unexpected error response.",
            "schema": {
              "$ref": "#/definitions/runtimeError"
            }
          }
        },
        "parameters": [
          {
            "name": "id",
            "in": "path",
            "required": true,
            "type": "string"
          },
          {
            "name": "sec_id",
            "in": "query",
            "required": false,
            "type": "string"
          },
          {
            "name": "limit",
            "in": "query",
            "required": false,
            "type": "string",
            "format": "uint64"
          },
          {
            "name": "sequence_offset",
            "in": "query",
            "required": false,
            "type": "string",
            "format": "uint64"
          },
          {
            "name": "asc",
            "in": "query",
            "required": false,
            "type": "boolean"
          }
        ],
        "tags": [
          "ManagementService"
        ]
      }
    },
    "/users/{id}/email": {
      "get": {
        "operationId": "ManagementService_GetUserEmail",
        "responses": {
          "200": {
            "description": "A successful response.",
            "schema": {
              "$ref": "#/definitions/v1UserEmailView"
            }
          },
          "default": {
            "description": "An unexpected error response.",
            "schema": {
              "$ref": "#/definitions/runtimeError"
            }
          }
        },
        "parameters": [
          {
            "name": "id",
            "in": "path",
            "required": true,
            "type": "string"
          }
        ],
        "tags": [
          "ManagementService"
        ]
      },
      "put": {
        "operationId": "ManagementService_ChangeUserEmail",
        "responses": {
          "200": {
            "description": "A successful response.",
            "schema": {
              "$ref": "#/definitions/v1UserEmail"
            }
          },
          "default": {
            "description": "An unexpected error response.",
            "schema": {
              "$ref": "#/definitions/runtimeError"
            }
          }
        },
        "parameters": [
          {
            "name": "id",
            "in": "path",
            "required": true,
            "type": "string"
          },
          {
            "name": "body",
            "in": "body",
            "required": true,
            "schema": {
              "$ref": "#/definitions/v1UpdateUserEmailRequest"
            }
          }
        ],
        "tags": [
          "ManagementService"
        ]
      }
    },
    "/users/{id}/email/_resendverification": {
      "post": {
        "operationId": "ManagementService_ResendEmailVerificationMail",
        "responses": {
          "200": {
            "description": "A successful response.",
            "schema": {
              "properties": {}
            }
          },
          "default": {
            "description": "An unexpected error response.",
            "schema": {
              "$ref": "#/definitions/runtimeError"
            }
          }
        },
        "parameters": [
          {
            "name": "id",
            "in": "path",
            "required": true,
            "type": "string"
          },
          {
            "name": "body",
            "in": "body",
            "required": true,
            "schema": {
              "$ref": "#/definitions/v1UserID"
            }
          }
        ],
        "tags": [
          "ManagementService"
        ]
      }
    },
    "/users/{id}/machine": {
      "put": {
        "operationId": "ManagementService_UpdateUserMachine",
        "responses": {
          "200": {
            "description": "A successful response.",
            "schema": {
              "$ref": "#/definitions/v1MachineResponse"
            }
          },
          "default": {
            "description": "An unexpected error response.",
            "schema": {
              "$ref": "#/definitions/runtimeError"
            }
          }
        },
        "parameters": [
          {
            "name": "id",
            "in": "path",
            "required": true,
            "type": "string"
          },
          {
            "name": "body",
            "in": "body",
            "required": true,
            "schema": {
              "$ref": "#/definitions/v1UpdateMachineRequest"
            }
          }
        ],
        "tags": [
          "ManagementService"
        ]
      }
    },
    "/users/{id}/mfas": {
      "get": {
        "operationId": "ManagementService_GetUserMfas",
        "responses": {
          "200": {
            "description": "A successful response.",
            "schema": {
              "$ref": "#/definitions/v1UserMultiFactors"
            }
          },
          "default": {
            "description": "An unexpected error response.",
            "schema": {
              "$ref": "#/definitions/runtimeError"
            }
          }
        },
        "parameters": [
          {
            "name": "id",
            "in": "path",
            "required": true,
            "type": "string"
          }
        ],
        "tags": [
          "ManagementService"
        ]
      }
    },
    "/users/{id}/password/_initialize": {
      "post": {
        "summary": "A Manager is only allowed to set an initial password, on the next login the user has to change his password",
        "operationId": "ManagementService_SetInitialPassword",
        "responses": {
          "200": {
            "description": "A successful response.",
            "schema": {
              "properties": {}
            }
          },
          "default": {
            "description": "An unexpected error response.",
            "schema": {
              "$ref": "#/definitions/runtimeError"
            }
          }
        },
        "parameters": [
          {
            "name": "id",
            "in": "path",
            "required": true,
            "type": "string"
          },
          {
            "name": "body",
            "in": "body",
            "required": true,
            "schema": {
              "$ref": "#/definitions/v1PasswordRequest"
            }
          }
        ],
        "tags": [
          "ManagementService"
        ]
      }
    },
    "/users/{id}/password/_sendsetnotification": {
      "post": {
        "summary": "Sends an Notification (Email/SMS) with a password reset Link",
        "operationId": "ManagementService_SendSetPasswordNotification",
        "responses": {
          "200": {
            "description": "A successful response.",
            "schema": {
              "properties": {}
            }
          },
          "default": {
            "description": "An unexpected error response.",
            "schema": {
              "$ref": "#/definitions/runtimeError"
            }
          }
        },
        "parameters": [
          {
            "name": "id",
            "in": "path",
            "required": true,
            "type": "string"
          },
          {
            "name": "body",
            "in": "body",
            "required": true,
            "schema": {
              "$ref": "#/definitions/v1SetPasswordNotificationRequest"
            }
          }
        ],
        "tags": [
          "ManagementService"
        ]
      }
    },
    "/users/{id}/phone": {
      "get": {
        "operationId": "ManagementService_GetUserPhone",
        "responses": {
          "200": {
            "description": "A successful response.",
            "schema": {
              "$ref": "#/definitions/v1UserPhoneView"
            }
          },
          "default": {
            "description": "An unexpected error response.",
            "schema": {
              "$ref": "#/definitions/runtimeError"
            }
          }
        },
        "parameters": [
          {
            "name": "id",
            "in": "path",
            "required": true,
            "type": "string"
          }
        ],
        "tags": [
          "ManagementService"
        ]
      },
      "delete": {
        "operationId": "ManagementService_RemoveUserPhone",
        "responses": {
          "200": {
            "description": "A successful response.",
            "schema": {
              "properties": {}
            }
          },
          "default": {
            "description": "An unexpected error response.",
            "schema": {
              "$ref": "#/definitions/runtimeError"
            }
          }
        },
        "parameters": [
          {
            "name": "id",
            "in": "path",
            "required": true,
            "type": "string"
          }
        ],
        "tags": [
          "ManagementService"
        ]
      },
      "put": {
        "operationId": "ManagementService_ChangeUserPhone",
        "responses": {
          "200": {
            "description": "A successful response.",
            "schema": {
              "$ref": "#/definitions/v1UserPhone"
            }
          },
          "default": {
            "description": "An unexpected error response.",
            "schema": {
              "$ref": "#/definitions/runtimeError"
            }
          }
        },
        "parameters": [
          {
            "name": "id",
            "in": "path",
            "required": true,
            "type": "string"
          },
          {
            "name": "body",
            "in": "body",
            "required": true,
            "schema": {
              "$ref": "#/definitions/v1UpdateUserPhoneRequest"
            }
          }
        ],
        "tags": [
          "ManagementService"
        ]
      }
    },
    "/users/{id}/phone/_resendverification": {
      "post": {
        "operationId": "ManagementService_ResendPhoneVerificationCode",
        "responses": {
          "200": {
            "description": "A successful response.",
            "schema": {
              "properties": {}
            }
          },
          "default": {
            "description": "An unexpected error response.",
            "schema": {
              "$ref": "#/definitions/runtimeError"
            }
          }
        },
        "parameters": [
          {
            "name": "id",
            "in": "path",
            "required": true,
            "type": "string"
          },
          {
            "name": "body",
            "in": "body",
            "required": true,
            "schema": {
              "$ref": "#/definitions/v1UserID"
            }
          }
        ],
        "tags": [
          "ManagementService"
        ]
      }
    },
    "/users/{id}/profile": {
      "get": {
        "operationId": "ManagementService_GetUserProfile",
        "responses": {
          "200": {
            "description": "A successful response.",
            "schema": {
              "$ref": "#/definitions/v1UserProfileView"
            }
          },
          "default": {
            "description": "An unexpected error response.",
            "schema": {
              "$ref": "#/definitions/runtimeError"
            }
          }
        },
        "parameters": [
          {
            "name": "id",
            "in": "path",
            "required": true,
            "type": "string"
          }
        ],
        "tags": [
          "ManagementService"
        ]
      },
      "put": {
        "operationId": "ManagementService_UpdateUserProfile",
        "responses": {
          "200": {
            "description": "A successful response.",
            "schema": {
              "$ref": "#/definitions/v1UserProfile"
            }
          },
          "default": {
            "description": "An unexpected error response.",
            "schema": {
              "$ref": "#/definitions/runtimeError"
            }
          }
        },
        "parameters": [
          {
            "name": "id",
            "in": "path",
            "required": true,
            "type": "string"
          },
          {
            "name": "body",
            "in": "body",
            "required": true,
            "schema": {
              "$ref": "#/definitions/v1UpdateUserProfileRequest"
            }
          }
        ],
        "tags": [
          "ManagementService"
        ]
      }
    },
    "/users/{id}/username": {
      "get": {
        "operationId": "ManagementService_ChangeUserUserName",
        "responses": {
          "200": {
            "description": "A successful response.",
            "schema": {
              "properties": {}
            }
          },
          "default": {
            "description": "An unexpected error response.",
            "schema": {
              "$ref": "#/definitions/runtimeError"
            }
          }
        },
        "parameters": [
          {
            "name": "id",
            "in": "path",
            "required": true,
            "type": "string"
          },
          {
            "name": "user_name",
            "in": "query",
            "required": false,
            "type": "string"
          }
        ],
        "tags": [
          "ManagementService"
        ]
      }
    },
    "/users/{user_id}/externalidps/_search": {
      "post": {
        "operationId": "ManagementService_SearchUserExternalIDPs",
        "responses": {
          "200": {
            "description": "A successful response.",
            "schema": {
              "$ref": "#/definitions/v1ExternalIDPSearchResponse"
            }
          },
          "default": {
            "description": "An unexpected error response.",
            "schema": {
              "$ref": "#/definitions/runtimeError"
            }
          }
        },
        "parameters": [
          {
            "name": "user_id",
            "in": "path",
            "required": true,
            "type": "string"
          },
          {
            "name": "body",
            "in": "body",
            "required": true,
            "schema": {
              "$ref": "#/definitions/v1ExternalIDPSearchRequest"
            }
          }
        ],
        "tags": [
          "ManagementService"
        ]
      }
    },
    "/users/{user_id}/externalidps/{idp_config_id}/{external_user_id}": {
      "delete": {
        "operationId": "ManagementService_RemoveExternalIDP",
        "responses": {
          "200": {
            "description": "A successful response.",
            "schema": {
              "properties": {}
            }
          },
          "default": {
            "description": "An unexpected error response.",
            "schema": {
              "$ref": "#/definitions/runtimeError"
            }
          }
        },
        "parameters": [
          {
            "name": "user_id",
            "in": "path",
            "required": true,
            "type": "string"
          },
          {
            "name": "idp_config_id",
            "in": "path",
            "required": true,
            "type": "string"
          },
          {
            "name": "external_user_id",
            "in": "path",
            "required": true,
            "type": "string"
          }
        ],
        "tags": [
          "ManagementService"
        ]
      }
    },
    "/users/{user_id}/grants": {
      "post": {
        "operationId": "ManagementService_CreateUserGrant",
        "responses": {
          "200": {
            "description": "A successful response.",
            "schema": {
              "$ref": "#/definitions/v1UserGrant"
            }
          },
          "default": {
            "description": "An unexpected error response.",
            "schema": {
              "$ref": "#/definitions/runtimeError"
            }
          }
        },
        "parameters": [
          {
            "name": "user_id",
            "in": "path",
            "required": true,
            "type": "string"
          },
          {
            "name": "body",
            "in": "body",
            "required": true,
            "schema": {
              "$ref": "#/definitions/v1UserGrantCreate"
            }
          }
        ],
        "tags": [
          "ManagementService"
        ]
      }
    },
    "/users/{user_id}/grants/{id}": {
      "get": {
        "operationId": "ManagementService_UserGrantByID",
        "responses": {
          "200": {
            "description": "A successful response.",
            "schema": {
              "$ref": "#/definitions/v1UserGrantView"
            }
          },
          "default": {
            "description": "An unexpected error response.",
            "schema": {
              "$ref": "#/definitions/runtimeError"
            }
          }
        },
        "parameters": [
          {
            "name": "user_id",
            "in": "path",
            "required": true,
            "type": "string"
          },
          {
            "name": "id",
            "in": "path",
            "required": true,
            "type": "string"
          }
        ],
        "tags": [
          "ManagementService"
        ]
      },
      "delete": {
        "operationId": "ManagementService_RemoveUserGrant",
        "responses": {
          "200": {
            "description": "A successful response.",
            "schema": {
              "properties": {}
            }
          },
          "default": {
            "description": "An unexpected error response.",
            "schema": {
              "$ref": "#/definitions/runtimeError"
            }
          }
        },
        "parameters": [
          {
            "name": "user_id",
            "in": "path",
            "required": true,
            "type": "string"
          },
          {
            "name": "id",
            "in": "path",
            "required": true,
            "type": "string"
          }
        ],
        "tags": [
          "ManagementService"
        ]
      },
      "put": {
        "operationId": "ManagementService_UpdateUserGrant",
        "responses": {
          "200": {
            "description": "A successful response.",
            "schema": {
              "$ref": "#/definitions/v1UserGrant"
            }
          },
          "default": {
            "description": "An unexpected error response.",
            "schema": {
              "$ref": "#/definitions/runtimeError"
            }
          }
        },
        "parameters": [
          {
            "name": "user_id",
            "in": "path",
            "required": true,
            "type": "string"
          },
          {
            "name": "id",
            "in": "path",
            "required": true,
            "type": "string"
          },
          {
            "name": "body",
            "in": "body",
            "required": true,
            "schema": {
              "$ref": "#/definitions/v1UserGrantUpdate"
            }
          }
        ],
        "tags": [
          "ManagementService"
        ]
      }
    },
    "/users/{user_id}/grants/{id}/_deactivate": {
      "put": {
        "operationId": "ManagementService_DeactivateUserGrant",
        "responses": {
          "200": {
            "description": "A successful response.",
            "schema": {
              "$ref": "#/definitions/v1UserGrant"
            }
          },
          "default": {
            "description": "An unexpected error response.",
            "schema": {
              "$ref": "#/definitions/runtimeError"
            }
          }
        },
        "parameters": [
          {
            "name": "user_id",
            "in": "path",
            "required": true,
            "type": "string"
          },
          {
            "name": "id",
            "in": "path",
            "required": true,
            "type": "string"
          },
          {
            "name": "body",
            "in": "body",
            "required": true,
            "schema": {
              "$ref": "#/definitions/v1UserGrantID"
            }
          }
        ],
        "tags": [
          "ManagementService"
        ]
      }
    },
    "/users/{user_id}/grants/{id}/_reactivate": {
      "put": {
        "operationId": "ManagementService_ReactivateUserGrant",
        "responses": {
          "200": {
            "description": "A successful response.",
            "schema": {
              "$ref": "#/definitions/v1UserGrant"
            }
          },
          "default": {
            "description": "An unexpected error response.",
            "schema": {
              "$ref": "#/definitions/runtimeError"
            }
          }
        },
        "parameters": [
          {
            "name": "user_id",
            "in": "path",
            "required": true,
            "type": "string"
          },
          {
            "name": "id",
            "in": "path",
            "required": true,
            "type": "string"
          },
          {
            "name": "body",
            "in": "body",
            "required": true,
            "schema": {
              "$ref": "#/definitions/v1UserGrantID"
            }
          }
        ],
        "tags": [
          "ManagementService"
        ]
      }
    },
    "/users/{user_id}/keys": {
      "post": {
        "operationId": "ManagementService_AddMachineKey",
        "responses": {
          "200": {
            "description": "A successful response.",
            "schema": {
              "$ref": "#/definitions/v1AddMachineKeyResponse"
            }
          },
          "default": {
            "description": "An unexpected error response.",
            "schema": {
              "$ref": "#/definitions/runtimeError"
            }
          }
        },
        "parameters": [
          {
            "name": "user_id",
            "in": "path",
            "required": true,
            "type": "string"
          },
          {
            "name": "body",
            "in": "body",
            "required": true,
            "schema": {
              "$ref": "#/definitions/v1AddMachineKeyRequest"
            }
          }
        ],
        "tags": [
          "ManagementService"
        ]
      }
    },
    "/users/{user_id}/keys/_search": {
      "post": {
        "operationId": "ManagementService_SearchMachineKeys",
        "responses": {
          "200": {
            "description": "A successful response.",
            "schema": {
              "$ref": "#/definitions/v1MachineKeySearchResponse"
            }
          },
          "default": {
            "description": "An unexpected error response.",
            "schema": {
              "$ref": "#/definitions/runtimeError"
            }
          }
        },
        "parameters": [
          {
            "name": "user_id",
            "in": "path",
            "required": true,
            "type": "string"
          },
          {
            "name": "body",
            "in": "body",
            "required": true,
            "schema": {
              "$ref": "#/definitions/v1MachineKeySearchRequest"
            }
          }
        ],
        "tags": [
          "ManagementService"
        ]
      }
    },
    "/users/{user_id}/keys/{key_id}": {
      "get": {
        "operationId": "ManagementService_GetMachineKey",
        "responses": {
          "200": {
            "description": "A successful response.",
            "schema": {
              "$ref": "#/definitions/v1MachineKeyView"
            }
          },
          "default": {
            "description": "An unexpected error response.",
            "schema": {
              "$ref": "#/definitions/runtimeError"
            }
          }
        },
        "parameters": [
          {
            "name": "user_id",
            "in": "path",
            "required": true,
            "type": "string"
          },
          {
            "name": "key_id",
            "in": "path",
            "required": true,
            "type": "string"
          }
        ],
        "tags": [
          "ManagementService"
        ]
      },
      "delete": {
        "operationId": "ManagementService_DeleteMachineKey",
        "responses": {
          "200": {
            "description": "A successful response.",
            "schema": {
              "properties": {}
            }
          },
          "default": {
            "description": "An unexpected error response.",
            "schema": {
              "$ref": "#/definitions/runtimeError"
            }
          }
        },
        "parameters": [
          {
            "name": "user_id",
            "in": "path",
            "required": true,
            "type": "string"
          },
          {
            "name": "key_id",
            "in": "path",
            "required": true,
            "type": "string"
          }
        ],
        "tags": [
          "ManagementService"
        ]
      }
    },
    "/users/{user_id}/memberships/_search": {
      "post": {
        "operationId": "ManagementService_SearchUserMemberships",
        "responses": {
          "200": {
            "description": "A successful response.",
            "schema": {
              "$ref": "#/definitions/v1UserMembershipSearchResponse"
            }
          },
          "default": {
            "description": "An unexpected error response.",
            "schema": {
              "$ref": "#/definitions/runtimeError"
            }
          }
        },
        "parameters": [
          {
            "name": "user_id",
            "in": "path",
            "required": true,
            "type": "string"
          },
          {
            "name": "body",
            "in": "body",
            "required": true,
            "schema": {
              "$ref": "#/definitions/v1UserMembershipSearchRequest"
            }
          }
        ],
        "tags": [
          "ManagementService"
        ]
      }
    },
    "/usersgrants/_bulk": {
      "delete": {
        "summary": "remove a list of user grants in one request",
        "operationId": "ManagementService_BulkRemoveUserGrant",
        "responses": {
          "200": {
            "description": "A successful response.",
            "schema": {
              "properties": {}
            }
          },
          "default": {
            "description": "An unexpected error response.",
            "schema": {
              "$ref": "#/definitions/runtimeError"
            }
          }
        },
        "parameters": [
          {
            "name": "body",
            "in": "body",
            "required": true,
            "schema": {
              "$ref": "#/definitions/v1UserGrantRemoveBulk"
            }
          }
        ],
        "tags": [
          "ManagementService"
        ]
      }
    },
<<<<<<< HEAD
=======
    "/validate": {
      "get": {
        "operationId": "ManagementService_Validate",
        "responses": {
          "200": {
            "description": "A successful response.",
            "schema": {
              "type": "object"
            }
          },
          "default": {
            "description": "An unexpected error response.",
            "schema": {
              "$ref": "#/definitions/runtimeError"
            }
          }
        },
        "tags": [
          "ManagementService"
        ]
      }
    },
>>>>>>> 376fba72
    "/zitadel/docs": {
      "get": {
        "operationId": "ManagementService_GetZitadelDocs",
        "responses": {
          "200": {
            "description": "A successful response.",
            "schema": {
              "$ref": "#/definitions/v1ZitadelDocs"
            }
          },
          "default": {
            "description": "An unexpected error response.",
            "schema": {
              "$ref": "#/definitions/runtimeError"
            }
          }
        },
        "tags": [
          "ManagementService"
        ]
      }
    }
  },
  "definitions": {
    "protobufAny": {
      "type": "object",
      "properties": {
        "type_url": {
          "type": "string",
          "description": "A URL/resource name that uniquely identifies the type of the serialized\nprotocol buffer message. This string must contain at least\none \"/\" character. The last segment of the URL's path must represent\nthe fully qualified name of the type (as in\n`path/google.protobuf.Duration`). The name should be in a canonical form\n(e.g., leading \".\" is not accepted).\n\nIn practice, teams usually precompile into the binary all types that they\nexpect it to use in the context of Any. However, for URLs which use the\nscheme `http`, `https`, or no scheme, one can optionally set up a type\nserver that maps type URLs to message definitions as follows:\n\n* If no scheme is provided, `https` is assumed.\n* An HTTP GET on the URL must yield a [google.protobuf.Type][]\n  value in binary format, or produce an error.\n* Applications are allowed to cache lookup results based on the\n  URL, or have them precompiled into a binary to avoid any\n  lookup. Therefore, binary compatibility needs to be preserved\n  on changes to types. (Use versioned type names to manage\n  breaking changes.)\n\nNote: this functionality is not currently available in the official\nprotobuf release, and it is not used for type URLs beginning with\ntype.googleapis.com.\n\nSchemes other than `http`, `https` (or the empty scheme) might be\nused with implementation specific semantics."
        },
        "value": {
          "type": "string",
          "format": "byte",
          "description": "Must be a valid serialized protocol buffer of the above specified type."
        }
      },
      "description": "`Any` contains an arbitrary serialized protocol buffer message along with a\nURL that describes the type of the serialized message.\n\nProtobuf library provides support to pack/unpack Any values in the form\nof utility functions or additional generated methods of the Any type.\n\nExample 1: Pack and unpack a message in C++.\n\n    Foo foo = ...;\n    Any any;\n    any.PackFrom(foo);\n    ...\n    if (any.UnpackTo(\u0026foo)) {\n      ...\n    }\n\nExample 2: Pack and unpack a message in Java.\n\n    Foo foo = ...;\n    Any any = Any.pack(foo);\n    ...\n    if (any.is(Foo.class)) {\n      foo = any.unpack(Foo.class);\n    }\n\n Example 3: Pack and unpack a message in Python.\n\n    foo = Foo(...)\n    any = Any()\n    any.Pack(foo)\n    ...\n    if any.Is(Foo.DESCRIPTOR):\n      any.Unpack(foo)\n      ...\n\n Example 4: Pack and unpack a message in Go\n\n     foo := \u0026pb.Foo{...}\n     any, err := ptypes.MarshalAny(foo)\n     ...\n     foo := \u0026pb.Foo{}\n     if err := ptypes.UnmarshalAny(any, foo); err != nil {\n       ...\n     }\n\nThe pack methods provided by protobuf library will by default use\n'type.googleapis.com/full.type.name' as the type URL and the unpack\nmethods only use the fully qualified type name after the last '/'\nin the type URL, for example \"foo.bar.com/x/y.z\" will yield type\nname \"y.z\".\n\n\nJSON\n====\nThe JSON representation of an `Any` value uses the regular\nrepresentation of the deserialized, embedded message, with an\nadditional field `@type` which contains the type URL. Example:\n\n    package google.profile;\n    message Person {\n      string first_name = 1;\n      string last_name = 2;\n    }\n\n    {\n      \"@type\": \"type.googleapis.com/google.profile.Person\",\n      \"firstName\": \u003cstring\u003e,\n      \"lastName\": \u003cstring\u003e\n    }\n\nIf the embedded message type is well-known and has a custom JSON\nrepresentation, that representation will be embedded adding a field\n`value` which holds the custom JSON in addition to the `@type`\nfield. Example (for message [google.protobuf.Duration][]):\n\n    {\n      \"@type\": \"type.googleapis.com/google.protobuf.Duration\",\n      \"value\": \"1.212s\"\n    }"
    },
    "protobufNullValue": {
      "type": "string",
      "enum": [
        "NULL_VALUE"
      ],
      "default": "NULL_VALUE",
      "description": "`NullValue` is a singleton enumeration to represent the null value for the\n`Value` type union.\n\n The JSON representation for `NullValue` is JSON `null`.\n\n - NULL_VALUE: Null value."
    },
    "runtimeError": {
      "type": "object",
      "properties": {
        "error": {
          "type": "string"
        },
        "code": {
          "type": "integer",
          "format": "int32"
        },
        "message": {
          "type": "string"
        },
        "details": {
          "type": "array",
          "items": {
            "$ref": "#/definitions/protobufAny"
          }
        }
      }
    },
    "v1AddMachineKeyRequest": {
      "type": "object",
      "properties": {
        "user_id": {
          "type": "string"
        },
        "type": {
          "$ref": "#/definitions/v1MachineKeyType"
        },
        "expiration_date": {
          "type": "string",
          "format": "date-time"
        }
      }
    },
    "v1AddMachineKeyResponse": {
      "type": "object",
      "properties": {
        "id": {
          "type": "string"
        },
        "creation_date": {
          "type": "string",
          "format": "date-time"
        },
        "sequence": {
          "type": "string",
          "format": "uint64"
        },
        "type": {
          "$ref": "#/definitions/v1MachineKeyType"
        },
        "expiration_date": {
          "type": "string",
          "format": "date-time"
        },
        "key_details": {
          "type": "string",
          "format": "byte"
        }
      }
    },
    "v1AddOrgDomainRequest": {
      "type": "object",
      "properties": {
        "domain": {
          "type": "string"
        }
      }
    },
    "v1AddOrgMemberRequest": {
      "type": "object",
      "properties": {
        "user_id": {
          "type": "string"
        },
        "roles": {
          "type": "array",
          "items": {
            "type": "string"
          }
        }
      }
    },
    "v1AppState": {
      "type": "string",
      "enum": [
        "APPSTATE_UNSPECIFIED",
        "APPSTATE_ACTIVE",
        "APPSTATE_INACTIVE"
      ],
      "default": "APPSTATE_UNSPECIFIED"
    },
    "v1Application": {
      "type": "object",
      "properties": {
        "id": {
          "type": "string"
        },
        "state": {
          "$ref": "#/definitions/v1AppState"
        },
        "creation_date": {
          "type": "string",
          "format": "date-time"
        },
        "change_date": {
          "type": "string",
          "format": "date-time"
        },
        "name": {
          "type": "string"
        },
        "oidc_config": {
          "$ref": "#/definitions/v1OIDCConfig"
        },
        "sequence": {
          "type": "string",
          "format": "uint64"
        }
      }
    },
    "v1ApplicationID": {
      "type": "object",
      "properties": {
        "id": {
          "type": "string"
        },
        "project_id": {
          "type": "string"
        }
      }
    },
    "v1ApplicationSearchKey": {
      "type": "string",
      "enum": [
        "APPLICATIONSERACHKEY_UNSPECIFIED",
        "APPLICATIONSEARCHKEY_APP_NAME"
      ],
      "default": "APPLICATIONSERACHKEY_UNSPECIFIED"
    },
    "v1ApplicationSearchQuery": {
      "type": "object",
      "properties": {
        "key": {
          "$ref": "#/definitions/v1ApplicationSearchKey"
        },
        "method": {
          "$ref": "#/definitions/v1SearchMethod"
        },
        "value": {
          "type": "string"
        }
      }
    },
    "v1ApplicationSearchRequest": {
      "type": "object",
      "properties": {
        "project_id": {
          "type": "string"
        },
        "offset": {
          "type": "string",
          "format": "uint64"
        },
        "limit": {
          "type": "string",
          "format": "uint64"
        },
        "queries": {
          "type": "array",
          "items": {
            "$ref": "#/definitions/v1ApplicationSearchQuery"
          }
        }
      }
    },
    "v1ApplicationSearchResponse": {
      "type": "object",
      "properties": {
        "offset": {
          "type": "string",
          "format": "uint64"
        },
        "limit": {
          "type": "string",
          "format": "uint64"
        },
        "total_result": {
          "type": "string",
          "format": "uint64"
        },
        "result": {
          "type": "array",
          "items": {
            "$ref": "#/definitions/v1ApplicationView"
          }
        },
        "processed_sequence": {
          "type": "string",
          "format": "uint64"
        },
        "view_timestamp": {
          "type": "string",
          "format": "date-time"
        }
      }
    },
    "v1ApplicationUpdate": {
      "type": "object",
      "properties": {
        "project_id": {
          "type": "string"
        },
        "id": {
          "type": "string"
        },
        "name": {
          "type": "string"
        }
      }
    },
    "v1ApplicationView": {
      "type": "object",
      "properties": {
        "id": {
          "type": "string"
        },
        "state": {
          "$ref": "#/definitions/v1AppState"
        },
        "creation_date": {
          "type": "string",
          "format": "date-time"
        },
        "change_date": {
          "type": "string",
          "format": "date-time"
        },
        "name": {
          "type": "string"
        },
        "oidc_config": {
          "$ref": "#/definitions/v1OIDCConfig"
        },
        "sequence": {
          "type": "string",
          "format": "uint64"
        }
      }
    },
    "v1Change": {
      "type": "object",
      "properties": {
        "change_date": {
          "type": "string",
          "format": "date-time"
        },
        "event_type": {
          "$ref": "#/definitions/v1LocalizedMessage"
        },
        "sequence": {
          "type": "string",
          "format": "uint64"
        },
        "editor_id": {
          "type": "string"
        },
        "editor": {
          "type": "string"
        },
        "data": {
          "type": "object"
        }
      }
    },
    "v1ChangeOrgMemberRequest": {
      "type": "object",
      "properties": {
        "user_id": {
          "type": "string"
        },
        "roles": {
          "type": "array",
          "items": {
            "type": "string"
          }
        }
      }
    },
    "v1Changes": {
      "type": "object",
      "properties": {
        "changes": {
          "type": "array",
          "items": {
            "$ref": "#/definitions/v1Change"
          }
        },
        "offset": {
          "type": "string",
          "format": "uint64"
        },
        "limit": {
          "type": "string",
          "format": "uint64"
        }
      }
    },
    "v1ClientSecret": {
      "type": "object",
      "properties": {
        "client_secret": {
          "type": "string"
        }
      }
    },
    "v1CreateHumanRequest": {
      "type": "object",
      "properties": {
        "first_name": {
          "type": "string"
        },
        "last_name": {
          "type": "string"
        },
        "nick_name": {
          "type": "string"
        },
        "preferred_language": {
          "type": "string"
        },
        "gender": {
          "$ref": "#/definitions/v1Gender"
        },
        "email": {
          "type": "string"
        },
        "is_email_verified": {
          "type": "boolean"
        },
        "phone": {
          "type": "string"
        },
        "is_phone_verified": {
          "type": "boolean"
        },
        "country": {
          "type": "string"
        },
        "locality": {
          "type": "string"
        },
        "postal_code": {
          "type": "string"
        },
        "region": {
          "type": "string"
        },
        "street_address": {
          "type": "string"
        },
        "password": {
          "type": "string"
        }
      }
    },
    "v1CreateMachineRequest": {
      "type": "object",
      "properties": {
        "name": {
          "type": "string"
        },
        "description": {
          "type": "string"
        }
      }
    },
    "v1CreateUserRequest": {
      "type": "object",
      "properties": {
        "user_name": {
          "type": "string"
        },
        "human": {
          "$ref": "#/definitions/v1CreateHumanRequest"
        },
        "machine": {
          "$ref": "#/definitions/v1CreateMachineRequest"
        }
      }
    },
    "v1ExternalIDPSearchRequest": {
      "type": "object",
      "properties": {
        "offset": {
          "type": "string",
          "format": "uint64"
        },
        "limit": {
          "type": "string",
          "format": "uint64"
        },
        "user_id": {
          "type": "string"
        }
      }
    },
    "v1ExternalIDPSearchResponse": {
      "type": "object",
      "properties": {
        "offset": {
          "type": "string",
          "format": "uint64"
        },
        "limit": {
          "type": "string",
          "format": "uint64"
        },
        "total_result": {
          "type": "string",
          "format": "uint64"
        },
        "result": {
          "type": "array",
          "items": {
            "$ref": "#/definitions/v1ExternalIDPView"
          }
        },
        "processed_sequence": {
          "type": "string",
          "format": "uint64"
        },
        "view_timestamp": {
          "type": "string",
          "format": "date-time"
        }
      }
    },
    "v1ExternalIDPView": {
      "type": "object",
      "properties": {
        "user_id": {
          "type": "string"
        },
        "idp_config_id": {
          "type": "string"
        },
        "external_user_id": {
          "type": "string"
        },
        "idp_name": {
          "type": "string"
        },
        "external_user_display_name": {
          "type": "string"
        },
        "creation_date": {
          "type": "string",
          "format": "date-time"
        },
        "change_date": {
          "type": "string",
          "format": "date-time"
        }
      }
    },
    "v1Gender": {
      "type": "string",
      "enum": [
        "GENDER_UNSPECIFIED",
        "GENDER_FEMALE",
        "GENDER_MALE",
        "GENDER_DIVERSE"
      ],
      "default": "GENDER_UNSPECIFIED"
    },
    "v1GrantedProjectSearchRequest": {
      "type": "object",
      "properties": {
        "offset": {
          "type": "string",
          "format": "uint64"
        },
        "limit": {
          "type": "string",
          "format": "uint64"
        },
        "queries": {
          "type": "array",
          "items": {
            "$ref": "#/definitions/v1ProjectSearchQuery"
          }
        }
      }
    },
    "v1HumanResponse": {
      "type": "object",
      "properties": {
        "first_name": {
          "type": "string"
        },
        "last_name": {
          "type": "string"
        },
        "display_name": {
          "type": "string"
        },
        "nick_name": {
          "type": "string"
        },
        "preferred_language": {
          "type": "string"
        },
        "gender": {
          "$ref": "#/definitions/v1Gender"
        },
        "email": {
          "type": "string"
        },
        "is_email_verified": {
          "type": "boolean"
        },
        "phone": {
          "type": "string"
        },
        "is_phone_verified": {
          "type": "boolean"
        },
        "country": {
          "type": "string"
        },
        "locality": {
          "type": "string"
        },
        "postal_code": {
          "type": "string"
        },
        "region": {
          "type": "string"
        },
        "street_address": {
          "type": "string"
        }
      }
    },
    "v1HumanView": {
      "type": "object",
      "properties": {
        "password_changed": {
          "type": "string",
          "format": "date-time"
        },
        "first_name": {
          "type": "string"
        },
        "last_name": {
          "type": "string"
        },
        "display_name": {
          "type": "string"
        },
        "nick_name": {
          "type": "string"
        },
        "preferred_language": {
          "type": "string"
        },
        "gender": {
          "$ref": "#/definitions/v1Gender"
        },
        "email": {
          "type": "string"
        },
        "is_email_verified": {
          "type": "boolean"
        },
        "phone": {
          "type": "string"
        },
        "is_phone_verified": {
          "type": "boolean"
        },
        "country": {
          "type": "string"
        },
        "locality": {
          "type": "string"
        },
        "postal_code": {
          "type": "string"
        },
        "region": {
          "type": "string"
        },
        "street_address": {
          "type": "string"
        }
      }
    },
    "v1Iam": {
      "type": "object",
      "properties": {
        "global_org_id": {
          "type": "string"
        },
        "iam_project_id": {
          "type": "string"
        },
        "set_up_done": {
          "$ref": "#/definitions/v1IamSetupStep"
        },
        "set_up_started": {
          "$ref": "#/definitions/v1IamSetupStep"
        }
      }
    },
    "v1IamSetupStep": {
      "type": "string",
      "enum": [
        "iam_setup_step_UNDEFINED",
        "iam_setup_step_1",
        "iam_setup_step_2"
      ],
      "default": "iam_setup_step_UNDEFINED"
    },
    "v1Idp": {
      "type": "object",
      "properties": {
        "id": {
          "type": "string"
        },
        "state": {
          "$ref": "#/definitions/v1IdpState"
        },
        "creation_date": {
          "type": "string",
          "format": "date-time"
        },
        "change_date": {
          "type": "string",
          "format": "date-time"
        },
        "name": {
          "type": "string"
        },
        "styling_type": {
          "$ref": "#/definitions/v1IdpStylingType"
        },
        "oidc_config": {
          "$ref": "#/definitions/v1OidcIdpConfig"
        },
        "sequence": {
          "type": "string",
          "format": "uint64"
        }
      }
    },
    "v1IdpID": {
      "type": "object",
      "properties": {
        "id": {
          "type": "string"
        }
      }
    },
    "v1IdpProvider": {
      "type": "object",
      "properties": {
        "idp_config_id": {
          "type": "string"
        },
        "idp_provider_Type": {
          "$ref": "#/definitions/v1IdpProviderType"
        }
      }
    },
    "v1IdpProviderAdd": {
      "type": "object",
      "properties": {
        "idp_config_id": {
          "type": "string"
        },
        "idp_provider_type": {
          "$ref": "#/definitions/v1IdpProviderType"
        }
      }
    },
    "v1IdpProviderSearchRequest": {
      "type": "object",
      "properties": {
        "offset": {
          "type": "string",
          "format": "uint64"
        },
        "limit": {
          "type": "string",
          "format": "uint64"
        }
      }
    },
    "v1IdpProviderSearchResponse": {
      "type": "object",
      "properties": {
        "offset": {
          "type": "string",
          "format": "uint64"
        },
        "limit": {
          "type": "string",
          "format": "uint64"
        },
        "total_result": {
          "type": "string",
          "format": "uint64"
        },
        "result": {
          "type": "array",
          "items": {
            "$ref": "#/definitions/v1IdpProviderView"
          }
        },
        "processed_sequence": {
          "type": "string",
          "format": "uint64"
        },
        "view_timestamp": {
          "type": "string",
          "format": "date-time"
        }
      }
    },
    "v1IdpProviderType": {
      "type": "string",
      "enum": [
        "IDPPROVIDERTYPE_UNSPECIFIED",
        "IDPPROVIDERTYPE_SYSTEM",
        "IDPPROVIDERTYPE_ORG"
      ],
      "default": "IDPPROVIDERTYPE_UNSPECIFIED"
    },
    "v1IdpProviderView": {
      "type": "object",
      "properties": {
        "idp_config_id": {
          "type": "string"
        },
        "name": {
          "type": "string"
        },
        "type": {
          "$ref": "#/definitions/v1IdpType"
        }
      }
    },
    "v1IdpSearchKey": {
      "type": "string",
      "enum": [
        "IDPSEARCHKEY_UNSPECIFIED",
        "IDPSEARCHKEY_IDP_CONFIG_ID",
        "IDPSEARCHKEY_NAME",
        "IDPSEARCHKEY_PROVIDER_TYPE"
      ],
      "default": "IDPSEARCHKEY_UNSPECIFIED"
    },
    "v1IdpSearchQuery": {
      "type": "object",
      "properties": {
        "key": {
          "$ref": "#/definitions/v1IdpSearchKey"
        },
        "method": {
          "$ref": "#/definitions/v1SearchMethod"
        },
        "value": {
          "type": "string"
        }
      }
    },
    "v1IdpSearchRequest": {
      "type": "object",
      "properties": {
        "offset": {
          "type": "string",
          "format": "uint64"
        },
        "limit": {
          "type": "string",
          "format": "uint64"
        },
        "queries": {
          "type": "array",
          "items": {
            "$ref": "#/definitions/v1IdpSearchQuery"
          }
        }
      }
    },
    "v1IdpSearchResponse": {
      "type": "object",
      "properties": {
        "offset": {
          "type": "string",
          "format": "uint64"
        },
        "limit": {
          "type": "string",
          "format": "uint64"
        },
        "total_result": {
          "type": "string",
          "format": "uint64"
        },
        "result": {
          "type": "array",
          "items": {
            "$ref": "#/definitions/v1IdpView"
          }
        },
        "processed_sequence": {
          "type": "string",
          "format": "uint64"
        },
        "view_timestamp": {
          "type": "string",
          "format": "date-time"
        }
      }
    },
    "v1IdpState": {
      "type": "string",
      "enum": [
        "IDPCONFIGSTATE_UNSPECIFIED",
        "IDPCONFIGSTATE_ACTIVE",
        "IDPCONFIGSTATE_INACTIVE"
      ],
      "default": "IDPCONFIGSTATE_UNSPECIFIED"
    },
    "v1IdpStylingType": {
      "type": "string",
      "enum": [
        "IDPSTYLINGTYPE_UNSPECIFIED",
        "IDPSTYLINGTYPE_GOOGLE"
      ],
      "default": "IDPSTYLINGTYPE_UNSPECIFIED"
    },
    "v1IdpType": {
      "type": "string",
      "enum": [
        "IDPTYPE_UNSPECIFIED",
        "IDPTYPE_OIDC",
        "IDPTYPE_SAML"
      ],
      "default": "IDPTYPE_UNSPECIFIED"
    },
    "v1IdpUpdate": {
      "type": "object",
      "properties": {
        "id": {
          "type": "string"
        },
        "name": {
          "type": "string"
        },
        "styling_type": {
          "$ref": "#/definitions/v1IdpStylingType"
        }
      }
    },
    "v1IdpView": {
      "type": "object",
      "properties": {
        "id": {
          "type": "string"
        },
        "state": {
          "$ref": "#/definitions/v1IdpState"
        },
        "creation_date": {
          "type": "string",
          "format": "date-time"
        },
        "change_date": {
          "type": "string",
          "format": "date-time"
        },
        "name": {
          "type": "string"
        },
        "styling_type": {
          "$ref": "#/definitions/v1IdpStylingType"
        },
        "provider_type": {
          "$ref": "#/definitions/v1IdpProviderType"
        },
        "oidc_config": {
          "$ref": "#/definitions/v1OidcIdpConfigView"
        },
        "sequence": {
          "type": "string",
          "format": "uint64"
        }
      }
    },
    "v1InitialMailRequest": {
      "type": "object",
      "properties": {
        "id": {
          "type": "string"
        },
        "email": {
          "type": "string"
        }
      }
    },
    "v1LocalizedMessage": {
      "type": "object",
      "properties": {
        "key": {
          "type": "string"
        },
        "localized_message": {
          "type": "string"
        }
      }
    },
    "v1LoginPolicy": {
      "type": "object",
      "properties": {
        "allow_username_password": {
          "type": "boolean"
        },
        "allow_register": {
          "type": "boolean"
        },
        "allow_external_idp": {
          "type": "boolean"
        },
        "creation_date": {
          "type": "string",
          "format": "date-time"
        },
        "change_date": {
          "type": "string",
          "format": "date-time"
        },
        "force_mfa": {
          "type": "boolean"
        }
      }
    },
    "v1LoginPolicyRequest": {
      "type": "object",
      "properties": {
        "allow_username_password": {
          "type": "boolean"
        },
        "allow_register": {
          "type": "boolean"
        },
        "allow_external_idp": {
          "type": "boolean"
        },
        "force_mfa": {
          "type": "boolean"
        }
      }
    },
    "v1LoginPolicyView": {
      "type": "object",
      "properties": {
        "default": {
          "type": "boolean"
        },
        "allow_username_password": {
          "type": "boolean"
        },
        "allow_register": {
          "type": "boolean"
        },
        "allow_external_idp": {
          "type": "boolean"
        },
        "creation_date": {
          "type": "string",
          "format": "date-time"
        },
        "change_date": {
          "type": "string",
          "format": "date-time"
        },
        "force_mfa": {
          "type": "boolean"
        }
      }
    },
    "v1MFAState": {
      "type": "string",
      "enum": [
        "MFASTATE_UNSPECIFIED",
        "MFASTATE_NOT_READY",
        "MFASTATE_READY",
        "MFASTATE_REMOVED"
      ],
      "default": "MFASTATE_UNSPECIFIED"
    },
    "v1MachineKeySearchRequest": {
      "type": "object",
      "properties": {
        "offset": {
          "type": "string",
          "format": "uint64"
        },
        "limit": {
          "type": "string",
          "format": "uint64"
        },
        "asc": {
          "type": "boolean"
        },
        "user_id": {
          "type": "string"
        }
      }
    },
    "v1MachineKeySearchResponse": {
      "type": "object",
      "properties": {
        "offset": {
          "type": "string",
          "format": "uint64"
        },
        "limit": {
          "type": "string",
          "format": "uint64"
        },
        "total_result": {
          "type": "string",
          "format": "uint64"
        },
        "result": {
          "type": "array",
          "items": {
            "$ref": "#/definitions/v1MachineKeyView"
          }
        },
        "processed_sequence": {
          "type": "string",
          "format": "uint64"
        },
        "view_timestamp": {
          "type": "string",
          "format": "date-time"
        }
      }
    },
    "v1MachineKeyType": {
      "type": "string",
      "enum": [
        "MACHINEKEY_UNSPECIFIED",
        "MACHINEKEY_JSON"
      ],
      "default": "MACHINEKEY_UNSPECIFIED"
    },
    "v1MachineKeyView": {
      "type": "object",
      "properties": {
        "id": {
          "type": "string"
        },
        "type": {
          "$ref": "#/definitions/v1MachineKeyType"
        },
        "sequence": {
          "type": "string",
          "format": "uint64"
        },
        "creation_date": {
          "type": "string",
          "format": "date-time"
        },
        "expiration_date": {
          "type": "string",
          "format": "date-time"
        }
      }
    },
    "v1MachineResponse": {
      "type": "object",
      "properties": {
        "name": {
          "type": "string"
        },
        "description": {
          "type": "string"
        }
      }
    },
    "v1MachineView": {
      "type": "object",
      "properties": {
        "last_key_added": {
          "type": "string",
          "format": "date-time"
        },
        "name": {
          "type": "string"
        },
        "description": {
          "type": "string"
        }
      }
    },
    "v1MemberType": {
      "type": "string",
      "enum": [
        "MEMBERTYPE_UNSPECIFIED",
        "MEMBERTYPE_ORGANISATION",
        "MEMBERTYPE_PROJECT",
        "MEMBERTYPE_PROJECT_GRANT"
      ],
      "default": "MEMBERTYPE_UNSPECIFIED"
    },
    "v1MfaType": {
      "type": "string",
      "enum": [
        "MFATYPE_UNSPECIFIED",
        "MFATYPE_SMS",
        "MFATYPE_OTP"
      ],
      "default": "MFATYPE_UNSPECIFIED"
    },
    "v1MultiFactor": {
      "type": "object",
      "properties": {
        "multi_factor": {
          "$ref": "#/definitions/v1MultiFactorType"
        }
      }
    },
    "v1MultiFactorType": {
      "type": "string",
      "enum": [
        "MULTIFACTORTYPE_UNSPECIFIED",
        "MULTIFACTORTYPE_U2F_WITH_PIN"
      ],
      "default": "MULTIFACTORTYPE_UNSPECIFIED"
    },
    "v1MultiFactorsResult": {
      "type": "object",
      "properties": {
        "multi_factors": {
          "type": "array",
          "items": {
            "$ref": "#/definitions/v1MultiFactorType"
          }
        }
      }
    },
    "v1NotificationType": {
      "type": "string",
      "enum": [
        "NOTIFICATIONTYPE_EMAIL",
        "NOTIFICATIONTYPE_SMS"
      ],
      "default": "NOTIFICATIONTYPE_EMAIL"
    },
    "v1OIDCApplicationCreate": {
      "type": "object",
      "properties": {
        "project_id": {
          "type": "string"
        },
        "name": {
          "type": "string"
        },
        "redirect_uris": {
          "type": "array",
          "items": {
            "type": "string"
          }
        },
        "response_types": {
          "type": "array",
          "items": {
            "$ref": "#/definitions/v1OIDCResponseType"
          }
        },
        "grant_types": {
          "type": "array",
          "items": {
            "$ref": "#/definitions/v1OIDCGrantType"
          }
        },
        "application_type": {
          "$ref": "#/definitions/v1OIDCApplicationType"
        },
        "auth_method_type": {
          "$ref": "#/definitions/v1OIDCAuthMethodType"
        },
        "post_logout_redirect_uris": {
          "type": "array",
          "items": {
            "type": "string"
          }
        },
        "version": {
          "$ref": "#/definitions/v1OIDCVersion"
        },
        "dev_mode": {
          "type": "boolean"
        },
        "access_token_type": {
          "$ref": "#/definitions/v1OIDCTokenType"
        },
        "access_token_role_assertion": {
          "type": "boolean"
        },
        "id_token_role_assertion": {
          "type": "boolean"
        }
      }
    },
    "v1OIDCApplicationType": {
      "type": "string",
      "enum": [
        "OIDCAPPLICATIONTYPE_WEB",
        "OIDCAPPLICATIONTYPE_USER_AGENT",
        "OIDCAPPLICATIONTYPE_NATIVE"
      ],
      "default": "OIDCAPPLICATIONTYPE_WEB"
    },
    "v1OIDCAuthMethodType": {
      "type": "string",
      "enum": [
        "OIDCAUTHMETHODTYPE_BASIC",
        "OIDCAUTHMETHODTYPE_POST",
        "OIDCAUTHMETHODTYPE_NONE"
      ],
      "default": "OIDCAUTHMETHODTYPE_BASIC"
    },
    "v1OIDCConfig": {
      "type": "object",
      "properties": {
        "redirect_uris": {
          "type": "array",
          "items": {
            "type": "string"
          }
        },
        "response_types": {
          "type": "array",
          "items": {
            "$ref": "#/definitions/v1OIDCResponseType"
          }
        },
        "grant_types": {
          "type": "array",
          "items": {
            "$ref": "#/definitions/v1OIDCGrantType"
          }
        },
        "application_type": {
          "$ref": "#/definitions/v1OIDCApplicationType"
        },
        "client_id": {
          "type": "string"
        },
        "client_secret": {
          "type": "string"
        },
        "auth_method_type": {
          "$ref": "#/definitions/v1OIDCAuthMethodType"
        },
        "post_logout_redirect_uris": {
          "type": "array",
          "items": {
            "type": "string"
          }
        },
        "version": {
          "$ref": "#/definitions/v1OIDCVersion"
        },
        "none_compliant": {
          "type": "boolean"
        },
        "compliance_problems": {
          "type": "array",
          "items": {
            "$ref": "#/definitions/v1LocalizedMessage"
          }
        },
        "dev_mode": {
          "type": "boolean"
        },
        "access_token_type": {
          "$ref": "#/definitions/v1OIDCTokenType"
        },
        "access_token_role_assertion": {
          "type": "boolean"
        },
        "id_token_role_assertion": {
          "type": "boolean"
        }
      }
    },
    "v1OIDCConfigUpdate": {
      "type": "object",
      "properties": {
        "project_id": {
          "type": "string"
        },
        "application_id": {
          "type": "string"
        },
        "redirect_uris": {
          "type": "array",
          "items": {
            "type": "string"
          }
        },
        "response_types": {
          "type": "array",
          "items": {
            "$ref": "#/definitions/v1OIDCResponseType"
          }
        },
        "grant_types": {
          "type": "array",
          "items": {
            "$ref": "#/definitions/v1OIDCGrantType"
          }
        },
        "application_type": {
          "$ref": "#/definitions/v1OIDCApplicationType"
        },
        "auth_method_type": {
          "$ref": "#/definitions/v1OIDCAuthMethodType"
        },
        "post_logout_redirect_uris": {
          "type": "array",
          "items": {
            "type": "string"
          }
        },
        "dev_mode": {
          "type": "boolean"
        },
        "access_token_type": {
          "$ref": "#/definitions/v1OIDCTokenType"
        },
        "access_token_role_assertion": {
          "type": "boolean"
        },
        "id_token_role_assertion": {
          "type": "boolean"
        }
      }
    },
    "v1OIDCGrantType": {
      "type": "string",
      "enum": [
        "OIDCGRANTTYPE_AUTHORIZATION_CODE",
        "OIDCGRANTTYPE_IMPLICIT",
        "OIDCGRANTTYPE_REFRESH_TOKEN"
      ],
      "default": "OIDCGRANTTYPE_AUTHORIZATION_CODE"
    },
    "v1OIDCMappingField": {
      "type": "string",
      "enum": [
        "OIDCMAPPINGFIELD_UNSPECIFIED",
        "OIDCMAPPINGFIELD_PREFERRED_USERNAME",
        "OIDCMAPPINGFIELD_EMAIL"
      ],
      "default": "OIDCMAPPINGFIELD_UNSPECIFIED"
    },
    "v1OIDCResponseType": {
      "type": "string",
      "enum": [
        "OIDCRESPONSETYPE_CODE",
        "OIDCRESPONSETYPE_ID_TOKEN",
        "OIDCRESPONSETYPE_ID_TOKEN_TOKEN"
      ],
      "default": "OIDCRESPONSETYPE_CODE"
    },
    "v1OIDCTokenType": {
      "type": "string",
      "enum": [
        "OIDCTokenType_Bearer",
        "OIDCTokenType_JWT"
      ],
      "default": "OIDCTokenType_Bearer"
    },
    "v1OIDCVersion": {
      "type": "string",
      "enum": [
        "OIDCV1_0"
      ],
      "default": "OIDCV1_0"
    },
    "v1OidcIdpConfig": {
      "type": "object",
      "properties": {
        "client_id": {
          "type": "string"
        },
        "client_secret": {
          "type": "string"
        },
        "issuer": {
          "type": "string"
        },
        "scopes": {
          "type": "array",
          "items": {
            "type": "string"
          }
        },
        "idp_display_name_mapping": {
          "$ref": "#/definitions/v1OIDCMappingField"
        },
        "username_mapping": {
          "$ref": "#/definitions/v1OIDCMappingField"
        }
      }
    },
    "v1OidcIdpConfigCreate": {
      "type": "object",
      "properties": {
        "name": {
          "type": "string"
        },
        "styling_type": {
          "$ref": "#/definitions/v1IdpStylingType"
        },
        "client_id": {
          "type": "string"
        },
        "client_secret": {
          "type": "string"
        },
        "issuer": {
          "type": "string"
        },
        "scopes": {
          "type": "array",
          "items": {
            "type": "string"
          }
        },
        "idp_display_name_mapping": {
          "$ref": "#/definitions/v1OIDCMappingField"
        },
        "username_mapping": {
          "$ref": "#/definitions/v1OIDCMappingField"
        }
      }
    },
    "v1OidcIdpConfigUpdate": {
      "type": "object",
      "properties": {
        "idp_id": {
          "type": "string"
        },
        "client_id": {
          "type": "string"
        },
        "client_secret": {
          "type": "string"
        },
        "issuer": {
          "type": "string"
        },
        "scopes": {
          "type": "array",
          "items": {
            "type": "string"
          }
        },
        "idp_display_name_mapping": {
          "$ref": "#/definitions/v1OIDCMappingField"
        },
        "username_mapping": {
          "$ref": "#/definitions/v1OIDCMappingField"
        }
      }
    },
    "v1OidcIdpConfigView": {
      "type": "object",
      "properties": {
        "client_id": {
          "type": "string"
        },
        "issuer": {
          "type": "string"
        },
        "scopes": {
          "type": "array",
          "items": {
            "type": "string"
          }
        },
        "idp_display_name_mapping": {
          "$ref": "#/definitions/v1OIDCMappingField"
        },
        "username_mapping": {
          "$ref": "#/definitions/v1OIDCMappingField"
        }
      }
    },
    "v1Org": {
      "type": "object",
      "properties": {
        "id": {
          "type": "string"
        },
        "state": {
          "$ref": "#/definitions/v1OrgState"
        },
        "creation_date": {
          "type": "string",
          "format": "date-time"
        },
        "change_date": {
          "type": "string",
          "format": "date-time"
        },
        "name": {
          "type": "string"
        },
        "sequence": {
          "type": "string",
          "format": "uint64"
        }
      }
    },
    "v1OrgCreateRequest": {
      "type": "object",
      "properties": {
        "name": {
          "type": "string"
        }
      }
    },
    "v1OrgDomain": {
      "type": "object",
      "properties": {
        "org_id": {
          "type": "string"
        },
        "creation_date": {
          "type": "string",
          "format": "date-time"
        },
        "change_date": {
          "type": "string",
          "format": "date-time"
        },
        "domain": {
          "type": "string"
        },
        "verified": {
          "type": "boolean"
        },
        "primary": {
          "type": "boolean"
        },
        "sequence": {
          "type": "string",
          "format": "uint64"
        }
      }
    },
    "v1OrgDomainSearchKey": {
      "type": "string",
      "enum": [
        "ORGDOMAINSEARCHKEY_UNSPECIFIED",
        "ORGDOMAINSEARCHKEY_DOMAIN"
      ],
      "default": "ORGDOMAINSEARCHKEY_UNSPECIFIED"
    },
    "v1OrgDomainSearchQuery": {
      "type": "object",
      "properties": {
        "key": {
          "$ref": "#/definitions/v1OrgDomainSearchKey"
        },
        "method": {
          "$ref": "#/definitions/v1SearchMethod"
        },
        "value": {
          "type": "string"
        }
      }
    },
    "v1OrgDomainSearchRequest": {
      "type": "object",
      "properties": {
        "offset": {
          "type": "string",
          "format": "uint64"
        },
        "limit": {
          "type": "string",
          "format": "uint64"
        },
        "queries": {
          "type": "array",
          "items": {
            "$ref": "#/definitions/v1OrgDomainSearchQuery"
          }
        }
      }
    },
    "v1OrgDomainSearchResponse": {
      "type": "object",
      "properties": {
        "offset": {
          "type": "string",
          "format": "uint64"
        },
        "limit": {
          "type": "string",
          "format": "uint64"
        },
        "total_result": {
          "type": "string",
          "format": "uint64"
        },
        "result": {
          "type": "array",
          "items": {
            "$ref": "#/definitions/v1OrgDomainView"
          }
        },
        "processed_sequence": {
          "type": "string",
          "format": "uint64"
        },
        "view_timestamp": {
          "type": "string",
          "format": "date-time"
        }
      }
    },
    "v1OrgDomainValidationRequest": {
      "type": "object",
      "properties": {
        "domain": {
          "type": "string"
        },
        "type": {
          "$ref": "#/definitions/v1OrgDomainValidationType"
        }
      }
    },
    "v1OrgDomainValidationResponse": {
      "type": "object",
      "properties": {
        "token": {
          "type": "string"
        },
        "url": {
          "type": "string"
        }
      }
    },
    "v1OrgDomainValidationType": {
      "type": "string",
      "enum": [
        "ORGDOMAINVALIDATIONTYPE_UNSPECIFIED",
        "ORGDOMAINVALIDATIONTYPE_HTTP",
        "ORGDOMAINVALIDATIONTYPE_DNS"
      ],
      "default": "ORGDOMAINVALIDATIONTYPE_UNSPECIFIED"
    },
    "v1OrgDomainView": {
      "type": "object",
      "properties": {
        "org_id": {
          "type": "string"
        },
        "creation_date": {
          "type": "string",
          "format": "date-time"
        },
        "change_date": {
          "type": "string",
          "format": "date-time"
        },
        "domain": {
          "type": "string"
        },
        "verified": {
          "type": "boolean"
        },
        "primary": {
          "type": "boolean"
        },
        "sequence": {
          "type": "string",
          "format": "uint64"
        },
        "validation_type": {
          "$ref": "#/definitions/v1OrgDomainValidationType"
        }
      }
    },
    "v1OrgIamPolicyView": {
      "type": "object",
      "properties": {
        "user_login_must_be_domain": {
          "type": "boolean"
        },
        "default": {
          "type": "boolean"
        }
      }
    },
    "v1OrgMember": {
      "type": "object",
      "properties": {
        "user_id": {
          "type": "string"
        },
        "roles": {
          "type": "array",
          "items": {
            "type": "string"
          }
        },
        "change_date": {
          "type": "string",
          "format": "date-time"
        },
        "creation_date": {
          "type": "string",
          "format": "date-time"
        },
        "sequence": {
          "type": "string",
          "format": "uint64"
        }
      }
    },
    "v1OrgMemberRoles": {
      "type": "object",
      "properties": {
        "roles": {
          "type": "array",
          "items": {
            "type": "string"
          }
        }
      }
    },
    "v1OrgMemberSearchKey": {
      "type": "string",
      "enum": [
        "ORGMEMBERSEARCHKEY_UNSPECIFIED",
        "ORGMEMBERSEARCHKEY_FIRST_NAME",
        "ORGMEMBERSEARCHKEY_LAST_NAME",
        "ORGMEMBERSEARCHKEY_EMAIL",
        "ORGMEMBERSEARCHKEY_USER_ID"
      ],
      "default": "ORGMEMBERSEARCHKEY_UNSPECIFIED"
    },
    "v1OrgMemberSearchQuery": {
      "type": "object",
      "properties": {
        "key": {
          "$ref": "#/definitions/v1OrgMemberSearchKey"
        },
        "method": {
          "$ref": "#/definitions/v1SearchMethod"
        },
        "value": {
          "type": "string"
        }
      }
    },
    "v1OrgMemberSearchRequest": {
      "type": "object",
      "properties": {
        "offset": {
          "type": "string",
          "format": "uint64"
        },
        "limit": {
          "type": "string",
          "format": "uint64"
        },
        "queries": {
          "type": "array",
          "items": {
            "$ref": "#/definitions/v1OrgMemberSearchQuery"
          }
        }
      }
    },
    "v1OrgMemberSearchResponse": {
      "type": "object",
      "properties": {
        "offset": {
          "type": "string",
          "format": "uint64"
        },
        "limit": {
          "type": "string",
          "format": "uint64"
        },
        "total_result": {
          "type": "string",
          "format": "uint64"
        },
        "result": {
          "type": "array",
          "items": {
            "$ref": "#/definitions/v1OrgMemberView"
          }
        },
        "processed_sequence": {
          "type": "string",
          "format": "uint64"
        },
        "view_timestamp": {
          "type": "string",
          "format": "date-time"
        }
      }
    },
    "v1OrgMemberView": {
      "type": "object",
      "properties": {
        "user_id": {
          "type": "string"
        },
        "roles": {
          "type": "array",
          "items": {
            "type": "string"
          }
        },
        "change_date": {
          "type": "string",
          "format": "date-time"
        },
        "creation_date": {
          "type": "string",
          "format": "date-time"
        },
        "sequence": {
          "type": "string",
          "format": "uint64"
        },
        "user_name": {
          "type": "string"
        },
        "email": {
          "type": "string"
        },
        "first_name": {
          "type": "string"
        },
        "last_name": {
          "type": "string"
        },
        "display_name": {
          "type": "string"
        }
      }
    },
    "v1OrgState": {
      "type": "string",
      "enum": [
        "ORGSTATE_UNSPECIFIED",
        "ORGSTATE_ACTIVE",
        "ORGSTATE_INACTIVE"
      ],
      "default": "ORGSTATE_UNSPECIFIED"
    },
    "v1OrgView": {
      "type": "object",
      "properties": {
        "id": {
          "type": "string"
        },
        "state": {
          "$ref": "#/definitions/v1OrgState"
        },
        "creation_date": {
          "type": "string",
          "format": "date-time"
        },
        "change_date": {
          "type": "string",
          "format": "date-time"
        },
        "name": {
          "type": "string"
        },
        "sequence": {
          "type": "string",
          "format": "uint64"
        }
      }
    },
    "v1PasswordAgePolicy": {
      "type": "object",
      "properties": {
        "max_age_days": {
          "type": "string",
          "format": "uint64"
        },
        "expire_warn_days": {
          "type": "string",
          "format": "uint64"
        },
        "sequence": {
          "type": "string",
          "format": "uint64"
        },
        "creation_date": {
          "type": "string",
          "format": "date-time"
        },
        "change_date": {
          "type": "string",
          "format": "date-time"
        }
      }
    },
    "v1PasswordAgePolicyRequest": {
      "type": "object",
      "properties": {
        "max_age_days": {
          "type": "string",
          "format": "uint64"
        },
        "expire_warn_days": {
          "type": "string",
          "format": "uint64"
        }
      }
    },
    "v1PasswordAgePolicyView": {
      "type": "object",
      "properties": {
        "default": {
          "type": "boolean"
        },
        "max_age_days": {
          "type": "string",
          "format": "uint64"
        },
        "expire_warn_days": {
          "type": "string",
          "format": "uint64"
        },
        "sequence": {
          "type": "string",
          "format": "uint64"
        },
        "creation_date": {
          "type": "string",
          "format": "date-time"
        },
        "change_date": {
          "type": "string",
          "format": "date-time"
        }
      }
    },
    "v1PasswordComplexityPolicy": {
      "type": "object",
      "properties": {
        "min_length": {
          "type": "string",
          "format": "uint64"
        },
        "has_lowercase": {
          "type": "boolean"
        },
        "has_uppercase": {
          "type": "boolean"
        },
        "has_number": {
          "type": "boolean"
        },
        "has_symbol": {
          "type": "boolean"
        },
        "sequence": {
          "type": "string",
          "format": "uint64"
        },
        "creation_date": {
          "type": "string",
          "format": "date-time"
        },
        "change_date": {
          "type": "string",
          "format": "date-time"
        }
      }
    },
    "v1PasswordComplexityPolicyRequest": {
      "type": "object",
      "properties": {
        "min_length": {
          "type": "string",
          "format": "uint64"
        },
        "has_lowercase": {
          "type": "boolean"
        },
        "has_uppercase": {
          "type": "boolean"
        },
        "has_number": {
          "type": "boolean"
        },
        "has_symbol": {
          "type": "boolean"
        }
      }
    },
    "v1PasswordComplexityPolicyView": {
      "type": "object",
      "properties": {
        "default": {
          "type": "boolean"
        },
        "min_length": {
          "type": "string",
          "format": "uint64"
        },
        "has_lowercase": {
          "type": "boolean"
        },
        "has_uppercase": {
          "type": "boolean"
        },
        "has_number": {
          "type": "boolean"
        },
        "has_symbol": {
          "type": "boolean"
        },
        "sequence": {
          "type": "string",
          "format": "uint64"
        },
        "creation_date": {
          "type": "string",
          "format": "date-time"
        },
        "change_date": {
          "type": "string",
          "format": "date-time"
        }
      }
    },
    "v1PasswordLockoutPolicy": {
      "type": "object",
      "properties": {
        "max_attempts": {
          "type": "string",
          "format": "uint64"
        },
        "show_lockout_failure": {
          "type": "boolean"
        },
        "sequence": {
          "type": "string",
          "format": "uint64"
        },
        "creation_date": {
          "type": "string",
          "format": "date-time"
        },
        "change_date": {
          "type": "string",
          "format": "date-time"
        }
      }
    },
    "v1PasswordLockoutPolicyRequest": {
      "type": "object",
      "properties": {
        "max_attempts": {
          "type": "string",
          "format": "uint64"
        },
        "show_lockout_failure": {
          "type": "boolean"
        }
      }
    },
    "v1PasswordLockoutPolicyView": {
      "type": "object",
      "properties": {
        "default": {
          "type": "boolean"
        },
        "max_attempts": {
          "type": "string",
          "format": "uint64"
        },
        "show_lockout_failure": {
          "type": "boolean"
        },
        "sequence": {
          "type": "string",
          "format": "uint64"
        },
        "creation_date": {
          "type": "string",
          "format": "date-time"
        },
        "change_date": {
          "type": "string",
          "format": "date-time"
        }
      }
    },
    "v1PasswordRequest": {
      "type": "object",
      "properties": {
        "id": {
          "type": "string"
        },
        "password": {
          "type": "string"
        }
      }
    },
    "v1Project": {
      "type": "object",
      "properties": {
        "id": {
          "type": "string"
        },
        "name": {
          "type": "string"
        },
        "state": {
          "$ref": "#/definitions/v1ProjectState"
        },
        "change_date": {
          "type": "string",
          "format": "date-time"
        },
        "creation_date": {
          "type": "string",
          "format": "date-time"
        },
        "sequence": {
          "type": "string",
          "format": "uint64"
        },
        "project_role_assertion": {
          "type": "boolean"
        },
        "project_role_check": {
          "type": "boolean"
        }
      }
    },
    "v1ProjectCreateRequest": {
      "type": "object",
      "properties": {
        "name": {
          "type": "string"
        },
        "project_role_assertion": {
          "type": "boolean"
        },
        "project_role_check": {
          "type": "boolean"
        }
      }
    },
    "v1ProjectGrant": {
      "type": "object",
      "properties": {
        "id": {
          "type": "string"
        },
        "project_id": {
          "type": "string"
        },
        "granted_org_id": {
          "type": "string"
        },
        "role_keys": {
          "type": "array",
          "items": {
            "type": "string"
          }
        },
        "state": {
          "$ref": "#/definitions/v1ProjectGrantState"
        },
        "creation_date": {
          "type": "string",
          "format": "date-time"
        },
        "change_date": {
          "type": "string",
          "format": "date-time"
        },
        "sequence": {
          "type": "string",
          "format": "uint64"
        }
      }
    },
    "v1ProjectGrantCreate": {
      "type": "object",
      "properties": {
        "project_id": {
          "type": "string"
        },
        "granted_org_id": {
          "type": "string"
        },
        "role_keys": {
          "type": "array",
          "items": {
            "type": "string"
          }
        }
      }
    },
    "v1ProjectGrantID": {
      "type": "object",
      "properties": {
        "project_id": {
          "type": "string"
        },
        "id": {
          "type": "string"
        }
      }
    },
    "v1ProjectGrantMember": {
      "type": "object",
      "properties": {
        "user_id": {
          "type": "string"
        },
        "roles": {
          "type": "array",
          "items": {
            "type": "string"
          }
        },
        "change_date": {
          "type": "string",
          "format": "date-time"
        },
        "creation_date": {
          "type": "string",
          "format": "date-time"
        },
        "sequence": {
          "type": "string",
          "format": "uint64"
        }
      }
    },
    "v1ProjectGrantMemberAdd": {
      "type": "object",
      "properties": {
        "project_id": {
          "type": "string"
        },
        "grant_id": {
          "type": "string"
        },
        "user_id": {
          "type": "string"
        },
        "roles": {
          "type": "array",
          "items": {
            "type": "string"
          }
        }
      }
    },
    "v1ProjectGrantMemberChange": {
      "type": "object",
      "properties": {
        "project_id": {
          "type": "string"
        },
        "grant_id": {
          "type": "string"
        },
        "user_id": {
          "type": "string"
        },
        "roles": {
          "type": "array",
          "items": {
            "type": "string"
          }
        }
      }
    },
    "v1ProjectGrantMemberRoles": {
      "type": "object",
      "properties": {
        "roles": {
          "type": "array",
          "items": {
            "type": "string"
          }
        }
      }
    },
    "v1ProjectGrantMemberSearchKey": {
      "type": "string",
      "enum": [
        "PROJECTGRANTMEMBERSEARCHKEY_UNSPECIFIED",
        "PROJECTGRANTMEMBERSEARCHKEY_FIRST_NAME",
        "PROJECTGRANTMEMBERSEARCHKEY_LAST_NAME",
        "PROJECTGRANTMEMBERSEARCHKEY_EMAIL",
        "PROJECTGRANTMEMBERSEARCHKEY_USER_ID",
        "PROJECTGRANTMEMBERSEARCHKEY_USER_NAME"
      ],
      "default": "PROJECTGRANTMEMBERSEARCHKEY_UNSPECIFIED"
    },
    "v1ProjectGrantMemberSearchQuery": {
      "type": "object",
      "properties": {
        "key": {
          "$ref": "#/definitions/v1ProjectGrantMemberSearchKey"
        },
        "method": {
          "$ref": "#/definitions/v1SearchMethod"
        },
        "value": {
          "type": "string"
        }
      }
    },
    "v1ProjectGrantMemberSearchRequest": {
      "type": "object",
      "properties": {
        "project_id": {
          "type": "string"
        },
        "grant_id": {
          "type": "string"
        },
        "offset": {
          "type": "string",
          "format": "uint64"
        },
        "limit": {
          "type": "string",
          "format": "uint64"
        },
        "queries": {
          "type": "array",
          "items": {
            "$ref": "#/definitions/v1ProjectGrantMemberSearchQuery"
          }
        }
      }
    },
    "v1ProjectGrantMemberSearchResponse": {
      "type": "object",
      "properties": {
        "offset": {
          "type": "string",
          "format": "uint64"
        },
        "limit": {
          "type": "string",
          "format": "uint64"
        },
        "total_result": {
          "type": "string",
          "format": "uint64"
        },
        "result": {
          "type": "array",
          "items": {
            "$ref": "#/definitions/v1ProjectGrantMemberView"
          }
        },
        "processed_sequence": {
          "type": "string",
          "format": "uint64"
        },
        "view_timestamp": {
          "type": "string",
          "format": "date-time"
        }
      }
    },
    "v1ProjectGrantMemberView": {
      "type": "object",
      "properties": {
        "user_id": {
          "type": "string"
        },
        "user_name": {
          "type": "string"
        },
        "email": {
          "type": "string"
        },
        "first_name": {
          "type": "string"
        },
        "last_name": {
          "type": "string"
        },
        "roles": {
          "type": "array",
          "items": {
            "type": "string"
          }
        },
        "change_date": {
          "type": "string",
          "format": "date-time"
        },
        "creation_date": {
          "type": "string",
          "format": "date-time"
        },
        "sequence": {
          "type": "string",
          "format": "uint64"
        },
        "display_name": {
          "type": "string"
        }
      }
    },
    "v1ProjectGrantSearchKey": {
      "type": "string",
      "enum": [
        "PROJECTGRANTSEARCHKEY_UNSPECIFIED",
        "PROJECTGRANTSEARCHKEY_PROJECT_NAME",
        "PROJECTGRANTSEARCHKEY_ROLE_KEY"
      ],
      "default": "PROJECTGRANTSEARCHKEY_UNSPECIFIED"
    },
    "v1ProjectGrantSearchQuery": {
      "type": "object",
      "properties": {
        "key": {
          "$ref": "#/definitions/v1ProjectGrantSearchKey"
        },
        "method": {
          "$ref": "#/definitions/v1SearchMethod"
        },
        "value": {
          "type": "string"
        }
      }
    },
    "v1ProjectGrantSearchRequest": {
      "type": "object",
      "properties": {
        "project_id": {
          "type": "string"
        },
        "offset": {
          "type": "string",
          "format": "uint64"
        },
        "limit": {
          "type": "string",
          "format": "uint64"
        },
        "queries": {
          "type": "array",
          "items": {
            "$ref": "#/definitions/v1ProjectGrantSearchQuery"
          }
        }
      }
    },
    "v1ProjectGrantSearchResponse": {
      "type": "object",
      "properties": {
        "offset": {
          "type": "string",
          "format": "uint64"
        },
        "limit": {
          "type": "string",
          "format": "uint64"
        },
        "total_result": {
          "type": "string",
          "format": "uint64"
        },
        "result": {
          "type": "array",
          "items": {
            "$ref": "#/definitions/v1ProjectGrantView"
          }
        },
        "processed_sequence": {
          "type": "string",
          "format": "uint64"
        },
        "view_timestamp": {
          "type": "string",
          "format": "date-time"
        }
      }
    },
    "v1ProjectGrantState": {
      "type": "string",
      "enum": [
        "PROJECTGRANTSTATE_UNSPECIFIED",
        "PROJECTGRANTSTATE_ACTIVE",
        "PROJECTGRANTSTATE_INACTIVE"
      ],
      "default": "PROJECTGRANTSTATE_UNSPECIFIED"
    },
    "v1ProjectGrantUpdate": {
      "type": "object",
      "properties": {
        "project_id": {
          "type": "string"
        },
        "id": {
          "type": "string"
        },
        "role_keys": {
          "type": "array",
          "items": {
            "type": "string"
          }
        }
      }
    },
    "v1ProjectGrantView": {
      "type": "object",
      "properties": {
        "id": {
          "type": "string"
        },
        "project_id": {
          "type": "string"
        },
        "granted_org_id": {
          "type": "string"
        },
        "granted_org_name": {
          "type": "string"
        },
        "role_keys": {
          "type": "array",
          "items": {
            "type": "string"
          }
        },
        "state": {
          "$ref": "#/definitions/v1ProjectGrantState"
        },
        "creation_date": {
          "type": "string",
          "format": "date-time"
        },
        "change_date": {
          "type": "string",
          "format": "date-time"
        },
        "project_name": {
          "type": "string"
        },
        "sequence": {
          "type": "string",
          "format": "uint64"
        },
        "resource_owner": {
          "type": "string"
        },
        "resource_owner_name": {
          "type": "string"
        }
      }
    },
    "v1ProjectID": {
      "type": "object",
      "properties": {
        "id": {
          "type": "string"
        }
      }
    },
    "v1ProjectMember": {
      "type": "object",
      "properties": {
        "user_id": {
          "type": "string"
        },
        "roles": {
          "type": "array",
          "items": {
            "type": "string"
          }
        },
        "change_date": {
          "type": "string",
          "format": "date-time"
        },
        "creation_date": {
          "type": "string",
          "format": "date-time"
        },
        "sequence": {
          "type": "string",
          "format": "uint64"
        }
      }
    },
    "v1ProjectMemberAdd": {
      "type": "object",
      "properties": {
        "id": {
          "type": "string"
        },
        "user_id": {
          "type": "string"
        },
        "roles": {
          "type": "array",
          "items": {
            "type": "string"
          }
        }
      }
    },
    "v1ProjectMemberChange": {
      "type": "object",
      "properties": {
        "id": {
          "type": "string"
        },
        "user_id": {
          "type": "string"
        },
        "roles": {
          "type": "array",
          "items": {
            "type": "string"
          }
        }
      }
    },
    "v1ProjectMemberRoles": {
      "type": "object",
      "properties": {
        "roles": {
          "type": "array",
          "items": {
            "type": "string"
          }
        }
      }
    },
    "v1ProjectMemberSearchKey": {
      "type": "string",
      "enum": [
        "PROJECTMEMBERSEARCHKEY_UNSPECIFIED",
        "PROJECTMEMBERSEARCHKEY_FIRST_NAME",
        "PROJECTMEMBERSEARCHKEY_LAST_NAME",
        "PROJECTMEMBERSEARCHKEY_EMAIL",
        "PROJECTMEMBERSEARCHKEY_USER_ID",
        "PROJECTMEMBERSEARCHKEY_USER_NAME"
      ],
      "default": "PROJECTMEMBERSEARCHKEY_UNSPECIFIED"
    },
    "v1ProjectMemberSearchQuery": {
      "type": "object",
      "properties": {
        "key": {
          "$ref": "#/definitions/v1ProjectMemberSearchKey"
        },
        "method": {
          "$ref": "#/definitions/v1SearchMethod"
        },
        "value": {
          "type": "string"
        }
      }
    },
    "v1ProjectMemberSearchRequest": {
      "type": "object",
      "properties": {
        "project_id": {
          "type": "string"
        },
        "offset": {
          "type": "string",
          "format": "uint64"
        },
        "limit": {
          "type": "string",
          "format": "uint64"
        },
        "queries": {
          "type": "array",
          "items": {
            "$ref": "#/definitions/v1ProjectMemberSearchQuery"
          }
        }
      }
    },
    "v1ProjectMemberSearchResponse": {
      "type": "object",
      "properties": {
        "offset": {
          "type": "string",
          "format": "uint64"
        },
        "limit": {
          "type": "string",
          "format": "uint64"
        },
        "total_result": {
          "type": "string",
          "format": "uint64"
        },
        "result": {
          "type": "array",
          "items": {
            "$ref": "#/definitions/v1ProjectMemberView"
          }
        },
        "processed_sequence": {
          "type": "string",
          "format": "uint64"
        },
        "view_timestamp": {
          "type": "string",
          "format": "date-time"
        }
      }
    },
    "v1ProjectMemberView": {
      "type": "object",
      "properties": {
        "user_id": {
          "type": "string"
        },
        "user_name": {
          "type": "string"
        },
        "email": {
          "type": "string"
        },
        "first_name": {
          "type": "string"
        },
        "last_name": {
          "type": "string"
        },
        "roles": {
          "type": "array",
          "items": {
            "type": "string"
          }
        },
        "change_date": {
          "type": "string",
          "format": "date-time"
        },
        "creation_date": {
          "type": "string",
          "format": "date-time"
        },
        "sequence": {
          "type": "string",
          "format": "uint64"
        },
        "display_name": {
          "type": "string"
        }
      }
    },
    "v1ProjectRole": {
      "type": "object",
      "properties": {
        "project_id": {
          "type": "string"
        },
        "key": {
          "type": "string"
        },
        "display_name": {
          "type": "string"
        },
        "creation_date": {
          "type": "string",
          "format": "date-time"
        },
        "change_date": {
          "type": "string",
          "format": "date-time"
        },
        "group": {
          "type": "string"
        },
        "sequence": {
          "type": "string",
          "format": "uint64"
        }
      }
    },
    "v1ProjectRoleAdd": {
      "type": "object",
      "properties": {
        "id": {
          "type": "string"
        },
        "key": {
          "type": "string"
        },
        "display_name": {
          "type": "string"
        },
        "group": {
          "type": "string"
        }
      }
    },
    "v1ProjectRoleAddBulk": {
      "type": "object",
      "properties": {
        "id": {
          "type": "string"
        },
        "project_roles": {
          "type": "array",
          "items": {
            "$ref": "#/definitions/v1ProjectRoleAdd"
          }
        }
      }
    },
    "v1ProjectRoleChange": {
      "type": "object",
      "properties": {
        "id": {
          "type": "string"
        },
        "key": {
          "type": "string"
        },
        "display_name": {
          "type": "string"
        },
        "group": {
          "type": "string"
        }
      }
    },
    "v1ProjectRoleSearchKey": {
      "type": "string",
      "enum": [
        "PROJECTROLESEARCHKEY_UNSPECIFIED",
        "PROJECTROLESEARCHKEY_KEY",
        "PROJECTROLESEARCHKEY_DISPLAY_NAME"
      ],
      "default": "PROJECTROLESEARCHKEY_UNSPECIFIED"
    },
    "v1ProjectRoleSearchQuery": {
      "type": "object",
      "properties": {
        "key": {
          "$ref": "#/definitions/v1ProjectRoleSearchKey"
        },
        "method": {
          "$ref": "#/definitions/v1SearchMethod"
        },
        "value": {
          "type": "string"
        }
      }
    },
    "v1ProjectRoleSearchRequest": {
      "type": "object",
      "properties": {
        "project_id": {
          "type": "string"
        },
        "offset": {
          "type": "string",
          "format": "uint64"
        },
        "limit": {
          "type": "string",
          "format": "uint64"
        },
        "queries": {
          "type": "array",
          "items": {
            "$ref": "#/definitions/v1ProjectRoleSearchQuery"
          }
        }
      }
    },
    "v1ProjectRoleSearchResponse": {
      "type": "object",
      "properties": {
        "offset": {
          "type": "string",
          "format": "uint64"
        },
        "limit": {
          "type": "string",
          "format": "uint64"
        },
        "total_result": {
          "type": "string",
          "format": "uint64"
        },
        "result": {
          "type": "array",
          "items": {
            "$ref": "#/definitions/v1ProjectRoleView"
          }
        },
        "processed_sequence": {
          "type": "string",
          "format": "uint64"
        },
        "view_timestamp": {
          "type": "string",
          "format": "date-time"
        }
      }
    },
    "v1ProjectRoleView": {
      "type": "object",
      "properties": {
        "project_id": {
          "type": "string"
        },
        "key": {
          "type": "string"
        },
        "display_name": {
          "type": "string"
        },
        "creation_date": {
          "type": "string",
          "format": "date-time"
        },
        "group": {
          "type": "string"
        },
        "sequence": {
          "type": "string",
          "format": "uint64"
        }
      }
    },
    "v1ProjectSearchKey": {
      "type": "string",
      "enum": [
        "PROJECTSEARCHKEY_UNSPECIFIED",
        "PROJECTSEARCHKEY_PROJECT_NAME"
      ],
      "default": "PROJECTSEARCHKEY_UNSPECIFIED"
    },
    "v1ProjectSearchQuery": {
      "type": "object",
      "properties": {
        "key": {
          "$ref": "#/definitions/v1ProjectSearchKey"
        },
        "method": {
          "$ref": "#/definitions/v1SearchMethod"
        },
        "value": {
          "type": "string"
        }
      }
    },
    "v1ProjectSearchRequest": {
      "type": "object",
      "properties": {
        "offset": {
          "type": "string",
          "format": "uint64"
        },
        "limit": {
          "type": "string",
          "format": "uint64"
        },
        "queries": {
          "type": "array",
          "items": {
            "$ref": "#/definitions/v1ProjectSearchQuery"
          }
        }
      }
    },
    "v1ProjectSearchResponse": {
      "type": "object",
      "properties": {
        "offset": {
          "type": "string",
          "format": "uint64"
        },
        "limit": {
          "type": "string",
          "format": "uint64"
        },
        "total_result": {
          "type": "string",
          "format": "uint64"
        },
        "result": {
          "type": "array",
          "items": {
            "$ref": "#/definitions/v1ProjectView"
          }
        },
        "processed_sequence": {
          "type": "string",
          "format": "uint64"
        },
        "view_timestamp": {
          "type": "string",
          "format": "date-time"
        }
      }
    },
    "v1ProjectState": {
      "type": "string",
      "enum": [
        "PROJECTSTATE_UNSPECIFIED",
        "PROJECTSTATE_ACTIVE",
        "PROJECTSTATE_INACTIVE"
      ],
      "default": "PROJECTSTATE_UNSPECIFIED"
    },
    "v1ProjectUpdateRequest": {
      "type": "object",
      "properties": {
        "id": {
          "type": "string"
        },
        "name": {
          "type": "string"
        },
        "project_role_assertion": {
          "type": "boolean"
        },
        "project_role_check": {
          "type": "boolean"
        }
      }
    },
    "v1ProjectView": {
      "type": "object",
      "properties": {
        "project_id": {
          "type": "string"
        },
        "name": {
          "type": "string"
        },
        "state": {
          "$ref": "#/definitions/v1ProjectState"
        },
        "change_date": {
          "type": "string",
          "format": "date-time"
        },
        "creation_date": {
          "type": "string",
          "format": "date-time"
        },
        "resource_owner": {
          "type": "string"
        },
        "sequence": {
          "type": "string",
          "format": "uint64"
        },
        "project_role_assertion": {
          "type": "boolean"
        },
        "project_role_check": {
          "type": "boolean"
        }
      }
    },
    "v1SearchMethod": {
      "type": "string",
      "enum": [
        "SEARCHMETHOD_EQUALS",
        "SEARCHMETHOD_STARTS_WITH",
        "SEARCHMETHOD_CONTAINS",
        "SEARCHMETHOD_EQUALS_IGNORE_CASE",
        "SEARCHMETHOD_STARTS_WITH_IGNORE_CASE",
        "SEARCHMETHOD_CONTAINS_IGNORE_CASE",
        "SEARCHMETHOD_NOT_EQUALS",
        "SEARCHMETHOD_GREATER_THAN",
        "SEARCHMETHOD_LESS_THAN",
        "SEARCHMETHOD_IS_ONE_OF",
        "SEARCHMETHOD_LIST_CONTAINS"
      ],
      "default": "SEARCHMETHOD_EQUALS"
    },
    "v1SecondFactor": {
      "type": "object",
      "properties": {
        "second_factor": {
          "$ref": "#/definitions/v1SecondFactorType"
        }
      }
    },
    "v1SecondFactorType": {
      "type": "string",
      "enum": [
        "SECONDFACTORTYPE_UNSPECIFIED",
        "SECONDFACTORTYPE_OTP",
        "SECONDFACTORTYPE_U2F"
      ],
      "default": "SECONDFACTORTYPE_UNSPECIFIED"
    },
    "v1SecondFactorsResult": {
      "type": "object",
      "properties": {
        "second_factors": {
          "type": "array",
          "items": {
            "$ref": "#/definitions/v1SecondFactorType"
          }
        }
      }
    },
    "v1SetPasswordNotificationRequest": {
      "type": "object",
      "properties": {
        "id": {
          "type": "string"
        },
        "type": {
          "$ref": "#/definitions/v1NotificationType"
        }
      }
    },
    "v1UniqueUserResponse": {
      "type": "object",
      "properties": {
        "is_unique": {
          "type": "boolean"
        }
      }
    },
    "v1UpdateMachineRequest": {
      "type": "object",
      "properties": {
        "id": {
          "type": "string"
        },
        "description": {
          "type": "string"
        }
      }
    },
    "v1UpdateUserAddressRequest": {
      "type": "object",
      "properties": {
        "id": {
          "type": "string"
        },
        "country": {
          "type": "string"
        },
        "locality": {
          "type": "string"
        },
        "postal_code": {
          "type": "string"
        },
        "region": {
          "type": "string"
        },
        "street_address": {
          "type": "string"
        }
      }
    },
    "v1UpdateUserEmailRequest": {
      "type": "object",
      "properties": {
        "id": {
          "type": "string"
        },
        "email": {
          "type": "string"
        },
        "is_email_verified": {
          "type": "boolean"
        }
      }
    },
    "v1UpdateUserPhoneRequest": {
      "type": "object",
      "properties": {
        "id": {
          "type": "string"
        },
        "phone": {
          "type": "string"
        },
        "is_phone_verified": {
          "type": "boolean"
        }
      }
    },
    "v1UpdateUserProfileRequest": {
      "type": "object",
      "properties": {
        "id": {
          "type": "string"
        },
        "first_name": {
          "type": "string"
        },
        "last_name": {
          "type": "string"
        },
        "nick_name": {
          "type": "string"
        },
        "preferred_language": {
          "type": "string"
        },
        "gender": {
          "$ref": "#/definitions/v1Gender"
        }
      }
    },
    "v1UserAddress": {
      "type": "object",
      "properties": {
        "id": {
          "type": "string"
        },
        "country": {
          "type": "string"
        },
        "locality": {
          "type": "string"
        },
        "postal_code": {
          "type": "string"
        },
        "region": {
          "type": "string"
        },
        "street_address": {
          "type": "string"
        },
        "sequence": {
          "type": "string",
          "format": "uint64"
        },
        "creation_date": {
          "type": "string",
          "format": "date-time"
        },
        "change_date": {
          "type": "string",
          "format": "date-time"
        }
      }
    },
    "v1UserAddressView": {
      "type": "object",
      "properties": {
        "id": {
          "type": "string"
        },
        "country": {
          "type": "string"
        },
        "locality": {
          "type": "string"
        },
        "postal_code": {
          "type": "string"
        },
        "region": {
          "type": "string"
        },
        "street_address": {
          "type": "string"
        },
        "sequence": {
          "type": "string",
          "format": "uint64"
        },
        "creation_date": {
          "type": "string",
          "format": "date-time"
        },
        "change_date": {
          "type": "string",
          "format": "date-time"
        }
      }
    },
    "v1UserEmail": {
      "type": "object",
      "properties": {
        "id": {
          "type": "string"
        },
        "email": {
          "type": "string"
        },
        "is_email_verified": {
          "type": "boolean"
        },
        "sequence": {
          "type": "string",
          "format": "uint64"
        },
        "creation_date": {
          "type": "string",
          "format": "date-time"
        },
        "change_date": {
          "type": "string",
          "format": "date-time"
        }
      }
    },
    "v1UserEmailView": {
      "type": "object",
      "properties": {
        "id": {
          "type": "string"
        },
        "email": {
          "type": "string"
        },
        "is_email_verified": {
          "type": "boolean"
        },
        "sequence": {
          "type": "string",
          "format": "uint64"
        },
        "creation_date": {
          "type": "string",
          "format": "date-time"
        },
        "change_date": {
          "type": "string",
          "format": "date-time"
        }
      }
    },
    "v1UserGrant": {
      "type": "object",
      "properties": {
        "id": {
          "type": "string"
        },
        "user_id": {
          "type": "string"
        },
        "org_id": {
          "type": "string"
        },
        "project_id": {
          "type": "string"
        },
        "role_keys": {
          "type": "array",
          "items": {
            "type": "string"
          }
        },
        "state": {
          "$ref": "#/definitions/v1UserGrantState"
        },
        "creation_date": {
          "type": "string",
          "format": "date-time"
        },
        "change_date": {
          "type": "string",
          "format": "date-time"
        },
        "sequence": {
          "type": "string",
          "format": "uint64"
        },
        "grant_id": {
          "type": "string"
        }
      }
    },
    "v1UserGrantCreate": {
      "type": "object",
      "properties": {
        "user_id": {
          "type": "string"
        },
        "project_id": {
          "type": "string"
        },
        "role_keys": {
          "type": "array",
          "items": {
            "type": "string"
          }
        },
        "grant_id": {
          "type": "string"
        }
      }
    },
    "v1UserGrantID": {
      "type": "object",
      "properties": {
        "user_id": {
          "type": "string"
        },
        "id": {
          "type": "string"
        }
      }
    },
    "v1UserGrantRemoveBulk": {
      "type": "object",
      "properties": {
        "ids": {
          "type": "array",
          "items": {
            "type": "string"
          }
        }
      }
    },
    "v1UserGrantSearchKey": {
      "type": "string",
      "enum": [
        "USERGRANTSEARCHKEY_UNSPECIFIED",
        "USERGRANTSEARCHKEY_PROJECT_ID",
        "USERGRANTSEARCHKEY_USER_ID",
        "USERGRANTSEARCHKEY_ORG_ID",
        "USERGRANTSEARCHKEY_ROLE_KEY",
        "USERGRANTSEARCHKEY_GRANT_ID",
        "USERGRANTSEARCHKEY_USER_NAME",
        "USERGRANTSEARCHKEY_FIRST_NAME",
        "USERGRANTSEARCHKEY_LAST_NAME",
        "USERGRANTSEARCHKEY_EMAIL",
        "USERGRANTSEARCHKEY_ORG_NAME",
        "USERGRANTSEARCHKEY_ORG_DOMAIN",
        "USERGRANTSEARCHKEY_PROJECT_NAME",
        "USERGRANTSEARCHKEY_DISPLAY_NAME"
      ],
      "default": "USERGRANTSEARCHKEY_UNSPECIFIED"
    },
    "v1UserGrantSearchQuery": {
      "type": "object",
      "properties": {
        "key": {
          "$ref": "#/definitions/v1UserGrantSearchKey"
        },
        "method": {
          "$ref": "#/definitions/v1SearchMethod"
        },
        "value": {
          "type": "string"
        }
      }
    },
    "v1UserGrantSearchRequest": {
      "type": "object",
      "properties": {
        "offset": {
          "type": "string",
          "format": "uint64"
        },
        "limit": {
          "type": "string",
          "format": "uint64"
        },
        "queries": {
          "type": "array",
          "items": {
            "$ref": "#/definitions/v1UserGrantSearchQuery"
          }
        }
      }
    },
    "v1UserGrantSearchResponse": {
      "type": "object",
      "properties": {
        "offset": {
          "type": "string",
          "format": "uint64"
        },
        "limit": {
          "type": "string",
          "format": "uint64"
        },
        "total_result": {
          "type": "string",
          "format": "uint64"
        },
        "result": {
          "type": "array",
          "items": {
            "$ref": "#/definitions/v1UserGrantView"
          }
        },
        "processed_sequence": {
          "type": "string",
          "format": "uint64"
        },
        "view_timestamp": {
          "type": "string",
          "format": "date-time"
        }
      }
    },
    "v1UserGrantState": {
      "type": "string",
      "enum": [
        "USERGRANTSTATE_UNSPECIFIED",
        "USERGRANTSTATE_ACTIVE",
        "USERGRANTSTATE_INACTIVE"
      ],
      "default": "USERGRANTSTATE_UNSPECIFIED"
    },
    "v1UserGrantUpdate": {
      "type": "object",
      "properties": {
        "user_id": {
          "type": "string"
        },
        "id": {
          "type": "string"
        },
        "role_keys": {
          "type": "array",
          "items": {
            "type": "string"
          }
        }
      }
    },
    "v1UserGrantView": {
      "type": "object",
      "properties": {
        "id": {
          "type": "string"
        },
        "user_id": {
          "type": "string"
        },
        "org_id": {
          "type": "string"
        },
        "project_id": {
          "type": "string"
        },
        "role_keys": {
          "type": "array",
          "items": {
            "type": "string"
          }
        },
        "state": {
          "$ref": "#/definitions/v1UserGrantState"
        },
        "creation_date": {
          "type": "string",
          "format": "date-time"
        },
        "change_date": {
          "type": "string",
          "format": "date-time"
        },
        "user_name": {
          "type": "string"
        },
        "first_name": {
          "type": "string"
        },
        "last_name": {
          "type": "string"
        },
        "email": {
          "type": "string"
        },
        "org_name": {
          "type": "string"
        },
        "org_domain": {
          "type": "string"
        },
        "project_name": {
          "type": "string"
        },
        "sequence": {
          "type": "string",
          "format": "uint64"
        },
        "resource_owner": {
          "type": "string"
        },
        "display_name": {
          "type": "string"
        },
        "grant_id": {
          "type": "string"
        }
      }
    },
    "v1UserID": {
      "type": "object",
      "properties": {
        "id": {
          "type": "string"
        }
      }
    },
    "v1UserMembershipSearchKey": {
      "type": "string",
      "enum": [
        "USERMEMBERSHIPSEARCHKEY_UNSPECIFIED",
        "USERMEMBERSHIPSEARCHKEY_TYPE",
        "USERMEMBERSHIPSEARCHKEY_OBJECT_ID"
      ],
      "default": "USERMEMBERSHIPSEARCHKEY_UNSPECIFIED"
    },
    "v1UserMembershipSearchQuery": {
      "type": "object",
      "properties": {
        "key": {
          "$ref": "#/definitions/v1UserMembershipSearchKey"
        },
        "method": {
          "$ref": "#/definitions/v1SearchMethod"
        },
        "value": {
          "type": "string"
        }
      }
    },
    "v1UserMembershipSearchRequest": {
      "type": "object",
      "properties": {
        "user_id": {
          "type": "string"
        },
        "offset": {
          "type": "string",
          "format": "uint64"
        },
        "limit": {
          "type": "string",
          "format": "uint64"
        },
        "queries": {
          "type": "array",
          "items": {
            "$ref": "#/definitions/v1UserMembershipSearchQuery"
          }
        }
      }
    },
    "v1UserMembershipSearchResponse": {
      "type": "object",
      "properties": {
        "offset": {
          "type": "string",
          "format": "uint64"
        },
        "limit": {
          "type": "string",
          "format": "uint64"
        },
        "total_result": {
          "type": "string",
          "format": "uint64"
        },
        "result": {
          "type": "array",
          "items": {
            "$ref": "#/definitions/v1UserMembershipView"
          }
        },
        "processed_sequence": {
          "type": "string",
          "format": "uint64"
        },
        "view_timestamp": {
          "type": "string",
          "format": "date-time"
        }
      }
    },
    "v1UserMembershipView": {
      "type": "object",
      "properties": {
        "user_id": {
          "type": "string"
        },
        "member_type": {
          "$ref": "#/definitions/v1MemberType"
        },
        "aggregate_id": {
          "type": "string"
        },
        "object_id": {
          "type": "string"
        },
        "roles": {
          "type": "array",
          "items": {
            "type": "string"
          }
        },
        "display_name": {
          "type": "string"
        },
        "creation_date": {
          "type": "string",
          "format": "date-time"
        },
        "change_date": {
          "type": "string",
          "format": "date-time"
        },
        "sequence": {
          "type": "string",
          "format": "uint64"
        },
        "resource_owner": {
          "type": "string"
        }
      }
    },
    "v1UserMultiFactor": {
      "type": "object",
      "properties": {
        "type": {
          "$ref": "#/definitions/v1MfaType"
        },
        "state": {
          "$ref": "#/definitions/v1MFAState"
        }
      }
    },
    "v1UserMultiFactors": {
      "type": "object",
      "properties": {
        "mfas": {
          "type": "array",
          "items": {
            "$ref": "#/definitions/v1UserMultiFactor"
          }
        }
      }
    },
    "v1UserPhone": {
      "type": "object",
      "properties": {
        "id": {
          "type": "string"
        },
        "phone": {
          "type": "string"
        },
        "is_phone_verified": {
          "type": "boolean"
        },
        "sequence": {
          "type": "string",
          "format": "uint64"
        },
        "creation_date": {
          "type": "string",
          "format": "date-time"
        },
        "change_date": {
          "type": "string",
          "format": "date-time"
        }
      }
    },
    "v1UserPhoneView": {
      "type": "object",
      "properties": {
        "id": {
          "type": "string"
        },
        "phone": {
          "type": "string"
        },
        "is_phone_verified": {
          "type": "boolean"
        },
        "sequence": {
          "type": "string",
          "format": "uint64"
        },
        "creation_date": {
          "type": "string",
          "format": "date-time"
        },
        "change_date": {
          "type": "string",
          "format": "date-time"
        }
      }
    },
    "v1UserProfile": {
      "type": "object",
      "properties": {
        "id": {
          "type": "string"
        },
        "first_name": {
          "type": "string"
        },
        "last_name": {
          "type": "string"
        },
        "nick_name": {
          "type": "string"
        },
        "display_name": {
          "type": "string"
        },
        "preferred_language": {
          "type": "string"
        },
        "gender": {
          "$ref": "#/definitions/v1Gender"
        },
        "sequence": {
          "type": "string",
          "format": "uint64"
        },
        "creation_date": {
          "type": "string",
          "format": "date-time"
        },
        "change_date": {
          "type": "string",
          "format": "date-time"
        }
      }
    },
    "v1UserProfileView": {
      "type": "object",
      "properties": {
        "id": {
          "type": "string"
        },
        "first_name": {
          "type": "string"
        },
        "last_name": {
          "type": "string"
        },
        "nick_name": {
          "type": "string"
        },
        "display_name": {
          "type": "string"
        },
        "preferred_language": {
          "type": "string"
        },
        "gender": {
          "$ref": "#/definitions/v1Gender"
        },
        "sequence": {
          "type": "string",
          "format": "uint64"
        },
        "creation_date": {
          "type": "string",
          "format": "date-time"
        },
        "change_date": {
          "type": "string",
          "format": "date-time"
        },
        "login_names": {
          "type": "array",
          "items": {
            "type": "string"
          }
        },
        "preferred_login_name": {
          "type": "string"
        }
      }
    },
    "v1UserResponse": {
      "type": "object",
      "properties": {
        "id": {
          "type": "string"
        },
        "state": {
          "$ref": "#/definitions/v1UserState"
        },
        "creation_date": {
          "type": "string",
          "format": "date-time"
        },
        "change_date": {
          "type": "string",
          "format": "date-time"
        },
        "sequence": {
          "type": "string",
          "format": "uint64"
        },
        "user_name": {
          "type": "string"
        },
        "human": {
          "$ref": "#/definitions/v1HumanResponse"
        },
        "machine": {
          "$ref": "#/definitions/v1MachineResponse"
        }
      }
    },
    "v1UserSearchKey": {
      "type": "string",
      "enum": [
        "USERSEARCHKEY_UNSPECIFIED",
        "USERSEARCHKEY_USER_NAME",
        "USERSEARCHKEY_FIRST_NAME",
        "USERSEARCHKEY_LAST_NAME",
        "USERSEARCHKEY_NICK_NAME",
        "USERSEARCHKEY_DISPLAY_NAME",
        "USERSEARCHKEY_EMAIL",
        "USERSEARCHKEY_STATE",
        "USERSEARCHKEY_TYPE"
      ],
      "default": "USERSEARCHKEY_UNSPECIFIED"
    },
    "v1UserSearchQuery": {
      "type": "object",
      "properties": {
        "key": {
          "$ref": "#/definitions/v1UserSearchKey"
        },
        "method": {
          "$ref": "#/definitions/v1SearchMethod"
        },
        "value": {
          "type": "string"
        }
      }
    },
    "v1UserSearchRequest": {
      "type": "object",
      "properties": {
        "offset": {
          "type": "string",
          "format": "uint64"
        },
        "limit": {
          "type": "string",
          "format": "uint64"
        },
        "sorting_column": {
          "$ref": "#/definitions/v1UserSearchKey"
        },
        "asc": {
          "type": "boolean"
        },
        "queries": {
          "type": "array",
          "items": {
            "$ref": "#/definitions/v1UserSearchQuery"
          }
        }
      }
    },
    "v1UserSearchResponse": {
      "type": "object",
      "properties": {
        "offset": {
          "type": "string",
          "format": "uint64"
        },
        "limit": {
          "type": "string",
          "format": "uint64"
        },
        "total_result": {
          "type": "string",
          "format": "uint64"
        },
        "result": {
          "type": "array",
          "items": {
            "$ref": "#/definitions/v1UserView"
          }
        },
        "processed_sequence": {
          "type": "string",
          "format": "uint64"
        },
        "view_timestamp": {
          "type": "string",
          "format": "date-time"
        }
      }
    },
    "v1UserState": {
      "type": "string",
      "enum": [
        "USERSTATE_UNSPECIFIED",
        "USERSTATE_ACTIVE",
        "USERSTATE_INACTIVE",
        "USERSTATE_DELETED",
        "USERSTATE_LOCKED",
        "USERSTATE_SUSPEND",
        "USERSTATE_INITIAL"
      ],
      "default": "USERSTATE_UNSPECIFIED"
    },
    "v1UserView": {
      "type": "object",
      "properties": {
        "id": {
          "type": "string"
        },
        "state": {
          "$ref": "#/definitions/v1UserState"
        },
        "creation_date": {
          "type": "string",
          "format": "date-time"
        },
        "change_date": {
          "type": "string",
          "format": "date-time"
        },
        "sequence": {
          "type": "string",
          "format": "uint64"
        },
        "login_names": {
          "type": "array",
          "items": {
            "type": "string"
          }
        },
        "preferred_login_name": {
          "type": "string"
        },
        "last_login": {
          "type": "string",
          "format": "date-time"
        },
        "resource_owner": {
          "type": "string"
        },
        "user_name": {
          "type": "string"
        },
        "human": {
          "$ref": "#/definitions/v1HumanView"
        },
        "machine": {
          "$ref": "#/definitions/v1MachineView"
        }
      }
    },
    "v1ValidateOrgDomainRequest": {
      "type": "object",
      "properties": {
        "domain": {
          "type": "string"
        }
      }
    },
    "v1ZitadelDocs": {
      "type": "object",
      "properties": {
        "issuer": {
          "type": "string"
        },
        "discovery_endpoint": {
          "type": "string"
        }
      }
    }
  }
}<|MERGE_RESOLUTION|>--- conflicted
+++ resolved
@@ -3344,8 +3344,6 @@
         ]
       }
     },
-<<<<<<< HEAD
-=======
     "/ready": {
       "get": {
         "operationId": "ManagementService_Ready",
@@ -3368,7 +3366,6 @@
         ]
       }
     },
->>>>>>> 376fba72
     "/users": {
       "post": {
         "operationId": "ManagementService_CreateUser",
@@ -4892,8 +4889,6 @@
         ]
       }
     },
-<<<<<<< HEAD
-=======
     "/validate": {
       "get": {
         "operationId": "ManagementService_Validate",
@@ -4916,7 +4911,6 @@
         ]
       }
     },
->>>>>>> 376fba72
     "/zitadel/docs": {
       "get": {
         "operationId": "ManagementService_GetZitadelDocs",
