--- conflicted
+++ resolved
@@ -1223,183 +1223,6 @@
         ]
       }
     },
-    "/orgs/me/policies/login/multifactors": {
-      "post": {
-        "operationId": "ManagementService_AddMultiFactorToLoginPolicy",
-        "responses": {
-          "200": {
-            "description": "A successful response.",
-            "schema": {
-              "$ref": "#/definitions/v1MultiFactor"
-            }
-          },
-          "default": {
-            "description": "An unexpected error response",
-            "schema": {
-              "$ref": "#/definitions/runtimeError"
-            }
-          }
-        },
-        "parameters": [
-          {
-            "name": "body",
-            "in": "body",
-            "required": true,
-            "schema": {
-              "$ref": "#/definitions/v1MultiFactor"
-            }
-          }
-        ],
-        "tags": [
-          "ManagementService"
-        ]
-      }
-    },
-    "/orgs/me/policies/login/multifactors/_search": {
-      "get": {
-        "operationId": "ManagementService_GetLoginPolicyMultiFactors",
-        "responses": {
-          "200": {
-            "description": "A successful response.",
-            "schema": {
-              "$ref": "#/definitions/v1MultiFactorsResult"
-            }
-          },
-          "default": {
-            "description": "An unexpected error response",
-            "schema": {
-              "$ref": "#/definitions/runtimeError"
-            }
-          }
-        },
-        "tags": [
-          "ManagementService"
-        ]
-      }
-    },
-    "/orgs/me/policies/login/multifactors/{multi_factor}": {
-      "delete": {
-        "operationId": "ManagementService_RemoveMultiFactorFromLoginPolicy",
-        "responses": {
-          "200": {
-            "description": "A successful response.",
-            "schema": {
-              "properties": {}
-            }
-          },
-          "default": {
-            "description": "An unexpected error response",
-            "schema": {
-              "$ref": "#/definitions/runtimeError"
-            }
-          }
-        },
-        "parameters": [
-          {
-            "name": "multi_factor",
-            "in": "path",
-            "required": true,
-            "type": "string",
-            "enum": [
-              "MULTIFACTORTYPE_UNSPECIFIED",
-              "MULTIFACTORTYPE_U2F_WITH_PIN"
-            ]
-          }
-        ],
-        "tags": [
-          "ManagementService"
-        ]
-      }
-    },
-    "/orgs/me/policies/login/secondfactors": {
-      "post": {
-        "operationId": "ManagementService_AddSecondFactorToLoginPolicy",
-        "responses": {
-          "200": {
-            "description": "A successful response.",
-            "schema": {
-              "$ref": "#/definitions/v1SecondFactor"
-            }
-          },
-          "default": {
-            "description": "An unexpected error response",
-            "schema": {
-              "$ref": "#/definitions/runtimeError"
-            }
-          }
-        },
-        "parameters": [
-          {
-            "name": "body",
-            "in": "body",
-            "required": true,
-            "schema": {
-              "$ref": "#/definitions/v1SecondFactor"
-            }
-          }
-        ],
-        "tags": [
-          "ManagementService"
-        ]
-      }
-    },
-    "/orgs/me/policies/login/secondfactors/_search": {
-      "get": {
-        "operationId": "ManagementService_GetLoginPolicySecondFactors",
-        "responses": {
-          "200": {
-            "description": "A successful response.",
-            "schema": {
-              "$ref": "#/definitions/v1SecondFactorsResult"
-            }
-          },
-          "default": {
-            "description": "An unexpected error response",
-            "schema": {
-              "$ref": "#/definitions/runtimeError"
-            }
-          }
-        },
-        "tags": [
-          "ManagementService"
-        ]
-      }
-    },
-    "/orgs/me/policies/login/secondfactors/{second_factor}": {
-      "delete": {
-        "operationId": "ManagementService_RemoveSecondFactorFromLoginPolicy",
-        "responses": {
-          "200": {
-            "description": "A successful response.",
-            "schema": {
-              "properties": {}
-            }
-          },
-          "default": {
-            "description": "An unexpected error response",
-            "schema": {
-              "$ref": "#/definitions/runtimeError"
-            }
-          }
-        },
-        "parameters": [
-          {
-            "name": "second_factor",
-            "in": "path",
-            "required": true,
-            "type": "string",
-            "enum": [
-              "SECONDFACTORTYPE_UNSPECIFIED",
-              "SECONDFACTORTYPE_OTP",
-              "SECONDFACTORTYPE_U2F"
-            ]
-          }
-        ],
-        "tags": [
-          "ManagementService"
-        ]
-      }
-    },
     "/orgs/me/policies/password/age": {
       "get": {
         "operationId": "ManagementService_GetPasswordAgePolicy",
@@ -3985,7 +3808,7 @@
           "200": {
             "description": "A successful response.",
             "schema": {
-              "$ref": "#/definitions/v1UserMultiFactors"
+              "$ref": "#/definitions/v1MultiFactors"
             }
           },
           "default": {
@@ -5868,10 +5691,6 @@
         "change_date": {
           "type": "string",
           "format": "date-time"
-        },
-        "force_mfa": {
-          "type": "boolean",
-          "format": "boolean"
         }
       }
     },
@@ -5889,13 +5708,6 @@
         "allow_external_idp": {
           "type": "boolean",
           "format": "boolean"
-<<<<<<< HEAD
-        },
-        "force_mfa": {
-          "type": "boolean",
-          "format": "boolean"
-=======
->>>>>>> 51417be3
         }
       }
     },
@@ -5925,10 +5737,6 @@
         "change_date": {
           "type": "string",
           "format": "date-time"
-        },
-        "force_mfa": {
-          "type": "boolean",
-          "format": "boolean"
         }
       }
     },
@@ -6072,26 +5880,21 @@
     "v1MultiFactor": {
       "type": "object",
       "properties": {
-        "multi_factor": {
-          "$ref": "#/definitions/v1MultiFactorType"
-        }
-      }
-    },
-    "v1MultiFactorType": {
-      "type": "string",
-      "enum": [
-        "MULTIFACTORTYPE_UNSPECIFIED",
-        "MULTIFACTORTYPE_U2F_WITH_PIN"
-      ],
-      "default": "MULTIFACTORTYPE_UNSPECIFIED"
-    },
-    "v1MultiFactorsResult": {
-      "type": "object",
-      "properties": {
-        "multi_factors": {
+        "type": {
+          "$ref": "#/definitions/v1MfaType"
+        },
+        "state": {
+          "$ref": "#/definitions/v1MFAState"
+        }
+      }
+    },
+    "v1MultiFactors": {
+      "type": "object",
+      "properties": {
+        "mfas": {
           "type": "array",
           "items": {
-            "$ref": "#/definitions/v1MultiFactorType"
+            "$ref": "#/definitions/v1MultiFactor"
           }
         }
       }
@@ -8101,34 +7904,6 @@
         "SEARCHMETHOD_LIST_CONTAINS"
       ],
       "default": "SEARCHMETHOD_EQUALS"
-    },
-    "v1SecondFactor": {
-      "type": "object",
-      "properties": {
-        "second_factor": {
-          "$ref": "#/definitions/v1SecondFactorType"
-        }
-      }
-    },
-    "v1SecondFactorType": {
-      "type": "string",
-      "enum": [
-        "SECONDFACTORTYPE_UNSPECIFIED",
-        "SECONDFACTORTYPE_OTP",
-        "SECONDFACTORTYPE_U2F"
-      ],
-      "default": "SECONDFACTORTYPE_UNSPECIFIED"
-    },
-    "v1SecondFactorsResult": {
-      "type": "object",
-      "properties": {
-        "second_factors": {
-          "type": "array",
-          "items": {
-            "$ref": "#/definitions/v1SecondFactorType"
-          }
-        }
-      }
     },
     "v1SetPasswordNotificationRequest": {
       "type": "object",
@@ -8747,28 +8522,6 @@
         }
       }
     },
-    "v1UserMultiFactor": {
-      "type": "object",
-      "properties": {
-        "type": {
-          "$ref": "#/definitions/v1MfaType"
-        },
-        "state": {
-          "$ref": "#/definitions/v1MFAState"
-        }
-      }
-    },
-    "v1UserMultiFactors": {
-      "type": "object",
-      "properties": {
-        "mfas": {
-          "type": "array",
-          "items": {
-            "$ref": "#/definitions/v1UserMultiFactor"
-          }
-        }
-      }
-    },
     "v1UserPhone": {
       "type": "object",
       "properties": {
