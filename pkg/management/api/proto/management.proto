--- conflicted
+++ resolved
@@ -937,11 +937,7 @@
         };
 
         option (caos.zitadel.utils.v1.auth_option) = {
-<<<<<<< HEAD
-            permission: "project.app.delete"
-=======
             permission: "project.grant.delete"
->>>>>>> 8464cfa4
         };
     }
 
