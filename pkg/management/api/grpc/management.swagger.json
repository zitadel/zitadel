--- conflicted
+++ resolved
@@ -3458,7 +3458,7 @@
           "200": {
             "description": "A successful response.",
             "schema": {
-              "type": "object"
+              "$ref": "#/definitions/protobufStruct"
             }
           }
         },
@@ -3469,6 +3469,19 @@
     }
   },
   "definitions": {
+    "protobufListValue": {
+      "type": "object",
+      "properties": {
+        "values": {
+          "type": "array",
+          "items": {
+            "$ref": "#/definitions/protobufValue"
+          },
+          "description": "Repeated field of dynamically typed values."
+        }
+      },
+      "description": "`ListValue` is a wrapper around a repeated field of values.\n\nThe JSON representation for `ListValue` is JSON array."
+    },
     "protobufNullValue": {
       "type": "string",
       "enum": [
@@ -3477,9 +3490,6 @@
       "default": "NULL_VALUE",
       "description": "`NullValue` is a singleton enumeration to represent the null value for the\n`Value` type union.\n\n The JSON representation for `NullValue` is JSON `null`.\n\n - NULL_VALUE: Null value."
     },
-<<<<<<< HEAD
-    "v1AddOrgMemberRequest": {
-=======
     "protobufStruct": {
       "type": "object",
       "properties": {
@@ -3526,7 +3536,6 @@
       "description": "`Value` represents a dynamically typed value which can be either\nnull, a number, a string, a boolean, a recursive struct value, or a\nlist of values. A producer of value is expected to set one of that\nvariants, absence of any variant indicates an error.\n\nThe JSON representation for `Value` is JSON value."
     },
     "v1AddOrgDomainRequest": {
->>>>>>> f2cdae9e
       "type": "object",
       "properties": {
         "domain": {
@@ -3818,7 +3827,7 @@
           "type": "string"
         },
         "data": {
-          "type": "object"
+          "$ref": "#/definitions/protobufStruct"
         }
       }
     },
@@ -3876,6 +3885,9 @@
           "type": "string"
         },
         "nick_name": {
+          "type": "string"
+        },
+        "display_name": {
           "type": "string"
         },
         "preferred_language": {
@@ -5827,6 +5839,9 @@
           "type": "string"
         },
         "nick_name": {
+          "type": "string"
+        },
+        "display_name": {
           "type": "string"
         },
         "preferred_language": {
