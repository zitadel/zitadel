{
  "swagger": "2.0",
  "info": {
    "title": "Management API",
    "version": "0.1",
    "contact": {
      "url": "https://github.com/caos/zitadel/pkg/management"
    }
  },
  "schemes": [
    "https"
  ],
  "consumes": [
    "application/json",
    "application/grpc"
  ],
  "produces": [
    "application/json",
    "application/grpc"
  ],
  "paths": {
    "/authgrants/_search": {
      "post": {
        "summary": "Grant",
        "operationId": "SearchAuthGrant",
        "responses": {
          "200": {
            "description": "A successful response.",
            "schema": {
              "$ref": "#/definitions/v1AuthGrantSearchResponse"
            }
          }
        },
        "parameters": [
          {
            "name": "body",
            "in": "body",
            "required": true,
            "schema": {
              "$ref": "#/definitions/v1AuthGrantSearchRequest"
            }
          }
        ],
        "tags": [
          "ManagementService"
        ]
      }
    },
    "/global/orgs/domain/{domain}": {
      "get": {
        "operationId": "GetOrgByDomainGlobal",
        "responses": {
          "200": {
            "description": "A successful response.",
            "schema": {
              "$ref": "#/definitions/v1Org"
            }
          }
        },
        "parameters": [
          {
            "name": "domain",
            "in": "path",
            "required": true,
            "type": "string"
          }
        ],
        "tags": [
          "ManagementService"
        ]
      }
    },
    "/global/users/email/{email}": {
      "get": {
        "operationId": "GetUserByEmailGlobal",
        "responses": {
          "200": {
            "description": "A successful response.",
            "schema": {
              "$ref": "#/definitions/v1UserView"
            }
          }
        },
        "parameters": [
          {
            "name": "email",
            "in": "path",
            "required": true,
            "type": "string"
          }
        ],
        "tags": [
          "ManagementService"
        ]
      }
    },
    "/grantedprojects/_search": {
      "post": {
        "summary": "PROJECTS",
        "operationId": "SearchGrantedProjects",
        "responses": {
          "200": {
            "description": "A successful response.",
            "schema": {
              "$ref": "#/definitions/v1GrantedProjectSearchResponse"
            }
          }
        },
        "parameters": [
          {
            "name": "body",
            "in": "body",
            "required": true,
            "schema": {
              "$ref": "#/definitions/v1GrantedProjectSearchRequest"
            }
          }
        ],
        "tags": [
          "ManagementService"
        ]
      }
    },
    "/grantedprojects/{project_id}/grants/{id}": {
      "get": {
        "summary": "GRANTED_PROJECT_GRANTS",
        "operationId": "GetGrantedProjectGrantByID",
        "responses": {
          "200": {
            "description": "A successful response.",
            "schema": {
              "$ref": "#/definitions/v1GrantedProject"
            }
          }
        },
        "parameters": [
          {
            "name": "project_id",
            "in": "path",
            "required": true,
            "type": "string"
          },
          {
            "name": "id",
            "in": "path",
            "required": true,
            "type": "string"
          }
        ],
        "tags": [
          "ManagementService"
        ]
      }
    },
    "/healthz": {
      "get": {
        "summary": "READINESS",
        "operationId": "Healthz",
        "responses": {
          "200": {
            "description": "A successful response.",
            "schema": {
              "properties": {}
            }
          }
        },
        "tags": [
          "ManagementService"
        ]
      }
    },
    "/orgs/me/members": {
      "post": {
        "operationId": "AddMyOrgMember",
        "responses": {
          "200": {
            "description": "A successful response.",
            "schema": {
              "$ref": "#/definitions/v1OrgMember"
            }
          }
        },
        "parameters": [
          {
            "name": "body",
            "in": "body",
            "required": true,
            "schema": {
              "$ref": "#/definitions/v1AddOrgMemberRequest"
            }
          }
        ],
        "tags": [
          "ManagementService"
        ]
      }
    },
    "/orgs/me/members/_search": {
      "post": {
        "operationId": "SearchMyOrgMembers",
        "responses": {
          "200": {
            "description": "A successful response.",
            "schema": {
              "$ref": "#/definitions/v1OrgMemberSearchResponse"
            }
          }
        },
        "parameters": [
          {
            "name": "body",
            "in": "body",
            "required": true,
            "schema": {
              "$ref": "#/definitions/v1OrgMemberSearchRequest"
            }
          }
        ],
        "tags": [
          "ManagementService"
        ]
      }
    },
    "/orgs/me/members/{user_id}": {
      "delete": {
        "operationId": "RemoveMyOrgMember",
        "responses": {
          "200": {
            "description": "A successful response.",
            "schema": {
              "properties": {}
            }
          }
        },
        "parameters": [
          {
            "name": "user_id",
            "in": "path",
            "required": true,
            "type": "string"
          }
        ],
        "tags": [
          "ManagementService"
        ]
      },
      "put": {
        "operationId": "ChangeMyOrgMember",
        "responses": {
          "200": {
            "description": "A successful response.",
            "schema": {
              "$ref": "#/definitions/v1OrgMember"
            }
          }
        },
        "parameters": [
          {
            "name": "user_id",
            "in": "path",
            "required": true,
            "type": "string"
          },
          {
            "name": "body",
            "in": "body",
            "required": true,
            "schema": {
              "$ref": "#/definitions/v1ChangeOrgMemberRequest"
            }
          }
        ],
        "tags": [
          "ManagementService"
        ]
      }
    },
    "/orgs/members/roles": {
      "get": {
        "summary": "ORG_MEMBERS",
        "operationId": "GetOrgMemberRoles",
        "responses": {
          "200": {
            "description": "A successful response.",
            "schema": {
              "$ref": "#/definitions/v1OrgMemberRoles"
            }
          }
        },
<<<<<<< HEAD
        "parameters": [
          {
            "name": "id",
            "in": "path",
            "required": true,
            "type": "string"
          },
          {
            "name": "sec_id",
            "in": "query",
            "required": false,
            "type": "string"
          },
          {
            "name": "limit",
            "in": "query",
            "required": false,
            "type": "string",
            "format": "uint64"
          },
          {
            "name": "sequence_offset",
            "in": "query",
            "required": false,
            "type": "string",
            "format": "uint64"
          }
        ],
=======
>>>>>>> c4eaeee7
        "tags": [
          "ManagementService"
        ]
      }
    },
    "/orgs/{id}": {
      "get": {
        "summary": "ORG",
        "operationId": "GetOrgByID",
        "responses": {
          "200": {
            "description": "A successful response.",
            "schema": {
              "$ref": "#/definitions/v1Org"
            }
          }
        },
        "parameters": [
          {
            "name": "id",
            "in": "path",
            "required": true,
            "type": "string"
          }
        ],
        "tags": [
          "ManagementService"
        ]
      }
    },
    "/orgs/{id}/_deactivate": {
      "put": {
        "operationId": "DeactivateOrg",
        "responses": {
          "200": {
            "description": "A successful response.",
            "schema": {
              "$ref": "#/definitions/v1Org"
            }
          }
        },
        "parameters": [
          {
            "name": "id",
            "in": "path",
            "required": true,
            "type": "string"
          },
          {
            "name": "body",
            "in": "body",
            "required": true,
            "schema": {
              "$ref": "#/definitions/v1OrgID"
            }
          }
        ],
        "tags": [
          "ManagementService"
        ]
      }
    },
    "/orgs/{id}/_reactivate": {
      "put": {
        "operationId": "ReactivateOrg",
        "responses": {
          "200": {
            "description": "A successful response.",
            "schema": {
              "$ref": "#/definitions/v1Org"
            }
          }
        },
        "parameters": [
          {
            "name": "id",
            "in": "path",
            "required": true,
            "type": "string"
          },
          {
            "name": "body",
            "in": "body",
            "required": true,
            "schema": {
              "$ref": "#/definitions/v1OrgID"
            }
          }
        ],
        "tags": [
          "ManagementService"
        ]
      }
    },
    "/orgs/{id}/changes": {
      "get": {
        "operationId": "OrgChanges",
        "responses": {
          "200": {
            "description": "A successful response.",
            "schema": {
              "$ref": "#/definitions/v1Changes"
            }
          }
        },
        "parameters": [
          {
            "name": "id",
            "in": "path",
            "required": true,
            "type": "string"
          },
          {
            "name": "limit",
            "in": "query",
            "required": false,
            "type": "string",
            "format": "uint64"
          },
          {
            "name": "sequence_offset",
            "in": "query",
            "required": false,
            "type": "string",
            "format": "uint64"
          }
        ],
        "tags": [
          "ManagementService"
        ]
      }
    },
    "/policies/passwords/age": {
      "get": {
        "summary": "PASSWORD_AGE_POLICY",
        "operationId": "GetPasswordAgePolicy",
        "responses": {
          "200": {
            "description": "A successful response.",
            "schema": {
              "$ref": "#/definitions/v1PasswordAgePolicy"
            }
          }
        },
        "tags": [
          "ManagementService"
        ]
      },
      "delete": {
        "operationId": "DeletePasswordAgePolicy",
        "responses": {
          "200": {
            "description": "A successful response.",
            "schema": {
              "properties": {}
            }
          }
        },
        "parameters": [
          {
            "name": "id",
            "in": "query",
            "required": false,
            "type": "string"
          }
        ],
        "tags": [
          "ManagementService"
        ]
      },
      "post": {
        "operationId": "CreatePasswordAgePolicy",
        "responses": {
          "200": {
            "description": "A successful response.",
            "schema": {
              "$ref": "#/definitions/v1PasswordAgePolicy"
            }
          }
        },
        "parameters": [
          {
            "name": "body",
            "in": "body",
            "required": true,
            "schema": {
              "$ref": "#/definitions/v1PasswordAgePolicyCreate"
            }
          }
        ],
        "tags": [
          "ManagementService"
        ]
      },
      "put": {
        "operationId": "UpdatePasswordAgePolicy",
        "responses": {
          "200": {
            "description": "A successful response.",
            "schema": {
              "$ref": "#/definitions/v1PasswordAgePolicy"
            }
          }
        },
        "parameters": [
          {
            "name": "body",
            "in": "body",
            "required": true,
            "schema": {
              "$ref": "#/definitions/v1PasswordAgePolicyUpdate"
            }
          }
        ],
        "tags": [
          "ManagementService"
        ]
      }
    },
    "/policies/passwords/complexity": {
      "get": {
        "summary": "PASSWORD_COMPLEXITY_POLICY",
        "operationId": "GetPasswordComplexityPolicy",
        "responses": {
          "200": {
            "description": "A successful response.",
            "schema": {
              "$ref": "#/definitions/v1PasswordComplexityPolicy"
            }
          }
        },
        "tags": [
          "ManagementService"
        ]
      },
      "delete": {
        "operationId": "DeletePasswordComplexityPolicy",
        "responses": {
          "200": {
            "description": "A successful response.",
            "schema": {
              "properties": {}
            }
          }
        },
        "parameters": [
          {
            "name": "id",
            "in": "query",
            "required": false,
            "type": "string"
          }
        ],
        "tags": [
          "ManagementService"
        ]
      },
      "post": {
        "operationId": "CreatePasswordComplexityPolicy",
        "responses": {
          "200": {
            "description": "A successful response.",
            "schema": {
              "$ref": "#/definitions/v1PasswordComplexityPolicy"
            }
          }
        },
        "parameters": [
          {
            "name": "body",
            "in": "body",
            "required": true,
            "schema": {
              "$ref": "#/definitions/v1PasswordComplexityPolicyCreate"
            }
          }
        ],
        "tags": [
          "ManagementService"
        ]
      },
      "put": {
        "operationId": "UpdatePasswordComplexityPolicy",
        "responses": {
          "200": {
            "description": "A successful response.",
            "schema": {
              "$ref": "#/definitions/v1PasswordComplexityPolicy"
            }
          }
        },
        "parameters": [
          {
            "name": "body",
            "in": "body",
            "required": true,
            "schema": {
              "$ref": "#/definitions/v1PasswordComplexityPolicyUpdate"
            }
          }
        ],
        "tags": [
          "ManagementService"
        ]
      }
    },
    "/policies/passwords/lockout": {
      "get": {
        "summary": "PASSWORD_LOCKOUT_POLICY",
        "operationId": "GetPasswordLockoutPolicy",
        "responses": {
          "200": {
            "description": "A successful response.",
            "schema": {
              "$ref": "#/definitions/v1PasswordLockoutPolicy"
            }
          }
        },
        "tags": [
          "ManagementService"
        ]
      },
      "delete": {
        "operationId": "DeletePasswordLockoutPolicy",
        "responses": {
          "200": {
            "description": "A successful response.",
            "schema": {
              "properties": {}
            }
          }
        },
        "parameters": [
          {
            "name": "id",
            "in": "query",
            "required": false,
            "type": "string"
          }
        ],
        "tags": [
          "ManagementService"
        ]
      },
      "post": {
        "operationId": "CreatePasswordLockoutPolicy",
        "responses": {
          "200": {
            "description": "A successful response.",
            "schema": {
              "$ref": "#/definitions/v1PasswordLockoutPolicy"
            }
          }
        },
        "parameters": [
          {
            "name": "body",
            "in": "body",
            "required": true,
            "schema": {
              "$ref": "#/definitions/v1PasswordLockoutPolicyCreate"
            }
          }
        ],
        "tags": [
          "ManagementService"
        ]
      },
      "put": {
        "operationId": "UpdatePasswordLockoutPolicy",
        "responses": {
          "200": {
            "description": "A successful response.",
            "schema": {
              "$ref": "#/definitions/v1PasswordLockoutPolicy"
            }
          }
        },
        "parameters": [
          {
            "name": "body",
            "in": "body",
            "required": true,
            "schema": {
              "$ref": "#/definitions/v1PasswordLockoutPolicyUpdate"
            }
          }
        ],
        "tags": [
          "ManagementService"
        ]
      }
    },
    "/projectgrants/{project_grant_id}/users/grants/_search": {
      "post": {
        "summary": "PROJECT_GRANT_USER_GRANT",
        "operationId": "SearchProjectGrantUserGrants",
        "responses": {
          "200": {
            "description": "A successful response.",
            "schema": {
              "$ref": "#/definitions/v1UserGrantSearchResponse"
            }
          }
        },
        "parameters": [
          {
            "name": "project_grant_id",
            "in": "path",
            "required": true,
            "type": "string"
          },
          {
            "name": "body",
            "in": "body",
            "required": true,
            "schema": {
              "$ref": "#/definitions/v1ProjectGrantUserGrantSearchRequest"
            }
          }
        ],
        "tags": [
          "ManagementService"
        ]
      }
    },
    "/projectgrants/{project_grant_id}/users/{user_id}/grants": {
      "post": {
        "operationId": "CreateProjectGrantUserGrant",
        "responses": {
          "200": {
            "description": "A successful response.",
            "schema": {
              "$ref": "#/definitions/v1UserGrant"
            }
          }
        },
        "parameters": [
          {
            "name": "project_grant_id",
            "in": "path",
            "required": true,
            "type": "string"
          },
          {
            "name": "user_id",
            "in": "path",
            "required": true,
            "type": "string"
          },
          {
            "name": "body",
            "in": "body",
            "required": true,
            "schema": {
              "$ref": "#/definitions/v1ProjectGrantUserGrantCreate"
            }
          }
        ],
        "tags": [
          "ManagementService"
        ]
      }
    },
    "/projectgrants/{project_grant_id}/users/{user_id}/grants/{id}": {
      "get": {
        "operationId": "ProjectGrantUserGrantByID",
        "responses": {
          "200": {
            "description": "A successful response.",
            "schema": {
              "$ref": "#/definitions/v1UserGrant"
            }
          }
        },
        "parameters": [
          {
            "name": "project_grant_id",
            "in": "path",
            "required": true,
            "type": "string"
          },
          {
            "name": "user_id",
            "in": "path",
            "required": true,
            "type": "string"
          },
          {
            "name": "id",
            "in": "path",
            "required": true,
            "type": "string"
          }
        ],
        "tags": [
          "ManagementService"
        ]
      },
      "put": {
        "operationId": "UpdateProjectGrantUserGrant",
        "responses": {
          "200": {
            "description": "A successful response.",
            "schema": {
              "$ref": "#/definitions/v1UserGrant"
            }
          }
        },
        "parameters": [
          {
            "name": "project_grant_id",
            "in": "path",
            "required": true,
            "type": "string"
          },
          {
            "name": "user_id",
            "in": "path",
            "required": true,
            "type": "string"
          },
          {
            "name": "id",
            "in": "path",
            "required": true,
            "type": "string"
          },
          {
            "name": "body",
            "in": "body",
            "required": true,
            "schema": {
              "$ref": "#/definitions/v1ProjectGrantUserGrantUpdate"
            }
          }
        ],
        "tags": [
          "ManagementService"
        ]
      }
    },
    "/projectgrants/{project_grant_id}/users/{user_id}/grants/{id}/_deactivate": {
      "put": {
        "operationId": "DeactivateProjectGrantUserGrant",
        "responses": {
          "200": {
            "description": "A successful response.",
            "schema": {
              "$ref": "#/definitions/v1UserGrant"
            }
          }
        },
        "parameters": [
          {
            "name": "project_grant_id",
            "in": "path",
            "required": true,
            "type": "string"
          },
          {
            "name": "user_id",
            "in": "path",
            "required": true,
            "type": "string"
          },
          {
            "name": "id",
            "in": "path",
            "required": true,
            "type": "string"
          },
          {
            "name": "body",
            "in": "body",
            "required": true,
            "schema": {
              "$ref": "#/definitions/v1ProjectGrantUserGrantID"
            }
          }
        ],
        "tags": [
          "ManagementService"
        ]
      }
    },
    "/projectgrants/{project_grant_id}/users/{user_id}/grants/{id}/_reactivate": {
      "put": {
        "operationId": "ReactivateProjectGrantUserGrant",
        "responses": {
          "200": {
            "description": "A successful response.",
            "schema": {
              "$ref": "#/definitions/v1UserGrant"
            }
          }
        },
        "parameters": [
          {
            "name": "project_grant_id",
            "in": "path",
            "required": true,
            "type": "string"
          },
          {
            "name": "user_id",
            "in": "path",
            "required": true,
            "type": "string"
          },
          {
            "name": "id",
            "in": "path",
            "required": true,
            "type": "string"
          },
          {
            "name": "body",
            "in": "body",
            "required": true,
            "schema": {
              "$ref": "#/definitions/v1ProjectGrantUserGrantID"
            }
          }
        ],
        "tags": [
          "ManagementService"
        ]
      }
    },
    "/projects": {
      "post": {
        "operationId": "CreateProject",
        "responses": {
          "200": {
            "description": "A successful response.",
            "schema": {
              "$ref": "#/definitions/v1Project"
            }
          }
        },
        "parameters": [
          {
            "name": "body",
            "in": "body",
            "required": true,
            "schema": {
              "$ref": "#/definitions/v1ProjectCreateRequest"
            }
          }
        ],
        "tags": [
          "ManagementService"
        ]
      }
    },
    "/projects/grants/members/roles": {
      "get": {
        "summary": "PROJECT_GRANT_MEMBER",
        "operationId": "GetProjectGrantMemberRoles",
        "responses": {
          "200": {
            "description": "A successful response.",
            "schema": {
              "$ref": "#/definitions/v1ProjectGrantMemberRoles"
            }
          }
        },
        "tags": [
          "ManagementService"
        ]
      }
    },
    "/projects/members/roles": {
      "get": {
        "summary": "PROJECT_MEMBERS",
        "operationId": "GetProjectMemberRoles",
        "responses": {
          "200": {
            "description": "A successful response.",
            "schema": {
              "$ref": "#/definitions/v1ProjectMemberRoles"
            }
          }
        },
        "tags": [
          "ManagementService"
        ]
      }
    },
    "/projects/{id}": {
      "get": {
        "operationId": "ProjectByID",
        "responses": {
          "200": {
            "description": "A successful response.",
            "schema": {
              "$ref": "#/definitions/v1Project"
            }
          }
        },
        "parameters": [
          {
            "name": "id",
            "in": "path",
            "required": true,
            "type": "string"
          }
        ],
        "tags": [
          "ManagementService"
        ]
      },
      "put": {
        "operationId": "UpdateProject",
        "responses": {
          "200": {
            "description": "A successful response.",
            "schema": {
              "$ref": "#/definitions/v1Project"
            }
          }
        },
        "parameters": [
          {
            "name": "id",
            "in": "path",
            "required": true,
            "type": "string"
          },
          {
            "name": "body",
            "in": "body",
            "required": true,
            "schema": {
              "$ref": "#/definitions/v1ProjectUpdateRequest"
            }
          }
        ],
        "tags": [
          "ManagementService"
        ]
      }
    },
    "/projects/{id}/_deactivate": {
      "put": {
        "operationId": "DeactivateProject",
        "responses": {
          "200": {
            "description": "A successful response.",
            "schema": {
              "$ref": "#/definitions/v1Project"
            }
          }
        },
        "parameters": [
          {
            "name": "id",
            "in": "path",
            "required": true,
            "type": "string"
          },
          {
            "name": "body",
            "in": "body",
            "required": true,
            "schema": {
              "$ref": "#/definitions/v1ProjectID"
            }
          }
        ],
        "tags": [
          "ManagementService"
        ]
      }
    },
    "/projects/{id}/_reactivate": {
      "put": {
        "operationId": "ReactivateProject",
        "responses": {
          "200": {
            "description": "A successful response.",
            "schema": {
              "$ref": "#/definitions/v1Project"
            }
          }
        },
        "parameters": [
          {
            "name": "id",
            "in": "path",
            "required": true,
            "type": "string"
          },
          {
            "name": "body",
            "in": "body",
            "required": true,
            "schema": {
              "$ref": "#/definitions/v1ProjectID"
            }
          }
        ],
        "tags": [
          "ManagementService"
        ]
      }
    },
    "/projects/{id}/applications/{sec_id}/changes": {
      "get": {
        "operationId": "ApplicationChanges",
        "responses": {
          "200": {
            "description": "A successful response.",
            "schema": {
              "$ref": "#/definitions/v1Changes"
            }
          }
        },
        "parameters": [
          {
            "name": "id",
            "in": "path",
            "required": true,
            "type": "string"
          },
          {
            "name": "sec_id",
            "in": "path",
            "required": true,
            "type": "string"
          },
          {
            "name": "limit",
            "in": "query",
            "required": false,
            "type": "string",
            "format": "uint64"
          },
          {
            "name": "sequence_offset",
            "in": "query",
            "required": false,
            "type": "string",
            "format": "uint64"
          }
        ],
        "tags": [
          "ManagementService"
        ]
      }
    },
    "/projects/{id}/changes": {
      "get": {
        "operationId": "ProjectChanges",
        "responses": {
          "200": {
            "description": "A successful response.",
            "schema": {
              "$ref": "#/definitions/v1Changes"
            }
          }
        },
        "parameters": [
          {
            "name": "id",
            "in": "path",
            "required": true,
            "type": "string"
          },
          {
            "name": "sec_id",
            "in": "query",
            "required": false,
            "type": "string"
          },
          {
            "name": "limit",
            "in": "query",
            "required": false,
            "type": "string",
            "format": "uint64"
          },
          {
            "name": "sequence_offset",
            "in": "query",
            "required": false,
            "type": "string",
            "format": "uint64"
          }
        ],
        "tags": [
          "ManagementService"
        ]
      }
    },
    "/projects/{id}/members": {
      "post": {
        "operationId": "AddProjectMember",
        "responses": {
          "200": {
            "description": "A successful response.",
            "schema": {
              "$ref": "#/definitions/v1ProjectMember"
            }
          }
        },
        "parameters": [
          {
            "name": "id",
            "in": "path",
            "required": true,
            "type": "string"
          },
          {
            "name": "body",
            "in": "body",
            "required": true,
            "schema": {
              "$ref": "#/definitions/v1ProjectMemberAdd"
            }
          }
        ],
        "tags": [
          "ManagementService"
        ]
      }
    },
    "/projects/{id}/members/{user_id}": {
      "delete": {
        "operationId": "RemoveProjectMember",
        "responses": {
          "200": {
            "description": "A successful response.",
            "schema": {
              "properties": {}
            }
          }
        },
        "parameters": [
          {
            "name": "id",
            "in": "path",
            "required": true,
            "type": "string"
          },
          {
            "name": "user_id",
            "in": "path",
            "required": true,
            "type": "string"
          }
        ],
        "tags": [
          "ManagementService"
        ]
      },
      "put": {
        "operationId": "ChangeProjectMember",
        "responses": {
          "200": {
            "description": "A successful response.",
            "schema": {
              "$ref": "#/definitions/v1ProjectMember"
            }
          }
        },
        "parameters": [
          {
            "name": "id",
            "in": "path",
            "required": true,
            "type": "string"
          },
          {
            "name": "user_id",
            "in": "path",
            "required": true,
            "type": "string"
          },
          {
            "name": "body",
            "in": "body",
            "required": true,
            "schema": {
              "$ref": "#/definitions/v1ProjectMemberChange"
            }
          }
        ],
        "tags": [
          "ManagementService"
        ]
      }
    },
    "/projects/{id}/roles": {
      "post": {
        "operationId": "AddProjectRole",
        "responses": {
          "200": {
            "description": "A successful response.",
            "schema": {
              "$ref": "#/definitions/v1ProjectRole"
            }
          }
        },
        "parameters": [
          {
            "name": "id",
            "in": "path",
            "required": true,
            "type": "string"
          },
          {
            "name": "body",
            "in": "body",
            "required": true,
            "schema": {
              "$ref": "#/definitions/v1ProjectRoleAdd"
            }
          }
        ],
        "tags": [
          "ManagementService"
        ]
      }
    },
    "/projects/{id}/roles/{key}": {
      "delete": {
        "operationId": "RemoveProjectRole",
        "responses": {
          "200": {
            "description": "A successful response.",
            "schema": {
              "properties": {}
            }
          }
        },
        "parameters": [
          {
            "name": "id",
            "in": "path",
            "required": true,
            "type": "string"
          },
          {
            "name": "key",
            "in": "path",
            "required": true,
            "type": "string"
          }
        ],
        "tags": [
          "ManagementService"
        ]
      },
      "put": {
        "operationId": "ChangeProjectRole",
        "responses": {
          "200": {
            "description": "A successful response.",
            "schema": {
              "$ref": "#/definitions/v1ProjectRole"
            }
          }
        },
        "parameters": [
          {
            "name": "id",
            "in": "path",
            "required": true,
            "type": "string"
          },
          {
            "name": "key",
            "in": "path",
            "required": true,
            "type": "string"
          },
          {
            "name": "body",
            "in": "body",
            "required": true,
            "schema": {
              "$ref": "#/definitions/v1ProjectRoleChange"
            }
          }
        ],
        "tags": [
          "ManagementService"
        ]
      }
    },
    "/projects/{project_id}/applications/_search": {
      "post": {
        "summary": "APPLICATIONS",
        "operationId": "SearchApplications",
        "responses": {
          "200": {
            "description": "A successful response.",
            "schema": {
              "$ref": "#/definitions/v1ApplicationSearchResponse"
            }
          }
        },
        "parameters": [
          {
            "name": "project_id",
            "in": "path",
            "required": true,
            "type": "string"
          },
          {
            "name": "body",
            "in": "body",
            "required": true,
            "schema": {
              "$ref": "#/definitions/v1ApplicationSearchRequest"
            }
          }
        ],
        "tags": [
          "ManagementService"
        ]
      }
    },
    "/projects/{project_id}/applications/{application_id}/oidcconfig": {
      "put": {
        "operationId": "UpdateApplicationOIDCConfig",
        "responses": {
          "200": {
            "description": "A successful response.",
            "schema": {
              "$ref": "#/definitions/v1OIDCConfig"
            }
          }
        },
        "parameters": [
          {
            "name": "project_id",
            "in": "path",
            "required": true,
            "type": "string"
          },
          {
            "name": "application_id",
            "in": "path",
            "required": true,
            "type": "string"
          },
          {
            "name": "body",
            "in": "body",
            "required": true,
            "schema": {
              "$ref": "#/definitions/v1OIDCConfigUpdate"
            }
          }
        ],
        "tags": [
          "ManagementService"
        ]
      }
    },
    "/projects/{project_id}/applications/{id}": {
      "get": {
        "operationId": "ApplicationByID",
        "responses": {
          "200": {
            "description": "A successful response.",
            "schema": {
              "$ref": "#/definitions/v1Application"
            }
          }
        },
        "parameters": [
          {
            "name": "project_id",
            "in": "path",
            "required": true,
            "type": "string"
          },
          {
            "name": "id",
            "in": "path",
            "required": true,
            "type": "string"
          }
        ],
        "tags": [
          "ManagementService"
        ]
      },
      "delete": {
        "operationId": "RemoveApplication",
        "responses": {
          "200": {
            "description": "A successful response.",
            "schema": {
              "properties": {}
            }
          }
        },
        "parameters": [
          {
            "name": "project_id",
            "in": "path",
            "required": true,
            "type": "string"
          },
          {
            "name": "id",
            "in": "path",
            "required": true,
            "type": "string"
          }
        ],
        "tags": [
          "ManagementService"
        ]
      },
      "put": {
        "operationId": "UpdateApplication",
        "responses": {
          "200": {
            "description": "A successful response.",
            "schema": {
              "$ref": "#/definitions/v1Application"
            }
          }
        },
        "parameters": [
          {
            "name": "project_id",
            "in": "path",
            "required": true,
            "type": "string"
          },
          {
            "name": "id",
            "in": "path",
            "required": true,
            "type": "string"
          },
          {
            "name": "body",
            "in": "body",
            "required": true,
            "schema": {
              "$ref": "#/definitions/v1ApplicationUpdate"
            }
          }
        ],
        "tags": [
          "ManagementService"
        ]
      }
    },
    "/projects/{project_id}/applications/{id}/_deactivate": {
      "put": {
        "operationId": "DeactivateApplication",
        "responses": {
          "200": {
            "description": "A successful response.",
            "schema": {
              "$ref": "#/definitions/v1Application"
            }
          }
        },
        "parameters": [
          {
            "name": "project_id",
            "in": "path",
            "required": true,
            "type": "string"
          },
          {
            "name": "id",
            "in": "path",
            "required": true,
            "type": "string"
          },
          {
            "name": "body",
            "in": "body",
            "required": true,
            "schema": {
              "$ref": "#/definitions/v1ApplicationID"
            }
          }
        ],
        "tags": [
          "ManagementService"
        ]
      }
    },
    "/projects/{project_id}/applications/{id}/_reactivate": {
      "put": {
        "operationId": "ReactivateApplication",
        "responses": {
          "200": {
            "description": "A successful response.",
            "schema": {
              "$ref": "#/definitions/v1Application"
            }
          }
        },
        "parameters": [
          {
            "name": "project_id",
            "in": "path",
            "required": true,
            "type": "string"
          },
          {
            "name": "id",
            "in": "path",
            "required": true,
            "type": "string"
          },
          {
            "name": "body",
            "in": "body",
            "required": true,
            "schema": {
              "$ref": "#/definitions/v1ApplicationID"
            }
          }
        ],
        "tags": [
          "ManagementService"
        ]
      }
    },
    "/projects/{project_id}/applications/{id}/oidcconfig/_changeclientsecret": {
      "put": {
        "operationId": "RegenerateOIDCClientSecret",
        "responses": {
          "200": {
            "description": "A successful response.",
            "schema": {
              "$ref": "#/definitions/v1ClientSecret"
            }
          }
        },
        "parameters": [
          {
            "name": "project_id",
            "in": "path",
            "required": true,
            "type": "string"
          },
          {
            "name": "id",
            "in": "path",
            "required": true,
            "type": "string"
          },
          {
            "name": "body",
            "in": "body",
            "required": true,
            "schema": {
              "$ref": "#/definitions/v1ApplicationID"
            }
          }
        ],
        "tags": [
          "ManagementService"
        ]
      }
    },
    "/projects/{project_id}/grants": {
      "post": {
        "operationId": "CreateProjectGrant",
        "responses": {
          "200": {
            "description": "A successful response.",
            "schema": {
              "$ref": "#/definitions/v1ProjectGrant"
            }
          }
        },
        "parameters": [
          {
            "name": "project_id",
            "in": "path",
            "required": true,
            "type": "string"
          },
          {
            "name": "body",
            "in": "body",
            "required": true,
            "schema": {
              "$ref": "#/definitions/v1ProjectGrantCreate"
            }
          }
        ],
        "tags": [
          "ManagementService"
        ]
      }
    },
    "/projects/{project_id}/grants/_search": {
      "post": {
        "summary": "PROJECT_GRANT",
        "operationId": "SearchProjectGrants",
        "responses": {
          "200": {
            "description": "A successful response.",
            "schema": {
              "$ref": "#/definitions/v1ProjectGrantSearchResponse"
            }
          }
        },
        "parameters": [
          {
            "name": "project_id",
            "in": "path",
            "required": true,
            "type": "string"
          },
          {
            "name": "body",
            "in": "body",
            "required": true,
            "schema": {
              "$ref": "#/definitions/v1ProjectGrantSearchRequest"
            }
          }
        ],
        "tags": [
          "ManagementService"
        ]
      }
    },
    "/projects/{project_id}/grants/{grant_id}/members": {
      "post": {
        "operationId": "AddProjectGrantMember",
        "responses": {
          "200": {
            "description": "A successful response.",
            "schema": {
              "$ref": "#/definitions/v1ProjectGrantMember"
            }
          }
        },
        "parameters": [
          {
            "name": "project_id",
            "in": "path",
            "required": true,
            "type": "string"
          },
          {
            "name": "grant_id",
            "in": "path",
            "required": true,
            "type": "string"
          },
          {
            "name": "body",
            "in": "body",
            "required": true,
            "schema": {
              "$ref": "#/definitions/v1ProjectGrantMemberAdd"
            }
          }
        ],
        "tags": [
          "ManagementService"
        ]
      }
    },
    "/projects/{project_id}/grants/{grant_id}/members/_search": {
      "post": {
        "operationId": "SearchProjectGrantMembers",
        "responses": {
          "200": {
            "description": "A successful response.",
            "schema": {
              "$ref": "#/definitions/v1ProjectGrantMemberSearchResponse"
            }
          }
        },
        "parameters": [
          {
            "name": "project_id",
            "in": "path",
            "required": true,
            "type": "string"
          },
          {
            "name": "grant_id",
            "in": "path",
            "required": true,
            "type": "string"
          },
          {
            "name": "body",
            "in": "body",
            "required": true,
            "schema": {
              "$ref": "#/definitions/v1ProjectGrantMemberSearchRequest"
            }
          }
        ],
        "tags": [
          "ManagementService"
        ]
      }
    },
    "/projects/{project_id}/grants/{grant_id}/members/{user_id}": {
      "delete": {
        "operationId": "RemoveProjectGrantMember",
        "responses": {
          "200": {
            "description": "A successful response.",
            "schema": {
              "properties": {}
            }
          }
        },
        "parameters": [
          {
            "name": "project_id",
            "in": "path",
            "required": true,
            "type": "string"
          },
          {
            "name": "grant_id",
            "in": "path",
            "required": true,
            "type": "string"
          },
          {
            "name": "user_id",
            "in": "path",
            "required": true,
            "type": "string"
          }
        ],
        "tags": [
          "ManagementService"
        ]
      },
      "put": {
        "operationId": "ChangeProjectGrantMember",
        "responses": {
          "200": {
            "description": "A successful response.",
            "schema": {
              "$ref": "#/definitions/v1ProjectGrantMember"
            }
          }
        },
        "parameters": [
          {
            "name": "project_id",
            "in": "path",
            "required": true,
            "type": "string"
          },
          {
            "name": "grant_id",
            "in": "path",
            "required": true,
            "type": "string"
          },
          {
            "name": "user_id",
            "in": "path",
            "required": true,
            "type": "string"
          },
          {
            "name": "body",
            "in": "body",
            "required": true,
            "schema": {
              "$ref": "#/definitions/v1ProjectGrantMemberChange"
            }
          }
        ],
        "tags": [
          "ManagementService"
        ]
      }
    },
    "/projects/{project_id}/grants/{id}": {
      "get": {
        "operationId": "ProjectGrantByID",
        "responses": {
          "200": {
            "description": "A successful response.",
            "schema": {
              "$ref": "#/definitions/v1ProjectGrant"
            }
          }
        },
        "parameters": [
          {
            "name": "project_id",
            "in": "path",
            "required": true,
            "type": "string"
          },
          {
            "name": "id",
            "in": "path",
            "required": true,
            "type": "string"
          }
        ],
        "tags": [
          "ManagementService"
        ]
      },
      "delete": {
        "operationId": "RemoveProjectGrant",
        "responses": {
          "200": {
            "description": "A successful response.",
            "schema": {
              "properties": {}
            }
          }
        },
        "parameters": [
          {
            "name": "project_id",
            "in": "path",
            "required": true,
            "type": "string"
          },
          {
            "name": "id",
            "in": "path",
            "required": true,
            "type": "string"
          }
        ],
        "tags": [
          "ManagementService"
        ]
      },
      "put": {
        "operationId": "UpdateProjectGrant",
        "responses": {
          "200": {
            "description": "A successful response.",
            "schema": {
              "$ref": "#/definitions/v1ProjectGrant"
            }
          }
        },
        "parameters": [
          {
            "name": "project_id",
            "in": "path",
            "required": true,
            "type": "string"
          },
          {
            "name": "id",
            "in": "path",
            "required": true,
            "type": "string"
          },
          {
            "name": "body",
            "in": "body",
            "required": true,
            "schema": {
              "$ref": "#/definitions/v1ProjectGrantUpdate"
            }
          }
        ],
        "tags": [
          "ManagementService"
        ]
      }
    },
    "/projects/{project_id}/grants/{id}/_deactivate": {
      "put": {
        "operationId": "DeactivateProjectGrant",
        "responses": {
          "200": {
            "description": "A successful response.",
            "schema": {
              "$ref": "#/definitions/v1ProjectGrant"
            }
          }
        },
        "parameters": [
          {
            "name": "project_id",
            "in": "path",
            "required": true,
            "type": "string"
          },
          {
            "name": "id",
            "in": "path",
            "required": true,
            "type": "string"
          },
          {
            "name": "body",
            "in": "body",
            "required": true,
            "schema": {
              "$ref": "#/definitions/v1ProjectGrantID"
            }
          }
        ],
        "tags": [
          "ManagementService"
        ]
      }
    },
    "/projects/{project_id}/grants/{id}/_reactivate": {
      "put": {
        "operationId": "ReactivateProjectGrant",
        "responses": {
          "200": {
            "description": "A successful response.",
            "schema": {
              "$ref": "#/definitions/v1ProjectGrant"
            }
          }
        },
        "parameters": [
          {
            "name": "project_id",
            "in": "path",
            "required": true,
            "type": "string"
          },
          {
            "name": "id",
            "in": "path",
            "required": true,
            "type": "string"
          },
          {
            "name": "body",
            "in": "body",
            "required": true,
            "schema": {
              "$ref": "#/definitions/v1ProjectGrantID"
            }
          }
        ],
        "tags": [
          "ManagementService"
        ]
      }
    },
    "/projects/{project_id}/members/_search": {
      "post": {
        "operationId": "SearchProjectMembers",
        "responses": {
          "200": {
            "description": "A successful response.",
            "schema": {
              "$ref": "#/definitions/v1ProjectMemberSearchResponse"
            }
          }
        },
        "parameters": [
          {
            "name": "project_id",
            "in": "path",
            "required": true,
            "type": "string"
          },
          {
            "name": "body",
            "in": "body",
            "required": true,
            "schema": {
              "$ref": "#/definitions/v1ProjectMemberSearchRequest"
            }
          }
        ],
        "tags": [
          "ManagementService"
        ]
      }
    },
    "/projects/{project_id}/oidcapplications": {
      "post": {
        "operationId": "CreateOIDCApplication",
        "responses": {
          "200": {
            "description": "A successful response.",
            "schema": {
              "$ref": "#/definitions/v1Application"
            }
          }
        },
        "parameters": [
          {
            "name": "project_id",
            "in": "path",
            "required": true,
            "type": "string"
          },
          {
            "name": "body",
            "in": "body",
            "required": true,
            "schema": {
              "$ref": "#/definitions/v1OIDCApplicationCreate"
            }
          }
        ],
        "tags": [
          "ManagementService"
        ]
      }
    },
    "/projects/{project_id}/roles/_search": {
      "post": {
        "summary": "PROJECT_ROLES",
        "operationId": "SearchProjectRoles",
        "responses": {
          "200": {
            "description": "A successful response.",
            "schema": {
              "$ref": "#/definitions/v1ProjectRoleSearchResponse"
            }
          }
        },
        "parameters": [
          {
            "name": "project_id",
            "in": "path",
            "required": true,
            "type": "string"
          },
          {
            "name": "body",
            "in": "body",
            "required": true,
            "schema": {
              "$ref": "#/definitions/v1ProjectRoleSearchRequest"
            }
          }
        ],
        "tags": [
          "ManagementService"
        ]
      }
    },
    "/projects/{project_id}/users/grants/_search": {
      "post": {
        "summary": "PROJECT_USER_GRANT",
        "operationId": "SearchProjectUserGrants",
        "responses": {
          "200": {
            "description": "A successful response.",
            "schema": {
              "$ref": "#/definitions/v1UserGrantSearchResponse"
            }
          }
        },
        "parameters": [
          {
            "name": "project_id",
            "in": "path",
            "required": true,
            "type": "string"
          },
          {
            "name": "body",
            "in": "body",
            "required": true,
            "schema": {
              "$ref": "#/definitions/v1ProjectUserGrantSearchRequest"
            }
          }
        ],
        "tags": [
          "ManagementService"
        ]
      }
    },
    "/projects/{project_id}/users/{user_id}/grants": {
      "post": {
        "operationId": "CreateProjectUserGrant",
        "responses": {
          "200": {
            "description": "A successful response.",
            "schema": {
              "$ref": "#/definitions/v1UserGrant"
            }
          }
        },
        "parameters": [
          {
            "name": "project_id",
            "in": "path",
            "required": true,
            "type": "string"
          },
          {
            "name": "user_id",
            "in": "path",
            "required": true,
            "type": "string"
          },
          {
            "name": "body",
            "in": "body",
            "required": true,
            "schema": {
              "$ref": "#/definitions/v1UserGrantCreate"
            }
          }
        ],
        "tags": [
          "ManagementService"
        ]
      }
    },
    "/projects/{project_id}/users/{user_id}/grants/{id}": {
      "get": {
        "operationId": "ProjectUserGrantByID",
        "responses": {
          "200": {
            "description": "A successful response.",
            "schema": {
              "$ref": "#/definitions/v1UserGrant"
            }
          }
        },
        "parameters": [
          {
            "name": "project_id",
            "in": "path",
            "required": true,
            "type": "string"
          },
          {
            "name": "user_id",
            "in": "path",
            "required": true,
            "type": "string"
          },
          {
            "name": "id",
            "in": "path",
            "required": true,
            "type": "string"
          }
        ],
        "tags": [
          "ManagementService"
        ]
      },
      "put": {
        "operationId": "UpdateProjectUserGrant",
        "responses": {
          "200": {
            "description": "A successful response.",
            "schema": {
              "$ref": "#/definitions/v1UserGrant"
            }
          }
        },
        "parameters": [
          {
            "name": "project_id",
            "in": "path",
            "required": true,
            "type": "string"
          },
          {
            "name": "user_id",
            "in": "path",
            "required": true,
            "type": "string"
          },
          {
            "name": "id",
            "in": "path",
            "required": true,
            "type": "string"
          },
          {
            "name": "body",
            "in": "body",
            "required": true,
            "schema": {
              "$ref": "#/definitions/v1ProjectUserGrantUpdate"
            }
          }
        ],
        "tags": [
          "ManagementService"
        ]
      }
    },
    "/projects/{project_id}/users/{user_id}/grants/{id}/_deactivate": {
      "put": {
        "operationId": "DeactivateProjectUserGrant",
        "responses": {
          "200": {
            "description": "A successful response.",
            "schema": {
              "$ref": "#/definitions/v1UserGrant"
            }
          }
        },
        "parameters": [
          {
            "name": "project_id",
            "in": "path",
            "required": true,
            "type": "string"
          },
          {
            "name": "user_id",
            "in": "path",
            "required": true,
            "type": "string"
          },
          {
            "name": "id",
            "in": "path",
            "required": true,
            "type": "string"
          },
          {
            "name": "body",
            "in": "body",
            "required": true,
            "schema": {
              "$ref": "#/definitions/v1ProjectUserGrantID"
            }
          }
        ],
        "tags": [
          "ManagementService"
        ]
      }
    },
    "/projects/{project_id}/users/{user_id}/grants/{id}/_reactivate": {
      "put": {
        "operationId": "ReactivateProjectUserGrant",
        "responses": {
          "200": {
            "description": "A successful response.",
            "schema": {
              "$ref": "#/definitions/v1UserGrant"
            }
          }
        },
        "parameters": [
          {
            "name": "project_id",
            "in": "path",
            "required": true,
            "type": "string"
          },
          {
            "name": "user_id",
            "in": "path",
            "required": true,
            "type": "string"
          },
          {
            "name": "id",
            "in": "path",
            "required": true,
            "type": "string"
          },
          {
            "name": "body",
            "in": "body",
            "required": true,
            "schema": {
              "$ref": "#/definitions/v1ProjectUserGrantID"
            }
          }
        ],
        "tags": [
          "ManagementService"
        ]
      }
    },
    "/ready": {
      "get": {
        "operationId": "Ready",
        "responses": {
          "200": {
            "description": "A successful response.",
            "schema": {
              "properties": {}
            }
          }
        },
        "tags": [
          "ManagementService"
        ]
      }
    },
    "/users": {
      "post": {
        "operationId": "CreateUser",
        "responses": {
          "200": {
            "description": "A successful response.",
            "schema": {
              "$ref": "#/definitions/v1User"
            }
          }
        },
        "parameters": [
          {
            "name": "body",
            "in": "body",
            "required": true,
            "schema": {
              "$ref": "#/definitions/v1CreateUserRequest"
            }
          }
        ],
        "tags": [
          "ManagementService"
        ]
      }
    },
    "/users/_isunique": {
      "get": {
        "operationId": "IsUserUnique",
        "responses": {
          "200": {
            "description": "A successful response.",
            "schema": {
              "$ref": "#/definitions/v1UniqueUserResponse"
            }
          }
        },
        "parameters": [
          {
            "name": "user_name",
            "in": "query",
            "required": false,
            "type": "string"
          },
          {
            "name": "email",
            "in": "query",
            "required": false,
            "type": "string"
          }
        ],
        "tags": [
          "ManagementService"
        ]
      }
    },
    "/users/_search": {
      "post": {
        "operationId": "SearchUsers",
        "responses": {
          "200": {
            "description": "A successful response.",
            "schema": {
              "$ref": "#/definitions/v1UserSearchResponse"
            }
          }
        },
        "parameters": [
          {
            "name": "body",
            "in": "body",
            "required": true,
            "schema": {
              "$ref": "#/definitions/v1UserSearchRequest"
            }
          }
        ],
        "tags": [
          "ManagementService"
        ]
      }
    },
    "/users/grants/_search": {
      "post": {
        "summary": "USER_GRANT",
        "operationId": "SearchUserGrants",
        "responses": {
          "200": {
            "description": "A successful response.",
            "schema": {
              "$ref": "#/definitions/v1UserGrantSearchResponse"
            }
          }
        },
        "parameters": [
          {
            "name": "body",
            "in": "body",
            "required": true,
            "schema": {
              "$ref": "#/definitions/v1UserGrantSearchRequest"
            }
          }
        ],
        "tags": [
          "ManagementService"
        ]
      }
    },
    "/users/{id}": {
      "get": {
        "summary": "USER",
        "operationId": "GetUserByID",
        "responses": {
          "200": {
            "description": "A successful response.",
            "schema": {
              "$ref": "#/definitions/v1User"
            }
          }
        },
        "parameters": [
          {
            "name": "id",
            "in": "path",
            "required": true,
            "type": "string"
          }
        ],
        "tags": [
          "ManagementService"
        ]
      },
      "delete": {
        "operationId": "DeleteUser",
        "responses": {
          "200": {
            "description": "A successful response.",
            "schema": {
              "properties": {}
            }
          }
        },
        "parameters": [
          {
            "name": "id",
            "in": "path",
            "required": true,
            "type": "string"
          }
        ],
        "tags": [
          "ManagementService"
        ]
      }
    },
    "/users/{id}/_deactivate": {
      "put": {
        "operationId": "DeactivateUser",
        "responses": {
          "200": {
            "description": "A successful response.",
            "schema": {
              "$ref": "#/definitions/v1User"
            }
          }
        },
        "parameters": [
          {
            "name": "id",
            "in": "path",
            "required": true,
            "type": "string"
          },
          {
            "name": "body",
            "in": "body",
            "required": true,
            "schema": {
              "$ref": "#/definitions/v1UserID"
            }
          }
        ],
        "tags": [
          "ManagementService"
        ]
      }
    },
    "/users/{id}/_lock": {
      "put": {
        "operationId": "LockUser",
        "responses": {
          "200": {
            "description": "A successful response.",
            "schema": {
              "$ref": "#/definitions/v1User"
            }
          }
        },
        "parameters": [
          {
            "name": "id",
            "in": "path",
            "required": true,
            "type": "string"
          },
          {
            "name": "body",
            "in": "body",
            "required": true,
            "schema": {
              "$ref": "#/definitions/v1UserID"
            }
          }
        ],
        "tags": [
          "ManagementService"
        ]
      }
    },
    "/users/{id}/_reactivate": {
      "put": {
        "operationId": "ReactivateUser",
        "responses": {
          "200": {
            "description": "A successful response.",
            "schema": {
              "$ref": "#/definitions/v1User"
            }
          }
        },
        "parameters": [
          {
            "name": "id",
            "in": "path",
            "required": true,
            "type": "string"
          },
          {
            "name": "body",
            "in": "body",
            "required": true,
            "schema": {
              "$ref": "#/definitions/v1UserID"
            }
          }
        ],
        "tags": [
          "ManagementService"
        ]
      }
    },
    "/users/{id}/_sendsetpwnotify": {
      "post": {
        "summary": "PASSWORD\nSends an Notification (Email/SMS) with a password reset Link",
        "operationId": "SendSetPasswordNotification",
        "responses": {
          "200": {
            "description": "A successful response.",
            "schema": {
              "properties": {}
            }
          }
        },
        "parameters": [
          {
            "name": "id",
            "in": "path",
            "required": true,
            "type": "string"
          },
          {
            "name": "body",
            "in": "body",
            "required": true,
            "schema": {
              "$ref": "#/definitions/v1SetPasswordNotificationRequest"
            }
          }
        ],
        "tags": [
          "ManagementService"
        ]
      }
    },
    "/users/{id}/_setinitialpw": {
      "post": {
        "summary": "A Manager is only allowed to set an initial password, on the next login the user has to change his password",
        "operationId": "SetInitialPassword",
        "responses": {
          "200": {
            "description": "A successful response.",
            "schema": {
              "properties": {}
            }
          }
        },
        "parameters": [
          {
            "name": "id",
            "in": "path",
            "required": true,
            "type": "string"
          },
          {
            "name": "body",
            "in": "body",
            "required": true,
            "schema": {
              "$ref": "#/definitions/v1PasswordRequest"
            }
          }
        ],
        "tags": [
          "ManagementService"
        ]
      }
    },
    "/users/{id}/_unlock": {
      "put": {
        "operationId": "UnlockUser",
        "responses": {
          "200": {
            "description": "A successful response.",
            "schema": {
              "$ref": "#/definitions/v1User"
            }
          }
        },
        "parameters": [
          {
            "name": "id",
            "in": "path",
            "required": true,
            "type": "string"
          },
          {
            "name": "body",
            "in": "body",
            "required": true,
            "schema": {
              "$ref": "#/definitions/v1UserID"
            }
          }
        ],
        "tags": [
          "ManagementService"
        ]
      }
    },
    "/users/{id}/address": {
      "get": {
        "summary": "USER_ADDRESS",
        "operationId": "GetUserAddress",
        "responses": {
          "200": {
            "description": "A successful response.",
            "schema": {
              "$ref": "#/definitions/v1UserAddress"
            }
          }
        },
        "parameters": [
          {
            "name": "id",
            "in": "path",
            "required": true,
            "type": "string"
          }
        ],
        "tags": [
          "ManagementService"
        ]
      },
      "put": {
        "operationId": "UpdateUserAddress",
        "responses": {
          "200": {
            "description": "A successful response.",
            "schema": {
              "$ref": "#/definitions/v1UserAddress"
            }
          }
        },
        "parameters": [
          {
            "name": "id",
            "in": "path",
            "required": true,
            "type": "string"
          },
          {
            "name": "body",
            "in": "body",
            "required": true,
            "schema": {
              "$ref": "#/definitions/v1UpdateUserAddressRequest"
            }
          }
        ],
        "tags": [
          "ManagementService"
        ]
      }
    },
    "/users/{id}/changes": {
      "get": {
        "operationId": "UserChanges",
        "responses": {
          "200": {
            "description": "A successful response.",
            "schema": {
              "$ref": "#/definitions/v1Changes"
            }
          }
        },
        "parameters": [
          {
            "name": "id",
            "in": "path",
            "required": true,
            "type": "string"
          },
          {
            "name": "sec_id",
            "in": "query",
            "required": false,
            "type": "string"
          },
          {
            "name": "limit",
            "in": "query",
            "required": false,
            "type": "string",
            "format": "uint64"
          },
          {
            "name": "sequence_offset",
            "in": "query",
            "required": false,
            "type": "string",
            "format": "uint64"
          }
        ],
        "tags": [
          "ManagementService"
        ]
      }
    },
    "/users/{id}/email": {
      "get": {
        "summary": "USER_EMAIL",
        "operationId": "GetUserEmail",
        "responses": {
          "200": {
            "description": "A successful response.",
            "schema": {
              "$ref": "#/definitions/v1UserEmail"
            }
          }
        },
        "parameters": [
          {
            "name": "id",
            "in": "path",
            "required": true,
            "type": "string"
          }
        ],
        "tags": [
          "ManagementService"
        ]
      },
      "put": {
        "operationId": "ChangeUserEmail",
        "responses": {
          "200": {
            "description": "A successful response.",
            "schema": {
              "$ref": "#/definitions/v1UserEmail"
            }
          }
        },
        "parameters": [
          {
            "name": "id",
            "in": "path",
            "required": true,
            "type": "string"
          },
          {
            "name": "body",
            "in": "body",
            "required": true,
            "schema": {
              "$ref": "#/definitions/v1UpdateUserEmailRequest"
            }
          }
        ],
        "tags": [
          "ManagementService"
        ]
      }
    },
    "/users/{id}/email/_resendverification": {
      "post": {
        "operationId": "ResendEmailVerificationMail",
        "responses": {
          "200": {
            "description": "A successful response.",
            "schema": {
              "properties": {}
            }
          }
        },
        "parameters": [
          {
            "name": "id",
            "in": "path",
            "required": true,
            "type": "string"
          },
          {
            "name": "body",
            "in": "body",
            "required": true,
            "schema": {
              "$ref": "#/definitions/v1UserID"
            }
          }
        ],
        "tags": [
          "ManagementService"
        ]
      }
    },
    "/users/{id}/mfas": {
      "get": {
        "summary": "MFA",
        "operationId": "GetUserMfas",
        "responses": {
          "200": {
            "description": "A successful response.",
            "schema": {
              "$ref": "#/definitions/v1MultiFactors"
            }
          }
        },
        "parameters": [
          {
            "name": "id",
            "in": "path",
            "required": true,
            "type": "string"
          }
        ],
        "tags": [
          "ManagementService"
        ]
      }
    },
    "/users/{id}/phone": {
      "get": {
        "summary": "USER_PHONE",
        "operationId": "GetUserPhone",
        "responses": {
          "200": {
            "description": "A successful response.",
            "schema": {
              "$ref": "#/definitions/v1UserPhone"
            }
          }
        },
        "parameters": [
          {
            "name": "id",
            "in": "path",
            "required": true,
            "type": "string"
          }
        ],
        "tags": [
          "ManagementService"
        ]
      },
      "put": {
        "operationId": "ChangeUserPhone",
        "responses": {
          "200": {
            "description": "A successful response.",
            "schema": {
              "$ref": "#/definitions/v1UserPhone"
            }
          }
        },
        "parameters": [
          {
            "name": "id",
            "in": "path",
            "required": true,
            "type": "string"
          },
          {
            "name": "body",
            "in": "body",
            "required": true,
            "schema": {
              "$ref": "#/definitions/v1UpdateUserPhoneRequest"
            }
          }
        ],
        "tags": [
          "ManagementService"
        ]
      }
    },
    "/users/{id}/phone/_resendverification": {
      "post": {
        "operationId": "ResendPhoneVerificationCode",
        "responses": {
          "200": {
            "description": "A successful response.",
            "schema": {
              "properties": {}
            }
          }
        },
        "parameters": [
          {
            "name": "id",
            "in": "path",
            "required": true,
            "type": "string"
          },
          {
            "name": "body",
            "in": "body",
            "required": true,
            "schema": {
              "$ref": "#/definitions/v1UserID"
            }
          }
        ],
        "tags": [
          "ManagementService"
        ]
      }
    },
    "/users/{id}/profile": {
      "get": {
        "summary": "USER_PROFILE",
        "operationId": "GetUserProfile",
        "responses": {
          "200": {
            "description": "A successful response.",
            "schema": {
              "$ref": "#/definitions/v1UserProfile"
            }
          }
        },
        "parameters": [
          {
            "name": "id",
            "in": "path",
            "required": true,
            "type": "string"
          }
        ],
        "tags": [
          "ManagementService"
        ]
      },
      "put": {
        "operationId": "UpdateUserProfile",
        "responses": {
          "200": {
            "description": "A successful response.",
            "schema": {
              "$ref": "#/definitions/v1UserProfile"
            }
          }
        },
        "parameters": [
          {
            "name": "id",
            "in": "path",
            "required": true,
            "type": "string"
          },
          {
            "name": "body",
            "in": "body",
            "required": true,
            "schema": {
              "$ref": "#/definitions/v1UpdateUserProfileRequest"
            }
          }
        ],
        "tags": [
          "ManagementService"
        ]
      }
    },
    "/users/{user_id}/grants": {
      "post": {
        "operationId": "CreateUserGrant",
        "responses": {
          "200": {
            "description": "A successful response.",
            "schema": {
              "$ref": "#/definitions/v1UserGrant"
            }
          }
        },
        "parameters": [
          {
            "name": "user_id",
            "in": "path",
            "required": true,
            "type": "string"
          },
          {
            "name": "body",
            "in": "body",
            "required": true,
            "schema": {
              "$ref": "#/definitions/v1UserGrantCreate"
            }
          }
        ],
        "tags": [
          "ManagementService"
        ]
      }
    },
    "/users/{user_id}/grants/{id}": {
      "get": {
        "operationId": "UserGrantByID",
        "responses": {
          "200": {
            "description": "A successful response.",
            "schema": {
              "$ref": "#/definitions/v1UserGrant"
            }
          }
        },
        "parameters": [
          {
            "name": "user_id",
            "in": "path",
            "required": true,
            "type": "string"
          },
          {
            "name": "id",
            "in": "path",
            "required": true,
            "type": "string"
          }
        ],
        "tags": [
          "ManagementService"
        ]
      },
      "delete": {
        "operationId": "RemoveUserGrant",
        "responses": {
          "200": {
            "description": "A successful response.",
            "schema": {
              "properties": {}
            }
          }
        },
        "parameters": [
          {
            "name": "user_id",
            "in": "path",
            "required": true,
            "type": "string"
          },
          {
            "name": "id",
            "in": "path",
            "required": true,
            "type": "string"
          }
        ],
        "tags": [
          "ManagementService"
        ]
      },
      "put": {
        "operationId": "UpdateUserGrant",
        "responses": {
          "200": {
            "description": "A successful response.",
            "schema": {
              "$ref": "#/definitions/v1UserGrant"
            }
          }
        },
        "parameters": [
          {
            "name": "user_id",
            "in": "path",
            "required": true,
            "type": "string"
          },
          {
            "name": "id",
            "in": "path",
            "required": true,
            "type": "string"
          },
          {
            "name": "body",
            "in": "body",
            "required": true,
            "schema": {
              "$ref": "#/definitions/v1UserGrantUpdate"
            }
          }
        ],
        "tags": [
          "ManagementService"
        ]
      }
    },
    "/users/{user_id}/grants/{id}/_deactivate": {
      "put": {
        "operationId": "DeactivateUserGrant",
        "responses": {
          "200": {
            "description": "A successful response.",
            "schema": {
              "$ref": "#/definitions/v1UserGrant"
            }
          }
        },
        "parameters": [
          {
            "name": "user_id",
            "in": "path",
            "required": true,
            "type": "string"
          },
          {
            "name": "id",
            "in": "path",
            "required": true,
            "type": "string"
          },
          {
            "name": "body",
            "in": "body",
            "required": true,
            "schema": {
              "$ref": "#/definitions/v1UserGrantID"
            }
          }
        ],
        "tags": [
          "ManagementService"
        ]
      }
    },
    "/users/{user_id}/grants/{id}/_reactivate": {
      "put": {
        "operationId": "ReactivateUserGrant",
        "responses": {
          "200": {
            "description": "A successful response.",
            "schema": {
              "$ref": "#/definitions/v1UserGrant"
            }
          }
        },
        "parameters": [
          {
            "name": "user_id",
            "in": "path",
            "required": true,
            "type": "string"
          },
          {
            "name": "id",
            "in": "path",
            "required": true,
            "type": "string"
          },
          {
            "name": "body",
            "in": "body",
            "required": true,
            "schema": {
              "$ref": "#/definitions/v1UserGrantID"
            }
          }
        ],
        "tags": [
          "ManagementService"
        ]
      }
    },
    "/validate": {
      "get": {
        "operationId": "Validate",
        "responses": {
          "200": {
            "description": "A successful response.",
            "schema": {
              "type": "object"
            }
          }
        },
        "tags": [
          "ManagementService"
        ]
      }
    }
  },
  "definitions": {
    "protobufNullValue": {
      "type": "string",
      "enum": [
        "NULL_VALUE"
      ],
      "default": "NULL_VALUE",
      "description": "`NullValue` is a singleton enumeration to represent the null value for the\n`Value` type union.\n\n The JSON representation for `NullValue` is JSON `null`.\n\n - NULL_VALUE: Null value."
    },
    "v1AddOrgMemberRequest": {
      "type": "object",
      "properties": {
        "user_id": {
          "type": "string"
        },
        "roles": {
          "type": "array",
          "items": {
            "type": "string"
          }
        }
      }
    },
    "v1AppState": {
      "type": "string",
      "enum": [
        "APPSTATE_UNSPECIFIED",
        "APPSTATE_ACTIVE",
        "APPSTATE_INACTIVE"
      ],
      "default": "APPSTATE_UNSPECIFIED"
    },
    "v1Application": {
      "type": "object",
      "properties": {
        "id": {
          "type": "string"
        },
        "state": {
          "$ref": "#/definitions/v1AppState"
        },
        "creation_date": {
          "type": "string",
          "format": "date-time"
        },
        "change_date": {
          "type": "string",
          "format": "date-time"
        },
        "name": {
          "type": "string"
        },
        "oidc_config": {
          "$ref": "#/definitions/v1OIDCConfig"
        },
        "sequence": {
          "type": "string",
          "format": "uint64"
        }
      }
    },
    "v1ApplicationID": {
      "type": "object",
      "properties": {
        "id": {
          "type": "string"
        },
        "project_id": {
          "type": "string"
        }
      }
    },
    "v1ApplicationSearchKey": {
      "type": "string",
      "enum": [
        "APPLICATIONSERACHKEY_UNSPECIFIED",
        "APPLICATIONSEARCHKEY_APP_NAME"
      ],
      "default": "APPLICATIONSERACHKEY_UNSPECIFIED"
    },
    "v1ApplicationSearchQuery": {
      "type": "object",
      "properties": {
        "key": {
          "$ref": "#/definitions/v1ApplicationSearchKey"
        },
        "method": {
          "$ref": "#/definitions/v1SearchMethod"
        },
        "value": {
          "type": "string"
        }
      }
    },
    "v1ApplicationSearchRequest": {
      "type": "object",
      "properties": {
        "project_id": {
          "type": "string"
        },
        "offset": {
          "type": "string",
          "format": "uint64"
        },
        "limit": {
          "type": "string",
          "format": "uint64"
        },
        "queries": {
          "type": "array",
          "items": {
            "$ref": "#/definitions/v1ApplicationSearchQuery"
          }
        }
      }
    },
    "v1ApplicationSearchResponse": {
      "type": "object",
      "properties": {
        "offset": {
          "type": "string",
          "format": "uint64"
        },
        "limit": {
          "type": "string",
          "format": "uint64"
        },
        "total_result": {
          "type": "string",
          "format": "uint64"
        },
        "result": {
          "type": "array",
          "items": {
            "$ref": "#/definitions/v1ApplicationView"
          }
        }
      }
    },
    "v1ApplicationUpdate": {
      "type": "object",
      "properties": {
        "project_id": {
          "type": "string"
        },
        "id": {
          "type": "string"
        },
        "name": {
          "type": "string"
        }
      }
    },
    "v1ApplicationView": {
      "type": "object",
      "properties": {
        "id": {
          "type": "string"
        },
        "state": {
          "$ref": "#/definitions/v1AppState"
        },
        "creation_date": {
          "type": "string",
          "format": "date-time"
        },
        "change_date": {
          "type": "string",
          "format": "date-time"
        },
        "name": {
          "type": "string"
        },
        "oidc_config": {
          "$ref": "#/definitions/v1OIDCConfig"
        },
        "sequence": {
          "type": "string",
          "format": "uint64"
        }
      }
    },
    "v1AuthGrant": {
      "type": "object",
      "properties": {
        "orgId": {
          "type": "string"
        },
        "projectId": {
          "type": "string"
        },
        "userId": {
          "type": "string"
        },
        "roles": {
          "type": "array",
          "items": {
            "type": "string"
          }
        }
      }
    },
    "v1AuthGrantSearchKey": {
      "type": "string",
      "enum": [
        "AUTHGRANTSEARCHKEY_UNSPECIFIED",
        "AUTHGRANTSEARCHKEY_ORG_ID",
        "AUTHGRANTSEARCHKEY_PROJECT_ID",
        "AUTHGRANTSEARCHKEY_USER_ID"
      ],
      "default": "AUTHGRANTSEARCHKEY_UNSPECIFIED"
    },
    "v1AuthGrantSearchQuery": {
      "type": "object",
      "properties": {
        "key": {
          "$ref": "#/definitions/v1AuthGrantSearchKey"
        },
        "method": {
          "$ref": "#/definitions/v1SearchMethod"
        },
        "value": {
          "type": "string"
        }
      }
    },
    "v1AuthGrantSearchRequest": {
      "type": "object",
      "properties": {
        "offset": {
          "type": "string",
          "format": "uint64"
        },
        "limit": {
          "type": "string",
          "format": "uint64"
        },
        "sorting_column": {
          "$ref": "#/definitions/v1AuthGrantSearchKey"
        },
        "asc": {
          "type": "boolean",
          "format": "boolean"
        },
        "queries": {
          "type": "array",
          "items": {
            "$ref": "#/definitions/v1AuthGrantSearchQuery"
          }
        }
      }
    },
    "v1AuthGrantSearchResponse": {
      "type": "object",
      "properties": {
        "offset": {
          "type": "string",
          "format": "uint64"
        },
        "limit": {
          "type": "string",
          "format": "uint64"
        },
        "total_result": {
          "type": "string",
          "format": "uint64"
        },
        "result": {
          "type": "array",
          "items": {
            "$ref": "#/definitions/v1AuthGrant"
          }
        }
      }
    },
    "v1Change": {
      "type": "object",
      "properties": {
        "change_date": {
          "type": "string",
          "format": "date-time"
        },
        "event_type": {
          "type": "string"
        },
        "sequence": {
          "type": "string",
          "format": "uint64"
        },
        "editor": {
          "type": "string"
        },
        "data": {
          "type": "object"
        }
      }
    },
    "v1ChangeOrgMemberRequest": {
      "type": "object",
      "properties": {
        "user_id": {
          "type": "string"
        },
        "roles": {
          "type": "array",
          "items": {
            "type": "string"
          }
        }
      }
    },
    "v1Changes": {
      "type": "object",
      "properties": {
        "changes": {
          "type": "array",
          "items": {
            "$ref": "#/definitions/v1Change"
          }
        },
        "offset": {
          "type": "string",
          "format": "uint64"
        },
        "limit": {
          "type": "string",
          "format": "uint64"
        }
      }
    },
    "v1ClientSecret": {
      "type": "object",
      "properties": {
        "client_secret": {
          "type": "string"
        }
      }
    },
    "v1CreateUserRequest": {
      "type": "object",
      "properties": {
        "user_name": {
          "type": "string"
        },
        "first_name": {
          "type": "string"
        },
        "last_name": {
          "type": "string"
        },
        "nick_name": {
          "type": "string"
        },
        "display_name": {
          "type": "string"
        },
        "preferred_language": {
          "type": "string"
        },
        "gender": {
          "$ref": "#/definitions/v1Gender"
        },
        "email": {
          "type": "string"
        },
        "is_email_verified": {
          "type": "boolean",
          "format": "boolean"
        },
        "phone": {
          "type": "string"
        },
        "is_phone_verified": {
          "type": "boolean",
          "format": "boolean"
        },
        "country": {
          "type": "string"
        },
        "locality": {
          "type": "string"
        },
        "postal_code": {
          "type": "string"
        },
        "region": {
          "type": "string"
        },
        "street_address": {
          "type": "string"
        },
        "password": {
          "type": "string"
        }
      }
    },
    "v1Gender": {
      "type": "string",
      "enum": [
        "GENDER_UNSPECIFIED",
        "GENDER_FEMALE",
        "GENDER_MALE",
        "GENDER_DIVERSE"
      ],
      "default": "GENDER_UNSPECIFIED"
    },
    "v1GrantedProject": {
      "type": "object",
      "properties": {
        "id": {
          "type": "string"
        },
        "name": {
          "type": "string"
        },
        "state": {
          "$ref": "#/definitions/v1ProjectState"
        },
        "change_date": {
          "type": "string",
          "format": "date-time"
        },
        "creation_date": {
          "type": "string",
          "format": "date-time"
        },
        "type": {
          "$ref": "#/definitions/v1ProjectType"
        },
        "resource_owner": {
          "type": "string"
        },
        "org_id": {
          "type": "string"
        },
        "org_name": {
          "type": "string"
        },
        "org_domain": {
          "type": "string"
        },
        "grant_id": {
          "type": "string"
        },
        "sequence": {
          "type": "string",
          "format": "uint64"
        }
      }
    },
    "v1GrantedProjectSearchKey": {
      "type": "string",
      "enum": [
        "PROJECTSEARCHKEY_UNSPECIFIED",
        "PROJECTSEARCHKEY_PROJECT_NAME"
      ],
      "default": "PROJECTSEARCHKEY_UNSPECIFIED"
    },
    "v1GrantedProjectSearchQuery": {
      "type": "object",
      "properties": {
        "key": {
          "$ref": "#/definitions/v1GrantedProjectSearchKey"
        },
        "method": {
          "$ref": "#/definitions/v1SearchMethod"
        },
        "value": {
          "type": "string"
        }
      }
    },
    "v1GrantedProjectSearchRequest": {
      "type": "object",
      "properties": {
        "offset": {
          "type": "string",
          "format": "uint64"
        },
        "limit": {
          "type": "string",
          "format": "uint64"
        },
        "queries": {
          "type": "array",
          "items": {
            "$ref": "#/definitions/v1GrantedProjectSearchQuery"
          }
        }
      }
    },
    "v1GrantedProjectSearchResponse": {
      "type": "object",
      "properties": {
        "offset": {
          "type": "string",
          "format": "uint64"
        },
        "limit": {
          "type": "string",
          "format": "uint64"
        },
        "total_result": {
          "type": "string",
          "format": "uint64"
        },
        "result": {
          "type": "array",
          "items": {
            "$ref": "#/definitions/v1GrantedProject"
          }
        }
      }
    },
    "v1MFAState": {
      "type": "string",
      "enum": [
        "MFASTATE_UNSPECIFIED",
        "MFASTATE_NOT_READY",
        "MFASTATE_READY",
        "MFASTATE_REMOVED"
      ],
      "default": "MFASTATE_UNSPECIFIED"
    },
    "v1MfaType": {
      "type": "string",
      "enum": [
        "MFATYPE_UNSPECIFIED",
        "MFATYPE_SMS",
        "MFATYPE_OTP"
      ],
      "default": "MFATYPE_UNSPECIFIED"
    },
    "v1MultiFactor": {
      "type": "object",
      "properties": {
        "type": {
          "$ref": "#/definitions/v1MfaType"
        },
        "state": {
          "$ref": "#/definitions/v1MFAState"
        }
      }
    },
    "v1MultiFactors": {
      "type": "object",
      "properties": {
        "mfas": {
          "type": "array",
          "items": {
            "$ref": "#/definitions/v1MultiFactor"
          }
        }
      }
    },
    "v1NotificationType": {
      "type": "string",
      "enum": [
        "NOTIFICATIONTYPE_EMAIL",
        "NOTIFICATIONTYPE_SMS"
      ],
      "default": "NOTIFICATIONTYPE_EMAIL"
    },
    "v1OIDCApplicationCreate": {
      "type": "object",
      "properties": {
        "project_id": {
          "type": "string"
        },
        "name": {
          "type": "string"
        },
        "redirect_uris": {
          "type": "array",
          "items": {
            "type": "string"
          }
        },
        "response_types": {
          "type": "array",
          "items": {
            "$ref": "#/definitions/v1OIDCResponseType"
          }
        },
        "grant_types": {
          "type": "array",
          "items": {
            "$ref": "#/definitions/v1OIDCGrantType"
          }
        },
        "application_type": {
          "$ref": "#/definitions/v1OIDCApplicationType"
        },
        "auth_method_type": {
          "$ref": "#/definitions/v1OIDCAuthMethodType"
        },
        "post_logout_redirect_uris": {
          "type": "array",
          "items": {
            "type": "string"
          }
        }
      }
    },
    "v1OIDCApplicationType": {
      "type": "string",
      "enum": [
        "OIDCAPPLICATIONTYPE_WEB",
        "OIDCAPPLICATIONTYPE_USER_AGENT",
        "OIDCAPPLICATIONTYPE_NATIVE"
      ],
      "default": "OIDCAPPLICATIONTYPE_WEB"
    },
    "v1OIDCAuthMethodType": {
      "type": "string",
      "enum": [
        "OIDCAUTHMETHODTYPE_BASIC",
        "OIDCAUTHMETHODTYPE_POST",
        "OIDCAUTHMETHODTYPE_NONE"
      ],
      "default": "OIDCAUTHMETHODTYPE_BASIC"
    },
    "v1OIDCConfig": {
      "type": "object",
      "properties": {
        "redirect_uris": {
          "type": "array",
          "items": {
            "type": "string"
          }
        },
        "response_types": {
          "type": "array",
          "items": {
            "$ref": "#/definitions/v1OIDCResponseType"
          }
        },
        "grant_types": {
          "type": "array",
          "items": {
            "$ref": "#/definitions/v1OIDCGrantType"
          }
        },
        "application_type": {
          "$ref": "#/definitions/v1OIDCApplicationType"
        },
        "client_id": {
          "type": "string"
        },
        "client_secret": {
          "type": "string"
        },
        "auth_method_type": {
          "$ref": "#/definitions/v1OIDCAuthMethodType"
        },
        "post_logout_redirect_uris": {
          "type": "array",
          "items": {
            "type": "string"
          }
        }
      }
    },
    "v1OIDCConfigUpdate": {
      "type": "object",
      "properties": {
        "project_id": {
          "type": "string"
        },
        "application_id": {
          "type": "string"
        },
        "redirect_uris": {
          "type": "array",
          "items": {
            "type": "string"
          }
        },
        "response_types": {
          "type": "array",
          "items": {
            "$ref": "#/definitions/v1OIDCResponseType"
          }
        },
        "grant_types": {
          "type": "array",
          "items": {
            "$ref": "#/definitions/v1OIDCGrantType"
          }
        },
        "application_type": {
          "$ref": "#/definitions/v1OIDCApplicationType"
        },
        "auth_method_type": {
          "$ref": "#/definitions/v1OIDCAuthMethodType"
        },
        "post_logout_redirect_uris": {
          "type": "array",
          "items": {
            "type": "string"
          }
        }
      }
    },
    "v1OIDCGrantType": {
      "type": "string",
      "enum": [
        "OIDCGRANTTYPE_AUTHORIZATION_CODE",
        "OIDCGRANTTYPE_IMPLICIT",
        "OIDCGRANTTYPE_REFRESH_TOKEN"
      ],
      "default": "OIDCGRANTTYPE_AUTHORIZATION_CODE"
    },
    "v1OIDCResponseType": {
      "type": "string",
      "enum": [
        "OIDCRESPONSETYPE_CODE",
        "OIDCRESPONSETYPE_ID_TOKEN",
        "OIDCRESPONSETYPE_TOKEN"
      ],
      "default": "OIDCRESPONSETYPE_CODE"
    },
    "v1Org": {
      "type": "object",
      "properties": {
        "id": {
          "type": "string"
        },
        "state": {
          "$ref": "#/definitions/v1OrgState"
        },
        "creation_date": {
          "type": "string",
          "format": "date-time"
        },
        "change_date": {
          "type": "string",
          "format": "date-time"
        },
        "name": {
          "type": "string"
        },
        "domain": {
          "type": "string"
        },
        "sequence": {
          "type": "string",
          "format": "uint64"
        }
      }
    },
    "v1OrgID": {
      "type": "object",
      "properties": {
        "id": {
          "type": "string"
        }
      }
    },
    "v1OrgMember": {
      "type": "object",
      "properties": {
        "user_id": {
          "type": "string"
        },
        "roles": {
          "type": "array",
          "items": {
            "type": "string"
          }
        },
        "change_date": {
          "type": "string",
          "format": "date-time"
        },
        "creation_date": {
          "type": "string",
          "format": "date-time"
        },
        "sequence": {
          "type": "string",
          "format": "uint64"
        }
      }
    },
    "v1OrgMemberRoles": {
      "type": "object",
      "properties": {
        "roles": {
          "type": "array",
          "items": {
            "type": "string"
          }
        }
      }
    },
    "v1OrgMemberSearchKey": {
      "type": "string",
      "enum": [
        "ORGMEMBERSEARCHKEY_UNSPECIFIED",
        "ORGMEMBERSEARCHKEY_FIRST_NAME",
        "ORGMEMBERSEARCHKEY_LAST_NAME",
        "ORGMEMBERSEARCHKEY_EMAIL",
        "ORGMEMBERSEARCHKEY_USER_ID"
      ],
      "default": "ORGMEMBERSEARCHKEY_UNSPECIFIED"
    },
    "v1OrgMemberSearchQuery": {
      "type": "object",
      "properties": {
        "key": {
          "$ref": "#/definitions/v1OrgMemberSearchKey"
        },
        "method": {
          "$ref": "#/definitions/v1SearchMethod"
        },
        "value": {
          "type": "string"
        }
      }
    },
    "v1OrgMemberSearchRequest": {
      "type": "object",
      "properties": {
        "offset": {
          "type": "string",
          "format": "uint64"
        },
        "limit": {
          "type": "string",
          "format": "uint64"
        },
        "queries": {
          "type": "array",
          "items": {
            "$ref": "#/definitions/v1OrgMemberSearchQuery"
          }
        }
      }
    },
    "v1OrgMemberSearchResponse": {
      "type": "object",
      "properties": {
        "offset": {
          "type": "string",
          "format": "uint64"
        },
        "limit": {
          "type": "string",
          "format": "uint64"
        },
        "total_result": {
          "type": "string",
          "format": "uint64"
        },
        "result": {
          "type": "array",
          "items": {
            "$ref": "#/definitions/v1OrgMemberView"
          }
        }
      }
    },
    "v1OrgMemberView": {
      "type": "object",
      "properties": {
        "user_id": {
          "type": "string"
        },
        "roles": {
          "type": "array",
          "items": {
            "type": "string"
          }
        },
        "change_date": {
          "type": "string",
          "format": "date-time"
        },
        "creation_date": {
          "type": "string",
          "format": "date-time"
        },
        "sequence": {
          "type": "string",
          "format": "uint64"
        },
        "user_name": {
          "type": "string"
        },
        "email": {
          "type": "string"
        },
        "first_name": {
          "type": "string"
        },
        "last_name": {
          "type": "string"
        }
      }
    },
    "v1OrgState": {
      "type": "string",
      "enum": [
        "ORGSTATE_UNSPECIFIED",
        "ORGSTATE_ACTIVE",
        "ORGSTATE_INACTIVE"
      ],
      "default": "ORGSTATE_UNSPECIFIED"
    },
    "v1PasswordAgePolicy": {
      "type": "object",
      "properties": {
        "id": {
          "type": "string"
        },
        "description": {
          "type": "string"
        },
        "state": {
          "$ref": "#/definitions/v1PolicyState"
        },
        "creation_date": {
          "type": "string",
          "format": "date-time"
        },
        "change_date": {
          "type": "string",
          "format": "date-time"
        },
        "max_age_days": {
          "type": "string",
          "format": "uint64"
        },
        "expire_warn_days": {
          "type": "string",
          "format": "uint64"
        },
        "sequence": {
          "type": "string",
          "format": "uint64"
        },
        "is_default": {
          "type": "boolean",
          "format": "boolean"
        }
      }
    },
    "v1PasswordAgePolicyCreate": {
      "type": "object",
      "properties": {
        "description": {
          "type": "string"
        },
        "max_age_days": {
          "type": "string",
          "format": "uint64"
        },
        "expire_warn_days": {
          "type": "string",
          "format": "uint64"
        }
      }
    },
    "v1PasswordAgePolicyUpdate": {
      "type": "object",
      "properties": {
        "id": {
          "type": "string"
        },
        "description": {
          "type": "string"
        },
        "max_age_days": {
          "type": "string",
          "format": "uint64"
        },
        "expire_warn_days": {
          "type": "string",
          "format": "uint64"
        }
      }
    },
    "v1PasswordComplexityPolicy": {
      "type": "object",
      "properties": {
        "id": {
          "type": "string"
        },
        "description": {
          "type": "string"
        },
        "state": {
          "$ref": "#/definitions/v1PolicyState"
        },
        "creation_date": {
          "type": "string",
          "format": "date-time"
        },
        "change_date": {
          "type": "string",
          "format": "date-time"
        },
        "min_length": {
          "type": "string",
          "format": "uint64"
        },
        "has_lowercase": {
          "type": "boolean",
          "format": "boolean"
        },
        "has_uppercase": {
          "type": "boolean",
          "format": "boolean"
        },
        "has_number": {
          "type": "boolean",
          "format": "boolean"
        },
        "has_symbol": {
          "type": "boolean",
          "format": "boolean"
        },
        "sequence": {
          "type": "string",
          "format": "uint64"
        },
        "is_default": {
          "type": "boolean",
          "format": "boolean"
        }
      }
    },
    "v1PasswordComplexityPolicyCreate": {
      "type": "object",
      "properties": {
        "description": {
          "type": "string"
        },
        "min_length": {
          "type": "string",
          "format": "uint64"
        },
        "has_lowercase": {
          "type": "boolean",
          "format": "boolean"
        },
        "has_uppercase": {
          "type": "boolean",
          "format": "boolean"
        },
        "has_number": {
          "type": "boolean",
          "format": "boolean"
        },
        "has_symbol": {
          "type": "boolean",
          "format": "boolean"
        }
      }
    },
    "v1PasswordComplexityPolicyUpdate": {
      "type": "object",
      "properties": {
        "id": {
          "type": "string"
        },
        "description": {
          "type": "string"
        },
        "min_length": {
          "type": "string",
          "format": "uint64"
        },
        "has_lowercase": {
          "type": "boolean",
          "format": "boolean"
        },
        "has_uppercase": {
          "type": "boolean",
          "format": "boolean"
        },
        "has_number": {
          "type": "boolean",
          "format": "boolean"
        },
        "has_symbol": {
          "type": "boolean",
          "format": "boolean"
        }
      }
    },
    "v1PasswordLockoutPolicy": {
      "type": "object",
      "properties": {
        "id": {
          "type": "string"
        },
        "description": {
          "type": "string"
        },
        "state": {
          "$ref": "#/definitions/v1PolicyState"
        },
        "creation_date": {
          "type": "string",
          "format": "date-time"
        },
        "change_date": {
          "type": "string",
          "format": "date-time"
        },
        "max_attempts": {
          "type": "string",
          "format": "uint64"
        },
        "show_lock_out_failures": {
          "type": "boolean",
          "format": "boolean"
        },
        "sequence": {
          "type": "string",
          "format": "uint64"
        },
        "is_default": {
          "type": "boolean",
          "format": "boolean"
        }
      }
    },
    "v1PasswordLockoutPolicyCreate": {
      "type": "object",
      "properties": {
        "description": {
          "type": "string"
        },
        "max_attempts": {
          "type": "string",
          "format": "uint64"
        },
        "show_lock_out_failures": {
          "type": "boolean",
          "format": "boolean"
        }
      }
    },
    "v1PasswordLockoutPolicyUpdate": {
      "type": "object",
      "properties": {
        "id": {
          "type": "string"
        },
        "description": {
          "type": "string"
        },
        "max_attempts": {
          "type": "string",
          "format": "uint64"
        },
        "show_lock_out_failures": {
          "type": "boolean",
          "format": "boolean"
        }
      }
    },
    "v1PasswordRequest": {
      "type": "object",
      "properties": {
        "id": {
          "type": "string"
        },
        "password": {
          "type": "string"
        }
      }
    },
    "v1PolicyState": {
      "type": "string",
      "enum": [
        "POLICYSTATE_UNSPECIFIED",
        "POLICYSTATE_ACTIVE",
        "POLICYSTATE_INACTIVE",
        "POLICYSTATE_DELETED"
      ],
      "default": "POLICYSTATE_UNSPECIFIED"
    },
    "v1Project": {
      "type": "object",
      "properties": {
        "id": {
          "type": "string"
        },
        "name": {
          "type": "string"
        },
        "state": {
          "$ref": "#/definitions/v1ProjectState"
        },
        "change_date": {
          "type": "string",
          "format": "date-time"
        },
        "creation_date": {
          "type": "string",
          "format": "date-time"
        },
        "sequence": {
          "type": "string",
          "format": "uint64"
        }
      }
    },
    "v1ProjectCreateRequest": {
      "type": "object",
      "properties": {
        "name": {
          "type": "string"
        }
      }
    },
    "v1ProjectGrant": {
      "type": "object",
      "properties": {
        "id": {
          "type": "string"
        },
        "project_id": {
          "type": "string"
        },
        "granted_org_id": {
          "type": "string"
        },
        "role_keys": {
          "type": "array",
          "items": {
            "type": "string"
          }
        },
        "state": {
          "$ref": "#/definitions/v1ProjectGrantState"
        },
        "creation_date": {
          "type": "string",
          "format": "date-time"
        },
        "change_date": {
          "type": "string",
          "format": "date-time"
        },
        "sequence": {
          "type": "string",
          "format": "uint64"
        }
      }
    },
    "v1ProjectGrantCreate": {
      "type": "object",
      "properties": {
        "project_id": {
          "type": "string"
        },
        "granted_org_id": {
          "type": "string"
        },
        "role_keys": {
          "type": "array",
          "items": {
            "type": "string"
          }
        }
      }
    },
    "v1ProjectGrantID": {
      "type": "object",
      "properties": {
        "project_id": {
          "type": "string"
        },
        "id": {
          "type": "string"
        }
      }
    },
    "v1ProjectGrantMember": {
      "type": "object",
      "properties": {
        "user_id": {
          "type": "string"
        },
        "roles": {
          "type": "array",
          "items": {
            "type": "string"
          }
        },
        "change_date": {
          "type": "string",
          "format": "date-time"
        },
        "creation_date": {
          "type": "string",
          "format": "date-time"
        },
        "sequence": {
          "type": "string",
          "format": "uint64"
        }
      }
    },
    "v1ProjectGrantMemberAdd": {
      "type": "object",
      "properties": {
        "project_id": {
          "type": "string"
        },
        "grant_id": {
          "type": "string"
        },
        "user_id": {
          "type": "string"
        },
        "roles": {
          "type": "array",
          "items": {
            "type": "string"
          }
        }
      }
    },
    "v1ProjectGrantMemberChange": {
      "type": "object",
      "properties": {
        "project_id": {
          "type": "string"
        },
        "grant_id": {
          "type": "string"
        },
        "user_id": {
          "type": "string"
        },
        "roles": {
          "type": "array",
          "items": {
            "type": "string"
          }
        }
      }
    },
    "v1ProjectGrantMemberRoles": {
      "type": "object",
      "properties": {
        "roles": {
          "type": "array",
          "items": {
            "type": "string"
          }
        }
      }
    },
    "v1ProjectGrantMemberSearchKey": {
      "type": "string",
      "enum": [
        "PROJECTGRANTMEMBERSEARCHKEY_UNSPECIFIED",
        "PROJECTGRANTMEMBERSEARCHKEY_FIRST_NAME",
        "PROJECTGRANTMEMBERSEARCHKEY_LAST_NAME",
        "PROJECTGRANTMEMBERSEARCHKEY_EMAIL",
        "PROJECTGRANTMEMBERSEARCHKEY_USER_ID",
        "PROJECTGRANTMEMBERSEARCHKEY_USER_NAME"
      ],
      "default": "PROJECTGRANTMEMBERSEARCHKEY_UNSPECIFIED"
    },
    "v1ProjectGrantMemberSearchQuery": {
      "type": "object",
      "properties": {
        "key": {
          "$ref": "#/definitions/v1ProjectGrantMemberSearchKey"
        },
        "method": {
          "$ref": "#/definitions/v1SearchMethod"
        },
        "value": {
          "type": "string"
        }
      }
    },
    "v1ProjectGrantMemberSearchRequest": {
      "type": "object",
      "properties": {
        "project_id": {
          "type": "string"
        },
        "grant_id": {
          "type": "string"
        },
        "offset": {
          "type": "string",
          "format": "uint64"
        },
        "limit": {
          "type": "string",
          "format": "uint64"
        },
        "queries": {
          "type": "array",
          "items": {
            "$ref": "#/definitions/v1ProjectGrantMemberSearchQuery"
          }
        }
      }
    },
    "v1ProjectGrantMemberSearchResponse": {
      "type": "object",
      "properties": {
        "offset": {
          "type": "string",
          "format": "uint64"
        },
        "limit": {
          "type": "string",
          "format": "uint64"
        },
        "total_result": {
          "type": "string",
          "format": "uint64"
        },
        "result": {
          "type": "array",
          "items": {
            "$ref": "#/definitions/v1ProjectGrantMemberView"
          }
        }
      }
    },
    "v1ProjectGrantMemberView": {
      "type": "object",
      "properties": {
        "user_id": {
          "type": "string"
        },
        "user_name": {
          "type": "string"
        },
        "email": {
          "type": "string"
        },
        "first_name": {
          "type": "string"
        },
        "last_name": {
          "type": "string"
        },
        "roles": {
          "type": "array",
          "items": {
            "type": "string"
          }
        },
        "change_date": {
          "type": "string",
          "format": "date-time"
        },
        "creation_date": {
          "type": "string",
          "format": "date-time"
        },
        "sequence": {
          "type": "string",
          "format": "uint64"
        }
      }
    },
    "v1ProjectGrantSearchRequest": {
      "type": "object",
      "properties": {
        "project_id": {
          "type": "string"
        },
        "offset": {
          "type": "string",
          "format": "uint64"
        },
        "limit": {
          "type": "string",
          "format": "uint64"
        }
      }
    },
    "v1ProjectGrantSearchResponse": {
      "type": "object",
      "properties": {
        "offset": {
          "type": "string",
          "format": "uint64"
        },
        "limit": {
          "type": "string",
          "format": "uint64"
        },
        "total_result": {
          "type": "string",
          "format": "uint64"
        },
        "result": {
          "type": "array",
          "items": {
            "$ref": "#/definitions/v1ProjectGrantView"
          }
        }
      }
    },
    "v1ProjectGrantState": {
      "type": "string",
      "enum": [
        "PROJECTGRANTSTATE_UNSPECIFIED",
        "PROJECTGRANTSTATE_ACTIVE",
        "PROJECTGRANTSTATE_INACTIVE"
      ],
      "default": "PROJECTGRANTSTATE_UNSPECIFIED"
    },
    "v1ProjectGrantUpdate": {
      "type": "object",
      "properties": {
        "project_id": {
          "type": "string"
        },
        "id": {
          "type": "string"
        },
        "role_keys": {
          "type": "array",
          "items": {
            "type": "string"
          }
        }
      }
    },
    "v1ProjectGrantUserGrantCreate": {
      "type": "object",
      "properties": {
        "user_id": {
          "type": "string"
        },
        "org_id": {
          "type": "string"
        },
        "project_grant_id": {
          "type": "string"
        },
        "project_id": {
          "type": "string"
        },
        "role_keys": {
          "type": "array",
          "items": {
            "type": "string"
          }
        }
      }
    },
    "v1ProjectGrantUserGrantID": {
      "type": "object",
      "properties": {
        "project_grant_id": {
          "type": "string"
        },
        "user_id": {
          "type": "string"
        },
        "id": {
          "type": "string"
        }
      }
    },
    "v1ProjectGrantUserGrantSearchRequest": {
      "type": "object",
      "properties": {
        "project_grant_id": {
          "type": "string"
        },
        "offset": {
          "type": "string",
          "format": "uint64"
        },
        "limit": {
          "type": "string",
          "format": "uint64"
        },
        "queries": {
          "type": "array",
          "items": {
            "$ref": "#/definitions/v1UserGrantSearchQuery"
          }
        }
      }
    },
    "v1ProjectGrantUserGrantUpdate": {
      "type": "object",
      "properties": {
        "project_grant_id": {
          "type": "string"
        },
        "user_id": {
          "type": "string"
        },
        "id": {
          "type": "string"
        },
        "role_keys": {
          "type": "array",
          "items": {
            "type": "string"
          }
        }
      }
    },
    "v1ProjectGrantView": {
      "type": "object",
      "properties": {
        "id": {
          "type": "string"
        },
        "project_id": {
          "type": "string"
        },
        "granted_org_id": {
          "type": "string"
        },
        "granted_org_name": {
          "type": "string"
        },
        "granted_org_domain": {
          "type": "string"
        },
        "role_keys": {
          "type": "array",
          "items": {
            "type": "string"
          }
        },
        "state": {
          "$ref": "#/definitions/v1ProjectGrantState"
        },
        "creation_date": {
          "type": "string",
          "format": "date-time"
        },
        "change_date": {
          "type": "string",
          "format": "date-time"
        },
        "project_name": {
          "type": "string"
        },
        "sequence": {
          "type": "string",
          "format": "uint64"
        }
      }
    },
    "v1ProjectID": {
      "type": "object",
      "properties": {
        "id": {
          "type": "string"
        }
      }
    },
    "v1ProjectMember": {
      "type": "object",
      "properties": {
        "user_id": {
          "type": "string"
        },
        "roles": {
          "type": "array",
          "items": {
            "type": "string"
          }
        },
        "change_date": {
          "type": "string",
          "format": "date-time"
        },
        "creation_date": {
          "type": "string",
          "format": "date-time"
        },
        "sequence": {
          "type": "string",
          "format": "uint64"
        }
      }
    },
    "v1ProjectMemberAdd": {
      "type": "object",
      "properties": {
        "id": {
          "type": "string"
        },
        "user_id": {
          "type": "string"
        },
        "roles": {
          "type": "array",
          "items": {
            "type": "string"
          }
        }
      }
    },
    "v1ProjectMemberChange": {
      "type": "object",
      "properties": {
        "id": {
          "type": "string"
        },
        "user_id": {
          "type": "string"
        },
        "roles": {
          "type": "array",
          "items": {
            "type": "string"
          }
        }
      }
    },
    "v1ProjectMemberRoles": {
      "type": "object",
      "properties": {
        "roles": {
          "type": "array",
          "items": {
            "type": "string"
          }
        }
      }
    },
    "v1ProjectMemberSearchKey": {
      "type": "string",
      "enum": [
        "PROJECTMEMBERSEARCHKEY_UNSPECIFIED",
        "PROJECTMEMBERSEARCHKEY_FIRST_NAME",
        "PROJECTMEMBERSEARCHKEY_LAST_NAME",
        "PROJECTMEMBERSEARCHKEY_EMAIL",
        "PROJECTMEMBERSEARCHKEY_USER_ID",
        "PROJECTMEMBERSEARCHKEY_USER_NAME"
      ],
      "default": "PROJECTMEMBERSEARCHKEY_UNSPECIFIED"
    },
    "v1ProjectMemberSearchQuery": {
      "type": "object",
      "properties": {
        "key": {
          "$ref": "#/definitions/v1ProjectMemberSearchKey"
        },
        "method": {
          "$ref": "#/definitions/v1SearchMethod"
        },
        "value": {
          "type": "string"
        }
      }
    },
    "v1ProjectMemberSearchRequest": {
      "type": "object",
      "properties": {
        "project_id": {
          "type": "string"
        },
        "offset": {
          "type": "string",
          "format": "uint64"
        },
        "limit": {
          "type": "string",
          "format": "uint64"
        },
        "queries": {
          "type": "array",
          "items": {
            "$ref": "#/definitions/v1ProjectMemberSearchQuery"
          }
        }
      }
    },
    "v1ProjectMemberSearchResponse": {
      "type": "object",
      "properties": {
        "offset": {
          "type": "string",
          "format": "uint64"
        },
        "limit": {
          "type": "string",
          "format": "uint64"
        },
        "total_result": {
          "type": "string",
          "format": "uint64"
        },
        "result": {
          "type": "array",
          "items": {
            "$ref": "#/definitions/v1ProjectMemberView"
          }
        }
      }
    },
    "v1ProjectMemberView": {
      "type": "object",
      "properties": {
        "user_id": {
          "type": "string"
        },
        "user_name": {
          "type": "string"
        },
        "email": {
          "type": "string"
        },
        "first_name": {
          "type": "string"
        },
        "last_name": {
          "type": "string"
        },
        "roles": {
          "type": "array",
          "items": {
            "type": "string"
          }
        },
        "change_date": {
          "type": "string",
          "format": "date-time"
        },
        "creation_date": {
          "type": "string",
          "format": "date-time"
        },
        "sequence": {
          "type": "string",
          "format": "uint64"
        }
      }
    },
    "v1ProjectRole": {
      "type": "object",
      "properties": {
        "project_id": {
          "type": "string"
        },
        "key": {
          "type": "string"
        },
        "display_name": {
          "type": "string"
        },
        "creation_date": {
          "type": "string",
          "format": "date-time"
        },
        "change_date": {
          "type": "string",
          "format": "date-time"
        },
        "group": {
          "type": "string"
        },
        "sequence": {
          "type": "string",
          "format": "uint64"
        }
      }
    },
    "v1ProjectRoleAdd": {
      "type": "object",
      "properties": {
        "id": {
          "type": "string"
        },
        "key": {
          "type": "string"
        },
        "display_name": {
          "type": "string"
        },
        "group": {
          "type": "string"
        }
      }
    },
    "v1ProjectRoleChange": {
      "type": "object",
      "properties": {
        "id": {
          "type": "string"
        },
        "key": {
          "type": "string"
        },
        "display_name": {
          "type": "string"
        },
        "group": {
          "type": "string"
        }
      }
    },
    "v1ProjectRoleSearchKey": {
      "type": "string",
      "enum": [
        "PROJECTROLESEARCHKEY_UNSPECIFIED",
        "PROJECTROLESEARCHKEY_KEY",
        "PROJECTROLESEARCHKEY_DISPLAY_NAME"
      ],
      "default": "PROJECTROLESEARCHKEY_UNSPECIFIED"
    },
    "v1ProjectRoleSearchQuery": {
      "type": "object",
      "properties": {
        "key": {
          "$ref": "#/definitions/v1ProjectRoleSearchKey"
        },
        "method": {
          "$ref": "#/definitions/v1SearchMethod"
        },
        "value": {
          "type": "string"
        }
      }
    },
    "v1ProjectRoleSearchRequest": {
      "type": "object",
      "properties": {
        "project_id": {
          "type": "string"
        },
        "offset": {
          "type": "string",
          "format": "uint64"
        },
        "limit": {
          "type": "string",
          "format": "uint64"
        },
        "queries": {
          "type": "array",
          "items": {
            "$ref": "#/definitions/v1ProjectRoleSearchQuery"
          }
        }
      }
    },
    "v1ProjectRoleSearchResponse": {
      "type": "object",
      "properties": {
        "offset": {
          "type": "string",
          "format": "uint64"
        },
        "limit": {
          "type": "string",
          "format": "uint64"
        },
        "total_result": {
          "type": "string",
          "format": "uint64"
        },
        "result": {
          "type": "array",
          "items": {
            "$ref": "#/definitions/v1ProjectRoleView"
          }
        }
      }
    },
    "v1ProjectRoleView": {
      "type": "object",
      "properties": {
        "project_id": {
          "type": "string"
        },
        "key": {
          "type": "string"
        },
        "display_name": {
          "type": "string"
        },
        "creation_date": {
          "type": "string",
          "format": "date-time"
        },
        "group": {
          "type": "string"
        },
        "sequence": {
          "type": "string",
          "format": "uint64"
        }
      }
    },
    "v1ProjectState": {
      "type": "string",
      "enum": [
        "PROJECTSTATE_UNSPECIFIED",
        "PROJECTSTATE_ACTIVE",
        "PROJECTSTATE_INACTIVE"
      ],
      "default": "PROJECTSTATE_UNSPECIFIED"
    },
    "v1ProjectType": {
      "type": "string",
      "enum": [
        "PROJECTTYPE_UNSPECIFIED",
        "PROJECTTYPE_OWNED",
        "PROJECTTYPE_GRANTED"
      ],
      "default": "PROJECTTYPE_UNSPECIFIED"
    },
    "v1ProjectUpdateRequest": {
      "type": "object",
      "properties": {
        "id": {
          "type": "string"
        },
        "name": {
          "type": "string"
        }
      }
    },
    "v1ProjectUserGrantID": {
      "type": "object",
      "properties": {
        "project_id": {
          "type": "string"
        },
        "user_id": {
          "type": "string"
        },
        "id": {
          "type": "string"
        }
      }
    },
    "v1ProjectUserGrantSearchRequest": {
      "type": "object",
      "properties": {
        "project_id": {
          "type": "string"
        },
        "offset": {
          "type": "string",
          "format": "uint64"
        },
        "limit": {
          "type": "string",
          "format": "uint64"
        },
        "queries": {
          "type": "array",
          "items": {
            "$ref": "#/definitions/v1UserGrantSearchQuery"
          }
        }
      }
    },
    "v1ProjectUserGrantUpdate": {
      "type": "object",
      "properties": {
        "project_id": {
          "type": "string"
        },
        "user_id": {
          "type": "string"
        },
        "id": {
          "type": "string"
        },
        "role_keys": {
          "type": "array",
          "items": {
            "type": "string"
          }
        }
      }
    },
    "v1SearchMethod": {
      "type": "string",
      "enum": [
        "SEARCHMETHOD_EQUALS",
        "SEARCHMETHOD_STARTS_WITH",
        "SEARCHMETHOD_CONTAINS",
        "SEARCHMETHOD_EQUALS_IGNORE_CASE",
        "SEARCHMETHOD_STARTS_WITH_IGNORE_CASE",
        "SEARCHMETHOD_CONTAINS_IGNORE_CASE"
      ],
      "default": "SEARCHMETHOD_EQUALS"
    },
    "v1SetPasswordNotificationRequest": {
      "type": "object",
      "properties": {
        "id": {
          "type": "string"
        },
        "type": {
          "$ref": "#/definitions/v1NotificationType"
        }
      }
    },
    "v1UniqueUserResponse": {
      "type": "object",
      "properties": {
        "is_unique": {
          "type": "boolean",
          "format": "boolean"
        }
      }
    },
    "v1UpdateUserAddressRequest": {
      "type": "object",
      "properties": {
        "id": {
          "type": "string"
        },
        "country": {
          "type": "string"
        },
        "locality": {
          "type": "string"
        },
        "postal_code": {
          "type": "string"
        },
        "region": {
          "type": "string"
        },
        "street_address": {
          "type": "string"
        }
      }
    },
    "v1UpdateUserEmailRequest": {
      "type": "object",
      "properties": {
        "id": {
          "type": "string"
        },
        "email": {
          "type": "string"
        },
        "is_email_verified": {
          "type": "boolean",
          "format": "boolean"
        }
      }
    },
    "v1UpdateUserPhoneRequest": {
      "type": "object",
      "properties": {
        "id": {
          "type": "string"
        },
        "phone": {
          "type": "string"
        },
        "is_phone_verified": {
          "type": "boolean",
          "format": "boolean"
        }
      }
    },
    "v1UpdateUserProfileRequest": {
      "type": "object",
      "properties": {
        "id": {
          "type": "string"
        },
        "first_name": {
          "type": "string"
        },
        "last_name": {
          "type": "string"
        },
        "nick_name": {
          "type": "string"
        },
        "display_name": {
          "type": "string"
        },
        "preferred_language": {
          "type": "string"
        },
        "gender": {
          "$ref": "#/definitions/v1Gender"
        }
      }
    },
    "v1User": {
      "type": "object",
      "properties": {
        "id": {
          "type": "string"
        },
        "state": {
          "$ref": "#/definitions/v1UserState"
        },
        "creation_date": {
          "type": "string",
          "format": "date-time"
        },
        "change_date": {
          "type": "string",
          "format": "date-time"
        },
        "user_name": {
          "type": "string"
        },
        "first_name": {
          "type": "string"
        },
        "last_name": {
          "type": "string"
        },
        "display_name": {
          "type": "string"
        },
        "nick_name": {
          "type": "string"
        },
        "preferred_language": {
          "type": "string"
        },
        "gender": {
          "$ref": "#/definitions/v1Gender"
        },
        "email": {
          "type": "string"
        },
        "is_email_verified": {
          "type": "boolean",
          "format": "boolean"
        },
        "phone": {
          "type": "string"
        },
        "is_phone_verified": {
          "type": "boolean",
          "format": "boolean"
        },
        "country": {
          "type": "string"
        },
        "locality": {
          "type": "string"
        },
        "postal_code": {
          "type": "string"
        },
        "region": {
          "type": "string"
        },
        "street_address": {
          "type": "string"
        },
        "sequence": {
          "type": "string",
          "format": "uint64"
        }
      }
    },
    "v1UserAddress": {
      "type": "object",
      "properties": {
        "id": {
          "type": "string"
        },
        "country": {
          "type": "string"
        },
        "locality": {
          "type": "string"
        },
        "postal_code": {
          "type": "string"
        },
        "region": {
          "type": "string"
        },
        "street_address": {
          "type": "string"
        },
        "sequence": {
          "type": "string",
          "format": "uint64"
        },
        "creation_date": {
          "type": "string",
          "format": "date-time"
        },
        "change_date": {
          "type": "string",
          "format": "date-time"
        }
      }
    },
    "v1UserEmail": {
      "type": "object",
      "properties": {
        "id": {
          "type": "string"
        },
        "email": {
          "type": "string"
        },
        "is_email_verified": {
          "type": "boolean",
          "format": "boolean"
        },
        "sequence": {
          "type": "string",
          "format": "uint64"
        },
        "creation_date": {
          "type": "string",
          "format": "date-time"
        },
        "change_date": {
          "type": "string",
          "format": "date-time"
        }
      }
    },
    "v1UserGrant": {
      "type": "object",
      "properties": {
        "id": {
          "type": "string"
        },
        "user_id": {
          "type": "string"
        },
        "org_id": {
          "type": "string"
        },
        "project_id": {
          "type": "string"
        },
        "role_keys": {
          "type": "array",
          "items": {
            "type": "string"
          }
        },
        "state": {
          "$ref": "#/definitions/v1UserGrantState"
        },
        "creation_date": {
          "type": "string",
          "format": "date-time"
        },
        "change_date": {
          "type": "string",
          "format": "date-time"
        },
        "sequence": {
          "type": "string",
          "format": "uint64"
        }
      }
    },
    "v1UserGrantCreate": {
      "type": "object",
      "properties": {
        "user_id": {
          "type": "string"
        },
        "project_id": {
          "type": "string"
        },
        "role_keys": {
          "type": "array",
          "items": {
            "type": "string"
          }
        }
      }
    },
    "v1UserGrantID": {
      "type": "object",
      "properties": {
        "user_id": {
          "type": "string"
        },
        "id": {
          "type": "string"
        }
      }
    },
    "v1UserGrantSearchKey": {
      "type": "string",
      "enum": [
        "USERGRANTSEARCHKEY_UNSPECIFIED",
        "USERGRANTSEARCHKEY_PROJECT_ID",
        "USERGRANTSEARCHKEY_USER_ID",
        "USERGRANTSEARCHKEY_ORG_ID"
      ],
      "default": "USERGRANTSEARCHKEY_UNSPECIFIED"
    },
    "v1UserGrantSearchQuery": {
      "type": "object",
      "properties": {
        "key": {
          "$ref": "#/definitions/v1UserGrantSearchKey"
        },
        "method": {
          "$ref": "#/definitions/v1SearchMethod"
        },
        "value": {
          "type": "string"
        }
      }
    },
    "v1UserGrantSearchRequest": {
      "type": "object",
      "properties": {
        "offset": {
          "type": "string",
          "format": "uint64"
        },
        "limit": {
          "type": "string",
          "format": "uint64"
        },
        "queries": {
          "type": "array",
          "items": {
            "$ref": "#/definitions/v1UserGrantSearchQuery"
          }
        }
      }
    },
    "v1UserGrantSearchResponse": {
      "type": "object",
      "properties": {
        "offset": {
          "type": "string",
          "format": "uint64"
        },
        "limit": {
          "type": "string",
          "format": "uint64"
        },
        "total_result": {
          "type": "string",
          "format": "uint64"
        },
        "result": {
          "type": "array",
          "items": {
            "$ref": "#/definitions/v1UserGrantView"
          }
        }
      }
    },
    "v1UserGrantState": {
      "type": "string",
      "enum": [
        "USERGRANTSTATE_UNSPECIFIED",
        "USERGRANTSTATE_ACTIVE",
        "USERGRANTSTATE_INACTIVE"
      ],
      "default": "USERGRANTSTATE_UNSPECIFIED"
    },
    "v1UserGrantUpdate": {
      "type": "object",
      "properties": {
        "user_id": {
          "type": "string"
        },
        "id": {
          "type": "string"
        },
        "role_keys": {
          "type": "array",
          "items": {
            "type": "string"
          }
        }
      }
    },
    "v1UserGrantView": {
      "type": "object",
      "properties": {
        "id": {
          "type": "string"
        },
        "user_id": {
          "type": "string"
        },
        "org_id": {
          "type": "string"
        },
        "project_id": {
          "type": "string"
        },
        "role_keys": {
          "type": "array",
          "items": {
            "type": "string"
          }
        },
        "state": {
          "$ref": "#/definitions/v1UserGrantState"
        },
        "creation_date": {
          "type": "string",
          "format": "date-time"
        },
        "change_date": {
          "type": "string",
          "format": "date-time"
        },
        "user_name": {
          "type": "string"
        },
        "first_name": {
          "type": "string"
        },
        "last_name": {
          "type": "string"
        },
        "email": {
          "type": "string"
        },
        "org_name": {
          "type": "string"
        },
        "org_domain": {
          "type": "string"
        },
        "project_name": {
          "type": "string"
        },
        "sequence": {
          "type": "string",
          "format": "uint64"
        },
        "resource_owner": {
          "type": "string"
        }
      }
    },
    "v1UserID": {
      "type": "object",
      "properties": {
        "id": {
          "type": "string"
        }
      }
    },
    "v1UserPhone": {
      "type": "object",
      "properties": {
        "id": {
          "type": "string"
        },
        "phone": {
          "type": "string"
        },
        "is_phone_verified": {
          "type": "boolean",
          "format": "boolean"
        },
        "sequence": {
          "type": "string",
          "format": "uint64"
        },
        "creation_date": {
          "type": "string",
          "format": "date-time"
        },
        "change_date": {
          "type": "string",
          "format": "date-time"
        }
      }
    },
    "v1UserProfile": {
      "type": "object",
      "properties": {
        "id": {
          "type": "string"
        },
        "first_name": {
          "type": "string"
        },
        "last_name": {
          "type": "string"
        },
        "nick_name": {
          "type": "string"
        },
        "display_name": {
          "type": "string"
        },
        "preferred_language": {
          "type": "string"
        },
        "gender": {
          "$ref": "#/definitions/v1Gender"
        },
        "user_name": {
          "type": "string"
        },
        "sequence": {
          "type": "string",
          "format": "uint64"
        },
        "creation_date": {
          "type": "string",
          "format": "date-time"
        },
        "change_date": {
          "type": "string",
          "format": "date-time"
        }
      }
    },
    "v1UserSearchKey": {
      "type": "string",
      "enum": [
        "USERSEARCHKEY_UNSPECIFIED",
        "USERSEARCHKEY_USER_NAME",
        "USERSEARCHKEY_FIRST_NAME",
        "USERSEARCHKEY_LAST_NAME",
        "USERSEARCHKEY_NICK_NAME",
        "USERSEARCHKEY_DISPLAY_NAME",
        "USERSEARCHKEY_EMAIL",
        "USERSEARCHKEY_STATE"
      ],
      "default": "USERSEARCHKEY_UNSPECIFIED"
    },
    "v1UserSearchQuery": {
      "type": "object",
      "properties": {
        "key": {
          "$ref": "#/definitions/v1UserSearchKey"
        },
        "method": {
          "$ref": "#/definitions/v1SearchMethod"
        },
        "value": {
          "type": "string"
        }
      }
    },
    "v1UserSearchRequest": {
      "type": "object",
      "properties": {
        "offset": {
          "type": "string",
          "format": "uint64"
        },
        "limit": {
          "type": "string",
          "format": "uint64"
        },
        "sorting_column": {
          "$ref": "#/definitions/v1UserSearchKey"
        },
        "asc": {
          "type": "boolean",
          "format": "boolean"
        },
        "queries": {
          "type": "array",
          "items": {
            "$ref": "#/definitions/v1UserSearchQuery"
          }
        }
      }
    },
    "v1UserSearchResponse": {
      "type": "object",
      "properties": {
        "offset": {
          "type": "string",
          "format": "uint64"
        },
        "limit": {
          "type": "string",
          "format": "uint64"
        },
        "total_result": {
          "type": "string",
          "format": "uint64"
        },
        "result": {
          "type": "array",
          "items": {
            "$ref": "#/definitions/v1UserView"
          }
        }
      }
    },
    "v1UserState": {
      "type": "string",
      "enum": [
        "USERSTATE_UNSPECIFIED",
        "USERSTATE_ACTIVE",
        "USERSTATE_INACTIVE",
        "USERSTATE_DELETED",
        "USERSTATE_LOCKED",
        "USERSTATE_SUSPEND",
        "USERSTATE_INITIAL"
      ],
      "default": "USERSTATE_UNSPECIFIED"
    },
    "v1UserView": {
      "type": "object",
      "properties": {
        "id": {
          "type": "string"
        },
        "state": {
          "$ref": "#/definitions/v1UserState"
        },
        "creation_date": {
          "type": "string",
          "format": "date-time"
        },
        "change_date": {
          "type": "string",
          "format": "date-time"
        },
        "last_login": {
          "type": "string",
          "format": "date-time"
        },
        "password_changed": {
          "type": "string",
          "format": "date-time"
        },
        "user_name": {
          "type": "string"
        },
        "first_name": {
          "type": "string"
        },
        "last_name": {
          "type": "string"
        },
        "display_name": {
          "type": "string"
        },
        "nick_name": {
          "type": "string"
        },
        "preferred_language": {
          "type": "string"
        },
        "gender": {
          "$ref": "#/definitions/v1Gender"
        },
        "email": {
          "type": "string"
        },
        "is_email_verified": {
          "type": "boolean",
          "format": "boolean"
        },
        "phone": {
          "type": "string"
        },
        "is_phone_verified": {
          "type": "boolean",
          "format": "boolean"
        },
        "country": {
          "type": "string"
        },
        "locality": {
          "type": "string"
        },
        "postal_code": {
          "type": "string"
        },
        "region": {
          "type": "string"
        },
        "street_address": {
          "type": "string"
        },
        "sequence": {
          "type": "string",
          "format": "uint64"
        },
        "resource_owner": {
          "type": "string"
        }
      }
    }
  }
}<|MERGE_RESOLUTION|>--- conflicted
+++ resolved
@@ -287,37 +287,6 @@
             }
           }
         },
-<<<<<<< HEAD
-        "parameters": [
-          {
-            "name": "id",
-            "in": "path",
-            "required": true,
-            "type": "string"
-          },
-          {
-            "name": "sec_id",
-            "in": "query",
-            "required": false,
-            "type": "string"
-          },
-          {
-            "name": "limit",
-            "in": "query",
-            "required": false,
-            "type": "string",
-            "format": "uint64"
-          },
-          {
-            "name": "sequence_offset",
-            "in": "query",
-            "required": false,
-            "type": "string",
-            "format": "uint64"
-          }
-        ],
-=======
->>>>>>> c4eaeee7
         "tags": [
           "ManagementService"
         ]
