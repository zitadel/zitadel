{
  "swagger": "2.0",
  "info": {
    "title": "Management API",
    "version": "0.1",
    "contact": {
      "url": "https://github.com/caos/zitadel/pkg/management"
    }
  },
  "schemes": [
    "https"
  ],
  "consumes": [
    "application/json",
    "application/grpc"
  ],
  "produces": [
    "application/json",
    "application/grpc"
  ],
  "paths": {
    "/applications/{id}/changes": {
      "get": {
        "operationId": "ApplicationChanges",
        "responses": {
          "200": {
            "description": "A successful response.",
            "schema": {
              "$ref": "#/definitions/v1Changes"
            }
          }
        },
        "parameters": [
          {
            "name": "id",
            "in": "path",
            "required": true,
            "type": "string"
          },
          {
            "name": "limit",
            "in": "query",
            "required": false,
            "type": "string",
            "format": "uint64"
          },
          {
            "name": "sequence_offset",
            "in": "query",
            "required": false,
            "type": "string",
            "format": "uint64"
          }
        ],
        "tags": [
          "ManagementService"
        ]
      }
    },
    "/authgrants/_search": {
      "post": {
        "summary": "Grant",
        "operationId": "SearchAuthGrant",
        "responses": {
          "200": {
            "description": "A successful response.",
            "schema": {
              "$ref": "#/definitions/v1AuthGrantSearchResponse"
            }
          }
        },
        "parameters": [
          {
            "name": "body",
            "in": "body",
            "required": true,
            "schema": {
              "$ref": "#/definitions/v1AuthGrantSearchRequest"
            }
          }
        ],
        "tags": [
          "ManagementService"
        ]
      }
    },
    "/global/orgs/domain/{domain}": {
      "get": {
        "operationId": "GetOrgByDomainGlobal",
        "responses": {
          "200": {
            "description": "A successful response.",
            "schema": {
              "$ref": "#/definitions/v1Org"
            }
          }
        },
        "parameters": [
          {
            "name": "domain",
            "in": "path",
            "required": true,
            "type": "string"
          },
          {
            "name": "org_id",
            "in": "query",
            "required": false,
            "type": "string"
          },
          {
            "name": "creation_date",
            "in": "query",
            "required": false,
            "type": "string",
            "format": "date-time"
          },
          {
            "name": "change_date",
            "in": "query",
            "required": false,
            "type": "string",
            "format": "date-time"
          },
          {
            "name": "verified",
            "in": "query",
            "required": false,
            "type": "boolean",
            "format": "boolean"
          },
          {
            "name": "primary",
            "in": "query",
            "required": false,
            "type": "boolean",
            "format": "boolean"
          },
          {
            "name": "sequence",
            "in": "query",
            "required": false,
            "type": "string",
            "format": "uint64"
          }
        ],
        "tags": [
          "ManagementService"
        ]
      }
    },
    "/global/users/email/{email}": {
      "get": {
        "operationId": "GetUserByEmailGlobal",
        "responses": {
          "200": {
            "description": "A successful response.",
            "schema": {
              "$ref": "#/definitions/v1UserView"
            }
          }
        },
        "parameters": [
          {
            "name": "email",
            "in": "path",
            "required": true,
            "type": "string"
          }
        ],
        "tags": [
          "ManagementService"
        ]
      }
    },
    "/grantedprojects/_search": {
      "post": {
        "summary": "GRANTED_PROJECT_GRANTS",
        "operationId": "SearchGrantedProjects",
        "responses": {
          "200": {
            "description": "A successful response.",
            "schema": {
              "$ref": "#/definitions/v1ProjectGrantSearchResponse"
            }
          }
        },
        "parameters": [
          {
            "name": "body",
            "in": "body",
            "required": true,
            "schema": {
              "$ref": "#/definitions/v1GrantedProjectSearchRequest"
            }
          }
        ],
        "tags": [
          "ManagementService"
        ]
      }
    },
    "/grantedprojects/{project_id}/grants/{id}": {
      "get": {
        "operationId": "GetGrantedProjectByID",
        "responses": {
          "200": {
            "description": "A successful response.",
            "schema": {
              "$ref": "#/definitions/v1ProjectGrantView"
            }
          }
        },
        "parameters": [
          {
            "name": "project_id",
            "in": "path",
            "required": true,
            "type": "string"
          },
          {
            "name": "id",
            "in": "path",
            "required": true,
            "type": "string"
          }
        ],
        "tags": [
          "ManagementService"
        ]
      }
    },
    "/healthz": {
      "get": {
        "summary": "READINESS",
        "operationId": "Healthz",
        "responses": {
          "200": {
            "description": "A successful response.",
            "schema": {
              "properties": {}
            }
          }
        },
        "tags": [
          "ManagementService"
        ]
      }
    },
<<<<<<< HEAD
    "/orgs/me/domains": {
      "post": {
        "operationId": "AddMyOrgDomain",
        "responses": {
          "200": {
            "description": "A successful response.",
            "schema": {
              "$ref": "#/definitions/v1OrgDomain"
            }
          }
        },
        "parameters": [
          {
            "name": "body",
            "in": "body",
            "required": true,
            "schema": {
              "$ref": "#/definitions/v1AddOrgDomainRequest"
            }
          }
        ],
        "tags": [
          "ManagementService"
        ]
      }
    },
    "/orgs/me/domains/_search": {
      "post": {
        "operationId": "SearchMyOrgDomains",
        "responses": {
          "200": {
            "description": "A successful response.",
            "schema": {
              "$ref": "#/definitions/v1OrgDomainSearchResponse"
            }
          }
        },
        "parameters": [
          {
            "name": "body",
            "in": "body",
            "required": true,
            "schema": {
              "$ref": "#/definitions/v1OrgDomainSearchRequest"
            }
          }
        ],
        "tags": [
          "ManagementService"
        ]
      }
    },
    "/orgs/me/domains/{domain}": {
      "delete": {
        "operationId": "RemoveMyOrgDomain",
        "responses": {
          "200": {
            "description": "A successful response.",
            "schema": {
              "properties": {}
            }
          }
        },
        "parameters": [
          {
            "name": "domain",
            "in": "path",
            "required": true,
            "type": "string"
          }
        ],
        "tags": [
          "ManagementService"
        ]
      }
    },
    "/orgs/members/roles": {
      "get": {
        "summary": "ORG_MEMBERS",
        "operationId": "GetOrgMemberRoles",
=======
    "/orgs/me/members": {
      "post": {
        "operationId": "AddMyOrgMember",
>>>>>>> 8dd6082b
        "responses": {
          "200": {
            "description": "A successful response.",
            "schema": {
              "$ref": "#/definitions/v1OrgMember"
            }
          }
        },
        "parameters": [
          {
            "name": "body",
            "in": "body",
            "required": true,
            "schema": {
              "$ref": "#/definitions/v1AddOrgMemberRequest"
            }
          }
        ],
        "tags": [
          "ManagementService"
        ]
      }
    },
    "/orgs/me/members/_search": {
      "post": {
        "operationId": "SearchMyOrgMembers",
        "responses": {
          "200": {
            "description": "A successful response.",
            "schema": {
              "$ref": "#/definitions/v1OrgMemberSearchResponse"
            }
          }
        },
        "parameters": [
          {
            "name": "body",
            "in": "body",
            "required": true,
            "schema": {
              "$ref": "#/definitions/v1OrgMemberSearchRequest"
            }
          }
        ],
        "tags": [
          "ManagementService"
        ]
      }
    },
    "/orgs/me/members/{user_id}": {
      "delete": {
        "operationId": "RemoveMyOrgMember",
        "responses": {
          "200": {
            "description": "A successful response.",
            "schema": {
              "properties": {}
            }
          }
        },
        "parameters": [
          {
            "name": "user_id",
            "in": "path",
            "required": true,
            "type": "string"
          }
        ],
        "tags": [
          "ManagementService"
        ]
      },
      "put": {
        "operationId": "ChangeMyOrgMember",
        "responses": {
          "200": {
            "description": "A successful response.",
            "schema": {
              "$ref": "#/definitions/v1OrgMember"
            }
          }
        },
        "parameters": [
          {
            "name": "user_id",
            "in": "path",
            "required": true,
            "type": "string"
          },
          {
            "name": "body",
            "in": "body",
            "required": true,
            "schema": {
              "$ref": "#/definitions/v1ChangeOrgMemberRequest"
            }
          }
        ],
        "tags": [
          "ManagementService"
        ]
      }
    },
    "/orgs/members/roles": {
      "get": {
        "summary": "ORG_MEMBERS",
        "operationId": "GetOrgMemberRoles",
        "responses": {
          "200": {
            "description": "A successful response.",
            "schema": {
              "$ref": "#/definitions/v1OrgMemberRoles"
            }
          }
        },
        "tags": [
          "ManagementService"
        ]
      }
    },
    "/orgs/{id}": {
      "get": {
        "summary": "ORG",
        "operationId": "GetOrgByID",
        "responses": {
          "200": {
            "description": "A successful response.",
            "schema": {
              "$ref": "#/definitions/v1Org"
            }
          }
        },
        "parameters": [
          {
            "name": "id",
            "in": "path",
            "required": true,
            "type": "string"
          }
        ],
        "tags": [
          "ManagementService"
        ]
      }
    },
    "/orgs/{id}/_deactivate": {
      "put": {
        "operationId": "DeactivateOrg",
        "responses": {
          "200": {
            "description": "A successful response.",
            "schema": {
              "$ref": "#/definitions/v1Org"
            }
          }
        },
        "parameters": [
          {
            "name": "id",
            "in": "path",
            "required": true,
            "type": "string"
          },
          {
            "name": "body",
            "in": "body",
            "required": true,
            "schema": {
              "$ref": "#/definitions/v1OrgID"
            }
          }
        ],
        "tags": [
          "ManagementService"
        ]
      }
    },
    "/orgs/{id}/_reactivate": {
      "put": {
        "operationId": "ReactivateOrg",
        "responses": {
          "200": {
            "description": "A successful response.",
            "schema": {
              "$ref": "#/definitions/v1Org"
            }
          }
        },
        "parameters": [
          {
            "name": "id",
            "in": "path",
            "required": true,
            "type": "string"
          },
          {
            "name": "body",
            "in": "body",
            "required": true,
            "schema": {
              "$ref": "#/definitions/v1OrgID"
            }
          }
        ],
        "tags": [
          "ManagementService"
        ]
      }
    },
    "/orgs/{id}/changes": {
      "get": {
        "operationId": "OrgChanges",
        "responses": {
          "200": {
            "description": "A successful response.",
            "schema": {
              "$ref": "#/definitions/v1Changes"
            }
          }
        },
        "parameters": [
          {
            "name": "id",
            "in": "path",
            "required": true,
            "type": "string"
          },
          {
            "name": "limit",
            "in": "query",
            "required": false,
            "type": "string",
            "format": "uint64"
          },
          {
            "name": "sequence_offset",
            "in": "query",
            "required": false,
            "type": "string",
            "format": "uint64"
          }
        ],
        "tags": [
          "ManagementService"
        ]
      }
    },
    "/policies/passwords/age": {
      "get": {
        "summary": "PASSWORD_AGE_POLICY",
        "operationId": "GetPasswordAgePolicy",
        "responses": {
          "200": {
            "description": "A successful response.",
            "schema": {
              "$ref": "#/definitions/v1PasswordAgePolicy"
            }
          }
        },
        "tags": [
          "ManagementService"
        ]
      },
      "delete": {
        "operationId": "DeletePasswordAgePolicy",
        "responses": {
          "200": {
            "description": "A successful response.",
            "schema": {
              "properties": {}
            }
          }
        },
        "parameters": [
          {
            "name": "id",
            "in": "query",
            "required": false,
            "type": "string"
          }
        ],
        "tags": [
          "ManagementService"
        ]
      },
      "post": {
        "operationId": "CreatePasswordAgePolicy",
        "responses": {
          "200": {
            "description": "A successful response.",
            "schema": {
              "$ref": "#/definitions/v1PasswordAgePolicy"
            }
          }
        },
        "parameters": [
          {
            "name": "body",
            "in": "body",
            "required": true,
            "schema": {
              "$ref": "#/definitions/v1PasswordAgePolicyCreate"
            }
          }
        ],
        "tags": [
          "ManagementService"
        ]
      },
      "put": {
        "operationId": "UpdatePasswordAgePolicy",
        "responses": {
          "200": {
            "description": "A successful response.",
            "schema": {
              "$ref": "#/definitions/v1PasswordAgePolicy"
            }
          }
        },
        "parameters": [
          {
            "name": "body",
            "in": "body",
            "required": true,
            "schema": {
              "$ref": "#/definitions/v1PasswordAgePolicyUpdate"
            }
          }
        ],
        "tags": [
          "ManagementService"
        ]
      }
    },
    "/policies/passwords/complexity": {
      "get": {
        "summary": "PASSWORD_COMPLEXITY_POLICY",
        "operationId": "GetPasswordComplexityPolicy",
        "responses": {
          "200": {
            "description": "A successful response.",
            "schema": {
              "$ref": "#/definitions/v1PasswordComplexityPolicy"
            }
          }
        },
        "tags": [
          "ManagementService"
        ]
      },
      "delete": {
        "operationId": "DeletePasswordComplexityPolicy",
        "responses": {
          "200": {
            "description": "A successful response.",
            "schema": {
              "properties": {}
            }
          }
        },
        "parameters": [
          {
            "name": "id",
            "in": "query",
            "required": false,
            "type": "string"
          }
        ],
        "tags": [
          "ManagementService"
        ]
      },
      "post": {
        "operationId": "CreatePasswordComplexityPolicy",
        "responses": {
          "200": {
            "description": "A successful response.",
            "schema": {
              "$ref": "#/definitions/v1PasswordComplexityPolicy"
            }
          }
        },
        "parameters": [
          {
            "name": "body",
            "in": "body",
            "required": true,
            "schema": {
              "$ref": "#/definitions/v1PasswordComplexityPolicyCreate"
            }
          }
        ],
        "tags": [
          "ManagementService"
        ]
      },
      "put": {
        "operationId": "UpdatePasswordComplexityPolicy",
        "responses": {
          "200": {
            "description": "A successful response.",
            "schema": {
              "$ref": "#/definitions/v1PasswordComplexityPolicy"
            }
          }
        },
        "parameters": [
          {
            "name": "body",
            "in": "body",
            "required": true,
            "schema": {
              "$ref": "#/definitions/v1PasswordComplexityPolicyUpdate"
            }
          }
        ],
        "tags": [
          "ManagementService"
        ]
      }
    },
    "/policies/passwords/lockout": {
      "get": {
        "summary": "PASSWORD_LOCKOUT_POLICY",
        "operationId": "GetPasswordLockoutPolicy",
        "responses": {
          "200": {
            "description": "A successful response.",
            "schema": {
              "$ref": "#/definitions/v1PasswordLockoutPolicy"
            }
          }
        },
        "tags": [
          "ManagementService"
        ]
      },
      "delete": {
        "operationId": "DeletePasswordLockoutPolicy",
        "responses": {
          "200": {
            "description": "A successful response.",
            "schema": {
              "properties": {}
            }
          }
        },
        "parameters": [
          {
            "name": "id",
            "in": "query",
            "required": false,
            "type": "string"
          }
        ],
        "tags": [
          "ManagementService"
        ]
      },
      "post": {
        "operationId": "CreatePasswordLockoutPolicy",
        "responses": {
          "200": {
            "description": "A successful response.",
            "schema": {
              "$ref": "#/definitions/v1PasswordLockoutPolicy"
            }
          }
        },
        "parameters": [
          {
            "name": "body",
            "in": "body",
            "required": true,
            "schema": {
              "$ref": "#/definitions/v1PasswordLockoutPolicyCreate"
            }
          }
        ],
        "tags": [
          "ManagementService"
        ]
      },
      "put": {
        "operationId": "UpdatePasswordLockoutPolicy",
        "responses": {
          "200": {
            "description": "A successful response.",
            "schema": {
              "$ref": "#/definitions/v1PasswordLockoutPolicy"
            }
          }
        },
        "parameters": [
          {
            "name": "body",
            "in": "body",
            "required": true,
            "schema": {
              "$ref": "#/definitions/v1PasswordLockoutPolicyUpdate"
            }
          }
        ],
        "tags": [
          "ManagementService"
        ]
      }
    },
    "/projectgrants/{project_grant_id}/users/grants/_search": {
      "post": {
        "summary": "PROJECT_GRANT_USER_GRANT",
        "operationId": "SearchProjectGrantUserGrants",
        "responses": {
          "200": {
            "description": "A successful response.",
            "schema": {
              "$ref": "#/definitions/v1UserGrantSearchResponse"
            }
          }
        },
        "parameters": [
          {
            "name": "project_grant_id",
            "in": "path",
            "required": true,
            "type": "string"
          },
          {
            "name": "body",
            "in": "body",
            "required": true,
            "schema": {
              "$ref": "#/definitions/v1ProjectGrantUserGrantSearchRequest"
            }
          }
        ],
        "tags": [
          "ManagementService"
        ]
      }
    },
    "/projectgrants/{project_grant_id}/users/{user_id}/grants": {
      "post": {
        "operationId": "CreateProjectGrantUserGrant",
        "responses": {
          "200": {
            "description": "A successful response.",
            "schema": {
              "$ref": "#/definitions/v1UserGrant"
            }
          }
        },
        "parameters": [
          {
            "name": "project_grant_id",
            "in": "path",
            "required": true,
            "type": "string"
          },
          {
            "name": "user_id",
            "in": "path",
            "required": true,
            "type": "string"
          },
          {
            "name": "body",
            "in": "body",
            "required": true,
            "schema": {
              "$ref": "#/definitions/v1ProjectGrantUserGrantCreate"
            }
          }
        ],
        "tags": [
          "ManagementService"
        ]
      }
    },
    "/projectgrants/{project_grant_id}/users/{user_id}/grants/{id}": {
      "get": {
        "operationId": "ProjectGrantUserGrantByID",
        "responses": {
          "200": {
            "description": "A successful response.",
            "schema": {
              "$ref": "#/definitions/v1UserGrant"
            }
          }
        },
        "parameters": [
          {
            "name": "project_grant_id",
            "in": "path",
            "required": true,
            "type": "string"
          },
          {
            "name": "user_id",
            "in": "path",
            "required": true,
            "type": "string"
          },
          {
            "name": "id",
            "in": "path",
            "required": true,
            "type": "string"
          }
        ],
        "tags": [
          "ManagementService"
        ]
      },
      "put": {
        "operationId": "UpdateProjectGrantUserGrant",
        "responses": {
          "200": {
            "description": "A successful response.",
            "schema": {
              "$ref": "#/definitions/v1UserGrant"
            }
          }
        },
        "parameters": [
          {
            "name": "project_grant_id",
            "in": "path",
            "required": true,
            "type": "string"
          },
          {
            "name": "user_id",
            "in": "path",
            "required": true,
            "type": "string"
          },
          {
            "name": "id",
            "in": "path",
            "required": true,
            "type": "string"
          },
          {
            "name": "body",
            "in": "body",
            "required": true,
            "schema": {
              "$ref": "#/definitions/v1ProjectGrantUserGrantUpdate"
            }
          }
        ],
        "tags": [
          "ManagementService"
        ]
      }
    },
    "/projectgrants/{project_grant_id}/users/{user_id}/grants/{id}/_deactivate": {
      "put": {
        "operationId": "DeactivateProjectGrantUserGrant",
        "responses": {
          "200": {
            "description": "A successful response.",
            "schema": {
              "$ref": "#/definitions/v1UserGrant"
            }
          }
        },
        "parameters": [
          {
            "name": "project_grant_id",
            "in": "path",
            "required": true,
            "type": "string"
          },
          {
            "name": "user_id",
            "in": "path",
            "required": true,
            "type": "string"
          },
          {
            "name": "id",
            "in": "path",
            "required": true,
            "type": "string"
          },
          {
            "name": "body",
            "in": "body",
            "required": true,
            "schema": {
              "$ref": "#/definitions/v1ProjectGrantUserGrantID"
            }
          }
        ],
        "tags": [
          "ManagementService"
        ]
      }
    },
    "/projectgrants/{project_grant_id}/users/{user_id}/grants/{id}/_reactivate": {
      "put": {
        "operationId": "ReactivateProjectGrantUserGrant",
        "responses": {
          "200": {
            "description": "A successful response.",
            "schema": {
              "$ref": "#/definitions/v1UserGrant"
            }
          }
        },
        "parameters": [
          {
            "name": "project_grant_id",
            "in": "path",
            "required": true,
            "type": "string"
          },
          {
            "name": "user_id",
            "in": "path",
            "required": true,
            "type": "string"
          },
          {
            "name": "id",
            "in": "path",
            "required": true,
            "type": "string"
          },
          {
            "name": "body",
            "in": "body",
            "required": true,
            "schema": {
              "$ref": "#/definitions/v1ProjectGrantUserGrantID"
            }
          }
        ],
        "tags": [
          "ManagementService"
        ]
      }
    },
    "/projects": {
      "post": {
        "operationId": "CreateProject",
        "responses": {
          "200": {
            "description": "A successful response.",
            "schema": {
              "$ref": "#/definitions/v1Project"
            }
          }
        },
        "parameters": [
          {
            "name": "body",
            "in": "body",
            "required": true,
            "schema": {
              "$ref": "#/definitions/v1ProjectCreateRequest"
            }
          }
        ],
        "tags": [
          "ManagementService"
        ]
      }
    },
    "/projects/_search": {
      "post": {
        "summary": "PROJECTS",
        "operationId": "SearchProjects",
        "responses": {
          "200": {
            "description": "A successful response.",
            "schema": {
              "$ref": "#/definitions/v1ProjectSearchResponse"
            }
          }
        },
        "parameters": [
          {
            "name": "body",
            "in": "body",
            "required": true,
            "schema": {
              "$ref": "#/definitions/v1ProjectSearchRequest"
            }
          }
        ],
        "tags": [
          "ManagementService"
        ]
      }
    },
    "/projects/grants/members/roles": {
      "get": {
        "summary": "PROJECT_GRANT_MEMBER",
        "operationId": "GetProjectGrantMemberRoles",
        "responses": {
          "200": {
            "description": "A successful response.",
            "schema": {
              "$ref": "#/definitions/v1ProjectGrantMemberRoles"
            }
          }
        },
        "tags": [
          "ManagementService"
        ]
      }
    },
    "/projects/members/roles": {
      "get": {
        "summary": "PROJECT_MEMBERS",
        "operationId": "GetProjectMemberRoles",
        "responses": {
          "200": {
            "description": "A successful response.",
            "schema": {
              "$ref": "#/definitions/v1ProjectMemberRoles"
            }
          }
        },
        "tags": [
          "ManagementService"
        ]
      }
    },
    "/projects/{id}": {
      "get": {
        "operationId": "ProjectByID",
        "responses": {
          "200": {
            "description": "A successful response.",
            "schema": {
              "$ref": "#/definitions/v1Project"
            }
          }
        },
        "parameters": [
          {
            "name": "id",
            "in": "path",
            "required": true,
            "type": "string"
          }
        ],
        "tags": [
          "ManagementService"
        ]
      },
      "put": {
        "operationId": "UpdateProject",
        "responses": {
          "200": {
            "description": "A successful response.",
            "schema": {
              "$ref": "#/definitions/v1Project"
            }
          }
        },
        "parameters": [
          {
            "name": "id",
            "in": "path",
            "required": true,
            "type": "string"
          },
          {
            "name": "body",
            "in": "body",
            "required": true,
            "schema": {
              "$ref": "#/definitions/v1ProjectUpdateRequest"
            }
          }
        ],
        "tags": [
          "ManagementService"
        ]
      }
    },
    "/projects/{id}/_deactivate": {
      "put": {
        "operationId": "DeactivateProject",
        "responses": {
          "200": {
            "description": "A successful response.",
            "schema": {
              "$ref": "#/definitions/v1Project"
            }
          }
        },
        "parameters": [
          {
            "name": "id",
            "in": "path",
            "required": true,
            "type": "string"
          },
          {
            "name": "body",
            "in": "body",
            "required": true,
            "schema": {
              "$ref": "#/definitions/v1ProjectID"
            }
          }
        ],
        "tags": [
          "ManagementService"
        ]
      }
    },
    "/projects/{id}/_reactivate": {
      "put": {
        "operationId": "ReactivateProject",
        "responses": {
          "200": {
            "description": "A successful response.",
            "schema": {
              "$ref": "#/definitions/v1Project"
            }
          }
        },
        "parameters": [
          {
            "name": "id",
            "in": "path",
            "required": true,
            "type": "string"
          },
          {
            "name": "body",
            "in": "body",
            "required": true,
            "schema": {
              "$ref": "#/definitions/v1ProjectID"
            }
          }
        ],
        "tags": [
          "ManagementService"
        ]
      }
    },
    "/projects/{id}/changes": {
      "get": {
        "operationId": "ProjectChanges",
        "responses": {
          "200": {
            "description": "A successful response.",
            "schema": {
              "$ref": "#/definitions/v1Changes"
            }
          }
        },
        "parameters": [
          {
            "name": "id",
            "in": "path",
            "required": true,
            "type": "string"
          },
          {
            "name": "limit",
            "in": "query",
            "required": false,
            "type": "string",
            "format": "uint64"
          },
          {
            "name": "sequence_offset",
            "in": "query",
            "required": false,
            "type": "string",
            "format": "uint64"
          }
        ],
        "tags": [
          "ManagementService"
        ]
      }
    },
    "/projects/{id}/members": {
      "post": {
        "operationId": "AddProjectMember",
        "responses": {
          "200": {
            "description": "A successful response.",
            "schema": {
              "$ref": "#/definitions/v1ProjectMember"
            }
          }
        },
        "parameters": [
          {
            "name": "id",
            "in": "path",
            "required": true,
            "type": "string"
          },
          {
            "name": "body",
            "in": "body",
            "required": true,
            "schema": {
              "$ref": "#/definitions/v1ProjectMemberAdd"
            }
          }
        ],
        "tags": [
          "ManagementService"
        ]
      }
    },
    "/projects/{id}/members/{user_id}": {
      "delete": {
        "operationId": "RemoveProjectMember",
        "responses": {
          "200": {
            "description": "A successful response.",
            "schema": {
              "properties": {}
            }
          }
        },
        "parameters": [
          {
            "name": "id",
            "in": "path",
            "required": true,
            "type": "string"
          },
          {
            "name": "user_id",
            "in": "path",
            "required": true,
            "type": "string"
          }
        ],
        "tags": [
          "ManagementService"
        ]
      },
      "put": {
        "operationId": "ChangeProjectMember",
        "responses": {
          "200": {
            "description": "A successful response.",
            "schema": {
              "$ref": "#/definitions/v1ProjectMember"
            }
          }
        },
        "parameters": [
          {
            "name": "id",
            "in": "path",
            "required": true,
            "type": "string"
          },
          {
            "name": "user_id",
            "in": "path",
            "required": true,
            "type": "string"
          },
          {
            "name": "body",
            "in": "body",
            "required": true,
            "schema": {
              "$ref": "#/definitions/v1ProjectMemberChange"
            }
          }
        ],
        "tags": [
          "ManagementService"
        ]
      }
    },
    "/projects/{id}/roles": {
      "post": {
        "operationId": "AddProjectRole",
        "responses": {
          "200": {
            "description": "A successful response.",
            "schema": {
              "$ref": "#/definitions/v1ProjectRole"
            }
          }
        },
        "parameters": [
          {
            "name": "id",
            "in": "path",
            "required": true,
            "type": "string"
          },
          {
            "name": "body",
            "in": "body",
            "required": true,
            "schema": {
              "$ref": "#/definitions/v1ProjectRoleAdd"
            }
          }
        ],
        "tags": [
          "ManagementService"
        ]
      }
    },
    "/projects/{id}/roles/{key}": {
      "delete": {
        "operationId": "RemoveProjectRole",
        "responses": {
          "200": {
            "description": "A successful response.",
            "schema": {
              "properties": {}
            }
          }
        },
        "parameters": [
          {
            "name": "id",
            "in": "path",
            "required": true,
            "type": "string"
          },
          {
            "name": "key",
            "in": "path",
            "required": true,
            "type": "string"
          }
        ],
        "tags": [
          "ManagementService"
        ]
      },
      "put": {
        "operationId": "ChangeProjectRole",
        "responses": {
          "200": {
            "description": "A successful response.",
            "schema": {
              "$ref": "#/definitions/v1ProjectRole"
            }
          }
        },
        "parameters": [
          {
            "name": "id",
            "in": "path",
            "required": true,
            "type": "string"
          },
          {
            "name": "key",
            "in": "path",
            "required": true,
            "type": "string"
          },
          {
            "name": "body",
            "in": "body",
            "required": true,
            "schema": {
              "$ref": "#/definitions/v1ProjectRoleChange"
            }
          }
        ],
        "tags": [
          "ManagementService"
        ]
      }
    },
    "/projects/{project_id}/applications/_search": {
      "post": {
        "summary": "APPLICATIONS",
        "operationId": "SearchApplications",
        "responses": {
          "200": {
            "description": "A successful response.",
            "schema": {
              "$ref": "#/definitions/v1ApplicationSearchResponse"
            }
          }
        },
        "parameters": [
          {
            "name": "project_id",
            "in": "path",
            "required": true,
            "type": "string"
          },
          {
            "name": "body",
            "in": "body",
            "required": true,
            "schema": {
              "$ref": "#/definitions/v1ApplicationSearchRequest"
            }
          }
        ],
        "tags": [
          "ManagementService"
        ]
      }
    },
    "/projects/{project_id}/applications/{application_id}/oidcconfig": {
      "put": {
        "operationId": "UpdateApplicationOIDCConfig",
        "responses": {
          "200": {
            "description": "A successful response.",
            "schema": {
              "$ref": "#/definitions/v1OIDCConfig"
            }
          }
        },
        "parameters": [
          {
            "name": "project_id",
            "in": "path",
            "required": true,
            "type": "string"
          },
          {
            "name": "application_id",
            "in": "path",
            "required": true,
            "type": "string"
          },
          {
            "name": "body",
            "in": "body",
            "required": true,
            "schema": {
              "$ref": "#/definitions/v1OIDCConfigUpdate"
            }
          }
        ],
        "tags": [
          "ManagementService"
        ]
      }
    },
    "/projects/{project_id}/applications/{id}": {
      "get": {
        "operationId": "ApplicationByID",
        "responses": {
          "200": {
            "description": "A successful response.",
            "schema": {
              "$ref": "#/definitions/v1Application"
            }
          }
        },
        "parameters": [
          {
            "name": "project_id",
            "in": "path",
            "required": true,
            "type": "string"
          },
          {
            "name": "id",
            "in": "path",
            "required": true,
            "type": "string"
          }
        ],
        "tags": [
          "ManagementService"
        ]
      },
      "delete": {
        "operationId": "RemoveApplication",
        "responses": {
          "200": {
            "description": "A successful response.",
            "schema": {
              "properties": {}
            }
          }
        },
        "parameters": [
          {
            "name": "project_id",
            "in": "path",
            "required": true,
            "type": "string"
          },
          {
            "name": "id",
            "in": "path",
            "required": true,
            "type": "string"
          }
        ],
        "tags": [
          "ManagementService"
        ]
      },
      "put": {
        "operationId": "UpdateApplication",
        "responses": {
          "200": {
            "description": "A successful response.",
            "schema": {
              "$ref": "#/definitions/v1Application"
            }
          }
        },
        "parameters": [
          {
            "name": "project_id",
            "in": "path",
            "required": true,
            "type": "string"
          },
          {
            "name": "id",
            "in": "path",
            "required": true,
            "type": "string"
          },
          {
            "name": "body",
            "in": "body",
            "required": true,
            "schema": {
              "$ref": "#/definitions/v1ApplicationUpdate"
            }
          }
        ],
        "tags": [
          "ManagementService"
        ]
      }
    },
    "/projects/{project_id}/applications/{id}/_deactivate": {
      "put": {
        "operationId": "DeactivateApplication",
        "responses": {
          "200": {
            "description": "A successful response.",
            "schema": {
              "$ref": "#/definitions/v1Application"
            }
          }
        },
        "parameters": [
          {
            "name": "project_id",
            "in": "path",
            "required": true,
            "type": "string"
          },
          {
            "name": "id",
            "in": "path",
            "required": true,
            "type": "string"
          },
          {
            "name": "body",
            "in": "body",
            "required": true,
            "schema": {
              "$ref": "#/definitions/v1ApplicationID"
            }
          }
        ],
        "tags": [
          "ManagementService"
        ]
      }
    },
    "/projects/{project_id}/applications/{id}/_reactivate": {
      "put": {
        "operationId": "ReactivateApplication",
        "responses": {
          "200": {
            "description": "A successful response.",
            "schema": {
              "$ref": "#/definitions/v1Application"
            }
          }
        },
        "parameters": [
          {
            "name": "project_id",
            "in": "path",
            "required": true,
            "type": "string"
          },
          {
            "name": "id",
            "in": "path",
            "required": true,
            "type": "string"
          },
          {
            "name": "body",
            "in": "body",
            "required": true,
            "schema": {
              "$ref": "#/definitions/v1ApplicationID"
            }
          }
        ],
        "tags": [
          "ManagementService"
        ]
      }
    },
    "/projects/{project_id}/applications/{id}/oidcconfig/_changeclientsecret": {
      "put": {
        "operationId": "RegenerateOIDCClientSecret",
        "responses": {
          "200": {
            "description": "A successful response.",
            "schema": {
              "$ref": "#/definitions/v1ClientSecret"
            }
          }
        },
        "parameters": [
          {
            "name": "project_id",
            "in": "path",
            "required": true,
            "type": "string"
          },
          {
            "name": "id",
            "in": "path",
            "required": true,
            "type": "string"
          },
          {
            "name": "body",
            "in": "body",
            "required": true,
            "schema": {
              "$ref": "#/definitions/v1ApplicationID"
            }
          }
        ],
        "tags": [
          "ManagementService"
        ]
      }
    },
    "/projects/{project_id}/grants": {
      "post": {
        "operationId": "CreateProjectGrant",
        "responses": {
          "200": {
            "description": "A successful response.",
            "schema": {
              "$ref": "#/definitions/v1ProjectGrant"
            }
          }
        },
        "parameters": [
          {
            "name": "project_id",
            "in": "path",
            "required": true,
            "type": "string"
          },
          {
            "name": "body",
            "in": "body",
            "required": true,
            "schema": {
              "$ref": "#/definitions/v1ProjectGrantCreate"
            }
          }
        ],
        "tags": [
          "ManagementService"
        ]
      }
    },
    "/projects/{project_id}/grants/_search": {
      "post": {
        "summary": "PROJECT_GRANT",
        "operationId": "SearchProjectGrants",
        "responses": {
          "200": {
            "description": "A successful response.",
            "schema": {
              "$ref": "#/definitions/v1ProjectGrantSearchResponse"
            }
          }
        },
        "parameters": [
          {
            "name": "project_id",
            "in": "path",
            "required": true,
            "type": "string"
          },
          {
            "name": "body",
            "in": "body",
            "required": true,
            "schema": {
              "$ref": "#/definitions/v1ProjectGrantSearchRequest"
            }
          }
        ],
        "tags": [
          "ManagementService"
        ]
      }
    },
    "/projects/{project_id}/grants/{grant_id}/members": {
      "post": {
        "operationId": "AddProjectGrantMember",
        "responses": {
          "200": {
            "description": "A successful response.",
            "schema": {
              "$ref": "#/definitions/v1ProjectGrantMember"
            }
          }
        },
        "parameters": [
          {
            "name": "project_id",
            "in": "path",
            "required": true,
            "type": "string"
          },
          {
            "name": "grant_id",
            "in": "path",
            "required": true,
            "type": "string"
          },
          {
            "name": "body",
            "in": "body",
            "required": true,
            "schema": {
              "$ref": "#/definitions/v1ProjectGrantMemberAdd"
            }
          }
        ],
        "tags": [
          "ManagementService"
        ]
      }
    },
    "/projects/{project_id}/grants/{grant_id}/members/_search": {
      "post": {
        "operationId": "SearchProjectGrantMembers",
        "responses": {
          "200": {
            "description": "A successful response.",
            "schema": {
              "$ref": "#/definitions/v1ProjectGrantMemberSearchResponse"
            }
          }
        },
        "parameters": [
          {
            "name": "project_id",
            "in": "path",
            "required": true,
            "type": "string"
          },
          {
            "name": "grant_id",
            "in": "path",
            "required": true,
            "type": "string"
          },
          {
            "name": "body",
            "in": "body",
            "required": true,
            "schema": {
              "$ref": "#/definitions/v1ProjectGrantMemberSearchRequest"
            }
          }
        ],
        "tags": [
          "ManagementService"
        ]
      }
    },
    "/projects/{project_id}/grants/{grant_id}/members/{user_id}": {
      "delete": {
        "operationId": "RemoveProjectGrantMember",
        "responses": {
          "200": {
            "description": "A successful response.",
            "schema": {
              "properties": {}
            }
          }
        },
        "parameters": [
          {
            "name": "project_id",
            "in": "path",
            "required": true,
            "type": "string"
          },
          {
            "name": "grant_id",
            "in": "path",
            "required": true,
            "type": "string"
          },
          {
            "name": "user_id",
            "in": "path",
            "required": true,
            "type": "string"
          }
        ],
        "tags": [
          "ManagementService"
        ]
      },
      "put": {
        "operationId": "ChangeProjectGrantMember",
        "responses": {
          "200": {
            "description": "A successful response.",
            "schema": {
              "$ref": "#/definitions/v1ProjectGrantMember"
            }
          }
        },
        "parameters": [
          {
            "name": "project_id",
            "in": "path",
            "required": true,
            "type": "string"
          },
          {
            "name": "grant_id",
            "in": "path",
            "required": true,
            "type": "string"
          },
          {
            "name": "user_id",
            "in": "path",
            "required": true,
            "type": "string"
          },
          {
            "name": "body",
            "in": "body",
            "required": true,
            "schema": {
              "$ref": "#/definitions/v1ProjectGrantMemberChange"
            }
          }
        ],
        "tags": [
          "ManagementService"
        ]
      }
    },
    "/projects/{project_id}/grants/{id}": {
      "get": {
        "operationId": "ProjectGrantByID",
        "responses": {
          "200": {
            "description": "A successful response.",
            "schema": {
              "$ref": "#/definitions/v1ProjectGrant"
            }
          }
        },
        "parameters": [
          {
            "name": "project_id",
            "in": "path",
            "required": true,
            "type": "string"
          },
          {
            "name": "id",
            "in": "path",
            "required": true,
            "type": "string"
          }
        ],
        "tags": [
          "ManagementService"
        ]
      },
      "delete": {
        "operationId": "RemoveProjectGrant",
        "responses": {
          "200": {
            "description": "A successful response.",
            "schema": {
              "properties": {}
            }
          }
        },
        "parameters": [
          {
            "name": "project_id",
            "in": "path",
            "required": true,
            "type": "string"
          },
          {
            "name": "id",
            "in": "path",
            "required": true,
            "type": "string"
          }
        ],
        "tags": [
          "ManagementService"
        ]
      },
      "put": {
        "operationId": "UpdateProjectGrant",
        "responses": {
          "200": {
            "description": "A successful response.",
            "schema": {
              "$ref": "#/definitions/v1ProjectGrant"
            }
          }
        },
        "parameters": [
          {
            "name": "project_id",
            "in": "path",
            "required": true,
            "type": "string"
          },
          {
            "name": "id",
            "in": "path",
            "required": true,
            "type": "string"
          },
          {
            "name": "body",
            "in": "body",
            "required": true,
            "schema": {
              "$ref": "#/definitions/v1ProjectGrantUpdate"
            }
          }
        ],
        "tags": [
          "ManagementService"
        ]
      }
    },
    "/projects/{project_id}/grants/{id}/_deactivate": {
      "put": {
        "operationId": "DeactivateProjectGrant",
        "responses": {
          "200": {
            "description": "A successful response.",
            "schema": {
              "$ref": "#/definitions/v1ProjectGrant"
            }
          }
        },
        "parameters": [
          {
            "name": "project_id",
            "in": "path",
            "required": true,
            "type": "string"
          },
          {
            "name": "id",
            "in": "path",
            "required": true,
            "type": "string"
          },
          {
            "name": "body",
            "in": "body",
            "required": true,
            "schema": {
              "$ref": "#/definitions/v1ProjectGrantID"
            }
          }
        ],
        "tags": [
          "ManagementService"
        ]
      }
    },
    "/projects/{project_id}/grants/{id}/_reactivate": {
      "put": {
        "operationId": "ReactivateProjectGrant",
        "responses": {
          "200": {
            "description": "A successful response.",
            "schema": {
              "$ref": "#/definitions/v1ProjectGrant"
            }
          }
        },
        "parameters": [
          {
            "name": "project_id",
            "in": "path",
            "required": true,
            "type": "string"
          },
          {
            "name": "id",
            "in": "path",
            "required": true,
            "type": "string"
          },
          {
            "name": "body",
            "in": "body",
            "required": true,
            "schema": {
              "$ref": "#/definitions/v1ProjectGrantID"
            }
          }
        ],
        "tags": [
          "ManagementService"
        ]
      }
    },
    "/projects/{project_id}/members/_search": {
      "post": {
        "operationId": "SearchProjectMembers",
        "responses": {
          "200": {
            "description": "A successful response.",
            "schema": {
              "$ref": "#/definitions/v1ProjectMemberSearchResponse"
            }
          }
        },
        "parameters": [
          {
            "name": "project_id",
            "in": "path",
            "required": true,
            "type": "string"
          },
          {
            "name": "body",
            "in": "body",
            "required": true,
            "schema": {
              "$ref": "#/definitions/v1ProjectMemberSearchRequest"
            }
          }
        ],
        "tags": [
          "ManagementService"
        ]
      }
    },
    "/projects/{project_id}/oidcapplications": {
      "post": {
        "operationId": "CreateOIDCApplication",
        "responses": {
          "200": {
            "description": "A successful response.",
            "schema": {
              "$ref": "#/definitions/v1Application"
            }
          }
        },
        "parameters": [
          {
            "name": "project_id",
            "in": "path",
            "required": true,
            "type": "string"
          },
          {
            "name": "body",
            "in": "body",
            "required": true,
            "schema": {
              "$ref": "#/definitions/v1OIDCApplicationCreate"
            }
          }
        ],
        "tags": [
          "ManagementService"
        ]
      }
    },
    "/projects/{project_id}/roles/_search": {
      "post": {
        "summary": "PROJECT_ROLES",
        "operationId": "SearchProjectRoles",
        "responses": {
          "200": {
            "description": "A successful response.",
            "schema": {
              "$ref": "#/definitions/v1ProjectRoleSearchResponse"
            }
          }
        },
        "parameters": [
          {
            "name": "project_id",
            "in": "path",
            "required": true,
            "type": "string"
          },
          {
            "name": "body",
            "in": "body",
            "required": true,
            "schema": {
              "$ref": "#/definitions/v1ProjectRoleSearchRequest"
            }
          }
        ],
        "tags": [
          "ManagementService"
        ]
      }
    },
    "/projects/{project_id}/users/grants/_search": {
      "post": {
        "summary": "PROJECT_USER_GRANT",
        "operationId": "SearchProjectUserGrants",
        "responses": {
          "200": {
            "description": "A successful response.",
            "schema": {
              "$ref": "#/definitions/v1UserGrantSearchResponse"
            }
          }
        },
        "parameters": [
          {
            "name": "project_id",
            "in": "path",
            "required": true,
            "type": "string"
          },
          {
            "name": "body",
            "in": "body",
            "required": true,
            "schema": {
              "$ref": "#/definitions/v1ProjectUserGrantSearchRequest"
            }
          }
        ],
        "tags": [
          "ManagementService"
        ]
      }
    },
    "/projects/{project_id}/users/{user_id}/grants": {
      "post": {
        "operationId": "CreateProjectUserGrant",
        "responses": {
          "200": {
            "description": "A successful response.",
            "schema": {
              "$ref": "#/definitions/v1UserGrant"
            }
          }
        },
        "parameters": [
          {
            "name": "project_id",
            "in": "path",
            "required": true,
            "type": "string"
          },
          {
            "name": "user_id",
            "in": "path",
            "required": true,
            "type": "string"
          },
          {
            "name": "body",
            "in": "body",
            "required": true,
            "schema": {
              "$ref": "#/definitions/v1UserGrantCreate"
            }
          }
        ],
        "tags": [
          "ManagementService"
        ]
      }
    },
    "/projects/{project_id}/users/{user_id}/grants/{id}": {
      "get": {
        "operationId": "ProjectUserGrantByID",
        "responses": {
          "200": {
            "description": "A successful response.",
            "schema": {
              "$ref": "#/definitions/v1UserGrant"
            }
          }
        },
        "parameters": [
          {
            "name": "project_id",
            "in": "path",
            "required": true,
            "type": "string"
          },
          {
            "name": "user_id",
            "in": "path",
            "required": true,
            "type": "string"
          },
          {
            "name": "id",
            "in": "path",
            "required": true,
            "type": "string"
          }
        ],
        "tags": [
          "ManagementService"
        ]
      },
      "put": {
        "operationId": "UpdateProjectUserGrant",
        "responses": {
          "200": {
            "description": "A successful response.",
            "schema": {
              "$ref": "#/definitions/v1UserGrant"
            }
          }
        },
        "parameters": [
          {
            "name": "project_id",
            "in": "path",
            "required": true,
            "type": "string"
          },
          {
            "name": "user_id",
            "in": "path",
            "required": true,
            "type": "string"
          },
          {
            "name": "id",
            "in": "path",
            "required": true,
            "type": "string"
          },
          {
            "name": "body",
            "in": "body",
            "required": true,
            "schema": {
              "$ref": "#/definitions/v1ProjectUserGrantUpdate"
            }
          }
        ],
        "tags": [
          "ManagementService"
        ]
      }
    },
    "/projects/{project_id}/users/{user_id}/grants/{id}/_deactivate": {
      "put": {
        "operationId": "DeactivateProjectUserGrant",
        "responses": {
          "200": {
            "description": "A successful response.",
            "schema": {
              "$ref": "#/definitions/v1UserGrant"
            }
          }
        },
        "parameters": [
          {
            "name": "project_id",
            "in": "path",
            "required": true,
            "type": "string"
          },
          {
            "name": "user_id",
            "in": "path",
            "required": true,
            "type": "string"
          },
          {
            "name": "id",
            "in": "path",
            "required": true,
            "type": "string"
          },
          {
            "name": "body",
            "in": "body",
            "required": true,
            "schema": {
              "$ref": "#/definitions/v1ProjectUserGrantID"
            }
          }
        ],
        "tags": [
          "ManagementService"
        ]
      }
    },
    "/projects/{project_id}/users/{user_id}/grants/{id}/_reactivate": {
      "put": {
        "operationId": "ReactivateProjectUserGrant",
        "responses": {
          "200": {
            "description": "A successful response.",
            "schema": {
              "$ref": "#/definitions/v1UserGrant"
            }
          }
        },
        "parameters": [
          {
            "name": "project_id",
            "in": "path",
            "required": true,
            "type": "string"
          },
          {
            "name": "user_id",
            "in": "path",
            "required": true,
            "type": "string"
          },
          {
            "name": "id",
            "in": "path",
            "required": true,
            "type": "string"
          },
          {
            "name": "body",
            "in": "body",
            "required": true,
            "schema": {
              "$ref": "#/definitions/v1ProjectUserGrantID"
            }
          }
        ],
        "tags": [
          "ManagementService"
        ]
      }
    },
    "/ready": {
      "get": {
        "operationId": "Ready",
        "responses": {
          "200": {
            "description": "A successful response.",
            "schema": {
              "properties": {}
            }
          }
        },
        "tags": [
          "ManagementService"
        ]
      }
    },
    "/users": {
      "post": {
        "operationId": "CreateUser",
        "responses": {
          "200": {
            "description": "A successful response.",
            "schema": {
              "$ref": "#/definitions/v1User"
            }
          }
        },
        "parameters": [
          {
            "name": "body",
            "in": "body",
            "required": true,
            "schema": {
              "$ref": "#/definitions/v1CreateUserRequest"
            }
          }
        ],
        "tags": [
          "ManagementService"
        ]
      }
    },
    "/users/_isunique": {
      "get": {
        "operationId": "IsUserUnique",
        "responses": {
          "200": {
            "description": "A successful response.",
            "schema": {
              "$ref": "#/definitions/v1UniqueUserResponse"
            }
          }
        },
        "parameters": [
          {
            "name": "user_name",
            "in": "query",
            "required": false,
            "type": "string"
          },
          {
            "name": "email",
            "in": "query",
            "required": false,
            "type": "string"
          }
        ],
        "tags": [
          "ManagementService"
        ]
      }
    },
    "/users/_search": {
      "post": {
        "operationId": "SearchUsers",
        "responses": {
          "200": {
            "description": "A successful response.",
            "schema": {
              "$ref": "#/definitions/v1UserSearchResponse"
            }
          }
        },
        "parameters": [
          {
            "name": "body",
            "in": "body",
            "required": true,
            "schema": {
              "$ref": "#/definitions/v1UserSearchRequest"
            }
          }
        ],
        "tags": [
          "ManagementService"
        ]
      }
    },
    "/users/grants/_search": {
      "post": {
        "summary": "USER_GRANT",
        "operationId": "SearchUserGrants",
        "responses": {
          "200": {
            "description": "A successful response.",
            "schema": {
              "$ref": "#/definitions/v1UserGrantSearchResponse"
            }
          }
        },
        "parameters": [
          {
            "name": "body",
            "in": "body",
            "required": true,
            "schema": {
              "$ref": "#/definitions/v1UserGrantSearchRequest"
            }
          }
        ],
        "tags": [
          "ManagementService"
        ]
      }
    },
    "/users/{id}": {
      "get": {
        "summary": "USER",
        "operationId": "GetUserByID",
        "responses": {
          "200": {
            "description": "A successful response.",
            "schema": {
              "$ref": "#/definitions/v1User"
            }
          }
        },
        "parameters": [
          {
            "name": "id",
            "in": "path",
            "required": true,
            "type": "string"
          }
        ],
        "tags": [
          "ManagementService"
        ]
      },
      "delete": {
        "operationId": "DeleteUser",
        "responses": {
          "200": {
            "description": "A successful response.",
            "schema": {
              "properties": {}
            }
          }
        },
        "parameters": [
          {
            "name": "id",
            "in": "path",
            "required": true,
            "type": "string"
          }
        ],
        "tags": [
          "ManagementService"
        ]
      }
    },
    "/users/{id}/_deactivate": {
      "put": {
        "operationId": "DeactivateUser",
        "responses": {
          "200": {
            "description": "A successful response.",
            "schema": {
              "$ref": "#/definitions/v1User"
            }
          }
        },
        "parameters": [
          {
            "name": "id",
            "in": "path",
            "required": true,
            "type": "string"
          },
          {
            "name": "body",
            "in": "body",
            "required": true,
            "schema": {
              "$ref": "#/definitions/v1UserID"
            }
          }
        ],
        "tags": [
          "ManagementService"
        ]
      }
    },
    "/users/{id}/_lock": {
      "put": {
        "operationId": "LockUser",
        "responses": {
          "200": {
            "description": "A successful response.",
            "schema": {
              "$ref": "#/definitions/v1User"
            }
          }
        },
        "parameters": [
          {
            "name": "id",
            "in": "path",
            "required": true,
            "type": "string"
          },
          {
            "name": "body",
            "in": "body",
            "required": true,
            "schema": {
              "$ref": "#/definitions/v1UserID"
            }
          }
        ],
        "tags": [
          "ManagementService"
        ]
      }
    },
    "/users/{id}/_reactivate": {
      "put": {
        "operationId": "ReactivateUser",
        "responses": {
          "200": {
            "description": "A successful response.",
            "schema": {
              "$ref": "#/definitions/v1User"
            }
          }
        },
        "parameters": [
          {
            "name": "id",
            "in": "path",
            "required": true,
            "type": "string"
          },
          {
            "name": "body",
            "in": "body",
            "required": true,
            "schema": {
              "$ref": "#/definitions/v1UserID"
            }
          }
        ],
        "tags": [
          "ManagementService"
        ]
      }
    },
    "/users/{id}/_sendsetpwnotify": {
      "post": {
        "summary": "PASSWORD\nSends an Notification (Email/SMS) with a password reset Link",
        "operationId": "SendSetPasswordNotification",
        "responses": {
          "200": {
            "description": "A successful response.",
            "schema": {
              "properties": {}
            }
          }
        },
        "parameters": [
          {
            "name": "id",
            "in": "path",
            "required": true,
            "type": "string"
          },
          {
            "name": "body",
            "in": "body",
            "required": true,
            "schema": {
              "$ref": "#/definitions/v1SetPasswordNotificationRequest"
            }
          }
        ],
        "tags": [
          "ManagementService"
        ]
      }
    },
    "/users/{id}/_setinitialpw": {
      "post": {
        "summary": "A Manager is only allowed to set an initial password, on the next login the user has to change his password",
        "operationId": "SetInitialPassword",
        "responses": {
          "200": {
            "description": "A successful response.",
            "schema": {
              "properties": {}
            }
          }
        },
        "parameters": [
          {
            "name": "id",
            "in": "path",
            "required": true,
            "type": "string"
          },
          {
            "name": "body",
            "in": "body",
            "required": true,
            "schema": {
              "$ref": "#/definitions/v1PasswordRequest"
            }
          }
        ],
        "tags": [
          "ManagementService"
        ]
      }
    },
    "/users/{id}/_unlock": {
      "put": {
        "operationId": "UnlockUser",
        "responses": {
          "200": {
            "description": "A successful response.",
            "schema": {
              "$ref": "#/definitions/v1User"
            }
          }
        },
        "parameters": [
          {
            "name": "id",
            "in": "path",
            "required": true,
            "type": "string"
          },
          {
            "name": "body",
            "in": "body",
            "required": true,
            "schema": {
              "$ref": "#/definitions/v1UserID"
            }
          }
        ],
        "tags": [
          "ManagementService"
        ]
      }
    },
    "/users/{id}/address": {
      "get": {
        "summary": "USER_ADDRESS",
        "operationId": "GetUserAddress",
        "responses": {
          "200": {
            "description": "A successful response.",
            "schema": {
              "$ref": "#/definitions/v1UserAddress"
            }
          }
        },
        "parameters": [
          {
            "name": "id",
            "in": "path",
            "required": true,
            "type": "string"
          }
        ],
        "tags": [
          "ManagementService"
        ]
      },
      "put": {
        "operationId": "UpdateUserAddress",
        "responses": {
          "200": {
            "description": "A successful response.",
            "schema": {
              "$ref": "#/definitions/v1UserAddress"
            }
          }
        },
        "parameters": [
          {
            "name": "id",
            "in": "path",
            "required": true,
            "type": "string"
          },
          {
            "name": "body",
            "in": "body",
            "required": true,
            "schema": {
              "$ref": "#/definitions/v1UpdateUserAddressRequest"
            }
          }
        ],
        "tags": [
          "ManagementService"
        ]
      }
    },
    "/users/{id}/changes": {
      "get": {
        "operationId": "UserChanges",
        "responses": {
          "200": {
            "description": "A successful response.",
            "schema": {
              "$ref": "#/definitions/v1Changes"
            }
          }
        },
        "parameters": [
          {
            "name": "id",
            "in": "path",
            "required": true,
            "type": "string"
          },
          {
            "name": "limit",
            "in": "query",
            "required": false,
            "type": "string",
            "format": "uint64"
          },
          {
            "name": "sequence_offset",
            "in": "query",
            "required": false,
            "type": "string",
            "format": "uint64"
          }
        ],
        "tags": [
          "ManagementService"
        ]
      }
    },
    "/users/{id}/email": {
      "get": {
        "summary": "USER_EMAIL",
        "operationId": "GetUserEmail",
        "responses": {
          "200": {
            "description": "A successful response.",
            "schema": {
              "$ref": "#/definitions/v1UserEmail"
            }
          }
        },
        "parameters": [
          {
            "name": "id",
            "in": "path",
            "required": true,
            "type": "string"
          }
        ],
        "tags": [
          "ManagementService"
        ]
      },
      "put": {
        "operationId": "ChangeUserEmail",
        "responses": {
          "200": {
            "description": "A successful response.",
            "schema": {
              "$ref": "#/definitions/v1UserEmail"
            }
          }
        },
        "parameters": [
          {
            "name": "id",
            "in": "path",
            "required": true,
            "type": "string"
          },
          {
            "name": "body",
            "in": "body",
            "required": true,
            "schema": {
              "$ref": "#/definitions/v1UpdateUserEmailRequest"
            }
          }
        ],
        "tags": [
          "ManagementService"
        ]
      }
    },
    "/users/{id}/email/_resendverification": {
      "post": {
        "operationId": "ResendEmailVerificationMail",
        "responses": {
          "200": {
            "description": "A successful response.",
            "schema": {
              "properties": {}
            }
          }
        },
        "parameters": [
          {
            "name": "id",
            "in": "path",
            "required": true,
            "type": "string"
          },
          {
            "name": "body",
            "in": "body",
            "required": true,
            "schema": {
              "$ref": "#/definitions/v1UserID"
            }
          }
        ],
        "tags": [
          "ManagementService"
        ]
      }
    },
    "/users/{id}/mfas": {
      "get": {
        "summary": "MFA",
        "operationId": "GetUserMfas",
        "responses": {
          "200": {
            "description": "A successful response.",
            "schema": {
              "$ref": "#/definitions/v1MultiFactors"
            }
          }
        },
        "parameters": [
          {
            "name": "id",
            "in": "path",
            "required": true,
            "type": "string"
          }
        ],
        "tags": [
          "ManagementService"
        ]
      }
    },
    "/users/{id}/phone": {
      "get": {
        "summary": "USER_PHONE",
        "operationId": "GetUserPhone",
        "responses": {
          "200": {
            "description": "A successful response.",
            "schema": {
              "$ref": "#/definitions/v1UserPhone"
            }
          }
        },
        "parameters": [
          {
            "name": "id",
            "in": "path",
            "required": true,
            "type": "string"
          }
        ],
        "tags": [
          "ManagementService"
        ]
      },
      "put": {
        "operationId": "ChangeUserPhone",
        "responses": {
          "200": {
            "description": "A successful response.",
            "schema": {
              "$ref": "#/definitions/v1UserPhone"
            }
          }
        },
        "parameters": [
          {
            "name": "id",
            "in": "path",
            "required": true,
            "type": "string"
          },
          {
            "name": "body",
            "in": "body",
            "required": true,
            "schema": {
              "$ref": "#/definitions/v1UpdateUserPhoneRequest"
            }
          }
        ],
        "tags": [
          "ManagementService"
        ]
      }
    },
    "/users/{id}/phone/_resendverification": {
      "post": {
        "operationId": "ResendPhoneVerificationCode",
        "responses": {
          "200": {
            "description": "A successful response.",
            "schema": {
              "properties": {}
            }
          }
        },
        "parameters": [
          {
            "name": "id",
            "in": "path",
            "required": true,
            "type": "string"
          },
          {
            "name": "body",
            "in": "body",
            "required": true,
            "schema": {
              "$ref": "#/definitions/v1UserID"
            }
          }
        ],
        "tags": [
          "ManagementService"
        ]
      }
    },
    "/users/{id}/profile": {
      "get": {
        "summary": "USER_PROFILE",
        "operationId": "GetUserProfile",
        "responses": {
          "200": {
            "description": "A successful response.",
            "schema": {
              "$ref": "#/definitions/v1UserProfile"
            }
          }
        },
        "parameters": [
          {
            "name": "id",
            "in": "path",
            "required": true,
            "type": "string"
          }
        ],
        "tags": [
          "ManagementService"
        ]
      },
      "put": {
        "operationId": "UpdateUserProfile",
        "responses": {
          "200": {
            "description": "A successful response.",
            "schema": {
              "$ref": "#/definitions/v1UserProfile"
            }
          }
        },
        "parameters": [
          {
            "name": "id",
            "in": "path",
            "required": true,
            "type": "string"
          },
          {
            "name": "body",
            "in": "body",
            "required": true,
            "schema": {
              "$ref": "#/definitions/v1UpdateUserProfileRequest"
            }
          }
        ],
        "tags": [
          "ManagementService"
        ]
      }
    },
    "/users/{user_id}/grants": {
      "post": {
        "operationId": "CreateUserGrant",
        "responses": {
          "200": {
            "description": "A successful response.",
            "schema": {
              "$ref": "#/definitions/v1UserGrant"
            }
          }
        },
        "parameters": [
          {
            "name": "user_id",
            "in": "path",
            "required": true,
            "type": "string"
          },
          {
            "name": "body",
            "in": "body",
            "required": true,
            "schema": {
              "$ref": "#/definitions/v1UserGrantCreate"
            }
          }
        ],
        "tags": [
          "ManagementService"
        ]
      }
    },
    "/users/{user_id}/grants/{id}": {
      "get": {
        "operationId": "UserGrantByID",
        "responses": {
          "200": {
            "description": "A successful response.",
            "schema": {
              "$ref": "#/definitions/v1UserGrant"
            }
          }
        },
        "parameters": [
          {
            "name": "user_id",
            "in": "path",
            "required": true,
            "type": "string"
          },
          {
            "name": "id",
            "in": "path",
            "required": true,
            "type": "string"
          }
        ],
        "tags": [
          "ManagementService"
        ]
      },
      "delete": {
        "operationId": "RemoveUserGrant",
        "responses": {
          "200": {
            "description": "A successful response.",
            "schema": {
              "properties": {}
            }
          }
        },
        "parameters": [
          {
            "name": "user_id",
            "in": "path",
            "required": true,
            "type": "string"
          },
          {
            "name": "id",
            "in": "path",
            "required": true,
            "type": "string"
          }
        ],
        "tags": [
          "ManagementService"
        ]
      },
      "put": {
        "operationId": "UpdateUserGrant",
        "responses": {
          "200": {
            "description": "A successful response.",
            "schema": {
              "$ref": "#/definitions/v1UserGrant"
            }
          }
        },
        "parameters": [
          {
            "name": "user_id",
            "in": "path",
            "required": true,
            "type": "string"
          },
          {
            "name": "id",
            "in": "path",
            "required": true,
            "type": "string"
          },
          {
            "name": "body",
            "in": "body",
            "required": true,
            "schema": {
              "$ref": "#/definitions/v1UserGrantUpdate"
            }
          }
        ],
        "tags": [
          "ManagementService"
        ]
      }
    },
    "/users/{user_id}/grants/{id}/_deactivate": {
      "put": {
        "operationId": "DeactivateUserGrant",
        "responses": {
          "200": {
            "description": "A successful response.",
            "schema": {
              "$ref": "#/definitions/v1UserGrant"
            }
          }
        },
        "parameters": [
          {
            "name": "user_id",
            "in": "path",
            "required": true,
            "type": "string"
          },
          {
            "name": "id",
            "in": "path",
            "required": true,
            "type": "string"
          },
          {
            "name": "body",
            "in": "body",
            "required": true,
            "schema": {
              "$ref": "#/definitions/v1UserGrantID"
            }
          }
        ],
        "tags": [
          "ManagementService"
        ]
      }
    },
    "/users/{user_id}/grants/{id}/_reactivate": {
      "put": {
        "operationId": "ReactivateUserGrant",
        "responses": {
          "200": {
            "description": "A successful response.",
            "schema": {
              "$ref": "#/definitions/v1UserGrant"
            }
          }
        },
        "parameters": [
          {
            "name": "user_id",
            "in": "path",
            "required": true,
            "type": "string"
          },
          {
            "name": "id",
            "in": "path",
            "required": true,
            "type": "string"
          },
          {
            "name": "body",
            "in": "body",
            "required": true,
            "schema": {
              "$ref": "#/definitions/v1UserGrantID"
            }
          }
        ],
        "tags": [
          "ManagementService"
        ]
      }
    },
    "/validate": {
      "get": {
        "operationId": "Validate",
        "responses": {
          "200": {
            "description": "A successful response.",
            "schema": {
              "$ref": "#/definitions/protobufStruct"
            }
          }
        },
        "tags": [
          "ManagementService"
        ]
      }
    }
  },
  "definitions": {
    "protobufListValue": {
      "type": "object",
      "properties": {
        "values": {
          "type": "array",
          "items": {
            "$ref": "#/definitions/protobufValue"
          },
          "description": "Repeated field of dynamically typed values."
        }
      },
      "description": "`ListValue` is a wrapper around a repeated field of values.\n\nThe JSON representation for `ListValue` is JSON array."
    },
    "protobufNullValue": {
      "type": "string",
      "enum": [
        "NULL_VALUE"
      ],
      "default": "NULL_VALUE",
      "description": "`NullValue` is a singleton enumeration to represent the null value for the\n`Value` type union.\n\n The JSON representation for `NullValue` is JSON `null`.\n\n - NULL_VALUE: Null value."
    },
    "protobufStruct": {
      "type": "object",
      "properties": {
        "fields": {
          "type": "object",
          "additionalProperties": {
            "$ref": "#/definitions/protobufValue"
          },
          "description": "Unordered map of dynamically typed values."
        }
      },
      "description": "`Struct` represents a structured data value, consisting of fields\nwhich map to dynamically typed values. In some languages, `Struct`\nmight be supported by a native representation. For example, in\nscripting languages like JS a struct is represented as an\nobject. The details of that representation are described together\nwith the proto support for the language.\n\nThe JSON representation for `Struct` is JSON object."
    },
    "protobufValue": {
      "type": "object",
      "properties": {
        "null_value": {
          "$ref": "#/definitions/protobufNullValue",
          "description": "Represents a null value."
        },
        "number_value": {
          "type": "number",
          "format": "double",
          "description": "Represents a double value."
        },
        "string_value": {
          "type": "string",
          "description": "Represents a string value."
        },
        "bool_value": {
          "type": "boolean",
          "format": "boolean",
          "description": "Represents a boolean value."
        },
        "struct_value": {
          "$ref": "#/definitions/protobufStruct",
          "description": "Represents a structured value."
        },
        "list_value": {
          "$ref": "#/definitions/protobufListValue",
          "description": "Represents a repeated `Value`."
        }
      },
      "description": "`Value` represents a dynamically typed value which can be either\nnull, a number, a string, a boolean, a recursive struct value, or a\nlist of values. A producer of value is expected to set one of that\nvariants, absence of any variant indicates an error.\n\nThe JSON representation for `Value` is JSON value."
    },
    "v1AddOrgDomainRequest": {
      "type": "object",
      "properties": {
        "domain": {
          "type": "string"
        }
      }
    },
    "v1AddOrgMemberRequest": {
      "type": "object",
      "properties": {
        "user_id": {
          "type": "string"
        },
        "roles": {
          "type": "array",
          "items": {
            "type": "string"
          }
        }
      }
    },
    "v1AppState": {
      "type": "string",
      "enum": [
        "APPSTATE_UNSPECIFIED",
        "APPSTATE_ACTIVE",
        "APPSTATE_INACTIVE"
      ],
      "default": "APPSTATE_UNSPECIFIED"
    },
    "v1Application": {
      "type": "object",
      "properties": {
        "id": {
          "type": "string"
        },
        "state": {
          "$ref": "#/definitions/v1AppState"
        },
        "creation_date": {
          "type": "string",
          "format": "date-time"
        },
        "change_date": {
          "type": "string",
          "format": "date-time"
        },
        "name": {
          "type": "string"
        },
        "oidc_config": {
          "$ref": "#/definitions/v1OIDCConfig"
        },
        "sequence": {
          "type": "string",
          "format": "uint64"
        }
      }
    },
    "v1ApplicationID": {
      "type": "object",
      "properties": {
        "id": {
          "type": "string"
        },
        "project_id": {
          "type": "string"
        }
      }
    },
    "v1ApplicationSearchKey": {
      "type": "string",
      "enum": [
        "APPLICATIONSERACHKEY_UNSPECIFIED",
        "APPLICATIONSEARCHKEY_APP_NAME"
      ],
      "default": "APPLICATIONSERACHKEY_UNSPECIFIED"
    },
    "v1ApplicationSearchQuery": {
      "type": "object",
      "properties": {
        "key": {
          "$ref": "#/definitions/v1ApplicationSearchKey"
        },
        "method": {
          "$ref": "#/definitions/v1SearchMethod"
        },
        "value": {
          "type": "string"
        }
      }
    },
    "v1ApplicationSearchRequest": {
      "type": "object",
      "properties": {
        "project_id": {
          "type": "string"
        },
        "offset": {
          "type": "string",
          "format": "uint64"
        },
        "limit": {
          "type": "string",
          "format": "uint64"
        },
        "queries": {
          "type": "array",
          "items": {
            "$ref": "#/definitions/v1ApplicationSearchQuery"
          }
        }
      }
    },
    "v1ApplicationSearchResponse": {
      "type": "object",
      "properties": {
        "offset": {
          "type": "string",
          "format": "uint64"
        },
        "limit": {
          "type": "string",
          "format": "uint64"
        },
        "total_result": {
          "type": "string",
          "format": "uint64"
        },
        "result": {
          "type": "array",
          "items": {
            "$ref": "#/definitions/v1ApplicationView"
          }
        }
      }
    },
    "v1ApplicationUpdate": {
      "type": "object",
      "properties": {
        "project_id": {
          "type": "string"
        },
        "id": {
          "type": "string"
        },
        "name": {
          "type": "string"
        }
      }
    },
    "v1ApplicationView": {
      "type": "object",
      "properties": {
        "id": {
          "type": "string"
        },
        "state": {
          "$ref": "#/definitions/v1AppState"
        },
        "creation_date": {
          "type": "string",
          "format": "date-time"
        },
        "change_date": {
          "type": "string",
          "format": "date-time"
        },
        "name": {
          "type": "string"
        },
        "oidc_config": {
          "$ref": "#/definitions/v1OIDCConfig"
        },
        "sequence": {
          "type": "string",
          "format": "uint64"
        }
      }
    },
    "v1AuthGrant": {
      "type": "object",
      "properties": {
        "orgId": {
          "type": "string"
        },
        "projectId": {
          "type": "string"
        },
        "userId": {
          "type": "string"
        },
        "roles": {
          "type": "array",
          "items": {
            "type": "string"
          }
        }
      }
    },
    "v1AuthGrantSearchKey": {
      "type": "string",
      "enum": [
        "AUTHGRANTSEARCHKEY_UNSPECIFIED",
        "AUTHGRANTSEARCHKEY_ORG_ID",
        "AUTHGRANTSEARCHKEY_PROJECT_ID",
        "AUTHGRANTSEARCHKEY_USER_ID"
      ],
      "default": "AUTHGRANTSEARCHKEY_UNSPECIFIED"
    },
    "v1AuthGrantSearchQuery": {
      "type": "object",
      "properties": {
        "key": {
          "$ref": "#/definitions/v1AuthGrantSearchKey"
        },
        "method": {
          "$ref": "#/definitions/v1SearchMethod"
        },
        "value": {
          "type": "string"
        }
      }
    },
    "v1AuthGrantSearchRequest": {
      "type": "object",
      "properties": {
        "offset": {
          "type": "string",
          "format": "uint64"
        },
        "limit": {
          "type": "string",
          "format": "uint64"
        },
        "sorting_column": {
          "$ref": "#/definitions/v1AuthGrantSearchKey"
        },
        "asc": {
          "type": "boolean",
          "format": "boolean"
        },
        "queries": {
          "type": "array",
          "items": {
            "$ref": "#/definitions/v1AuthGrantSearchQuery"
          }
        }
      }
    },
    "v1AuthGrantSearchResponse": {
      "type": "object",
      "properties": {
        "offset": {
          "type": "string",
          "format": "uint64"
        },
        "limit": {
          "type": "string",
          "format": "uint64"
        },
        "total_result": {
          "type": "string",
          "format": "uint64"
        },
        "result": {
          "type": "array",
          "items": {
            "$ref": "#/definitions/v1AuthGrant"
          }
        }
      }
    },
    "v1Change": {
      "type": "object",
      "properties": {
        "change_date": {
          "type": "string",
          "format": "date-time"
        },
        "event_type": {
          "type": "string"
        },
        "sequence": {
          "type": "string",
          "format": "uint64"
        },
        "editor": {
          "type": "string"
        },
        "data": {
          "$ref": "#/definitions/protobufStruct"
        }
      }
    },
    "v1ChangeOrgMemberRequest": {
      "type": "object",
      "properties": {
        "user_id": {
          "type": "string"
        },
        "roles": {
          "type": "array",
          "items": {
            "type": "string"
          }
        }
      }
    },
    "v1Changes": {
      "type": "object",
      "properties": {
        "changes": {
          "type": "array",
          "items": {
            "$ref": "#/definitions/v1Change"
          }
        },
        "offset": {
          "type": "string",
          "format": "uint64"
        },
        "limit": {
          "type": "string",
          "format": "uint64"
        }
      }
    },
    "v1ClientSecret": {
      "type": "object",
      "properties": {
        "client_secret": {
          "type": "string"
        }
      }
    },
    "v1CreateUserRequest": {
      "type": "object",
      "properties": {
        "user_name": {
          "type": "string"
        },
        "first_name": {
          "type": "string"
        },
        "last_name": {
          "type": "string"
        },
        "nick_name": {
          "type": "string"
        },
        "display_name": {
          "type": "string"
        },
        "preferred_language": {
          "type": "string"
        },
        "gender": {
          "$ref": "#/definitions/v1Gender"
        },
        "email": {
          "type": "string"
        },
        "is_email_verified": {
          "type": "boolean",
          "format": "boolean"
        },
        "phone": {
          "type": "string"
        },
        "is_phone_verified": {
          "type": "boolean",
          "format": "boolean"
        },
        "country": {
          "type": "string"
        },
        "locality": {
          "type": "string"
        },
        "postal_code": {
          "type": "string"
        },
        "region": {
          "type": "string"
        },
        "street_address": {
          "type": "string"
        },
        "password": {
          "type": "string"
        }
      }
    },
    "v1Gender": {
      "type": "string",
      "enum": [
        "GENDER_UNSPECIFIED",
        "GENDER_FEMALE",
        "GENDER_MALE",
        "GENDER_DIVERSE"
      ],
      "default": "GENDER_UNSPECIFIED"
    },
    "v1GrantedProjectSearchRequest": {
      "type": "object",
      "properties": {
        "offset": {
          "type": "string",
          "format": "uint64"
        },
        "limit": {
          "type": "string",
          "format": "uint64"
        },
        "queries": {
          "type": "array",
          "items": {
            "$ref": "#/definitions/v1ProjectSearchQuery"
          }
        }
      }
    },
    "v1MFAState": {
      "type": "string",
      "enum": [
        "MFASTATE_UNSPECIFIED",
        "MFASTATE_NOT_READY",
        "MFASTATE_READY",
        "MFASTATE_REMOVED"
      ],
      "default": "MFASTATE_UNSPECIFIED"
    },
    "v1MfaType": {
      "type": "string",
      "enum": [
        "MFATYPE_UNSPECIFIED",
        "MFATYPE_SMS",
        "MFATYPE_OTP"
      ],
      "default": "MFATYPE_UNSPECIFIED"
    },
    "v1MultiFactor": {
      "type": "object",
      "properties": {
        "type": {
          "$ref": "#/definitions/v1MfaType"
        },
        "state": {
          "$ref": "#/definitions/v1MFAState"
        }
      }
    },
    "v1MultiFactors": {
      "type": "object",
      "properties": {
        "mfas": {
          "type": "array",
          "items": {
            "$ref": "#/definitions/v1MultiFactor"
          }
        }
      }
    },
    "v1NotificationType": {
      "type": "string",
      "enum": [
        "NOTIFICATIONTYPE_EMAIL",
        "NOTIFICATIONTYPE_SMS"
      ],
      "default": "NOTIFICATIONTYPE_EMAIL"
    },
    "v1OIDCApplicationCreate": {
      "type": "object",
      "properties": {
        "project_id": {
          "type": "string"
        },
        "name": {
          "type": "string"
        },
        "redirect_uris": {
          "type": "array",
          "items": {
            "type": "string"
          }
        },
        "response_types": {
          "type": "array",
          "items": {
            "$ref": "#/definitions/v1OIDCResponseType"
          }
        },
        "grant_types": {
          "type": "array",
          "items": {
            "$ref": "#/definitions/v1OIDCGrantType"
          }
        },
        "application_type": {
          "$ref": "#/definitions/v1OIDCApplicationType"
        },
        "auth_method_type": {
          "$ref": "#/definitions/v1OIDCAuthMethodType"
        },
        "post_logout_redirect_uris": {
          "type": "array",
          "items": {
            "type": "string"
          }
        }
      }
    },
    "v1OIDCApplicationType": {
      "type": "string",
      "enum": [
        "OIDCAPPLICATIONTYPE_WEB",
        "OIDCAPPLICATIONTYPE_USER_AGENT",
        "OIDCAPPLICATIONTYPE_NATIVE"
      ],
      "default": "OIDCAPPLICATIONTYPE_WEB"
    },
    "v1OIDCAuthMethodType": {
      "type": "string",
      "enum": [
        "OIDCAUTHMETHODTYPE_BASIC",
        "OIDCAUTHMETHODTYPE_POST",
        "OIDCAUTHMETHODTYPE_NONE"
      ],
      "default": "OIDCAUTHMETHODTYPE_BASIC"
    },
    "v1OIDCConfig": {
      "type": "object",
      "properties": {
        "redirect_uris": {
          "type": "array",
          "items": {
            "type": "string"
          }
        },
        "response_types": {
          "type": "array",
          "items": {
            "$ref": "#/definitions/v1OIDCResponseType"
          }
        },
        "grant_types": {
          "type": "array",
          "items": {
            "$ref": "#/definitions/v1OIDCGrantType"
          }
        },
        "application_type": {
          "$ref": "#/definitions/v1OIDCApplicationType"
        },
        "client_id": {
          "type": "string"
        },
        "client_secret": {
          "type": "string"
        },
        "auth_method_type": {
          "$ref": "#/definitions/v1OIDCAuthMethodType"
        },
        "post_logout_redirect_uris": {
          "type": "array",
          "items": {
            "type": "string"
          }
        }
      }
    },
    "v1OIDCConfigUpdate": {
      "type": "object",
      "properties": {
        "project_id": {
          "type": "string"
        },
        "application_id": {
          "type": "string"
        },
        "redirect_uris": {
          "type": "array",
          "items": {
            "type": "string"
          }
        },
        "response_types": {
          "type": "array",
          "items": {
            "$ref": "#/definitions/v1OIDCResponseType"
          }
        },
        "grant_types": {
          "type": "array",
          "items": {
            "$ref": "#/definitions/v1OIDCGrantType"
          }
        },
        "application_type": {
          "$ref": "#/definitions/v1OIDCApplicationType"
        },
        "auth_method_type": {
          "$ref": "#/definitions/v1OIDCAuthMethodType"
        },
        "post_logout_redirect_uris": {
          "type": "array",
          "items": {
            "type": "string"
          }
        }
      }
    },
    "v1OIDCGrantType": {
      "type": "string",
      "enum": [
        "OIDCGRANTTYPE_AUTHORIZATION_CODE",
        "OIDCGRANTTYPE_IMPLICIT",
        "OIDCGRANTTYPE_REFRESH_TOKEN"
      ],
      "default": "OIDCGRANTTYPE_AUTHORIZATION_CODE"
    },
    "v1OIDCResponseType": {
      "type": "string",
      "enum": [
        "OIDCRESPONSETYPE_CODE",
        "OIDCRESPONSETYPE_ID_TOKEN",
        "OIDCRESPONSETYPE_TOKEN"
      ],
      "default": "OIDCRESPONSETYPE_CODE"
    },
    "v1Org": {
      "type": "object",
      "properties": {
        "id": {
          "type": "string"
        },
        "state": {
          "$ref": "#/definitions/v1OrgState"
        },
        "creation_date": {
          "type": "string",
          "format": "date-time"
        },
        "change_date": {
          "type": "string",
          "format": "date-time"
        },
        "name": {
          "type": "string"
        },
        "sequence": {
          "type": "string",
          "format": "uint64"
        }
      }
    },
    "v1OrgDomain": {
      "type": "object",
      "properties": {
        "org_id": {
          "type": "string"
        },
        "creation_date": {
          "type": "string",
          "format": "date-time"
        },
        "change_date": {
          "type": "string",
          "format": "date-time"
        },
        "domain": {
          "type": "string"
        },
        "verified": {
          "type": "boolean",
          "format": "boolean"
        },
        "primary": {
          "type": "boolean",
          "format": "boolean"
        },
        "sequence": {
          "type": "string",
          "format": "uint64"
        }
      }
    },
    "v1OrgDomainSearchKey": {
      "type": "string",
      "enum": [
        "ORGDOMAINSEARCHKEY_UNSPECIFIED",
        "ORGDOMAINSEARCHKEY_DOMAIN"
      ],
      "default": "ORGDOMAINSEARCHKEY_UNSPECIFIED"
    },
    "v1OrgDomainSearchQuery": {
      "type": "object",
      "properties": {
        "key": {
          "$ref": "#/definitions/v1OrgDomainSearchKey"
        },
        "method": {
          "$ref": "#/definitions/v1SearchMethod"
        },
        "value": {
          "type": "string"
        }
      }
    },
    "v1OrgDomainSearchRequest": {
      "type": "object",
      "properties": {
        "offset": {
          "type": "string",
          "format": "uint64"
        },
        "limit": {
          "type": "string",
          "format": "uint64"
        },
        "queries": {
          "type": "array",
          "items": {
            "$ref": "#/definitions/v1OrgDomainSearchQuery"
          }
        }
      }
    },
    "v1OrgDomainSearchResponse": {
      "type": "object",
      "properties": {
        "offset": {
          "type": "string",
          "format": "uint64"
        },
        "limit": {
          "type": "string",
          "format": "uint64"
        },
        "total_result": {
          "type": "string",
          "format": "uint64"
        },
        "result": {
          "type": "array",
          "items": {
            "$ref": "#/definitions/v1OrgDomainView"
          }
        }
      }
    },
    "v1OrgDomainView": {
      "type": "object",
      "properties": {
        "org_id": {
          "type": "string"
        },
        "creation_date": {
          "type": "string",
          "format": "date-time"
        },
        "change_date": {
          "type": "string",
          "format": "date-time"
        },
        "domain": {
          "type": "string"
        },
        "verified": {
          "type": "boolean",
          "format": "boolean"
        },
        "primary": {
          "type": "boolean",
          "format": "boolean"
        },
        "sequence": {
          "type": "string",
          "format": "uint64"
        }
      }
    },
    "v1OrgID": {
      "type": "object",
      "properties": {
        "id": {
          "type": "string"
        }
      }
    },
    "v1OrgMember": {
      "type": "object",
      "properties": {
        "user_id": {
          "type": "string"
        },
        "roles": {
          "type": "array",
          "items": {
            "type": "string"
          }
        },
        "change_date": {
          "type": "string",
          "format": "date-time"
        },
        "creation_date": {
          "type": "string",
          "format": "date-time"
        },
        "sequence": {
          "type": "string",
          "format": "uint64"
        }
      }
    },
    "v1OrgMemberRoles": {
      "type": "object",
      "properties": {
        "roles": {
          "type": "array",
          "items": {
            "type": "string"
          }
        }
      }
    },
    "v1OrgMemberSearchKey": {
      "type": "string",
      "enum": [
        "ORGMEMBERSEARCHKEY_UNSPECIFIED",
        "ORGMEMBERSEARCHKEY_FIRST_NAME",
        "ORGMEMBERSEARCHKEY_LAST_NAME",
        "ORGMEMBERSEARCHKEY_EMAIL",
        "ORGMEMBERSEARCHKEY_USER_ID"
      ],
      "default": "ORGMEMBERSEARCHKEY_UNSPECIFIED"
    },
    "v1OrgMemberSearchQuery": {
      "type": "object",
      "properties": {
        "key": {
          "$ref": "#/definitions/v1OrgMemberSearchKey"
        },
        "method": {
          "$ref": "#/definitions/v1SearchMethod"
        },
        "value": {
          "type": "string"
        }
      }
    },
    "v1OrgMemberSearchRequest": {
      "type": "object",
      "properties": {
        "offset": {
          "type": "string",
          "format": "uint64"
        },
        "limit": {
          "type": "string",
          "format": "uint64"
        },
        "queries": {
          "type": "array",
          "items": {
            "$ref": "#/definitions/v1OrgMemberSearchQuery"
          }
        }
      }
    },
    "v1OrgMemberSearchResponse": {
      "type": "object",
      "properties": {
        "offset": {
          "type": "string",
          "format": "uint64"
        },
        "limit": {
          "type": "string",
          "format": "uint64"
        },
        "total_result": {
          "type": "string",
          "format": "uint64"
        },
        "result": {
          "type": "array",
          "items": {
            "$ref": "#/definitions/v1OrgMemberView"
          }
        }
      }
    },
    "v1OrgMemberView": {
      "type": "object",
      "properties": {
        "user_id": {
          "type": "string"
        },
        "roles": {
          "type": "array",
          "items": {
            "type": "string"
          }
        },
        "change_date": {
          "type": "string",
          "format": "date-time"
        },
        "creation_date": {
          "type": "string",
          "format": "date-time"
        },
        "sequence": {
          "type": "string",
          "format": "uint64"
        },
        "user_name": {
          "type": "string"
        },
        "email": {
          "type": "string"
        },
        "first_name": {
          "type": "string"
        },
        "last_name": {
          "type": "string"
        }
      }
    },
    "v1OrgState": {
      "type": "string",
      "enum": [
        "ORGSTATE_UNSPECIFIED",
        "ORGSTATE_ACTIVE",
        "ORGSTATE_INACTIVE"
      ],
      "default": "ORGSTATE_UNSPECIFIED"
    },
    "v1PasswordAgePolicy": {
      "type": "object",
      "properties": {
        "id": {
          "type": "string"
        },
        "description": {
          "type": "string"
        },
        "state": {
          "$ref": "#/definitions/v1PolicyState"
        },
        "creation_date": {
          "type": "string",
          "format": "date-time"
        },
        "change_date": {
          "type": "string",
          "format": "date-time"
        },
        "max_age_days": {
          "type": "string",
          "format": "uint64"
        },
        "expire_warn_days": {
          "type": "string",
          "format": "uint64"
        },
        "sequence": {
          "type": "string",
          "format": "uint64"
        },
        "is_default": {
          "type": "boolean",
          "format": "boolean"
        }
      }
    },
    "v1PasswordAgePolicyCreate": {
      "type": "object",
      "properties": {
        "description": {
          "type": "string"
        },
        "max_age_days": {
          "type": "string",
          "format": "uint64"
        },
        "expire_warn_days": {
          "type": "string",
          "format": "uint64"
        }
      }
    },
    "v1PasswordAgePolicyUpdate": {
      "type": "object",
      "properties": {
        "id": {
          "type": "string"
        },
        "description": {
          "type": "string"
        },
        "max_age_days": {
          "type": "string",
          "format": "uint64"
        },
        "expire_warn_days": {
          "type": "string",
          "format": "uint64"
        }
      }
    },
    "v1PasswordComplexityPolicy": {
      "type": "object",
      "properties": {
        "id": {
          "type": "string"
        },
        "description": {
          "type": "string"
        },
        "state": {
          "$ref": "#/definitions/v1PolicyState"
        },
        "creation_date": {
          "type": "string",
          "format": "date-time"
        },
        "change_date": {
          "type": "string",
          "format": "date-time"
        },
        "min_length": {
          "type": "string",
          "format": "uint64"
        },
        "has_lowercase": {
          "type": "boolean",
          "format": "boolean"
        },
        "has_uppercase": {
          "type": "boolean",
          "format": "boolean"
        },
        "has_number": {
          "type": "boolean",
          "format": "boolean"
        },
        "has_symbol": {
          "type": "boolean",
          "format": "boolean"
        },
        "sequence": {
          "type": "string",
          "format": "uint64"
        },
        "is_default": {
          "type": "boolean",
          "format": "boolean"
        }
      }
    },
    "v1PasswordComplexityPolicyCreate": {
      "type": "object",
      "properties": {
        "description": {
          "type": "string"
        },
        "min_length": {
          "type": "string",
          "format": "uint64"
        },
        "has_lowercase": {
          "type": "boolean",
          "format": "boolean"
        },
        "has_uppercase": {
          "type": "boolean",
          "format": "boolean"
        },
        "has_number": {
          "type": "boolean",
          "format": "boolean"
        },
        "has_symbol": {
          "type": "boolean",
          "format": "boolean"
        }
      }
    },
    "v1PasswordComplexityPolicyUpdate": {
      "type": "object",
      "properties": {
        "id": {
          "type": "string"
        },
        "description": {
          "type": "string"
        },
        "min_length": {
          "type": "string",
          "format": "uint64"
        },
        "has_lowercase": {
          "type": "boolean",
          "format": "boolean"
        },
        "has_uppercase": {
          "type": "boolean",
          "format": "boolean"
        },
        "has_number": {
          "type": "boolean",
          "format": "boolean"
        },
        "has_symbol": {
          "type": "boolean",
          "format": "boolean"
        }
      }
    },
    "v1PasswordLockoutPolicy": {
      "type": "object",
      "properties": {
        "id": {
          "type": "string"
        },
        "description": {
          "type": "string"
        },
        "state": {
          "$ref": "#/definitions/v1PolicyState"
        },
        "creation_date": {
          "type": "string",
          "format": "date-time"
        },
        "change_date": {
          "type": "string",
          "format": "date-time"
        },
        "max_attempts": {
          "type": "string",
          "format": "uint64"
        },
        "show_lock_out_failures": {
          "type": "boolean",
          "format": "boolean"
        },
        "sequence": {
          "type": "string",
          "format": "uint64"
        },
        "is_default": {
          "type": "boolean",
          "format": "boolean"
        }
      }
    },
    "v1PasswordLockoutPolicyCreate": {
      "type": "object",
      "properties": {
        "description": {
          "type": "string"
        },
        "max_attempts": {
          "type": "string",
          "format": "uint64"
        },
        "show_lock_out_failures": {
          "type": "boolean",
          "format": "boolean"
        }
      }
    },
    "v1PasswordLockoutPolicyUpdate": {
      "type": "object",
      "properties": {
        "id": {
          "type": "string"
        },
        "description": {
          "type": "string"
        },
        "max_attempts": {
          "type": "string",
          "format": "uint64"
        },
        "show_lock_out_failures": {
          "type": "boolean",
          "format": "boolean"
        }
      }
    },
    "v1PasswordRequest": {
      "type": "object",
      "properties": {
        "id": {
          "type": "string"
        },
        "password": {
          "type": "string"
        }
      }
    },
    "v1PolicyState": {
      "type": "string",
      "enum": [
        "POLICYSTATE_UNSPECIFIED",
        "POLICYSTATE_ACTIVE",
        "POLICYSTATE_INACTIVE",
        "POLICYSTATE_DELETED"
      ],
      "default": "POLICYSTATE_UNSPECIFIED"
    },
    "v1Project": {
      "type": "object",
      "properties": {
        "id": {
          "type": "string"
        },
        "name": {
          "type": "string"
        },
        "state": {
          "$ref": "#/definitions/v1ProjectState"
        },
        "change_date": {
          "type": "string",
          "format": "date-time"
        },
        "creation_date": {
          "type": "string",
          "format": "date-time"
        },
        "sequence": {
          "type": "string",
          "format": "uint64"
        }
      }
    },
    "v1ProjectCreateRequest": {
      "type": "object",
      "properties": {
        "name": {
          "type": "string"
        }
      }
    },
    "v1ProjectGrant": {
      "type": "object",
      "properties": {
        "id": {
          "type": "string"
        },
        "project_id": {
          "type": "string"
        },
        "granted_org_id": {
          "type": "string"
        },
        "role_keys": {
          "type": "array",
          "items": {
            "type": "string"
          }
        },
        "state": {
          "$ref": "#/definitions/v1ProjectGrantState"
        },
        "creation_date": {
          "type": "string",
          "format": "date-time"
        },
        "change_date": {
          "type": "string",
          "format": "date-time"
        },
        "sequence": {
          "type": "string",
          "format": "uint64"
        }
      }
    },
    "v1ProjectGrantCreate": {
      "type": "object",
      "properties": {
        "project_id": {
          "type": "string"
        },
        "granted_org_id": {
          "type": "string"
        },
        "role_keys": {
          "type": "array",
          "items": {
            "type": "string"
          }
        }
      }
    },
    "v1ProjectGrantID": {
      "type": "object",
      "properties": {
        "project_id": {
          "type": "string"
        },
        "id": {
          "type": "string"
        }
      }
    },
    "v1ProjectGrantMember": {
      "type": "object",
      "properties": {
        "user_id": {
          "type": "string"
        },
        "roles": {
          "type": "array",
          "items": {
            "type": "string"
          }
        },
        "change_date": {
          "type": "string",
          "format": "date-time"
        },
        "creation_date": {
          "type": "string",
          "format": "date-time"
        },
        "sequence": {
          "type": "string",
          "format": "uint64"
        }
      }
    },
    "v1ProjectGrantMemberAdd": {
      "type": "object",
      "properties": {
        "project_id": {
          "type": "string"
        },
        "grant_id": {
          "type": "string"
        },
        "user_id": {
          "type": "string"
        },
        "roles": {
          "type": "array",
          "items": {
            "type": "string"
          }
        }
      }
    },
    "v1ProjectGrantMemberChange": {
      "type": "object",
      "properties": {
        "project_id": {
          "type": "string"
        },
        "grant_id": {
          "type": "string"
        },
        "user_id": {
          "type": "string"
        },
        "roles": {
          "type": "array",
          "items": {
            "type": "string"
          }
        }
      }
    },
    "v1ProjectGrantMemberRoles": {
      "type": "object",
      "properties": {
        "roles": {
          "type": "array",
          "items": {
            "type": "string"
          }
        }
      }
    },
    "v1ProjectGrantMemberSearchKey": {
      "type": "string",
      "enum": [
        "PROJECTGRANTMEMBERSEARCHKEY_UNSPECIFIED",
        "PROJECTGRANTMEMBERSEARCHKEY_FIRST_NAME",
        "PROJECTGRANTMEMBERSEARCHKEY_LAST_NAME",
        "PROJECTGRANTMEMBERSEARCHKEY_EMAIL",
        "PROJECTGRANTMEMBERSEARCHKEY_USER_ID",
        "PROJECTGRANTMEMBERSEARCHKEY_USER_NAME"
      ],
      "default": "PROJECTGRANTMEMBERSEARCHKEY_UNSPECIFIED"
    },
    "v1ProjectGrantMemberSearchQuery": {
      "type": "object",
      "properties": {
        "key": {
          "$ref": "#/definitions/v1ProjectGrantMemberSearchKey"
        },
        "method": {
          "$ref": "#/definitions/v1SearchMethod"
        },
        "value": {
          "type": "string"
        }
      }
    },
    "v1ProjectGrantMemberSearchRequest": {
      "type": "object",
      "properties": {
        "project_id": {
          "type": "string"
        },
        "grant_id": {
          "type": "string"
        },
        "offset": {
          "type": "string",
          "format": "uint64"
        },
        "limit": {
          "type": "string",
          "format": "uint64"
        },
        "queries": {
          "type": "array",
          "items": {
            "$ref": "#/definitions/v1ProjectGrantMemberSearchQuery"
          }
        }
      }
    },
    "v1ProjectGrantMemberSearchResponse": {
      "type": "object",
      "properties": {
        "offset": {
          "type": "string",
          "format": "uint64"
        },
        "limit": {
          "type": "string",
          "format": "uint64"
        },
        "total_result": {
          "type": "string",
          "format": "uint64"
        },
        "result": {
          "type": "array",
          "items": {
            "$ref": "#/definitions/v1ProjectGrantMemberView"
          }
        }
      }
    },
    "v1ProjectGrantMemberView": {
      "type": "object",
      "properties": {
        "user_id": {
          "type": "string"
        },
        "user_name": {
          "type": "string"
        },
        "email": {
          "type": "string"
        },
        "first_name": {
          "type": "string"
        },
        "last_name": {
          "type": "string"
        },
        "roles": {
          "type": "array",
          "items": {
            "type": "string"
          }
        },
        "change_date": {
          "type": "string",
          "format": "date-time"
        },
        "creation_date": {
          "type": "string",
          "format": "date-time"
        },
        "sequence": {
          "type": "string",
          "format": "uint64"
        }
      }
    },
    "v1ProjectGrantSearchRequest": {
      "type": "object",
      "properties": {
        "project_id": {
          "type": "string"
        },
        "offset": {
          "type": "string",
          "format": "uint64"
        },
        "limit": {
          "type": "string",
          "format": "uint64"
        }
      }
    },
    "v1ProjectGrantSearchResponse": {
      "type": "object",
      "properties": {
        "offset": {
          "type": "string",
          "format": "uint64"
        },
        "limit": {
          "type": "string",
          "format": "uint64"
        },
        "total_result": {
          "type": "string",
          "format": "uint64"
        },
        "result": {
          "type": "array",
          "items": {
            "$ref": "#/definitions/v1ProjectGrantView"
          }
        }
      }
    },
    "v1ProjectGrantState": {
      "type": "string",
      "enum": [
        "PROJECTGRANTSTATE_UNSPECIFIED",
        "PROJECTGRANTSTATE_ACTIVE",
        "PROJECTGRANTSTATE_INACTIVE"
      ],
      "default": "PROJECTGRANTSTATE_UNSPECIFIED"
    },
    "v1ProjectGrantUpdate": {
      "type": "object",
      "properties": {
        "project_id": {
          "type": "string"
        },
        "id": {
          "type": "string"
        },
        "role_keys": {
          "type": "array",
          "items": {
            "type": "string"
          }
        }
      }
    },
    "v1ProjectGrantUserGrantCreate": {
      "type": "object",
      "properties": {
        "user_id": {
          "type": "string"
        },
        "org_id": {
          "type": "string"
        },
        "project_grant_id": {
          "type": "string"
        },
        "project_id": {
          "type": "string"
        },
        "role_keys": {
          "type": "array",
          "items": {
            "type": "string"
          }
        }
      }
    },
    "v1ProjectGrantUserGrantID": {
      "type": "object",
      "properties": {
        "project_grant_id": {
          "type": "string"
        },
        "user_id": {
          "type": "string"
        },
        "id": {
          "type": "string"
        }
      }
    },
    "v1ProjectGrantUserGrantSearchRequest": {
      "type": "object",
      "properties": {
        "project_grant_id": {
          "type": "string"
        },
        "offset": {
          "type": "string",
          "format": "uint64"
        },
        "limit": {
          "type": "string",
          "format": "uint64"
        },
        "queries": {
          "type": "array",
          "items": {
            "$ref": "#/definitions/v1UserGrantSearchQuery"
          }
        }
      }
    },
    "v1ProjectGrantUserGrantUpdate": {
      "type": "object",
      "properties": {
        "project_grant_id": {
          "type": "string"
        },
        "user_id": {
          "type": "string"
        },
        "id": {
          "type": "string"
        },
        "role_keys": {
          "type": "array",
          "items": {
            "type": "string"
          }
        }
      }
    },
    "v1ProjectGrantView": {
      "type": "object",
      "properties": {
        "id": {
          "type": "string"
        },
        "project_id": {
          "type": "string"
        },
        "granted_org_id": {
          "type": "string"
        },
        "granted_org_name": {
          "type": "string"
        },
        "granted_org_domain": {
          "type": "string"
        },
        "role_keys": {
          "type": "array",
          "items": {
            "type": "string"
          }
        },
        "state": {
          "$ref": "#/definitions/v1ProjectGrantState"
        },
        "creation_date": {
          "type": "string",
          "format": "date-time"
        },
        "change_date": {
          "type": "string",
          "format": "date-time"
        },
        "project_name": {
          "type": "string"
        },
        "sequence": {
          "type": "string",
          "format": "uint64"
        }
      }
    },
    "v1ProjectID": {
      "type": "object",
      "properties": {
        "id": {
          "type": "string"
        }
      }
    },
    "v1ProjectMember": {
      "type": "object",
      "properties": {
        "user_id": {
          "type": "string"
        },
        "roles": {
          "type": "array",
          "items": {
            "type": "string"
          }
        },
        "change_date": {
          "type": "string",
          "format": "date-time"
        },
        "creation_date": {
          "type": "string",
          "format": "date-time"
        },
        "sequence": {
          "type": "string",
          "format": "uint64"
        }
      }
    },
    "v1ProjectMemberAdd": {
      "type": "object",
      "properties": {
        "id": {
          "type": "string"
        },
        "user_id": {
          "type": "string"
        },
        "roles": {
          "type": "array",
          "items": {
            "type": "string"
          }
        }
      }
    },
    "v1ProjectMemberChange": {
      "type": "object",
      "properties": {
        "id": {
          "type": "string"
        },
        "user_id": {
          "type": "string"
        },
        "roles": {
          "type": "array",
          "items": {
            "type": "string"
          }
        }
      }
    },
    "v1ProjectMemberRoles": {
      "type": "object",
      "properties": {
        "roles": {
          "type": "array",
          "items": {
            "type": "string"
          }
        }
      }
    },
    "v1ProjectMemberSearchKey": {
      "type": "string",
      "enum": [
        "PROJECTMEMBERSEARCHKEY_UNSPECIFIED",
        "PROJECTMEMBERSEARCHKEY_FIRST_NAME",
        "PROJECTMEMBERSEARCHKEY_LAST_NAME",
        "PROJECTMEMBERSEARCHKEY_EMAIL",
        "PROJECTMEMBERSEARCHKEY_USER_ID",
        "PROJECTMEMBERSEARCHKEY_USER_NAME"
      ],
      "default": "PROJECTMEMBERSEARCHKEY_UNSPECIFIED"
    },
    "v1ProjectMemberSearchQuery": {
      "type": "object",
      "properties": {
        "key": {
          "$ref": "#/definitions/v1ProjectMemberSearchKey"
        },
        "method": {
          "$ref": "#/definitions/v1SearchMethod"
        },
        "value": {
          "type": "string"
        }
      }
    },
    "v1ProjectMemberSearchRequest": {
      "type": "object",
      "properties": {
        "project_id": {
          "type": "string"
        },
        "offset": {
          "type": "string",
          "format": "uint64"
        },
        "limit": {
          "type": "string",
          "format": "uint64"
        },
        "queries": {
          "type": "array",
          "items": {
            "$ref": "#/definitions/v1ProjectMemberSearchQuery"
          }
        }
      }
    },
    "v1ProjectMemberSearchResponse": {
      "type": "object",
      "properties": {
        "offset": {
          "type": "string",
          "format": "uint64"
        },
        "limit": {
          "type": "string",
          "format": "uint64"
        },
        "total_result": {
          "type": "string",
          "format": "uint64"
        },
        "result": {
          "type": "array",
          "items": {
            "$ref": "#/definitions/v1ProjectMemberView"
          }
        }
      }
    },
    "v1ProjectMemberView": {
      "type": "object",
      "properties": {
        "user_id": {
          "type": "string"
        },
        "user_name": {
          "type": "string"
        },
        "email": {
          "type": "string"
        },
        "first_name": {
          "type": "string"
        },
        "last_name": {
          "type": "string"
        },
        "roles": {
          "type": "array",
          "items": {
            "type": "string"
          }
        },
        "change_date": {
          "type": "string",
          "format": "date-time"
        },
        "creation_date": {
          "type": "string",
          "format": "date-time"
        },
        "sequence": {
          "type": "string",
          "format": "uint64"
        }
      }
    },
    "v1ProjectRole": {
      "type": "object",
      "properties": {
        "project_id": {
          "type": "string"
        },
        "key": {
          "type": "string"
        },
        "display_name": {
          "type": "string"
        },
        "creation_date": {
          "type": "string",
          "format": "date-time"
        },
        "change_date": {
          "type": "string",
          "format": "date-time"
        },
        "group": {
          "type": "string"
        },
        "sequence": {
          "type": "string",
          "format": "uint64"
        }
      }
    },
    "v1ProjectRoleAdd": {
      "type": "object",
      "properties": {
        "id": {
          "type": "string"
        },
        "key": {
          "type": "string"
        },
        "display_name": {
          "type": "string"
        },
        "group": {
          "type": "string"
        }
      }
    },
    "v1ProjectRoleChange": {
      "type": "object",
      "properties": {
        "id": {
          "type": "string"
        },
        "key": {
          "type": "string"
        },
        "display_name": {
          "type": "string"
        },
        "group": {
          "type": "string"
        }
      }
    },
    "v1ProjectRoleSearchKey": {
      "type": "string",
      "enum": [
        "PROJECTROLESEARCHKEY_UNSPECIFIED",
        "PROJECTROLESEARCHKEY_KEY",
        "PROJECTROLESEARCHKEY_DISPLAY_NAME"
      ],
      "default": "PROJECTROLESEARCHKEY_UNSPECIFIED"
    },
    "v1ProjectRoleSearchQuery": {
      "type": "object",
      "properties": {
        "key": {
          "$ref": "#/definitions/v1ProjectRoleSearchKey"
        },
        "method": {
          "$ref": "#/definitions/v1SearchMethod"
        },
        "value": {
          "type": "string"
        }
      }
    },
    "v1ProjectRoleSearchRequest": {
      "type": "object",
      "properties": {
        "project_id": {
          "type": "string"
        },
        "offset": {
          "type": "string",
          "format": "uint64"
        },
        "limit": {
          "type": "string",
          "format": "uint64"
        },
        "queries": {
          "type": "array",
          "items": {
            "$ref": "#/definitions/v1ProjectRoleSearchQuery"
          }
        }
      }
    },
    "v1ProjectRoleSearchResponse": {
      "type": "object",
      "properties": {
        "offset": {
          "type": "string",
          "format": "uint64"
        },
        "limit": {
          "type": "string",
          "format": "uint64"
        },
        "total_result": {
          "type": "string",
          "format": "uint64"
        },
        "result": {
          "type": "array",
          "items": {
            "$ref": "#/definitions/v1ProjectRoleView"
          }
        }
      }
    },
    "v1ProjectRoleView": {
      "type": "object",
      "properties": {
        "project_id": {
          "type": "string"
        },
        "key": {
          "type": "string"
        },
        "display_name": {
          "type": "string"
        },
        "creation_date": {
          "type": "string",
          "format": "date-time"
        },
        "group": {
          "type": "string"
        },
        "sequence": {
          "type": "string",
          "format": "uint64"
        }
      }
    },
    "v1ProjectSearchKey": {
      "type": "string",
      "enum": [
        "PROJECTSEARCHKEY_UNSPECIFIED",
        "PROJECTSEARCHKEY_PROJECT_NAME"
      ],
      "default": "PROJECTSEARCHKEY_UNSPECIFIED"
    },
    "v1ProjectSearchQuery": {
      "type": "object",
      "properties": {
        "key": {
          "$ref": "#/definitions/v1ProjectSearchKey"
        },
        "method": {
          "$ref": "#/definitions/v1SearchMethod"
        },
        "value": {
          "type": "string"
        }
      }
    },
    "v1ProjectSearchRequest": {
      "type": "object",
      "properties": {
        "offset": {
          "type": "string",
          "format": "uint64"
        },
        "limit": {
          "type": "string",
          "format": "uint64"
        },
        "queries": {
          "type": "array",
          "items": {
            "$ref": "#/definitions/v1ProjectSearchQuery"
          }
        }
      }
    },
    "v1ProjectSearchResponse": {
      "type": "object",
      "properties": {
        "offset": {
          "type": "string",
          "format": "uint64"
        },
        "limit": {
          "type": "string",
          "format": "uint64"
        },
        "total_result": {
          "type": "string",
          "format": "uint64"
        },
        "result": {
          "type": "array",
          "items": {
            "$ref": "#/definitions/v1ProjectView"
          }
        }
      }
    },
    "v1ProjectState": {
      "type": "string",
      "enum": [
        "PROJECTSTATE_UNSPECIFIED",
        "PROJECTSTATE_ACTIVE",
        "PROJECTSTATE_INACTIVE"
      ],
      "default": "PROJECTSTATE_UNSPECIFIED"
    },
    "v1ProjectUpdateRequest": {
      "type": "object",
      "properties": {
        "id": {
          "type": "string"
        },
        "name": {
          "type": "string"
        }
      }
    },
    "v1ProjectUserGrantID": {
      "type": "object",
      "properties": {
        "project_id": {
          "type": "string"
        },
        "user_id": {
          "type": "string"
        },
        "id": {
          "type": "string"
        }
      }
    },
    "v1ProjectUserGrantSearchRequest": {
      "type": "object",
      "properties": {
        "project_id": {
          "type": "string"
        },
        "offset": {
          "type": "string",
          "format": "uint64"
        },
        "limit": {
          "type": "string",
          "format": "uint64"
        },
        "queries": {
          "type": "array",
          "items": {
            "$ref": "#/definitions/v1UserGrantSearchQuery"
          }
        }
      }
    },
    "v1ProjectUserGrantUpdate": {
      "type": "object",
      "properties": {
        "project_id": {
          "type": "string"
        },
        "user_id": {
          "type": "string"
        },
        "id": {
          "type": "string"
        },
        "role_keys": {
          "type": "array",
          "items": {
            "type": "string"
          }
        }
      }
    },
    "v1ProjectView": {
      "type": "object",
      "properties": {
        "project_id": {
          "type": "string"
        },
        "name": {
          "type": "string"
        },
        "state": {
          "$ref": "#/definitions/v1ProjectState"
        },
        "change_date": {
          "type": "string",
          "format": "date-time"
        },
        "creation_date": {
          "type": "string",
          "format": "date-time"
        },
        "resource_owner": {
          "type": "string"
        },
        "sequence": {
          "type": "string",
          "format": "uint64"
        }
      }
    },
    "v1SearchMethod": {
      "type": "string",
      "enum": [
        "SEARCHMETHOD_EQUALS",
        "SEARCHMETHOD_STARTS_WITH",
        "SEARCHMETHOD_CONTAINS",
        "SEARCHMETHOD_EQUALS_IGNORE_CASE",
        "SEARCHMETHOD_STARTS_WITH_IGNORE_CASE",
        "SEARCHMETHOD_CONTAINS_IGNORE_CASE"
      ],
      "default": "SEARCHMETHOD_EQUALS"
    },
    "v1SetPasswordNotificationRequest": {
      "type": "object",
      "properties": {
        "id": {
          "type": "string"
        },
        "type": {
          "$ref": "#/definitions/v1NotificationType"
        }
      }
    },
    "v1UniqueUserResponse": {
      "type": "object",
      "properties": {
        "is_unique": {
          "type": "boolean",
          "format": "boolean"
        }
      }
    },
    "v1UpdateUserAddressRequest": {
      "type": "object",
      "properties": {
        "id": {
          "type": "string"
        },
        "country": {
          "type": "string"
        },
        "locality": {
          "type": "string"
        },
        "postal_code": {
          "type": "string"
        },
        "region": {
          "type": "string"
        },
        "street_address": {
          "type": "string"
        }
      }
    },
    "v1UpdateUserEmailRequest": {
      "type": "object",
      "properties": {
        "id": {
          "type": "string"
        },
        "email": {
          "type": "string"
        },
        "is_email_verified": {
          "type": "boolean",
          "format": "boolean"
        }
      }
    },
    "v1UpdateUserPhoneRequest": {
      "type": "object",
      "properties": {
        "id": {
          "type": "string"
        },
        "phone": {
          "type": "string"
        },
        "is_phone_verified": {
          "type": "boolean",
          "format": "boolean"
        }
      }
    },
    "v1UpdateUserProfileRequest": {
      "type": "object",
      "properties": {
        "id": {
          "type": "string"
        },
        "first_name": {
          "type": "string"
        },
        "last_name": {
          "type": "string"
        },
        "nick_name": {
          "type": "string"
        },
        "display_name": {
          "type": "string"
        },
        "preferred_language": {
          "type": "string"
        },
        "gender": {
          "$ref": "#/definitions/v1Gender"
        }
      }
    },
    "v1User": {
      "type": "object",
      "properties": {
        "id": {
          "type": "string"
        },
        "state": {
          "$ref": "#/definitions/v1UserState"
        },
        "creation_date": {
          "type": "string",
          "format": "date-time"
        },
        "change_date": {
          "type": "string",
          "format": "date-time"
        },
        "user_name": {
          "type": "string"
        },
        "first_name": {
          "type": "string"
        },
        "last_name": {
          "type": "string"
        },
        "display_name": {
          "type": "string"
        },
        "nick_name": {
          "type": "string"
        },
        "preferred_language": {
          "type": "string"
        },
        "gender": {
          "$ref": "#/definitions/v1Gender"
        },
        "email": {
          "type": "string"
        },
        "is_email_verified": {
          "type": "boolean",
          "format": "boolean"
        },
        "phone": {
          "type": "string"
        },
        "is_phone_verified": {
          "type": "boolean",
          "format": "boolean"
        },
        "country": {
          "type": "string"
        },
        "locality": {
          "type": "string"
        },
        "postal_code": {
          "type": "string"
        },
        "region": {
          "type": "string"
        },
        "street_address": {
          "type": "string"
        },
        "sequence": {
          "type": "string",
          "format": "uint64"
        }
      }
    },
    "v1UserAddress": {
      "type": "object",
      "properties": {
        "id": {
          "type": "string"
        },
        "country": {
          "type": "string"
        },
        "locality": {
          "type": "string"
        },
        "postal_code": {
          "type": "string"
        },
        "region": {
          "type": "string"
        },
        "street_address": {
          "type": "string"
        },
        "sequence": {
          "type": "string",
          "format": "uint64"
        },
        "creation_date": {
          "type": "string",
          "format": "date-time"
        },
        "change_date": {
          "type": "string",
          "format": "date-time"
        }
      }
    },
    "v1UserEmail": {
      "type": "object",
      "properties": {
        "id": {
          "type": "string"
        },
        "email": {
          "type": "string"
        },
        "is_email_verified": {
          "type": "boolean",
          "format": "boolean"
        },
        "sequence": {
          "type": "string",
          "format": "uint64"
        },
        "creation_date": {
          "type": "string",
          "format": "date-time"
        },
        "change_date": {
          "type": "string",
          "format": "date-time"
        }
      }
    },
    "v1UserGrant": {
      "type": "object",
      "properties": {
        "id": {
          "type": "string"
        },
        "user_id": {
          "type": "string"
        },
        "org_id": {
          "type": "string"
        },
        "project_id": {
          "type": "string"
        },
        "role_keys": {
          "type": "array",
          "items": {
            "type": "string"
          }
        },
        "state": {
          "$ref": "#/definitions/v1UserGrantState"
        },
        "creation_date": {
          "type": "string",
          "format": "date-time"
        },
        "change_date": {
          "type": "string",
          "format": "date-time"
        },
        "sequence": {
          "type": "string",
          "format": "uint64"
        }
      }
    },
    "v1UserGrantCreate": {
      "type": "object",
      "properties": {
        "user_id": {
          "type": "string"
        },
        "project_id": {
          "type": "string"
        },
        "role_keys": {
          "type": "array",
          "items": {
            "type": "string"
          }
        }
      }
    },
    "v1UserGrantID": {
      "type": "object",
      "properties": {
        "user_id": {
          "type": "string"
        },
        "id": {
          "type": "string"
        }
      }
    },
    "v1UserGrantSearchKey": {
      "type": "string",
      "enum": [
        "USERGRANTSEARCHKEY_UNSPECIFIED",
        "USERGRANTSEARCHKEY_PROJECT_ID",
        "USERGRANTSEARCHKEY_USER_ID",
        "USERGRANTSEARCHKEY_ORG_ID"
      ],
      "default": "USERGRANTSEARCHKEY_UNSPECIFIED"
    },
    "v1UserGrantSearchQuery": {
      "type": "object",
      "properties": {
        "key": {
          "$ref": "#/definitions/v1UserGrantSearchKey"
        },
        "method": {
          "$ref": "#/definitions/v1SearchMethod"
        },
        "value": {
          "type": "string"
        }
      }
    },
    "v1UserGrantSearchRequest": {
      "type": "object",
      "properties": {
        "offset": {
          "type": "string",
          "format": "uint64"
        },
        "limit": {
          "type": "string",
          "format": "uint64"
        },
        "queries": {
          "type": "array",
          "items": {
            "$ref": "#/definitions/v1UserGrantSearchQuery"
          }
        }
      }
    },
    "v1UserGrantSearchResponse": {
      "type": "object",
      "properties": {
        "offset": {
          "type": "string",
          "format": "uint64"
        },
        "limit": {
          "type": "string",
          "format": "uint64"
        },
        "total_result": {
          "type": "string",
          "format": "uint64"
        },
        "result": {
          "type": "array",
          "items": {
            "$ref": "#/definitions/v1UserGrantView"
          }
        }
      }
    },
    "v1UserGrantState": {
      "type": "string",
      "enum": [
        "USERGRANTSTATE_UNSPECIFIED",
        "USERGRANTSTATE_ACTIVE",
        "USERGRANTSTATE_INACTIVE"
      ],
      "default": "USERGRANTSTATE_UNSPECIFIED"
    },
    "v1UserGrantUpdate": {
      "type": "object",
      "properties": {
        "user_id": {
          "type": "string"
        },
        "id": {
          "type": "string"
        },
        "role_keys": {
          "type": "array",
          "items": {
            "type": "string"
          }
        }
      }
    },
    "v1UserGrantView": {
      "type": "object",
      "properties": {
        "id": {
          "type": "string"
        },
        "user_id": {
          "type": "string"
        },
        "org_id": {
          "type": "string"
        },
        "project_id": {
          "type": "string"
        },
        "role_keys": {
          "type": "array",
          "items": {
            "type": "string"
          }
        },
        "state": {
          "$ref": "#/definitions/v1UserGrantState"
        },
        "creation_date": {
          "type": "string",
          "format": "date-time"
        },
        "change_date": {
          "type": "string",
          "format": "date-time"
        },
        "user_name": {
          "type": "string"
        },
        "first_name": {
          "type": "string"
        },
        "last_name": {
          "type": "string"
        },
        "email": {
          "type": "string"
        },
        "org_name": {
          "type": "string"
        },
        "org_domain": {
          "type": "string"
        },
        "project_name": {
          "type": "string"
        },
        "sequence": {
          "type": "string",
          "format": "uint64"
        },
        "resource_owner": {
          "type": "string"
        }
      }
    },
    "v1UserID": {
      "type": "object",
      "properties": {
        "id": {
          "type": "string"
        }
      }
    },
    "v1UserPhone": {
      "type": "object",
      "properties": {
        "id": {
          "type": "string"
        },
        "phone": {
          "type": "string"
        },
        "is_phone_verified": {
          "type": "boolean",
          "format": "boolean"
        },
        "sequence": {
          "type": "string",
          "format": "uint64"
        },
        "creation_date": {
          "type": "string",
          "format": "date-time"
        },
        "change_date": {
          "type": "string",
          "format": "date-time"
        }
      }
    },
    "v1UserProfile": {
      "type": "object",
      "properties": {
        "id": {
          "type": "string"
        },
        "first_name": {
          "type": "string"
        },
        "last_name": {
          "type": "string"
        },
        "nick_name": {
          "type": "string"
        },
        "display_name": {
          "type": "string"
        },
        "preferred_language": {
          "type": "string"
        },
        "gender": {
          "$ref": "#/definitions/v1Gender"
        },
        "user_name": {
          "type": "string"
        },
        "sequence": {
          "type": "string",
          "format": "uint64"
        },
        "creation_date": {
          "type": "string",
          "format": "date-time"
        },
        "change_date": {
          "type": "string",
          "format": "date-time"
        }
      }
    },
    "v1UserSearchKey": {
      "type": "string",
      "enum": [
        "USERSEARCHKEY_UNSPECIFIED",
        "USERSEARCHKEY_USER_NAME",
        "USERSEARCHKEY_FIRST_NAME",
        "USERSEARCHKEY_LAST_NAME",
        "USERSEARCHKEY_NICK_NAME",
        "USERSEARCHKEY_DISPLAY_NAME",
        "USERSEARCHKEY_EMAIL",
        "USERSEARCHKEY_STATE"
      ],
      "default": "USERSEARCHKEY_UNSPECIFIED"
    },
    "v1UserSearchQuery": {
      "type": "object",
      "properties": {
        "key": {
          "$ref": "#/definitions/v1UserSearchKey"
        },
        "method": {
          "$ref": "#/definitions/v1SearchMethod"
        },
        "value": {
          "type": "string"
        }
      }
    },
    "v1UserSearchRequest": {
      "type": "object",
      "properties": {
        "offset": {
          "type": "string",
          "format": "uint64"
        },
        "limit": {
          "type": "string",
          "format": "uint64"
        },
        "sorting_column": {
          "$ref": "#/definitions/v1UserSearchKey"
        },
        "asc": {
          "type": "boolean",
          "format": "boolean"
        },
        "queries": {
          "type": "array",
          "items": {
            "$ref": "#/definitions/v1UserSearchQuery"
          }
        }
      }
    },
    "v1UserSearchResponse": {
      "type": "object",
      "properties": {
        "offset": {
          "type": "string",
          "format": "uint64"
        },
        "limit": {
          "type": "string",
          "format": "uint64"
        },
        "total_result": {
          "type": "string",
          "format": "uint64"
        },
        "result": {
          "type": "array",
          "items": {
            "$ref": "#/definitions/v1UserView"
          }
        }
      }
    },
    "v1UserState": {
      "type": "string",
      "enum": [
        "USERSTATE_UNSPECIFIED",
        "USERSTATE_ACTIVE",
        "USERSTATE_INACTIVE",
        "USERSTATE_DELETED",
        "USERSTATE_LOCKED",
        "USERSTATE_SUSPEND",
        "USERSTATE_INITIAL"
      ],
      "default": "USERSTATE_UNSPECIFIED"
    },
    "v1UserView": {
      "type": "object",
      "properties": {
        "id": {
          "type": "string"
        },
        "state": {
          "$ref": "#/definitions/v1UserState"
        },
        "creation_date": {
          "type": "string",
          "format": "date-time"
        },
        "change_date": {
          "type": "string",
          "format": "date-time"
        },
        "last_login": {
          "type": "string",
          "format": "date-time"
        },
        "password_changed": {
          "type": "string",
          "format": "date-time"
        },
        "user_name": {
          "type": "string"
        },
        "first_name": {
          "type": "string"
        },
        "last_name": {
          "type": "string"
        },
        "display_name": {
          "type": "string"
        },
        "nick_name": {
          "type": "string"
        },
        "preferred_language": {
          "type": "string"
        },
        "gender": {
          "$ref": "#/definitions/v1Gender"
        },
        "email": {
          "type": "string"
        },
        "is_email_verified": {
          "type": "boolean",
          "format": "boolean"
        },
        "phone": {
          "type": "string"
        },
        "is_phone_verified": {
          "type": "boolean",
          "format": "boolean"
        },
        "country": {
          "type": "string"
        },
        "locality": {
          "type": "string"
        },
        "postal_code": {
          "type": "string"
        },
        "region": {
          "type": "string"
        },
        "street_address": {
          "type": "string"
        },
        "sequence": {
          "type": "string",
          "format": "uint64"
        },
        "resource_owner": {
          "type": "string"
        }
      }
    }
  }
}<|MERGE_RESOLUTION|>--- conflicted
+++ resolved
@@ -101,47 +101,6 @@
             "in": "path",
             "required": true,
             "type": "string"
-          },
-          {
-            "name": "org_id",
-            "in": "query",
-            "required": false,
-            "type": "string"
-          },
-          {
-            "name": "creation_date",
-            "in": "query",
-            "required": false,
-            "type": "string",
-            "format": "date-time"
-          },
-          {
-            "name": "change_date",
-            "in": "query",
-            "required": false,
-            "type": "string",
-            "format": "date-time"
-          },
-          {
-            "name": "verified",
-            "in": "query",
-            "required": false,
-            "type": "boolean",
-            "format": "boolean"
-          },
-          {
-            "name": "primary",
-            "in": "query",
-            "required": false,
-            "type": "boolean",
-            "format": "boolean"
-          },
-          {
-            "name": "sequence",
-            "in": "query",
-            "required": false,
-            "type": "string",
-            "format": "uint64"
           }
         ],
         "tags": [
@@ -247,92 +206,9 @@
         ]
       }
     },
-<<<<<<< HEAD
-    "/orgs/me/domains": {
-      "post": {
-        "operationId": "AddMyOrgDomain",
-        "responses": {
-          "200": {
-            "description": "A successful response.",
-            "schema": {
-              "$ref": "#/definitions/v1OrgDomain"
-            }
-          }
-        },
-        "parameters": [
-          {
-            "name": "body",
-            "in": "body",
-            "required": true,
-            "schema": {
-              "$ref": "#/definitions/v1AddOrgDomainRequest"
-            }
-          }
-        ],
-        "tags": [
-          "ManagementService"
-        ]
-      }
-    },
-    "/orgs/me/domains/_search": {
-      "post": {
-        "operationId": "SearchMyOrgDomains",
-        "responses": {
-          "200": {
-            "description": "A successful response.",
-            "schema": {
-              "$ref": "#/definitions/v1OrgDomainSearchResponse"
-            }
-          }
-        },
-        "parameters": [
-          {
-            "name": "body",
-            "in": "body",
-            "required": true,
-            "schema": {
-              "$ref": "#/definitions/v1OrgDomainSearchRequest"
-            }
-          }
-        ],
-        "tags": [
-          "ManagementService"
-        ]
-      }
-    },
-    "/orgs/me/domains/{domain}": {
-      "delete": {
-        "operationId": "RemoveMyOrgDomain",
-        "responses": {
-          "200": {
-            "description": "A successful response.",
-            "schema": {
-              "properties": {}
-            }
-          }
-        },
-        "parameters": [
-          {
-            "name": "domain",
-            "in": "path",
-            "required": true,
-            "type": "string"
-          }
-        ],
-        "tags": [
-          "ManagementService"
-        ]
-      }
-    },
-    "/orgs/members/roles": {
-      "get": {
-        "summary": "ORG_MEMBERS",
-        "operationId": "GetOrgMemberRoles",
-=======
     "/orgs/me/members": {
       "post": {
         "operationId": "AddMyOrgMember",
->>>>>>> 8dd6082b
         "responses": {
           "200": {
             "description": "A successful response.",
@@ -3517,14 +3393,6 @@
         }
       },
       "description": "`Value` represents a dynamically typed value which can be either\nnull, a number, a string, a boolean, a recursive struct value, or a\nlist of values. A producer of value is expected to set one of that\nvariants, absence of any variant indicates an error.\n\nThe JSON representation for `Value` is JSON value."
-    },
-    "v1AddOrgDomainRequest": {
-      "type": "object",
-      "properties": {
-        "domain": {
-          "type": "string"
-        }
-      }
     },
     "v1AddOrgMemberRequest": {
       "type": "object",
@@ -4170,131 +4038,8 @@
         "name": {
           "type": "string"
         },
-        "sequence": {
-          "type": "string",
-          "format": "uint64"
-        }
-      }
-    },
-    "v1OrgDomain": {
-      "type": "object",
-      "properties": {
-        "org_id": {
-          "type": "string"
-        },
-        "creation_date": {
-          "type": "string",
-          "format": "date-time"
-        },
-        "change_date": {
-          "type": "string",
-          "format": "date-time"
-        },
         "domain": {
           "type": "string"
-        },
-        "verified": {
-          "type": "boolean",
-          "format": "boolean"
-        },
-        "primary": {
-          "type": "boolean",
-          "format": "boolean"
-        },
-        "sequence": {
-          "type": "string",
-          "format": "uint64"
-        }
-      }
-    },
-    "v1OrgDomainSearchKey": {
-      "type": "string",
-      "enum": [
-        "ORGDOMAINSEARCHKEY_UNSPECIFIED",
-        "ORGDOMAINSEARCHKEY_DOMAIN"
-      ],
-      "default": "ORGDOMAINSEARCHKEY_UNSPECIFIED"
-    },
-    "v1OrgDomainSearchQuery": {
-      "type": "object",
-      "properties": {
-        "key": {
-          "$ref": "#/definitions/v1OrgDomainSearchKey"
-        },
-        "method": {
-          "$ref": "#/definitions/v1SearchMethod"
-        },
-        "value": {
-          "type": "string"
-        }
-      }
-    },
-    "v1OrgDomainSearchRequest": {
-      "type": "object",
-      "properties": {
-        "offset": {
-          "type": "string",
-          "format": "uint64"
-        },
-        "limit": {
-          "type": "string",
-          "format": "uint64"
-        },
-        "queries": {
-          "type": "array",
-          "items": {
-            "$ref": "#/definitions/v1OrgDomainSearchQuery"
-          }
-        }
-      }
-    },
-    "v1OrgDomainSearchResponse": {
-      "type": "object",
-      "properties": {
-        "offset": {
-          "type": "string",
-          "format": "uint64"
-        },
-        "limit": {
-          "type": "string",
-          "format": "uint64"
-        },
-        "total_result": {
-          "type": "string",
-          "format": "uint64"
-        },
-        "result": {
-          "type": "array",
-          "items": {
-            "$ref": "#/definitions/v1OrgDomainView"
-          }
-        }
-      }
-    },
-    "v1OrgDomainView": {
-      "type": "object",
-      "properties": {
-        "org_id": {
-          "type": "string"
-        },
-        "creation_date": {
-          "type": "string",
-          "format": "date-time"
-        },
-        "change_date": {
-          "type": "string",
-          "format": "date-time"
-        },
-        "domain": {
-          "type": "string"
-        },
-        "verified": {
-          "type": "boolean",
-          "format": "boolean"
-        },
-        "primary": {
-          "type": "boolean",
-          "format": "boolean"
         },
         "sequence": {
           "type": "string",
