--- conflicted
+++ resolved
@@ -111,15 +111,9 @@
 }
 
 func applicationSearchQueriesToModel(queries []*ApplicationSearchQuery) []*proj_model.ApplicationSearchQuery {
-<<<<<<< HEAD
-	converted := make([]*proj_model.ApplicationSearchQuery, 0)
-	for _, q := range queries {
-		converted = append(converted, applicationSearchQueryToModel(q))
-=======
 	converted := make([]*proj_model.ApplicationSearchQuery, len(queries))
 	for i, q := range queries {
 		converted[i] = applicationSearchQueryToModel(q)
->>>>>>> 6e105f66
 	}
 	return converted
 }
@@ -151,15 +145,9 @@
 }
 
 func applicationViewsFromModel(apps []*proj_model.ApplicationView) []*ApplicationView {
-<<<<<<< HEAD
-	converted := make([]*ApplicationView, 0)
-	for _, q := range apps {
-		converted = append(converted, applicationViewFromModel(q))
-=======
 	converted := make([]*ApplicationView, len(apps))
 	for i, app := range apps {
 		converted[i] = applicationViewFromModel(app)
->>>>>>> 6e105f66
 	}
 	return converted
 }
