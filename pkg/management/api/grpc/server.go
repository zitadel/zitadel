package grpc

import (
	"github.com/caos/zitadel/internal/api/auth"
	grpc_util "github.com/caos/zitadel/internal/api/grpc"
	"github.com/caos/zitadel/internal/api/grpc/server/middleware"
	mgmt_auth "github.com/caos/zitadel/internal/management/auth"
	"github.com/caos/zitadel/internal/management/repository"
	grpc_middleware "github.com/grpc-ecosystem/go-grpc-middleware"
	"google.golang.org/grpc"
)

var _ ManagementServiceServer = (*Server)(nil)

type Server struct {
<<<<<<< HEAD
	port     string
	project  repository.ProjectRepository
	policy   repository.PolicyRepository
	verifier *mgmt_auth.TokenVerifier
	authZ    auth.Config
=======
	port      string
	project   repository.ProjectRepository
	user      repository.UserRepository
	usergrant repository.UserGrantRepository
	verifier  *mgmt_auth.TokenVerifier
	authZ     auth.Config
>>>>>>> 7facd780
}

func StartServer(conf grpc_util.ServerConfig, authZ auth.Config, repo repository.Repository) *Server {
	return &Server{
<<<<<<< HEAD
		port:     conf.Port,
		project:  repo,
		policy:   repo,
		authZ:    authZ,
		verifier: mgmt_auth.Start(),
=======
		port:      conf.Port,
		project:   repo,
		user:      repo,
		usergrant: repo,
		authZ:     authZ,
		verifier:  mgmt_auth.Start(),
>>>>>>> 7facd780
	}
}

func (s *Server) GRPCPort() string {
	return s.port
}

func (s *Server) GRPCServer() (*grpc.Server, error) {
	gs := grpc.NewServer(
		middleware.TracingStatsServer("/Healthz", "/Ready", "/Validate"),
		grpc.UnaryInterceptor(
			grpc_middleware.ChainUnaryServer(
				middleware.ErrorHandler(),
				ManagementService_Authorization_Interceptor(s.verifier, &s.authZ),
			),
		),
	)
	RegisterManagementServiceServer(gs, s)
	return gs, nil
}<|MERGE_RESOLUTION|>--- conflicted
+++ resolved
@@ -13,38 +13,24 @@
 var _ ManagementServiceServer = (*Server)(nil)
 
 type Server struct {
-<<<<<<< HEAD
-	port     string
-	project  repository.ProjectRepository
-	policy   repository.PolicyRepository
-	verifier *mgmt_auth.TokenVerifier
-	authZ    auth.Config
-=======
 	port      string
 	project   repository.ProjectRepository
+	policy    repository.PolicyRepository
 	user      repository.UserRepository
 	usergrant repository.UserGrantRepository
 	verifier  *mgmt_auth.TokenVerifier
 	authZ     auth.Config
->>>>>>> 7facd780
 }
 
 func StartServer(conf grpc_util.ServerConfig, authZ auth.Config, repo repository.Repository) *Server {
 	return &Server{
-<<<<<<< HEAD
-		port:     conf.Port,
-		project:  repo,
-		policy:   repo,
-		authZ:    authZ,
-		verifier: mgmt_auth.Start(),
-=======
 		port:      conf.Port,
 		project:   repo,
+		policy:    repo,
 		user:      repo,
 		usergrant: repo,
 		authZ:     authZ,
 		verifier:  mgmt_auth.Start(),
->>>>>>> 7facd780
 	}
 }
 
