--- conflicted
+++ resolved
@@ -5,6 +5,7 @@
 
 	"github.com/caos/zitadel/internal/api"
 	grpc_util "github.com/caos/zitadel/internal/api/grpc"
+	"github.com/caos/zitadel/internal/errors"
 	"github.com/golang/protobuf/ptypes/empty"
 )
 
@@ -114,14 +115,11 @@
 }
 
 func (s *Server) ProjectChanges(ctx context.Context, changesRequest *ChangeRequest) (*Changes, error) {
-<<<<<<< HEAD
 	response, err := s.project.ProjectChanges(ctx, changesRequest.Id, 0, 0)
 	if err != nil {
 		return nil, err
 	}
 	return changesToResponse(response, changesRequest.GetSequenceOffset(), changesRequest.GetLimit()), nil
-=======
-	return nil, errors.ThrowUnimplemented(nil, "GRPC-mci3f", "Not implemented")
 }
 
 func (s *Server) IsZitadel(ctx context.Context, projectID string) bool {
@@ -133,5 +131,4 @@
 		return true
 	}
 	return false
->>>>>>> 17f0eea4
 }