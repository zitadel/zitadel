package grpc

import (
	"github.com/caos/logging"
	"github.com/caos/zitadel/internal/eventstore/models"
	proj_model "github.com/caos/zitadel/internal/project/model"
	"github.com/golang/protobuf/ptypes"
)

func projectMemberFromModel(member *proj_model.ProjectMember) *ProjectMember {
	creationDate, err := ptypes.TimestampProto(member.CreationDate)
	logging.Log("GRPC-kd8re").OnError(err).Debug("unable to parse timestamp")

	changeDate, err := ptypes.TimestampProto(member.ChangeDate)
	logging.Log("GRPC-dlei3").OnError(err).Debug("unable to parse timestamp")

	return &ProjectMember{
		CreationDate: creationDate,
		ChangeDate:   changeDate,
		Sequence:     member.Sequence,
		UserId:       member.UserID,
		Roles:        member.Roles,
	}
}

func projectMemberAddToModel(member *ProjectMemberAdd) *proj_model.ProjectMember {
	return &proj_model.ProjectMember{
		ObjectRoot: models.ObjectRoot{
			AggregateID: member.Id,
		},
		UserID: member.UserId,
		Roles:  member.Roles,
	}
}

func projectMemberChangeToModel(member *ProjectMemberChange) *proj_model.ProjectMember {
	return &proj_model.ProjectMember{
		ObjectRoot: models.ObjectRoot{
			AggregateID: member.Id,
		},
		UserID: member.UserId,
		Roles:  member.Roles,
	}
}

func projectMemberSearchRequestsToModel(role *ProjectMemberSearchRequest) *proj_model.ProjectMemberSearchRequest {
	return &proj_model.ProjectMemberSearchRequest{
		Offset:  role.Offset,
		Limit:   role.Limit,
		Queries: projectMemberSearchQueriesToModel(role.Queries),
	}
}

func projectMemberSearchQueriesToModel(queries []*ProjectMemberSearchQuery) []*proj_model.ProjectMemberSearchQuery {
<<<<<<< HEAD
	converted := make([]*proj_model.ProjectMemberSearchQuery, 0)
	for _, q := range queries {
		converted = append(converted, projectMemberSearchQueryToModel(q))
=======
	converted := make([]*proj_model.ProjectMemberSearchQuery, len(queries))
	for i, q := range queries {
		converted[i] = projectMemberSearchQueryToModel(q)
>>>>>>> 6e105f66
	}
	return converted
}

func projectMemberSearchQueryToModel(query *ProjectMemberSearchQuery) *proj_model.ProjectMemberSearchQuery {
	return &proj_model.ProjectMemberSearchQuery{
		Key:    projectMemberSearchKeyToModel(query.Key),
		Method: searchMethodToModel(query.Method),
		Value:  query.Value,
	}
}

func projectMemberSearchKeyToModel(key ProjectMemberSearchKey) proj_model.ProjectMemberSearchKey {
	switch key {
	case ProjectMemberSearchKey_PROJECTMEMBERSEARCHKEY_EMAIL:
		return proj_model.PROJECTMEMBERSEARCHKEY_EMAIL
	case ProjectMemberSearchKey_PROJECTMEMBERSEARCHKEY_FIRST_NAME:
		return proj_model.PROJECTMEMBERSEARCHKEY_FIRST_NAME
	case ProjectMemberSearchKey_PROJECTMEMBERSEARCHKEY_LAST_NAME:
		return proj_model.PROJECTMEMBERSEARCHKEY_LAST_NAME
	case ProjectMemberSearchKey_PROJECTMEMBERSEARCHKEY_USER_NAME:
		return proj_model.PROJECTMEMBERSEARCHKEY_USER_NAME
	default:
		return proj_model.PROJECTMEMBERSEARCHKEY_UNSPECIFIED
	}
}

func projectMemberSearchResponseFromModel(response *proj_model.ProjectMemberSearchResponse) *ProjectMemberSearchResponse {
	return &ProjectMemberSearchResponse{
		Offset:      response.Offset,
		Limit:       response.Limit,
		TotalResult: response.TotalResult,
		Result:      projectMemberViewsFromModel(response.Result),
	}
}

<<<<<<< HEAD
func projectMemberViewsFromModel(roles []*proj_model.ProjectMemberView) []*ProjectMemberView {
	converted := make([]*ProjectMemberView, 0)
	for _, q := range roles {
		converted = append(converted, projectMemberViewFromModel(q))
=======
func projectMemberViewsFromModel(members []*proj_model.ProjectMemberView) []*ProjectMemberView {
	converted := make([]*ProjectMemberView, len(members))
	for i, member := range members {
		converted[i] = projectMemberViewFromModel(member)
>>>>>>> 6e105f66
	}
	return converted
}

func projectMemberViewFromModel(member *proj_model.ProjectMemberView) *ProjectMemberView {
	creationDate, err := ptypes.TimestampProto(member.CreationDate)
	logging.Log("GRPC-sl9cs").OnError(err).Debug("unable to parse timestamp")

	changeDate, err := ptypes.TimestampProto(member.ChangeDate)
	logging.Log("GRPC-8iw2d").OnError(err).Debug("unable to parse timestamp")

	return &ProjectMemberView{
		UserId:       member.UserID,
		UserName:     member.UserName,
		Email:        member.Email,
		FirstName:    member.FirstName,
		LastName:     member.LastName,
		Roles:        member.Roles,
		CreationDate: creationDate,
		ChangeDate:   changeDate,
		Sequence:     member.Sequence,
	}
}<|MERGE_RESOLUTION|>--- conflicted
+++ resolved
@@ -52,15 +52,9 @@
 }
 
 func projectMemberSearchQueriesToModel(queries []*ProjectMemberSearchQuery) []*proj_model.ProjectMemberSearchQuery {
-<<<<<<< HEAD
-	converted := make([]*proj_model.ProjectMemberSearchQuery, 0)
-	for _, q := range queries {
-		converted = append(converted, projectMemberSearchQueryToModel(q))
-=======
 	converted := make([]*proj_model.ProjectMemberSearchQuery, len(queries))
 	for i, q := range queries {
 		converted[i] = projectMemberSearchQueryToModel(q)
->>>>>>> 6e105f66
 	}
 	return converted
 }
@@ -97,17 +91,10 @@
 	}
 }
 
-<<<<<<< HEAD
-func projectMemberViewsFromModel(roles []*proj_model.ProjectMemberView) []*ProjectMemberView {
-	converted := make([]*ProjectMemberView, 0)
-	for _, q := range roles {
-		converted = append(converted, projectMemberViewFromModel(q))
-=======
 func projectMemberViewsFromModel(members []*proj_model.ProjectMemberView) []*ProjectMemberView {
 	converted := make([]*ProjectMemberView, len(members))
 	for i, member := range members {
 		converted[i] = projectMemberViewFromModel(member)
->>>>>>> 6e105f66
 	}
 	return converted
 }
