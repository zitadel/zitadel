--- conflicted
+++ resolved
@@ -15,19 +15,6 @@
 	return nil, errors.ThrowUnimplemented(nil, "GRPC-wkdl3", "Not implemented")
 }
 
-<<<<<<< HEAD
-func (s *Server) AddOrgMember(ctx context.Context, member *AddOrgMemberRequest) (*empty.Empty, error) {
-	repositoryMember := addOrgMemberToModel(member)
-
-	_, err := s.orgMember.AddOrgMember(ctx, repositoryMember)
-	return &empty.Empty{}, err
-}
-
-func (s *Server) ChangeOrgMember(ctx context.Context, member *ChangeOrgMemberRequest) (*empty.Empty, error) {
-	repositoryMember := changeOrgMemberToModel(member)
-	_, err := s.orgMember.ChangeOrgMember(ctx, repositoryMember)
-	return &empty.Empty{}, err
-=======
 func (s *Server) AddOrgMember(ctx context.Context, member *AddOrgMemberRequest) (*OrgMember, error) {
 	repositoryMember := addOrgMemberToModel(member)
 
@@ -46,7 +33,6 @@
 		return nil, err
 	}
 	return orgMemberFromModel(changedMember), nil
->>>>>>> 92a294f5
 }
 
 func (s *Server) RemoveOrgMember(ctx context.Context, member *RemoveOrgMemberRequest) (*empty.Empty, error) {
