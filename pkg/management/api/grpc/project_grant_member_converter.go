--- conflicted
+++ resolved
@@ -54,15 +54,9 @@
 }
 
 func projectGrantMemberSearchQueriesToModel(queries []*ProjectGrantMemberSearchQuery) []*proj_model.ProjectGrantMemberSearchQuery {
-<<<<<<< HEAD
-	converted := make([]*proj_model.ProjectGrantMemberSearchQuery, 0)
-	for _, q := range queries {
-		converted = append(converted, projectGrantMemberSearchQueryToModel(q))
-=======
 	converted := make([]*proj_model.ProjectGrantMemberSearchQuery, len(queries))
 	for i, q := range queries {
 		converted[i] = projectGrantMemberSearchQueryToModel(q)
->>>>>>> 6e105f66
 	}
 	return converted
 }
@@ -100,15 +94,9 @@
 }
 
 func projectGrantMemberViewsFromModel(roles []*proj_model.ProjectGrantMemberView) []*ProjectGrantMemberView {
-<<<<<<< HEAD
-	converted := make([]*ProjectGrantMemberView, 0)
-	for _, q := range roles {
-		converted = append(converted, projectGrantMemberViewFromModel(q))
-=======
 	converted := make([]*ProjectGrantMemberView, len(roles))
 	for i, role := range roles {
 		converted[i] = projectGrantMemberViewFromModel(role)
->>>>>>> 6e105f66
 	}
 	return converted
 }
