package grpc

import (
	"encoding/json"

	"github.com/caos/logging"
	org_model "github.com/caos/zitadel/internal/org/model"
	"github.com/golang/protobuf/ptypes"
	"google.golang.org/protobuf/encoding/protojson"
	"google.golang.org/protobuf/types/known/structpb"
)

func orgsFromModel(orgs []*org_model.Org) []*Org {
	orgList := make([]*Org, len(orgs))
	for i, org := range orgs {
		orgList[i] = orgFromModel(org)
	}
	return orgList
}

func orgFromModel(org *org_model.Org) *Org {
	creationDate, err := ptypes.TimestampProto(org.CreationDate)
	logging.Log("GRPC-GTHsZ").OnError(err).Debug("unable to get timestamp from time")

	changeDate, err := ptypes.TimestampProto(org.ChangeDate)
	logging.Log("GRPC-dVnoj").OnError(err).Debug("unable to get timestamp from time")

	return &Org{
		ChangeDate:   changeDate,
		CreationDate: creationDate,
		Id:           org.AggregateID,
		Name:         org.Name,
		State:        orgStateFromModel(org.State),
	}
}

func orgFromView(org *org_model.OrgView) *Org {
	creationDate, err := ptypes.TimestampProto(org.CreationDate)
	logging.Log("GRPC-GTHsZ").OnError(err).Debug("unable to get timestamp from time")

	changeDate, err := ptypes.TimestampProto(org.ChangeDate)
	logging.Log("GRPC-dVnoj").OnError(err).Debug("unable to get timestamp from time")

	return &Org{
		ChangeDate:   changeDate,
		CreationDate: creationDate,
		Id:           org.ID,
		Name:         org.Name,
		State:        orgStateFromModel(org.State),
	}
}

func orgStateFromModel(state org_model.OrgState) OrgState {
	switch state {
	case org_model.ORGSTATE_ACTIVE:
		return OrgState_ORGSTATE_ACTIVE
	case org_model.ORGSTATE_INACTIVE:
		return OrgState_ORGSTATE_INACTIVE
	default:
		return OrgState_ORGSTATE_UNSPECIFIED
	}
}

<<<<<<< HEAD
func addOrgDomainToModel(domain *AddOrgDomainRequest) *org_model.OrgDomain {
	return &org_model.OrgDomain{Domain: domain.Domain}
}

func orgDomainFromModel(domain *org_model.OrgDomain) *OrgDomain {
	creationDate, err := ptypes.TimestampProto(domain.CreationDate)
	logging.Log("GRPC-u8Ksj").OnError(err).Debug("unable to get timestamp from time")

	changeDate, err := ptypes.TimestampProto(domain.ChangeDate)
	logging.Log("GRPC-9osFS").OnError(err).Debug("unable to get timestamp from time")

	return &OrgDomain{
		ChangeDate:   changeDate,
		CreationDate: creationDate,
		OrgId:        domain.AggregateID,
		Domain:       domain.Domain,
		Verified:     domain.Verified,
		Primary:      domain.Primary,
	}
}

func orgDomainViewFromModel(domain *org_model.OrgDomainView) *OrgDomainView {
	creationDate, err := ptypes.TimestampProto(domain.CreationDate)
	logging.Log("GRPC-7sjDs").OnError(err).Debug("unable to get timestamp from time")

	changeDate, err := ptypes.TimestampProto(domain.ChangeDate)
	logging.Log("GRPC-8iSji").OnError(err).Debug("unable to get timestamp from time")

	return &OrgDomainView{
		ChangeDate:   changeDate,
		CreationDate: creationDate,
		OrgId:        domain.OrgID,
		Domain:       domain.Domain,
		Verified:     domain.Verified,
		Primary:      domain.Primary,
	}
}

func orgDomainSearchRequestToModel(request *OrgDomainSearchRequest) *org_model.OrgDomainSearchRequest {
	return &org_model.OrgDomainSearchRequest{
		Limit:   request.Limit,
		Offset:  request.Offset,
		Queries: orgDomainSearchQueriesToModel(request.Queries),
	}
}

func orgDomainSearchQueriesToModel(queries []*OrgDomainSearchQuery) []*org_model.OrgDomainSearchQuery {
	modelQueries := make([]*org_model.OrgDomainSearchQuery, len(queries))

	for i, query := range queries {
		modelQueries[i] = orgDomainSearchQueryToModel(query)
	}

	return modelQueries
}

func orgDomainSearchQueryToModel(query *OrgDomainSearchQuery) *org_model.OrgDomainSearchQuery {
	return &org_model.OrgDomainSearchQuery{
		Key:    orgDomainSearchKeyToModel(query.Key),
		Method: searchMethodToModel(query.Method),
		Value:  query.Value,
	}
}

func orgDomainSearchKeyToModel(key OrgDomainSearchKey) org_model.OrgDomainSearchKey {
	switch key {
	case OrgDomainSearchKey_ORGDOMAINSEARCHKEY_DOMAIN:
		return org_model.ORGDOMAINSEARCHKEY_DOMAIN
	default:
		return org_model.ORGDOMAINSEARCHKEY_UNSPECIFIED
	}
}

func orgDomainSearchResponseFromModel(resp *org_model.OrgDomainSearchResponse) *OrgDomainSearchResponse {
	return &OrgDomainSearchResponse{
		Limit:       resp.Limit,
		Offset:      resp.Offset,
		TotalResult: resp.TotalResult,
		Result:      orgDomainsFromModel(resp.Result),
	}
}
func orgDomainsFromModel(viewDomains []*org_model.OrgDomainView) []*OrgDomainView {
	domains := make([]*OrgDomainView, len(viewDomains))

	for i, domain := range viewDomains {
		domains[i] = orgDomainViewFromModel(domain)
	}

	return domains
=======
func orgChangesToResponse(response *org_model.OrgChanges, offset uint64, limit uint64) (_ *Changes) {
	return &Changes{
		Limit:   limit,
		Offset:  offset,
		Changes: orgChangesToMgtAPI(response),
	}
}

func orgChangesToMgtAPI(changes *org_model.OrgChanges) (_ []*Change) {
	result := make([]*Change, len(changes.Changes))

	for i, change := range changes.Changes {
		b, err := json.Marshal(change.Data)
		data := &structpb.Struct{}
		err = protojson.Unmarshal(b, data)
		if err != nil {
		}
		result[i] = &Change{
			ChangeDate: change.ChangeDate,
			EventType:  change.EventType,
			Sequence:   change.Sequence,
			Data:       data,
		}
	}

	return result
>>>>>>> 64b14b4e
}<|MERGE_RESOLUTION|>--- conflicted
+++ resolved
@@ -61,7 +61,6 @@
 	}
 }
 
-<<<<<<< HEAD
 func addOrgDomainToModel(domain *AddOrgDomainRequest) *org_model.OrgDomain {
 	return &org_model.OrgDomain{Domain: domain.Domain}
 }
@@ -151,7 +150,8 @@
 	}
 
 	return domains
-=======
+}
+
 func orgChangesToResponse(response *org_model.OrgChanges, offset uint64, limit uint64) (_ *Changes) {
 	return &Changes{
 		Limit:   limit,
@@ -178,5 +178,4 @@
 	}
 
 	return result
->>>>>>> 64b14b4e
 }