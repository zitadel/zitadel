package grpc

import (
	"github.com/caos/logging"
	"github.com/caos/zitadel/internal/eventstore/models"
	"github.com/caos/zitadel/internal/model"
	proj_model "github.com/caos/zitadel/internal/project/model"
	"github.com/golang/protobuf/ptypes"
)

func projectGrantFromModel(grant *proj_model.ProjectGrant) *ProjectGrant {
	creationDate, err := ptypes.TimestampProto(grant.CreationDate)
	logging.Log("GRPC-8d73s").OnError(err).Debug("unable to parse timestamp")

	changeDate, err := ptypes.TimestampProto(grant.ChangeDate)
	logging.Log("GRPC-dlso3").OnError(err).Debug("unable to parse timestamp")

	return &ProjectGrant{
		Id:           grant.GrantID,
		State:        projectGrantStateFromModel(grant.State),
		CreationDate: creationDate,
		ChangeDate:   changeDate,
		GrantedOrgId: grant.GrantedOrgID,
		RoleKeys:     grant.RoleKeys,
		Sequence:     grant.Sequence,
	}
}

func projectGrantCreateToModel(grant *ProjectGrantCreate) *proj_model.ProjectGrant {
	return &proj_model.ProjectGrant{
		ObjectRoot: models.ObjectRoot{
			AggregateID: grant.ProjectId,
		},
		GrantedOrgID: grant.GrantedOrgId,
		RoleKeys:     grant.RoleKeys,
	}
}

func projectGrantUpdateToModel(grant *ProjectGrantUpdate) *proj_model.ProjectGrant {
	return &proj_model.ProjectGrant{
		ObjectRoot: models.ObjectRoot{
			AggregateID: grant.ProjectId,
		},
		GrantID:  grant.Id,
		RoleKeys: grant.RoleKeys,
	}
}

func projectGrantSearchRequestsToModel(request *ProjectGrantSearchRequest) *proj_model.GrantedProjectSearchRequest {
	return &proj_model.GrantedProjectSearchRequest{
		Offset:  request.Offset,
		Limit:   request.Limit,
		Queries: projectGrantSearchQueriesToModel(request.ProjectId),
	}
}

func projectGrantSearchQueriesToModel(projectId string) []*proj_model.GrantedProjectSearchQuery {
	converted := make([]*proj_model.GrantedProjectSearchQuery, 0)
	return append(converted, &proj_model.GrantedProjectSearchQuery{
		Key:    proj_model.GRANTEDPROJECTSEARCHKEY_PROJECTID,
		Method: model.SEARCHMETHOD_EQUALS,
		Value:  projectId,
	})
}

func projectGrantSearchResponseFromModel(response *proj_model.GrantedProjectSearchResponse) *ProjectGrantSearchResponse {
	return &ProjectGrantSearchResponse{
		Offset:      response.Offset,
		Limit:       response.Limit,
		TotalResult: response.TotalResult,
		Result:      projectGrantsFromGrantedProjectModel(response.Result),
	}
}

func projectGrantsFromGrantedProjectModel(projects []*proj_model.GrantedProjectView) []*ProjectGrantView {
<<<<<<< HEAD
	converted := make([]*ProjectGrantView, 0)
	for _, q := range projects {
		converted = append(converted, projectGrantFromGrantedProjectModel(q))
=======
	converted := make([]*ProjectGrantView, len(projects))
	for i, project := range projects {
		converted[i] = projectGrantFromGrantedProjectModel(project)
>>>>>>> 6e105f66
	}
	return converted
}

func projectGrantFromGrantedProjectModel(project *proj_model.GrantedProjectView) *ProjectGrantView {
	creationDate, err := ptypes.TimestampProto(project.CreationDate)
	logging.Log("GRPC-dlso3").OnError(err).Debug("unable to parse timestamp")

	changeDate, err := ptypes.TimestampProto(project.ChangeDate)
	logging.Log("GRPC-sope3").OnError(err).Debug("unable to parse timestamp")

	return &ProjectGrantView{
		ProjectId:        project.ProjectID,
		State:            projectGrantStateFromProjectStateModel(project.State),
		CreationDate:     creationDate,
		ChangeDate:       changeDate,
		ProjectName:      project.Name,
		Sequence:         project.Sequence,
		GrantedOrgId:     project.OrgID,
		GrantedOrgName:   project.OrgName,
		GrantedOrgDomain: project.OrgDomain,
		Id:               project.GrantID,
	}
}

func projectGrantStateFromModel(state proj_model.ProjectGrantState) ProjectGrantState {
	switch state {
	case proj_model.PROJECTGRANTSTATE_ACTIVE:
		return ProjectGrantState_PROJECTGRANTSTATE_ACTIVE
	case proj_model.PROJECTGRANTSTATE_INACTIVE:
		return ProjectGrantState_PROJECTGRANTSTATE_INACTIVE
	default:
		return ProjectGrantState_PROJECTGRANTSTATE_UNSPECIFIED
	}
}

func projectGrantStateFromProjectStateModel(state proj_model.ProjectState) ProjectGrantState {
	switch state {
	case proj_model.PROJECTSTATE_ACTIVE:
		return ProjectGrantState_PROJECTGRANTSTATE_ACTIVE
	case proj_model.PROJECTSTATE_INACTIVE:
		return ProjectGrantState_PROJECTGRANTSTATE_INACTIVE
	default:
		return ProjectGrantState_PROJECTGRANTSTATE_UNSPECIFIED
	}
}<|MERGE_RESOLUTION|>--- conflicted
+++ resolved
@@ -73,15 +73,9 @@
 }
 
 func projectGrantsFromGrantedProjectModel(projects []*proj_model.GrantedProjectView) []*ProjectGrantView {
-<<<<<<< HEAD
-	converted := make([]*ProjectGrantView, 0)
-	for _, q := range projects {
-		converted = append(converted, projectGrantFromGrantedProjectModel(q))
-=======
 	converted := make([]*ProjectGrantView, len(projects))
 	for i, project := range projects {
 		converted[i] = projectGrantFromGrantedProjectModel(project)
->>>>>>> 6e105f66
 	}
 	return converted
 }
