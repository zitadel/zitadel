--- conflicted
+++ resolved
@@ -10,24 +10,14 @@
 	API        api.Config
 }
 
-<<<<<<< HEAD
+//func Start(ctx context.Context, config Config, authZRepo *authz_repo.EsRepository, authZ auth.Config, systemDefaults sd.SystemDefaults) {
+//	roles := make([]string, len(authZ.RolePermissionMappings))
+//	for i, role := range authZ.RolePermissionMappings {
+//		roles[i] = role.Role
+//	}
 //
-//func Start(ctx context.Context, config Config, authZRepo *authz_repo.EsRepository, authZ authz.Config, systemDefaults sd.SystemDefaults) {
-//	repo, err := eventsourcing.Start(ctx, config.Repository, systemDefaults)
+//	repo, err := eventsourcing.Start(ctx, config.Repository, systemDefaults, roles)
 //	logging.Log("MAIN-9uBxp").OnError(err).Panic("unable to start app")
 //
 //	api.Start(ctx, config.API, authZRepo, authZ, systemDefaults, repo)
-//}
-=======
-func Start(ctx context.Context, config Config, authZRepo *authz_repo.EsRepository, authZ auth.Config, systemDefaults sd.SystemDefaults) {
-	roles := make([]string, len(authZ.RolePermissionMappings))
-	for i, role := range authZ.RolePermissionMappings {
-		roles[i] = role.Role
-	}
-
-	repo, err := eventsourcing.Start(ctx, config.Repository, systemDefaults, roles)
-	logging.Log("MAIN-9uBxp").OnError(err).Panic("unable to start app")
-
-	api.Start(ctx, config.API, authZRepo, authZ, systemDefaults, repo)
-}
->>>>>>> 62b654ea
+//}