--- conflicted
+++ resolved
@@ -142,7 +142,6 @@
         };
     }
 
-<<<<<<< HEAD
     rpc GetIamMemberRoles(google.protobuf.Empty) returns (IamMemberRoles) {
         option (google.api.http) = {
             get: "/members/roles"
@@ -193,7 +192,9 @@
 
         option (caos.zitadel.utils.v1.auth_option) = {
             permission: "iam.member.read"
-=======
+        };
+    }
+
     rpc GetViews(google.protobuf.Empty) returns (Views) {
         option (google.api.http) = {
             get: "/views"
@@ -231,7 +232,6 @@
 
         option (caos.zitadel.utils.v1.auth_option) = {
             permission: "iam.write"
->>>>>>> 8bfa1a08
         };
     }
 }
@@ -393,7 +393,6 @@
     string org_id = 1;
 }
 
-<<<<<<< HEAD
 message IamMemberRoles {
     repeated string roles = 1;
 }
@@ -472,7 +471,7 @@
     SEARCHMETHOD_IS_ONE_OF = 9;
     SEARCHMETHOD_LIST_CONTAINS = 10;
 }
-=======
+
 message FailedEventID {
     string database = 1;
     string view_name = 2;
@@ -506,4 +505,3 @@
     uint64 sequence = 3;
 }
 
->>>>>>> 8bfa1a08
