--- conflicted
+++ resolved
@@ -15,40 +15,24 @@
 var _ AdminServiceServer = (*Server)(nil)
 
 type Server struct {
-<<<<<<< HEAD
 	port     string
 	org      repository.OrgRepository
 	iam      repository.IamRepository
+	administrator repository.AdministratorRepository
 	verifier auth.TokenVerifier
 	authZ    auth.Config
 	repo     repository.Repository
-=======
-	port          string
-	org           repository.OrgRepository
-	administrator repository.AdministratorRepository
-	verifier      auth.TokenVerifier
-	authZ         auth.Config
-	repo          repository.Repository
->>>>>>> 8bfa1a08
 }
 
 func StartServer(conf grpc_util.ServerConfig, authZRepo *authz_repo.EsRepository, authZ auth.Config, repo repository.Repository) *Server {
 	return &Server{
-<<<<<<< HEAD
 		port:     conf.Port,
 		org:      repo,
 		iam:      repo,
+		administrator: repo,
 		repo:     repo,
 		authZ:    authZ,
 		verifier: admin_auth.Start(authZRepo),
-=======
-		port:          conf.Port,
-		org:           repo,
-		administrator: repo,
-		repo:          repo,
-		authZ:         authZ,
-		verifier:      admin_auth.Start(authZRepo),
->>>>>>> 8bfa1a08
 	}
 }
 
