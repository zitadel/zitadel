--- conflicted
+++ resolved
@@ -16,29 +16,24 @@
 var _ AdminServiceServer = (*Server)(nil)
 
 type Server struct {
-	port     string
-	org      repository.OrgRepository
-<<<<<<< HEAD
-	verifier authz.TokenVerifier
-	authZ    authz.Config
-=======
-	iam      repository.IamRepository
+	port          string
+	org           repository.OrgRepository
+	verifier      authz.TokenVerifier
+	authZ         authz.Config
+	iam           repository.IamRepository
 	administrator repository.AdministratorRepository
-	verifier auth.TokenVerifier
-	authZ    auth.Config
->>>>>>> 62b654ea
-	repo     repository.Repository
+	repo          repository.Repository
 }
 
 func StartServer(conf grpc_util.ServerConfig, authZRepo *authz_repo.EsRepository, authZ authz.Config, repo repository.Repository) *Server {
 	return &Server{
-		port:     conf.Port,
-		org:      repo,
-		iam:      repo,
+		port:          conf.Port,
+		org:           repo,
+		iam:           repo,
 		administrator: repo,
-		repo:     repo,
-		authZ:    authZ,
-		verifier: admin_auth.Start(authZRepo),
+		repo:          repo,
+		authZ:         authZ,
+		verifier:      admin_auth.Start(authZRepo),
 	}
 }
 
