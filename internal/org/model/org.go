--- conflicted
+++ resolved
@@ -15,19 +15,13 @@
 	Name    string
 	Domains []*OrgDomain
 
-<<<<<<< HEAD
-	Members      []*OrgMember
-	OrgIamPolicy *OrgIAMPolicy
-	LoginPolicy  *iam_model.LoginPolicy
-	LabelPolicy  *iam_model.LabelPolicy
-=======
 	Members                  []*OrgMember
 	OrgIamPolicy             *iam_model.OrgIAMPolicy
 	LoginPolicy              *iam_model.LoginPolicy
+	LabelPolicy              *iam_model.LabelPolicy
 	PasswordComplexityPolicy *iam_model.PasswordComplexityPolicy
 	PasswordAgePolicy        *iam_model.PasswordAgePolicy
 	PasswordLockoutPolicy    *iam_model.PasswordLockoutPolicy
->>>>>>> fbb30840
 
 	IDPs []*iam_model.IDPConfig
 }
