package model

import (
	"strings"

	es_models "github.com/caos/zitadel/internal/eventstore/v1/models"
	iam_model "github.com/caos/zitadel/internal/iam/model"
)

type Org struct {
	es_models.ObjectRoot

	State   OrgState
	Name    string
	Domains []*OrgDomain

	DomainPolicy *iam_model.DomainPolicy
<<<<<<< HEAD
}
type OrgChanges struct {
	Changes      []*OrgChange
	LastSequence uint64
}

type OrgChange struct {
	ChangeDate        *timestamp.Timestamp `json:"changeDate,omitempty"`
	EventType         string               `json:"eventType,omitempty"`
	Sequence          uint64               `json:"sequence,omitempty"`
	ModifierId        string               `json:"modifierUser,omitempty"`
	ModifierName      string               `json:"-"`
	ModifierLoginName string               `json:"-"`
	ModifierAvatarURL string               `json:"-"`
	Data              interface{}          `json:"data,omitempty"`
=======
>>>>>>> 87560157
}

type OrgState int32

const (
	OrgStateActive OrgState = iota
	OrgStateInactive
)

func (o *Org) IsActive() bool {
	return o.State == OrgStateActive
}

func (o *Org) GetDomain(domain *OrgDomain) (int, *OrgDomain) {
	for i, d := range o.Domains {
		if d.Domain == domain.Domain {
			return i, d
		}
	}
	return -1, nil
}

func (o *Org) GetPrimaryDomain() *OrgDomain {
	for _, d := range o.Domains {
		if d.Primary {
			return d
		}
	}
	return nil
}

func (o *Org) nameForDomain(iamDomain string) string {
	return strings.ToLower(strings.ReplaceAll(o.Name, " ", "-") + "." + iamDomain)
}

func (o *Org) AddIAMDomain(iamDomain string) {
	o.Domains = append(o.Domains, &OrgDomain{Domain: o.nameForDomain(iamDomain), Verified: true, Primary: true})
}<|MERGE_RESOLUTION|>--- conflicted
+++ resolved
@@ -15,24 +15,6 @@
 	Domains []*OrgDomain
 
 	DomainPolicy *iam_model.DomainPolicy
-<<<<<<< HEAD
-}
-type OrgChanges struct {
-	Changes      []*OrgChange
-	LastSequence uint64
-}
-
-type OrgChange struct {
-	ChangeDate        *timestamp.Timestamp `json:"changeDate,omitempty"`
-	EventType         string               `json:"eventType,omitempty"`
-	Sequence          uint64               `json:"sequence,omitempty"`
-	ModifierId        string               `json:"modifierUser,omitempty"`
-	ModifierName      string               `json:"-"`
-	ModifierLoginName string               `json:"-"`
-	ModifierAvatarURL string               `json:"-"`
-	Data              interface{}          `json:"data,omitempty"`
-=======
->>>>>>> 87560157
 }
 
 type OrgState int32
