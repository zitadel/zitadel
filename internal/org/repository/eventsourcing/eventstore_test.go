package eventsourcing

import (
	"context"
	"encoding/json"
	"testing"
	"time"

	"github.com/golang/mock/gomock"

	"github.com/caos/zitadel/internal/api/authz"
	"github.com/caos/zitadel/internal/errors"
	caos_errs "github.com/caos/zitadel/internal/errors"
	es_mock "github.com/caos/zitadel/internal/eventstore/mock"
	es_models "github.com/caos/zitadel/internal/eventstore/models"
	org_model "github.com/caos/zitadel/internal/org/model"
	"github.com/caos/zitadel/internal/org/repository/eventsourcing/model"
)

type testOrgEventstore struct {
	OrgEventstore
	mockEventstore *es_mock.MockEventstore
}

func newTestEventstore(t *testing.T) *testOrgEventstore {
	mock := mockEventstore(t)
	return &testOrgEventstore{OrgEventstore: OrgEventstore{Eventstore: mock}, mockEventstore: mock}
}

func (es *testOrgEventstore) expectFilterEvents(events []*es_models.Event, err error) *testOrgEventstore {
	es.mockEventstore.EXPECT().FilterEvents(gomock.Any(), gomock.Any()).Return(events, err)
	return es
}

func (es *testOrgEventstore) expectPushEvents(startSequence uint64, err error) *testOrgEventstore {
	es.mockEventstore.EXPECT().PushAggregates(gomock.Any(), gomock.Any()).DoAndReturn(
		func(_ context.Context, aggregates ...*es_models.Aggregate) error {
			for _, aggregate := range aggregates {
				for _, event := range aggregate.Events {
					event.Sequence = startSequence
					startSequence++
				}
			}
			return err
		})
	return es
}

func (es *testOrgEventstore) expectAggregateCreator() *testOrgEventstore {
	es.mockEventstore.EXPECT().AggregateCreator().Return(es_models.NewAggregateCreator("test"))
	return es
}

func mockEventstore(t *testing.T) *es_mock.MockEventstore {
	ctrl := gomock.NewController(t)
	e := es_mock.NewMockEventstore(ctrl)

	return e
}

func TestOrgEventstore_OrgByID(t *testing.T) {
	type fields struct {
		Eventstore *testOrgEventstore
	}
	type res struct {
		expectedSequence uint64
		isErr            func(error) bool
	}
	type args struct {
		ctx context.Context
		org *org_model.Org
	}
	tests := []struct {
		name   string
		fields fields
		args   args
		res    res
	}{
		{
			name:   "no input org",
			fields: fields{Eventstore: newTestEventstore(t)},
			args: args{
				ctx: authz.NewMockContext("user", "org"),
				org: nil,
			},
			res: res{
				expectedSequence: 0,
				isErr:            errors.IsErrorInvalidArgument,
			},
		},
		{
			name:   "no aggregate id in input org",
			fields: fields{Eventstore: newTestEventstore(t)},
			args: args{
				ctx: authz.NewMockContext("user", "org"),
				org: &org_model.Org{ObjectRoot: es_models.ObjectRoot{Sequence: 4}},
			},
			res: res{
				expectedSequence: 0,
				isErr:            errors.IsPreconditionFailed,
			},
		},
		{
			name:   "no events found success",
			fields: fields{Eventstore: newTestEventstore(t).expectFilterEvents([]*es_models.Event{}, nil)},
			args: args{
				ctx: authz.NewMockContext("user", "org"),
				org: &org_model.Org{ObjectRoot: es_models.ObjectRoot{Sequence: 4, AggregateID: "hodor"}},
			},
			res: res{
				expectedSequence: 4,
				isErr:            nil,
			},
		},
		{
			name:   "filter fail",
			fields: fields{Eventstore: newTestEventstore(t).expectFilterEvents([]*es_models.Event{}, errors.ThrowInternal(nil, "EVENT-SAa1O", "message"))},
			args: args{
				ctx: authz.NewMockContext("user", "org"),
				org: &org_model.Org{ObjectRoot: es_models.ObjectRoot{Sequence: 4, AggregateID: "hodor"}},
			},
			res: res{
				expectedSequence: 0,
				isErr:            errors.IsInternal,
			},
		},
		{
			name: "new events found and added success",
			fields: fields{Eventstore: newTestEventstore(t).expectFilterEvents([]*es_models.Event{
				{Sequence: 6},
			}, nil)},
			args: args{
				ctx: authz.NewMockContext("user", "org"),
				org: &org_model.Org{ObjectRoot: es_models.ObjectRoot{Sequence: 4, AggregateID: "hodor-org", ChangeDate: time.Now(), CreationDate: time.Now()}},
			},
			res: res{
				expectedSequence: 6,
				isErr:            nil,
			},
		},
	}
	for _, tt := range tests {
		t.Run(tt.name, func(t *testing.T) {
			got, err := tt.fields.Eventstore.OrgByID(tt.args.ctx, tt.args.org)
			if tt.res.isErr == nil && err != nil {
				t.Errorf("no error expected got:%T %v", err, err)
			}
			if tt.res.isErr != nil && !tt.res.isErr(err) {
				t.Errorf("wrong error got %T: %v", err, err)
			}
			if got == nil && tt.res.expectedSequence != 0 {
				t.Errorf("org should be nil but was %v", got)
				t.FailNow()
			}
			if tt.res.expectedSequence != 0 && tt.res.expectedSequence != got.Sequence {
				t.Errorf("org should have sequence %d but had %d", tt.res.expectedSequence, got.Sequence)
			}
		})
	}
}

func TestOrgEventstore_DeactivateOrg(t *testing.T) {
	type fields struct {
		Eventstore *testOrgEventstore
	}
	type res struct {
		expectedSequence uint64
		isErr            func(error) bool
	}
	type args struct {
		ctx   context.Context
		orgID string
	}
	tests := []struct {
		name   string
		fields fields
		args   args
		res    res
	}{
		{
			name:   "no input org",
			fields: fields{Eventstore: newTestEventstore(t)},
			args: args{
				ctx:   authz.NewMockContext("user", "org"),
				orgID: "",
			},
			res: res{
				expectedSequence: 0,
				isErr:            errors.IsErrorInvalidArgument,
			},
		},
		{
			name: "push failed",
			fields: fields{Eventstore: newTestEventstore(t).
				expectFilterEvents([]*es_models.Event{orgCreatedEvent()}, nil).
				expectAggregateCreator().
				expectPushEvents(0, errors.ThrowInternal(nil, "EVENT-S8WzW", "test"))},
			args: args{
				ctx:   authz.NewMockContext("user", "org"),
				orgID: "hodor",
			},
			res: res{
				expectedSequence: 0,
				isErr:            errors.IsInternal,
			},
		},
		{
			name: "push correct",
			fields: fields{Eventstore: newTestEventstore(t).
				expectFilterEvents([]*es_models.Event{orgCreatedEvent()}, nil).
				expectAggregateCreator().
				expectPushEvents(6, nil)},
			args: args{
				ctx:   authz.NewMockContext("user", "org"),
				orgID: "hodor",
			},
			res: res{
				expectedSequence: 6,
				isErr:            nil,
			},
		},
		{
			name: "org already inactive error",
			fields: fields{Eventstore: newTestEventstore(t).
				expectFilterEvents([]*es_models.Event{orgCreatedEvent(), orgInactiveEvent()}, nil).
				expectAggregateCreator().
				expectPushEvents(6, nil)},
			args: args{
				ctx:   authz.NewMockContext("user", "org"),
				orgID: "hodor",
			},
			res: res{
				expectedSequence: 0,
				isErr:            errors.IsErrorInvalidArgument,
			},
		},
	}
	for _, tt := range tests {
		t.Run(tt.name, func(t *testing.T) {
			got, err := tt.fields.Eventstore.DeactivateOrg(tt.args.ctx, tt.args.orgID)
			if tt.res.isErr == nil && err != nil {
				t.Errorf("no error expected got:%T %v", err, err)
			}
			if tt.res.isErr != nil && !tt.res.isErr(err) {
				t.Errorf("wrong error got %T: %v", err, err)
			}
			if got == nil && tt.res.expectedSequence != 0 {
				t.Errorf("org should be nil but was %v", got)
				t.FailNow()
			}
			if tt.res.expectedSequence != 0 && tt.res.expectedSequence != got.Sequence {
				t.Errorf("org should have sequence %d but had %d", tt.res.expectedSequence, got.Sequence)
			}
		})
	}
}

func TestOrgEventstore_ReactivateOrg(t *testing.T) {
	type fields struct {
		Eventstore *testOrgEventstore
	}
	type res struct {
		expectedSequence uint64
		isErr            func(error) bool
	}
	type args struct {
		ctx   context.Context
		orgID string
	}
	tests := []struct {
		name   string
		fields fields
		args   args
		res    res
	}{
		{
			name:   "no input org",
			fields: fields{Eventstore: newTestEventstore(t)},
			args: args{
				ctx:   authz.NewMockContext("user", "org"),
				orgID: "",
			},
			res: res{
				expectedSequence: 0,
				isErr:            errors.IsErrorInvalidArgument,
			},
		},
		{
			name: "push failed",
			fields: fields{Eventstore: newTestEventstore(t).
				expectFilterEvents([]*es_models.Event{orgCreatedEvent(), orgInactiveEvent()}, nil).
				expectAggregateCreator().
				expectPushEvents(0, errors.ThrowInternal(nil, "EVENT-S8WzW", "test"))},
			args: args{
				ctx:   authz.NewMockContext("user", "org"),
				orgID: "hodor",
			},
			res: res{
				expectedSequence: 0,
				isErr:            errors.IsInternal,
			},
		},
		{
			name: "push correct",
			fields: fields{Eventstore: newTestEventstore(t).
				expectFilterEvents([]*es_models.Event{orgCreatedEvent(), orgInactiveEvent()}, nil).
				expectAggregateCreator().
				expectPushEvents(6, nil)},
			args: args{
				ctx:   authz.NewMockContext("user", "org"),
				orgID: "hodor",
			},
			res: res{
				expectedSequence: 6,
				isErr:            nil,
			},
		},
		{
			name: "org already active error",
			fields: fields{Eventstore: newTestEventstore(t).
				expectFilterEvents([]*es_models.Event{orgCreatedEvent()}, nil).
				expectAggregateCreator().
				expectPushEvents(6, nil)},
			args: args{
				ctx:   authz.NewMockContext("user", "org"),
				orgID: "hodor",
			},
			res: res{
				expectedSequence: 0,
				isErr:            errors.IsErrorInvalidArgument,
			},
		},
	}
	for _, tt := range tests {
		t.Run(tt.name, func(t *testing.T) {
			got, err := tt.fields.Eventstore.ReactivateOrg(tt.args.ctx, tt.args.orgID)
			if tt.res.isErr == nil && err != nil {
				t.Errorf("no error expected got:%T %v", err, err)
			}
			if tt.res.isErr != nil && !tt.res.isErr(err) {
				t.Errorf("wrong error got %T: %v", err, err)
			}
			if got == nil && tt.res.expectedSequence != 0 {
				t.Errorf("org should be nil but was %v", got)
				t.FailNow()
			}
			if tt.res.expectedSequence != 0 && tt.res.expectedSequence != got.Sequence {
				t.Errorf("org should have sequence %d but had %d", tt.res.expectedSequence, got.Sequence)
			}
		})
	}
}

func TestOrgEventstore_OrgMemberByIDs(t *testing.T) {
	type fields struct {
		Eventstore *testOrgEventstore
	}
	type res struct {
		expectedSequence uint64
		isErr            func(error) bool
	}
	type args struct {
		ctx    context.Context
		member *org_model.OrgMember
	}
	tests := []struct {
		name   string
		fields fields
		args   args
		res    res
	}{
		{
			name:   "no input member",
			fields: fields{Eventstore: newTestEventstore(t)},
			args: args{
				ctx:    authz.NewMockContext("user", "org"),
				member: nil,
			},
			res: res{
				expectedSequence: 0,
				isErr:            errors.IsPreconditionFailed,
			},
		},
		{
			name:   "no aggregate id in input member",
			fields: fields{Eventstore: newTestEventstore(t)},
			args: args{
				ctx:    authz.NewMockContext("user", "org"),
				member: &org_model.OrgMember{ObjectRoot: es_models.ObjectRoot{Sequence: 4}, UserID: "asdf"},
			},
			res: res{
				expectedSequence: 0,
				isErr:            errors.IsPreconditionFailed,
			},
		},
		{
			name:   "no aggregate id in input member",
			fields: fields{Eventstore: newTestEventstore(t)},
			args: args{
				ctx:    authz.NewMockContext("user", "org"),
				member: &org_model.OrgMember{ObjectRoot: es_models.ObjectRoot{Sequence: 4, AggregateID: "asdf"}},
			},
			res: res{
				expectedSequence: 0,
				isErr:            errors.IsPreconditionFailed,
			},
		},
		{
			name:   "no events found success",
			fields: fields{Eventstore: newTestEventstore(t).expectFilterEvents([]*es_models.Event{}, nil)},
			args: args{
				ctx:    authz.NewMockContext("user", "org"),
				member: &org_model.OrgMember{ObjectRoot: es_models.ObjectRoot{Sequence: 4, AggregateID: "plants"}, UserID: "banana"},
			},
			res: res{
				expectedSequence: 4,
				isErr:            nil,
			},
		},
		{
			name:   "filter fail",
			fields: fields{Eventstore: newTestEventstore(t).expectFilterEvents([]*es_models.Event{}, errors.ThrowInternal(nil, "EVENT-SAa1O", "message"))},
			args: args{
				ctx:    authz.NewMockContext("user", "org"),
				member: &org_model.OrgMember{ObjectRoot: es_models.ObjectRoot{Sequence: 4, AggregateID: "plants"}, UserID: "banana"},
			},
			res: res{
				expectedSequence: 0,
				isErr:            errors.IsInternal,
			},
		},
		{
			name: "new events found and added success",
			fields: fields{Eventstore: newTestEventstore(t).expectFilterEvents([]*es_models.Event{
				{Sequence: 6, Data: []byte("{\"userId\": \"banana\", \"roles\": [\"bananaa\"]}"), Type: model.OrgMemberChanged},
			}, nil)},
			args: args{
				ctx:    authz.NewMockContext("user", "org"),
				member: &org_model.OrgMember{ObjectRoot: es_models.ObjectRoot{Sequence: 4, AggregateID: "plants", ChangeDate: time.Now(), CreationDate: time.Now()}, UserID: "banana"},
			},
			res: res{
				expectedSequence: 6,
				isErr:            nil,
			},
		},
		{
			name: "not member of org error",
			fields: fields{Eventstore: newTestEventstore(t).expectFilterEvents([]*es_models.Event{
				{Sequence: 6, Data: []byte("{\"userId\": \"banana\", \"roles\": [\"bananaa\"]}"), Type: model.OrgMemberAdded},
				{Sequence: 7, Data: []byte("{\"userId\": \"apple\"}"), Type: model.OrgMemberRemoved},
			}, nil)},
			args: args{
				ctx:    authz.NewMockContext("user", "org"),
				member: &org_model.OrgMember{ObjectRoot: es_models.ObjectRoot{Sequence: 4, AggregateID: "plants", ChangeDate: time.Now(), CreationDate: time.Now()}, UserID: "apple"},
			},
			res: res{
				expectedSequence: 0,
				isErr:            errors.IsNotFound,
			},
		},
	}
	for _, tt := range tests {
		t.Run(tt.name, func(t *testing.T) {
			got, err := tt.fields.Eventstore.OrgMemberByIDs(tt.args.ctx, tt.args.member)
			if tt.res.isErr == nil && err != nil {
				t.Errorf("no error expected got:%T %v", err, err)
			}
			if tt.res.isErr != nil && !tt.res.isErr(err) {
				t.Errorf("wrong error got %T: %v", err, err)
			}
			if got == nil && tt.res.expectedSequence != 0 {
				t.Errorf("org should be nil but was %v", got)
				t.FailNow()
			}
			if tt.res.expectedSequence != 0 && tt.res.expectedSequence != got.Sequence {
				t.Errorf("org should have sequence %d but had %d", tt.res.expectedSequence, got.Sequence)
			}
		})
	}
}

func TestOrgEventstore_AddOrgMember(t *testing.T) {
	type fields struct {
		Eventstore *testOrgEventstore
	}
	type res struct {
		expectedSequence uint64
		isErr            func(error) bool
	}
	type args struct {
		ctx    context.Context
		member *org_model.OrgMember
	}
	tests := []struct {
		name   string
		fields fields
		args   args
		res    res
	}{
		{
			name:   "no input member",
			fields: fields{Eventstore: newTestEventstore(t)},
			args: args{
				ctx:    authz.NewMockContext("user", "org"),
				member: nil,
			},
			res: res{
				expectedSequence: 0,
				isErr:            errors.IsPreconditionFailed,
			},
		},
		{
			name: "push failed",
			fields: fields{Eventstore: newTestEventstore(t).
				expectFilterEvents([]*es_models.Event{
					{
						AggregateID: "hodor-org",
						Type:        model.OrgAdded,
						Sequence:    4,
						Data:        []byte("{}"),
					},
				}, nil).
				expectAggregateCreator().
				expectPushEvents(0, errors.ThrowInternal(nil, "EVENT-S8WzW", "test"))},
			args: args{
				ctx: authz.NewMockContext("user", "org"),
				member: &org_model.OrgMember{
					ObjectRoot: es_models.ObjectRoot{
						Sequence:    4,
						AggregateID: "hodor-org",
					},
					UserID: "hodor",
					Roles:  []string{"nix"},
				},
			},
			res: res{
				expectedSequence: 0,
				isErr:            errors.IsInternal,
			},
		},
		{
			name: "push correct",
			fields: fields{Eventstore: newTestEventstore(t).
				expectAggregateCreator().
				expectFilterEvents([]*es_models.Event{
					{
						AggregateID: "hodor-org",
						Type:        model.OrgAdded,
						Sequence:    4,
						Data:        []byte("{}"),
					},
				}, nil).
				expectPushEvents(6, nil),
			},
			args: args{
				ctx: authz.NewMockContext("user", "org"),
				member: &org_model.OrgMember{
					ObjectRoot: es_models.ObjectRoot{
						Sequence:    4,
						AggregateID: "hodor-org",
					},
					UserID: "hodor",
					Roles:  []string{"nix"},
				},
			},
			res: res{
				expectedSequence: 6,
				isErr:            nil,
			},
		},
		{
			name: "member already exists error",
			fields: fields{Eventstore: newTestEventstore(t).
				expectAggregateCreator().
				expectFilterEvents([]*es_models.Event{
					{
						Type:     model.OrgMemberAdded,
						Data:     []byte(`{"userId": "hodor", "roles": ["master"]}`),
						Sequence: 6,
					},
				}, nil).
				expectPushEvents(0, errors.ThrowAlreadyExists(nil, "EVENT-yLTI6", "weiss nöd wie teste")),
			},
			args: args{
				ctx: authz.NewMockContext("user", "org"),
				member: &org_model.OrgMember{
					ObjectRoot: es_models.ObjectRoot{
						Sequence:    4,
						AggregateID: "hodor-org",
					},
					UserID: "hodor",
					Roles:  []string{"nix"},
				},
			},
			res: res{
				expectedSequence: 0,
				isErr:            errors.IsErrorAlreadyExists,
			},
		},
		{
			name: "member deleted success",
			fields: fields{Eventstore: newTestEventstore(t).
				expectAggregateCreator().
				expectPushEvents(10, nil).
				expectFilterEvents([]*es_models.Event{
					{
						Type:     model.OrgMemberAdded,
						Data:     []byte(`{"userId": "hodor", "roles": ["master"]}`),
						Sequence: 6,
					},
					{
						Type:     model.OrgMemberRemoved,
						Data:     []byte(`{"userId": "hodor"}`),
						Sequence: 10,
					},
				}, nil),
			},
			args: args{
				ctx: authz.NewMockContext("user", "org"),
				member: &org_model.OrgMember{
					ObjectRoot: es_models.ObjectRoot{
						Sequence:    4,
						AggregateID: "hodor-org",
					},
					UserID: "hodor",
					Roles:  []string{"nix"},
				},
			},
			res: res{
				expectedSequence: 10,
				isErr:            nil,
			},
		},
		{
			name: "org not exists error",
			fields: fields{Eventstore: newTestEventstore(t).
				expectAggregateCreator().
				expectFilterEvents(nil, nil).
				expectPushEvents(0, errors.ThrowAlreadyExists(nil, "EVENT-yLTI6", "weiss nöd wie teste")),
			},
			args: args{
				ctx: authz.NewMockContext("user", "org"),
				member: &org_model.OrgMember{
					ObjectRoot: es_models.ObjectRoot{
						Sequence:    4,
						AggregateID: "hodor-org",
					},
					UserID: "hodor",
					Roles:  []string{"nix"},
				},
			},
			res: res{
				expectedSequence: 0,
				isErr:            errors.IsErrorAlreadyExists,
			},
		},
	}
	for _, tt := range tests {
		t.Run(tt.name, func(t *testing.T) {
			got, err := tt.fields.Eventstore.AddOrgMember(tt.args.ctx, tt.args.member)
			if tt.res.isErr == nil && err != nil {
				t.Errorf("no error expected got:%T %v", err, err)
			}
			if tt.res.isErr != nil && !tt.res.isErr(err) {
				t.Errorf("wrong error got %T: %v", err, err)
			}
			if got == nil && tt.res.expectedSequence != 0 {
				t.Errorf("org should not be nil but was %v", got)
				t.FailNow()
			}
			if tt.res.expectedSequence != 0 && tt.res.expectedSequence != got.Sequence {
				t.Errorf("org should have sequence %d but had %d", tt.res.expectedSequence, got.Sequence)
			}
		})
	}
}

func TestOrgEventstore_ChangeOrgMember(t *testing.T) {
	type fields struct {
		Eventstore *testOrgEventstore
	}
	type res struct {
		isErr            func(error) bool
		expectedSequence uint64
	}
	type args struct {
		ctx    context.Context
		member *org_model.OrgMember
	}
	tests := []struct {
		name   string
		fields fields
		args   args
		res    res
	}{
		{
			name:   "no input member",
			fields: fields{Eventstore: newTestEventstore(t)},
			args: args{
				ctx:    authz.NewMockContext("user", "org"),
				member: nil,
			},
			res: res{
				expectedSequence: 0,
				isErr:            errors.IsPreconditionFailed,
			},
		},
		{
			name: "member not found error",
			fields: fields{Eventstore: newTestEventstore(t).
				expectAggregateCreator().
				expectFilterEvents([]*es_models.Event{
					{
						AggregateID: "hodor-org",
						Type:        model.OrgAdded,
						Sequence:    4,
						Data:        []byte("{}"),
					},
					{
						AggregateID: "hodor-org",
						Type:        model.OrgMemberAdded,
						Data:        []byte(`{"userId": "brudi", "roles": ["master of desaster"]}`),
						Sequence:    6,
					},
				}, nil),
			},
			args: args{
				ctx: authz.NewMockContext("user", "org"),
				member: &org_model.OrgMember{
					ObjectRoot: es_models.ObjectRoot{AggregateID: "hodor-org", Sequence: 5},
					UserID:     "hodor",
					Roles:      []string{"master"},
				},
			},
			res: res{
				expectedSequence: 0,
				isErr:            errors.IsNotFound,
			},
		},
		{
			name: "member found no changes error",
			fields: fields{Eventstore: newTestEventstore(t).
				expectAggregateCreator().
				expectFilterEvents([]*es_models.Event{
					{
						AggregateID: "hodor-org",
						Type:        model.OrgAdded,
						Sequence:    4,
						Data:        []byte("{}"),
					},
					{
						AggregateID: "hodor-org",
						Type:        model.OrgMemberAdded,
						Data:        []byte(`{"userId": "hodor", "roles": ["master"]}`),
						Sequence:    6,
					},
				}, nil),
			},
			args: args{
				ctx: authz.NewMockContext("user", "org"),
				member: &org_model.OrgMember{
					ObjectRoot: es_models.ObjectRoot{AggregateID: "hodor-org", Sequence: 5},
					UserID:     "hodor",
					Roles:      []string{"master"},
				},
			},
			res: res{
				expectedSequence: 0,
				isErr:            errors.IsErrorInvalidArgument,
			},
		},
		{
			name: "push error",
			fields: fields{Eventstore: newTestEventstore(t).
				expectAggregateCreator().
				expectFilterEvents([]*es_models.Event{
					{
						AggregateID: "hodor-org",
						Type:        model.OrgAdded,
						Sequence:    4,
						Data:        []byte("{}"),
					},
					{
						AggregateID: "hodor-org",
						Type:        model.OrgMemberAdded,
						Data:        []byte(`{"userId": "hodor", "roles": ["master"]}`),
						Sequence:    6,
					},
				}, nil).
				expectPushEvents(0, errors.ThrowInternal(nil, "PEVENT-3wqa2", "test")),
			},
			args: args{
				ctx: authz.NewMockContext("user", "org"),
				member: &org_model.OrgMember{
					ObjectRoot: es_models.ObjectRoot{AggregateID: "hodor-org", Sequence: 5},
					UserID:     "hodor",
					Roles:      []string{"master of desaster"},
				},
			},
			res: res{
				expectedSequence: 0,
				isErr:            errors.IsInternal,
			},
		},
		{
			name: "change success",
			fields: fields{Eventstore: newTestEventstore(t).
				expectAggregateCreator().
				expectFilterEvents([]*es_models.Event{
					{
						AggregateID: "hodor-org",
						Type:        model.OrgAdded,
						Sequence:    4,
						Data:        []byte("{}"),
					},
					{
						AggregateID: "hodor-org",
						Type:        model.OrgMemberAdded,
						Data:        []byte(`{"userId": "hodor", "roles": ["master"]}`),
						Sequence:    6,
					},
				}, nil).
				expectPushEvents(7, nil),
			},
			args: args{
				ctx: authz.NewMockContext("user", "org"),
				member: &org_model.OrgMember{
					ObjectRoot: es_models.ObjectRoot{AggregateID: "hodor-org", Sequence: 5},
					UserID:     "hodor",
					Roles:      []string{"master of desaster"},
				},
			},
			res: res{
				expectedSequence: 7,
				isErr:            nil,
			},
		},
	}
	for _, tt := range tests {
		t.Run(tt.name, func(t *testing.T) {
			es := &OrgEventstore{
				Eventstore: tt.fields.Eventstore,
			}
			got, err := es.ChangeOrgMember(tt.args.ctx, tt.args.member)
			if tt.res.isErr == nil && err != nil {
				t.Errorf("no error expected got:%T %v", err, err)
			}
			if tt.res.isErr != nil && !tt.res.isErr(err) {
				t.Errorf("wrong error got %T: %v", err, err)
			}
			if got == nil && tt.res.expectedSequence != 0 {
				t.Errorf("org should not be nil but was %v", got)
				t.FailNow()
			}
			if tt.res.expectedSequence != 0 && tt.res.expectedSequence != got.Sequence {
				t.Errorf("org should have sequence %d but had %d", tt.res.expectedSequence, got.Sequence)
			}
		})
	}
}

func TestOrgEventstore_RemoveOrgMember(t *testing.T) {
	type fields struct {
		Eventstore *testOrgEventstore
	}
	type res struct {
		isErr func(error) bool
	}
	type args struct {
		ctx    context.Context
		member *org_model.OrgMember
	}
	tests := []struct {
		name   string
		fields fields
		args   args
		res    res
	}{
		{
			name:   "no input member",
			fields: fields{Eventstore: newTestEventstore(t)},
			args: args{
				ctx:    authz.NewMockContext("user", "org"),
				member: nil,
			},
			res: res{
				isErr: errors.IsErrorInvalidArgument,
			},
		},
		{
			name: "member not found error",
			fields: fields{Eventstore: newTestEventstore(t).
				expectAggregateCreator().
				expectFilterEvents([]*es_models.Event{
					{
						AggregateID: "hodor-org",
						Type:        model.OrgAdded,
						Sequence:    4,
						Data:        []byte("{}"),
					},
					{
						AggregateID: "hodor-org",
						Type:        model.OrgMemberAdded,
						Data:        []byte(`{"userId": "brudi", "roles": ["master of desaster"]}`),
						Sequence:    6,
					},
				}, nil),
			},
			args: args{
				ctx: authz.NewMockContext("user", "org"),
				member: &org_model.OrgMember{
					ObjectRoot: es_models.ObjectRoot{AggregateID: "hodor-org", Sequence: 5},
					UserID:     "hodor",
					Roles:      []string{"master"},
				},
			},
			res: res{
				isErr: nil,
			},
		},
		{
			name: "push error",
			fields: fields{Eventstore: newTestEventstore(t).
				expectAggregateCreator().
				expectFilterEvents([]*es_models.Event{
					{
						AggregateID: "hodor-org",
						Type:        model.OrgAdded,
						Sequence:    4,
						Data:        []byte("{}"),
					},
					{
						AggregateID: "hodor-org",
						Type:        model.OrgMemberAdded,
						Data:        []byte(`{"userId": "hodor", "roles": ["master"]}`),
						Sequence:    6,
					},
				}, nil).
				expectPushEvents(0, errors.ThrowInternal(nil, "PEVENT-3wqa2", "test")),
			},
			args: args{
				ctx: authz.NewMockContext("user", "org"),
				member: &org_model.OrgMember{
					ObjectRoot: es_models.ObjectRoot{AggregateID: "hodor-org", Sequence: 5},
					UserID:     "hodor",
				},
			},
			res: res{
				isErr: errors.IsInternal,
			},
		},
		{
			name: "remove success",
			fields: fields{Eventstore: newTestEventstore(t).
				expectAggregateCreator().
				expectFilterEvents([]*es_models.Event{
					{
						AggregateID: "hodor-org",
						Type:        model.OrgAdded,
						Sequence:    4,
						Data:        []byte("{}"),
					},
					{
						AggregateID: "hodor-org",
						Type:        model.OrgMemberAdded,
						Data:        []byte(`{"userId": "hodor", "roles": ["master"]}`),
						Sequence:    6,
					},
				}, nil).
				expectPushEvents(7, nil),
			},
			args: args{
				ctx: authz.NewMockContext("user", "org"),
				member: &org_model.OrgMember{
					ObjectRoot: es_models.ObjectRoot{AggregateID: "hodor-org", Sequence: 5},
					UserID:     "hodor",
				},
			},
			res: res{
				isErr: nil,
			},
		},
	}
	for _, tt := range tests {
		t.Run(tt.name, func(t *testing.T) {
			es := &OrgEventstore{
				Eventstore: tt.fields.Eventstore,
			}
			err := es.RemoveOrgMember(tt.args.ctx, tt.args.member)
			if tt.res.isErr == nil && err != nil {
				t.Errorf("no error expected got:%T %v", err, err)
			}
			if tt.res.isErr != nil && !tt.res.isErr(err) {
				t.Errorf("wrong error got %T: %v", err, err)
			}
		})
	}
}

func orgCreatedEvent() *es_models.Event {
	return &es_models.Event{
		AggregateID:      "hodor-org",
		AggregateType:    model.OrgAggregate,
		AggregateVersion: "v1",
		CreationDate:     time.Now().Add(-1 * time.Minute),
		Data:             []byte(`{"name": "hodor-org", "domain":"hodor.org"}`),
		EditorService:    "testsvc",
		EditorUser:       "testuser",
		ID:               "sdlfö4t23kj",
		ResourceOwner:    "hodor-org",
		Sequence:         32,
		Type:             model.OrgAdded,
	}
}

func orgInactiveEvent() *es_models.Event {
	return &es_models.Event{
		AggregateID:      "hodor-org",
		AggregateType:    model.OrgAggregate,
		AggregateVersion: "v1",
		CreationDate:     time.Now().Add(-1 * time.Minute),
		Data:             nil,
		EditorService:    "testsvc",
		EditorUser:       "testuser",
		ID:               "sdlfö4t23kj",
		ResourceOwner:    "hodor-org",
		Sequence:         52,
		Type:             model.OrgDeactivated,
	}
}

func TestChangesOrg(t *testing.T) {
	ctrl := gomock.NewController(t)
	type args struct {
		es           *OrgEventstore
		id           string
		lastSequence uint64
		limit        uint64
	}
	type res struct {
		changes *org_model.OrgChanges
		org     *model.Org
		wantErr bool
		errFunc func(err error) bool
	}
	tests := []struct {
		name string
		args args
		res  res
	}{
		{
			name: "changes from events, ok",
			args: args{
				es:           GetMockChangesOrgOK(ctrl),
				id:           "1",
				lastSequence: 0,
				limit:        0,
			},
			res: res{
<<<<<<< HEAD
				changes: &org_model.OrgChanges{Changes: []*org_model.OrgChange{{EventType: "", Sequence: 1, Modifier: ""}}, LastSequence: 1},
=======
				changes: &org_model.OrgChanges{Changes: []*org_model.OrgChange{&org_model.OrgChange{EventType: "", Sequence: 1, ModifierId: ""}}, LastSequence: 1},
>>>>>>> 566161ae
				org:     &model.Org{Name: "MusterOrg"},
			},
		},
		{
			name: "changes from events, no events",
			args: args{
				es:           GetMockChangesOrgNoEvents(ctrl),
				id:           "2",
				lastSequence: 0,
				limit:        0,
			},
			res: res{
				wantErr: true,
				errFunc: caos_errs.IsNotFound,
			},
		},
	}
	for _, tt := range tests {
		t.Run(tt.name, func(t *testing.T) {
			result, err := tt.args.es.OrgChanges(nil, tt.args.id, tt.args.lastSequence, tt.args.limit, false)

			org := &model.Org{}
			if result != nil && len(result.Changes) > 0 {
				b, err := json.Marshal(result.Changes[0].Data)
				json.Unmarshal(b, org)
				if err != nil {
				}
			}
			if !tt.res.wantErr && result.LastSequence != tt.res.changes.LastSequence && org.Name != tt.res.org.Name {
				t.Errorf("got wrong result name: expected: %v, actual: %v ", tt.res.changes.LastSequence, result.LastSequence)
			}
			if tt.res.wantErr && !tt.res.errFunc(err) {
				t.Errorf("got wrong err: %v ", err)
			}
		})
	}
}<|MERGE_RESOLUTION|>--- conflicted
+++ resolved
@@ -1057,11 +1057,7 @@
 				limit:        0,
 			},
 			res: res{
-<<<<<<< HEAD
-				changes: &org_model.OrgChanges{Changes: []*org_model.OrgChange{{EventType: "", Sequence: 1, Modifier: ""}}, LastSequence: 1},
-=======
-				changes: &org_model.OrgChanges{Changes: []*org_model.OrgChange{&org_model.OrgChange{EventType: "", Sequence: 1, ModifierId: ""}}, LastSequence: 1},
->>>>>>> 566161ae
+				changes: &org_model.OrgChanges{Changes: []*org_model.OrgChange{{EventType: "", Sequence: 1, ModifierId: ""}}, LastSequence: 1},
 				org:     &model.Org{Name: "MusterOrg"},
 			},
 		},
