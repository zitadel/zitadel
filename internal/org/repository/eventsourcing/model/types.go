--- conflicted
+++ resolved
@@ -51,11 +51,9 @@
 	LoginPolicyIDPProviderAdded          models.EventType = "org.policy.login.idpprovider.added"
 	LoginPolicyIDPProviderRemoved        models.EventType = "org.policy.login.idpprovider.removed"
 	LoginPolicyIDPProviderCascadeRemoved models.EventType = "org.policy.login.idpprovider.cascade.removed"
-<<<<<<< HEAD
 	LabelPolicyAdded                     models.EventType = "org.policy.label.added"
 	LabelPolicyChanged                   models.EventType = "org.policy.label.changed"
 	LabelPolicyRemoved                   models.EventType = "org.policy.label.removed"
-=======
 
 	PasswordComplexityPolicyAdded   models.EventType = "org.policy.password.complexity.added"
 	PasswordComplexityPolicyChanged models.EventType = "org.policy.password.complexity.changed"
@@ -68,5 +66,4 @@
 	PasswordLockoutPolicyAdded   models.EventType = "org.policy.password.lockout.added"
 	PasswordLockoutPolicyChanged models.EventType = "org.policy.password.lockout.changed"
 	PasswordLockoutPolicyRemoved models.EventType = "org.policy.password.lockout.removed"
->>>>>>> fbb30840
 )