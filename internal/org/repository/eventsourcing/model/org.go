package model

import (
	"encoding/json"

	"github.com/caos/zitadel/internal/iam/model"
	iam_es_model "github.com/caos/zitadel/internal/iam/repository/eventsourcing/model"

	"github.com/caos/zitadel/internal/errors"
	es_models "github.com/caos/zitadel/internal/eventstore/models"
	org_model "github.com/caos/zitadel/internal/org/model"
)

const (
	OrgVersion = "v1"
)

type Org struct {
	es_models.ObjectRoot `json:"-"`

	Name  string `json:"name,omitempty"`
	State int32  `json:"-"`

<<<<<<< HEAD
	Domains      []*OrgDomain              `json:"-"`
	Members      []*OrgMember              `json:"-"`
	OrgIamPolicy *OrgIAMPolicy             `json:"-"`
	LoginPolicy  *iam_es_model.LoginPolicy `json:"-"`
	LabelPolicy  *iam_es_model.LabelPolicy `json:"-"`
	IDPs         []*iam_es_model.IDPConfig `json:"-"`
=======
	Domains                  []*OrgDomain                           `json:"-"`
	Members                  []*OrgMember                           `json:"-"`
	OrgIAMPolicy             *iam_es_model.OrgIAMPolicy             `json:"-"`
	IDPs                     []*iam_es_model.IDPConfig              `json:"-"`
	LoginPolicy              *iam_es_model.LoginPolicy              `json:"-"`
	PasswordComplexityPolicy *iam_es_model.PasswordComplexityPolicy `json:"-"`
	PasswordAgePolicy        *iam_es_model.PasswordAgePolicy        `json:"-"`
	PasswordLockoutPolicy    *iam_es_model.PasswordLockoutPolicy    `json:"-"`
>>>>>>> fbb30840
}

func OrgFromModel(org *org_model.Org) *Org {
	members := OrgMembersFromModel(org.Members)
	domains := OrgDomainsFromModel(org.Domains)
	idps := iam_es_model.IDPConfigsFromModel(org.IDPs)
	converted := &Org{
		ObjectRoot: org.ObjectRoot,
		Name:       org.Name,
		State:      int32(org.State),
		Domains:    domains,
		Members:    members,
		IDPs:       idps,
	}
	if org.OrgIamPolicy != nil {
		converted.OrgIAMPolicy = iam_es_model.OrgIAMPolicyFromModel(org.OrgIamPolicy)
	}
	if org.LoginPolicy != nil {
		converted.LoginPolicy = iam_es_model.LoginPolicyFromModel(org.LoginPolicy)
	}
<<<<<<< HEAD
	if org.LabelPolicy != nil {
		converted.LabelPolicy = iam_es_model.LabelPolicyFromModel(org.LabelPolicy)
=======
	if org.PasswordComplexityPolicy != nil {
		converted.PasswordComplexityPolicy = iam_es_model.PasswordComplexityPolicyFromModel(org.PasswordComplexityPolicy)
	}
	if org.PasswordAgePolicy != nil {
		converted.PasswordAgePolicy = iam_es_model.PasswordAgePolicyFromModel(org.PasswordAgePolicy)
	}
	if org.PasswordLockoutPolicy != nil {
		converted.PasswordLockoutPolicy = iam_es_model.PasswordLockoutPolicyFromModel(org.PasswordLockoutPolicy)
>>>>>>> fbb30840
	}
	return converted
}

func OrgToModel(org *Org) *org_model.Org {
	converted := &org_model.Org{
		ObjectRoot: org.ObjectRoot,
		Name:       org.Name,
		State:      org_model.OrgState(org.State),
		Domains:    OrgDomainsToModel(org.Domains),
		Members:    OrgMembersToModel(org.Members),
		IDPs:       iam_es_model.IDPConfigsToModel(org.IDPs),
	}
	if org.OrgIAMPolicy != nil {
		converted.OrgIamPolicy = iam_es_model.OrgIAMPolicyToModel(org.OrgIAMPolicy)
	}
	if org.LoginPolicy != nil {
		converted.LoginPolicy = iam_es_model.LoginPolicyToModel(org.LoginPolicy)
	}
<<<<<<< HEAD
	if org.LabelPolicy != nil {
		converted.LabelPolicy = iam_es_model.LabelPolicyToModel(org.LabelPolicy)
=======
	if org.PasswordComplexityPolicy != nil {
		converted.PasswordComplexityPolicy = iam_es_model.PasswordComplexityPolicyToModel(org.PasswordComplexityPolicy)
	}
	if org.PasswordAgePolicy != nil {
		converted.PasswordAgePolicy = iam_es_model.PasswordAgePolicyToModel(org.PasswordAgePolicy)
	}
	if org.PasswordLockoutPolicy != nil {
		converted.PasswordLockoutPolicy = iam_es_model.PasswordLockoutPolicyToModel(org.PasswordLockoutPolicy)
>>>>>>> fbb30840
	}
	return converted
}

func OrgFromEvents(org *Org, events ...*es_models.Event) (*Org, error) {
	if org == nil {
		org = new(Org)
	}

	return org, org.AppendEvents(events...)
}

func (o *Org) AppendEvents(events ...*es_models.Event) error {
	for _, event := range events {
		err := o.AppendEvent(event)
		if err != nil {
			return err
		}
	}
	return nil
}

func (o *Org) AppendEvent(event *es_models.Event) (err error) {
	switch event.Type {
	case OrgAdded:
		*o = Org{}
		err = o.setData(event)
		if err != nil {
			return err
		}
	case OrgChanged:
		err = o.setData(event)
		if err != nil {
			return err
		}
	case OrgDeactivated:
		o.State = int32(org_model.OrgStateInactive)
	case OrgReactivated:
		o.State = int32(org_model.OrgStateActive)
	case OrgMemberAdded:
		member, err := OrgMemberFromEvent(nil, event)
		if err != nil {
			return err
		}
		member.CreationDate = event.CreationDate

		o.setMember(member)
	case OrgMemberChanged:
		member, err := OrgMemberFromEvent(nil, event)
		if err != nil {
			return err
		}
		existingMember := o.getMember(member.UserID)
		member.CreationDate = existingMember.CreationDate

		o.setMember(member)
	case OrgMemberRemoved:
		member, err := OrgMemberFromEvent(nil, event)
		if err != nil {
			return err
		}
		o.removeMember(member.UserID)
	case OrgDomainAdded:
		err = o.appendAddDomainEvent(event)
	case OrgDomainVerificationAdded:
		err = o.appendVerificationDomainEvent(event)
	case OrgDomainVerified:
		err = o.appendVerifyDomainEvent(event)
	case OrgDomainPrimarySet:
		err = o.appendPrimaryDomainEvent(event)
	case OrgDomainRemoved:
		err = o.appendRemoveDomainEvent(event)
	case OrgIAMPolicyAdded:
		err = o.appendAddOrgIAMPolicyEvent(event)
	case OrgIAMPolicyChanged:
		err = o.appendChangeOrgIAMPolicyEvent(event)
	case OrgIAMPolicyRemoved:
		o.appendRemoveOrgIAMPolicyEvent()
	case IDPConfigAdded:
		err = o.appendAddIDPConfigEvent(event)
	case IDPConfigChanged:
		err = o.appendChangeIDPConfigEvent(event)
	case IDPConfigRemoved:
		err = o.appendRemoveIDPConfigEvent(event)
	case IDPConfigDeactivated:
		err = o.appendIDPConfigStateEvent(event, model.IDPConfigStateInactive)
	case IDPConfigReactivated:
		err = o.appendIDPConfigStateEvent(event, model.IDPConfigStateActive)
	case OIDCIDPConfigAdded:
		err = o.appendAddOIDCIDPConfigEvent(event)
	case OIDCIDPConfigChanged:
		err = o.appendChangeOIDCIDPConfigEvent(event)
	case LabelPolicyAdded:
		err = o.appendAddLabelPolicyEvent(event)
	case LabelPolicyChanged:
		err = o.appendChangeLabelPolicyEvent(event)
	case LabelPolicyRemoved:
		o.appendRemoveLabelPolicyEvent(event)
	case LoginPolicyAdded:
		err = o.appendAddLoginPolicyEvent(event)
	case LoginPolicyChanged:
		err = o.appendChangeLoginPolicyEvent(event)
	case LoginPolicyRemoved:
		o.appendRemoveLoginPolicyEvent(event)
	case LoginPolicyIDPProviderAdded:
		err = o.appendAddIdpProviderToLoginPolicyEvent(event)
	case LoginPolicyIDPProviderRemoved:
		err = o.appendRemoveIdpProviderFromLoginPolicyEvent(event)
	case PasswordComplexityPolicyAdded:
		err = o.appendAddPasswordComplexityPolicyEvent(event)
	case PasswordComplexityPolicyChanged:
		err = o.appendChangePasswordComplexityPolicyEvent(event)
	case PasswordComplexityPolicyRemoved:
		o.appendRemovePasswordComplexityPolicyEvent(event)
	case PasswordAgePolicyAdded:
		err = o.appendAddPasswordAgePolicyEvent(event)
	case PasswordAgePolicyChanged:
		err = o.appendChangePasswordAgePolicyEvent(event)
	case PasswordAgePolicyRemoved:
		o.appendRemovePasswordAgePolicyEvent(event)
	case PasswordLockoutPolicyAdded:
		err = o.appendAddPasswordLockoutPolicyEvent(event)
	case PasswordLockoutPolicyChanged:
		err = o.appendChangePasswordLockoutPolicyEvent(event)
	case PasswordLockoutPolicyRemoved:
		o.appendRemovePasswordLockoutPolicyEvent(event)
	}
	if err != nil {
		return err
	}
	o.ObjectRoot.AppendEvent(event)
	return nil
}

func (o *Org) setData(event *es_models.Event) error {
	err := json.Unmarshal(event.Data, o)
	if err != nil {
		return errors.ThrowInternal(err, "EVENT-BpbQZ", "unable to unmarshal event")
	}
	return nil
}

func (o *Org) getMember(userID string) *OrgMember {
	for _, member := range o.Members {
		if member.UserID == userID {
			return member
		}
	}
	return nil
}

func (o *Org) setMember(member *OrgMember) {
	for i, existingMember := range o.Members {
		if existingMember.UserID == member.UserID {
			o.Members[i] = member
			return
		}
	}
	o.Members = append(o.Members, member)
}

func (o *Org) removeMember(userID string) {
	for i := len(o.Members) - 1; i >= 0; i-- {
		if o.Members[i].UserID == userID {
			copy(o.Members[i:], o.Members[i+1:])
			o.Members[len(o.Members)-1] = nil
			o.Members = o.Members[:len(o.Members)-1]
		}
	}
}

func (o *Org) Changes(changed *Org) map[string]interface{} {
	changes := make(map[string]interface{}, 2)

	if changed.Name != "" && changed.Name != o.Name {
		changes["name"] = changed.Name
	}

	return changes
}<|MERGE_RESOLUTION|>--- conflicted
+++ resolved
@@ -21,23 +21,15 @@
 	Name  string `json:"name,omitempty"`
 	State int32  `json:"-"`
 
-<<<<<<< HEAD
-	Domains      []*OrgDomain              `json:"-"`
-	Members      []*OrgMember              `json:"-"`
-	OrgIamPolicy *OrgIAMPolicy             `json:"-"`
-	LoginPolicy  *iam_es_model.LoginPolicy `json:"-"`
-	LabelPolicy  *iam_es_model.LabelPolicy `json:"-"`
-	IDPs         []*iam_es_model.IDPConfig `json:"-"`
-=======
 	Domains                  []*OrgDomain                           `json:"-"`
 	Members                  []*OrgMember                           `json:"-"`
 	OrgIAMPolicy             *iam_es_model.OrgIAMPolicy             `json:"-"`
+	LabelPolicy              *iam_es_model.LabelPolicy              `json:"-"`
 	IDPs                     []*iam_es_model.IDPConfig              `json:"-"`
 	LoginPolicy              *iam_es_model.LoginPolicy              `json:"-"`
 	PasswordComplexityPolicy *iam_es_model.PasswordComplexityPolicy `json:"-"`
 	PasswordAgePolicy        *iam_es_model.PasswordAgePolicy        `json:"-"`
 	PasswordLockoutPolicy    *iam_es_model.PasswordLockoutPolicy    `json:"-"`
->>>>>>> fbb30840
 }
 
 func OrgFromModel(org *org_model.Org) *Org {
@@ -58,10 +50,9 @@
 	if org.LoginPolicy != nil {
 		converted.LoginPolicy = iam_es_model.LoginPolicyFromModel(org.LoginPolicy)
 	}
-<<<<<<< HEAD
 	if org.LabelPolicy != nil {
 		converted.LabelPolicy = iam_es_model.LabelPolicyFromModel(org.LabelPolicy)
-=======
+	}
 	if org.PasswordComplexityPolicy != nil {
 		converted.PasswordComplexityPolicy = iam_es_model.PasswordComplexityPolicyFromModel(org.PasswordComplexityPolicy)
 	}
@@ -70,7 +61,6 @@
 	}
 	if org.PasswordLockoutPolicy != nil {
 		converted.PasswordLockoutPolicy = iam_es_model.PasswordLockoutPolicyFromModel(org.PasswordLockoutPolicy)
->>>>>>> fbb30840
 	}
 	return converted
 }
@@ -90,10 +80,9 @@
 	if org.LoginPolicy != nil {
 		converted.LoginPolicy = iam_es_model.LoginPolicyToModel(org.LoginPolicy)
 	}
-<<<<<<< HEAD
 	if org.LabelPolicy != nil {
 		converted.LabelPolicy = iam_es_model.LabelPolicyToModel(org.LabelPolicy)
-=======
+	}
 	if org.PasswordComplexityPolicy != nil {
 		converted.PasswordComplexityPolicy = iam_es_model.PasswordComplexityPolicyToModel(org.PasswordComplexityPolicy)
 	}
@@ -102,7 +91,6 @@
 	}
 	if org.PasswordLockoutPolicy != nil {
 		converted.PasswordLockoutPolicy = iam_es_model.PasswordLockoutPolicyToModel(org.PasswordLockoutPolicy)
->>>>>>> fbb30840
 	}
 	return converted
 }
