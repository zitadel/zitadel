--- conflicted
+++ resolved
@@ -3,6 +3,7 @@
 import (
 	"context"
 	"encoding/json"
+
 	iam_model "github.com/caos/zitadel/internal/iam/model"
 	iam_es_model "github.com/caos/zitadel/internal/iam/repository/eventsourcing/model"
 
@@ -469,11 +470,7 @@
 }
 
 func (es *OrgEventstore) GetOrgIAMPolicy(ctx context.Context, orgID string) (*org_model.OrgIAMPolicy, error) {
-<<<<<<< HEAD
 	existingOrg, err := es.OrgByID(ctx, org_model.NewOrg(orgID))
-=======
-	existing, err := es.OrgByID(ctx, org_model.NewOrg(orgID))
->>>>>>> c1c85e63
 	if err != nil && !errors.IsNotFound(err) {
 		return nil, err
 	}
@@ -484,22 +481,14 @@
 }
 
 func (es *OrgEventstore) AddOrgIAMPolicy(ctx context.Context, policy *org_model.OrgIAMPolicy) (*org_model.OrgIAMPolicy, error) {
-<<<<<<< HEAD
 	existingOrg, err := es.OrgByID(ctx, org_model.NewOrg(policy.AggregateID))
-=======
-	existing, err := es.OrgByID(ctx, org_model.NewOrg(policy.AggregateID))
->>>>>>> c1c85e63
 	if err != nil {
 		return nil, err
 	}
 	if existingOrg.OrgIamPolicy != nil {
 		return nil, errors.ThrowPreconditionFailed(nil, "EVENT-7Usj3", "Errors.Org.PolicyAlreadyExists")
 	}
-<<<<<<< HEAD
 	repoOrg := model.OrgFromModel(existingOrg)
-=======
-	repoOrg := model.OrgFromModel(existing)
->>>>>>> c1c85e63
 	repoPolicy := model.OrgIAMPolicyFromModel(policy)
 	orgAggregate := OrgIAMPolicyAddedAggregate(es.Eventstore.AggregateCreator(), repoOrg, repoPolicy)
 	if err != nil {
@@ -514,22 +503,14 @@
 }
 
 func (es *OrgEventstore) ChangeOrgIAMPolicy(ctx context.Context, policy *org_model.OrgIAMPolicy) (*org_model.OrgIAMPolicy, error) {
-<<<<<<< HEAD
 	existingOrg, err := es.OrgByID(ctx, org_model.NewOrg(policy.AggregateID))
-=======
-	existing, err := es.OrgByID(ctx, org_model.NewOrg(policy.AggregateID))
->>>>>>> c1c85e63
 	if err != nil {
 		return nil, err
 	}
 	if existingOrg.OrgIamPolicy == nil {
 		return nil, errors.ThrowPreconditionFailed(nil, "EVENT-8juSd", "Errors.Org.PolicyNotExisting")
 	}
-<<<<<<< HEAD
 	repoOrg := model.OrgFromModel(existingOrg)
-=======
-	repoOrg := model.OrgFromModel(existing)
->>>>>>> c1c85e63
 	repoPolicy := model.OrgIAMPolicyFromModel(policy)
 	orgAggregate := OrgIAMPolicyChangedAggregate(es.Eventstore.AggregateCreator(), repoOrg, repoPolicy)
 	if err != nil {
@@ -544,11 +525,7 @@
 }
 
 func (es *OrgEventstore) RemoveOrgIAMPolicy(ctx context.Context, orgID string) error {
-<<<<<<< HEAD
 	existingOrg, err := es.OrgByID(ctx, org_model.NewOrg(orgID))
-=======
-	existing, err := es.OrgByID(ctx, org_model.NewOrg(orgID))
->>>>>>> c1c85e63
 	if err != nil {
 		return err
 	}
