--- conflicted
+++ resolved
@@ -185,12 +185,8 @@
 	for _, event := range r.Events {
 		e, ok := event.(*SetupStep)
 		if !ok {
-<<<<<<< HEAD
 			r.shouldMigrate = false
-			return errors.ThrowInternal(nil, "MIGRA-IJY3D", "Errors.Internal")
-=======
-			return false, zerrors.ThrowInternal(nil, "MIGRA-IJY3D", "Errors.Internal")
->>>>>>> dae1911d
+			return zerrors.ThrowInternal(nil, "MIGRA-IJY3D", "Errors.Internal")
 		}
 
 		if e.Name != r.mig.String() {
