--- conflicted
+++ resolved
@@ -95,16 +95,8 @@
 	if err != nil {
 		return nil, errors.ThrowInternal(err, "QUERY-Sgan4", "Errors.Internal")
 	}
-<<<<<<< HEAD
-	keys, err := scan(rows)
-	if err != nil {
-		return nil, err
-	}
-	keys.LatestState, err = q.latestState(ctx, keyTable)
-=======
 
-	certs.LatestSequence, err = q.latestSequence(ctx, keyTable)
->>>>>>> 99e1c654
+	certs.LatestState, err = q.latestState(ctx, keyTable)
 	if !errors.IsNotFound(err) {
 		return certs, err
 	}
