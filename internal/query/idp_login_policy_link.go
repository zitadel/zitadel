--- conflicted
+++ resolved
@@ -119,12 +119,8 @@
 			IDPTemplateOwnerTypeCol.identifier(),
 			countColumn.identifier()).
 			From(idpLoginPolicyLinkTable.identifier()).
-<<<<<<< HEAD
-			LeftJoin(join(IDPTemplateIDCol, IDPLoginPolicyLinkIDPIDCol)).PlaceholderFormat(sq.Dollar),
-=======
-			LeftJoin(join(IDPIDCol, IDPLoginPolicyLinkIDPIDCol) + db.Timetravel(call.Took(ctx))).
+			LeftJoin(join(IDPTemplateIDCol, IDPLoginPolicyLinkIDPIDCol) + db.Timetravel(call.Took(ctx))).
 			PlaceholderFormat(sq.Dollar),
->>>>>>> e38abdcd
 		func(rows *sql.Rows) (*IDPLoginPolicyLinks, error) {
 			links := make([]*IDPLoginPolicyLink, 0)
 			var count uint64
