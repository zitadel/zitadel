package query

import (
	"context"
	"database/sql"

	sq "github.com/Masterminds/squirrel"

	"github.com/zitadel/zitadel/internal/api/authz"
	"github.com/zitadel/zitadel/internal/domain"
	"github.com/zitadel/zitadel/internal/errors"
	"github.com/zitadel/zitadel/internal/query/projection"
	"github.com/zitadel/zitadel/internal/telemetry/tracing"
)

type IDPLoginPolicyLink struct {
	IDPID   string
	IDPName string
	IDPType domain.IDPConfigType
}

type IDPLoginPolicyLinks struct {
	SearchResponse
	Links []*IDPLoginPolicyLink
}

type IDPLoginPolicyLinksSearchQuery struct {
	SearchRequest
	Queries []SearchQuery
}

func (q *IDPLoginPolicyLinksSearchQuery) toQuery(query sq.SelectBuilder) sq.SelectBuilder {
	query = q.SearchRequest.toQuery(query)
	for _, q := range q.Queries {
		query = q.toQuery(query)
	}
	return query
}

var (
	idpLoginPolicyLinkTable = table{
		name:          projection.IDPLoginPolicyLinkTable,
		instanceIDCol: projection.IDPLoginPolicyLinkInstanceIDCol,
	}
	IDPLoginPolicyLinkIDPIDCol = Column{
		name:  projection.IDPLoginPolicyLinkIDPIDCol,
		table: idpLoginPolicyLinkTable,
	}
	IDPLoginPolicyLinkCreationDateCol = Column{
		name:  projection.IDPLoginPolicyLinkCreationDateCol,
		table: idpLoginPolicyLinkTable,
	}
	IDPLoginPolicyLinkChangeDateCol = Column{
		name:  projection.IDPLoginPolicyLinkChangeDateCol,
		table: idpLoginPolicyLinkTable,
	}
	IDPLoginPolicyLinkSequenceCol = Column{
		name:  projection.IDPLoginPolicyLinkSequenceCol,
		table: idpLoginPolicyLinkTable,
	}
	IDPLoginPolicyLinkAggregateIDCol = Column{
		name:  projection.IDPLoginPolicyLinkAggregateIDCol,
		table: idpLoginPolicyLinkTable,
	}
	IDPLoginPolicyLinkResourceOwnerCol = Column{
		name:  projection.IDPLoginPolicyLinkResourceOwnerCol,
		table: idpLoginPolicyLinkTable,
	}
	IDPLoginPolicyLinkInstanceIDCol = Column{
		name:  projection.IDPLoginPolicyLinkInstanceIDCol,
		table: idpLoginPolicyLinkTable,
	}
	IDPLoginPolicyLinkProviderTypeCol = Column{
		name:  projection.IDPLoginPolicyLinkProviderTypeCol,
		table: idpLoginPolicyLinkTable,
	}
	IDPLoginPolicyLinkOwnerRemovedCol = Column{
		name:  projection.IDPLoginPolicyLinkOwnerRemovedCol,
		table: idpLoginPolicyLinkTable,
	}
)

<<<<<<< HEAD
func (q *Queries) IDPLoginPolicyLinks(ctx context.Context, resourceOwner string, queries *IDPLoginPolicyLinksSearchQuery) (idps *IDPLoginPolicyLinks, err error) {
	ctx, span := tracing.NewSpan(ctx)
	defer func() { span.EndWithError(err) }()

=======
func (q *Queries) IDPLoginPolicyLinks(ctx context.Context, resourceOwner string, queries *IDPLoginPolicyLinksSearchQuery, withOwnerRemoved bool) (idps *IDPLoginPolicyLinks, err error) {
>>>>>>> 8fa0e384
	query, scan := prepareIDPLoginPolicyLinksQuery()
	eq := sq.Eq{
		IDPLoginPolicyLinkResourceOwnerCol.identifier(): resourceOwner,
		IDPLoginPolicyLinkInstanceIDCol.identifier():    authz.GetInstance(ctx).InstanceID(),
	}
	if !withOwnerRemoved {
		eq[IDPLoginPolicyLinkOwnerRemovedCol.identifier()] = false
	}
	stmt, args, err := queries.toQuery(query).Where(eq).ToSql()
	if err != nil {
		return nil, errors.ThrowInvalidArgument(err, "QUERY-FDbKW", "Errors.Query.InvalidRequest")
	}

	rows, err := q.client.QueryContext(ctx, stmt, args...)
	if err != nil {
		return nil, errors.ThrowInternal(err, "QUERY-ZkKUc", "Errors.Internal")
	}
	idps, err = scan(rows)
	if err != nil {
		return nil, err
	}
	idps.LatestSequence, err = q.latestSequence(ctx, idpLoginPolicyLinkTable)
	return idps, err
}

func prepareIDPLoginPolicyLinksQuery() (sq.SelectBuilder, func(*sql.Rows) (*IDPLoginPolicyLinks, error)) {
	return sq.Select(
			IDPLoginPolicyLinkIDPIDCol.identifier(),
			IDPNameCol.identifier(),
			IDPTypeCol.identifier(),
			countColumn.identifier()).
			From(idpLoginPolicyLinkTable.identifier()).
			LeftJoin(join(IDPIDCol, IDPLoginPolicyLinkIDPIDCol)).PlaceholderFormat(sq.Dollar),
		func(rows *sql.Rows) (*IDPLoginPolicyLinks, error) {
			links := make([]*IDPLoginPolicyLink, 0)
			var count uint64
			for rows.Next() {
				var (
					idpName = sql.NullString{}
					idpType = sql.NullInt16{}
					link    = new(IDPLoginPolicyLink)
				)
				err := rows.Scan(
					&link.IDPID,
					&idpName,
					&idpType,
					&count,
				)
				if err != nil {
					return nil, err
				}
				link.IDPName = idpName.String
				//IDPType 0 is oidc so we have to set unspecified manually
				if idpType.Valid {
					link.IDPType = domain.IDPConfigType(idpType.Int16)
				} else {
					link.IDPType = domain.IDPConfigTypeUnspecified
				}
				links = append(links, link)
			}

			if err := rows.Close(); err != nil {
				return nil, errors.ThrowInternal(err, "QUERY-vOLFG", "Errors.Query.CloseRows")
			}

			return &IDPLoginPolicyLinks{
				Links: links,
				SearchResponse: SearchResponse{
					Count: count,
				},
			}, nil
		}
}<|MERGE_RESOLUTION|>--- conflicted
+++ resolved
@@ -80,14 +80,10 @@
 	}
 )
 
-<<<<<<< HEAD
-func (q *Queries) IDPLoginPolicyLinks(ctx context.Context, resourceOwner string, queries *IDPLoginPolicyLinksSearchQuery) (idps *IDPLoginPolicyLinks, err error) {
+func (q *Queries) IDPLoginPolicyLinks(ctx context.Context, resourceOwner string, queries *IDPLoginPolicyLinksSearchQuery, withOwnerRemoved bool) (idps *IDPLoginPolicyLinks, err error) {
 	ctx, span := tracing.NewSpan(ctx)
 	defer func() { span.EndWithError(err) }()
 
-=======
-func (q *Queries) IDPLoginPolicyLinks(ctx context.Context, resourceOwner string, queries *IDPLoginPolicyLinksSearchQuery, withOwnerRemoved bool) (idps *IDPLoginPolicyLinks, err error) {
->>>>>>> 8fa0e384
 	query, scan := prepareIDPLoginPolicyLinksQuery()
 	eq := sq.Eq{
 		IDPLoginPolicyLinkResourceOwnerCol.identifier(): resourceOwner,
