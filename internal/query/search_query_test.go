--- conflicted
+++ resolved
@@ -6,11 +6,6 @@
 	"testing"
 
 	sq "github.com/Masterminds/squirrel"
-<<<<<<< HEAD
-	"github.com/lib/pq"
-
-=======
->>>>>>> ce22961d
 	"github.com/zitadel/zitadel/internal/domain"
 )
 
