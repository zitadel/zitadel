--- conflicted
+++ resolved
@@ -18,11 +18,8 @@
 	ImprovedPerformance             FeatureSource[[]feature.ImprovedPerformanceType]
 	WebKey                          FeatureSource[bool]
 	DebugOIDCParentError            FeatureSource[bool]
-<<<<<<< HEAD
+	OIDCSingleV1SessionTermination  FeatureSource[bool]
 	InMemoryProjections             FeatureSource[bool]
-=======
-	OIDCSingleV1SessionTermination  FeatureSource[bool]
->>>>>>> 2b73a4a1
 }
 
 func (q *Queries) GetInstanceFeatures(ctx context.Context, cascade bool) (_ *InstanceFeatures, err error) {
