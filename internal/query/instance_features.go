--- conflicted
+++ resolved
@@ -12,11 +12,8 @@
 	TriggerIntrospectionProjections FeatureSource[bool]
 	LegacyIntrospection             FeatureSource[bool]
 	UserSchema                      FeatureSource[bool]
-<<<<<<< HEAD
+	TokenExchange                   FeatureSource[bool]
 	Execution                       FeatureSource[bool]
-=======
-	TokenExchange                   FeatureSource[bool]
->>>>>>> 1e53aab4
 }
 
 func (q *Queries) GetInstanceFeatures(ctx context.Context, cascade bool) (_ *InstanceFeatures, err error) {
