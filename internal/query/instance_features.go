package query

import (
	"context"

	"github.com/zitadel/zitadel/internal/domain"
	"github.com/zitadel/zitadel/internal/feature"
)

type InstanceFeatures struct {
<<<<<<< HEAD
	Details                         *domain.ObjectDetails
	LoginDefaultOrg                 FeatureSource[bool]
	TriggerIntrospectionProjections FeatureSource[bool]
	LegacyIntrospection             FeatureSource[bool]
	UserSchema                      FeatureSource[bool]
	TokenExchange                   FeatureSource[bool]
	ImprovedPerformance             FeatureSource[[]feature.ImprovedPerformanceType]
	WebKey                          FeatureSource[bool]
	DebugOIDCParentError            FeatureSource[bool]
	OIDCSingleV1SessionTermination  FeatureSource[bool]
	DisableUserTokenEvent           FeatureSource[bool]
	EnableBackChannelLogout         FeatureSource[bool]
	LoginV2                         FeatureSource[*feature.LoginV2]
	PermissionCheckV2               FeatureSource[bool]
	ConsoleUseV2UserApi             FeatureSource[bool]
=======
	Details                        *domain.ObjectDetails
	LoginDefaultOrg                FeatureSource[bool]
	UserSchema                     FeatureSource[bool]
	TokenExchange                  FeatureSource[bool]
	ImprovedPerformance            FeatureSource[[]feature.ImprovedPerformanceType]
	DebugOIDCParentError           FeatureSource[bool]
	OIDCSingleV1SessionTermination FeatureSource[bool]
	DisableUserTokenEvent          FeatureSource[bool]
	EnableBackChannelLogout        FeatureSource[bool]
	LoginV2                        FeatureSource[*feature.LoginV2]
	PermissionCheckV2              FeatureSource[bool]
	ConsoleUseV2UserApi            FeatureSource[bool]
>>>>>>> 9ebf2316
}

func (q *Queries) GetInstanceFeatures(ctx context.Context, cascade bool) (_ *InstanceFeatures, err error) {
	var system *SystemFeatures
	if cascade {
		system, err = q.GetSystemFeatures(ctx)
		if err != nil {
			return nil, err
		}
	}
	m := NewInstanceFeaturesReadModel(ctx, system)
	if err = q.eventstore.FilterToQueryReducer(ctx, m); err != nil {
		return nil, err
	}
	m.instance.Details = readModelToObjectDetails(m.ReadModel)
	return m.instance, nil
}<|MERGE_RESOLUTION|>--- conflicted
+++ resolved
@@ -8,23 +8,6 @@
 )
 
 type InstanceFeatures struct {
-<<<<<<< HEAD
-	Details                         *domain.ObjectDetails
-	LoginDefaultOrg                 FeatureSource[bool]
-	TriggerIntrospectionProjections FeatureSource[bool]
-	LegacyIntrospection             FeatureSource[bool]
-	UserSchema                      FeatureSource[bool]
-	TokenExchange                   FeatureSource[bool]
-	ImprovedPerformance             FeatureSource[[]feature.ImprovedPerformanceType]
-	WebKey                          FeatureSource[bool]
-	DebugOIDCParentError            FeatureSource[bool]
-	OIDCSingleV1SessionTermination  FeatureSource[bool]
-	DisableUserTokenEvent           FeatureSource[bool]
-	EnableBackChannelLogout         FeatureSource[bool]
-	LoginV2                         FeatureSource[*feature.LoginV2]
-	PermissionCheckV2               FeatureSource[bool]
-	ConsoleUseV2UserApi             FeatureSource[bool]
-=======
 	Details                        *domain.ObjectDetails
 	LoginDefaultOrg                FeatureSource[bool]
 	UserSchema                     FeatureSource[bool]
@@ -37,7 +20,6 @@
 	LoginV2                        FeatureSource[*feature.LoginV2]
 	PermissionCheckV2              FeatureSource[bool]
 	ConsoleUseV2UserApi            FeatureSource[bool]
->>>>>>> 9ebf2316
 }
 
 func (q *Queries) GetInstanceFeatures(ctx context.Context, cascade bool) (_ *InstanceFeatures, err error) {
