package query

import (
	"context"

	"github.com/zitadel/zitadel/internal/domain"
	"github.com/zitadel/zitadel/internal/feature"
)

type InstanceFeatures struct {
	Details                         *domain.ObjectDetails
	LoginDefaultOrg                 FeatureSource[bool]
	TriggerIntrospectionProjections FeatureSource[bool]
	LegacyIntrospection             FeatureSource[bool]
	UserSchema                      FeatureSource[bool]
	TokenExchange                   FeatureSource[bool]
	Actions                         FeatureSource[bool]
	ImprovedPerformance             FeatureSource[[]feature.ImprovedPerformanceType]
<<<<<<< HEAD
	DebugOIDCParentError            FeatureSource[bool]
=======
	WebKey                          FeatureSource[bool]
>>>>>>> 0af37d45
}

func (q *Queries) GetInstanceFeatures(ctx context.Context, cascade bool) (_ *InstanceFeatures, err error) {
	var system *SystemFeatures
	if cascade {
		system, err = q.GetSystemFeatures(ctx)
		if err != nil {
			return nil, err
		}
	}
	m := NewInstanceFeaturesReadModel(ctx, system)
	if err = q.eventstore.FilterToQueryReducer(ctx, m); err != nil {
		return nil, err
	}
	m.instance.Details = readModelToObjectDetails(m.ReadModel)
	return m.instance, nil
}<|MERGE_RESOLUTION|>--- conflicted
+++ resolved
@@ -16,11 +16,8 @@
 	TokenExchange                   FeatureSource[bool]
 	Actions                         FeatureSource[bool]
 	ImprovedPerformance             FeatureSource[[]feature.ImprovedPerformanceType]
-<<<<<<< HEAD
+	WebKey                          FeatureSource[bool]
 	DebugOIDCParentError            FeatureSource[bool]
-=======
-	WebKey                          FeatureSource[bool]
->>>>>>> 0af37d45
 }
 
 func (q *Queries) GetInstanceFeatures(ctx context.Context, cascade bool) (_ *InstanceFeatures, err error) {
