package query

import (
	"context"

	"github.com/zitadel/zitadel/internal/domain"
	"github.com/zitadel/zitadel/internal/feature"
)

type FeatureSource[T any] struct {
	Level feature.Level
	Value T
}

type SystemFeatures struct {
	Details *domain.ObjectDetails

	LoginDefaultOrg                 FeatureSource[bool]
	TriggerIntrospectionProjections FeatureSource[bool]
	LegacyIntrospection             FeatureSource[bool]
<<<<<<< HEAD
	TokenExchange                   FeatureSource[bool]
=======
	UserSchema                      FeatureSource[bool]
>>>>>>> 1db10a42
}

func (q *Queries) GetSystemFeatures(ctx context.Context) (_ *SystemFeatures, err error) {
	m := NewSystemFeaturesReadModel()
	if err := q.eventstore.FilterToQueryReducer(ctx, m); err != nil {
		return nil, err
	}
	m.system.Details = readModelToObjectDetails(m.ReadModel)
	return m.system, nil
}<|MERGE_RESOLUTION|>--- conflicted
+++ resolved
@@ -18,11 +18,8 @@
 	LoginDefaultOrg                 FeatureSource[bool]
 	TriggerIntrospectionProjections FeatureSource[bool]
 	LegacyIntrospection             FeatureSource[bool]
-<<<<<<< HEAD
+	UserSchema                      FeatureSource[bool]
 	TokenExchange                   FeatureSource[bool]
-=======
-	UserSchema                      FeatureSource[bool]
->>>>>>> 1db10a42
 }
 
 func (q *Queries) GetSystemFeatures(ctx context.Context) (_ *SystemFeatures, err error) {
