--- conflicted
+++ resolved
@@ -20,8 +20,7 @@
 		", members.resource_owner" +
 		", members.user_id" +
 		", members.roles" +
-<<<<<<< HEAD
-		", projections.login_names2.login_name" +
+		", projections.login_names3.login_name" +
 		", projections.users9_humans.email" +
 		", projections.users9_humans.first_name" +
 		", projections.users9_humans.last_name" +
@@ -30,7 +29,7 @@
 		", projections.users9_humans.avatar_key" +
 		", projections.users9.type" +
 		", COUNT(*) OVER () " +
-		"FROM projections.project_grant_members3 AS members " +
+		"FROM projections.project_grant_members4 AS members " +
 		"LEFT JOIN projections.users9_humans " +
 		"ON members.user_id = projections.users9_humans.user_id " +
 		"AND members.instance_id = projections.users9_humans.instance_id " +
@@ -40,39 +39,12 @@
 		"LEFT JOIN projections.users9 " +
 		"ON members.user_id = projections.users9.id " +
 		"AND members.instance_id = projections.users9.instance_id " +
-		"LEFT JOIN projections.login_names2 " +
-		"ON members.user_id = projections.login_names2.user_id " +
-		"AND members.instance_id = projections.login_names2.instance_id " +
-		"LEFT JOIN projections.project_grants3 " +
-		"ON members.grant_id = projections.project_grants3.grant_id " +
-		"AND members.instance_id = projections.project_grants3.instance_id " +
-=======
-		", projections.login_names3.login_name" +
-		", projections.users8_humans.email" +
-		", projections.users8_humans.first_name" +
-		", projections.users8_humans.last_name" +
-		", projections.users8_humans.display_name" +
-		", projections.users8_machines.name" +
-		", projections.users8_humans.avatar_key" +
-		", projections.users8.type" +
-		", COUNT(*) OVER () " +
-		"FROM projections.project_grant_members4 AS members " +
-		"LEFT JOIN projections.users8_humans " +
-		"ON members.user_id = projections.users8_humans.user_id " +
-		"AND members.instance_id = projections.users8_humans.instance_id " +
-		"LEFT JOIN projections.users8_machines " +
-		"ON members.user_id = projections.users8_machines.user_id " +
-		"AND members.instance_id = projections.users8_machines.instance_id " +
-		"LEFT JOIN projections.users8 " +
-		"ON members.user_id = projections.users8.id " +
-		"AND members.instance_id = projections.users8.instance_id " +
 		"LEFT JOIN projections.login_names3 " +
 		"ON members.user_id = projections.login_names3.user_id " +
 		"AND members.instance_id = projections.login_names3.instance_id " +
 		"LEFT JOIN projections.project_grants4 " +
 		"ON members.grant_id = projections.project_grants4.grant_id " +
 		"AND members.instance_id = projections.project_grants4.instance_id " +
->>>>>>> 0ec7a748
 		`AS OF SYSTEM TIME '-1 ms' ` +
 		"WHERE projections.login_names3.is_primary = $1")
 	projectGrantMembersColumns = []string{
