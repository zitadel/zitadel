package query

import (
	"github.com/zitadel/zitadel/internal/eventstore"
	"github.com/zitadel/zitadel/internal/feature"
	"github.com/zitadel/zitadel/internal/repository/feature/feature_v2"
)

type SystemFeaturesReadModel struct {
	*eventstore.ReadModel
	system *SystemFeatures
}

func NewSystemFeaturesReadModel() *SystemFeaturesReadModel {
	m := &SystemFeaturesReadModel{
		ReadModel: &eventstore.ReadModel{
			AggregateID:   "SYSTEM",
			ResourceOwner: "SYSTEM",
		},
		system: new(SystemFeatures),
	}
	return m
}

func (m *SystemFeaturesReadModel) Reduce() error {
	for _, event := range m.Events {
		switch e := event.(type) {
		case *feature_v2.ResetEvent:
			m.reduceReset()
		case *feature_v2.SetEvent[bool]:
			err := m.reduceBoolFeature(e)
			if err != nil {
				return err
			}
		}
	}
	return m.ReadModel.Reduce()
}

func (m *SystemFeaturesReadModel) Query() *eventstore.SearchQueryBuilder {
	return eventstore.NewSearchQueryBuilder(eventstore.ColumnsEvent).
		AwaitOpenTransactions().
		AddQuery().
		AggregateTypes(feature_v2.AggregateType).
		AggregateIDs(m.AggregateID).
		EventTypes(
			feature_v2.SystemResetEventType,
			feature_v2.SystemLoginDefaultOrgEventType,
			feature_v2.SystemTriggerIntrospectionProjectionsEventType,
			feature_v2.SystemLegacyIntrospectionEventType,
			feature_v2.SystemUserSchemaEventType,
<<<<<<< HEAD
			feature_v2.SystemExecutionEventType,
=======
			feature_v2.SystemTokenExchangeEventType,
>>>>>>> 1e53aab4
		).
		Builder().ResourceOwner(m.ResourceOwner)
}

func (m *SystemFeaturesReadModel) reduceReset() {
	m.system = new(SystemFeatures)
}

func (m *SystemFeaturesReadModel) reduceBoolFeature(event *feature_v2.SetEvent[bool]) error {
	level, key, err := event.FeatureInfo()
	if err != nil {
		return err
	}
	var dst *FeatureSource[bool]

	switch key {
	case feature.KeyUnspecified:
		return nil
	case feature.KeyLoginDefaultOrg:
		dst = &m.system.LoginDefaultOrg
	case feature.KeyTriggerIntrospectionProjections:
		dst = &m.system.TriggerIntrospectionProjections
	case feature.KeyLegacyIntrospection:
		dst = &m.system.LegacyIntrospection
	case feature.KeyUserSchema:
		dst = &m.system.UserSchema
<<<<<<< HEAD
	case feature.KeyExecution:
		dst = &m.system.Execution
=======
	case feature.KeyTokenExchange:
		dst = &m.system.TokenExchange
>>>>>>> 1e53aab4
	}

	*dst = FeatureSource[bool]{
		Level: level,
		Value: event.Value,
	}
	return nil
}<|MERGE_RESOLUTION|>--- conflicted
+++ resolved
@@ -49,11 +49,8 @@
 			feature_v2.SystemTriggerIntrospectionProjectionsEventType,
 			feature_v2.SystemLegacyIntrospectionEventType,
 			feature_v2.SystemUserSchemaEventType,
-<<<<<<< HEAD
+			feature_v2.SystemTokenExchangeEventType,
 			feature_v2.SystemExecutionEventType,
-=======
-			feature_v2.SystemTokenExchangeEventType,
->>>>>>> 1e53aab4
 		).
 		Builder().ResourceOwner(m.ResourceOwner)
 }
@@ -80,13 +77,10 @@
 		dst = &m.system.LegacyIntrospection
 	case feature.KeyUserSchema:
 		dst = &m.system.UserSchema
-<<<<<<< HEAD
+	case feature.KeyTokenExchange:
+		dst = &m.system.TokenExchange
 	case feature.KeyExecution:
 		dst = &m.system.Execution
-=======
-	case feature.KeyTokenExchange:
-		dst = &m.system.TokenExchange
->>>>>>> 1e53aab4
 	}
 
 	*dst = FeatureSource[bool]{
