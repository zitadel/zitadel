package query

import (
	"context"
	"database/sql"
	errs "errors"
	"time"

	sq "github.com/Masterminds/squirrel"

	"github.com/zitadel/zitadel/internal/api/authz"
	"github.com/zitadel/zitadel/internal/domain"
	"github.com/zitadel/zitadel/internal/errors"
	"github.com/zitadel/zitadel/internal/query/projection"
	"github.com/zitadel/zitadel/internal/telemetry/tracing"
)

type PrivacyPolicy struct {
	ID            string
	Sequence      uint64
	CreationDate  time.Time
	ChangeDate    time.Time
	ResourceOwner string
	State         domain.PolicyState

	TOSLink     string
	PrivacyLink string
	HelpLink    string

	IsDefault bool
}

var (
	privacyTable = table{
		name:          projection.PrivacyPolicyTable,
		instanceIDCol: projection.PrivacyPolicyInstanceIDCol,
	}
	PrivacyColID = Column{
		name:  projection.PrivacyPolicyIDCol,
		table: privacyTable,
	}
	PrivacyColSequence = Column{
		name:  projection.PrivacyPolicySequenceCol,
		table: privacyTable,
	}
	PrivacyColCreationDate = Column{
		name:  projection.PrivacyPolicyCreationDateCol,
		table: privacyTable,
	}
	PrivacyColChangeDate = Column{
		name:  projection.PrivacyPolicyChangeDateCol,
		table: privacyTable,
	}
	PrivacyColResourceOwner = Column{
		name:  projection.PrivacyPolicyResourceOwnerCol,
		table: privacyTable,
	}
	PrivacyColInstanceID = Column{
		name:  projection.PrivacyPolicyInstanceIDCol,
		table: privacyTable,
	}
	PrivacyColPrivacyLink = Column{
		name:  projection.PrivacyPolicyPrivacyLinkCol,
		table: privacyTable,
	}
	PrivacyColTOSLink = Column{
		name:  projection.PrivacyPolicyTOSLinkCol,
		table: privacyTable,
	}
	PrivacyColHelpLink = Column{
		name:  projection.PrivacyPolicyHelpLinkCol,
		table: privacyTable,
	}
	PrivacyColIsDefault = Column{
		name:  projection.PrivacyPolicyIsDefaultCol,
		table: privacyTable,
	}
	PrivacyColState = Column{
		name:  projection.PrivacyPolicyStateCol,
		table: privacyTable,
	}
	PrivacyColOwnerRemoved = Column{
		name:  projection.PrivacyPolicyOwnerRemovedCol,
		table: privacyTable,
	}
)

<<<<<<< HEAD
func (q *Queries) PrivacyPolicyByOrg(ctx context.Context, shouldTriggerBulk bool, orgID string) (_ *PrivacyPolicy, err error) {
	ctx, span := tracing.NewSpan(ctx)
	defer func() { span.EndWithError(err) }()

=======
func (q *Queries) PrivacyPolicyByOrg(ctx context.Context, shouldTriggerBulk bool, orgID string, withOwnerRemoved bool) (*PrivacyPolicy, error) {
>>>>>>> 8fa0e384
	if shouldTriggerBulk {
		projection.PrivacyPolicyProjection.Trigger(ctx)
	}
	eq := sq.Eq{PrivacyColInstanceID.identifier(): authz.GetInstance(ctx).InstanceID()}
	if !withOwnerRemoved {
		eq[PrivacyColOwnerRemoved.identifier()] = false
	}
	stmt, scan := preparePrivacyPolicyQuery()
	query, args, err := stmt.Where(
		sq.And{
			eq,
			sq.Or{
				sq.Eq{PrivacyColID.identifier(): orgID},
				sq.Eq{PrivacyColID.identifier(): authz.GetInstance(ctx).InstanceID()},
			},
		}).
		OrderBy(PrivacyColIsDefault.identifier()).Limit(1).ToSql()
	if err != nil {
		return nil, errors.ThrowInternal(err, "QUERY-UXuPI", "Errors.Query.SQLStatement")
	}

	row := q.client.QueryRowContext(ctx, query, args...)
	return scan(row)
}

func (q *Queries) DefaultPrivacyPolicy(ctx context.Context, shouldTriggerBulk bool) (_ *PrivacyPolicy, err error) {
	ctx, span := tracing.NewSpan(ctx)
	defer func() { span.EndWithError(err) }()

	if shouldTriggerBulk {
		projection.PrivacyPolicyProjection.Trigger(ctx)
	}

	stmt, scan := preparePrivacyPolicyQuery()
	query, args, err := stmt.Where(sq.Eq{
		PrivacyColID.identifier():         authz.GetInstance(ctx).InstanceID(),
		PrivacyColInstanceID.identifier(): authz.GetInstance(ctx).InstanceID(),
	}).
		OrderBy(PrivacyColIsDefault.identifier()).
		Limit(1).ToSql()
	if err != nil {
		return nil, errors.ThrowInternal(err, "QUERY-LkFZ7", "Errors.Query.SQLStatement")
	}

	row := q.client.QueryRowContext(ctx, query, args...)
	return scan(row)
}

func preparePrivacyPolicyQuery() (sq.SelectBuilder, func(*sql.Row) (*PrivacyPolicy, error)) {
	return sq.Select(
			PrivacyColID.identifier(),
			PrivacyColSequence.identifier(),
			PrivacyColCreationDate.identifier(),
			PrivacyColChangeDate.identifier(),
			PrivacyColResourceOwner.identifier(),
			PrivacyColPrivacyLink.identifier(),
			PrivacyColTOSLink.identifier(),
			PrivacyColHelpLink.identifier(),
			PrivacyColIsDefault.identifier(),
			PrivacyColState.identifier(),
		).
			From(privacyTable.identifier()).PlaceholderFormat(sq.Dollar),
		func(row *sql.Row) (*PrivacyPolicy, error) {
			policy := new(PrivacyPolicy)
			err := row.Scan(
				&policy.ID,
				&policy.Sequence,
				&policy.CreationDate,
				&policy.ChangeDate,
				&policy.ResourceOwner,
				&policy.PrivacyLink,
				&policy.TOSLink,
				&policy.HelpLink,
				&policy.IsDefault,
				&policy.State,
			)
			if err != nil {
				if errs.Is(err, sql.ErrNoRows) {
					return nil, errors.ThrowNotFound(err, "QUERY-vNMHL", "Errors.PrivacyPolicy.NotFound")
				}
				return nil, errors.ThrowInternal(err, "QUERY-csrdo", "Errors.Internal")
			}
			return policy, nil
		}
}

func (p *PrivacyPolicy) ToDomain() *domain.PrivacyPolicy {
	return &domain.PrivacyPolicy{
		TOSLink:     p.TOSLink,
		PrivacyLink: p.PrivacyLink,
		HelpLink:    p.HelpLink,
		Default:     p.IsDefault,
	}
}<|MERGE_RESOLUTION|>--- conflicted
+++ resolved
@@ -85,14 +85,10 @@
 	}
 )
 
-<<<<<<< HEAD
-func (q *Queries) PrivacyPolicyByOrg(ctx context.Context, shouldTriggerBulk bool, orgID string) (_ *PrivacyPolicy, err error) {
+func (q *Queries) PrivacyPolicyByOrg(ctx context.Context, shouldTriggerBulk bool, orgID string, withOwnerRemoved bool) (_ *PrivacyPolicy, err error) {
 	ctx, span := tracing.NewSpan(ctx)
 	defer func() { span.EndWithError(err) }()
 
-=======
-func (q *Queries) PrivacyPolicyByOrg(ctx context.Context, shouldTriggerBulk bool, orgID string, withOwnerRemoved bool) (*PrivacyPolicy, error) {
->>>>>>> 8fa0e384
 	if shouldTriggerBulk {
 		projection.PrivacyPolicyProjection.Trigger(ctx)
 	}
