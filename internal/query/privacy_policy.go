--- conflicted
+++ resolved
@@ -91,7 +91,7 @@
 					PrivacyColID.identifier(): orgID,
 				},
 				sq.Eq{
-					PrivacyColID.identifier(): authz.GetInstance(ctx).ID,
+					PrivacyColID.identifier(): authz.GetInstance(ctx).InstanceID(),
 				},
 			},
 		}).
@@ -108,13 +108,8 @@
 func (q *Queries) DefaultPrivacyPolicy(ctx context.Context) (*PrivacyPolicy, error) {
 	stmt, scan := preparePrivacyPolicyQuery()
 	query, args, err := stmt.Where(sq.Eq{
-<<<<<<< HEAD
-		PrivacyColID.identifier():         authz.GetInstance(ctx).ID,
-		PrivacyColInstanceID.identifier(): authz.GetInstance(ctx).ID,
-=======
-		PrivacyColID.identifier():         domain.IAMID,
+		PrivacyColID.identifier():         authz.GetInstance(ctx).InstanceID(),
 		PrivacyColInstanceID.identifier(): authz.GetInstance(ctx).InstanceID(),
->>>>>>> 958362e6
 	}).
 		OrderBy(PrivacyColIsDefault.identifier()).
 		Limit(1).ToSql()
