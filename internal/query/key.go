package query

import (
<<<<<<< HEAD
	"context"
	"crypto"
	"database/sql"
	"time"

	sq "github.com/Masterminds/squirrel"

	"github.com/zitadel/zitadel/internal/api/authz"
	"github.com/zitadel/zitadel/internal/api/call"
	zcrypto "github.com/zitadel/zitadel/internal/crypto"
	"github.com/zitadel/zitadel/internal/domain"
	"github.com/zitadel/zitadel/internal/eventstore"
=======
	"time"

	"github.com/zitadel/zitadel/internal/crypto"
>>>>>>> 6051ce59
	"github.com/zitadel/zitadel/internal/query/projection"
)

type Key interface {
	ID() string
	Algorithm() string
	Use() crypto.KeyUsage
	Sequence() uint64
}

type PrivateKey interface {
	Key
	Expiry() time.Time
	Key() *zcrypto.CryptoValue
}

type PublicKey interface {
	Key
	Expiry() time.Time
	Key() interface{}
}

type PublicKeys struct {
	SearchResponse
	Keys []PublicKey
}

type key struct {
	id            string
	creationDate  time.Time
	changeDate    time.Time
	sequence      uint64
	resourceOwner string
	algorithm     string
	use           crypto.KeyUsage
}

func (k *key) ID() string {
	return k.id
}

func (k *key) Algorithm() string {
	return k.algorithm
}

func (k *key) Use() crypto.KeyUsage {
	return k.use
}

func (k *key) Sequence() uint64 {
	return k.sequence
}

<<<<<<< HEAD
type privateKey struct {
	key
	expiry     time.Time
	privateKey *zcrypto.CryptoValue
}

func (k *privateKey) Expiry() time.Time {
	return k.expiry
}

func (k *privateKey) Key() *zcrypto.CryptoValue {
	return k.privateKey
}

type rsaPublicKey struct {
	key
	expiry    time.Time
	publicKey crypto.PublicKey
}

func (r *rsaPublicKey) Expiry() time.Time {
	return r.expiry
}

func (r *rsaPublicKey) Key() interface{} {
	return r.publicKey
}

=======
>>>>>>> 6051ce59
var (
	keyTable = table{
		name:          projection.KeyProjectionTable,
		instanceIDCol: projection.KeyColumnInstanceID,
	}
	KeyColID = Column{
		name:  projection.KeyColumnID,
		table: keyTable,
	}
	KeyColCreationDate = Column{
		name:  projection.KeyColumnCreationDate,
		table: keyTable,
	}
	KeyColChangeDate = Column{
		name:  projection.KeyColumnChangeDate,
		table: keyTable,
	}
	KeyColResourceOwner = Column{
		name:  projection.KeyColumnResourceOwner,
		table: keyTable,
	}
	KeyColInstanceID = Column{
		name:  projection.KeyColumnInstanceID,
		table: keyTable,
	}
	KeyColSequence = Column{
		name:  projection.KeyColumnSequence,
		table: keyTable,
	}
	KeyColAlgorithm = Column{
		name:  projection.KeyColumnAlgorithm,
		table: keyTable,
	}
	KeyColUse = Column{
		name:  projection.KeyColumnUse,
		table: keyTable,
	}
)

var (
	keyPrivateTable = table{
		name:          projection.KeyPrivateTable,
		instanceIDCol: projection.KeyPrivateColumnInstanceID,
	}
	KeyPrivateColID = Column{
		name:  projection.KeyPrivateColumnID,
		table: keyPrivateTable,
	}
	KeyPrivateColExpiry = Column{
		name:  projection.KeyPrivateColumnExpiry,
		table: keyPrivateTable,
	}
	KeyPrivateColKey = Column{
		name:  projection.KeyPrivateColumnKey,
		table: keyPrivateTable,
	}
<<<<<<< HEAD
)

var (
	keyPublicTable = table{
		name:          projection.KeyPublicTable,
		instanceIDCol: projection.KeyPrivateColumnInstanceID,
	}
	KeyPublicColID = Column{
		name:  projection.KeyPublicColumnID,
		table: keyPublicTable,
	}
	KeyPublicColExpiry = Column{
		name:  projection.KeyPublicColumnExpiry,
		table: keyPublicTable,
	}
	KeyPublicColKey = Column{
		name:  projection.KeyPublicColumnKey,
		table: keyPublicTable,
	}
)

func (q *Queries) ActivePublicKeys(ctx context.Context, t time.Time) (keys *PublicKeys, err error) {
	ctx, span := tracing.NewSpan(ctx)
	defer func() { span.EndWithError(err) }()

	query, scan := preparePublicKeysQuery(ctx, q.client)
	if t.IsZero() {
		t = time.Now()
	}
	stmt, args, err := query.Where(
		sq.And{
			sq.Eq{KeyColInstanceID.identifier(): authz.GetInstance(ctx).InstanceID()},
			sq.Gt{KeyPublicColExpiry.identifier(): t},
		}).ToSql()
	if err != nil {
		return nil, zerrors.ThrowInternal(err, "QUERY-SDFfg", "Errors.Query.SQLStatement")
	}

	err = q.client.QueryContext(ctx, func(rows *sql.Rows) error {
		keys, err = scan(rows)
		return err
	}, stmt, args...)
	if err != nil {
		return nil, zerrors.ThrowInternal(err, "QUERY-Sghn4", "Errors.Internal")
	}

	keys.State, err = q.latestState(ctx, keyTable)
	if !zerrors.IsNotFound(err) {
		return keys, err
	}
	return keys, nil
}

func (q *Queries) ActivePrivateSigningKey(ctx context.Context, t time.Time) (keys *PrivateKeys, err error) {
	ctx, span := tracing.NewSpan(ctx)
	defer func() { span.EndWithError(err) }()

	stmt, scan := preparePrivateKeysQuery(ctx, q.client)
	if t.IsZero() {
		t = time.Now()
	}
	query, args, err := stmt.Where(
		sq.And{
			sq.Eq{
				KeyColUse.identifier():        domain.KeyUsageSigning,
				KeyColInstanceID.identifier(): authz.GetInstance(ctx).InstanceID(),
			},
			sq.Gt{KeyPrivateColExpiry.identifier(): t},
		}).OrderBy(KeyPrivateColExpiry.identifier()).ToSql()
	if err != nil {
		return nil, zerrors.ThrowInternal(err, "QUERY-SDff2", "Errors.Query.SQLStatement")
	}

	err = q.client.QueryContext(ctx, func(rows *sql.Rows) error {
		keys, err = scan(rows)
		return err
	}, query, args...)
	if err != nil {
		return nil, zerrors.ThrowInternal(err, "QUERY-WRFG4", "Errors.Internal")
	}
	keys.State, err = q.latestState(ctx, keyTable)
	if !zerrors.IsNotFound(err) {
		return keys, err
	}
	return keys, nil
}

func preparePublicKeysQuery(ctx context.Context, db prepareDatabase) (sq.SelectBuilder, func(*sql.Rows) (*PublicKeys, error)) {
	return sq.Select(
			KeyColID.identifier(),
			KeyColCreationDate.identifier(),
			KeyColChangeDate.identifier(),
			KeyColSequence.identifier(),
			KeyColResourceOwner.identifier(),
			KeyColAlgorithm.identifier(),
			KeyColUse.identifier(),
			KeyPublicColExpiry.identifier(),
			KeyPublicColKey.identifier(),
			countColumn.identifier(),
		).From(keyTable.identifier()).
			LeftJoin(join(KeyPublicColID, KeyColID) + db.Timetravel(call.Took(ctx))).
			PlaceholderFormat(sq.Dollar),
		func(rows *sql.Rows) (*PublicKeys, error) {
			keys := make([]PublicKey, 0)
			var count uint64
			for rows.Next() {
				k := new(rsaPublicKey)
				var keyValue []byte
				err := rows.Scan(
					&k.id,
					&k.creationDate,
					&k.changeDate,
					&k.sequence,
					&k.resourceOwner,
					&k.algorithm,
					&k.use,
					&k.expiry,
					&keyValue,
					&count,
				)
				if err != nil {
					return nil, err
				}
				k.publicKey, err = zcrypto.BytesToPublicKey(keyValue)
				if err != nil {
					return nil, err
				}
				keys = append(keys, k)
			}

			if err := rows.Close(); err != nil {
				return nil, zerrors.ThrowInternal(err, "QUERY-rKd6k", "Errors.Query.CloseRows")
			}

			return &PublicKeys{
				Keys: keys,
				SearchResponse: SearchResponse{
					Count: count,
				},
			}, nil
		}
}

func preparePrivateKeysQuery(ctx context.Context, db prepareDatabase) (sq.SelectBuilder, func(*sql.Rows) (*PrivateKeys, error)) {
	return sq.Select(
			KeyColID.identifier(),
			KeyColCreationDate.identifier(),
			KeyColChangeDate.identifier(),
			KeyColSequence.identifier(),
			KeyColResourceOwner.identifier(),
			KeyColAlgorithm.identifier(),
			KeyColUse.identifier(),
			KeyPrivateColExpiry.identifier(),
			KeyPrivateColKey.identifier(),
			countColumn.identifier(),
		).From(keyTable.identifier()).
			LeftJoin(join(KeyPrivateColID, KeyColID) + db.Timetravel(call.Took(ctx))).
			PlaceholderFormat(sq.Dollar),
		func(rows *sql.Rows) (*PrivateKeys, error) {
			keys := make([]PrivateKey, 0)
			var count uint64
			for rows.Next() {
				k := new(privateKey)
				err := rows.Scan(
					&k.id,
					&k.creationDate,
					&k.changeDate,
					&k.sequence,
					&k.resourceOwner,
					&k.algorithm,
					&k.use,
					&k.expiry,
					&k.privateKey,
					&count,
				)
				if err != nil {
					return nil, err
				}
				keys = append(keys, k)
			}

			if err := rows.Close(); err != nil {
				return nil, zerrors.ThrowInternal(err, "QUERY-rKd6k", "Errors.Query.CloseRows")
			}

			return &PrivateKeys{
				Keys: keys,
				SearchResponse: SearchResponse{
					Count: count,
				},
			}, nil
		}
}

type PublicKeyReadModel struct {
	eventstore.ReadModel

	Algorithm string
	Key       *zcrypto.CryptoValue
	Expiry    time.Time
	Usage     domain.KeyUsage
}

func NewPublicKeyReadModel(keyID, resourceOwner string) *PublicKeyReadModel {
	return &PublicKeyReadModel{
		ReadModel: eventstore.ReadModel{
			AggregateID:   keyID,
			ResourceOwner: resourceOwner,
		},
	}
}

func (wm *PublicKeyReadModel) AppendEvents(events ...eventstore.Event) {
	wm.ReadModel.AppendEvents(events...)
}

func (wm *PublicKeyReadModel) Reduce() error {
	for _, event := range wm.Events {
		switch e := event.(type) {
		case *keypair.AddedEvent:
			wm.Algorithm = e.Algorithm
			wm.Key = e.PublicKey.Key
			wm.Expiry = e.PublicKey.Expiry
			wm.Usage = e.Usage
		default:
		}
	}
	return wm.ReadModel.Reduce()
}

func (wm *PublicKeyReadModel) Query() *eventstore.SearchQueryBuilder {
	return eventstore.NewSearchQueryBuilder(eventstore.ColumnsEvent).
		AwaitOpenTransactions().
		ResourceOwner(wm.ResourceOwner).
		AddQuery().
		AggregateTypes(keypair.AggregateType).
		AggregateIDs(wm.AggregateID).
		EventTypes(keypair.AddedEventType).
		Builder()
}

func (q *Queries) GetPublicKeyByID(ctx context.Context, keyID string) (_ PublicKey, err error) {
	ctx, span := tracing.NewSpan(ctx)
	defer func() { span.EndWithError(err) }()

	model := NewPublicKeyReadModel(keyID, authz.GetInstance(ctx).InstanceID())
	if err := q.eventstore.FilterToQueryReducer(ctx, model); err != nil {
		return nil, err
	}
	if model.Algorithm == "" || model.Key == nil {
		return nil, zerrors.ThrowNotFound(err, "QUERY-Ahf7x", "Errors.Key.NotFound")
	}
	keyValue, err := zcrypto.Decrypt(model.Key, q.keyEncryptionAlgorithm)
	if err != nil {
		return nil, zerrors.ThrowInternal(err, "QUERY-Ie4oh", "Errors.Internal")
	}
	publicKey, err := zcrypto.BytesToPublicKey(keyValue)
	if err != nil {
		return nil, zerrors.ThrowInternal(err, "QUERY-Kai2Z", "Errors.Internal")
	}

	return &rsaPublicKey{
		key: key{
			id:            model.AggregateID,
			creationDate:  model.CreationDate,
			changeDate:    model.ChangeDate,
			sequence:      model.ProcessedSequence,
			resourceOwner: model.ResourceOwner,
			algorithm:     model.Algorithm,
			use:           model.Usage,
		},
		expiry:    model.Expiry,
		publicKey: publicKey,
	}, nil
}
=======
)
>>>>>>> 6051ce59
<|MERGE_RESOLUTION|>--- conflicted
+++ resolved
@@ -1,31 +1,16 @@
 package query
 
 import (
-<<<<<<< HEAD
-	"context"
-	"crypto"
-	"database/sql"
 	"time"
 
-	sq "github.com/Masterminds/squirrel"
-
-	"github.com/zitadel/zitadel/internal/api/authz"
-	"github.com/zitadel/zitadel/internal/api/call"
 	zcrypto "github.com/zitadel/zitadel/internal/crypto"
-	"github.com/zitadel/zitadel/internal/domain"
-	"github.com/zitadel/zitadel/internal/eventstore"
-=======
-	"time"
-
-	"github.com/zitadel/zitadel/internal/crypto"
->>>>>>> 6051ce59
 	"github.com/zitadel/zitadel/internal/query/projection"
 )
 
 type Key interface {
 	ID() string
 	Algorithm() string
-	Use() crypto.KeyUsage
+	Use() zcrypto.KeyUsage
 	Sequence() uint64
 }
 
@@ -53,7 +38,7 @@
 	sequence      uint64
 	resourceOwner string
 	algorithm     string
-	use           crypto.KeyUsage
+	use           zcrypto.KeyUsage
 }
 
 func (k *key) ID() string {
@@ -64,7 +49,7 @@
 	return k.algorithm
 }
 
-func (k *key) Use() crypto.KeyUsage {
+func (k *key) Use() zcrypto.KeyUsage {
 	return k.use
 }
 
@@ -72,37 +57,6 @@
 	return k.sequence
 }
 
-<<<<<<< HEAD
-type privateKey struct {
-	key
-	expiry     time.Time
-	privateKey *zcrypto.CryptoValue
-}
-
-func (k *privateKey) Expiry() time.Time {
-	return k.expiry
-}
-
-func (k *privateKey) Key() *zcrypto.CryptoValue {
-	return k.privateKey
-}
-
-type rsaPublicKey struct {
-	key
-	expiry    time.Time
-	publicKey crypto.PublicKey
-}
-
-func (r *rsaPublicKey) Expiry() time.Time {
-	return r.expiry
-}
-
-func (r *rsaPublicKey) Key() interface{} {
-	return r.publicKey
-}
-
-=======
->>>>>>> 6051ce59
 var (
 	keyTable = table{
 		name:          projection.KeyProjectionTable,
@@ -159,282 +113,4 @@
 		name:  projection.KeyPrivateColumnKey,
 		table: keyPrivateTable,
 	}
-<<<<<<< HEAD
-)
-
-var (
-	keyPublicTable = table{
-		name:          projection.KeyPublicTable,
-		instanceIDCol: projection.KeyPrivateColumnInstanceID,
-	}
-	KeyPublicColID = Column{
-		name:  projection.KeyPublicColumnID,
-		table: keyPublicTable,
-	}
-	KeyPublicColExpiry = Column{
-		name:  projection.KeyPublicColumnExpiry,
-		table: keyPublicTable,
-	}
-	KeyPublicColKey = Column{
-		name:  projection.KeyPublicColumnKey,
-		table: keyPublicTable,
-	}
-)
-
-func (q *Queries) ActivePublicKeys(ctx context.Context, t time.Time) (keys *PublicKeys, err error) {
-	ctx, span := tracing.NewSpan(ctx)
-	defer func() { span.EndWithError(err) }()
-
-	query, scan := preparePublicKeysQuery(ctx, q.client)
-	if t.IsZero() {
-		t = time.Now()
-	}
-	stmt, args, err := query.Where(
-		sq.And{
-			sq.Eq{KeyColInstanceID.identifier(): authz.GetInstance(ctx).InstanceID()},
-			sq.Gt{KeyPublicColExpiry.identifier(): t},
-		}).ToSql()
-	if err != nil {
-		return nil, zerrors.ThrowInternal(err, "QUERY-SDFfg", "Errors.Query.SQLStatement")
-	}
-
-	err = q.client.QueryContext(ctx, func(rows *sql.Rows) error {
-		keys, err = scan(rows)
-		return err
-	}, stmt, args...)
-	if err != nil {
-		return nil, zerrors.ThrowInternal(err, "QUERY-Sghn4", "Errors.Internal")
-	}
-
-	keys.State, err = q.latestState(ctx, keyTable)
-	if !zerrors.IsNotFound(err) {
-		return keys, err
-	}
-	return keys, nil
-}
-
-func (q *Queries) ActivePrivateSigningKey(ctx context.Context, t time.Time) (keys *PrivateKeys, err error) {
-	ctx, span := tracing.NewSpan(ctx)
-	defer func() { span.EndWithError(err) }()
-
-	stmt, scan := preparePrivateKeysQuery(ctx, q.client)
-	if t.IsZero() {
-		t = time.Now()
-	}
-	query, args, err := stmt.Where(
-		sq.And{
-			sq.Eq{
-				KeyColUse.identifier():        domain.KeyUsageSigning,
-				KeyColInstanceID.identifier(): authz.GetInstance(ctx).InstanceID(),
-			},
-			sq.Gt{KeyPrivateColExpiry.identifier(): t},
-		}).OrderBy(KeyPrivateColExpiry.identifier()).ToSql()
-	if err != nil {
-		return nil, zerrors.ThrowInternal(err, "QUERY-SDff2", "Errors.Query.SQLStatement")
-	}
-
-	err = q.client.QueryContext(ctx, func(rows *sql.Rows) error {
-		keys, err = scan(rows)
-		return err
-	}, query, args...)
-	if err != nil {
-		return nil, zerrors.ThrowInternal(err, "QUERY-WRFG4", "Errors.Internal")
-	}
-	keys.State, err = q.latestState(ctx, keyTable)
-	if !zerrors.IsNotFound(err) {
-		return keys, err
-	}
-	return keys, nil
-}
-
-func preparePublicKeysQuery(ctx context.Context, db prepareDatabase) (sq.SelectBuilder, func(*sql.Rows) (*PublicKeys, error)) {
-	return sq.Select(
-			KeyColID.identifier(),
-			KeyColCreationDate.identifier(),
-			KeyColChangeDate.identifier(),
-			KeyColSequence.identifier(),
-			KeyColResourceOwner.identifier(),
-			KeyColAlgorithm.identifier(),
-			KeyColUse.identifier(),
-			KeyPublicColExpiry.identifier(),
-			KeyPublicColKey.identifier(),
-			countColumn.identifier(),
-		).From(keyTable.identifier()).
-			LeftJoin(join(KeyPublicColID, KeyColID) + db.Timetravel(call.Took(ctx))).
-			PlaceholderFormat(sq.Dollar),
-		func(rows *sql.Rows) (*PublicKeys, error) {
-			keys := make([]PublicKey, 0)
-			var count uint64
-			for rows.Next() {
-				k := new(rsaPublicKey)
-				var keyValue []byte
-				err := rows.Scan(
-					&k.id,
-					&k.creationDate,
-					&k.changeDate,
-					&k.sequence,
-					&k.resourceOwner,
-					&k.algorithm,
-					&k.use,
-					&k.expiry,
-					&keyValue,
-					&count,
-				)
-				if err != nil {
-					return nil, err
-				}
-				k.publicKey, err = zcrypto.BytesToPublicKey(keyValue)
-				if err != nil {
-					return nil, err
-				}
-				keys = append(keys, k)
-			}
-
-			if err := rows.Close(); err != nil {
-				return nil, zerrors.ThrowInternal(err, "QUERY-rKd6k", "Errors.Query.CloseRows")
-			}
-
-			return &PublicKeys{
-				Keys: keys,
-				SearchResponse: SearchResponse{
-					Count: count,
-				},
-			}, nil
-		}
-}
-
-func preparePrivateKeysQuery(ctx context.Context, db prepareDatabase) (sq.SelectBuilder, func(*sql.Rows) (*PrivateKeys, error)) {
-	return sq.Select(
-			KeyColID.identifier(),
-			KeyColCreationDate.identifier(),
-			KeyColChangeDate.identifier(),
-			KeyColSequence.identifier(),
-			KeyColResourceOwner.identifier(),
-			KeyColAlgorithm.identifier(),
-			KeyColUse.identifier(),
-			KeyPrivateColExpiry.identifier(),
-			KeyPrivateColKey.identifier(),
-			countColumn.identifier(),
-		).From(keyTable.identifier()).
-			LeftJoin(join(KeyPrivateColID, KeyColID) + db.Timetravel(call.Took(ctx))).
-			PlaceholderFormat(sq.Dollar),
-		func(rows *sql.Rows) (*PrivateKeys, error) {
-			keys := make([]PrivateKey, 0)
-			var count uint64
-			for rows.Next() {
-				k := new(privateKey)
-				err := rows.Scan(
-					&k.id,
-					&k.creationDate,
-					&k.changeDate,
-					&k.sequence,
-					&k.resourceOwner,
-					&k.algorithm,
-					&k.use,
-					&k.expiry,
-					&k.privateKey,
-					&count,
-				)
-				if err != nil {
-					return nil, err
-				}
-				keys = append(keys, k)
-			}
-
-			if err := rows.Close(); err != nil {
-				return nil, zerrors.ThrowInternal(err, "QUERY-rKd6k", "Errors.Query.CloseRows")
-			}
-
-			return &PrivateKeys{
-				Keys: keys,
-				SearchResponse: SearchResponse{
-					Count: count,
-				},
-			}, nil
-		}
-}
-
-type PublicKeyReadModel struct {
-	eventstore.ReadModel
-
-	Algorithm string
-	Key       *zcrypto.CryptoValue
-	Expiry    time.Time
-	Usage     domain.KeyUsage
-}
-
-func NewPublicKeyReadModel(keyID, resourceOwner string) *PublicKeyReadModel {
-	return &PublicKeyReadModel{
-		ReadModel: eventstore.ReadModel{
-			AggregateID:   keyID,
-			ResourceOwner: resourceOwner,
-		},
-	}
-}
-
-func (wm *PublicKeyReadModel) AppendEvents(events ...eventstore.Event) {
-	wm.ReadModel.AppendEvents(events...)
-}
-
-func (wm *PublicKeyReadModel) Reduce() error {
-	for _, event := range wm.Events {
-		switch e := event.(type) {
-		case *keypair.AddedEvent:
-			wm.Algorithm = e.Algorithm
-			wm.Key = e.PublicKey.Key
-			wm.Expiry = e.PublicKey.Expiry
-			wm.Usage = e.Usage
-		default:
-		}
-	}
-	return wm.ReadModel.Reduce()
-}
-
-func (wm *PublicKeyReadModel) Query() *eventstore.SearchQueryBuilder {
-	return eventstore.NewSearchQueryBuilder(eventstore.ColumnsEvent).
-		AwaitOpenTransactions().
-		ResourceOwner(wm.ResourceOwner).
-		AddQuery().
-		AggregateTypes(keypair.AggregateType).
-		AggregateIDs(wm.AggregateID).
-		EventTypes(keypair.AddedEventType).
-		Builder()
-}
-
-func (q *Queries) GetPublicKeyByID(ctx context.Context, keyID string) (_ PublicKey, err error) {
-	ctx, span := tracing.NewSpan(ctx)
-	defer func() { span.EndWithError(err) }()
-
-	model := NewPublicKeyReadModel(keyID, authz.GetInstance(ctx).InstanceID())
-	if err := q.eventstore.FilterToQueryReducer(ctx, model); err != nil {
-		return nil, err
-	}
-	if model.Algorithm == "" || model.Key == nil {
-		return nil, zerrors.ThrowNotFound(err, "QUERY-Ahf7x", "Errors.Key.NotFound")
-	}
-	keyValue, err := zcrypto.Decrypt(model.Key, q.keyEncryptionAlgorithm)
-	if err != nil {
-		return nil, zerrors.ThrowInternal(err, "QUERY-Ie4oh", "Errors.Internal")
-	}
-	publicKey, err := zcrypto.BytesToPublicKey(keyValue)
-	if err != nil {
-		return nil, zerrors.ThrowInternal(err, "QUERY-Kai2Z", "Errors.Internal")
-	}
-
-	return &rsaPublicKey{
-		key: key{
-			id:            model.AggregateID,
-			creationDate:  model.CreationDate,
-			changeDate:    model.ChangeDate,
-			sequence:      model.ProcessedSequence,
-			resourceOwner: model.ResourceOwner,
-			algorithm:     model.Algorithm,
-			use:           model.Usage,
-		},
-		expiry:    model.Expiry,
-		publicKey: publicKey,
-	}, nil
-}
-=======
-)
->>>>>>> 6051ce59
+)