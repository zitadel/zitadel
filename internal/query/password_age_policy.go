package query

import (
	"context"
	"database/sql"
	errs "errors"
	"time"

	sq "github.com/Masterminds/squirrel"

	"github.com/zitadel/zitadel/internal/api/authz"
	"github.com/zitadel/zitadel/internal/domain"
	"github.com/zitadel/zitadel/internal/errors"
	"github.com/zitadel/zitadel/internal/query/projection"
	"github.com/zitadel/zitadel/internal/telemetry/tracing"
)

type PasswordAgePolicy struct {
	ID            string
	Sequence      uint64
	CreationDate  time.Time
	ChangeDate    time.Time
	ResourceOwner string
	State         domain.PolicyState

	ExpireWarnDays uint64
	MaxAgeDays     uint64

	IsDefault bool
}

var (
	passwordAgeTable = table{
		name:          projection.PasswordAgeTable,
		instanceIDCol: projection.AgePolicyInstanceIDCol,
	}
	PasswordAgeColID = Column{
		name:  projection.AgePolicyIDCol,
		table: passwordAgeTable,
	}
	PasswordAgeColSequence = Column{
		name:  projection.AgePolicySequenceCol,
		table: passwordAgeTable,
	}
	PasswordAgeColCreationDate = Column{
		name:  projection.AgePolicyCreationDateCol,
		table: passwordAgeTable,
	}
	PasswordAgeColChangeDate = Column{
		name:  projection.AgePolicyChangeDateCol,
		table: passwordAgeTable,
	}
	PasswordAgeColResourceOwner = Column{
		name:  projection.AgePolicyResourceOwnerCol,
		table: passwordAgeTable,
	}
	PasswordAgeColInstanceID = Column{
		name:  projection.AgePolicyInstanceIDCol,
		table: passwordAgeTable,
	}
	PasswordAgeColWarnDays = Column{
		name:  projection.AgePolicyExpireWarnDaysCol,
		table: passwordAgeTable,
	}
	PasswordAgeColMaxAge = Column{
		name:  projection.AgePolicyMaxAgeDaysCol,
		table: passwordAgeTable,
	}
	PasswordAgeColIsDefault = Column{
		name:  projection.AgePolicyIsDefaultCol,
		table: passwordAgeTable,
	}
	PasswordAgeColState = Column{
		name:  projection.AgePolicyStateCol,
		table: passwordAgeTable,
	}
	PasswordAgeColOwnerRemoved = Column{
		name:  projection.AgePolicyOwnerRemovedCol,
		table: passwordAgeTable,
	}
)

<<<<<<< HEAD
func (q *Queries) PasswordAgePolicyByOrg(ctx context.Context, shouldTriggerBulk bool, orgID string) (_ *PasswordAgePolicy, err error) {
	ctx, span := tracing.NewSpan(ctx)
	defer func() { span.EndWithError(err) }()

=======
func (q *Queries) PasswordAgePolicyByOrg(ctx context.Context, shouldTriggerBulk bool, orgID string, withOwnerRemoved bool) (*PasswordAgePolicy, error) {
>>>>>>> 8fa0e384
	if shouldTriggerBulk {
		projection.PasswordAgeProjection.Trigger(ctx)
	}
	eq := sq.Eq{PasswordAgeColInstanceID.identifier(): authz.GetInstance(ctx).InstanceID()}
	if !withOwnerRemoved {
		eq[PasswordAgeColOwnerRemoved.identifier()] = false
	}
	stmt, scan := preparePasswordAgePolicyQuery()
	query, args, err := stmt.Where(
		sq.And{
			eq,
			sq.Or{
				sq.Eq{PasswordAgeColID.identifier(): orgID},
				sq.Eq{PasswordAgeColID.identifier(): authz.GetInstance(ctx).InstanceID()},
			},
		}).
		OrderBy(PasswordAgeColIsDefault.identifier()).
		Limit(1).ToSql()
	if err != nil {
		return nil, errors.ThrowInternal(err, "QUERY-SKR6X", "Errors.Query.SQLStatement")
	}

	row := q.client.QueryRowContext(ctx, query, args...)
	return scan(row)
}

func (q *Queries) DefaultPasswordAgePolicy(ctx context.Context, shouldTriggerBulk bool) (_ *PasswordAgePolicy, err error) {
	ctx, span := tracing.NewSpan(ctx)
	defer func() { span.EndWithError(err) }()

	if shouldTriggerBulk {
		projection.PasswordAgeProjection.Trigger(ctx)
	}

	stmt, scan := preparePasswordAgePolicyQuery()
	query, args, err := stmt.Where(sq.Eq{
		PasswordAgeColID.identifier(): authz.GetInstance(ctx).InstanceID(),
	}).
		OrderBy(PasswordAgeColIsDefault.identifier()).
		Limit(1).ToSql()
	if err != nil {
		return nil, errors.ThrowInternal(err, "QUERY-mN0Ci", "Errors.Query.SQLStatement")
	}

	row := q.client.QueryRowContext(ctx, query, args...)
	return scan(row)
}

func preparePasswordAgePolicyQuery() (sq.SelectBuilder, func(*sql.Row) (*PasswordAgePolicy, error)) {
	return sq.Select(
			PasswordAgeColID.identifier(),
			PasswordAgeColSequence.identifier(),
			PasswordAgeColCreationDate.identifier(),
			PasswordAgeColChangeDate.identifier(),
			PasswordAgeColResourceOwner.identifier(),
			PasswordAgeColWarnDays.identifier(),
			PasswordAgeColMaxAge.identifier(),
			PasswordAgeColIsDefault.identifier(),
			PasswordAgeColState.identifier(),
		).
			From(passwordAgeTable.identifier()).PlaceholderFormat(sq.Dollar),
		func(row *sql.Row) (*PasswordAgePolicy, error) {
			policy := new(PasswordAgePolicy)
			err := row.Scan(
				&policy.ID,
				&policy.Sequence,
				&policy.CreationDate,
				&policy.ChangeDate,
				&policy.ResourceOwner,
				&policy.ExpireWarnDays,
				&policy.MaxAgeDays,
				&policy.IsDefault,
				&policy.State,
			)
			if err != nil {
				if errs.Is(err, sql.ErrNoRows) {
					return nil, errors.ThrowNotFound(err, "QUERY-63mtI", "Errors.Org.PasswordComplexity.NotFound")
				}
				return nil, errors.ThrowInternal(err, "QUERY-uulCZ", "Errors.Internal")
			}
			return policy, nil
		}
}<|MERGE_RESOLUTION|>--- conflicted
+++ resolved
@@ -80,14 +80,10 @@
 	}
 )
 
-<<<<<<< HEAD
-func (q *Queries) PasswordAgePolicyByOrg(ctx context.Context, shouldTriggerBulk bool, orgID string) (_ *PasswordAgePolicy, err error) {
+func (q *Queries) PasswordAgePolicyByOrg(ctx context.Context, shouldTriggerBulk bool, orgID string, withOwnerRemoved bool) (_ *PasswordAgePolicy, err error) {
 	ctx, span := tracing.NewSpan(ctx)
 	defer func() { span.EndWithError(err) }()
 
-=======
-func (q *Queries) PasswordAgePolicyByOrg(ctx context.Context, shouldTriggerBulk bool, orgID string, withOwnerRemoved bool) (*PasswordAgePolicy, error) {
->>>>>>> 8fa0e384
 	if shouldTriggerBulk {
 		projection.PasswordAgeProjection.Trigger(ctx)
 	}
