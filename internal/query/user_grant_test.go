--- conflicted
+++ resolved
@@ -23,16 +23,6 @@
 			", projections.user_grants5.roles" +
 			", projections.user_grants5.state" +
 			", projections.user_grants5.user_id" +
-<<<<<<< HEAD
-			", projections.users10.username" +
-			", projections.users10.type" +
-			", projections.users10.resource_owner" +
-			", projections.users10_humans.first_name" +
-			", projections.users10_humans.last_name" +
-			", projections.users10_humans.email" +
-			", projections.users10_humans.display_name" +
-			", projections.users10_humans.avatar_key" +
-=======
 			", projections.users11.username" +
 			", projections.users11.type" +
 			", projections.users11.resource_owner" +
@@ -41,7 +31,6 @@
 			", projections.users11_humans.email" +
 			", projections.users11_humans.display_name" +
 			", projections.users11_humans.avatar_key" +
->>>>>>> 21770339
 			", projections.login_names3.login_name" +
 			", projections.user_grants5.resource_owner" +
 			", projections.orgs1.name" +
@@ -52,19 +41,11 @@
 			", granted_orgs.name" +
 			", granted_orgs.primary_domain" +
 			" FROM projections.user_grants5" +
-<<<<<<< HEAD
-			" LEFT JOIN projections.users10 ON projections.user_grants5.user_id = projections.users10.id AND projections.user_grants5.instance_id = projections.users10.instance_id" +
-			" LEFT JOIN projections.users10_humans ON projections.user_grants5.user_id = projections.users10_humans.user_id AND projections.user_grants5.instance_id = projections.users10_humans.instance_id" +
-			" LEFT JOIN projections.orgs1 ON projections.user_grants5.resource_owner = projections.orgs1.id AND projections.user_grants5.instance_id = projections.orgs1.instance_id" +
-			" LEFT JOIN projections.projects4 ON projections.user_grants5.project_id = projections.projects4.id AND projections.user_grants5.instance_id = projections.projects4.instance_id" +
-			" LEFT JOIN projections.orgs1 AS granted_orgs ON projections.users10.resource_owner = granted_orgs.id AND projections.users10.instance_id = granted_orgs.instance_id" +
-=======
 			" LEFT JOIN projections.users11 ON projections.user_grants5.user_id = projections.users11.id AND projections.user_grants5.instance_id = projections.users11.instance_id" +
 			" LEFT JOIN projections.users11_humans ON projections.user_grants5.user_id = projections.users11_humans.user_id AND projections.user_grants5.instance_id = projections.users11_humans.instance_id" +
 			" LEFT JOIN projections.orgs1 ON projections.user_grants5.resource_owner = projections.orgs1.id AND projections.user_grants5.instance_id = projections.orgs1.instance_id" +
 			" LEFT JOIN projections.projects4 ON projections.user_grants5.project_id = projections.projects4.id AND projections.user_grants5.instance_id = projections.projects4.instance_id" +
 			" LEFT JOIN projections.orgs1 AS granted_orgs ON projections.users11.resource_owner = granted_orgs.id AND projections.users11.instance_id = granted_orgs.instance_id" +
->>>>>>> 21770339
 			" LEFT JOIN projections.login_names3 ON projections.user_grants5.user_id = projections.login_names3.user_id AND projections.user_grants5.instance_id = projections.login_names3.instance_id" +
 			` AS OF SYSTEM TIME '-1 ms' ` +
 			" WHERE projections.login_names3.is_primary = $1")
@@ -104,16 +85,6 @@
 			", projections.user_grants5.roles" +
 			", projections.user_grants5.state" +
 			", projections.user_grants5.user_id" +
-<<<<<<< HEAD
-			", projections.users10.username" +
-			", projections.users10.type" +
-			", projections.users10.resource_owner" +
-			", projections.users10_humans.first_name" +
-			", projections.users10_humans.last_name" +
-			", projections.users10_humans.email" +
-			", projections.users10_humans.display_name" +
-			", projections.users10_humans.avatar_key" +
-=======
 			", projections.users11.username" +
 			", projections.users11.type" +
 			", projections.users11.resource_owner" +
@@ -122,7 +93,6 @@
 			", projections.users11_humans.email" +
 			", projections.users11_humans.display_name" +
 			", projections.users11_humans.avatar_key" +
->>>>>>> 21770339
 			", projections.login_names3.login_name" +
 			", projections.user_grants5.resource_owner" +
 			", projections.orgs1.name" +
@@ -134,19 +104,11 @@
 			", granted_orgs.primary_domain" +
 			", COUNT(*) OVER ()" +
 			" FROM projections.user_grants5" +
-<<<<<<< HEAD
-			" LEFT JOIN projections.users10 ON projections.user_grants5.user_id = projections.users10.id AND projections.user_grants5.instance_id = projections.users10.instance_id" +
-			" LEFT JOIN projections.users10_humans ON projections.user_grants5.user_id = projections.users10_humans.user_id AND projections.user_grants5.instance_id = projections.users10_humans.instance_id" +
-			" LEFT JOIN projections.orgs1 ON projections.user_grants5.resource_owner = projections.orgs1.id AND projections.user_grants5.instance_id = projections.orgs1.instance_id" +
-			" LEFT JOIN projections.projects4 ON projections.user_grants5.project_id = projections.projects4.id AND projections.user_grants5.instance_id = projections.projects4.instance_id" +
-			" LEFT JOIN projections.orgs1 AS granted_orgs ON projections.users10.resource_owner = granted_orgs.id AND projections.users10.instance_id = granted_orgs.instance_id" +
-=======
 			" LEFT JOIN projections.users11 ON projections.user_grants5.user_id = projections.users11.id AND projections.user_grants5.instance_id = projections.users11.instance_id" +
 			" LEFT JOIN projections.users11_humans ON projections.user_grants5.user_id = projections.users11_humans.user_id AND projections.user_grants5.instance_id = projections.users11_humans.instance_id" +
 			" LEFT JOIN projections.orgs1 ON projections.user_grants5.resource_owner = projections.orgs1.id AND projections.user_grants5.instance_id = projections.orgs1.instance_id" +
 			" LEFT JOIN projections.projects4 ON projections.user_grants5.project_id = projections.projects4.id AND projections.user_grants5.instance_id = projections.projects4.instance_id" +
 			" LEFT JOIN projections.orgs1 AS granted_orgs ON projections.users11.resource_owner = granted_orgs.id AND projections.users11.instance_id = granted_orgs.instance_id" +
->>>>>>> 21770339
 			" LEFT JOIN projections.login_names3 ON projections.user_grants5.user_id = projections.login_names3.user_id AND projections.user_grants5.instance_id = projections.login_names3.instance_id" +
 			` AS OF SYSTEM TIME '-1 ms' ` +
 			" WHERE projections.login_names3.is_primary = $1")
