package query

import (
	"database/sql"
	"database/sql/driver"
	"errors"
	"fmt"
	"regexp"
	"testing"

	"github.com/zitadel/zitadel/internal/database"
	"github.com/zitadel/zitadel/internal/domain"
	errs "github.com/zitadel/zitadel/internal/errors"
)

var (
	userGrantStmt = regexp.QuoteMeta(
		"SELECT projections.user_grants3.id" +
			", projections.user_grants3.creation_date" +
			", projections.user_grants3.change_date" +
			", projections.user_grants3.sequence" +
			", projections.user_grants3.grant_id" +
			", projections.user_grants3.roles" +
			", projections.user_grants3.state" +
			", projections.user_grants3.user_id" +
<<<<<<< HEAD
			", projections.users9.username" +
			", projections.users9.type" +
			", projections.users9.resource_owner" +
			", projections.users9_humans.first_name" +
			", projections.users9_humans.last_name" +
			", projections.users9_humans.email" +
			", projections.users9_humans.display_name" +
			", projections.users9_humans.avatar_key" +
			", projections.login_names2.login_name" +
=======
			", projections.users8.username" +
			", projections.users8.type" +
			", projections.users8.resource_owner" +
			", projections.users8_humans.first_name" +
			", projections.users8_humans.last_name" +
			", projections.users8_humans.email" +
			", projections.users8_humans.display_name" +
			", projections.users8_humans.avatar_key" +
			", projections.login_names3.login_name" +
>>>>>>> 0ec7a748
			", projections.user_grants3.resource_owner" +
			", projections.orgs1.name" +
			", projections.orgs1.primary_domain" +
			", projections.user_grants3.project_id" +
			", projections.projects4.name" +
			" FROM projections.user_grants3" +
			" LEFT JOIN projections.users9 ON projections.user_grants3.user_id = projections.users9.id AND projections.user_grants3.instance_id = projections.users9.instance_id" +
			" LEFT JOIN projections.users9_humans ON projections.user_grants3.user_id = projections.users9_humans.user_id AND projections.user_grants3.instance_id = projections.users9_humans.instance_id" +
			" LEFT JOIN projections.orgs1 ON projections.user_grants3.resource_owner = projections.orgs1.id AND projections.user_grants3.instance_id = projections.orgs1.instance_id" +
			" LEFT JOIN projections.projects4 ON projections.user_grants3.project_id = projections.projects4.id AND projections.user_grants3.instance_id = projections.projects4.instance_id" +
			" LEFT JOIN projections.login_names3 ON projections.user_grants3.user_id = projections.login_names3.user_id AND projections.user_grants3.instance_id = projections.login_names3.instance_id" +
			` AS OF SYSTEM TIME '-1 ms' ` +
			" WHERE projections.login_names3.is_primary = $1")
	userGrantCols = []string{
		"id",
		"creation_date",
		"change_date",
		"sequence",
		"grant_id",
		"roles",
		"state",
		"user_id",
		"username",
		"type",
		"resource_owner", //user resource owner
		"first_name",
		"last_name",
		"email",
		"display_name",
		"avatar_key",
		"login_name",
		"resource_owner", //user_grant resource owner
		"name",           //org name
		"primary_domain",
		"project_id",
		"name", //project name
	}
	userGrantsStmt = regexp.QuoteMeta(
		"SELECT projections.user_grants3.id" +
			", projections.user_grants3.creation_date" +
			", projections.user_grants3.change_date" +
			", projections.user_grants3.sequence" +
			", projections.user_grants3.grant_id" +
			", projections.user_grants3.roles" +
			", projections.user_grants3.state" +
			", projections.user_grants3.user_id" +
<<<<<<< HEAD
			", projections.users9.username" +
			", projections.users9.type" +
			", projections.users9.resource_owner" +
			", projections.users9_humans.first_name" +
			", projections.users9_humans.last_name" +
			", projections.users9_humans.email" +
			", projections.users9_humans.display_name" +
			", projections.users9_humans.avatar_key" +
			", projections.login_names2.login_name" +
=======
			", projections.users8.username" +
			", projections.users8.type" +
			", projections.users8.resource_owner" +
			", projections.users8_humans.first_name" +
			", projections.users8_humans.last_name" +
			", projections.users8_humans.email" +
			", projections.users8_humans.display_name" +
			", projections.users8_humans.avatar_key" +
			", projections.login_names3.login_name" +
>>>>>>> 0ec7a748
			", projections.user_grants3.resource_owner" +
			", projections.orgs1.name" +
			", projections.orgs1.primary_domain" +
			", projections.user_grants3.project_id" +
			", projections.projects4.name" +
			", COUNT(*) OVER ()" +
			" FROM projections.user_grants3" +
			" LEFT JOIN projections.users9 ON projections.user_grants3.user_id = projections.users9.id AND projections.user_grants3.instance_id = projections.users9.instance_id" +
			" LEFT JOIN projections.users9_humans ON projections.user_grants3.user_id = projections.users9_humans.user_id AND projections.user_grants3.instance_id = projections.users9_humans.instance_id" +
			" LEFT JOIN projections.orgs1 ON projections.user_grants3.resource_owner = projections.orgs1.id AND projections.user_grants3.instance_id = projections.orgs1.instance_id" +
			" LEFT JOIN projections.projects4 ON projections.user_grants3.project_id = projections.projects4.id AND projections.user_grants3.instance_id = projections.projects4.instance_id" +
			" LEFT JOIN projections.login_names3 ON projections.user_grants3.user_id = projections.login_names3.user_id AND projections.user_grants3.instance_id = projections.login_names3.instance_id" +
			` AS OF SYSTEM TIME '-1 ms' ` +
			" WHERE projections.login_names3.is_primary = $1")
	userGrantsCols = append(
		userGrantCols,
		"count",
	)
)

func Test_UserGrantPrepares(t *testing.T) {
	type want struct {
		sqlExpectations sqlExpectation
		err             checkErr
	}
	tests := []struct {
		name    string
		prepare interface{}
		want    want
		object  interface{}
	}{
		{
			name:    "prepareUserGrantQuery no result",
			prepare: prepareUserGrantQuery,
			want: want{
				sqlExpectations: mockQueriesScanErr(
					userGrantStmt,
					nil,
					nil,
				),
				err: func(err error) (error, bool) {
					if !errs.IsNotFound(err) {
						return fmt.Errorf("err should be zitadel.NotFoundError got: %w", err), false
					}
					return nil, true
				},
			},
			object: (*UserGrant)(nil),
		},
		{
			name:    "prepareUserGrantQuery found",
			prepare: prepareUserGrantQuery,
			want: want{
				sqlExpectations: mockQuery(
					userGrantStmt,
					userGrantCols,
					[]driver.Value{
						"id",
						testNow,
						testNow,
						20211111,
						"grant-id",
						database.TextArray[string]{"role-key"},
						domain.UserGrantStateActive,
						"user-id",
						"username",
						domain.UserTypeHuman,
						"resource-owner",
						"first-name",
						"last-name",
						"email",
						"display-name",
						"avatar-key",
						"login-name",
						"ro",
						"org-name",
						"primary-domain",
						"project-id",
						"project-name",
					},
				),
			},
			object: &UserGrant{
				ID:                 "id",
				CreationDate:       testNow,
				ChangeDate:         testNow,
				Sequence:           20211111,
				Roles:              database.TextArray[string]{"role-key"},
				GrantID:            "grant-id",
				State:              domain.UserGrantStateActive,
				UserID:             "user-id",
				Username:           "username",
				UserType:           domain.UserTypeHuman,
				UserResourceOwner:  "resource-owner",
				FirstName:          "first-name",
				LastName:           "last-name",
				Email:              "email",
				DisplayName:        "display-name",
				AvatarURL:          "avatar-key",
				PreferredLoginName: "login-name",
				ResourceOwner:      "ro",
				OrgName:            "org-name",
				OrgPrimaryDomain:   "primary-domain",
				ProjectID:          "project-id",
				ProjectName:        "project-name",
			},
		},
		{
			name:    "prepareUserGrantQuery machine user found",
			prepare: prepareUserGrantQuery,
			want: want{
				sqlExpectations: mockQuery(
					userGrantStmt,
					userGrantCols,
					[]driver.Value{
						"id",
						testNow,
						testNow,
						20211111,
						"grant-id",
						database.TextArray[string]{"role-key"},
						domain.UserGrantStateActive,
						"user-id",
						"username",
						domain.UserTypeMachine,
						"resource-owner",
						nil,
						nil,
						nil,
						nil,
						nil,
						"login-name",
						"ro",
						"org-name",
						"primary-domain",
						"project-id",
						"project-name",
					},
				),
			},
			object: &UserGrant{
				ID:                 "id",
				CreationDate:       testNow,
				ChangeDate:         testNow,
				Sequence:           20211111,
				Roles:              database.TextArray[string]{"role-key"},
				GrantID:            "grant-id",
				State:              domain.UserGrantStateActive,
				UserID:             "user-id",
				Username:           "username",
				UserType:           domain.UserTypeMachine,
				UserResourceOwner:  "resource-owner",
				FirstName:          "",
				LastName:           "",
				Email:              "",
				DisplayName:        "",
				AvatarURL:          "",
				PreferredLoginName: "login-name",
				ResourceOwner:      "ro",
				OrgName:            "org-name",
				OrgPrimaryDomain:   "primary-domain",
				ProjectID:          "project-id",
				ProjectName:        "project-name",
			},
		},
		{
			name:    "prepareUserGrantQuery (no org) found",
			prepare: prepareUserGrantQuery,
			want: want{
				sqlExpectations: mockQuery(
					userGrantStmt,
					userGrantCols,
					[]driver.Value{
						"id",
						testNow,
						testNow,
						20211111,
						"grant-id",
						database.TextArray[string]{"role-key"},
						domain.UserGrantStateActive,
						"user-id",
						"username",
						domain.UserTypeHuman,
						"resource-owner",
						"first-name",
						"last-name",
						"email",
						"display-name",
						"avatar-key",
						"login-name",
						"ro",
						nil,
						nil,
						"project-id",
						"project-name",
					},
				),
			},
			object: &UserGrant{
				ID:                 "id",
				CreationDate:       testNow,
				ChangeDate:         testNow,
				Sequence:           20211111,
				Roles:              database.TextArray[string]{"role-key"},
				GrantID:            "grant-id",
				State:              domain.UserGrantStateActive,
				UserID:             "user-id",
				Username:           "username",
				UserType:           domain.UserTypeHuman,
				UserResourceOwner:  "resource-owner",
				FirstName:          "first-name",
				LastName:           "last-name",
				Email:              "email",
				DisplayName:        "display-name",
				AvatarURL:          "avatar-key",
				PreferredLoginName: "login-name",
				ResourceOwner:      "ro",
				OrgName:            "",
				OrgPrimaryDomain:   "",
				ProjectID:          "project-id",
				ProjectName:        "project-name",
			},
		},
		{
			name:    "prepareUserGrantQuery (no project) found",
			prepare: prepareUserGrantQuery,
			want: want{
				sqlExpectations: mockQuery(
					userGrantStmt,
					userGrantCols,
					[]driver.Value{
						"id",
						testNow,
						testNow,
						20211111,
						"grant-id",
						database.TextArray[string]{"role-key"},
						domain.UserGrantStateActive,
						"user-id",
						"username",
						domain.UserTypeHuman,
						"resource-owner",
						"first-name",
						"last-name",
						"email",
						"display-name",
						"avatar-key",
						"login-name",
						"ro",
						"org-name",
						"primary-domain",
						"project-id",
						nil,
					},
				),
			},
			object: &UserGrant{
				ID:                 "id",
				CreationDate:       testNow,
				ChangeDate:         testNow,
				Sequence:           20211111,
				Roles:              database.TextArray[string]{"role-key"},
				GrantID:            "grant-id",
				State:              domain.UserGrantStateActive,
				UserID:             "user-id",
				Username:           "username",
				UserType:           domain.UserTypeHuman,
				UserResourceOwner:  "resource-owner",
				FirstName:          "first-name",
				LastName:           "last-name",
				Email:              "email",
				DisplayName:        "display-name",
				AvatarURL:          "avatar-key",
				PreferredLoginName: "login-name",
				ResourceOwner:      "ro",
				OrgName:            "org-name",
				OrgPrimaryDomain:   "primary-domain",
				ProjectID:          "project-id",
				ProjectName:        "",
			},
		},
		{
			name:    "prepareUserGrantQuery (no loginname) found",
			prepare: prepareUserGrantQuery,
			want: want{
				sqlExpectations: mockQuery(
					userGrantStmt,
					userGrantCols,
					[]driver.Value{
						"id",
						testNow,
						testNow,
						20211111,
						"grant-id",
						database.TextArray[string]{"role-key"},
						domain.UserGrantStateActive,
						"user-id",
						"username",
						domain.UserTypeHuman,
						"resource-owner",
						"first-name",
						"last-name",
						"email",
						"display-name",
						"avatar-key",
						nil,
						"ro",
						"org-name",
						"primary-domain",
						"project-id",
						"project-name",
					},
				),
			},
			object: &UserGrant{
				ID:                 "id",
				CreationDate:       testNow,
				ChangeDate:         testNow,
				Sequence:           20211111,
				Roles:              database.TextArray[string]{"role-key"},
				GrantID:            "grant-id",
				State:              domain.UserGrantStateActive,
				UserID:             "user-id",
				Username:           "username",
				UserType:           domain.UserTypeHuman,
				UserResourceOwner:  "resource-owner",
				FirstName:          "first-name",
				LastName:           "last-name",
				Email:              "email",
				DisplayName:        "display-name",
				AvatarURL:          "avatar-key",
				PreferredLoginName: "",
				ResourceOwner:      "ro",
				OrgName:            "org-name",
				OrgPrimaryDomain:   "primary-domain",
				ProjectID:          "project-id",
				ProjectName:        "project-name",
			},
		},
		{
			name:    "prepareUserGrantQuery sql err",
			prepare: prepareUserGrantQuery,
			want: want{
				sqlExpectations: mockQueryErr(
					userGrantStmt,
					sql.ErrConnDone,
				),
				err: func(err error) (error, bool) {
					if !errors.Is(err, sql.ErrConnDone) {
						return fmt.Errorf("err should be sql.ErrConnDone got: %w", err), false
					}
					return nil, true
				},
			},
			object: (*UserGrant)(nil),
		},
		{
			name:    "prepareUserGrantsQuery no result",
			prepare: prepareUserGrantsQuery,
			want: want{
				sqlExpectations: mockQueries(
					userGrantsStmt,
					nil,
					nil,
				),
			},
			object: &UserGrants{UserGrants: []*UserGrant{}},
		},
		{
			name:    "prepareUserGrantsQuery one grant",
			prepare: prepareUserGrantsQuery,
			want: want{
				sqlExpectations: mockQueries(
					userGrantsStmt,
					userGrantsCols,
					[][]driver.Value{
						{
							"id",
							testNow,
							testNow,
							20211111,
							"grant-id",
							database.TextArray[string]{"role-key"},
							domain.UserGrantStateActive,
							"user-id",
							"username",
							domain.UserTypeHuman,
							"resource-owner",
							"first-name",
							"last-name",
							"email",
							"display-name",
							"avatar-key",
							"login-name",
							"ro",
							"org-name",
							"primary-domain",
							"project-id",
							"project-name",
						},
					},
				),
			},
			object: &UserGrants{
				SearchResponse: SearchResponse{
					Count: 1,
				},
				UserGrants: []*UserGrant{
					{
						ID:                 "id",
						CreationDate:       testNow,
						ChangeDate:         testNow,
						Sequence:           20211111,
						Roles:              database.TextArray[string]{"role-key"},
						GrantID:            "grant-id",
						State:              domain.UserGrantStateActive,
						UserID:             "user-id",
						Username:           "username",
						UserType:           domain.UserTypeHuman,
						UserResourceOwner:  "resource-owner",
						FirstName:          "first-name",
						LastName:           "last-name",
						Email:              "email",
						DisplayName:        "display-name",
						AvatarURL:          "avatar-key",
						PreferredLoginName: "login-name",
						ResourceOwner:      "ro",
						OrgName:            "org-name",
						OrgPrimaryDomain:   "primary-domain",
						ProjectID:          "project-id",
						ProjectName:        "project-name",
					},
				},
			},
		},
		{
			name:    "prepareUserGrantsQuery one grant (machine user)",
			prepare: prepareUserGrantsQuery,
			want: want{
				sqlExpectations: mockQueries(
					userGrantsStmt,
					userGrantsCols,
					[][]driver.Value{
						{
							"id",
							testNow,
							testNow,
							20211111,
							"grant-id",
							database.TextArray[string]{"role-key"},
							domain.UserGrantStateActive,
							"user-id",
							"username",
							domain.UserTypeMachine,
							"resource-owner",
							nil,
							nil,
							nil,
							nil,
							nil,
							"login-name",
							"ro",
							"org-name",
							"primary-domain",
							"project-id",
							"project-name",
						},
					},
				),
			},
			object: &UserGrants{
				SearchResponse: SearchResponse{
					Count: 1,
				},
				UserGrants: []*UserGrant{
					{
						ID:                 "id",
						CreationDate:       testNow,
						ChangeDate:         testNow,
						Sequence:           20211111,
						Roles:              database.TextArray[string]{"role-key"},
						GrantID:            "grant-id",
						State:              domain.UserGrantStateActive,
						UserID:             "user-id",
						Username:           "username",
						UserType:           domain.UserTypeMachine,
						UserResourceOwner:  "resource-owner",
						FirstName:          "",
						LastName:           "",
						Email:              "",
						DisplayName:        "",
						AvatarURL:          "",
						PreferredLoginName: "login-name",
						ResourceOwner:      "ro",
						OrgName:            "org-name",
						OrgPrimaryDomain:   "primary-domain",
						ProjectID:          "project-id",
						ProjectName:        "project-name",
					},
				},
			},
		},
		{
			name:    "prepareUserGrantsQuery one grant (no org)",
			prepare: prepareUserGrantsQuery,
			want: want{
				sqlExpectations: mockQueries(
					userGrantsStmt,
					userGrantsCols,
					[][]driver.Value{
						{
							"id",
							testNow,
							testNow,
							20211111,
							"grant-id",
							database.TextArray[string]{"role-key"},
							domain.UserGrantStateActive,
							"user-id",
							"username",
							domain.UserTypeMachine,
							"resource-owner",
							"first-name",
							"last-name",
							"email",
							"display-name",
							"avatar-key",
							"login-name",
							"ro",
							nil,
							nil,
							"project-id",
							"project-name",
						},
					},
				),
			},
			object: &UserGrants{
				SearchResponse: SearchResponse{
					Count: 1,
				},
				UserGrants: []*UserGrant{
					{
						ID:                 "id",
						CreationDate:       testNow,
						ChangeDate:         testNow,
						Sequence:           20211111,
						Roles:              database.TextArray[string]{"role-key"},
						GrantID:            "grant-id",
						State:              domain.UserGrantStateActive,
						UserID:             "user-id",
						Username:           "username",
						UserType:           domain.UserTypeMachine,
						UserResourceOwner:  "resource-owner",
						FirstName:          "first-name",
						LastName:           "last-name",
						Email:              "email",
						DisplayName:        "display-name",
						AvatarURL:          "avatar-key",
						PreferredLoginName: "login-name",
						ResourceOwner:      "ro",
						OrgName:            "",
						OrgPrimaryDomain:   "",
						ProjectID:          "project-id",
						ProjectName:        "project-name",
					},
				},
			},
		},
		{
			name:    "prepareUserGrantsQuery one grant (no project)",
			prepare: prepareUserGrantsQuery,
			want: want{
				sqlExpectations: mockQueries(
					userGrantsStmt,
					userGrantsCols,
					[][]driver.Value{
						{
							"id",
							testNow,
							testNow,
							20211111,
							"grant-id",
							database.TextArray[string]{"role-key"},
							domain.UserGrantStateActive,
							"user-id",
							"username",
							domain.UserTypeHuman,
							"resource-owner",
							"first-name",
							"last-name",
							"email",
							"display-name",
							"avatar-key",
							"login-name",
							"ro",
							"org-name",
							"primary-domain",
							"project-id",
							nil,
						},
					},
				),
			},
			object: &UserGrants{
				SearchResponse: SearchResponse{
					Count: 1,
				},
				UserGrants: []*UserGrant{
					{
						ID:                 "id",
						CreationDate:       testNow,
						ChangeDate:         testNow,
						Sequence:           20211111,
						Roles:              database.TextArray[string]{"role-key"},
						GrantID:            "grant-id",
						State:              domain.UserGrantStateActive,
						UserID:             "user-id",
						Username:           "username",
						UserType:           domain.UserTypeHuman,
						UserResourceOwner:  "resource-owner",
						FirstName:          "first-name",
						LastName:           "last-name",
						Email:              "email",
						DisplayName:        "display-name",
						AvatarURL:          "avatar-key",
						PreferredLoginName: "login-name",
						ResourceOwner:      "ro",
						OrgName:            "org-name",
						OrgPrimaryDomain:   "primary-domain",
						ProjectID:          "project-id",
						ProjectName:        "",
					},
				},
			},
		},
		{
			name:    "prepareUserGrantsQuery one grant (no loginname)",
			prepare: prepareUserGrantsQuery,
			want: want{
				sqlExpectations: mockQueries(
					userGrantsStmt,
					userGrantsCols,
					[][]driver.Value{
						{
							"id",
							testNow,
							testNow,
							20211111,
							"grant-id",
							database.TextArray[string]{"role-key"},
							domain.UserGrantStateActive,
							"user-id",
							"username",
							domain.UserTypeHuman,
							"resource-owner",
							"first-name",
							"last-name",
							"email",
							"display-name",
							"avatar-key",
							nil,
							"ro",
							"org-name",
							"primary-domain",
							"project-id",
							"project-name",
						},
					},
				),
			},
			object: &UserGrants{
				SearchResponse: SearchResponse{
					Count: 1,
				},
				UserGrants: []*UserGrant{
					{
						ID:                 "id",
						CreationDate:       testNow,
						ChangeDate:         testNow,
						Sequence:           20211111,
						Roles:              database.TextArray[string]{"role-key"},
						GrantID:            "grant-id",
						State:              domain.UserGrantStateActive,
						UserID:             "user-id",
						Username:           "username",
						UserType:           domain.UserTypeHuman,
						UserResourceOwner:  "resource-owner",
						FirstName:          "first-name",
						LastName:           "last-name",
						Email:              "email",
						DisplayName:        "display-name",
						AvatarURL:          "avatar-key",
						PreferredLoginName: "",
						ResourceOwner:      "ro",
						OrgName:            "org-name",
						OrgPrimaryDomain:   "primary-domain",
						ProjectID:          "project-id",
						ProjectName:        "project-name",
					},
				},
			},
		},
		{
			name:    "prepareUserGrantsQuery multiple grants",
			prepare: prepareUserGrantsQuery,
			want: want{
				sqlExpectations: mockQueries(
					userGrantsStmt,
					userGrantsCols,
					[][]driver.Value{
						{
							"id",
							testNow,
							testNow,
							20211111,
							"grant-id",
							database.TextArray[string]{"role-key"},
							domain.UserGrantStateActive,
							"user-id",
							"username",
							domain.UserTypeHuman,
							"resource-owner",
							"first-name",
							"last-name",
							"email",
							"display-name",
							"avatar-key",
							"login-name",
							"ro",
							"org-name",
							"primary-domain",
							"project-id",
							"project-name",
						},
						{
							"id",
							testNow,
							testNow,
							20211111,
							"grant-id",
							database.TextArray[string]{"role-key"},
							domain.UserGrantStateActive,
							"user-id",
							"username",
							domain.UserTypeHuman,
							"resource-owner",
							"first-name",
							"last-name",
							"email",
							"display-name",
							"avatar-key",
							"login-name",
							"ro",
							"org-name",
							"primary-domain",
							"project-id",
							"project-name",
						},
					},
				),
			},
			object: &UserGrants{
				SearchResponse: SearchResponse{
					Count: 2,
				},
				UserGrants: []*UserGrant{
					{
						ID:                 "id",
						CreationDate:       testNow,
						ChangeDate:         testNow,
						Sequence:           20211111,
						Roles:              database.TextArray[string]{"role-key"},
						GrantID:            "grant-id",
						State:              domain.UserGrantStateActive,
						UserID:             "user-id",
						Username:           "username",
						UserType:           domain.UserTypeHuman,
						UserResourceOwner:  "resource-owner",
						FirstName:          "first-name",
						LastName:           "last-name",
						Email:              "email",
						DisplayName:        "display-name",
						AvatarURL:          "avatar-key",
						PreferredLoginName: "login-name",
						ResourceOwner:      "ro",
						OrgName:            "org-name",
						OrgPrimaryDomain:   "primary-domain",
						ProjectID:          "project-id",
						ProjectName:        "project-name",
					},
					{
						ID:                 "id",
						CreationDate:       testNow,
						ChangeDate:         testNow,
						Sequence:           20211111,
						Roles:              database.TextArray[string]{"role-key"},
						GrantID:            "grant-id",
						State:              domain.UserGrantStateActive,
						UserID:             "user-id",
						Username:           "username",
						UserType:           domain.UserTypeHuman,
						UserResourceOwner:  "resource-owner",
						FirstName:          "first-name",
						LastName:           "last-name",
						Email:              "email",
						DisplayName:        "display-name",
						AvatarURL:          "avatar-key",
						PreferredLoginName: "login-name",
						ResourceOwner:      "ro",
						OrgName:            "org-name",
						OrgPrimaryDomain:   "primary-domain",
						ProjectID:          "project-id",
						ProjectName:        "project-name",
					},
				},
			},
		},
		{
			name:    "prepareUserGrantsQuery sql err",
			prepare: prepareUserGrantsQuery,
			want: want{
				sqlExpectations: mockQueryErr(
					userGrantsStmt,
					sql.ErrConnDone,
				),
				err: func(err error) (error, bool) {
					if !errors.Is(err, sql.ErrConnDone) {
						return fmt.Errorf("err should be sql.ErrConnDone got: %w", err), false
					}
					return nil, true
				},
			},
			object: (*UserGrants)(nil),
		},
	}
	for _, tt := range tests {
		t.Run(tt.name, func(t *testing.T) {
			assertPrepare(t, tt.prepare, tt.object, tt.want.sqlExpectations, tt.want.err, defaultPrepareArgs...)
		})
	}
}<|MERGE_RESOLUTION|>--- conflicted
+++ resolved
@@ -23,7 +23,6 @@
 			", projections.user_grants3.roles" +
 			", projections.user_grants3.state" +
 			", projections.user_grants3.user_id" +
-<<<<<<< HEAD
 			", projections.users9.username" +
 			", projections.users9.type" +
 			", projections.users9.resource_owner" +
@@ -32,18 +31,7 @@
 			", projections.users9_humans.email" +
 			", projections.users9_humans.display_name" +
 			", projections.users9_humans.avatar_key" +
-			", projections.login_names2.login_name" +
-=======
-			", projections.users8.username" +
-			", projections.users8.type" +
-			", projections.users8.resource_owner" +
-			", projections.users8_humans.first_name" +
-			", projections.users8_humans.last_name" +
-			", projections.users8_humans.email" +
-			", projections.users8_humans.display_name" +
-			", projections.users8_humans.avatar_key" +
 			", projections.login_names3.login_name" +
->>>>>>> 0ec7a748
 			", projections.user_grants3.resource_owner" +
 			", projections.orgs1.name" +
 			", projections.orgs1.primary_domain" +
@@ -90,7 +78,6 @@
 			", projections.user_grants3.roles" +
 			", projections.user_grants3.state" +
 			", projections.user_grants3.user_id" +
-<<<<<<< HEAD
 			", projections.users9.username" +
 			", projections.users9.type" +
 			", projections.users9.resource_owner" +
@@ -99,18 +86,7 @@
 			", projections.users9_humans.email" +
 			", projections.users9_humans.display_name" +
 			", projections.users9_humans.avatar_key" +
-			", projections.login_names2.login_name" +
-=======
-			", projections.users8.username" +
-			", projections.users8.type" +
-			", projections.users8.resource_owner" +
-			", projections.users8_humans.first_name" +
-			", projections.users8_humans.last_name" +
-			", projections.users8_humans.email" +
-			", projections.users8_humans.display_name" +
-			", projections.users8_humans.avatar_key" +
 			", projections.login_names3.login_name" +
->>>>>>> 0ec7a748
 			", projections.user_grants3.resource_owner" +
 			", projections.orgs1.name" +
 			", projections.orgs1.primary_domain" +
