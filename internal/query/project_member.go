package query

import (
	"context"
	"database/sql"

	sq "github.com/Masterminds/squirrel"

	"github.com/zitadel/zitadel/internal/api/authz"
	"github.com/zitadel/zitadel/internal/domain"
	"github.com/zitadel/zitadel/internal/query/projection"
	"github.com/zitadel/zitadel/internal/telemetry/tracing"
	"github.com/zitadel/zitadel/internal/zerrors"
)

var (
	projectMemberTable = table{
		name:          projection.ProjectMemberProjectionTable,
		alias:         "members",
		instanceIDCol: projection.MemberInstanceID,
	}
	ProjectMemberUserID = Column{
		name:  projection.MemberUserIDCol,
		table: projectMemberTable,
	}
	ProjectMemberGroupID = Column{
		name:  projection.GroupMemberGroupIDCol,
		table: projectMemberTable,
	}
	ProjectMemberRoles = Column{
		name:  projection.MemberRolesCol,
		table: projectMemberTable,
	}
	ProjectMemberCreationDate = Column{
		name:  projection.MemberCreationDate,
		table: projectMemberTable,
	}
	ProjectMemberChangeDate = Column{
		name:  projection.MemberChangeDate,
		table: projectMemberTable,
	}
	ProjectMemberSequence = Column{
		name:  projection.MemberSequence,
		table: projectMemberTable,
	}
	ProjectMemberResourceOwner = Column{
		name:  projection.MemberResourceOwner,
		table: projectMemberTable,
	}
	ProjectMemberUserResourceOwner = Column{
		name:  projection.MemberUserResourceOwner,
		table: projectMemberTable,
	}
	ProjectMemberInstanceID = Column{
		name:  projection.MemberInstanceID,
		table: projectMemberTable,
	}
	ProjectMemberProjectID = Column{
		name:  projection.ProjectMemberProjectIDCol,
		table: projectMemberTable,
	}
)

type ProjectMembersQuery struct {
	MembersQuery
	ProjectID string
}

func (q *ProjectMembersQuery) toQuery(query sq.SelectBuilder) sq.SelectBuilder {
	return q.MembersQuery.
		toQuery(query).
		Where(sq.Eq{ProjectMemberProjectID.identifier(): q.ProjectID})
}

func (q *Queries) ProjectMembers(ctx context.Context, queries *ProjectMembersQuery) (members *Members, err error) {
	ctx, span := tracing.NewSpan(ctx)
	defer func() { span.EndWithError(err) }()

	query, scan := prepareProjectMembersQuery()
	eq := sq.Eq{ProjectMemberInstanceID.identifier(): authz.GetInstance(ctx).InstanceID()}
	stmt, args, err := queries.toQuery(query).Where(eq).ToSql()
	if err != nil {
		return nil, zerrors.ThrowInvalidArgument(err, "QUERY-T8CuT", "Errors.Query.InvalidRequest")
	}

	currentSequence, err := q.latestState(ctx, projectMemberTable)
	if err != nil {
		return nil, err
	}

	err = q.client.QueryContext(ctx, func(rows *sql.Rows) error {
		members, err = scan(rows)
		return err
	}, stmt, args...)
	if err != nil {
		return nil, zerrors.ThrowInternal(err, "QUERY-uh6pj", "Errors.Internal")
	}

	members.State = currentSequence
	return members, err
}

<<<<<<< HEAD
func (q *Queries) ProjectGroupMembers(ctx context.Context, queries *ProjectMembersQuery) (members *GroupMembers, err error) {
	ctx, span := tracing.NewSpan(ctx)
	defer func() { span.EndWithError(err) }()

	query, scan := prepareProjectGroupMembersQuery(ctx, q.client)
	eq := sq.Eq{ProjectMemberInstanceID.identifier(): authz.GetInstance(ctx).InstanceID()}
	stmt, args, err := queries.toQuery(query).Where(eq).ToSql()
	if err != nil {
		return nil, zerrors.ThrowInvalidArgument(err, "QUERY-S9auT", "Errors.Query.InvalidRequest")
	}

	currentSequence, err := q.latestState(ctx, projectMemberTable)
	if err != nil {
		return nil, err
	}

	err = q.client.QueryContext(ctx, func(rows *sql.Rows) error {
		members, err = scan(rows)
		return err
	}, stmt, args...)
	if err != nil {
		return nil, zerrors.ThrowInternal(err, "QUERY-cq0pj", "Errors.Internal")
	}

	members.State = currentSequence
	return members, err
}

func prepareProjectMembersQuery(ctx context.Context, db prepareDatabase) (sq.SelectBuilder, func(*sql.Rows) (*Members, error)) {
=======
func prepareProjectMembersQuery() (sq.SelectBuilder, func(*sql.Rows) (*Members, error)) {
>>>>>>> 8cb1d24b
	return sq.Select(
			ProjectMemberCreationDate.identifier(),
			ProjectMemberChangeDate.identifier(),
			ProjectMemberSequence.identifier(),
			ProjectMemberResourceOwner.identifier(),
			ProjectMemberUserResourceOwner.identifier(),
			ProjectMemberUserID.identifier(),
			ProjectMemberRoles.identifier(),
			LoginNameNameCol.identifier(),
			HumanEmailCol.identifier(),
			HumanFirstNameCol.identifier(),
			HumanLastNameCol.identifier(),
			HumanDisplayNameCol.identifier(),
			MachineNameCol.identifier(),
			HumanAvatarURLCol.identifier(),
			UserTypeCol.identifier(),
			countColumn.identifier(),
		).From(projectMemberTable.identifier()).
			LeftJoin(join(HumanUserIDCol, ProjectMemberUserID)).
			LeftJoin(join(MachineUserIDCol, ProjectMemberUserID)).
			LeftJoin(join(UserIDCol, ProjectMemberUserID)).
			LeftJoin(join(LoginNameUserIDCol, ProjectMemberUserID)).
			Where(
				sq.Eq{LoginNameIsPrimaryCol.identifier(): true},
			).PlaceholderFormat(sq.Dollar),
		func(rows *sql.Rows) (*Members, error) {
			members := make([]*Member, 0)
			var count uint64

			for rows.Next() {
				member := new(Member)

				var (
					preferredLoginName = sql.NullString{}
					email              = sql.NullString{}
					firstName          = sql.NullString{}
					lastName           = sql.NullString{}
					displayName        = sql.NullString{}
					machineName        = sql.NullString{}
					avatarURL          = sql.NullString{}
					userType           = sql.NullInt32{}
				)

				err := rows.Scan(
					&member.CreationDate,
					&member.ChangeDate,
					&member.Sequence,
					&member.ResourceOwner,
					&member.UserResourceOwner,
					&member.UserID,
					&member.Roles,
					&preferredLoginName,
					&email,
					&firstName,
					&lastName,
					&displayName,
					&machineName,
					&avatarURL,
					&userType,

					&count,
				)

				if err != nil {
					return nil, err
				}

				member.PreferredLoginName = preferredLoginName.String
				member.Email = email.String
				member.FirstName = firstName.String
				member.LastName = lastName.String
				member.AvatarURL = avatarURL.String
				if displayName.Valid {
					member.DisplayName = displayName.String
				} else {
					member.DisplayName = machineName.String
				}
				member.UserType = domain.UserType(userType.Int32)

				members = append(members, member)
			}

			if err := rows.Close(); err != nil {
				return nil, zerrors.ThrowInternal(err, "QUERY-ZJ1Ii", "Errors.Query.CloseRows")
			}

			return &Members{
				Members: members,
				SearchResponse: SearchResponse{
					Count: count,
				},
			}, nil
		}
}

func prepareProjectGroupMembersQuery(ctx context.Context, db prepareDatabase) (sq.SelectBuilder, func(*sql.Rows) (*GroupMembers, error)) {
	return sq.Select(
			ProjectMemberCreationDate.identifier(),
			ProjectMemberChangeDate.identifier(),
			ProjectMemberSequence.identifier(),
			ProjectMemberResourceOwner.identifier(),
			ProjectMemberGroupID.identifier(),
			ProjectMemberRoles.identifier(),
			GroupColumnName.identifier(),
			GroupColumnDescription.identifier(),
			countColumn.identifier(),
		).From(projectMemberTable.identifier()).
			LeftJoin(join(GroupColumnID, ProjectMemberGroupID) + db.Timetravel(call.Took(ctx))).
			PlaceholderFormat(sq.Dollar),
		func(rows *sql.Rows) (*GroupMembers, error) {
			members := make([]*GroupMember, 0)
			var count uint64

			for rows.Next() {
				member := new(GroupMember)

				var (
					groupName        = sql.NullString{}
					groupDescription = sql.NullString{}
				)

				err := rows.Scan(
					&member.CreationDate,
					&member.ChangeDate,
					&member.Sequence,
					&member.ResourceOwner,
					&member.Roles,
					&member.GroupID,
					&groupName,
					&groupDescription,

					&count,
				)

				if err != nil {
					return nil, err
				}

				member.GroupName = groupName.String
				member.GroupDescription = groupDescription.String

				members = append(members, member)
			}

			if err := rows.Close(); err != nil {
				return nil, zerrors.ThrowInternal(err, "QUERY-WI1Ii", "Errors.Query.CloseRows")
			}

			return &GroupMembers{
				GroupMembers: members,
				SearchResponse: SearchResponse{
					Count: count,
				},
			}, nil
		}
}<|MERGE_RESOLUTION|>--- conflicted
+++ resolved
@@ -100,7 +100,6 @@
 	return members, err
 }
 
-<<<<<<< HEAD
 func (q *Queries) ProjectGroupMembers(ctx context.Context, queries *ProjectMembersQuery) (members *GroupMembers, err error) {
 	ctx, span := tracing.NewSpan(ctx)
 	defer func() { span.EndWithError(err) }()
@@ -129,10 +128,34 @@
 	return members, err
 }
 
-func prepareProjectMembersQuery(ctx context.Context, db prepareDatabase) (sq.SelectBuilder, func(*sql.Rows) (*Members, error)) {
-=======
+func (q *Queries) ProjectGroupMembers(ctx context.Context, queries *ProjectMembersQuery) (members *GroupMembers, err error) {
+	ctx, span := tracing.NewSpan(ctx)
+	defer func() { span.EndWithError(err) }()
+
+	query, scan := prepareProjectGroupMembersQuery(ctx, q.client)
+	eq := sq.Eq{ProjectMemberInstanceID.identifier(): authz.GetInstance(ctx).InstanceID()}
+	stmt, args, err := queries.toQuery(query).Where(eq).ToSql()
+	if err != nil {
+		return nil, zerrors.ThrowInvalidArgument(err, "QUERY-S9auT", "Errors.Query.InvalidRequest")
+	}
+
+	currentSequence, err := q.latestState(ctx, projectMemberTable)
+	if err != nil {
+		return nil, err
+	}
+
+	err = q.client.QueryContext(ctx, func(rows *sql.Rows) error {
+		members, err = scan(rows)
+		return err
+	}, stmt, args...)
+	if err != nil {
+		return nil, zerrors.ThrowInternal(err, "QUERY-cq0pj", "Errors.Internal")
+	}
+
+	members.State = currentSequence
+	return members, err
+}
 func prepareProjectMembersQuery() (sq.SelectBuilder, func(*sql.Rows) (*Members, error)) {
->>>>>>> 8cb1d24b
 	return sq.Select(
 			ProjectMemberCreationDate.identifier(),
 			ProjectMemberChangeDate.identifier(),
@@ -227,8 +250,7 @@
 			}, nil
 		}
 }
-
-func prepareProjectGroupMembersQuery(ctx context.Context, db prepareDatabase) (sq.SelectBuilder, func(*sql.Rows) (*GroupMembers, error)) {
+func prepareProjectGroupMembersQuery() (sq.SelectBuilder, func(*sql.Rows) (*GroupMembers, error)) {
 	return sq.Select(
 			ProjectMemberCreationDate.identifier(),
 			ProjectMemberChangeDate.identifier(),
@@ -240,7 +262,7 @@
 			GroupColumnDescription.identifier(),
 			countColumn.identifier(),
 		).From(projectMemberTable.identifier()).
-			LeftJoin(join(GroupColumnID, ProjectMemberGroupID) + db.Timetravel(call.Took(ctx))).
+			LeftJoin(join(GroupColumnID, ProjectMemberGroupID)).
 			PlaceholderFormat(sq.Dollar),
 		func(rows *sql.Rows) (*GroupMembers, error) {
 			members := make([]*GroupMember, 0)
