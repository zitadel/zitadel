package query

import (
	"context"
	"database/sql"

	sq "github.com/Masterminds/squirrel"

	"github.com/zitadel/zitadel/internal/api/authz"
	"github.com/zitadel/zitadel/internal/errors"
	"github.com/zitadel/zitadel/internal/query/projection"
	"github.com/zitadel/zitadel/internal/telemetry/tracing"
)

var (
	projectMemberTable = table{
		name:          projection.ProjectMemberProjectionTable,
		alias:         "members",
		instanceIDCol: projection.MemberInstanceID,
	}
	ProjectMemberUserID = Column{
		name:  projection.MemberUserIDCol,
		table: projectMemberTable,
	}
	ProjectMemberRoles = Column{
		name:  projection.MemberRolesCol,
		table: projectMemberTable,
	}
	ProjectMemberCreationDate = Column{
		name:  projection.MemberCreationDate,
		table: projectMemberTable,
	}
	ProjectMemberChangeDate = Column{
		name:  projection.MemberChangeDate,
		table: projectMemberTable,
	}
	ProjectMemberSequence = Column{
		name:  projection.MemberSequence,
		table: projectMemberTable,
	}
	ProjectMemberResourceOwner = Column{
		name:  projection.MemberResourceOwner,
		table: projectMemberTable,
	}
	ProjectMemberInstanceID = Column{
		name:  projection.MemberInstanceID,
		table: projectMemberTable,
	}
	ProjectMemberProjectID = Column{
		name:  projection.ProjectMemberProjectIDCol,
		table: projectMemberTable,
	}
	ProjectMemberOwnerRemoved = Column{
		name:  projection.MemberOwnerRemoved,
		table: orgMemberTable,
	}
	ProjectMemberOwnerRemovedUser = Column{
		name:  projection.MemberUserOwnerRemoved,
		table: orgMemberTable,
	}
)

type ProjectMembersQuery struct {
	MembersQuery
	ProjectID string
}

func (q *ProjectMembersQuery) toQuery(query sq.SelectBuilder) sq.SelectBuilder {
	return q.MembersQuery.
		toQuery(query).
		Where(sq.Eq{ProjectMemberProjectID.identifier(): q.ProjectID})
}

<<<<<<< HEAD
func (q *Queries) ProjectMembers(ctx context.Context, queries *ProjectMembersQuery) (_ *Members, err error) {
	ctx, span := tracing.NewSpan(ctx)
	defer func() { span.EndWithError(err) }()

=======
func addProjectMemberWithoutOwnerRemoved(eq map[string]interface{}) {
	eq[ProjectMemberOwnerRemoved.identifier()] = false
	eq[ProjectMemberOwnerRemovedUser.identifier()] = false
}

func (q *Queries) ProjectMembers(ctx context.Context, queries *ProjectMembersQuery, withOwnerRemoved bool) (*Members, error) {
>>>>>>> 8fa0e384
	query, scan := prepareProjectMembersQuery()
	eq := sq.Eq{ProjectMemberInstanceID.identifier(): authz.GetInstance(ctx).InstanceID()}
	if !withOwnerRemoved {
		addProjectMemberWithoutOwnerRemoved(eq)
		addLoginNameWithoutOwnerRemoved(eq)
	}
	stmt, args, err := queries.toQuery(query).Where(eq).ToSql()
	if err != nil {
		return nil, errors.ThrowInvalidArgument(err, "QUERY-T8CuT", "Errors.Query.InvalidRequest")
	}

	currentSequence, err := q.latestSequence(ctx, projectMemberTable)
	if err != nil {
		return nil, err
	}

	rows, err := q.client.QueryContext(ctx, stmt, args...)
	if err != nil {
		return nil, errors.ThrowInternal(err, "QUERY-uh6pj", "Errors.Internal")
	}
	members, err := scan(rows)
	if err != nil {
		return nil, err
	}
	members.LatestSequence = currentSequence
	return members, err
}

func prepareProjectMembersQuery() (sq.SelectBuilder, func(*sql.Rows) (*Members, error)) {
	return sq.Select(
			ProjectMemberCreationDate.identifier(),
			ProjectMemberChangeDate.identifier(),
			ProjectMemberSequence.identifier(),
			ProjectMemberResourceOwner.identifier(),
			ProjectMemberUserID.identifier(),
			ProjectMemberRoles.identifier(),
			LoginNameNameCol.identifier(),
			HumanEmailCol.identifier(),
			HumanFirstNameCol.identifier(),
			HumanLastNameCol.identifier(),
			HumanDisplayNameCol.identifier(),
			MachineNameCol.identifier(),
			HumanAvatarURLCol.identifier(),
			countColumn.identifier(),
		).From(projectMemberTable.identifier()).
			LeftJoin(join(HumanUserIDCol, ProjectMemberUserID)).
			LeftJoin(join(MachineUserIDCol, ProjectMemberUserID)).
			LeftJoin(join(LoginNameUserIDCol, ProjectMemberUserID)).
			Where(
				sq.Eq{LoginNameIsPrimaryCol.identifier(): true},
			).PlaceholderFormat(sq.Dollar),
		func(rows *sql.Rows) (*Members, error) {
			members := make([]*Member, 0)
			var count uint64

			for rows.Next() {
				member := new(Member)

				var (
					preferredLoginName = sql.NullString{}
					email              = sql.NullString{}
					firstName          = sql.NullString{}
					lastName           = sql.NullString{}
					displayName        = sql.NullString{}
					machineName        = sql.NullString{}
					avatarURL          = sql.NullString{}
				)

				err := rows.Scan(
					&member.CreationDate,
					&member.ChangeDate,
					&member.Sequence,
					&member.ResourceOwner,
					&member.UserID,
					&member.Roles,
					&preferredLoginName,
					&email,
					&firstName,
					&lastName,
					&displayName,
					&machineName,
					&avatarURL,

					&count,
				)

				if err != nil {
					return nil, err
				}

				member.PreferredLoginName = preferredLoginName.String
				member.Email = email.String
				member.FirstName = firstName.String
				member.LastName = lastName.String
				member.AvatarURL = avatarURL.String
				if displayName.Valid {
					member.DisplayName = displayName.String
				} else {
					member.DisplayName = machineName.String
				}

				members = append(members, member)
			}

			if err := rows.Close(); err != nil {
				return nil, errors.ThrowInternal(err, "QUERY-ZJ1Ii", "Errors.Query.CloseRows")
			}

			return &Members{
				Members: members,
				SearchResponse: SearchResponse{
					Count: count,
				},
			}, nil
		}
}<|MERGE_RESOLUTION|>--- conflicted
+++ resolved
@@ -71,19 +71,15 @@
 		Where(sq.Eq{ProjectMemberProjectID.identifier(): q.ProjectID})
 }
 
-<<<<<<< HEAD
-func (q *Queries) ProjectMembers(ctx context.Context, queries *ProjectMembersQuery) (_ *Members, err error) {
-	ctx, span := tracing.NewSpan(ctx)
-	defer func() { span.EndWithError(err) }()
-
-=======
 func addProjectMemberWithoutOwnerRemoved(eq map[string]interface{}) {
 	eq[ProjectMemberOwnerRemoved.identifier()] = false
 	eq[ProjectMemberOwnerRemovedUser.identifier()] = false
 }
 
-func (q *Queries) ProjectMembers(ctx context.Context, queries *ProjectMembersQuery, withOwnerRemoved bool) (*Members, error) {
->>>>>>> 8fa0e384
+func (q *Queries) ProjectMembers(ctx context.Context, queries *ProjectMembersQuery, withOwnerRemoved bool) (_ *Members, err error) {
+	ctx, span := tracing.NewSpan(ctx)
+	defer func() { span.EndWithError(err) }()
+
 	query, scan := prepareProjectMembersQuery()
 	eq := sq.Eq{ProjectMemberInstanceID.identifier(): authz.GetInstance(ctx).InstanceID()}
 	if !withOwnerRemoved {
