package query

import (
	"context"
	"database/sql"
	errs "errors"
	"time"

	sq "github.com/Masterminds/squirrel"
	"github.com/lib/pq"

	"github.com/caos/zitadel/internal/api/authz"

	"github.com/caos/zitadel/internal/domain"
	"github.com/caos/zitadel/internal/errors"
	"github.com/caos/zitadel/internal/query/projection"
)

type LoginPolicy struct {
	OrgID                      string
	CreationDate               time.Time
	ChangeDate                 time.Time
	Sequence                   uint64
	AllowRegister              bool
	AllowUsernamePassword      bool
	AllowExternalIDPs          bool
	ForceMFA                   bool
	SecondFactors              []domain.SecondFactorType
	MultiFactors               []domain.MultiFactorType
	PasswordlessType           domain.PasswordlessType
	IsDefault                  bool
	HidePasswordReset          bool
	PasswordCheckLifetime      time.Duration
	ExternalLoginCheckLifetime time.Duration
	MFAInitSkipLifetime        time.Duration
	SecondFactorCheckLifetime  time.Duration
	MultiFactorCheckLifetime   time.Duration
}

type SecondFactors struct {
	SearchResponse
	Factors []domain.SecondFactorType
}

type MultiFactors struct {
	SearchResponse
	Factors []domain.MultiFactorType
}

var (
	loginPolicyTable = table{
		name: projection.LoginPolicyTable,
	}
	LoginPolicyColumnOrgID = Column{
		name:  projection.LoginPolicyIDCol,
		table: loginPolicyTable,
	}
	LoginPolicyColumnInstanceID = Column{
		name:  projection.LoginPolicyInstanceIDCol,
		table: loginPolicyTable,
	}
	LoginPolicyColumnCreationDate = Column{
		name:  projection.LoginPolicyCreationDateCol,
		table: loginPolicyTable,
	}
	LoginPolicyColumnChangeDate = Column{
		name:  projection.LoginPolicyChangeDateCol,
		table: loginPolicyTable,
	}
	LoginPolicyColumnSequence = Column{
		name:  projection.LoginPolicySequenceCol,
		table: loginPolicyTable,
	}
	LoginPolicyColumnAllowRegister = Column{
		name:  projection.LoginPolicyAllowRegisterCol,
		table: loginPolicyTable,
	}
	LoginPolicyColumnAllowUsernamePassword = Column{
		name:  projection.LoginPolicyAllowUsernamePasswordCol,
		table: loginPolicyTable,
	}
	LoginPolicyColumnAllowExternalIDPs = Column{
		name:  projection.LoginPolicyAllowExternalIDPsCol,
		table: loginPolicyTable,
	}
	LoginPolicyColumnForceMFA = Column{
		name:  projection.LoginPolicyForceMFACol,
		table: loginPolicyTable,
	}
	LoginPolicyColumnSecondFactors = Column{
		name:  projection.LoginPolicy2FAsCol,
		table: loginPolicyTable,
	}
	LoginPolicyColumnMultiFactors = Column{
		name:  projection.LoginPolicyMFAsCol,
		table: loginPolicyTable,
	}
	LoginPolicyColumnPasswordlessType = Column{
		name:  projection.LoginPolicyPasswordlessTypeCol,
		table: loginPolicyTable,
	}
	LoginPolicyColumnIsDefault = Column{
		name:  projection.LoginPolicyIsDefaultCol,
		table: loginPolicyTable,
	}
	LoginPolicyColumnHidePasswordReset = Column{
		name:  projection.LoginPolicyHidePWResetCol,
		table: loginPolicyTable,
	}
	LoginPolicyColumnPasswordCheckLifetime = Column{
		name:  projection.PasswordCheckLifetimeCol,
		table: loginPolicyTable,
	}
	LoginPolicyColumnExternalLoginCheckLifetime = Column{
		name:  projection.ExternalLoginCheckLifetimeCol,
		table: loginPolicyTable,
	}
	LoginPolicyColumnMFAInitSkipLifetime = Column{
		name:  projection.MFAInitSkipLifetimeCol,
		table: loginPolicyTable,
	}
	LoginPolicyColumnSecondFactorCheckLifetime = Column{
		name:  projection.SecondFactorCheckLifetimeCol,
		table: loginPolicyTable,
	}
	LoginPolicyColumnMultiFacotrCheckLifetime = Column{
		name:  projection.MultiFactorCheckLifetimeCol,
		table: loginPolicyTable,
	}
)

func (q *Queries) LoginPolicyByID(ctx context.Context, orgID string) (*LoginPolicy, error) {
	query, scan := prepareLoginPolicyQuery()
	stmt, args, err := query.Where(
		sq.And{
			sq.Eq{
				LoginPolicyColumnInstanceID.identifier(): authz.GetInstance(ctx).InstanceID(),
			},
			sq.Or{
				sq.Eq{
					LoginPolicyColumnOrgID.identifier(): orgID,
				},
				sq.Eq{
					LoginPolicyColumnOrgID.identifier(): authz.GetInstance(ctx).ID,
				},
			},
		}).
		OrderBy(LoginPolicyColumnIsDefault.identifier()).
		Limit(1).ToSql()
	if err != nil {
		return nil, errors.ThrowInternal(err, "QUERY-scVHo", "Errors.Query.SQLStatement")
	}

	row := q.client.QueryRowContext(ctx, stmt, args...)
	return scan(row)
}

func (q *Queries) DefaultLoginPolicy(ctx context.Context) (*LoginPolicy, error) {
	query, scan := prepareLoginPolicyQuery()
	stmt, args, err := query.Where(sq.Eq{
<<<<<<< HEAD
		LoginPolicyColumnOrgID.identifier():      authz.GetInstance(ctx).ID,
		LoginPolicyColumnInstanceID.identifier(): authz.GetInstance(ctx).ID,
=======
		LoginPolicyColumnOrgID.identifier():      domain.IAMID,
		LoginPolicyColumnInstanceID.identifier(): authz.GetInstance(ctx).InstanceID(),
>>>>>>> 958362e6
	}).OrderBy(LoginPolicyColumnIsDefault.identifier()).ToSql()
	if err != nil {
		return nil, errors.ThrowInternal(err, "QUERY-t4TBK", "Errors.Query.SQLStatement")
	}

	row := q.client.QueryRowContext(ctx, stmt, args...)
	return scan(row)
}

func (q *Queries) SecondFactorsByOrg(ctx context.Context, orgID string) (*SecondFactors, error) {
	query, scan := prepareLoginPolicy2FAsQuery()
	stmt, args, err := query.Where(
		sq.And{
			sq.Eq{
				LoginPolicyColumnInstanceID.identifier(): authz.GetInstance(ctx).InstanceID(),
			},
			sq.Or{
				sq.Eq{
					LoginPolicyColumnOrgID.identifier(): orgID,
				},
				sq.Eq{
					LoginPolicyColumnOrgID.identifier(): authz.GetInstance(ctx).ID,
				},
			},
		}).
		OrderBy(LoginPolicyColumnIsDefault.identifier()).
		Limit(1).ToSql()
	if err != nil {
		return nil, errors.ThrowInternal(err, "QUERY-scVHo", "Errors.Query.SQLStatement")
	}

	row := q.client.QueryRowContext(ctx, stmt, args...)
	factors, err := scan(row)
	if err != nil {
		return nil, err
	}
	factors.LatestSequence, err = q.latestSequence(ctx, loginPolicyTable)
	return factors, err
}

func (q *Queries) DefaultSecondFactors(ctx context.Context) (*SecondFactors, error) {
	query, scan := prepareLoginPolicy2FAsQuery()
	stmt, args, err := query.Where(sq.Eq{
<<<<<<< HEAD
		LoginPolicyColumnOrgID.identifier():      authz.GetInstance(ctx).ID,
		LoginPolicyColumnInstanceID.identifier(): authz.GetInstance(ctx).ID,
=======
		LoginPolicyColumnOrgID.identifier():      domain.IAMID,
		LoginPolicyColumnInstanceID.identifier(): authz.GetInstance(ctx).InstanceID(),
>>>>>>> 958362e6
	}).OrderBy(LoginPolicyColumnIsDefault.identifier()).ToSql()
	if err != nil {
		return nil, errors.ThrowInternal(err, "QUERY-CZ2Nv", "Errors.Query.SQLStatement")
	}

	row := q.client.QueryRowContext(ctx, stmt, args...)
	factors, err := scan(row)
	if err != nil {
		return nil, err
	}
	factors.LatestSequence, err = q.latestSequence(ctx, loginPolicyTable)
	return factors, err
}

func (q *Queries) MultiFactorsByOrg(ctx context.Context, orgID string) (*MultiFactors, error) {
	query, scan := prepareLoginPolicyMFAsQuery()
	stmt, args, err := query.Where(
		sq.And{
			sq.Eq{
				LoginPolicyColumnInstanceID.identifier(): authz.GetInstance(ctx).InstanceID(),
			},
			sq.Or{
				sq.Eq{
					LoginPolicyColumnOrgID.identifier(): orgID,
				},
				sq.Eq{
					LoginPolicyColumnOrgID.identifier(): authz.GetInstance(ctx).ID,
				},
			},
		}).
		OrderBy(LoginPolicyColumnIsDefault.identifier()).
		Limit(1).ToSql()
	if err != nil {
		return nil, errors.ThrowInternal(err, "QUERY-B4o7h", "Errors.Query.SQLStatement")
	}

	row := q.client.QueryRowContext(ctx, stmt, args...)
	factors, err := scan(row)
	if err != nil {
		return nil, err
	}
	factors.LatestSequence, err = q.latestSequence(ctx, loginPolicyTable)
	return factors, err
}

func (q *Queries) DefaultMultiFactors(ctx context.Context) (*MultiFactors, error) {
	query, scan := prepareLoginPolicyMFAsQuery()
	stmt, args, err := query.Where(sq.Eq{
<<<<<<< HEAD
		LoginPolicyColumnOrgID.identifier():      authz.GetInstance(ctx).ID,
		LoginPolicyColumnInstanceID.identifier(): authz.GetInstance(ctx).ID,
=======
		LoginPolicyColumnOrgID.identifier():      domain.IAMID,
		LoginPolicyColumnInstanceID.identifier(): authz.GetInstance(ctx).InstanceID(),
>>>>>>> 958362e6
	}).OrderBy(LoginPolicyColumnIsDefault.identifier()).ToSql()
	if err != nil {
		return nil, errors.ThrowInternal(err, "QUERY-WxYjr", "Errors.Query.SQLStatement")
	}

	row := q.client.QueryRowContext(ctx, stmt, args...)
	factors, err := scan(row)
	if err != nil {
		return nil, err
	}
	factors.LatestSequence, err = q.latestSequence(ctx, loginPolicyTable)
	return factors, err
}

func prepareLoginPolicyQuery() (sq.SelectBuilder, func(*sql.Row) (*LoginPolicy, error)) {
	return sq.Select(
			LoginPolicyColumnOrgID.identifier(),
			LoginPolicyColumnCreationDate.identifier(),
			LoginPolicyColumnChangeDate.identifier(),
			LoginPolicyColumnSequence.identifier(),
			LoginPolicyColumnAllowRegister.identifier(),
			LoginPolicyColumnAllowUsernamePassword.identifier(),
			LoginPolicyColumnAllowExternalIDPs.identifier(),
			LoginPolicyColumnForceMFA.identifier(),
			LoginPolicyColumnSecondFactors.identifier(),
			LoginPolicyColumnMultiFactors.identifier(),
			LoginPolicyColumnPasswordlessType.identifier(),
			LoginPolicyColumnIsDefault.identifier(),
			LoginPolicyColumnHidePasswordReset.identifier(),
			LoginPolicyColumnPasswordCheckLifetime.identifier(),
			LoginPolicyColumnExternalLoginCheckLifetime.identifier(),
			LoginPolicyColumnMFAInitSkipLifetime.identifier(),
			LoginPolicyColumnSecondFactorCheckLifetime.identifier(),
			LoginPolicyColumnMultiFacotrCheckLifetime.identifier(),
		).From(loginPolicyTable.identifier()).PlaceholderFormat(sq.Dollar),
		func(row *sql.Row) (*LoginPolicy, error) {
			p := new(LoginPolicy)
			secondFactors := pq.Int32Array{}
			multiFactors := pq.Int32Array{}
			err := row.Scan(
				&p.OrgID,
				&p.CreationDate,
				&p.ChangeDate,
				&p.Sequence,
				&p.AllowRegister,
				&p.AllowUsernamePassword,
				&p.AllowExternalIDPs,
				&p.ForceMFA,
				&secondFactors,
				&multiFactors,
				&p.PasswordlessType,
				&p.IsDefault,
				&p.HidePasswordReset,
				&p.PasswordCheckLifetime,
				&p.ExternalLoginCheckLifetime,
				&p.MFAInitSkipLifetime,
				&p.SecondFactorCheckLifetime,
				&p.MultiFactorCheckLifetime,
			)
			if err != nil {
				if errs.Is(err, sql.ErrNoRows) {
					return nil, errors.ThrowNotFound(err, "QUERY-QsUBJ", "Errors.LoginPolicy.NotFound")
				}
				return nil, errors.ThrowInternal(err, "QUERY-YcC53", "Errors.Internal")
			}

			p.MultiFactors = make([]domain.MultiFactorType, len(multiFactors))
			for i, mfa := range multiFactors {
				p.MultiFactors[i] = domain.MultiFactorType(mfa)
			}
			p.SecondFactors = make([]domain.SecondFactorType, len(secondFactors))
			for i, mfa := range secondFactors {
				p.SecondFactors[i] = domain.SecondFactorType(mfa)
			}
			return p, nil
		}
}

func prepareLoginPolicy2FAsQuery() (sq.SelectBuilder, func(*sql.Row) (*SecondFactors, error)) {
	return sq.Select(
			LoginPolicyColumnSecondFactors.identifier(),
		).From(loginPolicyTable.identifier()).PlaceholderFormat(sq.Dollar),
		func(row *sql.Row) (*SecondFactors, error) {
			p := new(SecondFactors)
			secondFactors := pq.Int32Array{}
			err := row.Scan(
				&secondFactors,
			)
			if err != nil {
				if errs.Is(err, sql.ErrNoRows) {
					return nil, errors.ThrowNotFound(err, "QUERY-yPqIZ", "Errors.LoginPolicy.NotFound")
				}
				return nil, errors.ThrowInternal(err, "QUERY-Mr6H3", "Errors.Internal")
			}

			p.Factors = make([]domain.SecondFactorType, len(secondFactors))
			p.Count = uint64(len(secondFactors))
			for i, mfa := range secondFactors {
				p.Factors[i] = domain.SecondFactorType(mfa)
			}
			return p, nil
		}
}

func prepareLoginPolicyMFAsQuery() (sq.SelectBuilder, func(*sql.Row) (*MultiFactors, error)) {
	return sq.Select(
			LoginPolicyColumnMultiFactors.identifier(),
		).From(loginPolicyTable.identifier()).PlaceholderFormat(sq.Dollar),
		func(row *sql.Row) (*MultiFactors, error) {
			p := new(MultiFactors)
			multiFactors := pq.Int32Array{}
			err := row.Scan(
				&multiFactors,
			)
			if err != nil {
				if errs.Is(err, sql.ErrNoRows) {
					return nil, errors.ThrowNotFound(err, "QUERY-yPqIZ", "Errors.LoginPolicy.NotFound")
				}
				return nil, errors.ThrowInternal(err, "QUERY-Mr6H3", "Errors.Internal")
			}

			p.Factors = make([]domain.MultiFactorType, len(multiFactors))
			p.Count = uint64(len(multiFactors))
			for i, mfa := range multiFactors {
				p.Factors[i] = domain.MultiFactorType(mfa)
			}
			return p, nil
		}
}<|MERGE_RESOLUTION|>--- conflicted
+++ resolved
@@ -141,7 +141,7 @@
 					LoginPolicyColumnOrgID.identifier(): orgID,
 				},
 				sq.Eq{
-					LoginPolicyColumnOrgID.identifier(): authz.GetInstance(ctx).ID,
+					LoginPolicyColumnOrgID.identifier(): authz.GetInstance(ctx).InstanceID(),
 				},
 			},
 		}).
@@ -158,13 +158,8 @@
 func (q *Queries) DefaultLoginPolicy(ctx context.Context) (*LoginPolicy, error) {
 	query, scan := prepareLoginPolicyQuery()
 	stmt, args, err := query.Where(sq.Eq{
-<<<<<<< HEAD
-		LoginPolicyColumnOrgID.identifier():      authz.GetInstance(ctx).ID,
-		LoginPolicyColumnInstanceID.identifier(): authz.GetInstance(ctx).ID,
-=======
-		LoginPolicyColumnOrgID.identifier():      domain.IAMID,
+		LoginPolicyColumnOrgID.identifier():      authz.GetInstance(ctx).InstanceID(),
 		LoginPolicyColumnInstanceID.identifier(): authz.GetInstance(ctx).InstanceID(),
->>>>>>> 958362e6
 	}).OrderBy(LoginPolicyColumnIsDefault.identifier()).ToSql()
 	if err != nil {
 		return nil, errors.ThrowInternal(err, "QUERY-t4TBK", "Errors.Query.SQLStatement")
@@ -186,7 +181,7 @@
 					LoginPolicyColumnOrgID.identifier(): orgID,
 				},
 				sq.Eq{
-					LoginPolicyColumnOrgID.identifier(): authz.GetInstance(ctx).ID,
+					LoginPolicyColumnOrgID.identifier(): authz.GetInstance(ctx).InstanceID(),
 				},
 			},
 		}).
@@ -208,13 +203,8 @@
 func (q *Queries) DefaultSecondFactors(ctx context.Context) (*SecondFactors, error) {
 	query, scan := prepareLoginPolicy2FAsQuery()
 	stmt, args, err := query.Where(sq.Eq{
-<<<<<<< HEAD
-		LoginPolicyColumnOrgID.identifier():      authz.GetInstance(ctx).ID,
-		LoginPolicyColumnInstanceID.identifier(): authz.GetInstance(ctx).ID,
-=======
-		LoginPolicyColumnOrgID.identifier():      domain.IAMID,
+		LoginPolicyColumnOrgID.identifier():      authz.GetInstance(ctx).InstanceID(),
 		LoginPolicyColumnInstanceID.identifier(): authz.GetInstance(ctx).InstanceID(),
->>>>>>> 958362e6
 	}).OrderBy(LoginPolicyColumnIsDefault.identifier()).ToSql()
 	if err != nil {
 		return nil, errors.ThrowInternal(err, "QUERY-CZ2Nv", "Errors.Query.SQLStatement")
@@ -241,7 +231,7 @@
 					LoginPolicyColumnOrgID.identifier(): orgID,
 				},
 				sq.Eq{
-					LoginPolicyColumnOrgID.identifier(): authz.GetInstance(ctx).ID,
+					LoginPolicyColumnOrgID.identifier(): authz.GetInstance(ctx).InstanceID(),
 				},
 			},
 		}).
@@ -263,13 +253,8 @@
 func (q *Queries) DefaultMultiFactors(ctx context.Context) (*MultiFactors, error) {
 	query, scan := prepareLoginPolicyMFAsQuery()
 	stmt, args, err := query.Where(sq.Eq{
-<<<<<<< HEAD
-		LoginPolicyColumnOrgID.identifier():      authz.GetInstance(ctx).ID,
-		LoginPolicyColumnInstanceID.identifier(): authz.GetInstance(ctx).ID,
-=======
-		LoginPolicyColumnOrgID.identifier():      domain.IAMID,
+		LoginPolicyColumnOrgID.identifier():      authz.GetInstance(ctx).InstanceID(),
 		LoginPolicyColumnInstanceID.identifier(): authz.GetInstance(ctx).InstanceID(),
->>>>>>> 958362e6
 	}).OrderBy(LoginPolicyColumnIsDefault.identifier()).ToSql()
 	if err != nil {
 		return nil, errors.ThrowInternal(err, "QUERY-WxYjr", "Errors.Query.SQLStatement")
