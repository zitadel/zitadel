package query

import (
	"context"
	"database/sql"
	errs "errors"
	"time"

	sq "github.com/Masterminds/squirrel"

	"github.com/zitadel/logging"

	"github.com/zitadel/zitadel/internal/api/authz"
	"github.com/zitadel/zitadel/internal/api/call"
	"github.com/zitadel/zitadel/internal/database"
	"github.com/zitadel/zitadel/internal/domain"
	"github.com/zitadel/zitadel/internal/errors"
	"github.com/zitadel/zitadel/internal/query/projection"
	"github.com/zitadel/zitadel/internal/telemetry/tracing"
)

type LoginPolicy struct {
	OrgID                      string
	CreationDate               time.Time
	ChangeDate                 time.Time
	Sequence                   uint64
	AllowRegister              bool
	AllowUsernamePassword      bool
	AllowExternalIDPs          bool
	ForceMFA                   bool
	SecondFactors              database.Array[domain.SecondFactorType]
	MultiFactors               database.Array[domain.MultiFactorType]
	PasswordlessType           domain.PasswordlessType
	IsDefault                  bool
	HidePasswordReset          bool
	IgnoreUnknownUsernames     bool
	AllowDomainDiscovery       bool
	DisableLoginWithEmail      bool
	DisableLoginWithPhone      bool
	DefaultRedirectURI         string
	PasswordCheckLifetime      time.Duration
	ExternalLoginCheckLifetime time.Duration
	MFAInitSkipLifetime        time.Duration
	SecondFactorCheckLifetime  time.Duration
	MultiFactorCheckLifetime   time.Duration
	IDPLinks                   []*IDPLoginPolicyLink
}

type SecondFactors struct {
	SearchResponse
	Factors database.Array[domain.SecondFactorType]
}

type MultiFactors struct {
	SearchResponse
	Factors database.Array[domain.MultiFactorType]
}

var (
	loginPolicyTable = table{
		name:          projection.LoginPolicyTable,
		instanceIDCol: projection.LoginPolicyInstanceIDCol,
	}
	LoginPolicyColumnOrgID = Column{
		name:  projection.LoginPolicyIDCol,
		table: loginPolicyTable,
	}
	LoginPolicyColumnInstanceID = Column{
		name:  projection.LoginPolicyInstanceIDCol,
		table: loginPolicyTable,
	}
	LoginPolicyColumnCreationDate = Column{
		name:  projection.LoginPolicyCreationDateCol,
		table: loginPolicyTable,
	}
	LoginPolicyColumnChangeDate = Column{
		name:  projection.LoginPolicyChangeDateCol,
		table: loginPolicyTable,
	}
	LoginPolicyColumnSequence = Column{
		name:  projection.LoginPolicySequenceCol,
		table: loginPolicyTable,
	}
	LoginPolicyColumnAllowRegister = Column{
		name:  projection.LoginPolicyAllowRegisterCol,
		table: loginPolicyTable,
	}
	LoginPolicyColumnAllowUsernamePassword = Column{
		name:  projection.LoginPolicyAllowUsernamePasswordCol,
		table: loginPolicyTable,
	}
	LoginPolicyColumnAllowExternalIDPs = Column{
		name:  projection.LoginPolicyAllowExternalIDPsCol,
		table: loginPolicyTable,
	}
	LoginPolicyColumnForceMFA = Column{
		name:  projection.LoginPolicyForceMFACol,
		table: loginPolicyTable,
	}
	LoginPolicyColumnSecondFactors = Column{
		name:  projection.LoginPolicy2FAsCol,
		table: loginPolicyTable,
	}
	LoginPolicyColumnMultiFactors = Column{
		name:  projection.LoginPolicyMFAsCol,
		table: loginPolicyTable,
	}
	LoginPolicyColumnPasswordlessType = Column{
		name:  projection.LoginPolicyPasswordlessTypeCol,
		table: loginPolicyTable,
	}
	LoginPolicyColumnIsDefault = Column{
		name:  projection.LoginPolicyIsDefaultCol,
		table: loginPolicyTable,
	}
	LoginPolicyColumnHidePasswordReset = Column{
		name:  projection.LoginPolicyHidePWResetCol,
		table: loginPolicyTable,
	}
	LoginPolicyColumnIgnoreUnknownUsernames = Column{
		name:  projection.IgnoreUnknownUsernames,
		table: loginPolicyTable,
	}
	LoginPolicyColumnAllowDomainDiscovery = Column{
		name:  projection.AllowDomainDiscovery,
		table: loginPolicyTable,
	}
	LoginPolicyColumnDisableLoginWithEmail = Column{
		name:  projection.DisableLoginWithEmail,
		table: loginPolicyTable,
	}
	LoginPolicyColumnDisableLoginWithPhone = Column{
		name:  projection.DisableLoginWithPhone,
		table: loginPolicyTable,
	}
	LoginPolicyColumnDefaultRedirectURI = Column{
		name:  projection.DefaultRedirectURI,
		table: loginPolicyTable,
	}
	LoginPolicyColumnPasswordCheckLifetime = Column{
		name:  projection.PasswordCheckLifetimeCol,
		table: loginPolicyTable,
	}
	LoginPolicyColumnExternalLoginCheckLifetime = Column{
		name:  projection.ExternalLoginCheckLifetimeCol,
		table: loginPolicyTable,
	}
	LoginPolicyColumnMFAInitSkipLifetime = Column{
		name:  projection.MFAInitSkipLifetimeCol,
		table: loginPolicyTable,
	}
	LoginPolicyColumnSecondFactorCheckLifetime = Column{
		name:  projection.SecondFactorCheckLifetimeCol,
		table: loginPolicyTable,
	}
	LoginPolicyColumnMultiFactorCheckLifetime = Column{
		name:  projection.MultiFactorCheckLifetimeCol,
		table: loginPolicyTable,
	}
	LoginPolicyColumnOwnerRemoved = Column{
		name:  projection.LoginPolicyOwnerRemovedCol,
		table: loginPolicyTable,
	}
)

func (q *Queries) LoginPolicyByID(ctx context.Context, shouldTriggerBulk bool, orgID string, withOwnerRemoved bool) (_ *LoginPolicy, err error) {
	ctx, span := tracing.NewSpan(ctx)
	defer func() { span.EndWithError(err) }()

	if shouldTriggerBulk {
<<<<<<< HEAD
		err := projection.LoginPolicyProjection.Trigger(ctx)
		logging.OnError(err).Debug("trigger failed")
=======
		ctx = projection.LoginPolicyProjection.Trigger(ctx)
>>>>>>> 6319fdda
	}
	eq := sq.Eq{LoginPolicyColumnInstanceID.identifier(): authz.GetInstance(ctx).InstanceID()}
	if !withOwnerRemoved {
		eq[LoginPolicyColumnOwnerRemoved.identifier()] = false
	}

	query, scan := prepareLoginPolicyQuery(ctx, q.client)
	stmt, args, err := query.Where(
		sq.And{
			eq,
			sq.Or{
				sq.Eq{LoginPolicyColumnOrgID.identifier(): orgID},
				sq.Eq{LoginPolicyColumnOrgID.identifier(): authz.GetInstance(ctx).InstanceID()},
			},
		}).Limit(1).OrderBy(LoginPolicyColumnIsDefault.identifier()).ToSql()
	if err != nil {
		return nil, errors.ThrowInternal(err, "QUERY-scVHo", "Errors.Query.SQLStatement")
	}

	rows, err := q.client.QueryContext(ctx, stmt, args...)
	if err != nil {
		return nil, errors.ThrowInternal(err, "QUERY-SWgr3", "Errors.Internal")
	}
	return q.scanAndAddLinksToLoginPolicy(ctx, rows, scan)
}

func (q *Queries) scanAndAddLinksToLoginPolicy(ctx context.Context, rows *sql.Rows, scan func(*sql.Rows) (*LoginPolicy, error)) (*LoginPolicy, error) {
	policy, err := scan(rows)
	if err != nil {
		return nil, err
	}

	links, err := q.IDPLoginPolicyLinks(ctx, policy.OrgID, &IDPLoginPolicyLinksSearchQuery{}, false)
	if err != nil {
		return nil, err
	}
	for _, link := range links.Links {
		policy.IDPLinks = append(policy.IDPLinks, link)
	}
	return policy, nil
}

func (q *Queries) DefaultLoginPolicy(ctx context.Context) (_ *LoginPolicy, err error) {
	ctx, span := tracing.NewSpan(ctx)
	defer func() { span.EndWithError(err) }()

	query, scan := prepareLoginPolicyQuery(ctx, q.client)
	stmt, args, err := query.Where(sq.Eq{
		LoginPolicyColumnOrgID.identifier():      authz.GetInstance(ctx).InstanceID(),
		LoginPolicyColumnInstanceID.identifier(): authz.GetInstance(ctx).InstanceID(),
	}).OrderBy(LoginPolicyColumnIsDefault.identifier()).ToSql()
	if err != nil {
		return nil, errors.ThrowInternal(err, "QUERY-t4TBK", "Errors.Query.SQLStatement")
	}

	rows, err := q.client.QueryContext(ctx, stmt, args...)
	if err != nil {
		return nil, errors.ThrowInternal(err, "QUERY-SArt2", "Errors.Internal")
	}
	return q.scanAndAddLinksToLoginPolicy(ctx, rows, scan)
}

func (q *Queries) SecondFactorsByOrg(ctx context.Context, orgID string) (_ *SecondFactors, err error) {
	ctx, span := tracing.NewSpan(ctx)
	defer func() { span.EndWithError(err) }()

	query, scan := prepareLoginPolicy2FAsQuery(ctx, q.client)
	stmt, args, err := query.Where(
		sq.And{
			sq.Eq{
				LoginPolicyColumnInstanceID.identifier(): authz.GetInstance(ctx).InstanceID(),
			},
			sq.Or{
				sq.Eq{
					LoginPolicyColumnOrgID.identifier(): orgID,
				},
				sq.Eq{
					LoginPolicyColumnOrgID.identifier(): authz.GetInstance(ctx).InstanceID(),
				},
			},
		}).
		OrderBy(LoginPolicyColumnIsDefault.identifier()).
		Limit(1).ToSql()
	if err != nil {
		return nil, errors.ThrowInternal(err, "QUERY-scVHo", "Errors.Query.SQLStatement")
	}

	row := q.client.QueryRowContext(ctx, stmt, args...)
	factors, err := scan(row)
	if err != nil {
		return nil, err
	}
	factors.LatestState, err = q.latestState(ctx, loginPolicyTable)
	return factors, err
}

func (q *Queries) DefaultSecondFactors(ctx context.Context) (_ *SecondFactors, err error) {
	ctx, span := tracing.NewSpan(ctx)
	defer func() { span.EndWithError(err) }()

	query, scan := prepareLoginPolicy2FAsQuery(ctx, q.client)
	stmt, args, err := query.Where(sq.Eq{
		LoginPolicyColumnOrgID.identifier():      authz.GetInstance(ctx).InstanceID(),
		LoginPolicyColumnInstanceID.identifier(): authz.GetInstance(ctx).InstanceID(),
	}).OrderBy(LoginPolicyColumnIsDefault.identifier()).ToSql()
	if err != nil {
		return nil, errors.ThrowInternal(err, "QUERY-CZ2Nv", "Errors.Query.SQLStatement")
	}

	row := q.client.QueryRowContext(ctx, stmt, args...)
	factors, err := scan(row)
	if err != nil {
		return nil, err
	}
	factors.LatestState, err = q.latestState(ctx, loginPolicyTable)
	return factors, err
}

func (q *Queries) MultiFactorsByOrg(ctx context.Context, orgID string) (_ *MultiFactors, err error) {
	ctx, span := tracing.NewSpan(ctx)
	defer func() { span.EndWithError(err) }()

	query, scan := prepareLoginPolicyMFAsQuery(ctx, q.client)
	stmt, args, err := query.Where(
		sq.And{
			sq.Eq{
				LoginPolicyColumnInstanceID.identifier(): authz.GetInstance(ctx).InstanceID(),
			},
			sq.Or{
				sq.Eq{
					LoginPolicyColumnOrgID.identifier(): orgID,
				},
				sq.Eq{
					LoginPolicyColumnOrgID.identifier(): authz.GetInstance(ctx).InstanceID(),
				},
			},
		}).
		OrderBy(LoginPolicyColumnIsDefault.identifier()).
		Limit(1).ToSql()
	if err != nil {
		return nil, errors.ThrowInternal(err, "QUERY-B4o7h", "Errors.Query.SQLStatement")
	}

	row := q.client.QueryRowContext(ctx, stmt, args...)
	factors, err := scan(row)
	if err != nil {
		return nil, err
	}
	factors.LatestState, err = q.latestState(ctx, loginPolicyTable)
	return factors, err
}

func (q *Queries) DefaultMultiFactors(ctx context.Context) (_ *MultiFactors, err error) {
	ctx, span := tracing.NewSpan(ctx)
	defer func() { span.EndWithError(err) }()

	query, scan := prepareLoginPolicyMFAsQuery(ctx, q.client)
	stmt, args, err := query.Where(sq.Eq{
		LoginPolicyColumnOrgID.identifier():      authz.GetInstance(ctx).InstanceID(),
		LoginPolicyColumnInstanceID.identifier(): authz.GetInstance(ctx).InstanceID(),
	}).OrderBy(LoginPolicyColumnIsDefault.identifier()).ToSql()
	if err != nil {
		return nil, errors.ThrowInternal(err, "QUERY-WxYjr", "Errors.Query.SQLStatement")
	}

	row := q.client.QueryRowContext(ctx, stmt, args...)
	factors, err := scan(row)
	if err != nil {
		return nil, err
	}
	factors.LatestState, err = q.latestState(ctx, loginPolicyTable)
	return factors, err
}

func prepareLoginPolicyQuery(ctx context.Context, db prepareDatabase) (sq.SelectBuilder, func(*sql.Rows) (*LoginPolicy, error)) {
	return sq.Select(
			LoginPolicyColumnOrgID.identifier(),
			LoginPolicyColumnCreationDate.identifier(),
			LoginPolicyColumnChangeDate.identifier(),
			LoginPolicyColumnSequence.identifier(),
			LoginPolicyColumnAllowRegister.identifier(),
			LoginPolicyColumnAllowUsernamePassword.identifier(),
			LoginPolicyColumnAllowExternalIDPs.identifier(),
			LoginPolicyColumnForceMFA.identifier(),
			LoginPolicyColumnSecondFactors.identifier(),
			LoginPolicyColumnMultiFactors.identifier(),
			LoginPolicyColumnPasswordlessType.identifier(),
			LoginPolicyColumnIsDefault.identifier(),
			LoginPolicyColumnHidePasswordReset.identifier(),
			LoginPolicyColumnIgnoreUnknownUsernames.identifier(),
			LoginPolicyColumnAllowDomainDiscovery.identifier(),
			LoginPolicyColumnDisableLoginWithEmail.identifier(),
			LoginPolicyColumnDisableLoginWithPhone.identifier(),
			LoginPolicyColumnDefaultRedirectURI.identifier(),
			LoginPolicyColumnPasswordCheckLifetime.identifier(),
			LoginPolicyColumnExternalLoginCheckLifetime.identifier(),
			LoginPolicyColumnMFAInitSkipLifetime.identifier(),
			LoginPolicyColumnSecondFactorCheckLifetime.identifier(),
			LoginPolicyColumnMultiFactorCheckLifetime.identifier(),
		).From(loginPolicyTable.identifier() + db.Timetravel(call.Took(ctx))).
			PlaceholderFormat(sq.Dollar),
		func(rows *sql.Rows) (*LoginPolicy, error) {
			p := new(LoginPolicy)
			defaultRedirectURI := sql.NullString{}
			for rows.Next() {
				err := rows.Scan(
					&p.OrgID,
					&p.CreationDate,
					&p.ChangeDate,
					&p.Sequence,
					&p.AllowRegister,
					&p.AllowUsernamePassword,
					&p.AllowExternalIDPs,
					&p.ForceMFA,
					&p.SecondFactors,
					&p.MultiFactors,
					&p.PasswordlessType,
					&p.IsDefault,
					&p.HidePasswordReset,
					&p.IgnoreUnknownUsernames,
					&p.AllowDomainDiscovery,
					&p.DisableLoginWithEmail,
					&p.DisableLoginWithPhone,
					&defaultRedirectURI,
					&p.PasswordCheckLifetime,
					&p.ExternalLoginCheckLifetime,
					&p.MFAInitSkipLifetime,
					&p.SecondFactorCheckLifetime,
					&p.MultiFactorCheckLifetime,
				)
				if err != nil {
					return nil, errors.ThrowInternal(err, "QUERY-YcC53", "Errors.Internal")
				}
			}
			if p.OrgID == "" {
				return nil, errors.ThrowNotFound(nil, "QUERY-QsUBJ", "Errors.LoginPolicy.NotFound")
			}
			p.DefaultRedirectURI = defaultRedirectURI.String
			return p, nil
		}
}

func prepareLoginPolicy2FAsQuery(ctx context.Context, db prepareDatabase) (sq.SelectBuilder, func(*sql.Row) (*SecondFactors, error)) {
	return sq.Select(
			LoginPolicyColumnSecondFactors.identifier(),
		).From(loginPolicyTable.identifier() + db.Timetravel(call.Took(ctx))).
			PlaceholderFormat(sq.Dollar),
		func(row *sql.Row) (*SecondFactors, error) {
			p := new(SecondFactors)
			err := row.Scan(
				&p.Factors,
			)
			if err != nil {
				if errs.Is(err, sql.ErrNoRows) {
					return nil, errors.ThrowNotFound(err, "QUERY-yPqIZ", "Errors.LoginPolicy.NotFound")
				}
				return nil, errors.ThrowInternal(err, "QUERY-Mr6H3", "Errors.Internal")
			}

			p.Count = uint64(len(p.Factors))
			return p, nil
		}
}

func prepareLoginPolicyMFAsQuery(ctx context.Context, db prepareDatabase) (sq.SelectBuilder, func(*sql.Row) (*MultiFactors, error)) {
	return sq.Select(
			LoginPolicyColumnMultiFactors.identifier(),
		).From(loginPolicyTable.identifier() + db.Timetravel(call.Took(ctx))).
			PlaceholderFormat(sq.Dollar),
		func(row *sql.Row) (*MultiFactors, error) {
			p := new(MultiFactors)
			err := row.Scan(
				&p.Factors,
			)
			if err != nil {
				if errs.Is(err, sql.ErrNoRows) {
					return nil, errors.ThrowNotFound(err, "QUERY-yPqIZ", "Errors.LoginPolicy.NotFound")
				}
				return nil, errors.ThrowInternal(err, "QUERY-Mr6H3", "Errors.Internal")
			}

			p.Count = uint64(len(p.Factors))
			return p, nil
		}
}<|MERGE_RESOLUTION|>--- conflicted
+++ resolved
@@ -168,12 +168,8 @@
 	defer func() { span.EndWithError(err) }()
 
 	if shouldTriggerBulk {
-<<<<<<< HEAD
-		err := projection.LoginPolicyProjection.Trigger(ctx)
+		ctx, err = projection.LoginPolicyProjection.Trigger(ctx)
 		logging.OnError(err).Debug("trigger failed")
-=======
-		ctx = projection.LoginPolicyProjection.Trigger(ctx)
->>>>>>> 6319fdda
 	}
 	eq := sq.Eq{LoginPolicyColumnInstanceID.identifier(): authz.GetInstance(ctx).InstanceID()}
 	if !withOwnerRemoved {
