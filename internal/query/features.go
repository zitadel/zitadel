--- conflicted
+++ resolved
@@ -170,7 +170,7 @@
 					FeatureColumnAggregateID.identifier(): orgID,
 				},
 				sq.Eq{
-					FeatureColumnAggregateID.identifier(): authz.GetInstance(ctx).ID,
+					FeatureColumnAggregateID.identifier(): authz.GetInstance(ctx).InstanceID(),
 				},
 			},
 		}).
@@ -187,13 +187,8 @@
 func (q *Queries) DefaultFeatures(ctx context.Context) (*Features, error) {
 	query, scan := prepareFeaturesQuery()
 	stmt, args, err := query.Where(sq.Eq{
-<<<<<<< HEAD
-		FeatureColumnAggregateID.identifier(): authz.GetInstance(ctx).ID,
-		FeatureColumnInstanceID.identifier():  authz.GetInstance(ctx).ID,
-=======
-		FeatureColumnAggregateID.identifier(): domain.IAMID,
+		FeatureColumnAggregateID.identifier(): authz.GetInstance(ctx).InstanceID(),
 		FeatureColumnInstanceID.identifier():  authz.GetInstance(ctx).InstanceID(),
->>>>>>> 958362e6
 	}).ToSql()
 	if err != nil {
 		return nil, errors.ThrowInternal(err, "QUERY-1Ndlg", "Errors.Query.SQLStatement")
