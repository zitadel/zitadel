package query

import (
	"context"
	"database/sql"
	errs "errors"
	"time"

	sq "github.com/Masterminds/squirrel"

	"github.com/caos/zitadel/internal/api/authz"
	"github.com/caos/zitadel/internal/domain"
	"github.com/caos/zitadel/internal/errors"
	"github.com/caos/zitadel/internal/query/projection"
)

type MailTemplate struct {
	AggregateID  string
	Sequence     uint64
	CreationDate time.Time
	ChangeDate   time.Time
	State        domain.PolicyState

	Template  []byte
	IsDefault bool
}

var (
	mailTemplateTable = table{
		name: projection.MailTemplateTable,
	}
	MailTemplateColAggregateID = Column{
		name:  projection.MailTemplateAggregateIDCol,
		table: mailTemplateTable,
	}
	MailTemplateColInstanceID = Column{
		name:  projection.MailTemplateInstanceIDCol,
		table: mailTemplateTable,
	}
	MailTemplateColSequence = Column{
		name:  projection.MailTemplateSequenceCol,
		table: mailTemplateTable,
	}
	MailTemplateColCreationDate = Column{
		name:  projection.MailTemplateCreationDateCol,
		table: mailTemplateTable,
	}
	MailTemplateColChangeDate = Column{
		name:  projection.MailTemplateChangeDateCol,
		table: mailTemplateTable,
	}
	MailTemplateColTemplate = Column{
		name:  projection.MailTemplateTemplateCol,
		table: mailTemplateTable,
	}
	MailTemplateColIsDefault = Column{
		name:  projection.MailTemplateIsDefaultCol,
		table: mailTemplateTable,
	}
	MailTemplateColState = Column{
		name:  projection.MailTemplateStateCol,
		table: mailTemplateTable,
	}
)

func (q *Queries) MailTemplateByOrg(ctx context.Context, orgID string) (*MailTemplate, error) {
	stmt, scan := prepareMailTemplateQuery()
	query, args, err := stmt.Where(
		sq.And{
			sq.Eq{
				MailTemplateColInstanceID.identifier(): authz.GetInstance(ctx).InstanceID(),
			},
			sq.Or{
				sq.Eq{
					MailTemplateColAggregateID.identifier(): orgID,
				},
				sq.Eq{
					MailTemplateColAggregateID.identifier(): authz.GetInstance(ctx).ID,
				},
			},
		}).
		OrderBy(MailTemplateColIsDefault.identifier()).
		Limit(1).ToSql()
	if err != nil {
		return nil, errors.ThrowInternal(err, "QUERY-m0sJg", "Errors.Query.SQLStatement")
	}

	row := q.client.QueryRowContext(ctx, query, args...)
	return scan(row)
}

func (q *Queries) DefaultMailTemplate(ctx context.Context) (*MailTemplate, error) {
	stmt, scan := prepareMailTemplateQuery()
	query, args, err := stmt.Where(sq.Eq{
<<<<<<< HEAD
		MailTemplateColAggregateID.identifier(): authz.GetInstance(ctx).ID,
		MailTemplateColInstanceID.identifier():  authz.GetInstance(ctx).ID,
=======
		MailTemplateColAggregateID.identifier(): domain.IAMID,
		MailTemplateColInstanceID.identifier():  authz.GetInstance(ctx).InstanceID(),
>>>>>>> 958362e6
	}).
		OrderBy(MailTemplateColIsDefault.identifier()).
		Limit(1).ToSql()
	if err != nil {
		return nil, errors.ThrowInternal(err, "QUERY-2m0fH", "Errors.Query.SQLStatement")
	}

	row := q.client.QueryRowContext(ctx, query, args...)
	return scan(row)
}

func prepareMailTemplateQuery() (sq.SelectBuilder, func(*sql.Row) (*MailTemplate, error)) {
	return sq.Select(
			MailTemplateColAggregateID.identifier(),
			MailTemplateColSequence.identifier(),
			MailTemplateColCreationDate.identifier(),
			MailTemplateColChangeDate.identifier(),
			MailTemplateColTemplate.identifier(),
			MailTemplateColIsDefault.identifier(),
			MailTemplateColState.identifier(),
		).
			From(mailTemplateTable.identifier()).PlaceholderFormat(sq.Dollar),
		func(row *sql.Row) (*MailTemplate, error) {
			policy := new(MailTemplate)
			err := row.Scan(
				&policy.AggregateID,
				&policy.Sequence,
				&policy.CreationDate,
				&policy.ChangeDate,
				&policy.Template,
				&policy.IsDefault,
				&policy.State,
			)
			if err != nil {
				if errs.Is(err, sql.ErrNoRows) {
					return nil, errors.ThrowNotFound(err, "QUERY-2NO0g", "Errors.MailTemplate.NotFound")
				}
				return nil, errors.ThrowInternal(err, "QUERY-4Nisf", "Errors.Internal")
			}
			return policy, nil
		}
}<|MERGE_RESOLUTION|>--- conflicted
+++ resolved
@@ -75,7 +75,7 @@
 					MailTemplateColAggregateID.identifier(): orgID,
 				},
 				sq.Eq{
-					MailTemplateColAggregateID.identifier(): authz.GetInstance(ctx).ID,
+					MailTemplateColAggregateID.identifier(): authz.GetInstance(ctx).InstanceID(),
 				},
 			},
 		}).
@@ -92,13 +92,8 @@
 func (q *Queries) DefaultMailTemplate(ctx context.Context) (*MailTemplate, error) {
 	stmt, scan := prepareMailTemplateQuery()
 	query, args, err := stmt.Where(sq.Eq{
-<<<<<<< HEAD
-		MailTemplateColAggregateID.identifier(): authz.GetInstance(ctx).ID,
-		MailTemplateColInstanceID.identifier():  authz.GetInstance(ctx).ID,
-=======
-		MailTemplateColAggregateID.identifier(): domain.IAMID,
+		MailTemplateColAggregateID.identifier(): authz.GetInstance(ctx).InstanceID(),
 		MailTemplateColInstanceID.identifier():  authz.GetInstance(ctx).InstanceID(),
->>>>>>> 958362e6
 	}).
 		OrderBy(MailTemplateColIsDefault.identifier()).
 		Limit(1).ToSql()
