package query

import (
	"context"
	"database/sql"
	errs "errors"
	"time"

	sq "github.com/Masterminds/squirrel"

	"github.com/zitadel/logging"

	"github.com/zitadel/zitadel/internal/api/authz"
	"github.com/zitadel/zitadel/internal/api/call"
	domain_pkg "github.com/zitadel/zitadel/internal/domain"
	"github.com/zitadel/zitadel/internal/errors"
	"github.com/zitadel/zitadel/internal/query/projection"
	"github.com/zitadel/zitadel/internal/telemetry/tracing"
)

var (
	orgsTable = table{
		name:          projection.OrgProjectionTable,
		instanceIDCol: projection.OrgColumnInstanceID,
	}
	OrgColumnID = Column{
		name:  projection.OrgColumnID,
		table: orgsTable,
	}
	OrgColumnCreationDate = Column{
		name:  projection.OrgColumnCreationDate,
		table: orgsTable,
	}
	OrgColumnChangeDate = Column{
		name:  projection.OrgColumnChangeDate,
		table: orgsTable,
	}
	OrgColumnResourceOwner = Column{
		name:  projection.OrgColumnResourceOwner,
		table: orgsTable,
	}
	OrgColumnInstanceID = Column{
		name:  projection.OrgColumnInstanceID,
		table: orgsTable,
	}
	OrgColumnState = Column{
		name:  projection.OrgColumnState,
		table: orgsTable,
	}
	OrgColumnSequence = Column{
		name:  projection.OrgColumnSequence,
		table: orgsTable,
	}
	OrgColumnName = Column{
		name:  projection.OrgColumnName,
		table: orgsTable,
	}
	OrgColumnDomain = Column{
		name:  projection.OrgColumnDomain,
		table: orgsTable,
	}
)

type Orgs struct {
	SearchResponse
	Orgs []*Org
}

type Org struct {
	ID            string
	CreationDate  time.Time
	ChangeDate    time.Time
	ResourceOwner string
	State         domain_pkg.OrgState
	Sequence      uint64

	Name   string
	Domain string
}

type OrgSearchQueries struct {
	SearchRequest
	Queries []SearchQuery
}

func (q *OrgSearchQueries) toQuery(query sq.SelectBuilder) sq.SelectBuilder {
	query = q.SearchRequest.toQuery(query)
	for _, q := range q.Queries {
		query = q.toQuery(query)
	}
	return query
}

func (q *Queries) OrgByID(ctx context.Context, shouldTriggerBulk bool, id string) (org *Org, err error) {
	ctx, span := tracing.NewSpan(ctx)
	defer func() { span.EndWithError(err) }()

	if shouldTriggerBulk {
		ctx, err = projection.OrgProjection.Trigger(ctx)
		logging.OnError(err).Debug("trigger failed")
	}

	stmt, scan := prepareOrgQuery(ctx, q.client)
	query, args, err := stmt.Where(sq.Eq{
		OrgColumnID.identifier():         id,
		OrgColumnInstanceID.identifier(): authz.GetInstance(ctx).InstanceID(),
	}).ToSql()
	if err != nil {
		return nil, errors.ThrowInternal(err, "QUERY-AWx52", "Errors.Query.SQLStatement")
	}

	err = q.client.QueryRowContext(ctx, func(row *sql.Row) error {
		org, err = scan(row)
		return err
	}, query, args...)
	return org, err
}

func (q *Queries) OrgByPrimaryDomain(ctx context.Context, domain string) (org *Org, err error) {
	ctx, span := tracing.NewSpan(ctx)
	defer func() { span.EndWithError(err) }()

	stmt, scan := prepareOrgQuery(ctx, q.client)
	query, args, err := stmt.Where(sq.Eq{
		OrgColumnDomain.identifier():     domain,
		OrgColumnInstanceID.identifier(): authz.GetInstance(ctx).InstanceID(),
		OrgColumnState.identifier():      domain_pkg.OrgStateActive,
	}).ToSql()
	if err != nil {
		return nil, errors.ThrowInternal(err, "QUERY-TYUCE", "Errors.Query.SQLStatement")
	}

	err = q.client.QueryRowContext(ctx, func(row *sql.Row) error {
		org, err = scan(row)
		return err
	}, query, args...)
	return org, err
}

func (q *Queries) OrgByVerifiedDomain(ctx context.Context, domain string) (org *Org, err error) {
	ctx, span := tracing.NewSpan(ctx)
	defer func() { span.EndWithError(err) }()

	stmt, scan := prepareOrgWithDomainsQuery(ctx, q.client)
	query, args, err := stmt.Where(sq.Eq{
		OrgDomainDomainCol.identifier():     domain,
		OrgDomainIsVerifiedCol.identifier(): true,
		OrgColumnInstanceID.identifier():    authz.GetInstance(ctx).InstanceID(),
	}).ToSql()
	if err != nil {
		return nil, errors.ThrowInternal(err, "QUERY-TYUCE", "Errors.Query.SQLStatement")
	}

	err = q.client.QueryRowContext(ctx, func(row *sql.Row) error {
		org, err = scan(row)
		return err
	}, query, args...)
	return org, err
}

func (q *Queries) IsOrgUnique(ctx context.Context, name, domain string) (isUnique bool, err error) {
	ctx, span := tracing.NewSpan(ctx)
	defer func() { span.EndWithError(err) }()

	if name == "" && domain == "" {
		return false, errors.ThrowInvalidArgument(nil, "QUERY-DGqfd", "Errors.Query.InvalidRequest")
	}
	query, scan := prepareOrgUniqueQuery(ctx, q.client)
	stmt, args, err := query.Where(
		sq.And{
			sq.Eq{
				OrgColumnInstanceID.identifier():    authz.GetInstance(ctx).InstanceID(),
				OrgDomainIsVerifiedCol.identifier(): true,
			},
			sq.Or{
				sq.ILike{
					OrgDomainDomainCol.identifier(): domain,
				},
				sq.ILike{
					OrgColumnName.identifier(): name,
				},
			},
			sq.NotEq{
				OrgColumnState.identifier(): domain_pkg.OrgStateRemoved,
			},
		}).ToSql()
	if err != nil {
		return false, errors.ThrowInternal(err, "QUERY-Dgbe2", "Errors.Query.SQLStatement")
	}

	err = q.client.QueryRowContext(ctx, func(row *sql.Row) error {
		isUnique, err = scan(row)
		return err
	}, stmt, args...)
	return isUnique, err
}

func (q *Queries) ExistsOrg(ctx context.Context, id, domain string) (verifiedID string, err error) {
	ctx, span := tracing.NewSpan(ctx)
	defer func() { span.EndWithError(err) }()

	var org *Org
	if id != "" {
		org, err = q.OrgByID(ctx, true, id)
	} else {
		org, err = q.OrgByVerifiedDomain(ctx, domain)
	}
	if err != nil {
		return "", err
	}
	return org.ID, nil
}

func (q *Queries) SearchOrgs(ctx context.Context, queries *OrgSearchQueries) (orgs *Orgs, err error) {
	ctx, span := tracing.NewSpan(ctx)
	defer func() { span.EndWithError(err) }()

	query, scan := prepareOrgsQuery(ctx, q.client)
	stmt, args, err := queries.toQuery(query).
		Where(sq.Eq{
			OrgColumnInstanceID.identifier(): authz.GetInstance(ctx).InstanceID(),
		}).ToSql()
	if err != nil {
		return nil, errors.ThrowInvalidArgument(err, "QUERY-wQ3by", "Errors.Query.InvalidRequest")
	}

	err = q.client.QueryContext(ctx, func(rows *sql.Rows) error {
		orgs, err = scan(rows)
		return err
	}, stmt, args...)
	if err != nil {
		return nil, errors.ThrowInternal(err, "QUERY-M6mYN", "Errors.Internal")
	}
<<<<<<< HEAD
	orgs, err = scan(rows)
	if err != nil {
		return nil, err
	}
	orgs.LatestState, err = q.latestState(ctx, orgsTable)
=======

	orgs.LatestSequence, err = q.latestSequence(ctx, orgsTable)
>>>>>>> 99e1c654
	return orgs, err
}

func NewOrgDomainSearchQuery(method TextComparison, value string) (SearchQuery, error) {
	return NewTextQuery(OrgColumnDomain, value, method)
}

func NewOrgNameSearchQuery(method TextComparison, value string) (SearchQuery, error) {
	return NewTextQuery(OrgColumnName, value, method)
}

func NewOrgStateSearchQuery(value domain_pkg.OrgState) (SearchQuery, error) {
	return NewNumberQuery(OrgColumnState, value, NumberEquals)
}

func NewOrgIDsSearchQuery(ids ...string) (SearchQuery, error) {
	list := make([]interface{}, len(ids))
	for i, value := range ids {
		list[i] = value
	}
	return NewListQuery(OrgColumnID, list, ListIn)
}

func prepareOrgsQuery(ctx context.Context, db prepareDatabase) (sq.SelectBuilder, func(*sql.Rows) (*Orgs, error)) {
	return sq.Select(
			OrgColumnID.identifier(),
			OrgColumnCreationDate.identifier(),
			OrgColumnChangeDate.identifier(),
			OrgColumnResourceOwner.identifier(),
			OrgColumnState.identifier(),
			OrgColumnSequence.identifier(),
			OrgColumnName.identifier(),
			OrgColumnDomain.identifier(),
			countColumn.identifier()).
			From(orgsTable.identifier() + db.Timetravel(call.Took(ctx))).
			PlaceholderFormat(sq.Dollar),
		func(rows *sql.Rows) (*Orgs, error) {
			orgs := make([]*Org, 0)
			var count uint64
			for rows.Next() {
				org := new(Org)
				err := rows.Scan(
					&org.ID,
					&org.CreationDate,
					&org.ChangeDate,
					&org.ResourceOwner,
					&org.State,
					&org.Sequence,
					&org.Name,
					&org.Domain,
					&count,
				)
				if err != nil {
					return nil, err
				}
				orgs = append(orgs, org)
			}

			if err := rows.Close(); err != nil {
				return nil, errors.ThrowInternal(err, "QUERY-QMXJv", "Errors.Query.CloseRows")
			}

			return &Orgs{
				Orgs: orgs,
				SearchResponse: SearchResponse{
					Count: count,
				},
			}, nil
		}
}

func prepareOrgQuery(ctx context.Context, db prepareDatabase) (sq.SelectBuilder, func(*sql.Row) (*Org, error)) {
	return sq.Select(
			OrgColumnID.identifier(),
			OrgColumnCreationDate.identifier(),
			OrgColumnChangeDate.identifier(),
			OrgColumnResourceOwner.identifier(),
			OrgColumnState.identifier(),
			OrgColumnSequence.identifier(),
			OrgColumnName.identifier(),
			OrgColumnDomain.identifier(),
		).
			From(orgsTable.identifier() + db.Timetravel(call.Took(ctx))).
			PlaceholderFormat(sq.Dollar),
		func(row *sql.Row) (*Org, error) {
			o := new(Org)
			err := row.Scan(
				&o.ID,
				&o.CreationDate,
				&o.ChangeDate,
				&o.ResourceOwner,
				&o.State,
				&o.Sequence,
				&o.Name,
				&o.Domain,
			)
			if err != nil {
				if errs.Is(err, sql.ErrNoRows) {
					return nil, errors.ThrowNotFound(err, "QUERY-iTTGJ", "Errors.Org.NotFound")
				}
				return nil, errors.ThrowInternal(err, "QUERY-pWS5H", "Errors.Internal")
			}
			return o, nil
		}
}

func prepareOrgWithDomainsQuery(ctx context.Context, db prepareDatabase) (sq.SelectBuilder, func(*sql.Row) (*Org, error)) {
	return sq.Select(
			OrgColumnID.identifier(),
			OrgColumnCreationDate.identifier(),
			OrgColumnChangeDate.identifier(),
			OrgColumnResourceOwner.identifier(),
			OrgColumnState.identifier(),
			OrgColumnSequence.identifier(),
			OrgColumnName.identifier(),
			OrgColumnDomain.identifier(),
		).
			From(orgsTable.identifier()).
			LeftJoin(join(OrgDomainOrgIDCol, OrgColumnID) + db.Timetravel(call.Took(ctx))).
			PlaceholderFormat(sq.Dollar),
		func(row *sql.Row) (*Org, error) {
			o := new(Org)
			err := row.Scan(
				&o.ID,
				&o.CreationDate,
				&o.ChangeDate,
				&o.ResourceOwner,
				&o.State,
				&o.Sequence,
				&o.Name,
				&o.Domain,
			)
			if err != nil {
				if errs.Is(err, sql.ErrNoRows) {
					return nil, errors.ThrowNotFound(err, "QUERY-iTTGJ", "Errors.Org.NotFound")
				}
				return nil, errors.ThrowInternal(err, "QUERY-pWS5H", "Errors.Internal")
			}
			return o, nil
		}
}

func prepareOrgUniqueQuery(ctx context.Context, db prepareDatabase) (sq.SelectBuilder, func(*sql.Row) (bool, error)) {
	return sq.Select(uniqueColumn.identifier()).
			From(orgsTable.identifier()).
			LeftJoin(join(OrgDomainOrgIDCol, OrgColumnID) + db.Timetravel(call.Took(ctx))).
			PlaceholderFormat(sq.Dollar),
		func(row *sql.Row) (isUnique bool, err error) {
			err = row.Scan(&isUnique)
			if err != nil {
				return false, errors.ThrowInternal(err, "QUERY-e6EiG", "Errors.Internal")
			}
			return isUnique, err
		}
}<|MERGE_RESOLUTION|>--- conflicted
+++ resolved
@@ -231,16 +231,8 @@
 	if err != nil {
 		return nil, errors.ThrowInternal(err, "QUERY-M6mYN", "Errors.Internal")
 	}
-<<<<<<< HEAD
-	orgs, err = scan(rows)
-	if err != nil {
-		return nil, err
-	}
+
 	orgs.LatestState, err = q.latestState(ctx, orgsTable)
-=======
-
-	orgs.LatestSequence, err = q.latestSequence(ctx, orgsTable)
->>>>>>> 99e1c654
 	return orgs, err
 }
 
