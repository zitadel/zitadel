package query

import (
	"context"
	"database/sql"

	sq "github.com/Masterminds/squirrel"

	"github.com/zitadel/zitadel/internal/api/authz"
	"github.com/zitadel/zitadel/internal/errors"
	"github.com/zitadel/zitadel/internal/query/projection"
	"github.com/zitadel/zitadel/internal/telemetry/tracing"
)

var (
	orgMemberTable = table{
		name:          projection.OrgMemberProjectionTable,
		alias:         "members",
		instanceIDCol: projection.MemberInstanceID,
	}
	OrgMemberUserID = Column{
		name:  projection.MemberUserIDCol,
		table: orgMemberTable,
	}
	OrgMemberRoles = Column{
		name:  projection.MemberRolesCol,
		table: orgMemberTable,
	}
	OrgMemberCreationDate = Column{
		name:  projection.MemberCreationDate,
		table: orgMemberTable,
	}
	OrgMemberChangeDate = Column{
		name:  projection.MemberChangeDate,
		table: orgMemberTable,
	}
	OrgMemberSequence = Column{
		name:  projection.MemberSequence,
		table: orgMemberTable,
	}
	OrgMemberResourceOwner = Column{
		name:  projection.MemberResourceOwner,
		table: orgMemberTable,
	}
	OrgMemberInstanceID = Column{
		name:  projection.MemberInstanceID,
		table: orgMemberTable,
	}
	OrgMemberOrgID = Column{
		name:  projection.OrgMemberOrgIDCol,
		table: orgMemberTable,
	}
	OrgMemberOwnerRemoved = Column{
		name:  projection.MemberOwnerRemoved,
		table: orgMemberTable,
	}
	OrgMemberOwnerRemovedUser = Column{
		name:  projection.MemberUserOwnerRemoved,
		table: orgMemberTable,
	}
)

type OrgMembersQuery struct {
	MembersQuery
	OrgID string
}

func (q *OrgMembersQuery) toQuery(query sq.SelectBuilder) sq.SelectBuilder {
	return q.MembersQuery.
		toQuery(query).
		Where(sq.Eq{OrgMemberOrgID.identifier(): q.OrgID})
}

<<<<<<< HEAD
func (q *Queries) OrgMembers(ctx context.Context, queries *OrgMembersQuery) (_ *Members, err error) {
	ctx, span := tracing.NewSpan(ctx)
	defer func() { span.EndWithError(err) }()

=======
func addOrgMemberWithoutOwnerRemoved(eq map[string]interface{}) {
	eq[OrgMemberOwnerRemoved.identifier()] = false
	eq[OrgMemberOwnerRemovedUser.identifier()] = false
}

func (q *Queries) OrgMembers(ctx context.Context, queries *OrgMembersQuery, withOwnerRemoved bool) (*Members, error) {
>>>>>>> 8fa0e384
	query, scan := prepareOrgMembersQuery()
	eq := sq.Eq{OrgMemberInstanceID.identifier(): authz.GetInstance(ctx).InstanceID()}
	if !withOwnerRemoved {
		addOrgMemberWithoutOwnerRemoved(eq)
		addLoginNameWithoutOwnerRemoved(eq)
	}
	stmt, args, err := queries.toQuery(query).Where(eq).ToSql()
	if err != nil {
		return nil, errors.ThrowInvalidArgument(err, "QUERY-PDAVB", "Errors.Query.InvalidRequest")
	}

	currentSequence, err := q.latestSequence(ctx, orgsTable)
	if err != nil {
		return nil, err
	}

	rows, err := q.client.QueryContext(ctx, stmt, args...)
	if err != nil {
		return nil, errors.ThrowInternal(err, "QUERY-5g4yV", "Errors.Internal")
	}
	members, err := scan(rows)
	if err != nil {
		return nil, err
	}
	members.LatestSequence = currentSequence
	return members, err
}

func prepareOrgMembersQuery() (sq.SelectBuilder, func(*sql.Rows) (*Members, error)) {
	return sq.Select(
			OrgMemberCreationDate.identifier(),
			OrgMemberChangeDate.identifier(),
			OrgMemberSequence.identifier(),
			OrgMemberResourceOwner.identifier(),
			OrgMemberUserID.identifier(),
			OrgMemberRoles.identifier(),
			LoginNameNameCol.identifier(),
			HumanEmailCol.identifier(),
			HumanFirstNameCol.identifier(),
			HumanLastNameCol.identifier(),
			HumanDisplayNameCol.identifier(),
			MachineNameCol.identifier(),
			HumanAvatarURLCol.identifier(),
			countColumn.identifier(),
		).From(orgMemberTable.identifier()).
			LeftJoin(join(HumanUserIDCol, OrgMemberUserID)).
			LeftJoin(join(MachineUserIDCol, OrgMemberUserID)).
			LeftJoin(join(LoginNameUserIDCol, OrgMemberUserID)).
			Where(
				sq.Eq{LoginNameIsPrimaryCol.identifier(): true},
			).PlaceholderFormat(sq.Dollar),
		func(rows *sql.Rows) (*Members, error) {
			members := make([]*Member, 0)
			var count uint64

			for rows.Next() {
				member := new(Member)

				var (
					preferredLoginName = sql.NullString{}
					email              = sql.NullString{}
					firstName          = sql.NullString{}
					lastName           = sql.NullString{}
					displayName        = sql.NullString{}
					machineName        = sql.NullString{}
					avatarURL          = sql.NullString{}
				)

				err := rows.Scan(
					&member.CreationDate,
					&member.ChangeDate,
					&member.Sequence,
					&member.ResourceOwner,
					&member.UserID,
					&member.Roles,
					&preferredLoginName,
					&email,
					&firstName,
					&lastName,
					&displayName,
					&machineName,
					&avatarURL,

					&count,
				)

				if err != nil {
					return nil, err
				}

				member.PreferredLoginName = preferredLoginName.String
				member.Email = email.String
				member.FirstName = firstName.String
				member.LastName = lastName.String
				member.AvatarURL = avatarURL.String
				if displayName.Valid {
					member.DisplayName = displayName.String
				} else {
					member.DisplayName = machineName.String
				}

				members = append(members, member)
			}

			if err := rows.Close(); err != nil {
				return nil, errors.ThrowInternal(err, "QUERY-N34NV", "Errors.Query.CloseRows")
			}

			return &Members{
				Members: members,
				SearchResponse: SearchResponse{
					Count: count,
				},
			}, nil
		}
}<|MERGE_RESOLUTION|>--- conflicted
+++ resolved
@@ -71,19 +71,15 @@
 		Where(sq.Eq{OrgMemberOrgID.identifier(): q.OrgID})
 }
 
-<<<<<<< HEAD
-func (q *Queries) OrgMembers(ctx context.Context, queries *OrgMembersQuery) (_ *Members, err error) {
-	ctx, span := tracing.NewSpan(ctx)
-	defer func() { span.EndWithError(err) }()
-
-=======
 func addOrgMemberWithoutOwnerRemoved(eq map[string]interface{}) {
 	eq[OrgMemberOwnerRemoved.identifier()] = false
 	eq[OrgMemberOwnerRemovedUser.identifier()] = false
 }
 
-func (q *Queries) OrgMembers(ctx context.Context, queries *OrgMembersQuery, withOwnerRemoved bool) (*Members, error) {
->>>>>>> 8fa0e384
+func (q *Queries) OrgMembers(ctx context.Context, queries *OrgMembersQuery, withOwnerRemoved bool) (_ *Members, err error) {
+	ctx, span := tracing.NewSpan(ctx)
+	defer func() { span.EndWithError(err) }()
+
 	query, scan := prepareOrgMembersQuery()
 	eq := sq.Eq{OrgMemberInstanceID.identifier(): authz.GetInstance(ctx).InstanceID()}
 	if !withOwnerRemoved {
