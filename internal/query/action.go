--- conflicted
+++ resolved
@@ -137,16 +137,8 @@
 	if err != nil {
 		return nil, errors.ThrowInternal(err, "QUERY-SDfr52", "Errors.Internal")
 	}
-<<<<<<< HEAD
-	actions, err = scan(rows)
-	if err != nil {
-		return nil, err
-	}
+
 	actions.LatestState, err = q.latestState(ctx, actionTable)
-=======
-
-	actions.LatestSequence, err = q.latestSequence(ctx, actionTable)
->>>>>>> 99e1c654
 	return actions, err
 }
 
