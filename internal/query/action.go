--- conflicted
+++ resolved
@@ -113,14 +113,10 @@
 	return query
 }
 
-<<<<<<< HEAD
-func (q *Queries) SearchActions(ctx context.Context, queries *ActionSearchQueries) (actions *Actions, err error) {
+func (q *Queries) SearchActions(ctx context.Context, queries *ActionSearchQueries, withOwnerRemoved bool) (actions *Actions, err error) {
 	ctx, span := tracing.NewSpan(ctx)
 	defer func() { span.EndWithError(err) }()
 
-=======
-func (q *Queries) SearchActions(ctx context.Context, queries *ActionSearchQueries, withOwnerRemoved bool) (actions *Actions, err error) {
->>>>>>> 8fa0e384
 	query, scan := prepareActionsQuery()
 	eq := sq.Eq{
 		ActionColumnInstanceID.identifier(): authz.GetInstance(ctx).InstanceID(),
@@ -145,14 +141,10 @@
 	return actions, err
 }
 
-<<<<<<< HEAD
-func (q *Queries) GetActionByID(ctx context.Context, id string, orgID string) (_ *Action, err error) {
+func (q *Queries) GetActionByID(ctx context.Context, id string, orgID string, withOwnerRemoved bool) (_ *Action, err error) {
 	ctx, span := tracing.NewSpan(ctx)
 	defer func() { span.EndWithError(err) }()
 
-=======
-func (q *Queries) GetActionByID(ctx context.Context, id string, orgID string, withOwnerRemoved bool) (*Action, error) {
->>>>>>> 8fa0e384
 	stmt, scan := prepareActionQuery()
 	eq := sq.Eq{
 		ActionColumnID.identifier():            id,
