--- conflicted
+++ resolved
@@ -67,11 +67,8 @@
 			feature_v2.InstanceTokenExchangeEventType,
 			feature_v2.InstanceActionsEventType,
 			feature_v2.InstanceImprovedPerformanceEventType,
-<<<<<<< HEAD
+			feature_v2.InstanceWebKeyEventType,
 			feature_v2.InstanceDebugOIDCParentErrorEventType,
-=======
-			feature_v2.InstanceWebKeyEventType,
->>>>>>> 0af37d45
 		).
 		Builder().ResourceOwner(m.ResourceOwner)
 }
@@ -120,13 +117,10 @@
 		features.Actions.set(level, event.Value)
 	case feature.KeyImprovedPerformance:
 		features.ImprovedPerformance.set(level, event.Value)
-<<<<<<< HEAD
+	case feature.KeyWebKey:
+		features.WebKey.set(level, event.Value)
 	case feature.KeyDebugOIDCParentError:
 		features.DebugOIDCParentError.set(level, event.Value)
-=======
-	case feature.KeyWebKey:
-		features.WebKey.set(level, event.Value)
->>>>>>> 0af37d45
 	}
 	return nil
 }