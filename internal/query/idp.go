package query

import (
	"context"
	"database/sql"
	errs "errors"
	"time"

	sq "github.com/Masterminds/squirrel"

	"github.com/zitadel/zitadel/internal/api/authz"
	"github.com/zitadel/zitadel/internal/crypto"
	"github.com/zitadel/zitadel/internal/database"
	"github.com/zitadel/zitadel/internal/domain"
	"github.com/zitadel/zitadel/internal/errors"
	"github.com/zitadel/zitadel/internal/query/projection"
	"github.com/zitadel/zitadel/internal/telemetry/tracing"
)

type IDP struct {
	CreationDate  time.Time
	ChangeDate    time.Time
	Sequence      uint64
	ResourceOwner string
	ID            string
	State         domain.IDPConfigState
	Name          string
	StylingType   domain.IDPConfigStylingType
	OwnerType     domain.IdentityProviderType
	AutoRegister  bool
	*OIDCIDP
	*JWTIDP
}

type IDPs struct {
	SearchResponse
	IDPs []*IDP
}

type OIDCIDP struct {
	IDPID                 string
	ClientID              string
	ClientSecret          *crypto.CryptoValue
	Issuer                string
	Scopes                database.StringArray
	DisplayNameMapping    domain.OIDCMappingField
	UsernameMapping       domain.OIDCMappingField
	AuthorizationEndpoint string
	TokenEndpoint         string
}

type JWTIDP struct {
	IDPID        string
	Issuer       string
	KeysEndpoint string
	HeaderName   string
	Endpoint     string
}

var (
	idpTable = table{
		name:          projection.IDPTable,
		instanceIDCol: projection.IDPInstanceIDCol,
	}
	IDPIDCol = Column{
		name:  projection.IDPIDCol,
		table: idpTable,
	}
	IDPCreationDateCol = Column{
		name:  projection.IDPCreationDateCol,
		table: idpTable,
	}
	IDPChangeDateCol = Column{
		name:  projection.IDPChangeDateCol,
		table: idpTable,
	}
	IDPSequenceCol = Column{
		name:  projection.IDPSequenceCol,
		table: idpTable,
	}
	IDPResourceOwnerCol = Column{
		name:  projection.IDPResourceOwnerCol,
		table: idpTable,
	}
	IDPInstanceIDCol = Column{
		name:  projection.IDPInstanceIDCol,
		table: idpTable,
	}
	IDPStateCol = Column{
		name:  projection.IDPStateCol,
		table: idpTable,
	}
	IDPNameCol = Column{
		name:  projection.IDPNameCol,
		table: idpTable,
	}
	IDPStylingTypeCol = Column{
		name:  projection.IDPStylingTypeCol,
		table: idpTable,
	}
	IDPOwnerTypeCol = Column{
		name:  projection.IDPOwnerTypeCol,
		table: idpTable,
	}
	IDPAutoRegisterCol = Column{
		name:  projection.IDPAutoRegisterCol,
		table: idpTable,
	}
	IDPTypeCol = Column{
		name:  projection.IDPTypeCol,
		table: idpTable,
	}
	IDPOwnerRemovedCol = Column{
		name:  projection.IDPOwnerRemovedCol,
		table: idpTable,
	}
)

var (
	oidcIDPTable = table{
		name:          projection.IDPOIDCTable,
		instanceIDCol: projection.OIDCConfigInstanceIDCol,
	}
	OIDCIDPColIDPID = Column{
		name:  projection.OIDCConfigIDPIDCol,
		table: oidcIDPTable,
	}
	OIDCIDPColClientID = Column{
		name:  projection.OIDCConfigClientIDCol,
		table: oidcIDPTable,
	}
	OIDCIDPColClientSecret = Column{
		name:  projection.OIDCConfigClientSecretCol,
		table: oidcIDPTable,
	}
	OIDCIDPColIssuer = Column{
		name:  projection.OIDCConfigIssuerCol,
		table: oidcIDPTable,
	}
	OIDCIDPColScopes = Column{
		name:  projection.OIDCConfigScopesCol,
		table: oidcIDPTable,
	}
	OIDCIDPColDisplayNameMapping = Column{
		name:  projection.OIDCConfigDisplayNameMappingCol,
		table: oidcIDPTable,
	}
	OIDCIDPColUsernameMapping = Column{
		name:  projection.OIDCConfigUsernameMappingCol,
		table: oidcIDPTable,
	}
	OIDCIDPColAuthorizationEndpoint = Column{
		name:  projection.OIDCConfigAuthorizationEndpointCol,
		table: oidcIDPTable,
	}
	OIDCIDPColTokenEndpoint = Column{
		name:  projection.OIDCConfigTokenEndpointCol,
		table: oidcIDPTable,
	}
)

var (
	jwtIDPTable = table{
		name:          projection.IDPJWTTable,
		instanceIDCol: projection.JWTConfigInstanceIDCol,
	}
	JWTIDPColIDPID = Column{
		name:  projection.JWTConfigIDPIDCol,
		table: jwtIDPTable,
	}
	JWTIDPColIssuer = Column{
		name:  projection.JWTConfigIssuerCol,
		table: jwtIDPTable,
	}
	JWTIDPColKeysEndpoint = Column{
		name:  projection.JWTConfigKeysEndpointCol,
		table: jwtIDPTable,
	}
	JWTIDPColHeaderName = Column{
		name:  projection.JWTConfigHeaderNameCol,
		table: jwtIDPTable,
	}
	JWTIDPColEndpoint = Column{
		name:  projection.JWTConfigEndpointCol,
		table: jwtIDPTable,
	}
)

// IDPByIDAndResourceOwner searches for the requested id in the context of the resource owner and IAM
<<<<<<< HEAD
func (q *Queries) IDPByIDAndResourceOwner(ctx context.Context, shouldTriggerBulk bool, id, resourceOwner string) (_ *IDP, err error) {
	ctx, span := tracing.NewSpan(ctx)
	defer func() { span.EndWithError(err) }()

=======
func (q *Queries) IDPByIDAndResourceOwner(ctx context.Context, shouldTriggerBulk bool, id, resourceOwner string, withOwnerRemoved bool) (*IDP, error) {
>>>>>>> 8fa0e384
	if shouldTriggerBulk {
		projection.IDPProjection.Trigger(ctx)
	}

	eq := sq.Eq{
		IDPIDCol.identifier():         id,
		IDPInstanceIDCol.identifier(): authz.GetInstance(ctx).InstanceID(),
	}
	if !withOwnerRemoved {
		eq[IDPOwnerRemovedCol.identifier()] = false
	}
	where := sq.And{
		eq,
		sq.Or{
			sq.Eq{IDPResourceOwnerCol.identifier(): resourceOwner},
			sq.Eq{IDPResourceOwnerCol.identifier(): authz.GetInstance(ctx).InstanceID()},
		},
	}
	stmt, scan := prepareIDPByIDQuery()
	query, args, err := stmt.Where(where).ToSql()
	if err != nil {
		return nil, errors.ThrowInternal(err, "QUERY-0gocI", "Errors.Query.SQLStatement")
	}

	row := q.client.QueryRowContext(ctx, query, args...)
	return scan(row)
}

// IDPs searches idps matching the query
<<<<<<< HEAD
func (q *Queries) IDPs(ctx context.Context, queries *IDPSearchQueries) (idps *IDPs, err error) {
	ctx, span := tracing.NewSpan(ctx)
	defer func() { span.EndWithError(err) }()

=======
func (q *Queries) IDPs(ctx context.Context, queries *IDPSearchQueries, withOwnerRemoved bool) (idps *IDPs, err error) {
>>>>>>> 8fa0e384
	query, scan := prepareIDPsQuery()
	eq := sq.Eq{
		IDPInstanceIDCol.identifier(): authz.GetInstance(ctx).InstanceID(),
	}
	if !withOwnerRemoved {
		eq[IDPOwnerRemovedCol.identifier()] = false
	}
	stmt, args, err := queries.toQuery(query).Where(eq).ToSql()
	if err != nil {
		return nil, errors.ThrowInvalidArgument(err, "QUERY-X6X7y", "Errors.Query.InvalidRequest")
	}

	rows, err := q.client.QueryContext(ctx, stmt, args...)
	if err != nil {
		return nil, errors.ThrowInternal(err, "QUERY-xPlVH", "Errors.Internal")
	}
	idps, err = scan(rows)
	if err != nil {
		return nil, err
	}
	idps.LatestSequence, err = q.latestSequence(ctx, idpTable)
	return idps, err
}

type IDPSearchQueries struct {
	SearchRequest
	Queries []SearchQuery
}

func NewIDPIDSearchQuery(id string) (SearchQuery, error) {
	return NewTextQuery(IDPIDCol, id, TextEquals)
}

func NewIDPOwnerTypeSearchQuery(ownerType domain.IdentityProviderType) (SearchQuery, error) {
	return NewNumberQuery(IDPOwnerTypeCol, ownerType, NumberEquals)
}

func NewIDPNameSearchQuery(method TextComparison, value string) (SearchQuery, error) {
	return NewTextQuery(IDPNameCol, value, method)
}

func NewIDPResourceOwnerSearchQuery(value string) (SearchQuery, error) {
	return NewTextQuery(IDPResourceOwnerCol, value, TextEquals)
}

func NewIDPResourceOwnerListSearchQuery(ids ...string) (SearchQuery, error) {
	list := make([]interface{}, len(ids))
	for i, value := range ids {
		list[i] = value
	}
	return NewListQuery(IDPResourceOwnerCol, list, ListIn)
}

func (q *IDPSearchQueries) toQuery(query sq.SelectBuilder) sq.SelectBuilder {
	query = q.SearchRequest.toQuery(query)
	for _, q := range q.Queries {
		query = q.toQuery(query)
	}
	return query
}

func prepareIDPByIDQuery() (sq.SelectBuilder, func(*sql.Row) (*IDP, error)) {
	return sq.Select(
			IDPIDCol.identifier(),
			IDPResourceOwnerCol.identifier(),
			IDPCreationDateCol.identifier(),
			IDPChangeDateCol.identifier(),
			IDPSequenceCol.identifier(),
			IDPStateCol.identifier(),
			IDPNameCol.identifier(),
			IDPStylingTypeCol.identifier(),
			IDPOwnerTypeCol.identifier(),
			IDPAutoRegisterCol.identifier(),
			OIDCIDPColIDPID.identifier(),
			OIDCIDPColClientID.identifier(),
			OIDCIDPColClientSecret.identifier(),
			OIDCIDPColIssuer.identifier(),
			OIDCIDPColScopes.identifier(),
			OIDCIDPColDisplayNameMapping.identifier(),
			OIDCIDPColUsernameMapping.identifier(),
			OIDCIDPColAuthorizationEndpoint.identifier(),
			OIDCIDPColTokenEndpoint.identifier(),
			JWTIDPColIDPID.identifier(),
			JWTIDPColIssuer.identifier(),
			JWTIDPColKeysEndpoint.identifier(),
			JWTIDPColHeaderName.identifier(),
			JWTIDPColEndpoint.identifier(),
		).From(idpTable.identifier()).
			LeftJoin(join(OIDCIDPColIDPID, IDPIDCol)).
			LeftJoin(join(JWTIDPColIDPID, IDPIDCol)).
			PlaceholderFormat(sq.Dollar),
		func(row *sql.Row) (*IDP, error) {
			idp := new(IDP)

			oidcIDPID := sql.NullString{}
			oidcClientID := sql.NullString{}
			oidcClientSecret := new(crypto.CryptoValue)
			oidcIssuer := sql.NullString{}
			oidcScopes := database.StringArray{}
			oidcDisplayNameMapping := sql.NullInt32{}
			oidcUsernameMapping := sql.NullInt32{}
			oidcAuthorizationEndpoint := sql.NullString{}
			oidcTokenEndpoint := sql.NullString{}

			jwtIDPID := sql.NullString{}
			jwtIssuer := sql.NullString{}
			jwtKeysEndpoint := sql.NullString{}
			jwtHeaderName := sql.NullString{}
			jwtEndpoint := sql.NullString{}

			err := row.Scan(
				&idp.ID,
				&idp.ResourceOwner,
				&idp.CreationDate,
				&idp.ChangeDate,
				&idp.Sequence,
				&idp.State,
				&idp.Name,
				&idp.StylingType,
				&idp.OwnerType,
				&idp.AutoRegister,
				&oidcIDPID,
				&oidcClientID,
				oidcClientSecret,
				&oidcIssuer,
				&oidcScopes,
				&oidcDisplayNameMapping,
				&oidcUsernameMapping,
				&oidcAuthorizationEndpoint,
				&oidcTokenEndpoint,
				&jwtIDPID,
				&jwtIssuer,
				&jwtKeysEndpoint,
				&jwtHeaderName,
				&jwtEndpoint,
			)
			if err != nil {
				if errs.Is(err, sql.ErrNoRows) {
					return nil, errors.ThrowNotFound(err, "QUERY-rhR2o", "Errors.IDPConfig.NotExisting")
				}
				return nil, errors.ThrowInternal(err, "QUERY-zE3Ro", "Errors.Internal")
			}

			if oidcIDPID.Valid {
				idp.OIDCIDP = &OIDCIDP{
					IDPID:                 oidcIDPID.String,
					ClientID:              oidcClientID.String,
					ClientSecret:          oidcClientSecret,
					Issuer:                oidcIssuer.String,
					Scopes:                oidcScopes,
					DisplayNameMapping:    domain.OIDCMappingField(oidcDisplayNameMapping.Int32),
					UsernameMapping:       domain.OIDCMappingField(oidcUsernameMapping.Int32),
					AuthorizationEndpoint: oidcAuthorizationEndpoint.String,
					TokenEndpoint:         oidcTokenEndpoint.String,
				}
			} else if jwtIDPID.Valid {
				idp.JWTIDP = &JWTIDP{
					IDPID:        jwtIDPID.String,
					Issuer:       jwtIssuer.String,
					KeysEndpoint: jwtKeysEndpoint.String,
					HeaderName:   jwtHeaderName.String,
					Endpoint:     jwtEndpoint.String,
				}
			}

			return idp, nil
		}
}

func prepareIDPsQuery() (sq.SelectBuilder, func(*sql.Rows) (*IDPs, error)) {
	return sq.Select(
			IDPIDCol.identifier(),
			IDPResourceOwnerCol.identifier(),
			IDPCreationDateCol.identifier(),
			IDPChangeDateCol.identifier(),
			IDPSequenceCol.identifier(),
			IDPStateCol.identifier(),
			IDPNameCol.identifier(),
			IDPStylingTypeCol.identifier(),
			IDPOwnerTypeCol.identifier(),
			IDPAutoRegisterCol.identifier(),
			OIDCIDPColIDPID.identifier(),
			OIDCIDPColClientID.identifier(),
			OIDCIDPColClientSecret.identifier(),
			OIDCIDPColIssuer.identifier(),
			OIDCIDPColScopes.identifier(),
			OIDCIDPColDisplayNameMapping.identifier(),
			OIDCIDPColUsernameMapping.identifier(),
			OIDCIDPColAuthorizationEndpoint.identifier(),
			OIDCIDPColTokenEndpoint.identifier(),
			JWTIDPColIDPID.identifier(),
			JWTIDPColIssuer.identifier(),
			JWTIDPColKeysEndpoint.identifier(),
			JWTIDPColHeaderName.identifier(),
			JWTIDPColEndpoint.identifier(),
			countColumn.identifier(),
		).From(idpTable.identifier()).
			LeftJoin(join(OIDCIDPColIDPID, IDPIDCol)).
			LeftJoin(join(JWTIDPColIDPID, IDPIDCol)).
			PlaceholderFormat(sq.Dollar),
		func(rows *sql.Rows) (*IDPs, error) {
			idps := make([]*IDP, 0)
			var count uint64
			for rows.Next() {
				idp := new(IDP)

				oidcIDPID := sql.NullString{}
				oidcClientID := sql.NullString{}
				oidcClientSecret := new(crypto.CryptoValue)
				oidcIssuer := sql.NullString{}
				oidcScopes := database.StringArray{}
				oidcDisplayNameMapping := sql.NullInt32{}
				oidcUsernameMapping := sql.NullInt32{}
				oidcAuthorizationEndpoint := sql.NullString{}
				oidcTokenEndpoint := sql.NullString{}

				jwtIDPID := sql.NullString{}
				jwtIssuer := sql.NullString{}
				jwtKeysEndpoint := sql.NullString{}
				jwtHeaderName := sql.NullString{}
				jwtEndpoint := sql.NullString{}

				err := rows.Scan(
					&idp.ID,
					&idp.ResourceOwner,
					&idp.CreationDate,
					&idp.ChangeDate,
					&idp.Sequence,
					&idp.State,
					&idp.Name,
					&idp.StylingType,
					&idp.OwnerType,
					&idp.AutoRegister,
					// oidc config
					&oidcIDPID,
					&oidcClientID,
					oidcClientSecret,
					&oidcIssuer,
					&oidcScopes,
					&oidcDisplayNameMapping,
					&oidcUsernameMapping,
					&oidcAuthorizationEndpoint,
					&oidcTokenEndpoint,
					// jwt config
					&jwtIDPID,
					&jwtIssuer,
					&jwtKeysEndpoint,
					&jwtHeaderName,
					&jwtEndpoint,
					&count,
				)

				if err != nil {
					return nil, err
				}

				if oidcIDPID.Valid {
					idp.OIDCIDP = &OIDCIDP{
						IDPID:                 oidcIDPID.String,
						ClientID:              oidcClientID.String,
						ClientSecret:          oidcClientSecret,
						Issuer:                oidcIssuer.String,
						Scopes:                oidcScopes,
						DisplayNameMapping:    domain.OIDCMappingField(oidcDisplayNameMapping.Int32),
						UsernameMapping:       domain.OIDCMappingField(oidcUsernameMapping.Int32),
						AuthorizationEndpoint: oidcAuthorizationEndpoint.String,
						TokenEndpoint:         oidcTokenEndpoint.String,
					}
				} else if jwtIDPID.Valid {
					idp.JWTIDP = &JWTIDP{
						IDPID:        jwtIDPID.String,
						Issuer:       jwtIssuer.String,
						KeysEndpoint: jwtKeysEndpoint.String,
						HeaderName:   jwtHeaderName.String,
						Endpoint:     jwtEndpoint.String,
					}
				}

				idps = append(idps, idp)
			}

			if err := rows.Close(); err != nil {
				return nil, errors.ThrowInternal(err, "QUERY-iiBgK", "Errors.Query.CloseRows")
			}

			return &IDPs{
				IDPs: idps,
				SearchResponse: SearchResponse{
					Count: count,
				},
			}, nil
		}
}

<<<<<<< HEAD
func (q *Queries) GetOIDCIDPClientSecret(ctx context.Context, shouldRealTime bool, resourceowner, idpID string) (_ string, err error) {
	ctx, span := tracing.NewSpan(ctx)
	defer func() { span.EndWithError(err) }()

	idp, err := q.IDPByIDAndResourceOwner(ctx, shouldRealTime, idpID, resourceowner)
=======
func (q *Queries) GetOIDCIDPClientSecret(ctx context.Context, shouldRealTime bool, resourceowner, idpID string, withOwnerRemoved bool) (string, error) {
	idp, err := q.IDPByIDAndResourceOwner(ctx, shouldRealTime, idpID, resourceowner, withOwnerRemoved)
>>>>>>> 8fa0e384
	if err != nil {
		return "", err
	}

	if idp.ClientSecret != nil && idp.ClientSecret.Crypted != nil {
		return crypto.DecryptString(idp.ClientSecret, q.idpConfigEncryption)
	}
	return "", errors.ThrowNotFound(nil, "QUERY-bsm2o", "Errors.Query.NotFound")
}<|MERGE_RESOLUTION|>--- conflicted
+++ resolved
@@ -187,14 +187,10 @@
 )
 
 // IDPByIDAndResourceOwner searches for the requested id in the context of the resource owner and IAM
-<<<<<<< HEAD
-func (q *Queries) IDPByIDAndResourceOwner(ctx context.Context, shouldTriggerBulk bool, id, resourceOwner string) (_ *IDP, err error) {
+func (q *Queries) IDPByIDAndResourceOwner(ctx context.Context, shouldTriggerBulk bool, id, resourceOwner string, withOwnerRemoved bool) (_ *IDP, err error) {
 	ctx, span := tracing.NewSpan(ctx)
 	defer func() { span.EndWithError(err) }()
 
-=======
-func (q *Queries) IDPByIDAndResourceOwner(ctx context.Context, shouldTriggerBulk bool, id, resourceOwner string, withOwnerRemoved bool) (*IDP, error) {
->>>>>>> 8fa0e384
 	if shouldTriggerBulk {
 		projection.IDPProjection.Trigger(ctx)
 	}
@@ -224,14 +220,10 @@
 }
 
 // IDPs searches idps matching the query
-<<<<<<< HEAD
-func (q *Queries) IDPs(ctx context.Context, queries *IDPSearchQueries) (idps *IDPs, err error) {
+func (q *Queries) IDPs(ctx context.Context, queries *IDPSearchQueries, withOwnerRemoved bool) (idps *IDPs, err error) {
 	ctx, span := tracing.NewSpan(ctx)
 	defer func() { span.EndWithError(err) }()
 
-=======
-func (q *Queries) IDPs(ctx context.Context, queries *IDPSearchQueries, withOwnerRemoved bool) (idps *IDPs, err error) {
->>>>>>> 8fa0e384
 	query, scan := prepareIDPsQuery()
 	eq := sq.Eq{
 		IDPInstanceIDCol.identifier(): authz.GetInstance(ctx).InstanceID(),
@@ -526,16 +518,11 @@
 		}
 }
 
-<<<<<<< HEAD
-func (q *Queries) GetOIDCIDPClientSecret(ctx context.Context, shouldRealTime bool, resourceowner, idpID string) (_ string, err error) {
+func (q *Queries) GetOIDCIDPClientSecret(ctx context.Context, shouldRealTime bool, resourceowner, idpID string, withOwnerRemoved bool) (_ string, err error) {
 	ctx, span := tracing.NewSpan(ctx)
 	defer func() { span.EndWithError(err) }()
 
-	idp, err := q.IDPByIDAndResourceOwner(ctx, shouldRealTime, idpID, resourceowner)
-=======
-func (q *Queries) GetOIDCIDPClientSecret(ctx context.Context, shouldRealTime bool, resourceowner, idpID string, withOwnerRemoved bool) (string, error) {
 	idp, err := q.IDPByIDAndResourceOwner(ctx, shouldRealTime, idpID, resourceowner, withOwnerRemoved)
->>>>>>> 8fa0e384
 	if err != nil {
 		return "", err
 	}
