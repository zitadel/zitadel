package query

import (
	"context"
	"database/sql"
	errs "errors"
	"time"

	sq "github.com/Masterminds/squirrel"

	"github.com/zitadel/zitadel/internal/api/authz"
	"github.com/zitadel/zitadel/internal/domain"
	"github.com/zitadel/zitadel/internal/errors"
	"github.com/zitadel/zitadel/internal/query/projection"
	"github.com/zitadel/zitadel/internal/telemetry/tracing"
)

type DomainPolicy struct {
	ID            string
	Sequence      uint64
	CreationDate  time.Time
	ChangeDate    time.Time
	ResourceOwner string
	State         domain.PolicyState

	UserLoginMustBeDomain                  bool
	ValidateOrgDomains                     bool
	SMTPSenderAddressMatchesInstanceDomain bool

	IsDefault bool
}

var (
	domainPolicyTable = table{
		name:          projection.DomainPolicyTable,
		instanceIDCol: projection.DomainPolicyInstanceIDCol,
	}
	DomainPolicyColID = Column{
		name:  projection.DomainPolicyIDCol,
		table: domainPolicyTable,
	}
	DomainPolicyColSequence = Column{
		name:  projection.DomainPolicySequenceCol,
		table: domainPolicyTable,
	}
	DomainPolicyColCreationDate = Column{
		name:  projection.DomainPolicyCreationDateCol,
		table: domainPolicyTable,
	}
	DomainPolicyColChangeDate = Column{
		name:  projection.DomainPolicyChangeDateCol,
		table: domainPolicyTable,
	}
	DomainPolicyColResourceOwner = Column{
		name:  projection.DomainPolicyResourceOwnerCol,
		table: domainPolicyTable,
	}
	DomainPolicyColInstanceID = Column{
		name:  projection.DomainPolicyInstanceIDCol,
		table: domainPolicyTable,
	}
	DomainPolicyColUserLoginMustBeDomain = Column{
		name:  projection.DomainPolicyUserLoginMustBeDomainCol,
		table: domainPolicyTable,
	}
	DomainPolicyColValidateOrgDomains = Column{
		name:  projection.DomainPolicyValidateOrgDomainsCol,
		table: domainPolicyTable,
	}
	DomainPolicyColSMTPSenderAddressMatchesInstanceDomain = Column{
		name:  projection.DomainPolicySMTPSenderAddressMatchesInstanceDomainCol,
		table: domainPolicyTable,
	}
	DomainPolicyColIsDefault = Column{
		name:  projection.DomainPolicyIsDefaultCol,
		table: domainPolicyTable,
	}
	DomainPolicyColState = Column{
		name:  projection.DomainPolicyStateCol,
		table: domainPolicyTable,
	}
	DomainPolicyColOwnerRemoved = Column{
		name:  projection.DomainPolicyOwnerRemovedCol,
		table: domainPolicyTable,
	}
)

<<<<<<< HEAD
func (q *Queries) DomainPolicyByOrg(ctx context.Context, shouldTriggerBulk bool, orgID string) (_ *DomainPolicy, err error) {
	ctx, span := tracing.NewSpan(ctx)
	defer func() { span.EndWithError(err) }()

=======
func (q *Queries) DomainPolicyByOrg(ctx context.Context, shouldTriggerBulk bool, orgID string, withOwnerRemoved bool) (*DomainPolicy, error) {
>>>>>>> 8fa0e384
	if shouldTriggerBulk {
		projection.DomainPolicyProjection.Trigger(ctx)
	}
	eq := sq.And{
		sq.Eq{DomainPolicyColInstanceID.identifier(): authz.GetInstance(ctx).InstanceID()},
		sq.Or{
			sq.Eq{DomainPolicyColID.identifier(): orgID},
			sq.Eq{DomainPolicyColID.identifier(): authz.GetInstance(ctx).InstanceID()},
		},
	}
	if !withOwnerRemoved {
		eq = sq.And{
			sq.Eq{
				DomainPolicyColInstanceID.identifier():   authz.GetInstance(ctx).InstanceID(),
				DomainPolicyColOwnerRemoved.identifier(): false,
			},
			sq.Or{
				sq.Eq{DomainPolicyColID.identifier(): orgID},
				sq.Eq{DomainPolicyColID.identifier(): authz.GetInstance(ctx).InstanceID()},
			},
		}
	}

	stmt, scan := prepareDomainPolicyQuery()
	query, args, err := stmt.Where(eq).OrderBy(DomainPolicyColIsDefault.identifier()).
		Limit(1).ToSql()
	if err != nil {
		return nil, errors.ThrowInternal(err, "QUERY-D3CqT", "Errors.Query.SQLStatement")
	}

	row := q.client.QueryRowContext(ctx, query, args...)
	return scan(row)
}

func (q *Queries) DefaultDomainPolicy(ctx context.Context) (_ *DomainPolicy, err error) {
	ctx, span := tracing.NewSpan(ctx)
	defer func() { span.EndWithError(err) }()

	stmt, scan := prepareDomainPolicyQuery()
	query, args, err := stmt.Where(sq.Eq{
		DomainPolicyColID.identifier():         authz.GetInstance(ctx).InstanceID(),
		DomainPolicyColInstanceID.identifier(): authz.GetInstance(ctx).InstanceID(),
	}).
		OrderBy(DomainPolicyColIsDefault.identifier()).
		Limit(1).ToSql()
	if err != nil {
		return nil, errors.ThrowInternal(err, "QUERY-pM7lP", "Errors.Query.SQLStatement")
	}

	row := q.client.QueryRowContext(ctx, query, args...)
	return scan(row)
}

func prepareDomainPolicyQuery() (sq.SelectBuilder, func(*sql.Row) (*DomainPolicy, error)) {
	return sq.Select(
			DomainPolicyColID.identifier(),
			DomainPolicyColSequence.identifier(),
			DomainPolicyColCreationDate.identifier(),
			DomainPolicyColChangeDate.identifier(),
			DomainPolicyColResourceOwner.identifier(),
			DomainPolicyColUserLoginMustBeDomain.identifier(),
			DomainPolicyColValidateOrgDomains.identifier(),
			DomainPolicyColSMTPSenderAddressMatchesInstanceDomain.identifier(),
			DomainPolicyColIsDefault.identifier(),
			DomainPolicyColState.identifier(),
		).
			From(domainPolicyTable.identifier()).PlaceholderFormat(sq.Dollar),
		func(row *sql.Row) (*DomainPolicy, error) {
			policy := new(DomainPolicy)
			err := row.Scan(
				&policy.ID,
				&policy.Sequence,
				&policy.CreationDate,
				&policy.ChangeDate,
				&policy.ResourceOwner,
				&policy.UserLoginMustBeDomain,
				&policy.ValidateOrgDomains,
				&policy.SMTPSenderAddressMatchesInstanceDomain,
				&policy.IsDefault,
				&policy.State,
			)
			if err != nil {
				if errs.Is(err, sql.ErrNoRows) {
					return nil, errors.ThrowNotFound(err, "QUERY-K0Jr5", "Errors.DomainPolicy.NotFound")
				}
				return nil, errors.ThrowInternal(err, "QUERY-rIy6j", "Errors.Internal")
			}
			return policy, nil
		}
}<|MERGE_RESOLUTION|>--- conflicted
+++ resolved
@@ -85,14 +85,10 @@
 	}
 )
 
-<<<<<<< HEAD
-func (q *Queries) DomainPolicyByOrg(ctx context.Context, shouldTriggerBulk bool, orgID string) (_ *DomainPolicy, err error) {
+func (q *Queries) DomainPolicyByOrg(ctx context.Context, shouldTriggerBulk bool, orgID string, withOwnerRemoved bool) (_ *DomainPolicy, err error) {
 	ctx, span := tracing.NewSpan(ctx)
 	defer func() { span.EndWithError(err) }()
 
-=======
-func (q *Queries) DomainPolicyByOrg(ctx context.Context, shouldTriggerBulk bool, orgID string, withOwnerRemoved bool) (*DomainPolicy, error) {
->>>>>>> 8fa0e384
 	if shouldTriggerBulk {
 		projection.DomainPolicyProjection.Trigger(ctx)
 	}
