package query

import (
	"context"
	"database/sql"
	errs "errors"
	"time"

	sq "github.com/Masterminds/squirrel"

	"github.com/zitadel/zitadel/internal/api/authz"
	"github.com/zitadel/zitadel/internal/database"
	"github.com/zitadel/zitadel/internal/domain"
	"github.com/zitadel/zitadel/internal/errors"
	"github.com/zitadel/zitadel/internal/query/projection"
	"github.com/zitadel/zitadel/internal/telemetry/tracing"
)

type UserGrant struct {
	ID           string
	CreationDate time.Time
	ChangeDate   time.Time
	Sequence     uint64
	Roles        database.StringArray
	GrantID      string
	State        domain.UserGrantState

	UserID             string
	Username           string
	UserType           domain.UserType
	UserResourceOwner  string
	FirstName          string
	LastName           string
	Email              string
	DisplayName        string
	AvatarURL          string
	PreferredLoginName string

	ResourceOwner    string
	OrgName          string
	OrgPrimaryDomain string

	ProjectID   string
	ProjectName string
}

type UserGrants struct {
	SearchResponse
	UserGrants []*UserGrant
}

type UserGrantsQueries struct {
	SearchRequest
	Queries []SearchQuery
}

func (q *UserGrantsQueries) toQuery(query sq.SelectBuilder) sq.SelectBuilder {
	query = q.SearchRequest.toQuery(query)
	for _, q := range q.Queries {
		query = q.toQuery(query)
	}
	return query
}

func NewUserGrantUserIDSearchQuery(id string) (SearchQuery, error) {
	return NewTextQuery(UserGrantUserID, id, TextEquals)
}

func NewUserGrantProjectIDSearchQuery(id string) (SearchQuery, error) {
	return NewTextQuery(UserGrantProjectID, id, TextEquals)
}

func NewUserGrantProjectOwnerSearchQuery(id string) (SearchQuery, error) {
	return NewTextQuery(ProjectColumnResourceOwner, id, TextEquals)
}

func NewUserGrantResourceOwnerSearchQuery(id string) (SearchQuery, error) {
	return NewTextQuery(UserGrantResourceOwner, id, TextEquals)
}

func NewUserGrantGrantIDSearchQuery(id string) (SearchQuery, error) {
	return NewTextQuery(UserGrantGrantID, id, TextEquals)
}

func NewUserGrantUserTypeQuery(typ domain.UserType) (SearchQuery, error) {
	return NewNumberQuery(UserTypeCol, typ, NumberEquals)
}

func NewUserGrantDisplayNameQuery(displayName string, method TextComparison) (SearchQuery, error) {
	return NewTextQuery(HumanDisplayNameCol, displayName, method)
}

func NewUserGrantEmailQuery(email string, method TextComparison) (SearchQuery, error) {
	return NewTextQuery(HumanEmailCol, email, method)
}

func NewUserGrantFirstNameQuery(value string, method TextComparison) (SearchQuery, error) {
	return NewTextQuery(HumanFirstNameCol, value, method)
}

func NewUserGrantLastNameQuery(value string, method TextComparison) (SearchQuery, error) {
	return NewTextQuery(HumanLastNameCol, value, method)
}

func NewUserGrantUsernameQuery(value string, method TextComparison) (SearchQuery, error) {
	return NewTextQuery(UserUsernameCol, value, method)
}

func NewUserGrantDomainQuery(value string, method TextComparison) (SearchQuery, error) {
	return NewTextQuery(OrgColumnDomain, value, method)
}

func NewUserGrantOrgNameQuery(value string, method TextComparison) (SearchQuery, error) {
	return NewTextQuery(OrgColumnName, value, method)
}

func NewUserGrantProjectNameQuery(value string, method TextComparison) (SearchQuery, error) {
	return NewTextQuery(ProjectColumnName, value, method)
}

func NewUserGrantRoleQuery(value string) (SearchQuery, error) {
	return NewTextQuery(UserGrantRoles, value, TextListContains)
}

func NewUserGrantWithGrantedQuery(owner string) (SearchQuery, error) {
	orgQuery, err := NewUserGrantResourceOwnerSearchQuery(owner)
	if err != nil {
		return nil, err
	}
	projectQuery, err := NewUserGrantProjectOwnerSearchQuery(owner)
	if err != nil {
		return nil, err
	}
	return newOrQuery(orgQuery, projectQuery)
}

func NewUserGrantContainsRolesSearchQuery(roles ...string) (SearchQuery, error) {
	r := make([]interface{}, len(roles))
	for i, role := range roles {
		r[i] = role
	}
	return NewListQuery(UserGrantRoles, r, ListIn)
}

var (
	userGrantTable = table{
		name:          projection.UserGrantProjectionTable,
		instanceIDCol: projection.UserGrantInstanceID,
	}
	UserGrantID = Column{
		name:  projection.UserGrantID,
		table: userGrantTable,
	}
	UserGrantResourceOwner = Column{
		name:  projection.UserGrantResourceOwner,
		table: userGrantTable,
	}
	UserGrantInstanceID = Column{
		name:  projection.UserGrantInstanceID,
		table: userGrantTable,
	}
	UserGrantCreationDate = Column{
		name:  projection.UserGrantCreationDate,
		table: userGrantTable,
	}
	UserGrantChangeDate = Column{
		name:  projection.UserGrantChangeDate,
		table: userGrantTable,
	}
	UserGrantSequence = Column{
		name:  projection.UserGrantSequence,
		table: userGrantTable,
	}
	UserGrantUserID = Column{
		name:  projection.UserGrantUserID,
		table: userGrantTable,
	}
	UserGrantProjectID = Column{
		name:  projection.UserGrantProjectID,
		table: userGrantTable,
	}
	UserGrantGrantID = Column{
		name:  projection.UserGrantGrantID,
		table: userGrantTable,
	}
	UserGrantRoles = Column{
		name:  projection.UserGrantRoles,
		table: userGrantTable,
	}
	UserGrantState = Column{
		name:  projection.UserGrantState,
		table: userGrantTable,
	}
	UserGrantOwnerRemoved = Column{
		name:  projection.UserGrantOwnerRemoved,
		table: userGrantTable,
	}
	UserGrantUserOwnerRemoved = Column{
		name:  projection.UserGrantUserOwnerRemoved,
		table: userGrantTable,
	}
	UserGrantProjectOwnerRemoved = Column{
		name:  projection.UserGrantProjectOwnerRemoved,
		table: userGrantTable,
	}
	UserGrantGrantGrantedOrgRemoved = Column{
		name:  projection.UserGrantGrantedOrgRemoved,
		table: userGrantTable,
	}
)

<<<<<<< HEAD
func (q *Queries) UserGrant(ctx context.Context, shouldTriggerBulk bool, queries ...SearchQuery) (_ *UserGrant, err error) {
	ctx, span := tracing.NewSpan(ctx)
	defer func() { span.EndWithError(err) }()

=======
func addUserGrantWithoutOwnerRemoved(eq map[string]interface{}) {
	eq[UserGrantOwnerRemoved.identifier()] = false
	eq[UserGrantUserOwnerRemoved.identifier()] = false
	eq[UserGrantProjectOwnerRemoved.identifier()] = false
	eq[UserGrantGrantGrantedOrgRemoved.identifier()] = false
	addLoginNameWithoutOwnerRemoved(eq)
}

func (q *Queries) UserGrant(ctx context.Context, shouldTriggerBulk bool, withOwnerRemoved bool, queries ...SearchQuery) (*UserGrant, error) {
>>>>>>> 8fa0e384
	if shouldTriggerBulk {
		projection.UserGrantProjection.Trigger(ctx)
	}

	query, scan := prepareUserGrantQuery()
	for _, q := range queries {
		query = q.toQuery(query)
	}
	eq := sq.Eq{UserGrantInstanceID.identifier(): authz.GetInstance(ctx).InstanceID()}
	if !withOwnerRemoved {
		addUserGrantWithoutOwnerRemoved(eq)
	}
	stmt, args, err := query.Where(eq).ToSql()
	if err != nil {
		return nil, errors.ThrowInternal(err, "QUERY-Fa1KW", "Errors.Query.SQLStatement")
	}

	row := q.client.QueryRowContext(ctx, stmt, args...)
	return scan(row)
}

<<<<<<< HEAD
func (q *Queries) UserGrants(ctx context.Context, queries *UserGrantsQueries) (_ *UserGrants, err error) {
	ctx, span := tracing.NewSpan(ctx)
	defer func() { span.EndWithError(err) }()

=======
func (q *Queries) UserGrants(ctx context.Context, queries *UserGrantsQueries, withOwnerRemoved bool) (*UserGrants, error) {
>>>>>>> 8fa0e384
	query, scan := prepareUserGrantsQuery()
	eq := sq.Eq{UserGrantInstanceID.identifier(): authz.GetInstance(ctx).InstanceID()}
	if !withOwnerRemoved {
		addUserGrantWithoutOwnerRemoved(eq)
	}
	stmt, args, err := queries.toQuery(query).Where(eq).ToSql()
	if err != nil {
		return nil, errors.ThrowInternal(err, "QUERY-wXnQR", "Errors.Query.SQLStatement")
	}

	latestSequence, err := q.latestSequence(ctx, userGrantTable)
	if err != nil {
		return nil, err
	}

	rows, err := q.client.QueryContext(ctx, stmt, args...)
	if err != nil {
		return nil, err
	}
	grants, err := scan(rows)
	if err != nil {
		return nil, err
	}

	grants.LatestSequence = latestSequence
	return grants, nil
}

func prepareUserGrantQuery() (sq.SelectBuilder, func(*sql.Row) (*UserGrant, error)) {
	return sq.Select(
			UserGrantID.identifier(),
			UserGrantCreationDate.identifier(),
			UserGrantChangeDate.identifier(),
			UserGrantSequence.identifier(),
			UserGrantGrantID.identifier(),
			UserGrantRoles.identifier(),
			UserGrantState.identifier(),

			UserGrantUserID.identifier(),
			UserUsernameCol.identifier(),
			UserTypeCol.identifier(),
			UserResourceOwnerCol.identifier(),
			HumanFirstNameCol.identifier(),
			HumanLastNameCol.identifier(),
			HumanEmailCol.identifier(),
			HumanDisplayNameCol.identifier(),
			HumanAvatarURLCol.identifier(),
			LoginNameNameCol.identifier(),

			UserGrantResourceOwner.identifier(),
			OrgColumnName.identifier(),
			OrgColumnDomain.identifier(),

			UserGrantProjectID.identifier(),
			ProjectColumnName.identifier(),
		).
			From(userGrantTable.identifier()).
			LeftJoin(join(UserIDCol, UserGrantUserID)).
			LeftJoin(join(HumanUserIDCol, UserGrantUserID)).
			LeftJoin(join(OrgColumnID, UserGrantResourceOwner)).
			LeftJoin(join(ProjectColumnID, UserGrantProjectID)).
			LeftJoin(join(LoginNameUserIDCol, UserGrantUserID)).
			Where(
				sq.Eq{LoginNameIsPrimaryCol.identifier(): true},
			).PlaceholderFormat(sq.Dollar),
		func(row *sql.Row) (*UserGrant, error) {
			g := new(UserGrant)

			var (
				username           sql.NullString
				firstName          sql.NullString
				userType           sql.NullInt32
				userOwner          sql.NullString
				lastName           sql.NullString
				email              sql.NullString
				displayName        sql.NullString
				avatarURL          sql.NullString
				preferredLoginName sql.NullString

				orgName   sql.NullString
				orgDomain sql.NullString

				projectName sql.NullString
			)

			err := row.Scan(
				&g.ID,
				&g.CreationDate,
				&g.ChangeDate,
				&g.Sequence,
				&g.GrantID,
				&g.Roles,
				&g.State,

				&g.UserID,
				&username,
				&userType,
				&userOwner,
				&firstName,
				&lastName,
				&email,
				&displayName,
				&avatarURL,
				&preferredLoginName,

				&g.ResourceOwner,
				&orgName,
				&orgDomain,

				&g.ProjectID,
				&projectName,
			)
			if err != nil {
				if errs.Is(err, sql.ErrNoRows) {
					return nil, errors.ThrowNotFound(err, "QUERY-wIPkA", "Errors.UserGrant.NotFound")
				}
				return nil, errors.ThrowInternal(err, "QUERY-oQPcP", "Errors.Internal")
			}

			g.Username = username.String
			g.UserType = domain.UserType(userType.Int32)
			g.UserResourceOwner = userOwner.String
			g.FirstName = firstName.String
			g.LastName = lastName.String
			g.Email = email.String
			g.DisplayName = displayName.String
			g.AvatarURL = avatarURL.String
			g.PreferredLoginName = preferredLoginName.String
			g.OrgName = orgName.String
			g.OrgPrimaryDomain = orgDomain.String
			g.ProjectName = projectName.String

			return g, nil
		}
}

func prepareUserGrantsQuery() (sq.SelectBuilder, func(*sql.Rows) (*UserGrants, error)) {
	return sq.Select(
			UserGrantID.identifier(),
			UserGrantCreationDate.identifier(),
			UserGrantChangeDate.identifier(),
			UserGrantSequence.identifier(),
			UserGrantGrantID.identifier(),
			UserGrantRoles.identifier(),
			UserGrantState.identifier(),

			UserGrantUserID.identifier(),
			UserUsernameCol.identifier(),
			UserTypeCol.identifier(),
			UserResourceOwnerCol.identifier(),
			HumanFirstNameCol.identifier(),
			HumanLastNameCol.identifier(),
			HumanEmailCol.identifier(),
			HumanDisplayNameCol.identifier(),
			HumanAvatarURLCol.identifier(),
			LoginNameNameCol.identifier(),

			UserGrantResourceOwner.identifier(),
			OrgColumnName.identifier(),
			OrgColumnDomain.identifier(),

			UserGrantProjectID.identifier(),
			ProjectColumnName.identifier(),

			countColumn.identifier(),
		).
			From(userGrantTable.identifier()).
			LeftJoin(join(UserIDCol, UserGrantUserID)).
			LeftJoin(join(HumanUserIDCol, UserGrantUserID)).
			LeftJoin(join(OrgColumnID, UserGrantResourceOwner)).
			LeftJoin(join(ProjectColumnID, UserGrantProjectID)).
			LeftJoin(join(LoginNameUserIDCol, UserGrantUserID)).
			Where(
				sq.Eq{LoginNameIsPrimaryCol.identifier(): true},
			).PlaceholderFormat(sq.Dollar),
		func(rows *sql.Rows) (*UserGrants, error) {
			userGrants := make([]*UserGrant, 0)
			var count uint64
			for rows.Next() {
				g := new(UserGrant)

				var (
					username           sql.NullString
					userType           sql.NullInt32
					userOwner          sql.NullString
					firstName          sql.NullString
					lastName           sql.NullString
					email              sql.NullString
					displayName        sql.NullString
					avatarURL          sql.NullString
					preferredLoginName sql.NullString

					orgName   sql.NullString
					orgDomain sql.NullString

					projectName sql.NullString
				)

				err := rows.Scan(
					&g.ID,
					&g.CreationDate,
					&g.ChangeDate,
					&g.Sequence,
					&g.GrantID,
					&g.Roles,
					&g.State,

					&g.UserID,
					&username,
					&userType,
					&userOwner,
					&firstName,
					&lastName,
					&email,
					&displayName,
					&avatarURL,
					&preferredLoginName,

					&g.ResourceOwner,
					&orgName,
					&orgDomain,

					&g.ProjectID,
					&projectName,

					&count,
				)
				if err != nil {
					return nil, err
				}

				g.Username = username.String
				g.UserType = domain.UserType(userType.Int32)
				g.UserResourceOwner = userOwner.String
				g.FirstName = firstName.String
				g.LastName = lastName.String
				g.Email = email.String
				g.DisplayName = displayName.String
				g.AvatarURL = avatarURL.String
				g.PreferredLoginName = preferredLoginName.String
				g.OrgName = orgName.String
				g.OrgPrimaryDomain = orgDomain.String
				g.ProjectName = projectName.String

				userGrants = append(userGrants, g)
			}

			if err := rows.Close(); err != nil {
				return nil, errors.ThrowInternal(err, "QUERY-iGvmP", "Errors.Query.CloseRows")
			}

			return &UserGrants{
				UserGrants: userGrants,
				SearchResponse: SearchResponse{
					Count: count,
				},
			}, nil
		}
}<|MERGE_RESOLUTION|>--- conflicted
+++ resolved
@@ -209,12 +209,6 @@
 	}
 )
 
-<<<<<<< HEAD
-func (q *Queries) UserGrant(ctx context.Context, shouldTriggerBulk bool, queries ...SearchQuery) (_ *UserGrant, err error) {
-	ctx, span := tracing.NewSpan(ctx)
-	defer func() { span.EndWithError(err) }()
-
-=======
 func addUserGrantWithoutOwnerRemoved(eq map[string]interface{}) {
 	eq[UserGrantOwnerRemoved.identifier()] = false
 	eq[UserGrantUserOwnerRemoved.identifier()] = false
@@ -223,8 +217,10 @@
 	addLoginNameWithoutOwnerRemoved(eq)
 }
 
-func (q *Queries) UserGrant(ctx context.Context, shouldTriggerBulk bool, withOwnerRemoved bool, queries ...SearchQuery) (*UserGrant, error) {
->>>>>>> 8fa0e384
+func (q *Queries) UserGrant(ctx context.Context, shouldTriggerBulk bool, withOwnerRemoved bool, queries ...SearchQuery) (_ *UserGrant, err error) {
+	ctx, span := tracing.NewSpan(ctx)
+	defer func() { span.EndWithError(err) }()
+
 	if shouldTriggerBulk {
 		projection.UserGrantProjection.Trigger(ctx)
 	}
@@ -246,14 +242,10 @@
 	return scan(row)
 }
 
-<<<<<<< HEAD
-func (q *Queries) UserGrants(ctx context.Context, queries *UserGrantsQueries) (_ *UserGrants, err error) {
+func (q *Queries) UserGrants(ctx context.Context, queries *UserGrantsQueries, withOwnerRemoved bool) (_ *UserGrants, err error) {
 	ctx, span := tracing.NewSpan(ctx)
 	defer func() { span.EndWithError(err) }()
 
-=======
-func (q *Queries) UserGrants(ctx context.Context, queries *UserGrantsQueries, withOwnerRemoved bool) (*UserGrants, error) {
->>>>>>> 8fa0e384
 	query, scan := prepareUserGrantsQuery()
 	eq := sq.Eq{UserGrantInstanceID.identifier(): authz.GetInstance(ctx).InstanceID()}
 	if !withOwnerRemoved {
