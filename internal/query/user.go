--- conflicted
+++ resolved
@@ -633,12 +633,8 @@
 func (q *Queries) searchUsers(ctx context.Context, queries *UserSearchQueries, permissionCheckV2 bool) (users *Users, err error) {
 	ctx, span := tracing.NewSpan(ctx)
 	defer func() { span.EndWithError(err) }()
-<<<<<<< HEAD
-	query, scan := prepareUsersQuery()
-=======
 
 	query, scan := prepareUsersQuery(queries.SortingColumn)
->>>>>>> 2c0ee000
 	query = userPermissionCheckV2(ctx, query, permissionCheckV2, queries.Queries)
 	stmt, args, err := queries.toQuery(query).Where(sq.Eq{
 		UserInstanceIDCol.identifier(): authz.GetInstance(ctx).InstanceID(),
