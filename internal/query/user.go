--- conflicted
+++ resolved
@@ -314,24 +314,10 @@
 	}
 )
 
-<<<<<<< HEAD
-func addUserWithoutOwnerRemoved(eq map[string]interface{}) {
-	eq[UserOwnerRemovedCol.identifier()] = false
-	eq[userLoginNamesOwnerRemovedUserCol.identifier()] = false
-	eq[userLoginNamesOwnerRemovedPolicyCol.identifier()] = false
-	eq[userLoginNamesOwnerRemovedDomainCol.identifier()] = false
-	eq[userPreferredLoginNameOwnerRemovedUserCol.identifier()] = false
-	eq[userPreferredLoginNameOwnerRemovedPolicyCol.identifier()] = false
-	eq[userPreferredLoginNameOwnerRemovedDomainCol.identifier()] = false
-}
-
 //go:embed user_by_id.sql
 var userByIDQuery string
 
-func (q *Queries) GetUserByID(ctx context.Context, shouldTriggerBulk bool, userID string, withOwnerRemoved bool) (user *User, err error) {
-=======
-func (q *Queries) GetUserByID(ctx context.Context, shouldTriggerBulk bool, userID string, queries ...SearchQuery) (user *User, err error) {
->>>>>>> 060b4ab2
+func (q *Queries) GetUserByID(ctx context.Context, shouldTriggerBulk bool, userID string) (user *User, err error) {
 	ctx, span := tracing.NewSpan(ctx)
 	defer func() { span.EndWithError(err) }()
 
@@ -339,7 +325,6 @@
 		triggerUserProjections(ctx)
 	}
 
-<<<<<<< HEAD
 	err = q.client.QueryRowContext(ctx,
 		func(row *sql.Row) error {
 			user, err = scanUser(row)
@@ -355,7 +340,7 @@
 //go:embed user_by_login_name.sql
 var userByLoginNameQuery string
 
-func (q *Queries) GetUserByLoginName(ctx context.Context, shouldTriggered bool, loginName string, withOwnerRemoved bool) (user *User, err error) {
+func (q *Queries) GetUserByLoginName(ctx context.Context, shouldTriggered bool, loginName string) (user *User, err error) {
 	ctx, span := tracing.NewSpan(ctx)
 	defer func() { span.EndWithError(err) }()
 
@@ -367,19 +352,6 @@
 	var domain string
 	if len(loginNameSplit) > 1 {
 		domain = loginNameSplit[len(loginNameSplit)-1]
-=======
-	query, scan := prepareUserQuery(ctx, q.client)
-	for _, q := range queries {
-		query = q.toQuery(query)
-	}
-	eq := sq.Eq{
-		UserIDCol.identifier():         userID,
-		UserInstanceIDCol.identifier(): authz.GetInstance(ctx).InstanceID(),
-	}
-	stmt, args, err := query.Where(eq).ToSql()
-	if err != nil {
-		return nil, errors.ThrowInternal(err, "QUERY-FBg21", "Errors.Query.SQLStatment")
->>>>>>> 060b4ab2
 	}
 	username := strings.Join(loginNameSplit[:len(loginNameSplit)-1], "@")
 
@@ -496,14 +468,10 @@
 	return phone, err
 }
 
-<<<<<<< HEAD
 //go:embed user_notify_by_id.sql
 var notifyUserByIDQuery string
 
-func (q *Queries) GetNotifyUserByID(ctx context.Context, shouldTriggered bool, userID string, withOwnerRemoved bool) (user *NotifyUser, err error) {
-=======
-func (q *Queries) GetNotifyUserByID(ctx context.Context, shouldTriggered bool, userID string, queries ...SearchQuery) (user *NotifyUser, err error) {
->>>>>>> 060b4ab2
+func (q *Queries) GetNotifyUserByID(ctx context.Context, shouldTriggered bool, userID string) (user *NotifyUser, err error) {
 	ctx, span := tracing.NewSpan(ctx)
 	defer func() { span.EndWithError(err) }()
 
@@ -511,7 +479,6 @@
 		triggerUserProjections(ctx)
 	}
 
-<<<<<<< HEAD
 	err = q.client.QueryRowContext(ctx,
 		func(row *sql.Row) error {
 			user, err = scanNotifyUser(row)
@@ -539,19 +506,6 @@
 	var domain string
 	if len(loginNameSplit) > 1 {
 		domain = loginNameSplit[len(loginNameSplit)-1]
-=======
-	query, scan := prepareNotifyUserQuery(ctx, q.client)
-	for _, q := range queries {
-		query = q.toQuery(query)
-	}
-	eq := sq.Eq{
-		UserIDCol.identifier():         userID,
-		UserInstanceIDCol.identifier(): authz.GetInstance(ctx).InstanceID(),
-	}
-	stmt, args, err := query.Where(eq).ToSql()
-	if err != nil {
-		return nil, errors.ThrowInternal(err, "QUERY-Err3g", "Errors.Query.SQLStatment")
->>>>>>> 060b4ab2
 	}
 	username := strings.TrimSuffix(loginName, domain)
 
