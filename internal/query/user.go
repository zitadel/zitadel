package query

import (
	"context"
	"database/sql"
<<<<<<< HEAD
	"errors"
=======
	_ "embed"
	errs "errors"
>>>>>>> ddbea119
	"strings"
	"time"

	sq "github.com/Masterminds/squirrel"
	"golang.org/x/text/language"

	"github.com/zitadel/zitadel/internal/api/authz"
	"github.com/zitadel/zitadel/internal/api/call"
	"github.com/zitadel/zitadel/internal/crypto"
	"github.com/zitadel/zitadel/internal/database"
	"github.com/zitadel/zitadel/internal/domain"
	"github.com/zitadel/zitadel/internal/query/projection"
	"github.com/zitadel/zitadel/internal/telemetry/tracing"
	"github.com/zitadel/zitadel/internal/zerrors"
)

type Users struct {
	SearchResponse
	Users []*User
}

type User struct {
	ID                 string                     `json:"id,omitempty"`
	CreationDate       time.Time                  `json:"creation_date,omitempty"`
	ChangeDate         time.Time                  `json:"change_date,omitempty"`
	ResourceOwner      string                     `json:"resource_owner,omitempty"`
	Sequence           uint64                     `json:"sequence,omitempty"`
	State              domain.UserState           `json:"state,omitempty"`
	Type               domain.UserType            `json:"type,omitempty"`
	Username           string                     `json:"username,omitempty"`
	LoginNames         database.TextArray[string] `json:"login_names,omitempty"`
	PreferredLoginName string                     `json:"preferred_login_name,omitempty"`
	Human              *Human                     `json:"human,omitempty"`
	Machine            *Machine                   `json:"machine,omitempty"`
}

type Human struct {
	FirstName         string              `json:"first_name,omitempty"`
	LastName          string              `json:"last_name,omitempty"`
	NickName          string              `json:"nick_name,omitempty"`
	DisplayName       string              `json:"display_name,omitempty"`
	AvatarKey         string              `json:"avatar_key,omitempty"`
	PreferredLanguage language.Tag        `json:"preferred_language,omitempty"`
	Gender            domain.Gender       `json:"gender,omitempty"`
	Email             domain.EmailAddress `json:"email,omitempty"`
	IsEmailVerified   bool                `json:"is_email_verified,omitempty"`
	Phone             domain.PhoneNumber  `json:"phone,omitempty"`
	IsPhoneVerified   bool                `json:"is_phone_verified,omitempty"`
}

type Profile struct {
	ID                string
	CreationDate      time.Time
	ChangeDate        time.Time
	ResourceOwner     string
	Sequence          uint64
	FirstName         string
	LastName          string
	NickName          string
	DisplayName       string
	AvatarKey         string
	PreferredLanguage language.Tag
	Gender            domain.Gender
}

type Email struct {
	ID            string
	CreationDate  time.Time
	ChangeDate    time.Time
	ResourceOwner string
	Sequence      uint64
	Email         domain.EmailAddress
	IsVerified    bool
}

type Phone struct {
	ID            string
	CreationDate  time.Time
	ChangeDate    time.Time
	ResourceOwner string
	Sequence      uint64
	Phone         string
	IsVerified    bool
}

type Machine struct {
	Name            string               `json:"name,omitempty"`
	Description     string               `json:"description,omitempty"`
	Secret          *crypto.CryptoValue  `json:"secret,omitempty"`
	AccessTokenType domain.OIDCTokenType `json:"access_token_type,omitempty"`
}

type NotifyUser struct {
	ID                 string
	CreationDate       time.Time
	ChangeDate         time.Time
	ResourceOwner      string
	Sequence           uint64
	State              domain.UserState
	Type               domain.UserType
	Username           string
	LoginNames         database.TextArray[string]
	PreferredLoginName string
	FirstName          string
	LastName           string
	NickName           string
	DisplayName        string
	AvatarKey          string
	PreferredLanguage  language.Tag
	Gender             domain.Gender
	LastEmail          string
	VerifiedEmail      string
	LastPhone          string
	VerifiedPhone      string
	PasswordSet        bool
}

type UserSearchQueries struct {
	SearchRequest
	Queries []SearchQuery
}

var (
	userTable = table{
		name:          projection.UserTable,
		instanceIDCol: projection.UserInstanceIDCol,
	}
	UserIDCol = Column{
		name:  projection.UserIDCol,
		table: userTable,
	}
	UserCreationDateCol = Column{
		name:  projection.UserCreationDateCol,
		table: userTable,
	}
	UserChangeDateCol = Column{
		name:  projection.UserChangeDateCol,
		table: userTable,
	}
	UserResourceOwnerCol = Column{
		name:  projection.UserResourceOwnerCol,
		table: userTable,
	}
	UserInstanceIDCol = Column{
		name:  projection.UserInstanceIDCol,
		table: userTable,
	}
	UserStateCol = Column{
		name:  projection.UserStateCol,
		table: userTable,
	}
	UserSequenceCol = Column{
		name:  projection.UserSequenceCol,
		table: userTable,
	}
	UserUsernameCol = Column{
		name:           projection.UserUsernameCol,
		table:          userTable,
		isOrderByLower: true,
	}
	UserTypeCol = Column{
		name:  projection.UserTypeCol,
		table: userTable,
	}

	userLoginNamesTable         = loginNameTable.setAlias("login_names")
	userLoginNamesUserIDCol     = LoginNameUserIDCol.setTable(userLoginNamesTable)
	userLoginNamesNameCol       = LoginNameNameCol.setTable(userLoginNamesTable)
	userLoginNamesInstanceIDCol = LoginNameInstanceIDCol.setTable(userLoginNamesTable)
	userLoginNamesListCol       = Column{
		name:  "loginnames",
		table: userLoginNamesTable,
	}
	userLoginNamesLowerListCol = Column{
		name:  "loginnames_lower",
		table: userLoginNamesTable,
	}
	userPreferredLoginNameTable         = loginNameTable.setAlias("preferred_login_name")
	userPreferredLoginNameUserIDCol     = LoginNameUserIDCol.setTable(userPreferredLoginNameTable)
	userPreferredLoginNameCol           = LoginNameNameCol.setTable(userPreferredLoginNameTable)
	userPreferredLoginNameIsPrimaryCol  = LoginNameIsPrimaryCol.setTable(userPreferredLoginNameTable)
	userPreferredLoginNameInstanceIDCol = LoginNameInstanceIDCol.setTable(userPreferredLoginNameTable)
)

var (
	humanTable = table{
		name:          projection.UserHumanTable,
		instanceIDCol: projection.HumanUserInstanceIDCol,
	}
	// profile
	HumanUserIDCol = Column{
		name:  projection.HumanUserIDCol,
		table: humanTable,
	}
	HumanFirstNameCol = Column{
		name:           projection.HumanFirstNameCol,
		table:          humanTable,
		isOrderByLower: true,
	}
	HumanLastNameCol = Column{
		name:           projection.HumanLastNameCol,
		table:          humanTable,
		isOrderByLower: true,
	}
	HumanNickNameCol = Column{
		name:           projection.HumanNickNameCol,
		table:          humanTable,
		isOrderByLower: true,
	}
	HumanDisplayNameCol = Column{
		name:           projection.HumanDisplayNameCol,
		table:          humanTable,
		isOrderByLower: true,
	}
	HumanPreferredLanguageCol = Column{
		name:  projection.HumanPreferredLanguageCol,
		table: humanTable,
	}
	HumanGenderCol = Column{
		name:  projection.HumanGenderCol,
		table: humanTable,
	}
	HumanAvatarURLCol = Column{
		name:  projection.HumanAvatarURLCol,
		table: humanTable,
	}

	// email
	HumanEmailCol = Column{
		name:           projection.HumanEmailCol,
		table:          humanTable,
		isOrderByLower: true,
	}
	HumanIsEmailVerifiedCol = Column{
		name:  projection.HumanIsEmailVerifiedCol,
		table: humanTable,
	}

	// phone
	HumanPhoneCol = Column{
		name:  projection.HumanPhoneCol,
		table: humanTable,
	}
	HumanIsPhoneVerifiedCol = Column{
		name:  projection.HumanIsPhoneVerifiedCol,
		table: humanTable,
	}
)

var (
	machineTable = table{
		name:          projection.UserMachineTable,
		instanceIDCol: projection.MachineUserInstanceIDCol,
	}
	MachineUserIDCol = Column{
		name:  projection.MachineUserIDCol,
		table: machineTable,
	}
	MachineNameCol = Column{
		name:           projection.MachineNameCol,
		table:          machineTable,
		isOrderByLower: true,
	}
	MachineDescriptionCol = Column{
		name:  projection.MachineDescriptionCol,
		table: machineTable,
	}
	MachineSecretCol = Column{
		name:  projection.MachineSecretCol,
		table: machineTable,
	}
	MachineAccessTokenTypeCol = Column{
		name:  projection.MachineAccessTokenTypeCol,
		table: machineTable,
	}
)

var (
	notifyTable = table{
		name:          projection.UserNotifyTable,
		instanceIDCol: projection.NotifyInstanceIDCol,
	}
	NotifyUserIDCol = Column{
		name:  projection.NotifyUserIDCol,
		table: notifyTable,
	}
	NotifyEmailCol = Column{
		name:           projection.NotifyLastEmailCol,
		table:          notifyTable,
		isOrderByLower: true,
	}
	NotifyVerifiedEmailCol = Column{
		name:           projection.NotifyVerifiedEmailCol,
		table:          notifyTable,
		isOrderByLower: true,
	}
	NotifyPhoneCol = Column{
		name:  projection.NotifyLastPhoneCol,
		table: notifyTable,
	}
	NotifyVerifiedPhoneCol = Column{
		name:  projection.NotifyVerifiedPhoneCol,
		table: notifyTable,
	}
	NotifyPasswordSetCol = Column{
		name:  projection.NotifyPasswordSetCol,
		table: notifyTable,
	}
)

//go:embed user_by_id.sql
var userByIDQuery string

func (q *Queries) GetUserByID(ctx context.Context, shouldTriggerBulk bool, userID string) (user *User, err error) {
	ctx, span := tracing.NewSpan(ctx)
	defer func() { span.EndWithError(err) }()

	if shouldTriggerBulk {
		triggerUserProjections(ctx)
	}

	err = q.client.QueryRowContext(ctx,
		func(row *sql.Row) error {
			user, err = scanUser(row)
			return err
		},
		userByIDQuery,
		userID,
		authz.GetInstance(ctx).InstanceID(),
	)
	return user, err
}

//go:embed user_by_login_name.sql
var userByLoginNameQuery string

func (q *Queries) GetUserByLoginName(ctx context.Context, shouldTriggered bool, loginName string) (user *User, err error) {
	ctx, span := tracing.NewSpan(ctx)
	defer func() { span.EndWithError(err) }()

	if shouldTriggered {
		triggerUserProjections(ctx)
	}
<<<<<<< HEAD
	stmt, args, err := query.Where(eq).ToSql()
	if err != nil {
		return nil, zerrors.ThrowInternal(err, "QUERY-FBg21", "Errors.Query.SQLStatment")
=======

	loginName = strings.ToLower(loginName)

	username := loginName
	domainIndex := strings.LastIndex(loginName, "@")
	var domainSuffix string
	// split between the last @ (so ignore it if the login name ends with it)
	if domainIndex > 0 && domainIndex != len(loginName)-1 {
		domainSuffix = loginName[domainIndex+1:]
		username = loginName[:domainIndex]
>>>>>>> ddbea119
	}

	err = q.client.QueryRowContext(ctx,
		func(row *sql.Row) error {
			user, err = scanUser(row)
			return err
		},
		userByLoginNameQuery,
		username,
		domainSuffix,
		loginName,
		authz.GetInstance(ctx).InstanceID(),
	)
	return user, err
}

// Deprecated: use either GetUserByID or GetUserByLoginName
func (q *Queries) GetUser(ctx context.Context, shouldTriggerBulk bool, queries ...SearchQuery) (user *User, err error) {
	ctx, span := tracing.NewSpan(ctx)
	defer func() { span.EndWithError(err) }()

	if shouldTriggerBulk {
		triggerUserProjections(ctx)
	}

	query, scan := prepareUserQuery(ctx, q.client)
	for _, q := range queries {
		query = q.toQuery(query)
	}
	eq := sq.Eq{
		UserInstanceIDCol.identifier(): authz.GetInstance(ctx).InstanceID(),
	}
	stmt, args, err := query.Where(eq).ToSql()
	if err != nil {
		return nil, zerrors.ThrowInternal(err, "QUERY-Dnhr2", "Errors.Query.SQLStatment")
	}

	err = q.client.QueryRowContext(ctx, func(row *sql.Row) error {
		user, err = scan(row)
		return err
	}, stmt, args...)
	return user, err
}

func (q *Queries) GetHumanProfile(ctx context.Context, userID string, queries ...SearchQuery) (profile *Profile, err error) {
	ctx, span := tracing.NewSpan(ctx)
	defer func() { span.EndWithError(err) }()

	query, scan := prepareProfileQuery(ctx, q.client)
	for _, q := range queries {
		query = q.toQuery(query)
	}
	eq := sq.Eq{
		UserIDCol.identifier():         userID,
		UserInstanceIDCol.identifier(): authz.GetInstance(ctx).InstanceID(),
	}
	stmt, args, err := query.Where(eq).ToSql()
	if err != nil {
		return nil, zerrors.ThrowInternal(err, "QUERY-Dgbg2", "Errors.Query.SQLStatment")
	}

	err = q.client.QueryRowContext(ctx, func(row *sql.Row) error {
		profile, err = scan(row)
		return err
	}, stmt, args...)
	return profile, err
}

func (q *Queries) GetHumanEmail(ctx context.Context, userID string, queries ...SearchQuery) (email *Email, err error) {
	ctx, span := tracing.NewSpan(ctx)
	defer func() { span.EndWithError(err) }()

	query, scan := prepareEmailQuery(ctx, q.client)
	for _, q := range queries {
		query = q.toQuery(query)
	}
	eq := sq.Eq{
		UserIDCol.identifier():         userID,
		UserInstanceIDCol.identifier(): authz.GetInstance(ctx).InstanceID(),
	}
	stmt, args, err := query.Where(eq).ToSql()
	if err != nil {
		return nil, zerrors.ThrowInternal(err, "QUERY-BHhj3", "Errors.Query.SQLStatment")
	}

	err = q.client.QueryRowContext(ctx, func(row *sql.Row) error {
		email, err = scan(row)
		return err
	}, stmt, args...)
	return email, err
}

func (q *Queries) GetHumanPhone(ctx context.Context, userID string, queries ...SearchQuery) (phone *Phone, err error) {
	ctx, span := tracing.NewSpan(ctx)
	defer func() { span.EndWithError(err) }()

	query, scan := preparePhoneQuery(ctx, q.client)
	for _, q := range queries {
		query = q.toQuery(query)
	}
	eq := sq.Eq{
		UserIDCol.identifier():         userID,
		UserInstanceIDCol.identifier(): authz.GetInstance(ctx).InstanceID(),
	}
	stmt, args, err := query.Where(eq).ToSql()
	if err != nil {
		return nil, zerrors.ThrowInternal(err, "QUERY-Dg43g", "Errors.Query.SQLStatment")
	}

	err = q.client.QueryRowContext(ctx, func(row *sql.Row) error {
		phone, err = scan(row)
		return err
	}, stmt, args...)
	return phone, err
}

//go:embed user_notify_by_id.sql
var notifyUserByIDQuery string

func (q *Queries) GetNotifyUserByID(ctx context.Context, shouldTriggered bool, userID string) (user *NotifyUser, err error) {
	ctx, span := tracing.NewSpan(ctx)
	defer func() { span.EndWithError(err) }()

	if shouldTriggered {
		triggerUserProjections(ctx)
	}

	err = q.client.QueryRowContext(ctx,
		func(row *sql.Row) error {
			user, err = scanNotifyUser(row)
			return err
		},
		notifyUserByIDQuery,
		userID,
		authz.GetInstance(ctx).InstanceID(),
	)
	return user, err
}

//go:embed user_notify_by_login_name.sql
var notifyUserByLoginNameQuery string

func (q *Queries) GetNotifyUserByLoginName(ctx context.Context, shouldTriggered bool, loginName string) (user *NotifyUser, err error) {
	ctx, span := tracing.NewSpan(ctx)
	defer func() { span.EndWithError(err) }()

	if shouldTriggered {
		triggerUserProjections(ctx)
	}
<<<<<<< HEAD
	stmt, args, err := query.Where(eq).ToSql()
	if err != nil {
		return nil, zerrors.ThrowInternal(err, "QUERY-Err3g", "Errors.Query.SQLStatment")
=======

	loginName = strings.ToLower(loginName)

	username := loginName
	domainIndex := strings.LastIndex(loginName, "@")
	var domainSuffix string
	// split between the last @ (so ignore it if the login name ends with it)
	if domainIndex > 0 && domainIndex != len(loginName)-1 {
		domainSuffix = loginName[domainIndex+1:]
		username = loginName[:domainIndex]
>>>>>>> ddbea119
	}

	err = q.client.QueryRowContext(ctx,
		func(row *sql.Row) error {
			user, err = scanNotifyUser(row)
			return err
		},
		notifyUserByLoginNameQuery,
		username,
		domainSuffix,
		loginName,
		authz.GetInstance(ctx).InstanceID(),
	)
	return user, err
}

func (q *Queries) GetNotifyUser(ctx context.Context, shouldTriggered bool, queries ...SearchQuery) (user *NotifyUser, err error) {
	ctx, span := tracing.NewSpan(ctx)
	defer func() { span.EndWithError(err) }()

	if shouldTriggered {
		triggerUserProjections(ctx)
	}

	query, scan := prepareNotifyUserQuery(ctx, q.client)
	for _, q := range queries {
		query = q.toQuery(query)
	}
	eq := sq.Eq{
		UserInstanceIDCol.identifier(): authz.GetInstance(ctx).InstanceID(),
	}
	stmt, args, err := query.Where(eq).ToSql()
	if err != nil {
		return nil, zerrors.ThrowInternal(err, "QUERY-Err3g", "Errors.Query.SQLStatment")
	}

	err = q.client.QueryRowContext(ctx, func(row *sql.Row) error {
		user, err = scan(row)
		return err
	}, stmt, args...)
	return user, err
}

func (q *Queries) SearchUsers(ctx context.Context, queries *UserSearchQueries) (users *Users, err error) {
	ctx, span := tracing.NewSpan(ctx)
	defer func() { span.EndWithError(err) }()

	query, scan := prepareUsersQuery(ctx, q.client)
	eq := sq.Eq{UserInstanceIDCol.identifier(): authz.GetInstance(ctx).InstanceID()}
	stmt, args, err := queries.toQuery(query).Where(eq).
		ToSql()
	if err != nil {
		return nil, zerrors.ThrowInternal(err, "QUERY-Dgbg2", "Errors.Query.SQLStatment")
	}

	err = q.client.QueryContext(ctx, func(rows *sql.Rows) error {
		users, err = scan(rows)
		return err
	}, stmt, args...)
	if err != nil {
		return nil, zerrors.ThrowInternal(err, "QUERY-AG4gs", "Errors.Internal")
	}

	users.State, err = q.latestState(ctx, userTable)
	return users, err
}

func (q *Queries) IsUserUnique(ctx context.Context, username, email, resourceOwner string) (isUnique bool, err error) {
	ctx, span := tracing.NewSpan(ctx)
	defer func() { span.EndWithError(err) }()

	query, scan := prepareUserUniqueQuery(ctx, q.client)
	queries := make([]SearchQuery, 0, 3)
	if username != "" {
		usernameQuery, err := NewUserUsernameSearchQuery(username, TextEquals)
		if err != nil {
			return false, err
		}
		queries = append(queries, usernameQuery)
	}
	if email != "" {
		emailQuery, err := NewUserEmailSearchQuery(email, TextEquals)
		if err != nil {
			return false, err
		}
		queries = append(queries, emailQuery)
	}
	if resourceOwner != "" {
		resourceOwnerQuery, err := NewUserResourceOwnerSearchQuery(resourceOwner, TextEquals)
		if err != nil {
			return false, err
		}
		queries = append(queries, resourceOwnerQuery)
	}
	for _, q := range queries {
		query = q.toQuery(query)
	}
	eq := sq.Eq{UserInstanceIDCol.identifier(): authz.GetInstance(ctx).InstanceID()}
	stmt, args, err := query.Where(eq).ToSql()
	if err != nil {
		return false, zerrors.ThrowInternal(err, "QUERY-Dg43g", "Errors.Query.SQLStatment")
	}

	err = q.client.QueryRowContext(ctx, func(row *sql.Row) error {
		isUnique, err = scan(row)
		return err
	}, stmt, args...)
	return isUnique, err
}

func (q *UserSearchQueries) toQuery(query sq.SelectBuilder) sq.SelectBuilder {
	query = q.SearchRequest.toQuery(query)
	for _, q := range q.Queries {
		query = q.toQuery(query)
	}
	return query
}

func (r *UserSearchQueries) AppendMyResourceOwnerQuery(orgID string) error {
	query, err := NewUserResourceOwnerSearchQuery(orgID, TextEquals)
	if err != nil {
		return err
	}
	r.Queries = append(r.Queries, query)
	return nil
}

func NewUserOrSearchQuery(values []SearchQuery) (SearchQuery, error) {
	return NewOrQuery(values...)
}
func NewUserAndSearchQuery(values []SearchQuery) (SearchQuery, error) {
	return NewAndQuery(values...)
}
func NewUserNotSearchQuery(value SearchQuery) (SearchQuery, error) {
	return NewNotQuery(value)
}
func NewUserInUserIdsSearchQuery(values []string) (SearchQuery, error) {
	return NewInTextQuery(UserIDCol, values)
}

func NewUserResourceOwnerSearchQuery(value string, comparison TextComparison) (SearchQuery, error) {
	return NewTextQuery(UserResourceOwnerCol, value, comparison)
}

func NewUserUsernameSearchQuery(value string, comparison TextComparison) (SearchQuery, error) {
	return NewTextQuery(UserUsernameCol, value, comparison)
}

func NewUserFirstNameSearchQuery(value string, comparison TextComparison) (SearchQuery, error) {
	return NewTextQuery(HumanFirstNameCol, value, comparison)
}

func NewUserLastNameSearchQuery(value string, comparison TextComparison) (SearchQuery, error) {
	return NewTextQuery(HumanLastNameCol, value, comparison)
}

func NewUserNickNameSearchQuery(value string, comparison TextComparison) (SearchQuery, error) {
	return NewTextQuery(HumanNickNameCol, value, comparison)
}

func NewUserDisplayNameSearchQuery(value string, comparison TextComparison) (SearchQuery, error) {
	return NewTextQuery(HumanDisplayNameCol, value, comparison)
}

func NewUserEmailSearchQuery(value string, comparison TextComparison) (SearchQuery, error) {
	return NewTextQuery(HumanEmailCol, value, comparison)
}

func NewUserPhoneSearchQuery(value string, comparison TextComparison) (SearchQuery, error) {
	return NewTextQuery(HumanPhoneCol, value, comparison)
}

func NewUserVerifiedEmailSearchQuery(value string, comparison TextComparison) (SearchQuery, error) {
	return NewTextQuery(NotifyVerifiedEmailCol, value, comparison)
}

func NewUserVerifiedPhoneSearchQuery(value string, comparison TextComparison) (SearchQuery, error) {
	return NewTextQuery(NotifyVerifiedPhoneCol, value, comparison)
}

func NewUserStateSearchQuery(value int32) (SearchQuery, error) {
	return NewNumberQuery(UserStateCol, value, NumberEquals)
}

func NewUserTypeSearchQuery(value int32) (SearchQuery, error) {
	return NewNumberQuery(UserTypeCol, value, NumberEquals)
}

func NewUserPreferredLoginNameSearchQuery(value string, comparison TextComparison) (SearchQuery, error) {
	return NewTextQuery(userPreferredLoginNameCol, value, comparison)
}

func NewUserLoginNamesSearchQuery(value string) (SearchQuery, error) {
	return NewTextQuery(userLoginNamesLowerListCol, strings.ToLower(value), TextListContains)
}

func NewUserLoginNameExistsQuery(value string, comparison TextComparison) (SearchQuery, error) {
	//linking queries for the subselect
	instanceQuery, err := NewColumnComparisonQuery(LoginNameInstanceIDCol, UserInstanceIDCol, ColumnEquals)
	if err != nil {
		return nil, err
	}
	userIDQuery, err := NewColumnComparisonQuery(LoginNameUserIDCol, UserIDCol, ColumnEquals)
	if err != nil {
		return nil, err
	}
	//text query to select data from the linked sub select
	loginNameQuery, err := NewTextQuery(LoginNameNameCol, value, comparison)
	if err != nil {
		return nil, err
	}
	//full definition of the sub select
	subSelect, err := NewSubSelect(LoginNameUserIDCol, []SearchQuery{instanceQuery, userIDQuery, loginNameQuery})
	if err != nil {
		return nil, err
	}
	// "WHERE * IN (*)" query with subquery as list-data provider
	return NewListQuery(
		UserIDCol,
		subSelect,
		ListIn,
	)
}

func triggerUserProjections(ctx context.Context) {
	triggerBatch(ctx, projection.UserProjection, projection.LoginNameProjection)
}

func prepareLoginNamesQuery() (string, []interface{}, error) {
	return sq.Select(
		userLoginNamesUserIDCol.identifier(),
		"ARRAY_AGG("+userLoginNamesNameCol.identifier()+")::TEXT[] AS "+userLoginNamesListCol.name,
		"ARRAY_AGG(LOWER("+userLoginNamesNameCol.identifier()+"))::TEXT[] AS "+userLoginNamesLowerListCol.name,
		userLoginNamesInstanceIDCol.identifier(),
	).From(userLoginNamesTable.identifier()).
		GroupBy(
			userLoginNamesUserIDCol.identifier(),
			userLoginNamesInstanceIDCol.identifier(),
		).ToSql()
}

func preparePreferredLoginNamesQuery() (string, []interface{}, error) {
	return sq.Select(
		userPreferredLoginNameUserIDCol.identifier(),
		userPreferredLoginNameCol.identifier(),
		userPreferredLoginNameInstanceIDCol.identifier(),
	).From(userPreferredLoginNameTable.identifier()).
		Where(sq.Eq{
			userPreferredLoginNameIsPrimaryCol.identifier(): true,
		},
		).ToSql()
}

func scanUser(row *sql.Row) (*User, error) {
	u := new(User)
	var count int
	preferredLoginName := sql.NullString{}

	humanID := sql.NullString{}
	firstName := sql.NullString{}
	lastName := sql.NullString{}
	nickName := sql.NullString{}
	displayName := sql.NullString{}
	preferredLanguage := sql.NullString{}
	gender := sql.NullInt32{}
	avatarKey := sql.NullString{}
	email := sql.NullString{}
	isEmailVerified := sql.NullBool{}
	phone := sql.NullString{}
	isPhoneVerified := sql.NullBool{}

	machineID := sql.NullString{}
	name := sql.NullString{}
	description := sql.NullString{}
	var secret *crypto.CryptoValue
	accessTokenType := sql.NullInt32{}

	err := row.Scan(
		&u.ID,
		&u.CreationDate,
		&u.ChangeDate,
		&u.ResourceOwner,
		&u.Sequence,
		&u.State,
		&u.Type,
		&u.Username,
		&u.LoginNames,
		&preferredLoginName,
		&humanID,
		&firstName,
		&lastName,
		&nickName,
		&displayName,
		&preferredLanguage,
		&gender,
		&avatarKey,
		&email,
		&isEmailVerified,
		&phone,
		&isPhoneVerified,
		&machineID,
		&name,
		&description,
		&secret,
		&accessTokenType,
		&count,
	)

	if err != nil || count != 1 {
		if errs.Is(err, sql.ErrNoRows) || count != 1 {
			return nil, errors.ThrowNotFound(err, "QUERY-Dfbg2", "Errors.User.NotFound")
		}
		return nil, errors.ThrowInternal(err, "QUERY-Bgah2", "Errors.Internal")
	}

	u.PreferredLoginName = preferredLoginName.String

	if humanID.Valid {
		u.Human = &Human{
			FirstName:         firstName.String,
			LastName:          lastName.String,
			NickName:          nickName.String,
			DisplayName:       displayName.String,
			AvatarKey:         avatarKey.String,
			PreferredLanguage: language.Make(preferredLanguage.String),
			Gender:            domain.Gender(gender.Int32),
			Email:             domain.EmailAddress(email.String),
			IsEmailVerified:   isEmailVerified.Bool,
			Phone:             domain.PhoneNumber(phone.String),
			IsPhoneVerified:   isPhoneVerified.Bool,
		}
	} else if machineID.Valid {
		u.Machine = &Machine{
			Name:            name.String,
			Description:     description.String,
			Secret:          secret,
			AccessTokenType: domain.OIDCTokenType(accessTokenType.Int32),
		}
	}
	return u, nil
}

func prepareUserQuery(ctx context.Context, db prepareDatabase) (sq.SelectBuilder, func(*sql.Row) (*User, error)) {
	loginNamesQuery, loginNamesArgs, err := prepareLoginNamesQuery()
	if err != nil {
		return sq.SelectBuilder{}, nil
	}
	preferredLoginNameQuery, preferredLoginNameArgs, err := preparePreferredLoginNamesQuery()
	if err != nil {
		return sq.SelectBuilder{}, nil
	}
	return sq.Select(
			UserIDCol.identifier(),
			UserCreationDateCol.identifier(),
			UserChangeDateCol.identifier(),
			UserResourceOwnerCol.identifier(),
			UserSequenceCol.identifier(),
			UserStateCol.identifier(),
			UserTypeCol.identifier(),
			UserUsernameCol.identifier(),
			userLoginNamesListCol.identifier(),
			userPreferredLoginNameCol.identifier(),
			HumanUserIDCol.identifier(),
			HumanFirstNameCol.identifier(),
			HumanLastNameCol.identifier(),
			HumanNickNameCol.identifier(),
			HumanDisplayNameCol.identifier(),
			HumanPreferredLanguageCol.identifier(),
			HumanGenderCol.identifier(),
			HumanAvatarURLCol.identifier(),
			HumanEmailCol.identifier(),
			HumanIsEmailVerifiedCol.identifier(),
			HumanPhoneCol.identifier(),
			HumanIsPhoneVerifiedCol.identifier(),
			MachineUserIDCol.identifier(),
			MachineNameCol.identifier(),
			MachineDescriptionCol.identifier(),
			MachineSecretCol.identifier(),
			MachineAccessTokenTypeCol.identifier(),
			countColumn.identifier(),
		).
			From(userTable.identifier()).
			LeftJoin(join(HumanUserIDCol, UserIDCol)).
			LeftJoin(join(MachineUserIDCol, UserIDCol)).
			LeftJoin("("+loginNamesQuery+") AS "+userLoginNamesTable.alias+" ON "+
				userLoginNamesUserIDCol.identifier()+" = "+UserIDCol.identifier()+" AND "+
				userLoginNamesInstanceIDCol.identifier()+" = "+UserInstanceIDCol.identifier(),
				loginNamesArgs...).
			LeftJoin("("+preferredLoginNameQuery+") AS "+userPreferredLoginNameTable.alias+" ON "+
				userPreferredLoginNameUserIDCol.identifier()+" = "+UserIDCol.identifier()+" AND "+
				userPreferredLoginNameInstanceIDCol.identifier()+" = "+UserInstanceIDCol.identifier()+db.Timetravel(call.Took(ctx)),
				preferredLoginNameArgs...).
			PlaceholderFormat(sq.Dollar),
<<<<<<< HEAD
		func(row *sql.Row) (*User, error) {
			u := new(User)
			var count int
			preferredLoginName := sql.NullString{}

			humanID := sql.NullString{}
			firstName := sql.NullString{}
			lastName := sql.NullString{}
			nickName := sql.NullString{}
			displayName := sql.NullString{}
			preferredLanguage := sql.NullString{}
			gender := sql.NullInt32{}
			avatarKey := sql.NullString{}
			email := sql.NullString{}
			isEmailVerified := sql.NullBool{}
			phone := sql.NullString{}
			isPhoneVerified := sql.NullBool{}

			machineID := sql.NullString{}
			name := sql.NullString{}
			description := sql.NullString{}
			var secret *crypto.CryptoValue
			accessTokenType := sql.NullInt32{}

			err := row.Scan(
				&u.ID,
				&u.CreationDate,
				&u.ChangeDate,
				&u.ResourceOwner,
				&u.Sequence,
				&u.State,
				&u.Type,
				&u.Username,
				&u.LoginNames,
				&preferredLoginName,
				&humanID,
				&firstName,
				&lastName,
				&nickName,
				&displayName,
				&preferredLanguage,
				&gender,
				&avatarKey,
				&email,
				&isEmailVerified,
				&phone,
				&isPhoneVerified,
				&machineID,
				&name,
				&description,
				&secret,
				&accessTokenType,
				&count,
			)

			if err != nil || count != 1 {
				if errors.Is(err, sql.ErrNoRows) || count != 1 {
					return nil, zerrors.ThrowNotFound(err, "QUERY-Dfbg2", "Errors.User.NotFound")
				}
				return nil, zerrors.ThrowInternal(err, "QUERY-Bgah2", "Errors.Internal")
			}

			u.PreferredLoginName = preferredLoginName.String

			if humanID.Valid {
				u.Human = &Human{
					FirstName:         firstName.String,
					LastName:          lastName.String,
					NickName:          nickName.String,
					DisplayName:       displayName.String,
					AvatarKey:         avatarKey.String,
					PreferredLanguage: language.Make(preferredLanguage.String),
					Gender:            domain.Gender(gender.Int32),
					Email:             domain.EmailAddress(email.String),
					IsEmailVerified:   isEmailVerified.Bool,
					Phone:             domain.PhoneNumber(phone.String),
					IsPhoneVerified:   isPhoneVerified.Bool,
				}
			} else if machineID.Valid {
				u.Machine = &Machine{
					Name:            name.String,
					Description:     description.String,
					Secret:          secret,
					AccessTokenType: domain.OIDCTokenType(accessTokenType.Int32),
				}
			}
			return u, nil
		}
=======
		scanUser
>>>>>>> ddbea119
}

func prepareProfileQuery(ctx context.Context, db prepareDatabase) (sq.SelectBuilder, func(*sql.Row) (*Profile, error)) {
	return sq.Select(
			UserIDCol.identifier(),
			UserCreationDateCol.identifier(),
			UserChangeDateCol.identifier(),
			UserResourceOwnerCol.identifier(),
			UserSequenceCol.identifier(),
			HumanUserIDCol.identifier(),
			HumanFirstNameCol.identifier(),
			HumanLastNameCol.identifier(),
			HumanNickNameCol.identifier(),
			HumanDisplayNameCol.identifier(),
			HumanPreferredLanguageCol.identifier(),
			HumanGenderCol.identifier(),
			HumanAvatarURLCol.identifier()).
			From(userTable.identifier()).
			LeftJoin(join(HumanUserIDCol, UserIDCol) + db.Timetravel(call.Took(ctx))).
			PlaceholderFormat(sq.Dollar),
		func(row *sql.Row) (*Profile, error) {
			p := new(Profile)

			humanID := sql.NullString{}
			firstName := sql.NullString{}
			lastName := sql.NullString{}
			nickName := sql.NullString{}
			displayName := sql.NullString{}
			preferredLanguage := sql.NullString{}
			gender := sql.NullInt32{}
			avatarKey := sql.NullString{}
			err := row.Scan(
				&p.ID,
				&p.CreationDate,
				&p.ChangeDate,
				&p.ResourceOwner,
				&p.Sequence,
				&humanID,
				&firstName,
				&lastName,
				&nickName,
				&displayName,
				&preferredLanguage,
				&gender,
				&avatarKey,
			)
			if err != nil {
				if errors.Is(err, sql.ErrNoRows) {
					return nil, zerrors.ThrowNotFound(err, "QUERY-HNhb3", "Errors.User.NotFound")
				}
				return nil, zerrors.ThrowInternal(err, "QUERY-Rfheq", "Errors.Internal")
			}
			if !humanID.Valid {
				return nil, zerrors.ThrowPreconditionFailed(nil, "QUERY-WLTce", "Errors.User.NotHuman")
			}

			p.FirstName = firstName.String
			p.LastName = lastName.String
			p.NickName = nickName.String
			p.DisplayName = displayName.String
			p.AvatarKey = avatarKey.String
			p.PreferredLanguage = language.Make(preferredLanguage.String)
			p.Gender = domain.Gender(gender.Int32)

			return p, nil
		}
}

func prepareEmailQuery(ctx context.Context, db prepareDatabase) (sq.SelectBuilder, func(*sql.Row) (*Email, error)) {
	return sq.Select(
			UserIDCol.identifier(),
			UserCreationDateCol.identifier(),
			UserChangeDateCol.identifier(),
			UserResourceOwnerCol.identifier(),
			UserSequenceCol.identifier(),
			HumanUserIDCol.identifier(),
			HumanEmailCol.identifier(),
			HumanIsEmailVerifiedCol.identifier()).
			From(userTable.identifier()).
			LeftJoin(join(HumanUserIDCol, UserIDCol) + db.Timetravel(call.Took(ctx))).
			PlaceholderFormat(sq.Dollar),
		func(row *sql.Row) (*Email, error) {
			e := new(Email)

			humanID := sql.NullString{}
			email := sql.NullString{}
			isEmailVerified := sql.NullBool{}

			err := row.Scan(
				&e.ID,
				&e.CreationDate,
				&e.ChangeDate,
				&e.ResourceOwner,
				&e.Sequence,
				&humanID,
				&email,
				&isEmailVerified,
			)
			if err != nil {
				if errors.Is(err, sql.ErrNoRows) {
					return nil, zerrors.ThrowNotFound(err, "QUERY-Hms2s", "Errors.User.NotFound")
				}
				return nil, zerrors.ThrowInternal(err, "QUERY-Nu42d", "Errors.Internal")
			}
			if !humanID.Valid {
				return nil, zerrors.ThrowPreconditionFailed(nil, "QUERY-pt7HY", "Errors.User.NotHuman")
			}

			e.Email = domain.EmailAddress(email.String)
			e.IsVerified = isEmailVerified.Bool

			return e, nil
		}
}

func preparePhoneQuery(ctx context.Context, db prepareDatabase) (sq.SelectBuilder, func(*sql.Row) (*Phone, error)) {
	return sq.Select(
			UserIDCol.identifier(),
			UserCreationDateCol.identifier(),
			UserChangeDateCol.identifier(),
			UserResourceOwnerCol.identifier(),
			UserSequenceCol.identifier(),
			HumanUserIDCol.identifier(),
			HumanPhoneCol.identifier(),
			HumanIsPhoneVerifiedCol.identifier()).
			From(userTable.identifier()).
			LeftJoin(join(HumanUserIDCol, UserIDCol) + db.Timetravel(call.Took(ctx))).
			PlaceholderFormat(sq.Dollar),
		func(row *sql.Row) (*Phone, error) {
			e := new(Phone)

			humanID := sql.NullString{}
			phone := sql.NullString{}
			isPhoneVerified := sql.NullBool{}

			err := row.Scan(
				&e.ID,
				&e.CreationDate,
				&e.ChangeDate,
				&e.ResourceOwner,
				&e.Sequence,
				&humanID,
				&phone,
				&isPhoneVerified,
			)
			if err != nil {
				if errors.Is(err, sql.ErrNoRows) {
					return nil, zerrors.ThrowNotFound(err, "QUERY-DAvb3", "Errors.User.NotFound")
				}
				return nil, zerrors.ThrowInternal(err, "QUERY-Bmf2h", "Errors.Internal")
			}
			if !humanID.Valid {
				return nil, zerrors.ThrowPreconditionFailed(nil, "QUERY-hliQl", "Errors.User.NotHuman")
			}

			e.Phone = phone.String
			e.IsVerified = isPhoneVerified.Bool

			return e, nil
		}
}

func prepareNotifyUserQuery(ctx context.Context, db prepareDatabase) (sq.SelectBuilder, func(*sql.Row) (*NotifyUser, error)) {
	loginNamesQuery, loginNamesArgs, err := prepareLoginNamesQuery()
	if err != nil {
		return sq.SelectBuilder{}, nil
	}
	preferredLoginNameQuery, preferredLoginNameArgs, err := preparePreferredLoginNamesQuery()
	if err != nil {
		return sq.SelectBuilder{}, nil
	}
	return sq.Select(
			UserIDCol.identifier(),
			UserCreationDateCol.identifier(),
			UserChangeDateCol.identifier(),
			UserResourceOwnerCol.identifier(),
			UserSequenceCol.identifier(),
			UserStateCol.identifier(),
			UserTypeCol.identifier(),
			UserUsernameCol.identifier(),
			userLoginNamesListCol.identifier(),
			userPreferredLoginNameCol.identifier(),
			HumanUserIDCol.identifier(),
			HumanFirstNameCol.identifier(),
			HumanLastNameCol.identifier(),
			HumanNickNameCol.identifier(),
			HumanDisplayNameCol.identifier(),
			HumanPreferredLanguageCol.identifier(),
			HumanGenderCol.identifier(),
			HumanAvatarURLCol.identifier(),
			NotifyUserIDCol.identifier(),
			NotifyEmailCol.identifier(),
			NotifyVerifiedEmailCol.identifier(),
			NotifyPhoneCol.identifier(),
			NotifyVerifiedPhoneCol.identifier(),
			NotifyPasswordSetCol.identifier(),
			countColumn.identifier(),
		).
			From(userTable.identifier()).
			LeftJoin(join(HumanUserIDCol, UserIDCol)).
			LeftJoin(join(NotifyUserIDCol, UserIDCol)).
			LeftJoin("("+loginNamesQuery+") AS "+userLoginNamesTable.alias+" ON "+
				userLoginNamesUserIDCol.identifier()+" = "+UserIDCol.identifier()+" AND "+
				userLoginNamesInstanceIDCol.identifier()+" = "+UserInstanceIDCol.identifier(),
				loginNamesArgs...).
			LeftJoin("("+preferredLoginNameQuery+") AS "+userPreferredLoginNameTable.alias+" ON "+
				userPreferredLoginNameUserIDCol.identifier()+" = "+UserIDCol.identifier()+" AND "+
				userPreferredLoginNameInstanceIDCol.identifier()+" = "+UserInstanceIDCol.identifier()+db.Timetravel(call.Took(ctx)),
				preferredLoginNameArgs...).
			PlaceholderFormat(sq.Dollar),
		scanNotifyUser
}

func scanNotifyUser(row *sql.Row) (*NotifyUser, error) {
	u := new(NotifyUser)
	var count int
	loginNames := database.TextArray[string]{}
	preferredLoginName := sql.NullString{}

	humanID := sql.NullString{}
	firstName := sql.NullString{}
	lastName := sql.NullString{}
	nickName := sql.NullString{}
	displayName := sql.NullString{}
	preferredLanguage := sql.NullString{}
	gender := sql.NullInt32{}
	avatarKey := sql.NullString{}

	notifyUserID := sql.NullString{}
	notifyEmail := sql.NullString{}
	notifyVerifiedEmail := sql.NullString{}
	notifyPhone := sql.NullString{}
	notifyVerifiedPhone := sql.NullString{}
	notifyPasswordSet := sql.NullBool{}

	err := row.Scan(
		&u.ID,
		&u.CreationDate,
		&u.ChangeDate,
		&u.ResourceOwner,
		&u.Sequence,
		&u.State,
		&u.Type,
		&u.Username,
		&loginNames,
		&preferredLoginName,
		&humanID,
		&firstName,
		&lastName,
		&nickName,
		&displayName,
		&preferredLanguage,
		&gender,
		&avatarKey,
		&notifyUserID,
		&notifyEmail,
		&notifyVerifiedEmail,
		&notifyPhone,
		&notifyVerifiedPhone,
		&notifyPasswordSet,
		&count,
	)

<<<<<<< HEAD
			if err != nil || count != 1 {
				if errors.Is(err, sql.ErrNoRows) || count != 1 {
					return nil, zerrors.ThrowNotFound(err, "QUERY-Dgqd2", "Errors.User.NotFound")
				}
				return nil, zerrors.ThrowInternal(err, "QUERY-Dbwsg", "Errors.Internal")
			}

			if !notifyUserID.Valid {
				return nil, zerrors.ThrowPreconditionFailed(nil, "QUERY-Sfw3f", "Errors.User.NotFound")
			}
=======
	if err != nil || count != 1 {
		if errs.Is(err, sql.ErrNoRows) || count != 1 {
			return nil, errors.ThrowNotFound(err, "QUERY-Dgqd2", "Errors.User.NotFound")
		}
		return nil, errors.ThrowInternal(err, "QUERY-Dbwsg", "Errors.Internal")
	}

	if !notifyUserID.Valid {
		return nil, errors.ThrowPreconditionFailed(nil, "QUERY-Sfw3f", "Errors.User.NotFound")
	}
>>>>>>> ddbea119

	u.LoginNames = loginNames
	if preferredLoginName.Valid {
		u.PreferredLoginName = preferredLoginName.String
	}
	if humanID.Valid {
		u.FirstName = firstName.String
		u.LastName = lastName.String
		u.NickName = nickName.String
		u.DisplayName = displayName.String
		u.AvatarKey = avatarKey.String
		u.PreferredLanguage = language.Make(preferredLanguage.String)
		u.Gender = domain.Gender(gender.Int32)
	}
	u.LastEmail = notifyEmail.String
	u.VerifiedEmail = notifyVerifiedEmail.String
	u.LastPhone = notifyPhone.String
	u.VerifiedPhone = notifyVerifiedPhone.String
	u.PasswordSet = notifyPasswordSet.Bool

	return u, nil
}

func prepareUserUniqueQuery(ctx context.Context, db prepareDatabase) (sq.SelectBuilder, func(*sql.Row) (bool, error)) {
	return sq.Select(
			UserIDCol.identifier(),
			UserStateCol.identifier(),
			UserUsernameCol.identifier(),
			HumanUserIDCol.identifier(),
			HumanEmailCol.identifier(),
			HumanIsEmailVerifiedCol.identifier()).
			From(userTable.identifier()).
			LeftJoin(join(HumanUserIDCol, UserIDCol) + db.Timetravel(call.Took(ctx))).
			PlaceholderFormat(sq.Dollar),
		func(row *sql.Row) (bool, error) {
			userID := sql.NullString{}
			state := sql.NullInt32{}
			username := sql.NullString{}
			humanID := sql.NullString{}
			email := sql.NullString{}
			isEmailVerified := sql.NullBool{}

			err := row.Scan(
				&userID,
				&state,
				&username,
				&humanID,
				&email,
				&isEmailVerified,
			)
			if err != nil {
				if errors.Is(err, sql.ErrNoRows) {
					return true, nil
				}
				return false, zerrors.ThrowInternal(err, "QUERY-Cxces", "Errors.Internal")
			}
			return !userID.Valid, nil
		}
}

func prepareUsersQuery(ctx context.Context, db prepareDatabase) (sq.SelectBuilder, func(*sql.Rows) (*Users, error)) {
	loginNamesQuery, loginNamesArgs, err := prepareLoginNamesQuery()
	if err != nil {
		return sq.SelectBuilder{}, nil
	}
	preferredLoginNameQuery, preferredLoginNameArgs, err := preparePreferredLoginNamesQuery()
	if err != nil {
		return sq.SelectBuilder{}, nil
	}
	return sq.Select(
			UserIDCol.identifier(),
			UserCreationDateCol.identifier(),
			UserChangeDateCol.identifier(),
			UserResourceOwnerCol.identifier(),
			UserSequenceCol.identifier(),
			UserStateCol.identifier(),
			UserTypeCol.identifier(),
			UserUsernameCol.identifier(),
			userLoginNamesListCol.identifier(),
			userPreferredLoginNameCol.identifier(),
			HumanUserIDCol.identifier(),
			HumanFirstNameCol.identifier(),
			HumanLastNameCol.identifier(),
			HumanNickNameCol.identifier(),
			HumanDisplayNameCol.identifier(),
			HumanPreferredLanguageCol.identifier(),
			HumanGenderCol.identifier(),
			HumanAvatarURLCol.identifier(),
			HumanEmailCol.identifier(),
			HumanIsEmailVerifiedCol.identifier(),
			HumanPhoneCol.identifier(),
			HumanIsPhoneVerifiedCol.identifier(),
			MachineUserIDCol.identifier(),
			MachineNameCol.identifier(),
			MachineDescriptionCol.identifier(),
			MachineSecretCol.identifier(),
			MachineAccessTokenTypeCol.identifier(),
			countColumn.identifier()).
			From(userTable.identifier()).
			LeftJoin(join(HumanUserIDCol, UserIDCol)).
			LeftJoin(join(MachineUserIDCol, UserIDCol)).
			LeftJoin("("+loginNamesQuery+") AS "+userLoginNamesTable.alias+" ON "+
				userLoginNamesUserIDCol.identifier()+" = "+UserIDCol.identifier()+" AND "+
				userLoginNamesInstanceIDCol.identifier()+" = "+UserInstanceIDCol.identifier(),
				loginNamesArgs...).
			LeftJoin("("+preferredLoginNameQuery+") AS "+userPreferredLoginNameTable.alias+" ON "+
				userPreferredLoginNameUserIDCol.identifier()+" = "+UserIDCol.identifier()+" AND "+
				userPreferredLoginNameInstanceIDCol.identifier()+" = "+UserInstanceIDCol.identifier()+db.Timetravel(call.Took(ctx)),
				preferredLoginNameArgs...).
			PlaceholderFormat(sq.Dollar),
		func(rows *sql.Rows) (*Users, error) {
			users := make([]*User, 0)
			var count uint64
			for rows.Next() {
				u := new(User)
				loginNames := database.TextArray[string]{}
				preferredLoginName := sql.NullString{}

				humanID := sql.NullString{}
				firstName := sql.NullString{}
				lastName := sql.NullString{}
				nickName := sql.NullString{}
				displayName := sql.NullString{}
				preferredLanguage := sql.NullString{}
				gender := sql.NullInt32{}
				avatarKey := sql.NullString{}
				email := sql.NullString{}
				isEmailVerified := sql.NullBool{}
				phone := sql.NullString{}
				isPhoneVerified := sql.NullBool{}

				machineID := sql.NullString{}
				name := sql.NullString{}
				description := sql.NullString{}
				secret := new(crypto.CryptoValue)
				accessTokenType := sql.NullInt32{}

				err := rows.Scan(
					&u.ID,
					&u.CreationDate,
					&u.ChangeDate,
					&u.ResourceOwner,
					&u.Sequence,
					&u.State,
					&u.Type,
					&u.Username,
					&loginNames,
					&preferredLoginName,
					&humanID,
					&firstName,
					&lastName,
					&nickName,
					&displayName,
					&preferredLanguage,
					&gender,
					&avatarKey,
					&email,
					&isEmailVerified,
					&phone,
					&isPhoneVerified,
					&machineID,
					&name,
					&description,
					secret,
					&accessTokenType,
					&count,
				)
				if err != nil {
					return nil, err
				}

				u.LoginNames = loginNames
				if preferredLoginName.Valid {
					u.PreferredLoginName = preferredLoginName.String
				}

				if humanID.Valid {
					u.Human = &Human{
						FirstName:         firstName.String,
						LastName:          lastName.String,
						NickName:          nickName.String,
						DisplayName:       displayName.String,
						AvatarKey:         avatarKey.String,
						PreferredLanguage: language.Make(preferredLanguage.String),
						Gender:            domain.Gender(gender.Int32),
						Email:             domain.EmailAddress(email.String),
						IsEmailVerified:   isEmailVerified.Bool,
						Phone:             domain.PhoneNumber(phone.String),
						IsPhoneVerified:   isPhoneVerified.Bool,
					}
				} else if machineID.Valid {
					u.Machine = &Machine{
						Name:            name.String,
						Description:     description.String,
						Secret:          secret,
						AccessTokenType: domain.OIDCTokenType(accessTokenType.Int32),
					}
				}

				users = append(users, u)
			}

			if err := rows.Close(); err != nil {
				return nil, zerrors.ThrowInternal(err, "QUERY-frhbd", "Errors.Query.CloseRows")
			}

			return &Users{
				Users: users,
				SearchResponse: SearchResponse{
					Count: count,
				},
			}, nil
		}
}<|MERGE_RESOLUTION|>--- conflicted
+++ resolved
@@ -3,12 +3,8 @@
 import (
 	"context"
 	"database/sql"
-<<<<<<< HEAD
+	_ "embed"
 	"errors"
-=======
-	_ "embed"
-	errs "errors"
->>>>>>> ddbea119
 	"strings"
 	"time"
 
@@ -352,11 +348,6 @@
 	if shouldTriggered {
 		triggerUserProjections(ctx)
 	}
-<<<<<<< HEAD
-	stmt, args, err := query.Where(eq).ToSql()
-	if err != nil {
-		return nil, zerrors.ThrowInternal(err, "QUERY-FBg21", "Errors.Query.SQLStatment")
-=======
 
 	loginName = strings.ToLower(loginName)
 
@@ -367,7 +358,6 @@
 	if domainIndex > 0 && domainIndex != len(loginName)-1 {
 		domainSuffix = loginName[domainIndex+1:]
 		username = loginName[:domainIndex]
->>>>>>> ddbea119
 	}
 
 	err = q.client.QueryRowContext(ctx,
@@ -517,11 +507,6 @@
 	if shouldTriggered {
 		triggerUserProjections(ctx)
 	}
-<<<<<<< HEAD
-	stmt, args, err := query.Where(eq).ToSql()
-	if err != nil {
-		return nil, zerrors.ThrowInternal(err, "QUERY-Err3g", "Errors.Query.SQLStatment")
-=======
 
 	loginName = strings.ToLower(loginName)
 
@@ -532,7 +517,6 @@
 	if domainIndex > 0 && domainIndex != len(loginName)-1 {
 		domainSuffix = loginName[domainIndex+1:]
 		username = loginName[:domainIndex]
->>>>>>> ddbea119
 	}
 
 	err = q.client.QueryRowContext(ctx,
@@ -842,10 +826,10 @@
 	)
 
 	if err != nil || count != 1 {
-		if errs.Is(err, sql.ErrNoRows) || count != 1 {
-			return nil, errors.ThrowNotFound(err, "QUERY-Dfbg2", "Errors.User.NotFound")
+		if errors.Is(err, sql.ErrNoRows) || count != 1 {
+			return nil, zerrors.ThrowNotFound(err, "QUERY-Dfbg2", "Errors.User.NotFound")
 		}
-		return nil, errors.ThrowInternal(err, "QUERY-Bgah2", "Errors.Internal")
+		return nil, zerrors.ThrowInternal(err, "QUERY-Bgah2", "Errors.Internal")
 	}
 
 	u.PreferredLoginName = preferredLoginName.String
@@ -926,98 +910,8 @@
 				userPreferredLoginNameInstanceIDCol.identifier()+" = "+UserInstanceIDCol.identifier()+db.Timetravel(call.Took(ctx)),
 				preferredLoginNameArgs...).
 			PlaceholderFormat(sq.Dollar),
-<<<<<<< HEAD
-		func(row *sql.Row) (*User, error) {
-			u := new(User)
-			var count int
-			preferredLoginName := sql.NullString{}
-
-			humanID := sql.NullString{}
-			firstName := sql.NullString{}
-			lastName := sql.NullString{}
-			nickName := sql.NullString{}
-			displayName := sql.NullString{}
-			preferredLanguage := sql.NullString{}
-			gender := sql.NullInt32{}
-			avatarKey := sql.NullString{}
-			email := sql.NullString{}
-			isEmailVerified := sql.NullBool{}
-			phone := sql.NullString{}
-			isPhoneVerified := sql.NullBool{}
-
-			machineID := sql.NullString{}
-			name := sql.NullString{}
-			description := sql.NullString{}
-			var secret *crypto.CryptoValue
-			accessTokenType := sql.NullInt32{}
-
-			err := row.Scan(
-				&u.ID,
-				&u.CreationDate,
-				&u.ChangeDate,
-				&u.ResourceOwner,
-				&u.Sequence,
-				&u.State,
-				&u.Type,
-				&u.Username,
-				&u.LoginNames,
-				&preferredLoginName,
-				&humanID,
-				&firstName,
-				&lastName,
-				&nickName,
-				&displayName,
-				&preferredLanguage,
-				&gender,
-				&avatarKey,
-				&email,
-				&isEmailVerified,
-				&phone,
-				&isPhoneVerified,
-				&machineID,
-				&name,
-				&description,
-				&secret,
-				&accessTokenType,
-				&count,
-			)
-
-			if err != nil || count != 1 {
-				if errors.Is(err, sql.ErrNoRows) || count != 1 {
-					return nil, zerrors.ThrowNotFound(err, "QUERY-Dfbg2", "Errors.User.NotFound")
-				}
-				return nil, zerrors.ThrowInternal(err, "QUERY-Bgah2", "Errors.Internal")
-			}
-
-			u.PreferredLoginName = preferredLoginName.String
-
-			if humanID.Valid {
-				u.Human = &Human{
-					FirstName:         firstName.String,
-					LastName:          lastName.String,
-					NickName:          nickName.String,
-					DisplayName:       displayName.String,
-					AvatarKey:         avatarKey.String,
-					PreferredLanguage: language.Make(preferredLanguage.String),
-					Gender:            domain.Gender(gender.Int32),
-					Email:             domain.EmailAddress(email.String),
-					IsEmailVerified:   isEmailVerified.Bool,
-					Phone:             domain.PhoneNumber(phone.String),
-					IsPhoneVerified:   isPhoneVerified.Bool,
-				}
-			} else if machineID.Valid {
-				u.Machine = &Machine{
-					Name:            name.String,
-					Description:     description.String,
-					Secret:          secret,
-					AccessTokenType: domain.OIDCTokenType(accessTokenType.Int32),
-				}
-			}
-			return u, nil
-		}
-=======
+
 		scanUser
->>>>>>> ddbea119
 }
 
 func prepareProfileQuery(ctx context.Context, db prepareDatabase) (sq.SelectBuilder, func(*sql.Row) (*Profile, error)) {
@@ -1281,29 +1175,16 @@
 		&count,
 	)
 
-<<<<<<< HEAD
-			if err != nil || count != 1 {
-				if errors.Is(err, sql.ErrNoRows) || count != 1 {
-					return nil, zerrors.ThrowNotFound(err, "QUERY-Dgqd2", "Errors.User.NotFound")
-				}
-				return nil, zerrors.ThrowInternal(err, "QUERY-Dbwsg", "Errors.Internal")
-			}
-
-			if !notifyUserID.Valid {
-				return nil, zerrors.ThrowPreconditionFailed(nil, "QUERY-Sfw3f", "Errors.User.NotFound")
-			}
-=======
 	if err != nil || count != 1 {
-		if errs.Is(err, sql.ErrNoRows) || count != 1 {
-			return nil, errors.ThrowNotFound(err, "QUERY-Dgqd2", "Errors.User.NotFound")
+		if errors.Is(err, sql.ErrNoRows) || count != 1 {
+			return nil, zerrors.ThrowNotFound(err, "QUERY-Dgqd2", "Errors.User.NotFound")
 		}
-		return nil, errors.ThrowInternal(err, "QUERY-Dbwsg", "Errors.Internal")
+		return nil, zerrors.ThrowInternal(err, "QUERY-Dbwsg", "Errors.Internal")
 	}
 
 	if !notifyUserID.Valid {
-		return nil, errors.ThrowPreconditionFailed(nil, "QUERY-Sfw3f", "Errors.User.NotFound")
-	}
->>>>>>> ddbea119
+		return nil, zerrors.ThrowPreconditionFailed(nil, "QUERY-Sfw3f", "Errors.User.NotFound")
+	}
 
 	u.LoginNames = loginNames
 	if preferredLoginName.Valid {
