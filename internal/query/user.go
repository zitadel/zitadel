--- conflicted
+++ resolved
@@ -144,16 +144,10 @@
 		ctx,
 		userResourceOwnerCol,
 		domain.PermissionUserRead,
-<<<<<<< HEAD
 		SingleOrgPermissionOption(filters),
 		OwnedRowsPermissionOption(userID),
-	))
-=======
-		SingleOrgPermissionOption(queries.Queries),
-		OwnedRowsPermissionOption(UserIDCol),
 	)
 	return query.JoinClause(join, args...)
->>>>>>> 01f0e96a
 }
 
 type UserSearchQueries struct {
