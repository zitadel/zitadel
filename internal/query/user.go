package query

import (
	"context"
	"database/sql"
	_ "embed"
	"errors"
	"slices"
	"strings"
	"time"

	sq "github.com/Masterminds/squirrel"
	"golang.org/x/text/language"

	"github.com/zitadel/zitadel/internal/api/authz"
	"github.com/zitadel/zitadel/internal/database"
	"github.com/zitadel/zitadel/internal/domain"
	"github.com/zitadel/zitadel/internal/query/projection"
	"github.com/zitadel/zitadel/internal/telemetry/tracing"
	"github.com/zitadel/zitadel/internal/zerrors"
)

type Users struct {
	SearchResponse
	Users []*User
}

type User struct {
	ID                 string                     `json:"id,omitempty"`
	CreationDate       time.Time                  `json:"creation_date,omitempty"`
	ChangeDate         time.Time                  `json:"change_date,omitempty"`
	ResourceOwner      string                     `json:"resource_owner,omitempty"`
	Sequence           uint64                     `json:"sequence,omitempty"`
	State              domain.UserState           `json:"state,omitempty"`
	Type               domain.UserType            `json:"type,omitempty"`
	Username           string                     `json:"username,omitempty"`
	LoginNames         database.TextArray[string] `json:"login_names,omitempty"`
	PreferredLoginName string                     `json:"preferred_login_name,omitempty"`
	Human              *Human                     `json:"human,omitempty"`
	Machine            *Machine                   `json:"machine,omitempty"`
}

type Human struct {
	FirstName              string              `json:"first_name,omitempty"`
	LastName               string              `json:"last_name,omitempty"`
	NickName               string              `json:"nick_name,omitempty"`
	DisplayName            string              `json:"display_name,omitempty"`
	AvatarKey              string              `json:"avatar_key,omitempty"`
	PreferredLanguage      language.Tag        `json:"preferred_language,omitempty"`
	Gender                 domain.Gender       `json:"gender,omitempty"`
	Email                  domain.EmailAddress `json:"email,omitempty"`
	IsEmailVerified        bool                `json:"is_email_verified,omitempty"`
	Phone                  domain.PhoneNumber  `json:"phone,omitempty"`
	IsPhoneVerified        bool                `json:"is_phone_verified,omitempty"`
	PasswordChangeRequired bool                `json:"password_change_required,omitempty"`
	PasswordChanged        time.Time           `json:"password_changed,omitempty"`
	MFAInitSkipped         time.Time           `json:"mfa_init_skipped,omitempty"`
}

type Profile struct {
	ID                string
	CreationDate      time.Time
	ChangeDate        time.Time
	ResourceOwner     string
	Sequence          uint64
	FirstName         string
	LastName          string
	NickName          string
	DisplayName       string
	AvatarKey         string
	PreferredLanguage language.Tag
	Gender            domain.Gender
}

type Email struct {
	ID            string
	CreationDate  time.Time
	ChangeDate    time.Time
	ResourceOwner string
	Sequence      uint64
	Email         domain.EmailAddress
	IsVerified    bool
}

type Phone struct {
	ID            string
	CreationDate  time.Time
	ChangeDate    time.Time
	ResourceOwner string
	Sequence      uint64
	Phone         string
	IsVerified    bool
}

type Machine struct {
	Name            string               `json:"name,omitempty"`
	Description     string               `json:"description,omitempty"`
	EncodedSecret   string               `json:"encoded_hash,omitempty"`
	AccessTokenType domain.OIDCTokenType `json:"access_token_type,omitempty"`
}

type NotifyUser struct {
	ID                 string
	CreationDate       time.Time
	ChangeDate         time.Time
	ResourceOwner      string
	Sequence           uint64
	State              domain.UserState
	Type               domain.UserType
	Username           string
	LoginNames         database.TextArray[string]
	PreferredLoginName string
	FirstName          string
	LastName           string
	NickName           string
	DisplayName        string
	AvatarKey          string
	PreferredLanguage  language.Tag
	Gender             domain.Gender
	LastEmail          string
	VerifiedEmail      string
	LastPhone          string
	VerifiedPhone      string
	PasswordSet        bool
}

func usersCheckPermission(ctx context.Context, users *Users, permissionCheck domain.PermissionCheck) {
	users.Users = slices.DeleteFunc(users.Users,
		func(user *User) bool {
			return userCheckPermission(ctx, user.ResourceOwner, user.ID, permissionCheck) != nil
		},
	)
}

type UserSearchQueries struct {
	SearchRequest
	Queries []SearchQuery
}

var (
	userTable = table{
		name:          projection.UserTable,
		instanceIDCol: projection.UserInstanceIDCol,
	}
	UserIDCol = Column{
		name:  projection.UserIDCol,
		table: userTable,
	}
	UserCreationDateCol = Column{
		name:  projection.UserCreationDateCol,
		table: userTable,
	}
	UserChangeDateCol = Column{
		name:  projection.UserChangeDateCol,
		table: userTable,
	}
	UserResourceOwnerCol = Column{
		name:  projection.UserResourceOwnerCol,
		table: userTable,
	}
	UserInstanceIDCol = Column{
		name:  projection.UserInstanceIDCol,
		table: userTable,
	}
	UserStateCol = Column{
		name:  projection.UserStateCol,
		table: userTable,
	}
	UserSequenceCol = Column{
		name:  projection.UserSequenceCol,
		table: userTable,
	}
	UserUsernameCol = Column{
		name:           projection.UserUsernameCol,
		table:          userTable,
		isOrderByLower: true,
	}
	UserTypeCol = Column{
		name:  projection.UserTypeCol,
		table: userTable,
	}

	userLoginNamesTable         = loginNameTable.setAlias("login_names")
	userLoginNamesUserIDCol     = LoginNameUserIDCol.setTable(userLoginNamesTable)
	userLoginNamesNameCol       = LoginNameNameCol.setTable(userLoginNamesTable)
	userLoginNamesInstanceIDCol = LoginNameInstanceIDCol.setTable(userLoginNamesTable)
	userLoginNamesListCol       = Column{
		name:  "loginnames",
		table: userLoginNamesTable,
	}
	userLoginNamesLowerListCol = Column{
		name:  "loginnames_lower",
		table: userLoginNamesTable,
	}
	userPreferredLoginNameTable         = loginNameTable.setAlias("preferred_login_name")
	userPreferredLoginNameUserIDCol     = LoginNameUserIDCol.setTable(userPreferredLoginNameTable)
	userPreferredLoginNameCol           = LoginNameNameCol.setTable(userPreferredLoginNameTable)
	userPreferredLoginNameIsPrimaryCol  = LoginNameIsPrimaryCol.setTable(userPreferredLoginNameTable)
	userPreferredLoginNameInstanceIDCol = LoginNameInstanceIDCol.setTable(userPreferredLoginNameTable)
)

var (
	humanTable = table{
		name:          projection.UserHumanTable,
		instanceIDCol: projection.HumanUserInstanceIDCol,
	}
	// profile
	HumanUserIDCol = Column{
		name:  projection.HumanUserIDCol,
		table: humanTable,
	}
	HumanFirstNameCol = Column{
		name:           projection.HumanFirstNameCol,
		table:          humanTable,
		isOrderByLower: true,
	}
	HumanLastNameCol = Column{
		name:           projection.HumanLastNameCol,
		table:          humanTable,
		isOrderByLower: true,
	}
	HumanNickNameCol = Column{
		name:           projection.HumanNickNameCol,
		table:          humanTable,
		isOrderByLower: true,
	}
	HumanDisplayNameCol = Column{
		name:           projection.HumanDisplayNameCol,
		table:          humanTable,
		isOrderByLower: true,
	}
	HumanPreferredLanguageCol = Column{
		name:  projection.HumanPreferredLanguageCol,
		table: humanTable,
	}
	HumanGenderCol = Column{
		name:  projection.HumanGenderCol,
		table: humanTable,
	}
	HumanAvatarURLCol = Column{
		name:  projection.HumanAvatarURLCol,
		table: humanTable,
	}

	// email
	HumanEmailCol = Column{
		name:           projection.HumanEmailCol,
		table:          humanTable,
		isOrderByLower: true,
	}
	HumanIsEmailVerifiedCol = Column{
		name:  projection.HumanIsEmailVerifiedCol,
		table: humanTable,
	}

	// phone
	HumanPhoneCol = Column{
		name:  projection.HumanPhoneCol,
		table: humanTable,
	}
	HumanIsPhoneVerifiedCol = Column{
		name:  projection.HumanIsPhoneVerifiedCol,
		table: humanTable,
	}

	HumanPasswordChangeRequiredCol = Column{
		name:  projection.HumanPasswordChangeRequired,
		table: humanTable,
	}
	HumanPasswordChangedCol = Column{
		name:  projection.HumanPasswordChanged,
		table: humanTable,
	}
	HumanMFAInitSkippedCol = Column{
		name:  projection.HumanMFAInitSkipped,
		table: humanTable,
	}
)

var (
	machineTable = table{
		name:          projection.UserMachineTable,
		instanceIDCol: projection.MachineUserInstanceIDCol,
	}
	MachineUserIDCol = Column{
		name:  projection.MachineUserIDCol,
		table: machineTable,
	}
	MachineNameCol = Column{
		name:           projection.MachineNameCol,
		table:          machineTable,
		isOrderByLower: true,
	}
	MachineDescriptionCol = Column{
		name:  projection.MachineDescriptionCol,
		table: machineTable,
	}
	MachineSecretCol = Column{
		name:  projection.MachineSecretCol,
		table: machineTable,
	}
	MachineAccessTokenTypeCol = Column{
		name:  projection.MachineAccessTokenTypeCol,
		table: machineTable,
	}
)

var (
	notifyTable = table{
		name:          projection.UserNotifyTable,
		instanceIDCol: projection.NotifyInstanceIDCol,
	}
	NotifyUserIDCol = Column{
		name:  projection.NotifyUserIDCol,
		table: notifyTable,
	}
	NotifyEmailCol = Column{
		name:           projection.NotifyLastEmailCol,
		table:          notifyTable,
		isOrderByLower: true,
	}
	NotifyVerifiedEmailCol = Column{
		name:           projection.NotifyVerifiedEmailCol,
		table:          notifyTable,
		isOrderByLower: true,
	}
	NotifyVerifiedEmailLowerCaseCol = Column{
		name:  projection.NotifyVerifiedEmailLowerCol,
		table: notifyTable,
	}
	NotifyPhoneCol = Column{
		name:  projection.NotifyLastPhoneCol,
		table: notifyTable,
	}
	NotifyVerifiedPhoneCol = Column{
		name:  projection.NotifyVerifiedPhoneCol,
		table: notifyTable,
	}
	NotifyPasswordSetCol = Column{
		name:  projection.NotifyPasswordSetCol,
		table: notifyTable,
	}
)

//go:embed user_by_id.sql
var userByIDQuery string

func userCheckPermission(ctx context.Context, resourceOwner string, userID string, permissionCheck domain.PermissionCheck) error {
	ctxData := authz.GetCtxData(ctx)
	if ctxData.UserID != userID {
		if err := permissionCheck(ctx, domain.PermissionUserRead, resourceOwner, userID); err != nil {
			return err
		}
	}
	return nil
}

func (q *Queries) GetUserByIDWithPermission(ctx context.Context, shouldTriggerBulk bool, userID string, permissionCheck domain.PermissionCheck) (*User, error) {
	user, err := q.GetUserByID(ctx, shouldTriggerBulk, userID)
	if err != nil {
		return nil, err
	}
	if err := userCheckPermission(ctx, user.ResourceOwner, user.ID, permissionCheck); err != nil {
		return nil, err
	}
	return user, nil
}

func (q *Queries) GetUserByID(ctx context.Context, shouldTriggerBulk bool, userID string) (user *User, err error) {
	return q.GetUserByIDWithResourceOwner(ctx, shouldTriggerBulk, userID, "")
}

func (q *Queries) GetUserByIDWithResourceOwner(ctx context.Context, shouldTriggerBulk bool, userID, resourceOwner string) (user *User, err error) {
	ctx, span := tracing.NewSpan(ctx)
	defer func() { span.EndWithError(err) }()

	if shouldTriggerBulk {
		triggerUserProjections(ctx)
	}

	err = q.client.QueryRowContext(ctx,
		func(row *sql.Row) error {
			user, err = scanUser(row)
			return err
		},
		userByIDQuery,
		userID,
		resourceOwner,
		authz.GetInstance(ctx).InstanceID(),
	)
	return user, err
}

//go:embed user_by_login_name.sql
var userByLoginNameQuery string

func (q *Queries) GetUserByLoginName(ctx context.Context, shouldTriggered bool, loginName string) (user *User, err error) {
	ctx, span := tracing.NewSpan(ctx)
	defer func() { span.EndWithError(err) }()

	if shouldTriggered {
		triggerUserProjections(ctx)
	}

	loginName = strings.ToLower(loginName)

	username := loginName
	domainIndex := strings.LastIndex(loginName, "@")
	var domainSuffix string
	// split between the last @ (so ignore it if the login name ends with it)
	if domainIndex > 0 && domainIndex != len(loginName)-1 {
		domainSuffix = loginName[domainIndex+1:]
		username = loginName[:domainIndex]
	}

	err = q.client.QueryRowContext(ctx,
		func(row *sql.Row) error {
			user, err = scanUser(row)
			return err
		},
		userByLoginNameQuery,
		username,
		domainSuffix,
		loginName,
		authz.GetInstance(ctx).InstanceID(),
	)
	return user, err
}

<<<<<<< HEAD
=======
// Deprecated: use either GetUserByID or GetUserByLoginName
func (q *Queries) GetUser(ctx context.Context, shouldTriggerBulk bool, queries ...SearchQuery) (user *User, err error) {
	ctx, span := tracing.NewSpan(ctx)
	defer func() { span.EndWithError(err) }()

	if shouldTriggerBulk {
		triggerUserProjections(ctx)
	}

	query, scan := prepareUserQuery()
	for _, q := range queries {
		query = q.toQuery(query)
	}
	eq := sq.Eq{
		UserInstanceIDCol.identifier(): authz.GetInstance(ctx).InstanceID(),
	}
	stmt, args, err := query.Where(eq).ToSql()
	if err != nil {
		return nil, zerrors.ThrowInternal(err, "QUERY-Dnhr2", "Errors.Query.SQLStatment")
	}

	err = q.client.QueryRowContext(ctx, func(row *sql.Row) error {
		user, err = scan(row)
		return err
	}, stmt, args...)
	return user, err
}

>>>>>>> 8a3b1106
func (q *Queries) GetHumanProfile(ctx context.Context, userID string, queries ...SearchQuery) (profile *Profile, err error) {
	ctx, span := tracing.NewSpan(ctx)
	defer func() { span.EndWithError(err) }()

	query, scan := prepareProfileQuery()
	for _, q := range queries {
		query = q.toQuery(query)
	}
	eq := sq.Eq{
		UserIDCol.identifier():         userID,
		UserInstanceIDCol.identifier(): authz.GetInstance(ctx).InstanceID(),
	}
	stmt, args, err := query.Where(eq).ToSql()
	if err != nil {
		return nil, zerrors.ThrowInternal(err, "QUERY-Dgbg2", "Errors.Query.SQLStatment")
	}

	err = q.client.QueryRowContext(ctx, func(row *sql.Row) error {
		profile, err = scan(row)
		return err
	}, stmt, args...)
	return profile, err
}

func (q *Queries) GetHumanEmail(ctx context.Context, userID string, queries ...SearchQuery) (email *Email, err error) {
	ctx, span := tracing.NewSpan(ctx)
	defer func() { span.EndWithError(err) }()

	query, scan := prepareEmailQuery()
	for _, q := range queries {
		query = q.toQuery(query)
	}
	eq := sq.Eq{
		UserIDCol.identifier():         userID,
		UserInstanceIDCol.identifier(): authz.GetInstance(ctx).InstanceID(),
	}
	stmt, args, err := query.Where(eq).ToSql()
	if err != nil {
		return nil, zerrors.ThrowInternal(err, "QUERY-BHhj3", "Errors.Query.SQLStatment")
	}

	err = q.client.QueryRowContext(ctx, func(row *sql.Row) error {
		email, err = scan(row)
		return err
	}, stmt, args...)
	return email, err
}

func (q *Queries) GetHumanPhone(ctx context.Context, userID string, queries ...SearchQuery) (phone *Phone, err error) {
	ctx, span := tracing.NewSpan(ctx)
	defer func() { span.EndWithError(err) }()

	query, scan := preparePhoneQuery()
	for _, q := range queries {
		query = q.toQuery(query)
	}
	eq := sq.Eq{
		UserIDCol.identifier():         userID,
		UserInstanceIDCol.identifier(): authz.GetInstance(ctx).InstanceID(),
	}
	stmt, args, err := query.Where(eq).ToSql()
	if err != nil {
		return nil, zerrors.ThrowInternal(err, "QUERY-Dg43g", "Errors.Query.SQLStatment")
	}

	err = q.client.QueryRowContext(ctx, func(row *sql.Row) error {
		phone, err = scan(row)
		return err
	}, stmt, args...)
	return phone, err
}

//go:embed user_notify_by_id.sql
var notifyUserByIDQuery string

func (q *Queries) GetNotifyUserByID(ctx context.Context, shouldTriggered bool, userID string) (user *NotifyUser, err error) {
	ctx, span := tracing.NewSpan(ctx)
	defer func() { span.EndWithError(err) }()

	if shouldTriggered {
		triggerUserProjections(ctx)
	}

	err = q.client.QueryRowContext(ctx,
		func(row *sql.Row) error {
			user, err = scanNotifyUser(row)
			return err
		},
		notifyUserByIDQuery,
		userID,
		authz.GetInstance(ctx).InstanceID(),
	)
	return user, err
}

//go:embed user_notify_by_login_name.sql
var notifyUserByLoginNameQuery string

func (q *Queries) GetNotifyUserByLoginName(ctx context.Context, shouldTriggered bool, loginName string) (user *NotifyUser, err error) {
	ctx, span := tracing.NewSpan(ctx)
	defer func() { span.EndWithError(err) }()

	if shouldTriggered {
		triggerUserProjections(ctx)
	}

	loginName = strings.ToLower(loginName)

	username := loginName
	domainIndex := strings.LastIndex(loginName, "@")
	var domainSuffix string
	// split between the last @ (so ignore it if the login name ends with it)
	if domainIndex > 0 && domainIndex != len(loginName)-1 {
		domainSuffix = loginName[domainIndex+1:]
		username = loginName[:domainIndex]
	}

	err = q.client.QueryRowContext(ctx,
		func(row *sql.Row) error {
			user, err = scanNotifyUser(row)
			return err
		},
		notifyUserByLoginNameQuery,
		username,
		domainSuffix,
		loginName,
		authz.GetInstance(ctx).InstanceID(),
	)
	return user, err
}

func (q *Queries) GetNotifyUser(ctx context.Context, shouldTriggered bool, queries ...SearchQuery) (user *NotifyUser, err error) {
	ctx, span := tracing.NewSpan(ctx)
	defer func() { span.EndWithError(err) }()

	if shouldTriggered {
		triggerUserProjections(ctx)
	}

	query, scan := prepareNotifyUserQuery()
	for _, q := range queries {
		query = q.toQuery(query)
	}
	eq := sq.Eq{
		UserInstanceIDCol.identifier(): authz.GetInstance(ctx).InstanceID(),
	}
	stmt, args, err := query.Where(eq).ToSql()
	if err != nil {
		return nil, zerrors.ThrowInternal(err, "QUERY-Err3g", "Errors.Query.SQLStatment")
	}

	err = q.client.QueryRowContext(ctx, func(row *sql.Row) error {
		user, err = scan(row)
		return err
	}, stmt, args...)
	return user, err
}

func (q *Queries) CountUsers(ctx context.Context, queries *UserSearchQueries) (count uint64, err error) {
	ctx, span := tracing.NewSpan(ctx)
	defer func() { span.EndWithError(err) }()

	query, scan := prepareCountUsersQuery()
	eq := sq.Eq{UserInstanceIDCol.identifier(): authz.GetInstance(ctx).InstanceID()}
	stmt, args, err := queries.toQuery(query).Where(eq).ToSql()
	if err != nil {
		return 0, zerrors.ThrowInternal(err, "QUERY-w3Dx", "Errors.Query.SQLStatment")
	}

	err = q.client.QueryContext(ctx, func(rows *sql.Rows) error {
		count, err = scan(rows)
		return err
	}, stmt, args...)
	if err != nil {
		return 0, zerrors.ThrowInternal(err, "QUERY-AG4gs", "Errors.Internal")
	}
	return count, err
}

func (q *Queries) SearchUsers(ctx context.Context, queries *UserSearchQueries, filterOrgIds string, permissionCheck domain.PermissionCheck) (*Users, error) {
	users, err := q.searchUsers(ctx, queries, filterOrgIds, permissionCheck != nil && authz.GetFeatures(ctx).PermissionCheckV2)
	if err != nil {
		return nil, err
	}
	if permissionCheck != nil && !authz.GetFeatures(ctx).PermissionCheckV2 {
		usersCheckPermission(ctx, users, permissionCheck)
	}
	return users, nil
}

func (q *Queries) searchUsers(ctx context.Context, queries *UserSearchQueries, filterOrgIds string, permissionCheckV2 bool) (users *Users, err error) {
	ctx, span := tracing.NewSpan(ctx)
	defer func() { span.EndWithError(err) }()

	query, scan := prepareUsersQuery()
	query = queries.toQuery(query).Where(sq.Eq{
		UserInstanceIDCol.identifier(): authz.GetInstance(ctx).InstanceID(),
	})
	if permissionCheckV2 {
		query, err = wherePermittedOrgsOrCurrentUser(ctx, query, filterOrgIds, UserResourceOwnerCol.identifier(), UserIDCol.identifier(), domain.PermissionUserRead)
		if err != nil {
			return nil, zerrors.ThrowInternal(err, "AUTHZ-HS4us", "Errors.Internal")
		}
	}

	stmt, args, err := query.ToSql()
	if err != nil {
		return nil, zerrors.ThrowInternal(err, "QUERY-Dgbg2", "Errors.Query.SQLStatment")
	}

	err = q.client.QueryContext(ctx, func(rows *sql.Rows) error {
		users, err = scan(rows)
		return err
	}, stmt, args...)
	if err != nil {
		return nil, zerrors.ThrowInternal(err, "QUERY-AG4gs", "Errors.Internal")
	}
	users.State, err = q.latestState(ctx, userTable)
	return users, err
}

func (q *Queries) IsUserUnique(ctx context.Context, username, email, resourceOwner string) (isUnique bool, err error) {
	ctx, span := tracing.NewSpan(ctx)
	defer func() { span.EndWithError(err) }()

	query, scan := prepareUserUniqueQuery()
	queries := make([]SearchQuery, 0, 3)
	if username != "" {
		usernameQuery, err := NewUserUsernameSearchQuery(username, TextEquals)
		if err != nil {
			return false, err
		}
		queries = append(queries, usernameQuery)
	}
	if email != "" {
		emailQuery, err := NewUserEmailSearchQuery(email, TextEquals)
		if err != nil {
			return false, err
		}
		queries = append(queries, emailQuery)
	}
	if resourceOwner != "" {
		resourceOwnerQuery, err := NewUserResourceOwnerSearchQuery(resourceOwner, TextEquals)
		if err != nil {
			return false, err
		}
		queries = append(queries, resourceOwnerQuery)
	}
	for _, q := range queries {
		query = q.toQuery(query)
	}
	eq := sq.Eq{UserInstanceIDCol.identifier(): authz.GetInstance(ctx).InstanceID()}
	stmt, args, err := query.Where(eq).ToSql()
	if err != nil {
		return false, zerrors.ThrowInternal(err, "QUERY-Dg43g", "Errors.Query.SQLStatment")
	}

	err = q.client.QueryRowContext(ctx, func(row *sql.Row) error {
		isUnique, err = scan(row)
		return err
	}, stmt, args...)
	return isUnique, err
}

func (q *UserSearchQueries) toQuery(query sq.SelectBuilder) sq.SelectBuilder {
	query = q.SearchRequest.toQuery(query)
	for _, q := range q.Queries {
		query = q.toQuery(query)
	}
	return query
}

func (r *UserSearchQueries) AppendMyResourceOwnerQuery(orgID string) error {
	query, err := NewUserResourceOwnerSearchQuery(orgID, TextEquals)
	if err != nil {
		return err
	}
	r.Queries = append(r.Queries, query)
	return nil
}

func NewUserOrSearchQuery(values []SearchQuery) (SearchQuery, error) {
	return NewOrQuery(values...)
}

func NewUserAndSearchQuery(values []SearchQuery) (SearchQuery, error) {
	return NewAndQuery(values...)
}

func NewUserNotSearchQuery(value SearchQuery) (SearchQuery, error) {
	return NewNotQuery(value)
}

func NewUserInUserIdsSearchQuery(values []string) (SearchQuery, error) {
	return NewInTextQuery(UserIDCol, values)
}

func NewUserInUserEmailsSearchQuery(values []string) (SearchQuery, error) {
	return NewInTextQuery(HumanEmailCol, values)
}

func NewUserResourceOwnerSearchQuery(value string, comparison TextComparison) (SearchQuery, error) {
	return NewTextQuery(UserResourceOwnerCol, value, comparison)
}

func NewUserUsernameSearchQuery(value string, comparison TextComparison) (SearchQuery, error) {
	return NewTextQuery(UserUsernameCol, value, comparison)
}

func NewUserFirstNameSearchQuery(value string, comparison TextComparison) (SearchQuery, error) {
	return NewTextQuery(HumanFirstNameCol, value, comparison)
}

func NewUserLastNameSearchQuery(value string, comparison TextComparison) (SearchQuery, error) {
	return NewTextQuery(HumanLastNameCol, value, comparison)
}

func NewUserNickNameSearchQuery(value string, comparison TextComparison) (SearchQuery, error) {
	return NewTextQuery(HumanNickNameCol, value, comparison)
}

func NewUserDisplayNameSearchQuery(value string, comparison TextComparison) (SearchQuery, error) {
	return NewTextQuery(HumanDisplayNameCol, value, comparison)
}

func NewUserEmailSearchQuery(value string, comparison TextComparison) (SearchQuery, error) {
	return NewTextQuery(HumanEmailCol, value, comparison)
}

func NewUserPhoneSearchQuery(value string, comparison TextComparison) (SearchQuery, error) {
	return NewTextQuery(HumanPhoneCol, value, comparison)
}

func NewUserVerifiedEmailSearchQuery(value string) (SearchQuery, error) {
	return NewTextQuery(NotifyVerifiedEmailLowerCaseCol, strings.ToLower(value), TextEquals)
}

func NewUserVerifiedPhoneSearchQuery(value string, comparison TextComparison) (SearchQuery, error) {
	return NewTextQuery(NotifyVerifiedPhoneCol, value, comparison)
}

func NewUserStateSearchQuery(value int32) (SearchQuery, error) {
	return NewNumberQuery(UserStateCol, value, NumberEquals)
}

func NewUserTypeSearchQuery(value int32) (SearchQuery, error) {
	return NewNumberQuery(UserTypeCol, value, NumberEquals)
}

func NewUserPreferredLoginNameSearchQuery(value string, comparison TextComparison) (SearchQuery, error) {
	return NewTextQuery(userPreferredLoginNameCol, value, comparison)
}

func NewUserLoginNamesSearchQuery(value string) (SearchQuery, error) {
	return NewTextQuery(userLoginNamesLowerListCol, strings.ToLower(value), TextListContains)
}

func NewUserLoginNameExistsQuery(value string, comparison TextComparison) (SearchQuery, error) {
	// linking queries for the subselect
	instanceQuery, err := NewColumnComparisonQuery(LoginNameInstanceIDCol, UserInstanceIDCol, ColumnEquals)
	if err != nil {
		return nil, err
	}
	userIDQuery, err := NewColumnComparisonQuery(LoginNameUserIDCol, UserIDCol, ColumnEquals)
	if err != nil {
		return nil, err
	}
	// text query to select data from the linked sub select
	loginNameQuery, err := NewTextQuery(LoginNameNameCol, value, comparison)
	if err != nil {
		return nil, err
	}
	// full definition of the sub select
	subSelect, err := NewSubSelect(LoginNameUserIDCol, []SearchQuery{instanceQuery, userIDQuery, loginNameQuery})
	if err != nil {
		return nil, err
	}
	// "WHERE * IN (*)" query with subquery as list-data provider
	return NewListQuery(
		UserIDCol,
		subSelect,
		ListIn,
	)
}

func triggerUserProjections(ctx context.Context) {
	triggerBatch(ctx, projection.UserProjection, projection.LoginNameProjection)
}

func prepareLoginNamesQuery() (string, []interface{}, error) {
	return sq.Select(
		userLoginNamesUserIDCol.identifier(),
		"ARRAY_AGG("+userLoginNamesNameCol.identifier()+")::TEXT[] AS "+userLoginNamesListCol.name,
		"ARRAY_AGG(LOWER("+userLoginNamesNameCol.identifier()+"))::TEXT[] AS "+userLoginNamesLowerListCol.name,
		userLoginNamesInstanceIDCol.identifier(),
	).From(userLoginNamesTable.identifier()).
		GroupBy(
			userLoginNamesUserIDCol.identifier(),
			userLoginNamesInstanceIDCol.identifier(),
		).ToSql()
}

func preparePreferredLoginNamesQuery() (string, []interface{}, error) {
	return sq.Select(
		userPreferredLoginNameUserIDCol.identifier(),
		userPreferredLoginNameCol.identifier(),
		userPreferredLoginNameInstanceIDCol.identifier(),
	).From(userPreferredLoginNameTable.identifier()).
		Where(sq.Eq{
			userPreferredLoginNameIsPrimaryCol.identifier(): true,
		},
		).ToSql()
}

func scanUser(row *sql.Row) (*User, error) {
	u := new(User)
	var count int
	preferredLoginName := sql.NullString{}

	humanID := sql.NullString{}
	firstName := sql.NullString{}
	lastName := sql.NullString{}
	nickName := sql.NullString{}
	displayName := sql.NullString{}
	preferredLanguage := sql.NullString{}
	gender := sql.NullInt32{}
	avatarKey := sql.NullString{}
	email := sql.NullString{}
	isEmailVerified := sql.NullBool{}
	phone := sql.NullString{}
	isPhoneVerified := sql.NullBool{}
	passwordChangeRequired := sql.NullBool{}
	passwordChanged := sql.NullTime{}
	mfaInitSkipped := sql.NullTime{}

	machineID := sql.NullString{}
	name := sql.NullString{}
	description := sql.NullString{}
	encodedHash := sql.NullString{}
	accessTokenType := sql.NullInt32{}

	err := row.Scan(
		&u.ID,
		&u.CreationDate,
		&u.ChangeDate,
		&u.ResourceOwner,
		&u.Sequence,
		&u.State,
		&u.Type,
		&u.Username,
		&u.LoginNames,
		&preferredLoginName,
		&humanID,
		&firstName,
		&lastName,
		&nickName,
		&displayName,
		&preferredLanguage,
		&gender,
		&avatarKey,
		&email,
		&isEmailVerified,
		&phone,
		&isPhoneVerified,
		&passwordChangeRequired,
		&passwordChanged,
		&mfaInitSkipped,
		&machineID,
		&name,
		&description,
		&encodedHash,
		&accessTokenType,
		&count,
	)

	if err != nil || count != 1 {
		if errors.Is(err, sql.ErrNoRows) || count != 1 {
			return nil, zerrors.ThrowNotFound(err, "QUERY-Dfbg2", "Errors.User.NotFound")
		}
		return nil, zerrors.ThrowInternal(err, "QUERY-Bgah2", "Errors.Internal")
	}

	u.PreferredLoginName = preferredLoginName.String

	if humanID.Valid {
		u.Human = &Human{
			FirstName:              firstName.String,
			LastName:               lastName.String,
			NickName:               nickName.String,
			DisplayName:            displayName.String,
			AvatarKey:              avatarKey.String,
			PreferredLanguage:      language.Make(preferredLanguage.String),
			Gender:                 domain.Gender(gender.Int32),
			Email:                  domain.EmailAddress(email.String),
			IsEmailVerified:        isEmailVerified.Bool,
			Phone:                  domain.PhoneNumber(phone.String),
			IsPhoneVerified:        isPhoneVerified.Bool,
			PasswordChangeRequired: passwordChangeRequired.Bool,
			PasswordChanged:        passwordChanged.Time,
			MFAInitSkipped:         mfaInitSkipped.Time,
		}
	} else if machineID.Valid {
		u.Machine = &Machine{
			Name:            name.String,
			Description:     description.String,
			EncodedSecret:   encodedHash.String,
			AccessTokenType: domain.OIDCTokenType(accessTokenType.Int32),
		}
	}
	return u, nil
}

func prepareUserQuery() (sq.SelectBuilder, func(*sql.Row) (*User, error)) {
	loginNamesQuery, loginNamesArgs, err := prepareLoginNamesQuery()
	if err != nil {
		return sq.SelectBuilder{}, nil
	}
	preferredLoginNameQuery, preferredLoginNameArgs, err := preparePreferredLoginNamesQuery()
	if err != nil {
		return sq.SelectBuilder{}, nil
	}
	return sq.Select(
			UserIDCol.identifier(),
			UserCreationDateCol.identifier(),
			UserChangeDateCol.identifier(),
			UserResourceOwnerCol.identifier(),
			UserSequenceCol.identifier(),
			UserStateCol.identifier(),
			UserTypeCol.identifier(),
			UserUsernameCol.identifier(),
			userLoginNamesListCol.identifier(),
			userPreferredLoginNameCol.identifier(),
			HumanUserIDCol.identifier(),
			HumanFirstNameCol.identifier(),
			HumanLastNameCol.identifier(),
			HumanNickNameCol.identifier(),
			HumanDisplayNameCol.identifier(),
			HumanPreferredLanguageCol.identifier(),
			HumanGenderCol.identifier(),
			HumanAvatarURLCol.identifier(),
			HumanEmailCol.identifier(),
			HumanIsEmailVerifiedCol.identifier(),
			HumanPhoneCol.identifier(),
			HumanIsPhoneVerifiedCol.identifier(),
			HumanPasswordChangeRequiredCol.identifier(),
			HumanPasswordChangedCol.identifier(),
			HumanMFAInitSkippedCol.identifier(),
			MachineUserIDCol.identifier(),
			MachineNameCol.identifier(),
			MachineDescriptionCol.identifier(),
			MachineSecretCol.identifier(),
			MachineAccessTokenTypeCol.identifier(),
			countColumn.identifier(),
		).
			From(userTable.identifier()).
			LeftJoin(join(HumanUserIDCol, UserIDCol)).
			LeftJoin(join(MachineUserIDCol, UserIDCol)).
			LeftJoin("("+loginNamesQuery+") AS "+userLoginNamesTable.alias+" ON "+
				userLoginNamesUserIDCol.identifier()+" = "+UserIDCol.identifier()+" AND "+
				userLoginNamesInstanceIDCol.identifier()+" = "+UserInstanceIDCol.identifier(),
				loginNamesArgs...).
			LeftJoin("("+preferredLoginNameQuery+") AS "+userPreferredLoginNameTable.alias+" ON "+
				userPreferredLoginNameUserIDCol.identifier()+" = "+UserIDCol.identifier()+" AND "+
				userPreferredLoginNameInstanceIDCol.identifier()+" = "+UserInstanceIDCol.identifier(),
				preferredLoginNameArgs...).
			PlaceholderFormat(sq.Dollar),

		scanUser
}

func prepareProfileQuery() (sq.SelectBuilder, func(*sql.Row) (*Profile, error)) {
	return sq.Select(
			UserIDCol.identifier(),
			UserCreationDateCol.identifier(),
			UserChangeDateCol.identifier(),
			UserResourceOwnerCol.identifier(),
			UserSequenceCol.identifier(),
			HumanUserIDCol.identifier(),
			HumanFirstNameCol.identifier(),
			HumanLastNameCol.identifier(),
			HumanNickNameCol.identifier(),
			HumanDisplayNameCol.identifier(),
			HumanPreferredLanguageCol.identifier(),
			HumanGenderCol.identifier(),
			HumanAvatarURLCol.identifier()).
			From(userTable.identifier()).
			LeftJoin(join(HumanUserIDCol, UserIDCol)).
			PlaceholderFormat(sq.Dollar),
		func(row *sql.Row) (*Profile, error) {
			p := new(Profile)

			humanID := sql.NullString{}
			firstName := sql.NullString{}
			lastName := sql.NullString{}
			nickName := sql.NullString{}
			displayName := sql.NullString{}
			preferredLanguage := sql.NullString{}
			gender := sql.NullInt32{}
			avatarKey := sql.NullString{}
			err := row.Scan(
				&p.ID,
				&p.CreationDate,
				&p.ChangeDate,
				&p.ResourceOwner,
				&p.Sequence,
				&humanID,
				&firstName,
				&lastName,
				&nickName,
				&displayName,
				&preferredLanguage,
				&gender,
				&avatarKey,
			)
			if err != nil {
				if errors.Is(err, sql.ErrNoRows) {
					return nil, zerrors.ThrowNotFound(err, "QUERY-HNhb3", "Errors.User.NotFound")
				}
				return nil, zerrors.ThrowInternal(err, "QUERY-Rfheq", "Errors.Internal")
			}
			if !humanID.Valid {
				return nil, zerrors.ThrowPreconditionFailed(nil, "QUERY-WLTce", "Errors.User.NotHuman")
			}

			p.FirstName = firstName.String
			p.LastName = lastName.String
			p.NickName = nickName.String
			p.DisplayName = displayName.String
			p.AvatarKey = avatarKey.String
			p.PreferredLanguage = language.Make(preferredLanguage.String)
			p.Gender = domain.Gender(gender.Int32)

			return p, nil
		}
}

func prepareEmailQuery() (sq.SelectBuilder, func(*sql.Row) (*Email, error)) {
	return sq.Select(
			UserIDCol.identifier(),
			UserCreationDateCol.identifier(),
			UserChangeDateCol.identifier(),
			UserResourceOwnerCol.identifier(),
			UserSequenceCol.identifier(),
			HumanUserIDCol.identifier(),
			HumanEmailCol.identifier(),
			HumanIsEmailVerifiedCol.identifier()).
			From(userTable.identifier()).
			LeftJoin(join(HumanUserIDCol, UserIDCol)).
			PlaceholderFormat(sq.Dollar),
		func(row *sql.Row) (*Email, error) {
			e := new(Email)

			humanID := sql.NullString{}
			email := sql.NullString{}
			isEmailVerified := sql.NullBool{}

			err := row.Scan(
				&e.ID,
				&e.CreationDate,
				&e.ChangeDate,
				&e.ResourceOwner,
				&e.Sequence,
				&humanID,
				&email,
				&isEmailVerified,
			)
			if err != nil {
				if errors.Is(err, sql.ErrNoRows) {
					return nil, zerrors.ThrowNotFound(err, "QUERY-Hms2s", "Errors.User.NotFound")
				}
				return nil, zerrors.ThrowInternal(err, "QUERY-Nu42d", "Errors.Internal")
			}
			if !humanID.Valid {
				return nil, zerrors.ThrowPreconditionFailed(nil, "QUERY-pt7HY", "Errors.User.NotHuman")
			}

			e.Email = domain.EmailAddress(email.String)
			e.IsVerified = isEmailVerified.Bool

			return e, nil
		}
}

func preparePhoneQuery() (sq.SelectBuilder, func(*sql.Row) (*Phone, error)) {
	return sq.Select(
			UserIDCol.identifier(),
			UserCreationDateCol.identifier(),
			UserChangeDateCol.identifier(),
			UserResourceOwnerCol.identifier(),
			UserSequenceCol.identifier(),
			HumanUserIDCol.identifier(),
			HumanPhoneCol.identifier(),
			HumanIsPhoneVerifiedCol.identifier()).
			From(userTable.identifier()).
			LeftJoin(join(HumanUserIDCol, UserIDCol)).
			PlaceholderFormat(sq.Dollar),
		func(row *sql.Row) (*Phone, error) {
			e := new(Phone)

			humanID := sql.NullString{}
			phone := sql.NullString{}
			isPhoneVerified := sql.NullBool{}

			err := row.Scan(
				&e.ID,
				&e.CreationDate,
				&e.ChangeDate,
				&e.ResourceOwner,
				&e.Sequence,
				&humanID,
				&phone,
				&isPhoneVerified,
			)
			if err != nil {
				if errors.Is(err, sql.ErrNoRows) {
					return nil, zerrors.ThrowNotFound(err, "QUERY-DAvb3", "Errors.User.NotFound")
				}
				return nil, zerrors.ThrowInternal(err, "QUERY-Bmf2h", "Errors.Internal")
			}
			if !humanID.Valid {
				return nil, zerrors.ThrowPreconditionFailed(nil, "QUERY-hliQl", "Errors.User.NotHuman")
			}

			e.Phone = phone.String
			e.IsVerified = isPhoneVerified.Bool

			return e, nil
		}
}

func prepareNotifyUserQuery() (sq.SelectBuilder, func(*sql.Row) (*NotifyUser, error)) {
	loginNamesQuery, loginNamesArgs, err := prepareLoginNamesQuery()
	if err != nil {
		return sq.SelectBuilder{}, nil
	}
	preferredLoginNameQuery, preferredLoginNameArgs, err := preparePreferredLoginNamesQuery()
	if err != nil {
		return sq.SelectBuilder{}, nil
	}
	return sq.Select(
			UserIDCol.identifier(),
			UserCreationDateCol.identifier(),
			UserChangeDateCol.identifier(),
			UserResourceOwnerCol.identifier(),
			UserSequenceCol.identifier(),
			UserStateCol.identifier(),
			UserTypeCol.identifier(),
			UserUsernameCol.identifier(),
			userLoginNamesListCol.identifier(),
			userPreferredLoginNameCol.identifier(),
			HumanUserIDCol.identifier(),
			HumanFirstNameCol.identifier(),
			HumanLastNameCol.identifier(),
			HumanNickNameCol.identifier(),
			HumanDisplayNameCol.identifier(),
			HumanPreferredLanguageCol.identifier(),
			HumanGenderCol.identifier(),
			HumanAvatarURLCol.identifier(),
			NotifyUserIDCol.identifier(),
			NotifyEmailCol.identifier(),
			NotifyVerifiedEmailCol.identifier(),
			NotifyPhoneCol.identifier(),
			NotifyVerifiedPhoneCol.identifier(),
			NotifyPasswordSetCol.identifier(),
			countColumn.identifier(),
		).
			From(userTable.identifier()).
			LeftJoin(join(HumanUserIDCol, UserIDCol)).
			LeftJoin(join(NotifyUserIDCol, UserIDCol)).
			LeftJoin("("+loginNamesQuery+") AS "+userLoginNamesTable.alias+" ON "+
				userLoginNamesUserIDCol.identifier()+" = "+UserIDCol.identifier()+" AND "+
				userLoginNamesInstanceIDCol.identifier()+" = "+UserInstanceIDCol.identifier(),
				loginNamesArgs...).
			LeftJoin("("+preferredLoginNameQuery+") AS "+userPreferredLoginNameTable.alias+" ON "+
				userPreferredLoginNameUserIDCol.identifier()+" = "+UserIDCol.identifier()+" AND "+
				userPreferredLoginNameInstanceIDCol.identifier()+" = "+UserInstanceIDCol.identifier(),
				preferredLoginNameArgs...).
			PlaceholderFormat(sq.Dollar),
		scanNotifyUser
}

func scanNotifyUser(row *sql.Row) (*NotifyUser, error) {
	u := new(NotifyUser)
	var count int
	loginNames := database.TextArray[string]{}
	preferredLoginName := sql.NullString{}

	humanID := sql.NullString{}
	firstName := sql.NullString{}
	lastName := sql.NullString{}
	nickName := sql.NullString{}
	displayName := sql.NullString{}
	preferredLanguage := sql.NullString{}
	gender := sql.NullInt32{}
	avatarKey := sql.NullString{}

	notifyUserID := sql.NullString{}
	notifyEmail := sql.NullString{}
	notifyVerifiedEmail := sql.NullString{}
	notifyPhone := sql.NullString{}
	notifyVerifiedPhone := sql.NullString{}
	notifyPasswordSet := sql.NullBool{}

	err := row.Scan(
		&u.ID,
		&u.CreationDate,
		&u.ChangeDate,
		&u.ResourceOwner,
		&u.Sequence,
		&u.State,
		&u.Type,
		&u.Username,
		&loginNames,
		&preferredLoginName,
		&humanID,
		&firstName,
		&lastName,
		&nickName,
		&displayName,
		&preferredLanguage,
		&gender,
		&avatarKey,
		&notifyUserID,
		&notifyEmail,
		&notifyVerifiedEmail,
		&notifyPhone,
		&notifyVerifiedPhone,
		&notifyPasswordSet,
		&count,
	)

	if err != nil || count != 1 {
		if errors.Is(err, sql.ErrNoRows) || count != 1 {
			return nil, zerrors.ThrowNotFound(err, "QUERY-Dgqd2", "Errors.User.NotFound")
		}
		return nil, zerrors.ThrowInternal(err, "QUERY-Dbwsg", "Errors.Internal")
	}

	if !notifyUserID.Valid {
		return nil, zerrors.ThrowPreconditionFailed(nil, "QUERY-Sfw3f", "Errors.User.NotFound")
	}

	u.LoginNames = loginNames
	if preferredLoginName.Valid {
		u.PreferredLoginName = preferredLoginName.String
	}
	if humanID.Valid {
		u.FirstName = firstName.String
		u.LastName = lastName.String
		u.NickName = nickName.String
		u.DisplayName = displayName.String
		u.AvatarKey = avatarKey.String
		u.PreferredLanguage = language.Make(preferredLanguage.String)
		u.Gender = domain.Gender(gender.Int32)
	}
	u.LastEmail = notifyEmail.String
	u.VerifiedEmail = notifyVerifiedEmail.String
	u.LastPhone = notifyPhone.String
	u.VerifiedPhone = notifyVerifiedPhone.String
	u.PasswordSet = notifyPasswordSet.Bool

	return u, nil
}

func prepareCountUsersQuery() (sq.SelectBuilder, func(*sql.Rows) (uint64, error)) {
	return sq.Select(countColumn.identifier()).
			From(userTable.identifier()).
			LeftJoin(join(HumanUserIDCol, UserIDCol)).
			LeftJoin(join(MachineUserIDCol, UserIDCol)).
			PlaceholderFormat(sq.Dollar),
		func(rows *sql.Rows) (count uint64, err error) {
			// the count is implemented as a windowing function,
			// if it is zero, no row is returned at all.
			if !rows.Next() {
				return
			}

			err = rows.Scan(&count)
			return
		}
}

func prepareUserUniqueQuery() (sq.SelectBuilder, func(*sql.Row) (bool, error)) {
	return sq.Select(
			UserIDCol.identifier(),
			UserStateCol.identifier(),
			UserUsernameCol.identifier(),
			HumanUserIDCol.identifier(),
			HumanEmailCol.identifier(),
			HumanIsEmailVerifiedCol.identifier()).
			From(userTable.identifier()).
			LeftJoin(join(HumanUserIDCol, UserIDCol)).
			PlaceholderFormat(sq.Dollar),
		func(row *sql.Row) (bool, error) {
			userID := sql.NullString{}
			state := sql.NullInt32{}
			username := sql.NullString{}
			humanID := sql.NullString{}
			email := sql.NullString{}
			isEmailVerified := sql.NullBool{}

			err := row.Scan(
				&userID,
				&state,
				&username,
				&humanID,
				&email,
				&isEmailVerified,
			)
			if err != nil {
				if errors.Is(err, sql.ErrNoRows) {
					return true, nil
				}
				return false, zerrors.ThrowInternal(err, "QUERY-Cxces", "Errors.Internal")
			}
			return !userID.Valid, nil
		}
}

func prepareUsersQuery() (sq.SelectBuilder, func(*sql.Rows) (*Users, error)) {
	loginNamesQuery, loginNamesArgs, err := prepareLoginNamesQuery()
	if err != nil {
		return sq.SelectBuilder{}, nil
	}
	preferredLoginNameQuery, preferredLoginNameArgs, err := preparePreferredLoginNamesQuery()
	if err != nil {
		return sq.SelectBuilder{}, nil
	}
	return sq.Select(
			UserIDCol.identifier(),
			UserCreationDateCol.identifier(),
			UserChangeDateCol.identifier(),
			UserResourceOwnerCol.identifier(),
			UserSequenceCol.identifier(),
			UserStateCol.identifier(),
			UserTypeCol.identifier(),
			UserUsernameCol.identifier(),
			userLoginNamesListCol.identifier(),
			userPreferredLoginNameCol.identifier(),
			HumanUserIDCol.identifier(),
			HumanFirstNameCol.identifier(),
			HumanLastNameCol.identifier(),
			HumanNickNameCol.identifier(),
			HumanDisplayNameCol.identifier(),
			HumanPreferredLanguageCol.identifier(),
			HumanGenderCol.identifier(),
			HumanAvatarURLCol.identifier(),
			HumanEmailCol.identifier(),
			HumanIsEmailVerifiedCol.identifier(),
			HumanPhoneCol.identifier(),
			HumanIsPhoneVerifiedCol.identifier(),
			HumanPasswordChangeRequiredCol.identifier(),
			HumanPasswordChangedCol.identifier(),
			MachineUserIDCol.identifier(),
			MachineNameCol.identifier(),
			MachineDescriptionCol.identifier(),
			MachineSecretCol.identifier(),
			MachineAccessTokenTypeCol.identifier(),
			countColumn.identifier()).
			From(userTable.identifier()).
			LeftJoin(join(HumanUserIDCol, UserIDCol)).
			LeftJoin(join(MachineUserIDCol, UserIDCol)).
			LeftJoin("("+loginNamesQuery+") AS "+userLoginNamesTable.alias+" ON "+
				userLoginNamesUserIDCol.identifier()+" = "+UserIDCol.identifier()+" AND "+
				userLoginNamesInstanceIDCol.identifier()+" = "+UserInstanceIDCol.identifier(),
				loginNamesArgs...).
			LeftJoin("("+preferredLoginNameQuery+") AS "+userPreferredLoginNameTable.alias+" ON "+
				userPreferredLoginNameUserIDCol.identifier()+" = "+UserIDCol.identifier()+" AND "+
				userPreferredLoginNameInstanceIDCol.identifier()+" = "+UserInstanceIDCol.identifier(),
				preferredLoginNameArgs...).
			PlaceholderFormat(sq.Dollar),
		func(rows *sql.Rows) (*Users, error) {
			users := make([]*User, 0)
			var count uint64
			for rows.Next() {
				u := new(User)
				loginNames := database.TextArray[string]{}
				preferredLoginName := sql.NullString{}

				humanID := sql.NullString{}
				firstName := sql.NullString{}
				lastName := sql.NullString{}
				nickName := sql.NullString{}
				displayName := sql.NullString{}
				preferredLanguage := sql.NullString{}
				gender := sql.NullInt32{}
				avatarKey := sql.NullString{}
				email := sql.NullString{}
				isEmailVerified := sql.NullBool{}
				phone := sql.NullString{}
				isPhoneVerified := sql.NullBool{}
				passwordChangeRequired := sql.NullBool{}
				passwordChanged := sql.NullTime{}

				machineID := sql.NullString{}
				name := sql.NullString{}
				description := sql.NullString{}
				encodedHash := sql.NullString{}
				accessTokenType := sql.NullInt32{}

				err := rows.Scan(
					&u.ID,
					&u.CreationDate,
					&u.ChangeDate,
					&u.ResourceOwner,
					&u.Sequence,
					&u.State,
					&u.Type,
					&u.Username,
					&loginNames,
					&preferredLoginName,
					&humanID,
					&firstName,
					&lastName,
					&nickName,
					&displayName,
					&preferredLanguage,
					&gender,
					&avatarKey,
					&email,
					&isEmailVerified,
					&phone,
					&isPhoneVerified,
					&passwordChangeRequired,
					&passwordChanged,
					&machineID,
					&name,
					&description,
					&encodedHash,
					&accessTokenType,
					&count,
				)
				if err != nil {
					return nil, err
				}

				u.LoginNames = loginNames
				if preferredLoginName.Valid {
					u.PreferredLoginName = preferredLoginName.String
				}

				if humanID.Valid {
					u.Human = &Human{
						FirstName:              firstName.String,
						LastName:               lastName.String,
						NickName:               nickName.String,
						DisplayName:            displayName.String,
						AvatarKey:              avatarKey.String,
						PreferredLanguage:      language.Make(preferredLanguage.String),
						Gender:                 domain.Gender(gender.Int32),
						Email:                  domain.EmailAddress(email.String),
						IsEmailVerified:        isEmailVerified.Bool,
						Phone:                  domain.PhoneNumber(phone.String),
						IsPhoneVerified:        isPhoneVerified.Bool,
						PasswordChangeRequired: passwordChangeRequired.Bool,
						PasswordChanged:        passwordChanged.Time,
					}
				} else if machineID.Valid {
					u.Machine = &Machine{
						Name:            name.String,
						Description:     description.String,
						EncodedSecret:   encodedHash.String,
						AccessTokenType: domain.OIDCTokenType(accessTokenType.Int32),
					}
				}

				users = append(users, u)
			}

			if err := rows.Close(); err != nil {
				return nil, zerrors.ThrowInternal(err, "QUERY-frhbd", "Errors.Query.CloseRows")
			}

			return &Users{
				Users: users,
				SearchResponse: SearchResponse{
					Count: count,
				},
			}, nil
		}
}<|MERGE_RESOLUTION|>--- conflicted
+++ resolved
@@ -427,8 +427,6 @@
 	return user, err
 }
 
-<<<<<<< HEAD
-=======
 // Deprecated: use either GetUserByID or GetUserByLoginName
 func (q *Queries) GetUser(ctx context.Context, shouldTriggerBulk bool, queries ...SearchQuery) (user *User, err error) {
 	ctx, span := tracing.NewSpan(ctx)
@@ -457,7 +455,6 @@
 	return user, err
 }
 
->>>>>>> 8a3b1106
 func (q *Queries) GetHumanProfile(ctx context.Context, userID string, queries ...SearchQuery) (profile *Profile, err error) {
 	ctx, span := tracing.NewSpan(ctx)
 	defer func() { span.EndWithError(err) }()
