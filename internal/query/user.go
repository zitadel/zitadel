--- conflicted
+++ resolved
@@ -50,13 +50,8 @@
 		name:  projection.HumanUserIDCol,
 		table: humanTable,
 	}
-<<<<<<< HEAD
-	HumanFistNameCol = Column{
-		name:  projection.HumanFistNameCol,
-=======
 	HumanFirstNameCol = Column{
 		name:  projection.HumanFirstNameCol,
->>>>>>> 2265fffd
 		table: humanTable,
 	}
 	HumanLastNameCol = Column{
