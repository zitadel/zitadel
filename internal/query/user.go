package query

import (
	"context"
	"database/sql"
	errs "errors"
	"time"

	sq "github.com/Masterminds/squirrel"
	"golang.org/x/text/language"

	"github.com/zitadel/zitadel/internal/api/authz"
	"github.com/zitadel/zitadel/internal/database"
	"github.com/zitadel/zitadel/internal/domain"
	"github.com/zitadel/zitadel/internal/errors"
	"github.com/zitadel/zitadel/internal/query/projection"
	"github.com/zitadel/zitadel/internal/telemetry/tracing"
)

type Users struct {
	SearchResponse
	Users []*User
}

type User struct {
	ID                 string
	CreationDate       time.Time
	ChangeDate         time.Time
	ResourceOwner      string
	Sequence           uint64
	State              domain.UserState
	Type               domain.UserType
	Username           string
	LoginNames         database.StringArray
	PreferredLoginName string
	Human              *Human
	Machine            *Machine
}

type Human struct {
	FirstName         string
	LastName          string
	NickName          string
	DisplayName       string
	AvatarKey         string
	PreferredLanguage language.Tag
	Gender            domain.Gender
	Email             string
	IsEmailVerified   bool
	Phone             string
	IsPhoneVerified   bool
}

type Profile struct {
	ID                string
	CreationDate      time.Time
	ChangeDate        time.Time
	ResourceOwner     string
	Sequence          uint64
	FirstName         string
	LastName          string
	NickName          string
	DisplayName       string
	AvatarKey         string
	PreferredLanguage language.Tag
	Gender            domain.Gender
}

type Email struct {
	ID            string
	CreationDate  time.Time
	ChangeDate    time.Time
	ResourceOwner string
	Sequence      uint64
	Email         string
	IsVerified    bool
}

type Phone struct {
	ID            string
	CreationDate  time.Time
	ChangeDate    time.Time
	ResourceOwner string
	Sequence      uint64
	Phone         string
	IsVerified    bool
}

type Machine struct {
	Name        string
	Description string
}

type NotifyUser struct {
	ID                 string
	CreationDate       time.Time
	ChangeDate         time.Time
	ResourceOwner      string
	Sequence           uint64
	State              domain.UserState
	Type               domain.UserType
	Username           string
	LoginNames         database.StringArray
	PreferredLoginName string
	FirstName          string
	LastName           string
	NickName           string
	DisplayName        string
	AvatarKey          string
	PreferredLanguage  language.Tag
	Gender             domain.Gender
	LastEmail          string
	VerifiedEmail      string
	LastPhone          string
	VerifiedPhone      string
	PasswordSet        bool
}

type UserSearchQueries struct {
	SearchRequest
	Queries []SearchQuery
}

var (
	userTable = table{
		name:          projection.UserTable,
		instanceIDCol: projection.UserInstanceIDCol,
	}
	UserIDCol = Column{
		name:  projection.UserIDCol,
		table: userTable,
	}
	UserCreationDateCol = Column{
		name:  projection.UserCreationDateCol,
		table: userTable,
	}
	UserChangeDateCol = Column{
		name:  projection.UserChangeDateCol,
		table: userTable,
	}
	UserResourceOwnerCol = Column{
		name:  projection.UserResourceOwnerCol,
		table: userTable,
	}
	UserInstanceIDCol = Column{
		name:  projection.UserInstanceIDCol,
		table: userTable,
	}
	UserStateCol = Column{
		name:  projection.UserStateCol,
		table: userTable,
	}
	UserSequenceCol = Column{
		name:  projection.UserSequenceCol,
		table: userTable,
	}
	UserUsernameCol = Column{
		name:           projection.UserUsernameCol,
		table:          userTable,
		isOrderByLower: true,
	}
	UserTypeCol = Column{
		name:  projection.UserTypeCol,
		table: userTable,
	}
	UserOwnerRemovedCol = Column{
		name:  projection.UserOwnerRemovedCol,
		table: userTable,
	}

	userLoginNamesTable                 = loginNameTable.setAlias("login_names")
	userLoginNamesUserIDCol             = LoginNameUserIDCol.setTable(userLoginNamesTable)
	userLoginNamesNameCol               = LoginNameNameCol.setTable(userLoginNamesTable)
	userLoginNamesInstanceIDCol         = LoginNameInstanceIDCol.setTable(userLoginNamesTable)
	userLoginNamesOwnerRemovedUserCol   = LoginNameOwnerRemovedUserCol.setTable(userLoginNamesTable)
	userLoginNamesOwnerRemovedPolicyCol = LoginNameOwnerRemovedPolicyCol.setTable(userLoginNamesTable)
	userLoginNamesOwnerRemovedDomainCol = LoginNameOwnerRemovedDomainCol.setTable(userLoginNamesTable)
	userLoginNamesListCol               = Column{
		name:  "loginnames",
		table: userLoginNamesTable,
	}
	userPreferredLoginNameTable                 = loginNameTable.setAlias("preferred_login_name")
	userPreferredLoginNameUserIDCol             = LoginNameUserIDCol.setTable(userPreferredLoginNameTable)
	userPreferredLoginNameCol                   = LoginNameNameCol.setTable(userPreferredLoginNameTable)
	userPreferredLoginNameIsPrimaryCol          = LoginNameIsPrimaryCol.setTable(userPreferredLoginNameTable)
	userPreferredLoginNameInstanceIDCol         = LoginNameInstanceIDCol.setTable(userPreferredLoginNameTable)
	userPreferredLoginNameOwnerRemovedUserCol   = LoginNameOwnerRemovedUserCol.setTable(userPreferredLoginNameTable)
	userPreferredLoginNameOwnerRemovedPolicyCol = LoginNameOwnerRemovedPolicyCol.setTable(userPreferredLoginNameTable)
	userPreferredLoginNameOwnerRemovedDomainCol = LoginNameOwnerRemovedDomainCol.setTable(userPreferredLoginNameTable)
)

var (
	humanTable = table{
		name:          projection.UserHumanTable,
		instanceIDCol: projection.HumanUserInstanceIDCol,
	}
	// profile
	HumanUserIDCol = Column{
		name:  projection.HumanUserIDCol,
		table: humanTable,
	}
	HumanFirstNameCol = Column{
		name:           projection.HumanFirstNameCol,
		table:          humanTable,
		isOrderByLower: true,
	}
	HumanLastNameCol = Column{
		name:           projection.HumanLastNameCol,
		table:          humanTable,
		isOrderByLower: true,
	}
	HumanNickNameCol = Column{
		name:           projection.HumanNickNameCol,
		table:          humanTable,
		isOrderByLower: true,
	}
	HumanDisplayNameCol = Column{
		name:           projection.HumanDisplayNameCol,
		table:          humanTable,
		isOrderByLower: true,
	}
	HumanPreferredLanguageCol = Column{
		name:  projection.HumanPreferredLanguageCol,
		table: humanTable,
	}
	HumanGenderCol = Column{
		name:  projection.HumanGenderCol,
		table: humanTable,
	}
	HumanAvatarURLCol = Column{
		name:  projection.HumanAvatarURLCol,
		table: humanTable,
	}

	// email
	HumanEmailCol = Column{
		name:           projection.HumanEmailCol,
		table:          humanTable,
		isOrderByLower: true,
	}
	HumanIsEmailVerifiedCol = Column{
		name:  projection.HumanIsEmailVerifiedCol,
		table: humanTable,
	}

	// phone
	HumanPhoneCol = Column{
		name:  projection.HumanPhoneCol,
		table: humanTable,
	}
	HumanIsPhoneVerifiedCol = Column{
		name:  projection.HumanIsPhoneVerifiedCol,
		table: humanTable,
	}
)

var (
	machineTable = table{
		name:          projection.UserMachineTable,
		instanceIDCol: projection.MachineUserInstanceIDCol,
	}
	MachineUserIDCol = Column{
		name:  projection.MachineUserIDCol,
		table: machineTable,
	}
	MachineNameCol = Column{
		name:           projection.MachineNameCol,
		table:          machineTable,
		isOrderByLower: true,
	}
	MachineDescriptionCol = Column{
		name:  projection.MachineDescriptionCol,
		table: machineTable,
	}
)

var (
	notifyTable = table{
		name:          projection.UserNotifyTable,
		instanceIDCol: projection.NotifyInstanceIDCol,
	}
	NotifyUserIDCol = Column{
		name:  projection.NotifyUserIDCol,
		table: notifyTable,
	}
	NotifyEmailCol = Column{
		name:           projection.NotifyLastEmailCol,
		table:          notifyTable,
		isOrderByLower: true,
	}
	NotifyVerifiedEmailCol = Column{
		name:           projection.NotifyVerifiedEmailCol,
		table:          notifyTable,
		isOrderByLower: true,
	}
	NotifyPhoneCol = Column{
		name:  projection.NotifyLastPhoneCol,
		table: notifyTable,
	}
	NotifyVerifiedPhoneCol = Column{
		name:  projection.NotifyVerifiedPhoneCol,
		table: notifyTable,
	}
	NotifyPasswordSetCol = Column{
		name:  projection.NotifyPasswordSetCol,
		table: notifyTable,
	}
)

<<<<<<< HEAD
func (q *Queries) GetUserByID(ctx context.Context, shouldTriggerBulk bool, userID string, queries ...SearchQuery) (_ *User, err error) {
	ctx, span := tracing.NewSpan(ctx)
	defer func() { span.EndWithError(err) }()

=======
func addUserWithoutOwnerRemoved(eq map[string]interface{}) {
	eq[UserOwnerRemovedCol.identifier()] = false
	eq[userLoginNamesOwnerRemovedUserCol.identifier()] = false
	eq[userLoginNamesOwnerRemovedPolicyCol.identifier()] = false
	eq[userLoginNamesOwnerRemovedDomainCol.identifier()] = false
	eq[userPreferredLoginNameOwnerRemovedUserCol.identifier()] = false
	eq[userPreferredLoginNameOwnerRemovedPolicyCol.identifier()] = false
	eq[userPreferredLoginNameOwnerRemovedDomainCol.identifier()] = false
}

func (q *Queries) GetUserByID(ctx context.Context, shouldTriggerBulk bool, userID string, withOwnerRemoved bool, queries ...SearchQuery) (*User, error) {
>>>>>>> 8fa0e384
	if shouldTriggerBulk {
		projection.UserProjection.Trigger(ctx)
		projection.LoginNameProjection.Trigger(ctx)
	}

	query, scan := prepareUserQuery()
	for _, q := range queries {
		query = q.toQuery(query)
	}
	eq := sq.Eq{
		UserIDCol.identifier():         userID,
		UserInstanceIDCol.identifier(): authz.GetInstance(ctx).InstanceID(),
	}
	if !withOwnerRemoved {
		addUserWithoutOwnerRemoved(eq)
	}
	stmt, args, err := query.Where(eq).ToSql()
	if err != nil {
		return nil, errors.ThrowInternal(err, "QUERY-FBg21", "Errors.Query.SQLStatment")
	}

	row := q.client.QueryRowContext(ctx, stmt, args...)
	return scan(row)
}

<<<<<<< HEAD
func (q *Queries) GetUser(ctx context.Context, shouldTriggerBulk bool, queries ...SearchQuery) (_ *User, err error) {
	ctx, span := tracing.NewSpan(ctx)
	defer func() { span.EndWithError(err) }()

=======
func (q *Queries) GetUser(ctx context.Context, shouldTriggerBulk bool, withOwnerRemoved bool, queries ...SearchQuery) (*User, error) {
>>>>>>> 8fa0e384
	if shouldTriggerBulk {
		projection.UserProjection.Trigger(ctx)
		projection.LoginNameProjection.Trigger(ctx)
	}

	query, scan := prepareUserQuery()
	for _, q := range queries {
		query = q.toQuery(query)
	}
	eq := sq.Eq{
		UserInstanceIDCol.identifier(): authz.GetInstance(ctx).InstanceID(),
	}
	if !withOwnerRemoved {
		addUserWithoutOwnerRemoved(eq)
	}
	stmt, args, err := query.Where(eq).ToSql()
	if err != nil {
		return nil, errors.ThrowInternal(err, "QUERY-Dnhr2", "Errors.Query.SQLStatment")
	}

	row := q.client.QueryRowContext(ctx, stmt, args...)
	return scan(row)
}

<<<<<<< HEAD
func (q *Queries) GetHumanProfile(ctx context.Context, userID string, queries ...SearchQuery) (_ *Profile, err error) {
	ctx, span := tracing.NewSpan(ctx)
	defer func() { span.EndWithError(err) }()

=======
func (q *Queries) GetHumanProfile(ctx context.Context, userID string, withOwnerRemoved bool, queries ...SearchQuery) (*Profile, error) {
>>>>>>> 8fa0e384
	query, scan := prepareProfileQuery()
	for _, q := range queries {
		query = q.toQuery(query)
	}
	eq := sq.Eq{
		UserIDCol.identifier():         userID,
		UserInstanceIDCol.identifier(): authz.GetInstance(ctx).InstanceID(),
	}
	if !withOwnerRemoved {
		addUserWithoutOwnerRemoved(eq)
	}
	stmt, args, err := query.Where(eq).ToSql()
	if err != nil {
		return nil, errors.ThrowInternal(err, "QUERY-Dgbg2", "Errors.Query.SQLStatment")
	}

	row := q.client.QueryRowContext(ctx, stmt, args...)
	return scan(row)
}

<<<<<<< HEAD
func (q *Queries) GetHumanEmail(ctx context.Context, userID string, queries ...SearchQuery) (_ *Email, err error) {
	ctx, span := tracing.NewSpan(ctx)
	defer func() { span.EndWithError(err) }()

=======
func (q *Queries) GetHumanEmail(ctx context.Context, userID string, withOwnerRemoved bool, queries ...SearchQuery) (*Email, error) {
>>>>>>> 8fa0e384
	query, scan := prepareEmailQuery()
	for _, q := range queries {
		query = q.toQuery(query)
	}
	eq := sq.Eq{
		UserIDCol.identifier():         userID,
		UserInstanceIDCol.identifier(): authz.GetInstance(ctx).InstanceID(),
	}
	if !withOwnerRemoved {
		addUserWithoutOwnerRemoved(eq)
	}
	stmt, args, err := query.Where(eq).ToSql()
	if err != nil {
		return nil, errors.ThrowInternal(err, "QUERY-BHhj3", "Errors.Query.SQLStatment")
	}

	row := q.client.QueryRowContext(ctx, stmt, args...)
	return scan(row)
}

<<<<<<< HEAD
func (q *Queries) GetHumanPhone(ctx context.Context, userID string, queries ...SearchQuery) (_ *Phone, err error) {
	ctx, span := tracing.NewSpan(ctx)
	defer func() { span.EndWithError(err) }()

=======
func (q *Queries) GetHumanPhone(ctx context.Context, userID string, withOwnerRemoved bool, queries ...SearchQuery) (*Phone, error) {
>>>>>>> 8fa0e384
	query, scan := preparePhoneQuery()
	for _, q := range queries {
		query = q.toQuery(query)
	}
	eq := sq.Eq{
		UserIDCol.identifier():         userID,
		UserInstanceIDCol.identifier(): authz.GetInstance(ctx).InstanceID(),
	}
	if !withOwnerRemoved {
		addUserWithoutOwnerRemoved(eq)
	}
	stmt, args, err := query.Where(eq).ToSql()
	if err != nil {
		return nil, errors.ThrowInternal(err, "QUERY-Dg43g", "Errors.Query.SQLStatment")
	}

	row := q.client.QueryRowContext(ctx, stmt, args...)
	return scan(row)
}

<<<<<<< HEAD
func (q *Queries) GetNotifyUserByID(ctx context.Context, shouldTriggered bool, userID string, queries ...SearchQuery) (_ *NotifyUser, err error) {
	ctx, span := tracing.NewSpan(ctx)
	defer func() { span.EndWithError(err) }()

=======
func (q *Queries) GetNotifyUserByID(ctx context.Context, shouldTriggered bool, userID string, withOwnerRemoved bool, queries ...SearchQuery) (*NotifyUser, error) {
>>>>>>> 8fa0e384
	if shouldTriggered {
		projection.UserProjection.Trigger(ctx)
		projection.LoginNameProjection.Trigger(ctx)
	}

	query, scan := prepareNotifyUserQuery()
	for _, q := range queries {
		query = q.toQuery(query)
	}
	eq := sq.Eq{
		UserIDCol.identifier():         userID,
		UserInstanceIDCol.identifier(): authz.GetInstance(ctx).InstanceID(),
	}
	if !withOwnerRemoved {
		addUserWithoutOwnerRemoved(eq)
	}
	stmt, args, err := query.Where(eq).ToSql()
	if err != nil {
		return nil, errors.ThrowInternal(err, "QUERY-Err3g", "Errors.Query.SQLStatment")
	}

	row := q.client.QueryRowContext(ctx, stmt, args...)
	return scan(row)
}

<<<<<<< HEAD
func (q *Queries) GetNotifyUser(ctx context.Context, shouldTriggered bool, queries ...SearchQuery) (_ *NotifyUser, err error) {
	ctx, span := tracing.NewSpan(ctx)
	defer func() { span.EndWithError(err) }()

=======
func (q *Queries) GetNotifyUser(ctx context.Context, shouldTriggered bool, withOwnerRemoved bool, queries ...SearchQuery) (*NotifyUser, error) {
>>>>>>> 8fa0e384
	if shouldTriggered {
		projection.UserProjection.Trigger(ctx)
		projection.LoginNameProjection.Trigger(ctx)
	}

	query, scan := prepareNotifyUserQuery()
	for _, q := range queries {
		query = q.toQuery(query)
	}
	eq := sq.Eq{
		UserInstanceIDCol.identifier(): authz.GetInstance(ctx).InstanceID(),
	}
	if !withOwnerRemoved {
		addUserWithoutOwnerRemoved(eq)
	}
	stmt, args, err := query.Where(eq).ToSql()
	if err != nil {
		return nil, errors.ThrowInternal(err, "QUERY-Err3g", "Errors.Query.SQLStatment")
	}

	row := q.client.QueryRowContext(ctx, stmt, args...)
	return scan(row)
}

<<<<<<< HEAD
func (q *Queries) SearchUsers(ctx context.Context, queries *UserSearchQueries) (_ *Users, err error) {
	ctx, span := tracing.NewSpan(ctx)
	defer func() { span.EndWithError(err) }()

=======
func (q *Queries) SearchUsers(ctx context.Context, queries *UserSearchQueries, withOwnerRemoved bool) (*Users, error) {
>>>>>>> 8fa0e384
	query, scan := prepareUsersQuery()
	eq := sq.Eq{UserInstanceIDCol.identifier(): authz.GetInstance(ctx).InstanceID()}
	if !withOwnerRemoved {
		addUserWithoutOwnerRemoved(eq)
	}
	stmt, args, err := queries.toQuery(query).Where(eq).
		ToSql()
	if err != nil {
		return nil, errors.ThrowInternal(err, "QUERY-Dgbg2", "Errors.Query.SQLStatment")
	}

	rows, err := q.client.QueryContext(ctx, stmt, args...)
	if err != nil {
		return nil, errors.ThrowInternal(err, "QUERY-AG4gs", "Errors.Internal")
	}
	users, err := scan(rows)
	if err != nil {
		return nil, err
	}
	users.LatestSequence, err = q.latestSequence(ctx, userTable)
	return users, err
}

<<<<<<< HEAD
func (q *Queries) IsUserUnique(ctx context.Context, username, email, resourceOwner string) (_ bool, err error) {
	ctx, span := tracing.NewSpan(ctx)
	defer func() { span.EndWithError(err) }()

=======
func (q *Queries) IsUserUnique(ctx context.Context, username, email, resourceOwner string, withOwnerRemoved bool) (bool, error) {
>>>>>>> 8fa0e384
	query, scan := prepareUserUniqueQuery()
	queries := make([]SearchQuery, 0, 3)
	if username != "" {
		usernameQuery, err := NewUserUsernameSearchQuery(username, TextEquals)
		if err != nil {
			return false, err
		}
		queries = append(queries, usernameQuery)
	}
	if email != "" {
		emailQuery, err := NewUserEmailSearchQuery(email, TextEquals)
		if err != nil {
			return false, err
		}
		queries = append(queries, emailQuery)
	}
	if resourceOwner != "" {
		resourceOwnerQuery, err := NewUserResourceOwnerSearchQuery(resourceOwner, TextEquals)
		if err != nil {
			return false, err
		}
		queries = append(queries, resourceOwnerQuery)
	}
	for _, q := range queries {
		query = q.toQuery(query)
	}
	eq := sq.Eq{UserInstanceIDCol.identifier(): authz.GetInstance(ctx).InstanceID()}
	if !withOwnerRemoved {
		addUserWithoutOwnerRemoved(eq)
	}
	stmt, args, err := query.Where(eq).ToSql()
	if err != nil {
		return false, errors.ThrowInternal(err, "QUERY-Dg43g", "Errors.Query.SQLStatment")
	}
	row := q.client.QueryRowContext(ctx, stmt, args...)
	return scan(row)
}

func (q *UserSearchQueries) toQuery(query sq.SelectBuilder) sq.SelectBuilder {
	query = q.SearchRequest.toQuery(query)
	for _, q := range q.Queries {
		query = q.toQuery(query)
	}
	return query
}

func (r *UserSearchQueries) AppendMyResourceOwnerQuery(orgID string) error {
	query, err := NewUserResourceOwnerSearchQuery(orgID, TextEquals)
	if err != nil {
		return err
	}
	r.Queries = append(r.Queries, query)
	return nil
}

func NewUserResourceOwnerSearchQuery(value string, comparison TextComparison) (SearchQuery, error) {
	return NewTextQuery(UserResourceOwnerCol, value, comparison)
}

func NewUserUsernameSearchQuery(value string, comparison TextComparison) (SearchQuery, error) {
	return NewTextQuery(UserUsernameCol, value, comparison)
}

func NewUserFirstNameSearchQuery(value string, comparison TextComparison) (SearchQuery, error) {
	return NewTextQuery(HumanFirstNameCol, value, comparison)
}

func NewUserLastNameSearchQuery(value string, comparison TextComparison) (SearchQuery, error) {
	return NewTextQuery(HumanLastNameCol, value, comparison)
}

func NewUserNickNameSearchQuery(value string, comparison TextComparison) (SearchQuery, error) {
	return NewTextQuery(HumanNickNameCol, value, comparison)
}

func NewUserDisplayNameSearchQuery(value string, comparison TextComparison) (SearchQuery, error) {
	return NewTextQuery(HumanDisplayNameCol, value, comparison)
}

func NewUserEmailSearchQuery(value string, comparison TextComparison) (SearchQuery, error) {
	return NewTextQuery(HumanEmailCol, value, comparison)
}

func NewUserPhoneSearchQuery(value string, comparison TextComparison) (SearchQuery, error) {
	return NewTextQuery(HumanPhoneCol, value, comparison)
}

func NewUserVerifiedEmailSearchQuery(value string, comparison TextComparison) (SearchQuery, error) {
	return NewTextQuery(NotifyVerifiedEmailCol, value, comparison)
}

func NewUserVerifiedPhoneSearchQuery(value string, comparison TextComparison) (SearchQuery, error) {
	return NewTextQuery(NotifyVerifiedPhoneCol, value, comparison)
}

func NewUserStateSearchQuery(value int32) (SearchQuery, error) {
	return NewNumberQuery(UserStateCol, value, NumberEquals)
}

func NewUserTypeSearchQuery(value int32) (SearchQuery, error) {
	return NewNumberQuery(UserTypeCol, value, NumberEquals)
}

func NewUserPreferredLoginNameSearchQuery(value string, comparison TextComparison) (SearchQuery, error) {
	return NewTextQuery(userPreferredLoginNameCol, value, comparison)
}

func NewUserLoginNamesSearchQuery(value string) (SearchQuery, error) {
	return NewTextQuery(userLoginNamesListCol, value, TextListContains)
}

func NewUserLoginNameExistsQuery(value string, comparison TextComparison) (SearchQuery, error) {
	//linking queries for the subselect
	instanceQuery, err := NewColumnComparisonQuery(LoginNameInstanceIDCol, UserInstanceIDCol, ColumnEquals)
	if err != nil {
		return nil, err
	}
	userIDQuery, err := NewColumnComparisonQuery(LoginNameUserIDCol, UserIDCol, ColumnEquals)
	if err != nil {
		return nil, err
	}
	//text query to select data from the linked sub select
	loginNameQuery, err := NewTextQuery(LoginNameNameCol, value, comparison)
	if err != nil {
		return nil, err
	}
	//full definition of the sub select
	subSelect, err := NewSubSelect(LoginNameUserIDCol, []SearchQuery{instanceQuery, userIDQuery, loginNameQuery})
	if err != nil {
		return nil, err
	}
	// "WHERE * IN (*)" query with subquery as list-data provider
	return NewListQuery(
		UserIDCol,
		subSelect,
		ListIn,
	)
}

func prepareLoginNamesQuery() (string, []interface{}, error) {
	return sq.Select(
		userLoginNamesUserIDCol.identifier(),
		"ARRAY_AGG("+userLoginNamesNameCol.identifier()+")::TEXT[] AS "+userLoginNamesListCol.name,
		userLoginNamesInstanceIDCol.identifier(),
		userLoginNamesOwnerRemovedUserCol.identifier(),
		userLoginNamesOwnerRemovedPolicyCol.identifier(),
		userLoginNamesOwnerRemovedDomainCol.identifier(),
	).From(userLoginNamesTable.identifier()).
		GroupBy(
			userLoginNamesUserIDCol.identifier(),
			userLoginNamesInstanceIDCol.identifier(),
			userLoginNamesOwnerRemovedUserCol.identifier(),
			userLoginNamesOwnerRemovedPolicyCol.identifier(),
			userLoginNamesOwnerRemovedDomainCol.identifier(),
		).ToSql()
}

func preparePreferredLoginNamesQuery() (string, []interface{}, error) {
	return sq.Select(
		userPreferredLoginNameUserIDCol.identifier(),
		userPreferredLoginNameCol.identifier(),
		userPreferredLoginNameInstanceIDCol.identifier(),
		userPreferredLoginNameOwnerRemovedUserCol.identifier(),
		userPreferredLoginNameOwnerRemovedPolicyCol.identifier(),
		userPreferredLoginNameOwnerRemovedDomainCol.identifier(),
	).From(userPreferredLoginNameTable.identifier()).
		Where(sq.Eq{
			userPreferredLoginNameIsPrimaryCol.identifier(): true,
		},
		).ToSql()
}

func prepareUserQuery() (sq.SelectBuilder, func(*sql.Row) (*User, error)) {
	loginNamesQuery, loginNamesArgs, err := prepareLoginNamesQuery()
	if err != nil {
		return sq.SelectBuilder{}, nil
	}
	preferredLoginNameQuery, preferredLoginNameArgs, err := preparePreferredLoginNamesQuery()
	if err != nil {
		return sq.SelectBuilder{}, nil
	}
	return sq.Select(
			UserIDCol.identifier(),
			UserCreationDateCol.identifier(),
			UserChangeDateCol.identifier(),
			UserResourceOwnerCol.identifier(),
			UserSequenceCol.identifier(),
			UserStateCol.identifier(),
			UserTypeCol.identifier(),
			UserUsernameCol.identifier(),
			userLoginNamesListCol.identifier(),
			userPreferredLoginNameCol.identifier(),
			HumanUserIDCol.identifier(),
			HumanFirstNameCol.identifier(),
			HumanLastNameCol.identifier(),
			HumanNickNameCol.identifier(),
			HumanDisplayNameCol.identifier(),
			HumanPreferredLanguageCol.identifier(),
			HumanGenderCol.identifier(),
			HumanAvatarURLCol.identifier(),
			HumanEmailCol.identifier(),
			HumanIsEmailVerifiedCol.identifier(),
			HumanPhoneCol.identifier(),
			HumanIsPhoneVerifiedCol.identifier(),
			MachineUserIDCol.identifier(),
			MachineNameCol.identifier(),
			MachineDescriptionCol.identifier(),
			countColumn.identifier(),
		).
			From(userTable.identifier()).
			LeftJoin(join(HumanUserIDCol, UserIDCol)).
			LeftJoin(join(MachineUserIDCol, UserIDCol)).
			LeftJoin("("+loginNamesQuery+") AS "+userLoginNamesTable.alias+" ON "+
				userLoginNamesUserIDCol.identifier()+" = "+UserIDCol.identifier()+" AND "+
				userLoginNamesInstanceIDCol.identifier()+" = "+UserInstanceIDCol.identifier(),
				loginNamesArgs...).
			LeftJoin("("+preferredLoginNameQuery+") AS "+userPreferredLoginNameTable.alias+" ON "+
				userPreferredLoginNameUserIDCol.identifier()+" = "+UserIDCol.identifier()+" AND "+
				userPreferredLoginNameInstanceIDCol.identifier()+" = "+UserInstanceIDCol.identifier(),
				preferredLoginNameArgs...).
			PlaceholderFormat(sq.Dollar),
		func(row *sql.Row) (*User, error) {
			u := new(User)
			var count int
			preferredLoginName := sql.NullString{}

			humanID := sql.NullString{}
			firstName := sql.NullString{}
			lastName := sql.NullString{}
			nickName := sql.NullString{}
			displayName := sql.NullString{}
			preferredLanguage := sql.NullString{}
			gender := sql.NullInt32{}
			avatarKey := sql.NullString{}
			email := sql.NullString{}
			isEmailVerified := sql.NullBool{}
			phone := sql.NullString{}
			isPhoneVerified := sql.NullBool{}

			machineID := sql.NullString{}
			name := sql.NullString{}
			description := sql.NullString{}

			err := row.Scan(
				&u.ID,
				&u.CreationDate,
				&u.ChangeDate,
				&u.ResourceOwner,
				&u.Sequence,
				&u.State,
				&u.Type,
				&u.Username,
				&u.LoginNames,
				&preferredLoginName,
				&humanID,
				&firstName,
				&lastName,
				&nickName,
				&displayName,
				&preferredLanguage,
				&gender,
				&avatarKey,
				&email,
				&isEmailVerified,
				&phone,
				&isPhoneVerified,
				&machineID,
				&name,
				&description,
				&count,
			)

			if err != nil || count != 1 {
				if errs.Is(err, sql.ErrNoRows) || count != 1 {
					return nil, errors.ThrowNotFound(err, "QUERY-Dfbg2", "Errors.User.NotFound")
				}
				return nil, errors.ThrowInternal(err, "QUERY-Bgah2", "Errors.Internal")
			}

			u.PreferredLoginName = preferredLoginName.String

			if humanID.Valid {
				u.Human = &Human{
					FirstName:         firstName.String,
					LastName:          lastName.String,
					NickName:          nickName.String,
					DisplayName:       displayName.String,
					AvatarKey:         avatarKey.String,
					PreferredLanguage: language.Make(preferredLanguage.String),
					Gender:            domain.Gender(gender.Int32),
					Email:             email.String,
					IsEmailVerified:   isEmailVerified.Bool,
					Phone:             phone.String,
					IsPhoneVerified:   isPhoneVerified.Bool,
				}
			} else if machineID.Valid {
				u.Machine = &Machine{
					Name:        name.String,
					Description: description.String,
				}
			}
			return u, nil
		}
}

func prepareProfileQuery() (sq.SelectBuilder, func(*sql.Row) (*Profile, error)) {
	return sq.Select(
			UserIDCol.identifier(),
			UserCreationDateCol.identifier(),
			UserChangeDateCol.identifier(),
			UserResourceOwnerCol.identifier(),
			UserSequenceCol.identifier(),
			HumanUserIDCol.identifier(),
			HumanFirstNameCol.identifier(),
			HumanLastNameCol.identifier(),
			HumanNickNameCol.identifier(),
			HumanDisplayNameCol.identifier(),
			HumanPreferredLanguageCol.identifier(),
			HumanGenderCol.identifier(),
			HumanAvatarURLCol.identifier()).
			From(userTable.identifier()).
			LeftJoin(join(HumanUserIDCol, UserIDCol)).
			PlaceholderFormat(sq.Dollar),
		func(row *sql.Row) (*Profile, error) {
			p := new(Profile)

			humanID := sql.NullString{}
			firstName := sql.NullString{}
			lastName := sql.NullString{}
			nickName := sql.NullString{}
			displayName := sql.NullString{}
			preferredLanguage := sql.NullString{}
			gender := sql.NullInt32{}
			avatarKey := sql.NullString{}
			err := row.Scan(
				&p.ID,
				&p.CreationDate,
				&p.ChangeDate,
				&p.ResourceOwner,
				&p.Sequence,
				&humanID,
				&firstName,
				&lastName,
				&nickName,
				&displayName,
				&preferredLanguage,
				&gender,
				&avatarKey,
			)
			if err != nil {
				if errs.Is(err, sql.ErrNoRows) {
					return nil, errors.ThrowNotFound(err, "QUERY-HNhb3", "Errors.User.NotFound")
				}
				return nil, errors.ThrowInternal(err, "QUERY-Rfheq", "Errors.Internal")
			}
			if !humanID.Valid {
				return nil, errors.ThrowPreconditionFailed(nil, "QUERY-WLTce", "Errors.User.NotHuman")
			}

			p.FirstName = firstName.String
			p.LastName = lastName.String
			p.NickName = nickName.String
			p.DisplayName = displayName.String
			p.AvatarKey = avatarKey.String
			p.PreferredLanguage = language.Make(preferredLanguage.String)
			p.Gender = domain.Gender(gender.Int32)

			return p, nil
		}
}

func prepareEmailQuery() (sq.SelectBuilder, func(*sql.Row) (*Email, error)) {
	return sq.Select(
			UserIDCol.identifier(),
			UserCreationDateCol.identifier(),
			UserChangeDateCol.identifier(),
			UserResourceOwnerCol.identifier(),
			UserSequenceCol.identifier(),
			HumanUserIDCol.identifier(),
			HumanEmailCol.identifier(),
			HumanIsEmailVerifiedCol.identifier()).
			From(userTable.identifier()).
			LeftJoin(join(HumanUserIDCol, UserIDCol)).
			PlaceholderFormat(sq.Dollar),
		func(row *sql.Row) (*Email, error) {
			e := new(Email)

			humanID := sql.NullString{}
			email := sql.NullString{}
			isEmailVerified := sql.NullBool{}

			err := row.Scan(
				&e.ID,
				&e.CreationDate,
				&e.ChangeDate,
				&e.ResourceOwner,
				&e.Sequence,
				&humanID,
				&email,
				&isEmailVerified,
			)
			if err != nil {
				if errs.Is(err, sql.ErrNoRows) {
					return nil, errors.ThrowNotFound(err, "QUERY-Hms2s", "Errors.User.NotFound")
				}
				return nil, errors.ThrowInternal(err, "QUERY-Nu42d", "Errors.Internal")
			}
			if !humanID.Valid {
				return nil, errors.ThrowPreconditionFailed(nil, "QUERY-pt7HY", "Errors.User.NotHuman")
			}

			e.Email = email.String
			e.IsVerified = isEmailVerified.Bool

			return e, nil
		}
}

func preparePhoneQuery() (sq.SelectBuilder, func(*sql.Row) (*Phone, error)) {
	return sq.Select(
			UserIDCol.identifier(),
			UserCreationDateCol.identifier(),
			UserChangeDateCol.identifier(),
			UserResourceOwnerCol.identifier(),
			UserSequenceCol.identifier(),
			HumanUserIDCol.identifier(),
			HumanPhoneCol.identifier(),
			HumanIsPhoneVerifiedCol.identifier()).
			From(userTable.identifier()).
			LeftJoin(join(HumanUserIDCol, UserIDCol)).
			PlaceholderFormat(sq.Dollar),
		func(row *sql.Row) (*Phone, error) {
			e := new(Phone)

			humanID := sql.NullString{}
			phone := sql.NullString{}
			isPhoneVerified := sql.NullBool{}

			err := row.Scan(
				&e.ID,
				&e.CreationDate,
				&e.ChangeDate,
				&e.ResourceOwner,
				&e.Sequence,
				&humanID,
				&phone,
				&isPhoneVerified,
			)
			if err != nil {
				if errs.Is(err, sql.ErrNoRows) {
					return nil, errors.ThrowNotFound(err, "QUERY-DAvb3", "Errors.User.NotFound")
				}
				return nil, errors.ThrowInternal(err, "QUERY-Bmf2h", "Errors.Internal")
			}
			if !humanID.Valid {
				return nil, errors.ThrowPreconditionFailed(nil, "QUERY-hliQl", "Errors.User.NotHuman")
			}

			e.Phone = phone.String
			e.IsVerified = isPhoneVerified.Bool

			return e, nil
		}
}

func prepareNotifyUserQuery() (sq.SelectBuilder, func(*sql.Row) (*NotifyUser, error)) {
	loginNamesQuery, loginNamesArgs, err := prepareLoginNamesQuery()
	if err != nil {
		return sq.SelectBuilder{}, nil
	}
	preferredLoginNameQuery, preferredLoginNameArgs, err := preparePreferredLoginNamesQuery()
	if err != nil {
		return sq.SelectBuilder{}, nil
	}
	return sq.Select(
			UserIDCol.identifier(),
			UserCreationDateCol.identifier(),
			UserChangeDateCol.identifier(),
			UserResourceOwnerCol.identifier(),
			UserSequenceCol.identifier(),
			UserStateCol.identifier(),
			UserTypeCol.identifier(),
			UserUsernameCol.identifier(),
			userLoginNamesListCol.identifier(),
			userPreferredLoginNameCol.identifier(),
			HumanUserIDCol.identifier(),
			HumanFirstNameCol.identifier(),
			HumanLastNameCol.identifier(),
			HumanNickNameCol.identifier(),
			HumanDisplayNameCol.identifier(),
			HumanPreferredLanguageCol.identifier(),
			HumanGenderCol.identifier(),
			HumanAvatarURLCol.identifier(),
			NotifyUserIDCol.identifier(),
			NotifyEmailCol.identifier(),
			NotifyVerifiedEmailCol.identifier(),
			NotifyPhoneCol.identifier(),
			NotifyVerifiedPhoneCol.identifier(),
			NotifyPasswordSetCol.identifier(),
			countColumn.identifier(),
		).
			From(userTable.identifier()).
			LeftJoin(join(HumanUserIDCol, UserIDCol)).
			LeftJoin(join(NotifyUserIDCol, UserIDCol)).
			LeftJoin("("+loginNamesQuery+") AS "+userLoginNamesTable.alias+" ON "+
				userLoginNamesUserIDCol.identifier()+" = "+UserIDCol.identifier()+" AND "+
				userLoginNamesInstanceIDCol.identifier()+" = "+UserInstanceIDCol.identifier(),
				loginNamesArgs...).
			LeftJoin("("+preferredLoginNameQuery+") AS "+userPreferredLoginNameTable.alias+" ON "+
				userPreferredLoginNameUserIDCol.identifier()+" = "+UserIDCol.identifier()+" AND "+
				userPreferredLoginNameInstanceIDCol.identifier()+" = "+UserInstanceIDCol.identifier(),
				preferredLoginNameArgs...).
			PlaceholderFormat(sq.Dollar),
		func(row *sql.Row) (*NotifyUser, error) {
			u := new(NotifyUser)
			var count int
			loginNames := database.StringArray{}
			preferredLoginName := sql.NullString{}

			humanID := sql.NullString{}
			firstName := sql.NullString{}
			lastName := sql.NullString{}
			nickName := sql.NullString{}
			displayName := sql.NullString{}
			preferredLanguage := sql.NullString{}
			gender := sql.NullInt32{}
			avatarKey := sql.NullString{}

			notifyUserID := sql.NullString{}
			notifyEmail := sql.NullString{}
			notifyVerifiedEmail := sql.NullString{}
			notifyPhone := sql.NullString{}
			notifyVerifiedPhone := sql.NullString{}
			notifyPasswordSet := sql.NullBool{}

			err := row.Scan(
				&u.ID,
				&u.CreationDate,
				&u.ChangeDate,
				&u.ResourceOwner,
				&u.Sequence,
				&u.State,
				&u.Type,
				&u.Username,
				&loginNames,
				&preferredLoginName,
				&humanID,
				&firstName,
				&lastName,
				&nickName,
				&displayName,
				&preferredLanguage,
				&gender,
				&avatarKey,
				&notifyUserID,
				&notifyEmail,
				&notifyVerifiedEmail,
				&notifyPhone,
				&notifyVerifiedPhone,
				&notifyPasswordSet,
				&count,
			)

			if err != nil || count != 1 {
				if errs.Is(err, sql.ErrNoRows) || count != 1 {
					return nil, errors.ThrowNotFound(err, "QUERY-Dgqd2", "Errors.User.NotFound")
				}
				return nil, errors.ThrowInternal(err, "QUERY-Dbwsg", "Errors.Internal")
			}

			if !notifyUserID.Valid {
				return nil, errors.ThrowPreconditionFailed(nil, "QUERY-Sfw3f", "Errors.User.NotFound")
			}

			u.LoginNames = loginNames
			if preferredLoginName.Valid {
				u.PreferredLoginName = preferredLoginName.String
			}
			if humanID.Valid {
				u.FirstName = firstName.String
				u.LastName = lastName.String
				u.NickName = nickName.String
				u.DisplayName = displayName.String
				u.AvatarKey = avatarKey.String
				u.PreferredLanguage = language.Make(preferredLanguage.String)
				u.Gender = domain.Gender(gender.Int32)
			}
			u.LastEmail = notifyEmail.String
			u.VerifiedEmail = notifyVerifiedEmail.String
			u.LastPhone = notifyPhone.String
			u.VerifiedPhone = notifyVerifiedPhone.String
			u.PasswordSet = notifyPasswordSet.Bool

			return u, nil
		}
}

func prepareUserUniqueQuery() (sq.SelectBuilder, func(*sql.Row) (bool, error)) {
	return sq.Select(
			UserIDCol.identifier(),
			UserStateCol.identifier(),
			UserUsernameCol.identifier(),
			HumanUserIDCol.identifier(),
			HumanEmailCol.identifier(),
			HumanIsEmailVerifiedCol.identifier()).
			From(userTable.identifier()).
			LeftJoin(join(HumanUserIDCol, UserIDCol)).
			PlaceholderFormat(sq.Dollar),
		func(row *sql.Row) (bool, error) {
			userID := sql.NullString{}
			state := sql.NullInt32{}
			username := sql.NullString{}
			humanID := sql.NullString{}
			email := sql.NullString{}
			isEmailVerified := sql.NullBool{}

			err := row.Scan(
				&userID,
				&state,
				&username,
				&humanID,
				&email,
				&isEmailVerified,
			)
			if err != nil {
				if errs.Is(err, sql.ErrNoRows) {
					return true, nil
				}
				return false, errors.ThrowInternal(err, "QUERY-Cxces", "Errors.Internal")
			}
			return !userID.Valid, nil
		}
}

func prepareUsersQuery() (sq.SelectBuilder, func(*sql.Rows) (*Users, error)) {
	loginNamesQuery, loginNamesArgs, err := prepareLoginNamesQuery()
	if err != nil {
		return sq.SelectBuilder{}, nil
	}
	preferredLoginNameQuery, preferredLoginNameArgs, err := preparePreferredLoginNamesQuery()
	if err != nil {
		return sq.SelectBuilder{}, nil
	}
	return sq.Select(
			UserIDCol.identifier(),
			UserCreationDateCol.identifier(),
			UserChangeDateCol.identifier(),
			UserResourceOwnerCol.identifier(),
			UserSequenceCol.identifier(),
			UserStateCol.identifier(),
			UserTypeCol.identifier(),
			UserUsernameCol.identifier(),
			userLoginNamesListCol.identifier(),
			userPreferredLoginNameCol.identifier(),
			HumanUserIDCol.identifier(),
			HumanFirstNameCol.identifier(),
			HumanLastNameCol.identifier(),
			HumanNickNameCol.identifier(),
			HumanDisplayNameCol.identifier(),
			HumanPreferredLanguageCol.identifier(),
			HumanGenderCol.identifier(),
			HumanAvatarURLCol.identifier(),
			HumanEmailCol.identifier(),
			HumanIsEmailVerifiedCol.identifier(),
			HumanPhoneCol.identifier(),
			HumanIsPhoneVerifiedCol.identifier(),
			MachineUserIDCol.identifier(),
			MachineNameCol.identifier(),
			MachineDescriptionCol.identifier(),
			countColumn.identifier()).
			From(userTable.identifier()).
			LeftJoin(join(HumanUserIDCol, UserIDCol)).
			LeftJoin(join(MachineUserIDCol, UserIDCol)).
			LeftJoin("("+loginNamesQuery+") AS "+userLoginNamesTable.alias+" ON "+
				userLoginNamesUserIDCol.identifier()+" = "+UserIDCol.identifier()+" AND "+
				userLoginNamesInstanceIDCol.identifier()+" = "+UserInstanceIDCol.identifier(),
				loginNamesArgs...).
			LeftJoin("("+preferredLoginNameQuery+") AS "+userPreferredLoginNameTable.alias+" ON "+
				userPreferredLoginNameUserIDCol.identifier()+" = "+UserIDCol.identifier()+" AND "+
				userPreferredLoginNameInstanceIDCol.identifier()+" = "+UserInstanceIDCol.identifier(),
				preferredLoginNameArgs...).
			PlaceholderFormat(sq.Dollar),
		func(rows *sql.Rows) (*Users, error) {
			users := make([]*User, 0)
			var count uint64
			for rows.Next() {
				u := new(User)
				loginNames := database.StringArray{}
				preferredLoginName := sql.NullString{}

				humanID := sql.NullString{}
				firstName := sql.NullString{}
				lastName := sql.NullString{}
				nickName := sql.NullString{}
				displayName := sql.NullString{}
				preferredLanguage := sql.NullString{}
				gender := sql.NullInt32{}
				avatarKey := sql.NullString{}
				email := sql.NullString{}
				isEmailVerified := sql.NullBool{}
				phone := sql.NullString{}
				isPhoneVerified := sql.NullBool{}

				machineID := sql.NullString{}
				name := sql.NullString{}
				description := sql.NullString{}

				err := rows.Scan(
					&u.ID,
					&u.CreationDate,
					&u.ChangeDate,
					&u.ResourceOwner,
					&u.Sequence,
					&u.State,
					&u.Type,
					&u.Username,
					&loginNames,
					&preferredLoginName,
					&humanID,
					&firstName,
					&lastName,
					&nickName,
					&displayName,
					&preferredLanguage,
					&gender,
					&avatarKey,
					&email,
					&isEmailVerified,
					&phone,
					&isPhoneVerified,
					&machineID,
					&name,
					&description,
					&count,
				)
				if err != nil {
					return nil, err
				}

				u.LoginNames = loginNames
				if preferredLoginName.Valid {
					u.PreferredLoginName = preferredLoginName.String
				}

				if humanID.Valid {
					u.Human = &Human{
						FirstName:         firstName.String,
						LastName:          lastName.String,
						NickName:          nickName.String,
						DisplayName:       displayName.String,
						AvatarKey:         avatarKey.String,
						PreferredLanguage: language.Make(preferredLanguage.String),
						Gender:            domain.Gender(gender.Int32),
						Email:             email.String,
						IsEmailVerified:   isEmailVerified.Bool,
						Phone:             phone.String,
						IsPhoneVerified:   isPhoneVerified.Bool,
					}
				} else if machineID.Valid {
					u.Machine = &Machine{
						Name:        name.String,
						Description: description.String,
					}
				}

				users = append(users, u)
			}

			if err := rows.Close(); err != nil {
				return nil, errors.ThrowInternal(err, "QUERY-frhbd", "Errors.Query.CloseRows")
			}

			return &Users{
				Users: users,
				SearchResponse: SearchResponse{
					Count: count,
				},
			}, nil
		}
}<|MERGE_RESOLUTION|>--- conflicted
+++ resolved
@@ -307,12 +307,6 @@
 	}
 )
 
-<<<<<<< HEAD
-func (q *Queries) GetUserByID(ctx context.Context, shouldTriggerBulk bool, userID string, queries ...SearchQuery) (_ *User, err error) {
-	ctx, span := tracing.NewSpan(ctx)
-	defer func() { span.EndWithError(err) }()
-
-=======
 func addUserWithoutOwnerRemoved(eq map[string]interface{}) {
 	eq[UserOwnerRemovedCol.identifier()] = false
 	eq[userLoginNamesOwnerRemovedUserCol.identifier()] = false
@@ -323,8 +317,10 @@
 	eq[userPreferredLoginNameOwnerRemovedDomainCol.identifier()] = false
 }
 
-func (q *Queries) GetUserByID(ctx context.Context, shouldTriggerBulk bool, userID string, withOwnerRemoved bool, queries ...SearchQuery) (*User, error) {
->>>>>>> 8fa0e384
+func (q *Queries) GetUserByID(ctx context.Context, shouldTriggerBulk bool, userID string, withOwnerRemoved bool, queries ...SearchQuery) (_ *User, err error) {
+	ctx, span := tracing.NewSpan(ctx)
+	defer func() { span.EndWithError(err) }()
+
 	if shouldTriggerBulk {
 		projection.UserProjection.Trigger(ctx)
 		projection.LoginNameProjection.Trigger(ctx)
@@ -350,14 +346,10 @@
 	return scan(row)
 }
 
-<<<<<<< HEAD
-func (q *Queries) GetUser(ctx context.Context, shouldTriggerBulk bool, queries ...SearchQuery) (_ *User, err error) {
+func (q *Queries) GetUser(ctx context.Context, shouldTriggerBulk bool, withOwnerRemoved bool, queries ...SearchQuery) (_ *User, err error) {
 	ctx, span := tracing.NewSpan(ctx)
 	defer func() { span.EndWithError(err) }()
 
-=======
-func (q *Queries) GetUser(ctx context.Context, shouldTriggerBulk bool, withOwnerRemoved bool, queries ...SearchQuery) (*User, error) {
->>>>>>> 8fa0e384
 	if shouldTriggerBulk {
 		projection.UserProjection.Trigger(ctx)
 		projection.LoginNameProjection.Trigger(ctx)
@@ -382,14 +374,10 @@
 	return scan(row)
 }
 
-<<<<<<< HEAD
-func (q *Queries) GetHumanProfile(ctx context.Context, userID string, queries ...SearchQuery) (_ *Profile, err error) {
+func (q *Queries) GetHumanProfile(ctx context.Context, userID string, withOwnerRemoved bool, queries ...SearchQuery) (_ *Profile, err error) {
 	ctx, span := tracing.NewSpan(ctx)
 	defer func() { span.EndWithError(err) }()
 
-=======
-func (q *Queries) GetHumanProfile(ctx context.Context, userID string, withOwnerRemoved bool, queries ...SearchQuery) (*Profile, error) {
->>>>>>> 8fa0e384
 	query, scan := prepareProfileQuery()
 	for _, q := range queries {
 		query = q.toQuery(query)
@@ -410,14 +398,10 @@
 	return scan(row)
 }
 
-<<<<<<< HEAD
-func (q *Queries) GetHumanEmail(ctx context.Context, userID string, queries ...SearchQuery) (_ *Email, err error) {
+func (q *Queries) GetHumanEmail(ctx context.Context, userID string, withOwnerRemoved bool, queries ...SearchQuery) (_ *Email, err error) {
 	ctx, span := tracing.NewSpan(ctx)
 	defer func() { span.EndWithError(err) }()
 
-=======
-func (q *Queries) GetHumanEmail(ctx context.Context, userID string, withOwnerRemoved bool, queries ...SearchQuery) (*Email, error) {
->>>>>>> 8fa0e384
 	query, scan := prepareEmailQuery()
 	for _, q := range queries {
 		query = q.toQuery(query)
@@ -438,14 +422,10 @@
 	return scan(row)
 }
 
-<<<<<<< HEAD
-func (q *Queries) GetHumanPhone(ctx context.Context, userID string, queries ...SearchQuery) (_ *Phone, err error) {
+func (q *Queries) GetHumanPhone(ctx context.Context, userID string, withOwnerRemoved bool, queries ...SearchQuery) (_ *Phone, err error) {
 	ctx, span := tracing.NewSpan(ctx)
 	defer func() { span.EndWithError(err) }()
 
-=======
-func (q *Queries) GetHumanPhone(ctx context.Context, userID string, withOwnerRemoved bool, queries ...SearchQuery) (*Phone, error) {
->>>>>>> 8fa0e384
 	query, scan := preparePhoneQuery()
 	for _, q := range queries {
 		query = q.toQuery(query)
@@ -466,14 +446,10 @@
 	return scan(row)
 }
 
-<<<<<<< HEAD
-func (q *Queries) GetNotifyUserByID(ctx context.Context, shouldTriggered bool, userID string, queries ...SearchQuery) (_ *NotifyUser, err error) {
+func (q *Queries) GetNotifyUserByID(ctx context.Context, shouldTriggered bool, userID string, withOwnerRemoved bool, queries ...SearchQuery) (_ *NotifyUser, err error) {
 	ctx, span := tracing.NewSpan(ctx)
 	defer func() { span.EndWithError(err) }()
 
-=======
-func (q *Queries) GetNotifyUserByID(ctx context.Context, shouldTriggered bool, userID string, withOwnerRemoved bool, queries ...SearchQuery) (*NotifyUser, error) {
->>>>>>> 8fa0e384
 	if shouldTriggered {
 		projection.UserProjection.Trigger(ctx)
 		projection.LoginNameProjection.Trigger(ctx)
@@ -499,14 +475,10 @@
 	return scan(row)
 }
 
-<<<<<<< HEAD
-func (q *Queries) GetNotifyUser(ctx context.Context, shouldTriggered bool, queries ...SearchQuery) (_ *NotifyUser, err error) {
+func (q *Queries) GetNotifyUser(ctx context.Context, shouldTriggered bool, withOwnerRemoved bool, queries ...SearchQuery) (_ *NotifyUser, err error) {
 	ctx, span := tracing.NewSpan(ctx)
 	defer func() { span.EndWithError(err) }()
 
-=======
-func (q *Queries) GetNotifyUser(ctx context.Context, shouldTriggered bool, withOwnerRemoved bool, queries ...SearchQuery) (*NotifyUser, error) {
->>>>>>> 8fa0e384
 	if shouldTriggered {
 		projection.UserProjection.Trigger(ctx)
 		projection.LoginNameProjection.Trigger(ctx)
@@ -531,14 +503,10 @@
 	return scan(row)
 }
 
-<<<<<<< HEAD
-func (q *Queries) SearchUsers(ctx context.Context, queries *UserSearchQueries) (_ *Users, err error) {
+func (q *Queries) SearchUsers(ctx context.Context, queries *UserSearchQueries, withOwnerRemoved bool) (_ *Users, err error) {
 	ctx, span := tracing.NewSpan(ctx)
 	defer func() { span.EndWithError(err) }()
 
-=======
-func (q *Queries) SearchUsers(ctx context.Context, queries *UserSearchQueries, withOwnerRemoved bool) (*Users, error) {
->>>>>>> 8fa0e384
 	query, scan := prepareUsersQuery()
 	eq := sq.Eq{UserInstanceIDCol.identifier(): authz.GetInstance(ctx).InstanceID()}
 	if !withOwnerRemoved {
@@ -562,14 +530,10 @@
 	return users, err
 }
 
-<<<<<<< HEAD
-func (q *Queries) IsUserUnique(ctx context.Context, username, email, resourceOwner string) (_ bool, err error) {
+func (q *Queries) IsUserUnique(ctx context.Context, username, email, resourceOwner string, withOwnerRemoved bool) (_ bool, err error) {
 	ctx, span := tracing.NewSpan(ctx)
 	defer func() { span.EndWithError(err) }()
 
-=======
-func (q *Queries) IsUserUnique(ctx context.Context, username, email, resourceOwner string, withOwnerRemoved bool) (bool, error) {
->>>>>>> 8fa0e384
 	query, scan := prepareUserUniqueQuery()
 	queries := make([]SearchQuery, 0, 3)
 	if username != "" {
