--- conflicted
+++ resolved
@@ -39,11 +39,7 @@
 func (q *Queries) latestSequence(ctx context.Context, projection table) (*LatestSequence, error) {
 	query, scan := prepareLatestSequence()
 	stmt, args, err := query.Where(sq.Eq{
-<<<<<<< HEAD
-		CurrentSequenceColProjectionName.toFullColumnName(): projection.identifier(),
-=======
 		CurrentSequenceColProjectionName.identifier(): projection.name,
->>>>>>> 1e20171b
 	}).ToSql()
 	if err != nil {
 		return nil, errors.ThrowInternal(err, "QUERY-5CfX9", "unable to create sql stmt")
