--- conflicted
+++ resolved
@@ -210,21 +210,6 @@
 		}
 }
 
-<<<<<<< HEAD
-func (q *Queries) latestSequence(ctx context.Context, projections ...table) (*LatestSequence, error) {
-	query, scan := prepareLatestSequence()
-	or := make(sq.Or, len(projections))
-	for i, projection := range projections {
-		or[i] = sq.Eq{CurrentSequenceColProjectionName.identifier(): projection.name}
-	}
-	stmt, args, err := query.
-		Where(or).
-		OrderBy(CurrentSequenceColCurrentSequence.identifier()).
-		ToSql()
-	if err != nil {
-		return nil, errors.ThrowInternal(err, "QUERY-5CfX9", "Errors.Query.SQLStatement")
-	}
-=======
 func prepareCurrentSequencesQuery() (sq.SelectBuilder, func(*sql.Rows) (*CurrentSequences, error)) {
 	return sq.Select(
 			"max("+CurrentSequenceColCurrentSequence.identifier()+") as "+CurrentSequenceColCurrentSequence.name,
@@ -250,7 +235,6 @@
 				}
 				currentSequences = append(currentSequences, currentSequence)
 			}
->>>>>>> 1bbec8a1
 
 			if err := rows.Close(); err != nil {
 				return nil, errors.ThrowInternal(err, "QUERY-jbJ77", "Errors.Query.CloseRows")
