package query

import (
	"database/sql"
	"database/sql/driver"
	"errors"
	"fmt"
	"regexp"
	"testing"

	"github.com/stretchr/testify/assert"
	"github.com/stretchr/testify/require"

	"github.com/zitadel/zitadel/internal/api/authz"
	"github.com/zitadel/zitadel/internal/database"
	"github.com/zitadel/zitadel/internal/domain"
	"github.com/zitadel/zitadel/internal/zerrors"
)

var (
<<<<<<< HEAD
	prepareAuthNKeysStmt = `SELECT projections.authn_keys3.id,` +
		` projections.authn_keys3.aggregate_id,` +
		` projections.authn_keys3.creation_date,` +
		` projections.authn_keys3.change_date,` +
		` projections.authn_keys3.resource_owner,` +
		` projections.authn_keys3.sequence,` +
		` projections.authn_keys3.expiration,` +
		` projections.authn_keys3.type,` +
=======
	prepareAuthNKeysStmt = `SELECT projections.authn_keys2.id,` +
		` projections.authn_keys2.aggregate_id,` +
		` projections.authn_keys2.creation_date,` +
		` projections.authn_keys2.change_date,` +
		` projections.authn_keys2.resource_owner,` +
		` projections.authn_keys2.sequence,` +
		` projections.authn_keys2.expiration,` +
		` projections.authn_keys2.type,` +
>>>>>>> c2674df8
		` COUNT(*) OVER ()` +
		` FROM projections.authn_keys3`
	prepareAuthNKeysCols = []string{
		"id",
		"aggregate_id",
		"creation_date",
		"change_date",
		"resource_owner",
		"sequence",
		"expiration",
		"type",
		"count",
	}

	prepareAuthNKeysDataStmt = `SELECT projections.authn_keys3.id,` +
		` projections.authn_keys3.creation_date,` +
		` projections.authn_keys3.change_date,` +
		` projections.authn_keys3.resource_owner,` +
		` projections.authn_keys3.sequence,` +
		` projections.authn_keys3.expiration,` +
		` projections.authn_keys3.type,` +
		` projections.authn_keys3.identifier,` +
		` projections.authn_keys3.public_key,` +
		` COUNT(*) OVER ()` +
		` FROM projections.authn_keys3`
	prepareAuthNKeysDataCols = []string{
		"id",
		"creation_date",
		"change_date",
		"resource_owner",
		"sequence",
		"expiration",
		"type",
		"identifier",
		"public_key",
		"count",
	}

	prepareAuthNKeyStmt = `SELECT projections.authn_keys3.id,` +
		` projections.authn_keys3.creation_date,` +
		` projections.authn_keys3.change_date,` +
		` projections.authn_keys3.resource_owner,` +
		` projections.authn_keys3.sequence,` +
		` projections.authn_keys3.expiration,` +
		` projections.authn_keys3.type` +
		` FROM projections.authn_keys3`
	prepareAuthNKeyCols = []string{
		"id",
		"creation_date",
		"change_date",
		"resource_owner",
		"sequence",
		"expiration",
		"type",
	}

	prepareAuthNKeyPublicKeyStmt = `SELECT projections.authn_keys3.public_key` +
		` FROM projections.authn_keys3`
	prepareAuthNKeyPublicKeyCols = []string{
		"public_key",
	}
)

func Test_AuthNKeyPrepares(t *testing.T) {
	type want struct {
		sqlExpectations sqlExpectation
		err             checkErr
	}
	tests := []struct {
		name    string
		prepare interface{}
		want    want
		object  interface{}
	}{
		{
			name:    "prepareAuthNKeysQuery no result",
			prepare: prepareAuthNKeysQuery,
			want: want{
				sqlExpectations: mockQueries(
					regexp.QuoteMeta(prepareAuthNKeysStmt),
					nil,
					nil,
				),
			},
			object: &AuthNKeys{AuthNKeys: []*AuthNKey{}},
		},
		{
			name:    "prepareAuthNKeysQuery one result",
			prepare: prepareAuthNKeysQuery,
			want: want{
				sqlExpectations: mockQueries(
					regexp.QuoteMeta(prepareAuthNKeysStmt),
					prepareAuthNKeysCols,
					[][]driver.Value{
						{
							"id",
							"aggId",
							testNow,
							testNow,
							"ro",
							uint64(20211109),
							testNow,
							1,
						},
					},
				),
			},
			object: &AuthNKeys{
				SearchResponse: SearchResponse{
					Count: 1,
				},
				AuthNKeys: []*AuthNKey{
					{
						ID:            "id",
						AggregateID:   "aggId",
						CreationDate:  testNow,
						ChangeDate:    testNow,
						ResourceOwner: "ro",
						Sequence:      20211109,
						Expiration:    testNow,
						Type:          domain.AuthNKeyTypeJSON,
					},
				},
			},
		},
		{
			name:    "prepareAuthNKeysQuery multiple result",
			prepare: prepareAuthNKeysQuery,
			want: want{
				sqlExpectations: mockQueries(
					regexp.QuoteMeta(prepareAuthNKeysStmt),
					prepareAuthNKeysCols,
					[][]driver.Value{
						{
							"id-1",
							"aggId-1",
							testNow,
							testNow,
							"ro",
							uint64(20211109),
							testNow,
							1,
						},
						{
							"id-2",
							"aggId-2",
							testNow,
							testNow,
							"ro",
							uint64(20211109),
							testNow,
							1,
						},
					},
				),
			},
			object: &AuthNKeys{
				SearchResponse: SearchResponse{
					Count: 2,
				},
				AuthNKeys: []*AuthNKey{
					{
						ID:            "id-1",
						AggregateID:   "aggId-1",
						CreationDate:  testNow,
						ChangeDate:    testNow,
						ResourceOwner: "ro",
						Sequence:      20211109,
						Expiration:    testNow,
						Type:          domain.AuthNKeyTypeJSON,
					},
					{
						ID:            "id-2",
						AggregateID:   "aggId-2",
						CreationDate:  testNow,
						ChangeDate:    testNow,
						ResourceOwner: "ro",
						Sequence:      20211109,
						Expiration:    testNow,
						Type:          domain.AuthNKeyTypeJSON,
					},
				},
			},
		},
		{
			name:    "prepareAuthNKeysQuery sql err",
			prepare: prepareAuthNKeysQuery,
			want: want{
				sqlExpectations: mockQueryErr(
					regexp.QuoteMeta(prepareAuthNKeysStmt),
					sql.ErrConnDone,
				),
				err: func(err error) (error, bool) {
					if !errors.Is(err, sql.ErrConnDone) {
						return fmt.Errorf("err should be sql.ErrConnDone got: %w", err), false
					}
					return nil, true
				},
			},
			object: nil,
		},
		{
			name:    "prepareAuthNKeysDataQuery no result",
			prepare: prepareAuthNKeysDataQuery,
			want: want{
				sqlExpectations: mockQueries(
					regexp.QuoteMeta(prepareAuthNKeysDataStmt),
					nil,
					nil,
				),
			},
			object: &AuthNKeysData{AuthNKeysData: []*AuthNKeyData{}},
		},
		{
			name:    "prepareAuthNKeysDataQuery one result",
			prepare: prepareAuthNKeysDataQuery,
			want: want{
				sqlExpectations: mockQueries(
					regexp.QuoteMeta(prepareAuthNKeysDataStmt),
					prepareAuthNKeysDataCols,
					[][]driver.Value{
						{
							"id",
							testNow,
							testNow,
							"ro",
							uint64(20211109),
							testNow,
							1,
							"identifier",
							[]byte("public"),
						},
					},
				),
			},
			object: &AuthNKeysData{
				SearchResponse: SearchResponse{
					Count: 1,
				},
				AuthNKeysData: []*AuthNKeyData{
					{
						ID:            "id",
						CreationDate:  testNow,
						ChangeDate:    testNow,
						ResourceOwner: "ro",
						Sequence:      20211109,
						Expiration:    testNow,
						Type:          domain.AuthNKeyTypeJSON,
						Identifier:    "identifier",
						PublicKey:     []byte("public"),
					},
				},
			},
		},
		{
			name:    "prepareAuthNKeysDataQuery multiple result",
			prepare: prepareAuthNKeysDataQuery,
			want: want{
				sqlExpectations: mockQueries(
					regexp.QuoteMeta(prepareAuthNKeysDataStmt),
					prepareAuthNKeysDataCols,
					[][]driver.Value{
						{
							"id-1",
							testNow,
							testNow,
							"ro",
							uint64(20211109),
							testNow,
							1,
							"identifier1",
							[]byte("public1"),
						},
						{
							"id-2",
							testNow,
							testNow,
							"ro",
							uint64(20211109),
							testNow,
							1,
							"identifier2",
							[]byte("public2"),
						},
					},
				),
			},
			object: &AuthNKeysData{
				SearchResponse: SearchResponse{
					Count: 2,
				},
				AuthNKeysData: []*AuthNKeyData{
					{
						ID:            "id-1",
						CreationDate:  testNow,
						ChangeDate:    testNow,
						ResourceOwner: "ro",
						Sequence:      20211109,
						Expiration:    testNow,
						Type:          domain.AuthNKeyTypeJSON,
						Identifier:    "identifier1",
						PublicKey:     []byte("public1"),
					},
					{
						ID:            "id-2",
						CreationDate:  testNow,
						ChangeDate:    testNow,
						ResourceOwner: "ro",
						Sequence:      20211109,
						Expiration:    testNow,
						Type:          domain.AuthNKeyTypeJSON,
						Identifier:    "identifier2",
						PublicKey:     []byte("public2"),
					},
				},
			},
		},
		{
			name:    "prepareAuthNKeysDataQuery sql err",
			prepare: prepareAuthNKeysDataQuery,
			want: want{
				sqlExpectations: mockQueryErr(
					regexp.QuoteMeta(prepareAuthNKeysDataStmt),
					sql.ErrConnDone,
				),
				err: func(err error) (error, bool) {
					if !errors.Is(err, sql.ErrConnDone) {
						return fmt.Errorf("err should be sql.ErrConnDone got: %w", err), false
					}
					return nil, true
				},
			},
			object: (*AuthNKey)(nil),
		},
		{
			name:    "prepareAuthNKeyQuery no result",
			prepare: prepareAuthNKeyQuery,
			want: want{
				sqlExpectations: mockQueriesScanErr(
					regexp.QuoteMeta(prepareAuthNKeyStmt),
					nil,
					nil,
				),
				err: func(err error) (error, bool) {
					if !zerrors.IsNotFound(err) {
						return fmt.Errorf("err should be zitadel.NotFoundError got: %w", err), false
					}
					return nil, true
				},
			},
			object: (*AuthNKey)(nil),
		},
		{
			name:    "prepareAuthNKeyQuery found",
			prepare: prepareAuthNKeyQuery,
			want: want{
				sqlExpectations: mockQuery(
					regexp.QuoteMeta(prepareAuthNKeyStmt),
					prepareAuthNKeyCols,
					[]driver.Value{
						"id",
						testNow,
						testNow,
						"ro",
						uint64(20211109),
						testNow,
						1,
					},
				),
			},
			object: &AuthNKey{
				ID:            "id",
				CreationDate:  testNow,
				ChangeDate:    testNow,
				ResourceOwner: "ro",
				Sequence:      20211109,
				Expiration:    testNow,
				Type:          domain.AuthNKeyTypeJSON,
			},
		},
		{
			name:    "prepareAuthNKeyQuery sql err",
			prepare: prepareAuthNKeyQuery,
			want: want{
				sqlExpectations: mockQueryErr(
					regexp.QuoteMeta(prepareAuthNKeyStmt),
					sql.ErrConnDone,
				),
				err: func(err error) (error, bool) {
					if !errors.Is(err, sql.ErrConnDone) {
						return fmt.Errorf("err should be sql.ErrConnDone got: %w", err), false
					}
					return nil, true
				},
			},
			object: (*AuthNKey)(nil),
		},
		{
			name:    "prepareAuthNKeyPublicKeyQuery no result",
			prepare: prepareAuthNKeyPublicKeyQuery,
			want: want{
				sqlExpectations: mockQueriesScanErr(
					regexp.QuoteMeta(prepareAuthNKeyPublicKeyStmt),
					nil,
					nil,
				),
				err: func(err error) (error, bool) {
					if !zerrors.IsNotFound(err) {
						return fmt.Errorf("err should be zitadel.NotFoundError got: %w", err), false
					}
					return nil, true
				},
			},
			object: ([]byte)(nil),
		},
		{
			name:    "prepareAuthNKeyPublicKeyQuery found",
			prepare: prepareAuthNKeyPublicKeyQuery,
			want: want{
				sqlExpectations: mockQuery(
					regexp.QuoteMeta(prepareAuthNKeyPublicKeyStmt),
					prepareAuthNKeyPublicKeyCols,
					[]driver.Value{
						[]byte("publicKey"),
					},
				),
			},
			object: []byte("publicKey"),
		},
		{
			name:    "prepareAuthNKeyPublicKeyQuery sql err",
			prepare: prepareAuthNKeyPublicKeyQuery,
			want: want{
				sqlExpectations: mockQueryErr(
					regexp.QuoteMeta(prepareAuthNKeyPublicKeyStmt),
					sql.ErrConnDone,
				),
				err: func(err error) (error, bool) {
					if !errors.Is(err, sql.ErrConnDone) {
						return fmt.Errorf("err should be sql.ErrConnDone got: %w", err), false
					}
					return nil, true
				},
			},
			object: ([]byte)(nil),
		},
	}
	for _, tt := range tests {
		t.Run(tt.name, func(t *testing.T) {
			assertPrepare(t, tt.prepare, tt.object, tt.want.sqlExpectations, tt.want.err)
		})
	}
}

func TestQueries_GetAuthNKeyUser(t *testing.T) {
	expQuery := regexp.QuoteMeta(authNKeyUserQuery)
	cols := []string{"user_id", "resource_owner", "username", "access_token_type", "public_key"}
	pubkey := []byte(`-----BEGIN RSA PUBLIC KEY-----
MIIBIjANBgkqhkiG9w0BAQEFAAOCAQ8AMIIBCgKCAQEA2ufAL1b72bIy1ar+Ws6b
GohJJQFB7dfRapDqeqM8Ukp6CVdPzq/pOz1viAq50yzWZJryF+2wshFAKGF9A2/B
2Yf9bJXPZ/KbkFrYT3NTvYDkvlaSTl9mMnzrU29s48F1PTWKfB+C3aMsOEG1BufV
s63qF4nrEPjSbhljIco9FZq4XppIzhMQ0fDdA/+XygCJqvuaL0LibM1KrlUdnu71
YekhSJjEPnvOisXIk4IXywoGIOwtjxkDvNItQvaMVldr4/kb6uvbgdWwq5EwBZXq
low2kyJov38V4Uk2I8kuXpLcnrpw5Tio2ooiUE27b0vHZqBKOei9Uo88qCrn3EKx
6QIDAQAB
-----END RSA PUBLIC KEY-----`)

	tests := []struct {
		name    string
		mock    sqlExpectation
		want    *AuthNKeyUser
		wantErr error
	}{
		{
			name:    "no rows",
			mock:    mockQueryErr(expQuery, sql.ErrNoRows, "instanceID", "keyID", "userID"),
			wantErr: zerrors.ThrowNotFound(sql.ErrNoRows, "QUERY-Tha6f", "Errors.AuthNKey.NotFound"),
		},
		{
			name:    "internal error",
			mock:    mockQueryErr(expQuery, sql.ErrConnDone, "instanceID", "keyID", "userID"),
			wantErr: zerrors.ThrowInternal(sql.ErrConnDone, "QUERY-aen2A", "Errors.Internal"),
		},
		{
			name: "success",
			mock: mockQuery(expQuery, cols,
				[]driver.Value{"userID", "orgID", "username", domain.OIDCTokenTypeJWT, pubkey},
				"instanceID", "keyID", "userID",
			),
			want: &AuthNKeyUser{
				UserID:        "userID",
				ResourceOwner: "orgID",
				Username:      "username",
				TokenType:     domain.OIDCTokenTypeJWT,
				PublicKey:     pubkey,
			},
		},
	}
	for _, tt := range tests {
		t.Run(tt.name, func(t *testing.T) {
			execMock(t, tt.mock, func(db *sql.DB) {
				q := &Queries{
					client: &database.DB{
						DB: db,
					},
				}
				ctx := authz.NewMockContext("instanceID", "orgID", "userID")
				got, err := q.GetAuthNKeyUser(ctx, "keyID", "userID")
				require.ErrorIs(t, err, tt.wantErr)
				assert.Equal(t, tt.want, got)
			})
		})
	}
}<|MERGE_RESOLUTION|>--- conflicted
+++ resolved
@@ -18,16 +18,6 @@
 )
 
 var (
-<<<<<<< HEAD
-	prepareAuthNKeysStmt = `SELECT projections.authn_keys3.id,` +
-		` projections.authn_keys3.aggregate_id,` +
-		` projections.authn_keys3.creation_date,` +
-		` projections.authn_keys3.change_date,` +
-		` projections.authn_keys3.resource_owner,` +
-		` projections.authn_keys3.sequence,` +
-		` projections.authn_keys3.expiration,` +
-		` projections.authn_keys3.type,` +
-=======
 	prepareAuthNKeysStmt = `SELECT projections.authn_keys2.id,` +
 		` projections.authn_keys2.aggregate_id,` +
 		` projections.authn_keys2.creation_date,` +
@@ -36,9 +26,8 @@
 		` projections.authn_keys2.sequence,` +
 		` projections.authn_keys2.expiration,` +
 		` projections.authn_keys2.type,` +
->>>>>>> c2674df8
 		` COUNT(*) OVER ()` +
-		` FROM projections.authn_keys3`
+		` FROM projections.authn_keys2`
 	prepareAuthNKeysCols = []string{
 		"id",
 		"aggregate_id",
@@ -51,17 +40,17 @@
 		"count",
 	}
 
-	prepareAuthNKeysDataStmt = `SELECT projections.authn_keys3.id,` +
-		` projections.authn_keys3.creation_date,` +
-		` projections.authn_keys3.change_date,` +
-		` projections.authn_keys3.resource_owner,` +
-		` projections.authn_keys3.sequence,` +
-		` projections.authn_keys3.expiration,` +
-		` projections.authn_keys3.type,` +
-		` projections.authn_keys3.identifier,` +
-		` projections.authn_keys3.public_key,` +
+	prepareAuthNKeysDataStmt = `SELECT projections.authn_keys2.id,` +
+		` projections.authn_keys2.creation_date,` +
+		` projections.authn_keys2.change_date,` +
+		` projections.authn_keys2.resource_owner,` +
+		` projections.authn_keys2.sequence,` +
+		` projections.authn_keys2.expiration,` +
+		` projections.authn_keys2.type,` +
+		` projections.authn_keys2.identifier,` +
+		` projections.authn_keys2.public_key,` +
 		` COUNT(*) OVER ()` +
-		` FROM projections.authn_keys3`
+		` FROM projections.authn_keys2`
 	prepareAuthNKeysDataCols = []string{
 		"id",
 		"creation_date",
@@ -75,14 +64,14 @@
 		"count",
 	}
 
-	prepareAuthNKeyStmt = `SELECT projections.authn_keys3.id,` +
-		` projections.authn_keys3.creation_date,` +
-		` projections.authn_keys3.change_date,` +
-		` projections.authn_keys3.resource_owner,` +
-		` projections.authn_keys3.sequence,` +
-		` projections.authn_keys3.expiration,` +
-		` projections.authn_keys3.type` +
-		` FROM projections.authn_keys3`
+	prepareAuthNKeyStmt = `SELECT projections.authn_keys2.id,` +
+		` projections.authn_keys2.creation_date,` +
+		` projections.authn_keys2.change_date,` +
+		` projections.authn_keys2.resource_owner,` +
+		` projections.authn_keys2.sequence,` +
+		` projections.authn_keys2.expiration,` +
+		` projections.authn_keys2.type` +
+		` FROM projections.authn_keys2`
 	prepareAuthNKeyCols = []string{
 		"id",
 		"creation_date",
@@ -93,8 +82,8 @@
 		"type",
 	}
 
-	prepareAuthNKeyPublicKeyStmt = `SELECT projections.authn_keys3.public_key` +
-		` FROM projections.authn_keys3`
+	prepareAuthNKeyPublicKeyStmt = `SELECT projections.authn_keys2.public_key` +
+		` FROM projections.authn_keys2`
 	prepareAuthNKeyPublicKeyCols = []string{
 		"public_key",
 	}
