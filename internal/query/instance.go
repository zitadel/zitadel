package query

import (
	"context"
	"database/sql"
	_ "embed"
	"encoding/json"
	"errors"
	"fmt"
	"strings"
	"time"

	sq "github.com/Masterminds/squirrel"
	"github.com/zitadel/logging"
	"golang.org/x/text/language"

	"github.com/zitadel/zitadel/internal/api/authz"
	"github.com/zitadel/zitadel/internal/api/call"
	"github.com/zitadel/zitadel/internal/database"
	"github.com/zitadel/zitadel/internal/eventstore/handler/v2"
	"github.com/zitadel/zitadel/internal/feature"
	"github.com/zitadel/zitadel/internal/query/projection"
	"github.com/zitadel/zitadel/internal/telemetry/tracing"
	"github.com/zitadel/zitadel/internal/zerrors"
)

const (
	InstancesFilterTableAlias = "f"
)

var (
	instanceTable = table{
		name:          projection.InstanceProjectionTable,
		instanceIDCol: projection.InstanceColumnID,
	}
	limitsTable = table{
		name:          projection.LimitsProjectionTable,
		instanceIDCol: projection.LimitsColumnInstanceID,
	}
	InstanceColumnID = Column{
		name:  projection.InstanceColumnID,
		table: instanceTable,
	}
	InstanceColumnName = Column{
		name:  projection.InstanceColumnName,
		table: instanceTable,
	}
	InstanceColumnCreationDate = Column{
		name:  projection.InstanceColumnCreationDate,
		table: instanceTable,
	}
	InstanceColumnChangeDate = Column{
		name:  projection.InstanceColumnChangeDate,
		table: instanceTable,
	}
	InstanceColumnSequence = Column{
		name:  projection.InstanceColumnSequence,
		table: instanceTable,
	}
	InstanceColumnDefaultOrgID = Column{
		name:  projection.InstanceColumnDefaultOrgID,
		table: instanceTable,
	}
	InstanceColumnProjectID = Column{
		name:  projection.InstanceColumnProjectID,
		table: instanceTable,
	}
	InstanceColumnConsoleID = Column{
		name:  projection.InstanceColumnConsoleID,
		table: instanceTable,
	}
	InstanceColumnConsoleAppID = Column{
		name:  projection.InstanceColumnConsoleAppID,
		table: instanceTable,
	}
	InstanceColumnDefaultLanguage = Column{
		name:  projection.InstanceColumnDefaultLanguage,
		table: instanceTable,
	}
	LimitsColumnInstanceID = Column{
		name:  projection.LimitsColumnInstanceID,
		table: limitsTable,
	}
	LimitsColumnAuditLogRetention = Column{
		name:  projection.LimitsColumnAuditLogRetention,
		table: limitsTable,
	}
	LimitsColumnBlock = Column{
		name:  projection.LimitsColumnBlock,
		table: limitsTable,
	}
)

type Instance struct {
	ID           string
	ChangeDate   time.Time
	CreationDate time.Time
	Sequence     uint64
	Name         string

	DefaultOrgID string
	IAMProjectID string
	ConsoleID    string
	ConsoleAppID string
	DefaultLang  language.Tag
	Domains      []*InstanceDomain
}

type Instances struct {
	SearchResponse
	Instances []*Instance
}

type InstanceSearchQueries struct {
	SearchRequest
	Queries []SearchQuery
}

func NewInstanceIDsListSearchQuery(ids ...string) (SearchQuery, error) {
	list := make([]interface{}, len(ids))
	for i, value := range ids {
		list[i] = value
	}
	return NewListQuery(InstanceColumnID, list, ListIn)
}

func NewInstanceDomainsListSearchQuery(domains ...string) (SearchQuery, error) {
	list := make([]interface{}, len(domains))
	for i, value := range domains {
		list[i] = value
	}

	return NewListQuery(InstanceDomainDomainCol, list, ListIn)
}

func (q *InstanceSearchQueries) toQuery(query sq.SelectBuilder) sq.SelectBuilder {
	query = q.SearchRequest.toQuery(query)
	for _, q := range q.Queries {
		query = q.toQuery(query)
	}
	return query
}

func (q *Queries) SearchInstances(ctx context.Context, queries *InstanceSearchQueries) (instances *Instances, err error) {
	ctx, span := tracing.NewSpan(ctx)
	defer func() { span.EndWithError(err) }()

	filter, query, scan := prepareInstancesQuery(ctx, q.client)
	stmt, args, err := query(queries.toQuery(filter)).ToSql()
	if err != nil {
		return nil, zerrors.ThrowInvalidArgument(err, "QUERY-M9fow", "Errors.Query.SQLStatement")
	}

	err = q.client.QueryContext(ctx, func(rows *sql.Rows) error {
		instances, err = scan(rows)
		return err
	}, stmt, args...)
	if err != nil {
		return nil, zerrors.ThrowInternal(err, "QUERY-3j98f", "Errors.Internal")
	}
	return instances, err
}

func (q *Queries) Instance(ctx context.Context, shouldTriggerBulk bool) (instance *Instance, err error) {
	ctx, span := tracing.NewSpan(ctx)
	defer func() { span.EndWithError(err) }()

	if shouldTriggerBulk {
		_, traceSpan := tracing.NewNamedSpan(ctx, "TriggerInstanceProjection")
		ctx, err = projection.InstanceProjection.Trigger(ctx, handler.WithAwaitRunning())
		logging.OnError(err).Debug("trigger failed")
		traceSpan.EndWithError(err)
	}

	stmt, scan := prepareInstanceDomainQuery(ctx, q.client)
	query, args, err := stmt.Where(sq.Eq{
		InstanceColumnID.identifier(): authz.GetInstance(ctx).InstanceID(),
	}).ToSql()
	if err != nil {
		return nil, zerrors.ThrowInternal(err, "QUERY-d9ngs", "Errors.Query.SQLStatement")
	}

	err = q.client.QueryContext(ctx, func(rows *sql.Rows) error {
		instance, err = scan(rows)
		return err
	}, query, args...)
	return instance, err
}

var (
	//go:embed instance_by_domain.sql
	instanceByDomainQuery string

	//go:embed instance_by_id.sql
	instanceByIDQuery string
)

func (q *Queries) InstanceByHost(ctx context.Context, instanceHost, publicHost string) (_ authz.Instance, err error) {
	ctx, span := tracing.NewSpan(ctx)
	defer func() {
		if err != nil {
			err = fmt.Errorf("unable to get instance by host: instanceHost %s, publicHost %s: %w", instanceHost, publicHost, err)
		}
		span.EndWithError(err)
	}()

	instanceDomain := strings.Split(instanceHost, ":")[0] // remove possible port
	publicDomain := strings.Split(publicHost, ":")[0]     // remove possible port
	instance, scan := scanAuthzInstance()
	// in case public domain is the same as the instance domain, we do not need to check it
	// and can empty it for the check
	if instanceDomain == publicDomain {
		publicDomain = ""
	}
	err = q.client.QueryRowContext(ctx, scan, instanceByDomainQuery, instanceDomain, publicDomain)
	return instance, err
}

func (q *Queries) InstanceByID(ctx context.Context, id string) (_ authz.Instance, err error) {
	ctx, span := tracing.NewSpan(ctx)
	defer func() { span.EndWithError(err) }()
<<<<<<< HEAD
	instance, scan := scanAuthzInstance("", "")
	err = q.client.QueryRowContext(ctx, scan, instanceByIDQuery, id)
	logging.OnError(err).WithField("instance_id", id).Warn("instance by ID")
=======

	instanceID := authz.GetInstance(ctx).InstanceID()
	instance, scan := scanAuthzInstance()
	err = q.client.QueryRowContext(ctx, scan, instanceByIDQuery, instanceID)
	logging.OnError(err).WithField("instance_id", instanceID).Warn("instance by ID")
>>>>>>> 3d071fc5
	return instance, err
}

func (q *Queries) GetDefaultLanguage(ctx context.Context) language.Tag {
	instance, err := q.Instance(ctx, false)
	if err != nil {
		return language.Und
	}
	return instance.DefaultLang
}

func prepareInstancesQuery(ctx context.Context, db prepareDatabase) (sq.SelectBuilder, func(sq.SelectBuilder) sq.SelectBuilder, func(*sql.Rows) (*Instances, error)) {
	instanceFilterTable := instanceTable.setAlias(InstancesFilterTableAlias)
	instanceFilterIDColumn := InstanceColumnID.setTable(instanceFilterTable)
	instanceFilterCountColumn := InstancesFilterTableAlias + ".count"
	return sq.Select(
			InstanceColumnID.identifier(),
			countColumn.identifier(),
		).Distinct().From(instanceTable.identifier()).
			LeftJoin(join(InstanceDomainInstanceIDCol, InstanceColumnID)),
		func(builder sq.SelectBuilder) sq.SelectBuilder {
			return sq.Select(
				instanceFilterCountColumn,
				instanceFilterIDColumn.identifier(),
				InstanceColumnCreationDate.identifier(),
				InstanceColumnChangeDate.identifier(),
				InstanceColumnSequence.identifier(),
				InstanceColumnName.identifier(),
				InstanceColumnDefaultOrgID.identifier(),
				InstanceColumnProjectID.identifier(),
				InstanceColumnConsoleID.identifier(),
				InstanceColumnConsoleAppID.identifier(),
				InstanceColumnDefaultLanguage.identifier(),
				InstanceDomainDomainCol.identifier(),
				InstanceDomainIsPrimaryCol.identifier(),
				InstanceDomainIsGeneratedCol.identifier(),
				InstanceDomainCreationDateCol.identifier(),
				InstanceDomainChangeDateCol.identifier(),
				InstanceDomainSequenceCol.identifier(),
			).FromSelect(builder, InstancesFilterTableAlias).
				LeftJoin(join(InstanceColumnID, instanceFilterIDColumn)).
				LeftJoin(join(InstanceDomainInstanceIDCol, instanceFilterIDColumn) + db.Timetravel(call.Took(ctx))).
				PlaceholderFormat(sq.Dollar)
		},
		func(rows *sql.Rows) (*Instances, error) {
			instances := make([]*Instance, 0)
			var lastInstance *Instance
			var count uint64
			for rows.Next() {
				instance := new(Instance)
				lang := ""
				var (
					domain       sql.NullString
					isPrimary    sql.NullBool
					isGenerated  sql.NullBool
					changeDate   sql.NullTime
					creationDate sql.NullTime
					sequence     sql.NullInt64
				)
				err := rows.Scan(
					&count,
					&instance.ID,
					&instance.CreationDate,
					&instance.ChangeDate,
					&instance.Sequence,
					&instance.Name,
					&instance.DefaultOrgID,
					&instance.IAMProjectID,
					&instance.ConsoleID,
					&instance.ConsoleAppID,
					&lang,
					&domain,
					&isPrimary,
					&isGenerated,
					&changeDate,
					&creationDate,
					&sequence,
				)
				if err != nil {
					return nil, err
				}
				if instance.ID == "" || !domain.Valid {
					continue
				}
				instance.DefaultLang = language.Make(lang)
				instanceDomain := &InstanceDomain{
					CreationDate: creationDate.Time,
					ChangeDate:   changeDate.Time,
					Sequence:     uint64(sequence.Int64),
					Domain:       domain.String,
					IsPrimary:    isPrimary.Bool,
					IsGenerated:  isGenerated.Bool,
					InstanceID:   instance.ID,
				}
				if lastInstance != nil && instance.ID == lastInstance.ID {
					lastInstance.Domains = append(lastInstance.Domains, instanceDomain)
					continue
				}
				lastInstance = instance
				instance.Domains = append(instance.Domains, instanceDomain)
				instances = append(instances, instance)
			}

			if err := rows.Close(); err != nil {
				return nil, zerrors.ThrowInternal(err, "QUERY-8nlWW", "Errors.Query.CloseRows")
			}

			return &Instances{
				Instances: instances,
				SearchResponse: SearchResponse{
					Count: count,
				},
			}, nil
		}
}

func prepareInstanceDomainQuery(ctx context.Context, db prepareDatabase) (sq.SelectBuilder, func(*sql.Rows) (*Instance, error)) {
	return sq.Select(
			InstanceColumnID.identifier(),
			InstanceColumnCreationDate.identifier(),
			InstanceColumnChangeDate.identifier(),
			InstanceColumnSequence.identifier(),
			InstanceColumnName.identifier(),
			InstanceColumnDefaultOrgID.identifier(),
			InstanceColumnProjectID.identifier(),
			InstanceColumnConsoleID.identifier(),
			InstanceColumnConsoleAppID.identifier(),
			InstanceColumnDefaultLanguage.identifier(),
			InstanceDomainDomainCol.identifier(),
			InstanceDomainIsPrimaryCol.identifier(),
			InstanceDomainIsGeneratedCol.identifier(),
			InstanceDomainCreationDateCol.identifier(),
			InstanceDomainChangeDateCol.identifier(),
			InstanceDomainSequenceCol.identifier(),
		).
			From(instanceTable.identifier()).
			LeftJoin(join(InstanceDomainInstanceIDCol, InstanceColumnID) + db.Timetravel(call.Took(ctx))).
			PlaceholderFormat(sq.Dollar),
		func(rows *sql.Rows) (*Instance, error) {
			instance := &Instance{
				Domains: make([]*InstanceDomain, 0),
			}
			lang := ""
			for rows.Next() {
				var (
					domain       sql.NullString
					isPrimary    sql.NullBool
					isGenerated  sql.NullBool
					changeDate   sql.NullTime
					creationDate sql.NullTime
					sequence     sql.NullInt64
				)
				err := rows.Scan(
					&instance.ID,
					&instance.CreationDate,
					&instance.ChangeDate,
					&instance.Sequence,
					&instance.Name,
					&instance.DefaultOrgID,
					&instance.IAMProjectID,
					&instance.ConsoleID,
					&instance.ConsoleAppID,
					&lang,
					&domain,
					&isPrimary,
					&isGenerated,
					&changeDate,
					&creationDate,
					&sequence,
				)
				if err != nil {
					return nil, zerrors.ThrowInternal(err, "QUERY-d9nw", "Errors.Internal")
				}
				if !domain.Valid {
					continue
				}
				instance.Domains = append(instance.Domains, &InstanceDomain{
					CreationDate: creationDate.Time,
					ChangeDate:   changeDate.Time,
					Sequence:     uint64(sequence.Int64),
					Domain:       domain.String,
					IsPrimary:    isPrimary.Bool,
					IsGenerated:  isGenerated.Bool,
					InstanceID:   instance.ID,
				})
			}
			if instance.ID == "" {
				return nil, zerrors.ThrowNotFound(nil, "QUERY-n0wng", "Errors.IAM.NotFound")
			}
			instance.DefaultLang = language.Make(lang)
			if err := rows.Close(); err != nil {
				return nil, zerrors.ThrowInternal(err, "QUERY-Dfbe2", "Errors.Query.CloseRows")
			}
			return instance, nil
		}
}

type authzInstance struct {
	id                  string
	iamProjectID        string
	consoleID           string
	consoleAppID        string
	defaultLang         language.Tag
	defaultOrgID        string
	csp                 csp
	enableImpersonation bool
	block               *bool
	auditLogRetention   *time.Duration
	features            feature.Features
}

type csp struct {
	enableIframeEmbedding bool
	allowedOrigins        database.TextArray[string]
}

func (i *authzInstance) InstanceID() string {
	return i.id
}

func (i *authzInstance) ProjectID() string {
	return i.iamProjectID
}

func (i *authzInstance) ConsoleClientID() string {
	return i.consoleID
}

func (i *authzInstance) ConsoleApplicationID() string {
	return i.consoleAppID
}

func (i *authzInstance) DefaultLanguage() language.Tag {
	return i.defaultLang
}

func (i *authzInstance) DefaultOrganisationID() string {
	return i.defaultOrgID
}

func (i *authzInstance) SecurityPolicyAllowedOrigins() []string {
	if !i.csp.enableIframeEmbedding {
		return nil
	}
	return i.csp.allowedOrigins
}

func (i *authzInstance) EnableImpersonation() bool {
	return i.enableImpersonation
}

func (i *authzInstance) Block() *bool {
	return i.block
}

func (i *authzInstance) AuditLogRetention() *time.Duration {
	return i.auditLogRetention
}

func (i *authzInstance) Features() feature.Features {
	return i.features
}

func scanAuthzInstance() (*authzInstance, func(row *sql.Row) error) {
	instance := &authzInstance{}
	return instance, func(row *sql.Row) error {
		var (
			lang                  string
			enableIframeEmbedding sql.NullBool
			enableImpersonation   sql.NullBool
			auditLogRetention     database.NullDuration
			block                 sql.NullBool
			features              []byte
		)
		err := row.Scan(
			&instance.id,
			&instance.defaultOrgID,
			&instance.iamProjectID,
			&instance.consoleID,
			&instance.consoleAppID,
			&lang,
			&enableIframeEmbedding,
			&instance.csp.allowedOrigins,
			&enableImpersonation,
			&auditLogRetention,
			&block,
			&features,
		)
		if errors.Is(err, sql.ErrNoRows) {
			return zerrors.ThrowNotFound(nil, "QUERY-1kIjX", "Errors.IAM.NotFound")
		}
		if err != nil {
			return zerrors.ThrowInternal(err, "QUERY-d3fas", "Errors.Internal")
		}
		instance.defaultLang = language.Make(lang)
		if auditLogRetention.Valid {
			instance.auditLogRetention = &auditLogRetention.Duration
		}
		if block.Valid {
			instance.block = &block.Bool
		}
		instance.csp.enableIframeEmbedding = enableIframeEmbedding.Bool
		instance.enableImpersonation = enableImpersonation.Bool
		if len(features) == 0 {
			return nil
		}
		if err = json.Unmarshal(features, &instance.features); err != nil {
			return zerrors.ThrowInternal(err, "QUERY-Po8ki", "Errors.Internal")
		}
		return nil
	}
}<|MERGE_RESOLUTION|>--- conflicted
+++ resolved
@@ -219,17 +219,9 @@
 func (q *Queries) InstanceByID(ctx context.Context, id string) (_ authz.Instance, err error) {
 	ctx, span := tracing.NewSpan(ctx)
 	defer func() { span.EndWithError(err) }()
-<<<<<<< HEAD
-	instance, scan := scanAuthzInstance("", "")
+	instance, scan := scanAuthzInstance()
 	err = q.client.QueryRowContext(ctx, scan, instanceByIDQuery, id)
 	logging.OnError(err).WithField("instance_id", id).Warn("instance by ID")
-=======
-
-	instanceID := authz.GetInstance(ctx).InstanceID()
-	instance, scan := scanAuthzInstance()
-	err = q.client.QueryRowContext(ctx, scan, instanceByIDQuery, instanceID)
-	logging.OnError(err).WithField("instance_id", instanceID).Warn("instance by ID")
->>>>>>> 3d071fc5
 	return instance, err
 }
 
