--- conflicted
+++ resolved
@@ -99,14 +99,10 @@
 	Queries []SearchQuery
 }
 
-<<<<<<< HEAD
-func (q *Queries) ProjectByID(ctx context.Context, shouldTriggerBulk bool, id string) (_ *Project, err error) {
+func (q *Queries) ProjectByID(ctx context.Context, shouldTriggerBulk bool, id string, withOwnerRemoved bool) (_ *Project, err error) {
 	ctx, span := tracing.NewSpan(ctx)
 	defer func() { span.EndWithError(err) }()
 
-=======
-func (q *Queries) ProjectByID(ctx context.Context, shouldTriggerBulk bool, id string, withOwnerRemoved bool) (*Project, error) {
->>>>>>> 8fa0e384
 	if shouldTriggerBulk {
 		projection.ProjectProjection.Trigger(ctx)
 	}
@@ -128,14 +124,10 @@
 	return scan(row)
 }
 
-<<<<<<< HEAD
-func (q *Queries) SearchProjects(ctx context.Context, queries *ProjectSearchQueries) (projects *Projects, err error) {
+func (q *Queries) SearchProjects(ctx context.Context, queries *ProjectSearchQueries, withOwnerRemoved bool) (projects *Projects, err error) {
 	ctx, span := tracing.NewSpan(ctx)
 	defer func() { span.EndWithError(err) }()
 
-=======
-func (q *Queries) SearchProjects(ctx context.Context, queries *ProjectSearchQueries, withOwnerRemoved bool) (projects *Projects, err error) {
->>>>>>> 8fa0e384
 	query, scan := prepareProjectsQuery()
 	eq := sq.Eq{ProjectColumnInstanceID.identifier(): authz.GetInstance(ctx).InstanceID()}
 	if !withOwnerRemoved {
