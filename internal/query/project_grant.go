--- conflicted
+++ resolved
@@ -110,14 +110,10 @@
 	Queries []SearchQuery
 }
 
-<<<<<<< HEAD
-func (q *Queries) ProjectGrantByID(ctx context.Context, shouldTriggerBulk bool, id string) (_ *ProjectGrant, err error) {
+func (q *Queries) ProjectGrantByID(ctx context.Context, shouldTriggerBulk bool, id string, withOwnerRemoved bool) (_ *ProjectGrant, err error) {
 	ctx, span := tracing.NewSpan(ctx)
 	defer func() { span.EndWithError(err) }()
 
-=======
-func (q *Queries) ProjectGrantByID(ctx context.Context, shouldTriggerBulk bool, id string, withOwnerRemoved bool) (*ProjectGrant, error) {
->>>>>>> 8fa0e384
 	if shouldTriggerBulk {
 		projection.ProjectGrantProjection.Trigger(ctx)
 	}
@@ -140,14 +136,10 @@
 	return scan(row)
 }
 
-<<<<<<< HEAD
-func (q *Queries) ProjectGrantByIDAndGrantedOrg(ctx context.Context, id, grantedOrg string) (_ *ProjectGrant, err error) {
+func (q *Queries) ProjectGrantByIDAndGrantedOrg(ctx context.Context, id, grantedOrg string, withOwnerRemoved bool) (_ *ProjectGrant, err error) {
 	ctx, span := tracing.NewSpan(ctx)
 	defer func() { span.EndWithError(err) }()
 
-=======
-func (q *Queries) ProjectGrantByIDAndGrantedOrg(ctx context.Context, id, grantedOrg string, withOwnerRemoved bool) (*ProjectGrant, error) {
->>>>>>> 8fa0e384
 	stmt, scan := prepareProjectGrantQuery()
 	eq := sq.Eq{
 		ProjectGrantColumnGrantID.identifier():      id,
@@ -167,14 +159,10 @@
 	return scan(row)
 }
 
-<<<<<<< HEAD
-func (q *Queries) SearchProjectGrants(ctx context.Context, queries *ProjectGrantSearchQueries) (projects *ProjectGrants, err error) {
+func (q *Queries) SearchProjectGrants(ctx context.Context, queries *ProjectGrantSearchQueries, withOwnerRemoved bool) (projects *ProjectGrants, err error) {
 	ctx, span := tracing.NewSpan(ctx)
 	defer func() { span.EndWithError(err) }()
 
-=======
-func (q *Queries) SearchProjectGrants(ctx context.Context, queries *ProjectGrantSearchQueries, withOwnerRemoved bool) (projects *ProjectGrants, err error) {
->>>>>>> 8fa0e384
 	query, scan := prepareProjectGrantsQuery()
 	eq := sq.Eq{
 		ProjectGrantColumnInstanceID.identifier(): authz.GetInstance(ctx).InstanceID(),
@@ -200,14 +188,10 @@
 	return projects, err
 }
 
-<<<<<<< HEAD
-func (q *Queries) SearchProjectGrantsByProjectIDAndRoleKey(ctx context.Context, projectID, roleKey string) (projects *ProjectGrants, err error) {
+func (q *Queries) SearchProjectGrantsByProjectIDAndRoleKey(ctx context.Context, projectID, roleKey string, withOwnerRemoved bool) (projects *ProjectGrants, err error) {
 	ctx, span := tracing.NewSpan(ctx)
 	defer func() { span.EndWithError(err) }()
 
-=======
-func (q *Queries) SearchProjectGrantsByProjectIDAndRoleKey(ctx context.Context, projectID, roleKey string, withOwnerRemoved bool) (projects *ProjectGrants, err error) {
->>>>>>> 8fa0e384
 	searchQuery := &ProjectGrantSearchQueries{
 		SearchRequest: SearchRequest{},
 		Queries:       make([]SearchQuery, 2),
