package query

import (
	"context"
	"database/sql"
	errs "errors"
	"time"

	sq "github.com/Masterminds/squirrel"

	"github.com/zitadel/logging"

	"github.com/zitadel/zitadel/internal/api/authz"
	"github.com/zitadel/zitadel/internal/api/call"
	"github.com/zitadel/zitadel/internal/database"
	"github.com/zitadel/zitadel/internal/domain"
	"github.com/zitadel/zitadel/internal/errors"
	"github.com/zitadel/zitadel/internal/query/projection"
	"github.com/zitadel/zitadel/internal/telemetry/tracing"
)

const (
	ProjectGrantGrantedOrgTableAlias    = "o"
	ProjectGrantResourceOwnerTableAlias = "r"
)

var (
	projectGrantsTable = table{
		name:          projection.ProjectGrantProjectionTable,
		instanceIDCol: projection.ProjectGrantColumnInstanceID,
	}
	ProjectGrantColumnCreationDate = Column{
		name:  projection.ProjectGrantColumnCreationDate,
		table: projectGrantsTable,
	}
	ProjectGrantColumnChangeDate = Column{
		name:  projection.ProjectGrantColumnChangeDate,
		table: projectGrantsTable,
	}
	ProjectGrantColumnResourceOwner = Column{
		name:  projection.ProjectGrantColumnResourceOwner,
		table: projectGrantsTable,
	}
	ProjectGrantColumnInstanceID = Column{
		name:  projection.ProjectGrantColumnInstanceID,
		table: projectGrantsTable,
	}
	ProjectGrantColumnState = Column{
		name:  projection.ProjectGrantColumnState,
		table: projectGrantsTable,
	}
	ProjectGrantColumnSequence = Column{
		name:  projection.ProjectGrantColumnSequence,
		table: projectGrantsTable,
	}
	ProjectGrantColumnProjectID = Column{
		name:  projection.ProjectGrantColumnProjectID,
		table: projectGrantsTable,
	}
	ProjectGrantColumnGrantedOrgID = Column{
		name:  projection.ProjectGrantColumnGrantedOrgID,
		table: projectGrantsTable,
	}
	ProjectGrantColumnGrantID = Column{
		name:  projection.ProjectGrantColumnGrantID,
		table: projectGrantsTable,
	}
	ProjectGrantColumnGrantedRoleKeys = Column{
		name:  projection.ProjectGrantColumnRoleKeys,
		table: projectGrantsTable,
	}
	ProjectGrantColumnGrantedOrgName = Column{
		name:  projection.OrgColumnName,
		table: orgsTable.setAlias(ProjectGrantGrantedOrgTableAlias),
	}
	ProjectGrantColumnResourceOwnerName = Column{
		name:  projection.OrgColumnName,
		table: orgsTable.setAlias(ProjectGrantResourceOwnerTableAlias),
	}
	ProjectGrantColumnOwnerRemoved = Column{
		name:  projection.ProjectGrantColumnOwnerRemoved,
		table: projectGrantsTable,
	}
	ProjectGrantColumnGrantGrantedOrgRemoved = Column{
		name:  projection.ProjectGrantColumnGrantedOrgRemoved,
		table: projectGrantsTable,
	}
)

type ProjectGrants struct {
	SearchResponse
	ProjectGrants []*ProjectGrant
}

type ProjectGrant struct {
	ProjectID     string
	GrantID       string
	CreationDate  time.Time
	ChangeDate    time.Time
	ResourceOwner string
	State         domain.ProjectGrantState
	Sequence      uint64

	ProjectName       string
	GrantedOrgID      string
	OrgName           string
	GrantedRoleKeys   database.TextArray[string]
	ResourceOwnerName string
}

type ProjectGrantSearchQueries struct {
	SearchRequest
	Queries []SearchQuery
}

func (q *Queries) ProjectGrantByID(ctx context.Context, shouldTriggerBulk bool, id string, withOwnerRemoved bool) (grant *ProjectGrant, err error) {
	ctx, span := tracing.NewSpan(ctx)
	defer func() { span.EndWithError(err) }()

	if shouldTriggerBulk {
		ctx, err = projection.ProjectGrantProjection.Trigger(ctx)
		logging.OnError(err).Debug("trigger failed")
	}

	stmt, scan := prepareProjectGrantQuery(ctx, q.client)
	eq := sq.Eq{
		ProjectGrantColumnGrantID.identifier():    id,
		ProjectGrantColumnInstanceID.identifier(): authz.GetInstance(ctx).InstanceID(),
	}
	if !withOwnerRemoved {
		eq[ProjectGrantColumnOwnerRemoved.identifier()] = false
		eq[ProjectGrantColumnGrantGrantedOrgRemoved.identifier()] = false
	}
	query, args, err := stmt.Where(eq).ToSql()
	if err != nil {
		return nil, errors.ThrowInternal(err, "QUERY-Nf93d", "Errors.Query.SQLStatment")
	}

	err = q.client.QueryRowContext(ctx, func(row *sql.Row) error {
		grant, err = scan(row)
		return err
	}, query, args...)
	return grant, err
}

func (q *Queries) ProjectGrantByIDAndGrantedOrg(ctx context.Context, id, grantedOrg string, withOwnerRemoved bool) (grant *ProjectGrant, err error) {
	ctx, span := tracing.NewSpan(ctx)
	defer func() { span.EndWithError(err) }()

	stmt, scan := prepareProjectGrantQuery(ctx, q.client)
	eq := sq.Eq{
		ProjectGrantColumnGrantID.identifier():      id,
		ProjectGrantColumnGrantedOrgID.identifier(): grantedOrg,
		ProjectGrantColumnInstanceID.identifier():   authz.GetInstance(ctx).InstanceID(),
	}
	if !withOwnerRemoved {
		eq[ProjectGrantColumnOwnerRemoved.identifier()] = false
		eq[ProjectGrantColumnGrantGrantedOrgRemoved.identifier()] = false
	}
	query, args, err := stmt.Where(eq).ToSql()
	if err != nil {
		return nil, errors.ThrowInternal(err, "QUERY-MO9fs", "Errors.Query.SQLStatment")
	}

	err = q.client.QueryRowContext(ctx, func(row *sql.Row) error {
		grant, err = scan(row)
		return err
	}, query, args...)
	return grant, err
}

func (q *Queries) SearchProjectGrants(ctx context.Context, queries *ProjectGrantSearchQueries, withOwnerRemoved bool) (grants *ProjectGrants, err error) {
	ctx, span := tracing.NewSpan(ctx)
	defer func() { span.EndWithError(err) }()

	query, scan := prepareProjectGrantsQuery(ctx, q.client)
	eq := sq.Eq{
		ProjectGrantColumnInstanceID.identifier(): authz.GetInstance(ctx).InstanceID(),
	}
	if !withOwnerRemoved {
		eq[ProjectGrantColumnOwnerRemoved.identifier()] = false
		eq[ProjectGrantColumnGrantGrantedOrgRemoved.identifier()] = false
	}
	stmt, args, err := queries.toQuery(query).Where(eq).ToSql()
	if err != nil {
		return nil, errors.ThrowInvalidArgument(err, "QUERY-N9fsg", "Errors.Query.InvalidRequest")
	}

	err = q.client.QueryContext(ctx, func(rows *sql.Rows) error {
		grants, err = scan(rows)
		return err
	}, stmt, args...)
	if err != nil {
		return nil, errors.ThrowInternal(err, "QUERY-PP02n", "Errors.Internal")
	}
<<<<<<< HEAD
	projects, err = scan(rows)
	if err != nil {
		return nil, err
	}
	projects.LatestState, err = q.latestState(ctx, projectGrantsTable)
	return projects, err
=======

	grants.LatestSequence, err = q.latestSequence(ctx, projectGrantsTable)
	return grants, err
>>>>>>> 99e1c654
}

func (q *Queries) SearchProjectGrantsByProjectIDAndRoleKey(ctx context.Context, projectID, roleKey string, withOwnerRemoved bool) (projects *ProjectGrants, err error) {
	ctx, span := tracing.NewSpan(ctx)
	defer func() { span.EndWithError(err) }()

	searchQuery := &ProjectGrantSearchQueries{
		SearchRequest: SearchRequest{},
		Queries:       make([]SearchQuery, 2),
	}
	searchQuery.Queries[0], err = NewProjectGrantProjectIDSearchQuery(projectID)
	if err != nil {
		return nil, err
	}
	searchQuery.Queries[1], err = NewProjectGrantRoleKeySearchQuery(roleKey)
	if err != nil {
		return nil, err
	}
	return q.SearchProjectGrants(ctx, searchQuery, withOwnerRemoved)
}

func NewProjectGrantProjectIDSearchQuery(value string) (SearchQuery, error) {
	return NewTextQuery(ProjectGrantColumnProjectID, value, TextEquals)
}

func NewProjectGrantIDsSearchQuery(values []string) (SearchQuery, error) {
	list := make([]interface{}, len(values))
	for i, value := range values {
		list[i] = value
	}
	return NewListQuery(ProjectGrantColumnGrantID, list, ListIn)
}
func NewProjectGrantProjectNameSearchQuery(method TextComparison, value string) (SearchQuery, error) {
	return NewTextQuery(ProjectColumnName, value, method)
}

func NewProjectGrantRoleKeySearchQuery(value string) (SearchQuery, error) {
	return NewTextQuery(ProjectGrantColumnGrantedRoleKeys, value, TextListContains)
}

func NewProjectGrantResourceOwnerSearchQuery(value string) (SearchQuery, error) {
	return NewTextQuery(ProjectGrantColumnResourceOwner, value, TextEquals)
}

func NewProjectGrantGrantedOrgIDSearchQuery(value string) (SearchQuery, error) {
	return NewTextQuery(ProjectGrantColumnGrantedOrgID, value, TextEquals)
}

func (q *ProjectGrantSearchQueries) AppendMyResourceOwnerQuery(orgID string) error {
	query, err := NewProjectGrantResourceOwnerSearchQuery(orgID)
	if err != nil {
		return err
	}
	q.Queries = append(q.Queries, query)
	return nil
}

func (q *ProjectGrantSearchQueries) AppendGrantedOrgQuery(orgID string) error {
	query, err := NewProjectGrantGrantedOrgIDSearchQuery(orgID)
	if err != nil {
		return err
	}
	q.Queries = append(q.Queries, query)
	return nil
}

func (q *ProjectGrantSearchQueries) AppendPermissionQueries(permissions []string) error {
	if !authz.HasGlobalPermission(permissions) {
		ids := authz.GetAllPermissionCtxIDs(permissions)
		query, err := NewProjectGrantIDsSearchQuery(ids)
		if err != nil {
			return err
		}
		q.Queries = append(q.Queries, query)
	}
	return nil
}

func (q *ProjectGrantSearchQueries) toQuery(query sq.SelectBuilder) sq.SelectBuilder {
	query = q.SearchRequest.toQuery(query)
	for _, q := range q.Queries {
		query = q.toQuery(query)
	}
	return query
}

func prepareProjectGrantQuery(ctx context.Context, db prepareDatabase) (sq.SelectBuilder, func(*sql.Row) (*ProjectGrant, error)) {
	resourceOwnerOrgTable := orgsTable.setAlias(ProjectGrantResourceOwnerTableAlias)
	resourceOwnerIDColumn := OrgColumnID.setTable(resourceOwnerOrgTable)
	grantedOrgTable := orgsTable.setAlias(ProjectGrantGrantedOrgTableAlias)
	grantedOrgIDColumn := OrgColumnID.setTable(grantedOrgTable)
	return sq.Select(
			ProjectGrantColumnProjectID.identifier(),
			ProjectGrantColumnGrantID.identifier(),
			ProjectGrantColumnCreationDate.identifier(),
			ProjectGrantColumnChangeDate.identifier(),
			ProjectGrantColumnResourceOwner.identifier(),
			ProjectGrantColumnState.identifier(),
			ProjectGrantColumnSequence.identifier(),
			ProjectColumnName.identifier(),
			ProjectGrantColumnGrantedOrgID.identifier(),
			ProjectGrantColumnGrantedOrgName.identifier(),
			ProjectGrantColumnGrantedRoleKeys.identifier(),
			ProjectGrantColumnResourceOwnerName.identifier()).
			From(projectGrantsTable.identifier()).
			PlaceholderFormat(sq.Dollar).
			LeftJoin(join(ProjectColumnID, ProjectGrantColumnProjectID)).
			LeftJoin(join(resourceOwnerIDColumn, ProjectGrantColumnResourceOwner)).
			LeftJoin(join(grantedOrgIDColumn, ProjectGrantColumnGrantedOrgID) + db.Timetravel(call.Took(ctx))),
		func(row *sql.Row) (*ProjectGrant, error) {
			grant := new(ProjectGrant)
			var (
				projectName       sql.NullString
				orgName           sql.NullString
				resourceOwnerName sql.NullString
			)
			err := row.Scan(
				&grant.ProjectID,
				&grant.GrantID,
				&grant.CreationDate,
				&grant.ChangeDate,
				&grant.ResourceOwner,
				&grant.State,
				&grant.Sequence,
				&projectName,
				&grant.GrantedOrgID,
				&orgName,
				&grant.GrantedRoleKeys,
				&resourceOwnerName,
			)
			if err != nil {
				if errs.Is(err, sql.ErrNoRows) {
					return nil, errors.ThrowNotFound(err, "QUERY-n98GGs", "Errors.ProjectGrant.NotFound")
				}
				return nil, errors.ThrowInternal(err, "QUERY-w9fsH", "Errors.Internal")
			}

			grant.ProjectName = projectName.String
			grant.ResourceOwnerName = resourceOwnerName.String
			grant.OrgName = orgName.String

			return grant, nil
		}
}

func prepareProjectGrantsQuery(ctx context.Context, db prepareDatabase) (sq.SelectBuilder, func(*sql.Rows) (*ProjectGrants, error)) {
	resourceOwnerOrgTable := orgsTable.setAlias(ProjectGrantResourceOwnerTableAlias)
	resourceOwnerIDColumn := OrgColumnID.setTable(resourceOwnerOrgTable)
	grantedOrgTable := orgsTable.setAlias(ProjectGrantGrantedOrgTableAlias)
	grantedOrgIDColumn := OrgColumnID.setTable(grantedOrgTable)
	return sq.Select(
			ProjectGrantColumnProjectID.identifier(),
			ProjectGrantColumnGrantID.identifier(),
			ProjectGrantColumnCreationDate.identifier(),
			ProjectGrantColumnChangeDate.identifier(),
			ProjectGrantColumnResourceOwner.identifier(),
			ProjectGrantColumnState.identifier(),
			ProjectGrantColumnSequence.identifier(),
			ProjectColumnName.identifier(),
			ProjectGrantColumnGrantedOrgID.identifier(),
			ProjectGrantColumnGrantedOrgName.identifier(),
			ProjectGrantColumnGrantedRoleKeys.identifier(),
			ProjectGrantColumnResourceOwnerName.identifier(),
			countColumn.identifier()).
			From(projectGrantsTable.identifier()).
			PlaceholderFormat(sq.Dollar).
			LeftJoin(join(ProjectColumnID, ProjectGrantColumnProjectID)).
			LeftJoin(join(resourceOwnerIDColumn, ProjectGrantColumnResourceOwner)).
			LeftJoin(join(grantedOrgIDColumn, ProjectGrantColumnGrantedOrgID) + db.Timetravel(call.Took(ctx))),
		func(rows *sql.Rows) (*ProjectGrants, error) {
			projects := make([]*ProjectGrant, 0)
			var (
				count             uint64
				projectName       sql.NullString
				orgName           sql.NullString
				resourceOwnerName sql.NullString
			)
			for rows.Next() {
				grant := new(ProjectGrant)
				err := rows.Scan(
					&grant.ProjectID,
					&grant.GrantID,
					&grant.CreationDate,
					&grant.ChangeDate,
					&grant.ResourceOwner,
					&grant.State,
					&grant.Sequence,
					&projectName,
					&grant.GrantedOrgID,
					&orgName,
					&grant.GrantedRoleKeys,
					&resourceOwnerName,
					&count,
				)
				if err != nil {
					return nil, err
				}

				grant.ProjectName = projectName.String
				grant.ResourceOwnerName = resourceOwnerName.String
				grant.OrgName = orgName.String

				projects = append(projects, grant)
			}

			if err := rows.Close(); err != nil {
				return nil, errors.ThrowInternal(err, "QUERY-K9gEE", "Errors.Query.CloseRows")
			}

			return &ProjectGrants{
				ProjectGrants: projects,
				SearchResponse: SearchResponse{
					Count: count,
				},
			}, nil
		}
}<|MERGE_RESOLUTION|>--- conflicted
+++ resolved
@@ -193,18 +193,9 @@
 	if err != nil {
 		return nil, errors.ThrowInternal(err, "QUERY-PP02n", "Errors.Internal")
 	}
-<<<<<<< HEAD
-	projects, err = scan(rows)
-	if err != nil {
-		return nil, err
-	}
-	projects.LatestState, err = q.latestState(ctx, projectGrantsTable)
-	return projects, err
-=======
-
-	grants.LatestSequence, err = q.latestSequence(ctx, projectGrantsTable)
+
+	grants.LatestState, err = q.latestState(ctx, projectGrantsTable)
 	return grants, err
->>>>>>> 99e1c654
 }
 
 func (q *Queries) SearchProjectGrantsByProjectIDAndRoleKey(ctx context.Context, projectID, roleKey string, withOwnerRemoved bool) (projects *ProjectGrants, err error) {
