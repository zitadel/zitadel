--- conflicted
+++ resolved
@@ -76,11 +76,7 @@
 	}
 )
 
-<<<<<<< HEAD
-func (q *Queries) GetOrgMetadataByKey(ctx context.Context, shouldTriggerBulk bool, orgID string, key string, queries ...SearchQuery) (_ *OrgMetadata, err error) {
-=======
 func (q *Queries) GetOrgMetadataByKey(ctx context.Context, shouldTriggerBulk bool, orgID string, key string, withOwnerRemoved bool, queries ...SearchQuery) (_ *OrgMetadata, err error) {
->>>>>>> add232d1
 	ctx, span := tracing.NewSpan(ctx)
 	defer func() { span.EndWithError(err) }()
 
@@ -109,11 +105,7 @@
 	return scan(row)
 }
 
-<<<<<<< HEAD
-func (q *Queries) SearchOrgMetadata(ctx context.Context, shouldTriggerBulk bool, orgID string, queries *OrgMetadataSearchQueries) (_ *OrgMetadataList, err error) {
-=======
 func (q *Queries) SearchOrgMetadata(ctx context.Context, shouldTriggerBulk bool, orgID string, queries *OrgMetadataSearchQueries, withOwnerRemoved bool) (_ *OrgMetadataList, err error) {
->>>>>>> add232d1
 	ctx, span := tracing.NewSpan(ctx)
 	defer func() { span.EndWithError(err) }()
 
