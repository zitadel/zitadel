--- conflicted
+++ resolved
@@ -140,16 +140,8 @@
 	if err != nil {
 		return nil, errors.ThrowInternal(err, "QUERY-Ho2wf", "Errors.Internal")
 	}
-<<<<<<< HEAD
-	metadata, err := scan(rows)
-	if err != nil {
-		return nil, err
-	}
+
 	metadata.LatestState, err = q.latestState(ctx, orgMetadataTable)
-=======
-
-	metadata.LatestSequence, err = q.latestSequence(ctx, orgMetadataTable)
->>>>>>> 99e1c654
 	return metadata, err
 }
 
