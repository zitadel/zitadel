package query

import (
	"context"
	"database/sql"
	errs "errors"
	"time"

	sq "github.com/Masterminds/squirrel"

	"github.com/zitadel/zitadel/internal/api/authz"
	"github.com/zitadel/zitadel/internal/errors"
	"github.com/zitadel/zitadel/internal/query/projection"
	"github.com/zitadel/zitadel/internal/telemetry/tracing"
)

type OrgMetadataList struct {
	SearchResponse
	Metadata []*OrgMetadata
}

type OrgMetadata struct {
	CreationDate  time.Time
	ChangeDate    time.Time
	ResourceOwner string
	Sequence      uint64
	Key           string
	Value         []byte
}

type OrgMetadataSearchQueries struct {
	SearchRequest
	Queries []SearchQuery
}

var (
	orgMetadataTable = table{
		name:          projection.OrgMetadataProjectionTable,
		instanceIDCol: projection.OrgMetadataColumnInstanceID,
	}
	OrgMetadataOrgIDCol = Column{
		name:  projection.OrgMetadataColumnOrgID,
		table: orgMetadataTable,
	}
	OrgMetadataCreationDateCol = Column{
		name:  projection.OrgMetadataColumnCreationDate,
		table: orgMetadataTable,
	}
	OrgMetadataChangeDateCol = Column{
		name:  projection.OrgMetadataColumnChangeDate,
		table: orgMetadataTable,
	}
	OrgMetadataResourceOwnerCol = Column{
		name:  projection.OrgMetadataColumnResourceOwner,
		table: orgMetadataTable,
	}
	OrgMetadataInstanceIDCol = Column{
		name:  projection.OrgMetadataColumnInstanceID,
		table: orgMetadataTable,
	}
	OrgMetadataSequenceCol = Column{
		name:  projection.OrgMetadataColumnSequence,
		table: orgMetadataTable,
	}
	OrgMetadataKeyCol = Column{
		name:  projection.OrgMetadataColumnKey,
		table: orgMetadataTable,
	}
	OrgMetadataValueCol = Column{
		name:  projection.OrgMetadataColumnValue,
		table: orgMetadataTable,
	}
	OrgMetadataOwnerRemovedCol = Column{
		name:  projection.OrgMetadataColumnOwnerRemoved,
		table: orgMetadataTable,
	}
)

<<<<<<< HEAD
func (q *Queries) GetOrgMetadataByKey(ctx context.Context, shouldTriggerBulk bool, orgID string, key string, queries ...SearchQuery) (_ *OrgMetadata, err error) {
	ctx, span := tracing.NewSpan(ctx)
	defer func() { span.EndWithError(err) }()

=======
func (q *Queries) GetOrgMetadataByKey(ctx context.Context, shouldTriggerBulk bool, orgID string, key string, withOwnerRemoved bool, queries ...SearchQuery) (*OrgMetadata, error) {
>>>>>>> 8fa0e384
	if shouldTriggerBulk {
		projection.OrgMetadataProjection.Trigger(ctx)
	}

	query, scan := prepareOrgMetadataQuery()
	for _, q := range queries {
		query = q.toQuery(query)
	}
	eq := sq.Eq{
		OrgMetadataOrgIDCol.identifier():      orgID,
		OrgMetadataKeyCol.identifier():        key,
		OrgMetadataInstanceIDCol.identifier(): authz.GetInstance(ctx).InstanceID(),
	}
	if !withOwnerRemoved {
		eq[OrgMetadataOwnerRemovedCol.identifier()] = false
	}
	stmt, args, err := query.Where(eq).ToSql()
	if err != nil {
		return nil, errors.ThrowInternal(err, "QUERY-aDaG2", "Errors.Query.SQLStatment")
	}

	row := q.client.QueryRowContext(ctx, stmt, args...)
	return scan(row)
}

<<<<<<< HEAD
func (q *Queries) SearchOrgMetadata(ctx context.Context, shouldTriggerBulk bool, orgID string, queries *OrgMetadataSearchQueries) (_ *OrgMetadataList, err error) {
	ctx, span := tracing.NewSpan(ctx)
	defer func() { span.EndWithError(err) }()

=======
func (q *Queries) SearchOrgMetadata(ctx context.Context, shouldTriggerBulk bool, orgID string, queries *OrgMetadataSearchQueries, withOwnerRemoved bool) (*OrgMetadataList, error) {
>>>>>>> 8fa0e384
	if shouldTriggerBulk {
		projection.OrgMetadataProjection.Trigger(ctx)
	}
	eq := sq.Eq{
		OrgMetadataOrgIDCol.identifier():      orgID,
		OrgMetadataInstanceIDCol.identifier(): authz.GetInstance(ctx).InstanceID(),
	}
	if !withOwnerRemoved {
		eq[OrgMetadataOwnerRemovedCol.identifier()] = false
	}
	query, scan := prepareOrgMetadataListQuery()
	stmt, args, err := queries.toQuery(query).Where(eq).ToSql()
	if err != nil {
		return nil, errors.ThrowInternal(err, "QUERY-Egbld", "Errors.Query.SQLStatment")
	}

	rows, err := q.client.QueryContext(ctx, stmt, args...)
	if err != nil {
		return nil, errors.ThrowInternal(err, "QUERY-Ho2wf", "Errors.Internal")
	}
	metadata, err := scan(rows)
	if err != nil {
		return nil, err
	}
	metadata.LatestSequence, err = q.latestSequence(ctx, orgMetadataTable)
	return metadata, err
}

func (q *OrgMetadataSearchQueries) toQuery(query sq.SelectBuilder) sq.SelectBuilder {
	query = q.SearchRequest.toQuery(query)
	for _, q := range q.Queries {
		query = q.toQuery(query)
	}
	return query
}

func (r *OrgMetadataSearchQueries) AppendMyResourceOwnerQuery(orgID string) error {
	query, err := NewOrgMetadataResourceOwnerSearchQuery(orgID)
	if err != nil {
		return err
	}
	r.Queries = append(r.Queries, query)
	return nil
}

func NewOrgMetadataResourceOwnerSearchQuery(value string) (SearchQuery, error) {
	return NewTextQuery(OrgMetadataResourceOwnerCol, value, TextEquals)
}

func NewOrgMetadataKeySearchQuery(value string, comparison TextComparison) (SearchQuery, error) {
	return NewTextQuery(OrgMetadataKeyCol, value, comparison)
}

func prepareOrgMetadataQuery() (sq.SelectBuilder, func(*sql.Row) (*OrgMetadata, error)) {
	return sq.Select(
			OrgMetadataCreationDateCol.identifier(),
			OrgMetadataChangeDateCol.identifier(),
			OrgMetadataResourceOwnerCol.identifier(),
			OrgMetadataSequenceCol.identifier(),
			OrgMetadataKeyCol.identifier(),
			OrgMetadataValueCol.identifier(),
		).
			From(orgMetadataTable.identifier()).
			PlaceholderFormat(sq.Dollar),
		func(row *sql.Row) (*OrgMetadata, error) {
			m := new(OrgMetadata)
			err := row.Scan(
				&m.CreationDate,
				&m.ChangeDate,
				&m.ResourceOwner,
				&m.Sequence,
				&m.Key,
				&m.Value,
			)

			if err != nil {
				if errs.Is(err, sql.ErrNoRows) {
					return nil, errors.ThrowNotFound(err, "QUERY-Rph32", "Errors.Metadata.NotFound")
				}
				return nil, errors.ThrowInternal(err, "QUERY-Hajt2", "Errors.Internal")
			}
			return m, nil
		}
}

func prepareOrgMetadataListQuery() (sq.SelectBuilder, func(*sql.Rows) (*OrgMetadataList, error)) {
	return sq.Select(
			OrgMetadataCreationDateCol.identifier(),
			OrgMetadataChangeDateCol.identifier(),
			OrgMetadataResourceOwnerCol.identifier(),
			OrgMetadataSequenceCol.identifier(),
			OrgMetadataKeyCol.identifier(),
			OrgMetadataValueCol.identifier(),
			countColumn.identifier()).
			From(orgMetadataTable.identifier()).
			PlaceholderFormat(sq.Dollar),
		func(rows *sql.Rows) (*OrgMetadataList, error) {
			metadata := make([]*OrgMetadata, 0)
			var count uint64
			for rows.Next() {
				m := new(OrgMetadata)
				err := rows.Scan(
					&m.CreationDate,
					&m.ChangeDate,
					&m.ResourceOwner,
					&m.Sequence,
					&m.Key,
					&m.Value,
					&count,
				)
				if err != nil {
					return nil, err
				}

				metadata = append(metadata, m)
			}

			if err := rows.Close(); err != nil {
				return nil, errors.ThrowInternal(err, "QUERY-dd3gh", "Errors.Query.CloseRows")
			}

			return &OrgMetadataList{
				Metadata: metadata,
				SearchResponse: SearchResponse{
					Count: count,
				},
			}, nil
		}
}<|MERGE_RESOLUTION|>--- conflicted
+++ resolved
@@ -76,14 +76,10 @@
 	}
 )
 
-<<<<<<< HEAD
-func (q *Queries) GetOrgMetadataByKey(ctx context.Context, shouldTriggerBulk bool, orgID string, key string, queries ...SearchQuery) (_ *OrgMetadata, err error) {
+func (q *Queries) GetOrgMetadataByKey(ctx context.Context, shouldTriggerBulk bool, orgID string, key string, withOwnerRemoved bool, queries ...SearchQuery) (_ *OrgMetadata, err error) {
 	ctx, span := tracing.NewSpan(ctx)
 	defer func() { span.EndWithError(err) }()
 
-=======
-func (q *Queries) GetOrgMetadataByKey(ctx context.Context, shouldTriggerBulk bool, orgID string, key string, withOwnerRemoved bool, queries ...SearchQuery) (*OrgMetadata, error) {
->>>>>>> 8fa0e384
 	if shouldTriggerBulk {
 		projection.OrgMetadataProjection.Trigger(ctx)
 	}
@@ -109,14 +105,10 @@
 	return scan(row)
 }
 
-<<<<<<< HEAD
-func (q *Queries) SearchOrgMetadata(ctx context.Context, shouldTriggerBulk bool, orgID string, queries *OrgMetadataSearchQueries) (_ *OrgMetadataList, err error) {
+func (q *Queries) SearchOrgMetadata(ctx context.Context, shouldTriggerBulk bool, orgID string, queries *OrgMetadataSearchQueries, withOwnerRemoved bool) (_ *OrgMetadataList, err error) {
 	ctx, span := tracing.NewSpan(ctx)
 	defer func() { span.EndWithError(err) }()
 
-=======
-func (q *Queries) SearchOrgMetadata(ctx context.Context, shouldTriggerBulk bool, orgID string, queries *OrgMetadataSearchQueries, withOwnerRemoved bool) (*OrgMetadataList, error) {
->>>>>>> 8fa0e384
 	if shouldTriggerBulk {
 		projection.OrgMetadataProjection.Trigger(ctx)
 	}
