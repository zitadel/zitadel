package query

import (
	"context"
	"database/sql"
	errs "errors"
	"time"

	sq "github.com/Masterminds/squirrel"

	"github.com/zitadel/zitadel/internal/api/authz"
	"github.com/zitadel/zitadel/internal/api/call"
	"github.com/zitadel/zitadel/internal/crypto"
	"github.com/zitadel/zitadel/internal/domain"
	"github.com/zitadel/zitadel/internal/errors"
	"github.com/zitadel/zitadel/internal/query/projection"
	"github.com/zitadel/zitadel/internal/telemetry/tracing"
)

type SMSConfigs struct {
	SearchResponse
	Configs []*SMSConfig
}

type SMSConfig struct {
	AggregateID   string
	ID            string
	CreationDate  time.Time
	ChangeDate    time.Time
	ResourceOwner string
	State         domain.SMSConfigState
	Sequence      uint64

	TwilioConfig *Twilio
}

type Twilio struct {
	SID          string
	Token        *crypto.CryptoValue
	SenderNumber string
}

type SMSConfigsSearchQueries struct {
	SearchRequest
	Queries []SearchQuery
}

func (q *SMSConfigsSearchQueries) toQuery(query sq.SelectBuilder) sq.SelectBuilder {
	query = q.SearchRequest.toQuery(query)
	for _, q := range q.Queries {
		query = q.toQuery(query)
	}
	return query
}

var (
	smsConfigsTable = table{
		name:          projection.SMSConfigProjectionTable,
		instanceIDCol: projection.SMSColumnInstanceID,
	}
	SMSConfigColumnID = Column{
		name:  projection.SMSColumnID,
		table: smsConfigsTable,
	}
	SMSConfigColumnAggregateID = Column{
		name:  projection.SMSColumnAggregateID,
		table: smsConfigsTable,
	}
	SMSConfigColumnCreationDate = Column{
		name:  projection.SMSColumnCreationDate,
		table: smsConfigsTable,
	}
	SMSConfigColumnChangeDate = Column{
		name:  projection.SMSColumnChangeDate,
		table: smsConfigsTable,
	}
	SMSConfigColumnResourceOwner = Column{
		name:  projection.SMSColumnResourceOwner,
		table: smsConfigsTable,
	}
	SMSConfigColumnInstanceID = Column{
		name:  projection.SMSColumnInstanceID,
		table: smsConfigsTable,
	}
	SMSConfigColumnState = Column{
		name:  projection.SMSColumnState,
		table: smsConfigsTable,
	}
	SMSConfigColumnSequence = Column{
		name:  projection.SMSColumnSequence,
		table: smsConfigsTable,
	}
)

var (
	smsTwilioConfigsTable = table{
		name:          projection.SMSTwilioTable,
		instanceIDCol: projection.SMSTwilioColumnInstanceID,
	}
	SMSTwilioConfigColumnSMSID = Column{
		name:  projection.SMSTwilioConfigColumnSMSID,
		table: smsTwilioConfigsTable,
	}
	SMSTwilioConfigColumnSID = Column{
		name:  projection.SMSTwilioConfigColumnSID,
		table: smsTwilioConfigsTable,
	}
	SMSTwilioConfigColumnToken = Column{
		name:  projection.SMSTwilioConfigColumnToken,
		table: smsTwilioConfigsTable,
	}
	SMSTwilioConfigColumnSenderNumber = Column{
		name:  projection.SMSTwilioConfigColumnSenderNumber,
		table: smsTwilioConfigsTable,
	}
)

func (q *Queries) SMSProviderConfigByID(ctx context.Context, id string) (config *SMSConfig, err error) {
	ctx, span := tracing.NewSpan(ctx)
	defer func() { span.EndWithError(err) }()

	query, scan := prepareSMSConfigQuery(ctx, q.client)
	stmt, args, err := query.Where(
		sq.Eq{
			SMSConfigColumnID.identifier():         id,
			SMSConfigColumnInstanceID.identifier(): authz.GetInstance(ctx).InstanceID(),
		},
	).ToSql()
	if err != nil {
		return nil, errors.ThrowInternal(err, "QUERY-dn9JW", "Errors.Query.SQLStatement")
	}

	err = q.client.QueryRowContext(ctx, func(row *sql.Row) error {
		config, err = scan(row)
		return err
	}, stmt, args...)
	return config, err
}

func (q *Queries) SMSProviderConfig(ctx context.Context, queries ...SearchQuery) (config *SMSConfig, err error) {
	ctx, span := tracing.NewSpan(ctx)
	defer func() { span.EndWithError(err) }()

	query, scan := prepareSMSConfigQuery(ctx, q.client)
	for _, searchQuery := range queries {
		query = searchQuery.toQuery(query)
	}
	stmt, args, err := query.Where(
		sq.Eq{
			SMSConfigColumnInstanceID.identifier(): authz.GetInstance(ctx).InstanceID(),
		},
	).ToSql()
	if err != nil {
		return nil, errors.ThrowInternal(err, "QUERY-dn9JW", "Errors.Query.SQLStatement")
	}

	err = q.client.QueryRowContext(ctx, func(row *sql.Row) error {
		config, err = scan(row)
		return err
	}, stmt, args...)
	return config, err
}

func (q *Queries) SearchSMSConfigs(ctx context.Context, queries *SMSConfigsSearchQueries) (configs *SMSConfigs, err error) {
	ctx, span := tracing.NewSpan(ctx)
	defer func() { span.EndWithError(err) }()

	query, scan := prepareSMSConfigsQuery(ctx, q.client)
	stmt, args, err := queries.toQuery(query).
		Where(sq.Eq{
			SMSConfigColumnInstanceID.identifier(): authz.GetInstance(ctx).InstanceID(),
		}).ToSql()
	if err != nil {
		return nil, errors.ThrowInvalidArgument(err, "QUERY-sn9Jf", "Errors.Query.InvalidRequest")
	}

	err = q.client.QueryContext(ctx, func(rows *sql.Rows) error {
		configs, err = scan(rows)
		return err
	}, stmt, args...)
	if err != nil {
		return nil, errors.ThrowInternal(err, "QUERY-aJnZL", "Errors.Internal")
	}
<<<<<<< HEAD
	apps, err := scan(rows)
	if err != nil {
		return nil, err
	}
	apps.LatestState, err = q.latestState(ctx, smsConfigsTable)
	return apps, err
=======
	configs.LatestSequence, err = q.latestSequence(ctx, smsConfigsTable)
	return configs, err
>>>>>>> 99e1c654
}

func NewSMSProviderStateQuery(state domain.SMSConfigState) (SearchQuery, error) {
	return NewNumberQuery(SMSConfigColumnState, state, NumberEquals)
}

func prepareSMSConfigQuery(ctx context.Context, db prepareDatabase) (sq.SelectBuilder, func(*sql.Row) (*SMSConfig, error)) {
	return sq.Select(
			SMSConfigColumnID.identifier(),
			SMSConfigColumnAggregateID.identifier(),
			SMSConfigColumnCreationDate.identifier(),
			SMSConfigColumnChangeDate.identifier(),
			SMSConfigColumnResourceOwner.identifier(),
			SMSConfigColumnState.identifier(),
			SMSConfigColumnSequence.identifier(),

			SMSTwilioConfigColumnSMSID.identifier(),
			SMSTwilioConfigColumnSID.identifier(),
			SMSTwilioConfigColumnToken.identifier(),
			SMSTwilioConfigColumnSenderNumber.identifier(),
		).From(smsConfigsTable.identifier()).
			LeftJoin(join(SMSTwilioConfigColumnSMSID, SMSConfigColumnID) + db.Timetravel(call.Took(ctx))).
			PlaceholderFormat(sq.Dollar), func(row *sql.Row) (*SMSConfig, error) {
			config := new(SMSConfig)

			var (
				twilioConfig = sqlTwilioConfig{}
			)

			err := row.Scan(
				&config.ID,
				&config.AggregateID,
				&config.CreationDate,
				&config.ChangeDate,
				&config.ResourceOwner,
				&config.State,
				&config.Sequence,

				&twilioConfig.smsID,
				&twilioConfig.sid,
				&twilioConfig.token,
				&twilioConfig.senderNumber,
			)

			if err != nil {
				if errs.Is(err, sql.ErrNoRows) {
					return nil, errors.ThrowNotFound(err, "QUERY-fn99w", "Errors.SMSConfig.NotExisting")
				}
				return nil, errors.ThrowInternal(err, "QUERY-3n9Js", "Errors.Internal")
			}

			twilioConfig.set(config)

			return config, nil
		}
}

func prepareSMSConfigsQuery(ctx context.Context, db prepareDatabase) (sq.SelectBuilder, func(*sql.Rows) (*SMSConfigs, error)) {
	return sq.Select(
			SMSConfigColumnID.identifier(),
			SMSConfigColumnAggregateID.identifier(),
			SMSConfigColumnCreationDate.identifier(),
			SMSConfigColumnChangeDate.identifier(),
			SMSConfigColumnResourceOwner.identifier(),
			SMSConfigColumnState.identifier(),
			SMSConfigColumnSequence.identifier(),

			SMSTwilioConfigColumnSMSID.identifier(),
			SMSTwilioConfigColumnSID.identifier(),
			SMSTwilioConfigColumnToken.identifier(),
			SMSTwilioConfigColumnSenderNumber.identifier(),
			countColumn.identifier(),
		).From(smsConfigsTable.identifier()).
			LeftJoin(join(SMSTwilioConfigColumnSMSID, SMSConfigColumnID) + db.Timetravel(call.Took(ctx))).
			PlaceholderFormat(sq.Dollar), func(row *sql.Rows) (*SMSConfigs, error) {
			configs := &SMSConfigs{Configs: []*SMSConfig{}}

			for row.Next() {
				config := new(SMSConfig)
				var (
					twilioConfig = sqlTwilioConfig{}
				)

				err := row.Scan(
					&config.ID,
					&config.AggregateID,
					&config.CreationDate,
					&config.ChangeDate,
					&config.ResourceOwner,
					&config.State,
					&config.Sequence,

					&twilioConfig.smsID,
					&twilioConfig.sid,
					&twilioConfig.token,
					&twilioConfig.senderNumber,
					&configs.Count,
				)

				if err != nil {
					return nil, errors.ThrowInternal(err, "QUERY-d9jJd", "Errors.Internal")
				}

				twilioConfig.set(config)

				configs.Configs = append(configs.Configs, config)
			}

			return configs, nil
		}
}

type sqlTwilioConfig struct {
	smsID        sql.NullString
	sid          sql.NullString
	token        *crypto.CryptoValue
	senderNumber sql.NullString
}

func (c sqlTwilioConfig) set(smsConfig *SMSConfig) {
	if !c.smsID.Valid {
		return
	}
	smsConfig.TwilioConfig = &Twilio{
		SID:          c.sid.String,
		Token:        c.token,
		SenderNumber: c.senderNumber.String,
	}
}<|MERGE_RESOLUTION|>--- conflicted
+++ resolved
@@ -181,17 +181,8 @@
 	if err != nil {
 		return nil, errors.ThrowInternal(err, "QUERY-aJnZL", "Errors.Internal")
 	}
-<<<<<<< HEAD
-	apps, err := scan(rows)
-	if err != nil {
-		return nil, err
-	}
-	apps.LatestState, err = q.latestState(ctx, smsConfigsTable)
-	return apps, err
-=======
-	configs.LatestSequence, err = q.latestSequence(ctx, smsConfigsTable)
+	configs.LatestState, err = q.latestState(ctx, smsConfigsTable)
 	return configs, err
->>>>>>> 99e1c654
 }
 
 func NewSMSProviderStateQuery(state domain.SMSConfigState) (SearchQuery, error) {
