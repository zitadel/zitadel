--- conflicted
+++ resolved
@@ -124,6 +124,10 @@
 		name:  projection.SMSTwilioColumnSenderNumber,
 		table: smsTwilioTable,
 	}
+	SMSTwilioColumnVerifyServiceSID = Column{
+		name:  projection.SMSTwilioColumnVerifyServiceSID,
+		table: smsTwilioTable,
+	}
 )
 
 var (
@@ -138,10 +142,6 @@
 	SMSHTTPColumnEndpoint = Column{
 		name:  projection.SMSHTTPColumnEndpoint,
 		table: smsHTTPTable,
-	}
-	SMSTwilioConfigColumnVerifyServiceSID = Column{
-		name:  projection.SMSTwilioConfigColumnVerifyServiceSID,
-		table: smsTwilioConfigsTable,
 	}
 )
 
@@ -219,21 +219,6 @@
 
 func prepareSMSConfigQuery(ctx context.Context, db prepareDatabase) (sq.SelectBuilder, func(*sql.Row) (*SMSConfig, error)) {
 	return sq.Select(
-<<<<<<< HEAD
-			SMSConfigColumnID.identifier(),
-			SMSConfigColumnAggregateID.identifier(),
-			SMSConfigColumnCreationDate.identifier(),
-			SMSConfigColumnChangeDate.identifier(),
-			SMSConfigColumnResourceOwner.identifier(),
-			SMSConfigColumnState.identifier(),
-			SMSConfigColumnSequence.identifier(),
-
-			SMSTwilioConfigColumnSMSID.identifier(),
-			SMSTwilioConfigColumnSID.identifier(),
-			SMSTwilioConfigColumnToken.identifier(),
-			SMSTwilioConfigColumnSenderNumber.identifier(),
-			SMSTwilioConfigColumnVerifyServiceSID.identifier(),
-=======
 			SMSColumnID.identifier(),
 			SMSColumnAggregateID.identifier(),
 			SMSColumnCreationDate.identifier(),
@@ -247,10 +232,10 @@
 			SMSTwilioColumnSID.identifier(),
 			SMSTwilioColumnToken.identifier(),
 			SMSTwilioColumnSenderNumber.identifier(),
+			SMSTwilioColumnVerifyServiceSID.identifier(),
 
 			SMSHTTPColumnSMSID.identifier(),
 			SMSHTTPColumnEndpoint.identifier(),
->>>>>>> 5b40af79
 		).From(smsConfigsTable.identifier()).
 			LeftJoin(join(SMSTwilioColumnSMSID, SMSColumnID)).
 			LeftJoin(join(SMSHTTPColumnSMSID, SMSColumnID) + db.Timetravel(call.Took(ctx))).
@@ -276,13 +261,10 @@
 				&twilioConfig.sid,
 				&twilioConfig.token,
 				&twilioConfig.senderNumber,
-<<<<<<< HEAD
 				&twilioConfig.verifyServiceSid,
-=======
 
 				&httpConfig.id,
 				&httpConfig.endpoint,
->>>>>>> 5b40af79
 			)
 
 			if err != nil {
@@ -301,21 +283,6 @@
 
 func prepareSMSConfigsQuery(ctx context.Context, db prepareDatabase) (sq.SelectBuilder, func(*sql.Rows) (*SMSConfigs, error)) {
 	return sq.Select(
-<<<<<<< HEAD
-			SMSConfigColumnID.identifier(),
-			SMSConfigColumnAggregateID.identifier(),
-			SMSConfigColumnCreationDate.identifier(),
-			SMSConfigColumnChangeDate.identifier(),
-			SMSConfigColumnResourceOwner.identifier(),
-			SMSConfigColumnState.identifier(),
-			SMSConfigColumnSequence.identifier(),
-
-			SMSTwilioConfigColumnSMSID.identifier(),
-			SMSTwilioConfigColumnSID.identifier(),
-			SMSTwilioConfigColumnToken.identifier(),
-			SMSTwilioConfigColumnSenderNumber.identifier(),
-			SMSTwilioConfigColumnVerifyServiceSID.identifier(),
-=======
 			SMSColumnID.identifier(),
 			SMSColumnAggregateID.identifier(),
 			SMSColumnCreationDate.identifier(),
@@ -329,11 +296,11 @@
 			SMSTwilioColumnSID.identifier(),
 			SMSTwilioColumnToken.identifier(),
 			SMSTwilioColumnSenderNumber.identifier(),
+			SMSTwilioColumnVerifyServiceSID.identifier(),
 
 			SMSHTTPColumnSMSID.identifier(),
 			SMSHTTPColumnEndpoint.identifier(),
 
->>>>>>> 5b40af79
 			countColumn.identifier(),
 		).From(smsConfigsTable.identifier()).
 			LeftJoin(join(SMSTwilioColumnSMSID, SMSColumnID)).
@@ -362,14 +329,11 @@
 					&twilioConfig.sid,
 					&twilioConfig.token,
 					&twilioConfig.senderNumber,
-<<<<<<< HEAD
 					&twilioConfig.verifyServiceSid,
-=======
 
 					&httpConfig.id,
 					&httpConfig.endpoint,
 
->>>>>>> 5b40af79
 					&configs.Count,
 				)
 
