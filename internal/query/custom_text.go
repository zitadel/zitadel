package query

import (
	"context"
	"database/sql"
	"encoding/json"
	"fmt"
	"strings"
	"time"

	sq "github.com/Masterminds/squirrel"
	"golang.org/x/text/language"
	"sigs.k8s.io/yaml"

	"github.com/zitadel/zitadel/internal/api/authz"
	"github.com/zitadel/zitadel/internal/domain"
	"github.com/zitadel/zitadel/internal/errors"
	"github.com/zitadel/zitadel/internal/eventstore/v1/models"
	"github.com/zitadel/zitadel/internal/query/projection"
	"github.com/zitadel/zitadel/internal/telemetry/tracing"
)

type CustomTexts struct {
	SearchResponse
	CustomTexts []*CustomText
}

type CustomText struct {
	AggregateID  string
	Sequence     uint64
	CreationDate time.Time
	ChangeDate   time.Time

	Template string
	Language language.Tag
	Key      string
	Text     string
}

var (
	customTextTable = table{
		name:          projection.CustomTextTable,
		instanceIDCol: projection.CustomTextInstanceIDCol,
	}
	CustomTextColAggregateID = Column{
		name:  projection.CustomTextAggregateIDCol,
		table: customTextTable,
	}
	CustomTextColInstanceID = Column{
		name:  projection.CustomTextInstanceIDCol,
		table: customTextTable,
	}
	CustomTextColSequence = Column{
		name:  projection.CustomTextSequenceCol,
		table: customTextTable,
	}
	CustomTextColCreationDate = Column{
		name:  projection.CustomTextCreationDateCol,
		table: customTextTable,
	}
	CustomTextColChangeDate = Column{
		name:  projection.CustomTextChangeDateCol,
		table: customTextTable,
	}
	CustomTextColTemplate = Column{
		name:  projection.CustomTextTemplateCol,
		table: customTextTable,
	}
	CustomTextColLanguage = Column{
		name:  projection.CustomTextLanguageCol,
		table: customTextTable,
	}
	CustomTextColKey = Column{
		name:  projection.CustomTextKeyCol,
		table: customTextTable,
	}
	CustomTextColText = Column{
		name:  projection.CustomTextTextCol,
		table: customTextTable,
	}
	CustomTextOwnerRemoved = Column{
		name:  projection.CustomTextOwnerRemovedCol,
		table: customTextTable,
	}
)

<<<<<<< HEAD
func (q *Queries) CustomTextList(ctx context.Context, aggregateID, template, language string) (texts *CustomTexts, err error) {
	ctx, span := tracing.NewSpan(ctx)
	defer func() { span.EndWithError(err) }()

=======
func (q *Queries) CustomTextList(ctx context.Context, aggregateID, template, language string, withOwnerRemoved bool) (texts *CustomTexts, err error) {
>>>>>>> 8fa0e384
	stmt, scan := prepareCustomTextsQuery()
	eq := sq.Eq{
		CustomTextColAggregateID.identifier(): aggregateID,
		CustomTextColTemplate.identifier():    template,
		CustomTextColLanguage.identifier():    language,
		CustomTextColInstanceID.identifier():  authz.GetInstance(ctx).InstanceID(),
	}
	if !withOwnerRemoved {
		eq[CustomTextOwnerRemoved.identifier()] = false
	}
	query, args, err := stmt.Where(eq).ToSql()
	if err != nil {
		return nil, errors.ThrowInternal(err, "QUERY-M9gse", "Errors.Query.SQLStatement")
	}

	rows, err := q.client.QueryContext(ctx, query, args...)
	if err != nil {
		return nil, errors.ThrowInternal(err, "QUERY-2j00f", "Errors.Internal")
	}
	texts, err = scan(rows)
	if err != nil {
		return nil, err
	}
	texts.LatestSequence, err = q.latestSequence(ctx, projectsTable)
	return texts, err
}

<<<<<<< HEAD
func (q *Queries) CustomTextListByTemplate(ctx context.Context, aggregateID, template string) (texts *CustomTexts, err error) {
	ctx, span := tracing.NewSpan(ctx)
	defer func() { span.EndWithError(err) }()

=======
func (q *Queries) CustomTextListByTemplate(ctx context.Context, aggregateID, template string, withOwnerRemoved bool) (texts *CustomTexts, err error) {
>>>>>>> 8fa0e384
	stmt, scan := prepareCustomTextsQuery()
	eq := sq.Eq{
		CustomTextColAggregateID.identifier(): aggregateID,
		CustomTextColTemplate.identifier():    template,
		CustomTextColInstanceID.identifier():  authz.GetInstance(ctx).InstanceID(),
	}
	if !withOwnerRemoved {
		eq[CustomTextOwnerRemoved.identifier()] = false
	}
	query, args, err := stmt.Where(eq).ToSql()
	if err != nil {
		return nil, errors.ThrowInternal(err, "QUERY-M49fs", "Errors.Query.SQLStatement")
	}

	rows, err := q.client.QueryContext(ctx, query, args...)
	if err != nil {
		return nil, errors.ThrowInternal(err, "QUERY-3n9ge", "Errors.Internal")
	}
	texts, err = scan(rows)
	if err != nil {
		return nil, err
	}
	texts.LatestSequence, err = q.latestSequence(ctx, projectsTable)
	return texts, err
}

func (q *Queries) GetDefaultLoginTexts(ctx context.Context, lang string) (_ *domain.CustomLoginText, err error) {
	ctx, span := tracing.NewSpan(ctx)
	defer func() { span.EndWithError(err) }()

	contents, err := q.readLoginTranslationFile(ctx, lang)
	if err != nil {
		return nil, err
	}
	loginText := new(domain.CustomLoginText)
	if err := yaml.Unmarshal(contents, loginText); err != nil {
		return nil, errors.ThrowInternal(err, "TEXT-M0p4s", "Errors.TranslationFile.ReadError")
	}
	loginText.IsDefault = true
	loginText.AggregateID = authz.GetInstance(ctx).InstanceID()
	return loginText, nil
}

<<<<<<< HEAD
func (q *Queries) GetCustomLoginTexts(ctx context.Context, aggregateID, lang string) (_ *domain.CustomLoginText, err error) {
	ctx, span := tracing.NewSpan(ctx)
	defer func() { span.EndWithError(err) }()

	texts, err := q.CustomTextList(ctx, aggregateID, domain.LoginCustomText, lang)
=======
func (q *Queries) GetCustomLoginTexts(ctx context.Context, aggregateID, lang string) (*domain.CustomLoginText, error) {
	texts, err := q.CustomTextList(ctx, aggregateID, domain.LoginCustomText, lang, false)
>>>>>>> 8fa0e384
	if err != nil {
		return nil, err
	}
	return CustomTextsToLoginDomain(authz.GetInstance(ctx).InstanceID(), aggregateID, lang, texts), err
}

func (q *Queries) IAMLoginTexts(ctx context.Context, lang string) (_ *domain.CustomLoginText, err error) {
	ctx, span := tracing.NewSpan(ctx)
	defer func() { span.EndWithError(err) }()

	contents, err := q.readLoginTranslationFile(ctx, lang)
	if err != nil {
		return nil, err
	}
	loginTextMap := make(map[string]interface{})
	if err := yaml.Unmarshal(contents, &loginTextMap); err != nil {
		return nil, errors.ThrowInternal(err, "QUERY-m0Jf3", "Errors.TranslationFile.ReadError")
	}
	texts, err := q.CustomTextList(ctx, authz.GetInstance(ctx).InstanceID(), domain.LoginCustomText, lang, false)
	if err != nil {
		return nil, err
	}
	for _, text := range texts.CustomTexts {
		keys := strings.Split(text.Key, ".")
		screenTextMap, ok := loginTextMap[keys[0]].(map[string]interface{})
		if !ok {
			continue
		}
		screenTextMap[keys[1]] = text.Text
	}
	jsonbody, err := json.Marshal(loginTextMap)
	if err != nil {
		return nil, errors.ThrowInternal(err, "QUERY-0nJ3f", "Errors.TranslationFile.MergeError")
	}
	loginText := new(domain.CustomLoginText)
	if err := json.Unmarshal(jsonbody, &loginText); err != nil {
		return nil, errors.ThrowInternal(err, "QUERY-m93Jf", "Errors.TranslationFile.MergeError")
	}
	loginText.AggregateID = authz.GetInstance(ctx).InstanceID()
	loginText.IsDefault = true
	return loginText, nil
}

func (q *Queries) readLoginTranslationFile(ctx context.Context, lang string) ([]byte, error) {
	q.mutex.Lock()
	defer q.mutex.Unlock()
	contents, ok := q.LoginTranslationFileContents[lang]
	var err error
	if !ok {
		contents, err = q.readTranslationFile(q.LoginDir, fmt.Sprintf("/i18n/%s.yaml", lang))
		if errors.IsNotFound(err) {
			contents, err = q.readTranslationFile(q.LoginDir, fmt.Sprintf("/i18n/%s.yaml", authz.GetInstance(ctx).DefaultLanguage().String()))
		}
		if err != nil {
			return nil, err
		}
		q.LoginTranslationFileContents[lang] = contents
	}
	return contents, nil
}

func prepareCustomTextsQuery() (sq.SelectBuilder, func(*sql.Rows) (*CustomTexts, error)) {
	return sq.Select(
			CustomTextColAggregateID.identifier(),
			CustomTextColSequence.identifier(),
			CustomTextColCreationDate.identifier(),
			CustomTextColChangeDate.identifier(),
			CustomTextColLanguage.identifier(),
			CustomTextColTemplate.identifier(),
			CustomTextColKey.identifier(),
			CustomTextColText.identifier(),
			countColumn.identifier()).
			From(customTextTable.identifier()).PlaceholderFormat(sq.Dollar),
		func(rows *sql.Rows) (*CustomTexts, error) {
			customTexts := make([]*CustomText, 0)
			var count uint64
			for rows.Next() {
				customText := new(CustomText)
				lang := ""
				err := rows.Scan(
					&customText.AggregateID,
					&customText.Sequence,
					&customText.CreationDate,
					&customText.ChangeDate,
					&lang,
					&customText.Template,
					&customText.Key,
					&customText.Text,
					&count,
				)
				if err != nil {
					return nil, err
				}
				customText.Language = language.Make(lang)
				customTexts = append(customTexts, customText)
			}

			if err := rows.Close(); err != nil {
				return nil, errors.ThrowInternal(err, "QUERY-3n9fs", "Errors.Query.CloseRows")
			}

			return &CustomTexts{
				CustomTexts: customTexts,
				SearchResponse: SearchResponse{
					Count: count,
				},
			}, nil
		}
}

func CustomTextsToDomain(texts *CustomTexts) []*domain.CustomText {
	result := make([]*domain.CustomText, len(texts.CustomTexts))
	for i, text := range texts.CustomTexts {
		result[i] = CustomTextToDomain(text)
	}
	return result
}

func CustomTextToDomain(text *CustomText) *domain.CustomText {
	return &domain.CustomText{
		ObjectRoot: models.ObjectRoot{
			AggregateID:  text.AggregateID,
			Sequence:     text.Sequence,
			CreationDate: text.CreationDate,
			ChangeDate:   text.ChangeDate,
		},
		Template: text.Template,
		Language: text.Language,
		Key:      text.Key,
		Text:     text.Text,
	}
}

func CustomTextsToLoginDomain(instanceID, aggregateID, lang string, texts *CustomTexts) *domain.CustomLoginText {
	langTag := language.Make(lang)
	result := &domain.CustomLoginText{
		ObjectRoot: models.ObjectRoot{
			AggregateID: aggregateID,
		},
		Language: langTag,
	}
	if len(texts.CustomTexts) == 0 {
		result.AggregateID = instanceID
		result.IsDefault = true
	}
	for _, text := range texts.CustomTexts {
		if text.CreationDate.Before(result.CreationDate) {
			result.CreationDate = text.CreationDate
		}
		if text.ChangeDate.After(result.ChangeDate) {
			result.ChangeDate = text.ChangeDate
		}
		if strings.HasPrefix(text.Key, domain.LoginKeySelectAccount) {
			selectAccountKeyToDomain(text, result)
		}
		if strings.HasPrefix(text.Key, domain.LoginKeyLogin) {
			loginKeyToDomain(text, result)
		}
		if strings.HasPrefix(text.Key, domain.LoginKeyPassword) {
			passwordKeyToDomain(text, result)
		}
		if strings.HasPrefix(text.Key, domain.LoginKeyUsernameChange) {
			usernameChangeKeyToDomain(text, result)
		}
		if strings.HasPrefix(text.Key, domain.LoginKeyUsernameChangeDone) {
			usernameChangeDoneKeyToDomain(text, result)
		}
		if strings.HasPrefix(text.Key, domain.LoginKeyInitPassword) {
			initPasswordKeyToDomain(text, result)
		}
		if strings.HasPrefix(text.Key, domain.LoginKeyInitPasswordDone) {
			initPasswordDoneKeyToDomain(text, result)
		}
		if strings.HasPrefix(text.Key, domain.LoginKeyEmailVerification) {
			emailVerificationKeyToDomain(text, result)
		}
		if strings.HasPrefix(text.Key, domain.LoginKeyEmailVerificationDone) {
			emailVerificationDoneKeyToDomain(text, result)
		}
		if strings.HasPrefix(text.Key, domain.LoginKeyInitializeUser) {
			initializeUserKeyToDomain(text, result)
		}
		if strings.HasPrefix(text.Key, domain.LoginKeyInitUserDone) {
			initializeUserDoneKeyToDomain(text, result)
		}
		if strings.HasPrefix(text.Key, domain.LoginKeyInitMFAPrompt) {
			initMFAPromptKeyToDomain(text, result)
		}
		if strings.HasPrefix(text.Key, domain.LoginKeyInitMFAOTP) {
			initMFAOTPKeyToDomain(text, result)
		}
		if strings.HasPrefix(text.Key, domain.LoginKeyInitMFAU2F) {
			initMFAU2FKeyToDomain(text, result)
		}
		if strings.HasPrefix(text.Key, domain.LoginKeyInitMFADone) {
			initMFADoneKeyToDomain(text, result)
		}
		if strings.HasPrefix(text.Key, domain.LoginKeyMFAProviders) {
			mfaProvidersKeyToDomain(text, result)
		}
		if strings.HasPrefix(text.Key, domain.LoginKeyVerifyMFAOTP) {
			verifyMFAOTPKeyToDomain(text, result)
		}
		if strings.HasPrefix(text.Key, domain.LoginKeyVerifyMFAU2F) {
			verifyMFAU2FKeyToDomain(text, result)
		}
		if strings.HasPrefix(text.Key, domain.LoginKeyPasswordless) {
			passwordlessKeyToDomain(text, result)
		}
		if strings.HasPrefix(text.Key, domain.LoginKeyPasswordlessPrompt) {
			passwordlessPromptKeyToDomain(text, result)
		}
		if strings.HasPrefix(text.Key, domain.LoginKeyPasswordlessRegistration) {
			passwordlessRegistrationKeyToDomain(text, result)
		}
		if strings.HasPrefix(text.Key, domain.LoginKeyPasswordlessRegistrationDone) {
			passwordlessRegistrationDoneKeyToDomain(text, result)
		}
		if strings.HasPrefix(text.Key, domain.LoginKeyPasswordChange) {
			passwordChangeKeyToDomain(text, result)
		}
		if strings.HasPrefix(text.Key, domain.LoginKeyPasswordChangeDone) {
			passwordChangeDoneKeyToDomain(text, result)
		}
		if strings.HasPrefix(text.Key, domain.LoginKeyPasswordResetDone) {
			passwordResetDoneKeyToDomain(text, result)
		}
		if strings.HasPrefix(text.Key, domain.LoginKeyRegistrationOption) {
			registrationOptionKeyToDomain(text, result)
		}
		if strings.HasPrefix(text.Key, domain.LoginKeyRegistrationUser) {
			registrationUserKeyToDomain(text, result)
		}
		if strings.HasPrefix(text.Key, domain.LoginKeyRegistrationOrg) {
			registrationOrgKeyToDomain(text, result)
		}
		if strings.HasPrefix(text.Key, domain.LoginKeyLinkingUserDone) {
			linkingUserKeyToDomain(text, result)
		}
		if strings.HasPrefix(text.Key, domain.LoginKeyExternalNotFound) {
			externalUserNotFoundKeyToDomain(text, result)
		}
		if strings.HasPrefix(text.Key, domain.LoginKeySuccessLogin) {
			successLoginKeyToDomain(text, result)
		}
		if strings.HasPrefix(text.Key, domain.LoginKeyLogoutDone) {
			logoutDoneKeyToDomain(text, result)
		}
		if strings.HasPrefix(text.Key, domain.LoginKeyFooter) {
			footerKeyToDomain(text, result)
		}
	}
	return result
}

func selectAccountKeyToDomain(text *CustomText, result *domain.CustomLoginText) {
	if text.Key == domain.LoginKeySelectAccountTitle {
		result.SelectAccount.Title = text.Text
	}
	if text.Key == domain.LoginKeySelectAccountDescription {
		result.SelectAccount.Description = text.Text
	}
	if text.Key == domain.LoginKeySelectAccountTitleLinkingProcess {
		result.SelectAccount.TitleLinking = text.Text
	}
	if text.Key == domain.LoginKeySelectAccountDescriptionLinkingProcess {
		result.SelectAccount.DescriptionLinking = text.Text
	}
	if text.Key == domain.LoginKeySelectAccountOtherUser {
		result.SelectAccount.OtherUser = text.Text
	}
	if text.Key == domain.LoginKeySelectAccountSessionStateActive {
		result.SelectAccount.SessionState0 = text.Text
	}
	if text.Key == domain.LoginKeySelectAccountSessionStateInactive {
		result.SelectAccount.SessionState1 = text.Text
	}
	if text.Key == domain.LoginKeySelectAccountUserMustBeMemberOfOrg {
		result.SelectAccount.MustBeMemberOfOrg = text.Text
	}
}

func loginKeyToDomain(text *CustomText, result *domain.CustomLoginText) {
	if text.Key == domain.LoginKeyLoginTitle {
		result.Login.Title = text.Text
	}
	if text.Key == domain.LoginKeyLoginDescription {
		result.Login.Description = text.Text
	}
	if text.Key == domain.LoginKeyLoginTitleLinkingProcess {
		result.Login.TitleLinking = text.Text
	}
	if text.Key == domain.LoginKeyLoginDescriptionLinkingProcess {
		result.Login.DescriptionLinking = text.Text
	}
	if text.Key == domain.LoginKeyLoginNameLabel {
		result.Login.LoginNameLabel = text.Text
	}
	if text.Key == domain.LoginKeyLoginUsernamePlaceHolder {
		result.Login.UsernamePlaceholder = text.Text
	}
	if text.Key == domain.LoginKeyLoginLoginnamePlaceHolder {
		result.Login.LoginnamePlaceholder = text.Text
	}
	if text.Key == domain.LoginKeyLoginExternalUserDescription {
		result.Login.ExternalUserDescription = text.Text
	}
	if text.Key == domain.LoginKeyLoginUserMustBeMemberOfOrg {
		result.Login.MustBeMemberOfOrg = text.Text
	}
	if text.Key == domain.LoginKeyLoginRegisterButtonText {
		result.Login.RegisterButtonText = text.Text
	}
	if text.Key == domain.LoginKeyLoginNextButtonText {
		result.Login.NextButtonText = text.Text
	}
}

func passwordKeyToDomain(text *CustomText, result *domain.CustomLoginText) {
	if text.Key == domain.LoginKeyPasswordTitle {
		result.Password.Title = text.Text
	}
	if text.Key == domain.LoginKeyPasswordDescription {
		result.Password.Description = text.Text
	}
	if text.Key == domain.LoginKeyPasswordLabel {
		result.Password.PasswordLabel = text.Text
	}
	if text.Key == domain.LoginKeyPasswordResetLinkText {
		result.Password.ResetLinkText = text.Text
	}
	if text.Key == domain.LoginKeyPasswordBackButtonText {
		result.Password.BackButtonText = text.Text
	}
	if text.Key == domain.LoginKeyPasswordNextButtonText {
		result.Password.NextButtonText = text.Text
	}
	if text.Key == domain.LoginKeyPasswordMinLength {
		result.Password.MinLength = text.Text
	}
	if text.Key == domain.LoginKeyPasswordHasUppercase {
		result.Password.HasUppercase = text.Text
	}
	if text.Key == domain.LoginKeyPasswordHasLowercase {
		result.Password.HasLowercase = text.Text
	}
	if text.Key == domain.LoginKeyPasswordHasNumber {
		result.Password.HasNumber = text.Text
	}
	if text.Key == domain.LoginKeyPasswordHasSymbol {
		result.Password.HasSymbol = text.Text
	}
	if text.Key == domain.LoginKeyPasswordConfirmation {
		result.Password.Confirmation = text.Text
	}
}

func usernameChangeKeyToDomain(text *CustomText, result *domain.CustomLoginText) {
	if text.Key == domain.LoginKeyUsernameChangeTitle {
		result.UsernameChange.Title = text.Text
	}
	if text.Key == domain.LoginKeyUsernameChangeDescription {
		result.UsernameChange.Description = text.Text
	}
	if text.Key == domain.LoginKeyUsernameChangeUsernameLabel {
		result.UsernameChange.UsernameLabel = text.Text
	}
	if text.Key == domain.LoginKeyUsernameChangeCancelButtonText {
		result.UsernameChange.CancelButtonText = text.Text
	}
	if text.Key == domain.LoginKeyUsernameChangeNextButtonText {
		result.UsernameChange.NextButtonText = text.Text
	}
}

func usernameChangeDoneKeyToDomain(text *CustomText, result *domain.CustomLoginText) {
	if text.Key == domain.LoginKeyUsernameChangeDoneTitle {
		result.UsernameChangeDone.Title = text.Text
	}
	if text.Key == domain.LoginKeyUsernameChangeDoneDescription {
		result.UsernameChangeDone.Description = text.Text
	}
	if text.Key == domain.LoginKeyUsernameChangeDoneNextButtonText {
		result.UsernameChangeDone.NextButtonText = text.Text
	}
}

func initPasswordKeyToDomain(text *CustomText, result *domain.CustomLoginText) {
	if text.Key == domain.LoginKeyInitPasswordTitle {
		result.InitPassword.Title = text.Text
	}
	if text.Key == domain.LoginKeyInitPasswordDescription {
		result.InitPassword.Description = text.Text
	}
	if text.Key == domain.LoginKeyInitPasswordCodeLabel {
		result.InitPassword.CodeLabel = text.Text
	}
	if text.Key == domain.LoginKeyInitPasswordNewPasswordLabel {
		result.InitPassword.NewPasswordLabel = text.Text
	}
	if text.Key == domain.LoginKeyInitPasswordNewPasswordConfirmLabel {
		result.InitPassword.NewPasswordConfirmLabel = text.Text
	}
	if text.Key == domain.LoginKeyInitPasswordNextButtonText {
		result.InitPassword.NextButtonText = text.Text
	}
	if text.Key == domain.LoginKeyInitPasswordResendButtonText {
		result.InitPassword.ResendButtonText = text.Text
	}
}

func initPasswordDoneKeyToDomain(text *CustomText, result *domain.CustomLoginText) {
	if text.Key == domain.LoginKeyInitPasswordDoneTitle {
		result.InitPasswordDone.Title = text.Text
	}
	if text.Key == domain.LoginKeyInitPasswordDoneDescription {
		result.InitPasswordDone.Description = text.Text
	}
	if text.Key == domain.LoginKeyInitPasswordDoneNextButtonText {
		result.InitPasswordDone.NextButtonText = text.Text
	}
	if text.Key == domain.LoginKeyInitPasswordDoneCancelButtonText {
		result.InitPasswordDone.CancelButtonText = text.Text
	}
}

func emailVerificationKeyToDomain(text *CustomText, result *domain.CustomLoginText) {
	if text.Key == domain.LoginKeyEmailVerificationTitle {
		result.EmailVerification.Title = text.Text
	}
	if text.Key == domain.LoginKeyEmailVerificationDescription {
		result.EmailVerification.Description = text.Text
	}
	if text.Key == domain.LoginKeyEmailVerificationCodeLabel {
		result.EmailVerification.CodeLabel = text.Text
	}
	if text.Key == domain.LoginKeyEmailVerificationNextButtonText {
		result.EmailVerification.NextButtonText = text.Text
	}
	if text.Key == domain.LoginKeyEmailVerificationResendButtonText {
		result.EmailVerification.ResendButtonText = text.Text
	}
}

func emailVerificationDoneKeyToDomain(text *CustomText, result *domain.CustomLoginText) {
	if text.Key == domain.LoginKeyEmailVerificationDoneTitle {
		result.EmailVerificationDone.Title = text.Text
	}
	if text.Key == domain.LoginKeyEmailVerificationDoneDescription {
		result.EmailVerificationDone.Description = text.Text
	}
	if text.Key == domain.LoginKeyEmailVerificationDoneNextButtonText {
		result.EmailVerificationDone.NextButtonText = text.Text
	}
	if text.Key == domain.LoginKeyEmailVerificationDoneCancelButtonText {
		result.EmailVerificationDone.CancelButtonText = text.Text
	}
	if text.Key == domain.LoginKeyEmailVerificationDoneLoginButtonText {
		result.EmailVerificationDone.LoginButtonText = text.Text
	}
}

func initializeUserKeyToDomain(text *CustomText, result *domain.CustomLoginText) {
	if text.Key == domain.LoginKeyInitializeUserTitle {
		result.InitUser.Title = text.Text
	}
	if text.Key == domain.LoginKeyInitializeUserDescription {
		result.InitUser.Description = text.Text
	}
	if text.Key == domain.LoginKeyInitializeUserCodeLabel {
		result.InitUser.CodeLabel = text.Text
	}
	if text.Key == domain.LoginKeyInitializeUserNewPasswordLabel {
		result.InitUser.NewPasswordLabel = text.Text
	}
	if text.Key == domain.LoginKeyInitializeUserNewPasswordConfirmLabel {
		result.InitUser.NewPasswordConfirmLabel = text.Text
	}
	if text.Key == domain.LoginKeyInitializeUserResendButtonText {
		result.InitUser.ResendButtonText = text.Text
	}
	if text.Key == domain.LoginKeyInitializeUserNextButtonText {
		result.InitUser.NextButtonText = text.Text
	}
}

func initializeUserDoneKeyToDomain(text *CustomText, result *domain.CustomLoginText) {
	if text.Key == domain.LoginKeyInitUserDoneTitle {
		result.InitUserDone.Title = text.Text
	}
	if text.Key == domain.LoginKeyInitUserDoneDescription {
		result.InitUserDone.Description = text.Text
	}
	if text.Key == domain.LoginKeyInitUserDoneCancelButtonText {
		result.InitUserDone.CancelButtonText = text.Text
	}
	if text.Key == domain.LoginKeyInitUserDoneNextButtonText {
		result.InitUserDone.NextButtonText = text.Text
	}
}

func initMFAPromptKeyToDomain(text *CustomText, result *domain.CustomLoginText) {
	if text.Key == domain.LoginKeyInitMFAPromptTitle {
		result.InitMFAPrompt.Title = text.Text
	}
	if text.Key == domain.LoginKeyInitMFAPromptDescription {
		result.InitMFAPrompt.Description = text.Text
	}
	if text.Key == domain.LoginKeyInitMFAPromptOTPOption {
		result.InitMFAPrompt.Provider0 = text.Text
	}
	if text.Key == domain.LoginKeyInitMFAPromptU2FOption {
		result.InitMFAPrompt.Provider1 = text.Text
	}
	if text.Key == domain.LoginKeyInitMFAPromptSkipButtonText {
		result.InitMFAPrompt.SkipButtonText = text.Text
	}
	if text.Key == domain.LoginKeyInitMFAPromptNextButtonText {
		result.InitMFAPrompt.NextButtonText = text.Text
	}
}

func initMFAOTPKeyToDomain(text *CustomText, result *domain.CustomLoginText) {
	if text.Key == domain.LoginKeyInitMFAOTPTitle {
		result.InitMFAOTP.Title = text.Text
	}
	if text.Key == domain.LoginKeyInitMFAOTPDescription {
		result.InitMFAOTP.Description = text.Text
	}
	if text.Key == domain.LoginKeyInitMFAOTPDescriptionOTP {
		result.InitMFAOTP.OTPDescription = text.Text
	}
	if text.Key == domain.LoginKeyInitMFAOTPCodeLabel {
		result.InitMFAOTP.CodeLabel = text.Text
	}
	if text.Key == domain.LoginKeyInitMFAOTPSecretLabel {
		result.InitMFAOTP.SecretLabel = text.Text
	}
	if text.Key == domain.LoginKeyInitMFAOTPNextButtonText {
		result.InitMFAOTP.NextButtonText = text.Text
	}
	if text.Key == domain.LoginKeyInitMFAOTPCancelButtonText {
		result.InitMFAOTP.CancelButtonText = text.Text
	}
}

func initMFAU2FKeyToDomain(text *CustomText, result *domain.CustomLoginText) {
	if text.Key == domain.LoginKeyInitMFAU2FTitle {
		result.InitMFAU2F.Title = text.Text
	}
	if text.Key == domain.LoginKeyInitMFAU2FDescription {
		result.InitMFAU2F.Description = text.Text
	}
	if text.Key == domain.LoginKeyInitMFAU2FTokenNameLabel {
		result.InitMFAU2F.TokenNameLabel = text.Text
	}
	if text.Key == domain.LoginKeyInitMFAU2FRegisterTokenButtonText {
		result.InitMFAU2F.RegisterTokenButtonText = text.Text
	}
	if text.Key == domain.LoginKeyInitMFAU2FNotSupported {
		result.InitMFAU2F.NotSupported = text.Text
	}
	if text.Key == domain.LoginKeyInitMFAU2FErrorRetry {
		result.InitMFAU2F.ErrorRetry = text.Text
	}
}

func initMFADoneKeyToDomain(text *CustomText, result *domain.CustomLoginText) {
	if text.Key == domain.LoginKeyInitMFADoneTitle {
		result.InitMFADone.Title = text.Text
	}
	if text.Key == domain.LoginKeyInitMFADoneDescription {
		result.InitMFADone.Description = text.Text
	}
	if text.Key == domain.LoginKeyInitMFADoneCancelButtonText {
		result.InitMFADone.CancelButtonText = text.Text
	}
	if text.Key == domain.LoginKeyInitMFADoneNextButtonText {
		result.InitMFADone.NextButtonText = text.Text
	}
}

func mfaProvidersKeyToDomain(text *CustomText, result *domain.CustomLoginText) {
	if text.Key == domain.LoginKeyMFAProvidersChooseOther {
		result.MFAProvider.ChooseOther = text.Text
	}
	if text.Key == domain.LoginKeyMFAProvidersOTP {
		result.MFAProvider.Provider0 = text.Text
	}
	if text.Key == domain.LoginKeyMFAProvidersU2F {
		result.MFAProvider.Provider1 = text.Text
	}
}

func verifyMFAOTPKeyToDomain(text *CustomText, result *domain.CustomLoginText) {
	if text.Key == domain.LoginKeyVerifyMFAOTPTitle {
		result.VerifyMFAOTP.Title = text.Text
	}
	if text.Key == domain.LoginKeyVerifyMFAOTPDescription {
		result.VerifyMFAOTP.Description = text.Text
	}
	if text.Key == domain.LoginKeyVerifyMFAOTPCodeLabel {
		result.VerifyMFAOTP.CodeLabel = text.Text
	}
	if text.Key == domain.LoginKeyVerifyMFAOTPNextButtonText {
		result.VerifyMFAOTP.NextButtonText = text.Text
	}
}

func verifyMFAU2FKeyToDomain(text *CustomText, result *domain.CustomLoginText) {
	if text.Key == domain.LoginKeyVerifyMFAU2FTitle {
		result.VerifyMFAU2F.Title = text.Text
	}
	if text.Key == domain.LoginKeyVerifyMFAU2FDescription {
		result.VerifyMFAU2F.Description = text.Text
	}
	if text.Key == domain.LoginKeyVerifyMFAU2FValidateTokenText {
		result.VerifyMFAU2F.ValidateTokenButtonText = text.Text
	}
	if text.Key == domain.LoginKeyVerifyMFAU2FNotSupported {
		result.VerifyMFAU2F.NotSupported = text.Text
	}
	if text.Key == domain.LoginKeyVerifyMFAU2FErrorRetry {
		result.VerifyMFAU2F.ErrorRetry = text.Text
	}
}

func passwordlessKeyToDomain(text *CustomText, result *domain.CustomLoginText) {
	if text.Key == domain.LoginKeyPasswordlessTitle {
		result.Passwordless.Title = text.Text
	}
	if text.Key == domain.LoginKeyPasswordlessDescription {
		result.Passwordless.Description = text.Text
	}
	if text.Key == domain.LoginKeyPasswordlessLoginWithPwButtonText {
		result.Passwordless.LoginWithPwButtonText = text.Text
	}
	if text.Key == domain.LoginKeyPasswordlessValidateTokenButtonText {
		result.Passwordless.ValidateTokenButtonText = text.Text
	}
	if text.Key == domain.LoginKeyPasswordlessNotSupported {
		result.Passwordless.NotSupported = text.Text
	}
	if text.Key == domain.LoginKeyPasswordlessErrorRetry {
		result.Passwordless.ErrorRetry = text.Text
	}
}

func passwordlessPromptKeyToDomain(text *CustomText, result *domain.CustomLoginText) {
	if text.Key == domain.LoginKeyPasswordlessPromptTitle {
		result.PasswordlessPrompt.Title = text.Text
	}
	if text.Key == domain.LoginKeyPasswordlessPromptDescription {
		result.PasswordlessPrompt.Description = text.Text
	}
	if text.Key == domain.LoginKeyPasswordlessPromptDescriptionInit {
		result.PasswordlessPrompt.DescriptionInit = text.Text
	}
	if text.Key == domain.LoginKeyPasswordlessPromptPasswordlessButtonText {
		result.PasswordlessPrompt.PasswordlessButtonText = text.Text
	}
	if text.Key == domain.LoginKeyPasswordlessPromptNextButtonText {
		result.PasswordlessPrompt.NextButtonText = text.Text
	}
	if text.Key == domain.LoginKeyPasswordlessPromptSkipButtonText {
		result.PasswordlessPrompt.SkipButtonText = text.Text
	}
}

func passwordlessRegistrationKeyToDomain(text *CustomText, result *domain.CustomLoginText) {
	if text.Key == domain.LoginKeyPasswordlessRegistrationTitle {
		result.PasswordlessRegistration.Title = text.Text
	}
	if text.Key == domain.LoginKeyPasswordlessRegistrationDescription {
		result.PasswordlessRegistration.Description = text.Text
	}
	if text.Key == domain.LoginKeyPasswordlessRegistrationRegisterTokenButtonText {
		result.PasswordlessRegistration.RegisterTokenButtonText = text.Text
	}
	if text.Key == domain.LoginKeyPasswordlessRegistrationTokenNameLabel {
		result.PasswordlessRegistration.TokenNameLabel = text.Text
	}
	if text.Key == domain.LoginKeyPasswordlessRegistrationNotSupported {
		result.PasswordlessRegistration.NotSupported = text.Text
	}
	if text.Key == domain.LoginKeyPasswordlessRegistrationErrorRetry {
		result.PasswordlessRegistration.ErrorRetry = text.Text
	}
}

func passwordlessRegistrationDoneKeyToDomain(text *CustomText, result *domain.CustomLoginText) {
	if text.Key == domain.LoginKeyPasswordlessRegistrationDoneTitle {
		result.PasswordlessRegistrationDone.Title = text.Text
	}
	if text.Key == domain.LoginKeyPasswordlessRegistrationDoneDescription {
		result.PasswordlessRegistrationDone.Description = text.Text
	}
	if text.Key == domain.LoginKeyPasswordlessRegistrationDoneDescriptionClose {
		result.PasswordlessRegistrationDone.DescriptionClose = text.Text
	}
	if text.Key == domain.LoginKeyPasswordlessRegistrationDoneNextButtonText {
		result.PasswordlessRegistrationDone.NextButtonText = text.Text
	}
	if text.Key == domain.LoginKeyPasswordlessRegistrationDoneCancelButtonText {
		result.PasswordlessRegistrationDone.CancelButtonText = text.Text
	}
}

func passwordChangeKeyToDomain(text *CustomText, result *domain.CustomLoginText) {
	if text.Key == domain.LoginKeyPasswordChangeTitle {
		result.PasswordChange.Title = text.Text
	}
	if text.Key == domain.LoginKeyPasswordChangeDescription {
		result.PasswordChange.Description = text.Text
	}
	if text.Key == domain.LoginKeyPasswordChangeOldPasswordLabel {
		result.PasswordChange.OldPasswordLabel = text.Text
	}
	if text.Key == domain.LoginKeyPasswordChangeNewPasswordLabel {
		result.PasswordChange.NewPasswordLabel = text.Text
	}
	if text.Key == domain.LoginKeyPasswordChangeNewPasswordConfirmLabel {
		result.PasswordChange.NewPasswordConfirmLabel = text.Text
	}
	if text.Key == domain.LoginKeyPasswordChangeCancelButtonText {
		result.PasswordChange.CancelButtonText = text.Text
	}
	if text.Key == domain.LoginKeyPasswordChangeNextButtonText {
		result.PasswordChange.NextButtonText = text.Text
	}
}

func passwordChangeDoneKeyToDomain(text *CustomText, result *domain.CustomLoginText) {
	if text.Key == domain.LoginKeyPasswordChangeDoneTitle {
		result.PasswordChangeDone.Title = text.Text
	}
	if text.Key == domain.LoginKeyPasswordChangeDoneDescription {
		result.PasswordChangeDone.Description = text.Text
	}
	if text.Key == domain.LoginKeyPasswordChangeDoneNextButtonText {
		result.PasswordChangeDone.NextButtonText = text.Text
	}
}

func passwordResetDoneKeyToDomain(text *CustomText, result *domain.CustomLoginText) {
	if text.Key == domain.LoginKeyPasswordResetDoneTitle {
		result.PasswordResetDone.Title = text.Text
	}
	if text.Key == domain.LoginKeyPasswordResetDoneDescription {
		result.PasswordResetDone.Description = text.Text
	}
	if text.Key == domain.LoginKeyPasswordResetDoneNextButtonText {
		result.PasswordResetDone.NextButtonText = text.Text
	}
}

func registrationOptionKeyToDomain(text *CustomText, result *domain.CustomLoginText) {
	if text.Key == domain.LoginKeyRegistrationOptionTitle {
		result.RegisterOption.Title = text.Text
	}
	if text.Key == domain.LoginKeyRegistrationOptionDescription {
		result.RegisterOption.Description = text.Text
	}
	if text.Key == domain.LoginKeyRegistrationOptionExternalLoginDescription {
		result.RegisterOption.ExternalLoginDescription = text.Text
	}
	if text.Key == domain.LoginKeyRegistrationOptionUserNameButtonText {
		result.RegisterOption.RegisterUsernamePasswordButtonText = text.Text
	}
}

func registrationUserKeyToDomain(text *CustomText, result *domain.CustomLoginText) {
	if text.Key == domain.LoginKeyRegistrationUserTitle {
		result.RegistrationUser.Title = text.Text
	}
	if text.Key == domain.LoginKeyRegistrationUserDescription {
		result.RegistrationUser.Description = text.Text
	}
	if text.Key == domain.LoginKeyRegistrationUserDescriptionOrgRegister {
		result.RegistrationUser.DescriptionOrgRegister = text.Text
	}
	if text.Key == domain.LoginKeyRegistrationUserFirstnameLabel {
		result.RegistrationUser.FirstnameLabel = text.Text
	}
	if text.Key == domain.LoginKeyRegistrationUserLastnameLabel {
		result.RegistrationUser.LastnameLabel = text.Text
	}
	if text.Key == domain.LoginKeyRegistrationUserEmailLabel {
		result.RegistrationUser.EmailLabel = text.Text
	}
	if text.Key == domain.LoginKeyRegistrationUserUsernameLabel {
		result.RegistrationUser.UsernameLabel = text.Text
	}
	if text.Key == domain.LoginKeyRegistrationUserLanguageLabel {
		result.RegistrationUser.LanguageLabel = text.Text
	}
	if text.Key == domain.LoginKeyRegistrationUserGenderLabel {
		result.RegistrationUser.GenderLabel = text.Text
	}
	if text.Key == domain.LoginKeyRegistrationUserPasswordLabel {
		result.RegistrationUser.PasswordLabel = text.Text
	}
	if text.Key == domain.LoginKeyRegistrationUserPasswordConfirmLabel {
		result.RegistrationUser.PasswordConfirmLabel = text.Text
	}
	if text.Key == domain.LoginKeyRegistrationUserTOSAndPrivacyLabel {
		result.RegistrationUser.TOSAndPrivacyLabel = text.Text
	}
	if text.Key == domain.LoginKeyRegistrationUserTOSConfirm {
		result.RegistrationUser.TOSConfirm = text.Text
	}
	if text.Key == domain.LoginKeyRegistrationUserTOSLinkText {
		result.RegistrationUser.TOSLinkText = text.Text
	}
	if text.Key == domain.LoginKeyRegistrationUserTOSConfirmAnd {
		result.RegistrationUser.TOSConfirmAnd = text.Text
	}
	if text.Key == domain.LoginKeyRegistrationUserPrivacyLinkText {
		result.RegistrationUser.PrivacyLinkText = text.Text
	}
	if text.Key == domain.LoginKeyRegistrationUserNextButtonText {
		result.RegistrationUser.NextButtonText = text.Text
	}
	if text.Key == domain.LoginKeyRegistrationUserBackButtonText {
		result.RegistrationUser.BackButtonText = text.Text
	}
}

func registrationOrgKeyToDomain(text *CustomText, result *domain.CustomLoginText) {
	if text.Key == domain.LoginKeyRegisterOrgTitle {
		result.RegistrationOrg.Title = text.Text
	}
	if text.Key == domain.LoginKeyRegisterOrgDescription {
		result.RegistrationOrg.Description = text.Text
	}
	if text.Key == domain.LoginKeyRegisterOrgOrgNameLabel {
		result.RegistrationOrg.OrgNameLabel = text.Text
	}
	if text.Key == domain.LoginKeyRegisterOrgFirstnameLabel {
		result.RegistrationOrg.FirstnameLabel = text.Text
	}
	if text.Key == domain.LoginKeyRegisterOrgLastnameLabel {
		result.RegistrationOrg.LastnameLabel = text.Text
	}
	if text.Key == domain.LoginKeyRegisterOrgUsernameLabel {
		result.RegistrationOrg.UsernameLabel = text.Text
	}
	if text.Key == domain.LoginKeyRegisterOrgEmailLabel {
		result.RegistrationOrg.EmailLabel = text.Text
	}
	if text.Key == domain.LoginKeyRegisterOrgPasswordLabel {
		result.RegistrationOrg.PasswordLabel = text.Text
	}
	if text.Key == domain.LoginKeyRegisterOrgPasswordConfirmLabel {
		result.RegistrationOrg.PasswordConfirmLabel = text.Text
	}
	if text.Key == domain.LoginKeyRegisterOrgTOSAndPrivacyLabel {
		result.RegistrationOrg.TOSAndPrivacyLabel = text.Text
	}
	if text.Key == domain.LoginKeyRegisterOrgTOSConfirm {
		result.RegistrationOrg.TOSConfirm = text.Text
	}
	if text.Key == domain.LoginKeyRegisterOrgTOSLinkText {
		result.RegistrationOrg.TOSLinkText = text.Text
	}
	if text.Key == domain.LoginKeyRegisterOrgTosConfirmAnd {
		result.RegistrationOrg.TOSConfirmAnd = text.Text
	}
	if text.Key == domain.LoginKeyRegisterOrgPrivacyLinkText {
		result.RegistrationOrg.PrivacyLinkText = text.Text
	}
	if text.Key == domain.LoginKeyRegisterOrgSaveButtonText {
		result.RegistrationOrg.SaveButtonText = text.Text
	}
}

func linkingUserKeyToDomain(text *CustomText, result *domain.CustomLoginText) {
	if text.Key == domain.LoginKeyLinkingUserDoneTitle {
		result.LinkingUsersDone.Title = text.Text
	}
	if text.Key == domain.LoginKeyLinkingUserDoneDescription {
		result.LinkingUsersDone.Description = text.Text
	}
	if text.Key == domain.LoginKeyLinkingUserDoneCancelButtonText {
		result.LinkingUsersDone.CancelButtonText = text.Text
	}
	if text.Key == domain.LoginKeyLinkingUserDoneNextButtonText {
		result.LinkingUsersDone.NextButtonText = text.Text
	}
}

func externalUserNotFoundKeyToDomain(text *CustomText, result *domain.CustomLoginText) {
	if text.Key == domain.LoginKeyExternalNotFoundTitle {
		result.ExternalNotFoundOption.Title = text.Text
	}
	if text.Key == domain.LoginKeyExternalNotFoundDescription {
		result.ExternalNotFoundOption.Description = text.Text
	}
	if text.Key == domain.LoginKeyExternalNotFoundLinkButtonText {
		result.ExternalNotFoundOption.LinkButtonText = text.Text
	}
	if text.Key == domain.LoginKeyExternalNotFoundAutoRegisterButtonText {
		result.ExternalNotFoundOption.AutoRegisterButtonText = text.Text
	}
	if text.Key == domain.LoginKeyExternalNotFoundTOSAndPrivacyLabel {
		result.ExternalNotFoundOption.TOSAndPrivacyLabel = text.Text
	}
	if text.Key == domain.LoginKeyExternalNotFoundTOSConfirm {
		result.ExternalNotFoundOption.TOSConfirm = text.Text
	}
	if text.Key == domain.LoginKeyExternalNotFoundTOSLinkText {
		result.ExternalNotFoundOption.TOSLinkText = text.Text
	}
	if text.Key == domain.LoginKeyExternalNotFoundTOSConfirmAnd {
		result.ExternalNotFoundOption.TOSConfirmAnd = text.Text
	}
	if text.Key == domain.LoginKeyExternalNotFoundPrivacyLinkText {
		result.ExternalNotFoundOption.PrivacyLinkText = text.Text
	}
}

func successLoginKeyToDomain(text *CustomText, result *domain.CustomLoginText) {
	if text.Key == domain.LoginKeySuccessLoginTitle {
		result.LoginSuccess.Title = text.Text
	}
	if text.Key == domain.LoginKeySuccessLoginAutoRedirectDescription {
		result.LoginSuccess.AutoRedirectDescription = text.Text
	}
	if text.Key == domain.LoginKeySuccessLoginRedirectedDescription {
		result.LoginSuccess.RedirectedDescription = text.Text
	}
	if text.Key == domain.LoginKeySuccessLoginNextButtonText {
		result.LoginSuccess.NextButtonText = text.Text
	}
}

func logoutDoneKeyToDomain(text *CustomText, result *domain.CustomLoginText) {
	if text.Key == domain.LoginKeyLogoutDoneTitle {
		result.LogoutDone.Title = text.Text
	}
	if text.Key == domain.LoginKeyLogoutDoneDescription {
		result.LogoutDone.Description = text.Text
	}
	if text.Key == domain.LoginKeyLogoutDoneLoginButtonText {
		result.LogoutDone.LoginButtonText = text.Text
	}
}

func footerKeyToDomain(text *CustomText, result *domain.CustomLoginText) {
	if text.Key == domain.LoginKeyFooterTOS {
		result.Footer.TOS = text.Text
	}
	if text.Key == domain.LoginKeyFooterPrivacyPolicy {
		result.Footer.PrivacyPolicy = text.Text
	}
	if text.Key == domain.LoginKeyFooterHelp {
		result.Footer.Help = text.Text
	}
}<|MERGE_RESOLUTION|>--- conflicted
+++ resolved
@@ -84,14 +84,10 @@
 	}
 )
 
-<<<<<<< HEAD
-func (q *Queries) CustomTextList(ctx context.Context, aggregateID, template, language string) (texts *CustomTexts, err error) {
+func (q *Queries) CustomTextList(ctx context.Context, aggregateID, template, language string, withOwnerRemoved bool) (texts *CustomTexts, err error) {
 	ctx, span := tracing.NewSpan(ctx)
 	defer func() { span.EndWithError(err) }()
 
-=======
-func (q *Queries) CustomTextList(ctx context.Context, aggregateID, template, language string, withOwnerRemoved bool) (texts *CustomTexts, err error) {
->>>>>>> 8fa0e384
 	stmt, scan := prepareCustomTextsQuery()
 	eq := sq.Eq{
 		CustomTextColAggregateID.identifier(): aggregateID,
@@ -119,14 +115,10 @@
 	return texts, err
 }
 
-<<<<<<< HEAD
-func (q *Queries) CustomTextListByTemplate(ctx context.Context, aggregateID, template string) (texts *CustomTexts, err error) {
+func (q *Queries) CustomTextListByTemplate(ctx context.Context, aggregateID, template string, withOwnerRemoved bool) (texts *CustomTexts, err error) {
 	ctx, span := tracing.NewSpan(ctx)
 	defer func() { span.EndWithError(err) }()
 
-=======
-func (q *Queries) CustomTextListByTemplate(ctx context.Context, aggregateID, template string, withOwnerRemoved bool) (texts *CustomTexts, err error) {
->>>>>>> 8fa0e384
 	stmt, scan := prepareCustomTextsQuery()
 	eq := sq.Eq{
 		CustomTextColAggregateID.identifier(): aggregateID,
@@ -170,16 +162,11 @@
 	return loginText, nil
 }
 
-<<<<<<< HEAD
 func (q *Queries) GetCustomLoginTexts(ctx context.Context, aggregateID, lang string) (_ *domain.CustomLoginText, err error) {
 	ctx, span := tracing.NewSpan(ctx)
 	defer func() { span.EndWithError(err) }()
 
-	texts, err := q.CustomTextList(ctx, aggregateID, domain.LoginCustomText, lang)
-=======
-func (q *Queries) GetCustomLoginTexts(ctx context.Context, aggregateID, lang string) (*domain.CustomLoginText, error) {
 	texts, err := q.CustomTextList(ctx, aggregateID, domain.LoginCustomText, lang, false)
->>>>>>> 8fa0e384
 	if err != nil {
 		return nil, err
 	}
