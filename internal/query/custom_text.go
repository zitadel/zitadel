--- conflicted
+++ resolved
@@ -84,11 +84,7 @@
 	}
 )
 
-<<<<<<< HEAD
-func (q *Queries) CustomTextList(ctx context.Context, aggregateID, template, language string) (texts *CustomTexts, err error) {
-=======
 func (q *Queries) CustomTextList(ctx context.Context, aggregateID, template, language string, withOwnerRemoved bool) (texts *CustomTexts, err error) {
->>>>>>> add232d1
 	ctx, span := tracing.NewSpan(ctx)
 	defer func() { span.EndWithError(err) }()
 
@@ -119,11 +115,7 @@
 	return texts, err
 }
 
-<<<<<<< HEAD
-func (q *Queries) CustomTextListByTemplate(ctx context.Context, aggregateID, template string) (texts *CustomTexts, err error) {
-=======
 func (q *Queries) CustomTextListByTemplate(ctx context.Context, aggregateID, template string, withOwnerRemoved bool) (texts *CustomTexts, err error) {
->>>>>>> add232d1
 	ctx, span := tracing.NewSpan(ctx)
 	defer func() { span.EndWithError(err) }()
 
@@ -174,21 +166,14 @@
 	ctx, span := tracing.NewSpan(ctx)
 	defer func() { span.EndWithError(err) }()
 
-<<<<<<< HEAD
-	texts, err := q.CustomTextList(ctx, aggregateID, domain.LoginCustomText, lang)
-=======
 	texts, err := q.CustomTextList(ctx, aggregateID, domain.LoginCustomText, lang, false)
->>>>>>> add232d1
 	if err != nil {
 		return nil, err
 	}
 	return CustomTextsToLoginDomain(authz.GetInstance(ctx).InstanceID(), aggregateID, lang, texts), err
 }
 
-func (q *Queries) IAMLoginTexts(ctx context.Context, lang string) (_ *domain.CustomLoginText, err error) {
-	ctx, span := tracing.NewSpan(ctx)
-	defer func() { span.EndWithError(err) }()
-
+func (q *Queries) IAMLoginTexts(ctx context.Context, lang string) (*domain.CustomLoginText, error) {
 	contents, err := q.readLoginTranslationFile(ctx, lang)
 	if err != nil {
 		return nil, err
