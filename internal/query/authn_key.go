--- conflicted
+++ resolved
@@ -268,65 +268,6 @@
 	return key, err
 }
 
-<<<<<<< HEAD
-
-func (q *Queries) GetAuthNKeyPublicKeyByIDAndIdentifier(ctx context.Context, id string, identifier string) (key []byte, err error) {
-	ctx, span := tracing.NewSpan(ctx)
-	defer func() { span.EndWithError(err) }()
-
-	if q.caches != nil && q.caches.authnKeys != nil {
-		if cached, ok := q.caches.authnKeys.Get(ctx, AuthnKeyIndexKeyIDAndIdentifier, authz.GetInstance(ctx).InstanceID() + ":" + id + ":" + identifier); ok && cached != nil {
-			if time.Now().Unix() < cached.Expiry {
-				return cached.Key, nil
-			}
-		logging.WithFields(
-			"logger", "query.authnkey",
-			"key_id", id,
-			"identifier", identifier,
-		).Debug("cached authn key expired")
-
-		}
-	}
-
-	stmt, scan := prepareAuthNKeyPublicKeyQuery()
-	eq := sq.And{
-		sq.Eq{
-			AuthNKeyColumnID.identifier():         id,
-			AuthNKeyColumnIdentifier.identifier(): identifier,
-			AuthNKeyColumnEnabled.identifier():    true,
-			AuthNKeyColumnInstanceID.identifier(): authz.GetInstance(ctx).InstanceID(),
-		},
-		sq.Gt{
-			AuthNKeyColumnExpiration.identifier(): time.Now(),
-		},
-	}
-	query, args, err := stmt.Where(eq).ToSql()
-	if err != nil {
-		return nil, zerrors.ThrowInternal(err, "QUERY-DAb32", "Errors.Query.SQLStatement")
-	}
-
-    var expiry time.Time
-	err = q.client.QueryRowContext(ctx, func(row *sql.Row) error {
-		key, expiry, err = scan(row)
-		return err
-	}, query, args...)
-
-	if err == nil && q.caches != nil && q.caches.authnKeys != nil && key != nil {
-		q.caches.authnKeys.Set(ctx, &CachedPublicKey{
-		KeyID:      id,
-		InstanceID: authz.GetInstance(ctx).InstanceID(),
-		Identifier: identifier,
-		Key:        key,
-		Expiry:     expiry.Unix(),
-})
-
-
-}
-	return key, err
-}
-
-=======
->>>>>>> fefeaea5
 func NewAuthNKeyResourceOwnerQuery(id string) (SearchQuery, error) {
 	return NewTextQuery(AuthNKeyColumnResourceOwner, id, TextEquals)
 }
@@ -476,32 +417,6 @@
 		}
 }
 
-<<<<<<< HEAD
-func prepareAuthNKeyPublicKeyQuery() (sq.SelectBuilder, func(row *sql.Row) ([]byte, time.Time, error)) {
-	return sq.Select(
-			AuthNKeyColumnPublicKey.identifier(),
-			AuthNKeyColumnExpiration.identifier(),
-		).From(authNKeyTable.identifier()).
-			PlaceholderFormat(sq.Dollar),
-		func(row *sql.Row) ([]byte, time.Time, error) {
-			var publicKey []byte
-			var expiration time.Time
-			err := row.Scan(
-				&publicKey,
-				&expiration,
-			)
-			if err != nil {
-				if errors.Is(err, sql.ErrNoRows) {
-					return nil, time.Time{}, zerrors.ThrowNotFound(err, "QUERY-SDf32", "Errors.AuthNKey.NotFound")
-				}
-				return nil, time.Time{}, zerrors.ThrowInternal(err, "QUERY-Bfs2a", "Errors.Internal")
-			}
-			return publicKey, expiration, nil
-		}
-}
-
-=======
->>>>>>> fefeaea5
 func prepareAuthNKeysDataQuery() (sq.SelectBuilder, func(rows *sql.Rows) (*AuthNKeysData, error)) {
 	return sq.Select(
 			AuthNKeyColumnID.identifier(),
