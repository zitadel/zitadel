package query

import (
	"context"
	"time"

	"github.com/zitadel/zitadel/internal/api/authz"
	"github.com/zitadel/zitadel/internal/api/call"
	"github.com/zitadel/zitadel/internal/errors"
	"github.com/zitadel/zitadel/internal/eventstore"
	"github.com/zitadel/zitadel/internal/telemetry/tracing"
)

type Event struct {
	Editor       *EventEditor
	Aggregate    *eventstore.Aggregate
	Sequence     uint64
	CreationDate time.Time
	Type         string
	Payload      []byte
}

type EventEditor struct {
	ID                string
	DisplayName       string
	Service           string
	PreferedLoginName string
	AvatarKey         string
}

func (q *Queries) SearchEvents(ctx context.Context, query *eventstore.SearchQueryBuilder) (_ []*Event, err error) {
	ctx, span := tracing.NewSpan(ctx)
	defer func() { span.EndWithError(err) }()
	auditLogRetention := q.defaultAuditLogRetention
	instanceLimits, err := q.Limits(ctx, authz.GetInstance(ctx).InstanceID())
	if err != nil && !errors.IsNotFound(err) {
		return nil, err
	}
	if instanceLimits != nil && instanceLimits.AuditLogRetention != nil {
		auditLogRetention = *instanceLimits.AuditLogRetention
	}
	if auditLogRetention != 0 {
		query = filterAuditLogRetention(ctx, auditLogRetention, query)
	}
	events, err := q.eventstore.Filter(ctx, query.AllowTimeTravel())
	if err != nil {
		return nil, err
	}
	return q.convertEvents(ctx, events), nil
}

func filterAuditLogRetention(ctx context.Context, auditLogRetention time.Duration, builder *eventstore.SearchQueryBuilder) *eventstore.SearchQueryBuilder {
	callTime := call.FromContext(ctx)
	if callTime.IsZero() {
		callTime = time.Now()
	}
<<<<<<< HEAD
	return builder.AddExclusiveQuery().
		CreationDateAfter(time.Now().Add(-auditLogRetention)).
		Builder()
=======
	filteredEvents := make([]eventstore.Event, 0, len(events))
	for _, event := range events {
		if event.CreatedAt().After(callTime.Add(-auditLogRetention)) {
			filteredEvents = append(filteredEvents, event)
		}
	}
	return filteredEvents
>>>>>>> ab79855c
}

func (q *Queries) SearchEventTypes(ctx context.Context) []string {
	return q.eventstore.EventTypes()
}

func (q *Queries) SearchAggregateTypes(ctx context.Context) []string {
	return q.eventstore.AggregateTypes()
}

func (q *Queries) convertEvents(ctx context.Context, events []eventstore.Event) []*Event {
	result := make([]*Event, len(events))
	users := make(map[string]*EventEditor)
	for i, event := range events {
		result[i] = q.convertEvent(ctx, event, users)
	}
	return result
}

func (q *Queries) convertEvent(ctx context.Context, event eventstore.Event, users map[string]*EventEditor) *Event {
	ctx, span := tracing.NewSpan(ctx)
	var err error
	defer func() { span.EndWithError(err) }()

	editor, ok := users[event.Creator()]
	if !ok {
		editor = q.editorUserByID(ctx, event.Creator())
		users[event.Creator()] = editor
	}

	return &Event{
		Editor: &EventEditor{
			ID:                event.Creator(),
			Service:           "zitadel",
			DisplayName:       editor.DisplayName,
			PreferedLoginName: editor.PreferedLoginName,
			AvatarKey:         editor.AvatarKey,
		},
		Aggregate:    event.Aggregate(),
		Sequence:     event.Sequence(),
		CreationDate: event.CreatedAt(),
		Type:         string(event.Type()),
		Payload:      event.DataAsBytes(),
	}
}

func (q *Queries) editorUserByID(ctx context.Context, userID string) *EventEditor {
	user, err := q.GetUserByID(ctx, false, userID, false)
	if err != nil {
		return &EventEditor{ID: userID}
	}

	if user.Human != nil {
		return &EventEditor{
			ID:                user.ID,
			DisplayName:       user.Human.DisplayName,
			PreferedLoginName: user.PreferredLoginName,
			AvatarKey:         user.Human.AvatarKey,
		}
	} else if user.Machine != nil {
		return &EventEditor{
			ID:                user.ID,
			DisplayName:       user.Machine.Name,
			PreferedLoginName: user.PreferredLoginName,
		}
	}
	return &EventEditor{ID: userID}
}<|MERGE_RESOLUTION|>--- conflicted
+++ resolved
@@ -54,19 +54,7 @@
 	if callTime.IsZero() {
 		callTime = time.Now()
 	}
-<<<<<<< HEAD
-	return builder.AddExclusiveQuery().
-		CreationDateAfter(time.Now().Add(-auditLogRetention)).
-		Builder()
-=======
-	filteredEvents := make([]eventstore.Event, 0, len(events))
-	for _, event := range events {
-		if event.CreatedAt().After(callTime.Add(-auditLogRetention)) {
-			filteredEvents = append(filteredEvents, event)
-		}
-	}
-	return filteredEvents
->>>>>>> ab79855c
+	return builder.CreationDateAfter(callTime.Add(-auditLogRetention))
 }
 
 func (q *Queries) SearchEventTypes(ctx context.Context) []string {
