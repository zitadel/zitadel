package query

import (
	"context"
	"database/sql"
	"errors"
	"time"

	sq "github.com/Masterminds/squirrel"

	"github.com/zitadel/zitadel/internal/api/authz"
	"github.com/zitadel/zitadel/internal/api/call"
	"github.com/zitadel/zitadel/internal/crypto"
<<<<<<< HEAD
	"github.com/zitadel/zitadel/internal/domain"
	"github.com/zitadel/zitadel/internal/errors"
=======
>>>>>>> f0ba2b95
	"github.com/zitadel/zitadel/internal/query/projection"
	"github.com/zitadel/zitadel/internal/telemetry/tracing"
	"github.com/zitadel/zitadel/internal/zerrors"
)

type SMTPConfigsSearchQueries struct {
	SearchRequest
	Queries []SearchQuery
}

type SMTPConfigs struct {
	SearchResponse
	Configs []*SMTPConfig
}

var (
	smtpConfigsTable = table{
		name:          projection.SMTPConfigProjectionTable,
		instanceIDCol: projection.SMTPConfigColumnInstanceID,
	}
	SMTPConfigColumnAggregateID = Column{
		name:  projection.SMTPConfigColumnAggregateID,
		table: smtpConfigsTable,
	}
	SMTPConfigColumnCreationDate = Column{
		name:  projection.SMTPConfigColumnCreationDate,
		table: smtpConfigsTable,
	}
	SMTPConfigColumnChangeDate = Column{
		name:  projection.SMTPConfigColumnChangeDate,
		table: smtpConfigsTable,
	}
	SMTPConfigColumnResourceOwner = Column{
		name:  projection.SMTPConfigColumnResourceOwner,
		table: smtpConfigsTable,
	}
	SMTPConfigColumnInstanceID = Column{
		name:  projection.SMTPConfigColumnInstanceID,
		table: smtpConfigsTable,
	}
	SMTPConfigColumnSequence = Column{
		name:  projection.SMTPConfigColumnSequence,
		table: smtpConfigsTable,
	}
	SMTPConfigColumnTLS = Column{
		name:  projection.SMTPConfigColumnTLS,
		table: smtpConfigsTable,
	}
	SMTPConfigColumnSenderAddress = Column{
		name:  projection.SMTPConfigColumnSenderAddress,
		table: smtpConfigsTable,
	}
	SMTPConfigColumnSenderName = Column{
		name:  projection.SMTPConfigColumnSenderName,
		table: smtpConfigsTable,
	}
	SMTPConfigColumnReplyToAddress = Column{
		name:  projection.SMTPConfigColumnReplyToAddress,
		table: smtpConfigsTable,
	}
	SMTPConfigColumnSMTPHost = Column{
		name:  projection.SMTPConfigColumnSMTPHost,
		table: smtpConfigsTable,
	}
	SMTPConfigColumnSMTPUser = Column{
		name:  projection.SMTPConfigColumnSMTPUser,
		table: smtpConfigsTable,
	}
	SMTPConfigColumnSMTPPassword = Column{
		name:  projection.SMTPConfigColumnSMTPPassword,
		table: smtpConfigsTable,
	}
	SMTPConfigColumnID = Column{
		name:  projection.SMTPConfigColumnID,
		table: smtpConfigsTable,
	}
	SMTPConfigColumnState = Column{
		name:  projection.SMTPConfigColumnState,
		table: smtpConfigsTable,
	}
	SMTPConfigColumnDescription = Column{
		name:  projection.SMTPConfigColumnDescription,
		table: smtpConfigsTable,
	}
)

type SMTPConfig struct {
	AggregateID    string
	CreationDate   time.Time
	ChangeDate     time.Time
	ResourceOwner  string
	Sequence       uint64
	TLS            bool
	SenderAddress  string
	SenderName     string
	ReplyToAddress string
	Host           string
	User           string
	Password       *crypto.CryptoValue
	ID             string
	State          domain.SMTPConfigState
	Description    string
}

func (q *Queries) SMTPConfigByAggregateID(ctx context.Context, aggregateID string) (config *SMTPConfig, err error) {
	ctx, span := tracing.NewSpan(ctx)
	defer func() { span.EndWithError(err) }()

	stmt, scan := prepareSMTPConfigQuery(ctx, q.client)
	query, args, err := stmt.Where(sq.Eq{
		SMTPConfigColumnAggregateID.identifier(): aggregateID,
		SMTPConfigColumnInstanceID.identifier():  authz.GetInstance(ctx).InstanceID(),
		SMTPConfigColumnState.identifier():       domain.SMTPConfigStateActive,
	}).ToSql()
	if err != nil {
<<<<<<< HEAD
		return nil, errors.ThrowInternal(err, "QUERY-3m9sl", "Errors.Query.SQLStatement")
	}

	err = q.client.QueryRowContext(ctx, func(row *sql.Row) error {
		config, err = scan(row)
		return err
	}, query, args...)
	return config, err
}

func (q *Queries) SMTPConfigByID(ctx context.Context, aggregateID, id string) (config *SMTPConfig, err error) {
	ctx, span := tracing.NewSpan(ctx)
	defer func() { span.EndWithError(err) }()

	stmt, scan := prepareSMTPConfigQuery(ctx, q.client)
	query, args, err := stmt.Where(sq.Eq{
		SMTPConfigColumnAggregateID.identifier(): aggregateID,
		SMTPConfigColumnInstanceID.identifier():  authz.GetInstance(ctx).InstanceID(),
		SMTPConfigColumnID.identifier():          id,
	}).ToSql()
	if err != nil {
		return nil, errors.ThrowInternal(err, "QUERY-8f8gw", "Errors.Query.SQLStatement")
=======
		return nil, zerrors.ThrowInternal(err, "QUERY-3m9sl", "Errors.Query.SQLStatment")
>>>>>>> f0ba2b95
	}

	err = q.client.QueryRowContext(ctx, func(row *sql.Row) error {
		config, err = scan(row)
		return err
	}, query, args...)
	return config, err
}

func prepareSMTPConfigQuery(ctx context.Context, db prepareDatabase) (sq.SelectBuilder, func(*sql.Row) (*SMTPConfig, error)) {
	password := new(crypto.CryptoValue)

	return sq.Select(
			SMTPConfigColumnAggregateID.identifier(),
			SMTPConfigColumnCreationDate.identifier(),
			SMTPConfigColumnChangeDate.identifier(),
			SMTPConfigColumnResourceOwner.identifier(),
			SMTPConfigColumnSequence.identifier(),
			SMTPConfigColumnTLS.identifier(),
			SMTPConfigColumnSenderAddress.identifier(),
			SMTPConfigColumnSenderName.identifier(),
			SMTPConfigColumnReplyToAddress.identifier(),
			SMTPConfigColumnSMTPHost.identifier(),
			SMTPConfigColumnSMTPUser.identifier(),
			SMTPConfigColumnSMTPPassword.identifier(),
			SMTPConfigColumnID.identifier(),
			SMTPConfigColumnState.identifier(),
			SMTPConfigColumnDescription.identifier()).
			From(smtpConfigsTable.identifier() + db.Timetravel(call.Took(ctx))).
			PlaceholderFormat(sq.Dollar),
		func(row *sql.Row) (*SMTPConfig, error) {
			config := new(SMTPConfig)
			err := row.Scan(
				&config.AggregateID,
				&config.CreationDate,
				&config.ChangeDate,
				&config.ResourceOwner,
				&config.Sequence,
				&config.TLS,
				&config.SenderAddress,
				&config.SenderName,
				&config.ReplyToAddress,
				&config.Host,
				&config.User,
				&password,
				&config.ID,
				&config.State,
				&config.Description,
			)
			if err != nil {
				if errors.Is(err, sql.ErrNoRows) {
					return nil, zerrors.ThrowNotFound(err, "QUERY-fwofw", "Errors.SMTPConfig.NotFound")
				}
				return nil, zerrors.ThrowInternal(err, "QUERY-9k87F", "Errors.Internal")
			}
			config.Password = password
			return config, nil
		}
}

func prepareSMTPConfigsQuery(ctx context.Context, db prepareDatabase) (sq.SelectBuilder, func(*sql.Rows) (*SMTPConfigs, error)) {
	return sq.Select(
			SMTPConfigColumnAggregateID.identifier(),
			SMTPConfigColumnCreationDate.identifier(),
			SMTPConfigColumnChangeDate.identifier(),
			SMTPConfigColumnResourceOwner.identifier(),
			SMTPConfigColumnSequence.identifier(),
			SMTPConfigColumnTLS.identifier(),
			SMTPConfigColumnSenderAddress.identifier(),
			SMTPConfigColumnSenderName.identifier(),
			SMTPConfigColumnReplyToAddress.identifier(),
			SMTPConfigColumnSMTPHost.identifier(),
			SMTPConfigColumnSMTPUser.identifier(),
			SMTPConfigColumnSMTPPassword.identifier(),
			SMTPConfigColumnID.identifier(),
			SMTPConfigColumnState.identifier(),
			SMTPConfigColumnDescription.identifier(),
			countColumn.identifier()).
			From(smtpConfigsTable.identifier() + db.Timetravel(call.Took(ctx))).
			PlaceholderFormat(sq.Dollar),
		func(rows *sql.Rows) (*SMTPConfigs, error) {
			configs := &SMTPConfigs{Configs: []*SMTPConfig{}}
			for rows.Next() {
				config := new(SMTPConfig)
				err := rows.Scan(
					&config.AggregateID,
					&config.CreationDate,
					&config.ChangeDate,
					&config.ResourceOwner,
					&config.Sequence,
					&config.TLS,
					&config.SenderAddress,
					&config.SenderName,
					&config.ReplyToAddress,
					&config.Host,
					&config.User,
					&config.Password,
					&config.ID,
					&config.State,
					&config.Description,
					&configs.Count,
				)
				if err != nil {
					if errs.Is(err, sql.ErrNoRows) {
						return nil, errors.ThrowNotFound(err, "QUERY-fwofw", "Errors.SMTPConfig.NotFound")
					}
					return nil, errors.ThrowInternal(err, "QUERY-9k87F", "Errors.Internal")
				}
				configs.Configs = append(configs.Configs, config)
			}
			return configs, nil
		}
}

func (q *Queries) SearchSMTPConfigs(ctx context.Context, queries *SMTPConfigsSearchQueries) (configs *SMTPConfigs, err error) {
	ctx, span := tracing.NewSpan(ctx)
	defer func() { span.EndWithError(err) }()

	query, scan := prepareSMTPConfigsQuery(ctx, q.client)
	stmt, args, err := queries.toQuery(query).
		Where(sq.Eq{
			SMTPConfigColumnInstanceID.identifier(): authz.GetInstance(ctx).InstanceID(),
		}).ToSql()
	if err != nil {
		return nil, errors.ThrowInvalidArgument(err, "QUERY-sZ7Cx", "Errors.Query.InvalidRequest")
	}

	err = q.client.QueryContext(ctx, func(rows *sql.Rows) error {
		configs, err = scan(rows)
		return err
	}, stmt, args...)
	if err != nil {
		return nil, errors.ThrowInternal(err, "QUERY-tOpKN", "Errors.Internal")
	}
	configs.State, err = q.latestState(ctx, smsConfigsTable)
	return configs, err
}<|MERGE_RESOLUTION|>--- conflicted
+++ resolved
@@ -11,11 +11,7 @@
 	"github.com/zitadel/zitadel/internal/api/authz"
 	"github.com/zitadel/zitadel/internal/api/call"
 	"github.com/zitadel/zitadel/internal/crypto"
-<<<<<<< HEAD
 	"github.com/zitadel/zitadel/internal/domain"
-	"github.com/zitadel/zitadel/internal/errors"
-=======
->>>>>>> f0ba2b95
 	"github.com/zitadel/zitadel/internal/query/projection"
 	"github.com/zitadel/zitadel/internal/telemetry/tracing"
 	"github.com/zitadel/zitadel/internal/zerrors"
@@ -131,8 +127,7 @@
 		SMTPConfigColumnState.identifier():       domain.SMTPConfigStateActive,
 	}).ToSql()
 	if err != nil {
-<<<<<<< HEAD
-		return nil, errors.ThrowInternal(err, "QUERY-3m9sl", "Errors.Query.SQLStatement")
+		return nil, zerrors.ThrowInternal(err, "QUERY-3m9sl", "Errors.Query.SQLStatement")
 	}
 
 	err = q.client.QueryRowContext(ctx, func(row *sql.Row) error {
@@ -153,10 +148,7 @@
 		SMTPConfigColumnID.identifier():          id,
 	}).ToSql()
 	if err != nil {
-		return nil, errors.ThrowInternal(err, "QUERY-8f8gw", "Errors.Query.SQLStatement")
-=======
-		return nil, zerrors.ThrowInternal(err, "QUERY-3m9sl", "Errors.Query.SQLStatment")
->>>>>>> f0ba2b95
+		return nil, zerrors.ThrowInternal(err, "QUERY-8f8gw", "Errors.Query.SQLStatement")
 	}
 
 	err = q.client.QueryRowContext(ctx, func(row *sql.Row) error {
@@ -260,10 +252,10 @@
 					&configs.Count,
 				)
 				if err != nil {
-					if errs.Is(err, sql.ErrNoRows) {
-						return nil, errors.ThrowNotFound(err, "QUERY-fwofw", "Errors.SMTPConfig.NotFound")
+					if errors.Is(err, sql.ErrNoRows) {
+						return nil, zerrors.ThrowNotFound(err, "QUERY-fwofw", "Errors.SMTPConfig.NotFound")
 					}
-					return nil, errors.ThrowInternal(err, "QUERY-9k87F", "Errors.Internal")
+					return nil, zerrors.ThrowInternal(err, "QUERY-9k87F", "Errors.Internal")
 				}
 				configs.Configs = append(configs.Configs, config)
 			}
@@ -281,7 +273,7 @@
 			SMTPConfigColumnInstanceID.identifier(): authz.GetInstance(ctx).InstanceID(),
 		}).ToSql()
 	if err != nil {
-		return nil, errors.ThrowInvalidArgument(err, "QUERY-sZ7Cx", "Errors.Query.InvalidRequest")
+		return nil, zerrors.ThrowInvalidArgument(err, "QUERY-sZ7Cx", "Errors.Query.InvalidRequest")
 	}
 
 	err = q.client.QueryContext(ctx, func(rows *sql.Rows) error {
@@ -289,7 +281,7 @@
 		return err
 	}, stmt, args...)
 	if err != nil {
-		return nil, errors.ThrowInternal(err, "QUERY-tOpKN", "Errors.Internal")
+		return nil, zerrors.ThrowInternal(err, "QUERY-tOpKN", "Errors.Internal")
 	}
 	configs.State, err = q.latestState(ctx, smsConfigsTable)
 	return configs, err
