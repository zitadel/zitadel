package query

import (
	"context"
	"database/sql"
	_ "embed"
	"errors"
	"slices"
	"time"

	sq "github.com/Masterminds/squirrel"
	"github.com/zitadel/logging"

	"github.com/zitadel/zitadel/internal/api/authz"
	"github.com/zitadel/zitadel/internal/domain"
	"github.com/zitadel/zitadel/internal/query/projection"
	"github.com/zitadel/zitadel/internal/telemetry/tracing"
	"github.com/zitadel/zitadel/internal/zerrors"
)

var (
	userAuthMethodTable = table{
		name:          projection.UserAuthMethodTable,
		instanceIDCol: projection.UserAuthMethodInstanceIDCol,
	}
	UserAuthMethodColumnTokenID = Column{
		name:  projection.UserAuthMethodTokenIDCol,
		table: userAuthMethodTable,
	}
	UserAuthMethodColumnCreationDate = Column{
		name:  projection.UserAuthMethodCreationDateCol,
		table: userAuthMethodTable,
	}
	UserAuthMethodColumnChangeDate = Column{
		name:  projection.UserAuthMethodChangeDateCol,
		table: userAuthMethodTable,
	}
	UserAuthMethodColumnResourceOwner = Column{
		name:  projection.UserAuthMethodResourceOwnerCol,
		table: userAuthMethodTable,
	}
	UserAuthMethodColumnInstanceID = Column{
		name:  projection.UserAuthMethodInstanceIDCol,
		table: userAuthMethodTable,
	}
	UserAuthMethodColumnUserID = Column{
		name:  projection.UserAuthMethodUserIDCol,
		table: userAuthMethodTable,
	}
	UserAuthMethodColumnSequence = Column{
		name:  projection.UserAuthMethodSequenceCol,
		table: userAuthMethodTable,
	}
	UserAuthMethodColumnName = Column{
		name:  projection.UserAuthMethodNameCol,
		table: userAuthMethodTable,
	}
	UserAuthMethodColumnState = Column{
		name:  projection.UserAuthMethodStateCol,
		table: userAuthMethodTable,
	}
	UserAuthMethodColumnMethodType = Column{
		name:  projection.UserAuthMethodTypeCol,
		table: userAuthMethodTable,
	}
	UserAuthMethodColumnDomain = Column{
		name:  projection.UserAuthMethodDomainCol,
		table: userAuthMethodTable,
	}

	authMethodTypeTable      = userAuthMethodTable.setAlias("auth_method_types")
	authMethodTypeUserID     = UserAuthMethodColumnUserID.setTable(authMethodTypeTable)
	authMethodTypeInstanceID = UserAuthMethodColumnInstanceID.setTable(authMethodTypeTable)
	authMethodTypeType       = UserAuthMethodColumnMethodType.setTable(authMethodTypeTable)
	authMethodTypeState      = UserAuthMethodColumnState.setTable(authMethodTypeTable)
	authMethodTypeDomain     = UserAuthMethodColumnDomain.setTable(authMethodTypeTable)

	userIDPsCountTable      = idpUserLinkTable.setAlias("user_idps_count")
	userIDPsCountUserID     = IDPUserLinkUserIDCol.setTable(userIDPsCountTable)
	userIDPsCountInstanceID = IDPUserLinkInstanceIDCol.setTable(userIDPsCountTable)
	userIDPsCountCount      = Column{
		name:  "count",
		table: userIDPsCountTable,
	}

	forceMFATable          = loginPolicyTable.setAlias("auth_methods_force_mfa")
	forceMFAInstanceID     = LoginPolicyColumnInstanceID.setTable(forceMFATable)
	forceMFAOrgID          = LoginPolicyColumnOrgID.setTable(forceMFATable)
	forceMFAIsDefault      = LoginPolicyColumnIsDefault.setTable(forceMFATable)
	forceMFAForce          = LoginPolicyColumnForceMFA.setTable(forceMFATable)
	forceMFAForceLocalOnly = LoginPolicyColumnForceMFALocalOnly.setTable(forceMFATable)
)

type AuthMethods struct {
	SearchResponse
	AuthMethods []*AuthMethod
}

func authMethodsCheckPermission(ctx context.Context, methods *AuthMethods, permissionCheck domain.PermissionCheck) {
	methods.AuthMethods = slices.DeleteFunc(methods.AuthMethods,
		func(method *AuthMethod) bool {
			return userCheckPermission(ctx, method.ResourceOwner, method.UserID, permissionCheck) != nil
		},
	)
}

type AuthMethod struct {
	UserID        string
	CreationDate  time.Time
	ChangeDate    time.Time
	ResourceOwner string
	State         domain.MFAState
	Sequence      uint64

	TokenID string
	Name    string
	Type    domain.UserAuthMethodType
}

type AuthMethodTypes struct {
	SearchResponse
	AuthMethodTypes []domain.UserAuthMethodType
}

type UserAuthMethodSearchQueries struct {
	SearchRequest
	Queries []SearchQuery
}

func (q *UserAuthMethodSearchQueries) hasUserID() bool {
	for _, query := range q.Queries {
		if query.Col() == UserAuthMethodColumnUserID {
			return true
		}
	}
	return false
}

func (q *Queries) SearchUserAuthMethods(ctx context.Context, queries *UserAuthMethodSearchQueries, permissionCheck domain.PermissionCheck) (userAuthMethods *AuthMethods, err error) {
	methods, err := q.searchUserAuthMethods(ctx, queries)
	if err != nil {
		return nil, err
	}
	if permissionCheck != nil && len(methods.AuthMethods) > 0 {
		// when userID for query is provided, only one check has to be done
		if queries.hasUserID() {
			if err := userCheckPermission(ctx, methods.AuthMethods[0].ResourceOwner, methods.AuthMethods[0].UserID, permissionCheck); err != nil {
				return nil, err
			}
		} else {
			authMethodsCheckPermission(ctx, methods, permissionCheck)
		}
	}
	return methods, nil
}

func (q *Queries) searchUserAuthMethods(ctx context.Context, queries *UserAuthMethodSearchQueries) (userAuthMethods *AuthMethods, err error) {
	ctx, span := tracing.NewSpan(ctx)
	defer func() { span.EndWithError(err) }()

	query, scan := prepareUserAuthMethodsQuery()
	stmt, args, err := queries.toQuery(query).Where(sq.Eq{UserAuthMethodColumnInstanceID.identifier(): authz.GetInstance(ctx).InstanceID()}).ToSql()
	if err != nil {
		return nil, zerrors.ThrowInvalidArgument(err, "QUERY-j9NJd", "Errors.Query.InvalidRequest")
	}

	err = q.client.QueryContext(ctx, func(rows *sql.Rows) error {
		userAuthMethods, err = scan(rows)
		return err
	}, stmt, args...)
	if err != nil {
		return nil, err
	}
	userAuthMethods.State, err = q.latestState(ctx, userAuthMethodTable)
	return userAuthMethods, err
}

func (q *Queries) ListUserAuthMethodTypes(ctx context.Context, userID string, activeOnly bool, includeWithoutDomain bool, queryDomain string) (userAuthMethodTypes *AuthMethodTypes, err error) {
	ctxData := authz.GetCtxData(ctx)
	if ctxData.UserID != userID {
		if err := q.checkPermission(ctx, domain.PermissionUserRead, ctxData.OrgID, userID); err != nil {
			return nil, err
		}
	}
	ctx, span := tracing.NewSpan(ctx)
	defer func() { span.EndWithError(err) }()

	query, scan := prepareUserAuthMethodTypesQuery(activeOnly, includeWithoutDomain, queryDomain)
	eq := sq.Eq{
		UserIDCol.identifier():         userID,
		UserInstanceIDCol.identifier(): authz.GetInstance(ctx).InstanceID(),
	}
	stmt, args, err := query.Where(eq).ToSql()
	if err != nil {
		return nil, zerrors.ThrowInvalidArgument(err, "QUERY-Sfdrg", "Errors.Query.InvalidRequest")
	}

	err = q.client.QueryContext(ctx, func(rows *sql.Rows) error {
		userAuthMethodTypes, err = scan(rows)
		return err
	}, stmt, args...)
	if err != nil {
		return nil, err
	}
	userAuthMethodTypes.State, err = q.latestState(ctx, userTable, notifyTable, userAuthMethodTable, idpUserLinkTable)
	return userAuthMethodTypes, err
}

type UserAuthMethodRequirements struct {
	UserType          domain.UserType
	ForceMFA          bool
	ForceMFALocalOnly bool
}

//go:embed user_auth_method_types_required.sql
var listUserAuthMethodTypesStmt string

func (q *Queries) ListUserAuthMethodTypesRequired(ctx context.Context, userID string) (requirements *UserAuthMethodRequirements, err error) {
	ctxData := authz.GetCtxData(ctx)
	if ctxData.UserID != userID {
		if err := q.checkPermission(ctx, domain.PermissionUserRead, ctxData.OrgID, userID); err != nil {
			return nil, err
		}
	}
	ctx, span := tracing.NewSpan(ctx)
	defer func() { span.EndWithError(err) }()

<<<<<<< HEAD
	err = q.client.QueryRowContext(ctx,
		func(row *sql.Row) error {
			var userType sql.NullInt32
			var forceMFA sql.NullBool
			var forceMFALocalOnly sql.NullBool
			err := row.Scan(
				&userType,
				&forceMFA,
				&forceMFALocalOnly,
			)
			if err != nil {
				if errors.Is(err, sql.ErrNoRows) {
					return zerrors.ThrowNotFound(err, "QUERY-SF3h2", "Errors.Internal")
				}
				return zerrors.ThrowInternal(err, "QUERY-Sf3rt", "Errors.Internal")
			}
			requirements = &UserAuthMethodRequirements{
				UserType:          domain.UserType(userType.Int32),
				ForceMFA:          forceMFA.Bool,
				ForceMFALocalOnly: forceMFALocalOnly.Bool,
			}
			return nil
		},
		listUserAuthMethodTypesStmt,
		userID,
		authz.GetInstance(ctx).InstanceID(),
	)
=======
	query, scan := prepareUserAuthMethodTypesRequiredQuery()
	eq := sq.Eq{
		UserIDCol.identifier():         userID,
		UserInstanceIDCol.identifier(): authz.GetInstance(ctx).InstanceID(),
	}
	stmt, args, err := query.Where(eq).ToSql()
	if err != nil {
		return nil, zerrors.ThrowInvalidArgument(err, "QUERY-E5ut4", "Errors.Query.InvalidRequest")
	}

	err = q.client.QueryRowContext(ctx, func(row *sql.Row) error {
		requirements, err = scan(row)
		return err
	}, stmt, args...)
>>>>>>> 8a3b1106
	if err != nil {
		return nil, zerrors.ThrowInternal(err, "QUERY-Dun75", "Errors.Internal")
	}
	return requirements, nil
}

func NewUserAuthMethodUserIDSearchQuery(value string) (SearchQuery, error) {
	return NewTextQuery(UserAuthMethodColumnUserID, value, TextEquals)
}

func NewUserAuthMethodTokenIDSearchQuery(value string) (SearchQuery, error) {
	return NewTextQuery(UserAuthMethodColumnTokenID, value, TextEquals)
}

func NewUserAuthMethodResourceOwnerSearchQuery(value string) (SearchQuery, error) {
	return NewTextQuery(UserAuthMethodColumnResourceOwner, value, TextEquals)
}

func NewUserAuthMethodTypeSearchQuery(value domain.UserAuthMethodType) (SearchQuery, error) {
	return NewNumberQuery(UserAuthMethodColumnMethodType, value, NumberEquals)
}

func NewUserAuthMethodStateSearchQuery(value domain.MFAState) (SearchQuery, error) {
	return NewNumberQuery(UserAuthMethodColumnState, value, NumberEquals)
}

func NewUserAuthMethodTypesSearchQuery(values ...domain.UserAuthMethodType) (SearchQuery, error) {
	list := make([]interface{}, len(values))
	for i, value := range values {
		list[i] = value
	}
	return NewListQuery(UserAuthMethodColumnMethodType, list, ListIn)
}

func NewUserAuthMethodStatesSearchQuery(values ...domain.MFAState) (SearchQuery, error) {
	list := make([]interface{}, len(values))
	for i, value := range values {
		list[i] = value
	}
	return NewListQuery(UserAuthMethodColumnState, list, ListIn)
}

func (r *UserAuthMethodSearchQueries) AppendResourceOwnerQuery(orgID string) error {
	query, err := NewUserAuthMethodResourceOwnerSearchQuery(orgID)
	if err != nil {
		return err
	}
	r.Queries = append(r.Queries, query)
	return nil
}

func (r *UserAuthMethodSearchQueries) AppendUserIDQuery(userID string) error {
	query, err := NewUserAuthMethodUserIDSearchQuery(userID)
	if err != nil {
		return err
	}
	r.Queries = append(r.Queries, query)
	return nil
}

func (r *UserAuthMethodSearchQueries) AppendTokenIDQuery(tokenID string) error {
	query, err := NewUserAuthMethodTokenIDSearchQuery(tokenID)
	if err != nil {
		return err
	}
	r.Queries = append(r.Queries, query)
	return nil
}

func (r *UserAuthMethodSearchQueries) AppendStateQuery(state domain.MFAState) error {
	query, err := NewUserAuthMethodStateSearchQuery(state)
	if err != nil {
		return err
	}
	r.Queries = append(r.Queries, query)
	return nil
}

func (r *UserAuthMethodSearchQueries) AppendStatesQuery(state ...domain.MFAState) error {
	query, err := NewUserAuthMethodStatesSearchQuery(state...)
	if err != nil {
		return err
	}
	r.Queries = append(r.Queries, query)
	return nil
}

func (r *UserAuthMethodSearchQueries) AppendAuthMethodQuery(authMethod domain.UserAuthMethodType) error {
	query, err := NewUserAuthMethodTypeSearchQuery(authMethod)
	if err != nil {
		return err
	}
	r.Queries = append(r.Queries, query)
	return nil
}

func (r *UserAuthMethodSearchQueries) AppendAuthMethodsQuery(authMethod ...domain.UserAuthMethodType) error {
	query, err := NewUserAuthMethodTypesSearchQuery(authMethod...)
	if err != nil {
		return err
	}
	r.Queries = append(r.Queries, query)
	return nil
}

func (q *UserAuthMethodSearchQueries) toQuery(query sq.SelectBuilder) sq.SelectBuilder {
	query = q.SearchRequest.toQuery(query)
	for _, q := range q.Queries {
		query = q.toQuery(query)
	}
	return query
}

func prepareUserAuthMethodsQuery() (sq.SelectBuilder, func(*sql.Rows) (*AuthMethods, error)) {
	return sq.Select(
			UserAuthMethodColumnTokenID.identifier(),
			UserAuthMethodColumnCreationDate.identifier(),
			UserAuthMethodColumnChangeDate.identifier(),
			UserAuthMethodColumnResourceOwner.identifier(),
			UserAuthMethodColumnUserID.identifier(),
			UserAuthMethodColumnSequence.identifier(),
			UserAuthMethodColumnName.identifier(),
			UserAuthMethodColumnState.identifier(),
			UserAuthMethodColumnMethodType.identifier(),
			countColumn.identifier()).
			From(userAuthMethodTable.identifier()).
			PlaceholderFormat(sq.Dollar),
		func(rows *sql.Rows) (*AuthMethods, error) {
			userAuthMethods := make([]*AuthMethod, 0)
			var count uint64
			for rows.Next() {
				authMethod := new(AuthMethod)
				err := rows.Scan(
					&authMethod.TokenID,
					&authMethod.CreationDate,
					&authMethod.ChangeDate,
					&authMethod.ResourceOwner,
					&authMethod.UserID,
					&authMethod.Sequence,
					&authMethod.Name,
					&authMethod.State,
					&authMethod.Type,
					&count,
				)
				if err != nil {
					return nil, err
				}
				userAuthMethods = append(userAuthMethods, authMethod)
			}

			if err := rows.Close(); err != nil {
				return nil, zerrors.ThrowInternal(err, "QUERY-3n9fl", "Errors.Query.CloseRows")
			}

			return &AuthMethods{
				AuthMethods: userAuthMethods,
				SearchResponse: SearchResponse{
					Count: count,
				},
			}, nil
		}
}

func prepareUserAuthMethodTypesQuery(activeOnly bool, includeWithoutDomain bool, queryDomain string) (sq.SelectBuilder, func(*sql.Rows) (*AuthMethodTypes, error)) {
	authMethodsQuery, authMethodsArgs, err := prepareAuthMethodQuery(activeOnly, includeWithoutDomain, queryDomain)
	if err != nil {
		return sq.SelectBuilder{}, nil
	}
	idpsQuery, err := prepareAuthMethodsIDPsQuery()
	if err != nil {
		return sq.SelectBuilder{}, nil
	}
	return sq.Select(
			NotifyPasswordSetCol.identifier(),
			authMethodTypeType.identifier(),
			userIDPsCountCount.identifier()).
			From(userTable.identifier()).
			LeftJoin(join(NotifyUserIDCol, UserIDCol)).
			LeftJoin("("+authMethodsQuery+") AS "+authMethodTypeTable.alias+" ON "+
				authMethodTypeUserID.identifier()+" = "+UserIDCol.identifier()+" AND "+
				authMethodTypeInstanceID.identifier()+" = "+UserInstanceIDCol.identifier(),
				authMethodsArgs...).
			LeftJoin("(" + idpsQuery + ") AS " + userIDPsCountTable.alias + " ON " +
				userIDPsCountUserID.identifier() + " = " + UserIDCol.identifier() + " AND " +
				userIDPsCountInstanceID.identifier() + " = " + UserInstanceIDCol.identifier()).
			PlaceholderFormat(sq.Dollar),
		func(rows *sql.Rows) (*AuthMethodTypes, error) {
			userAuthMethodTypes := make([]domain.UserAuthMethodType, 0)
			var passwordSet sql.NullBool
			var idp sql.NullInt64
			for rows.Next() {
				var authMethodType sql.NullInt16
				err := rows.Scan(
					&passwordSet,
					&authMethodType,
					&idp,
				)
				if err != nil {
					return nil, err
				}
				if authMethodType.Valid {
					userAuthMethodTypes = append(userAuthMethodTypes, domain.UserAuthMethodType(authMethodType.Int16))
				}
			}
			if passwordSet.Valid && passwordSet.Bool {
				userAuthMethodTypes = append(userAuthMethodTypes, domain.UserAuthMethodTypePassword)
			}
			if idp.Valid && idp.Int64 > 0 {
				logging.Error("IDP", idp.Int64)
				userAuthMethodTypes = append(userAuthMethodTypes, domain.UserAuthMethodTypeIDP)
			}

			if err := rows.Close(); err != nil {
				return nil, zerrors.ThrowInternal(err, "QUERY-3n9fl", "Errors.Query.CloseRows")
			}

			return &AuthMethodTypes{
				AuthMethodTypes: userAuthMethodTypes,
				SearchResponse: SearchResponse{
					Count: uint64(len(userAuthMethodTypes)),
				},
			}, nil
		}
}

<<<<<<< HEAD
=======
func prepareUserAuthMethodTypesRequiredQuery() (sq.SelectBuilder, func(*sql.Row) (*UserAuthMethodRequirements, error)) {
	loginPolicyQuery, err := prepareAuthMethodsForceMFAQuery()
	if err != nil {
		return sq.SelectBuilder{}, nil
	}
	return sq.Select(
			UserTypeCol.identifier(),
			forceMFAForce.identifier(),
			forceMFAForceLocalOnly.identifier()).
			From(userTable.identifier()).
			LeftJoin("(" + loginPolicyQuery + ") AS " + forceMFATable.alias + " ON " +
				"(" + forceMFAOrgID.identifier() + " = " + UserInstanceIDCol.identifier() + " OR " + forceMFAOrgID.identifier() + " = " + UserResourceOwnerCol.identifier() + ") AND " +
				forceMFAInstanceID.identifier() + " = " + UserInstanceIDCol.identifier()).
			OrderBy(forceMFAIsDefault.identifier()).
			Limit(1).
			PlaceholderFormat(sq.Dollar),
		func(row *sql.Row) (*UserAuthMethodRequirements, error) {
			var userType sql.NullInt32
			var forceMFA sql.NullBool
			var forceMFALocalOnly sql.NullBool
			err := row.Scan(
				&userType,
				&forceMFA,
				&forceMFALocalOnly,
			)
			if err != nil {
				if errors.Is(err, sql.ErrNoRows) {
					return nil, zerrors.ThrowNotFound(err, "QUERY-SF3h2", "Errors.Internal")
				}
				return nil, zerrors.ThrowInternal(err, "QUERY-Sf3rt", "Errors.Internal")
			}
			return &UserAuthMethodRequirements{
				UserType:          domain.UserType(userType.Int32),
				ForceMFA:          forceMFA.Bool,
				ForceMFALocalOnly: forceMFALocalOnly.Bool,
			}, nil
		}
}

>>>>>>> 8a3b1106
func prepareAuthMethodsIDPsQuery() (string, error) {
	idpsQuery, _, err := sq.Select(
		userIDPsCountUserID.identifier(),
		userIDPsCountInstanceID.identifier(),
		"COUNT("+userIDPsCountUserID.identifier()+") AS "+userIDPsCountCount.name).
		From(userIDPsCountTable.identifier()).
		GroupBy(
			userIDPsCountUserID.identifier(),
			userIDPsCountInstanceID.identifier(),
		).
		ToSql()
	return idpsQuery, err
}

func prepareAuthMethodQuery(activeOnly bool, includeWithoutDomain bool, queryDomain string) (string, []interface{}, error) {
	q := sq.Select(
		"DISTINCT("+authMethodTypeType.identifier()+")",
		authMethodTypeUserID.identifier(),
		authMethodTypeInstanceID.identifier()).
		From(authMethodTypeTable.identifier())
	if activeOnly {
		q = q.Where(sq.Eq{authMethodTypeState.identifier(): domain.MFAStateReady})
	}
	if queryDomain != "" {
		conditions := sq.Or{
			sq.Eq{authMethodTypeDomain.identifier(): nil},
			sq.Eq{authMethodTypeDomain.identifier(): queryDomain},
		}
		if includeWithoutDomain {
			conditions = append(conditions, sq.Eq{authMethodTypeDomain.identifier(): ""})
		}
		q = q.Where(conditions)
	}

	return q.ToSql()
}<|MERGE_RESOLUTION|>--- conflicted
+++ resolved
@@ -225,35 +225,6 @@
 	ctx, span := tracing.NewSpan(ctx)
 	defer func() { span.EndWithError(err) }()
 
-<<<<<<< HEAD
-	err = q.client.QueryRowContext(ctx,
-		func(row *sql.Row) error {
-			var userType sql.NullInt32
-			var forceMFA sql.NullBool
-			var forceMFALocalOnly sql.NullBool
-			err := row.Scan(
-				&userType,
-				&forceMFA,
-				&forceMFALocalOnly,
-			)
-			if err != nil {
-				if errors.Is(err, sql.ErrNoRows) {
-					return zerrors.ThrowNotFound(err, "QUERY-SF3h2", "Errors.Internal")
-				}
-				return zerrors.ThrowInternal(err, "QUERY-Sf3rt", "Errors.Internal")
-			}
-			requirements = &UserAuthMethodRequirements{
-				UserType:          domain.UserType(userType.Int32),
-				ForceMFA:          forceMFA.Bool,
-				ForceMFALocalOnly: forceMFALocalOnly.Bool,
-			}
-			return nil
-		},
-		listUserAuthMethodTypesStmt,
-		userID,
-		authz.GetInstance(ctx).InstanceID(),
-	)
-=======
 	query, scan := prepareUserAuthMethodTypesRequiredQuery()
 	eq := sq.Eq{
 		UserIDCol.identifier():         userID,
@@ -268,7 +239,6 @@
 		requirements, err = scan(row)
 		return err
 	}, stmt, args...)
->>>>>>> 8a3b1106
 	if err != nil {
 		return nil, zerrors.ThrowInternal(err, "QUERY-Dun75", "Errors.Internal")
 	}
@@ -494,8 +464,6 @@
 		}
 }
 
-<<<<<<< HEAD
-=======
 func prepareUserAuthMethodTypesRequiredQuery() (sq.SelectBuilder, func(*sql.Row) (*UserAuthMethodRequirements, error)) {
 	loginPolicyQuery, err := prepareAuthMethodsForceMFAQuery()
 	if err != nil {
@@ -535,7 +503,6 @@
 		}
 }
 
->>>>>>> 8a3b1106
 func prepareAuthMethodsIDPsQuery() (string, error) {
 	idpsQuery, _, err := sq.Select(
 		userIDPsCountUserID.identifier(),
