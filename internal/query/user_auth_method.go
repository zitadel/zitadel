package query

import (
	"context"
	"database/sql"
	_ "embed"
	"errors"
	"slices"
	"time"

	sq "github.com/Masterminds/squirrel"
	"github.com/zitadel/logging"

	"github.com/zitadel/zitadel/internal/api/authz"
	"github.com/zitadel/zitadel/internal/domain"
	"github.com/zitadel/zitadel/internal/query/projection"
	"github.com/zitadel/zitadel/internal/telemetry/tracing"
	"github.com/zitadel/zitadel/internal/zerrors"
)

var (
	userAuthMethodTable = table{
		name:          projection.UserAuthMethodTable,
		instanceIDCol: projection.UserAuthMethodInstanceIDCol,
	}
	UserAuthMethodColumnTokenID = Column{
		name:  projection.UserAuthMethodTokenIDCol,
		table: userAuthMethodTable,
	}
	UserAuthMethodColumnCreationDate = Column{
		name:  projection.UserAuthMethodCreationDateCol,
		table: userAuthMethodTable,
	}
	UserAuthMethodColumnChangeDate = Column{
		name:  projection.UserAuthMethodChangeDateCol,
		table: userAuthMethodTable,
	}
	UserAuthMethodColumnResourceOwner = Column{
		name:  projection.UserAuthMethodResourceOwnerCol,
		table: userAuthMethodTable,
	}
	UserAuthMethodColumnInstanceID = Column{
		name:  projection.UserAuthMethodInstanceIDCol,
		table: userAuthMethodTable,
	}
	UserAuthMethodColumnUserID = Column{
		name:  projection.UserAuthMethodUserIDCol,
		table: userAuthMethodTable,
	}
	UserAuthMethodColumnSequence = Column{
		name:  projection.UserAuthMethodSequenceCol,
		table: userAuthMethodTable,
	}
	UserAuthMethodColumnName = Column{
		name:  projection.UserAuthMethodNameCol,
		table: userAuthMethodTable,
	}
	UserAuthMethodColumnState = Column{
		name:  projection.UserAuthMethodStateCol,
		table: userAuthMethodTable,
	}
	UserAuthMethodColumnMethodType = Column{
		name:  projection.UserAuthMethodTypeCol,
		table: userAuthMethodTable,
	}
	UserAuthMethodColumnDomain = Column{
		name:  projection.UserAuthMethodDomainCol,
		table: userAuthMethodTable,
	}

	authMethodTypeTable      = userAuthMethodTable.setAlias("auth_method_types")
	authMethodTypeUserID     = UserAuthMethodColumnUserID.setTable(authMethodTypeTable)
	authMethodTypeInstanceID = UserAuthMethodColumnInstanceID.setTable(authMethodTypeTable)
	authMethodTypeType       = UserAuthMethodColumnMethodType.setTable(authMethodTypeTable)
	authMethodTypeState      = UserAuthMethodColumnState.setTable(authMethodTypeTable)
	authMethodTypeDomain     = UserAuthMethodColumnDomain.setTable(authMethodTypeTable)

	userIDPsCountTable      = idpUserLinkTable.setAlias("user_idps_count")
	userIDPsCountUserID     = IDPUserLinkUserIDCol.setTable(userIDPsCountTable)
	userIDPsCountInstanceID = IDPUserLinkInstanceIDCol.setTable(userIDPsCountTable)
	userIDPsCountCount      = Column{
		name:  "count",
		table: userIDPsCountTable,
	}

	forceMFATable          = loginPolicyTable.setAlias("auth_methods_force_mfa")
	forceMFAInstanceID     = LoginPolicyColumnInstanceID.setTable(forceMFATable)
	forceMFAOrgID          = LoginPolicyColumnOrgID.setTable(forceMFATable)
	forceMFAIsDefault      = LoginPolicyColumnIsDefault.setTable(forceMFATable)
	forceMFAForce          = LoginPolicyColumnForceMFA.setTable(forceMFATable)
	forceMFAForceLocalOnly = LoginPolicyColumnForceMFALocalOnly.setTable(forceMFATable)
)

type AuthMethods struct {
	SearchResponse
	AuthMethods []*AuthMethod
}

func authMethodsCheckPermission(ctx context.Context, methods *AuthMethods, permissionCheck domain.PermissionCheck) {
	methods.AuthMethods = slices.DeleteFunc(methods.AuthMethods,
		func(method *AuthMethod) bool {
			return userCheckPermission(ctx, method.ResourceOwner, method.UserID, permissionCheck) != nil
		},
	)
}

type AuthMethod struct {
	UserID        string
	CreationDate  time.Time
	ChangeDate    time.Time
	ResourceOwner string
	State         domain.MFAState
	Sequence      uint64

	TokenID string
	Name    string
	Type    domain.UserAuthMethodType
}

type AuthMethodTypes struct {
	SearchResponse
	AuthMethodTypes []domain.UserAuthMethodType
}

type UserAuthMethodSearchQueries struct {
	SearchRequest
	Queries []SearchQuery
}

func (q *UserAuthMethodSearchQueries) hasUserID() bool {
	for _, query := range q.Queries {
		if query.Col() == UserAuthMethodColumnUserID {
			return true
		}
	}
	return false
}

func (q *Queries) SearchUserAuthMethods(ctx context.Context, queries *UserAuthMethodSearchQueries, permissionCheck domain.PermissionCheck) (userAuthMethods *AuthMethods, err error) {
	methods, err := q.searchUserAuthMethods(ctx, queries)
	if err != nil {
		return nil, err
	}
	if permissionCheck != nil && len(methods.AuthMethods) > 0 {
		// when userID for query is provided, only one check has to be done
		if queries.hasUserID() {
			if err := userCheckPermission(ctx, methods.AuthMethods[0].ResourceOwner, methods.AuthMethods[0].UserID, permissionCheck); err != nil {
				return nil, err
			}
		} else {
			authMethodsCheckPermission(ctx, methods, permissionCheck)
		}
	}
	return methods, nil
}

func (q *Queries) searchUserAuthMethods(ctx context.Context, queries *UserAuthMethodSearchQueries) (userAuthMethods *AuthMethods, err error) {
	ctx, span := tracing.NewSpan(ctx)
	defer func() { span.EndWithError(err) }()

	query, scan := prepareUserAuthMethodsQuery()
	stmt, args, err := queries.toQuery(query).Where(sq.Eq{UserAuthMethodColumnInstanceID.identifier(): authz.GetInstance(ctx).InstanceID()}).ToSql()
	if err != nil {
		return nil, zerrors.ThrowInvalidArgument(err, "QUERY-j9NJd", "Errors.Query.InvalidRequest")
	}

	err = q.client.QueryContext(ctx, func(rows *sql.Rows) error {
		userAuthMethods, err = scan(rows)
		return err
	}, stmt, args...)
	if err != nil {
		return nil, err
	}
	userAuthMethods.State, err = q.latestState(ctx, userAuthMethodTable)
	return userAuthMethods, err
}

func (q *Queries) ListUserAuthMethodTypes(ctx context.Context, userID string, activeOnly bool, includeWithoutDomain bool, queryDomain string) (userAuthMethodTypes *AuthMethodTypes, err error) {
	ctxData := authz.GetCtxData(ctx)
	if ctxData.UserID != userID {
		if err := q.checkPermission(ctx, domain.PermissionUserRead, ctxData.OrgID, userID); err != nil {
			return nil, err
		}
	}
	ctx, span := tracing.NewSpan(ctx)
	defer func() { span.EndWithError(err) }()

	query, scan := prepareUserAuthMethodTypesQuery(activeOnly, includeWithoutDomain, queryDomain)
	eq := sq.Eq{
		UserIDCol.identifier():         userID,
		UserInstanceIDCol.identifier(): authz.GetInstance(ctx).InstanceID(),
	}
	stmt, args, err := query.Where(eq).ToSql()
	if err != nil {
		return nil, zerrors.ThrowInvalidArgument(err, "QUERY-Sfdrg", "Errors.Query.InvalidRequest")
	}

	err = q.client.QueryContext(ctx, func(rows *sql.Rows) error {
		userAuthMethodTypes, err = scan(rows)
		return err
	}, stmt, args...)
	if err != nil {
		return nil, err
	}
	userAuthMethodTypes.State, err = q.latestState(ctx, userTable, notifyTable, userAuthMethodTable, idpUserLinkTable)
	return userAuthMethodTypes, err
}

type UserAuthMethodRequirements struct {
	UserType          domain.UserType
	ForceMFA          bool
	ForceMFALocalOnly bool
}

//go:embed user_auth_method_types_required.sql
var listUserAuthMethodTypesStmt string

func (q *Queries) ListUserAuthMethodTypesRequired(ctx context.Context, userID string) (requirements *UserAuthMethodRequirements, err error) {
	ctxData := authz.GetCtxData(ctx)
	if ctxData.UserID != userID {
		if err := q.checkPermission(ctx, domain.PermissionUserRead, ctxData.OrgID, userID); err != nil {
			return nil, err
		}
	}
	ctx, span := tracing.NewSpan(ctx)
	defer func() { span.EndWithError(err) }()

<<<<<<< HEAD
	query, scan := prepareUserAuthMethodTypesRequiredQuery()
	eq := sq.Eq{
		UserIDCol.identifier():         userID,
		UserInstanceIDCol.identifier(): authz.GetInstance(ctx).InstanceID(),
	}
	stmt, args, err := query.Where(eq).ToSql()
	if err != nil {
		return nil, zerrors.ThrowInvalidArgument(err, "QUERY-E5ut4", "Errors.Query.InvalidRequest")
	}

	err = q.client.QueryRowContext(ctx, func(row *sql.Row) error {
		requirements, err = scan(row)
		return err
	}, stmt, args...)
=======
	err = q.client.QueryRowContext(ctx,
		func(row *sql.Row) error {
			var userType sql.NullInt32
			var forceMFA sql.NullBool
			var forceMFALocalOnly sql.NullBool
			err := row.Scan(
				&userType,
				&forceMFA,
				&forceMFALocalOnly,
			)
			if err != nil {
				if errors.Is(err, sql.ErrNoRows) {
					return zerrors.ThrowNotFound(err, "QUERY-SF3h2", "Errors.Internal")
				}
				return zerrors.ThrowInternal(err, "QUERY-Sf3rt", "Errors.Internal")
			}
			requirements = &UserAuthMethodRequirements{
				UserType:          domain.UserType(userType.Int32),
				ForceMFA:          forceMFA.Bool,
				ForceMFALocalOnly: forceMFALocalOnly.Bool,
			}
			return nil
		},
		listUserAuthMethodTypesStmt,
		userID,
		authz.GetInstance(ctx).InstanceID(),
	)
>>>>>>> 315503be
	if err != nil {
		return nil, zerrors.ThrowInternal(err, "QUERY-Dun75", "Errors.Internal")
	}
	return requirements, nil
}

func NewUserAuthMethodUserIDSearchQuery(value string) (SearchQuery, error) {
	return NewTextQuery(UserAuthMethodColumnUserID, value, TextEquals)
}

func NewUserAuthMethodTokenIDSearchQuery(value string) (SearchQuery, error) {
	return NewTextQuery(UserAuthMethodColumnTokenID, value, TextEquals)
}

func NewUserAuthMethodResourceOwnerSearchQuery(value string) (SearchQuery, error) {
	return NewTextQuery(UserAuthMethodColumnResourceOwner, value, TextEquals)
}

func NewUserAuthMethodTypeSearchQuery(value domain.UserAuthMethodType) (SearchQuery, error) {
	return NewNumberQuery(UserAuthMethodColumnMethodType, value, NumberEquals)
}

func NewUserAuthMethodStateSearchQuery(value domain.MFAState) (SearchQuery, error) {
	return NewNumberQuery(UserAuthMethodColumnState, value, NumberEquals)
}

func NewUserAuthMethodTypesSearchQuery(values ...domain.UserAuthMethodType) (SearchQuery, error) {
	list := make([]interface{}, len(values))
	for i, value := range values {
		list[i] = value
	}
	return NewListQuery(UserAuthMethodColumnMethodType, list, ListIn)
}

func NewUserAuthMethodStatesSearchQuery(values ...domain.MFAState) (SearchQuery, error) {
	list := make([]interface{}, len(values))
	for i, value := range values {
		list[i] = value
	}
	return NewListQuery(UserAuthMethodColumnState, list, ListIn)
}

func (r *UserAuthMethodSearchQueries) AppendResourceOwnerQuery(orgID string) error {
	query, err := NewUserAuthMethodResourceOwnerSearchQuery(orgID)
	if err != nil {
		return err
	}
	r.Queries = append(r.Queries, query)
	return nil
}

func (r *UserAuthMethodSearchQueries) AppendUserIDQuery(userID string) error {
	query, err := NewUserAuthMethodUserIDSearchQuery(userID)
	if err != nil {
		return err
	}
	r.Queries = append(r.Queries, query)
	return nil
}

func (r *UserAuthMethodSearchQueries) AppendTokenIDQuery(tokenID string) error {
	query, err := NewUserAuthMethodTokenIDSearchQuery(tokenID)
	if err != nil {
		return err
	}
	r.Queries = append(r.Queries, query)
	return nil
}

func (r *UserAuthMethodSearchQueries) AppendStateQuery(state domain.MFAState) error {
	query, err := NewUserAuthMethodStateSearchQuery(state)
	if err != nil {
		return err
	}
	r.Queries = append(r.Queries, query)
	return nil
}

func (r *UserAuthMethodSearchQueries) AppendStatesQuery(state ...domain.MFAState) error {
	query, err := NewUserAuthMethodStatesSearchQuery(state...)
	if err != nil {
		return err
	}
	r.Queries = append(r.Queries, query)
	return nil
}

func (r *UserAuthMethodSearchQueries) AppendAuthMethodQuery(authMethod domain.UserAuthMethodType) error {
	query, err := NewUserAuthMethodTypeSearchQuery(authMethod)
	if err != nil {
		return err
	}
	r.Queries = append(r.Queries, query)
	return nil
}

func (r *UserAuthMethodSearchQueries) AppendAuthMethodsQuery(authMethod ...domain.UserAuthMethodType) error {
	query, err := NewUserAuthMethodTypesSearchQuery(authMethod...)
	if err != nil {
		return err
	}
	r.Queries = append(r.Queries, query)
	return nil
}

func (q *UserAuthMethodSearchQueries) toQuery(query sq.SelectBuilder) sq.SelectBuilder {
	query = q.SearchRequest.toQuery(query)
	for _, q := range q.Queries {
		query = q.toQuery(query)
	}
	return query
}

func prepareUserAuthMethodsQuery() (sq.SelectBuilder, func(*sql.Rows) (*AuthMethods, error)) {
	return sq.Select(
			UserAuthMethodColumnTokenID.identifier(),
			UserAuthMethodColumnCreationDate.identifier(),
			UserAuthMethodColumnChangeDate.identifier(),
			UserAuthMethodColumnResourceOwner.identifier(),
			UserAuthMethodColumnUserID.identifier(),
			UserAuthMethodColumnSequence.identifier(),
			UserAuthMethodColumnName.identifier(),
			UserAuthMethodColumnState.identifier(),
			UserAuthMethodColumnMethodType.identifier(),
			countColumn.identifier()).
			From(userAuthMethodTable.identifier()).
			PlaceholderFormat(sq.Dollar),
		func(rows *sql.Rows) (*AuthMethods, error) {
			userAuthMethods := make([]*AuthMethod, 0)
			var count uint64
			for rows.Next() {
				authMethod := new(AuthMethod)
				err := rows.Scan(
					&authMethod.TokenID,
					&authMethod.CreationDate,
					&authMethod.ChangeDate,
					&authMethod.ResourceOwner,
					&authMethod.UserID,
					&authMethod.Sequence,
					&authMethod.Name,
					&authMethod.State,
					&authMethod.Type,
					&count,
				)
				if err != nil {
					return nil, err
				}
				userAuthMethods = append(userAuthMethods, authMethod)
			}

			if err := rows.Close(); err != nil {
				return nil, zerrors.ThrowInternal(err, "QUERY-3n9fl", "Errors.Query.CloseRows")
			}

			return &AuthMethods{
				AuthMethods: userAuthMethods,
				SearchResponse: SearchResponse{
					Count: count,
				},
			}, nil
		}
}

func prepareUserAuthMethodTypesQuery(activeOnly bool, includeWithoutDomain bool, queryDomain string) (sq.SelectBuilder, func(*sql.Rows) (*AuthMethodTypes, error)) {
	authMethodsQuery, authMethodsArgs, err := prepareAuthMethodQuery(activeOnly, includeWithoutDomain, queryDomain)
	if err != nil {
		return sq.SelectBuilder{}, nil
	}
	idpsQuery, err := prepareAuthMethodsIDPsQuery()
	if err != nil {
		return sq.SelectBuilder{}, nil
	}
	return sq.Select(
			NotifyPasswordSetCol.identifier(),
			authMethodTypeType.identifier(),
			userIDPsCountCount.identifier()).
			From(userTable.identifier()).
			LeftJoin(join(NotifyUserIDCol, UserIDCol)).
			LeftJoin("("+authMethodsQuery+") AS "+authMethodTypeTable.alias+" ON "+
				authMethodTypeUserID.identifier()+" = "+UserIDCol.identifier()+" AND "+
				authMethodTypeInstanceID.identifier()+" = "+UserInstanceIDCol.identifier(),
				authMethodsArgs...).
			LeftJoin("(" + idpsQuery + ") AS " + userIDPsCountTable.alias + " ON " +
				userIDPsCountUserID.identifier() + " = " + UserIDCol.identifier() + " AND " +
				userIDPsCountInstanceID.identifier() + " = " + UserInstanceIDCol.identifier()).
			PlaceholderFormat(sq.Dollar),
		func(rows *sql.Rows) (*AuthMethodTypes, error) {
			userAuthMethodTypes := make([]domain.UserAuthMethodType, 0)
			var passwordSet sql.NullBool
			var idp sql.NullInt64
			for rows.Next() {
				var authMethodType sql.NullInt16
				err := rows.Scan(
					&passwordSet,
					&authMethodType,
					&idp,
				)
				if err != nil {
					return nil, err
				}
				if authMethodType.Valid {
					userAuthMethodTypes = append(userAuthMethodTypes, domain.UserAuthMethodType(authMethodType.Int16))
				}
			}
			if passwordSet.Valid && passwordSet.Bool {
				userAuthMethodTypes = append(userAuthMethodTypes, domain.UserAuthMethodTypePassword)
			}
			if idp.Valid && idp.Int64 > 0 {
				logging.Error("IDP", idp.Int64)
				userAuthMethodTypes = append(userAuthMethodTypes, domain.UserAuthMethodTypeIDP)
			}

			if err := rows.Close(); err != nil {
				return nil, zerrors.ThrowInternal(err, "QUERY-3n9fl", "Errors.Query.CloseRows")
			}

			return &AuthMethodTypes{
				AuthMethodTypes: userAuthMethodTypes,
				SearchResponse: SearchResponse{
					Count: uint64(len(userAuthMethodTypes)),
				},
			}, nil
		}
}

<<<<<<< HEAD
func prepareUserAuthMethodTypesRequiredQuery() (sq.SelectBuilder, func(*sql.Row) (*UserAuthMethodRequirements, error)) {
	loginPolicyQuery, err := prepareAuthMethodsForceMFAQuery()
	if err != nil {
		return sq.SelectBuilder{}, nil
	}
	return sq.Select(
			UserTypeCol.identifier(),
			forceMFAForce.identifier(),
			forceMFAForceLocalOnly.identifier()).
			From(userTable.identifier()).
			LeftJoin("(" + loginPolicyQuery + ") AS " + forceMFATable.alias + " ON " +
				"(" + forceMFAOrgID.identifier() + " = " + UserInstanceIDCol.identifier() + " OR " + forceMFAOrgID.identifier() + " = " + UserResourceOwnerCol.identifier() + ") AND " +
				forceMFAInstanceID.identifier() + " = " + UserInstanceIDCol.identifier()).
			OrderBy(forceMFAIsDefault.identifier()).
			Limit(1).
			PlaceholderFormat(sq.Dollar),
		func(row *sql.Row) (*UserAuthMethodRequirements, error) {
			var userType sql.NullInt32
			var forceMFA sql.NullBool
			var forceMFALocalOnly sql.NullBool
			err := row.Scan(
				&userType,
				&forceMFA,
				&forceMFALocalOnly,
			)
			if err != nil {
				if errors.Is(err, sql.ErrNoRows) {
					return nil, zerrors.ThrowNotFound(err, "QUERY-SF3h2", "Errors.Internal")
				}
				return nil, zerrors.ThrowInternal(err, "QUERY-Sf3rt", "Errors.Internal")
			}
			return &UserAuthMethodRequirements{
				UserType:          domain.UserType(userType.Int32),
				ForceMFA:          forceMFA.Bool,
				ForceMFALocalOnly: forceMFALocalOnly.Bool,
			}, nil
		}
}

=======
>>>>>>> 315503be
func prepareAuthMethodsIDPsQuery() (string, error) {
	idpsQuery, _, err := sq.Select(
		userIDPsCountUserID.identifier(),
		userIDPsCountInstanceID.identifier(),
		"COUNT("+userIDPsCountUserID.identifier()+") AS "+userIDPsCountCount.name).
		From(userIDPsCountTable.identifier()).
		GroupBy(
			userIDPsCountUserID.identifier(),
			userIDPsCountInstanceID.identifier(),
		).
		ToSql()
	return idpsQuery, err
}

func prepareAuthMethodQuery(activeOnly bool, includeWithoutDomain bool, queryDomain string) (string, []interface{}, error) {
	q := sq.Select(
		"DISTINCT("+authMethodTypeType.identifier()+")",
		authMethodTypeUserID.identifier(),
		authMethodTypeInstanceID.identifier()).
		From(authMethodTypeTable.identifier())
	if activeOnly {
		q = q.Where(sq.Eq{authMethodTypeState.identifier(): domain.MFAStateReady})
	}
	if queryDomain != "" {
		conditions := sq.Or{
			sq.Eq{authMethodTypeDomain.identifier(): nil},
			sq.Eq{authMethodTypeDomain.identifier(): queryDomain},
		}
		if includeWithoutDomain {
			conditions = append(conditions, sq.Eq{authMethodTypeDomain.identifier(): ""})
		}
		q = q.Where(conditions)
	}

	return q.ToSql()
}<|MERGE_RESOLUTION|>--- conflicted
+++ resolved
@@ -225,22 +225,6 @@
 	ctx, span := tracing.NewSpan(ctx)
 	defer func() { span.EndWithError(err) }()
 
-<<<<<<< HEAD
-	query, scan := prepareUserAuthMethodTypesRequiredQuery()
-	eq := sq.Eq{
-		UserIDCol.identifier():         userID,
-		UserInstanceIDCol.identifier(): authz.GetInstance(ctx).InstanceID(),
-	}
-	stmt, args, err := query.Where(eq).ToSql()
-	if err != nil {
-		return nil, zerrors.ThrowInvalidArgument(err, "QUERY-E5ut4", "Errors.Query.InvalidRequest")
-	}
-
-	err = q.client.QueryRowContext(ctx, func(row *sql.Row) error {
-		requirements, err = scan(row)
-		return err
-	}, stmt, args...)
-=======
 	err = q.client.QueryRowContext(ctx,
 		func(row *sql.Row) error {
 			var userType sql.NullInt32
@@ -268,7 +252,6 @@
 		userID,
 		authz.GetInstance(ctx).InstanceID(),
 	)
->>>>>>> 315503be
 	if err != nil {
 		return nil, zerrors.ThrowInternal(err, "QUERY-Dun75", "Errors.Internal")
 	}
@@ -494,48 +477,6 @@
 		}
 }
 
-<<<<<<< HEAD
-func prepareUserAuthMethodTypesRequiredQuery() (sq.SelectBuilder, func(*sql.Row) (*UserAuthMethodRequirements, error)) {
-	loginPolicyQuery, err := prepareAuthMethodsForceMFAQuery()
-	if err != nil {
-		return sq.SelectBuilder{}, nil
-	}
-	return sq.Select(
-			UserTypeCol.identifier(),
-			forceMFAForce.identifier(),
-			forceMFAForceLocalOnly.identifier()).
-			From(userTable.identifier()).
-			LeftJoin("(" + loginPolicyQuery + ") AS " + forceMFATable.alias + " ON " +
-				"(" + forceMFAOrgID.identifier() + " = " + UserInstanceIDCol.identifier() + " OR " + forceMFAOrgID.identifier() + " = " + UserResourceOwnerCol.identifier() + ") AND " +
-				forceMFAInstanceID.identifier() + " = " + UserInstanceIDCol.identifier()).
-			OrderBy(forceMFAIsDefault.identifier()).
-			Limit(1).
-			PlaceholderFormat(sq.Dollar),
-		func(row *sql.Row) (*UserAuthMethodRequirements, error) {
-			var userType sql.NullInt32
-			var forceMFA sql.NullBool
-			var forceMFALocalOnly sql.NullBool
-			err := row.Scan(
-				&userType,
-				&forceMFA,
-				&forceMFALocalOnly,
-			)
-			if err != nil {
-				if errors.Is(err, sql.ErrNoRows) {
-					return nil, zerrors.ThrowNotFound(err, "QUERY-SF3h2", "Errors.Internal")
-				}
-				return nil, zerrors.ThrowInternal(err, "QUERY-Sf3rt", "Errors.Internal")
-			}
-			return &UserAuthMethodRequirements{
-				UserType:          domain.UserType(userType.Int32),
-				ForceMFA:          forceMFA.Bool,
-				ForceMFALocalOnly: forceMFALocalOnly.Bool,
-			}, nil
-		}
-}
-
-=======
->>>>>>> 315503be
 func prepareAuthMethodsIDPsQuery() (string, error) {
 	idpsQuery, _, err := sq.Select(
 		userIDPsCountUserID.identifier(),
