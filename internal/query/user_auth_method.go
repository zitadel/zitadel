package query

import (
	"context"
	"database/sql"
	"time"

	sq "github.com/Masterminds/squirrel"

	"github.com/zitadel/zitadel/internal/api/authz"
	"github.com/zitadel/zitadel/internal/domain"
	"github.com/zitadel/zitadel/internal/errors"
	"github.com/zitadel/zitadel/internal/query/projection"
	"github.com/zitadel/zitadel/internal/telemetry/tracing"
)

var (
	userAuthMethodTable = table{
		name:          projection.UserAuthMethodTable,
		instanceIDCol: projection.UserAuthMethodInstanceIDCol,
	}
	UserAuthMethodColumnTokenID = Column{
		name:  projection.UserAuthMethodTokenIDCol,
		table: userAuthMethodTable,
	}
	UserAuthMethodColumnCreationDate = Column{
		name:  projection.UserAuthMethodCreationDateCol,
		table: userAuthMethodTable,
	}
	UserAuthMethodColumnChangeDate = Column{
		name:  projection.UserAuthMethodChangeDateCol,
		table: userAuthMethodTable,
	}
	UserAuthMethodColumnResourceOwner = Column{
		name:  projection.UserAuthMethodResourceOwnerCol,
		table: userAuthMethodTable,
	}
	UserAuthMethodColumnInstanceID = Column{
		name:  projection.UserAuthMethodInstanceIDCol,
		table: userAuthMethodTable,
	}
	UserAuthMethodColumnUserID = Column{
		name:  projection.UserAuthMethodUserIDCol,
		table: userAuthMethodTable,
	}
	UserAuthMethodColumnSequence = Column{
		name:  projection.UserAuthMethodSequenceCol,
		table: userAuthMethodTable,
	}
	UserAuthMethodColumnName = Column{
		name:  projection.UserAuthMethodNameCol,
		table: userAuthMethodTable,
	}
	UserAuthMethodColumnState = Column{
		name:  projection.UserAuthMethodStateCol,
		table: userAuthMethodTable,
	}
	UserAuthMethodColumnMethodType = Column{
		name:  projection.UserAuthMethodTypeCol,
		table: userAuthMethodTable,
	}
	UserAuthMethodColumnOwnerRemoved = Column{
		name:  projection.UserAuthMethodOwnerRemovedCol,
		table: userAuthMethodTable,
	}
)

type AuthMethods struct {
	SearchResponse
	AuthMethods []*AuthMethod
}
type AuthMethod struct {
	UserID        string
	CreationDate  time.Time
	ChangeDate    time.Time
	ResourceOwner string
	State         domain.MFAState
	Sequence      uint64

	TokenID string
	Name    string
	Type    domain.UserAuthMethodType
}

type UserAuthMethodSearchQueries struct {
	SearchRequest
	Queries []SearchQuery
}

<<<<<<< HEAD
func (q *Queries) SearchUserAuthMethods(ctx context.Context, queries *UserAuthMethodSearchQueries) (userAuthMethods *AuthMethods, err error) {
=======
func (q *Queries) SearchUserAuthMethods(ctx context.Context, queries *UserAuthMethodSearchQueries, withOwnerRemoved bool) (userAuthMethods *AuthMethods, err error) {
>>>>>>> add232d1
	ctx, span := tracing.NewSpan(ctx)
	defer func() { span.EndWithError(err) }()

	query, scan := prepareUserAuthMethodsQuery()
	eq := sq.Eq{UserAuthMethodColumnInstanceID.identifier(): authz.GetInstance(ctx).InstanceID()}
	if !withOwnerRemoved {
		eq[UserAuthMethodColumnOwnerRemoved.identifier()] = false
	}
	stmt, args, err := queries.toQuery(query).Where(eq).ToSql()
	if err != nil {
		return nil, errors.ThrowInvalidArgument(err, "QUERY-j9NJd", "Errors.Query.InvalidRequest")
	}

	rows, err := q.client.QueryContext(ctx, stmt, args...)
	if err != nil {
		return nil, errors.ThrowInternal(err, "QUERY-3n99f", "Errors.Internal")
	}
	userAuthMethods, err = scan(rows)
	if err != nil {
		return nil, err
	}
	userAuthMethods.LatestSequence, err = q.latestSequence(ctx, userAuthMethodTable)
	return userAuthMethods, err
}

func NewUserAuthMethodUserIDSearchQuery(value string) (SearchQuery, error) {
	return NewTextQuery(UserAuthMethodColumnUserID, value, TextEquals)
}

func NewUserAuthMethodTokenIDSearchQuery(value string) (SearchQuery, error) {
	return NewTextQuery(UserAuthMethodColumnTokenID, value, TextEquals)
}

func NewUserAuthMethodResourceOwnerSearchQuery(value string) (SearchQuery, error) {
	return NewTextQuery(UserAuthMethodColumnResourceOwner, value, TextEquals)
}

func NewUserAuthMethodTypeSearchQuery(value domain.UserAuthMethodType) (SearchQuery, error) {
	return NewNumberQuery(UserAuthMethodColumnMethodType, value, NumberEquals)
}

func NewUserAuthMethodStateSearchQuery(value domain.MFAState) (SearchQuery, error) {
	return NewNumberQuery(UserAuthMethodColumnState, value, NumberEquals)
}

func NewUserAuthMethodTypesSearchQuery(values ...domain.UserAuthMethodType) (SearchQuery, error) {
	list := make([]interface{}, len(values))
	for i, value := range values {
		list[i] = value
	}
	return NewListQuery(UserAuthMethodColumnMethodType, list, ListIn)
}

func (r *UserAuthMethodSearchQueries) AppendResourceOwnerQuery(orgID string) error {
	query, err := NewUserAuthMethodResourceOwnerSearchQuery(orgID)
	if err != nil {
		return err
	}
	r.Queries = append(r.Queries, query)
	return nil
}

func (r *UserAuthMethodSearchQueries) AppendUserIDQuery(userID string) error {
	query, err := NewUserAuthMethodUserIDSearchQuery(userID)
	if err != nil {
		return err
	}
	r.Queries = append(r.Queries, query)
	return nil
}

func (r *UserAuthMethodSearchQueries) AppendTokenIDQuery(tokenID string) error {
	query, err := NewUserAuthMethodTokenIDSearchQuery(tokenID)
	if err != nil {
		return err
	}
	r.Queries = append(r.Queries, query)
	return nil
}

func (r *UserAuthMethodSearchQueries) AppendStateQuery(state domain.MFAState) error {
	query, err := NewUserAuthMethodStateSearchQuery(state)
	if err != nil {
		return err
	}
	r.Queries = append(r.Queries, query)
	return nil
}

func (r *UserAuthMethodSearchQueries) AppendAuthMethodQuery(authMethod domain.UserAuthMethodType) error {
	query, err := NewUserAuthMethodTypeSearchQuery(authMethod)
	if err != nil {
		return err
	}
	r.Queries = append(r.Queries, query)
	return nil
}

func (r *UserAuthMethodSearchQueries) AppendAuthMethodsQuery(authMethod ...domain.UserAuthMethodType) error {
	query, err := NewUserAuthMethodTypesSearchQuery(authMethod...)
	if err != nil {
		return err
	}
	r.Queries = append(r.Queries, query)
	return nil
}

func (q *UserAuthMethodSearchQueries) toQuery(query sq.SelectBuilder) sq.SelectBuilder {
	query = q.SearchRequest.toQuery(query)
	for _, q := range q.Queries {
		query = q.toQuery(query)
	}
	return query
}

func prepareUserAuthMethodsQuery() (sq.SelectBuilder, func(*sql.Rows) (*AuthMethods, error)) {
	return sq.Select(
			UserAuthMethodColumnTokenID.identifier(),
			UserAuthMethodColumnCreationDate.identifier(),
			UserAuthMethodColumnChangeDate.identifier(),
			UserAuthMethodColumnResourceOwner.identifier(),
			UserAuthMethodColumnUserID.identifier(),
			UserAuthMethodColumnSequence.identifier(),
			UserAuthMethodColumnName.identifier(),
			UserAuthMethodColumnState.identifier(),
			UserAuthMethodColumnMethodType.identifier(),
			countColumn.identifier()).
			From(userAuthMethodTable.identifier()).PlaceholderFormat(sq.Dollar),
		func(rows *sql.Rows) (*AuthMethods, error) {
			userAuthMethods := make([]*AuthMethod, 0)
			var count uint64
			for rows.Next() {
				authMethod := new(AuthMethod)
				err := rows.Scan(
					&authMethod.TokenID,
					&authMethod.CreationDate,
					&authMethod.ChangeDate,
					&authMethod.ResourceOwner,
					&authMethod.UserID,
					&authMethod.Sequence,
					&authMethod.Name,
					&authMethod.State,
					&authMethod.Type,
					&count,
				)
				if err != nil {
					return nil, err
				}
				userAuthMethods = append(userAuthMethods, authMethod)
			}

			if err := rows.Close(); err != nil {
				return nil, errors.ThrowInternal(err, "QUERY-3n9fl", "Errors.Query.CloseRows")
			}

			return &AuthMethods{
				AuthMethods: userAuthMethods,
				SearchResponse: SearchResponse{
					Count: count,
				},
			}, nil
		}
}<|MERGE_RESOLUTION|>--- conflicted
+++ resolved
@@ -87,11 +87,7 @@
 	Queries []SearchQuery
 }
 
-<<<<<<< HEAD
-func (q *Queries) SearchUserAuthMethods(ctx context.Context, queries *UserAuthMethodSearchQueries) (userAuthMethods *AuthMethods, err error) {
-=======
 func (q *Queries) SearchUserAuthMethods(ctx context.Context, queries *UserAuthMethodSearchQueries, withOwnerRemoved bool) (userAuthMethods *AuthMethods, err error) {
->>>>>>> add232d1
 	ctx, span := tracing.NewSpan(ctx)
 	defer func() { span.EndWithError(err) }()
 
