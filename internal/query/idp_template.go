package query

import (
	"context"
	"database/sql"
	errs "errors"
	"time"

	sq "github.com/Masterminds/squirrel"
	"github.com/zitadel/logging"

	"github.com/zitadel/zitadel/internal/api/authz"
	"github.com/zitadel/zitadel/internal/api/call"
	"github.com/zitadel/zitadel/internal/crypto"
	"github.com/zitadel/zitadel/internal/database"
	"github.com/zitadel/zitadel/internal/domain"
	"github.com/zitadel/zitadel/internal/errors"
	"github.com/zitadel/zitadel/internal/query/projection"
	"github.com/zitadel/zitadel/internal/repository/idp"
	"github.com/zitadel/zitadel/internal/telemetry/tracing"
)

type IDPTemplate struct {
	CreationDate      time.Time
	ChangeDate        time.Time
	Sequence          uint64
	ResourceOwner     string
	ID                string
	State             domain.IDPState
	Name              string
	Type              domain.IDPType
	OwnerType         domain.IdentityProviderType
	IsCreationAllowed bool
	IsLinkingAllowed  bool
	IsAutoCreation    bool
	IsAutoUpdate      bool
	*GoogleIDPTemplate
	*LDAPIDPTemplate
}

type IDPTemplates struct {
	SearchResponse
	Templates []*IDPTemplate
}

type GoogleIDPTemplate struct {
	IDPID        string
	ClientID     string
	ClientSecret *crypto.CryptoValue
	Scopes       database.StringArray
}

type LDAPIDPTemplate struct {
	IDPID               string
	Host                string
	Port                string
	TLS                 bool
	BaseDN              string
	UserObjectClass     string
	UserUniqueAttribute string
	Admin               string
	Password            *crypto.CryptoValue
	idp.LDAPAttributes
}

var (
	idpTemplateTable = table{
		name:          projection.IDPTemplateTable,
		instanceIDCol: projection.IDPTemplateInstanceIDCol,
	}
	IDPTemplateIDCol = Column{
		name:  projection.IDPTemplateIDCol,
		table: idpTemplateTable,
	}
	IDPTemplateCreationDateCol = Column{
		name:  projection.IDPTemplateCreationDateCol,
		table: idpTemplateTable,
	}
	IDPTemplateChangeDateCol = Column{
		name:  projection.IDPTemplateChangeDateCol,
		table: idpTemplateTable,
	}
	IDPTemplateSequenceCol = Column{
		name:  projection.IDPTemplateSequenceCol,
		table: idpTemplateTable,
	}
	IDPTemplateResourceOwnerCol = Column{
		name:  projection.IDPTemplateResourceOwnerCol,
		table: idpTemplateTable,
	}
	IDPTemplateInstanceIDCol = Column{
		name:  projection.IDPTemplateInstanceIDCol,
		table: idpTemplateTable,
	}
	IDPTemplateStateCol = Column{
		name:  projection.IDPTemplateStateCol,
		table: idpTemplateTable,
	}
	IDPTemplateNameCol = Column{
		name:  projection.IDPTemplateNameCol,
		table: idpTemplateTable,
	}
	IDPTemplateOwnerTypeCol = Column{
		name:  projection.IDPOwnerTypeCol,
		table: idpTemplateTable,
	}
	IDPTemplateTypeCol = Column{
		name:  projection.IDPTemplateTypeCol,
		table: idpTemplateTable,
	}
	IDPTemplateOwnerRemovedCol = Column{
		name:  projection.IDPTemplateOwnerRemovedCol,
		table: idpTemplateTable,
	}
	IDPTemplateIsCreationAllowedCol = Column{
		name:  projection.IDPTemplateIsCreationAllowedCol,
		table: idpTemplateTable,
	}
	IDPTemplateIsLinkingAllowedCol = Column{
		name:  projection.IDPTemplateIsLinkingAllowedCol,
		table: idpTemplateTable,
	}
	IDPTemplateIsAutoCreationCol = Column{
		name:  projection.IDPTemplateIsAutoCreationCol,
		table: idpTemplateTable,
	}
	IDPTemplateIsAutoUpdateCol = Column{
		name:  projection.IDPTemplateIsAutoUpdateCol,
		table: idpTemplateTable,
	}
)

var (
	googleIdpTemplateTable = table{
		name:          projection.IDPTemplateGoogleTable,
		instanceIDCol: projection.GoogleInstanceIDCol,
	}
	GoogleIDCol = Column{
		name:  projection.GoogleIDCol,
		table: googleIdpTemplateTable,
	}
	GoogleInstanceIDCol = Column{
		name:  projection.GoogleInstanceIDCol,
		table: googleIdpTemplateTable,
	}
	GoogleClientIDCol = Column{
		name:  projection.GoogleClientIDCol,
		table: googleIdpTemplateTable,
	}
	GoogleClientSecretCol = Column{
		name:  projection.GoogleClientSecretCol,
		table: googleIdpTemplateTable,
	}
	GoogleScopesCol = Column{
		name:  projection.GoogleScopesCol,
		table: googleIdpTemplateTable,
	}
)

var (
	ldapIdpTemplateTable = table{
		name:          projection.IDPTemplateLDAPTable,
		instanceIDCol: projection.IDPTemplateInstanceIDCol,
	}
	LDAPIDCol = Column{
		name:  projection.LDAPIDCol,
		table: ldapIdpTemplateTable,
	}
	LDAPInstanceIDCol = Column{
		name:  projection.LDAPInstanceIDCol,
		table: ldapIdpTemplateTable,
	}
	LDAPHostCol = Column{
		name:  projection.LDAPHostCol,
		table: ldapIdpTemplateTable,
	}
	LDAPPortCol = Column{
		name:  projection.LDAPPortCol,
		table: ldapIdpTemplateTable,
	}
	LDAPTlsCol = Column{
		name:  projection.LDAPTlsCol,
		table: ldapIdpTemplateTable,
	}
	LDAPBaseDNCol = Column{
		name:  projection.LDAPBaseDNCol,
		table: ldapIdpTemplateTable,
	}
	LDAPUserObjectClassCol = Column{
		name:  projection.LDAPUserObjectClassCol,
		table: ldapIdpTemplateTable,
	}
	LDAPUserUniqueAttributeCol = Column{
		name:  projection.LDAPUserUniqueAttributeCol,
		table: ldapIdpTemplateTable,
	}
	LDAPAdminCol = Column{
		name:  projection.LDAPAdminCol,
		table: ldapIdpTemplateTable,
	}
	LDAPPasswordCol = Column{
		name:  projection.LDAPPasswordCol,
		table: ldapIdpTemplateTable,
	}
	LDAPIDAttributeCol = Column{
		name:  projection.LDAPIDAttributeCol,
		table: ldapIdpTemplateTable,
	}
	LDAPFirstNameAttributeCol = Column{
		name:  projection.LDAPFirstNameAttributeCol,
		table: ldapIdpTemplateTable,
	}
	LDAPLastNameAttributeCol = Column{
		name:  projection.LDAPLastNameAttributeCol,
		table: ldapIdpTemplateTable,
	}
	LDAPDisplayNameAttributeCol = Column{
		name:  projection.LDAPDisplayNameAttributeCol,
		table: ldapIdpTemplateTable,
	}
	LDAPNickNameAttributeCol = Column{
		name:  projection.LDAPNickNameAttributeCol,
		table: ldapIdpTemplateTable,
	}
	LDAPPreferredUsernameAttributeCol = Column{
		name:  projection.LDAPPreferredUsernameAttributeCol,
		table: ldapIdpTemplateTable,
	}
	LDAPEmailAttributeCol = Column{
		name:  projection.LDAPEmailAttributeCol,
		table: ldapIdpTemplateTable,
	}
	LDAPEmailVerifiedAttributeCol = Column{
		name:  projection.LDAPEmailVerifiedAttributeCol,
		table: ldapIdpTemplateTable,
	}
	LDAPPhoneAttributeCol = Column{
		name:  projection.LDAPPhoneAttributeCol,
		table: ldapIdpTemplateTable,
	}
	LDAPPhoneVerifiedAttributeCol = Column{
		name:  projection.LDAPPhoneVerifiedAttributeCol,
		table: ldapIdpTemplateTable,
	}
	LDAPPreferredLanguageAttributeCol = Column{
		name:  projection.LDAPPreferredLanguageAttributeCol,
		table: ldapIdpTemplateTable,
	}
	LDAPAvatarURLAttributeCol = Column{
		name:  projection.LDAPAvatarURLAttributeCol,
		table: ldapIdpTemplateTable,
	}
	LDAPProfileAttributeCol = Column{
		name:  projection.LDAPProfileAttributeCol,
		table: ldapIdpTemplateTable,
	}
)

// IDPTemplateByIDAndResourceOwner searches for the requested id in the context of the resource owner and IAM
func (q *Queries) IDPTemplateByIDAndResourceOwner(ctx context.Context, shouldTriggerBulk bool, id, resourceOwner string, withOwnerRemoved bool) (_ *IDPTemplate, err error) {
	ctx, span := tracing.NewSpan(ctx)
	defer func() { span.EndWithError(err) }()

	if shouldTriggerBulk {
		err := projection.IDPTemplateProjection.Trigger(ctx)
		logging.OnError(err).WithField("projection", idpTemplateTable.identifier()).Warn("could not trigger projection for query")
	}

	eq := sq.Eq{
		IDPTemplateIDCol.identifier():         id,
		IDPTemplateInstanceIDCol.identifier(): authz.GetInstance(ctx).InstanceID(),
	}
	if !withOwnerRemoved {
		eq[IDPTemplateOwnerRemovedCol.identifier()] = false
	}
	where := sq.And{
		eq,
		sq.Or{
			sq.Eq{IDPTemplateResourceOwnerCol.identifier(): resourceOwner},
			sq.Eq{IDPTemplateResourceOwnerCol.identifier(): authz.GetInstance(ctx).InstanceID()},
		},
	}
	stmt, scan := prepareIDPTemplateByIDQuery(ctx, q.client)
	query, args, err := stmt.Where(where).ToSql()
	if err != nil {
		return nil, errors.ThrowInternal(err, "QUERY-SFAew", "Errors.Query.SQLStatement")
	}

	row := q.client.QueryRowContext(ctx, query, args...)
	return scan(row)
}

// IDPTemplates searches idp templates matching the query
func (q *Queries) IDPTemplates(ctx context.Context, queries *IDPTemplateSearchQueries, withOwnerRemoved bool) (idps *IDPTemplates, err error) {
	ctx, span := tracing.NewSpan(ctx)
	defer func() { span.EndWithError(err) }()

	query, scan := prepareIDPTemplatesQuery(ctx, q.client)
	eq := sq.Eq{
		IDPTemplateInstanceIDCol.identifier(): authz.GetInstance(ctx).InstanceID(),
	}
	if !withOwnerRemoved {
		eq[IDPTemplateOwnerRemovedCol.identifier()] = false
	}
	stmt, args, err := queries.toQuery(query).Where(eq).ToSql()
	if err != nil {
		return nil, errors.ThrowInvalidArgument(err, "QUERY-SAF34", "Errors.Query.InvalidRequest")
	}

	rows, err := q.client.QueryContext(ctx, stmt, args...)
	if err != nil {
		return nil, errors.ThrowInternal(err, "QUERY-BDFrq", "Errors.Internal")
	}
	idps, err = scan(rows)
	if err != nil {
		return nil, err
	}
	idps.LatestSequence, err = q.latestSequence(ctx, idpTemplateTable)
	return idps, err
}

type IDPTemplateSearchQueries struct {
	SearchRequest
	Queries []SearchQuery
}

func NewIDPTemplateIDSearchQuery(id string) (SearchQuery, error) {
	return NewTextQuery(IDPTemplateIDCol, id, TextEquals)
}

func NewIDPTemplateOwnerTypeSearchQuery(ownerType domain.IdentityProviderType) (SearchQuery, error) {
	return NewNumberQuery(IDPTemplateOwnerTypeCol, ownerType, NumberEquals)
}

func NewIDPTemplateNameSearchQuery(method TextComparison, value string) (SearchQuery, error) {
	return NewTextQuery(IDPTemplateNameCol, value, method)
}

func NewIDPTemplateResourceOwnerSearchQuery(value string) (SearchQuery, error) {
	return NewTextQuery(IDPTemplateResourceOwnerCol, value, TextEquals)
}

func NewIDPTemplateResourceOwnerListSearchQuery(ids ...string) (SearchQuery, error) {
	list := make([]interface{}, len(ids))
	for i, value := range ids {
		list[i] = value
	}
	return NewListQuery(IDPTemplateResourceOwnerCol, list, ListIn)
}

func (q *IDPTemplateSearchQueries) toQuery(query sq.SelectBuilder) sq.SelectBuilder {
	query = q.SearchRequest.toQuery(query)
	for _, q := range q.Queries {
		query = q.toQuery(query)
	}
	return query
}

func prepareIDPTemplateByIDQuery(ctx context.Context, db prepareDatabase) (sq.SelectBuilder, func(*sql.Row) (*IDPTemplate, error)) {
	return sq.Select(
			IDPTemplateIDCol.identifier(),
			IDPTemplateResourceOwnerCol.identifier(),
			IDPTemplateCreationDateCol.identifier(),
			IDPTemplateChangeDateCol.identifier(),
			IDPTemplateSequenceCol.identifier(),
			IDPTemplateStateCol.identifier(),
			IDPTemplateNameCol.identifier(),
			IDPTemplateTypeCol.identifier(),
			IDPTemplateOwnerTypeCol.identifier(),
			IDPTemplateIsCreationAllowedCol.identifier(),
			IDPTemplateIsLinkingAllowedCol.identifier(),
			IDPTemplateIsAutoCreationCol.identifier(),
			IDPTemplateIsAutoUpdateCol.identifier(),
			GoogleIDCol.identifier(),
			GoogleClientIDCol.identifier(),
			GoogleClientSecretCol.identifier(),
			GoogleScopesCol.identifier(),
			LDAPIDCol.identifier(),
			LDAPHostCol.identifier(),
			LDAPPortCol.identifier(),
			LDAPTlsCol.identifier(),
			LDAPBaseDNCol.identifier(),
			LDAPUserObjectClassCol.identifier(),
			LDAPUserUniqueAttributeCol.identifier(),
			LDAPAdminCol.identifier(),
			LDAPPasswordCol.identifier(),
			LDAPIDAttributeCol.identifier(),
			LDAPFirstNameAttributeCol.identifier(),
			LDAPLastNameAttributeCol.identifier(),
			LDAPDisplayNameAttributeCol.identifier(),
			LDAPNickNameAttributeCol.identifier(),
			LDAPPreferredUsernameAttributeCol.identifier(),
			LDAPEmailAttributeCol.identifier(),
			LDAPEmailVerifiedAttributeCol.identifier(),
			LDAPPhoneAttributeCol.identifier(),
			LDAPPhoneVerifiedAttributeCol.identifier(),
			LDAPPreferredLanguageAttributeCol.identifier(),
			LDAPAvatarURLAttributeCol.identifier(),
			LDAPProfileAttributeCol.identifier(),
		).From(idpTemplateTable.identifier()).
<<<<<<< HEAD
			LeftJoin(join(LDAPIDCol, IDPTemplateIDCol) + db.Timetravel(call.Took(ctx))).
=======
			LeftJoin(join(GoogleIDCol, IDPTemplateIDCol)).
			LeftJoin(join(LDAPIDCol, IDPTemplateIDCol)).
>>>>>>> 50728129
			PlaceholderFormat(sq.Dollar),
		func(row *sql.Row) (*IDPTemplate, error) {
			idpTemplate := new(IDPTemplate)

			name := sql.NullString{}

			googleID := sql.NullString{}
			googleClientID := sql.NullString{}
			googleClientSecret := new(crypto.CryptoValue)
			googleScopes := database.StringArray{}

			ldapID := sql.NullString{}
			ldapHost := sql.NullString{}
			ldapPort := sql.NullString{}
			ldapTls := sql.NullBool{}
			ldapBaseDN := sql.NullString{}
			ldapUserObjectClass := sql.NullString{}
			ldapUserUniqueAttribute := sql.NullString{}
			ldapAdmin := sql.NullString{}
			ldapPassword := new(crypto.CryptoValue)
			ldapIDAttribute := sql.NullString{}
			ldapFirstNameAttribute := sql.NullString{}
			ldapLastNameAttribute := sql.NullString{}
			ldapDisplayNameAttribute := sql.NullString{}
			ldapNickNameAttribute := sql.NullString{}
			ldapPreferredUsernameAttribute := sql.NullString{}
			ldapEmailAttribute := sql.NullString{}
			ldapEmailVerifiedAttribute := sql.NullString{}
			ldapPhoneAttribute := sql.NullString{}
			ldapPhoneVerifiedAttribute := sql.NullString{}
			ldapPreferredLanguageAttribute := sql.NullString{}
			ldapAvatarURLAttribute := sql.NullString{}
			ldapProfileAttribute := sql.NullString{}

			err := row.Scan(
				&idpTemplate.ID,
				&idpTemplate.ResourceOwner,
				&idpTemplate.CreationDate,
				&idpTemplate.ChangeDate,
				&idpTemplate.Sequence,
				&idpTemplate.State,
				&name,
				&idpTemplate.Type,
				&idpTemplate.OwnerType,
				&idpTemplate.IsCreationAllowed,
				&idpTemplate.IsLinkingAllowed,
				&idpTemplate.IsAutoCreation,
				&idpTemplate.IsAutoUpdate,
				&googleID,
				&googleClientID,
				&googleClientSecret,
				&googleScopes,
				&ldapID,
				&ldapHost,
				&ldapPort,
				&ldapTls,
				&ldapBaseDN,
				&ldapUserObjectClass,
				&ldapUserUniqueAttribute,
				&ldapAdmin,
				&ldapPassword,
				&ldapIDAttribute,
				&ldapFirstNameAttribute,
				&ldapLastNameAttribute,
				&ldapDisplayNameAttribute,
				&ldapNickNameAttribute,
				&ldapPreferredUsernameAttribute,
				&ldapEmailAttribute,
				&ldapEmailVerifiedAttribute,
				&ldapPhoneAttribute,
				&ldapPhoneVerifiedAttribute,
				&ldapPreferredLanguageAttribute,
				&ldapAvatarURLAttribute,
				&ldapProfileAttribute,
			)
			if err != nil {
				if errs.Is(err, sql.ErrNoRows) {
					return nil, errors.ThrowNotFound(err, "QUERY-SAFrt", "Errors.IDPConfig.NotExisting")
				}
				return nil, errors.ThrowInternal(err, "QUERY-ADG42", "Errors.Internal")
			}

			idpTemplate.Name = name.String

			if googleID.Valid {
				idpTemplate.GoogleIDPTemplate = &GoogleIDPTemplate{
					IDPID:        googleID.String,
					ClientID:     googleClientID.String,
					ClientSecret: googleClientSecret,
					Scopes:       googleScopes,
				}
			} else if ldapID.Valid {
				idpTemplate.LDAPIDPTemplate = &LDAPIDPTemplate{
					IDPID:               ldapID.String,
					Host:                ldapHost.String,
					Port:                ldapPort.String,
					TLS:                 ldapTls.Bool,
					BaseDN:              ldapBaseDN.String,
					UserObjectClass:     ldapUserObjectClass.String,
					UserUniqueAttribute: ldapUserUniqueAttribute.String,
					Admin:               ldapAdmin.String,
					Password:            ldapPassword,
					LDAPAttributes: idp.LDAPAttributes{
						IDAttribute:                ldapIDAttribute.String,
						FirstNameAttribute:         ldapFirstNameAttribute.String,
						LastNameAttribute:          ldapLastNameAttribute.String,
						DisplayNameAttribute:       ldapDisplayNameAttribute.String,
						NickNameAttribute:          ldapNickNameAttribute.String,
						PreferredUsernameAttribute: ldapPreferredUsernameAttribute.String,
						EmailAttribute:             ldapEmailAttribute.String,
						EmailVerifiedAttribute:     ldapEmailVerifiedAttribute.String,
						PhoneAttribute:             ldapPhoneAttribute.String,
						PhoneVerifiedAttribute:     ldapPhoneVerifiedAttribute.String,
						PreferredLanguageAttribute: ldapPreferredLanguageAttribute.String,
						AvatarURLAttribute:         ldapAvatarURLAttribute.String,
						ProfileAttribute:           ldapProfileAttribute.String,
					},
				}
			}

			return idpTemplate, nil
		}
}

func prepareIDPTemplatesQuery(ctx context.Context, db prepareDatabase) (sq.SelectBuilder, func(*sql.Rows) (*IDPTemplates, error)) {
	return sq.Select(
			IDPTemplateIDCol.identifier(),
			IDPTemplateResourceOwnerCol.identifier(),
			IDPTemplateCreationDateCol.identifier(),
			IDPTemplateChangeDateCol.identifier(),
			IDPTemplateSequenceCol.identifier(),
			IDPTemplateStateCol.identifier(),
			IDPTemplateNameCol.identifier(),
			IDPTemplateTypeCol.identifier(),
			IDPTemplateOwnerTypeCol.identifier(),
			IDPTemplateIsCreationAllowedCol.identifier(),
			IDPTemplateIsLinkingAllowedCol.identifier(),
			IDPTemplateIsAutoCreationCol.identifier(),
			IDPTemplateIsAutoUpdateCol.identifier(),
			GoogleIDCol.identifier(),
			GoogleClientIDCol.identifier(),
			GoogleClientSecretCol.identifier(),
			GoogleScopesCol.identifier(),
			LDAPIDCol.identifier(),
			LDAPHostCol.identifier(),
			LDAPPortCol.identifier(),
			LDAPTlsCol.identifier(),
			LDAPBaseDNCol.identifier(),
			LDAPUserObjectClassCol.identifier(),
			LDAPUserUniqueAttributeCol.identifier(),
			LDAPAdminCol.identifier(),
			LDAPPasswordCol.identifier(),
			LDAPIDAttributeCol.identifier(),
			LDAPFirstNameAttributeCol.identifier(),
			LDAPLastNameAttributeCol.identifier(),
			LDAPDisplayNameAttributeCol.identifier(),
			LDAPNickNameAttributeCol.identifier(),
			LDAPPreferredUsernameAttributeCol.identifier(),
			LDAPEmailAttributeCol.identifier(),
			LDAPEmailVerifiedAttributeCol.identifier(),
			LDAPPhoneAttributeCol.identifier(),
			LDAPPhoneVerifiedAttributeCol.identifier(),
			LDAPPreferredLanguageAttributeCol.identifier(),
			LDAPAvatarURLAttributeCol.identifier(),
			LDAPProfileAttributeCol.identifier(),
			countColumn.identifier(),
		).From(idpTemplateTable.identifier()).
<<<<<<< HEAD
			LeftJoin(join(LDAPIDCol, IDPTemplateIDCol) + db.Timetravel(call.Took(ctx))).
=======
			LeftJoin(join(GoogleIDCol, IDPTemplateIDCol)).
			LeftJoin(join(LDAPIDCol, IDPTemplateIDCol)).
>>>>>>> 50728129
			PlaceholderFormat(sq.Dollar),
		func(rows *sql.Rows) (*IDPTemplates, error) {
			templates := make([]*IDPTemplate, 0)
			var count uint64
			for rows.Next() {
				idpTemplate := new(IDPTemplate)

				name := sql.NullString{}

				googleID := sql.NullString{}
				googleClientID := sql.NullString{}
				googleClientSecret := new(crypto.CryptoValue)
				googleScopes := database.StringArray{}

				ldapID := sql.NullString{}
				ldapHost := sql.NullString{}
				ldapPort := sql.NullString{}
				ldapTls := sql.NullBool{}
				ldapBaseDN := sql.NullString{}
				ldapUserObjectClass := sql.NullString{}
				ldapUserUniqueAttribute := sql.NullString{}
				ldapAdmin := sql.NullString{}
				ldapPassword := new(crypto.CryptoValue)
				ldapIDAttribute := sql.NullString{}
				ldapFirstNameAttribute := sql.NullString{}
				ldapLastNameAttribute := sql.NullString{}
				ldapDisplayNameAttribute := sql.NullString{}
				ldapNickNameAttribute := sql.NullString{}
				ldapPreferredUsernameAttribute := sql.NullString{}
				ldapEmailAttribute := sql.NullString{}
				ldapEmailVerifiedAttribute := sql.NullString{}
				ldapPhoneAttribute := sql.NullString{}
				ldapPhoneVerifiedAttribute := sql.NullString{}
				ldapPreferredLanguageAttribute := sql.NullString{}
				ldapAvatarURLAttribute := sql.NullString{}
				ldapProfileAttribute := sql.NullString{}

				err := rows.Scan(
					&idpTemplate.ID,
					&idpTemplate.ResourceOwner,
					&idpTemplate.CreationDate,
					&idpTemplate.ChangeDate,
					&idpTemplate.Sequence,
					&idpTemplate.State,
					&name,
					&idpTemplate.Type,
					&idpTemplate.OwnerType,
					&idpTemplate.IsCreationAllowed,
					&idpTemplate.IsLinkingAllowed,
					&idpTemplate.IsAutoCreation,
					&idpTemplate.IsAutoUpdate,
					&googleID,
					&googleClientID,
					&googleClientSecret,
					&googleScopes,
					&ldapID,
					&ldapHost,
					&ldapPort,
					&ldapTls,
					&ldapBaseDN,
					&ldapUserObjectClass,
					&ldapUserUniqueAttribute,
					&ldapAdmin,
					&ldapPassword,
					&ldapIDAttribute,
					&ldapFirstNameAttribute,
					&ldapLastNameAttribute,
					&ldapDisplayNameAttribute,
					&ldapNickNameAttribute,
					&ldapPreferredUsernameAttribute,
					&ldapEmailAttribute,
					&ldapEmailVerifiedAttribute,
					&ldapPhoneAttribute,
					&ldapPhoneVerifiedAttribute,
					&ldapPreferredLanguageAttribute,
					&ldapAvatarURLAttribute,
					&ldapProfileAttribute,
					&count,
				)

				if err != nil {
					return nil, err
				}

				idpTemplate.Name = name.String

				if googleID.Valid {
					idpTemplate.GoogleIDPTemplate = &GoogleIDPTemplate{
						IDPID:        googleID.String,
						ClientID:     googleClientID.String,
						ClientSecret: googleClientSecret,
						Scopes:       googleScopes,
					}
				} else if ldapID.Valid {
					idpTemplate.LDAPIDPTemplate = &LDAPIDPTemplate{
						IDPID:               ldapID.String,
						Host:                ldapHost.String,
						Port:                ldapPort.String,
						TLS:                 ldapTls.Bool,
						BaseDN:              ldapBaseDN.String,
						UserObjectClass:     ldapUserObjectClass.String,
						UserUniqueAttribute: ldapUserUniqueAttribute.String,
						Admin:               ldapAdmin.String,
						Password:            ldapPassword,
						LDAPAttributes: idp.LDAPAttributes{
							IDAttribute:                ldapIDAttribute.String,
							FirstNameAttribute:         ldapFirstNameAttribute.String,
							LastNameAttribute:          ldapLastNameAttribute.String,
							DisplayNameAttribute:       ldapDisplayNameAttribute.String,
							NickNameAttribute:          ldapNickNameAttribute.String,
							PreferredUsernameAttribute: ldapPreferredUsernameAttribute.String,
							EmailAttribute:             ldapEmailAttribute.String,
							EmailVerifiedAttribute:     ldapEmailVerifiedAttribute.String,
							PhoneAttribute:             ldapPhoneAttribute.String,
							PhoneVerifiedAttribute:     ldapPhoneVerifiedAttribute.String,
							PreferredLanguageAttribute: ldapPreferredLanguageAttribute.String,
							AvatarURLAttribute:         ldapAvatarURLAttribute.String,
							ProfileAttribute:           ldapProfileAttribute.String,
						},
					}
				}
				templates = append(templates, idpTemplate)
			}

			if err := rows.Close(); err != nil {
				return nil, errors.ThrowInternal(err, "QUERY-SAGrt", "Errors.Query.CloseRows")
			}

			return &IDPTemplates{
				Templates: templates,
				SearchResponse: SearchResponse{
					Count: count,
				},
			}, nil
		}
}<|MERGE_RESOLUTION|>--- conflicted
+++ resolved
@@ -398,12 +398,8 @@
 			LDAPAvatarURLAttributeCol.identifier(),
 			LDAPProfileAttributeCol.identifier(),
 		).From(idpTemplateTable.identifier()).
-<<<<<<< HEAD
+			LeftJoin(join(GoogleIDCol, IDPTemplateIDCol)).
 			LeftJoin(join(LDAPIDCol, IDPTemplateIDCol) + db.Timetravel(call.Took(ctx))).
-=======
-			LeftJoin(join(GoogleIDCol, IDPTemplateIDCol)).
-			LeftJoin(join(LDAPIDCol, IDPTemplateIDCol)).
->>>>>>> 50728129
 			PlaceholderFormat(sq.Dollar),
 		func(row *sql.Row) (*IDPTemplate, error) {
 			idpTemplate := new(IDPTemplate)
@@ -571,12 +567,8 @@
 			LDAPProfileAttributeCol.identifier(),
 			countColumn.identifier(),
 		).From(idpTemplateTable.identifier()).
-<<<<<<< HEAD
+			LeftJoin(join(GoogleIDCol, IDPTemplateIDCol)).
 			LeftJoin(join(LDAPIDCol, IDPTemplateIDCol) + db.Timetravel(call.Took(ctx))).
-=======
-			LeftJoin(join(GoogleIDCol, IDPTemplateIDCol)).
-			LeftJoin(join(LDAPIDCol, IDPTemplateIDCol)).
->>>>>>> 50728129
 			PlaceholderFormat(sq.Dollar),
 		func(rows *sql.Rows) (*IDPTemplates, error) {
 			templates := make([]*IDPTemplate, 0)
