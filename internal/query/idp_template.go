--- conflicted
+++ resolved
@@ -42,9 +42,9 @@
 	*GitLabIDPTemplate
 	*GitLabSelfHostedIDPTemplate
 	*GoogleIDPTemplate
-	*SAMLIDPTemplate
 	*LDAPIDPTemplate
 	*AppleIDPTemplate
+	*SAMLIDPTemplate
 }
 
 type IDPTemplates struct {
@@ -142,7 +142,15 @@
 	idp.LDAPAttributes
 }
 
-<<<<<<< HEAD
+type AppleIDPTemplate struct {
+	IDPID      string
+	ClientID   string
+	TeamID     string
+	KeyID      string
+	PrivateKey *crypto.CryptoValue
+	Scopes     database.StringArray
+}
+
 type SAMLIDPTemplate struct {
 	IDPID             string
 	Metadata          []byte
@@ -150,15 +158,6 @@
 	Certificate       *crypto.CryptoValue
 	Binding           string
 	WithSignedRequest bool
-=======
-type AppleIDPTemplate struct {
-	IDPID      string
-	ClientID   string
-	TeamID     string
-	KeyID      string
-	PrivateKey *crypto.CryptoValue
-	Scopes     database.StringArray
->>>>>>> 7edc73bd
 }
 
 var (
@@ -627,7 +626,41 @@
 )
 
 var (
-<<<<<<< HEAD
+	appleIdpTemplateTable = table{
+		name:          projection.IDPTemplateAppleTable,
+		instanceIDCol: projection.AppleInstanceIDCol,
+	}
+	AppleIDCol = Column{
+		name:  projection.AppleIDCol,
+		table: appleIdpTemplateTable,
+	}
+	AppleInstanceIDCol = Column{
+		name:  projection.AppleInstanceIDCol,
+		table: appleIdpTemplateTable,
+	}
+	AppleClientIDCol = Column{
+		name:  projection.AppleClientIDCol,
+		table: appleIdpTemplateTable,
+	}
+	AppleTeamIDCol = Column{
+		name:  projection.AppleTeamIDCol,
+		table: appleIdpTemplateTable,
+	}
+	AppleKeyIDCol = Column{
+		name:  projection.AppleKeyIDCol,
+		table: appleIdpTemplateTable,
+	}
+	ApplePrivateKeyCol = Column{
+		name:  projection.ApplePrivateKeyCol,
+		table: appleIdpTemplateTable,
+	}
+	AppleScopesCol = Column{
+		name:  projection.AppleScopesCol,
+		table: appleIdpTemplateTable,
+	}
+)
+
+var (
 	samlIdpTemplateTable = table{
 		name:          projection.IDPTemplateSAMLTable,
 		instanceIDCol: projection.IDPTemplateInstanceIDCol,
@@ -659,39 +692,6 @@
 	SAMLWithSignedRequestCol = Column{
 		name:  projection.SAMLWithSignedRequestCol,
 		table: samlIdpTemplateTable,
-=======
-	appleIdpTemplateTable = table{
-		name:          projection.IDPTemplateAppleTable,
-		instanceIDCol: projection.AppleInstanceIDCol,
-	}
-	AppleIDCol = Column{
-		name:  projection.AppleIDCol,
-		table: appleIdpTemplateTable,
-	}
-	AppleInstanceIDCol = Column{
-		name:  projection.AppleInstanceIDCol,
-		table: appleIdpTemplateTable,
-	}
-	AppleClientIDCol = Column{
-		name:  projection.AppleClientIDCol,
-		table: appleIdpTemplateTable,
-	}
-	AppleTeamIDCol = Column{
-		name:  projection.AppleTeamIDCol,
-		table: appleIdpTemplateTable,
-	}
-	AppleKeyIDCol = Column{
-		name:  projection.AppleKeyIDCol,
-		table: appleIdpTemplateTable,
-	}
-	ApplePrivateKeyCol = Column{
-		name:  projection.ApplePrivateKeyCol,
-		table: appleIdpTemplateTable,
-	}
-	AppleScopesCol = Column{
-		name:  projection.AppleScopesCol,
-		table: appleIdpTemplateTable,
->>>>>>> 7edc73bd
 	}
 )
 
@@ -913,13 +913,9 @@
 			LeftJoin(join(GitLabIDCol, IDPTemplateIDCol)).
 			LeftJoin(join(GitLabSelfHostedIDCol, IDPTemplateIDCol)).
 			LeftJoin(join(GoogleIDCol, IDPTemplateIDCol)).
-<<<<<<< HEAD
 			LeftJoin(join(SAMLIDCol, IDPTemplateIDCol)).
-			LeftJoin(join(LDAPIDCol, IDPTemplateIDCol) + db.Timetravel(call.Took(ctx))).
-=======
 			LeftJoin(join(LDAPIDCol, IDPTemplateIDCol)).
 			LeftJoin(join(AppleIDCol, IDPTemplateIDCol) + db.Timetravel(call.Took(ctx))).
->>>>>>> 7edc73bd
 			PlaceholderFormat(sq.Dollar),
 		func(row *sql.Row) (*IDPTemplate, error) {
 			idpTemplate := new(IDPTemplate)
@@ -1404,13 +1400,9 @@
 			LeftJoin(join(GitLabIDCol, IDPTemplateIDCol)).
 			LeftJoin(join(GitLabSelfHostedIDCol, IDPTemplateIDCol)).
 			LeftJoin(join(GoogleIDCol, IDPTemplateIDCol)).
-<<<<<<< HEAD
 			LeftJoin(join(SAMLIDCol, IDPTemplateIDCol)).
-			LeftJoin(join(LDAPIDCol, IDPTemplateIDCol) + db.Timetravel(call.Took(ctx))).
-=======
 			LeftJoin(join(LDAPIDCol, IDPTemplateIDCol)).
 			LeftJoin(join(AppleIDCol, IDPTemplateIDCol) + db.Timetravel(call.Took(ctx))).
->>>>>>> 7edc73bd
 			PlaceholderFormat(sq.Dollar),
 		func(rows *sql.Rows) (*IDPTemplates, error) {
 			templates := make([]*IDPTemplate, 0)
