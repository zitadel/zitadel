package query

import (
	"context"
	"database/sql"
	errs "errors"
	"time"

	sq "github.com/Masterminds/squirrel"

	"github.com/zitadel/logging"

	"github.com/zitadel/zitadel/internal/api/authz"
	"github.com/zitadel/zitadel/internal/api/call"
	"github.com/zitadel/zitadel/internal/errors"
	"github.com/zitadel/zitadel/internal/query/projection"
	"github.com/zitadel/zitadel/internal/telemetry/tracing"
)

type UserMetadataList struct {
	SearchResponse
	Metadata []*UserMetadata
}

type UserMetadata struct {
	CreationDate  time.Time
	ChangeDate    time.Time
	ResourceOwner string
	Sequence      uint64
	Key           string
	Value         []byte
}

type UserMetadataSearchQueries struct {
	SearchRequest
	Queries []SearchQuery
}

var (
	userMetadataTable = table{
		name:          projection.UserMetadataProjectionTable,
		instanceIDCol: projection.UserMetadataColumnInstanceID,
	}
	UserMetadataUserIDCol = Column{
		name:  projection.UserMetadataColumnUserID,
		table: userMetadataTable,
	}
	UserMetadataCreationDateCol = Column{
		name:  projection.UserMetadataColumnCreationDate,
		table: userMetadataTable,
	}
	UserMetadataChangeDateCol = Column{
		name:  projection.UserMetadataColumnChangeDate,
		table: userMetadataTable,
	}
	UserMetadataResourceOwnerCol = Column{
		name:  projection.UserMetadataColumnResourceOwner,
		table: userMetadataTable,
	}
	UserMetadataInstanceIDCol = Column{
		name:  projection.UserMetadataColumnInstanceID,
		table: userMetadataTable,
	}
	UserMetadataSequenceCol = Column{
		name:  projection.UserMetadataColumnSequence,
		table: userMetadataTable,
	}
	UserMetadataKeyCol = Column{
		name:  projection.UserMetadataColumnKey,
		table: userMetadataTable,
	}
	UserMetadataValueCol = Column{
		name:  projection.UserMetadataColumnValue,
		table: userMetadataTable,
	}
	UserMetadataOwnerRemovedCol = Column{
		name:  projection.UserMetadataColumnOwnerRemoved,
		table: userMetadataTable,
	}
)

func (q *Queries) GetUserMetadataByKey(ctx context.Context, shouldTriggerBulk bool, userID, key string, withOwnerRemoved bool, queries ...SearchQuery) (_ *UserMetadata, err error) {
	ctx, span := tracing.NewSpan(ctx)
	defer func() { span.EndWithError(err) }()

	if shouldTriggerBulk {
<<<<<<< HEAD
		err := projection.UserMetadataProjection.Trigger(ctx)
		logging.OnError(err).Debug("trigger failed")
=======
		ctx = projection.UserMetadataProjection.Trigger(ctx)
>>>>>>> 6319fdda
	}

	query, scan := prepareUserMetadataQuery(ctx, q.client)
	for _, q := range queries {
		query = q.toQuery(query)
	}
	eq := sq.Eq{
		UserMetadataUserIDCol.identifier():     userID,
		UserMetadataKeyCol.identifier():        key,
		UserMetadataInstanceIDCol.identifier(): authz.GetInstance(ctx).InstanceID(),
	}
	if !withOwnerRemoved {
		eq[UserMetadataOwnerRemovedCol.identifier()] = false
	}
	stmt, args, err := query.Where(eq).ToSql()
	if err != nil {
		return nil, errors.ThrowInternal(err, "QUERY-aDGG2", "Errors.Query.SQLStatment")
	}

	row := q.client.QueryRowContext(ctx, stmt, args...)
	return scan(row)
}

func (q *Queries) SearchUserMetadata(ctx context.Context, shouldTriggerBulk bool, userID string, queries *UserMetadataSearchQueries, withOwnerRemoved bool) (_ *UserMetadataList, err error) {
	ctx, span := tracing.NewSpan(ctx)
	defer func() { span.EndWithError(err) }()

	if shouldTriggerBulk {
<<<<<<< HEAD
		err := projection.UserMetadataProjection.Trigger(ctx)
		logging.OnError(err).Debug("trigger failed")
=======
		ctx = projection.UserMetadataProjection.Trigger(ctx)
>>>>>>> 6319fdda
	}

	query, scan := prepareUserMetadataListQuery(ctx, q.client)
	eq := sq.Eq{
		UserMetadataUserIDCol.identifier():     userID,
		UserMetadataInstanceIDCol.identifier(): authz.GetInstance(ctx).InstanceID(),
	}
	if !withOwnerRemoved {
		eq[UserMetadataOwnerRemovedCol.identifier()] = false
	}
	stmt, args, err := queries.toQuery(query).Where(eq).ToSql()
	if err != nil {
		return nil, errors.ThrowInternal(err, "QUERY-Egbgd", "Errors.Query.SQLStatment")
	}

	rows, err := q.client.QueryContext(ctx, stmt, args...)
	if err != nil {
		return nil, errors.ThrowInternal(err, "QUERY-Hr2wf", "Errors.Internal")
	}
	metadata, err := scan(rows)
	if err != nil {
		return nil, err
	}
	metadata.LatestState, err = q.latestState(ctx, userMetadataTable)
	return metadata, err
}

func (q *UserMetadataSearchQueries) toQuery(query sq.SelectBuilder) sq.SelectBuilder {
	query = q.SearchRequest.toQuery(query)
	for _, q := range q.Queries {
		query = q.toQuery(query)
	}
	return query
}

func (r *UserMetadataSearchQueries) AppendMyResourceOwnerQuery(orgID string) error {
	query, err := NewUserMetadataResourceOwnerSearchQuery(orgID)
	if err != nil {
		return err
	}
	r.Queries = append(r.Queries, query)
	return nil
}

func NewUserMetadataResourceOwnerSearchQuery(value string) (SearchQuery, error) {
	return NewTextQuery(UserMetadataResourceOwnerCol, value, TextEquals)
}

func NewUserMetadataKeySearchQuery(value string, comparison TextComparison) (SearchQuery, error) {
	return NewTextQuery(UserMetadataKeyCol, value, comparison)
}

func prepareUserMetadataQuery(ctx context.Context, db prepareDatabase) (sq.SelectBuilder, func(*sql.Row) (*UserMetadata, error)) {
	return sq.Select(
			UserMetadataCreationDateCol.identifier(),
			UserMetadataChangeDateCol.identifier(),
			UserMetadataResourceOwnerCol.identifier(),
			UserMetadataSequenceCol.identifier(),
			UserMetadataKeyCol.identifier(),
			UserMetadataValueCol.identifier(),
		).
			From(userMetadataTable.identifier() + db.Timetravel(call.Took(ctx))).
			PlaceholderFormat(sq.Dollar),
		func(row *sql.Row) (*UserMetadata, error) {
			m := new(UserMetadata)
			err := row.Scan(
				&m.CreationDate,
				&m.ChangeDate,
				&m.ResourceOwner,
				&m.Sequence,
				&m.Key,
				&m.Value,
			)

			if err != nil {
				if errs.Is(err, sql.ErrNoRows) {
					return nil, errors.ThrowNotFound(err, "QUERY-Rgh32", "Errors.User.NotFound")
				}
				return nil, errors.ThrowInternal(err, "QUERY-Hhjt2", "Errors.Internal")
			}
			return m, nil
		}
}

func prepareUserMetadataListQuery(ctx context.Context, db prepareDatabase) (sq.SelectBuilder, func(*sql.Rows) (*UserMetadataList, error)) {
	return sq.Select(
			UserMetadataCreationDateCol.identifier(),
			UserMetadataChangeDateCol.identifier(),
			UserMetadataResourceOwnerCol.identifier(),
			UserMetadataSequenceCol.identifier(),
			UserMetadataKeyCol.identifier(),
			UserMetadataValueCol.identifier(),
			countColumn.identifier()).
			From(userMetadataTable.identifier() + db.Timetravel(call.Took(ctx))).
			PlaceholderFormat(sq.Dollar),
		func(rows *sql.Rows) (*UserMetadataList, error) {
			metadata := make([]*UserMetadata, 0)
			var count uint64
			for rows.Next() {
				m := new(UserMetadata)
				err := rows.Scan(
					&m.CreationDate,
					&m.ChangeDate,
					&m.ResourceOwner,
					&m.Sequence,
					&m.Key,
					&m.Value,
					&count,
				)
				if err != nil {
					return nil, err
				}

				metadata = append(metadata, m)
			}

			if err := rows.Close(); err != nil {
				return nil, errors.ThrowInternal(err, "QUERY-sd3gh", "Errors.Query.CloseRows")
			}

			return &UserMetadataList{
				Metadata: metadata,
				SearchResponse: SearchResponse{
					Count: count,
				},
			}, nil
		}
}<|MERGE_RESOLUTION|>--- conflicted
+++ resolved
@@ -84,12 +84,8 @@
 	defer func() { span.EndWithError(err) }()
 
 	if shouldTriggerBulk {
-<<<<<<< HEAD
-		err := projection.UserMetadataProjection.Trigger(ctx)
+		ctx, err = projection.UserMetadataProjection.Trigger(ctx)
 		logging.OnError(err).Debug("trigger failed")
-=======
-		ctx = projection.UserMetadataProjection.Trigger(ctx)
->>>>>>> 6319fdda
 	}
 
 	query, scan := prepareUserMetadataQuery(ctx, q.client)
@@ -118,12 +114,8 @@
 	defer func() { span.EndWithError(err) }()
 
 	if shouldTriggerBulk {
-<<<<<<< HEAD
-		err := projection.UserMetadataProjection.Trigger(ctx)
+		ctx, err = projection.UserMetadataProjection.Trigger(ctx)
 		logging.OnError(err).Debug("trigger failed")
-=======
-		ctx = projection.UserMetadataProjection.Trigger(ctx)
->>>>>>> 6319fdda
 	}
 
 	query, scan := prepareUserMetadataListQuery(ctx, q.client)
