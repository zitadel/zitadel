package query

import (
	"context"
	"database/sql"
	"encoding/json"
	errs "errors"
	"fmt"
	"io/ioutil"
	"net/http"
	"os"
	"time"

	sq "github.com/Masterminds/squirrel"
	"golang.org/x/text/language"
	"sigs.k8s.io/yaml"

	"github.com/zitadel/zitadel/internal/api/authz"
	"github.com/zitadel/zitadel/internal/domain"
	"github.com/zitadel/zitadel/internal/errors"
	"github.com/zitadel/zitadel/internal/query/projection"
	"github.com/zitadel/zitadel/internal/telemetry/tracing"
)

type MessageTexts struct {
	InitCode                 MessageText
	PasswordReset            MessageText
	VerifyEmail              MessageText
	VerifyPhone              MessageText
	DomainClaimed            MessageText
	PasswordlessRegistration MessageText
}

type MessageText struct {
	AggregateID  string
	Sequence     uint64
	CreationDate time.Time
	ChangeDate   time.Time
	State        domain.PolicyState

	IsDefault bool

	Type       string
	Language   language.Tag
	Title      string
	PreHeader  string
	Subject    string
	Greeting   string
	Text       string
	ButtonText string
	Footer     string
}

var (
	messageTextTable = table{
		name:          projection.MessageTextTable,
		instanceIDCol: projection.MessageTextInstanceIDCol,
	}
	MessageTextColAggregateID = Column{
		name:  projection.MessageTextAggregateIDCol,
		table: messageTextTable,
	}
	MessageTextColInstanceID = Column{
		name:  projection.MessageTextInstanceIDCol,
		table: messageTextTable,
	}
	MessageTextColSequence = Column{
		name:  projection.MessageTextSequenceCol,
		table: messageTextTable,
	}
	MessageTextColCreationDate = Column{
		name:  projection.MessageTextCreationDateCol,
		table: messageTextTable,
	}
	MessageTextColChangeDate = Column{
		name:  projection.MessageTextChangeDateCol,
		table: messageTextTable,
	}
	MessageTextColState = Column{
		name:  projection.MessageTextStateCol,
		table: messageTextTable,
	}
	MessageTextColType = Column{
		name:  projection.MessageTextTypeCol,
		table: messageTextTable,
	}
	MessageTextColLanguage = Column{
		name:  projection.MessageTextLanguageCol,
		table: messageTextTable,
	}
	MessageTextColTitle = Column{
		name:  projection.MessageTextTitleCol,
		table: messageTextTable,
	}
	MessageTextColPreHeader = Column{
		name:  projection.MessageTextPreHeaderCol,
		table: messageTextTable,
	}
	MessageTextColSubject = Column{
		name:  projection.MessageTextSubjectCol,
		table: messageTextTable,
	}
	MessageTextColGreeting = Column{
		name:  projection.MessageTextGreetingCol,
		table: messageTextTable,
	}
	MessageTextColText = Column{
		name:  projection.MessageTextTextCol,
		table: messageTextTable,
	}
	MessageTextColButtonText = Column{
		name:  projection.MessageTextButtonTextCol,
		table: messageTextTable,
	}
	MessageTextColFooter = Column{
		name:  projection.MessageTextFooterCol,
		table: messageTextTable,
	}
	MessageTextColOwnerRemoved = Column{
		name:  projection.MessageTextOwnerRemovedCol,
		table: messageTextTable,
	}
)

func (q *Queries) DefaultMessageText(ctx context.Context) (_ *MessageText, err error) {
	ctx, span := tracing.NewSpan(ctx)
	defer func() { span.EndWithError(err) }()

	stmt, scan := prepareMessageTextQuery()
	query, args, err := stmt.Where(sq.Eq{
		MessageTextColAggregateID.identifier(): authz.GetInstance(ctx).InstanceID(),
		MessageTextColInstanceID.identifier():  authz.GetInstance(ctx).InstanceID(),
	}).
		Limit(1).ToSql()
	if err != nil {
		return nil, errors.ThrowInternal(err, "QUERY-1b9mf", "Errors.Query.SQLStatement")
	}

	row := q.client.QueryRowContext(ctx, query, args...)
	return scan(row)
}

func (q *Queries) DefaultMessageTextByTypeAndLanguageFromFileSystem(ctx context.Context, messageType, language string) (_ *MessageText, err error) {
	ctx, span := tracing.NewSpan(ctx)
	defer func() { span.EndWithError(err) }()

	contents, err := q.readNotificationTextMessages(ctx, language)
	if err != nil {
		return nil, err
	}
	messageTexts := new(MessageTexts)
	if err := yaml.Unmarshal(contents, messageTexts); err != nil {
		return nil, errors.ThrowInternal(err, "TEXT-3N9fs", "Errors.TranslationFile.ReadError")
	}
	return messageTexts.GetMessageTextByType(messageType), nil
}

<<<<<<< HEAD
func (q *Queries) CustomMessageTextByTypeAndLanguage(ctx context.Context, aggregateID, messageType, language string) (_ *MessageText, err error) {
	ctx, span := tracing.NewSpan(ctx)
	defer func() { span.EndWithError(err) }()

=======
func (q *Queries) CustomMessageTextByTypeAndLanguage(ctx context.Context, aggregateID, messageType, language string, withOwnerRemoved bool) (*MessageText, error) {
>>>>>>> 8fa0e384
	stmt, scan := prepareMessageTextQuery()
	eq := sq.Eq{
		MessageTextColLanguage.identifier():    language,
		MessageTextColType.identifier():        messageType,
		MessageTextColAggregateID.identifier(): aggregateID,
		MessageTextColInstanceID.identifier():  authz.GetInstance(ctx).InstanceID(),
	}
	if !withOwnerRemoved {
		eq[MessageTextColOwnerRemoved.identifier()] = false
	}

	query, args, err := stmt.Where(eq).OrderBy(MessageTextColAggregateID.identifier()).Limit(1).ToSql()
	if err != nil {
		return nil, errors.ThrowInternal(err, "QUERY-1b9mf", "Errors.Query.SQLStatement")
	}

	row := q.client.QueryRowContext(ctx, query, args...)
	msg, err := scan(row)
	if errors.IsNotFound(err) {
		return q.IAMMessageTextByTypeAndLanguage(ctx, messageType, language)
	}
	return msg, err
}

func (q *Queries) IAMMessageTextByTypeAndLanguage(ctx context.Context, messageType, language string) (_ *MessageText, err error) {
	ctx, span := tracing.NewSpan(ctx)
	defer func() { span.EndWithError(err) }()

	contents, err := q.readNotificationTextMessages(ctx, language)
	if err != nil {
		return nil, err
	}
	notificationTextMap := make(map[string]interface{})
	if err := yaml.Unmarshal(contents, &notificationTextMap); err != nil {
		return nil, errors.ThrowInternal(err, "QUERY-ekjFF", "Errors.TranslationFile.ReadError")
	}
	texts, err := q.CustomTextList(ctx, authz.GetInstance(ctx).InstanceID(), messageType, language, false)
	if err != nil {
		return nil, err
	}
	for _, text := range texts.CustomTexts {
		messageTextMap, ok := notificationTextMap[messageType].(map[string]interface{})
		if !ok {
			continue
		}
		messageTextMap[text.Key] = text.Text
	}
	jsonbody, err := json.Marshal(notificationTextMap)

	if err != nil {
		return nil, errors.ThrowInternal(err, "QUERY-3m8fJ", "Errors.TranslationFile.MergeError")
	}
	notificationText := new(MessageTexts)
	if err := json.Unmarshal(jsonbody, &notificationText); err != nil {
		return nil, errors.ThrowInternal(err, "QUERY-9MkfD", "Errors.TranslationFile.MergeError")
	}
	result := notificationText.GetMessageTextByType(messageType)
	result.IsDefault = true
	result.AggregateID = authz.GetInstance(ctx).InstanceID()
	return result, nil
}

func (q *Queries) readNotificationTextMessages(ctx context.Context, language string) ([]byte, error) {
	q.mutex.Lock()
	defer q.mutex.Unlock()
	var err error
	contents, ok := q.NotificationTranslationFileContents[language]
	if !ok {
		contents, err = q.readTranslationFile(q.NotificationDir, fmt.Sprintf("/i18n/%s.yaml", language))
		if errors.IsNotFound(err) {
			contents, err = q.readTranslationFile(q.NotificationDir, fmt.Sprintf("/i18n/%s.yaml", authz.GetInstance(ctx).DefaultLanguage().String()))
		}
		if err != nil {
			return nil, err
		}
		q.NotificationTranslationFileContents[language] = contents
	}
	return contents, nil
}

func prepareMessageTextQuery() (sq.SelectBuilder, func(*sql.Row) (*MessageText, error)) {
	return sq.Select(
			MessageTextColAggregateID.identifier(),
			MessageTextColSequence.identifier(),
			MessageTextColCreationDate.identifier(),
			MessageTextColChangeDate.identifier(),
			MessageTextColState.identifier(),
			MessageTextColType.identifier(),
			MessageTextColLanguage.identifier(),
			MessageTextColTitle.identifier(),
			MessageTextColPreHeader.identifier(),
			MessageTextColSubject.identifier(),
			MessageTextColGreeting.identifier(),
			MessageTextColText.identifier(),
			MessageTextColButtonText.identifier(),
			MessageTextColFooter.identifier(),
		).
			From(messageTextTable.identifier()).PlaceholderFormat(sq.Dollar),
		func(row *sql.Row) (*MessageText, error) {
			msg := new(MessageText)
			lang := ""
			title := sql.NullString{}
			preHeader := sql.NullString{}
			subject := sql.NullString{}
			greeting := sql.NullString{}
			text := sql.NullString{}
			buttonText := sql.NullString{}
			footer := sql.NullString{}
			err := row.Scan(
				&msg.AggregateID,
				&msg.Sequence,
				&msg.CreationDate,
				&msg.ChangeDate,
				&msg.State,
				&msg.Type,
				&lang,
				&title,
				&preHeader,
				&subject,
				&greeting,
				&text,
				&buttonText,
				&footer,
			)
			if err != nil {
				if errs.Is(err, sql.ErrNoRows) {
					return nil, errors.ThrowNotFound(err, "QUERY-3nlrS", "Errors.MessageText.NotFound")
				}
				return nil, errors.ThrowInternal(err, "QUERY-499gJ", "Errors.Internal")
			}
			msg.Language = language.Make(lang)
			msg.Title = title.String
			msg.PreHeader = preHeader.String
			msg.Subject = subject.String
			msg.Greeting = greeting.String
			msg.Text = text.String
			msg.ButtonText = buttonText.String
			msg.Footer = footer.String
			return msg, nil
		}
}

func (q *Queries) readTranslationFile(dir http.FileSystem, filename string) ([]byte, error) {
	r, err := dir.Open(filename)
	if os.IsNotExist(err) {
		return nil, errors.ThrowNotFound(err, "QUERY-sN9wg", "Errors.TranslationFile.NotFound")
	}
	if err != nil {
		return nil, errors.ThrowInternal(err, "QUERY-93njw", "Errors.TranslationFile.ReadError")
	}
	contents, err := ioutil.ReadAll(r)
	if err != nil {
		return nil, errors.ThrowInternal(err, "QUERY-l0fse", "Errors.TranslationFile.ReadError")
	}
	return contents, nil
}

func (m *MessageTexts) GetMessageTextByType(msgType string) *MessageText {
	switch msgType {
	case domain.InitCodeMessageType:
		return &m.InitCode
	case domain.PasswordResetMessageType:
		return &m.PasswordReset
	case domain.VerifyEmailMessageType:
		return &m.VerifyEmail
	case domain.VerifyPhoneMessageType:
		return &m.VerifyPhone
	case domain.DomainClaimedMessageType:
		return &m.DomainClaimed
	case domain.PasswordlessRegistrationMessageType:
		return &m.PasswordlessRegistration
	}
	return nil
}<|MERGE_RESOLUTION|>--- conflicted
+++ resolved
@@ -155,14 +155,10 @@
 	return messageTexts.GetMessageTextByType(messageType), nil
 }
 
-<<<<<<< HEAD
-func (q *Queries) CustomMessageTextByTypeAndLanguage(ctx context.Context, aggregateID, messageType, language string) (_ *MessageText, err error) {
+func (q *Queries) CustomMessageTextByTypeAndLanguage(ctx context.Context, aggregateID, messageType, language string, withOwnerRemoved bool) (_ *MessageText, err error) {
 	ctx, span := tracing.NewSpan(ctx)
 	defer func() { span.EndWithError(err) }()
 
-=======
-func (q *Queries) CustomMessageTextByTypeAndLanguage(ctx context.Context, aggregateID, messageType, language string, withOwnerRemoved bool) (*MessageText, error) {
->>>>>>> 8fa0e384
 	stmt, scan := prepareMessageTextQuery()
 	eq := sq.Eq{
 		MessageTextColLanguage.identifier():    language,
