package query

import (
	"context"
	"database/sql"
	"database/sql/driver"
	"errors"
	"fmt"
	"regexp"
	"testing"

	sq "github.com/Masterminds/squirrel"
	"github.com/stretchr/testify/require"

	"github.com/zitadel/zitadel/internal/api/authz"
	"github.com/zitadel/zitadel/internal/domain"
)

func TestUser_authMethodsCheckPermission(t *testing.T) {
	type want struct {
		methods []*AuthMethod
	}
	type args struct {
		user    string
		methods *AuthMethods
	}
	tests := []struct {
		name        string
		args        args
		want        want
		permissions []string
	}{
		{
			"permissions for all users",
			args{
				"none",
				&AuthMethods{
					AuthMethods: []*AuthMethod{
						{UserID: "first"}, {UserID: "second"}, {UserID: "third"},
					},
				},
			},
			want{
				methods: []*AuthMethod{
					{UserID: "first"}, {UserID: "second"}, {UserID: "third"},
				},
			},
			[]string{"first", "second", "third"},
		},
		{
			"permissions for one user, first",
			args{
				"none",
				&AuthMethods{
					AuthMethods: []*AuthMethod{
						{UserID: "first"}, {UserID: "second"}, {UserID: "third"},
					},
				},
			},
			want{
				methods: []*AuthMethod{
					{UserID: "first"},
				},
			},
			[]string{"first"},
		},
		{
			"permissions for one user, second",
			args{
				"none",
				&AuthMethods{
					AuthMethods: []*AuthMethod{
						{UserID: "first"}, {UserID: "second"}, {UserID: "third"},
					},
				},
			},
			want{
				methods: []*AuthMethod{
					{UserID: "second"},
				},
			},
			[]string{"second"},
		},
		{
			"permissions for one user, third",
			args{
				"none",
				&AuthMethods{
					AuthMethods: []*AuthMethod{
						{UserID: "first"}, {UserID: "second"}, {UserID: "third"},
					},
				},
			},
			want{
				methods: []*AuthMethod{
					{UserID: "third"},
				},
			},
			[]string{"third"},
		},
		{
			"permissions for two users, first",
			args{
				"none",
				&AuthMethods{
					AuthMethods: []*AuthMethod{
						{UserID: "first"}, {UserID: "second"}, {UserID: "third"},
					},
				},
			},
			want{
				methods: []*AuthMethod{
					{UserID: "first"}, {UserID: "third"},
				},
			},
			[]string{"first", "third"},
		},
		{
			"permissions for two users, second",
			args{
				"none",
				&AuthMethods{
					AuthMethods: []*AuthMethod{
						{UserID: "first"}, {UserID: "second"}, {UserID: "third"},
					},
				},
			},
			want{
				methods: []*AuthMethod{
					{UserID: "second"}, {UserID: "third"},
				},
			},
			[]string{"second", "third"},
		},
		{
			"no permissions",
			args{
				"none",
				&AuthMethods{
					AuthMethods: []*AuthMethod{
						{UserID: "first"}, {UserID: "second"}, {UserID: "third"},
					},
				},
			},
			want{
				methods: []*AuthMethod{},
			},
			[]string{},
		},
		{
			"no permissions, self",
			args{
				"second",
				&AuthMethods{
					AuthMethods: []*AuthMethod{
						{UserID: "first"}, {UserID: "second"}, {UserID: "third"},
					},
				},
			},
			want{
				methods: []*AuthMethod{{UserID: "second"}},
			},
			[]string{},
		},
	}
	for _, tt := range tests {
		t.Run(tt.name, func(t *testing.T) {
			checkPermission := func(ctx context.Context, permission, orgID, resourceID string) (err error) {
				for _, perm := range tt.permissions {
					if resourceID == perm {
						return nil
					}
				}
				return errors.New("failed")
			}
			authMethodsCheckPermission(authz.SetCtxData(context.Background(), authz.CtxData{UserID: tt.args.user}), tt.args.methods, checkPermission)
			require.Equal(t, tt.want.methods, tt.args.methods.AuthMethods)
		})
	}
}

var (
	prepareUserAuthMethodsStmt = `SELECT projections.user_auth_methods5.token_id,` +
		` projections.user_auth_methods5.creation_date,` +
		` projections.user_auth_methods5.change_date,` +
		` projections.user_auth_methods5.resource_owner,` +
		` projections.user_auth_methods5.user_id,` +
		` projections.user_auth_methods5.sequence,` +
		` projections.user_auth_methods5.name,` +
		` projections.user_auth_methods5.state,` +
		` projections.user_auth_methods5.method_type,` +
		` COUNT(*) OVER ()` +
		` FROM projections.user_auth_methods5`
	prepareUserAuthMethodsCols = []string{
		"token_id",
		"creation_date",
		"change_date",
		"resource_owner",
		"user_id",
		"sequence",
		"name",
		"state",
		"method_type",
		"count",
	}
	prepareActiveAuthMethodTypesStmt = `SELECT projections.users14_notifications.password_set,` +
		` auth_method_types.method_type,` +
		` user_idps_count.count` +
		` FROM projections.users14` +
		` LEFT JOIN projections.users14_notifications ON projections.users14.id = projections.users14_notifications.user_id AND projections.users14.instance_id = projections.users14_notifications.instance_id` +
		` LEFT JOIN (SELECT DISTINCT(auth_method_types.method_type), auth_method_types.user_id, auth_method_types.instance_id FROM projections.user_auth_methods5 AS auth_method_types` +
		` WHERE auth_method_types.state = $1) AS auth_method_types` +
		` ON auth_method_types.user_id = projections.users14.id AND auth_method_types.instance_id = projections.users14.instance_id` +
		` LEFT JOIN (SELECT user_idps_count.user_id, user_idps_count.instance_id, COUNT(user_idps_count.user_id) AS count FROM projections.idp_user_links3 AS user_idps_count` +
		` GROUP BY user_idps_count.user_id, user_idps_count.instance_id) AS user_idps_count` +
		` ON user_idps_count.user_id = projections.users14.id AND user_idps_count.instance_id = projections.users14.instance_id`
	prepareActiveAuthMethodTypesCols = []string{
		"password_set",
		"method_type",
		"idps_count",
	}
	prepareActiveAuthMethodTypesDomainStmt = `SELECT projections.users14_notifications.password_set,` +
		` auth_method_types.method_type,` +
		` user_idps_count.count` +
		` FROM projections.users14` +
		` LEFT JOIN projections.users14_notifications ON projections.users14.id = projections.users14_notifications.user_id AND projections.users14.instance_id = projections.users14_notifications.instance_id` +
		` LEFT JOIN (SELECT DISTINCT(auth_method_types.method_type), auth_method_types.user_id, auth_method_types.instance_id FROM projections.user_auth_methods5 AS auth_method_types` +
		` WHERE auth_method_types.state = $1 AND (auth_method_types.domain IS NULL OR auth_method_types.domain = $2 OR auth_method_types.domain = $3)) AS auth_method_types` +
		` ON auth_method_types.user_id = projections.users14.id AND auth_method_types.instance_id = projections.users14.instance_id` +
		` LEFT JOIN (SELECT user_idps_count.user_id, user_idps_count.instance_id, COUNT(user_idps_count.user_id) AS count FROM projections.idp_user_links3 AS user_idps_count` +
		` GROUP BY user_idps_count.user_id, user_idps_count.instance_id) AS user_idps_count` +
		` ON user_idps_count.user_id = projections.users14.id AND user_idps_count.instance_id = projections.users14.instance_id`
	prepareActiveAuthMethodTypesDomainCols = []string{
		"password_set",
		"method_type",
		"idps_count",
	}
	prepareActiveAuthMethodTypesDomainExternalStmt = `SELECT projections.users14_notifications.password_set,` +
		` auth_method_types.method_type,` +
		` user_idps_count.count` +
		` FROM projections.users14` +
		` LEFT JOIN projections.users14_notifications ON projections.users14.id = projections.users14_notifications.user_id AND projections.users14.instance_id = projections.users14_notifications.instance_id` +
		` LEFT JOIN (SELECT DISTINCT(auth_method_types.method_type), auth_method_types.user_id, auth_method_types.instance_id FROM projections.user_auth_methods5 AS auth_method_types` +
		` WHERE auth_method_types.state = $1 AND (auth_method_types.domain IS NULL OR auth_method_types.domain = $2)) AS auth_method_types` +
		` ON auth_method_types.user_id = projections.users14.id AND auth_method_types.instance_id = projections.users14.instance_id` +
		` LEFT JOIN (SELECT user_idps_count.user_id, user_idps_count.instance_id, COUNT(user_idps_count.user_id) AS count FROM projections.idp_user_links3 AS user_idps_count` +
		` GROUP BY user_idps_count.user_id, user_idps_count.instance_id) AS user_idps_count` +
		` ON user_idps_count.user_id = projections.users14.id AND user_idps_count.instance_id = projections.users14.instance_id`
	prepareActiveAuthMethodTypesDomainExternalCols = []string{
		"password_set",
		"method_type",
		"idps_count",
	}
	prepareAuthMethodTypesRequiredStmt = `SELECT projections.users14.type,` +
		` auth_methods_force_mfa.force_mfa,` +
		` auth_methods_force_mfa.force_mfa_local_only` +
		` FROM projections.users14` +
		` LEFT JOIN (SELECT auth_methods_force_mfa.force_mfa, auth_methods_force_mfa.force_mfa_local_only, auth_methods_force_mfa.instance_id, auth_methods_force_mfa.aggregate_id, auth_methods_force_mfa.is_default FROM projections.login_policies5 AS auth_methods_force_mfa) AS auth_methods_force_mfa` +
		` ON (auth_methods_force_mfa.aggregate_id = projections.users14.instance_id OR auth_methods_force_mfa.aggregate_id = projections.users14.resource_owner) AND auth_methods_force_mfa.instance_id = projections.users14.instance_id` +
		` ORDER BY auth_methods_force_mfa.is_default LIMIT 1
`
	prepareAuthMethodTypesRequiredCols = []string{
		"type",
		"force_mfa",
		"force_mfa_local_only",
	}
)

func Test_UserAuthMethodPrepares(t *testing.T) {
	type want struct {
		sqlExpectations sqlExpectation
		err             checkErr
	}
	tests := []struct {
		name    string
		prepare interface{}
		want    want
		object  interface{}
	}{
		{
			name:    "prepareUserAuthMethodsQuery no result",
			prepare: prepareUserAuthMethodsQuery,
			want: want{
				sqlExpectations: mockQueries(
					regexp.QuoteMeta(prepareUserAuthMethodsStmt),
					nil,
					nil,
				),
			},
			object: &AuthMethods{AuthMethods: []*AuthMethod{}},
		},
		{
			name:    "prepareUserAuthMethodsQuery one result",
			prepare: prepareUserAuthMethodsQuery,
			want: want{
				sqlExpectations: mockQueries(
					regexp.QuoteMeta(prepareUserAuthMethodsStmt),
					prepareUserAuthMethodsCols,
					[][]driver.Value{
						{
							"token_id",
							testNow,
							testNow,
							"ro",
							"user_id",
							uint64(20211108),
							"name",
							domain.MFAStateReady,
							domain.UserAuthMethodTypeU2F,
						},
					},
				),
			},
			object: &AuthMethods{
				SearchResponse: SearchResponse{
					Count: 1,
				},
				AuthMethods: []*AuthMethod{
					{
						TokenID:       "token_id",
						CreationDate:  testNow,
						ChangeDate:    testNow,
						ResourceOwner: "ro",
						UserID:        "user_id",
						Sequence:      20211108,
						Name:          "name",
						State:         domain.MFAStateReady,
						Type:          domain.UserAuthMethodTypeU2F,
					},
				},
			},
		},
		{
			name:    "prepareUserAuthMethodsQuery multiple result",
			prepare: prepareUserAuthMethodsQuery,
			want: want{
				sqlExpectations: mockQueries(
					regexp.QuoteMeta(prepareUserAuthMethodsStmt),
					prepareUserAuthMethodsCols,
					[][]driver.Value{
						{
							"token_id",
							testNow,
							testNow,
							"ro",
							"user_id",
							uint64(20211108),
							"name",
							domain.MFAStateReady,
							domain.UserAuthMethodTypeU2F,
						},
						{
							"token_id-2",
							testNow,
							testNow,
							"ro",
							"user_id",
							uint64(20211108),
							"name-2",
							domain.MFAStateReady,
							domain.UserAuthMethodTypePasswordless,
						},
					},
				),
			},
			object: &AuthMethods{
				SearchResponse: SearchResponse{
					Count: 2,
				},
				AuthMethods: []*AuthMethod{
					{
						TokenID:       "token_id",
						CreationDate:  testNow,
						ChangeDate:    testNow,
						ResourceOwner: "ro",
						UserID:        "user_id",
						Sequence:      20211108,
						Name:          "name",
						State:         domain.MFAStateReady,
						Type:          domain.UserAuthMethodTypeU2F,
					},
					{
						TokenID:       "token_id-2",
						CreationDate:  testNow,
						ChangeDate:    testNow,
						ResourceOwner: "ro",
						UserID:        "user_id",
						Sequence:      20211108,
						Name:          "name-2",
						State:         domain.MFAStateReady,
						Type:          domain.UserAuthMethodTypePasswordless,
					},
				},
			},
		},
		{
			name:    "prepareUserAuthMethodsQuery sql err",
			prepare: prepareUserAuthMethodsQuery,
			want: want{
				sqlExpectations: mockQueryErr(
					regexp.QuoteMeta(prepareUserAuthMethodsStmt),
					sql.ErrConnDone,
				),
				err: func(err error) (error, bool) {
					if !errors.Is(err, sql.ErrConnDone) {
						return fmt.Errorf("err should be sql.ErrConnDone got: %w", err), false
					}
					return nil, true
				},
			},
			object: (*AuthMethodTypes)(nil),
		},
		{
			name: "prepareUserAuthMethodTypesQuery no result",
			prepare: func() (sq.SelectBuilder, func(*sql.Rows) (*AuthMethodTypes, error)) {
				builder, scan := prepareUserAuthMethodTypesQuery(true, true, "")
				return builder, func(rows *sql.Rows) (*AuthMethodTypes, error) {
					return scan(rows)
				}
			},
			want: want{
				sqlExpectations: mockQueries(
					regexp.QuoteMeta(prepareActiveAuthMethodTypesStmt),
					nil,
					nil,
				),
			},
			object: &AuthMethodTypes{AuthMethodTypes: []domain.UserAuthMethodType{}},
		},
		{
			name: "prepareUserAuthMethodTypesQuery one second factor",
			prepare: func() (sq.SelectBuilder, func(*sql.Rows) (*AuthMethodTypes, error)) {
				builder, scan := prepareUserAuthMethodTypesQuery(true, true, "")
				return builder, func(rows *sql.Rows) (*AuthMethodTypes, error) {
					return scan(rows)
				}
			},
			want: want{
				sqlExpectations: mockQueries(
					regexp.QuoteMeta(prepareActiveAuthMethodTypesStmt),
					prepareActiveAuthMethodTypesCols,
					[][]driver.Value{
						{
							true,
							domain.UserAuthMethodTypePasswordless,
							1,
						},
					},
				),
			},
			object: &AuthMethodTypes{
				SearchResponse: SearchResponse{
					Count: 3,
				},
				AuthMethodTypes: []domain.UserAuthMethodType{
					domain.UserAuthMethodTypePasswordless,
					domain.UserAuthMethodTypePassword,
					domain.UserAuthMethodTypeIDP,
				},
			},
		},
		{
			name: "prepareUserAuthMethodTypesQuery one second factor with domain",
			prepare: func() (sq.SelectBuilder, func(*sql.Rows) (*AuthMethodTypes, error)) {
				builder, scan := prepareUserAuthMethodTypesQuery(true, true, "example.com")
				return builder, func(rows *sql.Rows) (*AuthMethodTypes, error) {
					return scan(rows)
				}
			},
			want: want{
				sqlExpectations: mockQueries(
					regexp.QuoteMeta(prepareActiveAuthMethodTypesDomainStmt),
					prepareActiveAuthMethodTypesDomainCols,
					[][]driver.Value{
						{
							true,
							domain.UserAuthMethodTypePasswordless,
							1,
						},
					},
				),
			},
			object: &AuthMethodTypes{
				SearchResponse: SearchResponse{
					Count: 3,
				},
				AuthMethodTypes: []domain.UserAuthMethodType{
					domain.UserAuthMethodTypePasswordless,
					domain.UserAuthMethodTypePassword,
					domain.UserAuthMethodTypeIDP,
				},
			},
		},
		{
			name: "prepareUserAuthMethodTypesQuery one second factor with domain external",
			prepare: func() (sq.SelectBuilder, func(*sql.Rows) (*AuthMethodTypes, error)) {
				builder, scan := prepareUserAuthMethodTypesQuery(true, false, "example.com")
				return builder, func(rows *sql.Rows) (*AuthMethodTypes, error) {
					return scan(rows)
				}
			},
			want: want{
				sqlExpectations: mockQueries(
					regexp.QuoteMeta(prepareActiveAuthMethodTypesDomainExternalStmt),
					prepareActiveAuthMethodTypesDomainExternalCols,
					[][]driver.Value{
						{
							true,
							domain.UserAuthMethodTypePasswordless,
							1,
						},
					},
				),
			},
			object: &AuthMethodTypes{
				SearchResponse: SearchResponse{
					Count: 3,
				},
				AuthMethodTypes: []domain.UserAuthMethodType{
					domain.UserAuthMethodTypePasswordless,
					domain.UserAuthMethodTypePassword,
					domain.UserAuthMethodTypeIDP,
				},
			},
		},
		{
			name: "prepareUserAuthMethodTypesQuery multiple second factors",
			prepare: func() (sq.SelectBuilder, func(*sql.Rows) (*AuthMethodTypes, error)) {
				builder, scan := prepareUserAuthMethodTypesQuery(true, true, "")
				return builder, func(rows *sql.Rows) (*AuthMethodTypes, error) {
					return scan(rows)
				}
			},
			want: want{
				sqlExpectations: mockQueries(
					regexp.QuoteMeta(prepareActiveAuthMethodTypesStmt),
					prepareActiveAuthMethodTypesCols,
					[][]driver.Value{
						{
							true,
							domain.UserAuthMethodTypePasswordless,
							1,
						},
						{
							true,
							domain.UserAuthMethodTypeTOTP,
							1,
						},
					},
				),
			},
			object: &AuthMethodTypes{
				SearchResponse: SearchResponse{
					Count: 4,
				},
				AuthMethodTypes: []domain.UserAuthMethodType{
					domain.UserAuthMethodTypePasswordless,
					domain.UserAuthMethodTypeTOTP,
					domain.UserAuthMethodTypePassword,
					domain.UserAuthMethodTypeIDP,
				},
			},
		},
		{
			name: "prepareUserAuthMethodTypesQuery multiple second factors domain",
			prepare: func() (sq.SelectBuilder, func(*sql.Rows) (*AuthMethodTypes, error)) {
				builder, scan := prepareUserAuthMethodTypesQuery(true, true, "example.com")
				return builder, func(rows *sql.Rows) (*AuthMethodTypes, error) {
					return scan(rows)
				}
			},
			want: want{
				sqlExpectations: mockQueries(
					regexp.QuoteMeta(prepareActiveAuthMethodTypesDomainStmt),
					prepareActiveAuthMethodTypesDomainCols,
					[][]driver.Value{
						{
							true,
							domain.UserAuthMethodTypePasswordless,
							1,
						},
						{
							true,
							domain.UserAuthMethodTypeTOTP,
							1,
						},
					},
				),
			},
			object: &AuthMethodTypes{
				SearchResponse: SearchResponse{
					Count: 4,
				},
				AuthMethodTypes: []domain.UserAuthMethodType{
					domain.UserAuthMethodTypePasswordless,
					domain.UserAuthMethodTypeTOTP,
					domain.UserAuthMethodTypePassword,
					domain.UserAuthMethodTypeIDP,
				},
			},
		},
		{
			name: "prepareUserAuthMethodTypesQuery multiple second factors domain external",
			prepare: func() (sq.SelectBuilder, func(*sql.Rows) (*AuthMethodTypes, error)) {
				builder, scan := prepareUserAuthMethodTypesQuery(true, false, "example.com")
				return builder, func(rows *sql.Rows) (*AuthMethodTypes, error) {
					return scan(rows)
				}
			},
			want: want{
				sqlExpectations: mockQueries(
					regexp.QuoteMeta(prepareActiveAuthMethodTypesDomainExternalStmt),
					prepareActiveAuthMethodTypesDomainExternalCols,
					[][]driver.Value{
						{
							true,
							domain.UserAuthMethodTypePasswordless,
							1,
						},
						{
							true,
							domain.UserAuthMethodTypeTOTP,
							1,
						},
					},
				),
			},
			object: &AuthMethodTypes{
				SearchResponse: SearchResponse{
					Count: 4,
				},
				AuthMethodTypes: []domain.UserAuthMethodType{
					domain.UserAuthMethodTypePasswordless,
					domain.UserAuthMethodTypeTOTP,
					domain.UserAuthMethodTypePassword,
					domain.UserAuthMethodTypeIDP,
				},
			},
		},
		{
			name: "prepareUserAuthMethodTypesQuery sql err",
			prepare: func() (sq.SelectBuilder, func(*sql.Rows) (*AuthMethodTypes, error)) {
				builder, scan := prepareUserAuthMethodTypesQuery(true, true, "")
				return builder, func(rows *sql.Rows) (*AuthMethodTypes, error) {
					return scan(rows)
				}
			},
			want: want{
				sqlExpectations: mockQueryErr(
					regexp.QuoteMeta(prepareActiveAuthMethodTypesStmt),
					sql.ErrConnDone,
				),
				err: func(err error) (error, bool) {
					if !errors.Is(err, sql.ErrConnDone) {
						return fmt.Errorf("err should be sql.ErrConnDone got: %w", err), false
					}
					return nil, true
				},
			},
			object: (*AuthMethodTypes)(nil),
		},
<<<<<<< HEAD
		{
			name: "prepareUserAuthMethodTypesRequiredQuery no result",
			prepare: func() (sq.SelectBuilder, func(*sql.Row) (*UserAuthMethodRequirements, error)) {
				builder, scan := prepareUserAuthMethodTypesRequiredQuery()
				return builder, func(row *sql.Row) (*UserAuthMethodRequirements, error) {
					return scan(row)
				}
			},
			want: want{
				sqlExpectations: mockQueriesScanErr(
					regexp.QuoteMeta(prepareAuthMethodTypesRequiredStmt),
					nil,
					nil,
				),
				err: func(err error) (error, bool) {
					if !zerrors.IsNotFound(err) {
						return fmt.Errorf("err should be zitadel.NotFoundError got: %w", err), false
					}
					return nil, true
				},
			},
			object: (*UserAuthMethodRequirements)(nil),
		},
		{
			name: "prepareUserAuthMethodTypesRequiredQuery one second factor",
			prepare: func() (sq.SelectBuilder, func(*sql.Row) (*UserAuthMethodRequirements, error)) {
				builder, scan := prepareUserAuthMethodTypesRequiredQuery()
				return builder, func(row *sql.Row) (*UserAuthMethodRequirements, error) {
					return scan(row)
				}
			},
			want: want{
				sqlExpectations: mockQueries(
					regexp.QuoteMeta(prepareAuthMethodTypesRequiredStmt),
					prepareAuthMethodTypesRequiredCols,
					[][]driver.Value{
						{
							domain.UserTypeHuman,
							true,
							true,
						},
					},
				),
			},
			object: &UserAuthMethodRequirements{
				UserType:          domain.UserTypeHuman,
				ForceMFA:          true,
				ForceMFALocalOnly: true,
			},
		},
		{
			name: "prepareUserAuthMethodTypesRequiredQuery multiple second factors",
			prepare: func() (sq.SelectBuilder, func(*sql.Row) (*UserAuthMethodRequirements, error)) {
				builder, scan := prepareUserAuthMethodTypesRequiredQuery()
				return builder, func(row *sql.Row) (*UserAuthMethodRequirements, error) {
					return scan(row)
				}
			},
			want: want{
				sqlExpectations: mockQueries(
					regexp.QuoteMeta(prepareAuthMethodTypesRequiredStmt),
					prepareAuthMethodTypesRequiredCols,
					[][]driver.Value{
						{
							domain.UserTypeHuman,
							true,
							true,
						},
					},
				),
			},

			object: &UserAuthMethodRequirements{
				UserType:          domain.UserTypeHuman,
				ForceMFA:          true,
				ForceMFALocalOnly: true,
			},
		},
		{
			name: "prepareUserAuthMethodTypesRequiredQuery sql err",
			prepare: func() (sq.SelectBuilder, func(*sql.Row) (*UserAuthMethodRequirements, error)) {
				builder, scan := prepareUserAuthMethodTypesRequiredQuery()
				return builder, func(row *sql.Row) (*UserAuthMethodRequirements, error) {
					return scan(row)
				}
			},
			want: want{
				sqlExpectations: mockQueryErr(
					regexp.QuoteMeta(prepareAuthMethodTypesRequiredStmt),
					sql.ErrConnDone,
				),
				err: func(err error) (error, bool) {
					if !errors.Is(err, sql.ErrConnDone) {
						return fmt.Errorf("err should be sql.ErrConnDone got: %w", err), false
					}
					return nil, true
				},
			},
			object: nil,
		},
=======
>>>>>>> 315503be
	}
	for _, tt := range tests {
		t.Run(tt.name, func(t *testing.T) {
			assertPrepare(t, tt.prepare, tt.object, tt.want.sqlExpectations, tt.want.err)
		})
	}
}<|MERGE_RESOLUTION|>--- conflicted
+++ resolved
@@ -659,109 +659,6 @@
 			},
 			object: (*AuthMethodTypes)(nil),
 		},
-<<<<<<< HEAD
-		{
-			name: "prepareUserAuthMethodTypesRequiredQuery no result",
-			prepare: func() (sq.SelectBuilder, func(*sql.Row) (*UserAuthMethodRequirements, error)) {
-				builder, scan := prepareUserAuthMethodTypesRequiredQuery()
-				return builder, func(row *sql.Row) (*UserAuthMethodRequirements, error) {
-					return scan(row)
-				}
-			},
-			want: want{
-				sqlExpectations: mockQueriesScanErr(
-					regexp.QuoteMeta(prepareAuthMethodTypesRequiredStmt),
-					nil,
-					nil,
-				),
-				err: func(err error) (error, bool) {
-					if !zerrors.IsNotFound(err) {
-						return fmt.Errorf("err should be zitadel.NotFoundError got: %w", err), false
-					}
-					return nil, true
-				},
-			},
-			object: (*UserAuthMethodRequirements)(nil),
-		},
-		{
-			name: "prepareUserAuthMethodTypesRequiredQuery one second factor",
-			prepare: func() (sq.SelectBuilder, func(*sql.Row) (*UserAuthMethodRequirements, error)) {
-				builder, scan := prepareUserAuthMethodTypesRequiredQuery()
-				return builder, func(row *sql.Row) (*UserAuthMethodRequirements, error) {
-					return scan(row)
-				}
-			},
-			want: want{
-				sqlExpectations: mockQueries(
-					regexp.QuoteMeta(prepareAuthMethodTypesRequiredStmt),
-					prepareAuthMethodTypesRequiredCols,
-					[][]driver.Value{
-						{
-							domain.UserTypeHuman,
-							true,
-							true,
-						},
-					},
-				),
-			},
-			object: &UserAuthMethodRequirements{
-				UserType:          domain.UserTypeHuman,
-				ForceMFA:          true,
-				ForceMFALocalOnly: true,
-			},
-		},
-		{
-			name: "prepareUserAuthMethodTypesRequiredQuery multiple second factors",
-			prepare: func() (sq.SelectBuilder, func(*sql.Row) (*UserAuthMethodRequirements, error)) {
-				builder, scan := prepareUserAuthMethodTypesRequiredQuery()
-				return builder, func(row *sql.Row) (*UserAuthMethodRequirements, error) {
-					return scan(row)
-				}
-			},
-			want: want{
-				sqlExpectations: mockQueries(
-					regexp.QuoteMeta(prepareAuthMethodTypesRequiredStmt),
-					prepareAuthMethodTypesRequiredCols,
-					[][]driver.Value{
-						{
-							domain.UserTypeHuman,
-							true,
-							true,
-						},
-					},
-				),
-			},
-
-			object: &UserAuthMethodRequirements{
-				UserType:          domain.UserTypeHuman,
-				ForceMFA:          true,
-				ForceMFALocalOnly: true,
-			},
-		},
-		{
-			name: "prepareUserAuthMethodTypesRequiredQuery sql err",
-			prepare: func() (sq.SelectBuilder, func(*sql.Row) (*UserAuthMethodRequirements, error)) {
-				builder, scan := prepareUserAuthMethodTypesRequiredQuery()
-				return builder, func(row *sql.Row) (*UserAuthMethodRequirements, error) {
-					return scan(row)
-				}
-			},
-			want: want{
-				sqlExpectations: mockQueryErr(
-					regexp.QuoteMeta(prepareAuthMethodTypesRequiredStmt),
-					sql.ErrConnDone,
-				),
-				err: func(err error) (error, bool) {
-					if !errors.Is(err, sql.ErrConnDone) {
-						return fmt.Errorf("err should be sql.ErrConnDone got: %w", err), false
-					}
-					return nil, true
-				},
-			},
-			object: nil,
-		},
-=======
->>>>>>> 315503be
 	}
 	for _, tt := range tests {
 		t.Run(tt.name, func(t *testing.T) {
