--- conflicted
+++ resolved
@@ -3,10 +3,7 @@
 import (
 	"context"
 
-<<<<<<< HEAD
-=======
 	"github.com/caos/zitadel/internal/config/types"
->>>>>>> 8dcbbc87
 	"github.com/caos/zitadel/internal/eventstore"
 	usr_repo "github.com/caos/zitadel/internal/repository/user"
 
@@ -25,13 +22,10 @@
 	secretCrypto crypto.Crypto
 }
 
-<<<<<<< HEAD
-=======
 type Config struct {
 	Eventstore types.SQLUser
 }
 
->>>>>>> 8dcbbc87
 func StartQueries(eventstore *eventstore.Eventstore, defaults sd.SystemDefaults) (repo *Queries, err error) {
 	repo = &Queries{
 		iamID:       defaults.IamID,
