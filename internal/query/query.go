--- conflicted
+++ resolved
@@ -64,11 +64,8 @@
 	zitadelRoles []authz.RoleMapping,
 	sessionTokenVerifier func(ctx context.Context, sessionToken string, sessionID string, tokenID string) (err error),
 	permissionCheck func(q *Queries) domain.PermissionCheck,
-<<<<<<< HEAD
 	defaultAuditLogRetention time.Duration,
-=======
 	systemAPIUsers map[string]*internal_authz.SystemAPIUser,
->>>>>>> ab79855c
 ) (repo *Queries, err error) {
 	statikLoginFS, err := fs.NewWithNamespace("login")
 	if err != nil {
