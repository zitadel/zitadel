--- conflicted
+++ resolved
@@ -55,11 +55,7 @@
 		return nil, err
 	}
 
-<<<<<<< HEAD
 	err = projection.Start(ctx, sqlClient, es, projections)
-=======
-	err = projection.Start(ctx, es, projections)
->>>>>>> ed80a8bb
 	if err != nil {
 		return nil, err
 	}
