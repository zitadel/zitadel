--- conflicted
+++ resolved
@@ -22,11 +22,6 @@
 	"github.com/caos/zitadel/internal/repository/project"
 	usr_repo "github.com/caos/zitadel/internal/repository/user"
 	"github.com/caos/zitadel/internal/repository/usergrant"
-<<<<<<< HEAD
-	"github.com/rakyll/statik/fs"
-	"golang.org/x/text/language"
-=======
->>>>>>> 9b1e0730
 )
 
 type Queries struct {
@@ -41,10 +36,7 @@
 	LoginTranslationFileContents        map[string][]byte
 	NotificationTranslationFileContents map[string][]byte
 	supportedLangs                      []language.Tag
-<<<<<<< HEAD
-=======
 	zitadelRoles                        []authz.RoleMapping
->>>>>>> 9b1e0730
 }
 
 type Config struct {
