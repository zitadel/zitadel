package projection

import (
	"context"

	"github.com/zitadel/zitadel/internal/domain"
	"github.com/zitadel/zitadel/internal/eventstore"
	old_handler "github.com/zitadel/zitadel/internal/eventstore/handler"
	"github.com/zitadel/zitadel/internal/eventstore/handler/v2"
	"github.com/zitadel/zitadel/internal/repository/instance"
)

const (
	SMSConfigProjectionTable = "projections.sms_configs3"
	SMSTwilioTable           = SMSConfigProjectionTable + "_" + smsTwilioTableSuffix
	SMSHTTPTable             = SMSConfigProjectionTable + "_" + smsHTTPTableSuffix

	SMSColumnID            = "id"
	SMSColumnAggregateID   = "aggregate_id"
	SMSColumnCreationDate  = "creation_date"
	SMSColumnChangeDate    = "change_date"
	SMSColumnSequence      = "sequence"
	SMSColumnState         = "state"
	SMSColumnResourceOwner = "resource_owner"
	SMSColumnInstanceID    = "instance_id"
	SMSColumnDescription   = "description"

<<<<<<< HEAD
	smsTwilioTableSuffix                  = "twilio"
	SMSTwilioConfigColumnSMSID            = "sms_id"
	SMSTwilioColumnInstanceID             = "instance_id"
	SMSTwilioConfigColumnSID              = "sid"
	SMSTwilioConfigColumnSenderNumber     = "sender_number"
	SMSTwilioConfigColumnToken            = "token"
	SMSTwilioConfigColumnVerifyServiceSID = "verify_service_sid"
=======
	smsTwilioTableSuffix        = "twilio"
	SMSTwilioColumnSMSID        = "sms_id"
	SMSTwilioColumnInstanceID   = "instance_id"
	SMSTwilioColumnSID          = "sid"
	SMSTwilioColumnSenderNumber = "sender_number"
	SMSTwilioColumnToken        = "token"

	smsHTTPTableSuffix      = "http"
	SMSHTTPColumnSMSID      = "sms_id"
	SMSHTTPColumnInstanceID = "instance_id"
	SMSHTTPColumnEndpoint   = "endpoint"
>>>>>>> 5b40af79
)

type smsConfigProjection struct{}

func newSMSConfigProjection(ctx context.Context, config handler.Config) *handler.Handler {
	return handler.NewHandler(ctx, &config, new(smsConfigProjection))
}

func (*smsConfigProjection) Name() string {
	return SMSConfigProjectionTable
}

func (*smsConfigProjection) Init() *old_handler.Check {
	return handler.NewMultiTableCheck(
		handler.NewTable([]*handler.InitColumn{
			handler.NewColumn(SMSColumnID, handler.ColumnTypeText),
			handler.NewColumn(SMSColumnAggregateID, handler.ColumnTypeText),
			handler.NewColumn(SMSColumnCreationDate, handler.ColumnTypeTimestamp),
			handler.NewColumn(SMSColumnChangeDate, handler.ColumnTypeTimestamp),
			handler.NewColumn(SMSColumnSequence, handler.ColumnTypeInt64),
			handler.NewColumn(SMSColumnState, handler.ColumnTypeEnum),
			handler.NewColumn(SMSColumnResourceOwner, handler.ColumnTypeText),
			handler.NewColumn(SMSColumnInstanceID, handler.ColumnTypeText),
			handler.NewColumn(SMSColumnDescription, handler.ColumnTypeText),
		},
			handler.NewPrimaryKey(SMSColumnInstanceID, SMSColumnID),
		),
		handler.NewSuffixedTable([]*handler.InitColumn{
			handler.NewColumn(SMSTwilioColumnSMSID, handler.ColumnTypeText),
			handler.NewColumn(SMSTwilioColumnInstanceID, handler.ColumnTypeText),
<<<<<<< HEAD
			handler.NewColumn(SMSTwilioConfigColumnSID, handler.ColumnTypeText),
			handler.NewColumn(SMSTwilioConfigColumnSenderNumber, handler.ColumnTypeText),
			handler.NewColumn(SMSTwilioConfigColumnToken, handler.ColumnTypeJSONB),
			handler.NewColumn(SMSTwilioConfigColumnVerifyServiceSID, handler.ColumnTypeText),
=======
			handler.NewColumn(SMSTwilioColumnSID, handler.ColumnTypeText),
			handler.NewColumn(SMSTwilioColumnSenderNumber, handler.ColumnTypeText),
			handler.NewColumn(SMSTwilioColumnToken, handler.ColumnTypeJSONB),
>>>>>>> 5b40af79
		},
			handler.NewPrimaryKey(SMSTwilioColumnInstanceID, SMSTwilioColumnSMSID),
			smsTwilioTableSuffix,
			handler.WithForeignKey(handler.NewForeignKeyOfPublicKeys()),
		),
		handler.NewSuffixedTable([]*handler.InitColumn{
			handler.NewColumn(SMSHTTPColumnSMSID, handler.ColumnTypeText),
			handler.NewColumn(SMSHTTPColumnInstanceID, handler.ColumnTypeText),
			handler.NewColumn(SMSHTTPColumnEndpoint, handler.ColumnTypeText),
		},
			handler.NewPrimaryKey(SMSHTTPColumnInstanceID, SMSHTTPColumnSMSID),
			smsHTTPTableSuffix,
			handler.WithForeignKey(handler.NewForeignKeyOfPublicKeys()),
		),
	)
}

func (p *smsConfigProjection) Reducers() []handler.AggregateReducer {
	return []handler.AggregateReducer{
		{
			Aggregate: instance.AggregateType,
			EventReducers: []handler.EventReducer{
				{
					Event:  instance.SMSConfigTwilioAddedEventType,
					Reduce: p.reduceSMSConfigTwilioAdded,
				},
				{
					Event:  instance.SMSConfigTwilioChangedEventType,
					Reduce: p.reduceSMSConfigTwilioChanged,
				},
				{
					Event:  instance.SMSConfigTwilioTokenChangedEventType,
					Reduce: p.reduceSMSConfigTwilioTokenChanged,
				},
				{
					Event:  instance.SMSConfigHTTPAddedEventType,
					Reduce: p.reduceSMSConfigHTTPAdded,
				},
				{
					Event:  instance.SMSConfigHTTPChangedEventType,
					Reduce: p.reduceSMSConfigHTTPChanged,
				},
				{
					Event:  instance.SMSConfigTwilioActivatedEventType,
					Reduce: p.reduceSMSConfigTwilioActivated,
				},
				{
					Event:  instance.SMSConfigTwilioDeactivatedEventType,
					Reduce: p.reduceSMSConfigTwilioDeactivated,
				},
				{
					Event:  instance.SMSConfigTwilioRemovedEventType,
					Reduce: p.reduceSMSConfigTwilioRemoved,
				},
				{
					Event:  instance.SMSConfigActivatedEventType,
					Reduce: p.reduceSMSConfigActivated,
				},
				{
					Event:  instance.SMSConfigDeactivatedEventType,
					Reduce: p.reduceSMSConfigDeactivated,
				},
				{
					Event:  instance.SMSConfigRemovedEventType,
					Reduce: p.reduceSMSConfigRemoved,
				},
				{
					Event:  instance.InstanceRemovedEventType,
					Reduce: reduceInstanceRemovedHelper(SMSColumnInstanceID),
				},
			},
		},
	}
}

func (p *smsConfigProjection) reduceSMSConfigTwilioAdded(event eventstore.Event) (*handler.Statement, error) {
	e, err := assertEvent[*instance.SMSConfigTwilioAddedEvent](event)
	if err != nil {
		return nil, err
	}

	return handler.NewMultiStatement(
		e,
		handler.AddCreateStatement(
			[]handler.Column{
				handler.NewCol(SMSColumnID, e.ID),
				handler.NewCol(SMSColumnAggregateID, e.Aggregate().ID),
				handler.NewCol(SMSColumnCreationDate, e.CreationDate()),
				handler.NewCol(SMSColumnChangeDate, e.CreationDate()),
				handler.NewCol(SMSColumnResourceOwner, e.Aggregate().ResourceOwner),
				handler.NewCol(SMSColumnInstanceID, e.Aggregate().InstanceID),
				handler.NewCol(SMSColumnState, domain.SMSConfigStateInactive),
				handler.NewCol(SMSColumnSequence, e.Sequence()),
				handler.NewCol(SMSColumnDescription, e.Description),
			},
		),
		handler.AddCreateStatement(
			[]handler.Column{
				handler.NewCol(SMSTwilioColumnSMSID, e.ID),
				handler.NewCol(SMSTwilioColumnInstanceID, e.Aggregate().InstanceID),
<<<<<<< HEAD
				handler.NewCol(SMSTwilioConfigColumnSID, e.SID),
				handler.NewCol(SMSTwilioConfigColumnToken, e.Token),
				handler.NewCol(SMSTwilioConfigColumnSenderNumber, e.SenderNumber),
				handler.NewCol(SMSTwilioConfigColumnVerifyServiceSID, e.VerifyServiceSID),
=======
				handler.NewCol(SMSTwilioColumnSID, e.SID),
				handler.NewCol(SMSTwilioColumnToken, e.Token),
				handler.NewCol(SMSTwilioColumnSenderNumber, e.SenderNumber),
>>>>>>> 5b40af79
			},
			handler.WithTableSuffix(smsTwilioTableSuffix),
		),
	), nil
}

func (p *smsConfigProjection) reduceSMSConfigTwilioChanged(event eventstore.Event) (*handler.Statement, error) {
	e, err := assertEvent[*instance.SMSConfigTwilioChangedEvent](event)
	if err != nil {
		return nil, err
	}

	stmts := make([]func(eventstore.Event) handler.Exec, 0, 3)
	columns := []handler.Column{
		handler.NewCol(SMSColumnChangeDate, e.CreationDate()),
		handler.NewCol(SMSColumnSequence, e.Sequence()),
	}
	if e.Description != nil {
		columns = append(columns, handler.NewCol(SMSColumnDescription, *e.Description))
	}
	if len(columns) > 0 {
		stmts = append(stmts, handler.AddUpdateStatement(
			columns,
			[]handler.Condition{
				handler.NewCond(SMSColumnID, e.ID),
				handler.NewCond(SMSColumnInstanceID, e.Aggregate().InstanceID),
			},
		))
	}

	twilioColumns := make([]handler.Column, 0)
	if e.SID != nil {
		twilioColumns = append(twilioColumns, handler.NewCol(SMSTwilioColumnSID, *e.SID))
	}
	if e.SenderNumber != nil {
		twilioColumns = append(twilioColumns, handler.NewCol(SMSTwilioColumnSenderNumber, *e.SenderNumber))
	}
	if len(twilioColumns) > 0 {
		stmts = append(stmts, handler.AddUpdateStatement(
			twilioColumns,
			[]handler.Condition{
				handler.NewCond(SMSTwilioColumnSMSID, e.ID),
				handler.NewCond(SMSTwilioColumnInstanceID, e.Aggregate().InstanceID),
			},
			handler.WithTableSuffix(smsTwilioTableSuffix),
		))
	}

	return handler.NewMultiStatement(e, stmts...), nil
}

func (p *smsConfigProjection) reduceSMSConfigTwilioTokenChanged(event eventstore.Event) (*handler.Statement, error) {
	e, err := assertEvent[*instance.SMSConfigTwilioTokenChangedEvent](event)
	if err != nil {
		return nil, err
	}
	if e.VerifyServiceSID != nil {
		columns = append(columns, handler.NewCol(SMSTwilioConfigColumnVerifyServiceSID, *e.VerifyServiceSID))
	}

	return handler.NewMultiStatement(
		e,
		handler.AddUpdateStatement(
			[]handler.Column{
				handler.NewCol(SMSTwilioColumnToken, e.Token),
			},
			[]handler.Condition{
				handler.NewCond(SMSTwilioColumnSMSID, e.ID),
				handler.NewCond(SMSTwilioColumnInstanceID, e.Aggregate().InstanceID),
			},
			handler.WithTableSuffix(smsTwilioTableSuffix),
		),
		handler.AddUpdateStatement(
			[]handler.Column{
				handler.NewCol(SMSColumnChangeDate, e.CreationDate()),
				handler.NewCol(SMSColumnSequence, e.Sequence()),
			},
			[]handler.Condition{
				handler.NewCond(SMSColumnID, e.ID),
				handler.NewCond(SMSColumnInstanceID, e.Aggregate().InstanceID),
			},
		),
	), nil
}

func (p *smsConfigProjection) reduceSMSConfigHTTPAdded(event eventstore.Event) (*handler.Statement, error) {
	e, err := assertEvent[*instance.SMSConfigHTTPAddedEvent](event)
	if err != nil {
		return nil, err
	}

	return handler.NewMultiStatement(
		e,
		handler.AddCreateStatement(
			[]handler.Column{
				handler.NewCol(SMSColumnID, e.ID),
				handler.NewCol(SMSColumnAggregateID, e.Aggregate().ID),
				handler.NewCol(SMSColumnCreationDate, e.CreationDate()),
				handler.NewCol(SMSColumnChangeDate, e.CreationDate()),
				handler.NewCol(SMSColumnResourceOwner, e.Aggregate().ResourceOwner),
				handler.NewCol(SMSColumnInstanceID, e.Aggregate().InstanceID),
				handler.NewCol(SMSColumnState, domain.SMSConfigStateInactive),
				handler.NewCol(SMSColumnSequence, e.Sequence()),
				handler.NewCol(SMSColumnDescription, e.Description),
			},
		),
		handler.AddCreateStatement(
			[]handler.Column{
				handler.NewCol(SMSHTTPColumnSMSID, e.ID),
				handler.NewCol(SMSHTTPColumnInstanceID, e.Aggregate().InstanceID),
				handler.NewCol(SMSHTTPColumnEndpoint, e.Endpoint),
			},
			handler.WithTableSuffix(smsHTTPTableSuffix),
		),
	), nil
}

func (p *smsConfigProjection) reduceSMSConfigHTTPChanged(event eventstore.Event) (*handler.Statement, error) {
	e, err := assertEvent[*instance.SMSConfigHTTPChangedEvent](event)
	if err != nil {
		return nil, err
	}

	stmts := make([]func(eventstore.Event) handler.Exec, 0, 3)
	columns := []handler.Column{
		handler.NewCol(SMSColumnChangeDate, e.CreationDate()),
		handler.NewCol(SMSColumnSequence, e.Sequence()),
	}
	if e.Description != nil {
		columns = append(columns, handler.NewCol(SMSColumnDescription, *e.Description))
	}
	if len(columns) > 0 {
		stmts = append(stmts, handler.AddUpdateStatement(
			columns,
			[]handler.Condition{
				handler.NewCond(SMSColumnID, e.ID),
				handler.NewCond(SMSColumnInstanceID, e.Aggregate().InstanceID),
			},
		))
	}

	if e.Endpoint != nil {
		stmts = append(stmts, handler.AddUpdateStatement(
			[]handler.Column{
				handler.NewCol(SMSHTTPColumnEndpoint, *e.Endpoint),
			},
			[]handler.Condition{
				handler.NewCond(SMSHTTPColumnSMSID, e.ID),
				handler.NewCond(SMSHTTPColumnInstanceID, e.Aggregate().InstanceID),
			},
			handler.WithTableSuffix(smsHTTPTableSuffix),
		))
	}

	return handler.NewMultiStatement(e, stmts...), nil
}

func (p *smsConfigProjection) reduceSMSConfigTwilioActivated(event eventstore.Event) (*handler.Statement, error) {
	e, err := assertEvent[*instance.SMSConfigTwilioActivatedEvent](event)
	if err != nil {
		return nil, err
	}

	return handler.NewMultiStatement(
		e,
		handler.AddUpdateStatement(
			[]handler.Column{
				handler.NewCol(SMSColumnState, domain.SMSConfigStateInactive),
				handler.NewCol(SMSColumnChangeDate, e.CreationDate()),
				handler.NewCol(SMSColumnSequence, e.Sequence()),
			},
			[]handler.Condition{
				handler.Not(handler.NewCond(SMSColumnID, e.ID)),
				handler.NewCond(SMSColumnState, domain.SMSConfigStateActive),
				handler.NewCond(SMSColumnInstanceID, e.Aggregate().InstanceID),
			},
		),
		handler.AddUpdateStatement(
			[]handler.Column{
				handler.NewCol(SMSColumnState, domain.SMSConfigStateActive),
				handler.NewCol(SMSColumnChangeDate, e.CreationDate()),
				handler.NewCol(SMSColumnSequence, e.Sequence()),
			},
			[]handler.Condition{
				handler.NewCond(SMSColumnID, e.ID),
				handler.NewCond(SMSColumnInstanceID, e.Aggregate().InstanceID),
			},
		),
	), nil
}

func (p *smsConfigProjection) reduceSMSConfigTwilioDeactivated(event eventstore.Event) (*handler.Statement, error) {
	e, err := assertEvent[*instance.SMSConfigTwilioDeactivatedEvent](event)
	if err != nil {
		return nil, err
	}

	return handler.NewUpdateStatement(
		e,
		[]handler.Column{
			handler.NewCol(SMSColumnState, domain.SMSConfigStateInactive),
			handler.NewCol(SMSColumnChangeDate, e.CreationDate()),
			handler.NewCol(SMSColumnSequence, e.Sequence()),
		},
		[]handler.Condition{
			handler.NewCond(SMSColumnID, e.ID),
			handler.NewCond(SMSColumnInstanceID, e.Aggregate().InstanceID),
		},
	), nil
}

func (p *smsConfigProjection) reduceSMSConfigTwilioRemoved(event eventstore.Event) (*handler.Statement, error) {
	e, err := assertEvent[*instance.SMSConfigTwilioRemovedEvent](event)
	if err != nil {
		return nil, err
	}

	return handler.NewDeleteStatement(
		e,
		[]handler.Condition{
			handler.NewCond(SMSColumnID, e.ID),
			handler.NewCond(SMSColumnInstanceID, e.Aggregate().InstanceID),
		},
	), nil
}

func (p *smsConfigProjection) reduceSMSConfigActivated(event eventstore.Event) (*handler.Statement, error) {
	e, err := assertEvent[*instance.SMSConfigActivatedEvent](event)
	if err != nil {
		return nil, err
	}

	return handler.NewMultiStatement(
		e,
		handler.AddUpdateStatement(
			[]handler.Column{
				handler.NewCol(SMSColumnState, domain.SMSConfigStateInactive),
				handler.NewCol(SMSColumnChangeDate, e.CreationDate()),
				handler.NewCol(SMSColumnSequence, e.Sequence()),
			},
			[]handler.Condition{
				handler.Not(handler.NewCond(SMSColumnID, e.ID)),
				handler.NewCond(SMSColumnState, domain.SMSConfigStateActive),
				handler.NewCond(SMSColumnInstanceID, e.Aggregate().InstanceID),
			},
		),
		handler.AddUpdateStatement(
			[]handler.Column{
				handler.NewCol(SMSColumnState, domain.SMSConfigStateActive),
				handler.NewCol(SMSColumnChangeDate, e.CreationDate()),
				handler.NewCol(SMSColumnSequence, e.Sequence()),
			},
			[]handler.Condition{
				handler.NewCond(SMSColumnID, e.ID),
				handler.NewCond(SMSColumnInstanceID, e.Aggregate().InstanceID),
			},
		),
	), nil
}

func (p *smsConfigProjection) reduceSMSConfigDeactivated(event eventstore.Event) (*handler.Statement, error) {
	e, err := assertEvent[*instance.SMSConfigDeactivatedEvent](event)
	if err != nil {
		return nil, err
	}

	return handler.NewUpdateStatement(
		e,
		[]handler.Column{
			handler.NewCol(SMSColumnState, domain.SMSConfigStateInactive),
			handler.NewCol(SMSColumnChangeDate, e.CreationDate()),
			handler.NewCol(SMSColumnSequence, e.Sequence()),
		},
		[]handler.Condition{
			handler.NewCond(SMSColumnID, e.ID),
			handler.NewCond(SMSColumnInstanceID, e.Aggregate().InstanceID),
		},
	), nil
}

func (p *smsConfigProjection) reduceSMSConfigRemoved(event eventstore.Event) (*handler.Statement, error) {
	e, err := assertEvent[*instance.SMSConfigRemovedEvent](event)
	if err != nil {
		return nil, err
	}

	return handler.NewDeleteStatement(
		e,
		[]handler.Condition{
			handler.NewCond(SMSColumnID, e.ID),
			handler.NewCond(SMSColumnInstanceID, e.Aggregate().InstanceID),
		},
	), nil
}<|MERGE_RESOLUTION|>--- conflicted
+++ resolved
@@ -25,27 +25,18 @@
 	SMSColumnInstanceID    = "instance_id"
 	SMSColumnDescription   = "description"
 
-<<<<<<< HEAD
-	smsTwilioTableSuffix                  = "twilio"
-	SMSTwilioConfigColumnSMSID            = "sms_id"
-	SMSTwilioColumnInstanceID             = "instance_id"
-	SMSTwilioConfigColumnSID              = "sid"
-	SMSTwilioConfigColumnSenderNumber     = "sender_number"
-	SMSTwilioConfigColumnToken            = "token"
-	SMSTwilioConfigColumnVerifyServiceSID = "verify_service_sid"
-=======
-	smsTwilioTableSuffix        = "twilio"
-	SMSTwilioColumnSMSID        = "sms_id"
-	SMSTwilioColumnInstanceID   = "instance_id"
-	SMSTwilioColumnSID          = "sid"
-	SMSTwilioColumnSenderNumber = "sender_number"
-	SMSTwilioColumnToken        = "token"
+	smsTwilioTableSuffix            = "twilio"
+	SMSTwilioColumnSMSID            = "sms_id"
+	SMSTwilioColumnInstanceID       = "instance_id"
+	SMSTwilioColumnSID              = "sid"
+	SMSTwilioColumnSenderNumber     = "sender_number"
+	SMSTwilioColumnToken            = "token"
+	SMSTwilioColumnVerifyServiceSID = "verify_service_sid"
 
 	smsHTTPTableSuffix      = "http"
 	SMSHTTPColumnSMSID      = "sms_id"
 	SMSHTTPColumnInstanceID = "instance_id"
 	SMSHTTPColumnEndpoint   = "endpoint"
->>>>>>> 5b40af79
 )
 
 type smsConfigProjection struct{}
@@ -76,16 +67,10 @@
 		handler.NewSuffixedTable([]*handler.InitColumn{
 			handler.NewColumn(SMSTwilioColumnSMSID, handler.ColumnTypeText),
 			handler.NewColumn(SMSTwilioColumnInstanceID, handler.ColumnTypeText),
-<<<<<<< HEAD
-			handler.NewColumn(SMSTwilioConfigColumnSID, handler.ColumnTypeText),
-			handler.NewColumn(SMSTwilioConfigColumnSenderNumber, handler.ColumnTypeText),
-			handler.NewColumn(SMSTwilioConfigColumnToken, handler.ColumnTypeJSONB),
-			handler.NewColumn(SMSTwilioConfigColumnVerifyServiceSID, handler.ColumnTypeText),
-=======
 			handler.NewColumn(SMSTwilioColumnSID, handler.ColumnTypeText),
 			handler.NewColumn(SMSTwilioColumnSenderNumber, handler.ColumnTypeText),
 			handler.NewColumn(SMSTwilioColumnToken, handler.ColumnTypeJSONB),
->>>>>>> 5b40af79
+			handler.NewColumn(SMSTwilioColumnVerifyServiceSID, handler.ColumnTypeText),
 		},
 			handler.NewPrimaryKey(SMSTwilioColumnInstanceID, SMSTwilioColumnSMSID),
 			smsTwilioTableSuffix,
@@ -186,16 +171,10 @@
 			[]handler.Column{
 				handler.NewCol(SMSTwilioColumnSMSID, e.ID),
 				handler.NewCol(SMSTwilioColumnInstanceID, e.Aggregate().InstanceID),
-<<<<<<< HEAD
-				handler.NewCol(SMSTwilioConfigColumnSID, e.SID),
-				handler.NewCol(SMSTwilioConfigColumnToken, e.Token),
-				handler.NewCol(SMSTwilioConfigColumnSenderNumber, e.SenderNumber),
-				handler.NewCol(SMSTwilioConfigColumnVerifyServiceSID, e.VerifyServiceSID),
-=======
 				handler.NewCol(SMSTwilioColumnSID, e.SID),
 				handler.NewCol(SMSTwilioColumnToken, e.Token),
 				handler.NewCol(SMSTwilioColumnSenderNumber, e.SenderNumber),
->>>>>>> 5b40af79
+				handler.NewCol(SMSTwilioColumnVerifyServiceSID, e.VerifyServiceSID),
 			},
 			handler.WithTableSuffix(smsTwilioTableSuffix),
 		),
@@ -233,6 +212,9 @@
 	if e.SenderNumber != nil {
 		twilioColumns = append(twilioColumns, handler.NewCol(SMSTwilioColumnSenderNumber, *e.SenderNumber))
 	}
+	if e.VerifyServiceSID != nil {
+		columns = append(columns, handler.NewCol(SMSTwilioColumnVerifyServiceSID, *e.VerifyServiceSID))
+	}
 	if len(twilioColumns) > 0 {
 		stmts = append(stmts, handler.AddUpdateStatement(
 			twilioColumns,
@@ -251,9 +233,6 @@
 	e, err := assertEvent[*instance.SMSConfigTwilioTokenChangedEvent](event)
 	if err != nil {
 		return nil, err
-	}
-	if e.VerifyServiceSID != nil {
-		columns = append(columns, handler.NewCol(SMSTwilioConfigColumnVerifyServiceSID, *e.VerifyServiceSID))
 	}
 
 	return handler.NewMultiStatement(
