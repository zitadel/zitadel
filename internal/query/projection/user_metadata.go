package projection

import (
	"context"
	"database/sql"
	errs "errors"
	"time"

	"github.com/zitadel/zitadel/internal/errors"
	"github.com/zitadel/zitadel/internal/eventstore"
	"github.com/zitadel/zitadel/internal/eventstore/handler"
	"github.com/zitadel/zitadel/internal/eventstore/handler/crdb"
<<<<<<< HEAD
	v3 "github.com/zitadel/zitadel/internal/eventstore/handler/v3"
=======
	"github.com/zitadel/zitadel/internal/repository/instance"
>>>>>>> f6f8ce8b
	"github.com/zitadel/zitadel/internal/repository/user"
)

const (
	UserMetadataProjectionTable = "projections.user_metadata3"

	UserMetadataColumnUserID        = "user_id"
	UserMetadataColumnCreationDate  = "creation_date"
	UserMetadataColumnChangeDate    = "change_date"
	UserMetadataColumnResourceOwner = "resource_owner"
	UserMetadataColumnInstanceID    = "instance_id"
	UserMetadataColumnKey           = "key"
	UserMetadataColumnValue         = "value"
)

type userMetadataProjection struct {
	crdb.StatementHandler
}

func newUserMetadataProjection(ctx context.Context, config v3.Config) *v3.IDProjection {
	p := new(userMetadataProjection)

	config.Check = crdb.NewTableCheck(
		crdb.NewTable([]*crdb.Column{
			crdb.NewColumn(UserMetadataColumnUserID, crdb.ColumnTypeText),
			crdb.NewColumn(UserMetadataColumnCreationDate, crdb.ColumnTypeTimestamp),
			crdb.NewColumn(UserMetadataColumnChangeDate, crdb.ColumnTypeTimestamp),
			crdb.NewColumn(UserMetadataColumnResourceOwner, crdb.ColumnTypeText),
			crdb.NewColumn(UserMetadataColumnInstanceID, crdb.ColumnTypeText),
			crdb.NewColumn(UserMetadataColumnKey, crdb.ColumnTypeText),
			crdb.NewColumn(UserMetadataColumnValue, crdb.ColumnTypeBytes, crdb.Nullable()),
		},
			crdb.NewPrimaryKey(UserMetadataColumnInstanceID, UserMetadataColumnUserID, UserMetadataColumnKey),
			crdb.WithIndex(crdb.NewIndex("usr_md_ro_idx", []string{UserGrantResourceOwner})),
		),
	)

	config.Reduces = map[eventstore.AggregateType][]v3.Reducer{
		user.AggregateType: {
			{
				Event:          user.MetadataSetType,
				Reduce:         p.reduceMetadataSet,
				PreviousEvents: p.previousEventsSet,
			},
			{
				Event:          user.MetadataRemovedType,
				Reduce:         p.reduceMetadataRemoved,
				PreviousEvents: p.previousEventsRemoved,
			},
			{
				Event:          user.MetadataRemovedAllType,
				Reduce:         p.reduceMetadataRemovedAll,
				PreviousEvents: p.previousEventsRemovedAll,
			},
			{
				Event:          user.UserRemovedType,
				Reduce:         p.reduceMetadataRemovedAll,
				PreviousEvents: p.previousEventsRemovedAll,
			},
		},
		{
			Aggregate: instance.AggregateType,
			EventRedusers: []handler.EventReducer{
				{
					Event:  instance.InstanceRemovedEventType,
					Reduce: reduceInstanceRemovedHelper(UserMetadataColumnInstanceID),
				},
			},
		},
	}

	return v3.StartSubscriptionIDProjection(ctx, UserMetadataProjectionTable, config)
}

func (p *userMetadataProjection) reduceMetadataSet(event eventstore.Event) (*handler.Statement, error) {
	e, ok := event.(*user.MetadataSetEvent)
	if !ok {
		return nil, errors.ThrowInvalidArgumentf(nil, "HANDL-Ghn52", "reduce.wrong.event.type %s", user.MetadataSetType)
	}
	return crdb.NewUpsertStatement(
		e,
		[]handler.Column{
			handler.NewCol(UserMetadataColumnInstanceID, nil),
			handler.NewCol(UserMetadataColumnUserID, nil),
			handler.NewCol(UserMetadataColumnKey, e.Key),
		},
		[]handler.Column{
			handler.NewCol(UserMetadataColumnInstanceID, e.Aggregate().InstanceID),
			handler.NewCol(UserMetadataColumnUserID, e.Aggregate().ID),
			handler.NewCol(UserMetadataColumnKey, e.Key),
			handler.NewCol(UserMetadataColumnResourceOwner, e.Aggregate().ResourceOwner),
			handler.NewCol(UserMetadataColumnCreationDate, e.CreationDate()),
			handler.NewCol(UserMetadataColumnChangeDate, e.CreationDate()),
			handler.NewCol(UserMetadataColumnValue, e.Value),
		},
	), nil
}

func (p *userMetadataProjection) previousEventsSet(tx *sql.Tx, event eventstore.Event) (*eventstore.SearchQueryBuilder, error) {
	e, ok := event.(*user.MetadataSetEvent)
	if !ok {
		return nil, errors.ThrowInvalidArgumentf(nil, "HANDL-u7mzn", "reduce.wrong.event.type %s", user.MetadataSetType)
	}

	row := tx.QueryRow("SELECT "+UserMetadataColumnChangeDate+" FROM "+UserMetadataProjectionTable+" WHERE "+UserMetadataColumnUserID+" = $1 AND "+UserMetadataColumnInstanceID+" = $2 AND "+UserMetadataColumnKey+" = $3 FOR UPDATE", e.Aggregate().ID, e.Aggregate().InstanceID, e.Key)

	var changeDate time.Time

	if err := row.Scan(&changeDate); err != nil && !errs.Is(err, sql.ErrNoRows) {
		return nil, err
	}

	return eventstore.NewSearchQueryBuilder(eventstore.ColumnsEvent).
		SetTx(tx).
		InstanceID(e.Aggregate().InstanceID).
		SystemTime(e.CreationDate()).
		AddQuery().
		AggregateTypes(user.AggregateType).
		AggregateIDs(e.Aggregate().ID).
		EventTypes(
			user.MetadataSetType,
			user.MetadataRemovedType,
			user.MetadataRemovedAllType,
			user.UserRemovedType,
		).
		CreationDateAfter(changeDate).
		Builder(), nil
}

func (p *userMetadataProjection) reduceMetadataRemoved(event eventstore.Event) (*handler.Statement, error) {
	e, ok := event.(*user.MetadataRemovedEvent)
	if !ok {
		return nil, errors.ThrowInvalidArgumentf(nil, "HANDL-Bm542", "reduce.wrong.event.type %s", user.MetadataRemovedType)
	}
	return crdb.NewDeleteStatement(
		e,
		[]handler.Condition{
			handler.NewCond(UserMetadataColumnUserID, e.Aggregate().ID),
			handler.NewCond(UserMetadataColumnInstanceID, event.Aggregate().InstanceID),
			handler.NewCond(UserMetadataColumnKey, e.Key),
		},
	), nil
}

func (p *userMetadataProjection) previousEventsRemoved(tx *sql.Tx, event eventstore.Event) (*eventstore.SearchQueryBuilder, error) {
	e, ok := event.(*user.MetadataRemovedEvent)
	if !ok {
		return nil, errors.ThrowInvalidArgumentf(nil, "HANDL-TAFtA", "reduce.wrong.event.type %s", user.MetadataRemovedType)
	}

	row := tx.QueryRow("SELECT "+UserMetadataColumnChangeDate+" FROM "+UserMetadataProjectionTable+" WHERE "+UserMetadataColumnUserID+" = $1 AND "+UserMetadataColumnInstanceID+" = $2 AND "+UserMetadataColumnKey+" = $3 FOR UPDATE", e.Aggregate().ID, e.Aggregate().InstanceID, e.Key)

	var changeDate time.Time

	if err := row.Scan(&changeDate); err != nil && !errs.Is(err, sql.ErrNoRows) {
		return nil, err
	}

	return eventstore.NewSearchQueryBuilder(eventstore.ColumnsEvent).
		SetTx(tx).
		InstanceID(e.Aggregate().InstanceID).
		SystemTime(e.CreationDate()).
		AddQuery().
		AggregateTypes(user.AggregateType).
		AggregateIDs(e.Aggregate().ID).
		EventTypes(
			user.MetadataSetType,
			user.MetadataRemovedType,
			user.MetadataRemovedAllType,
			user.UserRemovedType,
		).
		CreationDateAfter(changeDate).
		Builder(), nil
}

func (p *userMetadataProjection) reduceMetadataRemovedAll(event eventstore.Event) (*handler.Statement, error) {
	switch event.(type) {
	case *user.MetadataRemovedAllEvent,
		*user.UserRemovedEvent:
		//ok
	default:
		return nil, errors.ThrowInvalidArgumentf(nil, "HANDL-Bmnf2", "reduce.wrong.event.type %v", []eventstore.EventType{user.MetadataRemovedAllType, user.UserRemovedType})
	}
	return crdb.NewDeleteStatement(
		event,
		[]handler.Condition{
			handler.NewCond(UserMetadataColumnUserID, event.Aggregate().ID),
			handler.NewCond(UserMetadataColumnInstanceID, event.Aggregate().InstanceID),
		},
	), nil
}

func (p *userMetadataProjection) previousEventsRemovedAll(tx *sql.Tx, event eventstore.Event) (*eventstore.SearchQueryBuilder, error) {
	_, err := tx.Exec("SELECT 1 FROM "+UserMetadataProjectionTable+" WHERE "+UserMetadataColumnUserID+" = $1 AND "+UserMetadataColumnInstanceID+" = $2 FOR UPDATE", event.Aggregate().ID, event.Aggregate().InstanceID)
	return nil, err
}<|MERGE_RESOLUTION|>--- conflicted
+++ resolved
@@ -10,11 +10,8 @@
 	"github.com/zitadel/zitadel/internal/eventstore"
 	"github.com/zitadel/zitadel/internal/eventstore/handler"
 	"github.com/zitadel/zitadel/internal/eventstore/handler/crdb"
-<<<<<<< HEAD
 	v3 "github.com/zitadel/zitadel/internal/eventstore/handler/v3"
-=======
 	"github.com/zitadel/zitadel/internal/repository/instance"
->>>>>>> f6f8ce8b
 	"github.com/zitadel/zitadel/internal/repository/user"
 )
 
@@ -75,13 +72,10 @@
 				PreviousEvents: p.previousEventsRemovedAll,
 			},
 		},
-		{
-			Aggregate: instance.AggregateType,
-			EventRedusers: []handler.EventReducer{
-				{
-					Event:  instance.InstanceRemovedEventType,
-					Reduce: reduceInstanceRemovedHelper(UserMetadataColumnInstanceID),
-				},
+		instance.AggregateType: {
+			{
+				Event:  instance.InstanceRemovedEventType,
+				Reduce: reduceInstanceRemovedHelper(UserMetadataColumnInstanceID),
 			},
 		},
 	}
