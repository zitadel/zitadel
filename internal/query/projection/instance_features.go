--- conflicted
+++ resolved
@@ -97,11 +97,11 @@
 				Reduce: reduceInstanceSetFeature[bool],
 			},
 			{
-<<<<<<< HEAD
+				Event:  feature_v2.InstanceOIDCSingleV1SessionTerminationEventType,
+				Reduce: reduceInstanceSetFeature[bool],
+			},
+			{
 				Event:  feature_v2.InstanceInMemoryProjectionsEventType,
-=======
-				Event:  feature_v2.InstanceOIDCSingleV1SessionTerminationEventType,
->>>>>>> 2b73a4a1
 				Reduce: reduceInstanceSetFeature[bool],
 			},
 			{
