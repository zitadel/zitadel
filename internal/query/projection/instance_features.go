--- conflicted
+++ resolved
@@ -89,11 +89,11 @@
 				Reduce: reduceInstanceSetFeature[[]feature.ImprovedPerformanceType],
 			},
 			{
-<<<<<<< HEAD
+				Event:  feature_v2.InstanceWebKeyEventType,
+				Reduce: reduceInstanceSetFeature[bool],
+			},
+			{
 				Event:  feature_v2.InstanceDebugOIDCParentErrorEventType,
-=======
-				Event:  feature_v2.InstanceWebKeyEventType,
->>>>>>> 0af37d45
 				Reduce: reduceInstanceSetFeature[bool],
 			},
 			{
