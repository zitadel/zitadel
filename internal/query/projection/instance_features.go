package projection

import (
	"context"

	"github.com/zitadel/zitadel/internal/eventstore"
	old_handler "github.com/zitadel/zitadel/internal/eventstore/handler"
	"github.com/zitadel/zitadel/internal/eventstore/handler/v2"
	feature_v1 "github.com/zitadel/zitadel/internal/repository/feature"
	"github.com/zitadel/zitadel/internal/repository/feature/feature_v2"
	"github.com/zitadel/zitadel/internal/repository/instance"
	"github.com/zitadel/zitadel/internal/zerrors"
)

const (
	InstanceFeatureTable = "projections.instance_features2"

	InstanceFeatureInstanceIDCol   = "instance_id"
	InstanceFeatureKeyCol          = "key"
	InstanceFeatureCreationDateCol = "creation_date"
	InstanceFeatureChangeDateCol   = "change_date"
	InstanceFeatureSequenceCol     = "sequence"
	InstanceFeatureValueCol        = "value"
)

type instanceFeatureProjection struct{}

func newInstanceFeatureProjection(ctx context.Context, config handler.Config) *handler.Handler {
	return handler.NewHandler(ctx, &config, new(instanceFeatureProjection))
}

func (*instanceFeatureProjection) Name() string {
	return InstanceFeatureTable
}

func (*instanceFeatureProjection) Init() *old_handler.Check {
	return handler.NewTableCheck(handler.NewTable(
		[]*handler.InitColumn{
			handler.NewColumn(InstanceFeatureInstanceIDCol, handler.ColumnTypeText),
			handler.NewColumn(InstanceFeatureKeyCol, handler.ColumnTypeText),
			handler.NewColumn(InstanceFeatureCreationDateCol, handler.ColumnTypeTimestamp),
			handler.NewColumn(InstanceFeatureChangeDateCol, handler.ColumnTypeTimestamp),
			handler.NewColumn(InstanceFeatureSequenceCol, handler.ColumnTypeInt64),
			handler.NewColumn(InstanceFeatureValueCol, handler.ColumnTypeJSONB),
		},
		handler.NewPrimaryKey(InstanceFeatureInstanceIDCol, InstanceFeatureKeyCol),
	))
}

func (*instanceFeatureProjection) Reducers() []handler.AggregateReducer {
	return []handler.AggregateReducer{{
		Aggregate: feature_v2.AggregateType,
		EventReducers: []handler.EventReducer{
			{
				Event:  feature_v1.DefaultLoginInstanceEventType,
				Reduce: reduceSetDefaultLoginInstance_v1,
			},
			{
				Event:  feature_v2.InstanceResetEventType,
				Reduce: reduceInstanceResetFeatures,
			},
			{
				Event:  feature_v2.InstanceLoginDefaultOrgEventType,
				Reduce: reduceInstanceSetFeature[bool],
			},
			{
				Event:  feature_v2.InstanceTriggerIntrospectionProjectionsEventType,
				Reduce: reduceInstanceSetFeature[bool],
			},
			{
				Event:  feature_v2.InstanceLegacyIntrospectionEventType,
				Reduce: reduceInstanceSetFeature[bool],
			},
			{
<<<<<<< HEAD
				Event:  feature_v2.InstanceTokenExchangeEventType,
=======
				Event:  feature_v2.InstanceUserSchemaEventType,
>>>>>>> 1db10a42
				Reduce: reduceInstanceSetFeature[bool],
			},
			{
				Event:  instance.InstanceRemovedEventType,
				Reduce: reduceInstanceRemovedHelper(InstanceDomainInstanceIDCol),
			},
		},
	}}
}

func reduceSetDefaultLoginInstance_v1(event eventstore.Event) (*handler.Statement, error) {
	e, ok := event.(*feature_v1.SetEvent[feature_v1.Boolean])
	if !ok {
		return nil, zerrors.ThrowInvalidArgumentf(nil, "PROJE-in2Xo", "reduce.wrong.event.type %T", event)
	}
	return reduceInstanceSetFeature[bool](
		feature_v1.DefaultLoginInstanceEventToV2(e),
	)
}

func reduceInstanceSetFeature[T any](event eventstore.Event) (*handler.Statement, error) {
	e, ok := event.(*feature_v2.SetEvent[T])
	if !ok {
		return nil, zerrors.ThrowInvalidArgumentf(nil, "PROJE-uPh8O", "reduce.wrong.event.type %T", event)
	}
	f, err := e.FeatureJSON()
	if err != nil {
		return nil, err
	}
	columns := []handler.Column{
		handler.NewCol(InstanceFeatureInstanceIDCol, e.Aggregate().ID),
		handler.NewCol(InstanceFeatureKeyCol, f.Key.String()),
		handler.NewCol(InstanceFeatureCreationDateCol, handler.OnlySetValueOnInsert(InstanceFeatureTable, e.CreationDate())),
		handler.NewCol(InstanceFeatureChangeDateCol, e.CreationDate()),
		handler.NewCol(InstanceFeatureSequenceCol, e.Sequence()),
		handler.NewCol(InstanceFeatureValueCol, f.Value),
	}
	return handler.NewUpsertStatement(e, columns[0:2], columns), nil
}

func reduceInstanceResetFeatures(event eventstore.Event) (*handler.Statement, error) {
	e, ok := event.(*feature_v2.ResetEvent)
	if !ok {
		return nil, zerrors.ThrowInvalidArgumentf(nil, "PROJE-roo6A", "reduce.wrong.event.type %T", event)
	}
	return handler.NewDeleteStatement(e, []handler.Condition{
		handler.NewCond(InstanceFeatureInstanceIDCol, e.Aggregate().ID),
	}), nil
}<|MERGE_RESOLUTION|>--- conflicted
+++ resolved
@@ -72,11 +72,11 @@
 				Reduce: reduceInstanceSetFeature[bool],
 			},
 			{
-<<<<<<< HEAD
+				Event:  feature_v2.InstanceUserSchemaEventType,
+				Reduce: reduceInstanceSetFeature[bool],
+			},
+			{
 				Event:  feature_v2.InstanceTokenExchangeEventType,
-=======
-				Event:  feature_v2.InstanceUserSchemaEventType,
->>>>>>> 1db10a42
 				Reduce: reduceInstanceSetFeature[bool],
 			},
 			{
