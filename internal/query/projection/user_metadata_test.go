--- conflicted
+++ resolved
@@ -7,11 +7,8 @@
 	"github.com/zitadel/zitadel/internal/eventstore"
 	"github.com/zitadel/zitadel/internal/eventstore/handler"
 	"github.com/zitadel/zitadel/internal/eventstore/repository"
-<<<<<<< HEAD
+	"github.com/zitadel/zitadel/internal/repository/instance"
 	"github.com/zitadel/zitadel/internal/repository/org"
-=======
-	"github.com/zitadel/zitadel/internal/repository/instance"
->>>>>>> 05d875c9
 	"github.com/zitadel/zitadel/internal/repository/user"
 )
 
@@ -143,7 +140,6 @@
 			},
 		},
 		{
-<<<<<<< HEAD
 			name:   "org.reduceOwnerRemoved",
 			reduce: (&userMetadataProjection{}).reduceOwnerRemoved,
 			args: args{
@@ -157,7 +153,6 @@
 				aggregateType:    eventstore.AggregateType("org"),
 				sequence:         15,
 				previousSequence: 10,
-				projection:       UserMetadataProjectionTable,
 				executer: &testExecuter{
 					executions: []execution{
 						{
@@ -167,7 +162,14 @@
 								uint64(15),
 								true,
 								"instance-id",
-=======
+								"agg-id",
+							},
+						},
+					},
+				},
+			},
+		},
+		{
 			name: "instance.reduceInstanceRemoved",
 			args: args{
 				event: getEvent(testEvent(
@@ -184,9 +186,8 @@
 				executer: &testExecuter{
 					executions: []execution{
 						{
-							expectedStmt: "DELETE FROM projections.user_metadata3 WHERE (instance_id = $1)",
-							expectedArgs: []interface{}{
->>>>>>> 05d875c9
+							expectedStmt: "DELETE FROM projections.user_metadata4 WHERE (instance_id = $1)",
+							expectedArgs: []interface{}{
 								"agg-id",
 							},
 						},
