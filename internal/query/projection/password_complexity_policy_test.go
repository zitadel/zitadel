--- conflicted
+++ resolved
@@ -89,11 +89,7 @@
 				executer: &testExecuter{
 					executions: []execution{
 						{
-<<<<<<< HEAD
-							expectedStmt: "UPDATE projections.password_complexity_policies2 SET (change_date, sequence, min_length, has_lowercase, has_uppercase, has_symbol, has_number) = ($1, $2, $3, $4, $5, $6, $7) WHERE (id = $8)",
-=======
-							expectedStmt: "UPDATE projections.password_complexity_policies SET (change_date, sequence, min_length, has_lowercase, has_uppercase, has_symbol, has_number) = ($1, $2, $3, $4, $5, $6, $7) WHERE (id = $8) AND (instance_id = $9)",
->>>>>>> 6c7a05ea
+							expectedStmt: "UPDATE projections.password_complexity_policies2 SET (change_date, sequence, min_length, has_lowercase, has_uppercase, has_symbol, has_number) = ($1, $2, $3, $4, $5, $6, $7) WHERE (id = $8) AND (instance_id = $9)",
 							expectedArgs: []interface{}{
 								anyArg{},
 								uint64(15),
@@ -127,11 +123,7 @@
 				executer: &testExecuter{
 					executions: []execution{
 						{
-<<<<<<< HEAD
-							expectedStmt: "DELETE FROM projections.password_complexity_policies2 WHERE (id = $1)",
-=======
-							expectedStmt: "DELETE FROM projections.password_complexity_policies WHERE (id = $1) AND (instance_id = $2)",
->>>>>>> 6c7a05ea
+							expectedStmt: "DELETE FROM projections.password_complexity_policies2 WHERE (id = $1) AND (instance_id = $2)",
 							expectedArgs: []interface{}{
 								"agg-id",
 								"instance-id",
@@ -234,11 +226,7 @@
 				executer: &testExecuter{
 					executions: []execution{
 						{
-<<<<<<< HEAD
-							expectedStmt: "UPDATE projections.password_complexity_policies2 SET (change_date, sequence, min_length, has_lowercase, has_uppercase, has_symbol, has_number) = ($1, $2, $3, $4, $5, $6, $7) WHERE (id = $8)",
-=======
-							expectedStmt: "UPDATE projections.password_complexity_policies SET (change_date, sequence, min_length, has_lowercase, has_uppercase, has_symbol, has_number) = ($1, $2, $3, $4, $5, $6, $7) WHERE (id = $8) AND (instance_id = $9)",
->>>>>>> 6c7a05ea
+							expectedStmt: "UPDATE projections.password_complexity_policies2 SET (change_date, sequence, min_length, has_lowercase, has_uppercase, has_symbol, has_number) = ($1, $2, $3, $4, $5, $6, $7) WHERE (id = $8) AND (instance_id = $9)",
 							expectedArgs: []interface{}{
 								anyArg{},
 								uint64(15),
