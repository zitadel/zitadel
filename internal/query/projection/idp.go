package projection

import (
	"context"

	"github.com/zitadel/zitadel/internal/database"
	"github.com/zitadel/zitadel/internal/domain"
	"github.com/zitadel/zitadel/internal/errors"
	"github.com/zitadel/zitadel/internal/eventstore"
	old_handler "github.com/zitadel/zitadel/internal/eventstore/handler"
	"github.com/zitadel/zitadel/internal/eventstore/handler/v2"
	"github.com/zitadel/zitadel/internal/repository/idpconfig"
	"github.com/zitadel/zitadel/internal/repository/instance"
	"github.com/zitadel/zitadel/internal/repository/org"
)

const (
	IDPTable     = "projections.idps3"
	IDPOIDCTable = IDPTable + "_" + IDPOIDCSuffix
	IDPJWTTable  = IDPTable + "_" + IDPJWTSuffix

	IDPOIDCSuffix = "oidc_config"
	IDPJWTSuffix  = "jwt_config"

	IDPIDCol            = "id"
	IDPCreationDateCol  = "creation_date"
	IDPChangeDateCol    = "change_date"
	IDPSequenceCol      = "sequence"
	IDPResourceOwnerCol = "resource_owner"
	IDPInstanceIDCol    = "instance_id"
	IDPStateCol         = "state"
	IDPNameCol          = "name"
	IDPStylingTypeCol   = "styling_type"
	IDPOwnerTypeCol     = "owner_type"
	IDPAutoRegisterCol  = "auto_register"
	IDPTypeCol          = "type"
	IDPOwnerRemovedCol  = "owner_removed"

	OIDCConfigIDPIDCol                 = "idp_id"
	OIDCConfigInstanceIDCol            = "instance_id"
	OIDCConfigClientIDCol              = "client_id"
	OIDCConfigClientSecretCol          = "client_secret"
	OIDCConfigIssuerCol                = "issuer"
	OIDCConfigScopesCol                = "scopes"
	OIDCConfigDisplayNameMappingCol    = "display_name_mapping"
	OIDCConfigUsernameMappingCol       = "username_mapping"
	OIDCConfigAuthorizationEndpointCol = "authorization_endpoint"
	OIDCConfigTokenEndpointCol         = "token_endpoint"

	JWTConfigIDPIDCol        = "idp_id"
	JWTConfigInstanceIDCol   = "instance_id"
	JWTConfigIssuerCol       = "issuer"
	JWTConfigKeysEndpointCol = "keys_endpoint"
	JWTConfigHeaderNameCol   = "header_name"
	JWTConfigEndpointCol     = "endpoint"
)

type idpProjection struct{}

func newIDPProjection(ctx context.Context, config handler.Config) *handler.Handler {
	return handler.NewHandler(ctx, &config, new(idpProjection))
}

func (*idpProjection) Name() string {
	return IDPTable
}

func (*idpProjection) Init() *old_handler.Check {
	return handler.NewMultiTableCheck(
		handler.NewTable([]*handler.InitColumn{
			handler.NewColumn(IDPIDCol, handler.ColumnTypeText),
			handler.NewColumn(IDPCreationDateCol, handler.ColumnTypeTimestamp),
			handler.NewColumn(IDPChangeDateCol, handler.ColumnTypeTimestamp),
			handler.NewColumn(IDPSequenceCol, handler.ColumnTypeInt64),
			handler.NewColumn(IDPResourceOwnerCol, handler.ColumnTypeText),
			handler.NewColumn(IDPInstanceIDCol, handler.ColumnTypeText),
			handler.NewColumn(IDPStateCol, handler.ColumnTypeEnum),
			handler.NewColumn(IDPNameCol, handler.ColumnTypeText),
			handler.NewColumn(IDPStylingTypeCol, handler.ColumnTypeEnum),
			handler.NewColumn(IDPOwnerTypeCol, handler.ColumnTypeEnum),
			handler.NewColumn(IDPAutoRegisterCol, handler.ColumnTypeBool, handler.Default(false)),
			handler.NewColumn(IDPTypeCol, handler.ColumnTypeEnum, handler.Nullable()),
			handler.NewColumn(IDPOwnerRemovedCol, handler.ColumnTypeBool, handler.Default(false)),
		},
			handler.NewPrimaryKey(IDPInstanceIDCol, IDPIDCol),
			handler.WithIndex(handler.NewIndex("resource_owner", []string{IDPResourceOwnerCol})),
			handler.WithIndex(handler.NewIndex("owner_removed", []string{IDPOwnerRemovedCol})),
		),
		handler.NewSuffixedTable([]*handler.InitColumn{
			handler.NewColumn(OIDCConfigIDPIDCol, handler.ColumnTypeText),
			handler.NewColumn(OIDCConfigInstanceIDCol, handler.ColumnTypeText),
			handler.NewColumn(OIDCConfigClientIDCol, handler.ColumnTypeText, handler.Nullable()),
			handler.NewColumn(OIDCConfigClientSecretCol, handler.ColumnTypeJSONB, handler.Nullable()),
			handler.NewColumn(OIDCConfigIssuerCol, handler.ColumnTypeText, handler.Nullable()),
			handler.NewColumn(OIDCConfigScopesCol, handler.ColumnTypeTextArray, handler.Nullable()),
			handler.NewColumn(OIDCConfigDisplayNameMappingCol, handler.ColumnTypeEnum, handler.Nullable()),
			handler.NewColumn(OIDCConfigUsernameMappingCol, handler.ColumnTypeEnum, handler.Nullable()),
			handler.NewColumn(OIDCConfigAuthorizationEndpointCol, handler.ColumnTypeText, handler.Nullable()),
			handler.NewColumn(OIDCConfigTokenEndpointCol, handler.ColumnTypeText, handler.Nullable()),
		},
			handler.NewPrimaryKey(OIDCConfigInstanceIDCol, OIDCConfigIDPIDCol),
			IDPOIDCSuffix,
			handler.WithForeignKey(handler.NewForeignKeyOfPublicKeys()),
		),
		handler.NewSuffixedTable([]*handler.InitColumn{
			handler.NewColumn(JWTConfigIDPIDCol, handler.ColumnTypeText),
			handler.NewColumn(JWTConfigInstanceIDCol, handler.ColumnTypeText),
			handler.NewColumn(JWTConfigIssuerCol, handler.ColumnTypeText, handler.Nullable()),
			handler.NewColumn(JWTConfigKeysEndpointCol, handler.ColumnTypeText, handler.Nullable()),
			handler.NewColumn(JWTConfigHeaderNameCol, handler.ColumnTypeText, handler.Nullable()),
			handler.NewColumn(JWTConfigEndpointCol, handler.ColumnTypeText, handler.Nullable()),
		},
			handler.NewPrimaryKey(JWTConfigInstanceIDCol, JWTConfigIDPIDCol),
			IDPJWTSuffix,
			handler.WithForeignKey(handler.NewForeignKeyOfPublicKeys()),
		),
	)
}

func (p *idpProjection) Reducers() []handler.AggregateReducer {
	return []handler.AggregateReducer{
		{
			Aggregate: instance.AggregateType,
			EventRedusers: []handler.EventReducer{
				{
					Event:  instance.IDPConfigAddedEventType,
					Reduce: p.reduceIDPAdded,
				},
				{
					Event:  instance.IDPConfigChangedEventType,
					Reduce: p.reduceIDPChanged,
				},
				{
					Event:  instance.IDPConfigDeactivatedEventType,
					Reduce: p.reduceIDPDeactivated,
				},
				{
					Event:  instance.IDPConfigReactivatedEventType,
					Reduce: p.reduceIDPReactivated,
				},
				{
					Event:  instance.IDPConfigRemovedEventType,
					Reduce: p.reduceIDPRemoved,
				},
				{
					Event:  instance.IDPOIDCConfigAddedEventType,
					Reduce: p.reduceOIDCConfigAdded,
				},
				{
					Event:  instance.IDPOIDCConfigChangedEventType,
					Reduce: p.reduceOIDCConfigChanged,
				},
				{
					Event:  instance.IDPJWTConfigAddedEventType,
					Reduce: p.reduceJWTConfigAdded,
				},
				{
					Event:  instance.IDPJWTConfigChangedEventType,
					Reduce: p.reduceJWTConfigChanged,
				},
				{
					Event:  instance.InstanceRemovedEventType,
					Reduce: reduceInstanceRemovedHelper(IDPInstanceIDCol),
				},
			},
		},
		{
			Aggregate: org.AggregateType,
			EventRedusers: []handler.EventReducer{
				{
					Event:  org.IDPConfigAddedEventType,
					Reduce: p.reduceIDPAdded,
				},
				{
					Event:  org.IDPConfigChangedEventType,
					Reduce: p.reduceIDPChanged,
				},
				{
					Event:  org.IDPConfigDeactivatedEventType,
					Reduce: p.reduceIDPDeactivated,
				},
				{
					Event:  org.IDPConfigReactivatedEventType,
					Reduce: p.reduceIDPReactivated,
				},
				{
					Event:  org.IDPConfigRemovedEventType,
					Reduce: p.reduceIDPRemoved,
				},
				{
					Event:  org.IDPOIDCConfigAddedEventType,
					Reduce: p.reduceOIDCConfigAdded,
				},
				{
					Event:  org.IDPOIDCConfigChangedEventType,
					Reduce: p.reduceOIDCConfigChanged,
				},
				{
					Event:  org.IDPJWTConfigAddedEventType,
					Reduce: p.reduceJWTConfigAdded,
				},
				{
					Event:  org.IDPJWTConfigChangedEventType,
					Reduce: p.reduceJWTConfigChanged,
				},
				{
					Event:  org.OrgRemovedEventType,
					Reduce: p.reduceOwnerRemoved,
				},
			},
		},
	}
}

func (p *idpProjection) reduceIDPAdded(event eventstore.Event) (*handler.Statement, error) {
	var idpEvent idpconfig.IDPConfigAddedEvent
	var idpOwnerType domain.IdentityProviderType
	switch e := event.(type) {
	case *org.IDPConfigAddedEvent:
		idpEvent = e.IDPConfigAddedEvent
		idpOwnerType = domain.IdentityProviderTypeOrg
	case *instance.IDPConfigAddedEvent:
		idpEvent = e.IDPConfigAddedEvent
		idpOwnerType = domain.IdentityProviderTypeSystem
	default:
		return nil, errors.ThrowInvalidArgumentf(nil, "HANDL-fcUdQ", "reduce.wrong.event.type %v", []eventstore.EventType{org.IDPConfigAddedEventType, instance.IDPConfigAddedEventType})
	}

	return handler.NewCreateStatement(
		&idpEvent,
		[]handler.Column{
			handler.NewCol(IDPIDCol, idpEvent.ConfigID),
			handler.NewCol(IDPCreationDateCol, idpEvent.CreationDate()),
			handler.NewCol(IDPChangeDateCol, idpEvent.CreationDate()),
			handler.NewCol(IDPSequenceCol, idpEvent.Sequence()),
			handler.NewCol(IDPResourceOwnerCol, idpEvent.Aggregate().ResourceOwner),
			handler.NewCol(IDPInstanceIDCol, idpEvent.Aggregate().InstanceID),
			handler.NewCol(IDPStateCol, domain.IDPConfigStateActive),
			handler.NewCol(IDPNameCol, idpEvent.Name),
			handler.NewCol(IDPStylingTypeCol, idpEvent.StylingType),
			handler.NewCol(IDPAutoRegisterCol, idpEvent.AutoRegister),
			handler.NewCol(IDPOwnerTypeCol, idpOwnerType),
		},
	), nil
}

func (p *idpProjection) reduceIDPChanged(event eventstore.Event) (*handler.Statement, error) {
	var idpEvent idpconfig.IDPConfigChangedEvent
	switch e := event.(type) {
	case *org.IDPConfigChangedEvent:
		idpEvent = e.IDPConfigChangedEvent
	case *instance.IDPConfigChangedEvent:
		idpEvent = e.IDPConfigChangedEvent
	default:
		return nil, errors.ThrowInvalidArgumentf(nil, "HANDL-NVvJD", "reduce.wrong.event.type %v", []eventstore.EventType{org.IDPConfigChangedEventType, instance.IDPConfigChangedEventType})
	}

	cols := make([]handler.Column, 0, 5)
	if idpEvent.Name != nil {
		cols = append(cols, handler.NewCol(IDPNameCol, *idpEvent.Name))
	}
	if idpEvent.StylingType != nil {
		cols = append(cols, handler.NewCol(IDPStylingTypeCol, *idpEvent.StylingType))
	}
	if idpEvent.AutoRegister != nil {
		cols = append(cols, handler.NewCol(IDPAutoRegisterCol, *idpEvent.AutoRegister))
	}
	if len(cols) == 0 {
		return handler.NewNoOpStatement(&idpEvent), nil
	}

	cols = append(cols,
		handler.NewCol(IDPChangeDateCol, idpEvent.CreationDate()),
		handler.NewCol(IDPSequenceCol, idpEvent.Sequence()),
	)

	return handler.NewUpdateStatement(
		&idpEvent,
		cols,
		[]handler.Condition{
			handler.NewCond(IDPIDCol, idpEvent.ConfigID),
			handler.NewCond(IDPInstanceIDCol, idpEvent.Aggregate().InstanceID),
		},
	), nil
}

func (p *idpProjection) reduceIDPDeactivated(event eventstore.Event) (*handler.Statement, error) {
	var idpEvent idpconfig.IDPConfigDeactivatedEvent
	switch e := event.(type) {
	case *org.IDPConfigDeactivatedEvent:
		idpEvent = e.IDPConfigDeactivatedEvent
	case *instance.IDPConfigDeactivatedEvent:
		idpEvent = e.IDPConfigDeactivatedEvent
	default:
		return nil, errors.ThrowInvalidArgumentf(nil, "HANDL-94O5l", "reduce.wrong.event.type %v", []eventstore.EventType{org.IDPConfigDeactivatedEventType, instance.IDPConfigDeactivatedEventType})
	}

	return handler.NewUpdateStatement(
		&idpEvent,
		[]handler.Column{
			handler.NewCol(IDPStateCol, domain.IDPConfigStateInactive),
			handler.NewCol(IDPChangeDateCol, idpEvent.CreationDate()),
			handler.NewCol(IDPSequenceCol, idpEvent.Sequence()),
		},
		[]handler.Condition{
			handler.NewCond(IDPIDCol, idpEvent.ConfigID),
			handler.NewCond(IDPInstanceIDCol, idpEvent.Aggregate().InstanceID),
		},
	), nil
}

func (p *idpProjection) reduceIDPReactivated(event eventstore.Event) (*handler.Statement, error) {
	var idpEvent idpconfig.IDPConfigReactivatedEvent
	switch e := event.(type) {
	case *org.IDPConfigReactivatedEvent:
		idpEvent = e.IDPConfigReactivatedEvent
	case *instance.IDPConfigReactivatedEvent:
		idpEvent = e.IDPConfigReactivatedEvent
	default:
		return nil, errors.ThrowInvalidArgumentf(nil, "HANDL-I8QyS", "reduce.wrong.event.type %v", []eventstore.EventType{org.IDPConfigReactivatedEventType, instance.IDPConfigReactivatedEventType})
	}

	return handler.NewUpdateStatement(
		&idpEvent,
		[]handler.Column{
			handler.NewCol(IDPStateCol, domain.IDPConfigStateActive),
			handler.NewCol(IDPChangeDateCol, idpEvent.CreationDate()),
			handler.NewCol(IDPSequenceCol, idpEvent.Sequence()),
		},
		[]handler.Condition{
			handler.NewCond(IDPIDCol, idpEvent.ConfigID),
			handler.NewCond(IDPInstanceIDCol, idpEvent.Aggregate().InstanceID),
		},
	), nil
}

func (p *idpProjection) reduceIDPRemoved(event eventstore.Event) (*handler.Statement, error) {
	var idpEvent idpconfig.IDPConfigRemovedEvent
	switch e := event.(type) {
	case *org.IDPConfigRemovedEvent:
		idpEvent = e.IDPConfigRemovedEvent
	case *instance.IDPConfigRemovedEvent:
		idpEvent = e.IDPConfigRemovedEvent
	default:
		return nil, errors.ThrowInvalidArgumentf(nil, "HANDL-B4zy8", "reduce.wrong.event.type %v", []eventstore.EventType{org.IDPConfigRemovedEventType, instance.IDPConfigRemovedEventType})
	}

	return handler.NewDeleteStatement(
		&idpEvent,
		[]handler.Condition{
			handler.NewCond(IDPIDCol, idpEvent.ConfigID),
			handler.NewCond(IDPInstanceIDCol, idpEvent.Aggregate().InstanceID),
		},
	), nil
}

func (p *idpProjection) reduceOIDCConfigAdded(event eventstore.Event) (*handler.Statement, error) {
	var idpEvent idpconfig.OIDCConfigAddedEvent
	switch e := event.(type) {
	case *org.IDPOIDCConfigAddedEvent:
		idpEvent = e.OIDCConfigAddedEvent
	case *instance.IDPOIDCConfigAddedEvent:
		idpEvent = e.OIDCConfigAddedEvent
	default:
		return nil, errors.ThrowInvalidArgumentf(nil, "HANDL-2FuAA", "reduce.wrong.event.type %v", []eventstore.EventType{org.IDPOIDCConfigAddedEventType, instance.IDPOIDCConfigAddedEventType})
	}

	return handler.NewMultiStatement(&idpEvent,
		handler.AddUpdateStatement(
			[]handler.Column{
				handler.NewCol(IDPChangeDateCol, idpEvent.CreationDate()),
				handler.NewCol(IDPSequenceCol, idpEvent.Sequence()),
				handler.NewCol(IDPTypeCol, domain.IDPConfigTypeOIDC),
			},
			[]handler.Condition{
				handler.NewCond(IDPIDCol, idpEvent.IDPConfigID),
				handler.NewCond(IDPInstanceIDCol, idpEvent.Aggregate().InstanceID),
			},
		),
		handler.AddCreateStatement(
			[]handler.Column{
				handler.NewCol(OIDCConfigIDPIDCol, idpEvent.IDPConfigID),
				handler.NewCol(OIDCConfigInstanceIDCol, idpEvent.Aggregate().InstanceID),
				handler.NewCol(OIDCConfigClientIDCol, idpEvent.ClientID),
				handler.NewCol(OIDCConfigClientSecretCol, idpEvent.ClientSecret),
				handler.NewCol(OIDCConfigIssuerCol, idpEvent.Issuer),
				handler.NewCol(OIDCConfigScopesCol, database.TextArray[string](idpEvent.Scopes)),
				handler.NewCol(OIDCConfigDisplayNameMappingCol, idpEvent.IDPDisplayNameMapping),
				handler.NewCol(OIDCConfigUsernameMappingCol, idpEvent.UserNameMapping),
				handler.NewCol(OIDCConfigAuthorizationEndpointCol, idpEvent.AuthorizationEndpoint),
				handler.NewCol(OIDCConfigTokenEndpointCol, idpEvent.TokenEndpoint),
			},
			handler.WithTableSuffix(IDPOIDCSuffix),
		),
	), nil
}

func (p *idpProjection) reduceOIDCConfigChanged(event eventstore.Event) (*handler.Statement, error) {
	var idpEvent idpconfig.OIDCConfigChangedEvent
	switch e := event.(type) {
	case *org.IDPOIDCConfigChangedEvent:
		idpEvent = e.OIDCConfigChangedEvent
	case *instance.IDPOIDCConfigChangedEvent:
		idpEvent = e.OIDCConfigChangedEvent
	default:
		return nil, errors.ThrowInvalidArgumentf(nil, "HANDL-x2IVI", "reduce.wrong.event.type %v", []eventstore.EventType{org.IDPOIDCConfigChangedEventType, instance.IDPOIDCConfigChangedEventType})
	}

	cols := make([]handler.Column, 0, 8)

	if idpEvent.ClientID != nil {
		cols = append(cols, handler.NewCol(OIDCConfigClientIDCol, *idpEvent.ClientID))
	}
	if idpEvent.ClientSecret != nil {
		cols = append(cols, handler.NewCol(OIDCConfigClientSecretCol, idpEvent.ClientSecret))
	}
	if idpEvent.Issuer != nil {
		cols = append(cols, handler.NewCol(OIDCConfigIssuerCol, *idpEvent.Issuer))
	}
	if idpEvent.AuthorizationEndpoint != nil {
		cols = append(cols, handler.NewCol(OIDCConfigAuthorizationEndpointCol, *idpEvent.AuthorizationEndpoint))
	}
	if idpEvent.TokenEndpoint != nil {
		cols = append(cols, handler.NewCol(OIDCConfigTokenEndpointCol, *idpEvent.TokenEndpoint))
	}
	if idpEvent.Scopes != nil {
		cols = append(cols, handler.NewCol(OIDCConfigScopesCol, database.TextArray[string](idpEvent.Scopes)))
	}
	if idpEvent.IDPDisplayNameMapping != nil {
		cols = append(cols, handler.NewCol(OIDCConfigDisplayNameMappingCol, *idpEvent.IDPDisplayNameMapping))
	}
	if idpEvent.UserNameMapping != nil {
		cols = append(cols, handler.NewCol(OIDCConfigUsernameMappingCol, *idpEvent.UserNameMapping))
	}

	if len(cols) == 0 {
		return handler.NewNoOpStatement(&idpEvent), nil
	}

	return handler.NewMultiStatement(&idpEvent,
		handler.AddUpdateStatement(
			[]handler.Column{
				handler.NewCol(IDPChangeDateCol, idpEvent.CreationDate()),
				handler.NewCol(IDPSequenceCol, idpEvent.Sequence()),
			},
			[]handler.Condition{
				handler.NewCond(IDPIDCol, idpEvent.IDPConfigID),
				handler.NewCond(IDPInstanceIDCol, idpEvent.Aggregate().InstanceID),
			},
		),
		handler.AddUpdateStatement(
			cols,
			[]handler.Condition{
				handler.NewCond(OIDCConfigIDPIDCol, idpEvent.IDPConfigID),
				handler.NewCond(OIDCConfigInstanceIDCol, idpEvent.Aggregate().InstanceID),
			},
			handler.WithTableSuffix(IDPOIDCSuffix),
		),
	), nil
}

func (p *idpProjection) reduceJWTConfigAdded(event eventstore.Event) (*handler.Statement, error) {
	var idpEvent idpconfig.JWTConfigAddedEvent
	switch e := event.(type) {
	case *org.IDPJWTConfigAddedEvent:
		idpEvent = e.JWTConfigAddedEvent
	case *instance.IDPJWTConfigAddedEvent:
		idpEvent = e.JWTConfigAddedEvent
	default:
		return nil, errors.ThrowInvalidArgumentf(nil, "HANDL-qvPdb", "reduce.wrong.event.type %v", []eventstore.EventType{org.IDPJWTConfigAddedEventType, instance.IDPJWTConfigAddedEventType})
	}

	return handler.NewMultiStatement(&idpEvent,
		handler.AddUpdateStatement(
			[]handler.Column{
				handler.NewCol(IDPChangeDateCol, idpEvent.CreationDate()),
				handler.NewCol(IDPSequenceCol, idpEvent.Sequence()),
				handler.NewCol(IDPTypeCol, domain.IDPConfigTypeJWT),
			},
			[]handler.Condition{
				handler.NewCond(IDPIDCol, idpEvent.IDPConfigID),
				handler.NewCond(IDPInstanceIDCol, idpEvent.Aggregate().InstanceID),
			},
		),

		handler.AddCreateStatement(
			[]handler.Column{
				handler.NewCol(JWTConfigIDPIDCol, idpEvent.IDPConfigID),
				handler.NewCol(JWTConfigInstanceIDCol, idpEvent.Aggregate().InstanceID),
				handler.NewCol(JWTConfigEndpointCol, idpEvent.JWTEndpoint),
				handler.NewCol(JWTConfigIssuerCol, idpEvent.Issuer),
				handler.NewCol(JWTConfigKeysEndpointCol, idpEvent.KeysEndpoint),
				handler.NewCol(JWTConfigHeaderNameCol, idpEvent.HeaderName),
			},
			handler.WithTableSuffix(IDPJWTSuffix),
		),
	), nil
}

func (p *idpProjection) reduceJWTConfigChanged(event eventstore.Event) (*handler.Statement, error) {
	var idpEvent idpconfig.JWTConfigChangedEvent
	switch e := event.(type) {
	case *org.IDPJWTConfigChangedEvent:
		idpEvent = e.JWTConfigChangedEvent
	case *instance.IDPJWTConfigChangedEvent:
		idpEvent = e.JWTConfigChangedEvent
	default:
		return nil, errors.ThrowInvalidArgumentf(nil, "HANDL-x2IVI", "reduce.wrong.event.type %v", []eventstore.EventType{org.IDPJWTConfigChangedEventType, instance.IDPJWTConfigChangedEventType})
	}

	cols := make([]handler.Column, 0, 4)

	if idpEvent.JWTEndpoint != nil {
		cols = append(cols, handler.NewCol(JWTConfigEndpointCol, *idpEvent.JWTEndpoint))
	}
	if idpEvent.Issuer != nil {
		cols = append(cols, handler.NewCol(JWTConfigIssuerCol, *idpEvent.Issuer))
	}
	if idpEvent.KeysEndpoint != nil {
		cols = append(cols, handler.NewCol(JWTConfigKeysEndpointCol, *idpEvent.KeysEndpoint))
	}
	if idpEvent.HeaderName != nil {
		cols = append(cols, handler.NewCol(JWTConfigHeaderNameCol, *idpEvent.HeaderName))
	}

	if len(cols) == 0 {
		return handler.NewNoOpStatement(&idpEvent), nil
	}

	return handler.NewMultiStatement(&idpEvent,
		handler.AddUpdateStatement(
			[]handler.Column{
				handler.NewCol(IDPChangeDateCol, idpEvent.CreationDate()),
				handler.NewCol(IDPSequenceCol, idpEvent.Sequence()),
			},
			[]handler.Condition{
				handler.NewCond(IDPIDCol, idpEvent.IDPConfigID),
				handler.NewCond(IDPInstanceIDCol, idpEvent.Aggregate().InstanceID),
			},
		),
		handler.AddUpdateStatement(
			cols,
			[]handler.Condition{
				handler.NewCond(JWTConfigIDPIDCol, idpEvent.IDPConfigID),
				handler.NewCond(JWTConfigInstanceIDCol, idpEvent.Aggregate().InstanceID),
			},
			handler.WithTableSuffix(IDPJWTSuffix),
		),
	), nil
}

func (p *idpProjection) reduceOwnerRemoved(event eventstore.Event) (*handler.Statement, error) {
	e, ok := event.(*org.OrgRemovedEvent)
	if !ok {
		return nil, errors.ThrowInvalidArgumentf(nil, "PROJE-YsbQC", "reduce.wrong.event.type %s", org.OrgRemovedEventType)
	}

<<<<<<< HEAD
	return handler.NewUpdateStatement(
=======
	return crdb.NewDeleteStatement(
>>>>>>> c3c2a43d
		e,
		[]handler.Condition{
			handler.NewCond(IDPInstanceIDCol, e.Aggregate().InstanceID),
			handler.NewCond(IDPResourceOwnerCol, e.Aggregate().ID),
		},
	), nil
}<|MERGE_RESOLUTION|>--- conflicted
+++ resolved
@@ -555,11 +555,7 @@
 		return nil, errors.ThrowInvalidArgumentf(nil, "PROJE-YsbQC", "reduce.wrong.event.type %s", org.OrgRemovedEventType)
 	}
 
-<<<<<<< HEAD
-	return handler.NewUpdateStatement(
-=======
-	return crdb.NewDeleteStatement(
->>>>>>> c3c2a43d
+	return handler.NewDeleteStatement(
 		e,
 		[]handler.Condition{
 			handler.NewCond(IDPInstanceIDCol, e.Aggregate().InstanceID),
