--- conflicted
+++ resolved
@@ -1065,11 +1065,7 @@
 		return nil, errors.ThrowInvalidArgumentf(nil, "PROJE-NCsdV", "reduce.wrong.event.type %s", org.OrgRemovedEventType)
 	}
 
-<<<<<<< HEAD
-	return handler.NewUpdateStatement(
-=======
-	return crdb.NewDeleteStatement(
->>>>>>> c3c2a43d
+	return handler.NewDeleteStatement(
 		e,
 		[]handler.Condition{
 			handler.NewCond(UserInstanceIDCol, e.Aggregate().InstanceID),
