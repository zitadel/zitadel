package projection

import (
	"context"
	"database/sql"

	"github.com/zitadel/zitadel/internal/crypto"
	"github.com/zitadel/zitadel/internal/domain"
	"github.com/zitadel/zitadel/internal/eventstore"
	old_handler "github.com/zitadel/zitadel/internal/eventstore/handler"
	"github.com/zitadel/zitadel/internal/eventstore/handler/v2"
	"github.com/zitadel/zitadel/internal/repository/group"
	"github.com/zitadel/zitadel/internal/repository/instance"
	"github.com/zitadel/zitadel/internal/repository/org"
	"github.com/zitadel/zitadel/internal/repository/user"
	"github.com/zitadel/zitadel/internal/zerrors"
)

const (
	UserTable        = "projections.users14"
	UserHumanTable   = UserTable + "_" + UserHumanSuffix
	UserMachineTable = UserTable + "_" + UserMachineSuffix
	UserNotifyTable  = UserTable + "_" + UserNotifySuffix

	UserIDCol            = "id"
	UserCreationDateCol  = "creation_date"
	UserChangeDateCol    = "change_date"
	UserSequenceCol      = "sequence"
	UserStateCol         = "state"
	UserResourceOwnerCol = "resource_owner"
	UserInstanceIDCol    = "instance_id"
	UserUsernameCol      = "username"
	UserTypeCol          = "type"

	UserHumanSuffix             = "humans"
	HumanUserIDCol              = "user_id"
	HumanUserInstanceIDCol      = "instance_id"
	HumanPasswordChangeRequired = "password_change_required"
	HumanPasswordChanged        = "password_changed"
	HumanMFAInitSkipped         = "mfa_init_skipped"

	// profile
	HumanFirstNameCol         = "first_name"
	HumanLastNameCol          = "last_name"
	HumanNickNameCol          = "nick_name"
	HumanDisplayNameCol       = "display_name"
	HumanPreferredLanguageCol = "preferred_language"
	HumanGenderCol            = "gender"
	HumanAvatarURLCol         = "avatar_key"

	// email
	HumanEmailCol           = "email"
	HumanIsEmailVerifiedCol = "is_email_verified"

	// phone
	HumanPhoneCol           = "phone"
	HumanIsPhoneVerifiedCol = "is_phone_verified"

	// machine
	UserMachineSuffix         = "machines"
	MachineUserIDCol          = "user_id"
	MachineUserInstanceIDCol  = "instance_id"
	MachineNameCol            = "name"
	MachineDescriptionCol     = "description"
	MachineSecretCol          = "secret"
	MachineAccessTokenTypeCol = "access_token_type"

	// notify
	UserNotifySuffix            = "notifications"
	NotifyUserIDCol             = "user_id"
	NotifyInstanceIDCol         = "instance_id"
	NotifyLastEmailCol          = "last_email"
	NotifyVerifiedEmailCol      = "verified_email"
	NotifyVerifiedEmailLowerCol = "verified_email_lower"
	NotifyLastPhoneCol          = "last_phone"
	NotifyVerifiedPhoneCol      = "verified_phone"
	NotifyPasswordSetCol        = "password_set"

	// groups
	GroupIDsCol = "group_ids"
)

type userProjection struct{}

func newUserProjection(ctx context.Context, config handler.Config) *handler.Handler {
	return handler.NewHandler(ctx, &config, new(userProjection))
}

func (*userProjection) Name() string {
	return UserTable
}

func (*userProjection) Init() *old_handler.Check {
	return handler.NewMultiTableCheck(
		handler.NewTable([]*handler.InitColumn{
			handler.NewColumn(UserIDCol, handler.ColumnTypeText),
			handler.NewColumn(UserCreationDateCol, handler.ColumnTypeTimestamp),
			handler.NewColumn(UserChangeDateCol, handler.ColumnTypeTimestamp),
			handler.NewColumn(UserSequenceCol, handler.ColumnTypeInt64),
			handler.NewColumn(UserStateCol, handler.ColumnTypeEnum),
			handler.NewColumn(UserResourceOwnerCol, handler.ColumnTypeText),
			handler.NewColumn(UserInstanceIDCol, handler.ColumnTypeText),
			handler.NewColumn(UserUsernameCol, handler.ColumnTypeText),
			handler.NewColumn(UserTypeCol, handler.ColumnTypeEnum),
			handler.NewColumn(GroupIDsCol, handler.ColumnTypeTextArray, handler.Nullable()),
		},
			handler.NewPrimaryKey(UserInstanceIDCol, UserIDCol),
			handler.WithIndex(handler.NewIndex("username", []string{UserUsernameCol})),
			handler.WithIndex(handler.NewIndex("resource_owner", []string{UserResourceOwnerCol})),
		),
		handler.NewSuffixedTable([]*handler.InitColumn{
			handler.NewColumn(HumanUserIDCol, handler.ColumnTypeText),
			handler.NewColumn(HumanUserInstanceIDCol, handler.ColumnTypeText),
			handler.NewColumn(HumanFirstNameCol, handler.ColumnTypeText),
			handler.NewColumn(HumanLastNameCol, handler.ColumnTypeText),
			handler.NewColumn(HumanNickNameCol, handler.ColumnTypeText, handler.Nullable()),
			handler.NewColumn(HumanDisplayNameCol, handler.ColumnTypeText, handler.Nullable()),
			handler.NewColumn(HumanPreferredLanguageCol, handler.ColumnTypeText, handler.Nullable()),
			handler.NewColumn(HumanGenderCol, handler.ColumnTypeEnum, handler.Nullable()),
			handler.NewColumn(HumanAvatarURLCol, handler.ColumnTypeText, handler.Nullable()),
			handler.NewColumn(HumanEmailCol, handler.ColumnTypeText),
			handler.NewColumn(HumanIsEmailVerifiedCol, handler.ColumnTypeBool, handler.Default(false)),
			handler.NewColumn(HumanPhoneCol, handler.ColumnTypeText, handler.Nullable()),
			handler.NewColumn(HumanIsPhoneVerifiedCol, handler.ColumnTypeBool, handler.Nullable()),
			handler.NewColumn(HumanPasswordChangeRequired, handler.ColumnTypeBool),
			handler.NewColumn(HumanPasswordChanged, handler.ColumnTypeTimestamp, handler.Nullable()),
			handler.NewColumn(HumanMFAInitSkipped, handler.ColumnTypeTimestamp, handler.Nullable()),
		},
			handler.NewPrimaryKey(HumanUserInstanceIDCol, HumanUserIDCol),
			UserHumanSuffix,
			handler.WithForeignKey(handler.NewForeignKeyOfPublicKeys()),
		),
		handler.NewSuffixedTable([]*handler.InitColumn{
			handler.NewColumn(MachineUserIDCol, handler.ColumnTypeText),
			handler.NewColumn(MachineUserInstanceIDCol, handler.ColumnTypeText),
			handler.NewColumn(MachineNameCol, handler.ColumnTypeText),
			handler.NewColumn(MachineDescriptionCol, handler.ColumnTypeText, handler.Nullable()),
			handler.NewColumn(MachineSecretCol, handler.ColumnTypeText, handler.Nullable()),
			handler.NewColumn(MachineAccessTokenTypeCol, handler.ColumnTypeEnum, handler.Default(0)),
		},
			handler.NewPrimaryKey(MachineUserInstanceIDCol, MachineUserIDCol),
			UserMachineSuffix,
			handler.WithForeignKey(handler.NewForeignKeyOfPublicKeys()),
		),
		handler.NewSuffixedTable([]*handler.InitColumn{
			handler.NewColumn(NotifyUserIDCol, handler.ColumnTypeText),
			handler.NewColumn(NotifyInstanceIDCol, handler.ColumnTypeText),
			handler.NewColumn(NotifyLastEmailCol, handler.ColumnTypeText, handler.Nullable()),
			handler.NewColumn(NotifyVerifiedEmailCol, handler.ColumnTypeText, handler.Nullable()),
			handler.NewColumn(NotifyLastPhoneCol, handler.ColumnTypeText, handler.Nullable()),
			handler.NewColumn(NotifyVerifiedPhoneCol, handler.ColumnTypeText, handler.Nullable()),
			handler.NewColumn(NotifyPasswordSetCol, handler.ColumnTypeBool, handler.Default(false)),
		},
			handler.NewPrimaryKey(NotifyInstanceIDCol, NotifyUserIDCol),
			UserNotifySuffix,
			handler.WithForeignKey(handler.NewForeignKeyOfPublicKeys()),
		),
	)
}

func (p *userProjection) Reducers() []handler.AggregateReducer {
	return []handler.AggregateReducer{
		{
			Aggregate: user.AggregateType,
			EventReducers: []handler.EventReducer{
				{
					Event:  user.UserV1AddedType,
					Reduce: p.reduceHumanAdded,
				},
				{
					Event:  user.HumanAddedType,
					Reduce: p.reduceHumanAdded,
				},
				{
					Event:  user.UserV1RegisteredType,
					Reduce: p.reduceHumanRegistered,
				},
				{
					Event:  user.HumanRegisteredType,
					Reduce: p.reduceHumanRegistered,
				},
				{
					Event:  user.HumanInitialCodeAddedType,
					Reduce: p.reduceHumanInitCodeAdded,
				},
				{
					Event:  user.UserV1InitialCodeAddedType,
					Reduce: p.reduceHumanInitCodeAdded,
				},
				{
					Event:  user.HumanInitializedCheckSucceededType,
					Reduce: p.reduceHumanInitCodeSucceeded,
				},
				{
					Event:  user.UserV1InitializedCheckSucceededType,
					Reduce: p.reduceHumanInitCodeSucceeded,
				},
				{
					Event:  user.UserLockedType,
					Reduce: p.reduceUserLocked,
				},
				{
					Event:  user.UserUnlockedType,
					Reduce: p.reduceUserUnlocked,
				},
				{
					Event:  user.UserDeactivatedType,
					Reduce: p.reduceUserDeactivated,
				},
				{
					Event:  user.UserReactivatedType,
					Reduce: p.reduceUserReactivated,
				},
				{
					Event:  user.UserRemovedType,
					Reduce: p.reduceUserRemoved,
				},
				{
					Event:  user.UserUserNameChangedType,
					Reduce: p.reduceUserNameChanged,
				},
				{
					Event:  user.UserDomainClaimedType,
					Reduce: p.reduceDomainClaimed,
				},
				{
					Event:  user.HumanProfileChangedType,
					Reduce: p.reduceHumanProfileChanged,
				},
				{
					Event:  user.UserV1ProfileChangedType,
					Reduce: p.reduceHumanProfileChanged,
				},
				{
					Event:  user.HumanPhoneChangedType,
					Reduce: p.reduceHumanPhoneChanged,
				},
				{
					Event:  user.UserV1PhoneChangedType,
					Reduce: p.reduceHumanPhoneChanged,
				},
				{
					Event:  user.HumanPhoneRemovedType,
					Reduce: p.reduceHumanPhoneRemoved,
				},
				{
					Event:  user.UserV1PhoneRemovedType,
					Reduce: p.reduceHumanPhoneRemoved,
				},
				{
					Event:  user.HumanPhoneVerifiedType,
					Reduce: p.reduceHumanPhoneVerified,
				},
				{
					Event:  user.UserV1PhoneVerifiedType,
					Reduce: p.reduceHumanPhoneVerified,
				},
				{
					Event:  user.HumanEmailChangedType,
					Reduce: p.reduceHumanEmailChanged,
				},
				{
					Event:  user.UserV1EmailChangedType,
					Reduce: p.reduceHumanEmailChanged,
				},
				{
					Event:  user.HumanEmailVerifiedType,
					Reduce: p.reduceHumanEmailVerified,
				},
				{
					Event:  user.UserV1EmailVerifiedType,
					Reduce: p.reduceHumanEmailVerified,
				},
				{
					Event:  user.HumanAvatarAddedType,
					Reduce: p.reduceHumanAvatarAdded,
				},
				{
					Event:  user.HumanAvatarRemovedType,
					Reduce: p.reduceHumanAvatarRemoved,
				},
				{
					Event:  user.MachineAddedEventType,
					Reduce: p.reduceMachineAdded,
				},
				{
					Event:  user.MachineChangedEventType,
					Reduce: p.reduceMachineChanged,
				},
				{
					Event:  user.HumanPasswordChangedType,
					Reduce: p.reduceHumanPasswordChanged,
				},
				{
					Event:  user.MachineSecretSetType,
					Reduce: p.reduceMachineSecretSet,
				},
				{
					Event:  user.MachineSecretHashUpdatedType,
					Reduce: p.reduceMachineSecretHashUpdated,
				},
				{
					Event:  user.MachineSecretRemovedType,
					Reduce: p.reduceMachineSecretRemoved,
				},
<<<<<<< HEAD
				// {
				// 	Event:  user.UserGroupAddedType,
				// 	Reduce: p.reduceGroupMemberAdded,
				// },
				// {
				// 	Event:  user.UserGroupRemovedType,
				// 	Reduce: p.reduceGroupMemberRemoved,
				// },
			},
		},
		{
			Aggregate: group.AggregateType,
			EventReducers: []handler.EventReducer{
				{
					Event:  user.UserGroupAddedType,
					Reduce: p.reduceGroupMemberAdded,
				},
				{
					Event:  user.UserGroupRemovedType,
					Reduce: p.reduceGroupMemberRemoved,
=======
				{
					Event:  user.UserV1MFAOTPVerifiedType,
					Reduce: p.reduceUnsetMFAInitSkipped,
				},
				{
					Event:  user.HumanMFAOTPVerifiedType,
					Reduce: p.reduceUnsetMFAInitSkipped,
				},
				{
					Event:  user.HumanOTPSMSAddedType,
					Reduce: p.reduceUnsetMFAInitSkipped,
				},
				{
					Event:  user.HumanOTPEmailAddedType,
					Reduce: p.reduceUnsetMFAInitSkipped,
				},
				{
					Event:  user.HumanU2FTokenVerifiedType,
					Reduce: p.reduceUnsetMFAInitSkipped,
				},
				{
					Event:  user.HumanPasswordlessTokenVerifiedType,
					Reduce: p.reduceUnsetMFAInitSkipped,
				},
				{
					Event:  user.UserV1MFAInitSkippedType,
					Reduce: p.reduceMFAInitSkipped,
				},
				{
					Event:  user.HumanMFAInitSkippedType,
					Reduce: p.reduceMFAInitSkipped,
>>>>>>> 563f7464
				},
			},
		},
		{
			Aggregate: org.AggregateType,
			EventReducers: []handler.EventReducer{
				{
					Event:  org.OrgRemovedEventType,
					Reduce: p.reduceOwnerRemoved,
				},
			},
		},
		{
			Aggregate: instance.AggregateType,
			EventReducers: []handler.EventReducer{
				{
					Event:  instance.InstanceRemovedEventType,
					Reduce: reduceInstanceRemovedHelper(UserInstanceIDCol),
				},
			},
		},
	}
}

func (p *userProjection) reduceHumanAdded(event eventstore.Event) (*handler.Statement, error) {
	e, ok := event.(*user.HumanAddedEvent)
	if !ok {
		return nil, zerrors.ThrowInvalidArgumentf(nil, "HANDL-Ebynp", "reduce.wrong.event.type %s", user.HumanAddedType)
	}
	passwordSet := crypto.SecretOrEncodedHash(e.Secret, e.EncodedHash) != ""
	return handler.NewMultiStatement(
		e,
		handler.AddCreateStatement(
			[]handler.Column{
				handler.NewCol(UserIDCol, e.Aggregate().ID),
				handler.NewCol(UserCreationDateCol, e.CreationDate()),
				handler.NewCol(UserChangeDateCol, e.CreationDate()),
				handler.NewCol(UserResourceOwnerCol, e.Aggregate().ResourceOwner),
				handler.NewCol(UserInstanceIDCol, e.Aggregate().InstanceID),
				handler.NewCol(UserStateCol, domain.UserStateActive),
				handler.NewCol(UserSequenceCol, e.Sequence()),
				handler.NewCol(UserUsernameCol, e.UserName),
				handler.NewCol(UserTypeCol, domain.UserTypeHuman),
			},
		),
		handler.AddCreateStatement(
			[]handler.Column{
				handler.NewCol(HumanUserIDCol, e.Aggregate().ID),
				handler.NewCol(HumanUserInstanceIDCol, e.Aggregate().InstanceID),
				handler.NewCol(HumanFirstNameCol, e.FirstName),
				handler.NewCol(HumanLastNameCol, e.LastName),
				handler.NewCol(HumanNickNameCol, &sql.NullString{String: e.NickName, Valid: e.NickName != ""}),
				handler.NewCol(HumanDisplayNameCol, &sql.NullString{String: e.DisplayName, Valid: e.DisplayName != ""}),
				handler.NewCol(HumanPreferredLanguageCol, &sql.NullString{String: e.PreferredLanguage.String(), Valid: !e.PreferredLanguage.IsRoot()}),
				handler.NewCol(HumanGenderCol, &sql.NullInt16{Int16: int16(e.Gender), Valid: e.Gender.Specified()}),
				handler.NewCol(HumanEmailCol, e.EmailAddress),
				handler.NewCol(HumanPhoneCol, &sql.NullString{String: string(e.PhoneNumber), Valid: e.PhoneNumber != ""}),
				handler.NewCol(HumanPasswordChangeRequired, e.ChangeRequired),
				handler.NewCol(HumanPasswordChanged, &sql.NullTime{Time: e.CreatedAt(), Valid: passwordSet}),
			},
			handler.WithTableSuffix(UserHumanSuffix),
		),
		handler.AddCreateStatement(
			[]handler.Column{
				handler.NewCol(NotifyUserIDCol, e.Aggregate().ID),
				handler.NewCol(NotifyInstanceIDCol, e.Aggregate().InstanceID),
				handler.NewCol(NotifyLastEmailCol, e.EmailAddress),
				handler.NewCol(NotifyLastPhoneCol, &sql.NullString{String: string(e.PhoneNumber), Valid: e.PhoneNumber != ""}),
				handler.NewCol(NotifyPasswordSetCol, passwordSet),
			},
			handler.WithTableSuffix(UserNotifySuffix),
		),
	), nil
}

func (p *userProjection) reduceHumanRegistered(event eventstore.Event) (*handler.Statement, error) {
	e, ok := event.(*user.HumanRegisteredEvent)
	if !ok {
		return nil, zerrors.ThrowInvalidArgumentf(nil, "HANDL-xE53M", "reduce.wrong.event.type %s", user.HumanRegisteredType)
	}
	passwordSet := crypto.SecretOrEncodedHash(e.Secret, e.EncodedHash) != ""
	return handler.NewMultiStatement(
		e,
		handler.AddCreateStatement(
			[]handler.Column{
				handler.NewCol(UserIDCol, e.Aggregate().ID),
				handler.NewCol(UserCreationDateCol, e.CreationDate()),
				handler.NewCol(UserChangeDateCol, e.CreationDate()),
				handler.NewCol(UserResourceOwnerCol, e.Aggregate().ResourceOwner),
				handler.NewCol(UserInstanceIDCol, e.Aggregate().InstanceID),
				handler.NewCol(UserStateCol, domain.UserStateActive),
				handler.NewCol(UserSequenceCol, e.Sequence()),
				handler.NewCol(UserUsernameCol, e.UserName),
				handler.NewCol(UserTypeCol, domain.UserTypeHuman),
			},
		),
		handler.AddCreateStatement(
			[]handler.Column{
				handler.NewCol(HumanUserIDCol, e.Aggregate().ID),
				handler.NewCol(HumanUserInstanceIDCol, e.Aggregate().InstanceID),
				handler.NewCol(HumanFirstNameCol, e.FirstName),
				handler.NewCol(HumanLastNameCol, e.LastName),
				handler.NewCol(HumanNickNameCol, &sql.NullString{String: e.NickName, Valid: e.NickName != ""}),
				handler.NewCol(HumanDisplayNameCol, &sql.NullString{String: e.DisplayName, Valid: e.DisplayName != ""}),
				handler.NewCol(HumanPreferredLanguageCol, &sql.NullString{String: e.PreferredLanguage.String(), Valid: !e.PreferredLanguage.IsRoot()}),
				handler.NewCol(HumanGenderCol, &sql.NullInt16{Int16: int16(e.Gender), Valid: e.Gender.Specified()}),
				handler.NewCol(HumanEmailCol, e.EmailAddress),
				handler.NewCol(HumanPhoneCol, &sql.NullString{String: string(e.PhoneNumber), Valid: e.PhoneNumber != ""}),
				handler.NewCol(HumanPasswordChangeRequired, e.ChangeRequired),
				handler.NewCol(HumanPasswordChanged, &sql.NullTime{Time: e.CreatedAt(), Valid: passwordSet}),
			},
			handler.WithTableSuffix(UserHumanSuffix),
		),
		handler.AddCreateStatement(
			[]handler.Column{
				handler.NewCol(NotifyUserIDCol, e.Aggregate().ID),
				handler.NewCol(NotifyInstanceIDCol, e.Aggregate().InstanceID),
				handler.NewCol(NotifyLastEmailCol, e.EmailAddress),
				handler.NewCol(NotifyLastPhoneCol, &sql.NullString{String: string(e.PhoneNumber), Valid: e.PhoneNumber != ""}),
				handler.NewCol(NotifyPasswordSetCol, passwordSet),
			},
			handler.WithTableSuffix(UserNotifySuffix),
		),
	), nil
}

func (p *userProjection) reduceHumanInitCodeAdded(event eventstore.Event) (*handler.Statement, error) {
	e, ok := event.(*user.HumanInitialCodeAddedEvent)
	if !ok {
		return nil, zerrors.ThrowInvalidArgumentf(nil, "HANDL-Dvgws", "reduce.wrong.event.type %s", user.HumanInitialCodeAddedType)
	}
	return handler.NewUpdateStatement(
		e,
		[]handler.Column{
			handler.NewCol(UserStateCol, domain.UserStateInitial),
		},
		[]handler.Condition{
			handler.NewCond(UserIDCol, e.Aggregate().ID),
			handler.NewCond(HumanUserInstanceIDCol, e.Aggregate().InstanceID),
		},
	), nil
}

func (p *userProjection) reduceHumanInitCodeSucceeded(event eventstore.Event) (*handler.Statement, error) {
	e, ok := event.(*user.HumanInitializedCheckSucceededEvent)
	if !ok {
		return nil, zerrors.ThrowInvalidArgumentf(nil, "HANDL-Dfvwq", "reduce.wrong.event.type %s", user.HumanInitializedCheckSucceededType)
	}
	return handler.NewUpdateStatement(
		e,
		[]handler.Column{
			handler.NewCol(UserStateCol, domain.UserStateActive),
		},
		[]handler.Condition{
			handler.NewCond(UserIDCol, e.Aggregate().ID),
			handler.NewCond(HumanUserInstanceIDCol, e.Aggregate().InstanceID),
		},
	), nil
}

func (p *userProjection) reduceUserLocked(event eventstore.Event) (*handler.Statement, error) {
	e, ok := event.(*user.UserLockedEvent)
	if !ok {
		return nil, zerrors.ThrowInvalidArgumentf(nil, "HANDL-exyBF", "reduce.wrong.event.type %s", user.UserLockedType)
	}

	return handler.NewUpdateStatement(
		e,
		[]handler.Column{
			handler.NewCol(UserChangeDateCol, e.CreationDate()),
			handler.NewCol(UserStateCol, domain.UserStateLocked),
			handler.NewCol(UserSequenceCol, e.Sequence()),
		},
		[]handler.Condition{
			handler.NewCond(UserIDCol, e.Aggregate().ID),
			handler.NewCond(UserInstanceIDCol, e.Aggregate().InstanceID),
		},
	), nil
}

func (p *userProjection) reduceUserUnlocked(event eventstore.Event) (*handler.Statement, error) {
	e, ok := event.(*user.UserUnlockedEvent)
	if !ok {
		return nil, zerrors.ThrowInvalidArgumentf(nil, "HANDL-JIyRl", "reduce.wrong.event.type %s", user.UserUnlockedType)
	}

	return handler.NewUpdateStatement(
		e,
		[]handler.Column{
			handler.NewCol(UserChangeDateCol, e.CreationDate()),
			handler.NewCol(UserStateCol, domain.UserStateActive),
			handler.NewCol(UserSequenceCol, e.Sequence()),
		},
		[]handler.Condition{
			handler.NewCond(UserIDCol, e.Aggregate().ID),
			handler.NewCond(UserInstanceIDCol, e.Aggregate().InstanceID),
		},
	), nil
}

func (p *userProjection) reduceUserDeactivated(event eventstore.Event) (*handler.Statement, error) {
	e, ok := event.(*user.UserDeactivatedEvent)
	if !ok {
		return nil, zerrors.ThrowInvalidArgumentf(nil, "HANDL-6BNjj", "reduce.wrong.event.type %s", user.UserDeactivatedType)
	}

	return handler.NewUpdateStatement(
		e,
		[]handler.Column{
			handler.NewCol(UserChangeDateCol, e.CreationDate()),
			handler.NewCol(UserStateCol, domain.UserStateInactive),
			handler.NewCol(UserSequenceCol, e.Sequence()),
		},
		[]handler.Condition{
			handler.NewCond(UserIDCol, e.Aggregate().ID),
			handler.NewCond(UserInstanceIDCol, e.Aggregate().InstanceID),
		},
	), nil
}

func (p *userProjection) reduceUserReactivated(event eventstore.Event) (*handler.Statement, error) {
	e, ok := event.(*user.UserReactivatedEvent)
	if !ok {
		return nil, zerrors.ThrowInvalidArgumentf(nil, "HANDL-IoF6j", "reduce.wrong.event.type %s", user.UserReactivatedType)
	}

	return handler.NewUpdateStatement(
		e,
		[]handler.Column{
			handler.NewCol(UserChangeDateCol, e.CreationDate()),
			handler.NewCol(UserStateCol, domain.UserStateActive),
			handler.NewCol(UserSequenceCol, e.Sequence()),
		},
		[]handler.Condition{
			handler.NewCond(UserIDCol, e.Aggregate().ID),
			handler.NewCond(UserInstanceIDCol, e.Aggregate().InstanceID),
		},
	), nil
}

func (p *userProjection) reduceUserRemoved(event eventstore.Event) (*handler.Statement, error) {
	e, ok := event.(*user.UserRemovedEvent)
	if !ok {
		return nil, zerrors.ThrowInvalidArgumentf(nil, "HANDL-BQB2t", "reduce.wrong.event.type %s", user.UserRemovedType)
	}

	return handler.NewDeleteStatement(
		e,
		[]handler.Condition{
			handler.NewCond(UserIDCol, e.Aggregate().ID),
			handler.NewCond(UserInstanceIDCol, e.Aggregate().InstanceID),
		},
	), nil
}

func (p *userProjection) reduceUserNameChanged(event eventstore.Event) (*handler.Statement, error) {
	e, ok := event.(*user.UsernameChangedEvent)
	if !ok {
		return nil, zerrors.ThrowInvalidArgumentf(nil, "HANDL-QNKyV", "reduce.wrong.event.type %s", user.UserUserNameChangedType)
	}

	return handler.NewUpdateStatement(
		e,
		[]handler.Column{
			handler.NewCol(UserChangeDateCol, e.CreationDate()),
			handler.NewCol(UserUsernameCol, e.UserName),
			handler.NewCol(UserSequenceCol, e.Sequence()),
		},
		[]handler.Condition{
			handler.NewCond(UserIDCol, e.Aggregate().ID),
			handler.NewCond(UserInstanceIDCol, e.Aggregate().InstanceID),
		},
	), nil
}

func (p *userProjection) reduceDomainClaimed(event eventstore.Event) (*handler.Statement, error) {
	e, ok := event.(*user.DomainClaimedEvent)
	if !ok {
		return nil, zerrors.ThrowInvalidArgumentf(nil, "HANDL-ASwf3", "reduce.wrong.event.type %s", user.UserDomainClaimedType)
	}

	return handler.NewUpdateStatement(
		e,
		[]handler.Column{
			handler.NewCol(UserChangeDateCol, e.CreationDate()),
			handler.NewCol(UserUsernameCol, e.UserName),
			handler.NewCol(UserSequenceCol, e.Sequence()),
		},
		[]handler.Condition{
			handler.NewCond(UserIDCol, e.Aggregate().ID),
			handler.NewCond(UserInstanceIDCol, e.Aggregate().InstanceID),
		},
	), nil
}

func (p *userProjection) reduceHumanProfileChanged(event eventstore.Event) (*handler.Statement, error) {
	e, ok := event.(*user.HumanProfileChangedEvent)
	if !ok {
		return nil, zerrors.ThrowInvalidArgumentf(nil, "HANDL-769v4", "reduce.wrong.event.type %s", user.HumanProfileChangedType)
	}
	cols := make([]handler.Column, 0, 6)
	if e.FirstName != "" {
		cols = append(cols, handler.NewCol(HumanFirstNameCol, e.FirstName))
	}

	if e.LastName != "" {
		cols = append(cols, handler.NewCol(HumanLastNameCol, e.LastName))
	}

	if e.NickName != nil {
		cols = append(cols, handler.NewCol(HumanNickNameCol, *e.NickName))
	}

	if e.DisplayName != nil {
		cols = append(cols, handler.NewCol(HumanDisplayNameCol, *e.DisplayName))
	}

	if e.PreferredLanguage != nil {
		cols = append(cols, handler.NewCol(HumanPreferredLanguageCol, e.PreferredLanguage.String()))
	}

	if e.Gender != nil {
		cols = append(cols, handler.NewCol(HumanGenderCol, *e.Gender))
	}

	return handler.NewMultiStatement(
		e,
		handler.AddUpdateStatement(
			[]handler.Column{
				handler.NewCol(UserChangeDateCol, e.CreationDate()),
				handler.NewCol(UserSequenceCol, e.Sequence()),
			},
			[]handler.Condition{
				handler.NewCond(UserIDCol, e.Aggregate().ID),
				handler.NewCond(UserInstanceIDCol, e.Aggregate().InstanceID),
			},
		),
		handler.AddUpdateStatement(
			cols,
			[]handler.Condition{
				handler.NewCond(HumanUserIDCol, e.Aggregate().ID),
				handler.NewCond(HumanUserInstanceIDCol, e.Aggregate().InstanceID),
			},
			handler.WithTableSuffix(UserHumanSuffix),
		),
	), nil
}

func (p *userProjection) reduceHumanPhoneChanged(event eventstore.Event) (*handler.Statement, error) {
	e, ok := event.(*user.HumanPhoneChangedEvent)
	if !ok {
		return nil, zerrors.ThrowInvalidArgumentf(nil, "HANDL-xOGIA", "reduce.wrong.event.type %s", user.HumanPhoneChangedType)
	}

	return handler.NewMultiStatement(
		e,
		handler.AddUpdateStatement(
			[]handler.Column{
				handler.NewCol(UserChangeDateCol, e.CreationDate()),
				handler.NewCol(UserSequenceCol, e.Sequence()),
			},
			[]handler.Condition{
				handler.NewCond(UserIDCol, e.Aggregate().ID),
				handler.NewCond(UserInstanceIDCol, e.Aggregate().InstanceID),
			},
		),
		handler.AddUpdateStatement(
			[]handler.Column{
				handler.NewCol(HumanPhoneCol, e.PhoneNumber),
				handler.NewCol(HumanIsPhoneVerifiedCol, false),
			},
			[]handler.Condition{
				handler.NewCond(HumanUserIDCol, e.Aggregate().ID),
				handler.NewCond(HumanUserInstanceIDCol, e.Aggregate().InstanceID),
			},
			handler.WithTableSuffix(UserHumanSuffix),
		),
		handler.AddUpdateStatement(
			[]handler.Column{
				handler.NewCol(NotifyLastPhoneCol, &sql.NullString{String: string(e.PhoneNumber), Valid: e.PhoneNumber != ""}),
			},
			[]handler.Condition{
				handler.NewCond(NotifyUserIDCol, e.Aggregate().ID),
				handler.NewCond(NotifyInstanceIDCol, e.Aggregate().InstanceID),
			},
			handler.WithTableSuffix(UserNotifySuffix),
		),
	), nil
}

func (p *userProjection) reduceHumanPhoneRemoved(event eventstore.Event) (*handler.Statement, error) {
	e, ok := event.(*user.HumanPhoneRemovedEvent)
	if !ok {
		return nil, zerrors.ThrowInvalidArgumentf(nil, "HANDL-JI4S1", "reduce.wrong.event.type %s", user.HumanPhoneRemovedType)
	}

	return handler.NewMultiStatement(
		e,
		handler.AddUpdateStatement(
			[]handler.Column{
				handler.NewCol(UserChangeDateCol, e.CreationDate()),
				handler.NewCol(UserSequenceCol, e.Sequence()),
			},
			[]handler.Condition{
				handler.NewCond(UserIDCol, e.Aggregate().ID),
				handler.NewCond(UserInstanceIDCol, e.Aggregate().InstanceID),
			},
		),
		handler.AddUpdateStatement(
			[]handler.Column{
				handler.NewCol(HumanPhoneCol, nil),
				handler.NewCol(HumanIsPhoneVerifiedCol, nil),
			},
			[]handler.Condition{
				handler.NewCond(HumanUserIDCol, e.Aggregate().ID),
				handler.NewCond(HumanUserInstanceIDCol, e.Aggregate().InstanceID),
			},
			handler.WithTableSuffix(UserHumanSuffix),
		),
		handler.AddUpdateStatement(
			[]handler.Column{
				handler.NewCol(NotifyLastPhoneCol, nil),
				handler.NewCol(NotifyVerifiedPhoneCol, nil),
			},
			[]handler.Condition{
				handler.NewCond(NotifyUserIDCol, e.Aggregate().ID),
				handler.NewCond(NotifyInstanceIDCol, e.Aggregate().InstanceID),
			},
			handler.WithTableSuffix(UserNotifySuffix),
		),
	), nil
}

func (p *userProjection) reduceHumanPhoneVerified(event eventstore.Event) (*handler.Statement, error) {
	e, ok := event.(*user.HumanPhoneVerifiedEvent)
	if !ok {
		return nil, zerrors.ThrowInvalidArgumentf(nil, "HANDL-LBnqG", "reduce.wrong.event.type %s", user.HumanPhoneVerifiedType)
	}

	return handler.NewMultiStatement(
		e,
		handler.AddUpdateStatement(
			[]handler.Column{
				handler.NewCol(UserChangeDateCol, e.CreationDate()),
				handler.NewCol(UserSequenceCol, e.Sequence()),
			},
			[]handler.Condition{
				handler.NewCond(UserIDCol, e.Aggregate().ID),
				handler.NewCond(UserInstanceIDCol, e.Aggregate().InstanceID),
			},
		),
		handler.AddUpdateStatement(
			[]handler.Column{
				handler.NewCol(HumanIsPhoneVerifiedCol, true),
			},
			[]handler.Condition{
				handler.NewCond(HumanUserIDCol, e.Aggregate().ID),
				handler.NewCond(HumanUserInstanceIDCol, e.Aggregate().InstanceID),
			},
			handler.WithTableSuffix(UserHumanSuffix),
		),
		handler.AddUpdateStatement(
			[]handler.Column{
				handler.NewCopyCol(NotifyVerifiedPhoneCol, NotifyLastPhoneCol),
			},
			[]handler.Condition{
				handler.NewCond(NotifyUserIDCol, e.Aggregate().ID),
				handler.NewCond(NotifyInstanceIDCol, e.Aggregate().InstanceID),
			},
			handler.WithTableSuffix(UserNotifySuffix),
		),
	), nil
}

func (p *userProjection) reduceHumanEmailChanged(event eventstore.Event) (*handler.Statement, error) {
	e, ok := event.(*user.HumanEmailChangedEvent)
	if !ok {
		return nil, zerrors.ThrowInvalidArgumentf(nil, "HANDL-KwiHa", "reduce.wrong.event.type %s", user.HumanEmailChangedType)
	}

	return handler.NewMultiStatement(
		e,
		handler.AddUpdateStatement(
			[]handler.Column{
				handler.NewCol(UserChangeDateCol, e.CreationDate()),
				handler.NewCol(UserSequenceCol, e.Sequence()),
			},
			[]handler.Condition{
				handler.NewCond(UserIDCol, e.Aggregate().ID),
				handler.NewCond(UserInstanceIDCol, e.Aggregate().InstanceID),
			},
		),
		handler.AddUpdateStatement(
			[]handler.Column{
				handler.NewCol(HumanEmailCol, e.EmailAddress),
				handler.NewCol(HumanIsEmailVerifiedCol, false),
			},
			[]handler.Condition{
				handler.NewCond(HumanUserIDCol, e.Aggregate().ID),
				handler.NewCond(HumanUserInstanceIDCol, e.Aggregate().InstanceID),
			},
			handler.WithTableSuffix(UserHumanSuffix),
		),
		handler.AddUpdateStatement(
			[]handler.Column{
				handler.NewCol(NotifyLastEmailCol, &sql.NullString{String: string(e.EmailAddress), Valid: e.EmailAddress != ""}),
			},
			[]handler.Condition{
				handler.NewCond(NotifyUserIDCol, e.Aggregate().ID),
				handler.NewCond(NotifyInstanceIDCol, e.Aggregate().InstanceID),
			},
			handler.WithTableSuffix(UserNotifySuffix),
		),
	), nil
}

func (p *userProjection) reduceHumanEmailVerified(event eventstore.Event) (*handler.Statement, error) {
	e, ok := event.(*user.HumanEmailVerifiedEvent)
	if !ok {
		return nil, zerrors.ThrowInvalidArgumentf(nil, "HANDL-JzcDq", "reduce.wrong.event.type %s", user.HumanEmailVerifiedType)
	}

	return handler.NewMultiStatement(
		e,
		handler.AddUpdateStatement(
			[]handler.Column{
				handler.NewCol(UserChangeDateCol, e.CreationDate()),
				handler.NewCol(UserSequenceCol, e.Sequence()),
			},
			[]handler.Condition{
				handler.NewCond(UserIDCol, e.Aggregate().ID),
				handler.NewCond(UserInstanceIDCol, e.Aggregate().InstanceID),
			},
		),
		handler.AddUpdateStatement(
			[]handler.Column{
				handler.NewCol(HumanIsEmailVerifiedCol, true),
			},
			[]handler.Condition{
				handler.NewCond(HumanUserIDCol, e.Aggregate().ID),
				handler.NewCond(HumanUserInstanceIDCol, e.Aggregate().InstanceID),
			},
			handler.WithTableSuffix(UserHumanSuffix),
		),
		handler.AddUpdateStatement(
			[]handler.Column{
				handler.NewCopyCol(NotifyVerifiedEmailCol, NotifyLastEmailCol),
			},
			[]handler.Condition{
				handler.NewCond(NotifyUserIDCol, e.Aggregate().ID),
				handler.NewCond(NotifyInstanceIDCol, e.Aggregate().InstanceID),
			},
			handler.WithTableSuffix(UserNotifySuffix),
		),
	), nil
}

func (p *userProjection) reduceHumanAvatarAdded(event eventstore.Event) (*handler.Statement, error) {
	e, ok := event.(*user.HumanAvatarAddedEvent)
	if !ok {
		return nil, zerrors.ThrowInvalidArgumentf(nil, "HANDL-eDEdt", "reduce.wrong.event.type %s", user.HumanAvatarAddedType)
	}

	return handler.NewMultiStatement(
		e,
		handler.AddUpdateStatement(
			[]handler.Column{
				handler.NewCol(UserChangeDateCol, e.CreationDate()),
				handler.NewCol(UserSequenceCol, e.Sequence()),
			},
			[]handler.Condition{
				handler.NewCond(UserIDCol, e.Aggregate().ID),
				handler.NewCond(UserInstanceIDCol, e.Aggregate().InstanceID),
			},
		),
		handler.AddUpdateStatement(
			[]handler.Column{
				handler.NewCol(HumanAvatarURLCol, e.StoreKey),
			},
			[]handler.Condition{
				handler.NewCond(HumanUserIDCol, e.Aggregate().ID),
				handler.NewCond(HumanUserInstanceIDCol, e.Aggregate().InstanceID),
			},
			handler.WithTableSuffix(UserHumanSuffix),
		),
	), nil
}

func (p *userProjection) reduceHumanAvatarRemoved(event eventstore.Event) (*handler.Statement, error) {
	e, ok := event.(*user.HumanAvatarRemovedEvent)
	if !ok {
		return nil, zerrors.ThrowInvalidArgumentf(nil, "HANDL-KhETX", "reduce.wrong.event.type %s", user.HumanAvatarRemovedType)
	}

	return handler.NewMultiStatement(
		e,
		handler.AddUpdateStatement(
			[]handler.Column{
				handler.NewCol(UserChangeDateCol, e.CreationDate()),
				handler.NewCol(UserSequenceCol, e.Sequence()),
			},
			[]handler.Condition{
				handler.NewCond(UserIDCol, e.Aggregate().ID),
				handler.NewCond(UserInstanceIDCol, e.Aggregate().InstanceID),
			},
		),
		handler.AddUpdateStatement(
			[]handler.Column{
				handler.NewCol(HumanAvatarURLCol, nil),
			},
			[]handler.Condition{
				handler.NewCond(HumanUserIDCol, e.Aggregate().ID),
				handler.NewCond(HumanUserInstanceIDCol, e.Aggregate().InstanceID),
			},
			handler.WithTableSuffix(UserHumanSuffix),
		),
	), nil
}

func (p *userProjection) reduceHumanPasswordChanged(event eventstore.Event) (*handler.Statement, error) {
	e, ok := event.(*user.HumanPasswordChangedEvent)
	if !ok {
		return nil, zerrors.ThrowInvalidArgumentf(nil, "HANDL-jqXUY", "reduce.wrong.event.type %s", user.HumanPasswordChangedType)
	}
	return handler.NewMultiStatement(
		e,
		handler.AddUpdateStatement(
			[]handler.Column{
				handler.NewCol(HumanPasswordChangeRequired, e.ChangeRequired),
				handler.NewCol(HumanPasswordChanged, &sql.NullTime{Time: e.CreatedAt(), Valid: true}),
			},
			[]handler.Condition{
				handler.NewCond(HumanUserIDCol, e.Aggregate().ID),
				handler.NewCond(HumanUserInstanceIDCol, e.Aggregate().InstanceID),
			},
			handler.WithTableSuffix(UserHumanSuffix),
		),
		handler.AddUpdateStatement(
			[]handler.Column{
				handler.NewCol(NotifyPasswordSetCol, true),
			},
			[]handler.Condition{
				handler.NewCond(NotifyUserIDCol, e.Aggregate().ID),
				handler.NewCond(NotifyInstanceIDCol, e.Aggregate().InstanceID),
			},
			handler.WithTableSuffix(UserNotifySuffix),
		),
	), nil
}

func (p *userProjection) reduceMachineSecretSet(event eventstore.Event) (*handler.Statement, error) {
	e, ok := event.(*user.MachineSecretSetEvent)
	if !ok {
		return nil, zerrors.ThrowInvalidArgumentf(nil, "HANDL-x0p1n1i", "reduce.wrong.event.type %s", user.MachineSecretSetType)
	}
	return handler.NewMultiStatement(
		e,
		handler.AddUpdateStatement(
			[]handler.Column{
				handler.NewCol(UserChangeDateCol, e.CreationDate()),
				handler.NewCol(UserSequenceCol, e.Sequence()),
			},
			[]handler.Condition{
				handler.NewCond(UserIDCol, e.Aggregate().ID),
				handler.NewCond(UserInstanceIDCol, e.Aggregate().InstanceID),
			},
		),
		handler.AddUpdateStatement(
			[]handler.Column{
				handler.NewCol(MachineSecretCol, crypto.SecretOrEncodedHash(e.ClientSecret, e.HashedSecret)),
			},
			[]handler.Condition{
				handler.NewCond(MachineUserIDCol, e.Aggregate().ID),
				handler.NewCond(MachineUserInstanceIDCol, e.Aggregate().InstanceID),
			},
			handler.WithTableSuffix(UserMachineSuffix),
		),
	), nil
}

func (p *userProjection) reduceMachineSecretHashUpdated(event eventstore.Event) (*handler.Statement, error) {
	e, ok := event.(*user.MachineSecretHashUpdatedEvent)
	if !ok {
		return nil, zerrors.ThrowInvalidArgumentf(nil, "HANDL-Wieng4u", "reduce.wrong.event.type %s", user.MachineSecretHashUpdatedType)
	}
	return handler.NewMultiStatement(
		e,
		handler.AddUpdateStatement(
			[]handler.Column{
				handler.NewCol(UserChangeDateCol, e.CreationDate()),
				handler.NewCol(UserSequenceCol, e.Sequence()),
			},
			[]handler.Condition{
				handler.NewCond(UserIDCol, e.Aggregate().ID),
				handler.NewCond(UserInstanceIDCol, e.Aggregate().InstanceID),
			},
		),
		handler.AddUpdateStatement(
			[]handler.Column{
				handler.NewCol(MachineSecretCol, e.HashedSecret),
			},
			[]handler.Condition{
				handler.NewCond(MachineUserIDCol, e.Aggregate().ID),
				handler.NewCond(MachineUserInstanceIDCol, e.Aggregate().InstanceID),
			},
			handler.WithTableSuffix(UserMachineSuffix),
		),
	), nil
}

func (p *userProjection) reduceMachineSecretRemoved(event eventstore.Event) (*handler.Statement, error) {
	e, ok := event.(*user.MachineSecretRemovedEvent)
	if !ok {
		return nil, zerrors.ThrowInvalidArgumentf(nil, "HANDL-x0p6n1i", "reduce.wrong.event.type %s", user.MachineSecretRemovedType)
	}

	return handler.NewMultiStatement(
		e,
		handler.AddUpdateStatement(
			[]handler.Column{
				handler.NewCol(UserChangeDateCol, e.CreationDate()),
				handler.NewCol(UserSequenceCol, e.Sequence()),
			},
			[]handler.Condition{
				handler.NewCond(UserIDCol, e.Aggregate().ID),
				handler.NewCond(UserInstanceIDCol, e.Aggregate().InstanceID),
			},
		),
		handler.AddUpdateStatement(
			[]handler.Column{
				handler.NewCol(MachineSecretCol, nil),
			},
			[]handler.Condition{
				handler.NewCond(MachineUserIDCol, e.Aggregate().ID),
				handler.NewCond(MachineUserInstanceIDCol, e.Aggregate().InstanceID),
			},
			handler.WithTableSuffix(UserMachineSuffix),
		),
	), nil
}

func (p *userProjection) reduceMachineAdded(event eventstore.Event) (*handler.Statement, error) {
	e, ok := event.(*user.MachineAddedEvent)
	if !ok {
		return nil, zerrors.ThrowInvalidArgumentf(nil, "HANDL-q7ier", "reduce.wrong.event.type %s", user.MachineAddedEventType)
	}

	return handler.NewMultiStatement(
		e,
		handler.AddCreateStatement(
			[]handler.Column{
				handler.NewCol(UserIDCol, e.Aggregate().ID),
				handler.NewCol(UserCreationDateCol, e.CreationDate()),
				handler.NewCol(UserChangeDateCol, e.CreationDate()),
				handler.NewCol(UserResourceOwnerCol, e.Aggregate().ResourceOwner),
				handler.NewCol(UserInstanceIDCol, e.Aggregate().InstanceID),
				handler.NewCol(UserStateCol, domain.UserStateActive),
				handler.NewCol(UserSequenceCol, e.Sequence()),
				handler.NewCol(UserUsernameCol, e.UserName),
				handler.NewCol(UserTypeCol, domain.UserTypeMachine),
			},
		),
		handler.AddCreateStatement(
			[]handler.Column{
				handler.NewCol(MachineUserIDCol, e.Aggregate().ID),
				handler.NewCol(MachineUserInstanceIDCol, e.Aggregate().InstanceID),
				handler.NewCol(MachineNameCol, e.Name),
				handler.NewCol(MachineDescriptionCol, &sql.NullString{String: e.Description, Valid: e.Description != ""}),
				handler.NewCol(MachineAccessTokenTypeCol, e.AccessTokenType),
			},
			handler.WithTableSuffix(UserMachineSuffix),
		),
	), nil
}

func (p *userProjection) reduceMachineChanged(event eventstore.Event) (*handler.Statement, error) {
	e, ok := event.(*user.MachineChangedEvent)
	if !ok {
		return nil, zerrors.ThrowInvalidArgumentf(nil, "HANDL-qYHvj", "reduce.wrong.event.type %s", user.MachineChangedEventType)
	}

	cols := make([]handler.Column, 0, 2)
	if e.Name != nil {
		cols = append(cols, handler.NewCol(MachineNameCol, *e.Name))
	}
	if e.Description != nil {
		cols = append(cols, handler.NewCol(MachineDescriptionCol, *e.Description))
	}
	if e.AccessTokenType != nil {
		cols = append(cols, handler.NewCol(MachineAccessTokenTypeCol, e.AccessTokenType))
	}
	if len(cols) == 0 {
		return handler.NewNoOpStatement(e), nil
	}

	return handler.NewMultiStatement(
		e,
		handler.AddUpdateStatement(
			[]handler.Column{
				handler.NewCol(UserChangeDateCol, e.CreationDate()),
				handler.NewCol(UserSequenceCol, e.Sequence()),
			},
			[]handler.Condition{
				handler.NewCond(UserIDCol, e.Aggregate().ID),
				handler.NewCond(UserInstanceIDCol, e.Aggregate().InstanceID),
			},
		),
		handler.AddUpdateStatement(
			cols,
			[]handler.Condition{
				handler.NewCond(MachineUserIDCol, e.Aggregate().ID),
				handler.NewCond(MachineUserInstanceIDCol, e.Aggregate().InstanceID),
			},
			handler.WithTableSuffix(UserMachineSuffix),
		),
	), nil

}

func (p *userProjection) reduceUnsetMFAInitSkipped(e eventstore.Event) (*handler.Statement, error) {
	switch e.(type) {
	default:
		return nil, zerrors.ThrowInvalidArgumentf(nil, "HANDL-ojrf6", "reduce.wrong.event.type %s", e.Type())
	case *user.HumanOTPVerifiedEvent,
		*user.HumanOTPSMSAddedEvent,
		*user.HumanOTPEmailAddedEvent,
		*user.HumanU2FVerifiedEvent,
		*user.HumanPasswordlessVerifiedEvent:
	}

	return handler.NewUpdateStatement(
		e,
		[]handler.Column{
			handler.NewCol(HumanMFAInitSkipped, sql.NullTime{}),
		},
		[]handler.Condition{
			handler.NewCond(HumanUserIDCol, e.Aggregate().ID),
			handler.NewCond(HumanUserInstanceIDCol, e.Aggregate().InstanceID),
		},
		handler.WithTableSuffix(UserHumanSuffix),
	), nil
}

func (p *userProjection) reduceMFAInitSkipped(event eventstore.Event) (*handler.Statement, error) {
	e, ok := event.(*user.HumanMFAInitSkippedEvent)
	if !ok {
		return nil, zerrors.ThrowInvalidArgumentf(nil, "HANDL-qYHvj", "reduce.wrong.event.type %s", user.MachineChangedEventType)
	}
	return handler.NewUpdateStatement(
		e,
		[]handler.Column{
			handler.NewCol(HumanMFAInitSkipped, sql.NullTime{
				Time:  e.CreatedAt(),
				Valid: true,
			}),
		},
		[]handler.Condition{
			handler.NewCond(HumanUserIDCol, e.Aggregate().ID),
			handler.NewCond(HumanUserInstanceIDCol, e.Aggregate().InstanceID),
		},
		handler.WithTableSuffix(UserHumanSuffix),
	), nil
}

func (p *userProjection) reduceOwnerRemoved(event eventstore.Event) (*handler.Statement, error) {
	e, ok := event.(*org.OrgRemovedEvent)
	if !ok {
		return nil, zerrors.ThrowInvalidArgumentf(nil, "PROJE-NCsdV", "reduce.wrong.event.type %s", org.OrgRemovedEventType)
	}

	return handler.NewDeleteStatement(
		e,
		[]handler.Condition{
			handler.NewCond(UserInstanceIDCol, e.Aggregate().InstanceID),
			handler.NewCond(UserResourceOwnerCol, e.Aggregate().ID),
		},
	), nil
}

// Group Member Add/Remove Events

func reduceUserGroupAdded(e user.UserGroupAddedEvent, opts ...reduceGroupMemberOpt) (*handler.Statement, error) {
	config := reduceGroupMemberConfig{
		cols: []handler.Column{
			handler.NewArrayAppendCol(GroupIDsCol, e.GroupID),
			/* TODO Need to update change date, currently getting: (ERROR: column \"change_date\" is of type timestamp with time zone but expression is of type text (SQLSTATE 42804))"
			// handler.NewCol(UserChangeDateCol, e.CreationDate()),
			// handler.NewCol(UserSequenceCol, e.Sequence()),
			*/
		},
		conds: []handler.Condition{
			handler.NewCond(UserInstanceIDCol, e.Aggregate().InstanceID),
			handler.NewCond(UserIDCol, e.Aggregate().ID),
		}}
	for _, opt := range opts {
		config = opt(config)
	}
	return handler.NewUpdateStatement(&e, config.cols, config.conds), nil
}

func reduceUserGroupRemoved(e user.UserGroupRemovedEvent, opts ...reduceGroupMemberOpt) (*handler.Statement, error) {
	config := reduceGroupMemberConfig{
		cols: []handler.Column{
			handler.NewArrayRemoveCol(GroupIDsCol, e.GroupID),
			// handler.NewCol(UserChangeDateCol, e.CreatedAt()),
			// handler.NewCol(UserSequenceCol, e.Sequence()),
		},
		conds: []handler.Condition{
			handler.NewCond(UserInstanceIDCol, e.Aggregate().InstanceID),
			handler.NewCond(UserIDCol, e.Aggregate().ID),
		}}

	for _, opt := range opts {
		config = opt(config)
	}

	return handler.NewUpdateStatement(&e, config.cols, config.conds), nil
}

func (p *userProjection) reduceGroupMemberAdded(event eventstore.Event) (*handler.Statement, error) {
	e, ok := event.(*user.UserGroupAddedEvent)
	if !ok {
		return nil, zerrors.ThrowInvalidArgumentf(nil, "GROUP-vhy1O", "reduce.wrong.event.type %s", user.UserGroupAddedType)
	}

	return reduceUserGroupAdded(
		*e,
	)
}

func (p *userProjection) reduceGroupMemberRemoved(event eventstore.Event) (*handler.Statement, error) {
	e, ok := event.(*user.UserGroupRemovedEvent)
	// e, ok := event.(*group.MemberAddedEvent)
	if !ok {
		return nil, zerrors.ThrowInvalidArgumentf(nil, "GROUP-aqz1O", "reduce.wrong.event.type %s", user.UserGroupRemovedType)
	}

	return reduceUserGroupRemoved(
		*e,
	)
}<|MERGE_RESOLUTION|>--- conflicted
+++ resolved
@@ -303,15 +303,38 @@
 					Event:  user.MachineSecretRemovedType,
 					Reduce: p.reduceMachineSecretRemoved,
 				},
-<<<<<<< HEAD
-				// {
-				// 	Event:  user.UserGroupAddedType,
-				// 	Reduce: p.reduceGroupMemberAdded,
-				// },
-				// {
-				// 	Event:  user.UserGroupRemovedType,
-				// 	Reduce: p.reduceGroupMemberRemoved,
-				// },
+				{
+					Event:  user.UserV1MFAOTPVerifiedType,
+					Reduce: p.reduceUnsetMFAInitSkipped,
+				},
+				{
+					Event:  user.HumanMFAOTPVerifiedType,
+					Reduce: p.reduceUnsetMFAInitSkipped,
+				},
+				{
+					Event:  user.HumanOTPSMSAddedType,
+					Reduce: p.reduceUnsetMFAInitSkipped,
+				},
+				{
+					Event:  user.HumanOTPEmailAddedType,
+					Reduce: p.reduceUnsetMFAInitSkipped,
+				},
+				{
+					Event:  user.HumanU2FTokenVerifiedType,
+					Reduce: p.reduceUnsetMFAInitSkipped,
+				},
+				{
+					Event:  user.HumanPasswordlessTokenVerifiedType,
+					Reduce: p.reduceUnsetMFAInitSkipped,
+				},
+				{
+					Event:  user.UserV1MFAInitSkippedType,
+					Reduce: p.reduceMFAInitSkipped,
+				},
+				{
+					Event:  user.HumanMFAInitSkippedType,
+					Reduce: p.reduceMFAInitSkipped,
+				},
 			},
 		},
 		{
@@ -324,39 +347,6 @@
 				{
 					Event:  user.UserGroupRemovedType,
 					Reduce: p.reduceGroupMemberRemoved,
-=======
-				{
-					Event:  user.UserV1MFAOTPVerifiedType,
-					Reduce: p.reduceUnsetMFAInitSkipped,
-				},
-				{
-					Event:  user.HumanMFAOTPVerifiedType,
-					Reduce: p.reduceUnsetMFAInitSkipped,
-				},
-				{
-					Event:  user.HumanOTPSMSAddedType,
-					Reduce: p.reduceUnsetMFAInitSkipped,
-				},
-				{
-					Event:  user.HumanOTPEmailAddedType,
-					Reduce: p.reduceUnsetMFAInitSkipped,
-				},
-				{
-					Event:  user.HumanU2FTokenVerifiedType,
-					Reduce: p.reduceUnsetMFAInitSkipped,
-				},
-				{
-					Event:  user.HumanPasswordlessTokenVerifiedType,
-					Reduce: p.reduceUnsetMFAInitSkipped,
-				},
-				{
-					Event:  user.UserV1MFAInitSkippedType,
-					Reduce: p.reduceMFAInitSkipped,
-				},
-				{
-					Event:  user.HumanMFAInitSkippedType,
-					Reduce: p.reduceMFAInitSkipped,
->>>>>>> 563f7464
 				},
 			},
 		},
