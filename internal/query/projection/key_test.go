package projection

import (
	"fmt"
	"testing"
	"time"

	"github.com/golang/mock/gomock"

	"github.com/zitadel/zitadel/internal/crypto"
	"github.com/zitadel/zitadel/internal/domain"
	"github.com/zitadel/zitadel/internal/errors"
	"github.com/zitadel/zitadel/internal/eventstore"
	"github.com/zitadel/zitadel/internal/eventstore/handler"
	"github.com/zitadel/zitadel/internal/eventstore/repository"
	"github.com/zitadel/zitadel/internal/repository/instance"
	"github.com/zitadel/zitadel/internal/repository/keypair"
)

func TestKeyProjection_reduces(t *testing.T) {
	type args struct {
		event func(t *testing.T) eventstore.Event
	}
	tests := []struct {
		name   string
		args   args
		reduce func(event eventstore.Event) (*handler.Statement, error)
		want   wantReduce
	}{
		{
			name: "reduceKeyPairAdded",
			args: args{
				event: getEvent(testEvent(
					repository.EventType(keypair.AddedEventType),
					keypair.AggregateType,
					keypairAddedEventData(domain.KeyUsageSigning, time.Now().Add(time.Hour)),
				), keypair.AddedEventMapper),
			},
			reduce: (&keyProjection{encryptionAlgorithm: crypto.CreateMockEncryptionAlg(gomock.NewController(t))}).reduceKeyPairAdded,
			want: wantReduce{
				aggregateType:    eventstore.AggregateType("key_pair"),
				sequence:         15,
				previousSequence: 10,
				executer: &testExecuter{
					executions: []execution{
						{
							expectedStmt: "INSERT INTO projections.keys3 (id, creation_date, change_date, resource_owner, instance_id, sequence, algorithm, use) VALUES ($1, $2, $3, $4, $5, $6, $7, $8)",
							expectedArgs: []interface{}{
								"agg-id",
								anyArg{},
								anyArg{},
								"ro-id",
								"instance-id",
								uint64(15),
								"algorithm",
								domain.KeyUsageSigning,
							},
						},
						{
							expectedStmt: "INSERT INTO projections.keys3_private (id, instance_id, expiry, key) VALUES ($1, $2, $3, $4)",
							expectedArgs: []interface{}{
								"agg-id",
								"instance-id",
								anyArg{},
								&crypto.CryptoValue{
									CryptoType: crypto.TypeEncryption,
									Algorithm:  "enc",
									KeyID:      "id",
									Crypted:    []byte("privateKey"),
								},
							},
						},
						{
							expectedStmt: "INSERT INTO projections.keys3_public (id, instance_id, expiry, key) VALUES ($1, $2, $3, $4)",
							expectedArgs: []interface{}{
								"agg-id",
								"instance-id",
								anyArg{},
								[]byte("publicKey"),
							},
						},
					},
				},
			},
		},
		{
			name: "reduceKeyPairAdded expired",
			args: args{
				event: getEvent(testEvent(
					repository.EventType(keypair.AddedEventType),
					keypair.AggregateType,
					keypairAddedEventData(domain.KeyUsageSigning, time.Now().Add(-time.Hour)),
				), keypair.AddedEventMapper),
			},
			reduce: (&keyProjection{}).reduceKeyPairAdded,
			want: wantReduce{
				aggregateType:    eventstore.AggregateType("key_pair"),
				sequence:         15,
				previousSequence: 10,
				executer:         &testExecuter{},
			},
		},
		{
<<<<<<< HEAD
			name: "instance.reduceInstanceRemoved",
			args: args{
				event: getEvent(testEvent(
					repository.EventType(instance.InstanceRemovedEventType),
					instance.AggregateType,
					[]byte(`{"name": "Name"}`),
				), instance.InstanceRemovedEventMapper),
			},
			reduce: reduceInstanceRemovedHelper(KeyColumnInstanceID),
			want: wantReduce{
				aggregateType:    eventstore.AggregateType("instance"),
=======
			name: "reduceCertificateAdded",
			args: args{
				event: getEvent(testEvent(
					repository.EventType(keypair.AddedCertificateEventType),
					keypair.AggregateType,
					certificateAddedEventData(domain.KeyUsageSAMLMetadataSigning, time.Now().Add(time.Hour)),
				), keypair.AddedCertificateEventMapper),
			},
			reduce: (&keyProjection{certEncryptionAlgorithm: crypto.CreateMockEncryptionAlg(gomock.NewController(t))}).reduceCertificateAdded,
			want: wantReduce{
				projection:       KeyProjectionTable,
				aggregateType:    eventstore.AggregateType("key_pair"),
>>>>>>> ce22961d
				sequence:         15,
				previousSequence: 10,
				executer: &testExecuter{
					executions: []execution{
						{
<<<<<<< HEAD
							expectedStmt: "DELETE FROM projections.keys2 WHERE (instance_id = $1)",
							expectedArgs: []interface{}{
								"agg-id",
=======
							expectedStmt: "INSERT INTO projections.keys3_certificate (id, instance_id, expiry, certificate) VALUES ($1, $2, $3, $4)",
							expectedArgs: []interface{}{
								"agg-id",
								"instance-id",
								anyArg{},
								[]byte("privateKey"),
>>>>>>> ce22961d
							},
						},
					},
				},
			},
		},
	}
	for _, tt := range tests {
		t.Run(tt.name, func(t *testing.T) {
			event := baseEvent(t)
			got, err := tt.reduce(event)
			if !errors.IsErrorInvalidArgument(err) {
				t.Errorf("no wrong event mapping: %v, got: %v", err, got)
			}

			event = tt.args.event(t)
			got, err = tt.reduce(event)
			assertReduce(t, got, err, KeyProjectionTable, tt.want)
		})
	}
}

func keypairAddedEventData(usage domain.KeyUsage, t time.Time) []byte {
	return []byte(`{"algorithm": "algorithm", "usage": ` + fmt.Sprintf("%d", usage) + `, "privateKey": {"key": {"cryptoType": 0, "algorithm": "enc", "keyID": "id", "crypted": "cHJpdmF0ZUtleQ=="}, "expiry": "` + t.Format(time.RFC3339) + `"}, "publicKey": {"key": {"cryptoType": 0, "algorithm": "enc", "keyID": "id", "crypted": "cHVibGljS2V5"}, "expiry": "` + t.Format(time.RFC3339) + `"}}`)
}

func certificateAddedEventData(usage domain.KeyUsage, t time.Time) []byte {
	return []byte(`{"algorithm": "algorithm", "usage": ` + fmt.Sprintf("%d", usage) + `, "certificate": {"key": {"cryptoType": 0, "algorithm": "enc", "keyID": "id", "crypted": "cHJpdmF0ZUtleQ=="}, "expiry": "` + t.Format(time.RFC3339) + `"}}`)
}<|MERGE_RESOLUTION|>--- conflicted
+++ resolved
@@ -101,7 +101,6 @@
 			},
 		},
 		{
-<<<<<<< HEAD
 			name: "instance.reduceInstanceRemoved",
 			args: args{
 				event: getEvent(testEvent(
@@ -113,7 +112,21 @@
 			reduce: reduceInstanceRemovedHelper(KeyColumnInstanceID),
 			want: wantReduce{
 				aggregateType:    eventstore.AggregateType("instance"),
-=======
+				sequence:         15,
+				previousSequence: 10,
+				executer: &testExecuter{
+					executions: []execution{
+						{
+							expectedStmt: "DELETE FROM projections.keys3 WHERE (instance_id = $1)",
+							expectedArgs: []interface{}{
+								"agg-id",
+							},
+						},
+					},
+				},
+			},
+		},
+		{
 			name: "reduceCertificateAdded",
 			args: args{
 				event: getEvent(testEvent(
@@ -124,26 +137,18 @@
 			},
 			reduce: (&keyProjection{certEncryptionAlgorithm: crypto.CreateMockEncryptionAlg(gomock.NewController(t))}).reduceCertificateAdded,
 			want: wantReduce{
-				projection:       KeyProjectionTable,
 				aggregateType:    eventstore.AggregateType("key_pair"),
->>>>>>> ce22961d
 				sequence:         15,
 				previousSequence: 10,
 				executer: &testExecuter{
 					executions: []execution{
 						{
-<<<<<<< HEAD
-							expectedStmt: "DELETE FROM projections.keys2 WHERE (instance_id = $1)",
-							expectedArgs: []interface{}{
-								"agg-id",
-=======
 							expectedStmt: "INSERT INTO projections.keys3_certificate (id, instance_id, expiry, certificate) VALUES ($1, $2, $3, $4)",
 							expectedArgs: []interface{}{
 								"agg-id",
 								"instance-id",
 								anyArg{},
 								[]byte("privateKey"),
->>>>>>> ce22961d
 							},
 						},
 					},
