--- conflicted
+++ resolved
@@ -349,7 +349,6 @@
 			handler.NewCol(LabelPolicyIDCol, nil),
 			handler.NewCol(LabelPolicyStateCol, nil),
 		},
-		nil,
 		[]handler.Column{
 			handler.NewCol(LabelPolicyChangeDateCol, event.CreatedAt()),
 			handler.NewCol(LabelPolicySequenceCol, event.Sequence()),
@@ -577,35 +576,6 @@
 		}), nil
 }
 
-<<<<<<< HEAD
-func (p *labelPolicyProjection) reduceAssetsRemoved(event eventstore.Event) (*handler.Statement, error) {
-	switch event.(type) {
-	case *org.LabelPolicyAssetsRemovedEvent, *instance.LabelPolicyAssetsRemovedEvent:
-		// ok
-	default:
-		return nil, zerrors.ThrowInvalidArgumentf(nil, "PROJE-qi39A", "reduce.wrong.event.type %v", []eventstore.EventType{org.LabelPolicyAssetsRemovedEventType, instance.LabelPolicyAssetsRemovedEventType})
-	}
-
-	return handler.NewUpdateStatement(
-		event,
-		[]handler.Column{
-			handler.NewCol(LabelPolicyChangeDateCol, event.CreatedAt()),
-			handler.NewCol(LabelPolicySequenceCol, event.Sequence()),
-			handler.NewCol(LabelPolicyLightLogoURLCol, nil),
-			handler.NewCol(LabelPolicyLightIconURLCol, nil),
-			handler.NewCol(LabelPolicyDarkLogoURLCol, nil),
-			handler.NewCol(LabelPolicyDarkIconURLCol, nil),
-			handler.NewCol(LabelPolicyFontURLCol, nil),
-		},
-		[]handler.Condition{
-			handler.NewCond(LabelPolicyIDCol, event.Aggregate().ID),
-			handler.NewCond(LabelPolicyStateCol, domain.LabelPolicyStatePreview),
-			handler.NewCond(LabelPolicyInstanceIDCol, event.Aggregate().InstanceID),
-		}), nil
-}
-
-=======
->>>>>>> f44862de
 func (p *labelPolicyProjection) reduceOwnerRemoved(event eventstore.Event) (*handler.Statement, error) {
 	e, ok := event.(*org.OrgRemovedEvent)
 	if !ok {
