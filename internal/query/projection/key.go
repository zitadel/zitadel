--- conflicted
+++ resolved
@@ -44,17 +44,7 @@
 	keyChan             chan<- interface{}
 }
 
-<<<<<<< HEAD
-func NewKeyProjection(ctx context.Context, config crdb.StatementHandlerConfig, keyConfig *crypto.KeyConfig, keyChan chan<- interface{}) (_ *KeyProjection, err error) {
-=======
-const (
-	KeyProjectionTable = "zitadel.projections.keys"
-	KeyPrivateTable    = KeyProjectionTable + "_" + privateKeyTableSuffix
-	KeyPublicTable     = KeyProjectionTable + "_" + publicKeyTableSuffix
-)
-
 func NewKeyProjection(ctx context.Context, config crdb.StatementHandlerConfig, keyEncryptionAlgorithm crypto.EncryptionAlgorithm, keyChan chan<- interface{}) *KeyProjection {
->>>>>>> 54632443
 	p := new(KeyProjection)
 	config.ProjectionName = KeyProjectionTable
 	config.Reducers = p.reducers()
