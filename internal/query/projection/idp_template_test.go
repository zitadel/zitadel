--- conflicted
+++ resolved
@@ -384,7 +384,6 @@
 		t.Run(tt.name, func(t *testing.T) {
 			event := baseEvent(t)
 			got, err := tt.reduce(event)
-<<<<<<< HEAD
 			if _, ok := err.(errors.InvalidArgument); !ok {
 				t.Errorf("no wrong event mapping: %v, got: %v", err, got)
 			}
@@ -896,9 +895,6 @@
 			event := baseEvent(t)
 			got, err := tt.reduce(event)
 			if _, ok := err.(errors.InvalidArgument); !ok {
-=======
-			if !errors.IsErrorInvalidArgument(err) {
->>>>>>> fd879cdb
 				t.Errorf("no wrong event mapping: %v, got: %v", err, got)
 			}
 
