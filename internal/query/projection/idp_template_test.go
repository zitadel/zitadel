package projection

import (
	"testing"

	"github.com/zitadel/zitadel/internal/database"
	"github.com/zitadel/zitadel/internal/domain"
	"github.com/zitadel/zitadel/internal/errors"
	"github.com/zitadel/zitadel/internal/eventstore"
	"github.com/zitadel/zitadel/internal/eventstore/handler"
	"github.com/zitadel/zitadel/internal/eventstore/repository"
	"github.com/zitadel/zitadel/internal/repository/instance"
	"github.com/zitadel/zitadel/internal/repository/org"
)

func TestIDPTemplateProjection_reducesRemove(t *testing.T) {
	type args struct {
		event func(t *testing.T) eventstore.Event
	}
	tests := []struct {
		name   string
		args   args
		reduce func(event eventstore.Event) (*handler.Statement, error)
		want   wantReduce
	}{

		{
			name: "instance reduceInstanceRemoved",
			args: args{
				event: getEvent(testEvent(
					repository.EventType(instance.InstanceRemovedEventType),
					instance.AggregateType,
					nil,
				), instance.InstanceRemovedEventMapper),
			},
			reduce: reduceInstanceRemovedHelper(IDPInstanceIDCol),
			want: wantReduce{
				aggregateType:    eventstore.AggregateType("instance"),
				sequence:         15,
				previousSequence: 10,
				executer: &testExecuter{
					executions: []execution{
						{
							expectedStmt: "DELETE FROM projections.idp_templates2 WHERE (instance_id = $1)",
							expectedArgs: []interface{}{
								"agg-id",
							},
						},
					},
				},
			},
		},
		{
			name:   "org reduceOwnerRemoved",
			reduce: (&idpTemplateProjection{}).reduceOwnerRemoved,
			args: args{
				event: getEvent(testEvent(
					repository.EventType(org.OrgRemovedEventType),
					org.AggregateType,
					nil,
				), org.OrgRemovedEventMapper),
			},
			want: wantReduce{
				aggregateType:    eventstore.AggregateType("org"),
				sequence:         15,
				previousSequence: 10,
				executer: &testExecuter{
					executions: []execution{
						{
							expectedStmt: "UPDATE projections.idp_templates2 SET (change_date, sequence, owner_removed) = ($1, $2, $3) WHERE (instance_id = $4) AND (resource_owner = $5)",
							expectedArgs: []interface{}{
								anyArg{},
								uint64(15),
								true,
								"instance-id",
								"agg-id",
							},
						},
					},
				},
			},
		},
		{
			name:   "org reduceIDPRemoved",
			reduce: (&idpTemplateProjection{}).reduceIDPRemoved,
			args: args{
				event: getEvent(testEvent(
					repository.EventType(org.IDPRemovedEventType),
					org.AggregateType,
					[]byte(`{
	"id": "idp-id"
}`),
				), org.IDPRemovedEventMapper),
			},
			want: wantReduce{
				aggregateType:    eventstore.AggregateType("org"),
				sequence:         15,
				previousSequence: 10,
				executer: &testExecuter{
					executions: []execution{
						{
							expectedStmt: "DELETE FROM projections.idp_templates2 WHERE (id = $1) AND (instance_id = $2)",
							expectedArgs: []interface{}{
								"idp-id",
								"instance-id",
							},
						},
					},
				},
			},
		},
	}
	for _, tt := range tests {
		t.Run(tt.name, func(t *testing.T) {
			event := baseEvent(t)
			got, err := tt.reduce(event)
			if !errors.IsErrorInvalidArgument(err) {
				t.Errorf("no wrong event mapping: %v, got: %v", err, got)
			}

			event = tt.args.event(t)
			got, err = tt.reduce(event)
			assertReduce(t, got, err, IDPTemplateTable, tt.want)
		})
	}
}

func TestIDPTemplateProjection_reducesOAuth(t *testing.T) {
	type args struct {
		event func(t *testing.T) eventstore.Event
	}
	tests := []struct {
		name   string
		args   args
		reduce func(event eventstore.Event) (*handler.Statement, error)
		want   wantReduce
	}{
		{
			name: "instance reduceOAuthIDPAdded",
			args: args{
				event: getEvent(testEvent(
					repository.EventType(instance.OAuthIDPAddedEventType),
					instance.AggregateType,
					[]byte(`{
	"id": "idp-id",
	"name": "custom-zitadel-instance",
<<<<<<< HEAD
	"client_id": "client_id",
	"client_secret": {
=======
	"clientId": "client_id",
	"clientSecret": {
>>>>>>> ed4983d3
        "cryptoType": 0,
        "algorithm": "RSA-265",
        "keyId": "key-id"
    },
	"authorizationEndpoint": "auth",
	"tokenEndpoint": "token",
 	"userEndpoint": "user",
	"scopes": ["profile"],
	"isCreationAllowed": true,
	"isLinkingAllowed": true,
	"isAutoCreation": true,
	"isAutoUpdate": true
}`),
				), instance.OAuthIDPAddedEventMapper),
			},
			reduce: (&idpTemplateProjection{}).reduceOAuthIDPAdded,
			want: wantReduce{
				aggregateType:    eventstore.AggregateType("instance"),
				sequence:         15,
				previousSequence: 10,
				executer: &testExecuter{
					executions: []execution{
						{
<<<<<<< HEAD
							expectedStmt: "INSERT INTO projections.idp_templates (id, creation_date, change_date, sequence, resource_owner, instance_id, state, name, owner_type, type, is_creation_allowed, is_linking_allowed, is_auto_creation, is_auto_update) VALUES ($1, $2, $3, $4, $5, $6, $7, $8, $9, $10, $11, $12, $13, $14)",
=======
							expectedStmt: "INSERT INTO projections.idp_templates2 (id, creation_date, change_date, sequence, resource_owner, instance_id, state, name, owner_type, type, is_creation_allowed, is_linking_allowed, is_auto_creation, is_auto_update) VALUES ($1, $2, $3, $4, $5, $6, $7, $8, $9, $10, $11, $12, $13, $14)",
>>>>>>> ed4983d3
							expectedArgs: []interface{}{
								"idp-id",
								anyArg{},
								anyArg{},
								uint64(15),
								"ro-id",
								"instance-id",
								domain.IDPStateActive,
								"custom-zitadel-instance",
								domain.IdentityProviderTypeSystem,
								domain.IDPTypeOAuth,
								true,
								true,
								true,
								true,
							},
						},
						{
<<<<<<< HEAD
							expectedStmt: "INSERT INTO projections.idp_templates_oauth (idp_id, instance_id, client_id, client_secret, authorization_endpoint, token_endpoint, user_endpoint, scopes) VALUES ($1, $2, $3, $4, $5, $6, $7, $8)",
=======
							expectedStmt: "INSERT INTO projections.idp_templates2_oauth (idp_id, instance_id, client_id, client_secret, authorization_endpoint, token_endpoint, user_endpoint, scopes) VALUES ($1, $2, $3, $4, $5, $6, $7, $8)",
>>>>>>> ed4983d3
							expectedArgs: []interface{}{
								"idp-id",
								"instance-id",
								"client_id",
								anyArg{},
								"auth",
								"token",
								"user",
								database.StringArray{"profile"},
							},
						},
					},
				},
			},
		},
		{
			name: "org reduceOAuthIDPAdded",
			args: args{
				event: getEvent(testEvent(
					repository.EventType(org.OAuthIDPAddedEventType),
					org.AggregateType,
					[]byte(`{
	"id": "idp-id",
	"name": "custom-zitadel-instance",
<<<<<<< HEAD
	"client_id": "client_id",
	"client_secret": {
=======
	"clientId": "client_id",
	"clientSecret": {
>>>>>>> ed4983d3
        "cryptoType": 0,
        "algorithm": "RSA-265",
        "keyId": "key-id"
    },
	"authorizationEndpoint": "auth",
	"tokenEndpoint": "token",
 	"userEndpoint": "user",
	"scopes": ["profile"],
	"isCreationAllowed": true,
	"isLinkingAllowed": true,
	"isAutoCreation": true,
	"isAutoUpdate": true
}`),
				), org.OAuthIDPAddedEventMapper),
			},
			reduce: (&idpTemplateProjection{}).reduceOAuthIDPAdded,
			want: wantReduce{
				aggregateType:    eventstore.AggregateType("org"),
				sequence:         15,
				previousSequence: 10,
				executer: &testExecuter{
					executions: []execution{
						{
<<<<<<< HEAD
							expectedStmt: "INSERT INTO projections.idp_templates (id, creation_date, change_date, sequence, resource_owner, instance_id, state, name, owner_type, type, is_creation_allowed, is_linking_allowed, is_auto_creation, is_auto_update) VALUES ($1, $2, $3, $4, $5, $6, $7, $8, $9, $10, $11, $12, $13, $14)",
=======
							expectedStmt: "INSERT INTO projections.idp_templates2 (id, creation_date, change_date, sequence, resource_owner, instance_id, state, name, owner_type, type, is_creation_allowed, is_linking_allowed, is_auto_creation, is_auto_update) VALUES ($1, $2, $3, $4, $5, $6, $7, $8, $9, $10, $11, $12, $13, $14)",
>>>>>>> ed4983d3
							expectedArgs: []interface{}{
								"idp-id",
								anyArg{},
								anyArg{},
								uint64(15),
								"ro-id",
								"instance-id",
								domain.IDPStateActive,
								"custom-zitadel-instance",
								domain.IdentityProviderTypeOrg,
								domain.IDPTypeOAuth,
								true,
								true,
								true,
								true,
							},
						},
						{
<<<<<<< HEAD
							expectedStmt: "INSERT INTO projections.idp_templates_oauth (idp_id, instance_id, client_id, client_secret, authorization_endpoint, token_endpoint, user_endpoint, scopes) VALUES ($1, $2, $3, $4, $5, $6, $7, $8)",
=======
							expectedStmt: "INSERT INTO projections.idp_templates2_oauth (idp_id, instance_id, client_id, client_secret, authorization_endpoint, token_endpoint, user_endpoint, scopes) VALUES ($1, $2, $3, $4, $5, $6, $7, $8)",
>>>>>>> ed4983d3
							expectedArgs: []interface{}{
								"idp-id",
								"instance-id",
								"client_id",
								anyArg{},
								"auth",
								"token",
								"user",
								database.StringArray{"profile"},
							},
						},
					},
				},
			},
		},
		{
			name: "instance reduceOAuthIDPChanged minimal",
			args: args{
				event: getEvent(testEvent(
					repository.EventType(instance.OAuthIDPChangedEventType),
					instance.AggregateType,
					[]byte(`{
	"id": "idp-id",
	"isCreationAllowed": true,
<<<<<<< HEAD
	"client_id": "id"
=======
	"clientId": "id"
>>>>>>> ed4983d3
}`),
				), instance.OAuthIDPChangedEventMapper),
			},
			reduce: (&idpTemplateProjection{}).reduceOAuthIDPChanged,
			want: wantReduce{
				aggregateType:    eventstore.AggregateType("instance"),
				sequence:         15,
				previousSequence: 10,
				executer: &testExecuter{
					executions: []execution{
						{
<<<<<<< HEAD
							expectedStmt: "UPDATE projections.idp_templates SET (is_creation_allowed, change_date, sequence) = ($1, $2, $3) WHERE (id = $4) AND (instance_id = $5)",
=======
							expectedStmt: "UPDATE projections.idp_templates2 SET (is_creation_allowed, change_date, sequence) = ($1, $2, $3) WHERE (id = $4) AND (instance_id = $5)",
>>>>>>> ed4983d3
							expectedArgs: []interface{}{
								true,
								anyArg{},
								uint64(15),
								"idp-id",
								"instance-id",
							},
						},
						{
<<<<<<< HEAD
							expectedStmt: "UPDATE projections.idp_templates_oauth SET client_id = $1 WHERE (idp_id = $2) AND (instance_id = $3)",
=======
							expectedStmt: "UPDATE projections.idp_templates2_oauth SET client_id = $1 WHERE (idp_id = $2) AND (instance_id = $3)",
>>>>>>> ed4983d3
							expectedArgs: []interface{}{
								"id",
								"idp-id",
								"instance-id",
							},
						},
					},
				},
			},
		},
		{
			name: "instance reduceOAuthIDPChanged",
			args: args{
				event: getEvent(testEvent(
					repository.EventType(instance.OAuthIDPChangedEventType),
					instance.AggregateType,
					[]byte(`{
	"id": "idp-id",
	"name": "custom-zitadel-instance",
<<<<<<< HEAD
	"client_id": "client_id",
	"client_secret": {
=======
	"clientId": "client_id",
	"clientSecret": {
>>>>>>> ed4983d3
        "cryptoType": 0,
        "algorithm": "RSA-265",
        "keyId": "key-id"
    },
	"authorizationEndpoint": "auth",
	"tokenEndpoint": "token",
 	"userEndpoint": "user",
	"scopes": ["profile"],
	"isCreationAllowed": true,
	"isLinkingAllowed": true,
	"isAutoCreation": true,
	"isAutoUpdate": true
}`),
				), instance.OAuthIDPChangedEventMapper),
			},
			reduce: (&idpTemplateProjection{}).reduceOAuthIDPChanged,
			want: wantReduce{
				aggregateType:    eventstore.AggregateType("instance"),
				sequence:         15,
				previousSequence: 10,
				executer: &testExecuter{
					executions: []execution{
						{
<<<<<<< HEAD
							expectedStmt: "UPDATE projections.idp_templates SET (name, is_creation_allowed, is_linking_allowed, is_auto_creation, is_auto_update, change_date, sequence) = ($1, $2, $3, $4, $5, $6, $7) WHERE (id = $8) AND (instance_id = $9)",
=======
							expectedStmt: "UPDATE projections.idp_templates2 SET (name, is_creation_allowed, is_linking_allowed, is_auto_creation, is_auto_update, change_date, sequence) = ($1, $2, $3, $4, $5, $6, $7) WHERE (id = $8) AND (instance_id = $9)",
>>>>>>> ed4983d3
							expectedArgs: []interface{}{
								"custom-zitadel-instance",
								true,
								true,
								true,
								true,
								anyArg{},
								uint64(15),
								"idp-id",
								"instance-id",
							},
						},
						{
<<<<<<< HEAD
							expectedStmt: "UPDATE projections.idp_templates_oauth SET (client_id, client_secret, authorization_endpoint, token_endpoint, user_endpoint, scopes) = ($1, $2, $3, $4, $5, $6) WHERE (idp_id = $7) AND (instance_id = $8)",
=======
							expectedStmt: "UPDATE projections.idp_templates2_oauth SET (client_id, client_secret, authorization_endpoint, token_endpoint, user_endpoint, scopes) = ($1, $2, $3, $4, $5, $6) WHERE (idp_id = $7) AND (instance_id = $8)",
>>>>>>> ed4983d3
							expectedArgs: []interface{}{
								"client_id",
								anyArg{},
								"auth",
								"token",
								"user",
								database.StringArray{"profile"},
								"idp-id",
								"instance-id",
							},
						},
					},
				},
			},
		},
	}
	for _, tt := range tests {
		t.Run(tt.name, func(t *testing.T) {
			event := baseEvent(t)
			got, err := tt.reduce(event)
<<<<<<< HEAD
			if _, ok := err.(errors.InvalidArgument); !ok {
				t.Errorf("no wrong event mapping: %v, got: %v", err, got)
			}

			event = tt.args.event(t)
			got, err = tt.reduce(event)
			assertReduce(t, got, err, IDPTemplateTable, tt.want)
		})
	}
}

func TestIDPTemplateProjection_reducesGitHub(t *testing.T) {
	type args struct {
		event func(t *testing.T) eventstore.Event
	}
	tests := []struct {
		name   string
		args   args
		reduce func(event eventstore.Event) (*handler.Statement, error)
		want   wantReduce
	}{
		{
			name: "instance reduceGitHubIDPAdded",
			args: args{
				event: getEvent(testEvent(
					repository.EventType(instance.GitHubIDPAddedEventType),
					instance.AggregateType,
					[]byte(`{
	"id": "idp-id",
	"name": "name",
	"client_id": "client_id",
	"client_secret": {
        "cryptoType": 0,
        "algorithm": "RSA-265",
        "keyId": "key-id"
    },
	"scopes": ["profile"],
	"isCreationAllowed": true,
	"isLinkingAllowed": true,
	"isAutoCreation": true,
	"isAutoUpdate": true
}`),
				), instance.GitHubIDPAddedEventMapper),
			},
			reduce: (&idpTemplateProjection{}).reduceGitHubIDPAdded,
			want: wantReduce{
				aggregateType:    eventstore.AggregateType("instance"),
				sequence:         15,
				previousSequence: 10,
				executer: &testExecuter{
					executions: []execution{
						{
							expectedStmt: "INSERT INTO projections.idp_templates (id, creation_date, change_date, sequence, resource_owner, instance_id, state, name, owner_type, type, is_creation_allowed, is_linking_allowed, is_auto_creation, is_auto_update) VALUES ($1, $2, $3, $4, $5, $6, $7, $8, $9, $10, $11, $12, $13, $14)",
							expectedArgs: []interface{}{
								"idp-id",
								anyArg{},
								anyArg{},
								uint64(15),
								"ro-id",
								"instance-id",
								domain.IDPStateActive,
								"name",
								domain.IdentityProviderTypeSystem,
								domain.IDPTypeGitHub,
								true,
								true,
								true,
								true,
							},
						},
						{
							expectedStmt: "INSERT INTO projections.idp_templates_github (idp_id, instance_id, client_id, client_secret, scopes) VALUES ($1, $2, $3, $4, $5)",
							expectedArgs: []interface{}{
								"idp-id",
								"instance-id",
								"client_id",
								anyArg{},
								database.StringArray{"profile"},
							},
						},
					},
				},
			},
		},
		{
			name: "org reduceGitHubIDPAdded",
			args: args{
				event: getEvent(testEvent(
					repository.EventType(org.GitHubIDPAddedEventType),
					org.AggregateType,
					[]byte(`{
	"id": "idp-id",
	"name": "name",
	"client_id": "client_id",
	"client_secret": {
        "cryptoType": 0,
        "algorithm": "RSA-265",
        "keyId": "key-id"
    },
	"scopes": ["profile"],
	"isCreationAllowed": true,
	"isLinkingAllowed": true,
	"isAutoCreation": true,
	"isAutoUpdate": true
}`),
				), org.GitHubIDPAddedEventMapper),
			},
			reduce: (&idpTemplateProjection{}).reduceGitHubIDPAdded,
			want: wantReduce{
				aggregateType:    eventstore.AggregateType("org"),
				sequence:         15,
				previousSequence: 10,
				executer: &testExecuter{
					executions: []execution{
						{
							expectedStmt: "INSERT INTO projections.idp_templates (id, creation_date, change_date, sequence, resource_owner, instance_id, state, name, owner_type, type, is_creation_allowed, is_linking_allowed, is_auto_creation, is_auto_update) VALUES ($1, $2, $3, $4, $5, $6, $7, $8, $9, $10, $11, $12, $13, $14)",
							expectedArgs: []interface{}{
								"idp-id",
								anyArg{},
								anyArg{},
								uint64(15),
								"ro-id",
								"instance-id",
								domain.IDPStateActive,
								"name",
								domain.IdentityProviderTypeOrg,
								domain.IDPTypeGitHub,
								true,
								true,
								true,
								true,
							},
						},
						{
							expectedStmt: "INSERT INTO projections.idp_templates_github (idp_id, instance_id, client_id, client_secret, scopes) VALUES ($1, $2, $3, $4, $5)",
							expectedArgs: []interface{}{
								"idp-id",
								"instance-id",
								"client_id",
								anyArg{},
								database.StringArray{"profile"},
							},
						},
					},
				},
			},
		},
		{
			name: "instance reduceGitHubIDPChanged minimal",
			args: args{
				event: getEvent(testEvent(
					repository.EventType(instance.GitHubIDPChangedEventType),
					instance.AggregateType,
					[]byte(`{
	"id": "idp-id",
	"isCreationAllowed": true,
	"client_id": "id"
}`),
				), instance.GitHubIDPChangedEventMapper),
			},
			reduce: (&idpTemplateProjection{}).reduceGitHubIDPChanged,
			want: wantReduce{
				aggregateType:    eventstore.AggregateType("instance"),
				sequence:         15,
				previousSequence: 10,
				executer: &testExecuter{
					executions: []execution{
						{
							expectedStmt: "UPDATE projections.idp_templates SET (is_creation_allowed, change_date, sequence) = ($1, $2, $3) WHERE (id = $4) AND (instance_id = $5)",
							expectedArgs: []interface{}{
								true,
								anyArg{},
								uint64(15),
								"idp-id",
								"instance-id",
							},
						},
						{
							expectedStmt: "UPDATE projections.idp_templates_github SET client_id = $1 WHERE (idp_id = $2) AND (instance_id = $3)",
							expectedArgs: []interface{}{
								"id",
								"idp-id",
								"instance-id",
							},
						},
					},
				},
			},
		},
		{
			name: "instance reduceGitHubIDPChanged",
			args: args{
				event: getEvent(testEvent(
					repository.EventType(instance.GitHubIDPChangedEventType),
					instance.AggregateType,
					[]byte(`{
	"id": "idp-id",
	"name": "name",
	"client_id": "client_id",
	"client_secret": {
        "cryptoType": 0,
        "algorithm": "RSA-265",
        "keyId": "key-id"
    },
	"scopes": ["profile"],
	"isCreationAllowed": true,
	"isLinkingAllowed": true,
	"isAutoCreation": true,
	"isAutoUpdate": true
}`),
				), instance.GitHubIDPChangedEventMapper),
			},
			reduce: (&idpTemplateProjection{}).reduceGitHubIDPChanged,
			want: wantReduce{
				aggregateType:    eventstore.AggregateType("instance"),
				sequence:         15,
				previousSequence: 10,
				executer: &testExecuter{
					executions: []execution{
						{
							expectedStmt: "UPDATE projections.idp_templates SET (name, is_creation_allowed, is_linking_allowed, is_auto_creation, is_auto_update, change_date, sequence) = ($1, $2, $3, $4, $5, $6, $7) WHERE (id = $8) AND (instance_id = $9)",
							expectedArgs: []interface{}{
								"name",
								true,
								true,
								true,
								true,
								anyArg{},
								uint64(15),
								"idp-id",
								"instance-id",
							},
						},
						{
							expectedStmt: "UPDATE projections.idp_templates_github SET (client_id, client_secret, scopes) = ($1, $2, $3) WHERE (idp_id = $4) AND (instance_id = $5)",
							expectedArgs: []interface{}{
								"client_id",
								anyArg{},
								database.StringArray{"profile"},
								"idp-id",
								"instance-id",
							},
						},
					},
				},
			},
		},
	}
	for _, tt := range tests {
		t.Run(tt.name, func(t *testing.T) {
			event := baseEvent(t)
			got, err := tt.reduce(event)
			if _, ok := err.(errors.InvalidArgument); !ok {
				t.Errorf("no wrong event mapping: %v, got: %v", err, got)
			}

			event = tt.args.event(t)
			got, err = tt.reduce(event)
			assertReduce(t, got, err, IDPTemplateTable, tt.want)
		})
	}
}

func TestIDPTemplateProjection_reducesGitHubEnterprise(t *testing.T) {
	type args struct {
		event func(t *testing.T) eventstore.Event
	}
	tests := []struct {
		name   string
		args   args
		reduce func(event eventstore.Event) (*handler.Statement, error)
		want   wantReduce
	}{
		{
			name: "instance reduceGitHubEnterpriseIDPAdded",
			args: args{
				event: getEvent(testEvent(
					repository.EventType(instance.GitHubEnterpriseIDPAddedEventType),
					instance.AggregateType,
					[]byte(`{
	"id": "idp-id",
	"name": "name",
	"client_id": "client_id",
	"client_secret": {
        "cryptoType": 0,
        "algorithm": "RSA-265",
        "keyId": "key-id"
    },
	"authorizationEndpoint": "auth",
	"tokenEndpoint": "token",
 	"userEndpoint": "user",
	"scopes": ["profile"],
	"isCreationAllowed": true,
	"isLinkingAllowed": true,
	"isAutoCreation": true,
	"isAutoUpdate": true
}`),
				), instance.GitHubEnterpriseIDPAddedEventMapper),
			},
			reduce: (&idpTemplateProjection{}).reduceGitHubEnterpriseIDPAdded,
			want: wantReduce{
				aggregateType:    eventstore.AggregateType("instance"),
				sequence:         15,
				previousSequence: 10,
				executer: &testExecuter{
					executions: []execution{
						{
							expectedStmt: "INSERT INTO projections.idp_templates (id, creation_date, change_date, sequence, resource_owner, instance_id, state, name, owner_type, type, is_creation_allowed, is_linking_allowed, is_auto_creation, is_auto_update) VALUES ($1, $2, $3, $4, $5, $6, $7, $8, $9, $10, $11, $12, $13, $14)",
							expectedArgs: []interface{}{
								"idp-id",
								anyArg{},
								anyArg{},
								uint64(15),
								"ro-id",
								"instance-id",
								domain.IDPStateActive,
								"name",
								domain.IdentityProviderTypeSystem,
								domain.IDPTypeGitHubEnterprise,
								true,
								true,
								true,
								true,
							},
						},
						{
							expectedStmt: "INSERT INTO projections.idp_templates_github_enterprise (idp_id, instance_id, client_id, client_secret, authorization_endpoint, token_endpoint, user_endpoint, scopes) VALUES ($1, $2, $3, $4, $5, $6, $7, $8)",
							expectedArgs: []interface{}{
								"idp-id",
								"instance-id",
								"client_id",
								anyArg{},
								"auth",
								"token",
								"user",
								database.StringArray{"profile"},
							},
						},
					},
				},
			},
		},
		{
			name: "org reduceGitHubEnterpriseIDPAdded",
			args: args{
				event: getEvent(testEvent(
					repository.EventType(org.GitHubEnterpriseIDPAddedEventType),
					org.AggregateType,
					[]byte(`{
	"id": "idp-id",
	"name": "name",
	"client_id": "client_id",
	"client_secret": {
        "cryptoType": 0,
        "algorithm": "RSA-265",
        "keyId": "key-id"
    },
	"authorizationEndpoint": "auth",
	"tokenEndpoint": "token",
 	"userEndpoint": "user",
	"scopes": ["profile"],
	"isCreationAllowed": true,
	"isLinkingAllowed": true,
	"isAutoCreation": true,
	"isAutoUpdate": true
}`),
				), org.GitHubEnterpriseIDPAddedEventMapper),
			},
			reduce: (&idpTemplateProjection{}).reduceGitHubEnterpriseIDPAdded,
			want: wantReduce{
				aggregateType:    eventstore.AggregateType("org"),
				sequence:         15,
				previousSequence: 10,
				executer: &testExecuter{
					executions: []execution{
						{
							expectedStmt: "INSERT INTO projections.idp_templates (id, creation_date, change_date, sequence, resource_owner, instance_id, state, name, owner_type, type, is_creation_allowed, is_linking_allowed, is_auto_creation, is_auto_update) VALUES ($1, $2, $3, $4, $5, $6, $7, $8, $9, $10, $11, $12, $13, $14)",
							expectedArgs: []interface{}{
								"idp-id",
								anyArg{},
								anyArg{},
								uint64(15),
								"ro-id",
								"instance-id",
								domain.IDPStateActive,
								"name",
								domain.IdentityProviderTypeOrg,
								domain.IDPTypeGitHubEnterprise,
								true,
								true,
								true,
								true,
							},
						},
						{
							expectedStmt: "INSERT INTO projections.idp_templates_github_enterprise (idp_id, instance_id, client_id, client_secret, authorization_endpoint, token_endpoint, user_endpoint, scopes) VALUES ($1, $2, $3, $4, $5, $6, $7, $8)",
							expectedArgs: []interface{}{
								"idp-id",
								"instance-id",
								"client_id",
								anyArg{},
								"auth",
								"token",
								"user",
								database.StringArray{"profile"},
							},
						},
					},
				},
			},
		},
		{
			name: "instance reduceGitHubEnterpriseIDPChanged minimal",
			args: args{
				event: getEvent(testEvent(
					repository.EventType(instance.GitHubEnterpriseIDPChangedEventType),
					instance.AggregateType,
					[]byte(`{
	"id": "idp-id",
	"isCreationAllowed": true,
	"client_id": "id"
}`),
				), instance.GitHubEnterpriseIDPChangedEventMapper),
			},
			reduce: (&idpTemplateProjection{}).reduceGitHubEnterpriseIDPChanged,
			want: wantReduce{
				aggregateType:    eventstore.AggregateType("instance"),
				sequence:         15,
				previousSequence: 10,
				executer: &testExecuter{
					executions: []execution{
						{
							expectedStmt: "UPDATE projections.idp_templates SET (is_creation_allowed, change_date, sequence) = ($1, $2, $3) WHERE (id = $4) AND (instance_id = $5)",
							expectedArgs: []interface{}{
								true,
								anyArg{},
								uint64(15),
								"idp-id",
								"instance-id",
							},
						},
						{
							expectedStmt: "UPDATE projections.idp_templates_github_enterprise SET client_id = $1 WHERE (idp_id = $2) AND (instance_id = $3)",
							expectedArgs: []interface{}{
								"id",
								"idp-id",
								"instance-id",
							},
						},
					},
				},
			},
		},
		{
			name: "instance reduceGitHubEnterpriseIDPChanged",
			args: args{
				event: getEvent(testEvent(
					repository.EventType(instance.GitHubEnterpriseIDPChangedEventType),
					instance.AggregateType,
					[]byte(`{
	"id": "idp-id",
	"name": "name",
	"client_id": "client_id",
	"client_secret": {
        "cryptoType": 0,
        "algorithm": "RSA-265",
        "keyId": "key-id"
    },
	"authorizationEndpoint": "auth",
	"tokenEndpoint": "token",
 	"userEndpoint": "user",
	"scopes": ["profile"],
	"isCreationAllowed": true,
	"isLinkingAllowed": true,
	"isAutoCreation": true,
	"isAutoUpdate": true
}`),
				), instance.GitHubEnterpriseIDPChangedEventMapper),
			},
			reduce: (&idpTemplateProjection{}).reduceGitHubEnterpriseIDPChanged,
			want: wantReduce{
				aggregateType:    eventstore.AggregateType("instance"),
				sequence:         15,
				previousSequence: 10,
				executer: &testExecuter{
					executions: []execution{
						{
							expectedStmt: "UPDATE projections.idp_templates SET (name, is_creation_allowed, is_linking_allowed, is_auto_creation, is_auto_update, change_date, sequence) = ($1, $2, $3, $4, $5, $6, $7) WHERE (id = $8) AND (instance_id = $9)",
							expectedArgs: []interface{}{
								"name",
								true,
								true,
								true,
								true,
								anyArg{},
								uint64(15),
								"idp-id",
								"instance-id",
							},
						},
						{
							expectedStmt: "UPDATE projections.idp_templates_github_enterprise SET (client_id, client_secret, authorization_endpoint, token_endpoint, user_endpoint, scopes) = ($1, $2, $3, $4, $5, $6) WHERE (idp_id = $7) AND (instance_id = $8)",
							expectedArgs: []interface{}{
								"client_id",
								anyArg{},
								"auth",
								"token",
								"user",
								database.StringArray{"profile"},
								"idp-id",
								"instance-id",
							},
						},
					},
				},
			},
		},
	}
	for _, tt := range tests {
		t.Run(tt.name, func(t *testing.T) {
			event := baseEvent(t)
			got, err := tt.reduce(event)
			if _, ok := err.(errors.InvalidArgument); !ok {
=======
			if !errors.IsErrorInvalidArgument(err) {
>>>>>>> ed4983d3
				t.Errorf("no wrong event mapping: %v, got: %v", err, got)
			}

			event = tt.args.event(t)
			got, err = tt.reduce(event)
			assertReduce(t, got, err, IDPTemplateTable, tt.want)
		})
	}
}

func TestIDPTemplateProjection_reducesGoogle(t *testing.T) {
	type args struct {
		event func(t *testing.T) eventstore.Event
	}
	tests := []struct {
		name   string
		args   args
		reduce func(event eventstore.Event) (*handler.Statement, error)
		want   wantReduce
	}{
		{
			name: "instance reduceGoogleIDPAdded",
			args: args{
				event: getEvent(testEvent(
					repository.EventType(instance.GoogleIDPAddedEventType),
					instance.AggregateType,
					[]byte(`{
	"id": "idp-id",
	"clientId": "client_id",
	"clientSecret": {
        "cryptoType": 0,
        "algorithm": "RSA-265",
        "keyId": "key-id"
    },
	"scopes": ["profile"],
	"isCreationAllowed": true,
	"isLinkingAllowed": true,
	"isAutoCreation": true,
	"isAutoUpdate": true
}`),
				), instance.GoogleIDPAddedEventMapper),
			},
			reduce: (&idpTemplateProjection{}).reduceGoogleIDPAdded,
			want: wantReduce{
				aggregateType:    eventstore.AggregateType("instance"),
				sequence:         15,
				previousSequence: 10,
				executer: &testExecuter{
					executions: []execution{
						{
							expectedStmt: "INSERT INTO projections.idp_templates2 (id, creation_date, change_date, sequence, resource_owner, instance_id, state, name, owner_type, type, is_creation_allowed, is_linking_allowed, is_auto_creation, is_auto_update) VALUES ($1, $2, $3, $4, $5, $6, $7, $8, $9, $10, $11, $12, $13, $14)",
							expectedArgs: []interface{}{
								"idp-id",
								anyArg{},
								anyArg{},
								uint64(15),
								"ro-id",
								"instance-id",
								domain.IDPStateActive,
								"",
								domain.IdentityProviderTypeSystem,
								domain.IDPTypeGoogle,
								true,
								true,
								true,
								true,
							},
						},
						{
							expectedStmt: "INSERT INTO projections.idp_templates2_google (idp_id, instance_id, client_id, client_secret, scopes) VALUES ($1, $2, $3, $4, $5)",
							expectedArgs: []interface{}{
								"idp-id",
								"instance-id",
								"client_id",
								anyArg{},
								database.StringArray{"profile"},
							},
						},
					},
				},
			},
		},
		{
			name: "org reduceGoogleIDPAdded",
			args: args{
				event: getEvent(testEvent(
					repository.EventType(org.GoogleIDPAddedEventType),
					org.AggregateType,
					[]byte(`{
	"id": "idp-id",
	"clientId": "client_id",
	"clientSecret": {
        "cryptoType": 0,
        "algorithm": "RSA-265",
        "keyId": "key-id"
    },
	"scopes": ["profile"],
	"isCreationAllowed": true,
	"isLinkingAllowed": true,
	"isAutoCreation": true,
	"isAutoUpdate": true
}`),
				), org.GoogleIDPAddedEventMapper),
			},
			reduce: (&idpTemplateProjection{}).reduceGoogleIDPAdded,
			want: wantReduce{
				aggregateType:    eventstore.AggregateType("org"),
				sequence:         15,
				previousSequence: 10,
				executer: &testExecuter{
					executions: []execution{
						{
							expectedStmt: "INSERT INTO projections.idp_templates2 (id, creation_date, change_date, sequence, resource_owner, instance_id, state, name, owner_type, type, is_creation_allowed, is_linking_allowed, is_auto_creation, is_auto_update) VALUES ($1, $2, $3, $4, $5, $6, $7, $8, $9, $10, $11, $12, $13, $14)",
							expectedArgs: []interface{}{
								"idp-id",
								anyArg{},
								anyArg{},
								uint64(15),
								"ro-id",
								"instance-id",
								domain.IDPStateActive,
								"",
								domain.IdentityProviderTypeOrg,
								domain.IDPTypeGoogle,
								true,
								true,
								true,
								true,
							},
						},
						{
							expectedStmt: "INSERT INTO projections.idp_templates2_google (idp_id, instance_id, client_id, client_secret, scopes) VALUES ($1, $2, $3, $4, $5)",
							expectedArgs: []interface{}{
								"idp-id",
								"instance-id",
								"client_id",
								anyArg{},
								database.StringArray{"profile"},
							},
						},
					},
				},
			},
		},
		{
			name: "instance reduceGoogleIDPChanged minimal",
			args: args{
				event: getEvent(testEvent(
					repository.EventType(instance.GoogleIDPChangedEventType),
					instance.AggregateType,
					[]byte(`{
	"id": "idp-id",
	"isCreationAllowed": true,
	"clientId": "id"
}`),
				), instance.GoogleIDPChangedEventMapper),
			},
			reduce: (&idpTemplateProjection{}).reduceGoogleIDPChanged,
			want: wantReduce{
				aggregateType:    eventstore.AggregateType("instance"),
				sequence:         15,
				previousSequence: 10,
				executer: &testExecuter{
					executions: []execution{
						{
							expectedStmt: "UPDATE projections.idp_templates2 SET (is_creation_allowed, change_date, sequence) = ($1, $2, $3) WHERE (id = $4) AND (instance_id = $5)",
							expectedArgs: []interface{}{
								true,
								anyArg{},
								uint64(15),
								"idp-id",
								"instance-id",
							},
						},
						{
							expectedStmt: "UPDATE projections.idp_templates2_google SET client_id = $1 WHERE (idp_id = $2) AND (instance_id = $3)",
							expectedArgs: []interface{}{
								"id",
								"idp-id",
								"instance-id",
							},
						},
					},
				},
			},
		},
		{
			name: "instance reduceGoogleIDPChanged",
			args: args{
				event: getEvent(testEvent(
					repository.EventType(instance.GoogleIDPChangedEventType),
					instance.AggregateType,
					[]byte(`{
	"id": "idp-id",
	"clientId": "client_id",
	"clientSecret": {
        "cryptoType": 0,
        "algorithm": "RSA-265",
        "keyId": "key-id"
    },
	"scopes": ["profile"],
	"isCreationAllowed": true,
	"isLinkingAllowed": true,
	"isAutoCreation": true,
	"isAutoUpdate": true
}`),
				), instance.GoogleIDPChangedEventMapper),
			},
			reduce: (&idpTemplateProjection{}).reduceGoogleIDPChanged,
			want: wantReduce{
				aggregateType:    eventstore.AggregateType("instance"),
				sequence:         15,
				previousSequence: 10,
				executer: &testExecuter{
					executions: []execution{
						{
							expectedStmt: "UPDATE projections.idp_templates2 SET (is_creation_allowed, is_linking_allowed, is_auto_creation, is_auto_update, change_date, sequence) = ($1, $2, $3, $4, $5, $6) WHERE (id = $7) AND (instance_id = $8)",
							expectedArgs: []interface{}{
								true,
								true,
								true,
								true,
								anyArg{},
								uint64(15),
								"idp-id",
								"instance-id",
							},
						},
						{
							expectedStmt: "UPDATE projections.idp_templates2_google SET (client_id, client_secret, scopes) = ($1, $2, $3) WHERE (idp_id = $4) AND (instance_id = $5)",
							expectedArgs: []interface{}{
								"client_id",
								anyArg{},
								database.StringArray{"profile"},
								"idp-id",
								"instance-id",
							},
						},
					},
				},
			},
		},
	}
	for _, tt := range tests {
		t.Run(tt.name, func(t *testing.T) {
			event := baseEvent(t)
			got, err := tt.reduce(event)
			if !errors.IsErrorInvalidArgument(err) {
				t.Errorf("no wrong event mapping: %v, got: %v", err, got)
			}

			event = tt.args.event(t)
			got, err = tt.reduce(event)
			assertReduce(t, got, err, IDPTemplateTable, tt.want)
		})
	}
}

func TestIDPTemplateProjection_reducesLDAP(t *testing.T) {
	type args struct {
		event func(t *testing.T) eventstore.Event
	}
	tests := []struct {
		name   string
		args   args
		reduce func(event eventstore.Event) (*handler.Statement, error)
		want   wantReduce
	}{
		{
			name: "instance reduceLDAPIDPAdded",
			args: args{
				event: getEvent(testEvent(
					repository.EventType(instance.LDAPIDPAddedEventType),
					instance.AggregateType,
					[]byte(`{
	"id": "idp-id",
	"name": "custom-zitadel-instance",
	"host": "host",
	"port": "port",
	"tls": true,
	"baseDN": "base",
	"userObjectClass": "user",
	"userUniqueAttribute": "uid",
	"admin": "admin",
	"password": {
        "cryptoType": 0,
        "algorithm": "RSA-265",
        "keyId": "key-id"
    },
	"idAttribute": "id",
	"firstNameAttribute": "first",
	"lastNameAttribute": "last",
	"displayNameAttribute": "display",
	"nickNameAttribute": "nickname",
	"preferredUsernameAttribute": "username",
	"emailAttribute": "email",
	"emailVerifiedAttribute": "email_verified",
	"phoneAttribute": "phone",
	"phoneVerifiedAttribute": "phone_verified",
	"preferredLanguageAttribute": "lang",
	"avatarURLAttribute": "avatar",
	"profileAttribute": "profile",
	"isCreationAllowed": true,
	"isLinkingAllowed": true,
	"isAutoCreation": true,
	"isAutoUpdate": true
}`),
				), instance.LDAPIDPAddedEventMapper),
			},
			reduce: (&idpTemplateProjection{}).reduceLDAPIDPAdded,
			want: wantReduce{
				aggregateType:    eventstore.AggregateType("instance"),
				sequence:         15,
				previousSequence: 10,
				executer: &testExecuter{
					executions: []execution{
						{
							expectedStmt: "INSERT INTO projections.idp_templates2 (id, creation_date, change_date, sequence, resource_owner, instance_id, state, name, owner_type, type, is_creation_allowed, is_linking_allowed, is_auto_creation, is_auto_update) VALUES ($1, $2, $3, $4, $5, $6, $7, $8, $9, $10, $11, $12, $13, $14)",
							expectedArgs: []interface{}{
								"idp-id",
								anyArg{},
								anyArg{},
								uint64(15),
								"ro-id",
								"instance-id",
								domain.IDPStateActive,
								"custom-zitadel-instance",
								domain.IdentityProviderTypeSystem,
								domain.IDPTypeLDAP,
								true,
								true,
								true,
								true,
							},
						},
						{
							expectedStmt: "INSERT INTO projections.idp_templates2_ldap (idp_id, instance_id, host, port, tls, base_dn, user_object_class, user_unique_attribute, admin, password, id_attribute, first_name_attribute, last_name_attribute, display_name_attribute, nick_name_attribute, preferred_username_attribute, email_attribute, email_verified, phone_attribute, phone_verified_attribute, preferred_language_attribute, avatar_url_attribute, profile_attribute) VALUES ($1, $2, $3, $4, $5, $6, $7, $8, $9, $10, $11, $12, $13, $14, $15, $16, $17, $18, $19, $20, $21, $22, $23)",
							expectedArgs: []interface{}{
								"idp-id",
								"instance-id",
								"host",
								"port",
								true,
								"base",
								"user",
								"uid",
								"admin",
								anyArg{},
								"id",
								"first",
								"last",
								"display",
								"nickname",
								"username",
								"email",
								"email_verified",
								"phone",
								"phone_verified",
								"lang",
								"avatar",
								"profile",
							},
						},
					},
				},
			},
		},
		{
			name: "org reduceLDAPIDPAdded",
			args: args{
				event: getEvent(testEvent(
					repository.EventType(org.LDAPIDPAddedEventType),
					org.AggregateType,
					[]byte(`{
	"id": "idp-id",
	"name": "custom-zitadel-instance",
	"host": "host",
	"port": "port",
	"tls": true,
	"baseDN": "base",
	"userObjectClass": "user",
	"userUniqueAttribute": "uid",
	"admin": "admin",
	"password": {
        "cryptoType": 0,
        "algorithm": "RSA-265",
        "keyId": "key-id"
    },
	"idAttribute": "id",
	"firstNameAttribute": "first",
	"lastNameAttribute": "last",
	"displayNameAttribute": "display",
	"nickNameAttribute": "nickname",
	"preferredUsernameAttribute": "username",
	"emailAttribute": "email",
	"emailVerifiedAttribute": "email_verified",
	"phoneAttribute": "phone",
	"phoneVerifiedAttribute": "phone_verified",
	"preferredLanguageAttribute": "lang",
	"avatarURLAttribute": "avatar",
	"profileAttribute": "profile",
	"isCreationAllowed": true,
	"isLinkingAllowed": true,
	"isAutoCreation": true,
	"isAutoUpdate": true
}`),
				), org.LDAPIDPAddedEventMapper),
			},
			reduce: (&idpTemplateProjection{}).reduceLDAPIDPAdded,
			want: wantReduce{
				aggregateType:    eventstore.AggregateType("org"),
				sequence:         15,
				previousSequence: 10,
				executer: &testExecuter{
					executions: []execution{
						{
							expectedStmt: "INSERT INTO projections.idp_templates2 (id, creation_date, change_date, sequence, resource_owner, instance_id, state, name, owner_type, type, is_creation_allowed, is_linking_allowed, is_auto_creation, is_auto_update) VALUES ($1, $2, $3, $4, $5, $6, $7, $8, $9, $10, $11, $12, $13, $14)",
							expectedArgs: []interface{}{
								"idp-id",
								anyArg{},
								anyArg{},
								uint64(15),
								"ro-id",
								"instance-id",
								domain.IDPStateActive,
								"custom-zitadel-instance",
								domain.IdentityProviderTypeOrg,
								domain.IDPTypeLDAP,
								true,
								true,
								true,
								true,
							},
						},
						{
							expectedStmt: "INSERT INTO projections.idp_templates2_ldap (idp_id, instance_id, host, port, tls, base_dn, user_object_class, user_unique_attribute, admin, password, id_attribute, first_name_attribute, last_name_attribute, display_name_attribute, nick_name_attribute, preferred_username_attribute, email_attribute, email_verified, phone_attribute, phone_verified_attribute, preferred_language_attribute, avatar_url_attribute, profile_attribute) VALUES ($1, $2, $3, $4, $5, $6, $7, $8, $9, $10, $11, $12, $13, $14, $15, $16, $17, $18, $19, $20, $21, $22, $23)",
							expectedArgs: []interface{}{
								"idp-id",
								"instance-id",
								"host",
								"port",
								true,
								"base",
								"user",
								"uid",
								"admin",
								anyArg{},
								"id",
								"first",
								"last",
								"display",
								"nickname",
								"username",
								"email",
								"email_verified",
								"phone",
								"phone_verified",
								"lang",
								"avatar",
								"profile",
							},
						},
					},
				},
			},
		},
		{
			name: "instance reduceLDAPIDPChanged minimal",
			args: args{
				event: getEvent(testEvent(
					repository.EventType(instance.LDAPIDPChangedEventType),
					instance.AggregateType,
					[]byte(`{
	"id": "idp-id",
	"name": "custom-zitadel-instance",
	"host": "host"
}`),
				), instance.LDAPIDPChangedEventMapper),
			},
			reduce: (&idpTemplateProjection{}).reduceLDAPIDPChanged,
			want: wantReduce{
				aggregateType:    eventstore.AggregateType("instance"),
				sequence:         15,
				previousSequence: 10,
				executer: &testExecuter{
					executions: []execution{
						{
							expectedStmt: "UPDATE projections.idp_templates2 SET (name, change_date, sequence) = ($1, $2, $3) WHERE (id = $4) AND (instance_id = $5)",
							expectedArgs: []interface{}{
								"custom-zitadel-instance",
								anyArg{},
								uint64(15),
								"idp-id",
								"instance-id",
							},
						},
						{
							expectedStmt: "UPDATE projections.idp_templates2_ldap SET host = $1 WHERE (idp_id = $2) AND (instance_id = $3)",
							expectedArgs: []interface{}{
								"host",
								"idp-id",
								"instance-id",
							},
						},
					},
				},
			},
		},
		{
			name: "instance reduceLDAPIDPChanged",
			args: args{
				event: getEvent(testEvent(
					repository.EventType(instance.LDAPIDPChangedEventType),
					instance.AggregateType,
					[]byte(`{
	"id": "idp-id",
	"name": "custom-zitadel-instance",
	"host": "host",
	"port": "port",
	"tls": true,
	"baseDN": "base",
	"userObjectClass": "user",
	"userUniqueAttribute": "uid",
	"admin": "admin",
	"password": {
        "cryptoType": 0,
        "algorithm": "RSA-265",
        "keyId": "key-id"
    },
	"idAttribute": "id",
	"firstNameAttribute": "first",
	"lastNameAttribute": "last",
	"displayNameAttribute": "display",
	"nickNameAttribute": "nickname",
	"preferredUsernameAttribute": "username",
	"emailAttribute": "email",
	"emailVerifiedAttribute": "email_verified",
	"phoneAttribute": "phone",
	"phoneVerifiedAttribute": "phone_verified",
	"preferredLanguageAttribute": "lang",
	"avatarURLAttribute": "avatar",
	"profileAttribute": "profile",
	"isCreationAllowed": true,
	"isLinkingAllowed": true,
	"isAutoCreation": true,
	"isAutoUpdate": true
}`),
				), instance.LDAPIDPChangedEventMapper),
			},
			reduce: (&idpTemplateProjection{}).reduceLDAPIDPChanged,
			want: wantReduce{
				aggregateType:    eventstore.AggregateType("instance"),
				sequence:         15,
				previousSequence: 10,
				executer: &testExecuter{
					executions: []execution{
						{
							expectedStmt: "UPDATE projections.idp_templates2 SET (name, is_creation_allowed, is_linking_allowed, is_auto_creation, is_auto_update, change_date, sequence) = ($1, $2, $3, $4, $5, $6, $7) WHERE (id = $8) AND (instance_id = $9)",
							expectedArgs: []interface{}{
								"custom-zitadel-instance",
								true,
								true,
								true,
								true,
								anyArg{},
								uint64(15),
								"idp-id",
								"instance-id",
							},
						},
						{
							expectedStmt: "UPDATE projections.idp_templates2_ldap SET (host, port, tls, base_dn, user_object_class, user_unique_attribute, admin, password, id_attribute, first_name_attribute, last_name_attribute, display_name_attribute, nick_name_attribute, preferred_username_attribute, email_attribute, email_verified, phone_attribute, phone_verified_attribute, preferred_language_attribute, avatar_url_attribute, profile_attribute) = ($1, $2, $3, $4, $5, $6, $7, $8, $9, $10, $11, $12, $13, $14, $15, $16, $17, $18, $19, $20, $21) WHERE (idp_id = $22) AND (instance_id = $23)",
							expectedArgs: []interface{}{
								"host",
								"port",
								true,
								"base",
								"user",
								"uid",
								"admin",
								anyArg{},
								"id",
								"first",
								"last",
								"display",
								"nickname",
								"username",
								"email",
								"email_verified",
								"phone",
								"phone_verified",
								"lang",
								"avatar",
								"profile",
								"idp-id",
								"instance-id",
							},
						},
					},
				},
			},
		},
		{
			name:   "org.reduceOwnerRemoved",
			reduce: (&idpProjection{}).reduceOwnerRemoved,
			args: args{
				event: getEvent(testEvent(
					repository.EventType(org.OrgRemovedEventType),
					org.AggregateType,
					nil,
				), org.OrgRemovedEventMapper),
			},
			want: wantReduce{
				aggregateType:    eventstore.AggregateType("org"),
				sequence:         15,
				previousSequence: 10,
				executer: &testExecuter{
					executions: []execution{
						{
							expectedStmt: "UPDATE projections.idp_templates2 SET (change_date, sequence, owner_removed) = ($1, $2, $3) WHERE (instance_id = $4) AND (resource_owner = $5)",
							expectedArgs: []interface{}{
								anyArg{},
								uint64(15),
								true,
								"instance-id",
								"agg-id",
							},
						},
					},
				},
			},
		},
	}
	for _, tt := range tests {
		t.Run(tt.name, func(t *testing.T) {
			event := baseEvent(t)
			got, err := tt.reduce(event)
			if !errors.IsErrorInvalidArgument(err) {
				t.Errorf("no wrong event mapping: %v, got: %v", err, got)
			}

			event = tt.args.event(t)
			got, err = tt.reduce(event)
			assertReduce(t, got, err, IDPTemplateTable, tt.want)
		})
	}
}

func TestIDPTemplateProjection_reducesOIDC(t *testing.T) {
	type args struct {
		event func(t *testing.T) eventstore.Event
	}
	tests := []struct {
		name   string
		args   args
		reduce func(event eventstore.Event) (*handler.Statement, error)
		want   wantReduce
	}{
		{
			name: "instance reduceOIDCIDPAdded",
			args: args{
				event: getEvent(testEvent(
					repository.EventType(instance.OIDCIDPAddedEventType),
					instance.AggregateType,
					[]byte(`{
	"id": "idp-id",
	"issuer": "issuer",
	"clientId": "client_id",
	"clientSecret": {
        "cryptoType": 0,
        "algorithm": "RSA-265",
        "keyId": "key-id"
    },
	"scopes": ["profile"],
	"isCreationAllowed": true,
	"isLinkingAllowed": true,
	"isAutoCreation": true,
	"isAutoUpdate": true
}`),
				), instance.OIDCIDPAddedEventMapper),
			},
			reduce: (&idpTemplateProjection{}).reduceOIDCIDPAdded,
			want: wantReduce{
				aggregateType:    eventstore.AggregateType("instance"),
				sequence:         15,
				previousSequence: 10,
				executer: &testExecuter{
					executions: []execution{
						{
							expectedStmt: "INSERT INTO projections.idp_templates2 (id, creation_date, change_date, sequence, resource_owner, instance_id, state, name, owner_type, type, is_creation_allowed, is_linking_allowed, is_auto_creation, is_auto_update) VALUES ($1, $2, $3, $4, $5, $6, $7, $8, $9, $10, $11, $12, $13, $14)",
							expectedArgs: []interface{}{
								"idp-id",
								anyArg{},
								anyArg{},
								uint64(15),
								"ro-id",
								"instance-id",
								domain.IDPStateActive,
								"",
								domain.IdentityProviderTypeSystem,
								domain.IDPTypeOIDC,
								true,
								true,
								true,
								true,
							},
						},
						{
							expectedStmt: "INSERT INTO projections.idp_templates2_oidc (idp_id, instance_id, issuer, client_id, client_secret, scopes) VALUES ($1, $2, $3, $4, $5, $6)",
							expectedArgs: []interface{}{
								"idp-id",
								"instance-id",
								"issuer",
								"client_id",
								anyArg{},
								database.StringArray{"profile"},
							},
						},
					},
				},
			},
		},
		{
			name: "org reduceOIDCIDPAdded",
			args: args{
				event: getEvent(testEvent(
					repository.EventType(org.OIDCIDPAddedEventType),
					org.AggregateType,
					[]byte(`{
	"id": "idp-id",
	"issuer": "issuer",
	"clientId": "client_id",
	"clientSecret": {
        "cryptoType": 0,
        "algorithm": "RSA-265",
        "keyId": "key-id"
    },
	"scopes": ["profile"],
	"isCreationAllowed": true,
	"isLinkingAllowed": true,
	"isAutoCreation": true,
	"isAutoUpdate": true
}`),
				), org.OIDCIDPAddedEventMapper),
			},
			reduce: (&idpTemplateProjection{}).reduceOIDCIDPAdded,
			want: wantReduce{
				aggregateType:    eventstore.AggregateType("org"),
				sequence:         15,
				previousSequence: 10,
				executer: &testExecuter{
					executions: []execution{
						{
							expectedStmt: "INSERT INTO projections.idp_templates2 (id, creation_date, change_date, sequence, resource_owner, instance_id, state, name, owner_type, type, is_creation_allowed, is_linking_allowed, is_auto_creation, is_auto_update) VALUES ($1, $2, $3, $4, $5, $6, $7, $8, $9, $10, $11, $12, $13, $14)",
							expectedArgs: []interface{}{
								"idp-id",
								anyArg{},
								anyArg{},
								uint64(15),
								"ro-id",
								"instance-id",
								domain.IDPStateActive,
								"",
								domain.IdentityProviderTypeOrg,
								domain.IDPTypeOIDC,
								true,
								true,
								true,
								true,
							},
						},
						{
							expectedStmt: "INSERT INTO projections.idp_templates2_oidc (idp_id, instance_id, issuer, client_id, client_secret, scopes) VALUES ($1, $2, $3, $4, $5, $6)",
							expectedArgs: []interface{}{
								"idp-id",
								"instance-id",
								"issuer",
								"client_id",
								anyArg{},
								database.StringArray{"profile"},
							},
						},
					},
				},
			},
		},
		{
			name: "instance reduceOIDCIDPChanged minimal",
			args: args{
				event: getEvent(testEvent(
					repository.EventType(instance.OIDCIDPChangedEventType),
					instance.AggregateType,
					[]byte(`{
	"id": "idp-id",
	"isCreationAllowed": true,
	"clientId": "id"
}`),
				), instance.OIDCIDPChangedEventMapper),
			},
			reduce: (&idpTemplateProjection{}).reduceOIDCIDPChanged,
			want: wantReduce{
				aggregateType:    eventstore.AggregateType("instance"),
				sequence:         15,
				previousSequence: 10,
				executer: &testExecuter{
					executions: []execution{
						{
							expectedStmt: "UPDATE projections.idp_templates2 SET (is_creation_allowed, change_date, sequence) = ($1, $2, $3) WHERE (id = $4) AND (instance_id = $5)",
							expectedArgs: []interface{}{
								true,
								anyArg{},
								uint64(15),
								"idp-id",
								"instance-id",
							},
						},
						{
							expectedStmt: "UPDATE projections.idp_templates2_oidc SET client_id = $1 WHERE (idp_id = $2) AND (instance_id = $3)",
							expectedArgs: []interface{}{
								"id",
								"idp-id",
								"instance-id",
							},
						},
					},
				},
			},
		},
		{
			name: "instance reduceOIDCIDPChanged",
			args: args{
				event: getEvent(testEvent(
					repository.EventType(instance.OIDCIDPChangedEventType),
					instance.AggregateType,
					[]byte(`{
	"id": "idp-id",
	"issuer": "issuer",
	"clientId": "client_id",
	"clientSecret": {
        "cryptoType": 0,
        "algorithm": "RSA-265",
        "keyId": "key-id"
    },
	"scopes": ["profile"],
	"isCreationAllowed": true,
	"isLinkingAllowed": true,
	"isAutoCreation": true,
	"isAutoUpdate": true
}`),
				), instance.OIDCIDPChangedEventMapper),
			},
			reduce: (&idpTemplateProjection{}).reduceOIDCIDPChanged,
			want: wantReduce{
				aggregateType:    eventstore.AggregateType("instance"),
				sequence:         15,
				previousSequence: 10,
				executer: &testExecuter{
					executions: []execution{
						{
							expectedStmt: "UPDATE projections.idp_templates2 SET (is_creation_allowed, is_linking_allowed, is_auto_creation, is_auto_update, change_date, sequence) = ($1, $2, $3, $4, $5, $6) WHERE (id = $7) AND (instance_id = $8)",
							expectedArgs: []interface{}{
								true,
								true,
								true,
								true,
								anyArg{},
								uint64(15),
								"idp-id",
								"instance-id",
							},
						},
						{
							expectedStmt: "UPDATE projections.idp_templates2_oidc SET (client_id, client_secret, issuer, scopes) = ($1, $2, $3, $4) WHERE (idp_id = $5) AND (instance_id = $6)",
							expectedArgs: []interface{}{
								"client_id",
								anyArg{},
								"issuer",
								database.StringArray{"profile"},
								"idp-id",
								"instance-id",
							},
						},
					},
				},
			},
		},
	}
	for _, tt := range tests {
		t.Run(tt.name, func(t *testing.T) {
			event := baseEvent(t)
			got, err := tt.reduce(event)
			if !errors.IsErrorInvalidArgument(err) {
				t.Errorf("no wrong event mapping: %v, got: %v", err, got)
			}

			event = tt.args.event(t)
			got, err = tt.reduce(event)
			assertReduce(t, got, err, IDPTemplateTable, tt.want)
		})
	}
}

func TestIDPTemplateProjection_reducesJWT(t *testing.T) {
	type args struct {
		event func(t *testing.T) eventstore.Event
	}
	tests := []struct {
		name   string
		args   args
		reduce func(event eventstore.Event) (*handler.Statement, error)
		want   wantReduce
	}{
		{
			name: "instance reduceJWTIDPAdded",
			args: args{
				event: getEvent(testEvent(
					repository.EventType(instance.JWTIDPAddedEventType),
					instance.AggregateType,
					[]byte(`{
	"id": "idp-id",
	"issuer": "issuer",
	"jwtEndpoint": "jwt",
	"keysEndpoint": "keys",
	"headerName": "header",
	"isCreationAllowed": true,
	"isLinkingAllowed": true,
	"isAutoCreation": true,
	"isAutoUpdate": true
}`),
				), instance.JWTIDPAddedEventMapper),
			},
			reduce: (&idpTemplateProjection{}).reduceJWTIDPAdded,
			want: wantReduce{
				aggregateType:    eventstore.AggregateType("instance"),
				sequence:         15,
				previousSequence: 10,
				executer: &testExecuter{
					executions: []execution{
						{
							expectedStmt: "INSERT INTO projections.idp_templates2 (id, creation_date, change_date, sequence, resource_owner, instance_id, state, name, owner_type, type, is_creation_allowed, is_linking_allowed, is_auto_creation, is_auto_update) VALUES ($1, $2, $3, $4, $5, $6, $7, $8, $9, $10, $11, $12, $13, $14)",
							expectedArgs: []interface{}{
								"idp-id",
								anyArg{},
								anyArg{},
								uint64(15),
								"ro-id",
								"instance-id",
								domain.IDPStateActive,
								"",
								domain.IdentityProviderTypeSystem,
								domain.IDPTypeJWT,
								true,
								true,
								true,
								true,
							},
						},
						{
							expectedStmt: "INSERT INTO projections.idp_templates2_jwt (idp_id, instance_id, issuer, jwt_endpoint, keys_endpoint, header_name) VALUES ($1, $2, $3, $4, $5, $6)",
							expectedArgs: []interface{}{
								"idp-id",
								"instance-id",
								"issuer",
								"jwt",
								"keys",
								"header",
							},
						},
					},
				},
			},
		},
		{
			name: "org reduceJWTIDPAdded",
			args: args{
				event: getEvent(testEvent(
					repository.EventType(org.JWTIDPAddedEventType),
					org.AggregateType,
					[]byte(`{
	"id": "idp-id",
	"issuer": "issuer",
	"jwtEndpoint": "jwt",
	"keysEndpoint": "keys",
	"headerName": "header",
	"isCreationAllowed": true,
	"isLinkingAllowed": true,
	"isAutoCreation": true,
	"isAutoUpdate": true
}`),
				), org.JWTIDPAddedEventMapper),
			},
			reduce: (&idpTemplateProjection{}).reduceJWTIDPAdded,
			want: wantReduce{
				aggregateType:    eventstore.AggregateType("org"),
				sequence:         15,
				previousSequence: 10,
				executer: &testExecuter{
					executions: []execution{
						{
							expectedStmt: "INSERT INTO projections.idp_templates2 (id, creation_date, change_date, sequence, resource_owner, instance_id, state, name, owner_type, type, is_creation_allowed, is_linking_allowed, is_auto_creation, is_auto_update) VALUES ($1, $2, $3, $4, $5, $6, $7, $8, $9, $10, $11, $12, $13, $14)",
							expectedArgs: []interface{}{
								"idp-id",
								anyArg{},
								anyArg{},
								uint64(15),
								"ro-id",
								"instance-id",
								domain.IDPStateActive,
								"",
								domain.IdentityProviderTypeOrg,
								domain.IDPTypeJWT,
								true,
								true,
								true,
								true,
							},
						},
						{
							expectedStmt: "INSERT INTO projections.idp_templates2_jwt (idp_id, instance_id, issuer, jwt_endpoint, keys_endpoint, header_name) VALUES ($1, $2, $3, $4, $5, $6)",
							expectedArgs: []interface{}{
								"idp-id",
								"instance-id",
								"issuer",
								"jwt",
								"keys",
								"header",
							},
						},
					},
				},
			},
		},
		{
			name: "instance reduceJWTIDPChanged minimal",
			args: args{
				event: getEvent(testEvent(
					repository.EventType(instance.JWTIDPChangedEventType),
					instance.AggregateType,
					[]byte(`{
	"id": "idp-id",
	"isCreationAllowed": true,
	"jwtEndpoint": "jwt"
}`),
				), instance.JWTIDPChangedEventMapper),
			},
			reduce: (&idpTemplateProjection{}).reduceJWTIDPChanged,
			want: wantReduce{
				aggregateType:    eventstore.AggregateType("instance"),
				sequence:         15,
				previousSequence: 10,
				executer: &testExecuter{
					executions: []execution{
						{
							expectedStmt: "UPDATE projections.idp_templates2 SET (is_creation_allowed, change_date, sequence) = ($1, $2, $3) WHERE (id = $4) AND (instance_id = $5)",
							expectedArgs: []interface{}{
								true,
								anyArg{},
								uint64(15),
								"idp-id",
								"instance-id",
							},
						},
						{
							expectedStmt: "UPDATE projections.idp_templates2_jwt SET jwt_endpoint = $1 WHERE (idp_id = $2) AND (instance_id = $3)",
							expectedArgs: []interface{}{
								"jwt",
								"idp-id",
								"instance-id",
							},
						},
					},
				},
			},
		},
		{
			name: "instance reduceJWTIDPChanged",
			args: args{
				event: getEvent(testEvent(
					repository.EventType(instance.JWTIDPChangedEventType),
					instance.AggregateType,
					[]byte(`{
	"id": "idp-id",
	"issuer": "issuer",
	"jwtEndpoint": "jwt",
	"keysEndpoint": "keys",
	"headerName": "header",
	"isCreationAllowed": true,
	"isLinkingAllowed": true,
	"isAutoCreation": true,
	"isAutoUpdate": true
}`),
				), instance.JWTIDPChangedEventMapper),
			},
			reduce: (&idpTemplateProjection{}).reduceJWTIDPChanged,
			want: wantReduce{
				aggregateType:    eventstore.AggregateType("instance"),
				sequence:         15,
				previousSequence: 10,
				executer: &testExecuter{
					executions: []execution{
						{
							expectedStmt: "UPDATE projections.idp_templates2 SET (is_creation_allowed, is_linking_allowed, is_auto_creation, is_auto_update, change_date, sequence) = ($1, $2, $3, $4, $5, $6) WHERE (id = $7) AND (instance_id = $8)",
							expectedArgs: []interface{}{
								true,
								true,
								true,
								true,
								anyArg{},
								uint64(15),
								"idp-id",
								"instance-id",
							},
						},
						{
							expectedStmt: "UPDATE projections.idp_templates2_jwt SET (jwt_endpoint, keys_endpoint, header_name, issuer) = ($1, $2, $3, $4) WHERE (idp_id = $5) AND (instance_id = $6)",
							expectedArgs: []interface{}{
								"jwt",
								"keys",
								"header",
								"issuer",
								"idp-id",
								"instance-id",
							},
						},
					},
				},
			},
		},
	}
	for _, tt := range tests {
		t.Run(tt.name, func(t *testing.T) {
			event := baseEvent(t)
			got, err := tt.reduce(event)
			if !errors.IsErrorInvalidArgument(err) {
				t.Errorf("no wrong event mapping: %v, got: %v", err, got)
			}

			event = tt.args.event(t)
			got, err = tt.reduce(event)
			assertReduce(t, got, err, IDPTemplateTable, tt.want)
		})
	}
}<|MERGE_RESOLUTION|>--- conflicted
+++ resolved
@@ -144,13 +144,8 @@
 					[]byte(`{
 	"id": "idp-id",
 	"name": "custom-zitadel-instance",
-<<<<<<< HEAD
-	"client_id": "client_id",
-	"client_secret": {
-=======
 	"clientId": "client_id",
 	"clientSecret": {
->>>>>>> ed4983d3
         "cryptoType": 0,
         "algorithm": "RSA-265",
         "keyId": "key-id"
@@ -174,11 +169,7 @@
 				executer: &testExecuter{
 					executions: []execution{
 						{
-<<<<<<< HEAD
-							expectedStmt: "INSERT INTO projections.idp_templates (id, creation_date, change_date, sequence, resource_owner, instance_id, state, name, owner_type, type, is_creation_allowed, is_linking_allowed, is_auto_creation, is_auto_update) VALUES ($1, $2, $3, $4, $5, $6, $7, $8, $9, $10, $11, $12, $13, $14)",
-=======
 							expectedStmt: "INSERT INTO projections.idp_templates2 (id, creation_date, change_date, sequence, resource_owner, instance_id, state, name, owner_type, type, is_creation_allowed, is_linking_allowed, is_auto_creation, is_auto_update) VALUES ($1, $2, $3, $4, $5, $6, $7, $8, $9, $10, $11, $12, $13, $14)",
->>>>>>> ed4983d3
 							expectedArgs: []interface{}{
 								"idp-id",
 								anyArg{},
@@ -197,11 +188,7 @@
 							},
 						},
 						{
-<<<<<<< HEAD
-							expectedStmt: "INSERT INTO projections.idp_templates_oauth (idp_id, instance_id, client_id, client_secret, authorization_endpoint, token_endpoint, user_endpoint, scopes) VALUES ($1, $2, $3, $4, $5, $6, $7, $8)",
-=======
 							expectedStmt: "INSERT INTO projections.idp_templates2_oauth (idp_id, instance_id, client_id, client_secret, authorization_endpoint, token_endpoint, user_endpoint, scopes) VALUES ($1, $2, $3, $4, $5, $6, $7, $8)",
->>>>>>> ed4983d3
 							expectedArgs: []interface{}{
 								"idp-id",
 								"instance-id",
@@ -226,13 +213,8 @@
 					[]byte(`{
 	"id": "idp-id",
 	"name": "custom-zitadel-instance",
-<<<<<<< HEAD
-	"client_id": "client_id",
-	"client_secret": {
-=======
 	"clientId": "client_id",
 	"clientSecret": {
->>>>>>> ed4983d3
         "cryptoType": 0,
         "algorithm": "RSA-265",
         "keyId": "key-id"
@@ -256,11 +238,7 @@
 				executer: &testExecuter{
 					executions: []execution{
 						{
-<<<<<<< HEAD
-							expectedStmt: "INSERT INTO projections.idp_templates (id, creation_date, change_date, sequence, resource_owner, instance_id, state, name, owner_type, type, is_creation_allowed, is_linking_allowed, is_auto_creation, is_auto_update) VALUES ($1, $2, $3, $4, $5, $6, $7, $8, $9, $10, $11, $12, $13, $14)",
-=======
 							expectedStmt: "INSERT INTO projections.idp_templates2 (id, creation_date, change_date, sequence, resource_owner, instance_id, state, name, owner_type, type, is_creation_allowed, is_linking_allowed, is_auto_creation, is_auto_update) VALUES ($1, $2, $3, $4, $5, $6, $7, $8, $9, $10, $11, $12, $13, $14)",
->>>>>>> ed4983d3
 							expectedArgs: []interface{}{
 								"idp-id",
 								anyArg{},
@@ -279,11 +257,7 @@
 							},
 						},
 						{
-<<<<<<< HEAD
-							expectedStmt: "INSERT INTO projections.idp_templates_oauth (idp_id, instance_id, client_id, client_secret, authorization_endpoint, token_endpoint, user_endpoint, scopes) VALUES ($1, $2, $3, $4, $5, $6, $7, $8)",
-=======
 							expectedStmt: "INSERT INTO projections.idp_templates2_oauth (idp_id, instance_id, client_id, client_secret, authorization_endpoint, token_endpoint, user_endpoint, scopes) VALUES ($1, $2, $3, $4, $5, $6, $7, $8)",
->>>>>>> ed4983d3
 							expectedArgs: []interface{}{
 								"idp-id",
 								"instance-id",
@@ -308,11 +282,7 @@
 					[]byte(`{
 	"id": "idp-id",
 	"isCreationAllowed": true,
-<<<<<<< HEAD
-	"client_id": "id"
-=======
 	"clientId": "id"
->>>>>>> ed4983d3
 }`),
 				), instance.OAuthIDPChangedEventMapper),
 			},
@@ -324,25 +294,17 @@
 				executer: &testExecuter{
 					executions: []execution{
 						{
-<<<<<<< HEAD
-							expectedStmt: "UPDATE projections.idp_templates SET (is_creation_allowed, change_date, sequence) = ($1, $2, $3) WHERE (id = $4) AND (instance_id = $5)",
-=======
 							expectedStmt: "UPDATE projections.idp_templates2 SET (is_creation_allowed, change_date, sequence) = ($1, $2, $3) WHERE (id = $4) AND (instance_id = $5)",
->>>>>>> ed4983d3
-							expectedArgs: []interface{}{
-								true,
-								anyArg{},
-								uint64(15),
-								"idp-id",
-								"instance-id",
-							},
-						},
-						{
-<<<<<<< HEAD
-							expectedStmt: "UPDATE projections.idp_templates_oauth SET client_id = $1 WHERE (idp_id = $2) AND (instance_id = $3)",
-=======
+							expectedArgs: []interface{}{
+								true,
+								anyArg{},
+								uint64(15),
+								"idp-id",
+								"instance-id",
+							},
+						},
+						{
 							expectedStmt: "UPDATE projections.idp_templates2_oauth SET client_id = $1 WHERE (idp_id = $2) AND (instance_id = $3)",
->>>>>>> ed4983d3
 							expectedArgs: []interface{}{
 								"id",
 								"idp-id",
@@ -362,13 +324,8 @@
 					[]byte(`{
 	"id": "idp-id",
 	"name": "custom-zitadel-instance",
-<<<<<<< HEAD
-	"client_id": "client_id",
-	"client_secret": {
-=======
 	"clientId": "client_id",
 	"clientSecret": {
->>>>>>> ed4983d3
         "cryptoType": 0,
         "algorithm": "RSA-265",
         "keyId": "key-id"
@@ -392,11 +349,7 @@
 				executer: &testExecuter{
 					executions: []execution{
 						{
-<<<<<<< HEAD
-							expectedStmt: "UPDATE projections.idp_templates SET (name, is_creation_allowed, is_linking_allowed, is_auto_creation, is_auto_update, change_date, sequence) = ($1, $2, $3, $4, $5, $6, $7) WHERE (id = $8) AND (instance_id = $9)",
-=======
 							expectedStmt: "UPDATE projections.idp_templates2 SET (name, is_creation_allowed, is_linking_allowed, is_auto_creation, is_auto_update, change_date, sequence) = ($1, $2, $3, $4, $5, $6, $7) WHERE (id = $8) AND (instance_id = $9)",
->>>>>>> ed4983d3
 							expectedArgs: []interface{}{
 								"custom-zitadel-instance",
 								true,
@@ -410,11 +363,7 @@
 							},
 						},
 						{
-<<<<<<< HEAD
-							expectedStmt: "UPDATE projections.idp_templates_oauth SET (client_id, client_secret, authorization_endpoint, token_endpoint, user_endpoint, scopes) = ($1, $2, $3, $4, $5, $6) WHERE (idp_id = $7) AND (instance_id = $8)",
-=======
 							expectedStmt: "UPDATE projections.idp_templates2_oauth SET (client_id, client_secret, authorization_endpoint, token_endpoint, user_endpoint, scopes) = ($1, $2, $3, $4, $5, $6) WHERE (idp_id = $7) AND (instance_id = $8)",
->>>>>>> ed4983d3
 							expectedArgs: []interface{}{
 								"client_id",
 								anyArg{},
@@ -435,8 +384,7 @@
 		t.Run(tt.name, func(t *testing.T) {
 			event := baseEvent(t)
 			got, err := tt.reduce(event)
-<<<<<<< HEAD
-			if _, ok := err.(errors.InvalidArgument); !ok {
+			if !errors.IsErrorInvalidArgument(err) {
 				t.Errorf("no wrong event mapping: %v, got: %v", err, got)
 			}
 
@@ -959,9 +907,6 @@
 			event := baseEvent(t)
 			got, err := tt.reduce(event)
 			if _, ok := err.(errors.InvalidArgument); !ok {
-=======
-			if !errors.IsErrorInvalidArgument(err) {
->>>>>>> ed4983d3
 				t.Errorf("no wrong event mapping: %v, got: %v", err, got)
 			}
 
