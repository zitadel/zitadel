package projection

import (
	"testing"

	"github.com/zitadel/zitadel/internal/database"
	"github.com/zitadel/zitadel/internal/domain"
	"github.com/zitadel/zitadel/internal/errors"
	"github.com/zitadel/zitadel/internal/eventstore"
	"github.com/zitadel/zitadel/internal/eventstore/handler"
	"github.com/zitadel/zitadel/internal/eventstore/repository"
	"github.com/zitadel/zitadel/internal/repository/instance"
	"github.com/zitadel/zitadel/internal/repository/org"
)

var (
	idpTemplateInsertStmt = `INSERT INTO projections.idp_templates3` +
		` (id, creation_date, change_date, sequence, resource_owner, instance_id, state, name, owner_type, type, is_creation_allowed, is_linking_allowed, is_auto_creation, is_auto_update)` +
		` VALUES ($1, $2, $3, $4, $5, $6, $7, $8, $9, $10, $11, $12, $13, $14)`
	idpTemplateUpdateMinimalStmt = `UPDATE projections.idp_templates3 SET (is_creation_allowed, change_date, sequence) = ($1, $2, $3) WHERE (id = $4) AND (instance_id = $5)`
	idpTemplateUpdateStmt        = `UPDATE projections.idp_templates3 SET (name, is_creation_allowed, is_linking_allowed, is_auto_creation, is_auto_update, change_date, sequence)` +
		` = ($1, $2, $3, $4, $5, $6, $7) WHERE (id = $8) AND (instance_id = $9)`
)

func TestIDPTemplateProjection_reducesRemove(t *testing.T) {
	type args struct {
		event func(t *testing.T) eventstore.Event
	}
	tests := []struct {
		name   string
		args   args
		reduce func(event eventstore.Event) (*handler.Statement, error)
		want   wantReduce
	}{

		{
			name: "instance reduceInstanceRemoved",
			args: args{
				event: getEvent(testEvent(
					repository.EventType(instance.InstanceRemovedEventType),
					instance.AggregateType,
					nil,
				), instance.InstanceRemovedEventMapper),
			},
			reduce: reduceInstanceRemovedHelper(IDPInstanceIDCol),
			want: wantReduce{
				aggregateType:    eventstore.AggregateType("instance"),
				sequence:         15,
				previousSequence: 10,
				executer: &testExecuter{
					executions: []execution{
						{
							expectedStmt: "DELETE FROM projections.idp_templates3 WHERE (instance_id = $1)",
							expectedArgs: []interface{}{
								"agg-id",
							},
						},
					},
				},
			},
		},
		{
			name:   "org reduceOwnerRemoved",
			reduce: (&idpTemplateProjection{}).reduceOwnerRemoved,
			args: args{
				event: getEvent(testEvent(
					repository.EventType(org.OrgRemovedEventType),
					org.AggregateType,
					nil,
				), org.OrgRemovedEventMapper),
			},
			want: wantReduce{
				aggregateType:    eventstore.AggregateType("org"),
				sequence:         15,
				previousSequence: 10,
				executer: &testExecuter{
					executions: []execution{
						{
							expectedStmt: "UPDATE projections.idp_templates3 SET (change_date, sequence, owner_removed) = ($1, $2, $3) WHERE (instance_id = $4) AND (resource_owner = $5)",
							expectedArgs: []interface{}{
								anyArg{},
								uint64(15),
								true,
								"instance-id",
								"agg-id",
							},
						},
					},
				},
			},
		},
		{
			name:   "org reduceIDPRemoved",
			reduce: (&idpTemplateProjection{}).reduceIDPRemoved,
			args: args{
				event: getEvent(testEvent(
					repository.EventType(org.IDPRemovedEventType),
					org.AggregateType,
					[]byte(`{
	"id": "idp-id"
}`),
				), org.IDPRemovedEventMapper),
			},
			want: wantReduce{
				aggregateType:    eventstore.AggregateType("org"),
				sequence:         15,
				previousSequence: 10,
				executer: &testExecuter{
					executions: []execution{
						{
							expectedStmt: "DELETE FROM projections.idp_templates3 WHERE (id = $1) AND (instance_id = $2)",
							expectedArgs: []interface{}{
								"idp-id",
								"instance-id",
							},
						},
					},
				},
			},
		},
	}
	for _, tt := range tests {
		t.Run(tt.name, func(t *testing.T) {
			event := baseEvent(t)
			got, err := tt.reduce(event)
			if !errors.IsErrorInvalidArgument(err) {
				t.Errorf("no wrong event mapping: %v, got: %v", err, got)
			}

			event = tt.args.event(t)
			got, err = tt.reduce(event)
			assertReduce(t, got, err, IDPTemplateTable, tt.want)
		})
	}
}

func TestIDPTemplateProjection_reducesOAuth(t *testing.T) {
	type args struct {
		event func(t *testing.T) eventstore.Event
	}
	tests := []struct {
		name   string
		args   args
		reduce func(event eventstore.Event) (*handler.Statement, error)
		want   wantReduce
	}{
		{
			name: "instance reduceOAuthIDPAdded",
			args: args{
				event: getEvent(testEvent(
					repository.EventType(instance.OAuthIDPAddedEventType),
					instance.AggregateType,
					[]byte(`{
	"id": "idp-id",
	"name": "custom-zitadel-instance",
	"clientId": "client_id",
	"clientSecret": {
        "cryptoType": 0,
        "algorithm": "RSA-265",
        "keyId": "key-id"
    },
	"authorizationEndpoint": "auth",
	"tokenEndpoint": "token",
 	"userEndpoint": "user",
	"scopes": ["profile"],
	"idAttribute": "id-attribute",
	"isCreationAllowed": true,
	"isLinkingAllowed": true,
	"isAutoCreation": true,
	"isAutoUpdate": true
}`),
				), instance.OAuthIDPAddedEventMapper),
			},
			reduce: (&idpTemplateProjection{}).reduceOAuthIDPAdded,
			want: wantReduce{
				aggregateType:    eventstore.AggregateType("instance"),
				sequence:         15,
				previousSequence: 10,
				executer: &testExecuter{
					executions: []execution{
						{
							expectedStmt: idpTemplateInsertStmt,
							expectedArgs: []interface{}{
								"idp-id",
								anyArg{},
								anyArg{},
								uint64(15),
								"ro-id",
								"instance-id",
								domain.IDPStateActive,
								"custom-zitadel-instance",
								domain.IdentityProviderTypeSystem,
								domain.IDPTypeOAuth,
								true,
								true,
								true,
								true,
							},
						},
						{
							expectedStmt: "INSERT INTO projections.idp_templates3_oauth2 (idp_id, instance_id, client_id, client_secret, authorization_endpoint, token_endpoint, user_endpoint, scopes, id_attribute) VALUES ($1, $2, $3, $4, $5, $6, $7, $8, $9)",
							expectedArgs: []interface{}{
								"idp-id",
								"instance-id",
								"client_id",
								anyArg{},
								"auth",
								"token",
								"user",
								database.StringArray{"profile"},
								"id-attribute",
							},
						},
					},
				},
			},
		},
		{
			name: "org reduceOAuthIDPAdded",
			args: args{
				event: getEvent(testEvent(
					repository.EventType(org.OAuthIDPAddedEventType),
					org.AggregateType,
					[]byte(`{
	"id": "idp-id",
	"name": "custom-zitadel-instance",
	"clientId": "client_id",
	"clientSecret": {
        "cryptoType": 0,
        "algorithm": "RSA-265",
        "keyId": "key-id"
    },
	"authorizationEndpoint": "auth",
	"tokenEndpoint": "token",
 	"userEndpoint": "user",
	"scopes": ["profile"],
	"idAttribute": "id-attribute",
	"isCreationAllowed": true,
	"isLinkingAllowed": true,
	"isAutoCreation": true,
	"isAutoUpdate": true
}`),
				), org.OAuthIDPAddedEventMapper),
			},
			reduce: (&idpTemplateProjection{}).reduceOAuthIDPAdded,
			want: wantReduce{
				aggregateType:    eventstore.AggregateType("org"),
				sequence:         15,
				previousSequence: 10,
				executer: &testExecuter{
					executions: []execution{
						{
							expectedStmt: idpTemplateInsertStmt,
							expectedArgs: []interface{}{
								"idp-id",
								anyArg{},
								anyArg{},
								uint64(15),
								"ro-id",
								"instance-id",
								domain.IDPStateActive,
								"custom-zitadel-instance",
								domain.IdentityProviderTypeOrg,
								domain.IDPTypeOAuth,
								true,
								true,
								true,
								true,
							},
						},
						{
							expectedStmt: "INSERT INTO projections.idp_templates3_oauth2 (idp_id, instance_id, client_id, client_secret, authorization_endpoint, token_endpoint, user_endpoint, scopes, id_attribute) VALUES ($1, $2, $3, $4, $5, $6, $7, $8, $9)",
							expectedArgs: []interface{}{
								"idp-id",
								"instance-id",
								"client_id",
								anyArg{},
								"auth",
								"token",
								"user",
								database.StringArray{"profile"},
								"id-attribute",
							},
						},
					},
				},
			},
		},
		{
			name: "instance reduceOAuthIDPChanged minimal",
			args: args{
				event: getEvent(testEvent(
					repository.EventType(instance.OAuthIDPChangedEventType),
					instance.AggregateType,
					[]byte(`{
	"id": "idp-id",
	"isCreationAllowed": true,
	"clientId": "id"
}`),
				), instance.OAuthIDPChangedEventMapper),
			},
			reduce: (&idpTemplateProjection{}).reduceOAuthIDPChanged,
			want: wantReduce{
				aggregateType:    eventstore.AggregateType("instance"),
				sequence:         15,
				previousSequence: 10,
				executer: &testExecuter{
					executions: []execution{
						{
							expectedStmt: idpTemplateUpdateMinimalStmt,
							expectedArgs: []interface{}{
								true,
								anyArg{},
								uint64(15),
								"idp-id",
								"instance-id",
							},
						},
						{
							expectedStmt: "UPDATE projections.idp_templates3_oauth2 SET client_id = $1 WHERE (idp_id = $2) AND (instance_id = $3)",
							expectedArgs: []interface{}{
								"id",
								"idp-id",
								"instance-id",
							},
						},
					},
				},
			},
		},
		{
			name: "instance reduceOAuthIDPChanged",
			args: args{
				event: getEvent(testEvent(
					repository.EventType(instance.OAuthIDPChangedEventType),
					instance.AggregateType,
					[]byte(`{
	"id": "idp-id",
	"name": "custom-zitadel-instance",
	"clientId": "client_id",
	"clientSecret": {
        "cryptoType": 0,
        "algorithm": "RSA-265",
        "keyId": "key-id"
    },
	"authorizationEndpoint": "auth",
	"tokenEndpoint": "token",
 	"userEndpoint": "user",
	"scopes": ["profile"],
	"idAttribute": "id-attribute",
	"isCreationAllowed": true,
	"isLinkingAllowed": true,
	"isAutoCreation": true,
	"isAutoUpdate": true
}`),
				), instance.OAuthIDPChangedEventMapper),
			},
			reduce: (&idpTemplateProjection{}).reduceOAuthIDPChanged,
			want: wantReduce{
				aggregateType:    eventstore.AggregateType("instance"),
				sequence:         15,
				previousSequence: 10,
				executer: &testExecuter{
					executions: []execution{
						{
							expectedStmt: idpTemplateUpdateStmt,
							expectedArgs: []interface{}{
								"custom-zitadel-instance",
								true,
								true,
								true,
								true,
								anyArg{},
								uint64(15),
								"idp-id",
								"instance-id",
							},
						},
						{
							expectedStmt: "UPDATE projections.idp_templates3_oauth2 SET (client_id, client_secret, authorization_endpoint, token_endpoint, user_endpoint, scopes, id_attribute) = ($1, $2, $3, $4, $5, $6, $7) WHERE (idp_id = $8) AND (instance_id = $9)",
							expectedArgs: []interface{}{
								"client_id",
								anyArg{},
								"auth",
								"token",
								"user",
								database.StringArray{"profile"},
								"id-attribute",
								"idp-id",
								"instance-id",
							},
						},
					},
				},
			},
		},
	}
	for _, tt := range tests {
		t.Run(tt.name, func(t *testing.T) {
			event := baseEvent(t)
			got, err := tt.reduce(event)
			if !errors.IsErrorInvalidArgument(err) {
				t.Errorf("no wrong event mapping: %v, got: %v", err, got)
			}

			event = tt.args.event(t)
			got, err = tt.reduce(event)
			assertReduce(t, got, err, IDPTemplateTable, tt.want)
		})
	}
}

func TestIDPTemplateProjection_reducesAzureAD(t *testing.T) {
	type args struct {
		event func(t *testing.T) eventstore.Event
	}
	tests := []struct {
		name   string
		args   args
		reduce func(event eventstore.Event) (*handler.Statement, error)
		want   wantReduce
	}{
		{
<<<<<<< HEAD
=======
			name: "instance reduceAzureADIDPAdded minimal",
			args: args{
				event: getEvent(testEvent(
					repository.EventType(instance.AzureADIDPAddedEventType),
					instance.AggregateType,
					[]byte(`{
	"id": "idp-id",
	"name": "name",
	"client_id": "client_id",
	"client_secret": {
        "cryptoType": 0,
        "algorithm": "RSA-265",
        "keyId": "key-id"
    }
}`),
				), instance.AzureADIDPAddedEventMapper),
			},
			reduce: (&idpTemplateProjection{}).reduceAzureADIDPAdded,
			want: wantReduce{
				aggregateType:    eventstore.AggregateType("instance"),
				sequence:         15,
				previousSequence: 10,
				executer: &testExecuter{
					executions: []execution{
						{
							expectedStmt: idpTemplateInsertStmt,
							expectedArgs: []interface{}{
								"idp-id",
								anyArg{},
								anyArg{},
								uint64(15),
								"ro-id",
								"instance-id",
								domain.IDPStateActive,
								"name",
								domain.IdentityProviderTypeSystem,
								domain.IDPTypeAzureAD,
								false,
								false,
								false,
								false,
							},
						},
						{
							expectedStmt: "INSERT INTO projections.idp_templates3_azure (idp_id, instance_id, client_id, client_secret, scopes, tenant, is_email_verified) VALUES ($1, $2, $3, $4, $5, $6, $7)",
							expectedArgs: []interface{}{
								"idp-id",
								"instance-id",
								"client_id",
								anyArg{},
								database.StringArray(nil),
								"",
								false,
							},
						},
					},
				},
			},
		},
		{
>>>>>>> 5a307afe
			name: "instance reduceAzureADIDPAdded",
			args: args{
				event: getEvent(testEvent(
					repository.EventType(instance.AzureADIDPAddedEventType),
					instance.AggregateType,
					[]byte(`{
	"id": "idp-id",
	"name": "name",
	"client_id": "client_id",
	"client_secret": {
        "cryptoType": 0,
        "algorithm": "RSA-265",
        "keyId": "key-id"
    },
	"tenant": "tenant",
	"isEmailVerified": true,
	"scopes": ["profile"],
	"isCreationAllowed": true,
	"isLinkingAllowed": true,
	"isAutoCreation": true,
	"isAutoUpdate": true
}`),
				), instance.AzureADIDPAddedEventMapper),
			},
			reduce: (&idpTemplateProjection{}).reduceAzureADIDPAdded,
			want: wantReduce{
				aggregateType:    eventstore.AggregateType("instance"),
				sequence:         15,
				previousSequence: 10,
				executer: &testExecuter{
					executions: []execution{
						{
							expectedStmt: idpTemplateInsertStmt,
							expectedArgs: []interface{}{
								"idp-id",
								anyArg{},
								anyArg{},
								uint64(15),
								"ro-id",
								"instance-id",
								domain.IDPStateActive,
								"name",
								domain.IdentityProviderTypeSystem,
								domain.IDPTypeAzureAD,
								true,
								true,
								true,
								true,
							},
						},
						{
							expectedStmt: "INSERT INTO projections.idp_templates3_azure (idp_id, instance_id, client_id, client_secret, scopes, tenant, is_email_verified) VALUES ($1, $2, $3, $4, $5, $6, $7)",
							expectedArgs: []interface{}{
								"idp-id",
								"instance-id",
								"client_id",
								anyArg{},
								database.StringArray{"profile"},
								"tenant",
								true,
							},
						},
					},
				},
			},
		},
		{
			name: "org reduceAzureADIDPAdded",
			args: args{
				event: getEvent(testEvent(
					repository.EventType(org.AzureADIDPAddedEventType),
					org.AggregateType,
					[]byte(`{
	"id": "idp-id",
	"name": "name",
	"client_id": "client_id",
	"client_secret": {
        "cryptoType": 0,
        "algorithm": "RSA-265",
        "keyId": "key-id"
    },
	"tenant": "tenant",
	"isEmailVerified": true,
	"scopes": ["profile"],
	"isCreationAllowed": true,
	"isLinkingAllowed": true,
	"isAutoCreation": true,
	"isAutoUpdate": true
}`),
				), org.AzureADIDPAddedEventMapper),
			},
			reduce: (&idpTemplateProjection{}).reduceAzureADIDPAdded,
			want: wantReduce{
				aggregateType:    eventstore.AggregateType("org"),
				sequence:         15,
				previousSequence: 10,
				executer: &testExecuter{
					executions: []execution{
						{
							expectedStmt: idpTemplateInsertStmt,
							expectedArgs: []interface{}{
								"idp-id",
								anyArg{},
								anyArg{},
								uint64(15),
								"ro-id",
								"instance-id",
								domain.IDPStateActive,
								"name",
								domain.IdentityProviderTypeOrg,
								domain.IDPTypeAzureAD,
								true,
								true,
								true,
								true,
							},
						},
						{
							expectedStmt: "INSERT INTO projections.idp_templates3_azure (idp_id, instance_id, client_id, client_secret, scopes, tenant, is_email_verified) VALUES ($1, $2, $3, $4, $5, $6, $7)",
							expectedArgs: []interface{}{
								"idp-id",
								"instance-id",
								"client_id",
								anyArg{},
								database.StringArray{"profile"},
								"tenant",
								true,
							},
						},
					},
				},
			},
		},
		{
			name: "instance reduceAzureADIDPChanged minimal",
			args: args{
				event: getEvent(testEvent(
					repository.EventType(instance.AzureADIDPChangedEventType),
					instance.AggregateType,
					[]byte(`{
	"id": "idp-id",
	"isCreationAllowed": true,
	"client_id": "id"
}`),
				), instance.AzureADIDPChangedEventMapper),
			},
			reduce: (&idpTemplateProjection{}).reduceAzureADIDPChanged,
			want: wantReduce{
				aggregateType:    eventstore.AggregateType("instance"),
				sequence:         15,
				previousSequence: 10,
				executer: &testExecuter{
					executions: []execution{
						{
							expectedStmt: idpTemplateUpdateMinimalStmt,
							expectedArgs: []interface{}{
								true,
								anyArg{},
								uint64(15),
								"idp-id",
								"instance-id",
							},
						},
						{
							expectedStmt: "UPDATE projections.idp_templates3_azure SET client_id = $1 WHERE (idp_id = $2) AND (instance_id = $3)",
							expectedArgs: []interface{}{
								"id",
								"idp-id",
								"instance-id",
							},
						},
					},
				},
			},
		},
		{
			name: "instance reduceAzureADIDPChanged",
			args: args{
				event: getEvent(testEvent(
					repository.EventType(instance.AzureADIDPChangedEventType),
					instance.AggregateType,
					[]byte(`{
	"id": "idp-id",
	"name": "name",
	"client_id": "client_id",
	"client_secret": {
        "cryptoType": 0,
        "algorithm": "RSA-265",
        "keyId": "key-id"
    },
	"tenant": "tenant",
	"isEmailVerified": true,
	"scopes": ["profile"],
	"isCreationAllowed": true,
	"isLinkingAllowed": true,
	"isAutoCreation": true,
	"isAutoUpdate": true
}`),
				), instance.AzureADIDPChangedEventMapper),
			},
			reduce: (&idpTemplateProjection{}).reduceAzureADIDPChanged,
			want: wantReduce{
				aggregateType:    eventstore.AggregateType("instance"),
				sequence:         15,
				previousSequence: 10,
				executer: &testExecuter{
					executions: []execution{
						{
							expectedStmt: idpTemplateUpdateStmt,
							expectedArgs: []interface{}{
								"name",
								true,
								true,
								true,
								true,
								anyArg{},
								uint64(15),
								"idp-id",
								"instance-id",
							},
						},
						{
							expectedStmt: "UPDATE projections.idp_templates3_azure SET (client_id, client_secret, scopes, tenant, is_email_verified) = ($1, $2, $3, $4, $5) WHERE (idp_id = $6) AND (instance_id = $7)",
							expectedArgs: []interface{}{
								"client_id",
								anyArg{},
								database.StringArray{"profile"},
								"tenant",
								true,
								"idp-id",
								"instance-id",
							},
						},
					},
				},
			},
		},
	}
	for _, tt := range tests {
		t.Run(tt.name, func(t *testing.T) {
			event := baseEvent(t)
			got, err := tt.reduce(event)
			if !errors.IsErrorInvalidArgument(err) {
				t.Errorf("no wrong event mapping: %v, got: %v", err, got)
			}

			event = tt.args.event(t)
			got, err = tt.reduce(event)
			assertReduce(t, got, err, IDPTemplateTable, tt.want)
		})
	}
}

func TestIDPTemplateProjection_reducesGitHub(t *testing.T) {
	type args struct {
		event func(t *testing.T) eventstore.Event
	}
	tests := []struct {
		name   string
		args   args
		reduce func(event eventstore.Event) (*handler.Statement, error)
		want   wantReduce
	}{
		{
			name: "instance reduceGitHubIDPAdded",
			args: args{
				event: getEvent(testEvent(
					repository.EventType(instance.GitHubIDPAddedEventType),
					instance.AggregateType,
					[]byte(`{
	"id": "idp-id",
	"name": "name",
	"clientId": "client_id",
	"clientSecret": {
        "cryptoType": 0,
        "algorithm": "RSA-265",
        "keyId": "key-id"
    },
	"scopes": ["profile"],
	"isCreationAllowed": true,
	"isLinkingAllowed": true,
	"isAutoCreation": true,
	"isAutoUpdate": true
}`),
				), instance.GitHubIDPAddedEventMapper),
			},
			reduce: (&idpTemplateProjection{}).reduceGitHubIDPAdded,
			want: wantReduce{
				aggregateType:    eventstore.AggregateType("instance"),
				sequence:         15,
				previousSequence: 10,
				executer: &testExecuter{
					executions: []execution{
						{
							expectedStmt: idpTemplateInsertStmt,
							expectedArgs: []interface{}{
								"idp-id",
								anyArg{},
								anyArg{},
								uint64(15),
								"ro-id",
								"instance-id",
								domain.IDPStateActive,
								"name",
								domain.IdentityProviderTypeSystem,
								domain.IDPTypeGitHub,
								true,
								true,
								true,
								true,
							},
						},
						{
							expectedStmt: "INSERT INTO projections.idp_templates3_github (idp_id, instance_id, client_id, client_secret, scopes) VALUES ($1, $2, $3, $4, $5)",
							expectedArgs: []interface{}{
								"idp-id",
								"instance-id",
								"client_id",
								anyArg{},
								database.StringArray{"profile"},
							},
						},
					},
				},
			},
		},
		{
			name: "org reduceGitHubIDPAdded",
			args: args{
				event: getEvent(testEvent(
					repository.EventType(org.GitHubIDPAddedEventType),
					org.AggregateType,
					[]byte(`{
	"id": "idp-id",
	"name": "name",
	"clientId": "client_id",
	"clientSecret": {
        "cryptoType": 0,
        "algorithm": "RSA-265",
        "keyId": "key-id"
    },
	"scopes": ["profile"],
	"isCreationAllowed": true,
	"isLinkingAllowed": true,
	"isAutoCreation": true,
	"isAutoUpdate": true
}`),
				), org.GitHubIDPAddedEventMapper),
			},
			reduce: (&idpTemplateProjection{}).reduceGitHubIDPAdded,
			want: wantReduce{
				aggregateType:    eventstore.AggregateType("org"),
				sequence:         15,
				previousSequence: 10,
				executer: &testExecuter{
					executions: []execution{
						{
							expectedStmt: idpTemplateInsertStmt,
							expectedArgs: []interface{}{
								"idp-id",
								anyArg{},
								anyArg{},
								uint64(15),
								"ro-id",
								"instance-id",
								domain.IDPStateActive,
								"name",
								domain.IdentityProviderTypeOrg,
								domain.IDPTypeGitHub,
								true,
								true,
								true,
								true,
							},
						},
						{
							expectedStmt: "INSERT INTO projections.idp_templates3_github (idp_id, instance_id, client_id, client_secret, scopes) VALUES ($1, $2, $3, $4, $5)",
							expectedArgs: []interface{}{
								"idp-id",
								"instance-id",
								"client_id",
								anyArg{},
								database.StringArray{"profile"},
							},
						},
					},
				},
			},
		},
		{
			name: "instance reduceGitHubIDPChanged minimal",
			args: args{
				event: getEvent(testEvent(
					repository.EventType(instance.GitHubIDPChangedEventType),
					instance.AggregateType,
					[]byte(`{
	"id": "idp-id",
	"isCreationAllowed": true,
	"clientId": "id"
}`),
				), instance.GitHubIDPChangedEventMapper),
			},
			reduce: (&idpTemplateProjection{}).reduceGitHubIDPChanged,
			want: wantReduce{
				aggregateType:    eventstore.AggregateType("instance"),
				sequence:         15,
				previousSequence: 10,
				executer: &testExecuter{
					executions: []execution{
						{
							expectedStmt: idpTemplateUpdateMinimalStmt,
							expectedArgs: []interface{}{
								true,
								anyArg{},
								uint64(15),
								"idp-id",
								"instance-id",
							},
						},
						{
							expectedStmt: "UPDATE projections.idp_templates3_github SET client_id = $1 WHERE (idp_id = $2) AND (instance_id = $3)",
							expectedArgs: []interface{}{
								"id",
								"idp-id",
								"instance-id",
							},
						},
					},
				},
			},
		},
		{
			name: "instance reduceGitHubIDPChanged",
			args: args{
				event: getEvent(testEvent(
					repository.EventType(instance.GitHubIDPChangedEventType),
					instance.AggregateType,
					[]byte(`{
	"id": "idp-id",
	"name": "name",
	"clientId": "client_id",
	"clientSecret": {
        "cryptoType": 0,
        "algorithm": "RSA-265",
        "keyId": "key-id"
    },
	"scopes": ["profile"],
	"isCreationAllowed": true,
	"isLinkingAllowed": true,
	"isAutoCreation": true,
	"isAutoUpdate": true
}`),
				), instance.GitHubIDPChangedEventMapper),
			},
			reduce: (&idpTemplateProjection{}).reduceGitHubIDPChanged,
			want: wantReduce{
				aggregateType:    eventstore.AggregateType("instance"),
				sequence:         15,
				previousSequence: 10,
				executer: &testExecuter{
					executions: []execution{
						{
							expectedStmt: idpTemplateUpdateStmt,
							expectedArgs: []interface{}{
								"name",
								true,
								true,
								true,
								true,
								anyArg{},
								uint64(15),
								"idp-id",
								"instance-id",
							},
						},
						{
							expectedStmt: "UPDATE projections.idp_templates3_github SET (client_id, client_secret, scopes) = ($1, $2, $3) WHERE (idp_id = $4) AND (instance_id = $5)",
							expectedArgs: []interface{}{
								"client_id",
								anyArg{},
								database.StringArray{"profile"},
								"idp-id",
								"instance-id",
							},
						},
					},
				},
			},
		},
	}
	for _, tt := range tests {
		t.Run(tt.name, func(t *testing.T) {
			event := baseEvent(t)
			got, err := tt.reduce(event)
			if !errors.IsErrorInvalidArgument(err) {
				t.Errorf("no wrong event mapping: %v, got: %v", err, got)
			}

			event = tt.args.event(t)
			got, err = tt.reduce(event)
			assertReduce(t, got, err, IDPTemplateTable, tt.want)
		})
	}
}

func TestIDPTemplateProjection_reducesGitHubEnterprise(t *testing.T) {
	type args struct {
		event func(t *testing.T) eventstore.Event
	}
	tests := []struct {
		name   string
		args   args
		reduce func(event eventstore.Event) (*handler.Statement, error)
		want   wantReduce
	}{
		{
			name: "instance reduceGitHubEnterpriseIDPAdded",
			args: args{
				event: getEvent(testEvent(
					repository.EventType(instance.GitHubEnterpriseIDPAddedEventType),
					instance.AggregateType,
					[]byte(`{
	"id": "idp-id",
	"name": "name",
	"clientId": "client_id",
	"clientSecret": {
        "cryptoType": 0,
        "algorithm": "RSA-265",
        "keyId": "key-id"
    },
	"authorizationEndpoint": "auth",
	"tokenEndpoint": "token",
 	"userEndpoint": "user",
	"scopes": ["profile"],
	"isCreationAllowed": true,
	"isLinkingAllowed": true,
	"isAutoCreation": true,
	"isAutoUpdate": true
}`),
				), instance.GitHubEnterpriseIDPAddedEventMapper),
			},
			reduce: (&idpTemplateProjection{}).reduceGitHubEnterpriseIDPAdded,
			want: wantReduce{
				aggregateType:    eventstore.AggregateType("instance"),
				sequence:         15,
				previousSequence: 10,
				executer: &testExecuter{
					executions: []execution{
						{
							expectedStmt: idpTemplateInsertStmt,
							expectedArgs: []interface{}{
								"idp-id",
								anyArg{},
								anyArg{},
								uint64(15),
								"ro-id",
								"instance-id",
								domain.IDPStateActive,
								"name",
								domain.IdentityProviderTypeSystem,
								domain.IDPTypeGitHubEnterprise,
								true,
								true,
								true,
								true,
							},
						},
						{
							expectedStmt: "INSERT INTO projections.idp_templates3_github_enterprise (idp_id, instance_id, client_id, client_secret, authorization_endpoint, token_endpoint, user_endpoint, scopes) VALUES ($1, $2, $3, $4, $5, $6, $7, $8)",
							expectedArgs: []interface{}{
								"idp-id",
								"instance-id",
								"client_id",
								anyArg{},
								"auth",
								"token",
								"user",
								database.StringArray{"profile"},
							},
						},
					},
				},
			},
		},
		{
			name: "org reduceGitHubEnterpriseIDPAdded",
			args: args{
				event: getEvent(testEvent(
					repository.EventType(org.GitHubEnterpriseIDPAddedEventType),
					org.AggregateType,
					[]byte(`{
	"id": "idp-id",
	"name": "name",
	"clientId": "client_id",
	"clientSecret": {
        "cryptoType": 0,
        "algorithm": "RSA-265",
        "keyId": "key-id"
    },
	"authorizationEndpoint": "auth",
	"tokenEndpoint": "token",
 	"userEndpoint": "user",
	"scopes": ["profile"],
	"isCreationAllowed": true,
	"isLinkingAllowed": true,
	"isAutoCreation": true,
	"isAutoUpdate": true
}`),
				), org.GitHubEnterpriseIDPAddedEventMapper),
			},
			reduce: (&idpTemplateProjection{}).reduceGitHubEnterpriseIDPAdded,
			want: wantReduce{
				aggregateType:    eventstore.AggregateType("org"),
				sequence:         15,
				previousSequence: 10,
				executer: &testExecuter{
					executions: []execution{
						{
							expectedStmt: idpTemplateInsertStmt,
							expectedArgs: []interface{}{
								"idp-id",
								anyArg{},
								anyArg{},
								uint64(15),
								"ro-id",
								"instance-id",
								domain.IDPStateActive,
								"name",
								domain.IdentityProviderTypeOrg,
								domain.IDPTypeGitHubEnterprise,
								true,
								true,
								true,
								true,
							},
						},
						{
							expectedStmt: "INSERT INTO projections.idp_templates3_github_enterprise (idp_id, instance_id, client_id, client_secret, authorization_endpoint, token_endpoint, user_endpoint, scopes) VALUES ($1, $2, $3, $4, $5, $6, $7, $8)",
							expectedArgs: []interface{}{
								"idp-id",
								"instance-id",
								"client_id",
								anyArg{},
								"auth",
								"token",
								"user",
								database.StringArray{"profile"},
							},
						},
					},
				},
			},
		},
		{
			name: "instance reduceGitHubEnterpriseIDPChanged minimal",
			args: args{
				event: getEvent(testEvent(
					repository.EventType(instance.GitHubEnterpriseIDPChangedEventType),
					instance.AggregateType,
					[]byte(`{
	"id": "idp-id",
	"isCreationAllowed": true,
	"clientId": "id"
}`),
				), instance.GitHubEnterpriseIDPChangedEventMapper),
			},
			reduce: (&idpTemplateProjection{}).reduceGitHubEnterpriseIDPChanged,
			want: wantReduce{
				aggregateType:    eventstore.AggregateType("instance"),
				sequence:         15,
				previousSequence: 10,
				executer: &testExecuter{
					executions: []execution{
						{
							expectedStmt: idpTemplateUpdateMinimalStmt,
							expectedArgs: []interface{}{
								true,
								anyArg{},
								uint64(15),
								"idp-id",
								"instance-id",
							},
						},
						{
							expectedStmt: "UPDATE projections.idp_templates3_github_enterprise SET client_id = $1 WHERE (idp_id = $2) AND (instance_id = $3)",
							expectedArgs: []interface{}{
								"id",
								"idp-id",
								"instance-id",
							},
						},
					},
				},
			},
		},
		{
			name: "instance reduceGitHubEnterpriseIDPChanged",
			args: args{
				event: getEvent(testEvent(
					repository.EventType(instance.GitHubEnterpriseIDPChangedEventType),
					instance.AggregateType,
					[]byte(`{
	"id": "idp-id",
	"name": "name",
	"clientId": "client_id",
	"clientSecret": {
        "cryptoType": 0,
        "algorithm": "RSA-265",
        "keyId": "key-id"
    },
	"authorizationEndpoint": "auth",
	"tokenEndpoint": "token",
 	"userEndpoint": "user",
	"scopes": ["profile"],
	"isCreationAllowed": true,
	"isLinkingAllowed": true,
	"isAutoCreation": true,
	"isAutoUpdate": true
}`),
				), instance.GitHubEnterpriseIDPChangedEventMapper),
			},
			reduce: (&idpTemplateProjection{}).reduceGitHubEnterpriseIDPChanged,
			want: wantReduce{
				aggregateType:    eventstore.AggregateType("instance"),
				sequence:         15,
				previousSequence: 10,
				executer: &testExecuter{
					executions: []execution{
						{
							expectedStmt: idpTemplateUpdateStmt,
							expectedArgs: []interface{}{
								"name",
								true,
								true,
								true,
								true,
								anyArg{},
								uint64(15),
								"idp-id",
								"instance-id",
							},
						},
						{
							expectedStmt: "UPDATE projections.idp_templates3_github_enterprise SET (client_id, client_secret, authorization_endpoint, token_endpoint, user_endpoint, scopes) = ($1, $2, $3, $4, $5, $6) WHERE (idp_id = $7) AND (instance_id = $8)",
							expectedArgs: []interface{}{
								"client_id",
								anyArg{},
								"auth",
								"token",
								"user",
								database.StringArray{"profile"},
								"idp-id",
								"instance-id",
							},
						},
					},
				},
			},
		},
	}
	for _, tt := range tests {
		t.Run(tt.name, func(t *testing.T) {
			event := baseEvent(t)
			got, err := tt.reduce(event)
			if !errors.IsErrorInvalidArgument(err) {
				t.Errorf("no wrong event mapping: %v, got: %v", err, got)
			}

			event = tt.args.event(t)
			got, err = tt.reduce(event)
			assertReduce(t, got, err, IDPTemplateTable, tt.want)
		})
	}
}

func TestIDPTemplateProjection_reducesGitLab(t *testing.T) {
	type args struct {
		event func(t *testing.T) eventstore.Event
	}
	tests := []struct {
		name   string
		args   args
		reduce func(event eventstore.Event) (*handler.Statement, error)
		want   wantReduce
	}{
		{
			name: "instance reduceGitLabIDPAdded",
			args: args{
				event: getEvent(testEvent(
					repository.EventType(instance.GitLabIDPAddedEventType),
					instance.AggregateType,
					[]byte(`{
	"id": "idp-id",
	"client_id": "client_id",
	"client_secret": {
        "cryptoType": 0,
        "algorithm": "RSA-265",
        "keyId": "key-id"
    },
	"scopes": ["profile"],
	"isCreationAllowed": true,
	"isLinkingAllowed": true,
	"isAutoCreation": true,
	"isAutoUpdate": true
}`),
				), instance.GitLabIDPAddedEventMapper),
			},
			reduce: (&idpTemplateProjection{}).reduceGitLabIDPAdded,
			want: wantReduce{
				aggregateType:    eventstore.AggregateType("instance"),
				sequence:         15,
				previousSequence: 10,
				executer: &testExecuter{
					executions: []execution{
						{
							expectedStmt: idpTemplateInsertStmt,
							expectedArgs: []interface{}{
								"idp-id",
								anyArg{},
								anyArg{},
								uint64(15),
								"ro-id",
								"instance-id",
								domain.IDPStateActive,
								"",
								domain.IdentityProviderTypeSystem,
								domain.IDPTypeGitLab,
								true,
								true,
								true,
								true,
							},
						},
						{
							expectedStmt: "INSERT INTO projections.idp_templates3_gitlab (idp_id, instance_id, client_id, client_secret, scopes) VALUES ($1, $2, $3, $4, $5)",
							expectedArgs: []interface{}{
								"idp-id",
								"instance-id",
								"client_id",
								anyArg{},
								database.StringArray{"profile"},
							},
						},
					},
				},
			},
		},
		{
			name: "org reduceGitLabIDPAdded",
			args: args{
				event: getEvent(testEvent(
					repository.EventType(org.GitLabIDPAddedEventType),
					org.AggregateType,
					[]byte(`{
	"id": "idp-id",
	"client_id": "client_id",
	"client_secret": {
        "cryptoType": 0,
        "algorithm": "RSA-265",
        "keyId": "key-id"
    },
	"scopes": ["profile"],
	"isCreationAllowed": true,
	"isLinkingAllowed": true,
	"isAutoCreation": true,
	"isAutoUpdate": true
}`),
				), org.GitLabIDPAddedEventMapper),
			},
			reduce: (&idpTemplateProjection{}).reduceGitLabIDPAdded,
			want: wantReduce{
				aggregateType:    eventstore.AggregateType("org"),
				sequence:         15,
				previousSequence: 10,
				executer: &testExecuter{
					executions: []execution{
						{
							expectedStmt: idpTemplateInsertStmt,
							expectedArgs: []interface{}{
								"idp-id",
								anyArg{},
								anyArg{},
								uint64(15),
								"ro-id",
								"instance-id",
								domain.IDPStateActive,
								"",
								domain.IdentityProviderTypeOrg,
								domain.IDPTypeGitLab,
								true,
								true,
								true,
								true,
							},
						},
						{
							expectedStmt: "INSERT INTO projections.idp_templates3_gitlab (idp_id, instance_id, client_id, client_secret, scopes) VALUES ($1, $2, $3, $4, $5)",
							expectedArgs: []interface{}{
								"idp-id",
								"instance-id",
								"client_id",
								anyArg{},
								database.StringArray{"profile"},
							},
						},
					},
				},
			},
		},
		{
			name: "instance reduceGitLabIDPChanged minimal",
			args: args{
				event: getEvent(testEvent(
					repository.EventType(instance.GitLabIDPChangedEventType),
					instance.AggregateType,
					[]byte(`{
	"id": "idp-id",
	"isCreationAllowed": true,
	"client_id": "id"
}`),
				), instance.GitLabIDPChangedEventMapper),
			},
			reduce: (&idpTemplateProjection{}).reduceGitLabIDPChanged,
			want: wantReduce{
				aggregateType:    eventstore.AggregateType("instance"),
				sequence:         15,
				previousSequence: 10,
				executer: &testExecuter{
					executions: []execution{
						{
							expectedStmt: idpTemplateUpdateMinimalStmt,
							expectedArgs: []interface{}{
								true,
								anyArg{},
								uint64(15),
								"idp-id",
								"instance-id",
							},
						},
						{
							expectedStmt: "UPDATE projections.idp_templates3_gitlab SET client_id = $1 WHERE (idp_id = $2) AND (instance_id = $3)",
							expectedArgs: []interface{}{
								"id",
								"idp-id",
								"instance-id",
							},
						},
					},
				},
			},
		},
		{
			name: "instance reduceGitLabIDPChanged",
			args: args{
				event: getEvent(testEvent(
					repository.EventType(instance.GitLabIDPChangedEventType),
					instance.AggregateType,
					[]byte(`{
	"id": "idp-id",
	"name": "name",
	"client_id": "client_id",
	"client_secret": {
        "cryptoType": 0,
        "algorithm": "RSA-265",
        "keyId": "key-id"
    },
	"scopes": ["profile"],
	"isCreationAllowed": true,
	"isLinkingAllowed": true,
	"isAutoCreation": true,
	"isAutoUpdate": true
}`),
				), instance.GitLabIDPChangedEventMapper),
			},
			reduce: (&idpTemplateProjection{}).reduceGitLabIDPChanged,
			want: wantReduce{
				aggregateType:    eventstore.AggregateType("instance"),
				sequence:         15,
				previousSequence: 10,
				executer: &testExecuter{
					executions: []execution{
						{
							expectedStmt: idpTemplateUpdateStmt,
							expectedArgs: []interface{}{
								"name",
								true,
								true,
								true,
								true,
								anyArg{},
								uint64(15),
								"idp-id",
								"instance-id",
							},
						},
						{
							expectedStmt: "UPDATE projections.idp_templates3_gitlab SET (client_id, client_secret, scopes) = ($1, $2, $3) WHERE (idp_id = $4) AND (instance_id = $5)",
							expectedArgs: []interface{}{
								"client_id",
								anyArg{},
								database.StringArray{"profile"},
								"idp-id",
								"instance-id",
							},
						},
					},
				},
			},
		},
	}
	for _, tt := range tests {
		t.Run(tt.name, func(t *testing.T) {
			event := baseEvent(t)
			got, err := tt.reduce(event)
			if !errors.IsErrorInvalidArgument(err) {
				t.Errorf("no wrong event mapping: %v, got: %v", err, got)
			}

			event = tt.args.event(t)
			got, err = tt.reduce(event)
			assertReduce(t, got, err, IDPTemplateTable, tt.want)
		})
	}
}

func TestIDPTemplateProjection_reducesGitLabSelfHosted(t *testing.T) {
	type args struct {
		event func(t *testing.T) eventstore.Event
	}
	tests := []struct {
		name   string
		args   args
		reduce func(event eventstore.Event) (*handler.Statement, error)
		want   wantReduce
	}{
		{
			name: "instance reduceGitLabSelfHostedIDPAdded",
			args: args{
				event: getEvent(testEvent(
					repository.EventType(instance.GitLabSelfHostedIDPAddedEventType),
					instance.AggregateType,
					[]byte(`{
	"id": "idp-id",
	"name": "name",
	"issuer": "issuer",
	"client_id": "client_id",
	"client_secret": {
        "cryptoType": 0,
        "algorithm": "RSA-265",
        "keyId": "key-id"
    },
	"scopes": ["profile"],
	"isCreationAllowed": true,
	"isLinkingAllowed": true,
	"isAutoCreation": true,
	"isAutoUpdate": true
}`),
				), instance.GitLabSelfHostedIDPAddedEventMapper),
			},
			reduce: (&idpTemplateProjection{}).reduceGitLabSelfHostedIDPAdded,
			want: wantReduce{
				aggregateType:    eventstore.AggregateType("instance"),
				sequence:         15,
				previousSequence: 10,
				executer: &testExecuter{
					executions: []execution{
						{
							expectedStmt: idpTemplateInsertStmt,
							expectedArgs: []interface{}{
								"idp-id",
								anyArg{},
								anyArg{},
								uint64(15),
								"ro-id",
								"instance-id",
								domain.IDPStateActive,
								"name",
								domain.IdentityProviderTypeSystem,
								domain.IDPTypeGitLabSelfHosted,
								true,
								true,
								true,
								true,
							},
						},
						{
							expectedStmt: "INSERT INTO projections.idp_templates3_gitlab_self_hosted (idp_id, instance_id, issuer, client_id, client_secret, scopes) VALUES ($1, $2, $3, $4, $5, $6)",
							expectedArgs: []interface{}{
								"idp-id",
								"instance-id",
								"issuer",
								"client_id",
								anyArg{},
								database.StringArray{"profile"},
							},
						},
					},
				},
			},
		},
		{
			name: "org reduceGitLabSelfHostedIDPAdded",
			args: args{
				event: getEvent(testEvent(
					repository.EventType(org.GitLabSelfHostedIDPAddedEventType),
					org.AggregateType,
					[]byte(`{
	"id": "idp-id",
	"name": "name",
	"issuer": "issuer",
	"client_id": "client_id",
	"client_secret": {
        "cryptoType": 0,
        "algorithm": "RSA-265",
        "keyId": "key-id"
    },
	"scopes": ["profile"],
	"isCreationAllowed": true,
	"isLinkingAllowed": true,
	"isAutoCreation": true,
	"isAutoUpdate": true
}`),
				), org.GitLabSelfHostedIDPAddedEventMapper),
			},
			reduce: (&idpTemplateProjection{}).reduceGitLabSelfHostedIDPAdded,
			want: wantReduce{
				aggregateType:    eventstore.AggregateType("org"),
				sequence:         15,
				previousSequence: 10,
				executer: &testExecuter{
					executions: []execution{
						{
							expectedStmt: idpTemplateInsertStmt,
							expectedArgs: []interface{}{
								"idp-id",
								anyArg{},
								anyArg{},
								uint64(15),
								"ro-id",
								"instance-id",
								domain.IDPStateActive,
								"name",
								domain.IdentityProviderTypeOrg,
								domain.IDPTypeGitLabSelfHosted,
								true,
								true,
								true,
								true,
							},
						},
						{
							expectedStmt: "INSERT INTO projections.idp_templates3_gitlab_self_hosted (idp_id, instance_id, issuer, client_id, client_secret, scopes) VALUES ($1, $2, $3, $4, $5, $6)",
							expectedArgs: []interface{}{
								"idp-id",
								"instance-id",
								"issuer",
								"client_id",
								anyArg{},
								database.StringArray{"profile"},
							},
						},
					},
				},
			},
		},
		{
			name: "instance reduceGitLabSelfHostedIDPChanged minimal",
			args: args{
				event: getEvent(testEvent(
					repository.EventType(instance.GitLabSelfHostedIDPChangedEventType),
					instance.AggregateType,
					[]byte(`{
	"id": "idp-id",
	"isCreationAllowed": true,
	"issuer": "issuer"
}`),
				), instance.GitLabSelfHostedIDPChangedEventMapper),
			},
			reduce: (&idpTemplateProjection{}).reduceGitLabSelfHostedIDPChanged,
			want: wantReduce{
				aggregateType:    eventstore.AggregateType("instance"),
				sequence:         15,
				previousSequence: 10,
				executer: &testExecuter{
					executions: []execution{
						{
							expectedStmt: idpTemplateUpdateMinimalStmt,
							expectedArgs: []interface{}{
								true,
								anyArg{},
								uint64(15),
								"idp-id",
								"instance-id",
							},
						},
						{
							expectedStmt: "UPDATE projections.idp_templates3_gitlab_self_hosted SET issuer = $1 WHERE (idp_id = $2) AND (instance_id = $3)",
							expectedArgs: []interface{}{
								"issuer",
								"idp-id",
								"instance-id",
							},
						},
					},
				},
			},
		},
		{
			name: "instance reduceGitLabSelfHostedIDPChanged",
			args: args{
				event: getEvent(testEvent(
					repository.EventType(instance.GitLabSelfHostedIDPChangedEventType),
					instance.AggregateType,
					[]byte(`{
	"id": "idp-id",
	"name": "name",
	"issuer": "issuer",
	"client_id": "client_id",
	"client_secret": {
        "cryptoType": 0,
        "algorithm": "RSA-265",
        "keyId": "key-id"
    },
	"scopes": ["profile"],
	"isCreationAllowed": true,
	"isLinkingAllowed": true,
	"isAutoCreation": true,
	"isAutoUpdate": true
}`),
				), instance.GitLabSelfHostedIDPChangedEventMapper),
			},
			reduce: (&idpTemplateProjection{}).reduceGitLabSelfHostedIDPChanged,
			want: wantReduce{
				aggregateType:    eventstore.AggregateType("instance"),
				sequence:         15,
				previousSequence: 10,
				executer: &testExecuter{
					executions: []execution{
						{
							expectedStmt: idpTemplateUpdateStmt,
							expectedArgs: []interface{}{
								"name",
								true,
								true,
								true,
								true,
								anyArg{},
								uint64(15),
								"idp-id",
								"instance-id",
							},
						},
						{
							expectedStmt: "UPDATE projections.idp_templates3_gitlab_self_hosted SET (issuer, client_id, client_secret, scopes) = ($1, $2, $3, $4) WHERE (idp_id = $5) AND (instance_id = $6)",
							expectedArgs: []interface{}{
								"issuer",
								"client_id",
								anyArg{},
								database.StringArray{"profile"},
								"idp-id",
								"instance-id",
							},
						},
					},
				},
			},
		},
	}
	for _, tt := range tests {
		t.Run(tt.name, func(t *testing.T) {
			event := baseEvent(t)
			got, err := tt.reduce(event)
			if !errors.IsErrorInvalidArgument(err) {
				t.Errorf("no wrong event mapping: %v, got: %v", err, got)
			}

			event = tt.args.event(t)
			got, err = tt.reduce(event)
			assertReduce(t, got, err, IDPTemplateTable, tt.want)
		})
	}
}

func TestIDPTemplateProjection_reducesGoogle(t *testing.T) {
	type args struct {
		event func(t *testing.T) eventstore.Event
	}
	tests := []struct {
		name   string
		args   args
		reduce func(event eventstore.Event) (*handler.Statement, error)
		want   wantReduce
	}{
		{
			name: "instance reduceGoogleIDPAdded",
			args: args{
				event: getEvent(testEvent(
					repository.EventType(instance.GoogleIDPAddedEventType),
					instance.AggregateType,
					[]byte(`{
	"id": "idp-id",
	"clientId": "client_id",
	"clientSecret": {
        "cryptoType": 0,
        "algorithm": "RSA-265",
        "keyId": "key-id"
    },
	"scopes": ["profile"],
	"isCreationAllowed": true,
	"isLinkingAllowed": true,
	"isAutoCreation": true,
	"isAutoUpdate": true
}`),
				), instance.GoogleIDPAddedEventMapper),
			},
			reduce: (&idpTemplateProjection{}).reduceGoogleIDPAdded,
			want: wantReduce{
				aggregateType:    eventstore.AggregateType("instance"),
				sequence:         15,
				previousSequence: 10,
				executer: &testExecuter{
					executions: []execution{
						{
							expectedStmt: idpTemplateInsertStmt,
							expectedArgs: []interface{}{
								"idp-id",
								anyArg{},
								anyArg{},
								uint64(15),
								"ro-id",
								"instance-id",
								domain.IDPStateActive,
								"",
								domain.IdentityProviderTypeSystem,
								domain.IDPTypeGoogle,
								true,
								true,
								true,
								true,
							},
						},
						{
							expectedStmt: "INSERT INTO projections.idp_templates3_google (idp_id, instance_id, client_id, client_secret, scopes) VALUES ($1, $2, $3, $4, $5)",
							expectedArgs: []interface{}{
								"idp-id",
								"instance-id",
								"client_id",
								anyArg{},
								database.StringArray{"profile"},
							},
						},
					},
				},
			},
		},
		{
			name: "org reduceGoogleIDPAdded",
			args: args{
				event: getEvent(testEvent(
					repository.EventType(org.GoogleIDPAddedEventType),
					org.AggregateType,
					[]byte(`{
	"id": "idp-id",
	"clientId": "client_id",
	"clientSecret": {
        "cryptoType": 0,
        "algorithm": "RSA-265",
        "keyId": "key-id"
    },
	"scopes": ["profile"],
	"isCreationAllowed": true,
	"isLinkingAllowed": true,
	"isAutoCreation": true,
	"isAutoUpdate": true
}`),
				), org.GoogleIDPAddedEventMapper),
			},
			reduce: (&idpTemplateProjection{}).reduceGoogleIDPAdded,
			want: wantReduce{
				aggregateType:    eventstore.AggregateType("org"),
				sequence:         15,
				previousSequence: 10,
				executer: &testExecuter{
					executions: []execution{
						{
							expectedStmt: idpTemplateInsertStmt,
							expectedArgs: []interface{}{
								"idp-id",
								anyArg{},
								anyArg{},
								uint64(15),
								"ro-id",
								"instance-id",
								domain.IDPStateActive,
								"",
								domain.IdentityProviderTypeOrg,
								domain.IDPTypeGoogle,
								true,
								true,
								true,
								true,
							},
						},
						{
							expectedStmt: "INSERT INTO projections.idp_templates3_google (idp_id, instance_id, client_id, client_secret, scopes) VALUES ($1, $2, $3, $4, $5)",
							expectedArgs: []interface{}{
								"idp-id",
								"instance-id",
								"client_id",
								anyArg{},
								database.StringArray{"profile"},
							},
						},
					},
				},
			},
		},
		{
			name: "instance reduceGoogleIDPChanged minimal",
			args: args{
				event: getEvent(testEvent(
					repository.EventType(instance.GoogleIDPChangedEventType),
					instance.AggregateType,
					[]byte(`{
	"id": "idp-id",
	"isCreationAllowed": true,
	"clientId": "id"
}`),
				), instance.GoogleIDPChangedEventMapper),
			},
			reduce: (&idpTemplateProjection{}).reduceGoogleIDPChanged,
			want: wantReduce{
				aggregateType:    eventstore.AggregateType("instance"),
				sequence:         15,
				previousSequence: 10,
				executer: &testExecuter{
					executions: []execution{
						{
							expectedStmt: idpTemplateUpdateMinimalStmt,
							expectedArgs: []interface{}{
								true,
								anyArg{},
								uint64(15),
								"idp-id",
								"instance-id",
							},
						},
						{
							expectedStmt: "UPDATE projections.idp_templates3_google SET client_id = $1 WHERE (idp_id = $2) AND (instance_id = $3)",
							expectedArgs: []interface{}{
								"id",
								"idp-id",
								"instance-id",
							},
						},
					},
				},
			},
		},
		{
			name: "instance reduceGoogleIDPChanged",
			args: args{
				event: getEvent(testEvent(
					repository.EventType(instance.GoogleIDPChangedEventType),
					instance.AggregateType,
					[]byte(`{
	"id": "idp-id",
	"name": "name",
	"clientId": "client_id",
	"clientSecret": {
        "cryptoType": 0,
        "algorithm": "RSA-265",
        "keyId": "key-id"
    },
	"scopes": ["profile"],
	"isCreationAllowed": true,
	"isLinkingAllowed": true,
	"isAutoCreation": true,
	"isAutoUpdate": true
}`),
				), instance.GoogleIDPChangedEventMapper),
			},
			reduce: (&idpTemplateProjection{}).reduceGoogleIDPChanged,
			want: wantReduce{
				aggregateType:    eventstore.AggregateType("instance"),
				sequence:         15,
				previousSequence: 10,
				executer: &testExecuter{
					executions: []execution{
						{
							expectedStmt: idpTemplateUpdateStmt,
							expectedArgs: []interface{}{
								"name",
								true,
								true,
								true,
								true,
								anyArg{},
								uint64(15),
								"idp-id",
								"instance-id",
							},
						},
						{
							expectedStmt: "UPDATE projections.idp_templates3_google SET (client_id, client_secret, scopes) = ($1, $2, $3) WHERE (idp_id = $4) AND (instance_id = $5)",
							expectedArgs: []interface{}{
								"client_id",
								anyArg{},
								database.StringArray{"profile"},
								"idp-id",
								"instance-id",
							},
						},
					},
				},
			},
		},
	}
	for _, tt := range tests {
		t.Run(tt.name, func(t *testing.T) {
			event := baseEvent(t)
			got, err := tt.reduce(event)
			if !errors.IsErrorInvalidArgument(err) {
				t.Errorf("no wrong event mapping: %v, got: %v", err, got)
			}

			event = tt.args.event(t)
			got, err = tt.reduce(event)
			assertReduce(t, got, err, IDPTemplateTable, tt.want)
		})
	}
}

func TestIDPTemplateProjection_reducesLDAP(t *testing.T) {
	type args struct {
		event func(t *testing.T) eventstore.Event
	}
	tests := []struct {
		name   string
		args   args
		reduce func(event eventstore.Event) (*handler.Statement, error)
		want   wantReduce
	}{
		{
			name: "instance reduceLDAPIDPAdded",
			args: args{
				event: getEvent(testEvent(
					repository.EventType(instance.LDAPIDPAddedEventType),
					instance.AggregateType,
					[]byte(`{
	"id": "idp-id",
	"name": "custom-zitadel-instance",
	"host": "host",
	"port": "port",
	"tls": true,
	"baseDN": "base",
	"userObjectClass": "user",
	"userUniqueAttribute": "uid",
	"admin": "admin",
	"password": {
        "cryptoType": 0,
        "algorithm": "RSA-265",
        "keyId": "key-id"
    },
	"idAttribute": "id",
	"firstNameAttribute": "first",
	"lastNameAttribute": "last",
	"displayNameAttribute": "display",
	"nickNameAttribute": "nickname",
	"preferredUsernameAttribute": "username",
	"emailAttribute": "email",
	"emailVerifiedAttribute": "email_verified",
	"phoneAttribute": "phone",
	"phoneVerifiedAttribute": "phone_verified",
	"preferredLanguageAttribute": "lang",
	"avatarURLAttribute": "avatar",
	"profileAttribute": "profile",
	"isCreationAllowed": true,
	"isLinkingAllowed": true,
	"isAutoCreation": true,
	"isAutoUpdate": true
}`),
				), instance.LDAPIDPAddedEventMapper),
			},
			reduce: (&idpTemplateProjection{}).reduceLDAPIDPAdded,
			want: wantReduce{
				aggregateType:    eventstore.AggregateType("instance"),
				sequence:         15,
				previousSequence: 10,
				executer: &testExecuter{
					executions: []execution{
						{
							expectedStmt: idpTemplateInsertStmt,
							expectedArgs: []interface{}{
								"idp-id",
								anyArg{},
								anyArg{},
								uint64(15),
								"ro-id",
								"instance-id",
								domain.IDPStateActive,
								"custom-zitadel-instance",
								domain.IdentityProviderTypeSystem,
								domain.IDPTypeLDAP,
								true,
								true,
								true,
								true,
							},
						},
						{
							expectedStmt: "INSERT INTO projections.idp_templates3_ldap (idp_id, instance_id, host, port, tls, base_dn, user_object_class, user_unique_attribute, admin, password, id_attribute, first_name_attribute, last_name_attribute, display_name_attribute, nick_name_attribute, preferred_username_attribute, email_attribute, email_verified, phone_attribute, phone_verified_attribute, preferred_language_attribute, avatar_url_attribute, profile_attribute) VALUES ($1, $2, $3, $4, $5, $6, $7, $8, $9, $10, $11, $12, $13, $14, $15, $16, $17, $18, $19, $20, $21, $22, $23)",
							expectedArgs: []interface{}{
								"idp-id",
								"instance-id",
								"host",
								"port",
								true,
								"base",
								"user",
								"uid",
								"admin",
								anyArg{},
								"id",
								"first",
								"last",
								"display",
								"nickname",
								"username",
								"email",
								"email_verified",
								"phone",
								"phone_verified",
								"lang",
								"avatar",
								"profile",
							},
						},
					},
				},
			},
		},
		{
			name: "org reduceLDAPIDPAdded",
			args: args{
				event: getEvent(testEvent(
					repository.EventType(org.LDAPIDPAddedEventType),
					org.AggregateType,
					[]byte(`{
	"id": "idp-id",
	"name": "custom-zitadel-instance",
	"host": "host",
	"port": "port",
	"tls": true,
	"baseDN": "base",
	"userObjectClass": "user",
	"userUniqueAttribute": "uid",
	"admin": "admin",
	"password": {
        "cryptoType": 0,
        "algorithm": "RSA-265",
        "keyId": "key-id"
    },
	"idAttribute": "id",
	"firstNameAttribute": "first",
	"lastNameAttribute": "last",
	"displayNameAttribute": "display",
	"nickNameAttribute": "nickname",
	"preferredUsernameAttribute": "username",
	"emailAttribute": "email",
	"emailVerifiedAttribute": "email_verified",
	"phoneAttribute": "phone",
	"phoneVerifiedAttribute": "phone_verified",
	"preferredLanguageAttribute": "lang",
	"avatarURLAttribute": "avatar",
	"profileAttribute": "profile",
	"isCreationAllowed": true,
	"isLinkingAllowed": true,
	"isAutoCreation": true,
	"isAutoUpdate": true
}`),
				), org.LDAPIDPAddedEventMapper),
			},
			reduce: (&idpTemplateProjection{}).reduceLDAPIDPAdded,
			want: wantReduce{
				aggregateType:    eventstore.AggregateType("org"),
				sequence:         15,
				previousSequence: 10,
				executer: &testExecuter{
					executions: []execution{
						{
							expectedStmt: idpTemplateInsertStmt,
							expectedArgs: []interface{}{
								"idp-id",
								anyArg{},
								anyArg{},
								uint64(15),
								"ro-id",
								"instance-id",
								domain.IDPStateActive,
								"custom-zitadel-instance",
								domain.IdentityProviderTypeOrg,
								domain.IDPTypeLDAP,
								true,
								true,
								true,
								true,
							},
						},
						{
							expectedStmt: "INSERT INTO projections.idp_templates3_ldap (idp_id, instance_id, host, port, tls, base_dn, user_object_class, user_unique_attribute, admin, password, id_attribute, first_name_attribute, last_name_attribute, display_name_attribute, nick_name_attribute, preferred_username_attribute, email_attribute, email_verified, phone_attribute, phone_verified_attribute, preferred_language_attribute, avatar_url_attribute, profile_attribute) VALUES ($1, $2, $3, $4, $5, $6, $7, $8, $9, $10, $11, $12, $13, $14, $15, $16, $17, $18, $19, $20, $21, $22, $23)",
							expectedArgs: []interface{}{
								"idp-id",
								"instance-id",
								"host",
								"port",
								true,
								"base",
								"user",
								"uid",
								"admin",
								anyArg{},
								"id",
								"first",
								"last",
								"display",
								"nickname",
								"username",
								"email",
								"email_verified",
								"phone",
								"phone_verified",
								"lang",
								"avatar",
								"profile",
							},
						},
					},
				},
			},
		},
		{
			name: "instance reduceLDAPIDPChanged minimal",
			args: args{
				event: getEvent(testEvent(
					repository.EventType(instance.LDAPIDPChangedEventType),
					instance.AggregateType,
					[]byte(`{
	"id": "idp-id",
	"name": "custom-zitadel-instance",
	"host": "host"
}`),
				), instance.LDAPIDPChangedEventMapper),
			},
			reduce: (&idpTemplateProjection{}).reduceLDAPIDPChanged,
			want: wantReduce{
				aggregateType:    eventstore.AggregateType("instance"),
				sequence:         15,
				previousSequence: 10,
				executer: &testExecuter{
					executions: []execution{
						{
							expectedStmt: "UPDATE projections.idp_templates3 SET (name, change_date, sequence) = ($1, $2, $3) WHERE (id = $4) AND (instance_id = $5)",
							expectedArgs: []interface{}{
								"custom-zitadel-instance",
								anyArg{},
								uint64(15),
								"idp-id",
								"instance-id",
							},
						},
						{
							expectedStmt: "UPDATE projections.idp_templates3_ldap SET host = $1 WHERE (idp_id = $2) AND (instance_id = $3)",
							expectedArgs: []interface{}{
								"host",
								"idp-id",
								"instance-id",
							},
						},
					},
				},
			},
		},
		{
			name: "instance reduceLDAPIDPChanged",
			args: args{
				event: getEvent(testEvent(
					repository.EventType(instance.LDAPIDPChangedEventType),
					instance.AggregateType,
					[]byte(`{
	"id": "idp-id",
	"name": "custom-zitadel-instance",
	"host": "host",
	"port": "port",
	"tls": true,
	"baseDN": "base",
	"userObjectClass": "user",
	"userUniqueAttribute": "uid",
	"admin": "admin",
	"password": {
        "cryptoType": 0,
        "algorithm": "RSA-265",
        "keyId": "key-id"
    },
	"idAttribute": "id",
	"firstNameAttribute": "first",
	"lastNameAttribute": "last",
	"displayNameAttribute": "display",
	"nickNameAttribute": "nickname",
	"preferredUsernameAttribute": "username",
	"emailAttribute": "email",
	"emailVerifiedAttribute": "email_verified",
	"phoneAttribute": "phone",
	"phoneVerifiedAttribute": "phone_verified",
	"preferredLanguageAttribute": "lang",
	"avatarURLAttribute": "avatar",
	"profileAttribute": "profile",
	"isCreationAllowed": true,
	"isLinkingAllowed": true,
	"isAutoCreation": true,
	"isAutoUpdate": true
}`),
				), instance.LDAPIDPChangedEventMapper),
			},
			reduce: (&idpTemplateProjection{}).reduceLDAPIDPChanged,
			want: wantReduce{
				aggregateType:    eventstore.AggregateType("instance"),
				sequence:         15,
				previousSequence: 10,
				executer: &testExecuter{
					executions: []execution{
						{
							expectedStmt: idpTemplateUpdateStmt,
							expectedArgs: []interface{}{
								"custom-zitadel-instance",
								true,
								true,
								true,
								true,
								anyArg{},
								uint64(15),
								"idp-id",
								"instance-id",
							},
						},
						{
							expectedStmt: "UPDATE projections.idp_templates3_ldap SET (host, port, tls, base_dn, user_object_class, user_unique_attribute, admin, password, id_attribute, first_name_attribute, last_name_attribute, display_name_attribute, nick_name_attribute, preferred_username_attribute, email_attribute, email_verified, phone_attribute, phone_verified_attribute, preferred_language_attribute, avatar_url_attribute, profile_attribute) = ($1, $2, $3, $4, $5, $6, $7, $8, $9, $10, $11, $12, $13, $14, $15, $16, $17, $18, $19, $20, $21) WHERE (idp_id = $22) AND (instance_id = $23)",
							expectedArgs: []interface{}{
								"host",
								"port",
								true,
								"base",
								"user",
								"uid",
								"admin",
								anyArg{},
								"id",
								"first",
								"last",
								"display",
								"nickname",
								"username",
								"email",
								"email_verified",
								"phone",
								"phone_verified",
								"lang",
								"avatar",
								"profile",
								"idp-id",
								"instance-id",
							},
						},
					},
				},
			},
		},
		{
			name:   "org.reduceOwnerRemoved",
			reduce: (&idpProjection{}).reduceOwnerRemoved,
			args: args{
				event: getEvent(testEvent(
					repository.EventType(org.OrgRemovedEventType),
					org.AggregateType,
					nil,
				), org.OrgRemovedEventMapper),
			},
			want: wantReduce{
				aggregateType:    eventstore.AggregateType("org"),
				sequence:         15,
				previousSequence: 10,
				executer: &testExecuter{
					executions: []execution{
						{
							expectedStmt: "UPDATE projections.idp_templates3 SET (change_date, sequence, owner_removed) = ($1, $2, $3) WHERE (instance_id = $4) AND (resource_owner = $5)",
							expectedArgs: []interface{}{
								anyArg{},
								uint64(15),
								true,
								"instance-id",
								"agg-id",
							},
						},
					},
				},
			},
		},
	}
	for _, tt := range tests {
		t.Run(tt.name, func(t *testing.T) {
			event := baseEvent(t)
			got, err := tt.reduce(event)
			if !errors.IsErrorInvalidArgument(err) {
				t.Errorf("no wrong event mapping: %v, got: %v", err, got)
			}

			event = tt.args.event(t)
			got, err = tt.reduce(event)
			assertReduce(t, got, err, IDPTemplateTable, tt.want)
		})
	}
}

func TestIDPTemplateProjection_reducesOIDC(t *testing.T) {
	type args struct {
		event func(t *testing.T) eventstore.Event
	}
	tests := []struct {
		name   string
		args   args
		reduce func(event eventstore.Event) (*handler.Statement, error)
		want   wantReduce
	}{
		{
			name: "instance reduceOIDCIDPAdded",
			args: args{
				event: getEvent(testEvent(
					repository.EventType(instance.OIDCIDPAddedEventType),
					instance.AggregateType,
					[]byte(`{
	"id": "idp-id",
	"issuer": "issuer",
	"clientId": "client_id",
	"clientSecret": {
        "cryptoType": 0,
        "algorithm": "RSA-265",
        "keyId": "key-id"
    },
	"scopes": ["profile"],
	"isCreationAllowed": true,
	"isLinkingAllowed": true,
	"isAutoCreation": true,
	"isAutoUpdate": true
}`),
				), instance.OIDCIDPAddedEventMapper),
			},
			reduce: (&idpTemplateProjection{}).reduceOIDCIDPAdded,
			want: wantReduce{
				aggregateType:    eventstore.AggregateType("instance"),
				sequence:         15,
				previousSequence: 10,
				executer: &testExecuter{
					executions: []execution{
						{
							expectedStmt: idpTemplateInsertStmt,
							expectedArgs: []interface{}{
								"idp-id",
								anyArg{},
								anyArg{},
								uint64(15),
								"ro-id",
								"instance-id",
								domain.IDPStateActive,
								"",
								domain.IdentityProviderTypeSystem,
								domain.IDPTypeOIDC,
								true,
								true,
								true,
								true,
							},
						},
						{
							expectedStmt: "INSERT INTO projections.idp_templates3_oidc (idp_id, instance_id, issuer, client_id, client_secret, scopes) VALUES ($1, $2, $3, $4, $5, $6)",
							expectedArgs: []interface{}{
								"idp-id",
								"instance-id",
								"issuer",
								"client_id",
								anyArg{},
								database.StringArray{"profile"},
							},
						},
					},
				},
			},
		},
		{
			name: "org reduceOIDCIDPAdded",
			args: args{
				event: getEvent(testEvent(
					repository.EventType(org.OIDCIDPAddedEventType),
					org.AggregateType,
					[]byte(`{
	"id": "idp-id",
	"issuer": "issuer",
	"clientId": "client_id",
	"clientSecret": {
        "cryptoType": 0,
        "algorithm": "RSA-265",
        "keyId": "key-id"
    },
	"scopes": ["profile"],
	"isCreationAllowed": true,
	"isLinkingAllowed": true,
	"isAutoCreation": true,
	"isAutoUpdate": true
}`),
				), org.OIDCIDPAddedEventMapper),
			},
			reduce: (&idpTemplateProjection{}).reduceOIDCIDPAdded,
			want: wantReduce{
				aggregateType:    eventstore.AggregateType("org"),
				sequence:         15,
				previousSequence: 10,
				executer: &testExecuter{
					executions: []execution{
						{
							expectedStmt: idpTemplateInsertStmt,
							expectedArgs: []interface{}{
								"idp-id",
								anyArg{},
								anyArg{},
								uint64(15),
								"ro-id",
								"instance-id",
								domain.IDPStateActive,
								"",
								domain.IdentityProviderTypeOrg,
								domain.IDPTypeOIDC,
								true,
								true,
								true,
								true,
							},
						},
						{
							expectedStmt: "INSERT INTO projections.idp_templates3_oidc (idp_id, instance_id, issuer, client_id, client_secret, scopes) VALUES ($1, $2, $3, $4, $5, $6)",
							expectedArgs: []interface{}{
								"idp-id",
								"instance-id",
								"issuer",
								"client_id",
								anyArg{},
								database.StringArray{"profile"},
							},
						},
					},
				},
			},
		},
		{
			name: "instance reduceOIDCIDPChanged minimal",
			args: args{
				event: getEvent(testEvent(
					repository.EventType(instance.OIDCIDPChangedEventType),
					instance.AggregateType,
					[]byte(`{
	"id": "idp-id",
	"isCreationAllowed": true,
	"clientId": "id"
}`),
				), instance.OIDCIDPChangedEventMapper),
			},
			reduce: (&idpTemplateProjection{}).reduceOIDCIDPChanged,
			want: wantReduce{
				aggregateType:    eventstore.AggregateType("instance"),
				sequence:         15,
				previousSequence: 10,
				executer: &testExecuter{
					executions: []execution{
						{
							expectedStmt: idpTemplateUpdateMinimalStmt,
							expectedArgs: []interface{}{
								true,
								anyArg{},
								uint64(15),
								"idp-id",
								"instance-id",
							},
						},
						{
							expectedStmt: "UPDATE projections.idp_templates3_oidc SET client_id = $1 WHERE (idp_id = $2) AND (instance_id = $3)",
							expectedArgs: []interface{}{
								"id",
								"idp-id",
								"instance-id",
							},
						},
					},
				},
			},
		},
		{
			name: "instance reduceOIDCIDPChanged",
			args: args{
				event: getEvent(testEvent(
					repository.EventType(instance.OIDCIDPChangedEventType),
					instance.AggregateType,
					[]byte(`{
	"id": "idp-id",
	"name": "name",
	"issuer": "issuer",
	"clientId": "client_id",
	"clientSecret": {
        "cryptoType": 0,
        "algorithm": "RSA-265",
        "keyId": "key-id"
    },
	"scopes": ["profile"],
	"isCreationAllowed": true,
	"isLinkingAllowed": true,
	"isAutoCreation": true,
	"isAutoUpdate": true
}`),
				), instance.OIDCIDPChangedEventMapper),
			},
			reduce: (&idpTemplateProjection{}).reduceOIDCIDPChanged,
			want: wantReduce{
				aggregateType:    eventstore.AggregateType("instance"),
				sequence:         15,
				previousSequence: 10,
				executer: &testExecuter{
					executions: []execution{
						{
							expectedStmt: idpTemplateUpdateStmt,
							expectedArgs: []interface{}{
								"name",
								true,
								true,
								true,
								true,
								anyArg{},
								uint64(15),
								"idp-id",
								"instance-id",
							},
						},
						{
							expectedStmt: "UPDATE projections.idp_templates3_oidc SET (client_id, client_secret, issuer, scopes) = ($1, $2, $3, $4) WHERE (idp_id = $5) AND (instance_id = $6)",
							expectedArgs: []interface{}{
								"client_id",
								anyArg{},
								"issuer",
								database.StringArray{"profile"},
								"idp-id",
								"instance-id",
							},
						},
					},
				},
			},
		},
	}
	for _, tt := range tests {
		t.Run(tt.name, func(t *testing.T) {
			event := baseEvent(t)
			got, err := tt.reduce(event)
			if !errors.IsErrorInvalidArgument(err) {
				t.Errorf("no wrong event mapping: %v, got: %v", err, got)
			}

			event = tt.args.event(t)
			got, err = tt.reduce(event)
			assertReduce(t, got, err, IDPTemplateTable, tt.want)
		})
	}
}

func TestIDPTemplateProjection_reducesOldConfig(t *testing.T) {
	type args struct {
		event func(t *testing.T) eventstore.Event
	}
	tests := []struct {
		name   string
		args   args
		reduce func(event eventstore.Event) (*handler.Statement, error)
		want   wantReduce
	}{
		{
			name: "instance reduceOldConfigAdded",
			args: args{
				event: getEvent(testEvent(
					repository.EventType(instance.IDPConfigAddedEventType),
					instance.AggregateType,
					[]byte(`{
	"idpConfigId": "idp-config-id",
	"name": "custom-zitadel-instance",
	"idpType": 0,
	"stylingType": 0,
	"autoRegister": true
}`),
				), instance.IDPConfigAddedEventMapper),
			},
			reduce: (&idpTemplateProjection{}).reduceOldConfigAdded,
			want: wantReduce{
				aggregateType:    eventstore.AggregateType("instance"),
				sequence:         15,
				previousSequence: 10,
				executer: &testExecuter{
					executions: []execution{
						{
							expectedStmt: idpTemplateInsertStmt,
							expectedArgs: []interface{}{
								"idp-config-id",
								anyArg{},
								anyArg{},
								uint64(15),
								"ro-id",
								"instance-id",
								domain.IDPStateActive,
								"custom-zitadel-instance",
								domain.IdentityProviderTypeSystem,
								domain.IDPTypeUnspecified,
								true,
								true,
								true,
								false,
							},
						},
					},
				},
			},
		},
		{
			name: "org reduceOldConfigAdded",
			args: args{
				event: getEvent(testEvent(
					repository.EventType(org.IDPConfigAddedEventType),
					org.AggregateType,
					[]byte(`{
	"idpConfigId": "idp-config-id",
	"name": "custom-zitadel-instance",
	"idpType": 0,
	"stylingType": 0,
	"autoRegister": true
}`),
				), org.IDPConfigAddedEventMapper),
			},
			reduce: (&idpTemplateProjection{}).reduceOldConfigAdded,
			want: wantReduce{
				aggregateType:    eventstore.AggregateType("org"),
				sequence:         15,
				previousSequence: 10,
				executer: &testExecuter{
					executions: []execution{
						{
							expectedStmt: idpTemplateInsertStmt,
							expectedArgs: []interface{}{
								"idp-config-id",
								anyArg{},
								anyArg{},
								uint64(15),
								"ro-id",
								"instance-id",
								domain.IDPStateActive,
								"custom-zitadel-instance",
								domain.IdentityProviderTypeOrg,
								domain.IDPTypeUnspecified,
								true,
								true,
								true,
								false,
							},
						},
					},
				},
			},
		},
		{
			name: "instance reduceOldConfigChanged",
			args: args{
				event: getEvent(testEvent(
					repository.EventType(instance.IDPConfigChangedEventType),
					instance.AggregateType,
					[]byte(`{
        "idpConfigId": "idp-config-id",
        "name": "custom-zitadel-instance",
        "stylingType": 1,
        "autoRegister": true
        }`),
				), instance.IDPConfigChangedEventMapper),
			},
			reduce: (&idpTemplateProjection{}).reduceOldConfigChanged,
			want: wantReduce{
				aggregateType:    eventstore.AggregateType("instance"),
				sequence:         15,
				previousSequence: 10,
				executer: &testExecuter{
					executions: []execution{
						{
							expectedStmt: "UPDATE projections.idp_templates3 SET (name, is_auto_creation, change_date, sequence) = ($1, $2, $3, $4) WHERE (id = $5) AND (instance_id = $6)",
							expectedArgs: []interface{}{
								"custom-zitadel-instance",
								true,
								anyArg{},
								uint64(15),
								"idp-config-id",
								"instance-id",
							},
						},
					},
				},
			},
		},
		{
			name: "org reduceOldConfigChanged",
			args: args{
				event: getEvent(testEvent(
					repository.EventType(org.IDPConfigChangedEventType),
					org.AggregateType,
					[]byte(`{
        "idpConfigId": "idp-config-id",
        "name": "custom-zitadel-instance",
        "stylingType": 1,
        "autoRegister": true
        }`),
				), org.IDPConfigChangedEventMapper),
			},
			reduce: (&idpTemplateProjection{}).reduceOldConfigChanged,
			want: wantReduce{
				aggregateType:    eventstore.AggregateType("org"),
				sequence:         15,
				previousSequence: 10,
				executer: &testExecuter{
					executions: []execution{
						{
							expectedStmt: "UPDATE projections.idp_templates3 SET (name, is_auto_creation, change_date, sequence) = ($1, $2, $3, $4) WHERE (id = $5) AND (instance_id = $6)",
							expectedArgs: []interface{}{
								"custom-zitadel-instance",
								true,
								anyArg{},
								uint64(15),
								"idp-config-id",
								"instance-id",
							},
						},
					},
				},
			},
		},
		{
			name: "instance reduceOldOIDCConfigAdded",
			args: args{
				event: getEvent(testEvent(
					repository.EventType(instance.IDPOIDCConfigAddedEventType),
					instance.AggregateType,
					[]byte(`{
        "idpConfigId": "idp-config-id",
        "clientId": "client-id",
        "clientSecret": {
        "cryptoType": 0,
        "algorithm": "RSA-265",
        "keyId": "key-id"
        },
        "issuer": "issuer",
        "scopes": ["profile"],
        "idpDisplayNameMapping": 0,
        "usernameMapping": 1
        }`),
				), instance.IDPOIDCConfigAddedEventMapper),
			},
			reduce: (&idpTemplateProjection{}).reduceOldOIDCConfigAdded,
			want: wantReduce{
				aggregateType:    eventstore.AggregateType("instance"),
				sequence:         15,
				previousSequence: 10,
				executer: &testExecuter{
					executions: []execution{
						{
							expectedStmt: "UPDATE projections.idp_templates3 SET (change_date, sequence, type) = ($1, $2, $3) WHERE (id = $4) AND (instance_id = $5)",
							expectedArgs: []interface{}{
								anyArg{},
								uint64(15),
								domain.IDPTypeOIDC,
								"idp-config-id",
								"instance-id",
							},
						},
						{
							expectedStmt: "INSERT INTO projections.idp_templates3_oidc (idp_id, instance_id, issuer, client_id, client_secret, scopes) VALUES ($1, $2, $3, $4, $5, $6)",
							expectedArgs: []interface{}{
								"idp-config-id",
								"instance-id",
								"issuer",
								"client-id",
								anyArg{},
								database.StringArray{"profile"},
							},
						},
					},
				},
			},
		},
		{
			name: "org reduceOldOIDCConfigAdded",
			args: args{
				event: getEvent(testEvent(
					repository.EventType(org.IDPOIDCConfigAddedEventType),
					org.AggregateType,
					[]byte(`{
        "idpConfigId": "idp-config-id",
        "clientId": "client-id",
        "clientSecret": {
			"cryptoType": 0,
			"algorithm": "RSA-265",
			"keyId": "key-id"
        },
        "issuer": "issuer",
        "scopes": ["profile"],
        "idpDisplayNameMapping": 0,
        "usernameMapping": 1
        }`),
				), org.IDPOIDCConfigAddedEventMapper),
			},
			reduce: (&idpTemplateProjection{}).reduceOldOIDCConfigAdded,
			want: wantReduce{
				aggregateType:    eventstore.AggregateType("org"),
				sequence:         15,
				previousSequence: 10,
				executer: &testExecuter{
					executions: []execution{
						{
							expectedStmt: "UPDATE projections.idp_templates3 SET (change_date, sequence, type) = ($1, $2, $3) WHERE (id = $4) AND (instance_id = $5)",
							expectedArgs: []interface{}{
								anyArg{},
								uint64(15),
								domain.IDPTypeOIDC,
								"idp-config-id",
								"instance-id",
							},
						},
						{
							expectedStmt: "INSERT INTO projections.idp_templates3_oidc (idp_id, instance_id, issuer, client_id, client_secret, scopes) VALUES ($1, $2, $3, $4, $5, $6)",
							expectedArgs: []interface{}{
								"idp-config-id",
								"instance-id",
								"issuer",
								"client-id",
								anyArg{},
								database.StringArray{"profile"},
							},
						},
					},
				},
			},
		},
		{
			name: "instance reduceOldOIDCConfigChanged",
			args: args{
				event: getEvent(testEvent(
					repository.EventType(instance.IDPOIDCConfigChangedEventType),
					instance.AggregateType,
					[]byte(`{
        "idpConfigId": "idp-config-id",
        "clientId": "client-id",
        "clientSecret": {
			"cryptoType": 0,
			"algorithm": "RSA-265",
			"keyId": "key-id"
        },
        "issuer": "issuer",
        "scopes": ["profile"],
        "idpDisplayNameMapping": 0,
        "usernameMapping": 1
        }`),
				), instance.IDPOIDCConfigChangedEventMapper),
			},
			reduce: (&idpTemplateProjection{}).reduceOldOIDCConfigChanged,
			want: wantReduce{
				aggregateType:    eventstore.AggregateType("instance"),
				sequence:         15,
				previousSequence: 10,
				executer: &testExecuter{
					executions: []execution{
						{
							expectedStmt: "UPDATE projections.idp_templates3 SET (change_date, sequence) = ($1, $2) WHERE (id = $3) AND (instance_id = $4)",
							expectedArgs: []interface{}{
								anyArg{},
								uint64(15),
								"idp-config-id",
								"instance-id",
							},
						},
						{
							expectedStmt: "UPDATE projections.idp_templates3_oidc SET (client_id, client_secret, issuer, scopes) = ($1, $2, $3, $4) WHERE (idp_id = $5) AND (instance_id = $6)",
							expectedArgs: []interface{}{
								"client-id",
								anyArg{},
								"issuer",
								database.StringArray{"profile"},
								"idp-config-id",
								"instance-id",
							},
						},
					},
				},
			},
		},
		{
			name: "org reduceOldOIDCConfigChanged",
			args: args{
				event: getEvent(testEvent(
					repository.EventType(org.IDPOIDCConfigChangedEventType),
					org.AggregateType,
					[]byte(`{
        "idpConfigId": "idp-config-id",
        "clientId": "client-id",
        "clientSecret": {
			"cryptoType": 0,
			"algorithm": "RSA-265",
			"keyId": "key-id"
        },
        "issuer": "issuer",
        "scopes": ["profile"],
        "idpDisplayNameMapping": 0,
        "usernameMapping": 1
        }`),
				), org.IDPOIDCConfigChangedEventMapper),
			},
			reduce: (&idpTemplateProjection{}).reduceOldOIDCConfigChanged,
			want: wantReduce{
				aggregateType:    eventstore.AggregateType("org"),
				sequence:         15,
				previousSequence: 10,
				executer: &testExecuter{
					executions: []execution{
						{
							expectedStmt: "UPDATE projections.idp_templates3 SET (change_date, sequence) = ($1, $2) WHERE (id = $3) AND (instance_id = $4)",
							expectedArgs: []interface{}{
								anyArg{},
								uint64(15),
								"idp-config-id",
								"instance-id",
							},
						},
						{
							expectedStmt: "UPDATE projections.idp_templates3_oidc SET (client_id, client_secret, issuer, scopes) = ($1, $2, $3, $4) WHERE (idp_id = $5) AND (instance_id = $6)",
							expectedArgs: []interface{}{
								"client-id",
								anyArg{},
								"issuer",
								database.StringArray{"profile"},
								"idp-config-id",
								"instance-id",
							},
						},
					},
				},
			},
		},
		{
			name: "instance reduceOldJWTConfigAdded",
			args: args{
				event: getEvent(testEvent(
					repository.EventType(instance.IDPJWTConfigAddedEventType),
					instance.AggregateType,
					[]byte(`{
        "idpConfigId": "idp-config-id",
        "jwtEndpoint": "https://api.zitadel.ch/jwt",
        "issuer": "issuer",
        "keysEndpoint": "https://api.zitadel.ch/keys",
        "headerName": "hodor"
        }`),
				), instance.IDPJWTConfigAddedEventMapper),
			},
			reduce: (&idpTemplateProjection{}).reduceOldJWTConfigAdded,
			want: wantReduce{
				aggregateType:    eventstore.AggregateType("instance"),
				sequence:         15,
				previousSequence: 10,
				executer: &testExecuter{
					executions: []execution{
						{
							expectedStmt: "UPDATE projections.idp_templates3 SET (change_date, sequence, type) = ($1, $2, $3) WHERE (id = $4) AND (instance_id = $5)",
							expectedArgs: []interface{}{
								anyArg{},
								uint64(15),
								domain.IDPTypeJWT,
								"idp-config-id",
								"instance-id",
							},
						},
						{
							expectedStmt: "INSERT INTO projections.idp_templates3_jwt (idp_id, instance_id, issuer, jwt_endpoint, keys_endpoint, header_name) VALUES ($1, $2, $3, $4, $5, $6)",
							expectedArgs: []interface{}{
								"idp-config-id",
								"instance-id",
								"issuer",
								"https://api.zitadel.ch/jwt",
								"https://api.zitadel.ch/keys",
								"hodor",
							},
						},
					},
				},
			},
		},

		{
			name: "org reduceOldJWTConfigAdded",
			args: args{
				event: getEvent(testEvent(
					repository.EventType(org.IDPJWTConfigAddedEventType),
					org.AggregateType,
					[]byte(`{
        "idpConfigId": "idp-config-id",
        "jwtEndpoint": "https://api.zitadel.ch/jwt",
        "issuer": "issuer",
        "keysEndpoint": "https://api.zitadel.ch/keys",
        "headerName": "hodor"
        }`),
				), org.IDPJWTConfigAddedEventMapper),
			},
			reduce: (&idpTemplateProjection{}).reduceOldJWTConfigAdded,
			want: wantReduce{
				aggregateType:    eventstore.AggregateType("org"),
				sequence:         15,
				previousSequence: 10,
				executer: &testExecuter{
					executions: []execution{
						{
							expectedStmt: "UPDATE projections.idp_templates3 SET (change_date, sequence, type) = ($1, $2, $3) WHERE (id = $4) AND (instance_id = $5)",
							expectedArgs: []interface{}{
								anyArg{},
								uint64(15),
								domain.IDPTypeJWT,
								"idp-config-id",
								"instance-id",
							},
						},
						{
							expectedStmt: "INSERT INTO projections.idp_templates3_jwt (idp_id, instance_id, issuer, jwt_endpoint, keys_endpoint, header_name) VALUES ($1, $2, $3, $4, $5, $6)",
							expectedArgs: []interface{}{
								"idp-config-id",
								"instance-id",
								"issuer",
								"https://api.zitadel.ch/jwt",
								"https://api.zitadel.ch/keys",
								"hodor",
							},
						},
					},
				},
			},
		},
		{
			name: "instance reduceOldJWTConfigChanged",
			args: args{
				event: getEvent(testEvent(
					repository.EventType(instance.IDPJWTConfigChangedEventType),
					instance.AggregateType,
					[]byte(`{
        "idpConfigId": "idp-config-id",
        "jwtEndpoint": "https://api.zitadel.ch/jwt",
        "issuer": "issuer",
        "keysEndpoint": "https://api.zitadel.ch/keys",
        "headerName": "hodor"
        }`),
				), instance.IDPJWTConfigChangedEventMapper),
			},
			reduce: (&idpTemplateProjection{}).reduceOldJWTConfigChanged,
			want: wantReduce{
				aggregateType:    eventstore.AggregateType("instance"),
				sequence:         15,
				previousSequence: 10,
				executer: &testExecuter{
					executions: []execution{
						{
							expectedStmt: "UPDATE projections.idp_templates3 SET (change_date, sequence) = ($1, $2) WHERE (id = $3) AND (instance_id = $4)",
							expectedArgs: []interface{}{
								anyArg{},
								uint64(15),
								"idp-config-id",
								"instance-id",
							},
						},
						{
							expectedStmt: "UPDATE projections.idp_templates3_jwt SET (jwt_endpoint, keys_endpoint, header_name, issuer) = ($1, $2, $3, $4) WHERE (idp_id = $5) AND (instance_id = $6)",
							expectedArgs: []interface{}{
								"https://api.zitadel.ch/jwt",
								"https://api.zitadel.ch/keys",
								"hodor",
								"issuer",
								"idp-config-id",
								"instance-id",
							},
						},
					},
				},
			},
		},
		{
			name: "org reduceOldJWTConfigChanged",
			args: args{
				event: getEvent(testEvent(
					repository.EventType(org.IDPJWTConfigChangedEventType),
					org.AggregateType,
					[]byte(`{
        "idpConfigId": "idp-config-id",
        "jwtEndpoint": "https://api.zitadel.ch/jwt",
        "issuer": "issuer",
        "keysEndpoint": "https://api.zitadel.ch/keys",
        "headerName": "hodor"
        }`),
				), org.IDPJWTConfigChangedEventMapper),
			},
			reduce: (&idpTemplateProjection{}).reduceOldJWTConfigChanged,
			want: wantReduce{
				aggregateType:    eventstore.AggregateType("org"),
				sequence:         15,
				previousSequence: 10,
				executer: &testExecuter{
					executions: []execution{
						{
							expectedStmt: "UPDATE projections.idp_templates3 SET (change_date, sequence) = ($1, $2) WHERE (id = $3) AND (instance_id = $4)",
							expectedArgs: []interface{}{
								anyArg{},
								uint64(15),
								"idp-config-id",
								"instance-id",
							},
						},
						{
							expectedStmt: "UPDATE projections.idp_templates3_jwt SET (jwt_endpoint, keys_endpoint, header_name, issuer) = ($1, $2, $3, $4) WHERE (idp_id = $5) AND (instance_id = $6)",
							expectedArgs: []interface{}{
								"https://api.zitadel.ch/jwt",
								"https://api.zitadel.ch/keys",
								"hodor",
								"issuer",
								"idp-config-id",
								"instance-id",
							},
						},
					},
				},
			},
		},
	}
	for _, tt := range tests {
		t.Run(tt.name, func(t *testing.T) {
			event := baseEvent(t)
			got, err := tt.reduce(event)
			if !errors.IsErrorInvalidArgument(err) {
				t.Errorf("no wrong event mapping: %v, got: %v", err, got)
			}

			event = tt.args.event(t)
			got, err = tt.reduce(event)
			assertReduce(t, got, err, IDPTemplateTable, tt.want)
		})
	}
}

func TestIDPTemplateProjection_reducesJWT(t *testing.T) {
	type args struct {
		event func(t *testing.T) eventstore.Event
	}
	tests := []struct {
		name   string
		args   args
		reduce func(event eventstore.Event) (*handler.Statement, error)
		want   wantReduce
	}{
		{
			name: "instance reduceJWTIDPAdded",
			args: args{
				event: getEvent(testEvent(
					repository.EventType(instance.JWTIDPAddedEventType),
					instance.AggregateType,
					[]byte(`{
	"id": "idp-id",
	"issuer": "issuer",
	"jwtEndpoint": "jwt",
	"keysEndpoint": "keys",
	"headerName": "header",
	"isCreationAllowed": true,
	"isLinkingAllowed": true,
	"isAutoCreation": true,
	"isAutoUpdate": true
}`),
				), instance.JWTIDPAddedEventMapper),
			},
			reduce: (&idpTemplateProjection{}).reduceJWTIDPAdded,
			want: wantReduce{
				aggregateType:    eventstore.AggregateType("instance"),
				sequence:         15,
				previousSequence: 10,
				executer: &testExecuter{
					executions: []execution{
						{
							expectedStmt: idpTemplateInsertStmt,
							expectedArgs: []interface{}{
								"idp-id",
								anyArg{},
								anyArg{},
								uint64(15),
								"ro-id",
								"instance-id",
								domain.IDPStateActive,
								"",
								domain.IdentityProviderTypeSystem,
								domain.IDPTypeJWT,
								true,
								true,
								true,
								true,
							},
						},
						{
							expectedStmt: "INSERT INTO projections.idp_templates3_jwt (idp_id, instance_id, issuer, jwt_endpoint, keys_endpoint, header_name) VALUES ($1, $2, $3, $4, $5, $6)",
							expectedArgs: []interface{}{
								"idp-id",
								"instance-id",
								"issuer",
								"jwt",
								"keys",
								"header",
							},
						},
					},
				},
			},
		},
		{
			name: "org reduceJWTIDPAdded",
			args: args{
				event: getEvent(testEvent(
					repository.EventType(org.JWTIDPAddedEventType),
					org.AggregateType,
					[]byte(`{
	"id": "idp-id",
	"issuer": "issuer",
	"jwtEndpoint": "jwt",
	"keysEndpoint": "keys",
	"headerName": "header",
	"isCreationAllowed": true,
	"isLinkingAllowed": true,
	"isAutoCreation": true,
	"isAutoUpdate": true
}`),
				), org.JWTIDPAddedEventMapper),
			},
			reduce: (&idpTemplateProjection{}).reduceJWTIDPAdded,
			want: wantReduce{
				aggregateType:    eventstore.AggregateType("org"),
				sequence:         15,
				previousSequence: 10,
				executer: &testExecuter{
					executions: []execution{
						{
							expectedStmt: idpTemplateInsertStmt,
							expectedArgs: []interface{}{
								"idp-id",
								anyArg{},
								anyArg{},
								uint64(15),
								"ro-id",
								"instance-id",
								domain.IDPStateActive,
								"",
								domain.IdentityProviderTypeOrg,
								domain.IDPTypeJWT,
								true,
								true,
								true,
								true,
							},
						},
						{
							expectedStmt: "INSERT INTO projections.idp_templates3_jwt (idp_id, instance_id, issuer, jwt_endpoint, keys_endpoint, header_name) VALUES ($1, $2, $3, $4, $5, $6)",
							expectedArgs: []interface{}{
								"idp-id",
								"instance-id",
								"issuer",
								"jwt",
								"keys",
								"header",
							},
						},
					},
				},
			},
		},
		{
			name: "instance reduceJWTIDPChanged minimal",
			args: args{
				event: getEvent(testEvent(
					repository.EventType(instance.JWTIDPChangedEventType),
					instance.AggregateType,
					[]byte(`{
	"id": "idp-id",
	"isCreationAllowed": true,
	"jwtEndpoint": "jwt"
}`),
				), instance.JWTIDPChangedEventMapper),
			},
			reduce: (&idpTemplateProjection{}).reduceJWTIDPChanged,
			want: wantReduce{
				aggregateType:    eventstore.AggregateType("instance"),
				sequence:         15,
				previousSequence: 10,
				executer: &testExecuter{
					executions: []execution{
						{
							expectedStmt: idpTemplateUpdateMinimalStmt,
							expectedArgs: []interface{}{
								true,
								anyArg{},
								uint64(15),
								"idp-id",
								"instance-id",
							},
						},
						{
							expectedStmt: "UPDATE projections.idp_templates3_jwt SET jwt_endpoint = $1 WHERE (idp_id = $2) AND (instance_id = $3)",
							expectedArgs: []interface{}{
								"jwt",
								"idp-id",
								"instance-id",
							},
						},
					},
				},
			},
		},
		{
			name: "instance reduceJWTIDPChanged",
			args: args{
				event: getEvent(testEvent(
					repository.EventType(instance.JWTIDPChangedEventType),
					instance.AggregateType,
					[]byte(`{
	"id": "idp-id",
	"issuer": "issuer",
	"jwtEndpoint": "jwt",
	"keysEndpoint": "keys",
	"headerName": "header",
	"isCreationAllowed": true,
	"isLinkingAllowed": true,
	"isAutoCreation": true,
	"isAutoUpdate": true
}`),
				), instance.JWTIDPChangedEventMapper),
			},
			reduce: (&idpTemplateProjection{}).reduceJWTIDPChanged,
			want: wantReduce{
				aggregateType:    eventstore.AggregateType("instance"),
				sequence:         15,
				previousSequence: 10,
				executer: &testExecuter{
					executions: []execution{
						{
							expectedStmt: "UPDATE projections.idp_templates3 SET (is_creation_allowed, is_linking_allowed, is_auto_creation, is_auto_update, change_date, sequence) = ($1, $2, $3, $4, $5, $6) WHERE (id = $7) AND (instance_id = $8)",
							expectedArgs: []interface{}{
								true,
								true,
								true,
								true,
								anyArg{},
								uint64(15),
								"idp-id",
								"instance-id",
							},
						},
						{
							expectedStmt: "UPDATE projections.idp_templates3_jwt SET (jwt_endpoint, keys_endpoint, header_name, issuer) = ($1, $2, $3, $4) WHERE (idp_id = $5) AND (instance_id = $6)",
							expectedArgs: []interface{}{
								"jwt",
								"keys",
								"header",
								"issuer",
								"idp-id",
								"instance-id",
							},
						},
					},
				},
			},
		},
	}
	for _, tt := range tests {
		t.Run(tt.name, func(t *testing.T) {
			event := baseEvent(t)
			got, err := tt.reduce(event)
			if !errors.IsErrorInvalidArgument(err) {
				t.Errorf("no wrong event mapping: %v, got: %v", err, got)
			}

			event = tt.args.event(t)
			got, err = tt.reduce(event)
			assertReduce(t, got, err, IDPTemplateTable, tt.want)
		})
	}
}<|MERGE_RESOLUTION|>--- conflicted
+++ resolved
@@ -421,8 +421,6 @@
 		want   wantReduce
 	}{
 		{
-<<<<<<< HEAD
-=======
 			name: "instance reduceAzureADIDPAdded minimal",
 			args: args{
 				event: getEvent(testEvent(
@@ -483,7 +481,6 @@
 			},
 		},
 		{
->>>>>>> 5a307afe
 			name: "instance reduceAzureADIDPAdded",
 			args: args{
 				event: getEvent(testEvent(
