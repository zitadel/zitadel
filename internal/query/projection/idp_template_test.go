package projection

import (
	"testing"

	"github.com/zitadel/zitadel/internal/database"
	"github.com/zitadel/zitadel/internal/domain"
	"github.com/zitadel/zitadel/internal/errors"
	"github.com/zitadel/zitadel/internal/eventstore"
	"github.com/zitadel/zitadel/internal/eventstore/handler"
	"github.com/zitadel/zitadel/internal/eventstore/repository"
	"github.com/zitadel/zitadel/internal/repository/instance"
	"github.com/zitadel/zitadel/internal/repository/org"
)

var (
	idpTemplateInsertStmt = `INSERT INTO projections.idp_templates3` +
		` (id, creation_date, change_date, sequence, resource_owner, instance_id, state, name, owner_type, type, is_creation_allowed, is_linking_allowed, is_auto_creation, is_auto_update)` +
		` VALUES ($1, $2, $3, $4, $5, $6, $7, $8, $9, $10, $11, $12, $13, $14)`
	idpTemplateUpdateMinimalStmt = `UPDATE projections.idp_templates3 SET (is_creation_allowed, change_date, sequence) = ($1, $2, $3) WHERE (id = $4) AND (instance_id = $5)`
	idpTemplateUpdateStmt        = `UPDATE projections.idp_templates3 SET (name, is_creation_allowed, is_linking_allowed, is_auto_creation, is_auto_update, change_date, sequence)` +
		` = ($1, $2, $3, $4, $5, $6, $7) WHERE (id = $8) AND (instance_id = $9)`
)

func TestIDPTemplateProjection_reducesRemove(t *testing.T) {
	type args struct {
		event func(t *testing.T) eventstore.Event
	}
	tests := []struct {
		name   string
		args   args
		reduce func(event eventstore.Event) (*handler.Statement, error)
		want   wantReduce
	}{

		{
			name: "instance reduceInstanceRemoved",
			args: args{
				event: getEvent(testEvent(
					repository.EventType(instance.InstanceRemovedEventType),
					instance.AggregateType,
					nil,
				), instance.InstanceRemovedEventMapper),
			},
			reduce: reduceInstanceRemovedHelper(IDPInstanceIDCol),
			want: wantReduce{
				aggregateType:    eventstore.AggregateType("instance"),
				sequence:         15,
				previousSequence: 10,
				executer: &testExecuter{
					executions: []execution{
						{
							expectedStmt: "DELETE FROM projections.idp_templates3 WHERE (instance_id = $1)",
							expectedArgs: []interface{}{
								"agg-id",
							},
						},
					},
				},
			},
		},
		{
			name:   "org reduceOwnerRemoved",
			reduce: (&idpTemplateProjection{}).reduceOwnerRemoved,
			args: args{
				event: getEvent(testEvent(
					repository.EventType(org.OrgRemovedEventType),
					org.AggregateType,
					nil,
				), org.OrgRemovedEventMapper),
			},
			want: wantReduce{
				aggregateType:    eventstore.AggregateType("org"),
				sequence:         15,
				previousSequence: 10,
				executer: &testExecuter{
					executions: []execution{
						{
							expectedStmt: "UPDATE projections.idp_templates3 SET (change_date, sequence, owner_removed) = ($1, $2, $3) WHERE (instance_id = $4) AND (resource_owner = $5)",
							expectedArgs: []interface{}{
								anyArg{},
								uint64(15),
								true,
								"instance-id",
								"agg-id",
							},
						},
					},
				},
			},
		},
		{
			name:   "org reduceIDPRemoved",
			reduce: (&idpTemplateProjection{}).reduceIDPRemoved,
			args: args{
				event: getEvent(testEvent(
					repository.EventType(org.IDPRemovedEventType),
					org.AggregateType,
					[]byte(`{
	"id": "idp-id"
}`),
				), org.IDPRemovedEventMapper),
			},
			want: wantReduce{
				aggregateType:    eventstore.AggregateType("org"),
				sequence:         15,
				previousSequence: 10,
				executer: &testExecuter{
					executions: []execution{
						{
							expectedStmt: "DELETE FROM projections.idp_templates3 WHERE (id = $1) AND (instance_id = $2)",
							expectedArgs: []interface{}{
								"idp-id",
								"instance-id",
							},
						},
					},
				},
			},
		},
	}
	for _, tt := range tests {
		t.Run(tt.name, func(t *testing.T) {
			event := baseEvent(t)
			got, err := tt.reduce(event)
			if !errors.IsErrorInvalidArgument(err) {
				t.Errorf("no wrong event mapping: %v, got: %v", err, got)
			}

			event = tt.args.event(t)
			got, err = tt.reduce(event)
			assertReduce(t, got, err, IDPTemplateTable, tt.want)
		})
	}
}

func TestIDPTemplateProjection_reducesOAuth(t *testing.T) {
	type args struct {
		event func(t *testing.T) eventstore.Event
	}
	tests := []struct {
		name   string
		args   args
		reduce func(event eventstore.Event) (*handler.Statement, error)
		want   wantReduce
	}{
		{
			name: "instance reduceOAuthIDPAdded",
			args: args{
				event: getEvent(testEvent(
					repository.EventType(instance.OAuthIDPAddedEventType),
					instance.AggregateType,
					[]byte(`{
	"id": "idp-id",
	"name": "custom-zitadel-instance",
	"clientId": "client_id",
	"clientSecret": {
        "cryptoType": 0,
        "algorithm": "RSA-265",
        "keyId": "key-id"
    },
	"authorizationEndpoint": "auth",
	"tokenEndpoint": "token",
 	"userEndpoint": "user",
	"scopes": ["profile"],
	"idAttribute": "id-attribute",
	"isCreationAllowed": true,
	"isLinkingAllowed": true,
	"isAutoCreation": true,
	"isAutoUpdate": true
}`),
				), instance.OAuthIDPAddedEventMapper),
			},
			reduce: (&idpTemplateProjection{}).reduceOAuthIDPAdded,
			want: wantReduce{
				aggregateType:    eventstore.AggregateType("instance"),
				sequence:         15,
				previousSequence: 10,
				executer: &testExecuter{
					executions: []execution{
						{
							expectedStmt: idpTemplateInsertStmt,
							expectedArgs: []interface{}{
								"idp-id",
								anyArg{},
								anyArg{},
								uint64(15),
								"ro-id",
								"instance-id",
								domain.IDPStateActive,
								"custom-zitadel-instance",
								domain.IdentityProviderTypeSystem,
								domain.IDPTypeOAuth,
								true,
								true,
								true,
								true,
							},
						},
						{
							expectedStmt: "INSERT INTO projections.idp_templates3_oauth2 (idp_id, instance_id, client_id, client_secret, authorization_endpoint, token_endpoint, user_endpoint, scopes, id_attribute) VALUES ($1, $2, $3, $4, $5, $6, $7, $8, $9)",
							expectedArgs: []interface{}{
								"idp-id",
								"instance-id",
								"client_id",
								anyArg{},
								"auth",
								"token",
								"user",
								database.StringArray{"profile"},
								"id-attribute",
							},
						},
					},
				},
			},
		},
		{
			name: "org reduceOAuthIDPAdded",
			args: args{
				event: getEvent(testEvent(
					repository.EventType(org.OAuthIDPAddedEventType),
					org.AggregateType,
					[]byte(`{
	"id": "idp-id",
	"name": "custom-zitadel-instance",
	"clientId": "client_id",
	"clientSecret": {
        "cryptoType": 0,
        "algorithm": "RSA-265",
        "keyId": "key-id"
    },
	"authorizationEndpoint": "auth",
	"tokenEndpoint": "token",
 	"userEndpoint": "user",
	"scopes": ["profile"],
	"idAttribute": "id-attribute",
	"isCreationAllowed": true,
	"isLinkingAllowed": true,
	"isAutoCreation": true,
	"isAutoUpdate": true
}`),
				), org.OAuthIDPAddedEventMapper),
			},
			reduce: (&idpTemplateProjection{}).reduceOAuthIDPAdded,
			want: wantReduce{
				aggregateType:    eventstore.AggregateType("org"),
				sequence:         15,
				previousSequence: 10,
				executer: &testExecuter{
					executions: []execution{
						{
							expectedStmt: idpTemplateInsertStmt,
							expectedArgs: []interface{}{
								"idp-id",
								anyArg{},
								anyArg{},
								uint64(15),
								"ro-id",
								"instance-id",
								domain.IDPStateActive,
								"custom-zitadel-instance",
								domain.IdentityProviderTypeOrg,
								domain.IDPTypeOAuth,
								true,
								true,
								true,
								true,
							},
						},
						{
							expectedStmt: "INSERT INTO projections.idp_templates3_oauth2 (idp_id, instance_id, client_id, client_secret, authorization_endpoint, token_endpoint, user_endpoint, scopes, id_attribute) VALUES ($1, $2, $3, $4, $5, $6, $7, $8, $9)",
							expectedArgs: []interface{}{
								"idp-id",
								"instance-id",
								"client_id",
								anyArg{},
								"auth",
								"token",
								"user",
								database.StringArray{"profile"},
								"id-attribute",
							},
						},
					},
				},
			},
		},
		{
			name: "instance reduceOAuthIDPChanged minimal",
			args: args{
				event: getEvent(testEvent(
					repository.EventType(instance.OAuthIDPChangedEventType),
					instance.AggregateType,
					[]byte(`{
	"id": "idp-id",
	"isCreationAllowed": true,
	"clientId": "id"
}`),
				), instance.OAuthIDPChangedEventMapper),
			},
			reduce: (&idpTemplateProjection{}).reduceOAuthIDPChanged,
			want: wantReduce{
				aggregateType:    eventstore.AggregateType("instance"),
				sequence:         15,
				previousSequence: 10,
				executer: &testExecuter{
					executions: []execution{
						{
							expectedStmt: idpTemplateUpdateMinimalStmt,
							expectedArgs: []interface{}{
								true,
								anyArg{},
								uint64(15),
								"idp-id",
								"instance-id",
							},
						},
						{
							expectedStmt: "UPDATE projections.idp_templates3_oauth2 SET client_id = $1 WHERE (idp_id = $2) AND (instance_id = $3)",
							expectedArgs: []interface{}{
								"id",
								"idp-id",
								"instance-id",
							},
						},
					},
				},
			},
		},
		{
			name: "instance reduceOAuthIDPChanged",
			args: args{
				event: getEvent(testEvent(
					repository.EventType(instance.OAuthIDPChangedEventType),
					instance.AggregateType,
					[]byte(`{
	"id": "idp-id",
	"name": "custom-zitadel-instance",
	"clientId": "client_id",
	"clientSecret": {
        "cryptoType": 0,
        "algorithm": "RSA-265",
        "keyId": "key-id"
    },
	"authorizationEndpoint": "auth",
	"tokenEndpoint": "token",
 	"userEndpoint": "user",
	"scopes": ["profile"],
	"idAttribute": "id-attribute",
	"isCreationAllowed": true,
	"isLinkingAllowed": true,
	"isAutoCreation": true,
	"isAutoUpdate": true
}`),
				), instance.OAuthIDPChangedEventMapper),
			},
			reduce: (&idpTemplateProjection{}).reduceOAuthIDPChanged,
			want: wantReduce{
				aggregateType:    eventstore.AggregateType("instance"),
				sequence:         15,
				previousSequence: 10,
				executer: &testExecuter{
					executions: []execution{
						{
							expectedStmt: idpTemplateUpdateStmt,
							expectedArgs: []interface{}{
								"custom-zitadel-instance",
								true,
								true,
								true,
								true,
								anyArg{},
								uint64(15),
								"idp-id",
								"instance-id",
							},
						},
						{
							expectedStmt: "UPDATE projections.idp_templates3_oauth2 SET (client_id, client_secret, authorization_endpoint, token_endpoint, user_endpoint, scopes, id_attribute) = ($1, $2, $3, $4, $5, $6, $7) WHERE (idp_id = $8) AND (instance_id = $9)",
							expectedArgs: []interface{}{
								"client_id",
								anyArg{},
								"auth",
								"token",
								"user",
								database.StringArray{"profile"},
								"id-attribute",
								"idp-id",
								"instance-id",
							},
						},
					},
				},
			},
		},
	}
	for _, tt := range tests {
		t.Run(tt.name, func(t *testing.T) {
			event := baseEvent(t)
			got, err := tt.reduce(event)
			if !errors.IsErrorInvalidArgument(err) {
				t.Errorf("no wrong event mapping: %v, got: %v", err, got)
			}

			event = tt.args.event(t)
			got, err = tt.reduce(event)
			assertReduce(t, got, err, IDPTemplateTable, tt.want)
		})
	}
}

func TestIDPTemplateProjection_reducesGitHub(t *testing.T) {
	type args struct {
		event func(t *testing.T) eventstore.Event
	}
	tests := []struct {
		name   string
		args   args
		reduce func(event eventstore.Event) (*handler.Statement, error)
		want   wantReduce
	}{
		{
			name: "instance reduceGitHubIDPAdded",
			args: args{
				event: getEvent(testEvent(
					repository.EventType(instance.GitHubIDPAddedEventType),
					instance.AggregateType,
					[]byte(`{
	"id": "idp-id",
	"name": "name",
	"clientId": "client_id",
	"clientSecret": {
        "cryptoType": 0,
        "algorithm": "RSA-265",
        "keyId": "key-id"
    },
	"scopes": ["profile"],
	"isCreationAllowed": true,
	"isLinkingAllowed": true,
	"isAutoCreation": true,
	"isAutoUpdate": true
}`),
				), instance.GitHubIDPAddedEventMapper),
			},
			reduce: (&idpTemplateProjection{}).reduceGitHubIDPAdded,
			want: wantReduce{
				aggregateType:    eventstore.AggregateType("instance"),
				sequence:         15,
				previousSequence: 10,
				executer: &testExecuter{
					executions: []execution{
						{
							expectedStmt: idpTemplateInsertStmt,
							expectedArgs: []interface{}{
								"idp-id",
								anyArg{},
								anyArg{},
								uint64(15),
								"ro-id",
								"instance-id",
								domain.IDPStateActive,
								"name",
								domain.IdentityProviderTypeSystem,
								domain.IDPTypeGitHub,
								true,
								true,
								true,
								true,
							},
						},
						{
							expectedStmt: "INSERT INTO projections.idp_templates3_github (idp_id, instance_id, client_id, client_secret, scopes) VALUES ($1, $2, $3, $4, $5)",
							expectedArgs: []interface{}{
								"idp-id",
								"instance-id",
								"client_id",
								anyArg{},
								database.StringArray{"profile"},
							},
						},
					},
				},
			},
		},
		{
			name: "org reduceGitHubIDPAdded",
			args: args{
				event: getEvent(testEvent(
					repository.EventType(org.GitHubIDPAddedEventType),
					org.AggregateType,
					[]byte(`{
	"id": "idp-id",
	"name": "name",
	"clientId": "client_id",
	"clientSecret": {
        "cryptoType": 0,
        "algorithm": "RSA-265",
        "keyId": "key-id"
    },
	"scopes": ["profile"],
	"isCreationAllowed": true,
	"isLinkingAllowed": true,
	"isAutoCreation": true,
	"isAutoUpdate": true
}`),
				), org.GitHubIDPAddedEventMapper),
			},
			reduce: (&idpTemplateProjection{}).reduceGitHubIDPAdded,
			want: wantReduce{
				aggregateType:    eventstore.AggregateType("org"),
				sequence:         15,
				previousSequence: 10,
				executer: &testExecuter{
					executions: []execution{
						{
							expectedStmt: idpTemplateInsertStmt,
							expectedArgs: []interface{}{
								"idp-id",
								anyArg{},
								anyArg{},
								uint64(15),
								"ro-id",
								"instance-id",
								domain.IDPStateActive,
								"name",
								domain.IdentityProviderTypeOrg,
								domain.IDPTypeGitHub,
								true,
								true,
								true,
								true,
							},
						},
						{
							expectedStmt: "INSERT INTO projections.idp_templates3_github (idp_id, instance_id, client_id, client_secret, scopes) VALUES ($1, $2, $3, $4, $5)",
							expectedArgs: []interface{}{
								"idp-id",
								"instance-id",
								"client_id",
								anyArg{},
								database.StringArray{"profile"},
							},
						},
					},
				},
			},
		},
		{
			name: "instance reduceGitHubIDPChanged minimal",
			args: args{
				event: getEvent(testEvent(
					repository.EventType(instance.GitHubIDPChangedEventType),
					instance.AggregateType,
					[]byte(`{
	"id": "idp-id",
	"isCreationAllowed": true,
	"clientId": "id"
}`),
				), instance.GitHubIDPChangedEventMapper),
			},
			reduce: (&idpTemplateProjection{}).reduceGitHubIDPChanged,
			want: wantReduce{
				aggregateType:    eventstore.AggregateType("instance"),
				sequence:         15,
				previousSequence: 10,
				executer: &testExecuter{
					executions: []execution{
						{
							expectedStmt: idpTemplateUpdateMinimalStmt,
							expectedArgs: []interface{}{
								true,
								anyArg{},
								uint64(15),
								"idp-id",
								"instance-id",
							},
						},
						{
							expectedStmt: "UPDATE projections.idp_templates3_github SET client_id = $1 WHERE (idp_id = $2) AND (instance_id = $3)",
							expectedArgs: []interface{}{
								"id",
								"idp-id",
								"instance-id",
							},
						},
					},
				},
			},
		},
		{
			name: "instance reduceGitHubIDPChanged",
			args: args{
				event: getEvent(testEvent(
					repository.EventType(instance.GitHubIDPChangedEventType),
					instance.AggregateType,
					[]byte(`{
	"id": "idp-id",
	"name": "name",
	"clientId": "client_id",
	"clientSecret": {
        "cryptoType": 0,
        "algorithm": "RSA-265",
        "keyId": "key-id"
    },
	"scopes": ["profile"],
	"isCreationAllowed": true,
	"isLinkingAllowed": true,
	"isAutoCreation": true,
	"isAutoUpdate": true
}`),
				), instance.GitHubIDPChangedEventMapper),
			},
			reduce: (&idpTemplateProjection{}).reduceGitHubIDPChanged,
			want: wantReduce{
				aggregateType:    eventstore.AggregateType("instance"),
				sequence:         15,
				previousSequence: 10,
				executer: &testExecuter{
					executions: []execution{
						{
							expectedStmt: idpTemplateUpdateStmt,
							expectedArgs: []interface{}{
								"name",
								true,
								true,
								true,
								true,
								anyArg{},
								uint64(15),
								"idp-id",
								"instance-id",
							},
						},
						{
							expectedStmt: "UPDATE projections.idp_templates3_github SET (client_id, client_secret, scopes) = ($1, $2, $3) WHERE (idp_id = $4) AND (instance_id = $5)",
							expectedArgs: []interface{}{
								"client_id",
								anyArg{},
								database.StringArray{"profile"},
								"idp-id",
								"instance-id",
							},
						},
					},
				},
			},
		},
	}
	for _, tt := range tests {
		t.Run(tt.name, func(t *testing.T) {
			event := baseEvent(t)
			got, err := tt.reduce(event)
			if !errors.IsErrorInvalidArgument(err) {
				t.Errorf("no wrong event mapping: %v, got: %v", err, got)
			}

			event = tt.args.event(t)
			got, err = tt.reduce(event)
			assertReduce(t, got, err, IDPTemplateTable, tt.want)
		})
	}
}

func TestIDPTemplateProjection_reducesGitHubEnterprise(t *testing.T) {
	type args struct {
		event func(t *testing.T) eventstore.Event
	}
	tests := []struct {
		name   string
		args   args
		reduce func(event eventstore.Event) (*handler.Statement, error)
		want   wantReduce
	}{
		{
			name: "instance reduceGitHubEnterpriseIDPAdded",
			args: args{
				event: getEvent(testEvent(
					repository.EventType(instance.GitHubEnterpriseIDPAddedEventType),
					instance.AggregateType,
					[]byte(`{
	"id": "idp-id",
	"name": "name",
	"clientId": "client_id",
	"clientSecret": {
        "cryptoType": 0,
        "algorithm": "RSA-265",
        "keyId": "key-id"
    },
	"authorizationEndpoint": "auth",
	"tokenEndpoint": "token",
 	"userEndpoint": "user",
	"scopes": ["profile"],
	"isCreationAllowed": true,
	"isLinkingAllowed": true,
	"isAutoCreation": true,
	"isAutoUpdate": true
}`),
				), instance.GitHubEnterpriseIDPAddedEventMapper),
			},
			reduce: (&idpTemplateProjection{}).reduceGitHubEnterpriseIDPAdded,
			want: wantReduce{
				aggregateType:    eventstore.AggregateType("instance"),
				sequence:         15,
				previousSequence: 10,
				executer: &testExecuter{
					executions: []execution{
						{
							expectedStmt: idpTemplateInsertStmt,
							expectedArgs: []interface{}{
								"idp-id",
								anyArg{},
								anyArg{},
								uint64(15),
								"ro-id",
								"instance-id",
								domain.IDPStateActive,
								"name",
								domain.IdentityProviderTypeSystem,
								domain.IDPTypeGitHubEnterprise,
								true,
								true,
								true,
								true,
							},
						},
						{
							expectedStmt: "INSERT INTO projections.idp_templates3_github_enterprise (idp_id, instance_id, client_id, client_secret, authorization_endpoint, token_endpoint, user_endpoint, scopes) VALUES ($1, $2, $3, $4, $5, $6, $7, $8)",
							expectedArgs: []interface{}{
								"idp-id",
								"instance-id",
								"client_id",
								anyArg{},
								"auth",
								"token",
								"user",
								database.StringArray{"profile"},
							},
						},
					},
				},
			},
		},
		{
			name: "org reduceGitHubEnterpriseIDPAdded",
			args: args{
				event: getEvent(testEvent(
					repository.EventType(org.GitHubEnterpriseIDPAddedEventType),
					org.AggregateType,
					[]byte(`{
	"id": "idp-id",
	"name": "name",
	"clientId": "client_id",
	"clientSecret": {
        "cryptoType": 0,
        "algorithm": "RSA-265",
        "keyId": "key-id"
    },
	"authorizationEndpoint": "auth",
	"tokenEndpoint": "token",
 	"userEndpoint": "user",
	"scopes": ["profile"],
	"isCreationAllowed": true,
	"isLinkingAllowed": true,
	"isAutoCreation": true,
	"isAutoUpdate": true
}`),
				), org.GitHubEnterpriseIDPAddedEventMapper),
			},
			reduce: (&idpTemplateProjection{}).reduceGitHubEnterpriseIDPAdded,
			want: wantReduce{
				aggregateType:    eventstore.AggregateType("org"),
				sequence:         15,
				previousSequence: 10,
				executer: &testExecuter{
					executions: []execution{
						{
							expectedStmt: idpTemplateInsertStmt,
							expectedArgs: []interface{}{
								"idp-id",
								anyArg{},
								anyArg{},
								uint64(15),
								"ro-id",
								"instance-id",
								domain.IDPStateActive,
								"name",
								domain.IdentityProviderTypeOrg,
								domain.IDPTypeGitHubEnterprise,
								true,
								true,
								true,
								true,
							},
						},
						{
							expectedStmt: "INSERT INTO projections.idp_templates3_github_enterprise (idp_id, instance_id, client_id, client_secret, authorization_endpoint, token_endpoint, user_endpoint, scopes) VALUES ($1, $2, $3, $4, $5, $6, $7, $8)",
							expectedArgs: []interface{}{
								"idp-id",
								"instance-id",
								"client_id",
								anyArg{},
								"auth",
								"token",
								"user",
								database.StringArray{"profile"},
							},
						},
					},
				},
			},
		},
		{
			name: "instance reduceGitHubEnterpriseIDPChanged minimal",
			args: args{
				event: getEvent(testEvent(
					repository.EventType(instance.GitHubEnterpriseIDPChangedEventType),
					instance.AggregateType,
					[]byte(`{
	"id": "idp-id",
	"isCreationAllowed": true,
	"clientId": "id"
}`),
				), instance.GitHubEnterpriseIDPChangedEventMapper),
			},
			reduce: (&idpTemplateProjection{}).reduceGitHubEnterpriseIDPChanged,
			want: wantReduce{
				aggregateType:    eventstore.AggregateType("instance"),
				sequence:         15,
				previousSequence: 10,
				executer: &testExecuter{
					executions: []execution{
						{
							expectedStmt: idpTemplateUpdateMinimalStmt,
							expectedArgs: []interface{}{
								true,
								anyArg{},
								uint64(15),
								"idp-id",
								"instance-id",
							},
						},
						{
							expectedStmt: "UPDATE projections.idp_templates3_github_enterprise SET client_id = $1 WHERE (idp_id = $2) AND (instance_id = $3)",
							expectedArgs: []interface{}{
								"id",
								"idp-id",
								"instance-id",
							},
						},
					},
				},
			},
		},
		{
			name: "instance reduceGitHubEnterpriseIDPChanged",
			args: args{
				event: getEvent(testEvent(
					repository.EventType(instance.GitHubEnterpriseIDPChangedEventType),
					instance.AggregateType,
					[]byte(`{
	"id": "idp-id",
	"name": "name",
	"clientId": "client_id",
	"clientSecret": {
        "cryptoType": 0,
        "algorithm": "RSA-265",
        "keyId": "key-id"
    },
	"authorizationEndpoint": "auth",
	"tokenEndpoint": "token",
 	"userEndpoint": "user",
	"scopes": ["profile"],
	"isCreationAllowed": true,
	"isLinkingAllowed": true,
	"isAutoCreation": true,
	"isAutoUpdate": true
}`),
				), instance.GitHubEnterpriseIDPChangedEventMapper),
			},
			reduce: (&idpTemplateProjection{}).reduceGitHubEnterpriseIDPChanged,
			want: wantReduce{
				aggregateType:    eventstore.AggregateType("instance"),
				sequence:         15,
				previousSequence: 10,
				executer: &testExecuter{
					executions: []execution{
						{
							expectedStmt: idpTemplateUpdateStmt,
							expectedArgs: []interface{}{
								"name",
								true,
								true,
								true,
								true,
								anyArg{},
								uint64(15),
								"idp-id",
								"instance-id",
							},
						},
						{
							expectedStmt: "UPDATE projections.idp_templates3_github_enterprise SET (client_id, client_secret, authorization_endpoint, token_endpoint, user_endpoint, scopes) = ($1, $2, $3, $4, $5, $6) WHERE (idp_id = $7) AND (instance_id = $8)",
							expectedArgs: []interface{}{
								"client_id",
								anyArg{},
								"auth",
								"token",
								"user",
								database.StringArray{"profile"},
								"idp-id",
								"instance-id",
							},
						},
					},
				},
			},
		},
	}
	for _, tt := range tests {
		t.Run(tt.name, func(t *testing.T) {
			event := baseEvent(t)
			got, err := tt.reduce(event)
			if !errors.IsErrorInvalidArgument(err) {
				t.Errorf("no wrong event mapping: %v, got: %v", err, got)
			}

			event = tt.args.event(t)
			got, err = tt.reduce(event)
			assertReduce(t, got, err, IDPTemplateTable, tt.want)
		})
	}
}

func TestIDPTemplateProjection_reducesGitLab(t *testing.T) {
	type args struct {
		event func(t *testing.T) eventstore.Event
	}
	tests := []struct {
		name   string
		args   args
		reduce func(event eventstore.Event) (*handler.Statement, error)
		want   wantReduce
	}{
		{
			name: "instance reduceGitLabIDPAdded",
			args: args{
				event: getEvent(testEvent(
					repository.EventType(instance.GitLabIDPAddedEventType),
					instance.AggregateType,
					[]byte(`{
	"id": "idp-id",
	"client_id": "client_id",
	"client_secret": {
        "cryptoType": 0,
        "algorithm": "RSA-265",
        "keyId": "key-id"
    },
	"scopes": ["profile"],
	"isCreationAllowed": true,
	"isLinkingAllowed": true,
	"isAutoCreation": true,
	"isAutoUpdate": true
}`),
				), instance.GitLabIDPAddedEventMapper),
			},
			reduce: (&idpTemplateProjection{}).reduceGitLabIDPAdded,
			want: wantReduce{
				aggregateType:    eventstore.AggregateType("instance"),
				sequence:         15,
				previousSequence: 10,
				executer: &testExecuter{
					executions: []execution{
						{
<<<<<<< HEAD
							expectedStmt: "INSERT INTO projections.idp_templates3 (id, creation_date, change_date, sequence, resource_owner, instance_id, state, name, owner_type, type, is_creation_allowed, is_linking_allowed, is_auto_creation, is_auto_update) VALUES ($1, $2, $3, $4, $5, $6, $7, $8, $9, $10, $11, $12, $13, $14)",
=======
							expectedStmt: idpTemplateInsertStmt,
>>>>>>> c0843e6b
							expectedArgs: []interface{}{
								"idp-id",
								anyArg{},
								anyArg{},
								uint64(15),
								"ro-id",
								"instance-id",
								domain.IDPStateActive,
								"",
								domain.IdentityProviderTypeSystem,
								domain.IDPTypeGitLab,
								true,
								true,
								true,
								true,
							},
						},
						{
							expectedStmt: "INSERT INTO projections.idp_templates3_gitlab (idp_id, instance_id, client_id, client_secret, scopes) VALUES ($1, $2, $3, $4, $5)",
							expectedArgs: []interface{}{
								"idp-id",
								"instance-id",
								"client_id",
								anyArg{},
								database.StringArray{"profile"},
							},
						},
					},
				},
			},
		},
		{
			name: "org reduceGitLabIDPAdded",
			args: args{
				event: getEvent(testEvent(
					repository.EventType(org.GitLabIDPAddedEventType),
					org.AggregateType,
					[]byte(`{
	"id": "idp-id",
	"client_id": "client_id",
	"client_secret": {
        "cryptoType": 0,
        "algorithm": "RSA-265",
        "keyId": "key-id"
    },
	"scopes": ["profile"],
	"isCreationAllowed": true,
	"isLinkingAllowed": true,
	"isAutoCreation": true,
	"isAutoUpdate": true
}`),
				), org.GitLabIDPAddedEventMapper),
			},
			reduce: (&idpTemplateProjection{}).reduceGitLabIDPAdded,
			want: wantReduce{
				aggregateType:    eventstore.AggregateType("org"),
				sequence:         15,
				previousSequence: 10,
				executer: &testExecuter{
					executions: []execution{
						{
<<<<<<< HEAD
							expectedStmt: "INSERT INTO projections.idp_templates3 (id, creation_date, change_date, sequence, resource_owner, instance_id, state, name, owner_type, type, is_creation_allowed, is_linking_allowed, is_auto_creation, is_auto_update) VALUES ($1, $2, $3, $4, $5, $6, $7, $8, $9, $10, $11, $12, $13, $14)",
=======
							expectedStmt: idpTemplateInsertStmt,
>>>>>>> c0843e6b
							expectedArgs: []interface{}{
								"idp-id",
								anyArg{},
								anyArg{},
								uint64(15),
								"ro-id",
								"instance-id",
								domain.IDPStateActive,
								"",
								domain.IdentityProviderTypeOrg,
								domain.IDPTypeGitLab,
								true,
								true,
								true,
								true,
							},
						},
						{
							expectedStmt: "INSERT INTO projections.idp_templates3_gitlab (idp_id, instance_id, client_id, client_secret, scopes) VALUES ($1, $2, $3, $4, $5)",
							expectedArgs: []interface{}{
								"idp-id",
								"instance-id",
								"client_id",
								anyArg{},
								database.StringArray{"profile"},
							},
						},
					},
				},
			},
		},
		{
			name: "instance reduceGitLabIDPChanged minimal",
			args: args{
				event: getEvent(testEvent(
					repository.EventType(instance.GitLabIDPChangedEventType),
					instance.AggregateType,
					[]byte(`{
	"id": "idp-id",
	"isCreationAllowed": true,
	"client_id": "id"
}`),
				), instance.GitLabIDPChangedEventMapper),
			},
			reduce: (&idpTemplateProjection{}).reduceGitLabIDPChanged,
			want: wantReduce{
				aggregateType:    eventstore.AggregateType("instance"),
				sequence:         15,
				previousSequence: 10,
				executer: &testExecuter{
					executions: []execution{
						{
<<<<<<< HEAD
							expectedStmt: "UPDATE projections.idp_templates3 SET (is_creation_allowed, change_date, sequence) = ($1, $2, $3) WHERE (id = $4) AND (instance_id = $5)",
=======
							expectedStmt: idpTemplateUpdateMinimalStmt,
>>>>>>> c0843e6b
							expectedArgs: []interface{}{
								true,
								anyArg{},
								uint64(15),
								"idp-id",
								"instance-id",
							},
						},
						{
							expectedStmt: "UPDATE projections.idp_templates3_gitlab SET client_id = $1 WHERE (idp_id = $2) AND (instance_id = $3)",
							expectedArgs: []interface{}{
								"id",
								"idp-id",
								"instance-id",
							},
						},
					},
				},
			},
		},
		{
			name: "instance reduceGitLabIDPChanged",
			args: args{
				event: getEvent(testEvent(
					repository.EventType(instance.GitLabIDPChangedEventType),
					instance.AggregateType,
					[]byte(`{
	"id": "idp-id",
<<<<<<< HEAD
=======
	"name": "name",
>>>>>>> c0843e6b
	"client_id": "client_id",
	"client_secret": {
        "cryptoType": 0,
        "algorithm": "RSA-265",
        "keyId": "key-id"
    },
	"scopes": ["profile"],
	"isCreationAllowed": true,
	"isLinkingAllowed": true,
	"isAutoCreation": true,
	"isAutoUpdate": true
}`),
				), instance.GitLabIDPChangedEventMapper),
			},
			reduce: (&idpTemplateProjection{}).reduceGitLabIDPChanged,
			want: wantReduce{
				aggregateType:    eventstore.AggregateType("instance"),
				sequence:         15,
				previousSequence: 10,
				executer: &testExecuter{
					executions: []execution{
						{
<<<<<<< HEAD
							expectedStmt: "UPDATE projections.idp_templates3 SET (is_creation_allowed, is_linking_allowed, is_auto_creation, is_auto_update, change_date, sequence) = ($1, $2, $3, $4, $5, $6) WHERE (id = $7) AND (instance_id = $8)",
							expectedArgs: []interface{}{
=======
							expectedStmt: idpTemplateUpdateStmt,
							expectedArgs: []interface{}{
								"name",
>>>>>>> c0843e6b
								true,
								true,
								true,
								true,
								anyArg{},
								uint64(15),
								"idp-id",
								"instance-id",
							},
						},
						{
							expectedStmt: "UPDATE projections.idp_templates3_gitlab SET (client_id, client_secret, scopes) = ($1, $2, $3) WHERE (idp_id = $4) AND (instance_id = $5)",
							expectedArgs: []interface{}{
								"client_id",
								anyArg{},
								database.StringArray{"profile"},
								"idp-id",
								"instance-id",
							},
						},
					},
				},
			},
		},
	}
	for _, tt := range tests {
		t.Run(tt.name, func(t *testing.T) {
			event := baseEvent(t)
			got, err := tt.reduce(event)
			if !errors.IsErrorInvalidArgument(err) {
				t.Errorf("no wrong event mapping: %v, got: %v", err, got)
			}

			event = tt.args.event(t)
			got, err = tt.reduce(event)
			assertReduce(t, got, err, IDPTemplateTable, tt.want)
		})
	}
}

func TestIDPTemplateProjection_reducesGitLabSelfHosted(t *testing.T) {
	type args struct {
		event func(t *testing.T) eventstore.Event
	}
	tests := []struct {
		name   string
		args   args
		reduce func(event eventstore.Event) (*handler.Statement, error)
		want   wantReduce
	}{
		{
			name: "instance reduceGitLabSelfHostedIDPAdded",
			args: args{
				event: getEvent(testEvent(
					repository.EventType(instance.GitLabSelfHostedIDPAddedEventType),
					instance.AggregateType,
					[]byte(`{
	"id": "idp-id",
	"name": "name",
	"issuer": "issuer",
	"client_id": "client_id",
	"client_secret": {
        "cryptoType": 0,
        "algorithm": "RSA-265",
        "keyId": "key-id"
    },
	"scopes": ["profile"],
	"isCreationAllowed": true,
	"isLinkingAllowed": true,
	"isAutoCreation": true,
	"isAutoUpdate": true
}`),
				), instance.GitLabSelfHostedIDPAddedEventMapper),
			},
			reduce: (&idpTemplateProjection{}).reduceGitLabSelfHostedIDPAdded,
			want: wantReduce{
				aggregateType:    eventstore.AggregateType("instance"),
				sequence:         15,
				previousSequence: 10,
				executer: &testExecuter{
					executions: []execution{
						{
<<<<<<< HEAD
							expectedStmt: "INSERT INTO projections.idp_templates3 (id, creation_date, change_date, sequence, resource_owner, instance_id, state, name, owner_type, type, is_creation_allowed, is_linking_allowed, is_auto_creation, is_auto_update) VALUES ($1, $2, $3, $4, $5, $6, $7, $8, $9, $10, $11, $12, $13, $14)",
=======
							expectedStmt: idpTemplateInsertStmt,
>>>>>>> c0843e6b
							expectedArgs: []interface{}{
								"idp-id",
								anyArg{},
								anyArg{},
								uint64(15),
								"ro-id",
								"instance-id",
								domain.IDPStateActive,
								"name",
								domain.IdentityProviderTypeSystem,
								domain.IDPTypeGitLabSelfHosted,
								true,
								true,
								true,
								true,
							},
						},
						{
							expectedStmt: "INSERT INTO projections.idp_templates3_gitlab_self_hosted (idp_id, instance_id, issuer, client_id, client_secret, scopes) VALUES ($1, $2, $3, $4, $5, $6)",
							expectedArgs: []interface{}{
								"idp-id",
								"instance-id",
								"issuer",
								"client_id",
								anyArg{},
								database.StringArray{"profile"},
							},
						},
					},
				},
			},
		},
		{
			name: "org reduceGitLabSelfHostedIDPAdded",
			args: args{
				event: getEvent(testEvent(
					repository.EventType(org.GitLabSelfHostedIDPAddedEventType),
					org.AggregateType,
					[]byte(`{
	"id": "idp-id",
	"name": "name",
	"issuer": "issuer",
	"client_id": "client_id",
	"client_secret": {
        "cryptoType": 0,
        "algorithm": "RSA-265",
        "keyId": "key-id"
    },
	"scopes": ["profile"],
	"isCreationAllowed": true,
	"isLinkingAllowed": true,
	"isAutoCreation": true,
	"isAutoUpdate": true
}`),
				), org.GitLabSelfHostedIDPAddedEventMapper),
			},
			reduce: (&idpTemplateProjection{}).reduceGitLabSelfHostedIDPAdded,
			want: wantReduce{
				aggregateType:    eventstore.AggregateType("org"),
				sequence:         15,
				previousSequence: 10,
				executer: &testExecuter{
					executions: []execution{
						{
<<<<<<< HEAD
							expectedStmt: "INSERT INTO projections.idp_templates3 (id, creation_date, change_date, sequence, resource_owner, instance_id, state, name, owner_type, type, is_creation_allowed, is_linking_allowed, is_auto_creation, is_auto_update) VALUES ($1, $2, $3, $4, $5, $6, $7, $8, $9, $10, $11, $12, $13, $14)",
=======
							expectedStmt: idpTemplateInsertStmt,
>>>>>>> c0843e6b
							expectedArgs: []interface{}{
								"idp-id",
								anyArg{},
								anyArg{},
								uint64(15),
								"ro-id",
								"instance-id",
								domain.IDPStateActive,
								"name",
								domain.IdentityProviderTypeOrg,
								domain.IDPTypeGitLabSelfHosted,
								true,
								true,
								true,
								true,
							},
						},
						{
							expectedStmt: "INSERT INTO projections.idp_templates3_gitlab_self_hosted (idp_id, instance_id, issuer, client_id, client_secret, scopes) VALUES ($1, $2, $3, $4, $5, $6)",
							expectedArgs: []interface{}{
								"idp-id",
								"instance-id",
								"issuer",
								"client_id",
								anyArg{},
								database.StringArray{"profile"},
							},
						},
					},
				},
			},
		},
		{
			name: "instance reduceGitLabSelfHostedIDPChanged minimal",
			args: args{
				event: getEvent(testEvent(
					repository.EventType(instance.GitLabSelfHostedIDPChangedEventType),
					instance.AggregateType,
					[]byte(`{
	"id": "idp-id",
	"isCreationAllowed": true,
	"issuer": "issuer"
}`),
				), instance.GitLabSelfHostedIDPChangedEventMapper),
			},
			reduce: (&idpTemplateProjection{}).reduceGitLabSelfHostedIDPChanged,
			want: wantReduce{
				aggregateType:    eventstore.AggregateType("instance"),
				sequence:         15,
				previousSequence: 10,
				executer: &testExecuter{
					executions: []execution{
						{
<<<<<<< HEAD
							expectedStmt: "UPDATE projections.idp_templates3 SET (is_creation_allowed, change_date, sequence) = ($1, $2, $3) WHERE (id = $4) AND (instance_id = $5)",
=======
							expectedStmt: idpTemplateUpdateMinimalStmt,
>>>>>>> c0843e6b
							expectedArgs: []interface{}{
								true,
								anyArg{},
								uint64(15),
								"idp-id",
								"instance-id",
							},
						},
						{
							expectedStmt: "UPDATE projections.idp_templates3_gitlab_self_hosted SET issuer = $1 WHERE (idp_id = $2) AND (instance_id = $3)",
							expectedArgs: []interface{}{
								"issuer",
								"idp-id",
								"instance-id",
							},
						},
					},
				},
			},
		},
		{
			name: "instance reduceGitLabSelfHostedIDPChanged",
			args: args{
				event: getEvent(testEvent(
					repository.EventType(instance.GitLabSelfHostedIDPChangedEventType),
					instance.AggregateType,
					[]byte(`{
	"id": "idp-id",
	"name": "name",
	"issuer": "issuer",
	"client_id": "client_id",
	"client_secret": {
        "cryptoType": 0,
        "algorithm": "RSA-265",
        "keyId": "key-id"
    },
	"scopes": ["profile"],
	"isCreationAllowed": true,
	"isLinkingAllowed": true,
	"isAutoCreation": true,
	"isAutoUpdate": true
}`),
				), instance.GitLabSelfHostedIDPChangedEventMapper),
			},
			reduce: (&idpTemplateProjection{}).reduceGitLabSelfHostedIDPChanged,
			want: wantReduce{
				aggregateType:    eventstore.AggregateType("instance"),
				sequence:         15,
				previousSequence: 10,
				executer: &testExecuter{
					executions: []execution{
						{
<<<<<<< HEAD
							expectedStmt: "UPDATE projections.idp_templates3 SET (name, is_creation_allowed, is_linking_allowed, is_auto_creation, is_auto_update, change_date, sequence) = ($1, $2, $3, $4, $5, $6, $7) WHERE (id = $8) AND (instance_id = $9)",
=======
							expectedStmt: idpTemplateUpdateStmt,
>>>>>>> c0843e6b
							expectedArgs: []interface{}{
								"name",
								true,
								true,
								true,
								true,
								anyArg{},
								uint64(15),
								"idp-id",
								"instance-id",
							},
						},
						{
							expectedStmt: "UPDATE projections.idp_templates3_gitlab_self_hosted SET (issuer, client_id, client_secret, scopes) = ($1, $2, $3, $4) WHERE (idp_id = $5) AND (instance_id = $6)",
							expectedArgs: []interface{}{
								"issuer",
								"client_id",
								anyArg{},
								database.StringArray{"profile"},
								"idp-id",
								"instance-id",
							},
						},
					},
				},
			},
		},
	}
	for _, tt := range tests {
		t.Run(tt.name, func(t *testing.T) {
			event := baseEvent(t)
			got, err := tt.reduce(event)
			if !errors.IsErrorInvalidArgument(err) {
				t.Errorf("no wrong event mapping: %v, got: %v", err, got)
			}

			event = tt.args.event(t)
			got, err = tt.reduce(event)
			assertReduce(t, got, err, IDPTemplateTable, tt.want)
		})
	}
}

func TestIDPTemplateProjection_reducesGoogle(t *testing.T) {
	type args struct {
		event func(t *testing.T) eventstore.Event
	}
	tests := []struct {
		name   string
		args   args
		reduce func(event eventstore.Event) (*handler.Statement, error)
		want   wantReduce
	}{
		{
			name: "instance reduceGoogleIDPAdded",
			args: args{
				event: getEvent(testEvent(
					repository.EventType(instance.GoogleIDPAddedEventType),
					instance.AggregateType,
					[]byte(`{
	"id": "idp-id",
	"clientId": "client_id",
	"clientSecret": {
        "cryptoType": 0,
        "algorithm": "RSA-265",
        "keyId": "key-id"
    },
	"scopes": ["profile"],
	"isCreationAllowed": true,
	"isLinkingAllowed": true,
	"isAutoCreation": true,
	"isAutoUpdate": true
}`),
				), instance.GoogleIDPAddedEventMapper),
			},
			reduce: (&idpTemplateProjection{}).reduceGoogleIDPAdded,
			want: wantReduce{
				aggregateType:    eventstore.AggregateType("instance"),
				sequence:         15,
				previousSequence: 10,
				executer: &testExecuter{
					executions: []execution{
						{
							expectedStmt: idpTemplateInsertStmt,
							expectedArgs: []interface{}{
								"idp-id",
								anyArg{},
								anyArg{},
								uint64(15),
								"ro-id",
								"instance-id",
								domain.IDPStateActive,
								"",
								domain.IdentityProviderTypeSystem,
								domain.IDPTypeGoogle,
								true,
								true,
								true,
								true,
							},
						},
						{
							expectedStmt: "INSERT INTO projections.idp_templates3_google (idp_id, instance_id, client_id, client_secret, scopes) VALUES ($1, $2, $3, $4, $5)",
							expectedArgs: []interface{}{
								"idp-id",
								"instance-id",
								"client_id",
								anyArg{},
								database.StringArray{"profile"},
							},
						},
					},
				},
			},
		},
		{
			name: "org reduceGoogleIDPAdded",
			args: args{
				event: getEvent(testEvent(
					repository.EventType(org.GoogleIDPAddedEventType),
					org.AggregateType,
					[]byte(`{
	"id": "idp-id",
	"clientId": "client_id",
	"clientSecret": {
        "cryptoType": 0,
        "algorithm": "RSA-265",
        "keyId": "key-id"
    },
	"scopes": ["profile"],
	"isCreationAllowed": true,
	"isLinkingAllowed": true,
	"isAutoCreation": true,
	"isAutoUpdate": true
}`),
				), org.GoogleIDPAddedEventMapper),
			},
			reduce: (&idpTemplateProjection{}).reduceGoogleIDPAdded,
			want: wantReduce{
				aggregateType:    eventstore.AggregateType("org"),
				sequence:         15,
				previousSequence: 10,
				executer: &testExecuter{
					executions: []execution{
						{
							expectedStmt: idpTemplateInsertStmt,
							expectedArgs: []interface{}{
								"idp-id",
								anyArg{},
								anyArg{},
								uint64(15),
								"ro-id",
								"instance-id",
								domain.IDPStateActive,
								"",
								domain.IdentityProviderTypeOrg,
								domain.IDPTypeGoogle,
								true,
								true,
								true,
								true,
							},
						},
						{
							expectedStmt: "INSERT INTO projections.idp_templates3_google (idp_id, instance_id, client_id, client_secret, scopes) VALUES ($1, $2, $3, $4, $5)",
							expectedArgs: []interface{}{
								"idp-id",
								"instance-id",
								"client_id",
								anyArg{},
								database.StringArray{"profile"},
							},
						},
					},
				},
			},
		},
		{
			name: "instance reduceGoogleIDPChanged minimal",
			args: args{
				event: getEvent(testEvent(
					repository.EventType(instance.GoogleIDPChangedEventType),
					instance.AggregateType,
					[]byte(`{
	"id": "idp-id",
	"isCreationAllowed": true,
	"clientId": "id"
}`),
				), instance.GoogleIDPChangedEventMapper),
			},
			reduce: (&idpTemplateProjection{}).reduceGoogleIDPChanged,
			want: wantReduce{
				aggregateType:    eventstore.AggregateType("instance"),
				sequence:         15,
				previousSequence: 10,
				executer: &testExecuter{
					executions: []execution{
						{
							expectedStmt: idpTemplateUpdateMinimalStmt,
							expectedArgs: []interface{}{
								true,
								anyArg{},
								uint64(15),
								"idp-id",
								"instance-id",
							},
						},
						{
							expectedStmt: "UPDATE projections.idp_templates3_google SET client_id = $1 WHERE (idp_id = $2) AND (instance_id = $3)",
							expectedArgs: []interface{}{
								"id",
								"idp-id",
								"instance-id",
							},
						},
					},
				},
			},
		},
		{
			name: "instance reduceGoogleIDPChanged",
			args: args{
				event: getEvent(testEvent(
					repository.EventType(instance.GoogleIDPChangedEventType),
					instance.AggregateType,
					[]byte(`{
	"id": "idp-id",
	"name": "name",
	"clientId": "client_id",
	"clientSecret": {
        "cryptoType": 0,
        "algorithm": "RSA-265",
        "keyId": "key-id"
    },
	"scopes": ["profile"],
	"isCreationAllowed": true,
	"isLinkingAllowed": true,
	"isAutoCreation": true,
	"isAutoUpdate": true
}`),
				), instance.GoogleIDPChangedEventMapper),
			},
			reduce: (&idpTemplateProjection{}).reduceGoogleIDPChanged,
			want: wantReduce{
				aggregateType:    eventstore.AggregateType("instance"),
				sequence:         15,
				previousSequence: 10,
				executer: &testExecuter{
					executions: []execution{
						{
							expectedStmt: idpTemplateUpdateStmt,
							expectedArgs: []interface{}{
								"name",
								true,
								true,
								true,
								true,
								anyArg{},
								uint64(15),
								"idp-id",
								"instance-id",
							},
						},
						{
							expectedStmt: "UPDATE projections.idp_templates3_google SET (client_id, client_secret, scopes) = ($1, $2, $3) WHERE (idp_id = $4) AND (instance_id = $5)",
							expectedArgs: []interface{}{
								"client_id",
								anyArg{},
								database.StringArray{"profile"},
								"idp-id",
								"instance-id",
							},
						},
					},
				},
			},
		},
	}
	for _, tt := range tests {
		t.Run(tt.name, func(t *testing.T) {
			event := baseEvent(t)
			got, err := tt.reduce(event)
			if !errors.IsErrorInvalidArgument(err) {
				t.Errorf("no wrong event mapping: %v, got: %v", err, got)
			}

			event = tt.args.event(t)
			got, err = tt.reduce(event)
			assertReduce(t, got, err, IDPTemplateTable, tt.want)
		})
	}
}

func TestIDPTemplateProjection_reducesLDAP(t *testing.T) {
	type args struct {
		event func(t *testing.T) eventstore.Event
	}
	tests := []struct {
		name   string
		args   args
		reduce func(event eventstore.Event) (*handler.Statement, error)
		want   wantReduce
	}{
		{
			name: "instance reduceLDAPIDPAdded",
			args: args{
				event: getEvent(testEvent(
					repository.EventType(instance.LDAPIDPAddedEventType),
					instance.AggregateType,
					[]byte(`{
	"id": "idp-id",
	"name": "custom-zitadel-instance",
	"host": "host",
	"port": "port",
	"tls": true,
	"baseDN": "base",
	"userObjectClass": "user",
	"userUniqueAttribute": "uid",
	"admin": "admin",
	"password": {
        "cryptoType": 0,
        "algorithm": "RSA-265",
        "keyId": "key-id"
    },
	"idAttribute": "id",
	"firstNameAttribute": "first",
	"lastNameAttribute": "last",
	"displayNameAttribute": "display",
	"nickNameAttribute": "nickname",
	"preferredUsernameAttribute": "username",
	"emailAttribute": "email",
	"emailVerifiedAttribute": "email_verified",
	"phoneAttribute": "phone",
	"phoneVerifiedAttribute": "phone_verified",
	"preferredLanguageAttribute": "lang",
	"avatarURLAttribute": "avatar",
	"profileAttribute": "profile",
	"isCreationAllowed": true,
	"isLinkingAllowed": true,
	"isAutoCreation": true,
	"isAutoUpdate": true
}`),
				), instance.LDAPIDPAddedEventMapper),
			},
			reduce: (&idpTemplateProjection{}).reduceLDAPIDPAdded,
			want: wantReduce{
				aggregateType:    eventstore.AggregateType("instance"),
				sequence:         15,
				previousSequence: 10,
				executer: &testExecuter{
					executions: []execution{
						{
							expectedStmt: idpTemplateInsertStmt,
							expectedArgs: []interface{}{
								"idp-id",
								anyArg{},
								anyArg{},
								uint64(15),
								"ro-id",
								"instance-id",
								domain.IDPStateActive,
								"custom-zitadel-instance",
								domain.IdentityProviderTypeSystem,
								domain.IDPTypeLDAP,
								true,
								true,
								true,
								true,
							},
						},
						{
							expectedStmt: "INSERT INTO projections.idp_templates3_ldap (idp_id, instance_id, host, port, tls, base_dn, user_object_class, user_unique_attribute, admin, password, id_attribute, first_name_attribute, last_name_attribute, display_name_attribute, nick_name_attribute, preferred_username_attribute, email_attribute, email_verified, phone_attribute, phone_verified_attribute, preferred_language_attribute, avatar_url_attribute, profile_attribute) VALUES ($1, $2, $3, $4, $5, $6, $7, $8, $9, $10, $11, $12, $13, $14, $15, $16, $17, $18, $19, $20, $21, $22, $23)",
							expectedArgs: []interface{}{
								"idp-id",
								"instance-id",
								"host",
								"port",
								true,
								"base",
								"user",
								"uid",
								"admin",
								anyArg{},
								"id",
								"first",
								"last",
								"display",
								"nickname",
								"username",
								"email",
								"email_verified",
								"phone",
								"phone_verified",
								"lang",
								"avatar",
								"profile",
							},
						},
					},
				},
			},
		},
		{
			name: "org reduceLDAPIDPAdded",
			args: args{
				event: getEvent(testEvent(
					repository.EventType(org.LDAPIDPAddedEventType),
					org.AggregateType,
					[]byte(`{
	"id": "idp-id",
	"name": "custom-zitadel-instance",
	"host": "host",
	"port": "port",
	"tls": true,
	"baseDN": "base",
	"userObjectClass": "user",
	"userUniqueAttribute": "uid",
	"admin": "admin",
	"password": {
        "cryptoType": 0,
        "algorithm": "RSA-265",
        "keyId": "key-id"
    },
	"idAttribute": "id",
	"firstNameAttribute": "first",
	"lastNameAttribute": "last",
	"displayNameAttribute": "display",
	"nickNameAttribute": "nickname",
	"preferredUsernameAttribute": "username",
	"emailAttribute": "email",
	"emailVerifiedAttribute": "email_verified",
	"phoneAttribute": "phone",
	"phoneVerifiedAttribute": "phone_verified",
	"preferredLanguageAttribute": "lang",
	"avatarURLAttribute": "avatar",
	"profileAttribute": "profile",
	"isCreationAllowed": true,
	"isLinkingAllowed": true,
	"isAutoCreation": true,
	"isAutoUpdate": true
}`),
				), org.LDAPIDPAddedEventMapper),
			},
			reduce: (&idpTemplateProjection{}).reduceLDAPIDPAdded,
			want: wantReduce{
				aggregateType:    eventstore.AggregateType("org"),
				sequence:         15,
				previousSequence: 10,
				executer: &testExecuter{
					executions: []execution{
						{
							expectedStmt: idpTemplateInsertStmt,
							expectedArgs: []interface{}{
								"idp-id",
								anyArg{},
								anyArg{},
								uint64(15),
								"ro-id",
								"instance-id",
								domain.IDPStateActive,
								"custom-zitadel-instance",
								domain.IdentityProviderTypeOrg,
								domain.IDPTypeLDAP,
								true,
								true,
								true,
								true,
							},
						},
						{
							expectedStmt: "INSERT INTO projections.idp_templates3_ldap (idp_id, instance_id, host, port, tls, base_dn, user_object_class, user_unique_attribute, admin, password, id_attribute, first_name_attribute, last_name_attribute, display_name_attribute, nick_name_attribute, preferred_username_attribute, email_attribute, email_verified, phone_attribute, phone_verified_attribute, preferred_language_attribute, avatar_url_attribute, profile_attribute) VALUES ($1, $2, $3, $4, $5, $6, $7, $8, $9, $10, $11, $12, $13, $14, $15, $16, $17, $18, $19, $20, $21, $22, $23)",
							expectedArgs: []interface{}{
								"idp-id",
								"instance-id",
								"host",
								"port",
								true,
								"base",
								"user",
								"uid",
								"admin",
								anyArg{},
								"id",
								"first",
								"last",
								"display",
								"nickname",
								"username",
								"email",
								"email_verified",
								"phone",
								"phone_verified",
								"lang",
								"avatar",
								"profile",
							},
						},
					},
				},
			},
		},
		{
			name: "instance reduceLDAPIDPChanged minimal",
			args: args{
				event: getEvent(testEvent(
					repository.EventType(instance.LDAPIDPChangedEventType),
					instance.AggregateType,
					[]byte(`{
	"id": "idp-id",
	"name": "custom-zitadel-instance",
	"host": "host"
}`),
				), instance.LDAPIDPChangedEventMapper),
			},
			reduce: (&idpTemplateProjection{}).reduceLDAPIDPChanged,
			want: wantReduce{
				aggregateType:    eventstore.AggregateType("instance"),
				sequence:         15,
				previousSequence: 10,
				executer: &testExecuter{
					executions: []execution{
						{
							expectedStmt: "UPDATE projections.idp_templates3 SET (name, change_date, sequence) = ($1, $2, $3) WHERE (id = $4) AND (instance_id = $5)",
							expectedArgs: []interface{}{
								"custom-zitadel-instance",
								anyArg{},
								uint64(15),
								"idp-id",
								"instance-id",
							},
						},
						{
							expectedStmt: "UPDATE projections.idp_templates3_ldap SET host = $1 WHERE (idp_id = $2) AND (instance_id = $3)",
							expectedArgs: []interface{}{
								"host",
								"idp-id",
								"instance-id",
							},
						},
					},
				},
			},
		},
		{
			name: "instance reduceLDAPIDPChanged",
			args: args{
				event: getEvent(testEvent(
					repository.EventType(instance.LDAPIDPChangedEventType),
					instance.AggregateType,
					[]byte(`{
	"id": "idp-id",
	"name": "custom-zitadel-instance",
	"host": "host",
	"port": "port",
	"tls": true,
	"baseDN": "base",
	"userObjectClass": "user",
	"userUniqueAttribute": "uid",
	"admin": "admin",
	"password": {
        "cryptoType": 0,
        "algorithm": "RSA-265",
        "keyId": "key-id"
    },
	"idAttribute": "id",
	"firstNameAttribute": "first",
	"lastNameAttribute": "last",
	"displayNameAttribute": "display",
	"nickNameAttribute": "nickname",
	"preferredUsernameAttribute": "username",
	"emailAttribute": "email",
	"emailVerifiedAttribute": "email_verified",
	"phoneAttribute": "phone",
	"phoneVerifiedAttribute": "phone_verified",
	"preferredLanguageAttribute": "lang",
	"avatarURLAttribute": "avatar",
	"profileAttribute": "profile",
	"isCreationAllowed": true,
	"isLinkingAllowed": true,
	"isAutoCreation": true,
	"isAutoUpdate": true
}`),
				), instance.LDAPIDPChangedEventMapper),
			},
			reduce: (&idpTemplateProjection{}).reduceLDAPIDPChanged,
			want: wantReduce{
				aggregateType:    eventstore.AggregateType("instance"),
				sequence:         15,
				previousSequence: 10,
				executer: &testExecuter{
					executions: []execution{
						{
							expectedStmt: idpTemplateUpdateStmt,
							expectedArgs: []interface{}{
								"custom-zitadel-instance",
								true,
								true,
								true,
								true,
								anyArg{},
								uint64(15),
								"idp-id",
								"instance-id",
							},
						},
						{
							expectedStmt: "UPDATE projections.idp_templates3_ldap SET (host, port, tls, base_dn, user_object_class, user_unique_attribute, admin, password, id_attribute, first_name_attribute, last_name_attribute, display_name_attribute, nick_name_attribute, preferred_username_attribute, email_attribute, email_verified, phone_attribute, phone_verified_attribute, preferred_language_attribute, avatar_url_attribute, profile_attribute) = ($1, $2, $3, $4, $5, $6, $7, $8, $9, $10, $11, $12, $13, $14, $15, $16, $17, $18, $19, $20, $21) WHERE (idp_id = $22) AND (instance_id = $23)",
							expectedArgs: []interface{}{
								"host",
								"port",
								true,
								"base",
								"user",
								"uid",
								"admin",
								anyArg{},
								"id",
								"first",
								"last",
								"display",
								"nickname",
								"username",
								"email",
								"email_verified",
								"phone",
								"phone_verified",
								"lang",
								"avatar",
								"profile",
								"idp-id",
								"instance-id",
							},
						},
					},
				},
			},
		},
		{
			name:   "org.reduceOwnerRemoved",
			reduce: (&idpProjection{}).reduceOwnerRemoved,
			args: args{
				event: getEvent(testEvent(
					repository.EventType(org.OrgRemovedEventType),
					org.AggregateType,
					nil,
				), org.OrgRemovedEventMapper),
			},
			want: wantReduce{
				aggregateType:    eventstore.AggregateType("org"),
				sequence:         15,
				previousSequence: 10,
				executer: &testExecuter{
					executions: []execution{
						{
							expectedStmt: "UPDATE projections.idp_templates3 SET (change_date, sequence, owner_removed) = ($1, $2, $3) WHERE (instance_id = $4) AND (resource_owner = $5)",
							expectedArgs: []interface{}{
								anyArg{},
								uint64(15),
								true,
								"instance-id",
								"agg-id",
							},
						},
					},
				},
			},
		},
	}
	for _, tt := range tests {
		t.Run(tt.name, func(t *testing.T) {
			event := baseEvent(t)
			got, err := tt.reduce(event)
			if !errors.IsErrorInvalidArgument(err) {
				t.Errorf("no wrong event mapping: %v, got: %v", err, got)
			}

			event = tt.args.event(t)
			got, err = tt.reduce(event)
			assertReduce(t, got, err, IDPTemplateTable, tt.want)
		})
	}
}

func TestIDPTemplateProjection_reducesOIDC(t *testing.T) {
	type args struct {
		event func(t *testing.T) eventstore.Event
	}
	tests := []struct {
		name   string
		args   args
		reduce func(event eventstore.Event) (*handler.Statement, error)
		want   wantReduce
	}{
		{
			name: "instance reduceOIDCIDPAdded",
			args: args{
				event: getEvent(testEvent(
					repository.EventType(instance.OIDCIDPAddedEventType),
					instance.AggregateType,
					[]byte(`{
	"id": "idp-id",
	"issuer": "issuer",
	"clientId": "client_id",
	"clientSecret": {
        "cryptoType": 0,
        "algorithm": "RSA-265",
        "keyId": "key-id"
    },
	"scopes": ["profile"],
	"isCreationAllowed": true,
	"isLinkingAllowed": true,
	"isAutoCreation": true,
	"isAutoUpdate": true
}`),
				), instance.OIDCIDPAddedEventMapper),
			},
			reduce: (&idpTemplateProjection{}).reduceOIDCIDPAdded,
			want: wantReduce{
				aggregateType:    eventstore.AggregateType("instance"),
				sequence:         15,
				previousSequence: 10,
				executer: &testExecuter{
					executions: []execution{
						{
							expectedStmt: idpTemplateInsertStmt,
							expectedArgs: []interface{}{
								"idp-id",
								anyArg{},
								anyArg{},
								uint64(15),
								"ro-id",
								"instance-id",
								domain.IDPStateActive,
								"",
								domain.IdentityProviderTypeSystem,
								domain.IDPTypeOIDC,
								true,
								true,
								true,
								true,
							},
						},
						{
							expectedStmt: "INSERT INTO projections.idp_templates3_oidc (idp_id, instance_id, issuer, client_id, client_secret, scopes) VALUES ($1, $2, $3, $4, $5, $6)",
							expectedArgs: []interface{}{
								"idp-id",
								"instance-id",
								"issuer",
								"client_id",
								anyArg{},
								database.StringArray{"profile"},
							},
						},
					},
				},
			},
		},
		{
			name: "org reduceOIDCIDPAdded",
			args: args{
				event: getEvent(testEvent(
					repository.EventType(org.OIDCIDPAddedEventType),
					org.AggregateType,
					[]byte(`{
	"id": "idp-id",
	"issuer": "issuer",
	"clientId": "client_id",
	"clientSecret": {
        "cryptoType": 0,
        "algorithm": "RSA-265",
        "keyId": "key-id"
    },
	"scopes": ["profile"],
	"isCreationAllowed": true,
	"isLinkingAllowed": true,
	"isAutoCreation": true,
	"isAutoUpdate": true
}`),
				), org.OIDCIDPAddedEventMapper),
			},
			reduce: (&idpTemplateProjection{}).reduceOIDCIDPAdded,
			want: wantReduce{
				aggregateType:    eventstore.AggregateType("org"),
				sequence:         15,
				previousSequence: 10,
				executer: &testExecuter{
					executions: []execution{
						{
							expectedStmt: idpTemplateInsertStmt,
							expectedArgs: []interface{}{
								"idp-id",
								anyArg{},
								anyArg{},
								uint64(15),
								"ro-id",
								"instance-id",
								domain.IDPStateActive,
								"",
								domain.IdentityProviderTypeOrg,
								domain.IDPTypeOIDC,
								true,
								true,
								true,
								true,
							},
						},
						{
							expectedStmt: "INSERT INTO projections.idp_templates3_oidc (idp_id, instance_id, issuer, client_id, client_secret, scopes) VALUES ($1, $2, $3, $4, $5, $6)",
							expectedArgs: []interface{}{
								"idp-id",
								"instance-id",
								"issuer",
								"client_id",
								anyArg{},
								database.StringArray{"profile"},
							},
						},
					},
				},
			},
		},
		{
			name: "instance reduceOIDCIDPChanged minimal",
			args: args{
				event: getEvent(testEvent(
					repository.EventType(instance.OIDCIDPChangedEventType),
					instance.AggregateType,
					[]byte(`{
	"id": "idp-id",
	"isCreationAllowed": true,
	"clientId": "id"
}`),
				), instance.OIDCIDPChangedEventMapper),
			},
			reduce: (&idpTemplateProjection{}).reduceOIDCIDPChanged,
			want: wantReduce{
				aggregateType:    eventstore.AggregateType("instance"),
				sequence:         15,
				previousSequence: 10,
				executer: &testExecuter{
					executions: []execution{
						{
							expectedStmt: idpTemplateUpdateMinimalStmt,
							expectedArgs: []interface{}{
								true,
								anyArg{},
								uint64(15),
								"idp-id",
								"instance-id",
							},
						},
						{
							expectedStmt: "UPDATE projections.idp_templates3_oidc SET client_id = $1 WHERE (idp_id = $2) AND (instance_id = $3)",
							expectedArgs: []interface{}{
								"id",
								"idp-id",
								"instance-id",
							},
						},
					},
				},
			},
		},
		{
			name: "instance reduceOIDCIDPChanged",
			args: args{
				event: getEvent(testEvent(
					repository.EventType(instance.OIDCIDPChangedEventType),
					instance.AggregateType,
					[]byte(`{
	"id": "idp-id",
	"name": "name",
	"issuer": "issuer",
	"clientId": "client_id",
	"clientSecret": {
        "cryptoType": 0,
        "algorithm": "RSA-265",
        "keyId": "key-id"
    },
	"scopes": ["profile"],
	"isCreationAllowed": true,
	"isLinkingAllowed": true,
	"isAutoCreation": true,
	"isAutoUpdate": true
}`),
				), instance.OIDCIDPChangedEventMapper),
			},
			reduce: (&idpTemplateProjection{}).reduceOIDCIDPChanged,
			want: wantReduce{
				aggregateType:    eventstore.AggregateType("instance"),
				sequence:         15,
				previousSequence: 10,
				executer: &testExecuter{
					executions: []execution{
						{
							expectedStmt: idpTemplateUpdateStmt,
							expectedArgs: []interface{}{
								"name",
								true,
								true,
								true,
								true,
								anyArg{},
								uint64(15),
								"idp-id",
								"instance-id",
							},
						},
						{
							expectedStmt: "UPDATE projections.idp_templates3_oidc SET (client_id, client_secret, issuer, scopes) = ($1, $2, $3, $4) WHERE (idp_id = $5) AND (instance_id = $6)",
							expectedArgs: []interface{}{
								"client_id",
								anyArg{},
								"issuer",
								database.StringArray{"profile"},
								"idp-id",
								"instance-id",
							},
						},
					},
				},
			},
		},
	}
	for _, tt := range tests {
		t.Run(tt.name, func(t *testing.T) {
			event := baseEvent(t)
			got, err := tt.reduce(event)
			if !errors.IsErrorInvalidArgument(err) {
				t.Errorf("no wrong event mapping: %v, got: %v", err, got)
			}

			event = tt.args.event(t)
			got, err = tt.reduce(event)
			assertReduce(t, got, err, IDPTemplateTable, tt.want)
		})
	}
}

func TestIDPTemplateProjection_reducesOldConfig(t *testing.T) {
	type args struct {
		event func(t *testing.T) eventstore.Event
	}
	tests := []struct {
		name   string
		args   args
		reduce func(event eventstore.Event) (*handler.Statement, error)
		want   wantReduce
	}{
		{
			name: "instance reduceOldConfigAdded",
			args: args{
				event: getEvent(testEvent(
					repository.EventType(instance.IDPConfigAddedEventType),
					instance.AggregateType,
					[]byte(`{
	"idpConfigId": "idp-config-id",
	"name": "custom-zitadel-instance",
	"idpType": 0,
	"stylingType": 0,
	"autoRegister": true
}`),
				), instance.IDPConfigAddedEventMapper),
			},
			reduce: (&idpTemplateProjection{}).reduceOldConfigAdded,
			want: wantReduce{
				aggregateType:    eventstore.AggregateType("instance"),
				sequence:         15,
				previousSequence: 10,
				executer: &testExecuter{
					executions: []execution{
						{
							expectedStmt: idpTemplateInsertStmt,
							expectedArgs: []interface{}{
								"idp-config-id",
								anyArg{},
								anyArg{},
								uint64(15),
								"ro-id",
								"instance-id",
								domain.IDPStateActive,
								"custom-zitadel-instance",
								domain.IdentityProviderTypeSystem,
								domain.IDPTypeUnspecified,
								true,
								true,
								true,
								false,
							},
						},
					},
				},
			},
		},
		{
			name: "org reduceOldConfigAdded",
			args: args{
				event: getEvent(testEvent(
					repository.EventType(org.IDPConfigAddedEventType),
					org.AggregateType,
					[]byte(`{
	"idpConfigId": "idp-config-id",
	"name": "custom-zitadel-instance",
	"idpType": 0,
	"stylingType": 0,
	"autoRegister": true
}`),
				), org.IDPConfigAddedEventMapper),
			},
			reduce: (&idpTemplateProjection{}).reduceOldConfigAdded,
			want: wantReduce{
				aggregateType:    eventstore.AggregateType("org"),
				sequence:         15,
				previousSequence: 10,
				executer: &testExecuter{
					executions: []execution{
						{
							expectedStmt: idpTemplateInsertStmt,
							expectedArgs: []interface{}{
								"idp-config-id",
								anyArg{},
								anyArg{},
								uint64(15),
								"ro-id",
								"instance-id",
								domain.IDPStateActive,
								"custom-zitadel-instance",
								domain.IdentityProviderTypeOrg,
								domain.IDPTypeUnspecified,
								true,
								true,
								true,
								false,
							},
						},
					},
				},
			},
		},
		{
			name: "instance reduceOldConfigChanged",
			args: args{
				event: getEvent(testEvent(
					repository.EventType(instance.IDPConfigChangedEventType),
					instance.AggregateType,
					[]byte(`{
        "idpConfigId": "idp-config-id",
        "name": "custom-zitadel-instance",
        "stylingType": 1,
        "autoRegister": true
        }`),
				), instance.IDPConfigChangedEventMapper),
			},
			reduce: (&idpTemplateProjection{}).reduceOldConfigChanged,
			want: wantReduce{
				aggregateType:    eventstore.AggregateType("instance"),
				sequence:         15,
				previousSequence: 10,
				executer: &testExecuter{
					executions: []execution{
						{
							expectedStmt: "UPDATE projections.idp_templates3 SET (name, is_auto_creation, change_date, sequence) = ($1, $2, $3, $4) WHERE (id = $5) AND (instance_id = $6)",
							expectedArgs: []interface{}{
								"custom-zitadel-instance",
								true,
								anyArg{},
								uint64(15),
								"idp-config-id",
								"instance-id",
							},
						},
					},
				},
			},
		},
		{
			name: "org reduceOldConfigChanged",
			args: args{
				event: getEvent(testEvent(
					repository.EventType(org.IDPConfigChangedEventType),
					org.AggregateType,
					[]byte(`{
        "idpConfigId": "idp-config-id",
        "name": "custom-zitadel-instance",
        "stylingType": 1,
        "autoRegister": true
        }`),
				), org.IDPConfigChangedEventMapper),
			},
			reduce: (&idpTemplateProjection{}).reduceOldConfigChanged,
			want: wantReduce{
				aggregateType:    eventstore.AggregateType("org"),
				sequence:         15,
				previousSequence: 10,
				executer: &testExecuter{
					executions: []execution{
						{
							expectedStmt: "UPDATE projections.idp_templates3 SET (name, is_auto_creation, change_date, sequence) = ($1, $2, $3, $4) WHERE (id = $5) AND (instance_id = $6)",
							expectedArgs: []interface{}{
								"custom-zitadel-instance",
								true,
								anyArg{},
								uint64(15),
								"idp-config-id",
								"instance-id",
							},
						},
					},
				},
			},
		},
		{
			name: "instance reduceOldOIDCConfigAdded",
			args: args{
				event: getEvent(testEvent(
					repository.EventType(instance.IDPOIDCConfigAddedEventType),
					instance.AggregateType,
					[]byte(`{
        "idpConfigId": "idp-config-id",
        "clientId": "client-id",
        "clientSecret": {
        "cryptoType": 0,
        "algorithm": "RSA-265",
        "keyId": "key-id"
        },
        "issuer": "issuer",
        "scopes": ["profile"],
        "idpDisplayNameMapping": 0,
        "usernameMapping": 1
        }`),
				), instance.IDPOIDCConfigAddedEventMapper),
			},
			reduce: (&idpTemplateProjection{}).reduceOldOIDCConfigAdded,
			want: wantReduce{
				aggregateType:    eventstore.AggregateType("instance"),
				sequence:         15,
				previousSequence: 10,
				executer: &testExecuter{
					executions: []execution{
						{
							expectedStmt: "UPDATE projections.idp_templates3 SET (change_date, sequence, type) = ($1, $2, $3) WHERE (id = $4) AND (instance_id = $5)",
							expectedArgs: []interface{}{
								anyArg{},
								uint64(15),
								domain.IDPTypeOIDC,
								"idp-config-id",
								"instance-id",
							},
						},
						{
							expectedStmt: "INSERT INTO projections.idp_templates3_oidc (idp_id, instance_id, issuer, client_id, client_secret, scopes) VALUES ($1, $2, $3, $4, $5, $6)",
							expectedArgs: []interface{}{
								"idp-config-id",
								"instance-id",
								"issuer",
								"client-id",
								anyArg{},
								database.StringArray{"profile"},
							},
						},
					},
				},
			},
		},
		{
			name: "org reduceOldOIDCConfigAdded",
			args: args{
				event: getEvent(testEvent(
					repository.EventType(org.IDPOIDCConfigAddedEventType),
					org.AggregateType,
					[]byte(`{
        "idpConfigId": "idp-config-id",
        "clientId": "client-id",
        "clientSecret": {
			"cryptoType": 0,
			"algorithm": "RSA-265",
			"keyId": "key-id"
        },
        "issuer": "issuer",
        "scopes": ["profile"],
        "idpDisplayNameMapping": 0,
        "usernameMapping": 1
        }`),
				), org.IDPOIDCConfigAddedEventMapper),
			},
			reduce: (&idpTemplateProjection{}).reduceOldOIDCConfigAdded,
			want: wantReduce{
				aggregateType:    eventstore.AggregateType("org"),
				sequence:         15,
				previousSequence: 10,
				executer: &testExecuter{
					executions: []execution{
						{
							expectedStmt: "UPDATE projections.idp_templates3 SET (change_date, sequence, type) = ($1, $2, $3) WHERE (id = $4) AND (instance_id = $5)",
							expectedArgs: []interface{}{
								anyArg{},
								uint64(15),
								domain.IDPTypeOIDC,
								"idp-config-id",
								"instance-id",
							},
						},
						{
							expectedStmt: "INSERT INTO projections.idp_templates3_oidc (idp_id, instance_id, issuer, client_id, client_secret, scopes) VALUES ($1, $2, $3, $4, $5, $6)",
							expectedArgs: []interface{}{
								"idp-config-id",
								"instance-id",
								"issuer",
								"client-id",
								anyArg{},
								database.StringArray{"profile"},
							},
						},
					},
				},
			},
		},
		{
			name: "instance reduceOldOIDCConfigChanged",
			args: args{
				event: getEvent(testEvent(
					repository.EventType(instance.IDPOIDCConfigChangedEventType),
					instance.AggregateType,
					[]byte(`{
        "idpConfigId": "idp-config-id",
        "clientId": "client-id",
        "clientSecret": {
			"cryptoType": 0,
			"algorithm": "RSA-265",
			"keyId": "key-id"
        },
        "issuer": "issuer",
        "scopes": ["profile"],
        "idpDisplayNameMapping": 0,
        "usernameMapping": 1
        }`),
				), instance.IDPOIDCConfigChangedEventMapper),
			},
			reduce: (&idpTemplateProjection{}).reduceOldOIDCConfigChanged,
			want: wantReduce{
				aggregateType:    eventstore.AggregateType("instance"),
				sequence:         15,
				previousSequence: 10,
				executer: &testExecuter{
					executions: []execution{
						{
							expectedStmt: "UPDATE projections.idp_templates3 SET (change_date, sequence) = ($1, $2) WHERE (id = $3) AND (instance_id = $4)",
							expectedArgs: []interface{}{
								anyArg{},
								uint64(15),
								"idp-config-id",
								"instance-id",
							},
						},
						{
							expectedStmt: "UPDATE projections.idp_templates3_oidc SET (client_id, client_secret, issuer, scopes) = ($1, $2, $3, $4) WHERE (idp_id = $5) AND (instance_id = $6)",
							expectedArgs: []interface{}{
								"client-id",
								anyArg{},
								"issuer",
								database.StringArray{"profile"},
								"idp-config-id",
								"instance-id",
							},
						},
					},
				},
			},
		},
		{
			name: "org reduceOldOIDCConfigChanged",
			args: args{
				event: getEvent(testEvent(
					repository.EventType(org.IDPOIDCConfigChangedEventType),
					org.AggregateType,
					[]byte(`{
        "idpConfigId": "idp-config-id",
        "clientId": "client-id",
        "clientSecret": {
			"cryptoType": 0,
			"algorithm": "RSA-265",
			"keyId": "key-id"
        },
        "issuer": "issuer",
        "scopes": ["profile"],
        "idpDisplayNameMapping": 0,
        "usernameMapping": 1
        }`),
				), org.IDPOIDCConfigChangedEventMapper),
			},
			reduce: (&idpTemplateProjection{}).reduceOldOIDCConfigChanged,
			want: wantReduce{
				aggregateType:    eventstore.AggregateType("org"),
				sequence:         15,
				previousSequence: 10,
				executer: &testExecuter{
					executions: []execution{
						{
							expectedStmt: "UPDATE projections.idp_templates3 SET (change_date, sequence) = ($1, $2) WHERE (id = $3) AND (instance_id = $4)",
							expectedArgs: []interface{}{
								anyArg{},
								uint64(15),
								"idp-config-id",
								"instance-id",
							},
						},
						{
							expectedStmt: "UPDATE projections.idp_templates3_oidc SET (client_id, client_secret, issuer, scopes) = ($1, $2, $3, $4) WHERE (idp_id = $5) AND (instance_id = $6)",
							expectedArgs: []interface{}{
								"client-id",
								anyArg{},
								"issuer",
								database.StringArray{"profile"},
								"idp-config-id",
								"instance-id",
							},
						},
					},
				},
			},
		},
		{
			name: "instance reduceOldJWTConfigAdded",
			args: args{
				event: getEvent(testEvent(
					repository.EventType(instance.IDPJWTConfigAddedEventType),
					instance.AggregateType,
					[]byte(`{
        "idpConfigId": "idp-config-id",
        "jwtEndpoint": "https://api.zitadel.ch/jwt",
        "issuer": "issuer",
        "keysEndpoint": "https://api.zitadel.ch/keys",
        "headerName": "hodor"
        }`),
				), instance.IDPJWTConfigAddedEventMapper),
			},
			reduce: (&idpTemplateProjection{}).reduceOldJWTConfigAdded,
			want: wantReduce{
				aggregateType:    eventstore.AggregateType("instance"),
				sequence:         15,
				previousSequence: 10,
				executer: &testExecuter{
					executions: []execution{
						{
							expectedStmt: "UPDATE projections.idp_templates3 SET (change_date, sequence, type) = ($1, $2, $3) WHERE (id = $4) AND (instance_id = $5)",
							expectedArgs: []interface{}{
								anyArg{},
								uint64(15),
								domain.IDPTypeJWT,
								"idp-config-id",
								"instance-id",
							},
						},
						{
							expectedStmt: "INSERT INTO projections.idp_templates3_jwt (idp_id, instance_id, issuer, jwt_endpoint, keys_endpoint, header_name) VALUES ($1, $2, $3, $4, $5, $6)",
							expectedArgs: []interface{}{
								"idp-config-id",
								"instance-id",
								"issuer",
								"https://api.zitadel.ch/jwt",
								"https://api.zitadel.ch/keys",
								"hodor",
							},
						},
					},
				},
			},
		},

		{
			name: "org reduceOldJWTConfigAdded",
			args: args{
				event: getEvent(testEvent(
					repository.EventType(org.IDPJWTConfigAddedEventType),
					org.AggregateType,
					[]byte(`{
        "idpConfigId": "idp-config-id",
        "jwtEndpoint": "https://api.zitadel.ch/jwt",
        "issuer": "issuer",
        "keysEndpoint": "https://api.zitadel.ch/keys",
        "headerName": "hodor"
        }`),
				), org.IDPJWTConfigAddedEventMapper),
			},
			reduce: (&idpTemplateProjection{}).reduceOldJWTConfigAdded,
			want: wantReduce{
				aggregateType:    eventstore.AggregateType("org"),
				sequence:         15,
				previousSequence: 10,
				executer: &testExecuter{
					executions: []execution{
						{
							expectedStmt: "UPDATE projections.idp_templates3 SET (change_date, sequence, type) = ($1, $2, $3) WHERE (id = $4) AND (instance_id = $5)",
							expectedArgs: []interface{}{
								anyArg{},
								uint64(15),
								domain.IDPTypeJWT,
								"idp-config-id",
								"instance-id",
							},
						},
						{
							expectedStmt: "INSERT INTO projections.idp_templates3_jwt (idp_id, instance_id, issuer, jwt_endpoint, keys_endpoint, header_name) VALUES ($1, $2, $3, $4, $5, $6)",
							expectedArgs: []interface{}{
								"idp-config-id",
								"instance-id",
								"issuer",
								"https://api.zitadel.ch/jwt",
								"https://api.zitadel.ch/keys",
								"hodor",
							},
						},
					},
				},
			},
		},
		{
			name: "instance reduceOldJWTConfigChanged",
			args: args{
				event: getEvent(testEvent(
					repository.EventType(instance.IDPJWTConfigChangedEventType),
					instance.AggregateType,
					[]byte(`{
        "idpConfigId": "idp-config-id",
        "jwtEndpoint": "https://api.zitadel.ch/jwt",
        "issuer": "issuer",
        "keysEndpoint": "https://api.zitadel.ch/keys",
        "headerName": "hodor"
        }`),
				), instance.IDPJWTConfigChangedEventMapper),
			},
			reduce: (&idpTemplateProjection{}).reduceOldJWTConfigChanged,
			want: wantReduce{
				aggregateType:    eventstore.AggregateType("instance"),
				sequence:         15,
				previousSequence: 10,
				executer: &testExecuter{
					executions: []execution{
						{
							expectedStmt: "UPDATE projections.idp_templates3 SET (change_date, sequence) = ($1, $2) WHERE (id = $3) AND (instance_id = $4)",
							expectedArgs: []interface{}{
								anyArg{},
								uint64(15),
								"idp-config-id",
								"instance-id",
							},
						},
						{
							expectedStmt: "UPDATE projections.idp_templates3_jwt SET (jwt_endpoint, keys_endpoint, header_name, issuer) = ($1, $2, $3, $4) WHERE (idp_id = $5) AND (instance_id = $6)",
							expectedArgs: []interface{}{
								"https://api.zitadel.ch/jwt",
								"https://api.zitadel.ch/keys",
								"hodor",
								"issuer",
								"idp-config-id",
								"instance-id",
							},
						},
					},
				},
			},
		},
		{
			name: "org reduceOldJWTConfigChanged",
			args: args{
				event: getEvent(testEvent(
					repository.EventType(org.IDPJWTConfigChangedEventType),
					org.AggregateType,
					[]byte(`{
        "idpConfigId": "idp-config-id",
        "jwtEndpoint": "https://api.zitadel.ch/jwt",
        "issuer": "issuer",
        "keysEndpoint": "https://api.zitadel.ch/keys",
        "headerName": "hodor"
        }`),
				), org.IDPJWTConfigChangedEventMapper),
			},
			reduce: (&idpTemplateProjection{}).reduceOldJWTConfigChanged,
			want: wantReduce{
				aggregateType:    eventstore.AggregateType("org"),
				sequence:         15,
				previousSequence: 10,
				executer: &testExecuter{
					executions: []execution{
						{
							expectedStmt: "UPDATE projections.idp_templates3 SET (change_date, sequence) = ($1, $2) WHERE (id = $3) AND (instance_id = $4)",
							expectedArgs: []interface{}{
								anyArg{},
								uint64(15),
								"idp-config-id",
								"instance-id",
							},
						},
						{
							expectedStmt: "UPDATE projections.idp_templates3_jwt SET (jwt_endpoint, keys_endpoint, header_name, issuer) = ($1, $2, $3, $4) WHERE (idp_id = $5) AND (instance_id = $6)",
							expectedArgs: []interface{}{
								"https://api.zitadel.ch/jwt",
								"https://api.zitadel.ch/keys",
								"hodor",
								"issuer",
								"idp-config-id",
								"instance-id",
							},
						},
					},
				},
			},
		},
	}
	for _, tt := range tests {
		t.Run(tt.name, func(t *testing.T) {
			event := baseEvent(t)
			got, err := tt.reduce(event)
			if !errors.IsErrorInvalidArgument(err) {
				t.Errorf("no wrong event mapping: %v, got: %v", err, got)
			}

			event = tt.args.event(t)
			got, err = tt.reduce(event)
			assertReduce(t, got, err, IDPTemplateTable, tt.want)
		})
	}
}

func TestIDPTemplateProjection_reducesJWT(t *testing.T) {
	type args struct {
		event func(t *testing.T) eventstore.Event
	}
	tests := []struct {
		name   string
		args   args
		reduce func(event eventstore.Event) (*handler.Statement, error)
		want   wantReduce
	}{
		{
			name: "instance reduceJWTIDPAdded",
			args: args{
				event: getEvent(testEvent(
					repository.EventType(instance.JWTIDPAddedEventType),
					instance.AggregateType,
					[]byte(`{
	"id": "idp-id",
	"issuer": "issuer",
	"jwtEndpoint": "jwt",
	"keysEndpoint": "keys",
	"headerName": "header",
	"isCreationAllowed": true,
	"isLinkingAllowed": true,
	"isAutoCreation": true,
	"isAutoUpdate": true
}`),
				), instance.JWTIDPAddedEventMapper),
			},
			reduce: (&idpTemplateProjection{}).reduceJWTIDPAdded,
			want: wantReduce{
				aggregateType:    eventstore.AggregateType("instance"),
				sequence:         15,
				previousSequence: 10,
				executer: &testExecuter{
					executions: []execution{
						{
							expectedStmt: idpTemplateInsertStmt,
							expectedArgs: []interface{}{
								"idp-id",
								anyArg{},
								anyArg{},
								uint64(15),
								"ro-id",
								"instance-id",
								domain.IDPStateActive,
								"",
								domain.IdentityProviderTypeSystem,
								domain.IDPTypeJWT,
								true,
								true,
								true,
								true,
							},
						},
						{
							expectedStmt: "INSERT INTO projections.idp_templates3_jwt (idp_id, instance_id, issuer, jwt_endpoint, keys_endpoint, header_name) VALUES ($1, $2, $3, $4, $5, $6)",
							expectedArgs: []interface{}{
								"idp-id",
								"instance-id",
								"issuer",
								"jwt",
								"keys",
								"header",
							},
						},
					},
				},
			},
		},
		{
			name: "org reduceJWTIDPAdded",
			args: args{
				event: getEvent(testEvent(
					repository.EventType(org.JWTIDPAddedEventType),
					org.AggregateType,
					[]byte(`{
	"id": "idp-id",
	"issuer": "issuer",
	"jwtEndpoint": "jwt",
	"keysEndpoint": "keys",
	"headerName": "header",
	"isCreationAllowed": true,
	"isLinkingAllowed": true,
	"isAutoCreation": true,
	"isAutoUpdate": true
}`),
				), org.JWTIDPAddedEventMapper),
			},
			reduce: (&idpTemplateProjection{}).reduceJWTIDPAdded,
			want: wantReduce{
				aggregateType:    eventstore.AggregateType("org"),
				sequence:         15,
				previousSequence: 10,
				executer: &testExecuter{
					executions: []execution{
						{
							expectedStmt: idpTemplateInsertStmt,
							expectedArgs: []interface{}{
								"idp-id",
								anyArg{},
								anyArg{},
								uint64(15),
								"ro-id",
								"instance-id",
								domain.IDPStateActive,
								"",
								domain.IdentityProviderTypeOrg,
								domain.IDPTypeJWT,
								true,
								true,
								true,
								true,
							},
						},
						{
							expectedStmt: "INSERT INTO projections.idp_templates3_jwt (idp_id, instance_id, issuer, jwt_endpoint, keys_endpoint, header_name) VALUES ($1, $2, $3, $4, $5, $6)",
							expectedArgs: []interface{}{
								"idp-id",
								"instance-id",
								"issuer",
								"jwt",
								"keys",
								"header",
							},
						},
					},
				},
			},
		},
		{
			name: "instance reduceJWTIDPChanged minimal",
			args: args{
				event: getEvent(testEvent(
					repository.EventType(instance.JWTIDPChangedEventType),
					instance.AggregateType,
					[]byte(`{
	"id": "idp-id",
	"isCreationAllowed": true,
	"jwtEndpoint": "jwt"
}`),
				), instance.JWTIDPChangedEventMapper),
			},
			reduce: (&idpTemplateProjection{}).reduceJWTIDPChanged,
			want: wantReduce{
				aggregateType:    eventstore.AggregateType("instance"),
				sequence:         15,
				previousSequence: 10,
				executer: &testExecuter{
					executions: []execution{
						{
							expectedStmt: idpTemplateUpdateMinimalStmt,
							expectedArgs: []interface{}{
								true,
								anyArg{},
								uint64(15),
								"idp-id",
								"instance-id",
							},
						},
						{
							expectedStmt: "UPDATE projections.idp_templates3_jwt SET jwt_endpoint = $1 WHERE (idp_id = $2) AND (instance_id = $3)",
							expectedArgs: []interface{}{
								"jwt",
								"idp-id",
								"instance-id",
							},
						},
					},
				},
			},
		},
		{
			name: "instance reduceJWTIDPChanged",
			args: args{
				event: getEvent(testEvent(
					repository.EventType(instance.JWTIDPChangedEventType),
					instance.AggregateType,
					[]byte(`{
	"id": "idp-id",
	"issuer": "issuer",
	"jwtEndpoint": "jwt",
	"keysEndpoint": "keys",
	"headerName": "header",
	"isCreationAllowed": true,
	"isLinkingAllowed": true,
	"isAutoCreation": true,
	"isAutoUpdate": true
}`),
				), instance.JWTIDPChangedEventMapper),
			},
			reduce: (&idpTemplateProjection{}).reduceJWTIDPChanged,
			want: wantReduce{
				aggregateType:    eventstore.AggregateType("instance"),
				sequence:         15,
				previousSequence: 10,
				executer: &testExecuter{
					executions: []execution{
						{
							expectedStmt: "UPDATE projections.idp_templates3 SET (is_creation_allowed, is_linking_allowed, is_auto_creation, is_auto_update, change_date, sequence) = ($1, $2, $3, $4, $5, $6) WHERE (id = $7) AND (instance_id = $8)",
							expectedArgs: []interface{}{
								true,
								true,
								true,
								true,
								anyArg{},
								uint64(15),
								"idp-id",
								"instance-id",
							},
						},
						{
							expectedStmt: "UPDATE projections.idp_templates3_jwt SET (jwt_endpoint, keys_endpoint, header_name, issuer) = ($1, $2, $3, $4) WHERE (idp_id = $5) AND (instance_id = $6)",
							expectedArgs: []interface{}{
								"jwt",
								"keys",
								"header",
								"issuer",
								"idp-id",
								"instance-id",
							},
						},
					},
				},
			},
		},
	}
	for _, tt := range tests {
		t.Run(tt.name, func(t *testing.T) {
			event := baseEvent(t)
			got, err := tt.reduce(event)
			if !errors.IsErrorInvalidArgument(err) {
				t.Errorf("no wrong event mapping: %v, got: %v", err, got)
			}

			event = tt.args.event(t)
			got, err = tt.reduce(event)
			assertReduce(t, got, err, IDPTemplateTable, tt.want)
		})
	}
}<|MERGE_RESOLUTION|>--- conflicted
+++ resolved
@@ -972,11 +972,7 @@
 				executer: &testExecuter{
 					executions: []execution{
 						{
-<<<<<<< HEAD
-							expectedStmt: "INSERT INTO projections.idp_templates3 (id, creation_date, change_date, sequence, resource_owner, instance_id, state, name, owner_type, type, is_creation_allowed, is_linking_allowed, is_auto_creation, is_auto_update) VALUES ($1, $2, $3, $4, $5, $6, $7, $8, $9, $10, $11, $12, $13, $14)",
-=======
 							expectedStmt: idpTemplateInsertStmt,
->>>>>>> c0843e6b
 							expectedArgs: []interface{}{
 								"idp-id",
 								anyArg{},
@@ -1038,11 +1034,7 @@
 				executer: &testExecuter{
 					executions: []execution{
 						{
-<<<<<<< HEAD
-							expectedStmt: "INSERT INTO projections.idp_templates3 (id, creation_date, change_date, sequence, resource_owner, instance_id, state, name, owner_type, type, is_creation_allowed, is_linking_allowed, is_auto_creation, is_auto_update) VALUES ($1, $2, $3, $4, $5, $6, $7, $8, $9, $10, $11, $12, $13, $14)",
-=======
 							expectedStmt: idpTemplateInsertStmt,
->>>>>>> c0843e6b
 							expectedArgs: []interface{}{
 								"idp-id",
 								anyArg{},
@@ -1095,11 +1087,7 @@
 				executer: &testExecuter{
 					executions: []execution{
 						{
-<<<<<<< HEAD
-							expectedStmt: "UPDATE projections.idp_templates3 SET (is_creation_allowed, change_date, sequence) = ($1, $2, $3) WHERE (id = $4) AND (instance_id = $5)",
-=======
 							expectedStmt: idpTemplateUpdateMinimalStmt,
->>>>>>> c0843e6b
 							expectedArgs: []interface{}{
 								true,
 								anyArg{},
@@ -1128,10 +1116,7 @@
 					instance.AggregateType,
 					[]byte(`{
 	"id": "idp-id",
-<<<<<<< HEAD
-=======
 	"name": "name",
->>>>>>> c0843e6b
 	"client_id": "client_id",
 	"client_secret": {
         "cryptoType": 0,
@@ -1154,14 +1139,9 @@
 				executer: &testExecuter{
 					executions: []execution{
 						{
-<<<<<<< HEAD
-							expectedStmt: "UPDATE projections.idp_templates3 SET (is_creation_allowed, is_linking_allowed, is_auto_creation, is_auto_update, change_date, sequence) = ($1, $2, $3, $4, $5, $6) WHERE (id = $7) AND (instance_id = $8)",
-							expectedArgs: []interface{}{
-=======
 							expectedStmt: idpTemplateUpdateStmt,
 							expectedArgs: []interface{}{
 								"name",
->>>>>>> c0843e6b
 								true,
 								true,
 								true,
@@ -1244,11 +1224,7 @@
 				executer: &testExecuter{
 					executions: []execution{
 						{
-<<<<<<< HEAD
-							expectedStmt: "INSERT INTO projections.idp_templates3 (id, creation_date, change_date, sequence, resource_owner, instance_id, state, name, owner_type, type, is_creation_allowed, is_linking_allowed, is_auto_creation, is_auto_update) VALUES ($1, $2, $3, $4, $5, $6, $7, $8, $9, $10, $11, $12, $13, $14)",
-=======
 							expectedStmt: idpTemplateInsertStmt,
->>>>>>> c0843e6b
 							expectedArgs: []interface{}{
 								"idp-id",
 								anyArg{},
@@ -1313,11 +1289,7 @@
 				executer: &testExecuter{
 					executions: []execution{
 						{
-<<<<<<< HEAD
-							expectedStmt: "INSERT INTO projections.idp_templates3 (id, creation_date, change_date, sequence, resource_owner, instance_id, state, name, owner_type, type, is_creation_allowed, is_linking_allowed, is_auto_creation, is_auto_update) VALUES ($1, $2, $3, $4, $5, $6, $7, $8, $9, $10, $11, $12, $13, $14)",
-=======
 							expectedStmt: idpTemplateInsertStmt,
->>>>>>> c0843e6b
 							expectedArgs: []interface{}{
 								"idp-id",
 								anyArg{},
@@ -1371,11 +1343,7 @@
 				executer: &testExecuter{
 					executions: []execution{
 						{
-<<<<<<< HEAD
-							expectedStmt: "UPDATE projections.idp_templates3 SET (is_creation_allowed, change_date, sequence) = ($1, $2, $3) WHERE (id = $4) AND (instance_id = $5)",
-=======
 							expectedStmt: idpTemplateUpdateMinimalStmt,
->>>>>>> c0843e6b
 							expectedArgs: []interface{}{
 								true,
 								anyArg{},
@@ -1428,11 +1396,7 @@
 				executer: &testExecuter{
 					executions: []execution{
 						{
-<<<<<<< HEAD
-							expectedStmt: "UPDATE projections.idp_templates3 SET (name, is_creation_allowed, is_linking_allowed, is_auto_creation, is_auto_update, change_date, sequence) = ($1, $2, $3, $4, $5, $6, $7) WHERE (id = $8) AND (instance_id = $9)",
-=======
 							expectedStmt: idpTemplateUpdateStmt,
->>>>>>> c0843e6b
 							expectedArgs: []interface{}{
 								"name",
 								true,
