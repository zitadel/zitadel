package projection

import (
	"testing"
	"time"

	"github.com/zitadel/zitadel/internal/database"
	"github.com/zitadel/zitadel/internal/domain"
	"github.com/zitadel/zitadel/internal/errors"
	"github.com/zitadel/zitadel/internal/eventstore"
	"github.com/zitadel/zitadel/internal/eventstore/handler"
	"github.com/zitadel/zitadel/internal/eventstore/repository"
	"github.com/zitadel/zitadel/internal/repository/instance"
	"github.com/zitadel/zitadel/internal/repository/org"
)

var (
	idpTemplateInsertStmt = `INSERT INTO projections.idp_templates4` +
		` (id, creation_date, change_date, sequence, resource_owner, instance_id, state, name, owner_type, type, is_creation_allowed, is_linking_allowed, is_auto_creation, is_auto_update)` +
		` VALUES ($1, $2, $3, $4, $5, $6, $7, $8, $9, $10, $11, $12, $13, $14)`
	idpTemplateUpdateMinimalStmt = `UPDATE projections.idp_templates4 SET (is_creation_allowed, change_date, sequence) = ($1, $2, $3) WHERE (id = $4) AND (instance_id = $5)`
	idpTemplateUpdateStmt        = `UPDATE projections.idp_templates4 SET (name, is_creation_allowed, is_linking_allowed, is_auto_creation, is_auto_update, change_date, sequence)` +
		` = ($1, $2, $3, $4, $5, $6, $7) WHERE (id = $8) AND (instance_id = $9)`
)

func TestIDPTemplateProjection_reducesRemove(t *testing.T) {
	type args struct {
		event func(t *testing.T) eventstore.Event
	}
	tests := []struct {
		name   string
		args   args
		reduce func(event eventstore.Event) (*handler.Statement, error)
		want   wantReduce
	}{

		{
			name: "instance reduceInstanceRemoved",
			args: args{
				event: getEvent(testEvent(
					repository.EventType(instance.InstanceRemovedEventType),
					instance.AggregateType,
					nil,
				), instance.InstanceRemovedEventMapper),
			},
			reduce: reduceInstanceRemovedHelper(IDPInstanceIDCol),
			want: wantReduce{
				aggregateType:    eventstore.AggregateType("instance"),
				sequence:         15,
				previousSequence: 10,
				executer: &testExecuter{
					executions: []execution{
						{
							expectedStmt: "DELETE FROM projections.idp_templates4 WHERE (instance_id = $1)",
							expectedArgs: []interface{}{
								"agg-id",
							},
						},
					},
				},
			},
		},
		{
			name:   "org reduceOwnerRemoved",
			reduce: (&idpTemplateProjection{}).reduceOwnerRemoved,
			args: args{
				event: getEvent(testEvent(
					repository.EventType(org.OrgRemovedEventType),
					org.AggregateType,
					nil,
				), org.OrgRemovedEventMapper),
			},
			want: wantReduce{
				aggregateType:    eventstore.AggregateType("org"),
				sequence:         15,
				previousSequence: 10,
				executer: &testExecuter{
					executions: []execution{
						{
							expectedStmt: "UPDATE projections.idp_templates4 SET (change_date, sequence, owner_removed) = ($1, $2, $3) WHERE (instance_id = $4) AND (resource_owner = $5)",
							expectedArgs: []interface{}{
								anyArg{},
								uint64(15),
								true,
								"instance-id",
								"agg-id",
							},
						},
					},
				},
			},
		},
		{
			name:   "org reduceIDPRemoved",
			reduce: (&idpTemplateProjection{}).reduceIDPRemoved,
			args: args{
				event: getEvent(testEvent(
					repository.EventType(org.IDPRemovedEventType),
					org.AggregateType,
					[]byte(`{
	"id": "idp-id"
}`),
				), org.IDPRemovedEventMapper),
			},
			want: wantReduce{
				aggregateType:    eventstore.AggregateType("org"),
				sequence:         15,
				previousSequence: 10,
				executer: &testExecuter{
					executions: []execution{
						{
							expectedStmt: "DELETE FROM projections.idp_templates4 WHERE (id = $1) AND (instance_id = $2)",
							expectedArgs: []interface{}{
								"idp-id",
								"instance-id",
							},
						},
					},
				},
			},
		},
	}
	for _, tt := range tests {
		t.Run(tt.name, func(t *testing.T) {
			event := baseEvent(t)
			got, err := tt.reduce(event)
			if !errors.IsErrorInvalidArgument(err) {
				t.Errorf("no wrong event mapping: %v, got: %v", err, got)
			}

			event = tt.args.event(t)
			got, err = tt.reduce(event)
			assertReduce(t, got, err, IDPTemplateTable, tt.want)
		})
	}
}

func TestIDPTemplateProjection_reducesOAuth(t *testing.T) {
	type args struct {
		event func(t *testing.T) eventstore.Event
	}
	tests := []struct {
		name   string
		args   args
		reduce func(event eventstore.Event) (*handler.Statement, error)
		want   wantReduce
	}{
		{
			name: "instance reduceOAuthIDPAdded",
			args: args{
				event: getEvent(testEvent(
					repository.EventType(instance.OAuthIDPAddedEventType),
					instance.AggregateType,
					[]byte(`{
	"id": "idp-id",
	"name": "custom-zitadel-instance",
	"clientId": "client_id",
	"clientSecret": {
        "cryptoType": 0,
        "algorithm": "RSA-265",
        "keyId": "key-id"
    },
	"authorizationEndpoint": "auth",
	"tokenEndpoint": "token",
 	"userEndpoint": "user",
	"scopes": ["profile"],
	"idAttribute": "id-attribute",
	"isCreationAllowed": true,
	"isLinkingAllowed": true,
	"isAutoCreation": true,
	"isAutoUpdate": true
}`),
				), instance.OAuthIDPAddedEventMapper),
			},
			reduce: (&idpTemplateProjection{}).reduceOAuthIDPAdded,
			want: wantReduce{
				aggregateType:    eventstore.AggregateType("instance"),
				sequence:         15,
				previousSequence: 10,
				executer: &testExecuter{
					executions: []execution{
						{
							expectedStmt: idpTemplateInsertStmt,
							expectedArgs: []interface{}{
								"idp-id",
								anyArg{},
								anyArg{},
								uint64(15),
								"ro-id",
								"instance-id",
								domain.IDPStateActive,
								"custom-zitadel-instance",
								domain.IdentityProviderTypeSystem,
								domain.IDPTypeOAuth,
								true,
								true,
								true,
								true,
							},
						},
						{
							expectedStmt: "INSERT INTO projections.idp_templates4_oauth2 (idp_id, instance_id, client_id, client_secret, authorization_endpoint, token_endpoint, user_endpoint, scopes, id_attribute) VALUES ($1, $2, $3, $4, $5, $6, $7, $8, $9)",
							expectedArgs: []interface{}{
								"idp-id",
								"instance-id",
								"client_id",
								anyArg{},
								"auth",
								"token",
								"user",
								database.StringArray{"profile"},
								"id-attribute",
							},
						},
					},
				},
			},
		},
		{
			name: "org reduceOAuthIDPAdded",
			args: args{
				event: getEvent(testEvent(
					repository.EventType(org.OAuthIDPAddedEventType),
					org.AggregateType,
					[]byte(`{
	"id": "idp-id",
	"name": "custom-zitadel-instance",
	"clientId": "client_id",
	"clientSecret": {
        "cryptoType": 0,
        "algorithm": "RSA-265",
        "keyId": "key-id"
    },
	"authorizationEndpoint": "auth",
	"tokenEndpoint": "token",
 	"userEndpoint": "user",
	"scopes": ["profile"],
	"idAttribute": "id-attribute",
	"isCreationAllowed": true,
	"isLinkingAllowed": true,
	"isAutoCreation": true,
	"isAutoUpdate": true
}`),
				), org.OAuthIDPAddedEventMapper),
			},
			reduce: (&idpTemplateProjection{}).reduceOAuthIDPAdded,
			want: wantReduce{
				aggregateType:    eventstore.AggregateType("org"),
				sequence:         15,
				previousSequence: 10,
				executer: &testExecuter{
					executions: []execution{
						{
							expectedStmt: idpTemplateInsertStmt,
							expectedArgs: []interface{}{
								"idp-id",
								anyArg{},
								anyArg{},
								uint64(15),
								"ro-id",
								"instance-id",
								domain.IDPStateActive,
								"custom-zitadel-instance",
								domain.IdentityProviderTypeOrg,
								domain.IDPTypeOAuth,
								true,
								true,
								true,
								true,
							},
						},
						{
							expectedStmt: "INSERT INTO projections.idp_templates4_oauth2 (idp_id, instance_id, client_id, client_secret, authorization_endpoint, token_endpoint, user_endpoint, scopes, id_attribute) VALUES ($1, $2, $3, $4, $5, $6, $7, $8, $9)",
							expectedArgs: []interface{}{
								"idp-id",
								"instance-id",
								"client_id",
								anyArg{},
								"auth",
								"token",
								"user",
								database.StringArray{"profile"},
								"id-attribute",
							},
						},
					},
				},
			},
		},
		{
			name: "instance reduceOAuthIDPChanged minimal",
			args: args{
				event: getEvent(testEvent(
					repository.EventType(instance.OAuthIDPChangedEventType),
					instance.AggregateType,
					[]byte(`{
	"id": "idp-id",
	"isCreationAllowed": true,
	"clientId": "id"
}`),
				), instance.OAuthIDPChangedEventMapper),
			},
			reduce: (&idpTemplateProjection{}).reduceOAuthIDPChanged,
			want: wantReduce{
				aggregateType:    eventstore.AggregateType("instance"),
				sequence:         15,
				previousSequence: 10,
				executer: &testExecuter{
					executions: []execution{
						{
							expectedStmt: idpTemplateUpdateMinimalStmt,
							expectedArgs: []interface{}{
								true,
								anyArg{},
								uint64(15),
								"idp-id",
								"instance-id",
							},
						},
						{
							expectedStmt: "UPDATE projections.idp_templates4_oauth2 SET client_id = $1 WHERE (idp_id = $2) AND (instance_id = $3)",
							expectedArgs: []interface{}{
								"id",
								"idp-id",
								"instance-id",
							},
						},
					},
				},
			},
		},
		{
			name: "instance reduceOAuthIDPChanged",
			args: args{
				event: getEvent(testEvent(
					repository.EventType(instance.OAuthIDPChangedEventType),
					instance.AggregateType,
					[]byte(`{
	"id": "idp-id",
	"name": "custom-zitadel-instance",
	"clientId": "client_id",
	"clientSecret": {
        "cryptoType": 0,
        "algorithm": "RSA-265",
        "keyId": "key-id"
    },
	"authorizationEndpoint": "auth",
	"tokenEndpoint": "token",
 	"userEndpoint": "user",
	"scopes": ["profile"],
	"idAttribute": "id-attribute",
	"isCreationAllowed": true,
	"isLinkingAllowed": true,
	"isAutoCreation": true,
	"isAutoUpdate": true
}`),
				), instance.OAuthIDPChangedEventMapper),
			},
			reduce: (&idpTemplateProjection{}).reduceOAuthIDPChanged,
			want: wantReduce{
				aggregateType:    eventstore.AggregateType("instance"),
				sequence:         15,
				previousSequence: 10,
				executer: &testExecuter{
					executions: []execution{
						{
							expectedStmt: idpTemplateUpdateStmt,
							expectedArgs: []interface{}{
								"custom-zitadel-instance",
								true,
								true,
								true,
								true,
								anyArg{},
								uint64(15),
								"idp-id",
								"instance-id",
							},
						},
						{
							expectedStmt: "UPDATE projections.idp_templates4_oauth2 SET (client_id, client_secret, authorization_endpoint, token_endpoint, user_endpoint, scopes, id_attribute) = ($1, $2, $3, $4, $5, $6, $7) WHERE (idp_id = $8) AND (instance_id = $9)",
							expectedArgs: []interface{}{
								"client_id",
								anyArg{},
								"auth",
								"token",
								"user",
								database.StringArray{"profile"},
								"id-attribute",
								"idp-id",
								"instance-id",
							},
						},
					},
				},
			},
		},
	}
	for _, tt := range tests {
		t.Run(tt.name, func(t *testing.T) {
			event := baseEvent(t)
			got, err := tt.reduce(event)
			if !errors.IsErrorInvalidArgument(err) {
				t.Errorf("no wrong event mapping: %v, got: %v", err, got)
			}

			event = tt.args.event(t)
			got, err = tt.reduce(event)
			assertReduce(t, got, err, IDPTemplateTable, tt.want)
		})
	}
}

func TestIDPTemplateProjection_reducesAzureAD(t *testing.T) {
	type args struct {
		event func(t *testing.T) eventstore.Event
	}
	tests := []struct {
		name   string
		args   args
		reduce func(event eventstore.Event) (*handler.Statement, error)
		want   wantReduce
	}{
		{
			name: "instance reduceAzureADIDPAdded minimal",
			args: args{
				event: getEvent(testEvent(
					repository.EventType(instance.AzureADIDPAddedEventType),
					instance.AggregateType,
					[]byte(`{
	"id": "idp-id",
	"name": "name",
	"client_id": "client_id",
	"client_secret": {
        "cryptoType": 0,
        "algorithm": "RSA-265",
        "keyId": "key-id"
    }
}`),
				), instance.AzureADIDPAddedEventMapper),
			},
			reduce: (&idpTemplateProjection{}).reduceAzureADIDPAdded,
			want: wantReduce{
				aggregateType:    eventstore.AggregateType("instance"),
				sequence:         15,
				previousSequence: 10,
				executer: &testExecuter{
					executions: []execution{
						{
							expectedStmt: idpTemplateInsertStmt,
							expectedArgs: []interface{}{
								"idp-id",
								anyArg{},
								anyArg{},
								uint64(15),
								"ro-id",
								"instance-id",
								domain.IDPStateActive,
								"name",
								domain.IdentityProviderTypeSystem,
								domain.IDPTypeAzureAD,
								false,
								false,
								false,
								false,
							},
						},
						{
							expectedStmt: "INSERT INTO projections.idp_templates4_azure (idp_id, instance_id, client_id, client_secret, scopes, tenant, is_email_verified) VALUES ($1, $2, $3, $4, $5, $6, $7)",
							expectedArgs: []interface{}{
								"idp-id",
								"instance-id",
								"client_id",
								anyArg{},
								database.StringArray(nil),
								"",
								false,
							},
						},
					},
				},
			},
		},
		{
			name: "instance reduceAzureADIDPAdded",
			args: args{
				event: getEvent(testEvent(
					repository.EventType(instance.AzureADIDPAddedEventType),
					instance.AggregateType,
					[]byte(`{
	"id": "idp-id",
	"name": "name",
	"client_id": "client_id",
	"client_secret": {
        "cryptoType": 0,
        "algorithm": "RSA-265",
        "keyId": "key-id"
    },
	"tenant": "tenant",
	"isEmailVerified": true,
	"scopes": ["profile"],
	"isCreationAllowed": true,
	"isLinkingAllowed": true,
	"isAutoCreation": true,
	"isAutoUpdate": true
}`),
				), instance.AzureADIDPAddedEventMapper),
			},
			reduce: (&idpTemplateProjection{}).reduceAzureADIDPAdded,
			want: wantReduce{
				aggregateType:    eventstore.AggregateType("instance"),
				sequence:         15,
				previousSequence: 10,
				executer: &testExecuter{
					executions: []execution{
						{
							expectedStmt: idpTemplateInsertStmt,
							expectedArgs: []interface{}{
								"idp-id",
								anyArg{},
								anyArg{},
								uint64(15),
								"ro-id",
								"instance-id",
								domain.IDPStateActive,
								"name",
								domain.IdentityProviderTypeSystem,
								domain.IDPTypeAzureAD,
								true,
								true,
								true,
								true,
							},
						},
						{
							expectedStmt: "INSERT INTO projections.idp_templates4_azure (idp_id, instance_id, client_id, client_secret, scopes, tenant, is_email_verified) VALUES ($1, $2, $3, $4, $5, $6, $7)",
							expectedArgs: []interface{}{
								"idp-id",
								"instance-id",
								"client_id",
								anyArg{},
								database.StringArray{"profile"},
								"tenant",
								true,
							},
						},
					},
				},
			},
		},
		{
			name: "org reduceAzureADIDPAdded",
			args: args{
				event: getEvent(testEvent(
					repository.EventType(org.AzureADIDPAddedEventType),
					org.AggregateType,
					[]byte(`{
	"id": "idp-id",
	"name": "name",
	"client_id": "client_id",
	"client_secret": {
        "cryptoType": 0,
        "algorithm": "RSA-265",
        "keyId": "key-id"
    },
	"tenant": "tenant",
	"isEmailVerified": true,
	"scopes": ["profile"],
	"isCreationAllowed": true,
	"isLinkingAllowed": true,
	"isAutoCreation": true,
	"isAutoUpdate": true
}`),
				), org.AzureADIDPAddedEventMapper),
			},
			reduce: (&idpTemplateProjection{}).reduceAzureADIDPAdded,
			want: wantReduce{
				aggregateType:    eventstore.AggregateType("org"),
				sequence:         15,
				previousSequence: 10,
				executer: &testExecuter{
					executions: []execution{
						{
							expectedStmt: idpTemplateInsertStmt,
							expectedArgs: []interface{}{
								"idp-id",
								anyArg{},
								anyArg{},
								uint64(15),
								"ro-id",
								"instance-id",
								domain.IDPStateActive,
								"name",
								domain.IdentityProviderTypeOrg,
								domain.IDPTypeAzureAD,
								true,
								true,
								true,
								true,
							},
						},
						{
							expectedStmt: "INSERT INTO projections.idp_templates4_azure (idp_id, instance_id, client_id, client_secret, scopes, tenant, is_email_verified) VALUES ($1, $2, $3, $4, $5, $6, $7)",
							expectedArgs: []interface{}{
								"idp-id",
								"instance-id",
								"client_id",
								anyArg{},
								database.StringArray{"profile"},
								"tenant",
								true,
							},
						},
					},
				},
			},
		},
		{
			name: "instance reduceAzureADIDPChanged minimal",
			args: args{
				event: getEvent(testEvent(
					repository.EventType(instance.AzureADIDPChangedEventType),
					instance.AggregateType,
					[]byte(`{
	"id": "idp-id",
	"isCreationAllowed": true,
	"client_id": "id"
}`),
				), instance.AzureADIDPChangedEventMapper),
			},
			reduce: (&idpTemplateProjection{}).reduceAzureADIDPChanged,
			want: wantReduce{
				aggregateType:    eventstore.AggregateType("instance"),
				sequence:         15,
				previousSequence: 10,
				executer: &testExecuter{
					executions: []execution{
						{
							expectedStmt: idpTemplateUpdateMinimalStmt,
							expectedArgs: []interface{}{
								true,
								anyArg{},
								uint64(15),
								"idp-id",
								"instance-id",
							},
						},
						{
							expectedStmt: "UPDATE projections.idp_templates4_azure SET client_id = $1 WHERE (idp_id = $2) AND (instance_id = $3)",
							expectedArgs: []interface{}{
								"id",
								"idp-id",
								"instance-id",
							},
						},
					},
				},
			},
		},
		{
			name: "instance reduceAzureADIDPChanged",
			args: args{
				event: getEvent(testEvent(
					repository.EventType(instance.AzureADIDPChangedEventType),
					instance.AggregateType,
					[]byte(`{
	"id": "idp-id",
	"name": "name",
	"client_id": "client_id",
	"client_secret": {
        "cryptoType": 0,
        "algorithm": "RSA-265",
        "keyId": "key-id"
    },
	"tenant": "tenant",
	"isEmailVerified": true,
	"scopes": ["profile"],
	"isCreationAllowed": true,
	"isLinkingAllowed": true,
	"isAutoCreation": true,
	"isAutoUpdate": true
}`),
				), instance.AzureADIDPChangedEventMapper),
			},
			reduce: (&idpTemplateProjection{}).reduceAzureADIDPChanged,
			want: wantReduce{
				aggregateType:    eventstore.AggregateType("instance"),
				sequence:         15,
				previousSequence: 10,
				executer: &testExecuter{
					executions: []execution{
						{
							expectedStmt: idpTemplateUpdateStmt,
							expectedArgs: []interface{}{
								"name",
								true,
								true,
								true,
								true,
								anyArg{},
								uint64(15),
								"idp-id",
								"instance-id",
							},
						},
						{
							expectedStmt: "UPDATE projections.idp_templates4_azure SET (client_id, client_secret, scopes, tenant, is_email_verified) = ($1, $2, $3, $4, $5) WHERE (idp_id = $6) AND (instance_id = $7)",
							expectedArgs: []interface{}{
								"client_id",
								anyArg{},
								database.StringArray{"profile"},
								"tenant",
								true,
								"idp-id",
								"instance-id",
							},
						},
					},
				},
			},
		},
	}
	for _, tt := range tests {
		t.Run(tt.name, func(t *testing.T) {
			event := baseEvent(t)
			got, err := tt.reduce(event)
			if !errors.IsErrorInvalidArgument(err) {
				t.Errorf("no wrong event mapping: %v, got: %v", err, got)
			}

			event = tt.args.event(t)
			got, err = tt.reduce(event)
			assertReduce(t, got, err, IDPTemplateTable, tt.want)
		})
	}
}

func TestIDPTemplateProjection_reducesGitHub(t *testing.T) {
	type args struct {
		event func(t *testing.T) eventstore.Event
	}
	tests := []struct {
		name   string
		args   args
		reduce func(event eventstore.Event) (*handler.Statement, error)
		want   wantReduce
	}{
		{
			name: "instance reduceGitHubIDPAdded",
			args: args{
				event: getEvent(testEvent(
					repository.EventType(instance.GitHubIDPAddedEventType),
					instance.AggregateType,
					[]byte(`{
	"id": "idp-id",
	"name": "name",
	"clientId": "client_id",
	"clientSecret": {
        "cryptoType": 0,
        "algorithm": "RSA-265",
        "keyId": "key-id"
    },
	"scopes": ["profile"],
	"isCreationAllowed": true,
	"isLinkingAllowed": true,
	"isAutoCreation": true,
	"isAutoUpdate": true
}`),
				), instance.GitHubIDPAddedEventMapper),
			},
			reduce: (&idpTemplateProjection{}).reduceGitHubIDPAdded,
			want: wantReduce{
				aggregateType:    eventstore.AggregateType("instance"),
				sequence:         15,
				previousSequence: 10,
				executer: &testExecuter{
					executions: []execution{
						{
							expectedStmt: idpTemplateInsertStmt,
							expectedArgs: []interface{}{
								"idp-id",
								anyArg{},
								anyArg{},
								uint64(15),
								"ro-id",
								"instance-id",
								domain.IDPStateActive,
								"name",
								domain.IdentityProviderTypeSystem,
								domain.IDPTypeGitHub,
								true,
								true,
								true,
								true,
							},
						},
						{
							expectedStmt: "INSERT INTO projections.idp_templates4_github (idp_id, instance_id, client_id, client_secret, scopes) VALUES ($1, $2, $3, $4, $5)",
							expectedArgs: []interface{}{
								"idp-id",
								"instance-id",
								"client_id",
								anyArg{},
								database.StringArray{"profile"},
							},
						},
					},
				},
			},
		},
		{
			name: "org reduceGitHubIDPAdded",
			args: args{
				event: getEvent(testEvent(
					repository.EventType(org.GitHubIDPAddedEventType),
					org.AggregateType,
					[]byte(`{
	"id": "idp-id",
	"name": "name",
	"clientId": "client_id",
	"clientSecret": {
        "cryptoType": 0,
        "algorithm": "RSA-265",
        "keyId": "key-id"
    },
	"scopes": ["profile"],
	"isCreationAllowed": true,
	"isLinkingAllowed": true,
	"isAutoCreation": true,
	"isAutoUpdate": true
}`),
				), org.GitHubIDPAddedEventMapper),
			},
			reduce: (&idpTemplateProjection{}).reduceGitHubIDPAdded,
			want: wantReduce{
				aggregateType:    eventstore.AggregateType("org"),
				sequence:         15,
				previousSequence: 10,
				executer: &testExecuter{
					executions: []execution{
						{
							expectedStmt: idpTemplateInsertStmt,
							expectedArgs: []interface{}{
								"idp-id",
								anyArg{},
								anyArg{},
								uint64(15),
								"ro-id",
								"instance-id",
								domain.IDPStateActive,
								"name",
								domain.IdentityProviderTypeOrg,
								domain.IDPTypeGitHub,
								true,
								true,
								true,
								true,
							},
						},
						{
							expectedStmt: "INSERT INTO projections.idp_templates4_github (idp_id, instance_id, client_id, client_secret, scopes) VALUES ($1, $2, $3, $4, $5)",
							expectedArgs: []interface{}{
								"idp-id",
								"instance-id",
								"client_id",
								anyArg{},
								database.StringArray{"profile"},
							},
						},
					},
				},
			},
		},
		{
			name: "instance reduceGitHubIDPChanged minimal",
			args: args{
				event: getEvent(testEvent(
					repository.EventType(instance.GitHubIDPChangedEventType),
					instance.AggregateType,
					[]byte(`{
	"id": "idp-id",
	"isCreationAllowed": true,
	"clientId": "id"
}`),
				), instance.GitHubIDPChangedEventMapper),
			},
			reduce: (&idpTemplateProjection{}).reduceGitHubIDPChanged,
			want: wantReduce{
				aggregateType:    eventstore.AggregateType("instance"),
				sequence:         15,
				previousSequence: 10,
				executer: &testExecuter{
					executions: []execution{
						{
							expectedStmt: idpTemplateUpdateMinimalStmt,
							expectedArgs: []interface{}{
								true,
								anyArg{},
								uint64(15),
								"idp-id",
								"instance-id",
							},
						},
						{
							expectedStmt: "UPDATE projections.idp_templates4_github SET client_id = $1 WHERE (idp_id = $2) AND (instance_id = $3)",
							expectedArgs: []interface{}{
								"id",
								"idp-id",
								"instance-id",
							},
						},
					},
				},
			},
		},
		{
			name: "instance reduceGitHubIDPChanged",
			args: args{
				event: getEvent(testEvent(
					repository.EventType(instance.GitHubIDPChangedEventType),
					instance.AggregateType,
					[]byte(`{
	"id": "idp-id",
	"name": "name",
	"clientId": "client_id",
	"clientSecret": {
        "cryptoType": 0,
        "algorithm": "RSA-265",
        "keyId": "key-id"
    },
	"scopes": ["profile"],
	"isCreationAllowed": true,
	"isLinkingAllowed": true,
	"isAutoCreation": true,
	"isAutoUpdate": true
}`),
				), instance.GitHubIDPChangedEventMapper),
			},
			reduce: (&idpTemplateProjection{}).reduceGitHubIDPChanged,
			want: wantReduce{
				aggregateType:    eventstore.AggregateType("instance"),
				sequence:         15,
				previousSequence: 10,
				executer: &testExecuter{
					executions: []execution{
						{
							expectedStmt: idpTemplateUpdateStmt,
							expectedArgs: []interface{}{
								"name",
								true,
								true,
								true,
								true,
								anyArg{},
								uint64(15),
								"idp-id",
								"instance-id",
							},
						},
						{
							expectedStmt: "UPDATE projections.idp_templates4_github SET (client_id, client_secret, scopes) = ($1, $2, $3) WHERE (idp_id = $4) AND (instance_id = $5)",
							expectedArgs: []interface{}{
								"client_id",
								anyArg{},
								database.StringArray{"profile"},
								"idp-id",
								"instance-id",
							},
						},
					},
				},
			},
		},
	}
	for _, tt := range tests {
		t.Run(tt.name, func(t *testing.T) {
			event := baseEvent(t)
			got, err := tt.reduce(event)
			if !errors.IsErrorInvalidArgument(err) {
				t.Errorf("no wrong event mapping: %v, got: %v", err, got)
			}

			event = tt.args.event(t)
			got, err = tt.reduce(event)
			assertReduce(t, got, err, IDPTemplateTable, tt.want)
		})
	}
}

func TestIDPTemplateProjection_reducesGitHubEnterprise(t *testing.T) {
	type args struct {
		event func(t *testing.T) eventstore.Event
	}
	tests := []struct {
		name   string
		args   args
		reduce func(event eventstore.Event) (*handler.Statement, error)
		want   wantReduce
	}{
		{
			name: "instance reduceGitHubEnterpriseIDPAdded",
			args: args{
				event: getEvent(testEvent(
					repository.EventType(instance.GitHubEnterpriseIDPAddedEventType),
					instance.AggregateType,
					[]byte(`{
	"id": "idp-id",
	"name": "name",
	"clientId": "client_id",
	"clientSecret": {
        "cryptoType": 0,
        "algorithm": "RSA-265",
        "keyId": "key-id"
    },
	"authorizationEndpoint": "auth",
	"tokenEndpoint": "token",
 	"userEndpoint": "user",
	"scopes": ["profile"],
	"isCreationAllowed": true,
	"isLinkingAllowed": true,
	"isAutoCreation": true,
	"isAutoUpdate": true
}`),
				), instance.GitHubEnterpriseIDPAddedEventMapper),
			},
			reduce: (&idpTemplateProjection{}).reduceGitHubEnterpriseIDPAdded,
			want: wantReduce{
				aggregateType:    eventstore.AggregateType("instance"),
				sequence:         15,
				previousSequence: 10,
				executer: &testExecuter{
					executions: []execution{
						{
							expectedStmt: idpTemplateInsertStmt,
							expectedArgs: []interface{}{
								"idp-id",
								anyArg{},
								anyArg{},
								uint64(15),
								"ro-id",
								"instance-id",
								domain.IDPStateActive,
								"name",
								domain.IdentityProviderTypeSystem,
								domain.IDPTypeGitHubEnterprise,
								true,
								true,
								true,
								true,
							},
						},
						{
							expectedStmt: "INSERT INTO projections.idp_templates4_github_enterprise (idp_id, instance_id, client_id, client_secret, authorization_endpoint, token_endpoint, user_endpoint, scopes) VALUES ($1, $2, $3, $4, $5, $6, $7, $8)",
							expectedArgs: []interface{}{
								"idp-id",
								"instance-id",
								"client_id",
								anyArg{},
								"auth",
								"token",
								"user",
								database.StringArray{"profile"},
							},
						},
					},
				},
			},
		},
		{
			name: "org reduceGitHubEnterpriseIDPAdded",
			args: args{
				event: getEvent(testEvent(
					repository.EventType(org.GitHubEnterpriseIDPAddedEventType),
					org.AggregateType,
					[]byte(`{
	"id": "idp-id",
	"name": "name",
	"clientId": "client_id",
	"clientSecret": {
        "cryptoType": 0,
        "algorithm": "RSA-265",
        "keyId": "key-id"
    },
	"authorizationEndpoint": "auth",
	"tokenEndpoint": "token",
 	"userEndpoint": "user",
	"scopes": ["profile"],
	"isCreationAllowed": true,
	"isLinkingAllowed": true,
	"isAutoCreation": true,
	"isAutoUpdate": true
}`),
				), org.GitHubEnterpriseIDPAddedEventMapper),
			},
			reduce: (&idpTemplateProjection{}).reduceGitHubEnterpriseIDPAdded,
			want: wantReduce{
				aggregateType:    eventstore.AggregateType("org"),
				sequence:         15,
				previousSequence: 10,
				executer: &testExecuter{
					executions: []execution{
						{
							expectedStmt: idpTemplateInsertStmt,
							expectedArgs: []interface{}{
								"idp-id",
								anyArg{},
								anyArg{},
								uint64(15),
								"ro-id",
								"instance-id",
								domain.IDPStateActive,
								"name",
								domain.IdentityProviderTypeOrg,
								domain.IDPTypeGitHubEnterprise,
								true,
								true,
								true,
								true,
							},
						},
						{
							expectedStmt: "INSERT INTO projections.idp_templates4_github_enterprise (idp_id, instance_id, client_id, client_secret, authorization_endpoint, token_endpoint, user_endpoint, scopes) VALUES ($1, $2, $3, $4, $5, $6, $7, $8)",
							expectedArgs: []interface{}{
								"idp-id",
								"instance-id",
								"client_id",
								anyArg{},
								"auth",
								"token",
								"user",
								database.StringArray{"profile"},
							},
						},
					},
				},
			},
		},
		{
			name: "instance reduceGitHubEnterpriseIDPChanged minimal",
			args: args{
				event: getEvent(testEvent(
					repository.EventType(instance.GitHubEnterpriseIDPChangedEventType),
					instance.AggregateType,
					[]byte(`{
	"id": "idp-id",
	"isCreationAllowed": true,
	"clientId": "id"
}`),
				), instance.GitHubEnterpriseIDPChangedEventMapper),
			},
			reduce: (&idpTemplateProjection{}).reduceGitHubEnterpriseIDPChanged,
			want: wantReduce{
				aggregateType:    eventstore.AggregateType("instance"),
				sequence:         15,
				previousSequence: 10,
				executer: &testExecuter{
					executions: []execution{
						{
							expectedStmt: idpTemplateUpdateMinimalStmt,
							expectedArgs: []interface{}{
								true,
								anyArg{},
								uint64(15),
								"idp-id",
								"instance-id",
							},
						},
						{
							expectedStmt: "UPDATE projections.idp_templates4_github_enterprise SET client_id = $1 WHERE (idp_id = $2) AND (instance_id = $3)",
							expectedArgs: []interface{}{
								"id",
								"idp-id",
								"instance-id",
							},
						},
					},
				},
			},
		},
		{
			name: "instance reduceGitHubEnterpriseIDPChanged",
			args: args{
				event: getEvent(testEvent(
					repository.EventType(instance.GitHubEnterpriseIDPChangedEventType),
					instance.AggregateType,
					[]byte(`{
	"id": "idp-id",
	"name": "name",
	"clientId": "client_id",
	"clientSecret": {
        "cryptoType": 0,
        "algorithm": "RSA-265",
        "keyId": "key-id"
    },
	"authorizationEndpoint": "auth",
	"tokenEndpoint": "token",
 	"userEndpoint": "user",
	"scopes": ["profile"],
	"isCreationAllowed": true,
	"isLinkingAllowed": true,
	"isAutoCreation": true,
	"isAutoUpdate": true
}`),
				), instance.GitHubEnterpriseIDPChangedEventMapper),
			},
			reduce: (&idpTemplateProjection{}).reduceGitHubEnterpriseIDPChanged,
			want: wantReduce{
				aggregateType:    eventstore.AggregateType("instance"),
				sequence:         15,
				previousSequence: 10,
				executer: &testExecuter{
					executions: []execution{
						{
							expectedStmt: idpTemplateUpdateStmt,
							expectedArgs: []interface{}{
								"name",
								true,
								true,
								true,
								true,
								anyArg{},
								uint64(15),
								"idp-id",
								"instance-id",
							},
						},
						{
							expectedStmt: "UPDATE projections.idp_templates4_github_enterprise SET (client_id, client_secret, authorization_endpoint, token_endpoint, user_endpoint, scopes) = ($1, $2, $3, $4, $5, $6) WHERE (idp_id = $7) AND (instance_id = $8)",
							expectedArgs: []interface{}{
								"client_id",
								anyArg{},
								"auth",
								"token",
								"user",
								database.StringArray{"profile"},
								"idp-id",
								"instance-id",
							},
						},
					},
				},
			},
		},
	}
	for _, tt := range tests {
		t.Run(tt.name, func(t *testing.T) {
			event := baseEvent(t)
			got, err := tt.reduce(event)
			if !errors.IsErrorInvalidArgument(err) {
				t.Errorf("no wrong event mapping: %v, got: %v", err, got)
			}

			event = tt.args.event(t)
			got, err = tt.reduce(event)
			assertReduce(t, got, err, IDPTemplateTable, tt.want)
		})
	}
}

func TestIDPTemplateProjection_reducesGitLab(t *testing.T) {
	type args struct {
		event func(t *testing.T) eventstore.Event
	}
	tests := []struct {
		name   string
		args   args
		reduce func(event eventstore.Event) (*handler.Statement, error)
		want   wantReduce
	}{
		{
			name: "instance reduceGitLabIDPAdded",
			args: args{
				event: getEvent(testEvent(
					repository.EventType(instance.GitLabIDPAddedEventType),
					instance.AggregateType,
					[]byte(`{
	"id": "idp-id",
	"client_id": "client_id",
	"client_secret": {
        "cryptoType": 0,
        "algorithm": "RSA-265",
        "keyId": "key-id"
    },
	"scopes": ["profile"],
	"isCreationAllowed": true,
	"isLinkingAllowed": true,
	"isAutoCreation": true,
	"isAutoUpdate": true
}`),
				), instance.GitLabIDPAddedEventMapper),
			},
			reduce: (&idpTemplateProjection{}).reduceGitLabIDPAdded,
			want: wantReduce{
				aggregateType:    eventstore.AggregateType("instance"),
				sequence:         15,
				previousSequence: 10,
				executer: &testExecuter{
					executions: []execution{
						{
							expectedStmt: idpTemplateInsertStmt,
							expectedArgs: []interface{}{
								"idp-id",
								anyArg{},
								anyArg{},
								uint64(15),
								"ro-id",
								"instance-id",
								domain.IDPStateActive,
								"",
								domain.IdentityProviderTypeSystem,
								domain.IDPTypeGitLab,
								true,
								true,
								true,
								true,
							},
						},
						{
							expectedStmt: "INSERT INTO projections.idp_templates4_gitlab (idp_id, instance_id, client_id, client_secret, scopes) VALUES ($1, $2, $3, $4, $5)",
							expectedArgs: []interface{}{
								"idp-id",
								"instance-id",
								"client_id",
								anyArg{},
								database.StringArray{"profile"},
							},
						},
					},
				},
			},
		},
		{
			name: "org reduceGitLabIDPAdded",
			args: args{
				event: getEvent(testEvent(
					repository.EventType(org.GitLabIDPAddedEventType),
					org.AggregateType,
					[]byte(`{
	"id": "idp-id",
	"client_id": "client_id",
	"client_secret": {
        "cryptoType": 0,
        "algorithm": "RSA-265",
        "keyId": "key-id"
    },
	"scopes": ["profile"],
	"isCreationAllowed": true,
	"isLinkingAllowed": true,
	"isAutoCreation": true,
	"isAutoUpdate": true
}`),
				), org.GitLabIDPAddedEventMapper),
			},
			reduce: (&idpTemplateProjection{}).reduceGitLabIDPAdded,
			want: wantReduce{
				aggregateType:    eventstore.AggregateType("org"),
				sequence:         15,
				previousSequence: 10,
				executer: &testExecuter{
					executions: []execution{
						{
							expectedStmt: idpTemplateInsertStmt,
							expectedArgs: []interface{}{
								"idp-id",
								anyArg{},
								anyArg{},
								uint64(15),
								"ro-id",
								"instance-id",
								domain.IDPStateActive,
								"",
								domain.IdentityProviderTypeOrg,
								domain.IDPTypeGitLab,
								true,
								true,
								true,
								true,
							},
						},
						{
							expectedStmt: "INSERT INTO projections.idp_templates4_gitlab (idp_id, instance_id, client_id, client_secret, scopes) VALUES ($1, $2, $3, $4, $5)",
							expectedArgs: []interface{}{
								"idp-id",
								"instance-id",
								"client_id",
								anyArg{},
								database.StringArray{"profile"},
							},
						},
					},
				},
			},
		},
		{
			name: "instance reduceGitLabIDPChanged minimal",
			args: args{
				event: getEvent(testEvent(
					repository.EventType(instance.GitLabIDPChangedEventType),
					instance.AggregateType,
					[]byte(`{
	"id": "idp-id",
	"isCreationAllowed": true,
	"client_id": "id"
}`),
				), instance.GitLabIDPChangedEventMapper),
			},
			reduce: (&idpTemplateProjection{}).reduceGitLabIDPChanged,
			want: wantReduce{
				aggregateType:    eventstore.AggregateType("instance"),
				sequence:         15,
				previousSequence: 10,
				executer: &testExecuter{
					executions: []execution{
						{
							expectedStmt: idpTemplateUpdateMinimalStmt,
							expectedArgs: []interface{}{
								true,
								anyArg{},
								uint64(15),
								"idp-id",
								"instance-id",
							},
						},
						{
							expectedStmt: "UPDATE projections.idp_templates4_gitlab SET client_id = $1 WHERE (idp_id = $2) AND (instance_id = $3)",
							expectedArgs: []interface{}{
								"id",
								"idp-id",
								"instance-id",
							},
						},
					},
				},
			},
		},
		{
			name: "instance reduceGitLabIDPChanged",
			args: args{
				event: getEvent(testEvent(
					repository.EventType(instance.GitLabIDPChangedEventType),
					instance.AggregateType,
					[]byte(`{
	"id": "idp-id",
	"name": "name",
	"client_id": "client_id",
	"client_secret": {
        "cryptoType": 0,
        "algorithm": "RSA-265",
        "keyId": "key-id"
    },
	"scopes": ["profile"],
	"isCreationAllowed": true,
	"isLinkingAllowed": true,
	"isAutoCreation": true,
	"isAutoUpdate": true
}`),
				), instance.GitLabIDPChangedEventMapper),
			},
			reduce: (&idpTemplateProjection{}).reduceGitLabIDPChanged,
			want: wantReduce{
				aggregateType:    eventstore.AggregateType("instance"),
				sequence:         15,
				previousSequence: 10,
				executer: &testExecuter{
					executions: []execution{
						{
							expectedStmt: idpTemplateUpdateStmt,
							expectedArgs: []interface{}{
								"name",
								true,
								true,
								true,
								true,
								anyArg{},
								uint64(15),
								"idp-id",
								"instance-id",
							},
						},
						{
							expectedStmt: "UPDATE projections.idp_templates4_gitlab SET (client_id, client_secret, scopes) = ($1, $2, $3) WHERE (idp_id = $4) AND (instance_id = $5)",
							expectedArgs: []interface{}{
								"client_id",
								anyArg{},
								database.StringArray{"profile"},
								"idp-id",
								"instance-id",
							},
						},
					},
				},
			},
		},
	}
	for _, tt := range tests {
		t.Run(tt.name, func(t *testing.T) {
			event := baseEvent(t)
			got, err := tt.reduce(event)
			if !errors.IsErrorInvalidArgument(err) {
				t.Errorf("no wrong event mapping: %v, got: %v", err, got)
			}

			event = tt.args.event(t)
			got, err = tt.reduce(event)
			assertReduce(t, got, err, IDPTemplateTable, tt.want)
		})
	}
}

func TestIDPTemplateProjection_reducesGitLabSelfHosted(t *testing.T) {
	type args struct {
		event func(t *testing.T) eventstore.Event
	}
	tests := []struct {
		name   string
		args   args
		reduce func(event eventstore.Event) (*handler.Statement, error)
		want   wantReduce
	}{
		{
			name: "instance reduceGitLabSelfHostedIDPAdded",
			args: args{
				event: getEvent(testEvent(
					repository.EventType(instance.GitLabSelfHostedIDPAddedEventType),
					instance.AggregateType,
					[]byte(`{
	"id": "idp-id",
	"name": "name",
	"issuer": "issuer",
	"client_id": "client_id",
	"client_secret": {
        "cryptoType": 0,
        "algorithm": "RSA-265",
        "keyId": "key-id"
    },
	"scopes": ["profile"],
	"isCreationAllowed": true,
	"isLinkingAllowed": true,
	"isAutoCreation": true,
	"isAutoUpdate": true
}`),
				), instance.GitLabSelfHostedIDPAddedEventMapper),
			},
			reduce: (&idpTemplateProjection{}).reduceGitLabSelfHostedIDPAdded,
			want: wantReduce{
				aggregateType:    eventstore.AggregateType("instance"),
				sequence:         15,
				previousSequence: 10,
				executer: &testExecuter{
					executions: []execution{
						{
							expectedStmt: idpTemplateInsertStmt,
							expectedArgs: []interface{}{
								"idp-id",
								anyArg{},
								anyArg{},
								uint64(15),
								"ro-id",
								"instance-id",
								domain.IDPStateActive,
								"name",
								domain.IdentityProviderTypeSystem,
								domain.IDPTypeGitLabSelfHosted,
								true,
								true,
								true,
								true,
							},
						},
						{
							expectedStmt: "INSERT INTO projections.idp_templates4_gitlab_self_hosted (idp_id, instance_id, issuer, client_id, client_secret, scopes) VALUES ($1, $2, $3, $4, $5, $6)",
							expectedArgs: []interface{}{
								"idp-id",
								"instance-id",
								"issuer",
								"client_id",
								anyArg{},
								database.StringArray{"profile"},
							},
						},
					},
				},
			},
		},
		{
			name: "org reduceGitLabSelfHostedIDPAdded",
			args: args{
				event: getEvent(testEvent(
					repository.EventType(org.GitLabSelfHostedIDPAddedEventType),
					org.AggregateType,
					[]byte(`{
	"id": "idp-id",
	"name": "name",
	"issuer": "issuer",
	"client_id": "client_id",
	"client_secret": {
        "cryptoType": 0,
        "algorithm": "RSA-265",
        "keyId": "key-id"
    },
	"scopes": ["profile"],
	"isCreationAllowed": true,
	"isLinkingAllowed": true,
	"isAutoCreation": true,
	"isAutoUpdate": true
}`),
				), org.GitLabSelfHostedIDPAddedEventMapper),
			},
			reduce: (&idpTemplateProjection{}).reduceGitLabSelfHostedIDPAdded,
			want: wantReduce{
				aggregateType:    eventstore.AggregateType("org"),
				sequence:         15,
				previousSequence: 10,
				executer: &testExecuter{
					executions: []execution{
						{
							expectedStmt: idpTemplateInsertStmt,
							expectedArgs: []interface{}{
								"idp-id",
								anyArg{},
								anyArg{},
								uint64(15),
								"ro-id",
								"instance-id",
								domain.IDPStateActive,
								"name",
								domain.IdentityProviderTypeOrg,
								domain.IDPTypeGitLabSelfHosted,
								true,
								true,
								true,
								true,
							},
						},
						{
							expectedStmt: "INSERT INTO projections.idp_templates4_gitlab_self_hosted (idp_id, instance_id, issuer, client_id, client_secret, scopes) VALUES ($1, $2, $3, $4, $5, $6)",
							expectedArgs: []interface{}{
								"idp-id",
								"instance-id",
								"issuer",
								"client_id",
								anyArg{},
								database.StringArray{"profile"},
							},
						},
					},
				},
			},
		},
		{
			name: "instance reduceGitLabSelfHostedIDPChanged minimal",
			args: args{
				event: getEvent(testEvent(
					repository.EventType(instance.GitLabSelfHostedIDPChangedEventType),
					instance.AggregateType,
					[]byte(`{
	"id": "idp-id",
	"isCreationAllowed": true,
	"issuer": "issuer"
}`),
				), instance.GitLabSelfHostedIDPChangedEventMapper),
			},
			reduce: (&idpTemplateProjection{}).reduceGitLabSelfHostedIDPChanged,
			want: wantReduce{
				aggregateType:    eventstore.AggregateType("instance"),
				sequence:         15,
				previousSequence: 10,
				executer: &testExecuter{
					executions: []execution{
						{
							expectedStmt: idpTemplateUpdateMinimalStmt,
							expectedArgs: []interface{}{
								true,
								anyArg{},
								uint64(15),
								"idp-id",
								"instance-id",
							},
						},
						{
							expectedStmt: "UPDATE projections.idp_templates4_gitlab_self_hosted SET issuer = $1 WHERE (idp_id = $2) AND (instance_id = $3)",
							expectedArgs: []interface{}{
								"issuer",
								"idp-id",
								"instance-id",
							},
						},
					},
				},
			},
		},
		{
			name: "instance reduceGitLabSelfHostedIDPChanged",
			args: args{
				event: getEvent(testEvent(
					repository.EventType(instance.GitLabSelfHostedIDPChangedEventType),
					instance.AggregateType,
					[]byte(`{
	"id": "idp-id",
	"name": "name",
	"issuer": "issuer",
	"client_id": "client_id",
	"client_secret": {
        "cryptoType": 0,
        "algorithm": "RSA-265",
        "keyId": "key-id"
    },
	"scopes": ["profile"],
	"isCreationAllowed": true,
	"isLinkingAllowed": true,
	"isAutoCreation": true,
	"isAutoUpdate": true
}`),
				), instance.GitLabSelfHostedIDPChangedEventMapper),
			},
			reduce: (&idpTemplateProjection{}).reduceGitLabSelfHostedIDPChanged,
			want: wantReduce{
				aggregateType:    eventstore.AggregateType("instance"),
				sequence:         15,
				previousSequence: 10,
				executer: &testExecuter{
					executions: []execution{
						{
							expectedStmt: idpTemplateUpdateStmt,
							expectedArgs: []interface{}{
								"name",
								true,
								true,
								true,
								true,
								anyArg{},
								uint64(15),
								"idp-id",
								"instance-id",
							},
						},
						{
							expectedStmt: "UPDATE projections.idp_templates4_gitlab_self_hosted SET (issuer, client_id, client_secret, scopes) = ($1, $2, $3, $4) WHERE (idp_id = $5) AND (instance_id = $6)",
							expectedArgs: []interface{}{
								"issuer",
								"client_id",
								anyArg{},
								database.StringArray{"profile"},
								"idp-id",
								"instance-id",
							},
						},
					},
				},
			},
		},
	}
	for _, tt := range tests {
		t.Run(tt.name, func(t *testing.T) {
			event := baseEvent(t)
			got, err := tt.reduce(event)
			if !errors.IsErrorInvalidArgument(err) {
				t.Errorf("no wrong event mapping: %v, got: %v", err, got)
			}

			event = tt.args.event(t)
			got, err = tt.reduce(event)
			assertReduce(t, got, err, IDPTemplateTable, tt.want)
		})
	}
}

func TestIDPTemplateProjection_reducesGoogle(t *testing.T) {
	type args struct {
		event func(t *testing.T) eventstore.Event
	}
	tests := []struct {
		name   string
		args   args
		reduce func(event eventstore.Event) (*handler.Statement, error)
		want   wantReduce
	}{
		{
			name: "instance reduceGoogleIDPAdded",
			args: args{
				event: getEvent(testEvent(
					repository.EventType(instance.GoogleIDPAddedEventType),
					instance.AggregateType,
					[]byte(`{
	"id": "idp-id",
	"clientId": "client_id",
	"clientSecret": {
        "cryptoType": 0,
        "algorithm": "RSA-265",
        "keyId": "key-id"
    },
	"scopes": ["profile"],
	"isCreationAllowed": true,
	"isLinkingAllowed": true,
	"isAutoCreation": true,
	"isAutoUpdate": true
}`),
				), instance.GoogleIDPAddedEventMapper),
			},
			reduce: (&idpTemplateProjection{}).reduceGoogleIDPAdded,
			want: wantReduce{
				aggregateType:    eventstore.AggregateType("instance"),
				sequence:         15,
				previousSequence: 10,
				executer: &testExecuter{
					executions: []execution{
						{
							expectedStmt: idpTemplateInsertStmt,
							expectedArgs: []interface{}{
								"idp-id",
								anyArg{},
								anyArg{},
								uint64(15),
								"ro-id",
								"instance-id",
								domain.IDPStateActive,
								"",
								domain.IdentityProviderTypeSystem,
								domain.IDPTypeGoogle,
								true,
								true,
								true,
								true,
							},
						},
						{
							expectedStmt: "INSERT INTO projections.idp_templates4_google (idp_id, instance_id, client_id, client_secret, scopes) VALUES ($1, $2, $3, $4, $5)",
							expectedArgs: []interface{}{
								"idp-id",
								"instance-id",
								"client_id",
								anyArg{},
								database.StringArray{"profile"},
							},
						},
					},
				},
			},
		},
		{
			name: "org reduceGoogleIDPAdded",
			args: args{
				event: getEvent(testEvent(
					repository.EventType(org.GoogleIDPAddedEventType),
					org.AggregateType,
					[]byte(`{
	"id": "idp-id",
	"clientId": "client_id",
	"clientSecret": {
        "cryptoType": 0,
        "algorithm": "RSA-265",
        "keyId": "key-id"
    },
	"scopes": ["profile"],
	"isCreationAllowed": true,
	"isLinkingAllowed": true,
	"isAutoCreation": true,
	"isAutoUpdate": true
}`),
				), org.GoogleIDPAddedEventMapper),
			},
			reduce: (&idpTemplateProjection{}).reduceGoogleIDPAdded,
			want: wantReduce{
				aggregateType:    eventstore.AggregateType("org"),
				sequence:         15,
				previousSequence: 10,
				executer: &testExecuter{
					executions: []execution{
						{
							expectedStmt: idpTemplateInsertStmt,
							expectedArgs: []interface{}{
								"idp-id",
								anyArg{},
								anyArg{},
								uint64(15),
								"ro-id",
								"instance-id",
								domain.IDPStateActive,
								"",
								domain.IdentityProviderTypeOrg,
								domain.IDPTypeGoogle,
								true,
								true,
								true,
								true,
							},
						},
						{
							expectedStmt: "INSERT INTO projections.idp_templates4_google (idp_id, instance_id, client_id, client_secret, scopes) VALUES ($1, $2, $3, $4, $5)",
							expectedArgs: []interface{}{
								"idp-id",
								"instance-id",
								"client_id",
								anyArg{},
								database.StringArray{"profile"},
							},
						},
					},
				},
			},
		},
		{
			name: "instance reduceGoogleIDPChanged minimal",
			args: args{
				event: getEvent(testEvent(
					repository.EventType(instance.GoogleIDPChangedEventType),
					instance.AggregateType,
					[]byte(`{
	"id": "idp-id",
	"isCreationAllowed": true,
	"clientId": "id"
}`),
				), instance.GoogleIDPChangedEventMapper),
			},
			reduce: (&idpTemplateProjection{}).reduceGoogleIDPChanged,
			want: wantReduce{
				aggregateType:    eventstore.AggregateType("instance"),
				sequence:         15,
				previousSequence: 10,
				executer: &testExecuter{
					executions: []execution{
						{
							expectedStmt: idpTemplateUpdateMinimalStmt,
							expectedArgs: []interface{}{
								true,
								anyArg{},
								uint64(15),
								"idp-id",
								"instance-id",
							},
						},
						{
							expectedStmt: "UPDATE projections.idp_templates4_google SET client_id = $1 WHERE (idp_id = $2) AND (instance_id = $3)",
							expectedArgs: []interface{}{
								"id",
								"idp-id",
								"instance-id",
							},
						},
					},
				},
			},
		},
		{
			name: "instance reduceGoogleIDPChanged",
			args: args{
				event: getEvent(testEvent(
					repository.EventType(instance.GoogleIDPChangedEventType),
					instance.AggregateType,
					[]byte(`{
	"id": "idp-id",
	"name": "name",
	"clientId": "client_id",
	"clientSecret": {
        "cryptoType": 0,
        "algorithm": "RSA-265",
        "keyId": "key-id"
    },
	"scopes": ["profile"],
	"isCreationAllowed": true,
	"isLinkingAllowed": true,
	"isAutoCreation": true,
	"isAutoUpdate": true
}`),
				), instance.GoogleIDPChangedEventMapper),
			},
			reduce: (&idpTemplateProjection{}).reduceGoogleIDPChanged,
			want: wantReduce{
				aggregateType:    eventstore.AggregateType("instance"),
				sequence:         15,
				previousSequence: 10,
				executer: &testExecuter{
					executions: []execution{
						{
							expectedStmt: idpTemplateUpdateStmt,
							expectedArgs: []interface{}{
								"name",
								true,
								true,
								true,
								true,
								anyArg{},
								uint64(15),
								"idp-id",
								"instance-id",
							},
						},
						{
							expectedStmt: "UPDATE projections.idp_templates4_google SET (client_id, client_secret, scopes) = ($1, $2, $3) WHERE (idp_id = $4) AND (instance_id = $5)",
							expectedArgs: []interface{}{
								"client_id",
								anyArg{},
								database.StringArray{"profile"},
								"idp-id",
								"instance-id",
							},
						},
					},
				},
			},
		},
	}
	for _, tt := range tests {
		t.Run(tt.name, func(t *testing.T) {
			event := baseEvent(t)
			got, err := tt.reduce(event)
			if !errors.IsErrorInvalidArgument(err) {
				t.Errorf("no wrong event mapping: %v, got: %v", err, got)
			}

			event = tt.args.event(t)
			got, err = tt.reduce(event)
			assertReduce(t, got, err, IDPTemplateTable, tt.want)
		})
	}
}

func TestIDPTemplateProjection_reducesLDAP(t *testing.T) {
	type args struct {
		event func(t *testing.T) eventstore.Event
	}
	tests := []struct {
		name   string
		args   args
		reduce func(event eventstore.Event) (*handler.Statement, error)
		want   wantReduce
	}{
		{
			name: "instance reduceLDAPIDPAdded",
			args: args{
				event: getEvent(testEvent(
					repository.EventType(instance.LDAPIDPAddedEventType),
					instance.AggregateType,
					[]byte(`{
	"id": "idp-id",
	"name": "custom-zitadel-instance",
	"servers": ["server"],
	"startTls": false,
	"baseDN": "basedn",
	"bindDN": "binddn",
	"bindPassword": {
        "cryptoType": 0,
        "algorithm": "RSA-265",
        "keyId": "key-id"
    },
	"userBase": "user",
	"userObjectClasses": ["object"],
	"userFilters": ["filter"],
	"timeout": 30000000000,
	"idAttribute": "id",
	"firstNameAttribute": "first",
	"lastNameAttribute": "last",
	"displayNameAttribute": "display",
	"nickNameAttribute": "nickname",
	"preferredUsernameAttribute": "username",
	"emailAttribute": "email",
	"emailVerifiedAttribute": "email_verified",
	"phoneAttribute": "phone",
	"phoneVerifiedAttribute": "phone_verified",
	"preferredLanguageAttribute": "lang",
	"avatarURLAttribute": "avatar",
	"profileAttribute": "profile",
	"isCreationAllowed": true,
	"isLinkingAllowed": true,
	"isAutoCreation": true,
	"isAutoUpdate": true
}`),
				), instance.LDAPIDPAddedEventMapper),
			},
			reduce: (&idpTemplateProjection{}).reduceLDAPIDPAdded,
			want: wantReduce{
				aggregateType:    eventstore.AggregateType("instance"),
				sequence:         15,
				previousSequence: 10,
				executer: &testExecuter{
					executions: []execution{
						{
							expectedStmt: idpTemplateInsertStmt,
							expectedArgs: []interface{}{
								"idp-id",
								anyArg{},
								anyArg{},
								uint64(15),
								"ro-id",
								"instance-id",
								domain.IDPStateActive,
								"custom-zitadel-instance",
								domain.IdentityProviderTypeSystem,
								domain.IDPTypeLDAP,
								true,
								true,
								true,
								true,
							},
						},
						{
<<<<<<< HEAD
							expectedStmt: "INSERT INTO projections.idp_templates3_ldap (idp_id, instance_id, servers, start_tls, base_dn, bind_dn, bind_password, user_base, user_object_classes, user_filters, timeout, id_attribute, first_name_attribute, last_name_attribute, display_name_attribute, nick_name_attribute, preferred_username_attribute, email_attribute, email_verified, phone_attribute, phone_verified_attribute, preferred_language_attribute, avatar_url_attribute, profile_attribute) VALUES ($1, $2, $3, $4, $5, $6, $7, $8, $9, $10, $11, $12, $13, $14, $15, $16, $17, $18, $19, $20, $21, $22, $23, $24)",
=======
							expectedStmt: "INSERT INTO projections.idp_templates4_ldap (idp_id, instance_id, host, port, tls, base_dn, user_object_class, user_unique_attribute, admin, password, id_attribute, first_name_attribute, last_name_attribute, display_name_attribute, nick_name_attribute, preferred_username_attribute, email_attribute, email_verified, phone_attribute, phone_verified_attribute, preferred_language_attribute, avatar_url_attribute, profile_attribute) VALUES ($1, $2, $3, $4, $5, $6, $7, $8, $9, $10, $11, $12, $13, $14, $15, $16, $17, $18, $19, $20, $21, $22, $23)",
>>>>>>> a3b36a01
							expectedArgs: []interface{}{
								"idp-id",
								"instance-id",
								database.StringArray{"server"},
								false,
								"basedn",
								"binddn",
								anyArg{},
								"user",
								database.StringArray{"object"},
								database.StringArray{"filter"},
								time.Duration(30000000000),
								"id",
								"first",
								"last",
								"display",
								"nickname",
								"username",
								"email",
								"email_verified",
								"phone",
								"phone_verified",
								"lang",
								"avatar",
								"profile",
							},
						},
					},
				},
			},
		},
		{
			name: "org reduceLDAPIDPAdded",
			args: args{
				event: getEvent(testEvent(
					repository.EventType(org.LDAPIDPAddedEventType),
					org.AggregateType,
					[]byte(`{
	"id": "idp-id",
	"name": "custom-zitadel-instance",
	"servers": ["server"],
	"startTls": false,
	"baseDN": "basedn",
	"bindDN": "binddn",
	"bindPassword": {
        "cryptoType": 0,
        "algorithm": "RSA-265",
        "keyId": "key-id"
    },
	"userBase": "user",
	"userObjectClasses": ["object"],
	"userFilters": ["filter"],
	"timeout": 30000000000,
	"idAttribute": "id",
	"firstNameAttribute": "first",
	"lastNameAttribute": "last",
	"displayNameAttribute": "display",
	"nickNameAttribute": "nickname",
	"preferredUsernameAttribute": "username",
	"emailAttribute": "email",
	"emailVerifiedAttribute": "email_verified",
	"phoneAttribute": "phone",
	"phoneVerifiedAttribute": "phone_verified",
	"preferredLanguageAttribute": "lang",
	"avatarURLAttribute": "avatar",
	"profileAttribute": "profile",
	"isCreationAllowed": true,
	"isLinkingAllowed": true,
	"isAutoCreation": true,
	"isAutoUpdate": true
}`),
				), org.LDAPIDPAddedEventMapper),
			},
			reduce: (&idpTemplateProjection{}).reduceLDAPIDPAdded,
			want: wantReduce{
				aggregateType:    eventstore.AggregateType("org"),
				sequence:         15,
				previousSequence: 10,
				executer: &testExecuter{
					executions: []execution{
						{
							expectedStmt: idpTemplateInsertStmt,
							expectedArgs: []interface{}{
								"idp-id",
								anyArg{},
								anyArg{},
								uint64(15),
								"ro-id",
								"instance-id",
								domain.IDPStateActive,
								"custom-zitadel-instance",
								domain.IdentityProviderTypeOrg,
								domain.IDPTypeLDAP,
								true,
								true,
								true,
								true,
							},
						},
						{
<<<<<<< HEAD
							expectedStmt: "INSERT INTO projections.idp_templates3_ldap (idp_id, instance_id, servers, start_tls, base_dn, bind_dn, bind_password, user_base, user_object_classes, user_filters, timeout, id_attribute, first_name_attribute, last_name_attribute, display_name_attribute, nick_name_attribute, preferred_username_attribute, email_attribute, email_verified, phone_attribute, phone_verified_attribute, preferred_language_attribute, avatar_url_attribute, profile_attribute) VALUES ($1, $2, $3, $4, $5, $6, $7, $8, $9, $10, $11, $12, $13, $14, $15, $16, $17, $18, $19, $20, $21, $22, $23, $24)",
=======
							expectedStmt: "INSERT INTO projections.idp_templates4_ldap (idp_id, instance_id, host, port, tls, base_dn, user_object_class, user_unique_attribute, admin, password, id_attribute, first_name_attribute, last_name_attribute, display_name_attribute, nick_name_attribute, preferred_username_attribute, email_attribute, email_verified, phone_attribute, phone_verified_attribute, preferred_language_attribute, avatar_url_attribute, profile_attribute) VALUES ($1, $2, $3, $4, $5, $6, $7, $8, $9, $10, $11, $12, $13, $14, $15, $16, $17, $18, $19, $20, $21, $22, $23)",
>>>>>>> a3b36a01
							expectedArgs: []interface{}{
								"idp-id",
								"instance-id",
								database.StringArray{"server"},
								false,
								"basedn",
								"binddn",
								anyArg{},
								"user",
								database.StringArray{"object"},
								database.StringArray{"filter"},
								time.Duration(30000000000),
								"id",
								"first",
								"last",
								"display",
								"nickname",
								"username",
								"email",
								"email_verified",
								"phone",
								"phone_verified",
								"lang",
								"avatar",
								"profile",
							},
						},
					},
				},
			},
		},
		{
			name: "instance reduceLDAPIDPChanged minimal",
			args: args{
				event: getEvent(testEvent(
					repository.EventType(instance.LDAPIDPChangedEventType),
					instance.AggregateType,
					[]byte(`{
	"id": "idp-id",
	"name": "custom-zitadel-instance",
	"baseDN": "basedn"
}`),
				), instance.LDAPIDPChangedEventMapper),
			},
			reduce: (&idpTemplateProjection{}).reduceLDAPIDPChanged,
			want: wantReduce{
				aggregateType:    eventstore.AggregateType("instance"),
				sequence:         15,
				previousSequence: 10,
				executer: &testExecuter{
					executions: []execution{
						{
							expectedStmt: "UPDATE projections.idp_templates4 SET (name, change_date, sequence) = ($1, $2, $3) WHERE (id = $4) AND (instance_id = $5)",
							expectedArgs: []interface{}{
								"custom-zitadel-instance",
								anyArg{},
								uint64(15),
								"idp-id",
								"instance-id",
							},
						},
						{
<<<<<<< HEAD
							expectedStmt: "UPDATE projections.idp_templates3_ldap SET base_dn = $1 WHERE (idp_id = $2) AND (instance_id = $3)",
=======
							expectedStmt: "UPDATE projections.idp_templates4_ldap SET host = $1 WHERE (idp_id = $2) AND (instance_id = $3)",
>>>>>>> a3b36a01
							expectedArgs: []interface{}{
								"basedn",
								"idp-id",
								"instance-id",
							},
						},
					},
				},
			},
		},
		{
			name: "instance reduceLDAPIDPChanged",
			args: args{
				event: getEvent(testEvent(
					repository.EventType(instance.LDAPIDPChangedEventType),
					instance.AggregateType,
					[]byte(`{
	"id": "idp-id",
	"name": "custom-zitadel-instance",
	"servers": ["server"],
	"startTls": false,
	"baseDN": "basedn",
	"bindDN": "binddn",
	"bindPassword": {
        "cryptoType": 0,
        "algorithm": "RSA-265",
        "keyId": "key-id"
    },
	"userBase": "user",
	"userObjectClasses": ["object"],
	"userFilters": ["filter"],
	"timeout": 30000000000,
	"idAttribute": "id",
	"firstNameAttribute": "first",
	"lastNameAttribute": "last",
	"displayNameAttribute": "display",
	"nickNameAttribute": "nickname",
	"preferredUsernameAttribute": "username",
	"emailAttribute": "email",
	"emailVerifiedAttribute": "email_verified",
	"phoneAttribute": "phone",
	"phoneVerifiedAttribute": "phone_verified",
	"preferredLanguageAttribute": "lang",
	"avatarURLAttribute": "avatar",
	"profileAttribute": "profile",
	"isCreationAllowed": true,
	"isLinkingAllowed": true,
	"isAutoCreation": true,
	"isAutoUpdate": true
}`),
				), instance.LDAPIDPChangedEventMapper),
			},
			reduce: (&idpTemplateProjection{}).reduceLDAPIDPChanged,
			want: wantReduce{
				aggregateType:    eventstore.AggregateType("instance"),
				sequence:         15,
				previousSequence: 10,
				executer: &testExecuter{
					executions: []execution{
						{
							expectedStmt: idpTemplateUpdateStmt,
							expectedArgs: []interface{}{
								"custom-zitadel-instance",
								true,
								true,
								true,
								true,
								anyArg{},
								uint64(15),
								"idp-id",
								"instance-id",
							},
						},
						{
<<<<<<< HEAD
							expectedStmt: "UPDATE projections.idp_templates3_ldap SET (servers, start_tls, base_dn, bind_dn, bind_password, user_base, user_object_classes, user_filters, timeout, id_attribute, first_name_attribute, last_name_attribute, display_name_attribute, nick_name_attribute, preferred_username_attribute, email_attribute, email_verified, phone_attribute, phone_verified_attribute, preferred_language_attribute, avatar_url_attribute, profile_attribute) = ($1, $2, $3, $4, $5, $6, $7, $8, $9, $10, $11, $12, $13, $14, $15, $16, $17, $18, $19, $20, $21, $22) WHERE (idp_id = $23) AND (instance_id = $24)",
=======
							expectedStmt: "UPDATE projections.idp_templates4_ldap SET (host, port, tls, base_dn, user_object_class, user_unique_attribute, admin, password, id_attribute, first_name_attribute, last_name_attribute, display_name_attribute, nick_name_attribute, preferred_username_attribute, email_attribute, email_verified, phone_attribute, phone_verified_attribute, preferred_language_attribute, avatar_url_attribute, profile_attribute) = ($1, $2, $3, $4, $5, $6, $7, $8, $9, $10, $11, $12, $13, $14, $15, $16, $17, $18, $19, $20, $21) WHERE (idp_id = $22) AND (instance_id = $23)",
>>>>>>> a3b36a01
							expectedArgs: []interface{}{
								database.StringArray{"server"},
								false,
								"basedn",
								"binddn",
								anyArg{},
								"user",
								database.StringArray{"object"},
								database.StringArray{"filter"},
								time.Duration(30000000000),
								"id",
								"first",
								"last",
								"display",
								"nickname",
								"username",
								"email",
								"email_verified",
								"phone",
								"phone_verified",
								"lang",
								"avatar",
								"profile",
								"idp-id",
								"instance-id",
							},
						},
					},
				},
			},
		},
		{
			name:   "org.reduceOwnerRemoved",
			reduce: (&idpProjection{}).reduceOwnerRemoved,
			args: args{
				event: getEvent(testEvent(
					repository.EventType(org.OrgRemovedEventType),
					org.AggregateType,
					nil,
				), org.OrgRemovedEventMapper),
			},
			want: wantReduce{
				aggregateType:    eventstore.AggregateType("org"),
				sequence:         15,
				previousSequence: 10,
				executer: &testExecuter{
					executions: []execution{
						{
							expectedStmt: "UPDATE projections.idp_templates4 SET (change_date, sequence, owner_removed) = ($1, $2, $3) WHERE (instance_id = $4) AND (resource_owner = $5)",
							expectedArgs: []interface{}{
								anyArg{},
								uint64(15),
								true,
								"instance-id",
								"agg-id",
							},
						},
					},
				},
			},
		},
	}
	for _, tt := range tests {
		t.Run(tt.name, func(t *testing.T) {
			event := baseEvent(t)
			got, err := tt.reduce(event)
			if !errors.IsErrorInvalidArgument(err) {
				t.Errorf("no wrong event mapping: %v, got: %v", err, got)
			}

			event = tt.args.event(t)
			got, err = tt.reduce(event)
			assertReduce(t, got, err, IDPTemplateTable, tt.want)
		})
	}
}

func TestIDPTemplateProjection_reducesOIDC(t *testing.T) {
	type args struct {
		event func(t *testing.T) eventstore.Event
	}
	tests := []struct {
		name   string
		args   args
		reduce func(event eventstore.Event) (*handler.Statement, error)
		want   wantReduce
	}{
		{
			name: "instance reduceOIDCIDPAdded",
			args: args{
				event: getEvent(testEvent(
					repository.EventType(instance.OIDCIDPAddedEventType),
					instance.AggregateType,
					[]byte(`{
	"id": "idp-id",
	"issuer": "issuer",
	"clientId": "client_id",
	"clientSecret": {
        "cryptoType": 0,
        "algorithm": "RSA-265",
        "keyId": "key-id"
    },
	"scopes": ["profile"],
	"idTokenMapping": true,
	"isCreationAllowed": true,
	"isLinkingAllowed": true,
	"isAutoCreation": true,
	"isAutoUpdate": true
}`),
				), instance.OIDCIDPAddedEventMapper),
			},
			reduce: (&idpTemplateProjection{}).reduceOIDCIDPAdded,
			want: wantReduce{
				aggregateType:    eventstore.AggregateType("instance"),
				sequence:         15,
				previousSequence: 10,
				executer: &testExecuter{
					executions: []execution{
						{
							expectedStmt: idpTemplateInsertStmt,
							expectedArgs: []interface{}{
								"idp-id",
								anyArg{},
								anyArg{},
								uint64(15),
								"ro-id",
								"instance-id",
								domain.IDPStateActive,
								"",
								domain.IdentityProviderTypeSystem,
								domain.IDPTypeOIDC,
								true,
								true,
								true,
								true,
							},
						},
						{
							expectedStmt: "INSERT INTO projections.idp_templates4_oidc (idp_id, instance_id, issuer, client_id, client_secret, scopes, id_token_mapping) VALUES ($1, $2, $3, $4, $5, $6, $7)",
							expectedArgs: []interface{}{
								"idp-id",
								"instance-id",
								"issuer",
								"client_id",
								anyArg{},
								database.StringArray{"profile"},
								true,
							},
						},
					},
				},
			},
		},
		{
			name: "org reduceOIDCIDPAdded",
			args: args{
				event: getEvent(testEvent(
					repository.EventType(org.OIDCIDPAddedEventType),
					org.AggregateType,
					[]byte(`{
	"id": "idp-id",
	"issuer": "issuer",
	"clientId": "client_id",
	"clientSecret": {
        "cryptoType": 0,
        "algorithm": "RSA-265",
        "keyId": "key-id"
    },
	"scopes": ["profile"],
	"idTokenMapping": true,
	"isCreationAllowed": true,
	"isLinkingAllowed": true,
	"isAutoCreation": true,
	"isAutoUpdate": true
}`),
				), org.OIDCIDPAddedEventMapper),
			},
			reduce: (&idpTemplateProjection{}).reduceOIDCIDPAdded,
			want: wantReduce{
				aggregateType:    eventstore.AggregateType("org"),
				sequence:         15,
				previousSequence: 10,
				executer: &testExecuter{
					executions: []execution{
						{
							expectedStmt: idpTemplateInsertStmt,
							expectedArgs: []interface{}{
								"idp-id",
								anyArg{},
								anyArg{},
								uint64(15),
								"ro-id",
								"instance-id",
								domain.IDPStateActive,
								"",
								domain.IdentityProviderTypeOrg,
								domain.IDPTypeOIDC,
								true,
								true,
								true,
								true,
							},
						},
						{
							expectedStmt: "INSERT INTO projections.idp_templates4_oidc (idp_id, instance_id, issuer, client_id, client_secret, scopes, id_token_mapping) VALUES ($1, $2, $3, $4, $5, $6, $7)",
							expectedArgs: []interface{}{
								"idp-id",
								"instance-id",
								"issuer",
								"client_id",
								anyArg{},
								database.StringArray{"profile"},
								true,
							},
						},
					},
				},
			},
		},
		{
			name: "instance reduceOIDCIDPChanged minimal",
			args: args{
				event: getEvent(testEvent(
					repository.EventType(instance.OIDCIDPChangedEventType),
					instance.AggregateType,
					[]byte(`{
	"id": "idp-id",
	"isCreationAllowed": true,
	"clientId": "id"
}`),
				), instance.OIDCIDPChangedEventMapper),
			},
			reduce: (&idpTemplateProjection{}).reduceOIDCIDPChanged,
			want: wantReduce{
				aggregateType:    eventstore.AggregateType("instance"),
				sequence:         15,
				previousSequence: 10,
				executer: &testExecuter{
					executions: []execution{
						{
							expectedStmt: idpTemplateUpdateMinimalStmt,
							expectedArgs: []interface{}{
								true,
								anyArg{},
								uint64(15),
								"idp-id",
								"instance-id",
							},
						},
						{
							expectedStmt: "UPDATE projections.idp_templates4_oidc SET client_id = $1 WHERE (idp_id = $2) AND (instance_id = $3)",
							expectedArgs: []interface{}{
								"id",
								"idp-id",
								"instance-id",
							},
						},
					},
				},
			},
		},
		{
			name: "instance reduceOIDCIDPChanged",
			args: args{
				event: getEvent(testEvent(
					repository.EventType(instance.OIDCIDPChangedEventType),
					instance.AggregateType,
					[]byte(`{
	"id": "idp-id",
	"name": "name",
	"issuer": "issuer",
	"clientId": "client_id",
	"clientSecret": {
        "cryptoType": 0,
        "algorithm": "RSA-265",
        "keyId": "key-id"
    },
	"scopes": ["profile"],
	"idTokenMapping": true,
	"isCreationAllowed": true,
	"isLinkingAllowed": true,
	"isAutoCreation": true,
	"isAutoUpdate": true
}`),
				), instance.OIDCIDPChangedEventMapper),
			},
			reduce: (&idpTemplateProjection{}).reduceOIDCIDPChanged,
			want: wantReduce{
				aggregateType:    eventstore.AggregateType("instance"),
				sequence:         15,
				previousSequence: 10,
				executer: &testExecuter{
					executions: []execution{
						{
							expectedStmt: idpTemplateUpdateStmt,
							expectedArgs: []interface{}{
								"name",
								true,
								true,
								true,
								true,
								anyArg{},
								uint64(15),
								"idp-id",
								"instance-id",
							},
						},
						{
							expectedStmt: "UPDATE projections.idp_templates4_oidc SET (client_id, client_secret, issuer, scopes, id_token_mapping) = ($1, $2, $3, $4, $5) WHERE (idp_id = $6) AND (instance_id = $7)",
							expectedArgs: []interface{}{
								"client_id",
								anyArg{},
								"issuer",
								database.StringArray{"profile"},
								true,
								"idp-id",
								"instance-id",
							},
						},
					},
				},
			},
		},
	}
	for _, tt := range tests {
		t.Run(tt.name, func(t *testing.T) {
			event := baseEvent(t)
			got, err := tt.reduce(event)
			if !errors.IsErrorInvalidArgument(err) {
				t.Errorf("no wrong event mapping: %v, got: %v", err, got)
			}

			event = tt.args.event(t)
			got, err = tt.reduce(event)
			assertReduce(t, got, err, IDPTemplateTable, tt.want)
		})
	}
}

func TestIDPTemplateProjection_reducesOldConfig(t *testing.T) {
	type args struct {
		event func(t *testing.T) eventstore.Event
	}
	tests := []struct {
		name   string
		args   args
		reduce func(event eventstore.Event) (*handler.Statement, error)
		want   wantReduce
	}{
		{
			name: "instance reduceOldConfigAdded",
			args: args{
				event: getEvent(testEvent(
					repository.EventType(instance.IDPConfigAddedEventType),
					instance.AggregateType,
					[]byte(`{
	"idpConfigId": "idp-config-id",
	"name": "custom-zitadel-instance",
	"idpType": 0,
	"stylingType": 0,
	"autoRegister": true
}`),
				), instance.IDPConfigAddedEventMapper),
			},
			reduce: (&idpTemplateProjection{}).reduceOldConfigAdded,
			want: wantReduce{
				aggregateType:    eventstore.AggregateType("instance"),
				sequence:         15,
				previousSequence: 10,
				executer: &testExecuter{
					executions: []execution{
						{
							expectedStmt: idpTemplateInsertStmt,
							expectedArgs: []interface{}{
								"idp-config-id",
								anyArg{},
								anyArg{},
								uint64(15),
								"ro-id",
								"instance-id",
								domain.IDPStateActive,
								"custom-zitadel-instance",
								domain.IdentityProviderTypeSystem,
								domain.IDPTypeUnspecified,
								true,
								true,
								true,
								false,
							},
						},
					},
				},
			},
		},
		{
			name: "org reduceOldConfigAdded",
			args: args{
				event: getEvent(testEvent(
					repository.EventType(org.IDPConfigAddedEventType),
					org.AggregateType,
					[]byte(`{
	"idpConfigId": "idp-config-id",
	"name": "custom-zitadel-instance",
	"idpType": 0,
	"stylingType": 0,
	"autoRegister": true
}`),
				), org.IDPConfigAddedEventMapper),
			},
			reduce: (&idpTemplateProjection{}).reduceOldConfigAdded,
			want: wantReduce{
				aggregateType:    eventstore.AggregateType("org"),
				sequence:         15,
				previousSequence: 10,
				executer: &testExecuter{
					executions: []execution{
						{
							expectedStmt: idpTemplateInsertStmt,
							expectedArgs: []interface{}{
								"idp-config-id",
								anyArg{},
								anyArg{},
								uint64(15),
								"ro-id",
								"instance-id",
								domain.IDPStateActive,
								"custom-zitadel-instance",
								domain.IdentityProviderTypeOrg,
								domain.IDPTypeUnspecified,
								true,
								true,
								true,
								false,
							},
						},
					},
				},
			},
		},
		{
			name: "instance reduceOldConfigChanged",
			args: args{
				event: getEvent(testEvent(
					repository.EventType(instance.IDPConfigChangedEventType),
					instance.AggregateType,
					[]byte(`{
        "idpConfigId": "idp-config-id",
        "name": "custom-zitadel-instance",
        "stylingType": 1,
        "autoRegister": true
        }`),
				), instance.IDPConfigChangedEventMapper),
			},
			reduce: (&idpTemplateProjection{}).reduceOldConfigChanged,
			want: wantReduce{
				aggregateType:    eventstore.AggregateType("instance"),
				sequence:         15,
				previousSequence: 10,
				executer: &testExecuter{
					executions: []execution{
						{
							expectedStmt: "UPDATE projections.idp_templates4 SET (name, is_auto_creation, change_date, sequence) = ($1, $2, $3, $4) WHERE (id = $5) AND (instance_id = $6)",
							expectedArgs: []interface{}{
								"custom-zitadel-instance",
								true,
								anyArg{},
								uint64(15),
								"idp-config-id",
								"instance-id",
							},
						},
					},
				},
			},
		},
		{
			name: "org reduceOldConfigChanged",
			args: args{
				event: getEvent(testEvent(
					repository.EventType(org.IDPConfigChangedEventType),
					org.AggregateType,
					[]byte(`{
        "idpConfigId": "idp-config-id",
        "name": "custom-zitadel-instance",
        "stylingType": 1,
        "autoRegister": true
        }`),
				), org.IDPConfigChangedEventMapper),
			},
			reduce: (&idpTemplateProjection{}).reduceOldConfigChanged,
			want: wantReduce{
				aggregateType:    eventstore.AggregateType("org"),
				sequence:         15,
				previousSequence: 10,
				executer: &testExecuter{
					executions: []execution{
						{
							expectedStmt: "UPDATE projections.idp_templates4 SET (name, is_auto_creation, change_date, sequence) = ($1, $2, $3, $4) WHERE (id = $5) AND (instance_id = $6)",
							expectedArgs: []interface{}{
								"custom-zitadel-instance",
								true,
								anyArg{},
								uint64(15),
								"idp-config-id",
								"instance-id",
							},
						},
					},
				},
			},
		},
		{
			name: "instance reduceOldOIDCConfigAdded",
			args: args{
				event: getEvent(testEvent(
					repository.EventType(instance.IDPOIDCConfigAddedEventType),
					instance.AggregateType,
					[]byte(`{
        "idpConfigId": "idp-config-id",
        "clientId": "client-id",
        "clientSecret": {
        "cryptoType": 0,
        "algorithm": "RSA-265",
        "keyId": "key-id"
        },
        "issuer": "issuer",
        "scopes": ["profile"],
        "idpDisplayNameMapping": 0,
        "usernameMapping": 1
        }`),
				), instance.IDPOIDCConfigAddedEventMapper),
			},
			reduce: (&idpTemplateProjection{}).reduceOldOIDCConfigAdded,
			want: wantReduce{
				aggregateType:    eventstore.AggregateType("instance"),
				sequence:         15,
				previousSequence: 10,
				executer: &testExecuter{
					executions: []execution{
						{
							expectedStmt: "UPDATE projections.idp_templates4 SET (change_date, sequence, type) = ($1, $2, $3) WHERE (id = $4) AND (instance_id = $5)",
							expectedArgs: []interface{}{
								anyArg{},
								uint64(15),
								domain.IDPTypeOIDC,
								"idp-config-id",
								"instance-id",
							},
						},
						{
							expectedStmt: "INSERT INTO projections.idp_templates4_oidc (idp_id, instance_id, issuer, client_id, client_secret, scopes, id_token_mapping) VALUES ($1, $2, $3, $4, $5, $6, $7)",
							expectedArgs: []interface{}{
								"idp-config-id",
								"instance-id",
								"issuer",
								"client-id",
								anyArg{},
								database.StringArray{"profile"},
								true,
							},
						},
					},
				},
			},
		},
		{
			name: "org reduceOldOIDCConfigAdded",
			args: args{
				event: getEvent(testEvent(
					repository.EventType(org.IDPOIDCConfigAddedEventType),
					org.AggregateType,
					[]byte(`{
        "idpConfigId": "idp-config-id",
        "clientId": "client-id",
        "clientSecret": {
			"cryptoType": 0,
			"algorithm": "RSA-265",
			"keyId": "key-id"
        },
        "issuer": "issuer",
        "scopes": ["profile"],
        "idpDisplayNameMapping": 0,
        "usernameMapping": 1
        }`),
				), org.IDPOIDCConfigAddedEventMapper),
			},
			reduce: (&idpTemplateProjection{}).reduceOldOIDCConfigAdded,
			want: wantReduce{
				aggregateType:    eventstore.AggregateType("org"),
				sequence:         15,
				previousSequence: 10,
				executer: &testExecuter{
					executions: []execution{
						{
							expectedStmt: "UPDATE projections.idp_templates4 SET (change_date, sequence, type) = ($1, $2, $3) WHERE (id = $4) AND (instance_id = $5)",
							expectedArgs: []interface{}{
								anyArg{},
								uint64(15),
								domain.IDPTypeOIDC,
								"idp-config-id",
								"instance-id",
							},
						},
						{
							expectedStmt: "INSERT INTO projections.idp_templates4_oidc (idp_id, instance_id, issuer, client_id, client_secret, scopes, id_token_mapping) VALUES ($1, $2, $3, $4, $5, $6, $7)",
							expectedArgs: []interface{}{
								"idp-config-id",
								"instance-id",
								"issuer",
								"client-id",
								anyArg{},
								database.StringArray{"profile"},
								true,
							},
						},
					},
				},
			},
		},
		{
			name: "instance reduceOldOIDCConfigChanged",
			args: args{
				event: getEvent(testEvent(
					repository.EventType(instance.IDPOIDCConfigChangedEventType),
					instance.AggregateType,
					[]byte(`{
        "idpConfigId": "idp-config-id",
        "clientId": "client-id",
        "clientSecret": {
			"cryptoType": 0,
			"algorithm": "RSA-265",
			"keyId": "key-id"
        },
        "issuer": "issuer",
        "scopes": ["profile"],
        "idpDisplayNameMapping": 0,
        "usernameMapping": 1
        }`),
				), instance.IDPOIDCConfigChangedEventMapper),
			},
			reduce: (&idpTemplateProjection{}).reduceOldOIDCConfigChanged,
			want: wantReduce{
				aggregateType:    eventstore.AggregateType("instance"),
				sequence:         15,
				previousSequence: 10,
				executer: &testExecuter{
					executions: []execution{
						{
							expectedStmt: "UPDATE projections.idp_templates4 SET (change_date, sequence) = ($1, $2) WHERE (id = $3) AND (instance_id = $4)",
							expectedArgs: []interface{}{
								anyArg{},
								uint64(15),
								"idp-config-id",
								"instance-id",
							},
						},
						{
							expectedStmt: "UPDATE projections.idp_templates4_oidc SET (client_id, client_secret, issuer, scopes) = ($1, $2, $3, $4) WHERE (idp_id = $5) AND (instance_id = $6)",
							expectedArgs: []interface{}{
								"client-id",
								anyArg{},
								"issuer",
								database.StringArray{"profile"},
								"idp-config-id",
								"instance-id",
							},
						},
					},
				},
			},
		},
		{
			name: "org reduceOldOIDCConfigChanged",
			args: args{
				event: getEvent(testEvent(
					repository.EventType(org.IDPOIDCConfigChangedEventType),
					org.AggregateType,
					[]byte(`{
        "idpConfigId": "idp-config-id",
        "clientId": "client-id",
        "clientSecret": {
			"cryptoType": 0,
			"algorithm": "RSA-265",
			"keyId": "key-id"
        },
        "issuer": "issuer",
        "scopes": ["profile"],
        "idpDisplayNameMapping": 0,
        "usernameMapping": 1
        }`),
				), org.IDPOIDCConfigChangedEventMapper),
			},
			reduce: (&idpTemplateProjection{}).reduceOldOIDCConfigChanged,
			want: wantReduce{
				aggregateType:    eventstore.AggregateType("org"),
				sequence:         15,
				previousSequence: 10,
				executer: &testExecuter{
					executions: []execution{
						{
							expectedStmt: "UPDATE projections.idp_templates4 SET (change_date, sequence) = ($1, $2) WHERE (id = $3) AND (instance_id = $4)",
							expectedArgs: []interface{}{
								anyArg{},
								uint64(15),
								"idp-config-id",
								"instance-id",
							},
						},
						{
							expectedStmt: "UPDATE projections.idp_templates4_oidc SET (client_id, client_secret, issuer, scopes) = ($1, $2, $3, $4) WHERE (idp_id = $5) AND (instance_id = $6)",
							expectedArgs: []interface{}{
								"client-id",
								anyArg{},
								"issuer",
								database.StringArray{"profile"},
								"idp-config-id",
								"instance-id",
							},
						},
					},
				},
			},
		},
		{
			name: "instance reduceOldJWTConfigAdded",
			args: args{
				event: getEvent(testEvent(
					repository.EventType(instance.IDPJWTConfigAddedEventType),
					instance.AggregateType,
					[]byte(`{
        "idpConfigId": "idp-config-id",
        "jwtEndpoint": "https://api.zitadel.ch/jwt",
        "issuer": "issuer",
        "keysEndpoint": "https://api.zitadel.ch/keys",
        "headerName": "hodor"
        }`),
				), instance.IDPJWTConfigAddedEventMapper),
			},
			reduce: (&idpTemplateProjection{}).reduceOldJWTConfigAdded,
			want: wantReduce{
				aggregateType:    eventstore.AggregateType("instance"),
				sequence:         15,
				previousSequence: 10,
				executer: &testExecuter{
					executions: []execution{
						{
							expectedStmt: "UPDATE projections.idp_templates4 SET (change_date, sequence, type) = ($1, $2, $3) WHERE (id = $4) AND (instance_id = $5)",
							expectedArgs: []interface{}{
								anyArg{},
								uint64(15),
								domain.IDPTypeJWT,
								"idp-config-id",
								"instance-id",
							},
						},
						{
							expectedStmt: "INSERT INTO projections.idp_templates4_jwt (idp_id, instance_id, issuer, jwt_endpoint, keys_endpoint, header_name) VALUES ($1, $2, $3, $4, $5, $6)",
							expectedArgs: []interface{}{
								"idp-config-id",
								"instance-id",
								"issuer",
								"https://api.zitadel.ch/jwt",
								"https://api.zitadel.ch/keys",
								"hodor",
							},
						},
					},
				},
			},
		},

		{
			name: "org reduceOldJWTConfigAdded",
			args: args{
				event: getEvent(testEvent(
					repository.EventType(org.IDPJWTConfigAddedEventType),
					org.AggregateType,
					[]byte(`{
        "idpConfigId": "idp-config-id",
        "jwtEndpoint": "https://api.zitadel.ch/jwt",
        "issuer": "issuer",
        "keysEndpoint": "https://api.zitadel.ch/keys",
        "headerName": "hodor"
        }`),
				), org.IDPJWTConfigAddedEventMapper),
			},
			reduce: (&idpTemplateProjection{}).reduceOldJWTConfigAdded,
			want: wantReduce{
				aggregateType:    eventstore.AggregateType("org"),
				sequence:         15,
				previousSequence: 10,
				executer: &testExecuter{
					executions: []execution{
						{
							expectedStmt: "UPDATE projections.idp_templates4 SET (change_date, sequence, type) = ($1, $2, $3) WHERE (id = $4) AND (instance_id = $5)",
							expectedArgs: []interface{}{
								anyArg{},
								uint64(15),
								domain.IDPTypeJWT,
								"idp-config-id",
								"instance-id",
							},
						},
						{
							expectedStmt: "INSERT INTO projections.idp_templates4_jwt (idp_id, instance_id, issuer, jwt_endpoint, keys_endpoint, header_name) VALUES ($1, $2, $3, $4, $5, $6)",
							expectedArgs: []interface{}{
								"idp-config-id",
								"instance-id",
								"issuer",
								"https://api.zitadel.ch/jwt",
								"https://api.zitadel.ch/keys",
								"hodor",
							},
						},
					},
				},
			},
		},
		{
			name: "instance reduceOldJWTConfigChanged",
			args: args{
				event: getEvent(testEvent(
					repository.EventType(instance.IDPJWTConfigChangedEventType),
					instance.AggregateType,
					[]byte(`{
        "idpConfigId": "idp-config-id",
        "jwtEndpoint": "https://api.zitadel.ch/jwt",
        "issuer": "issuer",
        "keysEndpoint": "https://api.zitadel.ch/keys",
        "headerName": "hodor"
        }`),
				), instance.IDPJWTConfigChangedEventMapper),
			},
			reduce: (&idpTemplateProjection{}).reduceOldJWTConfigChanged,
			want: wantReduce{
				aggregateType:    eventstore.AggregateType("instance"),
				sequence:         15,
				previousSequence: 10,
				executer: &testExecuter{
					executions: []execution{
						{
							expectedStmt: "UPDATE projections.idp_templates4 SET (change_date, sequence) = ($1, $2) WHERE (id = $3) AND (instance_id = $4)",
							expectedArgs: []interface{}{
								anyArg{},
								uint64(15),
								"idp-config-id",
								"instance-id",
							},
						},
						{
							expectedStmt: "UPDATE projections.idp_templates4_jwt SET (jwt_endpoint, keys_endpoint, header_name, issuer) = ($1, $2, $3, $4) WHERE (idp_id = $5) AND (instance_id = $6)",
							expectedArgs: []interface{}{
								"https://api.zitadel.ch/jwt",
								"https://api.zitadel.ch/keys",
								"hodor",
								"issuer",
								"idp-config-id",
								"instance-id",
							},
						},
					},
				},
			},
		},
		{
			name: "org reduceOldJWTConfigChanged",
			args: args{
				event: getEvent(testEvent(
					repository.EventType(org.IDPJWTConfigChangedEventType),
					org.AggregateType,
					[]byte(`{
        "idpConfigId": "idp-config-id",
        "jwtEndpoint": "https://api.zitadel.ch/jwt",
        "issuer": "issuer",
        "keysEndpoint": "https://api.zitadel.ch/keys",
        "headerName": "hodor"
        }`),
				), org.IDPJWTConfigChangedEventMapper),
			},
			reduce: (&idpTemplateProjection{}).reduceOldJWTConfigChanged,
			want: wantReduce{
				aggregateType:    eventstore.AggregateType("org"),
				sequence:         15,
				previousSequence: 10,
				executer: &testExecuter{
					executions: []execution{
						{
							expectedStmt: "UPDATE projections.idp_templates4 SET (change_date, sequence) = ($1, $2) WHERE (id = $3) AND (instance_id = $4)",
							expectedArgs: []interface{}{
								anyArg{},
								uint64(15),
								"idp-config-id",
								"instance-id",
							},
						},
						{
							expectedStmt: "UPDATE projections.idp_templates4_jwt SET (jwt_endpoint, keys_endpoint, header_name, issuer) = ($1, $2, $3, $4) WHERE (idp_id = $5) AND (instance_id = $6)",
							expectedArgs: []interface{}{
								"https://api.zitadel.ch/jwt",
								"https://api.zitadel.ch/keys",
								"hodor",
								"issuer",
								"idp-config-id",
								"instance-id",
							},
						},
					},
				},
			},
		},
	}
	for _, tt := range tests {
		t.Run(tt.name, func(t *testing.T) {
			event := baseEvent(t)
			got, err := tt.reduce(event)
			if !errors.IsErrorInvalidArgument(err) {
				t.Errorf("no wrong event mapping: %v, got: %v", err, got)
			}

			event = tt.args.event(t)
			got, err = tt.reduce(event)
			assertReduce(t, got, err, IDPTemplateTable, tt.want)
		})
	}
}

func TestIDPTemplateProjection_reducesJWT(t *testing.T) {
	type args struct {
		event func(t *testing.T) eventstore.Event
	}
	tests := []struct {
		name   string
		args   args
		reduce func(event eventstore.Event) (*handler.Statement, error)
		want   wantReduce
	}{
		{
			name: "instance reduceJWTIDPAdded",
			args: args{
				event: getEvent(testEvent(
					repository.EventType(instance.JWTIDPAddedEventType),
					instance.AggregateType,
					[]byte(`{
	"id": "idp-id",
	"issuer": "issuer",
	"jwtEndpoint": "jwt",
	"keysEndpoint": "keys",
	"headerName": "header",
	"isCreationAllowed": true,
	"isLinkingAllowed": true,
	"isAutoCreation": true,
	"isAutoUpdate": true
}`),
				), instance.JWTIDPAddedEventMapper),
			},
			reduce: (&idpTemplateProjection{}).reduceJWTIDPAdded,
			want: wantReduce{
				aggregateType:    eventstore.AggregateType("instance"),
				sequence:         15,
				previousSequence: 10,
				executer: &testExecuter{
					executions: []execution{
						{
							expectedStmt: idpTemplateInsertStmt,
							expectedArgs: []interface{}{
								"idp-id",
								anyArg{},
								anyArg{},
								uint64(15),
								"ro-id",
								"instance-id",
								domain.IDPStateActive,
								"",
								domain.IdentityProviderTypeSystem,
								domain.IDPTypeJWT,
								true,
								true,
								true,
								true,
							},
						},
						{
							expectedStmt: "INSERT INTO projections.idp_templates4_jwt (idp_id, instance_id, issuer, jwt_endpoint, keys_endpoint, header_name) VALUES ($1, $2, $3, $4, $5, $6)",
							expectedArgs: []interface{}{
								"idp-id",
								"instance-id",
								"issuer",
								"jwt",
								"keys",
								"header",
							},
						},
					},
				},
			},
		},
		{
			name: "org reduceJWTIDPAdded",
			args: args{
				event: getEvent(testEvent(
					repository.EventType(org.JWTIDPAddedEventType),
					org.AggregateType,
					[]byte(`{
	"id": "idp-id",
	"issuer": "issuer",
	"jwtEndpoint": "jwt",
	"keysEndpoint": "keys",
	"headerName": "header",
	"isCreationAllowed": true,
	"isLinkingAllowed": true,
	"isAutoCreation": true,
	"isAutoUpdate": true
}`),
				), org.JWTIDPAddedEventMapper),
			},
			reduce: (&idpTemplateProjection{}).reduceJWTIDPAdded,
			want: wantReduce{
				aggregateType:    eventstore.AggregateType("org"),
				sequence:         15,
				previousSequence: 10,
				executer: &testExecuter{
					executions: []execution{
						{
							expectedStmt: idpTemplateInsertStmt,
							expectedArgs: []interface{}{
								"idp-id",
								anyArg{},
								anyArg{},
								uint64(15),
								"ro-id",
								"instance-id",
								domain.IDPStateActive,
								"",
								domain.IdentityProviderTypeOrg,
								domain.IDPTypeJWT,
								true,
								true,
								true,
								true,
							},
						},
						{
							expectedStmt: "INSERT INTO projections.idp_templates4_jwt (idp_id, instance_id, issuer, jwt_endpoint, keys_endpoint, header_name) VALUES ($1, $2, $3, $4, $5, $6)",
							expectedArgs: []interface{}{
								"idp-id",
								"instance-id",
								"issuer",
								"jwt",
								"keys",
								"header",
							},
						},
					},
				},
			},
		},
		{
			name: "instance reduceJWTIDPChanged minimal",
			args: args{
				event: getEvent(testEvent(
					repository.EventType(instance.JWTIDPChangedEventType),
					instance.AggregateType,
					[]byte(`{
	"id": "idp-id",
	"isCreationAllowed": true,
	"jwtEndpoint": "jwt"
}`),
				), instance.JWTIDPChangedEventMapper),
			},
			reduce: (&idpTemplateProjection{}).reduceJWTIDPChanged,
			want: wantReduce{
				aggregateType:    eventstore.AggregateType("instance"),
				sequence:         15,
				previousSequence: 10,
				executer: &testExecuter{
					executions: []execution{
						{
							expectedStmt: idpTemplateUpdateMinimalStmt,
							expectedArgs: []interface{}{
								true,
								anyArg{},
								uint64(15),
								"idp-id",
								"instance-id",
							},
						},
						{
							expectedStmt: "UPDATE projections.idp_templates4_jwt SET jwt_endpoint = $1 WHERE (idp_id = $2) AND (instance_id = $3)",
							expectedArgs: []interface{}{
								"jwt",
								"idp-id",
								"instance-id",
							},
						},
					},
				},
			},
		},
		{
			name: "instance reduceJWTIDPChanged",
			args: args{
				event: getEvent(testEvent(
					repository.EventType(instance.JWTIDPChangedEventType),
					instance.AggregateType,
					[]byte(`{
	"id": "idp-id",
	"issuer": "issuer",
	"jwtEndpoint": "jwt",
	"keysEndpoint": "keys",
	"headerName": "header",
	"isCreationAllowed": true,
	"isLinkingAllowed": true,
	"isAutoCreation": true,
	"isAutoUpdate": true
}`),
				), instance.JWTIDPChangedEventMapper),
			},
			reduce: (&idpTemplateProjection{}).reduceJWTIDPChanged,
			want: wantReduce{
				aggregateType:    eventstore.AggregateType("instance"),
				sequence:         15,
				previousSequence: 10,
				executer: &testExecuter{
					executions: []execution{
						{
							expectedStmt: "UPDATE projections.idp_templates4 SET (is_creation_allowed, is_linking_allowed, is_auto_creation, is_auto_update, change_date, sequence) = ($1, $2, $3, $4, $5, $6) WHERE (id = $7) AND (instance_id = $8)",
							expectedArgs: []interface{}{
								true,
								true,
								true,
								true,
								anyArg{},
								uint64(15),
								"idp-id",
								"instance-id",
							},
						},
						{
							expectedStmt: "UPDATE projections.idp_templates4_jwt SET (jwt_endpoint, keys_endpoint, header_name, issuer) = ($1, $2, $3, $4) WHERE (idp_id = $5) AND (instance_id = $6)",
							expectedArgs: []interface{}{
								"jwt",
								"keys",
								"header",
								"issuer",
								"idp-id",
								"instance-id",
							},
						},
					},
				},
			},
		},
	}
	for _, tt := range tests {
		t.Run(tt.name, func(t *testing.T) {
			event := baseEvent(t)
			got, err := tt.reduce(event)
			if !errors.IsErrorInvalidArgument(err) {
				t.Errorf("no wrong event mapping: %v, got: %v", err, got)
			}

			event = tt.args.event(t)
			got, err = tt.reduce(event)
			assertReduce(t, got, err, IDPTemplateTable, tt.want)
		})
	}
}<|MERGE_RESOLUTION|>--- conflicted
+++ resolved
@@ -2094,11 +2094,7 @@
 							},
 						},
 						{
-<<<<<<< HEAD
-							expectedStmt: "INSERT INTO projections.idp_templates3_ldap (idp_id, instance_id, servers, start_tls, base_dn, bind_dn, bind_password, user_base, user_object_classes, user_filters, timeout, id_attribute, first_name_attribute, last_name_attribute, display_name_attribute, nick_name_attribute, preferred_username_attribute, email_attribute, email_verified, phone_attribute, phone_verified_attribute, preferred_language_attribute, avatar_url_attribute, profile_attribute) VALUES ($1, $2, $3, $4, $5, $6, $7, $8, $9, $10, $11, $12, $13, $14, $15, $16, $17, $18, $19, $20, $21, $22, $23, $24)",
-=======
-							expectedStmt: "INSERT INTO projections.idp_templates4_ldap (idp_id, instance_id, host, port, tls, base_dn, user_object_class, user_unique_attribute, admin, password, id_attribute, first_name_attribute, last_name_attribute, display_name_attribute, nick_name_attribute, preferred_username_attribute, email_attribute, email_verified, phone_attribute, phone_verified_attribute, preferred_language_attribute, avatar_url_attribute, profile_attribute) VALUES ($1, $2, $3, $4, $5, $6, $7, $8, $9, $10, $11, $12, $13, $14, $15, $16, $17, $18, $19, $20, $21, $22, $23)",
->>>>>>> a3b36a01
+							expectedStmt: "INSERT INTO projections.idp_templates4_ldap (idp_id, instance_id, servers, start_tls, base_dn, bind_dn, bind_password, user_base, user_object_classes, user_filters, timeout, id_attribute, first_name_attribute, last_name_attribute, display_name_attribute, nick_name_attribute, preferred_username_attribute, email_attribute, email_verified, phone_attribute, phone_verified_attribute, preferred_language_attribute, avatar_url_attribute, profile_attribute) VALUES ($1, $2, $3, $4, $5, $6, $7, $8, $9, $10, $11, $12, $13, $14, $15, $16, $17, $18, $19, $20, $21, $22, $23, $24)",
 							expectedArgs: []interface{}{
 								"idp-id",
 								"instance-id",
@@ -2199,11 +2195,7 @@
 							},
 						},
 						{
-<<<<<<< HEAD
-							expectedStmt: "INSERT INTO projections.idp_templates3_ldap (idp_id, instance_id, servers, start_tls, base_dn, bind_dn, bind_password, user_base, user_object_classes, user_filters, timeout, id_attribute, first_name_attribute, last_name_attribute, display_name_attribute, nick_name_attribute, preferred_username_attribute, email_attribute, email_verified, phone_attribute, phone_verified_attribute, preferred_language_attribute, avatar_url_attribute, profile_attribute) VALUES ($1, $2, $3, $4, $5, $6, $7, $8, $9, $10, $11, $12, $13, $14, $15, $16, $17, $18, $19, $20, $21, $22, $23, $24)",
-=======
-							expectedStmt: "INSERT INTO projections.idp_templates4_ldap (idp_id, instance_id, host, port, tls, base_dn, user_object_class, user_unique_attribute, admin, password, id_attribute, first_name_attribute, last_name_attribute, display_name_attribute, nick_name_attribute, preferred_username_attribute, email_attribute, email_verified, phone_attribute, phone_verified_attribute, preferred_language_attribute, avatar_url_attribute, profile_attribute) VALUES ($1, $2, $3, $4, $5, $6, $7, $8, $9, $10, $11, $12, $13, $14, $15, $16, $17, $18, $19, $20, $21, $22, $23)",
->>>>>>> a3b36a01
+							expectedStmt: "INSERT INTO projections.idp_templates4_ldap (idp_id, instance_id, servers, start_tls, base_dn, bind_dn, bind_password, user_base, user_object_classes, user_filters, timeout, id_attribute, first_name_attribute, last_name_attribute, display_name_attribute, nick_name_attribute, preferred_username_attribute, email_attribute, email_verified, phone_attribute, phone_verified_attribute, preferred_language_attribute, avatar_url_attribute, profile_attribute) VALUES ($1, $2, $3, $4, $5, $6, $7, $8, $9, $10, $11, $12, $13, $14, $15, $16, $17, $18, $19, $20, $21, $22, $23, $24)",
 							expectedArgs: []interface{}{
 								"idp-id",
 								"instance-id",
@@ -2266,11 +2258,7 @@
 							},
 						},
 						{
-<<<<<<< HEAD
-							expectedStmt: "UPDATE projections.idp_templates3_ldap SET base_dn = $1 WHERE (idp_id = $2) AND (instance_id = $3)",
-=======
-							expectedStmt: "UPDATE projections.idp_templates4_ldap SET host = $1 WHERE (idp_id = $2) AND (instance_id = $3)",
->>>>>>> a3b36a01
+							expectedStmt: "UPDATE projections.idp_templates4_ldap SET base_dn = $1 WHERE (idp_id = $2) AND (instance_id = $3)",
 							expectedArgs: []interface{}{
 								"basedn",
 								"idp-id",
@@ -2345,11 +2333,7 @@
 							},
 						},
 						{
-<<<<<<< HEAD
-							expectedStmt: "UPDATE projections.idp_templates3_ldap SET (servers, start_tls, base_dn, bind_dn, bind_password, user_base, user_object_classes, user_filters, timeout, id_attribute, first_name_attribute, last_name_attribute, display_name_attribute, nick_name_attribute, preferred_username_attribute, email_attribute, email_verified, phone_attribute, phone_verified_attribute, preferred_language_attribute, avatar_url_attribute, profile_attribute) = ($1, $2, $3, $4, $5, $6, $7, $8, $9, $10, $11, $12, $13, $14, $15, $16, $17, $18, $19, $20, $21, $22) WHERE (idp_id = $23) AND (instance_id = $24)",
-=======
-							expectedStmt: "UPDATE projections.idp_templates4_ldap SET (host, port, tls, base_dn, user_object_class, user_unique_attribute, admin, password, id_attribute, first_name_attribute, last_name_attribute, display_name_attribute, nick_name_attribute, preferred_username_attribute, email_attribute, email_verified, phone_attribute, phone_verified_attribute, preferred_language_attribute, avatar_url_attribute, profile_attribute) = ($1, $2, $3, $4, $5, $6, $7, $8, $9, $10, $11, $12, $13, $14, $15, $16, $17, $18, $19, $20, $21) WHERE (idp_id = $22) AND (instance_id = $23)",
->>>>>>> a3b36a01
+							expectedStmt: "UPDATE projections.idp_templates4_ldap SET (servers, start_tls, base_dn, bind_dn, bind_password, user_base, user_object_classes, user_filters, timeout, id_attribute, first_name_attribute, last_name_attribute, display_name_attribute, nick_name_attribute, preferred_username_attribute, email_attribute, email_verified, phone_attribute, phone_verified_attribute, preferred_language_attribute, avatar_url_attribute, profile_attribute) = ($1, $2, $3, $4, $5, $6, $7, $8, $9, $10, $11, $12, $13, $14, $15, $16, $17, $18, $19, $20, $21, $22) WHERE (idp_id = $23) AND (instance_id = $24)",
 							expectedArgs: []interface{}{
 								database.StringArray{"server"},
 								false,
