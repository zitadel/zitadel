--- conflicted
+++ resolved
@@ -461,11 +461,7 @@
 							},
 						},
 						{
-<<<<<<< HEAD
-							expectedStmt: "INSERT INTO projections.idp_templates3_google (idp_id, instance_id, client_id, client_secret, scopes) VALUES ($1, $2, $3, $4, $5)",
-=======
 							expectedStmt: "INSERT INTO projections.idp_templates3_github (idp_id, instance_id, client_id, client_secret, scopes) VALUES ($1, $2, $3, $4, $5)",
->>>>>>> b458d62a
 							expectedArgs: []interface{}{
 								"idp-id",
 								"instance-id",
@@ -528,11 +524,7 @@
 							},
 						},
 						{
-<<<<<<< HEAD
-							expectedStmt: "INSERT INTO projections.idp_templates3_google (idp_id, instance_id, client_id, client_secret, scopes) VALUES ($1, $2, $3, $4, $5)",
-=======
 							expectedStmt: "INSERT INTO projections.idp_templates3_github (idp_id, instance_id, client_id, client_secret, scopes) VALUES ($1, $2, $3, $4, $5)",
->>>>>>> b458d62a
 							expectedArgs: []interface{}{
 								"idp-id",
 								"instance-id",
@@ -576,11 +568,7 @@
 							},
 						},
 						{
-<<<<<<< HEAD
-							expectedStmt: "UPDATE projections.idp_templates3_google SET client_id = $1 WHERE (idp_id = $2) AND (instance_id = $3)",
-=======
 							expectedStmt: "UPDATE projections.idp_templates3_github SET client_id = $1 WHERE (idp_id = $2) AND (instance_id = $3)",
->>>>>>> b458d62a
 							expectedArgs: []interface{}{
 								"id",
 								"idp-id",
@@ -622,11 +610,7 @@
 				executer: &testExecuter{
 					executions: []execution{
 						{
-<<<<<<< HEAD
-							expectedStmt: "UPDATE projections.idp_templates3 SET (is_creation_allowed, is_linking_allowed, is_auto_creation, is_auto_update, change_date, sequence) = ($1, $2, $3, $4, $5, $6) WHERE (id = $7) AND (instance_id = $8)",
-=======
 							expectedStmt: "UPDATE projections.idp_templates3 SET (name, is_creation_allowed, is_linking_allowed, is_auto_creation, is_auto_update, change_date, sequence) = ($1, $2, $3, $4, $5, $6, $7) WHERE (id = $8) AND (instance_id = $9)",
->>>>>>> b458d62a
 							expectedArgs: []interface{}{
 								"name",
 								true,
@@ -640,11 +624,7 @@
 							},
 						},
 						{
-<<<<<<< HEAD
-							expectedStmt: "UPDATE projections.idp_templates3_google SET (client_id, client_secret, scopes) = ($1, $2, $3) WHERE (idp_id = $4) AND (instance_id = $5)",
-=======
 							expectedStmt: "UPDATE projections.idp_templates3_github SET (client_id, client_secret, scopes) = ($1, $2, $3) WHERE (idp_id = $4) AND (instance_id = $5)",
->>>>>>> b458d62a
 							expectedArgs: []interface{}{
 								"client_id",
 								anyArg{},
@@ -736,11 +716,7 @@
 							},
 						},
 						{
-<<<<<<< HEAD
-							expectedStmt: "INSERT INTO projections.idp_templates3_ldap (idp_id, instance_id, host, port, tls, base_dn, user_object_class, user_unique_attribute, admin, password, id_attribute, first_name_attribute, last_name_attribute, display_name_attribute, nick_name_attribute, preferred_username_attribute, email_attribute, email_verified, phone_attribute, phone_verified_attribute, preferred_language_attribute, avatar_url_attribute, profile_attribute) VALUES ($1, $2, $3, $4, $5, $6, $7, $8, $9, $10, $11, $12, $13, $14, $15, $16, $17, $18, $19, $20, $21, $22, $23)",
-=======
 							expectedStmt: "INSERT INTO projections.idp_templates3_github_enterprise (idp_id, instance_id, client_id, client_secret, authorization_endpoint, token_endpoint, user_endpoint, scopes) VALUES ($1, $2, $3, $4, $5, $6, $7, $8)",
->>>>>>> b458d62a
 							expectedArgs: []interface{}{
 								"idp-id",
 								"instance-id",
@@ -809,11 +785,7 @@
 							},
 						},
 						{
-<<<<<<< HEAD
-							expectedStmt: "INSERT INTO projections.idp_templates3_ldap (idp_id, instance_id, host, port, tls, base_dn, user_object_class, user_unique_attribute, admin, password, id_attribute, first_name_attribute, last_name_attribute, display_name_attribute, nick_name_attribute, preferred_username_attribute, email_attribute, email_verified, phone_attribute, phone_verified_attribute, preferred_language_attribute, avatar_url_attribute, profile_attribute) VALUES ($1, $2, $3, $4, $5, $6, $7, $8, $9, $10, $11, $12, $13, $14, $15, $16, $17, $18, $19, $20, $21, $22, $23)",
-=======
 							expectedStmt: "INSERT INTO projections.idp_templates3_github_enterprise (idp_id, instance_id, client_id, client_secret, authorization_endpoint, token_endpoint, user_endpoint, scopes) VALUES ($1, $2, $3, $4, $5, $6, $7, $8)",
->>>>>>> b458d62a
 							expectedArgs: []interface{}{
 								"idp-id",
 								"instance-id",
@@ -850,25 +822,17 @@
 				executer: &testExecuter{
 					executions: []execution{
 						{
-<<<<<<< HEAD
-							expectedStmt: "UPDATE projections.idp_templates3 SET (name, change_date, sequence) = ($1, $2, $3) WHERE (id = $4) AND (instance_id = $5)",
-=======
 							expectedStmt: "UPDATE projections.idp_templates3 SET (is_creation_allowed, change_date, sequence) = ($1, $2, $3) WHERE (id = $4) AND (instance_id = $5)",
->>>>>>> b458d62a
-							expectedArgs: []interface{}{
-								true,
-								anyArg{},
-								uint64(15),
-								"idp-id",
-								"instance-id",
-							},
-						},
-						{
-<<<<<<< HEAD
-							expectedStmt: "UPDATE projections.idp_templates3_ldap SET host = $1 WHERE (idp_id = $2) AND (instance_id = $3)",
-=======
+							expectedArgs: []interface{}{
+								true,
+								anyArg{},
+								uint64(15),
+								"idp-id",
+								"instance-id",
+							},
+						},
+						{
 							expectedStmt: "UPDATE projections.idp_templates3_github_enterprise SET client_id = $1 WHERE (idp_id = $2) AND (instance_id = $3)",
->>>>>>> b458d62a
 							expectedArgs: []interface{}{
 								"id",
 								"idp-id",
@@ -927,11 +891,7 @@
 							},
 						},
 						{
-<<<<<<< HEAD
-							expectedStmt: "UPDATE projections.idp_templates3_ldap SET (host, port, tls, base_dn, user_object_class, user_unique_attribute, admin, password, id_attribute, first_name_attribute, last_name_attribute, display_name_attribute, nick_name_attribute, preferred_username_attribute, email_attribute, email_verified, phone_attribute, phone_verified_attribute, preferred_language_attribute, avatar_url_attribute, profile_attribute) = ($1, $2, $3, $4, $5, $6, $7, $8, $9, $10, $11, $12, $13, $14, $15, $16, $17, $18, $19, $20, $21) WHERE (idp_id = $22) AND (instance_id = $23)",
-=======
 							expectedStmt: "UPDATE projections.idp_templates3_github_enterprise SET (client_id, client_secret, authorization_endpoint, token_endpoint, user_endpoint, scopes) = ($1, $2, $3, $4, $5, $6) WHERE (idp_id = $7) AND (instance_id = $8)",
->>>>>>> b458d62a
 							expectedArgs: []interface{}{
 								"client_id",
 								anyArg{},
@@ -947,39 +907,6 @@
 				},
 			},
 		},
-<<<<<<< HEAD
-		{
-			name:   "org.reduceOwnerRemoved",
-			reduce: (&idpProjection{}).reduceOwnerRemoved,
-			args: args{
-				event: getEvent(testEvent(
-					repository.EventType(org.OrgRemovedEventType),
-					org.AggregateType,
-					nil,
-				), org.OrgRemovedEventMapper),
-			},
-			want: wantReduce{
-				aggregateType:    eventstore.AggregateType("org"),
-				sequence:         15,
-				previousSequence: 10,
-				executer: &testExecuter{
-					executions: []execution{
-						{
-							expectedStmt: "UPDATE projections.idp_templates3 SET (change_date, sequence, owner_removed) = ($1, $2, $3) WHERE (instance_id = $4) AND (resource_owner = $5)",
-							expectedArgs: []interface{}{
-								anyArg{},
-								uint64(15),
-								true,
-								"instance-id",
-								"agg-id",
-							},
-						},
-					},
-				},
-			},
-		},
-=======
->>>>>>> b458d62a
 	}
 	for _, tt := range tests {
 		t.Run(tt.name, func(t *testing.T) {
@@ -1055,11 +982,7 @@
 							},
 						},
 						{
-<<<<<<< HEAD
-							expectedStmt: "INSERT INTO projections.idp_templates3_oidc (idp_id, instance_id, issuer, client_id, client_secret, scopes) VALUES ($1, $2, $3, $4, $5, $6)",
-=======
 							expectedStmt: "INSERT INTO projections.idp_templates3_google (idp_id, instance_id, client_id, client_secret, scopes) VALUES ($1, $2, $3, $4, $5)",
->>>>>>> b458d62a
 							expectedArgs: []interface{}{
 								"idp-id",
 								"instance-id",
@@ -1121,11 +1044,7 @@
 							},
 						},
 						{
-<<<<<<< HEAD
-							expectedStmt: "INSERT INTO projections.idp_templates3_oidc (idp_id, instance_id, issuer, client_id, client_secret, scopes) VALUES ($1, $2, $3, $4, $5, $6)",
-=======
 							expectedStmt: "INSERT INTO projections.idp_templates3_google (idp_id, instance_id, client_id, client_secret, scopes) VALUES ($1, $2, $3, $4, $5)",
->>>>>>> b458d62a
 							expectedArgs: []interface{}{
 								"idp-id",
 								"instance-id",
@@ -1169,11 +1088,7 @@
 							},
 						},
 						{
-<<<<<<< HEAD
-							expectedStmt: "UPDATE projections.idp_templates3_oidc SET client_id = $1 WHERE (idp_id = $2) AND (instance_id = $3)",
-=======
 							expectedStmt: "UPDATE projections.idp_templates3_google SET client_id = $1 WHERE (idp_id = $2) AND (instance_id = $3)",
->>>>>>> b458d62a
 							expectedArgs: []interface{}{
 								"id",
 								"idp-id",
@@ -1227,11 +1142,7 @@
 							},
 						},
 						{
-<<<<<<< HEAD
-							expectedStmt: "UPDATE projections.idp_templates3_oidc SET (client_id, client_secret, issuer, scopes) = ($1, $2, $3, $4) WHERE (idp_id = $5) AND (instance_id = $6)",
-=======
 							expectedStmt: "UPDATE projections.idp_templates3_google SET (client_id, client_secret, scopes) = ($1, $2, $3) WHERE (idp_id = $4) AND (instance_id = $5)",
->>>>>>> b458d62a
 							expectedArgs: []interface{}{
 								"client_id",
 								anyArg{},
@@ -1260,8 +1171,6 @@
 	}
 }
 
-<<<<<<< HEAD
-=======
 func TestIDPTemplateProjection_reducesLDAP(t *testing.T) {
 	type args struct {
 		event func(t *testing.T) eventstore.Event
@@ -1906,7 +1815,6 @@
 	}
 }
 
->>>>>>> b458d62a
 func TestIDPTemplateProjection_reducesOldConfig(t *testing.T) {
 	type args struct {
 		event func(t *testing.T) eventstore.Event
