package projection

import (
	"context"
	"time"

	"github.com/zitadel/zitadel/internal/database"
	zitadel_errors "github.com/zitadel/zitadel/internal/errors"
	"github.com/zitadel/zitadel/internal/eventstore"
	old_handler "github.com/zitadel/zitadel/internal/eventstore/handler"
	"github.com/zitadel/zitadel/internal/eventstore/handler/v2"
	"github.com/zitadel/zitadel/internal/repository/instance"
	"github.com/zitadel/zitadel/internal/repository/quota"
)

const (
	QuotasProjectionTable       = "projections.quotas"
	QuotaPeriodsProjectionTable = QuotasProjectionTable + "_" + quotaPeriodsTableSuffix
	QuotaNotificationsTable     = QuotasProjectionTable + "_" + quotaNotificationsTableSuffix

	QuotaColumnID         = "id"
	QuotaColumnInstanceID = "instance_id"
	QuotaColumnUnit       = "unit"
	QuotaColumnAmount     = "amount"
	QuotaColumnFrom       = "from_anchor"
	QuotaColumnInterval   = "interval"
	QuotaColumnLimit      = "limit_usage"

	quotaPeriodsTableSuffix     = "periods"
	QuotaPeriodColumnInstanceID = "instance_id"
	QuotaPeriodColumnUnit       = "unit"
	QuotaPeriodColumnStart      = "start"
	QuotaPeriodColumnUsage      = "usage"

	quotaNotificationsTableSuffix               = "notifications"
	QuotaNotificationColumnInstanceID           = "instance_id"
	QuotaNotificationColumnUnit                 = "unit"
	QuotaNotificationColumnID                   = "id"
	QuotaNotificationColumnCallURL              = "call_url"
	QuotaNotificationColumnPercent              = "percent"
	QuotaNotificationColumnRepeat               = "repeat"
	QuotaNotificationColumnLatestDuePeriodStart = "latest_due_period_start"
	QuotaNotificationColumnNextDueThreshold     = "next_due_threshold"
)

const (
	incrementQuotaStatement = `INSERT INTO projections.quotas_periods` +
		` (instance_id, unit, start, usage)` +
		` VALUES ($1, $2, $3, $4) ON CONFLICT (instance_id, unit, start)` +
		` DO UPDATE SET usage = projections.quotas_periods.usage + excluded.usage RETURNING usage`
)

type quotaProjection struct {
	handler *handler.Handler
	client  *database.DB
}

<<<<<<< HEAD
func newQuotaProjection(ctx context.Context, config handler.Config) *quotaProjection {
	p := &quotaProjection{
		client: config.Client,
	}
	p.handler = handler.NewHandler(ctx, &config, p)
	return p
}

func (*quotaProjection) Name() string {
	return QuotasProjectionTable
}

func (*quotaProjection) Init() *old_handler.Check {
	return handler.NewMultiTableCheck(
		handler.NewTable(
			[]*handler.InitColumn{
				handler.NewColumn(QuotaColumnID, handler.ColumnTypeText),
				handler.NewColumn(QuotaColumnInstanceID, handler.ColumnTypeText),
				handler.NewColumn(QuotaColumnUnit, handler.ColumnTypeEnum),
				handler.NewColumn(QuotaColumnAmount, handler.ColumnTypeInt64),
				handler.NewColumn(QuotaColumnFrom, handler.ColumnTypeTimestamp),
				handler.NewColumn(QuotaColumnInterval, handler.ColumnTypeInterval),
				handler.NewColumn(QuotaColumnLimit, handler.ColumnTypeBool),
=======
func newQuotaProjection(ctx context.Context, config crdb.StatementHandlerConfig) *quotaProjection {
	p := new(quotaProjection)
	config.ProjectionName = QuotasProjectionTable
	config.Reducers = p.reducers()
	config.InitCheck = crdb.NewMultiTableCheck(
		crdb.NewTable(
			[]*crdb.Column{
				crdb.NewColumn(QuotaColumnID, crdb.ColumnTypeText),
				crdb.NewColumn(QuotaColumnInstanceID, crdb.ColumnTypeText),
				crdb.NewColumn(QuotaColumnUnit, crdb.ColumnTypeEnum),
				crdb.NewColumn(QuotaColumnAmount, crdb.ColumnTypeInt64, crdb.Nullable()),
				crdb.NewColumn(QuotaColumnFrom, crdb.ColumnTypeTimestamp, crdb.Nullable()),
				crdb.NewColumn(QuotaColumnInterval, crdb.ColumnTypeInterval, crdb.Nullable()),
				crdb.NewColumn(QuotaColumnLimit, crdb.ColumnTypeBool, crdb.Nullable()),
>>>>>>> 2823678e
			},
			handler.NewPrimaryKey(QuotaColumnInstanceID, QuotaColumnUnit),
		),
		handler.NewSuffixedTable(
			[]*handler.InitColumn{
				handler.NewColumn(QuotaPeriodColumnInstanceID, handler.ColumnTypeText),
				handler.NewColumn(QuotaPeriodColumnUnit, handler.ColumnTypeEnum),
				handler.NewColumn(QuotaPeriodColumnStart, handler.ColumnTypeTimestamp),
				handler.NewColumn(QuotaPeriodColumnUsage, handler.ColumnTypeInt64),
			},
			handler.NewPrimaryKey(QuotaPeriodColumnInstanceID, QuotaPeriodColumnUnit, QuotaPeriodColumnStart),
			quotaPeriodsTableSuffix,
		),
		handler.NewSuffixedTable(
			[]*handler.InitColumn{
				handler.NewColumn(QuotaNotificationColumnInstanceID, handler.ColumnTypeText),
				handler.NewColumn(QuotaNotificationColumnUnit, handler.ColumnTypeEnum),
				handler.NewColumn(QuotaNotificationColumnID, handler.ColumnTypeText),
				handler.NewColumn(QuotaNotificationColumnCallURL, handler.ColumnTypeText),
				handler.NewColumn(QuotaNotificationColumnPercent, handler.ColumnTypeInt64),
				handler.NewColumn(QuotaNotificationColumnRepeat, handler.ColumnTypeBool),
				handler.NewColumn(QuotaNotificationColumnLatestDuePeriodStart, handler.ColumnTypeTimestamp, handler.Nullable()),
				handler.NewColumn(QuotaNotificationColumnNextDueThreshold, handler.ColumnTypeInt64, handler.Nullable()),
			},
			handler.NewPrimaryKey(QuotaNotificationColumnInstanceID, QuotaNotificationColumnUnit, QuotaNotificationColumnID),
			quotaNotificationsTableSuffix,
		),
	)
}

func (q *quotaProjection) Reducers() []handler.AggregateReducer {
	return []handler.AggregateReducer{
		{
			Aggregate: instance.AggregateType,
			EventReducers: []handler.EventReducer{
				{
					Event:  instance.InstanceRemovedEventType,
					Reduce: q.reduceInstanceRemoved,
				},
			},
		},
		{
			Aggregate: quota.AggregateType,
			EventReducers: []handler.EventReducer{
				{
					Event:  quota.AddedEventType,
					Reduce: q.reduceQuotaSet,
				},
				{
					Event:  quota.SetEventType,
					Reduce: q.reduceQuotaSet,
				},
				{
					Event:  quota.RemovedEventType,
					Reduce: q.reduceQuotaRemoved,
				},
				{
					Event:  quota.NotificationDueEventType,
					Reduce: q.reduceQuotaNotificationDue,
				},
				{
					Event:  quota.NotifiedEventType,
					Reduce: q.reduceQuotaNotified,
				},
			},
		},
	}
}

func (q *quotaProjection) reduceQuotaNotified(event eventstore.Event) (*handler.Statement, error) {
	return handler.NewNoOpStatement(event), nil
}

func (q *quotaProjection) reduceQuotaSet(event eventstore.Event) (*handler.Statement, error) {
	e, err := assertEvent[*quota.SetEvent](event)
	if err != nil {
		return nil, err
	}
	var statements []func(e eventstore.Event) crdb.Exec

<<<<<<< HEAD
	createStatements := make([]func(e eventstore.Event) handler.Exec, len(e.Notifications)+1)
	createStatements[0] = handler.AddCreateStatement(
		[]handler.Column{
			handler.NewCol(QuotaColumnID, e.Aggregate().ID),
			handler.NewCol(QuotaColumnInstanceID, e.Aggregate().InstanceID),
			handler.NewCol(QuotaColumnUnit, e.Unit),
			handler.NewCol(QuotaColumnAmount, e.Amount),
			handler.NewCol(QuotaColumnFrom, e.From),
			handler.NewCol(QuotaColumnInterval, e.ResetInterval),
			handler.NewCol(QuotaColumnLimit, e.Limit),
		})
	for i := range e.Notifications {
		notification := e.Notifications[i]
		createStatements[i+1] = handler.AddCreateStatement(
=======
	// 1. Insert or update quota if the event has not only notification changes
	quotaConflictColumns := []handler.Column{
		handler.NewCol(QuotaColumnInstanceID, e.Aggregate().InstanceID),
		handler.NewCol(QuotaColumnUnit, e.Unit),
	}
	quotaUpdateCols := make([]handler.Column, 0, 4+1+len(quotaConflictColumns))
	if e.Limit != nil {
		quotaUpdateCols = append(quotaUpdateCols, handler.NewCol(QuotaColumnLimit, *e.Limit))
	}
	if e.Amount != nil {
		quotaUpdateCols = append(quotaUpdateCols, handler.NewCol(QuotaColumnAmount, *e.Amount))
	}
	if e.From != nil {
		quotaUpdateCols = append(quotaUpdateCols, handler.NewCol(QuotaColumnFrom, *e.From))
	}
	if e.ResetInterval != nil {
		quotaUpdateCols = append(quotaUpdateCols, handler.NewCol(QuotaColumnInterval, *e.ResetInterval))
	}
	if len(quotaUpdateCols) > 0 {
		// TODO: Add the quota ID to the primary key in a migration?
		quotaUpdateCols = append(quotaUpdateCols, handler.NewCol(QuotaColumnID, e.Aggregate().ID))
		quotaUpdateCols = append(quotaUpdateCols, quotaConflictColumns...)
		statements = append(statements, crdb.AddUpsertStatement(quotaConflictColumns, quotaUpdateCols))
	}

	// 2. Delete existing notifications
	if e.Notifications == nil {
		return crdb.NewMultiStatement(e, statements...), nil
	}
	statements = append(statements, crdb.AddDeleteStatement(
		[]handler.Condition{
			handler.NewCond(QuotaNotificationColumnInstanceID, e.Aggregate().InstanceID),
			handler.NewCond(QuotaNotificationColumnUnit, e.Unit),
		},
		crdb.WithTableSuffix(quotaNotificationsTableSuffix),
	))
	notifications := *e.Notifications
	for i := range notifications {
		notification := notifications[i]
		statements = append(statements, crdb.AddCreateStatement(
>>>>>>> 2823678e
			[]handler.Column{
				handler.NewCol(QuotaNotificationColumnInstanceID, e.Aggregate().InstanceID),
				handler.NewCol(QuotaNotificationColumnUnit, e.Unit),
				handler.NewCol(QuotaNotificationColumnID, notification.ID),
				handler.NewCol(QuotaNotificationColumnCallURL, notification.CallURL),
				handler.NewCol(QuotaNotificationColumnPercent, notification.Percent),
				handler.NewCol(QuotaNotificationColumnRepeat, notification.Repeat),
			},
<<<<<<< HEAD
			handler.WithTableSuffix(quotaNotificationsTableSuffix),
		)
	}

	return handler.NewMultiStatement(e, createStatements...), nil
=======
			crdb.WithTableSuffix(quotaNotificationsTableSuffix),
		))
	}
	return crdb.NewMultiStatement(e, statements...), nil
>>>>>>> 2823678e
}

func (q *quotaProjection) reduceQuotaNotificationDue(event eventstore.Event) (*handler.Statement, error) {
	e, err := assertEvent[*quota.NotificationDueEvent](event)
	if err != nil {
		return nil, err
	}
	return handler.NewUpdateStatement(e,
		[]handler.Column{
			handler.NewCol(QuotaNotificationColumnLatestDuePeriodStart, e.PeriodStart),
			handler.NewCol(QuotaNotificationColumnNextDueThreshold, e.Threshold+100), // next due_threshold is always the reached + 100 => percent (e.g. 90) in the next bucket (e.g. 190)
		},
		[]handler.Condition{
			handler.NewCond(QuotaNotificationColumnInstanceID, e.Aggregate().InstanceID),
			handler.NewCond(QuotaNotificationColumnUnit, e.Unit),
			handler.NewCond(QuotaNotificationColumnID, e.ID),
		},
<<<<<<< HEAD
		handler.WithTableSuffix(quotaNotificationsTableSuffix),
=======
		crdb.WithTableSuffix(quotaNotificationsTableSuffix),
		// The notification could have been removed in the meantime
		crdb.WithIgnoreNotFound(),
>>>>>>> 2823678e
	), nil
}

func (q *quotaProjection) reduceQuotaRemoved(event eventstore.Event) (*handler.Statement, error) {
	e, err := assertEvent[*quota.RemovedEvent](event)
	if err != nil {
		return nil, err
	}
	return handler.NewMultiStatement(
		e,
		handler.AddDeleteStatement(
			[]handler.Condition{
				handler.NewCond(QuotaPeriodColumnInstanceID, e.Aggregate().InstanceID),
				handler.NewCond(QuotaPeriodColumnUnit, e.Unit),
			},
			handler.WithTableSuffix(quotaPeriodsTableSuffix),
		),
		handler.AddDeleteStatement(
			[]handler.Condition{
				handler.NewCond(QuotaNotificationColumnInstanceID, e.Aggregate().InstanceID),
				handler.NewCond(QuotaNotificationColumnUnit, e.Unit),
			},
			handler.WithTableSuffix(quotaNotificationsTableSuffix),
		),
		handler.AddDeleteStatement(
			[]handler.Condition{
				handler.NewCond(QuotaColumnInstanceID, e.Aggregate().InstanceID),
				handler.NewCond(QuotaColumnUnit, e.Unit),
			},
		),
	), nil
}

func (q *quotaProjection) reduceInstanceRemoved(event eventstore.Event) (*handler.Statement, error) {
	// we only assert the event to make sure it is the correct type
	e, err := assertEvent[*instance.InstanceRemovedEvent](event)
	if err != nil {
		return nil, err
	}
	return handler.NewMultiStatement(
		e,
		handler.AddDeleteStatement(
			[]handler.Condition{
				handler.NewCond(QuotaPeriodColumnInstanceID, e.Aggregate().InstanceID),
			},
			handler.WithTableSuffix(quotaPeriodsTableSuffix),
		),
		handler.AddDeleteStatement(
			[]handler.Condition{
				handler.NewCond(QuotaNotificationColumnInstanceID, e.Aggregate().InstanceID),
			},
			handler.WithTableSuffix(quotaNotificationsTableSuffix),
		),
		handler.AddDeleteStatement(
			[]handler.Condition{
				handler.NewCond(QuotaColumnInstanceID, e.Aggregate().InstanceID),
			},
		),
	), nil
}

func (q *quotaProjection) IncrementUsage(ctx context.Context, unit quota.Unit, instanceID string, periodStart time.Time, count uint64) (sum uint64, err error) {
	if count == 0 {
		return 0, nil
	}

	err = q.client.DB.QueryRowContext(
		ctx,
		incrementQuotaStatement,
		instanceID, unit, periodStart, count,
	).Scan(&sum)
	if err != nil {
		return 0, zitadel_errors.ThrowInternalf(err, "PROJ-SJL3h", "incrementing usage for unit %d failed for at least one quota period", unit)
	}
	return sum, err
}<|MERGE_RESOLUTION|>--- conflicted
+++ resolved
@@ -55,7 +55,6 @@
 	client  *database.DB
 }
 
-<<<<<<< HEAD
 func newQuotaProjection(ctx context.Context, config handler.Config) *quotaProjection {
 	p := &quotaProjection{
 		client: config.Client,
@@ -75,26 +74,10 @@
 				handler.NewColumn(QuotaColumnID, handler.ColumnTypeText),
 				handler.NewColumn(QuotaColumnInstanceID, handler.ColumnTypeText),
 				handler.NewColumn(QuotaColumnUnit, handler.ColumnTypeEnum),
-				handler.NewColumn(QuotaColumnAmount, handler.ColumnTypeInt64),
-				handler.NewColumn(QuotaColumnFrom, handler.ColumnTypeTimestamp),
-				handler.NewColumn(QuotaColumnInterval, handler.ColumnTypeInterval),
-				handler.NewColumn(QuotaColumnLimit, handler.ColumnTypeBool),
-=======
-func newQuotaProjection(ctx context.Context, config crdb.StatementHandlerConfig) *quotaProjection {
-	p := new(quotaProjection)
-	config.ProjectionName = QuotasProjectionTable
-	config.Reducers = p.reducers()
-	config.InitCheck = crdb.NewMultiTableCheck(
-		crdb.NewTable(
-			[]*crdb.Column{
-				crdb.NewColumn(QuotaColumnID, crdb.ColumnTypeText),
-				crdb.NewColumn(QuotaColumnInstanceID, crdb.ColumnTypeText),
-				crdb.NewColumn(QuotaColumnUnit, crdb.ColumnTypeEnum),
-				crdb.NewColumn(QuotaColumnAmount, crdb.ColumnTypeInt64, crdb.Nullable()),
-				crdb.NewColumn(QuotaColumnFrom, crdb.ColumnTypeTimestamp, crdb.Nullable()),
-				crdb.NewColumn(QuotaColumnInterval, crdb.ColumnTypeInterval, crdb.Nullable()),
-				crdb.NewColumn(QuotaColumnLimit, crdb.ColumnTypeBool, crdb.Nullable()),
->>>>>>> 2823678e
+				handler.NewColumn(QuotaColumnAmount, handler.ColumnTypeInt64, handler.Nullable()),
+				handler.NewColumn(QuotaColumnFrom, handler.ColumnTypeTimestamp, handler.Nullable()),
+				handler.NewColumn(QuotaColumnInterval, handler.ColumnTypeInterval, handler.Nullable()),
+				handler.NewColumn(QuotaColumnLimit, handler.ColumnTypeBool, handler.Nullable()),
 			},
 			handler.NewPrimaryKey(QuotaColumnInstanceID, QuotaColumnUnit),
 		),
@@ -173,24 +156,8 @@
 	if err != nil {
 		return nil, err
 	}
-	var statements []func(e eventstore.Event) crdb.Exec
-
-<<<<<<< HEAD
-	createStatements := make([]func(e eventstore.Event) handler.Exec, len(e.Notifications)+1)
-	createStatements[0] = handler.AddCreateStatement(
-		[]handler.Column{
-			handler.NewCol(QuotaColumnID, e.Aggregate().ID),
-			handler.NewCol(QuotaColumnInstanceID, e.Aggregate().InstanceID),
-			handler.NewCol(QuotaColumnUnit, e.Unit),
-			handler.NewCol(QuotaColumnAmount, e.Amount),
-			handler.NewCol(QuotaColumnFrom, e.From),
-			handler.NewCol(QuotaColumnInterval, e.ResetInterval),
-			handler.NewCol(QuotaColumnLimit, e.Limit),
-		})
-	for i := range e.Notifications {
-		notification := e.Notifications[i]
-		createStatements[i+1] = handler.AddCreateStatement(
-=======
+	var statements []func(e eventstore.Event) handler.Exec
+
 	// 1. Insert or update quota if the event has not only notification changes
 	quotaConflictColumns := []handler.Column{
 		handler.NewCol(QuotaColumnInstanceID, e.Aggregate().InstanceID),
@@ -213,25 +180,24 @@
 		// TODO: Add the quota ID to the primary key in a migration?
 		quotaUpdateCols = append(quotaUpdateCols, handler.NewCol(QuotaColumnID, e.Aggregate().ID))
 		quotaUpdateCols = append(quotaUpdateCols, quotaConflictColumns...)
-		statements = append(statements, crdb.AddUpsertStatement(quotaConflictColumns, quotaUpdateCols))
+		statements = append(statements, handler.AddUpsertStatement(quotaConflictColumns, quotaUpdateCols))
 	}
 
 	// 2. Delete existing notifications
 	if e.Notifications == nil {
-		return crdb.NewMultiStatement(e, statements...), nil
-	}
-	statements = append(statements, crdb.AddDeleteStatement(
+		return handler.NewMultiStatement(e, statements...), nil
+	}
+	statements = append(statements, handler.AddDeleteStatement(
 		[]handler.Condition{
 			handler.NewCond(QuotaNotificationColumnInstanceID, e.Aggregate().InstanceID),
 			handler.NewCond(QuotaNotificationColumnUnit, e.Unit),
 		},
-		crdb.WithTableSuffix(quotaNotificationsTableSuffix),
+		handler.WithTableSuffix(quotaNotificationsTableSuffix),
 	))
 	notifications := *e.Notifications
 	for i := range notifications {
 		notification := notifications[i]
-		statements = append(statements, crdb.AddCreateStatement(
->>>>>>> 2823678e
+		statements = append(statements, handler.AddCreateStatement(
 			[]handler.Column{
 				handler.NewCol(QuotaNotificationColumnInstanceID, e.Aggregate().InstanceID),
 				handler.NewCol(QuotaNotificationColumnUnit, e.Unit),
@@ -240,18 +206,10 @@
 				handler.NewCol(QuotaNotificationColumnPercent, notification.Percent),
 				handler.NewCol(QuotaNotificationColumnRepeat, notification.Repeat),
 			},
-<<<<<<< HEAD
 			handler.WithTableSuffix(quotaNotificationsTableSuffix),
-		)
-	}
-
-	return handler.NewMultiStatement(e, createStatements...), nil
-=======
-			crdb.WithTableSuffix(quotaNotificationsTableSuffix),
 		))
 	}
-	return crdb.NewMultiStatement(e, statements...), nil
->>>>>>> 2823678e
+	return handler.NewMultiStatement(e, statements...), nil
 }
 
 func (q *quotaProjection) reduceQuotaNotificationDue(event eventstore.Event) (*handler.Statement, error) {
@@ -269,13 +227,7 @@
 			handler.NewCond(QuotaNotificationColumnUnit, e.Unit),
 			handler.NewCond(QuotaNotificationColumnID, e.ID),
 		},
-<<<<<<< HEAD
 		handler.WithTableSuffix(quotaNotificationsTableSuffix),
-=======
-		crdb.WithTableSuffix(quotaNotificationsTableSuffix),
-		// The notification could have been removed in the meantime
-		crdb.WithIgnoreNotFound(),
->>>>>>> 2823678e
 	), nil
 }
 
