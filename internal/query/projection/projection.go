--- conflicted
+++ resolved
@@ -89,16 +89,6 @@
 	HostedLoginTranslationProjection    *handler.Handler
 	OrganizationSettingsProjection      *handler.Handler
 
-<<<<<<< HEAD
-	InstanceRelationalProjection           *handler.Handler
-	OrganizationRelationalProjection       *handler.Handler
-	InstanceDomainRelationalProjection     *handler.Handler
-	OrganizationDomainRelationalProjection *handler.Handler
-	IDPTemplateRelationalProjection        *handler.Handler
-	ProjectRelationalProjection            *handler.Handler
-	ProjectRoleRelationalProjection        *handler.Handler
-	UserRelationalProjection               *handler.Handler
-=======
 	InstanceRelationalProjection             *handler.Handler
 	OrganizationRelationalProjection         *handler.Handler
 	InstanceDomainRelationalProjection       *handler.Handler
@@ -107,7 +97,7 @@
 	ProjectRelationalProjection              *handler.Handler
 	ProjectRoleRelationalProjection          *handler.Handler
 	OrganizationMetadataRelationalProjection *handler.Handler
->>>>>>> 6c98559e
+	UserRelationalProjection                 *handler.Handler
 
 	ProjectGrantFields      *handler.FieldHandler
 	OrgDomainVerifiedFields *handler.FieldHandler
@@ -230,11 +220,8 @@
 	IDPTemplateRelationalProjection = newIDPTemplateRelationalProjection(ctx, applyCustomConfig(projectionConfig, config.Customizations["idp_templates_relational"]))
 	ProjectRelationalProjection = newProjectRelationalProjection(ctx, applyCustomConfig(projectionConfig, config.Customizations["projects_relational"]))
 	ProjectRoleRelationalProjection = newProjectRoleRelationalProjection(ctx, applyCustomConfig(projectionConfig, config.Customizations["project_roles_relational"]))
-<<<<<<< HEAD
+	OrganizationMetadataRelationalProjection = newOrgMetadataRelationalProjection(ctx, applyCustomConfig(projectionConfig, config.Customizations["organization_metadata_relational"]))
 	UserRelationalProjection = newUserRelationalProjection(ctx, applyCustomConfig(projectionConfig, config.Customizations["user_relational"]))
-=======
-	OrganizationMetadataRelationalProjection = newOrgMetadataRelationalProjection(ctx, applyCustomConfig(projectionConfig, config.Customizations["organization_metadata_relational"]))
->>>>>>> 6c98559e
 
 	newProjectionsList()
 	newFieldsList()
