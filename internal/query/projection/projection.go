package projection

import (
	"context"
	"errors"
	"fmt"

	"github.com/jackc/pgx/v5/pgconn"
	"github.com/zitadel/logging"

	internal_authz "github.com/zitadel/zitadel/internal/api/authz"
	"github.com/zitadel/zitadel/internal/crypto"
	"github.com/zitadel/zitadel/internal/database"
	"github.com/zitadel/zitadel/internal/eventstore/handler/v2"
	"github.com/zitadel/zitadel/internal/migration"
)

const (
	CurrentStateTable = "projections.current_states"
	LocksTable        = "projections.locks"
	FailedEventsTable = "projections.failed_events2"
)

var (
	projectionConfig                    handler.Config
	OrgProjection                       *handler.Handler
	OrgMetadataProjection               *handler.Handler
	ActionProjection                    *handler.Handler
	FlowProjection                      *handler.Handler
	ProjectProjection                   *handler.Handler
	PasswordComplexityProjection        *handler.Handler
	PasswordAgeProjection               *handler.Handler
	LockoutPolicyProjection             *handler.Handler
	PrivacyPolicyProjection             *handler.Handler
	DomainPolicyProjection              *handler.Handler
	LabelPolicyProjection               *handler.Handler
	ProjectGrantProjection              *handler.Handler
	ProjectRoleProjection               *handler.Handler
	OrgDomainProjection                 *handler.Handler
	LoginPolicyProjection               *handler.Handler
	IDPProjection                       *handler.Handler
	AppProjection                       *handler.Handler
	IDPUserLinkProjection               *handler.Handler
	IDPLoginPolicyLinkProjection        *handler.Handler
	IDPTemplateProjection               *handler.Handler
	MailTemplateProjection              *handler.Handler
	MessageTextProjection               *handler.Handler
	CustomTextProjection                *handler.Handler
	UserProjection                      *handler.Handler
	LoginNameProjection                 *handler.Handler
	OrgMemberProjection                 *handler.Handler
	InstanceDomainProjection            *handler.Handler
	InstanceTrustedDomainProjection     *handler.Handler
	InstanceMemberProjection            *handler.Handler
	ProjectMemberProjection             *handler.Handler
	ProjectGrantMemberProjection        *handler.Handler
	AuthNKeyProjection                  *handler.Handler
	PersonalAccessTokenProjection       *handler.Handler
	UserGrantProjection                 *handler.Handler
	UserMetadataProjection              *handler.Handler
	UserAuthMethodProjection            *handler.Handler
	InstanceProjection                  *handler.Handler
	SecretGeneratorProjection           *handler.Handler
	SMTPConfigProjection                *handler.Handler
	SMSConfigProjection                 *handler.Handler
	OIDCSettingsProjection              *handler.Handler
	DebugNotificationProviderProjection *handler.Handler
	KeyProjection                       *handler.Handler
	SecurityPolicyProjection            *handler.Handler
	NotificationPolicyProjection        *handler.Handler
	NotificationsProjection             interface{}
	NotificationsQuotaProjection        interface{}
	TelemetryPusherProjection           interface{}
	DeviceAuthProjection                *handler.Handler
	SessionProjection                   *handler.Handler
	AuthRequestProjection               *handler.Handler
	SamlRequestProjection               *handler.Handler
	MilestoneProjection                 *handler.Handler
	QuotaProjection                     *quotaProjection
	LimitsProjection                    *handler.Handler
	RestrictionsProjection              *handler.Handler
	SystemFeatureProjection             *handler.Handler
	InstanceFeatureProjection           *handler.Handler
	TargetProjection                    *handler.Handler
	ExecutionProjection                 *handler.Handler
	UserSchemaProjection                *handler.Handler
	WebKeyProjection                    *handler.Handler
	DebugEventsProjection               *handler.Handler
	HostedLoginTranslationProjection    *handler.Handler
	OrganizationSettingsProjection      *handler.Handler

<<<<<<< HEAD
	InstanceRelationalProjection           *handler.Handler
	OrganizationRelationalProjection       *handler.Handler
	InstanceDomainRelationalProjection     *handler.Handler
	OrganizationDomainRelationalProjection *handler.Handler
	SettingsRelationalProjection           *handler.Handler
	IDPTemplateRelationalProjection        *handler.Handler
=======
	InstanceRelationalProjection             *handler.Handler
	OrganizationRelationalProjection         *handler.Handler
	InstanceDomainRelationalProjection       *handler.Handler
	OrganizationDomainRelationalProjection   *handler.Handler
	IDPTemplateRelationalProjection          *handler.Handler
	ProjectRelationalProjection              *handler.Handler
	ProjectRoleRelationalProjection          *handler.Handler
	OrganizationMetadataRelationalProjection *handler.Handler
>>>>>>> 02499f5f

	ProjectGrantFields      *handler.FieldHandler
	OrgDomainVerifiedFields *handler.FieldHandler
	InstanceDomainFields    *handler.FieldHandler
	MembershipFields        *handler.FieldHandler
	PermissionFields        *handler.FieldHandler

	GroupProjection      *handler.Handler
	GroupUsersProjection *handler.Handler
)

type projection interface {
	ProjectionName() string
	Start(ctx context.Context)
	Init(ctx context.Context) error
	Trigger(ctx context.Context, opts ...handler.TriggerOpt) (_ context.Context, err error)
	migration.Migration
}

var (
	projections []projection
	fields      []*handler.FieldHandler
)

func Create(ctx context.Context, sqlClient *database.DB, es handler.EventStore, config Config, keyEncryptionAlgorithm crypto.EncryptionAlgorithm, certEncryptionAlgorithm crypto.EncryptionAlgorithm, systemUsers map[string]*internal_authz.SystemAPIUser) error {
	projectionConfig = handler.Config{
		Client:              sqlClient,
		Eventstore:          es,
		BulkLimit:           uint16(config.BulkLimit),
		RequeueEvery:        config.RequeueEvery,
		MaxFailureCount:     config.MaxFailureCount,
		RetryFailedAfter:    config.RetryFailedAfter,
		TransactionDuration: config.TransactionDuration,
		ActiveInstancer:     config.ActiveInstancer,
	}

	if config.MaxParallelTriggers == 0 {
		config.MaxParallelTriggers = uint16(sqlClient.Pool.Config().MaxConns / 3)
	}
	if sqlClient.Pool.Config().MaxConns <= int32(config.MaxParallelTriggers) {
		logging.WithFields("database.MaxOpenConnections", sqlClient.Pool.Config().MaxConns, "projections.MaxParallelTriggers", config.MaxParallelTriggers).Fatal("Number of max parallel triggers must be lower than max open connections")
	}
	handler.StartWorkerPool(config.MaxParallelTriggers)

	OrgProjection = newOrgProjection(ctx, applyCustomConfig(projectionConfig, config.Customizations["orgs"]))
	OrgMetadataProjection = newOrgMetadataProjection(ctx, applyCustomConfig(projectionConfig, config.Customizations["org_metadata"]))
	ActionProjection = newActionProjection(ctx, applyCustomConfig(projectionConfig, config.Customizations["actions"]))
	FlowProjection = newFlowProjection(ctx, applyCustomConfig(projectionConfig, config.Customizations["flows"]))
	ProjectProjection = newProjectProjection(ctx, applyCustomConfig(projectionConfig, config.Customizations["projects"]))
	PasswordComplexityProjection = newPasswordComplexityProjection(ctx, applyCustomConfig(projectionConfig, config.Customizations["password_complexities"]))
	PasswordAgeProjection = newPasswordAgeProjection(ctx, applyCustomConfig(projectionConfig, config.Customizations["password_age_policy"]))
	LockoutPolicyProjection = newLockoutPolicyProjection(ctx, applyCustomConfig(projectionConfig, config.Customizations["lockout_policy"]))
	PrivacyPolicyProjection = newPrivacyPolicyProjection(ctx, applyCustomConfig(projectionConfig, config.Customizations["privacy_policy"]))
	DomainPolicyProjection = newDomainPolicyProjection(ctx, applyCustomConfig(projectionConfig, config.Customizations["org_iam_policy"]))
	LabelPolicyProjection = newLabelPolicyProjection(ctx, applyCustomConfig(projectionConfig, config.Customizations["label_policy"]))
	ProjectGrantProjection = newProjectGrantProjection(ctx, applyCustomConfig(projectionConfig, config.Customizations["project_grants"]))
	ProjectRoleProjection = newProjectRoleProjection(ctx, applyCustomConfig(projectionConfig, config.Customizations["project_roles"]))
	OrgDomainProjection = newOrgDomainProjection(ctx, applyCustomConfig(projectionConfig, config.Customizations["org_domains"]))
	LoginPolicyProjection = newLoginPolicyProjection(ctx, applyCustomConfig(projectionConfig, config.Customizations["login_policies"]))
	IDPProjection = newIDPProjection(ctx, applyCustomConfig(projectionConfig, config.Customizations["idps"]))
	AppProjection = newAppProjection(ctx, applyCustomConfig(projectionConfig, config.Customizations["apps"]))
	IDPUserLinkProjection = newIDPUserLinkProjection(ctx, applyCustomConfig(projectionConfig, config.Customizations["idp_user_links"]))
	IDPLoginPolicyLinkProjection = newIDPLoginPolicyLinkProjection(ctx, applyCustomConfig(projectionConfig, config.Customizations["idp_login_policy_links"]))
	IDPTemplateProjection = newIDPTemplateProjection(ctx, applyCustomConfig(projectionConfig, config.Customizations["idp_templates"]))
	MailTemplateProjection = newMailTemplateProjection(ctx, applyCustomConfig(projectionConfig, config.Customizations["mail_templates"]))
	MessageTextProjection = newMessageTextProjection(ctx, applyCustomConfig(projectionConfig, config.Customizations["message_texts"]))
	CustomTextProjection = newCustomTextProjection(ctx, applyCustomConfig(projectionConfig, config.Customizations["custom_texts"]))
	UserProjection = newUserProjection(ctx, applyCustomConfig(projectionConfig, config.Customizations["users"]))
	LoginNameProjection = newLoginNameProjection(ctx, applyCustomConfig(projectionConfig, config.Customizations["login_names"]))
	OrgMemberProjection = newOrgMemberProjection(ctx, applyCustomConfig(projectionConfig, config.Customizations["org_members"]))
	InstanceDomainProjection = newInstanceDomainProjection(ctx, applyCustomConfig(projectionConfig, config.Customizations["instance_domains"]))
	InstanceTrustedDomainProjection = newInstanceTrustedDomainProjection(ctx, applyCustomConfig(projectionConfig, config.Customizations["instance_trusted_domains"]))
	InstanceMemberProjection = newInstanceMemberProjection(ctx, applyCustomConfig(projectionConfig, config.Customizations["iam_members"]))
	ProjectMemberProjection = newProjectMemberProjection(ctx, applyCustomConfig(projectionConfig, config.Customizations["project_members"]))
	ProjectGrantMemberProjection = newProjectGrantMemberProjection(ctx, applyCustomConfig(projectionConfig, config.Customizations["project_grant_members"]))
	AuthNKeyProjection = newAuthNKeyProjection(ctx, applyCustomConfig(projectionConfig, config.Customizations["authn_keys"]))
	PersonalAccessTokenProjection = newPersonalAccessTokenProjection(ctx, applyCustomConfig(projectionConfig, config.Customizations["personal_access_tokens"]))
	UserGrantProjection = newUserGrantProjection(ctx, applyCustomConfig(projectionConfig, config.Customizations["user_grants"]))
	UserMetadataProjection = newUserMetadataProjection(ctx, applyCustomConfig(projectionConfig, config.Customizations["user_metadata"]))
	UserAuthMethodProjection = newUserAuthMethodProjection(ctx, applyCustomConfig(projectionConfig, config.Customizations["user_auth_method"]))
	InstanceProjection = newInstanceProjection(ctx, applyCustomConfig(projectionConfig, config.Customizations["instances"]))
	SecretGeneratorProjection = newSecretGeneratorProjection(ctx, applyCustomConfig(projectionConfig, config.Customizations["secret_generators"]))
	SMTPConfigProjection = newSMTPConfigProjection(ctx, applyCustomConfig(projectionConfig, config.Customizations["smtp_configs"]))
	SMSConfigProjection = newSMSConfigProjection(ctx, applyCustomConfig(projectionConfig, config.Customizations["sms_config"]))
	OIDCSettingsProjection = newOIDCSettingsProjection(ctx, applyCustomConfig(projectionConfig, config.Customizations["oidc_settings"]))
	DebugNotificationProviderProjection = newDebugNotificationProviderProjection(ctx, applyCustomConfig(projectionConfig, config.Customizations["debug_notification_provider"]))
	KeyProjection = newKeyProjection(ctx, applyCustomConfig(projectionConfig, config.Customizations["keys"]), keyEncryptionAlgorithm, certEncryptionAlgorithm)
	SecurityPolicyProjection = newSecurityPolicyProjection(ctx, applyCustomConfig(projectionConfig, config.Customizations["security_policies"]))
	NotificationPolicyProjection = newNotificationPolicyProjection(ctx, applyCustomConfig(projectionConfig, config.Customizations["notification_policies"]))
	DeviceAuthProjection = newDeviceAuthProjection(ctx, applyCustomConfig(projectionConfig, config.Customizations["device_auth"]))
	SessionProjection = newSessionProjection(ctx, applyCustomConfig(projectionConfig, config.Customizations["sessions"]))
	AuthRequestProjection = newAuthRequestProjection(ctx, applyCustomConfig(projectionConfig, config.Customizations["auth_requests"]))
	SamlRequestProjection = newSamlRequestProjection(ctx, applyCustomConfig(projectionConfig, config.Customizations["saml_requests"]))
	MilestoneProjection = newMilestoneProjection(ctx, applyCustomConfig(projectionConfig, config.Customizations["milestones"]))
	QuotaProjection = newQuotaProjection(ctx, applyCustomConfig(projectionConfig, config.Customizations["quotas"]))
	LimitsProjection = newLimitsProjection(ctx, applyCustomConfig(projectionConfig, config.Customizations["limits"]))
	RestrictionsProjection = newRestrictionsProjection(ctx, applyCustomConfig(projectionConfig, config.Customizations["restrictions"]))
	SystemFeatureProjection = newSystemFeatureProjection(ctx, applyCustomConfig(projectionConfig, config.Customizations["system_features"]))
	InstanceFeatureProjection = newInstanceFeatureProjection(ctx, applyCustomConfig(projectionConfig, config.Customizations["instance_features"]))
	TargetProjection = newTargetProjection(ctx, applyCustomConfig(projectionConfig, config.Customizations["targets"]))
	ExecutionProjection = newExecutionProjection(ctx, applyCustomConfig(projectionConfig, config.Customizations["executions"]))
	UserSchemaProjection = newUserSchemaProjection(ctx, applyCustomConfig(projectionConfig, config.Customizations["user_schemas"]))
	WebKeyProjection = newWebKeyProjection(ctx, applyCustomConfig(projectionConfig, config.Customizations["web_keys"]))
	DebugEventsProjection = newDebugEventsProjection(ctx, applyCustomConfig(projectionConfig, config.Customizations["debug_events"]))
	HostedLoginTranslationProjection = newHostedLoginTranslationProjection(ctx, applyCustomConfig(projectionConfig, config.Customizations["hosted_login_translation"]))
	OrganizationSettingsProjection = newOrganizationSettingsProjection(ctx, applyCustomConfig(projectionConfig, config.Customizations["organization_settings"]))

	ProjectGrantFields = newFillProjectGrantFields(applyCustomConfig(projectionConfig, config.Customizations[fieldsProjectGrant]))
	OrgDomainVerifiedFields = newFillOrgDomainVerifiedFields(applyCustomConfig(projectionConfig, config.Customizations[fieldsOrgDomainVerified]))
	InstanceDomainFields = newFillInstanceDomainFields(applyCustomConfig(projectionConfig, config.Customizations[fieldsInstanceDomain]))
	MembershipFields = newFillMembershipFields(applyCustomConfig(projectionConfig, config.Customizations[fieldsMemberships]))
	PermissionFields = newFillPermissionFields(applyCustomConfig(projectionConfig, config.Customizations[fieldsPermission]))
	// Don't forget to add the new field handler to [ProjectInstanceFields]

	GroupProjection = newGroupProjection(ctx, applyCustomConfig(projectionConfig, config.Customizations["groups"]))
	GroupUsersProjection = newGroupUsersProjection(ctx, applyCustomConfig(projectionConfig, config.Customizations["group_users"]))

	InstanceRelationalProjection = newInstanceRelationalProjection(ctx, applyCustomConfig(projectionConfig, config.Customizations["instances_relational"]))
	OrganizationRelationalProjection = newOrgRelationalProjection(ctx, applyCustomConfig(projectionConfig, config.Customizations["organizations_relational"]))
	InstanceDomainRelationalProjection = newInstanceDomainRelationalProjection(ctx, applyCustomConfig(projectionConfig, config.Customizations["instance_domains_relational"]))
	OrganizationDomainRelationalProjection = newOrgDomainRelationalProjection(ctx, applyCustomConfig(projectionConfig, config.Customizations["organization_domains_relational"]))
	SettingsRelationalProjection = newSettingsRelationalProjection(ctx, applyCustomConfig(projectionConfig, config.Customizations["settings_relational"]))
	IDPTemplateRelationalProjection = newIDPTemplateRelationalProjection(ctx, applyCustomConfig(projectionConfig, config.Customizations["idp_templates_relational"]))
	ProjectRelationalProjection = newProjectRelationalProjection(ctx, applyCustomConfig(projectionConfig, config.Customizations["projects_relational"]))
	ProjectRoleRelationalProjection = newProjectRoleRelationalProjection(ctx, applyCustomConfig(projectionConfig, config.Customizations["project_roles_relational"]))
	OrganizationMetadataRelationalProjection = newOrgMetadataRelationalProjection(ctx, applyCustomConfig(projectionConfig, config.Customizations["organization_metadata_relational"]))

	newProjectionsList()
	newFieldsList()
	return nil
}

func Projections() []projection {
	return projections
}

func Init(ctx context.Context) error {
	for _, p := range projections {
		if err := p.Init(ctx); err != nil {
			return err
		}
	}
	return nil
}

func Start(ctx context.Context) error {
	projectionTableMap := make(map[string]bool, len(projections))
	for _, projection := range projections {
		table := projection.String()
		if projectionTableMap[table] {
			return fmt.Errorf("projection for %s already added", table)
		}
		projectionTableMap[table] = true

		projection.Start(ctx)
	}
	return nil
}

func ProjectInstance(ctx context.Context) error {
	for i, projection := range projections {
		logging.WithFields("name", projection.ProjectionName(), "instance", internal_authz.GetInstance(ctx).InstanceID(), "index", fmt.Sprintf("%d/%d", i, len(projections))).Info("starting projection")
		for {
			_, err := projection.Trigger(ctx)
			if err == nil {
				break
			}
			var pgErr *pgconn.PgError
			errors.As(err, &pgErr)
			if pgErr.Code != database.PgUniqueConstraintErrorCode {
				return err
			}
			logging.WithFields("name", projection.ProjectionName(), "instance", internal_authz.GetInstance(ctx).InstanceID()).WithError(err).Debug("projection failed because of unique constraint, retrying")
		}
		logging.WithFields("name", projection.ProjectionName(), "instance", internal_authz.GetInstance(ctx).InstanceID(), "index", fmt.Sprintf("%d/%d", i, len(projections))).Info("projection done")
	}
	return nil
}

func ProjectInstanceFields(ctx context.Context) error {
	for i, fieldProjection := range fields {
		logging.WithFields("name", fieldProjection.ProjectionName(), "instance", internal_authz.GetInstance(ctx).InstanceID(), "index", fmt.Sprintf("%d/%d", i, len(fields))).Info("starting fields projection")
		for {
			err := fieldProjection.Trigger(ctx)
			if err == nil {
				break
			}
			var pgErr *pgconn.PgError
			errors.As(err, &pgErr)
			if pgErr.Code != database.PgUniqueConstraintErrorCode {
				return err
			}
			logging.WithFields("name", fieldProjection.ProjectionName(), "instance", internal_authz.GetInstance(ctx).InstanceID()).WithError(err).Debug("fields projection failed because of unique constraint, retrying")
		}
		logging.WithFields("name", fieldProjection.ProjectionName(), "instance", internal_authz.GetInstance(ctx).InstanceID(), "index", fmt.Sprintf("%d/%d", i, len(fields))).Info("fields projection done")
	}
	return nil
}

func ApplyCustomConfig(customConfig CustomConfig) handler.Config {
	return applyCustomConfig(projectionConfig, customConfig)
}

func applyCustomConfig(config handler.Config, customConfig CustomConfig) handler.Config {
	if customConfig.BulkLimit != nil {
		config.BulkLimit = *customConfig.BulkLimit
	}
	if customConfig.MaxFailureCount != nil {
		config.MaxFailureCount = *customConfig.MaxFailureCount
	}
	if customConfig.RequeueEvery != nil {
		config.RequeueEvery = *customConfig.RequeueEvery
	}
	if customConfig.RetryFailedAfter != nil {
		config.RetryFailedAfter = *customConfig.RetryFailedAfter
	}
	if customConfig.TransactionDuration != nil {
		config.TransactionDuration = *customConfig.TransactionDuration
	}
	config.SkipInstanceIDs = append(config.SkipInstanceIDs, customConfig.SkipInstanceIDs...)

	return config
}

// we know this is ugly, but we need to have a singleton slice of all projections
// and are only able to initialize it after all projections are created
// as setup and start currently create them individually, we make sure we get the right one
// will be refactored when changing to new id based projections
func newFieldsList() {
	fields = []*handler.FieldHandler{
		ProjectGrantFields,
		OrgDomainVerifiedFields,
		InstanceDomainFields,
		MembershipFields,
		PermissionFields,
	}
}

// we know this is ugly, but we need to have a singleton slice of all projections
// and are only able to initialize it after all projections are created
// as setup and start currently create them individually, we make sure we get the right one
// will be refactored when changing to new id based projections
//
// Event handlers NotificationsProjection, NotificationsQuotaProjection and NotificationsProjection are not added here, because they do not reduce to database statements
func newProjectionsList() {
	projections = []projection{
		OrgProjection,
		OrgMetadataProjection,
		ActionProjection,
		FlowProjection,
		ProjectProjection,
		PasswordComplexityProjection,
		PasswordAgeProjection,
		LockoutPolicyProjection,
		PrivacyPolicyProjection,
		DomainPolicyProjection,
		LabelPolicyProjection,
		ProjectGrantProjection,
		ProjectRoleProjection,
		OrgDomainProjection,
		LoginPolicyProjection,
		IDPProjection,
		IDPTemplateProjection,
		AppProjection,
		IDPUserLinkProjection,
		IDPLoginPolicyLinkProjection,
		MailTemplateProjection,
		MessageTextProjection,
		CustomTextProjection,
		UserProjection,
		LoginNameProjection,
		OrgMemberProjection,
		InstanceDomainProjection,
		InstanceTrustedDomainProjection,
		InstanceMemberProjection,
		ProjectMemberProjection,
		ProjectGrantMemberProjection,
		AuthNKeyProjection,
		PersonalAccessTokenProjection,
		UserGrantProjection,
		UserMetadataProjection,
		UserAuthMethodProjection,
		InstanceProjection,
		SecretGeneratorProjection,
		SMTPConfigProjection,
		SMSConfigProjection,
		OIDCSettingsProjection,
		DebugNotificationProviderProjection,
		KeyProjection,
		SecurityPolicyProjection,
		NotificationPolicyProjection,
		DeviceAuthProjection,
		SessionProjection,
		AuthRequestProjection,
		SamlRequestProjection,
		MilestoneProjection,
		QuotaProjection.handler,
		LimitsProjection,
		RestrictionsProjection,
		SystemFeatureProjection,
		InstanceFeatureProjection,
		TargetProjection,
		ExecutionProjection,
		UserSchemaProjection,
		WebKeyProjection,
		DebugEventsProjection,
		HostedLoginTranslationProjection,
		OrganizationSettingsProjection,
		GroupProjection,
		GroupUsersProjection,

		InstanceRelationalProjection,
		OrganizationRelationalProjection,
		InstanceDomainRelationalProjection,
		OrganizationDomainRelationalProjection,
		SettingsRelationalProjection,
		IDPTemplateRelationalProjection,
		ProjectRelationalProjection,
		ProjectRoleRelationalProjection,
		OrganizationMetadataRelationalProjection,
	}
}<|MERGE_RESOLUTION|>--- conflicted
+++ resolved
@@ -89,14 +89,6 @@
 	HostedLoginTranslationProjection    *handler.Handler
 	OrganizationSettingsProjection      *handler.Handler
 
-<<<<<<< HEAD
-	InstanceRelationalProjection           *handler.Handler
-	OrganizationRelationalProjection       *handler.Handler
-	InstanceDomainRelationalProjection     *handler.Handler
-	OrganizationDomainRelationalProjection *handler.Handler
-	SettingsRelationalProjection           *handler.Handler
-	IDPTemplateRelationalProjection        *handler.Handler
-=======
 	InstanceRelationalProjection             *handler.Handler
 	OrganizationRelationalProjection         *handler.Handler
 	InstanceDomainRelationalProjection       *handler.Handler
@@ -105,7 +97,7 @@
 	ProjectRelationalProjection              *handler.Handler
 	ProjectRoleRelationalProjection          *handler.Handler
 	OrganizationMetadataRelationalProjection *handler.Handler
->>>>>>> 02499f5f
+	SettingsRelationalProjection           *handler.Handler
 
 	ProjectGrantFields      *handler.FieldHandler
 	OrgDomainVerifiedFields *handler.FieldHandler
