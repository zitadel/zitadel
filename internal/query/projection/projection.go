package projection

import (
	"context"
	"errors"
	"fmt"

	"github.com/jackc/pgx/v5/pgconn"
	"github.com/zitadel/logging"

	internal_authz "github.com/zitadel/zitadel/internal/api/authz"
	"github.com/zitadel/zitadel/internal/crypto"
	"github.com/zitadel/zitadel/internal/database"
	"github.com/zitadel/zitadel/internal/eventstore/handler/v2"
	"github.com/zitadel/zitadel/internal/migration"
)

const (
	CurrentStateTable = "projections.current_states"
	LocksTable        = "projections.locks"
	FailedEventsTable = "projections.failed_events2"
)

var (
	projectionConfig                    handler.Config
	OrgProjection                       *handler.Handler
	OrgMetadataProjection               *handler.Handler
	ActionProjection                    *handler.Handler
	FlowProjection                      *handler.Handler
	ProjectProjection                   *handler.Handler
	PasswordComplexityProjection        *handler.Handler
	PasswordAgeProjection               *handler.Handler
	LockoutPolicyProjection             *handler.Handler
	PrivacyPolicyProjection             *handler.Handler
	DomainPolicyProjection              *handler.Handler
	LabelPolicyProjection               *handler.Handler
	ProjectGrantProjection              *handler.Handler
	ProjectRoleProjection               *handler.Handler
	OrgDomainProjection                 *handler.Handler
	LoginPolicyProjection               *handler.Handler
	IDPProjection                       *handler.Handler
	AppProjection                       *handler.Handler
	IDPUserLinkProjection               *handler.Handler
	IDPLoginPolicyLinkProjection        *handler.Handler
	IDPTemplateProjection               *handler.Handler
	MailTemplateProjection              *handler.Handler
	MessageTextProjection               *handler.Handler
	CustomTextProjection                *handler.Handler
	UserProjection                      *handler.Handler
	LoginNameProjection                 *handler.Handler
	OrgMemberProjection                 *handler.Handler
	InstanceDomainProjection            *handler.Handler
	InstanceTrustedDomainProjection     *handler.Handler
	InstanceMemberProjection            *handler.Handler
	ProjectMemberProjection             *handler.Handler
	ProjectGrantMemberProjection        *handler.Handler
	AuthNKeyProjection                  *handler.Handler
	PersonalAccessTokenProjection       *handler.Handler
	UserGrantProjection                 *handler.Handler
	UserMetadataProjection              *handler.Handler
	UserAuthMethodProjection            *handler.Handler
	InstanceProjection                  *handler.Handler
<<<<<<< HEAD
	InstanceRelationalProjection        *handler.Handler
	OrganizationRelationalProjection    *handler.Handler
	SettingsRelationalProjection        *handler.Handler
=======
>>>>>>> 5a57c85d
	SecretGeneratorProjection           *handler.Handler
	SMTPConfigProjection                *handler.Handler
	SMSConfigProjection                 *handler.Handler
	OIDCSettingsProjection              *handler.Handler
	DebugNotificationProviderProjection *handler.Handler
	KeyProjection                       *handler.Handler
	SecurityPolicyProjection            *handler.Handler
	NotificationPolicyProjection        *handler.Handler
	NotificationsProjection             interface{}
	NotificationsQuotaProjection        interface{}
	TelemetryPusherProjection           interface{}
	DeviceAuthProjection                *handler.Handler
	SessionProjection                   *handler.Handler
	AuthRequestProjection               *handler.Handler
	SamlRequestProjection               *handler.Handler
	MilestoneProjection                 *handler.Handler
	QuotaProjection                     *quotaProjection
	LimitsProjection                    *handler.Handler
	RestrictionsProjection              *handler.Handler
	SystemFeatureProjection             *handler.Handler
	InstanceFeatureProjection           *handler.Handler
	TargetProjection                    *handler.Handler
	ExecutionProjection                 *handler.Handler
	UserSchemaProjection                *handler.Handler
	WebKeyProjection                    *handler.Handler
	DebugEventsProjection               *handler.Handler
	HostedLoginTranslationProjection    *handler.Handler
	OrganizationSettingsProjection      *handler.Handler

	InstanceRelationalProjection           *handler.Handler
	OrganizationRelationalProjection       *handler.Handler
	InstanceDomainRelationalProjection     *handler.Handler
	OrganizationDomainRelationalProjection *handler.Handler

	ProjectGrantFields      *handler.FieldHandler
	OrgDomainVerifiedFields *handler.FieldHandler
	InstanceDomainFields    *handler.FieldHandler
	MembershipFields        *handler.FieldHandler
	PermissionFields        *handler.FieldHandler
)

type projection interface {
	ProjectionName() string
	Start(ctx context.Context)
	Init(ctx context.Context) error
	Trigger(ctx context.Context, opts ...handler.TriggerOpt) (_ context.Context, err error)
	migration.Migration
}

var (
	projections []projection
	fields      []*handler.FieldHandler
)

func Create(ctx context.Context, sqlClient *database.DB, es handler.EventStore, config Config, keyEncryptionAlgorithm crypto.EncryptionAlgorithm, certEncryptionAlgorithm crypto.EncryptionAlgorithm, systemUsers map[string]*internal_authz.SystemAPIUser) error {
	projectionConfig = handler.Config{
		Client:              sqlClient,
		Eventstore:          es,
		BulkLimit:           uint16(config.BulkLimit),
		RequeueEvery:        config.RequeueEvery,
		MaxFailureCount:     config.MaxFailureCount,
		RetryFailedAfter:    config.RetryFailedAfter,
		TransactionDuration: config.TransactionDuration,
		ActiveInstancer:     config.ActiveInstancer,
	}

	OrgProjection = newOrgProjection(ctx, applyCustomConfig(projectionConfig, config.Customizations["orgs"]))
	OrgMetadataProjection = newOrgMetadataProjection(ctx, applyCustomConfig(projectionConfig, config.Customizations["org_metadata"]))
	ActionProjection = newActionProjection(ctx, applyCustomConfig(projectionConfig, config.Customizations["actions"]))
	FlowProjection = newFlowProjection(ctx, applyCustomConfig(projectionConfig, config.Customizations["flows"]))
	ProjectProjection = newProjectProjection(ctx, applyCustomConfig(projectionConfig, config.Customizations["projects"]))
	PasswordComplexityProjection = newPasswordComplexityProjection(ctx, applyCustomConfig(projectionConfig, config.Customizations["password_complexities"]))
	PasswordAgeProjection = newPasswordAgeProjection(ctx, applyCustomConfig(projectionConfig, config.Customizations["password_age_policy"]))
	LockoutPolicyProjection = newLockoutPolicyProjection(ctx, applyCustomConfig(projectionConfig, config.Customizations["lockout_policy"]))
	PrivacyPolicyProjection = newPrivacyPolicyProjection(ctx, applyCustomConfig(projectionConfig, config.Customizations["privacy_policy"]))
	DomainPolicyProjection = newDomainPolicyProjection(ctx, applyCustomConfig(projectionConfig, config.Customizations["org_iam_policy"]))
	LabelPolicyProjection = newLabelPolicyProjection(ctx, applyCustomConfig(projectionConfig, config.Customizations["label_policy"]))
	ProjectGrantProjection = newProjectGrantProjection(ctx, applyCustomConfig(projectionConfig, config.Customizations["project_grants"]))
	ProjectRoleProjection = newProjectRoleProjection(ctx, applyCustomConfig(projectionConfig, config.Customizations["project_roles"]))
	OrgDomainProjection = newOrgDomainProjection(ctx, applyCustomConfig(projectionConfig, config.Customizations["org_domains"]))
	LoginPolicyProjection = newLoginPolicyProjection(ctx, applyCustomConfig(projectionConfig, config.Customizations["login_policies"]))
	IDPProjection = newIDPProjection(ctx, applyCustomConfig(projectionConfig, config.Customizations["idps"]))
	AppProjection = newAppProjection(ctx, applyCustomConfig(projectionConfig, config.Customizations["apps"]))
	IDPUserLinkProjection = newIDPUserLinkProjection(ctx, applyCustomConfig(projectionConfig, config.Customizations["idp_user_links"]))
	IDPLoginPolicyLinkProjection = newIDPLoginPolicyLinkProjection(ctx, applyCustomConfig(projectionConfig, config.Customizations["idp_login_policy_links"]))
	IDPTemplateProjection = newIDPTemplateProjection(ctx, applyCustomConfig(projectionConfig, config.Customizations["idp_templates"]))
	MailTemplateProjection = newMailTemplateProjection(ctx, applyCustomConfig(projectionConfig, config.Customizations["mail_templates"]))
	MessageTextProjection = newMessageTextProjection(ctx, applyCustomConfig(projectionConfig, config.Customizations["message_texts"]))
	CustomTextProjection = newCustomTextProjection(ctx, applyCustomConfig(projectionConfig, config.Customizations["custom_texts"]))
	UserProjection = newUserProjection(ctx, applyCustomConfig(projectionConfig, config.Customizations["users"]))
	LoginNameProjection = newLoginNameProjection(ctx, applyCustomConfig(projectionConfig, config.Customizations["login_names"]))
	OrgMemberProjection = newOrgMemberProjection(ctx, applyCustomConfig(projectionConfig, config.Customizations["org_members"]))
	InstanceDomainProjection = newInstanceDomainProjection(ctx, applyCustomConfig(projectionConfig, config.Customizations["instance_domains"]))
	InstanceTrustedDomainProjection = newInstanceTrustedDomainProjection(ctx, applyCustomConfig(projectionConfig, config.Customizations["instance_trusted_domains"]))
	InstanceMemberProjection = newInstanceMemberProjection(ctx, applyCustomConfig(projectionConfig, config.Customizations["iam_members"]))
	ProjectMemberProjection = newProjectMemberProjection(ctx, applyCustomConfig(projectionConfig, config.Customizations["project_members"]))
	ProjectGrantMemberProjection = newProjectGrantMemberProjection(ctx, applyCustomConfig(projectionConfig, config.Customizations["project_grant_members"]))
	AuthNKeyProjection = newAuthNKeyProjection(ctx, applyCustomConfig(projectionConfig, config.Customizations["authn_keys"]))
	PersonalAccessTokenProjection = newPersonalAccessTokenProjection(ctx, applyCustomConfig(projectionConfig, config.Customizations["personal_access_tokens"]))
	UserGrantProjection = newUserGrantProjection(ctx, applyCustomConfig(projectionConfig, config.Customizations["user_grants"]))
	UserMetadataProjection = newUserMetadataProjection(ctx, applyCustomConfig(projectionConfig, config.Customizations["user_metadata"]))
	UserAuthMethodProjection = newUserAuthMethodProjection(ctx, applyCustomConfig(projectionConfig, config.Customizations["user_auth_method"]))
	InstanceProjection = newInstanceProjection(ctx, applyCustomConfig(projectionConfig, config.Customizations["instances"]))
<<<<<<< HEAD
	InstanceRelationalProjection = newInstanceRelationalProjection(ctx, applyCustomConfig(projectionConfig, config.Customizations["organizations_relational"]))
	OrganizationRelationalProjection = newOrgRelationalProjection(ctx, applyCustomConfig(projectionConfig, config.Customizations["instances_relational"]))
	SettingsRelationalProjection = newSettingsRelationalProjection(ctx, applyCustomConfig(projectionConfig, config.Customizations["settings_relational"]))
=======
>>>>>>> 5a57c85d
	SecretGeneratorProjection = newSecretGeneratorProjection(ctx, applyCustomConfig(projectionConfig, config.Customizations["secret_generators"]))
	SMTPConfigProjection = newSMTPConfigProjection(ctx, applyCustomConfig(projectionConfig, config.Customizations["smtp_configs"]))
	SMSConfigProjection = newSMSConfigProjection(ctx, applyCustomConfig(projectionConfig, config.Customizations["sms_config"]))
	OIDCSettingsProjection = newOIDCSettingsProjection(ctx, applyCustomConfig(projectionConfig, config.Customizations["oidc_settings"]))
	DebugNotificationProviderProjection = newDebugNotificationProviderProjection(ctx, applyCustomConfig(projectionConfig, config.Customizations["debug_notification_provider"]))
	KeyProjection = newKeyProjection(ctx, applyCustomConfig(projectionConfig, config.Customizations["keys"]), keyEncryptionAlgorithm, certEncryptionAlgorithm)
	SecurityPolicyProjection = newSecurityPolicyProjection(ctx, applyCustomConfig(projectionConfig, config.Customizations["security_policies"]))
	NotificationPolicyProjection = newNotificationPolicyProjection(ctx, applyCustomConfig(projectionConfig, config.Customizations["notification_policies"]))
	DeviceAuthProjection = newDeviceAuthProjection(ctx, applyCustomConfig(projectionConfig, config.Customizations["device_auth"]))
	SessionProjection = newSessionProjection(ctx, applyCustomConfig(projectionConfig, config.Customizations["sessions"]))
	AuthRequestProjection = newAuthRequestProjection(ctx, applyCustomConfig(projectionConfig, config.Customizations["auth_requests"]))
	SamlRequestProjection = newSamlRequestProjection(ctx, applyCustomConfig(projectionConfig, config.Customizations["saml_requests"]))
	MilestoneProjection = newMilestoneProjection(ctx, applyCustomConfig(projectionConfig, config.Customizations["milestones"]))
	QuotaProjection = newQuotaProjection(ctx, applyCustomConfig(projectionConfig, config.Customizations["quotas"]))
	LimitsProjection = newLimitsProjection(ctx, applyCustomConfig(projectionConfig, config.Customizations["limits"]))
	RestrictionsProjection = newRestrictionsProjection(ctx, applyCustomConfig(projectionConfig, config.Customizations["restrictions"]))
	SystemFeatureProjection = newSystemFeatureProjection(ctx, applyCustomConfig(projectionConfig, config.Customizations["system_features"]))
	InstanceFeatureProjection = newInstanceFeatureProjection(ctx, applyCustomConfig(projectionConfig, config.Customizations["instance_features"]))
	TargetProjection = newTargetProjection(ctx, applyCustomConfig(projectionConfig, config.Customizations["targets"]))
	ExecutionProjection = newExecutionProjection(ctx, applyCustomConfig(projectionConfig, config.Customizations["executions"]))
	UserSchemaProjection = newUserSchemaProjection(ctx, applyCustomConfig(projectionConfig, config.Customizations["user_schemas"]))
	WebKeyProjection = newWebKeyProjection(ctx, applyCustomConfig(projectionConfig, config.Customizations["web_keys"]))
	DebugEventsProjection = newDebugEventsProjection(ctx, applyCustomConfig(projectionConfig, config.Customizations["debug_events"]))
	HostedLoginTranslationProjection = newHostedLoginTranslationProjection(ctx, applyCustomConfig(projectionConfig, config.Customizations["hosted_login_translation"]))
	OrganizationSettingsProjection = newOrganizationSettingsProjection(ctx, applyCustomConfig(projectionConfig, config.Customizations["organization_settings"]))

	ProjectGrantFields = newFillProjectGrantFields(applyCustomConfig(projectionConfig, config.Customizations[fieldsProjectGrant]))
	OrgDomainVerifiedFields = newFillOrgDomainVerifiedFields(applyCustomConfig(projectionConfig, config.Customizations[fieldsOrgDomainVerified]))
	InstanceDomainFields = newFillInstanceDomainFields(applyCustomConfig(projectionConfig, config.Customizations[fieldsInstanceDomain]))
	MembershipFields = newFillMembershipFields(applyCustomConfig(projectionConfig, config.Customizations[fieldsMemberships]))
	PermissionFields = newFillPermissionFields(applyCustomConfig(projectionConfig, config.Customizations[fieldsPermission]))
	// Don't forget to add the new field handler to [ProjectInstanceFields]

	InstanceRelationalProjection = newInstanceRelationalProjection(ctx, applyCustomConfig(projectionConfig, config.Customizations["instances_relational"]))
	OrganizationRelationalProjection = newOrgRelationalProjection(ctx, applyCustomConfig(projectionConfig, config.Customizations["organizations_relational"]))
	InstanceDomainRelationalProjection = newInstanceDomainRelationalProjection(ctx, applyCustomConfig(projectionConfig, config.Customizations["instance_domains_relational"]))
	OrganizationDomainRelationalProjection = newOrgDomainRelationalProjection(ctx, applyCustomConfig(projectionConfig, config.Customizations["organization_domains_relational"]))

	newProjectionsList()
	newFieldsList()
	return nil
}

func Projections() []projection {
	return projections
}

func Init(ctx context.Context) error {
	for _, p := range projections {
		if err := p.Init(ctx); err != nil {
			return err
		}
	}
	return nil
}

func Start(ctx context.Context) {
	for _, projection := range projections {
		projection.Start(ctx)
	}
}

func ProjectInstance(ctx context.Context) error {
	for i, projection := range projections {
		logging.WithFields("name", projection.ProjectionName(), "instance", internal_authz.GetInstance(ctx).InstanceID(), "index", fmt.Sprintf("%d/%d", i, len(projections))).Info("starting projection")
		for {
			_, err := projection.Trigger(ctx)
			if err == nil {
				break
			}
			var pgErr *pgconn.PgError
			errors.As(err, &pgErr)
			if pgErr.Code != database.PgUniqueConstraintErrorCode {
				return err
			}
			logging.WithFields("name", projection.ProjectionName(), "instance", internal_authz.GetInstance(ctx).InstanceID()).WithError(err).Debug("projection failed because of unique constraint, retrying")
		}
		logging.WithFields("name", projection.ProjectionName(), "instance", internal_authz.GetInstance(ctx).InstanceID(), "index", fmt.Sprintf("%d/%d", i, len(projections))).Info("projection done")
	}
	return nil
}

func ProjectInstanceFields(ctx context.Context) error {
	for i, fieldProjection := range fields {
		logging.WithFields("name", fieldProjection.ProjectionName(), "instance", internal_authz.GetInstance(ctx).InstanceID(), "index", fmt.Sprintf("%d/%d", i, len(fields))).Info("starting fields projection")
		for {
			err := fieldProjection.Trigger(ctx)
			if err == nil {
				break
			}
			var pgErr *pgconn.PgError
			errors.As(err, &pgErr)
			if pgErr.Code != database.PgUniqueConstraintErrorCode {
				return err
			}
			logging.WithFields("name", fieldProjection.ProjectionName(), "instance", internal_authz.GetInstance(ctx).InstanceID()).WithError(err).Debug("fields projection failed because of unique constraint, retrying")
		}
		logging.WithFields("name", fieldProjection.ProjectionName(), "instance", internal_authz.GetInstance(ctx).InstanceID(), "index", fmt.Sprintf("%d/%d", i, len(fields))).Info("fields projection done")
	}
	return nil
}

func ApplyCustomConfig(customConfig CustomConfig) handler.Config {
	return applyCustomConfig(projectionConfig, customConfig)
}

func applyCustomConfig(config handler.Config, customConfig CustomConfig) handler.Config {
	if customConfig.BulkLimit != nil {
		config.BulkLimit = *customConfig.BulkLimit
	}
	if customConfig.MaxFailureCount != nil {
		config.MaxFailureCount = *customConfig.MaxFailureCount
	}
	if customConfig.RequeueEvery != nil {
		config.RequeueEvery = *customConfig.RequeueEvery
	}
	if customConfig.RetryFailedAfter != nil {
		config.RetryFailedAfter = *customConfig.RetryFailedAfter
	}
	if customConfig.TransactionDuration != nil {
		config.TransactionDuration = *customConfig.TransactionDuration
	}

	return config
}

// we know this is ugly, but we need to have a singleton slice of all projections
// and are only able to initialize it after all projections are created
// as setup and start currently create them individually, we make sure we get the right one
// will be refactored when changing to new id based projections
func newFieldsList() {
	fields = []*handler.FieldHandler{
		ProjectGrantFields,
		OrgDomainVerifiedFields,
		InstanceDomainFields,
		MembershipFields,
		PermissionFields,
	}
}

// we know this is ugly, but we need to have a singleton slice of all projections
// and are only able to initialize it after all projections are created
// as setup and start currently create them individually, we make sure we get the right one
// will be refactored when changing to new id based projections
//
// Event handlers NotificationsProjection, NotificationsQuotaProjection and NotificationsProjection are not added here, because they do not reduce to database statements
func newProjectionsList() {
	projections = []projection{
		OrgProjection,
		OrgMetadataProjection,
		ActionProjection,
		FlowProjection,
		ProjectProjection,
		PasswordComplexityProjection,
		PasswordAgeProjection,
		LockoutPolicyProjection,
		PrivacyPolicyProjection,
		DomainPolicyProjection,
		LabelPolicyProjection,
		ProjectGrantProjection,
		ProjectRoleProjection,
		OrgDomainProjection,
		LoginPolicyProjection,
		IDPProjection,
		IDPTemplateProjection,
		AppProjection,
		IDPUserLinkProjection,
		IDPLoginPolicyLinkProjection,
		MailTemplateProjection,
		MessageTextProjection,
		CustomTextProjection,
		UserProjection,
		LoginNameProjection,
		OrgMemberProjection,
		InstanceDomainProjection,
		InstanceTrustedDomainProjection,
		InstanceMemberProjection,
		ProjectMemberProjection,
		ProjectGrantMemberProjection,
		AuthNKeyProjection,
		PersonalAccessTokenProjection,
		UserGrantProjection,
		UserMetadataProjection,
		UserAuthMethodProjection,
		InstanceProjection,
<<<<<<< HEAD
		InstanceRelationalProjection,
		OrganizationRelationalProjection,
		SettingsRelationalProjection,
=======
>>>>>>> 5a57c85d
		SecretGeneratorProjection,
		SMTPConfigProjection,
		SMSConfigProjection,
		OIDCSettingsProjection,
		DebugNotificationProviderProjection,
		KeyProjection,
		SecurityPolicyProjection,
		NotificationPolicyProjection,
		DeviceAuthProjection,
		SessionProjection,
		AuthRequestProjection,
		SamlRequestProjection,
		MilestoneProjection,
		QuotaProjection.handler,
		LimitsProjection,
		RestrictionsProjection,
		SystemFeatureProjection,
		InstanceFeatureProjection,
		TargetProjection,
		ExecutionProjection,
		UserSchemaProjection,
		WebKeyProjection,
		DebugEventsProjection,
		HostedLoginTranslationProjection,
		OrganizationSettingsProjection,

		InstanceRelationalProjection,
		OrganizationRelationalProjection,
		InstanceDomainRelationalProjection,
		OrganizationDomainRelationalProjection,
	}
}<|MERGE_RESOLUTION|>--- conflicted
+++ resolved
@@ -60,12 +60,6 @@
 	UserMetadataProjection              *handler.Handler
 	UserAuthMethodProjection            *handler.Handler
 	InstanceProjection                  *handler.Handler
-<<<<<<< HEAD
-	InstanceRelationalProjection        *handler.Handler
-	OrganizationRelationalProjection    *handler.Handler
-	SettingsRelationalProjection        *handler.Handler
-=======
->>>>>>> 5a57c85d
 	SecretGeneratorProjection           *handler.Handler
 	SMTPConfigProjection                *handler.Handler
 	SMSConfigProjection                 *handler.Handler
@@ -169,12 +163,6 @@
 	UserMetadataProjection = newUserMetadataProjection(ctx, applyCustomConfig(projectionConfig, config.Customizations["user_metadata"]))
 	UserAuthMethodProjection = newUserAuthMethodProjection(ctx, applyCustomConfig(projectionConfig, config.Customizations["user_auth_method"]))
 	InstanceProjection = newInstanceProjection(ctx, applyCustomConfig(projectionConfig, config.Customizations["instances"]))
-<<<<<<< HEAD
-	InstanceRelationalProjection = newInstanceRelationalProjection(ctx, applyCustomConfig(projectionConfig, config.Customizations["organizations_relational"]))
-	OrganizationRelationalProjection = newOrgRelationalProjection(ctx, applyCustomConfig(projectionConfig, config.Customizations["instances_relational"]))
-	SettingsRelationalProjection = newSettingsRelationalProjection(ctx, applyCustomConfig(projectionConfig, config.Customizations["settings_relational"]))
-=======
->>>>>>> 5a57c85d
 	SecretGeneratorProjection = newSecretGeneratorProjection(ctx, applyCustomConfig(projectionConfig, config.Customizations["secret_generators"]))
 	SMTPConfigProjection = newSMTPConfigProjection(ctx, applyCustomConfig(projectionConfig, config.Customizations["smtp_configs"]))
 	SMSConfigProjection = newSMSConfigProjection(ctx, applyCustomConfig(projectionConfig, config.Customizations["sms_config"]))
@@ -360,12 +348,6 @@
 		UserMetadataProjection,
 		UserAuthMethodProjection,
 		InstanceProjection,
-<<<<<<< HEAD
-		InstanceRelationalProjection,
-		OrganizationRelationalProjection,
-		SettingsRelationalProjection,
-=======
->>>>>>> 5a57c85d
 		SecretGeneratorProjection,
 		SMTPConfigProjection,
 		SMSConfigProjection,
@@ -397,4 +379,4 @@
 		InstanceDomainRelationalProjection,
 		OrganizationDomainRelationalProjection,
 	}
-}+}
