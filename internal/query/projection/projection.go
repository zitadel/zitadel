--- conflicted
+++ resolved
@@ -97,11 +97,8 @@
 	ProjectRelationalProjection              *handler.Handler
 	ProjectRoleRelationalProjection          *handler.Handler
 	OrganizationMetadataRelationalProjection *handler.Handler
-<<<<<<< HEAD
+	ProjectGrantRelationalProjection         *handler.Handler
 	SettingsRelationalProjection             *handler.Handler
-=======
-	ProjectGrantRelationalProjection         *handler.Handler
->>>>>>> 9274e008
 
 	ProjectGrantFields      *handler.FieldHandler
 	OrgDomainVerifiedFields *handler.FieldHandler
