package projection

import (
	"context"

	internal_authz "github.com/zitadel/zitadel/internal/api/authz"
	"github.com/zitadel/zitadel/internal/crypto"
	"github.com/zitadel/zitadel/internal/database"
	"github.com/zitadel/zitadel/internal/eventstore/handler/v2"
	"github.com/zitadel/zitadel/internal/migration"
)

const (
	CurrentStateTable = "projections.current_states"
	LocksTable        = "projections.locks"
	FailedEventsTable = "projections.failed_events2"
)

var (
	projectionConfig                    handler.Config
	OrgProjection                       *handler.Handler
	OrgMetadataProjection               *handler.Handler
	ActionProjection                    *handler.Handler
	FlowProjection                      *handler.Handler
	ProjectProjection                   *handler.Handler
	PasswordComplexityProjection        *handler.Handler
	PasswordAgeProjection               *handler.Handler
	LockoutPolicyProjection             *handler.Handler
	PrivacyPolicyProjection             *handler.Handler
	DomainPolicyProjection              *handler.Handler
	LabelPolicyProjection               *handler.Handler
	ProjectGrantProjection              *handler.Handler
	ProjectRoleProjection               *handler.Handler
	OrgDomainProjection                 *handler.Handler
	LoginPolicyProjection               *handler.Handler
	IDPProjection                       *handler.Handler
	AppProjection                       *handler.Handler
	IDPUserLinkProjection               *handler.Handler
	IDPLoginPolicyLinkProjection        *handler.Handler
	IDPTemplateProjection               *handler.Handler
	MailTemplateProjection              *handler.Handler
	MessageTextProjection               *handler.Handler
	CustomTextProjection                *handler.Handler
	UserProjection                      *handler.Handler
	LoginNameProjection                 *handler.Handler
	OrgMemberProjection                 *handler.Handler
	InstanceDomainProjection            *handler.Handler
	InstanceMemberProjection            *handler.Handler
	ProjectMemberProjection             *handler.Handler
	ProjectGrantMemberProjection        *handler.Handler
	AuthNKeyProjection                  *handler.Handler
	PersonalAccessTokenProjection       *handler.Handler
	UserGrantProjection                 *handler.Handler
	UserMetadataProjection              *handler.Handler
	UserAuthMethodProjection            *handler.Handler
	InstanceProjection                  *handler.Handler
	SecretGeneratorProjection           *handler.Handler
	SMTPConfigProjection                *handler.Handler
	SMSConfigProjection                 *handler.Handler
	OIDCSettingsProjection              *handler.Handler
	DebugNotificationProviderProjection *handler.Handler
	KeyProjection                       *handler.Handler
	SecurityPolicyProjection            *handler.Handler
	NotificationPolicyProjection        *handler.Handler
	NotificationsProjection             interface{}
	NotificationsQuotaProjection        interface{}
	TelemetryPusherProjection           interface{}
	DeviceAuthProjection                *handler.Handler
	SessionProjection                   *handler.Handler
	AuthRequestProjection               *handler.Handler
	MilestoneProjection                 *handler.Handler
	QuotaProjection                     *quotaProjection
	LimitsProjection                    *handler.Handler
	RestrictionsProjection              *handler.Handler
	SystemFeatureProjection             *handler.Handler
	InstanceFeatureProjection           *handler.Handler
	TargetProjection                    *handler.Handler
	ExecutionProjection                 *handler.Handler
	UserSchemaProjection                *handler.Handler
)

type projection interface {
	Start(ctx context.Context)
	Init(ctx context.Context) error
	Trigger(ctx context.Context, opts ...handler.TriggerOpt) (_ context.Context, err error)
<<<<<<< HEAD
=======
	migration.Migration
>>>>>>> b0e51524
}

var (
	projections []projection
)

func Create(ctx context.Context, sqlClient *database.DB, es handler.EventStore, config Config, keyEncryptionAlgorithm crypto.EncryptionAlgorithm, certEncryptionAlgorithm crypto.EncryptionAlgorithm, systemUsers map[string]*internal_authz.SystemAPIUser) error {
	projectionConfig = handler.Config{
		Client:                sqlClient,
		Eventstore:            es,
		BulkLimit:             uint16(config.BulkLimit),
		RequeueEvery:          config.RequeueEvery,
		HandleActiveInstances: config.HandleActiveInstances,
		MaxFailureCount:       config.MaxFailureCount,
		RetryFailedAfter:      config.RetryFailedAfter,
		TransactionDuration:   config.TransactionDuration,
	}

	OrgProjection = newOrgProjection(ctx, applyCustomConfig(projectionConfig, config.Customizations["orgs"]))
	OrgMetadataProjection = newOrgMetadataProjection(ctx, applyCustomConfig(projectionConfig, config.Customizations["org_metadata"]))
	ActionProjection = newActionProjection(ctx, applyCustomConfig(projectionConfig, config.Customizations["actions"]))
	FlowProjection = newFlowProjection(ctx, applyCustomConfig(projectionConfig, config.Customizations["flows"]))
	ProjectProjection = newProjectProjection(ctx, applyCustomConfig(projectionConfig, config.Customizations["projects"]))
	PasswordComplexityProjection = newPasswordComplexityProjection(ctx, applyCustomConfig(projectionConfig, config.Customizations["password_complexities"]))
	PasswordAgeProjection = newPasswordAgeProjection(ctx, applyCustomConfig(projectionConfig, config.Customizations["password_age_policy"]))
	LockoutPolicyProjection = newLockoutPolicyProjection(ctx, applyCustomConfig(projectionConfig, config.Customizations["lockout_policy"]))
	PrivacyPolicyProjection = newPrivacyPolicyProjection(ctx, applyCustomConfig(projectionConfig, config.Customizations["privacy_policy"]))
	DomainPolicyProjection = newDomainPolicyProjection(ctx, applyCustomConfig(projectionConfig, config.Customizations["org_iam_policy"]))
	LabelPolicyProjection = newLabelPolicyProjection(ctx, applyCustomConfig(projectionConfig, config.Customizations["label_policy"]))
	ProjectGrantProjection = newProjectGrantProjection(ctx, applyCustomConfig(projectionConfig, config.Customizations["project_grants"]))
	ProjectRoleProjection = newProjectRoleProjection(ctx, applyCustomConfig(projectionConfig, config.Customizations["project_roles"]))
	OrgDomainProjection = newOrgDomainProjection(ctx, applyCustomConfig(projectionConfig, config.Customizations["org_domains"]))
	LoginPolicyProjection = newLoginPolicyProjection(ctx, applyCustomConfig(projectionConfig, config.Customizations["login_policies"]))
	IDPProjection = newIDPProjection(ctx, applyCustomConfig(projectionConfig, config.Customizations["idps"]))
	AppProjection = newAppProjection(ctx, applyCustomConfig(projectionConfig, config.Customizations["apps"]))
	IDPUserLinkProjection = newIDPUserLinkProjection(ctx, applyCustomConfig(projectionConfig, config.Customizations["idp_user_links"]))
	IDPLoginPolicyLinkProjection = newIDPLoginPolicyLinkProjection(ctx, applyCustomConfig(projectionConfig, config.Customizations["idp_login_policy_links"]))
	IDPTemplateProjection = newIDPTemplateProjection(ctx, applyCustomConfig(projectionConfig, config.Customizations["idp_templates"]))
	MailTemplateProjection = newMailTemplateProjection(ctx, applyCustomConfig(projectionConfig, config.Customizations["mail_templates"]))
	MessageTextProjection = newMessageTextProjection(ctx, applyCustomConfig(projectionConfig, config.Customizations["message_texts"]))
	CustomTextProjection = newCustomTextProjection(ctx, applyCustomConfig(projectionConfig, config.Customizations["custom_texts"]))
	UserProjection = newUserProjection(ctx, applyCustomConfig(projectionConfig, config.Customizations["users"]))
	LoginNameProjection = newLoginNameProjection(ctx, applyCustomConfig(projectionConfig, config.Customizations["login_names"]))
	OrgMemberProjection = newOrgMemberProjection(ctx, applyCustomConfig(projectionConfig, config.Customizations["org_members"]))
	InstanceDomainProjection = newInstanceDomainProjection(ctx, applyCustomConfig(projectionConfig, config.Customizations["instance_domains"]))
	InstanceMemberProjection = newInstanceMemberProjection(ctx, applyCustomConfig(projectionConfig, config.Customizations["iam_members"]))
	ProjectMemberProjection = newProjectMemberProjection(ctx, applyCustomConfig(projectionConfig, config.Customizations["project_members"]))
	ProjectGrantMemberProjection = newProjectGrantMemberProjection(ctx, applyCustomConfig(projectionConfig, config.Customizations["project_grant_members"]))
	AuthNKeyProjection = newAuthNKeyProjection(ctx, applyCustomConfig(projectionConfig, config.Customizations["authn_keys"]))
	PersonalAccessTokenProjection = newPersonalAccessTokenProjection(ctx, applyCustomConfig(projectionConfig, config.Customizations["personal_access_tokens"]))
	UserGrantProjection = newUserGrantProjection(ctx, applyCustomConfig(projectionConfig, config.Customizations["user_grants"]))
	UserMetadataProjection = newUserMetadataProjection(ctx, applyCustomConfig(projectionConfig, config.Customizations["user_metadata"]))
	UserAuthMethodProjection = newUserAuthMethodProjection(ctx, applyCustomConfig(projectionConfig, config.Customizations["user_auth_method"]))
	InstanceProjection = newInstanceProjection(ctx, applyCustomConfig(projectionConfig, config.Customizations["instances"]))
	SecretGeneratorProjection = newSecretGeneratorProjection(ctx, applyCustomConfig(projectionConfig, config.Customizations["secret_generators"]))
	SMTPConfigProjection = newSMTPConfigProjection(ctx, applyCustomConfig(projectionConfig, config.Customizations["smtp_configs"]))
	SMSConfigProjection = newSMSConfigProjection(ctx, applyCustomConfig(projectionConfig, config.Customizations["sms_config"]))
	OIDCSettingsProjection = newOIDCSettingsProjection(ctx, applyCustomConfig(projectionConfig, config.Customizations["oidc_settings"]))
	DebugNotificationProviderProjection = newDebugNotificationProviderProjection(ctx, applyCustomConfig(projectionConfig, config.Customizations["debug_notification_provider"]))
	KeyProjection = newKeyProjection(ctx, applyCustomConfig(projectionConfig, config.Customizations["keys"]), keyEncryptionAlgorithm, certEncryptionAlgorithm)
	SecurityPolicyProjection = newSecurityPolicyProjection(ctx, applyCustomConfig(projectionConfig, config.Customizations["security_policies"]))
	NotificationPolicyProjection = newNotificationPolicyProjection(ctx, applyCustomConfig(projectionConfig, config.Customizations["notification_policies"]))
	DeviceAuthProjection = newDeviceAuthProjection(ctx, applyCustomConfig(projectionConfig, config.Customizations["device_auth"]))
	SessionProjection = newSessionProjection(ctx, applyCustomConfig(projectionConfig, config.Customizations["sessions"]))
	AuthRequestProjection = newAuthRequestProjection(ctx, applyCustomConfig(projectionConfig, config.Customizations["auth_requests"]))
	MilestoneProjection = newMilestoneProjection(ctx, applyCustomConfig(projectionConfig, config.Customizations["milestones"]), systemUsers)
	QuotaProjection = newQuotaProjection(ctx, applyCustomConfig(projectionConfig, config.Customizations["quotas"]))
	LimitsProjection = newLimitsProjection(ctx, applyCustomConfig(projectionConfig, config.Customizations["limits"]))
	RestrictionsProjection = newRestrictionsProjection(ctx, applyCustomConfig(projectionConfig, config.Customizations["restrictions"]))
	SystemFeatureProjection = newSystemFeatureProjection(ctx, applyCustomConfig(projectionConfig, config.Customizations["system_features"]))
	InstanceFeatureProjection = newInstanceFeatureProjection(ctx, applyCustomConfig(projectionConfig, config.Customizations["instance_features"]))
	TargetProjection = newTargetProjection(ctx, applyCustomConfig(projectionConfig, config.Customizations["targets"]))
	ExecutionProjection = newExecutionProjection(ctx, applyCustomConfig(projectionConfig, config.Customizations["executions"]))
	UserSchemaProjection = newUserSchemaProjection(ctx, applyCustomConfig(projectionConfig, config.Customizations["user_schemas"]))
	newProjectionsList()
	return nil
}

func Projections() []projection {
	return projections
}

func Init(ctx context.Context) error {
	for _, p := range projections {
		if err := p.Init(ctx); err != nil {
			return err
		}
	}
	return nil
}

func Start(ctx context.Context) {
	for _, projection := range projections {
		projection.Start(ctx)
	}
}

func ProjectInstance(ctx context.Context) error {
	for _, projection := range projections {
		_, err := projection.Trigger(ctx)
		if err != nil {
			return err
		}
	}
	return nil
}

func ApplyCustomConfig(customConfig CustomConfig) handler.Config {
	return applyCustomConfig(projectionConfig, customConfig)
}

func applyCustomConfig(config handler.Config, customConfig CustomConfig) handler.Config {
	if customConfig.BulkLimit != nil {
		config.BulkLimit = *customConfig.BulkLimit
	}
	if customConfig.MaxFailureCount != nil {
		config.MaxFailureCount = *customConfig.MaxFailureCount
	}
	if customConfig.RequeueEvery != nil {
		config.RequeueEvery = *customConfig.RequeueEvery
	}
	if customConfig.RetryFailedAfter != nil {
		config.RetryFailedAfter = *customConfig.RetryFailedAfter
	}
	if customConfig.HandleActiveInstances != nil {
		config.HandleActiveInstances = *customConfig.HandleActiveInstances
	}
	if customConfig.TransactionDuration != nil {
		config.TransactionDuration = *customConfig.TransactionDuration
	}

	return config
}

// we know this is ugly, but we need to have a singleton slice of all projections
// and are only able to initialize it after all projections are created
// as setup and start currently create them individually, we make sure we get the right one
// will be refactored when changing to new id based projections
//
// Event handlers NotificationsProjection, NotificationsQuotaProjection and NotificationsProjection are not added here, because they do not reduce to database statements
func newProjectionsList() {
	projections = []projection{
		OrgProjection,
		OrgMetadataProjection,
		ActionProjection,
		FlowProjection,
		ProjectProjection,
		PasswordComplexityProjection,
		PasswordAgeProjection,
		LockoutPolicyProjection,
		PrivacyPolicyProjection,
		DomainPolicyProjection,
		LabelPolicyProjection,
		ProjectGrantProjection,
		ProjectRoleProjection,
		OrgDomainProjection,
		LoginPolicyProjection,
		IDPProjection,
		IDPTemplateProjection,
		AppProjection,
		IDPUserLinkProjection,
		IDPLoginPolicyLinkProjection,
		MailTemplateProjection,
		MessageTextProjection,
		CustomTextProjection,
		UserProjection,
		LoginNameProjection,
		OrgMemberProjection,
		InstanceDomainProjection,
		InstanceMemberProjection,
		ProjectMemberProjection,
		ProjectGrantMemberProjection,
		AuthNKeyProjection,
		PersonalAccessTokenProjection,
		UserGrantProjection,
		UserMetadataProjection,
		UserAuthMethodProjection,
		InstanceProjection,
		SecretGeneratorProjection,
		SMTPConfigProjection,
		SMSConfigProjection,
		OIDCSettingsProjection,
		DebugNotificationProviderProjection,
		KeyProjection,
		SecurityPolicyProjection,
		NotificationPolicyProjection,
		DeviceAuthProjection,
		SessionProjection,
		AuthRequestProjection,
		MilestoneProjection,
		QuotaProjection.handler,
		LimitsProjection,
		RestrictionsProjection,
		SystemFeatureProjection,
		InstanceFeatureProjection,
		ExecutionProjection,
		TargetProjection,
		UserSchemaProjection,
	}
}<|MERGE_RESOLUTION|>--- conflicted
+++ resolved
@@ -83,10 +83,7 @@
 	Start(ctx context.Context)
 	Init(ctx context.Context) error
 	Trigger(ctx context.Context, opts ...handler.TriggerOpt) (_ context.Context, err error)
-<<<<<<< HEAD
-=======
 	migration.Migration
->>>>>>> b0e51524
 }
 
 var (
