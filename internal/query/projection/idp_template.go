package projection

import (
	"context"
	"time"

	"github.com/zitadel/zitadel/internal/database"
	"github.com/zitadel/zitadel/internal/domain"
	"github.com/zitadel/zitadel/internal/errors"
	"github.com/zitadel/zitadel/internal/eventstore"
	"github.com/zitadel/zitadel/internal/eventstore/handler"
	"github.com/zitadel/zitadel/internal/eventstore/handler/crdb"
	"github.com/zitadel/zitadel/internal/repository/idp"
	"github.com/zitadel/zitadel/internal/repository/idpconfig"
	"github.com/zitadel/zitadel/internal/repository/instance"
	"github.com/zitadel/zitadel/internal/repository/org"
)

const (
<<<<<<< HEAD
	IDPTemplateTable                 = "projections.idp_templates3"
	IDPTemplateOAuthTable            = IDPTemplateTable + "_" + IDPTemplateOAuthSuffix
	IDPTemplateOIDCTable             = IDPTemplateTable + "_" + IDPTemplateOIDCSuffix
	IDPTemplateJWTTable              = IDPTemplateTable + "_" + IDPTemplateJWTSuffix
	IDPTemplateGitHubTable           = IDPTemplateTable + "_" + IDPTemplateGitHubSuffix
	IDPTemplateGitHubEnterpriseTable = IDPTemplateTable + "_" + IDPTemplateGitHubEnterpriseSuffix
=======
	IDPTemplateTable                 = "projections.idp_templates4"
	IDPTemplateOAuthTable            = IDPTemplateTable + "_" + IDPTemplateOAuthSuffix
	IDPTemplateOIDCTable             = IDPTemplateTable + "_" + IDPTemplateOIDCSuffix
	IDPTemplateJWTTable              = IDPTemplateTable + "_" + IDPTemplateJWTSuffix
	IDPTemplateAzureADTable          = IDPTemplateTable + "_" + IDPTemplateAzureADSuffix
	IDPTemplateGitHubTable           = IDPTemplateTable + "_" + IDPTemplateGitHubSuffix
	IDPTemplateGitHubEnterpriseTable = IDPTemplateTable + "_" + IDPTemplateGitHubEnterpriseSuffix
	IDPTemplateGitLabTable           = IDPTemplateTable + "_" + IDPTemplateGitLabSuffix
	IDPTemplateGitLabSelfHostedTable = IDPTemplateTable + "_" + IDPTemplateGitLabSelfHostedSuffix
>>>>>>> a3b36a01
	IDPTemplateGoogleTable           = IDPTemplateTable + "_" + IDPTemplateGoogleSuffix
	IDPTemplateLDAPTable             = IDPTemplateTable + "_" + IDPTemplateLDAPSuffix

	IDPTemplateOAuthSuffix            = "oauth2"
	IDPTemplateOIDCSuffix             = "oidc"
	IDPTemplateJWTSuffix              = "jwt"
<<<<<<< HEAD
	IDPTemplateGitHubSuffix           = "github"
	IDPTemplateGitHubEnterpriseSuffix = "github_enterprise"
=======
	IDPTemplateAzureADSuffix          = "azure"
	IDPTemplateGitHubSuffix           = "github"
	IDPTemplateGitHubEnterpriseSuffix = "github_enterprise"
	IDPTemplateGitLabSuffix           = "gitlab"
	IDPTemplateGitLabSelfHostedSuffix = "gitlab_self_hosted"
>>>>>>> a3b36a01
	IDPTemplateGoogleSuffix           = "google"
	IDPTemplateLDAPSuffix             = "ldap"

	IDPTemplateIDCol                = "id"
	IDPTemplateCreationDateCol      = "creation_date"
	IDPTemplateChangeDateCol        = "change_date"
	IDPTemplateSequenceCol          = "sequence"
	IDPTemplateResourceOwnerCol     = "resource_owner"
	IDPTemplateInstanceIDCol        = "instance_id"
	IDPTemplateStateCol             = "state"
	IDPTemplateNameCol              = "name"
	IDPTemplateOwnerTypeCol         = "owner_type"
	IDPTemplateTypeCol              = "type"
	IDPTemplateOwnerRemovedCol      = "owner_removed"
	IDPTemplateIsCreationAllowedCol = "is_creation_allowed"
	IDPTemplateIsLinkingAllowedCol  = "is_linking_allowed"
	IDPTemplateIsAutoCreationCol    = "is_auto_creation"
	IDPTemplateIsAutoUpdateCol      = "is_auto_update"

	OAuthIDCol                    = "idp_id"
	OAuthInstanceIDCol            = "instance_id"
	OAuthClientIDCol              = "client_id"
	OAuthClientSecretCol          = "client_secret"
	OAuthAuthorizationEndpointCol = "authorization_endpoint"
	OAuthTokenEndpointCol         = "token_endpoint"
	OAuthUserEndpointCol          = "user_endpoint"
	OAuthScopesCol                = "scopes"
	OAuthIDAttributeCol           = "id_attribute"

	OIDCIDCol             = "idp_id"
	OIDCInstanceIDCol     = "instance_id"
	OIDCIssuerCol         = "issuer"
	OIDCClientIDCol       = "client_id"
	OIDCClientSecretCol   = "client_secret"
	OIDCScopesCol         = "scopes"
	OIDCIDTokenMappingCol = "id_token_mapping"

	JWTIDCol           = "idp_id"
	JWTInstanceIDCol   = "instance_id"
	JWTIssuerCol       = "issuer"
	JWTEndpointCol     = "jwt_endpoint"
	JWTKeysEndpointCol = "keys_endpoint"
	JWTHeaderNameCol   = "header_name"

	AzureADIDCol           = "idp_id"
	AzureADInstanceIDCol   = "instance_id"
	AzureADClientIDCol     = "client_id"
	AzureADClientSecretCol = "client_secret"
	AzureADScopesCol       = "scopes"
	AzureADTenantCol       = "tenant"
	AzureADIsEmailVerified = "is_email_verified"

	GitHubIDCol           = "idp_id"
	GitHubInstanceIDCol   = "instance_id"
	GitHubClientIDCol     = "client_id"
	GitHubClientSecretCol = "client_secret"
	GitHubScopesCol       = "scopes"

	GitHubEnterpriseIDCol                    = "idp_id"
	GitHubEnterpriseInstanceIDCol            = "instance_id"
	GitHubEnterpriseClientIDCol              = "client_id"
	GitHubEnterpriseClientSecretCol          = "client_secret"
	GitHubEnterpriseAuthorizationEndpointCol = "authorization_endpoint"
	GitHubEnterpriseTokenEndpointCol         = "token_endpoint"
	GitHubEnterpriseUserEndpointCol          = "user_endpoint"
	GitHubEnterpriseScopesCol                = "scopes"

	GitLabIDCol           = "idp_id"
	GitLabInstanceIDCol   = "instance_id"
	GitLabClientIDCol     = "client_id"
	GitLabClientSecretCol = "client_secret"
	GitLabScopesCol       = "scopes"

	GitLabSelfHostedIDCol           = "idp_id"
	GitLabSelfHostedInstanceIDCol   = "instance_id"
	GitLabSelfHostedIssuerCol       = "issuer"
	GitLabSelfHostedClientIDCol     = "client_id"
	GitLabSelfHostedClientSecretCol = "client_secret"
	GitLabSelfHostedScopesCol       = "scopes"

	GoogleIDCol           = "idp_id"
	GoogleInstanceIDCol   = "instance_id"
	GoogleClientIDCol     = "client_id"
	GoogleClientSecretCol = "client_secret"
	GoogleScopesCol       = "scopes"

	LDAPIDCol                         = "idp_id"
	LDAPInstanceIDCol                 = "instance_id"
	LDAPServersCol                    = "servers"
	LDAPStartTLSCol                   = "start_tls"
	LDAPBaseDNCol                     = "base_dn"
	LDAPBindDNCol                     = "bind_dn"
	LDAPBindPasswordCol               = "bind_password"
	LDAPUserBaseCol                   = "user_base"
	LDAPUserObjectClassesCol          = "user_object_classes"
	LDAPUserFiltersCol                = "user_filters"
	LDAPTimeoutCol                    = "timeout"
	LDAPIDAttributeCol                = "id_attribute"
	LDAPFirstNameAttributeCol         = "first_name_attribute"
	LDAPLastNameAttributeCol          = "last_name_attribute"
	LDAPDisplayNameAttributeCol       = "display_name_attribute"
	LDAPNickNameAttributeCol          = "nick_name_attribute"
	LDAPPreferredUsernameAttributeCol = "preferred_username_attribute"
	LDAPEmailAttributeCol             = "email_attribute"
	LDAPEmailVerifiedAttributeCol     = "email_verified"
	LDAPPhoneAttributeCol             = "phone_attribute"
	LDAPPhoneVerifiedAttributeCol     = "phone_verified_attribute"
	LDAPPreferredLanguageAttributeCol = "preferred_language_attribute"
	LDAPAvatarURLAttributeCol         = "avatar_url_attribute"
	LDAPProfileAttributeCol           = "profile_attribute"
)

type idpTemplateProjection struct {
	crdb.StatementHandler
}

func newIDPTemplateProjection(ctx context.Context, config crdb.StatementHandlerConfig) *idpTemplateProjection {
	p := new(idpTemplateProjection)
	config.ProjectionName = IDPTemplateTable
	config.Reducers = p.reducers()
	config.InitCheck = crdb.NewMultiTableCheck(
		crdb.NewTable([]*crdb.Column{
			crdb.NewColumn(IDPTemplateIDCol, crdb.ColumnTypeText),
			crdb.NewColumn(IDPTemplateCreationDateCol, crdb.ColumnTypeTimestamp),
			crdb.NewColumn(IDPTemplateChangeDateCol, crdb.ColumnTypeTimestamp),
			crdb.NewColumn(IDPTemplateSequenceCol, crdb.ColumnTypeInt64),
			crdb.NewColumn(IDPTemplateResourceOwnerCol, crdb.ColumnTypeText),
			crdb.NewColumn(IDPTemplateInstanceIDCol, crdb.ColumnTypeText),
			crdb.NewColumn(IDPTemplateStateCol, crdb.ColumnTypeEnum),
			crdb.NewColumn(IDPTemplateNameCol, crdb.ColumnTypeText, crdb.Nullable()),
			crdb.NewColumn(IDPTemplateOwnerTypeCol, crdb.ColumnTypeEnum),
			crdb.NewColumn(IDPTemplateTypeCol, crdb.ColumnTypeEnum),
			crdb.NewColumn(IDPTemplateOwnerRemovedCol, crdb.ColumnTypeBool, crdb.Default(false)),
			crdb.NewColumn(IDPTemplateIsCreationAllowedCol, crdb.ColumnTypeBool, crdb.Default(false)),
			crdb.NewColumn(IDPTemplateIsLinkingAllowedCol, crdb.ColumnTypeBool, crdb.Default(false)),
			crdb.NewColumn(IDPTemplateIsAutoCreationCol, crdb.ColumnTypeBool, crdb.Default(false)),
			crdb.NewColumn(IDPTemplateIsAutoUpdateCol, crdb.ColumnTypeBool, crdb.Default(false)),
		},
			crdb.NewPrimaryKey(IDPTemplateInstanceIDCol, IDPTemplateIDCol),
			crdb.WithIndex(crdb.NewIndex("resource_owner", []string{IDPTemplateResourceOwnerCol})),
			crdb.WithIndex(crdb.NewIndex("owner_removed", []string{IDPTemplateOwnerRemovedCol})),
		),
		crdb.NewSuffixedTable([]*crdb.Column{
			crdb.NewColumn(OAuthIDCol, crdb.ColumnTypeText),
			crdb.NewColumn(OAuthInstanceIDCol, crdb.ColumnTypeText),
			crdb.NewColumn(OAuthClientIDCol, crdb.ColumnTypeText),
			crdb.NewColumn(OAuthClientSecretCol, crdb.ColumnTypeJSONB),
			crdb.NewColumn(OAuthAuthorizationEndpointCol, crdb.ColumnTypeText),
			crdb.NewColumn(OAuthTokenEndpointCol, crdb.ColumnTypeText),
			crdb.NewColumn(OAuthUserEndpointCol, crdb.ColumnTypeText),
			crdb.NewColumn(OAuthScopesCol, crdb.ColumnTypeTextArray, crdb.Nullable()),
			crdb.NewColumn(OAuthIDAttributeCol, crdb.ColumnTypeText),
		},
			crdb.NewPrimaryKey(OAuthInstanceIDCol, OAuthIDCol),
			IDPTemplateOAuthSuffix,
			crdb.WithForeignKey(crdb.NewForeignKeyOfPublicKeys()),
		),
		crdb.NewSuffixedTable([]*crdb.Column{
			crdb.NewColumn(OIDCIDCol, crdb.ColumnTypeText),
			crdb.NewColumn(OIDCInstanceIDCol, crdb.ColumnTypeText),
			crdb.NewColumn(OIDCIssuerCol, crdb.ColumnTypeText),
			crdb.NewColumn(OIDCClientIDCol, crdb.ColumnTypeText),
			crdb.NewColumn(OIDCClientSecretCol, crdb.ColumnTypeJSONB),
			crdb.NewColumn(OIDCScopesCol, crdb.ColumnTypeTextArray, crdb.Nullable()),
			crdb.NewColumn(OIDCIDTokenMappingCol, crdb.ColumnTypeBool, crdb.Default(false)),
		},
			crdb.NewPrimaryKey(OIDCInstanceIDCol, OIDCIDCol),
			IDPTemplateOIDCSuffix,
			crdb.WithForeignKey(crdb.NewForeignKeyOfPublicKeys()),
		),
		crdb.NewSuffixedTable([]*crdb.Column{
			crdb.NewColumn(JWTIDCol, crdb.ColumnTypeText),
			crdb.NewColumn(JWTInstanceIDCol, crdb.ColumnTypeText),
			crdb.NewColumn(JWTIssuerCol, crdb.ColumnTypeText),
			crdb.NewColumn(JWTEndpointCol, crdb.ColumnTypeText),
			crdb.NewColumn(JWTKeysEndpointCol, crdb.ColumnTypeText),
			crdb.NewColumn(JWTHeaderNameCol, crdb.ColumnTypeText, crdb.Nullable()),
		},
			crdb.NewPrimaryKey(JWTInstanceIDCol, JWTIDCol),
			IDPTemplateJWTSuffix,
			crdb.WithForeignKey(crdb.NewForeignKeyOfPublicKeys()),
		),
		crdb.NewSuffixedTable([]*crdb.Column{
			crdb.NewColumn(AzureADIDCol, crdb.ColumnTypeText),
			crdb.NewColumn(AzureADInstanceIDCol, crdb.ColumnTypeText),
			crdb.NewColumn(AzureADClientIDCol, crdb.ColumnTypeText),
			crdb.NewColumn(AzureADClientSecretCol, crdb.ColumnTypeJSONB),
			crdb.NewColumn(AzureADScopesCol, crdb.ColumnTypeText, crdb.Nullable()),
			crdb.NewColumn(AzureADTenantCol, crdb.ColumnTypeText, crdb.Nullable()),
			crdb.NewColumn(AzureADIsEmailVerified, crdb.ColumnTypeBool, crdb.Default(false)),
		},
			crdb.NewPrimaryKey(AzureADInstanceIDCol, AzureADIDCol),
			IDPTemplateAzureADSuffix,
			crdb.WithForeignKey(crdb.NewForeignKeyOfPublicKeys()),
		),
		crdb.NewSuffixedTable([]*crdb.Column{
			crdb.NewColumn(GitHubIDCol, crdb.ColumnTypeText),
			crdb.NewColumn(GitHubInstanceIDCol, crdb.ColumnTypeText),
			crdb.NewColumn(GitHubClientIDCol, crdb.ColumnTypeText),
			crdb.NewColumn(GitHubClientSecretCol, crdb.ColumnTypeJSONB),
			crdb.NewColumn(GitHubScopesCol, crdb.ColumnTypeTextArray, crdb.Nullable()),
		},
			crdb.NewPrimaryKey(GitHubInstanceIDCol, GitHubIDCol),
			IDPTemplateGitHubSuffix,
			crdb.WithForeignKey(crdb.NewForeignKeyOfPublicKeys()),
		),
		crdb.NewSuffixedTable([]*crdb.Column{
			crdb.NewColumn(GitHubEnterpriseIDCol, crdb.ColumnTypeText),
			crdb.NewColumn(GitHubEnterpriseInstanceIDCol, crdb.ColumnTypeText),
			crdb.NewColumn(GitHubEnterpriseClientIDCol, crdb.ColumnTypeText),
			crdb.NewColumn(GitHubEnterpriseClientSecretCol, crdb.ColumnTypeJSONB),
			crdb.NewColumn(GitHubEnterpriseAuthorizationEndpointCol, crdb.ColumnTypeText),
			crdb.NewColumn(GitHubEnterpriseTokenEndpointCol, crdb.ColumnTypeText),
			crdb.NewColumn(GitHubEnterpriseUserEndpointCol, crdb.ColumnTypeText),
			crdb.NewColumn(GitHubEnterpriseScopesCol, crdb.ColumnTypeTextArray, crdb.Nullable()),
		},
			crdb.NewPrimaryKey(GitHubEnterpriseInstanceIDCol, GitHubEnterpriseIDCol),
			IDPTemplateGitHubEnterpriseSuffix,
			crdb.WithForeignKey(crdb.NewForeignKeyOfPublicKeys()),
		),
		crdb.NewSuffixedTable([]*crdb.Column{
			crdb.NewColumn(GitLabIDCol, crdb.ColumnTypeText),
			crdb.NewColumn(GitLabInstanceIDCol, crdb.ColumnTypeText),
			crdb.NewColumn(GitLabClientIDCol, crdb.ColumnTypeText),
			crdb.NewColumn(GitLabClientSecretCol, crdb.ColumnTypeJSONB),
			crdb.NewColumn(GitLabScopesCol, crdb.ColumnTypeTextArray, crdb.Nullable()),
		},
			crdb.NewPrimaryKey(GitLabInstanceIDCol, GitLabIDCol),
			IDPTemplateGitLabSuffix,
			crdb.WithForeignKey(crdb.NewForeignKeyOfPublicKeys()),
		),
		crdb.NewSuffixedTable([]*crdb.Column{
			crdb.NewColumn(GitLabSelfHostedIDCol, crdb.ColumnTypeText),
			crdb.NewColumn(GitLabSelfHostedInstanceIDCol, crdb.ColumnTypeText),
			crdb.NewColumn(GitLabSelfHostedIssuerCol, crdb.ColumnTypeText),
			crdb.NewColumn(GitLabSelfHostedClientIDCol, crdb.ColumnTypeText),
			crdb.NewColumn(GitLabSelfHostedClientSecretCol, crdb.ColumnTypeJSONB),
			crdb.NewColumn(GitLabSelfHostedScopesCol, crdb.ColumnTypeTextArray, crdb.Nullable()),
		},
			crdb.NewPrimaryKey(GitLabSelfHostedInstanceIDCol, GitLabSelfHostedIDCol),
			IDPTemplateGitLabSelfHostedSuffix,
			crdb.WithForeignKey(crdb.NewForeignKeyOfPublicKeys()),
		),
		crdb.NewSuffixedTable([]*crdb.Column{
			crdb.NewColumn(GoogleIDCol, crdb.ColumnTypeText),
			crdb.NewColumn(GoogleInstanceIDCol, crdb.ColumnTypeText),
			crdb.NewColumn(GoogleClientIDCol, crdb.ColumnTypeText),
			crdb.NewColumn(GoogleClientSecretCol, crdb.ColumnTypeJSONB),
			crdb.NewColumn(GoogleScopesCol, crdb.ColumnTypeTextArray, crdb.Nullable()),
		},
			crdb.NewPrimaryKey(GoogleInstanceIDCol, GoogleIDCol),
			IDPTemplateGoogleSuffix,
			crdb.WithForeignKey(crdb.NewForeignKeyOfPublicKeys()),
		),
		crdb.NewSuffixedTable([]*crdb.Column{
			crdb.NewColumn(LDAPIDCol, crdb.ColumnTypeText),
			crdb.NewColumn(LDAPInstanceIDCol, crdb.ColumnTypeText),
			crdb.NewColumn(LDAPServersCol, crdb.ColumnTypeTextArray),
			crdb.NewColumn(LDAPStartTLSCol, crdb.ColumnTypeBool),
			crdb.NewColumn(LDAPBaseDNCol, crdb.ColumnTypeText),
			crdb.NewColumn(LDAPBindDNCol, crdb.ColumnTypeText),
			crdb.NewColumn(LDAPBindPasswordCol, crdb.ColumnTypeJSONB),
			crdb.NewColumn(LDAPUserBaseCol, crdb.ColumnTypeText),
			crdb.NewColumn(LDAPUserObjectClassesCol, crdb.ColumnTypeTextArray),
			crdb.NewColumn(LDAPUserFiltersCol, crdb.ColumnTypeTextArray),
			crdb.NewColumn(LDAPTimeoutCol, crdb.ColumnTypeInt64),
			crdb.NewColumn(LDAPIDAttributeCol, crdb.ColumnTypeText, crdb.Nullable()),
			crdb.NewColumn(LDAPFirstNameAttributeCol, crdb.ColumnTypeText, crdb.Nullable()),
			crdb.NewColumn(LDAPLastNameAttributeCol, crdb.ColumnTypeText, crdb.Nullable()),
			crdb.NewColumn(LDAPDisplayNameAttributeCol, crdb.ColumnTypeText, crdb.Nullable()),
			crdb.NewColumn(LDAPNickNameAttributeCol, crdb.ColumnTypeText, crdb.Nullable()),
			crdb.NewColumn(LDAPPreferredUsernameAttributeCol, crdb.ColumnTypeText, crdb.Nullable()),
			crdb.NewColumn(LDAPEmailAttributeCol, crdb.ColumnTypeText, crdb.Nullable()),
			crdb.NewColumn(LDAPEmailVerifiedAttributeCol, crdb.ColumnTypeText, crdb.Nullable()),
			crdb.NewColumn(LDAPPhoneAttributeCol, crdb.ColumnTypeText, crdb.Nullable()),
			crdb.NewColumn(LDAPPhoneVerifiedAttributeCol, crdb.ColumnTypeText, crdb.Nullable()),
			crdb.NewColumn(LDAPPreferredLanguageAttributeCol, crdb.ColumnTypeText, crdb.Nullable()),
			crdb.NewColumn(LDAPAvatarURLAttributeCol, crdb.ColumnTypeText, crdb.Nullable()),
			crdb.NewColumn(LDAPProfileAttributeCol, crdb.ColumnTypeText, crdb.Nullable()),
		},
			crdb.NewPrimaryKey(LDAPInstanceIDCol, LDAPIDCol),
			IDPTemplateLDAPSuffix,
			crdb.WithForeignKey(crdb.NewForeignKeyOfPublicKeys()),
		),
	)
	p.StatementHandler = crdb.NewStatementHandler(ctx, config)
	return p
}

func (p *idpTemplateProjection) reducers() []handler.AggregateReducer {
	return []handler.AggregateReducer{
		{
			Aggregate: instance.AggregateType,
			EventRedusers: []handler.EventReducer{
				{
					Event:  instance.OAuthIDPAddedEventType,
					Reduce: p.reduceOAuthIDPAdded,
				},
				{
					Event:  instance.OAuthIDPChangedEventType,
					Reduce: p.reduceOAuthIDPChanged,
				},
				{
					Event:  instance.OIDCIDPAddedEventType,
					Reduce: p.reduceOIDCIDPAdded,
				},
				{
					Event:  instance.OIDCIDPChangedEventType,
					Reduce: p.reduceOIDCIDPChanged,
				},
				{
					Event:  instance.JWTIDPAddedEventType,
					Reduce: p.reduceJWTIDPAdded,
				},
				{
					Event:  instance.JWTIDPAddedEventType,
					Reduce: p.reduceJWTIDPChanged,
				},
				{
					Event:  instance.IDPConfigAddedEventType,
					Reduce: p.reduceOldConfigAdded,
				},
				{
					Event:  instance.IDPConfigChangedEventType,
					Reduce: p.reduceOldConfigChanged,
				},
				{
					Event:  instance.IDPOIDCConfigAddedEventType,
					Reduce: p.reduceOldOIDCConfigAdded,
				},
				{
					Event:  instance.IDPOIDCConfigChangedEventType,
					Reduce: p.reduceOldOIDCConfigChanged,
				},
				{
					Event:  instance.IDPJWTConfigAddedEventType,
					Reduce: p.reduceOldJWTConfigAdded,
				},
				{
					Event:  instance.IDPJWTConfigChangedEventType,
					Reduce: p.reduceOldJWTConfigChanged,
				},
				{
					Event:  instance.AzureADIDPAddedEventType,
					Reduce: p.reduceAzureADIDPAdded,
				},
				{
					Event:  instance.AzureADIDPChangedEventType,
					Reduce: p.reduceAzureADIDPChanged,
				},
				{
					Event:  instance.GitHubIDPAddedEventType,
					Reduce: p.reduceGitHubIDPAdded,
				},
				{
					Event:  instance.GitHubIDPChangedEventType,
					Reduce: p.reduceGitHubIDPChanged,
				},
				{
					Event:  instance.GitHubEnterpriseIDPAddedEventType,
					Reduce: p.reduceGitHubEnterpriseIDPAdded,
				},
				{
					Event:  instance.GitHubEnterpriseIDPChangedEventType,
					Reduce: p.reduceGitHubEnterpriseIDPChanged,
				},
				{
					Event:  instance.GitLabIDPAddedEventType,
					Reduce: p.reduceGitLabIDPAdded,
				},
				{
					Event:  instance.GitLabIDPChangedEventType,
					Reduce: p.reduceGitLabIDPChanged,
				},
				{
					Event:  instance.GitLabSelfHostedIDPAddedEventType,
					Reduce: p.reduceGitLabSelfHostedIDPAdded,
				},
				{
					Event:  instance.GitLabSelfHostedIDPChangedEventType,
					Reduce: p.reduceGitLabSelfHostedIDPChanged,
				},
				{
					Event:  instance.GoogleIDPAddedEventType,
					Reduce: p.reduceGoogleIDPAdded,
				},
				{
					Event:  instance.GoogleIDPChangedEventType,
					Reduce: p.reduceGoogleIDPChanged,
				},
				{
					Event:  instance.LDAPIDPAddedEventType,
					Reduce: p.reduceLDAPIDPAdded,
				},
				{
					Event:  instance.LDAPIDPChangedEventType,
					Reduce: p.reduceLDAPIDPChanged,
				},
				{
					Event:  instance.IDPRemovedEventType,
					Reduce: p.reduceIDPRemoved,
				},
				{
					Event:  instance.InstanceRemovedEventType,
					Reduce: reduceInstanceRemovedHelper(IDPTemplateInstanceIDCol),
				},
			},
		},
		{
			Aggregate: org.AggregateType,
			EventRedusers: []handler.EventReducer{
				{
					Event:  org.OAuthIDPAddedEventType,
					Reduce: p.reduceOAuthIDPAdded,
				},
				{
					Event:  org.OAuthIDPChangedEventType,
					Reduce: p.reduceOAuthIDPChanged,
				},
				{
					Event:  org.OIDCIDPAddedEventType,
					Reduce: p.reduceOIDCIDPAdded,
				},
				{
					Event:  org.OIDCIDPChangedEventType,
					Reduce: p.reduceOIDCIDPChanged,
				},
				{
					Event:  org.JWTIDPAddedEventType,
					Reduce: p.reduceJWTIDPAdded,
				},
				{
					Event:  org.JWTIDPAddedEventType,
					Reduce: p.reduceJWTIDPChanged,
				},
				{
					Event:  org.IDPConfigAddedEventType,
					Reduce: p.reduceOldConfigAdded,
				},
				{
					Event:  org.IDPConfigChangedEventType,
					Reduce: p.reduceOldConfigChanged,
				},
				{
					Event:  org.IDPOIDCConfigAddedEventType,
					Reduce: p.reduceOldOIDCConfigAdded,
				},
				{
					Event:  org.IDPOIDCConfigChangedEventType,
					Reduce: p.reduceOldOIDCConfigChanged,
				},
				{
					Event:  org.IDPJWTConfigAddedEventType,
					Reduce: p.reduceOldJWTConfigAdded,
				},
				{
					Event:  org.IDPJWTConfigChangedEventType,
					Reduce: p.reduceOldJWTConfigChanged,
				},
				{
					Event:  org.AzureADIDPAddedEventType,
					Reduce: p.reduceAzureADIDPAdded,
				},
				{
					Event:  org.AzureADIDPChangedEventType,
					Reduce: p.reduceAzureADIDPChanged,
				},
				{
					Event:  org.GitHubIDPAddedEventType,
					Reduce: p.reduceGitHubIDPAdded,
				},
				{
					Event:  org.GitHubIDPChangedEventType,
					Reduce: p.reduceGitHubIDPChanged,
				},
				{
					Event:  org.GitHubEnterpriseIDPAddedEventType,
					Reduce: p.reduceGitHubEnterpriseIDPAdded,
				},
				{
					Event:  org.GitHubEnterpriseIDPChangedEventType,
					Reduce: p.reduceGitHubEnterpriseIDPChanged,
				},
				{
					Event:  org.GitLabIDPAddedEventType,
					Reduce: p.reduceGitLabIDPAdded,
				},
				{
					Event:  org.GitLabIDPChangedEventType,
					Reduce: p.reduceGitLabIDPChanged,
				},
				{
					Event:  org.GitLabSelfHostedIDPAddedEventType,
					Reduce: p.reduceGitLabSelfHostedIDPAdded,
				},
				{
					Event:  org.GitLabSelfHostedIDPChangedEventType,
					Reduce: p.reduceGitLabSelfHostedIDPChanged,
				},
				{
					Event:  org.GoogleIDPAddedEventType,
					Reduce: p.reduceGoogleIDPAdded,
				},
				{
					Event:  org.GoogleIDPChangedEventType,
					Reduce: p.reduceGoogleIDPChanged,
				},
				{
					Event:  org.LDAPIDPAddedEventType,
					Reduce: p.reduceLDAPIDPAdded,
				},
				{
					Event:  org.LDAPIDPChangedEventType,
					Reduce: p.reduceLDAPIDPChanged,
				},
				{
					Event:  org.IDPRemovedEventType,
					Reduce: p.reduceIDPRemoved,
				},
				{
					Event:  org.OrgRemovedEventType,
					Reduce: p.reduceOwnerRemoved,
				},
			},
		},
	}
}

func (p *idpTemplateProjection) reduceOAuthIDPAdded(event eventstore.Event) (*handler.Statement, error) {
	var idpEvent idp.OAuthIDPAddedEvent
	var idpOwnerType domain.IdentityProviderType
	switch e := event.(type) {
	case *org.OAuthIDPAddedEvent:
		idpEvent = e.OAuthIDPAddedEvent
		idpOwnerType = domain.IdentityProviderTypeOrg
	case *instance.OAuthIDPAddedEvent:
		idpEvent = e.OAuthIDPAddedEvent
		idpOwnerType = domain.IdentityProviderTypeSystem
	default:
		return nil, errors.ThrowInvalidArgumentf(nil, "HANDL-ap9ihb", "reduce.wrong.event.type %v", []eventstore.EventType{org.OAuthIDPAddedEventType, instance.OAuthIDPAddedEventType})
	}

	return crdb.NewMultiStatement(
		&idpEvent,
		crdb.AddCreateStatement(
			[]handler.Column{
				handler.NewCol(IDPTemplateIDCol, idpEvent.ID),
				handler.NewCol(IDPTemplateCreationDateCol, idpEvent.CreationDate()),
				handler.NewCol(IDPTemplateChangeDateCol, idpEvent.CreationDate()),
				handler.NewCol(IDPTemplateSequenceCol, idpEvent.Sequence()),
				handler.NewCol(IDPTemplateResourceOwnerCol, idpEvent.Aggregate().ResourceOwner),
				handler.NewCol(IDPTemplateInstanceIDCol, idpEvent.Aggregate().InstanceID),
				handler.NewCol(IDPTemplateStateCol, domain.IDPStateActive),
				handler.NewCol(IDPTemplateNameCol, idpEvent.Name),
				handler.NewCol(IDPTemplateOwnerTypeCol, idpOwnerType),
				handler.NewCol(IDPTemplateTypeCol, domain.IDPTypeOAuth),
				handler.NewCol(IDPTemplateIsCreationAllowedCol, idpEvent.IsCreationAllowed),
				handler.NewCol(IDPTemplateIsLinkingAllowedCol, idpEvent.IsLinkingAllowed),
				handler.NewCol(IDPTemplateIsAutoCreationCol, idpEvent.IsAutoCreation),
				handler.NewCol(IDPTemplateIsAutoUpdateCol, idpEvent.IsAutoUpdate),
			},
		),
		crdb.AddCreateStatement(
			[]handler.Column{
				handler.NewCol(OAuthIDCol, idpEvent.ID),
				handler.NewCol(OAuthInstanceIDCol, idpEvent.Aggregate().InstanceID),
				handler.NewCol(OAuthClientIDCol, idpEvent.ClientID),
				handler.NewCol(OAuthClientSecretCol, idpEvent.ClientSecret),
				handler.NewCol(OAuthAuthorizationEndpointCol, idpEvent.AuthorizationEndpoint),
				handler.NewCol(OAuthTokenEndpointCol, idpEvent.TokenEndpoint),
				handler.NewCol(OAuthUserEndpointCol, idpEvent.UserEndpoint),
				handler.NewCol(OAuthScopesCol, database.StringArray(idpEvent.Scopes)),
				handler.NewCol(OAuthIDAttributeCol, idpEvent.IDAttribute),
			},
			crdb.WithTableSuffix(IDPTemplateOAuthSuffix),
		),
	), nil
}

func (p *idpTemplateProjection) reduceOAuthIDPChanged(event eventstore.Event) (*handler.Statement, error) {
	var idpEvent idp.OAuthIDPChangedEvent
	switch e := event.(type) {
	case *org.OAuthIDPChangedEvent:
		idpEvent = e.OAuthIDPChangedEvent
	case *instance.OAuthIDPChangedEvent:
		idpEvent = e.OAuthIDPChangedEvent
	default:
		return nil, errors.ThrowInvalidArgumentf(nil, "HANDL-p1582ks", "reduce.wrong.event.type %v", []eventstore.EventType{org.OAuthIDPChangedEventType, instance.OAuthIDPChangedEventType})
	}

	ops := make([]func(eventstore.Event) crdb.Exec, 0, 2)
	ops = append(ops,
		crdb.AddUpdateStatement(
			reduceIDPChangedTemplateColumns(idpEvent.Name, idpEvent.CreationDate(), idpEvent.Sequence(), idpEvent.OptionChanges),
			[]handler.Condition{
				handler.NewCond(IDPTemplateIDCol, idpEvent.ID),
				handler.NewCond(IDPTemplateInstanceIDCol, idpEvent.Aggregate().InstanceID),
			},
		),
	)
	oauthCols := reduceOAuthIDPChangedColumns(idpEvent)
	if len(oauthCols) > 0 {
		ops = append(ops,
			crdb.AddUpdateStatement(
				oauthCols,
				[]handler.Condition{
					handler.NewCond(OAuthIDCol, idpEvent.ID),
					handler.NewCond(OAuthInstanceIDCol, idpEvent.Aggregate().InstanceID),
				},
				crdb.WithTableSuffix(IDPTemplateOAuthSuffix),
			),
		)
	}

	return crdb.NewMultiStatement(
		&idpEvent,
		ops...,
	), nil
}

func (p *idpTemplateProjection) reduceOIDCIDPAdded(event eventstore.Event) (*handler.Statement, error) {
	var idpEvent idp.OIDCIDPAddedEvent
	var idpOwnerType domain.IdentityProviderType
	switch e := event.(type) {
	case *org.OIDCIDPAddedEvent:
		idpEvent = e.OIDCIDPAddedEvent
		idpOwnerType = domain.IdentityProviderTypeOrg
	case *instance.OIDCIDPAddedEvent:
		idpEvent = e.OIDCIDPAddedEvent
		idpOwnerType = domain.IdentityProviderTypeSystem
	default:
		return nil, errors.ThrowInvalidArgumentf(nil, "HANDL-9s02m1", "reduce.wrong.event.type %v", []eventstore.EventType{org.OIDCIDPAddedEventType, instance.OIDCIDPAddedEventType})
	}

	return crdb.NewMultiStatement(
		&idpEvent,
		crdb.AddCreateStatement(
			[]handler.Column{
				handler.NewCol(IDPTemplateIDCol, idpEvent.ID),
				handler.NewCol(IDPTemplateCreationDateCol, idpEvent.CreationDate()),
				handler.NewCol(IDPTemplateChangeDateCol, idpEvent.CreationDate()),
				handler.NewCol(IDPTemplateSequenceCol, idpEvent.Sequence()),
				handler.NewCol(IDPTemplateResourceOwnerCol, idpEvent.Aggregate().ResourceOwner),
				handler.NewCol(IDPTemplateInstanceIDCol, idpEvent.Aggregate().InstanceID),
				handler.NewCol(IDPTemplateStateCol, domain.IDPStateActive),
				handler.NewCol(IDPTemplateNameCol, idpEvent.Name),
				handler.NewCol(IDPTemplateOwnerTypeCol, idpOwnerType),
				handler.NewCol(IDPTemplateTypeCol, domain.IDPTypeOIDC),
				handler.NewCol(IDPTemplateIsCreationAllowedCol, idpEvent.IsCreationAllowed),
				handler.NewCol(IDPTemplateIsLinkingAllowedCol, idpEvent.IsLinkingAllowed),
				handler.NewCol(IDPTemplateIsAutoCreationCol, idpEvent.IsAutoCreation),
				handler.NewCol(IDPTemplateIsAutoUpdateCol, idpEvent.IsAutoUpdate),
			},
		),
		crdb.AddCreateStatement(
			[]handler.Column{
				handler.NewCol(OIDCIDCol, idpEvent.ID),
				handler.NewCol(OIDCInstanceIDCol, idpEvent.Aggregate().InstanceID),
				handler.NewCol(OIDCIssuerCol, idpEvent.Issuer),
				handler.NewCol(OIDCClientIDCol, idpEvent.ClientID),
				handler.NewCol(OIDCClientSecretCol, idpEvent.ClientSecret),
				handler.NewCol(OIDCScopesCol, database.StringArray(idpEvent.Scopes)),
				handler.NewCol(OIDCIDTokenMappingCol, idpEvent.IsIDTokenMapping),
			},
			crdb.WithTableSuffix(IDPTemplateOIDCSuffix),
		),
	), nil
}

func (p *idpTemplateProjection) reduceOIDCIDPChanged(event eventstore.Event) (*handler.Statement, error) {
	var idpEvent idp.OIDCIDPChangedEvent
	switch e := event.(type) {
	case *org.OIDCIDPChangedEvent:
		idpEvent = e.OIDCIDPChangedEvent
	case *instance.OIDCIDPChangedEvent:
		idpEvent = e.OIDCIDPChangedEvent
	default:
		return nil, errors.ThrowInvalidArgumentf(nil, "HANDL-p1582ks", "reduce.wrong.event.type %v", []eventstore.EventType{org.OIDCIDPChangedEventType, instance.OIDCIDPChangedEventType})
	}

	ops := make([]func(eventstore.Event) crdb.Exec, 0, 2)
	ops = append(ops,
		crdb.AddUpdateStatement(
			reduceIDPChangedTemplateColumns(idpEvent.Name, idpEvent.CreationDate(), idpEvent.Sequence(), idpEvent.OptionChanges),
			[]handler.Condition{
				handler.NewCond(IDPTemplateIDCol, idpEvent.ID),
				handler.NewCond(IDPTemplateInstanceIDCol, idpEvent.Aggregate().InstanceID),
			},
		),
	)
	oidcCols := reduceOIDCIDPChangedColumns(idpEvent)
	if len(oidcCols) > 0 {
		ops = append(ops,
			crdb.AddUpdateStatement(
				oidcCols,
				[]handler.Condition{
					handler.NewCond(OIDCIDCol, idpEvent.ID),
					handler.NewCond(OIDCInstanceIDCol, idpEvent.Aggregate().InstanceID),
				},
				crdb.WithTableSuffix(IDPTemplateOIDCSuffix),
			),
		)
	}

	return crdb.NewMultiStatement(
		&idpEvent,
		ops...,
	), nil
}

func (p *idpTemplateProjection) reduceJWTIDPAdded(event eventstore.Event) (*handler.Statement, error) {
	var idpEvent idp.JWTIDPAddedEvent
	var idpOwnerType domain.IdentityProviderType
	switch e := event.(type) {
	case *org.JWTIDPAddedEvent:
		idpEvent = e.JWTIDPAddedEvent
		idpOwnerType = domain.IdentityProviderTypeOrg
	case *instance.JWTIDPAddedEvent:
		idpEvent = e.JWTIDPAddedEvent
		idpOwnerType = domain.IdentityProviderTypeSystem
	default:
		return nil, errors.ThrowInvalidArgumentf(nil, "HANDL-xopi2s", "reduce.wrong.event.type %v", []eventstore.EventType{org.JWTIDPAddedEventType, instance.JWTIDPAddedEventType})
	}

	return crdb.NewMultiStatement(
		&idpEvent,
		crdb.AddCreateStatement(
			[]handler.Column{
				handler.NewCol(IDPTemplateIDCol, idpEvent.ID),
				handler.NewCol(IDPTemplateCreationDateCol, idpEvent.CreationDate()),
				handler.NewCol(IDPTemplateChangeDateCol, idpEvent.CreationDate()),
				handler.NewCol(IDPTemplateSequenceCol, idpEvent.Sequence()),
				handler.NewCol(IDPTemplateResourceOwnerCol, idpEvent.Aggregate().ResourceOwner),
				handler.NewCol(IDPTemplateInstanceIDCol, idpEvent.Aggregate().InstanceID),
				handler.NewCol(IDPTemplateStateCol, domain.IDPStateActive),
				handler.NewCol(IDPTemplateNameCol, idpEvent.Name),
				handler.NewCol(IDPTemplateOwnerTypeCol, idpOwnerType),
				handler.NewCol(IDPTemplateTypeCol, domain.IDPTypeJWT),
				handler.NewCol(IDPTemplateIsCreationAllowedCol, idpEvent.IsCreationAllowed),
				handler.NewCol(IDPTemplateIsLinkingAllowedCol, idpEvent.IsLinkingAllowed),
				handler.NewCol(IDPTemplateIsAutoCreationCol, idpEvent.IsAutoCreation),
				handler.NewCol(IDPTemplateIsAutoUpdateCol, idpEvent.IsAutoUpdate),
			},
		),
		crdb.AddCreateStatement(
			[]handler.Column{
				handler.NewCol(JWTIDCol, idpEvent.ID),
				handler.NewCol(JWTInstanceIDCol, idpEvent.Aggregate().InstanceID),
				handler.NewCol(JWTIssuerCol, idpEvent.Issuer),
				handler.NewCol(JWTEndpointCol, idpEvent.JWTEndpoint),
				handler.NewCol(JWTKeysEndpointCol, idpEvent.KeysEndpoint),
				handler.NewCol(JWTHeaderNameCol, idpEvent.HeaderName),
			},
			crdb.WithTableSuffix(IDPTemplateJWTSuffix),
		),
	), nil
}

func (p *idpTemplateProjection) reduceJWTIDPChanged(event eventstore.Event) (*handler.Statement, error) {
	var idpEvent idp.JWTIDPChangedEvent
	switch e := event.(type) {
	case *org.JWTIDPChangedEvent:
		idpEvent = e.JWTIDPChangedEvent
	case *instance.JWTIDPChangedEvent:
		idpEvent = e.JWTIDPChangedEvent
	default:
		return nil, errors.ThrowInvalidArgumentf(nil, "HANDL-p1582ks", "reduce.wrong.event.type %v", []eventstore.EventType{org.JWTIDPChangedEventType, instance.JWTIDPChangedEventType})
	}

	ops := make([]func(eventstore.Event) crdb.Exec, 0, 2)
	ops = append(ops,
		crdb.AddUpdateStatement(
			reduceIDPChangedTemplateColumns(idpEvent.Name, idpEvent.CreationDate(), idpEvent.Sequence(), idpEvent.OptionChanges),
			[]handler.Condition{
				handler.NewCond(IDPTemplateIDCol, idpEvent.ID),
				handler.NewCond(IDPTemplateInstanceIDCol, idpEvent.Aggregate().InstanceID),
			},
		),
	)
	jwtCols := reduceJWTIDPChangedColumns(idpEvent)
	if len(jwtCols) > 0 {
		ops = append(ops,
			crdb.AddUpdateStatement(
				jwtCols,
				[]handler.Condition{
					handler.NewCond(JWTIDCol, idpEvent.ID),
					handler.NewCond(JWTInstanceIDCol, idpEvent.Aggregate().InstanceID),
				},
				crdb.WithTableSuffix(IDPTemplateJWTSuffix),
			),
		)
	}

	return crdb.NewMultiStatement(
		&idpEvent,
		ops...,
	), nil
}

func (p *idpTemplateProjection) reduceOldConfigAdded(event eventstore.Event) (*handler.Statement, error) {
	var idpEvent idpconfig.IDPConfigAddedEvent
	var idpOwnerType domain.IdentityProviderType
	switch e := event.(type) {
	case *org.IDPConfigAddedEvent:
		idpEvent = e.IDPConfigAddedEvent
		idpOwnerType = domain.IdentityProviderTypeOrg
	case *instance.IDPConfigAddedEvent:
		idpEvent = e.IDPConfigAddedEvent
		idpOwnerType = domain.IdentityProviderTypeSystem
	default:
		return nil, errors.ThrowInvalidArgumentf(nil, "HANDL-ADfeg", "reduce.wrong.event.type %v", []eventstore.EventType{org.IDPConfigAddedEventType, instance.IDPConfigAddedEventType})
	}

	return crdb.NewCreateStatement(
		event,
		[]handler.Column{
			handler.NewCol(IDPTemplateIDCol, idpEvent.ConfigID),
			handler.NewCol(IDPTemplateCreationDateCol, idpEvent.CreationDate()),
			handler.NewCol(IDPTemplateChangeDateCol, idpEvent.CreationDate()),
			handler.NewCol(IDPTemplateSequenceCol, idpEvent.Sequence()),
			handler.NewCol(IDPTemplateResourceOwnerCol, idpEvent.Aggregate().ResourceOwner),
			handler.NewCol(IDPTemplateInstanceIDCol, idpEvent.Aggregate().InstanceID),
			handler.NewCol(IDPTemplateStateCol, domain.IDPStateActive),
			handler.NewCol(IDPTemplateNameCol, idpEvent.Name),
			handler.NewCol(IDPTemplateOwnerTypeCol, idpOwnerType),
			handler.NewCol(IDPTemplateTypeCol, domain.IDPTypeUnspecified),
			handler.NewCol(IDPTemplateIsCreationAllowedCol, true),
			handler.NewCol(IDPTemplateIsLinkingAllowedCol, true),
			handler.NewCol(IDPTemplateIsAutoCreationCol, idpEvent.AutoRegister),
			handler.NewCol(IDPTemplateIsAutoUpdateCol, false),
		},
	), nil
}

func (p *idpTemplateProjection) reduceOldConfigChanged(event eventstore.Event) (*handler.Statement, error) {
	var idpEvent idpconfig.IDPConfigChangedEvent
	switch e := event.(type) {
	case *org.IDPConfigChangedEvent:
		idpEvent = e.IDPConfigChangedEvent
	case *instance.IDPConfigChangedEvent:
		idpEvent = e.IDPConfigChangedEvent
	default:
		return nil, errors.ThrowInvalidArgumentf(nil, "HANDL-SAfg2", "reduce.wrong.event.type %v", []eventstore.EventType{org.IDPConfigChangedEventType, instance.IDPConfigChangedEventType})
	}

	cols := make([]handler.Column, 0, 4)
	if idpEvent.Name != nil {
		cols = append(cols, handler.NewCol(IDPTemplateNameCol, *idpEvent.Name))
	}
	if idpEvent.AutoRegister != nil {
		cols = append(cols, handler.NewCol(IDPTemplateIsAutoCreationCol, *idpEvent.AutoRegister))
	}
	cols = append(cols,
		handler.NewCol(IDPTemplateChangeDateCol, idpEvent.CreationDate()),
		handler.NewCol(IDPTemplateSequenceCol, idpEvent.Sequence()),
	)

	return crdb.NewUpdateStatement(
		event,
		cols,
		[]handler.Condition{
			handler.NewCond(IDPTemplateIDCol, idpEvent.ConfigID),
			handler.NewCond(IDPTemplateInstanceIDCol, idpEvent.Aggregate().InstanceID),
		},
	), nil
}

func (p *idpTemplateProjection) reduceOldOIDCConfigAdded(event eventstore.Event) (*handler.Statement, error) {
	var idpEvent idpconfig.OIDCConfigAddedEvent
	switch e := event.(type) {
	case *org.IDPOIDCConfigAddedEvent:
		idpEvent = e.OIDCConfigAddedEvent
	case *instance.IDPOIDCConfigAddedEvent:
		idpEvent = e.OIDCConfigAddedEvent
	default:
		return nil, errors.ThrowInvalidArgumentf(nil, "HANDL-ASFdq2", "reduce.wrong.event.type %v", []eventstore.EventType{org.IDPOIDCConfigAddedEventType, instance.IDPOIDCConfigAddedEventType})
	}

	return crdb.NewMultiStatement(
		&idpEvent,
		crdb.AddUpdateStatement(
			[]handler.Column{
				handler.NewCol(IDPTemplateChangeDateCol, idpEvent.CreationDate()),
				handler.NewCol(IDPTemplateSequenceCol, idpEvent.Sequence()),
				handler.NewCol(IDPTemplateTypeCol, domain.IDPTypeOIDC),
			},
			[]handler.Condition{
				handler.NewCond(IDPTemplateIDCol, idpEvent.IDPConfigID),
				handler.NewCond(IDPTemplateInstanceIDCol, idpEvent.Aggregate().InstanceID),
			},
		),
		crdb.AddCreateStatement(
			[]handler.Column{
				handler.NewCol(OIDCIDCol, idpEvent.IDPConfigID),
				handler.NewCol(OIDCInstanceIDCol, idpEvent.Aggregate().InstanceID),
				handler.NewCol(OIDCIssuerCol, idpEvent.Issuer),
				handler.NewCol(OIDCClientIDCol, idpEvent.ClientID),
				handler.NewCol(OIDCClientSecretCol, idpEvent.ClientSecret),
				handler.NewCol(OIDCScopesCol, database.StringArray(idpEvent.Scopes)),
				handler.NewCol(OIDCIDTokenMappingCol, true),
			},
			crdb.WithTableSuffix(IDPTemplateOIDCSuffix),
		),
	), nil
}

func (p *idpTemplateProjection) reduceOldOIDCConfigChanged(event eventstore.Event) (*handler.Statement, error) {
	var idpEvent idpconfig.OIDCConfigChangedEvent
	switch e := event.(type) {
	case *org.IDPOIDCConfigChangedEvent:
		idpEvent = e.OIDCConfigChangedEvent
	case *instance.IDPOIDCConfigChangedEvent:
		idpEvent = e.OIDCConfigChangedEvent
	default:
		return nil, errors.ThrowInvalidArgumentf(nil, "HANDL-p1582ks", "reduce.wrong.event.type %v", []eventstore.EventType{org.OIDCIDPChangedEventType, instance.OIDCIDPChangedEventType})
	}

	ops := make([]func(eventstore.Event) crdb.Exec, 0, 2)
	ops = append(ops,
		crdb.AddUpdateStatement(
			[]handler.Column{
				handler.NewCol(IDPTemplateChangeDateCol, idpEvent.CreationDate()),
				handler.NewCol(IDPTemplateSequenceCol, idpEvent.Sequence()),
			},
			[]handler.Condition{
				handler.NewCond(IDPTemplateIDCol, idpEvent.IDPConfigID),
				handler.NewCond(IDPTemplateInstanceIDCol, idpEvent.Aggregate().InstanceID),
			},
		),
	)
	oidcCols := make([]handler.Column, 0, 4)
	if idpEvent.ClientID != nil {
		oidcCols = append(oidcCols, handler.NewCol(OIDCClientIDCol, *idpEvent.ClientID))
	}
	if idpEvent.ClientSecret != nil {
		oidcCols = append(oidcCols, handler.NewCol(OIDCClientSecretCol, *idpEvent.ClientSecret))
	}
	if idpEvent.Issuer != nil {
		oidcCols = append(oidcCols, handler.NewCol(OIDCIssuerCol, *idpEvent.Issuer))
	}
	if idpEvent.Scopes != nil {
		oidcCols = append(oidcCols, handler.NewCol(OIDCScopesCol, database.StringArray(idpEvent.Scopes)))
	}
	if len(oidcCols) > 0 {
		ops = append(ops,
			crdb.AddUpdateStatement(
				oidcCols,
				[]handler.Condition{
					handler.NewCond(OIDCIDCol, idpEvent.IDPConfigID),
					handler.NewCond(OIDCInstanceIDCol, idpEvent.Aggregate().InstanceID),
				},
				crdb.WithTableSuffix(IDPTemplateOIDCSuffix),
			),
		)
	}

	return crdb.NewMultiStatement(
		&idpEvent,
		ops...,
	), nil
}

func (p *idpTemplateProjection) reduceOldJWTConfigAdded(event eventstore.Event) (*handler.Statement, error) {
	var idpEvent idpconfig.JWTConfigAddedEvent
	switch e := event.(type) {
	case *org.IDPJWTConfigAddedEvent:
		idpEvent = e.JWTConfigAddedEvent
	case *instance.IDPJWTConfigAddedEvent:
		idpEvent = e.JWTConfigAddedEvent
	default:
		return nil, errors.ThrowInvalidArgumentf(nil, "HANDL-ASFdq2", "reduce.wrong.event.type %v", []eventstore.EventType{org.IDPJWTConfigAddedEventType, instance.IDPJWTConfigAddedEventType})
	}

	return crdb.NewMultiStatement(
		&idpEvent,
		crdb.AddUpdateStatement(
			[]handler.Column{
				handler.NewCol(IDPTemplateChangeDateCol, idpEvent.CreationDate()),
				handler.NewCol(IDPTemplateSequenceCol, idpEvent.Sequence()),
				handler.NewCol(IDPTemplateTypeCol, domain.IDPTypeJWT),
			},
			[]handler.Condition{
				handler.NewCond(IDPTemplateIDCol, idpEvent.IDPConfigID),
				handler.NewCond(IDPTemplateInstanceIDCol, idpEvent.Aggregate().InstanceID),
			},
		),
		crdb.AddCreateStatement(
			[]handler.Column{
				handler.NewCol(JWTIDCol, idpEvent.IDPConfigID),
				handler.NewCol(JWTInstanceIDCol, idpEvent.Aggregate().InstanceID),
				handler.NewCol(JWTIssuerCol, idpEvent.Issuer),
				handler.NewCol(JWTEndpointCol, idpEvent.JWTEndpoint),
				handler.NewCol(JWTKeysEndpointCol, idpEvent.KeysEndpoint),
				handler.NewCol(JWTHeaderNameCol, idpEvent.HeaderName),
			},
			crdb.WithTableSuffix(IDPTemplateJWTSuffix),
		),
	), nil
}

func (p *idpTemplateProjection) reduceOldJWTConfigChanged(event eventstore.Event) (*handler.Statement, error) {
	var idpEvent idpconfig.JWTConfigChangedEvent
	switch e := event.(type) {
	case *org.IDPJWTConfigChangedEvent:
		idpEvent = e.JWTConfigChangedEvent
	case *instance.IDPJWTConfigChangedEvent:
		idpEvent = e.JWTConfigChangedEvent
	default:
		return nil, errors.ThrowInvalidArgumentf(nil, "HANDL-p1582ks", "reduce.wrong.event.type %v", []eventstore.EventType{org.JWTIDPChangedEventType, instance.JWTIDPChangedEventType})
	}

	ops := make([]func(eventstore.Event) crdb.Exec, 0, 2)
	ops = append(ops,
		crdb.AddUpdateStatement(
			[]handler.Column{
				handler.NewCol(IDPTemplateChangeDateCol, idpEvent.CreationDate()),
				handler.NewCol(IDPTemplateSequenceCol, idpEvent.Sequence()),
			},
			[]handler.Condition{
				handler.NewCond(IDPTemplateIDCol, idpEvent.IDPConfigID),
				handler.NewCond(IDPTemplateInstanceIDCol, idpEvent.Aggregate().InstanceID),
			},
		),
	)
	jwtCols := make([]handler.Column, 0, 4)
	if idpEvent.JWTEndpoint != nil {
		jwtCols = append(jwtCols, handler.NewCol(JWTEndpointCol, *idpEvent.JWTEndpoint))
	}
	if idpEvent.KeysEndpoint != nil {
		jwtCols = append(jwtCols, handler.NewCol(JWTKeysEndpointCol, *idpEvent.KeysEndpoint))
	}
	if idpEvent.HeaderName != nil {
		jwtCols = append(jwtCols, handler.NewCol(JWTHeaderNameCol, *idpEvent.HeaderName))
	}
	if idpEvent.Issuer != nil {
		jwtCols = append(jwtCols, handler.NewCol(JWTIssuerCol, *idpEvent.Issuer))
	}
	if len(jwtCols) > 0 {
		ops = append(ops,
			crdb.AddUpdateStatement(
				jwtCols,
				[]handler.Condition{
					handler.NewCond(JWTIDCol, idpEvent.IDPConfigID),
					handler.NewCond(JWTInstanceIDCol, idpEvent.Aggregate().InstanceID),
				},
				crdb.WithTableSuffix(IDPTemplateJWTSuffix),
			),
		)
	}

	return crdb.NewMultiStatement(
		&idpEvent,
		ops...,
	), nil
}

func (p *idpTemplateProjection) reduceAzureADIDPAdded(event eventstore.Event) (*handler.Statement, error) {
	var idpEvent idp.AzureADIDPAddedEvent
	var idpOwnerType domain.IdentityProviderType
	switch e := event.(type) {
	case *org.AzureADIDPAddedEvent:
		idpEvent = e.AzureADIDPAddedEvent
		idpOwnerType = domain.IdentityProviderTypeOrg
	case *instance.AzureADIDPAddedEvent:
		idpEvent = e.AzureADIDPAddedEvent
		idpOwnerType = domain.IdentityProviderTypeSystem
	default:
		return nil, errors.ThrowInvalidArgumentf(nil, "HANDL-x9a022b", "reduce.wrong.event.type %v", []eventstore.EventType{org.AzureADIDPAddedEventType, instance.AzureADIDPAddedEventType})
	}

	return crdb.NewMultiStatement(
		&idpEvent,
		crdb.AddCreateStatement(
			[]handler.Column{
				handler.NewCol(IDPTemplateIDCol, idpEvent.ID),
				handler.NewCol(IDPTemplateCreationDateCol, idpEvent.CreationDate()),
				handler.NewCol(IDPTemplateChangeDateCol, idpEvent.CreationDate()),
				handler.NewCol(IDPTemplateSequenceCol, idpEvent.Sequence()),
				handler.NewCol(IDPTemplateResourceOwnerCol, idpEvent.Aggregate().ResourceOwner),
				handler.NewCol(IDPTemplateInstanceIDCol, idpEvent.Aggregate().InstanceID),
				handler.NewCol(IDPTemplateStateCol, domain.IDPStateActive),
				handler.NewCol(IDPTemplateNameCol, idpEvent.Name),
				handler.NewCol(IDPTemplateOwnerTypeCol, idpOwnerType),
				handler.NewCol(IDPTemplateTypeCol, domain.IDPTypeAzureAD),
				handler.NewCol(IDPTemplateIsCreationAllowedCol, idpEvent.IsCreationAllowed),
				handler.NewCol(IDPTemplateIsLinkingAllowedCol, idpEvent.IsLinkingAllowed),
				handler.NewCol(IDPTemplateIsAutoCreationCol, idpEvent.IsAutoCreation),
				handler.NewCol(IDPTemplateIsAutoUpdateCol, idpEvent.IsAutoUpdate),
			},
		),
		crdb.AddCreateStatement(
			[]handler.Column{
				handler.NewCol(AzureADIDCol, idpEvent.ID),
				handler.NewCol(AzureADInstanceIDCol, idpEvent.Aggregate().InstanceID),
				handler.NewCol(AzureADClientIDCol, idpEvent.ClientID),
				handler.NewCol(AzureADClientSecretCol, idpEvent.ClientSecret),
				handler.NewCol(AzureADScopesCol, database.StringArray(idpEvent.Scopes)),
				handler.NewCol(AzureADTenantCol, idpEvent.Tenant),
				handler.NewCol(AzureADIsEmailVerified, idpEvent.IsEmailVerified),
			},
			crdb.WithTableSuffix(IDPTemplateAzureADSuffix),
		),
	), nil
}

func (p *idpTemplateProjection) reduceAzureADIDPChanged(event eventstore.Event) (*handler.Statement, error) {
	var idpEvent idp.AzureADIDPChangedEvent
	switch e := event.(type) {
	case *org.AzureADIDPChangedEvent:
		idpEvent = e.AzureADIDPChangedEvent
	case *instance.AzureADIDPChangedEvent:
		idpEvent = e.AzureADIDPChangedEvent
	default:
		return nil, errors.ThrowInvalidArgumentf(nil, "HANDL-p1582ks", "reduce.wrong.event.type %v", []eventstore.EventType{org.AzureADIDPChangedEventType, instance.AzureADIDPChangedEventType})
	}

	ops := make([]func(eventstore.Event) crdb.Exec, 0, 2)
	ops = append(ops,
		crdb.AddUpdateStatement(
			reduceIDPChangedTemplateColumns(idpEvent.Name, idpEvent.CreationDate(), idpEvent.Sequence(), idpEvent.OptionChanges),
			[]handler.Condition{
				handler.NewCond(IDPTemplateIDCol, idpEvent.ID),
				handler.NewCond(IDPTemplateInstanceIDCol, idpEvent.Aggregate().InstanceID),
			},
		),
	)
	githubCols := reduceAzureADIDPChangedColumns(idpEvent)
	if len(githubCols) > 0 {
		ops = append(ops,
			crdb.AddUpdateStatement(
				githubCols,
				[]handler.Condition{
					handler.NewCond(AzureADIDCol, idpEvent.ID),
					handler.NewCond(AzureADInstanceIDCol, idpEvent.Aggregate().InstanceID),
				},
				crdb.WithTableSuffix(IDPTemplateAzureADSuffix),
			),
		)
	}

	return crdb.NewMultiStatement(
		&idpEvent,
		ops...,
	), nil
}

func (p *idpTemplateProjection) reduceGitHubIDPAdded(event eventstore.Event) (*handler.Statement, error) {
	var idpEvent idp.GitHubIDPAddedEvent
	var idpOwnerType domain.IdentityProviderType
	switch e := event.(type) {
	case *org.GitHubIDPAddedEvent:
		idpEvent = e.GitHubIDPAddedEvent
		idpOwnerType = domain.IdentityProviderTypeOrg
	case *instance.GitHubIDPAddedEvent:
		idpEvent = e.GitHubIDPAddedEvent
		idpOwnerType = domain.IdentityProviderTypeSystem
	default:
		return nil, errors.ThrowInvalidArgumentf(nil, "HANDL-x9a022b", "reduce.wrong.event.type %v", []eventstore.EventType{org.GitHubIDPAddedEventType, instance.GitHubIDPAddedEventType})
	}

	return crdb.NewMultiStatement(
		&idpEvent,
		crdb.AddCreateStatement(
			[]handler.Column{
				handler.NewCol(IDPTemplateIDCol, idpEvent.ID),
				handler.NewCol(IDPTemplateCreationDateCol, idpEvent.CreationDate()),
				handler.NewCol(IDPTemplateChangeDateCol, idpEvent.CreationDate()),
				handler.NewCol(IDPTemplateSequenceCol, idpEvent.Sequence()),
				handler.NewCol(IDPTemplateResourceOwnerCol, idpEvent.Aggregate().ResourceOwner),
				handler.NewCol(IDPTemplateInstanceIDCol, idpEvent.Aggregate().InstanceID),
				handler.NewCol(IDPTemplateStateCol, domain.IDPStateActive),
				handler.NewCol(IDPTemplateNameCol, idpEvent.Name),
				handler.NewCol(IDPTemplateOwnerTypeCol, idpOwnerType),
				handler.NewCol(IDPTemplateTypeCol, domain.IDPTypeGitHub),
				handler.NewCol(IDPTemplateIsCreationAllowedCol, idpEvent.IsCreationAllowed),
				handler.NewCol(IDPTemplateIsLinkingAllowedCol, idpEvent.IsLinkingAllowed),
				handler.NewCol(IDPTemplateIsAutoCreationCol, idpEvent.IsAutoCreation),
				handler.NewCol(IDPTemplateIsAutoUpdateCol, idpEvent.IsAutoUpdate),
			},
		),
		crdb.AddCreateStatement(
			[]handler.Column{
				handler.NewCol(GitHubIDCol, idpEvent.ID),
				handler.NewCol(GitHubInstanceIDCol, idpEvent.Aggregate().InstanceID),
				handler.NewCol(GitHubClientIDCol, idpEvent.ClientID),
				handler.NewCol(GitHubClientSecretCol, idpEvent.ClientSecret),
				handler.NewCol(GitHubScopesCol, database.StringArray(idpEvent.Scopes)),
			},
			crdb.WithTableSuffix(IDPTemplateGitHubSuffix),
		),
	), nil
}

func (p *idpTemplateProjection) reduceGitHubEnterpriseIDPAdded(event eventstore.Event) (*handler.Statement, error) {
	var idpEvent idp.GitHubEnterpriseIDPAddedEvent
	var idpOwnerType domain.IdentityProviderType
	switch e := event.(type) {
	case *org.GitHubEnterpriseIDPAddedEvent:
		idpEvent = e.GitHubEnterpriseIDPAddedEvent
		idpOwnerType = domain.IdentityProviderTypeOrg
	case *instance.GitHubEnterpriseIDPAddedEvent:
		idpEvent = e.GitHubEnterpriseIDPAddedEvent
		idpOwnerType = domain.IdentityProviderTypeSystem
	default:
		return nil, errors.ThrowInvalidArgumentf(nil, "HANDL-Sf3g2a", "reduce.wrong.event.type %v", []eventstore.EventType{org.GitHubEnterpriseIDPAddedEventType, instance.GitHubEnterpriseIDPAddedEventType})
	}

	return crdb.NewMultiStatement(
		&idpEvent,
		crdb.AddCreateStatement(
			[]handler.Column{
				handler.NewCol(IDPTemplateIDCol, idpEvent.ID),
				handler.NewCol(IDPTemplateCreationDateCol, idpEvent.CreationDate()),
				handler.NewCol(IDPTemplateChangeDateCol, idpEvent.CreationDate()),
				handler.NewCol(IDPTemplateSequenceCol, idpEvent.Sequence()),
				handler.NewCol(IDPTemplateResourceOwnerCol, idpEvent.Aggregate().ResourceOwner),
				handler.NewCol(IDPTemplateInstanceIDCol, idpEvent.Aggregate().InstanceID),
				handler.NewCol(IDPTemplateStateCol, domain.IDPStateActive),
				handler.NewCol(IDPTemplateNameCol, idpEvent.Name),
				handler.NewCol(IDPTemplateOwnerTypeCol, idpOwnerType),
				handler.NewCol(IDPTemplateTypeCol, domain.IDPTypeGitHubEnterprise),
				handler.NewCol(IDPTemplateIsCreationAllowedCol, idpEvent.IsCreationAllowed),
				handler.NewCol(IDPTemplateIsLinkingAllowedCol, idpEvent.IsLinkingAllowed),
				handler.NewCol(IDPTemplateIsAutoCreationCol, idpEvent.IsAutoCreation),
				handler.NewCol(IDPTemplateIsAutoUpdateCol, idpEvent.IsAutoUpdate),
			},
		),
		crdb.AddCreateStatement(
			[]handler.Column{
				handler.NewCol(GitHubEnterpriseIDCol, idpEvent.ID),
				handler.NewCol(GitHubEnterpriseInstanceIDCol, idpEvent.Aggregate().InstanceID),
				handler.NewCol(GitHubEnterpriseClientIDCol, idpEvent.ClientID),
				handler.NewCol(GitHubEnterpriseClientSecretCol, idpEvent.ClientSecret),
				handler.NewCol(GitHubEnterpriseAuthorizationEndpointCol, idpEvent.AuthorizationEndpoint),
				handler.NewCol(GitHubEnterpriseTokenEndpointCol, idpEvent.TokenEndpoint),
				handler.NewCol(GitHubEnterpriseUserEndpointCol, idpEvent.UserEndpoint),
				handler.NewCol(GitHubEnterpriseScopesCol, database.StringArray(idpEvent.Scopes)),
			},
			crdb.WithTableSuffix(IDPTemplateGitHubEnterpriseSuffix),
		),
	), nil
}

func (p *idpTemplateProjection) reduceGitHubIDPChanged(event eventstore.Event) (*handler.Statement, error) {
	var idpEvent idp.GitHubIDPChangedEvent
	switch e := event.(type) {
	case *org.GitHubIDPChangedEvent:
		idpEvent = e.GitHubIDPChangedEvent
	case *instance.GitHubIDPChangedEvent:
		idpEvent = e.GitHubIDPChangedEvent
	default:
		return nil, errors.ThrowInvalidArgumentf(nil, "HANDL-p1582ks", "reduce.wrong.event.type %v", []eventstore.EventType{org.GitHubIDPChangedEventType, instance.GitHubIDPChangedEventType})
	}

	ops := make([]func(eventstore.Event) crdb.Exec, 0, 2)
	ops = append(ops,
		crdb.AddUpdateStatement(
			reduceIDPChangedTemplateColumns(idpEvent.Name, idpEvent.CreationDate(), idpEvent.Sequence(), idpEvent.OptionChanges),
			[]handler.Condition{
				handler.NewCond(IDPTemplateIDCol, idpEvent.ID),
				handler.NewCond(IDPTemplateInstanceIDCol, idpEvent.Aggregate().InstanceID),
			},
		),
	)
	githubCols := reduceGitHubIDPChangedColumns(idpEvent)
	if len(githubCols) > 0 {
		ops = append(ops,
			crdb.AddUpdateStatement(
				githubCols,
				[]handler.Condition{
					handler.NewCond(GitHubIDCol, idpEvent.ID),
					handler.NewCond(GitHubInstanceIDCol, idpEvent.Aggregate().InstanceID),
				},
				crdb.WithTableSuffix(IDPTemplateGitHubSuffix),
			),
		)
	}

	return crdb.NewMultiStatement(
		&idpEvent,
		ops...,
	), nil
}

func (p *idpTemplateProjection) reduceGitHubEnterpriseIDPChanged(event eventstore.Event) (*handler.Statement, error) {
	var idpEvent idp.GitHubEnterpriseIDPChangedEvent
	switch e := event.(type) {
	case *org.GitHubEnterpriseIDPChangedEvent:
		idpEvent = e.GitHubEnterpriseIDPChangedEvent
	case *instance.GitHubEnterpriseIDPChangedEvent:
		idpEvent = e.GitHubEnterpriseIDPChangedEvent
	default:
		return nil, errors.ThrowInvalidArgumentf(nil, "HANDL-SDg3g", "reduce.wrong.event.type %v", []eventstore.EventType{org.GitHubEnterpriseIDPChangedEventType, instance.GitHubEnterpriseIDPChangedEventType})
	}

	ops := make([]func(eventstore.Event) crdb.Exec, 0, 2)
	ops = append(ops,
		crdb.AddUpdateStatement(
			reduceIDPChangedTemplateColumns(idpEvent.Name, idpEvent.CreationDate(), idpEvent.Sequence(), idpEvent.OptionChanges),
			[]handler.Condition{
				handler.NewCond(IDPTemplateIDCol, idpEvent.ID),
				handler.NewCond(IDPTemplateInstanceIDCol, idpEvent.Aggregate().InstanceID),
			},
		),
	)
	githubCols := reduceGitHubEnterpriseIDPChangedColumns(idpEvent)
	if len(githubCols) > 0 {
		ops = append(ops,
			crdb.AddUpdateStatement(
				githubCols,
				[]handler.Condition{
					handler.NewCond(GitHubEnterpriseIDCol, idpEvent.ID),
					handler.NewCond(GitHubEnterpriseInstanceIDCol, idpEvent.Aggregate().InstanceID),
				},
				crdb.WithTableSuffix(IDPTemplateGitHubEnterpriseSuffix),
			),
		)
	}

	return crdb.NewMultiStatement(
		&idpEvent,
		ops...,
	), nil
}

func (p *idpTemplateProjection) reduceGitLabIDPAdded(event eventstore.Event) (*handler.Statement, error) {
	var idpEvent idp.GitLabIDPAddedEvent
	var idpOwnerType domain.IdentityProviderType
	switch e := event.(type) {
	case *org.GitLabIDPAddedEvent:
		idpEvent = e.GitLabIDPAddedEvent
		idpOwnerType = domain.IdentityProviderTypeOrg
	case *instance.GitLabIDPAddedEvent:
		idpEvent = e.GitLabIDPAddedEvent
		idpOwnerType = domain.IdentityProviderTypeSystem
	default:
		return nil, errors.ThrowInvalidArgumentf(nil, "HANDL-x9a022b", "reduce.wrong.event.type %v", []eventstore.EventType{org.GitLabIDPAddedEventType, instance.GitLabIDPAddedEventType})
	}

	return crdb.NewMultiStatement(
		&idpEvent,
		crdb.AddCreateStatement(
			[]handler.Column{
				handler.NewCol(IDPTemplateIDCol, idpEvent.ID),
				handler.NewCol(IDPTemplateCreationDateCol, idpEvent.CreationDate()),
				handler.NewCol(IDPTemplateChangeDateCol, idpEvent.CreationDate()),
				handler.NewCol(IDPTemplateSequenceCol, idpEvent.Sequence()),
				handler.NewCol(IDPTemplateResourceOwnerCol, idpEvent.Aggregate().ResourceOwner),
				handler.NewCol(IDPTemplateInstanceIDCol, idpEvent.Aggregate().InstanceID),
				handler.NewCol(IDPTemplateStateCol, domain.IDPStateActive),
				handler.NewCol(IDPTemplateNameCol, idpEvent.Name),
				handler.NewCol(IDPTemplateOwnerTypeCol, idpOwnerType),
				handler.NewCol(IDPTemplateTypeCol, domain.IDPTypeGitLab),
				handler.NewCol(IDPTemplateIsCreationAllowedCol, idpEvent.IsCreationAllowed),
				handler.NewCol(IDPTemplateIsLinkingAllowedCol, idpEvent.IsLinkingAllowed),
				handler.NewCol(IDPTemplateIsAutoCreationCol, idpEvent.IsAutoCreation),
				handler.NewCol(IDPTemplateIsAutoUpdateCol, idpEvent.IsAutoUpdate),
			},
		),
		crdb.AddCreateStatement(
			[]handler.Column{
				handler.NewCol(GitLabIDCol, idpEvent.ID),
				handler.NewCol(GitLabInstanceIDCol, idpEvent.Aggregate().InstanceID),
				handler.NewCol(GitLabClientIDCol, idpEvent.ClientID),
				handler.NewCol(GitLabClientSecretCol, idpEvent.ClientSecret),
				handler.NewCol(GitLabScopesCol, database.StringArray(idpEvent.Scopes)),
			},
			crdb.WithTableSuffix(IDPTemplateGitLabSuffix),
		),
	), nil
}

func (p *idpTemplateProjection) reduceGitLabIDPChanged(event eventstore.Event) (*handler.Statement, error) {
	var idpEvent idp.GitLabIDPChangedEvent
	switch e := event.(type) {
	case *org.GitLabIDPChangedEvent:
		idpEvent = e.GitLabIDPChangedEvent
	case *instance.GitLabIDPChangedEvent:
		idpEvent = e.GitLabIDPChangedEvent
	default:
		return nil, errors.ThrowInvalidArgumentf(nil, "HANDL-p1582ks", "reduce.wrong.event.type %v", []eventstore.EventType{org.GitLabIDPChangedEventType, instance.GitLabIDPChangedEventType})
	}

	ops := make([]func(eventstore.Event) crdb.Exec, 0, 2)
	ops = append(ops,
		crdb.AddUpdateStatement(
			reduceIDPChangedTemplateColumns(idpEvent.Name, idpEvent.CreationDate(), idpEvent.Sequence(), idpEvent.OptionChanges),
			[]handler.Condition{
				handler.NewCond(IDPTemplateIDCol, idpEvent.ID),
				handler.NewCond(IDPTemplateInstanceIDCol, idpEvent.Aggregate().InstanceID),
			},
		),
	)
	gitlabCols := reduceGitLabIDPChangedColumns(idpEvent)
	if len(gitlabCols) > 0 {
		ops = append(ops,
			crdb.AddUpdateStatement(
				gitlabCols,
				[]handler.Condition{
					handler.NewCond(GitLabIDCol, idpEvent.ID),
					handler.NewCond(GitLabInstanceIDCol, idpEvent.Aggregate().InstanceID),
				},
				crdb.WithTableSuffix(IDPTemplateGitLabSuffix),
			),
		)
	}

	return crdb.NewMultiStatement(
		&idpEvent,
		ops...,
	), nil
}

func (p *idpTemplateProjection) reduceGitLabSelfHostedIDPAdded(event eventstore.Event) (*handler.Statement, error) {
	var idpEvent idp.GitLabSelfHostedIDPAddedEvent
	var idpOwnerType domain.IdentityProviderType
	switch e := event.(type) {
	case *org.GitLabSelfHostedIDPAddedEvent:
		idpEvent = e.GitLabSelfHostedIDPAddedEvent
		idpOwnerType = domain.IdentityProviderTypeOrg
	case *instance.GitLabSelfHostedIDPAddedEvent:
		idpEvent = e.GitLabSelfHostedIDPAddedEvent
		idpOwnerType = domain.IdentityProviderTypeSystem
	default:
		return nil, errors.ThrowInvalidArgumentf(nil, "HANDL-SAF3gw", "reduce.wrong.event.type %v", []eventstore.EventType{org.GitLabSelfHostedIDPAddedEventType, instance.GitLabSelfHostedIDPAddedEventType})
	}

	return crdb.NewMultiStatement(
		&idpEvent,
		crdb.AddCreateStatement(
			[]handler.Column{
				handler.NewCol(IDPTemplateIDCol, idpEvent.ID),
				handler.NewCol(IDPTemplateCreationDateCol, idpEvent.CreationDate()),
				handler.NewCol(IDPTemplateChangeDateCol, idpEvent.CreationDate()),
				handler.NewCol(IDPTemplateSequenceCol, idpEvent.Sequence()),
				handler.NewCol(IDPTemplateResourceOwnerCol, idpEvent.Aggregate().ResourceOwner),
				handler.NewCol(IDPTemplateInstanceIDCol, idpEvent.Aggregate().InstanceID),
				handler.NewCol(IDPTemplateStateCol, domain.IDPStateActive),
				handler.NewCol(IDPTemplateNameCol, idpEvent.Name),
				handler.NewCol(IDPTemplateOwnerTypeCol, idpOwnerType),
				handler.NewCol(IDPTemplateTypeCol, domain.IDPTypeGitLabSelfHosted),
				handler.NewCol(IDPTemplateIsCreationAllowedCol, idpEvent.IsCreationAllowed),
				handler.NewCol(IDPTemplateIsLinkingAllowedCol, idpEvent.IsLinkingAllowed),
				handler.NewCol(IDPTemplateIsAutoCreationCol, idpEvent.IsAutoCreation),
				handler.NewCol(IDPTemplateIsAutoUpdateCol, idpEvent.IsAutoUpdate),
			},
		),
		crdb.AddCreateStatement(
			[]handler.Column{
				handler.NewCol(GitLabSelfHostedIDCol, idpEvent.ID),
				handler.NewCol(GitLabSelfHostedInstanceIDCol, idpEvent.Aggregate().InstanceID),
				handler.NewCol(GitLabSelfHostedIssuerCol, idpEvent.Issuer),
				handler.NewCol(GitLabSelfHostedClientIDCol, idpEvent.ClientID),
				handler.NewCol(GitLabSelfHostedClientSecretCol, idpEvent.ClientSecret),
				handler.NewCol(GitLabSelfHostedScopesCol, database.StringArray(idpEvent.Scopes)),
			},
			crdb.WithTableSuffix(IDPTemplateGitLabSelfHostedSuffix),
		),
	), nil
}

func (p *idpTemplateProjection) reduceGitLabSelfHostedIDPChanged(event eventstore.Event) (*handler.Statement, error) {
	var idpEvent idp.GitLabSelfHostedIDPChangedEvent
	switch e := event.(type) {
	case *org.GitLabSelfHostedIDPChangedEvent:
		idpEvent = e.GitLabSelfHostedIDPChangedEvent
	case *instance.GitLabSelfHostedIDPChangedEvent:
		idpEvent = e.GitLabSelfHostedIDPChangedEvent
	default:
		return nil, errors.ThrowInvalidArgumentf(nil, "HANDL-SAf3g2", "reduce.wrong.event.type %v", []eventstore.EventType{org.GitLabSelfHostedIDPChangedEventType, instance.GitLabSelfHostedIDPChangedEventType})
	}

	ops := make([]func(eventstore.Event) crdb.Exec, 0, 2)
	ops = append(ops,
		crdb.AddUpdateStatement(
			reduceIDPChangedTemplateColumns(idpEvent.Name, idpEvent.CreationDate(), idpEvent.Sequence(), idpEvent.OptionChanges),
			[]handler.Condition{
				handler.NewCond(IDPTemplateIDCol, idpEvent.ID),
				handler.NewCond(IDPTemplateInstanceIDCol, idpEvent.Aggregate().InstanceID),
			},
		),
	)
	gitlabCols := reduceGitLabSelfHostedIDPChangedColumns(idpEvent)
	if len(gitlabCols) > 0 {
		ops = append(ops,
			crdb.AddUpdateStatement(
				gitlabCols,
				[]handler.Condition{
					handler.NewCond(GitLabSelfHostedIDCol, idpEvent.ID),
					handler.NewCond(GitLabSelfHostedInstanceIDCol, idpEvent.Aggregate().InstanceID),
				},
				crdb.WithTableSuffix(IDPTemplateGitLabSelfHostedSuffix),
			),
		)
	}

	return crdb.NewMultiStatement(
		&idpEvent,
		ops...,
	), nil
}

func (p *idpTemplateProjection) reduceGoogleIDPAdded(event eventstore.Event) (*handler.Statement, error) {
	var idpEvent idp.GoogleIDPAddedEvent
	var idpOwnerType domain.IdentityProviderType
	switch e := event.(type) {
	case *org.GoogleIDPAddedEvent:
		idpEvent = e.GoogleIDPAddedEvent
		idpOwnerType = domain.IdentityProviderTypeOrg
	case *instance.GoogleIDPAddedEvent:
		idpEvent = e.GoogleIDPAddedEvent
		idpOwnerType = domain.IdentityProviderTypeSystem
	default:
		return nil, errors.ThrowInvalidArgumentf(nil, "HANDL-ap9ihb", "reduce.wrong.event.type %v", []eventstore.EventType{org.GoogleIDPAddedEventType, instance.GoogleIDPAddedEventType})
	}

	return crdb.NewMultiStatement(
		&idpEvent,
		crdb.AddCreateStatement(
			[]handler.Column{
				handler.NewCol(IDPTemplateIDCol, idpEvent.ID),
				handler.NewCol(IDPTemplateCreationDateCol, idpEvent.CreationDate()),
				handler.NewCol(IDPTemplateChangeDateCol, idpEvent.CreationDate()),
				handler.NewCol(IDPTemplateSequenceCol, idpEvent.Sequence()),
				handler.NewCol(IDPTemplateResourceOwnerCol, idpEvent.Aggregate().ResourceOwner),
				handler.NewCol(IDPTemplateInstanceIDCol, idpEvent.Aggregate().InstanceID),
				handler.NewCol(IDPTemplateStateCol, domain.IDPStateActive),
				handler.NewCol(IDPTemplateNameCol, idpEvent.Name),
				handler.NewCol(IDPTemplateOwnerTypeCol, idpOwnerType),
				handler.NewCol(IDPTemplateTypeCol, domain.IDPTypeGoogle),
				handler.NewCol(IDPTemplateIsCreationAllowedCol, idpEvent.IsCreationAllowed),
				handler.NewCol(IDPTemplateIsLinkingAllowedCol, idpEvent.IsLinkingAllowed),
				handler.NewCol(IDPTemplateIsAutoCreationCol, idpEvent.IsAutoCreation),
				handler.NewCol(IDPTemplateIsAutoUpdateCol, idpEvent.IsAutoUpdate),
			},
		),
		crdb.AddCreateStatement(
			[]handler.Column{
				handler.NewCol(GoogleIDCol, idpEvent.ID),
				handler.NewCol(GoogleInstanceIDCol, idpEvent.Aggregate().InstanceID),
				handler.NewCol(GoogleClientIDCol, idpEvent.ClientID),
				handler.NewCol(GoogleClientSecretCol, idpEvent.ClientSecret),
				handler.NewCol(GoogleScopesCol, database.StringArray(idpEvent.Scopes)),
			},
			crdb.WithTableSuffix(IDPTemplateGoogleSuffix),
		),
	), nil
}

func (p *idpTemplateProjection) reduceGoogleIDPChanged(event eventstore.Event) (*handler.Statement, error) {
	var idpEvent idp.GoogleIDPChangedEvent
	switch e := event.(type) {
	case *org.GoogleIDPChangedEvent:
		idpEvent = e.GoogleIDPChangedEvent
	case *instance.GoogleIDPChangedEvent:
		idpEvent = e.GoogleIDPChangedEvent
	default:
		return nil, errors.ThrowInvalidArgumentf(nil, "HANDL-p1582ks", "reduce.wrong.event.type %v", []eventstore.EventType{org.GoogleIDPChangedEventType, instance.GoogleIDPChangedEventType})
	}

	ops := make([]func(eventstore.Event) crdb.Exec, 0, 2)
	ops = append(ops,
		crdb.AddUpdateStatement(
			reduceIDPChangedTemplateColumns(idpEvent.Name, idpEvent.CreationDate(), idpEvent.Sequence(), idpEvent.OptionChanges),
			[]handler.Condition{
				handler.NewCond(IDPTemplateIDCol, idpEvent.ID),
				handler.NewCond(IDPTemplateInstanceIDCol, idpEvent.Aggregate().InstanceID),
			},
		),
	)
	googleCols := reduceGoogleIDPChangedColumns(idpEvent)
	if len(googleCols) > 0 {
		ops = append(ops,
			crdb.AddUpdateStatement(
				googleCols,
				[]handler.Condition{
					handler.NewCond(GoogleIDCol, idpEvent.ID),
					handler.NewCond(GoogleInstanceIDCol, idpEvent.Aggregate().InstanceID),
				},
				crdb.WithTableSuffix(IDPTemplateGoogleSuffix),
			),
		)
	}

	return crdb.NewMultiStatement(
		&idpEvent,
		ops...,
	), nil
}

func (p *idpTemplateProjection) reduceLDAPIDPAdded(event eventstore.Event) (*handler.Statement, error) {
	var idpEvent idp.LDAPIDPAddedEvent
	var idpOwnerType domain.IdentityProviderType
	switch e := event.(type) {
	case *org.LDAPIDPAddedEvent:
		idpEvent = e.LDAPIDPAddedEvent
		idpOwnerType = domain.IdentityProviderTypeOrg
	case *instance.LDAPIDPAddedEvent:
		idpEvent = e.LDAPIDPAddedEvent
		idpOwnerType = domain.IdentityProviderTypeSystem
	default:
		return nil, errors.ThrowInvalidArgumentf(nil, "HANDL-9s02m1", "reduce.wrong.event.type %v", []eventstore.EventType{org.LDAPIDPAddedEventType, instance.LDAPIDPAddedEventType})
	}

	return crdb.NewMultiStatement(
		&idpEvent,
		crdb.AddCreateStatement(
			[]handler.Column{
				handler.NewCol(IDPTemplateIDCol, idpEvent.ID),
				handler.NewCol(IDPTemplateCreationDateCol, idpEvent.CreationDate()),
				handler.NewCol(IDPTemplateChangeDateCol, idpEvent.CreationDate()),
				handler.NewCol(IDPTemplateSequenceCol, idpEvent.Sequence()),
				handler.NewCol(IDPTemplateResourceOwnerCol, idpEvent.Aggregate().ResourceOwner),
				handler.NewCol(IDPTemplateInstanceIDCol, idpEvent.Aggregate().InstanceID),
				handler.NewCol(IDPTemplateStateCol, domain.IDPStateActive),
				handler.NewCol(IDPTemplateNameCol, idpEvent.Name),
				handler.NewCol(IDPTemplateOwnerTypeCol, idpOwnerType),
				handler.NewCol(IDPTemplateTypeCol, domain.IDPTypeLDAP),
				handler.NewCol(IDPTemplateIsCreationAllowedCol, idpEvent.IsCreationAllowed),
				handler.NewCol(IDPTemplateIsLinkingAllowedCol, idpEvent.IsLinkingAllowed),
				handler.NewCol(IDPTemplateIsAutoCreationCol, idpEvent.IsAutoCreation),
				handler.NewCol(IDPTemplateIsAutoUpdateCol, idpEvent.IsAutoUpdate),
			},
		),
		crdb.AddCreateStatement(
			[]handler.Column{
				handler.NewCol(LDAPIDCol, idpEvent.ID),
				handler.NewCol(LDAPInstanceIDCol, idpEvent.Aggregate().InstanceID),
				handler.NewCol(LDAPServersCol, database.StringArray(idpEvent.Servers)),
				handler.NewCol(LDAPStartTLSCol, idpEvent.StartTLS),
				handler.NewCol(LDAPBaseDNCol, idpEvent.BaseDN),
				handler.NewCol(LDAPBindDNCol, idpEvent.BindDN),
				handler.NewCol(LDAPBindPasswordCol, idpEvent.BindPassword),
				handler.NewCol(LDAPUserBaseCol, idpEvent.UserBase),
				handler.NewCol(LDAPUserObjectClassesCol, database.StringArray(idpEvent.UserObjectClasses)),
				handler.NewCol(LDAPUserFiltersCol, database.StringArray(idpEvent.UserFilters)),
				handler.NewCol(LDAPTimeoutCol, idpEvent.Timeout),
				handler.NewCol(LDAPIDAttributeCol, idpEvent.IDAttribute),
				handler.NewCol(LDAPFirstNameAttributeCol, idpEvent.FirstNameAttribute),
				handler.NewCol(LDAPLastNameAttributeCol, idpEvent.LastNameAttribute),
				handler.NewCol(LDAPDisplayNameAttributeCol, idpEvent.DisplayNameAttribute),
				handler.NewCol(LDAPNickNameAttributeCol, idpEvent.NickNameAttribute),
				handler.NewCol(LDAPPreferredUsernameAttributeCol, idpEvent.PreferredUsernameAttribute),
				handler.NewCol(LDAPEmailAttributeCol, idpEvent.EmailAttribute),
				handler.NewCol(LDAPEmailVerifiedAttributeCol, idpEvent.EmailVerifiedAttribute),
				handler.NewCol(LDAPPhoneAttributeCol, idpEvent.PhoneAttribute),
				handler.NewCol(LDAPPhoneVerifiedAttributeCol, idpEvent.PhoneVerifiedAttribute),
				handler.NewCol(LDAPPreferredLanguageAttributeCol, idpEvent.PreferredLanguageAttribute),
				handler.NewCol(LDAPAvatarURLAttributeCol, idpEvent.AvatarURLAttribute),
				handler.NewCol(LDAPProfileAttributeCol, idpEvent.ProfileAttribute),
			},
			crdb.WithTableSuffix(IDPTemplateLDAPSuffix),
		),
	), nil
}

func (p *idpTemplateProjection) reduceLDAPIDPChanged(event eventstore.Event) (*handler.Statement, error) {
	var idpEvent idp.LDAPIDPChangedEvent
	switch e := event.(type) {
	case *org.LDAPIDPChangedEvent:
		idpEvent = e.LDAPIDPChangedEvent
	case *instance.LDAPIDPChangedEvent:
		idpEvent = e.LDAPIDPChangedEvent
	default:
		return nil, errors.ThrowInvalidArgumentf(nil, "HANDL-p1582ks", "reduce.wrong.event.type %v", []eventstore.EventType{org.LDAPIDPChangedEventType, instance.LDAPIDPChangedEventType})
	}

	ops := make([]func(eventstore.Event) crdb.Exec, 0, 2)
	ops = append(ops,
		crdb.AddUpdateStatement(
			reduceIDPChangedTemplateColumns(idpEvent.Name, idpEvent.CreationDate(), idpEvent.Sequence(), idpEvent.OptionChanges),
			[]handler.Condition{
				handler.NewCond(IDPTemplateIDCol, idpEvent.ID),
				handler.NewCond(IDPTemplateInstanceIDCol, idpEvent.Aggregate().InstanceID),
			},
		),
	)

	ldapCols := reduceLDAPIDPChangedColumns(idpEvent)
	if len(ldapCols) > 0 {
		ops = append(ops,
			crdb.AddUpdateStatement(
				ldapCols,
				[]handler.Condition{
					handler.NewCond(LDAPIDCol, idpEvent.ID),
					handler.NewCond(LDAPInstanceIDCol, idpEvent.Aggregate().InstanceID),
				},
				crdb.WithTableSuffix(IDPTemplateLDAPSuffix),
			),
		)
	}

	return crdb.NewMultiStatement(
		&idpEvent,
		ops...,
	), nil
}

func (p *idpTemplateProjection) reduceIDPRemoved(event eventstore.Event) (*handler.Statement, error) {
	var idpEvent idp.RemovedEvent
	switch e := event.(type) {
	case *org.IDPRemovedEvent:
		idpEvent = e.RemovedEvent
	case *instance.IDPRemovedEvent:
		idpEvent = e.RemovedEvent
	default:
		return nil, errors.ThrowInvalidArgumentf(nil, "HANDL-xbcvwin2", "reduce.wrong.event.type %v", []eventstore.EventType{org.IDPRemovedEventType, instance.IDPRemovedEventType})
	}

	return crdb.NewDeleteStatement(
		&idpEvent,
		[]handler.Condition{
			handler.NewCond(IDPTemplateIDCol, idpEvent.ID),
			handler.NewCond(IDPTemplateInstanceIDCol, idpEvent.Aggregate().InstanceID),
		},
	), nil
}

func (p *idpTemplateProjection) reduceOwnerRemoved(event eventstore.Event) (*handler.Statement, error) {
	e, ok := event.(*org.OrgRemovedEvent)
	if !ok {
		return nil, errors.ThrowInvalidArgumentf(nil, "PROJE-Jp0D2K", "reduce.wrong.event.type %s", org.OrgRemovedEventType)
	}

	return crdb.NewUpdateStatement(
		e,
		[]handler.Column{
			handler.NewCol(IDPTemplateChangeDateCol, e.CreationDate()),
			handler.NewCol(IDPTemplateSequenceCol, e.Sequence()),
			handler.NewCol(IDPTemplateOwnerRemovedCol, true),
		},
		[]handler.Condition{
			handler.NewCond(IDPTemplateInstanceIDCol, e.Aggregate().InstanceID),
			handler.NewCond(IDPTemplateResourceOwnerCol, e.Aggregate().ID),
		},
	), nil
}

func reduceIDPChangedTemplateColumns(name *string, creationDate time.Time, sequence uint64, optionChanges idp.OptionChanges) []handler.Column {
	cols := make([]handler.Column, 0, 7)
	if name != nil {
		cols = append(cols, handler.NewCol(IDPTemplateNameCol, *name))
	}
	if optionChanges.IsCreationAllowed != nil {
		cols = append(cols, handler.NewCol(IDPTemplateIsCreationAllowedCol, *optionChanges.IsCreationAllowed))
	}
	if optionChanges.IsLinkingAllowed != nil {
		cols = append(cols, handler.NewCol(IDPTemplateIsLinkingAllowedCol, *optionChanges.IsLinkingAllowed))
	}
	if optionChanges.IsAutoCreation != nil {
		cols = append(cols, handler.NewCol(IDPTemplateIsAutoCreationCol, *optionChanges.IsAutoCreation))
	}
	if optionChanges.IsAutoUpdate != nil {
		cols = append(cols, handler.NewCol(IDPTemplateIsAutoUpdateCol, *optionChanges.IsAutoUpdate))
	}
	return append(cols,
		handler.NewCol(IDPTemplateChangeDateCol, creationDate),
		handler.NewCol(IDPTemplateSequenceCol, sequence),
	)
}

func reduceOAuthIDPChangedColumns(idpEvent idp.OAuthIDPChangedEvent) []handler.Column {
	oauthCols := make([]handler.Column, 0, 6)
	if idpEvent.ClientID != nil {
		oauthCols = append(oauthCols, handler.NewCol(OAuthClientIDCol, *idpEvent.ClientID))
	}
	if idpEvent.ClientSecret != nil {
		oauthCols = append(oauthCols, handler.NewCol(OAuthClientSecretCol, *idpEvent.ClientSecret))
	}
	if idpEvent.AuthorizationEndpoint != nil {
		oauthCols = append(oauthCols, handler.NewCol(OAuthAuthorizationEndpointCol, *idpEvent.AuthorizationEndpoint))
	}
	if idpEvent.TokenEndpoint != nil {
		oauthCols = append(oauthCols, handler.NewCol(OAuthTokenEndpointCol, *idpEvent.TokenEndpoint))
	}
	if idpEvent.UserEndpoint != nil {
		oauthCols = append(oauthCols, handler.NewCol(OAuthUserEndpointCol, *idpEvent.UserEndpoint))
	}
	if idpEvent.Scopes != nil {
		oauthCols = append(oauthCols, handler.NewCol(OAuthScopesCol, database.StringArray(idpEvent.Scopes)))
	}
	if idpEvent.IDAttribute != nil {
		oauthCols = append(oauthCols, handler.NewCol(OAuthIDAttributeCol, *idpEvent.IDAttribute))
	}
	return oauthCols
}

func reduceOIDCIDPChangedColumns(idpEvent idp.OIDCIDPChangedEvent) []handler.Column {
	oidcCols := make([]handler.Column, 0, 4)
	if idpEvent.ClientID != nil {
		oidcCols = append(oidcCols, handler.NewCol(OIDCClientIDCol, *idpEvent.ClientID))
	}
	if idpEvent.ClientSecret != nil {
		oidcCols = append(oidcCols, handler.NewCol(OIDCClientSecretCol, *idpEvent.ClientSecret))
	}
	if idpEvent.Issuer != nil {
		oidcCols = append(oidcCols, handler.NewCol(OIDCIssuerCol, *idpEvent.Issuer))
	}
	if idpEvent.Scopes != nil {
		oidcCols = append(oidcCols, handler.NewCol(OIDCScopesCol, database.StringArray(idpEvent.Scopes)))
	}
	if idpEvent.IsIDTokenMapping != nil {
		oidcCols = append(oidcCols, handler.NewCol(OIDCIDTokenMappingCol, *idpEvent.IsIDTokenMapping))
	}
	return oidcCols
}

func reduceJWTIDPChangedColumns(idpEvent idp.JWTIDPChangedEvent) []handler.Column {
	jwtCols := make([]handler.Column, 0, 4)
	if idpEvent.JWTEndpoint != nil {
		jwtCols = append(jwtCols, handler.NewCol(JWTEndpointCol, *idpEvent.JWTEndpoint))
	}
	if idpEvent.KeysEndpoint != nil {
		jwtCols = append(jwtCols, handler.NewCol(JWTKeysEndpointCol, *idpEvent.KeysEndpoint))
	}
	if idpEvent.HeaderName != nil {
		jwtCols = append(jwtCols, handler.NewCol(JWTHeaderNameCol, *idpEvent.HeaderName))
	}
	if idpEvent.Issuer != nil {
		jwtCols = append(jwtCols, handler.NewCol(JWTIssuerCol, *idpEvent.Issuer))
	}
	return jwtCols
}

func reduceAzureADIDPChangedColumns(idpEvent idp.AzureADIDPChangedEvent) []handler.Column {
	azureADCols := make([]handler.Column, 0, 5)
	if idpEvent.ClientID != nil {
		azureADCols = append(azureADCols, handler.NewCol(AzureADClientIDCol, *idpEvent.ClientID))
	}
	if idpEvent.ClientSecret != nil {
		azureADCols = append(azureADCols, handler.NewCol(AzureADClientSecretCol, *idpEvent.ClientSecret))
	}
	if idpEvent.Scopes != nil {
		azureADCols = append(azureADCols, handler.NewCol(AzureADScopesCol, database.StringArray(idpEvent.Scopes)))
	}
	if idpEvent.Tenant != nil {
		azureADCols = append(azureADCols, handler.NewCol(AzureADTenantCol, *idpEvent.Tenant))
	}
	if idpEvent.IsEmailVerified != nil {
		azureADCols = append(azureADCols, handler.NewCol(AzureADIsEmailVerified, *idpEvent.IsEmailVerified))
	}
	return azureADCols
}

func reduceGitHubIDPChangedColumns(idpEvent idp.GitHubIDPChangedEvent) []handler.Column {
	oauthCols := make([]handler.Column, 0, 3)
	if idpEvent.ClientID != nil {
		oauthCols = append(oauthCols, handler.NewCol(GitHubClientIDCol, *idpEvent.ClientID))
	}
	if idpEvent.ClientSecret != nil {
		oauthCols = append(oauthCols, handler.NewCol(GitHubClientSecretCol, *idpEvent.ClientSecret))
	}
	if idpEvent.Scopes != nil {
		oauthCols = append(oauthCols, handler.NewCol(GitHubScopesCol, database.StringArray(idpEvent.Scopes)))
	}
	return oauthCols
}

func reduceGitHubEnterpriseIDPChangedColumns(idpEvent idp.GitHubEnterpriseIDPChangedEvent) []handler.Column {
	oauthCols := make([]handler.Column, 0, 6)
	if idpEvent.ClientID != nil {
		oauthCols = append(oauthCols, handler.NewCol(GitHubEnterpriseClientIDCol, *idpEvent.ClientID))
	}
	if idpEvent.ClientSecret != nil {
		oauthCols = append(oauthCols, handler.NewCol(GitHubEnterpriseClientSecretCol, *idpEvent.ClientSecret))
	}
	if idpEvent.AuthorizationEndpoint != nil {
		oauthCols = append(oauthCols, handler.NewCol(GitHubEnterpriseAuthorizationEndpointCol, *idpEvent.AuthorizationEndpoint))
	}
	if idpEvent.TokenEndpoint != nil {
		oauthCols = append(oauthCols, handler.NewCol(GitHubEnterpriseTokenEndpointCol, *idpEvent.TokenEndpoint))
	}
	if idpEvent.UserEndpoint != nil {
		oauthCols = append(oauthCols, handler.NewCol(GitHubEnterpriseUserEndpointCol, *idpEvent.UserEndpoint))
	}
	if idpEvent.Scopes != nil {
		oauthCols = append(oauthCols, handler.NewCol(GitHubEnterpriseScopesCol, database.StringArray(idpEvent.Scopes)))
	}
	return oauthCols
}

func reduceGitLabIDPChangedColumns(idpEvent idp.GitLabIDPChangedEvent) []handler.Column {
	gitlabCols := make([]handler.Column, 0, 3)
	if idpEvent.ClientID != nil {
		gitlabCols = append(gitlabCols, handler.NewCol(GitLabClientIDCol, *idpEvent.ClientID))
	}
	if idpEvent.ClientSecret != nil {
		gitlabCols = append(gitlabCols, handler.NewCol(GitLabClientSecretCol, *idpEvent.ClientSecret))
	}
	if idpEvent.Scopes != nil {
		gitlabCols = append(gitlabCols, handler.NewCol(GitLabScopesCol, database.StringArray(idpEvent.Scopes)))
	}
	return gitlabCols
}

func reduceGitLabSelfHostedIDPChangedColumns(idpEvent idp.GitLabSelfHostedIDPChangedEvent) []handler.Column {
	gitlabCols := make([]handler.Column, 0, 4)
	if idpEvent.Issuer != nil {
		gitlabCols = append(gitlabCols, handler.NewCol(GitLabSelfHostedIssuerCol, *idpEvent.Issuer))
	}
	if idpEvent.ClientID != nil {
		gitlabCols = append(gitlabCols, handler.NewCol(GitLabSelfHostedClientIDCol, *idpEvent.ClientID))
	}
	if idpEvent.ClientSecret != nil {
		gitlabCols = append(gitlabCols, handler.NewCol(GitLabSelfHostedClientSecretCol, *idpEvent.ClientSecret))
	}
	if idpEvent.Scopes != nil {
		gitlabCols = append(gitlabCols, handler.NewCol(GitLabSelfHostedScopesCol, database.StringArray(idpEvent.Scopes)))
	}
	return gitlabCols
}

func reduceGoogleIDPChangedColumns(idpEvent idp.GoogleIDPChangedEvent) []handler.Column {
	googleCols := make([]handler.Column, 0, 3)
	if idpEvent.ClientID != nil {
		googleCols = append(googleCols, handler.NewCol(GoogleClientIDCol, *idpEvent.ClientID))
	}
	if idpEvent.ClientSecret != nil {
		googleCols = append(googleCols, handler.NewCol(GoogleClientSecretCol, *idpEvent.ClientSecret))
	}
	if idpEvent.Scopes != nil {
		googleCols = append(googleCols, handler.NewCol(GoogleScopesCol, database.StringArray(idpEvent.Scopes)))
	}
	return googleCols
}

func reduceLDAPIDPChangedColumns(idpEvent idp.LDAPIDPChangedEvent) []handler.Column {
	ldapCols := make([]handler.Column, 0, 4)
	if idpEvent.Servers != nil {
		ldapCols = append(ldapCols, handler.NewCol(LDAPServersCol, database.StringArray(idpEvent.Servers)))
	}
	if idpEvent.StartTLS != nil {
		ldapCols = append(ldapCols, handler.NewCol(LDAPStartTLSCol, *idpEvent.StartTLS))
	}
	if idpEvent.BaseDN != nil {
		ldapCols = append(ldapCols, handler.NewCol(LDAPBaseDNCol, *idpEvent.BaseDN))
	}
	if idpEvent.BindDN != nil {
		ldapCols = append(ldapCols, handler.NewCol(LDAPBindDNCol, *idpEvent.BindDN))
	}
	if idpEvent.BindPassword != nil {
		ldapCols = append(ldapCols, handler.NewCol(LDAPBindPasswordCol, idpEvent.BindPassword))
	}
	if idpEvent.UserBase != nil {
		ldapCols = append(ldapCols, handler.NewCol(LDAPUserBaseCol, *idpEvent.UserBase))
	}
	if idpEvent.UserObjectClasses != nil {
		ldapCols = append(ldapCols, handler.NewCol(LDAPUserObjectClassesCol, database.StringArray(idpEvent.UserObjectClasses)))
	}
	if idpEvent.UserFilters != nil {
		ldapCols = append(ldapCols, handler.NewCol(LDAPUserFiltersCol, database.StringArray(idpEvent.UserFilters)))
	}
	if idpEvent.Timeout != nil {
		ldapCols = append(ldapCols, handler.NewCol(LDAPTimeoutCol, *idpEvent.Timeout))
	}
	if idpEvent.IDAttribute != nil {
		ldapCols = append(ldapCols, handler.NewCol(LDAPIDAttributeCol, *idpEvent.IDAttribute))
	}
	if idpEvent.FirstNameAttribute != nil {
		ldapCols = append(ldapCols, handler.NewCol(LDAPFirstNameAttributeCol, *idpEvent.FirstNameAttribute))
	}
	if idpEvent.LastNameAttribute != nil {
		ldapCols = append(ldapCols, handler.NewCol(LDAPLastNameAttributeCol, *idpEvent.LastNameAttribute))
	}
	if idpEvent.DisplayNameAttribute != nil {
		ldapCols = append(ldapCols, handler.NewCol(LDAPDisplayNameAttributeCol, *idpEvent.DisplayNameAttribute))
	}
	if idpEvent.NickNameAttribute != nil {
		ldapCols = append(ldapCols, handler.NewCol(LDAPNickNameAttributeCol, *idpEvent.NickNameAttribute))
	}
	if idpEvent.PreferredUsernameAttribute != nil {
		ldapCols = append(ldapCols, handler.NewCol(LDAPPreferredUsernameAttributeCol, *idpEvent.PreferredUsernameAttribute))
	}
	if idpEvent.EmailAttribute != nil {
		ldapCols = append(ldapCols, handler.NewCol(LDAPEmailAttributeCol, *idpEvent.EmailAttribute))
	}
	if idpEvent.EmailVerifiedAttribute != nil {
		ldapCols = append(ldapCols, handler.NewCol(LDAPEmailVerifiedAttributeCol, *idpEvent.EmailVerifiedAttribute))
	}
	if idpEvent.PhoneAttribute != nil {
		ldapCols = append(ldapCols, handler.NewCol(LDAPPhoneAttributeCol, *idpEvent.PhoneAttribute))
	}
	if idpEvent.PhoneVerifiedAttribute != nil {
		ldapCols = append(ldapCols, handler.NewCol(LDAPPhoneVerifiedAttributeCol, *idpEvent.PhoneVerifiedAttribute))
	}
	if idpEvent.PreferredLanguageAttribute != nil {
		ldapCols = append(ldapCols, handler.NewCol(LDAPPreferredLanguageAttributeCol, *idpEvent.PreferredLanguageAttribute))
	}
	if idpEvent.AvatarURLAttribute != nil {
		ldapCols = append(ldapCols, handler.NewCol(LDAPAvatarURLAttributeCol, *idpEvent.AvatarURLAttribute))
	}
	if idpEvent.ProfileAttribute != nil {
		ldapCols = append(ldapCols, handler.NewCol(LDAPProfileAttributeCol, *idpEvent.ProfileAttribute))
	}
	return ldapCols
}<|MERGE_RESOLUTION|>--- conflicted
+++ resolved
@@ -17,14 +17,6 @@
 )
 
 const (
-<<<<<<< HEAD
-	IDPTemplateTable                 = "projections.idp_templates3"
-	IDPTemplateOAuthTable            = IDPTemplateTable + "_" + IDPTemplateOAuthSuffix
-	IDPTemplateOIDCTable             = IDPTemplateTable + "_" + IDPTemplateOIDCSuffix
-	IDPTemplateJWTTable              = IDPTemplateTable + "_" + IDPTemplateJWTSuffix
-	IDPTemplateGitHubTable           = IDPTemplateTable + "_" + IDPTemplateGitHubSuffix
-	IDPTemplateGitHubEnterpriseTable = IDPTemplateTable + "_" + IDPTemplateGitHubEnterpriseSuffix
-=======
 	IDPTemplateTable                 = "projections.idp_templates4"
 	IDPTemplateOAuthTable            = IDPTemplateTable + "_" + IDPTemplateOAuthSuffix
 	IDPTemplateOIDCTable             = IDPTemplateTable + "_" + IDPTemplateOIDCSuffix
@@ -34,23 +26,17 @@
 	IDPTemplateGitHubEnterpriseTable = IDPTemplateTable + "_" + IDPTemplateGitHubEnterpriseSuffix
 	IDPTemplateGitLabTable           = IDPTemplateTable + "_" + IDPTemplateGitLabSuffix
 	IDPTemplateGitLabSelfHostedTable = IDPTemplateTable + "_" + IDPTemplateGitLabSelfHostedSuffix
->>>>>>> a3b36a01
 	IDPTemplateGoogleTable           = IDPTemplateTable + "_" + IDPTemplateGoogleSuffix
 	IDPTemplateLDAPTable             = IDPTemplateTable + "_" + IDPTemplateLDAPSuffix
 
 	IDPTemplateOAuthSuffix            = "oauth2"
 	IDPTemplateOIDCSuffix             = "oidc"
 	IDPTemplateJWTSuffix              = "jwt"
-<<<<<<< HEAD
-	IDPTemplateGitHubSuffix           = "github"
-	IDPTemplateGitHubEnterpriseSuffix = "github_enterprise"
-=======
 	IDPTemplateAzureADSuffix          = "azure"
 	IDPTemplateGitHubSuffix           = "github"
 	IDPTemplateGitHubEnterpriseSuffix = "github_enterprise"
 	IDPTemplateGitLabSuffix           = "gitlab"
 	IDPTemplateGitLabSelfHostedSuffix = "gitlab_self_hosted"
->>>>>>> a3b36a01
 	IDPTemplateGoogleSuffix           = "google"
 	IDPTemplateLDAPSuffix             = "ldap"
 
