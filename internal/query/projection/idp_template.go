package projection

import (
	"context"
	"time"

	"github.com/zitadel/zitadel/internal/database"
	"github.com/zitadel/zitadel/internal/domain"
	"github.com/zitadel/zitadel/internal/errors"
	"github.com/zitadel/zitadel/internal/eventstore"
	"github.com/zitadel/zitadel/internal/eventstore/handler"
	"github.com/zitadel/zitadel/internal/eventstore/handler/crdb"
	"github.com/zitadel/zitadel/internal/repository/idp"
	"github.com/zitadel/zitadel/internal/repository/idpconfig"
	"github.com/zitadel/zitadel/internal/repository/instance"
	"github.com/zitadel/zitadel/internal/repository/org"
)

const (
	IDPTemplateTable                 = "projections.idp_templates3"
	IDPTemplateOAuthTable            = IDPTemplateTable + "_" + IDPTemplateOAuthSuffix
	IDPTemplateOIDCTable             = IDPTemplateTable + "_" + IDPTemplateOIDCSuffix
	IDPTemplateJWTTable              = IDPTemplateTable + "_" + IDPTemplateJWTSuffix
<<<<<<< HEAD
	IDPTemplateAzureADTable          = IDPTemplateTable + "_" + IDPTemplateAzureADSuffix
	IDPTemplateGitHubTable           = IDPTemplateTable + "_" + IDPTemplateGitHubSuffix
	IDPTemplateGitHubEnterpriseTable = IDPTemplateTable + "_" + IDPTemplateGitHubEnterpriseSuffix
=======
	IDPTemplateGitHubTable           = IDPTemplateTable + "_" + IDPTemplateGitHubSuffix
	IDPTemplateGitHubEnterpriseTable = IDPTemplateTable + "_" + IDPTemplateGitHubEnterpriseSuffix
	IDPTemplateGitLabTable           = IDPTemplateTable + "_" + IDPTemplateGitLabSuffix
	IDPTemplateGitLabSelfHostedTable = IDPTemplateTable + "_" + IDPTemplateGitLabSelfHostedSuffix
>>>>>>> 77595cd7
	IDPTemplateGoogleTable           = IDPTemplateTable + "_" + IDPTemplateGoogleSuffix
	IDPTemplateLDAPTable             = IDPTemplateTable + "_" + IDPTemplateLDAPSuffix

	IDPTemplateOAuthSuffix            = "oauth2"
	IDPTemplateOIDCSuffix             = "oidc"
	IDPTemplateJWTSuffix              = "jwt"
<<<<<<< HEAD
	IDPTemplateAzureADSuffix          = "azure"
	IDPTemplateGitHubSuffix           = "github"
	IDPTemplateGitHubEnterpriseSuffix = "github_enterprise"
=======
	IDPTemplateGitHubSuffix           = "github"
	IDPTemplateGitHubEnterpriseSuffix = "github_enterprise"
	IDPTemplateGitLabSuffix           = "gitlab"
	IDPTemplateGitLabSelfHostedSuffix = "gitlab_self_hosted"
>>>>>>> 77595cd7
	IDPTemplateGoogleSuffix           = "google"
	IDPTemplateLDAPSuffix             = "ldap"

	IDPTemplateIDCol                = "id"
	IDPTemplateCreationDateCol      = "creation_date"
	IDPTemplateChangeDateCol        = "change_date"
	IDPTemplateSequenceCol          = "sequence"
	IDPTemplateResourceOwnerCol     = "resource_owner"
	IDPTemplateInstanceIDCol        = "instance_id"
	IDPTemplateStateCol             = "state"
	IDPTemplateNameCol              = "name"
	IDPTemplateOwnerTypeCol         = "owner_type"
	IDPTemplateTypeCol              = "type"
	IDPTemplateOwnerRemovedCol      = "owner_removed"
	IDPTemplateIsCreationAllowedCol = "is_creation_allowed"
	IDPTemplateIsLinkingAllowedCol  = "is_linking_allowed"
	IDPTemplateIsAutoCreationCol    = "is_auto_creation"
	IDPTemplateIsAutoUpdateCol      = "is_auto_update"

	OAuthIDCol                    = "idp_id"
	OAuthInstanceIDCol            = "instance_id"
	OAuthClientIDCol              = "client_id"
	OAuthClientSecretCol          = "client_secret"
	OAuthAuthorizationEndpointCol = "authorization_endpoint"
	OAuthTokenEndpointCol         = "token_endpoint"
	OAuthUserEndpointCol          = "user_endpoint"
	OAuthScopesCol                = "scopes"
	OAuthIDAttributeCol           = "id_attribute"

	OIDCIDCol           = "idp_id"
	OIDCInstanceIDCol   = "instance_id"
	OIDCIssuerCol       = "issuer"
	OIDCClientIDCol     = "client_id"
	OIDCClientSecretCol = "client_secret"
	OIDCScopesCol       = "scopes"

	JWTIDCol           = "idp_id"
	JWTInstanceIDCol   = "instance_id"
	JWTIssuerCol       = "issuer"
	JWTEndpointCol     = "jwt_endpoint"
	JWTKeysEndpointCol = "keys_endpoint"
	JWTHeaderNameCol   = "header_name"

	AzureADIDCol           = "idp_id"
	AzureADInstanceIDCol   = "instance_id"
	AzureADClientIDCol     = "client_id"
	AzureADClientSecretCol = "client_secret"
	AzureADScopesCol       = "scopes"
	AzureADTenantCol       = "tenant"
	AzureADIsEmailVerified = "is_email_verified"

	GitHubIDCol           = "idp_id"
	GitHubInstanceIDCol   = "instance_id"
	GitHubClientIDCol     = "client_id"
	GitHubClientSecretCol = "client_secret"
	GitHubScopesCol       = "scopes"

	GitHubEnterpriseIDCol                    = "idp_id"
	GitHubEnterpriseInstanceIDCol            = "instance_id"
	GitHubEnterpriseClientIDCol              = "client_id"
	GitHubEnterpriseClientSecretCol          = "client_secret"
	GitHubEnterpriseAuthorizationEndpointCol = "authorization_endpoint"
	GitHubEnterpriseTokenEndpointCol         = "token_endpoint"
	GitHubEnterpriseUserEndpointCol          = "user_endpoint"
	GitHubEnterpriseScopesCol                = "scopes"

	GitLabIDCol           = "idp_id"
	GitLabInstanceIDCol   = "instance_id"
	GitLabClientIDCol     = "client_id"
	GitLabClientSecretCol = "client_secret"
	GitLabScopesCol       = "scopes"

	GitLabSelfHostedIDCol           = "idp_id"
	GitLabSelfHostedInstanceIDCol   = "instance_id"
	GitLabSelfHostedIssuerCol       = "issuer"
	GitLabSelfHostedClientIDCol     = "client_id"
	GitLabSelfHostedClientSecretCol = "client_secret"
	GitLabSelfHostedScopesCol       = "scopes"

	GoogleIDCol           = "idp_id"
	GoogleInstanceIDCol   = "instance_id"
	GoogleClientIDCol     = "client_id"
	GoogleClientSecretCol = "client_secret"
	GoogleScopesCol       = "scopes"

	LDAPIDCol                         = "idp_id"
	LDAPInstanceIDCol                 = "instance_id"
	LDAPHostCol                       = "host"
	LDAPPortCol                       = "port"
	LDAPTlsCol                        = "tls"
	LDAPBaseDNCol                     = "base_dn"
	LDAPUserObjectClassCol            = "user_object_class"
	LDAPUserUniqueAttributeCol        = "user_unique_attribute"
	LDAPAdminCol                      = "admin"
	LDAPPasswordCol                   = "password"
	LDAPIDAttributeCol                = "id_attribute"
	LDAPFirstNameAttributeCol         = "first_name_attribute"
	LDAPLastNameAttributeCol          = "last_name_attribute"
	LDAPDisplayNameAttributeCol       = "display_name_attribute"
	LDAPNickNameAttributeCol          = "nick_name_attribute"
	LDAPPreferredUsernameAttributeCol = "preferred_username_attribute"
	LDAPEmailAttributeCol             = "email_attribute"
	LDAPEmailVerifiedAttributeCol     = "email_verified"
	LDAPPhoneAttributeCol             = "phone_attribute"
	LDAPPhoneVerifiedAttributeCol     = "phone_verified_attribute"
	LDAPPreferredLanguageAttributeCol = "preferred_language_attribute"
	LDAPAvatarURLAttributeCol         = "avatar_url_attribute"
	LDAPProfileAttributeCol           = "profile_attribute"
)

type idpTemplateProjection struct {
	crdb.StatementHandler
}

func newIDPTemplateProjection(ctx context.Context, config crdb.StatementHandlerConfig) *idpTemplateProjection {
	p := new(idpTemplateProjection)
	config.ProjectionName = IDPTemplateTable
	config.Reducers = p.reducers()
	config.InitCheck = crdb.NewMultiTableCheck(
		crdb.NewTable([]*crdb.Column{
			crdb.NewColumn(IDPTemplateIDCol, crdb.ColumnTypeText),
			crdb.NewColumn(IDPTemplateCreationDateCol, crdb.ColumnTypeTimestamp),
			crdb.NewColumn(IDPTemplateChangeDateCol, crdb.ColumnTypeTimestamp),
			crdb.NewColumn(IDPTemplateSequenceCol, crdb.ColumnTypeInt64),
			crdb.NewColumn(IDPTemplateResourceOwnerCol, crdb.ColumnTypeText),
			crdb.NewColumn(IDPTemplateInstanceIDCol, crdb.ColumnTypeText),
			crdb.NewColumn(IDPTemplateStateCol, crdb.ColumnTypeEnum),
			crdb.NewColumn(IDPTemplateNameCol, crdb.ColumnTypeText, crdb.Nullable()),
			crdb.NewColumn(IDPTemplateOwnerTypeCol, crdb.ColumnTypeEnum),
			crdb.NewColumn(IDPTemplateTypeCol, crdb.ColumnTypeEnum),
			crdb.NewColumn(IDPTemplateOwnerRemovedCol, crdb.ColumnTypeBool, crdb.Default(false)),
			crdb.NewColumn(IDPTemplateIsCreationAllowedCol, crdb.ColumnTypeBool, crdb.Default(false)),
			crdb.NewColumn(IDPTemplateIsLinkingAllowedCol, crdb.ColumnTypeBool, crdb.Default(false)),
			crdb.NewColumn(IDPTemplateIsAutoCreationCol, crdb.ColumnTypeBool, crdb.Default(false)),
			crdb.NewColumn(IDPTemplateIsAutoUpdateCol, crdb.ColumnTypeBool, crdb.Default(false)),
		},
			crdb.NewPrimaryKey(IDPTemplateInstanceIDCol, IDPTemplateIDCol),
			crdb.WithIndex(crdb.NewIndex("resource_owner", []string{IDPTemplateResourceOwnerCol})),
			crdb.WithIndex(crdb.NewIndex("owner_removed", []string{IDPTemplateOwnerRemovedCol})),
		),
		crdb.NewSuffixedTable([]*crdb.Column{
			crdb.NewColumn(OAuthIDCol, crdb.ColumnTypeText),
			crdb.NewColumn(OAuthInstanceIDCol, crdb.ColumnTypeText),
			crdb.NewColumn(OAuthClientIDCol, crdb.ColumnTypeText),
			crdb.NewColumn(OAuthClientSecretCol, crdb.ColumnTypeJSONB),
			crdb.NewColumn(OAuthAuthorizationEndpointCol, crdb.ColumnTypeText),
			crdb.NewColumn(OAuthTokenEndpointCol, crdb.ColumnTypeText),
			crdb.NewColumn(OAuthUserEndpointCol, crdb.ColumnTypeText),
			crdb.NewColumn(OAuthScopesCol, crdb.ColumnTypeTextArray, crdb.Nullable()),
			crdb.NewColumn(OAuthIDAttributeCol, crdb.ColumnTypeText),
		},
			crdb.NewPrimaryKey(OAuthInstanceIDCol, OAuthIDCol),
			IDPTemplateOAuthSuffix,
			crdb.WithForeignKey(crdb.NewForeignKeyOfPublicKeys()),
		),
		crdb.NewSuffixedTable([]*crdb.Column{
			crdb.NewColumn(OIDCIDCol, crdb.ColumnTypeText),
			crdb.NewColumn(OIDCInstanceIDCol, crdb.ColumnTypeText),
			crdb.NewColumn(OIDCIssuerCol, crdb.ColumnTypeText),
			crdb.NewColumn(OIDCClientIDCol, crdb.ColumnTypeText),
			crdb.NewColumn(OIDCClientSecretCol, crdb.ColumnTypeJSONB),
			crdb.NewColumn(OIDCScopesCol, crdb.ColumnTypeTextArray, crdb.Nullable()),
		},
			crdb.NewPrimaryKey(OIDCInstanceIDCol, OIDCIDCol),
			IDPTemplateOIDCSuffix,
			crdb.WithForeignKey(crdb.NewForeignKeyOfPublicKeys()),
		),
		crdb.NewSuffixedTable([]*crdb.Column{
			crdb.NewColumn(JWTIDCol, crdb.ColumnTypeText),
			crdb.NewColumn(JWTInstanceIDCol, crdb.ColumnTypeText),
			crdb.NewColumn(JWTIssuerCol, crdb.ColumnTypeText),
			crdb.NewColumn(JWTEndpointCol, crdb.ColumnTypeText),
			crdb.NewColumn(JWTKeysEndpointCol, crdb.ColumnTypeText),
			crdb.NewColumn(JWTHeaderNameCol, crdb.ColumnTypeText, crdb.Nullable()),
		},
			crdb.NewPrimaryKey(JWTInstanceIDCol, JWTIDCol),
			IDPTemplateJWTSuffix,
			crdb.WithForeignKey(crdb.NewForeignKeyOfPublicKeys()),
		),
		crdb.NewSuffixedTable([]*crdb.Column{
			crdb.NewColumn(AzureADIDCol, crdb.ColumnTypeText),
			crdb.NewColumn(AzureADInstanceIDCol, crdb.ColumnTypeText),
			crdb.NewColumn(AzureADClientIDCol, crdb.ColumnTypeText),
			crdb.NewColumn(AzureADClientSecretCol, crdb.ColumnTypeJSONB),
			crdb.NewColumn(AzureADScopesCol, crdb.ColumnTypeText, crdb.Nullable()),
			crdb.NewColumn(AzureADTenantCol, crdb.ColumnTypeText, crdb.Nullable()),
			crdb.NewColumn(AzureADIsEmailVerified, crdb.ColumnTypeBool, crdb.Default(false)),
		},
			crdb.NewPrimaryKey(AzureADInstanceIDCol, AzureADIDCol),
			IDPTemplateAzureADSuffix,
			crdb.WithForeignKey(crdb.NewForeignKeyOfPublicKeys()),
		),
		crdb.NewSuffixedTable([]*crdb.Column{
			crdb.NewColumn(GitHubIDCol, crdb.ColumnTypeText),
			crdb.NewColumn(GitHubInstanceIDCol, crdb.ColumnTypeText),
			crdb.NewColumn(GitHubClientIDCol, crdb.ColumnTypeText),
			crdb.NewColumn(GitHubClientSecretCol, crdb.ColumnTypeJSONB),
			crdb.NewColumn(GitHubScopesCol, crdb.ColumnTypeTextArray, crdb.Nullable()),
		},
			crdb.NewPrimaryKey(GitHubInstanceIDCol, GitHubIDCol),
			IDPTemplateGitHubSuffix,
			crdb.WithForeignKey(crdb.NewForeignKeyOfPublicKeys()),
		),
		crdb.NewSuffixedTable([]*crdb.Column{
			crdb.NewColumn(GitHubEnterpriseIDCol, crdb.ColumnTypeText),
			crdb.NewColumn(GitHubEnterpriseInstanceIDCol, crdb.ColumnTypeText),
			crdb.NewColumn(GitHubEnterpriseClientIDCol, crdb.ColumnTypeText),
			crdb.NewColumn(GitHubEnterpriseClientSecretCol, crdb.ColumnTypeJSONB),
			crdb.NewColumn(GitHubEnterpriseAuthorizationEndpointCol, crdb.ColumnTypeText),
			crdb.NewColumn(GitHubEnterpriseTokenEndpointCol, crdb.ColumnTypeText),
			crdb.NewColumn(GitHubEnterpriseUserEndpointCol, crdb.ColumnTypeText),
			crdb.NewColumn(GitHubEnterpriseScopesCol, crdb.ColumnTypeTextArray, crdb.Nullable()),
		},
			crdb.NewPrimaryKey(GitHubEnterpriseInstanceIDCol, GitHubEnterpriseIDCol),
			IDPTemplateGitHubEnterpriseSuffix,
			crdb.WithForeignKey(crdb.NewForeignKeyOfPublicKeys()),
		),
		crdb.NewSuffixedTable([]*crdb.Column{
			crdb.NewColumn(GitLabIDCol, crdb.ColumnTypeText),
			crdb.NewColumn(GitLabInstanceIDCol, crdb.ColumnTypeText),
			crdb.NewColumn(GitLabClientIDCol, crdb.ColumnTypeText),
			crdb.NewColumn(GitLabClientSecretCol, crdb.ColumnTypeJSONB),
			crdb.NewColumn(GitLabScopesCol, crdb.ColumnTypeTextArray, crdb.Nullable()),
		},
			crdb.NewPrimaryKey(GitLabInstanceIDCol, GitLabIDCol),
			IDPTemplateGitLabSuffix,
			crdb.WithForeignKey(crdb.NewForeignKeyOfPublicKeys()),
		),
		crdb.NewSuffixedTable([]*crdb.Column{
			crdb.NewColumn(GitLabSelfHostedIDCol, crdb.ColumnTypeText),
			crdb.NewColumn(GitLabSelfHostedInstanceIDCol, crdb.ColumnTypeText),
			crdb.NewColumn(GitLabSelfHostedIssuerCol, crdb.ColumnTypeText),
			crdb.NewColumn(GitLabSelfHostedClientIDCol, crdb.ColumnTypeText),
			crdb.NewColumn(GitLabSelfHostedClientSecretCol, crdb.ColumnTypeJSONB),
			crdb.NewColumn(GitLabSelfHostedScopesCol, crdb.ColumnTypeTextArray, crdb.Nullable()),
		},
			crdb.NewPrimaryKey(GitLabSelfHostedInstanceIDCol, GitLabSelfHostedIDCol),
			IDPTemplateGitLabSelfHostedSuffix,
			crdb.WithForeignKey(crdb.NewForeignKeyOfPublicKeys()),
		),
		crdb.NewSuffixedTable([]*crdb.Column{
			crdb.NewColumn(GoogleIDCol, crdb.ColumnTypeText),
			crdb.NewColumn(GoogleInstanceIDCol, crdb.ColumnTypeText),
			crdb.NewColumn(GoogleClientIDCol, crdb.ColumnTypeText),
			crdb.NewColumn(GoogleClientSecretCol, crdb.ColumnTypeJSONB),
			crdb.NewColumn(GoogleScopesCol, crdb.ColumnTypeTextArray, crdb.Nullable()),
		},
			crdb.NewPrimaryKey(GoogleInstanceIDCol, GoogleIDCol),
			IDPTemplateGoogleSuffix,
			crdb.WithForeignKey(crdb.NewForeignKeyOfPublicKeys()),
		),
		crdb.NewSuffixedTable([]*crdb.Column{
			crdb.NewColumn(LDAPIDCol, crdb.ColumnTypeText),
			crdb.NewColumn(LDAPInstanceIDCol, crdb.ColumnTypeText),
			crdb.NewColumn(LDAPHostCol, crdb.ColumnTypeText, crdb.Nullable()),
			crdb.NewColumn(LDAPPortCol, crdb.ColumnTypeText, crdb.Nullable()),
			crdb.NewColumn(LDAPTlsCol, crdb.ColumnTypeBool, crdb.Nullable()),
			crdb.NewColumn(LDAPBaseDNCol, crdb.ColumnTypeText, crdb.Nullable()),
			crdb.NewColumn(LDAPUserObjectClassCol, crdb.ColumnTypeText, crdb.Nullable()),
			crdb.NewColumn(LDAPUserUniqueAttributeCol, crdb.ColumnTypeText, crdb.Nullable()),
			crdb.NewColumn(LDAPAdminCol, crdb.ColumnTypeText, crdb.Nullable()),
			crdb.NewColumn(LDAPPasswordCol, crdb.ColumnTypeJSONB, crdb.Nullable()),
			crdb.NewColumn(LDAPIDAttributeCol, crdb.ColumnTypeText, crdb.Nullable()),
			crdb.NewColumn(LDAPFirstNameAttributeCol, crdb.ColumnTypeText, crdb.Nullable()),
			crdb.NewColumn(LDAPLastNameAttributeCol, crdb.ColumnTypeText, crdb.Nullable()),
			crdb.NewColumn(LDAPDisplayNameAttributeCol, crdb.ColumnTypeText, crdb.Nullable()),
			crdb.NewColumn(LDAPNickNameAttributeCol, crdb.ColumnTypeText, crdb.Nullable()),
			crdb.NewColumn(LDAPPreferredUsernameAttributeCol, crdb.ColumnTypeText, crdb.Nullable()),
			crdb.NewColumn(LDAPEmailAttributeCol, crdb.ColumnTypeText, crdb.Nullable()),
			crdb.NewColumn(LDAPEmailVerifiedAttributeCol, crdb.ColumnTypeText, crdb.Nullable()),
			crdb.NewColumn(LDAPPhoneAttributeCol, crdb.ColumnTypeText, crdb.Nullable()),
			crdb.NewColumn(LDAPPhoneVerifiedAttributeCol, crdb.ColumnTypeText, crdb.Nullable()),
			crdb.NewColumn(LDAPPreferredLanguageAttributeCol, crdb.ColumnTypeText, crdb.Nullable()),
			crdb.NewColumn(LDAPAvatarURLAttributeCol, crdb.ColumnTypeText, crdb.Nullable()),
			crdb.NewColumn(LDAPProfileAttributeCol, crdb.ColumnTypeText, crdb.Nullable()),
		},
			crdb.NewPrimaryKey(LDAPInstanceIDCol, LDAPIDCol),
			IDPTemplateLDAPSuffix,
			crdb.WithForeignKey(crdb.NewForeignKeyOfPublicKeys()),
		),
	)
	p.StatementHandler = crdb.NewStatementHandler(ctx, config)
	return p
}

func (p *idpTemplateProjection) reducers() []handler.AggregateReducer {
	return []handler.AggregateReducer{
		{
			Aggregate: instance.AggregateType,
			EventRedusers: []handler.EventReducer{
				{
					Event:  instance.OAuthIDPAddedEventType,
					Reduce: p.reduceOAuthIDPAdded,
				},
				{
					Event:  instance.OAuthIDPChangedEventType,
					Reduce: p.reduceOAuthIDPChanged,
				},
				{
					Event:  instance.OIDCIDPAddedEventType,
					Reduce: p.reduceOIDCIDPAdded,
				},
				{
					Event:  instance.OIDCIDPChangedEventType,
					Reduce: p.reduceOIDCIDPChanged,
				},
				{
					Event:  instance.JWTIDPAddedEventType,
					Reduce: p.reduceJWTIDPAdded,
				},
				{
					Event:  instance.JWTIDPAddedEventType,
					Reduce: p.reduceJWTIDPChanged,
				},
				{
					Event:  instance.IDPConfigAddedEventType,
					Reduce: p.reduceOldConfigAdded,
				},
				{
					Event:  instance.IDPConfigChangedEventType,
					Reduce: p.reduceOldConfigChanged,
				},
				{
					Event:  instance.IDPOIDCConfigAddedEventType,
					Reduce: p.reduceOldOIDCConfigAdded,
				},
				{
					Event:  instance.IDPOIDCConfigChangedEventType,
					Reduce: p.reduceOldOIDCConfigChanged,
				},
				{
					Event:  instance.IDPJWTConfigAddedEventType,
					Reduce: p.reduceOldJWTConfigAdded,
				},
				{
					Event:  instance.IDPJWTConfigChangedEventType,
					Reduce: p.reduceOldJWTConfigChanged,
				},
				{
					Event:  instance.AzureADIDPAddedEventType,
					Reduce: p.reduceAzureADIDPAdded,
				},
				{
					Event:  instance.AzureADIDPChangedEventType,
					Reduce: p.reduceAzureADIDPChanged,
				},
				{
					Event:  instance.GitHubIDPAddedEventType,
					Reduce: p.reduceGitHubIDPAdded,
				},
				{
					Event:  instance.GitHubIDPChangedEventType,
					Reduce: p.reduceGitHubIDPChanged,
				},
				{
					Event:  instance.GitHubEnterpriseIDPAddedEventType,
					Reduce: p.reduceGitHubEnterpriseIDPAdded,
				},
				{
					Event:  instance.GitHubEnterpriseIDPChangedEventType,
					Reduce: p.reduceGitHubEnterpriseIDPChanged,
				},
				{
					Event:  instance.GitLabIDPAddedEventType,
					Reduce: p.reduceGitLabIDPAdded,
				},
				{
					Event:  instance.GitLabIDPChangedEventType,
					Reduce: p.reduceGitLabIDPChanged,
				},
				{
					Event:  instance.GitLabSelfHostedIDPAddedEventType,
					Reduce: p.reduceGitLabSelfHostedIDPAdded,
				},
				{
					Event:  instance.GitLabSelfHostedIDPChangedEventType,
					Reduce: p.reduceGitLabSelfHostedIDPChanged,
				},
				{
					Event:  instance.GoogleIDPAddedEventType,
					Reduce: p.reduceGoogleIDPAdded,
				},
				{
					Event:  instance.GoogleIDPChangedEventType,
					Reduce: p.reduceGoogleIDPChanged,
				},
				{
					Event:  instance.LDAPIDPAddedEventType,
					Reduce: p.reduceLDAPIDPAdded,
				},
				{
					Event:  instance.LDAPIDPChangedEventType,
					Reduce: p.reduceLDAPIDPChanged,
				},
				{
					Event:  instance.IDPRemovedEventType,
					Reduce: p.reduceIDPRemoved,
				},
				{
					Event:  instance.InstanceRemovedEventType,
					Reduce: reduceInstanceRemovedHelper(IDPTemplateInstanceIDCol),
				},
			},
		},
		{
			Aggregate: org.AggregateType,
			EventRedusers: []handler.EventReducer{
				{
					Event:  org.OAuthIDPAddedEventType,
					Reduce: p.reduceOAuthIDPAdded,
				},
				{
					Event:  org.OAuthIDPChangedEventType,
					Reduce: p.reduceOAuthIDPChanged,
				},
				{
					Event:  org.OIDCIDPAddedEventType,
					Reduce: p.reduceOIDCIDPAdded,
				},
				{
					Event:  org.OIDCIDPChangedEventType,
					Reduce: p.reduceOIDCIDPChanged,
				},
				{
					Event:  org.JWTIDPAddedEventType,
					Reduce: p.reduceJWTIDPAdded,
				},
				{
					Event:  org.JWTIDPAddedEventType,
					Reduce: p.reduceJWTIDPChanged,
				},
				{
					Event:  org.IDPConfigAddedEventType,
					Reduce: p.reduceOldConfigAdded,
				},
				{
					Event:  org.IDPConfigChangedEventType,
					Reduce: p.reduceOldConfigChanged,
				},
				{
					Event:  org.IDPOIDCConfigAddedEventType,
					Reduce: p.reduceOldOIDCConfigAdded,
				},
				{
					Event:  org.IDPOIDCConfigChangedEventType,
					Reduce: p.reduceOldOIDCConfigChanged,
				},
				{
					Event:  org.IDPJWTConfigAddedEventType,
					Reduce: p.reduceOldJWTConfigAdded,
				},
				{
					Event:  org.IDPJWTConfigChangedEventType,
					Reduce: p.reduceOldJWTConfigChanged,
				},
				{
					Event:  org.AzureADIDPAddedEventType,
					Reduce: p.reduceAzureADIDPAdded,
				},
				{
					Event:  org.AzureADIDPChangedEventType,
					Reduce: p.reduceAzureADIDPChanged,
				},
				{
					Event:  org.GitHubIDPAddedEventType,
					Reduce: p.reduceGitHubIDPAdded,
				},
				{
					Event:  org.GitHubIDPChangedEventType,
					Reduce: p.reduceGitHubIDPChanged,
				},
				{
					Event:  org.GitHubEnterpriseIDPAddedEventType,
					Reduce: p.reduceGitHubEnterpriseIDPAdded,
				},
				{
					Event:  org.GitHubEnterpriseIDPChangedEventType,
					Reduce: p.reduceGitHubEnterpriseIDPChanged,
				},
				{
					Event:  org.GitLabIDPAddedEventType,
					Reduce: p.reduceGitLabIDPAdded,
				},
				{
					Event:  org.GitLabIDPChangedEventType,
					Reduce: p.reduceGitLabIDPChanged,
				},
				{
					Event:  org.GitLabSelfHostedIDPAddedEventType,
					Reduce: p.reduceGitLabSelfHostedIDPAdded,
				},
				{
					Event:  org.GitLabSelfHostedIDPChangedEventType,
					Reduce: p.reduceGitLabSelfHostedIDPChanged,
				},
				{
					Event:  org.GoogleIDPAddedEventType,
					Reduce: p.reduceGoogleIDPAdded,
				},
				{
					Event:  org.GoogleIDPChangedEventType,
					Reduce: p.reduceGoogleIDPChanged,
				},
				{
					Event:  org.LDAPIDPAddedEventType,
					Reduce: p.reduceLDAPIDPAdded,
				},
				{
					Event:  org.LDAPIDPChangedEventType,
					Reduce: p.reduceLDAPIDPChanged,
				},
				{
					Event:  org.IDPRemovedEventType,
					Reduce: p.reduceIDPRemoved,
				},
				{
					Event:  org.OrgRemovedEventType,
					Reduce: p.reduceOwnerRemoved,
				},
			},
		},
	}
}

func (p *idpTemplateProjection) reduceOAuthIDPAdded(event eventstore.Event) (*handler.Statement, error) {
	var idpEvent idp.OAuthIDPAddedEvent
	var idpOwnerType domain.IdentityProviderType
	switch e := event.(type) {
	case *org.OAuthIDPAddedEvent:
		idpEvent = e.OAuthIDPAddedEvent
		idpOwnerType = domain.IdentityProviderTypeOrg
	case *instance.OAuthIDPAddedEvent:
		idpEvent = e.OAuthIDPAddedEvent
		idpOwnerType = domain.IdentityProviderTypeSystem
	default:
		return nil, errors.ThrowInvalidArgumentf(nil, "HANDL-ap9ihb", "reduce.wrong.event.type %v", []eventstore.EventType{org.OAuthIDPAddedEventType, instance.OAuthIDPAddedEventType})
	}

	return crdb.NewMultiStatement(
		&idpEvent,
		crdb.AddCreateStatement(
			[]handler.Column{
				handler.NewCol(IDPTemplateIDCol, idpEvent.ID),
				handler.NewCol(IDPTemplateCreationDateCol, idpEvent.CreationDate()),
				handler.NewCol(IDPTemplateChangeDateCol, idpEvent.CreationDate()),
				handler.NewCol(IDPTemplateSequenceCol, idpEvent.Sequence()),
				handler.NewCol(IDPTemplateResourceOwnerCol, idpEvent.Aggregate().ResourceOwner),
				handler.NewCol(IDPTemplateInstanceIDCol, idpEvent.Aggregate().InstanceID),
				handler.NewCol(IDPTemplateStateCol, domain.IDPStateActive),
				handler.NewCol(IDPTemplateNameCol, idpEvent.Name),
				handler.NewCol(IDPTemplateOwnerTypeCol, idpOwnerType),
				handler.NewCol(IDPTemplateTypeCol, domain.IDPTypeOAuth),
				handler.NewCol(IDPTemplateIsCreationAllowedCol, idpEvent.IsCreationAllowed),
				handler.NewCol(IDPTemplateIsLinkingAllowedCol, idpEvent.IsLinkingAllowed),
				handler.NewCol(IDPTemplateIsAutoCreationCol, idpEvent.IsAutoCreation),
				handler.NewCol(IDPTemplateIsAutoUpdateCol, idpEvent.IsAutoUpdate),
			},
		),
		crdb.AddCreateStatement(
			[]handler.Column{
				handler.NewCol(OAuthIDCol, idpEvent.ID),
				handler.NewCol(OAuthInstanceIDCol, idpEvent.Aggregate().InstanceID),
				handler.NewCol(OAuthClientIDCol, idpEvent.ClientID),
				handler.NewCol(OAuthClientSecretCol, idpEvent.ClientSecret),
				handler.NewCol(OAuthAuthorizationEndpointCol, idpEvent.AuthorizationEndpoint),
				handler.NewCol(OAuthTokenEndpointCol, idpEvent.TokenEndpoint),
				handler.NewCol(OAuthUserEndpointCol, idpEvent.UserEndpoint),
				handler.NewCol(OAuthScopesCol, database.StringArray(idpEvent.Scopes)),
				handler.NewCol(OAuthIDAttributeCol, idpEvent.IDAttribute),
			},
			crdb.WithTableSuffix(IDPTemplateOAuthSuffix),
		),
	), nil
}

func (p *idpTemplateProjection) reduceOAuthIDPChanged(event eventstore.Event) (*handler.Statement, error) {
	var idpEvent idp.OAuthIDPChangedEvent
	switch e := event.(type) {
	case *org.OAuthIDPChangedEvent:
		idpEvent = e.OAuthIDPChangedEvent
	case *instance.OAuthIDPChangedEvent:
		idpEvent = e.OAuthIDPChangedEvent
	default:
		return nil, errors.ThrowInvalidArgumentf(nil, "HANDL-p1582ks", "reduce.wrong.event.type %v", []eventstore.EventType{org.OAuthIDPChangedEventType, instance.OAuthIDPChangedEventType})
	}

	ops := make([]func(eventstore.Event) crdb.Exec, 0, 2)
	ops = append(ops,
		crdb.AddUpdateStatement(
			reduceIDPChangedTemplateColumns(idpEvent.Name, idpEvent.CreationDate(), idpEvent.Sequence(), idpEvent.OptionChanges),
			[]handler.Condition{
				handler.NewCond(IDPTemplateIDCol, idpEvent.ID),
				handler.NewCond(IDPTemplateInstanceIDCol, idpEvent.Aggregate().InstanceID),
			},
		),
	)
	oauthCols := reduceOAuthIDPChangedColumns(idpEvent)
	if len(oauthCols) > 0 {
		ops = append(ops,
			crdb.AddUpdateStatement(
				oauthCols,
				[]handler.Condition{
					handler.NewCond(OAuthIDCol, idpEvent.ID),
					handler.NewCond(OAuthInstanceIDCol, idpEvent.Aggregate().InstanceID),
				},
				crdb.WithTableSuffix(IDPTemplateOAuthSuffix),
			),
		)
	}

	return crdb.NewMultiStatement(
		&idpEvent,
		ops...,
	), nil
}

func (p *idpTemplateProjection) reduceOIDCIDPAdded(event eventstore.Event) (*handler.Statement, error) {
	var idpEvent idp.OIDCIDPAddedEvent
	var idpOwnerType domain.IdentityProviderType
	switch e := event.(type) {
	case *org.OIDCIDPAddedEvent:
		idpEvent = e.OIDCIDPAddedEvent
		idpOwnerType = domain.IdentityProviderTypeOrg
	case *instance.OIDCIDPAddedEvent:
		idpEvent = e.OIDCIDPAddedEvent
		idpOwnerType = domain.IdentityProviderTypeSystem
	default:
		return nil, errors.ThrowInvalidArgumentf(nil, "HANDL-9s02m1", "reduce.wrong.event.type %v", []eventstore.EventType{org.OIDCIDPAddedEventType, instance.OIDCIDPAddedEventType})
	}

	return crdb.NewMultiStatement(
		&idpEvent,
		crdb.AddCreateStatement(
			[]handler.Column{
				handler.NewCol(IDPTemplateIDCol, idpEvent.ID),
				handler.NewCol(IDPTemplateCreationDateCol, idpEvent.CreationDate()),
				handler.NewCol(IDPTemplateChangeDateCol, idpEvent.CreationDate()),
				handler.NewCol(IDPTemplateSequenceCol, idpEvent.Sequence()),
				handler.NewCol(IDPTemplateResourceOwnerCol, idpEvent.Aggregate().ResourceOwner),
				handler.NewCol(IDPTemplateInstanceIDCol, idpEvent.Aggregate().InstanceID),
				handler.NewCol(IDPTemplateStateCol, domain.IDPStateActive),
				handler.NewCol(IDPTemplateNameCol, idpEvent.Name),
				handler.NewCol(IDPTemplateOwnerTypeCol, idpOwnerType),
				handler.NewCol(IDPTemplateTypeCol, domain.IDPTypeOIDC),
				handler.NewCol(IDPTemplateIsCreationAllowedCol, idpEvent.IsCreationAllowed),
				handler.NewCol(IDPTemplateIsLinkingAllowedCol, idpEvent.IsLinkingAllowed),
				handler.NewCol(IDPTemplateIsAutoCreationCol, idpEvent.IsAutoCreation),
				handler.NewCol(IDPTemplateIsAutoUpdateCol, idpEvent.IsAutoUpdate),
			},
		),
		crdb.AddCreateStatement(
			[]handler.Column{
				handler.NewCol(OIDCIDCol, idpEvent.ID),
				handler.NewCol(OIDCInstanceIDCol, idpEvent.Aggregate().InstanceID),
				handler.NewCol(OIDCIssuerCol, idpEvent.Issuer),
				handler.NewCol(OIDCClientIDCol, idpEvent.ClientID),
				handler.NewCol(OIDCClientSecretCol, idpEvent.ClientSecret),
				handler.NewCol(OIDCScopesCol, database.StringArray(idpEvent.Scopes)),
			},
			crdb.WithTableSuffix(IDPTemplateOIDCSuffix),
		),
	), nil
}

func (p *idpTemplateProjection) reduceOIDCIDPChanged(event eventstore.Event) (*handler.Statement, error) {
	var idpEvent idp.OIDCIDPChangedEvent
	switch e := event.(type) {
	case *org.OIDCIDPChangedEvent:
		idpEvent = e.OIDCIDPChangedEvent
	case *instance.OIDCIDPChangedEvent:
		idpEvent = e.OIDCIDPChangedEvent
	default:
		return nil, errors.ThrowInvalidArgumentf(nil, "HANDL-p1582ks", "reduce.wrong.event.type %v", []eventstore.EventType{org.OIDCIDPChangedEventType, instance.OIDCIDPChangedEventType})
	}

	ops := make([]func(eventstore.Event) crdb.Exec, 0, 2)
	ops = append(ops,
		crdb.AddUpdateStatement(
			reduceIDPChangedTemplateColumns(idpEvent.Name, idpEvent.CreationDate(), idpEvent.Sequence(), idpEvent.OptionChanges),
			[]handler.Condition{
				handler.NewCond(IDPTemplateIDCol, idpEvent.ID),
				handler.NewCond(IDPTemplateInstanceIDCol, idpEvent.Aggregate().InstanceID),
			},
		),
	)
	oidcCols := reduceOIDCIDPChangedColumns(idpEvent)
	if len(oidcCols) > 0 {
		ops = append(ops,
			crdb.AddUpdateStatement(
				oidcCols,
				[]handler.Condition{
					handler.NewCond(OIDCIDCol, idpEvent.ID),
					handler.NewCond(OIDCInstanceIDCol, idpEvent.Aggregate().InstanceID),
				},
				crdb.WithTableSuffix(IDPTemplateOIDCSuffix),
			),
		)
	}

	return crdb.NewMultiStatement(
		&idpEvent,
		ops...,
	), nil
}

func (p *idpTemplateProjection) reduceJWTIDPAdded(event eventstore.Event) (*handler.Statement, error) {
	var idpEvent idp.JWTIDPAddedEvent
	var idpOwnerType domain.IdentityProviderType
	switch e := event.(type) {
	case *org.JWTIDPAddedEvent:
		idpEvent = e.JWTIDPAddedEvent
		idpOwnerType = domain.IdentityProviderTypeOrg
	case *instance.JWTIDPAddedEvent:
		idpEvent = e.JWTIDPAddedEvent
		idpOwnerType = domain.IdentityProviderTypeSystem
	default:
		return nil, errors.ThrowInvalidArgumentf(nil, "HANDL-xopi2s", "reduce.wrong.event.type %v", []eventstore.EventType{org.JWTIDPAddedEventType, instance.JWTIDPAddedEventType})
	}

	return crdb.NewMultiStatement(
		&idpEvent,
		crdb.AddCreateStatement(
			[]handler.Column{
				handler.NewCol(IDPTemplateIDCol, idpEvent.ID),
				handler.NewCol(IDPTemplateCreationDateCol, idpEvent.CreationDate()),
				handler.NewCol(IDPTemplateChangeDateCol, idpEvent.CreationDate()),
				handler.NewCol(IDPTemplateSequenceCol, idpEvent.Sequence()),
				handler.NewCol(IDPTemplateResourceOwnerCol, idpEvent.Aggregate().ResourceOwner),
				handler.NewCol(IDPTemplateInstanceIDCol, idpEvent.Aggregate().InstanceID),
				handler.NewCol(IDPTemplateStateCol, domain.IDPStateActive),
				handler.NewCol(IDPTemplateNameCol, idpEvent.Name),
				handler.NewCol(IDPTemplateOwnerTypeCol, idpOwnerType),
				handler.NewCol(IDPTemplateTypeCol, domain.IDPTypeJWT),
				handler.NewCol(IDPTemplateIsCreationAllowedCol, idpEvent.IsCreationAllowed),
				handler.NewCol(IDPTemplateIsLinkingAllowedCol, idpEvent.IsLinkingAllowed),
				handler.NewCol(IDPTemplateIsAutoCreationCol, idpEvent.IsAutoCreation),
				handler.NewCol(IDPTemplateIsAutoUpdateCol, idpEvent.IsAutoUpdate),
			},
		),
		crdb.AddCreateStatement(
			[]handler.Column{
				handler.NewCol(JWTIDCol, idpEvent.ID),
				handler.NewCol(JWTInstanceIDCol, idpEvent.Aggregate().InstanceID),
				handler.NewCol(JWTIssuerCol, idpEvent.Issuer),
				handler.NewCol(JWTEndpointCol, idpEvent.JWTEndpoint),
				handler.NewCol(JWTKeysEndpointCol, idpEvent.KeysEndpoint),
				handler.NewCol(JWTHeaderNameCol, idpEvent.HeaderName),
			},
			crdb.WithTableSuffix(IDPTemplateJWTSuffix),
		),
	), nil
}

func (p *idpTemplateProjection) reduceJWTIDPChanged(event eventstore.Event) (*handler.Statement, error) {
	var idpEvent idp.JWTIDPChangedEvent
	switch e := event.(type) {
	case *org.JWTIDPChangedEvent:
		idpEvent = e.JWTIDPChangedEvent
	case *instance.JWTIDPChangedEvent:
		idpEvent = e.JWTIDPChangedEvent
	default:
		return nil, errors.ThrowInvalidArgumentf(nil, "HANDL-p1582ks", "reduce.wrong.event.type %v", []eventstore.EventType{org.JWTIDPChangedEventType, instance.JWTIDPChangedEventType})
	}

	ops := make([]func(eventstore.Event) crdb.Exec, 0, 2)
	ops = append(ops,
		crdb.AddUpdateStatement(
			reduceIDPChangedTemplateColumns(idpEvent.Name, idpEvent.CreationDate(), idpEvent.Sequence(), idpEvent.OptionChanges),
			[]handler.Condition{
				handler.NewCond(IDPTemplateIDCol, idpEvent.ID),
				handler.NewCond(IDPTemplateInstanceIDCol, idpEvent.Aggregate().InstanceID),
			},
		),
	)
	jwtCols := reduceJWTIDPChangedColumns(idpEvent)
	if len(jwtCols) > 0 {
		ops = append(ops,
			crdb.AddUpdateStatement(
				jwtCols,
				[]handler.Condition{
					handler.NewCond(JWTIDCol, idpEvent.ID),
					handler.NewCond(JWTInstanceIDCol, idpEvent.Aggregate().InstanceID),
				},
				crdb.WithTableSuffix(IDPTemplateJWTSuffix),
			),
		)
	}

	return crdb.NewMultiStatement(
		&idpEvent,
		ops...,
	), nil
}

func (p *idpTemplateProjection) reduceOldConfigAdded(event eventstore.Event) (*handler.Statement, error) {
	var idpEvent idpconfig.IDPConfigAddedEvent
	var idpOwnerType domain.IdentityProviderType
	switch e := event.(type) {
	case *org.IDPConfigAddedEvent:
		idpEvent = e.IDPConfigAddedEvent
		idpOwnerType = domain.IdentityProviderTypeOrg
	case *instance.IDPConfigAddedEvent:
		idpEvent = e.IDPConfigAddedEvent
		idpOwnerType = domain.IdentityProviderTypeSystem
	default:
		return nil, errors.ThrowInvalidArgumentf(nil, "HANDL-ADfeg", "reduce.wrong.event.type %v", []eventstore.EventType{org.IDPConfigAddedEventType, instance.IDPConfigAddedEventType})
	}

	return crdb.NewCreateStatement(
		event,
		[]handler.Column{
			handler.NewCol(IDPTemplateIDCol, idpEvent.ConfigID),
			handler.NewCol(IDPTemplateCreationDateCol, idpEvent.CreationDate()),
			handler.NewCol(IDPTemplateChangeDateCol, idpEvent.CreationDate()),
			handler.NewCol(IDPTemplateSequenceCol, idpEvent.Sequence()),
			handler.NewCol(IDPTemplateResourceOwnerCol, idpEvent.Aggregate().ResourceOwner),
			handler.NewCol(IDPTemplateInstanceIDCol, idpEvent.Aggregate().InstanceID),
			handler.NewCol(IDPTemplateStateCol, domain.IDPStateActive),
			handler.NewCol(IDPTemplateNameCol, idpEvent.Name),
			handler.NewCol(IDPTemplateOwnerTypeCol, idpOwnerType),
			handler.NewCol(IDPTemplateTypeCol, domain.IDPTypeUnspecified),
			handler.NewCol(IDPTemplateIsCreationAllowedCol, true),
			handler.NewCol(IDPTemplateIsLinkingAllowedCol, true),
			handler.NewCol(IDPTemplateIsAutoCreationCol, idpEvent.AutoRegister),
			handler.NewCol(IDPTemplateIsAutoUpdateCol, false),
		},
	), nil
}

func (p *idpTemplateProjection) reduceOldConfigChanged(event eventstore.Event) (*handler.Statement, error) {
	var idpEvent idpconfig.IDPConfigChangedEvent
	switch e := event.(type) {
	case *org.IDPConfigChangedEvent:
		idpEvent = e.IDPConfigChangedEvent
	case *instance.IDPConfigChangedEvent:
		idpEvent = e.IDPConfigChangedEvent
	default:
		return nil, errors.ThrowInvalidArgumentf(nil, "HANDL-SAfg2", "reduce.wrong.event.type %v", []eventstore.EventType{org.IDPConfigChangedEventType, instance.IDPConfigChangedEventType})
	}

	cols := make([]handler.Column, 0, 4)
	if idpEvent.Name != nil {
		cols = append(cols, handler.NewCol(IDPTemplateNameCol, *idpEvent.Name))
	}
	if idpEvent.AutoRegister != nil {
		cols = append(cols, handler.NewCol(IDPTemplateIsAutoCreationCol, *idpEvent.AutoRegister))
	}
	cols = append(cols,
		handler.NewCol(IDPTemplateChangeDateCol, idpEvent.CreationDate()),
		handler.NewCol(IDPTemplateSequenceCol, idpEvent.Sequence()),
	)

	return crdb.NewUpdateStatement(
		event,
		cols,
		[]handler.Condition{
			handler.NewCond(IDPTemplateIDCol, idpEvent.ConfigID),
			handler.NewCond(IDPTemplateInstanceIDCol, idpEvent.Aggregate().InstanceID),
		},
	), nil
}

func (p *idpTemplateProjection) reduceOldOIDCConfigAdded(event eventstore.Event) (*handler.Statement, error) {
	var idpEvent idpconfig.OIDCConfigAddedEvent
	switch e := event.(type) {
	case *org.IDPOIDCConfigAddedEvent:
		idpEvent = e.OIDCConfigAddedEvent
	case *instance.IDPOIDCConfigAddedEvent:
		idpEvent = e.OIDCConfigAddedEvent
	default:
		return nil, errors.ThrowInvalidArgumentf(nil, "HANDL-ASFdq2", "reduce.wrong.event.type %v", []eventstore.EventType{org.IDPOIDCConfigAddedEventType, instance.IDPOIDCConfigAddedEventType})
	}

	return crdb.NewMultiStatement(
		&idpEvent,
		crdb.AddUpdateStatement(
			[]handler.Column{
				handler.NewCol(IDPTemplateChangeDateCol, idpEvent.CreationDate()),
				handler.NewCol(IDPTemplateSequenceCol, idpEvent.Sequence()),
				handler.NewCol(IDPTemplateTypeCol, domain.IDPTypeOIDC),
			},
			[]handler.Condition{
				handler.NewCond(IDPTemplateIDCol, idpEvent.IDPConfigID),
				handler.NewCond(IDPTemplateInstanceIDCol, idpEvent.Aggregate().InstanceID),
			},
		),
		crdb.AddCreateStatement(
			[]handler.Column{
				handler.NewCol(OIDCIDCol, idpEvent.IDPConfigID),
				handler.NewCol(OIDCInstanceIDCol, idpEvent.Aggregate().InstanceID),
				handler.NewCol(OIDCIssuerCol, idpEvent.Issuer),
				handler.NewCol(OIDCClientIDCol, idpEvent.ClientID),
				handler.NewCol(OIDCClientSecretCol, idpEvent.ClientSecret),
				handler.NewCol(OIDCScopesCol, database.StringArray(idpEvent.Scopes)),
			},
			crdb.WithTableSuffix(IDPTemplateOIDCSuffix),
		),
	), nil
}

func (p *idpTemplateProjection) reduceOldOIDCConfigChanged(event eventstore.Event) (*handler.Statement, error) {
	var idpEvent idpconfig.OIDCConfigChangedEvent
	switch e := event.(type) {
	case *org.IDPOIDCConfigChangedEvent:
		idpEvent = e.OIDCConfigChangedEvent
	case *instance.IDPOIDCConfigChangedEvent:
		idpEvent = e.OIDCConfigChangedEvent
	default:
		return nil, errors.ThrowInvalidArgumentf(nil, "HANDL-p1582ks", "reduce.wrong.event.type %v", []eventstore.EventType{org.OIDCIDPChangedEventType, instance.OIDCIDPChangedEventType})
	}

	ops := make([]func(eventstore.Event) crdb.Exec, 0, 2)
	ops = append(ops,
		crdb.AddUpdateStatement(
			[]handler.Column{
				handler.NewCol(IDPTemplateChangeDateCol, idpEvent.CreationDate()),
				handler.NewCol(IDPTemplateSequenceCol, idpEvent.Sequence()),
			},
			[]handler.Condition{
				handler.NewCond(IDPTemplateIDCol, idpEvent.IDPConfigID),
				handler.NewCond(IDPTemplateInstanceIDCol, idpEvent.Aggregate().InstanceID),
			},
		),
	)
	oidcCols := make([]handler.Column, 0, 4)
	if idpEvent.ClientID != nil {
		oidcCols = append(oidcCols, handler.NewCol(OIDCClientIDCol, *idpEvent.ClientID))
	}
	if idpEvent.ClientSecret != nil {
		oidcCols = append(oidcCols, handler.NewCol(OIDCClientSecretCol, *idpEvent.ClientSecret))
	}
	if idpEvent.Issuer != nil {
		oidcCols = append(oidcCols, handler.NewCol(OIDCIssuerCol, *idpEvent.Issuer))
	}
	if idpEvent.Scopes != nil {
		oidcCols = append(oidcCols, handler.NewCol(OIDCScopesCol, database.StringArray(idpEvent.Scopes)))
	}
	if len(oidcCols) > 0 {
		ops = append(ops,
			crdb.AddUpdateStatement(
				oidcCols,
				[]handler.Condition{
					handler.NewCond(OIDCIDCol, idpEvent.IDPConfigID),
					handler.NewCond(OIDCInstanceIDCol, idpEvent.Aggregate().InstanceID),
				},
				crdb.WithTableSuffix(IDPTemplateOIDCSuffix),
			),
		)
	}

	return crdb.NewMultiStatement(
		&idpEvent,
		ops...,
	), nil
}

func (p *idpTemplateProjection) reduceOldJWTConfigAdded(event eventstore.Event) (*handler.Statement, error) {
	var idpEvent idpconfig.JWTConfigAddedEvent
	switch e := event.(type) {
	case *org.IDPJWTConfigAddedEvent:
		idpEvent = e.JWTConfigAddedEvent
	case *instance.IDPJWTConfigAddedEvent:
		idpEvent = e.JWTConfigAddedEvent
	default:
		return nil, errors.ThrowInvalidArgumentf(nil, "HANDL-ASFdq2", "reduce.wrong.event.type %v", []eventstore.EventType{org.IDPJWTConfigAddedEventType, instance.IDPJWTConfigAddedEventType})
	}

	return crdb.NewMultiStatement(
		&idpEvent,
		crdb.AddUpdateStatement(
			[]handler.Column{
				handler.NewCol(IDPTemplateChangeDateCol, idpEvent.CreationDate()),
				handler.NewCol(IDPTemplateSequenceCol, idpEvent.Sequence()),
				handler.NewCol(IDPTemplateTypeCol, domain.IDPTypeJWT),
			},
			[]handler.Condition{
				handler.NewCond(IDPTemplateIDCol, idpEvent.IDPConfigID),
				handler.NewCond(IDPTemplateInstanceIDCol, idpEvent.Aggregate().InstanceID),
			},
		),
		crdb.AddCreateStatement(
			[]handler.Column{
				handler.NewCol(JWTIDCol, idpEvent.IDPConfigID),
				handler.NewCol(JWTInstanceIDCol, idpEvent.Aggregate().InstanceID),
				handler.NewCol(JWTIssuerCol, idpEvent.Issuer),
				handler.NewCol(JWTEndpointCol, idpEvent.JWTEndpoint),
				handler.NewCol(JWTKeysEndpointCol, idpEvent.KeysEndpoint),
				handler.NewCol(JWTHeaderNameCol, idpEvent.HeaderName),
			},
			crdb.WithTableSuffix(IDPTemplateJWTSuffix),
		),
	), nil
}

func (p *idpTemplateProjection) reduceOldJWTConfigChanged(event eventstore.Event) (*handler.Statement, error) {
	var idpEvent idpconfig.JWTConfigChangedEvent
	switch e := event.(type) {
	case *org.IDPJWTConfigChangedEvent:
		idpEvent = e.JWTConfigChangedEvent
	case *instance.IDPJWTConfigChangedEvent:
		idpEvent = e.JWTConfigChangedEvent
	default:
		return nil, errors.ThrowInvalidArgumentf(nil, "HANDL-p1582ks", "reduce.wrong.event.type %v", []eventstore.EventType{org.JWTIDPChangedEventType, instance.JWTIDPChangedEventType})
	}

	ops := make([]func(eventstore.Event) crdb.Exec, 0, 2)
	ops = append(ops,
		crdb.AddUpdateStatement(
			[]handler.Column{
				handler.NewCol(IDPTemplateChangeDateCol, idpEvent.CreationDate()),
				handler.NewCol(IDPTemplateSequenceCol, idpEvent.Sequence()),
			},
			[]handler.Condition{
				handler.NewCond(IDPTemplateIDCol, idpEvent.IDPConfigID),
				handler.NewCond(IDPTemplateInstanceIDCol, idpEvent.Aggregate().InstanceID),
			},
		),
	)
	jwtCols := make([]handler.Column, 0, 4)
	if idpEvent.JWTEndpoint != nil {
		jwtCols = append(jwtCols, handler.NewCol(JWTEndpointCol, *idpEvent.JWTEndpoint))
	}
	if idpEvent.KeysEndpoint != nil {
		jwtCols = append(jwtCols, handler.NewCol(JWTKeysEndpointCol, *idpEvent.KeysEndpoint))
	}
	if idpEvent.HeaderName != nil {
		jwtCols = append(jwtCols, handler.NewCol(JWTHeaderNameCol, *idpEvent.HeaderName))
	}
	if idpEvent.Issuer != nil {
		jwtCols = append(jwtCols, handler.NewCol(JWTIssuerCol, *idpEvent.Issuer))
	}
	if len(jwtCols) > 0 {
		ops = append(ops,
			crdb.AddUpdateStatement(
				jwtCols,
				[]handler.Condition{
					handler.NewCond(JWTIDCol, idpEvent.IDPConfigID),
					handler.NewCond(JWTInstanceIDCol, idpEvent.Aggregate().InstanceID),
				},
				crdb.WithTableSuffix(IDPTemplateJWTSuffix),
			),
		)
	}

	return crdb.NewMultiStatement(
		&idpEvent,
		ops...,
	), nil
}

func (p *idpTemplateProjection) reduceAzureADIDPAdded(event eventstore.Event) (*handler.Statement, error) {
	var idpEvent idp.AzureADIDPAddedEvent
	var idpOwnerType domain.IdentityProviderType
	switch e := event.(type) {
	case *org.AzureADIDPAddedEvent:
		idpEvent = e.AzureADIDPAddedEvent
		idpOwnerType = domain.IdentityProviderTypeOrg
	case *instance.AzureADIDPAddedEvent:
		idpEvent = e.AzureADIDPAddedEvent
		idpOwnerType = domain.IdentityProviderTypeSystem
	default:
		return nil, errors.ThrowInvalidArgumentf(nil, "HANDL-x9a022b", "reduce.wrong.event.type %v", []eventstore.EventType{org.AzureADIDPAddedEventType, instance.AzureADIDPAddedEventType})
	}

	return crdb.NewMultiStatement(
		&idpEvent,
		crdb.AddCreateStatement(
			[]handler.Column{
				handler.NewCol(IDPTemplateIDCol, idpEvent.ID),
				handler.NewCol(IDPTemplateCreationDateCol, idpEvent.CreationDate()),
				handler.NewCol(IDPTemplateChangeDateCol, idpEvent.CreationDate()),
				handler.NewCol(IDPTemplateSequenceCol, idpEvent.Sequence()),
				handler.NewCol(IDPTemplateResourceOwnerCol, idpEvent.Aggregate().ResourceOwner),
				handler.NewCol(IDPTemplateInstanceIDCol, idpEvent.Aggregate().InstanceID),
				handler.NewCol(IDPTemplateStateCol, domain.IDPStateActive),
				handler.NewCol(IDPTemplateOwnerTypeCol, idpOwnerType),
				handler.NewCol(IDPTemplateTypeCol, domain.IDPTypeAzureAD),
				handler.NewCol(IDPTemplateIsCreationAllowedCol, idpEvent.IsCreationAllowed),
				handler.NewCol(IDPTemplateIsLinkingAllowedCol, idpEvent.IsLinkingAllowed),
				handler.NewCol(IDPTemplateIsAutoCreationCol, idpEvent.IsAutoCreation),
				handler.NewCol(IDPTemplateIsAutoUpdateCol, idpEvent.IsAutoUpdate),
			},
		),
		crdb.AddCreateStatement(
			[]handler.Column{
				handler.NewCol(AzureADIDCol, idpEvent.ID),
				handler.NewCol(AzureADInstanceIDCol, idpEvent.Aggregate().InstanceID),
				handler.NewCol(AzureADClientIDCol, idpEvent.ClientID),
				handler.NewCol(AzureADClientSecretCol, idpEvent.ClientSecret),
				handler.NewCol(AzureADScopesCol, database.StringArray(idpEvent.Scopes)),
				handler.NewCol(AzureADTenantCol, idpEvent.Tenant),
				handler.NewCol(AzureADIsEmailVerified, idpEvent.IsEmailVerified),
			},
			crdb.WithTableSuffix(IDPTemplateAzureADSuffix),
		),
	), nil
}

func (p *idpTemplateProjection) reduceAzureADIDPChanged(event eventstore.Event) (*handler.Statement, error) {
	var idpEvent idp.AzureADIDPChangedEvent
	switch e := event.(type) {
	case *org.AzureADIDPChangedEvent:
		idpEvent = e.AzureADIDPChangedEvent
	case *instance.AzureADIDPChangedEvent:
		idpEvent = e.AzureADIDPChangedEvent
	default:
		return nil, errors.ThrowInvalidArgumentf(nil, "HANDL-p1582ks", "reduce.wrong.event.type %v", []eventstore.EventType{org.AzureADIDPChangedEventType, instance.AzureADIDPChangedEventType})
	}

	ops := make([]func(eventstore.Event) crdb.Exec, 0, 2)
	ops = append(ops,
		crdb.AddUpdateStatement(
			reduceIDPChangedTemplateColumns(idpEvent.Name, idpEvent.CreationDate(), idpEvent.Sequence(), idpEvent.OptionChanges),
			[]handler.Condition{
				handler.NewCond(IDPTemplateIDCol, idpEvent.ID),
				handler.NewCond(IDPTemplateInstanceIDCol, idpEvent.Aggregate().InstanceID),
			},
		),
	)
	githubCols := reduceAzureADIDPChangedColumns(idpEvent)
	if len(githubCols) > 0 {
		ops = append(ops,
			crdb.AddUpdateStatement(
				githubCols,
				[]handler.Condition{
					handler.NewCond(AzureADIDCol, idpEvent.ID),
					handler.NewCond(AzureADInstanceIDCol, idpEvent.Aggregate().InstanceID),
				},
				crdb.WithTableSuffix(IDPTemplateAzureADSuffix),
			),
		)
	}

	return crdb.NewMultiStatement(
		&idpEvent,
		ops...,
	), nil
}

func (p *idpTemplateProjection) reduceGitHubIDPAdded(event eventstore.Event) (*handler.Statement, error) {
	var idpEvent idp.GitHubIDPAddedEvent
	var idpOwnerType domain.IdentityProviderType
	switch e := event.(type) {
	case *org.GitHubIDPAddedEvent:
		idpEvent = e.GitHubIDPAddedEvent
		idpOwnerType = domain.IdentityProviderTypeOrg
	case *instance.GitHubIDPAddedEvent:
		idpEvent = e.GitHubIDPAddedEvent
		idpOwnerType = domain.IdentityProviderTypeSystem
	default:
		return nil, errors.ThrowInvalidArgumentf(nil, "HANDL-x9a022b", "reduce.wrong.event.type %v", []eventstore.EventType{org.GitHubIDPAddedEventType, instance.GitHubIDPAddedEventType})
	}

	return crdb.NewMultiStatement(
		&idpEvent,
		crdb.AddCreateStatement(
			[]handler.Column{
				handler.NewCol(IDPTemplateIDCol, idpEvent.ID),
				handler.NewCol(IDPTemplateCreationDateCol, idpEvent.CreationDate()),
				handler.NewCol(IDPTemplateChangeDateCol, idpEvent.CreationDate()),
				handler.NewCol(IDPTemplateSequenceCol, idpEvent.Sequence()),
				handler.NewCol(IDPTemplateResourceOwnerCol, idpEvent.Aggregate().ResourceOwner),
				handler.NewCol(IDPTemplateInstanceIDCol, idpEvent.Aggregate().InstanceID),
				handler.NewCol(IDPTemplateStateCol, domain.IDPStateActive),
				handler.NewCol(IDPTemplateNameCol, idpEvent.Name),
				handler.NewCol(IDPTemplateOwnerTypeCol, idpOwnerType),
				handler.NewCol(IDPTemplateTypeCol, domain.IDPTypeGitHub),
				handler.NewCol(IDPTemplateIsCreationAllowedCol, idpEvent.IsCreationAllowed),
				handler.NewCol(IDPTemplateIsLinkingAllowedCol, idpEvent.IsLinkingAllowed),
				handler.NewCol(IDPTemplateIsAutoCreationCol, idpEvent.IsAutoCreation),
				handler.NewCol(IDPTemplateIsAutoUpdateCol, idpEvent.IsAutoUpdate),
			},
		),
		crdb.AddCreateStatement(
			[]handler.Column{
				handler.NewCol(GitHubIDCol, idpEvent.ID),
				handler.NewCol(GitHubInstanceIDCol, idpEvent.Aggregate().InstanceID),
				handler.NewCol(GitHubClientIDCol, idpEvent.ClientID),
				handler.NewCol(GitHubClientSecretCol, idpEvent.ClientSecret),
				handler.NewCol(GitHubScopesCol, database.StringArray(idpEvent.Scopes)),
			},
			crdb.WithTableSuffix(IDPTemplateGitHubSuffix),
		),
	), nil
}

func (p *idpTemplateProjection) reduceGitHubEnterpriseIDPAdded(event eventstore.Event) (*handler.Statement, error) {
	var idpEvent idp.GitHubEnterpriseIDPAddedEvent
	var idpOwnerType domain.IdentityProviderType
	switch e := event.(type) {
	case *org.GitHubEnterpriseIDPAddedEvent:
		idpEvent = e.GitHubEnterpriseIDPAddedEvent
		idpOwnerType = domain.IdentityProviderTypeOrg
	case *instance.GitHubEnterpriseIDPAddedEvent:
		idpEvent = e.GitHubEnterpriseIDPAddedEvent
		idpOwnerType = domain.IdentityProviderTypeSystem
	default:
		return nil, errors.ThrowInvalidArgumentf(nil, "HANDL-Sf3g2a", "reduce.wrong.event.type %v", []eventstore.EventType{org.GitHubEnterpriseIDPAddedEventType, instance.GitHubEnterpriseIDPAddedEventType})
	}

	return crdb.NewMultiStatement(
		&idpEvent,
		crdb.AddCreateStatement(
			[]handler.Column{
				handler.NewCol(IDPTemplateIDCol, idpEvent.ID),
				handler.NewCol(IDPTemplateCreationDateCol, idpEvent.CreationDate()),
				handler.NewCol(IDPTemplateChangeDateCol, idpEvent.CreationDate()),
				handler.NewCol(IDPTemplateSequenceCol, idpEvent.Sequence()),
				handler.NewCol(IDPTemplateResourceOwnerCol, idpEvent.Aggregate().ResourceOwner),
				handler.NewCol(IDPTemplateInstanceIDCol, idpEvent.Aggregate().InstanceID),
				handler.NewCol(IDPTemplateStateCol, domain.IDPStateActive),
				handler.NewCol(IDPTemplateNameCol, idpEvent.Name),
				handler.NewCol(IDPTemplateOwnerTypeCol, idpOwnerType),
				handler.NewCol(IDPTemplateTypeCol, domain.IDPTypeGitHubEnterprise),
				handler.NewCol(IDPTemplateIsCreationAllowedCol, idpEvent.IsCreationAllowed),
				handler.NewCol(IDPTemplateIsLinkingAllowedCol, idpEvent.IsLinkingAllowed),
				handler.NewCol(IDPTemplateIsAutoCreationCol, idpEvent.IsAutoCreation),
				handler.NewCol(IDPTemplateIsAutoUpdateCol, idpEvent.IsAutoUpdate),
			},
		),
		crdb.AddCreateStatement(
			[]handler.Column{
				handler.NewCol(GitHubEnterpriseIDCol, idpEvent.ID),
				handler.NewCol(GitHubEnterpriseInstanceIDCol, idpEvent.Aggregate().InstanceID),
				handler.NewCol(GitHubEnterpriseClientIDCol, idpEvent.ClientID),
				handler.NewCol(GitHubEnterpriseClientSecretCol, idpEvent.ClientSecret),
				handler.NewCol(GitHubEnterpriseAuthorizationEndpointCol, idpEvent.AuthorizationEndpoint),
				handler.NewCol(GitHubEnterpriseTokenEndpointCol, idpEvent.TokenEndpoint),
				handler.NewCol(GitHubEnterpriseUserEndpointCol, idpEvent.UserEndpoint),
				handler.NewCol(GitHubEnterpriseScopesCol, database.StringArray(idpEvent.Scopes)),
			},
			crdb.WithTableSuffix(IDPTemplateGitHubEnterpriseSuffix),
		),
	), nil
}

func (p *idpTemplateProjection) reduceGitHubIDPChanged(event eventstore.Event) (*handler.Statement, error) {
	var idpEvent idp.GitHubIDPChangedEvent
	switch e := event.(type) {
	case *org.GitHubIDPChangedEvent:
		idpEvent = e.GitHubIDPChangedEvent
	case *instance.GitHubIDPChangedEvent:
		idpEvent = e.GitHubIDPChangedEvent
	default:
		return nil, errors.ThrowInvalidArgumentf(nil, "HANDL-p1582ks", "reduce.wrong.event.type %v", []eventstore.EventType{org.GitHubIDPChangedEventType, instance.GitHubIDPChangedEventType})
	}

	ops := make([]func(eventstore.Event) crdb.Exec, 0, 2)
	ops = append(ops,
		crdb.AddUpdateStatement(
			reduceIDPChangedTemplateColumns(idpEvent.Name, idpEvent.CreationDate(), idpEvent.Sequence(), idpEvent.OptionChanges),
			[]handler.Condition{
				handler.NewCond(IDPTemplateIDCol, idpEvent.ID),
				handler.NewCond(IDPTemplateInstanceIDCol, idpEvent.Aggregate().InstanceID),
			},
		),
	)
	githubCols := reduceGitHubIDPChangedColumns(idpEvent)
	if len(githubCols) > 0 {
		ops = append(ops,
			crdb.AddUpdateStatement(
				githubCols,
				[]handler.Condition{
					handler.NewCond(GitHubIDCol, idpEvent.ID),
					handler.NewCond(GitHubInstanceIDCol, idpEvent.Aggregate().InstanceID),
				},
				crdb.WithTableSuffix(IDPTemplateGitHubSuffix),
			),
		)
	}

	return crdb.NewMultiStatement(
		&idpEvent,
		ops...,
	), nil
}

func (p *idpTemplateProjection) reduceGitHubEnterpriseIDPChanged(event eventstore.Event) (*handler.Statement, error) {
	var idpEvent idp.GitHubEnterpriseIDPChangedEvent
	switch e := event.(type) {
	case *org.GitHubEnterpriseIDPChangedEvent:
		idpEvent = e.GitHubEnterpriseIDPChangedEvent
	case *instance.GitHubEnterpriseIDPChangedEvent:
		idpEvent = e.GitHubEnterpriseIDPChangedEvent
	default:
		return nil, errors.ThrowInvalidArgumentf(nil, "HANDL-SDg3g", "reduce.wrong.event.type %v", []eventstore.EventType{org.GitHubEnterpriseIDPChangedEventType, instance.GitHubEnterpriseIDPChangedEventType})
	}

	ops := make([]func(eventstore.Event) crdb.Exec, 0, 2)
	ops = append(ops,
		crdb.AddUpdateStatement(
			reduceIDPChangedTemplateColumns(idpEvent.Name, idpEvent.CreationDate(), idpEvent.Sequence(), idpEvent.OptionChanges),
			[]handler.Condition{
				handler.NewCond(IDPTemplateIDCol, idpEvent.ID),
				handler.NewCond(IDPTemplateInstanceIDCol, idpEvent.Aggregate().InstanceID),
			},
		),
	)
	githubCols := reduceGitHubEnterpriseIDPChangedColumns(idpEvent)
	if len(githubCols) > 0 {
		ops = append(ops,
			crdb.AddUpdateStatement(
				githubCols,
				[]handler.Condition{
					handler.NewCond(GitHubEnterpriseIDCol, idpEvent.ID),
					handler.NewCond(GitHubEnterpriseInstanceIDCol, idpEvent.Aggregate().InstanceID),
				},
				crdb.WithTableSuffix(IDPTemplateGitHubEnterpriseSuffix),
			),
		)
	}

	return crdb.NewMultiStatement(
		&idpEvent,
		ops...,
	), nil
}

func (p *idpTemplateProjection) reduceGitLabIDPAdded(event eventstore.Event) (*handler.Statement, error) {
	var idpEvent idp.GitLabIDPAddedEvent
	var idpOwnerType domain.IdentityProviderType
	switch e := event.(type) {
	case *org.GitLabIDPAddedEvent:
		idpEvent = e.GitLabIDPAddedEvent
		idpOwnerType = domain.IdentityProviderTypeOrg
	case *instance.GitLabIDPAddedEvent:
		idpEvent = e.GitLabIDPAddedEvent
		idpOwnerType = domain.IdentityProviderTypeSystem
	default:
		return nil, errors.ThrowInvalidArgumentf(nil, "HANDL-x9a022b", "reduce.wrong.event.type %v", []eventstore.EventType{org.GitLabIDPAddedEventType, instance.GitLabIDPAddedEventType})
	}

	return crdb.NewMultiStatement(
		&idpEvent,
		crdb.AddCreateStatement(
			[]handler.Column{
				handler.NewCol(IDPTemplateIDCol, idpEvent.ID),
				handler.NewCol(IDPTemplateCreationDateCol, idpEvent.CreationDate()),
				handler.NewCol(IDPTemplateChangeDateCol, idpEvent.CreationDate()),
				handler.NewCol(IDPTemplateSequenceCol, idpEvent.Sequence()),
				handler.NewCol(IDPTemplateResourceOwnerCol, idpEvent.Aggregate().ResourceOwner),
				handler.NewCol(IDPTemplateInstanceIDCol, idpEvent.Aggregate().InstanceID),
				handler.NewCol(IDPTemplateStateCol, domain.IDPStateActive),
				handler.NewCol(IDPTemplateNameCol, idpEvent.Name),
				handler.NewCol(IDPTemplateOwnerTypeCol, idpOwnerType),
				handler.NewCol(IDPTemplateTypeCol, domain.IDPTypeGitLab),
				handler.NewCol(IDPTemplateIsCreationAllowedCol, idpEvent.IsCreationAllowed),
				handler.NewCol(IDPTemplateIsLinkingAllowedCol, idpEvent.IsLinkingAllowed),
				handler.NewCol(IDPTemplateIsAutoCreationCol, idpEvent.IsAutoCreation),
				handler.NewCol(IDPTemplateIsAutoUpdateCol, idpEvent.IsAutoUpdate),
			},
		),
		crdb.AddCreateStatement(
			[]handler.Column{
				handler.NewCol(GitLabIDCol, idpEvent.ID),
				handler.NewCol(GitLabInstanceIDCol, idpEvent.Aggregate().InstanceID),
				handler.NewCol(GitLabClientIDCol, idpEvent.ClientID),
				handler.NewCol(GitLabClientSecretCol, idpEvent.ClientSecret),
				handler.NewCol(GitLabScopesCol, database.StringArray(idpEvent.Scopes)),
			},
			crdb.WithTableSuffix(IDPTemplateGitLabSuffix),
		),
	), nil
}

func (p *idpTemplateProjection) reduceGitLabIDPChanged(event eventstore.Event) (*handler.Statement, error) {
	var idpEvent idp.GitLabIDPChangedEvent
	switch e := event.(type) {
	case *org.GitLabIDPChangedEvent:
		idpEvent = e.GitLabIDPChangedEvent
	case *instance.GitLabIDPChangedEvent:
		idpEvent = e.GitLabIDPChangedEvent
	default:
		return nil, errors.ThrowInvalidArgumentf(nil, "HANDL-p1582ks", "reduce.wrong.event.type %v", []eventstore.EventType{org.GitLabIDPChangedEventType, instance.GitLabIDPChangedEventType})
	}

	ops := make([]func(eventstore.Event) crdb.Exec, 0, 2)
	ops = append(ops,
		crdb.AddUpdateStatement(
			reduceIDPChangedTemplateColumns(idpEvent.Name, idpEvent.CreationDate(), idpEvent.Sequence(), idpEvent.OptionChanges),
			[]handler.Condition{
				handler.NewCond(IDPTemplateIDCol, idpEvent.ID),
				handler.NewCond(IDPTemplateInstanceIDCol, idpEvent.Aggregate().InstanceID),
			},
		),
	)
	gitlabCols := reduceGitLabIDPChangedColumns(idpEvent)
	if len(gitlabCols) > 0 {
		ops = append(ops,
			crdb.AddUpdateStatement(
				gitlabCols,
				[]handler.Condition{
					handler.NewCond(GitLabIDCol, idpEvent.ID),
					handler.NewCond(GitLabInstanceIDCol, idpEvent.Aggregate().InstanceID),
				},
				crdb.WithTableSuffix(IDPTemplateGitLabSuffix),
			),
		)
	}

	return crdb.NewMultiStatement(
		&idpEvent,
		ops...,
	), nil
}

func (p *idpTemplateProjection) reduceGitLabSelfHostedIDPAdded(event eventstore.Event) (*handler.Statement, error) {
	var idpEvent idp.GitLabSelfHostedIDPAddedEvent
	var idpOwnerType domain.IdentityProviderType
	switch e := event.(type) {
	case *org.GitLabSelfHostedIDPAddedEvent:
		idpEvent = e.GitLabSelfHostedIDPAddedEvent
		idpOwnerType = domain.IdentityProviderTypeOrg
	case *instance.GitLabSelfHostedIDPAddedEvent:
		idpEvent = e.GitLabSelfHostedIDPAddedEvent
		idpOwnerType = domain.IdentityProviderTypeSystem
	default:
		return nil, errors.ThrowInvalidArgumentf(nil, "HANDL-SAF3gw", "reduce.wrong.event.type %v", []eventstore.EventType{org.GitLabSelfHostedIDPAddedEventType, instance.GitLabSelfHostedIDPAddedEventType})
	}

	return crdb.NewMultiStatement(
		&idpEvent,
		crdb.AddCreateStatement(
			[]handler.Column{
				handler.NewCol(IDPTemplateIDCol, idpEvent.ID),
				handler.NewCol(IDPTemplateCreationDateCol, idpEvent.CreationDate()),
				handler.NewCol(IDPTemplateChangeDateCol, idpEvent.CreationDate()),
				handler.NewCol(IDPTemplateSequenceCol, idpEvent.Sequence()),
				handler.NewCol(IDPTemplateResourceOwnerCol, idpEvent.Aggregate().ResourceOwner),
				handler.NewCol(IDPTemplateInstanceIDCol, idpEvent.Aggregate().InstanceID),
				handler.NewCol(IDPTemplateStateCol, domain.IDPStateActive),
				handler.NewCol(IDPTemplateNameCol, idpEvent.Name),
				handler.NewCol(IDPTemplateOwnerTypeCol, idpOwnerType),
				handler.NewCol(IDPTemplateTypeCol, domain.IDPTypeGitLabSelfHosted),
				handler.NewCol(IDPTemplateIsCreationAllowedCol, idpEvent.IsCreationAllowed),
				handler.NewCol(IDPTemplateIsLinkingAllowedCol, idpEvent.IsLinkingAllowed),
				handler.NewCol(IDPTemplateIsAutoCreationCol, idpEvent.IsAutoCreation),
				handler.NewCol(IDPTemplateIsAutoUpdateCol, idpEvent.IsAutoUpdate),
			},
		),
		crdb.AddCreateStatement(
			[]handler.Column{
				handler.NewCol(GitLabSelfHostedIDCol, idpEvent.ID),
				handler.NewCol(GitLabSelfHostedInstanceIDCol, idpEvent.Aggregate().InstanceID),
				handler.NewCol(GitLabSelfHostedIssuerCol, idpEvent.Issuer),
				handler.NewCol(GitLabSelfHostedClientIDCol, idpEvent.ClientID),
				handler.NewCol(GitLabSelfHostedClientSecretCol, idpEvent.ClientSecret),
				handler.NewCol(GitLabSelfHostedScopesCol, database.StringArray(idpEvent.Scopes)),
			},
			crdb.WithTableSuffix(IDPTemplateGitLabSelfHostedSuffix),
		),
	), nil
}

func (p *idpTemplateProjection) reduceGitLabSelfHostedIDPChanged(event eventstore.Event) (*handler.Statement, error) {
	var idpEvent idp.GitLabSelfHostedIDPChangedEvent
	switch e := event.(type) {
	case *org.GitLabSelfHostedIDPChangedEvent:
		idpEvent = e.GitLabSelfHostedIDPChangedEvent
	case *instance.GitLabSelfHostedIDPChangedEvent:
		idpEvent = e.GitLabSelfHostedIDPChangedEvent
	default:
		return nil, errors.ThrowInvalidArgumentf(nil, "HANDL-SAf3g2", "reduce.wrong.event.type %v", []eventstore.EventType{org.GitLabSelfHostedIDPChangedEventType, instance.GitLabSelfHostedIDPChangedEventType})
	}

	ops := make([]func(eventstore.Event) crdb.Exec, 0, 2)
	ops = append(ops,
		crdb.AddUpdateStatement(
			reduceIDPChangedTemplateColumns(idpEvent.Name, idpEvent.CreationDate(), idpEvent.Sequence(), idpEvent.OptionChanges),
			[]handler.Condition{
				handler.NewCond(IDPTemplateIDCol, idpEvent.ID),
				handler.NewCond(IDPTemplateInstanceIDCol, idpEvent.Aggregate().InstanceID),
			},
		),
	)
	gitlabCols := reduceGitLabSelfHostedIDPChangedColumns(idpEvent)
	if len(gitlabCols) > 0 {
		ops = append(ops,
			crdb.AddUpdateStatement(
				gitlabCols,
				[]handler.Condition{
					handler.NewCond(GitLabSelfHostedIDCol, idpEvent.ID),
					handler.NewCond(GitLabSelfHostedInstanceIDCol, idpEvent.Aggregate().InstanceID),
				},
				crdb.WithTableSuffix(IDPTemplateGitLabSelfHostedSuffix),
			),
		)
	}

	return crdb.NewMultiStatement(
		&idpEvent,
		ops...,
	), nil
}

func (p *idpTemplateProjection) reduceGoogleIDPAdded(event eventstore.Event) (*handler.Statement, error) {
	var idpEvent idp.GoogleIDPAddedEvent
	var idpOwnerType domain.IdentityProviderType
	switch e := event.(type) {
	case *org.GoogleIDPAddedEvent:
		idpEvent = e.GoogleIDPAddedEvent
		idpOwnerType = domain.IdentityProviderTypeOrg
	case *instance.GoogleIDPAddedEvent:
		idpEvent = e.GoogleIDPAddedEvent
		idpOwnerType = domain.IdentityProviderTypeSystem
	default:
		return nil, errors.ThrowInvalidArgumentf(nil, "HANDL-ap9ihb", "reduce.wrong.event.type %v", []eventstore.EventType{org.GoogleIDPAddedEventType, instance.GoogleIDPAddedEventType})
	}

	return crdb.NewMultiStatement(
		&idpEvent,
		crdb.AddCreateStatement(
			[]handler.Column{
				handler.NewCol(IDPTemplateIDCol, idpEvent.ID),
				handler.NewCol(IDPTemplateCreationDateCol, idpEvent.CreationDate()),
				handler.NewCol(IDPTemplateChangeDateCol, idpEvent.CreationDate()),
				handler.NewCol(IDPTemplateSequenceCol, idpEvent.Sequence()),
				handler.NewCol(IDPTemplateResourceOwnerCol, idpEvent.Aggregate().ResourceOwner),
				handler.NewCol(IDPTemplateInstanceIDCol, idpEvent.Aggregate().InstanceID),
				handler.NewCol(IDPTemplateStateCol, domain.IDPStateActive),
				handler.NewCol(IDPTemplateNameCol, idpEvent.Name),
				handler.NewCol(IDPTemplateOwnerTypeCol, idpOwnerType),
				handler.NewCol(IDPTemplateTypeCol, domain.IDPTypeGoogle),
				handler.NewCol(IDPTemplateIsCreationAllowedCol, idpEvent.IsCreationAllowed),
				handler.NewCol(IDPTemplateIsLinkingAllowedCol, idpEvent.IsLinkingAllowed),
				handler.NewCol(IDPTemplateIsAutoCreationCol, idpEvent.IsAutoCreation),
				handler.NewCol(IDPTemplateIsAutoUpdateCol, idpEvent.IsAutoUpdate),
			},
		),
		crdb.AddCreateStatement(
			[]handler.Column{
				handler.NewCol(GoogleIDCol, idpEvent.ID),
				handler.NewCol(GoogleInstanceIDCol, idpEvent.Aggregate().InstanceID),
				handler.NewCol(GoogleClientIDCol, idpEvent.ClientID),
				handler.NewCol(GoogleClientSecretCol, idpEvent.ClientSecret),
				handler.NewCol(GoogleScopesCol, database.StringArray(idpEvent.Scopes)),
			},
			crdb.WithTableSuffix(IDPTemplateGoogleSuffix),
		),
	), nil
}

func (p *idpTemplateProjection) reduceGoogleIDPChanged(event eventstore.Event) (*handler.Statement, error) {
	var idpEvent idp.GoogleIDPChangedEvent
	switch e := event.(type) {
	case *org.GoogleIDPChangedEvent:
		idpEvent = e.GoogleIDPChangedEvent
	case *instance.GoogleIDPChangedEvent:
		idpEvent = e.GoogleIDPChangedEvent
	default:
		return nil, errors.ThrowInvalidArgumentf(nil, "HANDL-p1582ks", "reduce.wrong.event.type %v", []eventstore.EventType{org.GoogleIDPChangedEventType, instance.GoogleIDPChangedEventType})
	}

	ops := make([]func(eventstore.Event) crdb.Exec, 0, 2)
	ops = append(ops,
		crdb.AddUpdateStatement(
			reduceIDPChangedTemplateColumns(idpEvent.Name, idpEvent.CreationDate(), idpEvent.Sequence(), idpEvent.OptionChanges),
			[]handler.Condition{
				handler.NewCond(IDPTemplateIDCol, idpEvent.ID),
				handler.NewCond(IDPTemplateInstanceIDCol, idpEvent.Aggregate().InstanceID),
			},
		),
	)
	googleCols := reduceGoogleIDPChangedColumns(idpEvent)
	if len(googleCols) > 0 {
		ops = append(ops,
			crdb.AddUpdateStatement(
				googleCols,
				[]handler.Condition{
					handler.NewCond(GoogleIDCol, idpEvent.ID),
					handler.NewCond(GoogleInstanceIDCol, idpEvent.Aggregate().InstanceID),
				},
				crdb.WithTableSuffix(IDPTemplateGoogleSuffix),
			),
		)
	}

	return crdb.NewMultiStatement(
		&idpEvent,
		ops...,
	), nil
}

func (p *idpTemplateProjection) reduceLDAPIDPAdded(event eventstore.Event) (*handler.Statement, error) {
	var idpEvent idp.LDAPIDPAddedEvent
	var idpOwnerType domain.IdentityProviderType
	switch e := event.(type) {
	case *org.LDAPIDPAddedEvent:
		idpEvent = e.LDAPIDPAddedEvent
		idpOwnerType = domain.IdentityProviderTypeOrg
	case *instance.LDAPIDPAddedEvent:
		idpEvent = e.LDAPIDPAddedEvent
		idpOwnerType = domain.IdentityProviderTypeSystem
	default:
		return nil, errors.ThrowInvalidArgumentf(nil, "HANDL-9s02m1", "reduce.wrong.event.type %v", []eventstore.EventType{org.LDAPIDPAddedEventType, instance.LDAPIDPAddedEventType})
	}

	return crdb.NewMultiStatement(
		&idpEvent,
		crdb.AddCreateStatement(
			[]handler.Column{
				handler.NewCol(IDPTemplateIDCol, idpEvent.ID),
				handler.NewCol(IDPTemplateCreationDateCol, idpEvent.CreationDate()),
				handler.NewCol(IDPTemplateChangeDateCol, idpEvent.CreationDate()),
				handler.NewCol(IDPTemplateSequenceCol, idpEvent.Sequence()),
				handler.NewCol(IDPTemplateResourceOwnerCol, idpEvent.Aggregate().ResourceOwner),
				handler.NewCol(IDPTemplateInstanceIDCol, idpEvent.Aggregate().InstanceID),
				handler.NewCol(IDPTemplateStateCol, domain.IDPStateActive),
				handler.NewCol(IDPTemplateNameCol, idpEvent.Name),
				handler.NewCol(IDPTemplateOwnerTypeCol, idpOwnerType),
				handler.NewCol(IDPTemplateTypeCol, domain.IDPTypeLDAP),
				handler.NewCol(IDPTemplateIsCreationAllowedCol, idpEvent.IsCreationAllowed),
				handler.NewCol(IDPTemplateIsLinkingAllowedCol, idpEvent.IsLinkingAllowed),
				handler.NewCol(IDPTemplateIsAutoCreationCol, idpEvent.IsAutoCreation),
				handler.NewCol(IDPTemplateIsAutoUpdateCol, idpEvent.IsAutoUpdate),
			},
		),
		crdb.AddCreateStatement(
			[]handler.Column{
				handler.NewCol(LDAPIDCol, idpEvent.ID),
				handler.NewCol(LDAPInstanceIDCol, idpEvent.Aggregate().InstanceID),
				handler.NewCol(LDAPHostCol, idpEvent.Host),
				handler.NewCol(LDAPPortCol, idpEvent.Port),
				handler.NewCol(LDAPTlsCol, idpEvent.TLS),
				handler.NewCol(LDAPBaseDNCol, idpEvent.BaseDN),
				handler.NewCol(LDAPUserObjectClassCol, idpEvent.UserObjectClass),
				handler.NewCol(LDAPUserUniqueAttributeCol, idpEvent.UserUniqueAttribute),
				handler.NewCol(LDAPAdminCol, idpEvent.Admin),
				handler.NewCol(LDAPPasswordCol, idpEvent.Password),
				handler.NewCol(LDAPIDAttributeCol, idpEvent.IDAttribute),
				handler.NewCol(LDAPFirstNameAttributeCol, idpEvent.FirstNameAttribute),
				handler.NewCol(LDAPLastNameAttributeCol, idpEvent.LastNameAttribute),
				handler.NewCol(LDAPDisplayNameAttributeCol, idpEvent.DisplayNameAttribute),
				handler.NewCol(LDAPNickNameAttributeCol, idpEvent.NickNameAttribute),
				handler.NewCol(LDAPPreferredUsernameAttributeCol, idpEvent.PreferredUsernameAttribute),
				handler.NewCol(LDAPEmailAttributeCol, idpEvent.EmailAttribute),
				handler.NewCol(LDAPEmailVerifiedAttributeCol, idpEvent.EmailVerifiedAttribute),
				handler.NewCol(LDAPPhoneAttributeCol, idpEvent.PhoneAttribute),
				handler.NewCol(LDAPPhoneVerifiedAttributeCol, idpEvent.PhoneVerifiedAttribute),
				handler.NewCol(LDAPPreferredLanguageAttributeCol, idpEvent.PreferredLanguageAttribute),
				handler.NewCol(LDAPAvatarURLAttributeCol, idpEvent.AvatarURLAttribute),
				handler.NewCol(LDAPProfileAttributeCol, idpEvent.ProfileAttribute),
			},
			crdb.WithTableSuffix(IDPTemplateLDAPSuffix),
		),
	), nil
}

func (p *idpTemplateProjection) reduceLDAPIDPChanged(event eventstore.Event) (*handler.Statement, error) {
	var idpEvent idp.LDAPIDPChangedEvent
	switch e := event.(type) {
	case *org.LDAPIDPChangedEvent:
		idpEvent = e.LDAPIDPChangedEvent
	case *instance.LDAPIDPChangedEvent:
		idpEvent = e.LDAPIDPChangedEvent
	default:
		return nil, errors.ThrowInvalidArgumentf(nil, "HANDL-p1582ks", "reduce.wrong.event.type %v", []eventstore.EventType{org.LDAPIDPChangedEventType, instance.LDAPIDPChangedEventType})
	}

	ops := make([]func(eventstore.Event) crdb.Exec, 0, 2)
	ops = append(ops,
		crdb.AddUpdateStatement(
			reduceIDPChangedTemplateColumns(idpEvent.Name, idpEvent.CreationDate(), idpEvent.Sequence(), idpEvent.OptionChanges),
			[]handler.Condition{
				handler.NewCond(IDPTemplateIDCol, idpEvent.ID),
				handler.NewCond(IDPTemplateInstanceIDCol, idpEvent.Aggregate().InstanceID),
			},
		),
	)

	ldapCols := reduceLDAPIDPChangedColumns(idpEvent)
	if len(ldapCols) > 0 {
		ops = append(ops,
			crdb.AddUpdateStatement(
				ldapCols,
				[]handler.Condition{
					handler.NewCond(LDAPIDCol, idpEvent.ID),
					handler.NewCond(LDAPInstanceIDCol, idpEvent.Aggregate().InstanceID),
				},
				crdb.WithTableSuffix(IDPTemplateLDAPSuffix),
			),
		)
	}

	return crdb.NewMultiStatement(
		&idpEvent,
		ops...,
	), nil
}

func (p *idpTemplateProjection) reduceIDPRemoved(event eventstore.Event) (*handler.Statement, error) {
	var idpEvent idp.RemovedEvent
	switch e := event.(type) {
	case *org.IDPRemovedEvent:
		idpEvent = e.RemovedEvent
	case *instance.IDPRemovedEvent:
		idpEvent = e.RemovedEvent
	default:
		return nil, errors.ThrowInvalidArgumentf(nil, "HANDL-xbcvwin2", "reduce.wrong.event.type %v", []eventstore.EventType{org.IDPRemovedEventType, instance.IDPRemovedEventType})
	}

	return crdb.NewDeleteStatement(
		&idpEvent,
		[]handler.Condition{
			handler.NewCond(IDPTemplateIDCol, idpEvent.ID),
			handler.NewCond(IDPTemplateInstanceIDCol, idpEvent.Aggregate().InstanceID),
		},
	), nil
}

func (p *idpTemplateProjection) reduceOwnerRemoved(event eventstore.Event) (*handler.Statement, error) {
	e, ok := event.(*org.OrgRemovedEvent)
	if !ok {
		return nil, errors.ThrowInvalidArgumentf(nil, "PROJE-Jp0D2K", "reduce.wrong.event.type %s", org.OrgRemovedEventType)
	}

	return crdb.NewUpdateStatement(
		e,
		[]handler.Column{
			handler.NewCol(IDPTemplateChangeDateCol, e.CreationDate()),
			handler.NewCol(IDPTemplateSequenceCol, e.Sequence()),
			handler.NewCol(IDPTemplateOwnerRemovedCol, true),
		},
		[]handler.Condition{
			handler.NewCond(IDPTemplateInstanceIDCol, e.Aggregate().InstanceID),
			handler.NewCond(IDPTemplateResourceOwnerCol, e.Aggregate().ID),
		},
	), nil
}

func reduceIDPChangedTemplateColumns(name *string, creationDate time.Time, sequence uint64, optionChanges idp.OptionChanges) []handler.Column {
	cols := make([]handler.Column, 0, 7)
	if name != nil {
		cols = append(cols, handler.NewCol(IDPTemplateNameCol, *name))
	}
	if optionChanges.IsCreationAllowed != nil {
		cols = append(cols, handler.NewCol(IDPTemplateIsCreationAllowedCol, *optionChanges.IsCreationAllowed))
	}
	if optionChanges.IsLinkingAllowed != nil {
		cols = append(cols, handler.NewCol(IDPTemplateIsLinkingAllowedCol, *optionChanges.IsLinkingAllowed))
	}
	if optionChanges.IsAutoCreation != nil {
		cols = append(cols, handler.NewCol(IDPTemplateIsAutoCreationCol, *optionChanges.IsAutoCreation))
	}
	if optionChanges.IsAutoUpdate != nil {
		cols = append(cols, handler.NewCol(IDPTemplateIsAutoUpdateCol, *optionChanges.IsAutoUpdate))
	}
	return append(cols,
		handler.NewCol(IDPTemplateChangeDateCol, creationDate),
		handler.NewCol(IDPTemplateSequenceCol, sequence),
	)
}

func reduceOAuthIDPChangedColumns(idpEvent idp.OAuthIDPChangedEvent) []handler.Column {
	oauthCols := make([]handler.Column, 0, 6)
	if idpEvent.ClientID != nil {
		oauthCols = append(oauthCols, handler.NewCol(OAuthClientIDCol, *idpEvent.ClientID))
	}
	if idpEvent.ClientSecret != nil {
		oauthCols = append(oauthCols, handler.NewCol(OAuthClientSecretCol, *idpEvent.ClientSecret))
	}
	if idpEvent.AuthorizationEndpoint != nil {
		oauthCols = append(oauthCols, handler.NewCol(OAuthAuthorizationEndpointCol, *idpEvent.AuthorizationEndpoint))
	}
	if idpEvent.TokenEndpoint != nil {
		oauthCols = append(oauthCols, handler.NewCol(OAuthTokenEndpointCol, *idpEvent.TokenEndpoint))
	}
	if idpEvent.UserEndpoint != nil {
		oauthCols = append(oauthCols, handler.NewCol(OAuthUserEndpointCol, *idpEvent.UserEndpoint))
	}
	if idpEvent.Scopes != nil {
		oauthCols = append(oauthCols, handler.NewCol(OAuthScopesCol, database.StringArray(idpEvent.Scopes)))
	}
	if idpEvent.IDAttribute != nil {
		oauthCols = append(oauthCols, handler.NewCol(OAuthIDAttributeCol, *idpEvent.IDAttribute))
	}
	return oauthCols
}

func reduceOIDCIDPChangedColumns(idpEvent idp.OIDCIDPChangedEvent) []handler.Column {
	oidcCols := make([]handler.Column, 0, 4)
	if idpEvent.ClientID != nil {
		oidcCols = append(oidcCols, handler.NewCol(OIDCClientIDCol, *idpEvent.ClientID))
	}
	if idpEvent.ClientSecret != nil {
		oidcCols = append(oidcCols, handler.NewCol(OIDCClientSecretCol, *idpEvent.ClientSecret))
	}
	if idpEvent.Issuer != nil {
		oidcCols = append(oidcCols, handler.NewCol(OIDCIssuerCol, *idpEvent.Issuer))
	}
	if idpEvent.Scopes != nil {
		oidcCols = append(oidcCols, handler.NewCol(OIDCScopesCol, database.StringArray(idpEvent.Scopes)))
	}
	return oidcCols
}

func reduceJWTIDPChangedColumns(idpEvent idp.JWTIDPChangedEvent) []handler.Column {
	jwtCols := make([]handler.Column, 0, 4)
	if idpEvent.JWTEndpoint != nil {
		jwtCols = append(jwtCols, handler.NewCol(JWTEndpointCol, *idpEvent.JWTEndpoint))
	}
	if idpEvent.KeysEndpoint != nil {
		jwtCols = append(jwtCols, handler.NewCol(JWTKeysEndpointCol, *idpEvent.KeysEndpoint))
	}
	if idpEvent.HeaderName != nil {
		jwtCols = append(jwtCols, handler.NewCol(JWTHeaderNameCol, *idpEvent.HeaderName))
	}
	if idpEvent.Issuer != nil {
		jwtCols = append(jwtCols, handler.NewCol(JWTIssuerCol, *idpEvent.Issuer))
	}
	return jwtCols
}

func reduceAzureADIDPChangedColumns(idpEvent idp.AzureADIDPChangedEvent) []handler.Column {
	azureADCols := make([]handler.Column, 0, 5)
	if idpEvent.ClientID != nil {
		azureADCols = append(azureADCols, handler.NewCol(AzureADClientIDCol, *idpEvent.ClientID))
	}
	if idpEvent.ClientSecret != nil {
		azureADCols = append(azureADCols, handler.NewCol(AzureADClientSecretCol, *idpEvent.ClientSecret))
	}
	if idpEvent.Scopes != nil {
		azureADCols = append(azureADCols, handler.NewCol(AzureADScopesCol, database.StringArray(idpEvent.Scopes)))
	}
	if idpEvent.Tenant != nil {
		azureADCols = append(azureADCols, handler.NewCol(AzureADTenantCol, *idpEvent.Tenant))
	}
	if idpEvent.IsEmailVerified != nil {
		azureADCols = append(azureADCols, handler.NewCol(AzureADIsEmailVerified, *idpEvent.IsEmailVerified))
	}
	return azureADCols
}

func reduceGitHubIDPChangedColumns(idpEvent idp.GitHubIDPChangedEvent) []handler.Column {
	oauthCols := make([]handler.Column, 0, 3)
	if idpEvent.ClientID != nil {
		oauthCols = append(oauthCols, handler.NewCol(GitHubClientIDCol, *idpEvent.ClientID))
	}
	if idpEvent.ClientSecret != nil {
		oauthCols = append(oauthCols, handler.NewCol(GitHubClientSecretCol, *idpEvent.ClientSecret))
	}
	if idpEvent.Scopes != nil {
		oauthCols = append(oauthCols, handler.NewCol(GitHubScopesCol, database.StringArray(idpEvent.Scopes)))
	}
	return oauthCols
}

func reduceGitHubEnterpriseIDPChangedColumns(idpEvent idp.GitHubEnterpriseIDPChangedEvent) []handler.Column {
	oauthCols := make([]handler.Column, 0, 6)
	if idpEvent.ClientID != nil {
		oauthCols = append(oauthCols, handler.NewCol(GitHubEnterpriseClientIDCol, *idpEvent.ClientID))
	}
	if idpEvent.ClientSecret != nil {
		oauthCols = append(oauthCols, handler.NewCol(GitHubEnterpriseClientSecretCol, *idpEvent.ClientSecret))
	}
	if idpEvent.AuthorizationEndpoint != nil {
		oauthCols = append(oauthCols, handler.NewCol(GitHubEnterpriseAuthorizationEndpointCol, *idpEvent.AuthorizationEndpoint))
	}
	if idpEvent.TokenEndpoint != nil {
		oauthCols = append(oauthCols, handler.NewCol(GitHubEnterpriseTokenEndpointCol, *idpEvent.TokenEndpoint))
	}
	if idpEvent.UserEndpoint != nil {
		oauthCols = append(oauthCols, handler.NewCol(GitHubEnterpriseUserEndpointCol, *idpEvent.UserEndpoint))
	}
	if idpEvent.Scopes != nil {
		oauthCols = append(oauthCols, handler.NewCol(GitHubEnterpriseScopesCol, database.StringArray(idpEvent.Scopes)))
	}
	return oauthCols
}

func reduceGitLabIDPChangedColumns(idpEvent idp.GitLabIDPChangedEvent) []handler.Column {
	gitlabCols := make([]handler.Column, 0, 3)
	if idpEvent.ClientID != nil {
		gitlabCols = append(gitlabCols, handler.NewCol(GitLabClientIDCol, *idpEvent.ClientID))
	}
	if idpEvent.ClientSecret != nil {
		gitlabCols = append(gitlabCols, handler.NewCol(GitLabClientSecretCol, *idpEvent.ClientSecret))
	}
	if idpEvent.Scopes != nil {
		gitlabCols = append(gitlabCols, handler.NewCol(GitLabScopesCol, database.StringArray(idpEvent.Scopes)))
	}
	return gitlabCols
}

func reduceGitLabSelfHostedIDPChangedColumns(idpEvent idp.GitLabSelfHostedIDPChangedEvent) []handler.Column {
	gitlabCols := make([]handler.Column, 0, 4)
	if idpEvent.Issuer != nil {
		gitlabCols = append(gitlabCols, handler.NewCol(GitLabSelfHostedIssuerCol, *idpEvent.Issuer))
	}
	if idpEvent.ClientID != nil {
		gitlabCols = append(gitlabCols, handler.NewCol(GitLabSelfHostedClientIDCol, *idpEvent.ClientID))
	}
	if idpEvent.ClientSecret != nil {
		gitlabCols = append(gitlabCols, handler.NewCol(GitLabSelfHostedClientSecretCol, *idpEvent.ClientSecret))
	}
	if idpEvent.Scopes != nil {
		gitlabCols = append(gitlabCols, handler.NewCol(GitLabSelfHostedScopesCol, database.StringArray(idpEvent.Scopes)))
	}
	return gitlabCols
}

func reduceGoogleIDPChangedColumns(idpEvent idp.GoogleIDPChangedEvent) []handler.Column {
	googleCols := make([]handler.Column, 0, 3)
	if idpEvent.ClientID != nil {
		googleCols = append(googleCols, handler.NewCol(GoogleClientIDCol, *idpEvent.ClientID))
	}
	if idpEvent.ClientSecret != nil {
		googleCols = append(googleCols, handler.NewCol(GoogleClientSecretCol, *idpEvent.ClientSecret))
	}
	if idpEvent.Scopes != nil {
		googleCols = append(googleCols, handler.NewCol(GoogleScopesCol, database.StringArray(idpEvent.Scopes)))
	}
	return googleCols
}

func reduceLDAPIDPChangedColumns(idpEvent idp.LDAPIDPChangedEvent) []handler.Column {
	ldapCols := make([]handler.Column, 0, 4)
	if idpEvent.Host != nil {
		ldapCols = append(ldapCols, handler.NewCol(LDAPHostCol, *idpEvent.Host))
	}
	if idpEvent.Port != nil {
		ldapCols = append(ldapCols, handler.NewCol(LDAPPortCol, *idpEvent.Port))
	}
	if idpEvent.TLS != nil {
		ldapCols = append(ldapCols, handler.NewCol(LDAPTlsCol, *idpEvent.TLS))
	}
	if idpEvent.BaseDN != nil {
		ldapCols = append(ldapCols, handler.NewCol(LDAPBaseDNCol, *idpEvent.BaseDN))
	}
	if idpEvent.UserObjectClass != nil {
		ldapCols = append(ldapCols, handler.NewCol(LDAPUserObjectClassCol, *idpEvent.UserObjectClass))
	}
	if idpEvent.UserUniqueAttribute != nil {
		ldapCols = append(ldapCols, handler.NewCol(LDAPUserUniqueAttributeCol, *idpEvent.UserUniqueAttribute))
	}
	if idpEvent.Admin != nil {
		ldapCols = append(ldapCols, handler.NewCol(LDAPAdminCol, *idpEvent.Admin))
	}
	if idpEvent.Password != nil {
		ldapCols = append(ldapCols, handler.NewCol(LDAPPasswordCol, *idpEvent.Password))
	}
	if idpEvent.IDAttribute != nil {
		ldapCols = append(ldapCols, handler.NewCol(LDAPIDAttributeCol, *idpEvent.IDAttribute))
	}
	if idpEvent.FirstNameAttribute != nil {
		ldapCols = append(ldapCols, handler.NewCol(LDAPFirstNameAttributeCol, *idpEvent.FirstNameAttribute))
	}
	if idpEvent.LastNameAttribute != nil {
		ldapCols = append(ldapCols, handler.NewCol(LDAPLastNameAttributeCol, *idpEvent.LastNameAttribute))
	}
	if idpEvent.DisplayNameAttribute != nil {
		ldapCols = append(ldapCols, handler.NewCol(LDAPDisplayNameAttributeCol, *idpEvent.DisplayNameAttribute))
	}
	if idpEvent.NickNameAttribute != nil {
		ldapCols = append(ldapCols, handler.NewCol(LDAPNickNameAttributeCol, *idpEvent.NickNameAttribute))
	}
	if idpEvent.PreferredUsernameAttribute != nil {
		ldapCols = append(ldapCols, handler.NewCol(LDAPPreferredUsernameAttributeCol, *idpEvent.PreferredUsernameAttribute))
	}
	if idpEvent.EmailAttribute != nil {
		ldapCols = append(ldapCols, handler.NewCol(LDAPEmailAttributeCol, *idpEvent.EmailAttribute))
	}
	if idpEvent.EmailVerifiedAttribute != nil {
		ldapCols = append(ldapCols, handler.NewCol(LDAPEmailVerifiedAttributeCol, *idpEvent.EmailVerifiedAttribute))
	}
	if idpEvent.PhoneAttribute != nil {
		ldapCols = append(ldapCols, handler.NewCol(LDAPPhoneAttributeCol, *idpEvent.PhoneAttribute))
	}
	if idpEvent.PhoneVerifiedAttribute != nil {
		ldapCols = append(ldapCols, handler.NewCol(LDAPPhoneVerifiedAttributeCol, *idpEvent.PhoneVerifiedAttribute))
	}
	if idpEvent.PreferredLanguageAttribute != nil {
		ldapCols = append(ldapCols, handler.NewCol(LDAPPreferredLanguageAttributeCol, *idpEvent.PreferredLanguageAttribute))
	}
	if idpEvent.AvatarURLAttribute != nil {
		ldapCols = append(ldapCols, handler.NewCol(LDAPAvatarURLAttributeCol, *idpEvent.AvatarURLAttribute))
	}
	if idpEvent.ProfileAttribute != nil {
		ldapCols = append(ldapCols, handler.NewCol(LDAPProfileAttributeCol, *idpEvent.ProfileAttribute))
	}
	return ldapCols
}<|MERGE_RESOLUTION|>--- conflicted
+++ resolved
@@ -21,32 +21,22 @@
 	IDPTemplateOAuthTable            = IDPTemplateTable + "_" + IDPTemplateOAuthSuffix
 	IDPTemplateOIDCTable             = IDPTemplateTable + "_" + IDPTemplateOIDCSuffix
 	IDPTemplateJWTTable              = IDPTemplateTable + "_" + IDPTemplateJWTSuffix
-<<<<<<< HEAD
 	IDPTemplateAzureADTable          = IDPTemplateTable + "_" + IDPTemplateAzureADSuffix
-	IDPTemplateGitHubTable           = IDPTemplateTable + "_" + IDPTemplateGitHubSuffix
-	IDPTemplateGitHubEnterpriseTable = IDPTemplateTable + "_" + IDPTemplateGitHubEnterpriseSuffix
-=======
 	IDPTemplateGitHubTable           = IDPTemplateTable + "_" + IDPTemplateGitHubSuffix
 	IDPTemplateGitHubEnterpriseTable = IDPTemplateTable + "_" + IDPTemplateGitHubEnterpriseSuffix
 	IDPTemplateGitLabTable           = IDPTemplateTable + "_" + IDPTemplateGitLabSuffix
 	IDPTemplateGitLabSelfHostedTable = IDPTemplateTable + "_" + IDPTemplateGitLabSelfHostedSuffix
->>>>>>> 77595cd7
 	IDPTemplateGoogleTable           = IDPTemplateTable + "_" + IDPTemplateGoogleSuffix
 	IDPTemplateLDAPTable             = IDPTemplateTable + "_" + IDPTemplateLDAPSuffix
 
 	IDPTemplateOAuthSuffix            = "oauth2"
 	IDPTemplateOIDCSuffix             = "oidc"
 	IDPTemplateJWTSuffix              = "jwt"
-<<<<<<< HEAD
 	IDPTemplateAzureADSuffix          = "azure"
-	IDPTemplateGitHubSuffix           = "github"
-	IDPTemplateGitHubEnterpriseSuffix = "github_enterprise"
-=======
 	IDPTemplateGitHubSuffix           = "github"
 	IDPTemplateGitHubEnterpriseSuffix = "github_enterprise"
 	IDPTemplateGitLabSuffix           = "gitlab"
 	IDPTemplateGitLabSelfHostedSuffix = "gitlab_self_hosted"
->>>>>>> 77595cd7
 	IDPTemplateGoogleSuffix           = "google"
 	IDPTemplateLDAPSuffix             = "ldap"
 
