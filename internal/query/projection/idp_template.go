package projection

import (
	"context"
	"time"

	"github.com/zitadel/zitadel/internal/database"
	"github.com/zitadel/zitadel/internal/domain"
	"github.com/zitadel/zitadel/internal/errors"
	"github.com/zitadel/zitadel/internal/eventstore"
	"github.com/zitadel/zitadel/internal/eventstore/handler"
	"github.com/zitadel/zitadel/internal/eventstore/handler/crdb"
	"github.com/zitadel/zitadel/internal/repository/idp"
	"github.com/zitadel/zitadel/internal/repository/idpconfig"
	"github.com/zitadel/zitadel/internal/repository/instance"
	"github.com/zitadel/zitadel/internal/repository/org"
)

const (
	IDPTemplateTable                 = "projections.idp_templates5"
	IDPTemplateOAuthTable            = IDPTemplateTable + "_" + IDPTemplateOAuthSuffix
	IDPTemplateOIDCTable             = IDPTemplateTable + "_" + IDPTemplateOIDCSuffix
	IDPTemplateJWTTable              = IDPTemplateTable + "_" + IDPTemplateJWTSuffix
	IDPTemplateAzureADTable          = IDPTemplateTable + "_" + IDPTemplateAzureADSuffix
	IDPTemplateGitHubTable           = IDPTemplateTable + "_" + IDPTemplateGitHubSuffix
	IDPTemplateGitHubEnterpriseTable = IDPTemplateTable + "_" + IDPTemplateGitHubEnterpriseSuffix
	IDPTemplateGitLabTable           = IDPTemplateTable + "_" + IDPTemplateGitLabSuffix
	IDPTemplateGitLabSelfHostedTable = IDPTemplateTable + "_" + IDPTemplateGitLabSelfHostedSuffix
	IDPTemplateGoogleTable           = IDPTemplateTable + "_" + IDPTemplateGoogleSuffix
	IDPTemplateLDAPTable             = IDPTemplateTable + "_" + IDPTemplateLDAPSuffix
<<<<<<< HEAD
	IDPTemplateSAMLTable             = IDPTemplateTable + "_" + IDPTemplateSAMLSuffix
=======
	IDPTemplateAppleTable            = IDPTemplateTable + "_" + IDPTemplateAppleSuffix
>>>>>>> 7edc73bd

	IDPTemplateOAuthSuffix            = "oauth2"
	IDPTemplateOIDCSuffix             = "oidc"
	IDPTemplateJWTSuffix              = "jwt"
	IDPTemplateAzureADSuffix          = "azure"
	IDPTemplateGitHubSuffix           = "github"
	IDPTemplateGitHubEnterpriseSuffix = "github_enterprise"
	IDPTemplateGitLabSuffix           = "gitlab"
	IDPTemplateGitLabSelfHostedSuffix = "gitlab_self_hosted"
	IDPTemplateGoogleSuffix           = "google"
	IDPTemplateLDAPSuffix             = "ldap2"
<<<<<<< HEAD
	IDPTemplateSAMLSuffix             = "saml"
=======
	IDPTemplateAppleSuffix            = "apple"
>>>>>>> 7edc73bd

	IDPTemplateIDCol                = "id"
	IDPTemplateCreationDateCol      = "creation_date"
	IDPTemplateChangeDateCol        = "change_date"
	IDPTemplateSequenceCol          = "sequence"
	IDPTemplateResourceOwnerCol     = "resource_owner"
	IDPTemplateInstanceIDCol        = "instance_id"
	IDPTemplateStateCol             = "state"
	IDPTemplateNameCol              = "name"
	IDPTemplateOwnerTypeCol         = "owner_type"
	IDPTemplateTypeCol              = "type"
	IDPTemplateOwnerRemovedCol      = "owner_removed"
	IDPTemplateIsCreationAllowedCol = "is_creation_allowed"
	IDPTemplateIsLinkingAllowedCol  = "is_linking_allowed"
	IDPTemplateIsAutoCreationCol    = "is_auto_creation"
	IDPTemplateIsAutoUpdateCol      = "is_auto_update"

	OAuthIDCol                    = "idp_id"
	OAuthInstanceIDCol            = "instance_id"
	OAuthClientIDCol              = "client_id"
	OAuthClientSecretCol          = "client_secret"
	OAuthAuthorizationEndpointCol = "authorization_endpoint"
	OAuthTokenEndpointCol         = "token_endpoint"
	OAuthUserEndpointCol          = "user_endpoint"
	OAuthScopesCol                = "scopes"
	OAuthIDAttributeCol           = "id_attribute"

	OIDCIDCol             = "idp_id"
	OIDCInstanceIDCol     = "instance_id"
	OIDCIssuerCol         = "issuer"
	OIDCClientIDCol       = "client_id"
	OIDCClientSecretCol   = "client_secret"
	OIDCScopesCol         = "scopes"
	OIDCIDTokenMappingCol = "id_token_mapping"

	JWTIDCol           = "idp_id"
	JWTInstanceIDCol   = "instance_id"
	JWTIssuerCol       = "issuer"
	JWTEndpointCol     = "jwt_endpoint"
	JWTKeysEndpointCol = "keys_endpoint"
	JWTHeaderNameCol   = "header_name"

	AzureADIDCol           = "idp_id"
	AzureADInstanceIDCol   = "instance_id"
	AzureADClientIDCol     = "client_id"
	AzureADClientSecretCol = "client_secret"
	AzureADScopesCol       = "scopes"
	AzureADTenantCol       = "tenant"
	AzureADIsEmailVerified = "is_email_verified"

	GitHubIDCol           = "idp_id"
	GitHubInstanceIDCol   = "instance_id"
	GitHubClientIDCol     = "client_id"
	GitHubClientSecretCol = "client_secret"
	GitHubScopesCol       = "scopes"

	GitHubEnterpriseIDCol                    = "idp_id"
	GitHubEnterpriseInstanceIDCol            = "instance_id"
	GitHubEnterpriseClientIDCol              = "client_id"
	GitHubEnterpriseClientSecretCol          = "client_secret"
	GitHubEnterpriseAuthorizationEndpointCol = "authorization_endpoint"
	GitHubEnterpriseTokenEndpointCol         = "token_endpoint"
	GitHubEnterpriseUserEndpointCol          = "user_endpoint"
	GitHubEnterpriseScopesCol                = "scopes"

	GitLabIDCol           = "idp_id"
	GitLabInstanceIDCol   = "instance_id"
	GitLabClientIDCol     = "client_id"
	GitLabClientSecretCol = "client_secret"
	GitLabScopesCol       = "scopes"

	GitLabSelfHostedIDCol           = "idp_id"
	GitLabSelfHostedInstanceIDCol   = "instance_id"
	GitLabSelfHostedIssuerCol       = "issuer"
	GitLabSelfHostedClientIDCol     = "client_id"
	GitLabSelfHostedClientSecretCol = "client_secret"
	GitLabSelfHostedScopesCol       = "scopes"

	GoogleIDCol           = "idp_id"
	GoogleInstanceIDCol   = "instance_id"
	GoogleClientIDCol     = "client_id"
	GoogleClientSecretCol = "client_secret"
	GoogleScopesCol       = "scopes"

	LDAPIDCol                         = "idp_id"
	LDAPInstanceIDCol                 = "instance_id"
	LDAPServersCol                    = "servers"
	LDAPStartTLSCol                   = "start_tls"
	LDAPBaseDNCol                     = "base_dn"
	LDAPBindDNCol                     = "bind_dn"
	LDAPBindPasswordCol               = "bind_password"
	LDAPUserBaseCol                   = "user_base"
	LDAPUserObjectClassesCol          = "user_object_classes"
	LDAPUserFiltersCol                = "user_filters"
	LDAPTimeoutCol                    = "timeout"
	LDAPIDAttributeCol                = "id_attribute"
	LDAPFirstNameAttributeCol         = "first_name_attribute"
	LDAPLastNameAttributeCol          = "last_name_attribute"
	LDAPDisplayNameAttributeCol       = "display_name_attribute"
	LDAPNickNameAttributeCol          = "nick_name_attribute"
	LDAPPreferredUsernameAttributeCol = "preferred_username_attribute"
	LDAPEmailAttributeCol             = "email_attribute"
	LDAPEmailVerifiedAttributeCol     = "email_verified"
	LDAPPhoneAttributeCol             = "phone_attribute"
	LDAPPhoneVerifiedAttributeCol     = "phone_verified_attribute"
	LDAPPreferredLanguageAttributeCol = "preferred_language_attribute"
	LDAPAvatarURLAttributeCol         = "avatar_url_attribute"
	LDAPProfileAttributeCol           = "profile_attribute"

<<<<<<< HEAD
	SAMLIDCol                = "idp_id"
	SAMLInstanceIDCol        = "instance_id"
	SAMLMetadataCol          = "metadata"
	SAMLKeyCol               = "key"
	SAMLCertificateCol       = "certificate"
	SAMLBindingCol           = "binding"
	SAMLWithSignedRequestCol = "with_signed_request"
=======
	AppleIDCol         = "idp_id"
	AppleInstanceIDCol = "instance_id"
	AppleClientIDCol   = "client_id"
	AppleTeamIDCol     = "team_id"
	AppleKeyIDCol      = "key_id"
	ApplePrivateKeyCol = "private_key"
	AppleScopesCol     = "scopes"
>>>>>>> 7edc73bd
)

type idpTemplateProjection struct {
	crdb.StatementHandler
}

func newIDPTemplateProjection(ctx context.Context, config crdb.StatementHandlerConfig) *idpTemplateProjection {
	p := new(idpTemplateProjection)
	config.ProjectionName = IDPTemplateTable
	config.Reducers = p.reducers()
	config.InitCheck = crdb.NewMultiTableCheck(
		crdb.NewTable([]*crdb.Column{
			crdb.NewColumn(IDPTemplateIDCol, crdb.ColumnTypeText),
			crdb.NewColumn(IDPTemplateCreationDateCol, crdb.ColumnTypeTimestamp),
			crdb.NewColumn(IDPTemplateChangeDateCol, crdb.ColumnTypeTimestamp),
			crdb.NewColumn(IDPTemplateSequenceCol, crdb.ColumnTypeInt64),
			crdb.NewColumn(IDPTemplateResourceOwnerCol, crdb.ColumnTypeText),
			crdb.NewColumn(IDPTemplateInstanceIDCol, crdb.ColumnTypeText),
			crdb.NewColumn(IDPTemplateStateCol, crdb.ColumnTypeEnum),
			crdb.NewColumn(IDPTemplateNameCol, crdb.ColumnTypeText, crdb.Nullable()),
			crdb.NewColumn(IDPTemplateOwnerTypeCol, crdb.ColumnTypeEnum),
			crdb.NewColumn(IDPTemplateTypeCol, crdb.ColumnTypeEnum),
			crdb.NewColumn(IDPTemplateOwnerRemovedCol, crdb.ColumnTypeBool, crdb.Default(false)),
			crdb.NewColumn(IDPTemplateIsCreationAllowedCol, crdb.ColumnTypeBool, crdb.Default(false)),
			crdb.NewColumn(IDPTemplateIsLinkingAllowedCol, crdb.ColumnTypeBool, crdb.Default(false)),
			crdb.NewColumn(IDPTemplateIsAutoCreationCol, crdb.ColumnTypeBool, crdb.Default(false)),
			crdb.NewColumn(IDPTemplateIsAutoUpdateCol, crdb.ColumnTypeBool, crdb.Default(false)),
		},
			crdb.NewPrimaryKey(IDPTemplateInstanceIDCol, IDPTemplateIDCol),
			crdb.WithIndex(crdb.NewIndex("resource_owner", []string{IDPTemplateResourceOwnerCol})),
			crdb.WithIndex(crdb.NewIndex("owner_removed", []string{IDPTemplateOwnerRemovedCol})),
		),
		crdb.NewSuffixedTable([]*crdb.Column{
			crdb.NewColumn(OAuthIDCol, crdb.ColumnTypeText),
			crdb.NewColumn(OAuthInstanceIDCol, crdb.ColumnTypeText),
			crdb.NewColumn(OAuthClientIDCol, crdb.ColumnTypeText),
			crdb.NewColumn(OAuthClientSecretCol, crdb.ColumnTypeJSONB),
			crdb.NewColumn(OAuthAuthorizationEndpointCol, crdb.ColumnTypeText),
			crdb.NewColumn(OAuthTokenEndpointCol, crdb.ColumnTypeText),
			crdb.NewColumn(OAuthUserEndpointCol, crdb.ColumnTypeText),
			crdb.NewColumn(OAuthScopesCol, crdb.ColumnTypeTextArray, crdb.Nullable()),
			crdb.NewColumn(OAuthIDAttributeCol, crdb.ColumnTypeText),
		},
			crdb.NewPrimaryKey(OAuthInstanceIDCol, OAuthIDCol),
			IDPTemplateOAuthSuffix,
			crdb.WithForeignKey(crdb.NewForeignKeyOfPublicKeys()),
		),
		crdb.NewSuffixedTable([]*crdb.Column{
			crdb.NewColumn(OIDCIDCol, crdb.ColumnTypeText),
			crdb.NewColumn(OIDCInstanceIDCol, crdb.ColumnTypeText),
			crdb.NewColumn(OIDCIssuerCol, crdb.ColumnTypeText),
			crdb.NewColumn(OIDCClientIDCol, crdb.ColumnTypeText),
			crdb.NewColumn(OIDCClientSecretCol, crdb.ColumnTypeJSONB),
			crdb.NewColumn(OIDCScopesCol, crdb.ColumnTypeTextArray, crdb.Nullable()),
			crdb.NewColumn(OIDCIDTokenMappingCol, crdb.ColumnTypeBool, crdb.Default(false)),
		},
			crdb.NewPrimaryKey(OIDCInstanceIDCol, OIDCIDCol),
			IDPTemplateOIDCSuffix,
			crdb.WithForeignKey(crdb.NewForeignKeyOfPublicKeys()),
		),
		crdb.NewSuffixedTable([]*crdb.Column{
			crdb.NewColumn(JWTIDCol, crdb.ColumnTypeText),
			crdb.NewColumn(JWTInstanceIDCol, crdb.ColumnTypeText),
			crdb.NewColumn(JWTIssuerCol, crdb.ColumnTypeText),
			crdb.NewColumn(JWTEndpointCol, crdb.ColumnTypeText),
			crdb.NewColumn(JWTKeysEndpointCol, crdb.ColumnTypeText),
			crdb.NewColumn(JWTHeaderNameCol, crdb.ColumnTypeText, crdb.Nullable()),
		},
			crdb.NewPrimaryKey(JWTInstanceIDCol, JWTIDCol),
			IDPTemplateJWTSuffix,
			crdb.WithForeignKey(crdb.NewForeignKeyOfPublicKeys()),
		),
		crdb.NewSuffixedTable([]*crdb.Column{
			crdb.NewColumn(AzureADIDCol, crdb.ColumnTypeText),
			crdb.NewColumn(AzureADInstanceIDCol, crdb.ColumnTypeText),
			crdb.NewColumn(AzureADClientIDCol, crdb.ColumnTypeText),
			crdb.NewColumn(AzureADClientSecretCol, crdb.ColumnTypeJSONB),
			crdb.NewColumn(AzureADScopesCol, crdb.ColumnTypeText, crdb.Nullable()),
			crdb.NewColumn(AzureADTenantCol, crdb.ColumnTypeText, crdb.Nullable()),
			crdb.NewColumn(AzureADIsEmailVerified, crdb.ColumnTypeBool, crdb.Default(false)),
		},
			crdb.NewPrimaryKey(AzureADInstanceIDCol, AzureADIDCol),
			IDPTemplateAzureADSuffix,
			crdb.WithForeignKey(crdb.NewForeignKeyOfPublicKeys()),
		),
		crdb.NewSuffixedTable([]*crdb.Column{
			crdb.NewColumn(GitHubIDCol, crdb.ColumnTypeText),
			crdb.NewColumn(GitHubInstanceIDCol, crdb.ColumnTypeText),
			crdb.NewColumn(GitHubClientIDCol, crdb.ColumnTypeText),
			crdb.NewColumn(GitHubClientSecretCol, crdb.ColumnTypeJSONB),
			crdb.NewColumn(GitHubScopesCol, crdb.ColumnTypeTextArray, crdb.Nullable()),
		},
			crdb.NewPrimaryKey(GitHubInstanceIDCol, GitHubIDCol),
			IDPTemplateGitHubSuffix,
			crdb.WithForeignKey(crdb.NewForeignKeyOfPublicKeys()),
		),
		crdb.NewSuffixedTable([]*crdb.Column{
			crdb.NewColumn(GitHubEnterpriseIDCol, crdb.ColumnTypeText),
			crdb.NewColumn(GitHubEnterpriseInstanceIDCol, crdb.ColumnTypeText),
			crdb.NewColumn(GitHubEnterpriseClientIDCol, crdb.ColumnTypeText),
			crdb.NewColumn(GitHubEnterpriseClientSecretCol, crdb.ColumnTypeJSONB),
			crdb.NewColumn(GitHubEnterpriseAuthorizationEndpointCol, crdb.ColumnTypeText),
			crdb.NewColumn(GitHubEnterpriseTokenEndpointCol, crdb.ColumnTypeText),
			crdb.NewColumn(GitHubEnterpriseUserEndpointCol, crdb.ColumnTypeText),
			crdb.NewColumn(GitHubEnterpriseScopesCol, crdb.ColumnTypeTextArray, crdb.Nullable()),
		},
			crdb.NewPrimaryKey(GitHubEnterpriseInstanceIDCol, GitHubEnterpriseIDCol),
			IDPTemplateGitHubEnterpriseSuffix,
			crdb.WithForeignKey(crdb.NewForeignKeyOfPublicKeys()),
		),
		crdb.NewSuffixedTable([]*crdb.Column{
			crdb.NewColumn(GitLabIDCol, crdb.ColumnTypeText),
			crdb.NewColumn(GitLabInstanceIDCol, crdb.ColumnTypeText),
			crdb.NewColumn(GitLabClientIDCol, crdb.ColumnTypeText),
			crdb.NewColumn(GitLabClientSecretCol, crdb.ColumnTypeJSONB),
			crdb.NewColumn(GitLabScopesCol, crdb.ColumnTypeTextArray, crdb.Nullable()),
		},
			crdb.NewPrimaryKey(GitLabInstanceIDCol, GitLabIDCol),
			IDPTemplateGitLabSuffix,
			crdb.WithForeignKey(crdb.NewForeignKeyOfPublicKeys()),
		),
		crdb.NewSuffixedTable([]*crdb.Column{
			crdb.NewColumn(GitLabSelfHostedIDCol, crdb.ColumnTypeText),
			crdb.NewColumn(GitLabSelfHostedInstanceIDCol, crdb.ColumnTypeText),
			crdb.NewColumn(GitLabSelfHostedIssuerCol, crdb.ColumnTypeText),
			crdb.NewColumn(GitLabSelfHostedClientIDCol, crdb.ColumnTypeText),
			crdb.NewColumn(GitLabSelfHostedClientSecretCol, crdb.ColumnTypeJSONB),
			crdb.NewColumn(GitLabSelfHostedScopesCol, crdb.ColumnTypeTextArray, crdb.Nullable()),
		},
			crdb.NewPrimaryKey(GitLabSelfHostedInstanceIDCol, GitLabSelfHostedIDCol),
			IDPTemplateGitLabSelfHostedSuffix,
			crdb.WithForeignKey(crdb.NewForeignKeyOfPublicKeys()),
		),
		crdb.NewSuffixedTable([]*crdb.Column{
			crdb.NewColumn(GoogleIDCol, crdb.ColumnTypeText),
			crdb.NewColumn(GoogleInstanceIDCol, crdb.ColumnTypeText),
			crdb.NewColumn(GoogleClientIDCol, crdb.ColumnTypeText),
			crdb.NewColumn(GoogleClientSecretCol, crdb.ColumnTypeJSONB),
			crdb.NewColumn(GoogleScopesCol, crdb.ColumnTypeTextArray, crdb.Nullable()),
		},
			crdb.NewPrimaryKey(GoogleInstanceIDCol, GoogleIDCol),
			IDPTemplateGoogleSuffix,
			crdb.WithForeignKey(crdb.NewForeignKeyOfPublicKeys()),
		),
		crdb.NewSuffixedTable([]*crdb.Column{
			crdb.NewColumn(LDAPIDCol, crdb.ColumnTypeText),
			crdb.NewColumn(LDAPInstanceIDCol, crdb.ColumnTypeText),
			crdb.NewColumn(LDAPServersCol, crdb.ColumnTypeTextArray),
			crdb.NewColumn(LDAPStartTLSCol, crdb.ColumnTypeBool),
			crdb.NewColumn(LDAPBaseDNCol, crdb.ColumnTypeText),
			crdb.NewColumn(LDAPBindDNCol, crdb.ColumnTypeText),
			crdb.NewColumn(LDAPBindPasswordCol, crdb.ColumnTypeJSONB),
			crdb.NewColumn(LDAPUserBaseCol, crdb.ColumnTypeText),
			crdb.NewColumn(LDAPUserObjectClassesCol, crdb.ColumnTypeTextArray),
			crdb.NewColumn(LDAPUserFiltersCol, crdb.ColumnTypeTextArray),
			crdb.NewColumn(LDAPTimeoutCol, crdb.ColumnTypeInt64),
			crdb.NewColumn(LDAPIDAttributeCol, crdb.ColumnTypeText, crdb.Nullable()),
			crdb.NewColumn(LDAPFirstNameAttributeCol, crdb.ColumnTypeText, crdb.Nullable()),
			crdb.NewColumn(LDAPLastNameAttributeCol, crdb.ColumnTypeText, crdb.Nullable()),
			crdb.NewColumn(LDAPDisplayNameAttributeCol, crdb.ColumnTypeText, crdb.Nullable()),
			crdb.NewColumn(LDAPNickNameAttributeCol, crdb.ColumnTypeText, crdb.Nullable()),
			crdb.NewColumn(LDAPPreferredUsernameAttributeCol, crdb.ColumnTypeText, crdb.Nullable()),
			crdb.NewColumn(LDAPEmailAttributeCol, crdb.ColumnTypeText, crdb.Nullable()),
			crdb.NewColumn(LDAPEmailVerifiedAttributeCol, crdb.ColumnTypeText, crdb.Nullable()),
			crdb.NewColumn(LDAPPhoneAttributeCol, crdb.ColumnTypeText, crdb.Nullable()),
			crdb.NewColumn(LDAPPhoneVerifiedAttributeCol, crdb.ColumnTypeText, crdb.Nullable()),
			crdb.NewColumn(LDAPPreferredLanguageAttributeCol, crdb.ColumnTypeText, crdb.Nullable()),
			crdb.NewColumn(LDAPAvatarURLAttributeCol, crdb.ColumnTypeText, crdb.Nullable()),
			crdb.NewColumn(LDAPProfileAttributeCol, crdb.ColumnTypeText, crdb.Nullable()),
		},
			crdb.NewPrimaryKey(LDAPInstanceIDCol, LDAPIDCol),
			IDPTemplateLDAPSuffix,
			crdb.WithForeignKey(crdb.NewForeignKeyOfPublicKeys()),
		),
		crdb.NewSuffixedTable([]*crdb.Column{
<<<<<<< HEAD
			crdb.NewColumn(SAMLIDCol, crdb.ColumnTypeText),
			crdb.NewColumn(SAMLInstanceIDCol, crdb.ColumnTypeText),
			crdb.NewColumn(SAMLMetadataCol, crdb.ColumnTypeBytes),
			crdb.NewColumn(SAMLKeyCol, crdb.ColumnTypeJSONB),
			crdb.NewColumn(SAMLCertificateCol, crdb.ColumnTypeJSONB),
			crdb.NewColumn(SAMLBindingCol, crdb.ColumnTypeText, crdb.Nullable()),
			crdb.NewColumn(SAMLWithSignedRequestCol, crdb.ColumnTypeBool, crdb.Nullable()),
		},
			crdb.NewPrimaryKey(SAMLInstanceIDCol, SAMLIDCol),
			IDPTemplateSAMLSuffix,
=======
			crdb.NewColumn(AppleIDCol, crdb.ColumnTypeText),
			crdb.NewColumn(AppleInstanceIDCol, crdb.ColumnTypeText),
			crdb.NewColumn(AppleClientIDCol, crdb.ColumnTypeText),
			crdb.NewColumn(AppleTeamIDCol, crdb.ColumnTypeText),
			crdb.NewColumn(AppleKeyIDCol, crdb.ColumnTypeText),
			crdb.NewColumn(ApplePrivateKeyCol, crdb.ColumnTypeJSONB),
			crdb.NewColumn(AppleScopesCol, crdb.ColumnTypeTextArray, crdb.Nullable()),
		},
			crdb.NewPrimaryKey(AppleInstanceIDCol, AppleIDCol),
			IDPTemplateAppleSuffix,
>>>>>>> 7edc73bd
			crdb.WithForeignKey(crdb.NewForeignKeyOfPublicKeys()),
		),
	)
	p.StatementHandler = crdb.NewStatementHandler(ctx, config)
	return p
}

func (p *idpTemplateProjection) reducers() []handler.AggregateReducer {
	return []handler.AggregateReducer{
		{
			Aggregate: instance.AggregateType,
			EventRedusers: []handler.EventReducer{
				{
					Event:  instance.OAuthIDPAddedEventType,
					Reduce: p.reduceOAuthIDPAdded,
				},
				{
					Event:  instance.OAuthIDPChangedEventType,
					Reduce: p.reduceOAuthIDPChanged,
				},
				{
					Event:  instance.OIDCIDPAddedEventType,
					Reduce: p.reduceOIDCIDPAdded,
				},
				{
					Event:  instance.OIDCIDPChangedEventType,
					Reduce: p.reduceOIDCIDPChanged,
				},
				{
					Event:  instance.OIDCIDPMigratedAzureADEventType,
					Reduce: p.reduceOIDCIDPMigratedAzureAD,
				},
				{
					Event:  instance.OIDCIDPMigratedGoogleEventType,
					Reduce: p.reduceOIDCIDPMigratedGoogle,
				},
				{
					Event:  instance.JWTIDPAddedEventType,
					Reduce: p.reduceJWTIDPAdded,
				},
				{
					Event:  instance.JWTIDPChangedEventType,
					Reduce: p.reduceJWTIDPChanged,
				},
				{
					Event:  instance.IDPConfigAddedEventType,
					Reduce: p.reduceOldConfigAdded,
				},
				{
					Event:  instance.IDPConfigChangedEventType,
					Reduce: p.reduceOldConfigChanged,
				},
				{
					Event:  instance.IDPOIDCConfigAddedEventType,
					Reduce: p.reduceOldOIDCConfigAdded,
				},
				{
					Event:  instance.IDPOIDCConfigChangedEventType,
					Reduce: p.reduceOldOIDCConfigChanged,
				},
				{
					Event:  instance.IDPJWTConfigAddedEventType,
					Reduce: p.reduceOldJWTConfigAdded,
				},
				{
					Event:  instance.IDPJWTConfigChangedEventType,
					Reduce: p.reduceOldJWTConfigChanged,
				},
				{
					Event:  instance.AzureADIDPAddedEventType,
					Reduce: p.reduceAzureADIDPAdded,
				},
				{
					Event:  instance.AzureADIDPChangedEventType,
					Reduce: p.reduceAzureADIDPChanged,
				},
				{
					Event:  instance.GitHubIDPAddedEventType,
					Reduce: p.reduceGitHubIDPAdded,
				},
				{
					Event:  instance.GitHubIDPChangedEventType,
					Reduce: p.reduceGitHubIDPChanged,
				},
				{
					Event:  instance.GitHubEnterpriseIDPAddedEventType,
					Reduce: p.reduceGitHubEnterpriseIDPAdded,
				},
				{
					Event:  instance.GitHubEnterpriseIDPChangedEventType,
					Reduce: p.reduceGitHubEnterpriseIDPChanged,
				},
				{
					Event:  instance.GitLabIDPAddedEventType,
					Reduce: p.reduceGitLabIDPAdded,
				},
				{
					Event:  instance.GitLabIDPChangedEventType,
					Reduce: p.reduceGitLabIDPChanged,
				},
				{
					Event:  instance.GitLabSelfHostedIDPAddedEventType,
					Reduce: p.reduceGitLabSelfHostedIDPAdded,
				},
				{
					Event:  instance.GitLabSelfHostedIDPChangedEventType,
					Reduce: p.reduceGitLabSelfHostedIDPChanged,
				},
				{
					Event:  instance.GoogleIDPAddedEventType,
					Reduce: p.reduceGoogleIDPAdded,
				},
				{
					Event:  instance.GoogleIDPChangedEventType,
					Reduce: p.reduceGoogleIDPChanged,
				},
				{
					Event:  instance.LDAPIDPAddedEventType,
					Reduce: p.reduceLDAPIDPAdded,
				},
				{
					Event:  instance.LDAPIDPChangedEventType,
					Reduce: p.reduceLDAPIDPChanged,
				},
				{
<<<<<<< HEAD
					Event:  instance.SAMLIDPAddedEventType,
					Reduce: p.reduceSAMLIDPAdded,
				},
				{
					Event:  instance.SAMLIDPChangedEventType,
					Reduce: p.reduceSAMLIDPChanged,
=======
					Event:  instance.AppleIDPAddedEventType,
					Reduce: p.reduceAppleIDPAdded,
				},
				{
					Event:  instance.AppleIDPChangedEventType,
					Reduce: p.reduceAppleIDPChanged,
>>>>>>> 7edc73bd
				},
				{
					Event:  instance.IDPConfigRemovedEventType,
					Reduce: p.reduceIDPConfigRemoved,
				},
				{
					Event:  instance.IDPRemovedEventType,
					Reduce: p.reduceIDPRemoved,
				},
				{
					Event:  instance.InstanceRemovedEventType,
					Reduce: reduceInstanceRemovedHelper(IDPTemplateInstanceIDCol),
				},
			},
		},
		{
			Aggregate: org.AggregateType,
			EventRedusers: []handler.EventReducer{
				{
					Event:  org.OAuthIDPAddedEventType,
					Reduce: p.reduceOAuthIDPAdded,
				},
				{
					Event:  org.OAuthIDPChangedEventType,
					Reduce: p.reduceOAuthIDPChanged,
				},
				{
					Event:  org.OIDCIDPAddedEventType,
					Reduce: p.reduceOIDCIDPAdded,
				},
				{
					Event:  org.OIDCIDPChangedEventType,
					Reduce: p.reduceOIDCIDPChanged,
				},
				{
					Event:  org.OIDCIDPMigratedAzureADEventType,
					Reduce: p.reduceOIDCIDPMigratedAzureAD,
				},
				{
					Event:  org.OIDCIDPMigratedGoogleEventType,
					Reduce: p.reduceOIDCIDPMigratedGoogle,
				},
				{
					Event:  org.JWTIDPAddedEventType,
					Reduce: p.reduceJWTIDPAdded,
				},
				{
					Event:  org.JWTIDPChangedEventType,
					Reduce: p.reduceJWTIDPChanged,
				},
				{
					Event:  org.IDPConfigAddedEventType,
					Reduce: p.reduceOldConfigAdded,
				},
				{
					Event:  org.IDPConfigChangedEventType,
					Reduce: p.reduceOldConfigChanged,
				},
				{
					Event:  org.IDPOIDCConfigAddedEventType,
					Reduce: p.reduceOldOIDCConfigAdded,
				},
				{
					Event:  org.IDPOIDCConfigChangedEventType,
					Reduce: p.reduceOldOIDCConfigChanged,
				},
				{
					Event:  org.IDPJWTConfigAddedEventType,
					Reduce: p.reduceOldJWTConfigAdded,
				},
				{
					Event:  org.IDPJWTConfigChangedEventType,
					Reduce: p.reduceOldJWTConfigChanged,
				},
				{
					Event:  org.AzureADIDPAddedEventType,
					Reduce: p.reduceAzureADIDPAdded,
				},
				{
					Event:  org.AzureADIDPChangedEventType,
					Reduce: p.reduceAzureADIDPChanged,
				},
				{
					Event:  org.GitHubIDPAddedEventType,
					Reduce: p.reduceGitHubIDPAdded,
				},
				{
					Event:  org.GitHubIDPChangedEventType,
					Reduce: p.reduceGitHubIDPChanged,
				},
				{
					Event:  org.GitHubEnterpriseIDPAddedEventType,
					Reduce: p.reduceGitHubEnterpriseIDPAdded,
				},
				{
					Event:  org.GitHubEnterpriseIDPChangedEventType,
					Reduce: p.reduceGitHubEnterpriseIDPChanged,
				},
				{
					Event:  org.GitLabIDPAddedEventType,
					Reduce: p.reduceGitLabIDPAdded,
				},
				{
					Event:  org.GitLabIDPChangedEventType,
					Reduce: p.reduceGitLabIDPChanged,
				},
				{
					Event:  org.GitLabSelfHostedIDPAddedEventType,
					Reduce: p.reduceGitLabSelfHostedIDPAdded,
				},
				{
					Event:  org.GitLabSelfHostedIDPChangedEventType,
					Reduce: p.reduceGitLabSelfHostedIDPChanged,
				},
				{
					Event:  org.GoogleIDPAddedEventType,
					Reduce: p.reduceGoogleIDPAdded,
				},
				{
					Event:  org.GoogleIDPChangedEventType,
					Reduce: p.reduceGoogleIDPChanged,
				},
				{
					Event:  org.LDAPIDPAddedEventType,
					Reduce: p.reduceLDAPIDPAdded,
				},
				{
					Event:  org.LDAPIDPChangedEventType,
					Reduce: p.reduceLDAPIDPChanged,
				},
				{
<<<<<<< HEAD
					Event:  org.SAMLIDPAddedEventType,
					Reduce: p.reduceSAMLIDPAdded,
				},
				{
					Event:  org.SAMLIDPChangedEventType,
					Reduce: p.reduceSAMLIDPChanged,
=======
					Event:  org.AppleIDPAddedEventType,
					Reduce: p.reduceAppleIDPAdded,
				},
				{
					Event:  org.AppleIDPChangedEventType,
					Reduce: p.reduceAppleIDPChanged,
>>>>>>> 7edc73bd
				},
				{
					Event:  org.IDPConfigRemovedEventType,
					Reduce: p.reduceIDPConfigRemoved,
				},
				{
					Event:  org.IDPRemovedEventType,
					Reduce: p.reduceIDPRemoved,
				},
				{
					Event:  org.OrgRemovedEventType,
					Reduce: p.reduceOwnerRemoved,
				},
			},
		},
	}
}

func (p *idpTemplateProjection) reduceOAuthIDPAdded(event eventstore.Event) (*handler.Statement, error) {
	var idpEvent idp.OAuthIDPAddedEvent
	var idpOwnerType domain.IdentityProviderType
	switch e := event.(type) {
	case *org.OAuthIDPAddedEvent:
		idpEvent = e.OAuthIDPAddedEvent
		idpOwnerType = domain.IdentityProviderTypeOrg
	case *instance.OAuthIDPAddedEvent:
		idpEvent = e.OAuthIDPAddedEvent
		idpOwnerType = domain.IdentityProviderTypeSystem
	default:
		return nil, errors.ThrowInvalidArgumentf(nil, "HANDL-ap9ihb", "reduce.wrong.event.type %v", []eventstore.EventType{org.OAuthIDPAddedEventType, instance.OAuthIDPAddedEventType})
	}

	return crdb.NewMultiStatement(
		&idpEvent,
		crdb.AddCreateStatement(
			[]handler.Column{
				handler.NewCol(IDPTemplateIDCol, idpEvent.ID),
				handler.NewCol(IDPTemplateCreationDateCol, idpEvent.CreationDate()),
				handler.NewCol(IDPTemplateChangeDateCol, idpEvent.CreationDate()),
				handler.NewCol(IDPTemplateSequenceCol, idpEvent.Sequence()),
				handler.NewCol(IDPTemplateResourceOwnerCol, idpEvent.Aggregate().ResourceOwner),
				handler.NewCol(IDPTemplateInstanceIDCol, idpEvent.Aggregate().InstanceID),
				handler.NewCol(IDPTemplateStateCol, domain.IDPStateActive),
				handler.NewCol(IDPTemplateNameCol, idpEvent.Name),
				handler.NewCol(IDPTemplateOwnerTypeCol, idpOwnerType),
				handler.NewCol(IDPTemplateTypeCol, domain.IDPTypeOAuth),
				handler.NewCol(IDPTemplateIsCreationAllowedCol, idpEvent.IsCreationAllowed),
				handler.NewCol(IDPTemplateIsLinkingAllowedCol, idpEvent.IsLinkingAllowed),
				handler.NewCol(IDPTemplateIsAutoCreationCol, idpEvent.IsAutoCreation),
				handler.NewCol(IDPTemplateIsAutoUpdateCol, idpEvent.IsAutoUpdate),
			},
		),
		crdb.AddCreateStatement(
			[]handler.Column{
				handler.NewCol(OAuthIDCol, idpEvent.ID),
				handler.NewCol(OAuthInstanceIDCol, idpEvent.Aggregate().InstanceID),
				handler.NewCol(OAuthClientIDCol, idpEvent.ClientID),
				handler.NewCol(OAuthClientSecretCol, idpEvent.ClientSecret),
				handler.NewCol(OAuthAuthorizationEndpointCol, idpEvent.AuthorizationEndpoint),
				handler.NewCol(OAuthTokenEndpointCol, idpEvent.TokenEndpoint),
				handler.NewCol(OAuthUserEndpointCol, idpEvent.UserEndpoint),
				handler.NewCol(OAuthScopesCol, database.StringArray(idpEvent.Scopes)),
				handler.NewCol(OAuthIDAttributeCol, idpEvent.IDAttribute),
			},
			crdb.WithTableSuffix(IDPTemplateOAuthSuffix),
		),
	), nil
}

func (p *idpTemplateProjection) reduceOAuthIDPChanged(event eventstore.Event) (*handler.Statement, error) {
	var idpEvent idp.OAuthIDPChangedEvent
	switch e := event.(type) {
	case *org.OAuthIDPChangedEvent:
		idpEvent = e.OAuthIDPChangedEvent
	case *instance.OAuthIDPChangedEvent:
		idpEvent = e.OAuthIDPChangedEvent
	default:
		return nil, errors.ThrowInvalidArgumentf(nil, "HANDL-p1582ks", "reduce.wrong.event.type %v", []eventstore.EventType{org.OAuthIDPChangedEventType, instance.OAuthIDPChangedEventType})
	}

	ops := make([]func(eventstore.Event) crdb.Exec, 0, 2)
	ops = append(ops,
		crdb.AddUpdateStatement(
			reduceIDPChangedTemplateColumns(idpEvent.Name, idpEvent.CreationDate(), idpEvent.Sequence(), idpEvent.OptionChanges),
			[]handler.Condition{
				handler.NewCond(IDPTemplateIDCol, idpEvent.ID),
				handler.NewCond(IDPTemplateInstanceIDCol, idpEvent.Aggregate().InstanceID),
			},
		),
	)
	oauthCols := reduceOAuthIDPChangedColumns(idpEvent)
	if len(oauthCols) > 0 {
		ops = append(ops,
			crdb.AddUpdateStatement(
				oauthCols,
				[]handler.Condition{
					handler.NewCond(OAuthIDCol, idpEvent.ID),
					handler.NewCond(OAuthInstanceIDCol, idpEvent.Aggregate().InstanceID),
				},
				crdb.WithTableSuffix(IDPTemplateOAuthSuffix),
			),
		)
	}

	return crdb.NewMultiStatement(
		&idpEvent,
		ops...,
	), nil
}

func (p *idpTemplateProjection) reduceOIDCIDPAdded(event eventstore.Event) (*handler.Statement, error) {
	var idpEvent idp.OIDCIDPAddedEvent
	var idpOwnerType domain.IdentityProviderType
	switch e := event.(type) {
	case *org.OIDCIDPAddedEvent:
		idpEvent = e.OIDCIDPAddedEvent
		idpOwnerType = domain.IdentityProviderTypeOrg
	case *instance.OIDCIDPAddedEvent:
		idpEvent = e.OIDCIDPAddedEvent
		idpOwnerType = domain.IdentityProviderTypeSystem
	default:
		return nil, errors.ThrowInvalidArgumentf(nil, "HANDL-9s02m1", "reduce.wrong.event.type %v", []eventstore.EventType{org.OIDCIDPAddedEventType, instance.OIDCIDPAddedEventType})
	}

	return crdb.NewMultiStatement(
		&idpEvent,
		crdb.AddCreateStatement(
			[]handler.Column{
				handler.NewCol(IDPTemplateIDCol, idpEvent.ID),
				handler.NewCol(IDPTemplateCreationDateCol, idpEvent.CreationDate()),
				handler.NewCol(IDPTemplateChangeDateCol, idpEvent.CreationDate()),
				handler.NewCol(IDPTemplateSequenceCol, idpEvent.Sequence()),
				handler.NewCol(IDPTemplateResourceOwnerCol, idpEvent.Aggregate().ResourceOwner),
				handler.NewCol(IDPTemplateInstanceIDCol, idpEvent.Aggregate().InstanceID),
				handler.NewCol(IDPTemplateStateCol, domain.IDPStateActive),
				handler.NewCol(IDPTemplateNameCol, idpEvent.Name),
				handler.NewCol(IDPTemplateOwnerTypeCol, idpOwnerType),
				handler.NewCol(IDPTemplateTypeCol, domain.IDPTypeOIDC),
				handler.NewCol(IDPTemplateIsCreationAllowedCol, idpEvent.IsCreationAllowed),
				handler.NewCol(IDPTemplateIsLinkingAllowedCol, idpEvent.IsLinkingAllowed),
				handler.NewCol(IDPTemplateIsAutoCreationCol, idpEvent.IsAutoCreation),
				handler.NewCol(IDPTemplateIsAutoUpdateCol, idpEvent.IsAutoUpdate),
			},
		),
		crdb.AddCreateStatement(
			[]handler.Column{
				handler.NewCol(OIDCIDCol, idpEvent.ID),
				handler.NewCol(OIDCInstanceIDCol, idpEvent.Aggregate().InstanceID),
				handler.NewCol(OIDCIssuerCol, idpEvent.Issuer),
				handler.NewCol(OIDCClientIDCol, idpEvent.ClientID),
				handler.NewCol(OIDCClientSecretCol, idpEvent.ClientSecret),
				handler.NewCol(OIDCScopesCol, database.StringArray(idpEvent.Scopes)),
				handler.NewCol(OIDCIDTokenMappingCol, idpEvent.IsIDTokenMapping),
			},
			crdb.WithTableSuffix(IDPTemplateOIDCSuffix),
		),
	), nil
}

func (p *idpTemplateProjection) reduceOIDCIDPChanged(event eventstore.Event) (*handler.Statement, error) {
	var idpEvent idp.OIDCIDPChangedEvent
	switch e := event.(type) {
	case *org.OIDCIDPChangedEvent:
		idpEvent = e.OIDCIDPChangedEvent
	case *instance.OIDCIDPChangedEvent:
		idpEvent = e.OIDCIDPChangedEvent
	default:
		return nil, errors.ThrowInvalidArgumentf(nil, "HANDL-p1582ks", "reduce.wrong.event.type %v", []eventstore.EventType{org.OIDCIDPChangedEventType, instance.OIDCIDPChangedEventType})
	}

	ops := make([]func(eventstore.Event) crdb.Exec, 0, 2)
	ops = append(ops,
		crdb.AddUpdateStatement(
			reduceIDPChangedTemplateColumns(idpEvent.Name, idpEvent.CreationDate(), idpEvent.Sequence(), idpEvent.OptionChanges),
			[]handler.Condition{
				handler.NewCond(IDPTemplateIDCol, idpEvent.ID),
				handler.NewCond(IDPTemplateInstanceIDCol, idpEvent.Aggregate().InstanceID),
			},
		),
	)
	oidcCols := reduceOIDCIDPChangedColumns(idpEvent)
	if len(oidcCols) > 0 {
		ops = append(ops,
			crdb.AddUpdateStatement(
				oidcCols,
				[]handler.Condition{
					handler.NewCond(OIDCIDCol, idpEvent.ID),
					handler.NewCond(OIDCInstanceIDCol, idpEvent.Aggregate().InstanceID),
				},
				crdb.WithTableSuffix(IDPTemplateOIDCSuffix),
			),
		)
	}

	return crdb.NewMultiStatement(
		&idpEvent,
		ops...,
	), nil
}

func (p *idpTemplateProjection) reduceOIDCIDPMigratedAzureAD(event eventstore.Event) (*handler.Statement, error) {
	var idpEvent idp.OIDCIDPMigratedAzureADEvent
	switch e := event.(type) {
	case *org.OIDCIDPMigratedAzureADEvent:
		idpEvent = e.OIDCIDPMigratedAzureADEvent
	case *instance.OIDCIDPMigratedAzureADEvent:
		idpEvent = e.OIDCIDPMigratedAzureADEvent
	default:
		return nil, errors.ThrowInvalidArgumentf(nil, "HANDL-p1582ks", "reduce.wrong.event.type %v", []eventstore.EventType{org.OIDCIDPMigratedAzureADEventType, instance.OIDCIDPMigratedAzureADEventType})
	}

	return crdb.NewMultiStatement(
		&idpEvent,
		crdb.AddUpdateStatement(
			[]handler.Column{
				handler.NewCol(IDPTemplateChangeDateCol, idpEvent.CreationDate()),
				handler.NewCol(IDPTemplateSequenceCol, idpEvent.Sequence()),
				handler.NewCol(IDPTemplateNameCol, idpEvent.Name),
				handler.NewCol(IDPTemplateTypeCol, domain.IDPTypeAzureAD),
				handler.NewCol(IDPTemplateIsCreationAllowedCol, idpEvent.IsCreationAllowed),
				handler.NewCol(IDPTemplateIsLinkingAllowedCol, idpEvent.IsLinkingAllowed),
				handler.NewCol(IDPTemplateIsAutoCreationCol, idpEvent.IsAutoCreation),
				handler.NewCol(IDPTemplateIsAutoUpdateCol, idpEvent.IsAutoUpdate),
			},
			[]handler.Condition{
				handler.NewCond(IDPTemplateIDCol, idpEvent.ID),
				handler.NewCond(IDPTemplateInstanceIDCol, idpEvent.Aggregate().InstanceID),
			},
		),
		crdb.AddDeleteStatement(
			[]handler.Condition{
				handler.NewCond(OIDCIDCol, idpEvent.ID),
				handler.NewCond(OIDCInstanceIDCol, idpEvent.Aggregate().InstanceID),
			},
			crdb.WithTableSuffix(IDPTemplateOIDCSuffix),
		),
		crdb.AddCreateStatement(
			[]handler.Column{
				handler.NewCol(AzureADIDCol, idpEvent.ID),
				handler.NewCol(AzureADInstanceIDCol, idpEvent.Aggregate().InstanceID),
				handler.NewCol(AzureADClientIDCol, idpEvent.ClientID),
				handler.NewCol(AzureADClientSecretCol, idpEvent.ClientSecret),
				handler.NewCol(AzureADScopesCol, database.StringArray(idpEvent.Scopes)),
				handler.NewCol(AzureADTenantCol, idpEvent.Tenant),
				handler.NewCol(AzureADIsEmailVerified, idpEvent.IsEmailVerified),
			},
			crdb.WithTableSuffix(IDPTemplateAzureADSuffix),
		),
	), nil
}

func (p *idpTemplateProjection) reduceOIDCIDPMigratedGoogle(event eventstore.Event) (*handler.Statement, error) {
	var idpEvent idp.OIDCIDPMigratedGoogleEvent
	switch e := event.(type) {
	case *org.OIDCIDPMigratedGoogleEvent:
		idpEvent = e.OIDCIDPMigratedGoogleEvent
	case *instance.OIDCIDPMigratedGoogleEvent:
		idpEvent = e.OIDCIDPMigratedGoogleEvent
	default:
		return nil, errors.ThrowInvalidArgumentf(nil, "HANDL-p1582ks", "reduce.wrong.event.type %v", []eventstore.EventType{org.OIDCIDPMigratedGoogleEventType, instance.OIDCIDPMigratedGoogleEventType})
	}

	return crdb.NewMultiStatement(
		&idpEvent,
		crdb.AddUpdateStatement(
			[]handler.Column{
				handler.NewCol(IDPTemplateChangeDateCol, idpEvent.CreationDate()),
				handler.NewCol(IDPTemplateSequenceCol, idpEvent.Sequence()),
				handler.NewCol(IDPTemplateNameCol, idpEvent.Name),
				handler.NewCol(IDPTemplateTypeCol, domain.IDPTypeGoogle),
				handler.NewCol(IDPTemplateIsCreationAllowedCol, idpEvent.IsCreationAllowed),
				handler.NewCol(IDPTemplateIsLinkingAllowedCol, idpEvent.IsLinkingAllowed),
				handler.NewCol(IDPTemplateIsAutoCreationCol, idpEvent.IsAutoCreation),
				handler.NewCol(IDPTemplateIsAutoUpdateCol, idpEvent.IsAutoUpdate),
			},
			[]handler.Condition{
				handler.NewCond(IDPTemplateIDCol, idpEvent.ID),
				handler.NewCond(IDPTemplateInstanceIDCol, idpEvent.Aggregate().InstanceID),
			},
		),
		crdb.AddDeleteStatement(
			[]handler.Condition{
				handler.NewCond(OIDCIDCol, idpEvent.ID),
				handler.NewCond(OIDCInstanceIDCol, idpEvent.Aggregate().InstanceID),
			},
			crdb.WithTableSuffix(IDPTemplateOIDCSuffix),
		),
		crdb.AddCreateStatement(
			[]handler.Column{
				handler.NewCol(GoogleIDCol, idpEvent.ID),
				handler.NewCol(GoogleInstanceIDCol, idpEvent.Aggregate().InstanceID),
				handler.NewCol(GoogleClientIDCol, idpEvent.ClientID),
				handler.NewCol(GoogleClientSecretCol, idpEvent.ClientSecret),
				handler.NewCol(GoogleScopesCol, database.StringArray(idpEvent.Scopes)),
			},
			crdb.WithTableSuffix(IDPTemplateGoogleSuffix),
		),
	), nil
}

func (p *idpTemplateProjection) reduceJWTIDPAdded(event eventstore.Event) (*handler.Statement, error) {
	var idpEvent idp.JWTIDPAddedEvent
	var idpOwnerType domain.IdentityProviderType
	switch e := event.(type) {
	case *org.JWTIDPAddedEvent:
		idpEvent = e.JWTIDPAddedEvent
		idpOwnerType = domain.IdentityProviderTypeOrg
	case *instance.JWTIDPAddedEvent:
		idpEvent = e.JWTIDPAddedEvent
		idpOwnerType = domain.IdentityProviderTypeSystem
	default:
		return nil, errors.ThrowInvalidArgumentf(nil, "HANDL-xopi2s", "reduce.wrong.event.type %v", []eventstore.EventType{org.JWTIDPAddedEventType, instance.JWTIDPAddedEventType})
	}

	return crdb.NewMultiStatement(
		&idpEvent,
		crdb.AddCreateStatement(
			[]handler.Column{
				handler.NewCol(IDPTemplateIDCol, idpEvent.ID),
				handler.NewCol(IDPTemplateCreationDateCol, idpEvent.CreationDate()),
				handler.NewCol(IDPTemplateChangeDateCol, idpEvent.CreationDate()),
				handler.NewCol(IDPTemplateSequenceCol, idpEvent.Sequence()),
				handler.NewCol(IDPTemplateResourceOwnerCol, idpEvent.Aggregate().ResourceOwner),
				handler.NewCol(IDPTemplateInstanceIDCol, idpEvent.Aggregate().InstanceID),
				handler.NewCol(IDPTemplateStateCol, domain.IDPStateActive),
				handler.NewCol(IDPTemplateNameCol, idpEvent.Name),
				handler.NewCol(IDPTemplateOwnerTypeCol, idpOwnerType),
				handler.NewCol(IDPTemplateTypeCol, domain.IDPTypeJWT),
				handler.NewCol(IDPTemplateIsCreationAllowedCol, idpEvent.IsCreationAllowed),
				handler.NewCol(IDPTemplateIsLinkingAllowedCol, idpEvent.IsLinkingAllowed),
				handler.NewCol(IDPTemplateIsAutoCreationCol, idpEvent.IsAutoCreation),
				handler.NewCol(IDPTemplateIsAutoUpdateCol, idpEvent.IsAutoUpdate),
			},
		),
		crdb.AddCreateStatement(
			[]handler.Column{
				handler.NewCol(JWTIDCol, idpEvent.ID),
				handler.NewCol(JWTInstanceIDCol, idpEvent.Aggregate().InstanceID),
				handler.NewCol(JWTIssuerCol, idpEvent.Issuer),
				handler.NewCol(JWTEndpointCol, idpEvent.JWTEndpoint),
				handler.NewCol(JWTKeysEndpointCol, idpEvent.KeysEndpoint),
				handler.NewCol(JWTHeaderNameCol, idpEvent.HeaderName),
			},
			crdb.WithTableSuffix(IDPTemplateJWTSuffix),
		),
	), nil
}

func (p *idpTemplateProjection) reduceJWTIDPChanged(event eventstore.Event) (*handler.Statement, error) {
	var idpEvent idp.JWTIDPChangedEvent
	switch e := event.(type) {
	case *org.JWTIDPChangedEvent:
		idpEvent = e.JWTIDPChangedEvent
	case *instance.JWTIDPChangedEvent:
		idpEvent = e.JWTIDPChangedEvent
	default:
		return nil, errors.ThrowInvalidArgumentf(nil, "HANDL-p1582ks", "reduce.wrong.event.type %v", []eventstore.EventType{org.JWTIDPChangedEventType, instance.JWTIDPChangedEventType})
	}

	ops := make([]func(eventstore.Event) crdb.Exec, 0, 2)
	ops = append(ops,
		crdb.AddUpdateStatement(
			reduceIDPChangedTemplateColumns(idpEvent.Name, idpEvent.CreationDate(), idpEvent.Sequence(), idpEvent.OptionChanges),
			[]handler.Condition{
				handler.NewCond(IDPTemplateIDCol, idpEvent.ID),
				handler.NewCond(IDPTemplateInstanceIDCol, idpEvent.Aggregate().InstanceID),
			},
		),
	)
	jwtCols := reduceJWTIDPChangedColumns(idpEvent)
	if len(jwtCols) > 0 {
		ops = append(ops,
			crdb.AddUpdateStatement(
				jwtCols,
				[]handler.Condition{
					handler.NewCond(JWTIDCol, idpEvent.ID),
					handler.NewCond(JWTInstanceIDCol, idpEvent.Aggregate().InstanceID),
				},
				crdb.WithTableSuffix(IDPTemplateJWTSuffix),
			),
		)
	}

	return crdb.NewMultiStatement(
		&idpEvent,
		ops...,
	), nil
}

func (p *idpTemplateProjection) reduceOldConfigAdded(event eventstore.Event) (*handler.Statement, error) {
	var idpEvent idpconfig.IDPConfigAddedEvent
	var idpOwnerType domain.IdentityProviderType
	switch e := event.(type) {
	case *org.IDPConfigAddedEvent:
		idpEvent = e.IDPConfigAddedEvent
		idpOwnerType = domain.IdentityProviderTypeOrg
	case *instance.IDPConfigAddedEvent:
		idpEvent = e.IDPConfigAddedEvent
		idpOwnerType = domain.IdentityProviderTypeSystem
	default:
		return nil, errors.ThrowInvalidArgumentf(nil, "HANDL-ADfeg", "reduce.wrong.event.type %v", []eventstore.EventType{org.IDPConfigAddedEventType, instance.IDPConfigAddedEventType})
	}

	return crdb.NewCreateStatement(
		event,
		[]handler.Column{
			handler.NewCol(IDPTemplateIDCol, idpEvent.ConfigID),
			handler.NewCol(IDPTemplateCreationDateCol, idpEvent.CreationDate()),
			handler.NewCol(IDPTemplateChangeDateCol, idpEvent.CreationDate()),
			handler.NewCol(IDPTemplateSequenceCol, idpEvent.Sequence()),
			handler.NewCol(IDPTemplateResourceOwnerCol, idpEvent.Aggregate().ResourceOwner),
			handler.NewCol(IDPTemplateInstanceIDCol, idpEvent.Aggregate().InstanceID),
			handler.NewCol(IDPTemplateStateCol, domain.IDPStateActive),
			handler.NewCol(IDPTemplateNameCol, idpEvent.Name),
			handler.NewCol(IDPTemplateOwnerTypeCol, idpOwnerType),
			handler.NewCol(IDPTemplateTypeCol, domain.IDPTypeUnspecified),
			handler.NewCol(IDPTemplateIsCreationAllowedCol, true),
			handler.NewCol(IDPTemplateIsLinkingAllowedCol, true),
			handler.NewCol(IDPTemplateIsAutoCreationCol, idpEvent.AutoRegister),
			handler.NewCol(IDPTemplateIsAutoUpdateCol, false),
		},
	), nil
}

func (p *idpTemplateProjection) reduceOldConfigChanged(event eventstore.Event) (*handler.Statement, error) {
	var idpEvent idpconfig.IDPConfigChangedEvent
	switch e := event.(type) {
	case *org.IDPConfigChangedEvent:
		idpEvent = e.IDPConfigChangedEvent
	case *instance.IDPConfigChangedEvent:
		idpEvent = e.IDPConfigChangedEvent
	default:
		return nil, errors.ThrowInvalidArgumentf(nil, "HANDL-SAfg2", "reduce.wrong.event.type %v", []eventstore.EventType{org.IDPConfigChangedEventType, instance.IDPConfigChangedEventType})
	}

	cols := make([]handler.Column, 0, 4)
	if idpEvent.Name != nil {
		cols = append(cols, handler.NewCol(IDPTemplateNameCol, *idpEvent.Name))
	}
	if idpEvent.AutoRegister != nil {
		cols = append(cols, handler.NewCol(IDPTemplateIsAutoCreationCol, *idpEvent.AutoRegister))
	}
	cols = append(cols,
		handler.NewCol(IDPTemplateChangeDateCol, idpEvent.CreationDate()),
		handler.NewCol(IDPTemplateSequenceCol, idpEvent.Sequence()),
	)

	return crdb.NewUpdateStatement(
		event,
		cols,
		[]handler.Condition{
			handler.NewCond(IDPTemplateIDCol, idpEvent.ConfigID),
			handler.NewCond(IDPTemplateInstanceIDCol, idpEvent.Aggregate().InstanceID),
		},
	), nil
}

func (p *idpTemplateProjection) reduceOldOIDCConfigAdded(event eventstore.Event) (*handler.Statement, error) {
	var idpEvent idpconfig.OIDCConfigAddedEvent
	switch e := event.(type) {
	case *org.IDPOIDCConfigAddedEvent:
		idpEvent = e.OIDCConfigAddedEvent
	case *instance.IDPOIDCConfigAddedEvent:
		idpEvent = e.OIDCConfigAddedEvent
	default:
		return nil, errors.ThrowInvalidArgumentf(nil, "HANDL-ASFdq2", "reduce.wrong.event.type %v", []eventstore.EventType{org.IDPOIDCConfigAddedEventType, instance.IDPOIDCConfigAddedEventType})
	}

	return crdb.NewMultiStatement(
		&idpEvent,
		crdb.AddUpdateStatement(
			[]handler.Column{
				handler.NewCol(IDPTemplateChangeDateCol, idpEvent.CreationDate()),
				handler.NewCol(IDPTemplateSequenceCol, idpEvent.Sequence()),
				handler.NewCol(IDPTemplateTypeCol, domain.IDPTypeOIDC),
			},
			[]handler.Condition{
				handler.NewCond(IDPTemplateIDCol, idpEvent.IDPConfigID),
				handler.NewCond(IDPTemplateInstanceIDCol, idpEvent.Aggregate().InstanceID),
			},
		),
		crdb.AddCreateStatement(
			[]handler.Column{
				handler.NewCol(OIDCIDCol, idpEvent.IDPConfigID),
				handler.NewCol(OIDCInstanceIDCol, idpEvent.Aggregate().InstanceID),
				handler.NewCol(OIDCIssuerCol, idpEvent.Issuer),
				handler.NewCol(OIDCClientIDCol, idpEvent.ClientID),
				handler.NewCol(OIDCClientSecretCol, idpEvent.ClientSecret),
				handler.NewCol(OIDCScopesCol, database.StringArray(idpEvent.Scopes)),
				handler.NewCol(OIDCIDTokenMappingCol, true),
			},
			crdb.WithTableSuffix(IDPTemplateOIDCSuffix),
		),
	), nil
}

func (p *idpTemplateProjection) reduceOldOIDCConfigChanged(event eventstore.Event) (*handler.Statement, error) {
	var idpEvent idpconfig.OIDCConfigChangedEvent
	switch e := event.(type) {
	case *org.IDPOIDCConfigChangedEvent:
		idpEvent = e.OIDCConfigChangedEvent
	case *instance.IDPOIDCConfigChangedEvent:
		idpEvent = e.OIDCConfigChangedEvent
	default:
		return nil, errors.ThrowInvalidArgumentf(nil, "HANDL-p1582ks", "reduce.wrong.event.type %v", []eventstore.EventType{org.OIDCIDPChangedEventType, instance.OIDCIDPChangedEventType})
	}

	ops := make([]func(eventstore.Event) crdb.Exec, 0, 2)
	ops = append(ops,
		crdb.AddUpdateStatement(
			[]handler.Column{
				handler.NewCol(IDPTemplateChangeDateCol, idpEvent.CreationDate()),
				handler.NewCol(IDPTemplateSequenceCol, idpEvent.Sequence()),
			},
			[]handler.Condition{
				handler.NewCond(IDPTemplateIDCol, idpEvent.IDPConfigID),
				handler.NewCond(IDPTemplateInstanceIDCol, idpEvent.Aggregate().InstanceID),
			},
		),
	)
	oidcCols := make([]handler.Column, 0, 4)
	if idpEvent.ClientID != nil {
		oidcCols = append(oidcCols, handler.NewCol(OIDCClientIDCol, *idpEvent.ClientID))
	}
	if idpEvent.ClientSecret != nil {
		oidcCols = append(oidcCols, handler.NewCol(OIDCClientSecretCol, *idpEvent.ClientSecret))
	}
	if idpEvent.Issuer != nil {
		oidcCols = append(oidcCols, handler.NewCol(OIDCIssuerCol, *idpEvent.Issuer))
	}
	if idpEvent.Scopes != nil {
		oidcCols = append(oidcCols, handler.NewCol(OIDCScopesCol, database.StringArray(idpEvent.Scopes)))
	}
	if len(oidcCols) > 0 {
		ops = append(ops,
			crdb.AddUpdateStatement(
				oidcCols,
				[]handler.Condition{
					handler.NewCond(OIDCIDCol, idpEvent.IDPConfigID),
					handler.NewCond(OIDCInstanceIDCol, idpEvent.Aggregate().InstanceID),
				},
				crdb.WithTableSuffix(IDPTemplateOIDCSuffix),
			),
		)
	}

	return crdb.NewMultiStatement(
		&idpEvent,
		ops...,
	), nil
}

func (p *idpTemplateProjection) reduceOldJWTConfigAdded(event eventstore.Event) (*handler.Statement, error) {
	var idpEvent idpconfig.JWTConfigAddedEvent
	switch e := event.(type) {
	case *org.IDPJWTConfigAddedEvent:
		idpEvent = e.JWTConfigAddedEvent
	case *instance.IDPJWTConfigAddedEvent:
		idpEvent = e.JWTConfigAddedEvent
	default:
		return nil, errors.ThrowInvalidArgumentf(nil, "HANDL-ASFdq2", "reduce.wrong.event.type %v", []eventstore.EventType{org.IDPJWTConfigAddedEventType, instance.IDPJWTConfigAddedEventType})
	}

	return crdb.NewMultiStatement(
		&idpEvent,
		crdb.AddUpdateStatement(
			[]handler.Column{
				handler.NewCol(IDPTemplateChangeDateCol, idpEvent.CreationDate()),
				handler.NewCol(IDPTemplateSequenceCol, idpEvent.Sequence()),
				handler.NewCol(IDPTemplateTypeCol, domain.IDPTypeJWT),
			},
			[]handler.Condition{
				handler.NewCond(IDPTemplateIDCol, idpEvent.IDPConfigID),
				handler.NewCond(IDPTemplateInstanceIDCol, idpEvent.Aggregate().InstanceID),
			},
		),
		crdb.AddCreateStatement(
			[]handler.Column{
				handler.NewCol(JWTIDCol, idpEvent.IDPConfigID),
				handler.NewCol(JWTInstanceIDCol, idpEvent.Aggregate().InstanceID),
				handler.NewCol(JWTIssuerCol, idpEvent.Issuer),
				handler.NewCol(JWTEndpointCol, idpEvent.JWTEndpoint),
				handler.NewCol(JWTKeysEndpointCol, idpEvent.KeysEndpoint),
				handler.NewCol(JWTHeaderNameCol, idpEvent.HeaderName),
			},
			crdb.WithTableSuffix(IDPTemplateJWTSuffix),
		),
	), nil
}

func (p *idpTemplateProjection) reduceOldJWTConfigChanged(event eventstore.Event) (*handler.Statement, error) {
	var idpEvent idpconfig.JWTConfigChangedEvent
	switch e := event.(type) {
	case *org.IDPJWTConfigChangedEvent:
		idpEvent = e.JWTConfigChangedEvent
	case *instance.IDPJWTConfigChangedEvent:
		idpEvent = e.JWTConfigChangedEvent
	default:
		return nil, errors.ThrowInvalidArgumentf(nil, "HANDL-p1582ks", "reduce.wrong.event.type %v", []eventstore.EventType{org.JWTIDPChangedEventType, instance.JWTIDPChangedEventType})
	}

	ops := make([]func(eventstore.Event) crdb.Exec, 0, 2)
	ops = append(ops,
		crdb.AddUpdateStatement(
			[]handler.Column{
				handler.NewCol(IDPTemplateChangeDateCol, idpEvent.CreationDate()),
				handler.NewCol(IDPTemplateSequenceCol, idpEvent.Sequence()),
			},
			[]handler.Condition{
				handler.NewCond(IDPTemplateIDCol, idpEvent.IDPConfigID),
				handler.NewCond(IDPTemplateInstanceIDCol, idpEvent.Aggregate().InstanceID),
			},
		),
	)
	jwtCols := make([]handler.Column, 0, 4)
	if idpEvent.JWTEndpoint != nil {
		jwtCols = append(jwtCols, handler.NewCol(JWTEndpointCol, *idpEvent.JWTEndpoint))
	}
	if idpEvent.KeysEndpoint != nil {
		jwtCols = append(jwtCols, handler.NewCol(JWTKeysEndpointCol, *idpEvent.KeysEndpoint))
	}
	if idpEvent.HeaderName != nil {
		jwtCols = append(jwtCols, handler.NewCol(JWTHeaderNameCol, *idpEvent.HeaderName))
	}
	if idpEvent.Issuer != nil {
		jwtCols = append(jwtCols, handler.NewCol(JWTIssuerCol, *idpEvent.Issuer))
	}
	if len(jwtCols) > 0 {
		ops = append(ops,
			crdb.AddUpdateStatement(
				jwtCols,
				[]handler.Condition{
					handler.NewCond(JWTIDCol, idpEvent.IDPConfigID),
					handler.NewCond(JWTInstanceIDCol, idpEvent.Aggregate().InstanceID),
				},
				crdb.WithTableSuffix(IDPTemplateJWTSuffix),
			),
		)
	}

	return crdb.NewMultiStatement(
		&idpEvent,
		ops...,
	), nil
}

func (p *idpTemplateProjection) reduceAzureADIDPAdded(event eventstore.Event) (*handler.Statement, error) {
	var idpEvent idp.AzureADIDPAddedEvent
	var idpOwnerType domain.IdentityProviderType
	switch e := event.(type) {
	case *org.AzureADIDPAddedEvent:
		idpEvent = e.AzureADIDPAddedEvent
		idpOwnerType = domain.IdentityProviderTypeOrg
	case *instance.AzureADIDPAddedEvent:
		idpEvent = e.AzureADIDPAddedEvent
		idpOwnerType = domain.IdentityProviderTypeSystem
	default:
		return nil, errors.ThrowInvalidArgumentf(nil, "HANDL-x9a022b", "reduce.wrong.event.type %v", []eventstore.EventType{org.AzureADIDPAddedEventType, instance.AzureADIDPAddedEventType})
	}

	return crdb.NewMultiStatement(
		&idpEvent,
		crdb.AddCreateStatement(
			[]handler.Column{
				handler.NewCol(IDPTemplateIDCol, idpEvent.ID),
				handler.NewCol(IDPTemplateCreationDateCol, idpEvent.CreationDate()),
				handler.NewCol(IDPTemplateChangeDateCol, idpEvent.CreationDate()),
				handler.NewCol(IDPTemplateSequenceCol, idpEvent.Sequence()),
				handler.NewCol(IDPTemplateResourceOwnerCol, idpEvent.Aggregate().ResourceOwner),
				handler.NewCol(IDPTemplateInstanceIDCol, idpEvent.Aggregate().InstanceID),
				handler.NewCol(IDPTemplateStateCol, domain.IDPStateActive),
				handler.NewCol(IDPTemplateNameCol, idpEvent.Name),
				handler.NewCol(IDPTemplateOwnerTypeCol, idpOwnerType),
				handler.NewCol(IDPTemplateTypeCol, domain.IDPTypeAzureAD),
				handler.NewCol(IDPTemplateIsCreationAllowedCol, idpEvent.IsCreationAllowed),
				handler.NewCol(IDPTemplateIsLinkingAllowedCol, idpEvent.IsLinkingAllowed),
				handler.NewCol(IDPTemplateIsAutoCreationCol, idpEvent.IsAutoCreation),
				handler.NewCol(IDPTemplateIsAutoUpdateCol, idpEvent.IsAutoUpdate),
			},
		),
		crdb.AddCreateStatement(
			[]handler.Column{
				handler.NewCol(AzureADIDCol, idpEvent.ID),
				handler.NewCol(AzureADInstanceIDCol, idpEvent.Aggregate().InstanceID),
				handler.NewCol(AzureADClientIDCol, idpEvent.ClientID),
				handler.NewCol(AzureADClientSecretCol, idpEvent.ClientSecret),
				handler.NewCol(AzureADScopesCol, database.StringArray(idpEvent.Scopes)),
				handler.NewCol(AzureADTenantCol, idpEvent.Tenant),
				handler.NewCol(AzureADIsEmailVerified, idpEvent.IsEmailVerified),
			},
			crdb.WithTableSuffix(IDPTemplateAzureADSuffix),
		),
	), nil
}

func (p *idpTemplateProjection) reduceAzureADIDPChanged(event eventstore.Event) (*handler.Statement, error) {
	var idpEvent idp.AzureADIDPChangedEvent
	switch e := event.(type) {
	case *org.AzureADIDPChangedEvent:
		idpEvent = e.AzureADIDPChangedEvent
	case *instance.AzureADIDPChangedEvent:
		idpEvent = e.AzureADIDPChangedEvent
	default:
		return nil, errors.ThrowInvalidArgumentf(nil, "HANDL-p1582ks", "reduce.wrong.event.type %v", []eventstore.EventType{org.AzureADIDPChangedEventType, instance.AzureADIDPChangedEventType})
	}

	ops := make([]func(eventstore.Event) crdb.Exec, 0, 2)
	ops = append(ops,
		crdb.AddUpdateStatement(
			reduceIDPChangedTemplateColumns(idpEvent.Name, idpEvent.CreationDate(), idpEvent.Sequence(), idpEvent.OptionChanges),
			[]handler.Condition{
				handler.NewCond(IDPTemplateIDCol, idpEvent.ID),
				handler.NewCond(IDPTemplateInstanceIDCol, idpEvent.Aggregate().InstanceID),
			},
		),
	)
	githubCols := reduceAzureADIDPChangedColumns(idpEvent)
	if len(githubCols) > 0 {
		ops = append(ops,
			crdb.AddUpdateStatement(
				githubCols,
				[]handler.Condition{
					handler.NewCond(AzureADIDCol, idpEvent.ID),
					handler.NewCond(AzureADInstanceIDCol, idpEvent.Aggregate().InstanceID),
				},
				crdb.WithTableSuffix(IDPTemplateAzureADSuffix),
			),
		)
	}

	return crdb.NewMultiStatement(
		&idpEvent,
		ops...,
	), nil
}

func (p *idpTemplateProjection) reduceGitHubIDPAdded(event eventstore.Event) (*handler.Statement, error) {
	var idpEvent idp.GitHubIDPAddedEvent
	var idpOwnerType domain.IdentityProviderType
	switch e := event.(type) {
	case *org.GitHubIDPAddedEvent:
		idpEvent = e.GitHubIDPAddedEvent
		idpOwnerType = domain.IdentityProviderTypeOrg
	case *instance.GitHubIDPAddedEvent:
		idpEvent = e.GitHubIDPAddedEvent
		idpOwnerType = domain.IdentityProviderTypeSystem
	default:
		return nil, errors.ThrowInvalidArgumentf(nil, "HANDL-x9a022b", "reduce.wrong.event.type %v", []eventstore.EventType{org.GitHubIDPAddedEventType, instance.GitHubIDPAddedEventType})
	}

	return crdb.NewMultiStatement(
		&idpEvent,
		crdb.AddCreateStatement(
			[]handler.Column{
				handler.NewCol(IDPTemplateIDCol, idpEvent.ID),
				handler.NewCol(IDPTemplateCreationDateCol, idpEvent.CreationDate()),
				handler.NewCol(IDPTemplateChangeDateCol, idpEvent.CreationDate()),
				handler.NewCol(IDPTemplateSequenceCol, idpEvent.Sequence()),
				handler.NewCol(IDPTemplateResourceOwnerCol, idpEvent.Aggregate().ResourceOwner),
				handler.NewCol(IDPTemplateInstanceIDCol, idpEvent.Aggregate().InstanceID),
				handler.NewCol(IDPTemplateStateCol, domain.IDPStateActive),
				handler.NewCol(IDPTemplateNameCol, idpEvent.Name),
				handler.NewCol(IDPTemplateOwnerTypeCol, idpOwnerType),
				handler.NewCol(IDPTemplateTypeCol, domain.IDPTypeGitHub),
				handler.NewCol(IDPTemplateIsCreationAllowedCol, idpEvent.IsCreationAllowed),
				handler.NewCol(IDPTemplateIsLinkingAllowedCol, idpEvent.IsLinkingAllowed),
				handler.NewCol(IDPTemplateIsAutoCreationCol, idpEvent.IsAutoCreation),
				handler.NewCol(IDPTemplateIsAutoUpdateCol, idpEvent.IsAutoUpdate),
			},
		),
		crdb.AddCreateStatement(
			[]handler.Column{
				handler.NewCol(GitHubIDCol, idpEvent.ID),
				handler.NewCol(GitHubInstanceIDCol, idpEvent.Aggregate().InstanceID),
				handler.NewCol(GitHubClientIDCol, idpEvent.ClientID),
				handler.NewCol(GitHubClientSecretCol, idpEvent.ClientSecret),
				handler.NewCol(GitHubScopesCol, database.StringArray(idpEvent.Scopes)),
			},
			crdb.WithTableSuffix(IDPTemplateGitHubSuffix),
		),
	), nil
}

func (p *idpTemplateProjection) reduceGitHubEnterpriseIDPAdded(event eventstore.Event) (*handler.Statement, error) {
	var idpEvent idp.GitHubEnterpriseIDPAddedEvent
	var idpOwnerType domain.IdentityProviderType
	switch e := event.(type) {
	case *org.GitHubEnterpriseIDPAddedEvent:
		idpEvent = e.GitHubEnterpriseIDPAddedEvent
		idpOwnerType = domain.IdentityProviderTypeOrg
	case *instance.GitHubEnterpriseIDPAddedEvent:
		idpEvent = e.GitHubEnterpriseIDPAddedEvent
		idpOwnerType = domain.IdentityProviderTypeSystem
	default:
		return nil, errors.ThrowInvalidArgumentf(nil, "HANDL-Sf3g2a", "reduce.wrong.event.type %v", []eventstore.EventType{org.GitHubEnterpriseIDPAddedEventType, instance.GitHubEnterpriseIDPAddedEventType})
	}

	return crdb.NewMultiStatement(
		&idpEvent,
		crdb.AddCreateStatement(
			[]handler.Column{
				handler.NewCol(IDPTemplateIDCol, idpEvent.ID),
				handler.NewCol(IDPTemplateCreationDateCol, idpEvent.CreationDate()),
				handler.NewCol(IDPTemplateChangeDateCol, idpEvent.CreationDate()),
				handler.NewCol(IDPTemplateSequenceCol, idpEvent.Sequence()),
				handler.NewCol(IDPTemplateResourceOwnerCol, idpEvent.Aggregate().ResourceOwner),
				handler.NewCol(IDPTemplateInstanceIDCol, idpEvent.Aggregate().InstanceID),
				handler.NewCol(IDPTemplateStateCol, domain.IDPStateActive),
				handler.NewCol(IDPTemplateNameCol, idpEvent.Name),
				handler.NewCol(IDPTemplateOwnerTypeCol, idpOwnerType),
				handler.NewCol(IDPTemplateTypeCol, domain.IDPTypeGitHubEnterprise),
				handler.NewCol(IDPTemplateIsCreationAllowedCol, idpEvent.IsCreationAllowed),
				handler.NewCol(IDPTemplateIsLinkingAllowedCol, idpEvent.IsLinkingAllowed),
				handler.NewCol(IDPTemplateIsAutoCreationCol, idpEvent.IsAutoCreation),
				handler.NewCol(IDPTemplateIsAutoUpdateCol, idpEvent.IsAutoUpdate),
			},
		),
		crdb.AddCreateStatement(
			[]handler.Column{
				handler.NewCol(GitHubEnterpriseIDCol, idpEvent.ID),
				handler.NewCol(GitHubEnterpriseInstanceIDCol, idpEvent.Aggregate().InstanceID),
				handler.NewCol(GitHubEnterpriseClientIDCol, idpEvent.ClientID),
				handler.NewCol(GitHubEnterpriseClientSecretCol, idpEvent.ClientSecret),
				handler.NewCol(GitHubEnterpriseAuthorizationEndpointCol, idpEvent.AuthorizationEndpoint),
				handler.NewCol(GitHubEnterpriseTokenEndpointCol, idpEvent.TokenEndpoint),
				handler.NewCol(GitHubEnterpriseUserEndpointCol, idpEvent.UserEndpoint),
				handler.NewCol(GitHubEnterpriseScopesCol, database.StringArray(idpEvent.Scopes)),
			},
			crdb.WithTableSuffix(IDPTemplateGitHubEnterpriseSuffix),
		),
	), nil
}

func (p *idpTemplateProjection) reduceGitHubIDPChanged(event eventstore.Event) (*handler.Statement, error) {
	var idpEvent idp.GitHubIDPChangedEvent
	switch e := event.(type) {
	case *org.GitHubIDPChangedEvent:
		idpEvent = e.GitHubIDPChangedEvent
	case *instance.GitHubIDPChangedEvent:
		idpEvent = e.GitHubIDPChangedEvent
	default:
		return nil, errors.ThrowInvalidArgumentf(nil, "HANDL-p1582ks", "reduce.wrong.event.type %v", []eventstore.EventType{org.GitHubIDPChangedEventType, instance.GitHubIDPChangedEventType})
	}

	ops := make([]func(eventstore.Event) crdb.Exec, 0, 2)
	ops = append(ops,
		crdb.AddUpdateStatement(
			reduceIDPChangedTemplateColumns(idpEvent.Name, idpEvent.CreationDate(), idpEvent.Sequence(), idpEvent.OptionChanges),
			[]handler.Condition{
				handler.NewCond(IDPTemplateIDCol, idpEvent.ID),
				handler.NewCond(IDPTemplateInstanceIDCol, idpEvent.Aggregate().InstanceID),
			},
		),
	)
	githubCols := reduceGitHubIDPChangedColumns(idpEvent)
	if len(githubCols) > 0 {
		ops = append(ops,
			crdb.AddUpdateStatement(
				githubCols,
				[]handler.Condition{
					handler.NewCond(GitHubIDCol, idpEvent.ID),
					handler.NewCond(GitHubInstanceIDCol, idpEvent.Aggregate().InstanceID),
				},
				crdb.WithTableSuffix(IDPTemplateGitHubSuffix),
			),
		)
	}

	return crdb.NewMultiStatement(
		&idpEvent,
		ops...,
	), nil
}

func (p *idpTemplateProjection) reduceGitHubEnterpriseIDPChanged(event eventstore.Event) (*handler.Statement, error) {
	var idpEvent idp.GitHubEnterpriseIDPChangedEvent
	switch e := event.(type) {
	case *org.GitHubEnterpriseIDPChangedEvent:
		idpEvent = e.GitHubEnterpriseIDPChangedEvent
	case *instance.GitHubEnterpriseIDPChangedEvent:
		idpEvent = e.GitHubEnterpriseIDPChangedEvent
	default:
		return nil, errors.ThrowInvalidArgumentf(nil, "HANDL-SDg3g", "reduce.wrong.event.type %v", []eventstore.EventType{org.GitHubEnterpriseIDPChangedEventType, instance.GitHubEnterpriseIDPChangedEventType})
	}

	ops := make([]func(eventstore.Event) crdb.Exec, 0, 2)
	ops = append(ops,
		crdb.AddUpdateStatement(
			reduceIDPChangedTemplateColumns(idpEvent.Name, idpEvent.CreationDate(), idpEvent.Sequence(), idpEvent.OptionChanges),
			[]handler.Condition{
				handler.NewCond(IDPTemplateIDCol, idpEvent.ID),
				handler.NewCond(IDPTemplateInstanceIDCol, idpEvent.Aggregate().InstanceID),
			},
		),
	)
	githubCols := reduceGitHubEnterpriseIDPChangedColumns(idpEvent)
	if len(githubCols) > 0 {
		ops = append(ops,
			crdb.AddUpdateStatement(
				githubCols,
				[]handler.Condition{
					handler.NewCond(GitHubEnterpriseIDCol, idpEvent.ID),
					handler.NewCond(GitHubEnterpriseInstanceIDCol, idpEvent.Aggregate().InstanceID),
				},
				crdb.WithTableSuffix(IDPTemplateGitHubEnterpriseSuffix),
			),
		)
	}

	return crdb.NewMultiStatement(
		&idpEvent,
		ops...,
	), nil
}

func (p *idpTemplateProjection) reduceGitLabIDPAdded(event eventstore.Event) (*handler.Statement, error) {
	var idpEvent idp.GitLabIDPAddedEvent
	var idpOwnerType domain.IdentityProviderType
	switch e := event.(type) {
	case *org.GitLabIDPAddedEvent:
		idpEvent = e.GitLabIDPAddedEvent
		idpOwnerType = domain.IdentityProviderTypeOrg
	case *instance.GitLabIDPAddedEvent:
		idpEvent = e.GitLabIDPAddedEvent
		idpOwnerType = domain.IdentityProviderTypeSystem
	default:
		return nil, errors.ThrowInvalidArgumentf(nil, "HANDL-x9a022b", "reduce.wrong.event.type %v", []eventstore.EventType{org.GitLabIDPAddedEventType, instance.GitLabIDPAddedEventType})
	}

	return crdb.NewMultiStatement(
		&idpEvent,
		crdb.AddCreateStatement(
			[]handler.Column{
				handler.NewCol(IDPTemplateIDCol, idpEvent.ID),
				handler.NewCol(IDPTemplateCreationDateCol, idpEvent.CreationDate()),
				handler.NewCol(IDPTemplateChangeDateCol, idpEvent.CreationDate()),
				handler.NewCol(IDPTemplateSequenceCol, idpEvent.Sequence()),
				handler.NewCol(IDPTemplateResourceOwnerCol, idpEvent.Aggregate().ResourceOwner),
				handler.NewCol(IDPTemplateInstanceIDCol, idpEvent.Aggregate().InstanceID),
				handler.NewCol(IDPTemplateStateCol, domain.IDPStateActive),
				handler.NewCol(IDPTemplateNameCol, idpEvent.Name),
				handler.NewCol(IDPTemplateOwnerTypeCol, idpOwnerType),
				handler.NewCol(IDPTemplateTypeCol, domain.IDPTypeGitLab),
				handler.NewCol(IDPTemplateIsCreationAllowedCol, idpEvent.IsCreationAllowed),
				handler.NewCol(IDPTemplateIsLinkingAllowedCol, idpEvent.IsLinkingAllowed),
				handler.NewCol(IDPTemplateIsAutoCreationCol, idpEvent.IsAutoCreation),
				handler.NewCol(IDPTemplateIsAutoUpdateCol, idpEvent.IsAutoUpdate),
			},
		),
		crdb.AddCreateStatement(
			[]handler.Column{
				handler.NewCol(GitLabIDCol, idpEvent.ID),
				handler.NewCol(GitLabInstanceIDCol, idpEvent.Aggregate().InstanceID),
				handler.NewCol(GitLabClientIDCol, idpEvent.ClientID),
				handler.NewCol(GitLabClientSecretCol, idpEvent.ClientSecret),
				handler.NewCol(GitLabScopesCol, database.StringArray(idpEvent.Scopes)),
			},
			crdb.WithTableSuffix(IDPTemplateGitLabSuffix),
		),
	), nil
}

func (p *idpTemplateProjection) reduceGitLabIDPChanged(event eventstore.Event) (*handler.Statement, error) {
	var idpEvent idp.GitLabIDPChangedEvent
	switch e := event.(type) {
	case *org.GitLabIDPChangedEvent:
		idpEvent = e.GitLabIDPChangedEvent
	case *instance.GitLabIDPChangedEvent:
		idpEvent = e.GitLabIDPChangedEvent
	default:
		return nil, errors.ThrowInvalidArgumentf(nil, "HANDL-p1582ks", "reduce.wrong.event.type %v", []eventstore.EventType{org.GitLabIDPChangedEventType, instance.GitLabIDPChangedEventType})
	}

	ops := make([]func(eventstore.Event) crdb.Exec, 0, 2)
	ops = append(ops,
		crdb.AddUpdateStatement(
			reduceIDPChangedTemplateColumns(idpEvent.Name, idpEvent.CreationDate(), idpEvent.Sequence(), idpEvent.OptionChanges),
			[]handler.Condition{
				handler.NewCond(IDPTemplateIDCol, idpEvent.ID),
				handler.NewCond(IDPTemplateInstanceIDCol, idpEvent.Aggregate().InstanceID),
			},
		),
	)
	gitlabCols := reduceGitLabIDPChangedColumns(idpEvent)
	if len(gitlabCols) > 0 {
		ops = append(ops,
			crdb.AddUpdateStatement(
				gitlabCols,
				[]handler.Condition{
					handler.NewCond(GitLabIDCol, idpEvent.ID),
					handler.NewCond(GitLabInstanceIDCol, idpEvent.Aggregate().InstanceID),
				},
				crdb.WithTableSuffix(IDPTemplateGitLabSuffix),
			),
		)
	}

	return crdb.NewMultiStatement(
		&idpEvent,
		ops...,
	), nil
}

func (p *idpTemplateProjection) reduceGitLabSelfHostedIDPAdded(event eventstore.Event) (*handler.Statement, error) {
	var idpEvent idp.GitLabSelfHostedIDPAddedEvent
	var idpOwnerType domain.IdentityProviderType
	switch e := event.(type) {
	case *org.GitLabSelfHostedIDPAddedEvent:
		idpEvent = e.GitLabSelfHostedIDPAddedEvent
		idpOwnerType = domain.IdentityProviderTypeOrg
	case *instance.GitLabSelfHostedIDPAddedEvent:
		idpEvent = e.GitLabSelfHostedIDPAddedEvent
		idpOwnerType = domain.IdentityProviderTypeSystem
	default:
		return nil, errors.ThrowInvalidArgumentf(nil, "HANDL-SAF3gw", "reduce.wrong.event.type %v", []eventstore.EventType{org.GitLabSelfHostedIDPAddedEventType, instance.GitLabSelfHostedIDPAddedEventType})
	}

	return crdb.NewMultiStatement(
		&idpEvent,
		crdb.AddCreateStatement(
			[]handler.Column{
				handler.NewCol(IDPTemplateIDCol, idpEvent.ID),
				handler.NewCol(IDPTemplateCreationDateCol, idpEvent.CreationDate()),
				handler.NewCol(IDPTemplateChangeDateCol, idpEvent.CreationDate()),
				handler.NewCol(IDPTemplateSequenceCol, idpEvent.Sequence()),
				handler.NewCol(IDPTemplateResourceOwnerCol, idpEvent.Aggregate().ResourceOwner),
				handler.NewCol(IDPTemplateInstanceIDCol, idpEvent.Aggregate().InstanceID),
				handler.NewCol(IDPTemplateStateCol, domain.IDPStateActive),
				handler.NewCol(IDPTemplateNameCol, idpEvent.Name),
				handler.NewCol(IDPTemplateOwnerTypeCol, idpOwnerType),
				handler.NewCol(IDPTemplateTypeCol, domain.IDPTypeGitLabSelfHosted),
				handler.NewCol(IDPTemplateIsCreationAllowedCol, idpEvent.IsCreationAllowed),
				handler.NewCol(IDPTemplateIsLinkingAllowedCol, idpEvent.IsLinkingAllowed),
				handler.NewCol(IDPTemplateIsAutoCreationCol, idpEvent.IsAutoCreation),
				handler.NewCol(IDPTemplateIsAutoUpdateCol, idpEvent.IsAutoUpdate),
			},
		),
		crdb.AddCreateStatement(
			[]handler.Column{
				handler.NewCol(GitLabSelfHostedIDCol, idpEvent.ID),
				handler.NewCol(GitLabSelfHostedInstanceIDCol, idpEvent.Aggregate().InstanceID),
				handler.NewCol(GitLabSelfHostedIssuerCol, idpEvent.Issuer),
				handler.NewCol(GitLabSelfHostedClientIDCol, idpEvent.ClientID),
				handler.NewCol(GitLabSelfHostedClientSecretCol, idpEvent.ClientSecret),
				handler.NewCol(GitLabSelfHostedScopesCol, database.StringArray(idpEvent.Scopes)),
			},
			crdb.WithTableSuffix(IDPTemplateGitLabSelfHostedSuffix),
		),
	), nil
}

func (p *idpTemplateProjection) reduceGitLabSelfHostedIDPChanged(event eventstore.Event) (*handler.Statement, error) {
	var idpEvent idp.GitLabSelfHostedIDPChangedEvent
	switch e := event.(type) {
	case *org.GitLabSelfHostedIDPChangedEvent:
		idpEvent = e.GitLabSelfHostedIDPChangedEvent
	case *instance.GitLabSelfHostedIDPChangedEvent:
		idpEvent = e.GitLabSelfHostedIDPChangedEvent
	default:
		return nil, errors.ThrowInvalidArgumentf(nil, "HANDL-SAf3g2", "reduce.wrong.event.type %v", []eventstore.EventType{org.GitLabSelfHostedIDPChangedEventType, instance.GitLabSelfHostedIDPChangedEventType})
	}

	ops := make([]func(eventstore.Event) crdb.Exec, 0, 2)
	ops = append(ops,
		crdb.AddUpdateStatement(
			reduceIDPChangedTemplateColumns(idpEvent.Name, idpEvent.CreationDate(), idpEvent.Sequence(), idpEvent.OptionChanges),
			[]handler.Condition{
				handler.NewCond(IDPTemplateIDCol, idpEvent.ID),
				handler.NewCond(IDPTemplateInstanceIDCol, idpEvent.Aggregate().InstanceID),
			},
		),
	)
	gitlabCols := reduceGitLabSelfHostedIDPChangedColumns(idpEvent)
	if len(gitlabCols) > 0 {
		ops = append(ops,
			crdb.AddUpdateStatement(
				gitlabCols,
				[]handler.Condition{
					handler.NewCond(GitLabSelfHostedIDCol, idpEvent.ID),
					handler.NewCond(GitLabSelfHostedInstanceIDCol, idpEvent.Aggregate().InstanceID),
				},
				crdb.WithTableSuffix(IDPTemplateGitLabSelfHostedSuffix),
			),
		)
	}

	return crdb.NewMultiStatement(
		&idpEvent,
		ops...,
	), nil
}

func (p *idpTemplateProjection) reduceGoogleIDPAdded(event eventstore.Event) (*handler.Statement, error) {
	var idpEvent idp.GoogleIDPAddedEvent
	var idpOwnerType domain.IdentityProviderType
	switch e := event.(type) {
	case *org.GoogleIDPAddedEvent:
		idpEvent = e.GoogleIDPAddedEvent
		idpOwnerType = domain.IdentityProviderTypeOrg
	case *instance.GoogleIDPAddedEvent:
		idpEvent = e.GoogleIDPAddedEvent
		idpOwnerType = domain.IdentityProviderTypeSystem
	default:
		return nil, errors.ThrowInvalidArgumentf(nil, "HANDL-ap9ihb", "reduce.wrong.event.type %v", []eventstore.EventType{org.GoogleIDPAddedEventType, instance.GoogleIDPAddedEventType})
	}

	return crdb.NewMultiStatement(
		&idpEvent,
		crdb.AddCreateStatement(
			[]handler.Column{
				handler.NewCol(IDPTemplateIDCol, idpEvent.ID),
				handler.NewCol(IDPTemplateCreationDateCol, idpEvent.CreationDate()),
				handler.NewCol(IDPTemplateChangeDateCol, idpEvent.CreationDate()),
				handler.NewCol(IDPTemplateSequenceCol, idpEvent.Sequence()),
				handler.NewCol(IDPTemplateResourceOwnerCol, idpEvent.Aggregate().ResourceOwner),
				handler.NewCol(IDPTemplateInstanceIDCol, idpEvent.Aggregate().InstanceID),
				handler.NewCol(IDPTemplateStateCol, domain.IDPStateActive),
				handler.NewCol(IDPTemplateNameCol, idpEvent.Name),
				handler.NewCol(IDPTemplateOwnerTypeCol, idpOwnerType),
				handler.NewCol(IDPTemplateTypeCol, domain.IDPTypeGoogle),
				handler.NewCol(IDPTemplateIsCreationAllowedCol, idpEvent.IsCreationAllowed),
				handler.NewCol(IDPTemplateIsLinkingAllowedCol, idpEvent.IsLinkingAllowed),
				handler.NewCol(IDPTemplateIsAutoCreationCol, idpEvent.IsAutoCreation),
				handler.NewCol(IDPTemplateIsAutoUpdateCol, idpEvent.IsAutoUpdate),
			},
		),
		crdb.AddCreateStatement(
			[]handler.Column{
				handler.NewCol(GoogleIDCol, idpEvent.ID),
				handler.NewCol(GoogleInstanceIDCol, idpEvent.Aggregate().InstanceID),
				handler.NewCol(GoogleClientIDCol, idpEvent.ClientID),
				handler.NewCol(GoogleClientSecretCol, idpEvent.ClientSecret),
				handler.NewCol(GoogleScopesCol, database.StringArray(idpEvent.Scopes)),
			},
			crdb.WithTableSuffix(IDPTemplateGoogleSuffix),
		),
	), nil
}

func (p *idpTemplateProjection) reduceGoogleIDPChanged(event eventstore.Event) (*handler.Statement, error) {
	var idpEvent idp.GoogleIDPChangedEvent
	switch e := event.(type) {
	case *org.GoogleIDPChangedEvent:
		idpEvent = e.GoogleIDPChangedEvent
	case *instance.GoogleIDPChangedEvent:
		idpEvent = e.GoogleIDPChangedEvent
	default:
		return nil, errors.ThrowInvalidArgumentf(nil, "HANDL-p1582ks", "reduce.wrong.event.type %v", []eventstore.EventType{org.GoogleIDPChangedEventType, instance.GoogleIDPChangedEventType})
	}

	ops := make([]func(eventstore.Event) crdb.Exec, 0, 2)
	ops = append(ops,
		crdb.AddUpdateStatement(
			reduceIDPChangedTemplateColumns(idpEvent.Name, idpEvent.CreationDate(), idpEvent.Sequence(), idpEvent.OptionChanges),
			[]handler.Condition{
				handler.NewCond(IDPTemplateIDCol, idpEvent.ID),
				handler.NewCond(IDPTemplateInstanceIDCol, idpEvent.Aggregate().InstanceID),
			},
		),
	)
	googleCols := reduceGoogleIDPChangedColumns(idpEvent)
	if len(googleCols) > 0 {
		ops = append(ops,
			crdb.AddUpdateStatement(
				googleCols,
				[]handler.Condition{
					handler.NewCond(GoogleIDCol, idpEvent.ID),
					handler.NewCond(GoogleInstanceIDCol, idpEvent.Aggregate().InstanceID),
				},
				crdb.WithTableSuffix(IDPTemplateGoogleSuffix),
			),
		)
	}

	return crdb.NewMultiStatement(
		&idpEvent,
		ops...,
	), nil
}

func (p *idpTemplateProjection) reduceLDAPIDPAdded(event eventstore.Event) (*handler.Statement, error) {
	var idpEvent idp.LDAPIDPAddedEvent
	var idpOwnerType domain.IdentityProviderType
	switch e := event.(type) {
	case *org.LDAPIDPAddedEvent:
		idpEvent = e.LDAPIDPAddedEvent
		idpOwnerType = domain.IdentityProviderTypeOrg
	case *instance.LDAPIDPAddedEvent:
		idpEvent = e.LDAPIDPAddedEvent
		idpOwnerType = domain.IdentityProviderTypeSystem
	default:
		return nil, errors.ThrowInvalidArgumentf(nil, "HANDL-9s02m1", "reduce.wrong.event.type %v", []eventstore.EventType{org.LDAPIDPAddedEventType, instance.LDAPIDPAddedEventType})
	}

	return crdb.NewMultiStatement(
		&idpEvent,
		crdb.AddCreateStatement(
			[]handler.Column{
				handler.NewCol(IDPTemplateIDCol, idpEvent.ID),
				handler.NewCol(IDPTemplateCreationDateCol, idpEvent.CreationDate()),
				handler.NewCol(IDPTemplateChangeDateCol, idpEvent.CreationDate()),
				handler.NewCol(IDPTemplateSequenceCol, idpEvent.Sequence()),
				handler.NewCol(IDPTemplateResourceOwnerCol, idpEvent.Aggregate().ResourceOwner),
				handler.NewCol(IDPTemplateInstanceIDCol, idpEvent.Aggregate().InstanceID),
				handler.NewCol(IDPTemplateStateCol, domain.IDPStateActive),
				handler.NewCol(IDPTemplateNameCol, idpEvent.Name),
				handler.NewCol(IDPTemplateOwnerTypeCol, idpOwnerType),
				handler.NewCol(IDPTemplateTypeCol, domain.IDPTypeLDAP),
				handler.NewCol(IDPTemplateIsCreationAllowedCol, idpEvent.IsCreationAllowed),
				handler.NewCol(IDPTemplateIsLinkingAllowedCol, idpEvent.IsLinkingAllowed),
				handler.NewCol(IDPTemplateIsAutoCreationCol, idpEvent.IsAutoCreation),
				handler.NewCol(IDPTemplateIsAutoUpdateCol, idpEvent.IsAutoUpdate),
			},
		),
		crdb.AddCreateStatement(
			[]handler.Column{
				handler.NewCol(LDAPIDCol, idpEvent.ID),
				handler.NewCol(LDAPInstanceIDCol, idpEvent.Aggregate().InstanceID),
				handler.NewCol(LDAPServersCol, database.StringArray(idpEvent.Servers)),
				handler.NewCol(LDAPStartTLSCol, idpEvent.StartTLS),
				handler.NewCol(LDAPBaseDNCol, idpEvent.BaseDN),
				handler.NewCol(LDAPBindDNCol, idpEvent.BindDN),
				handler.NewCol(LDAPBindPasswordCol, idpEvent.BindPassword),
				handler.NewCol(LDAPUserBaseCol, idpEvent.UserBase),
				handler.NewCol(LDAPUserObjectClassesCol, database.StringArray(idpEvent.UserObjectClasses)),
				handler.NewCol(LDAPUserFiltersCol, database.StringArray(idpEvent.UserFilters)),
				handler.NewCol(LDAPTimeoutCol, idpEvent.Timeout),
				handler.NewCol(LDAPIDAttributeCol, idpEvent.IDAttribute),
				handler.NewCol(LDAPFirstNameAttributeCol, idpEvent.FirstNameAttribute),
				handler.NewCol(LDAPLastNameAttributeCol, idpEvent.LastNameAttribute),
				handler.NewCol(LDAPDisplayNameAttributeCol, idpEvent.DisplayNameAttribute),
				handler.NewCol(LDAPNickNameAttributeCol, idpEvent.NickNameAttribute),
				handler.NewCol(LDAPPreferredUsernameAttributeCol, idpEvent.PreferredUsernameAttribute),
				handler.NewCol(LDAPEmailAttributeCol, idpEvent.EmailAttribute),
				handler.NewCol(LDAPEmailVerifiedAttributeCol, idpEvent.EmailVerifiedAttribute),
				handler.NewCol(LDAPPhoneAttributeCol, idpEvent.PhoneAttribute),
				handler.NewCol(LDAPPhoneVerifiedAttributeCol, idpEvent.PhoneVerifiedAttribute),
				handler.NewCol(LDAPPreferredLanguageAttributeCol, idpEvent.PreferredLanguageAttribute),
				handler.NewCol(LDAPAvatarURLAttributeCol, idpEvent.AvatarURLAttribute),
				handler.NewCol(LDAPProfileAttributeCol, idpEvent.ProfileAttribute),
			},
			crdb.WithTableSuffix(IDPTemplateLDAPSuffix),
		),
	), nil
}

func (p *idpTemplateProjection) reduceLDAPIDPChanged(event eventstore.Event) (*handler.Statement, error) {
	var idpEvent idp.LDAPIDPChangedEvent
	switch e := event.(type) {
	case *org.LDAPIDPChangedEvent:
		idpEvent = e.LDAPIDPChangedEvent
	case *instance.LDAPIDPChangedEvent:
		idpEvent = e.LDAPIDPChangedEvent
	default:
		return nil, errors.ThrowInvalidArgumentf(nil, "HANDL-p1582ks", "reduce.wrong.event.type %v", []eventstore.EventType{org.LDAPIDPChangedEventType, instance.LDAPIDPChangedEventType})
	}

	ops := make([]func(eventstore.Event) crdb.Exec, 0, 2)
	ops = append(ops,
		crdb.AddUpdateStatement(
			reduceIDPChangedTemplateColumns(idpEvent.Name, idpEvent.CreationDate(), idpEvent.Sequence(), idpEvent.OptionChanges),
			[]handler.Condition{
				handler.NewCond(IDPTemplateIDCol, idpEvent.ID),
				handler.NewCond(IDPTemplateInstanceIDCol, idpEvent.Aggregate().InstanceID),
			},
		),
	)

	ldapCols := reduceLDAPIDPChangedColumns(idpEvent)
	if len(ldapCols) > 0 {
		ops = append(ops,
			crdb.AddUpdateStatement(
				ldapCols,
				[]handler.Condition{
					handler.NewCond(LDAPIDCol, idpEvent.ID),
					handler.NewCond(LDAPInstanceIDCol, idpEvent.Aggregate().InstanceID),
				},
				crdb.WithTableSuffix(IDPTemplateLDAPSuffix),
			),
		)
	}

	return crdb.NewMultiStatement(
		&idpEvent,
		ops...,
	), nil
}

<<<<<<< HEAD
func (p *idpTemplateProjection) reduceSAMLIDPAdded(event eventstore.Event) (*handler.Statement, error) {
	var idpEvent idp.SAMLIDPAddedEvent
	var idpOwnerType domain.IdentityProviderType
	switch e := event.(type) {
	case *org.SAMLIDPAddedEvent:
		idpEvent = e.SAMLIDPAddedEvent
		idpOwnerType = domain.IdentityProviderTypeOrg
	case *instance.SAMLIDPAddedEvent:
		idpEvent = e.SAMLIDPAddedEvent
		idpOwnerType = domain.IdentityProviderTypeSystem
	default:
		return nil, errors.ThrowInvalidArgumentf(nil, "HANDL-9s02m1", "reduce.wrong.event.type %v", []eventstore.EventType{org.SAMLIDPAddedEventType, instance.SAMLIDPAddedEventType})
=======
func (p *idpTemplateProjection) reduceAppleIDPAdded(event eventstore.Event) (*handler.Statement, error) {
	var idpEvent idp.AppleIDPAddedEvent
	var idpOwnerType domain.IdentityProviderType
	switch e := event.(type) {
	case *org.AppleIDPAddedEvent:
		idpEvent = e.AppleIDPAddedEvent
		idpOwnerType = domain.IdentityProviderTypeOrg
	case *instance.AppleIDPAddedEvent:
		idpEvent = e.AppleIDPAddedEvent
		idpOwnerType = domain.IdentityProviderTypeSystem
	default:
		return nil, errors.ThrowInvalidArgumentf(nil, "HANDL-SFvg3", "reduce.wrong.event.type %v", []eventstore.EventType{org.AppleIDPAddedEventType /*, instance.AppleIDPAddedEventType*/})
>>>>>>> 7edc73bd
	}

	return crdb.NewMultiStatement(
		&idpEvent,
		crdb.AddCreateStatement(
			[]handler.Column{
				handler.NewCol(IDPTemplateIDCol, idpEvent.ID),
				handler.NewCol(IDPTemplateCreationDateCol, idpEvent.CreationDate()),
				handler.NewCol(IDPTemplateChangeDateCol, idpEvent.CreationDate()),
				handler.NewCol(IDPTemplateSequenceCol, idpEvent.Sequence()),
				handler.NewCol(IDPTemplateResourceOwnerCol, idpEvent.Aggregate().ResourceOwner),
				handler.NewCol(IDPTemplateInstanceIDCol, idpEvent.Aggregate().InstanceID),
				handler.NewCol(IDPTemplateStateCol, domain.IDPStateActive),
				handler.NewCol(IDPTemplateNameCol, idpEvent.Name),
				handler.NewCol(IDPTemplateOwnerTypeCol, idpOwnerType),
<<<<<<< HEAD
				handler.NewCol(IDPTemplateTypeCol, domain.IDPTypeSAML),
=======
				handler.NewCol(IDPTemplateTypeCol, domain.IDPTypeApple),
>>>>>>> 7edc73bd
				handler.NewCol(IDPTemplateIsCreationAllowedCol, idpEvent.IsCreationAllowed),
				handler.NewCol(IDPTemplateIsLinkingAllowedCol, idpEvent.IsLinkingAllowed),
				handler.NewCol(IDPTemplateIsAutoCreationCol, idpEvent.IsAutoCreation),
				handler.NewCol(IDPTemplateIsAutoUpdateCol, idpEvent.IsAutoUpdate),
			},
		),
		crdb.AddCreateStatement(
			[]handler.Column{
<<<<<<< HEAD
				handler.NewCol(SAMLIDCol, idpEvent.ID),
				handler.NewCol(SAMLInstanceIDCol, idpEvent.Aggregate().InstanceID),
				handler.NewCol(SAMLMetadataCol, idpEvent.Metadata),
				handler.NewCol(SAMLKeyCol, idpEvent.Key),
				handler.NewCol(SAMLCertificateCol, idpEvent.Certificate),
				handler.NewCol(SAMLBindingCol, idpEvent.Binding),
				handler.NewCol(SAMLWithSignedRequestCol, idpEvent.WithSignedRequest),
			},
			crdb.WithTableSuffix(IDPTemplateSAMLSuffix),
=======
				handler.NewCol(AppleIDCol, idpEvent.ID),
				handler.NewCol(AppleInstanceIDCol, idpEvent.Aggregate().InstanceID),
				handler.NewCol(AppleClientIDCol, idpEvent.ClientID),
				handler.NewCol(AppleTeamIDCol, idpEvent.TeamID),
				handler.NewCol(AppleKeyIDCol, idpEvent.KeyID),
				handler.NewCol(ApplePrivateKeyCol, idpEvent.PrivateKey),
				handler.NewCol(AppleScopesCol, database.StringArray(idpEvent.Scopes)),
			},
			crdb.WithTableSuffix(IDPTemplateAppleSuffix),
>>>>>>> 7edc73bd
		),
	), nil
}

<<<<<<< HEAD
func (p *idpTemplateProjection) reduceSAMLIDPChanged(event eventstore.Event) (*handler.Statement, error) {
	var idpEvent idp.SAMLIDPChangedEvent
	switch e := event.(type) {
	case *org.SAMLIDPChangedEvent:
		idpEvent = e.SAMLIDPChangedEvent
	case *instance.SAMLIDPChangedEvent:
		idpEvent = e.SAMLIDPChangedEvent
	default:
		return nil, errors.ThrowInvalidArgumentf(nil, "HANDL-o7c0fii4ad", "reduce.wrong.event.type %v", []eventstore.EventType{org.SAMLIDPChangedEventType, instance.SAMLIDPChangedEventType})
=======
func (p *idpTemplateProjection) reduceAppleIDPChanged(event eventstore.Event) (*handler.Statement, error) {
	var idpEvent idp.AppleIDPChangedEvent
	switch e := event.(type) {
	case *org.AppleIDPChangedEvent:
		idpEvent = e.AppleIDPChangedEvent
	case *instance.AppleIDPChangedEvent:
		idpEvent = e.AppleIDPChangedEvent
	default:
		return nil, errors.ThrowInvalidArgumentf(nil, "HANDL-GBez3", "reduce.wrong.event.type %v", []eventstore.EventType{org.AppleIDPChangedEventType /*, instance.AppleIDPChangedEventType*/})
>>>>>>> 7edc73bd
	}

	ops := make([]func(eventstore.Event) crdb.Exec, 0, 2)
	ops = append(ops,
		crdb.AddUpdateStatement(
			reduceIDPChangedTemplateColumns(idpEvent.Name, idpEvent.CreationDate(), idpEvent.Sequence(), idpEvent.OptionChanges),
			[]handler.Condition{
				handler.NewCond(IDPTemplateIDCol, idpEvent.ID),
				handler.NewCond(IDPTemplateInstanceIDCol, idpEvent.Aggregate().InstanceID),
			},
		),
	)
<<<<<<< HEAD

	SAMLCols := reduceSAMLIDPChangedColumns(idpEvent)
	if len(SAMLCols) > 0 {
		ops = append(ops,
			crdb.AddUpdateStatement(
				SAMLCols,
				[]handler.Condition{
					handler.NewCond(SAMLIDCol, idpEvent.ID),
					handler.NewCond(SAMLInstanceIDCol, idpEvent.Aggregate().InstanceID),
				},
				crdb.WithTableSuffix(IDPTemplateSAMLSuffix),
=======
	appleCols := reduceAppleIDPChangedColumns(idpEvent)
	if len(appleCols) > 0 {
		ops = append(ops,
			crdb.AddUpdateStatement(
				appleCols,
				[]handler.Condition{
					handler.NewCond(AppleIDCol, idpEvent.ID),
					handler.NewCond(AppleInstanceIDCol, idpEvent.Aggregate().InstanceID),
				},
				crdb.WithTableSuffix(IDPTemplateAppleSuffix),
>>>>>>> 7edc73bd
			),
		)
	}

	return crdb.NewMultiStatement(
		&idpEvent,
		ops...,
	), nil
}
<<<<<<< HEAD
=======

>>>>>>> 7edc73bd
func (p *idpTemplateProjection) reduceIDPConfigRemoved(event eventstore.Event) (*handler.Statement, error) {
	var idpEvent idpconfig.IDPConfigRemovedEvent
	switch e := event.(type) {
	case *org.IDPConfigRemovedEvent:
		idpEvent = e.IDPConfigRemovedEvent
	case *instance.IDPConfigRemovedEvent:
		idpEvent = e.IDPConfigRemovedEvent
	default:
		return nil, errors.ThrowInvalidArgumentf(nil, "HANDL-menq56oe7s", "reduce.wrong.event.type %v", []eventstore.EventType{org.IDPConfigRemovedEventType, instance.IDPConfigRemovedEventType})
	}

	return crdb.NewDeleteStatement(
		&idpEvent,
		[]handler.Condition{
			handler.NewCond(IDPTemplateIDCol, idpEvent.ConfigID),
			handler.NewCond(IDPTemplateInstanceIDCol, idpEvent.Aggregate().InstanceID),
		},
	), nil
}

func (p *idpTemplateProjection) reduceIDPRemoved(event eventstore.Event) (*handler.Statement, error) {
	var idpEvent idp.RemovedEvent
	switch e := event.(type) {
	case *org.IDPRemovedEvent:
		idpEvent = e.RemovedEvent
	case *instance.IDPRemovedEvent:
		idpEvent = e.RemovedEvent
	default:
		return nil, errors.ThrowInvalidArgumentf(nil, "HANDL-xbcvwin2", "reduce.wrong.event.type %v", []eventstore.EventType{org.IDPRemovedEventType, instance.IDPRemovedEventType})
	}

	return crdb.NewDeleteStatement(
		&idpEvent,
		[]handler.Condition{
			handler.NewCond(IDPTemplateIDCol, idpEvent.ID),
			handler.NewCond(IDPTemplateInstanceIDCol, idpEvent.Aggregate().InstanceID),
		},
	), nil
}

func (p *idpTemplateProjection) reduceOwnerRemoved(event eventstore.Event) (*handler.Statement, error) {
	e, ok := event.(*org.OrgRemovedEvent)
	if !ok {
		return nil, errors.ThrowInvalidArgumentf(nil, "PROJE-Jp0D2K", "reduce.wrong.event.type %s", org.OrgRemovedEventType)
	}

	return crdb.NewDeleteStatement(
		e,
		[]handler.Condition{
			handler.NewCond(IDPTemplateInstanceIDCol, e.Aggregate().InstanceID),
			handler.NewCond(IDPTemplateResourceOwnerCol, e.Aggregate().ID),
		},
	), nil
}

func reduceIDPChangedTemplateColumns(name *string, creationDate time.Time, sequence uint64, optionChanges idp.OptionChanges) []handler.Column {
	cols := make([]handler.Column, 0, 7)
	if name != nil {
		cols = append(cols, handler.NewCol(IDPTemplateNameCol, *name))
	}
	if optionChanges.IsCreationAllowed != nil {
		cols = append(cols, handler.NewCol(IDPTemplateIsCreationAllowedCol, *optionChanges.IsCreationAllowed))
	}
	if optionChanges.IsLinkingAllowed != nil {
		cols = append(cols, handler.NewCol(IDPTemplateIsLinkingAllowedCol, *optionChanges.IsLinkingAllowed))
	}
	if optionChanges.IsAutoCreation != nil {
		cols = append(cols, handler.NewCol(IDPTemplateIsAutoCreationCol, *optionChanges.IsAutoCreation))
	}
	if optionChanges.IsAutoUpdate != nil {
		cols = append(cols, handler.NewCol(IDPTemplateIsAutoUpdateCol, *optionChanges.IsAutoUpdate))
	}
	return append(cols,
		handler.NewCol(IDPTemplateChangeDateCol, creationDate),
		handler.NewCol(IDPTemplateSequenceCol, sequence),
	)
}

func reduceOAuthIDPChangedColumns(idpEvent idp.OAuthIDPChangedEvent) []handler.Column {
	oauthCols := make([]handler.Column, 0, 7)
	if idpEvent.ClientID != nil {
		oauthCols = append(oauthCols, handler.NewCol(OAuthClientIDCol, *idpEvent.ClientID))
	}
	if idpEvent.ClientSecret != nil {
		oauthCols = append(oauthCols, handler.NewCol(OAuthClientSecretCol, *idpEvent.ClientSecret))
	}
	if idpEvent.AuthorizationEndpoint != nil {
		oauthCols = append(oauthCols, handler.NewCol(OAuthAuthorizationEndpointCol, *idpEvent.AuthorizationEndpoint))
	}
	if idpEvent.TokenEndpoint != nil {
		oauthCols = append(oauthCols, handler.NewCol(OAuthTokenEndpointCol, *idpEvent.TokenEndpoint))
	}
	if idpEvent.UserEndpoint != nil {
		oauthCols = append(oauthCols, handler.NewCol(OAuthUserEndpointCol, *idpEvent.UserEndpoint))
	}
	if idpEvent.Scopes != nil {
		oauthCols = append(oauthCols, handler.NewCol(OAuthScopesCol, database.StringArray(idpEvent.Scopes)))
	}
	if idpEvent.IDAttribute != nil {
		oauthCols = append(oauthCols, handler.NewCol(OAuthIDAttributeCol, *idpEvent.IDAttribute))
	}
	return oauthCols
}

func reduceOIDCIDPChangedColumns(idpEvent idp.OIDCIDPChangedEvent) []handler.Column {
	oidcCols := make([]handler.Column, 0, 5)
	if idpEvent.ClientID != nil {
		oidcCols = append(oidcCols, handler.NewCol(OIDCClientIDCol, *idpEvent.ClientID))
	}
	if idpEvent.ClientSecret != nil {
		oidcCols = append(oidcCols, handler.NewCol(OIDCClientSecretCol, *idpEvent.ClientSecret))
	}
	if idpEvent.Issuer != nil {
		oidcCols = append(oidcCols, handler.NewCol(OIDCIssuerCol, *idpEvent.Issuer))
	}
	if idpEvent.Scopes != nil {
		oidcCols = append(oidcCols, handler.NewCol(OIDCScopesCol, database.StringArray(idpEvent.Scopes)))
	}
	if idpEvent.IsIDTokenMapping != nil {
		oidcCols = append(oidcCols, handler.NewCol(OIDCIDTokenMappingCol, *idpEvent.IsIDTokenMapping))
	}
	return oidcCols
}

func reduceJWTIDPChangedColumns(idpEvent idp.JWTIDPChangedEvent) []handler.Column {
	jwtCols := make([]handler.Column, 0, 4)
	if idpEvent.JWTEndpoint != nil {
		jwtCols = append(jwtCols, handler.NewCol(JWTEndpointCol, *idpEvent.JWTEndpoint))
	}
	if idpEvent.KeysEndpoint != nil {
		jwtCols = append(jwtCols, handler.NewCol(JWTKeysEndpointCol, *idpEvent.KeysEndpoint))
	}
	if idpEvent.HeaderName != nil {
		jwtCols = append(jwtCols, handler.NewCol(JWTHeaderNameCol, *idpEvent.HeaderName))
	}
	if idpEvent.Issuer != nil {
		jwtCols = append(jwtCols, handler.NewCol(JWTIssuerCol, *idpEvent.Issuer))
	}
	return jwtCols
}

func reduceAzureADIDPChangedColumns(idpEvent idp.AzureADIDPChangedEvent) []handler.Column {
	azureADCols := make([]handler.Column, 0, 5)
	if idpEvent.ClientID != nil {
		azureADCols = append(azureADCols, handler.NewCol(AzureADClientIDCol, *idpEvent.ClientID))
	}
	if idpEvent.ClientSecret != nil {
		azureADCols = append(azureADCols, handler.NewCol(AzureADClientSecretCol, *idpEvent.ClientSecret))
	}
	if idpEvent.Scopes != nil {
		azureADCols = append(azureADCols, handler.NewCol(AzureADScopesCol, database.StringArray(idpEvent.Scopes)))
	}
	if idpEvent.Tenant != nil {
		azureADCols = append(azureADCols, handler.NewCol(AzureADTenantCol, *idpEvent.Tenant))
	}
	if idpEvent.IsEmailVerified != nil {
		azureADCols = append(azureADCols, handler.NewCol(AzureADIsEmailVerified, *idpEvent.IsEmailVerified))
	}
	return azureADCols
}

func reduceGitHubIDPChangedColumns(idpEvent idp.GitHubIDPChangedEvent) []handler.Column {
	oauthCols := make([]handler.Column, 0, 3)
	if idpEvent.ClientID != nil {
		oauthCols = append(oauthCols, handler.NewCol(GitHubClientIDCol, *idpEvent.ClientID))
	}
	if idpEvent.ClientSecret != nil {
		oauthCols = append(oauthCols, handler.NewCol(GitHubClientSecretCol, *idpEvent.ClientSecret))
	}
	if idpEvent.Scopes != nil {
		oauthCols = append(oauthCols, handler.NewCol(GitHubScopesCol, database.StringArray(idpEvent.Scopes)))
	}
	return oauthCols
}

func reduceGitHubEnterpriseIDPChangedColumns(idpEvent idp.GitHubEnterpriseIDPChangedEvent) []handler.Column {
	oauthCols := make([]handler.Column, 0, 6)
	if idpEvent.ClientID != nil {
		oauthCols = append(oauthCols, handler.NewCol(GitHubEnterpriseClientIDCol, *idpEvent.ClientID))
	}
	if idpEvent.ClientSecret != nil {
		oauthCols = append(oauthCols, handler.NewCol(GitHubEnterpriseClientSecretCol, *idpEvent.ClientSecret))
	}
	if idpEvent.AuthorizationEndpoint != nil {
		oauthCols = append(oauthCols, handler.NewCol(GitHubEnterpriseAuthorizationEndpointCol, *idpEvent.AuthorizationEndpoint))
	}
	if idpEvent.TokenEndpoint != nil {
		oauthCols = append(oauthCols, handler.NewCol(GitHubEnterpriseTokenEndpointCol, *idpEvent.TokenEndpoint))
	}
	if idpEvent.UserEndpoint != nil {
		oauthCols = append(oauthCols, handler.NewCol(GitHubEnterpriseUserEndpointCol, *idpEvent.UserEndpoint))
	}
	if idpEvent.Scopes != nil {
		oauthCols = append(oauthCols, handler.NewCol(GitHubEnterpriseScopesCol, database.StringArray(idpEvent.Scopes)))
	}
	return oauthCols
}

func reduceGitLabIDPChangedColumns(idpEvent idp.GitLabIDPChangedEvent) []handler.Column {
	gitlabCols := make([]handler.Column, 0, 3)
	if idpEvent.ClientID != nil {
		gitlabCols = append(gitlabCols, handler.NewCol(GitLabClientIDCol, *idpEvent.ClientID))
	}
	if idpEvent.ClientSecret != nil {
		gitlabCols = append(gitlabCols, handler.NewCol(GitLabClientSecretCol, *idpEvent.ClientSecret))
	}
	if idpEvent.Scopes != nil {
		gitlabCols = append(gitlabCols, handler.NewCol(GitLabScopesCol, database.StringArray(idpEvent.Scopes)))
	}
	return gitlabCols
}

func reduceGitLabSelfHostedIDPChangedColumns(idpEvent idp.GitLabSelfHostedIDPChangedEvent) []handler.Column {
	gitlabCols := make([]handler.Column, 0, 4)
	if idpEvent.Issuer != nil {
		gitlabCols = append(gitlabCols, handler.NewCol(GitLabSelfHostedIssuerCol, *idpEvent.Issuer))
	}
	if idpEvent.ClientID != nil {
		gitlabCols = append(gitlabCols, handler.NewCol(GitLabSelfHostedClientIDCol, *idpEvent.ClientID))
	}
	if idpEvent.ClientSecret != nil {
		gitlabCols = append(gitlabCols, handler.NewCol(GitLabSelfHostedClientSecretCol, *idpEvent.ClientSecret))
	}
	if idpEvent.Scopes != nil {
		gitlabCols = append(gitlabCols, handler.NewCol(GitLabSelfHostedScopesCol, database.StringArray(idpEvent.Scopes)))
	}
	return gitlabCols
}

func reduceGoogleIDPChangedColumns(idpEvent idp.GoogleIDPChangedEvent) []handler.Column {
	googleCols := make([]handler.Column, 0, 3)
	if idpEvent.ClientID != nil {
		googleCols = append(googleCols, handler.NewCol(GoogleClientIDCol, *idpEvent.ClientID))
	}
	if idpEvent.ClientSecret != nil {
		googleCols = append(googleCols, handler.NewCol(GoogleClientSecretCol, *idpEvent.ClientSecret))
	}
	if idpEvent.Scopes != nil {
		googleCols = append(googleCols, handler.NewCol(GoogleScopesCol, database.StringArray(idpEvent.Scopes)))
	}
	return googleCols
}

func reduceLDAPIDPChangedColumns(idpEvent idp.LDAPIDPChangedEvent) []handler.Column {
	ldapCols := make([]handler.Column, 0, 22)
	if idpEvent.Servers != nil {
		ldapCols = append(ldapCols, handler.NewCol(LDAPServersCol, database.StringArray(idpEvent.Servers)))
	}
	if idpEvent.StartTLS != nil {
		ldapCols = append(ldapCols, handler.NewCol(LDAPStartTLSCol, *idpEvent.StartTLS))
	}
	if idpEvent.BaseDN != nil {
		ldapCols = append(ldapCols, handler.NewCol(LDAPBaseDNCol, *idpEvent.BaseDN))
	}
	if idpEvent.BindDN != nil {
		ldapCols = append(ldapCols, handler.NewCol(LDAPBindDNCol, *idpEvent.BindDN))
	}
	if idpEvent.BindPassword != nil {
		ldapCols = append(ldapCols, handler.NewCol(LDAPBindPasswordCol, idpEvent.BindPassword))
	}
	if idpEvent.UserBase != nil {
		ldapCols = append(ldapCols, handler.NewCol(LDAPUserBaseCol, *idpEvent.UserBase))
	}
	if idpEvent.UserObjectClasses != nil {
		ldapCols = append(ldapCols, handler.NewCol(LDAPUserObjectClassesCol, database.StringArray(idpEvent.UserObjectClasses)))
	}
	if idpEvent.UserFilters != nil {
		ldapCols = append(ldapCols, handler.NewCol(LDAPUserFiltersCol, database.StringArray(idpEvent.UserFilters)))
	}
	if idpEvent.Timeout != nil {
		ldapCols = append(ldapCols, handler.NewCol(LDAPTimeoutCol, *idpEvent.Timeout))
	}
	if idpEvent.IDAttribute != nil {
		ldapCols = append(ldapCols, handler.NewCol(LDAPIDAttributeCol, *idpEvent.IDAttribute))
	}
	if idpEvent.FirstNameAttribute != nil {
		ldapCols = append(ldapCols, handler.NewCol(LDAPFirstNameAttributeCol, *idpEvent.FirstNameAttribute))
	}
	if idpEvent.LastNameAttribute != nil {
		ldapCols = append(ldapCols, handler.NewCol(LDAPLastNameAttributeCol, *idpEvent.LastNameAttribute))
	}
	if idpEvent.DisplayNameAttribute != nil {
		ldapCols = append(ldapCols, handler.NewCol(LDAPDisplayNameAttributeCol, *idpEvent.DisplayNameAttribute))
	}
	if idpEvent.NickNameAttribute != nil {
		ldapCols = append(ldapCols, handler.NewCol(LDAPNickNameAttributeCol, *idpEvent.NickNameAttribute))
	}
	if idpEvent.PreferredUsernameAttribute != nil {
		ldapCols = append(ldapCols, handler.NewCol(LDAPPreferredUsernameAttributeCol, *idpEvent.PreferredUsernameAttribute))
	}
	if idpEvent.EmailAttribute != nil {
		ldapCols = append(ldapCols, handler.NewCol(LDAPEmailAttributeCol, *idpEvent.EmailAttribute))
	}
	if idpEvent.EmailVerifiedAttribute != nil {
		ldapCols = append(ldapCols, handler.NewCol(LDAPEmailVerifiedAttributeCol, *idpEvent.EmailVerifiedAttribute))
	}
	if idpEvent.PhoneAttribute != nil {
		ldapCols = append(ldapCols, handler.NewCol(LDAPPhoneAttributeCol, *idpEvent.PhoneAttribute))
	}
	if idpEvent.PhoneVerifiedAttribute != nil {
		ldapCols = append(ldapCols, handler.NewCol(LDAPPhoneVerifiedAttributeCol, *idpEvent.PhoneVerifiedAttribute))
	}
	if idpEvent.PreferredLanguageAttribute != nil {
		ldapCols = append(ldapCols, handler.NewCol(LDAPPreferredLanguageAttributeCol, *idpEvent.PreferredLanguageAttribute))
	}
	if idpEvent.AvatarURLAttribute != nil {
		ldapCols = append(ldapCols, handler.NewCol(LDAPAvatarURLAttributeCol, *idpEvent.AvatarURLAttribute))
	}
	if idpEvent.ProfileAttribute != nil {
		ldapCols = append(ldapCols, handler.NewCol(LDAPProfileAttributeCol, *idpEvent.ProfileAttribute))
	}
	return ldapCols
}

<<<<<<< HEAD
func reduceSAMLIDPChangedColumns(idpEvent idp.SAMLIDPChangedEvent) []handler.Column {
	SAMLCols := make([]handler.Column, 0, 5)
	if idpEvent.Metadata != nil {
		SAMLCols = append(SAMLCols, handler.NewCol(SAMLMetadataCol, idpEvent.Metadata))
	}
	if idpEvent.Key != nil {
		SAMLCols = append(SAMLCols, handler.NewCol(SAMLKeyCol, idpEvent.Key))
	}
	if idpEvent.Certificate != nil {
		SAMLCols = append(SAMLCols, handler.NewCol(SAMLCertificateCol, idpEvent.Certificate))
	}
	if idpEvent.Binding != nil {
		SAMLCols = append(SAMLCols, handler.NewCol(SAMLBindingCol, *idpEvent.Binding))
	}
	if idpEvent.WithSignedRequest != nil {
		SAMLCols = append(SAMLCols, handler.NewCol(SAMLWithSignedRequestCol, *idpEvent.WithSignedRequest))
	}
	return SAMLCols
=======
func reduceAppleIDPChangedColumns(idpEvent idp.AppleIDPChangedEvent) []handler.Column {
	appleCols := make([]handler.Column, 0, 5)
	if idpEvent.ClientID != nil {
		appleCols = append(appleCols, handler.NewCol(AppleClientIDCol, *idpEvent.ClientID))
	}
	if idpEvent.TeamID != nil {
		appleCols = append(appleCols, handler.NewCol(AppleTeamIDCol, *idpEvent.TeamID))
	}
	if idpEvent.KeyID != nil {
		appleCols = append(appleCols, handler.NewCol(AppleKeyIDCol, *idpEvent.KeyID))
	}
	if idpEvent.PrivateKey != nil {
		appleCols = append(appleCols, handler.NewCol(ApplePrivateKeyCol, *idpEvent.PrivateKey))
	}
	if idpEvent.Scopes != nil {
		appleCols = append(appleCols, handler.NewCol(AppleScopesCol, database.StringArray(idpEvent.Scopes)))
	}
	return appleCols
>>>>>>> 7edc73bd
}<|MERGE_RESOLUTION|>--- conflicted
+++ resolved
@@ -28,11 +28,8 @@
 	IDPTemplateGitLabSelfHostedTable = IDPTemplateTable + "_" + IDPTemplateGitLabSelfHostedSuffix
 	IDPTemplateGoogleTable           = IDPTemplateTable + "_" + IDPTemplateGoogleSuffix
 	IDPTemplateLDAPTable             = IDPTemplateTable + "_" + IDPTemplateLDAPSuffix
-<<<<<<< HEAD
+	IDPTemplateAppleTable            = IDPTemplateTable + "_" + IDPTemplateAppleSuffix
 	IDPTemplateSAMLTable             = IDPTemplateTable + "_" + IDPTemplateSAMLSuffix
-=======
-	IDPTemplateAppleTable            = IDPTemplateTable + "_" + IDPTemplateAppleSuffix
->>>>>>> 7edc73bd
 
 	IDPTemplateOAuthSuffix            = "oauth2"
 	IDPTemplateOIDCSuffix             = "oidc"
@@ -44,11 +41,8 @@
 	IDPTemplateGitLabSelfHostedSuffix = "gitlab_self_hosted"
 	IDPTemplateGoogleSuffix           = "google"
 	IDPTemplateLDAPSuffix             = "ldap2"
-<<<<<<< HEAD
+	IDPTemplateAppleSuffix            = "apple"
 	IDPTemplateSAMLSuffix             = "saml"
-=======
-	IDPTemplateAppleSuffix            = "apple"
->>>>>>> 7edc73bd
 
 	IDPTemplateIDCol                = "id"
 	IDPTemplateCreationDateCol      = "creation_date"
@@ -158,7 +152,14 @@
 	LDAPAvatarURLAttributeCol         = "avatar_url_attribute"
 	LDAPProfileAttributeCol           = "profile_attribute"
 
-<<<<<<< HEAD
+	AppleIDCol         = "idp_id"
+	AppleInstanceIDCol = "instance_id"
+	AppleClientIDCol   = "client_id"
+	AppleTeamIDCol     = "team_id"
+	AppleKeyIDCol      = "key_id"
+	ApplePrivateKeyCol = "private_key"
+	AppleScopesCol     = "scopes"
+
 	SAMLIDCol                = "idp_id"
 	SAMLInstanceIDCol        = "instance_id"
 	SAMLMetadataCol          = "metadata"
@@ -166,15 +167,6 @@
 	SAMLCertificateCol       = "certificate"
 	SAMLBindingCol           = "binding"
 	SAMLWithSignedRequestCol = "with_signed_request"
-=======
-	AppleIDCol         = "idp_id"
-	AppleInstanceIDCol = "instance_id"
-	AppleClientIDCol   = "client_id"
-	AppleTeamIDCol     = "team_id"
-	AppleKeyIDCol      = "key_id"
-	ApplePrivateKeyCol = "private_key"
-	AppleScopesCol     = "scopes"
->>>>>>> 7edc73bd
 )
 
 type idpTemplateProjection struct {
@@ -350,7 +342,19 @@
 			crdb.WithForeignKey(crdb.NewForeignKeyOfPublicKeys()),
 		),
 		crdb.NewSuffixedTable([]*crdb.Column{
-<<<<<<< HEAD
+			crdb.NewColumn(AppleIDCol, crdb.ColumnTypeText),
+			crdb.NewColumn(AppleInstanceIDCol, crdb.ColumnTypeText),
+			crdb.NewColumn(AppleClientIDCol, crdb.ColumnTypeText),
+			crdb.NewColumn(AppleTeamIDCol, crdb.ColumnTypeText),
+			crdb.NewColumn(AppleKeyIDCol, crdb.ColumnTypeText),
+			crdb.NewColumn(ApplePrivateKeyCol, crdb.ColumnTypeJSONB),
+			crdb.NewColumn(AppleScopesCol, crdb.ColumnTypeTextArray, crdb.Nullable()),
+		},
+			crdb.NewPrimaryKey(AppleInstanceIDCol, AppleIDCol),
+			IDPTemplateAppleSuffix,
+			crdb.WithForeignKey(crdb.NewForeignKeyOfPublicKeys()),
+		),
+		crdb.NewSuffixedTable([]*crdb.Column{
 			crdb.NewColumn(SAMLIDCol, crdb.ColumnTypeText),
 			crdb.NewColumn(SAMLInstanceIDCol, crdb.ColumnTypeText),
 			crdb.NewColumn(SAMLMetadataCol, crdb.ColumnTypeBytes),
@@ -361,18 +365,6 @@
 		},
 			crdb.NewPrimaryKey(SAMLInstanceIDCol, SAMLIDCol),
 			IDPTemplateSAMLSuffix,
-=======
-			crdb.NewColumn(AppleIDCol, crdb.ColumnTypeText),
-			crdb.NewColumn(AppleInstanceIDCol, crdb.ColumnTypeText),
-			crdb.NewColumn(AppleClientIDCol, crdb.ColumnTypeText),
-			crdb.NewColumn(AppleTeamIDCol, crdb.ColumnTypeText),
-			crdb.NewColumn(AppleKeyIDCol, crdb.ColumnTypeText),
-			crdb.NewColumn(ApplePrivateKeyCol, crdb.ColumnTypeJSONB),
-			crdb.NewColumn(AppleScopesCol, crdb.ColumnTypeTextArray, crdb.Nullable()),
-		},
-			crdb.NewPrimaryKey(AppleInstanceIDCol, AppleIDCol),
-			IDPTemplateAppleSuffix,
->>>>>>> 7edc73bd
 			crdb.WithForeignKey(crdb.NewForeignKeyOfPublicKeys()),
 		),
 	)
@@ -498,21 +490,20 @@
 					Reduce: p.reduceLDAPIDPChanged,
 				},
 				{
-<<<<<<< HEAD
+					Event:  instance.AppleIDPAddedEventType,
+					Reduce: p.reduceAppleIDPAdded,
+				},
+				{
+					Event:  instance.AppleIDPChangedEventType,
+					Reduce: p.reduceAppleIDPChanged,
+				},
+				{
 					Event:  instance.SAMLIDPAddedEventType,
 					Reduce: p.reduceSAMLIDPAdded,
 				},
 				{
 					Event:  instance.SAMLIDPChangedEventType,
 					Reduce: p.reduceSAMLIDPChanged,
-=======
-					Event:  instance.AppleIDPAddedEventType,
-					Reduce: p.reduceAppleIDPAdded,
-				},
-				{
-					Event:  instance.AppleIDPChangedEventType,
-					Reduce: p.reduceAppleIDPChanged,
->>>>>>> 7edc73bd
 				},
 				{
 					Event:  instance.IDPConfigRemovedEventType,
@@ -644,21 +635,20 @@
 					Reduce: p.reduceLDAPIDPChanged,
 				},
 				{
-<<<<<<< HEAD
+					Event:  org.AppleIDPAddedEventType,
+					Reduce: p.reduceAppleIDPAdded,
+				},
+				{
+					Event:  org.AppleIDPChangedEventType,
+					Reduce: p.reduceAppleIDPChanged,
+				},
+				{
 					Event:  org.SAMLIDPAddedEventType,
 					Reduce: p.reduceSAMLIDPAdded,
 				},
 				{
 					Event:  org.SAMLIDPChangedEventType,
 					Reduce: p.reduceSAMLIDPChanged,
-=======
-					Event:  org.AppleIDPAddedEventType,
-					Reduce: p.reduceAppleIDPAdded,
-				},
-				{
-					Event:  org.AppleIDPChangedEventType,
-					Reduce: p.reduceAppleIDPChanged,
->>>>>>> 7edc73bd
 				},
 				{
 					Event:  org.IDPConfigRemovedEventType,
@@ -1947,7 +1937,6 @@
 	), nil
 }
 
-<<<<<<< HEAD
 func (p *idpTemplateProjection) reduceSAMLIDPAdded(event eventstore.Event) (*handler.Statement, error) {
 	var idpEvent idp.SAMLIDPAddedEvent
 	var idpOwnerType domain.IdentityProviderType
@@ -1960,20 +1949,6 @@
 		idpOwnerType = domain.IdentityProviderTypeSystem
 	default:
 		return nil, errors.ThrowInvalidArgumentf(nil, "HANDL-9s02m1", "reduce.wrong.event.type %v", []eventstore.EventType{org.SAMLIDPAddedEventType, instance.SAMLIDPAddedEventType})
-=======
-func (p *idpTemplateProjection) reduceAppleIDPAdded(event eventstore.Event) (*handler.Statement, error) {
-	var idpEvent idp.AppleIDPAddedEvent
-	var idpOwnerType domain.IdentityProviderType
-	switch e := event.(type) {
-	case *org.AppleIDPAddedEvent:
-		idpEvent = e.AppleIDPAddedEvent
-		idpOwnerType = domain.IdentityProviderTypeOrg
-	case *instance.AppleIDPAddedEvent:
-		idpEvent = e.AppleIDPAddedEvent
-		idpOwnerType = domain.IdentityProviderTypeSystem
-	default:
-		return nil, errors.ThrowInvalidArgumentf(nil, "HANDL-SFvg3", "reduce.wrong.event.type %v", []eventstore.EventType{org.AppleIDPAddedEventType /*, instance.AppleIDPAddedEventType*/})
->>>>>>> 7edc73bd
 	}
 
 	return crdb.NewMultiStatement(
@@ -1989,11 +1964,7 @@
 				handler.NewCol(IDPTemplateStateCol, domain.IDPStateActive),
 				handler.NewCol(IDPTemplateNameCol, idpEvent.Name),
 				handler.NewCol(IDPTemplateOwnerTypeCol, idpOwnerType),
-<<<<<<< HEAD
 				handler.NewCol(IDPTemplateTypeCol, domain.IDPTypeSAML),
-=======
-				handler.NewCol(IDPTemplateTypeCol, domain.IDPTypeApple),
->>>>>>> 7edc73bd
 				handler.NewCol(IDPTemplateIsCreationAllowedCol, idpEvent.IsCreationAllowed),
 				handler.NewCol(IDPTemplateIsLinkingAllowedCol, idpEvent.IsLinkingAllowed),
 				handler.NewCol(IDPTemplateIsAutoCreationCol, idpEvent.IsAutoCreation),
@@ -2002,7 +1973,6 @@
 		),
 		crdb.AddCreateStatement(
 			[]handler.Column{
-<<<<<<< HEAD
 				handler.NewCol(SAMLIDCol, idpEvent.ID),
 				handler.NewCol(SAMLInstanceIDCol, idpEvent.Aggregate().InstanceID),
 				handler.NewCol(SAMLMetadataCol, idpEvent.Metadata),
@@ -2012,22 +1982,10 @@
 				handler.NewCol(SAMLWithSignedRequestCol, idpEvent.WithSignedRequest),
 			},
 			crdb.WithTableSuffix(IDPTemplateSAMLSuffix),
-=======
-				handler.NewCol(AppleIDCol, idpEvent.ID),
-				handler.NewCol(AppleInstanceIDCol, idpEvent.Aggregate().InstanceID),
-				handler.NewCol(AppleClientIDCol, idpEvent.ClientID),
-				handler.NewCol(AppleTeamIDCol, idpEvent.TeamID),
-				handler.NewCol(AppleKeyIDCol, idpEvent.KeyID),
-				handler.NewCol(ApplePrivateKeyCol, idpEvent.PrivateKey),
-				handler.NewCol(AppleScopesCol, database.StringArray(idpEvent.Scopes)),
-			},
-			crdb.WithTableSuffix(IDPTemplateAppleSuffix),
->>>>>>> 7edc73bd
-		),
-	), nil
-}
-
-<<<<<<< HEAD
+		),
+	), nil
+}
+
 func (p *idpTemplateProjection) reduceSAMLIDPChanged(event eventstore.Event) (*handler.Statement, error) {
 	var idpEvent idp.SAMLIDPChangedEvent
 	switch e := event.(type) {
@@ -2037,17 +1995,6 @@
 		idpEvent = e.SAMLIDPChangedEvent
 	default:
 		return nil, errors.ThrowInvalidArgumentf(nil, "HANDL-o7c0fii4ad", "reduce.wrong.event.type %v", []eventstore.EventType{org.SAMLIDPChangedEventType, instance.SAMLIDPChangedEventType})
-=======
-func (p *idpTemplateProjection) reduceAppleIDPChanged(event eventstore.Event) (*handler.Statement, error) {
-	var idpEvent idp.AppleIDPChangedEvent
-	switch e := event.(type) {
-	case *org.AppleIDPChangedEvent:
-		idpEvent = e.AppleIDPChangedEvent
-	case *instance.AppleIDPChangedEvent:
-		idpEvent = e.AppleIDPChangedEvent
-	default:
-		return nil, errors.ThrowInvalidArgumentf(nil, "HANDL-GBez3", "reduce.wrong.event.type %v", []eventstore.EventType{org.AppleIDPChangedEventType /*, instance.AppleIDPChangedEventType*/})
->>>>>>> 7edc73bd
 	}
 
 	ops := make([]func(eventstore.Event) crdb.Exec, 0, 2)
@@ -2060,7 +2007,6 @@
 			},
 		),
 	)
-<<<<<<< HEAD
 
 	SAMLCols := reduceSAMLIDPChangedColumns(idpEvent)
 	if len(SAMLCols) > 0 {
@@ -2072,7 +2018,86 @@
 					handler.NewCond(SAMLInstanceIDCol, idpEvent.Aggregate().InstanceID),
 				},
 				crdb.WithTableSuffix(IDPTemplateSAMLSuffix),
-=======
+			),
+		)
+	}
+
+	return crdb.NewMultiStatement(
+		&idpEvent,
+		ops...,
+	), nil
+}
+
+func (p *idpTemplateProjection) reduceAppleIDPAdded(event eventstore.Event) (*handler.Statement, error) {
+	var idpEvent idp.AppleIDPAddedEvent
+	var idpOwnerType domain.IdentityProviderType
+	switch e := event.(type) {
+	case *org.AppleIDPAddedEvent:
+		idpEvent = e.AppleIDPAddedEvent
+		idpOwnerType = domain.IdentityProviderTypeOrg
+	case *instance.AppleIDPAddedEvent:
+		idpEvent = e.AppleIDPAddedEvent
+		idpOwnerType = domain.IdentityProviderTypeSystem
+	default:
+		return nil, errors.ThrowInvalidArgumentf(nil, "HANDL-SFvg3", "reduce.wrong.event.type %v", []eventstore.EventType{org.AppleIDPAddedEventType /*, instance.AppleIDPAddedEventType*/})
+	}
+
+	return crdb.NewMultiStatement(
+		&idpEvent,
+		crdb.AddCreateStatement(
+			[]handler.Column{
+				handler.NewCol(IDPTemplateIDCol, idpEvent.ID),
+				handler.NewCol(IDPTemplateCreationDateCol, idpEvent.CreationDate()),
+				handler.NewCol(IDPTemplateChangeDateCol, idpEvent.CreationDate()),
+				handler.NewCol(IDPTemplateSequenceCol, idpEvent.Sequence()),
+				handler.NewCol(IDPTemplateResourceOwnerCol, idpEvent.Aggregate().ResourceOwner),
+				handler.NewCol(IDPTemplateInstanceIDCol, idpEvent.Aggregate().InstanceID),
+				handler.NewCol(IDPTemplateStateCol, domain.IDPStateActive),
+				handler.NewCol(IDPTemplateNameCol, idpEvent.Name),
+				handler.NewCol(IDPTemplateOwnerTypeCol, idpOwnerType),
+				handler.NewCol(IDPTemplateTypeCol, domain.IDPTypeApple),
+				handler.NewCol(IDPTemplateIsCreationAllowedCol, idpEvent.IsCreationAllowed),
+				handler.NewCol(IDPTemplateIsLinkingAllowedCol, idpEvent.IsLinkingAllowed),
+				handler.NewCol(IDPTemplateIsAutoCreationCol, idpEvent.IsAutoCreation),
+				handler.NewCol(IDPTemplateIsAutoUpdateCol, idpEvent.IsAutoUpdate),
+			},
+		),
+		crdb.AddCreateStatement(
+			[]handler.Column{
+				handler.NewCol(AppleIDCol, idpEvent.ID),
+				handler.NewCol(AppleInstanceIDCol, idpEvent.Aggregate().InstanceID),
+				handler.NewCol(AppleClientIDCol, idpEvent.ClientID),
+				handler.NewCol(AppleTeamIDCol, idpEvent.TeamID),
+				handler.NewCol(AppleKeyIDCol, idpEvent.KeyID),
+				handler.NewCol(ApplePrivateKeyCol, idpEvent.PrivateKey),
+				handler.NewCol(AppleScopesCol, database.StringArray(idpEvent.Scopes)),
+			},
+			crdb.WithTableSuffix(IDPTemplateAppleSuffix),
+		),
+	), nil
+}
+
+func (p *idpTemplateProjection) reduceAppleIDPChanged(event eventstore.Event) (*handler.Statement, error) {
+	var idpEvent idp.AppleIDPChangedEvent
+	switch e := event.(type) {
+	case *org.AppleIDPChangedEvent:
+		idpEvent = e.AppleIDPChangedEvent
+	case *instance.AppleIDPChangedEvent:
+		idpEvent = e.AppleIDPChangedEvent
+	default:
+		return nil, errors.ThrowInvalidArgumentf(nil, "HANDL-GBez3", "reduce.wrong.event.type %v", []eventstore.EventType{org.AppleIDPChangedEventType /*, instance.AppleIDPChangedEventType*/})
+	}
+
+	ops := make([]func(eventstore.Event) crdb.Exec, 0, 2)
+	ops = append(ops,
+		crdb.AddUpdateStatement(
+			reduceIDPChangedTemplateColumns(idpEvent.Name, idpEvent.CreationDate(), idpEvent.Sequence(), idpEvent.OptionChanges),
+			[]handler.Condition{
+				handler.NewCond(IDPTemplateIDCol, idpEvent.ID),
+				handler.NewCond(IDPTemplateInstanceIDCol, idpEvent.Aggregate().InstanceID),
+			},
+		),
+	)
 	appleCols := reduceAppleIDPChangedColumns(idpEvent)
 	if len(appleCols) > 0 {
 		ops = append(ops,
@@ -2083,7 +2108,6 @@
 					handler.NewCond(AppleInstanceIDCol, idpEvent.Aggregate().InstanceID),
 				},
 				crdb.WithTableSuffix(IDPTemplateAppleSuffix),
->>>>>>> 7edc73bd
 			),
 		)
 	}
@@ -2093,10 +2117,7 @@
 		ops...,
 	), nil
 }
-<<<<<<< HEAD
-=======
-
->>>>>>> 7edc73bd
+
 func (p *idpTemplateProjection) reduceIDPConfigRemoved(event eventstore.Event) (*handler.Statement, error) {
 	var idpEvent idpconfig.IDPConfigRemovedEvent
 	switch e := event.(type) {
@@ -2105,7 +2126,7 @@
 	case *instance.IDPConfigRemovedEvent:
 		idpEvent = e.IDPConfigRemovedEvent
 	default:
-		return nil, errors.ThrowInvalidArgumentf(nil, "HANDL-menq56oe7s", "reduce.wrong.event.type %v", []eventstore.EventType{org.IDPConfigRemovedEventType, instance.IDPConfigRemovedEventType})
+		return nil, errors.ThrowInvalidArgumentf(nil, "HANDL-SAFet", "reduce.wrong.event.type %v", []eventstore.EventType{org.IDPConfigRemovedEventType, instance.IDPConfigRemovedEventType})
 	}
 
 	return crdb.NewDeleteStatement(
@@ -2411,7 +2432,26 @@
 	return ldapCols
 }
 
-<<<<<<< HEAD
+func reduceAppleIDPChangedColumns(idpEvent idp.AppleIDPChangedEvent) []handler.Column {
+	appleCols := make([]handler.Column, 0, 5)
+	if idpEvent.ClientID != nil {
+		appleCols = append(appleCols, handler.NewCol(AppleClientIDCol, *idpEvent.ClientID))
+	}
+	if idpEvent.TeamID != nil {
+		appleCols = append(appleCols, handler.NewCol(AppleTeamIDCol, *idpEvent.TeamID))
+	}
+	if idpEvent.KeyID != nil {
+		appleCols = append(appleCols, handler.NewCol(AppleKeyIDCol, *idpEvent.KeyID))
+	}
+	if idpEvent.PrivateKey != nil {
+		appleCols = append(appleCols, handler.NewCol(ApplePrivateKeyCol, *idpEvent.PrivateKey))
+	}
+	if idpEvent.Scopes != nil {
+		appleCols = append(appleCols, handler.NewCol(AppleScopesCol, database.StringArray(idpEvent.Scopes)))
+	}
+	return appleCols
+}
+
 func reduceSAMLIDPChangedColumns(idpEvent idp.SAMLIDPChangedEvent) []handler.Column {
 	SAMLCols := make([]handler.Column, 0, 5)
 	if idpEvent.Metadata != nil {
@@ -2430,24 +2470,4 @@
 		SAMLCols = append(SAMLCols, handler.NewCol(SAMLWithSignedRequestCol, *idpEvent.WithSignedRequest))
 	}
 	return SAMLCols
-=======
-func reduceAppleIDPChangedColumns(idpEvent idp.AppleIDPChangedEvent) []handler.Column {
-	appleCols := make([]handler.Column, 0, 5)
-	if idpEvent.ClientID != nil {
-		appleCols = append(appleCols, handler.NewCol(AppleClientIDCol, *idpEvent.ClientID))
-	}
-	if idpEvent.TeamID != nil {
-		appleCols = append(appleCols, handler.NewCol(AppleTeamIDCol, *idpEvent.TeamID))
-	}
-	if idpEvent.KeyID != nil {
-		appleCols = append(appleCols, handler.NewCol(AppleKeyIDCol, *idpEvent.KeyID))
-	}
-	if idpEvent.PrivateKey != nil {
-		appleCols = append(appleCols, handler.NewCol(ApplePrivateKeyCol, *idpEvent.PrivateKey))
-	}
-	if idpEvent.Scopes != nil {
-		appleCols = append(appleCols, handler.NewCol(AppleScopesCol, database.StringArray(idpEvent.Scopes)))
-	}
-	return appleCols
->>>>>>> 7edc73bd
 }