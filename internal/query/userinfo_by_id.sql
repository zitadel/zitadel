--- conflicted
+++ resolved
@@ -1,11 +1,6 @@
 with usr as (
-<<<<<<< HEAD
 	select u.id, u.creation_date, u.change_date, u.sequence, u.state, u.resource_owner, u.username, u.group_ids, n.login_name as preferred_login_name
-	from projections.users13 u
-=======
-	select u.id, u.creation_date, u.change_date, u.sequence, u.state, u.resource_owner, u.username, n.login_name as preferred_login_name
 	from projections.users14 u
->>>>>>> 563f7464
 	left join projections.login_names3 n on u.id = n.user_id and u.instance_id = n.instance_id
 	where u.id = $1 and u.state = 1 -- only allow active users
 	and u.instance_id = $2
