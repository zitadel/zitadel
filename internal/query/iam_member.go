--- conflicted
+++ resolved
@@ -69,19 +69,15 @@
 		toQuery(query)
 }
 
-<<<<<<< HEAD
-func (q *Queries) IAMMembers(ctx context.Context, queries *IAMMembersQuery) (_ *Members, err error) {
-	ctx, span := tracing.NewSpan(ctx)
-	defer func() { span.EndWithError(err) }()
-
-=======
 func addIamMemberWithoutOwnerRemoved(eq map[string]interface{}) {
 	eq[InstanceMemberOwnerRemoved.identifier()] = false
 	eq[InstanceMemberOwnerRemovedUser.identifier()] = false
 }
 
-func (q *Queries) IAMMembers(ctx context.Context, queries *IAMMembersQuery, withOwnerRemoved bool) (*Members, error) {
->>>>>>> 8fa0e384
+func (q *Queries) IAMMembers(ctx context.Context, queries *IAMMembersQuery, withOwnerRemoved bool) (_ *Members, err error) {
+	ctx, span := tracing.NewSpan(ctx)
+	defer func() { span.EndWithError(err) }()
+
 	query, scan := prepareInstanceMembersQuery()
 	eq := sq.Eq{InstanceMemberInstanceID.identifier(): authz.GetInstance(ctx).InstanceID()}
 	if !withOwnerRemoved {
