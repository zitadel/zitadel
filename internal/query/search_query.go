package query

import (
	"errors"
	"fmt"
	"reflect"

	sq "github.com/Masterminds/squirrel"

	"github.com/zitadel/zitadel/internal/domain"
)

type SearchResponse struct {
	Count uint64
	*State
}

type SearchRequest struct {
	Offset        uint64
	Limit         uint64
	SortingColumn Column
	Asc           bool
}

func (req *SearchRequest) toQuery(query sq.SelectBuilder) sq.SelectBuilder {
	if req.Offset > 0 {
		query = query.Offset(req.Offset)
	}
	if req.Limit > 0 {
		query = query.Limit(req.Limit)
	}

	if !req.SortingColumn.isZero() {
		clause := req.SortingColumn.orderBy()
		if !req.Asc {
			clause += " DESC"
		}
		query = query.OrderByClause(clause)
	}

	return query
}

type SearchQuery interface {
	toQuery(sq.SelectBuilder) sq.SelectBuilder
	comp() sq.Sqlizer
	Col() Column
}

type NotNullQuery struct {
	Column Column
}

func NewNotNullQuery(col Column) (*NotNullQuery, error) {
	if col.isZero() {
		return nil, ErrMissingColumn
	}
	return &NotNullQuery{
		Column: col,
	}, nil
}

func (q *NotNullQuery) toQuery(query sq.SelectBuilder) sq.SelectBuilder {
	return query.Where(q.comp())
}

func (q *NotNullQuery) comp() sq.Sqlizer {
	return sq.NotEq{q.Column.identifier(): nil}
}

func (q *NotNullQuery) Col() Column {
	return q.Column
}

type IsNullQuery struct {
	Column Column
}

func NewIsNullQuery(col Column) (*IsNullQuery, error) {
	if col.isZero() {
		return nil, ErrMissingColumn
	}
	return &IsNullQuery{
		Column: col,
	}, nil
}

func (q *IsNullQuery) toQuery(query sq.SelectBuilder) sq.SelectBuilder {
	return query.Where(q.comp())
}

func (q *IsNullQuery) comp() sq.Sqlizer {
	return sq.Eq{q.Column.identifier(): nil}
}

<<<<<<< HEAD
type OrQuery struct {
=======
func (q *IsNullQuery) Col() Column {
	return q.Column
}

type orQuery struct {
>>>>>>> ab79855c
	queries []SearchQuery
}

func NewOrQuery(queries ...SearchQuery) (*OrQuery, error) {
	if len(queries) == 0 {
		return nil, ErrMissingColumn
	}
	return &OrQuery{queries: queries}, nil
}

func (q *OrQuery) toQuery(query sq.SelectBuilder) sq.SelectBuilder {
	return query.Where(q.comp())
}

func (q *OrQuery) comp() sq.Sqlizer {
	or := make(sq.Or, len(q.queries))
	for i, query := range q.queries {
		or[i] = query.comp()
	}
	return or
}

<<<<<<< HEAD
type AndQuery struct {
	queries []SearchQuery
}

func NewAndQuery(queries ...SearchQuery) (*AndQuery, error) {
	if len(queries) == 0 {
		return nil, ErrMissingColumn
	}
	return &AndQuery{queries: queries}, nil
}

func (q *AndQuery) toQuery(query sq.SelectBuilder) sq.SelectBuilder {
	return query.Where(q.comp())
}

func (q *AndQuery) comp() sq.Sqlizer {
	and := make(sq.And, len(q.queries))
	for i, query := range q.queries {
		and[i] = query.comp()
	}
	return and
}

type NotQuery struct {
	query SearchQuery
}

func NewNotQuery(query SearchQuery) (*NotQuery, error) {
	if query == nil {
		return nil, ErrMissingColumn
	}
	return &NotQuery{query: query}, nil
}

func (q *NotQuery) toQuery(query sq.SelectBuilder) sq.SelectBuilder {
	return query.Where(q.comp())
}

func (notQ NotQuery) ToSql() (sql string, args []interface{}, err error) {
	querySql, queryArgs, queryErr := notQ.query.comp().ToSql()
	// Handle the error from the query's ToSql() function.
	if queryErr != nil {
		return "", queryArgs, queryErr
	}
	// Construct the SQL statement.
	sql = fmt.Sprintf("NOT (%s)", querySql)
	return sql, queryArgs, nil
}

func (q *NotQuery) comp() sq.Sqlizer {
	return q
=======
func (q *orQuery) Col() Column {
	return Column{}
>>>>>>> ab79855c
}

type ColumnComparisonQuery struct {
	Column1 Column
	Compare ColumnComparison
	Column2 Column
}

func NewColumnComparisonQuery(col1 Column, col2 Column, compare ColumnComparison) (*ColumnComparisonQuery, error) {
	if compare < 0 || compare >= columnCompareMax {
		return nil, ErrInvalidCompare
	}
	if col1.isZero() {
		return nil, ErrMissingColumn
	}
	if col2.isZero() {
		return nil, ErrMissingColumn
	}
	return &ColumnComparisonQuery{
		Column1: col1,
		Column2: col2,
		Compare: compare,
	}, nil
}

func (q *ColumnComparisonQuery) toQuery(query sq.SelectBuilder) sq.SelectBuilder {
	return query.Where(q.comp())
}

func (q *ColumnComparisonQuery) Col() Column {
	return Column{}
}

func (s *ColumnComparisonQuery) comp() sq.Sqlizer {
	switch s.Compare {
	case ColumnEquals:
		return sq.Expr(s.Column1.identifier() + " = " + s.Column2.identifier())
	case ColumnNotEquals:
		return sq.Expr(s.Column1.identifier() + " != " + s.Column2.identifier())
	}
	return nil
}

type ColumnComparison int

const (
	ColumnEquals ColumnComparison = iota
	ColumnNotEquals

	columnCompareMax
)

type InTextQuery struct {
	Column Column
	Values []string
}

func (q *InTextQuery) Col() Column {
	return q.Column
}

func NewInTextQuery(col Column, values []string) (*InTextQuery, error) {
	if len(values) == 0 {
		return nil, ErrEmptyValues
	}
	if col.isZero() {
		return nil, ErrMissingColumn
	}
	return &InTextQuery{
		Column: col,
		Values: values,
	}, nil
}

type TextQuery struct {
	Column  Column
	Text    string
	Compare TextComparison
}

var (
	ErrNothingSelected = errors.New("nothing selected")
	ErrInvalidCompare  = errors.New("invalid compare")
	ErrMissingColumn   = errors.New("missing column")
	ErrInvalidNumber   = errors.New("value is no number")
	ErrEmptyValues     = errors.New("values array must not be empty")
)

func NewTextQuery(col Column, value string, compare TextComparison) (*TextQuery, error) {
	if compare < 0 || compare >= textCompareMax {
		return nil, ErrInvalidCompare
	}
	if col.isZero() {
		return nil, ErrMissingColumn
	}
	return &TextQuery{
		Column:  col,
		Text:    value,
		Compare: compare,
	}, nil
}

func (q *TextQuery) Col() Column {
	return q.Column
}

func (q *InTextQuery) toQuery(query sq.SelectBuilder) sq.SelectBuilder {
	return query.Where(q.comp())
}

func (s *InTextQuery) comp() sq.Sqlizer {
	// This translates to an IN query
	return sq.Eq{s.Column.identifier(): s.Values}
}

func (q *TextQuery) toQuery(query sq.SelectBuilder) sq.SelectBuilder {
	return query.Where(q.comp())
}

func (s *TextQuery) comp() sq.Sqlizer {
	switch s.Compare {
	case TextEquals:
		return sq.Eq{s.Column.identifier(): s.Text}
	case TextEqualsIgnoreCase:
		return sq.ILike{s.Column.identifier(): s.Text}
	case TextStartsWith:
		return sq.Like{s.Column.identifier(): s.Text + "%"}
	case TextStartsWithIgnoreCase:
		return sq.ILike{s.Column.identifier(): s.Text + "%"}
	case TextEndsWith:
		return sq.Like{s.Column.identifier(): "%" + s.Text}
	case TextEndsWithIgnoreCase:
		return sq.ILike{s.Column.identifier(): "%" + s.Text}
	case TextContains:
		return sq.Like{s.Column.identifier(): "%" + s.Text + "%"}
	case TextContainsIgnoreCase:
		return sq.ILike{s.Column.identifier(): "%" + s.Text + "%"}
	case TextListContains:
		return &listContains{col: s.Column, args: []interface{}{s.Text}}
	}
	return nil
}

type TextComparison int

const (
	TextEquals TextComparison = iota
	TextEqualsIgnoreCase
	TextStartsWith
	TextStartsWithIgnoreCase
	TextEndsWith
	TextEndsWithIgnoreCase
	TextContains
	TextContainsIgnoreCase
	TextListContains
	TextNotEquals

	textCompareMax
)

// Deprecated: Use TextComparison, will be removed as soon as all calls are changed to query
func TextComparisonFromMethod(m domain.SearchMethod) TextComparison {
	switch m {
	case domain.SearchMethodEquals:
		return TextEquals
	case domain.SearchMethodEqualsIgnoreCase:
		return TextEqualsIgnoreCase
	case domain.SearchMethodStartsWith:
		return TextStartsWith
	case domain.SearchMethodStartsWithIgnoreCase:
		return TextStartsWithIgnoreCase
	case domain.SearchMethodContains:
		return TextContains
	case domain.SearchMethodContainsIgnoreCase:
		return TextContainsIgnoreCase
	case domain.SearchMethodEndsWith:
		return TextEndsWith
	case domain.SearchMethodEndsWithIgnoreCase:
		return TextEndsWithIgnoreCase
	case domain.SearchMethodListContains:
		return TextListContains
	default:
		return textCompareMax
	}
}

type NumberQuery struct {
	Column  Column
	Number  interface{}
	Compare NumberComparison
}

func NewNumberQuery(c Column, value interface{}, compare NumberComparison) (*NumberQuery, error) {
	if compare < 0 || compare >= numberCompareMax {
		return nil, ErrInvalidCompare
	}
	if c.isZero() {
		return nil, ErrMissingColumn
	}
	switch reflect.TypeOf(value).Kind() {
	case reflect.Int, reflect.Int8, reflect.Int16, reflect.Int32, reflect.Int64, reflect.Uint, reflect.Uint8, reflect.Uint16, reflect.Uint32, reflect.Uint64, reflect.Float32, reflect.Float64:
		// everything fine
	default:
		return nil, ErrInvalidNumber
	}
	return &NumberQuery{
		Column:  c,
		Number:  value,
		Compare: compare,
	}, nil
}

func (q *NumberQuery) toQuery(query sq.SelectBuilder) sq.SelectBuilder {
	return query.Where(q.comp())
}

func (q *NumberQuery) Col() Column {
	return q.Column
}

func (s *NumberQuery) comp() sq.Sqlizer {
	switch s.Compare {
	case NumberEquals:
		return sq.Eq{s.Column.identifier(): s.Number}
	case NumberNotEquals:
		return sq.NotEq{s.Column.identifier(): s.Number}
	case NumberLess:
		return sq.Lt{s.Column.identifier(): s.Number}
	case NumberGreater:
		return sq.Gt{s.Column.identifier(): s.Number}
	case NumberListContains:
		return &listContains{col: s.Column, args: []interface{}{s.Number}}
	}
	return nil
}

type NumberComparison int

const (
	NumberEquals NumberComparison = iota
	NumberNotEquals
	NumberLess
	NumberGreater
	NumberListContains

	numberCompareMax
)

// Deprecated: Use NumberComparison, will be removed as soon as all calls are changed to query
func NumberComparisonFromMethod(m domain.SearchMethod) NumberComparison {
	switch m {
	case domain.SearchMethodEquals:
		return NumberEquals
	case domain.SearchMethodNotEquals:
		return NumberNotEquals
	case domain.SearchMethodGreaterThan:
		return NumberGreater
	case domain.SearchMethodLessThan:
		return NumberLess
	case domain.SearchMethodListContains:
		return NumberListContains
	default:
		return numberCompareMax
	}
}

type SubSelect struct {
	Column  Column
	Queries []SearchQuery
}

func NewSubSelect(c Column, queries []SearchQuery) (*SubSelect, error) {
	if len(queries) == 0 {
		return nil, ErrNothingSelected
	}
	if c.isZero() {
		return nil, ErrMissingColumn
	}

	return &SubSelect{
		Column:  c,
		Queries: queries,
	}, nil
}

func (q *SubSelect) toQuery(query sq.SelectBuilder) sq.SelectBuilder {
	return query.Where(q.comp())
}

func (q *SubSelect) comp() sq.Sqlizer {
	selectQuery := sq.Select(q.Column.identifier()).From(q.Column.table.identifier())
	for _, query := range q.Queries {
		selectQuery = query.toQuery(selectQuery)
	}
	return selectQuery
}

type ListQuery struct {
	Column  Column
	Data    interface{}
	Compare ListComparison
}

func NewListQuery(column Column, value interface{}, compare ListComparison) (*ListQuery, error) {
	if compare < 0 || compare >= listCompareMax {
		return nil, ErrInvalidCompare
	}
	if column.isZero() {
		return nil, ErrMissingColumn
	}
	return &ListQuery{
		Column:  column,
		Data:    value,
		Compare: compare,
	}, nil
}

func (q *ListQuery) toQuery(query sq.SelectBuilder) sq.SelectBuilder {
	return query.Where(q.comp())
}

func (s *ListQuery) comp() sq.Sqlizer {
	switch s.Compare {
	case ListIn:
		if subSelect, ok := s.Data.(*SubSelect); ok {
			subSelect, args, err := subSelect.comp().ToSql()
			if err != nil {
				return nil
			}
			return sq.Expr(s.Column.identifier()+" IN ( "+subSelect+" )", args...)
		}
		return sq.Eq{s.Column.identifier(): s.Data}
	}
	return nil
}

func (q *ListQuery) Col() Column {
	return q.Column
}

type ListComparison int

const (
	ListIn ListComparison = iota

	listCompareMax
)

func ListComparisonFromMethod(m domain.SearchMethod) ListComparison {
	switch m {
	case domain.SearchMethodEquals:
		return ListIn
	default:
		return listCompareMax
	}
}

type or struct {
	queries []SearchQuery
}

func Or(queries ...SearchQuery) *or {
	return &or{
		queries: queries,
	}
}

func (q *or) toQuery(query sq.SelectBuilder) sq.SelectBuilder {
	return query.Where(q.comp())
}

func (q *or) comp() sq.Sqlizer {
	queries := make([]sq.Sqlizer, 0)
	for _, query := range q.queries {
		queries = append(queries, query.comp())
	}
	return sq.Or(queries)
}

func (q *or) Col() Column {
	return Column{}
}

type BoolQuery struct {
	Column Column
	Value  bool
}

func NewBoolQuery(c Column, value bool) (*BoolQuery, error) {
	return &BoolQuery{
		Column: c,
		Value:  value,
	}, nil
}

func (q *BoolQuery) Col() Column {
	return q.Column
}

func (q *BoolQuery) toQuery(query sq.SelectBuilder) sq.SelectBuilder {
	return query.Where(q.comp())
}

func (s *BoolQuery) comp() sq.Sqlizer {
	return sq.Eq{s.Column.identifier(): s.Value}
}

var (
	//countColumn represents the default counter for search responses
	countColumn = Column{
		name: "COUNT(*) OVER ()",
	}
	//uniqueColumn shows if there are any results
	uniqueColumn = Column{
		name: "COUNT(*) = 0",
	}
)

type table struct {
	name          string
	alias         string
	instanceIDCol string
}

func (t table) setAlias(a string) table {
	t.alias = a
	return t
}

func (t table) identifier() string {
	if t.alias == "" {
		return t.name
	}
	return t.name + " AS " + t.alias
}

func (t table) isZero() bool {
	return t.name == ""
}

func (t table) InstanceIDIdentifier() string {
	if t.alias != "" {
		return t.alias + "." + t.instanceIDCol
	}
	return t.name + "." + t.instanceIDCol
}

type Column struct {
	name           string
	table          table
	isOrderByLower bool
}

func (c Column) identifier() string {
	if c.table.alias != "" {
		return c.table.alias + "." + c.name
	}
	if c.table.name != "" {
		return c.table.name + "." + c.name
	}
	return c.name
}

func (c Column) orderBy() string {
	if !c.isOrderByLower {
		return c.identifier()
	}
	return "LOWER(" + c.identifier() + ")"
}

func (c Column) setTable(t table) Column {
	c.table = t
	return c
}

func (c Column) isZero() bool {
	return c.table.isZero() || c.name == ""
}

func join(join, from Column) string {
	if join.identifier() == join.table.InstanceIDIdentifier() {
		return join.table.identifier() + " ON " + from.identifier() + " = " + join.identifier()
	}
	return join.table.identifier() + " ON " + from.identifier() + " = " + join.identifier() + " AND " + from.table.InstanceIDIdentifier() + " = " + join.table.InstanceIDIdentifier()
}

type listContains struct {
	col  Column
	args interface{}
}

func (q *listContains) ToSql() (string, []interface{}, error) {
	return q.col.identifier() + " @> ? ", []interface{}{q.args}, nil
}<|MERGE_RESOLUTION|>--- conflicted
+++ resolved
@@ -92,16 +92,11 @@
 func (q *IsNullQuery) comp() sq.Sqlizer {
 	return sq.Eq{q.Column.identifier(): nil}
 }
-
-<<<<<<< HEAD
-type OrQuery struct {
-=======
 func (q *IsNullQuery) Col() Column {
 	return q.Column
 }
 
-type orQuery struct {
->>>>>>> ab79855c
+type OrQuery struct {
 	queries []SearchQuery
 }
 
@@ -124,11 +119,13 @@
 	return or
 }
 
-<<<<<<< HEAD
 type AndQuery struct {
 	queries []SearchQuery
 }
 
+func (q *AndQuery) Col() Column {
+	return Column{}
+}
 func NewAndQuery(queries ...SearchQuery) (*AndQuery, error) {
 	if len(queries) == 0 {
 		return nil, ErrMissingColumn
@@ -152,6 +149,9 @@
 	query SearchQuery
 }
 
+func (q *NotQuery) Col() Column {
+	return q.query.Col()
+}
 func NewNotQuery(query SearchQuery) (*NotQuery, error) {
 	if query == nil {
 		return nil, ErrMissingColumn
@@ -176,10 +176,10 @@
 
 func (q *NotQuery) comp() sq.Sqlizer {
 	return q
-=======
-func (q *orQuery) Col() Column {
+}
+
+func (q *OrQuery) Col() Column {
 	return Column{}
->>>>>>> ab79855c
 }
 
 type ColumnComparisonQuery struct {
