package query

import (
	"context"
	"database/sql"
	"time"

	sq "github.com/Masterminds/squirrel"

	"github.com/zitadel/zitadel/internal/api/authz"
	"github.com/zitadel/zitadel/internal/domain"
	"github.com/zitadel/zitadel/internal/errors"
	"github.com/zitadel/zitadel/internal/query/projection"
	"github.com/zitadel/zitadel/internal/telemetry/tracing"
)

var (
	flowsTriggersTable = table{
		name:          projection.FlowTriggerTable,
		instanceIDCol: projection.FlowInstanceIDCol,
	}
	FlowsTriggersColumnFlowType = Column{
		name:  projection.FlowTypeCol,
		table: flowsTriggersTable,
	}
	FlowsTriggersColumnChangeDate = Column{
		name:  projection.FlowChangeDateCol,
		table: flowsTriggersTable,
	}
	FlowsTriggersColumnSequence = Column{
		name:  projection.FlowSequenceCol,
		table: flowsTriggersTable,
	}
	FlowsTriggersColumnTriggerType = Column{
		name:  projection.FlowTriggerTypeCol,
		table: flowsTriggersTable,
	}
	FlowsTriggersColumnResourceOwner = Column{
		name:  projection.FlowResourceOwnerCol,
		table: flowsTriggersTable,
	}
	FlowsTriggersColumnInstanceID = Column{
		name:  projection.FlowInstanceIDCol,
		table: flowsTriggersTable,
	}
	FlowsTriggersColumnTriggerSequence = Column{
		name:  projection.FlowActionTriggerSequenceCol,
		table: flowsTriggersTable,
	}
	FlowsTriggersColumnActionID = Column{
		name:  projection.FlowActionIDCol,
		table: flowsTriggersTable,
	}
	FlowsTriggersOwnerRemovedCol = Column{
		name:  projection.FlowOwnerRemovedCol,
		table: flowsTriggersTable,
	}
)

type Flow struct {
	ChangeDate    time.Time
	ResourceOwner string
	Sequence      uint64
	Type          domain.FlowType

	TriggerActions map[domain.TriggerType][]*Action
}

<<<<<<< HEAD
func (q *Queries) GetFlow(ctx context.Context, flowType domain.FlowType, orgID string) (_ *Flow, err error) {
	ctx, span := tracing.NewSpan(ctx)
	defer func() { span.EndWithError(err) }()

=======
func (q *Queries) GetFlow(ctx context.Context, flowType domain.FlowType, orgID string, withOwnerRemoved bool) (*Flow, error) {
>>>>>>> 8fa0e384
	query, scan := prepareFlowQuery(flowType)
	eq := sq.Eq{
		FlowsTriggersColumnFlowType.identifier():      flowType,
		FlowsTriggersColumnResourceOwner.identifier(): orgID,
		FlowsTriggersColumnInstanceID.identifier():    authz.GetInstance(ctx).InstanceID(),
	}
	if !withOwnerRemoved {
		eq[FlowsTriggersOwnerRemovedCol.identifier()] = false
	}
	stmt, args, err := query.Where(eq).ToSql()
	if err != nil {
		return nil, errors.ThrowInvalidArgument(err, "QUERY-HBRh3", "Errors.Query.InvalidRequest")
	}

	rows, err := q.client.QueryContext(ctx, stmt, args...)
	if err != nil {
		return nil, errors.ThrowInternal(err, "QUERY-Gg42f", "Errors.Internal")
	}
	return scan(rows)
}

<<<<<<< HEAD
func (q *Queries) GetActiveActionsByFlowAndTriggerType(ctx context.Context, flowType domain.FlowType, triggerType domain.TriggerType, orgID string) (_ []*Action, err error) {
	ctx, span := tracing.NewSpan(ctx)
	defer func() { span.EndWithError(err) }()

=======
func (q *Queries) GetActiveActionsByFlowAndTriggerType(ctx context.Context, flowType domain.FlowType, triggerType domain.TriggerType, orgID string, withOwnerRemoved bool) ([]*Action, error) {
>>>>>>> 8fa0e384
	stmt, scan := prepareTriggerActionsQuery()
	eq := sq.Eq{
		FlowsTriggersColumnFlowType.identifier():      flowType,
		FlowsTriggersColumnTriggerType.identifier():   triggerType,
		FlowsTriggersColumnResourceOwner.identifier(): orgID,
		FlowsTriggersColumnInstanceID.identifier():    authz.GetInstance(ctx).InstanceID(),
		ActionColumnState.identifier():                domain.ActionStateActive,
	}
	if !withOwnerRemoved {
		eq[FlowsTriggersOwnerRemovedCol.identifier()] = false
	}
	query, args, err := stmt.Where(eq).ToSql()
	if err != nil {
		return nil, errors.ThrowInternal(err, "QUERY-Dgff3", "Errors.Query.SQLStatement")
	}

	rows, err := q.client.QueryContext(ctx, query, args...)
	if err != nil {
		return nil, errors.ThrowInternal(err, "QUERY-SDf52", "Errors.Internal")
	}
	return scan(rows)
}

<<<<<<< HEAD
func (q *Queries) GetFlowTypesOfActionID(ctx context.Context, actionID string) (_ []domain.FlowType, err error) {
	ctx, span := tracing.NewSpan(ctx)
	defer func() { span.EndWithError(err) }()

=======
func (q *Queries) GetFlowTypesOfActionID(ctx context.Context, actionID string, withOwnerRemoved bool) ([]domain.FlowType, error) {
>>>>>>> 8fa0e384
	stmt, scan := prepareFlowTypesQuery()
	eq := sq.Eq{
		FlowsTriggersColumnActionID.identifier():   actionID,
		FlowsTriggersColumnInstanceID.identifier(): authz.GetInstance(ctx).InstanceID(),
	}
	if !withOwnerRemoved {
		eq[FlowsTriggersOwnerRemovedCol.identifier()] = false
	}
	query, args, err := stmt.Where(eq).ToSql()
	if err != nil {
		return nil, errors.ThrowInvalidArgument(err, "QUERY-Dh311", "Errors.Query.InvalidRequest")
	}

	rows, err := q.client.QueryContext(ctx, query, args...)
	if err != nil {
		return nil, errors.ThrowInternal(err, "QUERY-Bhj4w", "Errors.Internal")
	}

	return scan(rows)
}

func prepareFlowTypesQuery() (sq.SelectBuilder, func(*sql.Rows) ([]domain.FlowType, error)) {
	return sq.Select(
			FlowsTriggersColumnFlowType.identifier(),
		).
			From(flowsTriggersTable.identifier()).
			PlaceholderFormat(sq.Dollar),
		func(rows *sql.Rows) ([]domain.FlowType, error) {
			types := []domain.FlowType{}
			for rows.Next() {
				var flowType domain.FlowType
				err := rows.Scan(
					&flowType,
				)
				if err != nil {
					return nil, err
				}
				types = append(types, flowType)
			}
			return types, nil
		}

}

func prepareTriggerActionsQuery() (sq.SelectBuilder, func(*sql.Rows) ([]*Action, error)) {
	return sq.Select(
			ActionColumnID.identifier(),
			ActionColumnCreationDate.identifier(),
			ActionColumnChangeDate.identifier(),
			ActionColumnResourceOwner.identifier(),
			ActionColumnState.identifier(),
			ActionColumnSequence.identifier(),
			ActionColumnName.identifier(),
			ActionColumnScript.identifier(),
			ActionColumnAllowedToFail.identifier(),
			ActionColumnTimeout.identifier(),
		).
			From(flowsTriggersTable.name).
			LeftJoin(join(ActionColumnID, FlowsTriggersColumnActionID)).
			PlaceholderFormat(sq.Dollar),
		func(rows *sql.Rows) ([]*Action, error) {
			actions := make([]*Action, 0)
			for rows.Next() {
				action := new(Action)
				err := rows.Scan(
					&action.ID,
					&action.CreationDate,
					&action.ChangeDate,
					&action.ResourceOwner,
					&action.State,
					&action.Sequence,
					&action.Name,
					&action.Script,
					&action.AllowedToFail,
					&action.timeout,
				)
				if err != nil {
					return nil, err
				}
				actions = append(actions, action)
			}

			if err := rows.Close(); err != nil {
				return nil, errors.ThrowInternal(err, "QUERY-Df42d", "Errors.Query.CloseRows")
			}

			return actions, nil
		}
}

func prepareFlowQuery(flowType domain.FlowType) (sq.SelectBuilder, func(*sql.Rows) (*Flow, error)) {
	return sq.Select(
			ActionColumnID.identifier(),
			ActionColumnCreationDate.identifier(),
			ActionColumnChangeDate.identifier(),
			ActionColumnResourceOwner.identifier(),
			ActionColumnState.identifier(),
			ActionColumnSequence.identifier(),
			ActionColumnName.identifier(),
			ActionColumnScript.identifier(),
			ActionColumnAllowedToFail.identifier(),
			ActionColumnTimeout.identifier(),
			FlowsTriggersColumnTriggerType.identifier(),
			FlowsTriggersColumnTriggerSequence.identifier(),
			FlowsTriggersColumnFlowType.identifier(),
			FlowsTriggersColumnChangeDate.identifier(),
			FlowsTriggersColumnSequence.identifier(),
			FlowsTriggersColumnResourceOwner.identifier(),
		).
			From(flowsTriggersTable.name).
			LeftJoin(join(ActionColumnID, FlowsTriggersColumnActionID)).
			PlaceholderFormat(sq.Dollar),
		func(rows *sql.Rows) (*Flow, error) {
			flow := &Flow{
				TriggerActions: make(map[domain.TriggerType][]*Action),
				Type:           flowType,
			}
			for rows.Next() {
				var (
					actionID            sql.NullString
					actionCreationDate  sql.NullTime
					actionChangeDate    sql.NullTime
					actionResourceOwner sql.NullString
					actionState         sql.NullInt32
					actionSequence      sql.NullInt64
					actionName          sql.NullString
					actionScript        sql.NullString
					actionAllowedToFail sql.NullBool
					actionTimeout       sql.NullInt64

					triggerType     domain.TriggerType
					triggerSequence int
				)
				err := rows.Scan(
					&actionID,
					&actionCreationDate,
					&actionChangeDate,
					&actionResourceOwner,
					&actionState,
					&actionSequence,
					&actionName,
					&actionScript,
					&actionAllowedToFail,
					&actionTimeout,
					&triggerType,
					&triggerSequence,
					&flow.Type,
					&flow.ChangeDate,
					&flow.Sequence,
					&flow.ResourceOwner,
				)
				if err != nil {
					return nil, err
				}
				if !actionID.Valid {
					continue
				}
				flow.TriggerActions[triggerType] = append(flow.TriggerActions[triggerType], &Action{
					ID:            actionID.String,
					CreationDate:  actionCreationDate.Time,
					ChangeDate:    actionChangeDate.Time,
					ResourceOwner: actionResourceOwner.String,
					State:         domain.ActionState(actionState.Int32),
					Sequence:      uint64(actionSequence.Int64),
					Name:          actionName.String,
					Script:        actionScript.String,
					AllowedToFail: actionAllowedToFail.Bool,
					timeout:       time.Duration(actionTimeout.Int64),
				})
			}

			if err := rows.Close(); err != nil {
				return nil, errors.ThrowInternal(err, "QUERY-Dfbe2", "Errors.Query.CloseRows")
			}

			return flow, nil
		}
}<|MERGE_RESOLUTION|>--- conflicted
+++ resolved
@@ -66,14 +66,10 @@
 	TriggerActions map[domain.TriggerType][]*Action
 }
 
-<<<<<<< HEAD
-func (q *Queries) GetFlow(ctx context.Context, flowType domain.FlowType, orgID string) (_ *Flow, err error) {
+func (q *Queries) GetFlow(ctx context.Context, flowType domain.FlowType, orgID string, withOwnerRemoved bool) (_ *Flow, err error) {
 	ctx, span := tracing.NewSpan(ctx)
 	defer func() { span.EndWithError(err) }()
 
-=======
-func (q *Queries) GetFlow(ctx context.Context, flowType domain.FlowType, orgID string, withOwnerRemoved bool) (*Flow, error) {
->>>>>>> 8fa0e384
 	query, scan := prepareFlowQuery(flowType)
 	eq := sq.Eq{
 		FlowsTriggersColumnFlowType.identifier():      flowType,
@@ -95,14 +91,10 @@
 	return scan(rows)
 }
 
-<<<<<<< HEAD
-func (q *Queries) GetActiveActionsByFlowAndTriggerType(ctx context.Context, flowType domain.FlowType, triggerType domain.TriggerType, orgID string) (_ []*Action, err error) {
+func (q *Queries) GetActiveActionsByFlowAndTriggerType(ctx context.Context, flowType domain.FlowType, triggerType domain.TriggerType, orgID string, withOwnerRemoved bool) (_ []*Action, err error) {
 	ctx, span := tracing.NewSpan(ctx)
 	defer func() { span.EndWithError(err) }()
 
-=======
-func (q *Queries) GetActiveActionsByFlowAndTriggerType(ctx context.Context, flowType domain.FlowType, triggerType domain.TriggerType, orgID string, withOwnerRemoved bool) ([]*Action, error) {
->>>>>>> 8fa0e384
 	stmt, scan := prepareTriggerActionsQuery()
 	eq := sq.Eq{
 		FlowsTriggersColumnFlowType.identifier():      flowType,
@@ -126,14 +118,10 @@
 	return scan(rows)
 }
 
-<<<<<<< HEAD
-func (q *Queries) GetFlowTypesOfActionID(ctx context.Context, actionID string) (_ []domain.FlowType, err error) {
+func (q *Queries) GetFlowTypesOfActionID(ctx context.Context, actionID string, withOwnerRemoved bool) (_ []domain.FlowType, err error) {
 	ctx, span := tracing.NewSpan(ctx)
 	defer func() { span.EndWithError(err) }()
 
-=======
-func (q *Queries) GetFlowTypesOfActionID(ctx context.Context, actionID string, withOwnerRemoved bool) ([]domain.FlowType, error) {
->>>>>>> 8fa0e384
 	stmt, scan := prepareFlowTypesQuery()
 	eq := sq.Eq{
 		FlowsTriggersColumnActionID.identifier():   actionID,
