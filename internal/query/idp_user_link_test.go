--- conflicted
+++ resolved
@@ -21,12 +21,8 @@
 		` projections.idp_user_links3.resource_owner,` +
 		` COUNT(*) OVER ()` +
 		` FROM projections.idp_user_links3` +
-<<<<<<< HEAD
-		` LEFT JOIN projections.idp_templates2 ON projections.idp_user_links3.idp_id = projections.idp_templates2.id`)
-=======
-		` LEFT JOIN projections.idps3 ON projections.idp_user_links3.idp_id = projections.idps3.id AND projections.idp_user_links3.instance_id = projections.idps3.instance_id` +
+		` LEFT JOIN projections.idp_templates2 ON projections.idp_user_links3.idp_id = projections.idp_templates2.id AND projections.idp_user_links3.instance_id = projections.idps3.instance_id` +
 		` AS OF SYSTEM TIME '-1 ms'`)
->>>>>>> e38abdcd
 	idpUserLinksCols = []string{
 		"idp_id",
 		"user_id",
