package query

import (
	"context"
	"database/sql"
	"time"

	sq "github.com/Masterminds/squirrel"

	"github.com/zitadel/zitadel/internal/api/authz"
	"github.com/zitadel/zitadel/internal/domain"
	"github.com/zitadel/zitadel/internal/errors"
	"github.com/zitadel/zitadel/internal/query/projection"
	"github.com/zitadel/zitadel/internal/telemetry/tracing"
)

type Domain struct {
	CreationDate   time.Time
	ChangeDate     time.Time
	Sequence       uint64
	Domain         string
	OrgID          string
	IsVerified     bool
	IsPrimary      bool
	ValidationType domain.OrgDomainValidationType
}

type Domains struct {
	SearchResponse
	Domains []*Domain
}

type OrgDomainSearchQueries struct {
	SearchRequest
	Queries []SearchQuery
}

func (q *OrgDomainSearchQueries) toQuery(query sq.SelectBuilder) sq.SelectBuilder {
	query = q.SearchRequest.toQuery(query)
	for _, q := range q.Queries {
		query = q.toQuery(query)
	}
	return query
}

func NewOrgDomainDomainSearchQuery(method TextComparison, value string) (SearchQuery, error) {
	return NewTextQuery(OrgDomainDomainCol, value, method)
}

func NewOrgDomainOrgIDSearchQuery(value string) (SearchQuery, error) {
	return NewTextQuery(OrgDomainOrgIDCol, value, TextEquals)
}

func NewOrgDomainVerifiedSearchQuery(verified bool) (SearchQuery, error) {
	return NewBoolQuery(OrgDomainIsVerifiedCol, verified)
}

<<<<<<< HEAD
func (q *Queries) SearchOrgDomains(ctx context.Context, queries *OrgDomainSearchQueries) (domains *Domains, err error) {
	ctx, span := tracing.NewSpan(ctx)
	defer func() { span.EndWithError(err) }()

=======
func (q *Queries) SearchOrgDomains(ctx context.Context, queries *OrgDomainSearchQueries, withOwnerRemoved bool) (domains *Domains, err error) {
>>>>>>> 8fa0e384
	query, scan := prepareDomainsQuery()
	eq := sq.Eq{OrgDomainInstanceIDCol.identifier(): authz.GetInstance(ctx).InstanceID()}
	if !withOwnerRemoved {
		eq[OrgDomainOwnerRemovedCol.identifier()] = false
	}
	stmt, args, err := queries.toQuery(query).Where(eq).ToSql()
	if err != nil {
		return nil, errors.ThrowInvalidArgument(err, "QUERY-ZRfj1", "Errors.Query.SQLStatement")
	}

	rows, err := q.client.QueryContext(ctx, stmt, args...)
	if err != nil {
		return nil, errors.ThrowInternal(err, "QUERY-M6mYN", "Errors.Internal")
	}
	domains, err = scan(rows)
	if err != nil {
		return nil, err
	}
	domains.LatestSequence, err = q.latestSequence(ctx, orgDomainsTable)
	return domains, err
}

func prepareDomainsQuery() (sq.SelectBuilder, func(*sql.Rows) (*Domains, error)) {
	return sq.Select(
			OrgDomainCreationDateCol.identifier(),
			OrgDomainChangeDateCol.identifier(),
			OrgDomainSequenceCol.identifier(),
			OrgDomainDomainCol.identifier(),
			OrgDomainOrgIDCol.identifier(),
			OrgDomainIsVerifiedCol.identifier(),
			OrgDomainIsPrimaryCol.identifier(),
			OrgDomainValidationTypeCol.identifier(),
			countColumn.identifier(),
		).From(orgDomainsTable.identifier()).PlaceholderFormat(sq.Dollar),
		func(rows *sql.Rows) (*Domains, error) {
			domains := make([]*Domain, 0)
			var count uint64
			for rows.Next() {
				domain := new(Domain)
				err := rows.Scan(
					&domain.CreationDate,
					&domain.ChangeDate,
					&domain.Sequence,
					&domain.Domain,
					&domain.OrgID,
					&domain.IsVerified,
					&domain.IsPrimary,
					&domain.ValidationType,
					&count,
				)
				if err != nil {
					return nil, err
				}
				domains = append(domains, domain)
			}

			if err := rows.Close(); err != nil {
				return nil, errors.ThrowInternal(err, "QUERY-rKd6k", "Errors.Query.CloseRows")
			}

			return &Domains{
				Domains: domains,
				SearchResponse: SearchResponse{
					Count: count,
				},
			}, nil
		}
}

var (
	orgDomainsTable = table{
		name:          projection.OrgDomainTable,
		instanceIDCol: projection.OrgDomainInstanceIDCol,
	}

	OrgDomainCreationDateCol = Column{
		name:  projection.OrgDomainCreationDateCol,
		table: orgDomainsTable,
	}
	OrgDomainChangeDateCol = Column{
		name:  projection.OrgDomainChangeDateCol,
		table: orgDomainsTable,
	}
	OrgDomainSequenceCol = Column{
		name:  projection.OrgDomainSequenceCol,
		table: orgDomainsTable,
	}
	OrgDomainDomainCol = Column{
		name:  projection.OrgDomainDomainCol,
		table: orgDomainsTable,
	}
	OrgDomainOrgIDCol = Column{
		name:  projection.OrgDomainOrgIDCol,
		table: orgDomainsTable,
	}
	OrgDomainInstanceIDCol = Column{
		name:  projection.OrgDomainInstanceIDCol,
		table: orgDomainsTable,
	}
	OrgDomainIsVerifiedCol = Column{
		name:  projection.OrgDomainIsVerifiedCol,
		table: orgDomainsTable,
	}
	OrgDomainIsPrimaryCol = Column{
		name:  projection.OrgDomainIsPrimaryCol,
		table: orgDomainsTable,
	}
	OrgDomainValidationTypeCol = Column{
		name:  projection.OrgDomainValidationTypeCol,
		table: orgDomainsTable,
	}
	OrgDomainOwnerRemovedCol = Column{
		name:  projection.OrgDomainOwnerRemovedCol,
		table: orgDomainsTable,
	}
)<|MERGE_RESOLUTION|>--- conflicted
+++ resolved
@@ -55,14 +55,10 @@
 	return NewBoolQuery(OrgDomainIsVerifiedCol, verified)
 }
 
-<<<<<<< HEAD
-func (q *Queries) SearchOrgDomains(ctx context.Context, queries *OrgDomainSearchQueries) (domains *Domains, err error) {
+func (q *Queries) SearchOrgDomains(ctx context.Context, queries *OrgDomainSearchQueries, withOwnerRemoved bool) (domains *Domains, err error) {
 	ctx, span := tracing.NewSpan(ctx)
 	defer func() { span.EndWithError(err) }()
 
-=======
-func (q *Queries) SearchOrgDomains(ctx context.Context, queries *OrgDomainSearchQueries, withOwnerRemoved bool) (domains *Domains, err error) {
->>>>>>> 8fa0e384
 	query, scan := prepareDomainsQuery()
 	eq := sq.Eq{OrgDomainInstanceIDCol.identifier(): authz.GetInstance(ctx).InstanceID()}
 	if !withOwnerRemoved {
