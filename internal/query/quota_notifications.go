package query

import (
	"context"
	"database/sql"
	errs "errors"
	"math"
	"time"

	sq "github.com/Masterminds/squirrel"
	"github.com/pkg/errors"

	"github.com/zitadel/zitadel/internal/api/call"
	zitadel_errors "github.com/zitadel/zitadel/internal/errors"
	"github.com/zitadel/zitadel/internal/query/projection"
	"github.com/zitadel/zitadel/internal/repository/quota"
	"github.com/zitadel/zitadel/internal/telemetry/tracing"
)

var (
	quotaNotificationsTable = table{
		name:          projection.QuotaNotificationsTable,
		instanceIDCol: projection.QuotaNotificationColumnInstanceID,
	}
	QuotaNotificationColumnInstanceID = Column{
		name:  projection.QuotaNotificationColumnInstanceID,
		table: quotaNotificationsTable,
	}
	QuotaNotificationColumnUnit = Column{
		name:  projection.QuotaNotificationColumnUnit,
		table: quotaNotificationsTable,
	}
	QuotaNotificationColumnID = Column{
		name:  projection.QuotaNotificationColumnID,
		table: quotaNotificationsTable,
	}
	QuotaNotificationColumnCallURL = Column{
		name:  projection.QuotaNotificationColumnCallURL,
		table: quotaNotificationsTable,
	}
	QuotaNotificationColumnPercent = Column{
		name:  projection.QuotaNotificationColumnPercent,
		table: quotaNotificationsTable,
	}
	QuotaNotificationColumnRepeat = Column{
		name:  projection.QuotaNotificationColumnRepeat,
		table: quotaNotificationsTable,
	}
	QuotaNotificationColumnLatestDuePeriodStart = Column{
		name:  projection.QuotaNotificationColumnLatestDuePeriodStart,
		table: quotaNotificationsTable,
	}
	QuotaNotificationColumnNextDueThreshold = Column{
		name:  projection.QuotaNotificationColumnNextDueThreshold,
		table: quotaNotificationsTable,
	}
)

func (q *Queries) GetDueQuotaNotifications(ctx context.Context, instanceID string, unit quota.Unit, qu *Quota, periodStart time.Time, usedAbs uint64) (dueNotifications []*quota.NotificationDueEvent, err error) {
	ctx, span := tracing.NewSpan(ctx)
	defer func() { span.EndWithError(err) }()
	usedRel := uint16(math.Floor(float64(usedAbs*100) / float64(qu.Amount)))
	query, scan := prepareQuotaNotificationsQuery(ctx, q.client)
	stmt, args, err := query.Where(
		sq.And{
			sq.Eq{
				QuotaNotificationColumnInstanceID.identifier(): instanceID,
				QuotaNotificationColumnUnit.identifier():       unit,
			},
			sq.Or{
				// If the relative usage is greater than the next due threshold in the current period, it's clear we can notify
				sq.And{
					sq.Eq{QuotaNotificationColumnLatestDuePeriodStart.identifier(): periodStart},
					sq.LtOrEq{QuotaNotificationColumnNextDueThreshold.identifier(): usedRel},
				},
				// In case we haven't seen a due notification for this quota period, we compare against the configured percent
				sq.And{
					sq.Or{
						sq.Expr(QuotaNotificationColumnLatestDuePeriodStart.identifier() + " IS NULL"),
						sq.NotEq{QuotaNotificationColumnLatestDuePeriodStart.identifier(): periodStart},
					},
					sq.LtOrEq{QuotaNotificationColumnPercent.identifier(): usedRel},
				},
			},
		},
	).ToSql()
	if err != nil {
		return nil, zitadel_errors.ThrowInternal(err, "QUERY-XmYn9", "Errors.Query.SQLStatement")
	}
	var notifications *QuotaNotifications
	err = q.client.QueryContext(ctx, func(rows *sql.Rows) error {
		notifications, err = scan(rows)
		return err
	}, stmt, args...)
	if errors.Is(err, sql.ErrNoRows) {
		return nil, nil
	}
	if err != nil {
		return nil, err
	}
	for _, notification := range notifications.Configs {
		reachedThreshold := calculateThreshold(usedRel, notification.Percent)
		if !notification.Repeat && notification.Percent < reachedThreshold {
			continue
		}
		dueNotifications = append(
			dueNotifications,
			quota.NewNotificationDueEvent(
				ctx,
				&quota.NewAggregate(qu.ID, instanceID).Aggregate,
				unit,
				notification.ID,
				notification.CallURL,
				periodStart,
				reachedThreshold,
				usedAbs,
			),
		)
	}
	return dueNotifications, nil
}

type QuotaNotification struct {
	ID               string
	CallURL          string
	Percent          uint16
	Repeat           bool
	NextDueThreshold uint16
}

<<<<<<< HEAD
		if wm.latestDueThresholds[notification.ID] < threshold {
			dueNotifications = append(
				dueNotifications,
				quota.NewNotificationDueEvent(
					ctx,
					aggregate,
					config.Unit,
					notification.ID,
					notification.CallURL,
					periodStart,
					threshold,
					usedAbs,
				),
			)
		}
	}
=======
type QuotaNotifications struct {
	SearchResponse
	Configs []*QuotaNotification
}
>>>>>>> 9266f8f0

// calculateThreshold calculates the nearest reached threshold.
// It makes sure that the percent configured on the notification is calculated within the "current" 100%,
// e.g. when configuring 80%, the thresholds are 80, 180, 280, ...
// so 170% use is always 70% of the current bucket, with the above config, the reached threshold would be 80.
func calculateThreshold(usedRel, notificationPercent uint16) uint16 {
	// check how many times we reached 100%
	times := math.Floor(float64(usedRel) / 100)
	// check how many times we reached the percent configured with the "current" 100%
	percent := math.Floor(float64(usedRel%100) / float64(notificationPercent))
	// If neither is reached, directly return 0.
	// This way we don't end up in some wrong uint16 range in the calculation below.
	if times == 0 && percent == 0 {
		return 0
	}
	return uint16(times+percent-1)*100 + notificationPercent
}

<<<<<<< HEAD
func (q *Queries) getQuotaNotificationsReadModel(ctx context.Context, aggregate *eventstore.Aggregate, periodStart time.Time) (*quotaNotificationsReadModel, error) {
	wm := newQuotaNotificationsReadModel(aggregate.ID, aggregate.InstanceID, aggregate.ResourceOwner, periodStart)
	return wm, q.eventstore.FilterToQueryReducer(ctx, wm)
=======
func prepareQuotaNotificationsQuery(ctx context.Context, db prepareDatabase) (sq.SelectBuilder, func(*sql.Rows) (*QuotaNotifications, error)) {
	return sq.Select(
			QuotaNotificationColumnID.identifier(),
			QuotaNotificationColumnCallURL.identifier(),
			QuotaNotificationColumnPercent.identifier(),
			QuotaNotificationColumnRepeat.identifier(),
			QuotaNotificationColumnNextDueThreshold.identifier(),
		).
			From(quotaNotificationsTable.identifier() + db.Timetravel(call.Took(ctx))).
			PlaceholderFormat(sq.Dollar), func(rows *sql.Rows) (*QuotaNotifications, error) {
			cfgs := &QuotaNotifications{Configs: []*QuotaNotification{}}
			for rows.Next() {
				cfg := new(QuotaNotification)
				var nextDueThreshold sql.NullInt16
				err := rows.Scan(&cfg.ID, &cfg.CallURL, &cfg.Percent, &cfg.Repeat, &nextDueThreshold)
				if err != nil {
					if errs.Is(err, sql.ErrNoRows) {
						return nil, zitadel_errors.ThrowNotFound(err, "QUERY-bbqWb", "Errors.QuotaNotification.NotExisting")
					}
					return nil, zitadel_errors.ThrowInternal(err, "QUERY-8copS", "Errors.Internal")
				}
				if nextDueThreshold.Valid {
					cfg.NextDueThreshold = uint16(nextDueThreshold.Int16)
				}
				cfgs.Configs = append(cfgs.Configs, cfg)
			}
			return cfgs, nil
		}
>>>>>>> 9266f8f0
}<|MERGE_RESOLUTION|>--- conflicted
+++ resolved
@@ -128,29 +128,10 @@
 	NextDueThreshold uint16
 }
 
-<<<<<<< HEAD
-		if wm.latestDueThresholds[notification.ID] < threshold {
-			dueNotifications = append(
-				dueNotifications,
-				quota.NewNotificationDueEvent(
-					ctx,
-					aggregate,
-					config.Unit,
-					notification.ID,
-					notification.CallURL,
-					periodStart,
-					threshold,
-					usedAbs,
-				),
-			)
-		}
-	}
-=======
 type QuotaNotifications struct {
 	SearchResponse
 	Configs []*QuotaNotification
 }
->>>>>>> 9266f8f0
 
 // calculateThreshold calculates the nearest reached threshold.
 // It makes sure that the percent configured on the notification is calculated within the "current" 100%,
@@ -169,11 +150,6 @@
 	return uint16(times+percent-1)*100 + notificationPercent
 }
 
-<<<<<<< HEAD
-func (q *Queries) getQuotaNotificationsReadModel(ctx context.Context, aggregate *eventstore.Aggregate, periodStart time.Time) (*quotaNotificationsReadModel, error) {
-	wm := newQuotaNotificationsReadModel(aggregate.ID, aggregate.InstanceID, aggregate.ResourceOwner, periodStart)
-	return wm, q.eventstore.FilterToQueryReducer(ctx, wm)
-=======
 func prepareQuotaNotificationsQuery(ctx context.Context, db prepareDatabase) (sq.SelectBuilder, func(*sql.Rows) (*QuotaNotifications, error)) {
 	return sq.Select(
 			QuotaNotificationColumnID.identifier(),
@@ -202,5 +178,4 @@
 			}
 			return cfgs, nil
 		}
->>>>>>> 9266f8f0
 }