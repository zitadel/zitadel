--- conflicted
+++ resolved
@@ -37,14 +37,10 @@
 		return nil, err
 	}
 	roles := make([]string, 0)
-<<<<<<< HEAD
-	global := authz.GetCtxData(ctx).OrgID == instance.GlobalOrgID
-=======
-	global := authz.GetCtxData(ctx).OrgID == iam.DefaultOrgID
->>>>>>> ace94917
+	defaultOrg := authz.GetCtxData(ctx).OrgID == instance.DefaultOrgID
 	for _, roleMap := range q.zitadelRoles {
 		if strings.HasPrefix(roleMap.Role, "PROJECT") && !strings.HasPrefix(roleMap.Role, "PROJECT_GRANT") {
-			if global && !strings.HasSuffix(roleMap.Role, "GLOBAL") {
+			if defaultOrg && !strings.HasSuffix(roleMap.Role, "GLOBAL") {
 				continue
 			}
 			roles = append(roles, roleMap.Role)
