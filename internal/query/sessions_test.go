package query

import (
	"context"
	"database/sql"
	"database/sql/driver"
	"errors"
	"fmt"
	"regexp"
	"testing"

	sq "github.com/Masterminds/squirrel"
	"github.com/stretchr/testify/require"

	"github.com/zitadel/zitadel/internal/domain"
	errs "github.com/zitadel/zitadel/internal/errors"
)

var (
	expectedSessionQuery = regexp.QuoteMeta(`SELECT projections.sessions2.id,` +
		` projections.sessions2.creation_date,` +
		` projections.sessions2.change_date,` +
		` projections.sessions2.sequence,` +
		` projections.sessions2.state,` +
		` projections.sessions2.resource_owner,` +
		` projections.sessions2.creator,` +
<<<<<<< HEAD
		` projections.sessions2.domain,` +
=======
>>>>>>> 9fa3c623
		` projections.sessions2.user_id,` +
		` projections.sessions2.user_checked_at,` +
		` projections.login_names2.login_name,` +
		` projections.users8_humans.display_name,` +
		` projections.sessions2.password_checked_at,` +
<<<<<<< HEAD
=======
		` projections.sessions2.intent_checked_at,` +
>>>>>>> 9fa3c623
		` projections.sessions2.passkey_checked_at,` +
		` projections.sessions2.metadata,` +
		` projections.sessions2.token_id` +
		` FROM projections.sessions2` +
		` LEFT JOIN projections.login_names2 ON projections.sessions2.user_id = projections.login_names2.user_id AND projections.sessions2.instance_id = projections.login_names2.instance_id` +
		` LEFT JOIN projections.users8_humans ON projections.sessions2.user_id = projections.users8_humans.user_id AND projections.sessions2.instance_id = projections.users8_humans.instance_id` +
		` AS OF SYSTEM TIME '-1 ms'`)
	expectedSessionsQuery = regexp.QuoteMeta(`SELECT projections.sessions2.id,` +
		` projections.sessions2.creation_date,` +
		` projections.sessions2.change_date,` +
		` projections.sessions2.sequence,` +
		` projections.sessions2.state,` +
		` projections.sessions2.resource_owner,` +
		` projections.sessions2.creator,` +
<<<<<<< HEAD
		` projections.sessions2.domain,` +
=======
>>>>>>> 9fa3c623
		` projections.sessions2.user_id,` +
		` projections.sessions2.user_checked_at,` +
		` projections.login_names2.login_name,` +
		` projections.users8_humans.display_name,` +
		` projections.sessions2.password_checked_at,` +
<<<<<<< HEAD
=======
		` projections.sessions2.intent_checked_at,` +
>>>>>>> 9fa3c623
		` projections.sessions2.passkey_checked_at,` +
		` projections.sessions2.metadata,` +
		` COUNT(*) OVER ()` +
		` FROM projections.sessions2` +
		` LEFT JOIN projections.login_names2 ON projections.sessions2.user_id = projections.login_names2.user_id AND projections.sessions2.instance_id = projections.login_names2.instance_id` +
		` LEFT JOIN projections.users8_humans ON projections.sessions2.user_id = projections.users8_humans.user_id AND projections.sessions2.instance_id = projections.users8_humans.instance_id` +
		` AS OF SYSTEM TIME '-1 ms'`)

	sessionCols = []string{
		"id",
		"creation_date",
		"change_date",
		"sequence",
		"state",
		"resource_owner",
		"creator",
		"domain",
		"user_id",
		"user_checked_at",
		"login_name",
		"display_name",
		"password_checked_at",
		"intent_checked_at",
		"passkey_checked_at",
		"metadata",
		"token",
	}

	sessionsCols = []string{
		"id",
		"creation_date",
		"change_date",
		"sequence",
		"state",
		"resource_owner",
		"creator",
		"domain",
		"user_id",
		"user_checked_at",
		"login_name",
		"display_name",
		"password_checked_at",
		"intent_checked_at",
		"passkey_checked_at",
		"metadata",
		"count",
	}
)

func Test_SessionsPrepare(t *testing.T) {
	type want struct {
		sqlExpectations sqlExpectation
		err             checkErr
	}
	tests := []struct {
		name    string
		prepare interface{}
		want    want
		object  interface{}
	}{
		{
			name:    "prepareSessionsQuery no result",
			prepare: prepareSessionsQuery,
			want: want{
				sqlExpectations: mockQueries(
					expectedSessionsQuery,
					nil,
					nil,
				),
			},
			object: &Sessions{Sessions: []*Session{}},
		},
		{
			name:    "prepareSessionQuery",
			prepare: prepareSessionsQuery,
			want: want{
				sqlExpectations: mockQueries(
					expectedSessionsQuery,
					sessionsCols,
					[][]driver.Value{
						{
							"session-id",
							testNow,
							testNow,
							uint64(20211109),
							domain.SessionStateActive,
							"ro",
							"creator",
							"domain",
							"user-id",
							testNow,
							"login-name",
							"display-name",
							testNow,
							testNow,
							testNow,
							[]byte(`{"key": "dmFsdWU="}`),
						},
					},
				),
			},
			object: &Sessions{
				SearchResponse: SearchResponse{
					Count: 1,
				},
				Sessions: []*Session{
					{
						ID:            "session-id",
						CreationDate:  testNow,
						ChangeDate:    testNow,
						Sequence:      20211109,
						State:         domain.SessionStateActive,
						ResourceOwner: "ro",
						Creator:       "creator",
						Domain:        "domain",
						UserFactor: SessionUserFactor{
							UserID:        "user-id",
							UserCheckedAt: testNow,
							LoginName:     "login-name",
							DisplayName:   "display-name",
						},
						PasswordFactor: SessionPasswordFactor{
							PasswordCheckedAt: testNow,
						},
						IntentFactor: SessionIntentFactor{
							IntentCheckedAt: testNow,
						},
						PasskeyFactor: SessionPasskeyFactor{
							PasskeyCheckedAt: testNow,
						},
						Metadata: map[string][]byte{
							"key": []byte("value"),
						},
					},
				},
			},
		},
		{
			name:    "prepareSessionsQuery multiple result",
			prepare: prepareSessionsQuery,
			want: want{
				sqlExpectations: mockQueries(
					expectedSessionsQuery,
					sessionsCols,
					[][]driver.Value{
						{
							"session-id",
							testNow,
							testNow,
							uint64(20211109),
							domain.SessionStateActive,
							"ro",
							"creator",
							"domain",
							"user-id",
							testNow,
							"login-name",
							"display-name",
							testNow,
							testNow,
							testNow,
							[]byte(`{"key": "dmFsdWU="}`),
						},
						{
							"session-id2",
							testNow,
							testNow,
							uint64(20211109),
							domain.SessionStateActive,
							"ro",
							"creator2",
							"domain",
							"user-id2",
							testNow,
							"login-name2",
							"display-name2",
							testNow,
							testNow,
							testNow,
							[]byte(`{"key": "dmFsdWU="}`),
						},
					},
				),
			},
			object: &Sessions{
				SearchResponse: SearchResponse{
					Count: 2,
				},
				Sessions: []*Session{
					{
						ID:            "session-id",
						CreationDate:  testNow,
						ChangeDate:    testNow,
						Sequence:      20211109,
						State:         domain.SessionStateActive,
						ResourceOwner: "ro",
						Creator:       "creator",
						Domain:        "domain",
						UserFactor: SessionUserFactor{
							UserID:        "user-id",
							UserCheckedAt: testNow,
							LoginName:     "login-name",
							DisplayName:   "display-name",
						},
						PasswordFactor: SessionPasswordFactor{
							PasswordCheckedAt: testNow,
						},
						IntentFactor: SessionIntentFactor{
							IntentCheckedAt: testNow,
						},
						PasskeyFactor: SessionPasskeyFactor{
							PasskeyCheckedAt: testNow,
						},
						Metadata: map[string][]byte{
							"key": []byte("value"),
						},
					},
					{
						ID:            "session-id2",
						CreationDate:  testNow,
						ChangeDate:    testNow,
						Sequence:      20211109,
						State:         domain.SessionStateActive,
						ResourceOwner: "ro",
						Creator:       "creator2",
						Domain:        "domain",
						UserFactor: SessionUserFactor{
							UserID:        "user-id2",
							UserCheckedAt: testNow,
							LoginName:     "login-name2",
							DisplayName:   "display-name2",
						},
						PasswordFactor: SessionPasswordFactor{
							PasswordCheckedAt: testNow,
						},
						IntentFactor: SessionIntentFactor{
							IntentCheckedAt: testNow,
						},
						PasskeyFactor: SessionPasskeyFactor{
							PasskeyCheckedAt: testNow,
						},
						Metadata: map[string][]byte{
							"key": []byte("value"),
						},
					},
				},
			},
		},
		{
			name:    "prepareSessionsQuery sql err",
			prepare: prepareSessionsQuery,
			want: want{
				sqlExpectations: mockQueryErr(
					expectedSessionsQuery,
					sql.ErrConnDone,
				),
				err: func(err error) (error, bool) {
					if !errors.Is(err, sql.ErrConnDone) {
						return fmt.Errorf("err should be sql.ErrConnDone got: %w", err), false
					}
					return nil, true
				},
			},
			object: nil,
		},
	}
	for _, tt := range tests {
		t.Run(tt.name, func(t *testing.T) {
			assertPrepare(t, tt.prepare, tt.object, tt.want.sqlExpectations, tt.want.err, defaultPrepareArgs...)
		})
	}
}

func Test_SessionPrepare(t *testing.T) {
	type want struct {
		sqlExpectations sqlExpectation
		err             checkErr
	}
	tests := []struct {
		name    string
		prepare interface{}
		want    want
		object  interface{}
	}{
		{
			name:    "prepareSessionQuery no result",
			prepare: prepareSessionQueryTesting(t, ""),
			want: want{
				sqlExpectations: mockQueries(
					expectedSessionQuery,
					nil,
					nil,
				),
				err: func(err error) (error, bool) {
					if !errs.IsNotFound(err) {
						return fmt.Errorf("err should be zitadel.NotFoundError got: %w", err), false
					}
					return nil, true
				},
			},
			object: (*Session)(nil),
		},
		{
			name:    "prepareSessionQuery found",
			prepare: prepareSessionQueryTesting(t, "tokenID"),
			want: want{
				sqlExpectations: mockQuery(
					expectedSessionQuery,
					sessionCols,
					[]driver.Value{
						"session-id",
						testNow,
						testNow,
						uint64(20211109),
						domain.SessionStateActive,
						"ro",
						"creator",
						"domain",
						"user-id",
						testNow,
						"login-name",
						"display-name",
						testNow,
						testNow,
						testNow,
						[]byte(`{"key": "dmFsdWU="}`),
						"tokenID",
					},
				),
			},
			object: &Session{
				ID:            "session-id",
				CreationDate:  testNow,
				ChangeDate:    testNow,
				Sequence:      20211109,
				State:         domain.SessionStateActive,
				ResourceOwner: "ro",
				Creator:       "creator",
				Domain:        "domain",
				UserFactor: SessionUserFactor{
					UserID:        "user-id",
					UserCheckedAt: testNow,
					LoginName:     "login-name",
					DisplayName:   "display-name",
				},
				PasswordFactor: SessionPasswordFactor{
					PasswordCheckedAt: testNow,
				},
				IntentFactor: SessionIntentFactor{
					IntentCheckedAt: testNow,
				},
				PasskeyFactor: SessionPasskeyFactor{
					PasskeyCheckedAt: testNow,
				},
				Metadata: map[string][]byte{
					"key": []byte("value"),
				},
			},
		},
		{
			name:    "prepareSessionQuery sql err",
			prepare: prepareSessionQueryTesting(t, ""),
			want: want{
				sqlExpectations: mockQueryErr(
					expectedSessionQuery,
					sql.ErrConnDone,
				),
				err: func(err error) (error, bool) {
					if !errors.Is(err, sql.ErrConnDone) {
						return fmt.Errorf("err should be sql.ErrConnDone got: %w", err), false
					}
					return nil, true
				},
			},
			object: nil,
		},
	}
	for _, tt := range tests {
		t.Run(tt.name, func(t *testing.T) {
			assertPrepare(t, tt.prepare, tt.object, tt.want.sqlExpectations, tt.want.err, defaultPrepareArgs...)
		})
	}
}

func prepareSessionQueryTesting(t *testing.T, token string) func(context.Context, prepareDatabase) (sq.SelectBuilder, func(*sql.Row) (*Session, error)) {
	return func(ctx context.Context, db prepareDatabase) (sq.SelectBuilder, func(*sql.Row) (*Session, error)) {
		builder, scan := prepareSessionQuery(ctx, db)
		return builder, func(row *sql.Row) (*Session, error) {
			session, tokenID, err := scan(row)
			require.Equal(t, tokenID, token)
			return session, err
		}
	}
}<|MERGE_RESOLUTION|>--- conflicted
+++ resolved
@@ -24,19 +24,13 @@
 		` projections.sessions2.state,` +
 		` projections.sessions2.resource_owner,` +
 		` projections.sessions2.creator,` +
-<<<<<<< HEAD
 		` projections.sessions2.domain,` +
-=======
->>>>>>> 9fa3c623
 		` projections.sessions2.user_id,` +
 		` projections.sessions2.user_checked_at,` +
 		` projections.login_names2.login_name,` +
 		` projections.users8_humans.display_name,` +
 		` projections.sessions2.password_checked_at,` +
-<<<<<<< HEAD
-=======
 		` projections.sessions2.intent_checked_at,` +
->>>>>>> 9fa3c623
 		` projections.sessions2.passkey_checked_at,` +
 		` projections.sessions2.metadata,` +
 		` projections.sessions2.token_id` +
@@ -51,19 +45,13 @@
 		` projections.sessions2.state,` +
 		` projections.sessions2.resource_owner,` +
 		` projections.sessions2.creator,` +
-<<<<<<< HEAD
 		` projections.sessions2.domain,` +
-=======
->>>>>>> 9fa3c623
 		` projections.sessions2.user_id,` +
 		` projections.sessions2.user_checked_at,` +
 		` projections.login_names2.login_name,` +
 		` projections.users8_humans.display_name,` +
 		` projections.sessions2.password_checked_at,` +
-<<<<<<< HEAD
-=======
 		` projections.sessions2.intent_checked_at,` +
->>>>>>> 9fa3c623
 		` projections.sessions2.passkey_checked_at,` +
 		` projections.sessions2.metadata,` +
 		` COUNT(*) OVER ()` +
