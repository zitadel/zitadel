--- conflicted
+++ resolved
@@ -41,15 +41,16 @@
 		StylingType: rm.StylingType,
 	}
 	if rm.OIDCConfig != nil {
-<<<<<<< HEAD
 		return &domain.OIDCIDPConfig{
-			CommonIDPConfig:       config,
-			ClientID:              rm.OIDCConfig.ClientID,
-			ClientSecret:          rm.OIDCConfig.ClientSecret,
-			IDPDisplayNameMapping: rm.OIDCConfig.IDPDisplayNameMapping,
-			Issuer:                rm.OIDCConfig.Issuer,
-			Scopes:                rm.OIDCConfig.Scopes,
-			UsernameMapping:       rm.OIDCConfig.UserNameMapping,
+			CommonIDPConfig:       		config,
+			ClientID:              		rm.OIDCConfig.ClientID,
+			ClientSecret:          		rm.OIDCConfig.ClientSecret,
+			IDPDisplayNameMapping: 		rm.OIDCConfig.IDPDisplayNameMapping,
+			Issuer:                		rm.OIDCConfig.Issuer,
+			Scopes:                		rm.OIDCConfig.Scopes,
+			UsernameMapping:       		rm.OIDCConfig.UserNameMapping,
+			OAuthAuthorizationEndpoint: rm.OIDCConfig.AuthorizationEndpoint,
+			OAuthTokenEndpoint: 		rm.OIDCConfig.TokenEndpoint,
 		}
 	}
 	return &domain.AuthConnectorIDPConfig{
@@ -58,18 +59,6 @@
 		ProviderID:      rm.AuthConnectorConfig.ProviderID,
 		MachineID:       rm.AuthConnectorConfig.MachineID,
 	}
-=======
-		converted.OIDCClientID = rm.OIDCConfig.ClientID
-		converted.OIDCClientSecret = rm.OIDCConfig.ClientSecret
-		converted.OIDCIDPDisplayNameMapping = rm.OIDCConfig.IDPDisplayNameMapping
-		converted.OIDCIssuer = rm.OIDCConfig.Issuer
-		converted.OIDCScopes = rm.OIDCConfig.Scopes
-		converted.OIDCUsernameMapping = rm.OIDCConfig.UserNameMapping
-		converted.OAuthAuthorizationEndpoint = rm.OIDCConfig.AuthorizationEndpoint
-		converted.OAuthTokenEndpoint = rm.OIDCConfig.TokenEndpoint
-	}
-	return converted
->>>>>>> fad8bceb
 }
 
 func readModelToMember(readModel *MemberReadModel) *model.IAMMember {
