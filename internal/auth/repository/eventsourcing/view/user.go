--- conflicted
+++ resolved
@@ -2,8 +2,6 @@
 
 import (
 	"context"
-
-	"github.com/zitadel/logging"
 
 	"github.com/zitadel/zitadel/internal/errors"
 	"github.com/zitadel/zitadel/internal/eventstore"
@@ -97,14 +95,7 @@
 	}
 
 	if err != nil {
-		sequence, err := v.GetLatestUserSequence(ctx, instanceID)
-		logging.WithFields("instanceID", instanceID).
-			OnError(err).
-			Errorf("could not get current sequence for userByID")
 		user = new(model.UserView)
-		if sequence != nil {
-			user.Sequence = sequence.CurrentSequence
-		}
 	}
 
 	query, err := view.UserByIDQuery(queriedUser.ID, instanceID, user.ChangeDate)
@@ -174,33 +165,5 @@
 	if err != nil && !errors.IsNotFound(err) {
 		return err
 	}
-<<<<<<< HEAD
-	return v.ProcessedUserSequence(event)
-}
-
-func (v *View) GetLatestUserSequence(ctx context.Context, instanceID string) (*repository.CurrentSequence, error) {
-	return v.latestSequence(ctx, userTable, instanceID)
-}
-
-func (v *View) GetLatestUserSequences(ctx context.Context, instanceIDs []string) ([]*repository.CurrentSequence, error) {
-	return v.latestSequences(ctx, userTable, instanceIDs)
-}
-
-func (v *View) ProcessedUserSequence(event *models.Event) error {
-	return v.saveCurrentSequence(userTable, event)
-}
-
-func (v *View) UpdateUserSpoolerRunTimestamp(instanceIDs []string) error {
-	return v.updateSpoolerRunSequence(userTable, instanceIDs)
-}
-
-func (v *View) GetLatestUserFailedEvent(sequence uint64, instanceID string) (*repository.FailedEvent, error) {
-	return v.latestFailedEvent(userTable, instanceID, sequence)
-}
-
-func (v *View) ProcessedUserFailedEvent(failedEvent *repository.FailedEvent) error {
-	return v.saveFailedEvent(failedEvent)
-=======
 	return nil
->>>>>>> be40eb63
 }