package handler

import (
	"context"
	"encoding/json"

	"github.com/caos/logging"

	caos_errs "github.com/caos/zitadel/internal/errors"
	v1 "github.com/caos/zitadel/internal/eventstore/v1"
	es_models "github.com/caos/zitadel/internal/eventstore/v1/models"
	"github.com/caos/zitadel/internal/eventstore/v1/query"
	es_sdk "github.com/caos/zitadel/internal/eventstore/v1/sdk"
	"github.com/caos/zitadel/internal/eventstore/v1/spooler"
	proj_model "github.com/caos/zitadel/internal/project/model"
	project_es_model "github.com/caos/zitadel/internal/project/repository/eventsourcing/model"
	proj_view "github.com/caos/zitadel/internal/project/repository/view"
	user_repo "github.com/caos/zitadel/internal/repository/user"
	user_es_model "github.com/caos/zitadel/internal/user/repository/eventsourcing/model"
	view_model "github.com/caos/zitadel/internal/user/repository/view/model"
)

const (
	tokenTable = "auth.tokens"
)

type Token struct {
	handler
	subscription *v1.Subscription
}

func newToken(
	handler handler,
) *Token {
	h := &Token{
		handler: handler,
	}

	h.subscribe()

	return h
}

func (t *Token) subscribe() {
	t.subscription = t.es.Subscribe(t.AggregateTypes()...)
	go func() {
		for event := range t.subscription.Events {
			query.ReduceEvent(t, event)
		}
	}()
}

func (t *Token) ViewModel() string {
	return tokenTable
}

func (t *Token) Subscription() *v1.Subscription {
	return t.subscription
}

func (_ *Token) AggregateTypes() []es_models.AggregateType {
	return []es_models.AggregateType{user_es_model.UserAggregate, project_es_model.ProjectAggregate}
}

func (p *Token) CurrentSequence() (uint64, error) {
	sequence, err := p.view.GetLatestTokenSequence()
	if err != nil {
		return 0, err
	}
	return sequence.CurrentSequence, nil
}

func (t *Token) EventQuery() (*es_models.SearchQuery, error) {
	sequence, err := t.view.GetLatestTokenSequence()
	if err != nil {
		return nil, err
	}
	return es_models.NewSearchQuery().
		AggregateTypeFilter(user_es_model.UserAggregate, project_es_model.ProjectAggregate).
		LatestSequenceFilter(sequence.CurrentSequence), nil
}

func (t *Token) Reduce(event *es_models.Event) (err error) {
	switch event.Type {
	case user_es_model.UserTokenAdded,
<<<<<<< HEAD
		es_models.EventType(user_repo.MachineTokenAddedType):
=======
		es_models.EventType(user_repo.PersonalAccessTokenAddedType):
>>>>>>> 699fdaf6
		token := new(view_model.TokenView)
		err := token.AppendEvent(event)
		if err != nil {
			return err
		}
		return t.view.PutToken(token, event)
	case user_es_model.UserProfileChanged,
		user_es_model.HumanProfileChanged:
		user := new(view_model.UserView)
		user.AppendEvent(event)
		tokens, err := t.view.TokensByUserID(event.AggregateID)
		if err != nil {
			return err
		}
		for _, token := range tokens {
			token.PreferredLanguage = user.PreferredLanguage
		}
		return t.view.PutTokens(tokens, event)
	case user_es_model.SignedOut,
		user_es_model.HumanSignedOut:
		id, err := agentIDFromSession(event)
		if err != nil {
			return err
		}
		return t.view.DeleteSessionTokens(id, event.AggregateID, event)
	case user_es_model.UserLocked,
		user_es_model.UserDeactivated,
		user_es_model.UserRemoved:
		return t.view.DeleteUserTokens(event.AggregateID, event)
	case es_models.EventType(user_repo.UserTokenRemovedType),
<<<<<<< HEAD
		es_models.EventType(user_repo.MachineTokenRemovedType):
=======
		es_models.EventType(user_repo.PersonalAccessTokenRemovedType):
>>>>>>> 699fdaf6
		id, err := tokenIDFromRemovedEvent(event)
		if err != nil {
			return err
		}
		return t.view.DeleteToken(id, event)
	case es_models.EventType(user_repo.HumanRefreshTokenRemovedType):
		id, err := refreshTokenIDFromRemovedEvent(event)
		if err != nil {
			return err
		}
		return t.view.DeleteTokensFromRefreshToken(id, event)
	case project_es_model.ApplicationDeactivated,
		project_es_model.ApplicationRemoved:
		application, err := applicationFromSession(event)
		if err != nil {
			return err
		}
		return t.view.DeleteApplicationTokens(event, application.AppID)
	case project_es_model.ProjectDeactivated,
		project_es_model.ProjectRemoved:
		project, err := t.getProjectByID(context.Background(), event.AggregateID)
		if err != nil {
			return err
		}
		applicationsIDs := make([]string, 0, len(project.Applications))
		for _, app := range project.Applications {
			applicationsIDs = append(applicationsIDs, app.AppID)
		}
		return t.view.DeleteApplicationTokens(event, applicationsIDs...)
	default:
		return t.view.ProcessedTokenSequence(event)
	}
}

func (t *Token) OnError(event *es_models.Event, err error) error {
	logging.LogWithFields("SPOOL-3jkl4", "id", event.AggregateID).WithError(err).Warn("something went wrong in token handler")
	return spooler.HandleError(event, err, t.view.GetLatestTokenFailedEvent, t.view.ProcessedTokenFailedEvent, t.view.ProcessedTokenSequence, t.errorCountUntilSkip)
}

func agentIDFromSession(event *es_models.Event) (string, error) {
	session := make(map[string]interface{})
	if err := json.Unmarshal(event.Data, &session); err != nil {
		logging.Log("EVEN-s3bq9").WithError(err).Error("could not unmarshal event data")
		return "", caos_errs.ThrowInternal(nil, "MODEL-sd325", "could not unmarshal data")
	}
	return session["userAgentID"].(string), nil
}

func applicationFromSession(event *es_models.Event) (*project_es_model.Application, error) {
	application := new(project_es_model.Application)
	if err := json.Unmarshal(event.Data, &application); err != nil {
		logging.Log("EVEN-GRE2q").WithError(err).Error("could not unmarshal event data")
		return nil, caos_errs.ThrowInternal(nil, "MODEL-Hrw1q", "could not unmarshal data")
	}
	return application, nil
}

func tokenIDFromRemovedEvent(event *es_models.Event) (string, error) {
	removed := make(map[string]interface{})
	if err := json.Unmarshal(event.Data, &removed); err != nil {
		logging.Log("EVEN-Sdff3").WithError(err).Error("could not unmarshal event data")
		return "", caos_errs.ThrowInternal(nil, "MODEL-Sff32", "could not unmarshal data")
	}
	return removed["tokenId"].(string), nil
}

func refreshTokenIDFromRemovedEvent(event *es_models.Event) (string, error) {
	removed := make(map[string]interface{})
	if err := json.Unmarshal(event.Data, &removed); err != nil {
		logging.Log("EVEN-Ff23g").WithError(err).Error("could not unmarshal event data")
		return "", caos_errs.ThrowInternal(nil, "MODEL-Dfb3w", "could not unmarshal data")
	}
	return removed["tokenId"].(string), nil
}

func (t *Token) OnSuccess() error {
	return spooler.HandleSuccess(t.view.UpdateTokenSpoolerRunTimestamp)
}

func (t *Token) getProjectByID(ctx context.Context, projID string) (*proj_model.Project, error) {
	query, err := proj_view.ProjectByIDQuery(projID, 0)
	if err != nil {
		return nil, err
	}
	esProject := &project_es_model.Project{
		ObjectRoot: es_models.ObjectRoot{
			AggregateID: projID,
		},
	}
	err = es_sdk.Filter(ctx, t.Eventstore().FilterEvents, esProject.AppendEvents, query)
	if err != nil && !caos_errs.IsNotFound(err) {
		return nil, err
	}
	if esProject.Sequence == 0 {
		return nil, caos_errs.ThrowNotFound(nil, "EVENT-Dsdw2", "Errors.Project.NotFound")
	}

	return project_es_model.ProjectToModel(esProject), nil
}<|MERGE_RESOLUTION|>--- conflicted
+++ resolved
@@ -83,11 +83,7 @@
 func (t *Token) Reduce(event *es_models.Event) (err error) {
 	switch event.Type {
 	case user_es_model.UserTokenAdded,
-<<<<<<< HEAD
-		es_models.EventType(user_repo.MachineTokenAddedType):
-=======
 		es_models.EventType(user_repo.PersonalAccessTokenAddedType):
->>>>>>> 699fdaf6
 		token := new(view_model.TokenView)
 		err := token.AppendEvent(event)
 		if err != nil {
@@ -118,11 +114,7 @@
 		user_es_model.UserRemoved:
 		return t.view.DeleteUserTokens(event.AggregateID, event)
 	case es_models.EventType(user_repo.UserTokenRemovedType),
-<<<<<<< HEAD
-		es_models.EventType(user_repo.MachineTokenRemovedType):
-=======
 		es_models.EventType(user_repo.PersonalAccessTokenRemovedType):
->>>>>>> 699fdaf6
 		id, err := tokenIDFromRemovedEvent(event)
 		if err != nil {
 			return err
