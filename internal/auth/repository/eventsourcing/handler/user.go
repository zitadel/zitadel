--- conflicted
+++ resolved
@@ -309,7 +309,6 @@
 	}
 }
 
-<<<<<<< HEAD
 //nolint:gocognit
 func (u *User) ProcessUser(event eventstore.Event) (_ *handler.Statement, err error) {
 	return handler.NewStatement(event, func(ex handler.Executer, projectionName string) error {
@@ -321,79 +320,6 @@
 			user_repo.UserV1RegisteredType,
 			user_repo.HumanRegisteredType:
 			err = user.AppendEvent(event)
-=======
-func (u *User) ProcessUser(event *es_models.Event) (err error) {
-	user := new(view_model.UserView)
-	switch eventstore.EventType(event.Type) {
-	case user_repo.UserV1AddedType,
-		user_repo.MachineAddedEventType,
-		user_repo.HumanAddedType,
-		user_repo.UserV1RegisteredType,
-		user_repo.HumanRegisteredType:
-		err = user.AppendEvent(event)
-		if err != nil {
-			return err
-		}
-		err = u.fillLoginNames(user)
-	case user_repo.UserV1ProfileChangedType,
-		user_repo.UserV1EmailChangedType,
-		user_repo.UserV1EmailVerifiedType,
-		user_repo.UserV1PhoneChangedType,
-		user_repo.UserV1PhoneVerifiedType,
-		user_repo.UserV1PhoneRemovedType,
-		user_repo.UserV1AddressChangedType,
-		user_repo.UserDeactivatedType,
-		user_repo.UserReactivatedType,
-		user_repo.UserLockedType,
-		user_repo.UserUnlockedType,
-		user_repo.UserV1MFAOTPAddedType,
-		user_repo.UserV1MFAOTPVerifiedType,
-		user_repo.UserV1MFAOTPRemovedType,
-		user_repo.UserV1MFAInitSkippedType,
-		user_repo.UserV1PasswordChangedType,
-		user_repo.HumanProfileChangedType,
-		user_repo.HumanEmailChangedType,
-		user_repo.HumanEmailVerifiedType,
-		user_repo.HumanAvatarAddedType,
-		user_repo.HumanAvatarRemovedType,
-		user_repo.HumanPhoneChangedType,
-		user_repo.HumanPhoneVerifiedType,
-		user_repo.HumanPhoneRemovedType,
-		user_repo.HumanAddressChangedType,
-		user_repo.HumanMFAOTPAddedType,
-		user_repo.HumanMFAOTPVerifiedType,
-		user_repo.HumanMFAOTPRemovedType,
-		user_repo.HumanOTPSMSAddedType,
-		user_repo.HumanOTPSMSRemovedType,
-		user_repo.HumanOTPEmailAddedType,
-		user_repo.HumanOTPEmailRemovedType,
-		user_repo.HumanU2FTokenAddedType,
-		user_repo.HumanU2FTokenVerifiedType,
-		user_repo.HumanU2FTokenRemovedType,
-		user_repo.HumanPasswordlessTokenAddedType,
-		user_repo.HumanPasswordlessTokenVerifiedType,
-		user_repo.HumanPasswordlessTokenRemovedType,
-		user_repo.HumanMFAInitSkippedType,
-		user_repo.MachineChangedEventType,
-		user_repo.HumanPasswordChangedType,
-		user_repo.HumanInitialCodeAddedType,
-		user_repo.UserV1InitialCodeAddedType,
-		user_repo.UserV1InitializedCheckSucceededType,
-		user_repo.HumanInitializedCheckSucceededType,
-		user_repo.HumanPasswordlessInitCodeAddedType,
-		user_repo.HumanPasswordlessInitCodeRequestedType:
-		user, err = u.view.UserByID(event.AggregateID, event.InstanceID)
-		if err != nil {
-			if !errors.IsNotFound(err) {
-				return err
-			}
-			logging.WithFields(
-				"instance", event.InstanceID,
-				"userID", event.AggregateID,
-				"eventType", event.Type,
-			).Info("user not found in view")
-			query, err := usr_view.UserByIDQuery(event.AggregateID, event.InstanceID, 0, user.EventTypes())
->>>>>>> 99e1c654
 			if err != nil {
 				return err
 			}
@@ -426,6 +352,10 @@
 			user_repo.HumanMFAOTPAddedType,
 			user_repo.HumanMFAOTPVerifiedType,
 			user_repo.HumanMFAOTPRemovedType,
+			user_repo.HumanOTPSMSAddedType,
+			user_repo.HumanOTPSMSRemovedType,
+			user_repo.HumanOTPEmailAddedType,
+			user_repo.HumanOTPEmailRemovedType,
 			user_repo.HumanU2FTokenAddedType,
 			user_repo.HumanU2FTokenVerifiedType,
 			user_repo.HumanU2FTokenRemovedType,
