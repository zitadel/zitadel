package handler

import (
	"time"

	"github.com/caos/zitadel/internal/auth/repository/eventsourcing/view"
	sd "github.com/caos/zitadel/internal/config/systemdefaults"
	"github.com/caos/zitadel/internal/config/types"
	v1 "github.com/caos/zitadel/internal/eventstore/v1"
	"github.com/caos/zitadel/internal/eventstore/v1/query"
	query2 "github.com/caos/zitadel/internal/query"
)

type Configs map[string]*Config

type Config struct {
	MinimumCycleDuration types.Duration
}

type handler struct {
	view                *view.View
	bulkLimit           uint64
	cycleDuration       time.Duration
	errorCountUntilSkip uint64

	es v1.Eventstore
}

func (h *handler) Eventstore() v1.Eventstore {
	return h.es
}

<<<<<<< HEAD
func Register(configs Configs, bulkLimit, errorCount uint64, view *view.View, es v1.Eventstore, systemDefaults sd.SystemDefaults,
	keyChan chan<- *key_model.KeyView,
	caCertChan chan<- *key_model.CertificateAndKeyView,
	metadataCertChan chan<- *key_model.CertificateAndKeyView,
	responseCertChan chan<- *key_model.CertificateAndKeyView) []query.Handler {
=======
func Register(configs Configs, bulkLimit, errorCount uint64, view *view.View, es v1.Eventstore, systemDefaults sd.SystemDefaults, queries *query2.Queries) []query.Handler {
>>>>>>> 82cf966c
	return []query.Handler{
		newUser(
			handler{view, bulkLimit, configs.cycleDuration("User"), errorCount, es},
			systemDefaults.IamID, queries),
		newUserSession(
			handler{view, bulkLimit, configs.cycleDuration("UserSession"), errorCount, es}),
		newToken(
			handler{view, bulkLimit, configs.cycleDuration("Token"), errorCount, es}),
<<<<<<< HEAD
		newKey(
			handler{view, bulkLimit, configs.cycleDuration("Key"), errorCount, es},
			keyChan, caCertChan, metadataCertChan, responseCertChan),
		newUserGrant(
			handler{view, bulkLimit, configs.cycleDuration("UserGrant"), errorCount, es},
			systemDefaults.IamID),
		newAuthNKeys(
			handler{view, bulkLimit, configs.cycleDuration("MachineKey"), errorCount, es}),
=======
>>>>>>> 82cf966c
		newIDPConfig(
			handler{view, bulkLimit, configs.cycleDuration("IDPConfig"), errorCount, es}),
		newIDPProvider(
			handler{view, bulkLimit, configs.cycleDuration("IDPProvider"), errorCount, es},
			systemDefaults, queries),
		newExternalIDP(
			handler{view, bulkLimit, configs.cycleDuration("ExternalIDP"), errorCount, es},
			systemDefaults, queries),
		newRefreshToken(handler{view, bulkLimit, configs.cycleDuration("RefreshToken"), errorCount, es}),
		newOrgProjectMapping(handler{view, bulkLimit, configs.cycleDuration("OrgProjectMapping"), errorCount, es}),
	}
}

func (configs Configs) cycleDuration(viewModel string) time.Duration {
	c, ok := configs[viewModel]
	if !ok {
		return 3 * time.Minute
	}
	return c.MinimumCycleDuration.Duration
}

func (h *handler) MinimumCycleDuration() time.Duration {
	return h.cycleDuration
}

func (h *handler) LockDuration() time.Duration {
	return h.cycleDuration / 3
}

func (h *handler) QueryLimit() uint64 {
	return h.bulkLimit
}<|MERGE_RESOLUTION|>--- conflicted
+++ resolved
@@ -30,15 +30,7 @@
 	return h.es
 }
 
-<<<<<<< HEAD
-func Register(configs Configs, bulkLimit, errorCount uint64, view *view.View, es v1.Eventstore, systemDefaults sd.SystemDefaults,
-	keyChan chan<- *key_model.KeyView,
-	caCertChan chan<- *key_model.CertificateAndKeyView,
-	metadataCertChan chan<- *key_model.CertificateAndKeyView,
-	responseCertChan chan<- *key_model.CertificateAndKeyView) []query.Handler {
-=======
 func Register(configs Configs, bulkLimit, errorCount uint64, view *view.View, es v1.Eventstore, systemDefaults sd.SystemDefaults, queries *query2.Queries) []query.Handler {
->>>>>>> 82cf966c
 	return []query.Handler{
 		newUser(
 			handler{view, bulkLimit, configs.cycleDuration("User"), errorCount, es},
@@ -47,17 +39,6 @@
 			handler{view, bulkLimit, configs.cycleDuration("UserSession"), errorCount, es}),
 		newToken(
 			handler{view, bulkLimit, configs.cycleDuration("Token"), errorCount, es}),
-<<<<<<< HEAD
-		newKey(
-			handler{view, bulkLimit, configs.cycleDuration("Key"), errorCount, es},
-			keyChan, caCertChan, metadataCertChan, responseCertChan),
-		newUserGrant(
-			handler{view, bulkLimit, configs.cycleDuration("UserGrant"), errorCount, es},
-			systemDefaults.IamID),
-		newAuthNKeys(
-			handler{view, bulkLimit, configs.cycleDuration("MachineKey"), errorCount, es}),
-=======
->>>>>>> 82cf966c
 		newIDPConfig(
 			handler{view, bulkLimit, configs.cycleDuration("IDPConfig"), errorCount, es}),
 		newIDPProvider(
