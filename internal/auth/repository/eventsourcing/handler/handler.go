package handler

import (
	"time"

	"github.com/caos/zitadel/internal/auth/repository/eventsourcing/view"
	sd "github.com/caos/zitadel/internal/config/systemdefaults"
	"github.com/caos/zitadel/internal/config/types"
	v1 "github.com/caos/zitadel/internal/eventstore/v1"
	"github.com/caos/zitadel/internal/eventstore/v1/query"
)

type Configs map[string]*Config

type Config struct {
	MinimumCycleDuration types.Duration
}

type handler struct {
	view                *view.View
	bulkLimit           uint64
	cycleDuration       time.Duration
	errorCountUntilSkip uint64

	es v1.Eventstore
}

func (h *handler) Eventstore() v1.Eventstore {
	return h.es
}

func Register(configs Configs, bulkLimit, errorCount uint64, view *view.View, es v1.Eventstore, systemDefaults sd.SystemDefaults) []query.Handler {
	return []query.Handler{
		newUser(
			handler{view, bulkLimit, configs.cycleDuration("User"), errorCount, es},
			systemDefaults.IamID),
		newUserSession(
			handler{view, bulkLimit, configs.cycleDuration("UserSession"), errorCount, es}),
		newUserMembership(
			handler{view, bulkLimit, configs.cycleDuration("UserMembership"), errorCount, es}),
		newToken(
			handler{view, bulkLimit, configs.cycleDuration("Token"), errorCount, es}),
<<<<<<< HEAD
		newApplication(handler{view, bulkLimit, configs.cycleDuration("Application"), errorCount, es}),
=======
		newKey(
			handler{view, bulkLimit, configs.cycleDuration("Key"), errorCount, es},
			keyChan),
>>>>>>> 303d4945
		newUserGrant(
			handler{view, bulkLimit, configs.cycleDuration("UserGrant"), errorCount, es},
			systemDefaults.IamID),
		newAuthNKeys(
			handler{view, bulkLimit, configs.cycleDuration("MachineKey"), errorCount, es}),
		newIDPConfig(
			handler{view, bulkLimit, configs.cycleDuration("IDPConfig"), errorCount, es}),
		newIDPProvider(
			handler{view, bulkLimit, configs.cycleDuration("IDPProvider"), errorCount, es},
			systemDefaults),
		newExternalIDP(
			handler{view, bulkLimit, configs.cycleDuration("ExternalIDP"), errorCount, es},
			systemDefaults),
		newRefreshToken(handler{view, bulkLimit, configs.cycleDuration("RefreshToken"), errorCount, es}),
		newCustomText(handler{view, bulkLimit, configs.cycleDuration("CustomTexts"), errorCount, es}),
		newMetadata(handler{view, bulkLimit, configs.cycleDuration("Metadata"), errorCount, es}),
		newOrgProjectMapping(handler{view, bulkLimit, configs.cycleDuration("OrgProjectMapping"), errorCount, es}),
	}
}

func (configs Configs) cycleDuration(viewModel string) time.Duration {
	c, ok := configs[viewModel]
	if !ok {
		return 3 * time.Minute
	}
	return c.MinimumCycleDuration.Duration
}

func (h *handler) MinimumCycleDuration() time.Duration {
	return h.cycleDuration
}

func (h *handler) LockDuration() time.Duration {
	return h.cycleDuration / 3
}

func (h *handler) QueryLimit() uint64 {
	return h.bulkLimit
}<|MERGE_RESOLUTION|>--- conflicted
+++ resolved
@@ -40,13 +40,6 @@
 			handler{view, bulkLimit, configs.cycleDuration("UserMembership"), errorCount, es}),
 		newToken(
 			handler{view, bulkLimit, configs.cycleDuration("Token"), errorCount, es}),
-<<<<<<< HEAD
-		newApplication(handler{view, bulkLimit, configs.cycleDuration("Application"), errorCount, es}),
-=======
-		newKey(
-			handler{view, bulkLimit, configs.cycleDuration("Key"), errorCount, es},
-			keyChan),
->>>>>>> 303d4945
 		newUserGrant(
 			handler{view, bulkLimit, configs.cycleDuration("UserGrant"), errorCount, es},
 			systemDefaults.IamID),
