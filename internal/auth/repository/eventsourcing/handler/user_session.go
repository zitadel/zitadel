--- conflicted
+++ resolved
@@ -71,13 +71,9 @@
 		es_model.UserProfileChanged,
 		es_model.UserLocked,
 		es_model.UserDeactivated,
-<<<<<<< HEAD
 		es_model.HumanPasswordChanged,
 		es_model.HumanMfaOtpRemoved,
 		es_model.HumanProfileChanged,
-		es_model.MachineChanged,
-=======
->>>>>>> c1c85e63
 		es_model.DomainClaimed,
 		es_model.UserUserNameChanged:
 		sessions, err := u.view.UserSessionsByUserID(event.AggregateID)
