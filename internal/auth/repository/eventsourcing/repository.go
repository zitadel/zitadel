package eventsourcing

import (
	"context"

	"github.com/caos/zitadel/internal/auth/repository/eventsourcing/eventstore"
	"github.com/caos/zitadel/internal/auth/repository/eventsourcing/spooler"
	auth_view "github.com/caos/zitadel/internal/auth/repository/eventsourcing/view"
	"github.com/caos/zitadel/internal/auth_request/repository/cache"
	"github.com/caos/zitadel/internal/command"
	sd "github.com/caos/zitadel/internal/config/systemdefaults"
	"github.com/caos/zitadel/internal/config/types"
	"github.com/caos/zitadel/internal/crypto"
	v1 "github.com/caos/zitadel/internal/eventstore/v1"
	es_spol "github.com/caos/zitadel/internal/eventstore/v1/spooler"
	"github.com/caos/zitadel/internal/id"
	"github.com/caos/zitadel/internal/query"
)

type Config struct {
	SearchLimit uint64
	Domain      string
	APIDomain   string
	Eventstore  v1.Config
	AuthRequest cache.Config
	View        types.SQL
	Spooler     spooler.SpoolerConfig
}

type EsRepository struct {
	spooler    *es_spol.Spooler
	Eventstore v1.Eventstore
	eventstore.UserRepo
	eventstore.AuthRequestRepo
	eventstore.TokenRepo
	eventstore.RefreshTokenRepo
	eventstore.UserSessionRepo
	eventstore.OrgRepository
}

func Start(conf Config, systemDefaults sd.SystemDefaults, command *command.Commands, queries *query.Queries) (*EsRepository, error) {
	es, err := v1.Start(conf.Eventstore)
	if err != nil {
		return nil, err
	}

	sqlClient, err := conf.View.Start()
	if err != nil {
		return nil, err
	}

	keyAlgorithm, err := crypto.NewAESCrypto(systemDefaults.KeyConfig.EncryptionConfig)
	if err != nil {
		return nil, err
	}
	idGenerator := id.SonyFlakeGenerator

	assetsAPI := conf.APIDomain + "/assets/v1/"

	view, err := auth_view.StartView(sqlClient, keyAlgorithm, queries, idGenerator, assetsAPI)
	if err != nil {
		return nil, err
	}

	authReq, err := cache.Start(conf.AuthRequest)
	if err != nil {
		return nil, err
	}

<<<<<<< HEAD
	statikLoginFS, err := fs.NewWithNamespace("login")
	logging.Log("CONFI-20opp").OnError(err).Panic("unable to start login statik dir")

	keyChan := make(chan *key_model.KeyView)
	caCertChan := make(chan *key_model.CertificateAndKeyView)
	metadataCertChan := make(chan *key_model.CertificateAndKeyView)
	responseCertChan := make(chan *key_model.CertificateAndKeyView)
	spool := spooler.StartSpooler(conf.Spooler, es, view, sqlClient, systemDefaults, keyChan, caCertChan, metadataCertChan, responseCertChan)
	locker := spooler.NewLocker(sqlClient)
=======
	spool := spooler.StartSpooler(conf.Spooler, es, view, sqlClient, systemDefaults, queries)
>>>>>>> 82cf966c

	userRepo := eventstore.UserRepo{
		SearchLimit:     conf.SearchLimit,
		Eventstore:      es,
		View:            view,
		Query:           queries,
		SystemDefaults:  systemDefaults,
		PrefixAvatarURL: assetsAPI,
	}
	//TODO: remove as soon as possible
	queryView := queryViewWrapper{
		queries,
		view,
	}
	return &EsRepository{
		spool,
		es,
		userRepo,
		eventstore.AuthRequestRepo{
			PrivacyPolicyProvider:      queries,
			LabelPolicyProvider:        queries,
			Command:                    command,
			Query:                      queries,
			OrgViewProvider:            queries,
			AuthRequests:               authReq,
			View:                       view,
			Eventstore:                 es,
			UserSessionViewProvider:    view,
			UserViewProvider:           view,
			UserCommandProvider:        command,
			UserEventProvider:          &userRepo,
			IDPProviderViewProvider:    view,
			LockoutPolicyViewProvider:  queries,
			LoginPolicyViewProvider:    queries,
			UserGrantProvider:          queryView,
			ProjectProvider:            queryView,
			ApplicationProvider:        queries,
			IdGenerator:                idGenerator,
			PasswordCheckLifeTime:      systemDefaults.VerificationLifetimes.PasswordCheck.Duration,
			ExternalLoginCheckLifeTime: systemDefaults.VerificationLifetimes.PasswordCheck.Duration,
			MFAInitSkippedLifeTime:     systemDefaults.VerificationLifetimes.MFAInitSkip.Duration,
			SecondFactorCheckLifeTime:  systemDefaults.VerificationLifetimes.SecondFactorCheck.Duration,
			MultiFactorCheckLifeTime:   systemDefaults.VerificationLifetimes.MultiFactorCheck.Duration,
			IAMID:                      systemDefaults.IamID,
		},
		eventstore.TokenRepo{
			View:       view,
			Eventstore: es,
		},
		eventstore.RefreshTokenRepo{
			View:         view,
			Eventstore:   es,
			SearchLimit:  conf.SearchLimit,
			KeyAlgorithm: keyAlgorithm,
		},
<<<<<<< HEAD
		eventstore.KeyRepository{
			View:                     view,
			Commands:                 command,
			Eventstore:               esV2,
			SigningKeyRotationCheck:  systemDefaults.KeyConfig.SigningKeyRotationCheck.Duration,
			SigningKeyGracefulPeriod: systemDefaults.KeyConfig.SigningKeyGracefulPeriod.Duration,
			KeyAlgorithm:             keyAlgorithm,
			Locker:                   locker,
			KeyChan:                  keyChan,
			CaCertChan:               caCertChan,
			MetadataCertChan:         metadataCertChan,
			ResponseCertChan:         responseCertChan,
		},
		eventstore.ApplicationRepo{
			Commands: command,
			Query:    queries,
		},

=======
>>>>>>> 82cf966c
		eventstore.UserSessionRepo{
			View: view,
		},
		eventstore.OrgRepository{
			SearchLimit:    conf.SearchLimit,
			View:           view,
			SystemDefaults: systemDefaults,
			Eventstore:     es,
			Query:          queries,
		},
	}, nil
}

type queryViewWrapper struct {
	*query.Queries
	*auth_view.View
}

func (q queryViewWrapper) UserGrantsByProjectAndUserID(projectID, userID string) ([]*query.UserGrant, error) {
	userGrantProjectID, err := query.NewUserGrantProjectIDSearchQuery(projectID)
	if err != nil {
		return nil, err
	}
	userGrantUserID, err := query.NewUserGrantUserIDSearchQuery(userID)
	if err != nil {
		return nil, err
	}
	queries := &query.UserGrantsQueries{Queries: []query.SearchQuery{userGrantUserID, userGrantProjectID}}
	grants, err := q.Queries.UserGrants(context.TODO(), queries)
	if err != nil {
		return nil, err
	}
	return grants.UserGrants, nil
}
func (repo *EsRepository) Health(ctx context.Context) error {
	if err := repo.UserRepo.Health(ctx); err != nil {
		return err
	}
	return repo.AuthRequestRepo.Health(ctx)
}<|MERGE_RESOLUTION|>--- conflicted
+++ resolved
@@ -67,19 +67,7 @@
 		return nil, err
 	}
 
-<<<<<<< HEAD
-	statikLoginFS, err := fs.NewWithNamespace("login")
-	logging.Log("CONFI-20opp").OnError(err).Panic("unable to start login statik dir")
-
-	keyChan := make(chan *key_model.KeyView)
-	caCertChan := make(chan *key_model.CertificateAndKeyView)
-	metadataCertChan := make(chan *key_model.CertificateAndKeyView)
-	responseCertChan := make(chan *key_model.CertificateAndKeyView)
-	spool := spooler.StartSpooler(conf.Spooler, es, view, sqlClient, systemDefaults, keyChan, caCertChan, metadataCertChan, responseCertChan)
-	locker := spooler.NewLocker(sqlClient)
-=======
 	spool := spooler.StartSpooler(conf.Spooler, es, view, sqlClient, systemDefaults, queries)
->>>>>>> 82cf966c
 
 	userRepo := eventstore.UserRepo{
 		SearchLimit:     conf.SearchLimit,
@@ -135,27 +123,6 @@
 			SearchLimit:  conf.SearchLimit,
 			KeyAlgorithm: keyAlgorithm,
 		},
-<<<<<<< HEAD
-		eventstore.KeyRepository{
-			View:                     view,
-			Commands:                 command,
-			Eventstore:               esV2,
-			SigningKeyRotationCheck:  systemDefaults.KeyConfig.SigningKeyRotationCheck.Duration,
-			SigningKeyGracefulPeriod: systemDefaults.KeyConfig.SigningKeyGracefulPeriod.Duration,
-			KeyAlgorithm:             keyAlgorithm,
-			Locker:                   locker,
-			KeyChan:                  keyChan,
-			CaCertChan:               caCertChan,
-			MetadataCertChan:         metadataCertChan,
-			ResponseCertChan:         responseCertChan,
-		},
-		eventstore.ApplicationRepo{
-			Commands: command,
-			Query:    queries,
-		},
-
-=======
->>>>>>> 82cf966c
 		eventstore.UserSessionRepo{
 			View: view,
 		},
