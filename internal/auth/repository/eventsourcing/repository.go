--- conflicted
+++ resolved
@@ -108,13 +108,8 @@
 			UserCommandProvider:        command,
 			UserEventProvider:          &userRepo,
 			IDPProviderViewProvider:    view,
-<<<<<<< HEAD
-			LoginPolicyViewProvider:    view,
 			LockoutPolicyViewProvider:  queries,
-=======
 			LoginPolicyViewProvider:    queries,
-			LockoutPolicyViewProvider:  view,
->>>>>>> 3811dddc
 			UserGrantProvider:          view,
 			ProjectProvider:            view,
 			IdGenerator:                idGenerator,
