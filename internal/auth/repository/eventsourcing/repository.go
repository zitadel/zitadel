--- conflicted
+++ resolved
@@ -91,20 +91,11 @@
 			ProjectProvider:            queryView,
 			ApplicationProvider:        queries,
 			IdGenerator:                idGenerator,
-<<<<<<< HEAD
-			PasswordCheckLifeTime:      systemDefaults.VerificationLifetimes.PasswordCheck.Duration,
-			ExternalLoginCheckLifeTime: systemDefaults.VerificationLifetimes.PasswordCheck.Duration,
-			MFAInitSkippedLifeTime:     systemDefaults.VerificationLifetimes.MFAInitSkip.Duration,
-			SecondFactorCheckLifeTime:  systemDefaults.VerificationLifetimes.SecondFactorCheck.Duration,
-			MultiFactorCheckLifeTime:   systemDefaults.VerificationLifetimes.MultiFactorCheck.Duration,
-=======
 			PasswordCheckLifeTime:      systemDefaults.VerificationLifetimes.PasswordCheck,
 			ExternalLoginCheckLifeTime: systemDefaults.VerificationLifetimes.PasswordCheck,
 			MFAInitSkippedLifeTime:     systemDefaults.VerificationLifetimes.MFAInitSkip,
 			SecondFactorCheckLifeTime:  systemDefaults.VerificationLifetimes.SecondFactorCheck,
 			MultiFactorCheckLifeTime:   systemDefaults.VerificationLifetimes.MultiFactorCheck,
-			IAMID:                      systemDefaults.IamID,
->>>>>>> 389eb4a2
 		},
 		eventstore.TokenRepo{
 			View:       view,
