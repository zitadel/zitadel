--- conflicted
+++ resolved
@@ -76,12 +76,8 @@
 			ProjectProvider:           queryView,
 			ApplicationProvider:       queries,
 			CustomTextProvider:        queries,
-<<<<<<< HEAD
+			FeatureCheck:              feature.NewCheck(esV2),
 			IdGenerator:               id.SonyFlakeGenerator(),
-=======
-			FeatureCheck:              feature.NewCheck(esV2),
-			IdGenerator:               idGenerator,
->>>>>>> 15fd3045
 		},
 		eventstore.TokenRepo{
 			View:       view,
