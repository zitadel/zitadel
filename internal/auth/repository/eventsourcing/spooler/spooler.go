--- conflicted
+++ resolved
@@ -19,30 +19,12 @@
 	Handlers              handler.Configs
 }
 
-<<<<<<< HEAD
-func StartSpooler(
-	c SpoolerConfig,
-	es v1.Eventstore,
-	view *view.View,
-	client *sql.DB,
-	systemDefaults sd.SystemDefaults,
-	keyChan chan<- *key_model.KeyView,
-	caCertChan chan<- *key_model.CertificateAndKeyView,
-	metadataCertChan chan<- *key_model.CertificateAndKeyView,
-	responseCertChan chan<- *key_model.CertificateAndKeyView,
-) *spooler.Spooler {
-=======
 func StartSpooler(c SpoolerConfig, es v1.Eventstore, view *view.View, client *sql.DB, systemDefaults sd.SystemDefaults, queries *query.Queries) *spooler.Spooler {
->>>>>>> 82cf966c
 	spoolerConfig := spooler.Config{
 		Eventstore:        es,
 		Locker:            &locker{dbClient: client},
 		ConcurrentWorkers: c.ConcurrentWorkers,
-<<<<<<< HEAD
-		ViewHandlers:      handler.Register(c.Handlers, c.BulkLimit, c.FailureCountUntilSkip, view, es, systemDefaults, keyChan, caCertChan, metadataCertChan, responseCertChan),
-=======
 		ViewHandlers:      handler.Register(c.Handlers, c.BulkLimit, c.FailureCountUntilSkip, view, es, systemDefaults, queries),
->>>>>>> 82cf966c
 	}
 	spool := spoolerConfig.New()
 	spool.Start()
