package spooler

import (
	"database/sql"

	sd "github.com/caos/zitadel/internal/config/systemdefaults"
	key_model "github.com/caos/zitadel/internal/key/model"

	"github.com/caos/zitadel/internal/auth/repository/eventsourcing/handler"
	"github.com/caos/zitadel/internal/auth/repository/eventsourcing/view"

	"github.com/caos/zitadel/internal/eventstore"
	"github.com/caos/zitadel/internal/eventstore/spooler"
)

type SpoolerConfig struct {
	BulkLimit             uint64
	FailureCountUntilSkip uint64
	ConcurrentWorkers     int
	Handlers              handler.Configs
}

<<<<<<< HEAD
func StartSpooler(c SpoolerConfig, es eventstore.Eventstore, view *view.View, client *sql.DB, repos handler.EventstoreRepos, systemDefaults sd.SystemDefaults, keyChan chan<- *key_model.KeyView) *spooler.Spooler {
=======
func StartSpooler(c SpoolerConfig, es eventstore.Eventstore, view *view.View, client *sql.DB, systemDefaults sd.SystemDefaults) *spooler.Spooler {
>>>>>>> 428ef4ac
	spoolerConfig := spooler.Config{
		Eventstore:        es,
		Locker:            &locker{dbClient: client},
		ConcurrentWorkers: c.ConcurrentWorkers,
<<<<<<< HEAD
		ViewHandlers:      handler.Register(c.Handlers, c.BulkLimit, c.FailureCountUntilSkip, view, es, repos, systemDefaults, keyChan),
=======
		ViewHandlers:      handler.Register(c.Handlers, c.BulkLimit, c.FailureCountUntilSkip, view, es, systemDefaults),
>>>>>>> 428ef4ac
	}
	spool := spoolerConfig.New()
	spool.Start()
	return spool
}<|MERGE_RESOLUTION|>--- conflicted
+++ resolved
@@ -3,14 +3,12 @@
 import (
 	"database/sql"
 
-	sd "github.com/caos/zitadel/internal/config/systemdefaults"
-	key_model "github.com/caos/zitadel/internal/key/model"
-
 	"github.com/caos/zitadel/internal/auth/repository/eventsourcing/handler"
 	"github.com/caos/zitadel/internal/auth/repository/eventsourcing/view"
-
+	sd "github.com/caos/zitadel/internal/config/systemdefaults"
 	"github.com/caos/zitadel/internal/eventstore"
 	"github.com/caos/zitadel/internal/eventstore/spooler"
+	key_model "github.com/caos/zitadel/internal/key/model"
 )
 
 type SpoolerConfig struct {
@@ -20,20 +18,12 @@
 	Handlers              handler.Configs
 }
 
-<<<<<<< HEAD
-func StartSpooler(c SpoolerConfig, es eventstore.Eventstore, view *view.View, client *sql.DB, repos handler.EventstoreRepos, systemDefaults sd.SystemDefaults, keyChan chan<- *key_model.KeyView) *spooler.Spooler {
-=======
-func StartSpooler(c SpoolerConfig, es eventstore.Eventstore, view *view.View, client *sql.DB, systemDefaults sd.SystemDefaults) *spooler.Spooler {
->>>>>>> 428ef4ac
+func StartSpooler(c SpoolerConfig, es eventstore.Eventstore, view *view.View, client *sql.DB, systemDefaults sd.SystemDefaults, keyChan chan<- *key_model.KeyView) *spooler.Spooler {
 	spoolerConfig := spooler.Config{
 		Eventstore:        es,
 		Locker:            &locker{dbClient: client},
 		ConcurrentWorkers: c.ConcurrentWorkers,
-<<<<<<< HEAD
-		ViewHandlers:      handler.Register(c.Handlers, c.BulkLimit, c.FailureCountUntilSkip, view, es, repos, systemDefaults, keyChan),
-=======
-		ViewHandlers:      handler.Register(c.Handlers, c.BulkLimit, c.FailureCountUntilSkip, view, es, systemDefaults),
->>>>>>> 428ef4ac
+		ViewHandlers:      handler.Register(c.Handlers, c.BulkLimit, c.FailureCountUntilSkip, view, es, systemDefaults, keyChan),
 	}
 	spool := spoolerConfig.New()
 	spool.Start()
