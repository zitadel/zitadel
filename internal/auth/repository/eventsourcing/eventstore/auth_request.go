package eventstore

import (
	"context"
	"time"

	"github.com/caos/logging"

	"github.com/caos/zitadel/internal/api/authz"
	"github.com/caos/zitadel/internal/auth/repository/eventsourcing/view"
	"github.com/caos/zitadel/internal/auth_request/model"
	cache "github.com/caos/zitadel/internal/auth_request/repository"
	"github.com/caos/zitadel/internal/errors"
	es_models "github.com/caos/zitadel/internal/eventstore/models"
	"github.com/caos/zitadel/internal/eventstore/sdk"
	iam_model "github.com/caos/zitadel/internal/iam/model"
	iam_es_model "github.com/caos/zitadel/internal/iam/repository/view/model"
	iam_view_model "github.com/caos/zitadel/internal/iam/repository/view/model"
	"github.com/caos/zitadel/internal/id"
	org_model "github.com/caos/zitadel/internal/org/model"
	org_event "github.com/caos/zitadel/internal/org/repository/eventsourcing"
	org_view_model "github.com/caos/zitadel/internal/org/repository/view/model"
	project_view_model "github.com/caos/zitadel/internal/project/repository/view/model"
	"github.com/caos/zitadel/internal/tracing"
	user_model "github.com/caos/zitadel/internal/user/model"
	user_event "github.com/caos/zitadel/internal/user/repository/eventsourcing"
	es_model "github.com/caos/zitadel/internal/user/repository/eventsourcing/model"
	user_view_model "github.com/caos/zitadel/internal/user/repository/view/model"
	grant_view_model "github.com/caos/zitadel/internal/usergrant/repository/view/model"
)

type AuthRequestRepo struct {
	UserEvents   *user_event.UserEventstore
	OrgEvents    *org_event.OrgEventstore
	AuthRequests cache.AuthRequestCache
	View         *view.View

	UserSessionViewProvider userSessionViewProvider
	UserViewProvider        userViewProvider
	UserEventProvider       userEventProvider
	OrgViewProvider         orgViewProvider
	LoginPolicyViewProvider loginPolicyViewProvider
	IDPProviderViewProvider idpProviderViewProvider
	UserGrantProvider       userGrantProvider

	IdGenerator id.Generator

	PasswordCheckLifeTime      time.Duration
	ExternalLoginCheckLifeTime time.Duration
	MfaInitSkippedLifeTime     time.Duration
	SecondFactorCheckLifeTime  time.Duration
	MultiFactorCheckLifeTime   time.Duration

	IAMID string
}

type userSessionViewProvider interface {
	UserSessionByIDs(string, string) (*user_view_model.UserSessionView, error)
	UserSessionsByAgentID(string) ([]*user_view_model.UserSessionView, error)
}
type userViewProvider interface {
	UserByID(string) (*user_view_model.UserView, error)
}

type loginPolicyViewProvider interface {
	LoginPolicyByAggregateID(string) (*iam_view_model.LoginPolicyView, error)
}

type idpProviderViewProvider interface {
	IDPProvidersByAggregateIDAndState(string, iam_model.IDPConfigState) ([]*iam_view_model.IDPProviderView, error)
}

type userEventProvider interface {
	UserEventsByID(ctx context.Context, id string, sequence uint64) ([]*es_models.Event, error)
	BulkAddExternalIDPs(ctx context.Context, userID string, externalIDPs []*user_model.ExternalIDP) error
}

type orgViewProvider interface {
	OrgByID(string) (*org_view_model.OrgView, error)
	OrgByPrimaryDomain(string) (*org_view_model.OrgView, error)
}

type userGrantProvider interface {
	ApplicationByClientID(context.Context, string) (*project_view_model.ApplicationView, error)
	UserGrantsByProjectAndUserID(string, string) ([]*grant_view_model.UserGrantView, error)
}

func (repo *AuthRequestRepo) Health(ctx context.Context) error {
	if err := repo.UserEvents.Health(ctx); err != nil {
		return err
	}
	return repo.AuthRequests.Health(ctx)
}

func (repo *AuthRequestRepo) CreateAuthRequest(ctx context.Context, request *model.AuthRequest) (_ *model.AuthRequest, err error) {
	ctx, span := tracing.NewSpan(ctx)
	defer func() { span.EndWithError(err) }()
	reqID, err := repo.IdGenerator.Next()
	if err != nil {
		return nil, err
	}
	request.ID = reqID
	app, err := repo.View.ApplicationByClientID(ctx, request.ApplicationID)
	if err != nil {
		return nil, err
	}
	appIDs, err := repo.View.AppIDsFromProjectID(ctx, app.ProjectID)
	if err != nil {
		return nil, err
	}
	request.Audience = appIDs
	request.AppendAudIfNotExisting(app.ProjectID)
	if request.LoginHint != "" {
		err = repo.checkLoginName(ctx, request, request.LoginHint)
		logging.LogWithFields("EVENT-aG311", "login name", request.LoginHint, "id", request.ID, "applicationID", request.ApplicationID).OnError(err).Debug("login hint invalid")
	}
	err = repo.AuthRequests.SaveAuthRequest(ctx, request)
	if err != nil {
		return nil, err
	}
	return request, nil
}

func (repo *AuthRequestRepo) AuthRequestByID(ctx context.Context, id, userAgentID string) (_ *model.AuthRequest, err error) {
	ctx, span := tracing.NewSpan(ctx)
	defer func() { span.EndWithError(err) }()
	return repo.getAuthRequestNextSteps(ctx, id, userAgentID, false)
}

func (repo *AuthRequestRepo) AuthRequestByIDCheckLoggedIn(ctx context.Context, id, userAgentID string) (_ *model.AuthRequest, err error) {
	ctx, span := tracing.NewSpan(ctx)
	defer func() { span.EndWithError(err) }()
	return repo.getAuthRequestNextSteps(ctx, id, userAgentID, true)
}

func (repo *AuthRequestRepo) SaveAuthCode(ctx context.Context, id, code, userAgentID string) (err error) {
	ctx, span := tracing.NewSpan(ctx)
	defer func() { span.EndWithError(err) }()
	request, err := repo.getAuthRequest(ctx, id, userAgentID)
	if err != nil {
		return err
	}
	request.Code = code
	return repo.AuthRequests.UpdateAuthRequest(ctx, request)
}

func (repo *AuthRequestRepo) AuthRequestByCode(ctx context.Context, code string) (_ *model.AuthRequest, err error) {
	ctx, span := tracing.NewSpan(ctx)
	defer func() { span.EndWithError(err) }()
	request, err := repo.AuthRequests.GetAuthRequestByCode(ctx, code)
	if err != nil {
		return nil, err
	}
	err = repo.fillLoginPolicy(ctx, request)
	if err != nil {
		return nil, err
	}
	steps, err := repo.nextSteps(ctx, request, true)
	if err != nil {
		return nil, err
	}
	request.PossibleSteps = steps
	return request, nil
}

func (repo *AuthRequestRepo) DeleteAuthRequest(ctx context.Context, id string) (err error) {
	ctx, span := tracing.NewSpan(ctx)
	defer func() { span.EndWithError(err) }()
	return repo.AuthRequests.DeleteAuthRequest(ctx, id)
}

func (repo *AuthRequestRepo) CheckLoginName(ctx context.Context, id, loginName, userAgentID string) (err error) {
	ctx, span := tracing.NewSpan(ctx)
	defer func() { span.EndWithError(err) }()
	request, err := repo.getAuthRequest(ctx, id, userAgentID)
	if err != nil {
		return err
	}
	err = repo.checkLoginName(ctx, request, loginName)
	if err != nil {
		return err
	}
	return repo.AuthRequests.UpdateAuthRequest(ctx, request)
}

func (repo *AuthRequestRepo) SelectExternalIDP(ctx context.Context, authReqID, idpConfigID, userAgentID string) (err error) {
	ctx, span := tracing.NewSpan(ctx)
	defer func() { span.EndWithError(err) }()
	request, err := repo.getAuthRequest(ctx, authReqID, userAgentID)
	if err != nil {
		return err
	}
	err = repo.checkSelectedExternalIDP(request, idpConfigID)
	if err != nil {
		return err
	}
	return repo.AuthRequests.UpdateAuthRequest(ctx, request)
}

func (repo *AuthRequestRepo) CheckExternalUserLogin(ctx context.Context, authReqID, userAgentID string, externalUser *model.ExternalUser, info *model.BrowserInfo) (err error) {
	ctx, span := tracing.NewSpan(ctx)
	defer func() { span.EndWithError(err) }()
	request, err := repo.getAuthRequest(ctx, authReqID, userAgentID)
	if err != nil {
		return err
	}
	err = repo.checkExternalUserLogin(request, externalUser.IDPConfigID, externalUser.ExternalUserID)
	if errors.IsNotFound(err) {
		if err := repo.setLinkingUser(ctx, request, externalUser); err != nil {
			return err
		}
		return err
	}
	if err != nil {
		return err
	}

	err = repo.UserEvents.ExternalLoginChecked(ctx, request.UserID, request.WithCurrentInfo(info))
	if err != nil {
		return err
	}
	return repo.AuthRequests.UpdateAuthRequest(ctx, request)
}

func (repo *AuthRequestRepo) setLinkingUser(ctx context.Context, request *model.AuthRequest, externalUser *model.ExternalUser) error {
	request.LinkingUsers = append(request.LinkingUsers, externalUser)
	return repo.AuthRequests.UpdateAuthRequest(ctx, request)
}

func (repo *AuthRequestRepo) SelectUser(ctx context.Context, id, userID, userAgentID string) (err error) {
	ctx, span := tracing.NewSpan(ctx)
	defer func() { span.EndWithError(err) }()
	request, err := repo.getAuthRequest(ctx, id, userAgentID)
	if err != nil {
		return err
	}
	user, err := activeUserByID(ctx, repo.UserViewProvider, repo.UserEventProvider, repo.OrgViewProvider, userID)
	if err != nil {
		return err
	}
	request.SetUserInfo(user.ID, user.PreferredLoginName, user.DisplayName, user.ResourceOwner)
	return repo.AuthRequests.UpdateAuthRequest(ctx, request)
}

func (repo *AuthRequestRepo) VerifyPassword(ctx context.Context, id, userID, password, userAgentID string, info *model.BrowserInfo) (err error) {
	ctx, span := tracing.NewSpan(ctx)
	defer func() { span.EndWithError(err) }()
	request, err := repo.getAuthRequest(ctx, id, userAgentID)
	if err != nil {
		return err
	}
	if request.UserID != userID {
		return errors.ThrowPreconditionFailed(nil, "EVENT-ds35D", "Errors.User.NotMatchingUserID")
	}
	return repo.UserEvents.CheckPassword(ctx, userID, password, request.WithCurrentInfo(info))
}

func (repo *AuthRequestRepo) VerifyMfaOTP(ctx context.Context, authRequestID, userID, code, userAgentID string, info *model.BrowserInfo) (err error) {
	ctx, span := tracing.NewSpan(ctx)
	defer func() { span.EndWithError(err) }()
	request, err := repo.getAuthRequest(ctx, authRequestID, userAgentID)
	if err != nil {
		return err
	}
	if request.UserID != userID {
		return errors.ThrowPreconditionFailed(nil, "EVENT-ADJ26", "Errors.User.NotMatchingUserID")
	}
	return repo.UserEvents.CheckMfaOTP(ctx, userID, code, request.WithCurrentInfo(info))
}

func (repo *AuthRequestRepo) BeginMfaU2FLogin(ctx context.Context, userID, authRequestID, userAgentID string) (login *user_model.WebAuthNLogin, err error) {
	ctx, span := tracing.NewSpan(ctx)
	defer func() { span.EndWithError(err) }()
	request, err := repo.getAuthRequest(ctx, authRequestID, userAgentID)
	if err != nil {
		return nil, err
	}
	if request.UserID != userID {
		return nil, errors.ThrowPreconditionFailed(nil, "EVENT-5M09s", "Errors.User.NotMatchingUserID")
	}
	return repo.UserEvents.BeginU2FLogin(ctx, userID, request)
}

func (repo *AuthRequestRepo) VerifyMfaU2F(ctx context.Context, userID, authRequestID, userAgentID string, credentialData []byte, info *model.BrowserInfo) (err error) {
	ctx, span := tracing.NewSpan(ctx)
	defer func() { span.EndWithError(err) }()
	request, err := repo.getAuthRequest(ctx, authRequestID, userAgentID)
	if err != nil {
		return err
	}
	if request.UserID != userID {
		return errors.ThrowPreconditionFailed(nil, "EVENT-5M09s", "Errors.User.NotMatchingUserID")
	}
	return repo.UserEvents.VerifyMfaU2F(ctx, userID, credentialData, request)
}

func (repo *AuthRequestRepo) BeginPasswordlessLogin(ctx context.Context, userID, authRequestID, userAgentID string) (login *user_model.WebAuthNLogin, err error) {
	ctx, span := tracing.NewSpan(ctx)
	defer func() { span.EndWithError(err) }()
	request, err := repo.getAuthRequest(ctx, authRequestID, userAgentID)
	if err != nil {
		return nil, err
	}
	if request.UserID != userID {
		return nil, errors.ThrowPreconditionFailed(nil, "EVENT-5M09s", "Errors.User.NotMatchingUserID")
	}
	return repo.UserEvents.BeginPasswordlessLogin(ctx, userID, request)
}

func (repo *AuthRequestRepo) VerifyPasswordless(ctx context.Context, userID, authRequestID, userAgentID string, credentialData []byte, info *model.BrowserInfo) (err error) {
	ctx, span := tracing.NewSpan(ctx)
	defer func() { span.EndWithError(err) }()
	request, err := repo.getAuthRequest(ctx, authRequestID, userAgentID)
	if err != nil {
		return err
	}
	if request.UserID != userID {
		return errors.ThrowPreconditionFailed(nil, "EVENT-4Mlo0", "Errors.User.NotMatchingUserID")
	}
	return repo.UserEvents.VerifyPasswordless(ctx, userID, credentialData, request)
}

func (repo *AuthRequestRepo) LinkExternalUsers(ctx context.Context, authReqID, userAgentID string, info *model.BrowserInfo) (err error) {
	ctx, span := tracing.NewSpan(ctx)
	defer func() { span.EndWithError(err) }()
	request, err := repo.getAuthRequest(ctx, authReqID, userAgentID)
	if err != nil {
		return err
	}
	err = linkExternalIDPs(ctx, repo.UserEventProvider, request)
	if err != nil {
		return err
	}
	err = repo.UserEvents.ExternalLoginChecked(ctx, request.UserID, request.WithCurrentInfo(info))
	if err != nil {
		return err
	}
	request.LinkingUsers = nil
	return repo.AuthRequests.UpdateAuthRequest(ctx, request)
}

func (repo *AuthRequestRepo) ResetLinkingUsers(ctx context.Context, authReqID, userAgentID string) error {
	request, err := repo.getAuthRequest(ctx, authReqID, userAgentID)
	if err != nil {
		return err
	}
	request.LinkingUsers = nil
	request.SelectedIDPConfigID = ""
	return repo.AuthRequests.UpdateAuthRequest(ctx, request)
}

func (repo *AuthRequestRepo) AutoRegisterExternalUser(ctx context.Context, registerUser *user_model.User, externalIDP *user_model.ExternalIDP, orgMember *org_model.OrgMember, authReqID, userAgentID, resourceOwner string, info *model.BrowserInfo) (err error) {
	ctx, span := tracing.NewSpan(ctx)
	defer func() { span.EndWithError(err) }()
	request, err := repo.getAuthRequest(ctx, authReqID, userAgentID)
	if err != nil {
		return err
	}
	policyResourceOwner := authz.GetCtxData(ctx).OrgID
	if resourceOwner != "" {
		policyResourceOwner = resourceOwner
	}
	pwPolicy, err := repo.View.PasswordComplexityPolicyByAggregateID(policyResourceOwner)
	if errors.IsNotFound(err) {
		pwPolicy, err = repo.View.PasswordComplexityPolicyByAggregateID(repo.IAMID)
	}
	if err != nil {
		return err
	}
	pwPolicyView := iam_es_model.PasswordComplexityViewToModel(pwPolicy)
	orgPolicy, err := repo.View.OrgIAMPolicyByAggregateID(policyResourceOwner)
	if errors.IsNotFound(err) {
		orgPolicy, err = repo.View.OrgIAMPolicyByAggregateID(repo.IAMID)
	}
	if err != nil {
		return err
	}
	orgPolicyView := iam_es_model.OrgIAMViewToModel(orgPolicy)
	user, aggregates, err := repo.UserEvents.PrepareRegisterUser(ctx, registerUser, externalIDP, pwPolicyView, orgPolicyView, resourceOwner)
	if err != nil {
		return err
	}
	if orgMember != nil {
		orgMember.UserID = user.AggregateID
		_, memberAggregate, err := repo.OrgEvents.PrepareAddOrgMember(ctx, orgMember, policyResourceOwner)
		if err != nil {
			return err
		}
		aggregates = append(aggregates, memberAggregate)
	}

	err = sdk.PushAggregates(ctx, repo.UserEvents.PushAggregates, user.AppendEvents, aggregates...)
	if err != nil {
		return err
	}
	request.UserID = user.AggregateID
	request.UserOrgID = user.ResourceOwner
	request.SelectedIDPConfigID = externalIDP.IDPConfigID
	request.LinkingUsers = nil
	err = repo.UserEvents.ExternalLoginChecked(ctx, request.UserID, request.WithCurrentInfo(info))
	if err != nil {
		return err
	}
	return repo.AuthRequests.UpdateAuthRequest(ctx, request)
}

func (repo *AuthRequestRepo) getAuthRequestNextSteps(ctx context.Context, id, userAgentID string, checkLoggedIn bool) (*model.AuthRequest, error) {
	request, err := repo.getAuthRequest(ctx, id, userAgentID)
	if err != nil {
		return nil, err
	}
	steps, err := repo.nextSteps(ctx, request, checkLoggedIn)
	if err != nil {
		return nil, err
	}
	request.PossibleSteps = steps
	return request, nil
}

func (repo *AuthRequestRepo) getAuthRequest(ctx context.Context, id, userAgentID string) (*model.AuthRequest, error) {
	request, err := repo.AuthRequests.GetAuthRequestByID(ctx, id)
	if err != nil {
		return nil, err
	}
	if request.AgentID != userAgentID {
		return nil, errors.ThrowPermissionDenied(nil, "EVENT-adk13", "Errors.AuthRequest.UserAgentNotCorresponding")
	}
	err = repo.fillLoginPolicy(ctx, request)
	if err != nil {
		return nil, err
	}
	return request, nil
}

func (repo *AuthRequestRepo) getLoginPolicyAndIDPProviders(ctx context.Context, orgID string) (*iam_model.LoginPolicyView, []*iam_model.IDPProviderView, error) {
	policy, err := repo.getLoginPolicy(ctx, orgID)
	if err != nil {
		return nil, nil, err
	}
	if !policy.AllowExternalIDP {
		return policy, nil, nil
	}
	idpProviders, err := getLoginPolicyIDPProviders(repo.IDPProviderViewProvider, repo.IAMID, orgID, policy.Default)
	if err != nil {
		return nil, nil, err
	}
	return policy, idpProviders, nil
}

func (repo *AuthRequestRepo) fillLoginPolicy(ctx context.Context, request *model.AuthRequest) error {
	orgID := request.UserOrgID
	if orgID == "" {
		primaryDomain := request.GetScopeOrgPrimaryDomain()
		if primaryDomain != "" {
			org, err := repo.GetOrgByPrimaryDomain(primaryDomain)
			if err != nil {
				return err
			}
			orgID = org.ID
		}
	}
	if orgID == "" {
		orgID = repo.IAMID
	}

	policy, idpProviders, err := repo.getLoginPolicyAndIDPProviders(ctx, orgID)
	if err != nil {
		return err
	}
	request.LoginPolicy = policy
	if idpProviders != nil {
		request.AllowedExternalIDPs = idpProviders
	}
	return nil
}

func (repo *AuthRequestRepo) checkLoginName(ctx context.Context, request *model.AuthRequest, loginName string) (err error) {
	primaryDomain := request.GetScopeOrgPrimaryDomain()
	orgID := ""
	if primaryDomain != "" {
		org, err := repo.GetOrgByPrimaryDomain(primaryDomain)
		if err != nil {
			return err
		}
		orgID = org.ID
	}

	user := new(user_view_model.UserView)
	if orgID != "" {
		user, err = repo.View.UserByLoginNameAndResourceOwner(loginName, orgID)
	} else {
		user, err = repo.View.UserByLoginName(loginName)
		if err == nil {
			err = repo.checkLoginPolicyWithResourceOwner(ctx, request, user)
			if err != nil {
				return err
			}
		}
	}
	if err != nil {
		return err
	}

	request.SetUserInfo(user.ID, loginName, "", user.ResourceOwner)
	return nil
}

func (repo AuthRequestRepo) GetOrgByPrimaryDomain(primaryDomain string) (*org_model.OrgView, error) {
	org, err := repo.OrgViewProvider.OrgByPrimaryDomain(primaryDomain)
	if err != nil {
		return nil, err
	}
	return org_view_model.OrgToModel(org), nil
}

func (repo AuthRequestRepo) checkLoginPolicyWithResourceOwner(ctx context.Context, request *model.AuthRequest, user *user_view_model.UserView) error {
	loginPolicy, idpProviders, err := repo.getLoginPolicyAndIDPProviders(ctx, user.ResourceOwner)
	if err != nil {
		return err
	}
	if len(request.LinkingUsers) != 0 && !loginPolicy.AllowExternalIDP {
		return errors.ThrowInvalidArgument(nil, "LOGIN-s9sio", "Errors.User.NotAllowedToLink")
	}
	if len(request.LinkingUsers) != 0 {
		exists := linkingIDPConfigExistingInAllowedIDPs(request.LinkingUsers, idpProviders)
		if !exists {
			return errors.ThrowInvalidArgument(nil, "LOGIN-Dj89o", "Errors.User.NotAllowedToLink")
		}
	}
	request.LoginPolicy = loginPolicy
	request.AllowedExternalIDPs = idpProviders
	return nil
}

func (repo *AuthRequestRepo) checkSelectedExternalIDP(request *model.AuthRequest, idpConfigID string) error {
	for _, externalIDP := range request.AllowedExternalIDPs {
		if externalIDP.IDPConfigID == idpConfigID {
			request.SelectedIDPConfigID = idpConfigID
			return nil
		}
	}
	return errors.ThrowNotFound(nil, "LOGIN-Nsm8r", "Errors.User.ExternalIDP.NotAllowed")
}

func (repo *AuthRequestRepo) checkExternalUserLogin(request *model.AuthRequest, idpConfigID, externalUserID string) (err error) {
	primaryDomain := request.GetScopeOrgPrimaryDomain()
	externalIDP := new(user_view_model.ExternalIDPView)
	org := new(org_model.OrgView)
	if primaryDomain != "" {
		org, err = repo.GetOrgByPrimaryDomain(primaryDomain)
		if err != nil {
			return err
		}
		externalIDP, err = repo.View.ExternalIDPByExternalUserIDAndIDPConfigIDAndResourceOwner(externalUserID, idpConfigID, org.ID)
	} else {
		externalIDP, err = repo.View.ExternalIDPByExternalUserIDAndIDPConfigID(externalUserID, idpConfigID)
	}
	if err != nil {
		return err
	}
	request.SetUserInfo(externalIDP.UserID, "", "", externalIDP.ResourceOwner)
	return nil
}

func (repo *AuthRequestRepo) nextSteps(ctx context.Context, request *model.AuthRequest, checkLoggedIn bool) ([]model.NextStep, error) {
	if request == nil {
		return nil, errors.ThrowInvalidArgument(nil, "EVENT-ds27a", "Errors.Internal")
	}
	steps := make([]model.NextStep, 0)
	if !checkLoggedIn && request.Prompt == model.PromptNone {
		return append(steps, &model.RedirectToCallbackStep{}), nil
	}
	if request.UserID == "" {
		if request.LinkingUsers != nil && len(request.LinkingUsers) > 0 {
			steps = append(steps, new(model.ExternalNotFoundOptionStep))
			return steps, nil
		}
		steps = append(steps, new(model.LoginStep))
		if request.Prompt == model.PromptSelectAccount || request.Prompt == model.PromptUnspecified {
			users, err := repo.usersForUserSelection(request)
			if err != nil {
				return nil, err
			}
			if len(users) > 0 || request.Prompt == model.PromptSelectAccount {
				steps = append(steps, &model.SelectUserStep{Users: users})
			}
		}
		return steps, nil
	}
	user, err := activeUserByID(ctx, repo.UserViewProvider, repo.UserEventProvider, repo.OrgViewProvider, request.UserID)
	if err != nil {
		return nil, err
	}
	request.LoginName = user.PreferredLoginName
	userSession, err := userSessionByIDs(ctx, repo.UserSessionViewProvider, repo.UserEventProvider, request.AgentID, user)
	if err != nil {
		return nil, err
	}

	isInternalLogin := request.SelectedIDPConfigID == "" && userSession.SelectedIDPConfigID == ""
	if !isInternalLogin && len(request.LinkingUsers) == 0 {
		if !checkVerificationTime(userSession.ExternalLoginVerification, repo.ExternalLoginCheckLifeTime) {
			return append(steps, &model.ExternalLoginStep{}), nil
		}
	}
	if isInternalLogin || (!isInternalLogin && len(request.LinkingUsers) > 0) {
		step := repo.firstFactorChecked(request, user, userSession)
		if step != nil {
			return append(steps, step), nil
		}
	}

	step, ok, err := repo.mfaChecked(userSession, request, user)
	if err != nil {
		return nil, err
	}
	if !ok {
		return append(steps, step), nil
	}

	if user.PasswordChangeRequired {
		steps = append(steps, &model.ChangePasswordStep{})
	}
	if !user.IsEmailVerified {
		steps = append(steps, &model.VerifyEMailStep{})
	}
	if user.UsernameChangeRequired {
		steps = append(steps, &model.ChangeUsernameStep{})
	}

	if user.PasswordChangeRequired || !user.IsEmailVerified || user.UsernameChangeRequired {
		return steps, nil
	}

	if request.LinkingUsers != nil && len(request.LinkingUsers) != 0 {
		return append(steps, &model.LinkUsersStep{}), nil

	}
	//PLANNED: consent step

	missing, err := userGrantRequired(ctx, request, user, repo.UserGrantProvider)
	if err != nil {
		return nil, err
	}
	if missing {
		return append(steps, &model.GrantRequiredStep{}), nil
	}

	return append(steps, &model.RedirectToCallbackStep{}), nil
}

func (repo *AuthRequestRepo) usersForUserSelection(request *model.AuthRequest) ([]model.UserSelection, error) {
	userSessions, err := userSessionsByUserAgentID(repo.UserSessionViewProvider, request.AgentID)
	if err != nil {
		return nil, err
	}
	users := make([]model.UserSelection, len(userSessions))
	for i, session := range userSessions {
		users[i] = model.UserSelection{
			UserID:           session.UserID,
			DisplayName:      session.DisplayName,
			LoginName:        session.LoginName,
			UserSessionState: session.State,
		}
	}
	return users, nil
}

func (repo *AuthRequestRepo) firstFactorChecked(request *model.AuthRequest, user *user_model.UserView, userSession *user_model.UserSessionView) model.NextStep {
	if user.InitRequired {
		return &model.InitUserStep{PasswordSet: user.PasswordSet}
	}

	if len(user.PasswordLessVerifiedIDs) > 0 {
		if !checkVerificationTime(userSession.PasswordLessVerification, repo.MultiFactorCheckLifeTime) {
			return &model.PasswordLessStep{}
		}
		request.AuthTime = userSession.PasswordLessVerification
		return nil
	}

	if !user.PasswordSet {
		return &model.InitPasswordStep{}
	}

	if !checkVerificationTime(userSession.PasswordVerification, repo.PasswordCheckLifeTime) {
		return &model.PasswordStep{}
	}
	request.PasswordVerified = true
	request.AuthTime = userSession.PasswordVerification
	return nil

}

func (repo *AuthRequestRepo) mfaChecked(userSession *user_model.UserSessionView, request *model.AuthRequest, user *user_model.UserView) (model.NextStep, bool, error) {
	mfaLevel := request.MfaLevel()
<<<<<<< HEAD
	promptRequired := (user.MfaMaxSetUp < mfaLevel) || !user.HasRequiredOrgMFALevel(request.LoginPolicy)
=======
	allowedProviders, required := user.MfaTypesAllowed(mfaLevel, request.LoginPolicy)
	promptRequired := (user.MfaMaxSetUp < mfaLevel) || (len(allowedProviders) == 0 && required)
>>>>>>> a40ec1f2
	if promptRequired || !repo.mfaSkippedOrSetUp(user) {
		types := user.MfaTypesSetupPossible(mfaLevel, request.LoginPolicy)
		if promptRequired && len(types) == 0 {
			return nil, false, errors.ThrowPreconditionFailed(nil, "LOGIN-5Hm8s", "Errors.Login.LoginPolicy.MFA.ForceAndNotConfigured")
		}
		if len(types) == 0 {
			return nil, true, nil
		}
		return &model.MfaPromptStep{
			Required:     promptRequired,
			MfaProviders: types,
		}, false, nil
	}
	switch mfaLevel {
	default:
		fallthrough
	case model.MFALevelNotSetUp:
		if len(allowedProviders) == 0 {
			return nil, true, nil
		}
		fallthrough
	case model.MFALevelSecondFactor:
		if checkVerificationTime(userSession.SecondFactorVerification, repo.SecondFactorCheckLifeTime) {
			request.MfasVerified = append(request.MfasVerified, userSession.SecondFactorVerificationType)
			request.AuthTime = userSession.SecondFactorVerification
			return nil, true, nil
		}
		fallthrough
	case model.MFALevelMultiFactor:
		if checkVerificationTime(userSession.MultiFactorVerification, repo.MultiFactorCheckLifeTime) {
			request.MfasVerified = append(request.MfasVerified, userSession.MultiFactorVerificationType)
			request.AuthTime = userSession.MultiFactorVerification
			return nil, true, nil
		}
	}
	required, providers := user.MfaTypesAllowed(mfaLevel, request.LoginPolicy)
	if required && len(providers) == 0 {
		return nil, false, errors.ThrowPreconditionFailed(nil, "LOGIN-Gh31n", "Errors.Login.LoginPolicy.MFA.ForceAndNotConfigured")
	}
	return &model.MfaVerificationStep{
<<<<<<< HEAD
		MfaProviders: providers,
=======
		MfaProviders: allowedProviders,
>>>>>>> a40ec1f2
	}, false, nil
}

func (repo *AuthRequestRepo) mfaSkippedOrSetUp(user *user_model.UserView) bool {
	if user.MfaMaxSetUp > model.MFALevelNotSetUp {
		return true
	}
	return checkVerificationTime(user.MfaInitSkipped, repo.MfaInitSkippedLifeTime)
}

func (repo *AuthRequestRepo) getLoginPolicy(ctx context.Context, orgID string) (*iam_model.LoginPolicyView, error) {
	policy, err := repo.View.LoginPolicyByAggregateID(orgID)
	if errors.IsNotFound(err) {
		policy, err = repo.View.LoginPolicyByAggregateID(repo.IAMID)
		if err != nil {
			return nil, err
		}
		policy.Default = true
	}
	if err != nil {
		return nil, err
	}
	return iam_es_model.LoginPolicyViewToModel(policy), err
}

func getLoginPolicyIDPProviders(provider idpProviderViewProvider, iamID, orgID string, defaultPolicy bool) ([]*iam_model.IDPProviderView, error) {
	if defaultPolicy {
		idpProviders, err := provider.IDPProvidersByAggregateIDAndState(iamID, iam_model.IDPConfigStateActive)
		if err != nil {
			return nil, err
		}
		return iam_es_model.IDPProviderViewsToModel(idpProviders), nil
	}
	idpProviders, err := provider.IDPProvidersByAggregateIDAndState(orgID, iam_model.IDPConfigStateActive)
	if err != nil {
		return nil, err
	}
	return iam_es_model.IDPProviderViewsToModel(idpProviders), nil
}

func checkVerificationTime(verificationTime time.Time, lifetime time.Duration) bool {
	return verificationTime.Add(lifetime).After(time.Now().UTC())
}

func userSessionsByUserAgentID(provider userSessionViewProvider, agentID string) ([]*user_model.UserSessionView, error) {
	session, err := provider.UserSessionsByAgentID(agentID)
	if err != nil {
		return nil, err
	}
	return user_view_model.UserSessionsToModel(session), nil
}

func userSessionByIDs(ctx context.Context, provider userSessionViewProvider, eventProvider userEventProvider, agentID string, user *user_model.UserView) (*user_model.UserSessionView, error) {
	session, err := provider.UserSessionByIDs(agentID, user.ID)
	if err != nil {
		if !errors.IsNotFound(err) {
			return nil, err
		}
		session = &user_view_model.UserSessionView{}
	}
	events, err := eventProvider.UserEventsByID(ctx, user.ID, session.Sequence)
	if err != nil {
		logging.Log("EVENT-Hse6s").WithError(err).Debug("error retrieving new events")
		return user_view_model.UserSessionToModel(session), nil
	}
	sessionCopy := *session
	for _, event := range events {
		switch event.Type {
		case es_model.UserPasswordCheckSucceeded,
			es_model.UserPasswordCheckFailed,
			es_model.MFAOTPCheckSucceeded,
			es_model.MFAOTPCheckFailed,
			es_model.SignedOut,
			es_model.UserLocked,
			es_model.UserDeactivated,
			es_model.HumanPasswordCheckSucceeded,
			es_model.HumanPasswordCheckFailed,
			es_model.HumanExternalLoginCheckSucceeded,
			es_model.HumanMFAOTPCheckSucceeded,
			es_model.HumanMFAOTPCheckFailed,
			es_model.HumanSignedOut,
			es_model.HumanMFAPasswordlessTokenCheckSucceeded,
			es_model.HumanMFAPasswordlessTokenCheckFailed,
			es_model.HumanMFAU2FTokenCheckSucceeded,
			es_model.HumanMFAU2FTokenCheckFailed:
			eventData, err := user_view_model.UserSessionFromEvent(event)
			if err != nil {
				logging.Log("EVENT-sdgT3").WithError(err).Debug("error getting event data")
				return user_view_model.UserSessionToModel(session), nil
			}
			if eventData.UserAgentID != agentID {
				continue
			}
		case es_model.UserRemoved:
			return nil, errors.ThrowPreconditionFailed(nil, "EVENT-dG2fe", "Errors.User.NotActive")
		}
		sessionCopy.AppendEvent(event)
	}
	return user_view_model.UserSessionToModel(&sessionCopy), nil
}

func activeUserByID(ctx context.Context, userViewProvider userViewProvider, userEventProvider userEventProvider, orgViewProvider orgViewProvider, userID string) (*user_model.UserView, error) {
	user, err := userByID(ctx, userViewProvider, userEventProvider, userID)
	if err != nil {
		return nil, err
	}

	if user.HumanView == nil {
		return nil, errors.ThrowPreconditionFailed(nil, "EVENT-Lm69x", "Errors.User.NotHuman")
	}

	if user.State == user_model.UserStateLocked || user.State == user_model.UserStateSuspend {
		return nil, errors.ThrowPreconditionFailed(nil, "EVENT-FJ262", "Errors.User.Locked")
	}
	if !(user.State == user_model.UserStateActive || user.State == user_model.UserStateInitial) {
		return nil, errors.ThrowPreconditionFailed(nil, "EVENT-FJ262", "Errors.User.NotActive")
	}
	org, err := orgViewProvider.OrgByID(user.ResourceOwner)
	if err != nil {
		return nil, err
	}
	if org.State != int32(org_model.OrgStateActive) {
		return nil, errors.ThrowPreconditionFailed(nil, "EVENT-Zws3s", "Errors.User.NotActive")
	}
	return user, nil
}

func userByID(ctx context.Context, viewProvider userViewProvider, eventProvider userEventProvider, userID string) (*user_model.UserView, error) {
	user, viewErr := viewProvider.UserByID(userID)
	if viewErr != nil && !errors.IsNotFound(viewErr) {
		return nil, viewErr
	} else if user == nil {
		user = new(user_view_model.UserView)
	}
	events, err := eventProvider.UserEventsByID(ctx, userID, user.Sequence)
	if err != nil {
		logging.Log("EVENT-dfg42").WithError(err).Debug("error retrieving new events")
		return user_view_model.UserToModel(user), nil
	}
	if len(events) == 0 {
		if viewErr != nil {
			return nil, viewErr
		}
		return user_view_model.UserToModel(user), viewErr
	}
	userCopy := *user
	for _, event := range events {
		if err := userCopy.AppendEvent(event); err != nil {
			return user_view_model.UserToModel(user), nil
		}
	}
	if userCopy.State == int32(user_model.UserStateDeleted) {
		return nil, errors.ThrowNotFound(nil, "EVENT-3F9so", "Errors.User.NotFound")
	}
	return user_view_model.UserToModel(&userCopy), nil
}

func linkExternalIDPs(ctx context.Context, userEventProvider userEventProvider, request *model.AuthRequest) error {
	externalIDPs := make([]*user_model.ExternalIDP, len(request.LinkingUsers))
	for i, linkingUser := range request.LinkingUsers {
		externalIDP := &user_model.ExternalIDP{
			ObjectRoot:  es_models.ObjectRoot{AggregateID: request.UserID},
			IDPConfigID: linkingUser.IDPConfigID,
			UserID:      linkingUser.ExternalUserID,
			DisplayName: linkingUser.DisplayName,
		}
		externalIDPs[i] = externalIDP
	}
	data := authz.CtxData{
		UserID: "LOGIN",
		OrgID:  request.UserOrgID,
	}
	return userEventProvider.BulkAddExternalIDPs(authz.SetCtxData(ctx, data), request.UserID, externalIDPs)
}

func linkingIDPConfigExistingInAllowedIDPs(linkingUsers []*model.ExternalUser, idpProviders []*iam_model.IDPProviderView) bool {
	for _, linkingUser := range linkingUsers {
		exists := false
		for _, idp := range idpProviders {
			if idp.IDPConfigID == linkingUser.IDPConfigID {
				exists = true
				continue
			}
		}
		if !exists {
			return false
		}
	}
	return true
}
func userGrantRequired(ctx context.Context, request *model.AuthRequest, user *user_model.UserView, userGrantProvider userGrantProvider) (_ bool, err error) {
	var app *project_view_model.ApplicationView
	switch request.Request.Type() {
	case model.AuthRequestTypeOIDC:
		app, err = userGrantProvider.ApplicationByClientID(ctx, request.ApplicationID)
		if err != nil {
			return false, err
		}
	default:
		return false, errors.ThrowPreconditionFailed(nil, "EVENT-dfrw2", "Errors.AuthRequest.RequestTypeNotSupported")
	}
	if !app.ProjectRoleCheck {
		return false, nil
	}
	grants, err := userGrantProvider.UserGrantsByProjectAndUserID(app.ProjectID, user.ID)
	if err != nil {
		return false, err
	}
	return len(grants) == 0, nil
}<|MERGE_RESOLUTION|>--- conflicted
+++ resolved
@@ -694,12 +694,8 @@
 
 func (repo *AuthRequestRepo) mfaChecked(userSession *user_model.UserSessionView, request *model.AuthRequest, user *user_model.UserView) (model.NextStep, bool, error) {
 	mfaLevel := request.MfaLevel()
-<<<<<<< HEAD
-	promptRequired := (user.MfaMaxSetUp < mfaLevel) || !user.HasRequiredOrgMFALevel(request.LoginPolicy)
-=======
 	allowedProviders, required := user.MfaTypesAllowed(mfaLevel, request.LoginPolicy)
 	promptRequired := (user.MfaMaxSetUp < mfaLevel) || (len(allowedProviders) == 0 && required)
->>>>>>> a40ec1f2
 	if promptRequired || !repo.mfaSkippedOrSetUp(user) {
 		types := user.MfaTypesSetupPossible(mfaLevel, request.LoginPolicy)
 		if promptRequired && len(types) == 0 {
@@ -735,16 +731,8 @@
 			return nil, true, nil
 		}
 	}
-	required, providers := user.MfaTypesAllowed(mfaLevel, request.LoginPolicy)
-	if required && len(providers) == 0 {
-		return nil, false, errors.ThrowPreconditionFailed(nil, "LOGIN-Gh31n", "Errors.Login.LoginPolicy.MFA.ForceAndNotConfigured")
-	}
 	return &model.MfaVerificationStep{
-<<<<<<< HEAD
-		MfaProviders: providers,
-=======
 		MfaProviders: allowedProviders,
->>>>>>> a40ec1f2
 	}, false, nil
 }
 
