--- conflicted
+++ resolved
@@ -39,12 +39,6 @@
 	return repo.UserEvents.TokenAdded(ctx, token)
 }
 
-<<<<<<< HEAD
-func (repo *TokenRepo) ValidTokenByID(ctx context.Context, tokenID string) (*token_model.Token, error) {
-	token, err := repo.View.ValidTokenByID(tokenID)
-	if err != nil {
-		return nil, err
-=======
 func (repo *TokenRepo) IsTokenValid(ctx context.Context, userID, tokenID string) (bool, error) {
 	token, err := repo.TokenByID(ctx, userID, tokenID)
 	if err == nil {
@@ -85,7 +79,6 @@
 	}
 	if !token.Expiration.After(time.Now().UTC()) || token.Deactivated {
 		return nil, errors.ThrowNotFound(nil, "EVENT-5Bm9s", "Errors.Token.NotFound")
->>>>>>> 265b4916
 	}
 	return model.TokenViewToModel(token), nil
 }