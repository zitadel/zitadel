--- conflicted
+++ resolved
@@ -53,62 +53,6 @@
 	return result, nil
 }
 
-<<<<<<< HEAD
-=======
-func (repo *OrgRepository) OrgByPrimaryDomain(primaryDomain string) (*org_model.OrgView, error) {
-	org, err := repo.View.OrgByPrimaryDomain(primaryDomain)
-	if err != nil {
-		return nil, err
-	}
-	return model.OrgToModel(org), nil
-}
-
-func (repo *OrgRepository) RegisterOrg(ctx context.Context, register *auth_model.RegisterOrg) (*auth_model.RegisterOrg, error) {
-	pwPolicy, err := repo.View.PasswordComplexityPolicyByAggregateID(repo.SystemDefaults.IamID)
-	if err != nil {
-		return nil, err
-	}
-	pwPolicyView := iam_view_model.PasswordComplexityViewToModel(pwPolicy)
-	orgPolicy, err := repo.View.OrgIAMPolicyByAggregateID(repo.SystemDefaults.IamID)
-	if err != nil {
-		return nil, err
-	}
-	orgPolicyView := iam_view_model.OrgIAMViewToModel(orgPolicy)
-	users := func(ctx context.Context, domain string) ([]*es_models.Aggregate, error) {
-		userIDs, err := repo.View.UserIDsByDomain(domain)
-		if err != nil {
-			return nil, err
-		}
-		return repo.UserEventstore.PrepareDomainClaimed(ctx, userIDs)
-	}
-	org, aggregates, err := repo.OrgEventstore.PrepareCreateOrg(ctx, register.Org, users)
-	if err != nil {
-		return nil, err
-	}
-	user, userAggregates, err := repo.UserEventstore.PrepareRegisterUser(ctx, register.User, nil, pwPolicyView, orgPolicyView, org.AggregateID)
-	if err != nil {
-		return nil, err
-	}
-
-	aggregates = append(aggregates, userAggregates...)
-	registerModel := &Register{Org: org, User: user}
-
-	member := org_model.NewOrgMemberWithRoles(org.AggregateID, user.AggregateID, orgOwnerRole)
-	_, memberAggregate, err := repo.OrgEventstore.PrepareAddOrgMember(ctx, member, org.AggregateID)
-	if err != nil {
-		return nil, err
-	}
-	aggregates = append(aggregates, memberAggregate)
-
-	err = sdk.PushAggregates(ctx, repo.OrgEventstore.PushAggregates, registerModel.AppendEvents, aggregates...)
-	if err != nil {
-		return nil, err
-	}
-
-	return RegisterToModel(registerModel), nil
-}
-
->>>>>>> 74418544
 func (repo *OrgRepository) GetDefaultOrgIAMPolicy(ctx context.Context) (*iam_model.OrgIAMPolicyView, error) {
 	orgPolicy, err := repo.View.OrgIAMPolicyByAggregateID(repo.SystemDefaults.IamID)
 	if err != nil {
