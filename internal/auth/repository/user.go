package repository

import (
	"context"

	org_model "github.com/caos/zitadel/internal/org/model"

	"github.com/caos/zitadel/internal/user/model"
)

type UserRepository interface {
	Register(ctx context.Context, user *model.User, member *org_model.OrgMember, resourceOwner string) (*model.User, error)
	RegisterExternalUser(ctx context.Context, user *model.User, externalIDP *model.ExternalIDP, member *org_model.OrgMember, resourceOwner string) (*model.User, error)

	myUserRepo
	SkipMFAInit(ctx context.Context, userID string) error

	RequestPasswordReset(ctx context.Context, username string) error
	SetPassword(ctx context.Context, userID, code, password, userAgentID string) error
	ChangePassword(ctx context.Context, userID, old, new, userAgentID string) error

	VerifyEmail(ctx context.Context, userID, code string) error
	ResendEmailVerificationMail(ctx context.Context, userID string) error

	VerifyInitCode(ctx context.Context, userID, code, password string) error
	ResendInitVerificationMail(ctx context.Context, userID string) error

<<<<<<< HEAD
	AddMfaOTP(ctx context.Context, userID string) (*model.OTP, error)
	VerifyMfaOTPSetup(ctx context.Context, userID, code, userAgentID string) error
=======
	AddMFAOTP(ctx context.Context, userID string) (*model.OTP, error)
	VerifyMFAOTPSetup(ctx context.Context, userID, code string) error

	AddMFAU2F(ctx context.Context, id string) (*model.WebAuthNToken, error)
	VerifyMFAU2FSetup(ctx context.Context, userID, tokenName string, credentialData []byte) error
	RemoveMFAU2F(ctx context.Context, userID, webAuthNTokenID string) error

	AddPasswordless(ctx context.Context, id string) (*model.WebAuthNToken, error)
	VerifyPasswordlessSetup(ctx context.Context, userID, tokenName string, credentialData []byte) error
	RemovePasswordless(ctx context.Context, userID, webAuthNTokenID string) error
>>>>>>> 300ade66

	ChangeUsername(ctx context.Context, userID, username string) error

	SignOut(ctx context.Context, agentID string) error

	UserByID(ctx context.Context, userID string) (*model.UserView, error)

	MachineKeyByID(ctx context.Context, keyID string) (*model.MachineKeyView, error)
}

type myUserRepo interface {
	MyUser(ctx context.Context) (*model.UserView, error)

	MyProfile(ctx context.Context) (*model.Profile, error)
	ChangeMyProfile(ctx context.Context, profile *model.Profile) (*model.Profile, error)

	MyEmail(ctx context.Context) (*model.Email, error)
	ChangeMyEmail(ctx context.Context, email *model.Email) (*model.Email, error)
	VerifyMyEmail(ctx context.Context, code string) error
	ResendMyEmailVerificationMail(ctx context.Context) error

	MyPhone(ctx context.Context) (*model.Phone, error)
	ChangeMyPhone(ctx context.Context, phone *model.Phone) (*model.Phone, error)
	RemoveMyPhone(ctx context.Context) error
	VerifyMyPhone(ctx context.Context, code string) error
	ResendMyPhoneVerificationCode(ctx context.Context) error

	MyAddress(ctx context.Context) (*model.Address, error)
	ChangeMyAddress(ctx context.Context, address *model.Address) (*model.Address, error)

	ChangeMyPassword(ctx context.Context, old, new string) error

	SearchMyExternalIDPs(ctx context.Context, request *model.ExternalIDPSearchRequest) (*model.ExternalIDPSearchResponse, error)
	AddMyExternalIDP(ctx context.Context, externalIDP *model.ExternalIDP) (*model.ExternalIDP, error)
	RemoveMyExternalIDP(ctx context.Context, externalIDP *model.ExternalIDP) error

	MyUserMFAs(ctx context.Context) ([]*model.MultiFactor, error)
	AddMyMFAOTP(ctx context.Context) (*model.OTP, error)
	VerifyMyMFAOTPSetup(ctx context.Context, code string) error
	RemoveMyMFAOTP(ctx context.Context) error

	AddMyMFAU2F(ctx context.Context) (*model.WebAuthNToken, error)
	VerifyMyMFAU2FSetup(ctx context.Context, tokenName string, data []byte) error
	RemoveMyMFAU2F(ctx context.Context, webAuthNTokenID string) error

	AddMyPasswordless(ctx context.Context) (*model.WebAuthNToken, error)
	VerifyMyPasswordlessSetup(ctx context.Context, tokenName string, data []byte) error
	RemoveMyPasswordless(ctx context.Context, webAuthNTokenID string) error

	ChangeMyUsername(ctx context.Context, username string) error

	MyUserChanges(ctx context.Context, lastSequence uint64, limit uint64, sortAscending bool) (*model.UserChanges, error)
}<|MERGE_RESOLUTION|>--- conflicted
+++ resolved
@@ -25,12 +25,8 @@
 	VerifyInitCode(ctx context.Context, userID, code, password string) error
 	ResendInitVerificationMail(ctx context.Context, userID string) error
 
-<<<<<<< HEAD
-	AddMfaOTP(ctx context.Context, userID string) (*model.OTP, error)
-	VerifyMfaOTPSetup(ctx context.Context, userID, code, userAgentID string) error
-=======
 	AddMFAOTP(ctx context.Context, userID string) (*model.OTP, error)
-	VerifyMFAOTPSetup(ctx context.Context, userID, code string) error
+	VerifyMFAOTPSetup(ctx context.Context, userID, code, userAgentID string) error
 
 	AddMFAU2F(ctx context.Context, id string) (*model.WebAuthNToken, error)
 	VerifyMFAU2FSetup(ctx context.Context, userID, tokenName string, credentialData []byte) error
@@ -39,7 +35,6 @@
 	AddPasswordless(ctx context.Context, id string) (*model.WebAuthNToken, error)
 	VerifyPasswordlessSetup(ctx context.Context, userID, tokenName string, credentialData []byte) error
 	RemovePasswordless(ctx context.Context, userID, webAuthNTokenID string) error
->>>>>>> 300ade66
 
 	ChangeUsername(ctx context.Context, userID, username string) error
 
