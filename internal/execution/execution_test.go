package execution_test

import (
	"bytes"
	"context"
<<<<<<< HEAD
	"encoding/json"
	"errors"
=======
	"fmt"
>>>>>>> 042c4388
	"io"
	"net/http"
	"net/http/httptest"
	"testing"
	"time"

	"github.com/stretchr/testify/assert"
	"github.com/stretchr/testify/require"

	"github.com/zitadel/zitadel/internal/api/grpc/server/middleware"
	"github.com/zitadel/zitadel/internal/domain"
<<<<<<< HEAD
	"github.com/zitadel/zitadel/internal/zerrors"
=======
	"github.com/zitadel/zitadel/internal/execution"
>>>>>>> 042c4388
)

func Test_Call(t *testing.T) {
	type args struct {
		ctx        context.Context
		timeout    time.Duration
		sleep      time.Duration
		method     string
		body       []byte
		respBody   []byte
		statusCode int
	}
	type res struct {
		body    []byte
		wantErr bool
	}
	tests := []struct {
		name string
		args args
		res  res
	}{
		{
			"not ok status",
			args{
				ctx:        context.Background(),
				timeout:    time.Minute,
				sleep:      time.Second,
				method:     http.MethodPost,
				body:       []byte("{\"request\": \"values\"}"),
				respBody:   []byte("{\"response\": \"values\"}"),
				statusCode: http.StatusBadRequest,
			},
			res{
				wantErr: true,
			},
		},
		{
			"timeout",
			args{
				ctx:        context.Background(),
				timeout:    time.Second,
				sleep:      time.Second,
				method:     http.MethodPost,
				body:       []byte("{\"request\": \"values\"}"),
				respBody:   []byte("{\"response\": \"values\"}"),
				statusCode: http.StatusOK,
			},
			res{
				wantErr: true,
			},
		},
		{
			"ok",
			args{
				ctx:        context.Background(),
				timeout:    time.Minute,
				sleep:      time.Second,
				method:     http.MethodPost,
				body:       []byte("{\"request\": \"values\"}"),
				respBody:   []byte("{\"response\": \"values\"}"),
				statusCode: http.StatusOK,
			},
			res{
				body: []byte("{\"response\": \"values\"}"),
			},
		},
	}
	for _, tt := range tests {
		t.Run(tt.name, func(t *testing.T) {
			respBody, err := testServer(t,
				&callTestServer{
					method:      tt.args.method,
					expectBody:  tt.args.body,
					timeout:     tt.args.sleep,
					statusCode:  tt.args.statusCode,
					respondBody: tt.args.respBody,
				},
				testCall(tt.args.ctx, tt.args.timeout, tt.args.body),
			)
			if tt.res.wantErr {
				assert.Error(t, err)
				assert.Nil(t, respBody)
			} else {
				assert.NoError(t, err)
				assert.Equal(t, tt.res.body, respBody)
			}
		})
	}
}

func Test_CallTarget(t *testing.T) {
	type args struct {
		ctx    context.Context
		info   *middleware.ContextInfoRequest
		server *callTestServer
		target *mockTarget
	}
	type res struct {
		body    []byte
		wantErr bool
	}
	tests := []struct {
		name string
		args args
		res  res
	}{
		{
			"unknown targettype, error",
			args{
				ctx:  context.Background(),
				info: requestContextInfo1,
				server: &callTestServer{
					method:      http.MethodPost,
					expectBody:  []byte("{\"request\":{\"request\":\"content1\"}}"),
					respondBody: []byte("{\"request\":\"content2\"}"),
					timeout:     time.Second,
					statusCode:  http.StatusInternalServerError,
				},
				target: &mockTarget{
					TargetType: 4,
				},
			},
			res{
				wantErr: true,
			},
		},
		{
			"webhook, error",
			args{
				ctx:  context.Background(),
				info: requestContextInfo1,
				server: &callTestServer{
					timeout:     time.Second,
					method:      http.MethodPost,
					expectBody:  []byte("{\"request\":{\"request\":\"content1\"}}"),
					respondBody: []byte("{\"request\":\"content2\"}"),
					statusCode:  http.StatusInternalServerError,
				},
				target: &mockTarget{
					TargetType: domain.TargetTypeWebhook,
					Timeout:    time.Minute,
				},
			},
			res{
				wantErr: true,
			},
		},
		{
			"webhook, ok",
			args{
				ctx:  context.Background(),
				info: requestContextInfo1,
				server: &callTestServer{
					timeout:     time.Second,
					method:      http.MethodPost,
					expectBody:  []byte("{\"request\":{\"request\":\"content1\"}}"),
					respondBody: []byte("{\"request\":\"content2\"}"),
					statusCode:  http.StatusOK,
				},
				target: &mockTarget{
					TargetType: domain.TargetTypeWebhook,
					Timeout:    time.Minute,
				},
			},
			res{
				body: nil,
			},
		},
		{
			"request response, error",
			args{
				ctx:  context.Background(),
				info: requestContextInfo1,
				server: &callTestServer{
					timeout:     time.Second,
					method:      http.MethodPost,
					expectBody:  []byte("{\"request\":{\"request\":\"content1\"}}"),
					respondBody: []byte("{\"request\":\"content2\"}"),
					statusCode:  http.StatusInternalServerError,
				},
				target: &mockTarget{
					TargetType: domain.TargetTypeCall,
					Timeout:    time.Minute,
				},
			},
			res{
				wantErr: true,
			},
		},
		{
			"request response, ok",
			args{
				ctx:  context.Background(),
				info: requestContextInfo1,
				server: &callTestServer{
					timeout:     time.Second,
					method:      http.MethodPost,
					expectBody:  []byte("{\"request\":{\"request\":\"content1\"}}"),
					respondBody: []byte("{\"request\":\"content2\"}"),
					statusCode:  http.StatusOK,
				},
				target: &mockTarget{
					TargetType: domain.TargetTypeCall,
					Timeout:    time.Minute,
				},
			},
			res{
				body: []byte("{\"request\":\"content2\"}"),
			},
		},
	}
	for _, tt := range tests {
		t.Run(tt.name, func(t *testing.T) {
			respBody, err := testServer(t, tt.args.server, testCallTarget(tt.args.ctx, tt.args.info, tt.args.target))
			if tt.res.wantErr {
				assert.Error(t, err)
			} else {
				assert.NoError(t, err)
			}
			assert.Equal(t, tt.res.body, respBody)
		})
	}
}

<<<<<<< HEAD
func testErrorBody(code int, message string) []byte {
	body := &errorBody{ForwardedStatusCode: code, ForwardedErrorMessage: message}
	data, _ := json.Marshal(body)
	return data
}

func Test_handleResponse(t *testing.T) {
	type args struct {
		resp *http.Response
	}
	type res struct {
		data    []byte
		wantErr func(error) bool
=======
func Test_CallTargets(t *testing.T) {
	type args struct {
		ctx     context.Context
		info    *middleware.ContextInfoRequest
		servers []*callTestServer
		targets []*mockTarget
	}
	type res struct {
		ret     interface{}
		wantErr bool
>>>>>>> 042c4388
	}
	tests := []struct {
		name string
		args args
		res  res
	}{
		{
<<<<<<< HEAD
			"response, statuscode unknown and body",
			args{
				resp: &http.Response{
					StatusCode: 1000,
					Body:       io.NopCloser(bytes.NewReader([]byte(""))),
				},
			},
			res{
				wantErr: func(err error) bool {
					return errors.Is(err, zerrors.ThrowUnknown(nil, "EXEC-dra6yamk98", "Errors.Execution.Failed"))
				},
			},
		},
		{
			"response, statuscode > 400 and no body",
			args{
				resp: &http.Response{
					StatusCode: http.StatusForbidden,
					Body:       io.NopCloser(bytes.NewReader([]byte(""))),
				},
			},
			res{
				wantErr: func(err error) bool {
					return errors.Is(err, zerrors.ThrowPermissionDenied(nil, "EXEC-dra6yamk98", "Errors.Execution.Failed"))
				},
			},
		},
		{
			"response, statuscode > 400 and body",
			args{
				resp: &http.Response{
					StatusCode: http.StatusForbidden,
					Body:       io.NopCloser(bytes.NewReader([]byte("body"))),
				},
			},
			res{
				wantErr: func(err error) bool {
					return errors.Is(err, zerrors.ThrowPermissionDenied(nil, "EXEC-dra6yamk98", "Errors.Execution.Failed"))
				}},
		},
		{
			"response, statuscode = 200 and body",
			args{
				resp: &http.Response{
					StatusCode: http.StatusOK,
					Body:       io.NopCloser(bytes.NewReader([]byte("body"))),
				},
			},
			res{
				data:    []byte("body"),
				wantErr: nil,
			},
		},
		{
			"response, statuscode = 200 no body",
			args{
				resp: &http.Response{
					StatusCode: http.StatusOK,
					Body:       io.NopCloser(bytes.NewReader([]byte(""))),
				},
			},
			res{
				data:    []byte(""),
				wantErr: nil,
			},
		},
		{
			"response, statuscode = 200 error body",
			args{
				resp: &http.Response{
					StatusCode: http.StatusOK,
					Body:       io.NopCloser(bytes.NewReader(testErrorBody(http.StatusForbidden, "forbidden"))),
				},
			},
			res{
				wantErr: func(err error) bool {
					return errors.Is(err, zerrors.ThrowPermissionDenied(nil, "EXEC-reUaUZCzCp", "forbidden"))
				},
=======
			"interrupt on status",
			args{
				ctx:  context.Background(),
				info: requestContextInfo1,
				servers: []*callTestServer{{
					timeout:     time.Second,
					method:      http.MethodPost,
					expectBody:  requestContextInfoBody1,
					respondBody: requestContextInfoBody2,
					statusCode:  http.StatusInternalServerError,
				}, {
					timeout:     time.Second,
					method:      http.MethodPost,
					expectBody:  requestContextInfoBody1,
					respondBody: requestContextInfoBody2,
					statusCode:  http.StatusInternalServerError,
				}},
				targets: []*mockTarget{
					{InterruptOnError: false},
					{InterruptOnError: true},
				},
			},
			res{
				wantErr: true,
			},
		},
		{
			"continue on status",
			args{
				ctx:  context.Background(),
				info: requestContextInfo1,
				servers: []*callTestServer{{
					timeout:     time.Second,
					method:      http.MethodPost,
					expectBody:  requestContextInfoBody1,
					respondBody: requestContextInfoBody2,
					statusCode:  http.StatusInternalServerError,
				}, {
					timeout:     time.Second,
					method:      http.MethodPost,
					expectBody:  requestContextInfoBody1,
					respondBody: requestContextInfoBody2,
					statusCode:  http.StatusInternalServerError,
				}},
				targets: []*mockTarget{
					{InterruptOnError: false},
					{InterruptOnError: false},
				},
			},
			res{
				ret: requestContextInfo1.GetContent(),
			},
		},
		{
			"interrupt on json error",
			args{
				ctx:  context.Background(),
				info: requestContextInfo1,
				servers: []*callTestServer{{
					timeout:     time.Second,
					method:      http.MethodPost,
					expectBody:  requestContextInfoBody1,
					respondBody: requestContextInfoBody2,
					statusCode:  http.StatusOK,
				}, {
					timeout:     time.Second,
					method:      http.MethodPost,
					expectBody:  requestContextInfoBody1,
					respondBody: []byte("just a string, not json"),
					statusCode:  http.StatusOK,
				}},
				targets: []*mockTarget{
					{InterruptOnError: false},
					{InterruptOnError: true},
				},
			},
			res{
				wantErr: true,
			},
		},
		{
			"continue on json error",
			args{
				ctx:  context.Background(),
				info: requestContextInfo1,
				servers: []*callTestServer{{
					timeout:     time.Second,
					method:      http.MethodPost,
					expectBody:  requestContextInfoBody1,
					respondBody: requestContextInfoBody2,
					statusCode:  http.StatusOK,
				}, {
					timeout:     time.Second,
					method:      http.MethodPost,
					expectBody:  requestContextInfoBody1,
					respondBody: []byte("just a string, not json"),
					statusCode:  http.StatusOK,
				}},
				targets: []*mockTarget{
					{InterruptOnError: false},
					{InterruptOnError: false},
				}},
			res{
				ret: requestContextInfo1.GetContent(),
>>>>>>> 042c4388
			},
		},
	}
	for _, tt := range tests {
		t.Run(tt.name, func(t *testing.T) {
<<<<<<< HEAD
			respBody, err := handleResponse(
				tt.args.resp,
			)

			if tt.res.wantErr == nil {
				if !assert.NoError(t, err) {
					t.FailNow()
				}
			} else if !tt.res.wantErr(err) {
				t.Errorf("got wrong err: %v", err)
				return
			}
			assert.Equal(t, tt.res.data, respBody)
		})
	}

=======
			respBody, err := testServers(t,
				tt.args.servers,
				testCallTargets(tt.args.ctx, tt.args.info, tt.args.targets),
			)
			if tt.res.wantErr {
				assert.Error(t, err)
			} else {
				assert.NoError(t, err)
			}
			fmt.Println(respBody)
			assert.Equal(t, tt.res.ret, respBody)
		})
	}
}

var _ execution.Target = &mockTarget{}

type mockTarget struct {
	InstanceID       string
	ExecutionID      string
	TargetID         string
	TargetType       domain.TargetType
	Endpoint         string
	Timeout          time.Duration
	InterruptOnError bool
}

func (e *mockTarget) GetTargetID() string {
	return e.TargetID
}
func (e *mockTarget) IsInterruptOnError() bool {
	return e.InterruptOnError
}
func (e *mockTarget) GetEndpoint() string {
	return e.Endpoint
}
func (e *mockTarget) GetTargetType() domain.TargetType {
	return e.TargetType
}
func (e *mockTarget) GetTimeout() time.Duration {
	return e.Timeout
}

type callTestServer struct {
	method      string
	expectBody  []byte
	timeout     time.Duration
	statusCode  int
	respondBody []byte
}

func testServers(
	t *testing.T,
	c []*callTestServer,
	call func([]string) (interface{}, error),
) (interface{}, error) {
	urls := make([]string, len(c))
	for i := range c {
		url, close := listen(t, c[i])
		defer close()
		urls[i] = url
	}
	return call(urls)
}

func testServer(
	t *testing.T,
	c *callTestServer,
	call func(string) ([]byte, error),
) ([]byte, error) {
	url, close := listen(t, c)
	defer close()
	return call(url)
}

func listen(
	t *testing.T,
	c *callTestServer,
) (url string, close func()) {
	handler := func(w http.ResponseWriter, r *http.Request) {
		checkRequest(t, r, c.method, c.expectBody)

		if c.statusCode != http.StatusOK {
			http.Error(w, "error", c.statusCode)
			return
		}

		time.Sleep(c.timeout)

		w.Header().Set("Content-Type", "application/json")
		if _, err := io.WriteString(w, string(c.respondBody)); err != nil {
			http.Error(w, "error", http.StatusInternalServerError)
			return
		}
	}
	server := httptest.NewServer(http.HandlerFunc(handler))
	return server.URL, server.Close
}

func checkRequest(t *testing.T, sent *http.Request, method string, expectedBody []byte) {
	sentBody, err := io.ReadAll(sent.Body)
	require.NoError(t, err)
	require.Equal(t, expectedBody, sentBody)
	require.Equal(t, method, sent.Method)
}

func testCall(ctx context.Context, timeout time.Duration, body []byte) func(string) ([]byte, error) {
	return func(url string) ([]byte, error) {
		return execution.Call(ctx, url, timeout, body)
	}
}

func testCallTarget(ctx context.Context,
	info *middleware.ContextInfoRequest,
	target *mockTarget,
) func(string) ([]byte, error) {
	return func(url string) (r []byte, err error) {
		target.Endpoint = url
		return execution.CallTarget(ctx, target, info)
	}
}

func testCallTargets(ctx context.Context,
	info *middleware.ContextInfoRequest,
	target []*mockTarget,
) func([]string) (interface{}, error) {
	return func(urls []string) (interface{}, error) {
		targets := make([]execution.Target, len(target))
		for i, t := range target {
			t.Endpoint = urls[i]
			targets[i] = t
		}
		return execution.CallTargets(ctx, targets, info)
	}
}

var requestContextInfo1 = &middleware.ContextInfoRequest{
	Request: &request{
		Request: "content1",
	},
}

var requestContextInfoBody1 = []byte("{\"request\":{\"request\":\"content1\"}}")
var requestContextInfoBody2 = []byte("{\"request\":{\"request\":\"content2\"}}")

type request struct {
	Request string `json:"request"`
>>>>>>> 042c4388
}<|MERGE_RESOLUTION|>--- conflicted
+++ resolved
@@ -3,12 +3,8 @@
 import (
 	"bytes"
 	"context"
-<<<<<<< HEAD
-	"encoding/json"
 	"errors"
-=======
 	"fmt"
->>>>>>> 042c4388
 	"io"
 	"net/http"
 	"net/http/httptest"
@@ -20,11 +16,8 @@
 
 	"github.com/zitadel/zitadel/internal/api/grpc/server/middleware"
 	"github.com/zitadel/zitadel/internal/domain"
-<<<<<<< HEAD
+	"github.com/zitadel/zitadel/internal/execution"
 	"github.com/zitadel/zitadel/internal/zerrors"
-=======
-	"github.com/zitadel/zitadel/internal/execution"
->>>>>>> 042c4388
 )
 
 func Test_Call(t *testing.T) {
@@ -249,21 +242,6 @@
 	}
 }
 
-<<<<<<< HEAD
-func testErrorBody(code int, message string) []byte {
-	body := &errorBody{ForwardedStatusCode: code, ForwardedErrorMessage: message}
-	data, _ := json.Marshal(body)
-	return data
-}
-
-func Test_handleResponse(t *testing.T) {
-	type args struct {
-		resp *http.Response
-	}
-	type res struct {
-		data    []byte
-		wantErr func(error) bool
-=======
 func Test_CallTargets(t *testing.T) {
 	type args struct {
 		ctx     context.Context
@@ -274,7 +252,6 @@
 	type res struct {
 		ret     interface{}
 		wantErr bool
->>>>>>> 042c4388
 	}
 	tests := []struct {
 		name string
@@ -282,86 +259,6 @@
 		res  res
 	}{
 		{
-<<<<<<< HEAD
-			"response, statuscode unknown and body",
-			args{
-				resp: &http.Response{
-					StatusCode: 1000,
-					Body:       io.NopCloser(bytes.NewReader([]byte(""))),
-				},
-			},
-			res{
-				wantErr: func(err error) bool {
-					return errors.Is(err, zerrors.ThrowUnknown(nil, "EXEC-dra6yamk98", "Errors.Execution.Failed"))
-				},
-			},
-		},
-		{
-			"response, statuscode > 400 and no body",
-			args{
-				resp: &http.Response{
-					StatusCode: http.StatusForbidden,
-					Body:       io.NopCloser(bytes.NewReader([]byte(""))),
-				},
-			},
-			res{
-				wantErr: func(err error) bool {
-					return errors.Is(err, zerrors.ThrowPermissionDenied(nil, "EXEC-dra6yamk98", "Errors.Execution.Failed"))
-				},
-			},
-		},
-		{
-			"response, statuscode > 400 and body",
-			args{
-				resp: &http.Response{
-					StatusCode: http.StatusForbidden,
-					Body:       io.NopCloser(bytes.NewReader([]byte("body"))),
-				},
-			},
-			res{
-				wantErr: func(err error) bool {
-					return errors.Is(err, zerrors.ThrowPermissionDenied(nil, "EXEC-dra6yamk98", "Errors.Execution.Failed"))
-				}},
-		},
-		{
-			"response, statuscode = 200 and body",
-			args{
-				resp: &http.Response{
-					StatusCode: http.StatusOK,
-					Body:       io.NopCloser(bytes.NewReader([]byte("body"))),
-				},
-			},
-			res{
-				data:    []byte("body"),
-				wantErr: nil,
-			},
-		},
-		{
-			"response, statuscode = 200 no body",
-			args{
-				resp: &http.Response{
-					StatusCode: http.StatusOK,
-					Body:       io.NopCloser(bytes.NewReader([]byte(""))),
-				},
-			},
-			res{
-				data:    []byte(""),
-				wantErr: nil,
-			},
-		},
-		{
-			"response, statuscode = 200 error body",
-			args{
-				resp: &http.Response{
-					StatusCode: http.StatusOK,
-					Body:       io.NopCloser(bytes.NewReader(testErrorBody(http.StatusForbidden, "forbidden"))),
-				},
-			},
-			res{
-				wantErr: func(err error) bool {
-					return errors.Is(err, zerrors.ThrowPermissionDenied(nil, "EXEC-reUaUZCzCp", "forbidden"))
-				},
-=======
 			"interrupt on status",
 			args{
 				ctx:  context.Background(),
@@ -466,30 +363,11 @@
 				}},
 			res{
 				ret: requestContextInfo1.GetContent(),
->>>>>>> 042c4388
 			},
 		},
 	}
 	for _, tt := range tests {
 		t.Run(tt.name, func(t *testing.T) {
-<<<<<<< HEAD
-			respBody, err := handleResponse(
-				tt.args.resp,
-			)
-
-			if tt.res.wantErr == nil {
-				if !assert.NoError(t, err) {
-					t.FailNow()
-				}
-			} else if !tt.res.wantErr(err) {
-				t.Errorf("got wrong err: %v", err)
-				return
-			}
-			assert.Equal(t, tt.res.data, respBody)
-		})
-	}
-
-=======
 			respBody, err := testServers(t,
 				tt.args.servers,
 				testCallTargets(tt.args.ctx, tt.args.info, tt.args.targets),
@@ -637,5 +515,125 @@
 
 type request struct {
 	Request string `json:"request"`
->>>>>>> 042c4388
+}
+
+func testErrorBody(code int, message string) []byte {
+	body := &errorBody{ForwardedStatusCode: code, ForwardedErrorMessage: message}
+	data, _ := json.Marshal(body)
+	return data
+}
+
+func Test_handleResponse(t *testing.T) {
+	type args struct {
+		resp *http.Response
+	}
+	type res struct {
+		data    []byte
+		wantErr func(error) bool
+	}
+	tests := []struct {
+		name string
+		args args
+		res  res
+	}{
+		{
+			"response, statuscode unknown and body",
+			args{
+				resp: &http.Response{
+					StatusCode: 1000,
+					Body:       io.NopCloser(bytes.NewReader([]byte(""))),
+				},
+			},
+			res{
+				wantErr: func(err error) bool {
+					return errors.Is(err, zerrors.ThrowUnknown(nil, "EXEC-dra6yamk98", "Errors.Execution.Failed"))
+				},
+			},
+		},
+		{
+			"response, statuscode > 400 and no body",
+			args{
+				resp: &http.Response{
+					StatusCode: http.StatusForbidden,
+					Body:       io.NopCloser(bytes.NewReader([]byte(""))),
+				},
+			},
+			res{
+				wantErr: func(err error) bool {
+					return errors.Is(err, zerrors.ThrowPermissionDenied(nil, "EXEC-dra6yamk98", "Errors.Execution.Failed"))
+				},
+			},
+		},
+		{
+			"response, statuscode > 400 and body",
+			args{
+				resp: &http.Response{
+					StatusCode: http.StatusForbidden,
+					Body:       io.NopCloser(bytes.NewReader([]byte("body"))),
+				},
+			},
+			res{
+				wantErr: func(err error) bool {
+					return errors.Is(err, zerrors.ThrowPermissionDenied(nil, "EXEC-dra6yamk98", "Errors.Execution.Failed"))
+				}},
+		},
+		{
+			"response, statuscode = 200 and body",
+			args{
+				resp: &http.Response{
+					StatusCode: http.StatusOK,
+					Body:       io.NopCloser(bytes.NewReader([]byte("body"))),
+				},
+			},
+			res{
+				data:    []byte("body"),
+				wantErr: nil,
+			},
+		},
+		{
+			"response, statuscode = 200 no body",
+			args{
+				resp: &http.Response{
+					StatusCode: http.StatusOK,
+					Body:       io.NopCloser(bytes.NewReader([]byte(""))),
+				},
+			},
+			res{
+				data:    []byte(""),
+				wantErr: nil,
+			},
+		},
+		{
+			"response, statuscode = 200 error body",
+			args{
+				resp: &http.Response{
+					StatusCode: http.StatusOK,
+					Body:       io.NopCloser(bytes.NewReader(testErrorBody(http.StatusForbidden, "forbidden"))),
+				},
+			},
+			res{
+				wantErr: func(err error) bool {
+					return errors.Is(err, zerrors.ThrowPermissionDenied(nil, "EXEC-reUaUZCzCp", "forbidden"))
+				},
+			},
+		},
+	}
+	for _, tt := range tests {
+		t.Run(tt.name, func(t *testing.T) {
+			respBody, err := handleResponse(
+				tt.args.resp,
+			)
+
+			if tt.res.wantErr == nil {
+				if !assert.NoError(t, err) {
+					t.FailNow()
+				}
+			} else if !tt.res.wantErr(err) {
+				t.Errorf("got wrong err: %v", err)
+				return
+			}
+			assert.Equal(t, tt.res.data, respBody)
+		})
+	}
+
 }