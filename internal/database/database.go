package database

import (
	"database/sql"
	"reflect"

	_ "github.com/zitadel/zitadel/internal/database/cockroach"
	"github.com/zitadel/zitadel/internal/database/dialect"
<<<<<<< HEAD
	_ "github.com/zitadel/zitadel/internal/database/postgres"
=======
>>>>>>> 7ff41977
)

type Config struct {
	Dialects  map[string]interface{} `mapstructure:",remain"`
	connector dialect.Connector
}

func (c *Config) SetConnector(connector dialect.Connector) {
	c.connector = connector
}

type User struct {
	Username string
	Password string
	SSL      SSL
}

type SSL struct {
	// type of connection security
	Mode string
	// RootCert Path to the CA certificate
	RootCert string
	// Cert Path to the client certificate
	Cert string
	// Key Path to the client private key
	Key string
}

func Connect(config Config, useAdmin bool) (*sql.DB, error) {
	client, err := config.connector.Connect(useAdmin)
	if err != nil {
		return nil, err
	}
<<<<<<< HEAD
=======

>>>>>>> 7ff41977
	if err := client.Ping(); err != nil {
		return nil, err
	}

	return client, nil
}

func DecodeHook(from, to reflect.Value) (interface{}, error) {
	if to.Type() != reflect.TypeOf(Config{}) {
		return from.Interface(), nil
	}

	configuredDialects, ok := from.Interface().(map[string]interface{})
	if !ok {
		return from.Interface(), nil
	}

	configuredDialect := dialect.SelectByConfig(configuredDialects)
	configs := make([]interface{}, 0, len(configuredDialects)-1)

	for name, dialectConfig := range configuredDialects {
		if !configuredDialect.Matcher.MatchName(name) {
			continue
		}

		configs = append(configs, dialectConfig)
	}

	connector, err := configuredDialect.Matcher.Decode(configs)
	if err != nil {
		return nil, err
	}

	return Config{connector: connector}, nil
}

func (c Config) Database() string {
	return c.connector.DatabaseName()
}

func (c Config) Username() string {
	return c.connector.Username()
}

func (c Config) Password() string {
	return c.connector.Password()
}

func (c Config) Type() string {
	return c.connector.Type()
}<|MERGE_RESOLUTION|>--- conflicted
+++ resolved
@@ -6,10 +6,8 @@
 
 	_ "github.com/zitadel/zitadel/internal/database/cockroach"
 	"github.com/zitadel/zitadel/internal/database/dialect"
-<<<<<<< HEAD
 	_ "github.com/zitadel/zitadel/internal/database/postgres"
-=======
->>>>>>> 7ff41977
+	"github.com/zitadel/zitadel/internal/errors"
 )
 
 type Config struct {
@@ -43,12 +41,9 @@
 	if err != nil {
 		return nil, err
 	}
-<<<<<<< HEAD
-=======
 
->>>>>>> 7ff41977
 	if err := client.Ping(); err != nil {
-		return nil, err
+		return nil, errors.ThrowPreconditionFailed(err, "DATAB-0pIWD", "Errors.Database.Connection.Failed")
 	}
 
 	return client, nil
