--- conflicted
+++ resolved
@@ -16,14 +16,8 @@
 	Port            string
 	Database        string
 	MaxOpenConns    uint32
-<<<<<<< HEAD
-	MaxConnLifetime types.Duration
-	MaxConnIdleTime types.Duration
-	User
-=======
 	MaxConnLifetime time.Duration
 	MaxConnIdleTime time.Duration
->>>>>>> 389eb4a2
 
 	//Additional options to be appended as options=<Options>
 	//The value will be taken as is. Multiple options are space separated.
