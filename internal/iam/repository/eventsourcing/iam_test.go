package eventsourcing

import (
	"context"
	iam_model "github.com/caos/zitadel/internal/iam/model"
	"testing"

	"github.com/caos/zitadel/internal/api/authz"
	caos_errs "github.com/caos/zitadel/internal/errors"
	"github.com/caos/zitadel/internal/eventstore/models"
	"github.com/caos/zitadel/internal/iam/repository/eventsourcing/model"
)

func TestSetUpStartedAggregate(t *testing.T) {
	type args struct {
		ctx        context.Context
		iam        *model.IAM
		aggCreator *models.AggregateCreator
	}
	type res struct {
		eventLen  int
		eventType models.EventType
		errFunc   func(err error) bool
	}
	tests := []struct {
		name string
		args args
		res  res
	}{
		{
			name: "setupstarted aggregate ok",
			args: args{
				ctx:        authz.NewMockContext("orgID", "userID"),
				iam:        &model.IAM{ObjectRoot: models.ObjectRoot{AggregateID: "AggregateID"}},
				aggCreator: models.NewAggregateCreator("Test"),
			},
			res: res{
				eventLen:  1,
				eventType: model.IAMSetupStarted,
			},
		},
		{
			name: "iam nil",
			args: args{
				ctx:        authz.NewMockContext("orgID", "userID"),
				iam:        nil,
				aggCreator: models.NewAggregateCreator("Test"),
			},
			res: res{
				eventLen:  1,
				eventType: model.IAMSetupStarted,
				errFunc:   caos_errs.IsPreconditionFailed,
			},
		},
	}
	for _, tt := range tests {
		t.Run(tt.name, func(t *testing.T) {
			agg, err := IAMSetupStartedAggregate(tt.args.aggCreator, tt.args.iam)(tt.args.ctx)

			if tt.res.errFunc == nil && len(agg.Events) != tt.res.eventLen {
				t.Errorf("got wrong event len: expected: %v, actual: %v ", tt.res.eventLen, len(agg.Events))
			}
			if tt.res.errFunc == nil && agg.Events[0].Type != tt.res.eventType {
				t.Errorf("got wrong event type: expected: %v, actual: %v ", tt.res.eventType, agg.Events[0].Type.String())
			}
			if tt.res.errFunc != nil && !tt.res.errFunc(err) {
				t.Errorf("got wrong err: %v ", err)
			}
		})
	}
}

func TestSetUpDoneAggregate(t *testing.T) {
	type args struct {
<<<<<<< HEAD
		ctx         context.Context
		existingIAM *model.Iam
		aggCreator  *models.AggregateCreator
=======
		ctx        context.Context
		existing   *model.IAM
		aggCreator *models.AggregateCreator
>>>>>>> 40b8faad
	}
	type res struct {
		eventLen  int
		eventType models.EventType
		errFunc   func(err error) bool
	}
	tests := []struct {
		name string
		args args
		res  res
	}{
		{
			name: "setup done aggregate ok",
			args: args{
<<<<<<< HEAD
				ctx:         authz.NewMockContext("orgID", "userID"),
				existingIAM: &model.Iam{ObjectRoot: models.ObjectRoot{AggregateID: "AggregateID"}},
				aggCreator:  models.NewAggregateCreator("Test"),
=======
				ctx:        authz.NewMockContext("orgID", "userID"),
				existing:   &model.IAM{ObjectRoot: models.ObjectRoot{AggregateID: "AggregateID"}},
				aggCreator: models.NewAggregateCreator("Test"),
>>>>>>> 40b8faad
			},
			res: res{
				eventLen:  1,
				eventType: model.IAMSetupDone,
			},
		},
		{
			name: "existing iam nil",
			args: args{
				ctx:         authz.NewMockContext("orgID", "userID"),
				existingIAM: nil,
				aggCreator:  models.NewAggregateCreator("Test"),
			},
			res: res{
				eventLen:  1,
				eventType: model.IAMSetupDone,
				errFunc:   caos_errs.IsPreconditionFailed,
			},
		},
	}
	for _, tt := range tests {
		t.Run(tt.name, func(t *testing.T) {
<<<<<<< HEAD
			agg, err := IamSetupDoneAggregate(tt.args.aggCreator, tt.args.existingIAM)(tt.args.ctx)
=======
			agg, err := IAMSetupDoneAggregate(tt.args.aggCreator, tt.args.existing)(tt.args.ctx)
>>>>>>> 40b8faad

			if tt.res.errFunc == nil && len(agg.Events) != tt.res.eventLen {
				t.Errorf("got wrong event len: expected: %v, actual: %v ", tt.res.eventLen, len(agg.Events))
			}
			if tt.res.errFunc == nil && agg.Events[0].Type != tt.res.eventType {
				t.Errorf("got wrong event type: expected: %v, actual: %v ", tt.res.eventType, agg.Events[0].Type.String())
			}
			if tt.res.errFunc != nil && !tt.res.errFunc(err) {
				t.Errorf("got wrong err: %v ", err)
			}
		})
	}
}

func TestGlobalOrgAggregate(t *testing.T) {
	type args struct {
<<<<<<< HEAD
		ctx         context.Context
		existingIAM *model.Iam
		orgID       string
		aggCreator  *models.AggregateCreator
=======
		ctx        context.Context
		existing   *model.IAM
		orgID      string
		aggCreator *models.AggregateCreator
>>>>>>> 40b8faad
	}
	type res struct {
		eventLen  int
		eventType models.EventType
		errFunc   func(err error) bool
	}
	tests := []struct {
		name string
		args args
		res  res
	}{
		{
			name: "global org set aggregate ok",
			args: args{
<<<<<<< HEAD
				ctx:         authz.NewMockContext("orgID", "userID"),
				existingIAM: &model.Iam{ObjectRoot: models.ObjectRoot{AggregateID: "AggregateID"}},
				orgID:       "orgID",
				aggCreator:  models.NewAggregateCreator("Test"),
=======
				ctx:        authz.NewMockContext("orgID", "userID"),
				existing:   &model.IAM{ObjectRoot: models.ObjectRoot{AggregateID: "AggregateID"}},
				orgID:      "orgID",
				aggCreator: models.NewAggregateCreator("Test"),
>>>>>>> 40b8faad
			},
			res: res{
				eventLen:  1,
				eventType: model.GlobalOrgSet,
			},
		},
		{
			name: "existing iam nil",
			args: args{
				ctx:         authz.NewMockContext("orgID", "userID"),
				existingIAM: nil,
				orgID:       "orgID",
				aggCreator:  models.NewAggregateCreator("Test"),
			},
			res: res{
				errFunc: caos_errs.IsPreconditionFailed,
			},
		},
		{
			name: "global org empty",
			args: args{
<<<<<<< HEAD
				ctx:         authz.NewMockContext("orgID", "userID"),
				existingIAM: &model.Iam{ObjectRoot: models.ObjectRoot{AggregateID: "AggregateID"}},
				aggCreator:  models.NewAggregateCreator("Test"),
=======
				ctx:        authz.NewMockContext("orgID", "userID"),
				existing:   &model.IAM{ObjectRoot: models.ObjectRoot{AggregateID: "AggregateID"}},
				aggCreator: models.NewAggregateCreator("Test"),
>>>>>>> 40b8faad
			},
			res: res{
				errFunc: caos_errs.IsPreconditionFailed,
			},
		},
	}
	for _, tt := range tests {
		t.Run(tt.name, func(t *testing.T) {
<<<<<<< HEAD
			agg, err := IamSetGlobalOrgAggregate(tt.args.aggCreator, tt.args.existingIAM, tt.args.orgID)(tt.args.ctx)
=======
			agg, err := IAMSetGlobalOrgAggregate(tt.args.aggCreator, tt.args.existing, tt.args.orgID)(tt.args.ctx)
>>>>>>> 40b8faad

			if tt.res.errFunc == nil && len(agg.Events) != tt.res.eventLen {
				t.Errorf("got wrong event len: expected: %v, actual: %v ", tt.res.eventLen, len(agg.Events))
			}
			if tt.res.errFunc == nil && agg.Events[0].Type != tt.res.eventType {
				t.Errorf("got wrong event type: expected: %v, actual: %v ", tt.res.eventType, agg.Events[0].Type.String())
			}
			if tt.res.errFunc != nil && !tt.res.errFunc(err) {
				t.Errorf("got wrong err: %v ", err)
			}
		})
	}
}

func TestIamProjectAggregate(t *testing.T) {
	type args struct {
<<<<<<< HEAD
		ctx         context.Context
		existingIAM *model.Iam
		projectID   string
		aggCreator  *models.AggregateCreator
=======
		ctx        context.Context
		existing   *model.IAM
		projectID  string
		aggCreator *models.AggregateCreator
>>>>>>> 40b8faad
	}
	type res struct {
		eventLen  int
		eventType models.EventType
		errFunc   func(err error) bool
	}
	tests := []struct {
		name string
		args args
		res  res
	}{
		{
			name: "iam project id set aggregate ok",
			args: args{
<<<<<<< HEAD
				ctx:         authz.NewMockContext("orgID", "userID"),
				existingIAM: &model.Iam{ObjectRoot: models.ObjectRoot{AggregateID: "AggregateID"}},
				projectID:   "projectID",
				aggCreator:  models.NewAggregateCreator("Test"),
=======
				ctx:        authz.NewMockContext("orgID", "userID"),
				existing:   &model.IAM{ObjectRoot: models.ObjectRoot{AggregateID: "AggregateID"}},
				projectID:  "projectID",
				aggCreator: models.NewAggregateCreator("Test"),
>>>>>>> 40b8faad
			},
			res: res{
				eventLen:  1,
				eventType: model.IAMProjectSet,
			},
		},
		{
			name: "existing iam nil",
			args: args{
				ctx:         authz.NewMockContext("orgID", "userID"),
				existingIAM: nil,
				projectID:   "projectID",
				aggCreator:  models.NewAggregateCreator("Test"),
			},
			res: res{
				errFunc: caos_errs.IsPreconditionFailed,
			},
		},
		{
			name: "project id empty",
			args: args{
<<<<<<< HEAD
				ctx:         authz.NewMockContext("orgID", "userID"),
				existingIAM: &model.Iam{ObjectRoot: models.ObjectRoot{AggregateID: "AggregateID"}},
				aggCreator:  models.NewAggregateCreator("Test"),
=======
				ctx:        authz.NewMockContext("orgID", "userID"),
				existing:   &model.IAM{ObjectRoot: models.ObjectRoot{AggregateID: "AggregateID"}},
				aggCreator: models.NewAggregateCreator("Test"),
>>>>>>> 40b8faad
			},
			res: res{
				errFunc: caos_errs.IsPreconditionFailed,
			},
		},
	}
	for _, tt := range tests {
		t.Run(tt.name, func(t *testing.T) {
<<<<<<< HEAD
			agg, err := IamSetIamProjectAggregate(tt.args.aggCreator, tt.args.existingIAM, tt.args.projectID)(tt.args.ctx)
=======
			agg, err := IAMSetIamProjectAggregate(tt.args.aggCreator, tt.args.existing, tt.args.projectID)(tt.args.ctx)
>>>>>>> 40b8faad

			if tt.res.errFunc == nil && len(agg.Events) != tt.res.eventLen {
				t.Errorf("got wrong event len: expected: %v, actual: %v ", tt.res.eventLen, len(agg.Events))
			}
			if tt.res.errFunc == nil && agg.Events[0].Type != tt.res.eventType {
				t.Errorf("got wrong event type: expected: %v, actual: %v ", tt.res.eventType, agg.Events[0].Type.String())
			}
			if tt.res.errFunc != nil && !tt.res.errFunc(err) {
				t.Errorf("got wrong err: %v ", err)
			}
		})
	}
}

func TestIamMemberAddedAggregate(t *testing.T) {
	type args struct {
<<<<<<< HEAD
		ctx         context.Context
		existingIAM *model.Iam
		new         *model.IamMember
		aggCreator  *models.AggregateCreator
=======
		ctx        context.Context
		existing   *model.IAM
		new        *model.IAMMember
		aggCreator *models.AggregateCreator
>>>>>>> 40b8faad
	}
	type res struct {
		eventLen  int
		eventType models.EventType
		errFunc   func(err error) bool
	}
	tests := []struct {
		name string
		args args
		res  res
	}{
		{
			name: "iammember added ok",
			args: args{
<<<<<<< HEAD
				ctx:         authz.NewMockContext("orgID", "userID"),
				existingIAM: &model.Iam{ObjectRoot: models.ObjectRoot{AggregateID: "AggregateID"}},
				new:         &model.IamMember{ObjectRoot: models.ObjectRoot{AggregateID: "AggregateID"}, UserID: "UserID", Roles: []string{"Roles"}},
				aggCreator:  models.NewAggregateCreator("Test"),
=======
				ctx:        authz.NewMockContext("orgID", "userID"),
				existing:   &model.IAM{ObjectRoot: models.ObjectRoot{AggregateID: "AggregateID"}},
				new:        &model.IAMMember{ObjectRoot: models.ObjectRoot{AggregateID: "AggregateID"}, UserID: "UserID", Roles: []string{"Roles"}},
				aggCreator: models.NewAggregateCreator("Test"),
>>>>>>> 40b8faad
			},
			res: res{
				eventLen:  1,
				eventType: model.IAMMemberAdded,
			},
		},
		{
			name: "existing iam nil",
			args: args{
				ctx:         authz.NewMockContext("orgID", "userID"),
				existingIAM: nil,
				aggCreator:  models.NewAggregateCreator("Test"),
			},
			res: res{
				eventLen:  1,
				eventType: model.IAMMemberAdded,
				errFunc:   caos_errs.IsPreconditionFailed,
			},
		},
		{
			name: "member nil",
			args: args{
<<<<<<< HEAD
				ctx:         authz.NewMockContext("orgID", "userID"),
				existingIAM: &model.Iam{ObjectRoot: models.ObjectRoot{AggregateID: "AggregateID"}},
				new:         nil,
				aggCreator:  models.NewAggregateCreator("Test"),
=======
				ctx:        authz.NewMockContext("orgID", "userID"),
				existing:   &model.IAM{ObjectRoot: models.ObjectRoot{AggregateID: "AggregateID"}},
				new:        nil,
				aggCreator: models.NewAggregateCreator("Test"),
>>>>>>> 40b8faad
			},
			res: res{
				eventLen:  1,
				eventType: model.IAMMemberAdded,
				errFunc:   caos_errs.IsPreconditionFailed,
			},
		},
	}
	for _, tt := range tests {
		t.Run(tt.name, func(t *testing.T) {
<<<<<<< HEAD
			agg, err := IamMemberAddedAggregate(tt.args.aggCreator, tt.args.existingIAM, tt.args.new)(tt.args.ctx)
=======
			agg, err := IAMMemberAddedAggregate(tt.args.aggCreator, tt.args.existing, tt.args.new)(tt.args.ctx)
>>>>>>> 40b8faad

			if tt.res.errFunc == nil && len(agg.Events) != tt.res.eventLen {
				t.Errorf("got wrong event len: expected: %v, actual: %v ", tt.res.eventLen, len(agg.Events))
			}
			if tt.res.errFunc == nil && agg.Events[0].Type != tt.res.eventType {
				t.Errorf("got wrong event type: expected: %v, actual: %v ", tt.res.eventType, agg.Events[0].Type.String())
			}
			if tt.res.errFunc == nil && agg.Events[0].Data == nil {
				t.Errorf("should have data in event")
			}
			if tt.res.errFunc != nil && !tt.res.errFunc(err) {
				t.Errorf("got wrong err: %v ", err)
			}
		})
	}
}

func TestIamMemberChangedAggregate(t *testing.T) {
	type args struct {
<<<<<<< HEAD
		ctx         context.Context
		existingIAM *model.Iam
		new         *model.IamMember
		aggCreator  *models.AggregateCreator
=======
		ctx        context.Context
		existing   *model.IAM
		new        *model.IAMMember
		aggCreator *models.AggregateCreator
>>>>>>> 40b8faad
	}
	type res struct {
		eventLen  int
		eventType models.EventType
		wantErr   bool
		errFunc   func(err error) bool
	}
	tests := []struct {
		name string
		args args
		res  res
	}{
		{
			name: "iammember changed ok",
			args: args{
<<<<<<< HEAD
				ctx:         authz.NewMockContext("orgID", "userID"),
				existingIAM: &model.Iam{ObjectRoot: models.ObjectRoot{AggregateID: "AggregateID"}},
				new:         &model.IamMember{ObjectRoot: models.ObjectRoot{AggregateID: "AggregateID"}, UserID: "UserID", Roles: []string{"Roles"}},
				aggCreator:  models.NewAggregateCreator("Test"),
=======
				ctx:        authz.NewMockContext("orgID", "userID"),
				existing:   &model.IAM{ObjectRoot: models.ObjectRoot{AggregateID: "AggregateID"}},
				new:        &model.IAMMember{ObjectRoot: models.ObjectRoot{AggregateID: "AggregateID"}, UserID: "UserID", Roles: []string{"Roles"}},
				aggCreator: models.NewAggregateCreator("Test"),
>>>>>>> 40b8faad
			},
			res: res{
				eventLen:  1,
				eventType: model.IAMMemberChanged,
			},
		},
		{
			name: "existing iam nil",
			args: args{
				ctx:         authz.NewMockContext("orgID", "userID"),
				existingIAM: nil,
				aggCreator:  models.NewAggregateCreator("Test"),
			},
			res: res{
				eventLen:  1,
				eventType: model.IAMMemberChanged,
				wantErr:   true,
				errFunc:   caos_errs.IsPreconditionFailed,
			},
		},
		{
			name: "member nil",
			args: args{
<<<<<<< HEAD
				ctx:         authz.NewMockContext("orgID", "userID"),
				existingIAM: &model.Iam{ObjectRoot: models.ObjectRoot{AggregateID: "AggregateID"}},
				new:         nil,
				aggCreator:  models.NewAggregateCreator("Test"),
=======
				ctx:        authz.NewMockContext("orgID", "userID"),
				existing:   &model.IAM{ObjectRoot: models.ObjectRoot{AggregateID: "AggregateID"}},
				new:        nil,
				aggCreator: models.NewAggregateCreator("Test"),
>>>>>>> 40b8faad
			},
			res: res{
				eventLen:  1,
				eventType: model.IAMMemberChanged,
				wantErr:   true,
				errFunc:   caos_errs.IsPreconditionFailed,
			},
		},
	}
	for _, tt := range tests {
		t.Run(tt.name, func(t *testing.T) {
<<<<<<< HEAD
			agg, err := IamMemberChangedAggregate(tt.args.aggCreator, tt.args.existingIAM, tt.args.new)(tt.args.ctx)
=======
			agg, err := IAMMemberChangedAggregate(tt.args.aggCreator, tt.args.existing, tt.args.new)(tt.args.ctx)
>>>>>>> 40b8faad

			if !tt.res.wantErr && len(agg.Events) != tt.res.eventLen {
				t.Errorf("got wrong event len: expected: %v, actual: %v ", tt.res.eventLen, len(agg.Events))
			}
			if !tt.res.wantErr && agg.Events[0].Type != tt.res.eventType {
				t.Errorf("got wrong event type: expected: %v, actual: %v ", tt.res.eventType, agg.Events[0].Type.String())
			}
			if !tt.res.wantErr && agg.Events[0].Data == nil {
				t.Errorf("should have data in event")
			}
			if tt.res.wantErr && !tt.res.errFunc(err) {
				t.Errorf("got wrong err: %v ", err)
			}
		})
	}
}

func TestIamMemberRemovedAggregate(t *testing.T) {
	type args struct {
<<<<<<< HEAD
		ctx         context.Context
		existingIAM *model.Iam
		new         *model.IamMember
		aggCreator  *models.AggregateCreator
=======
		ctx        context.Context
		existing   *model.IAM
		new        *model.IAMMember
		aggCreator *models.AggregateCreator
>>>>>>> 40b8faad
	}
	type res struct {
		eventLen  int
		eventType models.EventType
		wantErr   bool
		errFunc   func(err error) bool
	}
	tests := []struct {
		name string
		args args
		res  res
	}{
		{
			name: "iammember removed ok",
			args: args{
<<<<<<< HEAD
				ctx:         authz.NewMockContext("orgID", "userID"),
				existingIAM: &model.Iam{ObjectRoot: models.ObjectRoot{AggregateID: "AggregateID"}},
				new:         &model.IamMember{ObjectRoot: models.ObjectRoot{AggregateID: "AggregateID"}, UserID: "UserID", Roles: []string{"Roles"}},
				aggCreator:  models.NewAggregateCreator("Test"),
=======
				ctx:        authz.NewMockContext("orgID", "userID"),
				existing:   &model.IAM{ObjectRoot: models.ObjectRoot{AggregateID: "AggregateID"}},
				new:        &model.IAMMember{ObjectRoot: models.ObjectRoot{AggregateID: "AggregateID"}, UserID: "UserID", Roles: []string{"Roles"}},
				aggCreator: models.NewAggregateCreator("Test"),
>>>>>>> 40b8faad
			},
			res: res{
				eventLen:  1,
				eventType: model.IAMMemberRemoved,
			},
		},
		{
			name: "existing iam nil",
			args: args{
				ctx:         authz.NewMockContext("orgID", "userID"),
				existingIAM: nil,
				aggCreator:  models.NewAggregateCreator("Test"),
			},
			res: res{
				eventLen:  1,
				eventType: model.IAMMemberRemoved,
				wantErr:   true,
				errFunc:   caos_errs.IsPreconditionFailed,
			},
		},
		{
			name: "member nil",
			args: args{
<<<<<<< HEAD
				ctx:         authz.NewMockContext("orgID", "userID"),
				existingIAM: &model.Iam{ObjectRoot: models.ObjectRoot{AggregateID: "AggregateID"}},
				new:         nil,
				aggCreator:  models.NewAggregateCreator("Test"),
=======
				ctx:        authz.NewMockContext("orgID", "userID"),
				existing:   &model.IAM{ObjectRoot: models.ObjectRoot{AggregateID: "AggregateID"}},
				new:        nil,
				aggCreator: models.NewAggregateCreator("Test"),
>>>>>>> 40b8faad
			},
			res: res{
				eventLen:  1,
				eventType: model.IAMMemberRemoved,
				wantErr:   true,
				errFunc:   caos_errs.IsPreconditionFailed,
			},
		},
	}
	for _, tt := range tests {
		t.Run(tt.name, func(t *testing.T) {
<<<<<<< HEAD
			agg, err := IamMemberRemovedAggregate(tt.args.aggCreator, tt.args.existingIAM, tt.args.new)(tt.args.ctx)
=======
			agg, err := IAMMemberRemovedAggregate(tt.args.aggCreator, tt.args.existing, tt.args.new)(tt.args.ctx)
>>>>>>> 40b8faad

			if !tt.res.wantErr && len(agg.Events) != tt.res.eventLen {
				t.Errorf("got wrong event len: expected: %v, actual: %v ", tt.res.eventLen, len(agg.Events))
			}
			if !tt.res.wantErr && agg.Events[0].Type != tt.res.eventType {
				t.Errorf("got wrong event type: expected: %v, actual: %v ", tt.res.eventType, agg.Events[0].Type.String())
			}
			if !tt.res.wantErr && agg.Events[0].Data == nil {
				t.Errorf("should have data in event")
			}
			if tt.res.wantErr && !tt.res.errFunc(err) {
				t.Errorf("got wrong err: %v ", err)
			}
		})
	}
}

func TestIdpConfigAddedAggregate(t *testing.T) {
	type args struct {
		ctx        context.Context
		existing   *model.IAM
		new        *model.IDPConfig
		aggCreator *models.AggregateCreator
	}
	type res struct {
		eventLen   int
		eventTypes []models.EventType
		wantErr    bool
		errFunc    func(err error) bool
	}
	tests := []struct {
		name string
		args args
		res  res
	}{
		{
			name: "add oidc idp configuration",
			args: args{
				ctx:      authz.NewMockContext("orgID", "userID"),
				existing: &model.IAM{ObjectRoot: models.ObjectRoot{AggregateID: "AggregateID"}, IAMProjectID: "IAMProjectID"},
				new: &model.IDPConfig{
					ObjectRoot:    models.ObjectRoot{AggregateID: "AggregateID"},
					IDPConfigID:   "IDPConfigID",
					Name:          "Name",
					OIDCIDPConfig: &model.OIDCIDPConfig{IDPConfigID: "IDPConfigID", ClientID: "ClientID"},
				},
				aggCreator: models.NewAggregateCreator("Test"),
			},
			res: res{
				eventLen:   2,
				eventTypes: []models.EventType{model.IDPConfigAdded, model.OIDCIDPConfigAdded},
			},
		},
		{
			name: "existing iam nil",
			args: args{
				ctx:        authz.NewMockContext("orgID", "userID"),
				existing:   nil,
				aggCreator: models.NewAggregateCreator("Test"),
			},
			res: res{
				wantErr: true,
				errFunc: caos_errs.IsPreconditionFailed,
			},
		},
		{
			name: "idp config nil",
			args: args{
				ctx:        authz.NewMockContext("orgID", "userID"),
				existing:   &model.IAM{ObjectRoot: models.ObjectRoot{AggregateID: "AggregateID"}, IAMProjectID: "IAMProjectID"},
				new:        nil,
				aggCreator: models.NewAggregateCreator("Test"),
			},
			res: res{
				wantErr: true,
				errFunc: caos_errs.IsPreconditionFailed,
			},
		},
	}
	for _, tt := range tests {
		t.Run(tt.name, func(t *testing.T) {
			agg, err := IDPConfigAddedAggregate(tt.args.aggCreator, tt.args.existing, tt.args.new)(tt.args.ctx)

			if !tt.res.wantErr && len(agg.Events) != tt.res.eventLen {
				t.Errorf("got wrong event len: expected: %v, actual: %v ", tt.res.eventLen, len(agg.Events))
			}
			for i := 0; i < tt.res.eventLen; i++ {
				if !tt.res.wantErr && agg.Events[i].Type != tt.res.eventTypes[i] {
					t.Errorf("got wrong event type: expected: %v, actual: %v ", tt.res.eventTypes[i], agg.Events[i].Type.String())
				}
				if !tt.res.wantErr && agg.Events[i].Data == nil {
					t.Errorf("should have data in event")
				}
				if !tt.res.wantErr && agg.Events[i].Data == nil {
					t.Errorf("should have data in event")
				}
			}
			if tt.res.wantErr && !tt.res.errFunc(err) {
				t.Errorf("got wrong err: %v ", err)
			}
		})
	}
}

func TestIdpConfigurationChangedAggregate(t *testing.T) {
	type args struct {
		ctx        context.Context
		existing   *model.IAM
		new        *model.IDPConfig
		aggCreator *models.AggregateCreator
	}
	type res struct {
		eventLen   int
		eventTypes []models.EventType
		wantErr    bool
		errFunc    func(err error) bool
	}
	tests := []struct {
		name string
		args args
		res  res
	}{
		{
			name: "change idp configuration",
			args: args{
				ctx: authz.NewMockContext("orgID", "userID"),
				existing: &model.IAM{
					ObjectRoot:   models.ObjectRoot{AggregateID: "AggregateID"},
					IAMProjectID: "IAMProjectID",
					IDPs: []*model.IDPConfig{
						{IDPConfigID: "IDPConfigID", Name: "IDPName"},
					}},
				new: &model.IDPConfig{
					ObjectRoot:  models.ObjectRoot{AggregateID: "AggregateID"},
					IDPConfigID: "IDPConfigID",
					Name:        "NameChanged",
				},
				aggCreator: models.NewAggregateCreator("Test"),
			},
			res: res{
				eventLen:   1,
				eventTypes: []models.EventType{model.IDPConfigChanged},
			},
		},
		{
			name: "existing iam nil",
			args: args{
				ctx:        authz.NewMockContext("orgID", "userID"),
				existing:   nil,
				aggCreator: models.NewAggregateCreator("Test"),
			},
			res: res{
				wantErr: true,
				errFunc: caos_errs.IsPreconditionFailed,
			},
		},
		{
			name: "idp config nil",
			args: args{
				ctx:        authz.NewMockContext("orgID", "userID"),
				existing:   &model.IAM{ObjectRoot: models.ObjectRoot{AggregateID: "AggregateID"}, IAMProjectID: "IAMProjectID"},
				new:        nil,
				aggCreator: models.NewAggregateCreator("Test"),
			},
			res: res{
				wantErr: true,
				errFunc: caos_errs.IsPreconditionFailed,
			},
		},
	}
	for _, tt := range tests {
		t.Run(tt.name, func(t *testing.T) {
			agg, err := IDPConfigChangedAggregate(tt.args.aggCreator, tt.args.existing, tt.args.new)(tt.args.ctx)

			if !tt.res.wantErr && len(agg.Events) != tt.res.eventLen {
				t.Errorf("got wrong event len: expected: %v, actual: %v ", tt.res.eventLen, len(agg.Events))
			}
			for i := 0; i < tt.res.eventLen; i++ {
				if !tt.res.wantErr && agg.Events[i].Type != tt.res.eventTypes[i] {
					t.Errorf("got wrong event type: expected: %v, actual: %v ", tt.res.eventTypes[i], agg.Events[i].Type.String())
				}
				if !tt.res.wantErr && agg.Events[i].Data == nil {
					t.Errorf("should have data in event")
				}
			}

			if tt.res.wantErr && !tt.res.errFunc(err) {
				t.Errorf("got wrong err: %v ", err)
			}
		})
	}
}

func TestIdpConfigurationRemovedAggregate(t *testing.T) {
	type args struct {
		ctx        context.Context
		existing   *model.IAM
		new        *model.IDPConfig
		provider   *model.IDPProvider
		aggCreator *models.AggregateCreator
	}
	type res struct {
		eventLen   int
		eventTypes []models.EventType
		wantErr    bool
		errFunc    func(err error) bool
	}
	tests := []struct {
		name string
		args args
		res  res
	}{
		{
			name: "remove idp config",
			args: args{
				ctx: authz.NewMockContext("orgID", "userID"),
				existing: &model.IAM{
					ObjectRoot:   models.ObjectRoot{AggregateID: "AggregateID"},
					IAMProjectID: "IAMProjectID",
					IDPs: []*model.IDPConfig{
						{IDPConfigID: "IDPConfigID", Name: "Name"},
					}},
				new: &model.IDPConfig{
					ObjectRoot:  models.ObjectRoot{AggregateID: "AggregateID"},
					IDPConfigID: "IDPConfigID",
					Name:        "Name",
				},
				aggCreator: models.NewAggregateCreator("Test"),
			},
			res: res{
				eventLen:   1,
				eventTypes: []models.EventType{model.IDPConfigRemoved},
			},
		},
		{
			name: "remove idp config with provider",
			args: args{
				ctx: authz.NewMockContext("orgID", "userID"),
				existing: &model.IAM{
					ObjectRoot:   models.ObjectRoot{AggregateID: "AggregateID"},
					IAMProjectID: "IAMProjectID",
					IDPs: []*model.IDPConfig{
						{IDPConfigID: "IDPConfigID", Name: "Name"},
					}},
				new: &model.IDPConfig{
					ObjectRoot:  models.ObjectRoot{AggregateID: "AggregateID"},
					IDPConfigID: "IDPConfigID",
					Name:        "Name",
				},
				provider: &model.IDPProvider{
					IDPConfigID: "IDPConfigID",
				},
				aggCreator: models.NewAggregateCreator("Test"),
			},
			res: res{
				eventLen:   2,
				eventTypes: []models.EventType{model.IDPConfigRemoved, model.LoginPolicyIDPProviderCascadeRemoved},
			},
		},
		{
			name: "existing iam nil",
			args: args{
				ctx:        authz.NewMockContext("orgID", "userID"),
				existing:   nil,
				aggCreator: models.NewAggregateCreator("Test"),
			},
			res: res{
				wantErr: true,
				errFunc: caos_errs.IsPreconditionFailed,
			},
		},
		{
			name: "idp config nil",
			args: args{
				ctx:        authz.NewMockContext("orgID", "userID"),
				existing:   &model.IAM{ObjectRoot: models.ObjectRoot{AggregateID: "AggregateID"}, IAMProjectID: "IAMProjectID"},
				new:        nil,
				aggCreator: models.NewAggregateCreator("Test"),
			},
			res: res{
				wantErr: true,
				errFunc: caos_errs.IsPreconditionFailed,
			},
		},
	}
	for _, tt := range tests {
		t.Run(tt.name, func(t *testing.T) {
			agg, err := IDPConfigRemovedAggregate(tt.args.ctx, tt.args.aggCreator, tt.args.existing, tt.args.new, tt.args.provider)

			if !tt.res.wantErr && len(agg.Events) != tt.res.eventLen {
				t.Errorf("got wrong event len: expected: %v, actual: %v ", tt.res.eventLen, len(agg.Events))
			}
			for i := 0; i < tt.res.eventLen; i++ {
				if !tt.res.wantErr && agg.Events[i].Type != tt.res.eventTypes[i] {
					t.Errorf("got wrong event type: expected: %v, actual: %v ", tt.res.eventTypes[i], agg.Events[i].Type.String())
				}
				if !tt.res.wantErr && agg.Events[i].Data == nil {
					t.Errorf("should have data in event")
				}
			}

			if tt.res.wantErr && !tt.res.errFunc(err) {
				t.Errorf("got wrong err: %v ", err)
			}
		})
	}
}

func TestIdpConfigurationDeactivatedAggregate(t *testing.T) {
	type args struct {
		ctx        context.Context
		existing   *model.IAM
		new        *model.IDPConfig
		aggCreator *models.AggregateCreator
	}
	type res struct {
		eventLen   int
		eventTypes []models.EventType
		wantErr    bool
		errFunc    func(err error) bool
	}
	tests := []struct {
		name string
		args args
		res  res
	}{
		{
			name: "deactivate idp config",
			args: args{
				ctx: authz.NewMockContext("orgID", "userID"),
				existing: &model.IAM{
					ObjectRoot:   models.ObjectRoot{AggregateID: "AggregateID"},
					IAMProjectID: "IAMProjectID",
					IDPs: []*model.IDPConfig{
						{IDPConfigID: "IDPConfigID", Name: "Name"},
					}},
				new: &model.IDPConfig{
					ObjectRoot:  models.ObjectRoot{AggregateID: "AggregateID"},
					IDPConfigID: "IDPConfigID",
					Name:        "Name",
				},
				aggCreator: models.NewAggregateCreator("Test"),
			},
			res: res{
				eventLen:   1,
				eventTypes: []models.EventType{model.IDPConfigDeactivated},
			},
		},
		{
			name: "existing iam nil",
			args: args{
				ctx:        authz.NewMockContext("orgID", "userID"),
				existing:   nil,
				aggCreator: models.NewAggregateCreator("Test"),
			},
			res: res{
				wantErr: true,
				errFunc: caos_errs.IsPreconditionFailed,
			},
		},
		{
			name: "idp config nil",
			args: args{
				ctx:        authz.NewMockContext("orgID", "userID"),
				existing:   &model.IAM{ObjectRoot: models.ObjectRoot{AggregateID: "AggregateID"}, IAMProjectID: "IAMProjectID"},
				new:        nil,
				aggCreator: models.NewAggregateCreator("Test"),
			},
			res: res{
				wantErr: true,
				errFunc: caos_errs.IsPreconditionFailed,
			},
		},
	}
	for _, tt := range tests {
		t.Run(tt.name, func(t *testing.T) {
			agg, err := IDPConfigDeactivatedAggregate(tt.args.aggCreator, tt.args.existing, tt.args.new)(tt.args.ctx)

			if !tt.res.wantErr && len(agg.Events) != tt.res.eventLen {
				t.Errorf("got wrong event len: expected: %v, actual: %v ", tt.res.eventLen, len(agg.Events))
			}
			for i := 0; i < tt.res.eventLen; i++ {
				if !tt.res.wantErr && agg.Events[i].Type != tt.res.eventTypes[i] {
					t.Errorf("got wrong event type: expected: %v, actual: %v ", tt.res.eventTypes[i], agg.Events[i].Type.String())
				}
				if !tt.res.wantErr && agg.Events[i].Data == nil {
					t.Errorf("should have data in event")
				}
			}

			if tt.res.wantErr && !tt.res.errFunc(err) {
				t.Errorf("got wrong err: %v ", err)
			}
		})
	}
}

func TestIdpConfigurationReactivatedAggregate(t *testing.T) {
	type args struct {
		ctx        context.Context
		existing   *model.IAM
		new        *model.IDPConfig
		aggCreator *models.AggregateCreator
	}
	type res struct {
		eventLen   int
		eventTypes []models.EventType
		wantErr    bool
		errFunc    func(err error) bool
	}
	tests := []struct {
		name string
		args args
		res  res
	}{
		{
			name: "deactivate app",
			args: args{
				ctx: authz.NewMockContext("orgID", "userID"),
				existing: &model.IAM{
					ObjectRoot:   models.ObjectRoot{AggregateID: "AggregateID"},
					IAMProjectID: "IAMProjectID",
					IDPs: []*model.IDPConfig{
						{IDPConfigID: "IDPConfigID", Name: "Name"},
					}},
				new: &model.IDPConfig{
					ObjectRoot:  models.ObjectRoot{AggregateID: "AggregateID"},
					IDPConfigID: "IDPConfigID",
					Name:        "Name",
				},
				aggCreator: models.NewAggregateCreator("Test"),
			},
			res: res{
				eventLen:   1,
				eventTypes: []models.EventType{model.IDPConfigReactivated},
			},
		},
		{
			name: "existing iam nil",
			args: args{
				ctx:        authz.NewMockContext("orgID", "userID"),
				existing:   nil,
				aggCreator: models.NewAggregateCreator("Test"),
			},
			res: res{
				wantErr: true,
				errFunc: caos_errs.IsPreconditionFailed,
			},
		},
		{
			name: "idp config nil",
			args: args{
				ctx:        authz.NewMockContext("orgID", "userID"),
				existing:   &model.IAM{ObjectRoot: models.ObjectRoot{AggregateID: "AggregateID"}, IAMProjectID: "IAMProjectID"},
				new:        nil,
				aggCreator: models.NewAggregateCreator("Test"),
			},
			res: res{
				wantErr: true,
				errFunc: caos_errs.IsPreconditionFailed,
			},
		},
	}
	for _, tt := range tests {
		t.Run(tt.name, func(t *testing.T) {
			agg, err := IDPConfigReactivatedAggregate(tt.args.aggCreator, tt.args.existing, tt.args.new)(tt.args.ctx)

			if !tt.res.wantErr && len(agg.Events) != tt.res.eventLen {
				t.Errorf("got wrong event len: expected: %v, actual: %v ", tt.res.eventLen, len(agg.Events))
			}
			for i := 0; i < tt.res.eventLen; i++ {
				if !tt.res.wantErr && agg.Events[i].Type != tt.res.eventTypes[i] {
					t.Errorf("got wrong event type: expected: %v, actual: %v ", tt.res.eventTypes[i], agg.Events[i].Type.String())
				}
				if !tt.res.wantErr && agg.Events[i].Data == nil {
					t.Errorf("should have data in event")
				}
			}

			if tt.res.wantErr && !tt.res.errFunc(err) {
				t.Errorf("got wrong err: %v ", err)
			}
		})
	}
}

func TestOIDCConfigChangedAggregate(t *testing.T) {
	type args struct {
		ctx        context.Context
		existing   *model.IAM
		new        *model.OIDCIDPConfig
		aggCreator *models.AggregateCreator
	}
	type res struct {
		eventLen   int
		eventTypes []models.EventType
		wantErr    bool
		errFunc    func(err error) bool
	}
	tests := []struct {
		name string
		args args
		res  res
	}{
		{
			name: "change oidc config",
			args: args{
				ctx: authz.NewMockContext("orgID", "userID"),
				existing: &model.IAM{
					ObjectRoot:   models.ObjectRoot{AggregateID: "AggregateID"},
					IAMProjectID: "IAMProjectID",
					IDPs: []*model.IDPConfig{
						{IDPConfigID: "IDPConfigID", Name: "Name", OIDCIDPConfig: &model.OIDCIDPConfig{IDPConfigID: "IDPConfigID", ClientID: "ClientID"}},
					}},
				new: &model.OIDCIDPConfig{
					ObjectRoot:  models.ObjectRoot{AggregateID: "AggregateID"},
					IDPConfigID: "IDPConfigID",
					ClientID:    "ClientIDChanged",
				},
				aggCreator: models.NewAggregateCreator("Test"),
			},
			res: res{
				eventLen:   1,
				eventTypes: []models.EventType{model.OIDCIDPConfigChanged},
			},
		},
		{
			name: "no changes",
			args: args{
				ctx: authz.NewMockContext("orgID", "userID"),
				existing: &model.IAM{
					ObjectRoot:   models.ObjectRoot{AggregateID: "AggregateID"},
					IAMProjectID: "IAMProjectID",
					IDPs: []*model.IDPConfig{
						{IDPConfigID: "IDPConfigID", Name: "Name", OIDCIDPConfig: &model.OIDCIDPConfig{IDPConfigID: "IDPConfigID", ClientID: "ClientID"}},
					}},
				new: &model.OIDCIDPConfig{
					ObjectRoot:  models.ObjectRoot{AggregateID: "AggregateID"},
					IDPConfigID: "IDPConfigID",
					ClientID:    "ClientID",
				},
				aggCreator: models.NewAggregateCreator("Test"),
			},
			res: res{
				wantErr: true,
				errFunc: caos_errs.IsPreconditionFailed,
			},
		},
		{
			name: "existing iam nil",
			args: args{
				ctx:        authz.NewMockContext("orgID", "userID"),
				existing:   nil,
				aggCreator: models.NewAggregateCreator("Test"),
			},
			res: res{
				wantErr: true,
				errFunc: caos_errs.IsPreconditionFailed,
			},
		},
		{
			name: "oidc config nil",
			args: args{
				ctx:        authz.NewMockContext("orgID", "userID"),
				existing:   &model.IAM{ObjectRoot: models.ObjectRoot{AggregateID: "AggregateID"}, IAMProjectID: "IAMProjectID"},
				new:        nil,
				aggCreator: models.NewAggregateCreator("Test"),
			},
			res: res{
				wantErr: true,
				errFunc: caos_errs.IsPreconditionFailed,
			},
		},
	}
	for _, tt := range tests {
		t.Run(tt.name, func(t *testing.T) {
			agg, err := OIDCIDPConfigChangedAggregate(tt.args.aggCreator, tt.args.existing, tt.args.new)(tt.args.ctx)

			if !tt.res.wantErr && len(agg.Events) != tt.res.eventLen {
				t.Errorf("got wrong event len: expected: %v, actual: %v ", tt.res.eventLen, len(agg.Events))
			}
			for i := 0; i < tt.res.eventLen; i++ {
				if !tt.res.wantErr && agg.Events[i].Type != tt.res.eventTypes[i] {
					t.Errorf("got wrong event type: expected: %v, actual: %v ", tt.res.eventTypes[i], agg.Events[i].Type.String())
				}
				if !tt.res.wantErr && agg.Events[i].Data == nil {
					t.Errorf("should have data in event")
				}
			}

			if tt.res.wantErr && !tt.res.errFunc(err) {
				t.Errorf("got wrong err: %v ", err)
			}
		})
	}
}

func TestLoginPolicyAddedAggregate(t *testing.T) {
	type args struct {
		ctx        context.Context
		existing   *model.IAM
		new        *model.LoginPolicy
		aggCreator *models.AggregateCreator
	}
	type res struct {
		eventLen   int
		eventTypes []models.EventType
		wantErr    bool
		errFunc    func(err error) bool
	}
	tests := []struct {
		name string
		args args
		res  res
	}{
		{
			name: "add login polciy",
			args: args{
				ctx: authz.NewMockContext("orgID", "userID"),
				existing: &model.IAM{
					ObjectRoot:   models.ObjectRoot{AggregateID: "AggregateID"},
					IAMProjectID: "IAMProjectID",
					IDPs: []*model.IDPConfig{
						{IDPConfigID: "IDPConfigID", Name: "Name", OIDCIDPConfig: &model.OIDCIDPConfig{IDPConfigID: "IDPConfigID", ClientID: "ClientID"}},
					}},
				new: &model.LoginPolicy{
					ObjectRoot:            models.ObjectRoot{AggregateID: "AggregateID"},
					AllowUsernamePassword: true,
				},
				aggCreator: models.NewAggregateCreator("Test"),
			},
			res: res{
				eventLen:   1,
				eventTypes: []models.EventType{model.LoginPolicyAdded},
			},
		},
		{
			name: "existing iam nil",
			args: args{
				ctx:        authz.NewMockContext("orgID", "userID"),
				existing:   nil,
				aggCreator: models.NewAggregateCreator("Test"),
			},
			res: res{
				wantErr: true,
				errFunc: caos_errs.IsPreconditionFailed,
			},
		},
		{
			name: "login policy config nil",
			args: args{
				ctx:        authz.NewMockContext("orgID", "userID"),
				existing:   &model.IAM{ObjectRoot: models.ObjectRoot{AggregateID: "AggregateID"}, IAMProjectID: "IAMProjectID"},
				new:        nil,
				aggCreator: models.NewAggregateCreator("Test"),
			},
			res: res{
				wantErr: true,
				errFunc: caos_errs.IsPreconditionFailed,
			},
		},
	}
	for _, tt := range tests {
		t.Run(tt.name, func(t *testing.T) {
			agg, err := LoginPolicyAddedAggregate(tt.args.aggCreator, tt.args.existing, tt.args.new)(tt.args.ctx)

			if !tt.res.wantErr && len(agg.Events) != tt.res.eventLen {
				t.Errorf("got wrong event len: expected: %v, actual: %v ", tt.res.eventLen, len(agg.Events))
			}
			for i := 0; i < tt.res.eventLen; i++ {
				if !tt.res.wantErr && agg.Events[i].Type != tt.res.eventTypes[i] {
					t.Errorf("got wrong event type: expected: %v, actual: %v ", tt.res.eventTypes[i], agg.Events[i].Type.String())
				}
				if !tt.res.wantErr && agg.Events[i].Data == nil {
					t.Errorf("should have data in event")
				}
			}

			if tt.res.wantErr && !tt.res.errFunc(err) {
				t.Errorf("got wrong err: %v ", err)
			}
		})
	}
}

func TestLoginPolicyChangedAggregate(t *testing.T) {
	type args struct {
		ctx        context.Context
		existing   *model.IAM
		new        *model.LoginPolicy
		aggCreator *models.AggregateCreator
	}
	type res struct {
		eventLen   int
		eventTypes []models.EventType
		wantErr    bool
		errFunc    func(err error) bool
	}
	tests := []struct {
		name string
		args args
		res  res
	}{
		{
			name: "change login policy",
			args: args{
				ctx: authz.NewMockContext("orgID", "userID"),
				existing: &model.IAM{
					ObjectRoot:   models.ObjectRoot{AggregateID: "AggregateID"},
					IAMProjectID: "IAMProjectID",
					DefaultLoginPolicy: &model.LoginPolicy{
						AllowUsernamePassword: true,
					}},
				new: &model.LoginPolicy{
					ObjectRoot:            models.ObjectRoot{AggregateID: "AggregateID"},
					AllowUsernamePassword: true,
					AllowRegister:         true,
				},
				aggCreator: models.NewAggregateCreator("Test"),
			},
			res: res{
				eventLen:   1,
				eventTypes: []models.EventType{model.LoginPolicyChanged},
			},
		},
		{
			name: "no changes",
			args: args{
				ctx: authz.NewMockContext("orgID", "userID"),
				existing: &model.IAM{
					ObjectRoot:   models.ObjectRoot{AggregateID: "AggregateID"},
					IAMProjectID: "IAMProjectID",
					DefaultLoginPolicy: &model.LoginPolicy{
						AllowUsernamePassword: true,
					}},
				new: &model.LoginPolicy{
					ObjectRoot:            models.ObjectRoot{AggregateID: "AggregateID"},
					AllowUsernamePassword: true,
				},
				aggCreator: models.NewAggregateCreator("Test"),
			},
			res: res{
				wantErr: true,
				errFunc: caos_errs.IsPreconditionFailed,
			},
		},
		{
			name: "existing iam nil",
			args: args{
				ctx:        authz.NewMockContext("orgID", "userID"),
				existing:   nil,
				aggCreator: models.NewAggregateCreator("Test"),
			},
			res: res{
				wantErr: true,
				errFunc: caos_errs.IsPreconditionFailed,
			},
		},
		{
			name: "login policy config nil",
			args: args{
				ctx:        authz.NewMockContext("orgID", "userID"),
				existing:   &model.IAM{ObjectRoot: models.ObjectRoot{AggregateID: "AggregateID"}, IAMProjectID: "IAMProjectID"},
				new:        nil,
				aggCreator: models.NewAggregateCreator("Test"),
			},
			res: res{
				wantErr: true,
				errFunc: caos_errs.IsPreconditionFailed,
			},
		},
	}
	for _, tt := range tests {
		t.Run(tt.name, func(t *testing.T) {
			agg, err := LoginPolicyChangedAggregate(tt.args.aggCreator, tt.args.existing, tt.args.new)(tt.args.ctx)

			if !tt.res.wantErr && len(agg.Events) != tt.res.eventLen {
				t.Errorf("got wrong event len: expected: %v, actual: %v ", tt.res.eventLen, len(agg.Events))
			}
			for i := 0; i < tt.res.eventLen; i++ {
				if !tt.res.wantErr && agg.Events[i].Type != tt.res.eventTypes[i] {
					t.Errorf("got wrong event type: expected: %v, actual: %v ", tt.res.eventTypes[i], agg.Events[i].Type.String())
				}
				if !tt.res.wantErr && agg.Events[i].Data == nil {
					t.Errorf("should have data in event")
				}
			}

			if tt.res.wantErr && !tt.res.errFunc(err) {
				t.Errorf("got wrong err: %v ", err)
			}
		})
	}
}

func TestLoginPolicyIdpProviderAddedAggregate(t *testing.T) {
	type args struct {
		ctx        context.Context
		existing   *model.IAM
		new        *model.IDPProvider
		aggCreator *models.AggregateCreator
	}
	type res struct {
		eventLen   int
		eventTypes []models.EventType
		wantErr    bool
		errFunc    func(err error) bool
	}
	tests := []struct {
		name string
		args args
		res  res
	}{
		{
			name: "add idp provider to login policy",
			args: args{
				ctx: authz.NewMockContext("orgID", "userID"),
				existing: &model.IAM{
					ObjectRoot:   models.ObjectRoot{AggregateID: "AggregateID"},
					IAMProjectID: "IAMProjectID",
					DefaultLoginPolicy: &model.LoginPolicy{
						AllowUsernamePassword: true,
					}},
				new: &model.IDPProvider{
					ObjectRoot:  models.ObjectRoot{AggregateID: "AggregateID"},
					Type:        int32(iam_model.IDPProviderTypeSystem),
					IDPConfigID: "IDPConfigID",
				},
				aggCreator: models.NewAggregateCreator("Test"),
			},
			res: res{
				eventLen:   1,
				eventTypes: []models.EventType{model.LoginPolicyIDPProviderAdded},
			},
		},
		{
			name: "existing iam nil",
			args: args{
				ctx:        authz.NewMockContext("orgID", "userID"),
				existing:   nil,
				aggCreator: models.NewAggregateCreator("Test"),
			},
			res: res{
				wantErr: true,
				errFunc: caos_errs.IsPreconditionFailed,
			},
		},
		{
			name: "idp config config nil",
			args: args{
				ctx:        authz.NewMockContext("orgID", "userID"),
				existing:   &model.IAM{ObjectRoot: models.ObjectRoot{AggregateID: "AggregateID"}, IAMProjectID: "IAMProjectID"},
				new:        nil,
				aggCreator: models.NewAggregateCreator("Test"),
			},
			res: res{
				wantErr: true,
				errFunc: caos_errs.IsPreconditionFailed,
			},
		},
	}
	for _, tt := range tests {
		t.Run(tt.name, func(t *testing.T) {
			agg, err := LoginPolicyIDPProviderAddedAggregate(tt.args.aggCreator, tt.args.existing, tt.args.new)(tt.args.ctx)

			if !tt.res.wantErr && len(agg.Events) != tt.res.eventLen {
				t.Errorf("got wrong event len: expected: %v, actual: %v ", tt.res.eventLen, len(agg.Events))
			}
			for i := 0; i < tt.res.eventLen; i++ {
				if !tt.res.wantErr && agg.Events[i].Type != tt.res.eventTypes[i] {
					t.Errorf("got wrong event type: expected: %v, actual: %v ", tt.res.eventTypes[i], agg.Events[i].Type.String())
				}
				if !tt.res.wantErr && agg.Events[i].Data == nil {
					t.Errorf("should have data in event")
				}
			}

			if tt.res.wantErr && !tt.res.errFunc(err) {
				t.Errorf("got wrong err: %v ", err)
			}
		})
	}
}

func TestLoginPolicyIdpProviderRemovedAggregate(t *testing.T) {
	type args struct {
		ctx        context.Context
		existing   *model.IAM
		new        *model.IDPProviderID
		aggCreator *models.AggregateCreator
	}
	type res struct {
		eventLen   int
		eventTypes []models.EventType
		wantErr    bool
		errFunc    func(err error) bool
	}
	tests := []struct {
		name string
		args args
		res  res
	}{
		{
			name: "remove idp provider to login policy",
			args: args{
				ctx: authz.NewMockContext("orgID", "userID"),
				existing: &model.IAM{
					ObjectRoot:   models.ObjectRoot{AggregateID: "AggregateID"},
					IAMProjectID: "IAMProjectID",
					DefaultLoginPolicy: &model.LoginPolicy{
						AllowUsernamePassword: true,
						IDPProviders: []*model.IDPProvider{
							{IDPConfigID: "IDPConfigID", Type: int32(iam_model.IDPProviderTypeSystem)},
						},
					}},
				new: &model.IDPProviderID{
					IDPConfigID: "IDPConfigID",
				},
				aggCreator: models.NewAggregateCreator("Test"),
			},
			res: res{
				eventLen:   1,
				eventTypes: []models.EventType{model.LoginPolicyIDPProviderRemoved},
			},
		},
		{
			name: "existing iam nil",
			args: args{
				ctx:        authz.NewMockContext("orgID", "userID"),
				existing:   nil,
				aggCreator: models.NewAggregateCreator("Test"),
			},
			res: res{
				wantErr: true,
				errFunc: caos_errs.IsPreconditionFailed,
			},
		},
		{
			name: "idp config config nil",
			args: args{
				ctx:        authz.NewMockContext("orgID", "userID"),
				existing:   &model.IAM{ObjectRoot: models.ObjectRoot{AggregateID: "AggregateID"}, IAMProjectID: "IAMProjectID"},
				new:        nil,
				aggCreator: models.NewAggregateCreator("Test"),
			},
			res: res{
				wantErr: true,
				errFunc: caos_errs.IsPreconditionFailed,
			},
		},
	}
	for _, tt := range tests {
		t.Run(tt.name, func(t *testing.T) {
			agg, err := LoginPolicyIDPProviderRemovedAggregate(tt.args.aggCreator, tt.args.existing, tt.args.new)(tt.args.ctx)

			if !tt.res.wantErr && len(agg.Events) != tt.res.eventLen {
				t.Errorf("got wrong event len: expected: %v, actual: %v ", tt.res.eventLen, len(agg.Events))
			}
			for i := 0; i < tt.res.eventLen; i++ {
				if !tt.res.wantErr && agg.Events[i].Type != tt.res.eventTypes[i] {
					t.Errorf("got wrong event type: expected: %v, actual: %v ", tt.res.eventTypes[i], agg.Events[i].Type.String())
				}
				if !tt.res.wantErr && agg.Events[i].Data == nil {
					t.Errorf("should have data in event")
				}
			}

			if tt.res.wantErr && !tt.res.errFunc(err) {
				t.Errorf("got wrong err: %v ", err)
			}
		})
	}
}<|MERGE_RESOLUTION|>--- conflicted
+++ resolved
@@ -2,8 +2,9 @@
 
 import (
 	"context"
+	"testing"
+
 	iam_model "github.com/caos/zitadel/internal/iam/model"
-	"testing"
 
 	"github.com/caos/zitadel/internal/api/authz"
 	caos_errs "github.com/caos/zitadel/internal/errors"
@@ -72,15 +73,9 @@
 
 func TestSetUpDoneAggregate(t *testing.T) {
 	type args struct {
-<<<<<<< HEAD
 		ctx         context.Context
-		existingIAM *model.Iam
+		existingIAM *model.IAM
 		aggCreator  *models.AggregateCreator
-=======
-		ctx        context.Context
-		existing   *model.IAM
-		aggCreator *models.AggregateCreator
->>>>>>> 40b8faad
 	}
 	type res struct {
 		eventLen  int
@@ -95,15 +90,9 @@
 		{
 			name: "setup done aggregate ok",
 			args: args{
-<<<<<<< HEAD
-				ctx:         authz.NewMockContext("orgID", "userID"),
-				existingIAM: &model.Iam{ObjectRoot: models.ObjectRoot{AggregateID: "AggregateID"}},
-				aggCreator:  models.NewAggregateCreator("Test"),
-=======
-				ctx:        authz.NewMockContext("orgID", "userID"),
-				existing:   &model.IAM{ObjectRoot: models.ObjectRoot{AggregateID: "AggregateID"}},
-				aggCreator: models.NewAggregateCreator("Test"),
->>>>>>> 40b8faad
+				ctx:         authz.NewMockContext("orgID", "userID"),
+				existingIAM: &model.IAM{ObjectRoot: models.ObjectRoot{AggregateID: "AggregateID"}},
+				aggCreator:  models.NewAggregateCreator("Test"),
 			},
 			res: res{
 				eventLen:  1,
@@ -126,11 +115,7 @@
 	}
 	for _, tt := range tests {
 		t.Run(tt.name, func(t *testing.T) {
-<<<<<<< HEAD
-			agg, err := IamSetupDoneAggregate(tt.args.aggCreator, tt.args.existingIAM)(tt.args.ctx)
-=======
-			agg, err := IAMSetupDoneAggregate(tt.args.aggCreator, tt.args.existing)(tt.args.ctx)
->>>>>>> 40b8faad
+			agg, err := IAMSetupDoneAggregate(tt.args.aggCreator, tt.args.existingIAM)(tt.args.ctx)
 
 			if tt.res.errFunc == nil && len(agg.Events) != tt.res.eventLen {
 				t.Errorf("got wrong event len: expected: %v, actual: %v ", tt.res.eventLen, len(agg.Events))
@@ -147,17 +132,10 @@
 
 func TestGlobalOrgAggregate(t *testing.T) {
 	type args struct {
-<<<<<<< HEAD
 		ctx         context.Context
-		existingIAM *model.Iam
+		existingIAM *model.IAM
 		orgID       string
 		aggCreator  *models.AggregateCreator
-=======
-		ctx        context.Context
-		existing   *model.IAM
-		orgID      string
-		aggCreator *models.AggregateCreator
->>>>>>> 40b8faad
 	}
 	type res struct {
 		eventLen  int
@@ -172,17 +150,10 @@
 		{
 			name: "global org set aggregate ok",
 			args: args{
-<<<<<<< HEAD
-				ctx:         authz.NewMockContext("orgID", "userID"),
-				existingIAM: &model.Iam{ObjectRoot: models.ObjectRoot{AggregateID: "AggregateID"}},
+				ctx:         authz.NewMockContext("orgID", "userID"),
+				existingIAM: &model.IAM{ObjectRoot: models.ObjectRoot{AggregateID: "AggregateID"}},
 				orgID:       "orgID",
 				aggCreator:  models.NewAggregateCreator("Test"),
-=======
-				ctx:        authz.NewMockContext("orgID", "userID"),
-				existing:   &model.IAM{ObjectRoot: models.ObjectRoot{AggregateID: "AggregateID"}},
-				orgID:      "orgID",
-				aggCreator: models.NewAggregateCreator("Test"),
->>>>>>> 40b8faad
 			},
 			res: res{
 				eventLen:  1,
@@ -204,28 +175,18 @@
 		{
 			name: "global org empty",
 			args: args{
-<<<<<<< HEAD
-				ctx:         authz.NewMockContext("orgID", "userID"),
-				existingIAM: &model.Iam{ObjectRoot: models.ObjectRoot{AggregateID: "AggregateID"}},
-				aggCreator:  models.NewAggregateCreator("Test"),
-=======
-				ctx:        authz.NewMockContext("orgID", "userID"),
-				existing:   &model.IAM{ObjectRoot: models.ObjectRoot{AggregateID: "AggregateID"}},
-				aggCreator: models.NewAggregateCreator("Test"),
->>>>>>> 40b8faad
-			},
-			res: res{
-				errFunc: caos_errs.IsPreconditionFailed,
-			},
-		},
-	}
-	for _, tt := range tests {
-		t.Run(tt.name, func(t *testing.T) {
-<<<<<<< HEAD
-			agg, err := IamSetGlobalOrgAggregate(tt.args.aggCreator, tt.args.existingIAM, tt.args.orgID)(tt.args.ctx)
-=======
-			agg, err := IAMSetGlobalOrgAggregate(tt.args.aggCreator, tt.args.existing, tt.args.orgID)(tt.args.ctx)
->>>>>>> 40b8faad
+				ctx:         authz.NewMockContext("orgID", "userID"),
+				existingIAM: &model.IAM{ObjectRoot: models.ObjectRoot{AggregateID: "AggregateID"}},
+				aggCreator:  models.NewAggregateCreator("Test"),
+			},
+			res: res{
+				errFunc: caos_errs.IsPreconditionFailed,
+			},
+		},
+	}
+	for _, tt := range tests {
+		t.Run(tt.name, func(t *testing.T) {
+			agg, err := IAMSetGlobalOrgAggregate(tt.args.aggCreator, tt.args.existingIAM, tt.args.orgID)(tt.args.ctx)
 
 			if tt.res.errFunc == nil && len(agg.Events) != tt.res.eventLen {
 				t.Errorf("got wrong event len: expected: %v, actual: %v ", tt.res.eventLen, len(agg.Events))
@@ -242,17 +203,10 @@
 
 func TestIamProjectAggregate(t *testing.T) {
 	type args struct {
-<<<<<<< HEAD
 		ctx         context.Context
-		existingIAM *model.Iam
+		existingIAM *model.IAM
 		projectID   string
 		aggCreator  *models.AggregateCreator
-=======
-		ctx        context.Context
-		existing   *model.IAM
-		projectID  string
-		aggCreator *models.AggregateCreator
->>>>>>> 40b8faad
 	}
 	type res struct {
 		eventLen  int
@@ -267,17 +221,10 @@
 		{
 			name: "iam project id set aggregate ok",
 			args: args{
-<<<<<<< HEAD
-				ctx:         authz.NewMockContext("orgID", "userID"),
-				existingIAM: &model.Iam{ObjectRoot: models.ObjectRoot{AggregateID: "AggregateID"}},
+				ctx:         authz.NewMockContext("orgID", "userID"),
+				existingIAM: &model.IAM{ObjectRoot: models.ObjectRoot{AggregateID: "AggregateID"}},
 				projectID:   "projectID",
 				aggCreator:  models.NewAggregateCreator("Test"),
-=======
-				ctx:        authz.NewMockContext("orgID", "userID"),
-				existing:   &model.IAM{ObjectRoot: models.ObjectRoot{AggregateID: "AggregateID"}},
-				projectID:  "projectID",
-				aggCreator: models.NewAggregateCreator("Test"),
->>>>>>> 40b8faad
 			},
 			res: res{
 				eventLen:  1,
@@ -299,28 +246,18 @@
 		{
 			name: "project id empty",
 			args: args{
-<<<<<<< HEAD
-				ctx:         authz.NewMockContext("orgID", "userID"),
-				existingIAM: &model.Iam{ObjectRoot: models.ObjectRoot{AggregateID: "AggregateID"}},
-				aggCreator:  models.NewAggregateCreator("Test"),
-=======
-				ctx:        authz.NewMockContext("orgID", "userID"),
-				existing:   &model.IAM{ObjectRoot: models.ObjectRoot{AggregateID: "AggregateID"}},
-				aggCreator: models.NewAggregateCreator("Test"),
->>>>>>> 40b8faad
-			},
-			res: res{
-				errFunc: caos_errs.IsPreconditionFailed,
-			},
-		},
-	}
-	for _, tt := range tests {
-		t.Run(tt.name, func(t *testing.T) {
-<<<<<<< HEAD
-			agg, err := IamSetIamProjectAggregate(tt.args.aggCreator, tt.args.existingIAM, tt.args.projectID)(tt.args.ctx)
-=======
-			agg, err := IAMSetIamProjectAggregate(tt.args.aggCreator, tt.args.existing, tt.args.projectID)(tt.args.ctx)
->>>>>>> 40b8faad
+				ctx:         authz.NewMockContext("orgID", "userID"),
+				existingIAM: &model.IAM{ObjectRoot: models.ObjectRoot{AggregateID: "AggregateID"}},
+				aggCreator:  models.NewAggregateCreator("Test"),
+			},
+			res: res{
+				errFunc: caos_errs.IsPreconditionFailed,
+			},
+		},
+	}
+	for _, tt := range tests {
+		t.Run(tt.name, func(t *testing.T) {
+			agg, err := IAMSetIamProjectAggregate(tt.args.aggCreator, tt.args.existingIAM, tt.args.projectID)(tt.args.ctx)
 
 			if tt.res.errFunc == nil && len(agg.Events) != tt.res.eventLen {
 				t.Errorf("got wrong event len: expected: %v, actual: %v ", tt.res.eventLen, len(agg.Events))
@@ -337,17 +274,10 @@
 
 func TestIamMemberAddedAggregate(t *testing.T) {
 	type args struct {
-<<<<<<< HEAD
 		ctx         context.Context
-		existingIAM *model.Iam
-		new         *model.IamMember
+		existingIAM *model.IAM
+		new         *model.IAMMember
 		aggCreator  *models.AggregateCreator
-=======
-		ctx        context.Context
-		existing   *model.IAM
-		new        *model.IAMMember
-		aggCreator *models.AggregateCreator
->>>>>>> 40b8faad
 	}
 	type res struct {
 		eventLen  int
@@ -362,17 +292,10 @@
 		{
 			name: "iammember added ok",
 			args: args{
-<<<<<<< HEAD
-				ctx:         authz.NewMockContext("orgID", "userID"),
-				existingIAM: &model.Iam{ObjectRoot: models.ObjectRoot{AggregateID: "AggregateID"}},
-				new:         &model.IamMember{ObjectRoot: models.ObjectRoot{AggregateID: "AggregateID"}, UserID: "UserID", Roles: []string{"Roles"}},
-				aggCreator:  models.NewAggregateCreator("Test"),
-=======
-				ctx:        authz.NewMockContext("orgID", "userID"),
-				existing:   &model.IAM{ObjectRoot: models.ObjectRoot{AggregateID: "AggregateID"}},
-				new:        &model.IAMMember{ObjectRoot: models.ObjectRoot{AggregateID: "AggregateID"}, UserID: "UserID", Roles: []string{"Roles"}},
-				aggCreator: models.NewAggregateCreator("Test"),
->>>>>>> 40b8faad
+				ctx:         authz.NewMockContext("orgID", "userID"),
+				existingIAM: &model.IAM{ObjectRoot: models.ObjectRoot{AggregateID: "AggregateID"}},
+				new:         &model.IAMMember{ObjectRoot: models.ObjectRoot{AggregateID: "AggregateID"}, UserID: "UserID", Roles: []string{"Roles"}},
+				aggCreator:  models.NewAggregateCreator("Test"),
 			},
 			res: res{
 				eventLen:  1,
@@ -395,17 +318,10 @@
 		{
 			name: "member nil",
 			args: args{
-<<<<<<< HEAD
-				ctx:         authz.NewMockContext("orgID", "userID"),
-				existingIAM: &model.Iam{ObjectRoot: models.ObjectRoot{AggregateID: "AggregateID"}},
+				ctx:         authz.NewMockContext("orgID", "userID"),
+				existingIAM: &model.IAM{ObjectRoot: models.ObjectRoot{AggregateID: "AggregateID"}},
 				new:         nil,
 				aggCreator:  models.NewAggregateCreator("Test"),
-=======
-				ctx:        authz.NewMockContext("orgID", "userID"),
-				existing:   &model.IAM{ObjectRoot: models.ObjectRoot{AggregateID: "AggregateID"}},
-				new:        nil,
-				aggCreator: models.NewAggregateCreator("Test"),
->>>>>>> 40b8faad
 			},
 			res: res{
 				eventLen:  1,
@@ -416,11 +332,7 @@
 	}
 	for _, tt := range tests {
 		t.Run(tt.name, func(t *testing.T) {
-<<<<<<< HEAD
-			agg, err := IamMemberAddedAggregate(tt.args.aggCreator, tt.args.existingIAM, tt.args.new)(tt.args.ctx)
-=======
-			agg, err := IAMMemberAddedAggregate(tt.args.aggCreator, tt.args.existing, tt.args.new)(tt.args.ctx)
->>>>>>> 40b8faad
+			agg, err := IAMMemberAddedAggregate(tt.args.aggCreator, tt.args.existingIAM, tt.args.new)(tt.args.ctx)
 
 			if tt.res.errFunc == nil && len(agg.Events) != tt.res.eventLen {
 				t.Errorf("got wrong event len: expected: %v, actual: %v ", tt.res.eventLen, len(agg.Events))
@@ -440,17 +352,10 @@
 
 func TestIamMemberChangedAggregate(t *testing.T) {
 	type args struct {
-<<<<<<< HEAD
 		ctx         context.Context
-		existingIAM *model.Iam
-		new         *model.IamMember
+		existingIAM *model.IAM
+		new         *model.IAMMember
 		aggCreator  *models.AggregateCreator
-=======
-		ctx        context.Context
-		existing   *model.IAM
-		new        *model.IAMMember
-		aggCreator *models.AggregateCreator
->>>>>>> 40b8faad
 	}
 	type res struct {
 		eventLen  int
@@ -466,17 +371,10 @@
 		{
 			name: "iammember changed ok",
 			args: args{
-<<<<<<< HEAD
-				ctx:         authz.NewMockContext("orgID", "userID"),
-				existingIAM: &model.Iam{ObjectRoot: models.ObjectRoot{AggregateID: "AggregateID"}},
-				new:         &model.IamMember{ObjectRoot: models.ObjectRoot{AggregateID: "AggregateID"}, UserID: "UserID", Roles: []string{"Roles"}},
-				aggCreator:  models.NewAggregateCreator("Test"),
-=======
-				ctx:        authz.NewMockContext("orgID", "userID"),
-				existing:   &model.IAM{ObjectRoot: models.ObjectRoot{AggregateID: "AggregateID"}},
-				new:        &model.IAMMember{ObjectRoot: models.ObjectRoot{AggregateID: "AggregateID"}, UserID: "UserID", Roles: []string{"Roles"}},
-				aggCreator: models.NewAggregateCreator("Test"),
->>>>>>> 40b8faad
+				ctx:         authz.NewMockContext("orgID", "userID"),
+				existingIAM: &model.IAM{ObjectRoot: models.ObjectRoot{AggregateID: "AggregateID"}},
+				new:         &model.IAMMember{ObjectRoot: models.ObjectRoot{AggregateID: "AggregateID"}, UserID: "UserID", Roles: []string{"Roles"}},
+				aggCreator:  models.NewAggregateCreator("Test"),
 			},
 			res: res{
 				eventLen:  1,
@@ -500,17 +398,10 @@
 		{
 			name: "member nil",
 			args: args{
-<<<<<<< HEAD
-				ctx:         authz.NewMockContext("orgID", "userID"),
-				existingIAM: &model.Iam{ObjectRoot: models.ObjectRoot{AggregateID: "AggregateID"}},
+				ctx:         authz.NewMockContext("orgID", "userID"),
+				existingIAM: &model.IAM{ObjectRoot: models.ObjectRoot{AggregateID: "AggregateID"}},
 				new:         nil,
 				aggCreator:  models.NewAggregateCreator("Test"),
-=======
-				ctx:        authz.NewMockContext("orgID", "userID"),
-				existing:   &model.IAM{ObjectRoot: models.ObjectRoot{AggregateID: "AggregateID"}},
-				new:        nil,
-				aggCreator: models.NewAggregateCreator("Test"),
->>>>>>> 40b8faad
 			},
 			res: res{
 				eventLen:  1,
@@ -522,11 +413,7 @@
 	}
 	for _, tt := range tests {
 		t.Run(tt.name, func(t *testing.T) {
-<<<<<<< HEAD
-			agg, err := IamMemberChangedAggregate(tt.args.aggCreator, tt.args.existingIAM, tt.args.new)(tt.args.ctx)
-=======
-			agg, err := IAMMemberChangedAggregate(tt.args.aggCreator, tt.args.existing, tt.args.new)(tt.args.ctx)
->>>>>>> 40b8faad
+			agg, err := IAMMemberChangedAggregate(tt.args.aggCreator, tt.args.existingIAM, tt.args.new)(tt.args.ctx)
 
 			if !tt.res.wantErr && len(agg.Events) != tt.res.eventLen {
 				t.Errorf("got wrong event len: expected: %v, actual: %v ", tt.res.eventLen, len(agg.Events))
@@ -546,17 +433,10 @@
 
 func TestIamMemberRemovedAggregate(t *testing.T) {
 	type args struct {
-<<<<<<< HEAD
 		ctx         context.Context
-		existingIAM *model.Iam
-		new         *model.IamMember
+		existingIAM *model.IAM
+		new         *model.IAMMember
 		aggCreator  *models.AggregateCreator
-=======
-		ctx        context.Context
-		existing   *model.IAM
-		new        *model.IAMMember
-		aggCreator *models.AggregateCreator
->>>>>>> 40b8faad
 	}
 	type res struct {
 		eventLen  int
@@ -572,17 +452,10 @@
 		{
 			name: "iammember removed ok",
 			args: args{
-<<<<<<< HEAD
-				ctx:         authz.NewMockContext("orgID", "userID"),
-				existingIAM: &model.Iam{ObjectRoot: models.ObjectRoot{AggregateID: "AggregateID"}},
-				new:         &model.IamMember{ObjectRoot: models.ObjectRoot{AggregateID: "AggregateID"}, UserID: "UserID", Roles: []string{"Roles"}},
-				aggCreator:  models.NewAggregateCreator("Test"),
-=======
-				ctx:        authz.NewMockContext("orgID", "userID"),
-				existing:   &model.IAM{ObjectRoot: models.ObjectRoot{AggregateID: "AggregateID"}},
-				new:        &model.IAMMember{ObjectRoot: models.ObjectRoot{AggregateID: "AggregateID"}, UserID: "UserID", Roles: []string{"Roles"}},
-				aggCreator: models.NewAggregateCreator("Test"),
->>>>>>> 40b8faad
+				ctx:         authz.NewMockContext("orgID", "userID"),
+				existingIAM: &model.IAM{ObjectRoot: models.ObjectRoot{AggregateID: "AggregateID"}},
+				new:         &model.IAMMember{ObjectRoot: models.ObjectRoot{AggregateID: "AggregateID"}, UserID: "UserID", Roles: []string{"Roles"}},
+				aggCreator:  models.NewAggregateCreator("Test"),
 			},
 			res: res{
 				eventLen:  1,
@@ -606,17 +479,10 @@
 		{
 			name: "member nil",
 			args: args{
-<<<<<<< HEAD
-				ctx:         authz.NewMockContext("orgID", "userID"),
-				existingIAM: &model.Iam{ObjectRoot: models.ObjectRoot{AggregateID: "AggregateID"}},
+				ctx:         authz.NewMockContext("orgID", "userID"),
+				existingIAM: &model.IAM{ObjectRoot: models.ObjectRoot{AggregateID: "AggregateID"}},
 				new:         nil,
 				aggCreator:  models.NewAggregateCreator("Test"),
-=======
-				ctx:        authz.NewMockContext("orgID", "userID"),
-				existing:   &model.IAM{ObjectRoot: models.ObjectRoot{AggregateID: "AggregateID"}},
-				new:        nil,
-				aggCreator: models.NewAggregateCreator("Test"),
->>>>>>> 40b8faad
 			},
 			res: res{
 				eventLen:  1,
@@ -628,11 +494,7 @@
 	}
 	for _, tt := range tests {
 		t.Run(tt.name, func(t *testing.T) {
-<<<<<<< HEAD
-			agg, err := IamMemberRemovedAggregate(tt.args.aggCreator, tt.args.existingIAM, tt.args.new)(tt.args.ctx)
-=======
-			agg, err := IAMMemberRemovedAggregate(tt.args.aggCreator, tt.args.existing, tt.args.new)(tt.args.ctx)
->>>>>>> 40b8faad
+			agg, err := IAMMemberRemovedAggregate(tt.args.aggCreator, tt.args.existingIAM, tt.args.new)(tt.args.ctx)
 
 			if !tt.res.wantErr && len(agg.Events) != tt.res.eventLen {
 				t.Errorf("got wrong event len: expected: %v, actual: %v ", tt.res.eventLen, len(agg.Events))
