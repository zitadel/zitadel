package eventsourcing

import (
	"context"
	"testing"

	iam_model "github.com/caos/zitadel/internal/iam/model"

<<<<<<< HEAD
	iam_model "github.com/caos/zitadel/internal/iam/model"

=======
>>>>>>> 3cffd0af
	"github.com/caos/zitadel/internal/api/authz"
	caos_errs "github.com/caos/zitadel/internal/errors"
	"github.com/caos/zitadel/internal/eventstore/models"
	"github.com/caos/zitadel/internal/iam/repository/eventsourcing/model"
)

func TestSetUpStartedAggregate(t *testing.T) {
	type args struct {
		ctx        context.Context
		iam        *model.IAM
		aggCreator *models.AggregateCreator
	}
	type res struct {
		eventLen  int
		eventType models.EventType
		errFunc   func(err error) bool
	}
	tests := []struct {
		name string
		args args
		res  res
	}{
		{
			name: "setupstarted aggregate ok",
			args: args{
				ctx:        authz.NewMockContext("orgID", "userID"),
				iam:        &model.IAM{ObjectRoot: models.ObjectRoot{AggregateID: "AggregateID"}},
				aggCreator: models.NewAggregateCreator("Test"),
			},
			res: res{
				eventLen:  1,
				eventType: model.IAMSetupStarted,
			},
		},
		{
			name: "iam nil",
			args: args{
				ctx:        authz.NewMockContext("orgID", "userID"),
				iam:        nil,
				aggCreator: models.NewAggregateCreator("Test"),
			},
			res: res{
				eventLen:  1,
				eventType: model.IAMSetupStarted,
				errFunc:   caos_errs.IsPreconditionFailed,
			},
		},
	}
	for _, tt := range tests {
		t.Run(tt.name, func(t *testing.T) {
			agg, err := IAMSetupStartedAggregate(tt.args.aggCreator, tt.args.iam)(tt.args.ctx)

			if tt.res.errFunc == nil && len(agg.Events) != tt.res.eventLen {
				t.Errorf("got wrong event len: expected: %v, actual: %v ", tt.res.eventLen, len(agg.Events))
			}
			if tt.res.errFunc == nil && agg.Events[0].Type != tt.res.eventType {
				t.Errorf("got wrong event type: expected: %v, actual: %v ", tt.res.eventType, agg.Events[0].Type.String())
			}
			if tt.res.errFunc != nil && !tt.res.errFunc(err) {
				t.Errorf("got wrong err: %v ", err)
			}
		})
	}
}

func TestSetUpDoneAggregate(t *testing.T) {
	type args struct {
		ctx         context.Context
		existingIAM *model.IAM
		aggCreator  *models.AggregateCreator
	}
	type res struct {
		eventLen  int
		eventType models.EventType
		errFunc   func(err error) bool
	}
	tests := []struct {
		name string
		args args
		res  res
	}{
		{
			name: "setup done aggregate ok",
			args: args{
				ctx:         authz.NewMockContext("orgID", "userID"),
				existingIAM: &model.IAM{ObjectRoot: models.ObjectRoot{AggregateID: "AggregateID"}},
				aggCreator:  models.NewAggregateCreator("Test"),
			},
			res: res{
				eventLen:  1,
				eventType: model.IAMSetupDone,
			},
		},
		{
			name: "existing iam nil",
			args: args{
				ctx:         authz.NewMockContext("orgID", "userID"),
				existingIAM: nil,
				aggCreator:  models.NewAggregateCreator("Test"),
			},
			res: res{
				eventLen:  1,
				eventType: model.IAMSetupDone,
				errFunc:   caos_errs.IsPreconditionFailed,
			},
		},
	}
	for _, tt := range tests {
		t.Run(tt.name, func(t *testing.T) {
			agg, err := IAMSetupDoneAggregate(tt.args.aggCreator, tt.args.existingIAM)(tt.args.ctx)

			if tt.res.errFunc == nil && len(agg.Events) != tt.res.eventLen {
				t.Errorf("got wrong event len: expected: %v, actual: %v ", tt.res.eventLen, len(agg.Events))
			}
			if tt.res.errFunc == nil && agg.Events[0].Type != tt.res.eventType {
				t.Errorf("got wrong event type: expected: %v, actual: %v ", tt.res.eventType, agg.Events[0].Type.String())
			}
			if tt.res.errFunc != nil && !tt.res.errFunc(err) {
				t.Errorf("got wrong err: %v ", err)
			}
		})
	}
}

func TestGlobalOrgAggregate(t *testing.T) {
	type args struct {
		ctx         context.Context
		existingIAM *model.IAM
		orgID       string
		aggCreator  *models.AggregateCreator
	}
	type res struct {
		eventLen  int
		eventType models.EventType
		errFunc   func(err error) bool
	}
	tests := []struct {
		name string
		args args
		res  res
	}{
		{
			name: "global org set aggregate ok",
			args: args{
				ctx:         authz.NewMockContext("orgID", "userID"),
				existingIAM: &model.IAM{ObjectRoot: models.ObjectRoot{AggregateID: "AggregateID"}},
				orgID:       "orgID",
				aggCreator:  models.NewAggregateCreator("Test"),
			},
			res: res{
				eventLen:  1,
				eventType: model.GlobalOrgSet,
			},
		},
		{
			name: "existing iam nil",
			args: args{
				ctx:         authz.NewMockContext("orgID", "userID"),
				existingIAM: nil,
				orgID:       "orgID",
				aggCreator:  models.NewAggregateCreator("Test"),
			},
			res: res{
				errFunc: caos_errs.IsPreconditionFailed,
			},
		},
		{
			name: "global org empty",
			args: args{
				ctx:         authz.NewMockContext("orgID", "userID"),
				existingIAM: &model.IAM{ObjectRoot: models.ObjectRoot{AggregateID: "AggregateID"}},
				aggCreator:  models.NewAggregateCreator("Test"),
			},
			res: res{
				errFunc: caos_errs.IsPreconditionFailed,
			},
		},
	}
	for _, tt := range tests {
		t.Run(tt.name, func(t *testing.T) {
			agg, err := IAMSetGlobalOrgAggregate(tt.args.aggCreator, tt.args.existingIAM, tt.args.orgID)(tt.args.ctx)

			if tt.res.errFunc == nil && len(agg.Events) != tt.res.eventLen {
				t.Errorf("got wrong event len: expected: %v, actual: %v ", tt.res.eventLen, len(agg.Events))
			}
			if tt.res.errFunc == nil && agg.Events[0].Type != tt.res.eventType {
				t.Errorf("got wrong event type: expected: %v, actual: %v ", tt.res.eventType, agg.Events[0].Type.String())
			}
			if tt.res.errFunc != nil && !tt.res.errFunc(err) {
				t.Errorf("got wrong err: %v ", err)
			}
		})
	}
}

func TestIamProjectAggregate(t *testing.T) {
	type args struct {
		ctx         context.Context
		existingIAM *model.IAM
		projectID   string
		aggCreator  *models.AggregateCreator
	}
	type res struct {
		eventLen  int
		eventType models.EventType
		errFunc   func(err error) bool
	}
	tests := []struct {
		name string
		args args
		res  res
	}{
		{
			name: "iam project id set aggregate ok",
			args: args{
				ctx:         authz.NewMockContext("orgID", "userID"),
				existingIAM: &model.IAM{ObjectRoot: models.ObjectRoot{AggregateID: "AggregateID"}},
				projectID:   "projectID",
				aggCreator:  models.NewAggregateCreator("Test"),
			},
			res: res{
				eventLen:  1,
				eventType: model.IAMProjectSet,
			},
		},
		{
			name: "existing iam nil",
			args: args{
				ctx:         authz.NewMockContext("orgID", "userID"),
				existingIAM: nil,
				projectID:   "projectID",
				aggCreator:  models.NewAggregateCreator("Test"),
			},
			res: res{
				errFunc: caos_errs.IsPreconditionFailed,
			},
		},
		{
			name: "project id empty",
			args: args{
				ctx:         authz.NewMockContext("orgID", "userID"),
				existingIAM: &model.IAM{ObjectRoot: models.ObjectRoot{AggregateID: "AggregateID"}},
				aggCreator:  models.NewAggregateCreator("Test"),
			},
			res: res{
				errFunc: caos_errs.IsPreconditionFailed,
			},
		},
	}
	for _, tt := range tests {
		t.Run(tt.name, func(t *testing.T) {
			agg, err := IAMSetIamProjectAggregate(tt.args.aggCreator, tt.args.existingIAM, tt.args.projectID)(tt.args.ctx)

			if tt.res.errFunc == nil && len(agg.Events) != tt.res.eventLen {
				t.Errorf("got wrong event len: expected: %v, actual: %v ", tt.res.eventLen, len(agg.Events))
			}
			if tt.res.errFunc == nil && agg.Events[0].Type != tt.res.eventType {
				t.Errorf("got wrong event type: expected: %v, actual: %v ", tt.res.eventType, agg.Events[0].Type.String())
			}
			if tt.res.errFunc != nil && !tt.res.errFunc(err) {
				t.Errorf("got wrong err: %v ", err)
			}
		})
	}
}

func TestIamMemberAddedAggregate(t *testing.T) {
	type args struct {
		ctx         context.Context
		existingIAM *model.IAM
<<<<<<< HEAD
		newMember   *model.IAMMember
=======
		new         *model.IAMMember
>>>>>>> 3cffd0af
		aggCreator  *models.AggregateCreator
	}
	type res struct {
		eventLen  int
		eventType models.EventType
		errFunc   func(err error) bool
	}
	tests := []struct {
		name string
		args args
		res  res
	}{
		{
			name: "iammember added ok",
			args: args{
				ctx:         authz.NewMockContext("orgID", "userID"),
				existingIAM: &model.IAM{ObjectRoot: models.ObjectRoot{AggregateID: "AggregateID"}},
<<<<<<< HEAD
				newMember:   &model.IAMMember{ObjectRoot: models.ObjectRoot{AggregateID: "AggregateID"}, UserID: "UserID", Roles: []string{"Roles"}},
=======
				new:         &model.IAMMember{ObjectRoot: models.ObjectRoot{AggregateID: "AggregateID"}, UserID: "UserID", Roles: []string{"Roles"}},
>>>>>>> 3cffd0af
				aggCreator:  models.NewAggregateCreator("Test"),
			},
			res: res{
				eventLen:  1,
				eventType: model.IAMMemberAdded,
			},
		},
		{
			name: "existing iam nil",
			args: args{
				ctx:         authz.NewMockContext("orgID", "userID"),
				existingIAM: nil,
				aggCreator:  models.NewAggregateCreator("Test"),
			},
			res: res{
				eventLen:  1,
				eventType: model.IAMMemberAdded,
				errFunc:   caos_errs.IsPreconditionFailed,
			},
		},
		{
			name: "member nil",
			args: args{
				ctx:         authz.NewMockContext("orgID", "userID"),
				existingIAM: &model.IAM{ObjectRoot: models.ObjectRoot{AggregateID: "AggregateID"}},
<<<<<<< HEAD
				newMember:   nil,
=======
				new:         nil,
>>>>>>> 3cffd0af
				aggCreator:  models.NewAggregateCreator("Test"),
			},
			res: res{
				eventLen:  1,
				eventType: model.IAMMemberAdded,
				errFunc:   caos_errs.IsPreconditionFailed,
			},
		},
	}
	for _, tt := range tests {
		t.Run(tt.name, func(t *testing.T) {
<<<<<<< HEAD
			agg, err := IAMMemberAddedAggregate(tt.args.aggCreator, tt.args.existingIAM, tt.args.newMember)(tt.args.ctx)
=======
			agg, err := IAMMemberAddedAggregate(tt.args.aggCreator, tt.args.existingIAM, tt.args.new)(tt.args.ctx)
>>>>>>> 3cffd0af

			if tt.res.errFunc == nil && len(agg.Events) != tt.res.eventLen {
				t.Errorf("got wrong event len: expected: %v, actual: %v ", tt.res.eventLen, len(agg.Events))
			}
			if tt.res.errFunc == nil && agg.Events[0].Type != tt.res.eventType {
				t.Errorf("got wrong event type: expected: %v, actual: %v ", tt.res.eventType, agg.Events[0].Type.String())
			}
			if tt.res.errFunc == nil && agg.Events[0].Data == nil {
				t.Errorf("should have data in event")
			}
			if tt.res.errFunc != nil && !tt.res.errFunc(err) {
				t.Errorf("got wrong err: %v ", err)
			}
		})
	}
}

func TestIamMemberChangedAggregate(t *testing.T) {
	type args struct {
		ctx         context.Context
		existingIAM *model.IAM
<<<<<<< HEAD
		newMember   *model.IAMMember
=======
		new         *model.IAMMember
>>>>>>> 3cffd0af
		aggCreator  *models.AggregateCreator
	}
	type res struct {
		eventLen  int
		eventType models.EventType
		wantErr   bool
		errFunc   func(err error) bool
	}
	tests := []struct {
		name string
		args args
		res  res
	}{
		{
			name: "iammember changed ok",
			args: args{
				ctx:         authz.NewMockContext("orgID", "userID"),
				existingIAM: &model.IAM{ObjectRoot: models.ObjectRoot{AggregateID: "AggregateID"}},
<<<<<<< HEAD
				newMember:   &model.IAMMember{ObjectRoot: models.ObjectRoot{AggregateID: "AggregateID"}, UserID: "UserID", Roles: []string{"Roles"}},
=======
				new:         &model.IAMMember{ObjectRoot: models.ObjectRoot{AggregateID: "AggregateID"}, UserID: "UserID", Roles: []string{"Roles"}},
>>>>>>> 3cffd0af
				aggCreator:  models.NewAggregateCreator("Test"),
			},
			res: res{
				eventLen:  1,
				eventType: model.IAMMemberChanged,
			},
		},
		{
			name: "existing iam nil",
			args: args{
				ctx:         authz.NewMockContext("orgID", "userID"),
				existingIAM: nil,
				aggCreator:  models.NewAggregateCreator("Test"),
			},
			res: res{
				eventLen:  1,
				eventType: model.IAMMemberChanged,
				wantErr:   true,
				errFunc:   caos_errs.IsPreconditionFailed,
			},
		},
		{
			name: "member nil",
			args: args{
				ctx:         authz.NewMockContext("orgID", "userID"),
				existingIAM: &model.IAM{ObjectRoot: models.ObjectRoot{AggregateID: "AggregateID"}},
<<<<<<< HEAD
				newMember:   nil,
=======
				new:         nil,
>>>>>>> 3cffd0af
				aggCreator:  models.NewAggregateCreator("Test"),
			},
			res: res{
				eventLen:  1,
				eventType: model.IAMMemberChanged,
				wantErr:   true,
				errFunc:   caos_errs.IsPreconditionFailed,
			},
		},
	}
	for _, tt := range tests {
		t.Run(tt.name, func(t *testing.T) {
<<<<<<< HEAD
			agg, err := IAMMemberChangedAggregate(tt.args.aggCreator, tt.args.existingIAM, tt.args.newMember)(tt.args.ctx)
=======
			agg, err := IAMMemberChangedAggregate(tt.args.aggCreator, tt.args.existingIAM, tt.args.new)(tt.args.ctx)
>>>>>>> 3cffd0af

			if !tt.res.wantErr && len(agg.Events) != tt.res.eventLen {
				t.Errorf("got wrong event len: expected: %v, actual: %v ", tt.res.eventLen, len(agg.Events))
			}
			if !tt.res.wantErr && agg.Events[0].Type != tt.res.eventType {
				t.Errorf("got wrong event type: expected: %v, actual: %v ", tt.res.eventType, agg.Events[0].Type.String())
			}
			if !tt.res.wantErr && agg.Events[0].Data == nil {
				t.Errorf("should have data in event")
			}
			if tt.res.wantErr && !tt.res.errFunc(err) {
				t.Errorf("got wrong err: %v ", err)
			}
		})
	}
}

func TestIamMemberRemovedAggregate(t *testing.T) {
	type args struct {
		ctx         context.Context
		existingIAM *model.IAM
<<<<<<< HEAD
		newMember   *model.IAMMember
=======
		new         *model.IAMMember
>>>>>>> 3cffd0af
		aggCreator  *models.AggregateCreator
	}
	type res struct {
		eventLen  int
		eventType models.EventType
		wantErr   bool
		errFunc   func(err error) bool
	}
	tests := []struct {
		name string
		args args
		res  res
	}{
		{
			name: "iammember removed ok",
			args: args{
				ctx:         authz.NewMockContext("orgID", "userID"),
				existingIAM: &model.IAM{ObjectRoot: models.ObjectRoot{AggregateID: "AggregateID"}},
<<<<<<< HEAD
				newMember:   &model.IAMMember{ObjectRoot: models.ObjectRoot{AggregateID: "AggregateID"}, UserID: "UserID", Roles: []string{"Roles"}},
=======
				new:         &model.IAMMember{ObjectRoot: models.ObjectRoot{AggregateID: "AggregateID"}, UserID: "UserID", Roles: []string{"Roles"}},
>>>>>>> 3cffd0af
				aggCreator:  models.NewAggregateCreator("Test"),
			},
			res: res{
				eventLen:  1,
				eventType: model.IAMMemberRemoved,
			},
		},
		{
			name: "existing iam nil",
			args: args{
				ctx:         authz.NewMockContext("orgID", "userID"),
				existingIAM: nil,
				aggCreator:  models.NewAggregateCreator("Test"),
			},
			res: res{
				eventLen:  1,
				eventType: model.IAMMemberRemoved,
				wantErr:   true,
				errFunc:   caos_errs.IsPreconditionFailed,
			},
		},
		{
			name: "member nil",
			args: args{
				ctx:         authz.NewMockContext("orgID", "userID"),
				existingIAM: &model.IAM{ObjectRoot: models.ObjectRoot{AggregateID: "AggregateID"}},
<<<<<<< HEAD
				newMember:   nil,
=======
				new:         nil,
>>>>>>> 3cffd0af
				aggCreator:  models.NewAggregateCreator("Test"),
			},
			res: res{
				eventLen:  1,
				eventType: model.IAMMemberRemoved,
				wantErr:   true,
				errFunc:   caos_errs.IsPreconditionFailed,
			},
		},
	}
	for _, tt := range tests {
		t.Run(tt.name, func(t *testing.T) {
<<<<<<< HEAD
			agg, err := IAMMemberRemovedAggregate(tt.args.aggCreator, tt.args.existingIAM, tt.args.newMember)(tt.args.ctx)
=======
			agg, err := IAMMemberRemovedAggregate(tt.args.aggCreator, tt.args.existingIAM, tt.args.new)(tt.args.ctx)
>>>>>>> 3cffd0af

			if !tt.res.wantErr && len(agg.Events) != tt.res.eventLen {
				t.Errorf("got wrong event len: expected: %v, actual: %v ", tt.res.eventLen, len(agg.Events))
			}
			if !tt.res.wantErr && agg.Events[0].Type != tt.res.eventType {
				t.Errorf("got wrong event type: expected: %v, actual: %v ", tt.res.eventType, agg.Events[0].Type.String())
			}
			if !tt.res.wantErr && agg.Events[0].Data == nil {
				t.Errorf("should have data in event")
			}
			if tt.res.wantErr && !tt.res.errFunc(err) {
				t.Errorf("got wrong err: %v ", err)
			}
		})
	}
}

func TestIdpConfigAddedAggregate(t *testing.T) {
	type args struct {
		ctx        context.Context
		existing   *model.IAM
		newConfig  *model.IDPConfig
		aggCreator *models.AggregateCreator
	}
	type res struct {
		eventLen   int
		eventTypes []models.EventType
		wantErr    bool
		errFunc    func(err error) bool
	}
	tests := []struct {
		name string
		args args
		res  res
	}{
		{
			name: "add oidc idp configuration",
			args: args{
				ctx:      authz.NewMockContext("orgID", "userID"),
				existing: &model.IAM{ObjectRoot: models.ObjectRoot{AggregateID: "AggregateID"}, IAMProjectID: "IAMProjectID"},
				newConfig: &model.IDPConfig{
					ObjectRoot:    models.ObjectRoot{AggregateID: "AggregateID"},
					IDPConfigID:   "IDPConfigID",
					Name:          "Name",
					OIDCIDPConfig: &model.OIDCIDPConfig{IDPConfigID: "IDPConfigID", ClientID: "ClientID"},
				},
				aggCreator: models.NewAggregateCreator("Test"),
			},
			res: res{
				eventLen:   2,
				eventTypes: []models.EventType{model.IDPConfigAdded, model.OIDCIDPConfigAdded},
			},
		},
		{
			name: "existing iam nil",
			args: args{
				ctx:        authz.NewMockContext("orgID", "userID"),
				existing:   nil,
				aggCreator: models.NewAggregateCreator("Test"),
			},
			res: res{
				wantErr: true,
				errFunc: caos_errs.IsPreconditionFailed,
			},
		},
		{
			name: "idp config nil",
			args: args{
				ctx:        authz.NewMockContext("orgID", "userID"),
				existing:   &model.IAM{ObjectRoot: models.ObjectRoot{AggregateID: "AggregateID"}, IAMProjectID: "IAMProjectID"},
				newConfig:  nil,
				aggCreator: models.NewAggregateCreator("Test"),
			},
			res: res{
				wantErr: true,
				errFunc: caos_errs.IsPreconditionFailed,
			},
		},
	}
	for _, tt := range tests {
		t.Run(tt.name, func(t *testing.T) {
			agg, err := IDPConfigAddedAggregate(tt.args.aggCreator, tt.args.existing, tt.args.newConfig)(tt.args.ctx)

			if !tt.res.wantErr && len(agg.Events) != tt.res.eventLen {
				t.Errorf("got wrong event len: expected: %v, actual: %v ", tt.res.eventLen, len(agg.Events))
			}
			for i := 0; i < tt.res.eventLen; i++ {
				if !tt.res.wantErr && agg.Events[i].Type != tt.res.eventTypes[i] {
					t.Errorf("got wrong event type: expected: %v, actual: %v ", tt.res.eventTypes[i], agg.Events[i].Type.String())
				}
				if !tt.res.wantErr && agg.Events[i].Data == nil {
					t.Errorf("should have data in event")
				}
				if !tt.res.wantErr && agg.Events[i].Data == nil {
					t.Errorf("should have data in event")
				}
			}
			if tt.res.wantErr && !tt.res.errFunc(err) {
				t.Errorf("got wrong err: %v ", err)
			}
		})
	}
}

func TestIdpConfigurationChangedAggregate(t *testing.T) {
	type args struct {
		ctx         context.Context
		existingIAM *model.IAM
		newConfig   *model.IDPConfig
		aggCreator  *models.AggregateCreator
	}
	type res struct {
		eventLen   int
		eventTypes []models.EventType
		wantErr    bool
		errFunc    func(err error) bool
	}
	tests := []struct {
		name string
		args args
		res  res
	}{
		{
			name: "change idp configuration",
			args: args{
				ctx: authz.NewMockContext("orgID", "userID"),
				existingIAM: &model.IAM{
					ObjectRoot:   models.ObjectRoot{AggregateID: "AggregateID"},
					IAMProjectID: "IAMProjectID",
					IDPs: []*model.IDPConfig{
						{IDPConfigID: "IDPConfigID", Name: "IDPName"},
					}},
				newConfig: &model.IDPConfig{
					ObjectRoot:  models.ObjectRoot{AggregateID: "AggregateID"},
					IDPConfigID: "IDPConfigID",
					Name:        "NameChanged",
				},
				aggCreator: models.NewAggregateCreator("Test"),
			},
			res: res{
				eventLen:   1,
				eventTypes: []models.EventType{model.IDPConfigChanged},
			},
		},
		{
			name: "existing iam nil",
			args: args{
				ctx:         authz.NewMockContext("orgID", "userID"),
				existingIAM: nil,
				aggCreator:  models.NewAggregateCreator("Test"),
			},
			res: res{
				wantErr: true,
				errFunc: caos_errs.IsPreconditionFailed,
			},
		},
		{
			name: "idp config nil",
			args: args{
				ctx:         authz.NewMockContext("orgID", "userID"),
				existingIAM: &model.IAM{ObjectRoot: models.ObjectRoot{AggregateID: "AggregateID"}, IAMProjectID: "IAMProjectID"},
				newConfig:   nil,
				aggCreator:  models.NewAggregateCreator("Test"),
			},
			res: res{
				wantErr: true,
				errFunc: caos_errs.IsPreconditionFailed,
			},
		},
	}
	for _, tt := range tests {
		t.Run(tt.name, func(t *testing.T) {
			agg, err := IDPConfigChangedAggregate(tt.args.aggCreator, tt.args.existingIAM, tt.args.newConfig)(tt.args.ctx)

			if !tt.res.wantErr && len(agg.Events) != tt.res.eventLen {
				t.Errorf("got wrong event len: expected: %v, actual: %v ", tt.res.eventLen, len(agg.Events))
			}
			for i := 0; i < tt.res.eventLen; i++ {
				if !tt.res.wantErr && agg.Events[i].Type != tt.res.eventTypes[i] {
					t.Errorf("got wrong event type: expected: %v, actual: %v ", tt.res.eventTypes[i], agg.Events[i].Type.String())
				}
				if !tt.res.wantErr && agg.Events[i].Data == nil {
					t.Errorf("should have data in event")
				}
			}

			if tt.res.wantErr && !tt.res.errFunc(err) {
				t.Errorf("got wrong err: %v ", err)
			}
		})
	}
}

func TestIdpConfigurationRemovedAggregate(t *testing.T) {
	type args struct {
		ctx         context.Context
		existingIAM *model.IAM
		newConfig   *model.IDPConfig
		provider    *model.IDPProvider
		aggCreator  *models.AggregateCreator
	}
	type res struct {
		eventLen   int
		eventTypes []models.EventType
		wantErr    bool
		errFunc    func(err error) bool
	}
	tests := []struct {
		name string
		args args
		res  res
	}{
		{
			name: "remove idp config",
			args: args{
				ctx: authz.NewMockContext("orgID", "userID"),
				existingIAM: &model.IAM{
					ObjectRoot:   models.ObjectRoot{AggregateID: "AggregateID"},
					IAMProjectID: "IAMProjectID",
					IDPs: []*model.IDPConfig{
						{IDPConfigID: "IDPConfigID", Name: "Name"},
					}},
				newConfig: &model.IDPConfig{
					ObjectRoot:  models.ObjectRoot{AggregateID: "AggregateID"},
					IDPConfigID: "IDPConfigID",
					Name:        "Name",
				},
				aggCreator: models.NewAggregateCreator("Test"),
			},
			res: res{
				eventLen:   1,
				eventTypes: []models.EventType{model.IDPConfigRemoved},
			},
		},
		{
			name: "remove idp config with provider",
			args: args{
				ctx: authz.NewMockContext("orgID", "userID"),
				existingIAM: &model.IAM{
					ObjectRoot:   models.ObjectRoot{AggregateID: "AggregateID"},
					IAMProjectID: "IAMProjectID",
					IDPs: []*model.IDPConfig{
						{IDPConfigID: "IDPConfigID", Name: "Name"},
					}},
				newConfig: &model.IDPConfig{
					ObjectRoot:  models.ObjectRoot{AggregateID: "AggregateID"},
					IDPConfigID: "IDPConfigID",
					Name:        "Name",
				},
				provider: &model.IDPProvider{
					IDPConfigID: "IDPConfigID",
				},
				aggCreator: models.NewAggregateCreator("Test"),
			},
			res: res{
				eventLen:   2,
				eventTypes: []models.EventType{model.IDPConfigRemoved, model.LoginPolicyIDPProviderCascadeRemoved},
			},
		},
		{
			name: "existing iam nil",
			args: args{
				ctx:         authz.NewMockContext("orgID", "userID"),
				existingIAM: nil,
				aggCreator:  models.NewAggregateCreator("Test"),
			},
			res: res{
				wantErr: true,
				errFunc: caos_errs.IsPreconditionFailed,
			},
		},
		{
			name: "idp config nil",
			args: args{
				ctx:         authz.NewMockContext("orgID", "userID"),
				existingIAM: &model.IAM{ObjectRoot: models.ObjectRoot{AggregateID: "AggregateID"}, IAMProjectID: "IAMProjectID"},
				newConfig:   nil,
				aggCreator:  models.NewAggregateCreator("Test"),
			},
			res: res{
				wantErr: true,
				errFunc: caos_errs.IsPreconditionFailed,
			},
		},
	}
	for _, tt := range tests {
		t.Run(tt.name, func(t *testing.T) {
			agg, err := IDPConfigRemovedAggregate(tt.args.ctx, tt.args.aggCreator, tt.args.existingIAM, tt.args.newConfig, tt.args.provider)

			if !tt.res.wantErr && len(agg.Events) != tt.res.eventLen {
				t.Errorf("got wrong event len: expected: %v, actual: %v ", tt.res.eventLen, len(agg.Events))
			}
			for i := 0; i < tt.res.eventLen; i++ {
				if !tt.res.wantErr && agg.Events[i].Type != tt.res.eventTypes[i] {
					t.Errorf("got wrong event type: expected: %v, actual: %v ", tt.res.eventTypes[i], agg.Events[i].Type.String())
				}
				if !tt.res.wantErr && agg.Events[i].Data == nil {
					t.Errorf("should have data in event")
				}
			}

			if tt.res.wantErr && !tt.res.errFunc(err) {
				t.Errorf("got wrong err: %v ", err)
			}
		})
	}
}

func TestIdpConfigurationDeactivatedAggregate(t *testing.T) {
	type args struct {
		ctx         context.Context
		existingIAM *model.IAM
		newConfig   *model.IDPConfig
		aggCreator  *models.AggregateCreator
	}
	type res struct {
		eventLen   int
		eventTypes []models.EventType
		wantErr    bool
		errFunc    func(err error) bool
	}
	tests := []struct {
		name string
		args args
		res  res
	}{
		{
			name: "deactivate idp config",
			args: args{
				ctx: authz.NewMockContext("orgID", "userID"),
				existingIAM: &model.IAM{
					ObjectRoot:   models.ObjectRoot{AggregateID: "AggregateID"},
					IAMProjectID: "IAMProjectID",
					IDPs: []*model.IDPConfig{
						{IDPConfigID: "IDPConfigID", Name: "Name"},
					}},
				newConfig: &model.IDPConfig{
					ObjectRoot:  models.ObjectRoot{AggregateID: "AggregateID"},
					IDPConfigID: "IDPConfigID",
					Name:        "Name",
				},
				aggCreator: models.NewAggregateCreator("Test"),
			},
			res: res{
				eventLen:   1,
				eventTypes: []models.EventType{model.IDPConfigDeactivated},
			},
		},
		{
			name: "existing iam nil",
			args: args{
				ctx:         authz.NewMockContext("orgID", "userID"),
				existingIAM: nil,
				aggCreator:  models.NewAggregateCreator("Test"),
			},
			res: res{
				wantErr: true,
				errFunc: caos_errs.IsPreconditionFailed,
			},
		},
		{
			name: "idp config nil",
			args: args{
				ctx:         authz.NewMockContext("orgID", "userID"),
				existingIAM: &model.IAM{ObjectRoot: models.ObjectRoot{AggregateID: "AggregateID"}, IAMProjectID: "IAMProjectID"},
				newConfig:   nil,
				aggCreator:  models.NewAggregateCreator("Test"),
			},
			res: res{
				wantErr: true,
				errFunc: caos_errs.IsPreconditionFailed,
			},
		},
	}
	for _, tt := range tests {
		t.Run(tt.name, func(t *testing.T) {
			agg, err := IDPConfigDeactivatedAggregate(tt.args.aggCreator, tt.args.existingIAM, tt.args.newConfig)(tt.args.ctx)

			if !tt.res.wantErr && len(agg.Events) != tt.res.eventLen {
				t.Errorf("got wrong event len: expected: %v, actual: %v ", tt.res.eventLen, len(agg.Events))
			}
			for i := 0; i < tt.res.eventLen; i++ {
				if !tt.res.wantErr && agg.Events[i].Type != tt.res.eventTypes[i] {
					t.Errorf("got wrong event type: expected: %v, actual: %v ", tt.res.eventTypes[i], agg.Events[i].Type.String())
				}
				if !tt.res.wantErr && agg.Events[i].Data == nil {
					t.Errorf("should have data in event")
				}
			}

			if tt.res.wantErr && !tt.res.errFunc(err) {
				t.Errorf("got wrong err: %v ", err)
			}
		})
	}
}

func TestIdpConfigurationReactivatedAggregate(t *testing.T) {
	type args struct {
		ctx         context.Context
		existingIAM *model.IAM
		newConfig   *model.IDPConfig
		aggCreator  *models.AggregateCreator
	}
	type res struct {
		eventLen   int
		eventTypes []models.EventType
		wantErr    bool
		errFunc    func(err error) bool
	}
	tests := []struct {
		name string
		args args
		res  res
	}{
		{
			name: "deactivate app",
			args: args{
				ctx: authz.NewMockContext("orgID", "userID"),
				existingIAM: &model.IAM{
					ObjectRoot:   models.ObjectRoot{AggregateID: "AggregateID"},
					IAMProjectID: "IAMProjectID",
					IDPs: []*model.IDPConfig{
						{IDPConfigID: "IDPConfigID", Name: "Name"},
					}},
				newConfig: &model.IDPConfig{
					ObjectRoot:  models.ObjectRoot{AggregateID: "AggregateID"},
					IDPConfigID: "IDPConfigID",
					Name:        "Name",
				},
				aggCreator: models.NewAggregateCreator("Test"),
			},
			res: res{
				eventLen:   1,
				eventTypes: []models.EventType{model.IDPConfigReactivated},
			},
		},
		{
			name: "existing iam nil",
			args: args{
				ctx:         authz.NewMockContext("orgID", "userID"),
				existingIAM: nil,
				aggCreator:  models.NewAggregateCreator("Test"),
			},
			res: res{
				wantErr: true,
				errFunc: caos_errs.IsPreconditionFailed,
			},
		},
		{
			name: "idp config nil",
			args: args{
				ctx:         authz.NewMockContext("orgID", "userID"),
				existingIAM: &model.IAM{ObjectRoot: models.ObjectRoot{AggregateID: "AggregateID"}, IAMProjectID: "IAMProjectID"},
				newConfig:   nil,
				aggCreator:  models.NewAggregateCreator("Test"),
			},
			res: res{
				wantErr: true,
				errFunc: caos_errs.IsPreconditionFailed,
			},
		},
	}
	for _, tt := range tests {
		t.Run(tt.name, func(t *testing.T) {
			agg, err := IDPConfigReactivatedAggregate(tt.args.aggCreator, tt.args.existingIAM, tt.args.newConfig)(tt.args.ctx)

			if !tt.res.wantErr && len(agg.Events) != tt.res.eventLen {
				t.Errorf("got wrong event len: expected: %v, actual: %v ", tt.res.eventLen, len(agg.Events))
			}
			for i := 0; i < tt.res.eventLen; i++ {
				if !tt.res.wantErr && agg.Events[i].Type != tt.res.eventTypes[i] {
					t.Errorf("got wrong event type: expected: %v, actual: %v ", tt.res.eventTypes[i], agg.Events[i].Type.String())
				}
				if !tt.res.wantErr && agg.Events[i].Data == nil {
					t.Errorf("should have data in event")
				}
			}

			if tt.res.wantErr && !tt.res.errFunc(err) {
				t.Errorf("got wrong err: %v ", err)
			}
		})
	}
}

func TestOIDCConfigChangedAggregate(t *testing.T) {
	type args struct {
		ctx         context.Context
		existingIAM *model.IAM
		newConfig   *model.OIDCIDPConfig
		aggCreator  *models.AggregateCreator
	}
	type res struct {
		eventLen   int
		eventTypes []models.EventType
		wantErr    bool
		errFunc    func(err error) bool
	}
	tests := []struct {
		name string
		args args
		res  res
	}{
		{
			name: "change oidc config",
			args: args{
				ctx: authz.NewMockContext("orgID", "userID"),
				existingIAM: &model.IAM{
					ObjectRoot:   models.ObjectRoot{AggregateID: "AggregateID"},
					IAMProjectID: "IAMProjectID",
					IDPs: []*model.IDPConfig{
						{IDPConfigID: "IDPConfigID", Name: "Name", OIDCIDPConfig: &model.OIDCIDPConfig{IDPConfigID: "IDPConfigID", ClientID: "ClientID"}},
					}},
				newConfig: &model.OIDCIDPConfig{
					ObjectRoot:  models.ObjectRoot{AggregateID: "AggregateID"},
					IDPConfigID: "IDPConfigID",
					ClientID:    "ClientIDChanged",
				},
				aggCreator: models.NewAggregateCreator("Test"),
			},
			res: res{
				eventLen:   1,
				eventTypes: []models.EventType{model.OIDCIDPConfigChanged},
			},
		},
		{
			name: "no changes",
			args: args{
				ctx: authz.NewMockContext("orgID", "userID"),
				existingIAM: &model.IAM{
					ObjectRoot:   models.ObjectRoot{AggregateID: "AggregateID"},
					IAMProjectID: "IAMProjectID",
					IDPs: []*model.IDPConfig{
						{IDPConfigID: "IDPConfigID", Name: "Name", OIDCIDPConfig: &model.OIDCIDPConfig{IDPConfigID: "IDPConfigID", ClientID: "ClientID"}},
					}},
				newConfig: &model.OIDCIDPConfig{
					ObjectRoot:  models.ObjectRoot{AggregateID: "AggregateID"},
					IDPConfigID: "IDPConfigID",
					ClientID:    "ClientID",
				},
				aggCreator: models.NewAggregateCreator("Test"),
			},
			res: res{
				wantErr: true,
				errFunc: caos_errs.IsPreconditionFailed,
			},
		},
		{
			name: "existing iam nil",
			args: args{
				ctx:         authz.NewMockContext("orgID", "userID"),
				existingIAM: nil,
				aggCreator:  models.NewAggregateCreator("Test"),
			},
			res: res{
				wantErr: true,
				errFunc: caos_errs.IsPreconditionFailed,
			},
		},
		{
			name: "oidc config nil",
			args: args{
				ctx:         authz.NewMockContext("orgID", "userID"),
				existingIAM: &model.IAM{ObjectRoot: models.ObjectRoot{AggregateID: "AggregateID"}, IAMProjectID: "IAMProjectID"},
				newConfig:   nil,
				aggCreator:  models.NewAggregateCreator("Test"),
			},
			res: res{
				wantErr: true,
				errFunc: caos_errs.IsPreconditionFailed,
			},
		},
	}
	for _, tt := range tests {
		t.Run(tt.name, func(t *testing.T) {
			agg, err := OIDCIDPConfigChangedAggregate(tt.args.aggCreator, tt.args.existingIAM, tt.args.newConfig)(tt.args.ctx)

			if !tt.res.wantErr && len(agg.Events) != tt.res.eventLen {
				t.Errorf("got wrong event len: expected: %v, actual: %v ", tt.res.eventLen, len(agg.Events))
			}
			for i := 0; i < tt.res.eventLen; i++ {
				if !tt.res.wantErr && agg.Events[i].Type != tt.res.eventTypes[i] {
					t.Errorf("got wrong event type: expected: %v, actual: %v ", tt.res.eventTypes[i], agg.Events[i].Type.String())
				}
				if !tt.res.wantErr && agg.Events[i].Data == nil {
					t.Errorf("should have data in event")
				}
			}

			if tt.res.wantErr && !tt.res.errFunc(err) {
				t.Errorf("got wrong err: %v ", err)
			}
		})
	}
}

func TestLoginPolicyAddedAggregate(t *testing.T) {
	type args struct {
		ctx         context.Context
		existingIAM *model.IAM
		newPolicy   *model.LoginPolicy
		aggCreator  *models.AggregateCreator
	}
	type res struct {
		eventLen   int
		eventTypes []models.EventType
		wantErr    bool
		errFunc    func(err error) bool
	}
	tests := []struct {
		name string
		args args
		res  res
	}{
		{
			name: "add login polciy",
			args: args{
				ctx: authz.NewMockContext("orgID", "userID"),
				existingIAM: &model.IAM{
					ObjectRoot:   models.ObjectRoot{AggregateID: "AggregateID"},
					IAMProjectID: "IAMProjectID",
					IDPs: []*model.IDPConfig{
						{IDPConfigID: "IDPConfigID", Name: "Name", OIDCIDPConfig: &model.OIDCIDPConfig{IDPConfigID: "IDPConfigID", ClientID: "ClientID"}},
					}},
				newPolicy: &model.LoginPolicy{
					ObjectRoot:            models.ObjectRoot{AggregateID: "AggregateID"},
					AllowUsernamePassword: true,
				},
				aggCreator: models.NewAggregateCreator("Test"),
			},
			res: res{
				eventLen:   1,
				eventTypes: []models.EventType{model.LoginPolicyAdded},
			},
		},
		{
			name: "existing iam nil",
			args: args{
				ctx:         authz.NewMockContext("orgID", "userID"),
				existingIAM: nil,
				aggCreator:  models.NewAggregateCreator("Test"),
			},
			res: res{
				wantErr: true,
				errFunc: caos_errs.IsPreconditionFailed,
			},
		},
		{
			name: "login policy config nil",
			args: args{
				ctx:         authz.NewMockContext("orgID", "userID"),
				existingIAM: &model.IAM{ObjectRoot: models.ObjectRoot{AggregateID: "AggregateID"}, IAMProjectID: "IAMProjectID"},
				newPolicy:   nil,
				aggCreator:  models.NewAggregateCreator("Test"),
			},
			res: res{
				wantErr: true,
				errFunc: caos_errs.IsPreconditionFailed,
			},
		},
	}
	for _, tt := range tests {
		t.Run(tt.name, func(t *testing.T) {
			agg, err := LoginPolicyAddedAggregate(tt.args.aggCreator, tt.args.existingIAM, tt.args.newPolicy)(tt.args.ctx)

			if !tt.res.wantErr && len(agg.Events) != tt.res.eventLen {
				t.Errorf("got wrong event len: expected: %v, actual: %v ", tt.res.eventLen, len(agg.Events))
			}
			for i := 0; i < tt.res.eventLen; i++ {
				if !tt.res.wantErr && agg.Events[i].Type != tt.res.eventTypes[i] {
					t.Errorf("got wrong event type: expected: %v, actual: %v ", tt.res.eventTypes[i], agg.Events[i].Type.String())
				}
				if !tt.res.wantErr && agg.Events[i].Data == nil {
					t.Errorf("should have data in event")
				}
			}

			if tt.res.wantErr && !tt.res.errFunc(err) {
				t.Errorf("got wrong err: %v ", err)
			}
		})
	}
}

func TestLoginPolicyChangedAggregate(t *testing.T) {
	type args struct {
		ctx         context.Context
		existingIAM *model.IAM
		newPolicy   *model.LoginPolicy
		aggCreator  *models.AggregateCreator
	}
	type res struct {
		eventLen   int
		eventTypes []models.EventType
		wantErr    bool
		errFunc    func(err error) bool
	}
	tests := []struct {
		name string
		args args
		res  res
	}{
		{
			name: "change login policy",
			args: args{
				ctx: authz.NewMockContext("orgID", "userID"),
				existingIAM: &model.IAM{
					ObjectRoot:   models.ObjectRoot{AggregateID: "AggregateID"},
					IAMProjectID: "IAMProjectID",
					DefaultLoginPolicy: &model.LoginPolicy{
						AllowUsernamePassword: true,
					}},
				newPolicy: &model.LoginPolicy{
					ObjectRoot:            models.ObjectRoot{AggregateID: "AggregateID"},
					AllowUsernamePassword: true,
					AllowRegister:         true,
				},
				aggCreator: models.NewAggregateCreator("Test"),
			},
			res: res{
				eventLen:   1,
				eventTypes: []models.EventType{model.LoginPolicyChanged},
			},
		},
		{
			name: "no changes",
			args: args{
				ctx: authz.NewMockContext("orgID", "userID"),
				existingIAM: &model.IAM{
					ObjectRoot:   models.ObjectRoot{AggregateID: "AggregateID"},
					IAMProjectID: "IAMProjectID",
					DefaultLoginPolicy: &model.LoginPolicy{
						AllowUsernamePassword: true,
					}},
				newPolicy: &model.LoginPolicy{
					ObjectRoot:            models.ObjectRoot{AggregateID: "AggregateID"},
					AllowUsernamePassword: true,
				},
				aggCreator: models.NewAggregateCreator("Test"),
			},
			res: res{
				wantErr: true,
				errFunc: caos_errs.IsPreconditionFailed,
			},
		},
		{
			name: "existing iam nil",
			args: args{
				ctx:         authz.NewMockContext("orgID", "userID"),
				existingIAM: nil,
				aggCreator:  models.NewAggregateCreator("Test"),
			},
			res: res{
				wantErr: true,
				errFunc: caos_errs.IsPreconditionFailed,
			},
		},
		{
			name: "login policy config nil",
			args: args{
				ctx:         authz.NewMockContext("orgID", "userID"),
				existingIAM: &model.IAM{ObjectRoot: models.ObjectRoot{AggregateID: "AggregateID"}, IAMProjectID: "IAMProjectID"},
				newPolicy:   nil,
				aggCreator:  models.NewAggregateCreator("Test"),
			},
			res: res{
				wantErr: true,
				errFunc: caos_errs.IsPreconditionFailed,
			},
		},
	}
	for _, tt := range tests {
		t.Run(tt.name, func(t *testing.T) {
			agg, err := LoginPolicyChangedAggregate(tt.args.aggCreator, tt.args.existingIAM, tt.args.newPolicy)(tt.args.ctx)

			if !tt.res.wantErr && len(agg.Events) != tt.res.eventLen {
				t.Errorf("got wrong event len: expected: %v, actual: %v ", tt.res.eventLen, len(agg.Events))
			}
			for i := 0; i < tt.res.eventLen; i++ {
				if !tt.res.wantErr && agg.Events[i].Type != tt.res.eventTypes[i] {
					t.Errorf("got wrong event type: expected: %v, actual: %v ", tt.res.eventTypes[i], agg.Events[i].Type.String())
				}
				if !tt.res.wantErr && agg.Events[i].Data == nil {
					t.Errorf("should have data in event")
				}
			}

			if tt.res.wantErr && !tt.res.errFunc(err) {
				t.Errorf("got wrong err: %v ", err)
			}
		})
	}
}

func TestLoginPolicyIdpProviderAddedAggregate(t *testing.T) {
	type args struct {
		ctx         context.Context
		existingIAM *model.IAM
		newProvider *model.IDPProvider
		aggCreator  *models.AggregateCreator
	}
	type res struct {
		eventLen   int
		eventTypes []models.EventType
		wantErr    bool
		errFunc    func(err error) bool
	}
	tests := []struct {
		name string
		args args
		res  res
	}{
		{
			name: "add idp provider to login policy",
			args: args{
				ctx: authz.NewMockContext("orgID", "userID"),
				existingIAM: &model.IAM{
					ObjectRoot:   models.ObjectRoot{AggregateID: "AggregateID"},
					IAMProjectID: "IAMProjectID",
					DefaultLoginPolicy: &model.LoginPolicy{
						AllowUsernamePassword: true,
					}},
				newProvider: &model.IDPProvider{
					ObjectRoot:  models.ObjectRoot{AggregateID: "AggregateID"},
					Type:        int32(iam_model.IDPProviderTypeSystem),
					IDPConfigID: "IDPConfigID",
				},
				aggCreator: models.NewAggregateCreator("Test"),
			},
			res: res{
				eventLen:   1,
				eventTypes: []models.EventType{model.LoginPolicyIDPProviderAdded},
			},
		},
		{
			name: "existing iam nil",
			args: args{
				ctx:         authz.NewMockContext("orgID", "userID"),
				existingIAM: nil,
				aggCreator:  models.NewAggregateCreator("Test"),
			},
			res: res{
				wantErr: true,
				errFunc: caos_errs.IsPreconditionFailed,
			},
		},
		{
			name: "idp config config nil",
			args: args{
				ctx:         authz.NewMockContext("orgID", "userID"),
				existingIAM: &model.IAM{ObjectRoot: models.ObjectRoot{AggregateID: "AggregateID"}, IAMProjectID: "IAMProjectID"},
				newProvider: nil,
				aggCreator:  models.NewAggregateCreator("Test"),
			},
			res: res{
				wantErr: true,
				errFunc: caos_errs.IsPreconditionFailed,
			},
		},
	}
	for _, tt := range tests {
		t.Run(tt.name, func(t *testing.T) {
			agg, err := LoginPolicyIDPProviderAddedAggregate(tt.args.aggCreator, tt.args.existingIAM, tt.args.newProvider)(tt.args.ctx)

			if !tt.res.wantErr && len(agg.Events) != tt.res.eventLen {
				t.Errorf("got wrong event len: expected: %v, actual: %v ", tt.res.eventLen, len(agg.Events))
			}
			for i := 0; i < tt.res.eventLen; i++ {
				if !tt.res.wantErr && agg.Events[i].Type != tt.res.eventTypes[i] {
					t.Errorf("got wrong event type: expected: %v, actual: %v ", tt.res.eventTypes[i], agg.Events[i].Type.String())
				}
				if !tt.res.wantErr && agg.Events[i].Data == nil {
					t.Errorf("should have data in event")
				}
			}

			if tt.res.wantErr && !tt.res.errFunc(err) {
				t.Errorf("got wrong err: %v ", err)
			}
		})
	}
}

func TestLoginPolicyIdpProviderRemovedAggregate(t *testing.T) {
	type args struct {
		ctx           context.Context
		existingIAM   *model.IAM
		newProviderID *model.IDPProviderID
		aggCreator    *models.AggregateCreator
	}
	type res struct {
		eventLen   int
		eventTypes []models.EventType
		wantErr    bool
		errFunc    func(err error) bool
	}
	tests := []struct {
		name string
		args args
		res  res
	}{
		{
			name: "remove idp provider to login policy",
			args: args{
				ctx: authz.NewMockContext("orgID", "userID"),
				existingIAM: &model.IAM{
					ObjectRoot:   models.ObjectRoot{AggregateID: "AggregateID"},
					IAMProjectID: "IAMProjectID",
					DefaultLoginPolicy: &model.LoginPolicy{
						AllowUsernamePassword: true,
						IDPProviders: []*model.IDPProvider{
							{IDPConfigID: "IDPConfigID", Type: int32(iam_model.IDPProviderTypeSystem)},
						},
					}},
				newProviderID: &model.IDPProviderID{
					IDPConfigID: "IDPConfigID",
				},
				aggCreator: models.NewAggregateCreator("Test"),
			},
			res: res{
				eventLen:   1,
				eventTypes: []models.EventType{model.LoginPolicyIDPProviderRemoved},
			},
		},
		{
			name: "existing iam nil",
			args: args{
				ctx:         authz.NewMockContext("orgID", "userID"),
				existingIAM: nil,
				aggCreator:  models.NewAggregateCreator("Test"),
			},
			res: res{
				wantErr: true,
				errFunc: caos_errs.IsPreconditionFailed,
			},
		},
		{
			name: "idp config config nil",
			args: args{
				ctx:           authz.NewMockContext("orgID", "userID"),
				existingIAM:   &model.IAM{ObjectRoot: models.ObjectRoot{AggregateID: "AggregateID"}, IAMProjectID: "IAMProjectID"},
				newProviderID: nil,
				aggCreator:    models.NewAggregateCreator("Test"),
			},
			res: res{
				wantErr: true,
				errFunc: caos_errs.IsPreconditionFailed,
			},
		},
	}
	for _, tt := range tests {
		t.Run(tt.name, func(t *testing.T) {
			agg, err := LoginPolicyIDPProviderRemovedAggregate(tt.args.aggCreator, tt.args.existingIAM, tt.args.newProviderID)(tt.args.ctx)

			if !tt.res.wantErr && len(agg.Events) != tt.res.eventLen {
				t.Errorf("got wrong event len: expected: %v, actual: %v ", tt.res.eventLen, len(agg.Events))
			}
			for i := 0; i < tt.res.eventLen; i++ {
				if !tt.res.wantErr && agg.Events[i].Type != tt.res.eventTypes[i] {
					t.Errorf("got wrong event type: expected: %v, actual: %v ", tt.res.eventTypes[i], agg.Events[i].Type.String())
				}
				if !tt.res.wantErr && agg.Events[i].Data == nil {
					t.Errorf("should have data in event")
				}
			}

			if tt.res.wantErr && !tt.res.errFunc(err) {
				t.Errorf("got wrong err: %v ", err)
			}
		})
	}
}<|MERGE_RESOLUTION|>--- conflicted
+++ resolved
@@ -4,16 +4,10 @@
 	"context"
 	"testing"
 
-	iam_model "github.com/caos/zitadel/internal/iam/model"
-
-<<<<<<< HEAD
-	iam_model "github.com/caos/zitadel/internal/iam/model"
-
-=======
->>>>>>> 3cffd0af
 	"github.com/caos/zitadel/internal/api/authz"
 	caos_errs "github.com/caos/zitadel/internal/errors"
 	"github.com/caos/zitadel/internal/eventstore/models"
+	iam_model "github.com/caos/zitadel/internal/iam/model"
 	"github.com/caos/zitadel/internal/iam/repository/eventsourcing/model"
 )
 
@@ -281,11 +275,7 @@
 	type args struct {
 		ctx         context.Context
 		existingIAM *model.IAM
-<<<<<<< HEAD
 		newMember   *model.IAMMember
-=======
-		new         *model.IAMMember
->>>>>>> 3cffd0af
 		aggCreator  *models.AggregateCreator
 	}
 	type res struct {
@@ -303,11 +293,7 @@
 			args: args{
 				ctx:         authz.NewMockContext("orgID", "userID"),
 				existingIAM: &model.IAM{ObjectRoot: models.ObjectRoot{AggregateID: "AggregateID"}},
-<<<<<<< HEAD
 				newMember:   &model.IAMMember{ObjectRoot: models.ObjectRoot{AggregateID: "AggregateID"}, UserID: "UserID", Roles: []string{"Roles"}},
-=======
-				new:         &model.IAMMember{ObjectRoot: models.ObjectRoot{AggregateID: "AggregateID"}, UserID: "UserID", Roles: []string{"Roles"}},
->>>>>>> 3cffd0af
 				aggCreator:  models.NewAggregateCreator("Test"),
 			},
 			res: res{
@@ -333,11 +319,7 @@
 			args: args{
 				ctx:         authz.NewMockContext("orgID", "userID"),
 				existingIAM: &model.IAM{ObjectRoot: models.ObjectRoot{AggregateID: "AggregateID"}},
-<<<<<<< HEAD
 				newMember:   nil,
-=======
-				new:         nil,
->>>>>>> 3cffd0af
 				aggCreator:  models.NewAggregateCreator("Test"),
 			},
 			res: res{
@@ -349,11 +331,7 @@
 	}
 	for _, tt := range tests {
 		t.Run(tt.name, func(t *testing.T) {
-<<<<<<< HEAD
 			agg, err := IAMMemberAddedAggregate(tt.args.aggCreator, tt.args.existingIAM, tt.args.newMember)(tt.args.ctx)
-=======
-			agg, err := IAMMemberAddedAggregate(tt.args.aggCreator, tt.args.existingIAM, tt.args.new)(tt.args.ctx)
->>>>>>> 3cffd0af
 
 			if tt.res.errFunc == nil && len(agg.Events) != tt.res.eventLen {
 				t.Errorf("got wrong event len: expected: %v, actual: %v ", tt.res.eventLen, len(agg.Events))
@@ -375,11 +353,7 @@
 	type args struct {
 		ctx         context.Context
 		existingIAM *model.IAM
-<<<<<<< HEAD
 		newMember   *model.IAMMember
-=======
-		new         *model.IAMMember
->>>>>>> 3cffd0af
 		aggCreator  *models.AggregateCreator
 	}
 	type res struct {
@@ -398,11 +372,7 @@
 			args: args{
 				ctx:         authz.NewMockContext("orgID", "userID"),
 				existingIAM: &model.IAM{ObjectRoot: models.ObjectRoot{AggregateID: "AggregateID"}},
-<<<<<<< HEAD
 				newMember:   &model.IAMMember{ObjectRoot: models.ObjectRoot{AggregateID: "AggregateID"}, UserID: "UserID", Roles: []string{"Roles"}},
-=======
-				new:         &model.IAMMember{ObjectRoot: models.ObjectRoot{AggregateID: "AggregateID"}, UserID: "UserID", Roles: []string{"Roles"}},
->>>>>>> 3cffd0af
 				aggCreator:  models.NewAggregateCreator("Test"),
 			},
 			res: res{
@@ -429,11 +399,7 @@
 			args: args{
 				ctx:         authz.NewMockContext("orgID", "userID"),
 				existingIAM: &model.IAM{ObjectRoot: models.ObjectRoot{AggregateID: "AggregateID"}},
-<<<<<<< HEAD
 				newMember:   nil,
-=======
-				new:         nil,
->>>>>>> 3cffd0af
 				aggCreator:  models.NewAggregateCreator("Test"),
 			},
 			res: res{
@@ -446,11 +412,7 @@
 	}
 	for _, tt := range tests {
 		t.Run(tt.name, func(t *testing.T) {
-<<<<<<< HEAD
 			agg, err := IAMMemberChangedAggregate(tt.args.aggCreator, tt.args.existingIAM, tt.args.newMember)(tt.args.ctx)
-=======
-			agg, err := IAMMemberChangedAggregate(tt.args.aggCreator, tt.args.existingIAM, tt.args.new)(tt.args.ctx)
->>>>>>> 3cffd0af
 
 			if !tt.res.wantErr && len(agg.Events) != tt.res.eventLen {
 				t.Errorf("got wrong event len: expected: %v, actual: %v ", tt.res.eventLen, len(agg.Events))
@@ -472,11 +434,7 @@
 	type args struct {
 		ctx         context.Context
 		existingIAM *model.IAM
-<<<<<<< HEAD
 		newMember   *model.IAMMember
-=======
-		new         *model.IAMMember
->>>>>>> 3cffd0af
 		aggCreator  *models.AggregateCreator
 	}
 	type res struct {
@@ -495,11 +453,7 @@
 			args: args{
 				ctx:         authz.NewMockContext("orgID", "userID"),
 				existingIAM: &model.IAM{ObjectRoot: models.ObjectRoot{AggregateID: "AggregateID"}},
-<<<<<<< HEAD
 				newMember:   &model.IAMMember{ObjectRoot: models.ObjectRoot{AggregateID: "AggregateID"}, UserID: "UserID", Roles: []string{"Roles"}},
-=======
-				new:         &model.IAMMember{ObjectRoot: models.ObjectRoot{AggregateID: "AggregateID"}, UserID: "UserID", Roles: []string{"Roles"}},
->>>>>>> 3cffd0af
 				aggCreator:  models.NewAggregateCreator("Test"),
 			},
 			res: res{
@@ -526,11 +480,7 @@
 			args: args{
 				ctx:         authz.NewMockContext("orgID", "userID"),
 				existingIAM: &model.IAM{ObjectRoot: models.ObjectRoot{AggregateID: "AggregateID"}},
-<<<<<<< HEAD
 				newMember:   nil,
-=======
-				new:         nil,
->>>>>>> 3cffd0af
 				aggCreator:  models.NewAggregateCreator("Test"),
 			},
 			res: res{
@@ -543,11 +493,7 @@
 	}
 	for _, tt := range tests {
 		t.Run(tt.name, func(t *testing.T) {
-<<<<<<< HEAD
 			agg, err := IAMMemberRemovedAggregate(tt.args.aggCreator, tt.args.existingIAM, tt.args.newMember)(tt.args.ctx)
-=======
-			agg, err := IAMMemberRemovedAggregate(tt.args.aggCreator, tt.args.existingIAM, tt.args.new)(tt.args.ctx)
->>>>>>> 3cffd0af
 
 			if !tt.res.wantErr && len(agg.Events) != tt.res.eventLen {
 				t.Errorf("got wrong event len: expected: %v, actual: %v ", tt.res.eventLen, len(agg.Events))
