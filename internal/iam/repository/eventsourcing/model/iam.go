--- conflicted
+++ resolved
@@ -83,23 +83,13 @@
 	idps := IDPConfigsToModel(iam.IDPs)
 	mailTexts := MailTextsToModel(iam.DefaultMailTexts)
 	converted := &model.IAM{
-<<<<<<< HEAD
-		ObjectRoot:   iam.ObjectRoot,
-		SetUpStarted: domain.Step(iam.SetUpStarted),
-		SetUpDone:    domain.Step(iam.SetUpDone),
-		GlobalOrgID:  iam.GlobalOrgID,
-		IAMProjectID: iam.IAMProjectID,
-		Members:      members,
-		IDPs:         idps,
-=======
 		ObjectRoot:       iam.ObjectRoot,
-		SetUpStarted:     model.Step(iam.SetUpStarted),
-		SetUpDone:        model.Step(iam.SetUpDone),
+		SetUpStarted:     domain.Step(iam.SetUpStarted),
+		SetUpDone:        domain.Step(iam.SetUpDone),
 		GlobalOrgID:      iam.GlobalOrgID,
 		IAMProjectID:     iam.IAMProjectID,
 		Members:          members,
 		IDPs:             idps,
->>>>>>> 74418544
 		DefaultMailTexts: mailTexts,
 	}
 	if iam.DefaultLoginPolicy != nil {
