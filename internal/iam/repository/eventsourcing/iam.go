--- conflicted
+++ resolved
@@ -679,7 +679,6 @@
 	}
 }
 
-<<<<<<< HEAD
 func MailTemplateAddedAggregate(aggCreator *es_models.AggregateCreator, existing *model.IAM, template *model.MailTemplate) func(ctx context.Context) (*es_models.Aggregate, error) {
 	return func(ctx context.Context) (*es_models.Aggregate, error) {
 		if template == nil {
@@ -772,7 +771,6 @@
 			return nil, err
 		}
 		return agg.AppendEvent(model.MailTextChanged, text)
-=======
 func checkExistingLoginPolicySecondFactorValidation(mfaType int32) func(...*es_models.Event) error {
 	return func(events ...*es_models.Event) error {
 		mfas := make([]int32, 0)
@@ -844,6 +842,5 @@
 			}
 		}
 		return nil
->>>>>>> 28c8274e
 	}
 }