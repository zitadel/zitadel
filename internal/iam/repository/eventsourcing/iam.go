--- conflicted
+++ resolved
@@ -84,20 +84,12 @@
 	}
 }
 
-<<<<<<< HEAD
-func IamMemberAddedAggregate(aggCreator *es_models.AggregateCreator, existingIAM *model.Iam, member *model.IamMember) func(ctx context.Context) (*es_models.Aggregate, error) {
-=======
-func IAMMemberAddedAggregate(aggCreator *es_models.AggregateCreator, existing *model.IAM, member *model.IAMMember) func(ctx context.Context) (*es_models.Aggregate, error) {
->>>>>>> 40b8faad
+func IAMMemberAddedAggregate(aggCreator *es_models.AggregateCreator, existingIAM *model.IAM, member *model.IAMMember) func(ctx context.Context) (*es_models.Aggregate, error) {
 	return func(ctx context.Context) (*es_models.Aggregate, error) {
 		if member == nil {
 			return nil, errors.ThrowPreconditionFailed(nil, "EVENT-9sope", "Errors.Internal")
 		}
-<<<<<<< HEAD
-		agg, err := IamAggregate(ctx, aggCreator, existingIAM)
-=======
-		agg, err := IAMAggregate(ctx, aggCreator, existing)
->>>>>>> 40b8faad
+		agg, err := IAMAggregate(ctx, aggCreator, existingIAM)
 		if err != nil {
 			return nil, err
 		}
@@ -105,21 +97,13 @@
 	}
 }
 
-<<<<<<< HEAD
-func IamMemberChangedAggregate(aggCreator *es_models.AggregateCreator, existingIAM *model.Iam, member *model.IamMember) func(ctx context.Context) (*es_models.Aggregate, error) {
-=======
-func IAMMemberChangedAggregate(aggCreator *es_models.AggregateCreator, existing *model.IAM, member *model.IAMMember) func(ctx context.Context) (*es_models.Aggregate, error) {
->>>>>>> 40b8faad
+func IAMMemberChangedAggregate(aggCreator *es_models.AggregateCreator, existingIAM *model.IAM, member *model.IAMMember) func(ctx context.Context) (*es_models.Aggregate, error) {
 	return func(ctx context.Context) (*es_models.Aggregate, error) {
 		if member == nil {
 			return nil, errors.ThrowPreconditionFailed(nil, "EVENT-38skf", "Errors.Internal")
 		}
 
-<<<<<<< HEAD
-		agg, err := IamAggregate(ctx, aggCreator, existingIAM)
-=======
-		agg, err := IAMAggregate(ctx, aggCreator, existing)
->>>>>>> 40b8faad
+		agg, err := IAMAggregate(ctx, aggCreator, existingIAM)
 		if err != nil {
 			return nil, err
 		}
@@ -127,20 +111,12 @@
 	}
 }
 
-<<<<<<< HEAD
-func IamMemberRemovedAggregate(aggCreator *es_models.AggregateCreator, existingIAM *model.Iam, member *model.IamMember) func(ctx context.Context) (*es_models.Aggregate, error) {
-=======
-func IAMMemberRemovedAggregate(aggCreator *es_models.AggregateCreator, existing *model.IAM, member *model.IAMMember) func(ctx context.Context) (*es_models.Aggregate, error) {
->>>>>>> 40b8faad
+func IAMMemberRemovedAggregate(aggCreator *es_models.AggregateCreator, existingIAM *model.IAM, member *model.IAMMember) func(ctx context.Context) (*es_models.Aggregate, error) {
 	return func(ctx context.Context) (*es_models.Aggregate, error) {
 		if member == nil {
 			return nil, errors.ThrowPreconditionFailed(nil, "EVENT-90lsw", "Errors.Internal")
 		}
-<<<<<<< HEAD
-		agg, err := IamAggregate(ctx, aggCreator, existingIAM)
-=======
-		agg, err := IAMAggregate(ctx, aggCreator, existing)
->>>>>>> 40b8faad
+		agg, err := IAMAggregate(ctx, aggCreator, existingIAM)
 		if err != nil {
 			return nil, err
 		}
