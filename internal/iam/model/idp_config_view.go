--- conflicted
+++ resolved
@@ -19,20 +19,11 @@
 	Sequence        uint64
 	IDPProviderType IDPProviderType
 
-<<<<<<< HEAD
 	*IDPConfigOIDCView
 	*IDPConfigAuthConnectorView
 }
 
 type IDPConfigOIDCView struct {
-	OIDCClientID              string
-	OIDCClientSecret          *crypto.CryptoValue
-	OIDCIssuer                string
-	OIDCScopes                []string
-	OIDCIDPDisplayNameMapping OIDCMappingField
-	OIDCUsernameMapping       OIDCMappingField
-=======
-	IsOIDC                     bool
 	OIDCClientID               string
 	OIDCClientSecret           *crypto.CryptoValue
 	OIDCIssuer                 string
@@ -41,7 +32,6 @@
 	OIDCUsernameMapping        OIDCMappingField
 	OAuthAuthorizationEndpoint string
 	OAuthTokenEndpoint         string
->>>>>>> fad8bceb
 }
 
 type IDPConfigAuthConnectorView struct {
