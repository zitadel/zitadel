package command

import (
	"context"
	"strings"

	"github.com/zitadel/zitadel/internal/command/preparation"
	"github.com/zitadel/zitadel/internal/crypto"
	"github.com/zitadel/zitadel/internal/domain"
	caos_errs "github.com/zitadel/zitadel/internal/errors"
	"github.com/zitadel/zitadel/internal/eventstore"
	"github.com/zitadel/zitadel/internal/repository/org"
)

<<<<<<< HEAD
func (c *Commands) AddOrgGenericOIDCProvider(ctx context.Context, resourceOwner string, provider GenericOIDCProvider) (string, *domain.ObjectDetails, error) {
=======
func (c *Commands) AddOrgGenericOAuthProvider(ctx context.Context, resourceOwner string, provider GenericOAuthProvider) (string, *domain.ObjectDetails, error) {
>>>>>>> 737d14e8
	orgAgg := org.NewAggregate(resourceOwner)
	id, err := c.idGenerator.Next()
	if err != nil {
		return "", nil, err
	}
<<<<<<< HEAD
	cmds, err := preparation.PrepareCommands(ctx, c.eventstore.Filter, c.prepareAddOrgOIDCProvider(orgAgg, resourceOwner, id, provider))
=======
	writeModel := NewOAuthOrgIDPWriteModel(resourceOwner, id)
	cmds, err := preparation.PrepareCommands(ctx, c.eventstore.Filter, c.prepareAddOrgOAuthProvider(orgAgg, writeModel, provider))
>>>>>>> 737d14e8
	if err != nil {
		return "", nil, err
	}
	pushedEvents, err := c.eventstore.Push(ctx, cmds...)
	if err != nil {
		return "", nil, err
	}
	return id, pushedEventsToObjectDetails(pushedEvents), nil
}

<<<<<<< HEAD
func (c *Commands) UpdateOrgGenericOIDCProvider(ctx context.Context, resourceOwner, id string, provider GenericOIDCProvider) (*domain.ObjectDetails, error) {
	orgAgg := org.NewAggregate(resourceOwner)
	cmds, err := preparation.PrepareCommands(ctx, c.eventstore.Filter, c.prepareUpdateOrgOIDCProvider(orgAgg, resourceOwner, id, provider))
=======
func (c *Commands) UpdateOrgGenericOAuthProvider(ctx context.Context, resourceOwner, id string, provider GenericOAuthProvider) (*domain.ObjectDetails, error) {
	orgAgg := org.NewAggregate(resourceOwner)
	writeModel := NewOAuthOrgIDPWriteModel(resourceOwner, id)
	cmds, err := preparation.PrepareCommands(ctx, c.eventstore.Filter, c.prepareUpdateOrgOAuthProvider(orgAgg, writeModel, provider))
>>>>>>> 737d14e8
	if err != nil {
		return nil, err
	}
	if len(cmds) == 0 {
		// no change, so return directly
<<<<<<< HEAD
		return &domain.ObjectDetails{}, nil
	}
	pushedEvents, err := c.eventstore.Push(ctx, cmds...)
	if err != nil {
		return nil, err
	}
	return pushedEventsToObjectDetails(pushedEvents), nil
}

func (c *Commands) AddOrgJWTProvider(ctx context.Context, resourceOwner string, provider JWTProvider) (string, *domain.ObjectDetails, error) {
	orgAgg := org.NewAggregate(resourceOwner)
	id, err := c.idGenerator.Next()
	if err != nil {
		return "", nil, err
	}
	cmds, err := preparation.PrepareCommands(ctx, c.eventstore.Filter, c.prepareAddOrgJWTProvider(orgAgg, resourceOwner, id, provider))
	if err != nil {
		return "", nil, err
	}
	pushedEvents, err := c.eventstore.Push(ctx, cmds...)
	if err != nil {
		return "", nil, err
	}
	return id, pushedEventsToObjectDetails(pushedEvents), nil
}

func (c *Commands) UpdateOrgJWTProvider(ctx context.Context, resourceOwner, id string, provider JWTProvider) (*domain.ObjectDetails, error) {
	orgAgg := org.NewAggregate(resourceOwner)
	cmds, err := preparation.PrepareCommands(ctx, c.eventstore.Filter, c.prepareUpdateOrgJWTProvider(orgAgg, resourceOwner, id, provider))
	if err != nil {
		return nil, err
	}
	if len(cmds) == 0 {
		// no change, so return directly
		return &domain.ObjectDetails{}, nil
=======
		return &domain.ObjectDetails{
			Sequence:      writeModel.ProcessedSequence,
			EventDate:     writeModel.ChangeDate,
			ResourceOwner: writeModel.ResourceOwner,
		}, nil
>>>>>>> 737d14e8
	}
	pushedEvents, err := c.eventstore.Push(ctx, cmds...)
	if err != nil {
		return nil, err
	}
	return pushedEventsToObjectDetails(pushedEvents), nil
}

func (c *Commands) AddOrgGoogleProvider(ctx context.Context, resourceOwner string, provider GoogleProvider) (string, *domain.ObjectDetails, error) {
	orgAgg := org.NewAggregate(resourceOwner)
	id, err := c.idGenerator.Next()
	if err != nil {
		return "", nil, err
	}
	writeModel := NewGoogleOrgIDPWriteModel(resourceOwner, id)
	cmds, err := preparation.PrepareCommands(ctx, c.eventstore.Filter, c.prepareAddOrgGoogleProvider(orgAgg, writeModel, provider))
	if err != nil {
		return "", nil, err
	}
	pushedEvents, err := c.eventstore.Push(ctx, cmds...)
	if err != nil {
		return "", nil, err
	}
	return id, pushedEventsToObjectDetails(pushedEvents), nil
}

func (c *Commands) UpdateOrgGoogleProvider(ctx context.Context, resourceOwner, id string, provider GoogleProvider) (*domain.ObjectDetails, error) {
	orgAgg := org.NewAggregate(resourceOwner)
	writeModel := NewGoogleOrgIDPWriteModel(resourceOwner, id)
	cmds, err := preparation.PrepareCommands(ctx, c.eventstore.Filter, c.prepareUpdateOrgGoogleProvider(orgAgg, writeModel, provider))
	if err != nil {
		return nil, err
	}
	if len(cmds) == 0 {
		// no change, so return directly
		return &domain.ObjectDetails{
			Sequence:      writeModel.ProcessedSequence,
			EventDate:     writeModel.ChangeDate,
			ResourceOwner: writeModel.ResourceOwner,
		}, nil
	}
	pushedEvents, err := c.eventstore.Push(ctx, cmds...)
	if err != nil {
		return nil, err
	}
	return pushedEventsToObjectDetails(pushedEvents), nil
}

func (c *Commands) AddOrgLDAPProvider(ctx context.Context, resourceOwner string, provider LDAPProvider) (string, *domain.ObjectDetails, error) {
	orgAgg := org.NewAggregate(resourceOwner)
	id, err := c.idGenerator.Next()
	if err != nil {
		return "", nil, err
	}
	writeModel := NewLDAPOrgIDPWriteModel(resourceOwner, id)
	cmds, err := preparation.PrepareCommands(ctx, c.eventstore.Filter, c.prepareAddOrgLDAPProvider(orgAgg, writeModel, provider))
	if err != nil {
		return "", nil, err
	}
	pushedEvents, err := c.eventstore.Push(ctx, cmds...)
	if err != nil {
		return "", nil, err
	}
	return id, pushedEventsToObjectDetails(pushedEvents), nil
}

func (c *Commands) UpdateOrgLDAPProvider(ctx context.Context, resourceOwner, id string, provider LDAPProvider) (*domain.ObjectDetails, error) {
	orgAgg := org.NewAggregate(resourceOwner)
	writeModel := NewLDAPOrgIDPWriteModel(resourceOwner, id)
	cmds, err := preparation.PrepareCommands(ctx, c.eventstore.Filter, c.prepareUpdateOrgLDAPProvider(orgAgg, writeModel, provider))
	if err != nil {
		return nil, err
	}
	if len(cmds) == 0 {
		// no change, so return directly
		return &domain.ObjectDetails{
			Sequence:      writeModel.ProcessedSequence,
			EventDate:     writeModel.ChangeDate,
			ResourceOwner: writeModel.ResourceOwner,
		}, nil
	}
	pushedEvents, err := c.eventstore.Push(ctx, cmds...)
	if err != nil {
		return nil, err
	}
	return pushedEventsToObjectDetails(pushedEvents), nil
}

func (c *Commands) DeleteOrgProvider(ctx context.Context, resourceOwner, id string) (*domain.ObjectDetails, error) {
	orgAgg := org.NewAggregate(resourceOwner)
	cmds, err := preparation.PrepareCommands(ctx, c.eventstore.Filter, c.prepareDeleteOrgProvider(orgAgg, resourceOwner, id))
	if err != nil {
		return nil, err
	}
	pushedEvents, err := c.eventstore.Push(ctx, cmds...)
	if err != nil {
		return nil, err
	}
	return pushedEventsToObjectDetails(pushedEvents), nil
}

<<<<<<< HEAD
func (c *Commands) prepareAddOrgOIDCProvider(a *org.Aggregate, resourceOwner, id string, provider GenericOIDCProvider) preparation.Validation {
	return func() (preparation.CreateCommands, error) {
		if provider.Name = strings.TrimSpace(provider.Name); provider.Name == "" {
			return nil, caos_errs.ThrowInvalidArgument(nil, "ORG-Sgtj5", "Errors.Invalid.Argument")
		}
		if provider.Issuer = strings.TrimSpace(provider.Issuer); provider.Issuer == "" {
			return nil, caos_errs.ThrowInvalidArgument(nil, "ORG-Hz6zj", "Errors.Invalid.Argument")
		}
		if provider.ClientID = strings.TrimSpace(provider.ClientID); provider.ClientID == "" {
			return nil, caos_errs.ThrowInvalidArgument(nil, "ORG-fb5jm", "Errors.Invalid.Argument")
		}
		if provider.ClientSecret = strings.TrimSpace(provider.ClientSecret); provider.ClientSecret == "" {
			return nil, caos_errs.ThrowInvalidArgument(nil, "ORG-Sfdf4", "Errors.Invalid.Argument")
		}
		return func(ctx context.Context, filter preparation.FilterToQueryReducer) ([]eventstore.Command, error) {
			writeModel := NewOIDCOrgIDPWriteModel(resourceOwner, id)
=======
func (c *Commands) prepareAddOrgOAuthProvider(a *org.Aggregate, writeModel *OrgOAuthIDPWriteModel, provider GenericOAuthProvider) preparation.Validation {
	return func() (preparation.CreateCommands, error) {
		if provider.Name = strings.TrimSpace(provider.Name); provider.Name == "" {
			return nil, caos_errs.ThrowInvalidArgument(nil, "ORG-D32ef", "Errors.Invalid.Argument")
		}
		if provider.ClientID = strings.TrimSpace(provider.ClientID); provider.ClientID == "" {
			return nil, caos_errs.ThrowInvalidArgument(nil, "ORG-Dbgzf", "Errors.Invalid.Argument")
		}
		if provider.ClientSecret = strings.TrimSpace(provider.ClientSecret); provider.ClientSecret == "" {
			return nil, caos_errs.ThrowInvalidArgument(nil, "ORG-DF4ga", "Errors.Invalid.Argument")
		}
		if provider.AuthorizationEndpoint = strings.TrimSpace(provider.AuthorizationEndpoint); provider.AuthorizationEndpoint == "" {
			return nil, caos_errs.ThrowInvalidArgument(nil, "ORG-B23bs", "Errors.Invalid.Argument")
		}
		if provider.TokenEndpoint = strings.TrimSpace(provider.TokenEndpoint); provider.TokenEndpoint == "" {
			return nil, caos_errs.ThrowInvalidArgument(nil, "ORG-D2gj8", "Errors.Invalid.Argument")
		}
		if provider.UserEndpoint = strings.TrimSpace(provider.UserEndpoint); provider.UserEndpoint == "" {
			return nil, caos_errs.ThrowInvalidArgument(nil, "ORG-Fb8jk", "Errors.Invalid.Argument")
		}
		return func(ctx context.Context, filter preparation.FilterToQueryReducer) ([]eventstore.Command, error) {
>>>>>>> 737d14e8
			events, err := filter(ctx, writeModel.Query())
			if err != nil {
				return nil, err
			}
			writeModel.AppendEvents(events...)
			if err = writeModel.Reduce(); err != nil {
				return nil, err
			}
			secret, err := crypto.Encrypt([]byte(provider.ClientSecret), c.idpConfigEncryption)
			if err != nil {
				return nil, err
			}
			return []eventstore.Command{
<<<<<<< HEAD
				org.NewOIDCIDPAddedEvent(
					ctx,
					&a.Aggregate,
					id,
					provider.Name,
					provider.Issuer,
					provider.ClientID,
					secret,
=======
				org.NewOAuthIDPAddedEvent(
					ctx,
					&a.Aggregate,
					writeModel.ID,
					provider.Name,
					provider.ClientID,
					secret,
					provider.AuthorizationEndpoint,
					provider.TokenEndpoint,
					provider.UserEndpoint,
>>>>>>> 737d14e8
					provider.Scopes,
					provider.IDPOptions,
				),
			}, nil
		}, nil
	}
}

<<<<<<< HEAD
func (c *Commands) prepareUpdateOrgOIDCProvider(a *org.Aggregate, resourceOwner, id string, provider GenericOIDCProvider) preparation.Validation {
	return func() (preparation.CreateCommands, error) {
		if id = strings.TrimSpace(id); id == "" {
			return nil, caos_errs.ThrowInvalidArgument(nil, "ORG-SAfd3", "Errors.Invalid.Argument")
		}
		if provider.Name = strings.TrimSpace(provider.Name); provider.Name == "" {
			return nil, caos_errs.ThrowInvalidArgument(nil, "ORG-Dvf4f", "Errors.Invalid.Argument")
		}
		if provider.Issuer = strings.TrimSpace(provider.Issuer); provider.Issuer == "" {
			return nil, caos_errs.ThrowInvalidArgument(nil, "ORG-BDfr3", "Errors.Invalid.Argument")
		}
		if provider.ClientID = strings.TrimSpace(provider.ClientID); provider.ClientID == "" {
			return nil, caos_errs.ThrowInvalidArgument(nil, "ORG-Db3bs", "Errors.Invalid.Argument")
		}
		return func(ctx context.Context, filter preparation.FilterToQueryReducer) ([]eventstore.Command, error) {
			writeModel := NewOIDCOrgIDPWriteModel(resourceOwner, id)
=======
func (c *Commands) prepareUpdateOrgOAuthProvider(a *org.Aggregate, writeModel *OrgOAuthIDPWriteModel, provider GenericOAuthProvider) preparation.Validation {
	return func() (preparation.CreateCommands, error) {
		if writeModel.ID = strings.TrimSpace(writeModel.ID); writeModel.ID == "" {
			return nil, caos_errs.ThrowInvalidArgument(nil, "ORG-asfsa", "Errors.Invalid.Argument")
		}
		if provider.Name = strings.TrimSpace(provider.Name); provider.Name == "" {
			return nil, caos_errs.ThrowInvalidArgument(nil, "ORG-D32ef", "Errors.Invalid.Argument")
		}
		if provider.ClientID = strings.TrimSpace(provider.ClientID); provider.ClientID == "" {
			return nil, caos_errs.ThrowInvalidArgument(nil, "ORG-Dbgzf", "Errors.Invalid.Argument")
		}
		if provider.AuthorizationEndpoint = strings.TrimSpace(provider.AuthorizationEndpoint); provider.AuthorizationEndpoint == "" {
			return nil, caos_errs.ThrowInvalidArgument(nil, "ORG-B23bs", "Errors.Invalid.Argument")
		}
		if provider.TokenEndpoint = strings.TrimSpace(provider.TokenEndpoint); provider.TokenEndpoint == "" {
			return nil, caos_errs.ThrowInvalidArgument(nil, "ORG-D2gj8", "Errors.Invalid.Argument")
		}
		if provider.UserEndpoint = strings.TrimSpace(provider.UserEndpoint); provider.UserEndpoint == "" {
			return nil, caos_errs.ThrowInvalidArgument(nil, "ORG-Fb8jk", "Errors.Invalid.Argument")
		}
		return func(ctx context.Context, filter preparation.FilterToQueryReducer) ([]eventstore.Command, error) {
>>>>>>> 737d14e8
			events, err := filter(ctx, writeModel.Query())
			if err != nil {
				return nil, err
			}
			writeModel.AppendEvents(events...)
			if err = writeModel.Reduce(); err != nil {
				return nil, err
			}
			if !writeModel.State.Exists() {
<<<<<<< HEAD
				return nil, caos_errs.ThrowNotFound(nil, "ORG-Dg331", "Errors.Org.IDPConfig.NotExisting")
=======
				return nil, caos_errs.ThrowNotFound(nil, "ORG-JNsd3", "Errors.Org.IDPConfig.NotExisting")
>>>>>>> 737d14e8
			}
			event, err := writeModel.NewChangedEvent(
				ctx,
				&a.Aggregate,
<<<<<<< HEAD
				id,
				provider.Name,
				provider.Issuer,
				provider.ClientID,
				provider.ClientSecret,
				c.idpConfigEncryption,
=======
				writeModel.ID,
				provider.Name,
				provider.ClientID,
				provider.ClientSecret,
				c.idpConfigEncryption,
				provider.AuthorizationEndpoint,
				provider.TokenEndpoint,
				provider.UserEndpoint,
>>>>>>> 737d14e8
				provider.Scopes,
				provider.IDPOptions,
			)
			if err != nil {
				return nil, err
			}
			if event == nil {
				return nil, nil
			}
			return []eventstore.Command{event}, nil
		}, nil
	}
}

<<<<<<< HEAD
func (c *Commands) prepareAddOrgJWTProvider(a *org.Aggregate, resourceOwner, id string, provider JWTProvider) preparation.Validation {
	return func() (preparation.CreateCommands, error) {
		if provider.Name = strings.TrimSpace(provider.Name); provider.Name == "" {
			return nil, caos_errs.ThrowInvalidArgument(nil, "ORG-JLKef", "Errors.Invalid.Argument")
		}
		if provider.Issuer = strings.TrimSpace(provider.Issuer); provider.Issuer == "" {
			return nil, caos_errs.ThrowInvalidArgument(nil, "ORG-WNJK3", "Errors.Invalid.Argument")
		}
		if provider.JWTEndpoint = strings.TrimSpace(provider.JWTEndpoint); provider.JWTEndpoint == "" {
			return nil, caos_errs.ThrowInvalidArgument(nil, "ORG-NJKSD", "Errors.Invalid.Argument")
		}
		if provider.KeyEndpoint = strings.TrimSpace(provider.KeyEndpoint); provider.KeyEndpoint == "" {
			return nil, caos_errs.ThrowInvalidArgument(nil, "ORG-NJKE3", "Errors.Invalid.Argument")
		}
		if provider.HeaderName = strings.TrimSpace(provider.HeaderName); provider.HeaderName == "" {
			return nil, caos_errs.ThrowInvalidArgument(nil, "ORG-2rlks", "Errors.Invalid.Argument")
		}
		return func(ctx context.Context, filter preparation.FilterToQueryReducer) ([]eventstore.Command, error) {
			writeModel := NewJWTOrgIDPWriteModel(resourceOwner, id)
			events, err := filter(ctx, writeModel.Query())
			if err != nil {
				return nil, err
			}
			writeModel.AppendEvents(events...)
			if err = writeModel.Reduce(); err != nil {
				return nil, err
			}
			return []eventstore.Command{
				org.NewJWTIDPAddedEvent(
					ctx,
					&a.Aggregate,
					id,
					provider.Name,
					provider.Issuer,
					provider.JWTEndpoint,
					provider.KeyEndpoint,
					provider.HeaderName,
					provider.IDPOptions,
				),
			}, nil
		}, nil
	}
}

func (c *Commands) prepareUpdateOrgJWTProvider(a *org.Aggregate, resourceOwner, id string, provider JWTProvider) preparation.Validation {
	return func() (preparation.CreateCommands, error) {
		if id = strings.TrimSpace(id); id == "" {
			return nil, caos_errs.ThrowInvalidArgument(nil, "ORG-HUe3q", "Errors.Invalid.Argument")
		}
		if provider.Name = strings.TrimSpace(provider.Name); provider.Name == "" {
			return nil, caos_errs.ThrowInvalidArgument(nil, "ORG-JKLS2", "Errors.Invalid.Argument")
		}
		if provider.Issuer = strings.TrimSpace(provider.Issuer); provider.Issuer == "" {
			return nil, caos_errs.ThrowInvalidArgument(nil, "ORG-JKs3f", "Errors.Invalid.Argument")
		}
		if provider.JWTEndpoint = strings.TrimSpace(provider.JWTEndpoint); provider.JWTEndpoint == "" {
			return nil, caos_errs.ThrowInvalidArgument(nil, "ORG-NJKS2", "Errors.Invalid.Argument")
		}
		if provider.KeyEndpoint = strings.TrimSpace(provider.KeyEndpoint); provider.KeyEndpoint == "" {
			return nil, caos_errs.ThrowInvalidArgument(nil, "ORG-SJk2d", "Errors.Invalid.Argument")
		}
		if provider.HeaderName = strings.TrimSpace(provider.HeaderName); provider.HeaderName == "" {
			return nil, caos_errs.ThrowInvalidArgument(nil, "ORG-SJK2f", "Errors.Invalid.Argument")
		}
		return func(ctx context.Context, filter preparation.FilterToQueryReducer) ([]eventstore.Command, error) {
			writeModel := NewJWTOrgIDPWriteModel(resourceOwner, id)
			events, err := filter(ctx, writeModel.Query())
			if err != nil {
				return nil, err
			}
			writeModel.AppendEvents(events...)
			if err = writeModel.Reduce(); err != nil {
				return nil, err
			}
			if !writeModel.State.Exists() {
				return nil, caos_errs.ThrowNotFound(nil, "ORG-Bhju5", "Errors.Org.IDPConfig.NotExisting")
			}
			event, err := writeModel.NewChangedEvent(
				ctx,
				&a.Aggregate,
				id,
				provider.Name,
				provider.Issuer,
				provider.JWTEndpoint,
				provider.KeyEndpoint,
				provider.HeaderName,
				provider.IDPOptions,
			)
			if err != nil {
				return nil, err
			}
			if event == nil {
				return nil, nil
			}
			return []eventstore.Command{event}, nil
		}, nil
	}
}

func (c *Commands) prepareAddOrgGoogleProvider(a *org.Aggregate, resourceOwner, id string, provider GoogleProvider) preparation.Validation {
=======
func (c *Commands) prepareAddOrgGoogleProvider(a *org.Aggregate, writeModel *OrgGoogleIDPWriteModel, provider GoogleProvider) preparation.Validation {
>>>>>>> 737d14e8
	return func() (preparation.CreateCommands, error) {
		if provider.ClientID = strings.TrimSpace(provider.ClientID); provider.ClientID == "" {
			return nil, caos_errs.ThrowInvalidArgument(nil, "ORG-D3fvs", "Errors.Invalid.Argument")
		}
		if provider.ClientSecret = strings.TrimSpace(provider.ClientSecret); provider.ClientSecret == "" {
			return nil, caos_errs.ThrowInvalidArgument(nil, "ORG-W2vqs", "Errors.Invalid.Argument")
		}
		return func(ctx context.Context, filter preparation.FilterToQueryReducer) ([]eventstore.Command, error) {
			events, err := filter(ctx, writeModel.Query())
			if err != nil {
				return nil, err
			}
			writeModel.AppendEvents(events...)
			if err = writeModel.Reduce(); err != nil {
				return nil, err
			}
			secret, err := crypto.Encrypt([]byte(provider.ClientSecret), c.idpConfigEncryption)
			if err != nil {
				return nil, err
			}
			return []eventstore.Command{
				org.NewGoogleIDPAddedEvent(
					ctx,
					&a.Aggregate,
					writeModel.ID,
					provider.Name,
					provider.ClientID,
					secret,
					provider.Scopes,
					provider.IDPOptions,
				),
			}, nil
		}, nil
	}
}

func (c *Commands) prepareUpdateOrgGoogleProvider(a *org.Aggregate, writeModel *OrgGoogleIDPWriteModel, provider GoogleProvider) preparation.Validation {
	return func() (preparation.CreateCommands, error) {
		if writeModel.ID = strings.TrimSpace(writeModel.ID); writeModel.ID == "" {
			return nil, caos_errs.ThrowInvalidArgument(nil, "ORG-S32t1", "Errors.Invalid.Argument")
		}
		if provider.ClientID = strings.TrimSpace(provider.ClientID); provider.ClientID == "" {
			return nil, caos_errs.ThrowInvalidArgument(nil, "ORG-ds432", "Errors.Invalid.Argument")
		}
		return func(ctx context.Context, filter preparation.FilterToQueryReducer) ([]eventstore.Command, error) {
			events, err := filter(ctx, writeModel.Query())
			if err != nil {
				return nil, err
			}
			writeModel.AppendEvents(events...)
			if err = writeModel.Reduce(); err != nil {
				return nil, err
			}
			if !writeModel.State.Exists() {
				return nil, caos_errs.ThrowNotFound(nil, "ORG-Dqrg1", "Errors.Org.IDPConfig.NotExisting")
			}
			event, err := writeModel.NewChangedEvent(
				ctx,
				&a.Aggregate,
				writeModel.ID,
				provider.Name,
				provider.ClientID,
				provider.ClientSecret,
				c.idpConfigEncryption,
				provider.Scopes,
				provider.IDPOptions,
			)
			if err != nil {
				return nil, err
			}
			if event == nil {
				return nil, nil
			}
			return []eventstore.Command{event}, nil
		}, nil
	}
}

func (c *Commands) prepareAddOrgLDAPProvider(a *org.Aggregate, writeModel *OrgLDAPIDPWriteModel, provider LDAPProvider) preparation.Validation {
	return func() (preparation.CreateCommands, error) {
		if provider.Name = strings.TrimSpace(provider.Name); provider.Name == "" {
			return nil, caos_errs.ThrowInvalidArgument(nil, "ORG-SAfdd", "Errors.Invalid.Argument")
		}
		if provider.Host = strings.TrimSpace(provider.Host); provider.Host == "" {
			return nil, caos_errs.ThrowInvalidArgument(nil, "ORG-SDVg2", "Errors.Invalid.Argument")
		}
		if provider.BaseDN = strings.TrimSpace(provider.BaseDN); provider.BaseDN == "" {
			return nil, caos_errs.ThrowInvalidArgument(nil, "ORG-sv31s", "Errors.Invalid.Argument")
		}
		if provider.UserObjectClass = strings.TrimSpace(provider.UserObjectClass); provider.UserObjectClass == "" {
			return nil, caos_errs.ThrowInvalidArgument(nil, "ORG-sdgf4", "Errors.Invalid.Argument")
		}
		if provider.UserUniqueAttribute = strings.TrimSpace(provider.UserUniqueAttribute); provider.UserUniqueAttribute == "" {
			return nil, caos_errs.ThrowInvalidArgument(nil, "ORG-AEG2w", "Errors.Invalid.Argument")
		}
		if provider.Admin = strings.TrimSpace(provider.Admin); provider.Admin == "" {
			return nil, caos_errs.ThrowInvalidArgument(nil, "ORG-SAD5n", "Errors.Invalid.Argument")
		}
		if provider.Password = strings.TrimSpace(provider.Password); provider.Password == "" {
			return nil, caos_errs.ThrowInvalidArgument(nil, "ORG-sdf5h", "Errors.Invalid.Argument")
		}
		return func(ctx context.Context, filter preparation.FilterToQueryReducer) ([]eventstore.Command, error) {
			events, err := filter(ctx, writeModel.Query())
			if err != nil {
				return nil, err
			}
			writeModel.AppendEvents(events...)
			if err = writeModel.Reduce(); err != nil {
				return nil, err
			}
			secret, err := crypto.Encrypt([]byte(provider.Password), c.idpConfigEncryption)
			if err != nil {
				return nil, err
			}
			return []eventstore.Command{
				org.NewLDAPIDPAddedEvent(
					ctx,
					&a.Aggregate,
					writeModel.ID,
					provider.Name,
					provider.Host,
					provider.Port,
					provider.TLS,
					provider.BaseDN,
					provider.UserObjectClass,
					provider.UserUniqueAttribute,
					provider.Admin,
					secret,
					provider.LDAPAttributes,
					provider.IDPOptions,
				),
			}, nil
		}, nil
	}
}

func (c *Commands) prepareUpdateOrgLDAPProvider(a *org.Aggregate, writeModel *OrgLDAPIDPWriteModel, provider LDAPProvider) preparation.Validation {
	return func() (preparation.CreateCommands, error) {
		if writeModel.ID = strings.TrimSpace(writeModel.ID); writeModel.ID == "" {
			return nil, caos_errs.ThrowInvalidArgument(nil, "ORG-Dgdbs", "Errors.Invalid.Argument")
		}
		if provider.Name = strings.TrimSpace(provider.Name); provider.Name == "" {
			return nil, caos_errs.ThrowInvalidArgument(nil, "ORG-Sffgd", "Errors.Invalid.Argument")
		}
		if provider.Host = strings.TrimSpace(provider.Host); provider.Host == "" {
			return nil, caos_errs.ThrowInvalidArgument(nil, "ORG-Dz62d", "Errors.Invalid.Argument")
		}
		if provider.BaseDN = strings.TrimSpace(provider.BaseDN); provider.BaseDN == "" {
			return nil, caos_errs.ThrowInvalidArgument(nil, "ORG-vb3ss", "Errors.Invalid.Argument")
		}
		if provider.UserObjectClass = strings.TrimSpace(provider.UserObjectClass); provider.UserObjectClass == "" {
			return nil, caos_errs.ThrowInvalidArgument(nil, "ORG-hbere", "Errors.Invalid.Argument")
		}
		if provider.UserUniqueAttribute = strings.TrimSpace(provider.UserUniqueAttribute); provider.UserUniqueAttribute == "" {
			return nil, caos_errs.ThrowInvalidArgument(nil, "ORG-ASFt6", "Errors.Invalid.Argument")
		}
		if provider.Admin = strings.TrimSpace(provider.Admin); provider.Admin == "" {
			return nil, caos_errs.ThrowInvalidArgument(nil, "ORG-DG45z", "Errors.Invalid.Argument")
		}
		return func(ctx context.Context, filter preparation.FilterToQueryReducer) ([]eventstore.Command, error) {
			events, err := filter(ctx, writeModel.Query())
			if err != nil {
				return nil, err
			}
			writeModel.AppendEvents(events...)
			if err = writeModel.Reduce(); err != nil {
				return nil, err
			}
			if !writeModel.State.Exists() {
				return nil, caos_errs.ThrowNotFound(nil, "ORG-ASF3F", "Errors.Org.IDPConfig.NotExisting")
			}
			event, err := writeModel.NewChangedEvent(
				ctx,
				&a.Aggregate,
				writeModel.ID,
				writeModel.Name,
				provider.Name,
				provider.Host,
				provider.Port,
				provider.TLS,
				provider.BaseDN,
				provider.UserObjectClass,
				provider.UserUniqueAttribute,
				provider.Admin,
				provider.Password,
				c.idpConfigEncryption,
				provider.LDAPAttributes,
				provider.IDPOptions,
			)
			if err != nil {
				return nil, err
			}
			if event == nil {
				return nil, nil
			}
			return []eventstore.Command{event}, nil
		}, nil
	}
}

func (c *Commands) prepareDeleteOrgProvider(a *org.Aggregate, resourceOwner, id string) preparation.Validation {
	return func() (preparation.CreateCommands, error) {
		return func(ctx context.Context, filter preparation.FilterToQueryReducer) ([]eventstore.Command, error) {
			writeModel := NewOrgIDPRemoveWriteModel(resourceOwner, id)
			events, err := filter(ctx, writeModel.Query())
			if err != nil {
				return nil, err
			}
			writeModel.AppendEvents(events...)
			if err = writeModel.Reduce(); err != nil {
				return nil, err
			}
			if !writeModel.State.Exists() {
				return nil, caos_errs.ThrowNotFound(nil, "ORG-Se3tg", "Errors.Org.IDPConfig.NotExisting")
			}
			return []eventstore.Command{org.NewIDPRemovedEvent(ctx, &a.Aggregate, id, writeModel.name)}, nil
		}, nil
	}
}<|MERGE_RESOLUTION|>--- conflicted
+++ resolved
@@ -12,22 +12,14 @@
 	"github.com/zitadel/zitadel/internal/repository/org"
 )
 
-<<<<<<< HEAD
-func (c *Commands) AddOrgGenericOIDCProvider(ctx context.Context, resourceOwner string, provider GenericOIDCProvider) (string, *domain.ObjectDetails, error) {
-=======
 func (c *Commands) AddOrgGenericOAuthProvider(ctx context.Context, resourceOwner string, provider GenericOAuthProvider) (string, *domain.ObjectDetails, error) {
->>>>>>> 737d14e8
 	orgAgg := org.NewAggregate(resourceOwner)
 	id, err := c.idGenerator.Next()
 	if err != nil {
 		return "", nil, err
 	}
-<<<<<<< HEAD
-	cmds, err := preparation.PrepareCommands(ctx, c.eventstore.Filter, c.prepareAddOrgOIDCProvider(orgAgg, resourceOwner, id, provider))
-=======
 	writeModel := NewOAuthOrgIDPWriteModel(resourceOwner, id)
 	cmds, err := preparation.PrepareCommands(ctx, c.eventstore.Filter, c.prepareAddOrgOAuthProvider(orgAgg, writeModel, provider))
->>>>>>> 737d14e8
 	if err != nil {
 		return "", nil, err
 	}
@@ -38,94 +30,10 @@
 	return id, pushedEventsToObjectDetails(pushedEvents), nil
 }
 
-<<<<<<< HEAD
-func (c *Commands) UpdateOrgGenericOIDCProvider(ctx context.Context, resourceOwner, id string, provider GenericOIDCProvider) (*domain.ObjectDetails, error) {
-	orgAgg := org.NewAggregate(resourceOwner)
-	cmds, err := preparation.PrepareCommands(ctx, c.eventstore.Filter, c.prepareUpdateOrgOIDCProvider(orgAgg, resourceOwner, id, provider))
-=======
 func (c *Commands) UpdateOrgGenericOAuthProvider(ctx context.Context, resourceOwner, id string, provider GenericOAuthProvider) (*domain.ObjectDetails, error) {
 	orgAgg := org.NewAggregate(resourceOwner)
 	writeModel := NewOAuthOrgIDPWriteModel(resourceOwner, id)
 	cmds, err := preparation.PrepareCommands(ctx, c.eventstore.Filter, c.prepareUpdateOrgOAuthProvider(orgAgg, writeModel, provider))
->>>>>>> 737d14e8
-	if err != nil {
-		return nil, err
-	}
-	if len(cmds) == 0 {
-		// no change, so return directly
-<<<<<<< HEAD
-		return &domain.ObjectDetails{}, nil
-	}
-	pushedEvents, err := c.eventstore.Push(ctx, cmds...)
-	if err != nil {
-		return nil, err
-	}
-	return pushedEventsToObjectDetails(pushedEvents), nil
-}
-
-func (c *Commands) AddOrgJWTProvider(ctx context.Context, resourceOwner string, provider JWTProvider) (string, *domain.ObjectDetails, error) {
-	orgAgg := org.NewAggregate(resourceOwner)
-	id, err := c.idGenerator.Next()
-	if err != nil {
-		return "", nil, err
-	}
-	cmds, err := preparation.PrepareCommands(ctx, c.eventstore.Filter, c.prepareAddOrgJWTProvider(orgAgg, resourceOwner, id, provider))
-	if err != nil {
-		return "", nil, err
-	}
-	pushedEvents, err := c.eventstore.Push(ctx, cmds...)
-	if err != nil {
-		return "", nil, err
-	}
-	return id, pushedEventsToObjectDetails(pushedEvents), nil
-}
-
-func (c *Commands) UpdateOrgJWTProvider(ctx context.Context, resourceOwner, id string, provider JWTProvider) (*domain.ObjectDetails, error) {
-	orgAgg := org.NewAggregate(resourceOwner)
-	cmds, err := preparation.PrepareCommands(ctx, c.eventstore.Filter, c.prepareUpdateOrgJWTProvider(orgAgg, resourceOwner, id, provider))
-	if err != nil {
-		return nil, err
-	}
-	if len(cmds) == 0 {
-		// no change, so return directly
-		return &domain.ObjectDetails{}, nil
-=======
-		return &domain.ObjectDetails{
-			Sequence:      writeModel.ProcessedSequence,
-			EventDate:     writeModel.ChangeDate,
-			ResourceOwner: writeModel.ResourceOwner,
-		}, nil
->>>>>>> 737d14e8
-	}
-	pushedEvents, err := c.eventstore.Push(ctx, cmds...)
-	if err != nil {
-		return nil, err
-	}
-	return pushedEventsToObjectDetails(pushedEvents), nil
-}
-
-func (c *Commands) AddOrgGoogleProvider(ctx context.Context, resourceOwner string, provider GoogleProvider) (string, *domain.ObjectDetails, error) {
-	orgAgg := org.NewAggregate(resourceOwner)
-	id, err := c.idGenerator.Next()
-	if err != nil {
-		return "", nil, err
-	}
-	writeModel := NewGoogleOrgIDPWriteModel(resourceOwner, id)
-	cmds, err := preparation.PrepareCommands(ctx, c.eventstore.Filter, c.prepareAddOrgGoogleProvider(orgAgg, writeModel, provider))
-	if err != nil {
-		return "", nil, err
-	}
-	pushedEvents, err := c.eventstore.Push(ctx, cmds...)
-	if err != nil {
-		return "", nil, err
-	}
-	return id, pushedEventsToObjectDetails(pushedEvents), nil
-}
-
-func (c *Commands) UpdateOrgGoogleProvider(ctx context.Context, resourceOwner, id string, provider GoogleProvider) (*domain.ObjectDetails, error) {
-	orgAgg := org.NewAggregate(resourceOwner)
-	writeModel := NewGoogleOrgIDPWriteModel(resourceOwner, id)
-	cmds, err := preparation.PrepareCommands(ctx, c.eventstore.Filter, c.prepareUpdateOrgGoogleProvider(orgAgg, writeModel, provider))
 	if err != nil {
 		return nil, err
 	}
@@ -144,14 +52,13 @@
 	return pushedEventsToObjectDetails(pushedEvents), nil
 }
 
-func (c *Commands) AddOrgLDAPProvider(ctx context.Context, resourceOwner string, provider LDAPProvider) (string, *domain.ObjectDetails, error) {
+func (c *Commands) AddOrgGenericOIDCProvider(ctx context.Context, resourceOwner string, provider GenericOIDCProvider) (string, *domain.ObjectDetails, error) {
 	orgAgg := org.NewAggregate(resourceOwner)
 	id, err := c.idGenerator.Next()
 	if err != nil {
 		return "", nil, err
 	}
-	writeModel := NewLDAPOrgIDPWriteModel(resourceOwner, id)
-	cmds, err := preparation.PrepareCommands(ctx, c.eventstore.Filter, c.prepareAddOrgLDAPProvider(orgAgg, writeModel, provider))
+	cmds, err := preparation.PrepareCommands(ctx, c.eventstore.Filter, c.prepareAddOrgOIDCProvider(orgAgg, resourceOwner, id, provider))
 	if err != nil {
 		return "", nil, err
 	}
@@ -162,10 +69,79 @@
 	return id, pushedEventsToObjectDetails(pushedEvents), nil
 }
 
-func (c *Commands) UpdateOrgLDAPProvider(ctx context.Context, resourceOwner, id string, provider LDAPProvider) (*domain.ObjectDetails, error) {
-	orgAgg := org.NewAggregate(resourceOwner)
-	writeModel := NewLDAPOrgIDPWriteModel(resourceOwner, id)
-	cmds, err := preparation.PrepareCommands(ctx, c.eventstore.Filter, c.prepareUpdateOrgLDAPProvider(orgAgg, writeModel, provider))
+func (c *Commands) UpdateOrgGenericOIDCProvider(ctx context.Context, resourceOwner, id string, provider GenericOIDCProvider) (*domain.ObjectDetails, error) {
+	orgAgg := org.NewAggregate(resourceOwner)
+	cmds, err := preparation.PrepareCommands(ctx, c.eventstore.Filter, c.prepareUpdateOrgOIDCProvider(orgAgg, resourceOwner, id, provider))
+	if err != nil {
+		return nil, err
+	}
+	if len(cmds) == 0 {
+		// no change, so return directly
+		return &domain.ObjectDetails{}, nil
+	}
+	pushedEvents, err := c.eventstore.Push(ctx, cmds...)
+	if err != nil {
+		return nil, err
+	}
+	return pushedEventsToObjectDetails(pushedEvents), nil
+}
+
+func (c *Commands) AddOrgJWTProvider(ctx context.Context, resourceOwner string, provider JWTProvider) (string, *domain.ObjectDetails, error) {
+	orgAgg := org.NewAggregate(resourceOwner)
+	id, err := c.idGenerator.Next()
+	if err != nil {
+		return "", nil, err
+	}
+	cmds, err := preparation.PrepareCommands(ctx, c.eventstore.Filter, c.prepareAddOrgJWTProvider(orgAgg, resourceOwner, id, provider))
+	if err != nil {
+		return "", nil, err
+	}
+	pushedEvents, err := c.eventstore.Push(ctx, cmds...)
+	if err != nil {
+		return "", nil, err
+	}
+	return id, pushedEventsToObjectDetails(pushedEvents), nil
+}
+
+func (c *Commands) UpdateOrgJWTProvider(ctx context.Context, resourceOwner, id string, provider JWTProvider) (*domain.ObjectDetails, error) {
+	orgAgg := org.NewAggregate(resourceOwner)
+	cmds, err := preparation.PrepareCommands(ctx, c.eventstore.Filter, c.prepareUpdateOrgJWTProvider(orgAgg, resourceOwner, id, provider))
+	if err != nil {
+		return nil, err
+	}
+	if len(cmds) == 0 {
+		// no change, so return directly
+		return &domain.ObjectDetails{}, nil
+	}
+	pushedEvents, err := c.eventstore.Push(ctx, cmds...)
+	if err != nil {
+		return nil, err
+	}
+	return pushedEventsToObjectDetails(pushedEvents), nil
+}
+
+func (c *Commands) AddOrgGoogleProvider(ctx context.Context, resourceOwner string, provider GoogleProvider) (string, *domain.ObjectDetails, error) {
+	orgAgg := org.NewAggregate(resourceOwner)
+	id, err := c.idGenerator.Next()
+	if err != nil {
+		return "", nil, err
+	}
+	writeModel := NewGoogleOrgIDPWriteModel(resourceOwner, id)
+	cmds, err := preparation.PrepareCommands(ctx, c.eventstore.Filter, c.prepareAddOrgGoogleProvider(orgAgg, writeModel, provider))
+	if err != nil {
+		return "", nil, err
+	}
+	pushedEvents, err := c.eventstore.Push(ctx, cmds...)
+	if err != nil {
+		return "", nil, err
+	}
+	return id, pushedEventsToObjectDetails(pushedEvents), nil
+}
+
+func (c *Commands) UpdateOrgGoogleProvider(ctx context.Context, resourceOwner, id string, provider GoogleProvider) (*domain.ObjectDetails, error) {
+	orgAgg := org.NewAggregate(resourceOwner)
+	writeModel := NewGoogleOrgIDPWriteModel(resourceOwner, id)
+	cmds, err := preparation.PrepareCommands(ctx, c.eventstore.Filter, c.prepareUpdateOrgGoogleProvider(orgAgg, writeModel, provider))
 	if err != nil {
 		return nil, err
 	}
@@ -184,6 +160,46 @@
 	return pushedEventsToObjectDetails(pushedEvents), nil
 }
 
+func (c *Commands) AddOrgLDAPProvider(ctx context.Context, resourceOwner string, provider LDAPProvider) (string, *domain.ObjectDetails, error) {
+	orgAgg := org.NewAggregate(resourceOwner)
+	id, err := c.idGenerator.Next()
+	if err != nil {
+		return "", nil, err
+	}
+	writeModel := NewLDAPOrgIDPWriteModel(resourceOwner, id)
+	cmds, err := preparation.PrepareCommands(ctx, c.eventstore.Filter, c.prepareAddOrgLDAPProvider(orgAgg, writeModel, provider))
+	if err != nil {
+		return "", nil, err
+	}
+	pushedEvents, err := c.eventstore.Push(ctx, cmds...)
+	if err != nil {
+		return "", nil, err
+	}
+	return id, pushedEventsToObjectDetails(pushedEvents), nil
+}
+
+func (c *Commands) UpdateOrgLDAPProvider(ctx context.Context, resourceOwner, id string, provider LDAPProvider) (*domain.ObjectDetails, error) {
+	orgAgg := org.NewAggregate(resourceOwner)
+	writeModel := NewLDAPOrgIDPWriteModel(resourceOwner, id)
+	cmds, err := preparation.PrepareCommands(ctx, c.eventstore.Filter, c.prepareUpdateOrgLDAPProvider(orgAgg, writeModel, provider))
+	if err != nil {
+		return nil, err
+	}
+	if len(cmds) == 0 {
+		// no change, so return directly
+		return &domain.ObjectDetails{
+			Sequence:      writeModel.ProcessedSequence,
+			EventDate:     writeModel.ChangeDate,
+			ResourceOwner: writeModel.ResourceOwner,
+		}, nil
+	}
+	pushedEvents, err := c.eventstore.Push(ctx, cmds...)
+	if err != nil {
+		return nil, err
+	}
+	return pushedEventsToObjectDetails(pushedEvents), nil
+}
+
 func (c *Commands) DeleteOrgProvider(ctx context.Context, resourceOwner, id string) (*domain.ObjectDetails, error) {
 	orgAgg := org.NewAggregate(resourceOwner)
 	cmds, err := preparation.PrepareCommands(ctx, c.eventstore.Filter, c.prepareDeleteOrgProvider(orgAgg, resourceOwner, id))
@@ -197,24 +213,6 @@
 	return pushedEventsToObjectDetails(pushedEvents), nil
 }
 
-<<<<<<< HEAD
-func (c *Commands) prepareAddOrgOIDCProvider(a *org.Aggregate, resourceOwner, id string, provider GenericOIDCProvider) preparation.Validation {
-	return func() (preparation.CreateCommands, error) {
-		if provider.Name = strings.TrimSpace(provider.Name); provider.Name == "" {
-			return nil, caos_errs.ThrowInvalidArgument(nil, "ORG-Sgtj5", "Errors.Invalid.Argument")
-		}
-		if provider.Issuer = strings.TrimSpace(provider.Issuer); provider.Issuer == "" {
-			return nil, caos_errs.ThrowInvalidArgument(nil, "ORG-Hz6zj", "Errors.Invalid.Argument")
-		}
-		if provider.ClientID = strings.TrimSpace(provider.ClientID); provider.ClientID == "" {
-			return nil, caos_errs.ThrowInvalidArgument(nil, "ORG-fb5jm", "Errors.Invalid.Argument")
-		}
-		if provider.ClientSecret = strings.TrimSpace(provider.ClientSecret); provider.ClientSecret == "" {
-			return nil, caos_errs.ThrowInvalidArgument(nil, "ORG-Sfdf4", "Errors.Invalid.Argument")
-		}
-		return func(ctx context.Context, filter preparation.FilterToQueryReducer) ([]eventstore.Command, error) {
-			writeModel := NewOIDCOrgIDPWriteModel(resourceOwner, id)
-=======
 func (c *Commands) prepareAddOrgOAuthProvider(a *org.Aggregate, writeModel *OrgOAuthIDPWriteModel, provider GenericOAuthProvider) preparation.Validation {
 	return func() (preparation.CreateCommands, error) {
 		if provider.Name = strings.TrimSpace(provider.Name); provider.Name == "" {
@@ -236,7 +234,6 @@
 			return nil, caos_errs.ThrowInvalidArgument(nil, "ORG-Fb8jk", "Errors.Invalid.Argument")
 		}
 		return func(ctx context.Context, filter preparation.FilterToQueryReducer) ([]eventstore.Command, error) {
->>>>>>> 737d14e8
 			events, err := filter(ctx, writeModel.Query())
 			if err != nil {
 				return nil, err
@@ -250,16 +247,6 @@
 				return nil, err
 			}
 			return []eventstore.Command{
-<<<<<<< HEAD
-				org.NewOIDCIDPAddedEvent(
-					ctx,
-					&a.Aggregate,
-					id,
-					provider.Name,
-					provider.Issuer,
-					provider.ClientID,
-					secret,
-=======
 				org.NewOAuthIDPAddedEvent(
 					ctx,
 					&a.Aggregate,
@@ -270,7 +257,6 @@
 					provider.AuthorizationEndpoint,
 					provider.TokenEndpoint,
 					provider.UserEndpoint,
->>>>>>> 737d14e8
 					provider.Scopes,
 					provider.IDPOptions,
 				),
@@ -279,24 +265,6 @@
 	}
 }
 
-<<<<<<< HEAD
-func (c *Commands) prepareUpdateOrgOIDCProvider(a *org.Aggregate, resourceOwner, id string, provider GenericOIDCProvider) preparation.Validation {
-	return func() (preparation.CreateCommands, error) {
-		if id = strings.TrimSpace(id); id == "" {
-			return nil, caos_errs.ThrowInvalidArgument(nil, "ORG-SAfd3", "Errors.Invalid.Argument")
-		}
-		if provider.Name = strings.TrimSpace(provider.Name); provider.Name == "" {
-			return nil, caos_errs.ThrowInvalidArgument(nil, "ORG-Dvf4f", "Errors.Invalid.Argument")
-		}
-		if provider.Issuer = strings.TrimSpace(provider.Issuer); provider.Issuer == "" {
-			return nil, caos_errs.ThrowInvalidArgument(nil, "ORG-BDfr3", "Errors.Invalid.Argument")
-		}
-		if provider.ClientID = strings.TrimSpace(provider.ClientID); provider.ClientID == "" {
-			return nil, caos_errs.ThrowInvalidArgument(nil, "ORG-Db3bs", "Errors.Invalid.Argument")
-		}
-		return func(ctx context.Context, filter preparation.FilterToQueryReducer) ([]eventstore.Command, error) {
-			writeModel := NewOIDCOrgIDPWriteModel(resourceOwner, id)
-=======
 func (c *Commands) prepareUpdateOrgOAuthProvider(a *org.Aggregate, writeModel *OrgOAuthIDPWriteModel, provider GenericOAuthProvider) preparation.Validation {
 	return func() (preparation.CreateCommands, error) {
 		if writeModel.ID = strings.TrimSpace(writeModel.ID); writeModel.ID == "" {
@@ -318,7 +286,6 @@
 			return nil, caos_errs.ThrowInvalidArgument(nil, "ORG-Fb8jk", "Errors.Invalid.Argument")
 		}
 		return func(ctx context.Context, filter preparation.FilterToQueryReducer) ([]eventstore.Command, error) {
->>>>>>> 737d14e8
 			events, err := filter(ctx, writeModel.Query())
 			if err != nil {
 				return nil, err
@@ -328,23 +295,11 @@
 				return nil, err
 			}
 			if !writeModel.State.Exists() {
-<<<<<<< HEAD
-				return nil, caos_errs.ThrowNotFound(nil, "ORG-Dg331", "Errors.Org.IDPConfig.NotExisting")
-=======
 				return nil, caos_errs.ThrowNotFound(nil, "ORG-JNsd3", "Errors.Org.IDPConfig.NotExisting")
->>>>>>> 737d14e8
 			}
 			event, err := writeModel.NewChangedEvent(
 				ctx,
 				&a.Aggregate,
-<<<<<<< HEAD
-				id,
-				provider.Name,
-				provider.Issuer,
-				provider.ClientID,
-				provider.ClientSecret,
-				c.idpConfigEncryption,
-=======
 				writeModel.ID,
 				provider.Name,
 				provider.ClientID,
@@ -353,7 +308,6 @@
 				provider.AuthorizationEndpoint,
 				provider.TokenEndpoint,
 				provider.UserEndpoint,
->>>>>>> 737d14e8
 				provider.Scopes,
 				provider.IDPOptions,
 			)
@@ -368,7 +322,102 @@
 	}
 }
 
-<<<<<<< HEAD
+func (c *Commands) prepareAddOrgGoogleProvider(a *org.Aggregate, writeModel *OrgGoogleIDPWriteModel, provider GoogleProvider) preparation.Validation {
+func (c *Commands) prepareAddOrgOIDCProvider(a *org.Aggregate, resourceOwner, id string, provider GenericOIDCProvider) preparation.Validation {
+	return func() (preparation.CreateCommands, error) {
+		if provider.Name = strings.TrimSpace(provider.Name); provider.Name == "" {
+			return nil, caos_errs.ThrowInvalidArgument(nil, "ORG-Sgtj5", "Errors.Invalid.Argument")
+		}
+		if provider.Issuer = strings.TrimSpace(provider.Issuer); provider.Issuer == "" {
+			return nil, caos_errs.ThrowInvalidArgument(nil, "ORG-Hz6zj", "Errors.Invalid.Argument")
+		}
+		if provider.ClientID = strings.TrimSpace(provider.ClientID); provider.ClientID == "" {
+			return nil, caos_errs.ThrowInvalidArgument(nil, "ORG-fb5jm", "Errors.Invalid.Argument")
+		}
+		if provider.ClientSecret = strings.TrimSpace(provider.ClientSecret); provider.ClientSecret == "" {
+			return nil, caos_errs.ThrowInvalidArgument(nil, "ORG-Sfdf4", "Errors.Invalid.Argument")
+		}
+		return func(ctx context.Context, filter preparation.FilterToQueryReducer) ([]eventstore.Command, error) {
+			writeModel := NewOIDCOrgIDPWriteModel(resourceOwner, id)
+			events, err := filter(ctx, writeModel.Query())
+			if err != nil {
+				return nil, err
+			}
+			writeModel.AppendEvents(events...)
+			if err = writeModel.Reduce(); err != nil {
+				return nil, err
+			}
+			secret, err := crypto.Encrypt([]byte(provider.ClientSecret), c.idpConfigEncryption)
+			if err != nil {
+				return nil, err
+			}
+			return []eventstore.Command{
+				org.NewOIDCIDPAddedEvent(
+					ctx,
+					&a.Aggregate,
+					id,
+					provider.Name,
+					provider.Issuer,
+					provider.ClientID,
+					secret,
+					provider.Scopes,
+					provider.IDPOptions,
+				),
+			}, nil
+		}, nil
+	}
+}
+
+func (c *Commands) prepareUpdateOrgOIDCProvider(a *org.Aggregate, resourceOwner, id string, provider GenericOIDCProvider) preparation.Validation {
+	return func() (preparation.CreateCommands, error) {
+		if id = strings.TrimSpace(id); id == "" {
+			return nil, caos_errs.ThrowInvalidArgument(nil, "ORG-SAfd3", "Errors.Invalid.Argument")
+		}
+		if provider.Name = strings.TrimSpace(provider.Name); provider.Name == "" {
+			return nil, caos_errs.ThrowInvalidArgument(nil, "ORG-Dvf4f", "Errors.Invalid.Argument")
+		}
+		if provider.Issuer = strings.TrimSpace(provider.Issuer); provider.Issuer == "" {
+			return nil, caos_errs.ThrowInvalidArgument(nil, "ORG-BDfr3", "Errors.Invalid.Argument")
+		}
+		if provider.ClientID = strings.TrimSpace(provider.ClientID); provider.ClientID == "" {
+			return nil, caos_errs.ThrowInvalidArgument(nil, "ORG-Db3bs", "Errors.Invalid.Argument")
+		}
+		return func(ctx context.Context, filter preparation.FilterToQueryReducer) ([]eventstore.Command, error) {
+			writeModel := NewOIDCOrgIDPWriteModel(resourceOwner, id)
+			events, err := filter(ctx, writeModel.Query())
+			if err != nil {
+				return nil, err
+			}
+			writeModel.AppendEvents(events...)
+			if err = writeModel.Reduce(); err != nil {
+				return nil, err
+			}
+			if !writeModel.State.Exists() {
+				return nil, caos_errs.ThrowNotFound(nil, "ORG-Dg331", "Errors.Org.IDPConfig.NotExisting")
+			}
+			event, err := writeModel.NewChangedEvent(
+				ctx,
+				&a.Aggregate,
+				id,
+				provider.Name,
+				provider.Issuer,
+				provider.ClientID,
+				provider.ClientSecret,
+				c.idpConfigEncryption,
+				provider.Scopes,
+				provider.IDPOptions,
+			)
+			if err != nil {
+				return nil, err
+			}
+			if event == nil {
+				return nil, nil
+			}
+			return []eventstore.Command{event}, nil
+		}, nil
+	}
+}
+
 func (c *Commands) prepareAddOrgJWTProvider(a *org.Aggregate, resourceOwner, id string, provider JWTProvider) preparation.Validation {
 	return func() (preparation.CreateCommands, error) {
 		if provider.Name = strings.TrimSpace(provider.Name); provider.Name == "" {
@@ -469,9 +518,6 @@
 }
 
 func (c *Commands) prepareAddOrgGoogleProvider(a *org.Aggregate, resourceOwner, id string, provider GoogleProvider) preparation.Validation {
-=======
-func (c *Commands) prepareAddOrgGoogleProvider(a *org.Aggregate, writeModel *OrgGoogleIDPWriteModel, provider GoogleProvider) preparation.Validation {
->>>>>>> 737d14e8
 	return func() (preparation.CreateCommands, error) {
 		if provider.ClientID = strings.TrimSpace(provider.ClientID); provider.ClientID == "" {
 			return nil, caos_errs.ThrowInvalidArgument(nil, "ORG-D3fvs", "Errors.Invalid.Argument")
