--- conflicted
+++ resolved
@@ -18,12 +18,8 @@
 	if err != nil {
 		return "", nil, err
 	}
-<<<<<<< HEAD
-	cmds, err := preparation.PrepareCommands(ctx, c.eventstore.Filter, c.prepareAddOrgOAuthProvider(orgAgg, resourceOwner, id, provider))
-=======
 	writeModel := NewOAuthOrgIDPWriteModel(resourceOwner, id)
 	cmds, err := preparation.PrepareCommands(ctx, c.eventstore.Filter, c.prepareAddOrgOAuthProvider(orgAgg, writeModel, provider))
->>>>>>> ed4983d3
 	if err != nil {
 		return "", nil, err
 	}
@@ -36,172 +32,8 @@
 
 func (c *Commands) UpdateOrgGenericOAuthProvider(ctx context.Context, resourceOwner, id string, provider GenericOAuthProvider) (*domain.ObjectDetails, error) {
 	orgAgg := org.NewAggregate(resourceOwner)
-<<<<<<< HEAD
-	cmds, err := preparation.PrepareCommands(ctx, c.eventstore.Filter, c.prepareUpdateOrgOAuthProvider(orgAgg, resourceOwner, id, provider))
-=======
 	writeModel := NewOAuthOrgIDPWriteModel(resourceOwner, id)
 	cmds, err := preparation.PrepareCommands(ctx, c.eventstore.Filter, c.prepareUpdateOrgOAuthProvider(orgAgg, writeModel, provider))
->>>>>>> ed4983d3
-	if err != nil {
-		return nil, err
-	}
-	if len(cmds) == 0 {
-		// no change, so return directly
-<<<<<<< HEAD
-		return &domain.ObjectDetails{}, nil
-=======
-		return &domain.ObjectDetails{
-			Sequence:      writeModel.ProcessedSequence,
-			EventDate:     writeModel.ChangeDate,
-			ResourceOwner: writeModel.ResourceOwner,
-		}, nil
->>>>>>> ed4983d3
-	}
-	pushedEvents, err := c.eventstore.Push(ctx, cmds...)
-	if err != nil {
-		return nil, err
-	}
-	return pushedEventsToObjectDetails(pushedEvents), nil
-}
-
-<<<<<<< HEAD
-func (c *Commands) AddOrgGitHubProvider(ctx context.Context, resourceOwner string, provider GitHubProvider) (string, *domain.ObjectDetails, error) {
-=======
-func (c *Commands) AddOrgGenericOIDCProvider(ctx context.Context, resourceOwner string, provider GenericOIDCProvider) (string, *domain.ObjectDetails, error) {
->>>>>>> ed4983d3
-	orgAgg := org.NewAggregate(resourceOwner)
-	id, err := c.idGenerator.Next()
-	if err != nil {
-		return "", nil, err
-	}
-<<<<<<< HEAD
-	cmds, err := preparation.PrepareCommands(ctx, c.eventstore.Filter, c.prepareAddOrgGitHubProvider(orgAgg, resourceOwner, id, provider))
-=======
-	writeModel := NewOIDCOrgIDPWriteModel(resourceOwner, id)
-	cmds, err := preparation.PrepareCommands(ctx, c.eventstore.Filter, c.prepareAddOrgOIDCProvider(orgAgg, writeModel, provider))
->>>>>>> ed4983d3
-	if err != nil {
-		return "", nil, err
-	}
-	pushedEvents, err := c.eventstore.Push(ctx, cmds...)
-	if err != nil {
-		return "", nil, err
-	}
-	return id, pushedEventsToObjectDetails(pushedEvents), nil
-}
-
-<<<<<<< HEAD
-func (c *Commands) UpdateOrgGitHubProvider(ctx context.Context, resourceOwner, id string, provider GitHubProvider) (*domain.ObjectDetails, error) {
-	orgAgg := org.NewAggregate(resourceOwner)
-	cmds, err := preparation.PrepareCommands(ctx, c.eventstore.Filter, c.prepareUpdateOrgGitHubProvider(orgAgg, resourceOwner, id, provider))
-=======
-func (c *Commands) UpdateOrgGenericOIDCProvider(ctx context.Context, resourceOwner, id string, provider GenericOIDCProvider) (*domain.ObjectDetails, error) {
-	orgAgg := org.NewAggregate(resourceOwner)
-	writeModel := NewOIDCOrgIDPWriteModel(resourceOwner, id)
-	cmds, err := preparation.PrepareCommands(ctx, c.eventstore.Filter, c.prepareUpdateOrgOIDCProvider(orgAgg, writeModel, provider))
->>>>>>> ed4983d3
-	if err != nil {
-		return nil, err
-	}
-	if len(cmds) == 0 {
-		// no change, so return directly
-<<<<<<< HEAD
-		return &domain.ObjectDetails{}, nil
-=======
-		return &domain.ObjectDetails{
-			Sequence:      writeModel.ProcessedSequence,
-			EventDate:     writeModel.ChangeDate,
-			ResourceOwner: writeModel.ResourceOwner,
-		}, nil
->>>>>>> ed4983d3
-	}
-	pushedEvents, err := c.eventstore.Push(ctx, cmds...)
-	if err != nil {
-		return nil, err
-	}
-	return pushedEventsToObjectDetails(pushedEvents), nil
-}
-
-<<<<<<< HEAD
-func (c *Commands) AddOrgGitHubEnterpriseProvider(ctx context.Context, resourceOwner string, provider GitHubEnterpriseProvider) (string, *domain.ObjectDetails, error) {
-=======
-func (c *Commands) AddOrgJWTProvider(ctx context.Context, resourceOwner string, provider JWTProvider) (string, *domain.ObjectDetails, error) {
->>>>>>> ed4983d3
-	orgAgg := org.NewAggregate(resourceOwner)
-	id, err := c.idGenerator.Next()
-	if err != nil {
-		return "", nil, err
-	}
-<<<<<<< HEAD
-	cmds, err := preparation.PrepareCommands(ctx, c.eventstore.Filter, c.prepareAddOrgGitHubEnterpriseProvider(orgAgg, resourceOwner, id, provider))
-=======
-	writeModel := NewJWTOrgIDPWriteModel(resourceOwner, id)
-	cmds, err := preparation.PrepareCommands(ctx, c.eventstore.Filter, c.prepareAddOrgJWTProvider(orgAgg, writeModel, provider))
->>>>>>> ed4983d3
-	if err != nil {
-		return "", nil, err
-	}
-	pushedEvents, err := c.eventstore.Push(ctx, cmds...)
-	if err != nil {
-		return "", nil, err
-	}
-	return id, pushedEventsToObjectDetails(pushedEvents), nil
-}
-
-<<<<<<< HEAD
-func (c *Commands) UpdateOrgGitHubEnterpriseProvider(ctx context.Context, resourceOwner, id string, provider GitHubEnterpriseProvider) (*domain.ObjectDetails, error) {
-	orgAgg := org.NewAggregate(resourceOwner)
-	cmds, err := preparation.PrepareCommands(ctx, c.eventstore.Filter, c.prepareUpdateOrgGitHubEnterpriseProvider(orgAgg, resourceOwner, id, provider))
-=======
-func (c *Commands) UpdateOrgJWTProvider(ctx context.Context, resourceOwner, id string, provider JWTProvider) (*domain.ObjectDetails, error) {
-	orgAgg := org.NewAggregate(resourceOwner)
-	writeModel := NewJWTOrgIDPWriteModel(resourceOwner, id)
-	cmds, err := preparation.PrepareCommands(ctx, c.eventstore.Filter, c.prepareUpdateOrgJWTProvider(orgAgg, writeModel, provider))
->>>>>>> ed4983d3
-	if err != nil {
-		return nil, err
-	}
-	if len(cmds) == 0 {
-		// no change, so return directly
-<<<<<<< HEAD
-		return &domain.ObjectDetails{}, nil
-=======
-		return &domain.ObjectDetails{
-			Sequence:      writeModel.ProcessedSequence,
-			EventDate:     writeModel.ChangeDate,
-			ResourceOwner: writeModel.ResourceOwner,
-		}, nil
->>>>>>> ed4983d3
-	}
-	pushedEvents, err := c.eventstore.Push(ctx, cmds...)
-	if err != nil {
-		return nil, err
-	}
-	return pushedEventsToObjectDetails(pushedEvents), nil
-}
-
-func (c *Commands) AddOrgGoogleProvider(ctx context.Context, resourceOwner string, provider GoogleProvider) (string, *domain.ObjectDetails, error) {
-	orgAgg := org.NewAggregate(resourceOwner)
-	id, err := c.idGenerator.Next()
-	if err != nil {
-		return "", nil, err
-	}
-	writeModel := NewGoogleOrgIDPWriteModel(resourceOwner, id)
-	cmds, err := preparation.PrepareCommands(ctx, c.eventstore.Filter, c.prepareAddOrgGoogleProvider(orgAgg, writeModel, provider))
-	if err != nil {
-		return "", nil, err
-	}
-	pushedEvents, err := c.eventstore.Push(ctx, cmds...)
-	if err != nil {
-		return "", nil, err
-	}
-	return id, pushedEventsToObjectDetails(pushedEvents), nil
-}
-
-func (c *Commands) UpdateOrgGoogleProvider(ctx context.Context, resourceOwner, id string, provider GoogleProvider) (*domain.ObjectDetails, error) {
-	orgAgg := org.NewAggregate(resourceOwner)
-	writeModel := NewGoogleOrgIDPWriteModel(resourceOwner, id)
-	cmds, err := preparation.PrepareCommands(ctx, c.eventstore.Filter, c.prepareUpdateOrgGoogleProvider(orgAgg, writeModel, provider))
 	if err != nil {
 		return nil, err
 	}
@@ -220,14 +52,14 @@
 	return pushedEventsToObjectDetails(pushedEvents), nil
 }
 
-func (c *Commands) AddOrgLDAPProvider(ctx context.Context, resourceOwner string, provider LDAPProvider) (string, *domain.ObjectDetails, error) {
+func (c *Commands) AddOrgGenericOIDCProvider(ctx context.Context, resourceOwner string, provider GenericOIDCProvider) (string, *domain.ObjectDetails, error) {
 	orgAgg := org.NewAggregate(resourceOwner)
 	id, err := c.idGenerator.Next()
 	if err != nil {
 		return "", nil, err
 	}
-	writeModel := NewLDAPOrgIDPWriteModel(resourceOwner, id)
-	cmds, err := preparation.PrepareCommands(ctx, c.eventstore.Filter, c.prepareAddOrgLDAPProvider(orgAgg, writeModel, provider))
+	writeModel := NewOIDCOrgIDPWriteModel(resourceOwner, id)
+	cmds, err := preparation.PrepareCommands(ctx, c.eventstore.Filter, c.prepareAddOrgOIDCProvider(orgAgg, writeModel, provider))
 	if err != nil {
 		return "", nil, err
 	}
@@ -238,10 +70,10 @@
 	return id, pushedEventsToObjectDetails(pushedEvents), nil
 }
 
-func (c *Commands) UpdateOrgLDAPProvider(ctx context.Context, resourceOwner, id string, provider LDAPProvider) (*domain.ObjectDetails, error) {
-	orgAgg := org.NewAggregate(resourceOwner)
-	writeModel := NewLDAPOrgIDPWriteModel(resourceOwner, id)
-	cmds, err := preparation.PrepareCommands(ctx, c.eventstore.Filter, c.prepareUpdateOrgLDAPProvider(orgAgg, writeModel, provider))
+func (c *Commands) UpdateOrgGenericOIDCProvider(ctx context.Context, resourceOwner, id string, provider GenericOIDCProvider) (*domain.ObjectDetails, error) {
+	orgAgg := org.NewAggregate(resourceOwner)
+	writeModel := NewOIDCOrgIDPWriteModel(resourceOwner, id)
+	cmds, err := preparation.PrepareCommands(ctx, c.eventstore.Filter, c.prepareUpdateOrgOIDCProvider(orgAgg, writeModel, provider))
 	if err != nil {
 		return nil, err
 	}
@@ -260,6 +92,194 @@
 	return pushedEventsToObjectDetails(pushedEvents), nil
 }
 
+func (c *Commands) AddOrgJWTProvider(ctx context.Context, resourceOwner string, provider JWTProvider) (string, *domain.ObjectDetails, error) {
+	orgAgg := org.NewAggregate(resourceOwner)
+	id, err := c.idGenerator.Next()
+	if err != nil {
+		return "", nil, err
+	}
+	writeModel := NewJWTOrgIDPWriteModel(resourceOwner, id)
+	cmds, err := preparation.PrepareCommands(ctx, c.eventstore.Filter, c.prepareAddOrgJWTProvider(orgAgg, writeModel, provider))
+	if err != nil {
+		return "", nil, err
+	}
+	pushedEvents, err := c.eventstore.Push(ctx, cmds...)
+	if err != nil {
+		return "", nil, err
+	}
+	return id, pushedEventsToObjectDetails(pushedEvents), nil
+}
+
+func (c *Commands) UpdateOrgJWTProvider(ctx context.Context, resourceOwner, id string, provider JWTProvider) (*domain.ObjectDetails, error) {
+	orgAgg := org.NewAggregate(resourceOwner)
+	writeModel := NewJWTOrgIDPWriteModel(resourceOwner, id)
+	cmds, err := preparation.PrepareCommands(ctx, c.eventstore.Filter, c.prepareUpdateOrgJWTProvider(orgAgg, writeModel, provider))
+	if err != nil {
+		return nil, err
+	}
+	if len(cmds) == 0 {
+		// no change, so return directly
+		return &domain.ObjectDetails{
+			Sequence:      writeModel.ProcessedSequence,
+			EventDate:     writeModel.ChangeDate,
+			ResourceOwner: writeModel.ResourceOwner,
+		}, nil
+	}
+	pushedEvents, err := c.eventstore.Push(ctx, cmds...)
+	if err != nil {
+		return nil, err
+	}
+	return pushedEventsToObjectDetails(pushedEvents), nil
+}
+
+func (c *Commands) AddOrgGitHubProvider(ctx context.Context, resourceOwner string, provider GitHubProvider) (string, *domain.ObjectDetails, error) {
+	orgAgg := org.NewAggregate(resourceOwner)
+	id, err := c.idGenerator.Next()
+	if err != nil {
+		return "", nil, err
+	}
+	cmds, err := preparation.PrepareCommands(ctx, c.eventstore.Filter, c.prepareAddOrgGitHubProvider(orgAgg, resourceOwner, id, provider))
+	if err != nil {
+		return "", nil, err
+	}
+	pushedEvents, err := c.eventstore.Push(ctx, cmds...)
+	if err != nil {
+		return "", nil, err
+	}
+	return id, pushedEventsToObjectDetails(pushedEvents), nil
+}
+
+func (c *Commands) UpdateOrgGitHubProvider(ctx context.Context, resourceOwner, id string, provider GitHubProvider) (*domain.ObjectDetails, error) {
+	orgAgg := org.NewAggregate(resourceOwner)
+	cmds, err := preparation.PrepareCommands(ctx, c.eventstore.Filter, c.prepareUpdateOrgGitHubProvider(orgAgg, resourceOwner, id, provider))
+	if err != nil {
+		return nil, err
+	}
+	if len(cmds) == 0 {
+		// no change, so return directly
+		return &domain.ObjectDetails{}, nil
+	}
+	pushedEvents, err := c.eventstore.Push(ctx, cmds...)
+	if err != nil {
+		return nil, err
+	}
+	return pushedEventsToObjectDetails(pushedEvents), nil
+}
+
+func (c *Commands) AddOrgGitHubEnterpriseProvider(ctx context.Context, resourceOwner string, provider GitHubEnterpriseProvider) (string, *domain.ObjectDetails, error) {
+	orgAgg := org.NewAggregate(resourceOwner)
+	id, err := c.idGenerator.Next()
+	if err != nil {
+		return "", nil, err
+	}
+	cmds, err := preparation.PrepareCommands(ctx, c.eventstore.Filter, c.prepareAddOrgGitHubEnterpriseProvider(orgAgg, resourceOwner, id, provider))
+	if err != nil {
+		return "", nil, err
+	}
+	pushedEvents, err := c.eventstore.Push(ctx, cmds...)
+	if err != nil {
+		return "", nil, err
+	}
+	return id, pushedEventsToObjectDetails(pushedEvents), nil
+}
+
+func (c *Commands) UpdateOrgGitHubEnterpriseProvider(ctx context.Context, resourceOwner, id string, provider GitHubEnterpriseProvider) (*domain.ObjectDetails, error) {
+	orgAgg := org.NewAggregate(resourceOwner)
+	cmds, err := preparation.PrepareCommands(ctx, c.eventstore.Filter, c.prepareUpdateOrgGitHubEnterpriseProvider(orgAgg, resourceOwner, id, provider))
+	if err != nil {
+		return nil, err
+	}
+	if len(cmds) == 0 {
+		// no change, so return directly
+		return &domain.ObjectDetails{}, nil
+	}
+	pushedEvents, err := c.eventstore.Push(ctx, cmds...)
+	if err != nil {
+		return nil, err
+	}
+	return pushedEventsToObjectDetails(pushedEvents), nil
+}
+
+func (c *Commands) AddOrgGoogleProvider(ctx context.Context, resourceOwner string, provider GoogleProvider) (string, *domain.ObjectDetails, error) {
+	orgAgg := org.NewAggregate(resourceOwner)
+	id, err := c.idGenerator.Next()
+	if err != nil {
+		return "", nil, err
+	}
+	writeModel := NewGoogleOrgIDPWriteModel(resourceOwner, id)
+	cmds, err := preparation.PrepareCommands(ctx, c.eventstore.Filter, c.prepareAddOrgGoogleProvider(orgAgg, writeModel, provider))
+	if err != nil {
+		return "", nil, err
+	}
+	pushedEvents, err := c.eventstore.Push(ctx, cmds...)
+	if err != nil {
+		return "", nil, err
+	}
+	return id, pushedEventsToObjectDetails(pushedEvents), nil
+}
+
+func (c *Commands) UpdateOrgGoogleProvider(ctx context.Context, resourceOwner, id string, provider GoogleProvider) (*domain.ObjectDetails, error) {
+	orgAgg := org.NewAggregate(resourceOwner)
+	writeModel := NewGoogleOrgIDPWriteModel(resourceOwner, id)
+	cmds, err := preparation.PrepareCommands(ctx, c.eventstore.Filter, c.prepareUpdateOrgGoogleProvider(orgAgg, writeModel, provider))
+	if err != nil {
+		return nil, err
+	}
+	if len(cmds) == 0 {
+		// no change, so return directly
+		return &domain.ObjectDetails{
+			Sequence:      writeModel.ProcessedSequence,
+			EventDate:     writeModel.ChangeDate,
+			ResourceOwner: writeModel.ResourceOwner,
+		}, nil
+	}
+	pushedEvents, err := c.eventstore.Push(ctx, cmds...)
+	if err != nil {
+		return nil, err
+	}
+	return pushedEventsToObjectDetails(pushedEvents), nil
+}
+
+func (c *Commands) AddOrgLDAPProvider(ctx context.Context, resourceOwner string, provider LDAPProvider) (string, *domain.ObjectDetails, error) {
+	orgAgg := org.NewAggregate(resourceOwner)
+	id, err := c.idGenerator.Next()
+	if err != nil {
+		return "", nil, err
+	}
+	writeModel := NewLDAPOrgIDPWriteModel(resourceOwner, id)
+	cmds, err := preparation.PrepareCommands(ctx, c.eventstore.Filter, c.prepareAddOrgLDAPProvider(orgAgg, writeModel, provider))
+	if err != nil {
+		return "", nil, err
+	}
+	pushedEvents, err := c.eventstore.Push(ctx, cmds...)
+	if err != nil {
+		return "", nil, err
+	}
+	return id, pushedEventsToObjectDetails(pushedEvents), nil
+}
+
+func (c *Commands) UpdateOrgLDAPProvider(ctx context.Context, resourceOwner, id string, provider LDAPProvider) (*domain.ObjectDetails, error) {
+	orgAgg := org.NewAggregate(resourceOwner)
+	writeModel := NewLDAPOrgIDPWriteModel(resourceOwner, id)
+	cmds, err := preparation.PrepareCommands(ctx, c.eventstore.Filter, c.prepareUpdateOrgLDAPProvider(orgAgg, writeModel, provider))
+	if err != nil {
+		return nil, err
+	}
+	if len(cmds) == 0 {
+		// no change, so return directly
+		return &domain.ObjectDetails{
+			Sequence:      writeModel.ProcessedSequence,
+			EventDate:     writeModel.ChangeDate,
+			ResourceOwner: writeModel.ResourceOwner,
+		}, nil
+	}
+	pushedEvents, err := c.eventstore.Push(ctx, cmds...)
+	if err != nil {
+		return nil, err
+	}
+	return pushedEventsToObjectDetails(pushedEvents), nil
+}
+
 func (c *Commands) DeleteOrgProvider(ctx context.Context, resourceOwner, id string) (*domain.ObjectDetails, error) {
 	orgAgg := org.NewAggregate(resourceOwner)
 	cmds, err := preparation.PrepareCommands(ctx, c.eventstore.Filter, c.prepareDeleteOrgProvider(orgAgg, resourceOwner, id))
@@ -273,9 +293,6 @@
 	return pushedEventsToObjectDetails(pushedEvents), nil
 }
 
-<<<<<<< HEAD
-func (c *Commands) prepareAddOrgOAuthProvider(a *org.Aggregate, resourceOwner, id string, provider GenericOAuthProvider) preparation.Validation {
-=======
 func ExistsOrgIDP(ctx context.Context, filter preparation.FilterToQueryReducer, id, orgID string) (exists bool, err error) {
 	writeModel := NewOrgIDPRemoveWriteModel(orgID, id)
 	events, err := filter(ctx, writeModel.Query())
@@ -294,7 +311,6 @@
 }
 
 func (c *Commands) prepareAddOrgOAuthProvider(a *org.Aggregate, writeModel *OrgOAuthIDPWriteModel, provider GenericOAuthProvider) preparation.Validation {
->>>>>>> ed4983d3
 	return func() (preparation.CreateCommands, error) {
 		if provider.Name = strings.TrimSpace(provider.Name); provider.Name == "" {
 			return nil, caos_errs.ThrowInvalidArgument(nil, "ORG-D32ef", "Errors.Invalid.Argument")
@@ -315,10 +331,6 @@
 			return nil, caos_errs.ThrowInvalidArgument(nil, "ORG-Fb8jk", "Errors.Invalid.Argument")
 		}
 		return func(ctx context.Context, filter preparation.FilterToQueryReducer) ([]eventstore.Command, error) {
-<<<<<<< HEAD
-			writeModel := NewOAuthOrgIDPWriteModel(resourceOwner, id)
-=======
->>>>>>> ed4983d3
 			events, err := filter(ctx, writeModel.Query())
 			if err != nil {
 				return nil, err
@@ -335,11 +347,7 @@
 				org.NewOAuthIDPAddedEvent(
 					ctx,
 					&a.Aggregate,
-<<<<<<< HEAD
-					id,
-=======
 					writeModel.ID,
->>>>>>> ed4983d3
 					provider.Name,
 					provider.ClientID,
 					secret,
@@ -354,16 +362,11 @@
 	}
 }
 
-<<<<<<< HEAD
-func (c *Commands) prepareUpdateOrgOAuthProvider(a *org.Aggregate, resourceOwner, id string, provider GenericOAuthProvider) preparation.Validation {
-	return func() (preparation.CreateCommands, error) {
-=======
 func (c *Commands) prepareUpdateOrgOAuthProvider(a *org.Aggregate, writeModel *OrgOAuthIDPWriteModel, provider GenericOAuthProvider) preparation.Validation {
 	return func() (preparation.CreateCommands, error) {
 		if writeModel.ID = strings.TrimSpace(writeModel.ID); writeModel.ID == "" {
 			return nil, caos_errs.ThrowInvalidArgument(nil, "ORG-asfsa", "Errors.Invalid.Argument")
 		}
->>>>>>> ed4983d3
 		if provider.Name = strings.TrimSpace(provider.Name); provider.Name == "" {
 			return nil, caos_errs.ThrowInvalidArgument(nil, "ORG-D32ef", "Errors.Invalid.Argument")
 		}
@@ -380,10 +383,6 @@
 			return nil, caos_errs.ThrowInvalidArgument(nil, "ORG-Fb8jk", "Errors.Invalid.Argument")
 		}
 		return func(ctx context.Context, filter preparation.FilterToQueryReducer) ([]eventstore.Command, error) {
-<<<<<<< HEAD
-			writeModel := NewOAuthOrgIDPWriteModel(resourceOwner, id)
-=======
->>>>>>> ed4983d3
 			events, err := filter(ctx, writeModel.Query())
 			if err != nil {
 				return nil, err
@@ -398,11 +397,7 @@
 			event, err := writeModel.NewChangedEvent(
 				ctx,
 				&a.Aggregate,
-<<<<<<< HEAD
-				id,
-=======
 				writeModel.ID,
->>>>>>> ed4983d3
 				provider.Name,
 				provider.ClientID,
 				provider.ClientSecret,
@@ -413,35 +408,14 @@
 				provider.Scopes,
 				provider.IDPOptions,
 			)
-<<<<<<< HEAD
-			if err != nil {
-				return nil, err
-			}
-			if event == nil {
-				return nil, nil
-			}
-=======
 			if err != nil || event == nil {
 				return nil, err
 			}
->>>>>>> ed4983d3
 			return []eventstore.Command{event}, nil
 		}, nil
 	}
 }
 
-<<<<<<< HEAD
-func (c *Commands) prepareAddOrgGitHubProvider(a *org.Aggregate, resourceOwner, id string, provider GitHubProvider) preparation.Validation {
-	return func() (preparation.CreateCommands, error) {
-		if provider.ClientID = strings.TrimSpace(provider.ClientID); provider.ClientID == "" {
-			return nil, caos_errs.ThrowInvalidArgument(nil, "ORG-Jdsgf", "Errors.Invalid.Argument")
-		}
-		if provider.ClientSecret = strings.TrimSpace(provider.ClientSecret); provider.ClientSecret == "" {
-			return nil, caos_errs.ThrowInvalidArgument(nil, "ORG-dsgz3", "Errors.Invalid.Argument")
-		}
-		return func(ctx context.Context, filter preparation.FilterToQueryReducer) ([]eventstore.Command, error) {
-			writeModel := NewGitHubOrgIDPWriteModel(resourceOwner, id)
-=======
 func (c *Commands) prepareAddOrgOIDCProvider(a *org.Aggregate, writeModel *OrgOIDCIDPWriteModel, provider GenericOIDCProvider) preparation.Validation {
 	return func() (preparation.CreateCommands, error) {
 		if provider.Name = strings.TrimSpace(provider.Name); provider.Name == "" {
@@ -457,7 +431,6 @@
 			return nil, caos_errs.ThrowInvalidArgument(nil, "ORG-Sfdf4", "Errors.Invalid.Argument")
 		}
 		return func(ctx context.Context, filter preparation.FilterToQueryReducer) ([]eventstore.Command, error) {
->>>>>>> ed4983d3
 			events, err := filter(ctx, writeModel.Query())
 			if err != nil {
 				return nil, err
@@ -471,20 +444,12 @@
 				return nil, err
 			}
 			return []eventstore.Command{
-<<<<<<< HEAD
-				org.NewGitHubIDPAddedEvent(
-					ctx,
-					&a.Aggregate,
-					id,
-					provider.Name,
-=======
 				org.NewOIDCIDPAddedEvent(
 					ctx,
 					&a.Aggregate,
 					writeModel.ID,
 					provider.Name,
 					provider.Issuer,
->>>>>>> ed4983d3
 					provider.ClientID,
 					secret,
 					provider.Scopes,
@@ -495,18 +460,6 @@
 	}
 }
 
-<<<<<<< HEAD
-func (c *Commands) prepareUpdateOrgGitHubProvider(a *org.Aggregate, resourceOwner, id string, provider GitHubProvider) preparation.Validation {
-	return func() (preparation.CreateCommands, error) {
-		if id = strings.TrimSpace(id); id == "" {
-			return nil, caos_errs.ThrowInvalidArgument(nil, "ORG-sdf4h", "Errors.Invalid.Argument")
-		}
-		if provider.ClientID = strings.TrimSpace(provider.ClientID); provider.ClientID == "" {
-			return nil, caos_errs.ThrowInvalidArgument(nil, "ORG-fdh5z", "Errors.Invalid.Argument")
-		}
-		return func(ctx context.Context, filter preparation.FilterToQueryReducer) ([]eventstore.Command, error) {
-			writeModel := NewGitHubOrgIDPWriteModel(resourceOwner, id)
-=======
 func (c *Commands) prepareUpdateOrgOIDCProvider(a *org.Aggregate, writeModel *OrgOIDCIDPWriteModel, provider GenericOIDCProvider) preparation.Validation {
 	return func() (preparation.CreateCommands, error) {
 		if writeModel.ID = strings.TrimSpace(writeModel.ID); writeModel.ID == "" {
@@ -522,7 +475,6 @@
 			return nil, caos_errs.ThrowInvalidArgument(nil, "ORG-Db3bs", "Errors.Invalid.Argument")
 		}
 		return func(ctx context.Context, filter preparation.FilterToQueryReducer) ([]eventstore.Command, error) {
->>>>>>> ed4983d3
 			events, err := filter(ctx, writeModel.Query())
 			if err != nil {
 				return nil, err
@@ -532,47 +484,203 @@
 				return nil, err
 			}
 			if !writeModel.State.Exists() {
-<<<<<<< HEAD
-				return nil, caos_errs.ThrowNotFound(nil, "ORG-Dr1gs", "Errors.Org.IDPConfig.NotExisting")
-=======
 				return nil, caos_errs.ThrowNotFound(nil, "ORG-Dg331", "Errors.Org.IDPConfig.NotExisting")
->>>>>>> ed4983d3
 			}
 			event, err := writeModel.NewChangedEvent(
 				ctx,
 				&a.Aggregate,
-<<<<<<< HEAD
-				id,
-				provider.Name,
-=======
 				writeModel.ID,
 				provider.Name,
 				provider.Issuer,
->>>>>>> ed4983d3
 				provider.ClientID,
 				provider.ClientSecret,
 				c.idpConfigEncryption,
 				provider.Scopes,
 				provider.IDPOptions,
 			)
-<<<<<<< HEAD
+			if err != nil || event == nil {
+				return nil, err
+			}
+			return []eventstore.Command{event}, nil
+		}, nil
+	}
+}
+
+func (c *Commands) prepareAddOrgJWTProvider(a *org.Aggregate, writeModel *OrgJWTIDPWriteModel, provider JWTProvider) preparation.Validation {
+	return func() (preparation.CreateCommands, error) {
+		if provider.Name = strings.TrimSpace(provider.Name); provider.Name == "" {
+			return nil, caos_errs.ThrowInvalidArgument(nil, "ORG-JLKef", "Errors.Invalid.Argument")
+		}
+		if provider.Issuer = strings.TrimSpace(provider.Issuer); provider.Issuer == "" {
+			return nil, caos_errs.ThrowInvalidArgument(nil, "ORG-WNJK3", "Errors.Invalid.Argument")
+		}
+		if provider.JWTEndpoint = strings.TrimSpace(provider.JWTEndpoint); provider.JWTEndpoint == "" {
+			return nil, caos_errs.ThrowInvalidArgument(nil, "ORG-NJKSD", "Errors.Invalid.Argument")
+		}
+		if provider.KeyEndpoint = strings.TrimSpace(provider.KeyEndpoint); provider.KeyEndpoint == "" {
+			return nil, caos_errs.ThrowInvalidArgument(nil, "ORG-NJKE3", "Errors.Invalid.Argument")
+		}
+		if provider.HeaderName = strings.TrimSpace(provider.HeaderName); provider.HeaderName == "" {
+			return nil, caos_errs.ThrowInvalidArgument(nil, "ORG-2rlks", "Errors.Invalid.Argument")
+		}
+		return func(ctx context.Context, filter preparation.FilterToQueryReducer) ([]eventstore.Command, error) {
+			events, err := filter(ctx, writeModel.Query())
+			if err != nil {
+				return nil, err
+			}
+			writeModel.AppendEvents(events...)
+			if err = writeModel.Reduce(); err != nil {
+				return nil, err
+			}
+			return []eventstore.Command{
+				org.NewJWTIDPAddedEvent(
+					ctx,
+					&a.Aggregate,
+					writeModel.ID,
+					provider.Name,
+					provider.Issuer,
+					provider.JWTEndpoint,
+					provider.KeyEndpoint,
+					provider.HeaderName,
+					provider.IDPOptions,
+				),
+			}, nil
+		}, nil
+	}
+}
+
+func (c *Commands) prepareUpdateOrgJWTProvider(a *org.Aggregate, writeModel *OrgJWTIDPWriteModel, provider JWTProvider) preparation.Validation {
+	return func() (preparation.CreateCommands, error) {
+		if writeModel.ID = strings.TrimSpace(writeModel.ID); writeModel.ID == "" {
+			return nil, caos_errs.ThrowInvalidArgument(nil, "ORG-HUe3q", "Errors.Invalid.Argument")
+		}
+		if provider.Name = strings.TrimSpace(provider.Name); provider.Name == "" {
+			return nil, caos_errs.ThrowInvalidArgument(nil, "ORG-JKLS2", "Errors.Invalid.Argument")
+		}
+		if provider.Issuer = strings.TrimSpace(provider.Issuer); provider.Issuer == "" {
+			return nil, caos_errs.ThrowInvalidArgument(nil, "ORG-JKs3f", "Errors.Invalid.Argument")
+		}
+		if provider.JWTEndpoint = strings.TrimSpace(provider.JWTEndpoint); provider.JWTEndpoint == "" {
+			return nil, caos_errs.ThrowInvalidArgument(nil, "ORG-NJKS2", "Errors.Invalid.Argument")
+		}
+		if provider.KeyEndpoint = strings.TrimSpace(provider.KeyEndpoint); provider.KeyEndpoint == "" {
+			return nil, caos_errs.ThrowInvalidArgument(nil, "ORG-SJk2d", "Errors.Invalid.Argument")
+		}
+		if provider.HeaderName = strings.TrimSpace(provider.HeaderName); provider.HeaderName == "" {
+			return nil, caos_errs.ThrowInvalidArgument(nil, "ORG-SJK2f", "Errors.Invalid.Argument")
+		}
+		return func(ctx context.Context, filter preparation.FilterToQueryReducer) ([]eventstore.Command, error) {
+			events, err := filter(ctx, writeModel.Query())
+			if err != nil {
+				return nil, err
+			}
+			writeModel.AppendEvents(events...)
+			if err = writeModel.Reduce(); err != nil {
+				return nil, err
+			}
+			if !writeModel.State.Exists() {
+				return nil, caos_errs.ThrowNotFound(nil, "ORG-Bhju5", "Errors.Org.IDPConfig.NotExisting")
+			}
+			event, err := writeModel.NewChangedEvent(
+				ctx,
+				&a.Aggregate,
+				writeModel.ID,
+				provider.Name,
+				provider.Issuer,
+				provider.JWTEndpoint,
+				provider.KeyEndpoint,
+				provider.HeaderName,
+				provider.IDPOptions,
+			)
+			if err != nil || event == nil {
+				return nil, err
+			}
+			return []eventstore.Command{event}, nil
+		}, nil
+	}
+}
+
+func (c *Commands) prepareAddOrgGitHubProvider(a *org.Aggregate, resourceOwner, id string, provider GitHubProvider) preparation.Validation {
+	return func() (preparation.CreateCommands, error) {
+		if provider.ClientID = strings.TrimSpace(provider.ClientID); provider.ClientID == "" {
+			return nil, caos_errs.ThrowInvalidArgument(nil, "ORG-Jdsgf", "Errors.Invalid.Argument")
+		}
+		if provider.ClientSecret = strings.TrimSpace(provider.ClientSecret); provider.ClientSecret == "" {
+			return nil, caos_errs.ThrowInvalidArgument(nil, "ORG-dsgz3", "Errors.Invalid.Argument")
+		}
+		return func(ctx context.Context, filter preparation.FilterToQueryReducer) ([]eventstore.Command, error) {
+			writeModel := NewGitHubOrgIDPWriteModel(resourceOwner, id)
+			events, err := filter(ctx, writeModel.Query())
+			if err != nil {
+				return nil, err
+			}
+			writeModel.AppendEvents(events...)
+			if err = writeModel.Reduce(); err != nil {
+				return nil, err
+			}
+			secret, err := crypto.Encrypt([]byte(provider.ClientSecret), c.idpConfigEncryption)
+			if err != nil {
+				return nil, err
+			}
+			return []eventstore.Command{
+				org.NewGitHubIDPAddedEvent(
+					ctx,
+					&a.Aggregate,
+					id,
+					provider.Name,
+					provider.ClientID,
+					secret,
+					provider.Scopes,
+					provider.IDPOptions,
+				),
+			}, nil
+		}, nil
+	}
+}
+
+func (c *Commands) prepareUpdateOrgGitHubProvider(a *org.Aggregate, resourceOwner, id string, provider GitHubProvider) preparation.Validation {
+	return func() (preparation.CreateCommands, error) {
+		if id = strings.TrimSpace(id); id == "" {
+			return nil, caos_errs.ThrowInvalidArgument(nil, "ORG-sdf4h", "Errors.Invalid.Argument")
+		}
+		if provider.ClientID = strings.TrimSpace(provider.ClientID); provider.ClientID == "" {
+			return nil, caos_errs.ThrowInvalidArgument(nil, "ORG-fdh5z", "Errors.Invalid.Argument")
+		}
+		return func(ctx context.Context, filter preparation.FilterToQueryReducer) ([]eventstore.Command, error) {
+			writeModel := NewGitHubOrgIDPWriteModel(resourceOwner, id)
+			events, err := filter(ctx, writeModel.Query())
+			if err != nil {
+				return nil, err
+			}
+			writeModel.AppendEvents(events...)
+			if err = writeModel.Reduce(); err != nil {
+				return nil, err
+			}
+			if !writeModel.State.Exists() {
+				return nil, caos_errs.ThrowNotFound(nil, "ORG-Dr1gs", "Errors.Org.IDPConfig.NotExisting")
+			}
+			event, err := writeModel.NewChangedEvent(
+				ctx,
+				&a.Aggregate,
+				id,
+				provider.Name,
+				provider.ClientID,
+				provider.ClientSecret,
+				c.idpConfigEncryption,
+				provider.Scopes,
+				provider.IDPOptions,
+			)
 			if err != nil {
 				return nil, err
 			}
 			if event == nil {
 				return nil, nil
 			}
-=======
-			if err != nil || event == nil {
-				return nil, err
-			}
->>>>>>> ed4983d3
 			return []eventstore.Command{event}, nil
 		}, nil
 	}
 }
 
-<<<<<<< HEAD
 func (c *Commands) prepareAddOrgGitHubEnterpriseProvider(a *org.Aggregate, resourceOwner, id string, provider GitHubEnterpriseProvider) preparation.Validation {
 	return func() (preparation.CreateCommands, error) {
 		if provider.Name = strings.TrimSpace(provider.Name); provider.Name == "" {
@@ -595,35 +703,14 @@
 		}
 		return func(ctx context.Context, filter preparation.FilterToQueryReducer) ([]eventstore.Command, error) {
 			writeModel := NewGitHubEnterpriseOrgIDPWriteModel(resourceOwner, id)
-=======
-func (c *Commands) prepareAddOrgJWTProvider(a *org.Aggregate, writeModel *OrgJWTIDPWriteModel, provider JWTProvider) preparation.Validation {
-	return func() (preparation.CreateCommands, error) {
-		if provider.Name = strings.TrimSpace(provider.Name); provider.Name == "" {
-			return nil, caos_errs.ThrowInvalidArgument(nil, "ORG-JLKef", "Errors.Invalid.Argument")
-		}
-		if provider.Issuer = strings.TrimSpace(provider.Issuer); provider.Issuer == "" {
-			return nil, caos_errs.ThrowInvalidArgument(nil, "ORG-WNJK3", "Errors.Invalid.Argument")
-		}
-		if provider.JWTEndpoint = strings.TrimSpace(provider.JWTEndpoint); provider.JWTEndpoint == "" {
-			return nil, caos_errs.ThrowInvalidArgument(nil, "ORG-NJKSD", "Errors.Invalid.Argument")
-		}
-		if provider.KeyEndpoint = strings.TrimSpace(provider.KeyEndpoint); provider.KeyEndpoint == "" {
-			return nil, caos_errs.ThrowInvalidArgument(nil, "ORG-NJKE3", "Errors.Invalid.Argument")
-		}
-		if provider.HeaderName = strings.TrimSpace(provider.HeaderName); provider.HeaderName == "" {
-			return nil, caos_errs.ThrowInvalidArgument(nil, "ORG-2rlks", "Errors.Invalid.Argument")
-		}
-		return func(ctx context.Context, filter preparation.FilterToQueryReducer) ([]eventstore.Command, error) {
->>>>>>> ed4983d3
-			events, err := filter(ctx, writeModel.Query())
-			if err != nil {
-				return nil, err
-			}
-			writeModel.AppendEvents(events...)
-			if err = writeModel.Reduce(); err != nil {
-				return nil, err
-			}
-<<<<<<< HEAD
+			events, err := filter(ctx, writeModel.Query())
+			if err != nil {
+				return nil, err
+			}
+			writeModel.AppendEvents(events...)
+			if err = writeModel.Reduce(); err != nil {
+				return nil, err
+			}
 			secret, err := crypto.Encrypt([]byte(provider.ClientSecret), c.idpConfigEncryption)
 			if err != nil {
 				return nil, err
@@ -640,18 +727,6 @@
 					provider.TokenEndpoint,
 					provider.UserEndpoint,
 					provider.Scopes,
-=======
-			return []eventstore.Command{
-				org.NewJWTIDPAddedEvent(
-					ctx,
-					&a.Aggregate,
-					writeModel.ID,
-					provider.Name,
-					provider.Issuer,
-					provider.JWTEndpoint,
-					provider.KeyEndpoint,
-					provider.HeaderName,
->>>>>>> ed4983d3
 					provider.IDPOptions,
 				),
 			}, nil
@@ -659,7 +734,6 @@
 	}
 }
 
-<<<<<<< HEAD
 func (c *Commands) prepareUpdateOrgGitHubEnterpriseProvider(a *org.Aggregate, resourceOwner, id string, provider GitHubEnterpriseProvider) preparation.Validation {
 	return func() (preparation.CreateCommands, error) {
 		if id = strings.TrimSpace(id); id == "" {
@@ -682,29 +756,6 @@
 		}
 		return func(ctx context.Context, filter preparation.FilterToQueryReducer) ([]eventstore.Command, error) {
 			writeModel := NewGitHubEnterpriseOrgIDPWriteModel(resourceOwner, id)
-=======
-func (c *Commands) prepareUpdateOrgJWTProvider(a *org.Aggregate, writeModel *OrgJWTIDPWriteModel, provider JWTProvider) preparation.Validation {
-	return func() (preparation.CreateCommands, error) {
-		if writeModel.ID = strings.TrimSpace(writeModel.ID); writeModel.ID == "" {
-			return nil, caos_errs.ThrowInvalidArgument(nil, "ORG-HUe3q", "Errors.Invalid.Argument")
-		}
-		if provider.Name = strings.TrimSpace(provider.Name); provider.Name == "" {
-			return nil, caos_errs.ThrowInvalidArgument(nil, "ORG-JKLS2", "Errors.Invalid.Argument")
-		}
-		if provider.Issuer = strings.TrimSpace(provider.Issuer); provider.Issuer == "" {
-			return nil, caos_errs.ThrowInvalidArgument(nil, "ORG-JKs3f", "Errors.Invalid.Argument")
-		}
-		if provider.JWTEndpoint = strings.TrimSpace(provider.JWTEndpoint); provider.JWTEndpoint == "" {
-			return nil, caos_errs.ThrowInvalidArgument(nil, "ORG-NJKS2", "Errors.Invalid.Argument")
-		}
-		if provider.KeyEndpoint = strings.TrimSpace(provider.KeyEndpoint); provider.KeyEndpoint == "" {
-			return nil, caos_errs.ThrowInvalidArgument(nil, "ORG-SJk2d", "Errors.Invalid.Argument")
-		}
-		if provider.HeaderName = strings.TrimSpace(provider.HeaderName); provider.HeaderName == "" {
-			return nil, caos_errs.ThrowInvalidArgument(nil, "ORG-SJK2f", "Errors.Invalid.Argument")
-		}
-		return func(ctx context.Context, filter preparation.FilterToQueryReducer) ([]eventstore.Command, error) {
->>>>>>> ed4983d3
 			events, err := filter(ctx, writeModel.Query())
 			if err != nil {
 				return nil, err
@@ -714,16 +765,11 @@
 				return nil, err
 			}
 			if !writeModel.State.Exists() {
-<<<<<<< HEAD
 				return nil, caos_errs.ThrowNotFound(nil, "ORG-GBr42", "Errors.Org.IDPConfig.NotExisting")
-=======
-				return nil, caos_errs.ThrowNotFound(nil, "ORG-Bhju5", "Errors.Org.IDPConfig.NotExisting")
->>>>>>> ed4983d3
 			}
 			event, err := writeModel.NewChangedEvent(
 				ctx,
 				&a.Aggregate,
-<<<<<<< HEAD
 				id,
 				provider.Name,
 				provider.ClientID,
@@ -741,29 +787,12 @@
 			if event == nil {
 				return nil, nil
 			}
-=======
-				writeModel.ID,
-				provider.Name,
-				provider.Issuer,
-				provider.JWTEndpoint,
-				provider.KeyEndpoint,
-				provider.HeaderName,
-				provider.IDPOptions,
-			)
-			if err != nil || event == nil {
-				return nil, err
-			}
->>>>>>> ed4983d3
 			return []eventstore.Command{event}, nil
 		}, nil
 	}
 }
 
-<<<<<<< HEAD
-func (c *Commands) prepareAddOrgGoogleProvider(a *org.Aggregate, resourceOwner, id string, provider GoogleProvider) preparation.Validation {
-=======
 func (c *Commands) prepareAddOrgGoogleProvider(a *org.Aggregate, writeModel *OrgGoogleIDPWriteModel, provider GoogleProvider) preparation.Validation {
->>>>>>> ed4983d3
 	return func() (preparation.CreateCommands, error) {
 		if provider.ClientID = strings.TrimSpace(provider.ClientID); provider.ClientID == "" {
 			return nil, caos_errs.ThrowInvalidArgument(nil, "ORG-D3fvs", "Errors.Invalid.Argument")
