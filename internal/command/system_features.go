package command

import (
	"context"

	"github.com/zitadel/zitadel/internal/domain"
	"github.com/zitadel/zitadel/internal/feature"
	"github.com/zitadel/zitadel/internal/repository/feature/feature_v2"
	"github.com/zitadel/zitadel/internal/zerrors"
)

type SystemFeatures struct {
<<<<<<< HEAD
	LoginDefaultOrg                 *bool
	TriggerIntrospectionProjections *bool
	LegacyIntrospection             *bool
	TokenExchange                   *bool
	UserSchema                      *bool
	ImprovedPerformance             []feature.ImprovedPerformanceType
	OIDCSingleV1SessionTermination  *bool
	DisableUserTokenEvent           *bool
	EnableBackChannelLogout         *bool
	LoginV2                         *feature.LoginV2
	PermissionCheckV2               *bool
=======
	LoginDefaultOrg                *bool
	TokenExchange                  *bool
	UserSchema                     *bool
	ImprovedPerformance            []feature.ImprovedPerformanceType
	OIDCSingleV1SessionTermination *bool
	DisableUserTokenEvent          *bool
	EnableBackChannelLogout        *bool
	LoginV2                        *feature.LoginV2
	PermissionCheckV2              *bool
>>>>>>> 9ebf2316
}

func (m *SystemFeatures) isEmpty() bool {
	return m.LoginDefaultOrg == nil &&
		m.UserSchema == nil &&
		m.TokenExchange == nil &&
		// nil check to allow unset improvements
		m.ImprovedPerformance == nil &&
		m.OIDCSingleV1SessionTermination == nil &&
		m.DisableUserTokenEvent == nil &&
		m.EnableBackChannelLogout == nil &&
		m.LoginV2 == nil &&
		m.PermissionCheckV2 == nil
}

func (c *Commands) SetSystemFeatures(ctx context.Context, f *SystemFeatures) (*domain.ObjectDetails, error) {
	if f.isEmpty() {
		return nil, zerrors.ThrowInternal(nil, "COMMAND-Oop8a", "Errors.NoChangesFound")
	}
	wm := NewSystemFeaturesWriteModel()
	if err := c.eventstore.FilterToQueryReducer(ctx, wm); err != nil {
		return nil, err
	}
	cmds := wm.setCommands(ctx, f)
	if len(cmds) == 0 {
		return writeModelToObjectDetails(wm.WriteModel), nil
	}
	events, err := c.eventstore.Push(ctx, cmds...)
	if err != nil {
		return nil, err
	}
	return pushedEventsToObjectDetails(events), nil
}

func (c *Commands) ResetSystemFeatures(ctx context.Context) (*domain.ObjectDetails, error) {
	wm := NewSystemFeaturesWriteModel()
	if err := c.eventstore.FilterToQueryReducer(ctx, wm); err != nil {
		return nil, err
	}
	if wm.isEmpty() {
		return writeModelToObjectDetails(wm.WriteModel), nil
	}
	aggregate := feature_v2.NewAggregate("SYSTEM", "SYSTEM")
	events, err := c.eventstore.Push(ctx, feature_v2.NewResetEvent(ctx, aggregate, feature_v2.SystemResetEventType))
	if err != nil {
		return nil, err
	}
	return pushedEventsToObjectDetails(events), nil
}<|MERGE_RESOLUTION|>--- conflicted
+++ resolved
@@ -10,19 +10,6 @@
 )
 
 type SystemFeatures struct {
-<<<<<<< HEAD
-	LoginDefaultOrg                 *bool
-	TriggerIntrospectionProjections *bool
-	LegacyIntrospection             *bool
-	TokenExchange                   *bool
-	UserSchema                      *bool
-	ImprovedPerformance             []feature.ImprovedPerformanceType
-	OIDCSingleV1SessionTermination  *bool
-	DisableUserTokenEvent           *bool
-	EnableBackChannelLogout         *bool
-	LoginV2                         *feature.LoginV2
-	PermissionCheckV2               *bool
-=======
 	LoginDefaultOrg                *bool
 	TokenExchange                  *bool
 	UserSchema                     *bool
@@ -32,7 +19,6 @@
 	EnableBackChannelLogout        *bool
 	LoginV2                        *feature.LoginV2
 	PermissionCheckV2              *bool
->>>>>>> 9ebf2316
 }
 
 func (m *SystemFeatures) isEmpty() bool {
