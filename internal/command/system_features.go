package command

import (
	"context"

	"github.com/zitadel/zitadel/internal/domain"
	"github.com/zitadel/zitadel/internal/repository/feature/feature_v2"
	"github.com/zitadel/zitadel/internal/zerrors"
)

type SystemFeatures struct {
	LoginDefaultOrg                 *bool
	TriggerIntrospectionProjections *bool
	LegacyIntrospection             *bool
	TokenExchange                   *bool
	UserSchema                      *bool
	Execution                       *bool
}

func (m *SystemFeatures) isEmpty() bool {
	return m.LoginDefaultOrg == nil &&
		m.TriggerIntrospectionProjections == nil &&
		m.LegacyIntrospection == nil &&
		m.UserSchema == nil &&
<<<<<<< HEAD
		m.Execution == nil
=======
		m.TokenExchange == nil
>>>>>>> 1e53aab4
}

func (c *Commands) SetSystemFeatures(ctx context.Context, f *SystemFeatures) (*domain.ObjectDetails, error) {
	if f.isEmpty() {
		return nil, zerrors.ThrowInternal(nil, "COMMAND-Oop8a", "Errors.NoChangesFound")
	}
	wm := NewSystemFeaturesWriteModel()
	if err := c.eventstore.FilterToQueryReducer(ctx, wm); err != nil {
		return nil, err
	}
	cmds := wm.setCommands(ctx, f)
	if len(cmds) == 0 {
		return writeModelToObjectDetails(wm.WriteModel), nil
	}
	events, err := c.eventstore.Push(ctx, cmds...)
	if err != nil {
		return nil, err
	}
	return pushedEventsToObjectDetails(events), nil
}

func (c *Commands) ResetSystemFeatures(ctx context.Context) (*domain.ObjectDetails, error) {
	wm := NewSystemFeaturesWriteModel()
	if err := c.eventstore.FilterToQueryReducer(ctx, wm); err != nil {
		return nil, err
	}
	if wm.isEmpty() {
		return writeModelToObjectDetails(wm.WriteModel), nil
	}
	aggregate := feature_v2.NewAggregate("SYSTEM", "SYSTEM")
	events, err := c.eventstore.Push(ctx, feature_v2.NewResetEvent(ctx, aggregate, feature_v2.SystemResetEventType))
	if err != nil {
		return nil, err
	}
	return pushedEventsToObjectDetails(events), nil
}<|MERGE_RESOLUTION|>--- conflicted
+++ resolved
@@ -22,11 +22,8 @@
 		m.TriggerIntrospectionProjections == nil &&
 		m.LegacyIntrospection == nil &&
 		m.UserSchema == nil &&
-<<<<<<< HEAD
+		m.TokenExchange == nil &&
 		m.Execution == nil
-=======
-		m.TokenExchange == nil
->>>>>>> 1e53aab4
 }
 
 func (c *Commands) SetSystemFeatures(ctx context.Context, f *SystemFeatures) (*domain.ObjectDetails, error) {
