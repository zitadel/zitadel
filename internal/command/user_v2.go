package command

import (
	"context"

	"github.com/zitadel/logging"

	"github.com/zitadel/zitadel/internal/domain"
	"github.com/zitadel/zitadel/internal/eventstore"
	"github.com/zitadel/zitadel/internal/repository/user"
	"github.com/zitadel/zitadel/internal/telemetry/tracing"
	"github.com/zitadel/zitadel/internal/zerrors"
)

func (c *Commands) LockUserV2(ctx context.Context, userID string) (*domain.ObjectDetails, error) {
	if userID == "" {
		return nil, zerrors.ThrowInvalidArgument(nil, "COMMAND-agz3eczifm", "Errors.User.UserIDMissing")
	}

	existingHuman, err := c.userStateWriteModel(ctx, userID)
	if err != nil {
		return nil, err
	}
	if !isUserStateExists(existingHuman.UserState) {
		return nil, zerrors.ThrowNotFound(nil, "COMMAND-450yxuqrh1", "Errors.User.NotFound")
	}
	if !hasUserState(existingHuman.UserState, domain.UserStateActive, domain.UserStateInitial) {
		return nil, zerrors.ThrowPreconditionFailed(nil, "COMMAND-lgws8wtsqf", "Errors.User.ShouldBeActiveOrInitial")
	}

	if err := c.checkPermissionUpdateUser(ctx, existingHuman.ResourceOwner, existingHuman.AggregateID); err != nil {
		return nil, err
	}

	if err := c.pushAppendAndReduce(ctx, existingHuman, user.NewUserLockedEvent(ctx, &existingHuman.Aggregate().Aggregate)); err != nil {
		return nil, err
	}
	return writeModelToObjectDetails(&existingHuman.WriteModel), nil
}

func (c *Commands) UnlockUserV2(ctx context.Context, userID string) (*domain.ObjectDetails, error) {
	if userID == "" {
		return nil, zerrors.ThrowInvalidArgument(nil, "COMMAND-a9ld4xckax", "Errors.User.UserIDMissing")
	}

	existingHuman, err := c.userStateWriteModel(ctx, userID)
	if err != nil {
		return nil, err
	}
	if !isUserStateExists(existingHuman.UserState) {
		return nil, zerrors.ThrowNotFound(nil, "COMMAND-x377t913pw", "Errors.User.NotFound")
	}
	if !hasUserState(existingHuman.UserState, domain.UserStateLocked) {
		return nil, zerrors.ThrowPreconditionFailed(nil, "COMMAND-olb9vb0oca", "Errors.User.NotLocked")
	}
	if err := c.checkPermissionUpdateUser(ctx, existingHuman.ResourceOwner, existingHuman.AggregateID); err != nil {
		return nil, err
	}

	if err := c.pushAppendAndReduce(ctx, existingHuman, user.NewUserUnlockedEvent(ctx, &existingHuman.Aggregate().Aggregate)); err != nil {
		return nil, err
	}
	return writeModelToObjectDetails(&existingHuman.WriteModel), nil
}

func (c *Commands) DeactivateUserV2(ctx context.Context, userID string) (*domain.ObjectDetails, error) {
	if userID == "" {
		return nil, zerrors.ThrowInvalidArgument(nil, "COMMAND-78iiirat8y", "Errors.User.UserIDMissing")
	}

	existingHuman, err := c.userStateWriteModel(ctx, userID)
	if err != nil {
		return nil, err
	}
	if !isUserStateExists(existingHuman.UserState) {
		return nil, zerrors.ThrowNotFound(nil, "COMMAND-5gp2p62iin", "Errors.User.NotFound")
	}
	if isUserStateInitial(existingHuman.UserState) {
		return nil, zerrors.ThrowPreconditionFailed(nil, "COMMAND-gvx4kct9r2", "Errors.User.CantDeactivateInitial")
	}
	if isUserStateInactive(existingHuman.UserState) {
		return nil, zerrors.ThrowPreconditionFailed(nil, "COMMAND-5gunjw0cd7", "Errors.User.AlreadyInactive")
	}
	if err := c.checkPermissionUpdateUser(ctx, existingHuman.ResourceOwner, existingHuman.AggregateID); err != nil {
		return nil, err
	}

	if err := c.pushAppendAndReduce(ctx, existingHuman, user.NewUserDeactivatedEvent(ctx, &existingHuman.Aggregate().Aggregate)); err != nil {
		return nil, err
	}
	return writeModelToObjectDetails(&existingHuman.WriteModel), nil
}

func (c *Commands) ReactivateUserV2(ctx context.Context, userID string) (*domain.ObjectDetails, error) {
	if userID == "" {
		return nil, zerrors.ThrowInvalidArgument(nil, "COMMAND-0nx1ie38fw", "Errors.User.UserIDMissing")
	}

	existingHuman, err := c.userStateWriteModel(ctx, userID)
	if err != nil {
		return nil, err
	}
	if !isUserStateExists(existingHuman.UserState) {
		return nil, zerrors.ThrowNotFound(nil, "COMMAND-9hy5kzbuk6", "Errors.User.NotFound")
	}
	if !isUserStateInactive(existingHuman.UserState) {
		return nil, zerrors.ThrowPreconditionFailed(nil, "COMMAND-s5qqcz97hf", "Errors.User.NotInactive")
	}
	if err := c.checkPermissionUpdateUser(ctx, existingHuman.ResourceOwner, existingHuman.AggregateID); err != nil {
		return nil, err
	}

	if err := c.pushAppendAndReduce(ctx, existingHuman, user.NewUserReactivatedEvent(ctx, &existingHuman.Aggregate().Aggregate)); err != nil {
		return nil, err
	}
	return writeModelToObjectDetails(&existingHuman.WriteModel), nil
}

func (c *Commands) userStateWriteModel(ctx context.Context, userID string) (writeModel *UserV2WriteModel, err error) {
	ctx, span := tracing.NewSpan(ctx)
	defer func() { span.EndWithError(err) }()

	writeModel = NewUserStateWriteModel(userID, "")
	err = c.eventstore.FilterToQueryReducer(ctx, writeModel)
	if err != nil {
		return nil, err
	}
	return writeModel, nil
}

<<<<<<< HEAD
func (c *Commands) RemoveUserV2(ctx context.Context, userID, resourceOwner string, check eventstore.PermissionCheck, cascadingUserMemberships []*CascadingMembership, cascadingGrantIDs ...string) (*domain.ObjectDetails, error) {
=======
func (c *Commands) RemoveUserV2(ctx context.Context, userID, resourceOwner string, check func(bool) PermissionCheck, cascadingUserMemberships []*CascadingMembership, cascadingGrantIDs ...string) (*domain.ObjectDetails, error) {
>>>>>>> 092dbbc9
	if userID == "" {
		return nil, zerrors.ThrowInvalidArgument(nil, "COMMAND-vaipl7s13l", "Errors.User.UserIDMissing")
	}

	existingUser, err := c.userRemoveWriteModel(ctx, userID, resourceOwner, check)
	if err != nil {
		return nil, err
	}
	if !isUserStateExists(existingUser.UserState) {
		return nil, zerrors.ThrowNotFound(nil, "COMMAND-bd4ir1mblj", "Errors.User.NotFound")
	}
	domainPolicy, err := c.domainPolicyWriteModel(ctx, existingUser.ResourceOwner)
	if err != nil {
		return nil, zerrors.ThrowPreconditionFailed(err, "COMMAND-l40ykb3xh2", "Errors.Org.DomainPolicy.NotExisting")
	}
	var events []eventstore.Command
	events = append(events, user.NewUserRemovedEvent(ctx, &existingUser.Aggregate().Aggregate, existingUser.UserName, existingUser.IDPLinks, domainPolicy.UserLoginMustBeDomain))

	for _, grantID := range cascadingGrantIDs {
		removeEvent, _, err := c.removeUserGrant(ctx, grantID, "", true)
		if err != nil {
			logging.WithFields("usergrantid", grantID).WithError(err).Warn("could not cascade remove role on user grant")
			continue
		}
		events = append(events, removeEvent)
	}

	if len(cascadingUserMemberships) > 0 {
		membershipEvents, err := c.removeUserMemberships(ctx, cascadingUserMemberships)
		if err != nil {
			return nil, err
		}
		events = append(events, membershipEvents...)
	}

	pushedEvents, err := c.eventstore.Push(ctx, events...)
	if err != nil {
		return nil, err
	}
	err = AppendAndReduce(existingUser, pushedEvents...)
	if err != nil {
		return nil, err
	}
	return writeModelToObjectDetails(&existingUser.WriteModel), nil
}

<<<<<<< HEAD
func (c *Commands) userRemoveWriteModel(ctx context.Context, userID, resourceOwner string, check eventstore.PermissionCheck) (writeModel *UserV2WriteModel, err error) {
=======
func (c *Commands) userRemoveWriteModel(ctx context.Context, userID, resourceOwner string, check func(isHuman bool) PermissionCheck) (writeModel *UserV2WriteModel, err error) {
>>>>>>> 092dbbc9
	ctx, span := tracing.NewSpan(ctx)
	defer func() { span.EndWithError(err) }()

	writeModel = NewUserRemoveWriteModel(userID, resourceOwner, check)
	err = c.eventstore.FilterToQueryReducer(ctx, writeModel)
	if err != nil {
		return nil, err
	}
	if check != nil {
		// In order to allow a conditional permission based on the user type, we need to have the reduced write model.
		err = check(writeModel.Name == "")(writeModel.ResourceOwner, writeModel.AggregateID)
	}
	return writeModel, err
}<|MERGE_RESOLUTION|>--- conflicted
+++ resolved
@@ -128,11 +128,7 @@
 	return writeModel, nil
 }
 
-<<<<<<< HEAD
-func (c *Commands) RemoveUserV2(ctx context.Context, userID, resourceOwner string, check eventstore.PermissionCheck, cascadingUserMemberships []*CascadingMembership, cascadingGrantIDs ...string) (*domain.ObjectDetails, error) {
-=======
 func (c *Commands) RemoveUserV2(ctx context.Context, userID, resourceOwner string, check func(bool) PermissionCheck, cascadingUserMemberships []*CascadingMembership, cascadingGrantIDs ...string) (*domain.ObjectDetails, error) {
->>>>>>> 092dbbc9
 	if userID == "" {
 		return nil, zerrors.ThrowInvalidArgument(nil, "COMMAND-vaipl7s13l", "Errors.User.UserIDMissing")
 	}
@@ -179,15 +175,11 @@
 	return writeModelToObjectDetails(&existingUser.WriteModel), nil
 }
 
-<<<<<<< HEAD
-func (c *Commands) userRemoveWriteModel(ctx context.Context, userID, resourceOwner string, check eventstore.PermissionCheck) (writeModel *UserV2WriteModel, err error) {
-=======
 func (c *Commands) userRemoveWriteModel(ctx context.Context, userID, resourceOwner string, check func(isHuman bool) PermissionCheck) (writeModel *UserV2WriteModel, err error) {
->>>>>>> 092dbbc9
 	ctx, span := tracing.NewSpan(ctx)
 	defer func() { span.EndWithError(err) }()
 
-	writeModel = NewUserRemoveWriteModel(userID, resourceOwner, check)
+	writeModel = NewUserRemoveWriteModel(userID, resourceOwner)
 	err = c.eventstore.FilterToQueryReducer(ctx, writeModel)
 	if err != nil {
 		return nil, err
