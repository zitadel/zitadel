package command

import (
	"context"
	"errors"
	"testing"
	"time"

	"github.com/golang/mock/gomock"
	"github.com/stretchr/testify/assert"
	openid "github.com/zitadel/oidc/v2/pkg/oidc"

	"github.com/zitadel/zitadel/internal/crypto"
	"github.com/zitadel/zitadel/internal/domain"
	caos_errors "github.com/zitadel/zitadel/internal/errors"
	"github.com/zitadel/zitadel/internal/eventstore"
	"github.com/zitadel/zitadel/internal/eventstore/repository"
	"github.com/zitadel/zitadel/internal/id"
	id_mock "github.com/zitadel/zitadel/internal/id/mock"
	"github.com/zitadel/zitadel/internal/repository/idp"
	"github.com/zitadel/zitadel/internal/repository/idpconfig"
	"github.com/zitadel/zitadel/internal/repository/org"
)

func TestCommandSide_AddOrgGenericOAuthIDP(t *testing.T) {
	type fields struct {
		eventstore   *eventstore.Eventstore
		idGenerator  id.Generator
		secretCrypto crypto.EncryptionAlgorithm
	}
	type args struct {
		ctx           context.Context
		resourceOwner string
		provider      GenericOAuthProvider
	}
	type res struct {
		id   string
		want *domain.ObjectDetails
		err  func(error) bool
	}
	tests := []struct {
		name   string
		fields fields
		args   args
		res    res
	}{
		{
			"invalid name",
			fields{
				eventstore:  eventstoreExpect(t),
				idGenerator: id_mock.NewIDGeneratorExpectIDs(t, "id1"),
			},
			args{
				ctx:           context.Background(),
				resourceOwner: "org1",
				provider:      GenericOAuthProvider{},
			},
			res{
				err: func(err error) bool {
					return errors.Is(err, caos_errors.ThrowInvalidArgument(nil, "ORG-D32ef", ""))
				},
			},
		},
		{
			"invalid clientID",
			fields{
				eventstore:  eventstoreExpect(t),
				idGenerator: id_mock.NewIDGeneratorExpectIDs(t, "id1"),
			},
			args{
				ctx:           context.Background(),
				resourceOwner: "org1",
				provider: GenericOAuthProvider{
					Name: "name",
				},
			},
			res{
				err: func(err error) bool {
					return errors.Is(err, caos_errors.ThrowInvalidArgument(nil, "ORG-Dbgzf", ""))
				},
			},
		},
		{
			"invalid clientSecret",
			fields{
				eventstore:  eventstoreExpect(t),
				idGenerator: id_mock.NewIDGeneratorExpectIDs(t, "id1"),
			},
			args{
				ctx:           context.Background(),
				resourceOwner: "org1",
				provider: GenericOAuthProvider{
					Name:     "name",
					ClientID: "clientID",
				},
			},
			res{
				err: func(err error) bool {
					return errors.Is(err, caos_errors.ThrowInvalidArgument(nil, "ORG-DF4ga", ""))
				},
			},
		},
		{
			"invalid auth endpoint",
			fields{
				eventstore:  eventstoreExpect(t),
				idGenerator: id_mock.NewIDGeneratorExpectIDs(t, "id1"),
			},
			args{
				ctx:           context.Background(),
				resourceOwner: "org1",
				provider: GenericOAuthProvider{
					Name:         "name",
					ClientID:     "clientID",
					ClientSecret: "clientSecret",
				},
			},
			res{
				err: func(err error) bool {
					return errors.Is(err, caos_errors.ThrowInvalidArgument(nil, "ORG-B23bs", ""))
				},
			},
		},
		{
			"invalid token endpoint",
			fields{
				eventstore:  eventstoreExpect(t),
				idGenerator: id_mock.NewIDGeneratorExpectIDs(t, "id1"),
			},
			args{
				ctx:           context.Background(),
				resourceOwner: "org1",
				provider: GenericOAuthProvider{
					Name:                  "name",
					ClientID:              "clientID",
					ClientSecret:          "clientSecret",
					AuthorizationEndpoint: "auth",
				},
			},
			res{
				err: func(err error) bool {
					return errors.Is(err, caos_errors.ThrowInvalidArgument(nil, "ORG-D2gj8", ""))
				},
			},
		},
		{
			"invalid user endpoint",
			fields{
				eventstore:  eventstoreExpect(t),
				idGenerator: id_mock.NewIDGeneratorExpectIDs(t, "id1"),
			},
			args{
				ctx:           context.Background(),
				resourceOwner: "org1",
				provider: GenericOAuthProvider{
					Name:                  "name",
					ClientID:              "clientID",
					ClientSecret:          "clientSecret",
					AuthorizationEndpoint: "auth",
					TokenEndpoint:         "token",
				},
			},
			res{
				err: func(err error) bool {
					return errors.Is(err, caos_errors.ThrowInvalidArgument(nil, "ORG-Fb8jk", ""))
				},
			},
		},
		{
			"invalid id attribute",
			fields{
				eventstore:  eventstoreExpect(t),
				idGenerator: id_mock.NewIDGeneratorExpectIDs(t, "id1"),
			},
			args{
				ctx:           context.Background(),
				resourceOwner: "org1",
				provider: GenericOAuthProvider{
					Name:                  "name",
					ClientID:              "clientID",
					ClientSecret:          "clientSecret",
					AuthorizationEndpoint: "auth",
					TokenEndpoint:         "token",
					UserEndpoint:          "user",
				},
			},
			res{
				err: func(err error) bool {
					return errors.Is(err, caos_errors.ThrowInvalidArgument(nil, "ORG-sadf3d", ""))
				},
			},
		},
		{
			name: "ok",
			fields: fields{
				eventstore: eventstoreExpect(t,
					expectFilter(),
					expectPush(
						eventPusherToEvents(
							org.NewOAuthIDPAddedEvent(context.Background(), &org.NewAggregate("org1").Aggregate,
								"id1",
								"name",
								"clientID",
								&crypto.CryptoValue{
									CryptoType: crypto.TypeEncryption,
									Algorithm:  "enc",
									KeyID:      "id",
									Crypted:    []byte("clientSecret"),
								},
								"auth",
								"token",
								"user",
								"idAttribute",
								nil,
								idp.Options{},
							)),
					),
				),
				idGenerator:  id_mock.NewIDGeneratorExpectIDs(t, "id1"),
				secretCrypto: crypto.CreateMockEncryptionAlg(gomock.NewController(t)),
			},
			args: args{
				ctx:           context.Background(),
				resourceOwner: "org1",
				provider: GenericOAuthProvider{
					Name:                  "name",
					ClientID:              "clientID",
					ClientSecret:          "clientSecret",
					AuthorizationEndpoint: "auth",
					TokenEndpoint:         "token",
					UserEndpoint:          "user",
					IDAttribute:           "idAttribute",
				},
			},
			res: res{
				id:   "id1",
				want: &domain.ObjectDetails{ResourceOwner: "org1"},
			},
		},
		{
			name: "ok all set",
			fields: fields{
				eventstore: eventstoreExpect(t,
					expectFilter(),
					expectPush(
						eventPusherToEvents(
							org.NewOAuthIDPAddedEvent(context.Background(), &org.NewAggregate("org1").Aggregate,
								"id1",
								"name",
								"clientID",
								&crypto.CryptoValue{
									CryptoType: crypto.TypeEncryption,
									Algorithm:  "enc",
									KeyID:      "id",
									Crypted:    []byte("clientSecret"),
								},
								"auth",
								"token",
								"user",
								"idAttribute",
								[]string{"user"},
								idp.Options{
									IsCreationAllowed: true,
									IsLinkingAllowed:  true,
									IsAutoCreation:    true,
									IsAutoUpdate:      true,
								},
							)),
					),
				),
				idGenerator:  id_mock.NewIDGeneratorExpectIDs(t, "id1"),
				secretCrypto: crypto.CreateMockEncryptionAlg(gomock.NewController(t)),
			},
			args: args{
				ctx:           context.Background(),
				resourceOwner: "org1",
				provider: GenericOAuthProvider{
					Name:                  "name",
					ClientID:              "clientID",
					ClientSecret:          "clientSecret",
					AuthorizationEndpoint: "auth",
					TokenEndpoint:         "token",
					UserEndpoint:          "user",
					Scopes:                []string{"user"},
					IDAttribute:           "idAttribute",
					IDPOptions: idp.Options{
						IsCreationAllowed: true,
						IsLinkingAllowed:  true,
						IsAutoCreation:    true,
						IsAutoUpdate:      true,
					},
				},
			},
			res: res{
				id:   "id1",
				want: &domain.ObjectDetails{ResourceOwner: "org1"},
			},
		},
	}
	for _, tt := range tests {
		t.Run(tt.name, func(t *testing.T) {
			c := &Commands{
				eventstore:          tt.fields.eventstore,
				idGenerator:         tt.fields.idGenerator,
				idpConfigEncryption: tt.fields.secretCrypto,
			}
			id, got, err := c.AddOrgGenericOAuthProvider(tt.args.ctx, tt.args.resourceOwner, tt.args.provider)
			if tt.res.err == nil {
				assert.NoError(t, err)
			}
			if tt.res.err != nil && !tt.res.err(err) {
				t.Errorf("got wrong err: %v ", err)
			}
			if tt.res.err == nil {
				assert.Equal(t, tt.res.id, id)
				assert.Equal(t, tt.res.want, got)
			}
		})
	}
}

func TestCommandSide_UpdateOrgGenericOAuthIDP(t *testing.T) {
	type fields struct {
		eventstore   *eventstore.Eventstore
		secretCrypto crypto.EncryptionAlgorithm
	}
	type args struct {
		ctx           context.Context
		resourceOwner string
		id            string
		provider      GenericOAuthProvider
	}
	type res struct {
		want *domain.ObjectDetails
		err  func(error) bool
	}
	tests := []struct {
		name   string
		fields fields
		args   args
		res    res
	}{
		{
			"invalid id",
			fields{
				eventstore: eventstoreExpect(t),
			},
			args{
				ctx:           context.Background(),
				resourceOwner: "org1",
				provider:      GenericOAuthProvider{},
			},
			res{
				err: func(err error) bool {
					return errors.Is(err, caos_errors.ThrowInvalidArgument(nil, "ORG-asfsa", ""))
				},
			},
		},
		{
			"invalid name",
			fields{
				eventstore: eventstoreExpect(t),
			},
			args{
				ctx:           context.Background(),
				resourceOwner: "org1",
				id:            "id1",
				provider:      GenericOAuthProvider{},
			},
			res{
				err: func(err error) bool {
					return errors.Is(err, caos_errors.ThrowInvalidArgument(nil, "ORG-D32ef", ""))
				},
			},
		},
		{
			"invalid clientID",
			fields{
				eventstore: eventstoreExpect(t),
			},
			args{
				ctx:           context.Background(),
				resourceOwner: "org1",
				id:            "id1",
				provider: GenericOAuthProvider{
					Name: "name",
				},
			},
			res{
				err: func(err error) bool {
					return errors.Is(err, caos_errors.ThrowInvalidArgument(nil, "ORG-Dbgzf", ""))
				},
			},
		},
		{
			"invalid auth endpoint",
			fields{
				eventstore: eventstoreExpect(t),
			},
			args{
				ctx:           context.Background(),
				resourceOwner: "org1",
				id:            "id1",
				provider: GenericOAuthProvider{
					Name:     "name",
					ClientID: "clientID",
				},
			},
			res{
				err: func(err error) bool {
					return errors.Is(err, caos_errors.ThrowInvalidArgument(nil, "ORG-B23bs", ""))
				},
			},
		},
		{
			"invalid token endpoint",
			fields{
				eventstore: eventstoreExpect(t),
			},
			args{
				ctx:           context.Background(),
				resourceOwner: "org1",
				id:            "id1",
				provider: GenericOAuthProvider{
					Name:                  "name",
					ClientID:              "clientID",
					AuthorizationEndpoint: "auth",
				},
			},
			res{
				err: func(err error) bool {
					return errors.Is(err, caos_errors.ThrowInvalidArgument(nil, "ORG-D2gj8", ""))
				},
			},
		},
		{
			"invalid user endpoint",
			fields{
				eventstore: eventstoreExpect(t),
			},
			args{
				ctx:           context.Background(),
				resourceOwner: "org1",
				id:            "id1",
				provider: GenericOAuthProvider{
					Name:                  "name",
					ClientID:              "clientID",
					AuthorizationEndpoint: "auth",
					TokenEndpoint:         "token",
				},
			},
			res{
				err: func(err error) bool {
					return errors.Is(err, caos_errors.ThrowInvalidArgument(nil, "ORG-Fb8jk", ""))
				},
			},
		},
		{
			"invalid id attribute",
			fields{
				eventstore: eventstoreExpect(t),
			},
			args{
				ctx:           context.Background(),
				resourceOwner: "org1",
				id:            "id1",
				provider: GenericOAuthProvider{
					Name:                  "name",
					ClientID:              "clientID",
					AuthorizationEndpoint: "auth",
					TokenEndpoint:         "token",
					UserEndpoint:          "user",
				},
			},
			res{
				err: func(err error) bool {
					return errors.Is(err, caos_errors.ThrowInvalidArgument(nil, "ORG-SAe4gh", ""))
				},
			},
		},
		{
			name: "not found",
			fields: fields{
				eventstore: eventstoreExpect(t,
					expectFilter(),
				),
			},
			args: args{
				ctx:           context.Background(),
				resourceOwner: "org1",
				id:            "id1",
				provider: GenericOAuthProvider{
					Name:                  "name",
					ClientID:              "clientID",
					AuthorizationEndpoint: "auth",
					TokenEndpoint:         "token",
					UserEndpoint:          "user",
					IDAttribute:           "idAttribute",
				},
			},
			res: res{
				err: caos_errors.IsNotFound,
			},
		},
		{
			name: "no changes",
			fields: fields{
				eventstore: eventstoreExpect(t,
					expectFilter(
						eventFromEventPusher(
							org.NewOAuthIDPAddedEvent(context.Background(), &org.NewAggregate("org1").Aggregate,
								"id1",
								"name",
								"clientID",
								&crypto.CryptoValue{
									CryptoType: crypto.TypeEncryption,
									Algorithm:  "enc",
									KeyID:      "id",
									Crypted:    []byte("clientSecret"),
								},
								"auth",
								"token",
								"user",
								"idAttribute",
								nil,
								idp.Options{},
							)),
					),
				),
			},
			args: args{
				ctx:           context.Background(),
				resourceOwner: "org1",
				id:            "id1",
				provider: GenericOAuthProvider{
					Name:                  "name",
					ClientID:              "clientID",
					AuthorizationEndpoint: "auth",
					TokenEndpoint:         "token",
					UserEndpoint:          "user",
					IDAttribute:           "idAttribute",
				},
			},
			res: res{
				want: &domain.ObjectDetails{ResourceOwner: "org1"},
			},
		},
		{
			name: "change ok",
			fields: fields{
				eventstore: eventstoreExpect(t,
					expectFilter(
						eventFromEventPusher(
							org.NewOAuthIDPAddedEvent(context.Background(), &org.NewAggregate("org1").Aggregate,
								"id1",
								"name",
								"clientID",
								&crypto.CryptoValue{
									CryptoType: crypto.TypeEncryption,
									Algorithm:  "enc",
									KeyID:      "id",
									Crypted:    []byte("clientSecret"),
								},
								"auth",
								"token",
								"user",
								"idAttribute",
								nil,
								idp.Options{},
							)),
					),
					expectPush(
						eventPusherToEvents(
							func() eventstore.Command {
								t := true
								event, _ := org.NewOAuthIDPChangedEvent(context.Background(), &org.NewAggregate("org1").Aggregate,
									"id1",
									[]idp.OAuthIDPChanges{
										idp.ChangeOAuthName("new name"),
										idp.ChangeOAuthClientID("clientID2"),
										idp.ChangeOAuthClientSecret(&crypto.CryptoValue{
											CryptoType: crypto.TypeEncryption,
											Algorithm:  "enc",
											KeyID:      "id",
											Crypted:    []byte("newSecret"),
										}),
										idp.ChangeOAuthAuthorizationEndpoint("new auth"),
										idp.ChangeOAuthTokenEndpoint("new token"),
										idp.ChangeOAuthUserEndpoint("new user"),
										idp.ChangeOAuthScopes([]string{"openid", "profile"}),
										idp.ChangeOAuthIDAttribute("newAttribute"),
										idp.ChangeOAuthOptions(idp.OptionChanges{
											IsCreationAllowed: &t,
											IsLinkingAllowed:  &t,
											IsAutoCreation:    &t,
											IsAutoUpdate:      &t,
										}),
									},
								)
								return event
							}(),
						),
					),
				),
				secretCrypto: crypto.CreateMockEncryptionAlg(gomock.NewController(t)),
			},
			args: args{
				ctx:           context.Background(),
				resourceOwner: "org1",
				id:            "id1",
				provider: GenericOAuthProvider{
					Name:                  "new name",
					ClientID:              "clientID2",
					ClientSecret:          "newSecret",
					AuthorizationEndpoint: "new auth",
					TokenEndpoint:         "new token",
					UserEndpoint:          "new user",
					Scopes:                []string{"openid", "profile"},
					IDAttribute:           "newAttribute",
					IDPOptions: idp.Options{
						IsCreationAllowed: true,
						IsLinkingAllowed:  true,
						IsAutoCreation:    true,
						IsAutoUpdate:      true,
					},
				},
			},
			res: res{
				want: &domain.ObjectDetails{ResourceOwner: "org1"},
			},
		},
	}
	for _, tt := range tests {
		t.Run(tt.name, func(t *testing.T) {
			c := &Commands{
				eventstore:          tt.fields.eventstore,
				idpConfigEncryption: tt.fields.secretCrypto,
			}
			got, err := c.UpdateOrgGenericOAuthProvider(tt.args.ctx, tt.args.resourceOwner, tt.args.id, tt.args.provider)
			if tt.res.err == nil {
				assert.NoError(t, err)
			}
			if tt.res.err != nil && !tt.res.err(err) {
				t.Errorf("got wrong err: %v ", err)
			}
			if tt.res.err == nil {
				assert.Equal(t, tt.res.want, got)
			}
		})
	}
}

func TestCommandSide_AddOrgGenericOIDCIDP(t *testing.T) {
	type fields struct {
		eventstore   *eventstore.Eventstore
		idGenerator  id.Generator
		secretCrypto crypto.EncryptionAlgorithm
	}
	type args struct {
		ctx           context.Context
		resourceOwner string
		provider      GenericOIDCProvider
	}
	type res struct {
		id   string
		want *domain.ObjectDetails
		err  func(error) bool
	}
	tests := []struct {
		name   string
		fields fields
		args   args
		res    res
	}{
		{
			"invalid name",
			fields{
				eventstore:  eventstoreExpect(t),
				idGenerator: id_mock.NewIDGeneratorExpectIDs(t, "id1"),
			},
			args{
				ctx:           context.Background(),
				resourceOwner: "org1",
				provider:      GenericOIDCProvider{},
			},
			res{
				err: func(err error) bool {
					return errors.Is(err, caos_errors.ThrowInvalidArgument(nil, "ORG-Sgtj5", ""))
				},
			},
		},
		{
			"invalid issuer",
			fields{
				eventstore:  eventstoreExpect(t),
				idGenerator: id_mock.NewIDGeneratorExpectIDs(t, "id1"),
			},
			args{
				ctx:           context.Background(),
				resourceOwner: "org1",
				provider: GenericOIDCProvider{
					Name: "name",
				},
			},
			res{
				err: func(err error) bool {
					return errors.Is(err, caos_errors.ThrowInvalidArgument(nil, "ORG-Hz6zj", ""))
				},
			},
		},
		{
			"invalid clientID",
			fields{
				eventstore:  eventstoreExpect(t),
				idGenerator: id_mock.NewIDGeneratorExpectIDs(t, "id1"),
			},
			args{
				ctx:           context.Background(),
				resourceOwner: "org1",
				provider: GenericOIDCProvider{
					Name:   "name",
					Issuer: "issuer",
				},
			},
			res{
				err: func(err error) bool {
					return errors.Is(err, caos_errors.ThrowInvalidArgument(nil, "ORG-fb5jm", ""))
				},
			},
		},
		{
			"invalid clientSecret",
			fields{
				eventstore:  eventstoreExpect(t),
				idGenerator: id_mock.NewIDGeneratorExpectIDs(t, "id1"),
			},
			args{
				ctx:           context.Background(),
				resourceOwner: "org1",
				provider: GenericOIDCProvider{
					Name:     "name",
					Issuer:   "issuer",
					ClientID: "clientID",
				},
			},
			res{
				err: func(err error) bool {
					return errors.Is(err, caos_errors.ThrowInvalidArgument(nil, "ORG-Sfdf4", ""))
				},
			},
		},
		{
			name: "ok",
			fields: fields{
				eventstore: eventstoreExpect(t,
					expectFilter(),
					expectPush(
						eventPusherToEvents(
							org.NewOIDCIDPAddedEvent(context.Background(), &org.NewAggregate("org1").Aggregate,
								"id1",
								"name",
								"issuer",
								"clientID",
								&crypto.CryptoValue{
									CryptoType: crypto.TypeEncryption,
									Algorithm:  "enc",
									KeyID:      "id",
									Crypted:    []byte("clientSecret"),
								},
								nil,
								false,
								idp.Options{},
							)),
					),
				),
				idGenerator:  id_mock.NewIDGeneratorExpectIDs(t, "id1"),
				secretCrypto: crypto.CreateMockEncryptionAlg(gomock.NewController(t)),
			},
			args: args{
				ctx:           context.Background(),
				resourceOwner: "org1",
				provider: GenericOIDCProvider{
					Name:         "name",
					Issuer:       "issuer",
					ClientID:     "clientID",
					ClientSecret: "clientSecret",
				},
			},
			res: res{
				id:   "id1",
				want: &domain.ObjectDetails{ResourceOwner: "org1"},
			},
		},
		{
			name: "ok all set",
			fields: fields{
				eventstore: eventstoreExpect(t,
					expectFilter(),
					expectPush(
						eventPusherToEvents(
							org.NewOIDCIDPAddedEvent(context.Background(), &org.NewAggregate("org1").Aggregate,
								"id1",
								"name",
								"issuer",
								"clientID",
								&crypto.CryptoValue{
									CryptoType: crypto.TypeEncryption,
									Algorithm:  "enc",
									KeyID:      "id",
									Crypted:    []byte("clientSecret"),
								},
								[]string{openid.ScopeOpenID},
								true,
								idp.Options{
									IsCreationAllowed: true,
									IsLinkingAllowed:  true,
									IsAutoCreation:    true,
									IsAutoUpdate:      true,
								},
							)),
					),
				),
				idGenerator:  id_mock.NewIDGeneratorExpectIDs(t, "id1"),
				secretCrypto: crypto.CreateMockEncryptionAlg(gomock.NewController(t)),
			},
			args: args{
				ctx:           context.Background(),
				resourceOwner: "org1",
				provider: GenericOIDCProvider{
					Name:             "name",
					Issuer:           "issuer",
					ClientID:         "clientID",
					ClientSecret:     "clientSecret",
					Scopes:           []string{openid.ScopeOpenID},
					IsIDTokenMapping: true,
					IDPOptions: idp.Options{
						IsCreationAllowed: true,
						IsLinkingAllowed:  true,
						IsAutoCreation:    true,
						IsAutoUpdate:      true,
					},
				},
			},
			res: res{
				id:   "id1",
				want: &domain.ObjectDetails{ResourceOwner: "org1"},
			},
		},
	}
	for _, tt := range tests {
		t.Run(tt.name, func(t *testing.T) {
			c := &Commands{
				eventstore:          tt.fields.eventstore,
				idGenerator:         tt.fields.idGenerator,
				idpConfigEncryption: tt.fields.secretCrypto,
			}
			id, got, err := c.AddOrgGenericOIDCProvider(tt.args.ctx, tt.args.resourceOwner, tt.args.provider)
			if tt.res.err == nil {
				assert.NoError(t, err)
			}
			if tt.res.err != nil && !tt.res.err(err) {
				t.Errorf("got wrong err: %v ", err)
			}
			if tt.res.err == nil {
				assert.Equal(t, tt.res.id, id)
				assert.Equal(t, tt.res.want, got)
			}
		})
	}
}

func TestCommandSide_UpdateOrgGenericOIDCIDP(t *testing.T) {
	type fields struct {
		eventstore   *eventstore.Eventstore
		secretCrypto crypto.EncryptionAlgorithm
	}
	type args struct {
		ctx           context.Context
		resourceOwner string
		id            string
		provider      GenericOIDCProvider
	}
	type res struct {
		want *domain.ObjectDetails
		err  func(error) bool
	}
	tests := []struct {
		name   string
		fields fields
		args   args
		res    res
	}{
		{
			"invalid id",
			fields{
				eventstore: eventstoreExpect(t),
			},
			args{
				ctx:           context.Background(),
				resourceOwner: "org1",
				provider:      GenericOIDCProvider{},
			},
			res{
				err: func(err error) bool {
					return errors.Is(err, caos_errors.ThrowInvalidArgument(nil, "ORG-SAfd3", ""))
				},
			},
		},
		{
			"invalid name",
			fields{
				eventstore: eventstoreExpect(t),
			},
			args{
				ctx:           context.Background(),
				resourceOwner: "org1",
				id:            "id1",
				provider:      GenericOIDCProvider{},
			},
			res{
				err: func(err error) bool {
					return errors.Is(err, caos_errors.ThrowInvalidArgument(nil, "ORG-Dvf4f", ""))
				},
			},
		},
		{
			"invalid issuer",
			fields{
				eventstore: eventstoreExpect(t),
			},
			args{
				ctx:           context.Background(),
				resourceOwner: "org1",
				id:            "id1",
				provider: GenericOIDCProvider{
					Name: "name",
				},
			},
			res{
				err: func(err error) bool {
					return errors.Is(err, caos_errors.ThrowInvalidArgument(nil, "ORG-BDfr3", ""))
				},
			},
		},
		{
			"invalid clientID",
			fields{
				eventstore: eventstoreExpect(t),
			},
			args{
				ctx:           context.Background(),
				resourceOwner: "org1",
				id:            "id1",
				provider: GenericOIDCProvider{
					Name:   "name",
					Issuer: "issuer",
				},
			},
			res{
				err: func(err error) bool {
					return errors.Is(err, caos_errors.ThrowInvalidArgument(nil, "ORG-Db3bs", ""))
				},
			},
		},
		{
			name: "not found",
			fields: fields{
				eventstore: eventstoreExpect(t,
					expectFilter(),
				),
			},
			args: args{
				ctx:           context.Background(),
				resourceOwner: "org1",
				id:            "id1",
				provider: GenericOIDCProvider{
					Name:     "name",
					Issuer:   "issuer",
					ClientID: "clientID",
				},
			},
			res: res{
				err: caos_errors.IsNotFound,
			},
		},
		{
			name: "no changes",
			fields: fields{
				eventstore: eventstoreExpect(t,
					expectFilter(
						eventFromEventPusher(
							org.NewOIDCIDPAddedEvent(context.Background(), &org.NewAggregate("org1").Aggregate,
								"id1",
								"name",
								"issuer",
								"clientID",
								&crypto.CryptoValue{
									CryptoType: crypto.TypeEncryption,
									Algorithm:  "enc",
									KeyID:      "id",
									Crypted:    []byte("clientSecret"),
								},
								nil,
								false,
								idp.Options{},
							)),
					),
				),
			},
			args: args{
				ctx:           context.Background(),
				resourceOwner: "org1",
				id:            "id1",
				provider: GenericOIDCProvider{
					Name:     "name",
					Issuer:   "issuer",
					ClientID: "clientID",
				},
			},
			res: res{
				want: &domain.ObjectDetails{ResourceOwner: "org1"},
			},
		},
		{
			name: "change ok",
			fields: fields{
				eventstore: eventstoreExpect(t,
					expectFilter(
						eventFromEventPusher(
							org.NewOIDCIDPAddedEvent(context.Background(), &org.NewAggregate("org1").Aggregate,
								"id1",
								"name",
								"issuer",
								"clientID",
								&crypto.CryptoValue{
									CryptoType: crypto.TypeEncryption,
									Algorithm:  "enc",
									KeyID:      "id",
									Crypted:    []byte("clientSecret"),
								},
								nil,
								false,
								idp.Options{},
							)),
					),
					expectPush(
						eventPusherToEvents(
							func() eventstore.Command {
								t := true
								event, _ := org.NewOIDCIDPChangedEvent(context.Background(), &org.NewAggregate("org1").Aggregate,
									"id1",
									[]idp.OIDCIDPChanges{
										idp.ChangeOIDCName("new name"),
										idp.ChangeOIDCIssuer("new issuer"),
										idp.ChangeOIDCClientID("clientID2"),
										idp.ChangeOIDCClientSecret(&crypto.CryptoValue{
											CryptoType: crypto.TypeEncryption,
											Algorithm:  "enc",
											KeyID:      "id",
											Crypted:    []byte("newSecret"),
										}),
										idp.ChangeOIDCScopes([]string{"openid", "profile"}),
										idp.ChangeOIDCIsIDTokenMapping(true),
										idp.ChangeOIDCOptions(idp.OptionChanges{
											IsCreationAllowed: &t,
											IsLinkingAllowed:  &t,
											IsAutoCreation:    &t,
											IsAutoUpdate:      &t,
										}),
									},
								)
								return event
							}(),
						),
					),
				),
				secretCrypto: crypto.CreateMockEncryptionAlg(gomock.NewController(t)),
			},
			args: args{
				ctx:           context.Background(),
				resourceOwner: "org1",
				id:            "id1",
				provider: GenericOIDCProvider{
					Name:             "new name",
					Issuer:           "new issuer",
					ClientID:         "clientID2",
					ClientSecret:     "newSecret",
					Scopes:           []string{"openid", "profile"},
					IsIDTokenMapping: true,
					IDPOptions: idp.Options{
						IsCreationAllowed: true,
						IsLinkingAllowed:  true,
						IsAutoCreation:    true,
						IsAutoUpdate:      true,
					},
				},
			},
			res: res{
				want: &domain.ObjectDetails{ResourceOwner: "org1"},
			},
		},
	}
	for _, tt := range tests {
		t.Run(tt.name, func(t *testing.T) {
			c := &Commands{
				eventstore:          tt.fields.eventstore,
				idpConfigEncryption: tt.fields.secretCrypto,
			}
			got, err := c.UpdateOrgGenericOIDCProvider(tt.args.ctx, tt.args.resourceOwner, tt.args.id, tt.args.provider)
			if tt.res.err == nil {
				assert.NoError(t, err)
			}
			if tt.res.err != nil && !tt.res.err(err) {
				t.Errorf("got wrong err: %v ", err)
			}
			if tt.res.err == nil {
				assert.Equal(t, tt.res.want, got)
			}
		})
	}
}

func TestCommandSide_AddOrgAzureADIDP(t *testing.T) {
	type fields struct {
		eventstore   *eventstore.Eventstore
		idGenerator  id.Generator
		secretCrypto crypto.EncryptionAlgorithm
	}
	type args struct {
		ctx           context.Context
		resourceOwner string
		provider      AzureADProvider
	}
	type res struct {
		id   string
		want *domain.ObjectDetails
		err  func(error) bool
	}
	tests := []struct {
		name   string
		fields fields
		args   args
		res    res
	}{
		{
			"invalid name",
			fields{
				eventstore:  eventstoreExpect(t),
				idGenerator: id_mock.NewIDGeneratorExpectIDs(t, "id1"),
			},
			args{
				ctx:           context.Background(),
				resourceOwner: "org1",
				provider:      AzureADProvider{},
			},
			res{
				err: func(err error) bool {
					return errors.Is(err, caos_errors.ThrowInvalidArgument(nil, "ORG-sdf3g", ""))
				},
			},
		},
		{
			"invalid client id",
			fields{
				eventstore:  eventstoreExpect(t),
				idGenerator: id_mock.NewIDGeneratorExpectIDs(t, "id1"),
			},
			args{
				ctx:           context.Background(),
				resourceOwner: "org1",
				provider: AzureADProvider{
					Name: "name",
				},
			},
			res{
				err: func(err error) bool {
					return errors.Is(err, caos_errors.ThrowInvalidArgument(nil, "ORG-Fhbr2", ""))
				},
			},
		},
		{
			"invalid client secret",
			fields{
				eventstore:  eventstoreExpect(t),
				idGenerator: id_mock.NewIDGeneratorExpectIDs(t, "id1"),
			},
			args{
				ctx:           context.Background(),
				resourceOwner: "org1",
				provider: AzureADProvider{
					Name:     "name",
					ClientID: "clientID",
				},
			},
			res{
				err: func(err error) bool {
					return errors.Is(err, caos_errors.ThrowInvalidArgument(nil, "ORG-Dzh3g", ""))
				},
			},
		},
		{
			name: "ok",
			fields: fields{
				eventstore: eventstoreExpect(t,
					expectFilter(),
					expectPush(
						eventPusherToEvents(
							org.NewAzureADIDPAddedEvent(context.Background(), &org.NewAggregate("org1").Aggregate,
								"id1",
								"name",
								"clientID",
								&crypto.CryptoValue{
									CryptoType: crypto.TypeEncryption,
									Algorithm:  "enc",
									KeyID:      "id",
									Crypted:    []byte("clientSecret"),
								},
								nil,
								"",
								false,
								idp.Options{},
							)),
					),
				),
				idGenerator:  id_mock.NewIDGeneratorExpectIDs(t, "id1"),
				secretCrypto: crypto.CreateMockEncryptionAlg(gomock.NewController(t)),
			},
			args: args{
				ctx:           context.Background(),
				resourceOwner: "org1",
				provider: AzureADProvider{
					Name:         "name",
					ClientID:     "clientID",
					ClientSecret: "clientSecret",
				},
			},
			res: res{
				id:   "id1",
				want: &domain.ObjectDetails{ResourceOwner: "org1"},
			},
		},
		{
			name: "ok all set",
			fields: fields{
				eventstore: eventstoreExpect(t,
					expectFilter(),
					expectPush(
						eventPusherToEvents(
							org.NewAzureADIDPAddedEvent(context.Background(), &org.NewAggregate("org1").Aggregate,
								"id1",
								"name",
								"clientID",
								&crypto.CryptoValue{
									CryptoType: crypto.TypeEncryption,
									Algorithm:  "enc",
									KeyID:      "id",
									Crypted:    []byte("clientSecret"),
								},
								[]string{"openid"},
								"tenant",
								true,
								idp.Options{
									IsCreationAllowed: true,
									IsLinkingAllowed:  true,
									IsAutoCreation:    true,
									IsAutoUpdate:      true,
								},
							)),
					),
				),
				idGenerator:  id_mock.NewIDGeneratorExpectIDs(t, "id1"),
				secretCrypto: crypto.CreateMockEncryptionAlg(gomock.NewController(t)),
			},
			args: args{
				ctx:           context.Background(),
				resourceOwner: "org1",
				provider: AzureADProvider{
					Name:          "name",
					ClientID:      "clientID",
					ClientSecret:  "clientSecret",
					Scopes:        []string{"openid"},
					Tenant:        "tenant",
					EmailVerified: true,
					IDPOptions: idp.Options{
						IsCreationAllowed: true,
						IsLinkingAllowed:  true,
						IsAutoCreation:    true,
						IsAutoUpdate:      true,
					},
				},
			},
			res: res{
				id:   "id1",
				want: &domain.ObjectDetails{ResourceOwner: "org1"},
			},
		},
	}
	for _, tt := range tests {
		t.Run(tt.name, func(t *testing.T) {
			c := &Commands{
				eventstore:          tt.fields.eventstore,
				idGenerator:         tt.fields.idGenerator,
				idpConfigEncryption: tt.fields.secretCrypto,
			}
			id, got, err := c.AddOrgAzureADProvider(tt.args.ctx, tt.args.resourceOwner, tt.args.provider)
			if tt.res.err == nil {
				assert.NoError(t, err)
			}
			if tt.res.err != nil && !tt.res.err(err) {
				t.Errorf("got wrong err: %v ", err)
			}
			if tt.res.err == nil {
				assert.Equal(t, tt.res.id, id)
				assert.Equal(t, tt.res.want, got)
			}
		})
	}
}

func TestCommandSide_UpdateOrgAzureADIDP(t *testing.T) {
	type fields struct {
		eventstore   *eventstore.Eventstore
		secretCrypto crypto.EncryptionAlgorithm
	}
	type args struct {
		ctx           context.Context
		resourceOwner string
		id            string
		provider      AzureADProvider
	}
	type res struct {
		want *domain.ObjectDetails
		err  func(error) bool
	}
	tests := []struct {
		name   string
		fields fields
		args   args
		res    res
	}{
		{
			"invalid id",
			fields{
				eventstore: eventstoreExpect(t),
			},
			args{
				ctx:           context.Background(),
				resourceOwner: "org1",
				provider:      AzureADProvider{},
			},
			res{
				err: func(err error) bool {
					return errors.Is(err, caos_errors.ThrowInvalidArgument(nil, "ORG-SAgh2", ""))
				},
			},
		},
		{
			"invalid name",
			fields{
				eventstore: eventstoreExpect(t),
			},
			args{
				ctx:           context.Background(),
				resourceOwner: "org1",
				id:            "id1",
				provider:      AzureADProvider{},
			},
			res{
				err: func(err error) bool {
					return errors.Is(err, caos_errors.ThrowInvalidArgument(nil, "ORG-fh3h1", ""))
				},
			},
		},
		{
			"invalid client id",
			fields{
				eventstore: eventstoreExpect(t),
			},
			args{
				ctx:           context.Background(),
				resourceOwner: "org1",
				id:            "id1",
				provider: AzureADProvider{
					Name: "name",
				},
			},
			res{
				err: func(err error) bool {
					return errors.Is(err, caos_errors.ThrowInvalidArgument(nil, "ORG-dmitg", ""))
				},
			},
		},
		{
			name: "not found",
			fields: fields{
				eventstore: eventstoreExpect(t,
					expectFilter(),
				),
			},
			args: args{
				ctx:           context.Background(),
				resourceOwner: "org1",
				id:            "id1",
				provider: AzureADProvider{
					Name:     "name",
					ClientID: "clientID",
				},
			},
			res: res{
				err: caos_errors.IsNotFound,
			},
		},
		{
			name: "no changes",
			fields: fields{
				eventstore: eventstoreExpect(t,
					expectFilter(
						eventFromEventPusher(
							org.NewAzureADIDPAddedEvent(context.Background(), &org.NewAggregate("org1").Aggregate,
								"id1",
								"name",
								"clientID",
								&crypto.CryptoValue{
									CryptoType: crypto.TypeEncryption,
									Algorithm:  "enc",
									KeyID:      "id",
									Crypted:    []byte("clientSecret"),
								},
								nil,
								"",
								false,
								idp.Options{},
							)),
					),
				),
			},
			args: args{
				ctx:           context.Background(),
				resourceOwner: "org1",
				id:            "id1",
				provider: AzureADProvider{
					Name:     "name",
					ClientID: "clientID",
				},
			},
			res: res{
				want: &domain.ObjectDetails{ResourceOwner: "org1"},
			},
		},
		{
			name: "change ok",
			fields: fields{
				eventstore: eventstoreExpect(t,
					expectFilter(
						eventFromEventPusher(
							org.NewAzureADIDPAddedEvent(context.Background(), &org.NewAggregate("org1").Aggregate,
								"id1",
								"name",
								"clientID",
								&crypto.CryptoValue{
									CryptoType: crypto.TypeEncryption,
									Algorithm:  "enc",
									KeyID:      "id",
									Crypted:    []byte("clientSecret"),
								},
								nil,
								"",
								false,
								idp.Options{},
							)),
					),
					expectPush(
						eventPusherToEvents(
							func() eventstore.Command {
								t := true
								event, _ := org.NewAzureADIDPChangedEvent(context.Background(), &org.NewAggregate("org1").Aggregate,
									"id1",
									[]idp.AzureADIDPChanges{
										idp.ChangeAzureADName("new name"),
										idp.ChangeAzureADClientID("new clientID"),
										idp.ChangeAzureADClientSecret(&crypto.CryptoValue{
											CryptoType: crypto.TypeEncryption,
											Algorithm:  "enc",
											KeyID:      "id",
											Crypted:    []byte("new clientSecret"),
										}),
										idp.ChangeAzureADScopes([]string{"openid", "profile"}),
										idp.ChangeAzureADTenant("new tenant"),
										idp.ChangeAzureADIsEmailVerified(true),
										idp.ChangeAzureADOptions(idp.OptionChanges{
											IsCreationAllowed: &t,
											IsLinkingAllowed:  &t,
											IsAutoCreation:    &t,
											IsAutoUpdate:      &t,
										}),
									},
								)
								return event
							}(),
						),
					),
				),
				secretCrypto: crypto.CreateMockEncryptionAlg(gomock.NewController(t)),
			},
			args: args{
				ctx:           context.Background(),
				resourceOwner: "org1",
				id:            "id1",
				provider: AzureADProvider{
					Name:          "new name",
					ClientID:      "new clientID",
					ClientSecret:  "new clientSecret",
					Scopes:        []string{"openid", "profile"},
					Tenant:        "new tenant",
					EmailVerified: true,
					IDPOptions: idp.Options{
						IsCreationAllowed: true,
						IsLinkingAllowed:  true,
						IsAutoCreation:    true,
						IsAutoUpdate:      true,
					},
				},
			},
			res: res{
				want: &domain.ObjectDetails{ResourceOwner: "org1"},
			},
		},
	}
	for _, tt := range tests {
		t.Run(tt.name, func(t *testing.T) {
			c := &Commands{
				eventstore:          tt.fields.eventstore,
				idpConfigEncryption: tt.fields.secretCrypto,
			}
			got, err := c.UpdateOrgAzureADProvider(tt.args.ctx, tt.args.resourceOwner, tt.args.id, tt.args.provider)
			if tt.res.err == nil {
				assert.NoError(t, err)
			}
			if tt.res.err != nil && !tt.res.err(err) {
				t.Errorf("got wrong err: %v ", err)
			}
			if tt.res.err == nil {
				assert.Equal(t, tt.res.want, got)
			}
		})
	}
}

func TestCommandSide_AddOrgGitHubIDP(t *testing.T) {
	type fields struct {
		eventstore   *eventstore.Eventstore
		idGenerator  id.Generator
		secretCrypto crypto.EncryptionAlgorithm
	}
	type args struct {
		ctx           context.Context
		resourceOwner string
		provider      GitHubProvider
	}
	type res struct {
		id   string
		want *domain.ObjectDetails
		err  func(error) bool
	}
	tests := []struct {
		name   string
		fields fields
		args   args
		res    res
	}{
		{
			"invalid client id",
			fields{
				eventstore:  eventstoreExpect(t),
				idGenerator: id_mock.NewIDGeneratorExpectIDs(t, "id1"),
			},
			args{
				ctx:           context.Background(),
				resourceOwner: "org1",
				provider:      GitHubProvider{},
			},
			res{
				err: func(err error) bool {
					return errors.Is(err, caos_errors.ThrowInvalidArgument(nil, "ORG-Jdsgf", ""))
				},
			},
		},
		{
			"invalid client secret",
			fields{
				eventstore:  eventstoreExpect(t),
				idGenerator: id_mock.NewIDGeneratorExpectIDs(t, "id1"),
			},
			args{
				ctx:           context.Background(),
				resourceOwner: "org1",
				provider: GitHubProvider{
					ClientID: "clientID",
				},
			},
			res{
				err: func(err error) bool {
					return errors.Is(err, caos_errors.ThrowInvalidArgument(nil, "ORG-dsgz3", ""))
				},
			},
		},
		{
			name: "ok",
			fields: fields{
				eventstore: eventstoreExpect(t,
					expectFilter(),
					expectPush(
						eventPusherToEvents(
							org.NewGitHubIDPAddedEvent(context.Background(), &org.NewAggregate("org1").Aggregate,
								"id1",
								"",
								"clientID",
								&crypto.CryptoValue{
									CryptoType: crypto.TypeEncryption,
									Algorithm:  "enc",
									KeyID:      "id",
									Crypted:    []byte("clientSecret"),
								},
								nil,
								idp.Options{},
							)),
					),
				),
				idGenerator:  id_mock.NewIDGeneratorExpectIDs(t, "id1"),
				secretCrypto: crypto.CreateMockEncryptionAlg(gomock.NewController(t)),
			},
			args: args{
				ctx:           context.Background(),
				resourceOwner: "org1",
				provider: GitHubProvider{
					ClientID:     "clientID",
					ClientSecret: "clientSecret",
				},
			},
			res: res{
				id:   "id1",
				want: &domain.ObjectDetails{ResourceOwner: "org1"},
			},
		},
		{
			name: "ok all set",
			fields: fields{
				eventstore: eventstoreExpect(t,
					expectFilter(),
					expectPush(
						eventPusherToEvents(
							org.NewGitHubIDPAddedEvent(context.Background(), &org.NewAggregate("org1").Aggregate,
								"id1",
								"name",
								"clientID",
								&crypto.CryptoValue{
									CryptoType: crypto.TypeEncryption,
									Algorithm:  "enc",
									KeyID:      "id",
									Crypted:    []byte("clientSecret"),
								},
								[]string{"openid"},
								idp.Options{
									IsCreationAllowed: true,
									IsLinkingAllowed:  true,
									IsAutoCreation:    true,
									IsAutoUpdate:      true,
								},
							)),
					),
				),
				idGenerator:  id_mock.NewIDGeneratorExpectIDs(t, "id1"),
				secretCrypto: crypto.CreateMockEncryptionAlg(gomock.NewController(t)),
			},
			args: args{
				ctx:           context.Background(),
				resourceOwner: "org1",
				provider: GitHubProvider{
					Name:         "name",
					ClientID:     "clientID",
					ClientSecret: "clientSecret",
					Scopes:       []string{"openid"},
					IDPOptions: idp.Options{
						IsCreationAllowed: true,
						IsLinkingAllowed:  true,
						IsAutoCreation:    true,
						IsAutoUpdate:      true,
					},
				},
			},
			res: res{
				id:   "id1",
				want: &domain.ObjectDetails{ResourceOwner: "org1"},
			},
		},
	}
	for _, tt := range tests {
		t.Run(tt.name, func(t *testing.T) {
			c := &Commands{
				eventstore:          tt.fields.eventstore,
				idGenerator:         tt.fields.idGenerator,
				idpConfigEncryption: tt.fields.secretCrypto,
			}
			id, got, err := c.AddOrgGitHubProvider(tt.args.ctx, tt.args.resourceOwner, tt.args.provider)
			if tt.res.err == nil {
				assert.NoError(t, err)
			}
			if tt.res.err != nil && !tt.res.err(err) {
				t.Errorf("got wrong err: %v ", err)
			}
			if tt.res.err == nil {
				assert.Equal(t, tt.res.id, id)
				assert.Equal(t, tt.res.want, got)
			}
		})
	}
}

func TestCommandSide_UpdateOrgGitHubIDP(t *testing.T) {
	type fields struct {
		eventstore   *eventstore.Eventstore
		secretCrypto crypto.EncryptionAlgorithm
	}
	type args struct {
		ctx           context.Context
		resourceOwner string
		id            string
		provider      GitHubProvider
	}
	type res struct {
		want *domain.ObjectDetails
		err  func(error) bool
	}
	tests := []struct {
		name   string
		fields fields
		args   args
		res    res
	}{
		{
			"invalid id",
			fields{
				eventstore: eventstoreExpect(t),
			},
			args{
				ctx:           context.Background(),
				resourceOwner: "org1",
				provider:      GitHubProvider{},
			},
			res{
				err: func(err error) bool {
					return errors.Is(err, caos_errors.ThrowInvalidArgument(nil, "ORG-sdf4h", ""))
				},
			},
		},
		{
			"invalid client id",
			fields{
				eventstore: eventstoreExpect(t),
			},
			args{
				ctx:           context.Background(),
				resourceOwner: "org1",
				id:            "id1",
				provider:      GitHubProvider{},
			},
			res{
				err: func(err error) bool {
					return errors.Is(err, caos_errors.ThrowInvalidArgument(nil, "ORG-fdh5z", ""))
				},
			},
		},
		{
			name: "not found",
			fields: fields{
				eventstore: eventstoreExpect(t,
					expectFilter(),
				),
			},
			args: args{
				ctx:           context.Background(),
				resourceOwner: "org1",
				id:            "id1",
				provider: GitHubProvider{
					ClientID: "clientID",
				},
			},
			res: res{
				err: caos_errors.IsNotFound,
			},
		},
		{
			name: "no changes",
			fields: fields{
				eventstore: eventstoreExpect(t,
					expectFilter(
						eventFromEventPusher(
							org.NewGitHubIDPAddedEvent(context.Background(), &org.NewAggregate("org1").Aggregate,
								"id1",
								"",
								"clientID",
								&crypto.CryptoValue{
									CryptoType: crypto.TypeEncryption,
									Algorithm:  "enc",
									KeyID:      "id",
									Crypted:    []byte("clientSecret"),
								},
								nil,
								idp.Options{},
							)),
					),
				),
			},
			args: args{
				ctx:           context.Background(),
				resourceOwner: "org1",
				id:            "id1",
				provider: GitHubProvider{
					ClientID: "clientID",
				},
			},
			res: res{
				want: &domain.ObjectDetails{ResourceOwner: "org1"},
			},
		},
		{
			name: "change ok",
			fields: fields{
				eventstore: eventstoreExpect(t,
					expectFilter(
						eventFromEventPusher(
							org.NewGitHubIDPAddedEvent(context.Background(), &org.NewAggregate("org1").Aggregate,
								"id1",
								"name",
								"clientID",
								&crypto.CryptoValue{
									CryptoType: crypto.TypeEncryption,
									Algorithm:  "enc",
									KeyID:      "id",
									Crypted:    []byte("clientSecret"),
								},
								nil,
								idp.Options{},
							)),
					),
					expectPush(
						eventPusherToEvents(
							func() eventstore.Command {
								t := true
								event, _ := org.NewGitHubIDPChangedEvent(context.Background(), &org.NewAggregate("org1").Aggregate,
									"id1",
									[]idp.GitHubIDPChanges{
										idp.ChangeGitHubName("new name"),
										idp.ChangeGitHubClientID("new clientID"),
										idp.ChangeGitHubClientSecret(&crypto.CryptoValue{
											CryptoType: crypto.TypeEncryption,
											Algorithm:  "enc",
											KeyID:      "id",
											Crypted:    []byte("new clientSecret"),
										}),
										idp.ChangeGitHubScopes([]string{"openid", "profile"}),
										idp.ChangeGitHubOptions(idp.OptionChanges{
											IsCreationAllowed: &t,
											IsLinkingAllowed:  &t,
											IsAutoCreation:    &t,
											IsAutoUpdate:      &t,
										}),
									},
								)
								return event
							}(),
						),
					),
				),
				secretCrypto: crypto.CreateMockEncryptionAlg(gomock.NewController(t)),
			},
			args: args{
				ctx:           context.Background(),
				resourceOwner: "org1",
				id:            "id1",
				provider: GitHubProvider{
					Name:         "new name",
					ClientID:     "new clientID",
					ClientSecret: "new clientSecret",
					Scopes:       []string{"openid", "profile"},
					IDPOptions: idp.Options{
						IsCreationAllowed: true,
						IsLinkingAllowed:  true,
						IsAutoCreation:    true,
						IsAutoUpdate:      true,
					},
				},
			},
			res: res{
				want: &domain.ObjectDetails{ResourceOwner: "org1"},
			},
		},
	}
	for _, tt := range tests {
		t.Run(tt.name, func(t *testing.T) {
			c := &Commands{
				eventstore:          tt.fields.eventstore,
				idpConfigEncryption: tt.fields.secretCrypto,
			}
			got, err := c.UpdateOrgGitHubProvider(tt.args.ctx, tt.args.resourceOwner, tt.args.id, tt.args.provider)
			if tt.res.err == nil {
				assert.NoError(t, err)
			}
			if tt.res.err != nil && !tt.res.err(err) {
				t.Errorf("got wrong err: %v ", err)
			}
			if tt.res.err == nil {
				assert.Equal(t, tt.res.want, got)
			}
		})
	}
}

func TestCommandSide_AddOrgGitHubEnterpriseIDP(t *testing.T) {
	type fields struct {
		eventstore   *eventstore.Eventstore
		idGenerator  id.Generator
		secretCrypto crypto.EncryptionAlgorithm
	}
	type args struct {
		ctx           context.Context
		resourceOwner string
		provider      GitHubEnterpriseProvider
	}
	type res struct {
		id   string
		want *domain.ObjectDetails
		err  func(error) bool
	}
	tests := []struct {
		name   string
		fields fields
		args   args
		res    res
	}{
		{
			"invalid name",
			fields{
				eventstore:  eventstoreExpect(t),
				idGenerator: id_mock.NewIDGeneratorExpectIDs(t, "id1"),
			},
			args{
				ctx:           context.Background(),
				resourceOwner: "org1",
				provider:      GitHubEnterpriseProvider{},
			},
			res{
				err: func(err error) bool {
					return errors.Is(err, caos_errors.ThrowInvalidArgument(nil, "ORG-Dg4td", ""))
				},
			},
		},
		{
			"invalid clientID",
			fields{
				eventstore:  eventstoreExpect(t),
				idGenerator: id_mock.NewIDGeneratorExpectIDs(t, "id1"),
			},
			args{
				ctx:           context.Background(),
				resourceOwner: "org1",
				provider: GitHubEnterpriseProvider{
					Name: "name",
				},
			},
			res{
				err: func(err error) bool {
					return errors.Is(err, caos_errors.ThrowInvalidArgument(nil, "ORG-dgj53", ""))
				},
			},
		},
		{
			"invalid clientSecret",
			fields{
				eventstore:  eventstoreExpect(t),
				idGenerator: id_mock.NewIDGeneratorExpectIDs(t, "id1"),
			},
			args{
				ctx:           context.Background(),
				resourceOwner: "org1",
				provider: GitHubEnterpriseProvider{
					Name:     "name",
					ClientID: "clientID",
				},
			},
			res{
				err: func(err error) bool {
					return errors.Is(err, caos_errors.ThrowInvalidArgument(nil, "ORG-Ghjjs", ""))
				},
			},
		},
		{
			"invalid auth endpoint",
			fields{
				eventstore:  eventstoreExpect(t),
				idGenerator: id_mock.NewIDGeneratorExpectIDs(t, "id1"),
			},
			args{
				ctx:           context.Background(),
				resourceOwner: "org1",
				provider: GitHubEnterpriseProvider{
					Name:         "name",
					ClientID:     "clientID",
					ClientSecret: "clientSecret",
				},
			},
			res{
				err: func(err error) bool {
					return errors.Is(err, caos_errors.ThrowInvalidArgument(nil, "ORG-sani2", ""))
				},
			},
		},
		{
			"invalid token endpoint",
			fields{
				eventstore:  eventstoreExpect(t),
				idGenerator: id_mock.NewIDGeneratorExpectIDs(t, "id1"),
			},
			args{
				ctx:           context.Background(),
				resourceOwner: "org1",
				provider: GitHubEnterpriseProvider{
					Name:                  "name",
					ClientID:              "clientID",
					ClientSecret:          "clientSecret",
					AuthorizationEndpoint: "auth",
				},
			},
			res{
				err: func(err error) bool {
					return errors.Is(err, caos_errors.ThrowInvalidArgument(nil, "ORG-agj42", ""))
				},
			},
		},
		{
			"invalid user endpoint",
			fields{
				eventstore:  eventstoreExpect(t),
				idGenerator: id_mock.NewIDGeneratorExpectIDs(t, "id1"),
			},
			args{
				ctx:           context.Background(),
				resourceOwner: "org1",
				provider: GitHubEnterpriseProvider{
					Name:                  "name",
					ClientID:              "clientID",
					ClientSecret:          "clientSecret",
					AuthorizationEndpoint: "auth",
					TokenEndpoint:         "token",
				},
			},
			res{
				err: func(err error) bool {
					return errors.Is(err, caos_errors.ThrowInvalidArgument(nil, "ORG-sd5hn", ""))
				},
			},
		},
		{
			name: "ok",
			fields: fields{
				eventstore: eventstoreExpect(t,
					expectFilter(),
					expectPush(
						eventPusherToEvents(
							org.NewGitHubEnterpriseIDPAddedEvent(context.Background(), &org.NewAggregate("org1").Aggregate,
								"id1",
								"name",
								"clientID",
								&crypto.CryptoValue{
									CryptoType: crypto.TypeEncryption,
									Algorithm:  "enc",
									KeyID:      "id",
									Crypted:    []byte("clientSecret"),
								},
								"auth",
								"token",
								"user",
								nil,
								idp.Options{},
							)),
					),
				),
				idGenerator:  id_mock.NewIDGeneratorExpectIDs(t, "id1"),
				secretCrypto: crypto.CreateMockEncryptionAlg(gomock.NewController(t)),
			},
			args: args{
				ctx:           context.Background(),
				resourceOwner: "org1",
				provider: GitHubEnterpriseProvider{
					Name:                  "name",
					ClientID:              "clientID",
					ClientSecret:          "clientSecret",
					AuthorizationEndpoint: "auth",
					TokenEndpoint:         "token",
					UserEndpoint:          "user",
				},
			},
			res: res{
				id:   "id1",
				want: &domain.ObjectDetails{ResourceOwner: "org1"},
			},
		},
		{
			name: "ok all set",
			fields: fields{
				eventstore: eventstoreExpect(t,
					expectFilter(),
					expectPush(
						eventPusherToEvents(
							org.NewGitHubEnterpriseIDPAddedEvent(context.Background(), &org.NewAggregate("org1").Aggregate,
								"id1",
								"name",
								"clientID",
								&crypto.CryptoValue{
									CryptoType: crypto.TypeEncryption,
									Algorithm:  "enc",
									KeyID:      "id",
									Crypted:    []byte("clientSecret"),
								},
								"auth",
								"token",
								"user",
								[]string{"user"},
								idp.Options{
									IsCreationAllowed: true,
									IsLinkingAllowed:  true,
									IsAutoCreation:    true,
									IsAutoUpdate:      true,
								},
							)),
					),
				),
				idGenerator:  id_mock.NewIDGeneratorExpectIDs(t, "id1"),
				secretCrypto: crypto.CreateMockEncryptionAlg(gomock.NewController(t)),
			},
			args: args{
				ctx:           context.Background(),
				resourceOwner: "org1",
				provider: GitHubEnterpriseProvider{
					Name:                  "name",
					ClientID:              "clientID",
					ClientSecret:          "clientSecret",
					AuthorizationEndpoint: "auth",
					TokenEndpoint:         "token",
					UserEndpoint:          "user",
					Scopes:                []string{"user"},
					IDPOptions: idp.Options{
						IsCreationAllowed: true,
						IsLinkingAllowed:  true,
						IsAutoCreation:    true,
						IsAutoUpdate:      true,
					},
				},
			},
			res: res{
				id:   "id1",
				want: &domain.ObjectDetails{ResourceOwner: "org1"},
			},
		},
	}
	for _, tt := range tests {
		t.Run(tt.name, func(t *testing.T) {
			c := &Commands{
				eventstore:          tt.fields.eventstore,
				idGenerator:         tt.fields.idGenerator,
				idpConfigEncryption: tt.fields.secretCrypto,
			}
			id, got, err := c.AddOrgGitHubEnterpriseProvider(tt.args.ctx, tt.args.resourceOwner, tt.args.provider)
			if tt.res.err == nil {
				assert.NoError(t, err)
			}
			if tt.res.err != nil && !tt.res.err(err) {
				t.Errorf("got wrong err: %v ", err)
			}
			if tt.res.err == nil {
				assert.Equal(t, tt.res.id, id)
				assert.Equal(t, tt.res.want, got)
			}
		})
	}
}

func TestCommandSide_UpdateOrgGitHubEnterpriseIDP(t *testing.T) {
	type fields struct {
		eventstore   *eventstore.Eventstore
		secretCrypto crypto.EncryptionAlgorithm
	}
	type args struct {
		ctx           context.Context
		resourceOwner string
		id            string
		provider      GitHubEnterpriseProvider
	}
	type res struct {
		want *domain.ObjectDetails
		err  func(error) bool
	}
	tests := []struct {
		name   string
		fields fields
		args   args
		res    res
	}{
		{
			"invalid id",
			fields{
				eventstore: eventstoreExpect(t),
			},
			args{
				ctx:           context.Background(),
				resourceOwner: "org1",
				provider:      GitHubEnterpriseProvider{},
			},
			res{
				err: func(err error) bool {
					return errors.Is(err, caos_errors.ThrowInvalidArgument(nil, "ORG-sdfh3", ""))
				},
			},
		},
		{
			"invalid name",
			fields{
				eventstore: eventstoreExpect(t),
			},
			args{
				ctx:           context.Background(),
				resourceOwner: "org1",
				id:            "id1",
				provider:      GitHubEnterpriseProvider{},
			},
			res{
				err: func(err error) bool {
					return errors.Is(err, caos_errors.ThrowInvalidArgument(nil, "ORG-shj42", ""))
				},
			},
		},
		{
			"invalid clientID",
			fields{
				eventstore: eventstoreExpect(t),
			},
			args{
				ctx:           context.Background(),
				resourceOwner: "org1",
				id:            "id1",
				provider: GitHubEnterpriseProvider{
					Name: "name",
				},
			},
			res{
				err: func(err error) bool {
					return errors.Is(err, caos_errors.ThrowInvalidArgument(nil, "ORG-sdh73", ""))
				},
			},
		},
		{
			"invalid auth endpoint",
			fields{
				eventstore: eventstoreExpect(t),
			},
			args{
				ctx:           context.Background(),
				resourceOwner: "org1",
				id:            "id1",
				provider: GitHubEnterpriseProvider{
					Name:     "name",
					ClientID: "clientID",
				},
			},
			res{
				err: func(err error) bool {
					return errors.Is(err, caos_errors.ThrowInvalidArgument(nil, "ORG-acx2w", ""))
				},
			},
		},
		{
			"invalid token endpoint",
			fields{
				eventstore: eventstoreExpect(t),
			},
			args{
				ctx:           context.Background(),
				resourceOwner: "org1",
				id:            "id1",
				provider: GitHubEnterpriseProvider{
					Name:                  "name",
					ClientID:              "clientID",
					AuthorizationEndpoint: "auth",
				},
			},
			res{
				err: func(err error) bool {
					return errors.Is(err, caos_errors.ThrowInvalidArgument(nil, "ORG-dgj6q", ""))
				},
			},
		},
		{
			"invalid user endpoint",
			fields{
				eventstore: eventstoreExpect(t),
			},
			args{
				ctx:           context.Background(),
				resourceOwner: "org1",
				id:            "id1",
				provider: GitHubEnterpriseProvider{
					Name:                  "name",
					ClientID:              "clientID",
					AuthorizationEndpoint: "auth",
					TokenEndpoint:         "token",
				},
			},
			res{
				err: func(err error) bool {
					return errors.Is(err, caos_errors.ThrowInvalidArgument(nil, "ORG-ybj62", ""))
				},
			},
		},
		{
			name: "not found",
			fields: fields{
				eventstore: eventstoreExpect(t,
					expectFilter(),
				),
			},
			args: args{
				ctx:           context.Background(),
				resourceOwner: "org1",
				id:            "id1",
				provider: GitHubEnterpriseProvider{
					Name:                  "name",
					ClientID:              "clientID",
					AuthorizationEndpoint: "auth",
					TokenEndpoint:         "token",
					UserEndpoint:          "user",
				},
			},
			res: res{
				err: caos_errors.IsNotFound,
			},
		},
		{
			name: "no changes",
			fields: fields{
				eventstore: eventstoreExpect(t,
					expectFilter(
						eventFromEventPusher(
							org.NewGitHubEnterpriseIDPAddedEvent(context.Background(), &org.NewAggregate("org1").Aggregate,
								"id1",
								"name",
								"clientID",
								&crypto.CryptoValue{
									CryptoType: crypto.TypeEncryption,
									Algorithm:  "enc",
									KeyID:      "id",
									Crypted:    []byte("clientSecret"),
								},
								"auth",
								"token",
								"user",
								nil,
								idp.Options{},
							)),
					),
				),
			},
			args: args{
				ctx:           context.Background(),
				resourceOwner: "org1",
				id:            "id1",
				provider: GitHubEnterpriseProvider{
					Name:                  "name",
					ClientID:              "clientID",
					AuthorizationEndpoint: "auth",
					TokenEndpoint:         "token",
					UserEndpoint:          "user",
				},
			},
			res: res{
				want: &domain.ObjectDetails{ResourceOwner: "org1"},
			},
		},
		{
			name: "change ok",
			fields: fields{
				eventstore: eventstoreExpect(t,
					expectFilter(
						eventFromEventPusher(
							org.NewGitHubEnterpriseIDPAddedEvent(context.Background(), &org.NewAggregate("org1").Aggregate,
								"id1",
								"name",
								"clientID",
								&crypto.CryptoValue{
									CryptoType: crypto.TypeEncryption,
									Algorithm:  "enc",
									KeyID:      "id",
									Crypted:    []byte("clientSecret"),
								},
								"auth",
								"token",
								"user",
								nil,
								idp.Options{},
							)),
					),
					expectPush(
						eventPusherToEvents(
							func() eventstore.Command {
								t := true
								event, _ := org.NewGitHubEnterpriseIDPChangedEvent(context.Background(), &org.NewAggregate("org1").Aggregate,
									"id1",
									[]idp.GitHubEnterpriseIDPChanges{
										idp.ChangeGitHubEnterpriseName("new name"),
										idp.ChangeGitHubEnterpriseClientID("clientID2"),
										idp.ChangeGitHubEnterpriseClientSecret(&crypto.CryptoValue{
											CryptoType: crypto.TypeEncryption,
											Algorithm:  "enc",
											KeyID:      "id",
											Crypted:    []byte("newSecret"),
										}),
										idp.ChangeGitHubEnterpriseAuthorizationEndpoint("new auth"),
										idp.ChangeGitHubEnterpriseTokenEndpoint("new token"),
										idp.ChangeGitHubEnterpriseUserEndpoint("new user"),
										idp.ChangeGitHubEnterpriseScopes([]string{"openid", "profile"}),
										idp.ChangeGitHubEnterpriseOptions(idp.OptionChanges{
											IsCreationAllowed: &t,
											IsLinkingAllowed:  &t,
											IsAutoCreation:    &t,
											IsAutoUpdate:      &t,
										}),
									},
								)
								return event
							}(),
						),
					),
				),
				secretCrypto: crypto.CreateMockEncryptionAlg(gomock.NewController(t)),
			},
			args: args{
				ctx:           context.Background(),
				resourceOwner: "org1",
				id:            "id1",
				provider: GitHubEnterpriseProvider{
					Name:                  "new name",
					ClientID:              "clientID2",
					ClientSecret:          "newSecret",
					AuthorizationEndpoint: "new auth",
					TokenEndpoint:         "new token",
					UserEndpoint:          "new user",
					Scopes:                []string{"openid", "profile"},
					IDPOptions: idp.Options{
						IsCreationAllowed: true,
						IsLinkingAllowed:  true,
						IsAutoCreation:    true,
						IsAutoUpdate:      true,
					},
				},
			},
			res: res{
				want: &domain.ObjectDetails{ResourceOwner: "org1"},
			},
		},
	}
	for _, tt := range tests {
		t.Run(tt.name, func(t *testing.T) {
			c := &Commands{
				eventstore:          tt.fields.eventstore,
				idpConfigEncryption: tt.fields.secretCrypto,
			}
			got, err := c.UpdateOrgGitHubEnterpriseProvider(tt.args.ctx, tt.args.resourceOwner, tt.args.id, tt.args.provider)
			if tt.res.err == nil {
				assert.NoError(t, err)
			}
			if tt.res.err != nil && !tt.res.err(err) {
				t.Errorf("got wrong err: %v ", err)
			}
			if tt.res.err == nil {
				assert.Equal(t, tt.res.want, got)
			}
		})
	}
}

func TestCommandSide_AddOrgGitLabIDP(t *testing.T) {
	type fields struct {
		eventstore   *eventstore.Eventstore
		idGenerator  id.Generator
		secretCrypto crypto.EncryptionAlgorithm
	}
	type args struct {
		ctx           context.Context
		resourceOwner string
		provider      GitLabProvider
	}
	type res struct {
		id   string
		want *domain.ObjectDetails
		err  func(error) bool
	}
	tests := []struct {
		name   string
		fields fields
		args   args
		res    res
	}{
		{
			"invalid clientID",
			fields{
				eventstore:  eventstoreExpect(t),
				idGenerator: id_mock.NewIDGeneratorExpectIDs(t, "id1"),
			},
			args{
				ctx:           context.Background(),
				resourceOwner: "org1",
				provider:      GitLabProvider{},
			},
			res{
				err: func(err error) bool {
					return errors.Is(err, caos_errors.ThrowInvalidArgument(nil, "ORG-adsg2", ""))
				},
			},
		},
		{
			"invalid clientSecret",
			fields{
				eventstore:  eventstoreExpect(t),
				idGenerator: id_mock.NewIDGeneratorExpectIDs(t, "id1"),
			},
			args{
				ctx:           context.Background(),
				resourceOwner: "org1",
				provider: GitLabProvider{
					ClientID: "clientID",
				},
			},
			res{
				err: func(err error) bool {
					return errors.Is(err, caos_errors.ThrowInvalidArgument(nil, "ORG-GD1j2", ""))
				},
			},
		},
		{
			name: "ok",
			fields: fields{
				eventstore: eventstoreExpect(t,
					expectFilter(),
					expectPush(
						[]*repository.Event{
							eventFromEventPusher(
								org.NewGitLabIDPAddedEvent(context.Background(), &org.NewAggregate("org1").Aggregate,
									"id1",
									"",
									"clientID",
									&crypto.CryptoValue{
										CryptoType: crypto.TypeEncryption,
										Algorithm:  "enc",
										KeyID:      "id",
										Crypted:    []byte("clientSecret"),
									},
									nil,
									idp.Options{},
								)),
						},
					),
				),
				idGenerator:  id_mock.NewIDGeneratorExpectIDs(t, "id1"),
				secretCrypto: crypto.CreateMockEncryptionAlg(gomock.NewController(t)),
			},
			args: args{
				ctx:           context.Background(),
				resourceOwner: "org1",
				provider: GitLabProvider{
					ClientID:     "clientID",
					ClientSecret: "clientSecret",
				},
			},
			res: res{
				id:   "id1",
				want: &domain.ObjectDetails{ResourceOwner: "org1"},
			},
		},
		{
			name: "ok all set",
			fields: fields{
				eventstore: eventstoreExpect(t,
					expectFilter(),
					expectPush(
						[]*repository.Event{
							eventFromEventPusher(
								org.NewGitLabIDPAddedEvent(context.Background(), &org.NewAggregate("org1").Aggregate,
									"id1",
									"",
									"clientID",
									&crypto.CryptoValue{
										CryptoType: crypto.TypeEncryption,
										Algorithm:  "enc",
										KeyID:      "id",
										Crypted:    []byte("clientSecret"),
									},
									[]string{"openid"},
									idp.Options{
										IsCreationAllowed: true,
										IsLinkingAllowed:  true,
										IsAutoCreation:    true,
										IsAutoUpdate:      true,
									},
								)),
						},
					),
				),
				idGenerator:  id_mock.NewIDGeneratorExpectIDs(t, "id1"),
				secretCrypto: crypto.CreateMockEncryptionAlg(gomock.NewController(t)),
			},
			args: args{
				ctx:           context.Background(),
				resourceOwner: "org1",
				provider: GitLabProvider{
					ClientID:     "clientID",
					ClientSecret: "clientSecret",
					Scopes:       []string{"openid"},
					IDPOptions: idp.Options{
						IsCreationAllowed: true,
						IsLinkingAllowed:  true,
						IsAutoCreation:    true,
						IsAutoUpdate:      true,
					},
				},
			},
			res: res{
				id:   "id1",
				want: &domain.ObjectDetails{ResourceOwner: "org1"},
			},
		},
	}
	for _, tt := range tests {
		t.Run(tt.name, func(t *testing.T) {
			c := &Commands{
				eventstore:          tt.fields.eventstore,
				idGenerator:         tt.fields.idGenerator,
				idpConfigEncryption: tt.fields.secretCrypto,
			}
			id, got, err := c.AddOrgGitLabProvider(tt.args.ctx, tt.args.resourceOwner, tt.args.provider)
			if tt.res.err == nil {
				assert.NoError(t, err)
			}
			if tt.res.err != nil && !tt.res.err(err) {
				t.Errorf("got wrong err: %v ", err)
			}
			if tt.res.err == nil {
				assert.Equal(t, tt.res.id, id)
				assert.Equal(t, tt.res.want, got)
			}
		})
	}
}

func TestCommandSide_UpdateOrgGitLabIDP(t *testing.T) {
	type fields struct {
		eventstore   *eventstore.Eventstore
		secretCrypto crypto.EncryptionAlgorithm
	}
	type args struct {
		ctx           context.Context
		resourceOwner string
		id            string
		provider      GitLabProvider
	}
	type res struct {
		want *domain.ObjectDetails
		err  func(error) bool
	}
	tests := []struct {
		name   string
		fields fields
		args   args
		res    res
	}{
		{
			"invalid id",
			fields{
				eventstore: eventstoreExpect(t),
			},
			args{
				ctx:           context.Background(),
				resourceOwner: "org1",
				provider:      GitLabProvider{},
			},
			res{
				err: func(err error) bool {
					return errors.Is(err, caos_errors.ThrowInvalidArgument(nil, "ORG-HJK91", ""))
				},
			},
		},
		{
			"invalid clientID",
			fields{
				eventstore: eventstoreExpect(t),
			},
			args{
				ctx:           context.Background(),
				resourceOwner: "org1",
				id:            "id1",
				provider:      GitLabProvider{},
			},
			res{
				err: func(err error) bool {
					return errors.Is(err, caos_errors.ThrowInvalidArgument(nil, "ORG-D12t6", ""))
				},
			},
		},
		{
			name: "not found",
			fields: fields{
				eventstore: eventstoreExpect(t,
					expectFilter(),
				),
			},
			args: args{
				ctx:           context.Background(),
				resourceOwner: "org1",
				id:            "id1",
				provider: GitLabProvider{
					ClientID: "clientID",
				},
			},
			res: res{
				err: caos_errors.IsNotFound,
			},
		},
		{
			name: "no changes",
			fields: fields{
				eventstore: eventstoreExpect(t,
					expectFilter(
						eventFromEventPusher(
							org.NewGitLabIDPAddedEvent(context.Background(), &org.NewAggregate("org1").Aggregate,
								"id1",
								"",
								"clientID",
								&crypto.CryptoValue{
									CryptoType: crypto.TypeEncryption,
									Algorithm:  "enc",
									KeyID:      "id",
									Crypted:    []byte("clientSecret"),
								},
								nil,
								idp.Options{},
							)),
					),
				),
			},
			args: args{
				ctx:           context.Background(),
				resourceOwner: "org1",
				id:            "id1",
				provider: GitLabProvider{
					ClientID: "clientID",
				},
			},
			res: res{
				want: &domain.ObjectDetails{ResourceOwner: "org1"},
			},
		},
		{
			name: "change ok",
			fields: fields{
				eventstore: eventstoreExpect(t,
					expectFilter(
						eventFromEventPusher(
							org.NewGitLabIDPAddedEvent(context.Background(), &org.NewAggregate("org1").Aggregate,
								"id1",
								"",
								"clientID",
								&crypto.CryptoValue{
									CryptoType: crypto.TypeEncryption,
									Algorithm:  "enc",
									KeyID:      "id",
									Crypted:    []byte("clientSecret"),
								},
								nil,
								idp.Options{},
							)),
					),
					expectPush(
						[]*repository.Event{
							eventFromEventPusher(
								func() eventstore.Command {
									t := true
									event, _ := org.NewGitLabIDPChangedEvent(context.Background(), &org.NewAggregate("org1").Aggregate,
										"id1",
										[]idp.GitLabIDPChanges{
											idp.ChangeGitLabClientID("clientID2"),
											idp.ChangeGitLabClientSecret(&crypto.CryptoValue{
												CryptoType: crypto.TypeEncryption,
												Algorithm:  "enc",
												KeyID:      "id",
												Crypted:    []byte("newSecret"),
											}),
											idp.ChangeGitLabScopes([]string{"openid", "profile"}),
											idp.ChangeGitLabOptions(idp.OptionChanges{
												IsCreationAllowed: &t,
												IsLinkingAllowed:  &t,
												IsAutoCreation:    &t,
												IsAutoUpdate:      &t,
											}),
										},
									)
									return event
								}(),
							),
						},
					),
				),
				secretCrypto: crypto.CreateMockEncryptionAlg(gomock.NewController(t)),
			},
			args: args{
				ctx:           context.Background(),
				resourceOwner: "org1",
				id:            "id1",
				provider: GitLabProvider{
					ClientID:     "clientID2",
					ClientSecret: "newSecret",
					Scopes:       []string{"openid", "profile"},
					IDPOptions: idp.Options{
						IsCreationAllowed: true,
						IsLinkingAllowed:  true,
						IsAutoCreation:    true,
						IsAutoUpdate:      true,
					},
				},
			},
			res: res{
				want: &domain.ObjectDetails{ResourceOwner: "org1"},
			},
		},
	}
	for _, tt := range tests {
		t.Run(tt.name, func(t *testing.T) {
			c := &Commands{
				eventstore:          tt.fields.eventstore,
				idpConfigEncryption: tt.fields.secretCrypto,
			}
			got, err := c.UpdateOrgGitLabProvider(tt.args.ctx, tt.args.resourceOwner, tt.args.id, tt.args.provider)
			if tt.res.err == nil {
				assert.NoError(t, err)
			}
			if tt.res.err != nil && !tt.res.err(err) {
				t.Errorf("got wrong err: %v ", err)
			}
			if tt.res.err == nil {
				assert.Equal(t, tt.res.want, got)
			}
		})
	}
}

func TestCommandSide_AddOrgGitLabSelfHostedIDP(t *testing.T) {
	type fields struct {
		eventstore   *eventstore.Eventstore
		idGenerator  id.Generator
		secretCrypto crypto.EncryptionAlgorithm
	}
	type args struct {
		ctx           context.Context
		resourceOwner string
		provider      GitLabSelfHostedProvider
	}
	type res struct {
		id   string
		want *domain.ObjectDetails
		err  func(error) bool
	}
	tests := []struct {
		name   string
		fields fields
		args   args
		res    res
	}{
		{
			"invalid name",
			fields{
				eventstore:  eventstoreExpect(t),
				idGenerator: id_mock.NewIDGeneratorExpectIDs(t, "id1"),
			},
			args{
				ctx:           context.Background(),
				resourceOwner: "org1",
				provider:      GitLabSelfHostedProvider{},
			},
			res{
				err: func(err error) bool {
					return errors.Is(err, caos_errors.ThrowInvalidArgument(nil, "ORG-jw4ZT", ""))
				},
			},
		},
		{
			"invalid issuer",
			fields{
				eventstore:  eventstoreExpect(t),
				idGenerator: id_mock.NewIDGeneratorExpectIDs(t, "id1"),
			},
			args{
				ctx:           context.Background(),
				resourceOwner: "org1",
				provider: GitLabSelfHostedProvider{
					Name: "name",
				},
			},
			res{
				err: func(err error) bool {
					return errors.Is(err, caos_errors.ThrowInvalidArgument(nil, "ORG-AST4S", ""))
				},
			},
		},
		{
			"invalid clientID",
			fields{
				eventstore:  eventstoreExpect(t),
				idGenerator: id_mock.NewIDGeneratorExpectIDs(t, "id1"),
			},
			args{
				ctx:           context.Background(),
				resourceOwner: "org1",
				provider: GitLabSelfHostedProvider{
					Name:   "name",
					Issuer: "issuer",
				},
			},
			res{
				err: func(err error) bool {
					return errors.Is(err, caos_errors.ThrowInvalidArgument(nil, "ORG-DBZHJ", ""))
				},
			},
		},
		{
			"invalid clientSecret",
			fields{
				eventstore:  eventstoreExpect(t),
				idGenerator: id_mock.NewIDGeneratorExpectIDs(t, "id1"),
			},
			args{
				ctx:           context.Background(),
				resourceOwner: "org1",
				provider: GitLabSelfHostedProvider{
					Name:     "name",
					Issuer:   "issuer",
					ClientID: "clientID",
				},
			},
			res{
				err: func(err error) bool {
					return errors.Is(err, caos_errors.ThrowInvalidArgument(nil, "ORG-SDGJ4", ""))
				},
			},
		},
		{
			name: "ok",
			fields: fields{
				eventstore: eventstoreExpect(t,
					expectFilter(),
					expectPush(
						[]*repository.Event{
							eventFromEventPusher(
								org.NewGitLabSelfHostedIDPAddedEvent(context.Background(), &org.NewAggregate("org1").Aggregate,
									"id1",
									"name",
									"issuer",
									"clientID",
									&crypto.CryptoValue{
										CryptoType: crypto.TypeEncryption,
										Algorithm:  "enc",
										KeyID:      "id",
										Crypted:    []byte("clientSecret"),
									},
									nil,
									idp.Options{},
								)),
						},
					),
				),
				idGenerator:  id_mock.NewIDGeneratorExpectIDs(t, "id1"),
				secretCrypto: crypto.CreateMockEncryptionAlg(gomock.NewController(t)),
			},
			args: args{
				ctx:           context.Background(),
				resourceOwner: "org1",
				provider: GitLabSelfHostedProvider{
					Name:         "name",
					Issuer:       "issuer",
					ClientID:     "clientID",
					ClientSecret: "clientSecret",
				},
			},
			res: res{
				id:   "id1",
				want: &domain.ObjectDetails{ResourceOwner: "org1"},
			},
		},
		{
			name: "ok all set",
			fields: fields{
				eventstore: eventstoreExpect(t,
					expectFilter(),
					expectPush(
						[]*repository.Event{
							eventFromEventPusher(
								org.NewGitLabSelfHostedIDPAddedEvent(context.Background(), &org.NewAggregate("org1").Aggregate,
									"id1",
									"name",
									"issuer",
									"clientID",
									&crypto.CryptoValue{
										CryptoType: crypto.TypeEncryption,
										Algorithm:  "enc",
										KeyID:      "id",
										Crypted:    []byte("clientSecret"),
									},
									[]string{"openid"},
									idp.Options{
										IsCreationAllowed: true,
										IsLinkingAllowed:  true,
										IsAutoCreation:    true,
										IsAutoUpdate:      true,
									},
								)),
						},
					),
				),
				idGenerator:  id_mock.NewIDGeneratorExpectIDs(t, "id1"),
				secretCrypto: crypto.CreateMockEncryptionAlg(gomock.NewController(t)),
			},
			args: args{
				ctx:           context.Background(),
				resourceOwner: "org1",
				provider: GitLabSelfHostedProvider{
					Name:         "name",
					Issuer:       "issuer",
					ClientID:     "clientID",
					ClientSecret: "clientSecret",
					Scopes:       []string{"openid"},
					IDPOptions: idp.Options{
						IsCreationAllowed: true,
						IsLinkingAllowed:  true,
						IsAutoCreation:    true,
						IsAutoUpdate:      true,
					},
				},
			},
			res: res{
				id:   "id1",
				want: &domain.ObjectDetails{ResourceOwner: "org1"},
			},
		},
	}
	for _, tt := range tests {
		t.Run(tt.name, func(t *testing.T) {
			c := &Commands{
				eventstore:          tt.fields.eventstore,
				idGenerator:         tt.fields.idGenerator,
				idpConfigEncryption: tt.fields.secretCrypto,
			}
			id, got, err := c.AddOrgGitLabSelfHostedProvider(tt.args.ctx, tt.args.resourceOwner, tt.args.provider)
			if tt.res.err == nil {
				assert.NoError(t, err)
			}
			if tt.res.err != nil && !tt.res.err(err) {
				t.Errorf("got wrong err: %v ", err)
			}
			if tt.res.err == nil {
				assert.Equal(t, tt.res.id, id)
				assert.Equal(t, tt.res.want, got)
			}
		})
	}
}

func TestCommandSide_UpdateOrgGitLabSelfHostedIDP(t *testing.T) {
	type fields struct {
		eventstore   *eventstore.Eventstore
		secretCrypto crypto.EncryptionAlgorithm
	}
	type args struct {
		ctx           context.Context
		resourceOwner string
		id            string
		provider      GitLabSelfHostedProvider
	}
	type res struct {
		want *domain.ObjectDetails
		err  func(error) bool
	}
	tests := []struct {
		name   string
		fields fields
		args   args
		res    res
	}{
		{
			"invalid id",
			fields{
				eventstore: eventstoreExpect(t),
			},
			args{
				ctx:           context.Background(),
				resourceOwner: "org1",
				provider:      GitLabSelfHostedProvider{},
			},
			res{
				err: func(err error) bool {
					return errors.Is(err, caos_errors.ThrowInvalidArgument(nil, "ORG-SAFG4", ""))
				},
			},
		},
		{
			"invalid name",
			fields{
				eventstore: eventstoreExpect(t),
			},
			args{
				ctx:           context.Background(),
				resourceOwner: "org1",
				id:            "id1",
				provider:      GitLabSelfHostedProvider{},
			},
			res{
				err: func(err error) bool {
					return errors.Is(err, caos_errors.ThrowInvalidArgument(nil, "ORG-DG4H", ""))
				},
			},
		},
		{
			"invalid issuer",
			fields{
				eventstore: eventstoreExpect(t),
			},
			args{
				ctx:           context.Background(),
				resourceOwner: "org1",
				id:            "id1",
				provider: GitLabSelfHostedProvider{
					Name: "name",
				},
			},
			res{
				err: func(err error) bool {
					return errors.Is(err, caos_errors.ThrowInvalidArgument(nil, "ORG-SD4eb", ""))
				},
			},
		},
		{
			"invalid clientID",
			fields{
				eventstore: eventstoreExpect(t),
			},
			args{
				ctx:           context.Background(),
				resourceOwner: "org1",
				id:            "id1",
				provider: GitLabSelfHostedProvider{
					Name:   "name",
					Issuer: "issuer",
				},
			},
			res{
				err: func(err error) bool {
					return errors.Is(err, caos_errors.ThrowInvalidArgument(nil, "ORG-GHWE3", ""))
				},
			},
		},
		{
			name: "not found",
			fields: fields{
				eventstore: eventstoreExpect(t,
					expectFilter(),
				),
			},
			args: args{
				ctx:           context.Background(),
				resourceOwner: "org1",
				id:            "id1",
				provider: GitLabSelfHostedProvider{
					Name:     "name",
					Issuer:   "issuer",
					ClientID: "clientID",
				},
			},
			res: res{
				err: caos_errors.IsNotFound,
			},
		},
		{
			name: "no changes",
			fields: fields{
				eventstore: eventstoreExpect(t,
					expectFilter(
						eventFromEventPusher(
							org.NewGitLabSelfHostedIDPAddedEvent(context.Background(), &org.NewAggregate("org1").Aggregate,
								"id1",
								"name",
								"issuer",
								"clientID",
								&crypto.CryptoValue{
									CryptoType: crypto.TypeEncryption,
									Algorithm:  "enc",
									KeyID:      "id",
									Crypted:    []byte("clientSecret"),
								},
								nil,
								idp.Options{},
							)),
					),
				),
			},
			args: args{
				ctx:           context.Background(),
				resourceOwner: "org1",
				id:            "id1",
				provider: GitLabSelfHostedProvider{
					Name:     "name",
					Issuer:   "issuer",
					ClientID: "clientID",
				},
			},
			res: res{
				want: &domain.ObjectDetails{ResourceOwner: "org1"},
			},
		},
		{
			name: "change ok",
			fields: fields{
				eventstore: eventstoreExpect(t,
					expectFilter(
						eventFromEventPusher(
							org.NewGitLabSelfHostedIDPAddedEvent(context.Background(), &org.NewAggregate("org1").Aggregate,
								"id1",
								"name",
								"issuer",
								"clientID",
								&crypto.CryptoValue{
									CryptoType: crypto.TypeEncryption,
									Algorithm:  "enc",
									KeyID:      "id",
									Crypted:    []byte("clientSecret"),
								},
								nil,
								idp.Options{},
							)),
					),
					expectPush(
						[]*repository.Event{
							eventFromEventPusher(
								func() eventstore.Command {
									t := true
									event, _ := org.NewGitLabSelfHostedIDPChangedEvent(context.Background(), &org.NewAggregate("org1").Aggregate,
										"id1",
										[]idp.GitLabSelfHostedIDPChanges{
											idp.ChangeGitLabSelfHostedClientID("clientID2"),
											idp.ChangeGitLabSelfHostedIssuer("newIssuer"),
											idp.ChangeGitLabSelfHostedName("newName"),
											idp.ChangeGitLabSelfHostedClientSecret(&crypto.CryptoValue{
												CryptoType: crypto.TypeEncryption,
												Algorithm:  "enc",
												KeyID:      "id",
												Crypted:    []byte("newSecret"),
											}),
											idp.ChangeGitLabSelfHostedScopes([]string{"openid", "profile"}),
											idp.ChangeGitLabSelfHostedOptions(idp.OptionChanges{
												IsCreationAllowed: &t,
												IsLinkingAllowed:  &t,
												IsAutoCreation:    &t,
												IsAutoUpdate:      &t,
											}),
										},
									)
									return event
								}(),
							),
						},
					),
				),
				secretCrypto: crypto.CreateMockEncryptionAlg(gomock.NewController(t)),
			},
			args: args{
				ctx:           context.Background(),
				resourceOwner: "org1",
				id:            "id1",
				provider: GitLabSelfHostedProvider{
					Issuer:       "newIssuer",
					Name:         "newName",
					ClientID:     "clientID2",
					ClientSecret: "newSecret",
					Scopes:       []string{"openid", "profile"},
					IDPOptions: idp.Options{
						IsCreationAllowed: true,
						IsLinkingAllowed:  true,
						IsAutoCreation:    true,
						IsAutoUpdate:      true,
					},
				},
			},
			res: res{
				want: &domain.ObjectDetails{ResourceOwner: "org1"},
			},
		},
	}
	for _, tt := range tests {
		t.Run(tt.name, func(t *testing.T) {
			c := &Commands{
				eventstore:          tt.fields.eventstore,
				idpConfigEncryption: tt.fields.secretCrypto,
			}
			got, err := c.UpdateOrgGitLabSelfHostedProvider(tt.args.ctx, tt.args.resourceOwner, tt.args.id, tt.args.provider)
			if tt.res.err == nil {
				assert.NoError(t, err)
			}
			if tt.res.err != nil && !tt.res.err(err) {
				t.Errorf("got wrong err: %v ", err)
			}
			if tt.res.err == nil {
				assert.Equal(t, tt.res.want, got)
			}
		})
	}
}

func TestCommandSide_AddOrgGoogleIDP(t *testing.T) {
	type fields struct {
		eventstore   *eventstore.Eventstore
		idGenerator  id.Generator
		secretCrypto crypto.EncryptionAlgorithm
	}
	type args struct {
		ctx           context.Context
		resourceOwner string
		provider      GoogleProvider
	}
	type res struct {
		id   string
		want *domain.ObjectDetails
		err  func(error) bool
	}
	tests := []struct {
		name   string
		fields fields
		args   args
		res    res
	}{
		{
			"invalid clientID",
			fields{
				eventstore:  eventstoreExpect(t),
				idGenerator: id_mock.NewIDGeneratorExpectIDs(t, "id1"),
			},
			args{
				ctx:           context.Background(),
				resourceOwner: "org1",
				provider:      GoogleProvider{},
			},
			res{
				err: func(err error) bool {
					return errors.Is(err, caos_errors.ThrowInvalidArgument(nil, "ORG-D3fvs", ""))
				},
			},
		},
		{
			"invalid clientSecret",
			fields{
				eventstore:  eventstoreExpect(t),
				idGenerator: id_mock.NewIDGeneratorExpectIDs(t, "id1"),
			},
			args{
				ctx:           context.Background(),
				resourceOwner: "org1",
				provider: GoogleProvider{
					ClientID: "clientID",
				},
			},
			res{
				err: func(err error) bool {
					return errors.Is(err, caos_errors.ThrowInvalidArgument(nil, "ORG-W2vqs", ""))
				},
			},
		},
		{
			name: "ok",
			fields: fields{
				eventstore: eventstoreExpect(t,
					expectFilter(),
					expectPush(
						eventPusherToEvents(
							org.NewGoogleIDPAddedEvent(context.Background(), &org.NewAggregate("org1").Aggregate,
								"id1",
								"",
								"clientID",
								&crypto.CryptoValue{
									CryptoType: crypto.TypeEncryption,
									Algorithm:  "enc",
									KeyID:      "id",
									Crypted:    []byte("clientSecret"),
								},
								nil,
								idp.Options{},
							)),
					),
				),
				idGenerator:  id_mock.NewIDGeneratorExpectIDs(t, "id1"),
				secretCrypto: crypto.CreateMockEncryptionAlg(gomock.NewController(t)),
			},
			args: args{
				ctx:           context.Background(),
				resourceOwner: "org1",
				provider: GoogleProvider{
					ClientID:     "clientID",
					ClientSecret: "clientSecret",
				},
			},
			res: res{
				id:   "id1",
				want: &domain.ObjectDetails{ResourceOwner: "org1"},
			},
		},
		{
			name: "ok all set",
			fields: fields{
				eventstore: eventstoreExpect(t,
					expectFilter(),
					expectPush(
						eventPusherToEvents(
							org.NewGoogleIDPAddedEvent(context.Background(), &org.NewAggregate("org1").Aggregate,
								"id1",
								"",
								"clientID",
								&crypto.CryptoValue{
									CryptoType: crypto.TypeEncryption,
									Algorithm:  "enc",
									KeyID:      "id",
									Crypted:    []byte("clientSecret"),
								},
								[]string{"openid"},
								idp.Options{
									IsCreationAllowed: true,
									IsLinkingAllowed:  true,
									IsAutoCreation:    true,
									IsAutoUpdate:      true,
								},
							)),
					),
				),
				idGenerator:  id_mock.NewIDGeneratorExpectIDs(t, "id1"),
				secretCrypto: crypto.CreateMockEncryptionAlg(gomock.NewController(t)),
			},
			args: args{
				ctx:           context.Background(),
				resourceOwner: "org1",
				provider: GoogleProvider{
					ClientID:     "clientID",
					ClientSecret: "clientSecret",
					Scopes:       []string{"openid"},
					IDPOptions: idp.Options{
						IsCreationAllowed: true,
						IsLinkingAllowed:  true,
						IsAutoCreation:    true,
						IsAutoUpdate:      true,
					},
				},
			},
			res: res{
				id:   "id1",
				want: &domain.ObjectDetails{ResourceOwner: "org1"},
			},
		},
	}
	for _, tt := range tests {
		t.Run(tt.name, func(t *testing.T) {
			c := &Commands{
				eventstore:          tt.fields.eventstore,
				idGenerator:         tt.fields.idGenerator,
				idpConfigEncryption: tt.fields.secretCrypto,
			}
			id, got, err := c.AddOrgGoogleProvider(tt.args.ctx, tt.args.resourceOwner, tt.args.provider)
			if tt.res.err == nil {
				assert.NoError(t, err)
			}
			if tt.res.err != nil && !tt.res.err(err) {
				t.Errorf("got wrong err: %v ", err)
			}
			if tt.res.err == nil {
				assert.Equal(t, tt.res.id, id)
				assert.Equal(t, tt.res.want, got)
			}
		})
	}
}

func TestCommandSide_UpdateOrgGoogleIDP(t *testing.T) {
	type fields struct {
		eventstore   *eventstore.Eventstore
		secretCrypto crypto.EncryptionAlgorithm
	}
	type args struct {
		ctx           context.Context
		resourceOwner string
		id            string
		provider      GoogleProvider
	}
	type res struct {
		want *domain.ObjectDetails
		err  func(error) bool
	}
	tests := []struct {
		name   string
		fields fields
		args   args
		res    res
	}{
		{
			"invalid id",
			fields{
				eventstore: eventstoreExpect(t),
			},
			args{
				ctx:           context.Background(),
				resourceOwner: "org1",
				provider:      GoogleProvider{},
			},
			res{
				err: func(err error) bool {
					return errors.Is(err, caos_errors.ThrowInvalidArgument(nil, "ORG-S32t1", ""))
				},
			},
		},
		{
			"invalid clientID",
			fields{
				eventstore: eventstoreExpect(t),
			},
			args{
				ctx:           context.Background(),
				resourceOwner: "org1",
				id:            "id1",
				provider:      GoogleProvider{},
			},
			res{
				err: func(err error) bool {
					return errors.Is(err, caos_errors.ThrowInvalidArgument(nil, "ORG-ds432", ""))
				},
			},
		},
		{
			name: "not found",
			fields: fields{
				eventstore: eventstoreExpect(t,
					expectFilter(),
				),
			},
			args: args{
				ctx:           context.Background(),
				resourceOwner: "org1",
				id:            "id1",
				provider: GoogleProvider{
					ClientID: "clientID",
				},
			},
			res: res{
				err: caos_errors.IsNotFound,
			},
		},
		{
			name: "no changes",
			fields: fields{
				eventstore: eventstoreExpect(t,
					expectFilter(
						eventFromEventPusher(
							org.NewGoogleIDPAddedEvent(context.Background(), &org.NewAggregate("org1").Aggregate,
								"id1",
								"",
								"clientID",
								&crypto.CryptoValue{
									CryptoType: crypto.TypeEncryption,
									Algorithm:  "enc",
									KeyID:      "id",
									Crypted:    []byte("clientSecret"),
								},
								nil,
								idp.Options{},
							)),
					),
				),
			},
			args: args{
				ctx:           context.Background(),
				resourceOwner: "org1",
				id:            "id1",
				provider: GoogleProvider{
					ClientID: "clientID",
				},
			},
			res: res{
				want: &domain.ObjectDetails{ResourceOwner: "org1"},
			},
		},
		{
			name: "change ok",
			fields: fields{
				eventstore: eventstoreExpect(t,
					expectFilter(
						eventFromEventPusher(
							org.NewGoogleIDPAddedEvent(context.Background(), &org.NewAggregate("org1").Aggregate,
								"id1",
								"",
								"clientID",
								&crypto.CryptoValue{
									CryptoType: crypto.TypeEncryption,
									Algorithm:  "enc",
									KeyID:      "id",
									Crypted:    []byte("clientSecret"),
								},
								nil,
								idp.Options{},
							)),
					),
					expectPush(
						eventPusherToEvents(
							func() eventstore.Command {
								t := true
								event, _ := org.NewGoogleIDPChangedEvent(context.Background(), &org.NewAggregate("org1").Aggregate,
									"id1",
									[]idp.GoogleIDPChanges{
										idp.ChangeGoogleClientID("clientID2"),
										idp.ChangeGoogleClientSecret(&crypto.CryptoValue{
											CryptoType: crypto.TypeEncryption,
											Algorithm:  "enc",
											KeyID:      "id",
											Crypted:    []byte("newSecret"),
										}),
										idp.ChangeGoogleScopes([]string{"openid", "profile"}),
										idp.ChangeGoogleOptions(idp.OptionChanges{
											IsCreationAllowed: &t,
											IsLinkingAllowed:  &t,
											IsAutoCreation:    &t,
											IsAutoUpdate:      &t,
										}),
									},
								)
								return event
							}(),
						),
					),
				),
				secretCrypto: crypto.CreateMockEncryptionAlg(gomock.NewController(t)),
			},
			args: args{
				ctx:           context.Background(),
				resourceOwner: "org1",
				id:            "id1",
				provider: GoogleProvider{
					ClientID:     "clientID2",
					ClientSecret: "newSecret",
					Scopes:       []string{"openid", "profile"},
					IDPOptions: idp.Options{
						IsCreationAllowed: true,
						IsLinkingAllowed:  true,
						IsAutoCreation:    true,
						IsAutoUpdate:      true,
					},
				},
			},
			res: res{
				want: &domain.ObjectDetails{ResourceOwner: "org1"},
			},
		},
	}
	for _, tt := range tests {
		t.Run(tt.name, func(t *testing.T) {
			c := &Commands{
				eventstore:          tt.fields.eventstore,
				idpConfigEncryption: tt.fields.secretCrypto,
			}
			got, err := c.UpdateOrgGoogleProvider(tt.args.ctx, tt.args.resourceOwner, tt.args.id, tt.args.provider)
			if tt.res.err == nil {
				assert.NoError(t, err)
			}
			if tt.res.err != nil && !tt.res.err(err) {
				t.Errorf("got wrong err: %v ", err)
			}
			if tt.res.err == nil {
				assert.Equal(t, tt.res.want, got)
			}
		})
	}
}

func TestCommandSide_AddOrgLDAPIDP(t *testing.T) {
	type fields struct {
		eventstore   *eventstore.Eventstore
		idGenerator  id.Generator
		secretCrypto crypto.EncryptionAlgorithm
	}
	type args struct {
		ctx           context.Context
		resourceOwner string
		provider      LDAPProvider
	}
	type res struct {
		id   string
		want *domain.ObjectDetails
		err  func(error) bool
	}
	tests := []struct {
		name   string
		fields fields
		args   args
		res    res
	}{
		{
			"invalid name",
			fields{
				eventstore:  eventstoreExpect(t),
				idGenerator: id_mock.NewIDGeneratorExpectIDs(t, "id1"),
			},
			args{
				ctx:           context.Background(),
				resourceOwner: "org1",
				provider:      LDAPProvider{},
			},
			res{
				err: func(err error) bool {
					return errors.Is(err, caos_errors.ThrowInvalidArgument(nil, "ORG-SAfdd", ""))
				},
			},
		},
		{
			"invalid baseDN",
			fields{
				eventstore:  eventstoreExpect(t),
				idGenerator: id_mock.NewIDGeneratorExpectIDs(t, "id1"),
			},
			args{
				ctx:           context.Background(),
				resourceOwner: "org1",
				provider: LDAPProvider{
					Name: "name",
				},
			},
			res{
				err: func(err error) bool {
<<<<<<< HEAD
					return errors.Is(err, caos_errors.ThrowInvalidArgument(nil, "ORG-sv31s", ""))
=======
					return errors.Is(err, caos_errors.ThrowInvalidArgument(nil, "ORG-SDVg2", ""))
>>>>>>> a3b36a01
				},
			},
		},
		{
			"invalid binddn",
			fields{
				eventstore:  eventstoreExpect(t),
				idGenerator: id_mock.NewIDGeneratorExpectIDs(t, "id1"),
			},
			args{
				ctx:           context.Background(),
				resourceOwner: "org1",
				provider: LDAPProvider{
					Name:   "name",
					BaseDN: "baseDN",
				},
			},
			res{
				err: func(err error) bool {
<<<<<<< HEAD
					return errors.Is(err, caos_errors.ThrowInvalidArgument(nil, "ORG-sdgf4", ""))
=======
					return errors.Is(err, caos_errors.ThrowInvalidArgument(nil, "ORG-sv31s", ""))
>>>>>>> a3b36a01
				},
			},
		},
		{
			"invalid password",
			fields{
				eventstore:  eventstoreExpect(t),
				idGenerator: id_mock.NewIDGeneratorExpectIDs(t, "id1"),
			},
			args{
				ctx:           context.Background(),
				resourceOwner: "org1",
				provider: LDAPProvider{
					Name:   "name",
					BindDN: "binddn",
					BaseDN: "baseDN",
				},
			},
			res{
				err: func(err error) bool {
<<<<<<< HEAD
					return errors.Is(err, caos_errors.ThrowInvalidArgument(nil, "ORG-AEG2w", ""))
=======
					return errors.Is(err, caos_errors.ThrowInvalidArgument(nil, "ORG-sdgf4", ""))
>>>>>>> a3b36a01
				},
			},
		},
		{
			"invalid userbase",
			fields{
				eventstore:  eventstoreExpect(t),
				idGenerator: id_mock.NewIDGeneratorExpectIDs(t, "id1"),
			},
			args{
				ctx:           context.Background(),
				resourceOwner: "org1",
				provider: LDAPProvider{
					Name:         "name",
					BindDN:       "binddn",
					BaseDN:       "baseDN",
					BindPassword: "password",
				},
			},
			res{
				err: func(err error) bool {
<<<<<<< HEAD
					return errors.Is(err, caos_errors.ThrowInvalidArgument(nil, "ORG-SAD5n", ""))
=======
					return errors.Is(err, caos_errors.ThrowInvalidArgument(nil, "ORG-AEG2w", ""))
>>>>>>> a3b36a01
				},
			},
		},
		{
			"invalid servers",
			fields{
				eventstore:  eventstoreExpect(t),
				idGenerator: id_mock.NewIDGeneratorExpectIDs(t, "id1"),
			},
			args{
				ctx:           context.Background(),
				resourceOwner: "org1",
				provider: LDAPProvider{
					Name:         "name",
					BindDN:       "binddn",
					BaseDN:       "baseDN",
					BindPassword: "password",
					UserBase:     "user",
				},
			},
			res{
				err: func(err error) bool {
<<<<<<< HEAD
					return errors.Is(err, caos_errors.ThrowInvalidArgument(nil, "ORG-SAy945n", ""))
=======
					return errors.Is(err, caos_errors.ThrowInvalidArgument(nil, "ORG-SAD5n", ""))
>>>>>>> a3b36a01
				},
			},
		},
		{
			"invalid userObjectClasses",
			fields{
				eventstore:  eventstoreExpect(t),
				idGenerator: id_mock.NewIDGeneratorExpectIDs(t, "id1"),
			},
			args{
				ctx:           context.Background(),
				resourceOwner: "org1",
				provider: LDAPProvider{
					Name:         "name",
					Servers:      []string{"server"},
					BindDN:       "binddn",
					BaseDN:       "baseDN",
					BindPassword: "password",
					UserBase:     "user",
				},
			},
			res{
				err: func(err error) bool {
<<<<<<< HEAD
					return errors.Is(err, caos_errors.ThrowInvalidArgument(nil, "ORG-S1x705n", ""))
				},
			},
		},
		{
			"invalid userFilters",
			fields{
				eventstore:  eventstoreExpect(t),
				idGenerator: id_mock.NewIDGeneratorExpectIDs(t, "id1"),
			},
			args{
				ctx:           context.Background(),
				resourceOwner: "org1",
				provider: LDAPProvider{
					Name:              "name",
					Servers:           []string{"server"},
					BindDN:            "binddn",
					BaseDN:            "baseDN",
					BindPassword:      "password",
					UserBase:          "user",
					UserObjectClasses: []string{"object"},
				},
			},
			res{
				err: func(err error) bool {
					return errors.Is(err, caos_errors.ThrowInvalidArgument(nil, "ORG-aAx9x1n", ""))
=======
					return errors.Is(err, caos_errors.ThrowInvalidArgument(nil, "ORG-sdf5h", ""))
>>>>>>> a3b36a01
				},
			},
		},
		{
			name: "ok",
			fields: fields{
				eventstore: eventstoreExpect(t,
					expectFilter(),
					expectPush(
						eventPusherToEvents(
							org.NewLDAPIDPAddedEvent(context.Background(), &org.NewAggregate("org1").Aggregate,
								"id1",
								"name",
								[]string{"server"},
								false,
								"baseDN",
								"dn",
								&crypto.CryptoValue{
									CryptoType: crypto.TypeEncryption,
									Algorithm:  "enc",
									KeyID:      "id",
									Crypted:    []byte("password"),
								},
								"user",
								[]string{"object"},
								[]string{"filter"},
								time.Second*30,
								idp.LDAPAttributes{},
								idp.Options{},
							)),
						uniqueConstraintsFromEventConstraint(idpconfig.NewAddIDPConfigNameUniqueConstraint("name", "org1")),
					),
				),
				idGenerator:  id_mock.NewIDGeneratorExpectIDs(t, "id1"),
				secretCrypto: crypto.CreateMockEncryptionAlg(gomock.NewController(t)),
			},
			args: args{
				ctx:           context.Background(),
				resourceOwner: "org1",
				provider: LDAPProvider{
					Name:              "name",
					Servers:           []string{"server"},
					StartTLS:          false,
					BaseDN:            "baseDN",
					BindDN:            "dn",
					BindPassword:      "password",
					UserBase:          "user",
					UserObjectClasses: []string{"object"},
					UserFilters:       []string{"filter"},
					Timeout:           time.Second * 30,
				},
			},
			res: res{
				id:   "id1",
				want: &domain.ObjectDetails{ResourceOwner: "org1"},
			},
		},
		{
			name: "ok all set",
			fields: fields{
				eventstore: eventstoreExpect(t,
					expectFilter(),
					expectPush(
						eventPusherToEvents(
							org.NewLDAPIDPAddedEvent(context.Background(), &org.NewAggregate("org1").Aggregate,
								"id1",
								"name",
								[]string{"server"},
								false,
								"baseDN",
								"dn",
								&crypto.CryptoValue{
									CryptoType: crypto.TypeEncryption,
									Algorithm:  "enc",
									KeyID:      "id",
									Crypted:    []byte("password"),
								},
								"user",
								[]string{"object"},
								[]string{"filter"},
								time.Second*30,
								idp.LDAPAttributes{
									IDAttribute:                "id",
									FirstNameAttribute:         "firstName",
									LastNameAttribute:          "lastName",
									DisplayNameAttribute:       "displayName",
									NickNameAttribute:          "nickName",
									PreferredUsernameAttribute: "preferredUsername",
									EmailAttribute:             "email",
									EmailVerifiedAttribute:     "emailVerified",
									PhoneAttribute:             "phone",
									PhoneVerifiedAttribute:     "phoneVerified",
									PreferredLanguageAttribute: "preferredLanguage",
									AvatarURLAttribute:         "avatarURL",
									ProfileAttribute:           "profile",
								},
								idp.Options{
									IsCreationAllowed: true,
									IsLinkingAllowed:  true,
									IsAutoCreation:    true,
									IsAutoUpdate:      true,
								},
							)),
						uniqueConstraintsFromEventConstraint(idpconfig.NewAddIDPConfigNameUniqueConstraint("name", "org1")),
					),
				),
				idGenerator:  id_mock.NewIDGeneratorExpectIDs(t, "id1"),
				secretCrypto: crypto.CreateMockEncryptionAlg(gomock.NewController(t)),
			},
			args: args{
				ctx:           context.Background(),
				resourceOwner: "org1",
				provider: LDAPProvider{
					Name:              "name",
					Servers:           []string{"server"},
					StartTLS:          false,
					BaseDN:            "baseDN",
					BindDN:            "dn",
					BindPassword:      "password",
					UserBase:          "user",
					UserObjectClasses: []string{"object"},
					UserFilters:       []string{"filter"},
					Timeout:           time.Second * 30,
					LDAPAttributes: idp.LDAPAttributes{
						IDAttribute:                "id",
						FirstNameAttribute:         "firstName",
						LastNameAttribute:          "lastName",
						DisplayNameAttribute:       "displayName",
						NickNameAttribute:          "nickName",
						PreferredUsernameAttribute: "preferredUsername",
						EmailAttribute:             "email",
						EmailVerifiedAttribute:     "emailVerified",
						PhoneAttribute:             "phone",
						PhoneVerifiedAttribute:     "phoneVerified",
						PreferredLanguageAttribute: "preferredLanguage",
						AvatarURLAttribute:         "avatarURL",
						ProfileAttribute:           "profile",
					},
					IDPOptions: idp.Options{
						IsCreationAllowed: true,
						IsLinkingAllowed:  true,
						IsAutoCreation:    true,
						IsAutoUpdate:      true,
					},
				},
			},
			res: res{
				id:   "id1",
				want: &domain.ObjectDetails{ResourceOwner: "org1"},
			},
		},
	}
	for _, tt := range tests {
		t.Run(tt.name, func(t *testing.T) {
			c := &Commands{
				eventstore:          tt.fields.eventstore,
				idGenerator:         tt.fields.idGenerator,
				idpConfigEncryption: tt.fields.secretCrypto,
			}
			id, got, err := c.AddOrgLDAPProvider(tt.args.ctx, tt.args.resourceOwner, tt.args.provider)
			if tt.res.err == nil {
				assert.NoError(t, err)
			}
			if tt.res.err != nil && !tt.res.err(err) {
				t.Errorf("got wrong err: %v ", err)
			}
			if tt.res.err == nil {
				assert.Equal(t, tt.res.id, id)
				assert.Equal(t, tt.res.want, got)
			}
		})
	}
}

func TestCommandSide_UpdateOrgLDAPIDP(t *testing.T) {
	type fields struct {
		eventstore   *eventstore.Eventstore
		secretCrypto crypto.EncryptionAlgorithm
	}
	type args struct {
		ctx           context.Context
		resourceOwner string
		id            string
		provider      LDAPProvider
	}
	type res struct {
		want *domain.ObjectDetails
		err  func(error) bool
	}
	tests := []struct {
		name   string
		fields fields
		args   args
		res    res
	}{
		{
			"invalid id",
			fields{
				eventstore: eventstoreExpect(t),
			},
			args{
				ctx:           context.Background(),
				resourceOwner: "org1",
				provider:      LDAPProvider{},
			},
			res{
				err: func(err error) bool {
					return errors.Is(err, caos_errors.ThrowInvalidArgument(nil, "ORG-Dgdbs", ""))
				},
			},
		},
		{
			"invalid name",
			fields{
				eventstore: eventstoreExpect(t),
			},
			args{
				ctx:           context.Background(),
				resourceOwner: "org1",
				id:            "id1",
				provider:      LDAPProvider{},
			},
			res{
				err: func(err error) bool {
					return errors.Is(err, caos_errors.ThrowInvalidArgument(nil, "ORG-Sffgd", ""))
				},
			},
		},
		{
			"invalid baseDN",
			fields{
				eventstore: eventstoreExpect(t),
			},
			args{
				ctx:           context.Background(),
				resourceOwner: "org1",
				id:            "id1",
				provider: LDAPProvider{
					Name: "name",
				},
			},
			res{
				err: func(err error) bool {
<<<<<<< HEAD
					return errors.Is(err, caos_errors.ThrowInvalidArgument(nil, "ORG-vb3ss", ""))
=======
					return errors.Is(err, caos_errors.ThrowInvalidArgument(nil, "ORG-Dz62d", ""))
>>>>>>> a3b36a01
				},
			},
		},
		{
			"invalid binddn",
			fields{
				eventstore: eventstoreExpect(t),
			},
			args{
				ctx:           context.Background(),
				resourceOwner: "org1",
				id:            "id1",
				provider: LDAPProvider{
					Name:   "name",
					BaseDN: "baseDN",
				},
			},
			res{
				err: func(err error) bool {
<<<<<<< HEAD
					return errors.Is(err, caos_errors.ThrowInvalidArgument(nil, "ORG-hbere", ""))
=======
					return errors.Is(err, caos_errors.ThrowInvalidArgument(nil, "ORG-vb3ss", ""))
>>>>>>> a3b36a01
				},
			},
		},
		{
			"invalid userbase",
			fields{
				eventstore: eventstoreExpect(t),
			},
			args{
				ctx:           context.Background(),
				resourceOwner: "org1",
				id:            "id1",
				provider: LDAPProvider{
					Name:   "name",
					BaseDN: "baseDN",
					BindDN: "bindDN",
				},
			},
			res{
				err: func(err error) bool {
<<<<<<< HEAD
					return errors.Is(err, caos_errors.ThrowInvalidArgument(nil, "ORG-DG45z", ""))
=======
					return errors.Is(err, caos_errors.ThrowInvalidArgument(nil, "ORG-hbere", ""))
>>>>>>> a3b36a01
				},
			},
		},
		{
			"invalid servers",
			fields{
				eventstore: eventstoreExpect(t),
			},
			args{
				ctx:           context.Background(),
				resourceOwner: "org1",
				id:            "id1",
				provider: LDAPProvider{
					Name:     "name",
					BaseDN:   "baseDN",
					BindDN:   "bindDN",
					UserBase: "user",
				},
			},
			res{
				err: func(err error) bool {
<<<<<<< HEAD
					return errors.Is(err, caos_errors.ThrowInvalidArgument(nil, "ORG-Sxx945n", ""))
=======
					return errors.Is(err, caos_errors.ThrowInvalidArgument(nil, "ORG-ASFt6", ""))
>>>>>>> a3b36a01
				},
			},
		},
		{
			"invalid userObjectClasses",
			fields{
				eventstore: eventstoreExpect(t),
			},
			args{
				ctx:           context.Background(),
				resourceOwner: "org1",
				id:            "id1",
				provider: LDAPProvider{
					Name:     "name",
					Servers:  []string{"server"},
					BaseDN:   "baseDN",
					BindDN:   "bindDN",
					UserBase: "user",
				},
			},
			res{
				err: func(err error) bool {
<<<<<<< HEAD
					return errors.Is(err, caos_errors.ThrowInvalidArgument(nil, "ORG-S1p605n", ""))
				},
			},
		},
		{
			"invalid userFilters",
			fields{
				eventstore: eventstoreExpect(t),
			},
			args{
				ctx:           context.Background(),
				resourceOwner: "org1",
				id:            "id1",
				provider: LDAPProvider{
					Name:              "name",
					Servers:           []string{"server"},
					BaseDN:            "baseDN",
					BindDN:            "bindDN",
					UserBase:          "user",
					UserObjectClasses: []string{"object"},
				},
			},
			res{
				err: func(err error) bool {
					return errors.Is(err, caos_errors.ThrowInvalidArgument(nil, "ORG-aBx901n", ""))
=======
					return errors.Is(err, caos_errors.ThrowInvalidArgument(nil, "ORG-DG45z", ""))
>>>>>>> a3b36a01
				},
			},
		},
		{
			name: "not found",
			fields: fields{
				eventstore: eventstoreExpect(t,
					expectFilter(),
				),
			},
			args: args{
				ctx:           context.Background(),
				resourceOwner: "org1",
				id:            "id1",
				provider: LDAPProvider{
					Name:              "name",
					Servers:           []string{"server"},
					BaseDN:            "baseDN",
					BindDN:            "binddn",
					BindPassword:      "password",
					UserBase:          "user",
					UserObjectClasses: []string{"object"},
					UserFilters:       []string{"filter"},
				},
			},
			res: res{
				err: func(err error) bool {
					return errors.Is(err, caos_errors.ThrowNotFound(nil, "ORG-ASF3F", ""))
				},
			},
		},
		{
			name: "no changes",
			fields: fields{
				eventstore: eventstoreExpect(t,
					expectFilter(
						eventFromEventPusher(
							org.NewLDAPIDPAddedEvent(context.Background(), &org.NewAggregate("org1").Aggregate,
								"id1",
								"name",
								[]string{"server"},
								false,
								"basedn",
								"binddn",
								&crypto.CryptoValue{
									CryptoType: crypto.TypeEncryption,
									Algorithm:  "enc",
									KeyID:      "id",
									Crypted:    []byte("password"),
								},
								"user",
								[]string{"object"},
								[]string{"filter"},
								time.Second*30,
								idp.LDAPAttributes{},
								idp.Options{},
							)),
					),
				),
			},
			args: args{
				ctx:           context.Background(),
				resourceOwner: "org1",
				id:            "id1",
				provider: LDAPProvider{
					Name:              "name",
					Servers:           []string{"server"},
					BaseDN:            "basedn",
					BindDN:            "binddn",
					UserObjectClasses: []string{"object"},
					UserFilters:       []string{"filter"},
					UserBase:          "user",
					Timeout:           time.Second * 30,
				},
			},
			res: res{
				want: &domain.ObjectDetails{ResourceOwner: "org1"},
			},
		},
		{
			name: "change ok",
			fields: fields{
				eventstore: eventstoreExpect(t,
					expectFilter(
						eventFromEventPusher(
							org.NewLDAPIDPAddedEvent(context.Background(), &org.NewAggregate("org1").Aggregate,
								"id1",
								"name",
								[]string{"server"},
								false,
								"basedn",
								"binddn",
								&crypto.CryptoValue{
									CryptoType: crypto.TypeEncryption,
									Algorithm:  "enc",
									KeyID:      "id",
									Crypted:    []byte("password"),
								},
								"user",
								[]string{"object"},
								[]string{"filter"},
								time.Second*30,
								idp.LDAPAttributes{},
								idp.Options{},
							)),
					),
					expectPush(
						eventPusherToEvents(
							func() eventstore.Command {
								t := true
								event, _ := org.NewLDAPIDPChangedEvent(context.Background(), &org.NewAggregate("org1").Aggregate,
									"id1",
									"name",
									[]idp.LDAPIDPChanges{
										idp.ChangeLDAPName("new name"),
										idp.ChangeLDAPServers([]string{"new server"}),
										idp.ChangeLDAPStartTLS(true),
										idp.ChangeLDAPBaseDN("new basedn"),
										idp.ChangeLDAPBindDN("new binddn"),
										idp.ChangeLDAPBindPassword(&crypto.CryptoValue{
											CryptoType: crypto.TypeEncryption,
											Algorithm:  "enc",
											KeyID:      "id",
											Crypted:    []byte("new password"),
										}),
										idp.ChangeLDAPUserBase("new user"),
										idp.ChangeLDAPUserObjectClasses([]string{"new object"}),
										idp.ChangeLDAPUserFilters([]string{"new filter"}),
										idp.ChangeLDAPTimeout(time.Second * 20),
										idp.ChangeLDAPAttributes(idp.LDAPAttributeChanges{
											IDAttribute:                stringPointer("new id"),
											FirstNameAttribute:         stringPointer("new firstName"),
											LastNameAttribute:          stringPointer("new lastName"),
											DisplayNameAttribute:       stringPointer("new displayName"),
											NickNameAttribute:          stringPointer("new nickName"),
											PreferredUsernameAttribute: stringPointer("new preferredUsername"),
											EmailAttribute:             stringPointer("new email"),
											EmailVerifiedAttribute:     stringPointer("new emailVerified"),
											PhoneAttribute:             stringPointer("new phone"),
											PhoneVerifiedAttribute:     stringPointer("new phoneVerified"),
											PreferredLanguageAttribute: stringPointer("new preferredLanguage"),
											AvatarURLAttribute:         stringPointer("new avatarURL"),
											ProfileAttribute:           stringPointer("new profile"),
										}),
										idp.ChangeLDAPOptions(idp.OptionChanges{
											IsCreationAllowed: &t,
											IsLinkingAllowed:  &t,
											IsAutoCreation:    &t,
											IsAutoUpdate:      &t,
										}),
									},
								)
								return event
							}(),
						),
						uniqueConstraintsFromEventConstraint(idpconfig.NewRemoveIDPConfigNameUniqueConstraint("name", "org1")),
						uniqueConstraintsFromEventConstraint(idpconfig.NewAddIDPConfigNameUniqueConstraint("new name", "org1")),
					),
				),
				secretCrypto: crypto.CreateMockEncryptionAlg(gomock.NewController(t)),
			},
			args: args{
				ctx:           context.Background(),
				resourceOwner: "org1",
				id:            "id1",
				provider: LDAPProvider{
					Name:              "new name",
					Servers:           []string{"new server"},
					StartTLS:          true,
					BaseDN:            "new basedn",
					BindDN:            "new binddn",
					BindPassword:      "new password",
					UserBase:          "new user",
					UserObjectClasses: []string{"new object"},
					UserFilters:       []string{"new filter"},
					Timeout:           time.Second * 20,
					LDAPAttributes: idp.LDAPAttributes{
						IDAttribute:                "new id",
						FirstNameAttribute:         "new firstName",
						LastNameAttribute:          "new lastName",
						DisplayNameAttribute:       "new displayName",
						NickNameAttribute:          "new nickName",
						PreferredUsernameAttribute: "new preferredUsername",
						EmailAttribute:             "new email",
						EmailVerifiedAttribute:     "new emailVerified",
						PhoneAttribute:             "new phone",
						PhoneVerifiedAttribute:     "new phoneVerified",
						PreferredLanguageAttribute: "new preferredLanguage",
						AvatarURLAttribute:         "new avatarURL",
						ProfileAttribute:           "new profile",
					},
					IDPOptions: idp.Options{
						IsCreationAllowed: true,
						IsLinkingAllowed:  true,
						IsAutoCreation:    true,
						IsAutoUpdate:      true,
					},
				},
			},
			res: res{
				want: &domain.ObjectDetails{ResourceOwner: "org1"},
			},
		},
	}
	for _, tt := range tests {
		t.Run(tt.name, func(t *testing.T) {
			c := &Commands{
				eventstore:          tt.fields.eventstore,
				idpConfigEncryption: tt.fields.secretCrypto,
			}
			got, err := c.UpdateOrgLDAPProvider(tt.args.ctx, tt.args.resourceOwner, tt.args.id, tt.args.provider)
			if tt.res.err == nil {
				assert.NoError(t, err)
			}
			if tt.res.err != nil && !tt.res.err(err) {
				t.Errorf("got wrong err: %v ", err)
			}
			if tt.res.err == nil {
				assert.Equal(t, tt.res.want, got)
			}
		})
	}
}

func stringPointer(s string) *string {
	return &s
}<|MERGE_RESOLUTION|>--- conflicted
+++ resolved
@@ -3750,11 +3750,7 @@
 			},
 			res{
 				err: func(err error) bool {
-<<<<<<< HEAD
 					return errors.Is(err, caos_errors.ThrowInvalidArgument(nil, "ORG-sv31s", ""))
-=======
-					return errors.Is(err, caos_errors.ThrowInvalidArgument(nil, "ORG-SDVg2", ""))
->>>>>>> a3b36a01
 				},
 			},
 		},
@@ -3774,11 +3770,7 @@
 			},
 			res{
 				err: func(err error) bool {
-<<<<<<< HEAD
 					return errors.Is(err, caos_errors.ThrowInvalidArgument(nil, "ORG-sdgf4", ""))
-=======
-					return errors.Is(err, caos_errors.ThrowInvalidArgument(nil, "ORG-sv31s", ""))
->>>>>>> a3b36a01
 				},
 			},
 		},
@@ -3799,11 +3791,7 @@
 			},
 			res{
 				err: func(err error) bool {
-<<<<<<< HEAD
 					return errors.Is(err, caos_errors.ThrowInvalidArgument(nil, "ORG-AEG2w", ""))
-=======
-					return errors.Is(err, caos_errors.ThrowInvalidArgument(nil, "ORG-sdgf4", ""))
->>>>>>> a3b36a01
 				},
 			},
 		},
@@ -3825,11 +3813,7 @@
 			},
 			res{
 				err: func(err error) bool {
-<<<<<<< HEAD
 					return errors.Is(err, caos_errors.ThrowInvalidArgument(nil, "ORG-SAD5n", ""))
-=======
-					return errors.Is(err, caos_errors.ThrowInvalidArgument(nil, "ORG-AEG2w", ""))
->>>>>>> a3b36a01
 				},
 			},
 		},
@@ -3852,11 +3836,7 @@
 			},
 			res{
 				err: func(err error) bool {
-<<<<<<< HEAD
 					return errors.Is(err, caos_errors.ThrowInvalidArgument(nil, "ORG-SAy945n", ""))
-=======
-					return errors.Is(err, caos_errors.ThrowInvalidArgument(nil, "ORG-SAD5n", ""))
->>>>>>> a3b36a01
 				},
 			},
 		},
@@ -3880,7 +3860,6 @@
 			},
 			res{
 				err: func(err error) bool {
-<<<<<<< HEAD
 					return errors.Is(err, caos_errors.ThrowInvalidArgument(nil, "ORG-S1x705n", ""))
 				},
 			},
@@ -3907,9 +3886,6 @@
 			res{
 				err: func(err error) bool {
 					return errors.Is(err, caos_errors.ThrowInvalidArgument(nil, "ORG-aAx9x1n", ""))
-=======
-					return errors.Is(err, caos_errors.ThrowInvalidArgument(nil, "ORG-sdf5h", ""))
->>>>>>> a3b36a01
 				},
 			},
 		},
@@ -4153,11 +4129,7 @@
 			},
 			res{
 				err: func(err error) bool {
-<<<<<<< HEAD
 					return errors.Is(err, caos_errors.ThrowInvalidArgument(nil, "ORG-vb3ss", ""))
-=======
-					return errors.Is(err, caos_errors.ThrowInvalidArgument(nil, "ORG-Dz62d", ""))
->>>>>>> a3b36a01
 				},
 			},
 		},
@@ -4177,11 +4149,7 @@
 			},
 			res{
 				err: func(err error) bool {
-<<<<<<< HEAD
 					return errors.Is(err, caos_errors.ThrowInvalidArgument(nil, "ORG-hbere", ""))
-=======
-					return errors.Is(err, caos_errors.ThrowInvalidArgument(nil, "ORG-vb3ss", ""))
->>>>>>> a3b36a01
 				},
 			},
 		},
@@ -4202,11 +4170,7 @@
 			},
 			res{
 				err: func(err error) bool {
-<<<<<<< HEAD
 					return errors.Is(err, caos_errors.ThrowInvalidArgument(nil, "ORG-DG45z", ""))
-=======
-					return errors.Is(err, caos_errors.ThrowInvalidArgument(nil, "ORG-hbere", ""))
->>>>>>> a3b36a01
 				},
 			},
 		},
@@ -4228,11 +4192,7 @@
 			},
 			res{
 				err: func(err error) bool {
-<<<<<<< HEAD
 					return errors.Is(err, caos_errors.ThrowInvalidArgument(nil, "ORG-Sxx945n", ""))
-=======
-					return errors.Is(err, caos_errors.ThrowInvalidArgument(nil, "ORG-ASFt6", ""))
->>>>>>> a3b36a01
 				},
 			},
 		},
@@ -4255,7 +4215,6 @@
 			},
 			res{
 				err: func(err error) bool {
-<<<<<<< HEAD
 					return errors.Is(err, caos_errors.ThrowInvalidArgument(nil, "ORG-S1p605n", ""))
 				},
 			},
@@ -4281,9 +4240,6 @@
 			res{
 				err: func(err error) bool {
 					return errors.Is(err, caos_errors.ThrowInvalidArgument(nil, "ORG-aBx901n", ""))
-=======
-					return errors.Is(err, caos_errors.ThrowInvalidArgument(nil, "ORG-DG45z", ""))
->>>>>>> a3b36a01
 				},
 			},
 		},
