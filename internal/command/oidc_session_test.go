package command

import (
	"context"
	"io"
	"net"
	"net/http"
	"testing"
	"time"

	"github.com/muhlemmer/gu"
	"github.com/stretchr/testify/assert"
	"github.com/stretchr/testify/require"
	"go.uber.org/mock/gomock"
	"golang.org/x/text/language"

	"github.com/zitadel/zitadel/internal/api/authz"
	"github.com/zitadel/zitadel/internal/crypto"
	"github.com/zitadel/zitadel/internal/domain"
	"github.com/zitadel/zitadel/internal/eventstore"
	"github.com/zitadel/zitadel/internal/feature"
	"github.com/zitadel/zitadel/internal/id"
	"github.com/zitadel/zitadel/internal/id/mock"
	"github.com/zitadel/zitadel/internal/repository/authrequest"
	"github.com/zitadel/zitadel/internal/repository/oidcsession"
	"github.com/zitadel/zitadel/internal/repository/session"
	"github.com/zitadel/zitadel/internal/repository/sessionlogout"
	"github.com/zitadel/zitadel/internal/repository/user"
	"github.com/zitadel/zitadel/internal/zerrors"
)

var (
	testNow = time.Now()
)

func mockAuthRequestComplianceChecker(returnErr error) AuthRequestComplianceChecker {
	return func(context.Context, *AuthRequestWriteModel) error {
		return returnErr
	}
}

func TestCommands_CreateOIDCSessionFromAuthRequest(t *testing.T) {
	type fields struct {
		eventstore                      func(*testing.T) *eventstore.Eventstore
		idGenerator                     id.Generator
		defaultAccessTokenLifetime      time.Duration
		defaultRefreshTokenLifetime     time.Duration
		defaultRefreshTokenIdleLifetime time.Duration
		keyAlgorithm                    crypto.EncryptionAlgorithm
	}
	type args struct {
		ctx                  context.Context
		authRequestID        string
		complianceCheck      AuthRequestComplianceChecker
		needRefreshToken     bool
		backChannelLogoutURI string
	}
	type res struct {
		session *OIDCSession
		state   string
		err     error
	}
	tests := []struct {
		name   string
		fields fields
		args   args
		res    res
	}{
		{
			"missing code",
			fields{
				eventstore: expectEventstore(),
			},
			args{
				ctx:             authz.WithInstanceID(context.Background(), "instanceID"),
				authRequestID:   "",
				complianceCheck: mockAuthRequestComplianceChecker(nil),
			},
			res{
				err: zerrors.ThrowPreconditionFailed(nil, "COMMAND-Sf3g2", "Errors.AuthRequest.InvalidCode"),
			},
		},
		{
			"filter error",
			fields{
				eventstore: expectEventstore(
					expectFilterError(io.ErrClosedPipe),
				),
			},
			args{
				ctx:             authz.WithInstanceID(context.Background(), "instanceID"),
				authRequestID:   "V2_authRequestID",
				complianceCheck: mockAuthRequestComplianceChecker(nil),
			},
			res{
				err: io.ErrClosedPipe,
			},
		},
		{
			"code not found",
			fields{
				eventstore: expectEventstore(
					expectFilter(),
				),
			},
			args{
				ctx:             authz.WithInstanceID(context.Background(), "instanceID"),
				authRequestID:   "V2_authRequestID",
				complianceCheck: mockAuthRequestComplianceChecker(nil),
			},
			res{
				err: zerrors.ThrowPreconditionFailed(nil, "COMMAND-Iung5", "Errors.AuthRequest.NoCode"),
			},
		},
		{
			"session filter error",
			fields{
				eventstore: expectEventstore(
					expectFilter(
						eventFromEventPusher(
							authrequest.NewAddedEvent(context.Background(), &authrequest.NewAggregate("V2_authRequestID", "instanceID").Aggregate,
								"loginClient",
								"clientID",
								"redirectURI",
								"state",
								"nonce",
								[]string{"openid", "offline_access"},
								[]string{"audience"},
								domain.OIDCResponseTypeCode,
								domain.OIDCResponseModeQuery,
								&domain.OIDCCodeChallenge{
									Challenge: "challenge",
									Method:    domain.CodeChallengeMethodS256,
								},
								[]domain.Prompt{domain.PromptNone},
								[]string{"en", "de"},
								gu.Ptr(time.Duration(0)),
								gu.Ptr("loginHint"),
								gu.Ptr("hintUserID"),
								true,
								"issuer",
							),
						),
						eventFromEventPusher(
							authrequest.NewCodeAddedEvent(context.Background(), &authrequest.NewAggregate("V2_authRequestID", "instanceID").Aggregate),
						),
					),
					expectFilterError(io.ErrClosedPipe),
				),
			},
			args{
				ctx:             authz.WithInstanceID(context.Background(), "instanceID"),
				authRequestID:   "V2_authRequestID",
				complianceCheck: mockAuthRequestComplianceChecker(nil),
			},
			res{
				err: io.ErrClosedPipe,
			},
		},
		{
			"inactive session error",
			fields{
				eventstore: expectEventstore(
					expectFilter(
						eventFromEventPusher(
							authrequest.NewAddedEvent(context.Background(), &authrequest.NewAggregate("V2_authRequestID", "instanceID").Aggregate,
								"loginClient",
								"clientID",
								"redirectURI",
								"state",
								"nonce",
								[]string{"openid", "offline_access"},
								[]string{"audience"},
								domain.OIDCResponseTypeCode,
								domain.OIDCResponseModeQuery,
								&domain.OIDCCodeChallenge{
									Challenge: "challenge",
									Method:    domain.CodeChallengeMethodS256,
								},
								[]domain.Prompt{domain.PromptNone},
								[]string{"en", "de"},
								gu.Ptr(time.Duration(0)),
								gu.Ptr("loginHint"),
								gu.Ptr("hintUserID"),
								true,
								"issuer",
							),
						),
						eventFromEventPusher(
							authrequest.NewCodeAddedEvent(context.Background(), &authrequest.NewAggregate("V2_authRequestID", "instanceID").Aggregate),
						),
						eventFromEventPusher(
							authrequest.NewSessionLinkedEvent(context.Background(), &authrequest.NewAggregate("V2_authRequestID", "instanceID").Aggregate,
								"sessionID",
								"userID",
								testNow,
								[]domain.UserAuthMethodType{domain.UserAuthMethodTypePassword},
							),
						),
					),
					expectFilter(), // inactive session
				),
			},
			args{
				ctx:             authz.WithInstanceID(context.Background(), "instanceID"),
				authRequestID:   "V2_authRequestID",
				complianceCheck: mockAuthRequestComplianceChecker(nil),
			},
			res{
				err: zerrors.ThrowPreconditionFailed(nil, "COMMAND-Flk38", "Errors.Session.NotExisting"),
			},
		},
		{
			"user not active",
			fields{
				eventstore: expectEventstore(
					expectFilter(
						eventFromEventPusher(
							authrequest.NewAddedEvent(context.Background(), &authrequest.NewAggregate("V2_authRequestID", "instanceID").Aggregate,
								"loginClient",
								"clientID",
								"redirectURI",
								"state",
								"nonce",
								[]string{"openid", "offline_access"},
								[]string{"audience"},
								domain.OIDCResponseTypeCode,
								domain.OIDCResponseModeQuery,
								&domain.OIDCCodeChallenge{
									Challenge: "challenge",
									Method:    domain.CodeChallengeMethodS256,
								},
								[]domain.Prompt{domain.PromptNone},
								[]string{"en", "de"},
								gu.Ptr(time.Duration(0)),
								gu.Ptr("loginHint"),
								gu.Ptr("hintUserID"),
								true,
								"issuer",
							),
						),
						eventFromEventPusher(
							authrequest.NewCodeAddedEvent(context.Background(), &authrequest.NewAggregate("V2_authRequestID", "instanceID").Aggregate),
						),
						eventFromEventPusher(
							authrequest.NewSessionLinkedEvent(context.Background(), &authrequest.NewAggregate("V2_authRequestID", "instanceID").Aggregate,
								"sessionID",
								"userID",
								testNow,
								[]domain.UserAuthMethodType{domain.UserAuthMethodTypePassword},
							),
						),
					),
					expectFilter(
						eventFromEventPusher(
							session.NewAddedEvent(context.Background(),
								&session.NewAggregate("sessionID", "instance1").Aggregate,
								&domain.UserAgent{
									FingerprintID: gu.Ptr("fp1"),
									IP:            net.ParseIP("1.2.3.4"),
									Description:   gu.Ptr("firefox"),
									Header:        http.Header{"foo": []string{"bar"}},
								},
							),
						),
						eventFromEventPusher(
							session.NewUserCheckedEvent(context.Background(), &session.NewAggregate("sessionID", "instanceID").Aggregate,
								"userID", "org1", testNow, &language.Afrikaans),
						),
						eventFromEventPusher(
							session.NewPasswordCheckedEvent(context.Background(), &session.NewAggregate("sessionID", "instanceID").Aggregate,
								testNow),
						),
					),
					expectFilter(
						user.NewHumanAddedEvent(
							context.Background(),
							&user.NewAggregate("userID", "org1").Aggregate,
							"username",
							"firstname",
							"lastname",
							"nickname",
							"displayname",
							language.Afrikaans,
							domain.GenderUnspecified,
							"email",
							false,
						),
						user.NewUserDeactivatedEvent(
							context.Background(),
							&user.NewAggregate("userID", "org1").Aggregate,
						),
					),
				),
				idGenerator:                     mock.NewIDGeneratorExpectIDs(t),
				defaultAccessTokenLifetime:      time.Hour,
				defaultRefreshTokenLifetime:     7 * 24 * time.Hour,
				defaultRefreshTokenIdleLifetime: 24 * time.Hour,
				keyAlgorithm:                    crypto.CreateMockEncryptionAlg(gomock.NewController(t)),
			},
			args{
				ctx:              authz.WithInstanceID(context.Background(), "instanceID"),
				authRequestID:    "V2_authRequestID",
				complianceCheck:  mockAuthRequestComplianceChecker(nil),
				needRefreshToken: true,
			},
			res{
				err: zerrors.ThrowPreconditionFailed(nil, "OIDCS-kj3g2", "Errors.User.NotActive"),
			},
		},
		{
			"add successful",
			fields{
				eventstore: expectEventstore(
					expectFilter(
						eventFromEventPusher(
							authrequest.NewAddedEvent(context.Background(), &authrequest.NewAggregate("V2_authRequestID", "instanceID").Aggregate,
								"loginClient",
								"clientID",
								"redirectURI",
								"state",
								"nonce",
								[]string{"openid", "offline_access"},
								[]string{"audience"},
								domain.OIDCResponseTypeCode,
								domain.OIDCResponseModeQuery,
								&domain.OIDCCodeChallenge{
									Challenge: "challenge",
									Method:    domain.CodeChallengeMethodS256,
								},
								[]domain.Prompt{domain.PromptNone},
								[]string{"en", "de"},
								gu.Ptr(time.Duration(0)),
								gu.Ptr("loginHint"),
								gu.Ptr("hintUserID"),
								true,
								"issuer",
							),
						),
						eventFromEventPusher(
							authrequest.NewCodeAddedEvent(context.Background(), &authrequest.NewAggregate("V2_authRequestID", "instanceID").Aggregate),
						),
						eventFromEventPusher(
							authrequest.NewSessionLinkedEvent(context.Background(), &authrequest.NewAggregate("V2_authRequestID", "instanceID").Aggregate,
								"sessionID",
								"userID",
								testNow,
								[]domain.UserAuthMethodType{domain.UserAuthMethodTypePassword},
							),
						),
					),
					expectFilter(
						eventFromEventPusher(
							session.NewAddedEvent(context.Background(),
								&session.NewAggregate("sessionID", "instance1").Aggregate,
								&domain.UserAgent{
									FingerprintID: gu.Ptr("fp1"),
									IP:            net.ParseIP("1.2.3.4"),
									Description:   gu.Ptr("firefox"),
									Header:        http.Header{"foo": []string{"bar"}},
								},
							),
						),
						eventFromEventPusher(
							session.NewUserCheckedEvent(context.Background(), &session.NewAggregate("sessionID", "instanceID").Aggregate,
								"userID", "org1", testNow, &language.Afrikaans),
						),
						eventFromEventPusher(
							session.NewPasswordCheckedEvent(context.Background(), &session.NewAggregate("sessionID", "instanceID").Aggregate,
								testNow),
						),
					),
					expectFilter(
						user.NewHumanAddedEvent(
							context.Background(),
							&user.NewAggregate("userID", "org1").Aggregate,
							"username",
							"firstname",
							"lastname",
							"nickname",
							"displayname",
							language.Afrikaans,
							domain.GenderUnspecified,
							"email",
							false,
						),
					),
					expectFilter(), // token lifetime
					expectPush(
						authrequest.NewCodeExchangedEvent(context.Background(), &authrequest.NewAggregate("V2_authRequestID", "instanceID").Aggregate),
						oidcsession.NewAddedEvent(context.Background(), &oidcsession.NewAggregate("V2_oidcSessionID", "org1").Aggregate,
							"userID", "org1", "sessionID", "clientID", []string{"audience"}, []string{"openid", "offline_access"},
							[]domain.UserAuthMethodType{domain.UserAuthMethodTypePassword}, testNow, "nonce", &language.Afrikaans,
							&domain.UserAgent{
								FingerprintID: gu.Ptr("fp1"),
								IP:            net.ParseIP("1.2.3.4"),
								Description:   gu.Ptr("firefox"),
								Header:        http.Header{"foo": []string{"bar"}},
							},
						),
						oidcsession.NewAccessTokenAddedEvent(context.Background(), &oidcsession.NewAggregate("V2_oidcSessionID", "org1").Aggregate,
							"at_accessTokenID", []string{"openid", "offline_access"}, time.Hour, domain.TokenReasonAuthRequest, nil),
						user.NewUserTokenV2AddedEvent(context.Background(), &user.NewAggregate("userID", "org1").Aggregate, "at_accessTokenID"),
						oidcsession.NewRefreshTokenAddedEvent(context.Background(), &oidcsession.NewAggregate("V2_oidcSessionID", "org1").Aggregate,
							"rt_refreshTokenID", 7*24*time.Hour, 24*time.Hour),
						authrequest.NewSucceededEvent(context.Background(), &authrequest.NewAggregate("V2_authRequestID", "instanceID").Aggregate),
					),
				),
				idGenerator:                     mock.NewIDGeneratorExpectIDs(t, "oidcSessionID", "accessTokenID", "refreshTokenID"),
				defaultAccessTokenLifetime:      time.Hour,
				defaultRefreshTokenLifetime:     7 * 24 * time.Hour,
				defaultRefreshTokenIdleLifetime: 24 * time.Hour,
				keyAlgorithm:                    crypto.CreateMockEncryptionAlg(gomock.NewController(t)),
			},
			args{
				ctx:              authz.WithInstanceID(context.Background(), "instanceID"),
				authRequestID:    "V2_authRequestID",
				complianceCheck:  mockAuthRequestComplianceChecker(nil),
				needRefreshToken: true,
			},
			res{
				session: &OIDCSession{
					SessionID:         "sessionID",
					TokenID:           "V2_oidcSessionID-at_accessTokenID",
					ClientID:          "clientID",
					UserID:            "userID",
					Audience:          []string{"audience"},
					Expiration:        time.Time{}.Add(time.Hour),
					Scope:             []string{"openid", "offline_access"},
					AuthMethods:       []domain.UserAuthMethodType{domain.UserAuthMethodTypePassword},
					AuthTime:          testNow,
					Nonce:             "nonce",
					PreferredLanguage: &language.Afrikaans,
					UserAgent: &domain.UserAgent{
						FingerprintID: gu.Ptr("fp1"),
						IP:            net.ParseIP("1.2.3.4"),
						Description:   gu.Ptr("firefox"),
						Header:        http.Header{"foo": []string{"bar"}},
					},
					Reason:       domain.TokenReasonAuthRequest,
					RefreshToken: "VjJfb2lkY1Nlc3Npb25JRC1ydF9yZWZyZXNoVG9rZW5JRDp1c2VySUQ", //V2_oidcSessionID-rt_refreshTokenID:userID
				},
				state: "state",
			},
		},
		{
			"add successful, backChannelLogout (feature enabled)",
			fields{
				eventstore: expectEventstore(
					expectFilter(
						eventFromEventPusher(
							authrequest.NewAddedEvent(context.Background(), &authrequest.NewAggregate("V2_authRequestID", "instanceID").Aggregate,
								"loginClient",
								"clientID",
								"redirectURI",
								"state",
								"nonce",
								[]string{"openid", "offline_access"},
								[]string{"audience"},
								domain.OIDCResponseTypeCode,
								domain.OIDCResponseModeQuery,
								&domain.OIDCCodeChallenge{
									Challenge: "challenge",
									Method:    domain.CodeChallengeMethodS256,
								},
								[]domain.Prompt{domain.PromptNone},
								[]string{"en", "de"},
								gu.Ptr(time.Duration(0)),
								gu.Ptr("loginHint"),
								gu.Ptr("hintUserID"),
								true,
<<<<<<< HEAD
=======
								"issuer",
>>>>>>> cf3f0223
							),
						),
						eventFromEventPusher(
							authrequest.NewCodeAddedEvent(context.Background(), &authrequest.NewAggregate("V2_authRequestID", "instanceID").Aggregate),
						),
						eventFromEventPusher(
							authrequest.NewSessionLinkedEvent(context.Background(), &authrequest.NewAggregate("V2_authRequestID", "instanceID").Aggregate,
								"sessionID",
								"userID",
								testNow,
								[]domain.UserAuthMethodType{domain.UserAuthMethodTypePassword},
							),
						),
					),
					expectFilter(
						eventFromEventPusher(
							session.NewAddedEvent(context.Background(),
								&session.NewAggregate("sessionID", "instance1").Aggregate,
								&domain.UserAgent{
									FingerprintID: gu.Ptr("fp1"),
									IP:            net.ParseIP("1.2.3.4"),
									Description:   gu.Ptr("firefox"),
									Header:        http.Header{"foo": []string{"bar"}},
								},
							),
						),
						eventFromEventPusher(
							session.NewUserCheckedEvent(context.Background(), &session.NewAggregate("sessionID", "instanceID").Aggregate,
								"userID", "org1", testNow, &language.Afrikaans),
						),
						eventFromEventPusher(
							session.NewPasswordCheckedEvent(context.Background(), &session.NewAggregate("sessionID", "instanceID").Aggregate,
								testNow),
						),
					),
					expectFilter(
						user.NewHumanAddedEvent(
							context.Background(),
							&user.NewAggregate("userID", "org1").Aggregate,
							"username",
							"firstname",
							"lastname",
							"nickname",
							"displayname",
							language.Afrikaans,
							domain.GenderUnspecified,
							"email",
							false,
						),
					),
					expectFilter(), // token lifetime
					expectPush(
						authrequest.NewCodeExchangedEvent(context.Background(), &authrequest.NewAggregate("V2_authRequestID", "instanceID").Aggregate),
						oidcsession.NewAddedEvent(context.Background(), &oidcsession.NewAggregate("V2_oidcSessionID", "org1").Aggregate,
							"userID", "org1", "sessionID", "clientID", []string{"audience"}, []string{"openid", "offline_access"},
							[]domain.UserAuthMethodType{domain.UserAuthMethodTypePassword}, testNow, "nonce", &language.Afrikaans,
							&domain.UserAgent{
								FingerprintID: gu.Ptr("fp1"),
								IP:            net.ParseIP("1.2.3.4"),
								Description:   gu.Ptr("firefox"),
								Header:        http.Header{"foo": []string{"bar"}},
							},
						),
						sessionlogout.NewBackChannelLogoutRegisteredEvent(context.Background(),
							&sessionlogout.NewAggregate("sessionID", "instanceID").Aggregate,
							"V2_oidcSessionID",
							"userID",
							"clientID",
							"backChannelLogoutURI",
						),
						oidcsession.NewAccessTokenAddedEvent(context.Background(), &oidcsession.NewAggregate("V2_oidcSessionID", "org1").Aggregate,
							"at_accessTokenID", []string{"openid", "offline_access"}, time.Hour, domain.TokenReasonAuthRequest, nil),
						user.NewUserTokenV2AddedEvent(context.Background(), &user.NewAggregate("userID", "org1").Aggregate, "at_accessTokenID"),
						oidcsession.NewRefreshTokenAddedEvent(context.Background(), &oidcsession.NewAggregate("V2_oidcSessionID", "org1").Aggregate,
							"rt_refreshTokenID", 7*24*time.Hour, 24*time.Hour),
						authrequest.NewSucceededEvent(context.Background(), &authrequest.NewAggregate("V2_authRequestID", "instanceID").Aggregate),
					),
				),
				idGenerator:                     mock.NewIDGeneratorExpectIDs(t, "oidcSessionID", "accessTokenID", "refreshTokenID"),
				defaultAccessTokenLifetime:      time.Hour,
				defaultRefreshTokenLifetime:     7 * 24 * time.Hour,
				defaultRefreshTokenIdleLifetime: 24 * time.Hour,
				keyAlgorithm:                    crypto.CreateMockEncryptionAlg(gomock.NewController(t)),
			},
			args{

				ctx: authz.WithFeatures(authz.WithInstanceID(context.Background(), "instanceID"), feature.Features{
					EnableBackChannelLogout: true,
				}),
				authRequestID:        "V2_authRequestID",
				complianceCheck:      mockAuthRequestComplianceChecker(nil),
				needRefreshToken:     true,
				backChannelLogoutURI: "backChannelLogoutURI",
			},
			res{
				session: &OIDCSession{
					SessionID:         "sessionID",
					TokenID:           "V2_oidcSessionID-at_accessTokenID",
					ClientID:          "clientID",
					UserID:            "userID",
					Audience:          []string{"audience"},
					Expiration:        time.Time{}.Add(time.Hour),
					Scope:             []string{"openid", "offline_access"},
					AuthMethods:       []domain.UserAuthMethodType{domain.UserAuthMethodTypePassword},
					AuthTime:          testNow,
					Nonce:             "nonce",
					PreferredLanguage: &language.Afrikaans,
					UserAgent: &domain.UserAgent{
						FingerprintID: gu.Ptr("fp1"),
						IP:            net.ParseIP("1.2.3.4"),
						Description:   gu.Ptr("firefox"),
						Header:        http.Header{"foo": []string{"bar"}},
					},
					Reason:       domain.TokenReasonAuthRequest,
					RefreshToken: "VjJfb2lkY1Nlc3Npb25JRC1ydF9yZWZyZXNoVG9rZW5JRDp1c2VySUQ", //V2_oidcSessionID-rt_refreshTokenID:userID
				},
				state: "state",
			},
		},
		{
			"disable user token event",
			fields{
				eventstore: expectEventstore(
					expectFilter(
						eventFromEventPusher(
							authrequest.NewAddedEvent(context.Background(), &authrequest.NewAggregate("V2_authRequestID", "instanceID").Aggregate,
								"loginClient",
								"clientID",
								"redirectURI",
								"state",
								"nonce",
								[]string{"openid", "offline_access"},
								[]string{"audience"},
								domain.OIDCResponseTypeCode,
								domain.OIDCResponseModeQuery,
								&domain.OIDCCodeChallenge{
									Challenge: "challenge",
									Method:    domain.CodeChallengeMethodS256,
								},
								[]domain.Prompt{domain.PromptNone},
								[]string{"en", "de"},
								gu.Ptr(time.Duration(0)),
								gu.Ptr("loginHint"),
								gu.Ptr("hintUserID"),
								true,
								"issuer",
							),
						),
						eventFromEventPusher(
							authrequest.NewCodeAddedEvent(context.Background(), &authrequest.NewAggregate("V2_authRequestID", "instanceID").Aggregate),
						),
						eventFromEventPusher(
							authrequest.NewSessionLinkedEvent(context.Background(), &authrequest.NewAggregate("V2_authRequestID", "instanceID").Aggregate,
								"sessionID",
								"userID",
								testNow,
								[]domain.UserAuthMethodType{domain.UserAuthMethodTypePassword},
							),
						),
					),
					expectFilter(
						eventFromEventPusher(
							session.NewAddedEvent(context.Background(),
								&session.NewAggregate("sessionID", "instance1").Aggregate,
								&domain.UserAgent{
									FingerprintID: gu.Ptr("fp1"),
									IP:            net.ParseIP("1.2.3.4"),
									Description:   gu.Ptr("firefox"),
									Header:        http.Header{"foo": []string{"bar"}},
								},
							),
						),
						eventFromEventPusher(
							session.NewUserCheckedEvent(context.Background(), &session.NewAggregate("sessionID", "instanceID").Aggregate,
								"userID", "org1", testNow, &language.Afrikaans),
						),
						eventFromEventPusher(
							session.NewPasswordCheckedEvent(context.Background(), &session.NewAggregate("sessionID", "instanceID").Aggregate,
								testNow),
						),
					),
					expectFilter(
						user.NewHumanAddedEvent(
							context.Background(),
							&user.NewAggregate("userID", "org1").Aggregate,
							"username",
							"firstname",
							"lastname",
							"nickname",
							"displayname",
							language.Afrikaans,
							domain.GenderUnspecified,
							"email",
							false,
						),
					),
					expectFilter(), // token lifetime
					expectPush(
						authrequest.NewCodeExchangedEvent(context.Background(), &authrequest.NewAggregate("V2_authRequestID", "instanceID").Aggregate),
						oidcsession.NewAddedEvent(context.Background(), &oidcsession.NewAggregate("V2_oidcSessionID", "org1").Aggregate,
							"userID", "org1", "sessionID", "clientID", []string{"audience"}, []string{"openid", "offline_access"},
							[]domain.UserAuthMethodType{domain.UserAuthMethodTypePassword}, testNow, "nonce", &language.Afrikaans,
							&domain.UserAgent{
								FingerprintID: gu.Ptr("fp1"),
								IP:            net.ParseIP("1.2.3.4"),
								Description:   gu.Ptr("firefox"),
								Header:        http.Header{"foo": []string{"bar"}},
							},
						),
						oidcsession.NewAccessTokenAddedEvent(context.Background(), &oidcsession.NewAggregate("V2_oidcSessionID", "org1").Aggregate,
							"at_accessTokenID", []string{"openid", "offline_access"}, time.Hour, domain.TokenReasonAuthRequest, nil),
						oidcsession.NewRefreshTokenAddedEvent(context.Background(), &oidcsession.NewAggregate("V2_oidcSessionID", "org1").Aggregate,
							"rt_refreshTokenID", 7*24*time.Hour, 24*time.Hour),
						authrequest.NewSucceededEvent(context.Background(), &authrequest.NewAggregate("V2_authRequestID", "instanceID").Aggregate),
					),
				),
				idGenerator:                     mock.NewIDGeneratorExpectIDs(t, "oidcSessionID", "accessTokenID", "refreshTokenID"),
				defaultAccessTokenLifetime:      time.Hour,
				defaultRefreshTokenLifetime:     7 * 24 * time.Hour,
				defaultRefreshTokenIdleLifetime: 24 * time.Hour,
				keyAlgorithm:                    crypto.CreateMockEncryptionAlg(gomock.NewController(t)),
			},
			args{
				ctx: authz.WithFeatures(
					authz.WithInstanceID(context.Background(), "instanceID"),
					feature.Features{
						DisableUserTokenEvent: true,
					},
				),
				authRequestID:    "V2_authRequestID",
				complianceCheck:  mockAuthRequestComplianceChecker(nil),
				needRefreshToken: true,
			},
			res{
				session: &OIDCSession{
					SessionID:         "sessionID",
					TokenID:           "V2_oidcSessionID-at_accessTokenID",
					ClientID:          "clientID",
					UserID:            "userID",
					Audience:          []string{"audience"},
					Expiration:        time.Time{}.Add(time.Hour),
					Scope:             []string{"openid", "offline_access"},
					AuthMethods:       []domain.UserAuthMethodType{domain.UserAuthMethodTypePassword},
					AuthTime:          testNow,
					Nonce:             "nonce",
					PreferredLanguage: &language.Afrikaans,
					UserAgent: &domain.UserAgent{
						FingerprintID: gu.Ptr("fp1"),
						IP:            net.ParseIP("1.2.3.4"),
						Description:   gu.Ptr("firefox"),
						Header:        http.Header{"foo": []string{"bar"}},
					},
					Reason:       domain.TokenReasonAuthRequest,
					RefreshToken: "VjJfb2lkY1Nlc3Npb25JRC1ydF9yZWZyZXNoVG9rZW5JRDp1c2VySUQ", //V2_oidcSessionID-rt_refreshTokenID:userID
				},
				state: "state",
			},
		},
		{
			"without ID token only (implicit)",
			fields{
				eventstore: expectEventstore(
					expectFilter(
						eventFromEventPusher(
							authrequest.NewAddedEvent(context.Background(), &authrequest.NewAggregate("V2_authRequestID", "instanceID").Aggregate,
								"loginClient",
								"clientID",
								"redirectURI",
								"state",
								"nonce",
								[]string{"openid"},
								[]string{"audience"},
								domain.OIDCResponseTypeIDToken,
								domain.OIDCResponseModeQuery,
								&domain.OIDCCodeChallenge{
									Challenge: "challenge",
									Method:    domain.CodeChallengeMethodS256,
								},
								[]domain.Prompt{domain.PromptNone},
								[]string{"en", "de"},
								gu.Ptr(time.Duration(0)),
								gu.Ptr("loginHint"),
								gu.Ptr("hintUserID"),
								false,
								"issuer",
							),
						),
						eventFromEventPusher(
							authrequest.NewSessionLinkedEvent(context.Background(), &authrequest.NewAggregate("V2_authRequestID", "instanceID").Aggregate,
								"sessionID",
								"userID",
								testNow,
								[]domain.UserAuthMethodType{domain.UserAuthMethodTypePassword},
							),
						),
					),
					expectFilter(
						eventFromEventPusher(
							session.NewAddedEvent(context.Background(),
								&session.NewAggregate("sessionID", "instance1").Aggregate,
								&domain.UserAgent{
									FingerprintID: gu.Ptr("fp1"),
									IP:            net.ParseIP("1.2.3.4"),
									Description:   gu.Ptr("firefox"),
									Header:        http.Header{"foo": []string{"bar"}},
								},
							),
						),
						eventFromEventPusher(
							session.NewUserCheckedEvent(context.Background(), &session.NewAggregate("sessionID", "instanceID").Aggregate,
								"userID", "org1", testNow, &language.Afrikaans),
						),
						eventFromEventPusher(
							session.NewPasswordCheckedEvent(context.Background(), &session.NewAggregate("sessionID", "instanceID").Aggregate,
								testNow),
						),
					),
					expectFilter(
						user.NewHumanAddedEvent(
							context.Background(),
							&user.NewAggregate("userID", "org1").Aggregate,
							"username",
							"firstname",
							"lastname",
							"nickname",
							"displayname",
							language.Afrikaans,
							domain.GenderUnspecified,
							"email",
							false,
						),
					),
					expectFilter(), // token lifetime
					expectPush(
						oidcsession.NewAddedEvent(context.Background(), &oidcsession.NewAggregate("V2_oidcSessionID", "org1").Aggregate,
							"userID", "org1", "sessionID", "clientID", []string{"audience"}, []string{"openid"},
							[]domain.UserAuthMethodType{domain.UserAuthMethodTypePassword}, testNow, "nonce", &language.Afrikaans,
							&domain.UserAgent{
								FingerprintID: gu.Ptr("fp1"),
								IP:            net.ParseIP("1.2.3.4"),
								Description:   gu.Ptr("firefox"),
								Header:        http.Header{"foo": []string{"bar"}},
							},
						),
						authrequest.NewSucceededEvent(context.Background(), &authrequest.NewAggregate("V2_authRequestID", "instanceID").Aggregate),
					),
				),
				idGenerator:                     mock.NewIDGeneratorExpectIDs(t, "oidcSessionID"),
				defaultAccessTokenLifetime:      time.Hour,
				defaultRefreshTokenLifetime:     7 * 24 * time.Hour,
				defaultRefreshTokenIdleLifetime: 24 * time.Hour,
				keyAlgorithm:                    crypto.CreateMockEncryptionAlg(gomock.NewController(t)),
			},
			args{
				ctx:             authz.WithInstanceID(context.Background(), "instanceID"),
				authRequestID:   "V2_authRequestID",
				complianceCheck: mockAuthRequestComplianceChecker(nil),
			},
			res{
				session: &OIDCSession{
					SessionID:         "sessionID",
					ClientID:          "clientID",
					UserID:            "userID",
					Audience:          []string{"audience"},
					Scope:             []string{"openid"},
					AuthMethods:       []domain.UserAuthMethodType{domain.UserAuthMethodTypePassword},
					AuthTime:          testNow,
					Nonce:             "nonce",
					PreferredLanguage: &language.Afrikaans,
					UserAgent: &domain.UserAgent{
						FingerprintID: gu.Ptr("fp1"),
						IP:            net.ParseIP("1.2.3.4"),
						Description:   gu.Ptr("firefox"),
						Header:        http.Header{"foo": []string{"bar"}},
					},
				},
				state: "state",
			},
		},
	}
	for _, tt := range tests {
		t.Run(tt.name, func(t *testing.T) {
			c := &Commands{
				eventstore:                      tt.fields.eventstore(t),
				idGenerator:                     tt.fields.idGenerator,
				defaultAccessTokenLifetime:      tt.fields.defaultAccessTokenLifetime,
				defaultRefreshTokenLifetime:     tt.fields.defaultRefreshTokenLifetime,
				defaultRefreshTokenIdleLifetime: tt.fields.defaultRefreshTokenIdleLifetime,
				keyAlgorithm:                    tt.fields.keyAlgorithm,
			}
			c.setMilestonesCompletedForTest("instanceID")
			gotSession, gotState, err := c.CreateOIDCSessionFromAuthRequest(tt.args.ctx, tt.args.authRequestID, tt.args.complianceCheck, tt.args.needRefreshToken, tt.args.backChannelLogoutURI)
			require.ErrorIs(t, err, tt.res.err)

			if gotSession != nil {
				assert.WithinRange(t, gotSession.AuthTime, tt.res.session.AuthTime.Add(-time.Second), tt.res.session.AuthTime.Add(time.Second))
				gotSession.AuthTime = time.Time{}
				tt.res.session.AuthTime = time.Time{}
			}
			assert.Equal(t, tt.res.session, gotSession)
			assert.Equal(t, tt.res.state, gotState)
		})
	}
}

func TestCommands_CreateOIDCSession(t *testing.T) {
	type fields struct {
		eventstore                      func(*testing.T) *eventstore.Eventstore
		idGenerator                     id.Generator
		defaultAccessTokenLifetime      time.Duration
		defaultRefreshTokenLifetime     time.Duration
		defaultRefreshTokenIdleLifetime time.Duration
		keyAlgorithm                    crypto.EncryptionAlgorithm
		checkPermission                 domain.PermissionCheck
	}
	type args struct {
		ctx                  context.Context
		userID               string
		resourceOwner        string
		clientID             string
		backChannelLogoutURI string
		audience             []string
		scope                []string
		authMethods          []domain.UserAuthMethodType
		authTime             time.Time
		nonce                string
		preferredLanguage    *language.Tag
		userAgent            *domain.UserAgent
		reason               domain.TokenReason
		actor                *domain.TokenActor
		needRefreshToken     bool
		sessionID            string
		responseType         domain.OIDCResponseType
	}
	tests := []struct {
		name    string
		fields  fields
		args    args
		want    *OIDCSession
		wantErr error
	}{
		{
			name: "filter error",
			fields: fields{
				eventstore: expectEventstore(
					expectFilterError(io.ErrClosedPipe),
				),
			},
			args: args{
				ctx:                  authz.WithInstanceID(context.Background(), "instanceID"),
				userID:               "userID",
				resourceOwner:        "orgID",
				clientID:             "clientID",
				backChannelLogoutURI: "backChannelLogoutURI",
				audience:             []string{"audience"},
				scope:                []string{"openid", "offline_access"},
				authMethods:          []domain.UserAuthMethodType{domain.UserAuthMethodTypePassword},
				authTime:             testNow,
				nonce:                "nonce",
				preferredLanguage:    &language.Afrikaans,
				userAgent: &domain.UserAgent{
					FingerprintID: gu.Ptr("fp1"),
					IP:            net.ParseIP("1.2.3.4"),
					Description:   gu.Ptr("firefox"),
					Header:        http.Header{"foo": []string{"bar"}},
				},
				reason: domain.TokenReasonAuthRequest,
				actor: &domain.TokenActor{
					UserID: "user2",
					Issuer: "foo.com",
				},
				needRefreshToken: false,
				responseType:     domain.OIDCResponseTypeUnspecified,
			},
			wantErr: io.ErrClosedPipe,
		},
		{
			name: "not active user",
			fields: fields{
				eventstore: expectEventstore(
					expectFilter(
						user.NewHumanAddedEvent(
							context.Background(),
							&user.NewAggregate("userID", "org1").Aggregate,
							"username",
							"firstname",
							"lastname",
							"nickname",
							"displayname",
							language.Afrikaans,
							domain.GenderUnspecified,
							"email",
							false,
						),
						user.NewUserDeactivatedEvent(
							context.Background(),
							&user.NewAggregate("userID", "org1").Aggregate,
						),
					),
				),
				idGenerator:                     mock.NewIDGeneratorExpectIDs(t),
				defaultAccessTokenLifetime:      time.Hour,
				defaultRefreshTokenLifetime:     7 * 24 * time.Hour,
				defaultRefreshTokenIdleLifetime: 24 * time.Hour,
				keyAlgorithm:                    crypto.CreateMockEncryptionAlg(gomock.NewController(t)),
			},
			args: args{
				ctx:               authz.WithInstanceID(context.Background(), "instanceID"),
				userID:            "userID",
				resourceOwner:     "org1",
				clientID:          "clientID",
				audience:          []string{"audience"},
				scope:             []string{"openid", "offline_access"},
				authMethods:       []domain.UserAuthMethodType{domain.UserAuthMethodTypePassword},
				authTime:          testNow,
				nonce:             "nonce",
				preferredLanguage: &language.Afrikaans,
				userAgent: &domain.UserAgent{
					FingerprintID: gu.Ptr("fp1"),
					IP:            net.ParseIP("1.2.3.4"),
					Description:   gu.Ptr("firefox"),
					Header:        http.Header{"foo": []string{"bar"}},
				},
				reason: domain.TokenReasonAuthRequest,
				actor: &domain.TokenActor{
					UserID: "user2",
					Issuer: "foo.com",
				},
				needRefreshToken: false,
				responseType:     domain.OIDCResponseTypeUnspecified,
			},
			wantErr: zerrors.ThrowPreconditionFailed(nil, "OIDCS-kj3g2", "Errors.User.NotActive"),
		},
		{
			name: "without refresh token",
			fields: fields{
				eventstore: expectEventstore(
					expectFilter(
						user.NewHumanAddedEvent(
							context.Background(),
							&user.NewAggregate("userID", "org1").Aggregate,
							"username",
							"firstname",
							"lastname",
							"nickname",
							"displayname",
							language.Afrikaans,
							domain.GenderUnspecified,
							"email",
							false,
						),
					),
					expectFilter(), // token lifetime
					expectPush(
						oidcsession.NewAddedEvent(context.Background(), &oidcsession.NewAggregate("V2_oidcSessionID", "org1").Aggregate,
							"userID", "org1", "", "clientID", []string{"audience"}, []string{"openid", "offline_access"},
							[]domain.UserAuthMethodType{domain.UserAuthMethodTypePassword}, testNow, "nonce", &language.Afrikaans,
							&domain.UserAgent{
								FingerprintID: gu.Ptr("fp1"),
								IP:            net.ParseIP("1.2.3.4"),
								Description:   gu.Ptr("firefox"),
								Header:        http.Header{"foo": []string{"bar"}},
							},
						),
						oidcsession.NewAccessTokenAddedEvent(context.Background(),
							&oidcsession.NewAggregate("V2_oidcSessionID", "org1").Aggregate,
							"at_accessTokenID", []string{"openid", "offline_access"}, time.Hour, domain.TokenReasonAuthRequest,
							&domain.TokenActor{
								UserID: "user2",
								Issuer: "foo.com",
							},
						),
						user.NewUserTokenV2AddedEvent(context.Background(), &user.NewAggregate("userID", "org1").Aggregate, "at_accessTokenID"),
					),
				),
				idGenerator:                     mock.NewIDGeneratorExpectIDs(t, "oidcSessionID", "accessTokenID"),
				defaultAccessTokenLifetime:      time.Hour,
				defaultRefreshTokenLifetime:     7 * 24 * time.Hour,
				defaultRefreshTokenIdleLifetime: 24 * time.Hour,
				keyAlgorithm:                    crypto.CreateMockEncryptionAlg(gomock.NewController(t)),
			},
			args: args{
				ctx:               authz.WithInstanceID(context.Background(), "instanceID"),
				userID:            "userID",
				resourceOwner:     "org1",
				clientID:          "clientID",
				audience:          []string{"audience"},
				scope:             []string{"openid", "offline_access"},
				authMethods:       []domain.UserAuthMethodType{domain.UserAuthMethodTypePassword},
				authTime:          testNow,
				nonce:             "nonce",
				preferredLanguage: &language.Afrikaans,
				userAgent: &domain.UserAgent{
					FingerprintID: gu.Ptr("fp1"),
					IP:            net.ParseIP("1.2.3.4"),
					Description:   gu.Ptr("firefox"),
					Header:        http.Header{"foo": []string{"bar"}},
				},
				reason: domain.TokenReasonAuthRequest,
				actor: &domain.TokenActor{
					UserID: "user2",
					Issuer: "foo.com",
				},
				needRefreshToken: false,
				responseType:     domain.OIDCResponseTypeUnspecified,
			},
			want: &OIDCSession{
				TokenID:           "V2_oidcSessionID-at_accessTokenID",
				ClientID:          "clientID",
				UserID:            "userID",
				Audience:          []string{"audience"},
				Expiration:        time.Time{}.Add(time.Hour),
				Scope:             []string{"openid", "offline_access"},
				AuthMethods:       []domain.UserAuthMethodType{domain.UserAuthMethodTypePassword},
				AuthTime:          testNow,
				Nonce:             "nonce",
				PreferredLanguage: &language.Afrikaans,
				UserAgent: &domain.UserAgent{
					FingerprintID: gu.Ptr("fp1"),
					IP:            net.ParseIP("1.2.3.4"),
					Description:   gu.Ptr("firefox"),
					Header:        http.Header{"foo": []string{"bar"}},
				},
				Reason: domain.TokenReasonAuthRequest,
				Actor: &domain.TokenActor{
					UserID: "user2",
					Issuer: "foo.com",
				},
			},
		},
		{
			name: "ID token only",
			fields: fields{
				eventstore: expectEventstore(
					expectFilter(
						user.NewHumanAddedEvent(
							context.Background(),
							&user.NewAggregate("userID", "org1").Aggregate,
							"username",
							"firstname",
							"lastname",
							"nickname",
							"displayname",
							language.Afrikaans,
							domain.GenderUnspecified,
							"email",
							false,
						),
					),
					expectFilter(), // token lifetime
					expectPush(
						oidcsession.NewAddedEvent(context.Background(), &oidcsession.NewAggregate("V2_oidcSessionID", "org1").Aggregate,
							"userID", "org1", "", "clientID", []string{"audience"}, []string{"openid", "offline_access"},
							[]domain.UserAuthMethodType{domain.UserAuthMethodTypePassword}, testNow, "nonce", &language.Afrikaans,
							&domain.UserAgent{
								FingerprintID: gu.Ptr("fp1"),
								IP:            net.ParseIP("1.2.3.4"),
								Description:   gu.Ptr("firefox"),
								Header:        http.Header{"foo": []string{"bar"}},
							},
						),
					),
				),
				idGenerator:                     mock.NewIDGeneratorExpectIDs(t, "oidcSessionID"),
				defaultAccessTokenLifetime:      time.Hour,
				defaultRefreshTokenLifetime:     7 * 24 * time.Hour,
				defaultRefreshTokenIdleLifetime: 24 * time.Hour,
				keyAlgorithm:                    crypto.CreateMockEncryptionAlg(gomock.NewController(t)),
			},
			args: args{
				ctx:               authz.WithInstanceID(context.Background(), "instanceID"),
				userID:            "userID",
				resourceOwner:     "org1",
				clientID:          "clientID",
				audience:          []string{"audience"},
				scope:             []string{"openid", "offline_access"},
				authMethods:       []domain.UserAuthMethodType{domain.UserAuthMethodTypePassword},
				authTime:          testNow,
				nonce:             "nonce",
				preferredLanguage: &language.Afrikaans,
				userAgent: &domain.UserAgent{
					FingerprintID: gu.Ptr("fp1"),
					IP:            net.ParseIP("1.2.3.4"),
					Description:   gu.Ptr("firefox"),
					Header:        http.Header{"foo": []string{"bar"}},
				},
				reason: domain.TokenReasonAuthRequest,
				actor: &domain.TokenActor{
					UserID: "user2",
					Issuer: "foo.com",
				},
				needRefreshToken: false,
				responseType:     domain.OIDCResponseTypeIDToken,
			},
			want: &OIDCSession{
				ClientID:          "clientID",
				UserID:            "userID",
				Audience:          []string{"audience"},
				Scope:             []string{"openid", "offline_access"},
				AuthMethods:       []domain.UserAuthMethodType{domain.UserAuthMethodTypePassword},
				AuthTime:          testNow,
				Nonce:             "nonce",
				PreferredLanguage: &language.Afrikaans,
				UserAgent: &domain.UserAgent{
					FingerprintID: gu.Ptr("fp1"),
					IP:            net.ParseIP("1.2.3.4"),
					Description:   gu.Ptr("firefox"),
					Header:        http.Header{"foo": []string{"bar"}},
				},
			},
		},
		{
			name: "disable user token event",
			fields: fields{
				eventstore: expectEventstore(
					expectFilter(
						user.NewHumanAddedEvent(
							context.Background(),
							&user.NewAggregate("userID", "org1").Aggregate,
							"username",
							"firstname",
							"lastname",
							"nickname",
							"displayname",
							language.Afrikaans,
							domain.GenderUnspecified,
							"email",
							false,
						),
					),
					expectFilter(), // token lifetime
					expectPush(
						oidcsession.NewAddedEvent(context.Background(), &oidcsession.NewAggregate("V2_oidcSessionID", "org1").Aggregate,
							"userID", "org1", "", "clientID", []string{"audience"}, []string{"openid", "offline_access"},
							[]domain.UserAuthMethodType{domain.UserAuthMethodTypePassword}, testNow, "nonce", &language.Afrikaans,
							&domain.UserAgent{
								FingerprintID: gu.Ptr("fp1"),
								IP:            net.ParseIP("1.2.3.4"),
								Description:   gu.Ptr("firefox"),
								Header:        http.Header{"foo": []string{"bar"}},
							},
						),
						oidcsession.NewAccessTokenAddedEvent(context.Background(),
							&oidcsession.NewAggregate("V2_oidcSessionID", "org1").Aggregate,
							"at_accessTokenID", []string{"openid", "offline_access"}, time.Hour, domain.TokenReasonAuthRequest,
							&domain.TokenActor{
								UserID: "user2",
								Issuer: "foo.com",
							},
						),
					),
				),
				idGenerator:                     mock.NewIDGeneratorExpectIDs(t, "oidcSessionID", "accessTokenID"),
				defaultAccessTokenLifetime:      time.Hour,
				defaultRefreshTokenLifetime:     7 * 24 * time.Hour,
				defaultRefreshTokenIdleLifetime: 24 * time.Hour,
				keyAlgorithm:                    crypto.CreateMockEncryptionAlg(gomock.NewController(t)),
			},
			args: args{
				ctx: authz.WithFeatures(
					authz.WithInstanceID(context.Background(), "instanceID"),
					feature.Features{
						DisableUserTokenEvent: true,
					},
				),
				userID:            "userID",
				resourceOwner:     "org1",
				clientID:          "clientID",
				audience:          []string{"audience"},
				scope:             []string{"openid", "offline_access"},
				authMethods:       []domain.UserAuthMethodType{domain.UserAuthMethodTypePassword},
				authTime:          testNow,
				nonce:             "nonce",
				preferredLanguage: &language.Afrikaans,
				userAgent: &domain.UserAgent{
					FingerprintID: gu.Ptr("fp1"),
					IP:            net.ParseIP("1.2.3.4"),
					Description:   gu.Ptr("firefox"),
					Header:        http.Header{"foo": []string{"bar"}},
				},
				reason: domain.TokenReasonAuthRequest,
				actor: &domain.TokenActor{
					UserID: "user2",
					Issuer: "foo.com",
				},
				needRefreshToken: false,
				responseType:     domain.OIDCResponseTypeUnspecified,
			},
			want: &OIDCSession{
				TokenID:           "V2_oidcSessionID-at_accessTokenID",
				ClientID:          "clientID",
				UserID:            "userID",
				Audience:          []string{"audience"},
				Expiration:        time.Time{}.Add(time.Hour),
				Scope:             []string{"openid", "offline_access"},
				AuthMethods:       []domain.UserAuthMethodType{domain.UserAuthMethodTypePassword},
				AuthTime:          testNow,
				Nonce:             "nonce",
				PreferredLanguage: &language.Afrikaans,
				UserAgent: &domain.UserAgent{
					FingerprintID: gu.Ptr("fp1"),
					IP:            net.ParseIP("1.2.3.4"),
					Description:   gu.Ptr("firefox"),
					Header:        http.Header{"foo": []string{"bar"}},
				},
				Reason: domain.TokenReasonAuthRequest,
				Actor: &domain.TokenActor{
					UserID: "user2",
					Issuer: "foo.com",
				},
			},
		},
		{
			name: "with refresh token",
			fields: fields{
				eventstore: expectEventstore(
					expectFilter(
						user.NewHumanAddedEvent(
							context.Background(),
							&user.NewAggregate("userID", "org1").Aggregate,
							"username",
							"firstname",
							"lastname",
							"nickname",
							"displayname",
							language.Afrikaans,
							domain.GenderUnspecified,
							"email",
							false,
						),
					),
					expectFilter(), // token lifetime
					expectPush(
						oidcsession.NewAddedEvent(context.Background(), &oidcsession.NewAggregate("V2_oidcSessionID", "org1").Aggregate,
							"userID", "org1", "", "clientID", []string{"audience"}, []string{"openid", "offline_access"},
							[]domain.UserAuthMethodType{domain.UserAuthMethodTypePassword}, testNow, "nonce", &language.Afrikaans,
							&domain.UserAgent{
								FingerprintID: gu.Ptr("fp1"),
								IP:            net.ParseIP("1.2.3.4"),
								Description:   gu.Ptr("firefox"),
								Header:        http.Header{"foo": []string{"bar"}},
							},
						),
						oidcsession.NewAccessTokenAddedEvent(context.Background(),
							&oidcsession.NewAggregate("V2_oidcSessionID", "org1").Aggregate,
							"at_accessTokenID", []string{"openid", "offline_access"}, time.Hour, domain.TokenReasonAuthRequest,
							&domain.TokenActor{
								UserID: "user2",
								Issuer: "foo.com",
							}),
						user.NewUserTokenV2AddedEvent(context.Background(), &user.NewAggregate("userID", "org1").Aggregate, "at_accessTokenID"),
						oidcsession.NewRefreshTokenAddedEvent(context.Background(), &oidcsession.NewAggregate("V2_oidcSessionID", "org1").Aggregate,
							"rt_refreshTokenID", 7*24*time.Hour, 24*time.Hour),
					),
				),
				idGenerator:                     mock.NewIDGeneratorExpectIDs(t, "oidcSessionID", "accessTokenID", "refreshTokenID"),
				defaultAccessTokenLifetime:      time.Hour,
				defaultRefreshTokenLifetime:     7 * 24 * time.Hour,
				defaultRefreshTokenIdleLifetime: 24 * time.Hour,
				keyAlgorithm:                    crypto.CreateMockEncryptionAlg(gomock.NewController(t)),
			},
			args: args{
				ctx:               authz.WithInstanceID(context.Background(), "instanceID"),
				userID:            "userID",
				resourceOwner:     "org1",
				clientID:          "clientID",
				audience:          []string{"audience"},
				scope:             []string{"openid", "offline_access"},
				authMethods:       []domain.UserAuthMethodType{domain.UserAuthMethodTypePassword},
				authTime:          testNow,
				nonce:             "nonce",
				preferredLanguage: &language.Afrikaans,
				userAgent: &domain.UserAgent{
					FingerprintID: gu.Ptr("fp1"),
					IP:            net.ParseIP("1.2.3.4"),
					Description:   gu.Ptr("firefox"),
					Header:        http.Header{"foo": []string{"bar"}},
				},
				reason: domain.TokenReasonAuthRequest,
				actor: &domain.TokenActor{
					UserID: "user2",
					Issuer: "foo.com",
				},
				needRefreshToken: true,
				responseType:     domain.OIDCResponseTypeUnspecified,
			},
			want: &OIDCSession{
				TokenID:           "V2_oidcSessionID-at_accessTokenID",
				ClientID:          "clientID",
				UserID:            "userID",
				Audience:          []string{"audience"},
				Expiration:        time.Time{}.Add(time.Hour),
				Scope:             []string{"openid", "offline_access"},
				AuthMethods:       []domain.UserAuthMethodType{domain.UserAuthMethodTypePassword},
				AuthTime:          testNow,
				Nonce:             "nonce",
				PreferredLanguage: &language.Afrikaans,
				UserAgent: &domain.UserAgent{
					FingerprintID: gu.Ptr("fp1"),
					IP:            net.ParseIP("1.2.3.4"),
					Description:   gu.Ptr("firefox"),
					Header:        http.Header{"foo": []string{"bar"}},
				},
				Reason: domain.TokenReasonAuthRequest,
				Actor: &domain.TokenActor{
					UserID: "user2",
					Issuer: "foo.com",
				},
				RefreshToken: "VjJfb2lkY1Nlc3Npb25JRC1ydF9yZWZyZXNoVG9rZW5JRDp1c2VySUQ", //V2_oidcSessionID-rt_refreshTokenID:userID
			},
		},
		{
			name: "with sessionID",
			fields: fields{
				eventstore: expectEventstore(
					expectFilter(
						user.NewHumanAddedEvent(
							context.Background(),
							&user.NewAggregate("userID", "org1").Aggregate,
							"username",
							"firstname",
							"lastname",
							"nickname",
							"displayname",
							language.Afrikaans,
							domain.GenderUnspecified,
							"email",
							false,
						),
					),
					expectFilter(), // token lifetime
					expectPush(
						oidcsession.NewAddedEvent(context.Background(), &oidcsession.NewAggregate("V2_oidcSessionID", "org1").Aggregate,
							"userID", "org1", "sessionID", "clientID", []string{"audience"}, []string{"openid", "offline_access"},
							[]domain.UserAuthMethodType{domain.UserAuthMethodTypePassword}, testNow, "nonce", &language.Afrikaans,
							&domain.UserAgent{
								FingerprintID: gu.Ptr("fp1"),
								IP:            net.ParseIP("1.2.3.4"),
								Description:   gu.Ptr("firefox"),
								Header:        http.Header{"foo": []string{"bar"}},
							},
						),
						oidcsession.NewAccessTokenAddedEvent(context.Background(),
							&oidcsession.NewAggregate("V2_oidcSessionID", "org1").Aggregate,
							"at_accessTokenID", []string{"openid", "offline_access"}, time.Hour, domain.TokenReasonAuthRequest,
							&domain.TokenActor{
								UserID: "user2",
								Issuer: "foo.com",
							},
						),
						user.NewUserTokenV2AddedEvent(context.Background(), &user.NewAggregate("userID", "org1").Aggregate, "at_accessTokenID"),
					),
				),
				idGenerator:                     mock.NewIDGeneratorExpectIDs(t, "oidcSessionID", "accessTokenID"),
				defaultAccessTokenLifetime:      time.Hour,
				defaultRefreshTokenLifetime:     7 * 24 * time.Hour,
				defaultRefreshTokenIdleLifetime: 24 * time.Hour,
				keyAlgorithm:                    crypto.CreateMockEncryptionAlg(gomock.NewController(t)),
			},
			args: args{
				ctx:               authz.WithInstanceID(context.Background(), "instanceID"),
				userID:            "userID",
				resourceOwner:     "org1",
				clientID:          "clientID",
				audience:          []string{"audience"},
				scope:             []string{"openid", "offline_access"},
				authMethods:       []domain.UserAuthMethodType{domain.UserAuthMethodTypePassword},
				authTime:          testNow,
				nonce:             "nonce",
				preferredLanguage: &language.Afrikaans,
				userAgent: &domain.UserAgent{
					FingerprintID: gu.Ptr("fp1"),
					IP:            net.ParseIP("1.2.3.4"),
					Description:   gu.Ptr("firefox"),
					Header:        http.Header{"foo": []string{"bar"}},
				},
				reason: domain.TokenReasonAuthRequest,
				actor: &domain.TokenActor{
					UserID: "user2",
					Issuer: "foo.com",
				},
				needRefreshToken: false,
				sessionID:        "sessionID",
				responseType:     domain.OIDCResponseTypeUnspecified,
			},
			want: &OIDCSession{
				TokenID:           "V2_oidcSessionID-at_accessTokenID",
				ClientID:          "clientID",
				UserID:            "userID",
				Audience:          []string{"audience"},
				Expiration:        time.Time{}.Add(time.Hour),
				Scope:             []string{"openid", "offline_access"},
				AuthMethods:       []domain.UserAuthMethodType{domain.UserAuthMethodTypePassword},
				AuthTime:          testNow,
				Nonce:             "nonce",
				PreferredLanguage: &language.Afrikaans,
				UserAgent: &domain.UserAgent{
					FingerprintID: gu.Ptr("fp1"),
					IP:            net.ParseIP("1.2.3.4"),
					Description:   gu.Ptr("firefox"),
					Header:        http.Header{"foo": []string{"bar"}},
				},
				Reason: domain.TokenReasonAuthRequest,
				Actor: &domain.TokenActor{
					UserID: "user2",
					Issuer: "foo.com",
				},
				SessionID: "sessionID",
			},
		},
		{
			name: "with backChannelLogoutURI",
			fields: fields{
				eventstore: expectEventstore(
					expectFilter(
						user.NewHumanAddedEvent(
							context.Background(),
							&user.NewAggregate("userID", "org1").Aggregate,
							"username",
							"firstname",
							"lastname",
							"nickname",
							"displayname",
							language.Afrikaans,
							domain.GenderUnspecified,
							"email",
							false,
						),
					),
					expectFilter(), // token lifetime
					expectPush(
						oidcsession.NewAddedEvent(context.Background(), &oidcsession.NewAggregate("V2_oidcSessionID", "org1").Aggregate,
							"userID", "org1", "", "clientID", []string{"audience"}, []string{"openid", "offline_access"},
							[]domain.UserAuthMethodType{domain.UserAuthMethodTypePassword}, testNow, "nonce", &language.Afrikaans,
							&domain.UserAgent{
								FingerprintID: gu.Ptr("fp1"),
								IP:            net.ParseIP("1.2.3.4"),
								Description:   gu.Ptr("firefox"),
								Header:        http.Header{"foo": []string{"bar"}},
							},
						),
						oidcsession.NewAccessTokenAddedEvent(context.Background(),
							&oidcsession.NewAggregate("V2_oidcSessionID", "org1").Aggregate,
							"at_accessTokenID", []string{"openid", "offline_access"}, time.Hour, domain.TokenReasonAuthRequest,
							&domain.TokenActor{
								UserID: "user2",
								Issuer: "foo.com",
							},
						),
						user.NewUserTokenV2AddedEvent(context.Background(), &user.NewAggregate("userID", "org1").Aggregate, "at_accessTokenID"),
					),
				),
				idGenerator:                     mock.NewIDGeneratorExpectIDs(t, "oidcSessionID", "accessTokenID"),
				defaultAccessTokenLifetime:      time.Hour,
				defaultRefreshTokenLifetime:     7 * 24 * time.Hour,
				defaultRefreshTokenIdleLifetime: 24 * time.Hour,
				keyAlgorithm:                    crypto.CreateMockEncryptionAlg(gomock.NewController(t)),
			},
			args: args{
				ctx:                  authz.WithInstanceID(context.Background(), "instanceID"),
				userID:               "userID",
				resourceOwner:        "org1",
				clientID:             "clientID",
				backChannelLogoutURI: "backChannelLogoutURI",
				audience:             []string{"audience"},
				scope:                []string{"openid", "offline_access"},
				authMethods:          []domain.UserAuthMethodType{domain.UserAuthMethodTypePassword},
				authTime:             testNow,
				nonce:                "nonce",
				preferredLanguage:    &language.Afrikaans,
				userAgent: &domain.UserAgent{
					FingerprintID: gu.Ptr("fp1"),
					IP:            net.ParseIP("1.2.3.4"),
					Description:   gu.Ptr("firefox"),
					Header:        http.Header{"foo": []string{"bar"}},
				},
				reason: domain.TokenReasonAuthRequest,
				actor: &domain.TokenActor{
					UserID: "user2",
					Issuer: "foo.com",
				},
				needRefreshToken: false,
			},
			want: &OIDCSession{
				TokenID:           "V2_oidcSessionID-at_accessTokenID",
				ClientID:          "clientID",
				UserID:            "userID",
				Audience:          []string{"audience"},
				Expiration:        time.Time{}.Add(time.Hour),
				Scope:             []string{"openid", "offline_access"},
				AuthMethods:       []domain.UserAuthMethodType{domain.UserAuthMethodTypePassword},
				AuthTime:          testNow,
				Nonce:             "nonce",
				PreferredLanguage: &language.Afrikaans,
				UserAgent: &domain.UserAgent{
					FingerprintID: gu.Ptr("fp1"),
					IP:            net.ParseIP("1.2.3.4"),
					Description:   gu.Ptr("firefox"),
					Header:        http.Header{"foo": []string{"bar"}},
				},
				Reason: domain.TokenReasonAuthRequest,
				Actor: &domain.TokenActor{
					UserID: "user2",
					Issuer: "foo.com",
				},
			},
		},
		{
			name: "with backChannelLogoutURI and sessionID",
			fields: fields{
				eventstore: expectEventstore(
					expectFilter(
						user.NewHumanAddedEvent(
							context.Background(),
							&user.NewAggregate("userID", "org1").Aggregate,
							"username",
							"firstname",
							"lastname",
							"nickname",
							"displayname",
							language.Afrikaans,
							domain.GenderUnspecified,
							"email",
							false,
						),
					),
					expectFilter(), // token lifetime
					expectPush(
						oidcsession.NewAddedEvent(context.Background(), &oidcsession.NewAggregate("V2_oidcSessionID", "org1").Aggregate,
							"userID", "org1", "sessionID", "clientID", []string{"audience"}, []string{"openid", "offline_access"},
							[]domain.UserAuthMethodType{domain.UserAuthMethodTypePassword}, testNow, "nonce", &language.Afrikaans,
							&domain.UserAgent{
								FingerprintID: gu.Ptr("fp1"),
								IP:            net.ParseIP("1.2.3.4"),
								Description:   gu.Ptr("firefox"),
								Header:        http.Header{"foo": []string{"bar"}},
							},
						),
						oidcsession.NewAccessTokenAddedEvent(context.Background(),
							&oidcsession.NewAggregate("V2_oidcSessionID", "org1").Aggregate,
							"at_accessTokenID", []string{"openid", "offline_access"}, time.Hour, domain.TokenReasonAuthRequest,
							&domain.TokenActor{
								UserID: "user2",
								Issuer: "foo.com",
							},
						),
						user.NewUserTokenV2AddedEvent(context.Background(), &user.NewAggregate("userID", "org1").Aggregate, "at_accessTokenID"),
					),
				),
				idGenerator:                     mock.NewIDGeneratorExpectIDs(t, "oidcSessionID", "accessTokenID"),
				defaultAccessTokenLifetime:      time.Hour,
				defaultRefreshTokenLifetime:     7 * 24 * time.Hour,
				defaultRefreshTokenIdleLifetime: 24 * time.Hour,
				keyAlgorithm:                    crypto.CreateMockEncryptionAlg(gomock.NewController(t)),
			},
			args: args{
				ctx:                  authz.WithInstanceID(context.Background(), "instanceID"),
				userID:               "userID",
				resourceOwner:        "org1",
				clientID:             "clientID",
				backChannelLogoutURI: "backChannelLogoutURI",
				audience:             []string{"audience"},
				scope:                []string{"openid", "offline_access"},
				authMethods:          []domain.UserAuthMethodType{domain.UserAuthMethodTypePassword},
				authTime:             testNow,
				nonce:                "nonce",
				preferredLanguage:    &language.Afrikaans,
				userAgent: &domain.UserAgent{
					FingerprintID: gu.Ptr("fp1"),
					IP:            net.ParseIP("1.2.3.4"),
					Description:   gu.Ptr("firefox"),
					Header:        http.Header{"foo": []string{"bar"}},
				},
				reason: domain.TokenReasonAuthRequest,
				actor: &domain.TokenActor{
					UserID: "user2",
					Issuer: "foo.com",
				},
				needRefreshToken: false,
				sessionID:        "sessionID",
			},
			want: &OIDCSession{
				TokenID:           "V2_oidcSessionID-at_accessTokenID",
				ClientID:          "clientID",
				UserID:            "userID",
				Audience:          []string{"audience"},
				Expiration:        time.Time{}.Add(time.Hour),
				Scope:             []string{"openid", "offline_access"},
				AuthMethods:       []domain.UserAuthMethodType{domain.UserAuthMethodTypePassword},
				AuthTime:          testNow,
				Nonce:             "nonce",
				PreferredLanguage: &language.Afrikaans,
				UserAgent: &domain.UserAgent{
					FingerprintID: gu.Ptr("fp1"),
					IP:            net.ParseIP("1.2.3.4"),
					Description:   gu.Ptr("firefox"),
					Header:        http.Header{"foo": []string{"bar"}},
				},
				Reason: domain.TokenReasonAuthRequest,
				Actor: &domain.TokenActor{
					UserID: "user2",
					Issuer: "foo.com",
				},
				SessionID: "sessionID",
			},
		},
		{
			name: "with backChannelLogoutURI and sessionID, backchannel logout enabled",
			fields: fields{
				eventstore: expectEventstore(
					expectFilter(
						user.NewHumanAddedEvent(
							context.Background(),
							&user.NewAggregate("userID", "org1").Aggregate,
							"username",
							"firstname",
							"lastname",
							"nickname",
							"displayname",
							language.Afrikaans,
							domain.GenderUnspecified,
							"email",
							false,
						),
					),
					expectFilter(), // token lifetime
					expectPush(
						oidcsession.NewAddedEvent(context.Background(), &oidcsession.NewAggregate("V2_oidcSessionID", "org1").Aggregate,
							"userID", "org1", "sessionID", "clientID", []string{"audience"}, []string{"openid", "offline_access"},
							[]domain.UserAuthMethodType{domain.UserAuthMethodTypePassword}, testNow, "nonce", &language.Afrikaans,
							&domain.UserAgent{
								FingerprintID: gu.Ptr("fp1"),
								IP:            net.ParseIP("1.2.3.4"),
								Description:   gu.Ptr("firefox"),
								Header:        http.Header{"foo": []string{"bar"}},
							},
						),
						sessionlogout.NewBackChannelLogoutRegisteredEvent(context.Background(),
							&sessionlogout.NewAggregate("sessionID", "instanceID").Aggregate,
							"V2_oidcSessionID",
							"userID",
							"clientID",
							"backChannelLogoutURI",
						),
						oidcsession.NewAccessTokenAddedEvent(context.Background(),
							&oidcsession.NewAggregate("V2_oidcSessionID", "org1").Aggregate,
							"at_accessTokenID", []string{"openid", "offline_access"}, time.Hour, domain.TokenReasonAuthRequest,
							&domain.TokenActor{
								UserID: "user2",
								Issuer: "foo.com",
							},
						),
						user.NewUserTokenV2AddedEvent(context.Background(), &user.NewAggregate("userID", "org1").Aggregate, "at_accessTokenID"),
					),
				),
				idGenerator:                     mock.NewIDGeneratorExpectIDs(t, "oidcSessionID", "accessTokenID"),
				defaultAccessTokenLifetime:      time.Hour,
				defaultRefreshTokenLifetime:     7 * 24 * time.Hour,
				defaultRefreshTokenIdleLifetime: 24 * time.Hour,
				keyAlgorithm:                    crypto.CreateMockEncryptionAlg(gomock.NewController(t)),
			},
			args: args{
				ctx:                  authz.WithFeatures(authz.WithInstanceID(context.Background(), "instanceID"), feature.Features{EnableBackChannelLogout: true}),
				userID:               "userID",
				resourceOwner:        "org1",
				clientID:             "clientID",
				backChannelLogoutURI: "backChannelLogoutURI",
				audience:             []string{"audience"},
				scope:                []string{"openid", "offline_access"},
				authMethods:          []domain.UserAuthMethodType{domain.UserAuthMethodTypePassword},
				authTime:             testNow,
				nonce:                "nonce",
				preferredLanguage:    &language.Afrikaans,
				userAgent: &domain.UserAgent{
					FingerprintID: gu.Ptr("fp1"),
					IP:            net.ParseIP("1.2.3.4"),
					Description:   gu.Ptr("firefox"),
					Header:        http.Header{"foo": []string{"bar"}},
				},
				reason: domain.TokenReasonAuthRequest,
				actor: &domain.TokenActor{
					UserID: "user2",
					Issuer: "foo.com",
				},
				needRefreshToken: false,
				sessionID:        "sessionID",
			},
			want: &OIDCSession{
				TokenID:           "V2_oidcSessionID-at_accessTokenID",
				ClientID:          "clientID",
				UserID:            "userID",
				Audience:          []string{"audience"},
				Expiration:        time.Time{}.Add(time.Hour),
				Scope:             []string{"openid", "offline_access"},
				AuthMethods:       []domain.UserAuthMethodType{domain.UserAuthMethodTypePassword},
				AuthTime:          testNow,
				Nonce:             "nonce",
				PreferredLanguage: &language.Afrikaans,
				UserAgent: &domain.UserAgent{
					FingerprintID: gu.Ptr("fp1"),
					IP:            net.ParseIP("1.2.3.4"),
					Description:   gu.Ptr("firefox"),
					Header:        http.Header{"foo": []string{"bar"}},
				},
				Reason: domain.TokenReasonAuthRequest,
				Actor: &domain.TokenActor{
					UserID: "user2",
					Issuer: "foo.com",
				},
				SessionID: "sessionID",
			},
		},
		{
			name: "impersonation not allowed",
			fields: fields{
				eventstore: expectEventstore(
					expectFilter(
						user.NewHumanAddedEvent(
							context.Background(),
							&user.NewAggregate("userID", "org1").Aggregate,
							"username",
							"firstname",
							"lastname",
							"nickname",
							"displayname",
							language.Afrikaans,
							domain.GenderUnspecified,
							"email",
							false,
						),
					),
					expectFilter(), // token lifetime
				),
				idGenerator:                     mock.NewIDGeneratorExpectIDs(t, "oidcSessionID"),
				defaultAccessTokenLifetime:      time.Hour,
				defaultRefreshTokenLifetime:     7 * 24 * time.Hour,
				defaultRefreshTokenIdleLifetime: 24 * time.Hour,
				keyAlgorithm:                    crypto.CreateMockEncryptionAlg(gomock.NewController(t)),
				checkPermission: domain.PermissionCheck(func(_ context.Context, _, _, _ string) (err error) {
					return zerrors.ThrowPermissionDenied(nil, "test", "test")
				}),
			},
			args: args{
				ctx:               authz.WithInstanceID(context.Background(), "instanceID"),
				userID:            "userID",
				resourceOwner:     "org1",
				clientID:          "clientID",
				audience:          []string{"audience"},
				scope:             []string{"openid", "offline_access"},
				authMethods:       []domain.UserAuthMethodType{domain.UserAuthMethodTypePassword},
				authTime:          testNow,
				nonce:             "nonce",
				preferredLanguage: &language.Afrikaans,
				userAgent: &domain.UserAgent{
					FingerprintID: gu.Ptr("fp1"),
					IP:            net.ParseIP("1.2.3.4"),
					Description:   gu.Ptr("firefox"),
					Header:        http.Header{"foo": []string{"bar"}},
				},
				reason: domain.TokenReasonImpersonation,
				actor: &domain.TokenActor{
					UserID: "user2",
					Issuer: "foo.com",
				},
				needRefreshToken: false,
				responseType:     domain.OIDCResponseTypeUnspecified,
			},
			wantErr: zerrors.ThrowPermissionDenied(nil, "test", "test"),
		},
		{
			name: "impersonation allowed",
			fields: fields{
				eventstore: expectEventstore(
					expectFilter(
						user.NewHumanAddedEvent(
							context.Background(),
							&user.NewAggregate("userID", "org1").Aggregate,
							"username",
							"firstname",
							"lastname",
							"nickname",
							"displayname",
							language.Afrikaans,
							domain.GenderUnspecified,
							"email",
							false,
						),
					),
					expectFilter(), // token lifetime
					expectPush(
						user.NewUserImpersonatedEvent(context.Background(), &user.NewAggregate("userID", "org1").Aggregate, "clientID", &domain.TokenActor{
							UserID: "user2",
							Issuer: "foo.com",
						}),
						oidcsession.NewAddedEvent(context.Background(), &oidcsession.NewAggregate("V2_oidcSessionID", "org1").Aggregate,
							"userID", "org1", "", "clientID", []string{"audience"}, []string{"openid", "offline_access"},
							[]domain.UserAuthMethodType{domain.UserAuthMethodTypePassword}, testNow, "nonce", &language.Afrikaans,
							&domain.UserAgent{
								FingerprintID: gu.Ptr("fp1"),
								IP:            net.ParseIP("1.2.3.4"),
								Description:   gu.Ptr("firefox"),
								Header:        http.Header{"foo": []string{"bar"}},
							},
						),
						oidcsession.NewAccessTokenAddedEvent(context.Background(),
							&oidcsession.NewAggregate("V2_oidcSessionID", "org1").Aggregate,
							"at_accessTokenID", []string{"openid", "offline_access"}, time.Hour, domain.TokenReasonImpersonation,
							&domain.TokenActor{
								UserID: "user2",
								Issuer: "foo.com",
							},
						),
						user.NewUserTokenV2AddedEvent(context.Background(), &user.NewAggregate("userID", "org1").Aggregate, "at_accessTokenID"),
					),
				),
				idGenerator:                     mock.NewIDGeneratorExpectIDs(t, "oidcSessionID", "accessTokenID"),
				defaultAccessTokenLifetime:      time.Hour,
				defaultRefreshTokenLifetime:     7 * 24 * time.Hour,
				defaultRefreshTokenIdleLifetime: 24 * time.Hour,
				keyAlgorithm:                    crypto.CreateMockEncryptionAlg(gomock.NewController(t)),
				checkPermission: domain.PermissionCheck(func(_ context.Context, _, _, _ string) (err error) {
					return nil
				}),
			},
			args: args{
				ctx:               authz.WithInstanceID(context.Background(), "instanceID"),
				userID:            "userID",
				resourceOwner:     "org1",
				clientID:          "clientID",
				audience:          []string{"audience"},
				scope:             []string{"openid", "offline_access"},
				authMethods:       []domain.UserAuthMethodType{domain.UserAuthMethodTypePassword},
				authTime:          testNow,
				nonce:             "nonce",
				preferredLanguage: &language.Afrikaans,
				userAgent: &domain.UserAgent{
					FingerprintID: gu.Ptr("fp1"),
					IP:            net.ParseIP("1.2.3.4"),
					Description:   gu.Ptr("firefox"),
					Header:        http.Header{"foo": []string{"bar"}},
				},
				reason: domain.TokenReasonImpersonation,
				actor: &domain.TokenActor{
					UserID: "user2",
					Issuer: "foo.com",
				},
				needRefreshToken: false,
				responseType:     domain.OIDCResponseTypeUnspecified,
			},
			want: &OIDCSession{
				TokenID:           "V2_oidcSessionID-at_accessTokenID",
				ClientID:          "clientID",
				UserID:            "userID",
				Audience:          []string{"audience"},
				Expiration:        time.Time{}.Add(time.Hour),
				Scope:             []string{"openid", "offline_access"},
				AuthMethods:       []domain.UserAuthMethodType{domain.UserAuthMethodTypePassword},
				AuthTime:          testNow,
				Nonce:             "nonce",
				PreferredLanguage: &language.Afrikaans,
				UserAgent: &domain.UserAgent{
					FingerprintID: gu.Ptr("fp1"),
					IP:            net.ParseIP("1.2.3.4"),
					Description:   gu.Ptr("firefox"),
					Header:        http.Header{"foo": []string{"bar"}},
				},
				Reason: domain.TokenReasonImpersonation,
				Actor: &domain.TokenActor{
					UserID: "user2",
					Issuer: "foo.com",
				},
			},
		},
	}
	for _, tt := range tests {
		t.Run(tt.name, func(t *testing.T) {
			c := &Commands{
				eventstore:                      tt.fields.eventstore(t),
				idGenerator:                     tt.fields.idGenerator,
				defaultAccessTokenLifetime:      tt.fields.defaultAccessTokenLifetime,
				defaultRefreshTokenLifetime:     tt.fields.defaultRefreshTokenLifetime,
				defaultRefreshTokenIdleLifetime: tt.fields.defaultRefreshTokenIdleLifetime,
				keyAlgorithm:                    tt.fields.keyAlgorithm,
				checkPermission:                 tt.fields.checkPermission,
			}
			c.setMilestonesCompletedForTest("instanceID")
			got, err := c.CreateOIDCSession(tt.args.ctx,
				tt.args.userID,
				tt.args.resourceOwner,
				tt.args.clientID,
				tt.args.backChannelLogoutURI,
				tt.args.scope,
				tt.args.audience,
				tt.args.authMethods,
				tt.args.authTime,
				tt.args.nonce,
				tt.args.preferredLanguage,
				tt.args.userAgent,
				tt.args.reason,
				tt.args.actor,
				tt.args.needRefreshToken,
				tt.args.sessionID,
				tt.args.responseType,
			)
			require.ErrorIs(t, err, tt.wantErr)
			if got != nil {
				assert.WithinRange(t, got.AuthTime, tt.want.AuthTime.Add(-time.Second), tt.want.AuthTime.Add(time.Second))
				got.AuthTime = time.Time{}
				tt.want.AuthTime = time.Time{}
			}
			assert.Equal(t, tt.want, got)
		})
	}
}

func mockRefreshTokenComplianceChecker(returnErr error) RefreshTokenComplianceChecker {
	return func(_ context.Context, wm *OIDCSessionWriteModel, scope []string) ([]string, error) {
		if returnErr != nil {
			return nil, returnErr
		}
		if len(scope) > 0 {
			return scope, nil
		}
		return wm.Scope, nil
	}
}

func TestCommands_ExchangeOIDCSessionRefreshAndAccessToken(t *testing.T) {
	type fields struct {
		eventstore                      func(*testing.T) *eventstore.Eventstore
		idGenerator                     id.Generator
		defaultAccessTokenLifetime      time.Duration
		defaultRefreshTokenLifetime     time.Duration
		defaultRefreshTokenIdleLifetime time.Duration
		keyAlgorithm                    crypto.EncryptionAlgorithm
	}
	type args struct {
		ctx             context.Context
		refreshToken    string
		scope           []string
		complianceCheck RefreshTokenComplianceChecker
	}
	type res struct {
		session *OIDCSession
		err     error
	}
	tests := []struct {
		name   string
		fields fields
		args   args
		res    res
	}{
		{
			"invalid refresh token format error",
			fields{
				eventstore:   expectEventstore(),
				keyAlgorithm: crypto.CreateMockEncryptionAlg(gomock.NewController(t)),
			},
			args{
				ctx:             authz.WithInstanceID(context.Background(), "instanceID"),
				refreshToken:    "aW52YWxpZA", // invalid
				complianceCheck: mockRefreshTokenComplianceChecker(nil),
			},
			res{
				err: zerrors.ThrowPreconditionFailed(nil, "OIDCS-JOI23", "Errors.OIDCSession.RefreshTokenInvalid"),
			},
		},
		{
			"inactive session error",
			fields{
				eventstore: expectEventstore(
					expectFilter(),
				),
				keyAlgorithm: crypto.CreateMockEncryptionAlg(gomock.NewController(t)),
			},
			args{
				ctx:             authz.WithInstanceID(context.Background(), "instanceID"),
				refreshToken:    "VjJfb2lkY1Nlc3Npb25JRC1ydF9yZWZyZXNoVG9rZW5JRDp1c2VySUQ", //V2_oidcSessionID:rt_refreshTokenID:userID
				complianceCheck: mockRefreshTokenComplianceChecker(nil),
			},
			res{
				err: zerrors.ThrowPreconditionFailed(nil, "OIDCS-s3hjk", "Errors.OIDCSession.RefreshTokenInvalid"),
			},
		},
		{
			"invalid refresh token error",
			fields{
				eventstore: expectEventstore(
					expectFilter(
						eventFromEventPusher(
							oidcsession.NewAddedEvent(context.Background(), &oidcsession.NewAggregate("V2_oidcSessionID", "org1").Aggregate,
								"userID", "org1", "sessionID", "clientID", []string{"audience"}, []string{"openid", "profile", "offline_access"},
								[]domain.UserAuthMethodType{domain.UserAuthMethodTypePassword}, testNow, "nonce", &language.Afrikaans,
								&domain.UserAgent{FingerprintID: gu.Ptr("browserFP")},
							),
						),
						eventFromEventPusher(
							oidcsession.NewAccessTokenAddedEvent(context.Background(), &oidcsession.NewAggregate("V2_oidcSessionID", "org1").Aggregate,
								"accessTokenID", []string{"openid", "profile", "offline_access"}, time.Hour, domain.TokenReasonAuthRequest, nil),
						),
					),
				),
				keyAlgorithm: crypto.CreateMockEncryptionAlg(gomock.NewController(t)),
			},
			args{
				ctx:             authz.WithInstanceID(context.Background(), "instanceID"),
				refreshToken:    "VjJfb2lkY1Nlc3Npb25JRC1ydF9yZWZyZXNoVG9rZW5JRDp1c2VySUQ", //V2_oidcSessionID:rt_refreshTokenID:userID
				complianceCheck: mockRefreshTokenComplianceChecker(nil),
			},
			res{
				err: zerrors.ThrowPreconditionFailed(nil, "OIDCS-28ubl", "Errors.OIDCSession.RefreshTokenInvalid"),
			},
		},
		{
			"expired refresh token error",
			fields{
				eventstore: expectEventstore(
					expectFilter(
						eventFromEventPusher(
							oidcsession.NewAddedEvent(context.Background(), &oidcsession.NewAggregate("V2_oidcSessionID", "org1").Aggregate,
								"userID", "org1", "sessionID", "clientID", []string{"audience"}, []string{"openid", "profile", "offline_access"},
								[]domain.UserAuthMethodType{domain.UserAuthMethodTypePassword}, testNow, "nonce", &language.Afrikaans,
								&domain.UserAgent{FingerprintID: gu.Ptr("browserFP")},
							),
						),
						eventFromEventPusher(
							oidcsession.NewAccessTokenAddedEvent(context.Background(), &oidcsession.NewAggregate("V2_oidcSessionID", "org1").Aggregate,
								"at_accessTokenID", []string{"openid", "profile", "offline_access"}, time.Hour, domain.TokenReasonAuthRequest, nil),
						),
						eventFromEventPusher(
							oidcsession.NewRefreshTokenAddedEvent(context.Background(), &oidcsession.NewAggregate("V2_oidcSessionID", "org1").Aggregate,
								"rt_refreshTokenID", 7*24*time.Hour, 24*time.Hour),
						),
					),
				),
				keyAlgorithm: crypto.CreateMockEncryptionAlg(gomock.NewController(t)),
			},
			args{
				ctx:             authz.WithInstanceID(context.Background(), "instanceID"),
				refreshToken:    "VjJfb2lkY1Nlc3Npb25JRC1ydF9yZWZyZXNoVG9rZW5JRDp1c2VySUQ", //V2_oidcSessionID:rt_refreshTokenID:userID
				complianceCheck: mockRefreshTokenComplianceChecker(nil),
			},
			res{
				err: zerrors.ThrowPreconditionFailed(nil, "OIDCS-3jt2w", "Errors.OIDCSession.RefreshTokenInvalid"),
			},
		},
		{
			"user not active",
			fields{
				eventstore: expectEventstore(
					expectFilter(
						eventFromEventPusherWithCreationDateNow(
							oidcsession.NewAddedEvent(context.Background(), &oidcsession.NewAggregate("V2_oidcSessionID", "org1").Aggregate,
								"userID", "org1", "sessionID", "clientID", []string{"audience"}, []string{"openid", "profile", "offline_access"},
								[]domain.UserAuthMethodType{domain.UserAuthMethodTypePassword}, testNow, "nonce", &language.Afrikaans,
								&domain.UserAgent{FingerprintID: gu.Ptr("browserFP")},
							),
						),
						eventFromEventPusherWithCreationDateNow(
							oidcsession.NewAccessTokenAddedEvent(context.Background(), &oidcsession.NewAggregate("V2_oidcSessionID", "org1").Aggregate,
								"at_accessTokenID", []string{"openid", "profile", "offline_access"}, time.Hour, domain.TokenReasonAuthRequest, nil),
						),
						eventFromEventPusherWithCreationDateNow(
							oidcsession.NewRefreshTokenAddedEvent(context.Background(), &oidcsession.NewAggregate("V2_oidcSessionID", "org1").Aggregate,
								"rt_refreshTokenID", 7*24*time.Hour, 24*time.Hour),
						),
					),
					expectFilter(
						user.NewHumanAddedEvent(
							context.Background(),
							&user.NewAggregate("userID", "org1").Aggregate,
							"username",
							"firstname",
							"lastname",
							"nickname",
							"displayname",
							language.Afrikaans,
							domain.GenderUnspecified,
							"email",
							false,
						),
						user.NewUserDeactivatedEvent(
							context.Background(),
							&user.NewAggregate("userID", "org1").Aggregate,
						),
					),
				),
				idGenerator:                     mock.NewIDGeneratorExpectIDs(t),
				defaultAccessTokenLifetime:      time.Hour,
				defaultRefreshTokenLifetime:     7 * 24 * time.Hour,
				defaultRefreshTokenIdleLifetime: 24 * time.Hour,
				keyAlgorithm:                    crypto.CreateMockEncryptionAlg(gomock.NewController(t)),
			},
			args{
				ctx:             authz.WithInstanceID(context.Background(), "instanceID"),
				refreshToken:    "VjJfb2lkY1Nlc3Npb25JRC1ydF9yZWZyZXNoVG9rZW5JRDp1c2VySUQ", //V2_oidcSessionID:rt_refreshTokenID:userID
				scope:           []string{"openid", "offline_access"},
				complianceCheck: mockRefreshTokenComplianceChecker(nil),
			},
			res{
				err: zerrors.ThrowPreconditionFailed(nil, "OIDCS-J39h2", "Errors.User.NotActive"),
			},
		},
		{
			"refresh successful",
			fields{
				eventstore: expectEventstore(
					expectFilter(
						eventFromEventPusherWithCreationDateNow(
							oidcsession.NewAddedEvent(context.Background(), &oidcsession.NewAggregate("V2_oidcSessionID", "org1").Aggregate,
								"userID", "org1", "sessionID", "clientID", []string{"audience"}, []string{"openid", "profile", "offline_access"},
								[]domain.UserAuthMethodType{domain.UserAuthMethodTypePassword}, testNow, "nonce", &language.Afrikaans,
								&domain.UserAgent{FingerprintID: gu.Ptr("browserFP")},
							),
						),
						eventFromEventPusherWithCreationDateNow(
							oidcsession.NewAccessTokenAddedEvent(context.Background(), &oidcsession.NewAggregate("V2_oidcSessionID", "org1").Aggregate,
								"at_accessTokenID", []string{"openid", "profile", "offline_access"}, time.Hour, domain.TokenReasonAuthRequest, nil),
						),
						eventFromEventPusherWithCreationDateNow(
							oidcsession.NewRefreshTokenAddedEvent(context.Background(), &oidcsession.NewAggregate("V2_oidcSessionID", "org1").Aggregate,
								"rt_refreshTokenID", 7*24*time.Hour, 24*time.Hour),
						),
					),
					expectFilter(
						user.NewHumanAddedEvent(
							context.Background(),
							&user.NewAggregate("userID", "org1").Aggregate,
							"username",
							"firstname",
							"lastname",
							"nickname",
							"displayname",
							language.Afrikaans,
							domain.GenderUnspecified,
							"email",
							false,
						),
					),
					expectFilter(), // token lifetime
					expectPush(
						oidcsession.NewAccessTokenAddedEvent(context.Background(), &oidcsession.NewAggregate("V2_oidcSessionID", "org1").Aggregate,
							"at_accessTokenID", []string{"openid", "offline_access"}, time.Hour, domain.TokenReasonRefresh, nil),
						user.NewUserTokenV2AddedEvent(context.Background(), &user.NewAggregate("userID", "org1").Aggregate, "at_accessTokenID"),
						oidcsession.NewRefreshTokenRenewedEvent(context.Background(), &oidcsession.NewAggregate("V2_oidcSessionID", "org1").Aggregate,
							"rt_refreshTokenID2", 24*time.Hour),
					),
				),
				idGenerator:                     mock.NewIDGeneratorExpectIDs(t, "accessTokenID", "refreshTokenID2"),
				defaultAccessTokenLifetime:      time.Hour,
				defaultRefreshTokenLifetime:     7 * 24 * time.Hour,
				defaultRefreshTokenIdleLifetime: 24 * time.Hour,
				keyAlgorithm:                    crypto.CreateMockEncryptionAlg(gomock.NewController(t)),
			},
			args{
				ctx:             authz.WithInstanceID(context.Background(), "instanceID"),
				refreshToken:    "VjJfb2lkY1Nlc3Npb25JRC1ydF9yZWZyZXNoVG9rZW5JRDp1c2VySUQ", //V2_oidcSessionID:rt_refreshTokenID:userID
				scope:           []string{"openid", "offline_access"},
				complianceCheck: mockRefreshTokenComplianceChecker(nil),
			},
			res{
				session: &OIDCSession{
					SessionID:         "sessionID",
					TokenID:           "V2_oidcSessionID-at_accessTokenID",
					ClientID:          "clientID",
					UserID:            "userID",
					Audience:          []string{"audience"},
					RefreshToken:      "VjJfb2lkY1Nlc3Npb25JRC1ydF9yZWZyZXNoVG9rZW5JRDI6dXNlcklE", // V2_oidcSessionID-rt_refreshTokenID2:userID%
					Expiration:        time.Time{}.Add(time.Hour),
					Scope:             []string{"openid", "profile", "offline_access"},
					AuthMethods:       []domain.UserAuthMethodType{domain.UserAuthMethodTypePassword},
					AuthTime:          testNow,
					Nonce:             "nonce",
					PreferredLanguage: &language.Afrikaans,
					UserAgent:         &domain.UserAgent{FingerprintID: gu.Ptr("browserFP")},
					Reason:            domain.TokenReasonRefresh,
				},
			},
		},
	}
	for _, tt := range tests {
		t.Run(tt.name, func(t *testing.T) {
			c := &Commands{
				eventstore:                      tt.fields.eventstore(t),
				idGenerator:                     tt.fields.idGenerator,
				defaultAccessTokenLifetime:      tt.fields.defaultAccessTokenLifetime,
				defaultRefreshTokenLifetime:     tt.fields.defaultRefreshTokenLifetime,
				defaultRefreshTokenIdleLifetime: tt.fields.defaultRefreshTokenIdleLifetime,
				keyAlgorithm:                    tt.fields.keyAlgorithm,
			}
			got, err := c.ExchangeOIDCSessionRefreshAndAccessToken(tt.args.ctx, tt.args.refreshToken, tt.args.scope, tt.args.complianceCheck)
			require.ErrorIs(t, err, tt.res.err)
			if got != nil {
				assert.WithinRange(t, got.AuthTime, tt.res.session.AuthTime.Add(-time.Second), tt.res.session.AuthTime.Add(time.Second))
				got.AuthTime = time.Time{}
				tt.res.session.AuthTime = time.Time{}
			}
			assert.Equal(t, tt.res.session, got)
		})
	}
}

func TestCommands_OIDCSessionByRefreshToken(t *testing.T) {
	type fields struct {
		eventstore                      func(*testing.T) *eventstore.Eventstore
		idGenerator                     id.Generator
		defaultAccessTokenLifetime      time.Duration
		defaultRefreshTokenLifetime     time.Duration
		defaultRefreshTokenIdleLifetime time.Duration
		keyAlgorithm                    crypto.EncryptionAlgorithm
	}
	type args struct {
		ctx          context.Context
		refreshToken string
	}
	type res struct {
		model *OIDCSessionWriteModel
		err   error
	}
	tests := []struct {
		name   string
		fields fields
		args   args
		res    res
	}{
		{
			"invalid refresh token format error",
			fields{
				eventstore:   expectEventstore(),
				keyAlgorithm: crypto.CreateMockEncryptionAlg(gomock.NewController(t)),
			},
			args{
				ctx:          authz.WithInstanceID(context.Background(), "instanceID"),
				refreshToken: "invalid",
			},
			res{
				err: zerrors.ThrowPreconditionFailed(nil, "OIDCS-JOI23", "Errors.OIDCSession.RefreshTokenInvalid"),
			},
		},
		{
			"inactive session error",
			fields{
				eventstore: expectEventstore(
					expectFilter(),
				),
				keyAlgorithm: crypto.CreateMockEncryptionAlg(gomock.NewController(t)),
			},
			args{
				ctx:          authz.WithInstanceID(context.Background(), "instanceID"),
				refreshToken: "V2_oidcSessionID-rt_refreshTokenID:userID",
			},
			res{
				err: zerrors.ThrowPreconditionFailed(nil, "OIDCS-s3hjk", "Errors.OIDCSession.RefreshTokenInvalid"),
			},
		},
		{
			"invalid refresh token error",
			fields{
				eventstore: expectEventstore(
					expectFilter(
						eventFromEventPusher(
							oidcsession.NewAddedEvent(context.Background(), &oidcsession.NewAggregate("V2_oidcSessionID", "org1").Aggregate,
								"userID", "org1", "sessionID", "clientID", []string{"audience"}, []string{"openid", "profile", "offline_access"},
								[]domain.UserAuthMethodType{domain.UserAuthMethodTypePassword}, testNow, "nonce", &language.Afrikaans,
								&domain.UserAgent{FingerprintID: gu.Ptr("browserFP")},
							),
						),
						eventFromEventPusher(
							oidcsession.NewAccessTokenAddedEvent(context.Background(), &oidcsession.NewAggregate("V2_oidcSessionID", "org1").Aggregate,
								"at_accessTokenID", []string{"openid", "profile", "offline_access"}, time.Hour, domain.TokenReasonAuthRequest, nil),
						),
					),
				),
				keyAlgorithm: crypto.CreateMockEncryptionAlg(gomock.NewController(t)),
			},
			args{
				ctx:          authz.WithInstanceID(context.Background(), "instanceID"),
				refreshToken: "V2_oidcSessionID-rt_refreshTokenID:userID",
			},
			res{
				err: zerrors.ThrowPreconditionFailed(nil, "OIDCS-28ubl", "Errors.OIDCSession.RefreshTokenInvalid"),
			},
		},
		{
			"expired refresh token error",
			fields{
				eventstore: expectEventstore(
					expectFilter(
						eventFromEventPusher(
							oidcsession.NewAddedEvent(context.Background(), &oidcsession.NewAggregate("V2_oidcSessionID", "org1").Aggregate,
								"userID", "org1", "sessionID", "clientID", []string{"audience"}, []string{"openid", "profile", "offline_access"},
								[]domain.UserAuthMethodType{domain.UserAuthMethodTypePassword}, testNow, "nonce", &language.Afrikaans,
								&domain.UserAgent{FingerprintID: gu.Ptr("browserFP")},
							),
						),
						eventFromEventPusher(
							oidcsession.NewAccessTokenAddedEvent(context.Background(), &oidcsession.NewAggregate("V2_oidcSessionID", "org1").Aggregate,
								"at_accessTokenID", []string{"openid", "profile", "offline_access"}, time.Hour, domain.TokenReasonAuthRequest, nil),
						),
						eventFromEventPusher(
							oidcsession.NewRefreshTokenAddedEvent(context.Background(), &oidcsession.NewAggregate("V2_oidcSessionID", "org1").Aggregate,
								"rt_refreshTokenID", 7*24*time.Hour, 24*time.Hour),
						),
					),
				),
				keyAlgorithm: crypto.CreateMockEncryptionAlg(gomock.NewController(t)),
			},
			args{
				ctx:          authz.WithInstanceID(context.Background(), "instanceID"),
				refreshToken: "V2_oidcSessionID-rt_refreshTokenID:userID",
			},
			res{
				err: zerrors.ThrowPreconditionFailed(nil, "OIDCS-3jt2w", "Errors.OIDCSession.RefreshTokenInvalid"),
			},
		},
		{
			"get successful",
			fields{
				eventstore: expectEventstore(
					expectFilter(
						eventFromEventPusherWithCreationDateNow(
							oidcsession.NewAddedEvent(context.Background(), &oidcsession.NewAggregate("V2_oidcSessionID", "org1").Aggregate,
								"userID", "org1", "sessionID", "clientID", []string{"audience"}, []string{"openid", "profile", "offline_access"},
								[]domain.UserAuthMethodType{domain.UserAuthMethodTypePassword}, testNow, "nonce", &language.Afrikaans,
								&domain.UserAgent{FingerprintID: gu.Ptr("browserFP")},
							),
						),
						eventFromEventPusherWithCreationDateNow(
							oidcsession.NewAccessTokenAddedEvent(context.Background(), &oidcsession.NewAggregate("V2_oidcSessionID", "org1").Aggregate,
								"at_accessTokenID", []string{"openid", "profile", "offline_access"}, time.Hour, domain.TokenReasonAuthRequest, nil),
						),
						eventFromEventPusherWithCreationDateNow(
							oidcsession.NewRefreshTokenAddedEvent(context.Background(), &oidcsession.NewAggregate("V2_oidcSessionID", "org1").Aggregate,
								"rt_refreshTokenID", 7*24*time.Hour, 24*time.Hour),
						),
					),
				),
				keyAlgorithm: crypto.CreateMockEncryptionAlg(gomock.NewController(t)),
			},
			args{
				ctx:          authz.WithInstanceID(context.Background(), "instanceID"),
				refreshToken: "V2_oidcSessionID-rt_refreshTokenID:userID",
			},
			res{
				model: &OIDCSessionWriteModel{
					WriteModel: eventstore.WriteModel{
						AggregateID: "V2_oidcSessionID",
						ChangeDate:  testNow,
					},
					UserID:                     "userID",
					SessionID:                  "sessionID",
					ClientID:                   "clientID",
					Audience:                   []string{"audience"},
					Scope:                      []string{"openid", "profile", "offline_access"},
					AuthMethods:                []domain.UserAuthMethodType{domain.UserAuthMethodTypePassword},
					AuthTime:                   testNow,
					State:                      domain.OIDCSessionStateActive,
					RefreshTokenID:             "rt_refreshTokenID",
					RefreshTokenExpiration:     testNow.Add(7 * 24 * time.Hour),
					RefreshTokenIdleExpiration: testNow.Add(24 * time.Hour),
				},
			},
		},
	}
	for _, tt := range tests {
		t.Run(tt.name, func(t *testing.T) {
			c := &Commands{
				eventstore:                      tt.fields.eventstore(t),
				idGenerator:                     tt.fields.idGenerator,
				defaultAccessTokenLifetime:      tt.fields.defaultAccessTokenLifetime,
				defaultRefreshTokenLifetime:     tt.fields.defaultRefreshTokenLifetime,
				defaultRefreshTokenIdleLifetime: tt.fields.defaultRefreshTokenIdleLifetime,
				keyAlgorithm:                    tt.fields.keyAlgorithm,
			}
			got, err := c.OIDCSessionByRefreshToken(tt.args.ctx, tt.args.refreshToken)
			require.ErrorIs(t, err, tt.res.err)
			if tt.res.err == nil {
				assert.WithinRange(t, got.ChangeDate, tt.res.model.ChangeDate, time.Now())
				assert.Equal(t, tt.res.model.AggregateID, got.AggregateID)
				assert.Equal(t, tt.res.model.UserID, got.UserID)
				assert.Equal(t, tt.res.model.SessionID, got.SessionID)
				assert.Equal(t, tt.res.model.ClientID, got.ClientID)
				assert.Equal(t, tt.res.model.Audience, got.Audience)
				assert.Equal(t, tt.res.model.Scope, got.Scope)
				assert.Equal(t, tt.res.model.AuthMethods, got.AuthMethods)
				assert.WithinRange(t, got.AuthTime, tt.res.model.AuthTime, tt.res.model.AuthTime)
				assert.Equal(t, tt.res.model.State, got.State)
				assert.Equal(t, tt.res.model.RefreshTokenID, got.RefreshTokenID)
				duration := tt.res.model.RefreshTokenExpiration.Sub(testNow)
				assert.WithinRange(t, got.RefreshTokenExpiration, tt.res.model.RefreshTokenExpiration, time.Now().Add(duration))
				idleDuration := tt.res.model.RefreshTokenIdleExpiration.Sub(testNow)
				assert.WithinRange(t, got.RefreshTokenIdleExpiration, tt.res.model.RefreshTokenIdleExpiration, time.Now().Add(idleDuration))
			}
		})
	}
}

func TestCommands_RevokeOIDCSessionToken(t *testing.T) {
	type fields struct {
		eventstore   func(*testing.T) *eventstore.Eventstore
		keyAlgorithm crypto.EncryptionAlgorithm
	}
	type args struct {
		ctx      context.Context
		token    string
		clientID string
	}
	type res struct {
		err error
	}
	tests := []struct {
		name   string
		fields fields
		args   args
		res    res
	}{
		{
			"invalid token",
			fields{
				eventstore:   expectEventstore(),
				keyAlgorithm: crypto.CreateMockEncryptionAlg(gomock.NewController(t)),
			},
			args{
				ctx:   authz.WithInstanceID(context.Background(), "instanceID"),
				token: "invalid",
			},
			res{
				err: nil,
			},
		},
		{
			"refresh_token inactive",
			fields{
				eventstore: expectEventstore(
					expectFilter(
						eventFromEventPusher(
							oidcsession.NewAddedEvent(context.Background(), &oidcsession.NewAggregate("V2_oidcSessionID", "org1").Aggregate,
								"userID", "org1", "sessionID", "clientID", []string{"clientID"}, []string{"openid", "profile", "offline_access"},
								[]domain.UserAuthMethodType{domain.UserAuthMethodTypePassword}, testNow, "nonce", &language.Afrikaans,
								&domain.UserAgent{FingerprintID: gu.Ptr("browserFP")},
							),
						),
					),
				),
				keyAlgorithm: crypto.CreateMockEncryptionAlg(gomock.NewController(t)),
			},
			args{
				ctx:      authz.WithInstanceID(context.Background(), "instanceID"),
				token:    "V2_oidcSessionID-rt_refreshTokenID",
				clientID: "clientID",
			},
			res{
				err: nil,
			},
		},
		{
			"refresh_token invalid client",
			fields{
				eventstore: expectEventstore(
					expectFilter(
						eventFromEventPusher(
							oidcsession.NewAddedEvent(context.Background(), &oidcsession.NewAggregate("V2_oidcSessionID", "org1").Aggregate,
								"userID", "org1", "sessionID", "otherClientID", []string{"otherClientID"}, []string{"openid", "profile", "offline_access"},
								[]domain.UserAuthMethodType{domain.UserAuthMethodTypePassword}, testNow, "nonce", &language.Afrikaans,
								&domain.UserAgent{FingerprintID: gu.Ptr("browserFP")},
							),
						),
					),
				),
				keyAlgorithm: crypto.CreateMockEncryptionAlg(gomock.NewController(t)),
			},
			args{
				ctx:      authz.WithInstanceID(context.Background(), "instanceID"),
				token:    "V2_oidcSessionID-rt_refreshTokenID",
				clientID: "clientID",
			},
			res{
				err: zerrors.ThrowPreconditionFailed(nil, "OIDCS-SKjl3", "Errors.OIDCSession.InvalidClient"),
			},
		},
		{
			"refresh_token revoked",
			fields{
				eventstore: expectEventstore(
					expectFilter(
						eventFromEventPusher(
							oidcsession.NewAddedEvent(context.Background(), &oidcsession.NewAggregate("V2_oidcSessionID", "org1").Aggregate,
								"userID", "org1", "sessionID", "clientID", []string{"clientID"}, []string{"openid", "profile", "offline_access"},
								[]domain.UserAuthMethodType{domain.UserAuthMethodTypePassword}, testNow, "nonce", &language.Afrikaans,
								&domain.UserAgent{FingerprintID: gu.Ptr("browserFP")},
							),
						),
						eventFromEventPusherWithCreationDateNow(
							oidcsession.NewAccessTokenAddedEvent(context.Background(), &oidcsession.NewAggregate("V2_oidcSessionID", "org1").Aggregate,
								"at_accessTokenID", []string{"openid", "profile", "offline_access"}, time.Hour, domain.TokenReasonAuthRequest, nil),
						),
						eventFromEventPusherWithCreationDateNow(
							oidcsession.NewRefreshTokenAddedEvent(context.Background(), &oidcsession.NewAggregate("V2_oidcSessionID", "org1").Aggregate,
								"rt_refreshTokenID", 7*24*time.Hour, 24*time.Hour),
						),
					),
					expectPush(
						oidcsession.NewRefreshTokenRevokedEvent(context.Background(), &oidcsession.NewAggregate("V2_oidcSessionID", "org1").Aggregate),
					),
				),
				keyAlgorithm: crypto.CreateMockEncryptionAlg(gomock.NewController(t)),
			},
			args{
				ctx:      authz.WithInstanceID(context.Background(), "instanceID"),
				token:    "V2_oidcSessionID-rt_refreshTokenID",
				clientID: "clientID",
			},
			res{
				err: nil,
			},
		},
		{
			"access_token inactive session",
			fields{
				eventstore: expectEventstore(
					expectFilter(
						eventFromEventPusher(
							oidcsession.NewAddedEvent(context.Background(), &oidcsession.NewAggregate("V2_oidcSessionID", "org1").Aggregate,
								"userID", "org1", "sessionID", "clientID", []string{"clientID"}, []string{"openid", "profile", "offline_access"},
								[]domain.UserAuthMethodType{domain.UserAuthMethodTypePassword}, testNow, "nonce", &language.Afrikaans,
								&domain.UserAgent{FingerprintID: gu.Ptr("browserFP")},
							),
						),
					),
				),
				keyAlgorithm: crypto.CreateMockEncryptionAlg(gomock.NewController(t)),
			},
			args{
				ctx:      authz.WithInstanceID(context.Background(), "instanceID"),
				token:    "V2_oidcSessionID-at_accessTokenID",
				clientID: "clientID",
			},
			res{
				err: nil,
			},
		},
		{
			"access_token invalid client",
			fields{
				eventstore: expectEventstore(
					expectFilter(
						eventFromEventPusher(
							oidcsession.NewAddedEvent(context.Background(), &oidcsession.NewAggregate("V2_oidcSessionID", "org1").Aggregate,
								"userID", "org1", "sessionID", "otherClientID", []string{"otherClientID"}, []string{"openid", "profile", "offline_access"},
								[]domain.UserAuthMethodType{domain.UserAuthMethodTypePassword}, testNow, "nonce", &language.Afrikaans,
								&domain.UserAgent{FingerprintID: gu.Ptr("browserFP")},
							),
						),
					),
				),
				keyAlgorithm: crypto.CreateMockEncryptionAlg(gomock.NewController(t)),
			},
			args{
				ctx:      authz.WithInstanceID(context.Background(), "instanceID"),
				token:    "V2_oidcSessionID-at_accessTokenID",
				clientID: "clientID",
			},
			res{
				err: zerrors.ThrowPreconditionFailed(nil, "OIDCS-SKjl3", "Errors.OIDCSession.InvalidClient"),
			},
		},
		{
			"access_token revoked",
			fields{
				eventstore: expectEventstore(
					expectFilter(
						eventFromEventPusher(
							oidcsession.NewAddedEvent(context.Background(), &oidcsession.NewAggregate("V2_oidcSessionID", "org1").Aggregate,
								"userID", "org1", "sessionID", "clientID", []string{"clientID"}, []string{"openid", "profile", "offline_access"},
								[]domain.UserAuthMethodType{domain.UserAuthMethodTypePassword}, testNow, "nonce", &language.Afrikaans,
								&domain.UserAgent{FingerprintID: gu.Ptr("browserFP")},
							),
						),
						eventFromEventPusherWithCreationDateNow(
							oidcsession.NewAccessTokenAddedEvent(context.Background(), &oidcsession.NewAggregate("V2_oidcSessionID", "org1").Aggregate,
								"at_accessTokenID", []string{"openid", "profile", "offline_access"}, time.Hour, domain.TokenReasonAuthRequest, nil),
						),
						eventFromEventPusherWithCreationDateNow(
							oidcsession.NewRefreshTokenAddedEvent(context.Background(), &oidcsession.NewAggregate("V2_oidcSessionID", "org1").Aggregate,
								"rt_refreshTokenID", 7*24*time.Hour, 24*time.Hour),
						),
					),
					expectPush(
						oidcsession.NewAccessTokenRevokedEvent(context.Background(), &oidcsession.NewAggregate("V2_oidcSessionID", "org1").Aggregate),
					),
				),
				keyAlgorithm: crypto.CreateMockEncryptionAlg(gomock.NewController(t)),
			},
			args{
				ctx:      authz.WithInstanceID(context.Background(), "instanceID"),
				token:    "V2_oidcSessionID-at_accessTokenID",
				clientID: "clientID",
			},
			res{
				err: nil,
			},
		},
	}
	for _, tt := range tests {
		t.Run(tt.name, func(t *testing.T) {
			c := &Commands{
				eventstore:   tt.fields.eventstore(t),
				keyAlgorithm: tt.fields.keyAlgorithm,
			}
			err := c.RevokeOIDCSessionToken(tt.args.ctx, tt.args.token, tt.args.clientID)
			require.ErrorIs(t, err, tt.res.err)
		})
	}
}<|MERGE_RESOLUTION|>--- conflicted
+++ resolved
@@ -469,10 +469,7 @@
 								gu.Ptr("loginHint"),
 								gu.Ptr("hintUserID"),
 								true,
-<<<<<<< HEAD
-=======
 								"issuer",
->>>>>>> cf3f0223
 							),
 						),
 						eventFromEventPusher(
