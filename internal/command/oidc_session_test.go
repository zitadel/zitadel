--- conflicted
+++ resolved
@@ -186,13 +186,8 @@
 					expectPush(
 						[]*repository.Event{
 							eventFromEventPusherWithInstanceID("instanceID",
-<<<<<<< HEAD
 								oidcsession.NewAddedEvent(context.Background(), &oidcsession.NewAggregate("V2_oidcSessionID", "org1").Aggregate,
-									"userID", "sessionID", "clientID", []string{"audience"}, []string{"openid"}, []string{amr.PWD}, testNow),
-=======
-								oidcsession.NewAddedEvent(context.Background(), &oidcsession.NewAggregate("V2_oidcSessionID", "instanceID").Aggregate,
 									"userID", "sessionID", "clientID", []string{"audience"}, []string{"openid"}, []domain.UserAuthMethodType{domain.UserAuthMethodTypePassword}, testNow),
->>>>>>> ee26f99e
 							),
 							eventFromEventPusherWithInstanceID("instanceID",
 								oidcsession.NewAccessTokenAddedEvent(context.Background(), &oidcsession.NewAggregate("V2_oidcSessionID", "org1").Aggregate,
@@ -392,13 +387,8 @@
 					expectPush(
 						[]*repository.Event{
 							eventFromEventPusherWithInstanceID("instanceID",
-<<<<<<< HEAD
 								oidcsession.NewAddedEvent(context.Background(), &oidcsession.NewAggregate("V2_oidcSessionID", "org1").Aggregate,
-									"userID", "sessionID", "clientID", []string{"audience"}, []string{"openid", "offline_access"}, []string{amr.PWD}, testNow),
-=======
-								oidcsession.NewAddedEvent(context.Background(), &oidcsession.NewAggregate("V2_oidcSessionID", "instanceID").Aggregate,
 									"userID", "sessionID", "clientID", []string{"audience"}, []string{"openid", "offline_access"}, []domain.UserAuthMethodType{domain.UserAuthMethodTypePassword}, testNow),
->>>>>>> ee26f99e
 							),
 							eventFromEventPusherWithInstanceID("instanceID",
 								oidcsession.NewAccessTokenAddedEvent(context.Background(), &oidcsession.NewAggregate("V2_oidcSessionID", "org1").Aggregate,
@@ -515,13 +505,8 @@
 				eventstore: eventstoreExpect(t,
 					expectFilter(
 						eventFromEventPusher(
-<<<<<<< HEAD
 							oidcsession.NewAddedEvent(context.Background(), &oidcsession.NewAggregate("V2_oidcSessionID", "org1").Aggregate,
-								"userID", "sessionID", "clientID", []string{"audience"}, []string{"openid", "profile", "offline_access"}, []string{amr.PWD}, testNow),
-=======
-							oidcsession.NewAddedEvent(context.Background(), &oidcsession.NewAggregate("V2_oidcSessionID", "instanceID").Aggregate,
 								"userID", "sessionID", "clientID", []string{"audience"}, []string{"openid", "profile", "offline_access"}, []domain.UserAuthMethodType{domain.UserAuthMethodTypePassword}, testNow),
->>>>>>> ee26f99e
 						),
 						eventFromEventPusher(
 							oidcsession.NewAccessTokenAddedEvent(context.Background(), &oidcsession.NewAggregate("V2_oidcSessionID", "org1").Aggregate,
@@ -546,13 +531,8 @@
 				eventstore: eventstoreExpect(t,
 					expectFilter(
 						eventFromEventPusher(
-<<<<<<< HEAD
 							oidcsession.NewAddedEvent(context.Background(), &oidcsession.NewAggregate("V2_oidcSessionID", "org1").Aggregate,
-								"userID", "sessionID", "clientID", []string{"audience"}, []string{"openid", "profile", "offline_access"}, []string{amr.PWD}, testNow),
-=======
-							oidcsession.NewAddedEvent(context.Background(), &oidcsession.NewAggregate("V2_oidcSessionID", "instanceID").Aggregate,
 								"userID", "sessionID", "clientID", []string{"audience"}, []string{"openid", "profile", "offline_access"}, []domain.UserAuthMethodType{domain.UserAuthMethodTypePassword}, testNow),
->>>>>>> ee26f99e
 						),
 						eventFromEventPusher(
 							oidcsession.NewAccessTokenAddedEvent(context.Background(), &oidcsession.NewAggregate("V2_oidcSessionID", "org1").Aggregate,
@@ -581,13 +561,8 @@
 				eventstore: eventstoreExpect(t,
 					expectFilter(
 						eventFromEventPusherWithCreationDateNow(
-<<<<<<< HEAD
 							oidcsession.NewAddedEvent(context.Background(), &oidcsession.NewAggregate("V2_oidcSessionID", "org1").Aggregate,
-								"userID", "sessionID", "clientID", []string{"audience"}, []string{"openid", "profile", "offline_access"}, []string{amr.PWD}, testNow),
-=======
-							oidcsession.NewAddedEvent(context.Background(), &oidcsession.NewAggregate("V2_oidcSessionID", "instanceID").Aggregate,
 								"userID", "sessionID", "clientID", []string{"audience"}, []string{"openid", "profile", "offline_access"}, []domain.UserAuthMethodType{domain.UserAuthMethodTypePassword}, testNow),
->>>>>>> ee26f99e
 						),
 						eventFromEventPusherWithCreationDateNow(
 							oidcsession.NewAccessTokenAddedEvent(context.Background(), &oidcsession.NewAggregate("V2_oidcSessionID", "org1").Aggregate,
@@ -709,13 +684,8 @@
 				eventstore: eventstoreExpect(t,
 					expectFilter(
 						eventFromEventPusher(
-<<<<<<< HEAD
 							oidcsession.NewAddedEvent(context.Background(), &oidcsession.NewAggregate("V2_oidcSessionID", "org1").Aggregate,
-								"userID", "sessionID", "clientID", []string{"audience"}, []string{"openid", "profile", "offline_access"}, []string{amr.PWD}, testNow),
-=======
-							oidcsession.NewAddedEvent(context.Background(), &oidcsession.NewAggregate("V2_oidcSessionID", "instanceID").Aggregate,
 								"userID", "sessionID", "clientID", []string{"audience"}, []string{"openid", "profile", "offline_access"}, []domain.UserAuthMethodType{domain.UserAuthMethodTypePassword}, testNow),
->>>>>>> ee26f99e
 						),
 						eventFromEventPusher(
 							oidcsession.NewAccessTokenAddedEvent(context.Background(), &oidcsession.NewAggregate("V2_oidcSessionID", "org1").Aggregate,
@@ -739,13 +709,8 @@
 				eventstore: eventstoreExpect(t,
 					expectFilter(
 						eventFromEventPusher(
-<<<<<<< HEAD
 							oidcsession.NewAddedEvent(context.Background(), &oidcsession.NewAggregate("V2_oidcSessionID", "org1").Aggregate,
-								"userID", "sessionID", "clientID", []string{"audience"}, []string{"openid", "profile", "offline_access"}, []string{amr.PWD}, testNow),
-=======
-							oidcsession.NewAddedEvent(context.Background(), &oidcsession.NewAggregate("V2_oidcSessionID", "instanceID").Aggregate,
 								"userID", "sessionID", "clientID", []string{"audience"}, []string{"openid", "profile", "offline_access"}, []domain.UserAuthMethodType{domain.UserAuthMethodTypePassword}, testNow),
->>>>>>> ee26f99e
 						),
 						eventFromEventPusher(
 							oidcsession.NewAccessTokenAddedEvent(context.Background(), &oidcsession.NewAggregate("V2_oidcSessionID", "org1").Aggregate,
@@ -773,13 +738,8 @@
 				eventstore: eventstoreExpect(t,
 					expectFilter(
 						eventFromEventPusherWithCreationDateNow(
-<<<<<<< HEAD
 							oidcsession.NewAddedEvent(context.Background(), &oidcsession.NewAggregate("V2_oidcSessionID", "org1").Aggregate,
-								"userID", "sessionID", "clientID", []string{"audience"}, []string{"openid", "profile", "offline_access"}, []string{amr.PWD}, testNow),
-=======
-							oidcsession.NewAddedEvent(context.Background(), &oidcsession.NewAggregate("V2_oidcSessionID", "instanceID").Aggregate,
 								"userID", "sessionID", "clientID", []string{"audience"}, []string{"openid", "profile", "offline_access"}, []domain.UserAuthMethodType{domain.UserAuthMethodTypePassword}, testNow),
->>>>>>> ee26f99e
 						),
 						eventFromEventPusherWithCreationDateNow(
 							oidcsession.NewAccessTokenAddedEvent(context.Background(), &oidcsession.NewAggregate("V2_oidcSessionID", "org1").Aggregate,
