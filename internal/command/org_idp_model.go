package command

import (
	"context"

	"github.com/zitadel/zitadel/internal/crypto"
	"github.com/zitadel/zitadel/internal/eventstore"
	"github.com/zitadel/zitadel/internal/repository/idp"
	"github.com/zitadel/zitadel/internal/repository/org"
)

type OrgOAuthIDPWriteModel struct {
	OAuthIDPWriteModel
}

func NewOAuthOrgIDPWriteModel(orgID, id string) *OrgOAuthIDPWriteModel {
	return &OrgOAuthIDPWriteModel{
		OAuthIDPWriteModel{
			WriteModel: eventstore.WriteModel{
				AggregateID:   orgID,
				ResourceOwner: orgID,
			},
			ID: id,
		},
	}
}

func (wm *OrgOAuthIDPWriteModel) Reduce() error {
	return wm.OAuthIDPWriteModel.Reduce()
}

func (wm *OrgOAuthIDPWriteModel) AppendEvents(events ...eventstore.Event) {
	for _, event := range events {
		switch e := event.(type) {
		case *org.OAuthIDPAddedEvent:
			wm.OAuthIDPWriteModel.AppendEvents(&e.OAuthIDPAddedEvent)
		case *org.OAuthIDPChangedEvent:
			wm.OAuthIDPWriteModel.AppendEvents(&e.OAuthIDPChangedEvent)
		case *org.IDPRemovedEvent:
			wm.OAuthIDPWriteModel.AppendEvents(&e.RemovedEvent)
		default:
			wm.OAuthIDPWriteModel.AppendEvents(e)
		}
	}
}

func (wm *OrgOAuthIDPWriteModel) Query() *eventstore.SearchQueryBuilder {
	return eventstore.NewSearchQueryBuilder(eventstore.ColumnsEvent).
		ResourceOwner(wm.ResourceOwner).
		AddQuery().
		AggregateTypes(org.AggregateType).
		AggregateIDs(wm.AggregateID).
		EventTypes(
			org.OAuthIDPAddedEventType,
			org.OAuthIDPChangedEventType,
			org.IDPRemovedEventType,
		).
		EventData(map[string]interface{}{"id": wm.ID}).
		Builder()
}

func (wm *OrgOAuthIDPWriteModel) NewChangedEvent(
	ctx context.Context,
	aggregate *eventstore.Aggregate,
	id,
	name,
	clientID,
	clientSecretString string,
	secretCrypto crypto.Crypto,
	authorizationEndpoint,
	tokenEndpoint,
	userEndpoint string,
	scopes []string,
	options idp.Options,
) (*org.OAuthIDPChangedEvent, error) {

	changes, err := wm.OAuthIDPWriteModel.NewChanges(
		name,
		clientID,
		clientSecretString,
		secretCrypto,
		authorizationEndpoint,
		tokenEndpoint,
		userEndpoint,
		scopes,
		options,
	)
<<<<<<< HEAD
	if err != nil {
		return nil, err
	}
	if len(changes) == 0 {
		return nil, nil
	}
	return org.NewOAuthIDPChangedEvent(ctx, aggregate, id, changes)
}

type OrgGitHubIDPWriteModel struct {
	GitHubIDPWriteModel
}

func NewGitHubOrgIDPWriteModel(orgID, id string) *OrgGitHubIDPWriteModel {
	return &OrgGitHubIDPWriteModel{
		GitHubIDPWriteModel{
=======
	if err != nil || len(changes) == 0 {
		return nil, err
	}
	return org.NewOAuthIDPChangedEvent(ctx, aggregate, id, changes)
}

type OrgOIDCIDPWriteModel struct {
	OIDCIDPWriteModel
}

func NewOIDCOrgIDPWriteModel(orgID, id string) *OrgOIDCIDPWriteModel {
	return &OrgOIDCIDPWriteModel{
		OIDCIDPWriteModel{
>>>>>>> ed4983d3
			WriteModel: eventstore.WriteModel{
				AggregateID:   orgID,
				ResourceOwner: orgID,
			},
			ID: id,
		},
	}
}

<<<<<<< HEAD
func (wm *OrgGitHubIDPWriteModel) Reduce() error {
	return wm.GitHubIDPWriteModel.Reduce()
}

func (wm *OrgGitHubIDPWriteModel) AppendEvents(events ...eventstore.Event) {
	for _, event := range events {
		switch e := event.(type) {
		case *org.GitHubIDPAddedEvent:
			wm.GitHubIDPWriteModel.AppendEvents(&e.GitHubIDPAddedEvent)
		case *org.GitHubIDPChangedEvent:
			wm.GitHubIDPWriteModel.AppendEvents(&e.GitHubIDPChangedEvent)
		case *org.IDPRemovedEvent:
			wm.GitHubIDPWriteModel.AppendEvents(&e.RemovedEvent)
		default:
			wm.GitHubIDPWriteModel.AppendEvents(e)
		}
	}
}

func (wm *OrgGitHubIDPWriteModel) Query() *eventstore.SearchQueryBuilder {
=======
func (wm *OrgOIDCIDPWriteModel) Reduce() error {
	return wm.OIDCIDPWriteModel.Reduce()
}

func (wm *OrgOIDCIDPWriteModel) AppendEvents(events ...eventstore.Event) {
	for _, event := range events {
		switch e := event.(type) {
		case *org.OIDCIDPAddedEvent:
			wm.OIDCIDPWriteModel.AppendEvents(&e.OIDCIDPAddedEvent)
		case *org.OIDCIDPChangedEvent:
			wm.OIDCIDPWriteModel.AppendEvents(&e.OIDCIDPChangedEvent)
		case *org.IDPRemovedEvent:
			wm.OIDCIDPWriteModel.AppendEvents(&e.RemovedEvent)

			// old events
		case *org.IDPConfigAddedEvent:
			wm.OIDCIDPWriteModel.AppendEvents(&e.IDPConfigAddedEvent)
		case *org.IDPConfigChangedEvent:
			wm.OIDCIDPWriteModel.AppendEvents(&e.IDPConfigChangedEvent)
		case *org.IDPOIDCConfigAddedEvent:
			wm.OIDCIDPWriteModel.AppendEvents(&e.OIDCConfigAddedEvent)
		case *org.IDPOIDCConfigChangedEvent:
			wm.OIDCIDPWriteModel.AppendEvents(&e.OIDCConfigChangedEvent)
		case *org.IDPConfigRemovedEvent:
			wm.OIDCIDPWriteModel.AppendEvents(&e.IDPConfigRemovedEvent)
		default:
			wm.OIDCIDPWriteModel.AppendEvents(e)
		}
	}
}

func (wm *OrgOIDCIDPWriteModel) Query() *eventstore.SearchQueryBuilder {
>>>>>>> ed4983d3
	return eventstore.NewSearchQueryBuilder(eventstore.ColumnsEvent).
		ResourceOwner(wm.ResourceOwner).
		AddQuery().
		AggregateTypes(org.AggregateType).
		AggregateIDs(wm.AggregateID).
		EventTypes(
<<<<<<< HEAD
			org.GitHubIDPAddedEventType,
			org.GitHubIDPChangedEventType,
			org.IDPRemovedEventType,
		).
		EventData(map[string]interface{}{"id": wm.ID}).
		Builder()
}

func (wm *OrgGitHubIDPWriteModel) NewChangedEvent(
=======
			org.OIDCIDPAddedEventType,
			org.OIDCIDPChangedEventType,
			org.IDPRemovedEventType,
		).
		EventData(map[string]interface{}{"id": wm.ID}).
		Or(). // old events
		AggregateTypes(org.AggregateType).
		AggregateIDs(wm.AggregateID).
		EventTypes(
			org.IDPConfigAddedEventType,
			org.IDPConfigChangedEventType,
			org.IDPOIDCConfigAddedEventType,
			org.IDPOIDCConfigChangedEventType,
			org.IDPConfigRemovedEventType,
		).
		EventData(map[string]interface{}{"idpConfigId": wm.ID}).
		Builder()
}

func (wm *OrgOIDCIDPWriteModel) NewChangedEvent(
>>>>>>> ed4983d3
	ctx context.Context,
	aggregate *eventstore.Aggregate,
	id,
	name,
<<<<<<< HEAD
=======
	issuer,
>>>>>>> ed4983d3
	clientID,
	clientSecretString string,
	secretCrypto crypto.Crypto,
	scopes []string,
	options idp.Options,
<<<<<<< HEAD
) (*org.GitHubIDPChangedEvent, error) {

	changes, err := wm.GitHubIDPWriteModel.NewChanges(name, clientID, clientSecretString, secretCrypto, scopes, options)
	if err != nil {
		return nil, err
	}
	if len(changes) == 0 {
		return nil, nil
	}
	return org.NewGitHubIDPChangedEvent(ctx, aggregate, id, changes)
}

type OrgGitHubEnterpriseIDPWriteModel struct {
	GitHubEnterpriseIDPWriteModel
}

func NewGitHubEnterpriseOrgIDPWriteModel(orgID, id string) *OrgGitHubEnterpriseIDPWriteModel {
	return &OrgGitHubEnterpriseIDPWriteModel{
		GitHubEnterpriseIDPWriteModel{
=======
) (*org.OIDCIDPChangedEvent, error) {

	changes, err := wm.OIDCIDPWriteModel.NewChanges(
		name,
		issuer,
		clientID,
		clientSecretString,
		secretCrypto,
		scopes,
		options,
	)
	if err != nil || len(changes) == 0 {
		return nil, err
	}
	return org.NewOIDCIDPChangedEvent(ctx, aggregate, id, changes)
}

type OrgJWTIDPWriteModel struct {
	JWTIDPWriteModel
}

func NewJWTOrgIDPWriteModel(orgID, id string) *OrgJWTIDPWriteModel {
	return &OrgJWTIDPWriteModel{
		JWTIDPWriteModel{
>>>>>>> ed4983d3
			WriteModel: eventstore.WriteModel{
				AggregateID:   orgID,
				ResourceOwner: orgID,
			},
			ID: id,
		},
	}
}

<<<<<<< HEAD
func (wm *OrgGitHubEnterpriseIDPWriteModel) Reduce() error {
	return wm.GitHubEnterpriseIDPWriteModel.Reduce()
}

func (wm *OrgGitHubEnterpriseIDPWriteModel) AppendEvents(events ...eventstore.Event) {
	for _, event := range events {
		switch e := event.(type) {
		case *org.GitHubEnterpriseIDPAddedEvent:
			wm.GitHubEnterpriseIDPWriteModel.AppendEvents(&e.GitHubEnterpriseIDPAddedEvent)
		case *org.GitHubEnterpriseIDPChangedEvent:
			wm.GitHubEnterpriseIDPWriteModel.AppendEvents(&e.GitHubEnterpriseIDPChangedEvent)
		case *org.IDPRemovedEvent:
			wm.GitHubEnterpriseIDPWriteModel.AppendEvents(&e.RemovedEvent)
		default:
			wm.GitHubEnterpriseIDPWriteModel.AppendEvents(e)
		}
	}
}

func (wm *OrgGitHubEnterpriseIDPWriteModel) Query() *eventstore.SearchQueryBuilder {
=======
func (wm *OrgJWTIDPWriteModel) Reduce() error {
	return wm.JWTIDPWriteModel.Reduce()
}

func (wm *OrgJWTIDPWriteModel) AppendEvents(events ...eventstore.Event) {
	for _, event := range events {
		switch e := event.(type) {
		case *org.JWTIDPAddedEvent:
			wm.JWTIDPWriteModel.AppendEvents(&e.JWTIDPAddedEvent)
		case *org.JWTIDPChangedEvent:
			wm.JWTIDPWriteModel.AppendEvents(&e.JWTIDPChangedEvent)
		case *org.IDPRemovedEvent:
			wm.JWTIDPWriteModel.AppendEvents(&e.RemovedEvent)

			// old events
		case *org.IDPConfigAddedEvent:
			wm.JWTIDPWriteModel.AppendEvents(&e.IDPConfigAddedEvent)
		case *org.IDPConfigChangedEvent:
			wm.JWTIDPWriteModel.AppendEvents(&e.IDPConfigChangedEvent)
		case *org.IDPJWTConfigAddedEvent:
			wm.JWTIDPWriteModel.AppendEvents(&e.JWTConfigAddedEvent)
		case *org.IDPJWTConfigChangedEvent:
			wm.JWTIDPWriteModel.AppendEvents(&e.JWTConfigChangedEvent)
		case *org.IDPConfigRemovedEvent:
			wm.JWTIDPWriteModel.AppendEvents(&e.IDPConfigRemovedEvent)
		default:
			wm.JWTIDPWriteModel.AppendEvents(e)
		}
	}
}

func (wm *OrgJWTIDPWriteModel) Query() *eventstore.SearchQueryBuilder {
>>>>>>> ed4983d3
	return eventstore.NewSearchQueryBuilder(eventstore.ColumnsEvent).
		ResourceOwner(wm.ResourceOwner).
		AddQuery().
		AggregateTypes(org.AggregateType).
		AggregateIDs(wm.AggregateID).
		EventTypes(
<<<<<<< HEAD
			org.GitHubEnterpriseIDPAddedEventType,
			org.GitHubEnterpriseIDPChangedEventType,
			org.IDPRemovedEventType,
		).
		EventData(map[string]interface{}{"id": wm.ID}).
		Builder()
}

func (wm *OrgGitHubEnterpriseIDPWriteModel) NewChangedEvent(
=======
			org.JWTIDPAddedEventType,
			org.JWTIDPChangedEventType,
			org.IDPRemovedEventType,
		).
		EventData(map[string]interface{}{"id": wm.ID}).
		Or(). // old events
		AggregateTypes(org.AggregateType).
		AggregateIDs(wm.AggregateID).
		EventTypes(
			org.IDPConfigAddedEventType,
			org.IDPConfigChangedEventType,
			org.IDPJWTConfigAddedEventType,
			org.IDPJWTConfigChangedEventType,
			org.IDPConfigRemovedEventType,
		).
		EventData(map[string]interface{}{"idpConfigId": wm.ID}).
		Builder()
}

func (wm *OrgJWTIDPWriteModel) NewChangedEvent(
>>>>>>> ed4983d3
	ctx context.Context,
	aggregate *eventstore.Aggregate,
	id,
	name,
<<<<<<< HEAD
	clientID string,
	clientSecretString string,
	secretCrypto crypto.Crypto,
	authorizationEndpoint,
	tokenEndpoint,
	userEndpoint string,
	scopes []string,
	options idp.Options,
) (*org.GitHubEnterpriseIDPChangedEvent, error) {

	changes, err := wm.GitHubEnterpriseIDPWriteModel.NewChanges(
		name,
		clientID,
		clientSecretString,
		secretCrypto,
		authorizationEndpoint,
		tokenEndpoint,
		userEndpoint,
		scopes,
		options,
	)
	if err != nil {
		return nil, err
	}
	if len(changes) == 0 {
		return nil, nil
	}
	return org.NewGitHubEnterpriseIDPChangedEvent(ctx, aggregate, id, changes)
=======
	issuer,
	jwtEndpoint,
	keysEndpoint,
	headerName string,
	options idp.Options,
) (*org.JWTIDPChangedEvent, error) {

	changes, err := wm.JWTIDPWriteModel.NewChanges(
		name,
		issuer,
		jwtEndpoint,
		keysEndpoint,
		headerName,
		options,
	)
	if err != nil || len(changes) == 0 {
		return nil, err
	}
	return org.NewJWTIDPChangedEvent(ctx, aggregate, id, changes)
>>>>>>> ed4983d3
}

type OrgGoogleIDPWriteModel struct {
	GoogleIDPWriteModel
}

func NewGoogleOrgIDPWriteModel(orgID, id string) *OrgGoogleIDPWriteModel {
	return &OrgGoogleIDPWriteModel{
		GoogleIDPWriteModel{
			WriteModel: eventstore.WriteModel{
				AggregateID:   orgID,
				ResourceOwner: orgID,
			},
			ID: id,
		},
	}
}

func (wm *OrgGoogleIDPWriteModel) Reduce() error {
	return wm.GoogleIDPWriteModel.Reduce()
}

func (wm *OrgGoogleIDPWriteModel) AppendEvents(events ...eventstore.Event) {
	for _, event := range events {
		switch e := event.(type) {
		case *org.GoogleIDPAddedEvent:
			wm.GoogleIDPWriteModel.AppendEvents(&e.GoogleIDPAddedEvent)
		case *org.GoogleIDPChangedEvent:
			wm.GoogleIDPWriteModel.AppendEvents(&e.GoogleIDPChangedEvent)
		case *org.IDPRemovedEvent:
			wm.GoogleIDPWriteModel.AppendEvents(&e.RemovedEvent)
		default:
			wm.GoogleIDPWriteModel.AppendEvents(e)
		}
	}
}

func (wm *OrgGoogleIDPWriteModel) Query() *eventstore.SearchQueryBuilder {
	return eventstore.NewSearchQueryBuilder(eventstore.ColumnsEvent).
		ResourceOwner(wm.ResourceOwner).
		AddQuery().
		AggregateTypes(org.AggregateType).
		AggregateIDs(wm.AggregateID).
		EventTypes(
			org.GoogleIDPAddedEventType,
			org.GoogleIDPChangedEventType,
			org.IDPRemovedEventType,
		).
		EventData(map[string]interface{}{"id": wm.ID}).
		Builder()
}

func (wm *OrgGoogleIDPWriteModel) NewChangedEvent(
	ctx context.Context,
	aggregate *eventstore.Aggregate,
	id,
	name,
	clientID,
	clientSecretString string,
	secretCrypto crypto.Crypto,
	scopes []string,
	options idp.Options,
) (*org.GoogleIDPChangedEvent, error) {

	changes, err := wm.GoogleIDPWriteModel.NewChanges(name, clientID, clientSecretString, secretCrypto, scopes, options)
	if err != nil || len(changes) == 0 {
		return nil, err
	}
<<<<<<< HEAD
	if len(changes) == 0 {
		return nil, nil
	}
=======
>>>>>>> ed4983d3
	return org.NewGoogleIDPChangedEvent(ctx, aggregate, id, changes)
}

type OrgLDAPIDPWriteModel struct {
	LDAPIDPWriteModel
}

func NewLDAPOrgIDPWriteModel(orgID, id string) *OrgLDAPIDPWriteModel {
	return &OrgLDAPIDPWriteModel{
		LDAPIDPWriteModel{
			WriteModel: eventstore.WriteModel{
				AggregateID:   orgID,
				ResourceOwner: orgID,
			},
			ID: id,
		},
	}
}

func (wm *OrgLDAPIDPWriteModel) Reduce() error {
	return wm.LDAPIDPWriteModel.Reduce()
}

func (wm *OrgLDAPIDPWriteModel) AppendEvents(events ...eventstore.Event) {
	for _, event := range events {
		switch e := event.(type) {
		case *org.LDAPIDPAddedEvent:
			wm.LDAPIDPWriteModel.AppendEvents(&e.LDAPIDPAddedEvent)
		case *org.LDAPIDPChangedEvent:
			wm.LDAPIDPWriteModel.AppendEvents(&e.LDAPIDPChangedEvent)
		case *org.IDPRemovedEvent:
			wm.LDAPIDPWriteModel.AppendEvents(&e.RemovedEvent)
		default:
			wm.LDAPIDPWriteModel.AppendEvents(e)
		}
	}
}

func (wm *OrgLDAPIDPWriteModel) Query() *eventstore.SearchQueryBuilder {
	return eventstore.NewSearchQueryBuilder(eventstore.ColumnsEvent).
		ResourceOwner(wm.ResourceOwner).
		AddQuery().
		AggregateTypes(org.AggregateType).
		AggregateIDs(wm.AggregateID).
		EventTypes(
			org.LDAPIDPAddedEventType,
			org.LDAPIDPChangedEventType,
			org.IDPRemovedEventType,
		).
		EventData(map[string]interface{}{"id": wm.ID}).
		Builder()
}

func (wm *OrgLDAPIDPWriteModel) NewChangedEvent(
	ctx context.Context,
	aggregate *eventstore.Aggregate,
	id,
	oldName,
	name,
	host,
	port string,
	tls bool,
	baseDN,
	userObjectClass,
	userUniqueAttribute,
	admin string,
	password string,
	secretCrypto crypto.Crypto,
	attributes idp.LDAPAttributes,
	options idp.Options,
) (*org.LDAPIDPChangedEvent, error) {

	changes, err := wm.LDAPIDPWriteModel.NewChanges(
		name,
		host,
		port,
		tls,
		baseDN,
		userObjectClass,
		userUniqueAttribute,
		admin,
		password,
		secretCrypto,
		attributes,
		options,
	)
	if err != nil || len(changes) == 0 {
		return nil, err
	}
<<<<<<< HEAD
	if len(changes) == 0 {
		return nil, nil
	}
=======
>>>>>>> ed4983d3
	return org.NewLDAPIDPChangedEvent(ctx, aggregate, id, oldName, changes)
}

type OrgIDPRemoveWriteModel struct {
	IDPRemoveWriteModel
}

func NewOrgIDPRemoveWriteModel(orgID, id string) *OrgIDPRemoveWriteModel {
	return &OrgIDPRemoveWriteModel{
		IDPRemoveWriteModel{
			WriteModel: eventstore.WriteModel{
				AggregateID:   orgID,
				ResourceOwner: orgID,
			},
			ID: id,
		},
	}
}

func (wm *OrgIDPRemoveWriteModel) Reduce() error {
	return wm.IDPRemoveWriteModel.Reduce()
}

func (wm *OrgIDPRemoveWriteModel) AppendEvents(events ...eventstore.Event) {
	for _, event := range events {
		switch e := event.(type) {
		case *org.OAuthIDPAddedEvent:
			wm.IDPRemoveWriteModel.AppendEvents(&e.OAuthIDPAddedEvent)
<<<<<<< HEAD
		case *org.GitHubIDPAddedEvent:
			wm.IDPRemoveWriteModel.AppendEvents(&e.GitHubIDPAddedEvent)
		case *org.GitHubIDPChangedEvent:
			wm.IDPRemoveWriteModel.AppendEvents(&e.GitHubIDPChangedEvent)
		case *org.GitHubEnterpriseIDPAddedEvent:
			wm.IDPRemoveWriteModel.AppendEvents(&e.GitHubEnterpriseIDPAddedEvent)
		case *org.GitHubEnterpriseIDPChangedEvent:
			wm.IDPRemoveWriteModel.AppendEvents(&e.GitHubEnterpriseIDPChangedEvent)
		case *org.OAuthIDPChangedEvent:
			wm.IDPRemoveWriteModel.AppendEvents(&e.OAuthIDPChangedEvent)
=======
		case *org.OIDCIDPAddedEvent:
			wm.IDPRemoveWriteModel.AppendEvents(&e.OIDCIDPAddedEvent)
		case *org.JWTIDPAddedEvent:
			wm.IDPRemoveWriteModel.AppendEvents(&e.JWTIDPAddedEvent)
>>>>>>> ed4983d3
		case *org.GoogleIDPAddedEvent:
			wm.IDPRemoveWriteModel.AppendEvents(&e.GoogleIDPAddedEvent)
		case *org.LDAPIDPAddedEvent:
			wm.IDPRemoveWriteModel.AppendEvents(&e.LDAPIDPAddedEvent)
		case *org.IDPRemovedEvent:
			wm.IDPRemoveWriteModel.AppendEvents(&e.RemovedEvent)
		case *org.IDPConfigAddedEvent:
			wm.IDPRemoveWriteModel.AppendEvents(&e.IDPConfigAddedEvent)
		case *org.IDPConfigRemovedEvent:
			wm.IDPRemoveWriteModel.AppendEvents(&e.IDPConfigRemovedEvent)
		default:
			wm.IDPRemoveWriteModel.AppendEvents(e)
		}
	}
}

func (wm *OrgIDPRemoveWriteModel) Query() *eventstore.SearchQueryBuilder {
	return eventstore.NewSearchQueryBuilder(eventstore.ColumnsEvent).
		ResourceOwner(wm.ResourceOwner).
		AddQuery().
		AggregateTypes(org.AggregateType).
		AggregateIDs(wm.AggregateID).
		EventTypes(
			org.OAuthIDPAddedEventType,
<<<<<<< HEAD
			org.OAuthIDPChangedEventType,
			org.GitHubIDPAddedEventType,
			org.GitHubIDPChangedEventType,
			org.GitHubEnterpriseIDPAddedEventType,
			org.GitHubEnterpriseIDPChangedEventType,
=======
			org.OIDCIDPAddedEventType,
			org.JWTIDPAddedEventType,
>>>>>>> ed4983d3
			org.GoogleIDPAddedEventType,
			org.LDAPIDPAddedEventType,
			org.IDPRemovedEventType,
		).
		EventData(map[string]interface{}{"id": wm.ID}).
<<<<<<< HEAD
=======
		Or(). // old events
		AggregateTypes(org.AggregateType).
		AggregateIDs(wm.AggregateID).
		EventTypes(
			org.IDPConfigAddedEventType,
			org.IDPConfigRemovedEventType,
		).
		EventData(map[string]interface{}{"idpConfigId": wm.ID}).
>>>>>>> ed4983d3
		Builder()
}<|MERGE_RESOLUTION|>--- conflicted
+++ resolved
@@ -85,24 +85,6 @@
 		scopes,
 		options,
 	)
-<<<<<<< HEAD
-	if err != nil {
-		return nil, err
-	}
-	if len(changes) == 0 {
-		return nil, nil
-	}
-	return org.NewOAuthIDPChangedEvent(ctx, aggregate, id, changes)
-}
-
-type OrgGitHubIDPWriteModel struct {
-	GitHubIDPWriteModel
-}
-
-func NewGitHubOrgIDPWriteModel(orgID, id string) *OrgGitHubIDPWriteModel {
-	return &OrgGitHubIDPWriteModel{
-		GitHubIDPWriteModel{
-=======
 	if err != nil || len(changes) == 0 {
 		return nil, err
 	}
@@ -116,38 +98,15 @@
 func NewOIDCOrgIDPWriteModel(orgID, id string) *OrgOIDCIDPWriteModel {
 	return &OrgOIDCIDPWriteModel{
 		OIDCIDPWriteModel{
->>>>>>> ed4983d3
-			WriteModel: eventstore.WriteModel{
-				AggregateID:   orgID,
-				ResourceOwner: orgID,
-			},
-			ID: id,
-		},
-	}
-}
-
-<<<<<<< HEAD
-func (wm *OrgGitHubIDPWriteModel) Reduce() error {
-	return wm.GitHubIDPWriteModel.Reduce()
-}
-
-func (wm *OrgGitHubIDPWriteModel) AppendEvents(events ...eventstore.Event) {
-	for _, event := range events {
-		switch e := event.(type) {
-		case *org.GitHubIDPAddedEvent:
-			wm.GitHubIDPWriteModel.AppendEvents(&e.GitHubIDPAddedEvent)
-		case *org.GitHubIDPChangedEvent:
-			wm.GitHubIDPWriteModel.AppendEvents(&e.GitHubIDPChangedEvent)
-		case *org.IDPRemovedEvent:
-			wm.GitHubIDPWriteModel.AppendEvents(&e.RemovedEvent)
-		default:
-			wm.GitHubIDPWriteModel.AppendEvents(e)
-		}
-	}
-}
-
-func (wm *OrgGitHubIDPWriteModel) Query() *eventstore.SearchQueryBuilder {
-=======
+			WriteModel: eventstore.WriteModel{
+				AggregateID:   orgID,
+				ResourceOwner: orgID,
+			},
+			ID: id,
+		},
+	}
+}
+
 func (wm *OrgOIDCIDPWriteModel) Reduce() error {
 	return wm.OIDCIDPWriteModel.Reduce()
 }
@@ -180,24 +139,12 @@
 }
 
 func (wm *OrgOIDCIDPWriteModel) Query() *eventstore.SearchQueryBuilder {
->>>>>>> ed4983d3
-	return eventstore.NewSearchQueryBuilder(eventstore.ColumnsEvent).
-		ResourceOwner(wm.ResourceOwner).
-		AddQuery().
-		AggregateTypes(org.AggregateType).
-		AggregateIDs(wm.AggregateID).
-		EventTypes(
-<<<<<<< HEAD
-			org.GitHubIDPAddedEventType,
-			org.GitHubIDPChangedEventType,
-			org.IDPRemovedEventType,
-		).
-		EventData(map[string]interface{}{"id": wm.ID}).
-		Builder()
-}
-
-func (wm *OrgGitHubIDPWriteModel) NewChangedEvent(
-=======
+	return eventstore.NewSearchQueryBuilder(eventstore.ColumnsEvent).
+		ResourceOwner(wm.ResourceOwner).
+		AddQuery().
+		AggregateTypes(org.AggregateType).
+		AggregateIDs(wm.AggregateID).
+		EventTypes(
 			org.OIDCIDPAddedEventType,
 			org.OIDCIDPChangedEventType,
 			org.IDPRemovedEventType,
@@ -218,41 +165,16 @@
 }
 
 func (wm *OrgOIDCIDPWriteModel) NewChangedEvent(
->>>>>>> ed4983d3
 	ctx context.Context,
 	aggregate *eventstore.Aggregate,
 	id,
 	name,
-<<<<<<< HEAD
-=======
 	issuer,
->>>>>>> ed4983d3
 	clientID,
 	clientSecretString string,
 	secretCrypto crypto.Crypto,
 	scopes []string,
 	options idp.Options,
-<<<<<<< HEAD
-) (*org.GitHubIDPChangedEvent, error) {
-
-	changes, err := wm.GitHubIDPWriteModel.NewChanges(name, clientID, clientSecretString, secretCrypto, scopes, options)
-	if err != nil {
-		return nil, err
-	}
-	if len(changes) == 0 {
-		return nil, nil
-	}
-	return org.NewGitHubIDPChangedEvent(ctx, aggregate, id, changes)
-}
-
-type OrgGitHubEnterpriseIDPWriteModel struct {
-	GitHubEnterpriseIDPWriteModel
-}
-
-func NewGitHubEnterpriseOrgIDPWriteModel(orgID, id string) *OrgGitHubEnterpriseIDPWriteModel {
-	return &OrgGitHubEnterpriseIDPWriteModel{
-		GitHubEnterpriseIDPWriteModel{
-=======
 ) (*org.OIDCIDPChangedEvent, error) {
 
 	changes, err := wm.OIDCIDPWriteModel.NewChanges(
@@ -277,38 +199,15 @@
 func NewJWTOrgIDPWriteModel(orgID, id string) *OrgJWTIDPWriteModel {
 	return &OrgJWTIDPWriteModel{
 		JWTIDPWriteModel{
->>>>>>> ed4983d3
-			WriteModel: eventstore.WriteModel{
-				AggregateID:   orgID,
-				ResourceOwner: orgID,
-			},
-			ID: id,
-		},
-	}
-}
-
-<<<<<<< HEAD
-func (wm *OrgGitHubEnterpriseIDPWriteModel) Reduce() error {
-	return wm.GitHubEnterpriseIDPWriteModel.Reduce()
-}
-
-func (wm *OrgGitHubEnterpriseIDPWriteModel) AppendEvents(events ...eventstore.Event) {
-	for _, event := range events {
-		switch e := event.(type) {
-		case *org.GitHubEnterpriseIDPAddedEvent:
-			wm.GitHubEnterpriseIDPWriteModel.AppendEvents(&e.GitHubEnterpriseIDPAddedEvent)
-		case *org.GitHubEnterpriseIDPChangedEvent:
-			wm.GitHubEnterpriseIDPWriteModel.AppendEvents(&e.GitHubEnterpriseIDPChangedEvent)
-		case *org.IDPRemovedEvent:
-			wm.GitHubEnterpriseIDPWriteModel.AppendEvents(&e.RemovedEvent)
-		default:
-			wm.GitHubEnterpriseIDPWriteModel.AppendEvents(e)
-		}
-	}
-}
-
-func (wm *OrgGitHubEnterpriseIDPWriteModel) Query() *eventstore.SearchQueryBuilder {
-=======
+			WriteModel: eventstore.WriteModel{
+				AggregateID:   orgID,
+				ResourceOwner: orgID,
+			},
+			ID: id,
+		},
+	}
+}
+
 func (wm *OrgJWTIDPWriteModel) Reduce() error {
 	return wm.JWTIDPWriteModel.Reduce()
 }
@@ -341,24 +240,12 @@
 }
 
 func (wm *OrgJWTIDPWriteModel) Query() *eventstore.SearchQueryBuilder {
->>>>>>> ed4983d3
-	return eventstore.NewSearchQueryBuilder(eventstore.ColumnsEvent).
-		ResourceOwner(wm.ResourceOwner).
-		AddQuery().
-		AggregateTypes(org.AggregateType).
-		AggregateIDs(wm.AggregateID).
-		EventTypes(
-<<<<<<< HEAD
-			org.GitHubEnterpriseIDPAddedEventType,
-			org.GitHubEnterpriseIDPChangedEventType,
-			org.IDPRemovedEventType,
-		).
-		EventData(map[string]interface{}{"id": wm.ID}).
-		Builder()
-}
-
-func (wm *OrgGitHubEnterpriseIDPWriteModel) NewChangedEvent(
-=======
+	return eventstore.NewSearchQueryBuilder(eventstore.ColumnsEvent).
+		ResourceOwner(wm.ResourceOwner).
+		AddQuery().
+		AggregateTypes(org.AggregateType).
+		AggregateIDs(wm.AggregateID).
+		EventTypes(
 			org.JWTIDPAddedEventType,
 			org.JWTIDPChangedEventType,
 			org.IDPRemovedEventType,
@@ -379,12 +266,158 @@
 }
 
 func (wm *OrgJWTIDPWriteModel) NewChangedEvent(
->>>>>>> ed4983d3
 	ctx context.Context,
 	aggregate *eventstore.Aggregate,
 	id,
 	name,
-<<<<<<< HEAD
+	issuer,
+	jwtEndpoint,
+	keysEndpoint,
+	headerName string,
+	options idp.Options,
+) (*org.JWTIDPChangedEvent, error) {
+
+	changes, err := wm.JWTIDPWriteModel.NewChanges(
+		name,
+		issuer,
+		jwtEndpoint,
+		keysEndpoint,
+		headerName,
+		options,
+	)
+	if err != nil || len(changes) == 0 {
+		return nil, err
+	}
+	return org.NewJWTIDPChangedEvent(ctx, aggregate, id, changes)
+}
+
+type OrgGitHubIDPWriteModel struct {
+	GitHubIDPWriteModel
+}
+
+func NewGitHubOrgIDPWriteModel(orgID, id string) *OrgGitHubIDPWriteModel {
+	return &OrgGitHubIDPWriteModel{
+		GitHubIDPWriteModel{
+			WriteModel: eventstore.WriteModel{
+				AggregateID:   orgID,
+				ResourceOwner: orgID,
+			},
+			ID: id,
+		},
+	}
+}
+
+func (wm *OrgGitHubIDPWriteModel) Reduce() error {
+	return wm.GitHubIDPWriteModel.Reduce()
+}
+
+func (wm *OrgGitHubIDPWriteModel) AppendEvents(events ...eventstore.Event) {
+	for _, event := range events {
+		switch e := event.(type) {
+		case *org.GitHubIDPAddedEvent:
+			wm.GitHubIDPWriteModel.AppendEvents(&e.GitHubIDPAddedEvent)
+		case *org.GitHubIDPChangedEvent:
+			wm.GitHubIDPWriteModel.AppendEvents(&e.GitHubIDPChangedEvent)
+		case *org.IDPRemovedEvent:
+			wm.GitHubIDPWriteModel.AppendEvents(&e.RemovedEvent)
+		default:
+			wm.GitHubIDPWriteModel.AppendEvents(e)
+		}
+	}
+}
+
+func (wm *OrgGitHubIDPWriteModel) Query() *eventstore.SearchQueryBuilder {
+	return eventstore.NewSearchQueryBuilder(eventstore.ColumnsEvent).
+		ResourceOwner(wm.ResourceOwner).
+		AddQuery().
+		AggregateTypes(org.AggregateType).
+		AggregateIDs(wm.AggregateID).
+		EventTypes(
+			org.GitHubIDPAddedEventType,
+			org.GitHubIDPChangedEventType,
+			org.IDPRemovedEventType,
+		).
+		EventData(map[string]interface{}{"id": wm.ID}).
+		Builder()
+}
+
+func (wm *OrgGitHubIDPWriteModel) NewChangedEvent(
+	ctx context.Context,
+	aggregate *eventstore.Aggregate,
+	id,
+	name,
+	clientID,
+	clientSecretString string,
+	secretCrypto crypto.Crypto,
+	scopes []string,
+	options idp.Options,
+) (*org.GitHubIDPChangedEvent, error) {
+
+	changes, err := wm.GitHubIDPWriteModel.NewChanges(name, clientID, clientSecretString, secretCrypto, scopes, options)
+	if err != nil {
+		return nil, err
+	}
+	if len(changes) == 0 {
+		return nil, nil
+	}
+	return org.NewGitHubIDPChangedEvent(ctx, aggregate, id, changes)
+}
+
+type OrgGitHubEnterpriseIDPWriteModel struct {
+	GitHubEnterpriseIDPWriteModel
+}
+
+func NewGitHubEnterpriseOrgIDPWriteModel(orgID, id string) *OrgGitHubEnterpriseIDPWriteModel {
+	return &OrgGitHubEnterpriseIDPWriteModel{
+		GitHubEnterpriseIDPWriteModel{
+			WriteModel: eventstore.WriteModel{
+				AggregateID:   orgID,
+				ResourceOwner: orgID,
+			},
+			ID: id,
+		},
+	}
+}
+
+func (wm *OrgGitHubEnterpriseIDPWriteModel) Reduce() error {
+	return wm.GitHubEnterpriseIDPWriteModel.Reduce()
+}
+
+func (wm *OrgGitHubEnterpriseIDPWriteModel) AppendEvents(events ...eventstore.Event) {
+	for _, event := range events {
+		switch e := event.(type) {
+		case *org.GitHubEnterpriseIDPAddedEvent:
+			wm.GitHubEnterpriseIDPWriteModel.AppendEvents(&e.GitHubEnterpriseIDPAddedEvent)
+		case *org.GitHubEnterpriseIDPChangedEvent:
+			wm.GitHubEnterpriseIDPWriteModel.AppendEvents(&e.GitHubEnterpriseIDPChangedEvent)
+		case *org.IDPRemovedEvent:
+			wm.GitHubEnterpriseIDPWriteModel.AppendEvents(&e.RemovedEvent)
+		default:
+			wm.GitHubEnterpriseIDPWriteModel.AppendEvents(e)
+		}
+	}
+}
+
+func (wm *OrgGitHubEnterpriseIDPWriteModel) Query() *eventstore.SearchQueryBuilder {
+	return eventstore.NewSearchQueryBuilder(eventstore.ColumnsEvent).
+		ResourceOwner(wm.ResourceOwner).
+		AddQuery().
+		AggregateTypes(org.AggregateType).
+		AggregateIDs(wm.AggregateID).
+		EventTypes(
+			org.GitHubEnterpriseIDPAddedEventType,
+			org.GitHubEnterpriseIDPChangedEventType,
+			org.IDPRemovedEventType,
+		).
+		EventData(map[string]interface{}{"id": wm.ID}).
+		Builder()
+}
+
+func (wm *OrgGitHubEnterpriseIDPWriteModel) NewChangedEvent(
+	ctx context.Context,
+	aggregate *eventstore.Aggregate,
+	id,
+	name,
 	clientID string,
 	clientSecretString string,
 	secretCrypto crypto.Crypto,
@@ -413,27 +446,6 @@
 		return nil, nil
 	}
 	return org.NewGitHubEnterpriseIDPChangedEvent(ctx, aggregate, id, changes)
-=======
-	issuer,
-	jwtEndpoint,
-	keysEndpoint,
-	headerName string,
-	options idp.Options,
-) (*org.JWTIDPChangedEvent, error) {
-
-	changes, err := wm.JWTIDPWriteModel.NewChanges(
-		name,
-		issuer,
-		jwtEndpoint,
-		keysEndpoint,
-		headerName,
-		options,
-	)
-	if err != nil || len(changes) == 0 {
-		return nil, err
-	}
-	return org.NewJWTIDPChangedEvent(ctx, aggregate, id, changes)
->>>>>>> ed4983d3
 }
 
 type OrgGoogleIDPWriteModel struct {
@@ -502,12 +514,6 @@
 	if err != nil || len(changes) == 0 {
 		return nil, err
 	}
-<<<<<<< HEAD
-	if len(changes) == 0 {
-		return nil, nil
-	}
-=======
->>>>>>> ed4983d3
 	return org.NewGoogleIDPChangedEvent(ctx, aggregate, id, changes)
 }
 
@@ -597,12 +603,6 @@
 	if err != nil || len(changes) == 0 {
 		return nil, err
 	}
-<<<<<<< HEAD
-	if len(changes) == 0 {
-		return nil, nil
-	}
-=======
->>>>>>> ed4983d3
 	return org.NewLDAPIDPChangedEvent(ctx, aggregate, id, oldName, changes)
 }
 
@@ -631,23 +631,14 @@
 		switch e := event.(type) {
 		case *org.OAuthIDPAddedEvent:
 			wm.IDPRemoveWriteModel.AppendEvents(&e.OAuthIDPAddedEvent)
-<<<<<<< HEAD
-		case *org.GitHubIDPAddedEvent:
-			wm.IDPRemoveWriteModel.AppendEvents(&e.GitHubIDPAddedEvent)
-		case *org.GitHubIDPChangedEvent:
-			wm.IDPRemoveWriteModel.AppendEvents(&e.GitHubIDPChangedEvent)
-		case *org.GitHubEnterpriseIDPAddedEvent:
-			wm.IDPRemoveWriteModel.AppendEvents(&e.GitHubEnterpriseIDPAddedEvent)
-		case *org.GitHubEnterpriseIDPChangedEvent:
-			wm.IDPRemoveWriteModel.AppendEvents(&e.GitHubEnterpriseIDPChangedEvent)
-		case *org.OAuthIDPChangedEvent:
-			wm.IDPRemoveWriteModel.AppendEvents(&e.OAuthIDPChangedEvent)
-=======
 		case *org.OIDCIDPAddedEvent:
 			wm.IDPRemoveWriteModel.AppendEvents(&e.OIDCIDPAddedEvent)
 		case *org.JWTIDPAddedEvent:
 			wm.IDPRemoveWriteModel.AppendEvents(&e.JWTIDPAddedEvent)
->>>>>>> ed4983d3
+		case *org.GitHubIDPAddedEvent:
+			wm.IDPRemoveWriteModel.AppendEvents(&e.GitHubIDPAddedEvent)
+		case *org.GitHubEnterpriseIDPAddedEvent:
+			wm.IDPRemoveWriteModel.AppendEvents(&e.GitHubEnterpriseIDPAddedEvent)
 		case *org.GoogleIDPAddedEvent:
 			wm.IDPRemoveWriteModel.AppendEvents(&e.GoogleIDPAddedEvent)
 		case *org.LDAPIDPAddedEvent:
@@ -672,23 +663,15 @@
 		AggregateIDs(wm.AggregateID).
 		EventTypes(
 			org.OAuthIDPAddedEventType,
-<<<<<<< HEAD
-			org.OAuthIDPChangedEventType,
-			org.GitHubIDPAddedEventType,
-			org.GitHubIDPChangedEventType,
-			org.GitHubEnterpriseIDPAddedEventType,
-			org.GitHubEnterpriseIDPChangedEventType,
-=======
 			org.OIDCIDPAddedEventType,
 			org.JWTIDPAddedEventType,
->>>>>>> ed4983d3
+			org.GitHubIDPAddedEventType,
+			org.GitHubEnterpriseIDPAddedEventType,
 			org.GoogleIDPAddedEventType,
 			org.LDAPIDPAddedEventType,
 			org.IDPRemovedEventType,
 		).
 		EventData(map[string]interface{}{"id": wm.ID}).
-<<<<<<< HEAD
-=======
 		Or(). // old events
 		AggregateTypes(org.AggregateType).
 		AggregateIDs(wm.AggregateID).
@@ -697,6 +680,5 @@
 			org.IDPConfigRemovedEventType,
 		).
 		EventData(map[string]interface{}{"idpConfigId": wm.ID}).
->>>>>>> ed4983d3
 		Builder()
 }