package command

import (
	"context"
	"time"

	"github.com/zitadel/zitadel/internal/crypto"
	"github.com/zitadel/zitadel/internal/eventstore"
	"github.com/zitadel/zitadel/internal/repository/idp"
	"github.com/zitadel/zitadel/internal/repository/org"
)

type OrgOAuthIDPWriteModel struct {
	OAuthIDPWriteModel
}

func NewOAuthOrgIDPWriteModel(orgID, id string) *OrgOAuthIDPWriteModel {
	return &OrgOAuthIDPWriteModel{
		OAuthIDPWriteModel{
			WriteModel: eventstore.WriteModel{
				AggregateID:   orgID,
				ResourceOwner: orgID,
			},
			ID: id,
		},
	}
}

func (wm *OrgOAuthIDPWriteModel) AppendEvents(events ...eventstore.Event) {
	for _, event := range events {
		switch e := event.(type) {
		case *org.OAuthIDPAddedEvent:
			wm.OAuthIDPWriteModel.AppendEvents(&e.OAuthIDPAddedEvent)
		case *org.OAuthIDPChangedEvent:
			wm.OAuthIDPWriteModel.AppendEvents(&e.OAuthIDPChangedEvent)
		case *org.IDPRemovedEvent:
			wm.OAuthIDPWriteModel.AppendEvents(&e.RemovedEvent)
		default:
			wm.OAuthIDPWriteModel.AppendEvents(e)
		}
	}
}

func (wm *OrgOAuthIDPWriteModel) Query() *eventstore.SearchQueryBuilder {
	return eventstore.NewSearchQueryBuilder(eventstore.ColumnsEvent).
		ResourceOwner(wm.ResourceOwner).
		AddQuery().
		AggregateTypes(org.AggregateType).
		AggregateIDs(wm.AggregateID).
		EventTypes(
			org.OAuthIDPAddedEventType,
			org.OAuthIDPChangedEventType,
			org.IDPRemovedEventType,
		).
		EventData(map[string]interface{}{"id": wm.ID}).
		Builder()
}

func (wm *OrgOAuthIDPWriteModel) NewChangedEvent(
	ctx context.Context,
	aggregate *eventstore.Aggregate,
	id,
	name,
	clientID,
	clientSecretString string,
	secretCrypto crypto.Crypto,
	authorizationEndpoint,
	tokenEndpoint,
	userEndpoint,
	idAttribute string,
	scopes []string,
	options idp.Options,
) (*org.OAuthIDPChangedEvent, error) {

	changes, err := wm.OAuthIDPWriteModel.NewChanges(
		name,
		clientID,
		clientSecretString,
		secretCrypto,
		authorizationEndpoint,
		tokenEndpoint,
		userEndpoint,
		idAttribute,
		scopes,
		options,
	)
	if err != nil || len(changes) == 0 {
		return nil, err
	}
	return org.NewOAuthIDPChangedEvent(ctx, aggregate, id, changes)
}

type OrgOIDCIDPWriteModel struct {
	OIDCIDPWriteModel
}

func NewOIDCOrgIDPWriteModel(orgID, id string) *OrgOIDCIDPWriteModel {
	return &OrgOIDCIDPWriteModel{
		OIDCIDPWriteModel{
			WriteModel: eventstore.WriteModel{
				AggregateID:   orgID,
				ResourceOwner: orgID,
			},
			ID: id,
		},
	}
}

func (wm *OrgOIDCIDPWriteModel) AppendEvents(events ...eventstore.Event) {
	for _, event := range events {
		switch e := event.(type) {
		case *org.OIDCIDPAddedEvent:
			wm.OIDCIDPWriteModel.AppendEvents(&e.OIDCIDPAddedEvent)
		case *org.OIDCIDPChangedEvent:
			wm.OIDCIDPWriteModel.AppendEvents(&e.OIDCIDPChangedEvent)
		case *org.OIDCIDPMigratedAzureADEvent:
			wm.OIDCIDPWriteModel.AppendEvents(&e.OIDCIDPMigratedAzureADEvent)
		case *org.OIDCIDPMigratedGoogleEvent:
			wm.OIDCIDPWriteModel.AppendEvents(&e.OIDCIDPMigratedGoogleEvent)
		case *org.IDPRemovedEvent:
			wm.OIDCIDPWriteModel.AppendEvents(&e.RemovedEvent)

			// old events
		case *org.IDPConfigAddedEvent:
			wm.OIDCIDPWriteModel.AppendEvents(&e.IDPConfigAddedEvent)
		case *org.IDPConfigChangedEvent:
			wm.OIDCIDPWriteModel.AppendEvents(&e.IDPConfigChangedEvent)
		case *org.IDPOIDCConfigAddedEvent:
			wm.OIDCIDPWriteModel.AppendEvents(&e.OIDCConfigAddedEvent)
		case *org.IDPOIDCConfigChangedEvent:
			wm.OIDCIDPWriteModel.AppendEvents(&e.OIDCConfigChangedEvent)
		case *org.IDPConfigRemovedEvent:
			wm.OIDCIDPWriteModel.AppendEvents(&e.IDPConfigRemovedEvent)
		default:
			wm.OIDCIDPWriteModel.AppendEvents(e)
		}
	}
}

func (wm *OrgOIDCIDPWriteModel) Query() *eventstore.SearchQueryBuilder {
	return eventstore.NewSearchQueryBuilder(eventstore.ColumnsEvent).
		ResourceOwner(wm.ResourceOwner).
		AddQuery().
		AggregateTypes(org.AggregateType).
		AggregateIDs(wm.AggregateID).
		EventTypes(
			org.OIDCIDPAddedEventType,
			org.OIDCIDPChangedEventType,
			org.OIDCIDPMigratedAzureADEventType,
			org.OIDCIDPMigratedGoogleEventType,
			org.IDPRemovedEventType,
		).
		EventData(map[string]interface{}{"id": wm.ID}).
		Or(). // old events
		AggregateTypes(org.AggregateType).
		AggregateIDs(wm.AggregateID).
		EventTypes(
			org.IDPConfigAddedEventType,
			org.IDPConfigChangedEventType,
			org.IDPOIDCConfigAddedEventType,
			org.IDPOIDCConfigChangedEventType,
			org.IDPConfigRemovedEventType,
		).
		EventData(map[string]interface{}{"idpConfigId": wm.ID}).
		Builder()
}

func (wm *OrgOIDCIDPWriteModel) NewChangedEvent(
	ctx context.Context,
	aggregate *eventstore.Aggregate,
	id,
	name,
	issuer,
	clientID,
	clientSecretString string,
	secretCrypto crypto.Crypto,
	scopes []string,
	idTokenMapping bool,
	options idp.Options,
) (*org.OIDCIDPChangedEvent, error) {

	changes, err := wm.OIDCIDPWriteModel.NewChanges(
		name,
		issuer,
		clientID,
		clientSecretString,
		secretCrypto,
		scopes,
		idTokenMapping,
		options,
	)
	if err != nil || len(changes) == 0 {
		return nil, err
	}
	return org.NewOIDCIDPChangedEvent(ctx, aggregate, id, changes)
}

type OrgJWTIDPWriteModel struct {
	JWTIDPWriteModel
}

func NewJWTOrgIDPWriteModel(orgID, id string) *OrgJWTIDPWriteModel {
	return &OrgJWTIDPWriteModel{
		JWTIDPWriteModel{
			WriteModel: eventstore.WriteModel{
				AggregateID:   orgID,
				ResourceOwner: orgID,
			},
			ID: id,
		},
	}
}

func (wm *OrgJWTIDPWriteModel) AppendEvents(events ...eventstore.Event) {
	for _, event := range events {
		switch e := event.(type) {
		case *org.JWTIDPAddedEvent:
			wm.JWTIDPWriteModel.AppendEvents(&e.JWTIDPAddedEvent)
		case *org.JWTIDPChangedEvent:
			wm.JWTIDPWriteModel.AppendEvents(&e.JWTIDPChangedEvent)
		case *org.IDPRemovedEvent:
			wm.JWTIDPWriteModel.AppendEvents(&e.RemovedEvent)

			// old events
		case *org.IDPConfigAddedEvent:
			wm.JWTIDPWriteModel.AppendEvents(&e.IDPConfigAddedEvent)
		case *org.IDPConfigChangedEvent:
			wm.JWTIDPWriteModel.AppendEvents(&e.IDPConfigChangedEvent)
		case *org.IDPJWTConfigAddedEvent:
			wm.JWTIDPWriteModel.AppendEvents(&e.JWTConfigAddedEvent)
		case *org.IDPJWTConfigChangedEvent:
			wm.JWTIDPWriteModel.AppendEvents(&e.JWTConfigChangedEvent)
		case *org.IDPConfigRemovedEvent:
			wm.JWTIDPWriteModel.AppendEvents(&e.IDPConfigRemovedEvent)
		default:
			wm.JWTIDPWriteModel.AppendEvents(e)
		}
	}
}

func (wm *OrgJWTIDPWriteModel) Query() *eventstore.SearchQueryBuilder {
	return eventstore.NewSearchQueryBuilder(eventstore.ColumnsEvent).
		ResourceOwner(wm.ResourceOwner).
		AddQuery().
		AggregateTypes(org.AggregateType).
		AggregateIDs(wm.AggregateID).
		EventTypes(
			org.JWTIDPAddedEventType,
			org.JWTIDPChangedEventType,
			org.IDPRemovedEventType,
		).
		EventData(map[string]interface{}{"id": wm.ID}).
		Or(). // old events
		AggregateTypes(org.AggregateType).
		AggregateIDs(wm.AggregateID).
		EventTypes(
			org.IDPConfigAddedEventType,
			org.IDPConfigChangedEventType,
			org.IDPJWTConfigAddedEventType,
			org.IDPJWTConfigChangedEventType,
			org.IDPConfigRemovedEventType,
		).
		EventData(map[string]interface{}{"idpConfigId": wm.ID}).
		Builder()
}

func (wm *OrgJWTIDPWriteModel) NewChangedEvent(
	ctx context.Context,
	aggregate *eventstore.Aggregate,
	id,
	name,
	issuer,
	jwtEndpoint,
	keysEndpoint,
	headerName string,
	options idp.Options,
) (*org.JWTIDPChangedEvent, error) {

	changes, err := wm.JWTIDPWriteModel.NewChanges(
		name,
		issuer,
		jwtEndpoint,
		keysEndpoint,
		headerName,
		options,
	)
	if err != nil || len(changes) == 0 {
		return nil, err
	}
	return org.NewJWTIDPChangedEvent(ctx, aggregate, id, changes)
}

type OrgAzureADIDPWriteModel struct {
	AzureADIDPWriteModel
}

func NewAzureADOrgIDPWriteModel(orgID, id string) *OrgAzureADIDPWriteModel {
	return &OrgAzureADIDPWriteModel{
		AzureADIDPWriteModel{
			WriteModel: eventstore.WriteModel{
				AggregateID:   orgID,
				ResourceOwner: orgID,
			},
			ID: id,
		},
	}
}

func (wm *OrgAzureADIDPWriteModel) Reduce() error {
	return wm.AzureADIDPWriteModel.Reduce()
}

func (wm *OrgAzureADIDPWriteModel) AppendEvents(events ...eventstore.Event) {
	for _, event := range events {
		switch e := event.(type) {
		case *org.AzureADIDPAddedEvent:
			wm.AzureADIDPWriteModel.AppendEvents(&e.AzureADIDPAddedEvent)
		case *org.AzureADIDPChangedEvent:
			wm.AzureADIDPWriteModel.AppendEvents(&e.AzureADIDPChangedEvent)
		case *org.OIDCIDPMigratedAzureADEvent:
			wm.AzureADIDPWriteModel.AppendEvents(&e.OIDCIDPMigratedAzureADEvent)
		case *org.IDPRemovedEvent:
			wm.AzureADIDPWriteModel.AppendEvents(&e.RemovedEvent)
		default:
			wm.AzureADIDPWriteModel.AppendEvents(e)
		}
	}
}

func (wm *OrgAzureADIDPWriteModel) Query() *eventstore.SearchQueryBuilder {
	return eventstore.NewSearchQueryBuilder(eventstore.ColumnsEvent).
		ResourceOwner(wm.ResourceOwner).
		AddQuery().
		AggregateTypes(org.AggregateType).
		AggregateIDs(wm.AggregateID).
		EventTypes(
			org.AzureADIDPAddedEventType,
			org.AzureADIDPChangedEventType,
			org.OIDCIDPMigratedAzureADEventType,
			org.IDPRemovedEventType,
		).
		EventData(map[string]interface{}{"id": wm.ID}).
		Builder()
}

func (wm *OrgAzureADIDPWriteModel) NewChangedEvent(
	ctx context.Context,
	aggregate *eventstore.Aggregate,
	id,
	name,
	clientID,
	clientSecretString string,
	secretCrypto crypto.Crypto,
	scopes []string,
	tenant string,
	isEmailVerified bool,
	options idp.Options,
) (*org.AzureADIDPChangedEvent, error) {

	changes, err := wm.AzureADIDPWriteModel.NewChanges(
		name,
		clientID,
		clientSecretString,
		secretCrypto,
		scopes,
		tenant,
		isEmailVerified,
		options,
	)
	if err != nil || len(changes) == 0 {
		return nil, err
	}
	return org.NewAzureADIDPChangedEvent(ctx, aggregate, id, changes)
}

type OrgGitHubIDPWriteModel struct {
	GitHubIDPWriteModel
}

func NewGitHubOrgIDPWriteModel(orgID, id string) *OrgGitHubIDPWriteModel {
	return &OrgGitHubIDPWriteModel{
		GitHubIDPWriteModel{
			WriteModel: eventstore.WriteModel{
				AggregateID:   orgID,
				ResourceOwner: orgID,
			},
			ID: id,
		},
	}
}

func (wm *OrgGitHubIDPWriteModel) AppendEvents(events ...eventstore.Event) {
	for _, event := range events {
		switch e := event.(type) {
		case *org.GitHubIDPAddedEvent:
			wm.GitHubIDPWriteModel.AppendEvents(&e.GitHubIDPAddedEvent)
		case *org.GitHubIDPChangedEvent:
			wm.GitHubIDPWriteModel.AppendEvents(&e.GitHubIDPChangedEvent)
		case *org.IDPRemovedEvent:
			wm.GitHubIDPWriteModel.AppendEvents(&e.RemovedEvent)
		default:
			wm.GitHubIDPWriteModel.AppendEvents(e)
		}
	}
}

func (wm *OrgGitHubIDPWriteModel) Query() *eventstore.SearchQueryBuilder {
	return eventstore.NewSearchQueryBuilder(eventstore.ColumnsEvent).
		ResourceOwner(wm.ResourceOwner).
		AddQuery().
		AggregateTypes(org.AggregateType).
		AggregateIDs(wm.AggregateID).
		EventTypes(
			org.GitHubIDPAddedEventType,
			org.GitHubIDPChangedEventType,
			org.IDPRemovedEventType,
		).
		EventData(map[string]interface{}{"id": wm.ID}).
		Builder()
}

func (wm *OrgGitHubIDPWriteModel) NewChangedEvent(
	ctx context.Context,
	aggregate *eventstore.Aggregate,
	id,
	name,
	clientID,
	clientSecretString string,
	secretCrypto crypto.Crypto,
	scopes []string,
	options idp.Options,
) (*org.GitHubIDPChangedEvent, error) {

	changes, err := wm.GitHubIDPWriteModel.NewChanges(name, clientID, clientSecretString, secretCrypto, scopes, options)

	if err != nil || len(changes) == 0 {
		return nil, err
	}
	return org.NewGitHubIDPChangedEvent(ctx, aggregate, id, changes)
}

type OrgGitHubEnterpriseIDPWriteModel struct {
	GitHubEnterpriseIDPWriteModel
}

func NewGitHubEnterpriseOrgIDPWriteModel(orgID, id string) *OrgGitHubEnterpriseIDPWriteModel {
	return &OrgGitHubEnterpriseIDPWriteModel{
		GitHubEnterpriseIDPWriteModel{
			WriteModel: eventstore.WriteModel{
				AggregateID:   orgID,
				ResourceOwner: orgID,
			},
			ID: id,
		},
	}
}

func (wm *OrgGitHubEnterpriseIDPWriteModel) AppendEvents(events ...eventstore.Event) {
	for _, event := range events {
		switch e := event.(type) {
		case *org.GitHubEnterpriseIDPAddedEvent:
			wm.GitHubEnterpriseIDPWriteModel.AppendEvents(&e.GitHubEnterpriseIDPAddedEvent)
		case *org.GitHubEnterpriseIDPChangedEvent:
			wm.GitHubEnterpriseIDPWriteModel.AppendEvents(&e.GitHubEnterpriseIDPChangedEvent)
		case *org.IDPRemovedEvent:
			wm.GitHubEnterpriseIDPWriteModel.AppendEvents(&e.RemovedEvent)
		default:
			wm.GitHubEnterpriseIDPWriteModel.AppendEvents(e)
		}
	}
}

func (wm *OrgGitHubEnterpriseIDPWriteModel) Query() *eventstore.SearchQueryBuilder {
	return eventstore.NewSearchQueryBuilder(eventstore.ColumnsEvent).
		ResourceOwner(wm.ResourceOwner).
		AddQuery().
		AggregateTypes(org.AggregateType).
		AggregateIDs(wm.AggregateID).
		EventTypes(
			org.GitHubEnterpriseIDPAddedEventType,
			org.GitHubEnterpriseIDPChangedEventType,
			org.IDPRemovedEventType,
		).
		EventData(map[string]interface{}{"id": wm.ID}).
		Builder()
}

func (wm *OrgGitHubEnterpriseIDPWriteModel) NewChangedEvent(
	ctx context.Context,
	aggregate *eventstore.Aggregate,
	id,
	name,
	clientID string,
	clientSecretString string,
	secretCrypto crypto.Crypto,
	authorizationEndpoint,
	tokenEndpoint,
	userEndpoint string,
	scopes []string,
	options idp.Options,
) (*org.GitHubEnterpriseIDPChangedEvent, error) {

	changes, err := wm.GitHubEnterpriseIDPWriteModel.NewChanges(
		name,
		clientID,
		clientSecretString,
		secretCrypto,
		authorizationEndpoint,
		tokenEndpoint,
		userEndpoint,
		scopes,
		options,
	)

	if err != nil || len(changes) == 0 {
		return nil, err
	}
	return org.NewGitHubEnterpriseIDPChangedEvent(ctx, aggregate, id, changes)
}

type OrgGitLabIDPWriteModel struct {
	GitLabIDPWriteModel
}

func NewGitLabOrgIDPWriteModel(orgID, id string) *OrgGitLabIDPWriteModel {
	return &OrgGitLabIDPWriteModel{
		GitLabIDPWriteModel{
			WriteModel: eventstore.WriteModel{
				AggregateID:   orgID,
				ResourceOwner: orgID,
			},
			ID: id,
		},
	}
}

func (wm *OrgGitLabIDPWriteModel) AppendEvents(events ...eventstore.Event) {
	for _, event := range events {
		switch e := event.(type) {
		case *org.GitLabIDPAddedEvent:
			wm.GitLabIDPWriteModel.AppendEvents(&e.GitLabIDPAddedEvent)
		case *org.GitLabIDPChangedEvent:
			wm.GitLabIDPWriteModel.AppendEvents(&e.GitLabIDPChangedEvent)
		case *org.IDPRemovedEvent:
			wm.GitLabIDPWriteModel.AppendEvents(&e.RemovedEvent)
		default:
			wm.GitLabIDPWriteModel.AppendEvents(e)
		}
	}
}

func (wm *OrgGitLabIDPWriteModel) Query() *eventstore.SearchQueryBuilder {
	return eventstore.NewSearchQueryBuilder(eventstore.ColumnsEvent).
		ResourceOwner(wm.ResourceOwner).
		AddQuery().
		AggregateTypes(org.AggregateType).
		AggregateIDs(wm.AggregateID).
		EventTypes(
			org.GitLabIDPAddedEventType,
			org.GitLabIDPChangedEventType,
			org.IDPRemovedEventType,
		).
		EventData(map[string]interface{}{"id": wm.ID}).
		Builder()
}

func (wm *OrgGitLabIDPWriteModel) NewChangedEvent(
	ctx context.Context,
	aggregate *eventstore.Aggregate,
	id,
	name,
	clientID,
	clientSecretString string,
	secretCrypto crypto.Crypto,
	scopes []string,
	options idp.Options,
) (*org.GitLabIDPChangedEvent, error) {

	changes, err := wm.GitLabIDPWriteModel.NewChanges(name, clientID, clientSecretString, secretCrypto, scopes, options)
	if err != nil || len(changes) == 0 {
		return nil, err
	}
	return org.NewGitLabIDPChangedEvent(ctx, aggregate, id, changes)
}

type OrgGitLabSelfHostedIDPWriteModel struct {
	GitLabSelfHostedIDPWriteModel
}

func NewGitLabSelfHostedOrgIDPWriteModel(orgID, id string) *OrgGitLabSelfHostedIDPWriteModel {
	return &OrgGitLabSelfHostedIDPWriteModel{
		GitLabSelfHostedIDPWriteModel{
			WriteModel: eventstore.WriteModel{
				AggregateID:   orgID,
				ResourceOwner: orgID,
			},
			ID: id,
		},
	}
}

func (wm *OrgGitLabSelfHostedIDPWriteModel) AppendEvents(events ...eventstore.Event) {
	for _, event := range events {
		switch e := event.(type) {
		case *org.GitLabSelfHostedIDPAddedEvent:
			wm.GitLabSelfHostedIDPWriteModel.AppendEvents(&e.GitLabSelfHostedIDPAddedEvent)
		case *org.GitLabSelfHostedIDPChangedEvent:
			wm.GitLabSelfHostedIDPWriteModel.AppendEvents(&e.GitLabSelfHostedIDPChangedEvent)
		case *org.IDPRemovedEvent:
			wm.GitLabSelfHostedIDPWriteModel.AppendEvents(&e.RemovedEvent)
		default:
			wm.GitLabSelfHostedIDPWriteModel.AppendEvents(e)
		}
	}
}

func (wm *OrgGitLabSelfHostedIDPWriteModel) Query() *eventstore.SearchQueryBuilder {
	return eventstore.NewSearchQueryBuilder(eventstore.ColumnsEvent).
		ResourceOwner(wm.ResourceOwner).
		AddQuery().
		AggregateTypes(org.AggregateType).
		AggregateIDs(wm.AggregateID).
		EventTypes(
			org.GitLabSelfHostedIDPAddedEventType,
			org.GitLabSelfHostedIDPChangedEventType,
			org.IDPRemovedEventType,
		).
		EventData(map[string]interface{}{"id": wm.ID}).
		Builder()
}

func (wm *OrgGitLabSelfHostedIDPWriteModel) NewChangedEvent(
	ctx context.Context,
	aggregate *eventstore.Aggregate,
	id,
	name,
	issuer,
	clientID string,
	clientSecretString string,
	secretCrypto crypto.Crypto,
	scopes []string,
	options idp.Options,
) (*org.GitLabSelfHostedIDPChangedEvent, error) {

	changes, err := wm.GitLabSelfHostedIDPWriteModel.NewChanges(name, issuer, clientID, clientSecretString, secretCrypto, scopes, options)
	if err != nil || len(changes) == 0 {
		return nil, err
	}
	return org.NewGitLabSelfHostedIDPChangedEvent(ctx, aggregate, id, changes)
}

type OrgGoogleIDPWriteModel struct {
	GoogleIDPWriteModel
}

func NewGoogleOrgIDPWriteModel(orgID, id string) *OrgGoogleIDPWriteModel {
	return &OrgGoogleIDPWriteModel{
		GoogleIDPWriteModel{
			WriteModel: eventstore.WriteModel{
				AggregateID:   orgID,
				ResourceOwner: orgID,
			},
			ID: id,
		},
	}
}

func (wm *OrgGoogleIDPWriteModel) AppendEvents(events ...eventstore.Event) {
	for _, event := range events {
		switch e := event.(type) {
		case *org.GoogleIDPAddedEvent:
			wm.GoogleIDPWriteModel.AppendEvents(&e.GoogleIDPAddedEvent)
		case *org.GoogleIDPChangedEvent:
			wm.GoogleIDPWriteModel.AppendEvents(&e.GoogleIDPChangedEvent)
		case *org.OIDCIDPMigratedGoogleEvent:
			wm.GoogleIDPWriteModel.AppendEvents(&e.OIDCIDPMigratedGoogleEvent)
		case *org.IDPRemovedEvent:
			wm.GoogleIDPWriteModel.AppendEvents(&e.RemovedEvent)
		default:
			wm.GoogleIDPWriteModel.AppendEvents(e)
		}
	}
}

func (wm *OrgGoogleIDPWriteModel) Query() *eventstore.SearchQueryBuilder {
	return eventstore.NewSearchQueryBuilder(eventstore.ColumnsEvent).
		ResourceOwner(wm.ResourceOwner).
		AddQuery().
		AggregateTypes(org.AggregateType).
		AggregateIDs(wm.AggregateID).
		EventTypes(
			org.GoogleIDPAddedEventType,
			org.GoogleIDPChangedEventType,
			org.OIDCIDPMigratedGoogleEventType,
			org.IDPRemovedEventType,
		).
		EventData(map[string]interface{}{"id": wm.ID}).
		Builder()
}

func (wm *OrgGoogleIDPWriteModel) NewChangedEvent(
	ctx context.Context,
	aggregate *eventstore.Aggregate,
	id,
	name,
	clientID,
	clientSecretString string,
	secretCrypto crypto.Crypto,
	scopes []string,
	options idp.Options,
) (*org.GoogleIDPChangedEvent, error) {

	changes, err := wm.GoogleIDPWriteModel.NewChanges(name, clientID, clientSecretString, secretCrypto, scopes, options)
	if err != nil || len(changes) == 0 {
		return nil, err
	}
	return org.NewGoogleIDPChangedEvent(ctx, aggregate, id, changes)
}

type OrgLDAPIDPWriteModel struct {
	LDAPIDPWriteModel
}

func NewLDAPOrgIDPWriteModel(orgID, id string) *OrgLDAPIDPWriteModel {
	return &OrgLDAPIDPWriteModel{
		LDAPIDPWriteModel{
			WriteModel: eventstore.WriteModel{
				AggregateID:   orgID,
				ResourceOwner: orgID,
			},
			ID: id,
		},
	}
}

func (wm *OrgLDAPIDPWriteModel) AppendEvents(events ...eventstore.Event) {
	for _, event := range events {
		switch e := event.(type) {
		case *org.LDAPIDPAddedEvent:
			wm.LDAPIDPWriteModel.AppendEvents(&e.LDAPIDPAddedEvent)
		case *org.LDAPIDPChangedEvent:
			wm.LDAPIDPWriteModel.AppendEvents(&e.LDAPIDPChangedEvent)
		case *org.IDPRemovedEvent:
			wm.LDAPIDPWriteModel.AppendEvents(&e.RemovedEvent)
		default:
			wm.LDAPIDPWriteModel.AppendEvents(e)
		}
	}
}

func (wm *OrgLDAPIDPWriteModel) Query() *eventstore.SearchQueryBuilder {
	return eventstore.NewSearchQueryBuilder(eventstore.ColumnsEvent).
		ResourceOwner(wm.ResourceOwner).
		AddQuery().
		AggregateTypes(org.AggregateType).
		AggregateIDs(wm.AggregateID).
		EventTypes(
			org.LDAPIDPAddedEventType,
			org.LDAPIDPChangedEventType,
			org.IDPRemovedEventType,
		).
		EventData(map[string]interface{}{"id": wm.ID}).
		Builder()
}

func (wm *OrgLDAPIDPWriteModel) NewChangedEvent(
	ctx context.Context,
	aggregate *eventstore.Aggregate,
	id,
	name string,
	servers []string,
	startTLS bool,
	baseDN string,
	bindDN string,
	bindPassword string,
	userBase string,
	userObjectClasses []string,
	userFilters []string,
	timeout time.Duration,
	secretCrypto crypto.Crypto,
	attributes idp.LDAPAttributes,
	options idp.Options,
) (*org.LDAPIDPChangedEvent, error) {

	changes, err := wm.LDAPIDPWriteModel.NewChanges(
		name,
		servers,
		startTLS,
		baseDN,
		bindDN,
		bindPassword,
		userBase,
		userObjectClasses,
		userFilters,
		timeout,
		secretCrypto,
		attributes,
		options,
	)
	if err != nil || len(changes) == 0 {
		return nil, err
	}
	return org.NewLDAPIDPChangedEvent(ctx, aggregate, id, changes)
}

<<<<<<< HEAD
type OrgSAMLIDPWriteModel struct {
	SAMLIDPWriteModel
}

func NewSAMLOrgIDPWriteModel(orgID, id string) *OrgSAMLIDPWriteModel {
	return &OrgSAMLIDPWriteModel{
		SAMLIDPWriteModel{
=======
type OrgAppleIDPWriteModel struct {
	AppleIDPWriteModel
}

func NewAppleOrgIDPWriteModel(orgID, id string) *OrgAppleIDPWriteModel {
	return &OrgAppleIDPWriteModel{
		AppleIDPWriteModel{
>>>>>>> 7edc73bd
			WriteModel: eventstore.WriteModel{
				AggregateID:   orgID,
				ResourceOwner: orgID,
			},
			ID: id,
		},
	}
}

<<<<<<< HEAD
func (wm *OrgSAMLIDPWriteModel) AppendEvents(events ...eventstore.Event) {
	for _, event := range events {
		switch e := event.(type) {
		case *org.SAMLIDPAddedEvent:
			wm.SAMLIDPWriteModel.AppendEvents(&e.SAMLIDPAddedEvent)
		case *org.SAMLIDPChangedEvent:
			wm.SAMLIDPWriteModel.AppendEvents(&e.SAMLIDPChangedEvent)
		case *org.IDPRemovedEvent:
			wm.SAMLIDPWriteModel.AppendEvents(&e.RemovedEvent)
		default:
			wm.SAMLIDPWriteModel.AppendEvents(e)
		}
	}
}

func (wm *OrgSAMLIDPWriteModel) Query() *eventstore.SearchQueryBuilder {
=======
func (wm *OrgAppleIDPWriteModel) AppendEvents(events ...eventstore.Event) {
	for _, event := range events {
		switch e := event.(type) {
		case *org.AppleIDPAddedEvent:
			wm.AppleIDPWriteModel.AppendEvents(&e.AppleIDPAddedEvent)
		case *org.AppleIDPChangedEvent:
			wm.AppleIDPWriteModel.AppendEvents(&e.AppleIDPChangedEvent)
		case *org.IDPRemovedEvent:
			wm.AppleIDPWriteModel.AppendEvents(&e.RemovedEvent)
		default:
			wm.AppleIDPWriteModel.AppendEvents(e)
		}
	}
}

func (wm *OrgAppleIDPWriteModel) Query() *eventstore.SearchQueryBuilder {
>>>>>>> 7edc73bd
	return eventstore.NewSearchQueryBuilder(eventstore.ColumnsEvent).
		ResourceOwner(wm.ResourceOwner).
		AddQuery().
		AggregateTypes(org.AggregateType).
		AggregateIDs(wm.AggregateID).
		EventTypes(
<<<<<<< HEAD
			org.SAMLIDPAddedEventType,
			org.SAMLIDPChangedEventType,
=======
			org.AppleIDPAddedEventType,
			org.AppleIDPChangedEventType,
>>>>>>> 7edc73bd
			org.IDPRemovedEventType,
		).
		EventData(map[string]interface{}{"id": wm.ID}).
		Builder()
}

<<<<<<< HEAD
func (wm *OrgSAMLIDPWriteModel) NewChangedEvent(
	ctx context.Context,
	aggregate *eventstore.Aggregate,
	id,
	name string,
	metadata,
	key,
	certificate []byte,
	secretCrypto crypto.Crypto,
	binding string,
	withSignedRequest bool,
	options idp.Options,
) (*org.SAMLIDPChangedEvent, error) {
	changes, err := wm.SAMLIDPWriteModel.NewChanges(
		name,
		metadata,
		key,
		certificate,
		secretCrypto,
		binding,
		withSignedRequest,
		options,
	)
	if err != nil || len(changes) == 0 {
		return nil, err
	}
	return org.NewSAMLIDPChangedEvent(ctx, aggregate, id, changes)
=======
func (wm *OrgAppleIDPWriteModel) NewChangedEvent(
	ctx context.Context,
	aggregate *eventstore.Aggregate,
	id,
	name,
	clientID,
	teamID,
	keyID string,
	privateKey []byte,
	secretCrypto crypto.Crypto,
	scopes []string,
	options idp.Options,
) (*org.AppleIDPChangedEvent, error) {

	changes, err := wm.AppleIDPWriteModel.NewChanges(name, clientID, teamID, keyID, privateKey, secretCrypto, scopes, options)
	if err != nil || len(changes) == 0 {
		return nil, err
	}
	return org.NewAppleIDPChangedEvent(ctx, aggregate, id, changes)
>>>>>>> 7edc73bd
}

type OrgIDPRemoveWriteModel struct {
	IDPRemoveWriteModel
}

func NewOrgIDPRemoveWriteModel(orgID, id string) *OrgIDPRemoveWriteModel {
	return &OrgIDPRemoveWriteModel{
		IDPRemoveWriteModel{
			WriteModel: eventstore.WriteModel{
				AggregateID:   orgID,
				ResourceOwner: orgID,
			},
			ID: id,
		},
	}
}

func (wm *OrgIDPRemoveWriteModel) AppendEvents(events ...eventstore.Event) {
	for _, event := range events {
		switch e := event.(type) {
		case *org.OAuthIDPAddedEvent:
			wm.IDPRemoveWriteModel.AppendEvents(&e.OAuthIDPAddedEvent)
		case *org.OIDCIDPAddedEvent:
			wm.IDPRemoveWriteModel.AppendEvents(&e.OIDCIDPAddedEvent)
		case *org.JWTIDPAddedEvent:
			wm.IDPRemoveWriteModel.AppendEvents(&e.JWTIDPAddedEvent)
		case *org.AzureADIDPAddedEvent:
			wm.IDPRemoveWriteModel.AppendEvents(&e.AzureADIDPAddedEvent)
		case *org.GitHubIDPAddedEvent:
			wm.IDPRemoveWriteModel.AppendEvents(&e.GitHubIDPAddedEvent)
		case *org.GitHubEnterpriseIDPAddedEvent:
			wm.IDPRemoveWriteModel.AppendEvents(&e.GitHubEnterpriseIDPAddedEvent)
		case *org.GitLabIDPAddedEvent:
			wm.IDPRemoveWriteModel.AppendEvents(&e.GitLabIDPAddedEvent)
		case *org.GitLabSelfHostedIDPAddedEvent:
			wm.IDPRemoveWriteModel.AppendEvents(&e.GitLabSelfHostedIDPAddedEvent)
		case *org.GoogleIDPAddedEvent:
			wm.IDPRemoveWriteModel.AppendEvents(&e.GoogleIDPAddedEvent)
		case *org.LDAPIDPAddedEvent:
			wm.IDPRemoveWriteModel.AppendEvents(&e.LDAPIDPAddedEvent)
<<<<<<< HEAD
		case *org.SAMLIDPAddedEvent:
			wm.IDPRemoveWriteModel.AppendEvents(&e.SAMLIDPAddedEvent)
=======
		case *org.AppleIDPAddedEvent:
			wm.IDPRemoveWriteModel.AppendEvents(&e.AppleIDPAddedEvent)
>>>>>>> 7edc73bd
		case *org.IDPRemovedEvent:
			wm.IDPRemoveWriteModel.AppendEvents(&e.RemovedEvent)
		case *org.IDPConfigAddedEvent:
			wm.IDPRemoveWriteModel.AppendEvents(&e.IDPConfigAddedEvent)
		case *org.IDPConfigRemovedEvent:
			wm.IDPRemoveWriteModel.AppendEvents(&e.IDPConfigRemovedEvent)
		default:
			wm.IDPRemoveWriteModel.AppendEvents(e)
		}
	}
}

func (wm *OrgIDPRemoveWriteModel) Query() *eventstore.SearchQueryBuilder {
	return eventstore.NewSearchQueryBuilder(eventstore.ColumnsEvent).
		ResourceOwner(wm.ResourceOwner).
		AddQuery().
		AggregateTypes(org.AggregateType).
		AggregateIDs(wm.AggregateID).
		EventTypes(
			org.OAuthIDPAddedEventType,
			org.OIDCIDPAddedEventType,
			org.JWTIDPAddedEventType,
			org.AzureADIDPAddedEventType,
			org.GitHubIDPAddedEventType,
			org.GitHubEnterpriseIDPAddedEventType,
			org.GitLabIDPAddedEventType,
			org.GitLabSelfHostedIDPAddedEventType,
			org.GoogleIDPAddedEventType,
			org.LDAPIDPAddedEventType,
<<<<<<< HEAD
			org.SAMLIDPAddedEventType,
=======
			org.AppleIDPAddedEventType,
>>>>>>> 7edc73bd
			org.IDPRemovedEventType,
		).
		EventData(map[string]interface{}{"id": wm.ID}).
		Or(). // old events
		AggregateTypes(org.AggregateType).
		AggregateIDs(wm.AggregateID).
		EventTypes(
			org.IDPConfigAddedEventType,
			org.IDPConfigRemovedEventType,
		).
		EventData(map[string]interface{}{"idpConfigId": wm.ID}).
		Builder()
}<|MERGE_RESOLUTION|>--- conflicted
+++ resolved
@@ -803,7 +803,73 @@
 	return org.NewLDAPIDPChangedEvent(ctx, aggregate, id, changes)
 }
 
-<<<<<<< HEAD
+type OrgAppleIDPWriteModel struct {
+	AppleIDPWriteModel
+}
+
+func NewAppleOrgIDPWriteModel(orgID, id string) *OrgAppleIDPWriteModel {
+	return &OrgAppleIDPWriteModel{
+		AppleIDPWriteModel{
+			WriteModel: eventstore.WriteModel{
+				AggregateID:   orgID,
+				ResourceOwner: orgID,
+			},
+			ID: id,
+		},
+	}
+}
+
+func (wm *OrgAppleIDPWriteModel) AppendEvents(events ...eventstore.Event) {
+	for _, event := range events {
+		switch e := event.(type) {
+		case *org.AppleIDPAddedEvent:
+			wm.AppleIDPWriteModel.AppendEvents(&e.AppleIDPAddedEvent)
+		case *org.AppleIDPChangedEvent:
+			wm.AppleIDPWriteModel.AppendEvents(&e.AppleIDPChangedEvent)
+		case *org.IDPRemovedEvent:
+			wm.AppleIDPWriteModel.AppendEvents(&e.RemovedEvent)
+		default:
+			wm.AppleIDPWriteModel.AppendEvents(e)
+		}
+	}
+}
+
+func (wm *OrgAppleIDPWriteModel) Query() *eventstore.SearchQueryBuilder {
+	return eventstore.NewSearchQueryBuilder(eventstore.ColumnsEvent).
+		ResourceOwner(wm.ResourceOwner).
+		AddQuery().
+		AggregateTypes(org.AggregateType).
+		AggregateIDs(wm.AggregateID).
+		EventTypes(
+			org.AppleIDPAddedEventType,
+			org.AppleIDPChangedEventType,
+			org.IDPRemovedEventType,
+		).
+		EventData(map[string]interface{}{"id": wm.ID}).
+		Builder()
+}
+
+func (wm *OrgAppleIDPWriteModel) NewChangedEvent(
+	ctx context.Context,
+	aggregate *eventstore.Aggregate,
+	id,
+	name,
+	clientID,
+	teamID,
+	keyID string,
+	privateKey []byte,
+	secretCrypto crypto.Crypto,
+	scopes []string,
+	options idp.Options,
+) (*org.AppleIDPChangedEvent, error) {
+
+	changes, err := wm.AppleIDPWriteModel.NewChanges(name, clientID, teamID, keyID, privateKey, secretCrypto, scopes, options)
+	if err != nil || len(changes) == 0 {
+		return nil, err
+	}
+	return org.NewAppleIDPChangedEvent(ctx, aggregate, id, changes)
+}
+
 type OrgSAMLIDPWriteModel struct {
 	SAMLIDPWriteModel
 }
@@ -811,25 +877,15 @@
 func NewSAMLOrgIDPWriteModel(orgID, id string) *OrgSAMLIDPWriteModel {
 	return &OrgSAMLIDPWriteModel{
 		SAMLIDPWriteModel{
-=======
-type OrgAppleIDPWriteModel struct {
-	AppleIDPWriteModel
-}
-
-func NewAppleOrgIDPWriteModel(orgID, id string) *OrgAppleIDPWriteModel {
-	return &OrgAppleIDPWriteModel{
-		AppleIDPWriteModel{
->>>>>>> 7edc73bd
-			WriteModel: eventstore.WriteModel{
-				AggregateID:   orgID,
-				ResourceOwner: orgID,
-			},
-			ID: id,
-		},
-	}
-}
-
-<<<<<<< HEAD
+			WriteModel: eventstore.WriteModel{
+				AggregateID:   orgID,
+				ResourceOwner: orgID,
+			},
+			ID: id,
+		},
+	}
+}
+
 func (wm *OrgSAMLIDPWriteModel) AppendEvents(events ...eventstore.Event) {
 	for _, event := range events {
 		switch e := event.(type) {
@@ -846,44 +902,20 @@
 }
 
 func (wm *OrgSAMLIDPWriteModel) Query() *eventstore.SearchQueryBuilder {
-=======
-func (wm *OrgAppleIDPWriteModel) AppendEvents(events ...eventstore.Event) {
-	for _, event := range events {
-		switch e := event.(type) {
-		case *org.AppleIDPAddedEvent:
-			wm.AppleIDPWriteModel.AppendEvents(&e.AppleIDPAddedEvent)
-		case *org.AppleIDPChangedEvent:
-			wm.AppleIDPWriteModel.AppendEvents(&e.AppleIDPChangedEvent)
-		case *org.IDPRemovedEvent:
-			wm.AppleIDPWriteModel.AppendEvents(&e.RemovedEvent)
-		default:
-			wm.AppleIDPWriteModel.AppendEvents(e)
-		}
-	}
-}
-
-func (wm *OrgAppleIDPWriteModel) Query() *eventstore.SearchQueryBuilder {
->>>>>>> 7edc73bd
-	return eventstore.NewSearchQueryBuilder(eventstore.ColumnsEvent).
-		ResourceOwner(wm.ResourceOwner).
-		AddQuery().
-		AggregateTypes(org.AggregateType).
-		AggregateIDs(wm.AggregateID).
-		EventTypes(
-<<<<<<< HEAD
+	return eventstore.NewSearchQueryBuilder(eventstore.ColumnsEvent).
+		ResourceOwner(wm.ResourceOwner).
+		AddQuery().
+		AggregateTypes(org.AggregateType).
+		AggregateIDs(wm.AggregateID).
+		EventTypes(
 			org.SAMLIDPAddedEventType,
 			org.SAMLIDPChangedEventType,
-=======
-			org.AppleIDPAddedEventType,
-			org.AppleIDPChangedEventType,
->>>>>>> 7edc73bd
-			org.IDPRemovedEventType,
-		).
-		EventData(map[string]interface{}{"id": wm.ID}).
-		Builder()
-}
-
-<<<<<<< HEAD
+			org.IDPRemovedEventType,
+		).
+		EventData(map[string]interface{}{"id": wm.ID}).
+		Builder()
+}
+
 func (wm *OrgSAMLIDPWriteModel) NewChangedEvent(
 	ctx context.Context,
 	aggregate *eventstore.Aggregate,
@@ -911,27 +943,6 @@
 		return nil, err
 	}
 	return org.NewSAMLIDPChangedEvent(ctx, aggregate, id, changes)
-=======
-func (wm *OrgAppleIDPWriteModel) NewChangedEvent(
-	ctx context.Context,
-	aggregate *eventstore.Aggregate,
-	id,
-	name,
-	clientID,
-	teamID,
-	keyID string,
-	privateKey []byte,
-	secretCrypto crypto.Crypto,
-	scopes []string,
-	options idp.Options,
-) (*org.AppleIDPChangedEvent, error) {
-
-	changes, err := wm.AppleIDPWriteModel.NewChanges(name, clientID, teamID, keyID, privateKey, secretCrypto, scopes, options)
-	if err != nil || len(changes) == 0 {
-		return nil, err
-	}
-	return org.NewAppleIDPChangedEvent(ctx, aggregate, id, changes)
->>>>>>> 7edc73bd
 }
 
 type OrgIDPRemoveWriteModel struct {
@@ -973,13 +984,10 @@
 			wm.IDPRemoveWriteModel.AppendEvents(&e.GoogleIDPAddedEvent)
 		case *org.LDAPIDPAddedEvent:
 			wm.IDPRemoveWriteModel.AppendEvents(&e.LDAPIDPAddedEvent)
-<<<<<<< HEAD
+		case *org.AppleIDPAddedEvent:
+			wm.IDPRemoveWriteModel.AppendEvents(&e.AppleIDPAddedEvent)
 		case *org.SAMLIDPAddedEvent:
 			wm.IDPRemoveWriteModel.AppendEvents(&e.SAMLIDPAddedEvent)
-=======
-		case *org.AppleIDPAddedEvent:
-			wm.IDPRemoveWriteModel.AppendEvents(&e.AppleIDPAddedEvent)
->>>>>>> 7edc73bd
 		case *org.IDPRemovedEvent:
 			wm.IDPRemoveWriteModel.AppendEvents(&e.RemovedEvent)
 		case *org.IDPConfigAddedEvent:
@@ -1009,11 +1017,8 @@
 			org.GitLabSelfHostedIDPAddedEventType,
 			org.GoogleIDPAddedEventType,
 			org.LDAPIDPAddedEventType,
-<<<<<<< HEAD
+			org.AppleIDPAddedEventType,
 			org.SAMLIDPAddedEventType,
-=======
-			org.AppleIDPAddedEventType,
->>>>>>> 7edc73bd
 			org.IDPRemovedEventType,
 		).
 		EventData(map[string]interface{}{"id": wm.ID}).
