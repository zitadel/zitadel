package command

import (
	"context"

	"github.com/zitadel/zitadel/internal/crypto"
	"github.com/zitadel/zitadel/internal/eventstore"
	"github.com/zitadel/zitadel/internal/repository/idp"
	"github.com/zitadel/zitadel/internal/repository/org"
)

type OrgOAuthIDPWriteModel struct {
	OAuthIDPWriteModel
}

func NewOAuthOrgIDPWriteModel(orgID, id string) *OrgOAuthIDPWriteModel {
	return &OrgOAuthIDPWriteModel{
		OAuthIDPWriteModel{
			WriteModel: eventstore.WriteModel{
				AggregateID:   orgID,
				ResourceOwner: orgID,
			},
			ID: id,
		},
	}
}

func (wm *OrgOAuthIDPWriteModel) AppendEvents(events ...eventstore.Event) {
	for _, event := range events {
		switch e := event.(type) {
		case *org.OAuthIDPAddedEvent:
			wm.OAuthIDPWriteModel.AppendEvents(&e.OAuthIDPAddedEvent)
		case *org.OAuthIDPChangedEvent:
			wm.OAuthIDPWriteModel.AppendEvents(&e.OAuthIDPChangedEvent)
		case *org.IDPRemovedEvent:
			wm.OAuthIDPWriteModel.AppendEvents(&e.RemovedEvent)
		default:
			wm.OAuthIDPWriteModel.AppendEvents(e)
		}
	}
}

func (wm *OrgOAuthIDPWriteModel) Query() *eventstore.SearchQueryBuilder {
	return eventstore.NewSearchQueryBuilder(eventstore.ColumnsEvent).
		ResourceOwner(wm.ResourceOwner).
		AddQuery().
		AggregateTypes(org.AggregateType).
		AggregateIDs(wm.AggregateID).
		EventTypes(
			org.OAuthIDPAddedEventType,
			org.OAuthIDPChangedEventType,
			org.IDPRemovedEventType,
		).
		EventData(map[string]interface{}{"id": wm.ID}).
		Builder()
}

func (wm *OrgOAuthIDPWriteModel) NewChangedEvent(
	ctx context.Context,
	aggregate *eventstore.Aggregate,
	id,
	name,
	clientID,
	clientSecretString string,
	secretCrypto crypto.Crypto,
	authorizationEndpoint,
	tokenEndpoint,
	userEndpoint,
	idAttribute string,
	scopes []string,
	options idp.Options,
) (*org.OAuthIDPChangedEvent, error) {

	changes, err := wm.OAuthIDPWriteModel.NewChanges(
		name,
		clientID,
		clientSecretString,
		secretCrypto,
		authorizationEndpoint,
		tokenEndpoint,
		userEndpoint,
		idAttribute,
		scopes,
		options,
	)
	if err != nil || len(changes) == 0 {
		return nil, err
	}
	return org.NewOAuthIDPChangedEvent(ctx, aggregate, id, changes)
}

type OrgOIDCIDPWriteModel struct {
	OIDCIDPWriteModel
}

func NewOIDCOrgIDPWriteModel(orgID, id string) *OrgOIDCIDPWriteModel {
	return &OrgOIDCIDPWriteModel{
		OIDCIDPWriteModel{
			WriteModel: eventstore.WriteModel{
				AggregateID:   orgID,
				ResourceOwner: orgID,
			},
			ID: id,
		},
	}
}

func (wm *OrgOIDCIDPWriteModel) AppendEvents(events ...eventstore.Event) {
	for _, event := range events {
		switch e := event.(type) {
		case *org.OIDCIDPAddedEvent:
			wm.OIDCIDPWriteModel.AppendEvents(&e.OIDCIDPAddedEvent)
		case *org.OIDCIDPChangedEvent:
			wm.OIDCIDPWriteModel.AppendEvents(&e.OIDCIDPChangedEvent)
		case *org.IDPRemovedEvent:
			wm.OIDCIDPWriteModel.AppendEvents(&e.RemovedEvent)

			// old events
		case *org.IDPConfigAddedEvent:
			wm.OIDCIDPWriteModel.AppendEvents(&e.IDPConfigAddedEvent)
		case *org.IDPConfigChangedEvent:
			wm.OIDCIDPWriteModel.AppendEvents(&e.IDPConfigChangedEvent)
		case *org.IDPOIDCConfigAddedEvent:
			wm.OIDCIDPWriteModel.AppendEvents(&e.OIDCConfigAddedEvent)
		case *org.IDPOIDCConfigChangedEvent:
			wm.OIDCIDPWriteModel.AppendEvents(&e.OIDCConfigChangedEvent)
		case *org.IDPConfigRemovedEvent:
			wm.OIDCIDPWriteModel.AppendEvents(&e.IDPConfigRemovedEvent)
		default:
			wm.OIDCIDPWriteModel.AppendEvents(e)
		}
	}
}

func (wm *OrgOIDCIDPWriteModel) Query() *eventstore.SearchQueryBuilder {
	return eventstore.NewSearchQueryBuilder(eventstore.ColumnsEvent).
		ResourceOwner(wm.ResourceOwner).
		AddQuery().
		AggregateTypes(org.AggregateType).
		AggregateIDs(wm.AggregateID).
		EventTypes(
			org.OIDCIDPAddedEventType,
			org.OIDCIDPChangedEventType,
			org.IDPRemovedEventType,
		).
		EventData(map[string]interface{}{"id": wm.ID}).
		Or(). // old events
		AggregateTypes(org.AggregateType).
		AggregateIDs(wm.AggregateID).
		EventTypes(
			org.IDPConfigAddedEventType,
			org.IDPConfigChangedEventType,
			org.IDPOIDCConfigAddedEventType,
			org.IDPOIDCConfigChangedEventType,
			org.IDPConfigRemovedEventType,
		).
		EventData(map[string]interface{}{"idpConfigId": wm.ID}).
		Builder()
}

func (wm *OrgOIDCIDPWriteModel) NewChangedEvent(
	ctx context.Context,
	aggregate *eventstore.Aggregate,
	id,
	name,
	issuer,
	clientID,
	clientSecretString string,
	secretCrypto crypto.Crypto,
	scopes []string,
	options idp.Options,
) (*org.OIDCIDPChangedEvent, error) {

	changes, err := wm.OIDCIDPWriteModel.NewChanges(
		name,
		issuer,
		clientID,
		clientSecretString,
		secretCrypto,
		scopes,
		options,
	)
	if err != nil || len(changes) == 0 {
		return nil, err
	}
	return org.NewOIDCIDPChangedEvent(ctx, aggregate, id, changes)
}

type OrgJWTIDPWriteModel struct {
	JWTIDPWriteModel
}

func NewJWTOrgIDPWriteModel(orgID, id string) *OrgJWTIDPWriteModel {
	return &OrgJWTIDPWriteModel{
		JWTIDPWriteModel{
			WriteModel: eventstore.WriteModel{
				AggregateID:   orgID,
				ResourceOwner: orgID,
			},
			ID: id,
		},
	}
}

func (wm *OrgJWTIDPWriteModel) AppendEvents(events ...eventstore.Event) {
	for _, event := range events {
		switch e := event.(type) {
		case *org.JWTIDPAddedEvent:
			wm.JWTIDPWriteModel.AppendEvents(&e.JWTIDPAddedEvent)
		case *org.JWTIDPChangedEvent:
			wm.JWTIDPWriteModel.AppendEvents(&e.JWTIDPChangedEvent)
		case *org.IDPRemovedEvent:
			wm.JWTIDPWriteModel.AppendEvents(&e.RemovedEvent)

			// old events
		case *org.IDPConfigAddedEvent:
			wm.JWTIDPWriteModel.AppendEvents(&e.IDPConfigAddedEvent)
		case *org.IDPConfigChangedEvent:
			wm.JWTIDPWriteModel.AppendEvents(&e.IDPConfigChangedEvent)
		case *org.IDPJWTConfigAddedEvent:
			wm.JWTIDPWriteModel.AppendEvents(&e.JWTConfigAddedEvent)
		case *org.IDPJWTConfigChangedEvent:
			wm.JWTIDPWriteModel.AppendEvents(&e.JWTConfigChangedEvent)
		case *org.IDPConfigRemovedEvent:
			wm.JWTIDPWriteModel.AppendEvents(&e.IDPConfigRemovedEvent)
		default:
			wm.JWTIDPWriteModel.AppendEvents(e)
		}
	}
}

func (wm *OrgJWTIDPWriteModel) Query() *eventstore.SearchQueryBuilder {
	return eventstore.NewSearchQueryBuilder(eventstore.ColumnsEvent).
		ResourceOwner(wm.ResourceOwner).
		AddQuery().
		AggregateTypes(org.AggregateType).
		AggregateIDs(wm.AggregateID).
		EventTypes(
			org.JWTIDPAddedEventType,
			org.JWTIDPChangedEventType,
			org.IDPRemovedEventType,
		).
		EventData(map[string]interface{}{"id": wm.ID}).
		Or(). // old events
		AggregateTypes(org.AggregateType).
		AggregateIDs(wm.AggregateID).
		EventTypes(
			org.IDPConfigAddedEventType,
			org.IDPConfigChangedEventType,
			org.IDPJWTConfigAddedEventType,
			org.IDPJWTConfigChangedEventType,
			org.IDPConfigRemovedEventType,
		).
		EventData(map[string]interface{}{"idpConfigId": wm.ID}).
		Builder()
}

func (wm *OrgJWTIDPWriteModel) NewChangedEvent(
	ctx context.Context,
	aggregate *eventstore.Aggregate,
	id,
	name,
	issuer,
	jwtEndpoint,
	keysEndpoint,
	headerName string,
	options idp.Options,
) (*org.JWTIDPChangedEvent, error) {

	changes, err := wm.JWTIDPWriteModel.NewChanges(
		name,
		issuer,
		jwtEndpoint,
		keysEndpoint,
		headerName,
		options,
	)
	if err != nil || len(changes) == 0 {
		return nil, err
	}
	return org.NewJWTIDPChangedEvent(ctx, aggregate, id, changes)
}

type OrgGitHubIDPWriteModel struct {
	GitHubIDPWriteModel
}

func NewGitHubOrgIDPWriteModel(orgID, id string) *OrgGitHubIDPWriteModel {
	return &OrgGitHubIDPWriteModel{
		GitHubIDPWriteModel{
			WriteModel: eventstore.WriteModel{
				AggregateID:   orgID,
				ResourceOwner: orgID,
			},
			ID: id,
		},
	}
}

func (wm *OrgGitHubIDPWriteModel) AppendEvents(events ...eventstore.Event) {
	for _, event := range events {
		switch e := event.(type) {
		case *org.GitHubIDPAddedEvent:
			wm.GitHubIDPWriteModel.AppendEvents(&e.GitHubIDPAddedEvent)
		case *org.GitHubIDPChangedEvent:
			wm.GitHubIDPWriteModel.AppendEvents(&e.GitHubIDPChangedEvent)
		case *org.IDPRemovedEvent:
			wm.GitHubIDPWriteModel.AppendEvents(&e.RemovedEvent)
		default:
			wm.GitHubIDPWriteModel.AppendEvents(e)
		}
	}
}

func (wm *OrgGitHubIDPWriteModel) Query() *eventstore.SearchQueryBuilder {
	return eventstore.NewSearchQueryBuilder(eventstore.ColumnsEvent).
		ResourceOwner(wm.ResourceOwner).
		AddQuery().
		AggregateTypes(org.AggregateType).
		AggregateIDs(wm.AggregateID).
		EventTypes(
			org.GitHubIDPAddedEventType,
			org.GitHubIDPChangedEventType,
			org.IDPRemovedEventType,
		).
		EventData(map[string]interface{}{"id": wm.ID}).
		Builder()
}

func (wm *OrgGitHubIDPWriteModel) NewChangedEvent(
	ctx context.Context,
	aggregate *eventstore.Aggregate,
	id,
	name,
	clientID,
	clientSecretString string,
	secretCrypto crypto.Crypto,
	scopes []string,
	options idp.Options,
) (*org.GitHubIDPChangedEvent, error) {

	changes, err := wm.GitHubIDPWriteModel.NewChanges(name, clientID, clientSecretString, secretCrypto, scopes, options)

	if err != nil || len(changes) == 0 {
		return nil, err
	}
	return org.NewGitHubIDPChangedEvent(ctx, aggregate, id, changes)
}

type OrgGitHubEnterpriseIDPWriteModel struct {
	GitHubEnterpriseIDPWriteModel
}

func NewGitHubEnterpriseOrgIDPWriteModel(orgID, id string) *OrgGitHubEnterpriseIDPWriteModel {
	return &OrgGitHubEnterpriseIDPWriteModel{
		GitHubEnterpriseIDPWriteModel{
			WriteModel: eventstore.WriteModel{
				AggregateID:   orgID,
				ResourceOwner: orgID,
			},
			ID: id,
		},
	}
}

func (wm *OrgGitHubEnterpriseIDPWriteModel) AppendEvents(events ...eventstore.Event) {
	for _, event := range events {
		switch e := event.(type) {
		case *org.GitHubEnterpriseIDPAddedEvent:
			wm.GitHubEnterpriseIDPWriteModel.AppendEvents(&e.GitHubEnterpriseIDPAddedEvent)
		case *org.GitHubEnterpriseIDPChangedEvent:
			wm.GitHubEnterpriseIDPWriteModel.AppendEvents(&e.GitHubEnterpriseIDPChangedEvent)
		case *org.IDPRemovedEvent:
			wm.GitHubEnterpriseIDPWriteModel.AppendEvents(&e.RemovedEvent)
		default:
			wm.GitHubEnterpriseIDPWriteModel.AppendEvents(e)
		}
	}
}

func (wm *OrgGitHubEnterpriseIDPWriteModel) Query() *eventstore.SearchQueryBuilder {
	return eventstore.NewSearchQueryBuilder(eventstore.ColumnsEvent).
		ResourceOwner(wm.ResourceOwner).
		AddQuery().
		AggregateTypes(org.AggregateType).
		AggregateIDs(wm.AggregateID).
		EventTypes(
			org.GitHubEnterpriseIDPAddedEventType,
			org.GitHubEnterpriseIDPChangedEventType,
			org.IDPRemovedEventType,
		).
		EventData(map[string]interface{}{"id": wm.ID}).
		Builder()
}

func (wm *OrgGitHubEnterpriseIDPWriteModel) NewChangedEvent(
	ctx context.Context,
	aggregate *eventstore.Aggregate,
	id,
	name,
	clientID string,
	clientSecretString string,
	secretCrypto crypto.Crypto,
	authorizationEndpoint,
	tokenEndpoint,
	userEndpoint string,
	scopes []string,
	options idp.Options,
) (*org.GitHubEnterpriseIDPChangedEvent, error) {

	changes, err := wm.GitHubEnterpriseIDPWriteModel.NewChanges(
		name,
		clientID,
		clientSecretString,
		secretCrypto,
		authorizationEndpoint,
		tokenEndpoint,
		userEndpoint,
		scopes,
		options,
	)

	if err != nil || len(changes) == 0 {
		return nil, err
	}
	return org.NewGitHubEnterpriseIDPChangedEvent(ctx, aggregate, id, changes)
}

type OrgGitLabIDPWriteModel struct {
	GitLabIDPWriteModel
}

func NewGitLabOrgIDPWriteModel(orgID, id string) *OrgGitLabIDPWriteModel {
	return &OrgGitLabIDPWriteModel{
		GitLabIDPWriteModel{
			WriteModel: eventstore.WriteModel{
				AggregateID:   orgID,
				ResourceOwner: orgID,
			},
			ID: id,
		},
	}
}

<<<<<<< HEAD
func (wm *OrgGitLabIDPWriteModel) Reduce() error {
	return wm.GitLabIDPWriteModel.Reduce()
}

=======
>>>>>>> c0843e6b
func (wm *OrgGitLabIDPWriteModel) AppendEvents(events ...eventstore.Event) {
	for _, event := range events {
		switch e := event.(type) {
		case *org.GitLabIDPAddedEvent:
			wm.GitLabIDPWriteModel.AppendEvents(&e.GitLabIDPAddedEvent)
		case *org.GitLabIDPChangedEvent:
			wm.GitLabIDPWriteModel.AppendEvents(&e.GitLabIDPChangedEvent)
		case *org.IDPRemovedEvent:
			wm.GitLabIDPWriteModel.AppendEvents(&e.RemovedEvent)
		default:
			wm.GitLabIDPWriteModel.AppendEvents(e)
		}
	}
}

func (wm *OrgGitLabIDPWriteModel) Query() *eventstore.SearchQueryBuilder {
	return eventstore.NewSearchQueryBuilder(eventstore.ColumnsEvent).
		ResourceOwner(wm.ResourceOwner).
		AddQuery().
		AggregateTypes(org.AggregateType).
		AggregateIDs(wm.AggregateID).
		EventTypes(
			org.GitLabIDPAddedEventType,
			org.GitLabIDPChangedEventType,
			org.IDPRemovedEventType,
		).
		EventData(map[string]interface{}{"id": wm.ID}).
		Builder()
}

func (wm *OrgGitLabIDPWriteModel) NewChangedEvent(
	ctx context.Context,
	aggregate *eventstore.Aggregate,
	id,
	name,
	clientID,
	clientSecretString string,
	secretCrypto crypto.Crypto,
	scopes []string,
	options idp.Options,
) (*org.GitLabIDPChangedEvent, error) {

	changes, err := wm.GitLabIDPWriteModel.NewChanges(name, clientID, clientSecretString, secretCrypto, scopes, options)
	if err != nil || len(changes) == 0 {
		return nil, err
	}
	return org.NewGitLabIDPChangedEvent(ctx, aggregate, id, changes)
}

type OrgGitLabSelfHostedIDPWriteModel struct {
	GitLabSelfHostedIDPWriteModel
}

func NewGitLabSelfHostedOrgIDPWriteModel(orgID, id string) *OrgGitLabSelfHostedIDPWriteModel {
	return &OrgGitLabSelfHostedIDPWriteModel{
		GitLabSelfHostedIDPWriteModel{
			WriteModel: eventstore.WriteModel{
				AggregateID:   orgID,
				ResourceOwner: orgID,
			},
			ID: id,
		},
	}
}

<<<<<<< HEAD
func (wm *OrgGitLabSelfHostedIDPWriteModel) Reduce() error {
	return wm.GitLabSelfHostedIDPWriteModel.Reduce()
}

=======
>>>>>>> c0843e6b
func (wm *OrgGitLabSelfHostedIDPWriteModel) AppendEvents(events ...eventstore.Event) {
	for _, event := range events {
		switch e := event.(type) {
		case *org.GitLabSelfHostedIDPAddedEvent:
			wm.GitLabSelfHostedIDPWriteModel.AppendEvents(&e.GitLabSelfHostedIDPAddedEvent)
		case *org.GitLabSelfHostedIDPChangedEvent:
			wm.GitLabSelfHostedIDPWriteModel.AppendEvents(&e.GitLabSelfHostedIDPChangedEvent)
		case *org.IDPRemovedEvent:
			wm.GitLabSelfHostedIDPWriteModel.AppendEvents(&e.RemovedEvent)
		default:
			wm.GitLabSelfHostedIDPWriteModel.AppendEvents(e)
		}
	}
}

func (wm *OrgGitLabSelfHostedIDPWriteModel) Query() *eventstore.SearchQueryBuilder {
	return eventstore.NewSearchQueryBuilder(eventstore.ColumnsEvent).
		ResourceOwner(wm.ResourceOwner).
		AddQuery().
		AggregateTypes(org.AggregateType).
		AggregateIDs(wm.AggregateID).
		EventTypes(
			org.GitLabSelfHostedIDPAddedEventType,
			org.GitLabSelfHostedIDPChangedEventType,
			org.IDPRemovedEventType,
		).
		EventData(map[string]interface{}{"id": wm.ID}).
		Builder()
}

func (wm *OrgGitLabSelfHostedIDPWriteModel) NewChangedEvent(
	ctx context.Context,
	aggregate *eventstore.Aggregate,
	id,
	name,
	issuer,
	clientID string,
	clientSecretString string,
	secretCrypto crypto.Crypto,
	scopes []string,
	options idp.Options,
) (*org.GitLabSelfHostedIDPChangedEvent, error) {

	changes, err := wm.GitLabSelfHostedIDPWriteModel.NewChanges(name, issuer, clientID, clientSecretString, secretCrypto, scopes, options)
	if err != nil || len(changes) == 0 {
		return nil, err
	}
	return org.NewGitLabSelfHostedIDPChangedEvent(ctx, aggregate, id, changes)
}

type OrgGoogleIDPWriteModel struct {
	GoogleIDPWriteModel
}

func NewGoogleOrgIDPWriteModel(orgID, id string) *OrgGoogleIDPWriteModel {
	return &OrgGoogleIDPWriteModel{
		GoogleIDPWriteModel{
			WriteModel: eventstore.WriteModel{
				AggregateID:   orgID,
				ResourceOwner: orgID,
			},
			ID: id,
		},
	}
}

func (wm *OrgGoogleIDPWriteModel) AppendEvents(events ...eventstore.Event) {
	for _, event := range events {
		switch e := event.(type) {
		case *org.GoogleIDPAddedEvent:
			wm.GoogleIDPWriteModel.AppendEvents(&e.GoogleIDPAddedEvent)
		case *org.GoogleIDPChangedEvent:
			wm.GoogleIDPWriteModel.AppendEvents(&e.GoogleIDPChangedEvent)
		case *org.IDPRemovedEvent:
			wm.GoogleIDPWriteModel.AppendEvents(&e.RemovedEvent)
		default:
			wm.GoogleIDPWriteModel.AppendEvents(e)
		}
	}
}

func (wm *OrgGoogleIDPWriteModel) Query() *eventstore.SearchQueryBuilder {
	return eventstore.NewSearchQueryBuilder(eventstore.ColumnsEvent).
		ResourceOwner(wm.ResourceOwner).
		AddQuery().
		AggregateTypes(org.AggregateType).
		AggregateIDs(wm.AggregateID).
		EventTypes(
			org.GoogleIDPAddedEventType,
			org.GoogleIDPChangedEventType,
			org.IDPRemovedEventType,
		).
		EventData(map[string]interface{}{"id": wm.ID}).
		Builder()
}

func (wm *OrgGoogleIDPWriteModel) NewChangedEvent(
	ctx context.Context,
	aggregate *eventstore.Aggregate,
	id,
	name,
	clientID,
	clientSecretString string,
	secretCrypto crypto.Crypto,
	scopes []string,
	options idp.Options,
) (*org.GoogleIDPChangedEvent, error) {

	changes, err := wm.GoogleIDPWriteModel.NewChanges(name, clientID, clientSecretString, secretCrypto, scopes, options)
	if err != nil || len(changes) == 0 {
		return nil, err
	}
	return org.NewGoogleIDPChangedEvent(ctx, aggregate, id, changes)
}

type OrgLDAPIDPWriteModel struct {
	LDAPIDPWriteModel
}

func NewLDAPOrgIDPWriteModel(orgID, id string) *OrgLDAPIDPWriteModel {
	return &OrgLDAPIDPWriteModel{
		LDAPIDPWriteModel{
			WriteModel: eventstore.WriteModel{
				AggregateID:   orgID,
				ResourceOwner: orgID,
			},
			ID: id,
		},
	}
}

func (wm *OrgLDAPIDPWriteModel) AppendEvents(events ...eventstore.Event) {
	for _, event := range events {
		switch e := event.(type) {
		case *org.LDAPIDPAddedEvent:
			wm.LDAPIDPWriteModel.AppendEvents(&e.LDAPIDPAddedEvent)
		case *org.LDAPIDPChangedEvent:
			wm.LDAPIDPWriteModel.AppendEvents(&e.LDAPIDPChangedEvent)
		case *org.IDPRemovedEvent:
			wm.LDAPIDPWriteModel.AppendEvents(&e.RemovedEvent)
		default:
			wm.LDAPIDPWriteModel.AppendEvents(e)
		}
	}
}

func (wm *OrgLDAPIDPWriteModel) Query() *eventstore.SearchQueryBuilder {
	return eventstore.NewSearchQueryBuilder(eventstore.ColumnsEvent).
		ResourceOwner(wm.ResourceOwner).
		AddQuery().
		AggregateTypes(org.AggregateType).
		AggregateIDs(wm.AggregateID).
		EventTypes(
			org.LDAPIDPAddedEventType,
			org.LDAPIDPChangedEventType,
			org.IDPRemovedEventType,
		).
		EventData(map[string]interface{}{"id": wm.ID}).
		Builder()
}

func (wm *OrgLDAPIDPWriteModel) NewChangedEvent(
	ctx context.Context,
	aggregate *eventstore.Aggregate,
	id,
	oldName,
	name,
	host,
	port string,
	tls bool,
	baseDN,
	userObjectClass,
	userUniqueAttribute,
	admin string,
	password string,
	secretCrypto crypto.Crypto,
	attributes idp.LDAPAttributes,
	options idp.Options,
) (*org.LDAPIDPChangedEvent, error) {

	changes, err := wm.LDAPIDPWriteModel.NewChanges(
		name,
		host,
		port,
		tls,
		baseDN,
		userObjectClass,
		userUniqueAttribute,
		admin,
		password,
		secretCrypto,
		attributes,
		options,
	)
	if err != nil || len(changes) == 0 {
		return nil, err
	}
	return org.NewLDAPIDPChangedEvent(ctx, aggregate, id, oldName, changes)
}

type OrgIDPRemoveWriteModel struct {
	IDPRemoveWriteModel
}

func NewOrgIDPRemoveWriteModel(orgID, id string) *OrgIDPRemoveWriteModel {
	return &OrgIDPRemoveWriteModel{
		IDPRemoveWriteModel{
			WriteModel: eventstore.WriteModel{
				AggregateID:   orgID,
				ResourceOwner: orgID,
			},
			ID: id,
		},
	}
}

func (wm *OrgIDPRemoveWriteModel) AppendEvents(events ...eventstore.Event) {
	for _, event := range events {
		switch e := event.(type) {
		case *org.OAuthIDPAddedEvent:
			wm.IDPRemoveWriteModel.AppendEvents(&e.OAuthIDPAddedEvent)
		case *org.OIDCIDPAddedEvent:
			wm.IDPRemoveWriteModel.AppendEvents(&e.OIDCIDPAddedEvent)
		case *org.JWTIDPAddedEvent:
			wm.IDPRemoveWriteModel.AppendEvents(&e.JWTIDPAddedEvent)
		case *org.GitHubIDPAddedEvent:
			wm.IDPRemoveWriteModel.AppendEvents(&e.GitHubIDPAddedEvent)
		case *org.GitHubEnterpriseIDPAddedEvent:
			wm.IDPRemoveWriteModel.AppendEvents(&e.GitHubEnterpriseIDPAddedEvent)
		case *org.GitLabIDPAddedEvent:
			wm.IDPRemoveWriteModel.AppendEvents(&e.GitLabIDPAddedEvent)
		case *org.GitLabSelfHostedIDPAddedEvent:
			wm.IDPRemoveWriteModel.AppendEvents(&e.GitLabSelfHostedIDPAddedEvent)
		case *org.GoogleIDPAddedEvent:
			wm.IDPRemoveWriteModel.AppendEvents(&e.GoogleIDPAddedEvent)
		case *org.LDAPIDPAddedEvent:
			wm.IDPRemoveWriteModel.AppendEvents(&e.LDAPIDPAddedEvent)
		case *org.IDPRemovedEvent:
			wm.IDPRemoveWriteModel.AppendEvents(&e.RemovedEvent)
		case *org.IDPConfigAddedEvent:
			wm.IDPRemoveWriteModel.AppendEvents(&e.IDPConfigAddedEvent)
		case *org.IDPConfigRemovedEvent:
			wm.IDPRemoveWriteModel.AppendEvents(&e.IDPConfigRemovedEvent)
		default:
			wm.IDPRemoveWriteModel.AppendEvents(e)
		}
	}
}

func (wm *OrgIDPRemoveWriteModel) Query() *eventstore.SearchQueryBuilder {
	return eventstore.NewSearchQueryBuilder(eventstore.ColumnsEvent).
		ResourceOwner(wm.ResourceOwner).
		AddQuery().
		AggregateTypes(org.AggregateType).
		AggregateIDs(wm.AggregateID).
		EventTypes(
			org.OAuthIDPAddedEventType,
			org.OIDCIDPAddedEventType,
			org.JWTIDPAddedEventType,
			org.GitHubIDPAddedEventType,
			org.GitHubEnterpriseIDPAddedEventType,
			org.GitLabIDPAddedEventType,
			org.GitLabSelfHostedIDPAddedEventType,
			org.GoogleIDPAddedEventType,
			org.LDAPIDPAddedEventType,
			org.IDPRemovedEventType,
		).
		EventData(map[string]interface{}{"id": wm.ID}).
		Or(). // old events
		AggregateTypes(org.AggregateType).
		AggregateIDs(wm.AggregateID).
		EventTypes(
			org.IDPConfigAddedEventType,
			org.IDPConfigRemovedEventType,
		).
		EventData(map[string]interface{}{"idpConfigId": wm.ID}).
		Builder()
}<|MERGE_RESOLUTION|>--- conflicted
+++ resolved
@@ -442,13 +442,6 @@
 	}
 }
 
-<<<<<<< HEAD
-func (wm *OrgGitLabIDPWriteModel) Reduce() error {
-	return wm.GitLabIDPWriteModel.Reduce()
-}
-
-=======
->>>>>>> c0843e6b
 func (wm *OrgGitLabIDPWriteModel) AppendEvents(events ...eventstore.Event) {
 	for _, event := range events {
 		switch e := event.(type) {
@@ -514,13 +507,6 @@
 	}
 }
 
-<<<<<<< HEAD
-func (wm *OrgGitLabSelfHostedIDPWriteModel) Reduce() error {
-	return wm.GitLabSelfHostedIDPWriteModel.Reduce()
-}
-
-=======
->>>>>>> c0843e6b
 func (wm *OrgGitLabSelfHostedIDPWriteModel) AppendEvents(events ...eventstore.Event) {
 	for _, event := range events {
 		switch e := event.(type) {
