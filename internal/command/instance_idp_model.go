package command

import (
	"context"

	"github.com/zitadel/zitadel/internal/crypto"
	"github.com/zitadel/zitadel/internal/eventstore"
	"github.com/zitadel/zitadel/internal/repository/idp"
	"github.com/zitadel/zitadel/internal/repository/instance"
)

type InstanceOAuthIDPWriteModel struct {
	OAuthIDPWriteModel
}

func NewOAuthInstanceIDPWriteModel(instanceID, id string) *InstanceOAuthIDPWriteModel {
	return &InstanceOAuthIDPWriteModel{
		OAuthIDPWriteModel{
			WriteModel: eventstore.WriteModel{
				AggregateID:   instanceID,
				ResourceOwner: instanceID,
			},
			ID: id,
		},
	}
}

func (wm *InstanceOAuthIDPWriteModel) Reduce() error {
	return wm.OAuthIDPWriteModel.Reduce()
}

func (wm *InstanceOAuthIDPWriteModel) AppendEvents(events ...eventstore.Event) {
	for _, event := range events {
		switch e := event.(type) {
		case *instance.OAuthIDPAddedEvent:
			wm.OAuthIDPWriteModel.AppendEvents(&e.OAuthIDPAddedEvent)
		case *instance.OAuthIDPChangedEvent:
			wm.OAuthIDPWriteModel.AppendEvents(&e.OAuthIDPChangedEvent)
		case *instance.IDPRemovedEvent:
			wm.OAuthIDPWriteModel.AppendEvents(&e.RemovedEvent)
		}
	}
}

func (wm *InstanceOAuthIDPWriteModel) Query() *eventstore.SearchQueryBuilder {
	return eventstore.NewSearchQueryBuilder(eventstore.ColumnsEvent).
		ResourceOwner(wm.ResourceOwner).
		AddQuery().
		AggregateTypes(instance.AggregateType).
		AggregateIDs(wm.AggregateID).
		EventTypes(
			instance.OAuthIDPAddedEventType,
			instance.OAuthIDPChangedEventType,
			instance.IDPRemovedEventType,
		).
		EventData(map[string]interface{}{"id": wm.ID}).
		Builder()
}

func (wm *InstanceOAuthIDPWriteModel) NewChangedEvent(
	ctx context.Context,
	aggregate *eventstore.Aggregate,
	id,
	name,
	clientID,
	clientSecretString string,
	secretCrypto crypto.Crypto,
	authorizationEndpoint,
	tokenEndpoint,
	userEndpoint string,
	scopes []string,
	options idp.Options,
) (*instance.OAuthIDPChangedEvent, error) {

	changes, err := wm.OAuthIDPWriteModel.NewChanges(
		name,
		clientID,
		clientSecretString,
		secretCrypto,
		authorizationEndpoint,
		tokenEndpoint,
		userEndpoint,
		scopes,
		options,
	)
<<<<<<< HEAD
	if err != nil {
		return nil, err
	}
	if len(changes) == 0 {
		return nil, nil
	}
	return instance.NewOAuthIDPChangedEvent(ctx, aggregate, id, changes)
}

type InstanceGitHubIDPWriteModel struct {
	GitHubIDPWriteModel
}

func NewGitHubInstanceIDPWriteModel(instanceID, id string) *InstanceGitHubIDPWriteModel {
	return &InstanceGitHubIDPWriteModel{
		GitHubIDPWriteModel{
=======
	if err != nil || len(changes) == 0 {
		return nil, err
	}
	return instance.NewOAuthIDPChangedEvent(ctx, aggregate, id, changes)
}

type InstanceOIDCIDPWriteModel struct {
	OIDCIDPWriteModel
}

func NewOIDCInstanceIDPWriteModel(instanceID, id string) *InstanceOIDCIDPWriteModel {
	return &InstanceOIDCIDPWriteModel{
		OIDCIDPWriteModel{
>>>>>>> ed4983d3
			WriteModel: eventstore.WriteModel{
				AggregateID:   instanceID,
				ResourceOwner: instanceID,
			},
			ID: id,
		},
	}
}

<<<<<<< HEAD
func (wm *InstanceGitHubIDPWriteModel) Reduce() error {
	return wm.GitHubIDPWriteModel.Reduce()
}

func (wm *InstanceGitHubIDPWriteModel) AppendEvents(events ...eventstore.Event) {
	for _, event := range events {
		switch e := event.(type) {
		case *instance.GitHubIDPAddedEvent:
			wm.GitHubIDPWriteModel.AppendEvents(&e.GitHubIDPAddedEvent)
		case *instance.GitHubIDPChangedEvent:
			wm.GitHubIDPWriteModel.AppendEvents(&e.GitHubIDPChangedEvent)
		case *instance.IDPRemovedEvent:
			wm.GitHubIDPWriteModel.AppendEvents(&e.RemovedEvent)
		default:
			wm.GitHubIDPWriteModel.AppendEvents(e)
		}
	}
}

func (wm *InstanceGitHubIDPWriteModel) Query() *eventstore.SearchQueryBuilder {
=======
func (wm *InstanceOIDCIDPWriteModel) Reduce() error {
	return wm.OIDCIDPWriteModel.Reduce()
}

func (wm *InstanceOIDCIDPWriteModel) AppendEvents(events ...eventstore.Event) {
	for _, event := range events {
		switch e := event.(type) {
		case *instance.OIDCIDPAddedEvent:
			wm.OIDCIDPWriteModel.AppendEvents(&e.OIDCIDPAddedEvent)
		case *instance.OIDCIDPChangedEvent:
			wm.OIDCIDPWriteModel.AppendEvents(&e.OIDCIDPChangedEvent)
		case *instance.IDPRemovedEvent:
			wm.OIDCIDPWriteModel.AppendEvents(&e.RemovedEvent)

			// old events
		case *instance.IDPConfigAddedEvent:
			wm.OIDCIDPWriteModel.AppendEvents(&e.IDPConfigAddedEvent)
		case *instance.IDPConfigChangedEvent:
			wm.OIDCIDPWriteModel.AppendEvents(&e.IDPConfigChangedEvent)
		case *instance.IDPOIDCConfigAddedEvent:
			wm.OIDCIDPWriteModel.AppendEvents(&e.OIDCConfigAddedEvent)
		case *instance.IDPOIDCConfigChangedEvent:
			wm.OIDCIDPWriteModel.AppendEvents(&e.OIDCConfigChangedEvent)
		case *instance.IDPConfigRemovedEvent:
			wm.OIDCIDPWriteModel.AppendEvents(&e.IDPConfigRemovedEvent)
		default:
			wm.OIDCIDPWriteModel.AppendEvents(e)
		}
	}
}

func (wm *InstanceOIDCIDPWriteModel) Query() *eventstore.SearchQueryBuilder {
>>>>>>> ed4983d3
	return eventstore.NewSearchQueryBuilder(eventstore.ColumnsEvent).
		ResourceOwner(wm.ResourceOwner).
		AddQuery().
		AggregateTypes(instance.AggregateType).
		AggregateIDs(wm.AggregateID).
		EventTypes(
<<<<<<< HEAD
			instance.GitHubIDPAddedEventType,
			instance.GitHubIDPChangedEventType,
			instance.IDPRemovedEventType,
		).
		EventData(map[string]interface{}{"id": wm.ID}).
		Builder()
}

func (wm *InstanceGitHubIDPWriteModel) NewChangedEvent(
=======
			instance.OIDCIDPAddedEventType,
			instance.OIDCIDPChangedEventType,
			instance.IDPRemovedEventType,
		).
		EventData(map[string]interface{}{"id": wm.ID}).
		Or(). // old events
		AggregateTypes(instance.AggregateType).
		AggregateIDs(wm.AggregateID).
		EventTypes(
			instance.IDPConfigAddedEventType,
			instance.IDPConfigChangedEventType,
			instance.IDPOIDCConfigAddedEventType,
			instance.IDPOIDCConfigChangedEventType,
			instance.IDPConfigRemovedEventType,
		).
		EventData(map[string]interface{}{"idpConfigId": wm.ID}).
		Builder()
}

func (wm *InstanceOIDCIDPWriteModel) NewChangedEvent(
>>>>>>> ed4983d3
	ctx context.Context,
	aggregate *eventstore.Aggregate,
	id,
	name,
<<<<<<< HEAD
	clientID string,
=======
	issuer,
	clientID,
>>>>>>> ed4983d3
	clientSecretString string,
	secretCrypto crypto.Crypto,
	scopes []string,
	options idp.Options,
<<<<<<< HEAD
) (*instance.GitHubIDPChangedEvent, error) {

	changes, err := wm.GitHubIDPWriteModel.NewChanges(name, clientID, clientSecretString, secretCrypto, scopes, options)
	if err != nil {
		return nil, err
	}
	if len(changes) == 0 {
		return nil, nil
	}
	return instance.NewGitHubIDPChangedEvent(ctx, aggregate, id, changes)
}

type InstanceGitHubEnterpriseIDPWriteModel struct {
	GitHubEnterpriseIDPWriteModel
}

func NewGitHubEnterpriseInstanceIDPWriteModel(instanceID, id string) *InstanceGitHubEnterpriseIDPWriteModel {
	return &InstanceGitHubEnterpriseIDPWriteModel{
		GitHubEnterpriseIDPWriteModel{
=======
) (*instance.OIDCIDPChangedEvent, error) {

	changes, err := wm.OIDCIDPWriteModel.NewChanges(
		name,
		issuer,
		clientID,
		clientSecretString,
		secretCrypto,
		scopes,
		options,
	)
	if err != nil || len(changes) == 0 {
		return nil, err
	}
	return instance.NewOIDCIDPChangedEvent(ctx, aggregate, id, changes)
}

type InstanceJWTIDPWriteModel struct {
	JWTIDPWriteModel
}

func NewJWTInstanceIDPWriteModel(instanceID, id string) *InstanceJWTIDPWriteModel {
	return &InstanceJWTIDPWriteModel{
		JWTIDPWriteModel{
>>>>>>> ed4983d3
			WriteModel: eventstore.WriteModel{
				AggregateID:   instanceID,
				ResourceOwner: instanceID,
			},
			ID: id,
		},
	}
}

<<<<<<< HEAD
func (wm *InstanceGitHubEnterpriseIDPWriteModel) Reduce() error {
	return wm.GitHubEnterpriseIDPWriteModel.Reduce()
}

func (wm *InstanceGitHubEnterpriseIDPWriteModel) AppendEvents(events ...eventstore.Event) {
	for _, event := range events {
		switch e := event.(type) {
		case *instance.GitHubEnterpriseIDPAddedEvent:
			wm.GitHubEnterpriseIDPWriteModel.AppendEvents(&e.GitHubEnterpriseIDPAddedEvent)
		case *instance.GitHubEnterpriseIDPChangedEvent:
			wm.GitHubEnterpriseIDPWriteModel.AppendEvents(&e.GitHubEnterpriseIDPChangedEvent)
		case *instance.IDPRemovedEvent:
			wm.GitHubEnterpriseIDPWriteModel.AppendEvents(&e.RemovedEvent)
		default:
			wm.GitHubEnterpriseIDPWriteModel.AppendEvents(e)
		}
	}
}

func (wm *InstanceGitHubEnterpriseIDPWriteModel) Query() *eventstore.SearchQueryBuilder {
=======
func (wm *InstanceJWTIDPWriteModel) Reduce() error {
	return wm.JWTIDPWriteModel.Reduce()
}

func (wm *InstanceJWTIDPWriteModel) AppendEvents(events ...eventstore.Event) {
	for _, event := range events {
		switch e := event.(type) {
		case *instance.JWTIDPAddedEvent:
			wm.JWTIDPWriteModel.AppendEvents(&e.JWTIDPAddedEvent)
		case *instance.JWTIDPChangedEvent:
			wm.JWTIDPWriteModel.AppendEvents(&e.JWTIDPChangedEvent)
		case *instance.IDPRemovedEvent:
			wm.JWTIDPWriteModel.AppendEvents(&e.RemovedEvent)

			// old events
		case *instance.IDPConfigAddedEvent:
			wm.JWTIDPWriteModel.AppendEvents(&e.IDPConfigAddedEvent)
		case *instance.IDPConfigChangedEvent:
			wm.JWTIDPWriteModel.AppendEvents(&e.IDPConfigChangedEvent)
		case *instance.IDPJWTConfigAddedEvent:
			wm.JWTIDPWriteModel.AppendEvents(&e.JWTConfigAddedEvent)
		case *instance.IDPJWTConfigChangedEvent:
			wm.JWTIDPWriteModel.AppendEvents(&e.JWTConfigChangedEvent)
		case *instance.IDPConfigRemovedEvent:
			wm.JWTIDPWriteModel.AppendEvents(&e.IDPConfigRemovedEvent)
		default:
			wm.JWTIDPWriteModel.AppendEvents(e)
		}
	}
}

func (wm *InstanceJWTIDPWriteModel) Query() *eventstore.SearchQueryBuilder {
>>>>>>> ed4983d3
	return eventstore.NewSearchQueryBuilder(eventstore.ColumnsEvent).
		ResourceOwner(wm.ResourceOwner).
		AddQuery().
		AggregateTypes(instance.AggregateType).
		AggregateIDs(wm.AggregateID).
		EventTypes(
<<<<<<< HEAD
			instance.GitHubEnterpriseIDPAddedEventType,
			instance.GitHubEnterpriseIDPChangedEventType,
			instance.IDPRemovedEventType,
		).
		EventData(map[string]interface{}{"id": wm.ID}).
		Builder()
}

func (wm *InstanceGitHubEnterpriseIDPWriteModel) NewChangedEvent(
=======
			instance.JWTIDPAddedEventType,
			instance.JWTIDPChangedEventType,
			instance.IDPRemovedEventType,
		).
		EventData(map[string]interface{}{"id": wm.ID}).
		Or(). // old events
		AggregateTypes(instance.AggregateType).
		AggregateIDs(wm.AggregateID).
		EventTypes(
			instance.IDPConfigAddedEventType,
			instance.IDPConfigChangedEventType,
			instance.IDPJWTConfigAddedEventType,
			instance.IDPJWTConfigChangedEventType,
			instance.IDPConfigRemovedEventType,
		).
		EventData(map[string]interface{}{"idpConfigId": wm.ID}).
		Builder()
}

func (wm *InstanceJWTIDPWriteModel) NewChangedEvent(
>>>>>>> ed4983d3
	ctx context.Context,
	aggregate *eventstore.Aggregate,
	id,
	name,
<<<<<<< HEAD
	clientID string,
	clientSecretString string,
	secretCrypto crypto.Crypto,
	authorizationEndpoint,
	tokenEndpoint,
	userEndpoint string,
	scopes []string,
	options idp.Options,
) (*instance.GitHubEnterpriseIDPChangedEvent, error) {

	changes, err := wm.GitHubEnterpriseIDPWriteModel.NewChanges(
		name,
		clientID,
		clientSecretString,
		secretCrypto,
		authorizationEndpoint,
		tokenEndpoint,
		userEndpoint,
		scopes,
		options,
	)
	if err != nil {
		return nil, err
	}
	if len(changes) == 0 {
		return nil, nil
	}
	return instance.NewGitHubEnterpriseIDPChangedEvent(ctx, aggregate, id, changes)
=======
	issuer,
	jwtEndpoint,
	keysEndpoint,
	headerName string,
	options idp.Options,
) (*instance.JWTIDPChangedEvent, error) {

	changes, err := wm.JWTIDPWriteModel.NewChanges(
		name,
		issuer,
		jwtEndpoint,
		keysEndpoint,
		headerName,
		options,
	)
	if err != nil || len(changes) == 0 {
		return nil, err
	}
	return instance.NewJWTIDPChangedEvent(ctx, aggregate, id, changes)
>>>>>>> ed4983d3
}

type InstanceGoogleIDPWriteModel struct {
	GoogleIDPWriteModel
}

func NewGoogleInstanceIDPWriteModel(instanceID, id string) *InstanceGoogleIDPWriteModel {
	return &InstanceGoogleIDPWriteModel{
		GoogleIDPWriteModel{
			WriteModel: eventstore.WriteModel{
				AggregateID:   instanceID,
				ResourceOwner: instanceID,
			},
			ID: id,
		},
	}
}

func (wm *InstanceGoogleIDPWriteModel) Reduce() error {
	return wm.GoogleIDPWriteModel.Reduce()
}

func (wm *InstanceGoogleIDPWriteModel) AppendEvents(events ...eventstore.Event) {
	for _, event := range events {
		switch e := event.(type) {
		case *instance.GoogleIDPAddedEvent:
			wm.GoogleIDPWriteModel.AppendEvents(&e.GoogleIDPAddedEvent)
		case *instance.GoogleIDPChangedEvent:
			wm.GoogleIDPWriteModel.AppendEvents(&e.GoogleIDPChangedEvent)
		case *instance.IDPRemovedEvent:
			wm.GoogleIDPWriteModel.AppendEvents(&e.RemovedEvent)
		}
	}
}

func (wm *InstanceGoogleIDPWriteModel) Query() *eventstore.SearchQueryBuilder {
	return eventstore.NewSearchQueryBuilder(eventstore.ColumnsEvent).
		ResourceOwner(wm.ResourceOwner).
		AddQuery().
		AggregateTypes(instance.AggregateType).
		AggregateIDs(wm.AggregateID).
		EventTypes(
			instance.GoogleIDPAddedEventType,
			instance.GoogleIDPChangedEventType,
			instance.IDPRemovedEventType,
		).
		EventData(map[string]interface{}{"id": wm.ID}).
		Builder()
}

func (wm *InstanceGoogleIDPWriteModel) NewChangedEvent(
	ctx context.Context,
	aggregate *eventstore.Aggregate,
	id,
	name,
	clientID,
	clientSecretString string,
	secretCrypto crypto.Crypto,
	scopes []string,
	options idp.Options,
) (*instance.GoogleIDPChangedEvent, error) {

	changes, err := wm.GoogleIDPWriteModel.NewChanges(name, clientID, clientSecretString, secretCrypto, scopes, options)
	if err != nil || len(changes) == 0 {
		return nil, err
	}
<<<<<<< HEAD
	if len(changes) == 0 {
		return nil, nil
	}
=======
>>>>>>> ed4983d3
	return instance.NewGoogleIDPChangedEvent(ctx, aggregate, id, changes)
}

type InstanceLDAPIDPWriteModel struct {
	LDAPIDPWriteModel
}

func NewLDAPInstanceIDPWriteModel(instanceID, id string) *InstanceLDAPIDPWriteModel {
	return &InstanceLDAPIDPWriteModel{
		LDAPIDPWriteModel{
			WriteModel: eventstore.WriteModel{
				AggregateID:   instanceID,
				ResourceOwner: instanceID,
			},
			ID: id,
		},
	}
}

func (wm *InstanceLDAPIDPWriteModel) Reduce() error {
	return wm.LDAPIDPWriteModel.Reduce()
}

func (wm *InstanceLDAPIDPWriteModel) AppendEvents(events ...eventstore.Event) {
	for _, event := range events {
		switch e := event.(type) {
		case *instance.LDAPIDPAddedEvent:
			wm.LDAPIDPWriteModel.AppendEvents(&e.LDAPIDPAddedEvent)
		case *instance.LDAPIDPChangedEvent:
			wm.LDAPIDPWriteModel.AppendEvents(&e.LDAPIDPChangedEvent)
		case *instance.IDPRemovedEvent:
			wm.LDAPIDPWriteModel.AppendEvents(&e.RemovedEvent)
		default:
			wm.LDAPIDPWriteModel.AppendEvents(e)
		}
	}
}

func (wm *InstanceLDAPIDPWriteModel) Query() *eventstore.SearchQueryBuilder {
	return eventstore.NewSearchQueryBuilder(eventstore.ColumnsEvent).
		ResourceOwner(wm.ResourceOwner).
		AddQuery().
		AggregateTypes(instance.AggregateType).
		AggregateIDs(wm.AggregateID).
		EventTypes(
			instance.LDAPIDPAddedEventType,
			instance.LDAPIDPChangedEventType,
			instance.IDPRemovedEventType,
		).
		EventData(map[string]interface{}{"id": wm.ID}).
		Builder()
}

func (wm *InstanceLDAPIDPWriteModel) NewChangedEvent(
	ctx context.Context,
	aggregate *eventstore.Aggregate,
	id,
	oldName,
	name,
	host,
	port string,
	tls bool,
	baseDN,
	userObjectClass,
	userUniqueAttribute,
	admin string,
	password string,
	secretCrypto crypto.Crypto,
	attributes idp.LDAPAttributes,
	options idp.Options,
) (*instance.LDAPIDPChangedEvent, error) {

	changes, err := wm.LDAPIDPWriteModel.NewChanges(
		name,
		host,
		port,
		tls,
		baseDN,
		userObjectClass,
		userUniqueAttribute,
		admin,
		password,
		secretCrypto,
		attributes,
		options,
	)
	if err != nil || len(changes) == 0 {
		return nil, err
	}
<<<<<<< HEAD
	if len(changes) == 0 {
		return nil, nil
	}
=======
>>>>>>> ed4983d3
	return instance.NewLDAPIDPChangedEvent(ctx, aggregate, id, oldName, changes)
}

type InstanceIDPRemoveWriteModel struct {
	IDPRemoveWriteModel
}

func NewInstanceIDPRemoveWriteModel(instanceID, id string) *InstanceIDPRemoveWriteModel {
	return &InstanceIDPRemoveWriteModel{
		IDPRemoveWriteModel{
			WriteModel: eventstore.WriteModel{
				AggregateID:   instanceID,
				ResourceOwner: instanceID,
			},
			ID: id,
		},
	}
}

func (wm *InstanceIDPRemoveWriteModel) Reduce() error {
	return wm.IDPRemoveWriteModel.Reduce()
}

func (wm *InstanceIDPRemoveWriteModel) AppendEvents(events ...eventstore.Event) {
	for _, event := range events {
		switch e := event.(type) {
		case *instance.OAuthIDPAddedEvent:
			wm.IDPRemoveWriteModel.AppendEvents(&e.OAuthIDPAddedEvent)
<<<<<<< HEAD
		case *instance.OAuthIDPChangedEvent:
			wm.IDPRemoveWriteModel.AppendEvents(&e.OAuthIDPChangedEvent)
		case *instance.GitHubIDPAddedEvent:
			wm.IDPRemoveWriteModel.AppendEvents(&e.GitHubIDPAddedEvent)
		case *instance.GitHubIDPChangedEvent:
			wm.IDPRemoveWriteModel.AppendEvents(&e.GitHubIDPChangedEvent)
		case *instance.GitHubEnterpriseIDPAddedEvent:
			wm.IDPRemoveWriteModel.AppendEvents(&e.GitHubEnterpriseIDPAddedEvent)
		case *instance.GitHubEnterpriseIDPChangedEvent:
			wm.IDPRemoveWriteModel.AppendEvents(&e.GitHubEnterpriseIDPChangedEvent)
=======
		case *instance.OIDCIDPAddedEvent:
			wm.IDPRemoveWriteModel.AppendEvents(&e.OIDCIDPAddedEvent)
		case *instance.JWTIDPAddedEvent:
			wm.IDPRemoveWriteModel.AppendEvents(&e.JWTIDPAddedEvent)
>>>>>>> ed4983d3
		case *instance.GoogleIDPAddedEvent:
			wm.IDPRemoveWriteModel.AppendEvents(&e.GoogleIDPAddedEvent)
		case *instance.LDAPIDPAddedEvent:
			wm.IDPRemoveWriteModel.AppendEvents(&e.LDAPIDPAddedEvent)
		case *instance.IDPRemovedEvent:
			wm.IDPRemoveWriteModel.AppendEvents(&e.RemovedEvent)
		case *instance.IDPConfigAddedEvent:
			wm.IDPRemoveWriteModel.AppendEvents(&e.IDPConfigAddedEvent)
		case *instance.IDPConfigRemovedEvent:
			wm.IDPRemoveWriteModel.AppendEvents(&e.IDPConfigRemovedEvent)
		default:
			wm.IDPRemoveWriteModel.AppendEvents(e)
		}
	}
}

func (wm *InstanceIDPRemoveWriteModel) Query() *eventstore.SearchQueryBuilder {
	return eventstore.NewSearchQueryBuilder(eventstore.ColumnsEvent).
		ResourceOwner(wm.ResourceOwner).
		AddQuery().
		AggregateTypes(instance.AggregateType).
		AggregateIDs(wm.AggregateID).
		EventTypes(
			instance.OAuthIDPAddedEventType,
<<<<<<< HEAD
			instance.OAuthIDPChangedEventType,
			instance.GitHubIDPAddedEventType,
			instance.GitHubIDPChangedEventType,
			instance.GitHubEnterpriseIDPAddedEventType,
			instance.GitHubEnterpriseIDPChangedEventType,
=======
			instance.OIDCIDPAddedEventType,
			instance.JWTIDPAddedEventType,
>>>>>>> ed4983d3
			instance.GoogleIDPAddedEventType,
			instance.LDAPIDPAddedEventType,
			instance.IDPRemovedEventType,
		).
		EventData(map[string]interface{}{"id": wm.ID}).
<<<<<<< HEAD
=======
		Or(). // old events
		AggregateTypes(instance.AggregateType).
		AggregateIDs(wm.AggregateID).
		EventTypes(
			instance.IDPConfigAddedEventType,
			instance.IDPConfigRemovedEventType,
		).
		EventData(map[string]interface{}{"idpConfigId": wm.ID}).
>>>>>>> ed4983d3
		Builder()
}<|MERGE_RESOLUTION|>--- conflicted
+++ resolved
@@ -83,24 +83,6 @@
 		scopes,
 		options,
 	)
-<<<<<<< HEAD
-	if err != nil {
-		return nil, err
-	}
-	if len(changes) == 0 {
-		return nil, nil
-	}
-	return instance.NewOAuthIDPChangedEvent(ctx, aggregate, id, changes)
-}
-
-type InstanceGitHubIDPWriteModel struct {
-	GitHubIDPWriteModel
-}
-
-func NewGitHubInstanceIDPWriteModel(instanceID, id string) *InstanceGitHubIDPWriteModel {
-	return &InstanceGitHubIDPWriteModel{
-		GitHubIDPWriteModel{
-=======
 	if err != nil || len(changes) == 0 {
 		return nil, err
 	}
@@ -114,38 +96,15 @@
 func NewOIDCInstanceIDPWriteModel(instanceID, id string) *InstanceOIDCIDPWriteModel {
 	return &InstanceOIDCIDPWriteModel{
 		OIDCIDPWriteModel{
->>>>>>> ed4983d3
-			WriteModel: eventstore.WriteModel{
-				AggregateID:   instanceID,
-				ResourceOwner: instanceID,
-			},
-			ID: id,
-		},
-	}
-}
-
-<<<<<<< HEAD
-func (wm *InstanceGitHubIDPWriteModel) Reduce() error {
-	return wm.GitHubIDPWriteModel.Reduce()
-}
-
-func (wm *InstanceGitHubIDPWriteModel) AppendEvents(events ...eventstore.Event) {
-	for _, event := range events {
-		switch e := event.(type) {
-		case *instance.GitHubIDPAddedEvent:
-			wm.GitHubIDPWriteModel.AppendEvents(&e.GitHubIDPAddedEvent)
-		case *instance.GitHubIDPChangedEvent:
-			wm.GitHubIDPWriteModel.AppendEvents(&e.GitHubIDPChangedEvent)
-		case *instance.IDPRemovedEvent:
-			wm.GitHubIDPWriteModel.AppendEvents(&e.RemovedEvent)
-		default:
-			wm.GitHubIDPWriteModel.AppendEvents(e)
-		}
-	}
-}
-
-func (wm *InstanceGitHubIDPWriteModel) Query() *eventstore.SearchQueryBuilder {
-=======
+			WriteModel: eventstore.WriteModel{
+				AggregateID:   instanceID,
+				ResourceOwner: instanceID,
+			},
+			ID: id,
+		},
+	}
+}
+
 func (wm *InstanceOIDCIDPWriteModel) Reduce() error {
 	return wm.OIDCIDPWriteModel.Reduce()
 }
@@ -178,24 +137,12 @@
 }
 
 func (wm *InstanceOIDCIDPWriteModel) Query() *eventstore.SearchQueryBuilder {
->>>>>>> ed4983d3
-	return eventstore.NewSearchQueryBuilder(eventstore.ColumnsEvent).
-		ResourceOwner(wm.ResourceOwner).
-		AddQuery().
-		AggregateTypes(instance.AggregateType).
-		AggregateIDs(wm.AggregateID).
-		EventTypes(
-<<<<<<< HEAD
-			instance.GitHubIDPAddedEventType,
-			instance.GitHubIDPChangedEventType,
-			instance.IDPRemovedEventType,
-		).
-		EventData(map[string]interface{}{"id": wm.ID}).
-		Builder()
-}
-
-func (wm *InstanceGitHubIDPWriteModel) NewChangedEvent(
-=======
+	return eventstore.NewSearchQueryBuilder(eventstore.ColumnsEvent).
+		ResourceOwner(wm.ResourceOwner).
+		AddQuery().
+		AggregateTypes(instance.AggregateType).
+		AggregateIDs(wm.AggregateID).
+		EventTypes(
 			instance.OIDCIDPAddedEventType,
 			instance.OIDCIDPChangedEventType,
 			instance.IDPRemovedEventType,
@@ -216,42 +163,16 @@
 }
 
 func (wm *InstanceOIDCIDPWriteModel) NewChangedEvent(
->>>>>>> ed4983d3
 	ctx context.Context,
 	aggregate *eventstore.Aggregate,
 	id,
 	name,
-<<<<<<< HEAD
-	clientID string,
-=======
 	issuer,
 	clientID,
->>>>>>> ed4983d3
 	clientSecretString string,
 	secretCrypto crypto.Crypto,
 	scopes []string,
 	options idp.Options,
-<<<<<<< HEAD
-) (*instance.GitHubIDPChangedEvent, error) {
-
-	changes, err := wm.GitHubIDPWriteModel.NewChanges(name, clientID, clientSecretString, secretCrypto, scopes, options)
-	if err != nil {
-		return nil, err
-	}
-	if len(changes) == 0 {
-		return nil, nil
-	}
-	return instance.NewGitHubIDPChangedEvent(ctx, aggregate, id, changes)
-}
-
-type InstanceGitHubEnterpriseIDPWriteModel struct {
-	GitHubEnterpriseIDPWriteModel
-}
-
-func NewGitHubEnterpriseInstanceIDPWriteModel(instanceID, id string) *InstanceGitHubEnterpriseIDPWriteModel {
-	return &InstanceGitHubEnterpriseIDPWriteModel{
-		GitHubEnterpriseIDPWriteModel{
-=======
 ) (*instance.OIDCIDPChangedEvent, error) {
 
 	changes, err := wm.OIDCIDPWriteModel.NewChanges(
@@ -276,38 +197,15 @@
 func NewJWTInstanceIDPWriteModel(instanceID, id string) *InstanceJWTIDPWriteModel {
 	return &InstanceJWTIDPWriteModel{
 		JWTIDPWriteModel{
->>>>>>> ed4983d3
-			WriteModel: eventstore.WriteModel{
-				AggregateID:   instanceID,
-				ResourceOwner: instanceID,
-			},
-			ID: id,
-		},
-	}
-}
-
-<<<<<<< HEAD
-func (wm *InstanceGitHubEnterpriseIDPWriteModel) Reduce() error {
-	return wm.GitHubEnterpriseIDPWriteModel.Reduce()
-}
-
-func (wm *InstanceGitHubEnterpriseIDPWriteModel) AppendEvents(events ...eventstore.Event) {
-	for _, event := range events {
-		switch e := event.(type) {
-		case *instance.GitHubEnterpriseIDPAddedEvent:
-			wm.GitHubEnterpriseIDPWriteModel.AppendEvents(&e.GitHubEnterpriseIDPAddedEvent)
-		case *instance.GitHubEnterpriseIDPChangedEvent:
-			wm.GitHubEnterpriseIDPWriteModel.AppendEvents(&e.GitHubEnterpriseIDPChangedEvent)
-		case *instance.IDPRemovedEvent:
-			wm.GitHubEnterpriseIDPWriteModel.AppendEvents(&e.RemovedEvent)
-		default:
-			wm.GitHubEnterpriseIDPWriteModel.AppendEvents(e)
-		}
-	}
-}
-
-func (wm *InstanceGitHubEnterpriseIDPWriteModel) Query() *eventstore.SearchQueryBuilder {
-=======
+			WriteModel: eventstore.WriteModel{
+				AggregateID:   instanceID,
+				ResourceOwner: instanceID,
+			},
+			ID: id,
+		},
+	}
+}
+
 func (wm *InstanceJWTIDPWriteModel) Reduce() error {
 	return wm.JWTIDPWriteModel.Reduce()
 }
@@ -340,24 +238,12 @@
 }
 
 func (wm *InstanceJWTIDPWriteModel) Query() *eventstore.SearchQueryBuilder {
->>>>>>> ed4983d3
-	return eventstore.NewSearchQueryBuilder(eventstore.ColumnsEvent).
-		ResourceOwner(wm.ResourceOwner).
-		AddQuery().
-		AggregateTypes(instance.AggregateType).
-		AggregateIDs(wm.AggregateID).
-		EventTypes(
-<<<<<<< HEAD
-			instance.GitHubEnterpriseIDPAddedEventType,
-			instance.GitHubEnterpriseIDPChangedEventType,
-			instance.IDPRemovedEventType,
-		).
-		EventData(map[string]interface{}{"id": wm.ID}).
-		Builder()
-}
-
-func (wm *InstanceGitHubEnterpriseIDPWriteModel) NewChangedEvent(
-=======
+	return eventstore.NewSearchQueryBuilder(eventstore.ColumnsEvent).
+		ResourceOwner(wm.ResourceOwner).
+		AddQuery().
+		AggregateTypes(instance.AggregateType).
+		AggregateIDs(wm.AggregateID).
+		EventTypes(
 			instance.JWTIDPAddedEventType,
 			instance.JWTIDPChangedEventType,
 			instance.IDPRemovedEventType,
@@ -378,12 +264,158 @@
 }
 
 func (wm *InstanceJWTIDPWriteModel) NewChangedEvent(
->>>>>>> ed4983d3
 	ctx context.Context,
 	aggregate *eventstore.Aggregate,
 	id,
 	name,
-<<<<<<< HEAD
+	issuer,
+	jwtEndpoint,
+	keysEndpoint,
+	headerName string,
+	options idp.Options,
+) (*instance.JWTIDPChangedEvent, error) {
+
+	changes, err := wm.JWTIDPWriteModel.NewChanges(
+		name,
+		issuer,
+		jwtEndpoint,
+		keysEndpoint,
+		headerName,
+		options,
+	)
+	if err != nil || len(changes) == 0 {
+		return nil, err
+	}
+	return instance.NewJWTIDPChangedEvent(ctx, aggregate, id, changes)
+}
+
+type InstanceGitHubIDPWriteModel struct {
+	GitHubIDPWriteModel
+}
+
+func NewGitHubInstanceIDPWriteModel(instanceID, id string) *InstanceGitHubIDPWriteModel {
+	return &InstanceGitHubIDPWriteModel{
+		GitHubIDPWriteModel{
+			WriteModel: eventstore.WriteModel{
+				AggregateID:   instanceID,
+				ResourceOwner: instanceID,
+			},
+			ID: id,
+		},
+	}
+}
+
+func (wm *InstanceGitHubIDPWriteModel) Reduce() error {
+	return wm.GitHubIDPWriteModel.Reduce()
+}
+
+func (wm *InstanceGitHubIDPWriteModel) AppendEvents(events ...eventstore.Event) {
+	for _, event := range events {
+		switch e := event.(type) {
+		case *instance.GitHubIDPAddedEvent:
+			wm.GitHubIDPWriteModel.AppendEvents(&e.GitHubIDPAddedEvent)
+		case *instance.GitHubIDPChangedEvent:
+			wm.GitHubIDPWriteModel.AppendEvents(&e.GitHubIDPChangedEvent)
+		case *instance.IDPRemovedEvent:
+			wm.GitHubIDPWriteModel.AppendEvents(&e.RemovedEvent)
+		default:
+			wm.GitHubIDPWriteModel.AppendEvents(e)
+		}
+	}
+}
+
+func (wm *InstanceGitHubIDPWriteModel) Query() *eventstore.SearchQueryBuilder {
+	return eventstore.NewSearchQueryBuilder(eventstore.ColumnsEvent).
+		ResourceOwner(wm.ResourceOwner).
+		AddQuery().
+		AggregateTypes(instance.AggregateType).
+		AggregateIDs(wm.AggregateID).
+		EventTypes(
+			instance.GitHubIDPAddedEventType,
+			instance.GitHubIDPChangedEventType,
+			instance.IDPRemovedEventType,
+		).
+		EventData(map[string]interface{}{"id": wm.ID}).
+		Builder()
+}
+
+func (wm *InstanceGitHubIDPWriteModel) NewChangedEvent(
+	ctx context.Context,
+	aggregate *eventstore.Aggregate,
+	id,
+	name,
+	clientID string,
+	clientSecretString string,
+	secretCrypto crypto.Crypto,
+	scopes []string,
+	options idp.Options,
+) (*instance.GitHubIDPChangedEvent, error) {
+
+	changes, err := wm.GitHubIDPWriteModel.NewChanges(name, clientID, clientSecretString, secretCrypto, scopes, options)
+	if err != nil {
+		return nil, err
+	}
+	if len(changes) == 0 {
+		return nil, nil
+	}
+	return instance.NewGitHubIDPChangedEvent(ctx, aggregate, id, changes)
+}
+
+type InstanceGitHubEnterpriseIDPWriteModel struct {
+	GitHubEnterpriseIDPWriteModel
+}
+
+func NewGitHubEnterpriseInstanceIDPWriteModel(instanceID, id string) *InstanceGitHubEnterpriseIDPWriteModel {
+	return &InstanceGitHubEnterpriseIDPWriteModel{
+		GitHubEnterpriseIDPWriteModel{
+			WriteModel: eventstore.WriteModel{
+				AggregateID:   instanceID,
+				ResourceOwner: instanceID,
+			},
+			ID: id,
+		},
+	}
+}
+
+func (wm *InstanceGitHubEnterpriseIDPWriteModel) Reduce() error {
+	return wm.GitHubEnterpriseIDPWriteModel.Reduce()
+}
+
+func (wm *InstanceGitHubEnterpriseIDPWriteModel) AppendEvents(events ...eventstore.Event) {
+	for _, event := range events {
+		switch e := event.(type) {
+		case *instance.GitHubEnterpriseIDPAddedEvent:
+			wm.GitHubEnterpriseIDPWriteModel.AppendEvents(&e.GitHubEnterpriseIDPAddedEvent)
+		case *instance.GitHubEnterpriseIDPChangedEvent:
+			wm.GitHubEnterpriseIDPWriteModel.AppendEvents(&e.GitHubEnterpriseIDPChangedEvent)
+		case *instance.IDPRemovedEvent:
+			wm.GitHubEnterpriseIDPWriteModel.AppendEvents(&e.RemovedEvent)
+		default:
+			wm.GitHubEnterpriseIDPWriteModel.AppendEvents(e)
+		}
+	}
+}
+
+func (wm *InstanceGitHubEnterpriseIDPWriteModel) Query() *eventstore.SearchQueryBuilder {
+	return eventstore.NewSearchQueryBuilder(eventstore.ColumnsEvent).
+		ResourceOwner(wm.ResourceOwner).
+		AddQuery().
+		AggregateTypes(instance.AggregateType).
+		AggregateIDs(wm.AggregateID).
+		EventTypes(
+			instance.GitHubEnterpriseIDPAddedEventType,
+			instance.GitHubEnterpriseIDPChangedEventType,
+			instance.IDPRemovedEventType,
+		).
+		EventData(map[string]interface{}{"id": wm.ID}).
+		Builder()
+}
+
+func (wm *InstanceGitHubEnterpriseIDPWriteModel) NewChangedEvent(
+	ctx context.Context,
+	aggregate *eventstore.Aggregate,
+	id,
+	name,
 	clientID string,
 	clientSecretString string,
 	secretCrypto crypto.Crypto,
@@ -412,27 +444,6 @@
 		return nil, nil
 	}
 	return instance.NewGitHubEnterpriseIDPChangedEvent(ctx, aggregate, id, changes)
-=======
-	issuer,
-	jwtEndpoint,
-	keysEndpoint,
-	headerName string,
-	options idp.Options,
-) (*instance.JWTIDPChangedEvent, error) {
-
-	changes, err := wm.JWTIDPWriteModel.NewChanges(
-		name,
-		issuer,
-		jwtEndpoint,
-		keysEndpoint,
-		headerName,
-		options,
-	)
-	if err != nil || len(changes) == 0 {
-		return nil, err
-	}
-	return instance.NewJWTIDPChangedEvent(ctx, aggregate, id, changes)
->>>>>>> ed4983d3
 }
 
 type InstanceGoogleIDPWriteModel struct {
@@ -499,12 +510,6 @@
 	if err != nil || len(changes) == 0 {
 		return nil, err
 	}
-<<<<<<< HEAD
-	if len(changes) == 0 {
-		return nil, nil
-	}
-=======
->>>>>>> ed4983d3
 	return instance.NewGoogleIDPChangedEvent(ctx, aggregate, id, changes)
 }
 
@@ -594,12 +599,6 @@
 	if err != nil || len(changes) == 0 {
 		return nil, err
 	}
-<<<<<<< HEAD
-	if len(changes) == 0 {
-		return nil, nil
-	}
-=======
->>>>>>> ed4983d3
 	return instance.NewLDAPIDPChangedEvent(ctx, aggregate, id, oldName, changes)
 }
 
@@ -628,23 +627,14 @@
 		switch e := event.(type) {
 		case *instance.OAuthIDPAddedEvent:
 			wm.IDPRemoveWriteModel.AppendEvents(&e.OAuthIDPAddedEvent)
-<<<<<<< HEAD
-		case *instance.OAuthIDPChangedEvent:
-			wm.IDPRemoveWriteModel.AppendEvents(&e.OAuthIDPChangedEvent)
-		case *instance.GitHubIDPAddedEvent:
-			wm.IDPRemoveWriteModel.AppendEvents(&e.GitHubIDPAddedEvent)
-		case *instance.GitHubIDPChangedEvent:
-			wm.IDPRemoveWriteModel.AppendEvents(&e.GitHubIDPChangedEvent)
-		case *instance.GitHubEnterpriseIDPAddedEvent:
-			wm.IDPRemoveWriteModel.AppendEvents(&e.GitHubEnterpriseIDPAddedEvent)
-		case *instance.GitHubEnterpriseIDPChangedEvent:
-			wm.IDPRemoveWriteModel.AppendEvents(&e.GitHubEnterpriseIDPChangedEvent)
-=======
 		case *instance.OIDCIDPAddedEvent:
 			wm.IDPRemoveWriteModel.AppendEvents(&e.OIDCIDPAddedEvent)
 		case *instance.JWTIDPAddedEvent:
 			wm.IDPRemoveWriteModel.AppendEvents(&e.JWTIDPAddedEvent)
->>>>>>> ed4983d3
+		case *instance.GitHubIDPAddedEvent:
+			wm.IDPRemoveWriteModel.AppendEvents(&e.GitHubIDPAddedEvent)
+		case *instance.GitHubEnterpriseIDPAddedEvent:
+			wm.IDPRemoveWriteModel.AppendEvents(&e.GitHubEnterpriseIDPAddedEvent)
 		case *instance.GoogleIDPAddedEvent:
 			wm.IDPRemoveWriteModel.AppendEvents(&e.GoogleIDPAddedEvent)
 		case *instance.LDAPIDPAddedEvent:
@@ -669,23 +659,15 @@
 		AggregateIDs(wm.AggregateID).
 		EventTypes(
 			instance.OAuthIDPAddedEventType,
-<<<<<<< HEAD
-			instance.OAuthIDPChangedEventType,
-			instance.GitHubIDPAddedEventType,
-			instance.GitHubIDPChangedEventType,
-			instance.GitHubEnterpriseIDPAddedEventType,
-			instance.GitHubEnterpriseIDPChangedEventType,
-=======
 			instance.OIDCIDPAddedEventType,
 			instance.JWTIDPAddedEventType,
->>>>>>> ed4983d3
+			instance.GitHubIDPAddedEventType,
+			instance.GitHubEnterpriseIDPAddedEventType,
 			instance.GoogleIDPAddedEventType,
 			instance.LDAPIDPAddedEventType,
 			instance.IDPRemovedEventType,
 		).
 		EventData(map[string]interface{}{"id": wm.ID}).
-<<<<<<< HEAD
-=======
 		Or(). // old events
 		AggregateTypes(instance.AggregateType).
 		AggregateIDs(wm.AggregateID).
@@ -694,6 +676,5 @@
 			instance.IDPConfigRemovedEventType,
 		).
 		EventData(map[string]interface{}{"idpConfigId": wm.ID}).
->>>>>>> ed4983d3
 		Builder()
 }