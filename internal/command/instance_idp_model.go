--- conflicted
+++ resolved
@@ -793,7 +793,73 @@
 	return instance.NewLDAPIDPChangedEvent(ctx, aggregate, id, changes)
 }
 
-<<<<<<< HEAD
+type InstanceAppleIDPWriteModel struct {
+	AppleIDPWriteModel
+}
+
+func NewAppleInstanceIDPWriteModel(instanceID, id string) *InstanceAppleIDPWriteModel {
+	return &InstanceAppleIDPWriteModel{
+		AppleIDPWriteModel{
+			WriteModel: eventstore.WriteModel{
+				AggregateID:   instanceID,
+				ResourceOwner: instanceID,
+			},
+			ID: id,
+		},
+	}
+}
+
+func (wm *InstanceAppleIDPWriteModel) AppendEvents(events ...eventstore.Event) {
+	for _, event := range events {
+		switch e := event.(type) {
+		case *instance.AppleIDPAddedEvent:
+			wm.AppleIDPWriteModel.AppendEvents(&e.AppleIDPAddedEvent)
+		case *instance.AppleIDPChangedEvent:
+			wm.AppleIDPWriteModel.AppendEvents(&e.AppleIDPChangedEvent)
+		case *instance.IDPRemovedEvent:
+			wm.AppleIDPWriteModel.AppendEvents(&e.RemovedEvent)
+		default:
+			wm.AppleIDPWriteModel.AppendEvents(e)
+		}
+	}
+}
+
+func (wm *InstanceAppleIDPWriteModel) Query() *eventstore.SearchQueryBuilder {
+	return eventstore.NewSearchQueryBuilder(eventstore.ColumnsEvent).
+		ResourceOwner(wm.ResourceOwner).
+		AddQuery().
+		AggregateTypes(instance.AggregateType).
+		AggregateIDs(wm.AggregateID).
+		EventTypes(
+			instance.AppleIDPAddedEventType,
+			instance.AppleIDPChangedEventType,
+			instance.IDPRemovedEventType,
+		).
+		EventData(map[string]interface{}{"id": wm.ID}).
+		Builder()
+}
+
+func (wm *InstanceAppleIDPWriteModel) NewChangedEvent(
+	ctx context.Context,
+	aggregate *eventstore.Aggregate,
+	id,
+	name,
+	clientID,
+	teamID,
+	keyID string,
+	privateKey []byte,
+	secretCrypto crypto.Crypto,
+	scopes []string,
+	options idp.Options,
+) (*instance.AppleIDPChangedEvent, error) {
+
+	changes, err := wm.AppleIDPWriteModel.NewChanges(name, clientID, teamID, keyID, privateKey, secretCrypto, scopes, options)
+	if err != nil || len(changes) == 0 {
+		return nil, err
+	}
+	return instance.NewAppleIDPChangedEvent(ctx, aggregate, id, changes)
+}
+
 type InstanceSAMLIDPWriteModel struct {
 	SAMLIDPWriteModel
 }
@@ -801,25 +867,15 @@
 func NewSAMLInstanceIDPWriteModel(instanceID, id string) *InstanceSAMLIDPWriteModel {
 	return &InstanceSAMLIDPWriteModel{
 		SAMLIDPWriteModel{
-=======
-type InstanceAppleIDPWriteModel struct {
-	AppleIDPWriteModel
-}
-
-func NewAppleInstanceIDPWriteModel(instanceID, id string) *InstanceAppleIDPWriteModel {
-	return &InstanceAppleIDPWriteModel{
-		AppleIDPWriteModel{
->>>>>>> 7edc73bd
-			WriteModel: eventstore.WriteModel{
-				AggregateID:   instanceID,
-				ResourceOwner: instanceID,
-			},
-			ID: id,
-		},
-	}
-}
-
-<<<<<<< HEAD
+			WriteModel: eventstore.WriteModel{
+				AggregateID:   instanceID,
+				ResourceOwner: instanceID,
+			},
+			ID: id,
+		},
+	}
+}
+
 func (wm *InstanceSAMLIDPWriteModel) AppendEvents(events ...eventstore.Event) {
 	for _, event := range events {
 		switch e := event.(type) {
@@ -834,44 +890,20 @@
 }
 
 func (wm *InstanceSAMLIDPWriteModel) Query() *eventstore.SearchQueryBuilder {
-=======
-func (wm *InstanceAppleIDPWriteModel) AppendEvents(events ...eventstore.Event) {
-	for _, event := range events {
-		switch e := event.(type) {
-		case *instance.AppleIDPAddedEvent:
-			wm.AppleIDPWriteModel.AppendEvents(&e.AppleIDPAddedEvent)
-		case *instance.AppleIDPChangedEvent:
-			wm.AppleIDPWriteModel.AppendEvents(&e.AppleIDPChangedEvent)
-		case *instance.IDPRemovedEvent:
-			wm.AppleIDPWriteModel.AppendEvents(&e.RemovedEvent)
-		default:
-			wm.AppleIDPWriteModel.AppendEvents(e)
-		}
-	}
-}
-
-func (wm *InstanceAppleIDPWriteModel) Query() *eventstore.SearchQueryBuilder {
->>>>>>> 7edc73bd
-	return eventstore.NewSearchQueryBuilder(eventstore.ColumnsEvent).
-		ResourceOwner(wm.ResourceOwner).
-		AddQuery().
-		AggregateTypes(instance.AggregateType).
-		AggregateIDs(wm.AggregateID).
-		EventTypes(
-<<<<<<< HEAD
+	return eventstore.NewSearchQueryBuilder(eventstore.ColumnsEvent).
+		ResourceOwner(wm.ResourceOwner).
+		AddQuery().
+		AggregateTypes(instance.AggregateType).
+		AggregateIDs(wm.AggregateID).
+		EventTypes(
 			instance.SAMLIDPAddedEventType,
 			instance.SAMLIDPChangedEventType,
-=======
-			instance.AppleIDPAddedEventType,
-			instance.AppleIDPChangedEventType,
->>>>>>> 7edc73bd
-			instance.IDPRemovedEventType,
-		).
-		EventData(map[string]interface{}{"id": wm.ID}).
-		Builder()
-}
-
-<<<<<<< HEAD
+			instance.IDPRemovedEventType,
+		).
+		EventData(map[string]interface{}{"id": wm.ID}).
+		Builder()
+}
+
 func (wm *InstanceSAMLIDPWriteModel) NewChangedEvent(
 	ctx context.Context,
 	aggregate *eventstore.Aggregate,
@@ -899,27 +931,6 @@
 		return nil, err
 	}
 	return instance.NewSAMLIDPChangedEvent(ctx, aggregate, id, changes)
-=======
-func (wm *InstanceAppleIDPWriteModel) NewChangedEvent(
-	ctx context.Context,
-	aggregate *eventstore.Aggregate,
-	id,
-	name,
-	clientID,
-	teamID,
-	keyID string,
-	privateKey []byte,
-	secretCrypto crypto.Crypto,
-	scopes []string,
-	options idp.Options,
-) (*instance.AppleIDPChangedEvent, error) {
-
-	changes, err := wm.AppleIDPWriteModel.NewChanges(name, clientID, teamID, keyID, privateKey, secretCrypto, scopes, options)
-	if err != nil || len(changes) == 0 {
-		return nil, err
-	}
-	return instance.NewAppleIDPChangedEvent(ctx, aggregate, id, changes)
->>>>>>> 7edc73bd
 }
 
 type InstanceIDPRemoveWriteModel struct {
@@ -994,11 +1005,8 @@
 			instance.GitLabSelfHostedIDPAddedEventType,
 			instance.GoogleIDPAddedEventType,
 			instance.LDAPIDPAddedEventType,
-<<<<<<< HEAD
+			instance.AppleIDPAddedEventType,
 			instance.SAMLIDPAddedEventType,
-=======
-			instance.AppleIDPAddedEventType,
->>>>>>> 7edc73bd
 			instance.IDPRemovedEventType,
 		).
 		EventData(map[string]interface{}{"id": wm.ID}).
