package command

import (
	"context"
	"testing"

	"github.com/stretchr/testify/assert"

	"github.com/zitadel/zitadel/internal/domain"
	"github.com/zitadel/zitadel/internal/eventstore"
	"github.com/zitadel/zitadel/internal/eventstore/v1/models"
	"github.com/zitadel/zitadel/internal/id"
	id_mock "github.com/zitadel/zitadel/internal/id/mock"
	"github.com/zitadel/zitadel/internal/repository/org"
	"github.com/zitadel/zitadel/internal/repository/user"
	"github.com/zitadel/zitadel/internal/zerrors"
)

func TestCommandSide_AddMachine(t *testing.T) {
	type fields struct {
		eventstore  *eventstore.Eventstore
		idGenerator id.Generator
	}
	type args struct {
		ctx     context.Context
		machine *Machine
		check   PermissionCheck
		options func(*Commands) []addMachineOption
	}
	type res struct {
		want *domain.ObjectDetails
		err  func(error) bool
	}
	tests := []struct {
		name   string
		fields fields
		args   args
		res    res
	}{
		{
			name: "user invalid, invalid argument error name",
			fields: fields{
				eventstore: eventstoreExpect(
					t,
				),
				idGenerator: id_mock.NewIDGeneratorExpectIDs(t, "user1"),
			},
			args: args{
				ctx: context.Background(),
				machine: &Machine{
					ObjectRoot: models.ObjectRoot{
						ResourceOwner: "org1",
					},
					Username: "username",
				},
			},
			res: res{
				err: zerrors.IsErrorInvalidArgument,
			},
		},
		{
			name: "user invalid, invalid argument error username",
			fields: fields{
				eventstore: eventstoreExpect(
					t,
				),
				idGenerator: id_mock.NewIDGeneratorExpectIDs(t, "user1"),
			},
			args: args{
				ctx: context.Background(),
				machine: &Machine{
					ObjectRoot: models.ObjectRoot{
						ResourceOwner: "org1",
					},
					Name: "name",
				},
			},
			res: res{
				err: zerrors.IsErrorInvalidArgument,
			},
		},
		{
			name: "org policy not found, precondition error",
			fields: fields{
				eventstore: eventstoreExpect(
					t,
					expectFilter(),
					expectFilter(),
					expectFilter(),
				),
				idGenerator: id_mock.NewIDGeneratorExpectIDs(t, "user1"),
			},
			args: args{
				ctx: context.Background(),
				machine: &Machine{
					ObjectRoot: models.ObjectRoot{
						ResourceOwner: "org1",
					},
					Name:     "name",
					Username: "username",
				},
			},
			res: res{
				err: zerrors.IsPreconditionFailed,
			},
		},
		{
			name: "add machine, ok",
			fields: fields{
				eventstore: eventstoreExpect(
					t,
					expectFilter(),
					expectFilter(
						eventFromEventPusher(
							org.NewDomainPolicyAddedEvent(context.Background(),
								&user.NewAggregate("user1", "org1").Aggregate,
								true,
								true,
								true,
							),
						),
					),
					expectPush(
						user.NewMachineAddedEvent(context.Background(),
							&user.NewAggregate("user1", "org1").Aggregate,
							"username",
							"name",
							"description",
							true,
							domain.OIDCTokenTypeBearer,
						),
					),
				),
				idGenerator: id_mock.NewIDGeneratorExpectIDs(t, "user1"),
			},
			args: args{
				ctx: context.Background(),
				machine: &Machine{
					ObjectRoot: models.ObjectRoot{
						ResourceOwner: "org1",
					},
					Description: "description",
					Name:        "name",
					Username:    "username",
				},
			},
			res: res{
				want: &domain.ObjectDetails{
					ResourceOwner: "org1",
				},
			},
		},
		{
			name: "add machine - custom id, ok",
			fields: fields{
				eventstore: eventstoreExpect(
					t,
					expectFilter(),
					expectFilter(
						eventFromEventPusher(
							org.NewDomainPolicyAddedEvent(context.Background(),
								&user.NewAggregate("optionalID1", "org1").Aggregate,
								true,
								true,
								true,
							),
						),
					),
					expectPush(
						user.NewMachineAddedEvent(context.Background(),
							&user.NewAggregate("optionalID1", "org1").Aggregate,
							"username",
							"name",
							"description",
							true,
							domain.OIDCTokenTypeBearer,
						),
					),
				),
			},
			args: args{
				ctx: context.Background(),
				machine: &Machine{
					ObjectRoot: models.ObjectRoot{
						AggregateID:   "optionalID1",
						ResourceOwner: "org1",
					},
					Description: "description",
					Name:        "name",
					Username:    "username",
				},
			},
			res: res{
				want: &domain.ObjectDetails{
					ResourceOwner: "org1",
				},
			},
		},
		{
			name: "with username fallback to given username",
			fields: fields{
				idGenerator: id_mock.NewIDGeneratorExpectIDs(t, "aggregateID"),
				eventstore: eventstoreExpect(
					t,
					expectFilter(),
					expectFilter(
						eventFromEventPusher(
							org.NewDomainPolicyAddedEvent(context.Background(),
								&user.NewAggregate("aggregateID", "org1").Aggregate,
								true,
								true,
								true,
							),
						),
					),
					expectPush(
						user.NewMachineAddedEvent(context.Background(),
							&user.NewAggregate("aggregateID", "org1").Aggregate,
							"username",
							"name",
							"",
							true,
							domain.OIDCTokenTypeBearer,
						),
					),
				),
			},
			args: args{
				ctx: context.Background(),
				machine: &Machine{
					ObjectRoot: models.ObjectRoot{
						ResourceOwner: "org1",
					},
					Name:     "name",
					Username: "username",
				},
				options: func(commands *Commands) []addMachineOption {
					return []addMachineOption{
						AddMachineWithUsernameToIDFallback(),
					}
				},
			},
			res: res{
				want: &domain.ObjectDetails{
					ResourceOwner: "org1",
				},
			},
		},
		{
			name: "with username fallback to generated id",
			fields: fields{
				idGenerator: id_mock.NewIDGeneratorExpectIDs(t, "aggregateID"),
				eventstore: eventstoreExpect(
					t,
					expectFilter(),
					expectFilter(
						eventFromEventPusher(
							org.NewDomainPolicyAddedEvent(context.Background(),
								&user.NewAggregate("aggregateID", "org1").Aggregate,
								true,
								true,
								true,
							),
						),
					),
					expectPush(
						user.NewMachineAddedEvent(context.Background(),
							&user.NewAggregate("aggregateID", "org1").Aggregate,
							"aggregateID",
							"name",
							"",
							true,
							domain.OIDCTokenTypeBearer,
						),
					),
				),
			},
			args: args{
				ctx: context.Background(),
				machine: &Machine{
					ObjectRoot: models.ObjectRoot{
						ResourceOwner: "org1",
					},
					Name: "name",
				},
				options: func(commands *Commands) []addMachineOption {
					return []addMachineOption{
						AddMachineWithUsernameToIDFallback(),
					}
				},
			},
			res: res{
				want: &domain.ObjectDetails{
					ResourceOwner: "org1",
				},
			},
		},
		{
			name: "with username fallback to given id",
			fields: fields{
				eventstore: eventstoreExpect(
					t,
					expectFilter(),
					expectFilter(
						eventFromEventPusher(
							org.NewDomainPolicyAddedEvent(context.Background(),
								&user.NewAggregate("aggregateID", "org1").Aggregate,
								true,
								true,
								true,
							),
						),
					),
					expectPush(
						user.NewMachineAddedEvent(context.Background(),
							&user.NewAggregate("aggregateID", "org1").Aggregate,
							"aggregateID",
							"name",
							"",
							true,
							domain.OIDCTokenTypeBearer,
						),
					),
				),
			},
			args: args{
				ctx: context.Background(),
				machine: &Machine{
					ObjectRoot: models.ObjectRoot{
						ResourceOwner: "org1",
						AggregateID:   "aggregateID",
					},
					Name: "name",
				},
				options: func(commands *Commands) []addMachineOption {
					return []addMachineOption{
						AddMachineWithUsernameToIDFallback(),
					}
				},
			},
			res: res{
				want: &domain.ObjectDetails{
					ResourceOwner: "org1",
				},
			},
		},
		{
			name: "with succeeding permission check, ok",
			fields: fields{
				eventstore: eventstoreExpect(
					t,
					expectFilter(),
					expectFilter(
						eventFromEventPusher(
							org.NewDomainPolicyAddedEvent(context.Background(),
								&user.NewAggregate("user1", "org1").Aggregate,
								true,
								true,
								true,
							),
						),
					),
					expectPush(
						user.NewMachineAddedEvent(context.Background(),
							&user.NewAggregate("user1", "org1").Aggregate,
							"username",
							"name",
							"description",
							true,
							domain.OIDCTokenTypeBearer,
						),
					),
				),
				idGenerator: id_mock.NewIDGeneratorExpectIDs(t, "user1"),
			},
			args: args{
				ctx: context.Background(),
				machine: &Machine{
					ObjectRoot: models.ObjectRoot{
						ResourceOwner: "org1",
					},
					Description: "description",
					Name:        "name",
					Username:    "username",
				},
				check: func(resourceOwner, aggregateID string) error {
					return nil
				},
			},
			res: res{
				want: &domain.ObjectDetails{
					ResourceOwner: "org1",
				},
			},
		},
		{
			name: "with failing permission check, error",
			fields: fields{
				eventstore: eventstoreExpect(
					t,
				),
				idGenerator: id_mock.NewIDGeneratorExpectIDs(t, "user1"),
			},
			args: args{
				ctx: context.Background(),
				machine: &Machine{
					ObjectRoot: models.ObjectRoot{
						ResourceOwner: "org1",
					},
					Description: "description",
					Name:        "name",
					Username:    "username",
				},
				check: func(resourceOwner, aggregateID string) error {
					return zerrors.ThrowPermissionDenied(nil, "", "")
				},
			},
			res: res{
				err: zerrors.IsPermissionDenied,
			},
		},
	}
	for _, tt := range tests {
		t.Run(tt.name, func(t *testing.T) {
			r := &Commands{
				eventstore:      tt.fields.eventstore,
				idGenerator:     tt.fields.idGenerator,
				checkPermission: newMockPermissionCheckAllowed(),
			}
			var options []addMachineOption
			if tt.args.options != nil {
				options = tt.args.options(r)
			}
<<<<<<< HEAD
			state := domain.UserStateInitial
			got, err := r.AddMachine(tt.args.ctx, tt.args.machine, &state)
=======
			got, err := r.AddMachine(tt.args.ctx, tt.args.machine, tt.args.check, options...)
>>>>>>> 8fc11a73
			if tt.res.err == nil {
				assert.NoError(t, err)
			}
			if tt.res.err != nil && !tt.res.err(err) {
				t.Errorf("got wrong err: %v ", err)
			}
			if tt.res.err == nil {
				assertObjectDetails(t, tt.res.want, got)
			}
		})
	}
}

func TestCommandSide_ChangeMachine(t *testing.T) {
	type fields struct {
		eventstore *eventstore.Eventstore
	}
	type args struct {
		ctx     context.Context
		machine *Machine
	}
	type res struct {
		want *domain.ObjectDetails
		err  func(error) bool
	}
	tests := []struct {
		name   string
		fields fields
		args   args
		res    res
	}{
		{
			name: "user invalid, invalid argument error name",
			fields: fields{
				eventstore: eventstoreExpect(
					t,
				),
			},
			args: args{
				ctx: context.Background(),
				machine: &Machine{
					ObjectRoot: models.ObjectRoot{
						ResourceOwner: "org1",
					},
					Username: "username",
				},
			},
			res: res{
				err: zerrors.IsErrorInvalidArgument,
			},
		},
		{
			name: "user invalid, invalid argument error username",
			fields: fields{
				eventstore: eventstoreExpect(
					t,
				),
			},
			args: args{
				ctx: context.Background(),
				machine: &Machine{
					ObjectRoot: models.ObjectRoot{
						ResourceOwner: "org1",
					},
					Name: "username",
				},
			},
			res: res{
				err: zerrors.IsErrorInvalidArgument,
			},
		},
		{
			name: "user not existing, precondition error",
			fields: fields{
				eventstore: eventstoreExpect(
					t,
					expectFilter(),
				),
			},
			args: args{
				ctx: context.Background(),
				machine: &Machine{
					ObjectRoot: models.ObjectRoot{
						ResourceOwner: "org1",
						AggregateID:   "user1",
					},
					Name:     "name",
					Username: "username",
				},
			},
			res: res{
				err: zerrors.IsNotFound,
			},
		},
		{
			name: "no changes, precondition error",
			fields: fields{
				eventstore: eventstoreExpect(
					t,
					expectFilter(
						eventFromEventPusher(
							user.NewMachineAddedEvent(context.Background(),
								&user.NewAggregate("user1", "org1").Aggregate,
								"username",
								"name",
								"description",
								true,
								domain.OIDCTokenTypeBearer,
							),
						),
					),
				),
			},
			args: args{
				ctx: context.Background(),
				machine: &Machine{
					ObjectRoot: models.ObjectRoot{
						ResourceOwner: "org1",
						AggregateID:   "user1",
					},
					Username:    "username",
					Name:        "name",
					Description: "description",
				},
			},
			res: res{
				err: zerrors.IsPreconditionFailed,
			},
		},
		{
			name: "change machine, ok",
			fields: fields{
				eventstore: eventstoreExpect(
					t,
					expectFilter(
						eventFromEventPusher(
							user.NewMachineAddedEvent(context.Background(),
								&user.NewAggregate("user1", "org1").Aggregate,
								"username",
								"name",
								"description",
								true,
								domain.OIDCTokenTypeBearer,
							),
						),
					),
					expectPush(
						newMachineChangedEvent(context.Background(), "user1", "org1", "name1", "description1"),
					),
				),
			},
			args: args{
				ctx: context.Background(),
				machine: &Machine{
					ObjectRoot: models.ObjectRoot{
						ResourceOwner: "org1",
						AggregateID:   "user1",
					},
					Name:        "name1",
					Description: "description1",
				},
			},
			res: res{
				want: &domain.ObjectDetails{
					ResourceOwner: "org1",
				},
			},
		},
	}
	for _, tt := range tests {
		t.Run(tt.name, func(t *testing.T) {
			r := &Commands{
				eventstore: tt.fields.eventstore,
			}
			got, err := r.ChangeMachine(tt.args.ctx, tt.args.machine)
			if tt.res.err == nil {
				assert.NoError(t, err)
			}
			if tt.res.err != nil && !tt.res.err(err) {
				t.Errorf("got wrong err: %v ", err)
			}
			if tt.res.err == nil {
				assertObjectDetails(t, tt.res.want, got)
			}
		})
	}
}

func newMachineChangedEvent(ctx context.Context, userID, resourceOwner, name, description string) *user.MachineChangedEvent {
	event := user.NewMachineChangedEvent(ctx,
		&user.NewAggregate(userID, resourceOwner).Aggregate,
		[]user.MachineChanges{
			user.ChangeName(name),
			user.ChangeDescription(description),
		},
	)
	return event
}<|MERGE_RESOLUTION|>--- conflicted
+++ resolved
@@ -427,16 +427,12 @@
 				idGenerator:     tt.fields.idGenerator,
 				checkPermission: newMockPermissionCheckAllowed(),
 			}
+			state := domain.UserStateInitial
 			var options []addMachineOption
 			if tt.args.options != nil {
 				options = tt.args.options(r)
 			}
-<<<<<<< HEAD
-			state := domain.UserStateInitial
-			got, err := r.AddMachine(tt.args.ctx, tt.args.machine, &state)
-=======
-			got, err := r.AddMachine(tt.args.ctx, tt.args.machine, tt.args.check, options...)
->>>>>>> 8fc11a73
+			got, err := r.AddMachine(tt.args.ctx, tt.args.machine, &state, tt.args.check, options...)
 			if tt.res.err == nil {
 				assert.NoError(t, err)
 			}
