--- conflicted
+++ resolved
@@ -117,17 +117,9 @@
 				),
 			),
 			args: args{context.Background(), &SystemFeatures{
-<<<<<<< HEAD
-				LoginDefaultOrg:                 gu.Ptr(true),
-				TriggerIntrospectionProjections: gu.Ptr(false),
-				LegacyIntrospection:             gu.Ptr(true),
-				UserSchema:                      gu.Ptr(true),
-				OIDCSingleV1SessionTermination:  gu.Ptr(true),
-=======
 				LoginDefaultOrg:                gu.Ptr(true),
 				UserSchema:                     gu.Ptr(true),
 				OIDCSingleV1SessionTermination: gu.Ptr(true),
->>>>>>> 9ebf2316
 			}},
 			want: &domain.ObjectDetails{
 				ResourceOwner: "SYSTEM",
@@ -167,17 +159,9 @@
 				),
 			),
 			args: args{context.Background(), &SystemFeatures{
-<<<<<<< HEAD
-				LoginDefaultOrg:                 gu.Ptr(true),
-				TriggerIntrospectionProjections: gu.Ptr(false),
-				LegacyIntrospection:             gu.Ptr(true),
-				UserSchema:                      gu.Ptr(true),
-				OIDCSingleV1SessionTermination:  gu.Ptr(false),
-=======
 				LoginDefaultOrg:                gu.Ptr(true),
 				UserSchema:                     gu.Ptr(true),
 				OIDCSingleV1SessionTermination: gu.Ptr(false),
->>>>>>> 9ebf2316
 			}},
 			want: &domain.ObjectDetails{
 				ResourceOwner: "SYSTEM",
