package command

import (
	"context"
	"net/http"
	"time"

	"github.com/zitadel/passwap"

	"github.com/zitadel/zitadel/internal/api/authz"
	api_http "github.com/zitadel/zitadel/internal/api/http"
	"github.com/zitadel/zitadel/internal/command/preparation"
	sd "github.com/zitadel/zitadel/internal/config/systemdefaults"
	"github.com/zitadel/zitadel/internal/crypto"
	"github.com/zitadel/zitadel/internal/domain"
	"github.com/zitadel/zitadel/internal/errors"
	"github.com/zitadel/zitadel/internal/eventstore"
	"github.com/zitadel/zitadel/internal/id"
	"github.com/zitadel/zitadel/internal/repository/action"
	"github.com/zitadel/zitadel/internal/repository/authrequest"
	"github.com/zitadel/zitadel/internal/repository/idpintent"
	instance_repo "github.com/zitadel/zitadel/internal/repository/instance"
	"github.com/zitadel/zitadel/internal/repository/keypair"
	"github.com/zitadel/zitadel/internal/repository/milestone"
	"github.com/zitadel/zitadel/internal/repository/oidcsession"
	"github.com/zitadel/zitadel/internal/repository/org"
	proj_repo "github.com/zitadel/zitadel/internal/repository/project"
	"github.com/zitadel/zitadel/internal/repository/quota"
	"github.com/zitadel/zitadel/internal/repository/session"
	usr_repo "github.com/zitadel/zitadel/internal/repository/user"
	usr_grant_repo "github.com/zitadel/zitadel/internal/repository/usergrant"
	"github.com/zitadel/zitadel/internal/static"
	webauthn_helper "github.com/zitadel/zitadel/internal/webauthn"
)

type Commands struct {
	httpClient *http.Client

	checkPermission domain.PermissionCheck
	newCode         cryptoCodeFunc

	eventstore     *eventstore.Eventstore
	static         static.Storage
	idGenerator    id.Generator
	zitadelRoles   []authz.RoleMapping
	externalDomain string
	externalSecure bool
	externalPort   uint16

<<<<<<< HEAD
	idpConfigEncryption         crypto.EncryptionAlgorithm
	smtpEncryption              crypto.EncryptionAlgorithm
	smsEncryption               crypto.EncryptionAlgorithm
	userEncryption              crypto.EncryptionAlgorithm
	userPasswordHasher          *passwap.Swapper
	codeAlg                     crypto.HashAlgorithm
	machineKeySize              int
	applicationKeySize          int
	domainVerificationAlg       crypto.EncryptionAlgorithm
	domainVerificationGenerator crypto.Generator
	domainVerificationValidator func(domain, token, verifier string, checkType api_http.CheckType) error
	sessionTokenCreator         func(sessionID string) (id string, token string, err error)
	sessionTokenVerifier        func(ctx context.Context, sessionToken, sessionID, tokenID string) (err error)
=======
	idpConfigEncryption             crypto.EncryptionAlgorithm
	smtpEncryption                  crypto.EncryptionAlgorithm
	smsEncryption                   crypto.EncryptionAlgorithm
	userEncryption                  crypto.EncryptionAlgorithm
	userPasswordAlg                 crypto.HashAlgorithm
	machineKeySize                  int
	applicationKeySize              int
	domainVerificationAlg           crypto.EncryptionAlgorithm
	domainVerificationGenerator     crypto.Generator
	domainVerificationValidator     func(domain, token, verifier string, checkType api_http.CheckType) error
	sessionTokenCreator             func(sessionID string) (id string, token string, err error)
	sessionTokenVerifier            func(ctx context.Context, sessionToken, sessionID, tokenID string) (err error)
	defaultAccessTokenLifetime      time.Duration
	defaultRefreshTokenLifetime     time.Duration
	defaultRefreshTokenIdleLifetime time.Duration
>>>>>>> 0f3c33cb

	multifactors         domain.MultifactorConfigs
	webauthnConfig       *webauthn_helper.Config
	keySize              int
	keyAlgorithm         crypto.EncryptionAlgorithm
	certificateAlgorithm crypto.EncryptionAlgorithm
	certKeySize          int
	privateKeyLifetime   time.Duration
	publicKeyLifetime    time.Duration
	certificateLifetime  time.Duration
}

func StartCommands(
	es *eventstore.Eventstore,
	defaults sd.SystemDefaults,
	zitadelRoles []authz.RoleMapping,
	staticStore static.Storage,
	webAuthN *webauthn_helper.Config,
	externalDomain string,
	externalSecure bool,
	externalPort uint16,
	idpConfigEncryption, otpEncryption, smtpEncryption, smsEncryption, userEncryption, domainVerificationEncryption, oidcEncryption, samlEncryption crypto.EncryptionAlgorithm,
	httpClient *http.Client,
	permissionCheck domain.PermissionCheck,
	sessionTokenVerifier func(ctx context.Context, sessionToken string, sessionID string, tokenID string) (err error),
	defaultAccessTokenLifetime,
	defaultRefreshTokenLifetime,
	defaultRefreshTokenIdleLifetime time.Duration,
) (repo *Commands, err error) {
	if externalDomain == "" {
		return nil, errors.ThrowInvalidArgument(nil, "COMMAND-Df21s", "no external domain specified")
	}
	idGenerator := id.SonyFlakeGenerator()
	// reuse the oidcEncryption to be able to handle both tokens in the interceptor later on
	sessionAlg := oidcEncryption
	repo = &Commands{
		eventstore:                      es,
		static:                          staticStore,
		idGenerator:                     idGenerator,
		zitadelRoles:                    zitadelRoles,
		externalDomain:                  externalDomain,
		externalSecure:                  externalSecure,
		externalPort:                    externalPort,
		keySize:                         defaults.KeyConfig.Size,
		certKeySize:                     defaults.KeyConfig.CertificateSize,
		privateKeyLifetime:              defaults.KeyConfig.PrivateKeyLifetime,
		publicKeyLifetime:               defaults.KeyConfig.PublicKeyLifetime,
		certificateLifetime:             defaults.KeyConfig.CertificateLifetime,
		idpConfigEncryption:             idpConfigEncryption,
		smtpEncryption:                  smtpEncryption,
		smsEncryption:                   smsEncryption,
		userEncryption:                  userEncryption,
		domainVerificationAlg:           domainVerificationEncryption,
		keyAlgorithm:                    oidcEncryption,
		certificateAlgorithm:            samlEncryption,
		webauthnConfig:                  webAuthN,
		httpClient:                      httpClient,
		checkPermission:                 permissionCheck,
		newCode:                         newCryptoCode,
		sessionTokenCreator:             sessionTokenCreator(idGenerator, sessionAlg),
		sessionTokenVerifier:            sessionTokenVerifier,
		defaultAccessTokenLifetime:      defaultAccessTokenLifetime,
		defaultRefreshTokenLifetime:     defaultRefreshTokenLifetime,
		defaultRefreshTokenIdleLifetime: defaultRefreshTokenIdleLifetime,
	}

	instance_repo.RegisterEventMappers(repo.eventstore)
	org.RegisterEventMappers(repo.eventstore)
	usr_repo.RegisterEventMappers(repo.eventstore)
	usr_grant_repo.RegisterEventMappers(repo.eventstore)
	proj_repo.RegisterEventMappers(repo.eventstore)
	keypair.RegisterEventMappers(repo.eventstore)
	action.RegisterEventMappers(repo.eventstore)
	quota.RegisterEventMappers(repo.eventstore)
	session.RegisterEventMappers(repo.eventstore)
	idpintent.RegisterEventMappers(repo.eventstore)
	authrequest.RegisterEventMappers(repo.eventstore)
	oidcsession.RegisterEventMappers(repo.eventstore)
	milestone.RegisterEventMappers(repo.eventstore)

	repo.codeAlg = crypto.NewBCrypt(defaults.SecretGenerators.PasswordSaltCost)
	repo.userPasswordHasher, err = defaults.PasswordHasher.BuildSwapper()
	if err != nil {
		return nil, err
	}
	repo.machineKeySize = int(defaults.SecretGenerators.MachineKeySize)
	repo.applicationKeySize = int(defaults.SecretGenerators.ApplicationKeySize)

	repo.multifactors = domain.MultifactorConfigs{
		OTP: domain.OTPConfig{
			CryptoMFA: otpEncryption,
			Issuer:    defaults.Multifactors.OTP.Issuer,
		},
	}

	repo.domainVerificationGenerator = crypto.NewEncryptionGenerator(defaults.DomainVerification.VerificationGenerator, repo.domainVerificationAlg)
	repo.domainVerificationValidator = api_http.ValidateDomain
	return repo, nil
}

type AppendReducer interface {
	AppendEvents(...eventstore.Event)
	// TODO: Why is it allowed to return an error here?
	Reduce() error
}

func (c *Commands) pushAppendAndReduce(ctx context.Context, object AppendReducer, cmds ...eventstore.Command) error {
	events, err := c.eventstore.Push(ctx, cmds...)
	if err != nil {
		return err
	}
	return AppendAndReduce(object, events...)
}

func AppendAndReduce(object AppendReducer, events ...eventstore.Event) error {
	object.AppendEvents(events...)
	return object.Reduce()
}

func queryAndReduce(ctx context.Context, filter preparation.FilterToQueryReducer, wm eventstore.QueryReducer) error {
	events, err := filter(ctx, wm.Query())
	if err != nil {
		return err
	}
	if len(events) == 0 {
		return nil
	}
	wm.AppendEvents(events...)
	return wm.Reduce()
}

type existsWriteModel interface {
	Exists() bool
	eventstore.QueryReducer
}

func exists(ctx context.Context, filter preparation.FilterToQueryReducer, wm existsWriteModel) (bool, error) {
	err := queryAndReduce(ctx, filter, wm)
	if err != nil {
		return false, err
	}
	return wm.Exists(), nil
}<|MERGE_RESOLUTION|>--- conflicted
+++ resolved
@@ -47,26 +47,12 @@
 	externalSecure bool
 	externalPort   uint16
 
-<<<<<<< HEAD
-	idpConfigEncryption         crypto.EncryptionAlgorithm
-	smtpEncryption              crypto.EncryptionAlgorithm
-	smsEncryption               crypto.EncryptionAlgorithm
-	userEncryption              crypto.EncryptionAlgorithm
-	userPasswordHasher          *passwap.Swapper
-	codeAlg                     crypto.HashAlgorithm
-	machineKeySize              int
-	applicationKeySize          int
-	domainVerificationAlg       crypto.EncryptionAlgorithm
-	domainVerificationGenerator crypto.Generator
-	domainVerificationValidator func(domain, token, verifier string, checkType api_http.CheckType) error
-	sessionTokenCreator         func(sessionID string) (id string, token string, err error)
-	sessionTokenVerifier        func(ctx context.Context, sessionToken, sessionID, tokenID string) (err error)
-=======
 	idpConfigEncryption             crypto.EncryptionAlgorithm
 	smtpEncryption                  crypto.EncryptionAlgorithm
 	smsEncryption                   crypto.EncryptionAlgorithm
 	userEncryption                  crypto.EncryptionAlgorithm
-	userPasswordAlg                 crypto.HashAlgorithm
+	userPasswordHasher              *passwap.Swapper
+	codeAlg                         crypto.HashAlgorithm
 	machineKeySize                  int
 	applicationKeySize              int
 	domainVerificationAlg           crypto.EncryptionAlgorithm
@@ -77,7 +63,6 @@
 	defaultAccessTokenLifetime      time.Duration
 	defaultRefreshTokenLifetime     time.Duration
 	defaultRefreshTokenIdleLifetime time.Duration
->>>>>>> 0f3c33cb
 
 	multifactors         domain.MultifactorConfigs
 	webauthnConfig       *webauthn_helper.Config
