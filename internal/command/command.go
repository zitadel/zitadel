--- conflicted
+++ resolved
@@ -31,11 +31,8 @@
 	zitadelRoles []authz.RoleMapping
 
 	idpConfigSecretCrypto crypto.EncryptionAlgorithm
-<<<<<<< HEAD
+	smtpPasswordCrypto    crypto.EncryptionAlgorithm
 	smsCrypto             crypto.EncryptionAlgorithm
-=======
-	smtpPasswordCrypto    crypto.EncryptionAlgorithm
->>>>>>> e3528ff0
 
 	userPasswordAlg             crypto.HashAlgorithm
 	machineKeySize              int
@@ -63,13 +60,10 @@
 	authZConfig authz.Config,
 	staticStore static.Storage,
 	authZRepo authz_repo.Repository,
-<<<<<<< HEAD
+	keyConfig *crypto.KeyConfig,
+	webAuthN webauthn_helper.Config,
+	smtpPasswordEncAlg crypto.EncryptionAlgorithm,
 	smsHashAlg crypto.EncryptionAlgorithm,
-=======
-	keyConfig *crypto.KeyConfig,
-	smtpPasswordEncAlg crypto.EncryptionAlgorithm,
-	webAuthN webauthn_helper.Config,
->>>>>>> e3528ff0
 ) (repo *Commands, err error) {
 	repo = &Commands{
 		eventstore:         es,
@@ -78,15 +72,10 @@
 		iamDomain:          defaults.Domain,
 		zitadelRoles:       authZConfig.RolePermissionMappings,
 		keySize:            defaults.KeyConfig.Size,
-<<<<<<< HEAD
-		privateKeyLifetime: defaults.KeyConfig.PrivateKeyLifetime.Duration,
-		publicKeyLifetime:  defaults.KeyConfig.PublicKeyLifetime.Duration,
-		smsCrypto:          smsHashAlg,
-=======
 		privateKeyLifetime: defaults.KeyConfig.PrivateKeyLifetime,
 		publicKeyLifetime:  defaults.KeyConfig.PublicKeyLifetime,
 		smtpPasswordCrypto: smtpPasswordEncAlg,
->>>>>>> e3528ff0
+		smsCrypto:          smsHashAlg,
 	}
 	iam_repo.RegisterEventMappers(repo.eventstore)
 	org.RegisterEventMappers(repo.eventstore)
