package command

import (
	"context"
	"time"

	"github.com/caos/zitadel/internal/api/authz"
	"github.com/caos/zitadel/internal/api/http"
	authz_repo "github.com/caos/zitadel/internal/authz/repository"
	sd "github.com/caos/zitadel/internal/config/systemdefaults"
	"github.com/caos/zitadel/internal/crypto"
	"github.com/caos/zitadel/internal/domain"
	"github.com/caos/zitadel/internal/eventstore"
	"github.com/caos/zitadel/internal/id"
	"github.com/caos/zitadel/internal/repository/action"
	iam_repo "github.com/caos/zitadel/internal/repository/iam"
	"github.com/caos/zitadel/internal/repository/keypair"
	"github.com/caos/zitadel/internal/repository/org"
	proj_repo "github.com/caos/zitadel/internal/repository/project"
	usr_repo "github.com/caos/zitadel/internal/repository/user"
	usr_grant_repo "github.com/caos/zitadel/internal/repository/usergrant"
	"github.com/caos/zitadel/internal/static"
	webauthn_helper "github.com/caos/zitadel/internal/webauthn"
)

type Commands struct {
	eventstore   *eventstore.Eventstore
	static       static.Storage
	idGenerator  id.Generator
	iamDomain    string
	zitadelRoles []authz.RoleMapping

	idpConfigSecretCrypto crypto.EncryptionAlgorithm
	smtpPasswordCrypto    crypto.EncryptionAlgorithm

	UserCodeAlg                 crypto.EncryptionAlgorithm
	userPasswordAlg             crypto.HashAlgorithm
	machineKeyAlg               crypto.EncryptionAlgorithm
	machineKeySize              int
	applicationKeySize          int
	PasswordHashAlg             crypto.HashAlgorithm
	domainVerificationAlg       crypto.EncryptionAlgorithm
	domainVerificationGenerator crypto.Generator
	domainVerificationValidator func(domain, token, verifier string, checkType http.CheckType) error
	multifactors                domain.MultifactorConfigs

	webauthn           *webauthn_helper.WebAuthN
	keySize            int
	keyAlgorithm       crypto.EncryptionAlgorithm
	privateKeyLifetime time.Duration
	publicKeyLifetime  time.Duration
	tokenVerifier      orgFeatureChecker
}

type orgFeatureChecker interface {
	CheckOrgFeatures(ctx context.Context, orgID string, requiredFeatures ...string) error
}

<<<<<<< HEAD
type Config struct {
	Eventstore types.SQLUser
}

func StartCommands(
	es *eventstore.Eventstore,
	defaults sd.SystemDefaults,
	authZConfig authz.Config,
	staticStore static.Storage,
	authZRepo authz_repo.Repository,
	smtpPasswordEncAlg crypto.EncryptionAlgorithm,
) (repo *Commands, err error) {
=======
func StartCommands(es *eventstore.Eventstore, defaults sd.SystemDefaults, authZConfig authz.Config, staticStore static.Storage, authZRepo authz_repo.Repository, keyConfig *crypto.KeyConfig, webAuthN webauthn_helper.Config) (repo *Commands, err error) {
>>>>>>> 389eb4a2
	repo = &Commands{
		eventstore:         es,
		static:             staticStore,
		idGenerator:        id.SonyFlakeGenerator,
		iamDomain:          defaults.Domain,
		zitadelRoles:       authZConfig.RolePermissionMappings,
		keySize:            defaults.KeyConfig.Size,
<<<<<<< HEAD
		privateKeyLifetime: defaults.KeyConfig.PrivateKeyLifetime.Duration,
		publicKeyLifetime:  defaults.KeyConfig.PublicKeyLifetime.Duration,
		smtpPasswordCrypto: smtpPasswordEncAlg,
=======
		privateKeyLifetime: defaults.KeyConfig.PrivateKeyLifetime,
		publicKeyLifetime:  defaults.KeyConfig.PublicKeyLifetime,
>>>>>>> 389eb4a2
	}
	iam_repo.RegisterEventMappers(repo.eventstore)
	org.RegisterEventMappers(repo.eventstore)
	usr_repo.RegisterEventMappers(repo.eventstore)
	usr_grant_repo.RegisterEventMappers(repo.eventstore)
	proj_repo.RegisterEventMappers(repo.eventstore)
	keypair.RegisterEventMappers(repo.eventstore)
	action.RegisterEventMappers(repo.eventstore)

	repo.idpConfigSecretCrypto, err = crypto.NewAESCrypto(defaults.IDPConfigVerificationKey)
	if err != nil {
		return nil, err
	}
	userEncryptionAlgorithm, err := crypto.NewAESCrypto(defaults.UserVerificationKey)
	if err != nil {
		return nil, err
	}
	repo.UserCodeAlg = userEncryptionAlgorithm
	repo.userPasswordAlg = crypto.NewBCrypt(defaults.SecretGenerators.PasswordSaltCost)
	repo.machineKeyAlg = userEncryptionAlgorithm
	repo.machineKeySize = int(defaults.SecretGenerators.MachineKeySize)
	repo.applicationKeySize = int(defaults.SecretGenerators.ApplicationKeySize)

	aesOTPCrypto, err := crypto.NewAESCrypto(defaults.Multifactors.OTP.VerificationKey)
	if err != nil {
		return nil, err
	}
	repo.multifactors = domain.MultifactorConfigs{
		OTP: domain.OTPConfig{
			CryptoMFA: aesOTPCrypto,
			Issuer:    defaults.Multifactors.OTP.Issuer,
		},
	}
	repo.PasswordHashAlg = crypto.NewBCrypt(defaults.SecretGenerators.PasswordSaltCost)

	repo.domainVerificationAlg, err = crypto.NewAESCrypto(defaults.DomainVerification.VerificationKey)
	if err != nil {
		return nil, err
	}
	repo.domainVerificationGenerator = crypto.NewEncryptionGenerator(defaults.DomainVerification.VerificationGenerator, repo.domainVerificationAlg)
	repo.domainVerificationValidator = http.ValidateDomain
	web, err := webauthn_helper.StartServer(webAuthN)
	if err != nil {
		return nil, err
	}
	repo.webauthn = web

	keyAlgorithm, err := crypto.NewAESCrypto(keyConfig)
	if err != nil {
		return nil, err
	}
	repo.keyAlgorithm = keyAlgorithm

	repo.tokenVerifier = authZRepo
	return repo, nil
}

func AppendAndReduce(object interface {
	AppendEvents(...eventstore.Event)
	Reduce() error
}, events ...eventstore.Event) error {
	object.AppendEvents(events...)
	return object.Reduce()
}<|MERGE_RESOLUTION|>--- conflicted
+++ resolved
@@ -56,22 +56,16 @@
 	CheckOrgFeatures(ctx context.Context, orgID string, requiredFeatures ...string) error
 }
 
-<<<<<<< HEAD
-type Config struct {
-	Eventstore types.SQLUser
-}
-
 func StartCommands(
 	es *eventstore.Eventstore,
 	defaults sd.SystemDefaults,
 	authZConfig authz.Config,
 	staticStore static.Storage,
 	authZRepo authz_repo.Repository,
+	keyConfig *crypto.KeyConfig,
 	smtpPasswordEncAlg crypto.EncryptionAlgorithm,
+	webAuthN webauthn_helper.Config,
 ) (repo *Commands, err error) {
-=======
-func StartCommands(es *eventstore.Eventstore, defaults sd.SystemDefaults, authZConfig authz.Config, staticStore static.Storage, authZRepo authz_repo.Repository, keyConfig *crypto.KeyConfig, webAuthN webauthn_helper.Config) (repo *Commands, err error) {
->>>>>>> 389eb4a2
 	repo = &Commands{
 		eventstore:         es,
 		static:             staticStore,
@@ -79,14 +73,9 @@
 		iamDomain:          defaults.Domain,
 		zitadelRoles:       authZConfig.RolePermissionMappings,
 		keySize:            defaults.KeyConfig.Size,
-<<<<<<< HEAD
-		privateKeyLifetime: defaults.KeyConfig.PrivateKeyLifetime.Duration,
-		publicKeyLifetime:  defaults.KeyConfig.PublicKeyLifetime.Duration,
-		smtpPasswordCrypto: smtpPasswordEncAlg,
-=======
 		privateKeyLifetime: defaults.KeyConfig.PrivateKeyLifetime,
 		publicKeyLifetime:  defaults.KeyConfig.PublicKeyLifetime,
->>>>>>> 389eb4a2
+		smtpPasswordCrypto: smtpPasswordEncAlg,
 	}
 	iam_repo.RegisterEventMappers(repo.eventstore)
 	org.RegisterEventMappers(repo.eventstore)
