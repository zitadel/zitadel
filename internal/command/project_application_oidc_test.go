package command

import (
	"context"
	"testing"
	"time"

	"github.com/muhlemmer/gu"
	"github.com/stretchr/testify/assert"

	"github.com/zitadel/zitadel/internal/api/authz"
	"github.com/zitadel/zitadel/internal/command/preparation"
	"github.com/zitadel/zitadel/internal/domain"
	"github.com/zitadel/zitadel/internal/eventstore"
	"github.com/zitadel/zitadel/internal/eventstore/v1/models"
	"github.com/zitadel/zitadel/internal/id"
	id_mock "github.com/zitadel/zitadel/internal/id/mock"
	"github.com/zitadel/zitadel/internal/repository/project"
	"github.com/zitadel/zitadel/internal/zerrors"
)

func TestAddOIDCApp(t *testing.T) {
	type fields struct {
		idGenerator id.Generator
	}
	type args struct {
		app    *addOIDCApp
		filter preparation.FilterToQueryReducer
	}

	ctx := context.Background()
	agg := project.NewAggregate("test", "test")

	tests := []struct {
		name   string
		fields fields
		args   args
		want   Want
	}{
		{
			name:   "invalid appID",
			fields: fields{},
			args: args{
				app: &addOIDCApp{
					AddApp: AddApp{
						Aggregate: *agg,
						ID:        "",
						Name:      "name",
					},
					GrantTypes:      []domain.OIDCGrantType{domain.OIDCGrantTypeAuthorizationCode},
					ResponseTypes:   []domain.OIDCResponseType{domain.OIDCResponseTypeCode},
					Version:         domain.OIDCVersionV1,
					ApplicationType: domain.OIDCApplicationTypeWeb,
					AuthMethodType:  domain.OIDCAuthMethodTypeNone,
					AccessTokenType: domain.OIDCTokenTypeBearer,
				},
			},
			want: Want{
				ValidationErr: zerrors.ThrowInvalidArgument(nil, "PROJE-NnavI", "Errors.Invalid.Argument"),
			},
		},
		{
			name:   "invalid name",
			fields: fields{},
			args: args{
				app: &addOIDCApp{
					AddApp: AddApp{
						Aggregate: *agg,
						ID:        "id",
						Name:      "",
					},
					GrantTypes:      []domain.OIDCGrantType{domain.OIDCGrantTypeAuthorizationCode},
					ResponseTypes:   []domain.OIDCResponseType{domain.OIDCResponseTypeCode},
					Version:         domain.OIDCVersionV1,
					ApplicationType: domain.OIDCApplicationTypeWeb,
					AuthMethodType:  domain.OIDCAuthMethodTypeNone,
					AccessTokenType: domain.OIDCTokenTypeBearer,
				},
			},
			want: Want{
				ValidationErr: zerrors.ThrowInvalidArgument(nil, "PROJE-Fef31", "Errors.Invalid.Argument"),
			},
		},
		{
			name:   "project doesn't exist",
			fields: fields{},
			args: args{
				app: &addOIDCApp{
					AddApp: AddApp{
						Aggregate: *agg,
						ID:        "id",
						Name:      "name",
					},
					GrantTypes:      []domain.OIDCGrantType{domain.OIDCGrantTypeAuthorizationCode},
					ResponseTypes:   []domain.OIDCResponseType{domain.OIDCResponseTypeCode},
					Version:         domain.OIDCVersionV1,
					ApplicationType: domain.OIDCApplicationTypeWeb,
					AuthMethodType:  domain.OIDCAuthMethodTypeNone,
					AccessTokenType: domain.OIDCTokenTypeBearer,
				},
				filter: NewMultiFilter().
					Append(func(ctx context.Context, queryFactory *eventstore.SearchQueryBuilder) ([]eventstore.Event, error) {
						return nil, nil
					}).
					Filter(),
			},
			want: Want{
				CreateErr: zerrors.ThrowNotFound(nil, "PROJE-6swVG", ""),
			},
		},
		{
			name: "correct, using uris with whitespaces",
			fields: fields{
				idGenerator: id_mock.NewIDGeneratorExpectIDs(t, "clientID"),
			},
			args: args{
				app: &addOIDCApp{
					AddApp: AddApp{
						Aggregate: *agg,
						ID:        "id",
						Name:      "name",
					},
					RedirectUris:           []string{" https://test.ch "},
					PostLogoutRedirectUris: []string{" https://test.ch/logout "},
					GrantTypes:             []domain.OIDCGrantType{domain.OIDCGrantTypeAuthorizationCode},
					ResponseTypes:          []domain.OIDCResponseType{domain.OIDCResponseTypeCode},
					Version:                domain.OIDCVersionV1,
					AdditionalOrigins:      []string{" https://sub.test.ch "},
					ApplicationType:        domain.OIDCApplicationTypeWeb,
					AuthMethodType:         domain.OIDCAuthMethodTypeNone,
					AccessTokenType:        domain.OIDCTokenTypeBearer,
				},
				filter: NewMultiFilter().
					Append(func(ctx context.Context, queryFactory *eventstore.SearchQueryBuilder) ([]eventstore.Event, error) {
						return []eventstore.Event{
							project.NewProjectAddedEvent(
								ctx,
								&agg.Aggregate,
								"project",
								false,
								false,
								false,
								domain.PrivateLabelingSettingUnspecified,
							),
						}, nil
					}).
					Filter(),
			},
			want: Want{
				Commands: []eventstore.Command{
					project.NewApplicationAddedEvent(ctx, &agg.Aggregate,
						"id",
						"name",
					),
					project.NewOIDCConfigAddedEvent(ctx, &agg.Aggregate,
						domain.OIDCVersionV1,
						"id",
						"clientID",
						"",
						[]string{"https://test.ch"},
						[]domain.OIDCResponseType{domain.OIDCResponseTypeCode},
						[]domain.OIDCGrantType{domain.OIDCGrantTypeAuthorizationCode},
						domain.OIDCApplicationTypeWeb,
						domain.OIDCAuthMethodTypeNone,
						[]string{"https://test.ch/logout"},
						false,
						domain.OIDCTokenTypeBearer,
						false,
						false,
						false,
						0,
						[]string{"https://sub.test.ch"},
						false,
						"",
						domain.LoginVersionUnspecified,
						"",
					),
				},
			},
		},
		{
			name: "correct",
			fields: fields{
				idGenerator: id_mock.NewIDGeneratorExpectIDs(t, "clientID"),
			},
			args: args{
				app: &addOIDCApp{
					AddApp: AddApp{
						Aggregate: *agg,
						ID:        "id",
						Name:      "name",
					},
					GrantTypes:    []domain.OIDCGrantType{domain.OIDCGrantTypeAuthorizationCode},
					ResponseTypes: []domain.OIDCResponseType{domain.OIDCResponseTypeCode},
					Version:       domain.OIDCVersionV1,

					ApplicationType: domain.OIDCApplicationTypeWeb,
					AuthMethodType:  domain.OIDCAuthMethodTypeNone,
					AccessTokenType: domain.OIDCTokenTypeBearer,
				},
				filter: NewMultiFilter().
					Append(func(ctx context.Context, queryFactory *eventstore.SearchQueryBuilder) ([]eventstore.Event, error) {
						return []eventstore.Event{
							project.NewProjectAddedEvent(
								ctx,
								&agg.Aggregate,
								"project",
								false,
								false,
								false,
								domain.PrivateLabelingSettingUnspecified,
							),
						}, nil
					}).
					Filter(),
			},
			want: Want{
				Commands: []eventstore.Command{
					project.NewApplicationAddedEvent(ctx, &agg.Aggregate,
						"id",
						"name",
					),
					project.NewOIDCConfigAddedEvent(ctx, &agg.Aggregate,
						domain.OIDCVersionV1,
						"id",
						"clientID",
						"",
						nil,
						[]domain.OIDCResponseType{domain.OIDCResponseTypeCode},
						[]domain.OIDCGrantType{domain.OIDCGrantTypeAuthorizationCode},
						domain.OIDCApplicationTypeWeb,
						domain.OIDCAuthMethodTypeNone,
						nil,
						false,
						domain.OIDCTokenTypeBearer,
						false,
						false,
						false,
						0,
						nil,
						false,
						"",
						domain.LoginVersionUnspecified,
						"",
					),
				},
			},
		},
		{
			name: "correct with old ID format",
			fields: fields{
				idGenerator: id_mock.NewIDGeneratorExpectIDs(t, "clientID@project"),
			},
			args: args{
				app: &addOIDCApp{
					AddApp: AddApp{
						Aggregate: *agg,
						ID:        "id",
						Name:      "name",
					},
					GrantTypes:    []domain.OIDCGrantType{domain.OIDCGrantTypeAuthorizationCode},
					ResponseTypes: []domain.OIDCResponseType{domain.OIDCResponseTypeCode},
					Version:       domain.OIDCVersionV1,

					ApplicationType: domain.OIDCApplicationTypeWeb,
					AuthMethodType:  domain.OIDCAuthMethodTypeNone,
					AccessTokenType: domain.OIDCTokenTypeBearer,
				},
				filter: NewMultiFilter().
					Append(func(ctx context.Context, queryFactory *eventstore.SearchQueryBuilder) ([]eventstore.Event, error) {
						return []eventstore.Event{
							project.NewProjectAddedEvent(
								ctx,
								&agg.Aggregate,
								"project",
								false,
								false,
								false,
								domain.PrivateLabelingSettingUnspecified,
							),
						}, nil
					}).
					Filter(),
			},
			want: Want{
				Commands: []eventstore.Command{
					project.NewApplicationAddedEvent(ctx, &agg.Aggregate,
						"id",
						"name",
					),
					project.NewOIDCConfigAddedEvent(ctx, &agg.Aggregate,
						domain.OIDCVersionV1,
						"id",
						"clientID@project",
						"",
						nil,
						[]domain.OIDCResponseType{domain.OIDCResponseTypeCode},
						[]domain.OIDCGrantType{domain.OIDCGrantTypeAuthorizationCode},
						domain.OIDCApplicationTypeWeb,
						domain.OIDCAuthMethodTypeNone,
						nil,
						false,
						domain.OIDCTokenTypeBearer,
						false,
						false,
						false,
						0,
						nil,
						false,
						"",
						domain.LoginVersionUnspecified,
						"",
					),
				},
			},
		},
		{
			name: "with secret",
			fields: fields{
				idGenerator: id_mock.NewIDGeneratorExpectIDs(t, "clientID"),
			},
			args: args{
				app: &addOIDCApp{
					AddApp: AddApp{
						Aggregate: *agg,
						ID:        "id",
						Name:      "name",
					},
					GrantTypes:    []domain.OIDCGrantType{domain.OIDCGrantTypeAuthorizationCode},
					ResponseTypes: []domain.OIDCResponseType{domain.OIDCResponseTypeCode},
					Version:       domain.OIDCVersionV1,

					ApplicationType: domain.OIDCApplicationTypeWeb,
					AuthMethodType:  domain.OIDCAuthMethodTypeBasic,
					AccessTokenType: domain.OIDCTokenTypeBearer,
				},
				filter: NewMultiFilter().
					Append(func(ctx context.Context, queryFactory *eventstore.SearchQueryBuilder) ([]eventstore.Event, error) {
						return []eventstore.Event{
							project.NewProjectAddedEvent(
								ctx,
								&agg.Aggregate,
								"project",
								false,
								false,
								false,
								domain.PrivateLabelingSettingUnspecified,
							),
						}, nil
					}).
					Filter(),
			},
			want: Want{
				Commands: []eventstore.Command{
					project.NewApplicationAddedEvent(ctx, &agg.Aggregate,
						"id",
						"name",
					),
					project.NewOIDCConfigAddedEvent(ctx, &agg.Aggregate,
						domain.OIDCVersionV1,
						"id",
						"clientID",
						"secret",
						nil,
						[]domain.OIDCResponseType{domain.OIDCResponseTypeCode},
						[]domain.OIDCGrantType{domain.OIDCGrantTypeAuthorizationCode},
						domain.OIDCApplicationTypeWeb,
						domain.OIDCAuthMethodTypeBasic,
						nil,
						false,
						domain.OIDCTokenTypeBearer,
						false,
						false,
						false,
						0,
						nil,
						false,
						"",
						domain.LoginVersionUnspecified,
						"",
					),
				},
			},
		},
	}
	for _, tt := range tests {
		t.Run(tt.name, func(t *testing.T) {
			c := Commands{
				idGenerator:     tt.fields.idGenerator,
				newHashedSecret: mockHashedSecret("secret"),
				defaultSecretGenerators: &SecretGenerators{
					ClientSecret: emptyConfig,
				},
			}
			AssertValidation(t,
				context.Background(),
				c.AddOIDCAppCommand(
					tt.args.app,
				), tt.args.filter, tt.want)
		})
	}
}

func TestCommandSide_AddOIDCApplication(t *testing.T) {
	t.Parallel()

	type fields struct {
		eventstore  func(t *testing.T) *eventstore.Eventstore
		idGenerator id.Generator
	}
	type args struct {
		ctx           context.Context
		oidcApp       *domain.OIDCApp
		resourceOwner string
	}
	type res struct {
		want *domain.OIDCApp
		err  func(error) bool
	}
	tests := []struct {
		name   string
		fields fields
		args   args
		res    res
	}{
		{
			name: "no aggregate id, invalid argument error",
			fields: fields{
				eventstore: expectEventstore(),
			},
			args: args{
				ctx:           authz.WithInstanceID(context.Background(), "instanceID"),
				oidcApp:       &domain.OIDCApp{},
				resourceOwner: "org1",
			},
			res: res{
				err: zerrors.IsErrorInvalidArgument,
			},
		},
		{
			name: "project not existing, not found error",
			fields: fields{
				eventstore: expectEventstore(
					expectFilter(),
				),
			},
			args: args{
				ctx: authz.WithInstanceID(context.Background(), "instanceID"),
				oidcApp: &domain.OIDCApp{
					ObjectRoot: models.ObjectRoot{
						AggregateID: "project1",
					},
					AppID:   "app1",
					AppName: "app",
				},
				resourceOwner: "org1",
			},
			res: res{
				err: zerrors.IsPreconditionFailed,
			},
		},
		{
			name: "invalid app, invalid argument error",
			fields: fields{
				eventstore: expectEventstore(
					expectFilter(
						eventFromEventPusher(
							project.NewProjectAddedEvent(context.Background(),
								&project.NewAggregate("project1", "org1").Aggregate,
								"project", true, true, true,
								domain.PrivateLabelingSettingUnspecified),
						),
					),
				),
			},
			args: args{
				ctx: authz.WithInstanceID(context.Background(), "instanceID"),
				oidcApp: &domain.OIDCApp{
					ObjectRoot: models.ObjectRoot{
						AggregateID: "project1",
					},
					AppID:   "app1",
					AppName: "",
				},
				resourceOwner: "org1",
			},
			res: res{
				err: zerrors.IsErrorInvalidArgument,
			},
		},
		{
			name: "create oidc app basic using whitespaces in uris, ok",
			fields: fields{
				eventstore: expectEventstore(
					expectFilter(
						eventFromEventPusher(
							project.NewProjectAddedEvent(context.Background(),
								&project.NewAggregate("project1", "org1").Aggregate,
								"project", true, true, true,
								domain.PrivateLabelingSettingUnspecified),
						),
					),
					expectFilter(),
					expectPush(
						project.NewApplicationAddedEvent(context.Background(),
							&project.NewAggregate("project1", "org1").Aggregate,
							"app1",
							"app",
						),
						project.NewOIDCConfigAddedEvent(context.Background(),
							&project.NewAggregate("project1", "org1").Aggregate,
							domain.OIDCVersionV1,
							"app1",
							"client1",
							"secret",
							[]string{"https://test.ch"},
							[]domain.OIDCResponseType{domain.OIDCResponseTypeCode},
							[]domain.OIDCGrantType{domain.OIDCGrantTypeAuthorizationCode},
							domain.OIDCApplicationTypeWeb,
							domain.OIDCAuthMethodTypePost,
							[]string{"https://test.ch/logout"},
							true,
							domain.OIDCTokenTypeBearer,
							true,
							true,
							true,
							time.Second*1,
							[]string{"https://sub.test.ch"},
							true,
							"https://test.ch/backchannel",
							domain.LoginVersion2,
							"https://login.test.ch",
						),
					),
				),
				idGenerator: id_mock.NewIDGeneratorExpectIDs(t, "app1", "client1"),
			},
			args: args{
				ctx: authz.WithInstanceID(context.Background(), "instanceID"),
				oidcApp: &domain.OIDCApp{
					ObjectRoot: models.ObjectRoot{
						AggregateID: "project1",
					},
					AppName:                  "app",
					AuthMethodType:           gu.Ptr(domain.OIDCAuthMethodTypePost),
					OIDCVersion:              gu.Ptr(domain.OIDCVersionV1),
					RedirectUris:             []string{" https://test.ch "},
					ResponseTypes:            []domain.OIDCResponseType{domain.OIDCResponseTypeCode},
					GrantTypes:               []domain.OIDCGrantType{domain.OIDCGrantTypeAuthorizationCode},
					ApplicationType:          gu.Ptr(domain.OIDCApplicationTypeWeb),
					PostLogoutRedirectUris:   []string{" https://test.ch/logout "},
					DevMode:                  gu.Ptr(true),
					AccessTokenType:          gu.Ptr(domain.OIDCTokenTypeBearer),
					AccessTokenRoleAssertion: gu.Ptr(true),
					IDTokenRoleAssertion:     gu.Ptr(true),
					IDTokenUserinfoAssertion: gu.Ptr(true),
					ClockSkew:                gu.Ptr(time.Second * 1),
					AdditionalOrigins:        []string{" https://sub.test.ch "},
					SkipNativeAppSuccessPage: gu.Ptr(true),
					BackChannelLogoutURI:     gu.Ptr(" https://test.ch/backchannel "),
					LoginVersion:             gu.Ptr(domain.LoginVersion2),
					LoginBaseURI:             gu.Ptr(" https://login.test.ch "),
				},
				resourceOwner: "org1",
			},
			res: res{
				want: &domain.OIDCApp{
					ObjectRoot: models.ObjectRoot{
						AggregateID:   "project1",
						ResourceOwner: "org1",
					},
					AppID:                    "app1",
					AppName:                  "app",
					ClientID:                 "client1",
					ClientSecretString:       "secret",
					AuthMethodType:           gu.Ptr(domain.OIDCAuthMethodTypePost),
					OIDCVersion:              gu.Ptr(domain.OIDCVersionV1),
					RedirectUris:             []string{"https://test.ch"},
					ResponseTypes:            []domain.OIDCResponseType{domain.OIDCResponseTypeCode},
					GrantTypes:               []domain.OIDCGrantType{domain.OIDCGrantTypeAuthorizationCode},
					ApplicationType:          gu.Ptr(domain.OIDCApplicationTypeWeb),
					PostLogoutRedirectUris:   []string{"https://test.ch/logout"},
					DevMode:                  gu.Ptr(true),
					AccessTokenType:          gu.Ptr(domain.OIDCTokenTypeBearer),
					AccessTokenRoleAssertion: gu.Ptr(true),
					IDTokenRoleAssertion:     gu.Ptr(true),
					IDTokenUserinfoAssertion: gu.Ptr(true),
					ClockSkew:                gu.Ptr(time.Second * 1),
					AdditionalOrigins:        []string{"https://sub.test.ch"},
					SkipNativeAppSuccessPage: gu.Ptr(true),
					BackChannelLogoutURI:     gu.Ptr("https://test.ch/backchannel"),
					LoginVersion:             gu.Ptr(domain.LoginVersion2),
					LoginBaseURI:             gu.Ptr("https://login.test.ch"),
					State:                    domain.AppStateActive,
					Compliance:               &domain.Compliance{},
				},
			},
		},
		{
			name: "create oidc app basic, ok",
			fields: fields{
				eventstore: expectEventstore(
					expectFilter(
						eventFromEventPusher(
							project.NewProjectAddedEvent(context.Background(),
								&project.NewAggregate("project1", "org1").Aggregate,
								"project", true, true, true,
								domain.PrivateLabelingSettingUnspecified),
						),
					),
					expectFilter(),
					expectPush(
						project.NewApplicationAddedEvent(context.Background(),
							&project.NewAggregate("project1", "org1").Aggregate,
							"app1",
							"app",
						),
						project.NewOIDCConfigAddedEvent(context.Background(),
							&project.NewAggregate("project1", "org1").Aggregate,
							domain.OIDCVersionV1,
							"app1",
							"client1",
							"secret",
							[]string{"https://test.ch"},
							[]domain.OIDCResponseType{domain.OIDCResponseTypeCode},
							[]domain.OIDCGrantType{domain.OIDCGrantTypeAuthorizationCode},
							domain.OIDCApplicationTypeWeb,
							domain.OIDCAuthMethodTypePost,
							[]string{"https://test.ch/logout"},
							true,
							domain.OIDCTokenTypeBearer,
							true,
							true,
							true,
							time.Second*1,
							[]string{"https://sub.test.ch"},
							true,
							"https://test.ch/backchannel",
							domain.LoginVersion2,
							"https://login.test.ch",
						),
					),
				),
				idGenerator: id_mock.NewIDGeneratorExpectIDs(t, "app1", "client1"),
			},
			args: args{
				ctx: authz.WithInstanceID(context.Background(), "instanceID"),
				oidcApp: &domain.OIDCApp{
					ObjectRoot: models.ObjectRoot{
						AggregateID: "project1",
					},
					AppName:                  "app",
					AuthMethodType:           gu.Ptr(domain.OIDCAuthMethodTypePost),
					OIDCVersion:              gu.Ptr(domain.OIDCVersionV1),
					RedirectUris:             []string{"https://test.ch"},
					ResponseTypes:            []domain.OIDCResponseType{domain.OIDCResponseTypeCode},
					GrantTypes:               []domain.OIDCGrantType{domain.OIDCGrantTypeAuthorizationCode},
					ApplicationType:          gu.Ptr(domain.OIDCApplicationTypeWeb),
					PostLogoutRedirectUris:   []string{"https://test.ch/logout"},
					DevMode:                  gu.Ptr(true),
					AccessTokenType:          gu.Ptr(domain.OIDCTokenTypeBearer),
					AccessTokenRoleAssertion: gu.Ptr(true),
					IDTokenRoleAssertion:     gu.Ptr(true),
					IDTokenUserinfoAssertion: gu.Ptr(true),
					ClockSkew:                gu.Ptr(time.Second * 1),
					AdditionalOrigins:        []string{"https://sub.test.ch"},
					SkipNativeAppSuccessPage: gu.Ptr(true),
					BackChannelLogoutURI:     gu.Ptr("https://test.ch/backchannel"),
					LoginVersion:             gu.Ptr(domain.LoginVersion2),
					LoginBaseURI:             gu.Ptr("https://login.test.ch"),
				},
				resourceOwner: "org1",
			},
			res: res{
				want: &domain.OIDCApp{
					ObjectRoot: models.ObjectRoot{
						AggregateID:   "project1",
						ResourceOwner: "org1",
					},
					AppID:                    "app1",
					AppName:                  "app",
					ClientID:                 "client1",
					ClientSecretString:       "secret",
					AuthMethodType:           gu.Ptr(domain.OIDCAuthMethodTypePost),
					OIDCVersion:              gu.Ptr(domain.OIDCVersionV1),
					RedirectUris:             []string{"https://test.ch"},
					ResponseTypes:            []domain.OIDCResponseType{domain.OIDCResponseTypeCode},
					GrantTypes:               []domain.OIDCGrantType{domain.OIDCGrantTypeAuthorizationCode},
					ApplicationType:          gu.Ptr(domain.OIDCApplicationTypeWeb),
					PostLogoutRedirectUris:   []string{"https://test.ch/logout"},
					DevMode:                  gu.Ptr(true),
					AccessTokenType:          gu.Ptr(domain.OIDCTokenTypeBearer),
					AccessTokenRoleAssertion: gu.Ptr(true),
					IDTokenRoleAssertion:     gu.Ptr(true),
					IDTokenUserinfoAssertion: gu.Ptr(true),
					ClockSkew:                gu.Ptr(time.Second * 1),
					AdditionalOrigins:        []string{"https://sub.test.ch"},
					SkipNativeAppSuccessPage: gu.Ptr(true),
					BackChannelLogoutURI:     gu.Ptr("https://test.ch/backchannel"),
					LoginVersion:             gu.Ptr(domain.LoginVersion2),
					LoginBaseURI:             gu.Ptr("https://login.test.ch"),
					State:                    domain.AppStateActive,
					Compliance:               &domain.Compliance{},
				},
			},
		},
	}
	for _, tt := range tests {
		t.Run(tt.name, func(t *testing.T) {
			t.Parallel()
			c := &Commands{
				eventstore:      tt.fields.eventstore(t),
				idGenerator:     tt.fields.idGenerator,
				newHashedSecret: mockHashedSecret("secret"),
				defaultSecretGenerators: &SecretGenerators{
					ClientSecret: emptyConfig,
				},
				checkPermission: newMockPermissionCheckAllowed(),
			}
			c.setMilestonesCompletedForTest("instanceID")
			got, err := c.AddOIDCApplication(tt.args.ctx, tt.args.oidcApp, tt.args.resourceOwner)
			if tt.res.err == nil {
				assert.NoError(t, err)
			}
			if tt.res.err != nil && !tt.res.err(err) {
				t.Errorf("got wrong err: %v ", err)
			}
			if tt.res.err == nil {
				assert.Equal(t, tt.res.want, got)
			}
		})
	}
}

func TestCommandSide_ChangeOIDCApplication(t *testing.T) {
	t.Parallel()
	type fields struct {
		eventstore func(*testing.T) *eventstore.Eventstore
	}
	type args struct {
		ctx           context.Context
		oidcApp       *domain.OIDCApp
		resourceOwner string
	}
	type res struct {
		want *domain.OIDCApp
		err  func(error) bool
	}
	tests := []struct {
		name   string
		fields fields
		args   args
		res    res
	}{
		{
			name: "invalid app, invalid argument error",
			fields: fields{
				eventstore: expectEventstore(),
			},
			args: args{
				ctx: context.Background(),
				oidcApp: &domain.OIDCApp{
					ObjectRoot: models.ObjectRoot{
						AggregateID: "project1",
					},
					AppID: "app1",
				},
				resourceOwner: "org1",
			},
			res: res{
				err: zerrors.IsErrorInvalidArgument,
			},
		},
		{
			name: "missing appid, invalid argument error",
			fields: fields{
				eventstore: expectEventstore(),
			},
			args: args{
				ctx: context.Background(),
				oidcApp: &domain.OIDCApp{
					ObjectRoot: models.ObjectRoot{
						AggregateID: "project1",
					},
					AppID:          "",
					AuthMethodType: gu.Ptr(domain.OIDCAuthMethodTypePost),
					GrantTypes:     []domain.OIDCGrantType{domain.OIDCGrantTypeAuthorizationCode},
					ResponseTypes:  []domain.OIDCResponseType{domain.OIDCResponseTypeCode},
				},
				resourceOwner: "org1",
			},
			res: res{
				err: zerrors.IsErrorInvalidArgument,
			},
		},
		{
			name: "missing aggregateid, invalid argument error",
			fields: fields{
				eventstore: expectEventstore(),
			},
			args: args{
				ctx: context.Background(),
				oidcApp: &domain.OIDCApp{
					ObjectRoot: models.ObjectRoot{
						AggregateID: "",
					},
					AppID:          "appid",
					AuthMethodType: gu.Ptr(domain.OIDCAuthMethodTypePost),
					GrantTypes:     []domain.OIDCGrantType{domain.OIDCGrantTypeAuthorizationCode},
					ResponseTypes:  []domain.OIDCResponseType{domain.OIDCResponseTypeCode},
				},
				resourceOwner: "org1",
			},
			res: res{
				err: zerrors.IsErrorInvalidArgument,
			},
		},
		{
			name: "app not existing, not found error",
			fields: fields{
				eventstore: expectEventstore(
					expectFilter(),
				),
			},
			args: args{
				ctx: context.Background(),
				oidcApp: &domain.OIDCApp{
					ObjectRoot: models.ObjectRoot{
						AggregateID: "project1",
					},
					AppID:          "app1",
					AuthMethodType: gu.Ptr(domain.OIDCAuthMethodTypePost),
					GrantTypes:     []domain.OIDCGrantType{domain.OIDCGrantTypeAuthorizationCode},
					ResponseTypes:  []domain.OIDCResponseType{domain.OIDCResponseTypeCode},
				},
				resourceOwner: "org1",
			},
			res: res{
				err: zerrors.IsNotFound,
			},
		},
		{
			name: "no changes, precondition error",
			fields: fields{
				eventstore: expectEventstore(
					expectFilter(
						eventFromEventPusher(
							project.NewApplicationAddedEvent(context.Background(),
								&project.NewAggregate("project1", "org1").Aggregate,
								"app1",
								"app",
							),
						),
						eventFromEventPusher(
							project.NewOIDCConfigAddedEvent(context.Background(),
								&project.NewAggregate("project1", "org1").Aggregate,
								domain.OIDCVersionV1,
								"app1",
								"client1@project",
								"secret",
								[]string{"https://test.ch"},
								[]domain.OIDCResponseType{domain.OIDCResponseTypeCode},
								[]domain.OIDCGrantType{domain.OIDCGrantTypeAuthorizationCode},
								domain.OIDCApplicationTypeWeb,
								domain.OIDCAuthMethodTypePost,
								[]string{"https://test.ch/logout"},
								true,
								domain.OIDCTokenTypeBearer,
								true,
								true,
								true,
								time.Second*1,
								[]string{"https://sub.test.ch"},
								true,
								"https://test.ch/backchannel",
								domain.LoginVersion2,
								"https://login.test.ch",
							),
						),
					),
					expectFilter(),
				),
			},
			args: args{
				ctx: context.Background(),
				oidcApp: &domain.OIDCApp{
					ObjectRoot: models.ObjectRoot{
						AggregateID: "project1",
					},
					AppID:                    "app1",
					AppName:                  "app",
					AuthMethodType:           gu.Ptr(domain.OIDCAuthMethodTypePost),
					OIDCVersion:              gu.Ptr(domain.OIDCVersionV1),
					RedirectUris:             []string{"https://test.ch"},
					ResponseTypes:            []domain.OIDCResponseType{domain.OIDCResponseTypeCode},
					GrantTypes:               []domain.OIDCGrantType{domain.OIDCGrantTypeAuthorizationCode},
					ApplicationType:          gu.Ptr(domain.OIDCApplicationTypeWeb),
					PostLogoutRedirectUris:   []string{"https://test.ch/logout"},
					DevMode:                  gu.Ptr(true),
					AccessTokenType:          gu.Ptr(domain.OIDCTokenTypeBearer),
					AccessTokenRoleAssertion: gu.Ptr(true),
					IDTokenRoleAssertion:     gu.Ptr(true),
					IDTokenUserinfoAssertion: gu.Ptr(true),
					ClockSkew:                gu.Ptr(time.Second * 1),
					AdditionalOrigins:        []string{"https://sub.test.ch"},
					SkipNativeAppSuccessPage: gu.Ptr(true),
					BackChannelLogoutURI:     gu.Ptr("https://test.ch/backchannel"),
					LoginVersion:             gu.Ptr(domain.LoginVersion2),
					LoginBaseURI:             gu.Ptr("https://login.test.ch"),
				},
				resourceOwner: "org1",
			},
			res: res{
				err: zerrors.IsPreconditionFailed,
			},
		},
		{
			name: "no changes whitespaces are ignored, precondition error",
			fields: fields{
				eventstore: expectEventstore(
					expectFilter(
						eventFromEventPusher(
							project.NewApplicationAddedEvent(context.Background(),
								&project.NewAggregate("project1", "org1").Aggregate,
								"app1",
								"app",
							),
						),
						eventFromEventPusher(
							project.NewOIDCConfigAddedEvent(context.Background(),
								&project.NewAggregate("project1", "org1").Aggregate,
								domain.OIDCVersionV1,
								"app1",
								"client1@project",
								"secret",
								[]string{"https://test.ch"},
								[]domain.OIDCResponseType{domain.OIDCResponseTypeCode},
								[]domain.OIDCGrantType{domain.OIDCGrantTypeAuthorizationCode},
								domain.OIDCApplicationTypeWeb,
								domain.OIDCAuthMethodTypePost,
								[]string{"https://test.ch/logout"},
								true,
								domain.OIDCTokenTypeBearer,
								true,
								true,
								true,
								time.Second*1,
								[]string{"https://sub.test.ch"},
								true,
								"https://test.ch/backchannel",
								domain.LoginVersion2,
								"https://login.test.ch",
							),
						),
					),
					expectFilter(),
				),
			},
			args: args{
				ctx: context.Background(),
				oidcApp: &domain.OIDCApp{
					ObjectRoot: models.ObjectRoot{
						AggregateID: "project1",
					},
					AppID:                    "app1",
					AppName:                  "app",
					AuthMethodType:           gu.Ptr(domain.OIDCAuthMethodTypePost),
					OIDCVersion:              gu.Ptr(domain.OIDCVersionV1),
					RedirectUris:             []string{"https://test.ch "},
					ResponseTypes:            []domain.OIDCResponseType{domain.OIDCResponseTypeCode},
					GrantTypes:               []domain.OIDCGrantType{domain.OIDCGrantTypeAuthorizationCode},
					ApplicationType:          gu.Ptr(domain.OIDCApplicationTypeWeb),
					PostLogoutRedirectUris:   []string{" https://test.ch/logout"},
					DevMode:                  gu.Ptr(true),
					AccessTokenType:          gu.Ptr(domain.OIDCTokenTypeBearer),
					AccessTokenRoleAssertion: gu.Ptr(true),
					IDTokenRoleAssertion:     gu.Ptr(true),
					IDTokenUserinfoAssertion: gu.Ptr(true),
					ClockSkew:                gu.Ptr(time.Second * 1),
					AdditionalOrigins:        []string{" https://sub.test.ch "},
					SkipNativeAppSuccessPage: gu.Ptr(true),
					BackChannelLogoutURI:     gu.Ptr(" https://test.ch/backchannel "),
					LoginVersion:             gu.Ptr(domain.LoginVersion2),
					LoginBaseURI:             gu.Ptr(" https://login.test.ch "),
				},
				resourceOwner: "org1",
			},
			res: res{
				err: zerrors.IsPreconditionFailed,
			},
		},
		{
			name: "partial change oidc app, ok",
			fields: fields{
				eventstore: expectEventstore(
					expectFilter(
						eventFromEventPusher(
							project.NewApplicationAddedEvent(context.Background(),
								&project.NewAggregate("project1", "org1").Aggregate,
								"app1",
								"app",
							),
						),
						eventFromEventPusher(
							project.NewOIDCConfigAddedEvent(context.Background(),
								&project.NewAggregate("project1", "org1").Aggregate,
								domain.OIDCVersionV1,
								"app1",
								"client1@project",
								"secret",
								[]string{"https://test.ch"},
								[]domain.OIDCResponseType{domain.OIDCResponseTypeCode},
								[]domain.OIDCGrantType{domain.OIDCGrantTypeAuthorizationCode},
								domain.OIDCApplicationTypeWeb,
								domain.OIDCAuthMethodTypePost,
								[]string{"https://test.ch/logout"},
								false,
								domain.OIDCTokenTypeBearer,
								true,
								true,
								true,
								time.Second*1,
								[]string{"https://sub.test.ch"},
								true,
								"https://test.ch/backchannel",
								domain.LoginVersion1,
								"",
							),
						),
					),
					expectFilter(),
					expectPush(
						newOIDCAppChangedEvent(context.Background(),
							"app1",
							"project1",
							"org1"),
					),
				),
			},
			args: args{
				ctx: context.Background(),
				oidcApp: &domain.OIDCApp{
					ObjectRoot: models.ObjectRoot{
						AggregateID: "project1",
					},
					AppID:          "app1",
					AppName:        "app",
					AuthMethodType: gu.Ptr(domain.OIDCAuthMethodTypeBasic),
					GrantTypes:     []domain.OIDCGrantType{domain.OIDCGrantTypeAuthorizationCode},
					ResponseTypes:  []domain.OIDCResponseType{domain.OIDCResponseTypeCode},
				},
				resourceOwner: "org1",
			},
			res: res{
				want: &domain.OIDCApp{
					ObjectRoot: models.ObjectRoot{
						AggregateID:   "project1",
						ResourceOwner: "org1",
					},
					AppID:                    "app1",
					ClientID:                 "client1@project",
					AppName:                  "app",
					AuthMethodType:           gu.Ptr(domain.OIDCAuthMethodTypeBasic),
					OIDCVersion:              gu.Ptr(domain.OIDCVersionV1),
					RedirectUris:             []string{"https://test.ch"},
					ResponseTypes:            []domain.OIDCResponseType{domain.OIDCResponseTypeCode},
					GrantTypes:               []domain.OIDCGrantType{domain.OIDCGrantTypeAuthorizationCode},
					ApplicationType:          gu.Ptr(domain.OIDCApplicationTypeWeb),
					PostLogoutRedirectUris:   []string{"https://test.ch/logout"},
					DevMode:                  gu.Ptr(false),
					AccessTokenType:          gu.Ptr(domain.OIDCTokenTypeBearer),
					AccessTokenRoleAssertion: gu.Ptr(true),
					IDTokenRoleAssertion:     gu.Ptr(true),
					IDTokenUserinfoAssertion: gu.Ptr(true),
					ClockSkew:                gu.Ptr(time.Second * 1),
					AdditionalOrigins:        []string{"https://sub.test.ch"},
					SkipNativeAppSuccessPage: gu.Ptr(true),
					BackChannelLogoutURI:     gu.Ptr("https://test.ch/backchannel"),
					LoginVersion:             gu.Ptr(domain.LoginVersion1),
					LoginBaseURI:             gu.Ptr(""),
					Compliance:               &domain.Compliance{},
					State:                    domain.AppStateActive,
				},
			},
		},
	}
	for _, tt := range tests {
		t.Run(tt.name, func(t *testing.T) {
			// t.Parallel()
			r := &Commands{
				eventstore:      tt.fields.eventstore(t),
				checkPermission: newMockPermissionCheckAllowed(),
			}
			got, err := r.UpdateOIDCApplication(tt.args.ctx, tt.args.oidcApp, tt.args.resourceOwner)
			if tt.res.err == nil {
				assert.NoError(t, err)
			}
			if tt.res.err != nil && !tt.res.err(err) {
				t.Errorf("got wrong err: %v ", err)
			}
			if tt.res.err == nil {
				assert.Equal(t, tt.res.want, got)
			}
		})
	}
}

func TestCommandSide_ChangeOIDCApplicationSecret(t *testing.T) {
	t.Parallel()

	type fields struct {
		eventstore func(*testing.T) *eventstore.Eventstore
	}
	type args struct {
		ctx           context.Context
		appID         string
		projectID     string
		resourceOwner string
	}
	type res struct {
		want *domain.OIDCApp
		err  func(error) bool
	}
	tests := []struct {
		name   string
		fields fields
		args   args
		res    res
	}{
		{
			name: "no projectid, invalid argument error",
			fields: fields{
				eventstore: expectEventstore(),
			},
			args: args{
				ctx:           context.Background(),
				appID:         "app1",
				resourceOwner: "org1",
			},
			res: res{
				err: zerrors.IsErrorInvalidArgument,
			},
		},
		{
			name: "no appid, invalid argument error",
			fields: fields{
				eventstore: expectEventstore(),
			},
			args: args{
				ctx:           context.Background(),
				projectID:     "project1",
				appID:         "",
				resourceOwner: "org1",
			},
			res: res{
				err: zerrors.IsErrorInvalidArgument,
			},
		},
		{
			name: "app not existing, not found error",
			fields: fields{
				eventstore: expectEventstore(
					expectFilter(),
				),
			},
			args: args{
				ctx:           context.Background(),
				projectID:     "project1",
				appID:         "app1",
				resourceOwner: "org1",
			},
			res: res{
				err: zerrors.IsNotFound,
			},
		},
		{
			name: "change secret, ok",
			fields: fields{
				eventstore: expectEventstore(
					expectFilter(
						eventFromEventPusher(
							project.NewApplicationAddedEvent(context.Background(),
								&project.NewAggregate("project1", "org1").Aggregate,
								"app1",
								"app",
							),
						),
						eventFromEventPusher(
							project.NewOIDCConfigAddedEvent(context.Background(),
								&project.NewAggregate("project1", "org1").Aggregate,
								domain.OIDCVersionV1,
								"app1",
								"client1@project",
								"secret",
								[]string{"https://test.ch"},
								[]domain.OIDCResponseType{domain.OIDCResponseTypeCode},
								[]domain.OIDCGrantType{domain.OIDCGrantTypeAuthorizationCode},
								domain.OIDCApplicationTypeWeb,
								domain.OIDCAuthMethodTypePost,
								[]string{"https://test.ch/logout"},
								true,
								domain.OIDCTokenTypeBearer,
								true,
								true,
								true,
								time.Second*1,
								[]string{"https://sub.test.ch"},
								false,
								"",
								domain.LoginVersionUnspecified,
								"",
							),
						),
					),
					expectPush(
						project.NewOIDCConfigSecretChangedEvent(context.Background(),
							&project.NewAggregate("project1", "org1").Aggregate,
							"app1",
							"secret",
						),
					),
				),
			},
			args: args{
				ctx:           context.Background(),
				projectID:     "project1",
				appID:         "app1",
				resourceOwner: "org1",
			},
			res: res{
				want: &domain.OIDCApp{
					ObjectRoot: models.ObjectRoot{
						AggregateID:   "project1",
						ResourceOwner: "org1",
					},
					AppID:                    "app1",
					AppName:                  "app",
					ClientID:                 "client1@project",
					ClientSecretString:       "secret",
					AuthMethodType:           gu.Ptr(domain.OIDCAuthMethodTypePost),
					OIDCVersion:              gu.Ptr(domain.OIDCVersionV1),
					RedirectUris:             []string{"https://test.ch"},
					ResponseTypes:            []domain.OIDCResponseType{domain.OIDCResponseTypeCode},
					GrantTypes:               []domain.OIDCGrantType{domain.OIDCGrantTypeAuthorizationCode},
					ApplicationType:          gu.Ptr(domain.OIDCApplicationTypeWeb),
					PostLogoutRedirectUris:   []string{"https://test.ch/logout"},
					DevMode:                  gu.Ptr(true),
					AccessTokenType:          gu.Ptr(domain.OIDCTokenTypeBearer),
					AccessTokenRoleAssertion: gu.Ptr(true),
					IDTokenRoleAssertion:     gu.Ptr(true),
					IDTokenUserinfoAssertion: gu.Ptr(true),
					ClockSkew:                gu.Ptr(time.Second * 1),
					AdditionalOrigins:        []string{"https://sub.test.ch"},
					SkipNativeAppSuccessPage: gu.Ptr(false),
					BackChannelLogoutURI:     gu.Ptr(""),
					LoginVersion:             gu.Ptr(domain.LoginVersionUnspecified),
					LoginBaseURI:             gu.Ptr(""),
					State:                    domain.AppStateActive,
				},
			},
		},
	}
	for _, tt := range tests {
		t.Run(tt.name, func(t *testing.T) {
			t.Parallel()

			r := &Commands{
				eventstore:      tt.fields.eventstore(t),
				newHashedSecret: mockHashedSecret("secret"),
				defaultSecretGenerators: &SecretGenerators{
					ClientSecret: emptyConfig,
				},
				checkPermission: newMockPermissionCheckAllowed(),
			}
			got, err := r.ChangeOIDCApplicationSecret(tt.args.ctx, tt.args.projectID, tt.args.appID, tt.args.resourceOwner)
			if tt.res.err == nil {
				assert.NoError(t, err)
			}
			if tt.res.err != nil && !tt.res.err(err) {
				t.Errorf("got wrong err: %v ", err)
			}
			if tt.res.err == nil {
				assert.Equal(t, tt.res.want, got)
			}
		})
	}
}

func newOIDCAppChangedEvent(ctx context.Context, appID, projectID, resourceOwner string) *project.OIDCConfigChangedEvent {
	changes := []project.OIDCConfigChanges{
		project.ChangeAuthMethodType(domain.OIDCAuthMethodTypeBasic),
	}
	event, _ := project.NewOIDCConfigChangedEvent(ctx,
		&project.NewAggregate(projectID, resourceOwner).Aggregate,
		appID,
		changes,
	)
	return event
<<<<<<< HEAD
}

func TestCommands_VerifyOIDCClientSecret(t *testing.T) {
	t.Parallel()

	hasher := &crypto.Hasher{
		Swapper: passwap.NewSwapper(bcrypt.New(bcrypt.MinCost)),
	}
	hashedSecret, err := hasher.Hash("secret")
	require.NoError(t, err)
	agg := project.NewAggregate("projectID", "orgID")

	tests := []struct {
		name       string
		secret     string
		eventstore func(*testing.T) *eventstore.Eventstore
		wantErr    error
	}{
		{
			name: "filter error",
			eventstore: expectEventstore(
				expectFilterError(io.ErrClosedPipe),
			),
			wantErr: io.ErrClosedPipe,
		},
		{
			name: "app not exists",
			eventstore: expectEventstore(
				expectFilter(),
			),
			wantErr: zerrors.ThrowPreconditionFailed(nil, "COMMAND-D8hba", "Errors.Project.App.NotExisting"),
		},
		{
			name: "wrong app type",
			eventstore: expectEventstore(
				expectFilter(
					eventFromEventPusher(
						project.NewApplicationAddedEvent(context.Background(), &agg.Aggregate, "appID", "appName"),
					),
				),
			),
			wantErr: zerrors.ThrowInvalidArgument(nil, "COMMAND-BHgn2", "Errors.Project.App.IsNotOIDC"),
		},
		{
			name: "no secret set",
			eventstore: expectEventstore(
				expectFilter(
					eventFromEventPusher(
						project.NewApplicationAddedEvent(context.Background(), &agg.Aggregate, "appID", "appName"),
					),
					eventFromEventPusher(
						project.NewOIDCConfigAddedEvent(context.Background(),
							&agg.Aggregate,
							domain.OIDCVersionV1,
							"appID",
							"client1@project",
							"",
							[]string{"https://test.ch"},
							[]domain.OIDCResponseType{domain.OIDCResponseTypeCode},
							[]domain.OIDCGrantType{domain.OIDCGrantTypeAuthorizationCode},
							domain.OIDCApplicationTypeWeb,
							domain.OIDCAuthMethodTypePost,
							[]string{"https://test.ch/logout"},
							true,
							domain.OIDCTokenTypeBearer,
							true,
							true,
							true,
							time.Second*1,
							[]string{"https://sub.test.ch"},
							false,
							"",
							domain.LoginVersionUnspecified,
							"",
						),
					),
				),
			),
			wantErr: zerrors.ThrowPreconditionFailed(nil, "COMMAND-D6hba", "Errors.Project.App.OIDCConfigInvalid"),
		},
		{
			name:   "check succeeded",
			secret: "secret",
			eventstore: expectEventstore(
				expectFilter(
					eventFromEventPusher(
						project.NewApplicationAddedEvent(context.Background(), &agg.Aggregate, "appID", "appName"),
					),
					eventFromEventPusher(
						project.NewOIDCConfigAddedEvent(context.Background(),
							&agg.Aggregate,
							domain.OIDCVersionV1,
							"appID",
							"client1@project",
							hashedSecret,
							[]string{"https://test.ch"},
							[]domain.OIDCResponseType{domain.OIDCResponseTypeCode},
							[]domain.OIDCGrantType{domain.OIDCGrantTypeAuthorizationCode},
							domain.OIDCApplicationTypeWeb,
							domain.OIDCAuthMethodTypePost,
							[]string{"https://test.ch/logout"},
							true,
							domain.OIDCTokenTypeBearer,
							true,
							true,
							true,
							time.Second*1,
							[]string{"https://sub.test.ch"},
							false,
							"",
							domain.LoginVersionUnspecified,
							"",
						),
					),
				),
			),
		},
		{
			name:   "check failed",
			secret: "wrong!",
			eventstore: expectEventstore(
				expectFilter(
					eventFromEventPusher(
						project.NewApplicationAddedEvent(context.Background(), &agg.Aggregate, "appID", "appName"),
					),
					eventFromEventPusher(
						project.NewOIDCConfigAddedEvent(context.Background(),
							&agg.Aggregate,
							domain.OIDCVersionV1,
							"appID",
							"client1@project",
							hashedSecret,
							[]string{"https://test.ch"},
							[]domain.OIDCResponseType{domain.OIDCResponseTypeCode},
							[]domain.OIDCGrantType{domain.OIDCGrantTypeAuthorizationCode},
							domain.OIDCApplicationTypeWeb,
							domain.OIDCAuthMethodTypePost,
							[]string{"https://test.ch/logout"},
							true,
							domain.OIDCTokenTypeBearer,
							true,
							true,
							true,
							time.Second*1,
							[]string{"https://sub.test.ch"},
							false,
							"",
							domain.LoginVersionUnspecified,
							"",
						),
					),
				),
			),
			wantErr: zerrors.ThrowInvalidArgument(err, "COMMAND-Bz542", "Errors.Project.App.ClientSecretInvalid"),
		},
	}
	for _, tt := range tests {
		t.Run(tt.name, func(t *testing.T) {
			t.Parallel()

			c := &Commands{
				eventstore:   tt.eventstore(t),
				secretHasher: hasher,
			}
			err := c.VerifyOIDCClientSecret(context.Background(), "projectID", "appID", tt.secret)
			c.jobs.Wait()
			require.ErrorIs(t, err, tt.wantErr)
		})
	}
=======
>>>>>>> 1ebbe275
}<|MERGE_RESOLUTION|>--- conflicted
+++ resolved
@@ -1296,176 +1296,4 @@
 		changes,
 	)
 	return event
-<<<<<<< HEAD
-}
-
-func TestCommands_VerifyOIDCClientSecret(t *testing.T) {
-	t.Parallel()
-
-	hasher := &crypto.Hasher{
-		Swapper: passwap.NewSwapper(bcrypt.New(bcrypt.MinCost)),
-	}
-	hashedSecret, err := hasher.Hash("secret")
-	require.NoError(t, err)
-	agg := project.NewAggregate("projectID", "orgID")
-
-	tests := []struct {
-		name       string
-		secret     string
-		eventstore func(*testing.T) *eventstore.Eventstore
-		wantErr    error
-	}{
-		{
-			name: "filter error",
-			eventstore: expectEventstore(
-				expectFilterError(io.ErrClosedPipe),
-			),
-			wantErr: io.ErrClosedPipe,
-		},
-		{
-			name: "app not exists",
-			eventstore: expectEventstore(
-				expectFilter(),
-			),
-			wantErr: zerrors.ThrowPreconditionFailed(nil, "COMMAND-D8hba", "Errors.Project.App.NotExisting"),
-		},
-		{
-			name: "wrong app type",
-			eventstore: expectEventstore(
-				expectFilter(
-					eventFromEventPusher(
-						project.NewApplicationAddedEvent(context.Background(), &agg.Aggregate, "appID", "appName"),
-					),
-				),
-			),
-			wantErr: zerrors.ThrowInvalidArgument(nil, "COMMAND-BHgn2", "Errors.Project.App.IsNotOIDC"),
-		},
-		{
-			name: "no secret set",
-			eventstore: expectEventstore(
-				expectFilter(
-					eventFromEventPusher(
-						project.NewApplicationAddedEvent(context.Background(), &agg.Aggregate, "appID", "appName"),
-					),
-					eventFromEventPusher(
-						project.NewOIDCConfigAddedEvent(context.Background(),
-							&agg.Aggregate,
-							domain.OIDCVersionV1,
-							"appID",
-							"client1@project",
-							"",
-							[]string{"https://test.ch"},
-							[]domain.OIDCResponseType{domain.OIDCResponseTypeCode},
-							[]domain.OIDCGrantType{domain.OIDCGrantTypeAuthorizationCode},
-							domain.OIDCApplicationTypeWeb,
-							domain.OIDCAuthMethodTypePost,
-							[]string{"https://test.ch/logout"},
-							true,
-							domain.OIDCTokenTypeBearer,
-							true,
-							true,
-							true,
-							time.Second*1,
-							[]string{"https://sub.test.ch"},
-							false,
-							"",
-							domain.LoginVersionUnspecified,
-							"",
-						),
-					),
-				),
-			),
-			wantErr: zerrors.ThrowPreconditionFailed(nil, "COMMAND-D6hba", "Errors.Project.App.OIDCConfigInvalid"),
-		},
-		{
-			name:   "check succeeded",
-			secret: "secret",
-			eventstore: expectEventstore(
-				expectFilter(
-					eventFromEventPusher(
-						project.NewApplicationAddedEvent(context.Background(), &agg.Aggregate, "appID", "appName"),
-					),
-					eventFromEventPusher(
-						project.NewOIDCConfigAddedEvent(context.Background(),
-							&agg.Aggregate,
-							domain.OIDCVersionV1,
-							"appID",
-							"client1@project",
-							hashedSecret,
-							[]string{"https://test.ch"},
-							[]domain.OIDCResponseType{domain.OIDCResponseTypeCode},
-							[]domain.OIDCGrantType{domain.OIDCGrantTypeAuthorizationCode},
-							domain.OIDCApplicationTypeWeb,
-							domain.OIDCAuthMethodTypePost,
-							[]string{"https://test.ch/logout"},
-							true,
-							domain.OIDCTokenTypeBearer,
-							true,
-							true,
-							true,
-							time.Second*1,
-							[]string{"https://sub.test.ch"},
-							false,
-							"",
-							domain.LoginVersionUnspecified,
-							"",
-						),
-					),
-				),
-			),
-		},
-		{
-			name:   "check failed",
-			secret: "wrong!",
-			eventstore: expectEventstore(
-				expectFilter(
-					eventFromEventPusher(
-						project.NewApplicationAddedEvent(context.Background(), &agg.Aggregate, "appID", "appName"),
-					),
-					eventFromEventPusher(
-						project.NewOIDCConfigAddedEvent(context.Background(),
-							&agg.Aggregate,
-							domain.OIDCVersionV1,
-							"appID",
-							"client1@project",
-							hashedSecret,
-							[]string{"https://test.ch"},
-							[]domain.OIDCResponseType{domain.OIDCResponseTypeCode},
-							[]domain.OIDCGrantType{domain.OIDCGrantTypeAuthorizationCode},
-							domain.OIDCApplicationTypeWeb,
-							domain.OIDCAuthMethodTypePost,
-							[]string{"https://test.ch/logout"},
-							true,
-							domain.OIDCTokenTypeBearer,
-							true,
-							true,
-							true,
-							time.Second*1,
-							[]string{"https://sub.test.ch"},
-							false,
-							"",
-							domain.LoginVersionUnspecified,
-							"",
-						),
-					),
-				),
-			),
-			wantErr: zerrors.ThrowInvalidArgument(err, "COMMAND-Bz542", "Errors.Project.App.ClientSecretInvalid"),
-		},
-	}
-	for _, tt := range tests {
-		t.Run(tt.name, func(t *testing.T) {
-			t.Parallel()
-
-			c := &Commands{
-				eventstore:   tt.eventstore(t),
-				secretHasher: hasher,
-			}
-			err := c.VerifyOIDCClientSecret(context.Background(), "projectID", "appID", tt.secret)
-			c.jobs.Wait()
-			require.ErrorIs(t, err, tt.wantErr)
-		})
-	}
-=======
->>>>>>> 1ebbe275
 }