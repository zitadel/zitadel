package command

import (
	"context"
	"time"

	"github.com/zitadel/zitadel/internal/api/authz"
	"github.com/zitadel/zitadel/internal/api/oidc/amr"
	"github.com/zitadel/zitadel/internal/domain"
	"github.com/zitadel/zitadel/internal/errors"
	"github.com/zitadel/zitadel/internal/repository/authrequest"
	"github.com/zitadel/zitadel/internal/telemetry/tracing"
)

type AuthRequest struct {
	ID            string
	LoginClient   string
	ClientID      string
	RedirectURI   string
	State         string
	Nonce         string
	Scope         []string
	Audience      []string
	ResponseType  domain.OIDCResponseType
	CodeChallenge *domain.OIDCCodeChallenge
	Prompt        []domain.Prompt
	UILocales     []string
	MaxAge        *time.Duration
	LoginHint     *string
	HintUserID    *string
}

type AuthenticatedAuthRequest struct {
	*AuthRequest
	SessionID string
	UserID    string
	AMR       []string
	AuthTime  time.Time
}

const IDPrefixV2 = "V2_"

func (c *Commands) AddAuthRequest(ctx context.Context, authRequest *AuthRequest) (err error) {
	authRequestID, err := c.idGenerator.Next()
	if err != nil {
		return err
	}
	authRequest.ID = IDPrefixV2 + authRequestID
	writeModel, err := c.getAuthRequestWriteModel(ctx, authRequest.ID)
	if err != nil {
		return err
	}
	if writeModel.AuthRequestState != domain.AuthRequestStateUnspecified {
		return errors.ThrowPreconditionFailed(nil, "COMMAND-Sf3gt", "Errors.AuthRequest.AlreadyExisting")
	}
	return c.pushAppendAndReduce(ctx, writeModel, authrequest.NewAddedEvent(
		ctx,
		&authrequest.NewAggregate(authRequest.ID, authz.GetInstance(ctx).InstanceID()).Aggregate,
		authRequest.LoginClient,
		authRequest.ClientID,
		authRequest.RedirectURI,
		authRequest.State,
		authRequest.Nonce,
		authRequest.Scope,
		authRequest.Audience,
		authRequest.ResponseType,
		authRequest.CodeChallenge,
		authRequest.Prompt,
		authRequest.UILocales,
		authRequest.MaxAge,
		authRequest.LoginHint,
		authRequest.HintUserID,
	))
}

<<<<<<< HEAD
func (c *Commands) LinkSessionToAuthRequest(ctx context.Context, id, sessionID, sessionToken string) (*domain.ObjectDetails, error) {
=======
func (c *Commands) getAuthRequestWriteModel(ctx context.Context, id string) (writeModel *AuthRequestWriteModel, err error) {
	ctx, span := tracing.NewSpan(ctx)
	defer func() { span.EndWithError(err) }()

	writeModel = NewAuthRequestWriteModel(id)
	err = c.eventstore.FilterToQueryReducer(ctx, writeModel)
	if err != nil {
		return nil, err
	}
	return writeModel, nil
}

func (c *Commands) LinkSessionToAuthRequest(ctx context.Context, id, sessionID, sessionToken string, checkLoginClient bool) (*domain.ObjectDetails, error) {
>>>>>>> 5e491ffd
	writeModel, err := c.getAuthRequestWriteModel(ctx, id)
	if err != nil {
		return nil, err
	}
	if checkLoginClient && authz.GetCtxData(ctx).UserID != writeModel.LoginClient {
		return nil, errors.ThrowPermissionDenied(nil, "COMMAND-rai9Y", "Errors.AuthRequest.WrongLoginClient")
	}
	if writeModel.AuthRequestState != domain.AuthRequestStateAdded {
		return nil, errors.ThrowPreconditionFailed(nil, "COMMAND-Sx208nt", "Errors.AuthRequest.AlreadyHandled")
	}
	sessionWriteModel := NewSessionWriteModel(sessionID, authz.GetCtxData(ctx).OrgID)
	err = c.eventstore.FilterToQueryReducer(ctx, sessionWriteModel)
	if err != nil {
		return nil, err
	}
	if sessionWriteModel.State == domain.SessionStateUnspecified {
		return nil, errors.ThrowNotFound(nil, "COMMAND-x0099887", "Errors.Session.NotExisting")
	}
	if err := c.sessionPermission(ctx, sessionWriteModel, sessionToken, domain.PermissionSessionWrite); err != nil {
		return nil, err
	}

	if err := c.pushAppendAndReduce(ctx, writeModel, authrequest.NewSessionLinkedEvent(
		ctx, &authrequest.NewAggregate(id, authz.GetInstance(ctx).InstanceID()).Aggregate,
		sessionID,
		sessionWriteModel.UserID,
		sessionWriteModel.AuthenticationTime(),
		amr.List(sessionWriteModel),
	)); err != nil {
		return nil, err
	}
	return writeModelToObjectDetails(&writeModel.WriteModel), nil
}

func (c *Commands) FailAuthRequest(ctx context.Context, id string) error {
	writeModel, err := c.getAuthRequestWriteModel(ctx, id)
	if err != nil {
		return err
	}
	if writeModel.AuthRequestState != domain.AuthRequestStateAdded {
		return errors.ThrowPreconditionFailed(nil, "COMMAND-Sx202nt", "Errors.AuthRequest.AlreadyHandled")
	}
	return c.pushAppendAndReduce(ctx, writeModel, authrequest.NewFailedEvent(
		ctx,
		&authrequest.NewAggregate(id, authz.GetInstance(ctx).InstanceID()).Aggregate,
	))
}

func (c *Commands) AddAuthRequestCode(ctx context.Context, authRequestID, code string) (err error) {
	if code == "" {
		return errors.ThrowPreconditionFailed(nil, "COMMAND-Ht52d", "Errors.AuthRequest.InvalidCode")
	}
	writeModel, err := c.getAuthRequestWriteModel(ctx, authRequestID)
	if err != nil {
		return err
	}
	if writeModel.AuthRequestState != domain.AuthRequestStateAdded || writeModel.SessionID == "" {
		return errors.ThrowPreconditionFailed(nil, "COMMAND-SFwd2", "Errors.AuthRequest.AlreadyHandled") //TODO: key
	}
	return c.pushAppendAndReduce(ctx, writeModel, authrequest.NewCodeAddedEvent(ctx,
		&authrequest.NewAggregate(writeModel.AggregateID, authz.GetInstance(ctx).InstanceID()).Aggregate,
		code,
	))
}

func (c *Commands) ExchangeAuthCode(ctx context.Context, code string) (authRequest *AuthenticatedAuthRequest, err error) {
	//split := strings.Split(code, ":")
	//if len(split) != 2 {
	//	return nil, errors.ThrowPreconditionFailed(nil, "COMMAND-Sfr3s", "Errors.AuthRequest.InvalidCode")
	//}
	writeModel, err := c.getAuthRequestWriteModel(ctx, code)
	if err != nil {
		return nil, err
	}
	if writeModel.AuthRequestState != domain.AuthRequestStateCodeAdded {
		return nil, errors.ThrowPreconditionFailed(nil, "COMMAND-SFwd2", "Errors.AuthRequest.NoCode")
	}
	//if writeModel.ExchangeCode != split[1] {
	//	return nil, errors.ThrowPreconditionFailed(nil, "COMMAND-DBNqz", "Errors.AuthRequest.InvalidCode")
	//}
	err = c.pushAppendAndReduce(ctx, writeModel, authrequest.NewCodeExchangedEvent(ctx,
		&authrequest.NewAggregate(writeModel.AggregateID, authz.GetInstance(ctx).InstanceID()).Aggregate))
	if err != nil {
		return nil, err
	}
	return authRequestWriteModelToAuthenticatedAuthRequest(writeModel), nil
}

func authRequestWriteModelToAuthenticatedAuthRequest(writeModel *AuthRequestWriteModel) (_ *AuthenticatedAuthRequest) {
	return &AuthenticatedAuthRequest{
		AuthRequest: &AuthRequest{
			ID:            writeModel.AggregateID,
			LoginClient:   writeModel.LoginClient,
			ClientID:      writeModel.ClientID,
			RedirectURI:   writeModel.RedirectURI,
			State:         writeModel.State,
			Nonce:         writeModel.Nonce,
			Scope:         writeModel.Scope,
			Audience:      writeModel.Audience,
			ResponseType:  writeModel.ResponseType,
			CodeChallenge: writeModel.CodeChallenge,
			Prompt:        writeModel.Prompt,
			UILocales:     writeModel.UILocales,
			MaxAge:        writeModel.MaxAge,
			LoginHint:     writeModel.LoginHint,
			HintUserID:    writeModel.HintUserID,
		},
		SessionID: writeModel.SessionID,
		UserID:    writeModel.UserID,
		AMR:       writeModel.AMR,
		AuthTime:  writeModel.AuthTime,
	}
}

func (c *Commands) GetAuthRequestWriteModel(ctx context.Context, id string) (writeModel *AuthRequestWriteModel, err error) {
	return c.getAuthRequestWriteModel(ctx, id)
}

func (c *Commands) getAuthRequestWriteModel(ctx context.Context, id string) (writeModel *AuthRequestWriteModel, err error) {
	ctx, span := tracing.NewSpan(ctx)
	defer func() { span.EndWithError(err) }()

	writeModel = NewAuthRequestWriteModel(ctx, id)
	err = c.eventstore.FilterToQueryReducer(ctx, writeModel)
	if err != nil {
		return nil, err
	}
	return writeModel, nil
}<|MERGE_RESOLUTION|>--- conflicted
+++ resolved
@@ -73,23 +73,7 @@
 	))
 }
 
-<<<<<<< HEAD
-func (c *Commands) LinkSessionToAuthRequest(ctx context.Context, id, sessionID, sessionToken string) (*domain.ObjectDetails, error) {
-=======
-func (c *Commands) getAuthRequestWriteModel(ctx context.Context, id string) (writeModel *AuthRequestWriteModel, err error) {
-	ctx, span := tracing.NewSpan(ctx)
-	defer func() { span.EndWithError(err) }()
-
-	writeModel = NewAuthRequestWriteModel(id)
-	err = c.eventstore.FilterToQueryReducer(ctx, writeModel)
-	if err != nil {
-		return nil, err
-	}
-	return writeModel, nil
-}
-
 func (c *Commands) LinkSessionToAuthRequest(ctx context.Context, id, sessionID, sessionToken string, checkLoginClient bool) (*domain.ObjectDetails, error) {
->>>>>>> 5e491ffd
 	writeModel, err := c.getAuthRequestWriteModel(ctx, id)
 	if err != nil {
 		return nil, err
