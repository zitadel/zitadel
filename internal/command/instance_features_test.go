package command

import (
	"context"
	"io"
	"testing"

	"github.com/muhlemmer/gu"
	"github.com/stretchr/testify/assert"
	"github.com/stretchr/testify/require"

	"github.com/zitadel/zitadel/internal/api/authz"
	"github.com/zitadel/zitadel/internal/domain"
	"github.com/zitadel/zitadel/internal/eventstore"
	feature_v1 "github.com/zitadel/zitadel/internal/repository/feature"
	"github.com/zitadel/zitadel/internal/repository/feature/feature_v2"
	"github.com/zitadel/zitadel/internal/zerrors"
)

func TestCommands_SetInstanceFeatures(t *testing.T) {
	ctx := authz.WithInstanceID(context.Background(), "instance1")
	aggregate := feature_v2.NewAggregate("instance1", "instance1")

	type args struct {
		ctx context.Context
		f   *InstanceFeatures
	}
	tests := []struct {
		name       string
		eventstore func(*testing.T) *eventstore.Eventstore
		args       args
		want       *domain.ObjectDetails
		wantErr    error
	}{
		{
			name: "filter error",
			eventstore: expectEventstore(
				expectFilterError(io.ErrClosedPipe),
			),
			args: args{ctx, &InstanceFeatures{
				LoginDefaultOrg: gu.Ptr(true),
			}},
			wantErr: io.ErrClosedPipe,
		},
		{
			name:       "all nil, No Change",
			eventstore: expectEventstore(),
			args:       args{ctx, &InstanceFeatures{}},
			wantErr:    zerrors.ThrowInvalidArgument(nil, "COMMAND-Vigh1", "Errors.NoChangesFound"),
		},
		{
			name: "set LoginDefaultOrg",
			eventstore: expectEventstore(
				expectFilter(),
				expectPush(
					feature_v2.NewSetEvent[bool](
						ctx, aggregate,
						feature_v2.InstanceLoginDefaultOrgEventType, true,
					),
				),
			),
			args: args{ctx, &InstanceFeatures{
				LoginDefaultOrg: gu.Ptr(true),
			}},
			want: &domain.ObjectDetails{
				ResourceOwner: "instance1",
			},
		},
		{
			name: "set LoginDefaultOrg, update from v1",
			eventstore: expectEventstore(
				expectFilter(
					eventFromEventPusher(feature_v1.NewSetEvent[feature_v1.Boolean](
						ctx, &eventstore.Aggregate{
							ID:            "instance1",
							ResourceOwner: "instance1",
						},
						feature_v1.DefaultLoginInstanceEventType,
						feature_v1.Boolean{
							Boolean: false,
						},
					)),
				),
				expectPush(
					feature_v2.NewSetEvent[bool](
						ctx, aggregate,
						feature_v2.InstanceLoginDefaultOrgEventType, true,
					),
				),
			),
			args: args{ctx, &InstanceFeatures{
				LoginDefaultOrg: gu.Ptr(true),
			}},
			want: &domain.ObjectDetails{
				ResourceOwner: "instance1",
			},
		},
		{
			name: "set TriggerIntrospectionProjections",
			eventstore: expectEventstore(
				expectFilter(),
				expectPush(
					feature_v2.NewSetEvent[bool](
						ctx, aggregate,
						feature_v2.InstanceTriggerIntrospectionProjectionsEventType, true,
					),
				),
			),
			args: args{ctx, &InstanceFeatures{
				TriggerIntrospectionProjections: gu.Ptr(true),
			}},
			want: &domain.ObjectDetails{
				ResourceOwner: "instance1",
			},
		},
		{
			name: "set LegacyIntrospection",
			eventstore: expectEventstore(
				expectFilter(),
				expectPush(
					feature_v2.NewSetEvent[bool](
						ctx, aggregate,
						feature_v2.InstanceLegacyIntrospectionEventType, true,
					),
				),
			),
			args: args{ctx, &InstanceFeatures{
				LegacyIntrospection: gu.Ptr(true),
			}},
			want: &domain.ObjectDetails{
				ResourceOwner: "instance1",
			},
		},
		{
			name: "set UserSchema",
			eventstore: expectEventstore(
				expectFilter(),
				expectPush(
					feature_v2.NewSetEvent[bool](
						ctx, aggregate,
						feature_v2.InstanceUserSchemaEventType, true,
					),
				),
			),
			args: args{ctx, &InstanceFeatures{
				UserSchema: gu.Ptr(true),
			}},
			want: &domain.ObjectDetails{
				ResourceOwner: "instance1",
			},
		},
		{
			name: "set Actions",
			eventstore: expectEventstore(
				expectFilter(),
				expectPush(
					feature_v2.NewSetEvent[bool](
						ctx, aggregate,
						feature_v2.InstanceActionsEventType, true,
					),
				),
			),
			args: args{ctx, &InstanceFeatures{
				Actions: gu.Ptr(true),
			}},
			want: &domain.ObjectDetails{
				ResourceOwner: "instance1",
			},
		},
		{
			name: "set InMemoryProjections",
			eventstore: expectEventstore(
				expectFilter(),
				expectPush(
					feature_v2.NewSetEvent[bool](
						ctx, aggregate,
						feature_v2.InstanceInMemoryProjectionsEventType, true,
					),
				),
			),
			args: args{ctx, &InstanceFeatures{
				InMemoryProjections: gu.Ptr(true),
			}},
			want: &domain.ObjectDetails{
				ResourceOwner: "instance1",
			},
		},
		{
			name: "push error",
			eventstore: expectEventstore(
				expectFilter(),
				expectPushFailed(io.ErrClosedPipe,
					feature_v2.NewSetEvent[bool](
						ctx, aggregate,
						feature_v2.InstanceLegacyIntrospectionEventType, true,
					),
				),
			),
			args: args{ctx, &InstanceFeatures{
				LegacyIntrospection: gu.Ptr(true),
			}},
			wantErr: io.ErrClosedPipe,
		},
		{
			name: "set all",
			eventstore: expectEventstore(
				expectFilter(),
				expectPush(
					feature_v2.NewSetEvent[bool](
						ctx, aggregate,
						feature_v2.InstanceLoginDefaultOrgEventType, true,
					),
					feature_v2.NewSetEvent[bool](
						ctx, aggregate,
						feature_v2.InstanceTriggerIntrospectionProjectionsEventType, false,
					),
					feature_v2.NewSetEvent[bool](
						ctx, aggregate,
						feature_v2.InstanceLegacyIntrospectionEventType, true,
					),
					feature_v2.NewSetEvent[bool](
						ctx, aggregate,
						feature_v2.InstanceUserSchemaEventType, true,
					),
					feature_v2.NewSetEvent[bool](
						ctx, aggregate,
						feature_v2.InstanceActionsEventType, true,
					),
					feature_v2.NewSetEvent[bool](
						ctx, aggregate,
<<<<<<< HEAD
						feature_v2.InstanceInMemoryProjectionsEventType, true,
=======
						feature_v2.InstanceOIDCSingleV1SessionTerminationEventType, true,
>>>>>>> 2b73a4a1
					),
				),
			),
			args: args{ctx, &InstanceFeatures{
				LoginDefaultOrg:                 gu.Ptr(true),
				TriggerIntrospectionProjections: gu.Ptr(false),
				LegacyIntrospection:             gu.Ptr(true),
				UserSchema:                      gu.Ptr(true),
				Actions:                         gu.Ptr(true),
<<<<<<< HEAD
				InMemoryProjections:             gu.Ptr(true),
=======
				OIDCSingleV1SessionTermination:  gu.Ptr(true),
>>>>>>> 2b73a4a1
			}},
			want: &domain.ObjectDetails{
				ResourceOwner: "instance1",
			},
		},
		{
			name: "set only updated",
			eventstore: expectEventstore(
				// throw in some set events, reset and set again.
				expectFilter(
					eventFromEventPusher(feature_v2.NewSetEvent[bool](
						ctx, aggregate,
						feature_v2.InstanceLoginDefaultOrgEventType, true,
					)),
					eventFromEventPusher(feature_v2.NewSetEvent[bool](
						ctx, aggregate,
						feature_v2.InstanceTriggerIntrospectionProjectionsEventType, false,
					)),
					eventFromEventPusher(feature_v2.NewResetEvent(
						ctx, aggregate,
						feature_v2.InstanceResetEventType,
					)),
					eventFromEventPusher(feature_v2.NewSetEvent[bool](
						ctx, aggregate,
						feature_v2.InstanceLoginDefaultOrgEventType, false,
					)),
					eventFromEventPusher(feature_v2.NewSetEvent[bool](
						ctx, aggregate,
						feature_v2.InstanceLegacyIntrospectionEventType, true,
					)),
					feature_v2.NewSetEvent[bool](
						context.Background(), aggregate,
						feature_v2.InstanceOIDCSingleV1SessionTerminationEventType, false,
					),
				),
				expectPush(
					feature_v2.NewSetEvent[bool](
						ctx, aggregate,
						feature_v2.InstanceLoginDefaultOrgEventType, true,
					),
					feature_v2.NewSetEvent[bool](
						ctx, aggregate,
						feature_v2.InstanceTriggerIntrospectionProjectionsEventType, false,
					),
				),
			),
			args: args{ctx, &InstanceFeatures{
				LoginDefaultOrg:                 gu.Ptr(true),
				TriggerIntrospectionProjections: gu.Ptr(false),
				LegacyIntrospection:             gu.Ptr(true),
				OIDCSingleV1SessionTermination:  gu.Ptr(false),
			}},
			want: &domain.ObjectDetails{
				ResourceOwner: "instance1",
			},
		},
	}
	for _, tt := range tests {
		t.Run(tt.name, func(t *testing.T) {
			c := &Commands{
				eventstore: tt.eventstore(t),
			}
			got, err := c.SetInstanceFeatures(tt.args.ctx, tt.args.f)
			require.ErrorIs(t, err, tt.wantErr)
			assert.Equal(t, tt.want, got)
		})
	}
}

func TestCommands_ResetInstanceFeatures(t *testing.T) {
	ctx := authz.WithInstanceID(context.Background(), "instance1")
	aggregate := feature_v2.NewAggregate("instance1", "instance1")
	tests := []struct {
		name       string
		eventstore func(*testing.T) *eventstore.Eventstore
		want       *domain.ObjectDetails
		wantErr    error
	}{
		{
			name: "filter error",
			eventstore: expectEventstore(
				expectFilterError(io.ErrClosedPipe),
			),
			wantErr: io.ErrClosedPipe,
		},
		{
			name: "push error",
			eventstore: expectEventstore(
				expectFilter(
					eventFromEventPusher(feature_v2.NewSetEvent[bool](
						ctx, aggregate,
						feature_v2.InstanceLoginDefaultOrgEventType, true,
					)),
				),
				expectPushFailed(io.ErrClosedPipe,
					feature_v2.NewResetEvent(ctx, aggregate, feature_v2.InstanceResetEventType),
				),
			),
			wantErr: io.ErrClosedPipe,
		},
		{
			name: "success",
			eventstore: expectEventstore(
				expectFilter(
					eventFromEventPusher(feature_v2.NewSetEvent[bool](
						ctx, aggregate,
						feature_v2.InstanceLoginDefaultOrgEventType, true,
					)),
				),
				expectPush(
					feature_v2.NewResetEvent(ctx, aggregate, feature_v2.InstanceResetEventType),
				),
			),
			want: &domain.ObjectDetails{
				ResourceOwner: "instance1",
			},
		},
		{
			name: "no change after previous reset",
			eventstore: expectEventstore(
				expectFilter(
					eventFromEventPusher(feature_v2.NewSetEvent[bool](
						ctx, aggregate,
						feature_v2.InstanceLoginDefaultOrgEventType, true,
					)),
					eventFromEventPusher(feature_v2.NewResetEvent(
						ctx, aggregate,
						feature_v2.InstanceResetEventType,
					)),
				),
			),
			want: &domain.ObjectDetails{
				ResourceOwner: "instance1",
			},
		},
		{
			name: "no change without previous events",
			eventstore: expectEventstore(
				expectFilter(),
			),
			want: &domain.ObjectDetails{
				ResourceOwner: "instance1",
			},
		},
	}
	for _, tt := range tests {
		t.Run(tt.name, func(t *testing.T) {
			c := &Commands{
				eventstore: tt.eventstore(t),
			}
			got, err := c.ResetInstanceFeatures(ctx)
			require.ErrorIs(t, err, tt.wantErr)
			assertObjectDetails(t, tt.want, got)
		})
	}
}<|MERGE_RESOLUTION|>--- conflicted
+++ resolved
@@ -228,11 +228,11 @@
 					),
 					feature_v2.NewSetEvent[bool](
 						ctx, aggregate,
-<<<<<<< HEAD
+						feature_v2.InstanceOIDCSingleV1SessionTerminationEventType, true,
+					),
+					feature_v2.NewSetEvent[bool](
+						ctx, aggregate,
 						feature_v2.InstanceInMemoryProjectionsEventType, true,
-=======
-						feature_v2.InstanceOIDCSingleV1SessionTerminationEventType, true,
->>>>>>> 2b73a4a1
 					),
 				),
 			),
@@ -242,11 +242,8 @@
 				LegacyIntrospection:             gu.Ptr(true),
 				UserSchema:                      gu.Ptr(true),
 				Actions:                         gu.Ptr(true),
-<<<<<<< HEAD
+				OIDCSingleV1SessionTermination:  gu.Ptr(true),
 				InMemoryProjections:             gu.Ptr(true),
-=======
-				OIDCSingleV1SessionTermination:  gu.Ptr(true),
->>>>>>> 2b73a4a1
 			}},
 			want: &domain.ObjectDetails{
 				ResourceOwner: "instance1",
