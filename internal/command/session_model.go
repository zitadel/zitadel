--- conflicted
+++ resolved
@@ -145,68 +145,6 @@
 
 func (wm *SessionWriteModel) reduceTerminate() {
 	wm.State = domain.SessionStateTerminated
-<<<<<<< HEAD
-=======
-}
-
-func (wm *SessionWriteModel) Start(ctx context.Context, domain string) {
-	wm.commands = append(wm.commands, session.NewAddedEvent(ctx, wm.aggregate, domain))
-	// set the domain so checks can use it
-	wm.Domain = domain
-}
-
-func (wm *SessionWriteModel) UserChecked(ctx context.Context, userID string, checkedAt time.Time) error {
-	wm.commands = append(wm.commands, session.NewUserCheckedEvent(ctx, wm.aggregate, userID, checkedAt))
-	// set the userID so other checks can use it
-	wm.UserID = userID
-	return nil
-}
-
-func (wm *SessionWriteModel) PasswordChecked(ctx context.Context, checkedAt time.Time) {
-	wm.commands = append(wm.commands, session.NewPasswordCheckedEvent(ctx, wm.aggregate, checkedAt))
-}
-
-func (wm *SessionWriteModel) IntentChecked(ctx context.Context, checkedAt time.Time) {
-	wm.commands = append(wm.commands, session.NewIntentCheckedEvent(ctx, wm.aggregate, checkedAt))
-}
-
-func (wm *SessionWriteModel) PasskeyChallenged(ctx context.Context, challenge string, allowedCrentialIDs [][]byte, userVerification domain.UserVerificationRequirement) {
-	wm.commands = append(wm.commands, session.NewPasskeyChallengedEvent(ctx, wm.aggregate, challenge, allowedCrentialIDs, userVerification))
-}
-
-func (wm *SessionWriteModel) PasskeyChecked(ctx context.Context, checkedAt time.Time, tokenID string, signCount uint32) {
-	wm.commands = append(wm.commands,
-		session.NewPasskeyCheckedEvent(ctx, wm.aggregate, checkedAt),
-		usr_repo.NewHumanPasswordlessSignCountChangedEvent(ctx, wm.aggregate, tokenID, signCount),
-	)
-}
-
-func (wm *SessionWriteModel) SetToken(ctx context.Context, tokenID string) {
-	wm.commands = append(wm.commands, session.NewTokenSetEvent(ctx, wm.aggregate, tokenID))
-}
-
-func (wm *SessionWriteModel) ChangeMetadata(ctx context.Context, metadata map[string][]byte) {
-	var changed bool
-	for key, value := range metadata {
-		currentValue, exists := wm.Metadata[key]
-
-		if len(value) != 0 {
-			// if a value is provided, and it's not equal, change it
-			if !bytes.Equal(currentValue, value) {
-				wm.Metadata[key] = value
-				changed = true
-			}
-		} else {
-			// if there's no / an empty value, we only need to remove it on existing entries
-			if exists {
-				delete(wm.Metadata, key)
-				changed = true
-			}
-		}
-	}
-	if changed {
-		wm.commands = append(wm.commands, session.NewMetadataSetEvent(ctx, wm.aggregate, wm.Metadata))
-	}
 }
 
 // AuthenticationTime returns the time the user authenticated using the latest time of all checks
@@ -247,5 +185,4 @@
 		}
 	*/
 	return types
->>>>>>> 0f3c33cb
 }