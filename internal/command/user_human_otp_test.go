--- conflicted
+++ resolved
@@ -1054,6 +1054,143 @@
 	}
 }
 
+func TestCommandSide_AddHumanOTPSMSWithCheckSucceeded(t *testing.T) {
+	ctx := authz.NewMockContext("inst1", "org1", "user1")
+	type fields struct {
+		eventstore func(*testing.T) *eventstore.Eventstore
+	}
+	type (
+		args struct {
+			ctx           context.Context
+			userID        string
+			resourceOwner string
+			authRequest   *domain.AuthRequest
+		}
+	)
+	type res struct {
+		want *domain.ObjectDetails
+		err  error
+	}
+	tests := []struct {
+		name   string
+		fields fields
+		args   args
+		res    res
+	}{
+		{
+			name: "successful add",
+			fields: fields{
+				eventstore: expectEventstore(
+					expectFilter(
+						eventFromEventPusher(
+							user.NewHumanPhoneChangedEvent(ctx,
+								&user.NewAggregate("user1", "org1").Aggregate,
+								"+4179654321",
+							),
+						),
+						eventFromEventPusher(
+							user.NewHumanPhoneVerifiedEvent(ctx,
+								&user.NewAggregate("user1", "org1").Aggregate,
+							),
+						),
+					),
+					expectPush(
+						[]*repository.Event{
+							eventFromEventPusherWithInstanceID("inst1",
+								user.NewHumanOTPSMSAddedEvent(ctx,
+									&user.NewAggregate("user1", "org1").Aggregate,
+								),
+							),
+						},
+					),
+				),
+			},
+			args: args{
+				ctx:           ctx,
+				userID:        "user1",
+				resourceOwner: "org1",
+			},
+			res: res{
+				want: &domain.ObjectDetails{
+					ResourceOwner: "org1",
+				},
+			},
+		},
+		{
+			name: "successful add with auth request",
+			fields: fields{
+				eventstore: expectEventstore(
+					expectFilter(
+						eventFromEventPusher(
+							user.NewHumanPhoneChangedEvent(ctx,
+								&user.NewAggregate("user1", "org1").Aggregate,
+								"+4179654321",
+							),
+						),
+						eventFromEventPusher(
+							user.NewHumanPhoneVerifiedEvent(ctx,
+								&user.NewAggregate("user1", "org1").Aggregate,
+							),
+						),
+					),
+					expectPush(
+						[]*repository.Event{
+							eventFromEventPusherWithInstanceID("inst1",
+								user.NewHumanOTPSMSAddedEvent(ctx,
+									&user.NewAggregate("user1", "org1").Aggregate,
+								),
+							),
+							eventFromEventPusherWithInstanceID("inst1",
+								user.NewHumanOTPSMSCheckSucceededEvent(ctx,
+									&user.NewAggregate("user1", "org1").Aggregate,
+									&user.AuthRequestInfo{
+										ID:          "authRequestID",
+										UserAgentID: "userAgentID",
+										BrowserInfo: &user.BrowserInfo{
+											UserAgent:      "user-agent",
+											AcceptLanguage: "en",
+											RemoteIP:       net.IP{192, 0, 2, 1},
+										},
+									},
+								),
+							),
+						},
+					),
+				),
+			},
+			args: args{
+				ctx:           ctx,
+				userID:        "user1",
+				resourceOwner: "org1",
+				authRequest: &domain.AuthRequest{
+					ID:      "authRequestID",
+					AgentID: "userAgentID",
+					BrowserInfo: &domain.BrowserInfo{
+						UserAgent:      "user-agent",
+						AcceptLanguage: "en",
+						RemoteIP:       net.IP{192, 0, 2, 1},
+					},
+				},
+			},
+			res: res{
+				want: &domain.ObjectDetails{
+					ResourceOwner: "org1",
+				},
+			},
+		},
+	}
+	for _, tt := range tests {
+		t.Run(tt.name, func(t *testing.T) {
+			r := &Commands{
+				eventstore: tt.fields.eventstore(t),
+			}
+			got, err := r.AddHumanOTPSMSWithCheckSucceeded(tt.args.ctx, tt.args.userID, tt.args.resourceOwner, tt.args.authRequest)
+			assert.ErrorIs(t, err, tt.res.err)
+			assert.Equal(t, tt.res.want, got)
+		})
+	}
+}
+
 func TestCommandSide_RemoveHumanOTPSMS(t *testing.T) {
 	ctx := authz.NewMockContext("inst1", "org1", "user1")
 	type fields struct {
@@ -1844,939 +1981,6 @@
 	}
 }
 
-<<<<<<< HEAD
-func TestCommandSide_RemoveHumanOTPEmail(t *testing.T) {
-=======
-func TestCommandSide_AddHumanOTPSMSWithCheckSucceeded(t *testing.T) {
-	ctx := authz.NewMockContext("inst1", "org1", "user1")
-	type fields struct {
-		eventstore func(*testing.T) *eventstore.Eventstore
-	}
-	type (
-		args struct {
-			ctx           context.Context
-			userID        string
-			resourceOwner string
-			authRequest   *domain.AuthRequest
-		}
-	)
-	type res struct {
-		want *domain.ObjectDetails
-		err  error
-	}
-	tests := []struct {
-		name   string
-		fields fields
-		args   args
-		res    res
-	}{
-		{
-			name: "successful add",
-			fields: fields{
-				eventstore: expectEventstore(
-					expectFilter(
-						eventFromEventPusher(
-							user.NewHumanPhoneChangedEvent(ctx,
-								&user.NewAggregate("user1", "org1").Aggregate,
-								"+4179654321",
-							),
-						),
-						eventFromEventPusher(
-							user.NewHumanPhoneVerifiedEvent(ctx,
-								&user.NewAggregate("user1", "org1").Aggregate,
-							),
-						),
-					),
-					expectPush(
-						[]*repository.Event{
-							eventFromEventPusherWithInstanceID("inst1",
-								user.NewHumanOTPSMSAddedEvent(ctx,
-									&user.NewAggregate("user1", "org1").Aggregate,
-								),
-							),
-						},
-					),
-				),
-			},
-			args: args{
-				ctx:           ctx,
-				userID:        "user1",
-				resourceOwner: "org1",
-			},
-			res: res{
-				want: &domain.ObjectDetails{
-					ResourceOwner: "org1",
-				},
-			},
-		},
-		{
-			name: "successful add with auth request",
-			fields: fields{
-				eventstore: expectEventstore(
-					expectFilter(
-						eventFromEventPusher(
-							user.NewHumanPhoneChangedEvent(ctx,
-								&user.NewAggregate("user1", "org1").Aggregate,
-								"+4179654321",
-							),
-						),
-						eventFromEventPusher(
-							user.NewHumanPhoneVerifiedEvent(ctx,
-								&user.NewAggregate("user1", "org1").Aggregate,
-							),
-						),
-					),
-					expectPush(
-						[]*repository.Event{
-							eventFromEventPusherWithInstanceID("inst1",
-								user.NewHumanOTPSMSAddedEvent(ctx,
-									&user.NewAggregate("user1", "org1").Aggregate,
-								),
-							),
-							eventFromEventPusherWithInstanceID("inst1",
-								user.NewHumanOTPSMSCheckSucceededEvent(ctx,
-									&user.NewAggregate("user1", "org1").Aggregate,
-									&user.AuthRequestInfo{
-										ID:          "authRequestID",
-										UserAgentID: "userAgentID",
-										BrowserInfo: &user.BrowserInfo{
-											UserAgent:      "user-agent",
-											AcceptLanguage: "en",
-											RemoteIP:       net.IP{192, 0, 2, 1},
-										},
-									},
-								),
-							),
-						},
-					),
-				),
-			},
-			args: args{
-				ctx:           ctx,
-				userID:        "user1",
-				resourceOwner: "org1",
-				authRequest: &domain.AuthRequest{
-					ID:      "authRequestID",
-					AgentID: "userAgentID",
-					BrowserInfo: &domain.BrowserInfo{
-						UserAgent:      "user-agent",
-						AcceptLanguage: "en",
-						RemoteIP:       net.IP{192, 0, 2, 1},
-					},
-				},
-			},
-			res: res{
-				want: &domain.ObjectDetails{
-					ResourceOwner: "org1",
-				},
-			},
-		},
-	}
-	for _, tt := range tests {
-		t.Run(tt.name, func(t *testing.T) {
-			r := &Commands{
-				eventstore: tt.fields.eventstore(t),
-			}
-			got, err := r.AddHumanOTPSMSWithCheckSucceeded(tt.args.ctx, tt.args.userID, tt.args.resourceOwner, tt.args.authRequest)
-			assert.ErrorIs(t, err, tt.res.err)
-			assert.Equal(t, tt.res.want, got)
-		})
-	}
-}
-
-func TestCommandSide_RemoveHumanOTPSMS(t *testing.T) {
->>>>>>> 7c494fd2
-	ctx := authz.NewMockContext("inst1", "org1", "user1")
-	type fields struct {
-		eventstore      func(*testing.T) *eventstore.Eventstore
-		checkPermission domain.PermissionCheck
-	}
-	type (
-		args struct {
-			ctx           context.Context
-			userID        string
-			resourceOwner string
-		}
-	)
-	type res struct {
-		want *domain.ObjectDetails
-		err  error
-	}
-	tests := []struct {
-		name   string
-		fields fields
-		args   args
-		res    res
-	}{
-		{
-			name: "userid missing, invalid argument error",
-			fields: fields{
-				eventstore: expectEventstore(),
-			},
-			args: args{
-				ctx:           ctx,
-				userID:        "",
-				resourceOwner: "org1",
-			},
-			res: res{
-<<<<<<< HEAD
-=======
-				err: caos_errs.ThrowInvalidArgument(nil, "COMMAND-S3br2", "Errors.User.UserIDMissing"),
-			},
-		},
-		{
-			name: "other user not permission, permission denied error",
-			fields: fields{
-				eventstore: expectEventstore(
-					expectFilter(),
-				),
-				checkPermission: newMockPermissionCheckNotAllowed(),
-			},
-			args: args{
-				ctx:           ctx,
-				userID:        "other",
-				resourceOwner: "org1",
-			},
-			res: res{
-				err: caos_errs.ThrowPermissionDenied(nil, "AUTHZ-HKJD33", "Errors.PermissionDenied"),
-			},
-		},
-		{
-			name: "otp sms not added, not found error",
-			fields: fields{
-				eventstore: expectEventstore(
-					expectFilter(),
-				),
-				checkPermission: newMockPermissionCheckAllowed(),
-			},
-			args: args{
-				ctx:           ctx,
-				userID:        "user1",
-				resourceOwner: "org1",
-			},
-			res: res{
-				err: caos_errs.ThrowNotFound(nil, "COMMAND-Sr3h3", "Errors.User.MFA.OTP.NotExisting"),
-			},
-		},
-		{
-			name: "successful remove",
-			fields: fields{
-				eventstore: expectEventstore(
-					expectFilter(
-						eventFromEventPusher(
-							user.NewHumanOTPSMSAddedEvent(ctx,
-								&user.NewAggregate("user1", "org1").Aggregate,
-							),
-						),
-					),
-					expectPush(
-						[]*repository.Event{
-							eventFromEventPusherWithInstanceID("inst1",
-								user.NewHumanOTPSMSRemovedEvent(ctx,
-									&user.NewAggregate("user1", "org1").Aggregate,
-								),
-							),
-						},
-					),
-				),
-				checkPermission: newMockPermissionCheckAllowed(),
-			},
-			args: args{
-				ctx:           ctx,
-				userID:        "user1",
-				resourceOwner: "org1",
-			},
-			res: res{
-				want: &domain.ObjectDetails{
-					ResourceOwner: "org1",
-				},
-			},
-		},
-	}
-	for _, tt := range tests {
-		t.Run(tt.name, func(t *testing.T) {
-			r := &Commands{
-				eventstore:      tt.fields.eventstore(t),
-				checkPermission: tt.fields.checkPermission,
-			}
-			got, err := r.RemoveHumanOTPSMS(tt.args.ctx, tt.args.userID, tt.args.resourceOwner)
-			assert.ErrorIs(t, err, tt.res.err)
-			assert.Equal(t, tt.res.want, got)
-		})
-	}
-}
-
-func TestCommandSide_HumanSendOTPSMS(t *testing.T) {
-	ctx := authz.NewMockContext("inst1", "org1", "user1")
-	type fields struct {
-		eventstore     func(*testing.T) *eventstore.Eventstore
-		userEncryption crypto.EncryptionAlgorithm
-	}
-	type (
-		args struct {
-			ctx           context.Context
-			userID        string
-			resourceOwner string
-			authRequest   *domain.AuthRequest
-		}
-	)
-	type res struct {
-		want *domain.ObjectDetails
-		err  error
-	}
-	tests := []struct {
-		name   string
-		fields fields
-		args   args
-		res    res
-	}{
-		{
-			name: "userid missing, invalid argument error",
-			fields: fields{
-				eventstore: expectEventstore(),
-			},
-			args: args{
-				ctx:           ctx,
-				userID:        "",
-				resourceOwner: "org1",
-			},
-			res: res{
-				err: caos_errs.ThrowInvalidArgument(nil, "COMMAND-S3SF1", "Errors.User.UserIDMissing"),
-			},
-		},
-		{
-			name: "otp sms not added, not found error",
-			fields: fields{
-				eventstore: expectEventstore(
-					expectFilter(),
-				),
-			},
-			args: args{
-				ctx:           ctx,
-				userID:        "user1",
-				resourceOwner: "org1",
-			},
-			res: res{
-				err: caos_errs.ThrowPreconditionFailed(nil, "COMMAND-SFD52", "Errors.User.MFA.OTP.NotReady"),
-			},
-		},
-		{
-			name: "successful add",
-			fields: fields{
-				eventstore: expectEventstore(
-					expectFilter(
-						eventFromEventPusher(
-							user.NewHumanOTPSMSAddedEvent(ctx,
-								&user.NewAggregate("user1", "org1").Aggregate,
-							),
-						),
-					),
-					expectFilter(
-						eventFromEventPusher(
-							instance.NewSecretGeneratorAddedEvent(context.Background(),
-								&instance.NewAggregate("instanceID").Aggregate,
-								domain.SecretGeneratorTypeOTPSMS,
-								8,
-								time.Hour,
-								true,
-								true,
-								true,
-								true,
-							)),
-					),
-					expectPush(
-						[]*repository.Event{
-							eventFromEventPusherWithInstanceID("inst1",
-								user.NewHumanOTPSMSCodeAddedEvent(ctx,
-									&user.NewAggregate("user1", "org1").Aggregate,
-									&crypto.CryptoValue{
-										CryptoType: crypto.TypeEncryption,
-										Algorithm:  "enc",
-										KeyID:      "id",
-										Crypted:    []byte("12345678"),
-									},
-									time.Hour,
-									nil,
-								),
-							),
-						},
-					),
-				),
-				userEncryption: crypto.CreateMockEncryptionAlgWithCode(gomock.NewController(t), "12345678"),
-			},
-			args: args{
-				ctx:           ctx,
-				userID:        "user1",
-				resourceOwner: "org1",
-			},
-			res: res{
-				want: &domain.ObjectDetails{
-					ResourceOwner: "org1",
-				},
-			},
-		},
-		{
-			name: "successful add with auth request",
-			fields: fields{
-				eventstore: expectEventstore(
-					expectFilter(
-						eventFromEventPusher(
-							user.NewHumanOTPSMSAddedEvent(ctx,
-								&user.NewAggregate("user1", "org1").Aggregate,
-							),
-						),
-					),
-					expectFilter(
-						eventFromEventPusher(
-							instance.NewSecretGeneratorAddedEvent(context.Background(),
-								&instance.NewAggregate("instanceID").Aggregate,
-								domain.SecretGeneratorTypeOTPSMS,
-								8,
-								time.Hour,
-								true,
-								true,
-								true,
-								true,
-							)),
-					),
-					expectPush(
-						[]*repository.Event{
-							eventFromEventPusherWithInstanceID("inst1",
-								user.NewHumanOTPSMSCodeAddedEvent(ctx,
-									&user.NewAggregate("user1", "org1").Aggregate,
-									&crypto.CryptoValue{
-										CryptoType: crypto.TypeEncryption,
-										Algorithm:  "enc",
-										KeyID:      "id",
-										Crypted:    []byte("12345678"),
-									},
-									time.Hour,
-									&user.AuthRequestInfo{
-										ID:          "authRequestID",
-										UserAgentID: "userAgentID",
-										BrowserInfo: &user.BrowserInfo{
-											UserAgent:      "user-agent",
-											AcceptLanguage: "en",
-											RemoteIP:       net.IP{192, 0, 2, 1},
-										},
-									},
-								),
-							),
-						},
-					),
-				),
-				userEncryption: crypto.CreateMockEncryptionAlgWithCode(gomock.NewController(t), "12345678"),
-			},
-			args: args{
-				ctx:           ctx,
-				userID:        "user1",
-				resourceOwner: "org1",
-				authRequest: &domain.AuthRequest{
-					ID:      "authRequestID",
-					AgentID: "userAgentID",
-					BrowserInfo: &domain.BrowserInfo{
-						UserAgent:      "user-agent",
-						AcceptLanguage: "en",
-						RemoteIP:       net.IP{192, 0, 2, 1},
-					},
-				},
-			},
-			res: res{
-				want: &domain.ObjectDetails{
-					ResourceOwner: "org1",
-				},
-			},
-		},
-	}
-	for _, tt := range tests {
-		t.Run(tt.name, func(t *testing.T) {
-			r := &Commands{
-				eventstore:     tt.fields.eventstore(t),
-				userEncryption: tt.fields.userEncryption,
-			}
-			err := r.HumanSendOTPSMS(tt.args.ctx, tt.args.userID, tt.args.resourceOwner, tt.args.authRequest)
-			assert.ErrorIs(t, err, tt.res.err)
-		})
-	}
-}
-
-func TestCommandSide_HumanOTPSMSCodeSent(t *testing.T) {
-	ctx := authz.NewMockContext("inst1", "org1", "user1")
-	type fields struct {
-		eventstore func(*testing.T) *eventstore.Eventstore
-	}
-	type (
-		args struct {
-			ctx           context.Context
-			userID        string
-			resourceOwner string
-		}
-	)
-	type res struct {
-		want *domain.ObjectDetails
-		err  error
-	}
-	tests := []struct {
-		name   string
-		fields fields
-		args   args
-		res    res
-	}{
-		{
-			name: "userid missing, invalid argument error",
-			fields: fields{
-				eventstore: expectEventstore(),
-			},
-			args: args{
-				ctx:           ctx,
-				userID:        "",
-				resourceOwner: "org1",
-			},
-			res: res{
-				err: caos_errs.ThrowInvalidArgument(nil, "COMMAND-AE2h2", "Errors.User.UserIDMissing"),
-			},
-		},
-		{
-			name: "otp sms not added, not found error",
-			fields: fields{
-				eventstore: expectEventstore(
-					expectFilter(),
-				),
-			},
-			args: args{
-				ctx:           ctx,
-				userID:        "user1",
-				resourceOwner: "org1",
-			},
-			res: res{
-				err: caos_errs.ThrowPreconditionFailed(nil, "COMMAND-SD3gh", "Errors.User.MFA.OTP.NotReady"),
-			},
-		},
-		{
-			name: "successful add",
-			fields: fields{
-				eventstore: expectEventstore(
-					expectFilter(
-						eventFromEventPusher(
-							user.NewHumanOTPSMSAddedEvent(ctx,
-								&user.NewAggregate("user1", "org1").Aggregate,
-							),
-						),
-					),
-					expectPush(
-						[]*repository.Event{
-							eventFromEventPusherWithInstanceID("inst1",
-								user.NewHumanOTPSMSCodeSentEvent(ctx,
-									&user.NewAggregate("user1", "org1").Aggregate,
-								),
-							),
-						},
-					),
-				),
-			},
-			args: args{
-				ctx:           ctx,
-				userID:        "user1",
-				resourceOwner: "org1",
-			},
-			res: res{
-				want: &domain.ObjectDetails{
-					ResourceOwner: "org1",
-				},
-			},
-		},
-	}
-	for _, tt := range tests {
-		t.Run(tt.name, func(t *testing.T) {
-			r := &Commands{
-				eventstore: tt.fields.eventstore(t),
-			}
-			err := r.HumanOTPSMSCodeSent(tt.args.ctx, tt.args.userID, tt.args.resourceOwner)
-			assert.ErrorIs(t, err, tt.res.err)
-		})
-	}
-}
-
-func TestCommandSide_HumanCheckOTPSMS(t *testing.T) {
-	ctx := authz.NewMockContext("inst1", "org1", "user1")
-	type fields struct {
-		eventstore     func(*testing.T) *eventstore.Eventstore
-		userEncryption crypto.EncryptionAlgorithm
-	}
-	type (
-		args struct {
-			ctx           context.Context
-			userID        string
-			code          string
-			resourceOwner string
-			authRequest   *domain.AuthRequest
-		}
-	)
-	type res struct {
-		want *domain.ObjectDetails
-		err  error
-	}
-	tests := []struct {
-		name   string
-		fields fields
-		args   args
-		res    res
-	}{
-		{
-			name: "userid missing, invalid argument error",
-			fields: fields{
-				eventstore: expectEventstore(),
-			},
-			args: args{
-				ctx:           ctx,
-				userID:        "",
-				code:          "",
-				resourceOwner: "org1",
-			},
-			res: res{
-				err: caos_errs.ThrowInvalidArgument(nil, "COMMAND-S453v", "Errors.User.UserIDMissing"),
-			},
-		},
-		{
-			name: "code missing, invalid argument error",
-			fields: fields{
-				eventstore: expectEventstore(),
-			},
-			args: args{
-				ctx:           ctx,
-				userID:        "user1",
-				code:          "",
-				resourceOwner: "org1",
-			},
-			res: res{
-				err: caos_errs.ThrowInvalidArgument(nil, "COMMAND-SJl2g", "Errors.User.Code.Empty"),
-			},
-		},
-		{
-			name: "otp sms not added, precondition failed error",
-			fields: fields{
-				eventstore: expectEventstore(
-					expectFilter(),
-				),
-			},
-			args: args{
-				ctx:           ctx,
-				userID:        "user1",
-				code:          "code",
-				resourceOwner: "org1",
-			},
-			res: res{
-				err: caos_errs.ThrowPreconditionFailed(nil, "COMMAND-d2r52", "Errors.User.MFA.OTP.NotReady"),
-			},
-		},
-		{
-			name: "otp sms code not added, precondition failed error",
-			fields: fields{
-				eventstore: expectEventstore(
-					expectFilter(
-						eventFromEventPusher(
-							user.NewHumanOTPSMSAddedEvent(ctx,
-								&user.NewAggregate("user1", "org1").Aggregate,
-							),
-						),
-					),
-				),
-			},
-			args: args{
-				ctx:           ctx,
-				userID:        "user1",
-				code:          "code",
-				resourceOwner: "org1",
-			},
-			res: res{
-				err: caos_errs.ThrowPreconditionFailed(nil, "COMMAND-S34gh", "Errors.User.Code.NotFound"),
-			},
-		},
-		{
-			name: "invalid code, error",
-			fields: fields{
-				eventstore: expectEventstore(
-					expectFilter(
-						eventFromEventPusher(
-							user.NewHumanOTPSMSAddedEvent(ctx,
-								&user.NewAggregate("user1", "org1").Aggregate,
-							),
-						),
-						eventFromEventPusherWithCreationDateNow(
-							user.NewHumanOTPSMSCodeAddedEvent(ctx,
-								&user.NewAggregate("user1", "org1").Aggregate,
-								&crypto.CryptoValue{
-									CryptoType: crypto.TypeEncryption,
-									Algorithm:  "enc",
-									KeyID:      "id",
-									Crypted:    []byte("other-code"),
-								},
-								time.Hour,
-								&user.AuthRequestInfo{
-									ID:          "authRequestID",
-									UserAgentID: "userAgentID",
-									BrowserInfo: &user.BrowserInfo{
-										UserAgent:      "user-agent",
-										AcceptLanguage: "en",
-										RemoteIP:       net.IP{192, 0, 2, 1},
-									},
-								},
-							),
-						),
-					),
-					expectPush(
-						[]*repository.Event{
-							eventFromEventPusherWithInstanceID("inst1",
-								user.NewHumanOTPSMSCheckFailedEvent(ctx,
-									&user.NewAggregate("user1", "org1").Aggregate,
-									&user.AuthRequestInfo{
-										ID:          "authRequestID",
-										UserAgentID: "userAgentID",
-										BrowserInfo: &user.BrowserInfo{
-											UserAgent:      "user-agent",
-											AcceptLanguage: "en",
-											RemoteIP:       net.IP{192, 0, 2, 1},
-										},
-									},
-								),
-							),
-						},
-					),
-				),
-				userEncryption: crypto.CreateMockEncryptionAlg(gomock.NewController(t)),
-			},
-			args: args{
-				ctx:           ctx,
-				userID:        "user1",
-				code:          "code",
-				resourceOwner: "org1",
-				authRequest: &domain.AuthRequest{
-					ID:      "authRequestID",
-					AgentID: "userAgentID",
-					BrowserInfo: &domain.BrowserInfo{
-						UserAgent:      "user-agent",
-						AcceptLanguage: "en",
-						RemoteIP:       net.IP{192, 0, 2, 1},
-					},
-				},
-			},
-			res: res{
-				err: caos_errs.ThrowInvalidArgument(nil, "CODE-woT0xc", "Errors.User.Code.Invalid"),
-			},
-		},
-		{
-			name: "code ok",
-			fields: fields{
-				eventstore: expectEventstore(
-					expectFilter(
-						eventFromEventPusher(
-							user.NewHumanOTPSMSAddedEvent(ctx,
-								&user.NewAggregate("user1", "org1").Aggregate,
-							),
-						),
-						eventFromEventPusherWithCreationDateNow(
-							user.NewHumanOTPSMSCodeAddedEvent(ctx,
-								&user.NewAggregate("user1", "org1").Aggregate,
-								&crypto.CryptoValue{
-									CryptoType: crypto.TypeEncryption,
-									Algorithm:  "enc",
-									KeyID:      "id",
-									Crypted:    []byte("code"),
-								},
-								time.Hour,
-								&user.AuthRequestInfo{
-									ID:          "authRequestID",
-									UserAgentID: "userAgentID",
-									BrowserInfo: &user.BrowserInfo{
-										UserAgent:      "user-agent",
-										AcceptLanguage: "en",
-										RemoteIP:       net.IP{192, 0, 2, 1},
-									},
-								},
-							),
-						),
-					),
-					expectPush(
-						[]*repository.Event{
-							eventFromEventPusherWithInstanceID("inst1",
-								user.NewHumanOTPSMSCheckSucceededEvent(ctx,
-									&user.NewAggregate("user1", "org1").Aggregate,
-									&user.AuthRequestInfo{
-										ID:          "authRequestID",
-										UserAgentID: "userAgentID",
-										BrowserInfo: &user.BrowserInfo{
-											UserAgent:      "user-agent",
-											AcceptLanguage: "en",
-											RemoteIP:       net.IP{192, 0, 2, 1},
-										},
-									},
-								),
-							),
-						},
-					),
-				),
-				userEncryption: crypto.CreateMockEncryptionAlg(gomock.NewController(t)),
-			},
-			args: args{
-				ctx:           ctx,
-				userID:        "user1",
-				code:          "code",
-				resourceOwner: "org1",
-				authRequest: &domain.AuthRequest{
-					ID:      "authRequestID",
-					AgentID: "userAgentID",
-					BrowserInfo: &domain.BrowserInfo{
-						UserAgent:      "user-agent",
-						AcceptLanguage: "en",
-						RemoteIP:       net.IP{192, 0, 2, 1},
-					},
-				},
-			},
-			res: res{
-				want: &domain.ObjectDetails{
-					ResourceOwner: "org1",
-				},
-			},
-		},
-	}
-	for _, tt := range tests {
-		t.Run(tt.name, func(t *testing.T) {
-			r := &Commands{
-				eventstore:     tt.fields.eventstore(t),
-				userEncryption: tt.fields.userEncryption,
-			}
-			err := r.HumanCheckOTPSMS(tt.args.ctx, tt.args.userID, tt.args.code, tt.args.resourceOwner, tt.args.authRequest)
-			assert.ErrorIs(t, err, tt.res.err)
-		})
-	}
-}
-
-func TestCommandSide_AddHumanOTPEmail(t *testing.T) {
-	ctx := authz.NewMockContext("inst1", "org1", "user1")
-	type fields struct {
-		eventstore func(*testing.T) *eventstore.Eventstore
-	}
-	type (
-		args struct {
-			ctx           context.Context
-			userID        string
-			resourceOwner string
-		}
-	)
-	type res struct {
-		want *domain.ObjectDetails
-		err  error
-	}
-	tests := []struct {
-		name   string
-		fields fields
-		args   args
-		res    res
-	}{
-		{
-			name: "userid missing, invalid argument error",
-			fields: fields{
-				eventstore: expectEventstore(),
-			},
-			args: args{
-				ctx:           ctx,
-				userID:        "",
-				resourceOwner: "org1",
-			},
-			res: res{
-				err: caos_errs.ThrowInvalidArgument(nil, "COMMAND-Sg1hz", "Errors.User.UserIDMissing"),
-			},
-		},
-		{
-			name: "otp email already exists, already exists error",
-			fields: fields{
-				eventstore: expectEventstore(
-					expectFilter(
-						eventFromEventPusher(
-							user.NewHumanOTPEmailAddedEvent(ctx,
-								&user.NewAggregate("user1", "org1").Aggregate,
-							),
-						),
-					),
-				),
-			},
-			args: args{
-				ctx:           ctx,
-				userID:        "user1",
-				resourceOwner: "org1",
-			},
-			res: res{
-				err: caos_errs.ThrowAlreadyExists(nil, "COMMAND-MKL2s", "Errors.User.MFA.OTP.AlreadyReady"),
-			},
-		},
-		{
-			name: "email not verified, precondition failed error",
-			fields: fields{
-				eventstore: expectEventstore(
-					expectFilter(),
-				),
-			},
-			args: args{
-				ctx:           ctx,
-				userID:        "user1",
-				resourceOwner: "org1",
-			},
-			res: res{
-				err: caos_errs.ThrowPreconditionFailed(nil, "COMMAND-KLJ2d", "Errors.User.MFA.OTP.NotReady"),
-			},
-		},
-		{
-			name: "successful add",
-			fields: fields{
-				eventstore: expectEventstore(
-					expectFilter(
-						eventFromEventPusher(
-							user.NewHumanEmailChangedEvent(ctx,
-								&user.NewAggregate("user1", "org1").Aggregate,
-								"email@test.ch",
-							),
-						),
-						eventFromEventPusher(
-							user.NewHumanEmailVerifiedEvent(ctx,
-								&user.NewAggregate("user1", "org1").Aggregate,
-							),
-						),
-					),
-					expectPush(
-						[]*repository.Event{
-							eventFromEventPusherWithInstanceID("inst1",
-								user.NewHumanOTPEmailAddedEvent(ctx,
-									&user.NewAggregate("user1", "org1").Aggregate,
-								),
-							),
-						},
-					),
-				),
-			},
-			args: args{
-				ctx:           ctx,
-				userID:        "user1",
-				resourceOwner: "org1",
-			},
-			res: res{
-				want: &domain.ObjectDetails{
-					ResourceOwner: "org1",
-				},
-			},
-		},
-	}
-	for _, tt := range tests {
-		t.Run(tt.name, func(t *testing.T) {
-			r := &Commands{
-				eventstore: tt.fields.eventstore(t),
-			}
-			got, err := r.AddHumanOTPEmail(tt.args.ctx, tt.args.userID, tt.args.resourceOwner)
-			assert.ErrorIs(t, err, tt.res.err)
-			assert.Equal(t, tt.res.want, got)
-		})
-	}
-}
-
 func TestCommandSide_AddHumanOTPEmailWithCheckSucceeded(t *testing.T) {
 	ctx := authz.NewMockContext("inst1", "org1", "user1")
 	type fields struct {
@@ -2948,7 +2152,6 @@
 				resourceOwner: "org1",
 			},
 			res: res{
->>>>>>> 7c494fd2
 				err: caos_errs.ThrowInvalidArgument(nil, "COMMAND-S2h11", "Errors.User.UserIDMissing"),
 			},
 		},
