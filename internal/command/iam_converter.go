package command

import (
	"github.com/caos/zitadel/internal/domain"
	"github.com/caos/zitadel/internal/eventstore"
	"github.com/caos/zitadel/internal/eventstore/v1/models"
)

func writeModelToObjectRoot(writeModel eventstore.WriteModel) models.ObjectRoot {
	return models.ObjectRoot{
		AggregateID:   writeModel.AggregateID,
		ChangeDate:    writeModel.ChangeDate,
		ResourceOwner: writeModel.ResourceOwner,
		Sequence:      writeModel.ProcessedSequence,
	}
}

func writeModelToIAM(wm *IAMWriteModel) *domain.IAM {
	return &domain.IAM{
		ObjectRoot:   writeModelToObjectRoot(wm.WriteModel),
		SetUpStarted: wm.SetUpStarted,
		SetUpDone:    wm.SetUpDone,
		GlobalOrgID:  wm.GlobalOrgID,
		IAMProjectID: wm.ProjectID,
	}
}

func memberWriteModelToMember(writeModel *MemberWriteModel) *domain.Member {
	return &domain.Member{
		ObjectRoot: writeModelToObjectRoot(writeModel.WriteModel),
		Roles:      writeModel.Roles,
		UserID:     writeModel.UserID,
	}
}

func writeModelToLoginPolicy(wm *LoginPolicyWriteModel) *domain.LoginPolicy {
	return &domain.LoginPolicy{
		ObjectRoot:            writeModelToObjectRoot(wm.WriteModel),
		AllowUsernamePassword: wm.AllowUserNamePassword,
		AllowRegister:         wm.AllowRegister,
		AllowExternalIDP:      wm.AllowExternalIDP,
		HidePasswordReset:     wm.HidePasswordReset,
		ForceMFA:              wm.ForceMFA,
		PasswordlessType:      wm.PasswordlessType,
	}
}

func writeModelToLabelPolicy(wm *LabelPolicyWriteModel) *domain.LabelPolicy {
	return &domain.LabelPolicy{
		ObjectRoot:          writeModelToObjectRoot(wm.WriteModel),
		PrimaryColor:        wm.PrimaryColor,
		BackgroundColor:     wm.BackgroundColor,
		WarnColor:           wm.WarnColor,
		FontColor:           wm.FontColor,
		PrimaryColorDark:    wm.PrimaryColorDark,
		BackgroundColorDark: wm.BackgroundColorDark,
		WarnColorDark:       wm.WarnColorDark,
		FontColorDark:       wm.FontColorDark,
		HideLoginNameSuffix: wm.HideLoginNameSuffix,
		ErrorMsgPopup:       wm.ErrorMsgPopup,
		DisableWatermark:    wm.DisableWatermark,
	}
}

func writeModelToMailTemplate(wm *MailTemplateWriteModel) *domain.MailTemplate {
	return &domain.MailTemplate{
		ObjectRoot: writeModelToObjectRoot(wm.WriteModel),
		Template:   wm.Template,
	}
}

func writeModelToOrgIAMPolicy(wm *IAMOrgIAMPolicyWriteModel) *domain.OrgIAMPolicy {
	return &domain.OrgIAMPolicy{
		ObjectRoot:            writeModelToObjectRoot(wm.PolicyOrgIAMWriteModel.WriteModel),
		UserLoginMustBeDomain: wm.UserLoginMustBeDomain,
	}
}

func writeModelToMailTemplatePolicy(wm *MailTemplateWriteModel) *domain.MailTemplate {
	return &domain.MailTemplate{
		ObjectRoot: writeModelToObjectRoot(wm.WriteModel),
		Template:   wm.Template,
	}
}

func writeModelToCustomText(wm *CustomTextWriteModel) *domain.CustomText {
	return &domain.CustomText{
		ObjectRoot: writeModelToObjectRoot(wm.WriteModel),
		State:      wm.State,
		Key:        wm.Key,
		Language:   wm.Language,
		Text:       wm.Text,
	}
}

func writeModelToPasswordAgePolicy(wm *PasswordAgePolicyWriteModel) *domain.PasswordAgePolicy {
	return &domain.PasswordAgePolicy{
		ObjectRoot:     writeModelToObjectRoot(wm.WriteModel),
		MaxAgeDays:     wm.MaxAgeDays,
		ExpireWarnDays: wm.ExpireWarnDays,
	}
}

func writeModelToPasswordComplexityPolicy(wm *PasswordComplexityPolicyWriteModel) *domain.PasswordComplexityPolicy {
	return &domain.PasswordComplexityPolicy{
		ObjectRoot:   writeModelToObjectRoot(wm.WriteModel),
		MinLength:    wm.MinLength,
		HasLowercase: wm.HasLowercase,
		HasUppercase: wm.HasUppercase,
		HasNumber:    wm.HasNumber,
		HasSymbol:    wm.HasSymbol,
	}
}

func writeModelToPasswordLockoutPolicy(wm *PasswordLockoutPolicyWriteModel) *domain.PasswordLockoutPolicy {
	return &domain.PasswordLockoutPolicy{
		ObjectRoot:          writeModelToObjectRoot(wm.WriteModel),
		MaxAttempts:         wm.MaxAttempts,
		ShowLockOutFailures: wm.ShowLockOutFailures,
	}
}

<<<<<<< HEAD
func writeModelToIDPConfig(wm *IDPConfigWriteModel) domain.IDPConfig {
	return &domain.CommonIDPConfig{
=======
func writeModelToPrivacyPolicy(wm *PrivacyPolicyWriteModel) *domain.PrivacyPolicy {
	return &domain.PrivacyPolicy{
		ObjectRoot:  writeModelToObjectRoot(wm.WriteModel),
		TOSLink:     wm.TOSLink,
		PrivacyLink: wm.PrivacyLink,
	}
}

func writeModelToIDPConfig(wm *IDPConfigWriteModel) *domain.IDPConfig {
	return &domain.IDPConfig{
>>>>>>> 2e3b0c54
		ObjectRoot:  writeModelToObjectRoot(wm.WriteModel),
		IDPConfigID: wm.ConfigID,
		Name:        wm.Name,
		State:       wm.State,
		StylingType: wm.StylingType,
	}
}

func writeModelToIDPOIDCConfig(wm *OIDCConfigWriteModel) *domain.OIDCIDPConfig {
	return &domain.OIDCIDPConfig{
		ObjectRoot:            writeModelToObjectRoot(wm.WriteModel),
		ClientID:              wm.ClientID,
		IDPConfigID:           wm.IDPConfigID,
		IDPDisplayNameMapping: wm.IDPDisplayNameMapping,
		Issuer:                wm.Issuer,
		Scopes:                wm.Scopes,
		UsernameMapping:       wm.UserNameMapping,
	}
}

func writeModelToIDPProvider(wm *IdentityProviderWriteModel) *domain.IDPProvider {
	return &domain.IDPProvider{
		ObjectRoot:  writeModelToObjectRoot(wm.WriteModel),
		IDPConfigID: wm.IDPConfigID,
		Type:        wm.IDPProviderType,
	}
}

func writeModelToFeatures(wm *FeaturesWriteModel) *domain.Features {
	return &domain.Features{
		ObjectRoot:               writeModelToObjectRoot(wm.WriteModel),
		TierName:                 wm.TierName,
		TierDescription:          wm.TierDescription,
		State:                    wm.State,
		StateDescription:         wm.StateDescription,
		AuditLogRetention:        wm.AuditLogRetention,
		LoginPolicyFactors:       wm.LoginPolicyFactors,
		LoginPolicyIDP:           wm.LoginPolicyIDP,
		LoginPolicyPasswordless:  wm.LoginPolicyPasswordless,
		LoginPolicyRegistration:  wm.LoginPolicyRegistration,
		LoginPolicyUsernameLogin: wm.LoginPolicyUsernameLogin,
		PasswordComplexityPolicy: wm.PasswordComplexityPolicy,
		LabelPolicyPrivateLabel:  wm.LabelPolicyPrivateLabel,
		LabelPolicyWatermark:     wm.LabelPolicyWatermark,
		CustomDomain:             wm.CustomDomain,
	}
}<|MERGE_RESOLUTION|>--- conflicted
+++ resolved
@@ -120,10 +120,6 @@
 	}
 }
 
-<<<<<<< HEAD
-func writeModelToIDPConfig(wm *IDPConfigWriteModel) domain.IDPConfig {
-	return &domain.CommonIDPConfig{
-=======
 func writeModelToPrivacyPolicy(wm *PrivacyPolicyWriteModel) *domain.PrivacyPolicy {
 	return &domain.PrivacyPolicy{
 		ObjectRoot:  writeModelToObjectRoot(wm.WriteModel),
@@ -132,9 +128,8 @@
 	}
 }
 
-func writeModelToIDPConfig(wm *IDPConfigWriteModel) *domain.IDPConfig {
-	return &domain.IDPConfig{
->>>>>>> 2e3b0c54
+func writeModelToIDPConfig(wm *IDPConfigWriteModel) domain.IDPConfig {
+	return &domain.CommonIDPConfig{
 		ObjectRoot:  writeModelToObjectRoot(wm.WriteModel),
 		IDPConfigID: wm.ConfigID,
 		Name:        wm.Name,
