--- conflicted
+++ resolved
@@ -171,10 +171,7 @@
 									idp.Options{},
 								)),
 						},
-<<<<<<< HEAD
 						uniqueConstraintsFromEventConstraintWithInstanceID("instance1", idpconfig.NewAddIDPConfigNameUniqueConstraint("name", "instance1")),
-=======
->>>>>>> fd879cdb
 					),
 				),
 				idGenerator:  id_mock.NewIDGeneratorExpectIDs(t, "id1"),
@@ -227,10 +224,7 @@
 									},
 								)),
 						},
-<<<<<<< HEAD
 						uniqueConstraintsFromEventConstraintWithInstanceID("instance1", idpconfig.NewAddIDPConfigNameUniqueConstraint("name", "instance1")),
-=======
->>>>>>> fd879cdb
 					),
 				),
 				idGenerator:  id_mock.NewIDGeneratorExpectIDs(t, "id1"),
@@ -491,10 +485,7 @@
 									t := true
 									event, _ := instance.NewOAuthIDPChangedEvent(context.Background(), &instance.NewAggregate("instance1").Aggregate,
 										"id1",
-<<<<<<< HEAD
 										"name",
-=======
->>>>>>> fd879cdb
 										[]idp.OAuthIDPChanges{
 											idp.ChangeOAuthName("new name"),
 											idp.ChangeOAuthClientID("clientID2"),
@@ -520,11 +511,8 @@
 								}(),
 							),
 						},
-<<<<<<< HEAD
 						uniqueConstraintsFromEventConstraintWithInstanceID("instance1", idpconfig.NewRemoveIDPConfigNameUniqueConstraint("name", "instance1")),
 						uniqueConstraintsFromEventConstraintWithInstanceID("instance1", idpconfig.NewAddIDPConfigNameUniqueConstraint("new name", "instance1")),
-=======
->>>>>>> fd879cdb
 					),
 				),
 				secretCrypto: crypto.CreateMockEncryptionAlg(gomock.NewController(t)),
@@ -573,7 +561,6 @@
 	}
 }
 
-<<<<<<< HEAD
 func TestCommandSide_AddInstanceGitHubIDP(t *testing.T) {
 	type fields struct {
 		eventstore   *eventstore.Eventstore
@@ -1468,8 +1455,6 @@
 	}
 }
 
-=======
->>>>>>> fd879cdb
 func TestCommandSide_AddInstanceGoogleIDP(t *testing.T) {
 	type fields struct {
 		eventstore   *eventstore.Eventstore
