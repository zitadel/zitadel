--- conflicted
+++ resolved
@@ -449,11 +449,7 @@
 				},
 			},
 			res: res{
-<<<<<<< HEAD
-				want: &domain.ObjectDetails{},
-=======
 				want: &domain.ObjectDetails{ResourceOwner: "instance1"},
->>>>>>> ed4983d3
 			},
 		},
 		{
@@ -560,7 +556,6 @@
 	}
 }
 
-<<<<<<< HEAD
 func TestCommandSide_AddInstanceGitHubIDP(t *testing.T) {
 	type fields struct {
 		eventstore   *eventstore.Eventstore
@@ -1457,8 +1452,6 @@
 	}
 }
 
-=======
->>>>>>> ed4983d3
 func TestCommandSide_AddInstanceGoogleIDP(t *testing.T) {
 	type fields struct {
 		eventstore   *eventstore.Eventstore
