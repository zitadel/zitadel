--- conflicted
+++ resolved
@@ -1567,807 +1567,6 @@
 }
 
 func TestCommandSide_AddInstanceGitLabIDP(t *testing.T) {
-<<<<<<< HEAD
-	type fields struct {
-		eventstore   *eventstore.Eventstore
-		idGenerator  id.Generator
-		secretCrypto crypto.EncryptionAlgorithm
-	}
-	type args struct {
-		ctx      context.Context
-		provider GitLabProvider
-	}
-	type res struct {
-		id   string
-		want *domain.ObjectDetails
-		err  func(error) bool
-	}
-	tests := []struct {
-		name   string
-		fields fields
-		args   args
-		res    res
-	}{
-		{
-			"invalid clientID",
-			fields{
-				eventstore:  eventstoreExpect(t),
-				idGenerator: id_mock.NewIDGeneratorExpectIDs(t, "id1"),
-			},
-			args{
-				ctx:      authz.WithInstanceID(context.Background(), "instance1"),
-				provider: GitLabProvider{},
-			},
-			res{
-				err: caos_errors.IsErrorInvalidArgument,
-			},
-		},
-		{
-			"invalid clientSecret",
-			fields{
-				eventstore:  eventstoreExpect(t),
-				idGenerator: id_mock.NewIDGeneratorExpectIDs(t, "id1"),
-			},
-			args{
-				ctx: authz.WithInstanceID(context.Background(), "instance1"),
-				provider: GitLabProvider{
-					ClientID: "clientID",
-				},
-			},
-			res{
-				err: caos_errors.IsErrorInvalidArgument,
-			},
-		},
-		{
-			name: "ok",
-			fields: fields{
-				eventstore: eventstoreExpect(t,
-					expectFilter(),
-					expectPush(
-						[]*repository.Event{
-							eventFromEventPusherWithInstanceID(
-								"instance1",
-								instance.NewGitLabIDPAddedEvent(context.Background(), &instance.NewAggregate("instance1").Aggregate,
-									"id1",
-									"",
-									"clientID",
-									&crypto.CryptoValue{
-										CryptoType: crypto.TypeEncryption,
-										Algorithm:  "enc",
-										KeyID:      "id",
-										Crypted:    []byte("clientSecret"),
-									},
-									nil,
-									idp.Options{},
-								)),
-						},
-					),
-				),
-				idGenerator:  id_mock.NewIDGeneratorExpectIDs(t, "id1"),
-				secretCrypto: crypto.CreateMockEncryptionAlg(gomock.NewController(t)),
-			},
-			args: args{
-				ctx: authz.WithInstanceID(context.Background(), "instance1"),
-				provider: GitLabProvider{
-					ClientID:     "clientID",
-					ClientSecret: "clientSecret",
-				},
-			},
-			res: res{
-				id:   "id1",
-				want: &domain.ObjectDetails{ResourceOwner: "instance1"},
-			},
-		},
-		{
-			name: "ok all set",
-			fields: fields{
-				eventstore: eventstoreExpect(t,
-					expectFilter(),
-					expectPush(
-						[]*repository.Event{
-							eventFromEventPusherWithInstanceID(
-								"instance1",
-								instance.NewGitLabIDPAddedEvent(context.Background(), &instance.NewAggregate("instance1").Aggregate,
-									"id1",
-									"",
-									"clientID",
-									&crypto.CryptoValue{
-										CryptoType: crypto.TypeEncryption,
-										Algorithm:  "enc",
-										KeyID:      "id",
-										Crypted:    []byte("clientSecret"),
-									},
-									[]string{"openid"},
-									idp.Options{
-										IsCreationAllowed: true,
-										IsLinkingAllowed:  true,
-										IsAutoCreation:    true,
-										IsAutoUpdate:      true,
-									},
-								)),
-						},
-					),
-				),
-				idGenerator:  id_mock.NewIDGeneratorExpectIDs(t, "id1"),
-				secretCrypto: crypto.CreateMockEncryptionAlg(gomock.NewController(t)),
-			},
-			args: args{
-				ctx: authz.WithInstanceID(context.Background(), "instance1"),
-				provider: GitLabProvider{
-					ClientID:     "clientID",
-					ClientSecret: "clientSecret",
-					Scopes:       []string{"openid"},
-					IDPOptions: idp.Options{
-						IsCreationAllowed: true,
-						IsLinkingAllowed:  true,
-						IsAutoCreation:    true,
-						IsAutoUpdate:      true,
-					},
-				},
-			},
-			res: res{
-				id:   "id1",
-				want: &domain.ObjectDetails{ResourceOwner: "instance1"},
-			},
-		},
-	}
-	for _, tt := range tests {
-		t.Run(tt.name, func(t *testing.T) {
-			c := &Commands{
-				eventstore:          tt.fields.eventstore,
-				idGenerator:         tt.fields.idGenerator,
-				idpConfigEncryption: tt.fields.secretCrypto,
-			}
-			id, got, err := c.AddInstanceGitLabProvider(tt.args.ctx, tt.args.provider)
-			if tt.res.err == nil {
-				assert.NoError(t, err)
-			}
-			if tt.res.err != nil && !tt.res.err(err) {
-				t.Errorf("got wrong err: %v ", err)
-			}
-			if tt.res.err == nil {
-				assert.Equal(t, tt.res.id, id)
-				assert.Equal(t, tt.res.want, got)
-			}
-		})
-	}
-}
-
-func TestCommandSide_UpdateInstanceGitLabIDP(t *testing.T) {
-	type fields struct {
-		eventstore   *eventstore.Eventstore
-		secretCrypto crypto.EncryptionAlgorithm
-	}
-	type args struct {
-		ctx      context.Context
-		id       string
-		provider GitLabProvider
-	}
-	type res struct {
-		want *domain.ObjectDetails
-		err  func(error) bool
-	}
-	tests := []struct {
-		name   string
-		fields fields
-		args   args
-		res    res
-	}{
-		{
-			"invalid id",
-			fields{
-				eventstore: eventstoreExpect(t),
-			},
-			args{
-				ctx:      authz.WithInstanceID(context.Background(), "instance1"),
-				provider: GitLabProvider{},
-			},
-			res{
-				err: caos_errors.IsErrorInvalidArgument,
-			},
-		},
-		{
-			"invalid clientID",
-			fields{
-				eventstore: eventstoreExpect(t),
-			},
-			args{
-				ctx:      authz.WithInstanceID(context.Background(), "instance1"),
-				id:       "id1",
-				provider: GitLabProvider{},
-			},
-			res{
-				err: caos_errors.IsErrorInvalidArgument,
-			},
-		},
-		{
-			name: "not found",
-			fields: fields{
-				eventstore: eventstoreExpect(t,
-					expectFilter(),
-				),
-			},
-			args: args{
-				ctx: authz.WithInstanceID(context.Background(), "instance1"),
-				id:  "id1",
-				provider: GitLabProvider{
-					ClientID: "clientID",
-				},
-			},
-			res: res{
-				err: caos_errors.IsNotFound,
-			},
-		},
-		{
-			name: "no changes",
-			fields: fields{
-				eventstore: eventstoreExpect(t,
-					expectFilter(
-						eventFromEventPusher(
-							instance.NewGitLabIDPAddedEvent(context.Background(), &instance.NewAggregate("instance1").Aggregate,
-								"id1",
-								"",
-								"clientID",
-								&crypto.CryptoValue{
-									CryptoType: crypto.TypeEncryption,
-									Algorithm:  "enc",
-									KeyID:      "id",
-									Crypted:    []byte("clientSecret"),
-								},
-								nil,
-								idp.Options{},
-							)),
-					),
-				),
-			},
-			args: args{
-				ctx: authz.WithInstanceID(context.Background(), "instance1"),
-				id:  "id1",
-				provider: GitLabProvider{
-					ClientID: "clientID",
-				},
-			},
-			res: res{
-				want: &domain.ObjectDetails{ResourceOwner: "instance1"},
-			},
-		},
-		{
-			name: "change ok",
-			fields: fields{
-				eventstore: eventstoreExpect(t,
-					expectFilter(
-						eventFromEventPusher(
-							instance.NewGitLabIDPAddedEvent(context.Background(), &instance.NewAggregate("instance1").Aggregate,
-								"id1",
-								"",
-								"clientID",
-								&crypto.CryptoValue{
-									CryptoType: crypto.TypeEncryption,
-									Algorithm:  "enc",
-									KeyID:      "id",
-									Crypted:    []byte("clientSecret"),
-								},
-								nil,
-								idp.Options{},
-							)),
-					),
-					expectPush(
-						[]*repository.Event{
-							eventFromEventPusherWithInstanceID(
-								"instance1",
-								func() eventstore.Command {
-									t := true
-									event, _ := instance.NewGitLabIDPChangedEvent(context.Background(), &instance.NewAggregate("instance1").Aggregate,
-										"id1",
-										[]idp.GitLabIDPChanges{
-											idp.ChangeGitLabClientID("clientID2"),
-											idp.ChangeGitLabClientSecret(&crypto.CryptoValue{
-												CryptoType: crypto.TypeEncryption,
-												Algorithm:  "enc",
-												KeyID:      "id",
-												Crypted:    []byte("newSecret"),
-											}),
-											idp.ChangeGitLabScopes([]string{"openid", "profile"}),
-											idp.ChangeGitLabOptions(idp.OptionChanges{
-												IsCreationAllowed: &t,
-												IsLinkingAllowed:  &t,
-												IsAutoCreation:    &t,
-												IsAutoUpdate:      &t,
-											}),
-										},
-									)
-									return event
-								}(),
-							),
-						},
-					),
-				),
-				secretCrypto: crypto.CreateMockEncryptionAlg(gomock.NewController(t)),
-			},
-			args: args{
-				ctx: authz.WithInstanceID(context.Background(), "instance1"),
-				id:  "id1",
-				provider: GitLabProvider{
-					ClientID:     "clientID2",
-					ClientSecret: "newSecret",
-					Scopes:       []string{"openid", "profile"},
-					IDPOptions: idp.Options{
-						IsCreationAllowed: true,
-						IsLinkingAllowed:  true,
-						IsAutoCreation:    true,
-						IsAutoUpdate:      true,
-					},
-				},
-			},
-			res: res{
-				want: &domain.ObjectDetails{ResourceOwner: "instance1"},
-			},
-		},
-	}
-	for _, tt := range tests {
-		t.Run(tt.name, func(t *testing.T) {
-			c := &Commands{
-				eventstore:          tt.fields.eventstore,
-				idpConfigEncryption: tt.fields.secretCrypto,
-			}
-			got, err := c.UpdateInstanceGitLabProvider(tt.args.ctx, tt.args.id, tt.args.provider)
-			if tt.res.err == nil {
-				assert.NoError(t, err)
-			}
-			if tt.res.err != nil && !tt.res.err(err) {
-				t.Errorf("got wrong err: %v ", err)
-			}
-			if tt.res.err == nil {
-				assert.Equal(t, tt.res.want, got)
-			}
-		})
-	}
-}
-
-func TestCommandSide_AddInstanceGitLabSelfHostedIDP(t *testing.T) {
-	type fields struct {
-		eventstore   *eventstore.Eventstore
-		idGenerator  id.Generator
-		secretCrypto crypto.EncryptionAlgorithm
-	}
-	type args struct {
-		ctx      context.Context
-		provider GitLabSelfHostedProvider
-	}
-	type res struct {
-		id   string
-		want *domain.ObjectDetails
-		err  func(error) bool
-	}
-	tests := []struct {
-		name   string
-		fields fields
-		args   args
-		res    res
-	}{
-		{
-			"invalid name",
-			fields{
-				eventstore:  eventstoreExpect(t),
-				idGenerator: id_mock.NewIDGeneratorExpectIDs(t, "id1"),
-			},
-			args{
-				ctx:      authz.WithInstanceID(context.Background(), "instance1"),
-				provider: GitLabSelfHostedProvider{},
-			},
-			res{
-				err: caos_errors.IsErrorInvalidArgument,
-			},
-		},
-		{
-			"invalid issuer",
-			fields{
-				eventstore:  eventstoreExpect(t),
-				idGenerator: id_mock.NewIDGeneratorExpectIDs(t, "id1"),
-			},
-			args{
-				ctx: authz.WithInstanceID(context.Background(), "instance1"),
-				provider: GitLabSelfHostedProvider{
-					Name: "name",
-				},
-			},
-			res{
-				err: caos_errors.IsErrorInvalidArgument,
-			},
-		},
-		{
-			"invalid clientID",
-			fields{
-				eventstore:  eventstoreExpect(t),
-				idGenerator: id_mock.NewIDGeneratorExpectIDs(t, "id1"),
-			},
-			args{
-				ctx: authz.WithInstanceID(context.Background(), "instance1"),
-				provider: GitLabSelfHostedProvider{
-					Name:   "name",
-					Issuer: "issuer",
-				},
-			},
-			res{
-				err: caos_errors.IsErrorInvalidArgument,
-			},
-		},
-		{
-			"invalid clientSecret",
-			fields{
-				eventstore:  eventstoreExpect(t),
-				idGenerator: id_mock.NewIDGeneratorExpectIDs(t, "id1"),
-			},
-			args{
-				ctx: authz.WithInstanceID(context.Background(), "instance1"),
-				provider: GitLabSelfHostedProvider{
-					Name:     "name",
-					Issuer:   "issuer",
-					ClientID: "clientID",
-				},
-			},
-			res{
-				err: caos_errors.IsErrorInvalidArgument,
-			},
-		},
-		{
-			name: "ok",
-			fields: fields{
-				eventstore: eventstoreExpect(t,
-					expectFilter(),
-					expectPush(
-						[]*repository.Event{
-							eventFromEventPusherWithInstanceID(
-								"instance1",
-								instance.NewGitLabSelfHostedIDPAddedEvent(context.Background(), &instance.NewAggregate("instance1").Aggregate,
-									"id1",
-									"name",
-									"issuer",
-									"clientID",
-									&crypto.CryptoValue{
-										CryptoType: crypto.TypeEncryption,
-										Algorithm:  "enc",
-										KeyID:      "id",
-										Crypted:    []byte("clientSecret"),
-									},
-									nil,
-									idp.Options{},
-								)),
-						},
-					),
-				),
-				idGenerator:  id_mock.NewIDGeneratorExpectIDs(t, "id1"),
-				secretCrypto: crypto.CreateMockEncryptionAlg(gomock.NewController(t)),
-			},
-			args: args{
-				ctx: authz.WithInstanceID(context.Background(), "instance1"),
-				provider: GitLabSelfHostedProvider{
-					Name:         "name",
-					Issuer:       "issuer",
-					ClientID:     "clientID",
-					ClientSecret: "clientSecret",
-				},
-			},
-			res: res{
-				id:   "id1",
-				want: &domain.ObjectDetails{ResourceOwner: "instance1"},
-			},
-		},
-		{
-			name: "ok all set",
-			fields: fields{
-				eventstore: eventstoreExpect(t,
-					expectFilter(),
-					expectPush(
-						[]*repository.Event{
-							eventFromEventPusherWithInstanceID(
-								"instance1",
-								instance.NewGitLabSelfHostedIDPAddedEvent(context.Background(), &instance.NewAggregate("instance1").Aggregate,
-									"id1",
-									"name",
-									"issuer",
-									"clientID",
-									&crypto.CryptoValue{
-										CryptoType: crypto.TypeEncryption,
-										Algorithm:  "enc",
-										KeyID:      "id",
-										Crypted:    []byte("clientSecret"),
-									},
-									[]string{"openid"},
-									idp.Options{
-										IsCreationAllowed: true,
-										IsLinkingAllowed:  true,
-										IsAutoCreation:    true,
-										IsAutoUpdate:      true,
-									},
-								)),
-						},
-					),
-				),
-				idGenerator:  id_mock.NewIDGeneratorExpectIDs(t, "id1"),
-				secretCrypto: crypto.CreateMockEncryptionAlg(gomock.NewController(t)),
-			},
-			args: args{
-				ctx: authz.WithInstanceID(context.Background(), "instance1"),
-				provider: GitLabSelfHostedProvider{
-					Name:         "name",
-					Issuer:       "issuer",
-					ClientID:     "clientID",
-					ClientSecret: "clientSecret",
-					Scopes:       []string{"openid"},
-					IDPOptions: idp.Options{
-						IsCreationAllowed: true,
-						IsLinkingAllowed:  true,
-						IsAutoCreation:    true,
-						IsAutoUpdate:      true,
-					},
-				},
-			},
-			res: res{
-				id:   "id1",
-				want: &domain.ObjectDetails{ResourceOwner: "instance1"},
-			},
-		},
-	}
-	for _, tt := range tests {
-		t.Run(tt.name, func(t *testing.T) {
-			c := &Commands{
-				eventstore:          tt.fields.eventstore,
-				idGenerator:         tt.fields.idGenerator,
-				idpConfigEncryption: tt.fields.secretCrypto,
-			}
-			id, got, err := c.AddInstanceGitLabSelfHostedProvider(tt.args.ctx, tt.args.provider)
-			if tt.res.err == nil {
-				assert.NoError(t, err)
-			}
-			if tt.res.err != nil && !tt.res.err(err) {
-				t.Errorf("got wrong err: %v ", err)
-			}
-			if tt.res.err == nil {
-				assert.Equal(t, tt.res.id, id)
-				assert.Equal(t, tt.res.want, got)
-			}
-		})
-	}
-}
-
-func TestCommandSide_UpdateInstanceGitLabSelfHostedIDP(t *testing.T) {
-	type fields struct {
-		eventstore   *eventstore.Eventstore
-		secretCrypto crypto.EncryptionAlgorithm
-	}
-	type args struct {
-		ctx      context.Context
-		id       string
-		provider GitLabSelfHostedProvider
-	}
-	type res struct {
-		want *domain.ObjectDetails
-		err  func(error) bool
-	}
-	tests := []struct {
-		name   string
-		fields fields
-		args   args
-		res    res
-	}{
-		{
-			"invalid id",
-			fields{
-				eventstore: eventstoreExpect(t),
-			},
-			args{
-				ctx:      authz.WithInstanceID(context.Background(), "instance1"),
-				provider: GitLabSelfHostedProvider{},
-			},
-			res{
-				err: caos_errors.IsErrorInvalidArgument,
-			},
-		},
-		{
-			"invalid name",
-			fields{
-				eventstore: eventstoreExpect(t),
-			},
-			args{
-				ctx:      authz.WithInstanceID(context.Background(), "instance1"),
-				id:       "id1",
-				provider: GitLabSelfHostedProvider{},
-			},
-			res{
-				err: caos_errors.IsErrorInvalidArgument,
-			},
-		},
-		{
-			"invalid issuer",
-			fields{
-				eventstore: eventstoreExpect(t),
-			},
-			args{
-				ctx: authz.WithInstanceID(context.Background(), "instance1"),
-				id:  "id1",
-				provider: GitLabSelfHostedProvider{
-					Name: "name",
-				},
-			},
-			res{
-				err: caos_errors.IsErrorInvalidArgument,
-			},
-		},
-		{
-			"invalid clientID",
-			fields{
-				eventstore: eventstoreExpect(t),
-			},
-			args{
-				ctx: authz.WithInstanceID(context.Background(), "instance1"),
-				id:  "id1",
-				provider: GitLabSelfHostedProvider{
-					Name:   "name",
-					Issuer: "issuer",
-				},
-			},
-			res{
-				err: caos_errors.IsErrorInvalidArgument,
-			},
-		},
-		{
-			name: "not found",
-			fields: fields{
-				eventstore: eventstoreExpect(t,
-					expectFilter(),
-				),
-			},
-			args: args{
-				ctx: authz.WithInstanceID(context.Background(), "instance1"),
-				id:  "id1",
-				provider: GitLabSelfHostedProvider{
-					Name:     "name",
-					Issuer:   "issuer",
-					ClientID: "clientID",
-				},
-			},
-			res: res{
-				err: caos_errors.IsNotFound,
-			},
-		},
-		{
-			name: "no changes",
-			fields: fields{
-				eventstore: eventstoreExpect(t,
-					expectFilter(
-						eventFromEventPusher(
-							instance.NewGitLabSelfHostedIDPAddedEvent(context.Background(), &instance.NewAggregate("instance1").Aggregate,
-								"id1",
-								"name",
-								"issuer",
-								"clientID",
-								&crypto.CryptoValue{
-									CryptoType: crypto.TypeEncryption,
-									Algorithm:  "enc",
-									KeyID:      "id",
-									Crypted:    []byte("clientSecret"),
-								},
-								nil,
-								idp.Options{},
-							)),
-					),
-				),
-			},
-			args: args{
-				ctx: authz.WithInstanceID(context.Background(), "instance1"),
-				id:  "id1",
-				provider: GitLabSelfHostedProvider{
-					Name:     "name",
-					Issuer:   "issuer",
-					ClientID: "clientID",
-				},
-			},
-			res: res{
-				want: &domain.ObjectDetails{ResourceOwner: "instance1"},
-			},
-		},
-		{
-			name: "change ok",
-			fields: fields{
-				eventstore: eventstoreExpect(t,
-					expectFilter(
-						eventFromEventPusher(
-							instance.NewGitLabSelfHostedIDPAddedEvent(context.Background(), &instance.NewAggregate("instance1").Aggregate,
-								"id1",
-								"name",
-								"issuer",
-								"clientID",
-								&crypto.CryptoValue{
-									CryptoType: crypto.TypeEncryption,
-									Algorithm:  "enc",
-									KeyID:      "id",
-									Crypted:    []byte("clientSecret"),
-								},
-								nil,
-								idp.Options{},
-							)),
-					),
-					expectPush(
-						[]*repository.Event{
-							eventFromEventPusherWithInstanceID(
-								"instance1",
-								func() eventstore.Command {
-									t := true
-									event, _ := instance.NewGitLabSelfHostedIDPChangedEvent(context.Background(), &instance.NewAggregate("instance1").Aggregate,
-										"id1",
-										[]idp.GitLabSelfHostedIDPChanges{
-											idp.ChangeGitLabSelfHostedClientID("clientID2"),
-											idp.ChangeGitLabSelfHostedIssuer("newIssuer"),
-											idp.ChangeGitLabSelfHostedName("newName"),
-											idp.ChangeGitLabSelfHostedClientSecret(&crypto.CryptoValue{
-												CryptoType: crypto.TypeEncryption,
-												Algorithm:  "enc",
-												KeyID:      "id",
-												Crypted:    []byte("newSecret"),
-											}),
-											idp.ChangeGitLabSelfHostedScopes([]string{"openid", "profile"}),
-											idp.ChangeGitLabSelfHostedOptions(idp.OptionChanges{
-												IsCreationAllowed: &t,
-												IsLinkingAllowed:  &t,
-												IsAutoCreation:    &t,
-												IsAutoUpdate:      &t,
-											}),
-										},
-									)
-									return event
-								}(),
-							),
-						},
-					),
-				),
-				secretCrypto: crypto.CreateMockEncryptionAlg(gomock.NewController(t)),
-			},
-			args: args{
-				ctx: authz.WithInstanceID(context.Background(), "instance1"),
-				id:  "id1",
-				provider: GitLabSelfHostedProvider{
-					Issuer:       "newIssuer",
-					Name:         "newName",
-					ClientID:     "clientID2",
-					ClientSecret: "newSecret",
-					Scopes:       []string{"openid", "profile"},
-					IDPOptions: idp.Options{
-						IsCreationAllowed: true,
-						IsLinkingAllowed:  true,
-						IsAutoCreation:    true,
-						IsAutoUpdate:      true,
-					},
-				},
-			},
-			res: res{
-				want: &domain.ObjectDetails{ResourceOwner: "instance1"},
-			},
-		},
-	}
-	for _, tt := range tests {
-		t.Run(tt.name, func(t *testing.T) {
-			c := &Commands{
-				eventstore:          tt.fields.eventstore,
-				idpConfigEncryption: tt.fields.secretCrypto,
-			}
-			got, err := c.UpdateInstanceGitLabSelfHostedProvider(tt.args.ctx, tt.args.id, tt.args.provider)
-			if tt.res.err == nil {
-				assert.NoError(t, err)
-			}
-			if tt.res.err != nil && !tt.res.err(err) {
-				t.Errorf("got wrong err: %v ", err)
-			}
-			if tt.res.err == nil {
-				assert.Equal(t, tt.res.want, got)
-			}
-		})
-	}
-}
-
-func TestCommandSide_AddInstanceGoogleIDP(t *testing.T) {
-=======
->>>>>>> c0843e6b
 	type fields struct {
 		eventstore   *eventstore.Eventstore
 		idGenerator  id.Generator
