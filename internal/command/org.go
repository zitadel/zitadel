--- conflicted
+++ resolved
@@ -32,21 +32,16 @@
 	return nil
 }
 
-<<<<<<< HEAD
 func (c *Commands) SetUpOrg(ctx context.Context, organisation *domain.Org, admin *domain.Human, initCodeGenerator, phoneCodeGenerator crypto.Generator, claimedUserIDs []string, selfregistered bool) (*domain.ObjectDetails, error) {
-	orgIAMPolicy, err := c.getDefaultOrgIAMPolicy(ctx)
-=======
-func (c *Commands) SetUpOrg(ctx context.Context, organisation *domain.Org, admin *domain.Human, initCodeGenerator crypto.Generator, phoneCodeGenerator crypto.Generator, claimedUserIDs []string, selfregistered bool) (*domain.ObjectDetails, error) {
-	orgIAMPolicy, err := c.getDefaultDomainPolicy(ctx)
->>>>>>> 01fd08a8
-	if err != nil {
-		return nil, caos_errs.ThrowPreconditionFailed(err, "COMMAND-33M9f", "Errors.IAM.DomainPolicy.NotFound")
+	domainPolicy, err := c.getDefaultDomainPolicy(ctx)
+	if err != nil {
+		return nil, caos_errs.ThrowPreconditionFailed(err, "COMMAND-33M9f", "Errors.Instance.DomainPolicy.NotFound")
 	}
 	pwPolicy, err := c.getDefaultPasswordComplexityPolicy(ctx)
 	if err != nil {
-		return nil, caos_errs.ThrowPreconditionFailed(err, "COMMAND-M5Fsd", "Errors.IAM.PasswordComplexity.NotFound")
-	}
-	_, orgWriteModel, _, _, events, err := c.setUpOrg(ctx, organisation, admin, orgIAMPolicy, pwPolicy, initCodeGenerator, phoneCodeGenerator, claimedUserIDs, selfregistered)
+		return nil, caos_errs.ThrowPreconditionFailed(err, "COMMAND-M5Fsd", "Errors.Instance.PasswordComplexity.NotFound")
+	}
+	_, orgWriteModel, _, _, events, err := c.setUpOrg(ctx, organisation, admin, domainPolicy, pwPolicy, initCodeGenerator, phoneCodeGenerator, claimedUserIDs, selfregistered)
 	if err != nil {
 		return nil, err
 	}
