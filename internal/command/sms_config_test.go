package command

import (
	"context"
	"errors"
	"testing"

	"github.com/muhlemmer/gu"
	"github.com/stretchr/testify/assert"
	"go.uber.org/mock/gomock"

	"github.com/zitadel/zitadel/internal/crypto"
	"github.com/zitadel/zitadel/internal/domain"
	"github.com/zitadel/zitadel/internal/eventstore"
	"github.com/zitadel/zitadel/internal/id"
	id_mock "github.com/zitadel/zitadel/internal/id/mock"
	"github.com/zitadel/zitadel/internal/repository/instance"
	"github.com/zitadel/zitadel/internal/zerrors"
)

func TestCommandSide_AddSMSConfigTwilio(t *testing.T) {
	type fields struct {
		eventstore  func(*testing.T) *eventstore.Eventstore
		idGenerator id.Generator
		alg         crypto.EncryptionAlgorithm
	}
	type args struct {
		ctx context.Context
		sms *AddTwilioConfig
	}
	type res struct {
		want *domain.ObjectDetails
		err  func(error) bool
	}
	tests := []struct {
		name   string
		fields fields
		args   args
		res    res
	}{
		{
			name: "add sms config twilio, missing resourceowner",
			fields: fields{
				eventstore: expectEventstore(),
			},
			args: args{
				ctx: context.Background(),
				sms: &AddTwilioConfig{},
			},
			res: res{
				err: func(err error) bool {
					return errors.Is(err, zerrors.ThrowInvalidArgument(nil, "COMMAND-ZLrZhKSKq0", "Errors.ResourceOwnerMissing"))
				},
			},
		},
		{
			name: "add sms config twilio, ok",
			fields: fields{
				eventstore: expectEventstore(
					expectFilter(),
					expectPush(
						instance.NewSMSConfigTwilioAddedEvent(
							context.Background(),
							&instance.NewAggregate("INSTANCE").Aggregate,
							"providerid",
							"description",
							"sid",
							"senderName",
							&crypto.CryptoValue{
								CryptoType: crypto.TypeEncryption,
								Algorithm:  "enc",
								KeyID:      "id",
								Crypted:    []byte("token"),
							},
							"",
						),
					),
				),
				idGenerator: id_mock.NewIDGeneratorExpectIDs(t, "providerid"),
				alg:         crypto.CreateMockEncryptionAlg(gomock.NewController(t)),
			},
			args: args{
<<<<<<< HEAD
				ctx:        context.Background(),
				instanceID: "INSTANCE",
				sms: &twilio.Config{
					SID:              "sid",
					Token:            "token",
					SenderNumber:     "senderName",
					VerifyServiceSID: "",
=======
				ctx: context.Background(),
				sms: &AddTwilioConfig{
					ResourceOwner: "INSTANCE",
					Description:   "description",
					SID:           "sid",
					Token:         "token",
					SenderNumber:  "senderName",
>>>>>>> 5b40af79
				},
			},
			res: res{
				want: &domain.ObjectDetails{
					ResourceOwner: "INSTANCE",
				},
			},
		},
	}
	for _, tt := range tests {
		t.Run(tt.name, func(t *testing.T) {
			r := &Commands{
				eventstore:    tt.fields.eventstore(t),
				idGenerator:   tt.fields.idGenerator,
				smsEncryption: tt.fields.alg,
			}
			err := r.AddSMSConfigTwilio(tt.args.ctx, tt.args.sms)
			if tt.res.err == nil {
				assert.NoError(t, err)
			}
			if tt.res.err != nil && !tt.res.err(err) {
				t.Errorf("got wrong err: %v ", err)
			}
			if tt.res.err == nil {
				assertObjectDetails(t, tt.res.want, tt.args.sms.Details)
			}
		})
	}
}

func TestCommandSide_ChangeSMSConfigTwilio(t *testing.T) {
	type fields struct {
		eventstore func(*testing.T) *eventstore.Eventstore
	}
	type args struct {
		ctx context.Context
		sms *ChangeTwilioConfig
	}
	type res struct {
		want *domain.ObjectDetails
		err  func(error) bool
	}
	tests := []struct {
		name   string
		fields fields
		args   args
		res    res
	}{

		{
			name: "resourceowner empty, invalid argument error",
			fields: fields{
				eventstore: expectEventstore(),
			},
			args: args{
				ctx: context.Background(),
				sms: &ChangeTwilioConfig{},
			},
			res: res{
				err: func(err error) bool {
					return errors.Is(err, zerrors.ThrowInvalidArgument(nil, "COMMAND-RHXryJwmFG", "Errors.ResourceOwnerMissing"))
				},
			},
		},
		{
			name: "id empty, invalid argument error",
			fields: fields{
				eventstore: expectEventstore(),
			},
			args: args{
				ctx: context.Background(),
				sms: &ChangeTwilioConfig{
					ResourceOwner: "INSTANCE",
				},
			},
			res: res{
				err: func(err error) bool {
					return errors.Is(err, zerrors.ThrowInvalidArgument(nil, "COMMAND-gMr93iNhTR", "Errors.IDMissing"))
				},
			},
		},
		{
			name: "sms not existing, not found error",
			fields: fields{
				eventstore: expectEventstore(
					expectFilter(),
				),
			},
			args: args{
				ctx: context.Background(),
				sms: &ChangeTwilioConfig{
					ResourceOwner: "INSTANCE",
					ID:            "id",
				},
			},
			res: res{
				err: func(err error) bool {
					return errors.Is(err, zerrors.ThrowNotFound(nil, "COMMAND-MUY0IFAf8O", "Errors.SMSConfig.NotFound"))
				},
			},
		},
		{
			name: "no changes",
			fields: fields{
				eventstore: expectEventstore(
					expectFilter(
						eventFromEventPusher(
							instance.NewSMSConfigTwilioAddedEvent(
								context.Background(),
								&instance.NewAggregate("INSTANCE").Aggregate,
								"providerid",
								"description",
								"sid",
								"senderName",
								&crypto.CryptoValue{
									CryptoType: crypto.TypeEncryption,
									Algorithm:  "enc",
									KeyID:      "id",
									Crypted:    []byte("token"),
								},
								"",
							),
						),
					),
				),
			},
			args: args{
				ctx: context.Background(),
<<<<<<< HEAD
				sms: &twilio.Config{
					SID:              "sid",
					Token:            "token",
					SenderNumber:     "senderName",
					VerifyServiceSID: "",
=======
				sms: &ChangeTwilioConfig{
					ResourceOwner: "INSTANCE",
					ID:            "providerid",
					SID:           gu.Ptr("sid"),
					Token:         gu.Ptr("token"),
					SenderNumber:  gu.Ptr("senderName"),
>>>>>>> 5b40af79
				},
			},
			res: res{
				want: &domain.ObjectDetails{
					ResourceOwner: "INSTANCE",
				},
			},
		},
		{
			name: "sms config twilio change, ok",
			fields: fields{
				eventstore: expectEventstore(
					expectFilter(
						eventFromEventPusher(
							instance.NewSMSConfigTwilioAddedEvent(
								context.Background(),
								&instance.NewAggregate("INSTANCE").Aggregate,
								"providerid",
								"description",
								"sid",
								"token",
								&crypto.CryptoValue{
									CryptoType: crypto.TypeEncryption,
									Algorithm:  "enc",
									KeyID:      "id",
									Crypted:    []byte("token"),
								}, "",
							),
						),
					),
					expectPush(
						newSMSConfigTwilioChangedEvent(
							context.Background(),
							"providerid",
							"sid2",
							"senderName2",
<<<<<<< HEAD
							"",
=======
							"description2",
>>>>>>> 5b40af79
						),
					),
				),
			},
			args: args{
				ctx: context.Background(),
<<<<<<< HEAD
				sms: &twilio.Config{
					SID:              "sid2",
					Token:            "token2",
					SenderNumber:     "senderName2",
					VerifyServiceSID: "",
=======
				sms: &ChangeTwilioConfig{
					ResourceOwner: "INSTANCE",
					ID:            "providerid",
					Description:   gu.Ptr("description2"),
					SID:           gu.Ptr("sid2"),
					Token:         gu.Ptr("token2"),
					SenderNumber:  gu.Ptr("senderName2"),
				},
			},
			res: res{
				want: &domain.ObjectDetails{
					ResourceOwner: "INSTANCE",
				},
			},
		},
	}
	for _, tt := range tests {
		t.Run(tt.name, func(t *testing.T) {
			r := &Commands{
				eventstore: tt.fields.eventstore(t),
			}
			err := r.ChangeSMSConfigTwilio(tt.args.ctx, tt.args.sms)
			if tt.res.err == nil {
				assert.NoError(t, err)
			}
			if tt.res.err != nil && !tt.res.err(err) {
				t.Errorf("got wrong err: %v ", err)
			}
			if tt.res.err == nil {
				assertObjectDetails(t, tt.res.want, tt.args.sms.Details)
			}
		})
	}
}

func TestCommandSide_AddSMSConfigHTTP(t *testing.T) {
	type fields struct {
		eventstore  func(t *testing.T) *eventstore.Eventstore
		idGenerator id.Generator
		alg         crypto.EncryptionAlgorithm
	}
	type args struct {
		ctx  context.Context
		http *AddSMSHTTP
	}
	type res struct {
		want *domain.ObjectDetails
		err  func(error) bool
	}
	tests := []struct {
		name   string
		fields fields
		args   args
		res    res
	}{
		{
			name: "add sms config http, resource owner missing",
			fields: fields{
				eventstore: expectEventstore(),
			},
			args: args{
				ctx:  context.Background(),
				http: &AddSMSHTTP{},
			},
			res: res{
				err: func(err error) bool {
					return errors.Is(err, zerrors.ThrowInvalidArgument(nil, "COMMAND-huy99qWjX4", "Errors.ResourceOwnerMissing"))
				},
			},
		},
		{
			name: "add sms config http, ok",
			fields: fields{
				eventstore: expectEventstore(
					expectFilter(),
					expectPush(
						instance.NewSMSConfigHTTPAddedEvent(
							context.Background(),
							&instance.NewAggregate("INSTANCE").Aggregate,
							"providerid",
							"description",
							"endpoint",
						),
					),
				),
				idGenerator: id_mock.NewIDGeneratorExpectIDs(t, "providerid"),
			},
			args: args{
				ctx: context.Background(),
				http: &AddSMSHTTP{
					ResourceOwner: "INSTANCE",
					Description:   "description",
					Endpoint:      "endpoint",
>>>>>>> 5b40af79
				},
			},
			res: res{
				want: &domain.ObjectDetails{
					ResourceOwner: "INSTANCE",
				},
			},
		},
	}
	for _, tt := range tests {
		t.Run(tt.name, func(t *testing.T) {
			r := &Commands{
				eventstore:    tt.fields.eventstore(t),
				idGenerator:   tt.fields.idGenerator,
				smsEncryption: tt.fields.alg,
			}
			err := r.AddSMSConfigHTTP(tt.args.ctx, tt.args.http)
			if tt.res.err == nil {
				assert.NoError(t, err)
			}
			if tt.res.err != nil && !tt.res.err(err) {
				t.Errorf("got wrong err: %v ", err)
			}
			if tt.res.err == nil {
				assertObjectDetails(t, tt.res.want, tt.args.http.Details)
			}
		})
	}
}

func TestCommandSide_ChangeSMSConfigHTTP(t *testing.T) {
	type fields struct {
		eventstore func(*testing.T) *eventstore.Eventstore
	}
	type args struct {
		ctx  context.Context
		http *ChangeSMSHTTP
	}
	type res struct {
		want *domain.ObjectDetails
		err  func(error) bool
	}
	tests := []struct {
		name   string
		fields fields
		args   args
		res    res
	}{
		{
			name: "resourceowner empty, precondition error",
			fields: fields{
				eventstore: expectEventstore(),
			},
			args: args{
				ctx:  context.Background(),
				http: &ChangeSMSHTTP{},
			},
			res: res{
				err: func(err error) bool {
					return errors.Is(err, zerrors.ThrowInvalidArgument(nil, "COMMAND-M622CFQnwK", "Errors.ResourceOwnerMissing"))
				},
			},
		},
		{
			name: "id empty, precondition error",
			fields: fields{
				eventstore: expectEventstore(),
			},
			args: args{
				ctx: context.Background(),
				http: &ChangeSMSHTTP{
					ResourceOwner: "INSTANCE",
				},
			},
			res: res{
				err: func(err error) bool {
					return errors.Is(err, zerrors.ThrowInvalidArgument(nil, "COMMAND-phyb2e4Kll", "Errors.IDMissing"))
				},
			},
		},
		{
			name: "sms not existing, not found error",
			fields: fields{
				eventstore: expectEventstore(
					expectFilter(),
				),
			},
			args: args{
				ctx: context.Background(),
				http: &ChangeSMSHTTP{
					ResourceOwner: "INSTANCE",
					ID:            "id",
				},
			},
			res: res{
				err: func(err error) bool {
					return errors.Is(err, zerrors.ThrowNotFound(nil, "COMMAND-6NW4I5Kqzj", "Errors.SMSConfig.NotFound"))
				},
			},
		},
		{
			name: "no changes",
			fields: fields{
				eventstore: expectEventstore(
					expectFilter(
						eventFromEventPusher(
							instance.NewSMSConfigHTTPAddedEvent(
								context.Background(),
								&instance.NewAggregate("INSTANCE").Aggregate,
								"providerid",
								"description",
								"endpoint",
							),
						),
					),
				),
			},
			args: args{
				ctx: context.Background(),
				http: &ChangeSMSHTTP{
					ResourceOwner: "INSTANCE",
					ID:            "providerid",
					Endpoint:      gu.Ptr("endpoint"),
				},
			},
			res: res{
				want: &domain.ObjectDetails{
					ResourceOwner: "INSTANCE",
				},
			},
		},
		{
			name: "sms config http change, ok",
			fields: fields{
				eventstore: expectEventstore(
					expectFilter(
						eventFromEventPusher(
							instance.NewSMSConfigHTTPAddedEvent(
								context.Background(),
								&instance.NewAggregate("INSTANCE").Aggregate,
								"providerid",
								"description",
								"endpoint",
							),
						),
					),
					expectPush(
						newSMSConfigHTTPChangedEvent(
							context.Background(),
							"providerid",
							"endpoint2",
							"description2",
						),
					),
				),
			},
			args: args{
				ctx: context.Background(),
				http: &ChangeSMSHTTP{
					ResourceOwner: "INSTANCE",
					ID:            "providerid",
					Description:   gu.Ptr("description2"),
					Endpoint:      gu.Ptr("endpoint2"),
				},
			},
			res: res{
				want: &domain.ObjectDetails{
					ResourceOwner: "INSTANCE",
				},
			},
		},
	}
	for _, tt := range tests {
		t.Run(tt.name, func(t *testing.T) {
			r := &Commands{
				eventstore: tt.fields.eventstore(t),
			}
			err := r.ChangeSMSConfigHTTP(tt.args.ctx, tt.args.http)
			if tt.res.err == nil {
				assert.NoError(t, err)
			}
			if tt.res.err != nil && !tt.res.err(err) {
				t.Errorf("got wrong err: %v ", err)
			}
			if tt.res.err == nil {
				assertObjectDetails(t, tt.res.want, tt.args.http.Details)
			}
		})
	}
}

func TestCommandSide_ActivateSMSConfig(t *testing.T) {
	type fields struct {
		eventstore func(*testing.T) *eventstore.Eventstore
	}
	type args struct {
		ctx        context.Context
		instanceID string
		id         string
	}
	type res struct {
		want *domain.ObjectDetails
		err  func(error) bool
	}
	tests := []struct {
		name   string
		fields fields
		args   args
		res    res
	}{
		{
			name: "resourceowner empty, invalid error",
			fields: fields{
				eventstore: expectEventstore(),
			},
			args: args{
				ctx: context.Background(),
			},
			res: res{
				err: func(err error) bool {
					return errors.Is(err, zerrors.ThrowInvalidArgument(nil, "COMMAND-EFgoOg997V", "Errors.ResourceOwnerMissing"))
				},
			},
		},
		{
			name: "id empty, invalid error",
			fields: fields{
				eventstore: expectEventstore(),
			},
			args: args{
				ctx:        context.Background(),
				instanceID: "INSTANCE",
			},
			res: res{
				err: func(err error) bool {
					return errors.Is(err, zerrors.ThrowInvalidArgument(nil, "COMMAND-jJ6TVqzvjp", "Errors.IDMissing"))
				},
			},
		},
		{
			name: "sms not existing, not found error",
			fields: fields{
				eventstore: expectEventstore(
					expectFilter(),
				),
			},
			args: args{
				ctx:        context.Background(),
				instanceID: "INSTANCE",
				id:         "id",
			},
			res: res{
				err: func(err error) bool {
					return errors.Is(err, zerrors.ThrowNotFound(nil, "COMMAND-9ULtp9PH5E", "Errors.SMSConfig.NotFound"))
				},
			},
		},
		{
			name: "sms existing, already active",
			fields: fields{
				eventstore: expectEventstore(
					expectFilter(
						eventFromEventPusher(
							instance.NewSMSConfigTwilioAddedEvent(
								context.Background(),
								&instance.NewAggregate("INSTANCE").Aggregate,
								"providerid",
								"description",
								"sid",
								"sender-name",
								&crypto.CryptoValue{},
							),
						),
						eventFromEventPusher(
							instance.NewSMSConfigActivatedEvent(
								context.Background(),
								&instance.NewAggregate("INSTANCE").Aggregate,
								"providerid",
							),
						),
					),
				),
			},
			args: args{
				ctx:        context.Background(),
				instanceID: "INSTANCE",
				id:         "providerid",
			},
			res: res{
				err: func(err error) bool {
					return errors.Is(err, zerrors.ThrowPreconditionFailed(nil, "COMMAND-B25GFeIvRi", "Errors.SMSConfig.AlreadyActive"))
				},
			},
		},
		{
			name: "sms config twilio activate, ok",
			fields: fields{
				eventstore: expectEventstore(
					expectFilter(
						eventFromEventPusher(
							instance.NewSMSConfigTwilioAddedEvent(
								context.Background(),
								&instance.NewAggregate("INSTANCE").Aggregate,
								"providerid",
								"description",
								"sid",
								"sender-name",
								&crypto.CryptoValue{},
								"",
							),
						),
					),
					expectPush(
						instance.NewSMSConfigActivatedEvent(
							context.Background(),
							&instance.NewAggregate("INSTANCE").Aggregate,
							"providerid",
						),
					),
				),
			},
			args: args{
				ctx:        context.Background(),
				instanceID: "INSTANCE",
				id:         "providerid",
			},
			res: res{
				want: &domain.ObjectDetails{
					ResourceOwner: "INSTANCE",
				},
			},
		},
		{
			name: "sms config http activate, ok",
			fields: fields{
				eventstore: expectEventstore(
					expectFilter(
						eventFromEventPusher(
							instance.NewSMSConfigHTTPAddedEvent(
								context.Background(),
								&instance.NewAggregate("INSTANCE").Aggregate,
								"providerid",
								"description",
								"endpoint",
							),
						),
					),
					expectPush(
						instance.NewSMSConfigActivatedEvent(
							context.Background(),
							&instance.NewAggregate("INSTANCE").Aggregate,
							"providerid",
						),
					),
				),
			},
			args: args{
				ctx:        context.Background(),
				instanceID: "INSTANCE",
				id:         "providerid",
			},
			res: res{
				want: &domain.ObjectDetails{
					ResourceOwner: "INSTANCE",
				},
			},
		},
	}
	for _, tt := range tests {
		t.Run(tt.name, func(t *testing.T) {
			r := &Commands{
				eventstore: tt.fields.eventstore(t),
			}
			got, err := r.ActivateSMSConfig(tt.args.ctx, tt.args.instanceID, tt.args.id)
			if tt.res.err == nil {
				assert.NoError(t, err)
			}
			if tt.res.err != nil && !tt.res.err(err) {
				t.Errorf("got wrong err: %v ", err)
			}
			if tt.res.err == nil {
				assertObjectDetails(t, tt.res.want, got)
			}
		})
	}
}

func TestCommandSide_DeactivateSMSConfig(t *testing.T) {
	type fields struct {
		eventstore func(*testing.T) *eventstore.Eventstore
	}
	type args struct {
		ctx        context.Context
		instanceID string
		id         string
	}
	type res struct {
		want *domain.ObjectDetails
		err  func(error) bool
	}
	tests := []struct {
		name   string
		fields fields
		args   args
		res    res
	}{{
		name: "resourceowner empty, invalid error",
		fields: fields{
			eventstore: expectEventstore(),
		},
		args: args{
			ctx: context.Background(),
		},
		res: res{
			err: func(err error) bool {
				return errors.Is(err, zerrors.ThrowInvalidArgument(nil, "COMMAND-V9NWOZj8Gi", "Errors.ResourceOwnerMissing"))
			},
		},
	},
		{
			name: "id empty, invalid error",
			fields: fields{
				eventstore: expectEventstore(),
			},
			args: args{
				ctx:        context.Background(),
				instanceID: "INSTANCE",
			},
			res: res{
				err: func(err error) bool {
					return errors.Is(err, zerrors.ThrowInvalidArgument(nil, "COMMAND-xs1ah1v1CL", "Errors.IDMissing"))
				},
			},
		},
		{
			name: "sms not existing, not found error",
			fields: fields{
				eventstore: expectEventstore(
					expectFilter(),
				),
			},
			args: args{
				ctx:        context.Background(),
				instanceID: "INSTANCE",
				id:         "id",
			},
			res: res{
				err: func(err error) bool {
					return errors.Is(err, zerrors.ThrowNotFound(nil, "COMMAND-La91dGNhbM", "Errors.SMSConfig.NotFound"))
				},
			},
		},
		{
			name: "sms config twilio deactivate, already deactivated",
			fields: fields{
				eventstore: expectEventstore(
					expectFilter(
						eventFromEventPusher(
							instance.NewSMSConfigTwilioAddedEvent(
								context.Background(),
								&instance.NewAggregate("INSTANCE").Aggregate,
								"providerid",
								"description",
								"sid",
								"sender-name",
								&crypto.CryptoValue{},
							),
						),
						eventFromEventPusher(
							instance.NewSMSConfigActivatedEvent(
								context.Background(),
								&instance.NewAggregate("INSTANCE").Aggregate,
								"providerid",
							),
						),
						eventFromEventPusher(
							instance.NewSMSConfigDeactivatedEvent(
								context.Background(),
								&instance.NewAggregate("INSTANCE").Aggregate,
								"providerid",
							),
						),
					),
				),
			},
			args: args{
				ctx:        context.Background(),
				instanceID: "INSTANCE",
				id:         "providerid",
			},
			res: res{
				err: func(err error) bool {
					return errors.Is(err, zerrors.ThrowPreconditionFailed(nil, "COMMAND-OSZAEkYvk7", "Errors.SMSConfig.AlreadyDeactivated"))
				},
			},
		},
		{
			name: "sms config twilio deactivate, ok",
			fields: fields{
				eventstore: expectEventstore(
					expectFilter(
						eventFromEventPusher(
							instance.NewSMSConfigTwilioAddedEvent(
								context.Background(),
								&instance.NewAggregate("INSTANCE").Aggregate,
								"providerid",
								"description",
								"sid",
								"sender-name",
								&crypto.CryptoValue{},
								"",
							),
						),
						eventFromEventPusher(
							instance.NewSMSConfigActivatedEvent(
								context.Background(),
								&instance.NewAggregate("INSTANCE").Aggregate,
								"providerid",
							),
						),
					),
					expectPush(
						instance.NewSMSConfigDeactivatedEvent(
							context.Background(),
							&instance.NewAggregate("INSTANCE").Aggregate,
							"providerid",
						),
					),
				),
			},
			args: args{
				ctx:        context.Background(),
				instanceID: "INSTANCE",
				id:         "providerid",
			},
			res: res{
				want: &domain.ObjectDetails{
					ResourceOwner: "INSTANCE",
				},
			},
		},
		{
			name: "sms config http deactivate, ok",
			fields: fields{
				eventstore: expectEventstore(
					expectFilter(
						eventFromEventPusher(
							instance.NewSMSConfigHTTPAddedEvent(
								context.Background(),
								&instance.NewAggregate("INSTANCE").Aggregate,
								"providerid",
								"description",
								"endpoint",
							),
						),
						eventFromEventPusher(
							instance.NewSMSConfigActivatedEvent(
								context.Background(),
								&instance.NewAggregate("INSTANCE").Aggregate,
								"providerid",
							),
						),
					),
					expectPush(
						instance.NewSMSConfigDeactivatedEvent(
							context.Background(),
							&instance.NewAggregate("INSTANCE").Aggregate,
							"providerid",
						),
					),
				),
			},
			args: args{
				ctx:        context.Background(),
				instanceID: "INSTANCE",
				id:         "providerid",
			},
			res: res{
				want: &domain.ObjectDetails{
					ResourceOwner: "INSTANCE",
				},
			},
		},
	}
	for _, tt := range tests {
		t.Run(tt.name, func(t *testing.T) {
			r := &Commands{
				eventstore: tt.fields.eventstore(t),
			}
			got, err := r.DeactivateSMSConfig(tt.args.ctx, tt.args.instanceID, tt.args.id)
			if tt.res.err == nil {
				assert.NoError(t, err)
			}
			if tt.res.err != nil && !tt.res.err(err) {
				t.Errorf("got wrong err: %v ", err)
			}
			if tt.res.err == nil {
				assertObjectDetails(t, tt.res.want, got)
			}
		})
	}
}

func TestCommandSide_RemoveSMSConfig(t *testing.T) {
	type fields struct {
		eventstore func(*testing.T) *eventstore.Eventstore
	}
	type args struct {
		ctx        context.Context
		instanceID string
		id         string
	}
	type res struct {
		want *domain.ObjectDetails
		err  func(error) bool
	}
	tests := []struct {
		name   string
		fields fields
		args   args
		res    res
	}{
		{
			name: "resourceowner empty, invalid error",
			fields: fields{
				eventstore: expectEventstore(),
			},
			args: args{
				ctx: context.Background(),
			},
			res: res{
				err: func(err error) bool {
					return errors.Is(err, zerrors.ThrowInvalidArgument(nil, "COMMAND-cw0NSJsn1v", "Errors.ResourceOwnerMissing"))
				},
			},
		},
		{
			name: "id empty, invalid error",
			fields: fields{
				eventstore: expectEventstore(),
			},
			args: args{
				ctx:        context.Background(),
				instanceID: "INSTANCE",
			},
			res: res{
				err: func(err error) bool {
					return errors.Is(err, zerrors.ThrowInvalidArgument(nil, "COMMAND-Qrz7lvdC4c", "Errors.IDMissing"))
				},
			},
		},
		{
			name: "sms not existing, not found error",
			fields: fields{
				eventstore: expectEventstore(
					expectFilter(),
				),
			},
			args: args{
				ctx:        context.Background(),
				instanceID: "INSTANCE",
				id:         "id",
			},
			res: res{
				err: func(err error) bool {
					return errors.Is(err, zerrors.ThrowNotFound(nil, "COMMAND-povEVHPCkV", "Errors.SMSConfig.NotFound"))
				},
			},
		},
		{
			name: "sms config remove, twilio, ok",
			fields: fields{
				eventstore: expectEventstore(
					expectFilter(
						eventFromEventPusher(
							instance.NewSMSConfigTwilioAddedEvent(
								context.Background(),
								&instance.NewAggregate("INSTANCE").Aggregate,
								"providerid",
								"description",
								"sid",
								"sender-name",
								&crypto.CryptoValue{},
								"",
							),
						),
					),
					expectPush(
						instance.NewSMSConfigRemovedEvent(
							context.Background(),
							&instance.NewAggregate("INSTANCE").Aggregate,
							"providerid",
						),
					),
				),
			},
			args: args{
				ctx:        context.Background(),
				instanceID: "INSTANCE",
				id:         "providerid",
			},
			res: res{
				want: &domain.ObjectDetails{
					ResourceOwner: "INSTANCE",
				},
			},
		},
		{
			name: "sms config remove, http, ok",
			fields: fields{
				eventstore: expectEventstore(
					expectFilter(
						eventFromEventPusher(
							instance.NewSMSConfigHTTPAddedEvent(
								context.Background(),
								&instance.NewAggregate("INSTANCE").Aggregate,
								"providerid",
								"description",
								"endpoint",
							),
						),
					),
					expectPush(
						instance.NewSMSConfigRemovedEvent(
							context.Background(),
							&instance.NewAggregate("INSTANCE").Aggregate,
							"providerid",
						),
					),
				),
			},
			args: args{
				ctx:        context.Background(),
				instanceID: "INSTANCE",
				id:         "providerid",
			},
			res: res{
				want: &domain.ObjectDetails{
					ResourceOwner: "INSTANCE",
				},
			},
		},
	}
	for _, tt := range tests {
		t.Run(tt.name, func(t *testing.T) {
			r := &Commands{
				eventstore: tt.fields.eventstore(t),
			}
			got, err := r.RemoveSMSConfig(tt.args.ctx, tt.args.instanceID, tt.args.id)
			if tt.res.err == nil {
				assert.NoError(t, err)
			}
			if tt.res.err != nil && !tt.res.err(err) {
				t.Errorf("got wrong err: %v ", err)
			}
			if tt.res.err == nil {
				assertObjectDetails(t, tt.res.want, got)
			}
		})
	}
}

<<<<<<< HEAD
func newSMSConfigTwilioChangedEvent(ctx context.Context, id, sid, senderName string, verifyServiceSid string) *instance.SMSConfigTwilioChangedEvent {
	changes := []instance.SMSConfigTwilioChanges{
		instance.ChangeSMSConfigTwilioSID(sid),
		instance.ChangeSMSConfigTwilioSenderNumber(senderName),
		instance.ChangeSMSConfigTwilioVerifyServiceSID(verifyServiceSid),
=======
func newSMSConfigTwilioChangedEvent(ctx context.Context, id, sid, senderName, description string) *instance.SMSConfigTwilioChangedEvent {
	changes := []instance.SMSConfigTwilioChanges{
		instance.ChangeSMSConfigTwilioSID(sid),
		instance.ChangeSMSConfigTwilioSenderNumber(senderName),
		instance.ChangeSMSConfigTwilioDescription(description),
>>>>>>> 5b40af79
	}
	event, _ := instance.NewSMSConfigTwilioChangedEvent(ctx,
		&instance.NewAggregate("INSTANCE").Aggregate,
		id,
		changes,
	)
	return event
}

func newSMSConfigHTTPChangedEvent(ctx context.Context, id, endpoint, description string) *instance.SMSConfigHTTPChangedEvent {
	changes := []instance.SMSConfigHTTPChanges{
		instance.ChangeSMSConfigHTTPEndpoint(endpoint),
		instance.ChangeSMSConfigHTTPDescription(description),
	}
	event, _ := instance.NewSMSConfigHTTPChangedEvent(ctx,
		&instance.NewAggregate("INSTANCE").Aggregate,
		id,
		changes,
	)
	return event
}<|MERGE_RESOLUTION|>--- conflicted
+++ resolved
@@ -80,23 +80,14 @@
 				alg:         crypto.CreateMockEncryptionAlg(gomock.NewController(t)),
 			},
 			args: args{
-<<<<<<< HEAD
-				ctx:        context.Background(),
-				instanceID: "INSTANCE",
-				sms: &twilio.Config{
+				ctx: context.Background(),
+				sms: &AddTwilioConfig{
+					ResourceOwner: "INSTANCE",
+					Description:   "description",
 					SID:              "sid",
 					Token:            "token",
 					SenderNumber:     "senderName",
 					VerifyServiceSID: "",
-=======
-				ctx: context.Background(),
-				sms: &AddTwilioConfig{
-					ResourceOwner: "INSTANCE",
-					Description:   "description",
-					SID:           "sid",
-					Token:         "token",
-					SenderNumber:  "senderName",
->>>>>>> 5b40af79
 				},
 			},
 			res: res{
@@ -225,20 +216,13 @@
 			},
 			args: args{
 				ctx: context.Background(),
-<<<<<<< HEAD
-				sms: &twilio.Config{
-					SID:              "sid",
-					Token:            "token",
-					SenderNumber:     "senderName",
+				sms: &ChangeTwilioConfig{
+					ResourceOwner: "INSTANCE",
+					ID:            "providerid",
+					SID:              gu.Ptr("sid"),
+					Token:            gu.Ptr("token"),
+					SenderNumber:     gu.Ptr("senderName"),
 					VerifyServiceSID: "",
-=======
-				sms: &ChangeTwilioConfig{
-					ResourceOwner: "INSTANCE",
-					ID:            "providerid",
-					SID:           gu.Ptr("sid"),
-					Token:         gu.Ptr("token"),
-					SenderNumber:  gu.Ptr("senderName"),
->>>>>>> 5b40af79
 				},
 			},
 			res: res{
@@ -275,24 +259,14 @@
 							"providerid",
 							"sid2",
 							"senderName2",
-<<<<<<< HEAD
+							"description2",
 							"",
-=======
-							"description2",
->>>>>>> 5b40af79
-						),
-					),
-				),
-			},
-			args: args{
-				ctx: context.Background(),
-<<<<<<< HEAD
-				sms: &twilio.Config{
-					SID:              "sid2",
-					Token:            "token2",
-					SenderNumber:     "senderName2",
-					VerifyServiceSID: "",
-=======
+						),
+					),
+				),
+			},
+			args: args{
+				ctx: context.Background(),
 				sms: &ChangeTwilioConfig{
 					ResourceOwner: "INSTANCE",
 					ID:            "providerid",
@@ -300,6 +274,7 @@
 					SID:           gu.Ptr("sid2"),
 					Token:         gu.Ptr("token2"),
 					SenderNumber:  gu.Ptr("senderName2"),
+					VerifyServiceSID: gu.Ptr(""),
 				},
 			},
 			res: res{
@@ -386,7 +361,6 @@
 					ResourceOwner: "INSTANCE",
 					Description:   "description",
 					Endpoint:      "endpoint",
->>>>>>> 5b40af79
 				},
 			},
 			res: res{
@@ -658,6 +632,7 @@
 								"sid",
 								"sender-name",
 								&crypto.CryptoValue{},
+								"",
 							),
 						),
 						eventFromEventPusher(
@@ -853,6 +828,7 @@
 								"sid",
 								"sender-name",
 								&crypto.CryptoValue{},
+								"",
 							),
 						),
 						eventFromEventPusher(
@@ -1149,19 +1125,12 @@
 	}
 }
 
-<<<<<<< HEAD
-func newSMSConfigTwilioChangedEvent(ctx context.Context, id, sid, senderName string, verifyServiceSid string) *instance.SMSConfigTwilioChangedEvent {
-	changes := []instance.SMSConfigTwilioChanges{
-		instance.ChangeSMSConfigTwilioSID(sid),
-		instance.ChangeSMSConfigTwilioSenderNumber(senderName),
-		instance.ChangeSMSConfigTwilioVerifyServiceSID(verifyServiceSid),
-=======
-func newSMSConfigTwilioChangedEvent(ctx context.Context, id, sid, senderName, description string) *instance.SMSConfigTwilioChangedEvent {
+func newSMSConfigTwilioChangedEvent(ctx context.Context, id, sid, senderName, description, verifyServiceSid string) *instance.SMSConfigTwilioChangedEvent {
 	changes := []instance.SMSConfigTwilioChanges{
 		instance.ChangeSMSConfigTwilioSID(sid),
 		instance.ChangeSMSConfigTwilioSenderNumber(senderName),
 		instance.ChangeSMSConfigTwilioDescription(description),
->>>>>>> 5b40af79
+		instance.ChangeSMSConfigTwilioVerifyServiceSID(verifyServiceSid),
 	}
 	event, _ := instance.NewSMSConfigTwilioChangedEvent(ctx,
 		&instance.NewAggregate("INSTANCE").Aggregate,
