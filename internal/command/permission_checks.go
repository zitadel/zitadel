package command

import (
	"context"

	"github.com/zitadel/zitadel/internal/api/authz"
	"github.com/zitadel/zitadel/internal/domain"
	"github.com/zitadel/zitadel/internal/eventstore"
	"github.com/zitadel/zitadel/internal/repository/instance"
	"github.com/zitadel/zitadel/internal/repository/org"
	"github.com/zitadel/zitadel/internal/repository/project"
	"github.com/zitadel/zitadel/internal/v2/user"
	"github.com/zitadel/zitadel/internal/zerrors"
)

type PermissionCheck func(resourceOwner, aggregateID string) error

type UserGrantPermissionCheck func(projectID, projectGrantID string) PermissionCheck

func (c *Commands) newPermissionCheck(ctx context.Context, permission string, aggregateType eventstore.AggregateType) PermissionCheck {
	return func(resourceOwner, aggregateID string) error {
		if aggregateID == "" {
			return zerrors.ThrowInternal(nil, "COMMAND-ulBlS", "Errors.IDMissing")
		}
		// For example if a write model didn't query any events, the resource owner is probably empty.
		// In this case, we have to query an event on the given aggregate to get the resource owner.
		if resourceOwner == "" {
			r := NewResourceOwnerModel(authz.GetInstance(ctx).InstanceID(), aggregateType, aggregateID)
			err := c.eventstore.FilterToQueryReducer(ctx, r)
			if err != nil {
				return err
			}
			resourceOwner = r.resourceOwner
		}
		if resourceOwner == "" {
			return zerrors.ThrowNotFound(nil, "COMMAND-4g3xq", "Errors.NotFound")
		}
		return c.checkPermission(ctx, permission, resourceOwner, aggregateID)
	}
}

func (c *Commands) checkPermissionOnUser(ctx context.Context, permission string) PermissionCheck {
	return func(resourceOwner, aggregateID string) error {
		if aggregateID != "" && aggregateID == authz.GetCtxData(ctx).UserID {
			return nil
		}
		return c.newPermissionCheck(ctx, permission, user.AggregateType)(resourceOwner, aggregateID)
	}
}

func (c *Commands) NewPermissionCheckUserWrite(ctx context.Context) PermissionCheck {
	return c.checkPermissionOnUser(ctx, domain.PermissionUserWrite)
}

func (c *Commands) checkPermissionDeleteUser(ctx context.Context, resourceOwner, userID string) error {
	return c.checkPermissionOnUser(ctx, domain.PermissionUserDelete)(resourceOwner, userID)
}

func (c *Commands) checkPermissionUpdateUser(ctx context.Context, resourceOwner, userID string) error {
	return c.NewPermissionCheckUserWrite(ctx)(resourceOwner, userID)
}

func (c *Commands) checkPermissionUpdateUserCredentials(ctx context.Context, resourceOwner, userID string) error {
	return c.checkPermissionOnUser(ctx, domain.PermissionUserCredentialWrite)(resourceOwner, userID)
}

func (c *Commands) checkPermissionDeleteProject(ctx context.Context, resourceOwner, projectID string) error {
	return c.newPermissionCheck(ctx, domain.PermissionProjectDelete, project.AggregateType)(resourceOwner, projectID)
}

func (c *Commands) checkPermissionUpdateProject(ctx context.Context, resourceOwner, projectID string) error {
	return c.newPermissionCheck(ctx, domain.PermissionProjectWrite, project.AggregateType)(resourceOwner, projectID)
}

func (c *Commands) checkPermissionUpdateProjectGrant(ctx context.Context, resourceOwner, projectID, projectGrantID string) (err error) {
	if err := c.newPermissionCheck(ctx, domain.PermissionProjectGrantWrite, project.AggregateType)(resourceOwner, projectGrantID); err != nil {
		if err := c.newPermissionCheck(ctx, domain.PermissionProjectGrantWrite, project.AggregateType)(resourceOwner, projectID); err != nil {
			return err
		}
	}
	return nil
}

func (c *Commands) checkPermissionDeleteProjectGrant(ctx context.Context, resourceOwner, projectID, projectGrantID string) (err error) {
	if err := c.newPermissionCheck(ctx, domain.PermissionProjectGrantDelete, project.AggregateType)(resourceOwner, projectGrantID); err != nil {
		if err := c.newPermissionCheck(ctx, domain.PermissionProjectGrantDelete, project.AggregateType)(resourceOwner, projectID); err != nil {
			return err
		}
	}
	return nil
}

<<<<<<< HEAD
func (c *Commands) newUserGrantPermissionCheck(ctx context.Context, permission string) UserGrantPermissionCheck {
	check := c.newPermissionCheck(ctx, permission, project.AggregateType)
	return func(projectID, projectGrantID string) PermissionCheck {
		return func(resourceOwner, _ string) error {
			if projectGrantID != "" {
				grantErr := check(resourceOwner, projectGrantID)
				if grantErr != nil {
					projectErr := check(resourceOwner, projectID)
					if projectErr != nil {
						return grantErr
					}
				}
			} else {
				projectErr := check(resourceOwner, projectID)
				if projectErr != nil {
					return projectErr
				}
			}
			return nil
		}
	}
}

func (c *Commands) NewPermissionCheckUserGrantWrite(ctx context.Context) UserGrantPermissionCheck {
	return c.newUserGrantPermissionCheck(ctx, domain.PermissionUserGrantWrite)
}

func (c *Commands) NewPermissionCheckUserGrantDelete(ctx context.Context) UserGrantPermissionCheck {
	return c.newUserGrantPermissionCheck(ctx, domain.PermissionUserGrantDelete)
=======
func (c *Commands) checkPermissionUpdateInstanceMember(ctx context.Context, instanceID string) error {
	return c.newPermissionCheck(ctx, domain.PermissionInstanceMemberWrite, instance.AggregateType)(instanceID, instanceID)
}

func (c *Commands) checkPermissionDeleteInstanceMember(ctx context.Context, instanceID string) error {
	return c.newPermissionCheck(ctx, domain.PermissionInstanceMemberDelete, instance.AggregateType)(instanceID, instanceID)
}

func (c *Commands) checkPermissionUpdateOrgMember(ctx context.Context, instanceID, orgID string) error {
	return c.newPermissionCheck(ctx, domain.PermissionOrgMemberWrite, org.AggregateType)(instanceID, orgID)
}
func (c *Commands) checkPermissionDeleteOrgMember(ctx context.Context, instanceID, orgID string) error {
	return c.newPermissionCheck(ctx, domain.PermissionOrgMemberDelete, org.AggregateType)(instanceID, orgID)
}

func (c *Commands) checkPermissionUpdateProjectMember(ctx context.Context, resourceOwner, projectID string) error {
	return c.newPermissionCheck(ctx, domain.PermissionProjectMemberWrite, project.AggregateType)(resourceOwner, projectID)
}

func (c *Commands) checkPermissionDeleteProjectMember(ctx context.Context, resourceOwner, projectID string) error {
	return c.newPermissionCheck(ctx, domain.PermissionProjectMemberDelete, project.AggregateType)(resourceOwner, projectID)
}

func (c *Commands) checkPermissionUpdateProjectGrantMember(ctx context.Context, resourceOwner, projectID, projectGrantID string) (err error) {
	if err := c.newPermissionCheck(ctx, domain.PermissionProjectGrantMemberWrite, project.AggregateType)(resourceOwner, projectGrantID); err != nil {
		if err := c.newPermissionCheck(ctx, domain.PermissionProjectGrantMemberWrite, project.AggregateType)(resourceOwner, projectID); err != nil {
			return err
		}
	}
	return nil
}

func (c *Commands) checkPermissionDeleteProjectGrantMember(ctx context.Context, resourceOwner, projectID, projectGrantID string) (err error) {
	if err := c.newPermissionCheck(ctx, domain.PermissionProjectGrantMemberDelete, project.AggregateType)(resourceOwner, projectGrantID); err != nil {
		if err := c.newPermissionCheck(ctx, domain.PermissionProjectGrantMemberDelete, project.AggregateType)(resourceOwner, projectID); err != nil {
			return err
		}
	}
	return nil
>>>>>>> fc8d5044
}<|MERGE_RESOLUTION|>--- conflicted
+++ resolved
@@ -90,37 +90,6 @@
 	return nil
 }
 
-<<<<<<< HEAD
-func (c *Commands) newUserGrantPermissionCheck(ctx context.Context, permission string) UserGrantPermissionCheck {
-	check := c.newPermissionCheck(ctx, permission, project.AggregateType)
-	return func(projectID, projectGrantID string) PermissionCheck {
-		return func(resourceOwner, _ string) error {
-			if projectGrantID != "" {
-				grantErr := check(resourceOwner, projectGrantID)
-				if grantErr != nil {
-					projectErr := check(resourceOwner, projectID)
-					if projectErr != nil {
-						return grantErr
-					}
-				}
-			} else {
-				projectErr := check(resourceOwner, projectID)
-				if projectErr != nil {
-					return projectErr
-				}
-			}
-			return nil
-		}
-	}
-}
-
-func (c *Commands) NewPermissionCheckUserGrantWrite(ctx context.Context) UserGrantPermissionCheck {
-	return c.newUserGrantPermissionCheck(ctx, domain.PermissionUserGrantWrite)
-}
-
-func (c *Commands) NewPermissionCheckUserGrantDelete(ctx context.Context) UserGrantPermissionCheck {
-	return c.newUserGrantPermissionCheck(ctx, domain.PermissionUserGrantDelete)
-=======
 func (c *Commands) checkPermissionUpdateInstanceMember(ctx context.Context, instanceID string) error {
 	return c.newPermissionCheck(ctx, domain.PermissionInstanceMemberWrite, instance.AggregateType)(instanceID, instanceID)
 }
@@ -160,5 +129,35 @@
 		}
 	}
 	return nil
->>>>>>> fc8d5044
+}
+
+func (c *Commands) newUserGrantPermissionCheck(ctx context.Context, permission string) UserGrantPermissionCheck {
+	check := c.newPermissionCheck(ctx, permission, project.AggregateType)
+	return func(projectID, projectGrantID string) PermissionCheck {
+		return func(resourceOwner, _ string) error {
+			if projectGrantID != "" {
+				grantErr := check(resourceOwner, projectGrantID)
+				if grantErr != nil {
+					projectErr := check(resourceOwner, projectID)
+					if projectErr != nil {
+						return grantErr
+					}
+				}
+			} else {
+				projectErr := check(resourceOwner, projectID)
+				if projectErr != nil {
+					return projectErr
+				}
+			}
+			return nil
+		}
+	}
+}
+
+func (c *Commands) NewPermissionCheckUserGrantWrite(ctx context.Context) UserGrantPermissionCheck {
+	return c.newUserGrantPermissionCheck(ctx, domain.PermissionUserGrantWrite)
+}
+
+func (c *Commands) NewPermissionCheckUserGrantDelete(ctx context.Context) UserGrantPermissionCheck {
+	return c.newUserGrantPermissionCheck(ctx, domain.PermissionUserGrantDelete)
 }