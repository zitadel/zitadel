--- conflicted
+++ resolved
@@ -110,7 +110,6 @@
 	IDPOptions        idp.Options
 }
 
-<<<<<<< HEAD
 type SAMLProvider struct {
 	Name              string
 	Metadata          []byte
@@ -120,7 +119,8 @@
 	Binding           string
 	WithSignedRequest bool
 	IDPOptions        idp.Options
-=======
+}
+
 type AppleProvider struct {
 	Name       string
 	ClientID   string
@@ -129,7 +129,6 @@
 	PrivateKey []byte
 	Scopes     []string
 	IDPOptions idp.Options
->>>>>>> 7edc73bd
 }
 
 func ExistsIDP(ctx context.Context, filter preparation.FilterToQueryReducer, id, orgID string) (exists bool, err error) {
