--- conflicted
+++ resolved
@@ -3,10 +3,7 @@
 import (
 	"context"
 
-<<<<<<< HEAD
-=======
 	"github.com/zitadel/zitadel/internal/api/authz"
->>>>>>> 58cfb94e
 	"github.com/zitadel/zitadel/internal/domain"
 	caos_errs "github.com/zitadel/zitadel/internal/errors"
 	"github.com/zitadel/zitadel/internal/eventstore"
@@ -19,7 +16,6 @@
 		return nil, caos_errs.ThrowInvalidArgument(nil, "COMMAND-03j8f", "Errors.IDMissing")
 	}
 	if err := c.checkUserExists(ctx, userID, resourceOwner); err != nil {
-		return nil, err
 	}
 	if userID != authz.GetCtxData(ctx).UserID {
 		if err := c.checkPermission(ctx, domain.PermissionUserWrite, resourceOwner, userID); err != nil {
