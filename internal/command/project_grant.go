package command

import (
	"context"
	"reflect"

	"github.com/zitadel/logging"

	"github.com/zitadel/zitadel/internal/api/authz"
	"github.com/zitadel/zitadel/internal/domain"
	"github.com/zitadel/zitadel/internal/eventstore"
	"github.com/zitadel/zitadel/internal/feature"
	"github.com/zitadel/zitadel/internal/repository/org"
	"github.com/zitadel/zitadel/internal/repository/project"
	"github.com/zitadel/zitadel/internal/telemetry/tracing"
	"github.com/zitadel/zitadel/internal/zerrors"
)

func (c *Commands) AddProjectGrantWithID(ctx context.Context, grant *domain.ProjectGrant, grantID string, resourceOwner string) (_ *domain.ProjectGrant, err error) {
	ctx, span := tracing.NewSpan(ctx)
	defer func() { span.EndWithError(err) }()

	return c.addProjectGrantWithID(ctx, grant, grantID, resourceOwner)
}

func (c *Commands) AddProjectGrant(ctx context.Context, grant *domain.ProjectGrant, resourceOwner string) (_ *domain.ProjectGrant, err error) {
	if !grant.IsValid() {
		return nil, zerrors.ThrowInvalidArgument(nil, "PROJECT-3b8fs", "Errors.Project.Grant.Invalid")
	}
	err = c.checkProjectGrantPreCondition(ctx, grant)
	if err != nil {
		return nil, err
	}

	grantID, err := c.idGenerator.Next()
	if err != nil {
		return nil, err
	}

	return c.addProjectGrantWithID(ctx, grant, grantID, resourceOwner)
}

func (c *Commands) addProjectGrantWithID(ctx context.Context, grant *domain.ProjectGrant, grantID string, resourceOwner string) (_ *domain.ProjectGrant, err error) {
	grant.GrantID = grantID

	addedGrant := NewProjectGrantWriteModel(grant.GrantID, grant.AggregateID, resourceOwner)
	projectAgg := ProjectAggregateFromWriteModel(&addedGrant.WriteModel)
	pushedEvents, err := c.eventstore.Push(
		ctx,
		project.NewGrantAddedEvent(ctx, projectAgg, grant.GrantID, grant.GrantedOrgID, grant.RoleKeys))
	if err != nil {
		return nil, err
	}
	err = AppendAndReduce(addedGrant, pushedEvents...)
	if err != nil {
		return nil, err
	}
	return projectGrantWriteModelToProjectGrant(addedGrant), nil
}

func (c *Commands) ChangeProjectGrant(ctx context.Context, grant *domain.ProjectGrant, resourceOwner string, cascadeUserGrantIDs ...string) (_ *domain.ProjectGrant, err error) {
	if grant.GrantID == "" {
		return nil, zerrors.ThrowInvalidArgument(nil, "PROJECT-1j83s", "Errors.IDMissing")
	}
	existingGrant, err := c.projectGrantWriteModelByID(ctx, grant.GrantID, grant.AggregateID, resourceOwner)
	if err != nil {
		return nil, err
	}
	grant.GrantedOrgID = existingGrant.GrantedOrgID
	err = c.checkProjectGrantPreCondition(ctx, grant)
	if err != nil {
		return nil, err
	}
	projectAgg := ProjectAggregateFromWriteModel(&existingGrant.WriteModel)

	if reflect.DeepEqual(existingGrant.RoleKeys, grant.RoleKeys) {
		return nil, zerrors.ThrowPreconditionFailed(nil, "PROJECT-0o0pL", "Errors.NoChangesFoundc")
	}

	events := []eventstore.Command{
		project.NewGrantChangedEvent(ctx, projectAgg, grant.GrantID, grant.RoleKeys),
	}

	removedRoles := domain.GetRemovedRoles(existingGrant.RoleKeys, grant.RoleKeys)
	if len(removedRoles) == 0 {
		pushedEvents, err := c.eventstore.Push(ctx, events...)
		if err != nil {
			return nil, err
		}
		err = AppendAndReduce(existingGrant, pushedEvents...)
		if err != nil {
			return nil, err
		}
		return projectGrantWriteModelToProjectGrant(existingGrant), nil
	}

	for _, userGrantID := range cascadeUserGrantIDs {
		event, err := c.removeRoleFromUserGrant(ctx, userGrantID, removedRoles, true)
		if err != nil {
			continue
		}
		events = append(events, event)
	}
	pushedEvents, err := c.eventstore.Push(ctx, events...)
	if err != nil {
		return nil, err
	}
	err = AppendAndReduce(existingGrant, pushedEvents...)
	if err != nil {
		return nil, err
	}
	return projectGrantWriteModelToProjectGrant(existingGrant), nil
}

func (c *Commands) removeRoleFromProjectGrant(ctx context.Context, projectAgg *eventstore.Aggregate, projectID, projectGrantID, roleKey string, cascade bool) (_ eventstore.Command, _ *ProjectGrantWriteModel, err error) {
	existingProjectGrant, err := c.projectGrantWriteModelByID(ctx, projectGrantID, projectID, "")
	if err != nil {
		return nil, nil, err
	}
	if existingProjectGrant.State == domain.ProjectGrantStateUnspecified || existingProjectGrant.State == domain.ProjectGrantStateRemoved {
		return nil, nil, zerrors.ThrowNotFound(nil, "COMMAND-3M9sd", "Errors.Project.Grant.NotFound")
	}
	keyExists := false
	for i, key := range existingProjectGrant.RoleKeys {
		if key == roleKey {
			keyExists = true
			copy(existingProjectGrant.RoleKeys[i:], existingProjectGrant.RoleKeys[i+1:])
			existingProjectGrant.RoleKeys[len(existingProjectGrant.RoleKeys)-1] = ""
			existingProjectGrant.RoleKeys = existingProjectGrant.RoleKeys[:len(existingProjectGrant.RoleKeys)-1]
			continue
		}
	}
	if !keyExists {
		return nil, nil, zerrors.ThrowPreconditionFailed(nil, "COMMAND-5m8g9", "Errors.Project.Grant.RoleKeyNotFound")
	}
	changedProjectGrant := NewProjectGrantWriteModel(projectGrantID, projectID, existingProjectGrant.ResourceOwner)

	if cascade {
		return project.NewGrantCascadeChangedEvent(ctx, projectAgg, projectGrantID, existingProjectGrant.RoleKeys), changedProjectGrant, nil
	}

	return project.NewGrantChangedEvent(ctx, projectAgg, projectGrantID, existingProjectGrant.RoleKeys), changedProjectGrant, nil
}

func (c *Commands) DeactivateProjectGrant(ctx context.Context, projectID, grantID, resourceOwner string) (details *domain.ObjectDetails, err error) {
	if grantID == "" || projectID == "" {
		return details, zerrors.ThrowInvalidArgument(nil, "PROJECT-p0s4V", "Errors.IDMissing")
	}

	err = c.checkProjectExists(ctx, projectID, resourceOwner)
	if err != nil {
		return nil, err
	}

	existingGrant, err := c.projectGrantWriteModelByID(ctx, grantID, projectID, resourceOwner)
	if err != nil {
		return details, err
	}
	if existingGrant.State != domain.ProjectGrantStateActive {
		return details, zerrors.ThrowPreconditionFailed(nil, "PROJECT-47fu8", "Errors.Project.Grant.NotActive")
	}
	projectAgg := ProjectAggregateFromWriteModel(&existingGrant.WriteModel)

	pushedEvents, err := c.eventstore.Push(ctx, project.NewGrantDeactivateEvent(ctx, projectAgg, grantID))
	if err != nil {
		return nil, err
	}
	err = AppendAndReduce(existingGrant, pushedEvents...)
	if err != nil {
		return nil, err
	}
	return writeModelToObjectDetails(&existingGrant.WriteModel), nil
}

func (c *Commands) ReactivateProjectGrant(ctx context.Context, projectID, grantID, resourceOwner string) (details *domain.ObjectDetails, err error) {
	if grantID == "" || projectID == "" {
		return details, zerrors.ThrowInvalidArgument(nil, "PROJECT-p0s4V", "Errors.IDMissing")
	}

	err = c.checkProjectExists(ctx, projectID, resourceOwner)
	if err != nil {
		return nil, err
	}

	existingGrant, err := c.projectGrantWriteModelByID(ctx, grantID, projectID, resourceOwner)
	if err != nil {
		return details, err
	}
	if existingGrant.State != domain.ProjectGrantStateInactive {
		return details, zerrors.ThrowPreconditionFailed(nil, "PROJECT-47fu8", "Errors.Project.Grant.NotInactive")
	}
	projectAgg := ProjectAggregateFromWriteModel(&existingGrant.WriteModel)
	pushedEvents, err := c.eventstore.Push(ctx, project.NewGrantReactivatedEvent(ctx, projectAgg, grantID))
	if err != nil {
		return nil, err
	}
	err = AppendAndReduce(existingGrant, pushedEvents...)
	if err != nil {
		return nil, err
	}
	return writeModelToObjectDetails(&existingGrant.WriteModel), nil
}

func (c *Commands) RemoveProjectGrant(ctx context.Context, projectID, grantID, resourceOwner string, cascadeUserGrantIDs ...string) (details *domain.ObjectDetails, err error) {
	if grantID == "" || projectID == "" {
		return details, zerrors.ThrowInvalidArgument(nil, "PROJECT-1m9fJ", "Errors.IDMissing")
	}

	err = c.checkProjectExists(ctx, projectID, resourceOwner)
	if err != nil {
		return nil, err
	}

	existingGrant, err := c.projectGrantWriteModelByID(ctx, grantID, projectID, resourceOwner)
	if err != nil {
		return details, err
	}
	events := make([]eventstore.Command, 0)
	projectAgg := ProjectAggregateFromWriteModel(&existingGrant.WriteModel)
	events = append(events, project.NewGrantRemovedEvent(ctx, projectAgg, grantID, existingGrant.GrantedOrgID))

	for _, userGrantID := range cascadeUserGrantIDs {
		event, _, err := c.removeUserGrant(ctx, userGrantID, "", true)
		if err != nil {
			logging.LogWithFields("COMMAND-3m8sG", "usergrantid", grantID).WithError(err).Warn("could not cascade remove user grant")
			continue
		}
		events = append(events, event)
	}
	pushedEvents, err := c.eventstore.Push(ctx, events...)
	if err != nil {
		return nil, err
	}
	err = AppendAndReduce(existingGrant, pushedEvents...)
	if err != nil {
		return nil, err
	}
	return writeModelToObjectDetails(&existingGrant.WriteModel), nil
}

func (c *Commands) projectGrantWriteModelByID(ctx context.Context, grantID, projectID, resourceOwner string) (member *ProjectGrantWriteModel, err error) {
	ctx, span := tracing.NewSpan(ctx)
	defer func() { span.EndWithError(err) }()

	writeModel := NewProjectGrantWriteModel(grantID, projectID, resourceOwner)
	err = c.eventstore.FilterToQueryReducer(ctx, writeModel)
	if err != nil {
		return nil, err
	}

	if writeModel.State == domain.ProjectGrantStateUnspecified || writeModel.State == domain.ProjectGrantStateRemoved {
		return nil, zerrors.ThrowNotFound(nil, "PROJECT-D8JxR", "Errors.Project.Grant.NotFound")
	}

	return writeModel, nil
}

func (c *Commands) checkProjectGrantPreCondition(ctx context.Context, projectGrant *domain.ProjectGrant) error {
	if !authz.GetFeatures(ctx).ShouldUseImprovedPerformance(feature.ImprovedPerformanceTypeProjectGrant) {
		return c.checkProjectGrantPreConditionOld(ctx, projectGrant)
	}
<<<<<<< HEAD
	existingRoleKeys, err := c.searchProjectGrantState(ctx, projectGrant.AggregateID, projectGrant.GrantedOrgID)
	if err != nil {
		return err
	}
=======
	results, err := c.eventstore.Search(
		ctx,
		// project state query
		map[eventstore.FieldType]any{
			eventstore.FieldTypeAggregateType: project.AggregateType,
			eventstore.FieldTypeAggregateID:   projectGrant.AggregateID,
			eventstore.FieldTypeFieldName:     project.ProjectStateSearchField,
			eventstore.FieldTypeObjectType:    project.ProjectSearchType,
		},
		// granted org query
		map[eventstore.FieldType]any{
			eventstore.FieldTypeAggregateType: org.AggregateType,
			eventstore.FieldTypeAggregateID:   projectGrant.GrantedOrgID,
			eventstore.FieldTypeFieldName:     org.OrgStateSearchField,
			eventstore.FieldTypeObjectType:    org.OrgSearchType,
		},
		// role query
		map[eventstore.FieldType]any{
			eventstore.FieldTypeAggregateType: project.AggregateType,
			eventstore.FieldTypeAggregateID:   projectGrant.AggregateID,
			eventstore.FieldTypeFieldName:     project.ProjectRoleKeySearchField,
			eventstore.FieldTypeObjectType:    project.ProjectRoleSearchType,
		},
	)
	if err != nil {
		return err
	}

	var (
		existsProject    bool
		existsGrantedOrg bool
		existingRoleKeys []string
	)

	for _, result := range results {
		switch result.Object.Type {
		case project.ProjectRoleSearchType:
			var role string
			err := result.Value.Unmarshal(&role)
			if err != nil {
				return err
			}
			existingRoleKeys = append(existingRoleKeys, role)
		case org.OrgSearchType:
			var state domain.OrgState
			err := result.Value.Unmarshal(&state)
			if err != nil {
				return err
			}
			existsGrantedOrg = state.Valid() && state != domain.OrgStateRemoved
		case project.ProjectSearchType:
			var state domain.ProjectState
			err := result.Value.Unmarshal(&state)
			if err != nil {
				return err
			}
			existsProject = state.Valid() && state != domain.ProjectStateRemoved
		}
	}

	if !existsProject {
		return zerrors.ThrowPreconditionFailed(err, "COMMAND-m9gsd", "Errors.Project.NotFound")
	}
	if !existsGrantedOrg {
		return zerrors.ThrowPreconditionFailed(err, "COMMAND-3m9gg", "Errors.Org.NotFound")
	}
>>>>>>> 1d846358
	if projectGrant.HasInvalidRoles(existingRoleKeys) {
		return zerrors.ThrowPreconditionFailed(err, "COMMAND-6m9gd", "Errors.Project.Role.NotFound")
	}
	return nil
}

func (c *Commands) searchProjectGrantState(ctx context.Context, projectID, grantedOrgID string) (existingRoleKeys []string, err error) {
	results, err := c.eventstore.Search(
		ctx,
		// project state query
		map[eventstore.FieldType]any{
			eventstore.FieldTypeAggregateType: project.AggregateType,
			eventstore.FieldTypeAggregateID:   projectID,
			eventstore.FieldTypeFieldName:     project.ProjectStateSearchField,
			eventstore.FieldTypeObjectType:    project.ProjectSearchType,
		},
		// granted org query
		map[eventstore.FieldType]any{
			eventstore.FieldTypeAggregateType: org.AggregateType,
			eventstore.FieldTypeAggregateID:   grantedOrgID,
			eventstore.FieldTypeFieldName:     org.OrgStateSearchField,
			eventstore.FieldTypeObjectType:    org.OrgSearchType,
		},
		// role query
		map[eventstore.FieldType]any{
			eventstore.FieldTypeAggregateType: project.AggregateType,
			eventstore.FieldTypeAggregateID:   projectID,
			eventstore.FieldTypeFieldName:     project.ProjectRoleKeySearchField,
			eventstore.FieldTypeObjectType:    project.ProjectRoleSearchType,
		},
	)
	if err != nil {
		return nil, err
	}

	var (
		existsProject    bool
		existsGrantedOrg bool
	)

	for _, result := range results {
		switch result.Object.Type {
		case project.ProjectRoleSearchType:
			var role string
			err := result.Value.Unmarshal(&role)
			if err != nil {
				return nil, err
			}
			existingRoleKeys = append(existingRoleKeys, role)
		case org.OrgSearchType:
			var state domain.OrgState
			err := result.Value.Unmarshal(&state)
			if err != nil {
				return nil, err
			}
			existsGrantedOrg = state.Valid() && state != domain.OrgStateRemoved
		case project.ProjectSearchType:
			var state domain.ProjectState
			err := result.Value.Unmarshal(&state)
			if err != nil {
				return nil, err
			}
			existsProject = state.Valid() && state != domain.ProjectStateRemoved
		}
	}

	if !existsProject {
		return nil, zerrors.ThrowPreconditionFailed(err, "COMMAND-m9gsd", "Errors.Project.NotFound")
	}
	if !existsGrantedOrg {
		return nil, zerrors.ThrowPreconditionFailed(err, "COMMAND-3m9gg", "Errors.Org.NotFound")
	}
	return existingRoleKeys, nil
}<|MERGE_RESOLUTION|>--- conflicted
+++ resolved
@@ -259,79 +259,11 @@
 	if !authz.GetFeatures(ctx).ShouldUseImprovedPerformance(feature.ImprovedPerformanceTypeProjectGrant) {
 		return c.checkProjectGrantPreConditionOld(ctx, projectGrant)
 	}
-<<<<<<< HEAD
 	existingRoleKeys, err := c.searchProjectGrantState(ctx, projectGrant.AggregateID, projectGrant.GrantedOrgID)
 	if err != nil {
 		return err
 	}
-=======
-	results, err := c.eventstore.Search(
-		ctx,
-		// project state query
-		map[eventstore.FieldType]any{
-			eventstore.FieldTypeAggregateType: project.AggregateType,
-			eventstore.FieldTypeAggregateID:   projectGrant.AggregateID,
-			eventstore.FieldTypeFieldName:     project.ProjectStateSearchField,
-			eventstore.FieldTypeObjectType:    project.ProjectSearchType,
-		},
-		// granted org query
-		map[eventstore.FieldType]any{
-			eventstore.FieldTypeAggregateType: org.AggregateType,
-			eventstore.FieldTypeAggregateID:   projectGrant.GrantedOrgID,
-			eventstore.FieldTypeFieldName:     org.OrgStateSearchField,
-			eventstore.FieldTypeObjectType:    org.OrgSearchType,
-		},
-		// role query
-		map[eventstore.FieldType]any{
-			eventstore.FieldTypeAggregateType: project.AggregateType,
-			eventstore.FieldTypeAggregateID:   projectGrant.AggregateID,
-			eventstore.FieldTypeFieldName:     project.ProjectRoleKeySearchField,
-			eventstore.FieldTypeObjectType:    project.ProjectRoleSearchType,
-		},
-	)
-	if err != nil {
-		return err
-	}
-
-	var (
-		existsProject    bool
-		existsGrantedOrg bool
-		existingRoleKeys []string
-	)
-
-	for _, result := range results {
-		switch result.Object.Type {
-		case project.ProjectRoleSearchType:
-			var role string
-			err := result.Value.Unmarshal(&role)
-			if err != nil {
-				return err
-			}
-			existingRoleKeys = append(existingRoleKeys, role)
-		case org.OrgSearchType:
-			var state domain.OrgState
-			err := result.Value.Unmarshal(&state)
-			if err != nil {
-				return err
-			}
-			existsGrantedOrg = state.Valid() && state != domain.OrgStateRemoved
-		case project.ProjectSearchType:
-			var state domain.ProjectState
-			err := result.Value.Unmarshal(&state)
-			if err != nil {
-				return err
-			}
-			existsProject = state.Valid() && state != domain.ProjectStateRemoved
-		}
-	}
-
-	if !existsProject {
-		return zerrors.ThrowPreconditionFailed(err, "COMMAND-m9gsd", "Errors.Project.NotFound")
-	}
-	if !existsGrantedOrg {
-		return zerrors.ThrowPreconditionFailed(err, "COMMAND-3m9gg", "Errors.Org.NotFound")
-	}
->>>>>>> 1d846358
+
 	if projectGrant.HasInvalidRoles(existingRoleKeys) {
 		return zerrors.ThrowPreconditionFailed(err, "COMMAND-6m9gd", "Errors.Project.Role.NotFound")
 	}
