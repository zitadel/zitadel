--- conflicted
+++ resolved
@@ -1269,61 +1269,7 @@
 				},
 			},
 			res: res{
-<<<<<<< HEAD
-				err: isPermissionDenied,
-			},
-		},
-		{
-			name: "remove user, permission based on reduced write model, ok",
-			fields: fields{
-				eventstore: expectEventstore(
-					expectFilter(
-						eventFromEventPusher(
-							user.NewHumanAddedEvent(context.Background(),
-								&user.NewAggregate("user1", "org1").Aggregate,
-								"username",
-								"firstname",
-								"lastname",
-								"nickname",
-								"displayname",
-								language.German,
-								domain.GenderUnspecified,
-								"email@test.ch",
-								true,
-							),
-						),
-					),
-					expectFilter(
-						eventFromEventPusher(
-							org.NewDomainPolicyAddedEvent(context.Background(),
-								&user.NewAggregate("user1", "org1").Aggregate,
-								true,
-								true,
-								true,
-							),
-						),
-					),
-					expectPush(
-						user.NewUserRemovedEvent(context.Background(),
-							&user.NewAggregate("user1", "org1").Aggregate,
-							"username",
-							nil,
-							true,
-						),
-					),
-				),
-			},
-			args: args{
-				ctx:    context.Background(),
-				userID: "user1",
-				permissionCheck: func(isHuman bool) PermissionCheck {
-					return func(resourceOwner, aggregateID string) error {
-						if isHuman {
-							return nil
-						}
-						return errPermissionDenied
-					}
-				},
+				err: zerrors.IsPermissionDenied,
 			},
 			res: res{
 				want: &domain.ObjectDetails{
@@ -1369,9 +1315,6 @@
 						return nil
 					}
 				},
-=======
-				err: zerrors.IsPermissionDenied,
->>>>>>> c6aa6385
 			},
 			res: res{
 				err: isPermissionDenied,
@@ -1519,12 +1462,8 @@
 			r := &Commands{
 				eventstore: tt.fields.eventstore(t),
 			}
-<<<<<<< HEAD
-			got, err := r.RemoveUserV2(tt.args.ctx, tt.args.userID, "", tt.args.permissionCheck, tt.args.cascadingMemberships, tt.args.grantIDs...)
-=======
 
 			got, err := r.RemoveUserV2(ctx, tt.args.userID, "", tt.args.cascadingMemberships, tt.args.grantIDs...)
->>>>>>> c6aa6385
 			if tt.res.err == nil {
 				assert.NoError(t, err)
 			}
