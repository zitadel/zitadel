package command

import (
	"context"
	"testing"
	"time"

	"github.com/stretchr/testify/assert"

	"github.com/zitadel/zitadel/internal/domain"
	"github.com/zitadel/zitadel/internal/eventstore"
	"github.com/zitadel/zitadel/internal/repository/execution"
	"github.com/zitadel/zitadel/internal/repository/target"
	"github.com/zitadel/zitadel/internal/zerrors"
)

func existsMock(exists bool) func(method string) bool {
	return func(method string) bool {
		return exists
	}
}
func TestCommands_SetExecutionRequest(t *testing.T) {
	type fields struct {
		eventstore        func(t *testing.T) *eventstore.Eventstore
		grpcMethodExists  func(method string) bool
		grpcServiceExists func(method string) bool
	}
	type args struct {
		ctx           context.Context
		cond          *ExecutionAPICondition
		set           *SetExecution
		resourceOwner string
	}
	type res struct {
		details *domain.ObjectDetails
		err     func(error) bool
	}
	tests := []struct {
		name   string
		fields fields
		args   args
		res    res
	}{
		{
			"no resourceowner, error",
			fields{
				eventstore: expectEventstore(),
			},
			args{
				ctx:           context.Background(),
				cond:          &ExecutionAPICondition{},
				set:           &SetExecution{},
				resourceOwner: "",
			},
			res{
				err: zerrors.IsErrorInvalidArgument,
			},
		},
		{
			"no cond, error",
			fields{
				eventstore: expectEventstore(),
			},
			args{
				ctx:           context.Background(),
				cond:          &ExecutionAPICondition{},
				set:           &SetExecution{},
				resourceOwner: "instance",
			},
			res{
				err: zerrors.IsErrorInvalidArgument,
			},
		},
		{
			"no valid cond, error",
			fields{
				eventstore: expectEventstore(),
			},
			args{
				ctx: context.Background(),
				cond: &ExecutionAPICondition{
					"notvalid",
					"notvalid",
					false,
				},
				set:           &SetExecution{},
				resourceOwner: "instance",
			},
			res{
				err: zerrors.IsErrorInvalidArgument,
			},
		},
		{
			"empty target, error",
			fields{
				eventstore:       expectEventstore(),
				grpcMethodExists: existsMock(true),
			},
			args{
				ctx: context.Background(),
				cond: &ExecutionAPICondition{
					"notvalid",
					"",
					false,
				},
				set:           &SetExecution{Targets: []*execution.Target{{}}},
				resourceOwner: "instance",
			},
			res{
				err: zerrors.IsErrorInvalidArgument,
			},
		},
		{
			"method not found, error",
			fields{
				eventstore:       expectEventstore(),
				grpcMethodExists: existsMock(false),
			},
			args{
				ctx: context.Background(),
				cond: &ExecutionAPICondition{
					"method",
					"",
					false,
				},
				set: &SetExecution{
					Targets: []*execution.Target{
						{Type: domain.ExecutionTargetTypeTarget, Target: "target"},
					},
				},
				resourceOwner: "instance",
			},
			res{
				err: zerrors.IsNotFound,
			},
		},
		{
			"service not found, error",
			fields{
				eventstore:        expectEventstore(),
				grpcServiceExists: existsMock(false),
			},
			args{
				ctx: context.Background(),
				cond: &ExecutionAPICondition{
					"",
					"service",
					false,
				},
				set: &SetExecution{
					Targets: []*execution.Target{
						{Type: domain.ExecutionTargetTypeTarget, Target: "target"},
					},
				},
				resourceOwner: "instance",
			},
			res{
				err: zerrors.IsNotFound,
			},
		},
		{
			"push ok, method target",
			fields{
				eventstore: expectEventstore(
					expectFilter(), // execution doesn't exist yet
					expectFilter(
						eventFromEventPusher(
							target.NewAddedEvent(context.Background(),
								target.NewAggregate("target", "instance"),
								"name",
								domain.TargetTypeWebhook,
								"https://example.com",
								time.Second,
								true,
							),
						),
					),
					expectPush(
						execution.NewSetEventV2(context.Background(),
							execution.NewAggregate("request/method", "instance"),
							[]*execution.Target{
								{Type: domain.ExecutionTargetTypeTarget, Target: "target"},
							},
						),
					),
				),
				grpcMethodExists: existsMock(true),
			},
			args{
				ctx: context.Background(),
				cond: &ExecutionAPICondition{
					"method",
					"",
					false,
				},
				set: &SetExecution{
					Targets: []*execution.Target{
						{Type: domain.ExecutionTargetTypeTarget, Target: "target"},
					},
				},
				resourceOwner: "instance",
			},
			res{
				details: &domain.ObjectDetails{
					ResourceOwner: "instance",
					ID:            "request/method",
				},
			},
		},
		{
			"push ok, service target",
			fields{
				eventstore: expectEventstore(
					expectFilter(), // execution doesn't exist yet
					expectFilter(
						eventFromEventPusher(
							target.NewAddedEvent(context.Background(),
								target.NewAggregate("target", "instance"),
								"name",
								domain.TargetTypeWebhook,
								"https://example.com",
								time.Second,
								true,
							),
						),
					),
					expectPush(
						execution.NewSetEventV2(context.Background(),
							execution.NewAggregate("request/service", "instance"),
							[]*execution.Target{
								{Type: domain.ExecutionTargetTypeTarget, Target: "target"},
							},
						),
					),
				),
				grpcServiceExists: existsMock(true),
			},
			args{
				ctx: context.Background(),
				cond: &ExecutionAPICondition{
					"",
					"service",
					false,
				},
				set: &SetExecution{
					Targets: []*execution.Target{
						{Type: domain.ExecutionTargetTypeTarget, Target: "target"},
					},
				},
				resourceOwner: "instance",
			},
			res{
				details: &domain.ObjectDetails{
					ResourceOwner: "instance",
					ID:            "request/service",
				},
			},
		},
		{
			"push ok, all target",
			fields{
				eventstore: expectEventstore(
					expectFilter(), // execution doesn't exist yet
					expectFilter(
						eventFromEventPusher(
							target.NewAddedEvent(context.Background(),
								target.NewAggregate("target", "instance"),
								"name",
								domain.TargetTypeWebhook,
								"https://example.com",
								time.Second,
								true,
							),
						),
					),
					expectPush(
						execution.NewSetEventV2(context.Background(),
							execution.NewAggregate("request", "instance"),
							[]*execution.Target{
								{Type: domain.ExecutionTargetTypeTarget, Target: "target"},
							},
						),
					),
				),
			},
			args{
				ctx: context.Background(),
				cond: &ExecutionAPICondition{
					"",
					"",
					true,
				},
				set: &SetExecution{
					Targets: []*execution.Target{
						{Type: domain.ExecutionTargetTypeTarget, Target: "target"},
					},
				},
				resourceOwner: "instance",
			},
			res{
				details: &domain.ObjectDetails{
					ResourceOwner: "instance",
					ID:            "request",
				},
			},
		},
		{
			"push not found, method include",
			fields{
				eventstore: expectEventstore(
					expectFilter(), // execution doesn't exist yet
					expectFilter(), // target doesn't exist
				),
				grpcMethodExists: existsMock(true),
			},
			args{
				ctx: context.Background(),
				cond: &ExecutionAPICondition{
					"method",
					"",
					false,
				},
				set: &SetExecution{
					Targets: []*execution.Target{
						{Type: domain.ExecutionTargetTypeInclude, Target: "request/include"},
					},
				},
				resourceOwner: "instance",
			},
			res{
				err: zerrors.IsNotFound,
			},
		},
		{
			"push ok, method include",
			fields{
				eventstore: expectEventstore(
					expectFilter(), // execution doesn't exist yet
					expectFilter(
						eventFromEventPusher(
							execution.NewSetEventV2(context.Background(),
								execution.NewAggregate("request/include", "instance"),
								[]*execution.Target{
									{Type: domain.ExecutionTargetTypeTarget, Target: "target"},
								},
							),
						),
					),
					expectFilter(
						eventFromEventPusher(
							execution.NewSetEventV2(context.Background(),
								execution.NewAggregate("request/include", "instance"),
								[]*execution.Target{
									{Type: domain.ExecutionTargetTypeTarget, Target: "target"},
								},
							),
						),
					),
					expectPush(
						execution.NewSetEventV2(context.Background(),
							execution.NewAggregate("request/method", "instance"),
							[]*execution.Target{
								{Type: domain.ExecutionTargetTypeInclude, Target: "request/include"},
							},
						),
					),
				),
				grpcMethodExists: existsMock(true),
			},
			args{
				ctx: context.Background(),
				cond: &ExecutionAPICondition{
					"method",
					"",
					false,
				},
				set: &SetExecution{
					Targets: []*execution.Target{
						{Type: domain.ExecutionTargetTypeInclude, Target: "request/include"},
					},
				},
				resourceOwner: "instance",
			},
			res{
				details: &domain.ObjectDetails{
					ResourceOwner: "instance",
					ID:            "request/method",
				},
			},
		},
		{
			"push not found, service include",
			fields{
				eventstore: expectEventstore(
					expectFilter(), // execution doesn't exist yet
					expectFilter(), // target doesn't exist
				),
				grpcServiceExists: existsMock(true),
			},
			args{
				ctx: context.Background(),
				cond: &ExecutionAPICondition{
					"",
					"service",
					false,
				},
				set: &SetExecution{
					Targets: []*execution.Target{
						{Type: domain.ExecutionTargetTypeInclude, Target: "request/include"},
					},
				},
				resourceOwner: "instance",
			},
			res{
				err: zerrors.IsNotFound,
			},
		},
		{
			"push ok, service include",
			fields{
				eventstore: expectEventstore(
					expectFilter(), // execution doesn't exist yet
					expectFilter(
						eventFromEventPusher(
							execution.NewSetEventV2(context.Background(),
								execution.NewAggregate("request/include", "instance"),
								[]*execution.Target{
									{Type: domain.ExecutionTargetTypeTarget, Target: "target"},
								},
							),
						),
					),
					expectFilter(
						eventFromEventPusher(
							execution.NewSetEventV2(context.Background(),
								execution.NewAggregate("request/include", "instance"),
								[]*execution.Target{
									{Type: domain.ExecutionTargetTypeTarget, Target: "target"},
								},
							),
						),
					),
					expectPush(
						execution.NewSetEventV2(context.Background(),
							execution.NewAggregate("request/service", "instance"),
							[]*execution.Target{
								{Type: domain.ExecutionTargetTypeInclude, Target: "request/include"},
							},
						),
					),
				),
				grpcServiceExists: existsMock(true),
			},
			args{
				ctx: context.Background(),
				cond: &ExecutionAPICondition{
					"",
					"service",
					false,
				},
				set: &SetExecution{
					Targets: []*execution.Target{
						{Type: domain.ExecutionTargetTypeInclude, Target: "request/include"},
					},
				},
				resourceOwner: "instance",
			},
			res{
				details: &domain.ObjectDetails{
					ResourceOwner: "instance",
					ID:            "request/service",
				},
			},
		},
		{
			"push not found, all include",
			fields{
				eventstore: expectEventstore(
					expectFilter(), // execution doesn't exist yet
					expectFilter(), // target doesn't exist
				),
			},
			args{
				ctx: context.Background(),
				cond: &ExecutionAPICondition{
					"",
					"",
					true,
				},
				set: &SetExecution{
					Targets: []*execution.Target{
						{Type: domain.ExecutionTargetTypeInclude, Target: "request/include"},
					},
				},
				resourceOwner: "instance",
			},
			res{
				err: zerrors.IsNotFound,
			},
		},
		{
			"push ok, all include",
			fields{
				eventstore: expectEventstore(
					expectFilter(), // execution doesn't exist yet
					expectFilter(
						eventFromEventPusher(
							execution.NewSetEventV2(context.Background(),
								execution.NewAggregate("request/include", "instance"),
								[]*execution.Target{
									{Type: domain.ExecutionTargetTypeTarget, Target: "target"},
								},
							),
						),
					),
					expectFilter(
						eventFromEventPusher(
							execution.NewSetEventV2(context.Background(),
								execution.NewAggregate("request/include", "instance"),
								[]*execution.Target{
									{Type: domain.ExecutionTargetTypeTarget, Target: "target"},
								},
							),
						),
					),
					expectPush(
						execution.NewSetEventV2(context.Background(),
							execution.NewAggregate("request", "instance"),
							[]*execution.Target{
								{Type: domain.ExecutionTargetTypeInclude, Target: "request/include"},
							},
						),
					),
				),
			},
			args{
				ctx: context.Background(),
				cond: &ExecutionAPICondition{
					"",
					"",
					true,
				},
				set: &SetExecution{
					Targets: []*execution.Target{
						{Type: domain.ExecutionTargetTypeInclude, Target: "request/include"},
					},
				},
				resourceOwner: "instance",
			},
			res{
				details: &domain.ObjectDetails{
					ResourceOwner: "instance",
					ID:            "request",
				},
			},
		},
		{
			"push ok, remove all targets",
			fields{
				eventstore: expectEventstore(
					expectFilter( // execution has targets
						eventFromEventPusher(
							execution.NewSetEventV2(context.Background(),
								execution.NewAggregate("request", "instance"),
								[]*execution.Target{
									{Type: domain.ExecutionTargetTypeTarget, Target: "target"},
								},
							),
						),
					),
					expectPush(
						execution.NewSetEventV2(context.Background(),
							execution.NewAggregate("request", "instance"),
							[]*execution.Target{},
						),
					),
				),
			},
			args{
				ctx: context.Background(),
				cond: &ExecutionAPICondition{
					"",
					"",
					true,
				},
				set: &SetExecution{
					Targets: []*execution.Target{},
				},
				resourceOwner: "instance",
			},
			res{
				details: &domain.ObjectDetails{
					ResourceOwner: "instance",
					ID:            "request",
				},
			},
		},
		{
			"push ok, unchanged execution",
			fields{
				eventstore: expectEventstore(
					expectFilter( // execution has targets
						eventFromEventPusher(
							execution.NewSetEventV2(context.Background(),
								execution.NewAggregate("request", "instance"),
								[]*execution.Target{
									{Type: domain.ExecutionTargetTypeTarget, Target: "target"},
								},
							),
						),
					),
				),
			},
			args{
				ctx: context.Background(),
				cond: &ExecutionAPICondition{
					"",
					"",
					true,
				},
				set: &SetExecution{
					Targets: []*execution.Target{{
						Type:   domain.ExecutionTargetTypeTarget,
						Target: "target",
					}},
				},
				resourceOwner: "instance",
			},
			res{
				details: &domain.ObjectDetails{
					ResourceOwner: "instance",
					ID:            "request",
				},
			},
		},
		{
			"push ok, remove all targets",
			fields{
				eventstore: expectEventstore(
					expectFilter( // execution has targets
						eventFromEventPusher(
							execution.NewSetEventV2(context.Background(),
								execution.NewAggregate("request", "instance"),
								[]*execution.Target{
									{Type: domain.ExecutionTargetTypeTarget, Target: "target"},
								},
							),
						),
					),
					expectPush(
						execution.NewSetEventV2(context.Background(),
							execution.NewAggregate("request", "instance"),
							[]*execution.Target{},
						),
					),
				),
			},
			args{
				ctx: context.Background(),
				cond: &ExecutionAPICondition{
					"",
					"",
					true,
				},
				set: &SetExecution{
					Targets: []*execution.Target{},
				},
				resourceOwner: "instance",
			},
			res{
				details: &domain.ObjectDetails{
					ResourceOwner: "instance",
				},
			},
		},
		{
			"push ok, unchanged execution",
			fields{
				eventstore: expectEventstore(
					expectFilter( // execution has targets
						eventFromEventPusher(
							execution.NewSetEventV2(context.Background(),
								execution.NewAggregate("request", "instance"),
								[]*execution.Target{
									{Type: domain.ExecutionTargetTypeTarget, Target: "target"},
								},
							),
						),
					),
				),
			},
			args{
				ctx: context.Background(),
				cond: &ExecutionAPICondition{
					"",
					"",
					true,
				},
				set: &SetExecution{
					Targets: []*execution.Target{{
						Type:   domain.ExecutionTargetTypeTarget,
						Target: "target",
					}},
				},
				resourceOwner: "instance",
			},
			res{
				details: &domain.ObjectDetails{
					ResourceOwner: "instance",
				},
			},
		},
	}
	for _, tt := range tests {
		t.Run(tt.name, func(t *testing.T) {
			c := &Commands{
				eventstore:          tt.fields.eventstore(t),
				GrpcMethodExisting:  tt.fields.grpcMethodExists,
				GrpcServiceExisting: tt.fields.grpcServiceExists,
			}
			details, err := c.SetExecutionRequest(tt.args.ctx, tt.args.cond, tt.args.set, tt.args.resourceOwner)
			if tt.res.err == nil {
				assert.NoError(t, err)
			}
			if tt.res.err != nil && !tt.res.err(err) {
				t.Errorf("got wrong err: %v ", err)
			}
			if tt.res.err == nil {
				assertObjectDetails(t, tt.res.details, details)
			}
		})
	}
}

func TestCommands_SetExecutionResponse(t *testing.T) {
	type fields struct {
		eventstore        func(t *testing.T) *eventstore.Eventstore
		grpcMethodExists  func(method string) bool
		grpcServiceExists func(method string) bool
	}
	type args struct {
		ctx           context.Context
		cond          *ExecutionAPICondition
		set           *SetExecution
		resourceOwner string
	}
	type res struct {
		details *domain.ObjectDetails
		err     func(error) bool
	}
	tests := []struct {
		name   string
		fields fields
		args   args
		res    res
	}{
		{
			"no resourceowner, error",
			fields{
				eventstore: expectEventstore(),
			},
			args{
				ctx:           context.Background(),
				cond:          &ExecutionAPICondition{},
				set:           &SetExecution{},
				resourceOwner: "",
			},
			res{
				err: zerrors.IsErrorInvalidArgument,
			},
		},
		{
			"no cond, error",
			fields{
				eventstore: expectEventstore(),
			},
			args{
				ctx:           context.Background(),
				cond:          &ExecutionAPICondition{},
				set:           &SetExecution{},
				resourceOwner: "instance",
			},
			res{
				err: zerrors.IsErrorInvalidArgument,
			},
		},
		{
			"no valid cond, error",
			fields{
				eventstore: expectEventstore(),
			},
			args{
				ctx: context.Background(),
				cond: &ExecutionAPICondition{
					"notvalid",
					"notvalid",
					false,
				},
				set:           &SetExecution{},
				resourceOwner: "instance",
			},
			res{
				err: zerrors.IsErrorInvalidArgument,
			},
		},
		{
			"empty target, error",
			fields{
				eventstore:       expectEventstore(),
				grpcMethodExists: existsMock(true),
			},
			args{
				ctx: context.Background(),
				cond: &ExecutionAPICondition{
					"notvalid",
					"",
					false,
				},
				set:           &SetExecution{Targets: []*execution.Target{{}}},
				resourceOwner: "instance",
			},
			res{
				err: zerrors.IsErrorInvalidArgument,
			},
		},
		{
			"push failed, error",
			fields{
				eventstore: expectEventstore(
					expectFilter(), // execution doesn't exist yet
					expectFilter(
						target.NewAddedEvent(context.Background(),
							target.NewAggregate("target", "instance"),
							"name",
							domain.TargetTypeWebhook,
							"https://example.com",
							time.Second,
							true,
						),
					),
					expectPushFailed(
						zerrors.ThrowPreconditionFailed(nil, "id", "name already exists"),
						execution.NewSetEventV2(context.Background(),
							execution.NewAggregate("response/valid", "instance"),
							[]*execution.Target{
								{Type: domain.ExecutionTargetTypeTarget, Target: "target"},
							},
						),
					),
				),
				grpcMethodExists: existsMock(true),
			},
			args{
				ctx: context.Background(),
				cond: &ExecutionAPICondition{
					"valid",
					"",
					false,
				},
				set: &SetExecution{
					Targets: []*execution.Target{
						{Type: domain.ExecutionTargetTypeTarget, Target: "target"},
					},
				},
				resourceOwner: "instance",
			},
			res{
				err: zerrors.IsPreconditionFailed,
			},
		},
		{
			"method not found, error",
			fields{
				eventstore:       expectEventstore(),
				grpcMethodExists: existsMock(false),
			},
			args{
				ctx: context.Background(),
				cond: &ExecutionAPICondition{
					"method",
					"",
					false,
				},
				set: &SetExecution{
					Targets: []*execution.Target{
						{Type: domain.ExecutionTargetTypeTarget, Target: "target"},
					},
				},
				resourceOwner: "instance",
			},
			res{
				err: zerrors.IsNotFound,
			},
		},
		{
			"service not found, error",
			fields{
				eventstore:        expectEventstore(),
				grpcServiceExists: existsMock(false),
			},
			args{
				ctx: context.Background(),
				cond: &ExecutionAPICondition{
					"",
					"service",
					false,
				},
				set: &SetExecution{
					Targets: []*execution.Target{
						{Type: domain.ExecutionTargetTypeTarget, Target: "target"},
					},
				},
				resourceOwner: "instance",
			},
			res{
				err: zerrors.IsNotFound,
			},
		},
		{
			"push ok, method target",
			fields{
				eventstore: expectEventstore(
					expectFilter(), // execution doesn't exist yet
					expectFilter(
						eventFromEventPusher(
							target.NewAddedEvent(context.Background(),
								target.NewAggregate("target", "instance"),
								"name",
								domain.TargetTypeWebhook,
								"https://example.com",
								time.Second,
								true,
							),
						),
					),
					expectPush(
						execution.NewSetEventV2(context.Background(),
							execution.NewAggregate("response/method", "instance"),
							[]*execution.Target{
								{Type: domain.ExecutionTargetTypeTarget, Target: "target"},
							},
						),
					),
				),
				grpcMethodExists: existsMock(true),
			},
			args{
				ctx: context.Background(),
				cond: &ExecutionAPICondition{
					"method",
					"",
					false,
				},
				set: &SetExecution{
					Targets: []*execution.Target{
						{Type: domain.ExecutionTargetTypeTarget, Target: "target"},
					},
				},
				resourceOwner: "instance",
			},
			res{
				details: &domain.ObjectDetails{
					ResourceOwner: "instance",
					ID:            "response/method",
				},
			},
		},
		{
			"push ok, service target",
			fields{
				eventstore: expectEventstore(
					expectFilter(), // execution doesn't exist yet
					expectFilter(
						targetAddEvent("target", "instance"),
					),
					expectPush(
						execution.NewSetEventV2(context.Background(),
							execution.NewAggregate("response/service", "instance"),
							[]*execution.Target{
								{Type: domain.ExecutionTargetTypeTarget, Target: "target"},
							},
						),
					),
				),
				grpcServiceExists: existsMock(true),
			},
			args{
				ctx: context.Background(),
				cond: &ExecutionAPICondition{
					"",
					"service",
					false,
				},
				set: &SetExecution{
					Targets: []*execution.Target{
						{Type: domain.ExecutionTargetTypeTarget, Target: "target"},
					},
				},
				resourceOwner: "instance",
			},
			res{
				details: &domain.ObjectDetails{
					ResourceOwner: "instance",
					ID:            "response/service",
				},
			},
		},
		{
			"push ok, all target",
			fields{
				eventstore: expectEventstore(
					expectFilter(), // execution doesn't exist yet
					expectFilter(
						targetAddEvent("target", "instance"),
					),
					expectPush(
						execution.NewSetEventV2(context.Background(),
							execution.NewAggregate("response", "instance"),
							[]*execution.Target{
								{Type: domain.ExecutionTargetTypeTarget, Target: "target"},
							},
						),
					),
				),
			},
			args{
				ctx: context.Background(),
				cond: &ExecutionAPICondition{
					"",
					"",
					true,
				},
				set: &SetExecution{
					Targets: []*execution.Target{
						{Type: domain.ExecutionTargetTypeTarget, Target: "target"},
					},
				},
				resourceOwner: "instance",
			},
			res{
				details: &domain.ObjectDetails{
					ResourceOwner: "instance",
					ID:            "response",
				},
			},
		},
		{
			"push ok, remove all targets",
			fields{
				eventstore: expectEventstore(
					expectFilter( // execution has targets
						eventFromEventPusher(
							execution.NewSetEventV2(context.Background(),
								execution.NewAggregate("response", "instance"),
								[]*execution.Target{
									{Type: domain.ExecutionTargetTypeTarget, Target: "target"},
								},
							),
						),
					),
					expectPush(
						execution.NewSetEventV2(context.Background(),
							execution.NewAggregate("response", "instance"),
							[]*execution.Target{},
						),
					),
				),
			},
			args{
				ctx: context.Background(),
				cond: &ExecutionAPICondition{
					"",
					"",
					true,
				},
				set: &SetExecution{
					Targets: []*execution.Target{},
				},
				resourceOwner: "instance",
			},
			res{
				details: &domain.ObjectDetails{
					ResourceOwner: "instance",
					ID:            "response",
				},
			},
		},
		{
			"push ok, unchanged execution",
			fields{
				eventstore: expectEventstore(
					expectFilter( // execution has targets
						eventFromEventPusher(
							execution.NewSetEventV2(context.Background(),
								execution.NewAggregate("response", "instance"),
								[]*execution.Target{
									{Type: domain.ExecutionTargetTypeTarget, Target: "target"},
								},
							),
						),
					),
				),
			},
			args{
				ctx: context.Background(),
				cond: &ExecutionAPICondition{
					"",
					"",
					true,
				},
				set: &SetExecution{
					Targets: []*execution.Target{{
						Type:   domain.ExecutionTargetTypeTarget,
						Target: "target",
					}},
				},
				resourceOwner: "instance",
			},
			res{
				details: &domain.ObjectDetails{
					ResourceOwner: "instance",
					ID:            "response",
				},
			},
		},
		{
			"push ok, remove all targets",
			fields{
				eventstore: expectEventstore(
					expectFilter( // execution has targets
						eventFromEventPusher(
							execution.NewSetEventV2(context.Background(),
								execution.NewAggregate("response", "instance"),
								[]*execution.Target{
									{Type: domain.ExecutionTargetTypeTarget, Target: "target"},
								},
							),
						),
					),
					expectPush(
						execution.NewSetEventV2(context.Background(),
							execution.NewAggregate("response", "instance"),
							[]*execution.Target{},
						),
					),
				),
			},
			args{
				ctx: context.Background(),
				cond: &ExecutionAPICondition{
					"",
					"",
					true,
				},
				set: &SetExecution{
					Targets: []*execution.Target{},
				},
				resourceOwner: "instance",
			},
			res{
				details: &domain.ObjectDetails{
					ResourceOwner: "instance",
				},
			},
		},
		{
			"push ok, unchanged execution",
			fields{
				eventstore: expectEventstore(
					expectFilter( // execution has targets
						eventFromEventPusher(
							execution.NewSetEventV2(context.Background(),
								execution.NewAggregate("response", "instance"),
								[]*execution.Target{
									{Type: domain.ExecutionTargetTypeTarget, Target: "target"},
								},
							),
						),
					),
				),
			},
			args{
				ctx: context.Background(),
				cond: &ExecutionAPICondition{
					"",
					"",
					true,
				},
				set: &SetExecution{
					Targets: []*execution.Target{{
						Type:   domain.ExecutionTargetTypeTarget,
						Target: "target",
					}},
				},
				resourceOwner: "instance",
			},
			res{
				details: &domain.ObjectDetails{
					ResourceOwner: "instance",
				},
			},
		},
	}
	for _, tt := range tests {
		t.Run(tt.name, func(t *testing.T) {
			c := &Commands{
				eventstore:          tt.fields.eventstore(t),
				GrpcMethodExisting:  tt.fields.grpcMethodExists,
				GrpcServiceExisting: tt.fields.grpcServiceExists,
			}
			details, err := c.SetExecutionResponse(tt.args.ctx, tt.args.cond, tt.args.set, tt.args.resourceOwner)
			if tt.res.err == nil {
				assert.NoError(t, err)
			}
			if tt.res.err != nil && !tt.res.err(err) {
				t.Errorf("got wrong err: %v ", err)
			}
			if tt.res.err == nil {
				assertObjectDetails(t, tt.res.details, details)
			}
		})
	}
}

func TestCommands_SetExecutionEvent(t *testing.T) {
	type fields struct {
		eventstore       func(t *testing.T) *eventstore.Eventstore
		eventExists      func(string) bool
		eventGroupExists func(string) bool
	}
	type args struct {
		ctx           context.Context
		cond          *ExecutionEventCondition
		set           *SetExecution
		resourceOwner string
	}
	type res struct {
		details *domain.ObjectDetails
		err     func(error) bool
	}
	tests := []struct {
		name   string
		fields fields
		args   args
		res    res
	}{
		{
			"no resourceowner, error",
			fields{
				eventstore: expectEventstore(),
			},
			args{
				ctx:           context.Background(),
				cond:          &ExecutionEventCondition{},
				set:           &SetExecution{},
				resourceOwner: "",
			},
			res{
				err: zerrors.IsErrorInvalidArgument,
			},
		},
		{
			"no cond, error",
			fields{
				eventstore: expectEventstore(),
			},
			args{
				ctx:           context.Background(),
				cond:          &ExecutionEventCondition{},
				set:           &SetExecution{},
				resourceOwner: "instance",
			},
			res{
				err: zerrors.IsErrorInvalidArgument,
			},
		},
		{
			"no valid cond, error",
			fields{
				eventstore: expectEventstore(),
			},
			args{
				ctx: context.Background(),
				cond: &ExecutionEventCondition{
					"notvalid",
					"notvalid",
					false,
				},
				set:           &SetExecution{},
				resourceOwner: "instance",
			},
			res{
				err: zerrors.IsErrorInvalidArgument,
			},
		},
		{
			"empty executionType, error",
			fields{
				eventstore:  expectEventstore(),
				eventExists: existsMock(true),
			},
			args{
				ctx: context.Background(),
				cond: &ExecutionEventCondition{
					"notvalid",
					"",
					false,
				},
				set:           &SetExecution{Targets: []*execution.Target{{Target: "target"}}},
				resourceOwner: "instance",
			},
			res{
				err: zerrors.IsErrorInvalidArgument,
			},
		},
		{
			"empty target, error",
			fields{
				eventstore:  expectEventstore(),
				eventExists: existsMock(true),
			},
			args{
				ctx: context.Background(),
				cond: &ExecutionEventCondition{
					"notvalid",
					"",
					false,
				},
				set:           &SetExecution{Targets: []*execution.Target{{}}},
				resourceOwner: "instance",
			},
			res{
				err: zerrors.IsErrorInvalidArgument,
			},
		},
		{
			"push failed, error",
			fields{
				eventstore: expectEventstore(
					expectFilter(), // execution doesn't exist yet
					expectFilter(
						targetAddEvent("target", "instance"),
					),
					expectPushFailed(
						zerrors.ThrowPreconditionFailed(nil, "id", "name already exists"),
						execution.NewSetEventV2(context.Background(),
							execution.NewAggregate("event/valid", "instance"),
							[]*execution.Target{
								{Type: domain.ExecutionTargetTypeTarget, Target: "target"},
							},
						),
					),
				),
				eventExists: existsMock(true),
			},
			args{
				ctx: context.Background(),
				cond: &ExecutionEventCondition{
					"valid",
					"",
					false,
				},
				set: &SetExecution{
					Targets: []*execution.Target{
						{Type: domain.ExecutionTargetTypeTarget, Target: "target"},
					},
				},
				resourceOwner: "instance",
			},
			res{
				err: zerrors.IsPreconditionFailed,
			},
		},
		{
			"event not found, error",
			fields{
				eventstore:  expectEventstore(),
				eventExists: existsMock(false),
			},
			args{
				ctx: context.Background(),
				cond: &ExecutionEventCondition{
					"event",
					"",
					false,
				},
				set: &SetExecution{
					Targets: []*execution.Target{
						{Type: domain.ExecutionTargetTypeTarget, Target: "target"},
					},
				},
				resourceOwner: "instance",
			},
			res{
				err: zerrors.IsNotFound,
			},
		},
		{
			"group not found, error",
			fields{
				eventstore:       expectEventstore(),
				eventGroupExists: existsMock(false),
			},
			args{
				ctx: context.Background(),
				cond: &ExecutionEventCondition{
					"",
					"group",
					false,
				},
				set: &SetExecution{
					Targets: []*execution.Target{
						{Type: domain.ExecutionTargetTypeTarget, Target: "target"},
					},
				},
				resourceOwner: "instance",
			},
			res{
				err: zerrors.IsNotFound,
			},
		},
		{
			"push ok, event target",
			fields{
				eventstore: expectEventstore(
					expectFilter(), // execution doesn't exist yet
					expectFilter(
						targetAddEvent("target", "instance"),
					),
					expectPush(
						execution.NewSetEventV2(context.Background(),
							execution.NewAggregate("event/event", "instance"),
							[]*execution.Target{
								{Type: domain.ExecutionTargetTypeTarget, Target: "target"},
							},
						),
					),
				),
				eventExists: existsMock(true),
			},
			args{
				ctx: context.Background(),
				cond: &ExecutionEventCondition{
					"event",
					"",
					false,
				},
				set: &SetExecution{
					Targets: []*execution.Target{
						{Type: domain.ExecutionTargetTypeTarget, Target: "target"},
					},
				},
				resourceOwner: "instance",
			},
			res{
				details: &domain.ObjectDetails{
					ResourceOwner: "instance",
					ID:            "event/event",
				},
			},
		},
		{
			"push ok, group target",
			fields{
				eventstore: expectEventstore(
					expectFilter(), // execution doesn't exist yet
					expectFilter(
						targetAddEvent("target", "instance"),
					),
					expectPush(
						execution.NewSetEventV2(context.Background(),
							execution.NewAggregate("event/group.*", "instance"),
							[]*execution.Target{
								{Type: domain.ExecutionTargetTypeTarget, Target: "target"},
							},
						),
					),
				),
				eventGroupExists: existsMock(true),
			},
			args{
				ctx: context.Background(),
				cond: &ExecutionEventCondition{
					"",
					"group",
					false,
				},
				set: &SetExecution{
					Targets: []*execution.Target{
						{Type: domain.ExecutionTargetTypeTarget, Target: "target"},
					},
				},
				resourceOwner: "instance",
			},
			res{
				details: &domain.ObjectDetails{
					ResourceOwner: "instance",
					ID:            "event/group.*",
				},
			},
		},
		{
			"push ok, all target",
			fields{
				eventstore: expectEventstore(
					expectFilter(), // execution doesn't exist yet
					expectFilter(
						targetAddEvent("target", "instance"),
					),
					expectPush(
						execution.NewSetEventV2(context.Background(),
							execution.NewAggregate("event", "instance"),
							[]*execution.Target{
								{Type: domain.ExecutionTargetTypeTarget, Target: "target"},
							},
						),
					),
				),
			},
			args{
				ctx: context.Background(),
				cond: &ExecutionEventCondition{
					"",
					"",
					true,
				},
				set: &SetExecution{
					Targets: []*execution.Target{
						{Type: domain.ExecutionTargetTypeTarget, Target: "target"},
					},
				},
				resourceOwner: "instance",
			},
			res{
				details: &domain.ObjectDetails{
					ResourceOwner: "instance",
					ID:            "event",
				},
			},
		},
		{
			"push ok, remove all targets",
			fields{
				eventstore: expectEventstore(
					expectFilter( // execution has targets
						eventFromEventPusher(
							execution.NewSetEventV2(context.Background(),
								execution.NewAggregate("event", "instance"),
								[]*execution.Target{
									{Type: domain.ExecutionTargetTypeTarget, Target: "target"},
								},
							),
						),
					),
					expectPush(
						execution.NewSetEventV2(context.Background(),
							execution.NewAggregate("event", "instance"),
							[]*execution.Target{},
						),
					),
				),
			},
			args{
				ctx: context.Background(),
				cond: &ExecutionEventCondition{
					"",
					"",
					true,
				},
				set: &SetExecution{
					Targets: []*execution.Target{},
				},
				resourceOwner: "instance",
			},
			res{
				details: &domain.ObjectDetails{
					ResourceOwner: "instance",
					ID:            "event",
				},
			},
		},
		{
			"push ok, unchanged execution",
			fields{
				eventstore: expectEventstore(
					expectFilter( // execution has targets
						eventFromEventPusher(
							execution.NewSetEventV2(context.Background(),
								execution.NewAggregate("event", "instance"),
								[]*execution.Target{
									{Type: domain.ExecutionTargetTypeTarget, Target: "target"},
								},
							),
						),
					),
				),
			},
			args{
				ctx: context.Background(),
				cond: &ExecutionEventCondition{
					"",
					"",
					true,
				},
				set: &SetExecution{
					Targets: []*execution.Target{{
						Type:   domain.ExecutionTargetTypeTarget,
						Target: "target",
					}},
				},
				resourceOwner: "instance",
			},
			res{
				details: &domain.ObjectDetails{
					ResourceOwner: "instance",
					ID:            "event",
				},
			},
		},
		{
			"push ok, remove all targets",
			fields{
				eventstore: expectEventstore(
					expectFilter( // execution has targets
						eventFromEventPusher(
							execution.NewSetEventV2(context.Background(),
								execution.NewAggregate("event", "instance"),
								[]*execution.Target{
									{Type: domain.ExecutionTargetTypeTarget, Target: "target"},
								},
							),
						),
					),
					expectPush(
						execution.NewSetEventV2(context.Background(),
							execution.NewAggregate("event", "instance"),
							[]*execution.Target{},
						),
					),
				),
			},
			args{
				ctx: context.Background(),
				cond: &ExecutionEventCondition{
					"",
					"",
					true,
				},
				set: &SetExecution{
					Targets: []*execution.Target{},
				},
				resourceOwner: "instance",
			},
			res{
				details: &domain.ObjectDetails{
					ResourceOwner: "instance",
				},
			},
		},
		{
			"push ok, unchanged execution",
			fields{
				eventstore: expectEventstore(
					expectFilter( // execution has targets
						eventFromEventPusher(
							execution.NewSetEventV2(context.Background(),
								execution.NewAggregate("event", "instance"),
								[]*execution.Target{
									{Type: domain.ExecutionTargetTypeTarget, Target: "target"},
								},
							),
						),
					),
				),
			},
			args{
				ctx: context.Background(),
				cond: &ExecutionEventCondition{
					"",
					"",
					true,
				},
				set: &SetExecution{
					Targets: []*execution.Target{{
						Type:   domain.ExecutionTargetTypeTarget,
						Target: "target",
					}},
				},
				resourceOwner: "instance",
			},
			res{
				details: &domain.ObjectDetails{
					ResourceOwner: "instance",
				},
			},
		},
	}
	for _, tt := range tests {
		t.Run(tt.name, func(t *testing.T) {
			c := &Commands{
				eventstore:         tt.fields.eventstore(t),
				EventExisting:      tt.fields.eventExists,
				EventGroupExisting: tt.fields.eventGroupExists,
			}
			details, err := c.SetExecutionEvent(tt.args.ctx, tt.args.cond, tt.args.set, tt.args.resourceOwner)
			if tt.res.err == nil {
				assert.NoError(t, err)
			}
			if tt.res.err != nil && !tt.res.err(err) {
				t.Errorf("got wrong err: %v ", err)
			}
			if tt.res.err == nil {
				assertObjectDetails(t, tt.res.details, details)
			}
		})
	}
}

func TestCommands_SetExecutionFunction(t *testing.T) {
	type fields struct {
		eventstore           func(t *testing.T) *eventstore.Eventstore
		actionFunctionExists func(string) bool
	}
	type args struct {
		ctx           context.Context
		cond          ExecutionFunctionCondition
		set           *SetExecution
		resourceOwner string
	}
	type res struct {
		details *domain.ObjectDetails
		err     func(error) bool
	}
	tests := []struct {
		name   string
		fields fields
		args   args
		res    res
	}{
		{
			"no resourceowner, error",
			fields{
				eventstore:           expectEventstore(),
				actionFunctionExists: existsMock(true),
			},
			args{
				ctx:           context.Background(),
				cond:          "",
				set:           &SetExecution{},
				resourceOwner: "",
			},
			res{
				err: zerrors.IsErrorInvalidArgument,
			},
		},
		{
			"no cond, error",
			fields{
				eventstore: expectEventstore(),
			},
			args{
				ctx:           context.Background(),
				cond:          "",
				set:           &SetExecution{},
				resourceOwner: "instance",
			},
			res{
				err: zerrors.IsErrorInvalidArgument,
			},
		},
		{
			"empty target, error",
			fields{
				eventstore:           expectEventstore(),
				actionFunctionExists: existsMock(true),
			},
			args{
				ctx:           context.Background(),
				cond:          "function",
				set:           &SetExecution{Targets: []*execution.Target{{}}},
				resourceOwner: "instance",
			},
			res{
				err: zerrors.IsErrorInvalidArgument,
			},
		},
		{
			"push failed, error",
			fields{
				eventstore: expectEventstore(
					expectFilter(), // execution doesn't exist yet
					expectFilter(
						targetAddEvent("target", "instance"),
					),
					expectPushFailed(
						zerrors.ThrowPreconditionFailed(nil, "id", "name already exists"),
						execution.NewSetEventV2(context.Background(),
							execution.NewAggregate("function/function", "instance"),
							[]*execution.Target{
								{Type: domain.ExecutionTargetTypeTarget, Target: "target"},
							},
						),
					),
				),
				actionFunctionExists: existsMock(true),
			},
			args{
				ctx:  context.Background(),
				cond: "function",
				set: &SetExecution{
					Targets: []*execution.Target{
						{Type: domain.ExecutionTargetTypeTarget, Target: "target"},
					},
				},
				resourceOwner: "instance",
			},
			res{
				err: zerrors.IsPreconditionFailed,
			},
		}, {
			"push error, function target",
			fields{
				eventstore: expectEventstore(
					expectFilter(), // execution doesn't exist yet
					expectFilter(), // target doesn't exist
				),
				actionFunctionExists: existsMock(true),
			},
			args{
				ctx:  context.Background(),
				cond: "function",
				set: &SetExecution{
					Targets: []*execution.Target{
						{Type: domain.ExecutionTargetTypeTarget, Target: "target"},
					},
				},
				resourceOwner: "instance",
			},
			res{
				err: zerrors.IsNotFound,
			},
		},
		{
			"push error, function not existing",
			fields{
				eventstore:           expectEventstore(),
				actionFunctionExists: existsMock(false),
			},
			args{
				ctx:  context.Background(),
				cond: "function",
				set: &SetExecution{
					Targets: []*execution.Target{
						{Type: domain.ExecutionTargetTypeTarget, Target: "target"},
					},
				},
				resourceOwner: "instance",
			},
			res{
				err: zerrors.IsNotFound,
			},
		},
		{
			"push ok, function target",
			fields{
				eventstore: expectEventstore(
					expectFilter(), // execution doesn't exist yet
					expectFilter(
						targetAddEvent("target", "instance"),
					),
					expectPush(
						execution.NewSetEventV2(context.Background(),
							execution.NewAggregate("function/function", "instance"),
							[]*execution.Target{
								{Type: domain.ExecutionTargetTypeTarget, Target: "target"},
							},
						),
					),
				),
				actionFunctionExists: existsMock(true),
			},
			args{
				ctx:  context.Background(),
				cond: "function",
				set: &SetExecution{
					Targets: []*execution.Target{
						{Type: domain.ExecutionTargetTypeTarget, Target: "target"},
					},
				},
				resourceOwner: "instance",
			},
			res{
				details: &domain.ObjectDetails{
					ResourceOwner: "instance",
					ID:            "function/function",
				},
			},
		},
		{
			"push ok, remove all targets",
			fields{
				actionFunctionExists: existsMock(true),
				eventstore: expectEventstore(
					expectFilter( // execution has targets
						eventFromEventPusher(
							execution.NewSetEventV2(context.Background(),
								execution.NewAggregate("function/function", "instance"),
								[]*execution.Target{
									{Type: domain.ExecutionTargetTypeTarget, Target: "target"},
								},
							),
						),
					),
					expectPush(
						execution.NewSetEventV2(context.Background(),
							execution.NewAggregate("function/function", "instance"),
							[]*execution.Target{},
						),
					),
				),
			},
			args{
				ctx:  context.Background(),
				cond: "function",
				set: &SetExecution{
					Targets: []*execution.Target{},
				},
				resourceOwner: "instance",
			},
			res{
				details: &domain.ObjectDetails{
					ResourceOwner: "instance",
<<<<<<< HEAD
					ID:            "function/function",
=======
>>>>>>> cc3ec1e2
				},
			},
		},
		{
			"push ok, unchanged execution",
			fields{
				actionFunctionExists: existsMock(true),
				eventstore: expectEventstore(
					expectFilter( // execution has targets
						eventFromEventPusher(
							execution.NewSetEventV2(context.Background(),
								execution.NewAggregate("function/function", "instance"),
								[]*execution.Target{
									{Type: domain.ExecutionTargetTypeTarget, Target: "target"},
								},
							),
						),
					),
				),
			},
			args{
				ctx:  context.Background(),
				cond: "function",
				set: &SetExecution{
					Targets: []*execution.Target{{
						Type:   domain.ExecutionTargetTypeTarget,
						Target: "target",
					}},
				},
				resourceOwner: "instance",
			},
			res{
				details: &domain.ObjectDetails{
					ResourceOwner: "instance",
<<<<<<< HEAD
					ID:            "function/function",
=======
>>>>>>> cc3ec1e2
				},
			},
		},
	}
	for _, tt := range tests {
		t.Run(tt.name, func(t *testing.T) {
			c := &Commands{
				eventstore:             tt.fields.eventstore(t),
				ActionFunctionExisting: tt.fields.actionFunctionExists,
			}
			details, err := c.SetExecutionFunction(tt.args.ctx, tt.args.cond, tt.args.set, tt.args.resourceOwner)
			if tt.res.err == nil {
				assert.NoError(t, err)
			}
			if tt.res.err != nil && !tt.res.err(err) {
				t.Errorf("got wrong err: %v ", err)
			}
			if tt.res.err == nil {
				assertObjectDetails(t, tt.res.details, details)
			}
		})
	}
}

func mockExecutionIncludesCache(cache map[string][]string) includeCacheFunc {
	return func(ctx context.Context, id string, resourceOwner string) ([]string, error) {
		included, ok := cache[id]
		if !ok {
			return nil, zerrors.ThrowPreconditionFailed(nil, "", "cache failed")
		}
		return included, nil
	}
}

func TestCommands_checkForIncludeCircular(t *testing.T) {
	type args struct {
		ctx           context.Context
		id            string
		resourceOwner string
		includes      []string
		cache         map[string][]string
	}
	type res struct {
		err func(error) bool
	}
	tests := []struct {
		name string
		args args
		res  res
	}{
		{
			"not found, error",
			args{
				ctx:           context.Background(),
				id:            "id",
				resourceOwner: "",
				includes:      []string{"notexistent"},
				cache:         map[string][]string{},
			},
			res{
				err: zerrors.IsPreconditionFailed,
			},
		},
		{
			"single, ok",
			args{
				ctx:           context.Background(),
				id:            "id1",
				resourceOwner: "",
				includes:      []string{"id2"},
				cache: map[string][]string{
					"id2": {},
				},
			},
			res{},
		},
		{
			"single, circular",
			args{
				ctx:           context.Background(),
				id:            "id1",
				resourceOwner: "",
				includes:      []string{"id1"},
				cache:         map[string][]string{},
			},
			res{
				err: zerrors.IsPreconditionFailed,
			},
		},
		{
			"multi 3, ok",
			args{
				ctx:           context.Background(),
				id:            "id1",
				resourceOwner: "",
				includes:      []string{"id2"},
				cache: map[string][]string{
					"id2": {"id3"},
					"id3": {},
				},
			},
			res{},
		},
		{
			"multi 3, circular",
			args{
				ctx:           context.Background(),
				id:            "id1",
				resourceOwner: "",
				includes:      []string{"id2"},
				cache: map[string][]string{
					"id2": {"id3"},
					"id3": {"id1"},
				},
			},
			res{
				err: zerrors.IsPreconditionFailed,
			},
		},
		{
			"multi 5, ok",
			args{
				ctx:           context.Background(),
				id:            "id1",
				resourceOwner: "",
				includes:      []string{"id11", "id12"},
				cache: map[string][]string{
					"id11": {"id21", "id23"},
					"id12": {"id22"},
					"id21": {},
					"id22": {},
					"id23": {},
				},
			},
			res{},
		},
		{
			"multi 5, circular",
			args{
				ctx:           context.Background(),
				id:            "id1",
				resourceOwner: "",
				includes:      []string{"id11", "id12"},
				cache: map[string][]string{
					"id11": {"id21", "id23"},
					"id12": {"id22"},
					"id21": {},
					"id22": {},
					"id23": {"id1"},
				},
			},
			res{
				err: zerrors.IsPreconditionFailed,
			},
		},
		{
			"multi 5, circular",
			args{
				ctx:           context.Background(),
				id:            "id1",
				resourceOwner: "",
				includes:      []string{"id11", "id12"},
				cache: map[string][]string{
					"id11": {"id21", "id23"},
					"id12": {"id22"},
					"id21": {},
					"id22": {},
					"id23": {"id11"},
				},
			},
			res{
				err: zerrors.IsPreconditionFailed,
			},
		},
		{
			"multi 5, circular",
			args{
				ctx:           context.Background(),
				id:            "id1",
				resourceOwner: "",
				includes:      []string{"id11", "id12"},
				cache: map[string][]string{
					"id11": {"id21", "id23"},
					"id12": {"id22"},
					"id21": {"id11"},
					"id22": {},
					"id23": {},
				},
			},
			res{
				err: zerrors.IsPreconditionFailed,
			},
		},
		{
			"multi 5, circular",
			args{
				ctx:           context.Background(),
				id:            "id1",
				resourceOwner: "",
				includes:      []string{"id11", "id12"},
				cache: map[string][]string{
					"id11": {"id21", "id23"},
					"id12": {"id22"},
					"id21": {},
					"id22": {"id12"},
					"id23": {},
				},
			},
			res{
				err: zerrors.IsPreconditionFailed,
			},
		},
		{
			"multi 3, maxlevel",
			args{
				ctx:           context.Background(),
				id:            "id1",
				resourceOwner: "",
				includes:      []string{"id2"},
				cache: map[string][]string{
					"id2": {"id3"},
					"id3": {},
				},
			},
			res{},
		},
		{
			"multi 4, over maxlevel",
			args{
				ctx:           context.Background(),
				id:            "id1",
				resourceOwner: "",
				includes:      []string{"id2"},
				cache: map[string][]string{
					"id2": {"id3"},
					"id3": {"id4"},
					"id4": {},
				},
			},
			res{
				err: zerrors.IsPreconditionFailed,
			},
		},
	}
	for _, tt := range tests {
		t.Run(tt.name, func(t *testing.T) {
			f := mockExecutionIncludesCache(tt.args.cache)
			err := checkForIncludeCircular(tt.args.ctx, tt.args.id, tt.args.resourceOwner, tt.args.includes, f, 3)
			if tt.res.err == nil {
				assert.NoError(t, err)
			}
			if tt.res.err != nil && !tt.res.err(err) {
				t.Errorf("got wrong err: %v ", err)
			}
		})
	}
}

func mockExecutionIncludesCacheFuncs(cache map[string][]string) (func(string) ([]string, bool), func(string, []string)) {
	return func(s string) ([]string, bool) {
			includes, ok := cache[s]
			return includes, ok
		}, func(s string, strings []string) {
			cache[s] = strings
		}
}

func TestCommands_getExecutionIncludes(t *testing.T) {
	type fields struct {
		eventstore func(t *testing.T) *eventstore.Eventstore
	}
	type args struct {
		ctx           context.Context
		cache         map[string][]string
		id            string
		resourceOwner string
	}
	type res struct {
		includes []string
		cache    map[string][]string
		err      func(error) bool
	}
	tests := []struct {
		name   string
		fields fields
		args   args
		res    res
	}{
		{
			"new empty, ok",
			fields{
				eventstore: expectEventstore(
					expectFilter(
						eventFromEventPusher(
							execution.NewSetEventV2(context.Background(),
								execution.NewAggregate("request/include", "instance"),
								[]*execution.Target{
									{Type: domain.ExecutionTargetTypeTarget, Target: "target"},
								},
							),
						),
					),
				),
			},
			args{
				ctx:           context.Background(),
				cache:         map[string][]string{},
				id:            "id",
				resourceOwner: "instance",
			},
			res{
				includes: []string{},
				cache:    map[string][]string{"id": {}},
			},
		},
		{
			"new includes, ok",
			fields{
				eventstore: expectEventstore(
					expectFilter(
						eventFromEventPusher(
							execution.NewSetEventV2(context.Background(),
								execution.NewAggregate("request/include", "instance"),
								[]*execution.Target{
									{Type: domain.ExecutionTargetTypeInclude, Target: "include"},
								},
							),
						),
					),
				),
			},
			args{
				ctx:           context.Background(),
				cache:         map[string][]string{},
				id:            "id",
				resourceOwner: "instance",
			},
			res{
				includes: []string{"include"},
				cache:    map[string][]string{"id": {"include"}},
			},
		},
		{
			"found, ok",
			fields{
				eventstore: expectEventstore(),
			},
			args{
				ctx:           context.Background(),
				cache:         map[string][]string{"id": nil},
				id:            "id",
				resourceOwner: "instance",
			},
			res{
				includes: nil,
				cache:    map[string][]string{"id": nil},
			},
		},
		{
			"found includes, ok",
			fields{
				eventstore: expectEventstore(),
			},
			args{
				ctx:           context.Background(),
				cache:         map[string][]string{"id": {"include1", "include2", "include3"}},
				id:            "id",
				resourceOwner: "instance",
			},
			res{
				includes: []string{"include1", "include2", "include3"},
				cache:    map[string][]string{"id": {"include1", "include2", "include3"}},
			},
		},
		{
			"found multiple, ok",
			fields{
				eventstore: expectEventstore(),
			},
			args{
				ctx: context.Background(),
				cache: map[string][]string{
					"id1": {"include1", "include2", "include3"},
					"id2": {"include1", "include2", "include3"},
					"id3": {"include1", "include2", "include3"},
				},
				id:            "id2",
				resourceOwner: "instance",
			},
			res{
				includes: []string{"include1", "include2", "include3"},
				cache: map[string][]string{
					"id1": {"include1", "include2", "include3"},
					"id2": {"include1", "include2", "include3"},
					"id3": {"include1", "include2", "include3"},
				},
			},
		},
		{
			"new multiple, ok",
			fields{
				eventstore: expectEventstore(
					expectFilter(
						eventFromEventPusher(
							execution.NewSetEventV2(context.Background(),
								execution.NewAggregate("request/include", "instance"),
								[]*execution.Target{
									{Type: domain.ExecutionTargetTypeTarget, Target: "target"},
								},
							),
						),
					),
				),
			},
			args{
				ctx: context.Background(),
				cache: map[string][]string{
					"id1": {"include1", "include2", "include3"},
					"id2": {"include1", "include2", "include3"},
					"id3": {"include1", "include2", "include3"},
				},
				id:            "id",
				resourceOwner: "instance",
			},
			res{
				includes: []string{},
				cache: map[string][]string{
					"id1": {"include1", "include2", "include3"},
					"id2": {"include1", "include2", "include3"},
					"id3": {"include1", "include2", "include3"},
					"id":  {},
				},
			},
		},
		{
			"new multiple includes, ok",
			fields{
				eventstore: expectEventstore(
					expectFilter(
						eventFromEventPusher(
							execution.NewSetEventV2(context.Background(),
								execution.NewAggregate("request/include", "instance"),
								[]*execution.Target{
									{Type: domain.ExecutionTargetTypeInclude, Target: "include"},
								},
							),
						),
					),
				),
			},
			args{
				ctx: context.Background(),
				cache: map[string][]string{
					"id1": {"include1", "include2", "include3"},
					"id2": {"include1", "include2", "include3"},
					"id3": {"include1", "include2", "include3"},
				},
				id:            "id",
				resourceOwner: "instance",
			},
			res{
				includes: []string{"include"},
				cache: map[string][]string{
					"id1": {"include1", "include2", "include3"},
					"id2": {"include1", "include2", "include3"},
					"id3": {"include1", "include2", "include3"},
					"id":  {"include"},
				},
			},
		},
	}
	for _, tt := range tests {
		t.Run(tt.name, func(t *testing.T) {
			c := &Commands{
				eventstore: tt.fields.eventstore(t),
			}
			includes, err := c.getExecutionIncludes(mockExecutionIncludesCacheFuncs(tt.args.cache))(tt.args.ctx, tt.args.id, tt.args.resourceOwner)
			if tt.res.err == nil {
				assert.NoError(t, err)
			}
			if tt.res.err != nil && !tt.res.err(err) {
				t.Errorf("got wrong err: %v ", err)
			}
			if tt.res.err == nil {
				assert.Equal(t, tt.res.cache, tt.args.cache)
				assert.Equal(t, tt.res.includes, includes)
			}
		})
	}
}<|MERGE_RESOLUTION|>--- conflicted
+++ resolved
@@ -1930,10 +1930,7 @@
 			res{
 				details: &domain.ObjectDetails{
 					ResourceOwner: "instance",
-<<<<<<< HEAD
 					ID:            "function/function",
-=======
->>>>>>> cc3ec1e2
 				},
 			},
 		},
@@ -1968,10 +1965,78 @@
 			res{
 				details: &domain.ObjectDetails{
 					ResourceOwner: "instance",
-<<<<<<< HEAD
 					ID:            "function/function",
-=======
->>>>>>> cc3ec1e2
+				},
+			},
+		},
+		{
+			"push ok, remove all targets",
+			fields{
+				actionFunctionExists: existsMock(true),
+				eventstore: expectEventstore(
+					expectFilter( // execution has targets
+						eventFromEventPusher(
+							execution.NewSetEventV2(context.Background(),
+								execution.NewAggregate("function/function", "instance"),
+								[]*execution.Target{
+									{Type: domain.ExecutionTargetTypeTarget, Target: "target"},
+								},
+							),
+						),
+					),
+					expectPush(
+						execution.NewSetEventV2(context.Background(),
+							execution.NewAggregate("function/function", "instance"),
+							[]*execution.Target{},
+						),
+					),
+				),
+			},
+			args{
+				ctx:  context.Background(),
+				cond: "function",
+				set: &SetExecution{
+					Targets: []*execution.Target{},
+				},
+				resourceOwner: "instance",
+			},
+			res{
+				details: &domain.ObjectDetails{
+					ResourceOwner: "instance",
+				},
+			},
+		},
+		{
+			"push ok, unchanged execution",
+			fields{
+				actionFunctionExists: existsMock(true),
+				eventstore: expectEventstore(
+					expectFilter( // execution has targets
+						eventFromEventPusher(
+							execution.NewSetEventV2(context.Background(),
+								execution.NewAggregate("function/function", "instance"),
+								[]*execution.Target{
+									{Type: domain.ExecutionTargetTypeTarget, Target: "target"},
+								},
+							),
+						),
+					),
+				),
+			},
+			args{
+				ctx:  context.Background(),
+				cond: "function",
+				set: &SetExecution{
+					Targets: []*execution.Target{{
+						Type:   domain.ExecutionTargetTypeTarget,
+						Target: "target",
+					}},
+				},
+				resourceOwner: "instance",
+			},
+			res{
+				details: &domain.ObjectDetails{
+					ResourceOwner: "instance",
 				},
 			},
 		},
