--- conflicted
+++ resolved
@@ -60,14 +60,6 @@
 	}
 }
 
-<<<<<<< HEAD
-func (c *Commands) CreateIntent(ctx context.Context, idpID, successURL, failureURL, resourceOwner string) (*IDPIntentWriteModel, *domain.ObjectDetails, error) {
-	id, err := c.idGenerator.Next()
-	if err != nil {
-		return nil, nil, err
-	}
-	writeModel := NewIDPIntentWriteModel(id, resourceOwner)
-=======
 func (c *Commands) CreateIntent(ctx context.Context, intentID, idpID, successURL, failureURL, resourceOwner string, idpArguments map[string]any) (*IDPIntentWriteModel, *domain.ObjectDetails, error) {
 	if intentID == "" {
 		var err error
@@ -77,7 +69,6 @@
 		}
 	}
 	writeModel := NewIDPIntentWriteModel(intentID, resourceOwner)
->>>>>>> 4375c065
 
 	//nolint: staticcheck
 	cmds, err := preparation.PrepareCommands(ctx, c.eventstore.Filter, c.prepareCreateIntent(writeModel, idpID, successURL, failureURL, idpArguments))
