package command

import (
	"bytes"
	"context"
	"testing"

	"github.com/caos/zitadel/internal/api/authz"
	"github.com/golang/mock/gomock"
	"github.com/stretchr/testify/assert"

	"github.com/caos/zitadel/internal/domain"
	caos_errs "github.com/caos/zitadel/internal/errors"
	"github.com/caos/zitadel/internal/eventstore"
	"github.com/caos/zitadel/internal/eventstore/repository"
	"github.com/caos/zitadel/internal/eventstore/v1/models"
	"github.com/caos/zitadel/internal/repository/instance"
	"github.com/caos/zitadel/internal/repository/policy"
	"github.com/caos/zitadel/internal/static"
	"github.com/caos/zitadel/internal/static/mock"
)

func TestCommandSide_AddDefaultLabelPolicy(t *testing.T) {
	type fields struct {
		eventstore *eventstore.Eventstore
	}
	type args struct {
		ctx    context.Context
		policy *domain.LabelPolicy
	}
	type res struct {
		want *domain.LabelPolicy
		err  func(error) bool
	}
	tests := []struct {
		name   string
		fields fields
		args   args
		res    res
	}{
		{
			name: "labelpolicy already existing, already exists error",
			fields: fields{
				eventstore: eventstoreExpect(
					t,
					expectFilter(
						eventFromEventPusher(
							instance.NewLabelPolicyAddedEvent(context.Background(),
								&instance.NewAggregate("INSTANCE").Aggregate,
								"#ffffff",
								"#ffffff",
								"#ffffff",
								"#ffffff",
								"#ffffff",
								"#ffffff",
								"#ffffff",
								"#ffffff",
								true,
								true,
								true,
							),
						),
					),
				),
			},
			args: args{
				ctx: context.Background(),
				policy: &domain.LabelPolicy{
					PrimaryColor:        "#ffffff",
					BackgroundColor:     "#ffffff",
					WarnColor:           "#ffffff",
					FontColor:           "#ffffff",
					PrimaryColorDark:    "#ffffff",
					BackgroundColorDark: "#ffffff",
					WarnColorDark:       "#ffffff",
					FontColorDark:       "#ffffff",
					HideLoginNameSuffix: true,
					ErrorMsgPopup:       true,
					DisableWatermark:    true,
				},
			},
			res: res{
				err: caos_errs.IsErrorAlreadyExists,
			},
		},
		{
			name: "add policy,ok",
			fields: fields{
				eventstore: eventstoreExpect(
					t,
					expectFilter(),
					expectPush(
						[]*repository.Event{
							eventFromEventPusherWithInstanceID(
								"INSTANCE",
								instance.NewLabelPolicyAddedEvent(context.Background(),
									&instance.NewAggregate("INSTANCE").Aggregate,
									"#ffffff",
									"#ffffff",
									"#ffffff",
									"#ffffff",
									"#ffffff",
									"#ffffff",
									"#ffffff",
									"#ffffff",
									true,
									true,
									true,
								),
							),
						},
					),
				),
			},
			args: args{
				ctx: authz.WithInstanceID(context.Background(), "INSTANCE"),
				policy: &domain.LabelPolicy{
					PrimaryColor:        "#ffffff",
					BackgroundColor:     "#ffffff",
					WarnColor:           "#ffffff",
					FontColor:           "#ffffff",
					PrimaryColorDark:    "#ffffff",
					BackgroundColorDark: "#ffffff",
					WarnColorDark:       "#ffffff",
					FontColorDark:       "#ffffff",
					HideLoginNameSuffix: true,
					ErrorMsgPopup:       true,
					DisableWatermark:    true,
				},
			},
			res: res{
				want: &domain.LabelPolicy{
					ObjectRoot: models.ObjectRoot{
						InstanceID:    "INSTANCE",
						AggregateID:   "INSTANCE",
						ResourceOwner: "INSTANCE",
					},
					PrimaryColor:        "#ffffff",
					BackgroundColor:     "#ffffff",
					WarnColor:           "#ffffff",
					FontColor:           "#ffffff",
					PrimaryColorDark:    "#ffffff",
					BackgroundColorDark: "#ffffff",
					WarnColorDark:       "#ffffff",
					FontColorDark:       "#ffffff",
					HideLoginNameSuffix: true,
					ErrorMsgPopup:       true,
					DisableWatermark:    true,
				},
			},
		},
	}
	for _, tt := range tests {
		t.Run(tt.name, func(t *testing.T) {
			r := &Commands{
				eventstore: tt.fields.eventstore,
			}
			got, err := r.AddDefaultLabelPolicy(tt.args.ctx, tt.args.policy)
			if tt.res.err == nil {
				assert.NoError(t, err)
			}
			if tt.res.err != nil && !tt.res.err(err) {
				t.Errorf("got wrong err: %v ", err)
			}
			if tt.res.err == nil {
				assert.Equal(t, tt.res.want, got)
			}
		})
	}
}

func TestCommandSide_ChangeDefaultLabelPolicy(t *testing.T) {
	type fields struct {
		eventstore *eventstore.Eventstore
	}
	type args struct {
		ctx    context.Context
		policy *domain.LabelPolicy
	}
	type res struct {
		want *domain.LabelPolicy
		err  func(error) bool
	}
	tests := []struct {
		name   string
		fields fields
		args   args
		res    res
	}{
		{
			name: "labelpolicy not existing, not found error",
			fields: fields{
				eventstore: eventstoreExpect(
					t,
					expectFilter(),
				),
			},
			args: args{
				ctx: context.Background(),
				policy: &domain.LabelPolicy{
					PrimaryColor:    "#ffffff",
					BackgroundColor: "#ffffff",
					WarnColor:       "#ffffff",
				},
			},
			res: res{
				err: caos_errs.IsNotFound,
			},
		},
		{
			name: "no changes, precondition error",
			fields: fields{
				eventstore: eventstoreExpect(
					t,
					expectFilter(
						eventFromEventPusher(
							instance.NewLabelPolicyAddedEvent(context.Background(),
								&instance.NewAggregate("INSTANCE").Aggregate,
								"#ffffff",
								"#ffffff",
								"#ffffff",
								"#ffffff",
								"#ffffff",
								"#ffffff",
								"#ffffff",
								"#ffffff",
								true,
								true,
								true,
							),
						),
					),
				),
			},
			args: args{
				ctx: context.Background(),
				policy: &domain.LabelPolicy{
					PrimaryColor:        "#ffffff",
					BackgroundColor:     "#ffffff",
					WarnColor:           "#ffffff",
					FontColor:           "#ffffff",
					PrimaryColorDark:    "#ffffff",
					BackgroundColorDark: "#ffffff",
					WarnColorDark:       "#ffffff",
					FontColorDark:       "#ffffff",
					HideLoginNameSuffix: true,
					ErrorMsgPopup:       true,
					DisableWatermark:    true,
				},
			},
			res: res{
				err: caos_errs.IsPreconditionFailed,
			},
		},
		{
			name: "change, ok",
			fields: fields{
				eventstore: eventstoreExpect(
					t,
					expectFilter(
						eventFromEventPusher(
							instance.NewLabelPolicyAddedEvent(context.Background(),
								&instance.NewAggregate("INSTANCE").Aggregate,
								"#ffffff",
								"#ffffff",
								"#ffffff",
								"#ffffff",
								"#ffffff",
								"#ffffff",
								"#ffffff",
								"#ffffff",
								true,
								true,
								true,
							),
						),
					),
					expectPush(
						[]*repository.Event{
							eventFromEventPusher(
								newDefaultLabelPolicyChangedEvent(
									context.Background(),
									"#000000",
									"#000000",
									"#000000",
									"#000000",
									"#000000",
									"#000000",
									"#000000",
									"#000000",
									false,
									false,
									false),
							),
						},
					),
				),
			},
			args: args{
				ctx: context.Background(),
				policy: &domain.LabelPolicy{
					PrimaryColor:        "#000000",
					BackgroundColor:     "#000000",
					WarnColor:           "#000000",
					FontColor:           "#000000",
					PrimaryColorDark:    "#000000",
					BackgroundColorDark: "#000000",
					WarnColorDark:       "#000000",
					FontColorDark:       "#000000",
					HideLoginNameSuffix: false,
					ErrorMsgPopup:       false,
					DisableWatermark:    false,
				},
			},
			res: res{
				want: &domain.LabelPolicy{
					ObjectRoot: models.ObjectRoot{
						AggregateID:   "INSTANCE",
						ResourceOwner: "INSTANCE",
					},
					PrimaryColor:        "#000000",
					BackgroundColor:     "#000000",
					WarnColor:           "#000000",
					FontColor:           "#000000",
					PrimaryColorDark:    "#000000",
					BackgroundColorDark: "#000000",
					WarnColorDark:       "#000000",
					FontColorDark:       "#000000",
					HideLoginNameSuffix: false,
					ErrorMsgPopup:       false,
					DisableWatermark:    false,
				},
			},
		},
	}
	for _, tt := range tests {
		t.Run(tt.name, func(t *testing.T) {
			r := &Commands{
				eventstore: tt.fields.eventstore,
			}
			got, err := r.ChangeDefaultLabelPolicy(tt.args.ctx, tt.args.policy)
			if tt.res.err == nil {
				assert.NoError(t, err)
			}
			if tt.res.err != nil && !tt.res.err(err) {
				t.Errorf("got wrong err: %v ", err)
			}
			if tt.res.err == nil {
				assert.Equal(t, tt.res.want, got)
			}
		})
	}
}

func TestCommandSide_ActivateDefaultLabelPolicy(t *testing.T) {
	type fields struct {
		eventstore *eventstore.Eventstore
	}
	type args struct {
		ctx context.Context
	}
	type res struct {
		want *domain.ObjectDetails
		err  func(error) bool
	}
	tests := []struct {
		name   string
		fields fields
		args   args
		res    res
	}{
		{
			name: "label policy not existing, not found error",
			fields: fields{
				eventstore: eventstoreExpect(
					t,
					expectFilter(),
				),
			},
			args: args{
				ctx: context.Background(),
			},
			res: res{
				err: caos_errs.IsNotFound,
			},
		},
		{
			name: "activated, ok",
			fields: fields{
				eventstore: eventstoreExpect(
					t,
					expectFilter(
						eventFromEventPusher(
							instance.NewLabelPolicyAddedEvent(context.Background(),
								&instance.NewAggregate("INSTANCE").Aggregate,
								"#ffffff",
								"#ffffff",
								"#ffffff",
								"#ffffff",
								"#ffffff",
								"#ffffff",
								"#ffffff",
								"#ffffff",
								true,
								true,
								true,
							),
						),
					),
					expectPush(
						[]*repository.Event{
							eventFromEventPusher(
								instance.NewLabelPolicyActivatedEvent(context.Background(),
									&instance.NewAggregate("INSTANCE").Aggregate,
								),
							),
						},
					),
				),
			},
			args: args{
				ctx: context.Background(),
			},
			res: res{
				want: &domain.ObjectDetails{
					ResourceOwner: "INSTANCE",
				},
			},
		},
	}
	for _, tt := range tests {
		t.Run(tt.name, func(t *testing.T) {
			r := &Commands{
				eventstore: tt.fields.eventstore,
			}
			got, err := r.ActivateDefaultLabelPolicy(tt.args.ctx)
			if tt.res.err == nil {
				assert.NoError(t, err)
			}
			if tt.res.err != nil && !tt.res.err(err) {
				t.Errorf("got wrong err: %v ", err)
			}
			if tt.res.err == nil {
				assert.Equal(t, tt.res.want, got)
			}
		})
	}
}

func TestCommandSide_AddLogoDefaultLabelPolicy(t *testing.T) {
	type fields struct {
		eventstore *eventstore.Eventstore
		storage    static.Storage
	}
	type args struct {
		ctx    context.Context
		upload *AssetUpload
	}
	type res struct {
		want *domain.ObjectDetails
		err  func(error) bool
	}
	tests := []struct {
		name   string
		fields fields
		args   args
		res    res
	}{
		{
			name: "label policy not existing, not found error",
			fields: fields{
				eventstore: eventstoreExpect(
					t,
					expectFilter(),
				),
			},
			args: args{
				ctx: context.Background(),
				upload: &AssetUpload{
					ResourceOwner: "IAM",
					ObjectName:    "logo",
					ContentType:   "text/css",
					ObjectType:    static.ObjectTypeStyling,
					File:          nil,
					Size:          0,
				},
			},
			res: res{
				err: caos_errs.IsNotFound,
			},
		},
		{
			name: "upload failed, error",
			fields: fields{
				eventstore: eventstoreExpect(
					t,
					expectFilter(
						eventFromEventPusher(
							instance.NewLabelPolicyAddedEvent(context.Background(),
								&instance.NewAggregate().Aggregate,
								"#ffffff",
								"#ffffff",
								"#ffffff",
								"#ffffff",
								"#ffffff",
								"#ffffff",
								"#ffffff",
								"#ffffff",
								true,
								true,
								true,
							),
						),
					),
				),
				storage: mock.NewStorage(t).ExpectPutObjectError(),
			},
			args: args{
				ctx: context.Background(),
				upload: &AssetUpload{
					ResourceOwner: "IAM",
					ObjectName:    "logo",
					ContentType:   "image",
					ObjectType:    static.ObjectTypeStyling,
					File:          bytes.NewReader([]byte("test")),
					Size:          4,
				},
			},
			res: res{
				err: caos_errs.IsInternal,
			},
		},
		{
			name: "logo added, ok",
			fields: fields{
				eventstore: eventstoreExpect(
					t,
					expectFilter(
						eventFromEventPusher(
							instance.NewLabelPolicyAddedEvent(context.Background(),
								&instance.NewAggregate("INSTANCE").Aggregate,
								"#ffffff",
								"#ffffff",
								"#ffffff",
								"#ffffff",
								"#ffffff",
								"#ffffff",
								"#ffffff",
								"#ffffff",
								true,
								true,
								true,
							),
						),
					),
					expectPush(
						[]*repository.Event{
							eventFromEventPusher(
								instance.NewLabelPolicyLogoAddedEvent(context.Background(),
<<<<<<< HEAD
									&instance.NewAggregate().Aggregate,
									"logo",
=======
									&instance.NewAggregate("INSTANCE").Aggregate,
									"key",
>>>>>>> c740ee5d
								),
							),
						},
					),
				),
				storage: mock.NewStorage(t).ExpectPutObject(),
			},
			args: args{
				ctx: context.Background(),
				upload: &AssetUpload{
					ResourceOwner: "IAM",
					ObjectName:    "logo",
					ContentType:   "image",
					ObjectType:    static.ObjectTypeStyling,
					File:          bytes.NewReader([]byte("test")),
					Size:          4,
				},
			},
			res: res{
				want: &domain.ObjectDetails{
					ResourceOwner: "INSTANCE",
				},
			},
		},
	}
	for _, tt := range tests {
		t.Run(tt.name, func(t *testing.T) {
			r := &Commands{
				eventstore: tt.fields.eventstore,
				static:     tt.fields.storage,
			}
			got, err := r.AddLogoDefaultLabelPolicy(tt.args.ctx, tt.args.upload)
			if tt.res.err == nil {
				assert.NoError(t, err)
			}
			if tt.res.err != nil && !tt.res.err(err) {
				t.Errorf("got wrong err: %v ", err)
			}
			if tt.res.err == nil {
				assert.Equal(t, tt.res.want, got)
			}
		})
	}
}

func TestCommandSide_RemoveLogoDefaultLabelPolicy(t *testing.T) {
	type fields struct {
		eventstore *eventstore.Eventstore
		storage    static.Storage
	}
	type args struct {
		ctx context.Context
	}
	type res struct {
		want *domain.ObjectDetails
		err  func(error) bool
	}
	tests := []struct {
		name   string
		fields fields
		args   args
		res    res
	}{
		{
			name: "label policy not existing, not found error",
			fields: fields{
				eventstore: eventstoreExpect(
					t,
					expectFilter(),
				),
			},
			args: args{
				ctx: context.Background(),
			},
			res: res{
				err: caos_errs.IsNotFound,
			},
		},
		{
			name: "asset remove error, internal error",
			fields: fields{
				storage: mock.NewMockStorage(gomock.NewController(t)).ExpectRemoveObjectError(),
				eventstore: eventstoreExpect(
					t,
					expectFilter(
						eventFromEventPusher(
							instance.NewLabelPolicyAddedEvent(context.Background(),
								&instance.NewAggregate("INSTANCE").Aggregate,
								"#ffffff",
								"#ffffff",
								"#ffffff",
								"#ffffff",
								"#ffffff",
								"#ffffff",
								"#ffffff",
								"#ffffff",
								true,
								true,
								true,
							),
						),
						eventFromEventPusher(
							instance.NewLabelPolicyLogoAddedEvent(context.Background(),
								&instance.NewAggregate("INSTANCE").Aggregate,
								"key",
							),
						),
					),
				),
			},
			args: args{
				ctx: context.Background(),
			},
			res: res{
				err: caos_errs.IsInternal,
			},
		},
		{
			name: "logo added, ok",
			fields: fields{
				storage: mock.NewMockStorage(gomock.NewController(t)).ExpectRemoveObjectNoError(),
				eventstore: eventstoreExpect(
					t,
					expectFilter(
						eventFromEventPusher(
							instance.NewLabelPolicyAddedEvent(context.Background(),
								&instance.NewAggregate("INSTANCE").Aggregate,
								"#ffffff",
								"#ffffff",
								"#ffffff",
								"#ffffff",
								"#ffffff",
								"#ffffff",
								"#ffffff",
								"#ffffff",
								true,
								true,
								true,
							),
						),
						eventFromEventPusher(
							instance.NewLabelPolicyLogoAddedEvent(context.Background(),
								&instance.NewAggregate("INSTANCE").Aggregate,
								"key",
							),
						),
					),
					expectPush(
						[]*repository.Event{
							eventFromEventPusher(
								instance.NewLabelPolicyLogoRemovedEvent(context.Background(),
									&instance.NewAggregate("INSTANCE").Aggregate,
									"key",
								),
							),
						},
					),
				),
			},
			args: args{
				ctx: context.Background(),
			},
			res: res{
				want: &domain.ObjectDetails{
					ResourceOwner: "INSTANCE",
				},
			},
		},
	}
	for _, tt := range tests {
		t.Run(tt.name, func(t *testing.T) {
			r := &Commands{
				eventstore: tt.fields.eventstore,
				static:     tt.fields.storage,
			}
			got, err := r.RemoveLogoDefaultLabelPolicy(tt.args.ctx)
			if tt.res.err == nil {
				assert.NoError(t, err)
			}
			if tt.res.err != nil && !tt.res.err(err) {
				t.Errorf("got wrong err: %v ", err)
			}
			if tt.res.err == nil {
				assert.Equal(t, tt.res.want, got)
			}
		})
	}
}

func TestCommandSide_AddIconDefaultLabelPolicy(t *testing.T) {
	type fields struct {
		eventstore *eventstore.Eventstore
		storage    static.Storage
	}
	type args struct {
		ctx    context.Context
		upload *AssetUpload
	}
	type res struct {
		want *domain.ObjectDetails
		err  func(error) bool
	}
	tests := []struct {
		name   string
		fields fields
		args   args
		res    res
	}{
		{
			name: "label policy not existing, not found error",
			fields: fields{
				eventstore: eventstoreExpect(
					t,
					expectFilter(),
				),
			},
			args: args{
				ctx: context.Background(),
				upload: &AssetUpload{
					ResourceOwner: "IAM",
					ObjectName:    "icon",
					ContentType:   "image",
					ObjectType:    static.ObjectTypeStyling,
					File:          bytes.NewReader([]byte("test")),
					Size:          4,
				},
			},
			res: res{
				err: caos_errs.IsNotFound,
			},
		},
		{
			name: "upload failed, error",
			fields: fields{
				eventstore: eventstoreExpect(
					t,
					expectFilter(
						eventFromEventPusher(
							instance.NewLabelPolicyAddedEvent(context.Background(),
								&instance.NewAggregate().Aggregate,
								"#ffffff",
								"#ffffff",
								"#ffffff",
								"#ffffff",
								"#ffffff",
								"#ffffff",
								"#ffffff",
								"#ffffff",
								true,
								true,
								true,
							),
						),
					),
				),
				storage: mock.NewStorage(t).ExpectPutObjectError(),
			},
			args: args{
				ctx: context.Background(),
				upload: &AssetUpload{
					ResourceOwner: "IAM",
					ObjectName:    "icon",
					ContentType:   "image",
					ObjectType:    static.ObjectTypeStyling,
					File:          bytes.NewReader([]byte("test")),
					Size:          4,
				},
			},
			res: res{
				err: caos_errs.IsInternal,
			},
		},
		{
			name: "icon added, ok",
			fields: fields{
				eventstore: eventstoreExpect(
					t,
					expectFilter(
						eventFromEventPusher(
							instance.NewLabelPolicyAddedEvent(context.Background(),
								&instance.NewAggregate("INSTANCE").Aggregate,
								"#ffffff",
								"#ffffff",
								"#ffffff",
								"#ffffff",
								"#ffffff",
								"#ffffff",
								"#ffffff",
								"#ffffff",
								true,
								true,
								true,
							),
						),
					),
					expectPush(
						[]*repository.Event{
							eventFromEventPusher(
								instance.NewLabelPolicyIconAddedEvent(context.Background(),
<<<<<<< HEAD
									&instance.NewAggregate().Aggregate,
									"icon",
=======
									&instance.NewAggregate("INSTANCE").Aggregate,
									"key",
>>>>>>> c740ee5d
								),
							),
						},
					),
				),
				storage: mock.NewStorage(t).ExpectPutObject(),
			},
			args: args{
				ctx: context.Background(),
				upload: &AssetUpload{
					ResourceOwner: "IAM",
					ObjectName:    "icon",
					ContentType:   "image",
					ObjectType:    static.ObjectTypeStyling,
					File:          bytes.NewReader([]byte("test")),
					Size:          4,
				},
			},
			res: res{
				want: &domain.ObjectDetails{
					ResourceOwner: "INSTANCE",
				},
			},
		},
	}
	for _, tt := range tests {
		t.Run(tt.name, func(t *testing.T) {
			r := &Commands{
				eventstore: tt.fields.eventstore,
				static:     tt.fields.storage,
			}
			got, err := r.AddIconDefaultLabelPolicy(tt.args.ctx, tt.args.upload)
			if tt.res.err == nil {
				assert.NoError(t, err)
			}
			if tt.res.err != nil && !tt.res.err(err) {
				t.Errorf("got wrong err: %v ", err)
			}
			if tt.res.err == nil {
				assert.Equal(t, tt.res.want, got)
			}
		})
	}
}

func TestCommandSide_RemoveIconDefaultLabelPolicy(t *testing.T) {
	type fields struct {
		eventstore *eventstore.Eventstore
		storage    static.Storage
	}
	type args struct {
		ctx context.Context
	}
	type res struct {
		want *domain.ObjectDetails
		err  func(error) bool
	}
	tests := []struct {
		name   string
		fields fields
		args   args
		res    res
	}{
		{
			name: "label policy not existing, not found error",
			fields: fields{
				eventstore: eventstoreExpect(
					t,
					expectFilter(),
				),
			},
			args: args{
				ctx: context.Background(),
			},
			res: res{
				err: caos_errs.IsNotFound,
			},
		},
		{
			name: "icon removed, ok",
			fields: fields{
				storage: mock.NewMockStorage(gomock.NewController(t)).ExpectRemoveObjectNoError(),
				eventstore: eventstoreExpect(
					t,
					expectFilter(
						eventFromEventPusher(
							instance.NewLabelPolicyAddedEvent(context.Background(),
								&instance.NewAggregate("INSTANCE").Aggregate,
								"#ffffff",
								"#ffffff",
								"#ffffff",
								"#ffffff",
								"#ffffff",
								"#ffffff",
								"#ffffff",
								"#ffffff",
								true,
								true,
								true,
							),
						),
						eventFromEventPusher(
							instance.NewLabelPolicyIconAddedEvent(context.Background(),
								&instance.NewAggregate("INSTANCE").Aggregate,
								"key",
							),
						),
					),
					expectPush(
						[]*repository.Event{
							eventFromEventPusher(
								instance.NewLabelPolicyIconRemovedEvent(context.Background(),
									&instance.NewAggregate("INSTANCE").Aggregate,
									"key",
								),
							),
						},
					),
				),
			},
			args: args{
				ctx: context.Background(),
			},
			res: res{
				want: &domain.ObjectDetails{
					ResourceOwner: "INSTANCE",
				},
			},
		},
	}
	for _, tt := range tests {
		t.Run(tt.name, func(t *testing.T) {
			r := &Commands{
				eventstore: tt.fields.eventstore,
				static:     tt.fields.storage,
			}
			got, err := r.RemoveIconDefaultLabelPolicy(tt.args.ctx)
			if tt.res.err == nil {
				assert.NoError(t, err)
			}
			if tt.res.err != nil && !tt.res.err(err) {
				t.Errorf("got wrong err: %v ", err)
			}
			if tt.res.err == nil {
				assert.Equal(t, tt.res.want, got)
			}
		})
	}
}

func TestCommandSide_AddLogoDarkDefaultLabelPolicy(t *testing.T) {
	type fields struct {
		eventstore *eventstore.Eventstore
		storage    static.Storage
	}
	type args struct {
<<<<<<< HEAD
		ctx    context.Context
		upload *AssetUpload
=======
		ctx        context.Context
		instanceID string
		storageKey string
>>>>>>> c740ee5d
	}
	type res struct {
		want *domain.ObjectDetails
		err  func(error) bool
	}
	tests := []struct {
		name   string
		fields fields
		args   args
		res    res
	}{
		{
			name: "label policy not existing, not found error",
			fields: fields{
				eventstore: eventstoreExpect(
					t,
					expectFilter(),
				),
			},
			args: args{
<<<<<<< HEAD
				ctx: context.Background(),
				upload: &AssetUpload{
					ResourceOwner: "IAM",
					ObjectName:    "logo",
					ContentType:   "image",
					ObjectType:    static.ObjectTypeStyling,
					File:          bytes.NewReader([]byte("test")),
					Size:          4,
				},
=======
				ctx:        context.Background(),
				instanceID: "INSTANCE",
>>>>>>> c740ee5d
			},
			res: res{
				err: caos_errs.IsNotFound,
			},
		},
		{
			name: "upload failed, error",
			fields: fields{
				eventstore: eventstoreExpect(
					t,
					expectFilter(
						eventFromEventPusher(
							instance.NewLabelPolicyAddedEvent(context.Background(),
								&instance.NewAggregate().Aggregate,
								"#ffffff",
								"#ffffff",
								"#ffffff",
								"#ffffff",
								"#ffffff",
								"#ffffff",
								"#ffffff",
								"#ffffff",
								true,
								true,
								true,
							),
						),
					),
				),
				storage: mock.NewStorage(t).ExpectPutObjectError(),
			},
			args: args{
<<<<<<< HEAD
				ctx: context.Background(),
				upload: &AssetUpload{
					ResourceOwner: "IAM",
					ObjectName:    "logo",
					ContentType:   "image",
					ObjectType:    static.ObjectTypeStyling,
					File:          bytes.NewReader([]byte("test")),
					Size:          4,
				},
=======
				ctx:        context.Background(),
				instanceID: "INSTANCE",
				storageKey: "key",
>>>>>>> c740ee5d
			},
			res: res{
				err: caos_errs.IsInternal,
			},
		},
		{
			name: "logo dark added, ok",
			fields: fields{
				eventstore: eventstoreExpect(
					t,
					expectFilter(
						eventFromEventPusher(
							instance.NewLabelPolicyAddedEvent(context.Background(),
								&instance.NewAggregate("INSTANCE").Aggregate,
								"#ffffff",
								"#ffffff",
								"#ffffff",
								"#ffffff",
								"#ffffff",
								"#ffffff",
								"#ffffff",
								"#ffffff",
								true,
								true,
								true,
							),
						),
					),
					expectPush(
						[]*repository.Event{
							eventFromEventPusher(
								instance.NewLabelPolicyLogoDarkAddedEvent(context.Background(),
<<<<<<< HEAD
									&instance.NewAggregate().Aggregate,
									"logo",
=======
									&instance.NewAggregate("INSTANCE").Aggregate,
									"key",
>>>>>>> c740ee5d
								),
							),
						},
					),
				),
				storage: mock.NewStorage(t).ExpectPutObject(),
			},
			args: args{
				ctx: context.Background(),
				upload: &AssetUpload{
					ResourceOwner: "IAM",
					ObjectName:    "logo",
					ContentType:   "image",
					ObjectType:    static.ObjectTypeStyling,
					File:          bytes.NewReader([]byte("test")),
					Size:          4,
				},
			},
			res: res{
				want: &domain.ObjectDetails{
					ResourceOwner: "INSTANCE",
				},
			},
		},
	}
	for _, tt := range tests {
		t.Run(tt.name, func(t *testing.T) {
			r := &Commands{
				eventstore: tt.fields.eventstore,
				static:     tt.fields.storage,
			}
			got, err := r.AddLogoDarkDefaultLabelPolicy(tt.args.ctx, tt.args.upload)
			if tt.res.err == nil {
				assert.NoError(t, err)
			}
			if tt.res.err != nil && !tt.res.err(err) {
				t.Errorf("got wrong err: %v ", err)
			}
			if tt.res.err == nil {
				assert.Equal(t, tt.res.want, got)
			}
		})
	}
}

func TestCommandSide_RemoveLogoDarkDefaultLabelPolicy(t *testing.T) {
	type fields struct {
		eventstore *eventstore.Eventstore
		storage    static.Storage
	}
	type args struct {
		ctx context.Context
	}
	type res struct {
		want *domain.ObjectDetails
		err  func(error) bool
	}
	tests := []struct {
		name   string
		fields fields
		args   args
		res    res
	}{
		{
			name: "label policy not existing, not found error",
			fields: fields{
				eventstore: eventstoreExpect(
					t,
					expectFilter(),
				),
			},
			args: args{
				ctx: context.Background(),
			},
			res: res{
				err: caos_errs.IsNotFound,
			},
		},
		{
			name: "logo dark removed, not ok",
			fields: fields{
				storage: mock.NewMockStorage(gomock.NewController(t)).ExpectRemoveObjectError(),
				eventstore: eventstoreExpect(
					t,
					expectFilter(
						eventFromEventPusher(
							instance.NewLabelPolicyAddedEvent(context.Background(),
								&instance.NewAggregate("INSTANCE").Aggregate,
								"#ffffff",
								"#ffffff",
								"#ffffff",
								"#ffffff",
								"#ffffff",
								"#ffffff",
								"#ffffff",
								"#ffffff",
								true,
								true,
								true,
							),
						),
						eventFromEventPusher(
							instance.NewLabelPolicyLogoDarkAddedEvent(context.Background(),
								&instance.NewAggregate("INSTANCE").Aggregate,
								"key",
							),
						),
					),
				),
			},
			args: args{
				ctx: context.Background(),
			},
			res: res{
				err: caos_errs.IsInternal,
			},
		},
		{
			name: "logo dark removed, ok",
			fields: fields{
				storage: mock.NewMockStorage(gomock.NewController(t)).ExpectRemoveObjectNoError(),
				eventstore: eventstoreExpect(
					t,
					expectFilter(
						eventFromEventPusher(
							instance.NewLabelPolicyAddedEvent(context.Background(),
								&instance.NewAggregate("INSTANCE").Aggregate,
								"#ffffff",
								"#ffffff",
								"#ffffff",
								"#ffffff",
								"#ffffff",
								"#ffffff",
								"#ffffff",
								"#ffffff",
								true,
								true,
								true,
							),
						),
						eventFromEventPusher(
							instance.NewLabelPolicyLogoDarkAddedEvent(context.Background(),
								&instance.NewAggregate("INSTANCE").Aggregate,
								"key",
							),
						),
					),
					expectPush(
						[]*repository.Event{
							eventFromEventPusher(
								instance.NewLabelPolicyLogoDarkRemovedEvent(context.Background(),
									&instance.NewAggregate("INSTANCE").Aggregate,
									"key",
								),
							),
						},
					),
				),
			},
			args: args{
				ctx: context.Background(),
			},
			res: res{
				want: &domain.ObjectDetails{
					ResourceOwner: "INSTANCE",
				},
			},
		},
	}
	for _, tt := range tests {
		t.Run(tt.name, func(t *testing.T) {
			r := &Commands{
				eventstore: tt.fields.eventstore,
				static:     tt.fields.storage,
			}
			got, err := r.RemoveLogoDarkDefaultLabelPolicy(tt.args.ctx)
			if tt.res.err == nil {
				assert.NoError(t, err)
			}
			if tt.res.err != nil && !tt.res.err(err) {
				t.Errorf("got wrong err: %v ", err)
			}
			if tt.res.err == nil {
				assert.Equal(t, tt.res.want, got)
			}
		})
	}
}

func TestCommandSide_AddIconDarkDefaultLabelPolicy(t *testing.T) {
	type fields struct {
		eventstore *eventstore.Eventstore
		storage    static.Storage
	}
	type args struct {
		ctx    context.Context
		upload *AssetUpload
	}
	type res struct {
		want *domain.ObjectDetails
		err  func(error) bool
	}
	tests := []struct {
		name   string
		fields fields
		args   args
		res    res
	}{
		{
			name: "label policy not existing, not found error",
			fields: fields{
				eventstore: eventstoreExpect(
					t,
					expectFilter(),
				),
			},
			args: args{
				ctx: context.Background(),
				upload: &AssetUpload{
					ResourceOwner: "IAM",
					ObjectName:    "icon",
					ContentType:   "image",
					ObjectType:    static.ObjectTypeStyling,
					File:          bytes.NewReader([]byte("test")),
					Size:          4,
				},
			},
			res: res{
				err: caos_errs.IsNotFound,
			},
		},
		{
			name: "upload failed, error",
			fields: fields{
				eventstore: eventstoreExpect(
					t,
					expectFilter(
						eventFromEventPusher(
							instance.NewLabelPolicyAddedEvent(context.Background(),
								&instance.NewAggregate().Aggregate,
								"#ffffff",
								"#ffffff",
								"#ffffff",
								"#ffffff",
								"#ffffff",
								"#ffffff",
								"#ffffff",
								"#ffffff",
								true,
								true,
								true,
							),
						),
					),
				),
				storage: mock.NewStorage(t).ExpectPutObjectError(),
			},
			args: args{
				ctx: context.Background(),
				upload: &AssetUpload{
					ResourceOwner: "IAM",
					ObjectName:    "icon",
					ContentType:   "image",
					ObjectType:    static.ObjectTypeStyling,
					File:          bytes.NewReader([]byte("test")),
					Size:          4,
				},
			},
			res: res{
				err: caos_errs.IsInternal,
			},
		},
		{
			name: "icon dark added, ok",
			fields: fields{
				eventstore: eventstoreExpect(
					t,
					expectFilter(
						eventFromEventPusher(
							instance.NewLabelPolicyAddedEvent(context.Background(),
								&instance.NewAggregate("INSTANCE").Aggregate,
								"#ffffff",
								"#ffffff",
								"#ffffff",
								"#ffffff",
								"#ffffff",
								"#ffffff",
								"#ffffff",
								"#ffffff",
								true,
								true,
								true,
							),
						),
					),
					expectPush(
						[]*repository.Event{
							eventFromEventPusher(
								instance.NewLabelPolicyIconDarkAddedEvent(context.Background(),
<<<<<<< HEAD
									&instance.NewAggregate().Aggregate,
									"icon",
=======
									&instance.NewAggregate("INSTANCE").Aggregate,
									"key",
>>>>>>> c740ee5d
								),
							),
						},
					),
				),
				storage: mock.NewStorage(t).ExpectPutObject(),
			},
			args: args{
				ctx: context.Background(),
				upload: &AssetUpload{
					ResourceOwner: "IAM",
					ObjectName:    "icon",
					ContentType:   "image",
					ObjectType:    static.ObjectTypeStyling,
					File:          bytes.NewReader([]byte("test")),
					Size:          4,
				},
			},
			res: res{
				want: &domain.ObjectDetails{
					ResourceOwner: "INSTANCE",
				},
			},
		},
	}
	for _, tt := range tests {
		t.Run(tt.name, func(t *testing.T) {
			r := &Commands{
				eventstore: tt.fields.eventstore,
				static:     tt.fields.storage,
			}
			got, err := r.AddIconDarkDefaultLabelPolicy(tt.args.ctx, tt.args.upload)
			if tt.res.err == nil {
				assert.NoError(t, err)
			}
			if tt.res.err != nil && !tt.res.err(err) {
				t.Errorf("got wrong err: %v ", err)
			}
			if tt.res.err == nil {
				assert.Equal(t, tt.res.want, got)
			}
		})
	}
}

func TestCommandSide_RemoveIconDarkDefaultLabelPolicy(t *testing.T) {
	type fields struct {
		eventstore *eventstore.Eventstore
		storage    static.Storage
	}
	type args struct {
		ctx context.Context
	}
	type res struct {
		want *domain.ObjectDetails
		err  func(error) bool
	}
	tests := []struct {
		name   string
		fields fields
		args   args
		res    res
	}{
		{
			name: "label policy not existing, not found error",
			fields: fields{
				eventstore: eventstoreExpect(
					t,
					expectFilter(),
				),
			},
			args: args{
				ctx: context.Background(),
			},
			res: res{
				err: caos_errs.IsNotFound,
			},
		},
		{
			name: "icon dark removed, not ok",
			fields: fields{
				storage: mock.NewMockStorage(gomock.NewController(t)).ExpectRemoveObjectError(),
				eventstore: eventstoreExpect(
					t,
					expectFilter(
						eventFromEventPusher(
							instance.NewLabelPolicyAddedEvent(context.Background(),
								&instance.NewAggregate("INSTANCE").Aggregate,
								"#ffffff",
								"#ffffff",
								"#ffffff",
								"#ffffff",
								"#ffffff",
								"#ffffff",
								"#ffffff",
								"#ffffff",
								true,
								true,
								true,
							),
						),
						eventFromEventPusher(
							instance.NewLabelPolicyIconDarkAddedEvent(context.Background(),
								&instance.NewAggregate("INSTANCE").Aggregate,
								"key",
							),
						),
					),
				),
			},
			args: args{
				ctx: context.Background(),
			},
			res: res{
				err: caos_errs.IsInternal,
			},
		},
		{
			name: "icon dark removed, ok",
			fields: fields{
				storage: mock.NewMockStorage(gomock.NewController(t)).ExpectRemoveObjectNoError(),
				eventstore: eventstoreExpect(
					t,
					expectFilter(
						eventFromEventPusher(
							instance.NewLabelPolicyAddedEvent(context.Background(),
								&instance.NewAggregate("INSTANCE").Aggregate,
								"#ffffff",
								"#ffffff",
								"#ffffff",
								"#ffffff",
								"#ffffff",
								"#ffffff",
								"#ffffff",
								"#ffffff",
								true,
								true,
								true,
							),
						),
						eventFromEventPusher(
							instance.NewLabelPolicyIconDarkAddedEvent(context.Background(),
								&instance.NewAggregate("INSTANCE").Aggregate,
								"key",
							),
						),
					),
					expectPush(
						[]*repository.Event{
							eventFromEventPusher(
								instance.NewLabelPolicyIconDarkRemovedEvent(context.Background(),
									&instance.NewAggregate("INSTANCE").Aggregate,
									"key",
								),
							),
						},
					),
				),
			},
			args: args{
				ctx: context.Background(),
			},
			res: res{
				want: &domain.ObjectDetails{
					ResourceOwner: "INSTANCE",
				},
			},
		},
	}
	for _, tt := range tests {
		t.Run(tt.name, func(t *testing.T) {
			r := &Commands{
				eventstore: tt.fields.eventstore,
				static:     tt.fields.storage,
			}
			got, err := r.RemoveIconDarkDefaultLabelPolicy(tt.args.ctx)
			if tt.res.err == nil {
				assert.NoError(t, err)
			}
			if tt.res.err != nil && !tt.res.err(err) {
				t.Errorf("got wrong err: %v ", err)
			}
			if tt.res.err == nil {
				assert.Equal(t, tt.res.want, got)
			}
		})
	}
}

func TestCommandSide_AddFontDefaultLabelPolicy(t *testing.T) {
	type fields struct {
		eventstore *eventstore.Eventstore
		storage    static.Storage
	}
	type args struct {
		ctx    context.Context
		upload *AssetUpload
	}
	type res struct {
		want *domain.ObjectDetails
		err  func(error) bool
	}
	tests := []struct {
		name   string
		fields fields
		args   args
		res    res
	}{
		{
			name: "label policy not existing, not found error",
			fields: fields{
				eventstore: eventstoreExpect(
					t,
					expectFilter(),
				),
			},
			args: args{
				ctx: context.Background(),
				upload: &AssetUpload{
					ResourceOwner: "IAM",
					ObjectName:    "font",
					ContentType:   "ttf",
					ObjectType:    static.ObjectTypeStyling,
					File:          bytes.NewReader([]byte("test")),
					Size:          4,
				},
			},
			res: res{
				err: caos_errs.IsNotFound,
			},
		},
		{
			name: "upload failed, error",
			fields: fields{
				eventstore: eventstoreExpect(
					t,
					expectFilter(
						eventFromEventPusher(
							instance.NewLabelPolicyAddedEvent(context.Background(),
								&instance.NewAggregate().Aggregate,
								"#ffffff",
								"#ffffff",
								"#ffffff",
								"#ffffff",
								"#ffffff",
								"#ffffff",
								"#ffffff",
								"#ffffff",
								true,
								true,
								true,
							),
						),
					),
				),
				storage: mock.NewStorage(t).ExpectPutObjectError(),
			},
			args: args{
				ctx: context.Background(),
				upload: &AssetUpload{
					ResourceOwner: "IAM",
					ObjectName:    "font",
					ContentType:   "ttf",
					ObjectType:    static.ObjectTypeStyling,
					File:          bytes.NewReader([]byte("test")),
					Size:          4,
				},
			},
			res: res{
				err: caos_errs.IsInternal,
			},
		},
		{
			name: "font added, ok",
			fields: fields{
				eventstore: eventstoreExpect(
					t,
					expectFilter(
						eventFromEventPusher(
							instance.NewLabelPolicyAddedEvent(context.Background(),
								&instance.NewAggregate("INSTANCE").Aggregate,
								"#ffffff",
								"#ffffff",
								"#ffffff",
								"#ffffff",
								"#ffffff",
								"#ffffff",
								"#ffffff",
								"#ffffff",
								true,
								true,
								true,
							),
						),
					),
					expectPush(
						[]*repository.Event{
							eventFromEventPusher(
								instance.NewLabelPolicyFontAddedEvent(context.Background(),
<<<<<<< HEAD
									&instance.NewAggregate().Aggregate,
									"font",
=======
									&instance.NewAggregate("INSTANCE").Aggregate,
									"key",
>>>>>>> c740ee5d
								),
							),
						},
					),
				),
				storage: mock.NewStorage(t).ExpectPutObject(),
			},
			args: args{
				ctx: context.Background(),
				upload: &AssetUpload{
					ResourceOwner: "IAM",
					ObjectName:    "font",
					ContentType:   "ttf",
					ObjectType:    static.ObjectTypeStyling,
					File:          bytes.NewReader([]byte("test")),
					Size:          4,
				},
			},
			res: res{
				want: &domain.ObjectDetails{
					ResourceOwner: "INSTANCE",
				},
			},
		},
	}
	for _, tt := range tests {
		t.Run(tt.name, func(t *testing.T) {
			r := &Commands{
				eventstore: tt.fields.eventstore,
				static:     tt.fields.storage,
			}
			got, err := r.AddFontDefaultLabelPolicy(tt.args.ctx, tt.args.upload)
			if tt.res.err == nil {
				assert.NoError(t, err)
			}
			if tt.res.err != nil && !tt.res.err(err) {
				t.Errorf("got wrong err: %v ", err)
			}
			if tt.res.err == nil {
				assert.Equal(t, tt.res.want, got)
			}
		})
	}
}

func TestCommandSide_RemoveFontDefaultLabelPolicy(t *testing.T) {
	type fields struct {
		eventstore *eventstore.Eventstore
		storage    static.Storage
	}
	type args struct {
		ctx context.Context
	}
	type res struct {
		want *domain.ObjectDetails
		err  func(error) bool
	}
	tests := []struct {
		name   string
		fields fields
		args   args
		res    res
	}{
		{
			name: "label policy not existing, not found error",
			fields: fields{
				eventstore: eventstoreExpect(
					t,
					expectFilter(),
				),
			},
			args: args{
				ctx: context.Background(),
			},
			res: res{
				err: caos_errs.IsNotFound,
			},
		},
		{
			name: "font remove from storage not possible, internla error",
			fields: fields{
				storage: mock.NewMockStorage(gomock.NewController(t)).ExpectRemoveObjectError(),
				eventstore: eventstoreExpect(
					t,
					expectFilter(
						eventFromEventPusher(
							instance.NewLabelPolicyAddedEvent(context.Background(),
								&instance.NewAggregate("INSTANCE").Aggregate,
								"#ffffff",
								"#ffffff",
								"#ffffff",
								"#ffffff",
								"#ffffff",
								"#ffffff",
								"#ffffff",
								"#ffffff",
								true,
								true,
								true,
							),
						),
						eventFromEventPusher(
							instance.NewLabelPolicyFontAddedEvent(context.Background(),
								&instance.NewAggregate("INSTANCE").Aggregate,
								"key",
							),
						),
					),
				),
			},
			args: args{
				ctx: context.Background(),
			},
			res: res{
				err: caos_errs.IsInternal,
			},
		},
		{
			name: "font added, ok",
			fields: fields{
				storage: mock.NewMockStorage(gomock.NewController(t)).ExpectRemoveObjectNoError(),
				eventstore: eventstoreExpect(
					t,
					expectFilter(
						eventFromEventPusher(
							instance.NewLabelPolicyAddedEvent(context.Background(),
								&instance.NewAggregate("INSTANCE").Aggregate,
								"#ffffff",
								"#ffffff",
								"#ffffff",
								"#ffffff",
								"#ffffff",
								"#ffffff",
								"#ffffff",
								"#ffffff",
								true,
								true,
								true,
							),
						),
						eventFromEventPusher(
							instance.NewLabelPolicyFontAddedEvent(context.Background(),
								&instance.NewAggregate("INSTANCE").Aggregate,
								"key",
							),
						),
					),
					expectPush(
						[]*repository.Event{
							eventFromEventPusher(
								instance.NewLabelPolicyFontRemovedEvent(context.Background(),
									&instance.NewAggregate("INSTANCE").Aggregate,
									"key",
								),
							),
						},
					),
				),
			},
			args: args{
				ctx: context.Background(),
			},
			res: res{
				want: &domain.ObjectDetails{
					ResourceOwner: "INSTANCE",
				},
			},
		},
	}
	for _, tt := range tests {
		t.Run(tt.name, func(t *testing.T) {
			r := &Commands{
				eventstore: tt.fields.eventstore,
				static:     tt.fields.storage,
			}
			got, err := r.RemoveFontDefaultLabelPolicy(tt.args.ctx)
			if tt.res.err == nil {
				assert.NoError(t, err)
			}
			if tt.res.err != nil && !tt.res.err(err) {
				t.Errorf("got wrong err: %v ", err)
			}
			if tt.res.err == nil {
				assert.Equal(t, tt.res.want, got)
			}
		})
	}
}

func newDefaultLabelPolicyChangedEvent(ctx context.Context, primaryColor, backgroundColor, warnColor, fontColor, primaryColorDark, backgroundColorDark, warnColorDark, fontColorDark string, hideLoginNameSuffix, errMsgPopup, disableWatermark bool) *instance.LabelPolicyChangedEvent {
	event, _ := instance.NewLabelPolicyChangedEvent(ctx,
		&instance.NewAggregate("INSTANCE").Aggregate,
		[]policy.LabelPolicyChanges{
			policy.ChangePrimaryColor(primaryColor),
			policy.ChangeBackgroundColor(backgroundColor),
			policy.ChangeWarnColor(warnColor),
			policy.ChangeFontColor(fontColor),
			policy.ChangePrimaryColorDark(primaryColorDark),
			policy.ChangeBackgroundColorDark(backgroundColorDark),
			policy.ChangeWarnColorDark(warnColorDark),
			policy.ChangeFontColorDark(fontColorDark),
			policy.ChangeHideLoginNameSuffix(hideLoginNameSuffix),
			policy.ChangeErrorMsgPopup(errMsgPopup),
			policy.ChangeDisableWatermark(disableWatermark),
		},
	)
	return event
}<|MERGE_RESOLUTION|>--- conflicted
+++ resolved
@@ -557,13 +557,8 @@
 						[]*repository.Event{
 							eventFromEventPusher(
 								instance.NewLabelPolicyLogoAddedEvent(context.Background(),
-<<<<<<< HEAD
-									&instance.NewAggregate().Aggregate,
+									&instance.NewAggregate("INSTANCE").Aggregate,
 									"logo",
-=======
-									&instance.NewAggregate("INSTANCE").Aggregate,
-									"key",
->>>>>>> c740ee5d
 								),
 							),
 						},
@@ -863,13 +858,8 @@
 						[]*repository.Event{
 							eventFromEventPusher(
 								instance.NewLabelPolicyIconAddedEvent(context.Background(),
-<<<<<<< HEAD
-									&instance.NewAggregate().Aggregate,
+									&instance.NewAggregate("INSTANCE").Aggregate,
 									"icon",
-=======
-									&instance.NewAggregate("INSTANCE").Aggregate,
-									"key",
->>>>>>> c740ee5d
 								),
 							),
 						},
@@ -1026,14 +1016,9 @@
 		storage    static.Storage
 	}
 	type args struct {
-<<<<<<< HEAD
 		ctx    context.Context
+		instanceID string
 		upload *AssetUpload
-=======
-		ctx        context.Context
-		instanceID string
-		storageKey string
->>>>>>> c740ee5d
 	}
 	type res struct {
 		want *domain.ObjectDetails
@@ -1054,8 +1039,8 @@
 				),
 			},
 			args: args{
-<<<<<<< HEAD
-				ctx: context.Background(),
+				ctx: context.Background(),
+				instanceID: "INSTANCE",
 				upload: &AssetUpload{
 					ResourceOwner: "IAM",
 					ObjectName:    "logo",
@@ -1064,44 +1049,40 @@
 					File:          bytes.NewReader([]byte("test")),
 					Size:          4,
 				},
-=======
-				ctx:        context.Background(),
+			},
+			res: res{
+				err: caos_errs.IsNotFound,
+			},
+		},
+		{
+			name: "upload failed, error",
+			fields: fields{
+				eventstore: eventstoreExpect(
+					t,
+					expectFilter(
+						eventFromEventPusher(
+							instance.NewLabelPolicyAddedEvent(context.Background(),
+								&instance.NewAggregate().Aggregate,
+								"#ffffff",
+								"#ffffff",
+								"#ffffff",
+								"#ffffff",
+								"#ffffff",
+								"#ffffff",
+								"#ffffff",
+								"#ffffff",
+								true,
+								true,
+								true,
+							),
+						),
+					),
+				),
+				storage: mock.NewStorage(t).ExpectPutObjectError(),
+			},
+			args: args{
+				ctx: context.Background(),
 				instanceID: "INSTANCE",
->>>>>>> c740ee5d
-			},
-			res: res{
-				err: caos_errs.IsNotFound,
-			},
-		},
-		{
-			name: "upload failed, error",
-			fields: fields{
-				eventstore: eventstoreExpect(
-					t,
-					expectFilter(
-						eventFromEventPusher(
-							instance.NewLabelPolicyAddedEvent(context.Background(),
-								&instance.NewAggregate().Aggregate,
-								"#ffffff",
-								"#ffffff",
-								"#ffffff",
-								"#ffffff",
-								"#ffffff",
-								"#ffffff",
-								"#ffffff",
-								"#ffffff",
-								true,
-								true,
-								true,
-							),
-						),
-					),
-				),
-				storage: mock.NewStorage(t).ExpectPutObjectError(),
-			},
-			args: args{
-<<<<<<< HEAD
-				ctx: context.Background(),
 				upload: &AssetUpload{
 					ResourceOwner: "IAM",
 					ObjectName:    "logo",
@@ -1110,11 +1091,6 @@
 					File:          bytes.NewReader([]byte("test")),
 					Size:          4,
 				},
-=======
-				ctx:        context.Background(),
-				instanceID: "INSTANCE",
-				storageKey: "key",
->>>>>>> c740ee5d
 			},
 			res: res{
 				err: caos_errs.IsInternal,
@@ -1147,13 +1123,8 @@
 						[]*repository.Event{
 							eventFromEventPusher(
 								instance.NewLabelPolicyLogoDarkAddedEvent(context.Background(),
-<<<<<<< HEAD
-									&instance.NewAggregate().Aggregate,
+									&instance.NewAggregate("INSTANCE").Aggregate,
 									"logo",
-=======
-									&instance.NewAggregate("INSTANCE").Aggregate,
-									"key",
->>>>>>> c740ee5d
 								),
 							),
 						},
@@ -1453,13 +1424,8 @@
 						[]*repository.Event{
 							eventFromEventPusher(
 								instance.NewLabelPolicyIconDarkAddedEvent(context.Background(),
-<<<<<<< HEAD
-									&instance.NewAggregate().Aggregate,
+									&instance.NewAggregate("INSTANCE").Aggregate,
 									"icon",
-=======
-									&instance.NewAggregate("INSTANCE").Aggregate,
-									"key",
->>>>>>> c740ee5d
 								),
 							),
 						},
@@ -1759,13 +1725,8 @@
 						[]*repository.Event{
 							eventFromEventPusher(
 								instance.NewLabelPolicyFontAddedEvent(context.Background(),
-<<<<<<< HEAD
-									&instance.NewAggregate().Aggregate,
+									&instance.NewAggregate("INSTANCE").Aggregate,
 									"font",
-=======
-									&instance.NewAggregate("INSTANCE").Aggregate,
-									"key",
->>>>>>> c740ee5d
 								),
 							),
 						},
