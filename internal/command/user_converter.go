--- conflicted
+++ resolved
@@ -100,11 +100,7 @@
 	}
 }
 
-<<<<<<< HEAD
-func machineTokenWriteModelToToken(wm *MachineTokenWriteModel, algorithm crypto.EncryptionAlgorithm) (*domain.Token, string, error) {
-=======
 func personalTokenWriteModelToToken(wm *PersonalAccessTokenWriteModel, algorithm crypto.EncryptionAlgorithm) (*domain.Token, string, error) {
->>>>>>> 699fdaf6
 	encrypted, err := algorithm.Encrypt([]byte(wm.TokenID + ":" + wm.AggregateID))
 	if err != nil {
 		return nil, "", err
