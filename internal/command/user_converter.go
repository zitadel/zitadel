--- conflicted
+++ resolved
@@ -144,14 +144,6 @@
 	return info
 }
 
-<<<<<<< HEAD
-func writeModelToUserMetadata(wm *UserMetadataWriteModel) *domain.Metadata {
-	return &domain.Metadata{
-		ObjectRoot: writeModelToObjectRoot(wm.WriteModel),
-		Key:        wm.Key,
-		Value:      wm.Value,
-		State:      wm.State,
-=======
 func writeModelToPasswordlessInitCode(initCodeModel *HumanPasswordlessInitCodeWriteModel, code string) *domain.PasswordlessInitCode {
 	return &domain.PasswordlessInitCode{
 		ObjectRoot: writeModelToObjectRoot(initCodeModel.WriteModel),
@@ -159,6 +151,14 @@
 		Code:       code,
 		Expiration: initCodeModel.Expiration,
 		State:      initCodeModel.State,
->>>>>>> 00220e95
+	}
+}
+
+func writeModelToUserMetadata(wm *UserMetadataWriteModel) *domain.Metadata {
+	return &domain.Metadata{
+		ObjectRoot: writeModelToObjectRoot(wm.WriteModel),
+		Key:        wm.Key,
+		Value:      wm.Value,
+		State:      wm.State,
 	}
 }