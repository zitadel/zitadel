package command

import (
	"context"
	"time"

	"github.com/caos/zitadel/internal/api/authz"
	"github.com/caos/zitadel/internal/api/ui/console"
	"github.com/caos/zitadel/internal/command/preparation"
	"github.com/caos/zitadel/internal/crypto"
	"github.com/caos/zitadel/internal/domain"
	"github.com/caos/zitadel/internal/errors"
	"github.com/caos/zitadel/internal/eventstore"
	"github.com/caos/zitadel/internal/id"
	"github.com/caos/zitadel/internal/repository/instance"
	"github.com/caos/zitadel/internal/repository/org"
	"github.com/caos/zitadel/internal/repository/project"
	"github.com/caos/zitadel/internal/repository/user"
)

const (
	zitadelProjectName    = "ZITADEL"
	mgmtAppName           = "Management-API"
	adminAppName          = "Admin-API"
	authAppName           = "Auth-API"
	consoleAppName        = "Console"
	consoleRedirectPath   = console.HandlerPrefix + "/auth/callback"
	consolePostLogoutPath = console.HandlerPrefix + "/signedout"
)

type AddInstance struct {
	InstanceName   string
	CustomDomain   string
	FirstOrgName   string
	OwnerEmail     string
	OwnerUsername  string
	OwnerFirstName string
	OwnerLastName  string
}

type InstanceSetup struct {
	InstanceName string
	CustomDomain string
	Org          OrgSetup
	Zitadel      ZitadelConfig
	Features     struct {
		TierName                 string
		TierDescription          string
		Retention                time.Duration
		State                    domain.FeaturesState
		StateDescription         string
		LoginPolicyFactors       bool
		LoginPolicyIDP           bool
		LoginPolicyPasswordless  bool
		LoginPolicyRegistration  bool
		LoginPolicyUsernameLogin bool
		LoginPolicyPasswordReset bool
		PasswordComplexityPolicy bool
		LabelPolicyPrivateLabel  bool
		LabelPolicyWatermark     bool
		CustomDomain             bool
		PrivacyPolicy            bool
		MetadataUser             bool
		CustomTextMessage        bool
		CustomTextLogin          bool
		LockoutPolicy            bool
		ActionsAllowed           domain.ActionsAllowed
		MaxActions               int
	}
	SecretGenerators struct {
		PasswordSaltCost         uint
		ClientSecret             *crypto.GeneratorConfig
		InitializeUserCode       *crypto.GeneratorConfig
		EmailVerificationCode    *crypto.GeneratorConfig
		PhoneVerificationCode    *crypto.GeneratorConfig
		PasswordVerificationCode *crypto.GeneratorConfig
		PasswordlessInitCode     *crypto.GeneratorConfig
		DomainVerification       *crypto.GeneratorConfig
	}
	PasswordComplexityPolicy struct {
		MinLength    uint64
		HasLowercase bool
		HasUppercase bool
		HasNumber    bool
		HasSymbol    bool
	}
	PasswordAgePolicy struct {
		ExpireWarnDays uint64
		MaxAgeDays     uint64
	}
	DomainPolicy struct {
		UserLoginMustBeDomain bool
		ValidateOrgDomains    bool
	}
	LoginPolicy struct {
		AllowUsernamePassword      bool
		AllowRegister              bool
		AllowExternalIDP           bool
		ForceMFA                   bool
		HidePasswordReset          bool
		PasswordlessType           domain.PasswordlessType
		PasswordCheckLifetime      time.Duration
		ExternalLoginCheckLifetime time.Duration
		MfaInitSkipLifetime        time.Duration
		SecondFactorCheckLifetime  time.Duration
		MultiFactorCheckLifetime   time.Duration
	}
	PrivacyPolicy struct {
		TOSLink     string
		PrivacyLink string
		HelpLink    string
	}
	LabelPolicy struct {
		PrimaryColor        string
		BackgroundColor     string
		WarnColor           string
		FontColor           string
		PrimaryColorDark    string
		BackgroundColorDark string
		WarnColorDark       string
		FontColorDark       string
		HideLoginNameSuffix bool
		ErrorMsgPopup       bool
		DisableWatermark    bool
	}
	LockoutPolicy struct {
		MaxAttempts              uint64
		ShouldShowLockoutFailure bool
	}
	EmailTemplate []byte
	MessageTexts  []*domain.CustomMessageText
}

type ZitadelConfig struct {
	IsDevMode bool
	BaseURL   string

	projectID    string
	mgmtAppID    string
	adminAppID   string
	authAppID    string
	consoleAppID string
}

func (s *InstanceSetup) generateIDs() (err error) {
	s.Zitadel.projectID, err = id.SonyFlakeGenerator.Next()
	if err != nil {
		return err
	}

	s.Zitadel.mgmtAppID, err = id.SonyFlakeGenerator.Next()
	if err != nil {
		return err
	}

	s.Zitadel.adminAppID, err = id.SonyFlakeGenerator.Next()
	if err != nil {
		return err
	}

	s.Zitadel.authAppID, err = id.SonyFlakeGenerator.Next()
	if err != nil {
		return err
	}

	s.Zitadel.consoleAppID, err = id.SonyFlakeGenerator.Next()
	if err != nil {
		return err
	}
	return nil
}

<<<<<<< HEAD
func (c *commandNew) AddInstance(ctx context.Context, add *AddInstance, defaultValues *InstanceSetup) (*domain.ObjectDetails, error) {
	if add.InstanceName != "" {
		defaultValues.InstanceName = add.InstanceName
		defaultValues.Org.Name = add.InstanceName
	}
	if add.CustomDomain != "" {
		defaultValues.CustomDomain = add.CustomDomain
	}
	if add.FirstOrgName != "" {
		defaultValues.Org.Name = add.FirstOrgName
	}
	if add.OwnerEmail != "" {
		defaultValues.Org.Human.Email.Address = add.OwnerEmail
	}
	if add.OwnerUsername != "" {
		defaultValues.Org.Human.Username = add.OwnerUsername
	}
	if add.OwnerFirstName != "" {
		defaultValues.Org.Human.FirstName = add.OwnerFirstName
	}
	if add.OwnerLastName != "" {
		defaultValues.Org.Human.LastName = add.OwnerLastName
	}
	return c.SetUpInstance(ctx, defaultValues)
}

func (c *commandNew) SetUpInstance(ctx context.Context, setup *InstanceSetup) (*domain.ObjectDetails, error) {
=======
func (c *Commands) SetUpInstance(ctx context.Context, setup *InstanceSetup) (*domain.ObjectDetails, error) {
>>>>>>> a7816a43
	instanceID, err := id.SonyFlakeGenerator.Next()
	if err != nil {
		return nil, err
	}

	if err = c.eventstore.NewInstance(ctx, instanceID); err != nil {
		return nil, err
	}

	ctx = authz.SetCtxData(authz.WithInstanceID(ctx, instanceID), authz.CtxData{OrgID: instanceID, ResourceOwner: instanceID})
	requestedDomain := authz.GetInstance(ctx).RequestedDomain()
	ctx = authz.SetCtxData(authz.WithRequestedDomain(authz.WithInstanceID(ctx, instanceID), requestedDomain), authz.CtxData{OrgID: instanceID, ResourceOwner: instanceID})

	orgID, err := id.SonyFlakeGenerator.Next()
	if err != nil {
		return nil, err
	}

	userID, err := id.SonyFlakeGenerator.Next()
	if err != nil {
		return nil, err
	}

	if err = setup.generateIDs(); err != nil {
		return nil, err
	}

	setup.Org.Human.PasswordChangeRequired = true

	instanceAgg := instance.NewAggregate(instanceID)
	orgAgg := org.NewAggregate(orgID)
	userAgg := user.NewAggregate(userID, orgID)
	projectAgg := project.NewAggregate(setup.Zitadel.projectID, orgID)

	validations := []preparation.Validation{
		addInstance(instanceAgg, setup.InstanceName),
		SetDefaultFeatures(
			instanceAgg,
			setup.Features.TierName,
			setup.Features.TierDescription,
			setup.Features.State,
			setup.Features.StateDescription,
			setup.Features.Retention,
			setup.Features.LoginPolicyFactors,
			setup.Features.LoginPolicyIDP,
			setup.Features.LoginPolicyPasswordless,
			setup.Features.LoginPolicyRegistration,
			setup.Features.LoginPolicyUsernameLogin,
			setup.Features.LoginPolicyPasswordReset,
			setup.Features.PasswordComplexityPolicy,
			setup.Features.LabelPolicyPrivateLabel,
			setup.Features.LabelPolicyWatermark,
			setup.Features.CustomDomain,
			setup.Features.PrivacyPolicy,
			setup.Features.MetadataUser,
			setup.Features.CustomTextMessage,
			setup.Features.CustomTextLogin,
			setup.Features.LockoutPolicy,
			setup.Features.ActionsAllowed,
			setup.Features.MaxActions,
		),
		addSecretGeneratorConfig(instanceAgg, domain.SecretGeneratorTypeAppSecret, setup.SecretGenerators.ClientSecret),
		addSecretGeneratorConfig(instanceAgg, domain.SecretGeneratorTypeInitCode, setup.SecretGenerators.InitializeUserCode),
		addSecretGeneratorConfig(instanceAgg, domain.SecretGeneratorTypeVerifyEmailCode, setup.SecretGenerators.EmailVerificationCode),
		addSecretGeneratorConfig(instanceAgg, domain.SecretGeneratorTypeVerifyPhoneCode, setup.SecretGenerators.PhoneVerificationCode),
		addSecretGeneratorConfig(instanceAgg, domain.SecretGeneratorTypePasswordResetCode, setup.SecretGenerators.PasswordVerificationCode),
		addSecretGeneratorConfig(instanceAgg, domain.SecretGeneratorTypePasswordlessInitCode, setup.SecretGenerators.PasswordlessInitCode),
		addSecretGeneratorConfig(instanceAgg, domain.SecretGeneratorTypeVerifyDomain, setup.SecretGenerators.DomainVerification),

		AddPasswordComplexityPolicy(
			instanceAgg,
			setup.PasswordComplexityPolicy.MinLength,
			setup.PasswordComplexityPolicy.HasLowercase,
			setup.PasswordComplexityPolicy.HasUppercase,
			setup.PasswordComplexityPolicy.HasNumber,
			setup.PasswordComplexityPolicy.HasSymbol,
		),
		AddPasswordAgePolicy(
			instanceAgg,
			setup.PasswordAgePolicy.ExpireWarnDays,
			setup.PasswordAgePolicy.MaxAgeDays,
		),
		AddDefaultDomainPolicy(
			instanceAgg,
			setup.DomainPolicy.UserLoginMustBeDomain,
			setup.DomainPolicy.ValidateOrgDomains,
		),
		AddDefaultLoginPolicy(
			instanceAgg,
			setup.LoginPolicy.AllowUsernamePassword,
			setup.LoginPolicy.AllowRegister,
			setup.LoginPolicy.AllowExternalIDP,
			setup.LoginPolicy.ForceMFA,
			setup.LoginPolicy.HidePasswordReset,
			setup.LoginPolicy.PasswordlessType,
			setup.LoginPolicy.PasswordCheckLifetime,
			setup.LoginPolicy.ExternalLoginCheckLifetime,
			setup.LoginPolicy.MfaInitSkipLifetime,
			setup.LoginPolicy.SecondFactorCheckLifetime,
			setup.LoginPolicy.MultiFactorCheckLifetime,
		),
		AddSecondFactorToDefaultLoginPolicy(instanceAgg, domain.SecondFactorTypeOTP),
		AddSecondFactorToDefaultLoginPolicy(instanceAgg, domain.SecondFactorTypeU2F),
		AddMultiFactorToDefaultLoginPolicy(instanceAgg, domain.MultiFactorTypeU2FWithPIN),

		AddPrivacyPolicy(instanceAgg, setup.PrivacyPolicy.TOSLink, setup.PrivacyPolicy.PrivacyLink, setup.PrivacyPolicy.HelpLink),
		AddDefaultLockoutPolicy(instanceAgg, setup.LockoutPolicy.MaxAttempts, setup.LockoutPolicy.ShouldShowLockoutFailure),

		AddDefaultLabelPolicy(
			instanceAgg,
			setup.LabelPolicy.PrimaryColor,
			setup.LabelPolicy.BackgroundColor,
			setup.LabelPolicy.WarnColor,
			setup.LabelPolicy.FontColor,
			setup.LabelPolicy.PrimaryColorDark,
			setup.LabelPolicy.BackgroundColorDark,
			setup.LabelPolicy.WarnColorDark,
			setup.LabelPolicy.FontColorDark,
			setup.LabelPolicy.HideLoginNameSuffix,
			setup.LabelPolicy.ErrorMsgPopup,
			setup.LabelPolicy.DisableWatermark,
		),
		ActivateDefaultLabelPolicy(instanceAgg),

		AddEmailTemplate(instanceAgg, setup.EmailTemplate),
	}

	for _, msg := range setup.MessageTexts {
		validations = append(validations, SetInstanceCustomTexts(instanceAgg, msg))
	}

	//if setup.CustomDomain != "" {
	//	validations = append(validations, c.addInstanceDomain())
	//}

	console := &addOIDCApp{
		AddApp: AddApp{
			Aggregate: *projectAgg,
			ID:        setup.Zitadel.consoleAppID,
			Name:      consoleAppName,
		},
		Version:                  domain.OIDCVersionV1,
		RedirectUris:             []string{setup.Zitadel.BaseURL + consoleRedirectPath},
		ResponseTypes:            []domain.OIDCResponseType{domain.OIDCResponseTypeCode},
		GrantTypes:               []domain.OIDCGrantType{domain.OIDCGrantTypeAuthorizationCode},
		ApplicationType:          domain.OIDCApplicationTypeUserAgent,
		AuthMethodType:           domain.OIDCAuthMethodTypeNone,
		PostLogoutRedirectUris:   []string{setup.Zitadel.BaseURL + consolePostLogoutPath},
		DevMode:                  setup.Zitadel.IsDevMode,
		AccessTokenType:          domain.OIDCTokenTypeBearer,
		AccessTokenRoleAssertion: false,
		IDTokenRoleAssertion:     false,
		IDTokenUserinfoAssertion: false,
		ClockSkew:                0,
	}

	validations = append(validations,
		AddOrgCommand(ctx, orgAgg, setup.Org.Name),
		AddHumanCommand(userAgg, &setup.Org.Human, c.userPasswordAlg, c.smsEncryption, c.smtpEncryption, c.userEncryption),
		c.AddOrgMemberCommand(orgAgg, userID, domain.RoleOrgOwner),
		c.AddInstanceMemberCommand(instanceAgg, userID, domain.RoleIAMOwner),

		AddProjectCommand(projectAgg, zitadelProjectName, userID, false, false, false, domain.PrivateLabelingSettingUnspecified),
		SetIAMProject(instanceAgg, projectAgg.ID),

		AddAPIAppCommand(
			&addAPIApp{
				AddApp: AddApp{
					Aggregate: *projectAgg,
					ID:        setup.Zitadel.mgmtAppID,
					Name:      mgmtAppName,
				},
				AuthMethodType: domain.APIAuthMethodTypePrivateKeyJWT,
			},
			nil,
		),

		AddAPIAppCommand(
			&addAPIApp{
				AddApp: AddApp{
					Aggregate: *projectAgg,
					ID:        setup.Zitadel.adminAppID,
					Name:      adminAppName,
				},
				AuthMethodType: domain.APIAuthMethodTypePrivateKeyJWT,
			},
			nil,
		),

		AddAPIAppCommand(
			&addAPIApp{
				AddApp: AddApp{
					Aggregate: *projectAgg,
					ID:        setup.Zitadel.authAppID,
					Name:      authAppName,
				},
				AuthMethodType: domain.APIAuthMethodTypePrivateKeyJWT,
			},
			nil,
		),

		AddOIDCAppCommand(console, nil),
		SetIAMConsoleID(instanceAgg, &console.ClientID, &setup.Zitadel.consoleAppID),
	)

	cmds, err := preparation.PrepareCommands(ctx, c.eventstore.Filter, validations...)
	if err != nil {
		return nil, err
	}

	events, err := c.eventstore.Push(ctx, cmds...)
	if err != nil {
		return nil, err
	}
	return &domain.ObjectDetails{
		Sequence:      events[len(events)-1].Sequence(),
		EventDate:     events[len(events)-1].CreationDate(),
		ResourceOwner: orgID,
	}, nil
}

func addInstance(a *instance.Aggregate, instanceName string) preparation.Validation {
	return func() (preparation.CreateCommands, error) {
		return func(ctx context.Context, filter preparation.FilterToQueryReducer) ([]eventstore.Command, error) {
			return []eventstore.Command{
				instance.NewInstanceAddedEvent(ctx, &a.Aggregate, instanceName),
			}, nil
		}, nil
	}
}

//SetIAMProject defines the command to set the id of the IAM project onto the instance
func SetIAMProject(a *instance.Aggregate, projectID string) preparation.Validation {
	return func() (preparation.CreateCommands, error) {
		return func(ctx context.Context, filter preparation.FilterToQueryReducer) ([]eventstore.Command, error) {
			return []eventstore.Command{
				instance.NewIAMProjectSetEvent(ctx, &a.Aggregate, projectID),
			}, nil
		}, nil
	}
}

//SetIAMConsoleID defines the command to set the clientID of the Console App onto the instance
func SetIAMConsoleID(a *instance.Aggregate, clientID, appID *string) preparation.Validation {
	return func() (preparation.CreateCommands, error) {
		return func(ctx context.Context, filter preparation.FilterToQueryReducer) ([]eventstore.Command, error) {
			return []eventstore.Command{
				instance.NewIAMConsoleSetEvent(ctx, &a.Aggregate, clientID, appID),
			}, nil
		}, nil
	}
}

func (c *Commands) setGlobalOrg(ctx context.Context, iamAgg *eventstore.Aggregate, iamWriteModel *InstanceWriteModel, orgID string) (eventstore.Command, error) {
	err := c.eventstore.FilterToQueryReducer(ctx, iamWriteModel)
	if err != nil {
		return nil, err
	}
	if iamWriteModel.GlobalOrgID != "" {
		return nil, errors.ThrowPreconditionFailed(nil, "IAM-HGG24", "Errors.IAM.GlobalOrgAlreadySet")
	}
	return instance.NewGlobalOrgSetEventEvent(ctx, iamAgg, orgID), nil
}

func (c *Commands) setIAMProject(ctx context.Context, iamAgg *eventstore.Aggregate, iamWriteModel *InstanceWriteModel, projectID string) (eventstore.Command, error) {
	err := c.eventstore.FilterToQueryReducer(ctx, iamWriteModel)
	if err != nil {
		return nil, err
	}
	if iamWriteModel.ProjectID != "" {
		return nil, errors.ThrowPreconditionFailed(nil, "IAM-EGbw2", "Errors.IAM.IAMProjectAlreadySet")
	}
	return instance.NewIAMProjectSetEvent(ctx, iamAgg, projectID), nil
}<|MERGE_RESOLUTION|>--- conflicted
+++ resolved
@@ -170,8 +170,7 @@
 	return nil
 }
 
-<<<<<<< HEAD
-func (c *commandNew) AddInstance(ctx context.Context, add *AddInstance, defaultValues *InstanceSetup) (*domain.ObjectDetails, error) {
+func (c *Commands) AddInstance(ctx context.Context, add *AddInstance, defaultValues *InstanceSetup) (*domain.ObjectDetails, error) {
 	if add.InstanceName != "" {
 		defaultValues.InstanceName = add.InstanceName
 		defaultValues.Org.Name = add.InstanceName
@@ -197,10 +196,7 @@
 	return c.SetUpInstance(ctx, defaultValues)
 }
 
-func (c *commandNew) SetUpInstance(ctx context.Context, setup *InstanceSetup) (*domain.ObjectDetails, error) {
-=======
 func (c *Commands) SetUpInstance(ctx context.Context, setup *InstanceSetup) (*domain.ObjectDetails, error) {
->>>>>>> a7816a43
 	instanceID, err := id.SonyFlakeGenerator.Next()
 	if err != nil {
 		return nil, err
