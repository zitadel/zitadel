--- conflicted
+++ resolved
@@ -228,11 +228,7 @@
 				eventstore: eventstoreExpect(t,
 					expectFilter(
 						eventFromEventPusher(
-<<<<<<< HEAD
-							authrequest.NewAddedEvent(context.Background(), &authrequest.NewAggregate("V2_id", "instanceID").Aggregate,
-=======
-							authrequest.NewAddedEvent(mockCtx, &authrequest.NewAggregate("id", "instanceID").Aggregate,
->>>>>>> 5e491ffd
+							authrequest.NewAddedEvent(mockCtx, &authrequest.NewAggregate("V2_id", "instanceID").Aggregate,
 								"loginClient",
 								"clientID",
 								"redirectURI",
@@ -258,13 +254,8 @@
 				checkPermission: newMockPermissionCheckNotAllowed(),
 			},
 			args{
-<<<<<<< HEAD
-				ctx:       authz.WithInstanceID(context.Background(), "instanceID"),
+				ctx:       mockCtx,
 				id:        "V2_id",
-=======
-				ctx:       mockCtx,
-				id:        "id",
->>>>>>> 5e491ffd
 				sessionID: "session",
 			},
 			res{
@@ -277,11 +268,7 @@
 				eventstore: eventstoreExpect(t,
 					expectFilter(
 						eventFromEventPusher(
-<<<<<<< HEAD
-							authrequest.NewAddedEvent(context.Background(), &authrequest.NewAggregate("V2_id", "instanceID").Aggregate,
-=======
-							authrequest.NewAddedEvent(mockCtx, &authrequest.NewAggregate("id", "instanceID").Aggregate,
->>>>>>> 5e491ffd
+							authrequest.NewAddedEvent(mockCtx, &authrequest.NewAggregate("V2_id", "instanceID").Aggregate,
 								"loginClient",
 								"clientID",
 								"redirectURI",
@@ -310,15 +297,9 @@
 				checkPermission: newMockPermissionCheckNotAllowed(),
 			},
 			args{
-<<<<<<< HEAD
-				ctx:       authz.WithInstanceID(context.Background(), "instanceID"),
+				ctx:       mockCtx,
 				id:        "V2_id",
 				sessionID: "sessionID",
-=======
-				ctx:       mockCtx,
-				id:        "id",
-				sessionID: "session",
->>>>>>> 5e491ffd
 			},
 			res{
 				wantErr: caos_errs.ThrowPermissionDenied(nil, "AUTHZ-HKJD33", "Errors.PermissionDenied"),
@@ -330,11 +311,7 @@
 				eventstore: eventstoreExpect(t,
 					expectFilter(
 						eventFromEventPusher(
-<<<<<<< HEAD
-							authrequest.NewAddedEvent(context.Background(), &authrequest.NewAggregate("V2_id", "instanceID").Aggregate,
-=======
-							authrequest.NewAddedEvent(mockCtx, &authrequest.NewAggregate("id", "instanceID").Aggregate,
->>>>>>> 5e491ffd
+							authrequest.NewAddedEvent(mockCtx, &authrequest.NewAggregate("V2_id", "instanceID").Aggregate,
 								"loginClient",
 								"clientID",
 								"redirectURI",
@@ -362,15 +339,9 @@
 				},
 			},
 			args{
-<<<<<<< HEAD
-				ctx:          authz.WithInstanceID(context.Background(), "instanceID"),
+				ctx:          mockCtx,
 				id:           "V2_id",
 				sessionID:    "sessionID",
-=======
-				ctx:          mockCtx,
-				id:           "id",
-				sessionID:    "session",
->>>>>>> 5e491ffd
 				sessionToken: "invalid",
 			},
 			res{
@@ -379,75 +350,6 @@
 		},
 		{
 			"linked",
-			fields{
-				eventstore: eventstoreExpect(t,
-					expectFilter(
-						eventFromEventPusher(
-<<<<<<< HEAD
-							authrequest.NewAddedEvent(context.Background(), &authrequest.NewAggregate("V2_id", "instanceID").Aggregate,
-=======
-							authrequest.NewAddedEvent(mockCtx, &authrequest.NewAggregate("id", "instanceID").Aggregate,
->>>>>>> 5e491ffd
-								"loginClient",
-								"clientID",
-								"redirectURI",
-								"state",
-								"nonce",
-								[]string{"openid"},
-								[]string{"audience"},
-								domain.OIDCResponseTypeCode,
-								nil,
-								nil,
-								nil,
-								nil,
-								nil,
-								nil,
-							),
-						),
-					),
-					expectFilter(
-						eventFromEventPusher(
-							session.NewAddedEvent(mockCtx, &session.NewAggregate("sessionID", "org1").Aggregate)),
-					),
-					expectPush(
-						[]*repository.Event{eventFromEventPusherWithInstanceID(
-							"instanceID",
-<<<<<<< HEAD
-							authrequest.NewSessionLinkedEvent(context.Background(), &authrequest.NewAggregate("V2_id", "instanceID").Aggregate,
-								"sessionID",
-								"userID",
-								testNow,
-								[]string{amr.PWD},
-=======
-							authrequest.NewSessionLinkedEvent(mockCtx, &authrequest.NewAggregate("id", "instanceID").Aggregate,
-								"session",
->>>>>>> 5e491ffd
-							),
-						)}),
-				),
-				tokenVerifier: func(ctx context.Context, sessionToken, sessionID, tokenID string) (err error) {
-					return nil
-				},
-				checkPermission: newMockPermissionCheckAllowed(),
-			},
-			args{
-<<<<<<< HEAD
-				ctx:          authz.WithInstanceID(context.Background(), "instanceID"),
-				id:           "V2_id",
-				sessionID:    "sessionID",
-=======
-				ctx:          mockCtx,
-				id:           "id",
-				sessionID:    "session",
->>>>>>> 5e491ffd
-				sessionToken: "token",
-			},
-			res{
-				details: &domain.ObjectDetails{ResourceOwner: "instanceID"},
-			},
-		},
-		{
-			"linked with login client check",
 			fields{
 				eventstore: eventstoreExpect(t,
 					expectFilter(
@@ -479,6 +381,9 @@
 							"instanceID",
 							authrequest.NewSessionLinkedEvent(mockCtx, &authrequest.NewAggregate("id", "instanceID").Aggregate,
 								"session",
+								"userID",
+								testNow,
+								[]string{amr.PWD},
 							),
 						)}),
 				),
@@ -488,9 +393,63 @@
 				checkPermission: newMockPermissionCheckAllowed(),
 			},
 			args{
+				ctx:          mockCtx,
+				id:           "id",
+				sessionID:    "session",
+				sessionToken: "token",
+			},
+			res{
+				details: &domain.ObjectDetails{ResourceOwner: "instanceID"},
+			},
+		},
+		{
+			"linked with login client check",
+			fields{
+				eventstore: eventstoreExpect(t,
+					expectFilter(
+						eventFromEventPusher(
+							authrequest.NewAddedEvent(mockCtx, &authrequest.NewAggregate("V2_id", "instanceID").Aggregate,
+								"loginClient",
+								"clientID",
+								"redirectURI",
+								"state",
+								"nonce",
+								[]string{"openid"},
+								[]string{"audience"},
+								domain.OIDCResponseTypeCode,
+								nil,
+								nil,
+								nil,
+								nil,
+								nil,
+								nil,
+							),
+						),
+					),
+					expectFilter(
+						eventFromEventPusher(
+							session.NewAddedEvent(mockCtx, &session.NewAggregate("sessionID", "org1").Aggregate)),
+					),
+					expectPush(
+						[]*repository.Event{eventFromEventPusherWithInstanceID(
+							"instanceID",
+							authrequest.NewSessionLinkedEvent(mockCtx, &authrequest.NewAggregate("V2_id", "instanceID").Aggregate,
+								"sessionID",
+								"userID",
+								testNow,
+								[]string{amr.PWD},
+							),
+						)}),
+				),
+				tokenVerifier: func(ctx context.Context, sessionToken, sessionID, tokenID string) (err error) {
+					return nil
+				},
+				checkPermission: newMockPermissionCheckAllowed(),
+			},
+			args{
 				ctx:              authz.NewMockContext("instanceID", "orgID", "loginClient"),
-				id:               "id",
-				sessionID:        "session",
+				id:               "V2_id",
+				sessionID:        "sessionID",
 				sessionToken:     "token",
 				checkLoginClient: true,
 			},
