--- conflicted
+++ resolved
@@ -471,10 +471,6 @@
 				checks: &SessionCommands{
 					sessionWriteModel: NewSessionWriteModel("sessionID", "instance1"),
 					sessionCommands:   []SessionCommand{},
-<<<<<<< HEAD
-					//eventstore:        expectEventstore(),
-=======
->>>>>>> d254828d
 					createToken: func(sessionID string) (string, string, error) {
 						return "tokenID",
 							"token",
@@ -509,10 +505,6 @@
 				checks: &SessionCommands{
 					sessionWriteModel: NewSessionWriteModel("sessionID", "instance1"),
 					sessionCommands:   []SessionCommand{},
-<<<<<<< HEAD
-					//eventstore:        expectEventstore(),
-=======
->>>>>>> d254828d
 					createToken: func(sessionID string) (string, string, error) {
 						return "tokenID",
 							"token",
@@ -597,10 +589,7 @@
 								"$plain$x$password", false, ""),
 						),
 					),
-<<<<<<< HEAD
 					expectFilter(), // recheck
-=======
->>>>>>> d254828d
 					expectPush(
 						session.NewUserCheckedEvent(context.Background(), &session.NewAggregate("sessionID", "instance1").Aggregate,
 							"userID", "org1", testNow, &language.Afrikaans,
@@ -809,8 +798,6 @@
 						CheckUser("userID", "org1", &language.Afrikaans),
 						CheckIntent("intent", "aW50ZW50"),
 					},
-<<<<<<< HEAD
-=======
 					createToken: func(sessionID string) (string, string, error) {
 						return "tokenID",
 							"token",
@@ -891,7 +878,6 @@
 						CheckUser("userID", "org1", &language.Afrikaans),
 						CheckIntent("intent", "aW50ZW50"),
 					},
->>>>>>> d254828d
 					createToken: func(sessionID string) (string, string, error) {
 						return "tokenID",
 							"token",
