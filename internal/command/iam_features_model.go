package command

import (
	"context"
	"time"

	"github.com/caos/zitadel/internal/domain"
	"github.com/caos/zitadel/internal/eventstore"
	"github.com/caos/zitadel/internal/repository/features"
	"github.com/caos/zitadel/internal/repository/iam"
)

type IAMFeaturesWriteModel struct {
	FeaturesWriteModel
}

func NewIAMFeaturesWriteModel() *IAMFeaturesWriteModel {
	return &IAMFeaturesWriteModel{
		FeaturesWriteModel{
			WriteModel: eventstore.WriteModel{
				AggregateID:   domain.IAMID,
				ResourceOwner: domain.IAMID,
			},
		},
	}
}

func (wm *IAMFeaturesWriteModel) AppendEvents(events ...eventstore.EventReader) {
	for _, event := range events {
		switch e := event.(type) {
		case *iam.FeaturesSetEvent:
			wm.FeaturesWriteModel.AppendEvents(&e.FeaturesSetEvent)
		}
	}
}

func (wm *IAMFeaturesWriteModel) IsValid() bool {
	return wm.AggregateID != ""
}

func (wm *IAMFeaturesWriteModel) Reduce() error {
	return wm.FeaturesWriteModel.Reduce()
}

func (wm *IAMFeaturesWriteModel) Query() *eventstore.SearchQueryBuilder {
	return eventstore.NewSearchQueryBuilder(eventstore.ColumnsEvent, iam.AggregateType).
		AggregateIDs(wm.FeaturesWriteModel.AggregateID).
		ResourceOwner(wm.ResourceOwner).
		EventTypes(iam.FeaturesSetEventType)
}

func (wm *IAMFeaturesWriteModel) NewSetEvent(
	ctx context.Context,
	aggregate *eventstore.Aggregate,
	tierName, tierDescription string,
	state domain.FeaturesState,
	stateDescription string,
	auditLogRetention time.Duration,
	loginPolicyFactors,
	loginPolicyIDP,
	loginPolicyPasswordless,
	loginPolicyRegistration,
	loginPolicyUsernameLogin,
	passwordComplexityPolicy,
	labelPolicyPrivateLabel,
	labelPolicyWatermark,
<<<<<<< HEAD
	customText,
	customDomain bool,
=======
	customDomain,
	customText bool,
>>>>>>> bdf3887f
) (*iam.FeaturesSetEvent, bool) {

	changes := make([]features.FeaturesChanges, 0)

	if tierName != "" && wm.TierName != tierName {
		changes = append(changes, features.ChangeTierName(tierName))
	}
	if tierDescription != "" && wm.TierDescription != tierDescription {
		changes = append(changes, features.ChangeTierDescription(tierDescription))
	}
	if wm.State != state {
		changes = append(changes, features.ChangeState(state))
	}
	if stateDescription != "" && wm.StateDescription != stateDescription {
		changes = append(changes, features.ChangeStateDescription(stateDescription))
	}
	if auditLogRetention != 0 && wm.AuditLogRetention != auditLogRetention {
		changes = append(changes, features.ChangeAuditLogRetention(auditLogRetention))
	}
	if wm.LoginPolicyFactors != loginPolicyFactors {
		changes = append(changes, features.ChangeLoginPolicyFactors(loginPolicyFactors))
	}
	if wm.LoginPolicyIDP != loginPolicyIDP {
		changes = append(changes, features.ChangeLoginPolicyIDP(loginPolicyIDP))
	}
	if wm.LoginPolicyPasswordless != loginPolicyPasswordless {
		changes = append(changes, features.ChangeLoginPolicyPasswordless(loginPolicyPasswordless))
	}
	if wm.LoginPolicyRegistration != loginPolicyRegistration {
		changes = append(changes, features.ChangeLoginPolicyRegistration(loginPolicyRegistration))
	}
	if wm.LoginPolicyUsernameLogin != loginPolicyUsernameLogin {
		changes = append(changes, features.ChangeLoginPolicyUsernameLogin(loginPolicyUsernameLogin))
	}
	if wm.PasswordComplexityPolicy != passwordComplexityPolicy {
		changes = append(changes, features.ChangePasswordComplexityPolicy(passwordComplexityPolicy))
	}
	if wm.LabelPolicyPrivateLabel != labelPolicyPrivateLabel {
		changes = append(changes, features.ChangeLabelPolicyPrivateLabel(labelPolicyPrivateLabel))
	}
	if wm.LabelPolicyWatermark != labelPolicyWatermark {
		changes = append(changes, features.ChangeLabelPolicyWatermark(labelPolicyWatermark))
	}
	if wm.CustomDomain != customDomain {
		changes = append(changes, features.ChangeCustomDomain(customDomain))
	}
	if wm.CustomText != customText {
		changes = append(changes, features.ChangeCustomText(customText))
	}

	if len(changes) == 0 {
		return nil, false
	}
	changedEvent, err := iam.NewFeaturesSetEvent(ctx, aggregate, changes)
	if err != nil {
		return nil, false
	}
	return changedEvent, true
}<|MERGE_RESOLUTION|>--- conflicted
+++ resolved
@@ -64,13 +64,8 @@
 	passwordComplexityPolicy,
 	labelPolicyPrivateLabel,
 	labelPolicyWatermark,
-<<<<<<< HEAD
-	customText,
-	customDomain bool,
-=======
 	customDomain,
 	customText bool,
->>>>>>> bdf3887f
 ) (*iam.FeaturesSetEvent, bool) {
 
 	changes := make([]features.FeaturesChanges, 0)
