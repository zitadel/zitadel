package command

import (
	"context"

	"github.com/caos/zitadel/internal/api/authz"
	"github.com/caos/zitadel/internal/domain"
	caos_errs "github.com/caos/zitadel/internal/errors"
	"github.com/caos/zitadel/internal/eventstore"
	"github.com/caos/zitadel/internal/repository/instance"
	"github.com/caos/zitadel/internal/telemetry/tracing"
)

func (c *Commands) AddDefaultLabelPolicy(ctx context.Context, policy *domain.LabelPolicy) (*domain.LabelPolicy, error) {
	addedPolicy := NewInstanceLabelPolicyWriteModel(ctx)
	instanceAgg := InstanceAggregateFromWriteModel(&addedPolicy.LabelPolicyWriteModel.WriteModel)
	event, err := c.addDefaultLabelPolicy(ctx, instanceAgg, addedPolicy, policy)
	if err != nil {
		return nil, err
	}

	pushedEvents, err := c.eventstore.Push(ctx, event)
	if err != nil {
		return nil, err
	}
	err = AppendAndReduce(addedPolicy, pushedEvents...)
	if err != nil {
		return nil, err
	}
	return writeModelToLabelPolicy(&addedPolicy.LabelPolicyWriteModel), nil
}

func (c *Commands) addDefaultLabelPolicy(ctx context.Context, instanceAgg *eventstore.Aggregate, addedPolicy *InstanceLabelPolicyWriteModel, policy *domain.LabelPolicy) (eventstore.Command, error) {
	if err := policy.IsValid(); err != nil {
		return nil, err
	}
	err := c.eventstore.FilterToQueryReducer(ctx, addedPolicy)
	if err != nil {
		return nil, err
	}
	if addedPolicy.State == domain.PolicyStateActive {
		return nil, caos_errs.ThrowAlreadyExists(nil, "INSTANCE-2B0ps", "Errors.IAM.LabelPolicy.AlreadyExists")
	}

	return instance.NewLabelPolicyAddedEvent(
		ctx,
		instanceAgg,
		policy.PrimaryColor,
		policy.BackgroundColor,
		policy.WarnColor,
		policy.FontColor,
		policy.PrimaryColorDark,
		policy.BackgroundColorDark,
		policy.WarnColorDark,
		policy.FontColorDark,
		policy.HideLoginNameSuffix,
		policy.ErrorMsgPopup,
		policy.DisableWatermark), nil

}

func (c *Commands) ChangeDefaultLabelPolicy(ctx context.Context, policy *domain.LabelPolicy) (*domain.LabelPolicy, error) {
	if err := policy.IsValid(); err != nil {
		return nil, err
	}
	existingPolicy, err := c.defaultLabelPolicyWriteModelByID(ctx)
	if err != nil {
		return nil, err
	}

	if existingPolicy.State == domain.PolicyStateUnspecified || existingPolicy.State == domain.PolicyStateRemoved {
		return nil, caos_errs.ThrowNotFound(nil, "INSTANCE-0K9dq", "Errors.IAM.LabelPolicy.NotFound")
	}
	instanceAgg := InstanceAggregateFromWriteModel(&existingPolicy.LabelPolicyWriteModel.WriteModel)
	changedEvent, hasChanged := existingPolicy.NewChangedEvent(
		ctx,
		instanceAgg,
		policy.PrimaryColor,
		policy.BackgroundColor,
		policy.WarnColor,
		policy.FontColor,
		policy.PrimaryColorDark,
		policy.BackgroundColorDark,
		policy.WarnColorDark,
		policy.FontColorDark,
		policy.HideLoginNameSuffix,
		policy.ErrorMsgPopup,
		policy.DisableWatermark)
	if !hasChanged {
		return nil, caos_errs.ThrowPreconditionFailed(nil, "INSTANCE-4M9vs", "Errors.IAM.LabelPolicy.NotChanged")
	}

	pushedEvents, err := c.eventstore.Push(ctx, changedEvent)
	if err != nil {
		return nil, err
	}
	err = AppendAndReduce(existingPolicy, pushedEvents...)
	if err != nil {
		return nil, err
	}
	return writeModelToLabelPolicy(&existingPolicy.LabelPolicyWriteModel), nil
}

func (c *Commands) ActivateDefaultLabelPolicy(ctx context.Context) (*domain.ObjectDetails, error) {
	existingPolicy, err := c.defaultLabelPolicyWriteModelByID(ctx)
	if err != nil {
		return nil, err
	}

	if existingPolicy.State == domain.PolicyStateUnspecified || existingPolicy.State == domain.PolicyStateRemoved {
		return nil, caos_errs.ThrowNotFound(nil, "INSTANCE-6M23e", "Errors.IAM.LabelPolicy.NotFound")
	}

	instanceAgg := InstanceAggregateFromWriteModel(&existingPolicy.LabelPolicyWriteModel.WriteModel)
	pushedEvents, err := c.eventstore.Push(ctx, instance.NewLabelPolicyActivatedEvent(ctx, instanceAgg))
	if err != nil {
		return nil, err
	}
	err = AppendAndReduce(existingPolicy, pushedEvents...)
	if err != nil {
		return nil, err
	}

	return writeModelToObjectDetails(&existingPolicy.LabelPolicyWriteModel.WriteModel), nil
}

func (c *Commands) AddLogoDefaultLabelPolicy(ctx context.Context, upload *AssetUpload) (*domain.ObjectDetails, error) {
	existingPolicy, err := c.defaultLabelPolicyWriteModelByID(ctx)
	if err != nil {
		return nil, err
	}

	if existingPolicy.State == domain.PolicyStateUnspecified || existingPolicy.State == domain.PolicyStateRemoved {
		return nil, caos_errs.ThrowNotFound(nil, "INSTANCE-Qw0pd", "Errors.IAM.LabelPolicy.NotFound")
	}
	asset, err := c.uploadAsset(ctx, upload)
	if err != nil {
		return nil, caos_errs.ThrowInternal(err, "INSTANCE-3m20c", "Errors.Assets.Object.PutFailed")
	}
	instanceAgg := InstanceAggregateFromWriteModel(&existingPolicy.LabelPolicyWriteModel.WriteModel)
	pushedEvents, err := c.eventstore.Push(ctx, instance.NewLabelPolicyLogoAddedEvent(ctx, instanceAgg, asset.Name))
	if err != nil {
		return nil, err
	}
	err = AppendAndReduce(existingPolicy, pushedEvents...)
	if err != nil {
		return nil, err
	}
	return writeModelToObjectDetails(&existingPolicy.LabelPolicyWriteModel.WriteModel), nil
}

func (c *Commands) RemoveLogoDefaultLabelPolicy(ctx context.Context) (*domain.ObjectDetails, error) {
	existingPolicy, err := c.defaultLabelPolicyWriteModelByID(ctx)
	if err != nil {
		return nil, err
	}

	if existingPolicy.State == domain.PolicyStateUnspecified || existingPolicy.State == domain.PolicyStateRemoved {
		return nil, caos_errs.ThrowNotFound(nil, "INSTANCE-Xc8Kf", "Errors.IAM.LabelPolicy.NotFound")
	}

<<<<<<< HEAD
	err = c.removeAsset(ctx, domain.IAMID, existingPolicy.LogoKey)
=======
	err = c.RemoveAsset(ctx, authz.GetInstance(ctx).InstanceID(), existingPolicy.LogoKey)
>>>>>>> c740ee5d
	if err != nil {
		return nil, err
	}
	instanceAgg := InstanceAggregateFromWriteModel(&existingPolicy.LabelPolicyWriteModel.WriteModel)
	pushedEvents, err := c.eventstore.Push(ctx, instance.NewLabelPolicyLogoRemovedEvent(ctx, instanceAgg, existingPolicy.LogoKey))
	if err != nil {
		return nil, err
	}
	err = AppendAndReduce(existingPolicy, pushedEvents...)
	if err != nil {
		return nil, err
	}
	return writeModelToObjectDetails(&existingPolicy.LabelPolicyWriteModel.WriteModel), nil
}

func (c *Commands) AddIconDefaultLabelPolicy(ctx context.Context, upload *AssetUpload) (*domain.ObjectDetails, error) {
	existingPolicy, err := c.defaultLabelPolicyWriteModelByID(ctx)
	if err != nil {
		return nil, err
	}

	if existingPolicy.State == domain.PolicyStateUnspecified || existingPolicy.State == domain.PolicyStateRemoved {
		return nil, caos_errs.ThrowNotFound(nil, "INSTANCE-1yMx0", "Errors.IAM.LabelPolicy.NotFound")
	}
	asset, err := c.uploadAsset(ctx, upload)
	if err != nil {
		return nil, caos_errs.ThrowInternal(err, "INSTANCE-yxE4f", "Errors.Assets.Object.PutFailed")
	}
	instanceAgg := InstanceAggregateFromWriteModel(&existingPolicy.LabelPolicyWriteModel.WriteModel)
	pushedEvents, err := c.eventstore.Push(ctx, instance.NewLabelPolicyIconAddedEvent(ctx, instanceAgg, asset.Name))
	if err != nil {
		return nil, err
	}
	err = AppendAndReduce(existingPolicy, pushedEvents...)
	if err != nil {
		return nil, err
	}
	return writeModelToObjectDetails(&existingPolicy.LabelPolicyWriteModel.WriteModel), nil
}

func (c *Commands) RemoveIconDefaultLabelPolicy(ctx context.Context) (*domain.ObjectDetails, error) {
	existingPolicy, err := c.defaultLabelPolicyWriteModelByID(ctx)
	if err != nil {
		return nil, err
	}

	if existingPolicy.State == domain.PolicyStateUnspecified || existingPolicy.State == domain.PolicyStateRemoved {
		return nil, caos_errs.ThrowNotFound(nil, "INSTANCE-4M0qw", "Errors.IAM.LabelPolicy.NotFound")
	}
<<<<<<< HEAD
	err = c.removeAsset(ctx, domain.IAMID, existingPolicy.IconKey)
=======
	err = c.RemoveAsset(ctx, authz.GetInstance(ctx).InstanceID(), existingPolicy.IconKey)
>>>>>>> c740ee5d
	if err != nil {
		return nil, err
	}
	instanceAgg := InstanceAggregateFromWriteModel(&existingPolicy.LabelPolicyWriteModel.WriteModel)
	pushedEvents, err := c.eventstore.Push(ctx, instance.NewLabelPolicyIconRemovedEvent(ctx, instanceAgg, existingPolicy.IconKey))
	if err != nil {
		return nil, err
	}
	err = AppendAndReduce(existingPolicy, pushedEvents...)
	if err != nil {
		return nil, err
	}
	return writeModelToObjectDetails(&existingPolicy.LabelPolicyWriteModel.WriteModel), nil
}

func (c *Commands) AddLogoDarkDefaultLabelPolicy(ctx context.Context, upload *AssetUpload) (*domain.ObjectDetails, error) {
	existingPolicy, err := c.defaultLabelPolicyWriteModelByID(ctx)
	if err != nil {
		return nil, err
	}

	if existingPolicy.State == domain.PolicyStateUnspecified || existingPolicy.State == domain.PolicyStateRemoved {
		return nil, caos_errs.ThrowNotFound(nil, "INSTANCE-ZR9fs", "Errors.Instance.LabelPolicy.NotFound")
	}
	asset, err := c.uploadAsset(ctx, upload)
	if err != nil {
		return nil, caos_errs.ThrowInternal(err, "INSTANCE-4fMs9", "Errors.Assets.Object.PutFailed")
	}
	instanceAgg := InstanceAggregateFromWriteModel(&existingPolicy.LabelPolicyWriteModel.WriteModel)
	pushedEvents, err := c.eventstore.Push(ctx, instance.NewLabelPolicyLogoDarkAddedEvent(ctx, instanceAgg, asset.Name))
	if err != nil {
		return nil, err
	}
	err = AppendAndReduce(existingPolicy, pushedEvents...)
	if err != nil {
		return nil, err
	}
	return writeModelToObjectDetails(&existingPolicy.LabelPolicyWriteModel.WriteModel), nil
}

func (c *Commands) RemoveLogoDarkDefaultLabelPolicy(ctx context.Context) (*domain.ObjectDetails, error) {
	existingPolicy, err := c.defaultLabelPolicyWriteModelByID(ctx)
	if err != nil {
		return nil, err
	}

	if existingPolicy.State == domain.PolicyStateUnspecified || existingPolicy.State == domain.PolicyStateRemoved {
		return nil, caos_errs.ThrowNotFound(nil, "INSTANCE-3FGds", "Errors.Instance.LabelPolicy.NotFound")
	}
<<<<<<< HEAD
	err = c.removeAsset(ctx, domain.IAMID, existingPolicy.LogoDarkKey)
=======
	err = c.RemoveAsset(ctx, authz.GetInstance(ctx).InstanceID(), existingPolicy.LogoDarkKey)
>>>>>>> c740ee5d
	if err != nil {
		return nil, err
	}
	instanceAgg := InstanceAggregateFromWriteModel(&existingPolicy.LabelPolicyWriteModel.WriteModel)
	pushedEvents, err := c.eventstore.Push(ctx, instance.NewLabelPolicyLogoDarkRemovedEvent(ctx, instanceAgg, existingPolicy.LogoDarkKey))
	if err != nil {
		return nil, err
	}
	err = AppendAndReduce(existingPolicy, pushedEvents...)
	if err != nil {
		return nil, err
	}
	return writeModelToObjectDetails(&existingPolicy.LabelPolicyWriteModel.WriteModel), nil
}

func (c *Commands) AddIconDarkDefaultLabelPolicy(ctx context.Context, upload *AssetUpload) (*domain.ObjectDetails, error) {
	existingPolicy, err := c.defaultLabelPolicyWriteModelByID(ctx)
	if err != nil {
		return nil, err
	}

	if existingPolicy.State == domain.PolicyStateUnspecified || existingPolicy.State == domain.PolicyStateRemoved {
		return nil, caos_errs.ThrowNotFound(nil, "INSTANCE-vMsf9", "Errors.Instance.LabelPolicy.NotFound")
	}
	asset, err := c.uploadAsset(ctx, upload)
	if err != nil {
		return nil, caos_errs.ThrowInternal(err, "INSTANCE-1cxM3", "Errors.Assets.Object.PutFailed")
	}
	instanceAgg := InstanceAggregateFromWriteModel(&existingPolicy.LabelPolicyWriteModel.WriteModel)
	pushedEvents, err := c.eventstore.Push(ctx, instance.NewLabelPolicyIconDarkAddedEvent(ctx, instanceAgg, asset.Name))
	if err != nil {
		return nil, err
	}
	err = AppendAndReduce(existingPolicy, pushedEvents...)
	if err != nil {
		return nil, err
	}
	return writeModelToObjectDetails(&existingPolicy.LabelPolicyWriteModel.WriteModel), nil
}

func (c *Commands) RemoveIconDarkDefaultLabelPolicy(ctx context.Context) (*domain.ObjectDetails, error) {
	existingPolicy, err := c.defaultLabelPolicyWriteModelByID(ctx)
	if err != nil {
		return nil, err
	}

	if existingPolicy.State == domain.PolicyStateUnspecified || existingPolicy.State == domain.PolicyStateRemoved {
		return nil, caos_errs.ThrowNotFound(nil, "INSTANCE-2nc7F", "Errors.Instance.LabelPolicy.NotFound")
	}
<<<<<<< HEAD
	err = c.removeAsset(ctx, domain.IAMID, existingPolicy.IconDarkKey)
=======
	err = c.RemoveAsset(ctx, authz.GetInstance(ctx).InstanceID(), existingPolicy.IconDarkKey)
>>>>>>> c740ee5d
	if err != nil {
		return nil, err
	}
	instanceAgg := InstanceAggregateFromWriteModel(&existingPolicy.LabelPolicyWriteModel.WriteModel)
	pushedEvents, err := c.eventstore.Push(ctx, instance.NewLabelPolicyIconDarkRemovedEvent(ctx, instanceAgg, existingPolicy.IconDarkKey))
	if err != nil {
		return nil, err
	}
	err = AppendAndReduce(existingPolicy, pushedEvents...)
	if err != nil {
		return nil, err
	}
	return writeModelToObjectDetails(&existingPolicy.LabelPolicyWriteModel.WriteModel), nil
}

func (c *Commands) AddFontDefaultLabelPolicy(ctx context.Context, upload *AssetUpload) (*domain.ObjectDetails, error) {
	existingPolicy, err := c.defaultLabelPolicyWriteModelByID(ctx)
	if err != nil {
		return nil, err
	}

	if existingPolicy.State == domain.PolicyStateUnspecified || existingPolicy.State == domain.PolicyStateRemoved {
		return nil, caos_errs.ThrowNotFound(nil, "INSTANCE-1N8fE", "Errors.Instance.LabelPolicy.NotFound")
	}
	asset, err := c.uploadAsset(ctx, upload)
	if err != nil {
		return nil, caos_errs.ThrowInternal(nil, "INSTANCE-1N8fs", "Errors.Assets.Object.PutFailed")
	}
	instanceAgg := InstanceAggregateFromWriteModel(&existingPolicy.LabelPolicyWriteModel.WriteModel)
	pushedEvents, err := c.eventstore.Push(ctx, instance.NewLabelPolicyFontAddedEvent(ctx, instanceAgg, asset.Name))
	if err != nil {
		return nil, err
	}
	err = AppendAndReduce(existingPolicy, pushedEvents...)
	if err != nil {
		return nil, err
	}
	return writeModelToObjectDetails(&existingPolicy.LabelPolicyWriteModel.WriteModel), nil
}

func (c *Commands) RemoveFontDefaultLabelPolicy(ctx context.Context) (*domain.ObjectDetails, error) {
	existingPolicy, err := c.defaultLabelPolicyWriteModelByID(ctx)
	if err != nil {
		return nil, err
	}

	if existingPolicy.State == domain.PolicyStateUnspecified || existingPolicy.State == domain.PolicyStateRemoved {
		return nil, caos_errs.ThrowNotFound(nil, "INSTANCE-Tk0gw", "Errors.Instance.LabelPolicy.NotFound")
	}
<<<<<<< HEAD
	err = c.removeAsset(ctx, domain.IAMID, existingPolicy.FontKey)
=======
	err = c.RemoveAsset(ctx, authz.GetInstance(ctx).InstanceID(), existingPolicy.FontKey)
>>>>>>> c740ee5d
	if err != nil {
		return nil, err
	}
	instanceAgg := InstanceAggregateFromWriteModel(&existingPolicy.LabelPolicyWriteModel.WriteModel)
	pushedEvents, err := c.eventstore.Push(ctx, instance.NewLabelPolicyFontRemovedEvent(ctx, instanceAgg, existingPolicy.FontKey))
	if err != nil {
		return nil, err
	}
	err = AppendAndReduce(existingPolicy, pushedEvents...)
	if err != nil {
		return nil, err
	}
	return writeModelToObjectDetails(&existingPolicy.LabelPolicyWriteModel.WriteModel), nil
}

func (c *Commands) defaultLabelPolicyWriteModelByID(ctx context.Context) (policy *InstanceLabelPolicyWriteModel, err error) {
	ctx, span := tracing.NewSpan(ctx)
	defer func() { span.EndWithError(err) }()

	writeModel := NewInstanceLabelPolicyWriteModel(ctx)
	err = c.eventstore.FilterToQueryReducer(ctx, writeModel)
	if err != nil {
		return nil, err
	}
	return writeModel, nil
}

func (c *Commands) getDefaultLabelPolicy(ctx context.Context) (*domain.LabelPolicy, error) {
	policyWriteModel, err := c.defaultLabelPolicyWriteModelByID(ctx)
	if err != nil {
		return nil, err
	}
	policy := writeModelToLabelPolicy(&policyWriteModel.LabelPolicyWriteModel)
	policy.Default = true
	return policy, nil
}<|MERGE_RESOLUTION|>--- conflicted
+++ resolved
@@ -159,11 +159,7 @@
 		return nil, caos_errs.ThrowNotFound(nil, "INSTANCE-Xc8Kf", "Errors.IAM.LabelPolicy.NotFound")
 	}
 
-<<<<<<< HEAD
-	err = c.removeAsset(ctx, domain.IAMID, existingPolicy.LogoKey)
-=======
-	err = c.RemoveAsset(ctx, authz.GetInstance(ctx).InstanceID(), existingPolicy.LogoKey)
->>>>>>> c740ee5d
+	err = c.removeAsset(ctx, authz.GetInstance(ctx).InstanceID(), existingPolicy.LogoKey)
 	if err != nil {
 		return nil, err
 	}
@@ -213,11 +209,7 @@
 	if existingPolicy.State == domain.PolicyStateUnspecified || existingPolicy.State == domain.PolicyStateRemoved {
 		return nil, caos_errs.ThrowNotFound(nil, "INSTANCE-4M0qw", "Errors.IAM.LabelPolicy.NotFound")
 	}
-<<<<<<< HEAD
-	err = c.removeAsset(ctx, domain.IAMID, existingPolicy.IconKey)
-=======
-	err = c.RemoveAsset(ctx, authz.GetInstance(ctx).InstanceID(), existingPolicy.IconKey)
->>>>>>> c740ee5d
+	err = c.removeAsset(ctx, authz.GetInstance(ctx).InstanceID(), existingPolicy.IconKey)
 	if err != nil {
 		return nil, err
 	}
@@ -267,11 +259,7 @@
 	if existingPolicy.State == domain.PolicyStateUnspecified || existingPolicy.State == domain.PolicyStateRemoved {
 		return nil, caos_errs.ThrowNotFound(nil, "INSTANCE-3FGds", "Errors.Instance.LabelPolicy.NotFound")
 	}
-<<<<<<< HEAD
-	err = c.removeAsset(ctx, domain.IAMID, existingPolicy.LogoDarkKey)
-=======
-	err = c.RemoveAsset(ctx, authz.GetInstance(ctx).InstanceID(), existingPolicy.LogoDarkKey)
->>>>>>> c740ee5d
+	err = c.removeAsset(ctx, authz.GetInstance(ctx).InstanceID(), existingPolicy.LogoDarkKey)
 	if err != nil {
 		return nil, err
 	}
@@ -321,11 +309,7 @@
 	if existingPolicy.State == domain.PolicyStateUnspecified || existingPolicy.State == domain.PolicyStateRemoved {
 		return nil, caos_errs.ThrowNotFound(nil, "INSTANCE-2nc7F", "Errors.Instance.LabelPolicy.NotFound")
 	}
-<<<<<<< HEAD
-	err = c.removeAsset(ctx, domain.IAMID, existingPolicy.IconDarkKey)
-=======
-	err = c.RemoveAsset(ctx, authz.GetInstance(ctx).InstanceID(), existingPolicy.IconDarkKey)
->>>>>>> c740ee5d
+	err = c.removeAsset(ctx, authz.GetInstance(ctx).InstanceID(), existingPolicy.IconDarkKey)
 	if err != nil {
 		return nil, err
 	}
@@ -375,11 +359,7 @@
 	if existingPolicy.State == domain.PolicyStateUnspecified || existingPolicy.State == domain.PolicyStateRemoved {
 		return nil, caos_errs.ThrowNotFound(nil, "INSTANCE-Tk0gw", "Errors.Instance.LabelPolicy.NotFound")
 	}
-<<<<<<< HEAD
-	err = c.removeAsset(ctx, domain.IAMID, existingPolicy.FontKey)
-=======
-	err = c.RemoveAsset(ctx, authz.GetInstance(ctx).InstanceID(), existingPolicy.FontKey)
->>>>>>> c740ee5d
+	err = c.removeAsset(ctx, authz.GetInstance(ctx).InstanceID(), existingPolicy.FontKey)
 	if err != nil {
 		return nil, err
 	}
