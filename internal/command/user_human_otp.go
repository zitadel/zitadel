--- conflicted
+++ resolved
@@ -538,8 +538,7 @@
 		return zerrors.ThrowPreconditionFailed(nil, "COMMAND-S34gh", "Errors.User.Code.NotFound")
 	}
 	userAgg := &user.NewAggregate(userID, existingOTP.ResourceOwner()).Aggregate
-<<<<<<< HEAD
-	verifyErr := crypto.VerifyCodeWithAlgorithm(existingOTP.CodeCreationDate(), existingOTP.CodeExpiry(), existingOTP.Code(), code, c.userEncryption)
+	verifyErr := crypto.VerifyCode(existingOTP.CodeCreationDate(), existingOTP.CodeExpiry(), existingOTP.Code(), code, c.userEncryption)
 
 	// recheck for additional events (failed OTP checks or locks)
 	recheckErr := c.eventstore.FilterToQueryReducer(ctx, existingOTP)
@@ -552,10 +551,6 @@
 
 	// the OTP check succeeded and the user was not locked in the meantime
 	if verifyErr == nil {
-=======
-	err = crypto.VerifyCode(existingOTP.CodeCreationDate(), existingOTP.CodeExpiry(), existingOTP.Code(), code, c.userEncryption)
-	if err == nil {
->>>>>>> b0e51524
 		_, err = c.eventstore.Push(ctx, checkSucceededEvent(ctx, userAgg, authRequestDomainToAuthRequestInfo(authRequest)))
 		return err
 	}
