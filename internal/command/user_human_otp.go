package command

import (
	"context"
	"time"

	"github.com/pquerna/otp"
	"github.com/zitadel/logging"

	"github.com/zitadel/zitadel/internal/api/authz"
	"github.com/zitadel/zitadel/internal/crypto"
	"github.com/zitadel/zitadel/internal/domain"
	caos_errs "github.com/zitadel/zitadel/internal/errors"
	"github.com/zitadel/zitadel/internal/eventstore"
	"github.com/zitadel/zitadel/internal/repository/user"
	"github.com/zitadel/zitadel/internal/telemetry/tracing"
)

func (c *Commands) ImportHumanTOTP(ctx context.Context, userID, userAgentID, resourceOwner string, key string) error {
	encryptedSecret, err := crypto.Encrypt([]byte(key), c.multifactors.OTP.CryptoMFA)
	if err != nil {
		return err
	}
	if err = c.checkUserExists(ctx, userID, resourceOwner); err != nil {
		return err
	}

	otpWriteModel, err := c.totpWriteModelByID(ctx, userID, resourceOwner)
	if err != nil {
		return err
	}
	if otpWriteModel.State == domain.MFAStateReady {
		return caos_errs.ThrowAlreadyExists(nil, "COMMAND-do9se", "Errors.User.MFA.OTP.AlreadyReady")
	}
	userAgg := UserAggregateFromWriteModel(&otpWriteModel.WriteModel)

	_, err = c.eventstore.Push(ctx,
		user.NewHumanOTPAddedEvent(ctx, userAgg, encryptedSecret),
		user.NewHumanOTPVerifiedEvent(ctx, userAgg, userAgentID),
	)
	return err
}

func (c *Commands) AddHumanTOTP(ctx context.Context, userID, resourceOwner string) (*domain.TOTP, error) {
	if userID == "" {
		return nil, caos_errs.ThrowInvalidArgument(nil, "COMMAND-5M0sd", "Errors.User.UserIDMissing")
	}
	prep, err := c.createHumanTOTP(ctx, userID, resourceOwner)
	if err != nil {
		return nil, err
	}
	err = c.pushAppendAndReduce(ctx, prep.wm, prep.cmds...)
	if err != nil {
		return nil, err
	}
	return &domain.TOTP{
		ObjectDetails: writeModelToObjectDetails(&prep.wm.WriteModel),
		Secret:        prep.key.Secret(),
		URI:           prep.key.URL(),
	}, nil
}

type preparedTOTP struct {
	wm      *HumanTOTPWriteModel
	userAgg *eventstore.Aggregate
	key     *otp.Key
	cmds    []eventstore.Command
}

func (c *Commands) createHumanTOTP(ctx context.Context, userID, resourceOwner string) (*preparedTOTP, error) {
	human, err := c.getHuman(ctx, userID, resourceOwner)
	if err != nil {
		logging.WithError(err).WithField("traceID", tracing.TraceIDFromCtx(ctx)).Debug("unable to get human for loginname")
		return nil, caos_errs.ThrowPreconditionFailed(err, "COMMAND-MM9fs", "Errors.User.NotFound")
	}
	org, err := c.getOrg(ctx, human.ResourceOwner)
	if err != nil {
		logging.WithError(err).WithField("traceID", tracing.TraceIDFromCtx(ctx)).Debug("unable to get org for loginname")
		return nil, caos_errs.ThrowPreconditionFailed(err, "COMMAND-55M9f", "Errors.Org.NotFound")
	}
	orgPolicy, err := c.getOrgDomainPolicy(ctx, org.AggregateID)
	if err != nil {
		logging.WithError(err).WithField("traceID", tracing.TraceIDFromCtx(ctx)).Debug("unable to get org policy for loginname")
		return nil, caos_errs.ThrowPreconditionFailed(err, "COMMAND-8ugTs", "Errors.Org.DomainPolicy.NotFound")
	}

	otpWriteModel, err := c.totpWriteModelByID(ctx, userID, resourceOwner)
	if err != nil {
		return nil, err
	}
	if otpWriteModel.State == domain.MFAStateReady {
		return nil, caos_errs.ThrowAlreadyExists(nil, "COMMAND-do9se", "Errors.User.MFA.OTP.AlreadyReady")
	}
	userAgg := UserAggregateFromWriteModel(&otpWriteModel.WriteModel)

	accountName := domain.GenerateLoginName(human.GetUsername(), org.PrimaryDomain, orgPolicy.UserLoginMustBeDomain)
	if accountName == "" {
		accountName = string(human.EmailAddress)
	}
	issuer := c.multifactors.OTP.Issuer
	if issuer == "" {
		issuer = authz.GetInstance(ctx).RequestedDomain()
	}
	key, secret, err := domain.NewTOTPKey(issuer, accountName, c.multifactors.OTP.CryptoMFA)
	if err != nil {
		return nil, err
	}
	return &preparedTOTP{
		wm:      otpWriteModel,
		userAgg: userAgg,
		key:     key,
		cmds: []eventstore.Command{
			user.NewHumanOTPAddedEvent(ctx, userAgg, secret),
		},
	}, nil
}

func (c *Commands) HumanCheckMFATOTPSetup(ctx context.Context, userID, code, userAgentID, resourceOwner string) (*domain.ObjectDetails, error) {
	if userID == "" {
		return nil, caos_errs.ThrowPreconditionFailed(nil, "COMMAND-8N9ds", "Errors.User.UserIDMissing")
	}

	existingOTP, err := c.totpWriteModelByID(ctx, userID, resourceOwner)
	if err != nil {
		return nil, err
	}
	if existingOTP.State == domain.MFAStateUnspecified || existingOTP.State == domain.MFAStateRemoved {
		return nil, caos_errs.ThrowNotFound(nil, "COMMAND-3Mif9s", "Errors.User.MFA.OTP.NotExisting")
	}
	if existingOTP.State == domain.MFAStateReady {
		return nil, caos_errs.ThrowPreconditionFailed(nil, "COMMAND-qx4ls", "Errors.Users.MFA.OTP.AlreadyReady")
	}
	if err := domain.VerifyTOTP(code, existingOTP.Secret, c.multifactors.OTP.CryptoMFA); err != nil {
		return nil, err
	}
	userAgg := UserAggregateFromWriteModel(&existingOTP.WriteModel)

	pushedEvents, err := c.eventstore.Push(ctx, user.NewHumanOTPVerifiedEvent(ctx, userAgg, userAgentID))
	if err != nil {
		return nil, err
	}
	err = AppendAndReduce(existingOTP, pushedEvents...)
	if err != nil {
		return nil, err
	}
	return writeModelToObjectDetails(&existingOTP.WriteModel), nil
}

func (c *Commands) HumanCheckMFATOTP(ctx context.Context, userID, code, resourceOwner string, authRequest *domain.AuthRequest) error {
	if userID == "" {
		return caos_errs.ThrowPreconditionFailed(nil, "COMMAND-8N9ds", "Errors.User.UserIDMissing")
	}
	existingOTP, err := c.totpWriteModelByID(ctx, userID, resourceOwner)
	if err != nil {
		return err
	}
	if existingOTP.State != domain.MFAStateReady {
		return caos_errs.ThrowPreconditionFailed(nil, "COMMAND-3Mif9s", "Errors.User.MFA.OTP.NotReady")
	}
	userAgg := UserAggregateFromWriteModel(&existingOTP.WriteModel)
	err = domain.VerifyTOTP(code, existingOTP.Secret, c.multifactors.OTP.CryptoMFA)
	if err == nil {
		_, err = c.eventstore.Push(ctx, user.NewHumanOTPCheckSucceededEvent(ctx, userAgg, authRequestDomainToAuthRequestInfo(authRequest)))
		return err
	}
	_, pushErr := c.eventstore.Push(ctx, user.NewHumanOTPCheckFailedEvent(ctx, userAgg, authRequestDomainToAuthRequestInfo(authRequest)))
	logging.OnError(pushErr).Error("error create password check failed event")
	return err
}

func (c *Commands) HumanRemoveTOTP(ctx context.Context, userID, resourceOwner string) (*domain.ObjectDetails, error) {
	if userID == "" {
		return nil, caos_errs.ThrowInvalidArgument(nil, "COMMAND-5M0sd", "Errors.User.UserIDMissing")
	}

	existingOTP, err := c.totpWriteModelByID(ctx, userID, resourceOwner)
	if err != nil {
		return nil, err
	}
	if existingOTP.State == domain.MFAStateUnspecified || existingOTP.State == domain.MFAStateRemoved {
		return nil, caos_errs.ThrowNotFound(nil, "COMMAND-Hd9sd", "Errors.User.MFA.OTP.NotExisting")
	}
	userAgg := UserAggregateFromWriteModel(&existingOTP.WriteModel)
	pushedEvents, err := c.eventstore.Push(ctx, user.NewHumanOTPRemovedEvent(ctx, userAgg))
	if err != nil {
		return nil, err
	}
	err = AppendAndReduce(existingOTP, pushedEvents...)
	if err != nil {
		return nil, err
	}
	return writeModelToObjectDetails(&existingOTP.WriteModel), nil
}

<<<<<<< HEAD
func (c *Commands) AddHumanOTPSMS(ctx context.Context, userID, resourceOwner string, authRequest *domain.AuthRequest) (*domain.ObjectDetails, error) {
=======
// AddHumanOTPSMS adds the OTP SMS factor to a user.
// It can only be added if it not already is and the phone has to be verified.
func (c *Commands) AddHumanOTPSMS(ctx context.Context, userID, resourceOwner string) (*domain.ObjectDetails, error) {
	return c.addHumanOTPSMS(ctx, userID, resourceOwner)
}

// AddHumanOTPSMSWithCheckSucceeded adds the OTP SMS factor to a user.
// It can only be added if it's not already and the phone has to be verified.
// An OTPSMSCheckSucceededEvent will be added to the passed AuthRequest, if not nil.
func (c *Commands) AddHumanOTPSMSWithCheckSucceeded(ctx context.Context, userID, resourceOwner string, authRequest *domain.AuthRequest) (*domain.ObjectDetails, error) {
	if authRequest == nil {
		return c.addHumanOTPSMS(ctx, userID, resourceOwner)
	}
	event := func(ctx context.Context, userAgg *eventstore.Aggregate) eventstore.Command {
		return user.NewHumanOTPSMSCheckSucceededEvent(ctx, userAgg, authRequestDomainToAuthRequestInfo(authRequest))
	}
	return c.addHumanOTPSMS(ctx, userID, resourceOwner, event)
}

func (c *Commands) addHumanOTPSMS(ctx context.Context, userID, resourceOwner string, events ...eventCallback) (*domain.ObjectDetails, error) {
>>>>>>> 7c494fd2
	if userID == "" {
		return nil, caos_errs.ThrowInvalidArgument(nil, "COMMAND-QSF2s", "Errors.User.UserIDMissing")
	}
	if err := authz.UserIDInCTX(ctx, userID); err != nil {
		return nil, err
	}
	otpWriteModel, err := c.otpSMSWriteModelByID(ctx, userID, resourceOwner)
	if err != nil {
		return nil, err
	}
	if otpWriteModel.otpAdded {
		return nil, caos_errs.ThrowAlreadyExists(nil, "COMMAND-Ad3g2", "Errors.User.MFA.OTP.AlreadyReady")
	}
	if !otpWriteModel.phoneVerified {
		return nil, caos_errs.ThrowPreconditionFailed(nil, "COMMAND-Q54j2", "Errors.User.MFA.OTP.NotReady")
	}
	userAgg := UserAggregateFromWriteModel(&otpWriteModel.WriteModel)
<<<<<<< HEAD
	cmds := []eventstore.Command{user.NewHumanOTPSMSAddedEvent(ctx, userAgg)}
	if authRequest != nil {
		cmds = append(cmds, user.NewHumanOTPSMSCheckSucceededEvent(ctx, userAgg, authRequestDomainToAuthRequestInfo(authRequest)))
=======
	cmds := make([]eventstore.Command, len(events)+1)
	cmds[0] = user.NewHumanOTPSMSAddedEvent(ctx, userAgg)
	for i, event := range events {
		cmds[i+1] = event(ctx, userAgg)
>>>>>>> 7c494fd2
	}
	if err = c.pushAppendAndReduce(ctx, otpWriteModel, cmds...); err != nil {
		return nil, err
	}
	return writeModelToObjectDetails(&otpWriteModel.WriteModel), nil
}

func (c *Commands) RemoveHumanOTPSMS(ctx context.Context, userID, resourceOwner string) (*domain.ObjectDetails, error) {
	if userID == "" {
		return nil, caos_errs.ThrowInvalidArgument(nil, "COMMAND-S3br2", "Errors.User.UserIDMissing")
	}

	existingOTP, err := c.otpSMSWriteModelByID(ctx, userID, resourceOwner)
	if err != nil {
		return nil, err
	}
	if userID != authz.GetCtxData(ctx).UserID {
		if err := c.checkPermission(ctx, domain.PermissionUserWrite, existingOTP.WriteModel.ResourceOwner, userID); err != nil {
			return nil, err
		}
	}
	if !existingOTP.otpAdded {
		return nil, caos_errs.ThrowNotFound(nil, "COMMAND-Sr3h3", "Errors.User.MFA.OTP.NotExisting")
	}
	userAgg := UserAggregateFromWriteModel(&existingOTP.WriteModel)
	if err = c.pushAppendAndReduce(ctx, existingOTP, user.NewHumanOTPSMSRemovedEvent(ctx, userAgg)); err != nil {
		return nil, err
	}
	return writeModelToObjectDetails(&existingOTP.WriteModel), nil
}

func (c *Commands) HumanSendOTPSMS(ctx context.Context, userID, resourceOwner string, authRequest *domain.AuthRequest) error {
	smsWriteModel := func(ctx context.Context, userID string, resourceOwner string) (OTPWriteModel, error) {
		return c.otpSMSWriteModelByID(ctx, userID, resourceOwner)
	}
	codeAddedEvent := func(ctx context.Context, aggregate *eventstore.Aggregate, code *crypto.CryptoValue, expiry time.Duration, info *user.AuthRequestInfo) eventstore.Command {
		return user.NewHumanOTPSMSCodeAddedEvent(ctx, aggregate, code, expiry, info)
	}
	return c.sendHumanOTP(
		ctx,
		userID,
		resourceOwner,
		authRequest,
		smsWriteModel,
		domain.SecretGeneratorTypeOTPSMS,
		codeAddedEvent,
	)
}

func (c *Commands) HumanOTPSMSCodeSent(ctx context.Context, userID, resourceOwner string) (err error) {
	smsWriteModel := func(ctx context.Context, userID string, resourceOwner string) (OTPWriteModel, error) {
		return c.otpSMSWriteModelByID(ctx, userID, resourceOwner)
	}
	codeSentEvent := func(ctx context.Context, aggregate *eventstore.Aggregate) eventstore.Command {
		return user.NewHumanOTPSMSCodeSentEvent(ctx, aggregate)
	}
	return c.humanOTPSent(ctx, userID, resourceOwner, smsWriteModel, codeSentEvent)
}

func (c *Commands) HumanCheckOTPSMS(ctx context.Context, userID, code, resourceOwner string, authRequest *domain.AuthRequest) error {
	writeModel := func(ctx context.Context, userID string, resourceOwner string) (OTPCodeWriteModel, error) {
		return c.otpSMSCodeWriteModelByID(ctx, userID, resourceOwner)
	}
	succeededEvent := func(ctx context.Context, aggregate *eventstore.Aggregate, info *user.AuthRequestInfo) eventstore.Command {
		return user.NewHumanOTPSMSCheckSucceededEvent(ctx, aggregate, authRequestDomainToAuthRequestInfo(authRequest))
	}
	failedEvent := func(ctx context.Context, aggregate *eventstore.Aggregate, info *user.AuthRequestInfo) eventstore.Command {
		return user.NewHumanOTPSMSCheckFailedEvent(ctx, aggregate, authRequestDomainToAuthRequestInfo(authRequest))
	}
	return c.humanCheckOTP(
		ctx,
		userID,
		code,
		resourceOwner,
		authRequest,
		writeModel,
		domain.SecretGeneratorTypeOTPSMS,
		succeededEvent,
		failedEvent,
	)
}

<<<<<<< HEAD
func (c *Commands) AddHumanOTPEmail(ctx context.Context, userID, resourceOwner string, authRequest *domain.AuthRequest) (*domain.ObjectDetails, error) {
=======
// AddHumanOTPEmail adds the OTP Email factor to a user.
// It can only be added if it not already is and the phone has to be verified.
func (c *Commands) AddHumanOTPEmail(ctx context.Context, userID, resourceOwner string) (*domain.ObjectDetails, error) {
	return c.addHumanOTPEmail(ctx, userID, resourceOwner)
}

// AddHumanOTPEmailWithCheckSucceeded adds the OTP Email factor to a user.
// It can only be added if it's not already and the email has to be verified.
// An OTPEmailCheckSucceededEvent will be added to the passed AuthRequest, if not nil.
func (c *Commands) AddHumanOTPEmailWithCheckSucceeded(ctx context.Context, userID, resourceOwner string, authRequest *domain.AuthRequest) (*domain.ObjectDetails, error) {
	if authRequest == nil {
		return c.addHumanOTPEmail(ctx, userID, resourceOwner)
	}
	event := func(ctx context.Context, userAgg *eventstore.Aggregate) eventstore.Command {
		return user.NewHumanOTPEmailCheckSucceededEvent(ctx, userAgg, authRequestDomainToAuthRequestInfo(authRequest))
	}
	return c.addHumanOTPEmail(ctx, userID, resourceOwner, event)
}

func (c *Commands) addHumanOTPEmail(ctx context.Context, userID, resourceOwner string, events ...eventCallback) (*domain.ObjectDetails, error) {
>>>>>>> 7c494fd2
	if userID == "" {
		return nil, caos_errs.ThrowInvalidArgument(nil, "COMMAND-Sg1hz", "Errors.User.UserIDMissing")
	}
	otpWriteModel, err := c.otpEmailWriteModelByID(ctx, userID, resourceOwner)
	if err != nil {
		return nil, err
	}
	if otpWriteModel.otpAdded {
		return nil, caos_errs.ThrowAlreadyExists(nil, "COMMAND-MKL2s", "Errors.User.MFA.OTP.AlreadyReady")
	}
	if !otpWriteModel.emailVerified {
		return nil, caos_errs.ThrowPreconditionFailed(nil, "COMMAND-KLJ2d", "Errors.User.MFA.OTP.NotReady")
	}
	userAgg := UserAggregateFromWriteModel(&otpWriteModel.WriteModel)
<<<<<<< HEAD
	cmds := []eventstore.Command{user.NewHumanOTPEmailAddedEvent(ctx, userAgg)}
	if authRequest != nil {
		cmds = append(cmds, user.NewHumanOTPEmailCheckSucceededEvent(ctx, userAgg, authRequestDomainToAuthRequestInfo(authRequest)))
=======
	cmds := make([]eventstore.Command, len(events)+1)
	cmds[0] = user.NewHumanOTPEmailAddedEvent(ctx, userAgg)
	for i, event := range events {
		cmds[i+1] = event(ctx, userAgg)
>>>>>>> 7c494fd2
	}
	if err = c.pushAppendAndReduce(ctx, otpWriteModel, cmds...); err != nil {
		return nil, err
	}
	return writeModelToObjectDetails(&otpWriteModel.WriteModel), nil
}

func (c *Commands) RemoveHumanOTPEmail(ctx context.Context, userID, resourceOwner string) (*domain.ObjectDetails, error) {
	if userID == "" {
		return nil, caos_errs.ThrowInvalidArgument(nil, "COMMAND-S2h11", "Errors.User.UserIDMissing")
	}

	existingOTP, err := c.otpEmailWriteModelByID(ctx, userID, resourceOwner)
	if err != nil {
		return nil, err
	}
	if userID != authz.GetCtxData(ctx).UserID {
		if err := c.checkPermission(ctx, domain.PermissionUserWrite, existingOTP.WriteModel.ResourceOwner, userID); err != nil {
			return nil, err
		}
	}
	if !existingOTP.otpAdded {
		return nil, caos_errs.ThrowNotFound(nil, "COMMAND-b312D", "Errors.User.MFA.OTP.NotExisting")
	}
	userAgg := UserAggregateFromWriteModel(&existingOTP.WriteModel)
	if err = c.pushAppendAndReduce(ctx, existingOTP, user.NewHumanOTPEmailRemovedEvent(ctx, userAgg)); err != nil {
		return nil, err
	}
	return writeModelToObjectDetails(&existingOTP.WriteModel), nil
}

func (c *Commands) HumanSendOTPEmail(ctx context.Context, userID, resourceOwner string, authRequest *domain.AuthRequest) error {
	smsWriteModel := func(ctx context.Context, userID string, resourceOwner string) (OTPWriteModel, error) {
		return c.otpEmailWriteModelByID(ctx, userID, resourceOwner)
	}
	codeAddedEvent := func(ctx context.Context, aggregate *eventstore.Aggregate, code *crypto.CryptoValue, expiry time.Duration, info *user.AuthRequestInfo) eventstore.Command {
		return user.NewHumanOTPEmailCodeAddedEvent(ctx, aggregate, code, expiry, info)
	}
	return c.sendHumanOTP(
		ctx,
		userID,
		resourceOwner,
		authRequest,
		smsWriteModel,
		domain.SecretGeneratorTypeOTPEmail,
		codeAddedEvent,
	)
}

func (c *Commands) HumanOTPEmailCodeSent(ctx context.Context, userID, resourceOwner string) (err error) {
	smsWriteModel := func(ctx context.Context, userID string, resourceOwner string) (OTPWriteModel, error) {
		return c.otpEmailWriteModelByID(ctx, userID, resourceOwner)
	}
	codeSentEvent := func(ctx context.Context, aggregate *eventstore.Aggregate) eventstore.Command {
		return user.NewHumanOTPEmailCodeSentEvent(ctx, aggregate)
	}
	return c.humanOTPSent(ctx, userID, resourceOwner, smsWriteModel, codeSentEvent)
}

func (c *Commands) HumanCheckOTPEmail(ctx context.Context, userID, code, resourceOwner string, authRequest *domain.AuthRequest) error {
	writeModel := func(ctx context.Context, userID string, resourceOwner string) (OTPCodeWriteModel, error) {
		return c.otpEmailCodeWriteModelByID(ctx, userID, resourceOwner)
	}
	succeededEvent := func(ctx context.Context, aggregate *eventstore.Aggregate, info *user.AuthRequestInfo) eventstore.Command {
		return user.NewHumanOTPEmailCheckSucceededEvent(ctx, aggregate, authRequestDomainToAuthRequestInfo(authRequest))
	}
	failedEvent := func(ctx context.Context, aggregate *eventstore.Aggregate, info *user.AuthRequestInfo) eventstore.Command {
		return user.NewHumanOTPEmailCheckFailedEvent(ctx, aggregate, authRequestDomainToAuthRequestInfo(authRequest))
	}
	return c.humanCheckOTP(
		ctx,
		userID,
		code,
		resourceOwner,
		authRequest,
		writeModel,
		domain.SecretGeneratorTypeOTPEmail,
		succeededEvent,
		failedEvent,
	)
}

<<<<<<< HEAD
=======
// sendHumanOTP creates a code for a registered mechanism (sms / email), which is used for a check (during login)
>>>>>>> 7c494fd2
func (c *Commands) sendHumanOTP(
	ctx context.Context,
	userID, resourceOwner string,
	authRequest *domain.AuthRequest,
	writeModelByID func(ctx context.Context, userID string, resourceOwner string) (OTPWriteModel, error),
	secretGeneratorType domain.SecretGeneratorType,
	codeAddedEvent func(ctx context.Context, aggregate *eventstore.Aggregate, code *crypto.CryptoValue, expiry time.Duration, info *user.AuthRequestInfo) eventstore.Command,
) (err error) {
	if userID == "" {
		return caos_errs.ThrowInvalidArgument(nil, "COMMAND-S3SF1", "Errors.User.UserIDMissing")
	}
	existingOTP, err := writeModelByID(ctx, userID, resourceOwner)
	if err != nil {
		return err
	}
	if !existingOTP.OTPAdded() {
		return caos_errs.ThrowPreconditionFailed(nil, "COMMAND-SFD52", "Errors.User.MFA.OTP.NotReady")
	}
	config, err := secretGeneratorConfig(ctx, c.eventstore.Filter, secretGeneratorType)
	if err != nil {
		return err
	}
	gen := crypto.NewEncryptionGenerator(*config, c.userEncryption)
	value, _, err := crypto.NewCode(gen)
	if err != nil {
		return err
	}
	userAgg := &user.NewAggregate(userID, resourceOwner).Aggregate
	_, err = c.eventstore.Push(ctx, codeAddedEvent(ctx, userAgg, value, gen.Expiry(), authRequestDomainToAuthRequestInfo(authRequest)))
	return err
}

func (c *Commands) humanOTPSent(
	ctx context.Context,
	userID, resourceOwner string,
	writeModelByID func(ctx context.Context, userID string, resourceOwner string) (OTPWriteModel, error),
	codeSentEvent func(ctx context.Context, aggregate *eventstore.Aggregate) eventstore.Command,
) (err error) {
	if userID == "" {
		return caos_errs.ThrowInvalidArgument(nil, "COMMAND-AE2h2", "Errors.User.UserIDMissing")
	}
	existingOTP, err := writeModelByID(ctx, userID, resourceOwner)
	if err != nil {
		return err
	}
	if !existingOTP.OTPAdded() {
		return caos_errs.ThrowPreconditionFailed(nil, "COMMAND-SD3gh", "Errors.User.MFA.OTP.NotReady")
	}
	userAgg := &user.NewAggregate(userID, resourceOwner).Aggregate
	_, err = c.eventstore.Push(ctx, codeSentEvent(ctx, userAgg))
	return err
}

func (c *Commands) humanCheckOTP(
	ctx context.Context,
	userID, code, resourceOwner string,
	authRequest *domain.AuthRequest,
	writeModelByID func(ctx context.Context, userID string, resourceOwner string) (OTPCodeWriteModel, error),
	secretGeneratorType domain.SecretGeneratorType,
	checkSucceededEvent func(ctx context.Context, aggregate *eventstore.Aggregate, info *user.AuthRequestInfo) eventstore.Command,
	checkFailedEvent func(ctx context.Context, aggregate *eventstore.Aggregate, info *user.AuthRequestInfo) eventstore.Command,
) error {
	if userID == "" {
		return caos_errs.ThrowInvalidArgument(nil, "COMMAND-S453v", "Errors.User.UserIDMissing")
	}
	if code == "" {
		return caos_errs.ThrowInvalidArgument(nil, "COMMAND-SJl2g", "Errors.User.Code.Empty")
	}
	existingOTP, err := writeModelByID(ctx, userID, resourceOwner)
	if err != nil {
		return err
	}
	if !existingOTP.OTPAdded() {
		return caos_errs.ThrowPreconditionFailed(nil, "COMMAND-d2r52", "Errors.User.MFA.OTP.NotReady")
	}
	if existingOTP.Code() == nil {
		return caos_errs.ThrowPreconditionFailed(nil, "COMMAND-S34gh", "Errors.User.Code.NotFound")
	}
<<<<<<< HEAD
	if code == "" {
		return caos_errs.ThrowPreconditionFailed(nil, "COMMAND-Fia4a", "Errors.User.Code.Empty")
	}
=======
>>>>>>> 7c494fd2
	userAgg := &user.NewAggregate(userID, existingOTP.ResourceOwner()).Aggregate
	err = crypto.VerifyCodeWithAlgorithm(existingOTP.CodeCreationDate(), existingOTP.CodeExpiry(), existingOTP.Code(), code, c.userEncryption)
	if err == nil {
		_, err = c.eventstore.Push(ctx, checkSucceededEvent(ctx, userAgg, authRequestDomainToAuthRequestInfo(authRequest)))
		return err
	}
	_, pushErr := c.eventstore.Push(ctx, checkFailedEvent(ctx, userAgg, authRequestDomainToAuthRequestInfo(authRequest)))
	logging.WithFields("userID", userID).OnError(pushErr).Error("otp failure check push failed")
	return err
}

func (c *Commands) totpWriteModelByID(ctx context.Context, userID, resourceOwner string) (writeModel *HumanTOTPWriteModel, err error) {
	ctx, span := tracing.NewSpan(ctx)
	defer func() { span.EndWithError(err) }()

	writeModel = NewHumanTOTPWriteModel(userID, resourceOwner)
	err = c.eventstore.FilterToQueryReducer(ctx, writeModel)
	if err != nil {
		return nil, err
	}
	return writeModel, nil
}

func (c *Commands) otpSMSWriteModelByID(ctx context.Context, userID, resourceOwner string) (writeModel *HumanOTPSMSWriteModel, err error) {
	ctx, span := tracing.NewSpan(ctx)
	defer func() { span.EndWithError(err) }()

	writeModel = NewHumanOTPSMSWriteModel(userID, resourceOwner)
	err = c.eventstore.FilterToQueryReducer(ctx, writeModel)
	if err != nil {
		return nil, err
	}
	return writeModel, nil
}

func (c *Commands) otpSMSCodeWriteModelByID(ctx context.Context, userID, resourceOwner string) (writeModel *HumanOTPSMSCodeWriteModel, err error) {
	ctx, span := tracing.NewSpan(ctx)
	defer func() { span.EndWithError(err) }()

	writeModel = NewHumanOTPSMSCodeWriteModel(userID, resourceOwner)
	err = c.eventstore.FilterToQueryReducer(ctx, writeModel)
	if err != nil {
		return nil, err
	}
	return writeModel, nil
}

func (c *Commands) otpEmailWriteModelByID(ctx context.Context, userID, resourceOwner string) (writeModel *HumanOTPEmailWriteModel, err error) {
	ctx, span := tracing.NewSpan(ctx)
	defer func() { span.EndWithError(err) }()

	writeModel = NewHumanOTPEmailWriteModel(userID, resourceOwner)
	err = c.eventstore.FilterToQueryReducer(ctx, writeModel)
	if err != nil {
		return nil, err
	}
	return writeModel, nil
}

func (c *Commands) otpEmailCodeWriteModelByID(ctx context.Context, userID, resourceOwner string) (writeModel *HumanOTPEmailCodeWriteModel, err error) {
	ctx, span := tracing.NewSpan(ctx)
	defer func() { span.EndWithError(err) }()

	writeModel = NewHumanOTPEmailCodeWriteModel(userID, resourceOwner)
	err = c.eventstore.FilterToQueryReducer(ctx, writeModel)
	if err != nil {
		return nil, err
	}
	return writeModel, nil
}<|MERGE_RESOLUTION|>--- conflicted
+++ resolved
@@ -192,9 +192,6 @@
 	return writeModelToObjectDetails(&existingOTP.WriteModel), nil
 }
 
-<<<<<<< HEAD
-func (c *Commands) AddHumanOTPSMS(ctx context.Context, userID, resourceOwner string, authRequest *domain.AuthRequest) (*domain.ObjectDetails, error) {
-=======
 // AddHumanOTPSMS adds the OTP SMS factor to a user.
 // It can only be added if it not already is and the phone has to be verified.
 func (c *Commands) AddHumanOTPSMS(ctx context.Context, userID, resourceOwner string) (*domain.ObjectDetails, error) {
@@ -215,7 +212,6 @@
 }
 
 func (c *Commands) addHumanOTPSMS(ctx context.Context, userID, resourceOwner string, events ...eventCallback) (*domain.ObjectDetails, error) {
->>>>>>> 7c494fd2
 	if userID == "" {
 		return nil, caos_errs.ThrowInvalidArgument(nil, "COMMAND-QSF2s", "Errors.User.UserIDMissing")
 	}
@@ -233,16 +229,10 @@
 		return nil, caos_errs.ThrowPreconditionFailed(nil, "COMMAND-Q54j2", "Errors.User.MFA.OTP.NotReady")
 	}
 	userAgg := UserAggregateFromWriteModel(&otpWriteModel.WriteModel)
-<<<<<<< HEAD
-	cmds := []eventstore.Command{user.NewHumanOTPSMSAddedEvent(ctx, userAgg)}
-	if authRequest != nil {
-		cmds = append(cmds, user.NewHumanOTPSMSCheckSucceededEvent(ctx, userAgg, authRequestDomainToAuthRequestInfo(authRequest)))
-=======
 	cmds := make([]eventstore.Command, len(events)+1)
 	cmds[0] = user.NewHumanOTPSMSAddedEvent(ctx, userAgg)
 	for i, event := range events {
 		cmds[i+1] = event(ctx, userAgg)
->>>>>>> 7c494fd2
 	}
 	if err = c.pushAppendAndReduce(ctx, otpWriteModel, cmds...); err != nil {
 		return nil, err
@@ -325,9 +315,6 @@
 	)
 }
 
-<<<<<<< HEAD
-func (c *Commands) AddHumanOTPEmail(ctx context.Context, userID, resourceOwner string, authRequest *domain.AuthRequest) (*domain.ObjectDetails, error) {
-=======
 // AddHumanOTPEmail adds the OTP Email factor to a user.
 // It can only be added if it not already is and the phone has to be verified.
 func (c *Commands) AddHumanOTPEmail(ctx context.Context, userID, resourceOwner string) (*domain.ObjectDetails, error) {
@@ -348,7 +335,6 @@
 }
 
 func (c *Commands) addHumanOTPEmail(ctx context.Context, userID, resourceOwner string, events ...eventCallback) (*domain.ObjectDetails, error) {
->>>>>>> 7c494fd2
 	if userID == "" {
 		return nil, caos_errs.ThrowInvalidArgument(nil, "COMMAND-Sg1hz", "Errors.User.UserIDMissing")
 	}
@@ -363,16 +349,10 @@
 		return nil, caos_errs.ThrowPreconditionFailed(nil, "COMMAND-KLJ2d", "Errors.User.MFA.OTP.NotReady")
 	}
 	userAgg := UserAggregateFromWriteModel(&otpWriteModel.WriteModel)
-<<<<<<< HEAD
-	cmds := []eventstore.Command{user.NewHumanOTPEmailAddedEvent(ctx, userAgg)}
-	if authRequest != nil {
-		cmds = append(cmds, user.NewHumanOTPEmailCheckSucceededEvent(ctx, userAgg, authRequestDomainToAuthRequestInfo(authRequest)))
-=======
 	cmds := make([]eventstore.Command, len(events)+1)
 	cmds[0] = user.NewHumanOTPEmailAddedEvent(ctx, userAgg)
 	for i, event := range events {
 		cmds[i+1] = event(ctx, userAgg)
->>>>>>> 7c494fd2
 	}
 	if err = c.pushAppendAndReduce(ctx, otpWriteModel, cmds...); err != nil {
 		return nil, err
@@ -455,10 +435,7 @@
 	)
 }
 
-<<<<<<< HEAD
-=======
 // sendHumanOTP creates a code for a registered mechanism (sms / email), which is used for a check (during login)
->>>>>>> 7c494fd2
 func (c *Commands) sendHumanOTP(
 	ctx context.Context,
 	userID, resourceOwner string,
@@ -537,12 +514,6 @@
 	if existingOTP.Code() == nil {
 		return caos_errs.ThrowPreconditionFailed(nil, "COMMAND-S34gh", "Errors.User.Code.NotFound")
 	}
-<<<<<<< HEAD
-	if code == "" {
-		return caos_errs.ThrowPreconditionFailed(nil, "COMMAND-Fia4a", "Errors.User.Code.Empty")
-	}
-=======
->>>>>>> 7c494fd2
 	userAgg := &user.NewAggregate(userID, existingOTP.ResourceOwner()).Aggregate
 	err = crypto.VerifyCodeWithAlgorithm(existingOTP.CodeCreationDate(), existingOTP.CodeExpiry(), existingOTP.Code(), code, c.userEncryption)
 	if err == nil {
