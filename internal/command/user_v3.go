package command

import (
	"bytes"
	"context"
	"encoding/json"

	"github.com/zitadel/zitadel/internal/api/authz"
	"github.com/zitadel/zitadel/internal/domain"
	domain_schema "github.com/zitadel/zitadel/internal/domain/schema"
	"github.com/zitadel/zitadel/internal/repository/user/schemauser"
	"github.com/zitadel/zitadel/internal/zerrors"
)

type CreateSchemaUser struct {
	SchemaID       string
	schemaRevision uint64

	ResourceOwner string
	ID            string
	Data          json.RawMessage

	Email           *Email
	ReturnCodeEmail *string
	Phone           *Phone
	ReturnCodePhone *string
}

func (s *CreateSchemaUser) Valid(ctx context.Context, c *Commands) (err error) {
	if s.ResourceOwner == "" {
		return zerrors.ThrowInvalidArgument(nil, "COMMAND-urEJKa1tJM", "Errors.ResourceOwnerMissing")
	}
	if s.SchemaID == "" {
		return zerrors.ThrowInvalidArgument(nil, "COMMAND-TFo06JgnF2", "Errors.UserSchema.ID.Missing")
	}

	schemaWriteModel, err := c.getSchemaWriteModelByID(ctx, "", s.SchemaID)
	if err != nil {
		return err
	}
	if !schemaWriteModel.Exists() {
		return zerrors.ThrowPreconditionFailed(nil, "COMMAND-N9QOuN4F7o", "Errors.UserSchema.NotExists")
	}
	s.schemaRevision = schemaWriteModel.SchemaRevision

	if s.ID == "" {
		s.ID, err = c.idGenerator.Next()
		if err != nil {
			return err
		}
	}

	// get role for permission check in schema through extension
	role, err := c.getSchemaRoleForWrite(ctx, s.ResourceOwner, s.ID)
	if err != nil {
		return err
	}

	schema, err := domain_schema.NewSchema(role, bytes.NewReader(schemaWriteModel.Schema))
	if err != nil {
		return err
	}

	var v interface{}
	if err := json.Unmarshal(s.Data, &v); err != nil {
		return zerrors.ThrowInvalidArgument(nil, "COMMAND-7o3ZGxtXUz", "Errors.User.Invalid")
	}

	if err := schema.Validate(v); err != nil {
		return zerrors.ThrowPreconditionFailed(nil, "COMMAND-SlKXqLSeL6", "Errors.UserSchema.Data.Invalid")
	}

	if s.Email != nil && s.Email.Address != "" {
		if err := s.Email.Validate(); err != nil {
			return err
		}
	}

	if s.Phone != nil && s.Phone.Number != "" {
		if s.Phone.Number, err = s.Phone.Number.Normalize(); err != nil {
			return err
		}
	}

	return nil
}

func (c *Commands) getSchemaRoleForWrite(ctx context.Context, resourceOwner, userID string) (domain_schema.Role, error) {
	if userID == authz.GetCtxData(ctx).UserID {
		return domain_schema.RoleSelf, nil
	}
	if err := c.checkPermission(ctx, domain.PermissionUserWrite, resourceOwner, userID); err != nil {
		return domain_schema.RoleUnspecified, err
	}
	return domain_schema.RoleOwner, nil
}

func (c *Commands) CreateSchemaUser(ctx context.Context, user *CreateSchemaUser) (*domain.ObjectDetails, error) {
	if err := user.Valid(ctx, c); err != nil {
		return nil, err
	}

	writeModel, err := c.getSchemaUserExists(ctx, user.ResourceOwner, user.ID)
	if err != nil {
		return nil, err
	}

	events, codeEmail, codePhone, err := writeModel.NewCreated(ctx,
		user.SchemaID,
		user.schemaRevision,
		user.Data,
		user.Email,
		user.Phone,
		func(ctx context.Context) (*EncryptedCode, error) {
			return c.newEmailCode(ctx, c.eventstore.Filter, c.userEncryption) //nolint:staticcheck
		},
	)
	if err != nil {
		return nil, err
	}
	if codeEmail != "" {
		user.ReturnCodeEmail = &codeEmail
	}
	if codePhone != "" {
		user.ReturnCodePhone = &codePhone
	}
	return c.pushAppendAndReduceDetails(ctx, writeModel, events...)
}

func (c *Commands) DeleteSchemaUser(ctx context.Context, resourceOwner, id string) (*domain.ObjectDetails, error) {
	if id == "" {
		return nil, zerrors.ThrowInvalidArgument(nil, "COMMAND-Vs4wJCME7T", "Errors.IDMissing")
	}
	writeModel, err := c.getSchemaUserExists(ctx, resourceOwner, id)
	if err != nil {
		return nil, err
	}

	events, err := writeModel.NewDelete(ctx)
	if err != nil {
		return nil, err
	}

	return c.pushAppendAndReduceDetails(ctx, writeModel, events...)
}

type ChangeSchemaUser struct {
	schemaWriteModel *UserSchemaWriteModel

	ResourceOwner string
	ID            string

	SchemaUser *SchemaUser

	Email           *Email
	ReturnCodeEmail *string
	Phone           *Phone
	ReturnCodePhone *string
}

type SchemaUser struct {
	SchemaID string
	Data     json.RawMessage
}

func (s *ChangeSchemaUser) Valid() (err error) {
	if s.ID == "" {
		return zerrors.ThrowInvalidArgument(nil, "COMMAND-gEJR1QOGHb", "Errors.IDMissing")
	}
	if s.Email != nil && s.Email.Address != "" {
		if err := s.Email.Validate(); err != nil {
			return err
		}
	}

	if s.Phone != nil && s.Phone.Number != "" {
		if s.Phone.Number, err = s.Phone.Number.Normalize(); err != nil {
			return err
		}
	}

	return nil
}

func (c *Commands) ChangeSchemaUser(ctx context.Context, user *ChangeSchemaUser) (*domain.ObjectDetails, error) {
	if err := user.Valid(); err != nil {
		return nil, err
	}

	writeModel, err := c.getSchemaUserWriteModelByID(ctx, user.ResourceOwner, user.ID)
	if err != nil {
		return nil, err
	}
	if !writeModel.Exists() {
		return nil, zerrors.ThrowPreconditionFailed(nil, "COMMAND-Nn8CRVlkeZ", "Errors.User.NotFound")
	}

	schemaID := writeModel.SchemaID
	if user.SchemaUser != nil && user.SchemaUser.SchemaID != "" {
		schemaID = user.SchemaUser.SchemaID
	}

	var schemaWM *UserSchemaWriteModel
	if user.SchemaUser != nil {
		schemaWriteModel, err := c.getSchemaWriteModelByID(ctx, "", schemaID)
		if err != nil {
			return nil, err
		}
		if !schemaWriteModel.Exists() {
			return nil, zerrors.ThrowPreconditionFailed(nil, "COMMAND-VLDTtxT3If", "Errors.UserSchema.NotExists")
		}
		schemaWM = schemaWriteModel
	}

	events, codeEmail, codePhone, err := writeModel.NewUpdate(ctx,
		schemaWM,
		user.SchemaUser,
		user.Email,
		user.Phone,
		func(ctx context.Context) (*EncryptedCode, error) {
			return c.newEmailCode(ctx, c.eventstore.Filter, c.userEncryption) //nolint:staticcheck
		},
	)
	if err != nil {
		return nil, err
	}

	if codeEmail != "" {
		user.ReturnCodeEmail = &codeEmail
	}
	if codePhone != "" {
		user.ReturnCodePhone = &codePhone
	}
	return c.pushAppendAndReduceDetails(ctx, writeModel, events...)
}

func (c *Commands) checkPermissionUpdateUserState(ctx context.Context, resourceOwner, userID string) error {
	return c.checkPermission(ctx, domain.PermissionUserWrite, resourceOwner, userID)
}

func (c *Commands) LockSchemaUser(ctx context.Context, resourceOwner, id string) (*domain.ObjectDetails, error) {
	if id == "" {
		return nil, zerrors.ThrowInvalidArgument(nil, "COMMAND-Eu8I2VAfjF", "Errors.IDMissing")
	}
	writeModel, err := c.getSchemaUserExists(ctx, resourceOwner, id)
	if err != nil {
		return nil, err
	}
	if !writeModel.Exists() || writeModel.Locked {
		return nil, zerrors.ThrowNotFound(nil, "COMMAND-G4LOrnjY7q", "Errors.User.NotFound")
	}
	if err := c.checkPermissionUpdateUserState(ctx, writeModel.ResourceOwner, writeModel.AggregateID); err != nil {
		return nil, err
	}
	if err := c.pushAppendAndReduce(ctx, writeModel,
		schemauser.NewLockedEvent(ctx, UserV3AggregateFromWriteModel(&writeModel.WriteModel)),
	); err != nil {
		return nil, err
	}
	return writeModelToObjectDetails(&writeModel.WriteModel), nil
}

func (c *Commands) UnlockSchemaUser(ctx context.Context, resourceOwner, id string) (*domain.ObjectDetails, error) {
	if id == "" {
		return nil, zerrors.ThrowInvalidArgument(nil, "COMMAND-krXtYscQZh", "Errors.IDMissing")
	}
	writeModel, err := c.getSchemaUserExists(ctx, resourceOwner, id)
	if err != nil {
		return nil, err
	}
	if !writeModel.Exists() || !writeModel.Locked {
		return nil, zerrors.ThrowNotFound(nil, "COMMAND-gpBv46Lh9m", "Errors.User.NotFound")
	}
	if err := c.checkPermissionUpdateUserState(ctx, writeModel.ResourceOwner, writeModel.AggregateID); err != nil {
		return nil, err
	}
	if err := c.pushAppendAndReduce(ctx, writeModel,
		schemauser.NewUnlockedEvent(ctx, UserV3AggregateFromWriteModel(&writeModel.WriteModel)),
	); err != nil {
		return nil, err
	}
	return writeModelToObjectDetails(&writeModel.WriteModel), nil
}

func (c *Commands) DeactivateSchemaUser(ctx context.Context, resourceOwner, id string) (*domain.ObjectDetails, error) {
	if id == "" {
		return nil, zerrors.ThrowInvalidArgument(nil, "COMMAND-pjJhge86ZV", "Errors.IDMissing")
	}
	writeModel, err := c.getSchemaUserExists(ctx, resourceOwner, id)
	if err != nil {
		return nil, err
	}
	if writeModel.State != domain.UserStateActive {
		return nil, zerrors.ThrowNotFound(nil, "COMMAND-Ob6lR5iFTe", "Errors.User.NotFound")
	}
	if err := c.checkPermissionUpdateUserState(ctx, writeModel.ResourceOwner, writeModel.AggregateID); err != nil {
		return nil, err
	}
	if err := c.pushAppendAndReduce(ctx, writeModel,
		schemauser.NewDeactivatedEvent(ctx, UserV3AggregateFromWriteModel(&writeModel.WriteModel)),
	); err != nil {
		return nil, err
	}
	return writeModelToObjectDetails(&writeModel.WriteModel), nil
}

func (c *Commands) ActivateSchemaUser(ctx context.Context, resourceOwner, id string) (*domain.ObjectDetails, error) {
	if id == "" {
		return nil, zerrors.ThrowInvalidArgument(nil, "COMMAND-17XupGvxBJ", "Errors.IDMissing")
	}
	writeModel, err := c.getSchemaUserExists(ctx, resourceOwner, id)
	if err != nil {
		return nil, err
	}
	if writeModel.State != domain.UserStateInactive {
		return nil, zerrors.ThrowNotFound(nil, "COMMAND-rQjbBr4J3j", "Errors.User.NotFound")
	}
	if err := c.checkPermissionUpdateUserState(ctx, writeModel.ResourceOwner, writeModel.AggregateID); err != nil {
		return nil, err
	}
	if err := c.pushAppendAndReduce(ctx, writeModel,
		schemauser.NewActivatedEvent(ctx, UserV3AggregateFromWriteModel(&writeModel.WriteModel)),
	); err != nil {
		return nil, err
	}
	return writeModelToObjectDetails(&writeModel.WriteModel), nil
}

func (c *Commands) getSchemaUserExists(ctx context.Context, resourceOwner, id string) (*UserV3WriteModel, error) {
	writeModel := NewExistsUserV3WriteModel(resourceOwner, id, c.checkPermission)
	if err := c.eventstore.FilterToQueryReducer(ctx, writeModel); err != nil {
		return nil, err
	}
	return writeModel, nil
}

<<<<<<< HEAD
func (c *Commands) updateSchemaUserPhone(ctx context.Context, existing *UserV3WriteModel, events []eventstore.Command, agg *eventstore.Aggregate, phone *Phone, alg crypto.EncryptionAlgorithm) (_ []eventstore.Command, plainCode string, err error) {
	if existing.Phone == string(phone.Number) {
		return events, plainCode, nil
	}

	events = append(events, schemauser.NewPhoneUpdatedEvent(ctx,
		agg,
		phone.Number,
	))
	if phone.Verified {
		return append(events, schemauser.NewPhoneVerifiedEvent(ctx, agg)), "", nil
	}
	cryptoCode, generatorID, err := c.newPhoneCode(ctx, c.eventstore.Filter, domain.SecretGeneratorTypeVerifyPhoneCode, alg, c.defaultSecretGenerators.PhoneVerificationCode) //nolint:staticcheck
	if err != nil {
		return nil, "", err
	}
	if phone.ReturnCode {
		plainCode = cryptoCode.Plain
	}
	events = append(events, schemauser.NewPhoneCodeAddedEvent(ctx, agg,
		cryptoCode.CryptedCode(),
		cryptoCode.CodeExpiry(),
		phone.ReturnCode,
		generatorID,
	))
	return events, plainCode, nil
=======
func (c *Commands) getSchemaUserWriteModelByID(ctx context.Context, resourceOwner, id string) (*UserV3WriteModel, error) {
	writeModel := NewUserV3WriteModel(resourceOwner, id, c.checkPermission)
	if err := c.eventstore.FilterToQueryReducer(ctx, writeModel); err != nil {
		return nil, err
	}
	return writeModel, nil
>>>>>>> 4eaa3163
}

func (c *Commands) getSchemaUserEmailWriteModelByID(ctx context.Context, resourceOwner, id string) (*UserV3WriteModel, error) {
	writeModel := NewUserV3EmailWriteModel(resourceOwner, id, c.checkPermission)
	if err := c.eventstore.FilterToQueryReducer(ctx, writeModel); err != nil {
		return nil, err
	}
	return writeModel, nil
}

func (c *Commands) getSchemaUserPhoneWriteModelByID(ctx context.Context, resourceOwner, id string) (*UserV3WriteModel, error) {
	writeModel := NewUserV3PhoneWriteModel(resourceOwner, id, c.checkPermission)
	if err := c.eventstore.FilterToQueryReducer(ctx, writeModel); err != nil {
		return nil, err
	}
	return writeModel, nil
}<|MERGE_RESOLUTION|>--- conflicted
+++ resolved
@@ -334,41 +334,12 @@
 	return writeModel, nil
 }
 
-<<<<<<< HEAD
-func (c *Commands) updateSchemaUserPhone(ctx context.Context, existing *UserV3WriteModel, events []eventstore.Command, agg *eventstore.Aggregate, phone *Phone, alg crypto.EncryptionAlgorithm) (_ []eventstore.Command, plainCode string, err error) {
-	if existing.Phone == string(phone.Number) {
-		return events, plainCode, nil
-	}
-
-	events = append(events, schemauser.NewPhoneUpdatedEvent(ctx,
-		agg,
-		phone.Number,
-	))
-	if phone.Verified {
-		return append(events, schemauser.NewPhoneVerifiedEvent(ctx, agg)), "", nil
-	}
-	cryptoCode, generatorID, err := c.newPhoneCode(ctx, c.eventstore.Filter, domain.SecretGeneratorTypeVerifyPhoneCode, alg, c.defaultSecretGenerators.PhoneVerificationCode) //nolint:staticcheck
-	if err != nil {
-		return nil, "", err
-	}
-	if phone.ReturnCode {
-		plainCode = cryptoCode.Plain
-	}
-	events = append(events, schemauser.NewPhoneCodeAddedEvent(ctx, agg,
-		cryptoCode.CryptedCode(),
-		cryptoCode.CodeExpiry(),
-		phone.ReturnCode,
-		generatorID,
-	))
-	return events, plainCode, nil
-=======
 func (c *Commands) getSchemaUserWriteModelByID(ctx context.Context, resourceOwner, id string) (*UserV3WriteModel, error) {
 	writeModel := NewUserV3WriteModel(resourceOwner, id, c.checkPermission)
 	if err := c.eventstore.FilterToQueryReducer(ctx, writeModel); err != nil {
 		return nil, err
 	}
 	return writeModel, nil
->>>>>>> 4eaa3163
 }
 
 func (c *Commands) getSchemaUserEmailWriteModelByID(ctx context.Context, resourceOwner, id string) (*UserV3WriteModel, error) {
