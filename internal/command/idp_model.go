package command

import (
	"reflect"

	"github.com/zitadel/zitadel/internal/crypto"
	"github.com/zitadel/zitadel/internal/domain"
	"github.com/zitadel/zitadel/internal/eventstore"
	"github.com/zitadel/zitadel/internal/repository/idp"
	"github.com/zitadel/zitadel/internal/repository/idpconfig"
)

type OAuthIDPWriteModel struct {
	eventstore.WriteModel

	Name                  string
	ID                    string
	ClientID              string
	ClientSecret          *crypto.CryptoValue
	AuthorizationEndpoint string
	TokenEndpoint         string
	UserEndpoint          string
	Scopes                []string
	IDAttribute           string
	idp.Options

	State domain.IDPState
}

func (wm *OAuthIDPWriteModel) Reduce() error {
	for _, event := range wm.Events {
		switch e := event.(type) {
		case *idp.OAuthIDPAddedEvent:
			wm.reduceAddedEvent(e)
		case *idp.OAuthIDPChangedEvent:
			wm.reduceChangedEvent(e)
		case *idp.RemovedEvent:
			wm.State = domain.IDPStateRemoved
		}
	}
	return wm.WriteModel.Reduce()
}

func (wm *OAuthIDPWriteModel) reduceAddedEvent(e *idp.OAuthIDPAddedEvent) {
	wm.Name = e.Name
	wm.ClientID = e.ClientID
	wm.ClientSecret = e.ClientSecret
	wm.AuthorizationEndpoint = e.AuthorizationEndpoint
	wm.TokenEndpoint = e.TokenEndpoint
	wm.UserEndpoint = e.UserEndpoint
	wm.Scopes = e.Scopes
<<<<<<< HEAD
	wm.Options = e.Options
=======
	wm.IDAttribute = e.IDAttribute
>>>>>>> 2efa305e
	wm.State = domain.IDPStateActive
}

func (wm *OAuthIDPWriteModel) reduceChangedEvent(e *idp.OAuthIDPChangedEvent) {
	if e.ClientID != nil {
		wm.ClientID = *e.ClientID
	}
	if e.ClientSecret != nil {
		wm.ClientSecret = e.ClientSecret
	}
	if e.Name != nil {
		wm.Name = *e.Name
	}
	if e.AuthorizationEndpoint != nil {
		wm.AuthorizationEndpoint = *e.AuthorizationEndpoint
	}
	if e.TokenEndpoint != nil {
		wm.TokenEndpoint = *e.TokenEndpoint
	}
	if e.UserEndpoint != nil {
		wm.UserEndpoint = *e.UserEndpoint
	}
	if e.Scopes != nil {
		wm.Scopes = e.Scopes
	}
	if e.IDAttribute != nil {
		wm.IDAttribute = *e.IDAttribute
	}
	wm.Options.ReduceChanges(e.OptionChanges)
}

func (wm *OAuthIDPWriteModel) NewChanges(
	name,
	clientID,
	clientSecretString string,
	secretCrypto crypto.Crypto,
	authorizationEndpoint,
	tokenEndpoint,
	userEndpoint,
	idAttribute string,
	scopes []string,
	options idp.Options,
) ([]idp.OAuthIDPChanges, error) {
	changes := make([]idp.OAuthIDPChanges, 0)
	var clientSecret *crypto.CryptoValue
	var err error
	if clientSecretString != "" {
		clientSecret, err = crypto.Crypt([]byte(clientSecretString), secretCrypto)
		if err != nil {
			return nil, err
		}
		changes = append(changes, idp.ChangeOAuthClientSecret(clientSecret))
	}
	if wm.ClientID != clientID {
		changes = append(changes, idp.ChangeOAuthClientID(clientID))
	}
	if wm.Name != name {
		changes = append(changes, idp.ChangeOAuthName(name))
	}
	if wm.AuthorizationEndpoint != authorizationEndpoint {
		changes = append(changes, idp.ChangeOAuthAuthorizationEndpoint(authorizationEndpoint))
	}
	if wm.TokenEndpoint != tokenEndpoint {
		changes = append(changes, idp.ChangeOAuthTokenEndpoint(tokenEndpoint))
	}
	if wm.UserEndpoint != userEndpoint {
		changes = append(changes, idp.ChangeOAuthUserEndpoint(userEndpoint))
	}
	if !reflect.DeepEqual(wm.Scopes, scopes) {
		changes = append(changes, idp.ChangeOAuthScopes(scopes))
	}
	if wm.IDAttribute != idAttribute {
		changes = append(changes, idp.ChangeOAuthIDAttribute(idAttribute))
	}
	opts := wm.Options.Changes(options)
	if !opts.IsZero() {
		changes = append(changes, idp.ChangeOAuthOptions(opts))
	}
	return changes, nil
}

type OIDCIDPWriteModel struct {
	eventstore.WriteModel

	Name         string
	ID           string
	Issuer       string
	ClientID     string
	ClientSecret *crypto.CryptoValue
	Scopes       []string
	idp.Options

	State domain.IDPState
}

func (wm *OIDCIDPWriteModel) Reduce() error {
	for _, event := range wm.Events {
		switch e := event.(type) {
		case *idp.OIDCIDPAddedEvent:
			wm.reduceAddedEvent(e)
		case *idp.OIDCIDPChangedEvent:
			wm.reduceChangedEvent(e)
		case *idpconfig.IDPConfigAddedEvent:
			wm.reduceIDPConfigAddedEvent(e)
		case *idpconfig.IDPConfigChangedEvent:
			wm.reduceIDPConfigChangedEvent(e)
		case *idpconfig.OIDCConfigAddedEvent:
			wm.reduceOIDCConfigAddedEvent(e)
		case *idpconfig.OIDCConfigChangedEvent:
			wm.reduceOIDCConfigChangedEvent(e)
		case *idpconfig.IDPConfigRemovedEvent:
			wm.State = domain.IDPStateRemoved
		}
	}
	return wm.WriteModel.Reduce()
}

func (wm *OIDCIDPWriteModel) reduceAddedEvent(e *idp.OIDCIDPAddedEvent) {
	wm.Name = e.Name
	wm.Issuer = e.Issuer
	wm.ClientID = e.ClientID
	wm.ClientSecret = e.ClientSecret
	wm.Scopes = e.Scopes
	wm.Options = e.Options
	wm.State = domain.IDPStateActive
}

func (wm *OIDCIDPWriteModel) reduceChangedEvent(e *idp.OIDCIDPChangedEvent) {
	if e.ClientID != nil {
		wm.ClientID = *e.ClientID
	}
	if e.ClientSecret != nil {
		wm.ClientSecret = e.ClientSecret
	}
	if e.Name != nil {
		wm.Name = *e.Name
	}
	if e.Issuer != nil {
		wm.Issuer = *e.Issuer
	}
	if e.Scopes != nil {
		wm.Scopes = e.Scopes
	}
	wm.Options.ReduceChanges(e.OptionChanges)
}

func (wm *OIDCIDPWriteModel) NewChanges(
	name,
	issuer,
	clientID,
	clientSecretString string,
	secretCrypto crypto.Crypto,
	scopes []string,
	options idp.Options,
) ([]idp.OIDCIDPChanges, error) {
	changes := make([]idp.OIDCIDPChanges, 0)
	var clientSecret *crypto.CryptoValue
	var err error
	if clientSecretString != "" {
		clientSecret, err = crypto.Crypt([]byte(clientSecretString), secretCrypto)
		if err != nil {
			return nil, err
		}
		changes = append(changes, idp.ChangeOIDCClientSecret(clientSecret))
	}
	if wm.ClientID != clientID {
		changes = append(changes, idp.ChangeOIDCClientID(clientID))
	}
	if wm.Name != name {
		changes = append(changes, idp.ChangeOIDCName(name))
	}
	if wm.Issuer != issuer {
		changes = append(changes, idp.ChangeOIDCIssuer(issuer))
	}
	if !reflect.DeepEqual(wm.Scopes, scopes) {
		changes = append(changes, idp.ChangeOIDCScopes(scopes))
	}
	opts := wm.Options.Changes(options)
	if !opts.IsZero() {
		changes = append(changes, idp.ChangeOIDCOptions(opts))
	}
	return changes, nil
}

// reduceIDPConfigAddedEvent handles old idpConfig events
func (wm *OIDCIDPWriteModel) reduceIDPConfigAddedEvent(e *idpconfig.IDPConfigAddedEvent) {
	wm.Name = e.Name
	wm.Options.IsAutoCreation = e.AutoRegister
	wm.State = domain.IDPStateActive
}

// reduceIDPConfigChangedEvent handles old idpConfig changes
func (wm *OIDCIDPWriteModel) reduceIDPConfigChangedEvent(e *idpconfig.IDPConfigChangedEvent) {
	if e.Name != nil {
		wm.Name = *e.Name
	}
	if e.AutoRegister != nil {
		wm.Options.IsAutoCreation = *e.AutoRegister
	}
}

// reduceOIDCConfigAddedEvent handles old OIDC idpConfig events
func (wm *OIDCIDPWriteModel) reduceOIDCConfigAddedEvent(e *idpconfig.OIDCConfigAddedEvent) {
	wm.Issuer = e.Issuer
	wm.ClientID = e.ClientID
	wm.ClientSecret = e.ClientSecret
	wm.Scopes = e.Scopes
}

// reduceOIDCConfigChangedEvent handles old OIDC idpConfig changes
func (wm *OIDCIDPWriteModel) reduceOIDCConfigChangedEvent(e *idpconfig.OIDCConfigChangedEvent) {
	if e.Issuer != nil {
		wm.Issuer = *e.Issuer
	}
	if e.ClientID != nil {
		wm.ClientID = *e.ClientID
	}
	if e.ClientSecret != nil {
		wm.ClientSecret = e.ClientSecret
	}
	if e.Scopes != nil {
		wm.Scopes = e.Scopes
	}
}

type JWTIDPWriteModel struct {
	eventstore.WriteModel

	ID           string
	Name         string
	Issuer       string
	JWTEndpoint  string
	KeysEndpoint string
	HeaderName   string
	idp.Options

	State domain.IDPState
}

func (wm *JWTIDPWriteModel) Reduce() error {
	for _, event := range wm.Events {
		switch e := event.(type) {
		case *idp.JWTIDPAddedEvent:
			wm.reduceAddedEvent(e)
		case *idp.JWTIDPChangedEvent:
			wm.reduceChangedEvent(e)
		case *idpconfig.IDPConfigAddedEvent:
			wm.reduceIDPConfigAddedEvent(e)
		case *idpconfig.IDPConfigChangedEvent:
			wm.reduceIDPConfigChangedEvent(e)
		case *idpconfig.JWTConfigAddedEvent:
			wm.reduceJWTConfigAddedEvent(e)
		case *idpconfig.JWTConfigChangedEvent:
			wm.reduceJWTConfigChangedEvent(e)
		case *idpconfig.IDPConfigRemovedEvent:
			wm.State = domain.IDPStateRemoved
		}
	}
	return wm.WriteModel.Reduce()
}

func (wm *JWTIDPWriteModel) reduceAddedEvent(e *idp.JWTIDPAddedEvent) {
	wm.Name = e.Name
	wm.Issuer = e.Issuer
	wm.JWTEndpoint = e.JWTEndpoint
	wm.KeysEndpoint = e.KeysEndpoint
	wm.HeaderName = e.HeaderName
	wm.Options = e.Options
	wm.State = domain.IDPStateActive
}

func (wm *JWTIDPWriteModel) reduceChangedEvent(e *idp.JWTIDPChangedEvent) {
	if e.Name != nil {
		wm.Name = *e.Name
	}
	if e.Issuer != nil {
		wm.Issuer = *e.Issuer
	}
	if e.JWTEndpoint != nil {
		wm.JWTEndpoint = *e.JWTEndpoint
	}
	if e.KeysEndpoint != nil {
		wm.KeysEndpoint = *e.KeysEndpoint
	}
	if e.HeaderName != nil {
		wm.HeaderName = *e.HeaderName
	}
	wm.Options.ReduceChanges(e.OptionChanges)
}

func (wm *JWTIDPWriteModel) NewChanges(
	name,
	issuer,
	jwtEndpoint,
	keysEndpoint,
	headerName string,
	options idp.Options,
) ([]idp.JWTIDPChanges, error) {
	changes := make([]idp.JWTIDPChanges, 0)
	if wm.Name != name {
		changes = append(changes, idp.ChangeJWTName(name))
	}
	if wm.Issuer != issuer {
		changes = append(changes, idp.ChangeJWTIssuer(issuer))
	}
	if wm.JWTEndpoint != jwtEndpoint {
		changes = append(changes, idp.ChangeJWTEndpoint(jwtEndpoint))
	}
	if wm.KeysEndpoint != keysEndpoint {
		changes = append(changes, idp.ChangeJWTKeysEndpoint(keysEndpoint))
	}
	if wm.HeaderName != headerName {
		changes = append(changes, idp.ChangeJWTHeaderName(headerName))
	}
	opts := wm.Options.Changes(options)
	if !opts.IsZero() {
		changes = append(changes, idp.ChangeJWTOptions(opts))
	}
	return changes, nil
}

// reduceIDPConfigAddedEvent handles old idpConfig events
func (wm *JWTIDPWriteModel) reduceIDPConfigAddedEvent(e *idpconfig.IDPConfigAddedEvent) {
	wm.Name = e.Name
	wm.Options.IsAutoCreation = e.AutoRegister
	wm.State = domain.IDPStateActive
}

// reduceIDPConfigChangedEvent handles old idpConfig changes
func (wm *JWTIDPWriteModel) reduceIDPConfigChangedEvent(e *idpconfig.IDPConfigChangedEvent) {
	if e.Name != nil {
		wm.Name = *e.Name
	}
	if e.AutoRegister != nil {
		wm.Options.IsAutoCreation = *e.AutoRegister
	}
}

// reduceJWTConfigAddedEvent handles old JWT idpConfig events
func (wm *JWTIDPWriteModel) reduceJWTConfigAddedEvent(e *idpconfig.JWTConfigAddedEvent) {
	wm.Issuer = e.Issuer
	wm.JWTEndpoint = e.JWTEndpoint
	wm.KeysEndpoint = e.KeysEndpoint
	wm.HeaderName = e.HeaderName
}

// reduceJWTConfigChangedEvent handles old JWT idpConfig changes
func (wm *JWTIDPWriteModel) reduceJWTConfigChangedEvent(e *idpconfig.JWTConfigChangedEvent) {
	if e.Issuer != nil {
		wm.Issuer = *e.Issuer
	}
	if e.JWTEndpoint != nil {
		wm.JWTEndpoint = *e.JWTEndpoint
	}
	if e.KeysEndpoint != nil {
		wm.KeysEndpoint = *e.KeysEndpoint
	}
	if e.HeaderName != nil {
		wm.HeaderName = *e.HeaderName
	}
}

type GitHubIDPWriteModel struct {
	eventstore.WriteModel

	ID           string
	Name         string
	ClientID     string
	ClientSecret *crypto.CryptoValue
	Scopes       []string
	idp.Options

	State domain.IDPState
}

func (wm *GitHubIDPWriteModel) Reduce() error {
	for _, event := range wm.Events {
		switch e := event.(type) {
		case *idp.GitHubIDPAddedEvent:
			wm.reduceAddedEvent(e)
		case *idp.GitHubIDPChangedEvent:
			wm.reduceChangedEvent(e)
		case *idp.RemovedEvent:
			wm.State = domain.IDPStateRemoved
		}
	}
	return wm.WriteModel.Reduce()
}

func (wm *GitHubIDPWriteModel) reduceAddedEvent(e *idp.GitHubIDPAddedEvent) {
	wm.Name = e.Name
	wm.ClientID = e.ClientID
	wm.ClientSecret = e.ClientSecret
	wm.Scopes = e.Scopes
	wm.Options = e.Options
	wm.State = domain.IDPStateActive
}

func (wm *GitHubIDPWriteModel) reduceChangedEvent(e *idp.GitHubIDPChangedEvent) {
	if e.Name != nil {
		wm.Name = *e.Name
	}
	if e.ClientID != nil {
		wm.ClientID = *e.ClientID
	}
	if e.ClientSecret != nil {
		wm.ClientSecret = e.ClientSecret
	}
	if e.Scopes != nil {
		wm.Scopes = e.Scopes
	}
	wm.Options.ReduceChanges(e.OptionChanges)
}

func (wm *GitHubIDPWriteModel) NewChanges(
	name,
	clientID,
	clientSecretString string,
	secretCrypto crypto.Crypto,
	scopes []string,
	options idp.Options,
) ([]idp.OAuthIDPChanges, error) {
	changes := make([]idp.OAuthIDPChanges, 0)
	var clientSecret *crypto.CryptoValue
	var err error
	if clientSecretString != "" {
		clientSecret, err = crypto.Crypt([]byte(clientSecretString), secretCrypto)
		if err != nil {
			return nil, err
		}
		changes = append(changes, idp.ChangeOAuthClientSecret(clientSecret))
	}
	if wm.Name != name {
		changes = append(changes, idp.ChangeOAuthName(name))
	}
	if wm.ClientID != clientID {
		changes = append(changes, idp.ChangeOAuthClientID(clientID))
	}
	if !reflect.DeepEqual(wm.Scopes, scopes) {
		changes = append(changes, idp.ChangeOAuthScopes(scopes))
	}

	opts := wm.Options.Changes(options)
	if !opts.IsZero() {
		changes = append(changes, idp.ChangeOAuthOptions(opts))
	}
	return changes, nil
}

type GitHubEnterpriseIDPWriteModel struct {
	eventstore.WriteModel

	ID                    string
	Name                  string
	ClientID              string
	ClientSecret          *crypto.CryptoValue
	AuthorizationEndpoint string
	TokenEndpoint         string
	UserEndpoint          string
	Scopes                []string
	idp.Options

	State domain.IDPState
}

func (wm *GitHubEnterpriseIDPWriteModel) Reduce() error {
	for _, event := range wm.Events {
		switch e := event.(type) {
		case *idp.GitHubEnterpriseIDPAddedEvent:
			wm.reduceAddedEvent(e)
		case *idp.GitHubEnterpriseIDPChangedEvent:
			wm.reduceChangedEvent(e)
		case *idp.RemovedEvent:
			wm.State = domain.IDPStateRemoved
		}
	}
	return wm.WriteModel.Reduce()
}

func (wm *GitHubEnterpriseIDPWriteModel) reduceAddedEvent(e *idp.GitHubEnterpriseIDPAddedEvent) {
	wm.Name = e.Name
	wm.ClientID = e.ClientID
	wm.ClientSecret = e.ClientSecret
	wm.AuthorizationEndpoint = e.AuthorizationEndpoint
	wm.TokenEndpoint = e.TokenEndpoint
	wm.UserEndpoint = e.UserEndpoint
	wm.Scopes = e.Scopes
	wm.Options = e.Options
	wm.State = domain.IDPStateActive
}

func (wm *GitHubEnterpriseIDPWriteModel) reduceChangedEvent(e *idp.GitHubEnterpriseIDPChangedEvent) {
	if e.ClientID != nil {
		wm.ClientID = *e.ClientID
	}
	if e.ClientSecret != nil {
		wm.ClientSecret = e.ClientSecret
	}
	if e.Name != nil {
		wm.Name = *e.Name
	}
	if e.AuthorizationEndpoint != nil {
		wm.AuthorizationEndpoint = *e.AuthorizationEndpoint
	}
	if e.TokenEndpoint != nil {
		wm.TokenEndpoint = *e.TokenEndpoint
	}
	if e.UserEndpoint != nil {
		wm.UserEndpoint = *e.UserEndpoint
	}
	if e.Scopes != nil {
		wm.Scopes = e.Scopes
	}
	wm.Options.ReduceChanges(e.OptionChanges)
}

func (wm *GitHubEnterpriseIDPWriteModel) NewChanges(
	name,
	clientID string,
	clientSecretString string,
	secretCrypto crypto.Crypto,
	authorizationEndpoint,
	tokenEndpoint,
	userEndpoint string,
	scopes []string,
	options idp.Options,
) ([]idp.OAuthIDPChanges, error) {
	changes := make([]idp.OAuthIDPChanges, 0)
	var clientSecret *crypto.CryptoValue
	var err error
	if clientSecretString != "" {
		clientSecret, err = crypto.Crypt([]byte(clientSecretString), secretCrypto)
		if err != nil {
			return nil, err
		}
		changes = append(changes, idp.ChangeOAuthClientSecret(clientSecret))
	}
	if wm.ClientID != clientID {
		changes = append(changes, idp.ChangeOAuthClientID(clientID))
	}
	if wm.Name != name {
		changes = append(changes, idp.ChangeOAuthName(name))
	}
	if wm.AuthorizationEndpoint != authorizationEndpoint {
		changes = append(changes, idp.ChangeOAuthAuthorizationEndpoint(authorizationEndpoint))
	}
	if wm.TokenEndpoint != tokenEndpoint {
		changes = append(changes, idp.ChangeOAuthTokenEndpoint(tokenEndpoint))
	}
	if wm.UserEndpoint != userEndpoint {
		changes = append(changes, idp.ChangeOAuthUserEndpoint(userEndpoint))
	}
	if !reflect.DeepEqual(wm.Scopes, scopes) {
		changes = append(changes, idp.ChangeOAuthScopes(scopes))
	}
	opts := wm.Options.Changes(options)
	if !opts.IsZero() {
		changes = append(changes, idp.ChangeOAuthOptions(opts))
	}
	return changes, nil
}

type GoogleIDPWriteModel struct {
	eventstore.WriteModel

	ID           string
	Name         string
	ClientID     string
	ClientSecret *crypto.CryptoValue
	Scopes       []string
	idp.Options

	State domain.IDPState
}

func (wm *GoogleIDPWriteModel) Reduce() error {
	for _, event := range wm.Events {
		switch e := event.(type) {
		case *idp.GoogleIDPAddedEvent:
			wm.reduceAddedEvent(e)
		case *idp.GoogleIDPChangedEvent:
			wm.reduceChangedEvent(e)
		case *idp.RemovedEvent:
			wm.State = domain.IDPStateRemoved
		}
	}
	return wm.WriteModel.Reduce()
}

func (wm *GoogleIDPWriteModel) reduceAddedEvent(e *idp.GoogleIDPAddedEvent) {
	wm.Name = e.Name
	wm.ClientID = e.ClientID
	wm.ClientSecret = e.ClientSecret
	wm.Scopes = e.Scopes
	wm.Options = e.Options
	wm.State = domain.IDPStateActive
}

func (wm *GoogleIDPWriteModel) reduceChangedEvent(e *idp.GoogleIDPChangedEvent) {
	if e.Name != nil {
		wm.Name = *e.Name
	}
	if e.ClientID != nil {
		wm.ClientID = *e.ClientID
	}
	if e.ClientSecret != nil {
		wm.ClientSecret = e.ClientSecret
	}
	if e.Scopes != nil {
		wm.Scopes = e.Scopes
	}
	wm.Options.ReduceChanges(e.OptionChanges)
}

func (wm *GoogleIDPWriteModel) NewChanges(
	name string,
	clientID string,
	clientSecretString string,
	secretCrypto crypto.Crypto,
	scopes []string,
	options idp.Options,
) ([]idp.GoogleIDPChanges, error) {
	changes := make([]idp.GoogleIDPChanges, 0)
	var clientSecret *crypto.CryptoValue
	var err error
	if clientSecretString != "" {
		clientSecret, err = crypto.Crypt([]byte(clientSecretString), secretCrypto)
		if err != nil {
			return nil, err
		}
		changes = append(changes, idp.ChangeGoogleClientSecret(clientSecret))
	}
	if wm.Name != name {
		changes = append(changes, idp.ChangeGoogleName(name))
	}
	if wm.ClientID != clientID {
		changes = append(changes, idp.ChangeGoogleClientID(clientID))
	}
	if !reflect.DeepEqual(wm.Scopes, scopes) {
		changes = append(changes, idp.ChangeGoogleScopes(scopes))
	}

	opts := wm.Options.Changes(options)
	if !opts.IsZero() {
		changes = append(changes, idp.ChangeGoogleOptions(opts))
	}
	return changes, nil
}

type LDAPIDPWriteModel struct {
	eventstore.WriteModel

	ID                  string
	Name                string
	Host                string
	Port                string
	TLS                 bool
	BaseDN              string
	UserObjectClass     string
	UserUniqueAttribute string
	Admin               string
	Password            *crypto.CryptoValue
	idp.LDAPAttributes
	idp.Options

	State domain.IDPState
}

func (wm *LDAPIDPWriteModel) Reduce() error {
	for _, event := range wm.Events {
		switch e := event.(type) {
		case *idp.LDAPIDPAddedEvent:
			if wm.ID != e.ID {
				continue
			}
			wm.reduceAddedEvent(e)
		case *idp.LDAPIDPChangedEvent:
			if wm.ID != e.ID {
				continue
			}
			wm.reduceChangedEvent(e)
		case *idp.RemovedEvent:
			if wm.ID != e.ID {
				continue
			}
			wm.State = domain.IDPStateRemoved
		}
	}
	return wm.WriteModel.Reduce()
}

func (wm *LDAPIDPWriteModel) reduceAddedEvent(e *idp.LDAPIDPAddedEvent) {
	wm.Name = e.Name
	wm.Host = e.Host
	wm.Port = e.Port
	wm.TLS = e.TLS
	wm.BaseDN = e.BaseDN
	wm.UserObjectClass = e.UserObjectClass
	wm.UserUniqueAttribute = e.UserUniqueAttribute
	wm.Admin = e.Admin
	wm.Password = e.Password
	wm.LDAPAttributes = e.LDAPAttributes
	wm.Options = e.Options
	wm.State = domain.IDPStateActive
}

func (wm *LDAPIDPWriteModel) reduceChangedEvent(e *idp.LDAPIDPChangedEvent) {
	if e.Name != nil {
		wm.Name = *e.Name
	}
	if e.Name != nil {
		wm.Name = *e.Name
	}
	if e.Host != nil {
		wm.Host = *e.Host
	}
	if e.Port != nil {
		wm.Port = *e.Port
	}
	if e.TLS != nil {
		wm.TLS = *e.TLS
	}
	if e.BaseDN != nil {
		wm.BaseDN = *e.BaseDN
	}
	if e.UserObjectClass != nil {
		wm.UserObjectClass = *e.UserObjectClass
	}
	if e.UserUniqueAttribute != nil {
		wm.UserUniqueAttribute = *e.UserUniqueAttribute
	}
	if e.Admin != nil {
		wm.Admin = *e.Admin
	}
	if e.Password != nil {
		wm.Password = e.Password
	}
	wm.LDAPAttributes.ReduceChanges(e.LDAPAttributeChanges)
	wm.Options.ReduceChanges(e.OptionChanges)
}

func (wm *LDAPIDPWriteModel) NewChanges(
	name,
	host,
	port string,
	tls bool,
	baseDN,
	userObjectClass,
	userUniqueAttribute,
	admin string,
	password string,
	secretCrypto crypto.Crypto,
	attributes idp.LDAPAttributes,
	options idp.Options,
) ([]idp.LDAPIDPChanges, error) {
	changes := make([]idp.LDAPIDPChanges, 0)
	var cryptedPassword *crypto.CryptoValue
	var err error
	if password != "" {
		cryptedPassword, err = crypto.Crypt([]byte(password), secretCrypto)
		if err != nil {
			return nil, err
		}
		changes = append(changes, idp.ChangeLDAPPassword(cryptedPassword))
	}
	if wm.Name != name {
		changes = append(changes, idp.ChangeLDAPName(name))
	}
	if wm.Host != host {
		changes = append(changes, idp.ChangeLDAPHost(host))
	}
	if wm.Port != port {
		changes = append(changes, idp.ChangeLDAPPort(port))
	}
	if wm.TLS != tls {
		changes = append(changes, idp.ChangeLDAPTLS(tls))
	}
	if wm.BaseDN != baseDN {
		changes = append(changes, idp.ChangeLDAPBaseDN(baseDN))
	}
	if wm.UserObjectClass != userObjectClass {
		changes = append(changes, idp.ChangeLDAPUserObjectClass(userObjectClass))
	}
	if wm.UserUniqueAttribute != userUniqueAttribute {
		changes = append(changes, idp.ChangeLDAPUserUniqueAttribute(userUniqueAttribute))
	}
	if wm.Admin != admin {
		changes = append(changes, idp.ChangeLDAPAdmin(admin))
	}
	attrs := wm.LDAPAttributes.Changes(attributes)
	if !attrs.IsZero() {
		changes = append(changes, idp.ChangeLDAPAttributes(attrs))
	}
	opts := wm.Options.Changes(options)
	if !opts.IsZero() {
		changes = append(changes, idp.ChangeLDAPOptions(opts))
	}
	return changes, nil
}

type IDPRemoveWriteModel struct {
	eventstore.WriteModel

	ID    string
	State domain.IDPState
}

func (wm *IDPRemoveWriteModel) Reduce() error {
	for _, event := range wm.Events {
		switch e := event.(type) {
		case *idp.OAuthIDPAddedEvent:
			wm.reduceAdded(e.ID)
		case *idp.OIDCIDPAddedEvent:
			wm.reduceAdded(e.ID)
		case *idp.JWTIDPAddedEvent:
			wm.reduceAdded(e.ID)
		case *idp.GitHubIDPAddedEvent:
			wm.reduceAdded(e.ID)
		case *idp.GitHubEnterpriseIDPAddedEvent:
			wm.reduceAdded(e.ID)
		case *idp.GoogleIDPAddedEvent:
			wm.reduceAdded(e.ID)
		case *idp.LDAPIDPAddedEvent:
			wm.reduceAdded(e.ID)
		case *idp.RemovedEvent:
			wm.reduceRemoved(e.ID)
		case *idpconfig.IDPConfigAddedEvent:
			wm.reduceAdded(e.ConfigID)
		case *idpconfig.IDPConfigRemovedEvent:
			wm.reduceRemoved(e.ConfigID)
		}
	}
	return wm.WriteModel.Reduce()
}

func (wm *IDPRemoveWriteModel) reduceAdded(id string) {
	if wm.ID != id {
		return
	}
	wm.State = domain.IDPStateActive
}

func (wm *IDPRemoveWriteModel) reduceRemoved(id string) {
	if wm.ID != id {
		return
	}
	wm.State = domain.IDPStateRemoved
}<|MERGE_RESOLUTION|>--- conflicted
+++ resolved
@@ -49,11 +49,8 @@
 	wm.TokenEndpoint = e.TokenEndpoint
 	wm.UserEndpoint = e.UserEndpoint
 	wm.Scopes = e.Scopes
-<<<<<<< HEAD
+	wm.IDAttribute = e.IDAttribute
 	wm.Options = e.Options
-=======
-	wm.IDAttribute = e.IDAttribute
->>>>>>> 2efa305e
 	wm.State = domain.IDPStateActive
 }
 
