--- conflicted
+++ resolved
@@ -10,17 +10,6 @@
 	"github.com/zitadel/zitadel/internal/repository/idpconfig"
 )
 
-<<<<<<< HEAD
-type OIDCIDPWriteModel struct {
-	eventstore.WriteModel
-
-	Name         string
-	ID           string
-	Issuer       string
-	ClientID     string
-	ClientSecret *crypto.CryptoValue
-	Scopes       []string
-=======
 type OAuthIDPWriteModel struct {
 	eventstore.WriteModel
 
@@ -32,13 +21,121 @@
 	TokenEndpoint         string
 	UserEndpoint          string
 	Scopes                []string
->>>>>>> 737d14e8
 	idp.Options
 
 	State domain.IDPState
 }
 
-<<<<<<< HEAD
+func (wm *OAuthIDPWriteModel) Reduce() error {
+	for _, event := range wm.Events {
+		switch e := event.(type) {
+		case *idp.OAuthIDPAddedEvent:
+			wm.reduceAddedEvent(e)
+		case *idp.OAuthIDPChangedEvent:
+			wm.reduceChangedEvent(e)
+		case *idp.RemovedEvent:
+			wm.State = domain.IDPStateRemoved
+		}
+	}
+	return wm.WriteModel.Reduce()
+}
+
+func (wm *OAuthIDPWriteModel) reduceAddedEvent(e *idp.OAuthIDPAddedEvent) {
+	wm.Name = e.Name
+	wm.ClientID = e.ClientID
+	wm.ClientSecret = e.ClientSecret
+	wm.AuthorizationEndpoint = e.AuthorizationEndpoint
+	wm.TokenEndpoint = e.TokenEndpoint
+	wm.UserEndpoint = e.UserEndpoint
+	wm.Scopes = e.Scopes
+	wm.State = domain.IDPStateActive
+}
+
+func (wm *OAuthIDPWriteModel) reduceChangedEvent(e *idp.OAuthIDPChangedEvent) {
+	if e.ClientID != nil {
+		wm.ClientID = *e.ClientID
+	}
+	if e.ClientSecret != nil {
+		wm.ClientSecret = e.ClientSecret
+	}
+	if e.Name != nil {
+		wm.Name = *e.Name
+	}
+	if e.AuthorizationEndpoint != nil {
+		wm.AuthorizationEndpoint = *e.AuthorizationEndpoint
+	}
+	if e.TokenEndpoint != nil {
+		wm.TokenEndpoint = *e.TokenEndpoint
+	}
+	if e.UserEndpoint != nil {
+		wm.UserEndpoint = *e.UserEndpoint
+	}
+	if e.Scopes != nil {
+		wm.Scopes = e.Scopes
+	}
+	wm.Options.ReduceChanges(e.OptionChanges)
+}
+
+func (wm *OAuthIDPWriteModel) NewChanges(
+	name,
+	clientID,
+	clientSecretString string,
+	secretCrypto crypto.Crypto,
+	authorizationEndpoint,
+	tokenEndpoint,
+	userEndpoint string,
+	scopes []string,
+	options idp.Options,
+) ([]idp.OAuthIDPChanges, error) {
+	changes := make([]idp.OAuthIDPChanges, 0)
+	var clientSecret *crypto.CryptoValue
+	var err error
+	if clientSecretString != "" {
+		clientSecret, err = crypto.Crypt([]byte(clientSecretString), secretCrypto)
+		if err != nil {
+			return nil, err
+		}
+		changes = append(changes, idp.ChangeOAuthClientSecret(clientSecret))
+	}
+	if wm.ClientID != clientID {
+		changes = append(changes, idp.ChangeOAuthClientID(clientID))
+	}
+	if wm.Name != name {
+		changes = append(changes, idp.ChangeOAuthName(name))
+	}
+	if wm.AuthorizationEndpoint != authorizationEndpoint {
+		changes = append(changes, idp.ChangeOAuthAuthorizationEndpoint(authorizationEndpoint))
+	}
+	if wm.TokenEndpoint != tokenEndpoint {
+		changes = append(changes, idp.ChangeOAuthTokenEndpoint(tokenEndpoint))
+	}
+	if wm.UserEndpoint != userEndpoint {
+		changes = append(changes, idp.ChangeOAuthUserEndpoint(userEndpoint))
+	}
+	if !reflect.DeepEqual(wm.Scopes, scopes) {
+		changes = append(changes, idp.ChangeOAuthScopes(scopes))
+	}
+	opts := wm.Options.Changes(options)
+	if !opts.IsZero() {
+		changes = append(changes, idp.ChangeOAuthOptions(opts))
+	}
+	return changes, nil
+}
+
+type OIDCIDPWriteModel struct {
+	eventstore.WriteModel
+
+	Name         string
+	ID           string
+	Issuer       string
+	ClientID     string
+	ClientSecret *crypto.CryptoValue
+	Scopes       []string
+	idp.Options
+
+	State domain.IDPState
+}
+
 func (wm *OIDCIDPWriteModel) Reduce() error {
 	for _, event := range wm.Events {
 		switch e := event.(type) {
@@ -55,23 +152,12 @@
 		case *idpconfig.OIDCConfigChangedEvent:
 			wm.reduceOIDCConfigChangedEvent(e)
 		case *idpconfig.IDPConfigRemovedEvent:
-=======
-func (wm *OAuthIDPWriteModel) Reduce() error {
-	for _, event := range wm.Events {
-		switch e := event.(type) {
-		case *idp.OAuthIDPAddedEvent:
-			wm.reduceAddedEvent(e)
-		case *idp.OAuthIDPChangedEvent:
-			wm.reduceChangedEvent(e)
-		case *idp.RemovedEvent:
->>>>>>> 737d14e8
 			wm.State = domain.IDPStateRemoved
 		}
 	}
 	return wm.WriteModel.Reduce()
 }
 
-<<<<<<< HEAD
 func (wm *OIDCIDPWriteModel) reduceAddedEvent(e *idp.OIDCIDPAddedEvent) {
 	wm.Name = e.Name
 	wm.Issuer = e.Issuer
@@ -83,20 +169,6 @@
 }
 
 func (wm *OIDCIDPWriteModel) reduceChangedEvent(e *idp.OIDCIDPChangedEvent) {
-=======
-func (wm *OAuthIDPWriteModel) reduceAddedEvent(e *idp.OAuthIDPAddedEvent) {
-	wm.Name = e.Name
-	wm.ClientID = e.ClientID
-	wm.ClientSecret = e.ClientSecret
-	wm.AuthorizationEndpoint = e.AuthorizationEndpoint
-	wm.TokenEndpoint = e.TokenEndpoint
-	wm.UserEndpoint = e.UserEndpoint
-	wm.Scopes = e.Scopes
-	wm.State = domain.IDPStateActive
-}
-
-func (wm *OAuthIDPWriteModel) reduceChangedEvent(e *idp.OAuthIDPChangedEvent) {
->>>>>>> 737d14e8
 	if e.ClientID != nil {
 		wm.ClientID = *e.ClientID
 	}
@@ -106,19 +178,8 @@
 	if e.Name != nil {
 		wm.Name = *e.Name
 	}
-<<<<<<< HEAD
 	if e.Issuer != nil {
 		wm.Issuer = *e.Issuer
-=======
-	if e.AuthorizationEndpoint != nil {
-		wm.AuthorizationEndpoint = *e.AuthorizationEndpoint
-	}
-	if e.TokenEndpoint != nil {
-		wm.TokenEndpoint = *e.TokenEndpoint
-	}
-	if e.UserEndpoint != nil {
-		wm.UserEndpoint = *e.UserEndpoint
->>>>>>> 737d14e8
 	}
 	if e.Scopes != nil {
 		wm.Scopes = e.Scopes
@@ -126,7 +187,6 @@
 	wm.Options.ReduceChanges(e.OptionChanges)
 }
 
-<<<<<<< HEAD
 func (wm *OIDCIDPWriteModel) NewChanges(
 	name,
 	issuer,
@@ -137,20 +197,6 @@
 	options idp.Options,
 ) ([]idp.OIDCIDPChanges, error) {
 	changes := make([]idp.OIDCIDPChanges, 0)
-=======
-func (wm *OAuthIDPWriteModel) NewChanges(
-	name,
-	clientID,
-	clientSecretString string,
-	secretCrypto crypto.Crypto,
-	authorizationEndpoint,
-	tokenEndpoint,
-	userEndpoint string,
-	scopes []string,
-	options idp.Options,
-) ([]idp.OAuthIDPChanges, error) {
-	changes := make([]idp.OAuthIDPChanges, 0)
->>>>>>> 737d14e8
 	var clientSecret *crypto.CryptoValue
 	var err error
 	if clientSecretString != "" {
@@ -158,7 +204,6 @@
 		if err != nil {
 			return nil, err
 		}
-<<<<<<< HEAD
 		changes = append(changes, idp.ChangeOIDCClientSecret(clientSecret))
 	}
 	if wm.ClientID != clientID {
@@ -317,36 +362,10 @@
 	opts := wm.Options.Changes(options)
 	if !opts.IsZero() {
 		changes = append(changes, idp.ChangeJWTOptions(opts))
-=======
-		changes = append(changes, idp.ChangeOAuthClientSecret(clientSecret))
-	}
-	if wm.ClientID != clientID {
-		changes = append(changes, idp.ChangeOAuthClientID(clientID))
-	}
-	if wm.Name != name {
-		changes = append(changes, idp.ChangeOAuthName(name))
-	}
-	if wm.AuthorizationEndpoint != authorizationEndpoint {
-		changes = append(changes, idp.ChangeOAuthAuthorizationEndpoint(authorizationEndpoint))
-	}
-	if wm.TokenEndpoint != tokenEndpoint {
-		changes = append(changes, idp.ChangeOAuthTokenEndpoint(tokenEndpoint))
-	}
-	if wm.UserEndpoint != userEndpoint {
-		changes = append(changes, idp.ChangeOAuthUserEndpoint(userEndpoint))
-	}
-	if !reflect.DeepEqual(wm.Scopes, scopes) {
-		changes = append(changes, idp.ChangeOAuthScopes(scopes))
-	}
-	opts := wm.Options.Changes(options)
-	if !opts.IsZero() {
-		changes = append(changes, idp.ChangeOAuthOptions(opts))
->>>>>>> 737d14e8
 	}
 	return changes, nil
 }
 
-<<<<<<< HEAD
 // reduceIDPConfigAddedEvent handles old idpConfig events
 func (wm *JWTIDPWriteModel) reduceIDPConfigAddedEvent(e *idpconfig.IDPConfigAddedEvent) {
 	wm.Name = e.Name
@@ -392,8 +411,6 @@
 	}
 }
 
-=======
->>>>>>> 737d14e8
 type GoogleIDPWriteModel struct {
 	eventstore.WriteModel
 
@@ -642,17 +659,12 @@
 func (wm *IDPRemoveWriteModel) Reduce() error {
 	for _, event := range wm.Events {
 		switch e := event.(type) {
-<<<<<<< HEAD
+		case *idp.OAuthIDPAddedEvent:
+			wm.reduceAdded(e.ID)
 		case *idp.OIDCIDPAddedEvent:
 			wm.reduceAdded(e.ID)
 		case *idp.JWTIDPAddedEvent:
 			wm.reduceAdded(e.ID)
-=======
-		case *idp.OAuthIDPAddedEvent:
-			wm.reduceAdded(e.ID, e.Name)
-		case *idp.OAuthIDPChangedEvent:
-			wm.reduceChanged(e.ID, e.Name)
->>>>>>> 737d14e8
 		case *idp.GoogleIDPAddedEvent:
 			wm.reduceAdded(e.ID)
 		case *idp.LDAPIDPAddedEvent:
