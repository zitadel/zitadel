package command

import (
	"net/http"
	"reflect"
	"slices"
	"time"

	"github.com/zitadel/logging"
	"github.com/zitadel/oidc/v2/pkg/client/rp"
	"golang.org/x/oauth2"

	"github.com/zitadel/zitadel/internal/crypto"
	"github.com/zitadel/zitadel/internal/domain"
	"github.com/zitadel/zitadel/internal/errors"
	"github.com/zitadel/zitadel/internal/eventstore"
	providers "github.com/zitadel/zitadel/internal/idp"
	"github.com/zitadel/zitadel/internal/idp/providers/apple"
	"github.com/zitadel/zitadel/internal/idp/providers/azuread"
	"github.com/zitadel/zitadel/internal/idp/providers/github"
	"github.com/zitadel/zitadel/internal/idp/providers/gitlab"
	"github.com/zitadel/zitadel/internal/idp/providers/google"
	"github.com/zitadel/zitadel/internal/idp/providers/jwt"
	"github.com/zitadel/zitadel/internal/idp/providers/ldap"
	"github.com/zitadel/zitadel/internal/idp/providers/oauth"
	"github.com/zitadel/zitadel/internal/idp/providers/oidc"
	saml2 "github.com/zitadel/zitadel/internal/idp/providers/saml"
	"github.com/zitadel/zitadel/internal/idp/providers/saml/requesttracker"
	"github.com/zitadel/zitadel/internal/repository/idp"
	"github.com/zitadel/zitadel/internal/repository/idpconfig"
	"github.com/zitadel/zitadel/internal/repository/instance"
	"github.com/zitadel/zitadel/internal/repository/org"
)

type OAuthIDPWriteModel struct {
	eventstore.WriteModel

	Name                  string
	ID                    string
	ClientID              string
	ClientSecret          *crypto.CryptoValue
	AuthorizationEndpoint string
	TokenEndpoint         string
	UserEndpoint          string
	Scopes                []string
	IDAttribute           string
	idp.Options

	State domain.IDPState
}

func (wm *OAuthIDPWriteModel) Reduce() error {
	for _, event := range wm.Events {
		switch e := event.(type) {
		case *idp.OAuthIDPAddedEvent:
			wm.reduceAddedEvent(e)
		case *idp.OAuthIDPChangedEvent:
			wm.reduceChangedEvent(e)
		case *idp.RemovedEvent:
			wm.State = domain.IDPStateRemoved
		}
	}
	return wm.WriteModel.Reduce()
}

func (wm *OAuthIDPWriteModel) reduceAddedEvent(e *idp.OAuthIDPAddedEvent) {
	wm.Name = e.Name
	wm.ClientID = e.ClientID
	wm.ClientSecret = e.ClientSecret
	wm.AuthorizationEndpoint = e.AuthorizationEndpoint
	wm.TokenEndpoint = e.TokenEndpoint
	wm.UserEndpoint = e.UserEndpoint
	wm.Scopes = e.Scopes
	wm.IDAttribute = e.IDAttribute
	wm.Options = e.Options
	wm.State = domain.IDPStateActive
}

func (wm *OAuthIDPWriteModel) reduceChangedEvent(e *idp.OAuthIDPChangedEvent) {
	if e.ClientID != nil {
		wm.ClientID = *e.ClientID
	}
	if e.ClientSecret != nil {
		wm.ClientSecret = e.ClientSecret
	}
	if e.Name != nil {
		wm.Name = *e.Name
	}
	if e.AuthorizationEndpoint != nil {
		wm.AuthorizationEndpoint = *e.AuthorizationEndpoint
	}
	if e.TokenEndpoint != nil {
		wm.TokenEndpoint = *e.TokenEndpoint
	}
	if e.UserEndpoint != nil {
		wm.UserEndpoint = *e.UserEndpoint
	}
	if e.Scopes != nil {
		wm.Scopes = e.Scopes
	}
	if e.IDAttribute != nil {
		wm.IDAttribute = *e.IDAttribute
	}
	wm.Options.ReduceChanges(e.OptionChanges)
}

func (wm *OAuthIDPWriteModel) NewChanges(
	name,
	clientID,
	clientSecretString string,
	secretCrypto crypto.Crypto,
	authorizationEndpoint,
	tokenEndpoint,
	userEndpoint,
	idAttribute string,
	scopes []string,
	options idp.Options,
) ([]idp.OAuthIDPChanges, error) {
	changes := make([]idp.OAuthIDPChanges, 0)
	var clientSecret *crypto.CryptoValue
	var err error
	if clientSecretString != "" {
		clientSecret, err = crypto.Crypt([]byte(clientSecretString), secretCrypto)
		if err != nil {
			return nil, err
		}
		changes = append(changes, idp.ChangeOAuthClientSecret(clientSecret))
	}
	if wm.ClientID != clientID {
		changes = append(changes, idp.ChangeOAuthClientID(clientID))
	}
	if wm.Name != name {
		changes = append(changes, idp.ChangeOAuthName(name))
	}
	if wm.AuthorizationEndpoint != authorizationEndpoint {
		changes = append(changes, idp.ChangeOAuthAuthorizationEndpoint(authorizationEndpoint))
	}
	if wm.TokenEndpoint != tokenEndpoint {
		changes = append(changes, idp.ChangeOAuthTokenEndpoint(tokenEndpoint))
	}
	if wm.UserEndpoint != userEndpoint {
		changes = append(changes, idp.ChangeOAuthUserEndpoint(userEndpoint))
	}
	if !reflect.DeepEqual(wm.Scopes, scopes) {
		changes = append(changes, idp.ChangeOAuthScopes(scopes))
	}
	if wm.IDAttribute != idAttribute {
		changes = append(changes, idp.ChangeOAuthIDAttribute(idAttribute))
	}
	opts := wm.Options.Changes(options)
	if !opts.IsZero() {
		changes = append(changes, idp.ChangeOAuthOptions(opts))
	}
	return changes, nil
}

func (wm *OAuthIDPWriteModel) ToProvider(callbackURL string, idpAlg crypto.EncryptionAlgorithm) (providers.Provider, error) {
	secret, err := crypto.DecryptString(wm.ClientSecret, idpAlg)
	if err != nil {
		return nil, err
	}
	config := &oauth2.Config{
		ClientID:     wm.ClientID,
		ClientSecret: secret,
		Endpoint: oauth2.Endpoint{
			AuthURL:  wm.AuthorizationEndpoint,
			TokenURL: wm.TokenEndpoint,
		},
		RedirectURL: callbackURL,
		Scopes:      wm.Scopes,
	}
	opts := make([]oauth.ProviderOpts, 0, 4)
	if wm.IsCreationAllowed {
		opts = append(opts, oauth.WithCreationAllowed())
	}
	if wm.IsLinkingAllowed {
		opts = append(opts, oauth.WithLinkingAllowed())
	}
	if wm.IsAutoCreation {
		opts = append(opts, oauth.WithAutoCreation())
	}
	if wm.IsAutoUpdate {
		opts = append(opts, oauth.WithAutoUpdate())
	}
	return oauth.New(
		config,
		wm.Name,
		wm.UserEndpoint,
		func() providers.User {
			return oauth.NewUserMapper(wm.IDAttribute)
		},
		opts...,
	)
}

func (wm *OAuthIDPWriteModel) GetProviderOptions() idp.Options {
	return wm.Options
}

type OIDCIDPWriteModel struct {
	eventstore.WriteModel

	Name             string
	ID               string
	Issuer           string
	ClientID         string
	ClientSecret     *crypto.CryptoValue
	Scopes           []string
	IsIDTokenMapping bool
	idp.Options

	State domain.IDPState
}

func (wm *OIDCIDPWriteModel) Reduce() error {
	for _, event := range wm.Events {
		switch e := event.(type) {
		case *idp.OIDCIDPAddedEvent:
			wm.reduceAddedEvent(e)
		case *idp.OIDCIDPChangedEvent:
			wm.reduceChangedEvent(e)
		case *idp.OIDCIDPMigratedAzureADEvent:
			wm.State = domain.IDPStateMigrated
		case *idp.OIDCIDPMigratedGoogleEvent:
			wm.State = domain.IDPStateMigrated
		case *idp.RemovedEvent:
			wm.State = domain.IDPStateRemoved
		case *idpconfig.IDPConfigAddedEvent:
			wm.reduceIDPConfigAddedEvent(e)
		case *idpconfig.IDPConfigChangedEvent:
			wm.reduceIDPConfigChangedEvent(e)
		case *idpconfig.OIDCConfigAddedEvent:
			wm.reduceOIDCConfigAddedEvent(e)
		case *idpconfig.OIDCConfigChangedEvent:
			wm.reduceOIDCConfigChangedEvent(e)
		case *idpconfig.IDPConfigRemovedEvent:
			wm.State = domain.IDPStateRemoved
		}
	}
	return wm.WriteModel.Reduce()
}

func (wm *OIDCIDPWriteModel) reduceAddedEvent(e *idp.OIDCIDPAddedEvent) {
	wm.Name = e.Name
	wm.Issuer = e.Issuer
	wm.ClientID = e.ClientID
	wm.ClientSecret = e.ClientSecret
	wm.Scopes = e.Scopes
	wm.IsIDTokenMapping = e.IsIDTokenMapping
	wm.Options = e.Options
	wm.State = domain.IDPStateActive
}

func (wm *OIDCIDPWriteModel) reduceChangedEvent(e *idp.OIDCIDPChangedEvent) {
	if e.ClientID != nil {
		wm.ClientID = *e.ClientID
	}
	if e.ClientSecret != nil {
		wm.ClientSecret = e.ClientSecret
	}
	if e.Name != nil {
		wm.Name = *e.Name
	}
	if e.Issuer != nil {
		wm.Issuer = *e.Issuer
	}
	if e.Scopes != nil {
		wm.Scopes = e.Scopes
	}
	if e.IsIDTokenMapping != nil {
		wm.IsIDTokenMapping = *e.IsIDTokenMapping
	}
	wm.Options.ReduceChanges(e.OptionChanges)
}

func (wm *OIDCIDPWriteModel) NewChanges(
	name,
	issuer,
	clientID,
	clientSecretString string,
	secretCrypto crypto.Crypto,
	scopes []string,
	idTokenMapping bool,
	options idp.Options,
) ([]idp.OIDCIDPChanges, error) {
	changes := make([]idp.OIDCIDPChanges, 0)
	var clientSecret *crypto.CryptoValue
	var err error
	if clientSecretString != "" {
		clientSecret, err = crypto.Crypt([]byte(clientSecretString), secretCrypto)
		if err != nil {
			return nil, err
		}
		changes = append(changes, idp.ChangeOIDCClientSecret(clientSecret))
	}
	if wm.ClientID != clientID {
		changes = append(changes, idp.ChangeOIDCClientID(clientID))
	}
	if wm.Name != name {
		changes = append(changes, idp.ChangeOIDCName(name))
	}
	if wm.Issuer != issuer {
		changes = append(changes, idp.ChangeOIDCIssuer(issuer))
	}
	if !reflect.DeepEqual(wm.Scopes, scopes) {
		changes = append(changes, idp.ChangeOIDCScopes(scopes))
	}
	if wm.IsIDTokenMapping != idTokenMapping {
		changes = append(changes, idp.ChangeOIDCIsIDTokenMapping(idTokenMapping))
	}
	opts := wm.Options.Changes(options)
	if !opts.IsZero() {
		changes = append(changes, idp.ChangeOIDCOptions(opts))
	}
	return changes, nil
}

// reduceIDPConfigAddedEvent handles old idpConfig events
func (wm *OIDCIDPWriteModel) reduceIDPConfigAddedEvent(e *idpconfig.IDPConfigAddedEvent) {
	wm.Name = e.Name
	wm.Options.IsCreationAllowed = true
	wm.Options.IsLinkingAllowed = true
	wm.Options.IsAutoCreation = e.AutoRegister
	wm.Options.IsAutoUpdate = false
	wm.State = domain.IDPStateActive
}

// reduceIDPConfigChangedEvent handles old idpConfig changes
func (wm *OIDCIDPWriteModel) reduceIDPConfigChangedEvent(e *idpconfig.IDPConfigChangedEvent) {
	if e.Name != nil {
		wm.Name = *e.Name
	}
	if e.AutoRegister != nil {
		wm.Options.IsAutoCreation = *e.AutoRegister
	}
}

// reduceOIDCConfigAddedEvent handles old OIDC idpConfig events
func (wm *OIDCIDPWriteModel) reduceOIDCConfigAddedEvent(e *idpconfig.OIDCConfigAddedEvent) {
	wm.Issuer = e.Issuer
	wm.ClientID = e.ClientID
	wm.ClientSecret = e.ClientSecret
	wm.Scopes = e.Scopes
}

// reduceOIDCConfigChangedEvent handles old OIDC idpConfig changes
func (wm *OIDCIDPWriteModel) reduceOIDCConfigChangedEvent(e *idpconfig.OIDCConfigChangedEvent) {
	if e.Issuer != nil {
		wm.Issuer = *e.Issuer
	}
	if e.ClientID != nil {
		wm.ClientID = *e.ClientID
	}
	if e.ClientSecret != nil {
		wm.ClientSecret = e.ClientSecret
	}
	if e.Scopes != nil {
		wm.Scopes = e.Scopes
	}
}

func (wm *OIDCIDPWriteModel) ToProvider(callbackURL string, idpAlg crypto.EncryptionAlgorithm) (providers.Provider, error) {
	secret, err := crypto.DecryptString(wm.ClientSecret, idpAlg)
	if err != nil {
		return nil, err
	}
	opts := make([]oidc.ProviderOpts, 1, 6)
	opts[0] = oidc.WithSelectAccount()
	if wm.IsIDTokenMapping {
		opts = append(opts, oidc.WithIDTokenMapping())
	}
	if wm.IsCreationAllowed {
		opts = append(opts, oidc.WithCreationAllowed())
	}
	if wm.IsLinkingAllowed {
		opts = append(opts, oidc.WithLinkingAllowed())
	}
	if wm.IsAutoCreation {
		opts = append(opts, oidc.WithAutoCreation())
	}
	if wm.IsAutoUpdate {
		opts = append(opts, oidc.WithAutoUpdate())
	}
	return oidc.New(
		wm.Name,
		wm.Issuer,
		wm.ClientID,
		secret,
		callbackURL,
		wm.Scopes,
		oidc.DefaultMapper,
		opts...,
	)
}

func (wm *OIDCIDPWriteModel) GetProviderOptions() idp.Options {
	return wm.Options
}

type JWTIDPWriteModel struct {
	eventstore.WriteModel

	ID           string
	Name         string
	Issuer       string
	JWTEndpoint  string
	KeysEndpoint string
	HeaderName   string
	idp.Options

	State domain.IDPState
}

func (wm *JWTIDPWriteModel) Reduce() error {
	for _, event := range wm.Events {
		switch e := event.(type) {
		case *idp.JWTIDPAddedEvent:
			wm.reduceAddedEvent(e)
		case *idp.JWTIDPChangedEvent:
			wm.reduceChangedEvent(e)
		case *idp.RemovedEvent:
			wm.State = domain.IDPStateRemoved
		case *idpconfig.IDPConfigAddedEvent:
			wm.reduceIDPConfigAddedEvent(e)
		case *idpconfig.IDPConfigChangedEvent:
			wm.reduceIDPConfigChangedEvent(e)
		case *idpconfig.JWTConfigAddedEvent:
			wm.reduceJWTConfigAddedEvent(e)
		case *idpconfig.JWTConfigChangedEvent:
			wm.reduceJWTConfigChangedEvent(e)
		case *idpconfig.IDPConfigRemovedEvent:
			wm.State = domain.IDPStateRemoved
		}
	}
	return wm.WriteModel.Reduce()
}

func (wm *JWTIDPWriteModel) reduceAddedEvent(e *idp.JWTIDPAddedEvent) {
	wm.Name = e.Name
	wm.Issuer = e.Issuer
	wm.JWTEndpoint = e.JWTEndpoint
	wm.KeysEndpoint = e.KeysEndpoint
	wm.HeaderName = e.HeaderName
	wm.Options = e.Options
	wm.State = domain.IDPStateActive
}

func (wm *JWTIDPWriteModel) reduceChangedEvent(e *idp.JWTIDPChangedEvent) {
	if e.Name != nil {
		wm.Name = *e.Name
	}
	if e.Issuer != nil {
		wm.Issuer = *e.Issuer
	}
	if e.JWTEndpoint != nil {
		wm.JWTEndpoint = *e.JWTEndpoint
	}
	if e.KeysEndpoint != nil {
		wm.KeysEndpoint = *e.KeysEndpoint
	}
	if e.HeaderName != nil {
		wm.HeaderName = *e.HeaderName
	}
	wm.Options.ReduceChanges(e.OptionChanges)
}

func (wm *JWTIDPWriteModel) NewChanges(
	name,
	issuer,
	jwtEndpoint,
	keysEndpoint,
	headerName string,
	options idp.Options,
) ([]idp.JWTIDPChanges, error) {
	changes := make([]idp.JWTIDPChanges, 0)
	if wm.Name != name {
		changes = append(changes, idp.ChangeJWTName(name))
	}
	if wm.Issuer != issuer {
		changes = append(changes, idp.ChangeJWTIssuer(issuer))
	}
	if wm.JWTEndpoint != jwtEndpoint {
		changes = append(changes, idp.ChangeJWTEndpoint(jwtEndpoint))
	}
	if wm.KeysEndpoint != keysEndpoint {
		changes = append(changes, idp.ChangeJWTKeysEndpoint(keysEndpoint))
	}
	if wm.HeaderName != headerName {
		changes = append(changes, idp.ChangeJWTHeaderName(headerName))
	}
	opts := wm.Options.Changes(options)
	if !opts.IsZero() {
		changes = append(changes, idp.ChangeJWTOptions(opts))
	}
	return changes, nil
}

// reduceIDPConfigAddedEvent handles old idpConfig events
func (wm *JWTIDPWriteModel) reduceIDPConfigAddedEvent(e *idpconfig.IDPConfigAddedEvent) {
	wm.Name = e.Name
	wm.Options.IsCreationAllowed = true
	wm.Options.IsLinkingAllowed = true
	wm.Options.IsAutoCreation = e.AutoRegister
	wm.Options.IsAutoUpdate = false
	wm.State = domain.IDPStateActive
}

// reduceIDPConfigChangedEvent handles old idpConfig changes
func (wm *JWTIDPWriteModel) reduceIDPConfigChangedEvent(e *idpconfig.IDPConfigChangedEvent) {
	if e.Name != nil {
		wm.Name = *e.Name
	}
	if e.AutoRegister != nil {
		wm.Options.IsAutoCreation = *e.AutoRegister
	}
}

// reduceJWTConfigAddedEvent handles old JWT idpConfig events
func (wm *JWTIDPWriteModel) reduceJWTConfigAddedEvent(e *idpconfig.JWTConfigAddedEvent) {
	wm.Issuer = e.Issuer
	wm.JWTEndpoint = e.JWTEndpoint
	wm.KeysEndpoint = e.KeysEndpoint
	wm.HeaderName = e.HeaderName
}

// reduceJWTConfigChangedEvent handles old JWT idpConfig changes
func (wm *JWTIDPWriteModel) reduceJWTConfigChangedEvent(e *idpconfig.JWTConfigChangedEvent) {
	if e.Issuer != nil {
		wm.Issuer = *e.Issuer
	}
	if e.JWTEndpoint != nil {
		wm.JWTEndpoint = *e.JWTEndpoint
	}
	if e.KeysEndpoint != nil {
		wm.KeysEndpoint = *e.KeysEndpoint
	}
	if e.HeaderName != nil {
		wm.HeaderName = *e.HeaderName
	}
}

func (wm *JWTIDPWriteModel) ToProvider(callbackURL string, idpAlg crypto.EncryptionAlgorithm) (providers.Provider, error) {
	opts := make([]jwt.ProviderOpts, 0)
	if wm.IsCreationAllowed {
		opts = append(opts, jwt.WithCreationAllowed())
	}
	if wm.IsLinkingAllowed {
		opts = append(opts, jwt.WithLinkingAllowed())
	}
	if wm.IsAutoCreation {
		opts = append(opts, jwt.WithAutoCreation())
	}
	if wm.IsAutoUpdate {
		opts = append(opts, jwt.WithAutoUpdate())
	}
	return jwt.New(
		wm.Name,
		wm.Issuer,
		wm.JWTEndpoint,
		wm.KeysEndpoint,
		wm.HeaderName,
		idpAlg,
		opts...,
	)
}

func (wm *JWTIDPWriteModel) GetProviderOptions() idp.Options {
	return wm.Options
}

type AzureADIDPWriteModel struct {
	eventstore.WriteModel

	ID              string
	Name            string
	ClientID        string
	ClientSecret    *crypto.CryptoValue
	Scopes          []string
	Tenant          string
	IsEmailVerified bool
	idp.Options

	State domain.IDPState
}

func (wm *AzureADIDPWriteModel) Reduce() error {
	for _, event := range wm.Events {
		switch e := event.(type) {
		case *idp.AzureADIDPAddedEvent:
			wm.reduceAddedEvent(e)
		case *idp.OIDCIDPMigratedAzureADEvent:
			wm.reduceAddedEvent(&e.AzureADIDPAddedEvent)
		case *idp.AzureADIDPChangedEvent:
			wm.reduceChangedEvent(e)
		case *idp.RemovedEvent:
			wm.State = domain.IDPStateRemoved
		}
	}
	return wm.WriteModel.Reduce()
}

func (wm *AzureADIDPWriteModel) reduceAddedEvent(e *idp.AzureADIDPAddedEvent) {
	wm.Name = e.Name
	wm.ClientID = e.ClientID
	wm.ClientSecret = e.ClientSecret
	wm.Scopes = e.Scopes
	wm.Tenant = e.Tenant
	wm.IsEmailVerified = e.IsEmailVerified
	wm.Options = e.Options
	wm.State = domain.IDPStateActive
}

func (wm *AzureADIDPWriteModel) reduceChangedEvent(e *idp.AzureADIDPChangedEvent) {
	if e.ClientID != nil {
		wm.ClientID = *e.ClientID
	}
	if e.ClientSecret != nil {
		wm.ClientSecret = e.ClientSecret
	}
	if e.Name != nil {
		wm.Name = *e.Name
	}
	if e.Scopes != nil {
		wm.Scopes = e.Scopes
	}
	if e.Tenant != nil {
		wm.Tenant = *e.Tenant
	}
	if e.IsEmailVerified != nil {
		wm.IsEmailVerified = *e.IsEmailVerified
	}
	wm.Options.ReduceChanges(e.OptionChanges)
}

func (wm *AzureADIDPWriteModel) NewChanges(
	name string,
	clientID string,
	clientSecretString string,
	secretCrypto crypto.Crypto,
	scopes []string,
	tenant string,
	isEmailVerified bool,
	options idp.Options,
) ([]idp.AzureADIDPChanges, error) {
	changes := make([]idp.AzureADIDPChanges, 0)
	var clientSecret *crypto.CryptoValue
	var err error
	if clientSecretString != "" {
		clientSecret, err = crypto.Crypt([]byte(clientSecretString), secretCrypto)
		if err != nil {
			return nil, err
		}
		changes = append(changes, idp.ChangeAzureADClientSecret(clientSecret))
	}
	if wm.Name != name {
		changes = append(changes, idp.ChangeAzureADName(name))
	}
	if wm.ClientID != clientID {
		changes = append(changes, idp.ChangeAzureADClientID(clientID))
	}
	if wm.Tenant != tenant {
		changes = append(changes, idp.ChangeAzureADTenant(tenant))
	}
	if wm.IsEmailVerified != isEmailVerified {
		changes = append(changes, idp.ChangeAzureADIsEmailVerified(isEmailVerified))
	}
	if !reflect.DeepEqual(wm.Scopes, scopes) {
		changes = append(changes, idp.ChangeAzureADScopes(scopes))
	}

	opts := wm.Options.Changes(options)
	if !opts.IsZero() {
		changes = append(changes, idp.ChangeAzureADOptions(opts))
	}
	return changes, nil
}
func (wm *AzureADIDPWriteModel) ToProvider(callbackURL string, idpAlg crypto.EncryptionAlgorithm) (providers.Provider, error) {
	secret, err := crypto.DecryptString(wm.ClientSecret, idpAlg)
	if err != nil {
		return nil, err
	}
	opts := make([]azuread.ProviderOptions, 0, 3)
	if wm.IsEmailVerified {
		opts = append(opts, azuread.WithEmailVerified())
	}
	if wm.Tenant != "" {
		opts = append(opts, azuread.WithTenant(azuread.TenantType(wm.Tenant)))
	}
	oauthOpts := make([]oauth.ProviderOpts, 0, 4)
	if wm.IsCreationAllowed {
		oauthOpts = append(oauthOpts, oauth.WithCreationAllowed())
	}
	if wm.IsLinkingAllowed {
		oauthOpts = append(oauthOpts, oauth.WithLinkingAllowed())
	}
	if wm.IsAutoCreation {
		oauthOpts = append(oauthOpts, oauth.WithAutoCreation())
	}
	if wm.IsAutoUpdate {
		oauthOpts = append(oauthOpts, oauth.WithAutoUpdate())
	}
	if len(oauthOpts) > 0 {
		opts = append(opts, azuread.WithOAuthOptions(oauthOpts...))
	}
	return azuread.New(
		wm.Name,
		wm.ClientID,
		secret,
		callbackURL,
		wm.Scopes,
		opts...,
	)
}

func (wm *AzureADIDPWriteModel) GetProviderOptions() idp.Options {
	return wm.Options
}

type GitHubIDPWriteModel struct {
	eventstore.WriteModel

	ID           string
	Name         string
	ClientID     string
	ClientSecret *crypto.CryptoValue
	Scopes       []string
	idp.Options

	State domain.IDPState
}

func (wm *GitHubIDPWriteModel) Reduce() error {
	for _, event := range wm.Events {
		switch e := event.(type) {
		case *idp.GitHubIDPAddedEvent:
			wm.reduceAddedEvent(e)
		case *idp.GitHubIDPChangedEvent:
			wm.reduceChangedEvent(e)
		case *idp.RemovedEvent:
			wm.State = domain.IDPStateRemoved
		}
	}
	return wm.WriteModel.Reduce()
}

func (wm *GitHubIDPWriteModel) reduceAddedEvent(e *idp.GitHubIDPAddedEvent) {
	wm.Name = e.Name
	wm.ClientID = e.ClientID
	wm.ClientSecret = e.ClientSecret
	wm.Scopes = e.Scopes
	wm.Options = e.Options
	wm.State = domain.IDPStateActive
}

func (wm *GitHubIDPWriteModel) reduceChangedEvent(e *idp.GitHubIDPChangedEvent) {
	if e.Name != nil {
		wm.Name = *e.Name
	}
	if e.ClientID != nil {
		wm.ClientID = *e.ClientID
	}
	if e.ClientSecret != nil {
		wm.ClientSecret = e.ClientSecret
	}
	if e.Scopes != nil {
		wm.Scopes = e.Scopes
	}
	wm.Options.ReduceChanges(e.OptionChanges)
}

func (wm *GitHubIDPWriteModel) NewChanges(
	name,
	clientID,
	clientSecretString string,
	secretCrypto crypto.Crypto,
	scopes []string,
	options idp.Options,
) ([]idp.GitHubIDPChanges, error) {
	changes := make([]idp.GitHubIDPChanges, 0)
	var clientSecret *crypto.CryptoValue
	var err error
	if clientSecretString != "" {
		clientSecret, err = crypto.Crypt([]byte(clientSecretString), secretCrypto)
		if err != nil {
			return nil, err
		}
		changes = append(changes, idp.ChangeGitHubClientSecret(clientSecret))
	}
	if wm.Name != name {
		changes = append(changes, idp.ChangeGitHubName(name))
	}
	if wm.ClientID != clientID {
		changes = append(changes, idp.ChangeGitHubClientID(clientID))
	}
	if !reflect.DeepEqual(wm.Scopes, scopes) {
		changes = append(changes, idp.ChangeGitHubScopes(scopes))
	}

	opts := wm.Options.Changes(options)
	if !opts.IsZero() {
		changes = append(changes, idp.ChangeGitHubOptions(opts))
	}
	return changes, nil
}
func (wm *GitHubIDPWriteModel) ToProvider(callbackURL string, idpAlg crypto.EncryptionAlgorithm) (providers.Provider, error) {
	secret, err := crypto.DecryptString(wm.ClientSecret, idpAlg)
	if err != nil {
		return nil, err
	}
	oauthOpts := make([]oauth.ProviderOpts, 0, 4)
	if wm.IsCreationAllowed {
		oauthOpts = append(oauthOpts, oauth.WithCreationAllowed())
	}
	if wm.IsLinkingAllowed {
		oauthOpts = append(oauthOpts, oauth.WithLinkingAllowed())
	}
	if wm.IsAutoCreation {
		oauthOpts = append(oauthOpts, oauth.WithAutoCreation())
	}
	if wm.IsAutoUpdate {
		oauthOpts = append(oauthOpts, oauth.WithAutoUpdate())
	}
	return github.New(
		wm.ClientID,
		secret,
		callbackURL,
		wm.Scopes,
		oauthOpts...,
	)
}

func (wm *GitHubIDPWriteModel) GetProviderOptions() idp.Options {
	return wm.Options
}

type GitHubEnterpriseIDPWriteModel struct {
	eventstore.WriteModel

	ID                    string
	Name                  string
	ClientID              string
	ClientSecret          *crypto.CryptoValue
	AuthorizationEndpoint string
	TokenEndpoint         string
	UserEndpoint          string
	Scopes                []string
	idp.Options

	State domain.IDPState
}

func (wm *GitHubEnterpriseIDPWriteModel) Reduce() error {
	for _, event := range wm.Events {
		switch e := event.(type) {
		case *idp.GitHubEnterpriseIDPAddedEvent:
			wm.reduceAddedEvent(e)
		case *idp.GitHubEnterpriseIDPChangedEvent:
			wm.reduceChangedEvent(e)
		case *idp.RemovedEvent:
			wm.State = domain.IDPStateRemoved
		}
	}
	return wm.WriteModel.Reduce()
}

func (wm *GitHubEnterpriseIDPWriteModel) reduceAddedEvent(e *idp.GitHubEnterpriseIDPAddedEvent) {
	wm.Name = e.Name
	wm.ClientID = e.ClientID
	wm.ClientSecret = e.ClientSecret
	wm.AuthorizationEndpoint = e.AuthorizationEndpoint
	wm.TokenEndpoint = e.TokenEndpoint
	wm.UserEndpoint = e.UserEndpoint
	wm.Scopes = e.Scopes
	wm.Options = e.Options
	wm.State = domain.IDPStateActive
}

func (wm *GitHubEnterpriseIDPWriteModel) reduceChangedEvent(e *idp.GitHubEnterpriseIDPChangedEvent) {
	if e.ClientID != nil {
		wm.ClientID = *e.ClientID
	}
	if e.ClientSecret != nil {
		wm.ClientSecret = e.ClientSecret
	}
	if e.Name != nil {
		wm.Name = *e.Name
	}
	if e.AuthorizationEndpoint != nil {
		wm.AuthorizationEndpoint = *e.AuthorizationEndpoint
	}
	if e.TokenEndpoint != nil {
		wm.TokenEndpoint = *e.TokenEndpoint
	}
	if e.UserEndpoint != nil {
		wm.UserEndpoint = *e.UserEndpoint
	}
	if e.Scopes != nil {
		wm.Scopes = e.Scopes
	}
	wm.Options.ReduceChanges(e.OptionChanges)
}

func (wm *GitHubEnterpriseIDPWriteModel) NewChanges(
	name,
	clientID string,
	clientSecretString string,
	secretCrypto crypto.Crypto,
	authorizationEndpoint,
	tokenEndpoint,
	userEndpoint string,
	scopes []string,
	options idp.Options,
) ([]idp.GitHubEnterpriseIDPChanges, error) {
	changes := make([]idp.GitHubEnterpriseIDPChanges, 0)
	var clientSecret *crypto.CryptoValue
	var err error
	if clientSecretString != "" {
		clientSecret, err = crypto.Crypt([]byte(clientSecretString), secretCrypto)
		if err != nil {
			return nil, err
		}
		changes = append(changes, idp.ChangeGitHubEnterpriseClientSecret(clientSecret))
	}
	if wm.ClientID != clientID {
		changes = append(changes, idp.ChangeGitHubEnterpriseClientID(clientID))
	}
	if wm.Name != name {
		changes = append(changes, idp.ChangeGitHubEnterpriseName(name))
	}
	if wm.AuthorizationEndpoint != authorizationEndpoint {
		changes = append(changes, idp.ChangeGitHubEnterpriseAuthorizationEndpoint(authorizationEndpoint))
	}
	if wm.TokenEndpoint != tokenEndpoint {
		changes = append(changes, idp.ChangeGitHubEnterpriseTokenEndpoint(tokenEndpoint))
	}
	if wm.UserEndpoint != userEndpoint {
		changes = append(changes, idp.ChangeGitHubEnterpriseUserEndpoint(userEndpoint))
	}
	if !reflect.DeepEqual(wm.Scopes, scopes) {
		changes = append(changes, idp.ChangeGitHubEnterpriseScopes(scopes))
	}
	opts := wm.Options.Changes(options)
	if !opts.IsZero() {
		changes = append(changes, idp.ChangeGitHubEnterpriseOptions(opts))
	}
	return changes, nil
}

func (wm *GitHubEnterpriseIDPWriteModel) ToProvider(callbackURL string, idpAlg crypto.EncryptionAlgorithm) (providers.Provider, error) {
	secret, err := crypto.DecryptString(wm.ClientSecret, idpAlg)
	if err != nil {
		return nil, err
	}
	oauthOpts := make([]oauth.ProviderOpts, 0, 4)
	if wm.IsCreationAllowed {
		oauthOpts = append(oauthOpts, oauth.WithCreationAllowed())
	}
	if wm.IsLinkingAllowed {
		oauthOpts = append(oauthOpts, oauth.WithLinkingAllowed())
	}
	if wm.IsAutoCreation {
		oauthOpts = append(oauthOpts, oauth.WithAutoCreation())
	}
	if wm.IsAutoUpdate {
		oauthOpts = append(oauthOpts, oauth.WithAutoUpdate())
	}
	return github.NewCustomURL(
		wm.Name,
		wm.ClientID,
		secret,
		callbackURL,
		wm.AuthorizationEndpoint,
		wm.TokenEndpoint,
		wm.UserEndpoint,
		wm.Scopes,
		oauthOpts...,
	)
}

func (wm *GitHubEnterpriseIDPWriteModel) GetProviderOptions() idp.Options {
	return wm.Options
}

type GitLabIDPWriteModel struct {
	eventstore.WriteModel

	ID           string
	Name         string
	ClientID     string
	ClientSecret *crypto.CryptoValue
	Scopes       []string
	idp.Options

	State domain.IDPState
}

func (wm *GitLabIDPWriteModel) Reduce() error {
	for _, event := range wm.Events {
		switch e := event.(type) {
		case *idp.GitLabIDPAddedEvent:
			wm.reduceAddedEvent(e)
		case *idp.GitLabIDPChangedEvent:
			wm.reduceChangedEvent(e)
		case *idp.RemovedEvent:
			wm.State = domain.IDPStateRemoved
		}
	}
	return wm.WriteModel.Reduce()
}

func (wm *GitLabIDPWriteModel) reduceAddedEvent(e *idp.GitLabIDPAddedEvent) {
	wm.Name = e.Name
	wm.ClientID = e.ClientID
	wm.ClientSecret = e.ClientSecret
	wm.Scopes = e.Scopes
	wm.Options = e.Options
	wm.State = domain.IDPStateActive
}

func (wm *GitLabIDPWriteModel) reduceChangedEvent(e *idp.GitLabIDPChangedEvent) {
	if e.Name != nil {
		wm.Name = *e.Name
	}
	if e.ClientID != nil {
		wm.ClientID = *e.ClientID
	}
	if e.ClientSecret != nil {
		wm.ClientSecret = e.ClientSecret
	}
	if e.Scopes != nil {
		wm.Scopes = e.Scopes
	}
	wm.Options.ReduceChanges(e.OptionChanges)
}

func (wm *GitLabIDPWriteModel) NewChanges(
	name,
	clientID,
	clientSecretString string,
	secretCrypto crypto.Crypto,
	scopes []string,
	options idp.Options,
) ([]idp.GitLabIDPChanges, error) {
	changes := make([]idp.GitLabIDPChanges, 0)
	var clientSecret *crypto.CryptoValue
	var err error
	if clientSecretString != "" {
		clientSecret, err = crypto.Crypt([]byte(clientSecretString), secretCrypto)
		if err != nil {
			return nil, err
		}
		changes = append(changes, idp.ChangeGitLabClientSecret(clientSecret))
	}
	if wm.Name != name {
		changes = append(changes, idp.ChangeGitLabName(name))
	}
	if wm.ClientID != clientID {
		changes = append(changes, idp.ChangeGitLabClientID(clientID))
	}
	if !reflect.DeepEqual(wm.Scopes, scopes) {
		changes = append(changes, idp.ChangeGitLabScopes(scopes))
	}

	opts := wm.Options.Changes(options)
	if !opts.IsZero() {
		changes = append(changes, idp.ChangeGitLabOptions(opts))
	}
	return changes, nil
}

func (wm *GitLabIDPWriteModel) ToProvider(callbackURL string, idpAlg crypto.EncryptionAlgorithm) (providers.Provider, error) {
	secret, err := crypto.DecryptString(wm.ClientSecret, idpAlg)
	if err != nil {
		return nil, err
	}
	opts := make([]oidc.ProviderOpts, 0, 4)
	if wm.IsCreationAllowed {
		opts = append(opts, oidc.WithCreationAllowed())
	}
	if wm.IsLinkingAllowed {
		opts = append(opts, oidc.WithLinkingAllowed())
	}
	if wm.IsAutoCreation {
		opts = append(opts, oidc.WithAutoCreation())
	}
	if wm.IsAutoUpdate {
		opts = append(opts, oidc.WithAutoUpdate())
	}
	return gitlab.New(
		wm.ClientID,
		secret,
		callbackURL,
		wm.Scopes,
		opts...,
	)
}

func (wm *GitLabIDPWriteModel) GetProviderOptions() idp.Options {
	return wm.Options
}

type GitLabSelfHostedIDPWriteModel struct {
	eventstore.WriteModel

	ID           string
	Name         string
	Issuer       string
	ClientID     string
	ClientSecret *crypto.CryptoValue
	Scopes       []string
	idp.Options

	State domain.IDPState
}

func (wm *GitLabSelfHostedIDPWriteModel) Reduce() error {
	for _, event := range wm.Events {
		switch e := event.(type) {
		case *idp.GitLabSelfHostedIDPAddedEvent:
			wm.reduceAddedEvent(e)
		case *idp.GitLabSelfHostedIDPChangedEvent:
			wm.reduceChangedEvent(e)
		case *idp.RemovedEvent:
			wm.State = domain.IDPStateRemoved
		}
	}
	return wm.WriteModel.Reduce()
}

func (wm *GitLabSelfHostedIDPWriteModel) reduceAddedEvent(e *idp.GitLabSelfHostedIDPAddedEvent) {
	wm.Name = e.Name
	wm.Issuer = e.Issuer
	wm.ClientID = e.ClientID
	wm.ClientSecret = e.ClientSecret
	wm.Scopes = e.Scopes
	wm.Options = e.Options
	wm.State = domain.IDPStateActive
}

func (wm *GitLabSelfHostedIDPWriteModel) reduceChangedEvent(e *idp.GitLabSelfHostedIDPChangedEvent) {
	if e.ClientID != nil {
		wm.ClientID = *e.ClientID
	}
	if e.ClientSecret != nil {
		wm.ClientSecret = e.ClientSecret
	}
	if e.Name != nil {
		wm.Name = *e.Name
	}
	if e.Issuer != nil {
		wm.Issuer = *e.Issuer
	}
	if e.Scopes != nil {
		wm.Scopes = e.Scopes
	}
	wm.Options.ReduceChanges(e.OptionChanges)
}

func (wm *GitLabSelfHostedIDPWriteModel) NewChanges(
	name string,
	issuer string,
	clientID string,
	clientSecretString string,
	secretCrypto crypto.Crypto,
	scopes []string,
	options idp.Options,
) ([]idp.GitLabSelfHostedIDPChanges, error) {
	changes := make([]idp.GitLabSelfHostedIDPChanges, 0)
	var clientSecret *crypto.CryptoValue
	var err error
	if clientSecretString != "" {
		clientSecret, err = crypto.Crypt([]byte(clientSecretString), secretCrypto)
		if err != nil {
			return nil, err
		}
		changes = append(changes, idp.ChangeGitLabSelfHostedClientSecret(clientSecret))
	}
	if wm.ClientID != clientID {
		changes = append(changes, idp.ChangeGitLabSelfHostedClientID(clientID))
	}
	if wm.Name != name {
		changes = append(changes, idp.ChangeGitLabSelfHostedName(name))
	}
	if wm.Issuer != issuer {
		changes = append(changes, idp.ChangeGitLabSelfHostedIssuer(issuer))
	}
	if !reflect.DeepEqual(wm.Scopes, scopes) {
		changes = append(changes, idp.ChangeGitLabSelfHostedScopes(scopes))
	}
	opts := wm.Options.Changes(options)
	if !opts.IsZero() {
		changes = append(changes, idp.ChangeGitLabSelfHostedOptions(opts))
	}
	return changes, nil
}

func (wm *GitLabSelfHostedIDPWriteModel) ToProvider(callbackURL string, idpAlg crypto.EncryptionAlgorithm) (providers.Provider, error) {
	secret, err := crypto.DecryptString(wm.ClientSecret, idpAlg)
	if err != nil {
		return nil, err
	}
	opts := make([]oidc.ProviderOpts, 0, 4)
	if wm.IsCreationAllowed {
		opts = append(opts, oidc.WithCreationAllowed())
	}
	if wm.IsLinkingAllowed {
		opts = append(opts, oidc.WithLinkingAllowed())
	}
	if wm.IsAutoCreation {
		opts = append(opts, oidc.WithAutoCreation())
	}
	if wm.IsAutoUpdate {
		opts = append(opts, oidc.WithAutoUpdate())
	}
	return gitlab.NewCustomIssuer(
		wm.Name,
		wm.Issuer,
		wm.ClientID,
		secret,
		callbackURL,
		wm.Scopes,
		opts...,
	)
}

func (wm *GitLabSelfHostedIDPWriteModel) GetProviderOptions() idp.Options {
	return wm.Options
}

type GoogleIDPWriteModel struct {
	eventstore.WriteModel

	ID           string
	Name         string
	ClientID     string
	ClientSecret *crypto.CryptoValue
	Scopes       []string
	idp.Options

	State domain.IDPState
}

func (wm *GoogleIDPWriteModel) Reduce() error {
	for _, event := range wm.Events {
		switch e := event.(type) {
		case *idp.GoogleIDPAddedEvent:
			wm.reduceAddedEvent(e)
		case *idp.GoogleIDPChangedEvent:
			wm.reduceChangedEvent(e)
		case *idp.OIDCIDPMigratedGoogleEvent:
			wm.reduceAddedEvent(&e.GoogleIDPAddedEvent)
		case *idp.RemovedEvent:
			wm.State = domain.IDPStateRemoved
		}
	}
	return wm.WriteModel.Reduce()
}

func (wm *GoogleIDPWriteModel) reduceAddedEvent(e *idp.GoogleIDPAddedEvent) {
	wm.Name = e.Name
	wm.ClientID = e.ClientID
	wm.ClientSecret = e.ClientSecret
	wm.Scopes = e.Scopes
	wm.Options = e.Options
	wm.State = domain.IDPStateActive
}

func (wm *GoogleIDPWriteModel) reduceChangedEvent(e *idp.GoogleIDPChangedEvent) {
	if e.Name != nil {
		wm.Name = *e.Name
	}
	if e.ClientID != nil {
		wm.ClientID = *e.ClientID
	}
	if e.ClientSecret != nil {
		wm.ClientSecret = e.ClientSecret
	}
	if e.Scopes != nil {
		wm.Scopes = e.Scopes
	}
	wm.Options.ReduceChanges(e.OptionChanges)
}

func (wm *GoogleIDPWriteModel) NewChanges(
	name string,
	clientID string,
	clientSecretString string,
	secretCrypto crypto.Crypto,
	scopes []string,
	options idp.Options,
) ([]idp.GoogleIDPChanges, error) {
	changes := make([]idp.GoogleIDPChanges, 0)
	var clientSecret *crypto.CryptoValue
	var err error
	if clientSecretString != "" {
		clientSecret, err = crypto.Crypt([]byte(clientSecretString), secretCrypto)
		if err != nil {
			return nil, err
		}
		changes = append(changes, idp.ChangeGoogleClientSecret(clientSecret))
	}
	if wm.Name != name {
		changes = append(changes, idp.ChangeGoogleName(name))
	}
	if wm.ClientID != clientID {
		changes = append(changes, idp.ChangeGoogleClientID(clientID))
	}
	if !reflect.DeepEqual(wm.Scopes, scopes) {
		changes = append(changes, idp.ChangeGoogleScopes(scopes))
	}

	opts := wm.Options.Changes(options)
	if !opts.IsZero() {
		changes = append(changes, idp.ChangeGoogleOptions(opts))
	}
	return changes, nil
}

func (wm *GoogleIDPWriteModel) ToProvider(callbackURL string, idpAlg crypto.EncryptionAlgorithm) (providers.Provider, error) {
	errorHandler := func(w http.ResponseWriter, r *http.Request, errorType string, errorDesc string, state string) {
		logging.Errorf("token exchanged failed: %s - %s (state: %s)", errorType, errorType, state)
		rp.DefaultErrorHandler(w, r, errorType, errorDesc, state)
	}
	oidc.WithRelyingPartyOption(rp.WithErrorHandler(errorHandler))
	secret, err := crypto.DecryptString(wm.ClientSecret, idpAlg)
	if err != nil {
		return nil, err
	}
	opts := make([]oidc.ProviderOpts, 0, 4)
	if wm.IsCreationAllowed {
		opts = append(opts, oidc.WithCreationAllowed())
	}
	if wm.IsLinkingAllowed {
		opts = append(opts, oidc.WithLinkingAllowed())
	}
	if wm.IsAutoCreation {
		opts = append(opts, oidc.WithAutoCreation())
	}
	if wm.IsAutoUpdate {
		opts = append(opts, oidc.WithAutoUpdate())
	}
	return google.New(
		wm.ClientID,
		secret,
		callbackURL,
		wm.Scopes,
		opts...,
	)
}

func (wm *GoogleIDPWriteModel) GetProviderOptions() idp.Options {
	return wm.Options
}

type LDAPIDPWriteModel struct {
	eventstore.WriteModel

	ID                string
	Name              string
	Servers           []string
	StartTLS          bool
	BaseDN            string
	BindDN            string
	BindPassword      *crypto.CryptoValue
	UserBase          string
	UserObjectClasses []string
	UserFilters       []string
	Timeout           time.Duration
	idp.LDAPAttributes
	idp.Options

	State domain.IDPState
}

func (wm *LDAPIDPWriteModel) Reduce() error {
	for _, event := range wm.Events {
		switch e := event.(type) {
		case *idp.LDAPIDPAddedEvent:
			if wm.ID != e.ID {
				continue
			}
			wm.reduceAddedEvent(e)
		case *idp.LDAPIDPChangedEvent:
			if wm.ID != e.ID {
				continue
			}
			wm.reduceChangedEvent(e)
		case *idp.RemovedEvent:
			if wm.ID != e.ID {
				continue
			}
			wm.State = domain.IDPStateRemoved
		}
	}
	return wm.WriteModel.Reduce()
}

func (wm *LDAPIDPWriteModel) reduceAddedEvent(e *idp.LDAPIDPAddedEvent) {
	wm.Name = e.Name
	wm.Servers = e.Servers
	wm.StartTLS = e.StartTLS
	wm.BaseDN = e.BaseDN
	wm.BindDN = e.BindDN
	wm.BindPassword = e.BindPassword
	wm.UserBase = e.UserBase
	wm.UserObjectClasses = e.UserObjectClasses
	wm.UserFilters = e.UserFilters
	wm.Timeout = e.Timeout
	wm.LDAPAttributes = e.LDAPAttributes
	wm.Options = e.Options
	wm.State = domain.IDPStateActive
}

func (wm *LDAPIDPWriteModel) reduceChangedEvent(e *idp.LDAPIDPChangedEvent) {
	if e.Name != nil {
		wm.Name = *e.Name
	}
	if e.Name != nil {
		wm.Name = *e.Name
	}
	if e.Servers != nil {
		wm.Servers = e.Servers
	}
	if e.StartTLS != nil {
		wm.StartTLS = *e.StartTLS
	}
	if e.BaseDN != nil {
		wm.BaseDN = *e.BaseDN
	}
	if e.BindDN != nil {
		wm.BindDN = *e.BindDN
	}
	if e.BindPassword != nil {
		wm.BindPassword = e.BindPassword
	}
	if e.UserBase != nil {
		wm.UserBase = *e.UserBase
	}
	if e.UserObjectClasses != nil {
		wm.UserObjectClasses = e.UserObjectClasses
	}
	if e.UserFilters != nil {
		wm.UserFilters = e.UserFilters
	}
	if e.Timeout != nil {
		wm.Timeout = *e.Timeout
	}
	wm.LDAPAttributes.ReduceChanges(e.LDAPAttributeChanges)
	wm.Options.ReduceChanges(e.OptionChanges)
}

func (wm *LDAPIDPWriteModel) NewChanges(
	name string,
	servers []string,
	startTLS bool,
	baseDN string,
	bindDN string,
	bindPassword string,
	userBase string,
	userObjectClasses []string,
	userFilters []string,
	timeout time.Duration,
	secretCrypto crypto.Crypto,
	attributes idp.LDAPAttributes,
	options idp.Options,
) ([]idp.LDAPIDPChanges, error) {
	changes := make([]idp.LDAPIDPChanges, 0)
	var cryptedPassword *crypto.CryptoValue
	var err error
	if bindPassword != "" {
		cryptedPassword, err = crypto.Crypt([]byte(bindPassword), secretCrypto)
		if err != nil {
			return nil, err
		}
		changes = append(changes, idp.ChangeLDAPBindPassword(cryptedPassword))
	}
	if wm.Name != name {
		changes = append(changes, idp.ChangeLDAPName(name))
	}
	if !reflect.DeepEqual(wm.Servers, servers) {
		changes = append(changes, idp.ChangeLDAPServers(servers))
	}
	if wm.StartTLS != startTLS {
		changes = append(changes, idp.ChangeLDAPStartTLS(startTLS))
	}
	if wm.BaseDN != baseDN {
		changes = append(changes, idp.ChangeLDAPBaseDN(baseDN))
	}
	if wm.BindDN != bindDN {
		changes = append(changes, idp.ChangeLDAPBindDN(bindDN))
	}
	if wm.UserBase != userBase {
		changes = append(changes, idp.ChangeLDAPUserBase(userBase))
	}
	if !reflect.DeepEqual(wm.UserObjectClasses, userObjectClasses) {
		changes = append(changes, idp.ChangeLDAPUserObjectClasses(userObjectClasses))
	}
	if !reflect.DeepEqual(wm.UserFilters, userFilters) {
		changes = append(changes, idp.ChangeLDAPUserFilters(userFilters))
	}
	if wm.Timeout != timeout {
		changes = append(changes, idp.ChangeLDAPTimeout(timeout))
	}
	attrs := wm.LDAPAttributes.Changes(attributes)
	if !attrs.IsZero() {
		changes = append(changes, idp.ChangeLDAPAttributes(attrs))
	}
	opts := wm.Options.Changes(options)
	if !opts.IsZero() {
		changes = append(changes, idp.ChangeLDAPOptions(opts))
	}
	return changes, nil
}

func (wm *LDAPIDPWriteModel) ToProvider(callbackURL string, idpAlg crypto.EncryptionAlgorithm) (providers.Provider, error) {
	password, err := crypto.DecryptString(wm.BindPassword, idpAlg)
	if err != nil {
		return nil, err
	}
	var opts []ldap.ProviderOpts
	if !wm.StartTLS {
		opts = append(opts, ldap.WithoutStartTLS())
	}
	if wm.LDAPAttributes.IDAttribute != "" {
		opts = append(opts, ldap.WithCustomIDAttribute(wm.LDAPAttributes.IDAttribute))
	}
	if wm.LDAPAttributes.FirstNameAttribute != "" {
		opts = append(opts, ldap.WithFirstNameAttribute(wm.LDAPAttributes.FirstNameAttribute))
	}
	if wm.LDAPAttributes.LastNameAttribute != "" {
		opts = append(opts, ldap.WithLastNameAttribute(wm.LDAPAttributes.LastNameAttribute))
	}
	if wm.LDAPAttributes.DisplayNameAttribute != "" {
		opts = append(opts, ldap.WithDisplayNameAttribute(wm.LDAPAttributes.DisplayNameAttribute))
	}
	if wm.LDAPAttributes.NickNameAttribute != "" {
		opts = append(opts, ldap.WithNickNameAttribute(wm.LDAPAttributes.NickNameAttribute))
	}
	if wm.LDAPAttributes.PreferredUsernameAttribute != "" {
		opts = append(opts, ldap.WithPreferredUsernameAttribute(wm.LDAPAttributes.PreferredUsernameAttribute))
	}
	if wm.LDAPAttributes.EmailAttribute != "" {
		opts = append(opts, ldap.WithEmailAttribute(wm.LDAPAttributes.EmailAttribute))
	}
	if wm.LDAPAttributes.EmailVerifiedAttribute != "" {
		opts = append(opts, ldap.WithEmailVerifiedAttribute(wm.LDAPAttributes.EmailVerifiedAttribute))
	}
	if wm.LDAPAttributes.PhoneAttribute != "" {
		opts = append(opts, ldap.WithPhoneAttribute(wm.LDAPAttributes.PhoneAttribute))
	}
	if wm.LDAPAttributes.PhoneVerifiedAttribute != "" {
		opts = append(opts, ldap.WithPhoneVerifiedAttribute(wm.LDAPAttributes.PhoneVerifiedAttribute))
	}
	if wm.LDAPAttributes.PreferredLanguageAttribute != "" {
		opts = append(opts, ldap.WithPreferredLanguageAttribute(wm.LDAPAttributes.PreferredLanguageAttribute))
	}
	if wm.LDAPAttributes.AvatarURLAttribute != "" {
		opts = append(opts, ldap.WithAvatarURLAttribute(wm.LDAPAttributes.AvatarURLAttribute))
	}
	if wm.LDAPAttributes.ProfileAttribute != "" {
		opts = append(opts, ldap.WithProfileAttribute(wm.LDAPAttributes.ProfileAttribute))
	}
	if wm.IsCreationAllowed {
		opts = append(opts, ldap.WithCreationAllowed())
	}
	if wm.IsLinkingAllowed {
		opts = append(opts, ldap.WithLinkingAllowed())
	}
	if wm.IsAutoCreation {
		opts = append(opts, ldap.WithAutoCreation())
	}
	if wm.IsAutoUpdate {
		opts = append(opts, ldap.WithAutoUpdate())
	}
	return ldap.New(
		wm.Name,
		wm.Servers,
		wm.BaseDN,
		wm.BindDN,
		password,
		wm.UserBase,
		wm.UserObjectClasses,
		wm.UserFilters,
		wm.Timeout,
		callbackURL,
		opts...,
	), nil
}

<<<<<<< HEAD
type SAMLIDPWriteModel struct {
	eventstore.WriteModel

	Name              string
	ID                string
	Metadata          []byte
	Key               *crypto.CryptoValue
	Certificate       *crypto.CryptoValue
	Binding           string
	WithSignedRequest bool
=======
func (wm *LDAPIDPWriteModel) GetProviderOptions() idp.Options {
	return wm.Options
}

type AppleIDPWriteModel struct {
	eventstore.WriteModel

	ID         string
	Name       string
	ClientID   string
	TeamID     string
	KeyID      string
	PrivateKey *crypto.CryptoValue
	Scopes     []string
>>>>>>> 7edc73bd
	idp.Options

	State domain.IDPState
}

<<<<<<< HEAD
func (wm *SAMLIDPWriteModel) Reduce() error {
	for _, event := range wm.Events {
		switch e := event.(type) {
		case *idp.SAMLIDPAddedEvent:
			wm.reduceAddedEvent(e)
		case *idp.SAMLIDPChangedEvent:
=======
func (wm *AppleIDPWriteModel) Reduce() error {
	for _, event := range wm.Events {
		switch e := event.(type) {
		case *idp.AppleIDPAddedEvent:
			wm.reduceAddedEvent(e)
		case *idp.AppleIDPChangedEvent:
>>>>>>> 7edc73bd
			wm.reduceChangedEvent(e)
		case *idp.RemovedEvent:
			wm.State = domain.IDPStateRemoved
		}
	}
	return wm.WriteModel.Reduce()
}

<<<<<<< HEAD
func (wm *SAMLIDPWriteModel) reduceAddedEvent(e *idp.SAMLIDPAddedEvent) {
	wm.Name = e.Name
	wm.Metadata = e.Metadata
	wm.Key = e.Key
	wm.Certificate = e.Certificate
	wm.Binding = e.Binding
	wm.WithSignedRequest = e.WithSignedRequest
=======
func (wm *AppleIDPWriteModel) reduceAddedEvent(e *idp.AppleIDPAddedEvent) {
	wm.Name = e.Name
	wm.ClientID = e.ClientID
	wm.TeamID = e.TeamID
	wm.KeyID = e.KeyID
	wm.PrivateKey = e.PrivateKey
	wm.Scopes = e.Scopes
>>>>>>> 7edc73bd
	wm.Options = e.Options
	wm.State = domain.IDPStateActive
}

<<<<<<< HEAD
func (wm *SAMLIDPWriteModel) reduceChangedEvent(e *idp.SAMLIDPChangedEvent) {
	if e.Key != nil {
		wm.Key = e.Key
	}
	if e.Certificate != nil {
		wm.Certificate = e.Certificate
	}
	if e.Name != nil {
		wm.Name = *e.Name
	}
	if e.Metadata != nil {
		wm.Metadata = e.Metadata
	}
	if e.Binding != nil {
		wm.Binding = *e.Binding
	}
	if e.WithSignedRequest != nil {
		wm.WithSignedRequest = *e.WithSignedRequest
=======
func (wm *AppleIDPWriteModel) reduceChangedEvent(e *idp.AppleIDPChangedEvent) {
	if e.Name != nil {
		wm.Name = *e.Name
	}
	if e.ClientID != nil {
		wm.ClientID = *e.ClientID
	}
	if e.PrivateKey != nil {
		wm.PrivateKey = e.PrivateKey
	}
	if e.Scopes != nil {
		wm.Scopes = e.Scopes
>>>>>>> 7edc73bd
	}
	wm.Options.ReduceChanges(e.OptionChanges)
}

<<<<<<< HEAD
func (wm *SAMLIDPWriteModel) NewChanges(
	name string,
	metadata,
	key,
	certificate []byte,
	secretCrypto crypto.Crypto,
	binding string,
	withSignedRequest bool,
	options idp.Options,
) ([]idp.SAMLIDPChanges, error) {
	changes := make([]idp.SAMLIDPChanges, 0)
	if key != nil {
		keyEnc, err := crypto.Crypt(key, secretCrypto)
		if err != nil {
			return nil, err
		}
		changes = append(changes, idp.ChangeSAMLKey(keyEnc))
	}
	if certificate != nil {
		certificateEnc, err := crypto.Crypt(certificate, secretCrypto)
		if err != nil {
			return nil, err
		}
		changes = append(changes, idp.ChangeSAMLCertificate(certificateEnc))
	}
	if wm.Name != name {
		changes = append(changes, idp.ChangeSAMLName(name))
	}
	if !reflect.DeepEqual(wm.Metadata, metadata) {
		changes = append(changes, idp.ChangeSAMLMetadata(metadata))
	}
	if wm.Binding != binding {
		changes = append(changes, idp.ChangeSAMLBinding(binding))
	}
	if wm.WithSignedRequest != withSignedRequest {
		changes = append(changes, idp.ChangeSAMLWithSignedRequest(withSignedRequest))
	}
	opts := wm.Options.Changes(options)
	if !opts.IsZero() {
		changes = append(changes, idp.ChangeSAMLOptions(opts))
=======
func (wm *AppleIDPWriteModel) NewChanges(
	name string,
	clientID string,
	teamID string,
	keyID string,
	privateKey []byte,
	secretCrypto crypto.Crypto,
	scopes []string,
	options idp.Options,
) ([]idp.AppleIDPChanges, error) {
	changes := make([]idp.AppleIDPChanges, 0)
	var encryptedKey *crypto.CryptoValue
	var err error
	if len(privateKey) != 0 {
		encryptedKey, err = crypto.Crypt(privateKey, secretCrypto)
		if err != nil {
			return nil, err
		}
		changes = append(changes, idp.ChangeApplePrivateKey(encryptedKey))
	}
	if wm.Name != name {
		changes = append(changes, idp.ChangeAppleName(name))
	}
	if wm.ClientID != clientID {
		changes = append(changes, idp.ChangeAppleClientID(clientID))
	}
	if wm.TeamID != teamID {
		changes = append(changes, idp.ChangeAppleTeamID(teamID))
	}
	if wm.KeyID != keyID {
		changes = append(changes, idp.ChangeAppleKeyID(keyID))
	}
	if slices.Compare(wm.Scopes, scopes) != 0 {
		changes = append(changes, idp.ChangeAppleScopes(scopes))
	}

	opts := wm.Options.Changes(options)
	if !opts.IsZero() {
		changes = append(changes, idp.ChangeAppleOptions(opts))
>>>>>>> 7edc73bd
	}
	return changes, nil
}

<<<<<<< HEAD
func (wm *SAMLIDPWriteModel) ToProvider(callbackURL string, idpAlg crypto.EncryptionAlgorithm, getRequest requesttracker.GetRequest, addRequest requesttracker.AddRequest) (providers.Provider, error) {
	key, err := crypto.Decrypt(wm.Key, idpAlg)
	if err != nil {
		return nil, err
	}
	cert, err := crypto.Decrypt(wm.Certificate, idpAlg)
	if err != nil {
		return nil, err
	}

	opts := make([]saml2.ProviderOpts, 0, 7)
	if wm.IsCreationAllowed {
		opts = append(opts, saml2.WithCreationAllowed())
	}
	if wm.IsLinkingAllowed {
		opts = append(opts, saml2.WithLinkingAllowed())
	}
	if wm.IsAutoCreation {
		opts = append(opts, saml2.WithAutoCreation())
	}
	if wm.IsAutoUpdate {
		opts = append(opts, saml2.WithAutoUpdate())
	}
	if wm.WithSignedRequest {
		opts = append(opts, saml2.WithSignedRequest())
	}
	if wm.Binding != "" {
		opts = append(opts, saml2.WithBinding(wm.Binding))
	}
	opts = append(opts, saml2.WithCustomRequestTracker(
		requesttracker.New(
			addRequest,
			getRequest,
		),
	))
	return saml2.New(
		wm.Name,
		callbackURL,
		wm.Metadata,
		cert,
		key,
=======
func (wm *AppleIDPWriteModel) ToProvider(callbackURL string, idpAlg crypto.EncryptionAlgorithm) (providers.Provider, error) {
	privateKey, err := crypto.Decrypt(wm.PrivateKey, idpAlg)
	if err != nil {
		return nil, err
	}
	opts := make([]oidc.ProviderOpts, 0, 4)
	if wm.IsCreationAllowed {
		opts = append(opts, oidc.WithCreationAllowed())
	}
	if wm.IsLinkingAllowed {
		opts = append(opts, oidc.WithLinkingAllowed())
	}
	if wm.IsAutoCreation {
		opts = append(opts, oidc.WithAutoCreation())
	}
	if wm.IsAutoUpdate {
		opts = append(opts, oidc.WithAutoUpdate())
	}
	return apple.New(
		wm.ClientID,
		wm.TeamID,
		wm.KeyID,
		callbackURL,
		privateKey,
		wm.Scopes,
>>>>>>> 7edc73bd
		opts...,
	)
}

<<<<<<< HEAD
=======
func (wm *AppleIDPWriteModel) GetProviderOptions() idp.Options {
	return wm.Options
}

>>>>>>> 7edc73bd
type IDPRemoveWriteModel struct {
	eventstore.WriteModel

	ID    string
	State domain.IDPState
}

func (wm *IDPRemoveWriteModel) Reduce() error {
	for _, event := range wm.Events {
		switch e := event.(type) {
		case *idp.OAuthIDPAddedEvent:
			wm.reduceAdded(e.ID)
		case *idp.OIDCIDPAddedEvent:
			wm.reduceAdded(e.ID)
		case *idp.JWTIDPAddedEvent:
			wm.reduceAdded(e.ID)
		case *idp.AzureADIDPAddedEvent:
			wm.reduceAdded(e.ID)
		case *idp.GitHubIDPAddedEvent:
			wm.reduceAdded(e.ID)
		case *idp.GitHubEnterpriseIDPAddedEvent:
			wm.reduceAdded(e.ID)
		case *idp.GitLabIDPAddedEvent:
			wm.reduceAdded(e.ID)
		case *idp.GitLabSelfHostedIDPAddedEvent:
			wm.reduceAdded(e.ID)
		case *idp.GoogleIDPAddedEvent:
			wm.reduceAdded(e.ID)
		case *idp.LDAPIDPAddedEvent:
			wm.reduceAdded(e.ID)
<<<<<<< HEAD
		case *idp.SAMLIDPAddedEvent:
=======
		case *idp.AppleIDPAddedEvent:
>>>>>>> 7edc73bd
			wm.reduceAdded(e.ID)
		case *idp.RemovedEvent:
			wm.reduceRemoved(e.ID)
		case *idpconfig.IDPConfigAddedEvent:
			wm.reduceAdded(e.ConfigID)
		case *idpconfig.IDPConfigRemovedEvent:
			wm.reduceRemoved(e.ConfigID)
		}
	}
	return wm.WriteModel.Reduce()
}

func (wm *IDPRemoveWriteModel) reduceAdded(id string) {
	if wm.ID != id {
		return
	}
	wm.State = domain.IDPStateActive
}

func (wm *IDPRemoveWriteModel) reduceRemoved(id string) {
	if wm.ID != id {
		return
	}
	wm.State = domain.IDPStateRemoved
}

type IDPTypeWriteModel struct {
	eventstore.WriteModel

	ID    string
	Type  domain.IDPType
	State domain.IDPState
}

func NewIDPTypeWriteModel(id string) *IDPTypeWriteModel {
	return &IDPTypeWriteModel{
		ID: id,
	}
}

func (wm *IDPTypeWriteModel) Reduce() error {
	for _, event := range wm.Events {
		switch e := event.(type) {
		case *instance.OAuthIDPAddedEvent:
			wm.reduceAdded(e.ID, domain.IDPTypeOAuth, e.Aggregate())
		case *org.OAuthIDPAddedEvent:
			wm.reduceAdded(e.ID, domain.IDPTypeOAuth, e.Aggregate())
		case *instance.OIDCIDPAddedEvent:
			wm.reduceAdded(e.ID, domain.IDPTypeOIDC, e.Aggregate())
		case *org.OIDCIDPAddedEvent:
			wm.reduceAdded(e.ID, domain.IDPTypeOIDC, e.Aggregate())
		case *instance.JWTIDPAddedEvent:
			wm.reduceAdded(e.ID, domain.IDPTypeJWT, e.Aggregate())
		case *org.JWTIDPAddedEvent:
			wm.reduceAdded(e.ID, domain.IDPTypeJWT, e.Aggregate())
		case *instance.AzureADIDPAddedEvent:
			wm.reduceAdded(e.ID, domain.IDPTypeAzureAD, e.Aggregate())
		case *org.AzureADIDPAddedEvent:
			wm.reduceAdded(e.ID, domain.IDPTypeAzureAD, e.Aggregate())
		case *instance.GitHubIDPAddedEvent:
			wm.reduceAdded(e.ID, domain.IDPTypeGitHub, e.Aggregate())
		case *org.GitHubIDPAddedEvent:
			wm.reduceAdded(e.ID, domain.IDPTypeGitHub, e.Aggregate())
		case *instance.GitHubEnterpriseIDPAddedEvent:
			wm.reduceAdded(e.ID, domain.IDPTypeGitHubEnterprise, e.Aggregate())
		case *org.GitHubEnterpriseIDPAddedEvent:
			wm.reduceAdded(e.ID, domain.IDPTypeGitHubEnterprise, e.Aggregate())
		case *instance.GitLabIDPAddedEvent:
			wm.reduceAdded(e.ID, domain.IDPTypeGitLab, e.Aggregate())
		case *org.GitLabIDPAddedEvent:
			wm.reduceAdded(e.ID, domain.IDPTypeGitLab, e.Aggregate())
		case *instance.GitLabSelfHostedIDPAddedEvent:
			wm.reduceAdded(e.ID, domain.IDPTypeGitLabSelfHosted, e.Aggregate())
		case *org.GitLabSelfHostedIDPAddedEvent:
			wm.reduceAdded(e.ID, domain.IDPTypeGitLabSelfHosted, e.Aggregate())
		case *instance.GoogleIDPAddedEvent:
			wm.reduceAdded(e.ID, domain.IDPTypeGoogle, e.Aggregate())
		case *org.GoogleIDPAddedEvent:
			wm.reduceAdded(e.ID, domain.IDPTypeGoogle, e.Aggregate())
		case *instance.LDAPIDPAddedEvent:
			wm.reduceAdded(e.ID, domain.IDPTypeLDAP, e.Aggregate())
		case *org.LDAPIDPAddedEvent:
			wm.reduceAdded(e.ID, domain.IDPTypeLDAP, e.Aggregate())
<<<<<<< HEAD
		case *instance.SAMLIDPAddedEvent:
			wm.reduceAdded(e.ID, domain.IDPTypeSAML, e.Aggregate())
		case *org.SAMLIDPAddedEvent:
			wm.reduceAdded(e.ID, domain.IDPTypeSAML, e.Aggregate())
=======
		case *instance.AppleIDPAddedEvent:
			wm.reduceAdded(e.ID, domain.IDPTypeApple, e.Aggregate())
		case *org.AppleIDPAddedEvent:
			wm.reduceAdded(e.ID, domain.IDPTypeApple, e.Aggregate())
>>>>>>> 7edc73bd
		case *instance.OIDCIDPMigratedAzureADEvent:
			wm.reduceChanged(e.ID, domain.IDPTypeAzureAD)
		case *org.OIDCIDPMigratedAzureADEvent:
			wm.reduceChanged(e.ID, domain.IDPTypeAzureAD)
		case *instance.OIDCIDPMigratedGoogleEvent:
			wm.reduceChanged(e.ID, domain.IDPTypeGoogle)
		case *org.OIDCIDPMigratedGoogleEvent:
			wm.reduceChanged(e.ID, domain.IDPTypeGoogle)
		case *instance.IDPRemovedEvent:
			wm.reduceRemoved(e.ID)
		case *org.IDPRemovedEvent:
			wm.reduceRemoved(e.ID)
		case *instance.IDPConfigAddedEvent:
			if e.Typ == domain.IDPConfigTypeOIDC {
				wm.reduceAdded(e.ConfigID, domain.IDPTypeOIDC, e.Aggregate())
			} else if e.Typ == domain.IDPConfigTypeJWT {
				wm.reduceAdded(e.ConfigID, domain.IDPTypeJWT, e.Aggregate())
			}
		case *org.IDPConfigAddedEvent:
			if e.Typ == domain.IDPConfigTypeOIDC {
				wm.reduceAdded(e.ConfigID, domain.IDPTypeOIDC, e.Aggregate())
			} else if e.Typ == domain.IDPConfigTypeJWT {
				wm.reduceAdded(e.ConfigID, domain.IDPTypeJWT, e.Aggregate())
			}
		case *instance.IDPConfigRemovedEvent:
			wm.reduceRemoved(e.ConfigID)
		case *org.IDPConfigRemovedEvent:
			wm.reduceRemoved(e.ConfigID)
		}
	}
	return wm.WriteModel.Reduce()
}

func (wm *IDPTypeWriteModel) reduceAdded(id string, t domain.IDPType, agg eventstore.Aggregate) {
	if wm.ID != id {
		return
	}
	wm.Type = t
	wm.State = domain.IDPStateActive
	wm.ResourceOwner = agg.ResourceOwner
	wm.InstanceID = agg.InstanceID
}

func (wm *IDPTypeWriteModel) reduceChanged(id string, t domain.IDPType) {
	if wm.ID != id {
		return
	}
	wm.Type = t
}

func (wm *IDPTypeWriteModel) reduceRemoved(id string) {
	if wm.ID != id {
		return
	}
	wm.Type = domain.IDPTypeUnspecified
	wm.State = domain.IDPStateRemoved
	wm.ResourceOwner = ""
	wm.InstanceID = ""
}

func (wm *IDPTypeWriteModel) Query() *eventstore.SearchQueryBuilder {
	return eventstore.NewSearchQueryBuilder(eventstore.ColumnsEvent).
		AddQuery().
		AggregateTypes(instance.AggregateType).
		EventTypes(
			instance.OAuthIDPAddedEventType,
			instance.OIDCIDPAddedEventType,
			instance.JWTIDPAddedEventType,
			instance.AzureADIDPAddedEventType,
			instance.GitHubIDPAddedEventType,
			instance.GitHubEnterpriseIDPAddedEventType,
			instance.GitLabIDPAddedEventType,
			instance.GitLabSelfHostedIDPAddedEventType,
			instance.GoogleIDPAddedEventType,
			instance.LDAPIDPAddedEventType,
<<<<<<< HEAD
			instance.SAMLIDPAddedEventType,
=======
			instance.AppleIDPAddedEventType,
>>>>>>> 7edc73bd
			instance.OIDCIDPMigratedAzureADEventType,
			instance.OIDCIDPMigratedGoogleEventType,
			instance.IDPRemovedEventType,
		).
		EventData(map[string]interface{}{"id": wm.ID}).
		Or().
		AggregateTypes(org.AggregateType).
		EventTypes(
			org.OAuthIDPAddedEventType,
			org.OIDCIDPAddedEventType,
			org.JWTIDPAddedEventType,
			org.AzureADIDPAddedEventType,
			org.GitHubIDPAddedEventType,
			org.GitHubEnterpriseIDPAddedEventType,
			org.GitLabIDPAddedEventType,
			org.GitLabSelfHostedIDPAddedEventType,
			org.GoogleIDPAddedEventType,
			org.LDAPIDPAddedEventType,
<<<<<<< HEAD
			org.SAMLIDPAddedEventType,
=======
			org.AppleIDPAddedEventType,
>>>>>>> 7edc73bd
			org.OIDCIDPMigratedAzureADEventType,
			org.OIDCIDPMigratedGoogleEventType,
			org.IDPRemovedEventType,
		).
		EventData(map[string]interface{}{"id": wm.ID}).
		Or(). // old events
		AggregateTypes(instance.AggregateType).
		EventTypes(
			instance.IDPConfigAddedEventType,
			instance.IDPConfigRemovedEventType,
		).
		EventData(map[string]interface{}{"idpConfigId": wm.ID}).
		Or().
		AggregateTypes(org.AggregateType).
		EventTypes(
			org.IDPConfigAddedEventType,
			org.IDPConfigRemovedEventType,
		).
		EventData(map[string]interface{}{"idpConfigId": wm.ID}).
		Builder()
}

type IDP interface {
	eventstore.QueryReducer
	ToProvider(string, crypto.EncryptionAlgorithm) (providers.Provider, error)
	GetProviderOptions() idp.Options
}

type SAMLIDP interface {
	eventstore.QueryReducer
	ToProvider(string, crypto.EncryptionAlgorithm, requesttracker.GetRequest, requesttracker.AddRequest) (providers.Provider, error)
}

type AllIDPWriteModel struct {
	model     IDP
	samlModel SAMLIDP

	ID            string
	IDPType       domain.IDPType
	ResourceOwner string
	Instance      bool
}

func NewAllIDPWriteModel(resourceOwner string, instanceBool bool, id string, idpType domain.IDPType) (*AllIDPWriteModel, error) {
	writeModel := &AllIDPWriteModel{
		ID:            id,
		IDPType:       idpType,
		ResourceOwner: resourceOwner,
		Instance:      instanceBool,
	}

	if instanceBool {
		switch idpType {
		case domain.IDPTypeOIDC:
			writeModel.model = NewOIDCInstanceIDPWriteModel(resourceOwner, id)
		case domain.IDPTypeJWT:
			writeModel.model = NewJWTInstanceIDPWriteModel(resourceOwner, id)
		case domain.IDPTypeOAuth:
			writeModel.model = NewOAuthInstanceIDPWriteModel(resourceOwner, id)
		case domain.IDPTypeLDAP:
			writeModel.model = NewLDAPInstanceIDPWriteModel(resourceOwner, id)
		case domain.IDPTypeAzureAD:
			writeModel.model = NewAzureADInstanceIDPWriteModel(resourceOwner, id)
		case domain.IDPTypeGitHub:
			writeModel.model = NewGitHubInstanceIDPWriteModel(resourceOwner, id)
		case domain.IDPTypeGitHubEnterprise:
			writeModel.model = NewGitHubEnterpriseInstanceIDPWriteModel(resourceOwner, id)
		case domain.IDPTypeGitLab:
			writeModel.model = NewGitLabInstanceIDPWriteModel(resourceOwner, id)
		case domain.IDPTypeGitLabSelfHosted:
			writeModel.model = NewGitLabSelfHostedInstanceIDPWriteModel(resourceOwner, id)
		case domain.IDPTypeGoogle:
			writeModel.model = NewGoogleInstanceIDPWriteModel(resourceOwner, id)
<<<<<<< HEAD
		case domain.IDPTypeSAML:
			writeModel.samlModel = NewSAMLInstanceIDPWriteModel(resourceOwner, id)
=======
		case domain.IDPTypeApple:
			writeModel.model = NewAppleInstanceIDPWriteModel(resourceOwner, id)
>>>>>>> 7edc73bd
		case domain.IDPTypeUnspecified:
			fallthrough
		default:
			return nil, errors.ThrowInternal(nil, "COMMAND-xw921211", "Errors.IDPConfig.NotExisting")
		}
	} else {
		switch idpType {
		case domain.IDPTypeOIDC:
			writeModel.model = NewOIDCOrgIDPWriteModel(resourceOwner, id)
		case domain.IDPTypeJWT:
			writeModel.model = NewJWTOrgIDPWriteModel(resourceOwner, id)
		case domain.IDPTypeOAuth:
			writeModel.model = NewOAuthOrgIDPWriteModel(resourceOwner, id)
		case domain.IDPTypeLDAP:
			writeModel.model = NewLDAPOrgIDPWriteModel(resourceOwner, id)
		case domain.IDPTypeAzureAD:
			writeModel.model = NewAzureADOrgIDPWriteModel(resourceOwner, id)
		case domain.IDPTypeGitHub:
			writeModel.model = NewGitHubOrgIDPWriteModel(resourceOwner, id)
		case domain.IDPTypeGitHubEnterprise:
			writeModel.model = NewGitHubEnterpriseOrgIDPWriteModel(resourceOwner, id)
		case domain.IDPTypeGitLab:
			writeModel.model = NewGitLabOrgIDPWriteModel(resourceOwner, id)
		case domain.IDPTypeGitLabSelfHosted:
			writeModel.model = NewGitLabSelfHostedOrgIDPWriteModel(resourceOwner, id)
		case domain.IDPTypeGoogle:
			writeModel.model = NewGoogleOrgIDPWriteModel(resourceOwner, id)
<<<<<<< HEAD
		case domain.IDPTypeSAML:
			writeModel.samlModel = NewSAMLOrgIDPWriteModel(resourceOwner, id)
=======
		case domain.IDPTypeApple:
			writeModel.model = NewAppleOrgIDPWriteModel(resourceOwner, id)
>>>>>>> 7edc73bd
		case domain.IDPTypeUnspecified:
			fallthrough
		default:
			return nil, errors.ThrowInternal(nil, "COMMAND-xw921111", "Errors.IDPConfig.NotExisting")
		}
	}
	return writeModel, nil
}

func (wm *AllIDPWriteModel) Reduce() error {
	if wm.model != nil {
		return wm.model.Reduce()
	}
	return wm.samlModel.Reduce()
}

func (wm *AllIDPWriteModel) Query() *eventstore.SearchQueryBuilder {
	if wm.model != nil {
		return wm.model.Query()
	}
	return wm.samlModel.Query()
}

func (wm *AllIDPWriteModel) AppendEvents(events ...eventstore.Event) {
	if wm.model != nil {
		wm.model.AppendEvents(events...)
		return
	}
	wm.samlModel.AppendEvents(events...)
}

func (wm *AllIDPWriteModel) ToProvider(callbackURL string, idpAlg crypto.EncryptionAlgorithm) (providers.Provider, error) {
	if wm.model == nil {
		return nil, errors.ThrowInternal(nil, "COMMAND-afvf0gc9sa", "ErrorsIDPConfig.NotExisting")
	}
	return wm.model.ToProvider(callbackURL, idpAlg)
}

<<<<<<< HEAD
func (wm *AllIDPWriteModel) ToSAMLProvider(callbackURL string, idpAlg crypto.EncryptionAlgorithm, getRequest requesttracker.GetRequest, addRequest requesttracker.AddRequest) (providers.Provider, error) {
	if wm.samlModel == nil {
		return nil, errors.ThrowInternal(nil, "COMMAND-csi30hdscv", "ErrorsIDPConfig.NotExisting")
	}
	return wm.samlModel.ToProvider(callbackURL, idpAlg, getRequest, addRequest)
=======
func (wm *AllIDPWriteModel) GetProviderOptions() idp.Options {
	return wm.model.GetProviderOptions()
>>>>>>> 7edc73bd
}<|MERGE_RESOLUTION|>--- conflicted
+++ resolved
@@ -1587,18 +1587,6 @@
 	), nil
 }
 
-<<<<<<< HEAD
-type SAMLIDPWriteModel struct {
-	eventstore.WriteModel
-
-	Name              string
-	ID                string
-	Metadata          []byte
-	Key               *crypto.CryptoValue
-	Certificate       *crypto.CryptoValue
-	Binding           string
-	WithSignedRequest bool
-=======
 func (wm *LDAPIDPWriteModel) GetProviderOptions() idp.Options {
 	return wm.Options
 }
@@ -1613,27 +1601,17 @@
 	KeyID      string
 	PrivateKey *crypto.CryptoValue
 	Scopes     []string
->>>>>>> 7edc73bd
 	idp.Options
 
 	State domain.IDPState
 }
 
-<<<<<<< HEAD
-func (wm *SAMLIDPWriteModel) Reduce() error {
-	for _, event := range wm.Events {
-		switch e := event.(type) {
-		case *idp.SAMLIDPAddedEvent:
-			wm.reduceAddedEvent(e)
-		case *idp.SAMLIDPChangedEvent:
-=======
 func (wm *AppleIDPWriteModel) Reduce() error {
 	for _, event := range wm.Events {
 		switch e := event.(type) {
 		case *idp.AppleIDPAddedEvent:
 			wm.reduceAddedEvent(e)
 		case *idp.AppleIDPChangedEvent:
->>>>>>> 7edc73bd
 			wm.reduceChangedEvent(e)
 		case *idp.RemovedEvent:
 			wm.State = domain.IDPStateRemoved
@@ -1642,15 +1620,6 @@
 	return wm.WriteModel.Reduce()
 }
 
-<<<<<<< HEAD
-func (wm *SAMLIDPWriteModel) reduceAddedEvent(e *idp.SAMLIDPAddedEvent) {
-	wm.Name = e.Name
-	wm.Metadata = e.Metadata
-	wm.Key = e.Key
-	wm.Certificate = e.Certificate
-	wm.Binding = e.Binding
-	wm.WithSignedRequest = e.WithSignedRequest
-=======
 func (wm *AppleIDPWriteModel) reduceAddedEvent(e *idp.AppleIDPAddedEvent) {
 	wm.Name = e.Name
 	wm.ClientID = e.ClientID
@@ -1658,31 +1627,10 @@
 	wm.KeyID = e.KeyID
 	wm.PrivateKey = e.PrivateKey
 	wm.Scopes = e.Scopes
->>>>>>> 7edc73bd
 	wm.Options = e.Options
 	wm.State = domain.IDPStateActive
 }
 
-<<<<<<< HEAD
-func (wm *SAMLIDPWriteModel) reduceChangedEvent(e *idp.SAMLIDPChangedEvent) {
-	if e.Key != nil {
-		wm.Key = e.Key
-	}
-	if e.Certificate != nil {
-		wm.Certificate = e.Certificate
-	}
-	if e.Name != nil {
-		wm.Name = *e.Name
-	}
-	if e.Metadata != nil {
-		wm.Metadata = e.Metadata
-	}
-	if e.Binding != nil {
-		wm.Binding = *e.Binding
-	}
-	if e.WithSignedRequest != nil {
-		wm.WithSignedRequest = *e.WithSignedRequest
-=======
 func (wm *AppleIDPWriteModel) reduceChangedEvent(e *idp.AppleIDPChangedEvent) {
 	if e.Name != nil {
 		wm.Name = *e.Name
@@ -1695,53 +1643,10 @@
 	}
 	if e.Scopes != nil {
 		wm.Scopes = e.Scopes
->>>>>>> 7edc73bd
 	}
 	wm.Options.ReduceChanges(e.OptionChanges)
 }
 
-<<<<<<< HEAD
-func (wm *SAMLIDPWriteModel) NewChanges(
-	name string,
-	metadata,
-	key,
-	certificate []byte,
-	secretCrypto crypto.Crypto,
-	binding string,
-	withSignedRequest bool,
-	options idp.Options,
-) ([]idp.SAMLIDPChanges, error) {
-	changes := make([]idp.SAMLIDPChanges, 0)
-	if key != nil {
-		keyEnc, err := crypto.Crypt(key, secretCrypto)
-		if err != nil {
-			return nil, err
-		}
-		changes = append(changes, idp.ChangeSAMLKey(keyEnc))
-	}
-	if certificate != nil {
-		certificateEnc, err := crypto.Crypt(certificate, secretCrypto)
-		if err != nil {
-			return nil, err
-		}
-		changes = append(changes, idp.ChangeSAMLCertificate(certificateEnc))
-	}
-	if wm.Name != name {
-		changes = append(changes, idp.ChangeSAMLName(name))
-	}
-	if !reflect.DeepEqual(wm.Metadata, metadata) {
-		changes = append(changes, idp.ChangeSAMLMetadata(metadata))
-	}
-	if wm.Binding != binding {
-		changes = append(changes, idp.ChangeSAMLBinding(binding))
-	}
-	if wm.WithSignedRequest != withSignedRequest {
-		changes = append(changes, idp.ChangeSAMLWithSignedRequest(withSignedRequest))
-	}
-	opts := wm.Options.Changes(options)
-	if !opts.IsZero() {
-		changes = append(changes, idp.ChangeSAMLOptions(opts))
-=======
 func (wm *AppleIDPWriteModel) NewChanges(
 	name string,
 	clientID string,
@@ -1781,12 +1686,149 @@
 	opts := wm.Options.Changes(options)
 	if !opts.IsZero() {
 		changes = append(changes, idp.ChangeAppleOptions(opts))
->>>>>>> 7edc73bd
 	}
 	return changes, nil
 }
 
-<<<<<<< HEAD
+func (wm *AppleIDPWriteModel) ToProvider(callbackURL string, idpAlg crypto.EncryptionAlgorithm) (providers.Provider, error) {
+	privateKey, err := crypto.Decrypt(wm.PrivateKey, idpAlg)
+	if err != nil {
+		return nil, err
+	}
+	opts := make([]oidc.ProviderOpts, 0, 4)
+	if wm.IsCreationAllowed {
+		opts = append(opts, oidc.WithCreationAllowed())
+	}
+	if wm.IsLinkingAllowed {
+		opts = append(opts, oidc.WithLinkingAllowed())
+	}
+	if wm.IsAutoCreation {
+		opts = append(opts, oidc.WithAutoCreation())
+	}
+	if wm.IsAutoUpdate {
+		opts = append(opts, oidc.WithAutoUpdate())
+	}
+	return apple.New(
+		wm.ClientID,
+		wm.TeamID,
+		wm.KeyID,
+		callbackURL,
+		privateKey,
+		wm.Scopes,
+		opts...,
+	)
+}
+
+func (wm *AppleIDPWriteModel) GetProviderOptions() idp.Options {
+	return wm.Options
+}
+
+type SAMLIDPWriteModel struct {
+	eventstore.WriteModel
+
+	Name              string
+	ID                string
+	Metadata          []byte
+	Key               *crypto.CryptoValue
+	Certificate       *crypto.CryptoValue
+	Binding           string
+	WithSignedRequest bool
+	idp.Options
+
+	State domain.IDPState
+}
+
+func (wm *SAMLIDPWriteModel) Reduce() error {
+	for _, event := range wm.Events {
+		switch e := event.(type) {
+		case *idp.SAMLIDPAddedEvent:
+			wm.reduceAddedEvent(e)
+		case *idp.SAMLIDPChangedEvent:
+			wm.reduceChangedEvent(e)
+		case *idp.RemovedEvent:
+			wm.State = domain.IDPStateRemoved
+		}
+	}
+	return wm.WriteModel.Reduce()
+}
+
+func (wm *SAMLIDPWriteModel) reduceAddedEvent(e *idp.SAMLIDPAddedEvent) {
+	wm.Name = e.Name
+	wm.Metadata = e.Metadata
+	wm.Key = e.Key
+	wm.Certificate = e.Certificate
+	wm.Binding = e.Binding
+	wm.WithSignedRequest = e.WithSignedRequest
+	wm.Options = e.Options
+	wm.State = domain.IDPStateActive
+}
+
+func (wm *SAMLIDPWriteModel) reduceChangedEvent(e *idp.SAMLIDPChangedEvent) {
+	if e.Key != nil {
+		wm.Key = e.Key
+	}
+	if e.Certificate != nil {
+		wm.Certificate = e.Certificate
+	}
+	if e.Name != nil {
+		wm.Name = *e.Name
+	}
+	if e.Metadata != nil {
+		wm.Metadata = e.Metadata
+	}
+	if e.Binding != nil {
+		wm.Binding = *e.Binding
+	}
+	if e.WithSignedRequest != nil {
+		wm.WithSignedRequest = *e.WithSignedRequest
+	}
+	wm.Options.ReduceChanges(e.OptionChanges)
+}
+
+func (wm *SAMLIDPWriteModel) NewChanges(
+	name string,
+	metadata,
+	key,
+	certificate []byte,
+	secretCrypto crypto.Crypto,
+	binding string,
+	withSignedRequest bool,
+	options idp.Options,
+) ([]idp.SAMLIDPChanges, error) {
+	changes := make([]idp.SAMLIDPChanges, 0)
+	if key != nil {
+		keyEnc, err := crypto.Crypt(key, secretCrypto)
+		if err != nil {
+			return nil, err
+		}
+		changes = append(changes, idp.ChangeSAMLKey(keyEnc))
+	}
+	if certificate != nil {
+		certificateEnc, err := crypto.Crypt(certificate, secretCrypto)
+		if err != nil {
+			return nil, err
+		}
+		changes = append(changes, idp.ChangeSAMLCertificate(certificateEnc))
+	}
+	if wm.Name != name {
+		changes = append(changes, idp.ChangeSAMLName(name))
+	}
+	if !reflect.DeepEqual(wm.Metadata, metadata) {
+		changes = append(changes, idp.ChangeSAMLMetadata(metadata))
+	}
+	if wm.Binding != binding {
+		changes = append(changes, idp.ChangeSAMLBinding(binding))
+	}
+	if wm.WithSignedRequest != withSignedRequest {
+		changes = append(changes, idp.ChangeSAMLWithSignedRequest(withSignedRequest))
+	}
+	opts := wm.Options.Changes(options)
+	if !opts.IsZero() {
+		changes = append(changes, idp.ChangeSAMLOptions(opts))
+	}
+	return changes, nil
+}
+
 func (wm *SAMLIDPWriteModel) ToProvider(callbackURL string, idpAlg crypto.EncryptionAlgorithm, getRequest requesttracker.GetRequest, addRequest requesttracker.AddRequest) (providers.Provider, error) {
 	key, err := crypto.Decrypt(wm.Key, idpAlg)
 	if err != nil {
@@ -1828,44 +1870,14 @@
 		wm.Metadata,
 		cert,
 		key,
-=======
-func (wm *AppleIDPWriteModel) ToProvider(callbackURL string, idpAlg crypto.EncryptionAlgorithm) (providers.Provider, error) {
-	privateKey, err := crypto.Decrypt(wm.PrivateKey, idpAlg)
-	if err != nil {
-		return nil, err
-	}
-	opts := make([]oidc.ProviderOpts, 0, 4)
-	if wm.IsCreationAllowed {
-		opts = append(opts, oidc.WithCreationAllowed())
-	}
-	if wm.IsLinkingAllowed {
-		opts = append(opts, oidc.WithLinkingAllowed())
-	}
-	if wm.IsAutoCreation {
-		opts = append(opts, oidc.WithAutoCreation())
-	}
-	if wm.IsAutoUpdate {
-		opts = append(opts, oidc.WithAutoUpdate())
-	}
-	return apple.New(
-		wm.ClientID,
-		wm.TeamID,
-		wm.KeyID,
-		callbackURL,
-		privateKey,
-		wm.Scopes,
->>>>>>> 7edc73bd
 		opts...,
 	)
 }
 
-<<<<<<< HEAD
-=======
-func (wm *AppleIDPWriteModel) GetProviderOptions() idp.Options {
+func (wm *SAMLIDPWriteModel) GetProviderOptions() idp.Options {
 	return wm.Options
 }
 
->>>>>>> 7edc73bd
 type IDPRemoveWriteModel struct {
 	eventstore.WriteModel
 
@@ -1896,11 +1908,9 @@
 			wm.reduceAdded(e.ID)
 		case *idp.LDAPIDPAddedEvent:
 			wm.reduceAdded(e.ID)
-<<<<<<< HEAD
+		case *idp.AppleIDPAddedEvent:
+			wm.reduceAdded(e.ID)
 		case *idp.SAMLIDPAddedEvent:
-=======
-		case *idp.AppleIDPAddedEvent:
->>>>>>> 7edc73bd
 			wm.reduceAdded(e.ID)
 		case *idp.RemovedEvent:
 			wm.reduceRemoved(e.ID)
@@ -1984,17 +1994,14 @@
 			wm.reduceAdded(e.ID, domain.IDPTypeLDAP, e.Aggregate())
 		case *org.LDAPIDPAddedEvent:
 			wm.reduceAdded(e.ID, domain.IDPTypeLDAP, e.Aggregate())
-<<<<<<< HEAD
+		case *instance.AppleIDPAddedEvent:
+			wm.reduceAdded(e.ID, domain.IDPTypeApple, e.Aggregate())
+		case *org.AppleIDPAddedEvent:
+			wm.reduceAdded(e.ID, domain.IDPTypeApple, e.Aggregate())
 		case *instance.SAMLIDPAddedEvent:
 			wm.reduceAdded(e.ID, domain.IDPTypeSAML, e.Aggregate())
 		case *org.SAMLIDPAddedEvent:
 			wm.reduceAdded(e.ID, domain.IDPTypeSAML, e.Aggregate())
-=======
-		case *instance.AppleIDPAddedEvent:
-			wm.reduceAdded(e.ID, domain.IDPTypeApple, e.Aggregate())
-		case *org.AppleIDPAddedEvent:
-			wm.reduceAdded(e.ID, domain.IDPTypeApple, e.Aggregate())
->>>>>>> 7edc73bd
 		case *instance.OIDCIDPMigratedAzureADEvent:
 			wm.reduceChanged(e.ID, domain.IDPTypeAzureAD)
 		case *org.OIDCIDPMigratedAzureADEvent:
@@ -2070,11 +2077,8 @@
 			instance.GitLabSelfHostedIDPAddedEventType,
 			instance.GoogleIDPAddedEventType,
 			instance.LDAPIDPAddedEventType,
-<<<<<<< HEAD
+			instance.AppleIDPAddedEventType,
 			instance.SAMLIDPAddedEventType,
-=======
-			instance.AppleIDPAddedEventType,
->>>>>>> 7edc73bd
 			instance.OIDCIDPMigratedAzureADEventType,
 			instance.OIDCIDPMigratedGoogleEventType,
 			instance.IDPRemovedEventType,
@@ -2093,11 +2097,8 @@
 			org.GitLabSelfHostedIDPAddedEventType,
 			org.GoogleIDPAddedEventType,
 			org.LDAPIDPAddedEventType,
-<<<<<<< HEAD
+			org.AppleIDPAddedEventType,
 			org.SAMLIDPAddedEventType,
-=======
-			org.AppleIDPAddedEventType,
->>>>>>> 7edc73bd
 			org.OIDCIDPMigratedAzureADEventType,
 			org.OIDCIDPMigratedGoogleEventType,
 			org.IDPRemovedEventType,
@@ -2129,6 +2130,7 @@
 type SAMLIDP interface {
 	eventstore.QueryReducer
 	ToProvider(string, crypto.EncryptionAlgorithm, requesttracker.GetRequest, requesttracker.AddRequest) (providers.Provider, error)
+	GetProviderOptions() idp.Options
 }
 
 type AllIDPWriteModel struct {
@@ -2171,13 +2173,10 @@
 			writeModel.model = NewGitLabSelfHostedInstanceIDPWriteModel(resourceOwner, id)
 		case domain.IDPTypeGoogle:
 			writeModel.model = NewGoogleInstanceIDPWriteModel(resourceOwner, id)
-<<<<<<< HEAD
+		case domain.IDPTypeApple:
+			writeModel.model = NewAppleInstanceIDPWriteModel(resourceOwner, id)
 		case domain.IDPTypeSAML:
 			writeModel.samlModel = NewSAMLInstanceIDPWriteModel(resourceOwner, id)
-=======
-		case domain.IDPTypeApple:
-			writeModel.model = NewAppleInstanceIDPWriteModel(resourceOwner, id)
->>>>>>> 7edc73bd
 		case domain.IDPTypeUnspecified:
 			fallthrough
 		default:
@@ -2205,13 +2204,10 @@
 			writeModel.model = NewGitLabSelfHostedOrgIDPWriteModel(resourceOwner, id)
 		case domain.IDPTypeGoogle:
 			writeModel.model = NewGoogleOrgIDPWriteModel(resourceOwner, id)
-<<<<<<< HEAD
+		case domain.IDPTypeApple:
+			writeModel.model = NewAppleOrgIDPWriteModel(resourceOwner, id)
 		case domain.IDPTypeSAML:
 			writeModel.samlModel = NewSAMLOrgIDPWriteModel(resourceOwner, id)
-=======
-		case domain.IDPTypeApple:
-			writeModel.model = NewAppleOrgIDPWriteModel(resourceOwner, id)
->>>>>>> 7edc73bd
 		case domain.IDPTypeUnspecified:
 			fallthrough
 		default:
@@ -2250,14 +2246,16 @@
 	return wm.model.ToProvider(callbackURL, idpAlg)
 }
 
-<<<<<<< HEAD
+func (wm *AllIDPWriteModel) GetProviderOptions() idp.Options {
+	if wm.model != nil {
+		return wm.model.GetProviderOptions()
+	}
+	return wm.samlModel.GetProviderOptions()
+}
+
 func (wm *AllIDPWriteModel) ToSAMLProvider(callbackURL string, idpAlg crypto.EncryptionAlgorithm, getRequest requesttracker.GetRequest, addRequest requesttracker.AddRequest) (providers.Provider, error) {
 	if wm.samlModel == nil {
 		return nil, errors.ThrowInternal(nil, "COMMAND-csi30hdscv", "ErrorsIDPConfig.NotExisting")
 	}
 	return wm.samlModel.ToProvider(callbackURL, idpAlg, getRequest, addRequest)
-=======
-func (wm *AllIDPWriteModel) GetProviderOptions() idp.Options {
-	return wm.model.GetProviderOptions()
->>>>>>> 7edc73bd
 }