package command

import (
	"reflect"

	"github.com/zitadel/zitadel/internal/crypto"
	"github.com/zitadel/zitadel/internal/domain"
	"github.com/zitadel/zitadel/internal/eventstore"
	"github.com/zitadel/zitadel/internal/repository/idp"
	"github.com/zitadel/zitadel/internal/repository/idpconfig"
)

type OAuthIDPWriteModel struct {
	eventstore.WriteModel

	Name                  string
	ID                    string
	ClientID              string
	ClientSecret          *crypto.CryptoValue
	AuthorizationEndpoint string
	TokenEndpoint         string
	UserEndpoint          string
	Scopes                []string
	idp.Options

	State domain.IDPState
}

func (wm *OAuthIDPWriteModel) Reduce() error {
	for _, event := range wm.Events {
		switch e := event.(type) {
		case *idp.OAuthIDPAddedEvent:
			wm.reduceAddedEvent(e)
		case *idp.OAuthIDPChangedEvent:
			wm.reduceChangedEvent(e)
		case *idp.RemovedEvent:
			wm.State = domain.IDPStateRemoved
		}
	}
	return wm.WriteModel.Reduce()
}

func (wm *OAuthIDPWriteModel) reduceAddedEvent(e *idp.OAuthIDPAddedEvent) {
	wm.Name = e.Name
	wm.ClientID = e.ClientID
	wm.ClientSecret = e.ClientSecret
	wm.AuthorizationEndpoint = e.AuthorizationEndpoint
	wm.TokenEndpoint = e.TokenEndpoint
	wm.UserEndpoint = e.UserEndpoint
	wm.Scopes = e.Scopes
	wm.State = domain.IDPStateActive
}

func (wm *OAuthIDPWriteModel) reduceChangedEvent(e *idp.OAuthIDPChangedEvent) {
	if e.ClientID != nil {
		wm.ClientID = *e.ClientID
	}
	if e.ClientSecret != nil {
		wm.ClientSecret = e.ClientSecret
	}
	if e.Name != nil {
		wm.Name = *e.Name
	}
	if e.AuthorizationEndpoint != nil {
		wm.AuthorizationEndpoint = *e.AuthorizationEndpoint
	}
	if e.TokenEndpoint != nil {
		wm.TokenEndpoint = *e.TokenEndpoint
	}
	if e.UserEndpoint != nil {
		wm.UserEndpoint = *e.UserEndpoint
	}
	if e.Scopes != nil {
		wm.Scopes = e.Scopes
	}
	wm.Options.ReduceChanges(e.OptionChanges)
}

func (wm *OAuthIDPWriteModel) NewChanges(
	name,
	clientID,
	clientSecretString string,
	secretCrypto crypto.Crypto,
	authorizationEndpoint,
	tokenEndpoint,
	userEndpoint string,
	scopes []string,
	options idp.Options,
) ([]idp.OAuthIDPChanges, error) {
	changes := make([]idp.OAuthIDPChanges, 0)
	var clientSecret *crypto.CryptoValue
	var err error
	if clientSecretString != "" {
		clientSecret, err = crypto.Crypt([]byte(clientSecretString), secretCrypto)
		if err != nil {
			return nil, err
		}
		changes = append(changes, idp.ChangeOAuthClientSecret(clientSecret))
	}
	if wm.ClientID != clientID {
		changes = append(changes, idp.ChangeOAuthClientID(clientID))
	}
	if wm.Name != name {
		changes = append(changes, idp.ChangeOAuthName(name))
	}
	if wm.AuthorizationEndpoint != authorizationEndpoint {
		changes = append(changes, idp.ChangeOAuthAuthorizationEndpoint(authorizationEndpoint))
	}
	if wm.TokenEndpoint != tokenEndpoint {
		changes = append(changes, idp.ChangeOAuthTokenEndpoint(tokenEndpoint))
	}
	if wm.UserEndpoint != userEndpoint {
		changes = append(changes, idp.ChangeOAuthUserEndpoint(userEndpoint))
	}
	if !reflect.DeepEqual(wm.Scopes, scopes) {
		changes = append(changes, idp.ChangeOAuthScopes(scopes))
	}
	opts := wm.Options.Changes(options)
	if !opts.IsZero() {
		changes = append(changes, idp.ChangeOAuthOptions(opts))
	}
	return changes, nil
}

<<<<<<< HEAD
type GitHubIDPWriteModel struct {
	eventstore.WriteModel

	ID           string
	Name         string
=======
type OIDCIDPWriteModel struct {
	eventstore.WriteModel

	Name         string
	ID           string
	Issuer       string
>>>>>>> ed4983d3
	ClientID     string
	ClientSecret *crypto.CryptoValue
	Scopes       []string
	idp.Options

	State domain.IDPState
}

<<<<<<< HEAD
func (wm *GitHubIDPWriteModel) Reduce() error {
	for _, event := range wm.Events {
		switch e := event.(type) {
		case *idp.GitHubIDPAddedEvent:
			wm.reduceAddedEvent(e)
		case *idp.GitHubIDPChangedEvent:
			wm.reduceChangedEvent(e)
		case *idp.RemovedEvent:
=======
func (wm *OIDCIDPWriteModel) Reduce() error {
	for _, event := range wm.Events {
		switch e := event.(type) {
		case *idp.OIDCIDPAddedEvent:
			wm.reduceAddedEvent(e)
		case *idp.OIDCIDPChangedEvent:
			wm.reduceChangedEvent(e)
		case *idpconfig.IDPConfigAddedEvent:
			wm.reduceIDPConfigAddedEvent(e)
		case *idpconfig.IDPConfigChangedEvent:
			wm.reduceIDPConfigChangedEvent(e)
		case *idpconfig.OIDCConfigAddedEvent:
			wm.reduceOIDCConfigAddedEvent(e)
		case *idpconfig.OIDCConfigChangedEvent:
			wm.reduceOIDCConfigChangedEvent(e)
		case *idpconfig.IDPConfigRemovedEvent:
>>>>>>> ed4983d3
			wm.State = domain.IDPStateRemoved
		}
	}
	return wm.WriteModel.Reduce()
}

<<<<<<< HEAD
func (wm *GitHubIDPWriteModel) reduceAddedEvent(e *idp.GitHubIDPAddedEvent) {
	wm.Name = e.Name
	wm.ClientID = e.ClientID
	wm.ClientSecret = e.ClientSecret
	wm.Scopes = e.Scopes
	wm.State = domain.IDPStateActive
}

func (wm *GitHubIDPWriteModel) reduceChangedEvent(e *idp.GitHubIDPChangedEvent) {
	if e.Name != nil {
		wm.Name = *e.Name
	}
=======
func (wm *OIDCIDPWriteModel) reduceAddedEvent(e *idp.OIDCIDPAddedEvent) {
	wm.Name = e.Name
	wm.Issuer = e.Issuer
	wm.ClientID = e.ClientID
	wm.ClientSecret = e.ClientSecret
	wm.Scopes = e.Scopes
	wm.Options = e.Options
	wm.State = domain.IDPStateActive
}

func (wm *OIDCIDPWriteModel) reduceChangedEvent(e *idp.OIDCIDPChangedEvent) {
>>>>>>> ed4983d3
	if e.ClientID != nil {
		wm.ClientID = *e.ClientID
	}
	if e.ClientSecret != nil {
		wm.ClientSecret = e.ClientSecret
	}
<<<<<<< HEAD
=======
	if e.Name != nil {
		wm.Name = *e.Name
	}
	if e.Issuer != nil {
		wm.Issuer = *e.Issuer
	}
>>>>>>> ed4983d3
	if e.Scopes != nil {
		wm.Scopes = e.Scopes
	}
	wm.Options.ReduceChanges(e.OptionChanges)
}

<<<<<<< HEAD
func (wm *GitHubIDPWriteModel) NewChanges(
	name,
=======
func (wm *OIDCIDPWriteModel) NewChanges(
	name,
	issuer,
>>>>>>> ed4983d3
	clientID,
	clientSecretString string,
	secretCrypto crypto.Crypto,
	scopes []string,
	options idp.Options,
<<<<<<< HEAD
) ([]idp.OAuthIDPChanges, error) {
	changes := make([]idp.OAuthIDPChanges, 0)
=======
) ([]idp.OIDCIDPChanges, error) {
	changes := make([]idp.OIDCIDPChanges, 0)
>>>>>>> ed4983d3
	var clientSecret *crypto.CryptoValue
	var err error
	if clientSecretString != "" {
		clientSecret, err = crypto.Crypt([]byte(clientSecretString), secretCrypto)
		if err != nil {
			return nil, err
		}
<<<<<<< HEAD
		changes = append(changes, idp.ChangeOAuthClientSecret(clientSecret))
	}
	if wm.Name != name {
		changes = append(changes, idp.ChangeOAuthName(name))
	}
	if wm.ClientID != clientID {
		changes = append(changes, idp.ChangeOAuthClientID(clientID))
	}
	if !reflect.DeepEqual(wm.Scopes, scopes) {
		changes = append(changes, idp.ChangeOAuthScopes(scopes))
	}

	opts := wm.Options.Changes(options)
	if !opts.IsZero() {
		changes = append(changes, idp.ChangeOAuthOptions(opts))
=======
		changes = append(changes, idp.ChangeOIDCClientSecret(clientSecret))
	}
	if wm.ClientID != clientID {
		changes = append(changes, idp.ChangeOIDCClientID(clientID))
	}
	if wm.Name != name {
		changes = append(changes, idp.ChangeOIDCName(name))
	}
	if wm.Issuer != issuer {
		changes = append(changes, idp.ChangeOIDCIssuer(issuer))
	}
	if !reflect.DeepEqual(wm.Scopes, scopes) {
		changes = append(changes, idp.ChangeOIDCScopes(scopes))
	}
	opts := wm.Options.Changes(options)
	if !opts.IsZero() {
		changes = append(changes, idp.ChangeOIDCOptions(opts))
>>>>>>> ed4983d3
	}
	return changes, nil
}

<<<<<<< HEAD
type GitHubEnterpriseIDPWriteModel struct {
	eventstore.WriteModel

	ID                    string
	Name                  string
	ClientID              string
	ClientSecret          *crypto.CryptoValue
	AuthorizationEndpoint string
	TokenEndpoint         string
	UserEndpoint          string
	Scopes                []string
=======
// reduceIDPConfigAddedEvent handles old idpConfig events
func (wm *OIDCIDPWriteModel) reduceIDPConfigAddedEvent(e *idpconfig.IDPConfigAddedEvent) {
	wm.Name = e.Name
	wm.Options.IsAutoCreation = e.AutoRegister
	wm.State = domain.IDPStateActive
}

// reduceIDPConfigChangedEvent handles old idpConfig changes
func (wm *OIDCIDPWriteModel) reduceIDPConfigChangedEvent(e *idpconfig.IDPConfigChangedEvent) {
	if e.Name != nil {
		wm.Name = *e.Name
	}
	if e.AutoRegister != nil {
		wm.Options.IsAutoCreation = *e.AutoRegister
	}
}

// reduceOIDCConfigAddedEvent handles old OIDC idpConfig events
func (wm *OIDCIDPWriteModel) reduceOIDCConfigAddedEvent(e *idpconfig.OIDCConfigAddedEvent) {
	wm.Issuer = e.Issuer
	wm.ClientID = e.ClientID
	wm.ClientSecret = e.ClientSecret
	wm.Scopes = e.Scopes
}

// reduceOIDCConfigChangedEvent handles old OIDC idpConfig changes
func (wm *OIDCIDPWriteModel) reduceOIDCConfigChangedEvent(e *idpconfig.OIDCConfigChangedEvent) {
	if e.Issuer != nil {
		wm.Issuer = *e.Issuer
	}
	if e.ClientID != nil {
		wm.ClientID = *e.ClientID
	}
	if e.ClientSecret != nil {
		wm.ClientSecret = e.ClientSecret
	}
	if e.Scopes != nil {
		wm.Scopes = e.Scopes
	}
}

type JWTIDPWriteModel struct {
	eventstore.WriteModel

	ID           string
	Name         string
	Issuer       string
	JWTEndpoint  string
	KeysEndpoint string
	HeaderName   string
>>>>>>> ed4983d3
	idp.Options

	State domain.IDPState
}

<<<<<<< HEAD
func (wm *GitHubEnterpriseIDPWriteModel) Reduce() error {
	for _, event := range wm.Events {
		switch e := event.(type) {
		case *idp.GitHubEnterpriseIDPAddedEvent:
			wm.reduceAddedEvent(e)
		case *idp.GitHubEnterpriseIDPChangedEvent:
			wm.reduceChangedEvent(e)
		case *idp.RemovedEvent:
=======
func (wm *JWTIDPWriteModel) Reduce() error {
	for _, event := range wm.Events {
		switch e := event.(type) {
		case *idp.JWTIDPAddedEvent:
			wm.reduceAddedEvent(e)
		case *idp.JWTIDPChangedEvent:
			wm.reduceChangedEvent(e)
		case *idpconfig.IDPConfigAddedEvent:
			wm.reduceIDPConfigAddedEvent(e)
		case *idpconfig.IDPConfigChangedEvent:
			wm.reduceIDPConfigChangedEvent(e)
		case *idpconfig.JWTConfigAddedEvent:
			wm.reduceJWTConfigAddedEvent(e)
		case *idpconfig.JWTConfigChangedEvent:
			wm.reduceJWTConfigChangedEvent(e)
		case *idpconfig.IDPConfigRemovedEvent:
>>>>>>> ed4983d3
			wm.State = domain.IDPStateRemoved
		}
	}
	return wm.WriteModel.Reduce()
}

<<<<<<< HEAD
func (wm *GitHubEnterpriseIDPWriteModel) reduceAddedEvent(e *idp.GitHubEnterpriseIDPAddedEvent) {
	wm.Name = e.Name
	wm.ClientID = e.ClientID
	wm.ClientSecret = e.ClientSecret
	wm.AuthorizationEndpoint = e.AuthorizationEndpoint
	wm.TokenEndpoint = e.TokenEndpoint
	wm.UserEndpoint = e.UserEndpoint
	wm.Scopes = e.Scopes
	wm.State = domain.IDPStateActive
}

func (wm *GitHubEnterpriseIDPWriteModel) reduceChangedEvent(e *idp.GitHubEnterpriseIDPChangedEvent) {
	if e.ClientID != nil {
		wm.ClientID = *e.ClientID
	}
	if e.ClientSecret != nil {
		wm.ClientSecret = e.ClientSecret
	}
	if e.Name != nil {
		wm.Name = *e.Name
	}
	if e.AuthorizationEndpoint != nil {
		wm.AuthorizationEndpoint = *e.AuthorizationEndpoint
	}
	if e.TokenEndpoint != nil {
		wm.TokenEndpoint = *e.TokenEndpoint
	}
	if e.UserEndpoint != nil {
		wm.UserEndpoint = *e.UserEndpoint
	}
	if e.Scopes != nil {
		wm.Scopes = e.Scopes
=======
func (wm *JWTIDPWriteModel) reduceAddedEvent(e *idp.JWTIDPAddedEvent) {
	wm.Name = e.Name
	wm.Issuer = e.Issuer
	wm.JWTEndpoint = e.JWTEndpoint
	wm.KeysEndpoint = e.KeysEndpoint
	wm.HeaderName = e.HeaderName
	wm.Options = e.Options
	wm.State = domain.IDPStateActive
}

func (wm *JWTIDPWriteModel) reduceChangedEvent(e *idp.JWTIDPChangedEvent) {
	if e.Name != nil {
		wm.Name = *e.Name
	}
	if e.Issuer != nil {
		wm.Issuer = *e.Issuer
	}
	if e.JWTEndpoint != nil {
		wm.JWTEndpoint = *e.JWTEndpoint
	}
	if e.KeysEndpoint != nil {
		wm.KeysEndpoint = *e.KeysEndpoint
	}
	if e.HeaderName != nil {
		wm.HeaderName = *e.HeaderName
>>>>>>> ed4983d3
	}
	wm.Options.ReduceChanges(e.OptionChanges)
}

<<<<<<< HEAD
func (wm *GitHubEnterpriseIDPWriteModel) NewChanges(
	name,
	clientID string,
	clientSecretString string,
	secretCrypto crypto.Crypto,
	authorizationEndpoint,
	tokenEndpoint,
	userEndpoint string,
	scopes []string,
	options idp.Options,
) ([]idp.OAuthIDPChanges, error) {
	changes := make([]idp.OAuthIDPChanges, 0)
	var clientSecret *crypto.CryptoValue
	var err error
	if clientSecretString != "" {
		clientSecret, err = crypto.Crypt([]byte(clientSecretString), secretCrypto)
		if err != nil {
			return nil, err
		}
		changes = append(changes, idp.ChangeOAuthClientSecret(clientSecret))
	}
	if wm.ClientID != clientID {
		changes = append(changes, idp.ChangeOAuthClientID(clientID))
	}
	if wm.Name != name {
		changes = append(changes, idp.ChangeOAuthName(name))
	}
	if wm.AuthorizationEndpoint != authorizationEndpoint {
		changes = append(changes, idp.ChangeOAuthAuthorizationEndpoint(authorizationEndpoint))
	}
	if wm.TokenEndpoint != tokenEndpoint {
		changes = append(changes, idp.ChangeOAuthTokenEndpoint(tokenEndpoint))
	}
	if wm.UserEndpoint != userEndpoint {
		changes = append(changes, idp.ChangeOAuthUserEndpoint(userEndpoint))
	}
	if !reflect.DeepEqual(wm.Scopes, scopes) {
		changes = append(changes, idp.ChangeOAuthScopes(scopes))
	}
	opts := wm.Options.Changes(options)
	if !opts.IsZero() {
		changes = append(changes, idp.ChangeOAuthOptions(opts))
=======
func (wm *JWTIDPWriteModel) NewChanges(
	name,
	issuer,
	jwtEndpoint,
	keysEndpoint,
	headerName string,
	options idp.Options,
) ([]idp.JWTIDPChanges, error) {
	changes := make([]idp.JWTIDPChanges, 0)
	if wm.Name != name {
		changes = append(changes, idp.ChangeJWTName(name))
	}
	if wm.Issuer != issuer {
		changes = append(changes, idp.ChangeJWTIssuer(issuer))
	}
	if wm.JWTEndpoint != jwtEndpoint {
		changes = append(changes, idp.ChangeJWTEndpoint(jwtEndpoint))
	}
	if wm.KeysEndpoint != keysEndpoint {
		changes = append(changes, idp.ChangeJWTKeysEndpoint(keysEndpoint))
	}
	if wm.HeaderName != headerName {
		changes = append(changes, idp.ChangeJWTHeaderName(headerName))
	}
	opts := wm.Options.Changes(options)
	if !opts.IsZero() {
		changes = append(changes, idp.ChangeJWTOptions(opts))
>>>>>>> ed4983d3
	}
	return changes, nil
}

<<<<<<< HEAD
=======
// reduceIDPConfigAddedEvent handles old idpConfig events
func (wm *JWTIDPWriteModel) reduceIDPConfigAddedEvent(e *idpconfig.IDPConfigAddedEvent) {
	wm.Name = e.Name
	wm.Options.IsAutoCreation = e.AutoRegister
	wm.State = domain.IDPStateActive
}

// reduceIDPConfigChangedEvent handles old idpConfig changes
func (wm *JWTIDPWriteModel) reduceIDPConfigChangedEvent(e *idpconfig.IDPConfigChangedEvent) {
	if e.Name != nil {
		wm.Name = *e.Name
	}
	if e.AutoRegister != nil {
		wm.Options.IsAutoCreation = *e.AutoRegister
	}
}

// reduceJWTConfigAddedEvent handles old JWT idpConfig events
func (wm *JWTIDPWriteModel) reduceJWTConfigAddedEvent(e *idpconfig.JWTConfigAddedEvent) {
	wm.Issuer = e.Issuer
	wm.JWTEndpoint = e.JWTEndpoint
	wm.KeysEndpoint = e.KeysEndpoint
	wm.HeaderName = e.HeaderName
}

// reduceJWTConfigChangedEvent handles old JWT idpConfig changes
func (wm *JWTIDPWriteModel) reduceJWTConfigChangedEvent(e *idpconfig.JWTConfigChangedEvent) {
	if e.Issuer != nil {
		wm.Issuer = *e.Issuer
	}
	if e.JWTEndpoint != nil {
		wm.JWTEndpoint = *e.JWTEndpoint
	}
	if e.KeysEndpoint != nil {
		wm.KeysEndpoint = *e.KeysEndpoint
	}
	if e.HeaderName != nil {
		wm.HeaderName = *e.HeaderName
	}
}

>>>>>>> ed4983d3
type GoogleIDPWriteModel struct {
	eventstore.WriteModel

	ID           string
	Name         string
	ClientID     string
	ClientSecret *crypto.CryptoValue
	Scopes       []string
	idp.Options

	State domain.IDPState
}

func (wm *GoogleIDPWriteModel) Reduce() error {
	for _, event := range wm.Events {
		switch e := event.(type) {
		case *idp.GoogleIDPAddedEvent:
			wm.reduceAddedEvent(e)
		case *idp.GoogleIDPChangedEvent:
			wm.reduceChangedEvent(e)
		case *idp.RemovedEvent:
			wm.State = domain.IDPStateRemoved
		}
	}
	return wm.WriteModel.Reduce()
}

func (wm *GoogleIDPWriteModel) reduceAddedEvent(e *idp.GoogleIDPAddedEvent) {
	wm.Name = e.Name
	wm.ClientID = e.ClientID
	wm.ClientSecret = e.ClientSecret
	wm.Scopes = e.Scopes
	wm.Options = e.Options
	wm.State = domain.IDPStateActive
}

func (wm *GoogleIDPWriteModel) reduceChangedEvent(e *idp.GoogleIDPChangedEvent) {
	if e.Name != nil {
		wm.Name = *e.Name
	}
	if e.ClientID != nil {
		wm.ClientID = *e.ClientID
	}
	if e.ClientSecret != nil {
		wm.ClientSecret = e.ClientSecret
	}
	if e.Scopes != nil {
		wm.Scopes = e.Scopes
	}
	wm.Options.ReduceChanges(e.OptionChanges)
}

func (wm *GoogleIDPWriteModel) NewChanges(
	name string,
	clientID string,
	clientSecretString string,
	secretCrypto crypto.Crypto,
	scopes []string,
	options idp.Options,
) ([]idp.GoogleIDPChanges, error) {
	changes := make([]idp.GoogleIDPChanges, 0)
	var clientSecret *crypto.CryptoValue
	var err error
	if clientSecretString != "" {
		clientSecret, err = crypto.Crypt([]byte(clientSecretString), secretCrypto)
		if err != nil {
			return nil, err
		}
		changes = append(changes, idp.ChangeGoogleClientSecret(clientSecret))
	}
	if wm.Name != name {
		changes = append(changes, idp.ChangeGoogleName(name))
	}
	if wm.ClientID != clientID {
		changes = append(changes, idp.ChangeGoogleClientID(clientID))
	}
	if !reflect.DeepEqual(wm.Scopes, scopes) {
		changes = append(changes, idp.ChangeGoogleScopes(scopes))
	}

	opts := wm.Options.Changes(options)
	if !opts.IsZero() {
		changes = append(changes, idp.ChangeGoogleOptions(opts))
	}
	return changes, nil
}

type LDAPIDPWriteModel struct {
	eventstore.WriteModel

	ID                  string
	Name                string
	Host                string
	Port                string
	TLS                 bool
	BaseDN              string
	UserObjectClass     string
	UserUniqueAttribute string
	Admin               string
	Password            *crypto.CryptoValue
	idp.LDAPAttributes
	idp.Options

	State domain.IDPState
}

func (wm *LDAPIDPWriteModel) Reduce() error {
	for _, event := range wm.Events {
		switch e := event.(type) {
		case *idp.LDAPIDPAddedEvent:
			if wm.ID != e.ID {
				continue
			}
			wm.reduceAddedEvent(e)
		case *idp.LDAPIDPChangedEvent:
			if wm.ID != e.ID {
				continue
			}
			wm.reduceChangedEvent(e)
		case *idp.RemovedEvent:
			if wm.ID != e.ID {
				continue
			}
			wm.State = domain.IDPStateRemoved
		}
	}
	return wm.WriteModel.Reduce()
}

func (wm *LDAPIDPWriteModel) reduceAddedEvent(e *idp.LDAPIDPAddedEvent) {
	wm.Name = e.Name
	wm.Host = e.Host
	wm.Port = e.Port
	wm.TLS = e.TLS
	wm.BaseDN = e.BaseDN
	wm.UserObjectClass = e.UserObjectClass
	wm.UserUniqueAttribute = e.UserUniqueAttribute
	wm.Admin = e.Admin
	wm.Password = e.Password
	wm.LDAPAttributes = e.LDAPAttributes
	wm.Options = e.Options
	wm.State = domain.IDPStateActive
}

func (wm *LDAPIDPWriteModel) reduceChangedEvent(e *idp.LDAPIDPChangedEvent) {
	if e.Name != nil {
		wm.Name = *e.Name
	}
	if e.Name != nil {
		wm.Name = *e.Name
	}
	if e.Host != nil {
		wm.Host = *e.Host
	}
	if e.Port != nil {
		wm.Port = *e.Port
	}
	if e.TLS != nil {
		wm.TLS = *e.TLS
	}
	if e.BaseDN != nil {
		wm.BaseDN = *e.BaseDN
	}
	if e.UserObjectClass != nil {
		wm.UserObjectClass = *e.UserObjectClass
	}
	if e.UserUniqueAttribute != nil {
		wm.UserUniqueAttribute = *e.UserUniqueAttribute
	}
	if e.Admin != nil {
		wm.Admin = *e.Admin
	}
	if e.Password != nil {
		wm.Password = e.Password
	}
	wm.LDAPAttributes.ReduceChanges(e.LDAPAttributeChanges)
	wm.Options.ReduceChanges(e.OptionChanges)
}

func (wm *LDAPIDPWriteModel) NewChanges(
	name,
	host,
	port string,
	tls bool,
	baseDN,
	userObjectClass,
	userUniqueAttribute,
	admin string,
	password string,
	secretCrypto crypto.Crypto,
	attributes idp.LDAPAttributes,
	options idp.Options,
) ([]idp.LDAPIDPChanges, error) {
	changes := make([]idp.LDAPIDPChanges, 0)
	var cryptedPassword *crypto.CryptoValue
	var err error
	if password != "" {
		cryptedPassword, err = crypto.Crypt([]byte(password), secretCrypto)
		if err != nil {
			return nil, err
		}
		changes = append(changes, idp.ChangeLDAPPassword(cryptedPassword))
	}
	if wm.Name != name {
		changes = append(changes, idp.ChangeLDAPName(name))
	}
	if wm.Host != host {
		changes = append(changes, idp.ChangeLDAPHost(host))
	}
	if wm.Port != port {
		changes = append(changes, idp.ChangeLDAPPort(port))
	}
	if wm.TLS != tls {
		changes = append(changes, idp.ChangeLDAPTLS(tls))
	}
	if wm.BaseDN != baseDN {
		changes = append(changes, idp.ChangeLDAPBaseDN(baseDN))
	}
	if wm.UserObjectClass != userObjectClass {
		changes = append(changes, idp.ChangeLDAPUserObjectClass(userObjectClass))
	}
	if wm.UserUniqueAttribute != userUniqueAttribute {
		changes = append(changes, idp.ChangeLDAPUserUniqueAttribute(userUniqueAttribute))
	}
	if wm.Admin != admin {
		changes = append(changes, idp.ChangeLDAPAdmin(admin))
	}
	attrs := wm.LDAPAttributes.Changes(attributes)
	if !attrs.IsZero() {
		changes = append(changes, idp.ChangeLDAPAttributes(attrs))
	}
	opts := wm.Options.Changes(options)
	if !opts.IsZero() {
		changes = append(changes, idp.ChangeLDAPOptions(opts))
	}
	return changes, nil
}

type IDPRemoveWriteModel struct {
	eventstore.WriteModel

	ID    string
	State domain.IDPState
}

func (wm *IDPRemoveWriteModel) Reduce() error {
	for _, event := range wm.Events {
		switch e := event.(type) {
		case *idp.OAuthIDPAddedEvent:
<<<<<<< HEAD
			wm.reduceAdded(e.ID, e.Name)
		case *idp.OAuthIDPChangedEvent:
			wm.reduceChanged(e.ID, e.Name)
		case *idp.GitHubIDPAddedEvent:
			wm.reduceAdded(e.ID, e.Name)
		case *idp.GitHubIDPChangedEvent:
			wm.reduceChanged(e.ID, e.Name)
		case *idp.GitHubEnterpriseIDPAddedEvent:
			wm.reduceAdded(e.ID, e.Name)
		case *idp.GitHubEnterpriseIDPChangedEvent:
			wm.reduceChanged(e.ID, e.Name)
=======
			wm.reduceAdded(e.ID)
		case *idp.OIDCIDPAddedEvent:
			wm.reduceAdded(e.ID)
		case *idp.JWTIDPAddedEvent:
			wm.reduceAdded(e.ID)
>>>>>>> ed4983d3
		case *idp.GoogleIDPAddedEvent:
			wm.reduceAdded(e.ID)
		case *idp.LDAPIDPAddedEvent:
			wm.reduceAdded(e.ID)
		case *idp.RemovedEvent:
			wm.reduceRemoved(e.ID)
		case *idpconfig.IDPConfigAddedEvent:
			wm.reduceAdded(e.ConfigID)
		case *idpconfig.IDPConfigRemovedEvent:
			wm.reduceRemoved(e.ConfigID)
		}
	}
	return wm.WriteModel.Reduce()
}

func (wm *IDPRemoveWriteModel) reduceAdded(id string) {
	if wm.ID != id {
		return
	}
	wm.State = domain.IDPStateActive
}

func (wm *IDPRemoveWriteModel) reduceRemoved(id string) {
	if wm.ID != id {
		return
	}
	wm.State = domain.IDPStateRemoved
}<|MERGE_RESOLUTION|>--- conflicted
+++ resolved
@@ -122,20 +122,12 @@
 	return changes, nil
 }
 
-<<<<<<< HEAD
-type GitHubIDPWriteModel struct {
-	eventstore.WriteModel
-
-	ID           string
-	Name         string
-=======
 type OIDCIDPWriteModel struct {
 	eventstore.WriteModel
 
 	Name         string
 	ID           string
 	Issuer       string
->>>>>>> ed4983d3
 	ClientID     string
 	ClientSecret *crypto.CryptoValue
 	Scopes       []string
@@ -144,16 +136,6 @@
 	State domain.IDPState
 }
 
-<<<<<<< HEAD
-func (wm *GitHubIDPWriteModel) Reduce() error {
-	for _, event := range wm.Events {
-		switch e := event.(type) {
-		case *idp.GitHubIDPAddedEvent:
-			wm.reduceAddedEvent(e)
-		case *idp.GitHubIDPChangedEvent:
-			wm.reduceChangedEvent(e)
-		case *idp.RemovedEvent:
-=======
 func (wm *OIDCIDPWriteModel) Reduce() error {
 	for _, event := range wm.Events {
 		switch e := event.(type) {
@@ -170,27 +152,12 @@
 		case *idpconfig.OIDCConfigChangedEvent:
 			wm.reduceOIDCConfigChangedEvent(e)
 		case *idpconfig.IDPConfigRemovedEvent:
->>>>>>> ed4983d3
 			wm.State = domain.IDPStateRemoved
 		}
 	}
 	return wm.WriteModel.Reduce()
 }
 
-<<<<<<< HEAD
-func (wm *GitHubIDPWriteModel) reduceAddedEvent(e *idp.GitHubIDPAddedEvent) {
-	wm.Name = e.Name
-	wm.ClientID = e.ClientID
-	wm.ClientSecret = e.ClientSecret
-	wm.Scopes = e.Scopes
-	wm.State = domain.IDPStateActive
-}
-
-func (wm *GitHubIDPWriteModel) reduceChangedEvent(e *idp.GitHubIDPChangedEvent) {
-	if e.Name != nil {
-		wm.Name = *e.Name
-	}
-=======
 func (wm *OIDCIDPWriteModel) reduceAddedEvent(e *idp.OIDCIDPAddedEvent) {
 	wm.Name = e.Name
 	wm.Issuer = e.Issuer
@@ -202,48 +169,34 @@
 }
 
 func (wm *OIDCIDPWriteModel) reduceChangedEvent(e *idp.OIDCIDPChangedEvent) {
->>>>>>> ed4983d3
 	if e.ClientID != nil {
 		wm.ClientID = *e.ClientID
 	}
 	if e.ClientSecret != nil {
 		wm.ClientSecret = e.ClientSecret
 	}
-<<<<<<< HEAD
-=======
 	if e.Name != nil {
 		wm.Name = *e.Name
 	}
 	if e.Issuer != nil {
 		wm.Issuer = *e.Issuer
 	}
->>>>>>> ed4983d3
 	if e.Scopes != nil {
 		wm.Scopes = e.Scopes
 	}
 	wm.Options.ReduceChanges(e.OptionChanges)
 }
 
-<<<<<<< HEAD
-func (wm *GitHubIDPWriteModel) NewChanges(
-	name,
-=======
 func (wm *OIDCIDPWriteModel) NewChanges(
 	name,
 	issuer,
->>>>>>> ed4983d3
 	clientID,
 	clientSecretString string,
 	secretCrypto crypto.Crypto,
 	scopes []string,
 	options idp.Options,
-<<<<<<< HEAD
-) ([]idp.OAuthIDPChanges, error) {
-	changes := make([]idp.OAuthIDPChanges, 0)
-=======
 ) ([]idp.OIDCIDPChanges, error) {
 	changes := make([]idp.OIDCIDPChanges, 0)
->>>>>>> ed4983d3
 	var clientSecret *crypto.CryptoValue
 	var err error
 	if clientSecretString != "" {
@@ -251,23 +204,6 @@
 		if err != nil {
 			return nil, err
 		}
-<<<<<<< HEAD
-		changes = append(changes, idp.ChangeOAuthClientSecret(clientSecret))
-	}
-	if wm.Name != name {
-		changes = append(changes, idp.ChangeOAuthName(name))
-	}
-	if wm.ClientID != clientID {
-		changes = append(changes, idp.ChangeOAuthClientID(clientID))
-	}
-	if !reflect.DeepEqual(wm.Scopes, scopes) {
-		changes = append(changes, idp.ChangeOAuthScopes(scopes))
-	}
-
-	opts := wm.Options.Changes(options)
-	if !opts.IsZero() {
-		changes = append(changes, idp.ChangeOAuthOptions(opts))
-=======
 		changes = append(changes, idp.ChangeOIDCClientSecret(clientSecret))
 	}
 	if wm.ClientID != clientID {
@@ -285,24 +221,10 @@
 	opts := wm.Options.Changes(options)
 	if !opts.IsZero() {
 		changes = append(changes, idp.ChangeOIDCOptions(opts))
->>>>>>> ed4983d3
 	}
 	return changes, nil
 }
 
-<<<<<<< HEAD
-type GitHubEnterpriseIDPWriteModel struct {
-	eventstore.WriteModel
-
-	ID                    string
-	Name                  string
-	ClientID              string
-	ClientSecret          *crypto.CryptoValue
-	AuthorizationEndpoint string
-	TokenEndpoint         string
-	UserEndpoint          string
-	Scopes                []string
-=======
 // reduceIDPConfigAddedEvent handles old idpConfig events
 func (wm *OIDCIDPWriteModel) reduceIDPConfigAddedEvent(e *idpconfig.IDPConfigAddedEvent) {
 	wm.Name = e.Name
@@ -353,22 +275,11 @@
 	JWTEndpoint  string
 	KeysEndpoint string
 	HeaderName   string
->>>>>>> ed4983d3
 	idp.Options
 
 	State domain.IDPState
 }
 
-<<<<<<< HEAD
-func (wm *GitHubEnterpriseIDPWriteModel) Reduce() error {
-	for _, event := range wm.Events {
-		switch e := event.(type) {
-		case *idp.GitHubEnterpriseIDPAddedEvent:
-			wm.reduceAddedEvent(e)
-		case *idp.GitHubEnterpriseIDPChangedEvent:
-			wm.reduceChangedEvent(e)
-		case *idp.RemovedEvent:
-=======
 func (wm *JWTIDPWriteModel) Reduce() error {
 	for _, event := range wm.Events {
 		switch e := event.(type) {
@@ -385,14 +296,229 @@
 		case *idpconfig.JWTConfigChangedEvent:
 			wm.reduceJWTConfigChangedEvent(e)
 		case *idpconfig.IDPConfigRemovedEvent:
->>>>>>> ed4983d3
 			wm.State = domain.IDPStateRemoved
 		}
 	}
 	return wm.WriteModel.Reduce()
 }
 
-<<<<<<< HEAD
+func (wm *JWTIDPWriteModel) reduceAddedEvent(e *idp.JWTIDPAddedEvent) {
+	wm.Name = e.Name
+	wm.Issuer = e.Issuer
+	wm.JWTEndpoint = e.JWTEndpoint
+	wm.KeysEndpoint = e.KeysEndpoint
+	wm.HeaderName = e.HeaderName
+	wm.Options = e.Options
+	wm.State = domain.IDPStateActive
+}
+
+func (wm *JWTIDPWriteModel) reduceChangedEvent(e *idp.JWTIDPChangedEvent) {
+	if e.Name != nil {
+		wm.Name = *e.Name
+	}
+	if e.Issuer != nil {
+		wm.Issuer = *e.Issuer
+	}
+	if e.JWTEndpoint != nil {
+		wm.JWTEndpoint = *e.JWTEndpoint
+	}
+	if e.KeysEndpoint != nil {
+		wm.KeysEndpoint = *e.KeysEndpoint
+	}
+	if e.HeaderName != nil {
+		wm.HeaderName = *e.HeaderName
+	}
+	wm.Options.ReduceChanges(e.OptionChanges)
+}
+
+func (wm *JWTIDPWriteModel) NewChanges(
+	name,
+	issuer,
+	jwtEndpoint,
+	keysEndpoint,
+	headerName string,
+	options idp.Options,
+) ([]idp.JWTIDPChanges, error) {
+	changes := make([]idp.JWTIDPChanges, 0)
+	if wm.Name != name {
+		changes = append(changes, idp.ChangeJWTName(name))
+	}
+	if wm.Issuer != issuer {
+		changes = append(changes, idp.ChangeJWTIssuer(issuer))
+	}
+	if wm.JWTEndpoint != jwtEndpoint {
+		changes = append(changes, idp.ChangeJWTEndpoint(jwtEndpoint))
+	}
+	if wm.KeysEndpoint != keysEndpoint {
+		changes = append(changes, idp.ChangeJWTKeysEndpoint(keysEndpoint))
+	}
+	if wm.HeaderName != headerName {
+		changes = append(changes, idp.ChangeJWTHeaderName(headerName))
+	}
+	opts := wm.Options.Changes(options)
+	if !opts.IsZero() {
+		changes = append(changes, idp.ChangeJWTOptions(opts))
+	}
+	return changes, nil
+}
+
+// reduceIDPConfigAddedEvent handles old idpConfig events
+func (wm *JWTIDPWriteModel) reduceIDPConfigAddedEvent(e *idpconfig.IDPConfigAddedEvent) {
+	wm.Name = e.Name
+	wm.Options.IsAutoCreation = e.AutoRegister
+	wm.State = domain.IDPStateActive
+}
+
+// reduceIDPConfigChangedEvent handles old idpConfig changes
+func (wm *JWTIDPWriteModel) reduceIDPConfigChangedEvent(e *idpconfig.IDPConfigChangedEvent) {
+	if e.Name != nil {
+		wm.Name = *e.Name
+	}
+	if e.AutoRegister != nil {
+		wm.Options.IsAutoCreation = *e.AutoRegister
+	}
+}
+
+// reduceJWTConfigAddedEvent handles old JWT idpConfig events
+func (wm *JWTIDPWriteModel) reduceJWTConfigAddedEvent(e *idpconfig.JWTConfigAddedEvent) {
+	wm.Issuer = e.Issuer
+	wm.JWTEndpoint = e.JWTEndpoint
+	wm.KeysEndpoint = e.KeysEndpoint
+	wm.HeaderName = e.HeaderName
+}
+
+// reduceJWTConfigChangedEvent handles old JWT idpConfig changes
+func (wm *JWTIDPWriteModel) reduceJWTConfigChangedEvent(e *idpconfig.JWTConfigChangedEvent) {
+	if e.Issuer != nil {
+		wm.Issuer = *e.Issuer
+	}
+	if e.JWTEndpoint != nil {
+		wm.JWTEndpoint = *e.JWTEndpoint
+	}
+	if e.KeysEndpoint != nil {
+		wm.KeysEndpoint = *e.KeysEndpoint
+	}
+	if e.HeaderName != nil {
+		wm.HeaderName = *e.HeaderName
+	}
+}
+
+type GitHubIDPWriteModel struct {
+	eventstore.WriteModel
+
+	ID           string
+	Name         string
+	ClientID     string
+	ClientSecret *crypto.CryptoValue
+	Scopes       []string
+	idp.Options
+
+	State domain.IDPState
+}
+
+func (wm *GitHubIDPWriteModel) Reduce() error {
+	for _, event := range wm.Events {
+		switch e := event.(type) {
+		case *idp.GitHubIDPAddedEvent:
+			wm.reduceAddedEvent(e)
+		case *idp.GitHubIDPChangedEvent:
+			wm.reduceChangedEvent(e)
+		case *idp.RemovedEvent:
+			wm.State = domain.IDPStateRemoved
+		}
+	}
+	return wm.WriteModel.Reduce()
+}
+
+func (wm *GitHubIDPWriteModel) reduceAddedEvent(e *idp.GitHubIDPAddedEvent) {
+	wm.Name = e.Name
+	wm.ClientID = e.ClientID
+	wm.ClientSecret = e.ClientSecret
+	wm.Scopes = e.Scopes
+	wm.State = domain.IDPStateActive
+}
+
+func (wm *GitHubIDPWriteModel) reduceChangedEvent(e *idp.GitHubIDPChangedEvent) {
+	if e.Name != nil {
+		wm.Name = *e.Name
+	}
+	if e.ClientID != nil {
+		wm.ClientID = *e.ClientID
+	}
+	if e.ClientSecret != nil {
+		wm.ClientSecret = e.ClientSecret
+	}
+	if e.Scopes != nil {
+		wm.Scopes = e.Scopes
+	}
+	wm.Options.ReduceChanges(e.OptionChanges)
+}
+
+func (wm *GitHubIDPWriteModel) NewChanges(
+	name,
+	clientID,
+	clientSecretString string,
+	secretCrypto crypto.Crypto,
+	scopes []string,
+	options idp.Options,
+) ([]idp.OAuthIDPChanges, error) {
+	changes := make([]idp.OAuthIDPChanges, 0)
+	var clientSecret *crypto.CryptoValue
+	var err error
+	if clientSecretString != "" {
+		clientSecret, err = crypto.Crypt([]byte(clientSecretString), secretCrypto)
+		if err != nil {
+			return nil, err
+		}
+		changes = append(changes, idp.ChangeOAuthClientSecret(clientSecret))
+	}
+	if wm.Name != name {
+		changes = append(changes, idp.ChangeOAuthName(name))
+	}
+	if wm.ClientID != clientID {
+		changes = append(changes, idp.ChangeOAuthClientID(clientID))
+	}
+	if !reflect.DeepEqual(wm.Scopes, scopes) {
+		changes = append(changes, idp.ChangeOAuthScopes(scopes))
+	}
+
+	opts := wm.Options.Changes(options)
+	if !opts.IsZero() {
+		changes = append(changes, idp.ChangeOAuthOptions(opts))
+	}
+	return changes, nil
+}
+
+type GitHubEnterpriseIDPWriteModel struct {
+	eventstore.WriteModel
+
+	ID                    string
+	Name                  string
+	ClientID              string
+	ClientSecret          *crypto.CryptoValue
+	AuthorizationEndpoint string
+	TokenEndpoint         string
+	UserEndpoint          string
+	Scopes                []string
+	idp.Options
+
+	State domain.IDPState
+}
+
+func (wm *GitHubEnterpriseIDPWriteModel) Reduce() error {
+	for _, event := range wm.Events {
+		switch e := event.(type) {
+		case *idp.GitHubEnterpriseIDPAddedEvent:
+			wm.reduceAddedEvent(e)
+		case *idp.GitHubEnterpriseIDPChangedEvent:
+			wm.reduceChangedEvent(e)
+		case *idp.RemovedEvent:
+			wm.State = domain.IDPStateRemoved
+		}
+	}
+	return wm.WriteModel.Reduce()
+}
+
 func (wm *GitHubEnterpriseIDPWriteModel) reduceAddedEvent(e *idp.GitHubEnterpriseIDPAddedEvent) {
 	wm.Name = e.Name
 	wm.ClientID = e.ClientID
@@ -425,38 +551,10 @@
 	}
 	if e.Scopes != nil {
 		wm.Scopes = e.Scopes
-=======
-func (wm *JWTIDPWriteModel) reduceAddedEvent(e *idp.JWTIDPAddedEvent) {
-	wm.Name = e.Name
-	wm.Issuer = e.Issuer
-	wm.JWTEndpoint = e.JWTEndpoint
-	wm.KeysEndpoint = e.KeysEndpoint
-	wm.HeaderName = e.HeaderName
-	wm.Options = e.Options
-	wm.State = domain.IDPStateActive
-}
-
-func (wm *JWTIDPWriteModel) reduceChangedEvent(e *idp.JWTIDPChangedEvent) {
-	if e.Name != nil {
-		wm.Name = *e.Name
-	}
-	if e.Issuer != nil {
-		wm.Issuer = *e.Issuer
-	}
-	if e.JWTEndpoint != nil {
-		wm.JWTEndpoint = *e.JWTEndpoint
-	}
-	if e.KeysEndpoint != nil {
-		wm.KeysEndpoint = *e.KeysEndpoint
-	}
-	if e.HeaderName != nil {
-		wm.HeaderName = *e.HeaderName
->>>>>>> ed4983d3
 	}
 	wm.Options.ReduceChanges(e.OptionChanges)
 }
 
-<<<<<<< HEAD
 func (wm *GitHubEnterpriseIDPWriteModel) NewChanges(
 	name,
 	clientID string,
@@ -499,83 +597,10 @@
 	opts := wm.Options.Changes(options)
 	if !opts.IsZero() {
 		changes = append(changes, idp.ChangeOAuthOptions(opts))
-=======
-func (wm *JWTIDPWriteModel) NewChanges(
-	name,
-	issuer,
-	jwtEndpoint,
-	keysEndpoint,
-	headerName string,
-	options idp.Options,
-) ([]idp.JWTIDPChanges, error) {
-	changes := make([]idp.JWTIDPChanges, 0)
-	if wm.Name != name {
-		changes = append(changes, idp.ChangeJWTName(name))
-	}
-	if wm.Issuer != issuer {
-		changes = append(changes, idp.ChangeJWTIssuer(issuer))
-	}
-	if wm.JWTEndpoint != jwtEndpoint {
-		changes = append(changes, idp.ChangeJWTEndpoint(jwtEndpoint))
-	}
-	if wm.KeysEndpoint != keysEndpoint {
-		changes = append(changes, idp.ChangeJWTKeysEndpoint(keysEndpoint))
-	}
-	if wm.HeaderName != headerName {
-		changes = append(changes, idp.ChangeJWTHeaderName(headerName))
-	}
-	opts := wm.Options.Changes(options)
-	if !opts.IsZero() {
-		changes = append(changes, idp.ChangeJWTOptions(opts))
->>>>>>> ed4983d3
 	}
 	return changes, nil
 }
 
-<<<<<<< HEAD
-=======
-// reduceIDPConfigAddedEvent handles old idpConfig events
-func (wm *JWTIDPWriteModel) reduceIDPConfigAddedEvent(e *idpconfig.IDPConfigAddedEvent) {
-	wm.Name = e.Name
-	wm.Options.IsAutoCreation = e.AutoRegister
-	wm.State = domain.IDPStateActive
-}
-
-// reduceIDPConfigChangedEvent handles old idpConfig changes
-func (wm *JWTIDPWriteModel) reduceIDPConfigChangedEvent(e *idpconfig.IDPConfigChangedEvent) {
-	if e.Name != nil {
-		wm.Name = *e.Name
-	}
-	if e.AutoRegister != nil {
-		wm.Options.IsAutoCreation = *e.AutoRegister
-	}
-}
-
-// reduceJWTConfigAddedEvent handles old JWT idpConfig events
-func (wm *JWTIDPWriteModel) reduceJWTConfigAddedEvent(e *idpconfig.JWTConfigAddedEvent) {
-	wm.Issuer = e.Issuer
-	wm.JWTEndpoint = e.JWTEndpoint
-	wm.KeysEndpoint = e.KeysEndpoint
-	wm.HeaderName = e.HeaderName
-}
-
-// reduceJWTConfigChangedEvent handles old JWT idpConfig changes
-func (wm *JWTIDPWriteModel) reduceJWTConfigChangedEvent(e *idpconfig.JWTConfigChangedEvent) {
-	if e.Issuer != nil {
-		wm.Issuer = *e.Issuer
-	}
-	if e.JWTEndpoint != nil {
-		wm.JWTEndpoint = *e.JWTEndpoint
-	}
-	if e.KeysEndpoint != nil {
-		wm.KeysEndpoint = *e.KeysEndpoint
-	}
-	if e.HeaderName != nil {
-		wm.HeaderName = *e.HeaderName
-	}
-}
-
->>>>>>> ed4983d3
 type GoogleIDPWriteModel struct {
 	eventstore.WriteModel
 
@@ -825,25 +850,15 @@
 	for _, event := range wm.Events {
 		switch e := event.(type) {
 		case *idp.OAuthIDPAddedEvent:
-<<<<<<< HEAD
-			wm.reduceAdded(e.ID, e.Name)
-		case *idp.OAuthIDPChangedEvent:
-			wm.reduceChanged(e.ID, e.Name)
-		case *idp.GitHubIDPAddedEvent:
-			wm.reduceAdded(e.ID, e.Name)
-		case *idp.GitHubIDPChangedEvent:
-			wm.reduceChanged(e.ID, e.Name)
-		case *idp.GitHubEnterpriseIDPAddedEvent:
-			wm.reduceAdded(e.ID, e.Name)
-		case *idp.GitHubEnterpriseIDPChangedEvent:
-			wm.reduceChanged(e.ID, e.Name)
-=======
 			wm.reduceAdded(e.ID)
 		case *idp.OIDCIDPAddedEvent:
 			wm.reduceAdded(e.ID)
 		case *idp.JWTIDPAddedEvent:
 			wm.reduceAdded(e.ID)
->>>>>>> ed4983d3
+		case *idp.GitHubIDPAddedEvent:
+			wm.reduceAdded(e.ID)
+		case *idp.GitHubEnterpriseIDPAddedEvent:
+			wm.reduceAdded(e.ID)
 		case *idp.GoogleIDPAddedEvent:
 			wm.reduceAdded(e.ID)
 		case *idp.LDAPIDPAddedEvent:
