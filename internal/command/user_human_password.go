--- conflicted
+++ resolved
@@ -119,15 +119,6 @@
 	if err != nil {
 		return nil, err
 	}
-<<<<<<< HEAD
-=======
-	if wm.EncodedHash == "" {
-		return nil, zerrors.ThrowPreconditionFailed(nil, "COMMAND-Fds3s", "Errors.User.Password.Empty")
-	}
-	if err = c.canUpdatePassword(ctx, newPassword, wm); err != nil {
-		return nil, err
-	}
->>>>>>> 1adfca9d
 
 	newPasswordHash, err := c.verifyAndUpdatePassword(ctx, wm.EncodedHash, oldPassword, newPassword)
 	if err != nil {
@@ -140,7 +131,7 @@
 // returns the hash of the new password if so
 func (c *Commands) verifyAndUpdatePassword(ctx context.Context, encodedHash, oldPassword, newPassword string) (string, error) {
 	if encodedHash == "" {
-		return "", caos_errs.ThrowPreconditionFailed(nil, "COMMAND-Fds3s", "Errors.User.Password.NotSet")
+		return "", zerrors.ThrowPreconditionFailed(nil, "COMMAND-Fds3s", "Errors.User.Password.NotSet")
 	}
 
 	_, spanPasswap := tracing.NewNamedSpan(ctx, "passwap.Verify")
@@ -154,19 +145,11 @@
 	ctx, span := tracing.NewSpan(ctx)
 	defer func() { span.EndWithError(err) }()
 
-<<<<<<< HEAD
 	if !isUserStateExists(state) {
-		return caos_errs.ThrowNotFound(nil, "COMMAND-G8dh3", "Errors.User.Password.NotFound")
+		return zerrors.ThrowNotFound(nil, "COMMAND-G8dh3", "Errors.User.Password.NotFound")
 	}
 	if state == domain.UserStateInitial {
-		return caos_errs.ThrowPreconditionFailed(nil, "COMMAND-M9dse", "Errors.User.NotInitialised")
-=======
-	if wm.UserState == domain.UserStateUnspecified || wm.UserState == domain.UserStateDeleted {
-		return zerrors.ThrowNotFound(nil, "COMMAND-G8dh3", "Errors.User.Password.NotFound")
-	}
-	if wm.UserState == domain.UserStateInitial {
 		return zerrors.ThrowPreconditionFailed(nil, "COMMAND-M9dse", "Errors.User.NotInitialised")
->>>>>>> 1adfca9d
 	}
 	policy, err := c.getOrgPasswordComplexityPolicy(ctx, resourceOwner)
 	if err != nil {
@@ -189,13 +172,8 @@
 	if err != nil {
 		return nil, err
 	}
-<<<<<<< HEAD
 	if !isUserStateExists(existingHuman.UserState) {
-		return nil, caos_errs.ThrowPreconditionFailed(nil, "COMMAND-Hj9ds", "Errors.User.NotFound")
-=======
-	if existingHuman.UserState == domain.UserStateUnspecified || existingHuman.UserState == domain.UserStateDeleted {
 		return nil, zerrors.ThrowPreconditionFailed(nil, "COMMAND-Hj9ds", "Errors.User.NotFound")
->>>>>>> 1adfca9d
 	}
 	if existingHuman.UserState == domain.UserStateInitial {
 		return nil, zerrors.ThrowPreconditionFailed(nil, "COMMAND-2M9sd", "Errors.User.NotInitialised")
@@ -276,14 +254,9 @@
 	if err != nil {
 		return err
 	}
-<<<<<<< HEAD
 
 	if !isUserStateExists(wm.UserState) {
-		return caos_errs.ThrowPreconditionFailed(nil, "COMMAND-3n77z", "Errors.User.NotFound")
-=======
-	if wm.UserState == domain.UserStateUnspecified || wm.UserState == domain.UserStateDeleted {
 		return zerrors.ThrowPreconditionFailed(nil, "COMMAND-3n77z", "Errors.User.NotFound")
->>>>>>> 1adfca9d
 	}
 	if wm.UserState == domain.UserStateLocked {
 		return zerrors.ThrowPreconditionFailed(nil, "COMMAND-JLK35", "Errors.User.Locked")
