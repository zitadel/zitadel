package command

import (
	"context"

	"github.com/zitadel/zitadel/internal/api/authz"
	"github.com/zitadel/zitadel/internal/command/preparation"
	"github.com/zitadel/zitadel/internal/domain"
	"github.com/zitadel/zitadel/internal/eventstore"
	"github.com/zitadel/zitadel/internal/feature"
	"github.com/zitadel/zitadel/internal/repository/feature/feature_v2"
	"github.com/zitadel/zitadel/internal/zerrors"
)

type InstanceFeatures struct {
<<<<<<< HEAD
	LoginDefaultOrg                 *bool
	TriggerIntrospectionProjections *bool
	LegacyIntrospection             *bool
	UserSchema                      *bool
	TokenExchange                   *bool
	ImprovedPerformance             []feature.ImprovedPerformanceType
	WebKey                          *bool
	DebugOIDCParentError            *bool
	OIDCSingleV1SessionTermination  *bool
	DisableUserTokenEvent           *bool
	EnableBackChannelLogout         *bool
	LoginV2                         *feature.LoginV2
	PermissionCheckV2               *bool
	ConsoleUseV2UserApi             *bool
=======
	LoginDefaultOrg                *bool
	UserSchema                     *bool
	TokenExchange                  *bool
	ImprovedPerformance            []feature.ImprovedPerformanceType
	DebugOIDCParentError           *bool
	OIDCSingleV1SessionTermination *bool
	DisableUserTokenEvent          *bool
	EnableBackChannelLogout        *bool
	LoginV2                        *feature.LoginV2
	PermissionCheckV2              *bool
	ConsoleUseV2UserApi            *bool
>>>>>>> 9ebf2316
}

func (m *InstanceFeatures) isEmpty() bool {
	return m.LoginDefaultOrg == nil &&
		m.UserSchema == nil &&
		m.TokenExchange == nil &&
		// nil check to allow unset improvements
		m.ImprovedPerformance == nil &&
		m.DebugOIDCParentError == nil &&
		m.OIDCSingleV1SessionTermination == nil &&
		m.DisableUserTokenEvent == nil &&
		m.EnableBackChannelLogout == nil &&
		m.LoginV2 == nil &&
		m.PermissionCheckV2 == nil && m.ConsoleUseV2UserApi == nil
}

func (c *Commands) SetInstanceFeatures(ctx context.Context, f *InstanceFeatures) (*domain.ObjectDetails, error) {
	if f.isEmpty() {
		return nil, zerrors.ThrowInvalidArgument(nil, "COMMAND-Vigh1", "Errors.NoChangesFound")
	}
	wm := NewInstanceFeaturesWriteModel(authz.GetInstance(ctx).InstanceID())
	if err := c.eventstore.FilterToQueryReducer(ctx, wm); err != nil {
		return nil, err
	}
	commands := wm.setCommands(ctx, f)
	if len(commands) == 0 {
		return writeModelToObjectDetails(wm.WriteModel), nil
	}
	events, err := c.eventstore.Push(ctx, commands...)
	if err != nil {
		return nil, err
	}
	return pushedEventsToObjectDetails(events), nil
}

func prepareSetFeatures(instanceID string, f *InstanceFeatures) preparation.Validation {
	return func() (preparation.CreateCommands, error) {
		return func(ctx context.Context, _ preparation.FilterToQueryReducer) ([]eventstore.Command, error) {
			wm := NewInstanceFeaturesWriteModel(instanceID)
			return wm.setCommands(ctx, f), nil
		}, nil
	}
}

func (c *Commands) ResetInstanceFeatures(ctx context.Context) (*domain.ObjectDetails, error) {
	instanceID := authz.GetInstance(ctx).InstanceID()
	wm := NewInstanceFeaturesWriteModel(instanceID)
	if err := c.eventstore.FilterToQueryReducer(ctx, wm); err != nil {
		return nil, err
	}
	if wm.isEmpty() {
		return writeModelToObjectDetails(wm.WriteModel), nil
	}
	aggregate := feature_v2.NewAggregate(instanceID, instanceID)
	events, err := c.eventstore.Push(ctx, feature_v2.NewResetEvent(ctx, aggregate, feature_v2.InstanceResetEventType))
	if err != nil {
		return nil, err
	}
	return pushedEventsToObjectDetails(events), nil
}<|MERGE_RESOLUTION|>--- conflicted
+++ resolved
@@ -13,22 +13,6 @@
 )
 
 type InstanceFeatures struct {
-<<<<<<< HEAD
-	LoginDefaultOrg                 *bool
-	TriggerIntrospectionProjections *bool
-	LegacyIntrospection             *bool
-	UserSchema                      *bool
-	TokenExchange                   *bool
-	ImprovedPerformance             []feature.ImprovedPerformanceType
-	WebKey                          *bool
-	DebugOIDCParentError            *bool
-	OIDCSingleV1SessionTermination  *bool
-	DisableUserTokenEvent           *bool
-	EnableBackChannelLogout         *bool
-	LoginV2                         *feature.LoginV2
-	PermissionCheckV2               *bool
-	ConsoleUseV2UserApi             *bool
-=======
 	LoginDefaultOrg                *bool
 	UserSchema                     *bool
 	TokenExchange                  *bool
@@ -40,7 +24,6 @@
 	LoginV2                        *feature.LoginV2
 	PermissionCheckV2              *bool
 	ConsoleUseV2UserApi            *bool
->>>>>>> 9ebf2316
 }
 
 func (m *InstanceFeatures) isEmpty() bool {
