package command

import (
	"context"

	"github.com/zitadel/zitadel/internal/api/authz"
	"github.com/zitadel/zitadel/internal/command/preparation"
	"github.com/zitadel/zitadel/internal/domain"
	"github.com/zitadel/zitadel/internal/eventstore"
	"github.com/zitadel/zitadel/internal/repository/feature/feature_v2"
	"github.com/zitadel/zitadel/internal/zerrors"
)

type InstanceFeatures struct {
	LoginDefaultOrg                 *bool
	TriggerIntrospectionProjections *bool
	LegacyIntrospection             *bool
<<<<<<< HEAD
	TokenExchange                   *bool
=======
	UserSchema                      *bool
>>>>>>> 1db10a42
}

func (m *InstanceFeatures) isEmpty() bool {
	return m.LoginDefaultOrg == nil &&
		m.TriggerIntrospectionProjections == nil &&
		m.LegacyIntrospection == nil &&
<<<<<<< HEAD
		m.TokenExchange == nil
=======
		m.UserSchema == nil
>>>>>>> 1db10a42
}

func (c *Commands) SetInstanceFeatures(ctx context.Context, f *InstanceFeatures) (*domain.ObjectDetails, error) {
	if f.isEmpty() {
		return nil, zerrors.ThrowInvalidArgument(nil, "COMMAND-Vigh1", "Errors.NoChangesFound")
	}
	wm := NewInstanceFeaturesWriteModel(authz.GetInstance(ctx).InstanceID())
	if err := c.eventstore.FilterToQueryReducer(ctx, wm); err != nil {
		return nil, err
	}
	cmds := wm.setCommands(ctx, f)
	if len(cmds) == 0 {
		return writeModelToObjectDetails(wm.WriteModel), nil
	}
	events, err := c.eventstore.Push(ctx, cmds...)
	if err != nil {
		return nil, err
	}
	return pushedEventsToObjectDetails(events), nil
}

func prepareSetFeatures(instanceID string, f *InstanceFeatures) preparation.Validation {
	return func() (preparation.CreateCommands, error) {
		return func(ctx context.Context, _ preparation.FilterToQueryReducer) ([]eventstore.Command, error) {
			wm := NewInstanceFeaturesWriteModel(instanceID)
			return wm.setCommands(ctx, f), nil
		}, nil
	}
}

func (c *Commands) ResetInstanceFeatures(ctx context.Context) (*domain.ObjectDetails, error) {
	instanceID := authz.GetInstance(ctx).InstanceID()
	wm := NewInstanceFeaturesWriteModel(instanceID)
	if err := c.eventstore.FilterToQueryReducer(ctx, wm); err != nil {
		return nil, err
	}
	if wm.isEmpty() {
		return writeModelToObjectDetails(wm.WriteModel), nil
	}
	aggregate := feature_v2.NewAggregate(instanceID, instanceID)
	events, err := c.eventstore.Push(ctx, feature_v2.NewResetEvent(ctx, aggregate, feature_v2.InstanceResetEventType))
	if err != nil {
		return nil, err
	}
	return pushedEventsToObjectDetails(events), nil
}<|MERGE_RESOLUTION|>--- conflicted
+++ resolved
@@ -15,22 +15,16 @@
 	LoginDefaultOrg                 *bool
 	TriggerIntrospectionProjections *bool
 	LegacyIntrospection             *bool
-<<<<<<< HEAD
+	UserSchema                      *bool
 	TokenExchange                   *bool
-=======
-	UserSchema                      *bool
->>>>>>> 1db10a42
 }
 
 func (m *InstanceFeatures) isEmpty() bool {
 	return m.LoginDefaultOrg == nil &&
 		m.TriggerIntrospectionProjections == nil &&
 		m.LegacyIntrospection == nil &&
-<<<<<<< HEAD
+		m.UserSchema == nil &&
 		m.TokenExchange == nil
-=======
-		m.UserSchema == nil
->>>>>>> 1db10a42
 }
 
 func (c *Commands) SetInstanceFeatures(ctx context.Context, f *InstanceFeatures) (*domain.ObjectDetails, error) {
