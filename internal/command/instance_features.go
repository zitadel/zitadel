package command

import (
	"context"

	"github.com/muhlemmer/gu"

	"github.com/zitadel/zitadel/internal/api/authz"
	"github.com/zitadel/zitadel/internal/command/preparation"
	"github.com/zitadel/zitadel/internal/crypto"
	"github.com/zitadel/zitadel/internal/domain"
	"github.com/zitadel/zitadel/internal/eventstore"
	"github.com/zitadel/zitadel/internal/feature"
	"github.com/zitadel/zitadel/internal/repository/feature/feature_v2"
	"github.com/zitadel/zitadel/internal/zerrors"
)

type InstanceFeatures struct {
	LoginDefaultOrg                 *bool
	TriggerIntrospectionProjections *bool
	LegacyIntrospection             *bool
	UserSchema                      *bool
	TokenExchange                   *bool
	Actions                         *bool
	ImprovedPerformance             []feature.ImprovedPerformanceType
<<<<<<< HEAD
	DebugOIDCParentError            *bool
=======
	WebKey                          *bool
>>>>>>> 0af37d45
}

func (m *InstanceFeatures) isEmpty() bool {
	return m.LoginDefaultOrg == nil &&
		m.TriggerIntrospectionProjections == nil &&
		m.LegacyIntrospection == nil &&
		m.UserSchema == nil &&
		m.TokenExchange == nil &&
		m.Actions == nil &&
		// nil check to allow unset improvements
		m.ImprovedPerformance == nil &&
<<<<<<< HEAD
		m.DebugOIDCParentError == nil
=======
		m.WebKey == nil
>>>>>>> 0af37d45
}

func (c *Commands) SetInstanceFeatures(ctx context.Context, f *InstanceFeatures) (*domain.ObjectDetails, error) {
	if f.isEmpty() {
		return nil, zerrors.ThrowInvalidArgument(nil, "COMMAND-Vigh1", "Errors.NoChangesFound")
	}
	wm := NewInstanceFeaturesWriteModel(authz.GetInstance(ctx).InstanceID())
	if err := c.eventstore.FilterToQueryReducer(ctx, wm); err != nil {
		return nil, err
	}
	if err := c.setupWebKeyFeature(ctx, wm, f); err != nil {
		return nil, err
	}
	commands := wm.setCommands(ctx, f)
	if len(commands) == 0 {
		return writeModelToObjectDetails(wm.WriteModel), nil
	}
	events, err := c.eventstore.Push(ctx, commands...)
	if err != nil {
		return nil, err
	}
	return pushedEventsToObjectDetails(events), nil
}

func prepareSetFeatures(instanceID string, f *InstanceFeatures) preparation.Validation {
	return func() (preparation.CreateCommands, error) {
		return func(ctx context.Context, _ preparation.FilterToQueryReducer) ([]eventstore.Command, error) {
			wm := NewInstanceFeaturesWriteModel(instanceID)
			return wm.setCommands(ctx, f), nil
		}, nil
	}
}

// setupWebKeyFeature generates the initial web keys for the instance,
// if the feature is enabled in the request and the feature wasn't enabled already in the writeModel.
// [Commands.GenerateInitialWebKeys] checks if keys already exist and does nothing if that's the case.
// The default config of a RSA key with 2048 and the SHA256 hasher is assumed.
// Users can customize this after using the webkey/v3 API.
func (c *Commands) setupWebKeyFeature(ctx context.Context, wm *InstanceFeaturesWriteModel, f *InstanceFeatures) error {
	if !gu.Value(f.WebKey) || gu.Value(wm.WebKey) {
		return nil
	}
	return c.GenerateInitialWebKeys(ctx, &crypto.WebKeyRSAConfig{
		Bits:   crypto.RSABits2048,
		Hasher: crypto.RSAHasherSHA256,
	})
}

func (c *Commands) ResetInstanceFeatures(ctx context.Context) (*domain.ObjectDetails, error) {
	instanceID := authz.GetInstance(ctx).InstanceID()
	wm := NewInstanceFeaturesWriteModel(instanceID)
	if err := c.eventstore.FilterToQueryReducer(ctx, wm); err != nil {
		return nil, err
	}
	if wm.isEmpty() {
		return writeModelToObjectDetails(wm.WriteModel), nil
	}
	aggregate := feature_v2.NewAggregate(instanceID, instanceID)
	events, err := c.eventstore.Push(ctx, feature_v2.NewResetEvent(ctx, aggregate, feature_v2.InstanceResetEventType))
	if err != nil {
		return nil, err
	}
	return pushedEventsToObjectDetails(events), nil
}<|MERGE_RESOLUTION|>--- conflicted
+++ resolved
@@ -23,11 +23,8 @@
 	TokenExchange                   *bool
 	Actions                         *bool
 	ImprovedPerformance             []feature.ImprovedPerformanceType
-<<<<<<< HEAD
+	WebKey                          *bool
 	DebugOIDCParentError            *bool
-=======
-	WebKey                          *bool
->>>>>>> 0af37d45
 }
 
 func (m *InstanceFeatures) isEmpty() bool {
@@ -39,11 +36,8 @@
 		m.Actions == nil &&
 		// nil check to allow unset improvements
 		m.ImprovedPerformance == nil &&
-<<<<<<< HEAD
+		m.WebKey == nil &&
 		m.DebugOIDCParentError == nil
-=======
-		m.WebKey == nil
->>>>>>> 0af37d45
 }
 
 func (c *Commands) SetInstanceFeatures(ctx context.Context, f *InstanceFeatures) (*domain.ObjectDetails, error) {
