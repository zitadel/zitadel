--- conflicted
+++ resolved
@@ -47,7 +47,6 @@
 	return pushedEventsToObjectDetails(pushedEvents), nil
 }
 
-<<<<<<< HEAD
 func (c *Commands) AddInstanceGitHubProvider(ctx context.Context, provider GitHubProvider) (string, *domain.ObjectDetails, error) {
 	instanceAgg := instance.NewAggregate(authz.GetInstance(ctx).InstanceID())
 	id, err := c.idGenerator.Next()
@@ -116,8 +115,6 @@
 	return pushedEventsToObjectDetails(pushedEvents), nil
 }
 
-=======
->>>>>>> fd879cdb
 func (c *Commands) AddInstanceGoogleProvider(ctx context.Context, provider GoogleProvider) (string, *domain.ObjectDetails, error) {
 	instanceAgg := instance.NewAggregate(authz.GetInstance(ctx).InstanceID())
 	id, err := c.idGenerator.Next()
@@ -286,8 +283,6 @@
 				ctx,
 				&a.Aggregate,
 				id,
-<<<<<<< HEAD
-				writeModel.Name,
 				provider.Name,
 				provider.ClientID,
 				provider.ClientSecret,
@@ -470,8 +465,6 @@
 				ctx,
 				&a.Aggregate,
 				id,
-=======
->>>>>>> fd879cdb
 				provider.Name,
 				provider.ClientID,
 				provider.ClientSecret,
