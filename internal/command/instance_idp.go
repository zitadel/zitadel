package command

import (
	"bytes"
	"context"
	"crypto/rand"
	"crypto/x509"
	"crypto/x509/pkix"
	"encoding/pem"
	"math/big"
	"strconv"
	"strings"

	"github.com/zitadel/saml/pkg/provider/xml"

	"github.com/zitadel/zitadel/internal/api/authz"
	"github.com/zitadel/zitadel/internal/command/preparation"
	"github.com/zitadel/zitadel/internal/crypto"
	"github.com/zitadel/zitadel/internal/domain"
	caos_errs "github.com/zitadel/zitadel/internal/errors"
	"github.com/zitadel/zitadel/internal/eventstore"
	"github.com/zitadel/zitadel/internal/repository/instance"
)

func (c *Commands) AddInstanceGenericOAuthProvider(ctx context.Context, provider GenericOAuthProvider) (string, *domain.ObjectDetails, error) {
	instanceID := authz.GetInstance(ctx).InstanceID()
	instanceAgg := instance.NewAggregate(instanceID)
	id, err := c.idGenerator.Next()
	if err != nil {
		return "", nil, err
	}
	writeModel := NewOAuthInstanceIDPWriteModel(instanceID, id)
	cmds, err := preparation.PrepareCommands(ctx, c.eventstore.Filter, c.prepareAddInstanceOAuthProvider(instanceAgg, writeModel, provider))
	if err != nil {
		return "", nil, err
	}
	pushedEvents, err := c.eventstore.Push(ctx, cmds...)
	if err != nil {
		return "", nil, err
	}
	return id, pushedEventsToObjectDetails(pushedEvents), nil
}

func (c *Commands) UpdateInstanceGenericOAuthProvider(ctx context.Context, id string, provider GenericOAuthProvider) (*domain.ObjectDetails, error) {
	instanceID := authz.GetInstance(ctx).InstanceID()
	instanceAgg := instance.NewAggregate(instanceID)
	writeModel := NewOAuthInstanceIDPWriteModel(instanceID, id)
	cmds, err := preparation.PrepareCommands(ctx, c.eventstore.Filter, c.prepareUpdateInstanceOAuthProvider(instanceAgg, writeModel, provider))
	if err != nil {
		return nil, err
	}
	if len(cmds) == 0 {
		// no change, so return directly
		return &domain.ObjectDetails{
			Sequence:      writeModel.ProcessedSequence,
			EventDate:     writeModel.ChangeDate,
			ResourceOwner: writeModel.ResourceOwner,
		}, nil
	}
	pushedEvents, err := c.eventstore.Push(ctx, cmds...)
	if err != nil {
		return nil, err
	}
	return pushedEventsToObjectDetails(pushedEvents), nil
}

func (c *Commands) AddInstanceGenericOIDCProvider(ctx context.Context, provider GenericOIDCProvider) (string, *domain.ObjectDetails, error) {
	instanceID := authz.GetInstance(ctx).InstanceID()
	instanceAgg := instance.NewAggregate(instanceID)
	id, err := c.idGenerator.Next()
	if err != nil {
		return "", nil, err
	}
	writeModel := NewOIDCInstanceIDPWriteModel(instanceID, id)
	cmds, err := preparation.PrepareCommands(ctx, c.eventstore.Filter, c.prepareAddInstanceOIDCProvider(instanceAgg, writeModel, provider))
	if err != nil {
		return "", nil, err
	}
	pushedEvents, err := c.eventstore.Push(ctx, cmds...)
	if err != nil {
		return "", nil, err
	}
	return id, pushedEventsToObjectDetails(pushedEvents), nil
}

func (c *Commands) UpdateInstanceGenericOIDCProvider(ctx context.Context, id string, provider GenericOIDCProvider) (*domain.ObjectDetails, error) {
	instanceID := authz.GetInstance(ctx).InstanceID()
	instanceAgg := instance.NewAggregate(instanceID)
	writeModel := NewOIDCInstanceIDPWriteModel(instanceID, id)
	cmds, err := preparation.PrepareCommands(ctx, c.eventstore.Filter, c.prepareUpdateInstanceOIDCProvider(instanceAgg, writeModel, provider))
	if err != nil {
		return nil, err
	}
	if len(cmds) == 0 {
		// no change, so return directly
		return &domain.ObjectDetails{
			Sequence:      writeModel.ProcessedSequence,
			EventDate:     writeModel.ChangeDate,
			ResourceOwner: writeModel.ResourceOwner,
		}, nil
	}
	pushedEvents, err := c.eventstore.Push(ctx, cmds...)
	if err != nil {
		return nil, err
	}
	return pushedEventsToObjectDetails(pushedEvents), nil
}

func (c *Commands) MigrateInstanceGenericOIDCToAzureADProvider(ctx context.Context, id string, provider AzureADProvider) (*domain.ObjectDetails, error) {
	return c.migrateInstanceGenericOIDC(ctx, id, provider)
}

func (c *Commands) MigrateInstanceGenericOIDCToGoogleProvider(ctx context.Context, id string, provider GoogleProvider) (*domain.ObjectDetails, error) {
	return c.migrateInstanceGenericOIDC(ctx, id, provider)
}

func (c *Commands) migrateInstanceGenericOIDC(ctx context.Context, id string, provider interface{}) (*domain.ObjectDetails, error) {
	instanceID := authz.GetInstance(ctx).InstanceID()
	instanceAgg := instance.NewAggregate(instanceID)
	writeModel := NewOIDCInstanceIDPWriteModel(instanceID, id)

	var validation preparation.Validation
	switch p := provider.(type) {
	case AzureADProvider:
		validation = c.prepareMigrateInstanceOIDCToAzureADProvider(instanceAgg, writeModel, p)
	case GoogleProvider:
		validation = c.prepareMigrateInstanceOIDCToGoogleProvider(instanceAgg, writeModel, p)
	default:
		return nil, caos_errs.ThrowInvalidArgument(nil, "COMMAND-s9219", "Errors.IDPConfig.NotExisting")
	}

	cmds, err := preparation.PrepareCommands(ctx, c.eventstore.Filter, validation)
	if err != nil {
		return nil, err
	}
	pushedEvents, err := c.eventstore.Push(ctx, cmds...)
	if err != nil {
		return nil, err
	}
	return pushedEventsToObjectDetails(pushedEvents), nil
}

func (c *Commands) AddInstanceJWTProvider(ctx context.Context, provider JWTProvider) (string, *domain.ObjectDetails, error) {
	instanceID := authz.GetInstance(ctx).InstanceID()
	instanceAgg := instance.NewAggregate(instanceID)
	id, err := c.idGenerator.Next()
	if err != nil {
		return "", nil, err
	}
	writeModel := NewJWTInstanceIDPWriteModel(instanceID, id)
	cmds, err := preparation.PrepareCommands(ctx, c.eventstore.Filter, c.prepareAddInstanceJWTProvider(instanceAgg, writeModel, provider))
	if err != nil {
		return "", nil, err
	}
	pushedEvents, err := c.eventstore.Push(ctx, cmds...)
	if err != nil {
		return "", nil, err
	}
	return id, pushedEventsToObjectDetails(pushedEvents), nil
}

func (c *Commands) UpdateInstanceJWTProvider(ctx context.Context, id string, provider JWTProvider) (*domain.ObjectDetails, error) {
	instanceID := authz.GetInstance(ctx).InstanceID()
	instanceAgg := instance.NewAggregate(instanceID)
	writeModel := NewJWTInstanceIDPWriteModel(instanceID, id)
	cmds, err := preparation.PrepareCommands(ctx, c.eventstore.Filter, c.prepareUpdateInstanceJWTProvider(instanceAgg, writeModel, provider))
	if err != nil {
		return nil, err
	}
	if len(cmds) == 0 {
		// no change, so return directly
		return &domain.ObjectDetails{
			Sequence:      writeModel.ProcessedSequence,
			EventDate:     writeModel.ChangeDate,
			ResourceOwner: writeModel.ResourceOwner,
		}, nil
	}
	pushedEvents, err := c.eventstore.Push(ctx, cmds...)
	if err != nil {
		return nil, err
	}
	return pushedEventsToObjectDetails(pushedEvents), nil
}

func (c *Commands) AddInstanceAzureADProvider(ctx context.Context, provider AzureADProvider) (string, *domain.ObjectDetails, error) {
	instanceID := authz.GetInstance(ctx).InstanceID()
	instanceAgg := instance.NewAggregate(instanceID)
	id, err := c.idGenerator.Next()
	if err != nil {
		return "", nil, err
	}
	writeModel := NewAzureADInstanceIDPWriteModel(instanceID, id)
	cmds, err := preparation.PrepareCommands(ctx, c.eventstore.Filter, c.prepareAddInstanceAzureADProvider(instanceAgg, writeModel, provider))
	if err != nil {
		return "", nil, err
	}
	pushedEvents, err := c.eventstore.Push(ctx, cmds...)
	if err != nil {
		return "", nil, err
	}
	return id, pushedEventsToObjectDetails(pushedEvents), nil
}

func (c *Commands) UpdateInstanceAzureADProvider(ctx context.Context, id string, provider AzureADProvider) (*domain.ObjectDetails, error) {
	instanceID := authz.GetInstance(ctx).InstanceID()
	instanceAgg := instance.NewAggregate(instanceID)
	writeModel := NewAzureADInstanceIDPWriteModel(instanceID, id)
	cmds, err := preparation.PrepareCommands(ctx, c.eventstore.Filter, c.prepareUpdateInstanceAzureADProvider(instanceAgg, writeModel, provider))
	if err != nil {
		return nil, err
	}
	if len(cmds) == 0 {
		// no change, so return directly
		return &domain.ObjectDetails{
			Sequence:      writeModel.ProcessedSequence,
			EventDate:     writeModel.ChangeDate,
			ResourceOwner: writeModel.ResourceOwner,
		}, nil
	}
	pushedEvents, err := c.eventstore.Push(ctx, cmds...)
	if err != nil {
		return nil, err
	}
	return pushedEventsToObjectDetails(pushedEvents), nil
}

func (c *Commands) AddInstanceGitHubProvider(ctx context.Context, provider GitHubProvider) (string, *domain.ObjectDetails, error) {
	instanceID := authz.GetInstance(ctx).InstanceID()
	instanceAgg := instance.NewAggregate(instanceID)
	id, err := c.idGenerator.Next()
	if err != nil {
		return "", nil, err
	}
	writeModel := NewGitHubInstanceIDPWriteModel(instanceID, id)
	cmds, err := preparation.PrepareCommands(ctx, c.eventstore.Filter, c.prepareAddInstanceGitHubProvider(instanceAgg, writeModel, provider))
	if err != nil {
		return "", nil, err
	}
	pushedEvents, err := c.eventstore.Push(ctx, cmds...)
	if err != nil {
		return "", nil, err
	}
	return id, pushedEventsToObjectDetails(pushedEvents), nil
}

func (c *Commands) UpdateInstanceGitHubProvider(ctx context.Context, id string, provider GitHubProvider) (*domain.ObjectDetails, error) {
	instanceID := authz.GetInstance(ctx).InstanceID()
	instanceAgg := instance.NewAggregate(instanceID)
	writeModel := NewGitHubInstanceIDPWriteModel(instanceID, id)
	cmds, err := preparation.PrepareCommands(ctx, c.eventstore.Filter, c.prepareUpdateInstanceGitHubProvider(instanceAgg, writeModel, provider))
	if err != nil {
		return nil, err
	}
	if len(cmds) == 0 {
		// no change, so return directly
		return &domain.ObjectDetails{
			Sequence:      writeModel.ProcessedSequence,
			EventDate:     writeModel.ChangeDate,
			ResourceOwner: writeModel.ResourceOwner,
		}, nil
	}
	pushedEvents, err := c.eventstore.Push(ctx, cmds...)
	if err != nil {
		return nil, err
	}
	return pushedEventsToObjectDetails(pushedEvents), nil
}

func (c *Commands) AddInstanceGitHubEnterpriseProvider(ctx context.Context, provider GitHubEnterpriseProvider) (string, *domain.ObjectDetails, error) {
	instanceID := authz.GetInstance(ctx).InstanceID()
	instanceAgg := instance.NewAggregate(instanceID)
	id, err := c.idGenerator.Next()
	if err != nil {
		return "", nil, err
	}
	writeModel := NewGitHubEnterpriseInstanceIDPWriteModel(instanceID, id)
	cmds, err := preparation.PrepareCommands(ctx, c.eventstore.Filter, c.prepareAddInstanceGitHubEnterpriseProvider(instanceAgg, writeModel, provider))
	if err != nil {
		return "", nil, err
	}
	pushedEvents, err := c.eventstore.Push(ctx, cmds...)
	if err != nil {
		return "", nil, err
	}
	return id, pushedEventsToObjectDetails(pushedEvents), nil
}

func (c *Commands) UpdateInstanceGitHubEnterpriseProvider(ctx context.Context, id string, provider GitHubEnterpriseProvider) (*domain.ObjectDetails, error) {
	instanceID := authz.GetInstance(ctx).InstanceID()
	instanceAgg := instance.NewAggregate(instanceID)
	writeModel := NewGitHubEnterpriseInstanceIDPWriteModel(instanceID, id)
	cmds, err := preparation.PrepareCommands(ctx, c.eventstore.Filter, c.prepareUpdateInstanceGitHubEnterpriseProvider(instanceAgg, writeModel, provider))
	if err != nil {
		return nil, err
	}
	if len(cmds) == 0 {
		// no change, so return directly
		return &domain.ObjectDetails{
			Sequence:      writeModel.ProcessedSequence,
			EventDate:     writeModel.ChangeDate,
			ResourceOwner: writeModel.ResourceOwner,
		}, nil
	}
	pushedEvents, err := c.eventstore.Push(ctx, cmds...)
	if err != nil {
		return nil, err
	}
	return pushedEventsToObjectDetails(pushedEvents), nil
}

func (c *Commands) AddInstanceGitLabProvider(ctx context.Context, provider GitLabProvider) (string, *domain.ObjectDetails, error) {
	instanceID := authz.GetInstance(ctx).InstanceID()
	instanceAgg := instance.NewAggregate(instanceID)
	id, err := c.idGenerator.Next()
	if err != nil {
		return "", nil, err
	}
	writeModel := NewGitLabInstanceIDPWriteModel(instanceID, id)
	cmds, err := preparation.PrepareCommands(ctx, c.eventstore.Filter, c.prepareAddInstanceGitLabProvider(instanceAgg, writeModel, provider))
	if err != nil {
		return "", nil, err
	}
	pushedEvents, err := c.eventstore.Push(ctx, cmds...)
	if err != nil {
		return "", nil, err
	}
	return id, pushedEventsToObjectDetails(pushedEvents), nil
}

func (c *Commands) UpdateInstanceGitLabProvider(ctx context.Context, id string, provider GitLabProvider) (*domain.ObjectDetails, error) {
	instanceID := authz.GetInstance(ctx).InstanceID()
	instanceAgg := instance.NewAggregate(instanceID)
	writeModel := NewGitLabInstanceIDPWriteModel(instanceID, id)
	cmds, err := preparation.PrepareCommands(ctx, c.eventstore.Filter, c.prepareUpdateInstanceGitLabProvider(instanceAgg, writeModel, provider))
	if err != nil {
		return nil, err
	}
	if len(cmds) == 0 {
		// no change, so return directly
		return &domain.ObjectDetails{
			Sequence:      writeModel.ProcessedSequence,
			EventDate:     writeModel.ChangeDate,
			ResourceOwner: writeModel.ResourceOwner,
		}, nil
	}
	pushedEvents, err := c.eventstore.Push(ctx, cmds...)
	if err != nil {
		return nil, err
	}
	return pushedEventsToObjectDetails(pushedEvents), nil
}

func (c *Commands) AddInstanceGitLabSelfHostedProvider(ctx context.Context, provider GitLabSelfHostedProvider) (string, *domain.ObjectDetails, error) {
	instanceID := authz.GetInstance(ctx).InstanceID()
	instanceAgg := instance.NewAggregate(instanceID)
	id, err := c.idGenerator.Next()
	if err != nil {
		return "", nil, err
	}
	writeModel := NewGitLabSelfHostedInstanceIDPWriteModel(instanceID, id)
	cmds, err := preparation.PrepareCommands(ctx, c.eventstore.Filter, c.prepareAddInstanceGitLabSelfHostedProvider(instanceAgg, writeModel, provider))
	if err != nil {
		return "", nil, err
	}
	pushedEvents, err := c.eventstore.Push(ctx, cmds...)
	if err != nil {
		return "", nil, err
	}
	return id, pushedEventsToObjectDetails(pushedEvents), nil
}

func (c *Commands) UpdateInstanceGitLabSelfHostedProvider(ctx context.Context, id string, provider GitLabSelfHostedProvider) (*domain.ObjectDetails, error) {
	instanceID := authz.GetInstance(ctx).InstanceID()
	instanceAgg := instance.NewAggregate(instanceID)
	writeModel := NewGitLabSelfHostedInstanceIDPWriteModel(instanceID, id)
	cmds, err := preparation.PrepareCommands(ctx, c.eventstore.Filter, c.prepareUpdateInstanceGitLabSelfHostedProvider(instanceAgg, writeModel, provider))
	if err != nil {
		return nil, err
	}
	if len(cmds) == 0 {
		// no change, so return directly
		return &domain.ObjectDetails{
			Sequence:      writeModel.ProcessedSequence,
			EventDate:     writeModel.ChangeDate,
			ResourceOwner: writeModel.ResourceOwner,
		}, nil
	}
	pushedEvents, err := c.eventstore.Push(ctx, cmds...)
	if err != nil {
		return nil, err
	}
	return pushedEventsToObjectDetails(pushedEvents), nil
}

func (c *Commands) AddInstanceGoogleProvider(ctx context.Context, provider GoogleProvider) (string, *domain.ObjectDetails, error) {
	instanceID := authz.GetInstance(ctx).InstanceID()
	instanceAgg := instance.NewAggregate(instanceID)
	id, err := c.idGenerator.Next()
	if err != nil {
		return "", nil, err
	}
	writeModel := NewGoogleInstanceIDPWriteModel(instanceID, id)
	cmds, err := preparation.PrepareCommands(ctx, c.eventstore.Filter, c.prepareAddInstanceGoogleProvider(instanceAgg, writeModel, provider))
	if err != nil {
		return "", nil, err
	}
	pushedEvents, err := c.eventstore.Push(ctx, cmds...)
	if err != nil {
		return "", nil, err
	}
	return id, pushedEventsToObjectDetails(pushedEvents), nil
}

func (c *Commands) UpdateInstanceGoogleProvider(ctx context.Context, id string, provider GoogleProvider) (*domain.ObjectDetails, error) {
	instanceID := authz.GetInstance(ctx).InstanceID()
	instanceAgg := instance.NewAggregate(instanceID)
	writeModel := NewGoogleInstanceIDPWriteModel(instanceID, id)
	cmds, err := preparation.PrepareCommands(ctx, c.eventstore.Filter, c.prepareUpdateInstanceGoogleProvider(instanceAgg, writeModel, provider))
	if err != nil {
		return nil, err
	}
	if len(cmds) == 0 {
		// no change, so return directly
		return &domain.ObjectDetails{
			Sequence:      writeModel.ProcessedSequence,
			EventDate:     writeModel.ChangeDate,
			ResourceOwner: writeModel.ResourceOwner,
		}, nil
	}
	pushedEvents, err := c.eventstore.Push(ctx, cmds...)
	if err != nil {
		return nil, err
	}
	return pushedEventsToObjectDetails(pushedEvents), nil
}

func (c *Commands) AddInstanceLDAPProvider(ctx context.Context, provider LDAPProvider) (string, *domain.ObjectDetails, error) {
	instanceID := authz.GetInstance(ctx).InstanceID()
	instanceAgg := instance.NewAggregate(instanceID)
	id, err := c.idGenerator.Next()
	if err != nil {
		return "", nil, err
	}
	writeModel := NewLDAPInstanceIDPWriteModel(instanceID, id)
	cmds, err := preparation.PrepareCommands(ctx, c.eventstore.Filter, c.prepareAddInstanceLDAPProvider(instanceAgg, writeModel, provider))
	if err != nil {
		return "", nil, err
	}
	pushedEvents, err := c.eventstore.Push(ctx, cmds...)
	if err != nil {
		return "", nil, err
	}
	return id, pushedEventsToObjectDetails(pushedEvents), nil
}

func (c *Commands) UpdateInstanceLDAPProvider(ctx context.Context, id string, provider LDAPProvider) (*domain.ObjectDetails, error) {
	instanceID := authz.GetInstance(ctx).InstanceID()
	instanceAgg := instance.NewAggregate(instanceID)
	writeModel := NewLDAPInstanceIDPWriteModel(instanceID, id)
	cmds, err := preparation.PrepareCommands(ctx, c.eventstore.Filter, c.prepareUpdateInstanceLDAPProvider(instanceAgg, writeModel, provider))
	if err != nil {
		return nil, err
	}
	if len(cmds) == 0 {
		// no change, so return directly
		return &domain.ObjectDetails{
			Sequence:      writeModel.ProcessedSequence,
			EventDate:     writeModel.ChangeDate,
			ResourceOwner: writeModel.ResourceOwner,
		}, nil
	}
	pushedEvents, err := c.eventstore.Push(ctx, cmds...)
	if err != nil {
		return nil, err
	}
	return pushedEventsToObjectDetails(pushedEvents), nil
}

<<<<<<< HEAD
func (c *Commands) AddInstanceSAMLProvider(ctx context.Context, provider SAMLProvider) (string, *domain.ObjectDetails, error) {
=======
func (c *Commands) AddInstanceAppleProvider(ctx context.Context, provider AppleProvider) (string, *domain.ObjectDetails, error) {
>>>>>>> 7edc73bd
	instanceID := authz.GetInstance(ctx).InstanceID()
	instanceAgg := instance.NewAggregate(instanceID)
	id, err := c.idGenerator.Next()
	if err != nil {
		return "", nil, err
	}
<<<<<<< HEAD
	writeModel := NewSAMLInstanceIDPWriteModel(instanceID, id)
	cmds, err := preparation.PrepareCommands(ctx, c.eventstore.Filter, c.prepareAddInstanceSAMLProvider(instanceAgg, writeModel, provider))
=======
	writeModel := NewAppleInstanceIDPWriteModel(instanceID, id)
	cmds, err := preparation.PrepareCommands(ctx, c.eventstore.Filter, c.prepareAddInstanceAppleProvider(instanceAgg, writeModel, provider))
>>>>>>> 7edc73bd
	if err != nil {
		return "", nil, err
	}
	pushedEvents, err := c.eventstore.Push(ctx, cmds...)
	if err != nil {
		return "", nil, err
	}
	return id, pushedEventsToObjectDetails(pushedEvents), nil
}

<<<<<<< HEAD
func (c *Commands) UpdateInstanceSAMLProvider(ctx context.Context, id string, provider SAMLProvider) (*domain.ObjectDetails, error) {
	instanceID := authz.GetInstance(ctx).InstanceID()
	instanceAgg := instance.NewAggregate(instanceID)
	writeModel := NewSAMLInstanceIDPWriteModel(instanceID, id)
	cmds, err := preparation.PrepareCommands(ctx, c.eventstore.Filter, c.prepareUpdateInstanceSAMLProvider(instanceAgg, writeModel, provider))
=======
func (c *Commands) UpdateInstanceAppleProvider(ctx context.Context, id string, provider AppleProvider) (*domain.ObjectDetails, error) {
	instanceID := authz.GetInstance(ctx).InstanceID()
	instanceAgg := instance.NewAggregate(instanceID)
	writeModel := NewAppleInstanceIDPWriteModel(instanceID, id)
	cmds, err := preparation.PrepareCommands(ctx, c.eventstore.Filter, c.prepareUpdateInstanceAppleProvider(instanceAgg, writeModel, provider))
>>>>>>> 7edc73bd
	if err != nil {
		return nil, err
	}
	if len(cmds) == 0 {
		// no change, so return directly
		return &domain.ObjectDetails{
			Sequence:      writeModel.ProcessedSequence,
			EventDate:     writeModel.ChangeDate,
			ResourceOwner: writeModel.ResourceOwner,
		}, nil
	}
	pushedEvents, err := c.eventstore.Push(ctx, cmds...)
	if err != nil {
		return nil, err
	}
	return pushedEventsToObjectDetails(pushedEvents), nil
}

func (c *Commands) DeleteInstanceProvider(ctx context.Context, id string) (*domain.ObjectDetails, error) {
	instanceAgg := instance.NewAggregate(authz.GetInstance(ctx).InstanceID())
	cmds, err := preparation.PrepareCommands(ctx, c.eventstore.Filter, c.prepareDeleteInstanceProvider(instanceAgg, id))
	if err != nil {
		return nil, err
	}
	pushedEvents, err := c.eventstore.Push(ctx, cmds...)
	if err != nil {
		return nil, err
	}
	return pushedEventsToObjectDetails(pushedEvents), nil
}

func ExistsInstanceIDP(ctx context.Context, filter preparation.FilterToQueryReducer, id string) (exists bool, err error) {
	instanceWriteModel := NewInstanceIDPRemoveWriteModel(authz.GetInstance(ctx).InstanceID(), id)
	events, err := filter(ctx, instanceWriteModel.Query())
	if err != nil {
		return false, err
	}

	if len(events) == 0 {
		return false, nil
	}
	instanceWriteModel.AppendEvents(events...)
	if err := instanceWriteModel.Reduce(); err != nil {
		return false, err
	}
	return instanceWriteModel.State.Exists(), nil
}

func (c *Commands) prepareAddInstanceOAuthProvider(a *instance.Aggregate, writeModel *InstanceOAuthIDPWriteModel, provider GenericOAuthProvider) preparation.Validation {
	return func() (preparation.CreateCommands, error) {
		if provider.Name = strings.TrimSpace(provider.Name); provider.Name == "" {
			return nil, caos_errs.ThrowInvalidArgument(nil, "INST-D32ef", "Errors.Invalid.Argument")
		}
		if provider.ClientID = strings.TrimSpace(provider.ClientID); provider.ClientID == "" {
			return nil, caos_errs.ThrowInvalidArgument(nil, "INST-Dbgzf", "Errors.Invalid.Argument")
		}
		if provider.ClientSecret = strings.TrimSpace(provider.ClientSecret); provider.ClientSecret == "" {
			return nil, caos_errs.ThrowInvalidArgument(nil, "INST-DF4ga", "Errors.Invalid.Argument")
		}
		if provider.AuthorizationEndpoint = strings.TrimSpace(provider.AuthorizationEndpoint); provider.AuthorizationEndpoint == "" {
			return nil, caos_errs.ThrowInvalidArgument(nil, "INST-B23bs", "Errors.Invalid.Argument")
		}
		if provider.TokenEndpoint = strings.TrimSpace(provider.TokenEndpoint); provider.TokenEndpoint == "" {
			return nil, caos_errs.ThrowInvalidArgument(nil, "INST-D2gj8", "Errors.Invalid.Argument")
		}
		if provider.UserEndpoint = strings.TrimSpace(provider.UserEndpoint); provider.UserEndpoint == "" {
			return nil, caos_errs.ThrowInvalidArgument(nil, "INST-Fb8jk", "Errors.Invalid.Argument")
		}
		if provider.IDAttribute = strings.TrimSpace(provider.IDAttribute); provider.IDAttribute == "" {
			return nil, caos_errs.ThrowInvalidArgument(nil, "INST-sdf3f", "Errors.Invalid.Argument")
		}
		return func(ctx context.Context, filter preparation.FilterToQueryReducer) ([]eventstore.Command, error) {
			events, err := filter(ctx, writeModel.Query())
			if err != nil {
				return nil, err
			}
			writeModel.AppendEvents(events...)
			if err = writeModel.Reduce(); err != nil {
				return nil, err
			}
			secret, err := crypto.Encrypt([]byte(provider.ClientSecret), c.idpConfigEncryption)
			if err != nil {
				return nil, err
			}
			return []eventstore.Command{
				instance.NewOAuthIDPAddedEvent(
					ctx,
					&a.Aggregate,
					writeModel.ID,
					provider.Name,
					provider.ClientID,
					secret,
					provider.AuthorizationEndpoint,
					provider.TokenEndpoint,
					provider.UserEndpoint,
					provider.IDAttribute,
					provider.Scopes,
					provider.IDPOptions,
				),
			}, nil
		}, nil
	}
}

func (c *Commands) prepareUpdateInstanceOAuthProvider(a *instance.Aggregate, writeModel *InstanceOAuthIDPWriteModel, provider GenericOAuthProvider) preparation.Validation {
	return func() (preparation.CreateCommands, error) {
		if writeModel.ID = strings.TrimSpace(writeModel.ID); writeModel.ID == "" {
			return nil, caos_errs.ThrowInvalidArgument(nil, "INST-SAffg", "Errors.Invalid.Argument")
		}
		if provider.Name = strings.TrimSpace(provider.Name); provider.Name == "" {
			return nil, caos_errs.ThrowInvalidArgument(nil, "INST-Sf3gh", "Errors.Invalid.Argument")
		}
		if provider.ClientID = strings.TrimSpace(provider.ClientID); provider.ClientID == "" {
			return nil, caos_errs.ThrowInvalidArgument(nil, "INST-SHJ3ui", "Errors.Invalid.Argument")
		}
		if provider.AuthorizationEndpoint = strings.TrimSpace(provider.AuthorizationEndpoint); provider.AuthorizationEndpoint == "" {
			return nil, caos_errs.ThrowInvalidArgument(nil, "INST-SVrgh", "Errors.Invalid.Argument")
		}
		if provider.TokenEndpoint = strings.TrimSpace(provider.TokenEndpoint); provider.TokenEndpoint == "" {
			return nil, caos_errs.ThrowInvalidArgument(nil, "INST-DJKeio", "Errors.Invalid.Argument")
		}
		if provider.UserEndpoint = strings.TrimSpace(provider.UserEndpoint); provider.UserEndpoint == "" {
			return nil, caos_errs.ThrowInvalidArgument(nil, "INST-ILSJi", "Errors.Invalid.Argument")
		}
		if provider.IDAttribute = strings.TrimSpace(provider.IDAttribute); provider.IDAttribute == "" {
			return nil, caos_errs.ThrowInvalidArgument(nil, "INST-JKD3h", "Errors.Invalid.Argument")
		}
		return func(ctx context.Context, filter preparation.FilterToQueryReducer) ([]eventstore.Command, error) {
			events, err := filter(ctx, writeModel.Query())
			if err != nil {
				return nil, err
			}
			writeModel.AppendEvents(events...)
			if err = writeModel.Reduce(); err != nil {
				return nil, err
			}
			if !writeModel.State.Exists() {
				return nil, caos_errs.ThrowNotFound(nil, "INST-D3r1s", "Errors.IDPConfig.NotExisting")
			}
			event, err := writeModel.NewChangedEvent(
				ctx,
				&a.Aggregate,
				writeModel.ID,
				provider.Name,
				provider.ClientID,
				provider.ClientSecret,
				c.idpConfigEncryption,
				provider.AuthorizationEndpoint,
				provider.TokenEndpoint,
				provider.UserEndpoint,
				provider.IDAttribute,
				provider.Scopes,
				provider.IDPOptions,
			)
			if err != nil || event == nil {
				return nil, err
			}
			return []eventstore.Command{event}, nil
		}, nil
	}
}

func (c *Commands) prepareAddInstanceOIDCProvider(a *instance.Aggregate, writeModel *InstanceOIDCIDPWriteModel, provider GenericOIDCProvider) preparation.Validation {
	return func() (preparation.CreateCommands, error) {
		if provider.Name = strings.TrimSpace(provider.Name); provider.Name == "" {
			return nil, caos_errs.ThrowInvalidArgument(nil, "INST-Sgtj5", "Errors.Invalid.Argument")
		}
		if provider.Issuer = strings.TrimSpace(provider.Issuer); provider.Issuer == "" {
			return nil, caos_errs.ThrowInvalidArgument(nil, "INST-Hz6zj", "Errors.Invalid.Argument")
		}
		if provider.ClientID = strings.TrimSpace(provider.ClientID); provider.ClientID == "" {
			return nil, caos_errs.ThrowInvalidArgument(nil, "INST-fb5jm", "Errors.Invalid.Argument")
		}
		if provider.ClientSecret = strings.TrimSpace(provider.ClientSecret); provider.ClientSecret == "" {
			return nil, caos_errs.ThrowInvalidArgument(nil, "INST-Sfdf4", "Errors.Invalid.Argument")
		}
		return func(ctx context.Context, filter preparation.FilterToQueryReducer) ([]eventstore.Command, error) {
			events, err := filter(ctx, writeModel.Query())
			if err != nil {
				return nil, err
			}
			writeModel.AppendEvents(events...)
			if err = writeModel.Reduce(); err != nil {
				return nil, err
			}
			secret, err := crypto.Encrypt([]byte(provider.ClientSecret), c.idpConfigEncryption)
			if err != nil {
				return nil, err
			}
			return []eventstore.Command{
				instance.NewOIDCIDPAddedEvent(
					ctx,
					&a.Aggregate,
					writeModel.ID,
					provider.Name,
					provider.Issuer,
					provider.ClientID,
					secret,
					provider.Scopes,
					provider.IsIDTokenMapping,
					provider.IDPOptions,
				),
			}, nil
		}, nil
	}
}

func (c *Commands) prepareUpdateInstanceOIDCProvider(a *instance.Aggregate, writeModel *InstanceOIDCIDPWriteModel, provider GenericOIDCProvider) preparation.Validation {
	return func() (preparation.CreateCommands, error) {
		if writeModel.ID = strings.TrimSpace(writeModel.ID); writeModel.ID == "" {
			return nil, caos_errs.ThrowInvalidArgument(nil, "INST-SAfd3", "Errors.Invalid.Argument")
		}
		if provider.Name = strings.TrimSpace(provider.Name); provider.Name == "" {
			return nil, caos_errs.ThrowInvalidArgument(nil, "INST-Dvf4f", "Errors.Invalid.Argument")
		}
		if provider.Issuer = strings.TrimSpace(provider.Issuer); provider.Issuer == "" {
			return nil, caos_errs.ThrowInvalidArgument(nil, "INST-BDfr3", "Errors.Invalid.Argument")
		}
		if provider.ClientID = strings.TrimSpace(provider.ClientID); provider.ClientID == "" {
			return nil, caos_errs.ThrowInvalidArgument(nil, "INST-Db3bs", "Errors.Invalid.Argument")
		}
		return func(ctx context.Context, filter preparation.FilterToQueryReducer) ([]eventstore.Command, error) {
			events, err := filter(ctx, writeModel.Query())
			if err != nil {
				return nil, err
			}
			writeModel.AppendEvents(events...)
			if err = writeModel.Reduce(); err != nil {
				return nil, err
			}
			if !writeModel.State.Exists() {
				return nil, caos_errs.ThrowNotFound(nil, "INST-Dg331", "Errors.IDPConfig.NotExisting")
			}
			event, err := writeModel.NewChangedEvent(
				ctx,
				&a.Aggregate,
				writeModel.ID,
				provider.Name,
				provider.Issuer,
				provider.ClientID,
				provider.ClientSecret,
				c.idpConfigEncryption,
				provider.Scopes,
				provider.IsIDTokenMapping,
				provider.IDPOptions,
			)
			if err != nil || event == nil {
				return nil, err
			}
			return []eventstore.Command{event}, nil
		}, nil
	}
}

func (c *Commands) prepareMigrateInstanceOIDCToAzureADProvider(a *instance.Aggregate, writeModel *InstanceOIDCIDPWriteModel, provider AzureADProvider) preparation.Validation {
	return func() (preparation.CreateCommands, error) {
		if provider.Name = strings.TrimSpace(provider.Name); provider.Name == "" {
			return nil, caos_errs.ThrowInvalidArgument(nil, "INST-sdf3g", "Errors.Invalid.Argument")
		}
		if provider.ClientID = strings.TrimSpace(provider.ClientID); provider.ClientID == "" {
			return nil, caos_errs.ThrowInvalidArgument(nil, "INST-Fhbr2", "Errors.Invalid.Argument")
		}
		if provider.ClientSecret = strings.TrimSpace(provider.ClientSecret); provider.ClientSecret == "" {
			return nil, caos_errs.ThrowInvalidArgument(nil, "INST-Dzh3g", "Errors.Invalid.Argument")
		}
		return func(ctx context.Context, filter preparation.FilterToQueryReducer) ([]eventstore.Command, error) {
			events, err := filter(ctx, writeModel.Query())
			if err != nil {
				return nil, err
			}
			writeModel.AppendEvents(events...)
			if err = writeModel.Reduce(); err != nil {
				return nil, err
			}
			if !writeModel.State.Exists() {
				return nil, caos_errs.ThrowNotFound(nil, "INST-Dg29201", "Errors.IDPConfig.NotExisting")
			}
			secret, err := crypto.Encrypt([]byte(provider.ClientSecret), c.idpConfigEncryption)
			if err != nil {
				return nil, err
			}
			return []eventstore.Command{
				instance.NewOIDCIDPMigratedAzureADEvent(
					ctx,
					&a.Aggregate,
					writeModel.ID,
					provider.Name,
					provider.ClientID,
					secret,
					provider.Scopes,
					provider.Tenant,
					provider.EmailVerified,
					provider.IDPOptions,
				),
			}, nil
		}, nil
	}
}

func (c *Commands) prepareMigrateInstanceOIDCToGoogleProvider(a *instance.Aggregate, writeModel *InstanceOIDCIDPWriteModel, provider GoogleProvider) preparation.Validation {
	return func() (preparation.CreateCommands, error) {
		if provider.ClientID = strings.TrimSpace(provider.ClientID); provider.ClientID == "" {
			return nil, caos_errs.ThrowInvalidArgument(nil, "INST-D3fvs", "Errors.Invalid.Argument")
		}
		if provider.ClientSecret = strings.TrimSpace(provider.ClientSecret); provider.ClientSecret == "" {
			return nil, caos_errs.ThrowInvalidArgument(nil, "INST-W2vqs", "Errors.Invalid.Argument")
		}
		return func(ctx context.Context, filter preparation.FilterToQueryReducer) ([]eventstore.Command, error) {
			events, err := filter(ctx, writeModel.Query())
			if err != nil {
				return nil, err
			}
			writeModel.AppendEvents(events...)
			if err = writeModel.Reduce(); err != nil {
				return nil, err
			}
			if !writeModel.State.Exists() {
				return nil, caos_errs.ThrowNotFound(nil, "INST-Dg29202", "Errors.IDPConfig.NotExisting")
			}
			secret, err := crypto.Encrypt([]byte(provider.ClientSecret), c.idpConfigEncryption)
			if err != nil {
				return nil, err
			}
			return []eventstore.Command{
				instance.NewOIDCIDPMigratedGoogleEvent(
					ctx,
					&a.Aggregate,
					writeModel.ID,
					provider.Name,
					provider.ClientID,
					secret,
					provider.Scopes,
					provider.IDPOptions,
				),
			}, nil
		}, nil
	}
}

func (c *Commands) prepareAddInstanceJWTProvider(a *instance.Aggregate, writeModel *InstanceJWTIDPWriteModel, provider JWTProvider) preparation.Validation {
	return func() (preparation.CreateCommands, error) {
		if provider.Name = strings.TrimSpace(provider.Name); provider.Name == "" {
			return nil, caos_errs.ThrowInvalidArgument(nil, "INST-JLKef", "Errors.Invalid.Argument")
		}
		if provider.Issuer = strings.TrimSpace(provider.Issuer); provider.Issuer == "" {
			return nil, caos_errs.ThrowInvalidArgument(nil, "INST-WNJK3", "Errors.Invalid.Argument")
		}
		if provider.JWTEndpoint = strings.TrimSpace(provider.JWTEndpoint); provider.JWTEndpoint == "" {
			return nil, caos_errs.ThrowInvalidArgument(nil, "INST-NJKSD", "Errors.Invalid.Argument")
		}
		if provider.KeyEndpoint = strings.TrimSpace(provider.KeyEndpoint); provider.KeyEndpoint == "" {
			return nil, caos_errs.ThrowInvalidArgument(nil, "INST-NJKE3", "Errors.Invalid.Argument")
		}
		if provider.HeaderName = strings.TrimSpace(provider.HeaderName); provider.HeaderName == "" {
			return nil, caos_errs.ThrowInvalidArgument(nil, "INST-2rlks", "Errors.Invalid.Argument")
		}
		return func(ctx context.Context, filter preparation.FilterToQueryReducer) ([]eventstore.Command, error) {
			events, err := filter(ctx, writeModel.Query())
			if err != nil {
				return nil, err
			}
			writeModel.AppendEvents(events...)
			if err = writeModel.Reduce(); err != nil {
				return nil, err
			}
			return []eventstore.Command{
				instance.NewJWTIDPAddedEvent(
					ctx,
					&a.Aggregate,
					writeModel.ID,
					provider.Name,
					provider.Issuer,
					provider.JWTEndpoint,
					provider.KeyEndpoint,
					provider.HeaderName,
					provider.IDPOptions,
				),
			}, nil
		}, nil
	}
}

func (c *Commands) prepareUpdateInstanceJWTProvider(a *instance.Aggregate, writeModel *InstanceJWTIDPWriteModel, provider JWTProvider) preparation.Validation {
	return func() (preparation.CreateCommands, error) {
		if writeModel.ID = strings.TrimSpace(writeModel.ID); writeModel.ID == "" {
			return nil, caos_errs.ThrowInvalidArgument(nil, "INST-HUe3q", "Errors.Invalid.Argument")
		}
		if provider.Name = strings.TrimSpace(provider.Name); provider.Name == "" {
			return nil, caos_errs.ThrowInvalidArgument(nil, "INST-JKLS2", "Errors.Invalid.Argument")
		}
		if provider.Issuer = strings.TrimSpace(provider.Issuer); provider.Issuer == "" {
			return nil, caos_errs.ThrowInvalidArgument(nil, "INST-JKs3f", "Errors.Invalid.Argument")
		}
		if provider.JWTEndpoint = strings.TrimSpace(provider.JWTEndpoint); provider.JWTEndpoint == "" {
			return nil, caos_errs.ThrowInvalidArgument(nil, "INST-NJKS2", "Errors.Invalid.Argument")
		}
		if provider.KeyEndpoint = strings.TrimSpace(provider.KeyEndpoint); provider.KeyEndpoint == "" {
			return nil, caos_errs.ThrowInvalidArgument(nil, "INST-SJk2d", "Errors.Invalid.Argument")
		}
		if provider.HeaderName = strings.TrimSpace(provider.HeaderName); provider.HeaderName == "" {
			return nil, caos_errs.ThrowInvalidArgument(nil, "INST-SJK2f", "Errors.Invalid.Argument")
		}
		return func(ctx context.Context, filter preparation.FilterToQueryReducer) ([]eventstore.Command, error) {
			events, err := filter(ctx, writeModel.Query())
			if err != nil {
				return nil, err
			}
			writeModel.AppendEvents(events...)
			if err = writeModel.Reduce(); err != nil {
				return nil, err
			}
			if !writeModel.State.Exists() {
				return nil, caos_errs.ThrowNotFound(nil, "INST-Bhju5", "Errors.IDPConfig.NotExisting")
			}
			event, err := writeModel.NewChangedEvent(
				ctx,
				&a.Aggregate,
				writeModel.ID,
				provider.Name,
				provider.Issuer,
				provider.JWTEndpoint,
				provider.KeyEndpoint,
				provider.HeaderName,
				provider.IDPOptions,
			)
			if err != nil || event == nil {
				return nil, err
			}
			return []eventstore.Command{event}, nil
		}, nil
	}
}

func (c *Commands) prepareAddInstanceAzureADProvider(a *instance.Aggregate, writeModel *InstanceAzureADIDPWriteModel, provider AzureADProvider) preparation.Validation {
	return func() (preparation.CreateCommands, error) {
		if provider.Name = strings.TrimSpace(provider.Name); provider.Name == "" {
			return nil, caos_errs.ThrowInvalidArgument(nil, "INST-sdf3g", "Errors.Invalid.Argument")
		}
		if provider.ClientID = strings.TrimSpace(provider.ClientID); provider.ClientID == "" {
			return nil, caos_errs.ThrowInvalidArgument(nil, "INST-Fhbr2", "Errors.Invalid.Argument")
		}
		if provider.ClientSecret = strings.TrimSpace(provider.ClientSecret); provider.ClientSecret == "" {
			return nil, caos_errs.ThrowInvalidArgument(nil, "INST-Dzh3g", "Errors.Invalid.Argument")
		}
		return func(ctx context.Context, filter preparation.FilterToQueryReducer) ([]eventstore.Command, error) {
			events, err := filter(ctx, writeModel.Query())
			if err != nil {
				return nil, err
			}
			writeModel.AppendEvents(events...)
			if err = writeModel.Reduce(); err != nil {
				return nil, err
			}
			secret, err := crypto.Encrypt([]byte(provider.ClientSecret), c.idpConfigEncryption)
			if err != nil {
				return nil, err
			}
			return []eventstore.Command{
				instance.NewAzureADIDPAddedEvent(
					ctx,
					&a.Aggregate,
					writeModel.ID,
					provider.Name,
					provider.ClientID,
					secret,
					provider.Scopes,
					provider.Tenant,
					provider.EmailVerified,
					provider.IDPOptions,
				),
			}, nil
		}, nil
	}
}

func (c *Commands) prepareUpdateInstanceAzureADProvider(a *instance.Aggregate, writeModel *InstanceAzureADIDPWriteModel, provider AzureADProvider) preparation.Validation {
	return func() (preparation.CreateCommands, error) {
		if writeModel.ID = strings.TrimSpace(writeModel.ID); writeModel.ID == "" {
			return nil, caos_errs.ThrowInvalidArgument(nil, "INST-SAgh2", "Errors.Invalid.Argument")
		}
		if provider.Name = strings.TrimSpace(provider.Name); provider.Name == "" {
			return nil, caos_errs.ThrowInvalidArgument(nil, "INST-fh3h1", "Errors.Invalid.Argument")
		}
		if provider.ClientID = strings.TrimSpace(provider.ClientID); provider.ClientID == "" {
			return nil, caos_errs.ThrowInvalidArgument(nil, "INST-dmitg", "Errors.Invalid.Argument")
		}
		return func(ctx context.Context, filter preparation.FilterToQueryReducer) ([]eventstore.Command, error) {
			events, err := filter(ctx, writeModel.Query())
			if err != nil {
				return nil, err
			}
			writeModel.AppendEvents(events...)
			if err = writeModel.Reduce(); err != nil {
				return nil, err
			}
			if !writeModel.State.Exists() {
				return nil, caos_errs.ThrowNotFound(nil, "INST-BHz3q", "Errors.IDPConfig.NotExisting")
			}
			event, err := writeModel.NewChangedEvent(
				ctx,
				&a.Aggregate,
				writeModel.ID,
				provider.Name,
				provider.ClientID,
				provider.ClientSecret,
				c.idpConfigEncryption,
				provider.Scopes,
				provider.Tenant,
				provider.EmailVerified,
				provider.IDPOptions,
			)
			if err != nil || event == nil {
				return nil, err
			}
			return []eventstore.Command{event}, nil
		}, nil
	}
}

func (c *Commands) prepareAddInstanceGitHubProvider(a *instance.Aggregate, writeModel *InstanceGitHubIDPWriteModel, provider GitHubProvider) preparation.Validation {
	return func() (preparation.CreateCommands, error) {
		if provider.ClientID = strings.TrimSpace(provider.ClientID); provider.ClientID == "" {
			return nil, caos_errs.ThrowInvalidArgument(nil, "INST-Jdsgf", "Errors.Invalid.Argument")
		}
		if provider.ClientSecret = strings.TrimSpace(provider.ClientSecret); provider.ClientSecret == "" {
			return nil, caos_errs.ThrowInvalidArgument(nil, "INST-dsgz3", "Errors.Invalid.Argument")
		}
		return func(ctx context.Context, filter preparation.FilterToQueryReducer) ([]eventstore.Command, error) {
			events, err := filter(ctx, writeModel.Query())
			if err != nil {
				return nil, err
			}
			writeModel.AppendEvents(events...)
			if err = writeModel.Reduce(); err != nil {
				return nil, err
			}
			secret, err := crypto.Encrypt([]byte(provider.ClientSecret), c.idpConfigEncryption)
			if err != nil {
				return nil, err
			}
			return []eventstore.Command{
				instance.NewGitHubIDPAddedEvent(
					ctx,
					&a.Aggregate,
					writeModel.ID,
					provider.Name,
					provider.ClientID,
					secret,
					provider.Scopes,
					provider.IDPOptions,
				),
			}, nil
		}, nil
	}
}

func (c *Commands) prepareUpdateInstanceGitHubProvider(a *instance.Aggregate, writeModel *InstanceGitHubIDPWriteModel, provider GitHubProvider) preparation.Validation {
	return func() (preparation.CreateCommands, error) {
		if writeModel.ID = strings.TrimSpace(writeModel.ID); writeModel.ID == "" {
			return nil, caos_errs.ThrowInvalidArgument(nil, "INST-sdf4h", "Errors.Invalid.Argument")
		}
		if provider.ClientID = strings.TrimSpace(provider.ClientID); provider.ClientID == "" {
			return nil, caos_errs.ThrowInvalidArgument(nil, "INST-fdh5z", "Errors.Invalid.Argument")
		}
		return func(ctx context.Context, filter preparation.FilterToQueryReducer) ([]eventstore.Command, error) {
			events, err := filter(ctx, writeModel.Query())
			if err != nil {
				return nil, err
			}
			writeModel.AppendEvents(events...)
			if err = writeModel.Reduce(); err != nil {
				return nil, err
			}
			if !writeModel.State.Exists() {
				return nil, caos_errs.ThrowNotFound(nil, "INST-Dr1gs", "Errors.IDPConfig.NotExisting")
			}
			event, err := writeModel.NewChangedEvent(
				ctx,
				&a.Aggregate,
				writeModel.ID,
				provider.Name,
				provider.ClientID,
				provider.ClientSecret,
				c.idpConfigEncryption,
				provider.Scopes,
				provider.IDPOptions,
			)
			if err != nil || event == nil {
				return nil, err
			}
			return []eventstore.Command{event}, nil
		}, nil
	}
}

func (c *Commands) prepareAddInstanceGitHubEnterpriseProvider(a *instance.Aggregate, writeModel *InstanceGitHubEnterpriseIDPWriteModel, provider GitHubEnterpriseProvider) preparation.Validation {
	return func() (preparation.CreateCommands, error) {
		if provider.Name = strings.TrimSpace(provider.Name); provider.Name == "" {
			return nil, caos_errs.ThrowInvalidArgument(nil, "INST-Dg4td", "Errors.Invalid.Argument")
		}
		if provider.ClientID = strings.TrimSpace(provider.ClientID); provider.ClientID == "" {
			return nil, caos_errs.ThrowInvalidArgument(nil, "INST-dgj53", "Errors.Invalid.Argument")
		}
		if provider.ClientSecret = strings.TrimSpace(provider.ClientSecret); provider.ClientSecret == "" {
			return nil, caos_errs.ThrowInvalidArgument(nil, "INST-Ghjjs", "Errors.Invalid.Argument")
		}
		if provider.AuthorizationEndpoint = strings.TrimSpace(provider.AuthorizationEndpoint); provider.AuthorizationEndpoint == "" {
			return nil, caos_errs.ThrowInvalidArgument(nil, "INST-sani2", "Errors.Invalid.Argument")
		}
		if provider.TokenEndpoint = strings.TrimSpace(provider.TokenEndpoint); provider.TokenEndpoint == "" {
			return nil, caos_errs.ThrowInvalidArgument(nil, "INST-agj42", "Errors.Invalid.Argument")
		}
		if provider.UserEndpoint = strings.TrimSpace(provider.UserEndpoint); provider.UserEndpoint == "" {
			return nil, caos_errs.ThrowInvalidArgument(nil, "INST-sd5hn", "Errors.Invalid.Argument")
		}
		return func(ctx context.Context, filter preparation.FilterToQueryReducer) ([]eventstore.Command, error) {
			events, err := filter(ctx, writeModel.Query())
			if err != nil {
				return nil, err
			}
			writeModel.AppendEvents(events...)
			if err = writeModel.Reduce(); err != nil {
				return nil, err
			}
			secret, err := crypto.Encrypt([]byte(provider.ClientSecret), c.idpConfigEncryption)
			if err != nil {
				return nil, err
			}
			return []eventstore.Command{
				instance.NewGitHubEnterpriseIDPAddedEvent(
					ctx,
					&a.Aggregate,
					writeModel.ID,
					provider.Name,
					provider.ClientID,
					secret,
					provider.AuthorizationEndpoint,
					provider.TokenEndpoint,
					provider.UserEndpoint,
					provider.Scopes,
					provider.IDPOptions,
				),
			}, nil
		}, nil
	}
}

func (c *Commands) prepareUpdateInstanceGitHubEnterpriseProvider(a *instance.Aggregate, writeModel *InstanceGitHubEnterpriseIDPWriteModel, provider GitHubEnterpriseProvider) preparation.Validation {
	return func() (preparation.CreateCommands, error) {
		if writeModel.ID = strings.TrimSpace(writeModel.ID); writeModel.ID == "" {
			return nil, caos_errs.ThrowInvalidArgument(nil, "INST-sdfh3", "Errors.Invalid.Argument")
		}
		if provider.Name = strings.TrimSpace(provider.Name); provider.Name == "" {
			return nil, caos_errs.ThrowInvalidArgument(nil, "INST-shj42", "Errors.Invalid.Argument")
		}
		if provider.ClientID = strings.TrimSpace(provider.ClientID); provider.ClientID == "" {
			return nil, caos_errs.ThrowInvalidArgument(nil, "INST-sdh73", "Errors.Invalid.Argument")
		}
		if provider.AuthorizationEndpoint = strings.TrimSpace(provider.AuthorizationEndpoint); provider.AuthorizationEndpoint == "" {
			return nil, caos_errs.ThrowInvalidArgument(nil, "INST-acx2w", "Errors.Invalid.Argument")
		}
		if provider.TokenEndpoint = strings.TrimSpace(provider.TokenEndpoint); provider.TokenEndpoint == "" {
			return nil, caos_errs.ThrowInvalidArgument(nil, "INST-dgj6q", "Errors.Invalid.Argument")
		}
		if provider.UserEndpoint = strings.TrimSpace(provider.UserEndpoint); provider.UserEndpoint == "" {
			return nil, caos_errs.ThrowInvalidArgument(nil, "INST-ybj62", "Errors.Invalid.Argument")
		}
		return func(ctx context.Context, filter preparation.FilterToQueryReducer) ([]eventstore.Command, error) {
			events, err := filter(ctx, writeModel.Query())
			if err != nil {
				return nil, err
			}
			writeModel.AppendEvents(events...)
			if err = writeModel.Reduce(); err != nil {
				return nil, err
			}
			if !writeModel.State.Exists() {
				return nil, caos_errs.ThrowNotFound(nil, "INST-GBr42", "Errors.IDPConfig.NotExisting")
			}
			event, err := writeModel.NewChangedEvent(
				ctx,
				&a.Aggregate,
				writeModel.ID,
				provider.Name,
				provider.ClientID,
				provider.ClientSecret,
				c.idpConfigEncryption,
				provider.AuthorizationEndpoint,
				provider.TokenEndpoint,
				provider.UserEndpoint,
				provider.Scopes,
				provider.IDPOptions,
			)
			if err != nil || event == nil {
				return nil, err
			}
			return []eventstore.Command{event}, nil
		}, nil
	}
}

func (c *Commands) prepareAddInstanceGitLabProvider(a *instance.Aggregate, writeModel *InstanceGitLabIDPWriteModel, provider GitLabProvider) preparation.Validation {
	return func() (preparation.CreateCommands, error) {
		if provider.ClientID = strings.TrimSpace(provider.ClientID); provider.ClientID == "" {
			return nil, caos_errs.ThrowInvalidArgument(nil, "INST-adsg2", "Errors.Invalid.Argument")
		}
		if provider.ClientSecret = strings.TrimSpace(provider.ClientSecret); provider.ClientSecret == "" {
			return nil, caos_errs.ThrowInvalidArgument(nil, "INST-GD1j2", "Errors.Invalid.Argument")
		}
		return func(ctx context.Context, filter preparation.FilterToQueryReducer) ([]eventstore.Command, error) {
			events, err := filter(ctx, writeModel.Query())
			if err != nil {
				return nil, err
			}
			writeModel.AppendEvents(events...)
			if err = writeModel.Reduce(); err != nil {
				return nil, err
			}
			secret, err := crypto.Encrypt([]byte(provider.ClientSecret), c.idpConfigEncryption)
			if err != nil {
				return nil, err
			}
			return []eventstore.Command{
				instance.NewGitLabIDPAddedEvent(
					ctx,
					&a.Aggregate,
					writeModel.ID,
					provider.Name,
					provider.ClientID,
					secret,
					provider.Scopes,
					provider.IDPOptions,
				),
			}, nil
		}, nil
	}
}

func (c *Commands) prepareUpdateInstanceGitLabProvider(a *instance.Aggregate, writeModel *InstanceGitLabIDPWriteModel, provider GitLabProvider) preparation.Validation {
	return func() (preparation.CreateCommands, error) {
		if writeModel.ID = strings.TrimSpace(writeModel.ID); writeModel.ID == "" {
			return nil, caos_errs.ThrowInvalidArgument(nil, "INST-HJK91", "Errors.Invalid.Argument")
		}
		if provider.ClientID = strings.TrimSpace(provider.ClientID); provider.ClientID == "" {
			return nil, caos_errs.ThrowInvalidArgument(nil, "INST-D12t6", "Errors.Invalid.Argument")
		}
		return func(ctx context.Context, filter preparation.FilterToQueryReducer) ([]eventstore.Command, error) {
			events, err := filter(ctx, writeModel.Query())
			if err != nil {
				return nil, err
			}
			writeModel.AppendEvents(events...)
			if err = writeModel.Reduce(); err != nil {
				return nil, err
			}
			if !writeModel.State.Exists() {
				return nil, caos_errs.ThrowNotFound(nil, "INST-HBReq", "Errors.IDPConfig.NotExisting")
			}
			event, err := writeModel.NewChangedEvent(
				ctx,
				&a.Aggregate,
				writeModel.ID,
				provider.Name,
				provider.ClientID,
				provider.ClientSecret,
				c.idpConfigEncryption,
				provider.Scopes,
				provider.IDPOptions,
			)
			if err != nil || event == nil {
				return nil, err
			}
			return []eventstore.Command{event}, nil
		}, nil
	}
}

func (c *Commands) prepareAddInstanceGitLabSelfHostedProvider(a *instance.Aggregate, writeModel *InstanceGitLabSelfHostedIDPWriteModel, provider GitLabSelfHostedProvider) preparation.Validation {
	return func() (preparation.CreateCommands, error) {
		if provider.Name = strings.TrimSpace(provider.Name); provider.Name == "" {
			return nil, caos_errs.ThrowInvalidArgument(nil, "INST-jw4ZT", "Errors.Invalid.Argument")
		}
		if provider.Issuer = strings.TrimSpace(provider.Issuer); provider.Issuer == "" {
			return nil, caos_errs.ThrowInvalidArgument(nil, "INST-AST4S", "Errors.Invalid.Argument")
		}
		if provider.ClientID = strings.TrimSpace(provider.ClientID); provider.ClientID == "" {
			return nil, caos_errs.ThrowInvalidArgument(nil, "INST-DBZHJ", "Errors.Invalid.Argument")
		}
		if provider.ClientSecret = strings.TrimSpace(provider.ClientSecret); provider.ClientSecret == "" {
			return nil, caos_errs.ThrowInvalidArgument(nil, "INST-SDGJ4", "Errors.Invalid.Argument")
		}
		return func(ctx context.Context, filter preparation.FilterToQueryReducer) ([]eventstore.Command, error) {
			events, err := filter(ctx, writeModel.Query())
			if err != nil {
				return nil, err
			}
			writeModel.AppendEvents(events...)
			if err = writeModel.Reduce(); err != nil {
				return nil, err
			}
			secret, err := crypto.Encrypt([]byte(provider.ClientSecret), c.idpConfigEncryption)
			if err != nil {
				return nil, err
			}
			return []eventstore.Command{
				instance.NewGitLabSelfHostedIDPAddedEvent(
					ctx,
					&a.Aggregate,
					writeModel.ID,
					provider.Name,
					provider.Issuer,
					provider.ClientID,
					secret,
					provider.Scopes,
					provider.IDPOptions,
				),
			}, nil
		}, nil
	}
}

func (c *Commands) prepareUpdateInstanceGitLabSelfHostedProvider(a *instance.Aggregate, writeModel *InstanceGitLabSelfHostedIDPWriteModel, provider GitLabSelfHostedProvider) preparation.Validation {
	return func() (preparation.CreateCommands, error) {
		if writeModel.ID = strings.TrimSpace(writeModel.ID); writeModel.ID == "" {
			return nil, caos_errs.ThrowInvalidArgument(nil, "INST-SAFG4", "Errors.Invalid.Argument")
		}
		if provider.Name = strings.TrimSpace(provider.Name); provider.Name == "" {
			return nil, caos_errs.ThrowInvalidArgument(nil, "INST-DG4H", "Errors.Invalid.Argument")
		}
		if provider.Issuer = strings.TrimSpace(provider.Issuer); provider.Issuer == "" {
			return nil, caos_errs.ThrowInvalidArgument(nil, "INST-SD4eb", "Errors.Invalid.Argument")
		}
		if provider.ClientID = strings.TrimSpace(provider.ClientID); provider.ClientID == "" {
			return nil, caos_errs.ThrowInvalidArgument(nil, "INST-GHWE3", "Errors.Invalid.Argument")
		}
		return func(ctx context.Context, filter preparation.FilterToQueryReducer) ([]eventstore.Command, error) {
			events, err := filter(ctx, writeModel.Query())
			if err != nil {
				return nil, err
			}
			writeModel.AppendEvents(events...)
			if err = writeModel.Reduce(); err != nil {
				return nil, err
			}
			if !writeModel.State.Exists() {
				return nil, caos_errs.ThrowNotFound(nil, "INST-D2tg1", "Errors.IDPConfig.NotExisting")
			}
			event, err := writeModel.NewChangedEvent(
				ctx,
				&a.Aggregate,
				writeModel.ID,
				provider.Name,
				provider.Issuer,
				provider.ClientID,
				provider.ClientSecret,
				c.idpConfigEncryption,
				provider.Scopes,
				provider.IDPOptions,
			)
			if err != nil || event == nil {
				return nil, err
			}
			return []eventstore.Command{event}, nil
		}, nil
	}
}

func (c *Commands) prepareAddInstanceGoogleProvider(a *instance.Aggregate, writeModel *InstanceGoogleIDPWriteModel, provider GoogleProvider) preparation.Validation {
	return func() (preparation.CreateCommands, error) {
		if provider.ClientID = strings.TrimSpace(provider.ClientID); provider.ClientID == "" {
			return nil, caos_errs.ThrowInvalidArgument(nil, "INST-D3fvs", "Errors.Invalid.Argument")
		}
		if provider.ClientSecret = strings.TrimSpace(provider.ClientSecret); provider.ClientSecret == "" {
			return nil, caos_errs.ThrowInvalidArgument(nil, "INST-W2vqs", "Errors.Invalid.Argument")
		}
		return func(ctx context.Context, filter preparation.FilterToQueryReducer) ([]eventstore.Command, error) {
			events, err := filter(ctx, writeModel.Query())
			if err != nil {
				return nil, err
			}
			writeModel.AppendEvents(events...)
			if err = writeModel.Reduce(); err != nil {
				return nil, err
			}
			secret, err := crypto.Encrypt([]byte(provider.ClientSecret), c.idpConfigEncryption)
			if err != nil {
				return nil, err
			}
			return []eventstore.Command{
				instance.NewGoogleIDPAddedEvent(
					ctx,
					&a.Aggregate,
					writeModel.ID,
					provider.Name,
					provider.ClientID,
					secret,
					provider.Scopes,
					provider.IDPOptions,
				),
			}, nil
		}, nil
	}
}

func (c *Commands) prepareUpdateInstanceGoogleProvider(a *instance.Aggregate, writeModel *InstanceGoogleIDPWriteModel, provider GoogleProvider) preparation.Validation {
	return func() (preparation.CreateCommands, error) {
		if writeModel.ID = strings.TrimSpace(writeModel.ID); writeModel.ID == "" {
			return nil, caos_errs.ThrowInvalidArgument(nil, "INST-S32t1", "Errors.Invalid.Argument")
		}
		if provider.ClientID = strings.TrimSpace(provider.ClientID); provider.ClientID == "" {
			return nil, caos_errs.ThrowInvalidArgument(nil, "INST-ds432", "Errors.Invalid.Argument")
		}
		return func(ctx context.Context, filter preparation.FilterToQueryReducer) ([]eventstore.Command, error) {
			events, err := filter(ctx, writeModel.Query())
			if err != nil {
				return nil, err
			}
			writeModel.AppendEvents(events...)
			if err = writeModel.Reduce(); err != nil {
				return nil, err
			}
			if !writeModel.State.Exists() {
				return nil, caos_errs.ThrowNotFound(nil, "INST-D3r1s", "Errors.IDPConfig.NotExisting")
			}
			event, err := writeModel.NewChangedEvent(
				ctx,
				&a.Aggregate,
				writeModel.ID,
				provider.Name,
				provider.ClientID,
				provider.ClientSecret,
				c.idpConfigEncryption,
				provider.Scopes,
				provider.IDPOptions,
			)
			if err != nil || event == nil {
				return nil, err
			}
			return []eventstore.Command{event}, nil
		}, nil
	}
}

func (c *Commands) prepareAddInstanceLDAPProvider(a *instance.Aggregate, writeModel *InstanceLDAPIDPWriteModel, provider LDAPProvider) preparation.Validation {
	return func() (preparation.CreateCommands, error) {
		if provider.Name = strings.TrimSpace(provider.Name); provider.Name == "" {
			return nil, caos_errs.ThrowInvalidArgument(nil, "INST-SAfdd", "Errors.Invalid.Argument")
		}
		if provider.BaseDN = strings.TrimSpace(provider.BaseDN); provider.BaseDN == "" {
			return nil, caos_errs.ThrowInvalidArgument(nil, "INST-sv31s", "Errors.Invalid.Argument")
		}
		if provider.BindDN = strings.TrimSpace(provider.BindDN); provider.BindDN == "" {
			return nil, caos_errs.ThrowInvalidArgument(nil, "INST-sdgf4", "Errors.Invalid.Argument")
		}
		if provider.BindPassword = strings.TrimSpace(provider.BindPassword); provider.BindPassword == "" {
			return nil, caos_errs.ThrowInvalidArgument(nil, "INST-AEG2w", "Errors.Invalid.Argument")
		}
		if provider.UserBase = strings.TrimSpace(provider.UserBase); provider.UserBase == "" {
			return nil, caos_errs.ThrowInvalidArgument(nil, "INST-SAD5n", "Errors.Invalid.Argument")
		}
		if len(provider.Servers) == 0 {
			return nil, caos_errs.ThrowInvalidArgument(nil, "INST-SAx905n", "Errors.Invalid.Argument")
		}
		if len(provider.UserObjectClasses) == 0 {
			return nil, caos_errs.ThrowInvalidArgument(nil, "INST-S1x905n", "Errors.Invalid.Argument")
		}
		if len(provider.UserFilters) == 0 {
			return nil, caos_errs.ThrowInvalidArgument(nil, "INST-aAx905n", "Errors.Invalid.Argument")
		}
		return func(ctx context.Context, filter preparation.FilterToQueryReducer) ([]eventstore.Command, error) {
			events, err := filter(ctx, writeModel.Query())
			if err != nil {
				return nil, err
			}
			writeModel.AppendEvents(events...)
			if err = writeModel.Reduce(); err != nil {
				return nil, err
			}
			secret, err := crypto.Encrypt([]byte(provider.BindPassword), c.idpConfigEncryption)
			if err != nil {
				return nil, err
			}
			return []eventstore.Command{
				instance.NewLDAPIDPAddedEvent(
					ctx,
					&a.Aggregate,
					writeModel.ID,
					provider.Name,
					provider.Servers,
					provider.StartTLS,
					provider.BaseDN,
					provider.BindDN,
					secret,
					provider.UserBase,
					provider.UserObjectClasses,
					provider.UserFilters,
					provider.Timeout,
					provider.LDAPAttributes,
					provider.IDPOptions,
				),
			}, nil
		}, nil
	}
}

func (c *Commands) prepareUpdateInstanceLDAPProvider(a *instance.Aggregate, writeModel *InstanceLDAPIDPWriteModel, provider LDAPProvider) preparation.Validation {
	return func() (preparation.CreateCommands, error) {
		if writeModel.ID = strings.TrimSpace(writeModel.ID); writeModel.ID == "" {
			return nil, caos_errs.ThrowInvalidArgument(nil, "INST-Dgdbs", "Errors.Invalid.Argument")
		}
		if provider.Name = strings.TrimSpace(provider.Name); provider.Name == "" {
			return nil, caos_errs.ThrowInvalidArgument(nil, "INST-Sffgd", "Errors.Invalid.Argument")
		}
		if provider.BaseDN = strings.TrimSpace(provider.BaseDN); provider.BaseDN == "" {
			return nil, caos_errs.ThrowInvalidArgument(nil, "INST-vb3ss", "Errors.Invalid.Argument")
		}
		if provider.BindDN = strings.TrimSpace(provider.BindDN); provider.BindDN == "" {
			return nil, caos_errs.ThrowInvalidArgument(nil, "INST-hbere", "Errors.Invalid.Argument")
		}
		if provider.UserBase = strings.TrimSpace(provider.UserBase); provider.UserBase == "" {
			return nil, caos_errs.ThrowInvalidArgument(nil, "INST-DG45z", "Errors.Invalid.Argument")
		}
		if len(provider.Servers) == 0 {
			return nil, caos_errs.ThrowInvalidArgument(nil, "INST-SAx945n", "Errors.Invalid.Argument")
		}
		if len(provider.UserObjectClasses) == 0 {
			return nil, caos_errs.ThrowInvalidArgument(nil, "INST-S1x605n", "Errors.Invalid.Argument")
		}
		if len(provider.UserFilters) == 0 {
			return nil, caos_errs.ThrowInvalidArgument(nil, "INST-aAx901n", "Errors.Invalid.Argument")
		}
		return func(ctx context.Context, filter preparation.FilterToQueryReducer) ([]eventstore.Command, error) {
			events, err := filter(ctx, writeModel.Query())
			if err != nil {
				return nil, err
			}
			writeModel.AppendEvents(events...)
			if err = writeModel.Reduce(); err != nil {
				return nil, err
			}
			if !writeModel.State.Exists() {
				return nil, caos_errs.ThrowNotFound(nil, "INST-ASF3F", "Errors.IDPConfig.NotExisting")
			}
			event, err := writeModel.NewChangedEvent(
				ctx,
				&a.Aggregate,
				writeModel.ID,
				provider.Name,
				provider.Servers,
				provider.StartTLS,
				provider.BaseDN,
				provider.BindDN,
				provider.BindPassword,
				provider.UserBase,
				provider.UserObjectClasses,
				provider.UserFilters,
				provider.Timeout,
				c.idpConfigEncryption,
				provider.LDAPAttributes,
				provider.IDPOptions,
			)
			if err != nil || event == nil {
				return nil, err
			}
			return []eventstore.Command{event}, nil
		}, nil
	}
}

<<<<<<< HEAD
func (c *Commands) prepareAddInstanceSAMLProvider(a *instance.Aggregate, writeModel *InstanceSAMLIDPWriteModel, provider SAMLProvider) preparation.Validation {
	return func() (preparation.CreateCommands, error) {
		if provider.Name = strings.TrimSpace(provider.Name); provider.Name == "" {
			return nil, caos_errs.ThrowInvalidArgument(nil, "INST-o07zjotgnd", "Errors.Invalid.Argument")
		}
		if provider.Metadata == nil && provider.MetadataURL == "" {
			return nil, caos_errs.ThrowInvalidArgument(nil, "INST-3bi3esi16t", "Errors.Invalid.Argument")
		}
		if provider.Metadata == nil && provider.MetadataURL != "" {
			data, err := xml.ReadMetadataFromURL(c.httpClient, provider.MetadataURL)
			if err != nil {
				return nil, caos_errs.ThrowInvalidArgument(err, "INST-8vam1khq22", "Errors.Project.App.SAMLMetadataMissing")
			}
			provider.Metadata = data
		}
		if (provider.Key != nil && provider.Certificate == nil) || (provider.Key == nil && provider.Certificate != nil) {
			return nil, caos_errs.ThrowInvalidArgument(nil, "INST-htrq9hqg31", "Errors.Invalid.Argument")
		}
		if provider.Key == nil && provider.Certificate == nil {
			key, cert, err := generateSAMLCertAndKey(writeModel.ID, c.keySize)
			if err != nil {
				return nil, err
			}
			provider.Key = key
			provider.Certificate = cert
=======
func (c *Commands) prepareAddInstanceAppleProvider(a *instance.Aggregate, writeModel *InstanceAppleIDPWriteModel, provider AppleProvider) preparation.Validation {
	return func() (preparation.CreateCommands, error) {
		if provider.ClientID = strings.TrimSpace(provider.ClientID); provider.ClientID == "" {
			return nil, caos_errs.ThrowInvalidArgument(nil, "INST-jkn3w", "Errors.IDP.ClientIDMissing")
		}
		if provider.TeamID = strings.TrimSpace(provider.TeamID); provider.TeamID == "" {
			return nil, caos_errs.ThrowInvalidArgument(nil, "INST-Ffg32", "Errors.IDP.TeamIDMissing")
		}
		if provider.KeyID = strings.TrimSpace(provider.KeyID); provider.KeyID == "" {
			return nil, caos_errs.ThrowInvalidArgument(nil, "INST-GDjm5", "Errors.IDP.KeyIDMissing")
		}
		if len(provider.PrivateKey) == 0 {
			return nil, caos_errs.ThrowInvalidArgument(nil, "INST-GVD4n", "Errors.IDP.PrivateKeyMissing")
>>>>>>> 7edc73bd
		}
		return func(ctx context.Context, filter preparation.FilterToQueryReducer) ([]eventstore.Command, error) {
			events, err := filter(ctx, writeModel.Query())
			if err != nil {
				return nil, err
			}
			writeModel.AppendEvents(events...)
			if err = writeModel.Reduce(); err != nil {
				return nil, err
			}
<<<<<<< HEAD

			keyEnc, err := crypto.Encrypt(provider.Key, c.idpConfigEncryption)
			if err != nil {
				return nil, err
			}
			certificateEnc, err := crypto.Encrypt(provider.Certificate, c.idpConfigEncryption)
=======
			privateKey, err := crypto.Encrypt(provider.PrivateKey, c.idpConfigEncryption)
>>>>>>> 7edc73bd
			if err != nil {
				return nil, err
			}
			return []eventstore.Command{
<<<<<<< HEAD
				instance.NewSAMLIDPAddedEvent(
=======
				instance.NewAppleIDPAddedEvent(
>>>>>>> 7edc73bd
					ctx,
					&a.Aggregate,
					writeModel.ID,
					provider.Name,
<<<<<<< HEAD
					provider.Metadata,
					keyEnc,
					certificateEnc,
					provider.Binding,
					provider.WithSignedRequest,
=======
					provider.ClientID,
					provider.TeamID,
					provider.KeyID,
					privateKey,
					provider.Scopes,
>>>>>>> 7edc73bd
					provider.IDPOptions,
				),
			}, nil
		}, nil
	}
}

<<<<<<< HEAD
func (c *Commands) prepareUpdateInstanceSAMLProvider(a *instance.Aggregate, writeModel *InstanceSAMLIDPWriteModel, provider SAMLProvider) preparation.Validation {
	return func() (preparation.CreateCommands, error) {
		if writeModel.ID = strings.TrimSpace(writeModel.ID); writeModel.ID == "" {
			return nil, caos_errs.ThrowInvalidArgument(nil, "INST-7o3rq1owpm", "Errors.Invalid.Argument")
		}
		if provider.Name = strings.TrimSpace(provider.Name); provider.Name == "" {
			return nil, caos_errs.ThrowInvalidArgument(nil, "INST-q2s9rak7o9", "Errors.Invalid.Argument")
		}
		if provider.Metadata == nil && provider.MetadataURL == "" {
			return nil, caos_errs.ThrowInvalidArgument(nil, "INST-iw1rxnf4sf", "Errors.Invalid.Argument")
		}
		if provider.Metadata == nil && provider.MetadataURL != "" {
			data, err := xml.ReadMetadataFromURL(c.httpClient, provider.MetadataURL)
			if err != nil {
				return nil, caos_errs.ThrowInvalidArgument(err, "INST-iijz4h01if", "Errors.Project.App.SAMLMetadataMissing")
			}
			provider.Metadata = data
		}
		if (provider.Key != nil && provider.Certificate == nil) || (provider.Key == nil && provider.Certificate != nil) {
			return nil, caos_errs.ThrowInvalidArgument(nil, "INST-tel39wh7oy", "Errors.Invalid.Argument")
=======
func (c *Commands) prepareUpdateInstanceAppleProvider(a *instance.Aggregate, writeModel *InstanceAppleIDPWriteModel, provider AppleProvider) preparation.Validation {
	return func() (preparation.CreateCommands, error) {
		if writeModel.ID = strings.TrimSpace(writeModel.ID); writeModel.ID == "" {
			return nil, caos_errs.ThrowInvalidArgument(nil, "INST-FRHBH", "Errors.IDMissing")
		}
		if provider.ClientID = strings.TrimSpace(provider.ClientID); provider.ClientID == "" {
			return nil, caos_errs.ThrowInvalidArgument(nil, "INST-SFm4l", "Errors.IDP.ClientIDMissing")
		}
		if provider.TeamID = strings.TrimSpace(provider.TeamID); provider.TeamID == "" {
			return nil, caos_errs.ThrowInvalidArgument(nil, "INST-SG34t", "Errors.IDP.TeamIDMissing")
		}
		if provider.KeyID = strings.TrimSpace(provider.KeyID); provider.KeyID == "" {
			return nil, caos_errs.ThrowInvalidArgument(nil, "INST-Gh4z2", "Errors.IDP.KeyIDMissing")
>>>>>>> 7edc73bd
		}
		return func(ctx context.Context, filter preparation.FilterToQueryReducer) ([]eventstore.Command, error) {
			events, err := filter(ctx, writeModel.Query())
			if err != nil {
				return nil, err
			}
			writeModel.AppendEvents(events...)
			if err = writeModel.Reduce(); err != nil {
				return nil, err
			}
			if !writeModel.State.Exists() {
<<<<<<< HEAD
				return nil, caos_errs.ThrowNotFound(nil, "INST-D3r1s", "Errors.IDPConfig.NotExisting")
=======
				return nil, caos_errs.ThrowNotFound(nil, "INST-SG3bh", "Errors.IDPConfig.NotExisting")
>>>>>>> 7edc73bd
			}
			event, err := writeModel.NewChangedEvent(
				ctx,
				&a.Aggregate,
				writeModel.ID,
				provider.Name,
<<<<<<< HEAD
				provider.Metadata,
				provider.Key,
				provider.Certificate,
				c.idpConfigEncryption,
				provider.Binding,
				provider.WithSignedRequest,
=======
				provider.ClientID,
				provider.TeamID,
				provider.KeyID,
				provider.PrivateKey,
				c.idpConfigEncryption,
				provider.Scopes,
>>>>>>> 7edc73bd
				provider.IDPOptions,
			)
			if err != nil || event == nil {
				return nil, err
			}
			return []eventstore.Command{event}, nil
		}, nil
	}
}

func (c *Commands) prepareDeleteInstanceProvider(a *instance.Aggregate, id string) preparation.Validation {
	return func() (preparation.CreateCommands, error) {
		return func(ctx context.Context, filter preparation.FilterToQueryReducer) ([]eventstore.Command, error) {
			writeModel := NewInstanceIDPRemoveWriteModel(a.InstanceID, id)
			events, err := filter(ctx, writeModel.Query())
			if err != nil {
				return nil, err
			}
			writeModel.AppendEvents(events...)
			if err = writeModel.Reduce(); err != nil {
				return nil, err
			}
			if !writeModel.State.Exists() {
				return nil, caos_errs.ThrowNotFound(nil, "INST-Se3tg", "Errors.IDPConfig.NotExisting")
			}
			return []eventstore.Command{instance.NewIDPRemovedEvent(ctx, &a.Aggregate, id)}, nil
		}, nil
	}
}

func generateSAMLCertAndKey(id string, keySize int) ([]byte, []byte, error) {
	priv, pub, err := crypto.GenerateKeyPair(keySize)
	if err != nil {
		return nil, nil, err
	}

	serial, err := strconv.Atoi(id)
	if err != nil {
		return nil, nil, err
	}
	template := x509.Certificate{
		SerialNumber: big.NewInt(int64(serial)),
		Subject: pkix.Name{
			Organization: []string{"ZITADEL"},
			SerialNumber: id,
		},
		KeyUsage:              x509.KeyUsageKeyEncipherment | x509.KeyUsageDigitalSignature,
		ExtKeyUsage:           []x509.ExtKeyUsage{x509.ExtKeyUsageServerAuth},
		BasicConstraintsValid: true,
	}

	derBytes, err := x509.CreateCertificate(rand.Reader, &template, &template, pub, priv)
	if err != nil {
		return nil, nil, caos_errs.ThrowInternalf(err, "COMMAND-x92u101j", "failed to create certificate")
	}

	certBuff := &bytes.Buffer{}
	defer certBuff.Reset()
	if err := pem.Encode(certBuff, &pem.Block{Type: "CERTIFICATE", Bytes: derBytes}); err != nil {
		return nil, nil, err
	}

	keyBuff := &bytes.Buffer{}
	defer keyBuff.Reset()
	if err := pem.Encode(keyBuff, &pem.Block{Type: "RSA PRIVATE KEY", Bytes: x509.MarshalPKCS1PrivateKey(priv)}); err != nil {
		return nil, nil, err
	}

	return keyBuff.Bytes(), certBuff.Bytes(), nil
}<|MERGE_RESOLUTION|>--- conflicted
+++ resolved
@@ -476,24 +476,57 @@
 	return pushedEventsToObjectDetails(pushedEvents), nil
 }
 
-<<<<<<< HEAD
+func (c *Commands) AddInstanceAppleProvider(ctx context.Context, provider AppleProvider) (string, *domain.ObjectDetails, error) {
+	instanceID := authz.GetInstance(ctx).InstanceID()
+	instanceAgg := instance.NewAggregate(instanceID)
+	id, err := c.idGenerator.Next()
+	if err != nil {
+		return "", nil, err
+	}
+	writeModel := NewAppleInstanceIDPWriteModel(instanceID, id)
+	cmds, err := preparation.PrepareCommands(ctx, c.eventstore.Filter, c.prepareAddInstanceAppleProvider(instanceAgg, writeModel, provider))
+	if err != nil {
+		return "", nil, err
+	}
+	pushedEvents, err := c.eventstore.Push(ctx, cmds...)
+	if err != nil {
+		return "", nil, err
+	}
+	return id, pushedEventsToObjectDetails(pushedEvents), nil
+}
+
+func (c *Commands) UpdateInstanceAppleProvider(ctx context.Context, id string, provider AppleProvider) (*domain.ObjectDetails, error) {
+	instanceID := authz.GetInstance(ctx).InstanceID()
+	instanceAgg := instance.NewAggregate(instanceID)
+	writeModel := NewAppleInstanceIDPWriteModel(instanceID, id)
+	cmds, err := preparation.PrepareCommands(ctx, c.eventstore.Filter, c.prepareUpdateInstanceAppleProvider(instanceAgg, writeModel, provider))
+	if err != nil {
+		return nil, err
+	}
+	if len(cmds) == 0 {
+		// no change, so return directly
+		return &domain.ObjectDetails{
+			Sequence:      writeModel.ProcessedSequence,
+			EventDate:     writeModel.ChangeDate,
+			ResourceOwner: writeModel.ResourceOwner,
+		}, nil
+	}
+	pushedEvents, err := c.eventstore.Push(ctx, cmds...)
+	if err != nil {
+		return nil, err
+	}
+	return pushedEventsToObjectDetails(pushedEvents), nil
+}
+
 func (c *Commands) AddInstanceSAMLProvider(ctx context.Context, provider SAMLProvider) (string, *domain.ObjectDetails, error) {
-=======
-func (c *Commands) AddInstanceAppleProvider(ctx context.Context, provider AppleProvider) (string, *domain.ObjectDetails, error) {
->>>>>>> 7edc73bd
 	instanceID := authz.GetInstance(ctx).InstanceID()
 	instanceAgg := instance.NewAggregate(instanceID)
 	id, err := c.idGenerator.Next()
 	if err != nil {
 		return "", nil, err
 	}
-<<<<<<< HEAD
 	writeModel := NewSAMLInstanceIDPWriteModel(instanceID, id)
 	cmds, err := preparation.PrepareCommands(ctx, c.eventstore.Filter, c.prepareAddInstanceSAMLProvider(instanceAgg, writeModel, provider))
-=======
-	writeModel := NewAppleInstanceIDPWriteModel(instanceID, id)
-	cmds, err := preparation.PrepareCommands(ctx, c.eventstore.Filter, c.prepareAddInstanceAppleProvider(instanceAgg, writeModel, provider))
->>>>>>> 7edc73bd
 	if err != nil {
 		return "", nil, err
 	}
@@ -504,19 +537,11 @@
 	return id, pushedEventsToObjectDetails(pushedEvents), nil
 }
 
-<<<<<<< HEAD
 func (c *Commands) UpdateInstanceSAMLProvider(ctx context.Context, id string, provider SAMLProvider) (*domain.ObjectDetails, error) {
 	instanceID := authz.GetInstance(ctx).InstanceID()
 	instanceAgg := instance.NewAggregate(instanceID)
 	writeModel := NewSAMLInstanceIDPWriteModel(instanceID, id)
 	cmds, err := preparation.PrepareCommands(ctx, c.eventstore.Filter, c.prepareUpdateInstanceSAMLProvider(instanceAgg, writeModel, provider))
-=======
-func (c *Commands) UpdateInstanceAppleProvider(ctx context.Context, id string, provider AppleProvider) (*domain.ObjectDetails, error) {
-	instanceID := authz.GetInstance(ctx).InstanceID()
-	instanceAgg := instance.NewAggregate(instanceID)
-	writeModel := NewAppleInstanceIDPWriteModel(instanceID, id)
-	cmds, err := preparation.PrepareCommands(ctx, c.eventstore.Filter, c.prepareUpdateInstanceAppleProvider(instanceAgg, writeModel, provider))
->>>>>>> 7edc73bd
 	if err != nil {
 		return nil, err
 	}
@@ -1586,33 +1611,6 @@
 	}
 }
 
-<<<<<<< HEAD
-func (c *Commands) prepareAddInstanceSAMLProvider(a *instance.Aggregate, writeModel *InstanceSAMLIDPWriteModel, provider SAMLProvider) preparation.Validation {
-	return func() (preparation.CreateCommands, error) {
-		if provider.Name = strings.TrimSpace(provider.Name); provider.Name == "" {
-			return nil, caos_errs.ThrowInvalidArgument(nil, "INST-o07zjotgnd", "Errors.Invalid.Argument")
-		}
-		if provider.Metadata == nil && provider.MetadataURL == "" {
-			return nil, caos_errs.ThrowInvalidArgument(nil, "INST-3bi3esi16t", "Errors.Invalid.Argument")
-		}
-		if provider.Metadata == nil && provider.MetadataURL != "" {
-			data, err := xml.ReadMetadataFromURL(c.httpClient, provider.MetadataURL)
-			if err != nil {
-				return nil, caos_errs.ThrowInvalidArgument(err, "INST-8vam1khq22", "Errors.Project.App.SAMLMetadataMissing")
-			}
-			provider.Metadata = data
-		}
-		if (provider.Key != nil && provider.Certificate == nil) || (provider.Key == nil && provider.Certificate != nil) {
-			return nil, caos_errs.ThrowInvalidArgument(nil, "INST-htrq9hqg31", "Errors.Invalid.Argument")
-		}
-		if provider.Key == nil && provider.Certificate == nil {
-			key, cert, err := generateSAMLCertAndKey(writeModel.ID, c.keySize)
-			if err != nil {
-				return nil, err
-			}
-			provider.Key = key
-			provider.Certificate = cert
-=======
 func (c *Commands) prepareAddInstanceAppleProvider(a *instance.Aggregate, writeModel *InstanceAppleIDPWriteModel, provider AppleProvider) preparation.Validation {
 	return func() (preparation.CreateCommands, error) {
 		if provider.ClientID = strings.TrimSpace(provider.ClientID); provider.ClientID == "" {
@@ -1626,53 +1624,140 @@
 		}
 		if len(provider.PrivateKey) == 0 {
 			return nil, caos_errs.ThrowInvalidArgument(nil, "INST-GVD4n", "Errors.IDP.PrivateKeyMissing")
->>>>>>> 7edc73bd
-		}
-		return func(ctx context.Context, filter preparation.FilterToQueryReducer) ([]eventstore.Command, error) {
-			events, err := filter(ctx, writeModel.Query())
-			if err != nil {
-				return nil, err
-			}
-			writeModel.AppendEvents(events...)
-			if err = writeModel.Reduce(); err != nil {
-				return nil, err
-			}
-<<<<<<< HEAD
-
-			keyEnc, err := crypto.Encrypt(provider.Key, c.idpConfigEncryption)
-			if err != nil {
-				return nil, err
-			}
-			certificateEnc, err := crypto.Encrypt(provider.Certificate, c.idpConfigEncryption)
-=======
+		}
+		return func(ctx context.Context, filter preparation.FilterToQueryReducer) ([]eventstore.Command, error) {
+			events, err := filter(ctx, writeModel.Query())
+			if err != nil {
+				return nil, err
+			}
+			writeModel.AppendEvents(events...)
+			if err = writeModel.Reduce(); err != nil {
+				return nil, err
+			}
 			privateKey, err := crypto.Encrypt(provider.PrivateKey, c.idpConfigEncryption)
->>>>>>> 7edc73bd
 			if err != nil {
 				return nil, err
 			}
 			return []eventstore.Command{
-<<<<<<< HEAD
-				instance.NewSAMLIDPAddedEvent(
-=======
 				instance.NewAppleIDPAddedEvent(
->>>>>>> 7edc73bd
 					ctx,
 					&a.Aggregate,
 					writeModel.ID,
 					provider.Name,
-<<<<<<< HEAD
+					provider.ClientID,
+					provider.TeamID,
+					provider.KeyID,
+					privateKey,
+					provider.Scopes,
+					provider.IDPOptions,
+				),
+			}, nil
+		}, nil
+	}
+}
+
+func (c *Commands) prepareUpdateInstanceAppleProvider(a *instance.Aggregate, writeModel *InstanceAppleIDPWriteModel, provider AppleProvider) preparation.Validation {
+	return func() (preparation.CreateCommands, error) {
+		if writeModel.ID = strings.TrimSpace(writeModel.ID); writeModel.ID == "" {
+			return nil, caos_errs.ThrowInvalidArgument(nil, "INST-FRHBH", "Errors.IDMissing")
+		}
+		if provider.ClientID = strings.TrimSpace(provider.ClientID); provider.ClientID == "" {
+			return nil, caos_errs.ThrowInvalidArgument(nil, "INST-SFm4l", "Errors.IDP.ClientIDMissing")
+		}
+		if provider.TeamID = strings.TrimSpace(provider.TeamID); provider.TeamID == "" {
+			return nil, caos_errs.ThrowInvalidArgument(nil, "INST-SG34t", "Errors.IDP.TeamIDMissing")
+		}
+		if provider.KeyID = strings.TrimSpace(provider.KeyID); provider.KeyID == "" {
+			return nil, caos_errs.ThrowInvalidArgument(nil, "INST-Gh4z2", "Errors.IDP.KeyIDMissing")
+		}
+		return func(ctx context.Context, filter preparation.FilterToQueryReducer) ([]eventstore.Command, error) {
+			events, err := filter(ctx, writeModel.Query())
+			if err != nil {
+				return nil, err
+			}
+			writeModel.AppendEvents(events...)
+			if err = writeModel.Reduce(); err != nil {
+				return nil, err
+			}
+			if !writeModel.State.Exists() {
+				return nil, caos_errs.ThrowNotFound(nil, "INST-SG3bh", "Errors.IDPConfig.NotExisting")
+			}
+			event, err := writeModel.NewChangedEvent(
+				ctx,
+				&a.Aggregate,
+				writeModel.ID,
+				provider.Name,
+				provider.ClientID,
+				provider.TeamID,
+				provider.KeyID,
+				provider.PrivateKey,
+				c.idpConfigEncryption,
+				provider.Scopes,
+				provider.IDPOptions,
+			)
+			if err != nil || event == nil {
+				return nil, err
+			}
+			return []eventstore.Command{event}, nil
+		}, nil
+	}
+}
+
+func (c *Commands) prepareAddInstanceSAMLProvider(a *instance.Aggregate, writeModel *InstanceSAMLIDPWriteModel, provider SAMLProvider) preparation.Validation {
+	return func() (preparation.CreateCommands, error) {
+		if provider.Name = strings.TrimSpace(provider.Name); provider.Name == "" {
+			return nil, caos_errs.ThrowInvalidArgument(nil, "INST-o07zjotgnd", "Errors.Invalid.Argument")
+		}
+		if provider.Metadata == nil && provider.MetadataURL == "" {
+			return nil, caos_errs.ThrowInvalidArgument(nil, "INST-3bi3esi16t", "Errors.Invalid.Argument")
+		}
+		if provider.Metadata == nil && provider.MetadataURL != "" {
+			data, err := xml.ReadMetadataFromURL(c.httpClient, provider.MetadataURL)
+			if err != nil {
+				return nil, caos_errs.ThrowInvalidArgument(err, "INST-8vam1khq22", "Errors.Project.App.SAMLMetadataMissing")
+			}
+			provider.Metadata = data
+		}
+		if (provider.Key != nil && provider.Certificate == nil) || (provider.Key == nil && provider.Certificate != nil) {
+			return nil, caos_errs.ThrowInvalidArgument(nil, "INST-htrq9hqg31", "Errors.Invalid.Argument")
+		}
+		if provider.Key == nil && provider.Certificate == nil {
+			key, cert, err := generateSAMLCertAndKey(writeModel.ID, c.keySize)
+			if err != nil {
+				return nil, err
+			}
+			provider.Key = key
+			provider.Certificate = cert
+		}
+		return func(ctx context.Context, filter preparation.FilterToQueryReducer) ([]eventstore.Command, error) {
+			events, err := filter(ctx, writeModel.Query())
+			if err != nil {
+				return nil, err
+			}
+			writeModel.AppendEvents(events...)
+			if err = writeModel.Reduce(); err != nil {
+				return nil, err
+			}
+
+			keyEnc, err := crypto.Encrypt(provider.Key, c.idpConfigEncryption)
+			if err != nil {
+				return nil, err
+			}
+			certificateEnc, err := crypto.Encrypt(provider.Certificate, c.idpConfigEncryption)
+			if err != nil {
+				return nil, err
+			}
+			return []eventstore.Command{
+				instance.NewSAMLIDPAddedEvent(
+					ctx,
+					&a.Aggregate,
+					writeModel.ID,
+					provider.Name,
 					provider.Metadata,
 					keyEnc,
 					certificateEnc,
 					provider.Binding,
 					provider.WithSignedRequest,
-=======
-					provider.ClientID,
-					provider.TeamID,
-					provider.KeyID,
-					privateKey,
-					provider.Scopes,
->>>>>>> 7edc73bd
 					provider.IDPOptions,
 				),
 			}, nil
@@ -1680,7 +1765,6 @@
 	}
 }
 
-<<<<<<< HEAD
 func (c *Commands) prepareUpdateInstanceSAMLProvider(a *instance.Aggregate, writeModel *InstanceSAMLIDPWriteModel, provider SAMLProvider) preparation.Validation {
 	return func() (preparation.CreateCommands, error) {
 		if writeModel.ID = strings.TrimSpace(writeModel.ID); writeModel.ID == "" {
@@ -1701,21 +1785,6 @@
 		}
 		if (provider.Key != nil && provider.Certificate == nil) || (provider.Key == nil && provider.Certificate != nil) {
 			return nil, caos_errs.ThrowInvalidArgument(nil, "INST-tel39wh7oy", "Errors.Invalid.Argument")
-=======
-func (c *Commands) prepareUpdateInstanceAppleProvider(a *instance.Aggregate, writeModel *InstanceAppleIDPWriteModel, provider AppleProvider) preparation.Validation {
-	return func() (preparation.CreateCommands, error) {
-		if writeModel.ID = strings.TrimSpace(writeModel.ID); writeModel.ID == "" {
-			return nil, caos_errs.ThrowInvalidArgument(nil, "INST-FRHBH", "Errors.IDMissing")
-		}
-		if provider.ClientID = strings.TrimSpace(provider.ClientID); provider.ClientID == "" {
-			return nil, caos_errs.ThrowInvalidArgument(nil, "INST-SFm4l", "Errors.IDP.ClientIDMissing")
-		}
-		if provider.TeamID = strings.TrimSpace(provider.TeamID); provider.TeamID == "" {
-			return nil, caos_errs.ThrowInvalidArgument(nil, "INST-SG34t", "Errors.IDP.TeamIDMissing")
-		}
-		if provider.KeyID = strings.TrimSpace(provider.KeyID); provider.KeyID == "" {
-			return nil, caos_errs.ThrowInvalidArgument(nil, "INST-Gh4z2", "Errors.IDP.KeyIDMissing")
->>>>>>> 7edc73bd
 		}
 		return func(ctx context.Context, filter preparation.FilterToQueryReducer) ([]eventstore.Command, error) {
 			events, err := filter(ctx, writeModel.Query())
@@ -1727,32 +1796,19 @@
 				return nil, err
 			}
 			if !writeModel.State.Exists() {
-<<<<<<< HEAD
 				return nil, caos_errs.ThrowNotFound(nil, "INST-D3r1s", "Errors.IDPConfig.NotExisting")
-=======
-				return nil, caos_errs.ThrowNotFound(nil, "INST-SG3bh", "Errors.IDPConfig.NotExisting")
->>>>>>> 7edc73bd
 			}
 			event, err := writeModel.NewChangedEvent(
 				ctx,
 				&a.Aggregate,
 				writeModel.ID,
 				provider.Name,
-<<<<<<< HEAD
 				provider.Metadata,
 				provider.Key,
 				provider.Certificate,
 				c.idpConfigEncryption,
 				provider.Binding,
 				provider.WithSignedRequest,
-=======
-				provider.ClientID,
-				provider.TeamID,
-				provider.KeyID,
-				provider.PrivateKey,
-				c.idpConfigEncryption,
-				provider.Scopes,
->>>>>>> 7edc73bd
 				provider.IDPOptions,
 			)
 			if err != nil || event == nil {
