--- conflicted
+++ resolved
@@ -919,7 +919,6 @@
 				return nil, err
 			}
 			secret, err := crypto.Encrypt([]byte(provider.ClientSecret), c.idpConfigEncryption)
-<<<<<<< HEAD
 			if err != nil {
 				return nil, err
 			}
@@ -1002,97 +1001,10 @@
 				return nil, err
 			}
 			secret, err := crypto.Encrypt([]byte(provider.ClientSecret), c.idpConfigEncryption)
-=======
->>>>>>> c0843e6b
 			if err != nil {
 				return nil, err
 			}
 			return []eventstore.Command{
-<<<<<<< HEAD
-=======
-				instance.NewGitLabIDPAddedEvent(
-					ctx,
-					&a.Aggregate,
-					writeModel.ID,
-					provider.Name,
-					provider.ClientID,
-					secret,
-					provider.Scopes,
-					provider.IDPOptions,
-				),
-			}, nil
-		}, nil
-	}
-}
-
-func (c *Commands) prepareUpdateInstanceGitLabProvider(a *instance.Aggregate, writeModel *InstanceGitLabIDPWriteModel, provider GitLabProvider) preparation.Validation {
-	return func() (preparation.CreateCommands, error) {
-		if writeModel.ID = strings.TrimSpace(writeModel.ID); writeModel.ID == "" {
-			return nil, caos_errs.ThrowInvalidArgument(nil, "INST-HJK91", "Errors.Invalid.Argument")
-		}
-		if provider.ClientID = strings.TrimSpace(provider.ClientID); provider.ClientID == "" {
-			return nil, caos_errs.ThrowInvalidArgument(nil, "INST-D12t6", "Errors.Invalid.Argument")
-		}
-		return func(ctx context.Context, filter preparation.FilterToQueryReducer) ([]eventstore.Command, error) {
-			events, err := filter(ctx, writeModel.Query())
-			if err != nil {
-				return nil, err
-			}
-			writeModel.AppendEvents(events...)
-			if err = writeModel.Reduce(); err != nil {
-				return nil, err
-			}
-			if !writeModel.State.Exists() {
-				return nil, caos_errs.ThrowNotFound(nil, "INST-HBReq", "Errors.Instance.IDPConfig.NotExisting")
-			}
-			event, err := writeModel.NewChangedEvent(
-				ctx,
-				&a.Aggregate,
-				writeModel.ID,
-				provider.Name,
-				provider.ClientID,
-				provider.ClientSecret,
-				c.idpConfigEncryption,
-				provider.Scopes,
-				provider.IDPOptions,
-			)
-			if err != nil || event == nil {
-				return nil, err
-			}
-			return []eventstore.Command{event}, nil
-		}, nil
-	}
-}
-
-func (c *Commands) prepareAddInstanceGitLabSelfHostedProvider(a *instance.Aggregate, writeModel *InstanceGitLabSelfHostedIDPWriteModel, provider GitLabSelfHostedProvider) preparation.Validation {
-	return func() (preparation.CreateCommands, error) {
-		if provider.Name = strings.TrimSpace(provider.Name); provider.Name == "" {
-			return nil, caos_errs.ThrowInvalidArgument(nil, "INST-jw4ZT", "Errors.Invalid.Argument")
-		}
-		if provider.Issuer = strings.TrimSpace(provider.Issuer); provider.Issuer == "" {
-			return nil, caos_errs.ThrowInvalidArgument(nil, "INST-AST4S", "Errors.Invalid.Argument")
-		}
-		if provider.ClientID = strings.TrimSpace(provider.ClientID); provider.ClientID == "" {
-			return nil, caos_errs.ThrowInvalidArgument(nil, "INST-DBZHJ", "Errors.Invalid.Argument")
-		}
-		if provider.ClientSecret = strings.TrimSpace(provider.ClientSecret); provider.ClientSecret == "" {
-			return nil, caos_errs.ThrowInvalidArgument(nil, "INST-SDGJ4", "Errors.Invalid.Argument")
-		}
-		return func(ctx context.Context, filter preparation.FilterToQueryReducer) ([]eventstore.Command, error) {
-			events, err := filter(ctx, writeModel.Query())
-			if err != nil {
-				return nil, err
-			}
-			writeModel.AppendEvents(events...)
-			if err = writeModel.Reduce(); err != nil {
-				return nil, err
-			}
-			secret, err := crypto.Encrypt([]byte(provider.ClientSecret), c.idpConfigEncryption)
-			if err != nil {
-				return nil, err
-			}
-			return []eventstore.Command{
->>>>>>> c0843e6b
 				instance.NewGitLabSelfHostedIDPAddedEvent(
 					ctx,
 					&a.Aggregate,
