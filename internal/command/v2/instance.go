package command

import (
	"context"
	"time"

	"github.com/caos/zitadel/internal/api/ui/console"
	"github.com/caos/zitadel/internal/command/v2/preparation"
	"github.com/caos/zitadel/internal/domain"
	"github.com/caos/zitadel/internal/eventstore"
	"github.com/caos/zitadel/internal/id"
	"github.com/caos/zitadel/internal/repository/instance"
	"github.com/caos/zitadel/internal/repository/org"
	"github.com/caos/zitadel/internal/repository/project"
	"github.com/caos/zitadel/internal/repository/user"
)

const (
	zitadelProjectName    = "ZITADEL"
	mgmtAppName           = "Management-API"
	adminAppName          = "Admin-API"
	authAppName           = "Auth-API"
	consoleAppName        = "Console"
	consoleRedirectPath   = console.HandlerPrefix + "/auth/callback"
	consolePostLogoutPath = console.HandlerPrefix + "/signedout"
)

type InstanceSetup struct {
	Org                      OrgSetup
	Zitadel                  ZitadelConfig
	PasswordComplexityPolicy struct {
		MinLength    uint64
		HasLowercase bool
		HasUppercase bool
		HasNumber    bool
		HasSymbol    bool
	}
	PasswordAgePolicy struct {
		ExpireWarnDays uint64
		MaxAgeDays     uint64
	}
	DomainPolicy struct {
		UserLoginMustBeDomain bool
	}
	LoginPolicy struct {
		AllowUsernamePassword      bool
		AllowRegister              bool
		AllowExternalIDP           bool
		ForceMFA                   bool
		HidePasswordReset          bool
		PasswordlessType           domain.PasswordlessType
		PasswordCheckLifetime      time.Duration
		ExternalLoginCheckLifetime time.Duration
		MfaInitSkipLifetime        time.Duration
		SecondFactorCheckLifetime  time.Duration
		MultiFactorCheckLifetime   time.Duration
	}
	PrivacyPolicy struct {
		TOSLink     string
		PrivacyLink string
		HelpLink    string
	}
	LabelPolicy struct {
		PrimaryColor        string
		BackgroundColor     string
		WarnColor           string
		FontColor           string
		PrimaryColorDark    string
		BackgroundColorDark string
		WarnColorDark       string
		FontColorDark       string
		HideLoginNameSuffix bool
		ErrorMsgPopup       bool
		DisableWatermark    bool
	}
	LockoutPolicy struct {
		MaxAttempts              uint64
		ShouldShowLockoutFailure bool
	}
	EmailTemplate []byte
	MessageTexts  []*domain.CustomMessageText
}

type ZitadelConfig struct {
	IsDevMode bool
	BaseURL   string

	projectID       string
	mgmtID          string
	mgmtClientID    string
	adminID         string
	adminClientID   string
	authID          string
	authClientID    string
	consoleID       string
	consoleClientID string
}

func (s *InstanceSetup) generateIDs() (err error) {
	s.Zitadel.projectID, err = id.SonyFlakeGenerator.Next()
	if err != nil {
		return err
	}

	s.Zitadel.mgmtID, err = id.SonyFlakeGenerator.Next()
	if err != nil {
		return err
	}

	s.Zitadel.adminID, err = id.SonyFlakeGenerator.Next()
	if err != nil {
		return err
	}

	s.Zitadel.authID, err = id.SonyFlakeGenerator.Next()
	if err != nil {
		return err
	}

	s.Zitadel.consoleID, err = id.SonyFlakeGenerator.Next()
	if err != nil {
		return err
	}
	return nil
}

func (c *Command) SetUpInstance(ctx context.Context, setup *InstanceSetup) (*domain.ObjectDetails, error) {
	// TODO
	// instanceID, err := id.SonyFlakeGenerator.Next()
	// if err != nil {
	// 	return nil, err
	// }
<<<<<<< HEAD
=======
	ctx = authz.SetCtxData(authz.WithInstanceID(ctx, "system"), authz.CtxData{OrgID: domain.IAMID, ResourceOwner: domain.IAMID})
>>>>>>> 7d6a1001

	orgID, err := id.SonyFlakeGenerator.Next()
	if err != nil {
		return nil, err
	}

	userID, err := id.SonyFlakeGenerator.Next()
	if err != nil {
		return nil, err
	}

	if err = setup.generateIDs(); err != nil {
		return nil, err
	}

	setup.Org.Human.PasswordChangeRequired = true

	instanceAgg := instance.NewAggregate()
	orgAgg := org.NewAggregate(orgID, orgID)
	userAgg := user.NewAggregate(userID, orgID)
	projectAgg := project.NewAggregate(setup.Zitadel.projectID, orgID)

	validations := []preparation.Validation{
		AddPasswordComplexityPolicy(
			instanceAgg,
			setup.PasswordComplexityPolicy.MinLength,
			setup.PasswordComplexityPolicy.HasLowercase,
			setup.PasswordComplexityPolicy.HasUppercase,
			setup.PasswordComplexityPolicy.HasNumber,
			setup.PasswordComplexityPolicy.HasSymbol,
		),
		AddPasswordAgePolicy(
			instanceAgg,
			setup.PasswordAgePolicy.ExpireWarnDays,
			setup.PasswordAgePolicy.MaxAgeDays,
		),
		AddDefaultDomainPolicy(
			instanceAgg,
			setup.DomainPolicy.UserLoginMustBeDomain,
		),
		AddDefaultLoginPolicy(
			instanceAgg,
			setup.LoginPolicy.AllowUsernamePassword,
			setup.LoginPolicy.AllowRegister,
			setup.LoginPolicy.AllowExternalIDP,
			setup.LoginPolicy.ForceMFA,
			setup.LoginPolicy.HidePasswordReset,
			setup.LoginPolicy.PasswordlessType,
			setup.LoginPolicy.PasswordCheckLifetime,
			setup.LoginPolicy.ExternalLoginCheckLifetime,
			setup.LoginPolicy.MfaInitSkipLifetime,
			setup.LoginPolicy.SecondFactorCheckLifetime,
			setup.LoginPolicy.MultiFactorCheckLifetime,
		),
		AddSecondFactorToDefaultLoginPolicy(instanceAgg, domain.SecondFactorTypeOTP),
		AddSecondFactorToDefaultLoginPolicy(instanceAgg, domain.SecondFactorTypeU2F),
		AddMultiFactorToDefaultLoginPolicy(instanceAgg, domain.MultiFactorTypeU2FWithPIN),

		AddPrivacyPolicy(instanceAgg, setup.PrivacyPolicy.TOSLink, setup.PrivacyPolicy.PrivacyLink, setup.PrivacyPolicy.HelpLink),
		AddDefaultLockoutPolicy(instanceAgg, setup.LockoutPolicy.MaxAttempts, setup.LockoutPolicy.ShouldShowLockoutFailure),

		AddDefaultLabelPolicy(
			instanceAgg,
			setup.LabelPolicy.PrimaryColor,
			setup.LabelPolicy.BackgroundColor,
			setup.LabelPolicy.WarnColor,
			setup.LabelPolicy.FontColor,
			setup.LabelPolicy.PrimaryColorDark,
			setup.LabelPolicy.BackgroundColorDark,
			setup.LabelPolicy.WarnColorDark,
			setup.LabelPolicy.FontColorDark,
			setup.LabelPolicy.HideLoginNameSuffix,
			setup.LabelPolicy.ErrorMsgPopup,
			setup.LabelPolicy.DisableWatermark,
		),
		ActivateDefaultLabelPolicy(instanceAgg),

		AddEmailTemplate(instanceAgg, setup.EmailTemplate),
	}

	for _, msg := range setup.MessageTexts {
		validations = append(validations, SetInstanceCustomTexts(instanceAgg, msg))
	}

	validations = append(validations,
<<<<<<< HEAD
		AddOrg(orgAgg, setup.Org.Name, c.iamDomain),
		AddHumanCommand(userAgg, &setup.Org.Human, c.userPasswordAlg, c.phoneAlg, c.initCodeAlg),
		c.AddOrgMember(orgAgg, userID, domain.RoleOrgOwner),
=======
		AddOrg(orgAgg, setup.Org.Name, command.iamDomain),
		AddHumanCommand(userAgg, &setup.Org.Human, command.userPasswordAlg),
		AddOrgMember(orgAgg, userID, domain.RoleOrgOwner),
		AddInstanceMember(instanceAgg, userID, domain.RoleIAMOwner),
>>>>>>> 7d6a1001

		AddProject(projectAgg, zitadelProjectName, userID, false, false, false, domain.PrivateLabelingSettingUnspecified),
		SetIAMProject(instanceAgg, projectAgg.ID),

		AddAPIApp(
			&addAPIApp{
				AddApp: AddApp{
					Aggregate: *projectAgg,
					ID:        setup.Zitadel.mgmtID,
					Name:      mgmtAppName,
				},
				AuthMethodType: domain.APIAuthMethodTypePrivateKeyJWT,
			},
			nil,
		),

		AddAPIApp(
			&addAPIApp{
				AddApp: AddApp{
					Aggregate: *projectAgg,
					ID:        setup.Zitadel.adminID,
					Name:      adminAppName,
				},
				AuthMethodType: domain.APIAuthMethodTypePrivateKeyJWT,
			},
			nil,
		),

		AddAPIApp(
			&addAPIApp{
				AddApp: AddApp{
					Aggregate: *projectAgg,
					ID:        setup.Zitadel.authID,
					Name:      authAppName,
				},
				AuthMethodType: domain.APIAuthMethodTypePrivateKeyJWT,
			},
			nil,
		),

		AddOIDCApp(
			&addOIDCApp{
				AddApp: AddApp{
					Aggregate: *projectAgg,
					ID:        setup.Zitadel.consoleID,
					Name:      consoleAppName,
				},
				Version:                  domain.OIDCVersionV1,
				RedirectUris:             []string{setup.Zitadel.BaseURL + consoleRedirectPath},
				ResponseTypes:            []domain.OIDCResponseType{domain.OIDCResponseTypeCode},
				GrantTypes:               []domain.OIDCGrantType{domain.OIDCGrantTypeAuthorizationCode},
				ApplicationType:          domain.OIDCApplicationTypeUserAgent,
				AuthMethodType:           domain.OIDCAuthMethodTypeNone,
				PostLogoutRedirectUris:   []string{setup.Zitadel.BaseURL + consolePostLogoutPath},
				DevMode:                  setup.Zitadel.IsDevMode,
				AccessTokenType:          domain.OIDCTokenTypeBearer,
				AccessTokenRoleAssertion: false,
				IDTokenRoleAssertion:     false,
				IDTokenUserinfoAssertion: false,
				ClockSkew:                0,
			},

			nil,
		),
		SetIAMConsoleID(instanceAgg, setup.Zitadel.consoleClientID),
	)

	cmds, err := preparation.PrepareCommands(ctx, c.es.Filter, validations...)
	if err != nil {
		return nil, err
	}

	events, err := c.es.Push(ctx, cmds...)
	if err != nil {
		return nil, err
	}
	return &domain.ObjectDetails{
		Sequence:      events[len(events)-1].Sequence(),
		EventDate:     events[len(events)-1].CreationDate(),
		ResourceOwner: orgID,
	}, nil
}

//SetIAMProject defines the command to set the id of the IAM project onto the instance
func SetIAMProject(a *instance.Aggregate, projectID string) preparation.Validation {
	return func() (preparation.CreateCommands, error) {
		return func(ctx context.Context, filter preparation.FilterToQueryReducer) ([]eventstore.Command, error) {
			return []eventstore.Command{
				instance.NewIAMProjectSetEvent(ctx, &a.Aggregate, projectID),
			}, nil
		}, nil
	}
}

//SetIAMConsoleID defines the command to set the clientID of the Console App onto the instance
func SetIAMConsoleID(a *instance.Aggregate, clientID string) preparation.Validation {
	return func() (preparation.CreateCommands, error) {
		return func(ctx context.Context, filter preparation.FilterToQueryReducer) ([]eventstore.Command, error) {
			return []eventstore.Command{
				instance.NewIAMConsoleSetEvent(ctx, &a.Aggregate, clientID),
			}, nil
		}, nil
	}
}<|MERGE_RESOLUTION|>--- conflicted
+++ resolved
@@ -4,6 +4,7 @@
 	"context"
 	"time"
 
+	"github.com/caos/zitadel/internal/api/authz"
 	"github.com/caos/zitadel/internal/api/ui/console"
 	"github.com/caos/zitadel/internal/command/v2/preparation"
 	"github.com/caos/zitadel/internal/domain"
@@ -130,10 +131,7 @@
 	// if err != nil {
 	// 	return nil, err
 	// }
-<<<<<<< HEAD
-=======
 	ctx = authz.SetCtxData(authz.WithInstanceID(ctx, "system"), authz.CtxData{OrgID: domain.IAMID, ResourceOwner: domain.IAMID})
->>>>>>> 7d6a1001
 
 	orgID, err := id.SonyFlakeGenerator.Next()
 	if err != nil {
@@ -219,16 +217,10 @@
 	}
 
 	validations = append(validations,
-<<<<<<< HEAD
 		AddOrg(orgAgg, setup.Org.Name, c.iamDomain),
 		AddHumanCommand(userAgg, &setup.Org.Human, c.userPasswordAlg, c.phoneAlg, c.initCodeAlg),
 		c.AddOrgMember(orgAgg, userID, domain.RoleOrgOwner),
-=======
-		AddOrg(orgAgg, setup.Org.Name, command.iamDomain),
-		AddHumanCommand(userAgg, &setup.Org.Human, command.userPasswordAlg),
-		AddOrgMember(orgAgg, userID, domain.RoleOrgOwner),
 		AddInstanceMember(instanceAgg, userID, domain.RoleIAMOwner),
->>>>>>> 7d6a1001
 
 		AddProject(projectAgg, zitadelProjectName, userID, false, false, false, domain.PrivateLabelingSettingUnspecified),
 		SetIAMProject(instanceAgg, projectAgg.ID),
