package command

import (
	"context"
	"time"

	"github.com/caos/zitadel/internal/api/authz"
	"github.com/caos/zitadel/internal/api/ui/console"
	"github.com/caos/zitadel/internal/command/v2/preparation"
	"github.com/caos/zitadel/internal/domain"
	"github.com/caos/zitadel/internal/eventstore"
	"github.com/caos/zitadel/internal/id"
	"github.com/caos/zitadel/internal/repository/instance"
	"github.com/caos/zitadel/internal/repository/org"
	"github.com/caos/zitadel/internal/repository/project"
	"github.com/caos/zitadel/internal/repository/user"
)

const (
	zitadelProjectName    = "ZITADEL"
	mgmtAppName           = "Management-API"
	adminAppName          = "Admin-API"
	authAppName           = "Auth-API"
	consoleAppName        = "Console"
	consoleRedirectPath   = console.HandlerPrefix + "/auth/callback"
	consolePostLogoutPath = console.HandlerPrefix + "/signedout"
)

type InstanceSetup struct {
	Org                      OrgSetup
	Zitadel                  ZitadelConfig
	PasswordComplexityPolicy struct {
		MinLength    uint64
		HasLowercase bool
		HasUppercase bool
		HasNumber    bool
		HasSymbol    bool
	}
	PasswordAgePolicy struct {
		ExpireWarnDays uint64
		MaxAgeDays     uint64
	}
	DomainPolicy struct {
		UserLoginMustBeDomain bool
	}
	LoginPolicy struct {
		AllowUsernamePassword      bool
		AllowRegister              bool
		AllowExternalIDP           bool
		ForceMFA                   bool
		HidePasswordReset          bool
		PasswordlessType           domain.PasswordlessType
		PasswordCheckLifetime      time.Duration
		ExternalLoginCheckLifetime time.Duration
		MfaInitSkipLifetime        time.Duration
		SecondFactorCheckLifetime  time.Duration
		MultiFactorCheckLifetime   time.Duration
	}
	PrivacyPolicy struct {
		TOSLink     string
		PrivacyLink string
		HelpLink    string
	}
	LabelPolicy struct {
		PrimaryColor        string
		BackgroundColor     string
		WarnColor           string
		FontColor           string
		PrimaryColorDark    string
		BackgroundColorDark string
		WarnColorDark       string
		FontColorDark       string
		HideLoginNameSuffix bool
		ErrorMsgPopup       bool
		DisableWatermark    bool
	}
	LockoutPolicy struct {
		MaxAttempts              uint64
		ShouldShowLockoutFailure bool
	}
	EmailTemplate []byte
	MessageTexts  []*domain.CustomMessageText
}

type ZitadelConfig struct {
	IsDevMode bool
	BaseURL   string

	projectID       string
	mgmtID          string
	mgmtClientID    string
	adminID         string
	adminClientID   string
	authID          string
	authClientID    string
	consoleID       string
	consoleClientID string
}

func (s *InstanceSetup) generateIDs() (err error) {
	s.Zitadel.projectID, err = id.SonyFlakeGenerator.Next()
	if err != nil {
		return err
	}

	s.Zitadel.mgmtID, err = id.SonyFlakeGenerator.Next()
	if err != nil {
		return err
	}
	s.Zitadel.mgmtClientID, err = domain.NewClientID(id.SonyFlakeGenerator, zitadelProjectName)
	if err != nil {
		return err
	}

	s.Zitadel.adminID, err = id.SonyFlakeGenerator.Next()
	if err != nil {
		return err
	}
	s.Zitadel.adminClientID, err = domain.NewClientID(id.SonyFlakeGenerator, zitadelProjectName)
	if err != nil {
		return err
	}

	s.Zitadel.authID, err = id.SonyFlakeGenerator.Next()
	if err != nil {
		return err
	}
	s.Zitadel.authClientID, err = domain.NewClientID(id.SonyFlakeGenerator, zitadelProjectName)
	if err != nil {
		return err
	}

	s.Zitadel.consoleID, err = id.SonyFlakeGenerator.Next()
	if err != nil {
		return err
	}
	s.Zitadel.consoleClientID, err = domain.NewClientID(id.SonyFlakeGenerator, zitadelProjectName)
	if err != nil {
		return err
	}
	return nil
}

func (command *Command) SetUpInstance(ctx context.Context, setup *InstanceSetup) (*domain.ObjectDetails, error) {
<<<<<<< HEAD
	instanceID, err := id.SonyFlakeGenerator.Next()
	if err != nil {
		return nil, err
	}
	ctx = authz.SetCtxData(authz.WithInstance(ctx, authz.Instance{ID: instanceID}), authz.CtxData{OrgID: instanceID, ResourceOwner: instanceID})
=======
	// TODO
	// instanceID, err := id.SonyFlakeGenerator.Next()
	// if err != nil {
	// 	return nil, err
	// }
	ctx = authz.SetCtxData(authz.WithInstanceID(ctx, "system"), authz.CtxData{OrgID: domain.IAMID, ResourceOwner: domain.IAMID})
>>>>>>> 958362e6

	orgID, err := id.SonyFlakeGenerator.Next()
	if err != nil {
		return nil, err
	}

	userID, err := id.SonyFlakeGenerator.Next()
	if err != nil {
		return nil, err
	}

	if err = setup.generateIDs(); err != nil {
		return nil, err
	}

	setup.Org.Human.PasswordChangeRequired = true

	instanceAgg := instance.NewAggregate(instanceID)
	orgAgg := org.NewAggregate(orgID, orgID)
	userAgg := user.NewAggregate(userID, orgID)
	projectAgg := project.NewAggregate(setup.Zitadel.projectID, orgID)

	validations := []preparation.Validation{
		AddPasswordComplexityPolicy(
			instanceAgg,
			setup.PasswordComplexityPolicy.MinLength,
			setup.PasswordComplexityPolicy.HasLowercase,
			setup.PasswordComplexityPolicy.HasUppercase,
			setup.PasswordComplexityPolicy.HasNumber,
			setup.PasswordComplexityPolicy.HasSymbol,
		),
		AddPasswordAgePolicy(
			instanceAgg,
			setup.PasswordAgePolicy.ExpireWarnDays,
			setup.PasswordAgePolicy.MaxAgeDays,
		),
		AddDefaultDomainPolicy(
			instanceAgg,
			setup.DomainPolicy.UserLoginMustBeDomain,
		),
		AddDefaultLoginPolicy(
			instanceAgg,
			setup.LoginPolicy.AllowUsernamePassword,
			setup.LoginPolicy.AllowRegister,
			setup.LoginPolicy.AllowExternalIDP,
			setup.LoginPolicy.ForceMFA,
			setup.LoginPolicy.HidePasswordReset,
			setup.LoginPolicy.PasswordlessType,
			setup.LoginPolicy.PasswordCheckLifetime,
			setup.LoginPolicy.ExternalLoginCheckLifetime,
			setup.LoginPolicy.MfaInitSkipLifetime,
			setup.LoginPolicy.SecondFactorCheckLifetime,
			setup.LoginPolicy.MultiFactorCheckLifetime,
		),
		AddSecondFactorToDefaultLoginPolicy(instanceAgg, domain.SecondFactorTypeOTP),
		AddSecondFactorToDefaultLoginPolicy(instanceAgg, domain.SecondFactorTypeU2F),
		AddMultiFactorToDefaultLoginPolicy(instanceAgg, domain.MultiFactorTypeU2FWithPIN),

		AddPrivacyPolicy(instanceAgg, setup.PrivacyPolicy.TOSLink, setup.PrivacyPolicy.PrivacyLink, setup.PrivacyPolicy.HelpLink),
		AddDefaultLockoutPolicy(instanceAgg, setup.LockoutPolicy.MaxAttempts, setup.LockoutPolicy.ShouldShowLockoutFailure),

		AddDefaultLabelPolicy(
			instanceAgg,
			setup.LabelPolicy.PrimaryColor,
			setup.LabelPolicy.BackgroundColor,
			setup.LabelPolicy.WarnColor,
			setup.LabelPolicy.FontColor,
			setup.LabelPolicy.PrimaryColorDark,
			setup.LabelPolicy.BackgroundColorDark,
			setup.LabelPolicy.WarnColorDark,
			setup.LabelPolicy.FontColorDark,
			setup.LabelPolicy.HideLoginNameSuffix,
			setup.LabelPolicy.ErrorMsgPopup,
			setup.LabelPolicy.DisableWatermark,
		),
		ActivateDefaultLabelPolicy(instanceAgg),

		AddEmailTemplate(instanceAgg, setup.EmailTemplate),
	}

	for _, msg := range setup.MessageTexts {
		validations = append(validations, SetInstanceCustomTexts(instanceAgg, msg))
	}

	validations = append(validations,
		AddOrg(orgAgg, setup.Org.Name, command.iamDomain),
		AddHumanCommand(instanceID, userAgg, &setup.Org.Human, command.userPasswordAlg),
		AddOrgMember(orgAgg, userID, domain.RoleOrgOwner),
		AddInstanceMember(instanceAgg, userID, domain.RoleIAMOwner),

		AddProject(projectAgg, zitadelProjectName, userID, false, false, false, domain.PrivateLabelingSettingUnspecified),
		SetIAMProject(instanceAgg, projectAgg.ID),

		AddAPIApp(
			*projectAgg,
			setup.Zitadel.mgmtID,
			mgmtAppName,
			setup.Zitadel.mgmtClientID,
			nil,
			domain.APIAuthMethodTypePrivateKeyJWT,
		),

		AddAPIApp(
			*projectAgg,
			setup.Zitadel.adminID,
			adminAppName,
			setup.Zitadel.adminClientID,
			nil,
			domain.APIAuthMethodTypePrivateKeyJWT,
		),

		AddAPIApp(
			*projectAgg,
			setup.Zitadel.authID,
			authAppName,
			setup.Zitadel.authClientID,
			nil,
			domain.APIAuthMethodTypePrivateKeyJWT,
		),

		AddOIDCApp(
			*projectAgg,
			domain.OIDCVersionV1,
			setup.Zitadel.consoleID,
			consoleAppName,
			setup.Zitadel.consoleClientID,
			nil,
			[]string{setup.Zitadel.BaseURL + consoleRedirectPath},
			[]domain.OIDCResponseType{domain.OIDCResponseTypeCode},
			[]domain.OIDCGrantType{domain.OIDCGrantTypeAuthorizationCode},
			domain.OIDCApplicationTypeUserAgent,
			domain.OIDCAuthMethodTypeNone,
			[]string{setup.Zitadel.BaseURL + consolePostLogoutPath},
			setup.Zitadel.IsDevMode,
			domain.OIDCTokenTypeBearer,
			false,
			false,
			false,
			0,
			nil,
		),
		SetIAMConsoleID(instanceAgg, setup.Zitadel.consoleClientID),
	)

	cmds, err := preparation.PrepareCommands(ctx, command.es.Filter, validations...)
	if err != nil {
		return nil, err
	}

	events, err := command.es.Push(ctx, cmds...)
	if err != nil {
		return nil, err
	}
	return &domain.ObjectDetails{
		Sequence:      events[len(events)-1].Sequence(),
		EventDate:     events[len(events)-1].CreationDate(),
		ResourceOwner: orgID,
	}, nil
}

//SetIAMProject defines the command to set the id of the IAM project onto the instance
func SetIAMProject(a *instance.Aggregate, projectID string) preparation.Validation {
	return func() (preparation.CreateCommands, error) {
		return func(ctx context.Context, filter preparation.FilterToQueryReducer) ([]eventstore.Command, error) {
			return []eventstore.Command{
				instance.NewIAMProjectSetEvent(ctx, &a.Aggregate, projectID),
			}, nil
		}, nil
	}
}

//SetIAMConsoleID defines the command to set the clientID of the Console App onto the instance
func SetIAMConsoleID(a *instance.Aggregate, clientID string) preparation.Validation {
	return func() (preparation.CreateCommands, error) {
		return func(ctx context.Context, filter preparation.FilterToQueryReducer) ([]eventstore.Command, error) {
			return []eventstore.Command{
				instance.NewIAMConsoleSetEvent(ctx, &a.Aggregate, clientID),
			}, nil
		}, nil
	}
}<|MERGE_RESOLUTION|>--- conflicted
+++ resolved
@@ -142,20 +142,11 @@
 }
 
 func (command *Command) SetUpInstance(ctx context.Context, setup *InstanceSetup) (*domain.ObjectDetails, error) {
-<<<<<<< HEAD
 	instanceID, err := id.SonyFlakeGenerator.Next()
 	if err != nil {
 		return nil, err
 	}
 	ctx = authz.SetCtxData(authz.WithInstance(ctx, authz.Instance{ID: instanceID}), authz.CtxData{OrgID: instanceID, ResourceOwner: instanceID})
-=======
-	// TODO
-	// instanceID, err := id.SonyFlakeGenerator.Next()
-	// if err != nil {
-	// 	return nil, err
-	// }
-	ctx = authz.SetCtxData(authz.WithInstanceID(ctx, "system"), authz.CtxData{OrgID: domain.IAMID, ResourceOwner: domain.IAMID})
->>>>>>> 958362e6
 
 	orgID, err := id.SonyFlakeGenerator.Next()
 	if err != nil {
