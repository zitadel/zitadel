--- conflicted
+++ resolved
@@ -947,20 +947,13 @@
 	for _, tt := range tests {
 		t.Run(tt.name, func(t *testing.T) {
 			c := &Commands{
-<<<<<<< HEAD
 				eventstore:                  tt.fields.eventstore(t),
 				idGenerator:                 tt.fields.idGenerator,
 				checkPermission:             tt.fields.checkPermission,
 				newEncryptedCode:            tt.fields.newCode,
 				newEncryptedCodeWithDefault: tt.fields.newEncryptedCodeWithDefault,
 				defaultSecretGenerators:     tt.fields.defaultSecretGenerators,
-=======
-				eventstore:       tt.fields.eventstore(t),
-				idGenerator:      tt.fields.idGenerator,
-				checkPermission:  tt.fields.checkPermission,
-				newEncryptedCode: tt.fields.newCode,
-				userEncryption:   crypto.CreateMockEncryptionAlg(gomock.NewController(t)),
->>>>>>> 4eaa3163
+				userEncryption:              crypto.CreateMockEncryptionAlg(gomock.NewController(t)),
 			}
 			details, err := c.CreateSchemaUser(tt.args.ctx, tt.args.user)
 			if tt.res.err == nil {
@@ -3319,18 +3312,12 @@
 	for _, tt := range tests {
 		t.Run(tt.name, func(t *testing.T) {
 			c := &Commands{
-<<<<<<< HEAD
 				eventstore:                  tt.fields.eventstore(t),
 				checkPermission:             tt.fields.checkPermission,
 				newEncryptedCode:            tt.fields.newCode,
 				newEncryptedCodeWithDefault: tt.fields.newEncryptedCodeWithDefault,
 				defaultSecretGenerators:     tt.fields.defaultSecretGenerators,
-=======
-				eventstore:       tt.fields.eventstore(t),
-				checkPermission:  tt.fields.checkPermission,
-				newEncryptedCode: tt.fields.newCode,
-				userEncryption:   crypto.CreateMockEncryptionAlg(gomock.NewController(t)),
->>>>>>> 4eaa3163
+				userEncryption:              crypto.CreateMockEncryptionAlg(gomock.NewController(t)),
 			}
 			details, err := c.ChangeSchemaUser(tt.args.ctx, tt.args.user)
 			if tt.res.err == nil {
