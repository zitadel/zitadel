package command

import (
	"context"
	"strings"

	"github.com/zitadel/zitadel/internal/domain"
	"github.com/zitadel/zitadel/internal/eventstore/v1/models"
	"github.com/zitadel/zitadel/internal/repository/execution"
	"github.com/zitadel/zitadel/internal/zerrors"
)

const (
	EventGroupSuffix = ".*"
)

type ExecutionAPICondition struct {
	Method  string
	Service string
	All     bool
}

func (e *ExecutionAPICondition) IsValid() error {
	if e.Method == "" && e.Service == "" && !e.All {
		return zerrors.ThrowInvalidArgument(nil, "COMMAND-3tkej630e6", "Errors.Execution.Invalid")
	}
	// never set two conditions
	if e.Method != "" && (e.Service != "" || e.All) ||
		e.Service != "" && (e.Method != "" || e.All) ||
		e.All && (e.Method != "" || e.Service != "") {
		return zerrors.ThrowInvalidArgument(nil, "COMMAND-nee5q8aszq", "Errors.Execution.Invalid")
	}
	return nil
}

func (e *ExecutionAPICondition) ID(executionType domain.ExecutionType) string {
	if e.Method != "" {
		return execution.ID(executionType, e.Method)
	}
	if e.Service != "" {
		return execution.ID(executionType, e.Service)
	}
	if e.All {
		return execution.IDAll(executionType)
	}
	return ""
}

func (e *ExecutionAPICondition) Existing(c *Commands) error {
	if e.Method != "" && !c.GrpcMethodExisting(e.Method) {
		return zerrors.ThrowNotFound(nil, "COMMAND-vysplsevt8", "Errors.Execution.ConditionInvalid")
	}
	if e.Service != "" && !c.GrpcServiceExisting(e.Service) {
		return zerrors.ThrowNotFound(nil, "COMMAND-qu6dfhiioq", "Errors.Execution.ConditionInvalid")
	}
	return nil
}

func (c *Commands) SetExecutionRequest(ctx context.Context, cond *ExecutionAPICondition, set *SetExecution, resourceOwner string) (_ *domain.ObjectDetails, err error) {
	if err := cond.IsValid(); err != nil {
		return nil, err
	}
	for _, target := range set.Targets {
		if err = target.Validate(); err != nil {
			return nil, err
		}
	}
	if err := cond.Existing(c); err != nil {
		return nil, err
	}
	if set.AggregateID == "" {
		set.AggregateID = cond.ID(domain.ExecutionTypeRequest)
	}
	return c.setExecution(ctx, set, resourceOwner)
}

func (c *Commands) SetExecutionResponse(ctx context.Context, cond *ExecutionAPICondition, set *SetExecution, resourceOwner string) (_ *domain.ObjectDetails, err error) {
	if err := cond.IsValid(); err != nil {
		return nil, err
	}
	for _, target := range set.Targets {
		if err = target.Validate(); err != nil {
			return nil, err
		}
	}
	if err := cond.Existing(c); err != nil {
		return nil, err
	}
	if set.AggregateID == "" {
		set.AggregateID = cond.ID(domain.ExecutionTypeResponse)
	}
	return c.setExecution(ctx, set, resourceOwner)
}

type ExecutionFunctionCondition string

func (e ExecutionFunctionCondition) IsValid() error {
	if e == "" {
		return zerrors.ThrowInvalidArgument(nil, "COMMAND-5folwn5jws", "Errors.Execution.Invalid")
	}
	return nil
}

func (e ExecutionFunctionCondition) ID() string {
	return execution.ID(domain.ExecutionTypeFunction, string(e))
}

func (e ExecutionFunctionCondition) Existing(c *Commands) error {
	if !c.ActionFunctionExisting(string(e)) {
		return zerrors.ThrowNotFound(nil, "COMMAND-cdy39t0ksr", "Errors.Execution.ConditionInvalid")
	}
	return nil
}

func (c *Commands) SetExecutionFunction(ctx context.Context, cond ExecutionFunctionCondition, set *SetExecution, resourceOwner string) (_ *domain.ObjectDetails, err error) {
	if err := cond.IsValid(); err != nil {
		return nil, err
	}
	for _, target := range set.Targets {
		if err = target.Validate(); err != nil {
			return nil, err
		}
	}
	if err := cond.Existing(c); err != nil {
		return nil, err
	}
	for _, target := range set.Targets {
		if err = target.Validate(); err != nil {
			return nil, err
		}
	}
	if set.AggregateID == "" {
		set.AggregateID = cond.ID()
	}
	return c.setExecution(ctx, set, resourceOwner)
}

type ExecutionEventCondition struct {
	Event string
	Group string
	All   bool
}

func (e *ExecutionEventCondition) IsValid() error {
	if e.Event == "" && e.Group == "" && !e.All {
		return zerrors.ThrowInvalidArgument(nil, "COMMAND-w5smb6v7qu", "Errors.Execution.Invalid")
	}
	// never set two conditions
	if e.Event != "" && (e.Group != "" || e.All) ||
		e.Group != "" && (e.Event != "" || e.All) ||
		e.All && (e.Event != "" || e.Group != "") {
		return zerrors.ThrowInvalidArgument(nil, "COMMAND-hdm4zl1hmd", "Errors.Execution.Invalid")
	}
	return nil
}

func (e *ExecutionEventCondition) ID() string {
	if e.Event != "" {
		return execution.ID(domain.ExecutionTypeEvent, e.Event)
	}
	if e.Group != "" {
		group := e.Group
		if !strings.HasSuffix(e.Group, EventGroupSuffix) {
			group += EventGroupSuffix
		}
		return execution.ID(domain.ExecutionTypeEvent, group)
	}
	if e.All {
		return execution.IDAll(domain.ExecutionTypeEvent)
	}
	return ""
}

func (e *ExecutionEventCondition) Existing(c *Commands) error {
	if e.Event != "" && !c.EventExisting(e.Event) {
		return zerrors.ThrowNotFound(nil, "COMMAND-74aaqj8fv9", "Errors.Execution.ConditionInvalid")
	}
	if e.Group != "" && !c.EventGroupExisting(e.Group) {
		return zerrors.ThrowNotFound(nil, "COMMAND-er5oneb5lz", "Errors.Execution.ConditionInvalid")
	}
	return nil
}

func (c *Commands) SetExecutionEvent(ctx context.Context, cond *ExecutionEventCondition, set *SetExecution, resourceOwner string) (_ *domain.ObjectDetails, err error) {
	if err := cond.IsValid(); err != nil {
		return nil, err
	}
	for _, target := range set.Targets {
		if err = target.Validate(); err != nil {
			return nil, err
		}
	}
	if err := cond.Existing(c); err != nil {
		return nil, err
	}
	if set.AggregateID == "" {
		set.AggregateID = cond.ID()
	}
	return c.setExecution(ctx, set, resourceOwner)
}

type SetExecution struct {
	models.ObjectRoot

	Targets []*execution.Target
}

func (t SetExecution) GetIncludes() []string {
	includes := make([]string, 0)
	for i := range t.Targets {
		if t.Targets[i].Type == domain.ExecutionTargetTypeInclude {
			includes = append(includes, t.Targets[i].Target)
		}
	}
	return includes
}

func (t SetExecution) GetTargets() []string {
	targets := make([]string, 0)
	for i := range t.Targets {
		if t.Targets[i].Type == domain.ExecutionTargetTypeTarget {
			targets = append(targets, t.Targets[i].Target)
		}
	}
	return targets
}

<<<<<<< HEAD
func (e *SetExecution) IsValid() error {
	if e.Targets == nil {
		return zerrors.ThrowInvalidArgument(nil, "COMMAND-56bteot2uj", "Errors.Execution.NoTargets")
	}
	return nil
}

=======
>>>>>>> cc3ec1e2
func (e *SetExecution) Existing(c *Commands, ctx context.Context, resourceOwner string) error {
	targets := e.GetTargets()
	if len(targets) > 0 && !c.existsTargetsByIDs(ctx, targets, resourceOwner) {
		return zerrors.ThrowNotFound(nil, "COMMAND-17e8fq1ggk", "Errors.Target.NotFound")
	}
	includes := e.GetIncludes()
	if len(includes) > 0 && !c.existsExecutionsByIDs(ctx, includes, resourceOwner) {
		return zerrors.ThrowNotFound(nil, "COMMAND-slgj0l4cdz", "Errors.Execution.IncludeNotFound")
	}
	get, set := createIncludeCacheFunctions()
	// maxLevels could be configurable, but set as 3 for now
	return checkForIncludeCircular(ctx, e.AggregateID, resourceOwner, includes, c.getExecutionIncludes(get, set), 3)
}

func (c *Commands) setExecution(ctx context.Context, set *SetExecution, resourceOwner string) (_ *domain.ObjectDetails, err error) {
	if resourceOwner == "" || set.AggregateID == "" {
		return nil, zerrors.ThrowInvalidArgument(nil, "COMMAND-gg3a6ol4om", "Errors.IDMissing")
	}
	wm, err := c.getExecutionWriteModelByID(ctx, set.AggregateID, resourceOwner)
	if err != nil {
		return nil, err
	}
<<<<<<< HEAD

	wm, err := c.getExecutionWriteModelByID(ctx, set.AggregateID, resourceOwner)
	if err != nil {
		return nil, err
	}
	if wm.ExecutionTargetsEqual(set.Targets) {
		// Check if targets and includes for execution are existing
=======
	// Check if targets and includes for execution are existing
	if wm.ExecutionTargetsEqual(set.Targets) {
>>>>>>> cc3ec1e2
		return writeModelToObjectDetails(&wm.WriteModel), err
	}
	if err := set.Existing(c, ctx, resourceOwner); err != nil {
		return nil, err
	}
	if err := c.pushAppendAndReduce(ctx, wm, execution.NewSetEventV2(
		ctx,
		ExecutionAggregateFromWriteModel(&wm.WriteModel),
		set.Targets,
	)); err != nil {
		return nil, err
	}
	return writeModelToObjectDetails(&wm.WriteModel), nil
}

func (c *Commands) existsExecutionsByIDs(ctx context.Context, ids []string, resourceOwner string) bool {
	wm := NewExecutionsExistWriteModel(ids, resourceOwner)
	err := c.eventstore.FilterToQueryReducer(ctx, wm)
	if err != nil {
		return false
	}
	return wm.AllExists()
}

func (c *Commands) getExecutionWriteModelByID(ctx context.Context, id string, resourceOwner string) (*ExecutionWriteModel, error) {
	wm := NewExecutionWriteModel(id, resourceOwner)
	err := c.eventstore.FilterToQueryReducer(ctx, wm)
	if err != nil {
		return nil, err
	}
	return wm, nil
}

func createIncludeCacheFunctions() (func(s string) ([]string, bool), func(s string, strings []string)) {
	tempCache := make(map[string][]string)
	return func(s string) ([]string, bool) {
			include, ok := tempCache[s]
			return include, ok
		}, func(s string, strings []string) {
			tempCache[s] = strings
		}
}

type includeCacheFunc func(ctx context.Context, id string, resourceOwner string) ([]string, error)

func checkForIncludeCircular(ctx context.Context, id string, resourceOwner string, includes []string, cache includeCacheFunc, maxLevels int) error {
	if len(includes) == 0 {
		return nil
	}
	level := 0
	for _, include := range includes {
		if id == include {
			return zerrors.ThrowPreconditionFailed(nil, "COMMAND-mo1cmjp5k7", "Errors.Execution.CircularInclude")
		}
		if err := checkForIncludeCircularRecur(ctx, []string{id}, resourceOwner, include, cache, maxLevels, level); err != nil {
			return err
		}
	}
	return nil
}

func (c *Commands) getExecutionIncludes(
	getCache func(string) ([]string, bool),
	setCache func(string, []string),
) includeCacheFunc {
	return func(ctx context.Context, id string, resourceOwner string) ([]string, error) {
		included, ok := getCache(id)
		if !ok {
			included, err := c.getExecutionWriteModelByID(ctx, id, resourceOwner)
			if err != nil {
				return nil, err
			}
			includes := included.IncludeList()
			setCache(id, includes)
			return includes, nil
		}
		return included, nil
	}
}

func checkForIncludeCircularRecur(ctx context.Context, ids []string, resourceOwner string, include string, cache includeCacheFunc, maxLevels, level int) error {
	included, err := cache(ctx, include, resourceOwner)
	if err != nil {
		return err
	}
	currentLevel := level + 1
	if currentLevel >= maxLevels {
		return zerrors.ThrowPreconditionFailed(nil, "COMMAND-gbhd3g57oo", "Errors.Execution.MaxLevelsInclude")
	}
	for _, includedInclude := range included {
		if include == includedInclude {
			return zerrors.ThrowPreconditionFailed(nil, "COMMAND-iuch02i656", "Errors.Execution.CircularInclude")
		}
		for _, id := range ids {
			if includedInclude == id {
				return zerrors.ThrowPreconditionFailed(nil, "COMMAND-819opvhgjv", "Errors.Execution.CircularInclude")
			}
		}
		if err := checkForIncludeCircularRecur(ctx, append(ids, include), resourceOwner, includedInclude, cache, maxLevels, currentLevel); err != nil {
			return err
		}
	}
	return nil
}<|MERGE_RESOLUTION|>--- conflicted
+++ resolved
@@ -225,16 +225,6 @@
 	return targets
 }
 
-<<<<<<< HEAD
-func (e *SetExecution) IsValid() error {
-	if e.Targets == nil {
-		return zerrors.ThrowInvalidArgument(nil, "COMMAND-56bteot2uj", "Errors.Execution.NoTargets")
-	}
-	return nil
-}
-
-=======
->>>>>>> cc3ec1e2
 func (e *SetExecution) Existing(c *Commands, ctx context.Context, resourceOwner string) error {
 	targets := e.GetTargets()
 	if len(targets) > 0 && !c.existsTargetsByIDs(ctx, targets, resourceOwner) {
@@ -257,18 +247,9 @@
 	if err != nil {
 		return nil, err
 	}
-<<<<<<< HEAD
-
-	wm, err := c.getExecutionWriteModelByID(ctx, set.AggregateID, resourceOwner)
-	if err != nil {
-		return nil, err
-	}
+	// Check if targets and includes for execution are existing
 	if wm.ExecutionTargetsEqual(set.Targets) {
 		// Check if targets and includes for execution are existing
-=======
-	// Check if targets and includes for execution are existing
-	if wm.ExecutionTargetsEqual(set.Targets) {
->>>>>>> cc3ec1e2
 		return writeModelToObjectDetails(&wm.WriteModel), err
 	}
 	if err := set.Existing(c, ctx, resourceOwner); err != nil {
