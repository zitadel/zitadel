--- conflicted
+++ resolved
@@ -761,8 +761,6 @@
 								gu.Ptr(domain.SAMLNameIDFormatUnspecified),
 								"",
 								false,
-<<<<<<< HEAD
-=======
 								rep_idp.Options{},
 							)),
 					),
@@ -854,7 +852,6 @@
 								gu.Ptr(domain.SAMLNameIDFormatUnspecified),
 								"",
 								false,
->>>>>>> 9ebf2316
 								rep_idp.Options{},
 							)),
 					),
