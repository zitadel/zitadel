package command

import (
	"context"
	"time"

	"github.com/caos/zitadel/internal/domain"
	"github.com/caos/zitadel/internal/eventstore"
	"github.com/caos/zitadel/internal/repository/features"
	"github.com/caos/zitadel/internal/repository/org"
)

type OrgFeaturesWriteModel struct {
	FeaturesWriteModel
}

func NewOrgFeaturesWriteModel(orgID string) *OrgFeaturesWriteModel {
	return &OrgFeaturesWriteModel{
		FeaturesWriteModel{
			WriteModel: eventstore.WriteModel{
				AggregateID:   orgID,
				ResourceOwner: orgID,
			},
		},
	}
}

func (wm *OrgFeaturesWriteModel) AppendEvents(events ...eventstore.EventReader) {
	for _, event := range events {
		switch e := event.(type) {
		case *org.FeaturesSetEvent:
			wm.FeaturesWriteModel.AppendEvents(&e.FeaturesSetEvent)
		case *org.FeaturesRemovedEvent:
			wm.FeaturesWriteModel.AppendEvents(&e.FeaturesRemovedEvent)
		}
	}
}

func (wm *OrgFeaturesWriteModel) IsValid() bool {
	return wm.AggregateID != ""
}

func (wm *OrgFeaturesWriteModel) Reduce() error {
	return wm.FeaturesWriteModel.Reduce()
}

func (wm *OrgFeaturesWriteModel) Query() *eventstore.SearchQueryBuilder {
	return eventstore.NewSearchQueryBuilder(eventstore.ColumnsEvent, org.AggregateType).
		AggregateIDs(wm.FeaturesWriteModel.AggregateID).
		ResourceOwner(wm.ResourceOwner).
		EventTypes(
			org.FeaturesSetEventType,
			org.FeaturesRemovedEventType,
		)
}

func (wm *OrgFeaturesWriteModel) NewSetEvent(
	ctx context.Context,
	aggregate *eventstore.Aggregate,
	tierName,
	tierDescription string,
	state domain.FeaturesState,
	stateDescription string,
	auditLogRetention time.Duration,
	loginPolicyFactors,
	loginPolicyIDP,
	loginPolicyPasswordless,
	loginPolicyRegistration,
	loginPolicyUsernameLogin,
	loginPolicyPasswordReset,
	passwordComplexityPolicy,
<<<<<<< HEAD
	labelPolicy,
	customDomain,
	customText bool,
=======
	labelPolicyPrivateLabel,
	labelPolicyWatermark,
	customDomain bool,
>>>>>>> 73d37459
) (*org.FeaturesSetEvent, bool) {

	changes := make([]features.FeaturesChanges, 0)

	if tierName != "" && wm.TierName != tierName {
		changes = append(changes, features.ChangeTierName(tierName))
	}
	if tierDescription != "" && wm.TierDescription != tierDescription {
		changes = append(changes, features.ChangeTierDescription(tierDescription))
	}
	if wm.State != state {
		changes = append(changes, features.ChangeState(state))
	}
	if stateDescription != "" && wm.StateDescription != stateDescription {
		changes = append(changes, features.ChangeStateDescription(stateDescription))
	}
	if auditLogRetention != 0 && wm.AuditLogRetention != auditLogRetention {
		changes = append(changes, features.ChangeAuditLogRetention(auditLogRetention))
	}
	if wm.LoginPolicyFactors != loginPolicyFactors {
		changes = append(changes, features.ChangeLoginPolicyFactors(loginPolicyFactors))
	}
	if wm.LoginPolicyIDP != loginPolicyIDP {
		changes = append(changes, features.ChangeLoginPolicyIDP(loginPolicyIDP))
	}
	if wm.LoginPolicyPasswordless != loginPolicyPasswordless {
		changes = append(changes, features.ChangeLoginPolicyPasswordless(loginPolicyPasswordless))
	}
	if wm.LoginPolicyRegistration != loginPolicyRegistration {
		changes = append(changes, features.ChangeLoginPolicyRegistration(loginPolicyRegistration))
	}
	if wm.LoginPolicyUsernameLogin != loginPolicyUsernameLogin {
		changes = append(changes, features.ChangeLoginPolicyUsernameLogin(loginPolicyUsernameLogin))
	}
	if wm.LoginPolicyPasswordReset != loginPolicyPasswordReset {
		changes = append(changes, features.ChangeLoginPolicyPasswordReset(loginPolicyPasswordReset))
	}
	if wm.PasswordComplexityPolicy != passwordComplexityPolicy {
		changes = append(changes, features.ChangePasswordComplexityPolicy(passwordComplexityPolicy))
	}
	if wm.LabelPolicyPrivateLabel != labelPolicyPrivateLabel {
		changes = append(changes, features.ChangeLabelPolicyPrivateLabel(labelPolicyPrivateLabel))
	}
	if wm.LabelPolicyWatermark != labelPolicyWatermark {
		changes = append(changes, features.ChangeLabelPolicyWatermark(labelPolicyWatermark))
	}
	if wm.CustomDomain != customDomain {
		changes = append(changes, features.ChangeCustomDomain(customDomain))
	}
	if wm.CustomText != customText {
		changes = append(changes, features.ChangeCustomText(customText))
	}

	if len(changes) == 0 {
		return nil, false
	}
	changedEvent, err := org.NewFeaturesSetEvent(ctx, aggregate, changes)
	if err != nil {
		return nil, false
	}
	return changedEvent, true
}<|MERGE_RESOLUTION|>--- conflicted
+++ resolved
@@ -69,15 +69,10 @@
 	loginPolicyUsernameLogin,
 	loginPolicyPasswordReset,
 	passwordComplexityPolicy,
-<<<<<<< HEAD
-	labelPolicy,
+	labelPolicyPrivateLabel,
+	labelPolicyWatermark,
 	customDomain,
 	customText bool,
-=======
-	labelPolicyPrivateLabel,
-	labelPolicyWatermark,
-	customDomain bool,
->>>>>>> 73d37459
 ) (*org.FeaturesSetEvent, bool) {
 
 	changes := make([]features.FeaturesChanges, 0)
