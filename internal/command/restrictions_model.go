package command

import (
	"golang.org/x/text/language"

	"github.com/zitadel/zitadel/internal/domain"
	"github.com/zitadel/zitadel/internal/eventstore"
	"github.com/zitadel/zitadel/internal/repository/restrictions"
)

type restrictionsWriteModel struct {
	eventstore.WriteModel
<<<<<<< HEAD
	publicOrgRegistrationIsNotAllowed bool
	allowedLanguages                  []language.Tag
=======
	disallowPublicOrgRegistration bool
	allowedLanguages              []language.Tag
>>>>>>> dd33538c
}

// newRestrictionsWriteModel aggregateId is filled by reducing unit matching events
func newRestrictionsWriteModel(instanceId, resourceOwner string) *restrictionsWriteModel {
	return &restrictionsWriteModel{
		WriteModel: eventstore.WriteModel{
			InstanceID:    instanceId,
			ResourceOwner: resourceOwner,
		},
	}
}

func (wm *restrictionsWriteModel) Query() *eventstore.SearchQueryBuilder {
	query := eventstore.NewSearchQueryBuilder(eventstore.ColumnsEvent).
		ResourceOwner(wm.ResourceOwner).
		InstanceID(wm.InstanceID).
		AddQuery().
		AggregateTypes(restrictions.AggregateType).
		EventTypes(restrictions.SetEventType)

	return query.Builder()
}

func (wm *restrictionsWriteModel) Reduce() error {
	for _, event := range wm.Events {
		wm.ChangeDate = event.CreatedAt()
		e, ok := event.(*restrictions.SetEvent)
		if !ok {
			continue
		}
<<<<<<< HEAD
		if e.PublicOrgRegistrationIsNotAllowed != nil {
			wm.publicOrgRegistrationIsNotAllowed = *e.PublicOrgRegistrationIsNotAllowed
=======
		if e.DisallowPublicOrgRegistration != nil {
			wm.disallowPublicOrgRegistration = *e.DisallowPublicOrgRegistration
>>>>>>> dd33538c
		}
		if e.AllowedLanguages != nil {
			wm.allowedLanguages = *e.AllowedLanguages
		}
	}
	return wm.WriteModel.Reduce()
}

// NewChanges returns all changes that need to be applied to the aggregate.
// nil properties in setRestrictions are ignored
func (wm *restrictionsWriteModel) NewChanges(setRestrictions *SetRestrictions) (changes []restrictions.RestrictionsChange) {
	if setRestrictions == nil {
		return nil
	}
	changes = make([]restrictions.RestrictionsChange, 0, 1)
<<<<<<< HEAD
	if setRestrictions.DisallowPublicOrgRegistration != nil && (wm.publicOrgRegistrationIsNotAllowed != *setRestrictions.DisallowPublicOrgRegistration) {
		changes = append(changes, restrictions.ChangePublicOrgRegistrations(*setRestrictions.DisallowPublicOrgRegistration))
=======
	if setRestrictions.DisallowPublicOrgRegistration != nil && (wm.disallowPublicOrgRegistration != *setRestrictions.DisallowPublicOrgRegistration) {
		changes = append(changes, restrictions.ChangeDisallowPublicOrgRegistration(*setRestrictions.DisallowPublicOrgRegistration))
	}
	if setRestrictions.AllowedLanguages != nil && domain.LanguagesDiffer(wm.allowedLanguages, setRestrictions.AllowedLanguages) {
		changes = append(changes, restrictions.ChangeAllowedLanguages(setRestrictions.AllowedLanguages))
>>>>>>> dd33538c
	}
	if setRestrictions.AllowedLanguages != nil && domain.LanguagesDiffer(wm.allowedLanguages, setRestrictions.AllowedLanguages) {
		changes = append(changes, restrictions.ChangeAllowedLanguages(setRestrictions.AllowedLanguages))
	}
	return changes
}<|MERGE_RESOLUTION|>--- conflicted
+++ resolved
@@ -10,13 +10,8 @@
 
 type restrictionsWriteModel struct {
 	eventstore.WriteModel
-<<<<<<< HEAD
-	publicOrgRegistrationIsNotAllowed bool
-	allowedLanguages                  []language.Tag
-=======
 	disallowPublicOrgRegistration bool
 	allowedLanguages              []language.Tag
->>>>>>> dd33538c
 }
 
 // newRestrictionsWriteModel aggregateId is filled by reducing unit matching events
@@ -47,13 +42,8 @@
 		if !ok {
 			continue
 		}
-<<<<<<< HEAD
-		if e.PublicOrgRegistrationIsNotAllowed != nil {
-			wm.publicOrgRegistrationIsNotAllowed = *e.PublicOrgRegistrationIsNotAllowed
-=======
 		if e.DisallowPublicOrgRegistration != nil {
 			wm.disallowPublicOrgRegistration = *e.DisallowPublicOrgRegistration
->>>>>>> dd33538c
 		}
 		if e.AllowedLanguages != nil {
 			wm.allowedLanguages = *e.AllowedLanguages
@@ -69,16 +59,8 @@
 		return nil
 	}
 	changes = make([]restrictions.RestrictionsChange, 0, 1)
-<<<<<<< HEAD
-	if setRestrictions.DisallowPublicOrgRegistration != nil && (wm.publicOrgRegistrationIsNotAllowed != *setRestrictions.DisallowPublicOrgRegistration) {
-		changes = append(changes, restrictions.ChangePublicOrgRegistrations(*setRestrictions.DisallowPublicOrgRegistration))
-=======
 	if setRestrictions.DisallowPublicOrgRegistration != nil && (wm.disallowPublicOrgRegistration != *setRestrictions.DisallowPublicOrgRegistration) {
 		changes = append(changes, restrictions.ChangeDisallowPublicOrgRegistration(*setRestrictions.DisallowPublicOrgRegistration))
-	}
-	if setRestrictions.AllowedLanguages != nil && domain.LanguagesDiffer(wm.allowedLanguages, setRestrictions.AllowedLanguages) {
-		changes = append(changes, restrictions.ChangeAllowedLanguages(setRestrictions.AllowedLanguages))
->>>>>>> dd33538c
 	}
 	if setRestrictions.AllowedLanguages != nil && domain.LanguagesDiffer(wm.allowedLanguages, setRestrictions.AllowedLanguages) {
 		changes = append(changes, restrictions.ChangeAllowedLanguages(setRestrictions.AllowedLanguages))
