--- conflicted
+++ resolved
@@ -22,12 +22,8 @@
 type Event struct {
 	ID               string
 	Seq              uint64
-<<<<<<< HEAD
-	Pos              float64
+	Pos              decimal.Decimal
 	TXOrder          uint32
-=======
-	Pos              decimal.Decimal
->>>>>>> b522588d
 	CreationDate     time.Time
 	Typ              eventstore.EventType
 	PreviousSequence uint64
