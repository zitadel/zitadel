--- conflicted
+++ resolved
@@ -406,12 +406,9 @@
 				t.FailNow()
 			}
 			err = precondtion(tx, tt.args.aggregate)
-<<<<<<< HEAD
-			// if (err != nil) != tt.wantErr {
-			// 	t.Errorf("precondtion() error = %v, wantErr %v", err, tt.wantErr)
-			// }
-=======
->>>>>>> 49d86fda
+			if (err != nil) != tt.wantErr {
+				t.Errorf("precondtion() error = %v, wantErr %v", err, tt.wantErr)
+			}
 			if (tt.isErr != nil && err == nil) || (tt.isErr != nil && !tt.isErr(err)) {
 				t.Error("precondtion() wrong error", err)
 			}
