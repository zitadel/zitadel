--- conflicted
+++ resolved
@@ -20,15 +20,9 @@
 	"end " +
 	"where (" +
 	// exactly one event of requested aggregate must have a >= sequence (last inserted event)
-<<<<<<< HEAD
-	"(select count(id) from eventstore.events where event_sequence >= COALESCE($15, 0) AND aggregate_type = $16 AND aggregate_id = $17) = 1 OR " +
+	"(select count(id) from eventstore.events where event_sequence >= COALESCE($14, 0) AND aggregate_type = $15 AND aggregate_id = $16) = 1 OR " +
 	// previous sequence = 0, no events must exist for the requested aggregate
-	"((select count(id) from eventstore.events where aggregate_type = $18 and aggregate_id = $19) = 0 AND COALESCE($20, 0) = 0)) " +
-=======
-	"(select count(id) from eventstore.events where event_sequence >= $14 AND aggregate_type = $15 AND aggregate_id = $16) = 1 OR " +
-	// previous sequence = 0, no events must exist for the requested aggregate
-	"((select count(id) from eventstore.events where aggregate_type = $17 and aggregate_id = $18) = 0 AND $19 = 0)) " +
->>>>>>> 30e6bda1
+	"((select count(id) from eventstore.events where aggregate_type = $17 and aggregate_id = $18) = 0 AND COALESCE($19, 0) = 0)) " +
 	"RETURNING id, event_sequence, creation_date"
 
 func (db *SQL) PushAggregates(ctx context.Context, aggregates ...*models.Aggregate) (err error) {
