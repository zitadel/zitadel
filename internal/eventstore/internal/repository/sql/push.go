package sql

import (
	"context"
	"database/sql"
	"errors"

	"github.com/caos/logging"
	caos_errs "github.com/caos/zitadel/internal/errors"
	"github.com/caos/zitadel/internal/eventstore/models"
	"github.com/cockroachdb/cockroach-go/crdb"
)

const insertStmt = "insert into eventstore.events " +
	"(event_type, aggregate_type, aggregate_id, aggregate_version, creation_date, event_data, editor_user, editor_service, resource_owner, previous_sequence) " +
	"select $1, $2, $3, $4, coalesce($5, now()), $6, $7, $8, $9, " +
	// case is to set the highest sequence or NULL in previous_sequence
	"case (select exists(select event_sequence from eventstore.events where aggregate_type = $10 AND aggregate_id = $11)) " +
	"WHEN true then (select event_sequence from eventstore.events where aggregate_type = $12 AND aggregate_id = $13 order by event_sequence desc limit 1) " +
	"ELSE NULL " +
	"end " +
	"where (" +
	// exactly one event of requested aggregate must have a >= sequence (last inserted event)
	"(select count(id) from eventstore.events where event_sequence >= COALESCE($14, 0) AND aggregate_type = $15 AND aggregate_id = $16) = 1 OR " +
	// previous sequence = 0, no events must exist for the requested aggregate
	"((select count(id) from eventstore.events where aggregate_type = $17 and aggregate_id = $18) = 0 AND COALESCE($19, 0) = 0)) " +
	"RETURNING id, event_sequence, creation_date"

func (db *SQL) PushAggregates(ctx context.Context, aggregates ...*models.Aggregate) (err error) {
	err = crdb.ExecuteTx(ctx, db.client, nil, func(tx *sql.Tx) error {
		stmt, err := tx.Prepare(insertStmt)
		if err != nil {
			tx.Rollback()
			logging.Log("SQL-9ctx5").WithError(err).Warn("prepare failed")
			return caos_errs.ThrowInternal(err, "SQL-juCgA", "prepare failed")
		}

		for _, aggregate := range aggregates {
<<<<<<< HEAD
			if aggregate.Precondition != nil {
				events, err := filter(tx, aggregate.Precondition.Query)
				if err != nil {
					return errors.ThrowPreconditionFailed(err, "SQL-oBPxB", "filter failed")
				}
				err = aggregate.Precondition.Precondition(events...)
				if err != nil {
					tx.Rollback()
					return errors.ThrowPreconditionFailed(err, "SQL-s6hqU", "validation failed")
				}
=======
			err = precondtion(tx, aggregate)
			if err != nil {
				tx.Rollback()
				return err
>>>>>>> 167376cb
			}
			err = insertEvents(stmt, Sequence(aggregate.PreviousSequence), aggregate.Events)
			if err != nil {
				tx.Rollback()
				return err
			}
		}
		return nil
	})

	if err != nil && !errors.Is(err, &caos_errs.CaosError{}) {
		err = caos_errs.ThrowInternal(err, "SQL-DjgtG", "unable to store events")
	}

	return err
}

<<<<<<< HEAD
=======
func precondtion(tx *sql.Tx, aggregate *models.Aggregate) error {
	if aggregate.Precondition == nil {
		return nil
	}
	events, err := filter(tx, aggregate.Precondition.Query)
	if err != nil {
		return caos_errs.ThrowPreconditionFailed(err, "SQL-oBPxB", "filter failed")
	}
	err = aggregate.Precondition.Validation(events...)
	if err != nil {
		return caos_errs.ThrowPreconditionFailed(err, "SQL-s6hqU", "validation failed")
	}
	return nil
}

>>>>>>> 167376cb
func insertEvents(stmt *sql.Stmt, previousSequence Sequence, events []*models.Event) error {
	for _, event := range events {
		rows, err := stmt.Query(event.Type, event.AggregateType, event.AggregateID, event.AggregateVersion, event.CreationDate, Data(event.Data), event.EditorUser, event.EditorService, event.ResourceOwner,
			event.AggregateType, event.AggregateID,
			event.AggregateType, event.AggregateID,
			previousSequence, event.AggregateType, event.AggregateID,
			event.AggregateType, event.AggregateID, previousSequence)

		if err != nil {
			logging.Log("SQL-EXA0q").WithError(err).Info("query failed")
			return caos_errs.ThrowInternal(err, "SQL-SBP37", "unable to create event")
		}
		defer rows.Close()

		rowInserted := false
		for rows.Next() {
			rowInserted = true
			err = rows.Scan(&event.ID, &previousSequence, &event.CreationDate)
			logging.Log("SQL-rAvLD").OnError(err).Info("unable to scan result into event")
		}

		if !rowInserted {
			return caos_errs.ThrowAlreadyExists(nil, "SQL-GKcAa", "wrong sequence")
		}

		event.Sequence = uint64(previousSequence)
	}

	return nil
}<|MERGE_RESOLUTION|>--- conflicted
+++ resolved
@@ -36,23 +36,10 @@
 		}
 
 		for _, aggregate := range aggregates {
-<<<<<<< HEAD
-			if aggregate.Precondition != nil {
-				events, err := filter(tx, aggregate.Precondition.Query)
-				if err != nil {
-					return errors.ThrowPreconditionFailed(err, "SQL-oBPxB", "filter failed")
-				}
-				err = aggregate.Precondition.Precondition(events...)
-				if err != nil {
-					tx.Rollback()
-					return errors.ThrowPreconditionFailed(err, "SQL-s6hqU", "validation failed")
-				}
-=======
 			err = precondtion(tx, aggregate)
 			if err != nil {
 				tx.Rollback()
 				return err
->>>>>>> 167376cb
 			}
 			err = insertEvents(stmt, Sequence(aggregate.PreviousSequence), aggregate.Events)
 			if err != nil {
@@ -70,8 +57,6 @@
 	return err
 }
 
-<<<<<<< HEAD
-=======
 func precondtion(tx *sql.Tx, aggregate *models.Aggregate) error {
 	if aggregate.Precondition == nil {
 		return nil
@@ -87,7 +72,6 @@
 	return nil
 }
 
->>>>>>> 167376cb
 func insertEvents(stmt *sql.Stmt, previousSequence Sequence, events []*models.Event) error {
 	for _, event := range events {
 		rows, err := stmt.Query(event.Type, event.AggregateType, event.AggregateID, event.AggregateVersion, event.CreationDate, Data(event.Data), event.EditorUser, event.EditorService, event.ResourceOwner,
