--- conflicted
+++ resolved
@@ -17,20 +17,12 @@
 )
 
 var (
-<<<<<<< HEAD
-	eventColumns                             = []string{"id", "creation_date", "event_type", "event_sequence", "previous_sequence", "event_data", "modifier_service", "modifier_tenant", "modifier_user", "resource_owner", "aggregate_type", "aggregate_id", "aggregate_version"}
-	expectedFilterEventsLimitFormat          = regexp.MustCompile(`SELECT id, creation_date, event_type, event_sequence, previous_sequence, event_data, modifier_service, modifier_tenant, modifier_user, resource_owner, aggregate_type, aggregate_id, aggregate_version FROM eventstore\.events ORDER BY event_sequence LIMIT \$1`).String()
-	expectedFilterEventsDescFormat           = regexp.MustCompile(`SELECT id, creation_date, event_type, event_sequence, previous_sequence, event_data, modifier_service, modifier_tenant, modifier_user, resource_owner, aggregate_type, aggregate_id, aggregate_version FROM eventstore\.events ORDER BY event_sequence DESC`).String()
-	expectedFilterEventsAggregateIDLimit     = regexp.MustCompile(`SELECT id, creation_date, event_type, event_sequence, previous_sequence, event_data, modifier_service, modifier_tenant, modifier_user, resource_owner, aggregate_type, aggregate_id, aggregate_version FROM eventstore\.events WHERE aggregate_id = \$1 ORDER BY event_sequence LIMIT \$2`).String()
-	expectedFilterEventsAggregateIDTypeLimit = regexp.MustCompile(`SELECT id, creation_date, event_type, event_sequence, previous_sequence, event_data, modifier_service, modifier_tenant, modifier_user, resource_owner, aggregate_type, aggregate_id, aggregate_version FROM eventstore\.events WHERE aggregate_id = \$1 AND aggregate_type = ANY\(\$2\) ORDER BY event_sequence LIMIT \$3`).String()
-	expectedGetAllEvents                     = regexp.MustCompile(`SELECT id, creation_date, event_type, event_sequence, previous_sequence, event_data, modifier_service, modifier_tenant, modifier_user, resource_owner, aggregate_type, aggregate_id, aggregate_version FROM eventstore\.events ORDER BY event_sequence`).String()
-=======
+	eventColumns                             = []string{"id", "creation_date", "event_type", "event_sequence", "previous_sequence", "event_data", "editor_service", "editor_user", "resource_owner", "aggregate_type", "aggregate_id", "aggregate_version"}
 	expectedFilterEventsLimitFormat          = regexp.MustCompile(selectEscaped + ` ORDER BY event_sequence LIMIT \$1`).String()
 	expectedFilterEventsDescFormat           = regexp.MustCompile(selectEscaped + ` ORDER BY event_sequence DESC`).String()
 	expectedFilterEventsAggregateIDLimit     = regexp.MustCompile(selectEscaped + ` WHERE aggregate_id = \$1 ORDER BY event_sequence LIMIT \$2`).String()
 	expectedFilterEventsAggregateIDTypeLimit = regexp.MustCompile(selectEscaped + ` WHERE aggregate_id = \$1 AND aggregate_type IN \(\$2\) ORDER BY event_sequence LIMIT \$3`).String()
 	expectedGetAllEvents                     = regexp.MustCompile(selectEscaped + ` ORDER BY event_sequence`).String()
->>>>>>> 30e6bda1
 
 	expectedInsertStatement = regexp.MustCompile(`insert into eventstore\.events ` +
 		`\(event_type, aggregate_type, aggregate_id, aggregate_version, creation_date, event_data, editor_user, editor_service, resource_owner, previous_sequence\) ` +
@@ -40,13 +32,8 @@
 		`ELSE NULL ` +
 		`end ` +
 		`where \(` +
-<<<<<<< HEAD
-		`\(select count\(id\) from eventstore\.events where event_sequence >= COALESCE\(\$15\, 0\) AND aggregate_type = \$16 AND aggregate_id = \$17\) = 1 OR ` +
-		`\(\(select count\(id\) from eventstore\.events where aggregate_type = \$18 and aggregate_id = \$19\) = 0 AND COALESCE\(\$20, 0\) = 0\)\) RETURNING id, event_sequence, creation_date`).String()
-=======
-		`\(select count\(id\) from eventstore\.events where event_sequence >= \$14 AND aggregate_type = \$15 AND aggregate_id = \$16\) = 1 OR ` +
-		`\(\(select count\(id\) from eventstore\.events where aggregate_type = \$17 and aggregate_id = \$18\) = 0 AND \$19 = 0\)\) RETURNING id, event_sequence, creation_date`).String()
->>>>>>> 30e6bda1
+		`\(select count\(id\) from eventstore\.events where event_sequence >= COALESCE\(\$14, 0\) AND aggregate_type = \$15 AND aggregate_id = \$16\) = 1 OR ` +
+		`\(\(select count\(id\) from eventstore\.events where aggregate_type = \$17 and aggregate_id = \$18\) = 0 AND COALESCE\(\$19, 0\) = 0\)\) RETURNING id, event_sequence, creation_date`).String()
 )
 
 type dbMock struct {
