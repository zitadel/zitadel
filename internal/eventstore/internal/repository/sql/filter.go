--- conflicted
+++ resolved
@@ -31,24 +31,15 @@
 		" FROM eventstore.events"
 )
 
-<<<<<<< HEAD
-=======
 type Querier interface {
 	Query(query string, args ...interface{}) (*sql.Rows, error)
 }
 
->>>>>>> 167376cb
 func (db *SQL) Filter(ctx context.Context, searchQuery *es_models.SearchQuery) (events []*models.Event, err error) {
 	return filter(db.client, searchQuery)
 }
 
-<<<<<<< HEAD
-func filter(querier interface {
-	Query(query string, args ...interface{}) (*sql.Rows, error)
-}, searchQuery *es_models.SearchQuery) (events []*es_models.Event, err error) {
-=======
 func filter(querier Querier, searchQuery *es_models.SearchQuery) (events []*es_models.Event, err error) {
->>>>>>> 167376cb
 	query, values := prepareQuery(searchQuery)
 
 	rows, err := querier.Query(query, values...)
