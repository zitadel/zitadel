--- conflicted
+++ resolved
@@ -39,7 +39,6 @@
 		return nil, err
 	}
 
-<<<<<<< HEAD
 	tx, err := conn.BeginTx(ctx, &sql.TxOptions{
 		Isolation: sql.LevelReadCommitted,
 		ReadOnly:  false,
@@ -47,7 +46,7 @@
 	if err != nil {
 		return nil, err
 	}
-=======
+
 	// needs to be set like this because psql complains about parameters in the SET statement
 	_, err = tx.ExecContext(ctx, "SET application_name = '"+appNamePrefix+authz.GetInstance(ctx).InstanceID()+"'")
 	if err != nil {
@@ -61,11 +60,6 @@
 		logging.WithError(err).Warn("failed to set application name")
 		return nil, err
 	}
-
-	err = crdb.ExecuteInTx(ctx, &transaction{tx}, func() (err error) {
-		inTxCtx, span := tracing.NewSpan(ctx)
-		defer func() { span.EndWithError(err) }()
->>>>>>> 041c3d9b
 
 	defer func() {
 		if err != nil {
