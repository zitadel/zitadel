--- conflicted
+++ resolved
@@ -5,12 +5,9 @@
 	"reflect"
 	"time"
 
-<<<<<<< HEAD
-	v2 "github.com/zitadel/zitadel/internal/v2/eventstore"
-=======
 	"github.com/shopspring/decimal"
 
->>>>>>> b522588d
+	v2 "github.com/zitadel/zitadel/internal/v2/eventstore"
 	"github.com/zitadel/zitadel/internal/zerrors"
 )
 
@@ -50,13 +47,9 @@
 	// CreatedAt is the time the event was created at
 	CreatedAt() time.Time
 	// Position is the global position of the event
-<<<<<<< HEAD
-	Position() float64
+	Position() decimal.Decimal
 	// InTxOrder is the sequence inside a single transaction
 	InTxOrder() uint32
-=======
-	Position() decimal.Decimal
->>>>>>> b522588d
 
 	// Unmarshal parses the payload and stores the result
 	// in the value pointed to by ptr. If ptr is nil or not a pointer,
