--- conflicted
+++ resolved
@@ -14,11 +14,7 @@
 type SearchQueryBuilder struct {
 	columns               Columns
 	limit                 uint64
-<<<<<<< HEAD
-	offset                uint64
-=======
 	offset                uint32
->>>>>>> b7d027e2
 	desc                  bool
 	resourceOwner         string
 	instanceID            *string
@@ -42,11 +38,7 @@
 	return b.limit
 }
 
-<<<<<<< HEAD
-func (b *SearchQueryBuilder) GetOffset() uint64 {
-=======
 func (b *SearchQueryBuilder) GetOffset() uint32 {
->>>>>>> b7d027e2
 	return b.offset
 }
 
@@ -168,11 +160,7 @@
 		if builder.limit > 0 && builder.limit <= uint64(len(matches)) {
 			break
 		}
-<<<<<<< HEAD
-		if builder.offset > 0 && uint64(i) < builder.offset {
-=======
 		if builder.offset > 0 && uint32(i) < builder.offset {
->>>>>>> b7d027e2
 			continue
 		}
 
@@ -225,11 +213,7 @@
 }
 
 // Limit defines how many events are returned maximally.
-<<<<<<< HEAD
-func (builder *SearchQueryBuilder) Offset(offset uint64) *SearchQueryBuilder {
-=======
 func (builder *SearchQueryBuilder) Offset(offset uint32) *SearchQueryBuilder {
->>>>>>> b7d027e2
 	builder.offset = offset
 	return builder
 }
