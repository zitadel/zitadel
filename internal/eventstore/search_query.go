--- conflicted
+++ resolved
@@ -57,7 +57,7 @@
 	if builder.resourceOwner != "" && event.Aggregate().ResourceOwner != builder.resourceOwner {
 		return false
 	}
-	if builder.tenant != "" && event.Aggregate().Tenant != builder.tenant {
+	if builder.instanceID != "" && event.Aggregate().InstanceID != builder.instanceID {
 		return false
 	}
 
@@ -167,7 +167,6 @@
 	return query.builder
 }
 
-<<<<<<< HEAD
 func (query *SearchQuery) matches(event Event) bool {
 	if query.eventSequenceLess > 0 && event.Sequence() >= query.eventSequenceLess {
 		return false
@@ -187,10 +186,7 @@
 	return true
 }
 
-func (builder *SearchQueryBuilder) build(tenantID string) (*repository.SearchQuery, error) {
-=======
 func (builder *SearchQueryBuilder) build(instanceID string) (*repository.SearchQuery, error) {
->>>>>>> 56b916a2
 	if builder == nil ||
 		len(builder.queries) < 1 ||
 		builder.columns.Validate() != nil {
