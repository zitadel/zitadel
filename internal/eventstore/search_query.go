package eventstore

import (
	"context"
	"database/sql"
	"time"

	"github.com/zitadel/zitadel/internal/api/authz"
	"github.com/zitadel/zitadel/internal/zerrors"
)

// SearchQueryBuilder represents the builder for your filter
// if invalid data are set the filter will fail
type SearchQueryBuilder struct {
	columns               Columns
	limit                 uint64
	offset                uint32
	desc                  bool
	resourceOwner         string
	instanceID            *string
<<<<<<< HEAD
=======
	instanceIDs           []string
	excludedInstanceIDs   []string
>>>>>>> e593a8ec
	editorUser            string
	queries               []*SearchQuery
	tx                    *sql.Tx
	allowTimeTravel       bool
	positionAfter         float64
	awaitOpenTransactions bool
	creationDateAfter     time.Time
	creationDateBefore    time.Time
	eventSequenceGreater  uint64
}

func (b *SearchQueryBuilder) GetColumns() Columns {
	return b.columns
}

func (b *SearchQueryBuilder) GetLimit() uint64 {
	return b.limit
}

func (b *SearchQueryBuilder) GetOffset() uint32 {
	return b.offset
}

func (b *SearchQueryBuilder) GetDesc() bool {
	return b.desc
}

func (b *SearchQueryBuilder) GetResourceOwner() string {
	return b.resourceOwner
}

func (b *SearchQueryBuilder) GetInstanceID() *string {
	return b.instanceID
}

func (b *SearchQueryBuilder) GetInstanceIDs() []string {
	return b.instanceIDs
}

func (b *SearchQueryBuilder) GetEditorUser() string {
	return b.editorUser
}

func (b *SearchQueryBuilder) GetQueries() []*SearchQuery {
	return b.queries
}

func (b *SearchQueryBuilder) GetTx() *sql.Tx {
	return b.tx
}

func (b *SearchQueryBuilder) GetAllowTimeTravel() bool {
	return b.allowTimeTravel
}

func (b SearchQueryBuilder) GetPositionAfter() float64 {
	return b.positionAfter
}

func (b SearchQueryBuilder) GetAwaitOpenTransactions() bool {
	return b.awaitOpenTransactions
}

func (q SearchQueryBuilder) GetEventSequenceGreater() uint64 {
	return q.eventSequenceGreater
}

func (q SearchQueryBuilder) GetCreationDateAfter() time.Time {
	return q.creationDateAfter
}

func (q SearchQueryBuilder) GetCreationDateBefore() time.Time {
	return q.creationDateBefore
}

// ensureInstanceID makes sure that the instance id is always set
func (b *SearchQueryBuilder) ensureInstanceID(ctx context.Context) {
	if b.instanceID == nil && len(b.instanceIDs) == 0 && authz.GetInstance(ctx).InstanceID() != "" {
		b.InstanceID(authz.GetInstance(ctx).InstanceID())
	}
}

type SearchQuery struct {
	builder        *SearchQueryBuilder
	aggregateTypes []AggregateType
	aggregateIDs   []string
	eventTypes     []EventType
	eventData      map[string]interface{}
}

func (q SearchQuery) GetAggregateTypes() []AggregateType {
	return q.aggregateTypes
}

func (q SearchQuery) GetAggregateIDs() []string {
	return q.aggregateIDs
}

func (q SearchQuery) GetEventTypes() []EventType {
	return q.eventTypes
}

func (q SearchQuery) GetEventData() map[string]interface{} {
	return q.eventData
}

// Columns defines which fields of the event are needed for the query
type Columns int8

const (
	//ColumnsEvent represents all fields of an event
	ColumnsEvent = iota + 1
	// ColumnsMaxSequence represents the latest sequence of the filtered events
	ColumnsMaxSequence
	// ColumnsInstanceIDs represents the instance ids of the filtered events
	ColumnsInstanceIDs

	columnsCount
)

func (c Columns) Validate() error {
	if c <= 0 || c >= columnsCount {
		return zerrors.ThrowPreconditionFailed(nil, "REPOS-x8R35", "column out of range")
	}
	return nil
}

// NewSearchQueryBuilder creates a new builder for event filters
// aggregateTypes must contain at least one aggregate type
func NewSearchQueryBuilder(columns Columns) *SearchQueryBuilder {
	return &SearchQueryBuilder{
		columns: columns,
	}
}

func (builder *SearchQueryBuilder) Matches(commands ...Command) []Command {
	matches := make([]Command, 0, len(commands))
	for i, command := range commands {
		if builder.limit > 0 && builder.limit <= uint64(len(matches)) {
			break
		}
		if builder.offset > 0 && uint32(i) < builder.offset {
			continue
		}

		if builder.matchCommand(command) {
			matches = append(matches, command)
		}
	}

	return matches
}

type sequencer interface {
	Sequence() uint64
}

func (builder *SearchQueryBuilder) matchCommand(command Command) bool {
	if builder.resourceOwner != "" && command.Aggregate().ResourceOwner != builder.resourceOwner {
		return false
	}
	if command.Aggregate().InstanceID != "" && builder.instanceID != nil && *builder.instanceID != "" && command.Aggregate().InstanceID != *builder.instanceID {
		return false
	}
	if seq, ok := command.(sequencer); ok {
		if builder.eventSequenceGreater > 0 && seq.Sequence() <= builder.eventSequenceGreater {
			return false
		}
	}

	if len(builder.queries) == 0 {
		return true
	}
	for _, query := range builder.queries {
		if query.matches(command) {
			return true
		}
	}
	return false
}

// Columns defines which fields are set
func (builder *SearchQueryBuilder) Columns(columns Columns) *SearchQueryBuilder {
	builder.columns = columns
	return builder
}

// Limit defines how many events are returned maximally.
func (builder *SearchQueryBuilder) Limit(limit uint64) *SearchQueryBuilder {
	builder.limit = limit
	return builder
}

// Limit defines how many events are returned maximally.
func (builder *SearchQueryBuilder) Offset(offset uint32) *SearchQueryBuilder {
	builder.offset = offset
	return builder
}

// ResourceOwner defines the resource owner (org or instance) of the events
func (builder *SearchQueryBuilder) ResourceOwner(resourceOwner string) *SearchQueryBuilder {
	builder.resourceOwner = resourceOwner
	return builder
}

// InstanceID defines the instanceID (system) of the events
func (builder *SearchQueryBuilder) InstanceID(instanceID string) *SearchQueryBuilder {
	builder.instanceID = &instanceID
	return builder
}

// InstanceIDs defines the instanceIDs (system) of the events
func (builder *SearchQueryBuilder) InstanceIDs(instanceIDs []string) *SearchQueryBuilder {
	builder.instanceIDs = instanceIDs
	return builder
}

// OrderDesc changes the sorting order of the returned events to descending
func (builder *SearchQueryBuilder) OrderDesc() *SearchQueryBuilder {
	builder.desc = true
	return builder
}

// OrderAsc changes the sorting order of the returned events to ascending
func (builder *SearchQueryBuilder) OrderAsc() *SearchQueryBuilder {
	builder.desc = false
	return builder
}

// SetTx ensures that the eventstore library uses the existing transaction
func (builder *SearchQueryBuilder) SetTx(tx *sql.Tx) *SearchQueryBuilder {
	builder.tx = tx
	return builder
}

func (builder *SearchQueryBuilder) EditorUser(id string) *SearchQueryBuilder {
	builder.editorUser = id
	return builder
}

// AllowTimeTravel activates the time travel feature of the database if supported
// The queries will be made based on the call time
func (builder *SearchQueryBuilder) AllowTimeTravel() *SearchQueryBuilder {
	builder.allowTimeTravel = true
	return builder
}

// PositionAfter filters for events which happened after the specified time
func (builder *SearchQueryBuilder) PositionAfter(position float64) *SearchQueryBuilder {
	builder.positionAfter = position
	return builder
}

// AwaitOpenTransactions filters for events which are older than the oldest transaction of the database
func (builder *SearchQueryBuilder) AwaitOpenTransactions() *SearchQueryBuilder {
	builder.awaitOpenTransactions = true
	return builder
}

// SequenceGreater filters for events with sequence greater the requested sequence
func (builder *SearchQueryBuilder) SequenceGreater(sequence uint64) *SearchQueryBuilder {
	builder.eventSequenceGreater = sequence
	return builder
}

// CreationDateAfter filters for events which happened after the specified time
func (builder *SearchQueryBuilder) CreationDateAfter(creationDate time.Time) *SearchQueryBuilder {
	if creationDate.IsZero() || creationDate.Unix() == 0 {
		return builder
	}
	builder.creationDateAfter = creationDate
	return builder
}

// CreationDateBefore filters for events which happened before the specified time
func (builder *SearchQueryBuilder) CreationDateBefore(creationDate time.Time) *SearchQueryBuilder {
	if creationDate.IsZero() || creationDate.Unix() == 0 {
		return builder
	}
	builder.creationDateBefore = creationDate
	return builder
}

// AddQuery creates a new sub query.
// All fields in the sub query are AND-connected in the storage request.
// Multiple sub queries are OR-connected in the storage request.
func (builder *SearchQueryBuilder) AddQuery() *SearchQuery {
	query := &SearchQuery{
		builder: builder,
	}
	builder.queries = append(builder.queries, query)

	return query
}

// Or creates a new sub query on the search query builder
func (query SearchQuery) Or() *SearchQuery {
	return query.builder.AddQuery()
}

// AggregateTypes filters for events with the given aggregate types
func (query *SearchQuery) AggregateTypes(types ...AggregateType) *SearchQuery {
	query.aggregateTypes = types
	return query
}

// AggregateIDs filters for events with the given aggregate id's
func (query *SearchQuery) AggregateIDs(ids ...string) *SearchQuery {
	query.aggregateIDs = ids
	return query
}

// EventTypes filters for events with the given event types
func (query *SearchQuery) EventTypes(types ...EventType) *SearchQuery {
	query.eventTypes = types
	return query
}

// EventData filters for events with the given event data.
// Use this call with care as it will be slower than the other filters.
func (query *SearchQuery) EventData(data map[string]interface{}) *SearchQuery {
	query.eventData = data
	return query
}

// Builder returns the SearchQueryBuilder of the sub query
func (query *SearchQuery) Builder() *SearchQueryBuilder {
	return query.builder
}

func (query *SearchQuery) matches(command Command) bool {
	if ok := isAggregateTypes(command.Aggregate(), query.aggregateTypes...); len(query.aggregateTypes) > 0 && !ok {
		return false
	}
	if ok := isAggregateIDs(command.Aggregate(), query.aggregateIDs...); len(query.aggregateIDs) > 0 && !ok {
		return false
	}
	if ok := isEventTypes(command, query.eventTypes...); len(query.eventTypes) > 0 && !ok {
		return false
	}
	return true
}<|MERGE_RESOLUTION|>--- conflicted
+++ resolved
@@ -18,11 +18,7 @@
 	desc                  bool
 	resourceOwner         string
 	instanceID            *string
-<<<<<<< HEAD
-=======
 	instanceIDs           []string
-	excludedInstanceIDs   []string
->>>>>>> e593a8ec
 	editorUser            string
 	queries               []*SearchQuery
 	tx                    *sql.Tx
