package eventstore

import (
	"time"
)
<<<<<<< HEAD

type PermissionCheck func(resourceOwner, aggregateID string) error
=======
>>>>>>> 092dbbc9

// WriteModel is the minimum representation of a command side write model.
// It implements a basic reducer
// it's purpose is to reduce events to create new ones
type WriteModel struct {
	AggregateID       string          `json:"-"`
	ProcessedSequence uint64          `json:"-"`
	Events            []Event         `json:"-"`
	ResourceOwner     string          `json:"-"`
	InstanceID        string          `json:"-"`
	ChangeDate        time.Time       `json:"-"`
	PermissionCheck   PermissionCheck `json:"-"`
}

// AppendEvents adds all the events to the read model.
// The function doesn't compute the new state of the read model
func (rm *WriteModel) AppendEvents(events ...Event) {
	rm.Events = append(rm.Events, events...)
}

// Reduce is the basic implementation of reducer
// If this function is extended the extending function should be the last step
func (wm *WriteModel) Reduce() error {
	// We have to call checkPermission before we overwrite wm.ResourceOwner from the events.
	if err := wm.checkPermission(); err != nil {
		return err
	}
	if len(wm.Events) == 0 {
		return nil
	}
<<<<<<< HEAD
=======
	latestEvent := wm.Events[len(wm.Events)-1]
>>>>>>> 092dbbc9
	if wm.AggregateID == "" {
		wm.AggregateID = latestEvent.Aggregate().ID
	}

	if wm.ResourceOwner == "" {
		// TODO: use the latest events resource owner for cases where the resource is recreated with the same ID and different resource owner?
<<<<<<< HEAD
		wm.ResourceOwner = wm.Events[0].Aggregate().ResourceOwner
=======
		wm.ResourceOwner = latestEvent.Aggregate().ResourceOwner
>>>>>>> 092dbbc9
	}

	if wm.InstanceID == "" {
		// TODO: use the latest events instance ID for cases where the resource is recreated with the same ID and different instance?
<<<<<<< HEAD
		wm.InstanceID = wm.Events[0].Aggregate().InstanceID
=======
		wm.InstanceID = latestEvent.Aggregate().InstanceID
>>>>>>> 092dbbc9
	}

	wm.ProcessedSequence = latestEvent.Sequence()
	wm.ChangeDate = latestEvent.CreatedAt()

	// all events processed and not needed anymore
	wm.Events = nil
	wm.Events = []Event{}

	return nil
}

// checkPermission succeeds, if no permission check is set
// If there are no events on the write model, it checks the permission on the given resource owner
// If there are events on the write model, it checks the permission on the resource owner of the last event.
// This makes sure that the correct resource owner is checked in cases where an aggregate is recreated with the same ID and different resource owner.
// checkPermission has to be called before the resource owner is set from the events.
func (wm *WriteModel) checkPermission() error {
	if wm.PermissionCheck == nil {
		return nil
	}
	resourceOwner := wm.ResourceOwner
	if len(wm.Events) > 0 {
		resourceOwner = wm.Events[len(wm.Events)-1].Aggregate().ResourceOwner
	}
	return wm.PermissionCheck(resourceOwner, wm.AggregateID)
}<|MERGE_RESOLUTION|>--- conflicted
+++ resolved
@@ -3,23 +3,17 @@
 import (
 	"time"
 )
-<<<<<<< HEAD
-
-type PermissionCheck func(resourceOwner, aggregateID string) error
-=======
->>>>>>> 092dbbc9
 
 // WriteModel is the minimum representation of a command side write model.
 // It implements a basic reducer
 // it's purpose is to reduce events to create new ones
 type WriteModel struct {
-	AggregateID       string          `json:"-"`
-	ProcessedSequence uint64          `json:"-"`
-	Events            []Event         `json:"-"`
-	ResourceOwner     string          `json:"-"`
-	InstanceID        string          `json:"-"`
-	ChangeDate        time.Time       `json:"-"`
-	PermissionCheck   PermissionCheck `json:"-"`
+	AggregateID       string    `json:"-"`
+	ProcessedSequence uint64    `json:"-"`
+	Events            []Event   `json:"-"`
+	ResourceOwner     string    `json:"-"`
+	InstanceID        string    `json:"-"`
+	ChangeDate        time.Time `json:"-"`
 }
 
 // AppendEvents adds all the events to the read model.
@@ -31,37 +25,21 @@
 // Reduce is the basic implementation of reducer
 // If this function is extended the extending function should be the last step
 func (wm *WriteModel) Reduce() error {
-	// We have to call checkPermission before we overwrite wm.ResourceOwner from the events.
-	if err := wm.checkPermission(); err != nil {
-		return err
-	}
 	if len(wm.Events) == 0 {
 		return nil
 	}
-<<<<<<< HEAD
-=======
+
 	latestEvent := wm.Events[len(wm.Events)-1]
->>>>>>> 092dbbc9
 	if wm.AggregateID == "" {
 		wm.AggregateID = latestEvent.Aggregate().ID
 	}
 
 	if wm.ResourceOwner == "" {
-		// TODO: use the latest events resource owner for cases where the resource is recreated with the same ID and different resource owner?
-<<<<<<< HEAD
-		wm.ResourceOwner = wm.Events[0].Aggregate().ResourceOwner
-=======
 		wm.ResourceOwner = latestEvent.Aggregate().ResourceOwner
->>>>>>> 092dbbc9
 	}
 
 	if wm.InstanceID == "" {
-		// TODO: use the latest events instance ID for cases where the resource is recreated with the same ID and different instance?
-<<<<<<< HEAD
-		wm.InstanceID = wm.Events[0].Aggregate().InstanceID
-=======
 		wm.InstanceID = latestEvent.Aggregate().InstanceID
->>>>>>> 092dbbc9
 	}
 
 	wm.ProcessedSequence = latestEvent.Sequence()
@@ -72,20 +50,4 @@
 	wm.Events = []Event{}
 
 	return nil
-}
-
-// checkPermission succeeds, if no permission check is set
-// If there are no events on the write model, it checks the permission on the given resource owner
-// If there are events on the write model, it checks the permission on the resource owner of the last event.
-// This makes sure that the correct resource owner is checked in cases where an aggregate is recreated with the same ID and different resource owner.
-// checkPermission has to be called before the resource owner is set from the events.
-func (wm *WriteModel) checkPermission() error {
-	if wm.PermissionCheck == nil {
-		return nil
-	}
-	resourceOwner := wm.ResourceOwner
-	if len(wm.Events) > 0 {
-		resourceOwner = wm.Events[len(wm.Events)-1].Aggregate().ResourceOwner
-	}
-	return wm.PermissionCheck(resourceOwner, wm.AggregateID)
 }