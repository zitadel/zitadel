package eventstore

import (
	"context"
	"encoding/json"
	"reflect"
	"sync"

	"github.com/caos/zitadel/internal/errors"
	"github.com/caos/zitadel/internal/eventstore/repository"
)

//Eventstore abstracts all functions needed to store valid events
// and filters the stored events
type Eventstore struct {
	repo              repository.Repository
	interceptorMutex  sync.Mutex
	eventInterceptors map[EventType]eventTypeInterceptors
}

type eventTypeInterceptors struct {
	eventMapper func(*repository.Event) (EventReader, error)
}

func NewEventstore(repo repository.Repository) *Eventstore {
	return &Eventstore{
		repo:              repo,
		eventInterceptors: map[EventType]eventTypeInterceptors{},
		interceptorMutex:  sync.Mutex{},
	}
}

//Health checks if the eventstore can properly work
// It checks if the repository can serve load
func (es *Eventstore) Health(ctx context.Context) error {
	return es.repo.Health(ctx)
}

//PushEvents pushes the events in a single transaction
// an event needs at least an aggregate
func (es *Eventstore) PushEvents(ctx context.Context, pushEvents ...EventPusher) ([]EventReader, error) {
	events, constraints, err := eventsToRepository(pushEvents)
	if err != nil {
		return nil, err
	}
	err = es.repo.Push(ctx, events, constraints...)
	if err != nil {
		return nil, err
	}

	eventReaders, err := es.mapEvents(events)
	if err != nil {
		return nil, err
	}

	go notify(eventReaders)
	return eventReaders, nil
}

func eventsToRepository(pushEvents []EventPusher) (events []*repository.Event, constraints []*repository.UniqueConstraint, err error) {
	events = make([]*repository.Event, len(pushEvents))
	for i, event := range pushEvents {
		data, err := EventData(event)
		if err != nil {
			return nil, nil, err
		}
		events[i] = &repository.Event{
			AggregateID:   event.Aggregate().ID,
			AggregateType: repository.AggregateType(event.Aggregate().Typ),
			ResourceOwner: event.Aggregate().ResourceOwner,
			EditorService: event.EditorService(),
			EditorUser:    event.EditorUser(),
			Type:          repository.EventType(event.Type()),
			Version:       repository.Version(event.Aggregate().Version),
			Data:          data,
		}
		if len(event.UniqueConstraints()) > 0 {
			constraints = append(constraints, uniqueConstraintsToRepository(event.UniqueConstraints())...)
		}
	}

	return events, constraints, nil
}

func uniqueConstraintsToRepository(constraints []*EventUniqueConstraint) (uniqueConstraints []*repository.UniqueConstraint) {
	uniqueConstraints = make([]*repository.UniqueConstraint, len(constraints))
	for i, constraint := range constraints {
		uniqueConstraints[i] = &repository.UniqueConstraint{
			UniqueType:   constraint.UniqueType,
			UniqueField:  constraint.UniqueField,
			Action:       uniqueConstraintActionToRepository(constraint.Action),
			ErrorMessage: constraint.ErrorMessage,
		}
	}
	return uniqueConstraints
}

//FilterEvents filters the stored events based on the searchQuery
// and maps the events to the defined event structs
func (es *Eventstore) FilterEvents(ctx context.Context, queryFactory *SearchQueryBuilder) ([]EventReader, error) {
	query, err := queryFactory.build()
	if err != nil {
		return nil, err
	}
	events, err := es.repo.Filter(ctx, query)
	if err != nil {
		return nil, err
	}

	return es.mapEvents(events)
}

func (es *Eventstore) mapEvents(events []*repository.Event) (mappedEvents []EventReader, err error) {
	mappedEvents = make([]EventReader, len(events))

	es.interceptorMutex.Lock()
	defer es.interceptorMutex.Unlock()

	for i, event := range events {
		interceptors, ok := es.eventInterceptors[EventType(event.Type)]
		if !ok || interceptors.eventMapper == nil {
			mappedEvents[i] = BaseEventFromRepo(event)
			//TODO: return error if unable to map event
			continue
			// return nil, errors.ThrowPreconditionFailed(nil, "V2-usujB", "event mapper not defined")
		}
		mappedEvents[i], err = interceptors.eventMapper(event)
		if err != nil {
			return nil, err
		}
	}

	return mappedEvents, nil
}

type reducer interface {
	//Reduce handles the events of the internal events list
	// it only appends the newly added events
	Reduce() error
	//AppendEvents appends the passed events to an internal list of events
	AppendEvents(...EventReader)
}

//FilterToReducer filters the events based on the search query, appends all events to the reducer and calls it's reduce function
func (es *Eventstore) FilterToReducer(ctx context.Context, searchQuery *SearchQueryBuilder, r reducer) error {
	events, err := es.FilterEvents(ctx, searchQuery)
	if err != nil {
		return err
	}

	r.AppendEvents(events...)

	return r.Reduce()
}

//LatestSequence filters the latest sequence for the given search query
func (es *Eventstore) LatestSequence(ctx context.Context, queryFactory *SearchQueryBuilder) (uint64, error) {
	query, err := queryFactory.build()
	if err != nil {
		return 0, err
	}
	return es.repo.LatestSequence(ctx, query)
}

type queryReducer interface {
	reducer
	//Query returns the SearchQueryFactory for the events needed in reducer
	Query() *SearchQueryBuilder
}

//FilterToQueryReducer filters the events based on the search query of the query function,
// appends all events to the reducer and calls it's reduce function
func (es *Eventstore) FilterToQueryReducer(ctx context.Context, r queryReducer) error {
	events, err := es.FilterEvents(ctx, r.Query())
	if err != nil {
		return err
	}
	r.AppendEvents(events...)

	return r.Reduce()
}

//RegisterFilterEventMapper registers a function for mapping an eventstore event to an event
func (es *Eventstore) RegisterFilterEventMapper(eventType EventType, mapper func(*repository.Event) (EventReader, error)) *Eventstore {
	if mapper == nil || eventType == "" {
		return es
	}
	es.interceptorMutex.Lock()
	defer es.interceptorMutex.Unlock()

	interceptor := es.eventInterceptors[eventType]
	interceptor.eventMapper = mapper
	es.eventInterceptors[eventType] = interceptor

	return es
}

func EventData(event EventPusher) ([]byte, error) {
<<<<<<< HEAD
	return eventData(event)
}

func eventData(event EventPusher) ([]byte, error) {
=======
>>>>>>> 2bd25510
	switch data := event.Data().(type) {
	case nil:
		return nil, nil
	case []byte:
		if json.Valid(data) {
			return data, nil
		}
		return nil, errors.ThrowInvalidArgument(nil, "V2-6SbbS", "data bytes are not json")
	}
	dataType := reflect.TypeOf(event.Data())
	if dataType.Kind() == reflect.Ptr {
		dataType = dataType.Elem()
	}
	if dataType.Kind() == reflect.Struct {
		dataBytes, err := json.Marshal(event.Data())
		if err != nil {
			return nil, errors.ThrowInvalidArgument(err, "V2-xG87M", "could  not marshal data")
		}
		return dataBytes, nil
	}
	return nil, errors.ThrowInvalidArgument(nil, "V2-91NRm", "wrong type of event data")
}

func uniqueConstraintActionToRepository(action UniqueConstraintAction) repository.UniqueConstraintAction {
	switch action {
	case UniqueConstraintAdd:
		return repository.UniqueConstraintAdd
	case UniqueConstraintRemove:
		return repository.UniqueConstraintRemoved
	default:
		return repository.UniqueConstraintAdd
	}
}<|MERGE_RESOLUTION|>--- conflicted
+++ resolved
@@ -196,13 +196,6 @@
 }
 
 func EventData(event EventPusher) ([]byte, error) {
-<<<<<<< HEAD
-	return eventData(event)
-}
-
-func eventData(event EventPusher) ([]byte, error) {
-=======
->>>>>>> 2bd25510
 	switch data := event.Data().(type) {
 	case nil:
 		return nil, nil
