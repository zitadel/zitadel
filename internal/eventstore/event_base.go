--- conflicted
+++ resolved
@@ -23,12 +23,8 @@
 	Agg *Aggregate
 
 	Seq                           uint64
-<<<<<<< HEAD
-	Pos                           float64
+	Pos                           decimal.Decimal
 	TxOrder                       uint32
-=======
-	Pos                           decimal.Decimal
->>>>>>> b522588d
 	Creation                      time.Time
 	previousAggregateSequence     uint64
 	previousAggregateTypeSequence uint64
