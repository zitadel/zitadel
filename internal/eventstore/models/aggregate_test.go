package models

import (
	"testing"

	"github.com/caos/zitadel/internal/errors"
)

func TestAggregate_AppendEvent(t *testing.T) {
	type fields struct {
		aggregate *Aggregate
	}
	type args struct {
		typ     EventType
		payload interface{}
	}
	tests := []struct {
		name    string
		fields  fields
		args    args
		want    *Aggregate
		wantErr bool
	}{
		{
			name:    "no event type error",
			fields:  fields{aggregate: &Aggregate{}},
			args:    args{},
			want:    &Aggregate{},
			wantErr: true,
		},
		{
			name:    "invalid payload error",
			fields:  fields{aggregate: &Aggregate{}},
			args:    args{typ: "user", payload: 134},
			want:    &Aggregate{},
			wantErr: true,
		},
		{
			name:   "event added",
			fields: fields{aggregate: &Aggregate{Events: []*Event{}}},
			args:   args{typ: "user.deactivated"},
			want: &Aggregate{Events: []*Event{
				{Type: "user.deactivated"},
			}},
			wantErr: false,
		},
		{
			name: "event added",
			fields: fields{aggregate: &Aggregate{Events: []*Event{
				{},
			}}},
			args: args{typ: "user.deactivated"},
			want: &Aggregate{Events: []*Event{
				{},
				{Type: "user.deactivated"},
			}},
			wantErr: false,
		},
	}
	for _, tt := range tests {
		t.Run(tt.name, func(t *testing.T) {
			got, err := tt.fields.aggregate.AppendEvent(tt.args.typ, tt.args.payload)
			if (err != nil) != tt.wantErr {
				t.Errorf("Aggregate.AppendEvent() error = %v, wantErr %v", err, tt.wantErr)
				return
			}
			if len(tt.fields.aggregate.Events) != len(got.Events) {
				t.Errorf("events len should be %d but was %d", len(tt.fields.aggregate.Events), len(got.Events))
			}
		})
	}
}

func TestAggregate_Validate(t *testing.T) {
	type fields struct {
		aggregate *Aggregate
	}
	tests := []struct {
		name    string
		fields  fields
		wantErr bool
	}{
		{
			name:    "aggregate nil error",
			wantErr: true,
		},
		{
			name:    "aggregate empty error",
			wantErr: true,
			fields:  fields{aggregate: &Aggregate{}},
		},
		{
			name:    "no id error",
			wantErr: true,
			fields: fields{aggregate: &Aggregate{
				typ:              "user",
				version:          "v1.0.0",
				editorService:    "svc",
				editorUser:       "hodor",
				resourceOwner:    "org",
				PreviousSequence: 5,
<<<<<<< HEAD
				Events: []*Event{&Event{
					AggregateType:    "user",
					AggregateVersion: "v1.0.0",
					EditorService:    "management",
					EditorUser:       "hodor",
					ResourceOwner:    "org",
					Type:             "born",
				}},
=======
				Events: []*Event{
					{
						AggregateType:    "user",
						AggregateVersion: "v1.0.0",
						EditorService:    "management",
						EditorUser:       "hodor",
						ResourceOwner:    "org",
						Type:             "born",
					}},
>>>>>>> 167376cb
			}},
		},
		{
			name:    "no type error",
			wantErr: true,
			fields: fields{aggregate: &Aggregate{
				id:               "aggID",
				version:          "v1.0.0",
				editorService:    "svc",
				editorUser:       "hodor",
				resourceOwner:    "org",
				PreviousSequence: 5,
<<<<<<< HEAD
				Events: []*Event{&Event{
					AggregateID:      "hodor",
					AggregateVersion: "v1.0.0",
					EditorService:    "management",
					EditorUser:       "hodor",
					ResourceOwner:    "org",
					Type:             "born",
				}},
=======
				Events: []*Event{
					{
						AggregateID:      "hodor",
						AggregateVersion: "v1.0.0",
						EditorService:    "management",
						EditorUser:       "hodor",
						ResourceOwner:    "org",
						Type:             "born",
					}},
>>>>>>> 167376cb
			}},
		},
		{
			name:    "invalid version error",
			wantErr: true,
			fields: fields{aggregate: &Aggregate{
				id:               "aggID",
				typ:              "user",
				editorService:    "svc",
				editorUser:       "hodor",
				resourceOwner:    "org",
				PreviousSequence: 5,
<<<<<<< HEAD
				Events: []*Event{&Event{
					AggregateID:   "hodor",
					AggregateType: "user",
					EditorService: "management",
					EditorUser:    "hodor",
					ResourceOwner: "org",
					Type:          "born",
				}},
=======
				Events: []*Event{
					{
						AggregateID:   "hodor",
						AggregateType: "user",
						EditorService: "management",
						EditorUser:    "hodor",
						ResourceOwner: "org",
						Type:          "born",
					}},
			}},
		},
		{
			name:    "no query in precondition error",
			wantErr: true,
			fields: fields{aggregate: &Aggregate{
				id:               "aggID",
				typ:              "user",
				version:          "v1.0.0",
				editorService:    "svc",
				editorUser:       "hodor",
				resourceOwner:    "org",
				PreviousSequence: 5,
				Precondition: &precondition{
					Validation: func(...*Event) error { return nil },
				},
				Events: []*Event{
					{
						AggregateID:      "hodor",
						AggregateType:    "user",
						AggregateVersion: "v1.0.0",
						EditorService:    "management",
						EditorUser:       "hodor",
						ResourceOwner:    "org",
						Type:             "born",
					}},
			}},
		},
		{
			name:    "no func in precondition error",
			wantErr: true,
			fields: fields{aggregate: &Aggregate{
				id:               "aggID",
				typ:              "user",
				version:          "v1.0.0",
				editorService:    "svc",
				editorUser:       "hodor",
				resourceOwner:    "org",
				PreviousSequence: 5,
				Precondition: &precondition{
					Query: NewSearchQuery().AggregateIDFilter("hodor"),
				},
				Events: []*Event{
					{
						AggregateID:      "hodor",
						AggregateType:    "user",
						AggregateVersion: "v1.0.0",
						EditorService:    "management",
						EditorUser:       "hodor",
						ResourceOwner:    "org",
						Type:             "born",
					}},
			}},
		},
		{
			name:    "validation without precondition ok",
			wantErr: false,
			fields: fields{aggregate: &Aggregate{
				id:               "aggID",
				typ:              "user",
				version:          "v1.0.0",
				editorService:    "svc",
				editorUser:       "hodor",
				resourceOwner:    "org",
				PreviousSequence: 5,
				Events: []*Event{
					{
						AggregateID:      "hodor",
						AggregateType:    "user",
						AggregateVersion: "v1.0.0",
						EditorService:    "management",
						EditorUser:       "hodor",
						ResourceOwner:    "org",
						Type:             "born",
					}},
>>>>>>> 167376cb
			}},
		},
		{
			name:    "validation with precondition ok",
			wantErr: false,
			fields: fields{aggregate: &Aggregate{
				id:               "aggID",
				typ:              "user",
				version:          "v1.0.0",
				editorService:    "svc",
				editorUser:       "hodor",
				resourceOwner:    "org",
				PreviousSequence: 5,
<<<<<<< HEAD
				Events: []*Event{&Event{
					AggregateID:      "hodor",
					AggregateType:    "user",
					AggregateVersion: "v1.0.0",
					EditorService:    "management",
					EditorUser:       "hodor",
					ResourceOwner:    "org",
					Type:             "born",
				}},
=======
				Precondition: &precondition{
					Validation: func(...*Event) error { return nil },
					Query:      NewSearchQuery().AggregateIDFilter("hodor"),
				},
				Events: []*Event{
					{
						AggregateID:      "hodor",
						AggregateType:    "user",
						AggregateVersion: "v1.0.0",
						EditorService:    "management",
						EditorUser:       "hodor",
						ResourceOwner:    "org",
						Type:             "born",
					}},
>>>>>>> 167376cb
			}},
		},
	}
	for _, tt := range tests {
		t.Run(tt.name, func(t *testing.T) {
			err := tt.fields.aggregate.Validate()
			if (err != nil) != tt.wantErr {
				t.Errorf("Aggregate.Validate() error = %v, wantErr %v", err, tt.wantErr)
			}
			if tt.wantErr && !errors.IsPreconditionFailed(err) {
				t.Errorf("error must extend precondition failed: %v", err)
			}
		})
	}
}

func TestAggregate_SetPrecondition(t *testing.T) {
	type fields struct {
		aggregate *Aggregate
	}
	type args struct {
		query        *SearchQuery
		validateFunc func(...*Event) error
	}
	tests := []struct {
		name   string
		fields fields
		args   args
		want   *Aggregate
	}{
		{
			name:   "set precondition",
			fields: fields{aggregate: &Aggregate{}},
			args: args{
				query:        &SearchQuery{},
				validateFunc: func(...*Event) error { return nil },
			},
		},
	}
	for _, tt := range tests {
		t.Run(tt.name, func(t *testing.T) {

			got := tt.fields.aggregate.SetPrecondition(tt.args.query, tt.args.validateFunc)
			if got.Precondition == nil {
				t.Error("precondition must not be nil")
				t.FailNow()
			}
			if got.Precondition.Query == nil {
				t.Error("query of precondition must not be nil")
			}
			if got.Precondition.Validation == nil {
				t.Error("precondition func must not be nil")
			}
		})
	}
}<|MERGE_RESOLUTION|>--- conflicted
+++ resolved
@@ -99,26 +99,15 @@
 				editorUser:       "hodor",
 				resourceOwner:    "org",
 				PreviousSequence: 5,
-<<<<<<< HEAD
-				Events: []*Event{&Event{
-					AggregateType:    "user",
-					AggregateVersion: "v1.0.0",
-					EditorService:    "management",
-					EditorUser:       "hodor",
-					ResourceOwner:    "org",
-					Type:             "born",
-				}},
-=======
-				Events: []*Event{
-					{
-						AggregateType:    "user",
-						AggregateVersion: "v1.0.0",
-						EditorService:    "management",
-						EditorUser:       "hodor",
-						ResourceOwner:    "org",
-						Type:             "born",
-					}},
->>>>>>> 167376cb
+				Events: []*Event{
+					{
+						AggregateType:    "user",
+						AggregateVersion: "v1.0.0",
+						EditorService:    "management",
+						EditorUser:       "hodor",
+						ResourceOwner:    "org",
+						Type:             "born",
+					}},
 			}},
 		},
 		{
@@ -131,26 +120,15 @@
 				editorUser:       "hodor",
 				resourceOwner:    "org",
 				PreviousSequence: 5,
-<<<<<<< HEAD
-				Events: []*Event{&Event{
-					AggregateID:      "hodor",
-					AggregateVersion: "v1.0.0",
-					EditorService:    "management",
-					EditorUser:       "hodor",
-					ResourceOwner:    "org",
-					Type:             "born",
-				}},
-=======
-				Events: []*Event{
-					{
-						AggregateID:      "hodor",
-						AggregateVersion: "v1.0.0",
-						EditorService:    "management",
-						EditorUser:       "hodor",
-						ResourceOwner:    "org",
-						Type:             "born",
-					}},
->>>>>>> 167376cb
+				Events: []*Event{
+					{
+						AggregateID:      "hodor",
+						AggregateVersion: "v1.0.0",
+						EditorService:    "management",
+						EditorUser:       "hodor",
+						ResourceOwner:    "org",
+						Type:             "born",
+					}},
 			}},
 		},
 		{
@@ -163,16 +141,6 @@
 				editorUser:       "hodor",
 				resourceOwner:    "org",
 				PreviousSequence: 5,
-<<<<<<< HEAD
-				Events: []*Event{&Event{
-					AggregateID:   "hodor",
-					AggregateType: "user",
-					EditorService: "management",
-					EditorUser:    "hodor",
-					ResourceOwner: "org",
-					Type:          "born",
-				}},
-=======
 				Events: []*Event{
 					{
 						AggregateID:   "hodor",
@@ -257,7 +225,6 @@
 						ResourceOwner:    "org",
 						Type:             "born",
 					}},
->>>>>>> 167376cb
 			}},
 		},
 		{
@@ -271,17 +238,6 @@
 				editorUser:       "hodor",
 				resourceOwner:    "org",
 				PreviousSequence: 5,
-<<<<<<< HEAD
-				Events: []*Event{&Event{
-					AggregateID:      "hodor",
-					AggregateType:    "user",
-					AggregateVersion: "v1.0.0",
-					EditorService:    "management",
-					EditorUser:       "hodor",
-					ResourceOwner:    "org",
-					Type:             "born",
-				}},
-=======
 				Precondition: &precondition{
 					Validation: func(...*Event) error { return nil },
 					Query:      NewSearchQuery().AggregateIDFilter("hodor"),
@@ -296,7 +252,6 @@
 						ResourceOwner:    "org",
 						Type:             "born",
 					}},
->>>>>>> 167376cb
 			}},
 		},
 	}
