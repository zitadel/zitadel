--- conflicted
+++ resolved
@@ -72,17 +72,6 @@
 				return nil, err
 			}
 			events = append(events, &repository.Event{
-<<<<<<< HEAD
-				AggregateID:   aggregate.ID(),
-				AggregateType: repository.AggregateType(aggregate.Type()),
-				ResourceOwner: aggregate.ResourceOwner(),
-				EditorService: event.EditorService(),
-				EditorUser:    event.EditorUser(),
-				Type:          repository.EventType(event.Type()),
-				Version:       repository.Version(aggregate.Version()),
-				PreviousEvent: previousEvent,
-				Data:          data,
-=======
 				AggregateID:      aggregate.ID(),
 				AggregateType:    repository.AggregateType(aggregate.Type()),
 				ResourceOwner:    aggregate.ResourceOwner(),
@@ -92,7 +81,6 @@
 				Version:          repository.Version(aggregate.Version()),
 				PreviousSequence: aggregate.PreviousSequence(),
 				Data:             data,
->>>>>>> b07eadca
 			})
 		}
 	}
