package spooler

import (
	"context"
	"strconv"

	"github.com/caos/logging"
	"github.com/caos/zitadel/internal/errors"
	"github.com/caos/zitadel/internal/eventstore"
	"github.com/caos/zitadel/internal/eventstore/models"
	"github.com/caos/zitadel/internal/eventstore/query"
	"github.com/caos/zitadel/internal/telemetry/tracing"
	"github.com/caos/zitadel/internal/view/repository"

	"time"
)

const (
	defaultLockTime = time.Second * 30
)

type Spooler struct {
	handlers   []query.Handler
	locker     Locker
	lockID     string
	eventstore eventstore.Eventstore
	workers    int
}

type Locker interface {
	Renew(lockerID, viewModel string, waitTime time.Duration) (time.Time, bool, error)
}

type worker struct {
	locker     Locker
	lockID     string
	eventstore eventstore.Eventstore
	taskQueue  chan *task
}

func (w *worker) start() {
	for t := range w.taskQueue {
		lockedUntil, isLeaseHolder, err := w.lock(t, defaultLockTime)
		if err != nil {
			go w.queueTask(t, time.Now().Add(t.MinimumCycleDuration()))
			continue
		} else if !isLeaseHolder {
			go w.queueTask(t, lockedUntil)
			continue
		}
		ctx, cancel := context.WithCancel(context.Background())
		errs := make(chan error)
		defer close(errs)

		go t.execute(ctx, w.eventstore, errs)
		for {
			renewTimer := time.After(lockedUntil.Sub(time.Now().Add(5 * time.Second)))
			select {
			case <-errs:
				cancel()
				go w.queueTask(t, time.Now().Add(defaultLockTime))
				return
			case <-renewTimer:
				lockedUntil, err = w.renewLease(lockedUntil, t)
				if err != nil {
					cancel()
					go w.queueTask(t, time.Now().Add(defaultLockTime))
					return
				}
			}
<<<<<<< HEAD
		}
	}
=======
		}(i)
	}
	go func() {
		for _, handler := range s.handlers {
			s.queue <- &spooledHandler{Handler: handler, locker: s.locker, queuedAt: time.Now(), eventstore: s.eventstore}
		}
	}()
>>>>>>> c98bba18
}

func (w *worker) renewLease(lockedUntil time.Time, task *task) (time.Time, error) {
	lockedUntil, isLeaseHolder, err := w.lock(task, defaultLockTime)
	if err != nil || !isLeaseHolder {
		return time.Time{}, errors.ThrowInternal(err, "SPOOL-pRLxA", "error in renew lease")
	}
	return lockedUntil, nil
}

func (w *worker) lock(task *task, lockDuration time.Duration) (time.Time, bool, error) {
	return w.locker.Renew(w.lockID, task.ViewModel(), lockDuration)
}

<<<<<<< HEAD
func (w *worker) queueTask(task *task, lockedUntil time.Time) {
	time.Sleep(lockedUntil.Sub(time.Now()))
	logging.Log("SPOOL-VQZko").Debug("requeue task")
	w.taskQueue <- task
=======
	if <-hasLocked {
		events, err := s.query(ctx)
		if err != nil {
			errs <- err
		} else {
			errs <- s.process(ctx, events, workerID)
			logging.Log("SPOOL-0pV8o").WithField("view", s.ViewModel()).WithField("worker", workerID).WithField("traceID", tracing.TraceIDFromCtx(ctx)).Debug("process done")
		}

	}
	<-ctx.Done()
>>>>>>> c98bba18
}

type task struct {
	query.Handler
}

func (t *task) execute(ctx context.Context, es eventstore.Eventstore, errs chan<- error) {
	for {
		select {
		case <-ctx.Done():
			return
		default:
			if err := t.fillView(ctx, es); err != nil {
				logging.Log("SPOOL-RuKm3").WithError(err).Info("fill view failed")
				errs <- err
				return
			}
		}
	}
<<<<<<< HEAD
}

func (t *task) fillView(ctx context.Context, es eventstore.Eventstore) error {
	minDuration := time.After(t.MinimumCycleDuration())

	events, err := t.query(ctx, es)
	if err != nil || len(events) == 0 {
		return err
	}
	if err = t.process(ctx, events); err != nil {
		return err
	}

	<-minDuration
	return nil
=======
	err := s.OnSuccess()
	logging.LogWithFields("SPOOL-49ods", "view", s.ViewModel(), "worker", workerID, "traceID", tracing.TraceIDFromCtx(ctx)).OnError(err).Warn("could not process on success func")
	return err
>>>>>>> c98bba18
}

func (t *task) query(ctx context.Context, es eventstore.Eventstore) ([]*models.Event, error) {
	query, err := t.Handler.EventQuery()
	if err != nil {
		return nil, err
	}
	factory := models.FactoryFromSearchQuery(query)
	sequence, err := es.LatestSequence(ctx, factory)
	logging.Log("SPOOL-7SciK").OnError(err).WithField("traceID", tracing.TraceIDFromCtx(ctx)).Debug("unable to query latest sequence")
	var processedSequence uint64
	for _, filter := range query.Filters {
		if filter.GetField() == models.Field_LatestSequence {
			processedSequence = filter.GetValue().(uint64)
		}
	}
	if sequence == 0 || processedSequence >= sequence {
		return nil, nil
	}

	query.Limit = t.QueryLimit()

	return es.FilterEvents(ctx, query)
}

func (t *task) process(ctx context.Context, events []*models.Event) error {
	for _, event := range events {
		select {
		case <-ctx.Done():
			return nil
		default:
			if err := t.Handler.Reduce(event); err != nil {
				return t.OnError(event, err)
			}
		}
	}
	return nil
}

func (s *Spooler) Start() {
	defer logging.LogWithFields("SPOOL-N0V1g", "lockerID", s.lockID, "workers", s.workers).Info("spooler started")
	if s.workers < 1 {
		return
	}

	tasks := make(chan *task)

	for i := 0; i < s.workers; i++ {
		w := &worker{locker: s.locker, lockID: s.lockID + "--" + strconv.Itoa(i), eventstore: s.eventstore, taskQueue: tasks}
		go w.start()
	}

	go func() {
		for _, handler := range s.handlers {
			tasks <- &task{Handler: handler}
		}
	}()
}

func HandleError(
	event *models.Event,
	failedErr error,
	latestFailedEvent func(sequence uint64) (*repository.FailedEvent, error),
	processFailedEvent func(*repository.FailedEvent) error,
<<<<<<< HEAD
	processSequence func(uint64) error,
	errorCountUntilSkip uint64,
) error {
=======
	processSequence func(uint64, time.Time) error, errorCountUntilSkip uint64) error {
>>>>>>> c98bba18
	failedEvent, err := latestFailedEvent(event.Sequence)
	if err != nil {
		return err
	}
	failedEvent.FailureCount++
	failedEvent.ErrMsg = failedErr.Error()
	err = processFailedEvent(failedEvent)
	if err != nil {
		return err
	}
	if errorCountUntilSkip <= failedEvent.FailureCount {
		return processSequence(event.Sequence, event.CreationDate)
	}
	return nil
}

func HandleSuccess(updateSpoolerRunTimestamp func() error) error {
	return updateSpoolerRunTimestamp()
}<|MERGE_RESOLUTION|>--- conflicted
+++ resolved
@@ -68,18 +68,8 @@
 					return
 				}
 			}
-<<<<<<< HEAD
-		}
-	}
-=======
-		}(i)
-	}
-	go func() {
-		for _, handler := range s.handlers {
-			s.queue <- &spooledHandler{Handler: handler, locker: s.locker, queuedAt: time.Now(), eventstore: s.eventstore}
-		}
-	}()
->>>>>>> c98bba18
+		}
+	}
 }
 
 func (w *worker) renewLease(lockedUntil time.Time, task *task) (time.Time, error) {
@@ -94,24 +84,10 @@
 	return w.locker.Renew(w.lockID, task.ViewModel(), lockDuration)
 }
 
-<<<<<<< HEAD
 func (w *worker) queueTask(task *task, lockedUntil time.Time) {
 	time.Sleep(lockedUntil.Sub(time.Now()))
 	logging.Log("SPOOL-VQZko").Debug("requeue task")
 	w.taskQueue <- task
-=======
-	if <-hasLocked {
-		events, err := s.query(ctx)
-		if err != nil {
-			errs <- err
-		} else {
-			errs <- s.process(ctx, events, workerID)
-			logging.Log("SPOOL-0pV8o").WithField("view", s.ViewModel()).WithField("worker", workerID).WithField("traceID", tracing.TraceIDFromCtx(ctx)).Debug("process done")
-		}
-
-	}
-	<-ctx.Done()
->>>>>>> c98bba18
 }
 
 type task struct {
@@ -131,7 +107,6 @@
 			}
 		}
 	}
-<<<<<<< HEAD
 }
 
 func (t *task) fillView(ctx context.Context, es eventstore.Eventstore) error {
@@ -147,11 +122,6 @@
 
 	<-minDuration
 	return nil
-=======
-	err := s.OnSuccess()
-	logging.LogWithFields("SPOOL-49ods", "view", s.ViewModel(), "worker", workerID, "traceID", tracing.TraceIDFromCtx(ctx)).OnError(err).Warn("could not process on success func")
-	return err
->>>>>>> c98bba18
 }
 
 func (t *task) query(ctx context.Context, es eventstore.Eventstore) ([]*models.Event, error) {
@@ -216,13 +186,9 @@
 	failedErr error,
 	latestFailedEvent func(sequence uint64) (*repository.FailedEvent, error),
 	processFailedEvent func(*repository.FailedEvent) error,
-<<<<<<< HEAD
 	processSequence func(uint64) error,
 	errorCountUntilSkip uint64,
 ) error {
-=======
-	processSequence func(uint64, time.Time) error, errorCountUntilSkip uint64) error {
->>>>>>> c98bba18
 	failedEvent, err := latestFailedEvent(event.Sequence)
 	if err != nil {
 		return err
