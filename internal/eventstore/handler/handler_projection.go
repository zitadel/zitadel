package handler

import (
	"context"
	"errors"
	"runtime/debug"
	"time"

	"github.com/zitadel/logging"

	"github.com/zitadel/zitadel/internal/api/authz"
	"github.com/zitadel/zitadel/internal/eventstore"
)

const (
	schedulerSucceeded = eventstore.EventType("system.projections.scheduler.succeeded")
	aggregateType      = eventstore.AggregateType("system")
	aggregateID        = "SYSTEM"
)

type ProjectionHandlerConfig struct {
	HandlerConfig
	ProjectionName          string
	RequeueEvery            time.Duration
	RetryFailedAfter        time.Duration
	Retries                 uint
	ConcurrentInstances     uint
	HandleInactiveInstances bool
}

// Update updates the projection with the given statements
type Update func(context.Context, []*Statement, Reduce) (index int, err error)

// Reduce reduces the given event to a statement
// which is used to update the projection
type Reduce func(eventstore.Event) (*Statement, error)

// SearchQuery generates the search query to lookup for events
type SearchQuery func(ctx context.Context, instanceIDs []string) (query *eventstore.SearchQueryBuilder, queryLimit uint64, err error)

// Lock is used for mutex handling if needed on the projection
type Lock func(context.Context, time.Duration, ...string) <-chan error

// Unlock releases the mutex of the projection
type Unlock func(...string) error

<<<<<<< HEAD
// Clock makes time.Now() mockable
type Clock interface {
	Now() time.Time
}

var _ Clock = NowFunc(nil)

// NowFunc is a convenience type that implements the Clock interface
type NowFunc func() time.Time

func (n NowFunc) Now() time.Time {
	return n()
}

=======
// NowFunc makes time.Now() mockable
type NowFunc func() time.Time

>>>>>>> 62bd6065
type ProjectionHandler struct {
	Handler
	ProjectionName          string
	reduce                  Reduce
	update                  Update
	searchQuery             SearchQuery
	triggerProjection       *time.Timer
	lock                    Lock
	unlock                  Unlock
	requeueAfter            time.Duration
	retryFailedAfter        time.Duration
	retries                 int
	concurrentInstances     int
	handleInactiveInstances bool
<<<<<<< HEAD
	clock                   Clock
=======
	nowFunc                 NowFunc
>>>>>>> 62bd6065
}

func NewProjectionHandler(
	ctx context.Context,
	config ProjectionHandlerConfig,
	reduce Reduce,
	update Update,
	query SearchQuery,
	lock Lock,
	unlock Unlock,
	initialized <-chan bool,
) *ProjectionHandler {
	concurrentInstances := int(config.ConcurrentInstances)
	if concurrentInstances < 1 {
		concurrentInstances = 1
	}
	h := &ProjectionHandler{
		Handler:                 NewHandler(config.HandlerConfig),
		ProjectionName:          config.ProjectionName,
		reduce:                  reduce,
		update:                  update,
		searchQuery:             query,
		lock:                    lock,
		unlock:                  unlock,
		requeueAfter:            config.RequeueEvery,
		triggerProjection:       time.NewTimer(0), // first trigger is instant on startup
		retryFailedAfter:        config.RetryFailedAfter,
		retries:                 int(config.Retries),
		concurrentInstances:     concurrentInstances,
		handleInactiveInstances: config.HandleInactiveInstances,
<<<<<<< HEAD
		clock:                   NowFunc(time.Now),
=======
		nowFunc:                 time.Now,
>>>>>>> 62bd6065
	}

	go func() {
		<-initialized
		go h.subscribe(ctx)

		go h.schedule(ctx)
	}()

	return h
}

// Trigger handles all events for the provided instances (or current instance from context if non specified)
// by calling FetchEvents and Process until the amount of events is smaller than the BulkLimit
func (h *ProjectionHandler) Trigger(ctx context.Context, instances ...string) error {
	ids := []string{authz.GetInstance(ctx).InstanceID()}
	if len(instances) > 0 {
		ids = instances
	}
	for {
		events, hasLimitExceeded, err := h.FetchEvents(ctx, ids...)
		if err != nil {
			return err
		}
		if len(events) == 0 {
			return nil
		}
		_, err = h.Process(ctx, events...)
		if err != nil {
			return err
		}
		if !hasLimitExceeded {
			return nil
		}
	}
}

// Process handles multiple events by reducing them to statements and updating the projection
func (h *ProjectionHandler) Process(ctx context.Context, events ...eventstore.Event) (index int, err error) {
	if len(events) == 0 {
		return 0, nil
	}
	index = -1
	statements := make([]*Statement, len(events))
	for i, event := range events {
		statements[i], err = h.reduce(event)
		if err != nil {
			return index, err
		}
	}
	for retry := 0; retry <= h.retries; retry++ {
		index, err = h.update(ctx, statements[index+1:], h.reduce)
		if err != nil && !errors.Is(err, ErrSomeStmtsFailed) {
			return index, err
		}
		if err == nil {
			return index, nil
		}
		time.Sleep(h.retryFailedAfter)
	}
	return index, err
}

// FetchEvents checks the current sequences and filters for newer events
func (h *ProjectionHandler) FetchEvents(ctx context.Context, instances ...string) ([]eventstore.Event, bool, error) {
	eventQuery, eventsLimit, err := h.searchQuery(ctx, instances)
	if err != nil {
		return nil, false, err
	}
	events, err := h.Eventstore.Filter(ctx, eventQuery)
	if err != nil {
		return nil, false, err
	}
	return events, int(eventsLimit) == len(events), err
}

func (h *ProjectionHandler) subscribe(ctx context.Context) {
	ctx, cancel := context.WithCancel(ctx)
	defer func() {
		err := recover()
		if err != nil {
			h.Handler.Unsubscribe()
			logging.WithFields("projection", h.ProjectionName).Errorf("subscription panicked: %v", err)
		}
		cancel()
	}()
	for firstEvent := range h.EventQueue {
		events := checkAdditionalEvents(h.EventQueue, firstEvent)

		index, err := h.Process(ctx, events...)
		if err != nil || index < len(events)-1 {
			logging.WithFields("projection", h.ProjectionName).WithError(err).Warn("unable to process all events from subscription")
		}
	}
}

func (h *ProjectionHandler) schedule(ctx context.Context) {
	ctx, cancel := context.WithCancel(ctx)
	defer func() {
		err := recover()
		if err != nil {
			logging.WithFields("projection", h.ProjectionName, "cause", err, "stack", string(debug.Stack())).Error("schedule panicked")
		}
		cancel()
	}()
	// flag if projection has been successfully executed at least once since start
	var succeededOnce bool
	var err error
	// get every instance id except empty (system)
	query := eventstore.NewSearchQueryBuilder(eventstore.ColumnsInstanceIDs).AllowTimeTravel().AddQuery().ExcludedInstanceID("")
	for range h.triggerProjection.C {
		if !succeededOnce {
			// (re)check if it has succeeded in the meantime
			succeededOnce, err = h.hasSucceededOnce(ctx)
			if err != nil {
				logging.WithFields("projection", h.ProjectionName, "err", err).
					Error("schedule could not check if projection has already succeeded once")
				h.triggerProjection.Reset(h.requeueAfter)
				continue
			}
		}
		lockCtx := ctx
		var cancelLock context.CancelFunc
		// if it still has not succeeded, lock the projection for the system
		// so that only a single scheduler does a first schedule (of every instance)
		if !succeededOnce {
			lockCtx, cancelLock = context.WithCancel(ctx)
			errs := h.lock(lockCtx, h.requeueAfter, "system")
			if err, ok := <-errs; err != nil || !ok {
				cancelLock()
				logging.WithFields("projection", h.ProjectionName).OnError(err).Warn("initial lock failed for first schedule")
				h.triggerProjection.Reset(h.requeueAfter)
				continue
			}
			go h.cancelOnErr(lockCtx, errs, cancelLock)
		}
		if succeededOnce && !h.handleInactiveInstances {
			// since we have at least one successful run, we can restrict it to events not older than
			// twice the requeue time (just to be sure not to miss an event)
			// This ensures that only instances with recent events on the handler are projected
<<<<<<< HEAD
			query = query.CreationDateAfter(h.clock.Now().Add(-2 * h.requeueAfter))
=======
			query = query.CreationDateAfter(h.nowFunc().Add(-2 * h.requeueAfter))
>>>>>>> 62bd6065
		}
		ids, err := h.Eventstore.InstanceIDs(ctx, query.Builder())
		if err != nil {
			logging.WithFields("projection", h.ProjectionName).WithError(err).Error("instance ids")
			h.triggerProjection.Reset(h.requeueAfter)
			continue
		}
		var failed bool
		for i := 0; i < len(ids); i = i + h.concurrentInstances {
			max := i + h.concurrentInstances
			if max > len(ids) {
				max = len(ids)
			}
			instances := ids[i:max]
			lockInstanceCtx, cancelInstanceLock := context.WithCancel(lockCtx)
			errs := h.lock(lockInstanceCtx, h.requeueAfter, instances...)
			//wait until projection is locked
			if err, ok := <-errs; err != nil || !ok {
				cancelInstanceLock()
				logging.WithFields("projection", h.ProjectionName).OnError(err).Warn("initial lock failed")
				failed = true
				continue
			}
			go h.cancelOnErr(lockInstanceCtx, errs, cancelInstanceLock)
			err = h.Trigger(lockInstanceCtx, instances...)
			if err != nil {
				logging.WithFields("projection", h.ProjectionName, "instanceIDs", instances).WithError(err).Error("trigger failed")
				failed = true
			}

			cancelInstanceLock()
			unlockErr := h.unlock(instances...)
			logging.WithFields("projection", h.ProjectionName).OnError(unlockErr).Warn("unable to unlock")
		}
		// if the first schedule did not fail, store that in the eventstore, so we can check on later starts
		if !succeededOnce {
			if !failed {
				err = h.setSucceededOnce(ctx)
				logging.WithFields("projection", h.ProjectionName).OnError(err).Warn("unable to push first schedule succeeded")
			}
			cancelLock()
			unlockErr := h.unlock("system")
			logging.WithFields("projection", h.ProjectionName).OnError(unlockErr).Warn("unable to unlock first schedule")
		}
		// it succeeded at least once if it has succeeded before or if it has succeeded now - not failed ;-)
		succeededOnce = succeededOnce || !failed
		h.triggerProjection.Reset(h.requeueAfter)
	}
}

func (h *ProjectionHandler) hasSucceededOnce(ctx context.Context) (bool, error) {
	events, err := h.Eventstore.Filter(ctx, eventstore.NewSearchQueryBuilder(eventstore.ColumnsEvent).
		AddQuery().
		AggregateTypes(aggregateType).
		AggregateIDs(aggregateID).
		EventTypes(schedulerSucceeded).
		EventData(map[string]interface{}{
			"name": h.ProjectionName,
		}).
		Builder(),
	)
	return len(events) > 0 && err == nil, err
}

func (h *ProjectionHandler) setSucceededOnce(ctx context.Context) error {
	_, err := h.Eventstore.Push(ctx, &ProjectionSucceededEvent{
		BaseEvent: *eventstore.NewBaseEventForPush(ctx,
			eventstore.NewAggregate(ctx, aggregateID, aggregateType, "v1"),
			schedulerSucceeded,
		),
		Name: h.ProjectionName,
	})
	return err
}

type ProjectionSucceededEvent struct {
	eventstore.BaseEvent `json:"-"`
	Name                 string `json:"name"`
}

func (p *ProjectionSucceededEvent) Data() interface{} {
	return p
}

func (p *ProjectionSucceededEvent) UniqueConstraints() []*eventstore.EventUniqueConstraint {
	return nil
}

func (h *ProjectionHandler) cancelOnErr(ctx context.Context, errs <-chan error, cancel func()) {
	for {
		select {
		case err := <-errs:
			if err != nil {
				logging.WithFields("projection", h.ProjectionName).WithError(err).Warn("bulk canceled")
				cancel()
				return
			}
		case <-ctx.Done():
			cancel()
			return
		}
	}
}

func checkAdditionalEvents(eventQueue chan eventstore.Event, event eventstore.Event) []eventstore.Event {
	events := make([]eventstore.Event, 1)
	events[0] = event
	for {
		select {
		case event := <-eventQueue:
			events = append(events, event)
		default:
			return events
		}
	}
}<|MERGE_RESOLUTION|>--- conflicted
+++ resolved
@@ -44,26 +44,9 @@
 // Unlock releases the mutex of the projection
 type Unlock func(...string) error
 
-<<<<<<< HEAD
-// Clock makes time.Now() mockable
-type Clock interface {
-	Now() time.Time
-}
-
-var _ Clock = NowFunc(nil)
-
-// NowFunc is a convenience type that implements the Clock interface
-type NowFunc func() time.Time
-
-func (n NowFunc) Now() time.Time {
-	return n()
-}
-
-=======
 // NowFunc makes time.Now() mockable
 type NowFunc func() time.Time
 
->>>>>>> 62bd6065
 type ProjectionHandler struct {
 	Handler
 	ProjectionName          string
@@ -78,11 +61,7 @@
 	retries                 int
 	concurrentInstances     int
 	handleInactiveInstances bool
-<<<<<<< HEAD
-	clock                   Clock
-=======
 	nowFunc                 NowFunc
->>>>>>> 62bd6065
 }
 
 func NewProjectionHandler(
@@ -113,11 +92,7 @@
 		retries:                 int(config.Retries),
 		concurrentInstances:     concurrentInstances,
 		handleInactiveInstances: config.HandleInactiveInstances,
-<<<<<<< HEAD
-		clock:                   NowFunc(time.Now),
-=======
 		nowFunc:                 time.Now,
->>>>>>> 62bd6065
 	}
 
 	go func() {
@@ -258,11 +233,7 @@
 			// since we have at least one successful run, we can restrict it to events not older than
 			// twice the requeue time (just to be sure not to miss an event)
 			// This ensures that only instances with recent events on the handler are projected
-<<<<<<< HEAD
-			query = query.CreationDateAfter(h.clock.Now().Add(-2 * h.requeueAfter))
-=======
 			query = query.CreationDateAfter(h.nowFunc().Add(-2 * h.requeueAfter))
->>>>>>> 62bd6065
 		}
 		ids, err := h.Eventstore.InstanceIDs(ctx, query.Builder())
 		if err != nil {
