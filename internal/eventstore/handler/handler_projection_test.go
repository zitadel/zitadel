package handler

import (
	"context"
	"errors"
	"sync"
	"testing"
	"time"

	"github.com/stretchr/testify/assert"

	"github.com/zitadel/zitadel/internal/api/authz"
	"github.com/zitadel/zitadel/internal/api/service"
	"github.com/zitadel/zitadel/internal/database"
	"github.com/zitadel/zitadel/internal/eventstore"
	"github.com/zitadel/zitadel/internal/eventstore/repository"
	es_repo_mock "github.com/zitadel/zitadel/internal/eventstore/repository/mock"
)

var (
	ErrQuery  = errors.New("query err")
	ErrFilter = errors.New("filter err")
	ErrReduce = errors.New("reduce err")
	ErrLock   = errors.New("lock failed")
	ErrUnlock = errors.New("unlock failed")
	ErrExec   = errors.New("exec error")
	ErrBulk   = errors.New("bulk err")
	ErrUpdate = errors.New("update err")
)

func TestProjectionHandler_Trigger(t *testing.T) {
	type fields struct {
		reduce     Reduce
		update     Update
		query      SearchQuery
		eventstore func(t *testing.T) *eventstore.Eventstore
	}
	type args struct {
		ctx       context.Context
		instances []string
	}
	type want struct {
		isErr func(err error) bool
	}
	tests := []struct {
		name   string
		fields fields
		args   args
		want   want
	}{
		{
			"query error",
			fields{
				eventstore: func(t *testing.T) *eventstore.Eventstore {
					return nil
				},
				query: testQuery(nil, 0, ErrQuery),
			},
			args{
				context.Background(),
				nil,
			},
			want{isErr: func(err error) bool {
				return errors.Is(err, ErrQuery)
			}},
		},
		{
			"no events",
			fields{
				eventstore: func(t *testing.T) *eventstore.Eventstore {
					return eventstore.NewEventstore(
						eventstore.TestConfig(es_repo_mock.NewRepo(t).ExpectFilterEvents()),
					)
				},
				query: testQuery(
					eventstore.NewSearchQueryBuilder(eventstore.ColumnsEvent).
						AddQuery().
						AggregateTypes("test").
						Builder(),
					5,
					nil),
			},
			args{
				context.Background(),
				nil,
			},
			want{
				isErr: func(err error) bool {
					return err == nil
				},
			},
		},
		{
			"process error",
			fields{
				eventstore: func(t *testing.T) *eventstore.Eventstore {
					return eventstore.NewEventstore(eventstore.TestConfig(
						es_repo_mock.NewRepo(t).ExpectFilterEvents(
							&repository.Event{
								ID:                        "id",
								Sequence:                  1,
								PreviousAggregateSequence: 0,
								CreationDate:              time.Now(),
								Type:                      "test.added",
								Version:                   "v1",
								AggregateID:               "testid",
								AggregateType:             "testAgg",
							},
						),
					),
					)
				},
				query: testQuery(
					eventstore.NewSearchQueryBuilder(eventstore.ColumnsEvent).
						AddQuery().
						AggregateTypes("test").
						Builder(),
					5,
					nil),
				reduce: testReduceErr(ErrReduce),
			},
			args{
				context.Background(),
				nil,
			},
			want{
				isErr: func(err error) bool {
					return errors.Is(err, ErrReduce)
				},
			},
		},
		{
			"process ok",
			fields{
				eventstore: func(t *testing.T) *eventstore.Eventstore {
					return eventstore.NewEventstore(eventstore.TestConfig(
						es_repo_mock.NewRepo(t).ExpectFilterEvents(
							&repository.Event{
								ID:                        "id",
								Sequence:                  1,
								PreviousAggregateSequence: 0,
								CreationDate:              time.Now(),
								Type:                      "test.added",
								Version:                   "v1",
								AggregateID:               "testid",
								AggregateType:             "testAgg",
							},
						),
					),
					)
				},
				query: testQuery(
					eventstore.NewSearchQueryBuilder(eventstore.ColumnsEvent).
						AddQuery().
						AggregateTypes("test").
						Builder(),
					5,
					nil),
				reduce: testReduce(newTestStatement("testAgg", 1, 0)),
				update: testUpdate(t, 1, 0, nil),
			},
			args{
				context.Background(),
				nil,
			},
			want{
				isErr: func(err error) bool {
					return err == nil
				},
			},
		},
		{
			"process limit exceeded ok",
			fields{
				eventstore: func(t *testing.T) *eventstore.Eventstore {
					return eventstore.NewEventstore(eventstore.TestConfig(
						es_repo_mock.NewRepo(t).
							ExpectFilterEvents(
								&repository.Event{
									ID:                        "id",
									Sequence:                  1,
									PreviousAggregateSequence: 0,
									CreationDate:              time.Now(),
									Type:                      "test.added",
									Version:                   "v1",
									AggregateID:               "testid",
									AggregateType:             "testAgg",
								},
							).ExpectFilterEvents(),
					),
					)
				},
				query: testQuery(
					eventstore.NewSearchQueryBuilder(eventstore.ColumnsEvent).
						AddQuery().
						AggregateTypes("test").
						Builder(),
					1,
					nil),
				reduce: testReduce(newTestStatement("testAgg", 1, 0)),
				update: testUpdate(t, 1, 0, nil),
			},
			args{
				context.Background(),
				nil,
			},
			want{
				isErr: func(err error) bool {
					return err == nil
				},
			},
		},
	}
	for _, tt := range tests {
		t.Run(tt.name, func(t *testing.T) {
			h := &ProjectionHandler{
				Handler: Handler{
					Eventstore: tt.fields.eventstore(t),
				},
				ProjectionName: "test",
				reduce:         tt.fields.reduce,
				update:         tt.fields.update,
				searchQuery:    tt.fields.query,
			}

			err := h.Trigger(tt.args.ctx, tt.args.instances...)
			if !tt.want.isErr(err) {
				t.Errorf("unexpected error %v", err)
			}
		})
	}
}

func TestProjectionHandler_Process(t *testing.T) {
	type fields struct {
		reduce Reduce
		update Update
	}
	type args struct {
		ctx    context.Context
		events []eventstore.Event
	}
	type want struct {
		isErr func(err error) bool
		index int
	}
	tests := []struct {
		name   string
		fields fields
		args   args
		want   want
	}{
		{
			name:   "no events",
			fields: fields{},
			args:   args{},
			want: want{
				isErr: func(err error) bool {
					return err == nil
				},
				index: 0,
			},
		},
		{
			name: "reduce fails",
			fields: fields{
				reduce: testReduceErr(ErrReduce),
			},
			args: args{
				events: []eventstore.Event{newTestEvent("id", "description", nil)},
			},
			want: want{
				isErr: func(err error) bool {
					return errors.Is(err, ErrReduce)
				},
				index: -1,
			},
		},
		{
			name: "stmt failed",
			fields: fields{
				reduce: testReduce(newTestStatement("aggregate1", 1, 0)),
				update: testUpdate(t, 1, -1, ErrSomeStmtsFailed),
			},
			args: args{
				events: []eventstore.Event{newTestEvent("id", "description", nil)},
			},
			want: want{
				isErr: func(err error) bool {
					return errors.Is(err, ErrSomeStmtsFailed)
				},
				index: -1,
			},
		},
		{
			name: "stmt error",
			fields: fields{
				reduce: testReduce(newTestStatement("aggregate1", 1, 0)),
				update: testUpdate(t, 1, -1, errors.New("some error")),
			},
			args: args{
				events: []eventstore.Event{newTestEvent("id", "description", nil)},
			},
			want: want{
				isErr: func(err error) bool {
					return err.Error() == "some error"
				},
				index: -1,
			},
		},
		{
			name: "stmt succeeded",
			fields: fields{
				reduce: testReduce(newTestStatement("aggregate1", 1, 0)),
				update: testUpdate(t, 1, 0, nil),
			},
			args: args{
				events: []eventstore.Event{newTestEvent("id", "description", nil)},
			},
			want: want{
				isErr: func(err error) bool {
					return err == nil
				},
				index: 0,
			},
		},
	}
	for _, tt := range tests {
		t.Run(tt.name, func(t *testing.T) {
			h := NewProjectionHandler(
				context.Background(),
				ProjectionHandlerConfig{
					HandlerConfig: HandlerConfig{
						Eventstore: nil,
					},
					ProjectionName: "test",
					RequeueEvery:   -1,
				},
				tt.fields.reduce,
				tt.fields.update,
				nil,
				nil,
				nil,
				nil,
			)

			index, err := h.Process(tt.args.ctx, tt.args.events...)
			if !tt.want.isErr(err) {
				t.Errorf("unexpected error %v", err)
			}
			assert.Equal(t, tt.want.index, index)
		})
	}
}

func TestProjectionHandler_FetchEvents(t *testing.T) {
	type args struct {
		ctx         context.Context
		instanceIDs []string
	}
	type want struct {
		limitExceeded bool
		isErr         func(error) bool
	}
	type fields struct {
		eventstore *eventstore.Eventstore
		query      SearchQuery
	}
	tests := []struct {
		name   string
		args   args
		fields fields
		want   want
	}{
		{
			name: "query returns err",
			args: args{
				ctx: context.Background(),
			},
			fields: fields{
				query: testQuery(nil, 0, ErrQuery),
			},
			want: want{
				limitExceeded: false,
				isErr: func(err error) bool {
					return errors.Is(err, ErrQuery)
				},
			},
		},
		{
			name: "eventstore returns err",
			args: args{
				ctx: context.Background(),
			},
			fields: fields{
				eventstore: eventstore.NewEventstore(eventstore.TestConfig(
					es_repo_mock.NewRepo(t).ExpectFilterEventsError(ErrFilter),
				),
				),
				query: testQuery(
					eventstore.NewSearchQueryBuilder(eventstore.ColumnsEvent).
						AddQuery().
						AggregateTypes("test").
						Builder(),
					5,
					nil,
				),
			},
			want: want{
				limitExceeded: false,
				isErr: func(err error) bool {
					return errors.Is(err, ErrFilter)
				},
			},
		},
		{
			name: "no events found",
			args: args{
				ctx: context.Background(),
			},
			fields: fields{
				eventstore: eventstore.NewEventstore(
					eventstore.TestConfig(es_repo_mock.NewRepo(t).ExpectFilterEvents()),
				),
				query: testQuery(
					eventstore.NewSearchQueryBuilder(eventstore.ColumnsEvent).
						AddQuery().
						AggregateTypes("test").
						Builder(),
					5,
					nil,
				),
			},
			want: want{
				limitExceeded: false,
				isErr: func(err error) bool {
					return err == nil
				},
			},
		},
		{
			name: "found events smaller than limit",
			args: args{
				ctx: context.Background(),
			},
			fields: fields{
				eventstore: eventstore.NewEventstore(eventstore.TestConfig(
					es_repo_mock.NewRepo(t).ExpectFilterEvents(
						&repository.Event{
							ID:                        "id",
							Sequence:                  1,
							PreviousAggregateSequence: 0,
							CreationDate:              time.Now(),
							Type:                      "test.added",
							Version:                   "v1",
							AggregateID:               "testid",
							AggregateType:             "testAgg",
						},
						&repository.Event{
							ID:                        "id",
							Sequence:                  2,
							PreviousAggregateSequence: 1,
							CreationDate:              time.Now(),
							Type:                      "test.changed",
							Version:                   "v1",
							AggregateID:               "testid",
							AggregateType:             "testAgg",
						},
					),
				),
				),
				query: testQuery(
					eventstore.NewSearchQueryBuilder(eventstore.ColumnsEvent).
						AddQuery().
						AggregateTypes("test").
						Builder(),
					5,
					nil,
				),
			},
			want: want{
				limitExceeded: false,
				isErr: func(err error) bool {
					return err == nil
				},
			},
		},
		{
			name: "found events exceeds limit",
			args: args{
				ctx: context.Background(),
			},
			fields: fields{
				eventstore: eventstore.NewEventstore(eventstore.TestConfig(
					es_repo_mock.NewRepo(t).ExpectFilterEvents(
						&repository.Event{
							ID:                        "id",
							Sequence:                  1,
							PreviousAggregateSequence: 0,
							CreationDate:              time.Now(),
							Type:                      "test.added",
							Version:                   "v1",
							AggregateID:               "testid",
							AggregateType:             "testAgg",
						},
						&repository.Event{
							ID:                        "id",
							Sequence:                  2,
							PreviousAggregateSequence: 1,
							CreationDate:              time.Now(),
							Type:                      "test.changed",
							Version:                   "v1",
							AggregateID:               "testid",
							AggregateType:             "testAgg",
						},
					),
				),
				),
				query: testQuery(
					eventstore.NewSearchQueryBuilder(eventstore.ColumnsEvent).
						AddQuery().
						AggregateTypes("test").
						Builder(),
					2,
					nil,
				),
			},
			want: want{
				limitExceeded: true,
				isErr: func(err error) bool {
					return err == nil
				},
			},
		},
	}
	for _, tt := range tests {
		t.Run(tt.name, func(t *testing.T) {
			h := &ProjectionHandler{
				Handler: Handler{
					Eventstore: tt.fields.eventstore,
				},
				searchQuery: tt.fields.query,
			}
			_, limitExceeded, err := h.FetchEvents(tt.args.ctx, tt.args.instanceIDs...)
			if !tt.want.isErr(err) {
				t.Errorf("ProjectionHandler.prepareBulkStmts() error = %v", err)
				return
			}
			if limitExceeded != tt.want.limitExceeded {
				t.Errorf("ProjectionHandler.prepareBulkStmts() = %v, want %v", limitExceeded, tt.want.limitExceeded)
			}
		})
	}
}

func TestProjection_subscribe(t *testing.T) {
	type args struct {
		ctx context.Context
	}
	type fields struct {
		reduce Reduce
		update Update
		events []eventstore.Event
	}
	tests := []struct {
		name   string
		args   args
		fields fields
	}{
		{
			"panic",
			args{
				ctx: context.Background(),
			},
			fields{
				reduce: nil,
				update: nil,
				events: []eventstore.Event{
					newTestEvent("id", "", nil),
				},
			},
		},
		{
			"error",
			args{
				ctx: context.Background(),
			},
			fields{
				reduce: testReduceErr(ErrReduce),
				update: nil,
				events: []eventstore.Event{
					newTestEvent("id", "", nil),
				},
			},
		},
		{
			"not all statement",
			args{
				ctx: context.Background(),
			},
			fields{
				reduce: testReduce(newTestStatement("aggregate1", 1, 0)),
				update: testUpdate(t, 1, 0, ErrSomeStmtsFailed),
				events: []eventstore.Event{
					newTestEvent("id", "", nil),
				},
			},
		},
		{
			"single event ok",
			args{
				ctx: context.Background(),
			},
			fields{
				reduce: testReduce(newTestStatement("aggregate1", 1, 0)),
				update: testUpdate(t, 1, 1, nil),
				events: []eventstore.Event{
					newTestEvent("id", "", nil),
				},
			},
		},
		{
			"multiple events ok",
			args{
				ctx: context.Background(),
			},
			fields{
				reduce: testReduce(newTestStatement("aggregate1", 1, 0)),
				update: testUpdate(t, 2, 2, nil),
				events: []eventstore.Event{
					newTestEvent("id", "", nil),
					newTestEvent("id2", "", nil),
				},
			},
		},
	}
	for _, tt := range tests {
		t.Run(tt.name, func(t *testing.T) {
			h := &ProjectionHandler{
				Handler: Handler{
					EventQueue: make(chan eventstore.Event, 10),
				},
				reduce: tt.fields.reduce,
				update: tt.fields.update,
			}
			ctx, cancel := context.WithCancel(tt.args.ctx)
			go func() {
				//changed go h.subscribe(ctx) to this to be able to ignore logs easily
				t.Helper()
				h.subscribe(ctx)
			}()
			for _, event := range tt.fields.events {
				h.EventQueue <- event
			}
			time.Sleep(1 * time.Second)
			cancel()
		})
	}
}

func TestProjection_schedule(t *testing.T) {

	now := func() time.Time {
		return time.Date(2023, 1, 31, 12, 0, 0, 0, time.UTC)
	}

	type args struct {
		ctx context.Context
	}
	type fields struct {
		reduce                  Reduce
		update                  Update
		eventstore              func(t *testing.T) *eventstore.Eventstore
		lock                    *lockMock
		unlock                  *unlockMock
		query                   SearchQuery
		handleInactiveInstances bool
	}
	type want struct {
		locksCount   int
		lockCanceled bool
		unlockCount  int
	}
	tests := []struct {
		name   string
		args   args
		fields fields
		want   want
	}{
		{
			"panic",
			args{
				ctx: context.Background(),
			},
			fields{
				eventstore: func(t *testing.T) *eventstore.Eventstore {
					return nil
				},
			},
			want{},
		},
		{
			"filter succeeded once error",
			args{
				ctx: context.Background(),
			},
			fields{
				eventstore: func(t *testing.T) *eventstore.Eventstore {
					return eventstore.NewEventstore(eventstore.TestConfig(
						es_repo_mock.NewRepo(t).ExpectFilterEventsError(ErrFilter),
					),
					)
				},
				handleInactiveInstances: false,
			},
			want{
				locksCount:   0,
				lockCanceled: false,
				unlockCount:  0,
			},
		},
		{
			"filter instance ids error",
			args{
				ctx: context.Background(),
			},
			fields{
				eventstore: func(t *testing.T) *eventstore.Eventstore {
					return eventstore.NewEventstore(eventstore.TestConfig(
						es_repo_mock.NewRepo(t).ExpectFilterEvents(
							&repository.Event{
								AggregateType:             "system",
								Sequence:                  6,
								PreviousAggregateSequence: 5,
								InstanceID:                "",
								Type:                      "system.projections.scheduler.succeeded",
							}).
							ExpectInstanceIDsError(ErrFilter),
					),
					)
				},
				handleInactiveInstances: false,
			},
			want{
				locksCount:   0,
				lockCanceled: false,
				unlockCount:  0,
			},
		},
		{
			"lock error",
			args{
				ctx: context.Background(),
			},
			fields{
				eventstore: func(t *testing.T) *eventstore.Eventstore {
					return eventstore.NewEventstore(eventstore.TestConfig(
						es_repo_mock.NewRepo(t).ExpectFilterEvents(
							&repository.Event{
								AggregateType:             "system",
								Sequence:                  6,
								PreviousAggregateSequence: 5,
								InstanceID:                "",
								Type:                      "system.projections.scheduler.succeeded",
							}).ExpectInstanceIDs(nil, "instanceID1"),
					),
					)
				},
				lock: &lockMock{
					errWait:  100 * time.Millisecond,
					firstErr: ErrLock,
					canceled: make(chan bool, 1),
				},
				handleInactiveInstances: false,
			},
			want{
				locksCount:   1,
				lockCanceled: true,
				unlockCount:  0,
			},
		},
		{
			"trigger error",
			args{
				ctx: context.Background(),
			},
			fields{
				eventstore: func(t *testing.T) *eventstore.Eventstore {
					return eventstore.NewEventstore(eventstore.TestConfig(
						es_repo_mock.NewRepo(t).ExpectFilterEvents(
							&repository.Event{
								AggregateType:             "system",
								Sequence:                  6,
								PreviousAggregateSequence: 5,
								InstanceID:                "",
								Type:                      "system.projections.scheduler.succeeded",
							}).ExpectInstanceIDs(nil, "instanceID1"),
					),
					)
				},
				lock: &lockMock{
					canceled: make(chan bool, 1),
					firstErr: nil,
					errWait:  100 * time.Millisecond,
				},
				unlock:                  &unlockMock{},
				query:                   testQuery(nil, 0, ErrQuery),
				handleInactiveInstances: false,
			},
			want{
				locksCount:   1,
				lockCanceled: true,
				unlockCount:  1,
			},
		},
		{
			"only active instances are handled",
			args{
				ctx: context.Background(),
			},
			fields{
				eventstore: func(t *testing.T) *eventstore.Eventstore {
					return eventstore.NewEventstore(eventstore.TestConfig(
						es_repo_mock.NewRepo(t).
							ExpectFilterEvents(&repository.Event{
								AggregateType:             "system",
								Sequence:                  6,
								PreviousAggregateSequence: 5,
								InstanceID:                "",
								Type:                      "system.projections.scheduler.succeeded",
							}).
							ExpectInstanceIDs(
								[]*repository.Filter{{
									Field:     repository.FieldInstanceID,
									Operation: repository.OperationNotIn,
									Value:     database.StringArray{""},
								}, {
									Field:     repository.FieldCreationDate,
									Operation: repository.OperationGreater,
									Value:     now().Add(-2 * time.Hour),
								}},
								"206626268110651755",
							).
							ExpectFilterEvents(&repository.Event{
								AggregateType:             "quota",
								Sequence:                  6,
								PreviousAggregateSequence: 5,
								InstanceID:                "206626268110651755",
								Type:                      "quota.notificationdue",
							}),
					))
				},
				lock: &lockMock{
					canceled: make(chan bool, 1),
					firstErr: nil,
					errWait:  100 * time.Millisecond,
				},
				unlock:                  &unlockMock{},
				handleInactiveInstances: false,
				reduce:                  testReduce(newTestStatement("aggregate1", 1, 0)),
				update:                  testUpdate(t, 1, 1, nil),
				query: testQuery(
					eventstore.NewSearchQueryBuilder(eventstore.ColumnsEvent).
						AddQuery().
						AggregateTypes("test").
						Builder(),
					2,
					nil,
				),
			},
			want{
				locksCount:   1,
				lockCanceled: false,
				unlockCount:  1,
			},
		},
		{
			"all instances are handled",
			args{
				ctx: context.Background(),
			},
			fields{
				eventstore: func(t *testing.T) *eventstore.Eventstore {
					return eventstore.NewEventstore(eventstore.TestConfig(
						es_repo_mock.NewRepo(t).
							ExpectFilterEvents(&repository.Event{
								AggregateType:             "system",
								Sequence:                  6,
								PreviousAggregateSequence: 5,
								InstanceID:                "",
								Type:                      "system.projections.scheduler.succeeded",
							}).
							ExpectInstanceIDs([]*repository.Filter{{
								Field:     repository.FieldInstanceID,
								Operation: repository.OperationNotIn,
								Value:     database.StringArray{""},
							}}, "206626268110651755").
							ExpectFilterEvents(&repository.Event{
								AggregateType:             "quota",
								Sequence:                  6,
								PreviousAggregateSequence: 5,
								InstanceID:                "206626268110651755",
								Type:                      "quota.notificationdue",
							}),
					))
				},
				lock: &lockMock{
					canceled: make(chan bool, 1),
					firstErr: nil,
					errWait:  100 * time.Millisecond,
				},
				unlock:                  &unlockMock{},
				handleInactiveInstances: true,
				reduce:                  testReduce(newTestStatement("aggregate1", 1, 0)),
				update:                  testUpdate(t, 1, 1, nil),
				query: testQuery(
					eventstore.NewSearchQueryBuilder(eventstore.ColumnsEvent).
						AddQuery().
						AggregateTypes("test").
						Builder(),
					2,
					nil,
				),
			},
			want{
				locksCount:   1,
				lockCanceled: false,
				unlockCount:  1,
			},
		},
	}
	for _, tt := range tests {
		t.Run(tt.name, func(t *testing.T) {
			h := &ProjectionHandler{
				Handler: Handler{
					EventQueue: make(chan eventstore.Event, 10),
					Eventstore: tt.fields.eventstore(t),
				},
				reduce:                  tt.fields.reduce,
				update:                  tt.fields.update,
				searchQuery:             tt.fields.query,
				lock:                    tt.fields.lock.lock(),
				unlock:                  tt.fields.unlock.unlock(),
				triggerProjection:       time.NewTimer(0), // immediately run an iteration
				requeueAfter:            time.Hour,        // run only one iteration
				concurrentInstances:     1,
				handleInactiveInstances: tt.fields.handleInactiveInstances,
				retries:                 0,
<<<<<<< HEAD
				clock:                   NowFunc(now),
=======
				nowFunc:                 now,
>>>>>>> 62bd6065
			}
			ctx, cancel := context.WithCancel(tt.args.ctx)
			go func() {
				//changed go h.schedule(ctx) to this to be able to ignore logs easily
				t.Helper()
				h.schedule(ctx)
			}()

			time.Sleep(time.Second)
			cancel()
			if tt.fields.lock != nil {
				tt.fields.lock.check(t, tt.want.locksCount, tt.want.lockCanceled)
			}
			if tt.fields.unlock != nil {
				tt.fields.unlock.check(t, tt.want.unlockCount)
			}
		})
	}
}

func Test_cancelOnErr(t *testing.T) {
	type args struct {
		ctx  context.Context
		errs chan error
		err  error
	}
	tests := []struct {
		name         string
		args         args
		cancelMocker *cancelMocker
	}{
		{
			name: "error occured",
			args: args{
				ctx:  context.Background(),
				errs: make(chan error),
				err:  ErrNoCondition,
			},
			cancelMocker: &cancelMocker{
				shouldBeCalled: true,
				wasCalled:      make(chan bool, 1),
			},
		},
		{
			name: "ctx done",
			args: args{
				ctx:  canceledCtx(),
				errs: make(chan error),
			},
			cancelMocker: &cancelMocker{
				shouldBeCalled: false,
			},
		},
	}
	for _, tt := range tests {
		t.Run(tt.name, func(t *testing.T) {
			h := &ProjectionHandler{}
			go h.cancelOnErr(tt.args.ctx, tt.args.errs, tt.cancelMocker.mockCancel)
			if tt.args.err != nil {
				tt.args.errs <- tt.args.err
			}
			tt.cancelMocker.check(t)
		})
	}
}

func newTestStatement(aggType eventstore.AggregateType, seq, previousSeq uint64) *Statement {
	return &Statement{
		AggregateType:    aggType,
		Sequence:         seq,
		PreviousSequence: previousSeq,
	}
}

// testEvent implements the Event interface
type testEvent struct {
	eventstore.BaseEvent

	description string
	data        func() interface{}
}

func newTestEvent(id, description string, data func() interface{}) *testEvent {
	return &testEvent{
		description: description,
		data:        data,
		BaseEvent: *eventstore.NewBaseEventForPush(
			service.WithService(authz.NewMockContext("instanceID", "resourceOwner", "editorUser"), "editorService"),
			eventstore.NewAggregate(authz.NewMockContext("zitadel", "caos", "adlerhurst"), id, "test.aggregate", "v1"),
			"test.event",
		),
	}
}

func (e *testEvent) Data() interface{} {
	if e.data == nil {
		return nil
	}
	return e.data()
}

func (e *testEvent) UniqueConstraints() []*eventstore.EventUniqueConstraint {
	return nil
}

func testUpdate(t *testing.T, expectedStmtCount, returnedIndex int, returnedErr error) Update {
	return func(ctx context.Context, stmts []*Statement, reduce Reduce) (int, error) {
		if expectedStmtCount != len(stmts) {
			t.Errorf("expected %d stmts got %d", expectedStmtCount, len(stmts))
		}
		return returnedIndex, returnedErr
	}
}

func testReduce(stmts *Statement) Reduce {
	return func(event eventstore.Event) (*Statement, error) {
		return stmts, nil
	}
}

func testReduceErr(err error) Reduce {
	return func(event eventstore.Event) (*Statement, error) {
		return nil, err
	}
}

func testQuery(query *eventstore.SearchQueryBuilder, limit uint64, err error) SearchQuery {
	return func(ctx context.Context, instanceIDs []string) (*eventstore.SearchQueryBuilder, uint64, error) {
		return query, limit, err
	}
}

type lockMock struct {
	callCount int
	canceled  chan bool
	mu        sync.Mutex

	firstErr error
	err      error
	errWait  time.Duration
}

func (m *lockMock) lock() Lock {
	return func(ctx context.Context, _ time.Duration, _ ...string) <-chan error {
		m.mu.Lock()
		defer m.mu.Unlock()
		m.callCount++
		errs := make(chan error)
		go func() {
			for i := 0; ; i++ {
				select {
				case <-ctx.Done():
					m.canceled <- true
					close(errs)
					return
				case <-time.After(m.errWait):
					err := m.err
					if i == 0 {
						err = m.firstErr
					}
					errs <- err
				}
			}
		}()
		return errs
	}
}

func (m *lockMock) check(t *testing.T, callCount int, shouldBeCanceled bool) {
	t.Helper()
	m.mu.Lock()
	defer m.mu.Unlock()
	if callCount != m.callCount {
		t.Errorf("wrong call count: expected %v got: %v", callCount, m.callCount)
	}
	if shouldBeCanceled {
		select {
		case <-m.canceled:
		case <-time.After(5 * time.Second):
			t.Error("lock should be canceled but wasn't")
		}
	}
}

type unlockMock struct {
	callCount int
	err       error
	mu        sync.Mutex
}

func (m *unlockMock) unlock() Unlock {
	return func(...string) error {
		m.mu.Lock()
		defer m.mu.Unlock()
		m.callCount++
		return m.err
	}
}

func (m *unlockMock) check(t *testing.T, callCount int) {
	t.Helper()
	m.mu.Lock()
	defer m.mu.Unlock()
	if callCount != m.callCount {
		t.Errorf("wrong call count: expected %v got: %v", callCount, m.callCount)
	}
}

func canceledCtx() context.Context {
	ctx, cancel := context.WithCancel(context.Background())
	cancel()
	return ctx
}

type cancelMocker struct {
	shouldBeCalled bool
	wasCalled      chan bool
}

func (m *cancelMocker) mockCancel() {
	m.wasCalled <- true
}

func (m *cancelMocker) check(t *testing.T) {
	t.Helper()
	if m.shouldBeCalled {
		if wasCalled := <-m.wasCalled; !wasCalled {
			t.Errorf("cancel: should: %t got: %t", m.shouldBeCalled, wasCalled)
		}
	}
}<|MERGE_RESOLUTION|>--- conflicted
+++ resolved
@@ -946,11 +946,7 @@
 				concurrentInstances:     1,
 				handleInactiveInstances: tt.fields.handleInactiveInstances,
 				retries:                 0,
-<<<<<<< HEAD
-				clock:                   NowFunc(now),
-=======
 				nowFunc:                 now,
->>>>>>> 62bd6065
 			}
 			ctx, cancel := context.WithCancel(tt.args.ctx)
 			go func() {
