--- conflicted
+++ resolved
@@ -646,11 +646,7 @@
 	for i, statement := range statements {
 		select {
 		case <-ctx.Done():
-<<<<<<< HEAD
-			return lastProcessedIndex, nil
-=======
 			return lastProcessedIndex, ctx.Err()
->>>>>>> 7b47b82b
 		default:
 			err := h.executeStatement(ctx, tx, statement)
 			if err != nil {
