--- conflicted
+++ resolved
@@ -623,25 +623,11 @@
 		return nil
 	}
 
-<<<<<<< HEAD
 	_, err = tx.ExecContext(ctx, "SAVEPOINT exec_stmt")
-=======
-	_, err = tx.Exec("SAVEPOINT exec")
->>>>>>> 63d733b3
 	if err != nil {
 		h.log().WithError(err).Debug("create savepoint failed")
 		return err
 	}
-<<<<<<< HEAD
-=======
-	var shouldContinue bool
-	defer func() {
-		_, errSave := tx.Exec("RELEASE SAVEPOINT exec")
-		if err == nil {
-			err = errSave
-		}
-	}()
->>>>>>> 63d733b3
 
 	if err = statement.Execute(tx, h.projection.Name()); err != nil {
 		h.log().WithError(err).Error("statement execution failed")
