package handler

import (
	"context"
	"database/sql"
	"errors"
	"math"
	"math/rand"
	"slices"
	"sync"
	"time"

	"github.com/jackc/pgconn"

	"github.com/zitadel/zitadel/internal/api/authz"
	"github.com/zitadel/zitadel/internal/api/call"
	"github.com/zitadel/zitadel/internal/database"
	"github.com/zitadel/zitadel/internal/eventstore"
	"github.com/zitadel/zitadel/internal/migration"
	"github.com/zitadel/zitadel/internal/repository/instance"
	"github.com/zitadel/zitadel/internal/repository/pseudo"
)

type EventStore interface {
	InstanceIDs(ctx context.Context, maxAge time.Duration, forceLoad bool, query *eventstore.SearchQueryBuilder) ([]string, error)
	FilterToQueryReducer(ctx context.Context, reducer eventstore.QueryReducer) error
	Filter(ctx context.Context, queryFactory *eventstore.SearchQueryBuilder) ([]eventstore.Event, error)
	Push(ctx context.Context, cmds ...eventstore.Command) ([]eventstore.Event, error)
}

type Config struct {
	Client     *database.DB
	Eventstore EventStore

	BulkLimit             uint16
	RequeueEvery          time.Duration
	RetryFailedAfter      time.Duration
	HandleActiveInstances time.Duration
	TransactionDuration   time.Duration
	MaxFailureCount       uint8

	TriggerWithoutEvents Reduce
}

type Handler struct {
	client     *database.DB
	projection Projection

	es         EventStore
	bulkLimit  uint16
	eventTypes map[eventstore.AggregateType][]eventstore.EventType

	maxFailureCount       uint8
	retryFailedAfter      time.Duration
	requeueEvery          time.Duration
	handleActiveInstances time.Duration
	txDuration            time.Duration
	now                   nowFunc

	triggeredInstancesSync sync.Map

	triggerWithoutEvents Reduce
}

var _ migration.Migration = (*Handler)(nil)

// Execute implements migration.Migration.
func (h *Handler) Execute(ctx context.Context, startedEvent eventstore.Event) error {
	instanceIDs, err := h.activeInstances(ctx)
	if err != nil {
		return err
	}

	h.triggerInstances(ctx, instanceIDs, WithMaxCreatedAt(startedEvent.CreatedAt()))
	return nil
}

// String implements migration.Migration.
func (h *Handler) String() string {
	return h.ProjectionName()
}

// nowFunc makes [time.Now] mockable
type nowFunc func() time.Time

type Projection interface {
	Name() string
	Reducers() []AggregateReducer
}

func NewHandler(
	ctx context.Context,
	config *Config,
	projection Projection,
) *Handler {
	aggregates := make(map[eventstore.AggregateType][]eventstore.EventType, len(projection.Reducers()))
	for _, reducer := range projection.Reducers() {
		eventTypes := make([]eventstore.EventType, len(reducer.EventReducers))
		for i, eventReducer := range reducer.EventReducers {
			eventTypes[i] = eventReducer.Event
		}
		if _, ok := aggregates[reducer.Aggregate]; ok {
			aggregates[reducer.Aggregate] = append(aggregates[reducer.Aggregate], eventTypes...)
			continue
		}
		aggregates[reducer.Aggregate] = eventTypes
	}

	handler := &Handler{
		projection:             projection,
		client:                 config.Client,
		es:                     config.Eventstore,
		bulkLimit:              config.BulkLimit,
		eventTypes:             aggregates,
		requeueEvery:           config.RequeueEvery,
		handleActiveInstances:  config.HandleActiveInstances,
		now:                    time.Now,
		maxFailureCount:        config.MaxFailureCount,
		retryFailedAfter:       config.RetryFailedAfter,
		triggeredInstancesSync: sync.Map{},
		triggerWithoutEvents:   config.TriggerWithoutEvents,
		txDuration:             config.TransactionDuration,
	}

	return handler
}

func (h *Handler) Start(ctx context.Context) {
	go h.schedule(ctx)
	if h.triggerWithoutEvents != nil {
		return
	}
	go h.subscribe(ctx)
}

func (h *Handler) schedule(ctx context.Context) {
	//  start the projection and its configured `RequeueEvery`
	reset := randomizeStart(0, h.requeueEvery.Seconds())
	t := time.NewTimer(reset)

	for {
		select {
		case <-ctx.Done():
			t.Stop()
			return
		case <-t.C:
			instances, err := h.queryInstances(ctx)
			h.log().OnError(err).Debug("unable to query instances")

<<<<<<< HEAD
			h.triggerInstances(call.WithTimestamp(ctx), instances)
			t.Reset(h.requeueEvery)
		}
	}
}
=======
			var instanceFailed bool
			scheduledCtx := call.WithTimestamp(ctx)
			for _, instance := range instances {
				instanceCtx := authz.WithInstanceID(scheduledCtx, instance)

				// simple implementation of do while
				_, err = h.Trigger(instanceCtx)
				instanceFailed = instanceFailed || err != nil
				h.log().WithField("instance", instance).OnError(err).Info("scheduled trigger failed")
				time.Sleep(h.retryFailedAfter)
				// retry if trigger failed
				for ; err != nil; _, err = h.Trigger(instanceCtx) {
					time.Sleep(h.retryFailedAfter)
					instanceFailed = instanceFailed || err != nil
					h.log().WithField("instance", instance).OnError(err).Info("scheduled trigger failed")
					if err == nil {
						break
					}
				}
			}
>>>>>>> e593a8ec

func (h *Handler) triggerInstances(ctx context.Context, instances []string, triggerOpts ...TriggerOpt) {
	for _, instance := range instances {
		instanceCtx := authz.WithInstanceID(ctx, instance)

		// simple implementation of do while
		_, err := h.Trigger(instanceCtx, triggerOpts...)
		h.log().WithField("instance", instance).OnError(err).Debug("trigger failed")
		// retry if trigger failed
		for ; err != nil; _, err = h.Trigger(instanceCtx, triggerOpts...) {
			time.Sleep(h.retryFailedAfter)
			h.log().WithField("instance", instance).OnError(err).Debug("trigger failed")
			if err == nil {
				break
			}
		}
	}
}

func randomizeStart(min, maxSeconds float64) time.Duration {
	d := min + rand.Float64()*(maxSeconds-min)
	return time.Duration(d*1000) * time.Millisecond
}

func (h *Handler) subscribe(ctx context.Context) {
	queue := make(chan eventstore.Event, 100)
	subscription := eventstore.SubscribeEventTypes(queue, h.eventTypes)
	for {
		select {
		case <-ctx.Done():
			subscription.Unsubscribe()
			h.log().Debug("shutdown")
			return
		case event := <-queue:
			events := checkAdditionalEvents(queue, event)
			solvedInstances := make([]string, 0, len(events))
			queueCtx := call.WithTimestamp(ctx)
			for _, e := range events {
				if instanceSolved(solvedInstances, e.Aggregate().InstanceID) {
					continue
				}
				queueCtx = authz.WithInstanceID(queueCtx, e.Aggregate().InstanceID)
				_, err := h.Trigger(queueCtx)
				h.log().OnError(err).Debug("trigger of queued event failed")
				if err == nil {
					solvedInstances = append(solvedInstances, e.Aggregate().InstanceID)
				}
			}
		}
	}
}

func instanceSolved(solvedInstances []string, instanceID string) bool {
	for _, solvedInstance := range solvedInstances {
		if solvedInstance == instanceID {
			return true
		}
	}
	return false
}

func checkAdditionalEvents(eventQueue chan eventstore.Event, event eventstore.Event) []eventstore.Event {
	events := make([]eventstore.Event, 1)
	events[0] = event
	for {
		wait := time.NewTimer(1 * time.Millisecond)
		select {
		case event := <-eventQueue:
			events = append(events, event)
		case <-wait.C:
			return events
		}
	}
}

type activeInstances []string

// AppendEvents implements eventstore.QueryReducer.
func (ai *activeInstances) AppendEvents(events ...eventstore.Event) {
	for _, event := range events {
		switch event.Type() {
		case instance.InstanceAddedEventType:
			*ai = append(*ai, event.Aggregate().InstanceID)
		case instance.InstanceRemovedEventType:
			slices.DeleteFunc(*ai, func(s string) bool {
				return s == event.Aggregate().InstanceID
			})
		}
	}
}

// Query implements eventstore.QueryReducer.
func (*activeInstances) Query() *eventstore.SearchQueryBuilder {
	return eventstore.NewSearchQueryBuilder(eventstore.ColumnsEvent).
		AddQuery().
		AggregateTypes(instance.AggregateType).
		EventTypes(
			instance.InstanceAddedEventType,
			instance.InstanceRemovedEventType,
		).
		Builder()
}

// Reduce implements eventstore.QueryReducer.
// reduce is not used as events are reduced during AppendEvents
func (*activeInstances) Reduce() error {
	return nil
}

var _ eventstore.QueryReducer = (*activeInstances)(nil)

func (h *Handler) queryInstances(ctx context.Context) ([]string, error) {
	if h.handleActiveInstances == 0 {
		return h.activeInstances(ctx)
	}

	query := eventstore.NewSearchQueryBuilder(eventstore.ColumnsInstanceIDs).
		AwaitOpenTransactions().
		AllowTimeTravel().
		CreationDateAfter(h.now().Add(-1 * h.handleActiveInstances))

	return h.es.InstanceIDs(ctx, h.requeueEvery, false, query)
}

func (h *Handler) activeInstances(ctx context.Context) ([]string, error) {
	ai := activeInstances{}
	if err := h.es.FilterToQueryReducer(ctx, &ai); err != nil {
		return nil, err
	}

	return ai, nil
}

type triggerConfig struct {
	awaitRunning bool
	maxCreatedAt time.Time
}

type TriggerOpt func(conf *triggerConfig)

func WithAwaitRunning() TriggerOpt {
	return func(conf *triggerConfig) {
		conf.awaitRunning = true
	}
}

func WithMaxCreatedAt(createdAt time.Time) TriggerOpt {
	return func(conf *triggerConfig) {
		conf.maxCreatedAt = createdAt
	}
}

func (h *Handler) Trigger(ctx context.Context, opts ...TriggerOpt) (_ context.Context, err error) {
	config := new(triggerConfig)
	for _, opt := range opts {
		opt(config)
	}

	cancel := h.lockInstance(ctx, config)
	if cancel == nil {
		return call.ResetTimestamp(ctx), nil
	}
	defer cancel()

	for i := 0; ; i++ {
		additionalIteration, err := h.processEvents(ctx, config)
		h.log().OnError(err).Info("process events failed")
		h.log().WithField("iteration", i).Debug("trigger iteration")
		if !additionalIteration || err != nil {
			return call.ResetTimestamp(ctx), err
		}
	}
}

// lockInstances tries to lock the instance.
// If the instance is already locked from another process no cancel function is returned
// the instance can be skipped then
// If the instance is locked, an unlock deferrable function is returned
func (h *Handler) lockInstance(ctx context.Context, config *triggerConfig) func() {
	instanceID := authz.GetInstance(ctx).InstanceID()

	// Check that the instance has a lock
	instanceLock, _ := h.triggeredInstancesSync.LoadOrStore(instanceID, make(chan bool, 1))

	// in case we don't want to wait for a running trigger / lock (e.g. spooler),
	// we can directly return if we cannot lock
	if !config.awaitRunning {
		select {
		case instanceLock.(chan bool) <- true:
			return func() {
				<-instanceLock.(chan bool)
			}
		default:
			return nil
		}
	}

	// in case we want to wait for a running trigger / lock (e.g. query),
	// we try to lock as long as the context is not cancelled
	select {
	case instanceLock.(chan bool) <- true:
		return func() {
			<-instanceLock.(chan bool)
		}
	case <-ctx.Done():
		return nil
	}
}

func (h *Handler) processEvents(ctx context.Context, config *triggerConfig) (additionalIteration bool, err error) {
	defer func() {
		pgErr := new(pgconn.PgError)
		if errors.As(err, &pgErr) {
			// error returned if the row is currently locked by another connection
			if pgErr.Code == "55P03" {
				h.log().Debug("state already locked")
				err = nil
				additionalIteration = false
			}
		}
	}()

	txCtx := ctx
	if h.txDuration > 0 {
		var cancel func()
		ctx, cancel = context.WithTimeout(ctx, h.txDuration)
		defer cancel()
		// add 100ms to store current state if iteration takes too long
		txCtx, cancel = context.WithTimeout(ctx, h.txDuration+100*time.Millisecond)
		defer cancel()
	}

	tx, err := h.client.BeginTx(txCtx, nil)
	if err != nil {
		return false, err
	}
	defer func() {
		if err != nil && !errors.Is(err, &executionError{}) {
			rollbackErr := tx.Rollback()
			h.log().OnError(rollbackErr).Debug("unable to rollback tx")
			return
		}
		commitErr := tx.Commit()
		if err == nil {
			err = commitErr
		}
	}()

	currentState, err := h.currentState(ctx, tx, config)
	if err != nil {
		if errors.Is(err, errJustUpdated) {
			return false, nil
		}
		return additionalIteration, err
	}
	// stop execution if currentState.eventTimestamp >= config.maxCreatedAt
	if !config.maxCreatedAt.IsZero() && !currentState.eventTimestamp.Before(config.maxCreatedAt) {
		return false, nil
	}

	var statements []*Statement
	statements, additionalIteration, err = h.generateStatements(ctx, tx, currentState)
	if err != nil {
		return additionalIteration, err
	}
	if len(statements) == 0 {
		err = h.setState(tx, currentState)
		return additionalIteration, err
	}

	lastProcessedIndex, err := h.executeStatements(ctx, tx, currentState, statements)
	if lastProcessedIndex < 0 {
		return false, err
	}

	currentState.position = statements[lastProcessedIndex].Position
	currentState.offset = statements[lastProcessedIndex].offset
	currentState.aggregateID = statements[lastProcessedIndex].AggregateID
	currentState.aggregateType = statements[lastProcessedIndex].AggregateType
	currentState.sequence = statements[lastProcessedIndex].Sequence
	currentState.eventTimestamp = statements[lastProcessedIndex].CreationDate
	err = h.setState(tx, currentState)

	return additionalIteration, err
}

func (h *Handler) generateStatements(ctx context.Context, tx *sql.Tx, currentState *state) (_ []*Statement, additionalIteration bool, err error) {
	if h.triggerWithoutEvents != nil {
		stmt, err := h.triggerWithoutEvents(pseudo.NewScheduledEvent(ctx, time.Now(), currentState.instanceID))
		if err != nil {
			return nil, false, err
		}
		return []*Statement{stmt}, false, nil
	}

	events, err := h.es.Filter(ctx, h.eventQuery(currentState))
	if err != nil {
		h.log().WithError(err).Debug("filter eventstore failed")
		return nil, false, err
	}
	eventAmount := len(events)

	statements, err := h.eventsToStatements(tx, events, currentState)
	if err != nil || len(statements) == 0 {
		return nil, false, err
	}

	idx := skipPreviouslyReduced(statements, currentState)
	if idx+1 == len(statements) {
		currentState.position = statements[len(statements)-1].Position
		currentState.offset = statements[len(statements)-1].offset
		currentState.aggregateID = statements[len(statements)-1].AggregateID
		currentState.aggregateType = statements[len(statements)-1].AggregateType
		currentState.sequence = statements[len(statements)-1].Sequence
		currentState.eventTimestamp = statements[len(statements)-1].CreationDate

		return nil, false, nil
	}
	statements = statements[idx+1:]

	additionalIteration = eventAmount == int(h.bulkLimit)
	if len(statements) < len(events) {
		// retry immediately if statements failed
		additionalIteration = true
	}

	return statements, additionalIteration, nil
}

func skipPreviouslyReduced(statements []*Statement, currentState *state) int {
	for i, statement := range statements {
		if statement.Position == currentState.position &&
			statement.AggregateID == currentState.aggregateID &&
			statement.AggregateType == currentState.aggregateType &&
			statement.Sequence == currentState.sequence {
			return i
		}
	}
	return -1
}

func (h *Handler) executeStatements(ctx context.Context, tx *sql.Tx, currentState *state, statements []*Statement) (lastProcessedIndex int, err error) {
	lastProcessedIndex = -1

	for i, statement := range statements {
		select {
		case <-ctx.Done():
			break
		default:
			err := h.executeStatement(ctx, tx, currentState, statement)
			if err != nil {
				return lastProcessedIndex, err
			}
			lastProcessedIndex = i
		}
	}
	return lastProcessedIndex, nil
}

func (h *Handler) executeStatement(ctx context.Context, tx *sql.Tx, currentState *state, statement *Statement) (err error) {
	if statement.Execute == nil {
		return nil
	}

	_, err = tx.Exec("SAVEPOINT exec")
	if err != nil {
		h.log().WithError(err).Debug("create savepoint failed")
		return err
	}
	var shouldContinue bool
	defer func() {
		_, errSave := tx.Exec("RELEASE SAVEPOINT exec")
		if err == nil {
			err = errSave
		}
	}()

	if err = statement.Execute(tx, h.projection.Name()); err != nil {
		h.log().WithError(err).Error("statement execution failed")

		shouldContinue = h.handleFailedStmt(tx, failureFromStatement(statement, err))
		if shouldContinue {
			return nil
		}

		return &executionError{parent: err}
	}

	return nil
}

func (h *Handler) eventQuery(currentState *state) *eventstore.SearchQueryBuilder {
	builder := eventstore.NewSearchQueryBuilder(eventstore.ColumnsEvent).
		AwaitOpenTransactions().
		Limit(uint64(h.bulkLimit)).
		AllowTimeTravel().
		OrderAsc().
		InstanceID(currentState.instanceID)

	if currentState.position > 0 {
		// decrease position by 10 because builder.PositionAfter filters for position > and we need position >=
		builder = builder.PositionAfter(math.Float64frombits(math.Float64bits(currentState.position) - 10))
		if currentState.offset > 0 {
			builder = builder.Offset(currentState.offset)
		}
	}

	for aggregateType, eventTypes := range h.eventTypes {
		query := builder.
			AddQuery().
			AggregateTypes(aggregateType).
			EventTypes(eventTypes...)

		builder = query.Builder()
	}

	return builder
}

// ProjectionName returns the name of the underlying projection.
func (h *Handler) ProjectionName() string {
	return h.projection.Name()
}<|MERGE_RESOLUTION|>--- conflicted
+++ resolved
@@ -147,34 +147,11 @@
 			instances, err := h.queryInstances(ctx)
 			h.log().OnError(err).Debug("unable to query instances")
 
-<<<<<<< HEAD
 			h.triggerInstances(call.WithTimestamp(ctx), instances)
 			t.Reset(h.requeueEvery)
 		}
 	}
 }
-=======
-			var instanceFailed bool
-			scheduledCtx := call.WithTimestamp(ctx)
-			for _, instance := range instances {
-				instanceCtx := authz.WithInstanceID(scheduledCtx, instance)
-
-				// simple implementation of do while
-				_, err = h.Trigger(instanceCtx)
-				instanceFailed = instanceFailed || err != nil
-				h.log().WithField("instance", instance).OnError(err).Info("scheduled trigger failed")
-				time.Sleep(h.retryFailedAfter)
-				// retry if trigger failed
-				for ; err != nil; _, err = h.Trigger(instanceCtx) {
-					time.Sleep(h.retryFailedAfter)
-					instanceFailed = instanceFailed || err != nil
-					h.log().WithField("instance", instance).OnError(err).Info("scheduled trigger failed")
-					if err == nil {
-						break
-					}
-				}
-			}
->>>>>>> e593a8ec
 
 func (h *Handler) triggerInstances(ctx context.Context, instances []string, triggerOpts ...TriggerOpt) {
 	for _, instance := range instances {
@@ -183,6 +160,7 @@
 		// simple implementation of do while
 		_, err := h.Trigger(instanceCtx, triggerOpts...)
 		h.log().WithField("instance", instance).OnError(err).Debug("trigger failed")
+		time.Sleep(h.retryFailedAfter)
 		// retry if trigger failed
 		for ; err != nil; _, err = h.Trigger(instanceCtx, triggerOpts...) {
 			time.Sleep(h.retryFailedAfter)
