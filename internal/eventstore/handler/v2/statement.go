--- conflicted
+++ resolved
@@ -80,19 +80,10 @@
 }
 
 type Statement struct {
-<<<<<<< HEAD
 	Aggregate    *eventstore.Aggregate
 	Sequence     uint64
-	Position     decimal.Decimal
+	Position     float64
 	CreationDate time.Time
-=======
-	AggregateType eventstore.AggregateType
-	AggregateID   string
-	Sequence      uint64
-	Position      float64
-	CreationDate  time.Time
-	InstanceID    string
->>>>>>> a6ea8316
 
 	offset uint32
 
