--- conflicted
+++ resolved
@@ -45,16 +45,7 @@
 		offset        = new(sql.NullInt64)
 	)
 
-<<<<<<< HEAD
-	stateQuery := currentStateStmt
-	if config.awaitRunning {
-		stateQuery = currentStateAwaitStmt
-	}
-
-	row := tx.QueryRowContext(ctx, stateQuery, currentState.instanceID, h.projection.Name())
-=======
 	row := tx.QueryRow(currentStateStmt, currentState.instanceID, h.projection.Name())
->>>>>>> 69be6b94
 	err = row.Scan(
 		aggregateID,
 		aggregateType,
@@ -98,4 +89,4 @@
 		return zerrors.ThrowInternal(err, "V2-FGEKi", "unable to update state")
 	}
 	return nil
-}+}
