--- conflicted
+++ resolved
@@ -70,13 +70,8 @@
 		" $6::VARCHAR AS editor_user," +
 		" $7::VARCHAR AS editor_service," +
 		" IFNULL((resource_owner), $8::VARCHAR) AS resource_owner," +
-<<<<<<< HEAD
-		" IFNULL($9::VARCHAR, 'system') AS instance_id," +
-		" NEXTVAL(CONCAT('eventstore.', IF($9 IS NULL, 'system', CONCAT('i_', $9)), '_seq'))," +
-=======
 		" $9::VARCHAR AS instance_id," +
 		" NEXTVAL(CONCAT('eventstore.', IF($9 <> '', CONCAT('i_', $9), 'system'), '_seq'))," +
->>>>>>> 29f6ad78
 		" aggregate_sequence AS previous_aggregate_sequence," +
 		" aggregate_type_sequence AS previous_aggregate_type_sequence " +
 		"FROM previous_data " +
