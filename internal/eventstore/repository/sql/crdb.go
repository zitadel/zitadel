--- conflicted
+++ resolved
@@ -54,10 +54,7 @@
 		" editor_user," +
 		" editor_service," +
 		" resource_owner," +
-<<<<<<< HEAD
-=======
 		" tenant," +
->>>>>>> 5132ebe0
 		" event_sequence," +
 		" previous_aggregate_sequence," +
 		" previous_aggregate_type_sequence" +
@@ -72,14 +69,9 @@
 		" $5::JSONB AS event_data," +
 		" $6::VARCHAR AS editor_user," +
 		" $7::VARCHAR AS editor_service," +
-<<<<<<< HEAD
-		" IFNULL((resource_owner), $8::VARCHAR)  AS resource_owner," +
-		" NEXTVAL(CONCAT('eventstore.', $9, '_seq'))," +
-=======
 		" IFNULL((resource_owner), $8::VARCHAR) AS resource_owner," +
 		" $9::VARCHAR AS tenant," +
 		" NEXTVAL(CONCAT('eventstore.', IFNULL($9, 'system'), '_seq'))," +
->>>>>>> 5132ebe0
 		" aggregate_sequence AS previous_aggregate_sequence," +
 		" aggregate_type_sequence AS previous_aggregate_type_sequence " +
 		"FROM previous_data " +
@@ -128,13 +120,8 @@
 				event.EditorUser,
 				event.EditorService,
 				event.ResourceOwner,
-<<<<<<< HEAD
-				"SYSTEM", //TODO: tenant
-			).Scan(&event.ID, &event.Sequence, &previousAggregateSequence, &previousAggregateTypeSequence, &event.CreationDate, &event.ResourceOwner)
-=======
 				event.Tenant,
 			).Scan(&event.ID, &event.Sequence, &previousAggregateSequence, &previousAggregateTypeSequence, &event.CreationDate, &event.ResourceOwner, &event.Tenant)
->>>>>>> 5132ebe0
 
 			event.PreviousAggregateSequence = uint64(previousAggregateSequence)
 			event.PreviousAggregateTypeSequence = uint64(previousAggregateTypeSequence)
