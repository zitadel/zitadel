package sql

import (
	"context"
	"database/sql"
	"encoding/json"
	"errors"
	"fmt"
	"strconv"
	"strings"

	"github.com/zitadel/logging"

	"github.com/zitadel/zitadel/internal/database"
	"github.com/zitadel/zitadel/internal/database/dialect"
	"github.com/zitadel/zitadel/internal/eventstore"
	"github.com/zitadel/zitadel/internal/eventstore/repository"
	"github.com/zitadel/zitadel/internal/zerrors"
)

type querier interface {
	columnName(field repository.Field, useV1 bool) string
	operation(repository.Operation) string
	conditionFormat(repository.Operation) string
	placeholder(query string) string
	eventQuery(useV1 bool) string
	maxSequenceQuery(useV1 bool) string
	instanceIDsQuery(useV1 bool) string
	Client() *database.DB
	orderByEventSequence(desc, shouldOrderBySequence, useV1 bool) string
	dialect.Database
}

type scan func(dest ...interface{}) error

type tx struct {
	*sql.Tx
}

func (t *tx) QueryContext(ctx context.Context, scan func(rows *sql.Rows) error, query string, args ...any) error {
	rows, err := t.Tx.QueryContext(ctx, query, args...)
	if err != nil {
		return err
	}
	defer func() {
		closeErr := rows.Close()
		logging.OnError(closeErr).Info("rows.Close failed")
	}()

	if err = scan(rows); err != nil {
		return err
	}
	return rows.Err()
}

func query(ctx context.Context, criteria querier, searchQuery *eventstore.SearchQueryBuilder, dest interface{}, useV1 bool) error {
	q, err := repository.QueryFromBuilder(searchQuery)
	if err != nil {
		return err
	}

	query, rowScanner := prepareColumns(criteria, q.Columns, useV1)
	where, values := prepareConditions(criteria, q, useV1)
	if where == "" || query == "" {
		return zerrors.ThrowInvalidArgument(nil, "SQL-rWeBw", "invalid query factory")
	}
	query += where

	// instead of using the max function of the database (which doesn't work for postgres)
	// we select the most recent row
	if q.Columns == eventstore.ColumnsMaxSequence {
		q.Limit = 1
		q.Desc = true
	}

	// if there is only one subquery we can optimize the query ordering by ordering by sequence
	var shouldOrderBySequence bool
	if len(q.SubQueries) == 1 {
		for _, filter := range q.SubQueries[0] {
			if filter.Field == repository.FieldAggregateID {
				shouldOrderBySequence = filter.Operation == repository.OperationEquals
			}
		}
	}

	switch q.Columns {
	case eventstore.ColumnsEvent,
		eventstore.ColumnsMaxSequence:
		query += criteria.orderByEventSequence(q.Desc, shouldOrderBySequence, useV1)
	}

	if q.Limit > 0 {
		values = append(values, q.Limit)
		query += " LIMIT ?"
	}

	if q.Offset > 0 {
		values = append(values, q.Offset)
		query += " OFFSET ?"
	}

	if q.LockRows {
		query += " FOR UPDATE"
		switch q.LockOption {
		case eventstore.LockOptionWait: // default behavior
		case eventstore.LockOptionNoWait:
			query += " NOWAIT"
		case eventstore.LockOptionSkipLocked:
			query += " SKIP LOCKED"

		}
	}

	query = criteria.placeholder(query)

	var contextQuerier interface {
		QueryContext(context.Context, func(rows *sql.Rows) error, string, ...interface{}) error
	}
	contextQuerier = criteria.Client()
	if q.Tx != nil {
		contextQuerier = &tx{Tx: q.Tx}
	}

	err = contextQuerier.QueryContext(ctx,
		func(rows *sql.Rows) error {
			for rows.Next() {
				err := rowScanner(rows.Scan, dest)
				if err != nil {
					return err
				}
			}
			return nil
		}, query, values...)
	if err != nil {
		logging.New().WithError(err).Info("query failed")
		return zerrors.ThrowInternal(err, "SQL-KyeAx", "unable to filter events")
	}

	return nil
}

func prepareColumns(criteria querier, columns eventstore.Columns, useV1 bool) (string, func(s scan, dest interface{}) error) {
	switch columns {
	case eventstore.ColumnsMaxSequence:
		return criteria.maxSequenceQuery(useV1), maxSequenceScanner
	case eventstore.ColumnsInstanceIDs:
		return criteria.instanceIDsQuery(useV1), instanceIDsScanner
	case eventstore.ColumnsEvent:
		return criteria.eventQuery(useV1), eventsScanner(useV1)
	default:
		return "", nil
	}
}

<<<<<<< HEAD
func maxSequenceScanner(row scan, dest any) (err error) {
=======
func prepareTimeTravel(ctx context.Context, criteria querier, allow bool) string {
	if !allow {
		return ""
	}
	took := call.Took(ctx)
	return criteria.Timetravel(took)
}

func maxSequenceScanner(row scan, dest interface{}) (err error) {
>>>>>>> 47a2ab53
	position, ok := dest.(*sql.NullFloat64)
	if !ok {
		return zerrors.ThrowInvalidArgumentf(nil, "SQL-NBjA9", "type must be sql.NullInt64 got: %T", dest)
	}
	err = row(position)
	if err == nil || errors.Is(err, sql.ErrNoRows) {
		return nil
	}
	return zerrors.ThrowInternal(err, "SQL-bN5xg", "something went wrong")
}

func instanceIDsScanner(scanner scan, dest interface{}) (err error) {
	ids, ok := dest.(*[]string)
	if !ok {
		return zerrors.ThrowInvalidArgument(nil, "SQL-Begh2", "type must be an array of string")
	}
	var id string
	err = scanner(&id)
	if err != nil {
		logging.WithError(err).Warn("unable to scan row")
		return zerrors.ThrowInternal(err, "SQL-DEFGe", "unable to scan row")
	}
	*ids = append(*ids, id)

	return nil
}

func eventsScanner(useV1 bool) func(scanner scan, dest interface{}) (err error) {
	return func(scanner scan, dest interface{}) (err error) {
		reduce, ok := dest.(eventstore.Reducer)
		if !ok {
			return zerrors.ThrowInvalidArgumentf(nil, "SQL-4GP6F", "events scanner: invalid type %T", dest)
		}
		event := new(repository.Event)
		position := new(sql.NullFloat64)

		if useV1 {
			err = scanner(
				&event.CreationDate,
				&event.Typ,
				&event.Seq,
				&event.Data,
				&event.EditorUser,
				&event.ResourceOwner,
				&event.InstanceID,
				&event.AggregateType,
				&event.AggregateID,
				&event.Version,
			)
		} else {
			var revision uint8
			err = scanner(
				&event.CreationDate,
				&event.Typ,
				&event.Seq,
				position,
				&event.Data,
				&event.EditorUser,
				&event.ResourceOwner,
				&event.InstanceID,
				&event.AggregateType,
				&event.AggregateID,
				&revision,
			)
			event.Version = eventstore.Version("v" + strconv.Itoa(int(revision)))
		}

		if err != nil {
			logging.New().WithError(err).Warn("unable to scan row")
			return zerrors.ThrowInternal(err, "SQL-M0dsf", "unable to scan row")
		}
		event.Pos = position.Float64
		return reduce(event)
	}
}

func prepareConditions(criteria querier, query *repository.SearchQuery, useV1 bool) (_ string, args []any) {
	clauses, args := prepareQuery(criteria, useV1, query.InstanceID, query.InstanceIDs, query.ExcludedInstances)
	if clauses != "" && len(query.SubQueries) > 0 {
		clauses += " AND "
	}
	subClauses := make([]string, len(query.SubQueries))
	for i, filters := range query.SubQueries {
		var subArgs []any
		subClauses[i], subArgs = prepareQuery(criteria, useV1, filters...)
		// an error is thrown in [query]
		if subClauses[i] == "" {
			return "", nil
		}
		if len(query.SubQueries) > 1 && len(subArgs) > 1 {
			subClauses[i] = "(" + subClauses[i] + ")"
		}
		args = append(args, subArgs...)
	}
	if len(subClauses) == 1 {
		clauses += subClauses[0]
	} else if len(subClauses) > 1 {
		clauses += "(" + strings.Join(subClauses, " OR ") + ")"
	}

	additionalClauses, additionalArgs := prepareQuery(criteria, useV1,
		query.Position,
		query.Owner,
		query.Sequence,
		query.CreatedAfter,
		query.CreatedBefore,
		query.Creator,
	)
	if additionalClauses != "" {
		if clauses != "" {
			clauses += " AND "
		}
		clauses += additionalClauses
		args = append(args, additionalArgs...)
	}

	excludeAggregateIDs := query.ExcludeAggregateIDs
	if len(excludeAggregateIDs) > 0 {
		excludeAggregateIDs = append(excludeAggregateIDs, query.InstanceID, query.InstanceIDs, query.Position, query.CreatedAfter, query.CreatedBefore)
	}
	excludeAggregateIDsClauses, excludeAggregateIDsArgs := prepareQuery(criteria, useV1, excludeAggregateIDs...)
	if excludeAggregateIDsClauses != "" {
		if clauses != "" {
			clauses += " AND "
		}
		if useV1 {
			clauses += "aggregate_id NOT IN (SELECT aggregate_id FROM eventstore.events WHERE " + excludeAggregateIDsClauses + ")"
		} else {
			clauses += "aggregate_id NOT IN (SELECT aggregate_id FROM eventstore.events2 WHERE " + excludeAggregateIDsClauses + ")"
		}
		args = append(args, excludeAggregateIDsArgs...)
	}

	if query.AwaitOpenTransactions {
		instanceIDs := make(database.TextArray[string], 0, 3)
		if query.InstanceID != nil {
			instanceIDs = append(instanceIDs, query.InstanceID.Value.(string))
		} else if query.InstanceIDs != nil {
			instanceIDs = append(instanceIDs, query.InstanceIDs.Value.(database.TextArray[string])...)
		}

		for i := range instanceIDs {
			instanceIDs[i] = "zitadel_es_pusher_" + instanceIDs[i]
		}

		clauses += awaitOpenTransactions(useV1)
		args = append(args, instanceIDs)
	}

	if clauses == "" {
		return "", nil
	}

	return " WHERE " + clauses, args
}

func prepareQuery(criteria querier, useV1 bool, filters ...*repository.Filter) (_ string, args []any) {
	clauses := make([]string, 0, len(filters))
	args = make([]any, 0, len(filters))
	for _, filter := range filters {
		if filter == nil {
			continue
		}
		arg := filter.Value

		// marshal if payload filter
		if filter.Field == repository.FieldEventData {
			var err error
			arg, err = json.Marshal(arg)
			if err != nil {
				logging.WithError(err).Warn("unable to marshal search value")
				continue
			}

		}

		clauses = append(clauses, getCondition(criteria, filter, useV1))
		// if mapping failed an error is thrown in [query]
		if clauses[len(clauses)-1] == "" {
			return "", nil
		}
		args = append(args, arg)
	}

	return strings.Join(clauses, " AND "), args
}

func getCondition(cond querier, filter *repository.Filter, useV1 bool) (condition string) {
	field := cond.columnName(filter.Field, useV1)
	operation := cond.operation(filter.Operation)
	if field == "" || operation == "" {
		return ""
	}
	format := cond.conditionFormat(filter.Operation)

	return fmt.Sprintf(format, field, operation)
}<|MERGE_RESOLUTION|>--- conflicted
+++ resolved
@@ -152,19 +152,7 @@
 	}
 }
 
-<<<<<<< HEAD
 func maxSequenceScanner(row scan, dest any) (err error) {
-=======
-func prepareTimeTravel(ctx context.Context, criteria querier, allow bool) string {
-	if !allow {
-		return ""
-	}
-	took := call.Took(ctx)
-	return criteria.Timetravel(took)
-}
-
-func maxSequenceScanner(row scan, dest interface{}) (err error) {
->>>>>>> 47a2ab53
 	position, ok := dest.(*sql.NullFloat64)
 	if !ok {
 		return zerrors.ThrowInvalidArgumentf(nil, "SQL-NBjA9", "type must be sql.NullInt64 got: %T", dest)
