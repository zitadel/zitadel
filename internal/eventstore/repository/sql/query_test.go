package sql

import (
	"context"
	"database/sql"
	"database/sql/driver"
	"reflect"
	"strconv"
	"testing"
	"time"

	"github.com/DATA-DOG/go-sqlmock"
	"github.com/shopspring/decimal"
	"github.com/stretchr/testify/assert"

	"github.com/zitadel/zitadel/internal/database"
	"github.com/zitadel/zitadel/internal/database/cockroach"
	db_mock "github.com/zitadel/zitadel/internal/database/mock"
	"github.com/zitadel/zitadel/internal/eventstore"
	"github.com/zitadel/zitadel/internal/eventstore/repository"
	"github.com/zitadel/zitadel/internal/zerrors"
)

func Test_getCondition(t *testing.T) {
	type args struct {
		filter *repository.Filter
	}
	tests := []struct {
		name string
		args args
		want string
	}{
		{
			name: "equals",
			args: args{filter: repository.NewFilter(repository.FieldAggregateID, "", repository.OperationEquals)},
			want: "aggregate_id = ?",
		},
		{
			name: "greater",
			args: args{filter: repository.NewFilter(repository.FieldSequence, 0, repository.OperationGreater)},
			want: `"sequence" > ?`,
		},
		{
			name: "less",
			args: args{filter: repository.NewFilter(repository.FieldSequence, 5000, repository.OperationLess)},
			want: `"sequence" < ?`,
		},
		{
			name: "in list",
			args: args{filter: repository.NewFilter(repository.FieldAggregateType, []eventstore.AggregateType{"movies", "actors"}, repository.OperationIn)},
			want: "aggregate_type = ANY(?)",
		},
		{
			name: "invalid operation",
			args: args{filter: repository.NewFilter(repository.FieldAggregateType, []eventstore.AggregateType{"movies", "actors"}, repository.Operation(-1))},
			want: "",
		},
		{
			name: "invalid field",
			args: args{filter: repository.NewFilter(repository.Field(-1), []eventstore.AggregateType{"movies", "actors"}, repository.OperationEquals)},
			want: "",
		},
		{
			name: "invalid field and operation",
			args: args{filter: repository.NewFilter(repository.Field(-1), []eventstore.AggregateType{"movies", "actors"}, repository.Operation(-1))},
			want: "",
		},
	}
	for _, tt := range tests {
		t.Run(tt.name, func(t *testing.T) {
			db := &CRDB{}
			if got := getCondition(db, tt.args.filter, false); got != tt.want {
				t.Errorf("getCondition() = %v, want %v", got, tt.want)
			}
		})
	}
}

func Test_prepareColumns(t *testing.T) {
	var reducedEvents []eventstore.Event

	type fields struct {
		dbRow []interface{}
	}
	type args struct {
		columns eventstore.Columns
		dest    interface{}
		dbErr   error
		useV1   bool
	}
	type res struct {
		query    string
		expected interface{}
		dbErr    func(error) bool
	}
	tests := []struct {
		name   string
		args   args
		res    res
		fields fields
	}{
		{
			name: "invalid columns",
			args: args{columns: eventstore.Columns(-1)},
			res: res{
				query: "",
				dbErr: func(err error) bool { return err == nil },
			},
		},
		{
			name: "max column",
			args: args{
				columns: eventstore.ColumnsMaxPosition,
				dest:    new(decimal.Decimal),
				useV1:   true,
			},
			res: res{
				query:    `SELECT event_sequence FROM eventstore.events`,
				expected: decimal.NewFromInt(42),
			},
			fields: fields{
				dbRow: []interface{}{decimal.NewNullDecimal(decimal.NewFromInt(42))},
			},
		},
		{
			name: "max column v2",
			args: args{
				columns: eventstore.ColumnsMaxPosition,
				dest:    new(decimal.Decimal),
			},
			res: res{
				query:    `SELECT "position" FROM eventstore.events2`,
				expected: decimal.NewFromInt(42),
			},
			fields: fields{
				dbRow: []interface{}{decimal.NewNullDecimal(decimal.NewFromInt(42))},
			},
		},
		{
			name: "max sequence wrong dest type",
			args: args{
				columns: eventstore.ColumnsMaxPosition,
				dest:    new(uint64),
			},
			res: res{
				query: `SELECT "position" FROM eventstore.events2`,
				dbErr: zerrors.IsErrorInvalidArgument,
			},
		},
		{
			name: "events",
			args: args{
				columns: eventstore.ColumnsEvent,
				dest: eventstore.Reducer(func(event eventstore.Event) error {
					reducedEvents = append(reducedEvents, event)
					return nil
				}),
				useV1: true,
			},
			res: res{
				query: `SELECT creation_date, event_type, event_sequence, event_data, editor_user, resource_owner, instance_id, aggregate_type, aggregate_id, aggregate_version FROM eventstore.events`,
				expected: []eventstore.Event{
					&repository.Event{AggregateID: "hodor", AggregateType: "user", Seq: 5, Data: nil},
				},
			},
			fields: fields{
				dbRow: []interface{}{time.Time{}, eventstore.EventType(""), uint64(5), sql.RawBytes(nil), "", sql.NullString{}, "", eventstore.AggregateType("user"), "hodor", eventstore.Version("")},
			},
		},
		{
			name: "events v2",
			args: args{
				columns: eventstore.ColumnsEvent,
				dest: eventstore.Reducer(func(event eventstore.Event) error {
					reducedEvents = append(reducedEvents, event)
					return nil
				}),
			},
			res: res{
				query: `SELECT created_at, event_type, "sequence", "position", in_tx_order, payload, creator, "owner", instance_id, aggregate_type, aggregate_id, revision FROM eventstore.events2`,
				expected: []eventstore.Event{
					&repository.Event{AggregateID: "hodor", AggregateType: "user", Seq: 5, Pos: decimal.NewFromInt(42), Data: nil, Version: "v1"},
				},
			},
			fields: fields{
<<<<<<< HEAD
				dbRow: []interface{}{time.Time{}, eventstore.EventType(""), uint64(5), sql.NullFloat64{Float64: 42, Valid: true}, uint32(0), sql.RawBytes(nil), "", sql.NullString{}, "", eventstore.AggregateType("user"), "hodor", uint8(1)},
=======
				dbRow: []interface{}{time.Time{}, eventstore.EventType(""), uint64(5), decimal.NewNullDecimal(decimal.NewFromInt(42)), sql.RawBytes(nil), "", sql.NullString{}, "", eventstore.AggregateType("user"), "hodor", uint8(1)},
>>>>>>> b522588d
			},
		},
		{
			name: "event null position",
			args: args{
				columns: eventstore.ColumnsEvent,
				dest: eventstore.Reducer(func(event eventstore.Event) error {
					reducedEvents = append(reducedEvents, event)
					return nil
				}),
			},
			res: res{
				query: `SELECT created_at, event_type, "sequence", "position", in_tx_order, payload, creator, "owner", instance_id, aggregate_type, aggregate_id, revision FROM eventstore.events2`,
				expected: []eventstore.Event{
					&repository.Event{AggregateID: "hodor", AggregateType: "user", Seq: 5, Pos: decimal.Decimal{}, Data: nil, Version: "v1"},
				},
			},
			fields: fields{
<<<<<<< HEAD
				dbRow: []interface{}{time.Time{}, eventstore.EventType(""), uint64(5), sql.NullFloat64{Float64: 0, Valid: false}, uint32(0), sql.RawBytes(nil), "", sql.NullString{}, "", eventstore.AggregateType("user"), "hodor", uint8(1)},
=======
				dbRow: []interface{}{time.Time{}, eventstore.EventType(""), uint64(5), decimal.NullDecimal{}, sql.RawBytes(nil), "", sql.NullString{}, "", eventstore.AggregateType("user"), "hodor", uint8(1)},
>>>>>>> b522588d
			},
		},
		{
			name: "events wrong dest type",
			args: args{
				columns: eventstore.ColumnsEvent,
				dest:    []*repository.Event{},
				useV1:   true,
			},
			res: res{
				query: `SELECT creation_date, event_type, event_sequence, event_data, editor_user, resource_owner, instance_id, aggregate_type, aggregate_id, aggregate_version FROM eventstore.events`,
				dbErr: zerrors.IsErrorInvalidArgument,
			},
		},
		{
			name: "event query error",
			args: args{
				columns: eventstore.ColumnsEvent,
				dest: eventstore.Reducer(func(event eventstore.Event) error {
					reducedEvents = append(reducedEvents, event)
					return nil
				}),
				dbErr: sql.ErrConnDone,
				useV1: true,
			},
			res: res{
				query: `SELECT creation_date, event_type, event_sequence, event_data, editor_user, resource_owner, instance_id, aggregate_type, aggregate_id, aggregate_version FROM eventstore.events`,
				dbErr: zerrors.IsInternal,
			},
		},
	}
	for _, tt := range tests {
		t.Run(tt.name, func(t *testing.T) {
			crdb := &CRDB{}
			query, rowScanner := prepareColumns(crdb, tt.args.columns, tt.args.useV1)
			if query != tt.res.query {
				t.Errorf("prepareColumns() got = %s, want %s", query, tt.res.query)
			}
			if tt.res.query == "" && rowScanner != nil {
				t.Errorf("row scanner should be nil")
			}
			if rowScanner == nil {
				return
			}
			err := rowScanner(prepareTestScan(tt.args.dbErr, tt.fields.dbRow), tt.args.dest)
			if err != nil && tt.res.dbErr == nil || err != nil && !tt.res.dbErr(err) || err == nil && tt.res.dbErr != nil {
				t.Errorf("wrong error type in rowScanner got: %v", err)
				return
			}
			if tt.res.dbErr != nil && tt.res.dbErr(err) {
				return
			}
			if equalizer, ok := tt.res.expected.(interface{ Equal(time.Time) bool }); ok {
				equalizer.Equal(tt.args.dest.(*sql.NullTime).Time)
				return
			}
			if _, ok := tt.args.dest.(eventstore.Reducer); ok {
				assert.Equal(t, tt.res.expected, reducedEvents)
				reducedEvents = nil
				return
			}

			got := reflect.Indirect(reflect.ValueOf(tt.args.dest)).Interface()
			if !reflect.DeepEqual(got, tt.res.expected) {
				t.Errorf("unexpected result from rowScanner \nwant: %+v \ngot: %+v", tt.res.expected, got)
			}
		})
	}
}

func prepareTestScan(err error, res []interface{}) scan {
	return func(dests ...interface{}) error {
		if err != nil {
			return err
		}
		if len(dests) != len(res) {
			return zerrors.ThrowInvalidArgumentf(nil, "SQL-NML1q", "expected len %d got %d", len(res), len(dests))
		}
		for i, r := range res {
			_, ok := dests[i].(*eventstore.Version)
			if ok {
				val, ok := r.(uint8)
				if ok {
					r = eventstore.Version("" + strconv.Itoa(int(val)))
				}
			}
			reflect.ValueOf(dests[i]).Elem().Set(reflect.ValueOf(r))
		}

		return nil
	}
}

func Test_prepareCondition(t *testing.T) {
	type args struct {
		query *repository.SearchQuery
		useV1 bool
	}
	type res struct {
		clause string
		values []interface{}
	}
	tests := []struct {
		name string
		args args
		res  res
	}{
		{
			name: "nil filters",
			args: args{
				query: &repository.SearchQuery{},
				useV1: true,
			},
			res: res{
				clause: "",
				values: nil,
			},
		},
		{
			name: "nil filters v2",
			args: args{
				query: &repository.SearchQuery{},
			},
			res: res{
				clause: "",
				values: nil,
			},
		},
		{
			name: "empty filters",
			args: args{
				query: &repository.SearchQuery{
					SubQueries: [][]*repository.Filter{},
				},
				useV1: true,
			},
			res: res{
				clause: "",
				values: nil,
			},
		},
		{
			name: "empty filters v2",
			args: args{
				query: &repository.SearchQuery{
					SubQueries: [][]*repository.Filter{},
				},
			},
			res: res{
				clause: "",
				values: nil,
			},
		},
		{
			name: "invalid condition",
			args: args{
				query: &repository.SearchQuery{
					SubQueries: [][]*repository.Filter{
						{
							repository.NewFilter(repository.FieldAggregateID, "wrong", repository.Operation(-1)),
						},
					},
				},
				useV1: true,
			},
			res: res{
				clause: "",
				values: nil,
			},
		},
		{
			name: "invalid condition v2",
			args: args{
				query: &repository.SearchQuery{
					SubQueries: [][]*repository.Filter{
						{
							repository.NewFilter(repository.FieldAggregateID, "wrong", repository.Operation(-1)),
						},
					},
				},
			},
			res: res{
				clause: "",
				values: nil,
			},
		},
		{
			name: "array as condition value",
			args: args{
				query: &repository.SearchQuery{
					AwaitOpenTransactions: true,
					SubQueries: [][]*repository.Filter{
						{
							repository.NewFilter(repository.FieldAggregateType, []eventstore.AggregateType{"user", "org"}, repository.OperationIn),
						},
					},
				},
				useV1: true,
			},
			res: res{
				clause: " WHERE aggregate_type = ANY(?) AND creation_date::TIMESTAMP < (SELECT COALESCE(MIN(start), NOW())::TIMESTAMP FROM crdb_internal.cluster_transactions where application_name = 'zitadel_es_pusher')",
				values: []interface{}{[]eventstore.AggregateType{"user", "org"}},
			},
		},
		{
			name: "array as condition value v2",
			args: args{
				query: &repository.SearchQuery{
					AwaitOpenTransactions: true,
					SubQueries: [][]*repository.Filter{
						{
							repository.NewFilter(repository.FieldAggregateType, []eventstore.AggregateType{"user", "org"}, repository.OperationIn),
						},
					},
				},
			},
			res: res{
				clause: ` WHERE aggregate_type = ANY(?) AND hlc_to_timestamp("position") < (SELECT COALESCE(MIN(start), NOW())::TIMESTAMP FROM crdb_internal.cluster_transactions where application_name = 'zitadel_es_pusher')`,
				values: []interface{}{[]eventstore.AggregateType{"user", "org"}},
			},
		},
		{
			name: "multiple filters",
			args: args{
				query: &repository.SearchQuery{
					AwaitOpenTransactions: true,
					SubQueries: [][]*repository.Filter{
						{
							repository.NewFilter(repository.FieldAggregateType, []eventstore.AggregateType{"user", "org"}, repository.OperationIn),
							repository.NewFilter(repository.FieldAggregateID, "1234", repository.OperationEquals),
							repository.NewFilter(repository.FieldEventType, []eventstore.EventType{"user.created", "org.created"}, repository.OperationIn),
						},
					},
				},
				useV1: true,
			},
			res: res{
				clause: " WHERE aggregate_type = ANY(?) AND aggregate_id = ? AND event_type = ANY(?) AND creation_date::TIMESTAMP < (SELECT COALESCE(MIN(start), NOW())::TIMESTAMP FROM crdb_internal.cluster_transactions where application_name = 'zitadel_es_pusher')",
				values: []interface{}{[]eventstore.AggregateType{"user", "org"}, "1234", []eventstore.EventType{"user.created", "org.created"}},
			},
		},
		{
			name: "multiple filters v2",
			args: args{
				query: &repository.SearchQuery{
					AwaitOpenTransactions: true,
					SubQueries: [][]*repository.Filter{
						{
							repository.NewFilter(repository.FieldAggregateType, []eventstore.AggregateType{"user", "org"}, repository.OperationIn),
							repository.NewFilter(repository.FieldAggregateID, "1234", repository.OperationEquals),
							repository.NewFilter(repository.FieldEventType, []eventstore.EventType{"user.created", "org.created"}, repository.OperationIn),
						},
					},
				},
			},
			res: res{
				clause: ` WHERE aggregate_type = ANY(?) AND aggregate_id = ? AND event_type = ANY(?) AND hlc_to_timestamp("position") < (SELECT COALESCE(MIN(start), NOW())::TIMESTAMP FROM crdb_internal.cluster_transactions where application_name = 'zitadel_es_pusher')`,
				values: []interface{}{[]eventstore.AggregateType{"user", "org"}, "1234", []eventstore.EventType{"user.created", "org.created"}},
			},
		},
	}
	crdb := NewCRDB(&database.DB{Database: new(cockroach.Config)})
	for _, tt := range tests {
		t.Run(tt.name, func(t *testing.T) {
			gotClause, gotValues := prepareConditions(crdb, tt.args.query, tt.args.useV1)
			if gotClause != tt.res.clause {
				t.Errorf("prepareCondition() gotClause = %v, want %v", gotClause, tt.res.clause)
			}
			if len(gotValues) != len(tt.res.values) {
				t.Errorf("wrong length of gotten values got = %d, want %d", len(gotValues), len(tt.res.values))
				return
			}
			for i, value := range gotValues {
				if !reflect.DeepEqual(value, tt.res.values[i]) {
					t.Errorf("prepareCondition() gotValues = %v, want %v", gotValues, tt.res.values)
				}
			}
		})
	}
}

func Test_query_events_with_crdb(t *testing.T) {
	type args struct {
		searchQuery *eventstore.SearchQueryBuilder
	}
	type fields struct {
		existingEvents []eventstore.Command
		client         *sql.DB
	}
	type res struct {
		eventCount int
	}
	tests := []struct {
		name    string
		fields  fields
		args    args
		res     res
		wantErr bool
	}{
		{
			name: "aggregate type filter no events",
			args: args{
				searchQuery: eventstore.NewSearchQueryBuilder(eventstore.ColumnsEvent).
					AddQuery().
					AggregateTypes("not found").
					Builder(),
			},
			fields: fields{
				client: testCRDBClient,
				existingEvents: []eventstore.Command{
					generateEvent(t, "300"),
					generateEvent(t, "300"),
					generateEvent(t, "300"),
				},
			},
			res: res{
				eventCount: 0,
			},
			wantErr: false,
		},
		{
			name: "aggregate type filter events found",
			args: args{
				searchQuery: eventstore.NewSearchQueryBuilder(eventstore.ColumnsEvent).
					AddQuery().
					AggregateTypes(eventstore.AggregateType(t.Name())).
					Builder(),
			},
			fields: fields{
				client: testCRDBClient,
				existingEvents: []eventstore.Command{
					generateEvent(t, "301"),
					generateEvent(t, "302"),
					generateEvent(t, "302"),
					generateEvent(t, "303", func(e *repository.Event) { e.AggregateType = "not in list" }),
				},
			},
			res: res{
				eventCount: 3,
			},
			wantErr: false,
		},
		{
			name: "aggregate type and id filter events found",
			args: args{
				searchQuery: eventstore.NewSearchQueryBuilder(eventstore.ColumnsEvent).
					AddQuery().
					AggregateTypes(eventstore.AggregateType(t.Name())).
					AggregateIDs("303").
					Builder(),
			},
			fields: fields{
				client: testCRDBClient,
				existingEvents: []eventstore.Command{
					generateEvent(t, "303"),
					generateEvent(t, "303"),
					generateEvent(t, "303"),
					generateEvent(t, "304", func(e *repository.Event) { e.AggregateType = "not in list" }),
					generateEvent(t, "305"),
				},
			},
			res: res{
				eventCount: 3,
			},
			wantErr: false,
		},
		{
			name: "resource owner filter events found",
			args: args{
				searchQuery: eventstore.NewSearchQueryBuilder(eventstore.ColumnsEvent).
					ResourceOwner("caos"),
			},
			fields: fields{
				client: testCRDBClient,
				existingEvents: []eventstore.Command{
					generateEvent(t, "306", func(e *repository.Event) { e.ResourceOwner = sql.NullString{String: "caos", Valid: true} }),
					generateEvent(t, "307", func(e *repository.Event) { e.ResourceOwner = sql.NullString{String: "caos", Valid: true} }),
					generateEvent(t, "308", func(e *repository.Event) { e.ResourceOwner = sql.NullString{String: "caos", Valid: true} }),
					generateEvent(t, "309", func(e *repository.Event) { e.ResourceOwner = sql.NullString{String: "orgID", Valid: true} }),
					generateEvent(t, "309", func(e *repository.Event) { e.ResourceOwner = sql.NullString{String: "orgID", Valid: true} }),
				},
			},
			res: res{
				eventCount: 3,
			},
			wantErr: false,
		},
		{
			name: "event type filter events found",
			args: args{
				searchQuery: eventstore.NewSearchQueryBuilder(eventstore.ColumnsEvent).
					AddQuery().
					EventTypes("user.created", "user.updated").
					Builder(),
			},
			fields: fields{
				client: testCRDBClient,
				existingEvents: []eventstore.Command{
					generateEvent(t, "311", func(e *repository.Event) { e.Typ = "user.created" }),
					generateEvent(t, "311", func(e *repository.Event) { e.Typ = "user.updated" }),
					generateEvent(t, "311", func(e *repository.Event) { e.Typ = "user.deactivated" }),
					generateEvent(t, "311", func(e *repository.Event) { e.Typ = "user.locked" }),
					generateEvent(t, "312", func(e *repository.Event) { e.Typ = "user.created" }),
					generateEvent(t, "312", func(e *repository.Event) { e.Typ = "user.updated" }),
					generateEvent(t, "312", func(e *repository.Event) { e.Typ = "user.deactivated" }),
					generateEvent(t, "312", func(e *repository.Event) { e.Typ = "user.reactivated" }),
					generateEvent(t, "313", func(e *repository.Event) { e.Typ = "user.locked" }),
				},
			},
			res: res{
				eventCount: 7,
			},
			wantErr: false,
		},
		{
			name: "fail because no filter",
			args: args{
				searchQuery: eventstore.NewSearchQueryBuilder(eventstore.Columns(-1)),
			},
			fields: fields{
				client:         testCRDBClient,
				existingEvents: []eventstore.Command{},
			},
			res: res{
				eventCount: 0,
			},
			wantErr: true,
		},
	}
	for _, tt := range tests {
		t.Run(tt.name, func(t *testing.T) {
			db := &CRDB{
				DB: &database.DB{
					DB:       tt.fields.client,
					Database: new(testDB),
				},
			}

			// setup initial data for query
			if _, err := db.Push(context.Background(), tt.fields.existingEvents...); err != nil {
				t.Errorf("error in setup = %v", err)
				return
			}

			events := []eventstore.Event{}
			if err := query(context.Background(), db, tt.args.searchQuery, eventstore.Reducer(func(event eventstore.Event) error {
				events = append(events, event)
				return nil
			}), true); (err != nil) != tt.wantErr {
				t.Errorf("CRDB.query() error = %v, wantErr %v", err, tt.wantErr)
			}
		})
	}
}

func Test_query_events_mocked(t *testing.T) {
	type args struct {
		query *eventstore.SearchQueryBuilder
		dest  interface{}
	}
	type res struct {
		wantErr bool
	}
	type fields struct {
		mock *dbMock
	}
	tests := []struct {
		name   string
		args   args
		fields fields
		res    res
	}{
		{
			name: "with order by desc",
			args: args{
				dest: &[]*repository.Event{},
				query: eventstore.NewSearchQueryBuilder(eventstore.ColumnsEvent).
					OrderDesc().
					AwaitOpenTransactions().
					AddQuery().
					AggregateTypes("user").
					Builder(),
			},
			fields: fields{
				mock: newMockClient(t).expectQuery(t,
					`SELECT creation_date, event_type, event_sequence, event_data, editor_user, resource_owner, instance_id, aggregate_type, aggregate_id, aggregate_version FROM eventstore.events WHERE aggregate_type = \$1 AND creation_date::TIMESTAMP < \(SELECT COALESCE\(MIN\(start\), NOW\(\)\)::TIMESTAMP FROM crdb_internal\.cluster_transactions where application_name = 'zitadel_es_pusher'\) ORDER BY event_sequence DESC`,
					[]driver.Value{eventstore.AggregateType("user")},
				),
			},
			res: res{
				wantErr: false,
			},
		},
		{
			name: "with limit",
			args: args{
				dest: &[]*repository.Event{},
				query: eventstore.NewSearchQueryBuilder(eventstore.ColumnsEvent).
					OrderAsc().
					AwaitOpenTransactions().
					Limit(5).
					AddQuery().
					AggregateTypes("user").
					Builder(),
			},
			fields: fields{
				mock: newMockClient(t).expectQuery(t,
					`SELECT creation_date, event_type, event_sequence, event_data, editor_user, resource_owner, instance_id, aggregate_type, aggregate_id, aggregate_version FROM eventstore.events WHERE aggregate_type = \$1 AND creation_date::TIMESTAMP < \(SELECT COALESCE\(MIN\(start\), NOW\(\)\)::TIMESTAMP FROM crdb_internal\.cluster_transactions where application_name = 'zitadel_es_pusher'\) ORDER BY event_sequence LIMIT \$2`,
					[]driver.Value{eventstore.AggregateType("user"), uint64(5)},
				),
			},
			res: res{
				wantErr: false,
			},
		},
		{
			name: "with limit and order by desc",
			args: args{
				dest: &[]*repository.Event{},
				query: eventstore.NewSearchQueryBuilder(eventstore.ColumnsEvent).
					OrderDesc().
					AwaitOpenTransactions().
					Limit(5).
					AddQuery().
					AggregateTypes("user").
					Builder(),
			},
			fields: fields{
				mock: newMockClient(t).expectQuery(t,
					`SELECT creation_date, event_type, event_sequence, event_data, editor_user, resource_owner, instance_id, aggregate_type, aggregate_id, aggregate_version FROM eventstore.events WHERE aggregate_type = \$1 AND creation_date::TIMESTAMP < \(SELECT COALESCE\(MIN\(start\), NOW\(\)\)::TIMESTAMP FROM crdb_internal\.cluster_transactions where application_name = 'zitadel_es_pusher'\) ORDER BY event_sequence DESC LIMIT \$2`,
					[]driver.Value{eventstore.AggregateType("user"), uint64(5)},
				),
			},
			res: res{
				wantErr: false,
			},
		},
		{
			name: "with limit and order by desc as of system time",
			args: args{
				dest: &[]*repository.Event{},
				query: eventstore.NewSearchQueryBuilder(eventstore.ColumnsEvent).
					OrderDesc().
					AwaitOpenTransactions().
					Limit(5).
					AllowTimeTravel().
					AddQuery().
					AggregateTypes("user").
					Builder(),
			},
			fields: fields{
				mock: newMockClient(t).expectQuery(t,
					`SELECT creation_date, event_type, event_sequence, event_data, editor_user, resource_owner, instance_id, aggregate_type, aggregate_id, aggregate_version FROM eventstore.events AS OF SYSTEM TIME '-1 ms' WHERE aggregate_type = \$1 AND creation_date::TIMESTAMP < \(SELECT COALESCE\(MIN\(start\), NOW\(\)\)::TIMESTAMP FROM crdb_internal\.cluster_transactions where application_name = 'zitadel_es_pusher'\) ORDER BY event_sequence DESC LIMIT \$2`,
					[]driver.Value{eventstore.AggregateType("user"), uint64(5)},
				),
			},
			res: res{
				wantErr: false,
			},
		},
		{
			name: "error sql conn closed",
			args: args{
				dest: &[]*repository.Event{},
				query: eventstore.NewSearchQueryBuilder(eventstore.ColumnsEvent).
					OrderDesc().
					AwaitOpenTransactions().
					Limit(0).
					AddQuery().
					AggregateTypes("user").
					Builder(),
			},
			fields: fields{
				mock: newMockClient(t).expectQueryErr(t,
					`SELECT creation_date, event_type, event_sequence, event_data, editor_user, resource_owner, instance_id, aggregate_type, aggregate_id, aggregate_version FROM eventstore.events WHERE aggregate_type = \$1 AND creation_date::TIMESTAMP < \(SELECT COALESCE\(MIN\(start\), NOW\(\)\)::TIMESTAMP FROM crdb_internal\.cluster_transactions where application_name = 'zitadel_es_pusher'\) ORDER BY event_sequence DESC`,
					[]driver.Value{eventstore.AggregateType("user")},
					sql.ErrConnDone),
			},
			res: res{
				wantErr: true,
			},
		},
		{
			name: "error unexpected dest",
			args: args{
				dest: nil,
				query: eventstore.NewSearchQueryBuilder(eventstore.ColumnsEvent).
					OrderDesc().
					AwaitOpenTransactions().
					Limit(0).
					AddQuery().
					AggregateTypes("user").
					Builder(),
			},
			fields: fields{
				mock: newMockClient(t).expectQueryScanErr(t,
					`SELECT creation_date, event_type, event_sequence, event_data, editor_user, resource_owner, instance_id, aggregate_type, aggregate_id, aggregate_version FROM eventstore.events WHERE aggregate_type = \$1 AND creation_date::TIMESTAMP < \(SELECT COALESCE\(MIN\(start\), NOW\(\)\)::TIMESTAMP FROM crdb_internal\.cluster_transactions where application_name = 'zitadel_es_pusher'\) ORDER BY event_sequence DESC`,
					[]driver.Value{eventstore.AggregateType("user")},
					&repository.Event{Seq: 100}),
			},
			res: res{
				wantErr: true,
			},
		},
		{
			name: "error no columns",
			args: args{
				query: eventstore.NewSearchQueryBuilder(eventstore.Columns(-1)),
			},
			res: res{
				wantErr: true,
			},
		},
		{
			name: "with subqueries",
			args: args{
				dest: &[]*repository.Event{},
				query: eventstore.NewSearchQueryBuilder(eventstore.ColumnsEvent).
					OrderDesc().
					AwaitOpenTransactions().
					Limit(5).
					AddQuery().
					AggregateTypes("user").
					Or().
					AggregateTypes("org").
					AggregateIDs("asdf42").
					Builder(),
			},
			fields: fields{
				mock: newMockClient(t).expectQuery(t,
					`SELECT creation_date, event_type, event_sequence, event_data, editor_user, resource_owner, instance_id, aggregate_type, aggregate_id, aggregate_version FROM eventstore.events WHERE \(aggregate_type = \$1 OR \(aggregate_type = \$2 AND aggregate_id = \$3\)\) AND creation_date::TIMESTAMP < \(SELECT COALESCE\(MIN\(start\), NOW\(\)\)::TIMESTAMP FROM crdb_internal\.cluster_transactions where application_name = 'zitadel_es_pusher'\) ORDER BY event_sequence DESC LIMIT \$4`,
					[]driver.Value{eventstore.AggregateType("user"), eventstore.AggregateType("org"), "asdf42", uint64(5)},
				),
			},
			res: res{
				wantErr: false,
			},
		},
	}
	crdb := NewCRDB(&database.DB{Database: new(testDB)})
	for _, tt := range tests {
		t.Run(tt.name, func(t *testing.T) {
			if tt.fields.mock != nil {
				crdb.DB.DB = tt.fields.mock.client
			}

			err := query(context.Background(), crdb, tt.args.query, tt.args.dest, true)
			if (err != nil) != tt.res.wantErr {
				t.Errorf("query() error = %v, wantErr %v", err, tt.res.wantErr)
			}

			if tt.fields.mock == nil {
				return
			}

			if err := tt.fields.mock.mock.ExpectationsWereMet(); err != nil {
				t.Errorf("not all expectaions met: %v", err)
			}
		})
	}
}

type dbMock struct {
	mock   sqlmock.Sqlmock
	client *sql.DB
}

func (m *dbMock) expectQuery(t *testing.T, expectedQuery string, args []driver.Value, events ...*repository.Event) *dbMock {
	m.mock.ExpectBegin()
	query := m.mock.ExpectQuery(expectedQuery).WithArgs(args...)
	m.mock.ExpectCommit()
	rows := m.mock.NewRows([]string{"sequence"})
	for _, event := range events {
		rows = rows.AddRow(event.Seq)
	}
	query.WillReturnRows(rows).RowsWillBeClosed()
	return m
}

func (m *dbMock) expectQueryScanErr(t *testing.T, expectedQuery string, args []driver.Value, events ...*repository.Event) *dbMock {
	m.mock.ExpectBegin()
	query := m.mock.ExpectQuery(expectedQuery).WithArgs(args...)
	m.mock.ExpectRollback()
	rows := m.mock.NewRows([]string{"sequence"})
	for _, event := range events {
		rows = rows.AddRow(event.Seq)
	}
	query.WillReturnRows(rows).RowsWillBeClosed()
	return m
}

func (m *dbMock) expectQueryErr(t *testing.T, expectedQuery string, args []driver.Value, err error) *dbMock {
	m.mock.ExpectBegin()
	m.mock.ExpectQuery(expectedQuery).WithArgs(args...).WillReturnError(err)
	return m
}

func newMockClient(t *testing.T) *dbMock {
	t.Helper()
	db, mock, err := sqlmock.New(sqlmock.ValueConverterOption(new(db_mock.TypeConverter)))
	if err != nil {
		t.Errorf("unable to create mock client: %v", err)
		t.FailNow()
		return nil
	}

	return &dbMock{
		mock:   mock,
		client: db,
	}
}<|MERGE_RESOLUTION|>--- conflicted
+++ resolved
@@ -183,11 +183,7 @@
 				},
 			},
 			fields: fields{
-<<<<<<< HEAD
-				dbRow: []interface{}{time.Time{}, eventstore.EventType(""), uint64(5), sql.NullFloat64{Float64: 42, Valid: true}, uint32(0), sql.RawBytes(nil), "", sql.NullString{}, "", eventstore.AggregateType("user"), "hodor", uint8(1)},
-=======
-				dbRow: []interface{}{time.Time{}, eventstore.EventType(""), uint64(5), decimal.NewNullDecimal(decimal.NewFromInt(42)), sql.RawBytes(nil), "", sql.NullString{}, "", eventstore.AggregateType("user"), "hodor", uint8(1)},
->>>>>>> b522588d
+				dbRow: []interface{}{time.Time{}, eventstore.EventType(""), uint64(5), decimal.NewNullDecimal(decimal.NewFromInt(42)), uint32(0), sql.RawBytes(nil), "", sql.NullString{}, "", eventstore.AggregateType("user"), "hodor", uint8(1)},
 			},
 		},
 		{
@@ -206,11 +202,7 @@
 				},
 			},
 			fields: fields{
-<<<<<<< HEAD
-				dbRow: []interface{}{time.Time{}, eventstore.EventType(""), uint64(5), sql.NullFloat64{Float64: 0, Valid: false}, uint32(0), sql.RawBytes(nil), "", sql.NullString{}, "", eventstore.AggregateType("user"), "hodor", uint8(1)},
-=======
-				dbRow: []interface{}{time.Time{}, eventstore.EventType(""), uint64(5), decimal.NullDecimal{}, sql.RawBytes(nil), "", sql.NullString{}, "", eventstore.AggregateType("user"), "hodor", uint8(1)},
->>>>>>> b522588d
+				dbRow: []interface{}{time.Time{}, eventstore.EventType(""), uint64(5), decimal.NullDecimal{}, uint32(0), sql.RawBytes(nil), "", sql.NullString{}, "", eventstore.AggregateType("user"), "hodor", uint8(1)},
 			},
 		},
 		{
