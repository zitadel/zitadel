package sql

import (
	"context"
	"database/sql"
	"database/sql/driver"
	"reflect"
	"strconv"
	"testing"
	"time"

	"github.com/DATA-DOG/go-sqlmock"
	"github.com/stretchr/testify/assert"

	"github.com/zitadel/zitadel/internal/database"
	"github.com/zitadel/zitadel/internal/database/cockroach"
	"github.com/zitadel/zitadel/internal/errors"
	"github.com/zitadel/zitadel/internal/eventstore"
	"github.com/zitadel/zitadel/internal/eventstore/repository"
)

func Test_getCondition(t *testing.T) {
	type args struct {
		filter *repository.Filter
	}
	tests := []struct {
		name string
		args args
		want string
	}{
		{
			name: "equals",
			args: args{filter: repository.NewFilter(repository.FieldAggregateID, "", repository.OperationEquals)},
			want: "aggregate_id = ?",
		},
		{
			name: "greater",
			args: args{filter: repository.NewFilter(repository.FieldSequence, 0, repository.OperationGreater)},
			want: `"sequence" > ?`,
		},
		{
			name: "less",
			args: args{filter: repository.NewFilter(repository.FieldSequence, 5000, repository.OperationLess)},
			want: `"sequence" < ?`,
		},
		{
			name: "in list",
			args: args{filter: repository.NewFilter(repository.FieldAggregateType, []eventstore.AggregateType{"movies", "actors"}, repository.OperationIn)},
			want: "aggregate_type = ANY(?)",
		},
		{
			name: "invalid operation",
			args: args{filter: repository.NewFilter(repository.FieldAggregateType, []eventstore.AggregateType{"movies", "actors"}, repository.Operation(-1))},
			want: "",
		},
		{
			name: "invalid field",
			args: args{filter: repository.NewFilter(repository.Field(-1), []eventstore.AggregateType{"movies", "actors"}, repository.OperationEquals)},
			want: "",
		},
		{
			name: "invalid field and operation",
			args: args{filter: repository.NewFilter(repository.Field(-1), []eventstore.AggregateType{"movies", "actors"}, repository.Operation(-1))},
			want: "",
		},
	}
	for _, tt := range tests {
		t.Run(tt.name, func(t *testing.T) {
			db := &CRDB{}
			if got := getCondition(db, tt.args.filter, false); got != tt.want {
				t.Errorf("getCondition() = %v, want %v", got, tt.want)
			}
		})
	}
}

func Test_prepareColumns(t *testing.T) {
	var reducedEvents []eventstore.Event

	type fields struct {
		dbRow []interface{}
	}
	type args struct {
		columns eventstore.Columns
		dest    interface{}
		dbErr   error
		useV1   bool
	}
	type res struct {
		query    string
		expected interface{}
		dbErr    func(error) bool
	}
	tests := []struct {
		name   string
		args   args
		res    res
		fields fields
	}{
		{
			name: "invalid columns",
			args: args{columns: eventstore.Columns(-1)},
			res: res{
				query: "",
				dbErr: func(err error) bool { return err == nil },
			},
		},
		{
			name: "max column",
			args: args{
				columns: eventstore.ColumnsMaxSequence,
				dest:    new(sql.NullFloat64),
				useV1:   true,
			},
			res: res{
				query:    `SELECT event_sequence FROM eventstore.events`,
				expected: sql.NullFloat64{Float64: 43, Valid: true},
			},
			fields: fields{
				dbRow: []interface{}{sql.NullFloat64{Float64: 43, Valid: true}},
			},
		},
		{
			name: "max column v2",
			args: args{
				columns: eventstore.ColumnsMaxSequence,
				dest:    new(sql.NullFloat64),
			},
			res: res{
				query:    `SELECT "position" FROM eventstore.events2`,
				expected: sql.NullFloat64{Float64: 43, Valid: true},
			},
			fields: fields{
				dbRow: []interface{}{sql.NullFloat64{Float64: 43, Valid: true}},
			},
		},
		{
			name: "max sequence wrong dest type",
			args: args{
				columns: eventstore.ColumnsMaxSequence,
				dest:    new(uint64),
			},
			res: res{
				query: `SELECT "position" FROM eventstore.events2`,
				dbErr: errors.IsErrorInvalidArgument,
			},
		},
		{
			name: "events",
			args: args{
				columns: eventstore.ColumnsEvent,
				dest: eventstore.Reducer(func(event eventstore.Event) error {
					reducedEvents = append(reducedEvents, event)
					return nil
				}),
				useV1: true,
			},
			res: res{
				query: `SELECT creation_date, event_type, event_sequence, event_data, editor_user, resource_owner, instance_id, aggregate_type, aggregate_id, aggregate_version FROM eventstore.events`,
				expected: []eventstore.Event{
					&repository.Event{AggregateID: "hodor", AggregateType: "user", Seq: 5, Data: nil},
				},
			},
			fields: fields{
				dbRow: []interface{}{time.Time{}, eventstore.EventType(""), uint64(5), sql.RawBytes(nil), "", sql.NullString{}, "", eventstore.AggregateType("user"), "hodor", eventstore.Version("")},
			},
		},
		{
			name: "events v2",
			args: args{
				columns: eventstore.ColumnsEvent,
				dest: eventstore.Reducer(func(event eventstore.Event) error {
					reducedEvents = append(reducedEvents, event)
					return nil
				}),
			},
			res: res{
				query: `SELECT created_at, event_type, "sequence", "position", payload, creator, "owner", instance_id, aggregate_type, aggregate_id, revision FROM eventstore.events2`,
				expected: []eventstore.Event{
					&repository.Event{AggregateID: "hodor", AggregateType: "user", Seq: 5, Pos: 42, Data: nil, Version: "v1"},
				},
			},
			fields: fields{
				dbRow: []interface{}{time.Time{}, eventstore.EventType(""), uint64(5), sql.NullFloat64{Float64: 42, Valid: true}, sql.RawBytes(nil), "", sql.NullString{}, "", eventstore.AggregateType("user"), "hodor", uint8(1)},
			},
		},
		{
			name: "event null position",
			args: args{
				columns: eventstore.ColumnsEvent,
				dest: eventstore.Reducer(func(event eventstore.Event) error {
					reducedEvents = append(reducedEvents, event)
					return nil
				}),
			},
			res: res{
				query: `SELECT created_at, event_type, "sequence", "position", payload, creator, "owner", instance_id, aggregate_type, aggregate_id, revision FROM eventstore.events2`,
				expected: []eventstore.Event{
					&repository.Event{AggregateID: "hodor", AggregateType: "user", Seq: 5, Pos: 0, Data: nil, Version: "v1"},
				},
			},
			fields: fields{
				dbRow: []interface{}{time.Time{}, eventstore.EventType(""), uint64(5), sql.NullFloat64{Float64: 0, Valid: false}, sql.RawBytes(nil), "", sql.NullString{}, "", eventstore.AggregateType("user"), "hodor", uint8(1)},
			},
		},
		{
			name: "events wrong dest type",
			args: args{
				columns: eventstore.ColumnsEvent,
				dest:    []*repository.Event{},
				useV1:   true,
			},
			res: res{
				query: `SELECT creation_date, event_type, event_sequence, event_data, editor_user, resource_owner, instance_id, aggregate_type, aggregate_id, aggregate_version FROM eventstore.events`,
				dbErr: errors.IsErrorInvalidArgument,
			},
		},
		{
			name: "event query error",
			args: args{
				columns: eventstore.ColumnsEvent,
				dest: eventstore.Reducer(func(event eventstore.Event) error {
					reducedEvents = append(reducedEvents, event)
					return nil
				}),
				dbErr: sql.ErrConnDone,
				useV1: true,
			},
			res: res{
				query: `SELECT creation_date, event_type, event_sequence, event_data, editor_user, resource_owner, instance_id, aggregate_type, aggregate_id, aggregate_version FROM eventstore.events`,
				dbErr: errors.IsInternal,
			},
		},
	}
	for _, tt := range tests {
		t.Run(tt.name, func(t *testing.T) {
			crdb := &CRDB{}
			query, rowScanner := prepareColumns(crdb, tt.args.columns, tt.args.useV1)
			if query != tt.res.query {
				t.Errorf("prepareColumns() got = %s, want %s", query, tt.res.query)
			}
			if tt.res.query == "" && rowScanner != nil {
				t.Errorf("row scanner should be nil")
			}
			if rowScanner == nil {
				return
			}
			err := rowScanner(prepareTestScan(tt.args.dbErr, tt.fields.dbRow), tt.args.dest)
			if err != nil && tt.res.dbErr == nil || err != nil && !tt.res.dbErr(err) || err == nil && tt.res.dbErr != nil {
				t.Errorf("wrong error type in rowScanner got: %v", err)
				return
			}
			if tt.res.dbErr != nil && tt.res.dbErr(err) {
				return
			}
			if equalizer, ok := tt.res.expected.(interface{ Equal(time.Time) bool }); ok {
				equalizer.Equal(tt.args.dest.(*sql.NullTime).Time)
				return
			}
			if _, ok := tt.args.dest.(eventstore.Reducer); ok {
				assert.Equal(t, tt.res.expected, reducedEvents)
				reducedEvents = nil
				return
			}

			got := reflect.Indirect(reflect.ValueOf(tt.args.dest)).Interface()
			if !reflect.DeepEqual(got, tt.res.expected) {
				t.Errorf("unexpected result from rowScanner \nwant: %+v \ngot: %+v", tt.res.expected, got)
			}
		})
	}
}

func prepareTestScan(err error, res []interface{}) scan {
	return func(dests ...interface{}) error {
		if err != nil {
			return err
		}
		if len(dests) != len(res) {
			return errors.ThrowInvalidArgumentf(nil, "SQL-NML1q", "expected len %d got %d", len(res), len(dests))
		}
		for i, r := range res {
			_, ok := dests[i].(*eventstore.Version)
			if ok {
				val, ok := r.(uint8)
				if ok {
					r = eventstore.Version("" + strconv.Itoa(int(val)))
				}
			}
			reflect.ValueOf(dests[i]).Elem().Set(reflect.ValueOf(r))
		}

		return nil
	}
}

func Test_prepareCondition(t *testing.T) {
	type args struct {
		query *repository.SearchQuery
		useV1 bool
	}
	type res struct {
		clause string
		values []interface{}
	}
	tests := []struct {
		name string
		args args
		res  res
	}{
		{
			name: "nil filters",
			args: args{
				query: &repository.SearchQuery{},
				useV1: true,
			},
			res: res{
				clause: "",
				values: nil,
			},
		},
		{
			name: "nil filters v2",
			args: args{
				query: &repository.SearchQuery{},
			},
			res: res{
				clause: "",
				values: nil,
			},
		},
		{
			name: "empty filters",
			args: args{
				query: &repository.SearchQuery{
					SubQueries: [][]*repository.Filter{},
				},
				useV1: true,
			},
			res: res{
				clause: "",
				values: nil,
			},
		},
		{
			name: "empty filters v2",
			args: args{
				query: &repository.SearchQuery{
					SubQueries: [][]*repository.Filter{},
				},
			},
			res: res{
				clause: "",
				values: nil,
			},
		},
		{
			name: "invalid condition",
			args: args{
				query: &repository.SearchQuery{
					SubQueries: [][]*repository.Filter{
						{
							repository.NewFilter(repository.FieldAggregateID, "wrong", repository.Operation(-1)),
						},
					},
				},
				useV1: true,
			},
			res: res{
				clause: "",
				values: nil,
			},
		},
		{
			name: "invalid condition v2",
			args: args{
				query: &repository.SearchQuery{
					SubQueries: [][]*repository.Filter{
						{
							repository.NewFilter(repository.FieldAggregateID, "wrong", repository.Operation(-1)),
						},
					},
				},
			},
			res: res{
				clause: "",
				values: nil,
			},
		},
		{
			name: "array as condition value",
			args: args{
				query: &repository.SearchQuery{
					AwaitOpenTransactions: true,
					SubQueries: [][]*repository.Filter{
						{
							repository.NewFilter(repository.FieldAggregateType, []eventstore.AggregateType{"user", "org"}, repository.OperationIn),
						},
					},
				},
				useV1: true,
			},
			res: res{
				clause: " WHERE aggregate_type = ANY(?) AND creation_date::TIMESTAMP < (SELECT COALESCE(MIN(start), NOW())::TIMESTAMP FROM crdb_internal.cluster_transactions where application_name = 'zitadel_es_pusher')",
				values: []interface{}{[]eventstore.AggregateType{"user", "org"}},
			},
		},
		{
			name: "array as condition value v2",
			args: args{
				query: &repository.SearchQuery{
					AwaitOpenTransactions: true,
					SubQueries: [][]*repository.Filter{
						{
							repository.NewFilter(repository.FieldAggregateType, []eventstore.AggregateType{"user", "org"}, repository.OperationIn),
						},
					},
				},
			},
			res: res{
				clause: ` WHERE aggregate_type = ANY(?) AND hlc_to_timestamp("position") < (SELECT COALESCE(MIN(start), NOW())::TIMESTAMP FROM crdb_internal.cluster_transactions where application_name = 'zitadel_es_pusher')`,
				values: []interface{}{[]eventstore.AggregateType{"user", "org"}},
			},
		},
		{
			name: "multiple filters",
			args: args{
				query: &repository.SearchQuery{
					AwaitOpenTransactions: true,
					SubQueries: [][]*repository.Filter{
						{
							repository.NewFilter(repository.FieldAggregateType, []eventstore.AggregateType{"user", "org"}, repository.OperationIn),
							repository.NewFilter(repository.FieldAggregateID, "1234", repository.OperationEquals),
							repository.NewFilter(repository.FieldEventType, []eventstore.EventType{"user.created", "org.created"}, repository.OperationIn),
						},
					},
				},
				useV1: true,
			},
			res: res{
				clause: " WHERE aggregate_type = ANY(?) AND aggregate_id = ? AND event_type = ANY(?) AND creation_date::TIMESTAMP < (SELECT COALESCE(MIN(start), NOW())::TIMESTAMP FROM crdb_internal.cluster_transactions where application_name = 'zitadel_es_pusher')",
				values: []interface{}{[]eventstore.AggregateType{"user", "org"}, "1234", []eventstore.EventType{"user.created", "org.created"}},
			},
		},
		{
			name: "multiple filters v2",
			args: args{
				query: &repository.SearchQuery{
					AwaitOpenTransactions: true,
					SubQueries: [][]*repository.Filter{
						{
							repository.NewFilter(repository.FieldAggregateType, []eventstore.AggregateType{"user", "org"}, repository.OperationIn),
							repository.NewFilter(repository.FieldAggregateID, "1234", repository.OperationEquals),
							repository.NewFilter(repository.FieldEventType, []eventstore.EventType{"user.created", "org.created"}, repository.OperationIn),
						},
					},
				},
			},
			res: res{
				clause: ` WHERE aggregate_type = ANY(?) AND aggregate_id = ? AND event_type = ANY(?) AND hlc_to_timestamp("position") < (SELECT COALESCE(MIN(start), NOW())::TIMESTAMP FROM crdb_internal.cluster_transactions where application_name = 'zitadel_es_pusher')`,
				values: []interface{}{[]eventstore.AggregateType{"user", "org"}, "1234", []eventstore.EventType{"user.created", "org.created"}},
			},
		},
	}
	crdb := NewCRDB(&database.DB{Database: new(cockroach.Config)})
	for _, tt := range tests {
		t.Run(tt.name, func(t *testing.T) {
<<<<<<< HEAD
			crdb := &CRDB{}
			gotClause, gotValues := prepareCondition(crdb, tt.args.filters, nil)
=======
			gotClause, gotValues := prepareConditions(crdb, tt.args.query, tt.args.useV1)
>>>>>>> ab79855c
			if gotClause != tt.res.clause {
				t.Errorf("prepareCondition() gotClause = %v, want %v", gotClause, tt.res.clause)
			}
			if len(gotValues) != len(tt.res.values) {
				t.Errorf("wrong length of gotten values got = %d, want %d", len(gotValues), len(tt.res.values))
				return
			}
			for i, value := range gotValues {
				if !reflect.DeepEqual(value, tt.res.values[i]) {
					t.Errorf("prepareCondition() gotValues = %v, want %v", gotValues, tt.res.values)
				}
			}
		})
	}
}

func Test_query_events_with_crdb(t *testing.T) {
	type args struct {
		searchQuery *eventstore.SearchQueryBuilder
	}
	type fields struct {
		existingEvents []eventstore.Command
		client         *sql.DB
	}
	type res struct {
		eventCount int
	}
	tests := []struct {
		name    string
		fields  fields
		args    args
		res     res
		wantErr bool
	}{
		{
			name: "aggregate type filter no events",
			args: args{
				searchQuery: eventstore.NewSearchQueryBuilder(eventstore.ColumnsEvent).
					AddQuery().
					AggregateTypes("not found").
					Builder(),
			},
			fields: fields{
				client: testCRDBClient,
				existingEvents: []eventstore.Command{
					generateEvent(t, "300"),
					generateEvent(t, "300"),
					generateEvent(t, "300"),
				},
			},
			res: res{
				eventCount: 0,
			},
			wantErr: false,
		},
		{
			name: "aggregate type filter events found",
			args: args{
				searchQuery: eventstore.NewSearchQueryBuilder(eventstore.ColumnsEvent).
					AddQuery().
					AggregateTypes(eventstore.AggregateType(t.Name())).
					Builder(),
			},
			fields: fields{
				client: testCRDBClient,
				existingEvents: []eventstore.Command{
					generateEvent(t, "301"),
					generateEvent(t, "302"),
					generateEvent(t, "302"),
					generateEvent(t, "303", func(e *repository.Event) { e.AggregateType = "not in list" }),
				},
			},
			res: res{
				eventCount: 3,
			},
			wantErr: false,
		},
		{
			name: "aggregate type and id filter events found",
			args: args{
				searchQuery: eventstore.NewSearchQueryBuilder(eventstore.ColumnsEvent).
					AddQuery().
					AggregateTypes(eventstore.AggregateType(t.Name())).
					AggregateIDs("303").
					Builder(),
			},
			fields: fields{
				client: testCRDBClient,
				existingEvents: []eventstore.Command{
					generateEvent(t, "303"),
					generateEvent(t, "303"),
					generateEvent(t, "303"),
					generateEvent(t, "304", func(e *repository.Event) { e.AggregateType = "not in list" }),
					generateEvent(t, "305"),
				},
			},
			res: res{
				eventCount: 3,
			},
			wantErr: false,
		},
		{
			name: "resource owner filter events found",
			args: args{
				searchQuery: eventstore.NewSearchQueryBuilder(eventstore.ColumnsEvent).
					ResourceOwner("caos"),
			},
			fields: fields{
				client: testCRDBClient,
				existingEvents: []eventstore.Command{
					generateEvent(t, "306", func(e *repository.Event) { e.ResourceOwner = sql.NullString{String: "caos", Valid: true} }),
					generateEvent(t, "307", func(e *repository.Event) { e.ResourceOwner = sql.NullString{String: "caos", Valid: true} }),
					generateEvent(t, "308", func(e *repository.Event) { e.ResourceOwner = sql.NullString{String: "caos", Valid: true} }),
					generateEvent(t, "309", func(e *repository.Event) { e.ResourceOwner = sql.NullString{String: "orgID", Valid: true} }),
					generateEvent(t, "309", func(e *repository.Event) { e.ResourceOwner = sql.NullString{String: "orgID", Valid: true} }),
				},
			},
			res: res{
				eventCount: 3,
			},
			wantErr: false,
		},
		{
			name: "event type filter events found",
			args: args{
				searchQuery: eventstore.NewSearchQueryBuilder(eventstore.ColumnsEvent).
					AddQuery().
					EventTypes("user.created", "user.updated").
					Builder(),
			},
			fields: fields{
				client: testCRDBClient,
				existingEvents: []eventstore.Command{
					generateEvent(t, "311", func(e *repository.Event) { e.Typ = "user.created" }),
					generateEvent(t, "311", func(e *repository.Event) { e.Typ = "user.updated" }),
					generateEvent(t, "311", func(e *repository.Event) { e.Typ = "user.deactivated" }),
					generateEvent(t, "311", func(e *repository.Event) { e.Typ = "user.locked" }),
					generateEvent(t, "312", func(e *repository.Event) { e.Typ = "user.created" }),
					generateEvent(t, "312", func(e *repository.Event) { e.Typ = "user.updated" }),
					generateEvent(t, "312", func(e *repository.Event) { e.Typ = "user.deactivated" }),
					generateEvent(t, "312", func(e *repository.Event) { e.Typ = "user.reactivated" }),
					generateEvent(t, "313", func(e *repository.Event) { e.Typ = "user.locked" }),
				},
			},
			res: res{
				eventCount: 7,
			},
			wantErr: false,
		},
		{
			name: "fail because no filter",
			args: args{
				searchQuery: eventstore.NewSearchQueryBuilder(eventstore.Columns(-1)),
			},
			fields: fields{
				client:         testCRDBClient,
				existingEvents: []eventstore.Command{},
			},
			res: res{
				eventCount: 0,
			},
			wantErr: true,
		},
	}
	for _, tt := range tests {
		t.Run(tt.name, func(t *testing.T) {
			db := &CRDB{
				DB: &database.DB{
					DB:       tt.fields.client,
					Database: new(testDB),
				},
			}

			// setup initial data for query
			if _, err := db.Push(context.Background(), tt.fields.existingEvents...); err != nil {
				t.Errorf("error in setup = %v", err)
				return
			}

			events := []eventstore.Event{}
			if err := query(context.Background(), db, tt.args.searchQuery, eventstore.Reducer(func(event eventstore.Event) error {
				events = append(events, event)
				return nil
			}), true); (err != nil) != tt.wantErr {
				t.Errorf("CRDB.query() error = %v, wantErr %v", err, tt.wantErr)
			}
		})
	}
}

func Test_query_events_mocked(t *testing.T) {
	type args struct {
		query *eventstore.SearchQueryBuilder
		dest  interface{}
	}
	type res struct {
		wantErr bool
	}
	type fields struct {
		mock *dbMock
	}
	tests := []struct {
		name   string
		args   args
		fields fields
		res    res
	}{
		{
			name: "with order by desc",
			args: args{
				dest: &[]*repository.Event{},
				query: eventstore.NewSearchQueryBuilder(eventstore.ColumnsEvent).
					OrderDesc().
					AwaitOpenTransactions().
					AddQuery().
					AggregateTypes("user").
					Builder(),
			},
			fields: fields{
				mock: newMockClient(t).expectQuery(t,
					`SELECT creation_date, event_type, event_sequence, event_data, editor_user, resource_owner, instance_id, aggregate_type, aggregate_id, aggregate_version FROM eventstore.events WHERE aggregate_type = \$1 AND creation_date::TIMESTAMP < \(SELECT COALESCE\(MIN\(start\), NOW\(\)\)::TIMESTAMP FROM crdb_internal\.cluster_transactions where application_name = 'zitadel_es_pusher'\) ORDER BY event_sequence DESC`,
					[]driver.Value{eventstore.AggregateType("user")},
				),
			},
			res: res{
				wantErr: false,
			},
		},
		{
			name: "with limit",
			args: args{
				dest: &[]*repository.Event{},
				query: eventstore.NewSearchQueryBuilder(eventstore.ColumnsEvent).
					OrderAsc().
					AwaitOpenTransactions().
					Limit(5).
					AddQuery().
					AggregateTypes("user").
					Builder(),
			},
			fields: fields{
				mock: newMockClient(t).expectQuery(t,
					`SELECT creation_date, event_type, event_sequence, event_data, editor_user, resource_owner, instance_id, aggregate_type, aggregate_id, aggregate_version FROM eventstore.events WHERE aggregate_type = \$1 AND creation_date::TIMESTAMP < \(SELECT COALESCE\(MIN\(start\), NOW\(\)\)::TIMESTAMP FROM crdb_internal\.cluster_transactions where application_name = 'zitadel_es_pusher'\) ORDER BY event_sequence LIMIT \$2`,
					[]driver.Value{eventstore.AggregateType("user"), uint64(5)},
				),
			},
			res: res{
				wantErr: false,
			},
		},
		{
			name: "with limit and order by desc",
			args: args{
				dest: &[]*repository.Event{},
				query: eventstore.NewSearchQueryBuilder(eventstore.ColumnsEvent).
					OrderDesc().
					AwaitOpenTransactions().
					Limit(5).
					AddQuery().
					AggregateTypes("user").
					Builder(),
			},
			fields: fields{
				mock: newMockClient(t).expectQuery(t,
					`SELECT creation_date, event_type, event_sequence, event_data, editor_user, resource_owner, instance_id, aggregate_type, aggregate_id, aggregate_version FROM eventstore.events WHERE aggregate_type = \$1 AND creation_date::TIMESTAMP < \(SELECT COALESCE\(MIN\(start\), NOW\(\)\)::TIMESTAMP FROM crdb_internal\.cluster_transactions where application_name = 'zitadel_es_pusher'\) ORDER BY event_sequence DESC LIMIT \$2`,
					[]driver.Value{eventstore.AggregateType("user"), uint64(5)},
				),
			},
			res: res{
				wantErr: false,
			},
		},
		{
			name: "with limit and order by desc as of system time",
			args: args{
				dest: &[]*repository.Event{},
				query: eventstore.NewSearchQueryBuilder(eventstore.ColumnsEvent).
					OrderDesc().
					AwaitOpenTransactions().
					Limit(5).
					AllowTimeTravel().
					AddQuery().
					AggregateTypes("user").
					Builder(),
			},
			fields: fields{
				mock: newMockClient(t).expectQuery(t,
					`SELECT creation_date, event_type, event_sequence, event_data, editor_user, resource_owner, instance_id, aggregate_type, aggregate_id, aggregate_version FROM eventstore.events AS OF SYSTEM TIME '-1 ms' WHERE aggregate_type = \$1 AND creation_date::TIMESTAMP < \(SELECT COALESCE\(MIN\(start\), NOW\(\)\)::TIMESTAMP FROM crdb_internal\.cluster_transactions where application_name = 'zitadel_es_pusher'\) ORDER BY event_sequence DESC LIMIT \$2`,
					[]driver.Value{eventstore.AggregateType("user"), uint64(5)},
				),
			},
			res: res{
				wantErr: false,
			},
		},
		{
			name: "error sql conn closed",
			args: args{
				dest: &[]*repository.Event{},
				query: eventstore.NewSearchQueryBuilder(eventstore.ColumnsEvent).
					OrderDesc().
					AwaitOpenTransactions().
					Limit(0).
					AddQuery().
					AggregateTypes("user").
					Builder(),
			},
			fields: fields{
				mock: newMockClient(t).expectQueryErr(t,
					`SELECT creation_date, event_type, event_sequence, event_data, editor_user, resource_owner, instance_id, aggregate_type, aggregate_id, aggregate_version FROM eventstore.events WHERE aggregate_type = \$1 AND creation_date::TIMESTAMP < \(SELECT COALESCE\(MIN\(start\), NOW\(\)\)::TIMESTAMP FROM crdb_internal\.cluster_transactions where application_name = 'zitadel_es_pusher'\) ORDER BY event_sequence DESC`,
					[]driver.Value{eventstore.AggregateType("user")},
					sql.ErrConnDone),
			},
			res: res{
				wantErr: true,
			},
		},
		{
			name: "error unexpected dest",
			args: args{
				dest: nil,
				query: eventstore.NewSearchQueryBuilder(eventstore.ColumnsEvent).
					OrderDesc().
					AwaitOpenTransactions().
					Limit(0).
					AddQuery().
					AggregateTypes("user").
					Builder(),
			},
			fields: fields{
				mock: newMockClient(t).expectQueryScanErr(t,
					`SELECT creation_date, event_type, event_sequence, event_data, editor_user, resource_owner, instance_id, aggregate_type, aggregate_id, aggregate_version FROM eventstore.events WHERE aggregate_type = \$1 AND creation_date::TIMESTAMP < \(SELECT COALESCE\(MIN\(start\), NOW\(\)\)::TIMESTAMP FROM crdb_internal\.cluster_transactions where application_name = 'zitadel_es_pusher'\) ORDER BY event_sequence DESC`,
					[]driver.Value{eventstore.AggregateType("user")},
					&repository.Event{Seq: 100}),
			},
			res: res{
				wantErr: true,
			},
		},
		{
			name: "error no columns",
			args: args{
				query: eventstore.NewSearchQueryBuilder(eventstore.Columns(-1)),
			},
			res: res{
				wantErr: true,
			},
		},
		{
			name: "with subqueries",
			args: args{
				dest: &[]*repository.Event{},
				query: eventstore.NewSearchQueryBuilder(eventstore.ColumnsEvent).
					OrderDesc().
					AwaitOpenTransactions().
					Limit(5).
					AddQuery().
					AggregateTypes("user").
					Or().
					AggregateTypes("org").
					AggregateIDs("asdf42").
					Builder(),
			},
			fields: fields{
				mock: newMockClient(t).expectQuery(t,
					`SELECT creation_date, event_type, event_sequence, event_data, editor_user, resource_owner, instance_id, aggregate_type, aggregate_id, aggregate_version FROM eventstore.events WHERE \(aggregate_type = \$1 OR \(aggregate_type = \$2 AND aggregate_id = \$3\)\) AND creation_date::TIMESTAMP < \(SELECT COALESCE\(MIN\(start\), NOW\(\)\)::TIMESTAMP FROM crdb_internal\.cluster_transactions where application_name = 'zitadel_es_pusher'\) ORDER BY event_sequence DESC LIMIT \$4`,
					[]driver.Value{eventstore.AggregateType("user"), eventstore.AggregateType("org"), "asdf42", uint64(5)},
				),
			},
			res: res{
				wantErr: false,
			},
		},
	}
	crdb := NewCRDB(&database.DB{Database: new(testDB)})
	for _, tt := range tests {
		t.Run(tt.name, func(t *testing.T) {
			if tt.fields.mock != nil {
				crdb.DB.DB = tt.fields.mock.client
			}

			err := query(context.Background(), crdb, tt.args.query, tt.args.dest, true)
			if (err != nil) != tt.res.wantErr {
				t.Errorf("query() error = %v, wantErr %v", err, tt.res.wantErr)
			}

			if tt.fields.mock == nil {
				return
			}

			if err := tt.fields.mock.mock.ExpectationsWereMet(); err != nil {
				t.Errorf("not all expectaions met: %v", err)
			}
		})
	}
}

type dbMock struct {
	mock   sqlmock.Sqlmock
	client *sql.DB
}

func (m *dbMock) expectQuery(t *testing.T, expectedQuery string, args []driver.Value, events ...*repository.Event) *dbMock {
	m.mock.ExpectBegin()
	query := m.mock.ExpectQuery(expectedQuery).WithArgs(args...)
	m.mock.ExpectCommit()
	rows := sqlmock.NewRows([]string{"sequence"})
	for _, event := range events {
		rows = rows.AddRow(event.Seq)
	}
	query.WillReturnRows(rows).RowsWillBeClosed()
	return m
}

func (m *dbMock) expectQueryScanErr(t *testing.T, expectedQuery string, args []driver.Value, events ...*repository.Event) *dbMock {
	m.mock.ExpectBegin()
	query := m.mock.ExpectQuery(expectedQuery).WithArgs(args...)
	m.mock.ExpectRollback()
	rows := sqlmock.NewRows([]string{"sequence"})
	for _, event := range events {
		rows = rows.AddRow(event.Seq)
	}
	query.WillReturnRows(rows).RowsWillBeClosed()
	return m
}

func (m *dbMock) expectQueryErr(t *testing.T, expectedQuery string, args []driver.Value, err error) *dbMock {
	m.mock.ExpectBegin()
	m.mock.ExpectQuery(expectedQuery).WithArgs(args...).WillReturnError(err)
	return m
}

func newMockClient(t *testing.T) *dbMock {
	t.Helper()
	db, mock, err := sqlmock.New()
	if err != nil {
		t.Errorf("unable to create mock client: %v", err)
		t.FailNow()
		return nil
	}

	return &dbMock{
		mock:   mock,
		client: db,
	}
}<|MERGE_RESOLUTION|>--- conflicted
+++ resolved
@@ -465,12 +465,7 @@
 	crdb := NewCRDB(&database.DB{Database: new(cockroach.Config)})
 	for _, tt := range tests {
 		t.Run(tt.name, func(t *testing.T) {
-<<<<<<< HEAD
-			crdb := &CRDB{}
-			gotClause, gotValues := prepareCondition(crdb, tt.args.filters, nil)
-=======
 			gotClause, gotValues := prepareConditions(crdb, tt.args.query, tt.args.useV1)
->>>>>>> ab79855c
 			if gotClause != tt.res.clause {
 				t.Errorf("prepareCondition() gotClause = %v, want %v", gotClause, tt.res.clause)
 			}
