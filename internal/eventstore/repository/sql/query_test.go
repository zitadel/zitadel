package sql

import (
	"context"
	"database/sql"
	"database/sql/driver"
	"reflect"
	"regexp"
	"strconv"
	"testing"
	"time"

	"github.com/DATA-DOG/go-sqlmock"
	"github.com/stretchr/testify/assert"

	"github.com/zitadel/zitadel/internal/database"
	db_mock "github.com/zitadel/zitadel/internal/database/mock"
	"github.com/zitadel/zitadel/internal/database/postgres"
	"github.com/zitadel/zitadel/internal/eventstore"
	"github.com/zitadel/zitadel/internal/eventstore/repository"
	new_es "github.com/zitadel/zitadel/internal/eventstore/v3"
	"github.com/zitadel/zitadel/internal/zerrors"
)

func Test_getCondition(t *testing.T) {
	type args struct {
		filter *repository.Filter
	}
	tests := []struct {
		name string
		args args
		want string
	}{
		{
			name: "equals",
			args: args{filter: repository.NewFilter(repository.FieldAggregateID, "", repository.OperationEquals)},
			want: "aggregate_id = ?",
		},
		{
			name: "greater",
			args: args{filter: repository.NewFilter(repository.FieldSequence, 0, repository.OperationGreater)},
			want: `"sequence" > ?`,
		},
		{
			name: "less",
			args: args{filter: repository.NewFilter(repository.FieldSequence, 5000, repository.OperationLess)},
			want: `"sequence" < ?`,
		},
		{
			name: "in list",
			args: args{filter: repository.NewFilter(repository.FieldAggregateType, []eventstore.AggregateType{"movies", "actors"}, repository.OperationIn)},
			want: "aggregate_type = ANY(?)",
		},
		{
			name: "invalid operation",
			args: args{filter: repository.NewFilter(repository.FieldAggregateType, []eventstore.AggregateType{"movies", "actors"}, repository.Operation(-1))},
			want: "",
		},
		{
			name: "invalid field",
			args: args{filter: repository.NewFilter(repository.Field(-1), []eventstore.AggregateType{"movies", "actors"}, repository.OperationEquals)},
			want: "",
		},
		{
			name: "invalid field and operation",
			args: args{filter: repository.NewFilter(repository.Field(-1), []eventstore.AggregateType{"movies", "actors"}, repository.Operation(-1))},
			want: "",
		},
	}
	for _, tt := range tests {
		t.Run(tt.name, func(t *testing.T) {
			db := &Postgres{}
			if got := getCondition(db, tt.args.filter, false); got != tt.want {
				t.Errorf("getCondition() = %v, want %v", got, tt.want)
			}
		})
	}
}

func Test_prepareColumns(t *testing.T) {
	var reducedEvents []eventstore.Event

	type fields struct {
		dbRow []interface{}
	}
	type args struct {
		columns eventstore.Columns
		dest    interface{}
		dbErr   error
		useV1   bool
	}
	type res struct {
		query    string
		expected interface{}
		dbErr    func(error) bool
	}
	tests := []struct {
		name   string
		args   args
		res    res
		fields fields
	}{
		{
			name: "invalid columns",
			args: args{columns: eventstore.Columns(-1)},
			res: res{
				query: "",
				dbErr: func(err error) bool { return err == nil },
			},
		},
		{
			name: "max column",
			args: args{
				columns: eventstore.ColumnsMaxSequence,
				dest:    new(sql.NullFloat64),
				useV1:   true,
			},
			res: res{
				query:    `SELECT event_sequence FROM eventstore.events`,
				expected: sql.NullFloat64{Float64: 43, Valid: true},
			},
			fields: fields{
				dbRow: []interface{}{sql.NullFloat64{Float64: 43, Valid: true}},
			},
		},
		{
			name: "max column v2",
			args: args{
				columns: eventstore.ColumnsMaxSequence,
				dest:    new(sql.NullFloat64),
			},
			res: res{
				query:    `SELECT "position" FROM eventstore.events2`,
				expected: sql.NullFloat64{Float64: 43, Valid: true},
			},
			fields: fields{
				dbRow: []interface{}{sql.NullFloat64{Float64: 43, Valid: true}},
			},
		},
		{
			name: "max sequence wrong dest type",
			args: args{
				columns: eventstore.ColumnsMaxSequence,
				dest:    new(uint64),
			},
			res: res{
				query: `SELECT "position" FROM eventstore.events2`,
				dbErr: zerrors.IsErrorInvalidArgument,
			},
		},
		{
			name: "events",
			args: args{
				columns: eventstore.ColumnsEvent,
				dest: eventstore.Reducer(func(event eventstore.Event) error {
					reducedEvents = append(reducedEvents, event)
					return nil
				}),
				useV1: true,
			},
			res: res{
				query: `SELECT creation_date, event_type, event_sequence, event_data, editor_user, resource_owner, instance_id, aggregate_type, aggregate_id, aggregate_version FROM eventstore.events`,
				expected: []eventstore.Event{
					&repository.Event{AggregateID: "hodor", AggregateType: "user", Seq: 5, Data: nil},
				},
			},
			fields: fields{
				dbRow: []interface{}{time.Time{}, eventstore.EventType(""), uint64(5), sql.RawBytes(nil), "", sql.NullString{}, "", eventstore.AggregateType("user"), "hodor", eventstore.Version("")},
			},
		},
		{
			name: "events v2",
			args: args{
				columns: eventstore.ColumnsEvent,
				dest: eventstore.Reducer(func(event eventstore.Event) error {
					reducedEvents = append(reducedEvents, event)
					return nil
				}),
			},
			res: res{
				query: `SELECT created_at, event_type, "sequence", "position", payload, creator, "owner", instance_id, aggregate_type, aggregate_id, revision FROM eventstore.events2`,
				expected: []eventstore.Event{
					&repository.Event{AggregateID: "hodor", AggregateType: "user", Seq: 5, Pos: 42, Data: nil, Version: "v1"},
				},
			},
			fields: fields{
				dbRow: []interface{}{time.Time{}, eventstore.EventType(""), uint64(5), sql.NullFloat64{Float64: 42, Valid: true}, sql.RawBytes(nil), "", sql.NullString{}, "", eventstore.AggregateType("user"), "hodor", uint8(1)},
			},
		},
		{
			name: "event null position",
			args: args{
				columns: eventstore.ColumnsEvent,
				dest: eventstore.Reducer(func(event eventstore.Event) error {
					reducedEvents = append(reducedEvents, event)
					return nil
				}),
			},
			res: res{
				query: `SELECT created_at, event_type, "sequence", "position", payload, creator, "owner", instance_id, aggregate_type, aggregate_id, revision FROM eventstore.events2`,
				expected: []eventstore.Event{
					&repository.Event{AggregateID: "hodor", AggregateType: "user", Seq: 5, Pos: 0, Data: nil, Version: "v1"},
				},
			},
			fields: fields{
				dbRow: []interface{}{time.Time{}, eventstore.EventType(""), uint64(5), sql.NullFloat64{Float64: 0, Valid: false}, sql.RawBytes(nil), "", sql.NullString{}, "", eventstore.AggregateType("user"), "hodor", uint8(1)},
			},
		},
		{
			name: "events wrong dest type",
			args: args{
				columns: eventstore.ColumnsEvent,
				dest:    []*repository.Event{},
				useV1:   true,
			},
			res: res{
				query: `SELECT creation_date, event_type, event_sequence, event_data, editor_user, resource_owner, instance_id, aggregate_type, aggregate_id, aggregate_version FROM eventstore.events`,
				dbErr: zerrors.IsErrorInvalidArgument,
			},
		},
		{
			name: "event query error",
			args: args{
				columns: eventstore.ColumnsEvent,
				dest: eventstore.Reducer(func(event eventstore.Event) error {
					reducedEvents = append(reducedEvents, event)
					return nil
				}),
				dbErr: sql.ErrConnDone,
				useV1: true,
			},
			res: res{
				query: `SELECT creation_date, event_type, event_sequence, event_data, editor_user, resource_owner, instance_id, aggregate_type, aggregate_id, aggregate_version FROM eventstore.events`,
				dbErr: zerrors.IsInternal,
			},
		},
	}
	for _, tt := range tests {
		t.Run(tt.name, func(t *testing.T) {
			query, rowScanner := prepareColumns(new(Postgres), tt.args.columns, tt.args.useV1)
			if query != tt.res.query {
				t.Errorf("prepareColumns() got = %s, want %s", query, tt.res.query)
			}
			if tt.res.query == "" && rowScanner != nil {
				t.Errorf("row scanner should be nil")
			}
			if rowScanner == nil {
				return
			}
			err := rowScanner(prepareTestScan(tt.args.dbErr, tt.fields.dbRow), tt.args.dest)
			if err != nil && tt.res.dbErr == nil || err != nil && !tt.res.dbErr(err) || err == nil && tt.res.dbErr != nil {
				t.Errorf("wrong error type in rowScanner got: %v", err)
				return
			}
			if tt.res.dbErr != nil && tt.res.dbErr(err) {
				return
			}
			if equalizer, ok := tt.res.expected.(interface{ Equal(time.Time) bool }); ok {
				equalizer.Equal(tt.args.dest.(*sql.NullTime).Time)
				return
			}
			if _, ok := tt.args.dest.(eventstore.Reducer); ok {
				assert.Equal(t, tt.res.expected, reducedEvents)
				reducedEvents = nil
				return
			}

			got := reflect.Indirect(reflect.ValueOf(tt.args.dest)).Interface()
			if !reflect.DeepEqual(got, tt.res.expected) {
				t.Errorf("unexpected result from rowScanner nwant: %+v ngot: %+v", tt.res.expected, got)
			}
		})
	}
}

func prepareTestScan(err error, res []interface{}) scan {
	return func(dests ...interface{}) error {
		if err != nil {
			return err
		}
		if len(dests) != len(res) {
			return zerrors.ThrowInvalidArgumentf(nil, "SQL-NML1q", "expected len %d got %d", len(res), len(dests))
		}
		for i, r := range res {
			_, ok := dests[i].(*eventstore.Version)
			if ok {
				val, ok := r.(uint8)
				if ok {
					r = eventstore.Version("" + strconv.Itoa(int(val)))
				}
			}
			reflect.ValueOf(dests[i]).Elem().Set(reflect.ValueOf(r))
		}

		return nil
	}
}

func Test_prepareCondition(t *testing.T) {
	type args struct {
		query *repository.SearchQuery
		useV1 bool
	}
	type res struct {
		clause string
		values []interface{}
	}
	tests := []struct {
		name string
		args args
		res  res
	}{
		{
			name: "nil filters",
			args: args{
				query: &repository.SearchQuery{},
				useV1: true,
			},
			res: res{
				clause: "",
				values: nil,
			},
		},
		{
			name: "nil filters v2",
			args: args{
				query: &repository.SearchQuery{},
			},
			res: res{
				clause: "",
				values: nil,
			},
		},
		{
			name: "empty filters",
			args: args{
				query: &repository.SearchQuery{
					SubQueries: [][]*repository.Filter{},
				},
				useV1: true,
			},
			res: res{
				clause: "",
				values: nil,
			},
		},
		{
			name: "empty filters v2",
			args: args{
				query: &repository.SearchQuery{
					SubQueries: [][]*repository.Filter{},
				},
			},
			res: res{
				clause: "",
				values: nil,
			},
		},
		{
			name: "invalid condition",
			args: args{
				query: &repository.SearchQuery{
					SubQueries: [][]*repository.Filter{
						{
							repository.NewFilter(repository.FieldAggregateID, "wrong", repository.Operation(-1)),
						},
					},
				},
				useV1: true,
			},
			res: res{
				clause: "",
				values: nil,
			},
		},
		{
			name: "invalid condition v2",
			args: args{
				query: &repository.SearchQuery{
					SubQueries: [][]*repository.Filter{
						{
							repository.NewFilter(repository.FieldAggregateID, "wrong", repository.Operation(-1)),
						},
					},
				},
			},
			res: res{
				clause: "",
				values: nil,
			},
		},
		{
			name: "array as condition value",
			args: args{
				query: &repository.SearchQuery{
					AwaitOpenTransactions: true,
					SubQueries: [][]*repository.Filter{
						{
							repository.NewFilter(repository.FieldAggregateType, []eventstore.AggregateType{"user", "org"}, repository.OperationIn),
						},
					},
				},
				useV1: true,
			},
			res: res{
				clause: " WHERE aggregate_type = ANY(?) AND EXTRACT(EPOCH FROM created_at) < (SELECT COALESCE(EXTRACT(EPOCH FROM min(xact_start)), EXTRACT(EPOCH FROM now())) FROM pg_stat_activity WHERE datname = current_database() AND application_name = ANY(?) AND state <> 'idle')",
				values: []interface{}{[]eventstore.AggregateType{"user", "org"}, database.TextArray[string]{}},
			},
		},
		{
			name: "array as condition value v2",
			args: args{
				query: &repository.SearchQuery{
					AwaitOpenTransactions: true,
					SubQueries: [][]*repository.Filter{
						{
							repository.NewFilter(repository.FieldAggregateType, []eventstore.AggregateType{"user", "org"}, repository.OperationIn),
						},
					},
				},
			},
			res: res{
				clause: ` WHERE aggregate_type = ANY(?) AND "position" < (SELECT COALESCE(EXTRACT(EPOCH FROM min(xact_start)), EXTRACT(EPOCH FROM now())) FROM pg_stat_activity WHERE datname = current_database() AND application_name = ANY(?) AND state <> 'idle')`,
				values: []interface{}{[]eventstore.AggregateType{"user", "org"}, database.TextArray[string]{}},
			},
		},
		{
			name: "multiple filters",
			args: args{
				query: &repository.SearchQuery{
					AwaitOpenTransactions: true,
					SubQueries: [][]*repository.Filter{
						{
							repository.NewFilter(repository.FieldAggregateType, []eventstore.AggregateType{"user", "org"}, repository.OperationIn),
							repository.NewFilter(repository.FieldAggregateID, "1234", repository.OperationEquals),
							repository.NewFilter(repository.FieldEventType, []eventstore.EventType{"user.created", "org.created"}, repository.OperationIn),
						},
					},
				},
				useV1: true,
			},
			res: res{
				clause: " WHERE aggregate_type = ANY(?) AND aggregate_id = ? AND event_type = ANY(?) AND EXTRACT(EPOCH FROM created_at) < (SELECT COALESCE(EXTRACT(EPOCH FROM min(xact_start)), EXTRACT(EPOCH FROM now())) FROM pg_stat_activity WHERE datname = current_database() AND application_name = ANY(?) AND state <> 'idle')",
				values: []interface{}{[]eventstore.AggregateType{"user", "org"}, "1234", []eventstore.EventType{"user.created", "org.created"}, database.TextArray[string]{}},
			},
		},
		{
			name: "multiple filters v2",
			args: args{
				query: &repository.SearchQuery{
					AwaitOpenTransactions: true,
					SubQueries: [][]*repository.Filter{
						{
							repository.NewFilter(repository.FieldAggregateType, []eventstore.AggregateType{"user", "org"}, repository.OperationIn),
							repository.NewFilter(repository.FieldAggregateID, "1234", repository.OperationEquals),
							repository.NewFilter(repository.FieldEventType, []eventstore.EventType{"user.created", "org.created"}, repository.OperationIn),
						},
					},
				},
			},
			res: res{
				clause: ` WHERE aggregate_type = ANY(?) AND aggregate_id = ? AND event_type = ANY(?) AND "position" < (SELECT COALESCE(EXTRACT(EPOCH FROM min(xact_start)), EXTRACT(EPOCH FROM now())) FROM pg_stat_activity WHERE datname = current_database() AND application_name = ANY(?) AND state <> 'idle')`,
				values: []interface{}{[]eventstore.AggregateType{"user", "org"}, "1234", []eventstore.EventType{"user.created", "org.created"}, database.TextArray[string]{}},
			},
		},
	}
	for _, tt := range tests {
		t.Run(tt.name, func(t *testing.T) {
			gotClause, gotValues := prepareConditions(NewPostgres(&database.DB{Database: new(postgres.Config)}), tt.args.query, tt.args.useV1)
			if gotClause != tt.res.clause {
				t.Errorf("prepareCondition() gotClause = %v, want %v", gotClause, tt.res.clause)
			}
			if len(gotValues) != len(tt.res.values) {
				t.Errorf("wrong length of gotten values got = %d, want %d", len(gotValues), len(tt.res.values))
				return
			}
			for i, value := range gotValues {
				if !reflect.DeepEqual(value, tt.res.values[i]) {
					t.Errorf("prepareCondition() gotValues = %v, want %v", gotValues, tt.res.values)
				}
			}
		})
	}
}

func Test_query_events_with_postgres(t *testing.T) {
	type args struct {
		searchQuery *eventstore.SearchQueryBuilder
	}
	type fields struct {
		existingEvents []eventstore.Command
		client         *sql.DB
	}
	type res struct {
		eventCount int
	}
	tests := []struct {
		name    string
		fields  fields
		args    args
		res     res
		wantErr bool
	}{
		{
			name: "aggregate type filter no events",
			args: args{
				searchQuery: eventstore.NewSearchQueryBuilder(eventstore.ColumnsEvent).
					AddQuery().
					AggregateTypes("not found").
					Builder(),
			},
			fields: fields{
				client: testClient,
				existingEvents: []eventstore.Command{
					generateEvent(t, "300"),
					generateEvent(t, "300"),
					generateEvent(t, "300"),
				},
			},
			res: res{
				eventCount: 0,
			},
			wantErr: false,
		},
		{
			name: "aggregate type filter events found",
			args: args{
				searchQuery: eventstore.NewSearchQueryBuilder(eventstore.ColumnsEvent).
					AddQuery().
					AggregateTypes(eventstore.AggregateType(t.Name())).
					Builder(),
			},
			fields: fields{
				client: testClient,
				existingEvents: []eventstore.Command{
					generateEvent(t, "301"),
					generateEvent(t, "302"),
					generateEvent(t, "302"),
					generateEvent(t, "303", func(e *repository.Event) { e.AggregateType = "not in list" }),
				},
			},
			res: res{
				eventCount: 3,
			},
			wantErr: false,
		},
		{
			name: "aggregate type and id filter events found",
			args: args{
				searchQuery: eventstore.NewSearchQueryBuilder(eventstore.ColumnsEvent).
					AddQuery().
					AggregateTypes(eventstore.AggregateType(t.Name())).
					AggregateIDs("303").
					Builder(),
			},
			fields: fields{
				client: testClient,
				existingEvents: []eventstore.Command{
					generateEvent(t, "303"),
					generateEvent(t, "303"),
					generateEvent(t, "303"),
					generateEvent(t, "304", func(e *repository.Event) { e.AggregateType = "not in list" }),
					generateEvent(t, "305"),
				},
			},
			res: res{
				eventCount: 3,
			},
			wantErr: false,
		},
		{
			name: "resource owner filter events found",
			args: args{
				searchQuery: eventstore.NewSearchQueryBuilder(eventstore.ColumnsEvent).
					ResourceOwner("caos"),
			},
			fields: fields{
				client: testClient,
				existingEvents: []eventstore.Command{
					generateEvent(t, "306", func(e *repository.Event) { e.ResourceOwner = sql.NullString{String: "caos", Valid: true} }),
					generateEvent(t, "307", func(e *repository.Event) { e.ResourceOwner = sql.NullString{String: "caos", Valid: true} }),
					generateEvent(t, "308", func(e *repository.Event) { e.ResourceOwner = sql.NullString{String: "caos", Valid: true} }),
					generateEvent(t, "309", func(e *repository.Event) { e.ResourceOwner = sql.NullString{String: "orgID", Valid: true} }),
					generateEvent(t, "309", func(e *repository.Event) { e.ResourceOwner = sql.NullString{String: "orgID", Valid: true} }),
				},
			},
			res: res{
				eventCount: 3,
			},
			wantErr: false,
		},
		{
			name: "event type filter events found",
			args: args{
				searchQuery: eventstore.NewSearchQueryBuilder(eventstore.ColumnsEvent).
					AddQuery().
					EventTypes("user.created", "user.updated").
					Builder(),
			},
			fields: fields{
				client: testClient,
				existingEvents: []eventstore.Command{
					generateEvent(t, "311", func(e *repository.Event) { e.Typ = "user.created" }),
					generateEvent(t, "311", func(e *repository.Event) { e.Typ = "user.updated" }),
					generateEvent(t, "311", func(e *repository.Event) { e.Typ = "user.deactivated" }),
					generateEvent(t, "311", func(e *repository.Event) { e.Typ = "user.locked" }),
					generateEvent(t, "312", func(e *repository.Event) { e.Typ = "user.created" }),
					generateEvent(t, "312", func(e *repository.Event) { e.Typ = "user.updated" }),
					generateEvent(t, "312", func(e *repository.Event) { e.Typ = "user.deactivated" }),
					generateEvent(t, "312", func(e *repository.Event) { e.Typ = "user.reactivated" }),
					generateEvent(t, "313", func(e *repository.Event) { e.Typ = "user.locked" }),
				},
			},
			res: res{
				eventCount: 7,
			},
			wantErr: false,
		},
		{
			name: "fail because no filter",
			args: args{
				searchQuery: eventstore.NewSearchQueryBuilder(eventstore.Columns(-1)),
			},
			fields: fields{
				client:         testClient,
				existingEvents: []eventstore.Command{},
			},
			res: res{
				eventCount: 0,
			},
			wantErr: true,
		},
	}
	for _, tt := range tests {
		t.Run(tt.name, func(t *testing.T) {
			dbClient := &database.DB{
				DB:       tt.fields.client,
				Database: new(testDB),
			}

			client := &Postgres{
				DB: dbClient,
			}

			pusher := new_es.NewEventstore(dbClient)
			// setup initial data for query
			if _, err := pusher.Push(context.Background(), dbClient.DB, tt.fields.existingEvents...); err != nil {
				t.Errorf("error in setup = %v", err)
				return
			}

			events := []eventstore.Event{}
			if err := query(context.Background(), client, tt.args.searchQuery, eventstore.Reducer(func(event eventstore.Event) error {
				events = append(events, event)
				return nil
			}), true); (err != nil) != tt.wantErr {
				t.Errorf("eventstore.query() error = %v, wantErr %v", err, tt.wantErr)
			}
		})
	}
}

func Test_query_events_mocked(t *testing.T) {
	type args struct {
		query *eventstore.SearchQueryBuilder
		dest  any
		useV1 bool
	}
	type res struct {
		wantErr bool
	}
	type fields struct {
		mock *dbMock
	}
	tests := []struct {
		name   string
		args   args
		fields fields
		res    res
	}{
		{
			name: "with order by desc",
			args: args{
				dest: &[]*repository.Event{},
				query: eventstore.NewSearchQueryBuilder(eventstore.ColumnsEvent).
					OrderDesc().
					AwaitOpenTransactions().
					AddQuery().
					AggregateTypes("user").
					Builder(),
				useV1: true,
			},
			fields: fields{
				mock: newMockClient(t).expectQuery(
					regexp.QuoteMeta(`SELECT creation_date, event_type, event_sequence, event_data, editor_user, resource_owner, instance_id, aggregate_type, aggregate_id, aggregate_version FROM eventstore.events WHERE aggregate_type = $1 AND EXTRACT(EPOCH FROM created_at) < (SELECT COALESCE(EXTRACT(EPOCH FROM min(xact_start)), EXTRACT(EPOCH FROM now())) FROM pg_stat_activity WHERE datname = current_database() AND application_name = ANY($2) AND state <> 'idle') ORDER BY event_sequence DESC`),
					[]driver.Value{eventstore.AggregateType("user"), database.TextArray[string]{}},
				),
			},
			res: res{
				wantErr: false,
			},
		},
		{
			name: "with limit",
			args: args{
				dest: &[]*repository.Event{},
				query: eventstore.NewSearchQueryBuilder(eventstore.ColumnsEvent).
					OrderAsc().
					AwaitOpenTransactions().
					Limit(5).
					AddQuery().
					AggregateTypes("user").
					Builder(),
				useV1: true,
			},
			fields: fields{
				mock: newMockClient(t).expectQuery(
					regexp.QuoteMeta(`SELECT creation_date, event_type, event_sequence, event_data, editor_user, resource_owner, instance_id, aggregate_type, aggregate_id, aggregate_version FROM eventstore.events WHERE aggregate_type = $1 AND EXTRACT(EPOCH FROM created_at) < (SELECT COALESCE(EXTRACT(EPOCH FROM min(xact_start)), EXTRACT(EPOCH FROM now())) FROM pg_stat_activity WHERE datname = current_database() AND application_name = ANY($2) AND state <> 'idle') ORDER BY event_sequence LIMIT $3`),
					[]driver.Value{eventstore.AggregateType("user"), database.TextArray[string]{}, uint64(5)},
				),
			},
			res: res{
				wantErr: false,
			},
		},
		{
			name: "with limit and order by desc",
			args: args{
				dest: &[]*repository.Event{},
				query: eventstore.NewSearchQueryBuilder(eventstore.ColumnsEvent).
					OrderDesc().
					AwaitOpenTransactions().
					Limit(5).
					AddQuery().
					AggregateTypes("user").
					Builder(),
				useV1: true,
			},
			fields: fields{
				mock: newMockClient(t).expectQuery(
					regexp.QuoteMeta(`SELECT creation_date, event_type, event_sequence, event_data, editor_user, resource_owner, instance_id, aggregate_type, aggregate_id, aggregate_version FROM eventstore.events WHERE aggregate_type = $1 AND EXTRACT(EPOCH FROM created_at) < (SELECT COALESCE(EXTRACT(EPOCH FROM min(xact_start)), EXTRACT(EPOCH FROM now())) FROM pg_stat_activity WHERE datname = current_database() AND application_name = ANY($2) AND state <> 'idle') ORDER BY event_sequence DESC LIMIT $3`),
					[]driver.Value{eventstore.AggregateType("user"), database.TextArray[string]{}, uint64(5)},
				),
			},
			res: res{
				wantErr: false,
			},
		},
		{
			name: "lock, wait",
			args: args{
				dest: &[]*repository.Event{},
				query: eventstore.NewSearchQueryBuilder(eventstore.ColumnsEvent).
					OrderDesc().
					Limit(5).
					AddQuery().
					AggregateTypes("user").
					Builder().LockRowsDuringTx(nil, eventstore.LockOptionWait),
				useV1: true,
			},
			fields: fields{
				mock: newMockClient(t).expectQuery(
					regexp.QuoteMeta(`SELECT creation_date, event_type, event_sequence, event_data, editor_user, resource_owner, instance_id, aggregate_type, aggregate_id, aggregate_version FROM eventstore.events WHERE aggregate_type = $1 ORDER BY event_sequence DESC LIMIT $2 FOR UPDATE`),
					[]driver.Value{eventstore.AggregateType("user"), uint64(5)},
				),
			},
			res: res{
				wantErr: false,
			},
		},
		{
			name: "lock, no wait",
			args: args{
				dest: &[]*repository.Event{},
				query: eventstore.NewSearchQueryBuilder(eventstore.ColumnsEvent).
					OrderDesc().
					Limit(5).
					AddQuery().
					AggregateTypes("user").
					Builder().LockRowsDuringTx(nil, eventstore.LockOptionNoWait),
				useV1: true,
			},
			fields: fields{
				mock: newMockClient(t).expectQuery(
					regexp.QuoteMeta(`SELECT creation_date, event_type, event_sequence, event_data, editor_user, resource_owner, instance_id, aggregate_type, aggregate_id, aggregate_version FROM eventstore.events WHERE aggregate_type = $1 ORDER BY event_sequence DESC LIMIT $2 FOR UPDATE NOWAIT`),
					[]driver.Value{eventstore.AggregateType("user"), uint64(5)},
				),
			},
			res: res{
				wantErr: false,
			},
		},
		{
			name: "lock, skip locked",
			args: args{
				dest: &[]*repository.Event{},
				query: eventstore.NewSearchQueryBuilder(eventstore.ColumnsEvent).
					OrderDesc().
					Limit(5).
					AddQuery().
					AggregateTypes("user").
					Builder().LockRowsDuringTx(nil, eventstore.LockOptionSkipLocked),
				useV1: true,
			},
			fields: fields{
				mock: newMockClient(t).expectQuery(
					regexp.QuoteMeta(`SELECT creation_date, event_type, event_sequence, event_data, editor_user, resource_owner, instance_id, aggregate_type, aggregate_id, aggregate_version FROM eventstore.events WHERE aggregate_type = $1 ORDER BY event_sequence DESC LIMIT $2 FOR UPDATE SKIP LOCKED`),
					[]driver.Value{eventstore.AggregateType("user"), uint64(5)},
				),
			},
			res: res{
				wantErr: false,
			},
		},
		{
			name: "error sql conn closed",
			args: args{
				dest: &[]*repository.Event{},
				query: eventstore.NewSearchQueryBuilder(eventstore.ColumnsEvent).
					OrderDesc().
					AwaitOpenTransactions().
					Limit(0).
					AddQuery().
					AggregateTypes("user").
					Builder(),
				useV1: true,
			},
			fields: fields{
				mock: newMockClient(t).expectQueryErr(
					regexp.QuoteMeta(`SELECT creation_date, event_type, event_sequence, event_data, editor_user, resource_owner, instance_id, aggregate_type, aggregate_id, aggregate_version FROM eventstore.events WHERE aggregate_type = $1 AND EXTRACT(EPOCH FROM created_at) < (SELECT COALESCE(EXTRACT(EPOCH FROM min(xact_start)), EXTRACT(EPOCH FROM now())) FROM pg_stat_activity WHERE datname = current_database() AND application_name = ANY($2) AND state <> 'idle') ORDER BY event_sequence DESC`),
					[]driver.Value{eventstore.AggregateType("user"), database.TextArray[string]{}},
					sql.ErrConnDone),
			},
			res: res{
				wantErr: true,
			},
		},
		{
			name: "error unexpected dest",
			args: args{
				dest: nil,
				query: eventstore.NewSearchQueryBuilder(eventstore.ColumnsEvent).
					OrderDesc().
					AwaitOpenTransactions().
					Limit(0).
					AddQuery().
					AggregateTypes("user").
					Builder(),
				useV1: true,
			},
			fields: fields{
				mock: newMockClient(t).expectQueryScanErr(
					regexp.QuoteMeta(`SELECT creation_date, event_type, event_sequence, event_data, editor_user, resource_owner, instance_id, aggregate_type, aggregate_id, aggregate_version FROM eventstore.events WHERE aggregate_type = $1 AND EXTRACT(EPOCH FROM created_at) < (SELECT COALESCE(EXTRACT(EPOCH FROM min(xact_start)), EXTRACT(EPOCH FROM now())) FROM pg_stat_activity WHERE datname = current_database() AND application_name = ANY($2) AND state <> 'idle') ORDER BY event_sequence DESC`),
					[]driver.Value{eventstore.AggregateType("user"), database.TextArray[string]{}},
					&repository.Event{Seq: 100}),
			},
			res: res{
				wantErr: true,
			},
		},
		{
			name: "error no columns",
			args: args{
				query: eventstore.NewSearchQueryBuilder(eventstore.Columns(-1)),
			},
			res: res{
				wantErr: true,
			},
		},
		{
			name: "with subqueries",
			args: args{
				dest: &[]*repository.Event{},
				query: eventstore.NewSearchQueryBuilder(eventstore.ColumnsEvent).
					OrderDesc().
					AwaitOpenTransactions().
					Limit(5).
					AddQuery().
					AggregateTypes("user").
					Or().
					AggregateTypes("org").
					AggregateIDs("asdf42").
					Builder(),
				useV1: true,
			},
			fields: fields{
				mock: newMockClient(t).expectQuery(
					regexp.QuoteMeta(`SELECT creation_date, event_type, event_sequence, event_data, editor_user, resource_owner, instance_id, aggregate_type, aggregate_id, aggregate_version FROM eventstore.events WHERE (aggregate_type = $1 OR (aggregate_type = $2 AND aggregate_id = $3)) AND EXTRACT(EPOCH FROM created_at) < (SELECT COALESCE(EXTRACT(EPOCH FROM min(xact_start)), EXTRACT(EPOCH FROM now())) FROM pg_stat_activity WHERE datname = current_database() AND application_name = ANY($4) AND state <> 'idle') ORDER BY event_sequence DESC LIMIT $5`),
					[]driver.Value{eventstore.AggregateType("user"), eventstore.AggregateType("org"), "asdf42", database.TextArray[string]{}, uint64(5)},
				),
			},
			res: res{
				wantErr: false,
			},
		},
		{
			name: "aggregate / event type, position and exclusion, v1",
			args: args{
				dest: &[]*repository.Event{},
				query: eventstore.NewSearchQueryBuilder(eventstore.ColumnsEvent).
					InstanceID("instanceID").
					OrderDesc().
					Limit(5).
					PositionAfter(123.456).
					AddQuery().
					AggregateTypes("notify").
					EventTypes("notify.foo.bar").
					Builder().
					ExcludeAggregateIDs().
					AggregateTypes("notify").
					EventTypes("notification.failed", "notification.success").
					Builder(),
				useV1: true,
			},
			fields: fields{
<<<<<<< HEAD
				mock: newMockClient(t).expectQuery(
					regexp.QuoteMeta(`SELECT creation_date, event_type, event_sequence, event_data, editor_user, resource_owner, instance_id, aggregate_type, aggregate_id, aggregate_version FROM eventstore.events WHERE instance_id = $1 AND aggregate_type = $2 AND event_type = $3 AND "position" > $4 AND aggregate_id NOT IN (SELECT aggregate_id FROM eventstore.events WHERE aggregate_type = $5 AND event_type = ANY($6) AND instance_id = $7 AND "position" > $8) ORDER BY event_sequence DESC LIMIT $9`),
					[]driver.Value{"instanceID", eventstore.AggregateType("notify"), eventstore.EventType("notify.foo.bar"), 123.456, eventstore.AggregateType("notify"), []eventstore.EventType{"notification.failed", "notification.success"}, "instanceID", 123.456, uint64(5)},
=======
				mock: newMockClient(t).expectQuery(t,
					regexp.QuoteMeta(
						`SELECT creation_date, event_type, event_sequence, event_data, editor_user, resource_owner, instance_id, aggregate_type, aggregate_id, aggregate_version FROM eventstore.events WHERE instance_id = $1 AND "position" > $2 AND aggregate_type = $3 AND event_type = $4 AND aggregate_id NOT IN (SELECT aggregate_id FROM eventstore.events WHERE aggregate_type = $5 AND event_type = ANY($6) AND instance_id = $7 AND "position" > $8) ORDER BY event_sequence DESC LIMIT $9`,
					),
					[]driver.Value{"instanceID", 123.456, eventstore.AggregateType("notify"), eventstore.EventType("notify.foo.bar"), eventstore.AggregateType("notify"), []eventstore.EventType{"notification.failed", "notification.success"}, "instanceID", 123.456, uint64(5)},
>>>>>>> 5eb3a543
				),
			},
			res: res{
				wantErr: false,
			},
		},
		{
			name: "aggregate / event type, position and exclusion, v2",
			args: args{
				dest: &[]*repository.Event{},
				query: eventstore.NewSearchQueryBuilder(eventstore.ColumnsEvent).
					InstanceID("instanceID").
					OrderDesc().
					Limit(5).
					PositionAfter(123.456).
					AddQuery().
					AggregateTypes("notify").
					EventTypes("notify.foo.bar").
					Builder().
					ExcludeAggregateIDs().
					AggregateTypes("notify").
					EventTypes("notification.failed", "notification.success").
					Builder(),
				useV1: false,
			},
			fields: fields{
<<<<<<< HEAD
				mock: newMockClient(t).expectQuery(
					regexp.QuoteMeta(`SELECT created_at, event_type, "sequence", "position", payload, creator, "owner", instance_id, aggregate_type, aggregate_id, revision FROM eventstore.events2 WHERE instance_id = $1 AND aggregate_type = $2 AND event_type = $3 AND "position" > $4 AND aggregate_id NOT IN (SELECT aggregate_id FROM eventstore.events2 WHERE aggregate_type = $5 AND event_type = ANY($6) AND instance_id = $7 AND "position" > $8) ORDER BY "position" DESC, in_tx_order DESC LIMIT $9`),
					[]driver.Value{"instanceID", eventstore.AggregateType("notify"), eventstore.EventType("notify.foo.bar"), 123.456, eventstore.AggregateType("notify"), []eventstore.EventType{"notification.failed", "notification.success"}, "instanceID", 123.456, uint64(5)},
=======
				mock: newMockClient(t).expectQuery(t,
					regexp.QuoteMeta(
						`SELECT created_at, event_type, "sequence", "position", payload, creator, "owner", instance_id, aggregate_type, aggregate_id, revision FROM eventstore.events2 WHERE instance_id = $1 AND "position" > $2 AND aggregate_type = $3 AND event_type = $4 AND aggregate_id NOT IN (SELECT aggregate_id FROM eventstore.events2 WHERE aggregate_type = $5 AND event_type = ANY($6) AND instance_id = $7 AND "position" > $8) ORDER BY "position" DESC, in_tx_order DESC LIMIT $9`,
					),
					[]driver.Value{"instanceID", 123.456, eventstore.AggregateType("notify"), eventstore.EventType("notify.foo.bar"), eventstore.AggregateType("notify"), []eventstore.EventType{"notification.failed", "notification.success"}, "instanceID", 123.456, uint64(5)},
>>>>>>> 5eb3a543
				),
			},
			res: res{
				wantErr: false,
			},
		},
		{
			name: "aggregate / event type, created after and exclusion, v2",
			args: args{
				dest: &[]*repository.Event{},
				query: eventstore.NewSearchQueryBuilder(eventstore.ColumnsEvent).
					InstanceID("instanceID").
					OrderDesc().
					Limit(5).
					CreationDateAfter(time.Unix(123, 456)).
					AddQuery().
					AggregateTypes("notify").
					EventTypes("notify.foo.bar").
					Builder().
					ExcludeAggregateIDs().
					AggregateTypes("notify").
					EventTypes("notification.failed", "notification.success").
					Builder(),
				useV1: false,
			},
			fields: fields{
				mock: newMockClient(t).expectQuery(
					regexp.QuoteMeta(`SELECT created_at, event_type, "sequence", "position", payload, creator, "owner", instance_id, aggregate_type, aggregate_id, revision FROM eventstore.events2 WHERE instance_id = $1 AND aggregate_type = $2 AND event_type = $3 AND created_at > $4 AND aggregate_id NOT IN (SELECT aggregate_id FROM eventstore.events2 WHERE aggregate_type = $5 AND event_type = ANY($6) AND instance_id = $7 AND created_at > $8) ORDER BY "position" DESC, in_tx_order DESC LIMIT $9`),
					[]driver.Value{"instanceID", eventstore.AggregateType("notify"), eventstore.EventType("notify.foo.bar"), time.Unix(123, 456), eventstore.AggregateType("notify"), []eventstore.EventType{"notification.failed", "notification.success"}, "instanceID", time.Unix(123, 456), uint64(5)},
				),
			},
			res: res{
				wantErr: false,
			},
		},
	}
	client := NewPostgres(&database.DB{Database: new(testDB)})
	for _, tt := range tests {
		t.Run(tt.name, func(t *testing.T) {
			if tt.fields.mock != nil {
				client.DB.DB = tt.fields.mock.client
			}

			err := query(context.Background(), client, tt.args.query, tt.args.dest, tt.args.useV1)
			if (err != nil) != tt.res.wantErr {
				t.Errorf("query() error = %v, wantErr %v", err, tt.res.wantErr)
			}

			if tt.fields.mock == nil {
				return
			}

			if err := tt.fields.mock.mock.ExpectationsWereMet(); err != nil {
				t.Errorf("not all expectaions met: %v", err)
			}
		})
	}
}

type dbMock struct {
	mock   sqlmock.Sqlmock
	client *sql.DB
}

func (m *dbMock) expectQuery(expectedQuery string, args []driver.Value, events ...*repository.Event) *dbMock {
	query := m.mock.ExpectQuery(expectedQuery).WithArgs(args...)
	rows := m.mock.NewRows([]string{"sequence"})
	for _, event := range events {
		rows = rows.AddRow(event.Seq)
	}
	query.WillReturnRows(rows).RowsWillBeClosed()
	return m
}

func (m *dbMock) expectQueryScanErr(expectedQuery string, args []driver.Value, events ...*repository.Event) *dbMock {
	query := m.mock.ExpectQuery(expectedQuery).WithArgs(args...)
	rows := m.mock.NewRows([]string{"sequence"})
	for _, event := range events {
		rows = rows.AddRow(event.Seq)
	}
	query.WillReturnRows(rows).RowsWillBeClosed()
	return m
}

func (m *dbMock) expectQueryErr(expectedQuery string, args []driver.Value, err error) *dbMock {
	m.mock.ExpectQuery(expectedQuery).WithArgs(args...).WillReturnError(err)
	return m
}

func newMockClient(t *testing.T) *dbMock {
	t.Helper()
	db, mock, err := sqlmock.New(sqlmock.ValueConverterOption(new(db_mock.TypeConverter)))
	if err != nil {
		t.Errorf("unable to create mock client: %v", err)
		t.FailNow()
		return nil
	}

	return &dbMock{
		mock:   mock,
		client: db,
	}
}<|MERGE_RESOLUTION|>--- conflicted
+++ resolved
@@ -913,17 +913,9 @@
 				useV1: true,
 			},
 			fields: fields{
-<<<<<<< HEAD
 				mock: newMockClient(t).expectQuery(
-					regexp.QuoteMeta(`SELECT creation_date, event_type, event_sequence, event_data, editor_user, resource_owner, instance_id, aggregate_type, aggregate_id, aggregate_version FROM eventstore.events WHERE instance_id = $1 AND aggregate_type = $2 AND event_type = $3 AND "position" > $4 AND aggregate_id NOT IN (SELECT aggregate_id FROM eventstore.events WHERE aggregate_type = $5 AND event_type = ANY($6) AND instance_id = $7 AND "position" > $8) ORDER BY event_sequence DESC LIMIT $9`),
-					[]driver.Value{"instanceID", eventstore.AggregateType("notify"), eventstore.EventType("notify.foo.bar"), 123.456, eventstore.AggregateType("notify"), []eventstore.EventType{"notification.failed", "notification.success"}, "instanceID", 123.456, uint64(5)},
-=======
-				mock: newMockClient(t).expectQuery(t,
-					regexp.QuoteMeta(
-						`SELECT creation_date, event_type, event_sequence, event_data, editor_user, resource_owner, instance_id, aggregate_type, aggregate_id, aggregate_version FROM eventstore.events WHERE instance_id = $1 AND "position" > $2 AND aggregate_type = $3 AND event_type = $4 AND aggregate_id NOT IN (SELECT aggregate_id FROM eventstore.events WHERE aggregate_type = $5 AND event_type = ANY($6) AND instance_id = $7 AND "position" > $8) ORDER BY event_sequence DESC LIMIT $9`,
-					),
+					regexp.QuoteMeta(`SELECT creation_date, event_type, event_sequence, event_data, editor_user, resource_owner, instance_id, aggregate_type, aggregate_id, aggregate_version FROM eventstore.events WHERE instance_id = $1 AND "position" > $2 AND aggregate_type = $3 AND event_type = $4 AND aggregate_id NOT IN (SELECT aggregate_id FROM eventstore.events WHERE aggregate_type = $5 AND event_type = ANY($6) AND instance_id = $7 AND "position" > $8) ORDER BY event_sequence DESC LIMIT $9`),
 					[]driver.Value{"instanceID", 123.456, eventstore.AggregateType("notify"), eventstore.EventType("notify.foo.bar"), eventstore.AggregateType("notify"), []eventstore.EventType{"notification.failed", "notification.success"}, "instanceID", 123.456, uint64(5)},
->>>>>>> 5eb3a543
 				),
 			},
 			res: res{
@@ -950,17 +942,9 @@
 				useV1: false,
 			},
 			fields: fields{
-<<<<<<< HEAD
 				mock: newMockClient(t).expectQuery(
-					regexp.QuoteMeta(`SELECT created_at, event_type, "sequence", "position", payload, creator, "owner", instance_id, aggregate_type, aggregate_id, revision FROM eventstore.events2 WHERE instance_id = $1 AND aggregate_type = $2 AND event_type = $3 AND "position" > $4 AND aggregate_id NOT IN (SELECT aggregate_id FROM eventstore.events2 WHERE aggregate_type = $5 AND event_type = ANY($6) AND instance_id = $7 AND "position" > $8) ORDER BY "position" DESC, in_tx_order DESC LIMIT $9`),
-					[]driver.Value{"instanceID", eventstore.AggregateType("notify"), eventstore.EventType("notify.foo.bar"), 123.456, eventstore.AggregateType("notify"), []eventstore.EventType{"notification.failed", "notification.success"}, "instanceID", 123.456, uint64(5)},
-=======
-				mock: newMockClient(t).expectQuery(t,
-					regexp.QuoteMeta(
-						`SELECT created_at, event_type, "sequence", "position", payload, creator, "owner", instance_id, aggregate_type, aggregate_id, revision FROM eventstore.events2 WHERE instance_id = $1 AND "position" > $2 AND aggregate_type = $3 AND event_type = $4 AND aggregate_id NOT IN (SELECT aggregate_id FROM eventstore.events2 WHERE aggregate_type = $5 AND event_type = ANY($6) AND instance_id = $7 AND "position" > $8) ORDER BY "position" DESC, in_tx_order DESC LIMIT $9`,
-					),
+					regexp.QuoteMeta(`SELECT created_at, event_type, "sequence", "position", payload, creator, "owner", instance_id, aggregate_type, aggregate_id, revision FROM eventstore.events2 WHERE instance_id = $1 AND "position" > $2 AND aggregate_type = $3 AND event_type = $4 AND aggregate_id NOT IN (SELECT aggregate_id FROM eventstore.events2 WHERE aggregate_type = $5 AND event_type = ANY($6) AND instance_id = $7 AND "position" > $8) ORDER BY "position" DESC, in_tx_order DESC LIMIT $9`),
 					[]driver.Value{"instanceID", 123.456, eventstore.AggregateType("notify"), eventstore.EventType("notify.foo.bar"), eventstore.AggregateType("notify"), []eventstore.EventType{"notification.failed", "notification.success"}, "instanceID", 123.456, uint64(5)},
->>>>>>> 5eb3a543
 				),
 			},
 			res: res{
