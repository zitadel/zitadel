--- conflicted
+++ resolved
@@ -31,11 +31,7 @@
 
 func (m *MockRepository) ExpectInstanceIDs(hasFilters []*repository.Filter, instanceIDs ...string) *MockRepository {
 	matcher := gomock.Any()
-<<<<<<< HEAD
-	if hasFilters != nil {
-=======
 	if len(hasFilters) > 0 {
->>>>>>> 62bd6065
 		matcher = &filterQueryMatcher{Filters: [][]*repository.Filter{hasFilters}}
 	}
 	m.EXPECT().InstanceIDs(gomock.Any(), matcher).Return(instanceIDs, nil)
