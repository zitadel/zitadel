package repository

import (
	"database/sql"

	"github.com/zitadel/zitadel/internal/database"
	"github.com/zitadel/zitadel/internal/errors"
	"github.com/zitadel/zitadel/internal/eventstore"
)

// SearchQuery defines the which and how data are queried
type SearchQuery struct {
<<<<<<< HEAD
	Columns          Columns
	Limit            uint64
	Desc             bool
	Filters          [][]*Filter
	ExclusiveFilters [][]*Filter
	Tx               *sql.Tx
	AllowTimeTravel  bool
}

// Columns defines which fields of the event are needed for the query
type Columns int32
=======
	Columns eventstore.Columns
>>>>>>> ab79855c

	SubQueries            [][]*Filter
	Tx                    *sql.Tx
	AllowTimeTravel       bool
	AwaitOpenTransactions bool
	Limit                 uint64
	Desc                  bool

	InstanceID        *Filter
	ExcludedInstances *Filter
	Creator           *Filter
	Owner             *Filter
	Position          *Filter
	Sequence          *Filter
	CreatedAt         *Filter
}

// Filter represents all fields needed to compare a field of an event with a value
type Filter struct {
	Field     Field
	Value     interface{}
	Operation Operation
}

// Operation defines how fields are compared
type Operation int32

const (
	// OperationEquals compares two values for equality
	OperationEquals Operation = iota + 1
	// OperationGreater compares if the given values is greater than the stored one
	OperationGreater
	// OperationLess compares if the given values is less than the stored one
	OperationLess
	//OperationIn checks if a stored value matches one of the passed value list
	OperationIn
	//OperationJSONContains checks if a stored value matches the given json
	OperationJSONContains
	//OperationNotIn checks if a stored value does not match one of the passed value list
	OperationNotIn

	operationCount
)

// Field is the representation of a field from the event
type Field int32

const (
	//FieldAggregateType represents the aggregate type field
	FieldAggregateType Field = iota + 1
	//FieldAggregateID represents the aggregate id field
	FieldAggregateID
	//FieldSequence represents the sequence field
	FieldSequence
	//FieldResourceOwner represents the resource owner field
	FieldResourceOwner
	//FieldInstanceID represents the instance id field
	FieldInstanceID
	//FieldEditorService represents the editor service field
	FieldEditorService
	//FieldEditorUser represents the editor user field
	FieldEditorUser
	//FieldEventType represents the event type field
	FieldEventType
	//FieldEventData represents the event data field
	FieldEventData
	//FieldCreationDate represents the creation date field
	FieldCreationDate
	// FieldPosition represents the field of the global sequence
	FieldPosition

	fieldCount
)

// NewFilter is used in tests. Use searchQuery.*Filter() instead
func NewFilter(field Field, value interface{}, operation Operation) *Filter {
	return &Filter{
		Field:     field,
		Value:     value,
		Operation: operation,
	}
}

// Validate checks if the fields of the filter have valid values
func (f *Filter) Validate() error {
	if f == nil {
		return errors.ThrowPreconditionFailed(nil, "REPO-z6KcG", "filter is nil")
	}
	if f.Field <= 0 || f.Field >= fieldCount {
		return errors.ThrowPreconditionFailed(nil, "REPO-zw62U", "field not definded")
	}
	if f.Value == nil {
		return errors.ThrowPreconditionFailed(nil, "REPO-GJ9ct", "no value definded")
	}
	if f.Operation <= 0 || f.Operation >= operationCount {
		return errors.ThrowPreconditionFailed(nil, "REPO-RrQTy", "operation not definded")
	}
	return nil
}

func QueryFromBuilder(builder *eventstore.SearchQueryBuilder) (*SearchQuery, error) {
	if builder == nil ||
		builder.GetColumns().Validate() != nil {
		return nil, errors.ThrowPreconditionFailed(nil, "MODEL-4m9gs", "builder invalid")
	}

	query := &SearchQuery{
		Columns:               builder.GetColumns(),
		Limit:                 builder.GetLimit(),
		Desc:                  builder.GetDesc(),
		Tx:                    builder.GetTx(),
		AllowTimeTravel:       builder.GetAllowTimeTravel(),
		AwaitOpenTransactions: builder.GetAwaitOpenTransactions(),
		// Queries:               make([]*Filter, 0, 7),
		SubQueries: make([][]*Filter, len(builder.GetQueries())),
	}

	for _, f := range []func(builder *eventstore.SearchQueryBuilder, query *SearchQuery) *Filter{
		instanceIDFilter,
		excludedInstanceIDFilter,
		editorUserFilter,
		resourceOwnerFilter,
		positionAfterFilter,
		eventSequenceGreaterFilter,
		creationDateAfterFilter,
	} {
		filter := f(builder, query)
		if filter == nil {
			continue
		}
		if err := filter.Validate(); err != nil {
			return nil, err
		}
	}

	for i, q := range builder.GetQueries() {
		for _, f := range []func(query *eventstore.SearchQuery) *Filter{
			aggregateTypeFilter,
			aggregateIDFilter,
			eventTypeFilter,
			eventDataFilter,
		} {
			filter := f(q)
			if filter == nil {
				continue
			}
			if err := filter.Validate(); err != nil {
				return nil, err
			}
			query.SubQueries[i] = append(query.SubQueries[i], filter)
		}
	}

	return query, nil
}

func eventSequenceGreaterFilter(builder *eventstore.SearchQueryBuilder, query *SearchQuery) *Filter {
	if builder.GetEventSequenceGreater() == 0 {
		return nil
	}
	sortOrder := OperationGreater
	if builder.GetDesc() {
		sortOrder = OperationLess
	}
	query.Sequence = NewFilter(FieldSequence, builder.GetEventSequenceGreater(), sortOrder)
	return query.Sequence
}

func excludedInstanceIDFilter(builder *eventstore.SearchQueryBuilder, query *SearchQuery) *Filter {
	if len(builder.GetExcludedInstanceIDs()) == 0 {
		return nil
	}
	query.ExcludedInstances = NewFilter(FieldInstanceID, database.TextArray[string](builder.GetExcludedInstanceIDs()), OperationNotIn)
	return query.ExcludedInstances
}

func creationDateAfterFilter(builder *eventstore.SearchQueryBuilder, query *SearchQuery) *Filter {
	if builder.GetCreationDateAfter().IsZero() {
		return nil
	}
	query.CreatedAt = NewFilter(FieldCreationDate, builder.GetCreationDateAfter(), OperationGreater)
	return query.CreatedAt
}

func resourceOwnerFilter(builder *eventstore.SearchQueryBuilder, query *SearchQuery) *Filter {
	if builder.GetResourceOwner() == "" {
		return nil
	}
	query.Owner = NewFilter(FieldResourceOwner, builder.GetResourceOwner(), OperationEquals)
	return query.Owner
}

func editorUserFilter(builder *eventstore.SearchQueryBuilder, query *SearchQuery) *Filter {
	if builder.GetEditorUser() == "" {
		return nil
	}
	query.Creator = NewFilter(FieldEditorUser, builder.GetEditorUser(), OperationEquals)
	return query.Creator
}

func instanceIDFilter(builder *eventstore.SearchQueryBuilder, query *SearchQuery) *Filter {
	if builder.GetInstanceID() == nil {
		return nil
	}
	query.InstanceID = NewFilter(FieldInstanceID, *builder.GetInstanceID(), OperationEquals)
	return query.InstanceID
}

func positionAfterFilter(builder *eventstore.SearchQueryBuilder, query *SearchQuery) *Filter {
	if builder.GetPositionAfter() == 0 {
		return nil
	}
	query.Position = NewFilter(FieldPosition, builder.GetPositionAfter(), OperationGreater)
	return query.Position
}

func aggregateIDFilter(query *eventstore.SearchQuery) *Filter {
	if len(query.GetAggregateIDs()) < 1 {
		return nil
	}
	if len(query.GetAggregateIDs()) == 1 {
		return NewFilter(FieldAggregateID, query.GetAggregateIDs()[0], OperationEquals)
	}
	return NewFilter(FieldAggregateID, database.TextArray[string](query.GetAggregateIDs()), OperationIn)
}

func eventTypeFilter(query *eventstore.SearchQuery) *Filter {
	if len(query.GetEventTypes()) < 1 {
		return nil
	}
	if len(query.GetEventTypes()) == 1 {
		return NewFilter(FieldEventType, query.GetEventTypes()[0], OperationEquals)
	}
	eventTypes := make(database.TextArray[eventstore.EventType], len(query.GetEventTypes()))
	for i, eventType := range query.GetEventTypes() {
		eventTypes[i] = eventType
	}
	return NewFilter(FieldEventType, eventTypes, OperationIn)
}

func aggregateTypeFilter(query *eventstore.SearchQuery) *Filter {
	if len(query.GetAggregateTypes()) < 1 {
		return nil
	}
	if len(query.GetAggregateTypes()) == 1 {
		return NewFilter(FieldAggregateType, query.GetAggregateTypes()[0], OperationEquals)
	}
	aggregateTypes := make(database.TextArray[eventstore.AggregateType], len(query.GetAggregateTypes()))
	for i, aggregateType := range query.GetAggregateTypes() {
		aggregateTypes[i] = aggregateType
	}
	return NewFilter(FieldAggregateType, aggregateTypes, OperationIn)
}

func eventDataFilter(query *eventstore.SearchQuery) *Filter {
	if len(query.GetEventData()) == 0 {
		return nil
	}
	return NewFilter(FieldEventData, query.GetEventData(), OperationJSONContains)
}<|MERGE_RESOLUTION|>--- conflicted
+++ resolved
@@ -10,21 +10,7 @@
 
 // SearchQuery defines the which and how data are queried
 type SearchQuery struct {
-<<<<<<< HEAD
-	Columns          Columns
-	Limit            uint64
-	Desc             bool
-	Filters          [][]*Filter
-	ExclusiveFilters [][]*Filter
-	Tx               *sql.Tx
-	AllowTimeTravel  bool
-}
-
-// Columns defines which fields of the event are needed for the query
-type Columns int32
-=======
 	Columns eventstore.Columns
->>>>>>> ab79855c
 
 	SubQueries            [][]*Filter
 	Tx                    *sql.Tx
