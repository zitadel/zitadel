--- conflicted
+++ resolved
@@ -36,13 +36,6 @@
 			systemDefaults.IamID),
 		newUserMembership(
 			handler{view, bulkLimit, configs.cycleDuration("UserMemberships"), errorCount, es}),
-<<<<<<< HEAD
-		newFeatures(
-			handler{view, bulkLimit, configs.cycleDuration("Features"), errorCount, es}),
-=======
-		newApplication(
-			handler{view, bulkLimit, configs.cycleDuration("Application"), errorCount, es}),
->>>>>>> 76346cb0
 	}
 }
 
