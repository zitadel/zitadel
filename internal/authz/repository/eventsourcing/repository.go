package eventsourcing

import (
	"context"
<<<<<<< HEAD
	"github.com/caos/zitadel/internal/v2/query"
=======
	es_org "github.com/caos/zitadel/internal/org/repository/eventsourcing"
>>>>>>> 74418544

	es_user "github.com/caos/zitadel/internal/user/repository/eventsourcing"

	"github.com/caos/zitadel/internal/api/authz"
	"github.com/caos/zitadel/internal/auth_request/repository/cache"
	"github.com/caos/zitadel/internal/authz/repository/eventsourcing/eventstore"
	"github.com/caos/zitadel/internal/authz/repository/eventsourcing/handler"
	"github.com/caos/zitadel/internal/authz/repository/eventsourcing/spooler"
	authz_view "github.com/caos/zitadel/internal/authz/repository/eventsourcing/view"
	sd "github.com/caos/zitadel/internal/config/systemdefaults"
	"github.com/caos/zitadel/internal/config/types"
	es_int "github.com/caos/zitadel/internal/eventstore"
	es_spol "github.com/caos/zitadel/internal/eventstore/spooler"
	es_iam "github.com/caos/zitadel/internal/iam/repository/eventsourcing"
	"github.com/caos/zitadel/internal/id"
	es_proj "github.com/caos/zitadel/internal/project/repository/eventsourcing"
)

type Config struct {
	Domain      string
	Eventstore  es_int.Config
	AuthRequest cache.Config
	View        types.SQL
	Spooler     spooler.SpoolerConfig
}

type EsRepository struct {
	spooler *es_spol.Spooler
	eventstore.UserGrantRepo
	eventstore.IamRepo
	eventstore.TokenVerifierRepo
}

func Start(conf Config, authZ authz.Config, systemDefaults sd.SystemDefaults) (*EsRepository, error) {
	es, err := es_int.Start(conf.Eventstore)
	if err != nil {
		return nil, err
	}
	esV2 := es.V2()

	sqlClient, err := conf.View.Start()
	if err != nil {
		return nil, err
	}

	idGenerator := id.SonyFlakeGenerator
	view, err := authz_view.StartView(sqlClient, idGenerator)
	if err != nil {
		return nil, err
	}

	iam, err := es_iam.StartIAM(es_iam.IAMConfig{
		Eventstore: es,
		Cache:      conf.Eventstore.Cache,
	}, systemDefaults)
	if err != nil {
		return nil, err
	}
	org := es_org.StartOrg(es_org.OrgConfig{Eventstore: es, IAMDomain: conf.Domain}, systemDefaults)

	project, err := es_proj.StartProject(es_proj.ProjectConfig{
		Eventstore: es,
		Cache:      conf.Eventstore.Cache,
	}, systemDefaults)
	if err != nil {
		return nil, err
	}
	user, err := es_user.StartUser(
		es_user.UserConfig{
			Eventstore: es,
			Cache:      conf.Eventstore.Cache,
		},
		systemDefaults,
	)
	if err != nil {
		return nil, err
	}
<<<<<<< HEAD
	iamV2, err := query.StartQuerySide(&query.Config{Eventstore: esV2, SystemDefaults: systemDefaults})
	if err != nil {
		return nil, err
	}

	repos := handler.EventstoreRepos{IAMEvents: iam}
=======
	repos := handler.EventstoreRepos{IAMEvents: iam, OrgEvents: org, ProjectEvents: project}
>>>>>>> 74418544
	spool := spooler.StartSpooler(conf.Spooler, es, view, sqlClient, repos, systemDefaults)

	return &EsRepository{
		spool,
		eventstore.UserGrantRepo{
			View:      view,
			IamID:     systemDefaults.IamID,
			Auth:      authZ,
			IamEvents: iam,
		},
		eventstore.IamRepo{
			IAMID:      systemDefaults.IamID,
			IAMEvents:  iam,
			IAMV2Query: iamV2,
		},
		eventstore.TokenVerifierRepo{
			//TODO: Add Token Verification Key
			IAMID:         systemDefaults.IamID,
			IAMEvents:     iam,
			ProjectEvents: project,
			UserEvents:    user,
			View:          view,
		},
	}, nil
}

func (repo *EsRepository) Health(ctx context.Context) error {
	if err := repo.UserGrantRepo.Health(); err != nil {
		return err
	}
	return nil
}<|MERGE_RESOLUTION|>--- conflicted
+++ resolved
@@ -2,11 +2,8 @@
 
 import (
 	"context"
-<<<<<<< HEAD
 	"github.com/caos/zitadel/internal/v2/query"
-=======
 	es_org "github.com/caos/zitadel/internal/org/repository/eventsourcing"
->>>>>>> 74418544
 
 	es_user "github.com/caos/zitadel/internal/user/repository/eventsourcing"
 
@@ -84,16 +81,12 @@
 	if err != nil {
 		return nil, err
 	}
-<<<<<<< HEAD
 	iamV2, err := query.StartQuerySide(&query.Config{Eventstore: esV2, SystemDefaults: systemDefaults})
 	if err != nil {
 		return nil, err
 	}
 
-	repos := handler.EventstoreRepos{IAMEvents: iam}
-=======
 	repos := handler.EventstoreRepos{IAMEvents: iam, OrgEvents: org, ProjectEvents: project}
->>>>>>> 74418544
 	spool := spooler.StartSpooler(conf.Spooler, es, view, sqlClient, repos, systemDefaults)
 
 	return &EsRepository{
