package eventstore

import (
	"context"
	"encoding/base64"
	"strings"
	"time"

	"github.com/caos/logging"

	"github.com/caos/zitadel/internal/authz/repository/eventsourcing/view"
	"github.com/caos/zitadel/internal/crypto"
	"github.com/caos/zitadel/internal/domain"
	caos_errs "github.com/caos/zitadel/internal/errors"
	v1 "github.com/caos/zitadel/internal/eventstore/v1"
	"github.com/caos/zitadel/internal/eventstore/v1/models"
	"github.com/caos/zitadel/internal/query"
	"github.com/caos/zitadel/internal/telemetry/tracing"
	usr_model "github.com/caos/zitadel/internal/user/model"
	usr_view "github.com/caos/zitadel/internal/user/repository/view"
	"github.com/caos/zitadel/internal/user/repository/view/model"
)

type TokenVerifierRepo struct {
	TokenVerificationKey crypto.EncryptionAlgorithm
	IAMID                string
	Eventstore           v1.Eventstore
	View                 *view.View
	Query                *query.Queries
}

func (repo *TokenVerifierRepo) tokenByID(ctx context.Context, tokenID, userID string) (*usr_model.TokenView, error) {
	token, viewErr := repo.View.TokenByID(tokenID)
	if viewErr != nil && !caos_errs.IsNotFound(viewErr) {
		return nil, viewErr
	}
	if caos_errs.IsNotFound(viewErr) {
		token = new(model.TokenView)
		token.ID = tokenID
		token.UserID = userID
	}

	events, esErr := repo.getUserEvents(ctx, userID, token.Sequence)
	if caos_errs.IsNotFound(viewErr) && len(events) == 0 {
		return nil, caos_errs.ThrowNotFound(nil, "EVENT-4T90g", "Errors.Token.NotFound")
	}

	if esErr != nil {
		logging.Log("EVENT-5Nm9s").WithError(viewErr).WithField("traceID", tracing.TraceIDFromCtx(ctx)).Debug("error retrieving new events")
		return model.TokenViewToModel(token), nil
	}
	viewToken := *token
	for _, event := range events {
		err := token.AppendEventIfMyToken(event)
		if err != nil {
			return model.TokenViewToModel(&viewToken), nil
		}
	}
	if !token.Expiration.After(time.Now().UTC()) || token.Deactivated {
		return nil, caos_errs.ThrowNotFound(nil, "EVENT-5Bm9s", "Errors.Token.NotFound")
	}
	return model.TokenViewToModel(token), nil
}

func (repo *TokenVerifierRepo) VerifyAccessToken(ctx context.Context, tokenString, verifierClientID, projectID string) (userID string, agentID string, clientID, prefLang, resourceOwner string, err error) {
	ctx, span := tracing.NewSpan(ctx)
	defer func() { span.EndWithError(err) }()
	tokenData, err := base64.RawURLEncoding.DecodeString(tokenString)
	if err != nil {
		return "", "", "", "", "", caos_errs.ThrowUnauthenticated(nil, "APP-ASdgg", "invalid token")
	}
	tokenIDSubject, err := repo.TokenVerificationKey.DecryptString(tokenData, repo.TokenVerificationKey.EncryptionKeyID())
	if err != nil {
		return "", "", "", "", "", caos_errs.ThrowUnauthenticated(nil, "APP-8EF0zZ", "invalid token")
	}

	splittedToken := strings.Split(tokenIDSubject, ":")
	if len(splittedToken) != 2 {
		return "", "", "", "", "", caos_errs.ThrowUnauthenticated(nil, "APP-GDg3a", "invalid token")
	}
	token, err := repo.tokenByID(ctx, splittedToken[0], splittedToken[1])
	if err != nil {
		return "", "", "", "", "", caos_errs.ThrowUnauthenticated(err, "APP-BxUSiL", "invalid token")
	}
	if !token.Expiration.After(time.Now().UTC()) {
		return "", "", "", "", "", caos_errs.ThrowUnauthenticated(err, "APP-k9KS0", "invalid token")
	}
	if token.IsPAT {
		return token.UserID, "", "", "", token.ResourceOwner, nil
	}
	for _, aud := range token.Audience {
		if verifierClientID == aud || projectID == aud {
			return token.UserID, token.UserAgentID, token.ApplicationID, token.PreferredLanguage, token.ResourceOwner, nil
		}
	}
	return "", "", "", "", "", caos_errs.ThrowUnauthenticated(nil, "APP-Zxfako", "invalid audience")
}

func (repo *TokenVerifierRepo) ProjectIDAndOriginsByClientID(ctx context.Context, clientID string) (projectID string, origins []string, err error) {
	app, err := repo.View.ApplicationByOIDCClientID(ctx, clientID)
	if err != nil {
		return "", nil, err
	}
	return app.ProjectID, app.OIDCConfig.AllowedOrigins, nil
}

func (repo *TokenVerifierRepo) CheckOrgFeatures(ctx context.Context, orgID string, requiredFeatures ...string) error {
	features, err := repo.Query.FeaturesByOrgID(ctx, orgID)
	if err != nil {
		return err
	}
	return checkFeatures(features, requiredFeatures...)
}

func checkFeatures(features *query.Features, requiredFeatures ...string) error {
	for _, requiredFeature := range requiredFeatures {
		if strings.HasPrefix(requiredFeature, domain.FeatureLoginPolicy) {
			if err := checkLoginPolicyFeatures(features, requiredFeature); err != nil {
				return err
			}
			continue
		}
		if requiredFeature == domain.FeaturePasswordComplexityPolicy {
			if !features.PasswordComplexityPolicy {
				return MissingFeatureErr(requiredFeature)
			}
			continue
		}
		if strings.HasPrefix(requiredFeature, domain.FeatureLabelPolicy) {
			if err := checkLabelPolicyFeatures(features, requiredFeature); err != nil {
				return err
			}
			continue
		}
		if requiredFeature == domain.FeatureCustomDomain {
			if !features.CustomDomain {
				return MissingFeatureErr(requiredFeature)
			}
			continue
		}
		if requiredFeature == domain.FeatureCustomTextMessage {
			if !features.CustomTextMessage {
				return MissingFeatureErr(requiredFeature)
			}
			continue
		}
		if requiredFeature == domain.FeatureCustomTextLogin {
			if !features.CustomTextLogin {
				return MissingFeatureErr(requiredFeature)
			}
			continue
		}
		if requiredFeature == domain.FeaturePrivacyPolicy {
			if !features.PrivacyPolicy {
				return MissingFeatureErr(requiredFeature)
			}
			continue
		}
		if requiredFeature == domain.FeatureLockoutPolicy {
			if !features.LockoutPolicy {
				return MissingFeatureErr(requiredFeature)
			}
			continue
		}
		if requiredFeature == domain.FeatureMetadataUser {
			if !features.MetadataUser {
				return MissingFeatureErr(requiredFeature)
			}
			continue
		}
		if requiredFeature == domain.FeatureActions {
			if features.ActionsAllowed == domain.ActionsNotAllowed {
				return MissingFeatureErr(requiredFeature)
			}
			continue
		}
		return MissingFeatureErr(requiredFeature)
	}
	return nil
}

func checkLoginPolicyFeatures(features *query.Features, requiredFeature string) error {
	switch requiredFeature {
	case domain.FeatureLoginPolicyFactors:
		if !features.LoginPolicyFactors {
			return MissingFeatureErr(requiredFeature)
		}
	case domain.FeatureLoginPolicyIDP:
		if !features.LoginPolicyIDP {
			return MissingFeatureErr(requiredFeature)
		}
	case domain.FeatureLoginPolicyPasswordless:
		if !features.LoginPolicyPasswordless {
			return MissingFeatureErr(requiredFeature)
		}
	case domain.FeatureLoginPolicyRegistration:
		if !features.LoginPolicyRegistration {
			return MissingFeatureErr(requiredFeature)
		}
	case domain.FeatureLoginPolicyUsernameLogin:
		if !features.LoginPolicyUsernameLogin {
			return MissingFeatureErr(requiredFeature)
		}
	case domain.FeatureLoginPolicyPasswordReset:
		if !features.LoginPolicyPasswordReset {
			return MissingFeatureErr(requiredFeature)
		}
	default:
		if !features.LoginPolicyFactors && !features.LoginPolicyIDP && !features.LoginPolicyPasswordless && !features.LoginPolicyRegistration && !features.LoginPolicyUsernameLogin {
			return MissingFeatureErr(requiredFeature)
		}
	}
	return nil
}

func checkLabelPolicyFeatures(features *query.Features, requiredFeature string) error {
	switch requiredFeature {
	case domain.FeatureLabelPolicyPrivateLabel:
		if !features.LabelPolicyPrivateLabel {
			return MissingFeatureErr(requiredFeature)
		}
	case domain.FeatureLabelPolicyWatermark:
		if !features.LabelPolicyWatermark {
			return MissingFeatureErr(requiredFeature)
		}
	}
	return nil
}

func MissingFeatureErr(feature string) error {
	return caos_errs.ThrowPermissionDeniedf(nil, "AUTH-Dvgsf", "missing feature %v", feature)
}

func (repo *TokenVerifierRepo) VerifierClientID(ctx context.Context, appName string) (clientID, projectID string, err error) {
	ctx, span := tracing.NewSpan(ctx)
	defer func() { span.EndWithError(err) }()

	iam, err := repo.Query.Instance(ctx)
	if err != nil {
		return "", "", err
	}
	app, err := repo.View.ApplicationByProjecIDAndAppName(ctx, iam.IAMProjectID, appName)
	if err != nil {
		return "", "", err
	}
	if app.OIDCConfig != nil {
		clientID = app.OIDCConfig.ClientID
	} else if app.APIConfig != nil {
		clientID = app.APIConfig.ClientID
	}
	return clientID, app.ProjectID, nil
}

func (r *TokenVerifierRepo) getUserEvents(ctx context.Context, userID string, sequence uint64) ([]*models.Event, error) {
	query, err := usr_view.UserByIDQuery(userID, sequence)
	if err != nil {
		return nil, err
	}
	return r.Eventstore.FilterEvents(ctx, query)
<<<<<<< HEAD
}

func (repo *TokenVerifierRepo) checkDefaultFeatures(ctx context.Context, requiredFeatures ...string) error {
	features, err := repo.Query.DefaultFeatures(ctx)
	if err != nil {
		return err
	}
	return checkFeatures(features, requiredFeatures...)
=======
>>>>>>> 7d6a1001
}<|MERGE_RESOLUTION|>--- conflicted
+++ resolved
@@ -257,15 +257,4 @@
 		return nil, err
 	}
 	return r.Eventstore.FilterEvents(ctx, query)
-<<<<<<< HEAD
-}
-
-func (repo *TokenVerifierRepo) checkDefaultFeatures(ctx context.Context, requiredFeatures ...string) error {
-	features, err := repo.Query.DefaultFeatures(ctx)
-	if err != nil {
-		return err
-	}
-	return checkFeatures(features, requiredFeatures...)
-=======
->>>>>>> 7d6a1001
 }