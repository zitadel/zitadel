package eventstore

import (
	"context"
	"github.com/caos/logging"
	usr_model "github.com/caos/zitadel/internal/user/model"
	usr_event "github.com/caos/zitadel/internal/user/repository/eventsourcing"
	"github.com/caos/zitadel/internal/user/repository/view/model"
	"strings"
	"time"

	"github.com/caos/zitadel/internal/authz/repository/eventsourcing/view"
	"github.com/caos/zitadel/internal/crypto"
	caos_errs "github.com/caos/zitadel/internal/errors"
	iam_event "github.com/caos/zitadel/internal/iam/repository/eventsourcing"
	proj_event "github.com/caos/zitadel/internal/project/repository/eventsourcing"
	"github.com/caos/zitadel/internal/tracing"
)

type TokenVerifierRepo struct {
	TokenVerificationKey [32]byte
	IAMID                string
	IAMEvents            *iam_event.IAMEventstore
	ProjectEvents        *proj_event.ProjectEventstore
	UserEvents           *usr_event.UserEventstore
	View                 *view.View
}

func (repo *TokenVerifierRepo) TokenByID(ctx context.Context, tokenID, userID string) (*usr_model.TokenView, error) {
	token, viewErr := repo.View.TokenByID(tokenID)
	if viewErr != nil && !caos_errs.IsNotFound(viewErr) {
		return nil, viewErr
	}
	if caos_errs.IsNotFound(viewErr) {
		token = new(model.TokenView)
		token.ID = tokenID
		token.UserID = userID
	}

	events, esErr := repo.UserEvents.UserEventsByID(ctx, userID, token.Sequence)
	if caos_errs.IsNotFound(viewErr) && len(events) == 0 {
		return nil, caos_errs.ThrowNotFound(nil, "EVENT-4T90g", "Errors.Token.NotFound")
	}

	if esErr != nil {
		logging.Log("EVENT-5Nm9s").WithError(viewErr).Debug("error retrieving new events")
		return model.TokenViewToModel(token), nil
	}
	viewToken := *token
	for _, event := range events {
		err := token.AppendEventIfMyToken(event)
		if err != nil {
			return model.TokenViewToModel(&viewToken), nil
		}
	}
	if !token.Expiration.After(time.Now().UTC()) || token.Deactivated {
		return nil, caos_errs.ThrowNotFound(nil, "EVENT-5Bm9s", "Errors.Token.NotFound")
	}
	return model.TokenViewToModel(token), nil
}

func (repo *TokenVerifierRepo) VerifyAccessToken(ctx context.Context, tokenString, clientID string) (userID string, agentID string, prefLang string, err error) {
	ctx, span := tracing.NewSpan(ctx)
	defer func() { span.EndWithError(err) }()
	//TODO: use real key
	tokenIDSubject, err := crypto.DecryptAESString(tokenString, string(repo.TokenVerificationKey[:32]))
	if err != nil {
		return "", "", "", caos_errs.ThrowUnauthenticated(nil, "APP-8EF0zZ", "invalid token")
	}
<<<<<<< HEAD
	token, err := repo.View.TokenByID(ctx, tokenID)
=======

	splittedToken := strings.Split(tokenIDSubject, ":")
	if len(splittedToken) != 2 {
		return "", "", "", caos_errs.ThrowUnauthenticated(nil, "APP-GDg3a", "invalid token")
	}
	token, err := repo.TokenByID(ctx, splittedToken[0], splittedToken[1])
>>>>>>> 46bc987b
	if err != nil {
		return "", "", "", caos_errs.ThrowUnauthenticated(err, "APP-BxUSiL", "invalid token")
	}
	if !token.Expiration.After(time.Now().UTC()) {
		return "", "", "", caos_errs.ThrowUnauthenticated(err, "APP-k9KS0", "invalid token")
	}

	for _, aud := range token.Audience {
		if clientID == aud {
			return token.UserID, token.UserAgentID, token.PreferredLanguage, nil
		}
	}
	return "", "", "", caos_errs.ThrowUnauthenticated(nil, "APP-Zxfako", "invalid audience")
}

func (repo *TokenVerifierRepo) ProjectIDAndOriginsByClientID(ctx context.Context, clientID string) (projectID string, origins []string, err error) {
	app, err := repo.View.ApplicationByOIDCClientID(clientID)
	if err != nil {
		return "", nil, err
	}
	return app.ProjectID, app.OriginAllowList, nil
}

func (repo *TokenVerifierRepo) ExistsOrg(ctx context.Context, orgID string) error {
	_, err := repo.View.OrgByID(orgID)
	return err
}

func (repo *TokenVerifierRepo) VerifierClientID(ctx context.Context, appName string) (_ string, err error) {
	ctx, span := tracing.NewSpan(ctx)
	defer func() { span.EndWithError(err) }()

	iam, err := repo.IAMEvents.IAMByID(ctx, repo.IAMID)
	if err != nil {
		return "", err
	}
	app, err := repo.View.ApplicationByProjecIDAndAppName(ctx, iam.IAMProjectID, appName)
	if err != nil {
		return "", err
	}
	return app.OIDCClientID, nil
}<|MERGE_RESOLUTION|>--- conflicted
+++ resolved
@@ -67,16 +67,12 @@
 	if err != nil {
 		return "", "", "", caos_errs.ThrowUnauthenticated(nil, "APP-8EF0zZ", "invalid token")
 	}
-<<<<<<< HEAD
-	token, err := repo.View.TokenByID(ctx, tokenID)
-=======
 
 	splittedToken := strings.Split(tokenIDSubject, ":")
 	if len(splittedToken) != 2 {
 		return "", "", "", caos_errs.ThrowUnauthenticated(nil, "APP-GDg3a", "invalid token")
 	}
 	token, err := repo.TokenByID(ctx, splittedToken[0], splittedToken[1])
->>>>>>> 46bc987b
 	if err != nil {
 		return "", "", "", caos_errs.ThrowUnauthenticated(err, "APP-BxUSiL", "invalid token")
 	}
