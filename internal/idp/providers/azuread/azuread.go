package azuread

import (
	"fmt"

	"github.com/zitadel/oidc/v2/pkg/oidc"
	"golang.org/x/oauth2"
	"golang.org/x/text/language"

	"github.com/zitadel/zitadel/internal/domain"
	"github.com/zitadel/zitadel/internal/idp"
	"github.com/zitadel/zitadel/internal/idp/providers/oauth"
)

const (
	authURLTemplate  string = "https://login.microsoftonline.com/%s/oauth2/v2.0/authorize"
	tokenURLTemplate string = "https://login.microsoftonline.com/%s/oauth2/v2.0/token"
	userinfoURL      string = "https://graph.microsoft.com/v1.0/me"
)

// TenantType are the well known tenant types to scope the users that can authenticate. TenantType is not an
// exclusive list of Azure Tenants which can be used. A consumer can also use their own Tenant ID to scope
// authentication to their specific Tenant either through the Tenant ID or the friendly domain name.
//
// see also https://docs.microsoft.com/en-us/azure/active-directory/develop/active-directory-v2-protocols#endpoints
type TenantType string

const (
	// CommonTenant allows users with both personal Microsoft accounts and work/school accounts from Azure Active
	// Directory to sign in to the application.
	CommonTenant TenantType = "common"

	// OrganizationsTenant allows only users with work/school accounts from Azure Active Directory to sign in to the application.
	OrganizationsTenant TenantType = "organizations"

	// ConsumersTenant allows only users with personal Microsoft accounts (MSA) to sign in to the application.
	ConsumersTenant TenantType = "consumers"
)

var _ idp.Provider = (*Provider)(nil)

// Provider is the [idp.Provider] implementation for AzureAD (V2 Endpoints)
type Provider struct {
	*oauth.Provider
	tenant        TenantType
	emailVerified bool
	options       []oauth.ProviderOpts
}

type ProviderOptions func(*Provider)

// WithTenant allows to set a [TenantType] (can also be a Tenant ID)
// default is CommonTenant
func WithTenant(tenantType TenantType) ProviderOptions {
	return func(p *Provider) {
		p.tenant = tenantType
	}
}

// WithEmailVerified allows to set every email received as verified
func WithEmailVerified() ProviderOptions {
	return func(p *Provider) {
		p.emailVerified = true
	}
}

// WithOAuthOptions allows to specify [oauth.ProviderOpts] like [oauth.WithLinkingAllowed]
func WithOAuthOptions(opts ...oauth.ProviderOpts) ProviderOptions {
	return func(p *Provider) {
		p.options = append(p.options, opts...)
	}
}

// New creates an AzureAD provider using the [oauth.Provider] (OAuth 2.0 generic provider).
// By default, it uses the [CommonTenant] and unverified emails.
func New(name, clientID, clientSecret, redirectURI string, scopes []string, opts ...ProviderOptions) (*Provider, error) {
	provider := &Provider{
		tenant:  CommonTenant,
		options: make([]oauth.ProviderOpts, 0),
	}
	for _, opt := range opts {
		opt(provider)
	}
	config := newConfig(provider.tenant, clientID, clientSecret, redirectURI, scopes)
	rp, err := oauth.New(
		config,
		name,
		userinfoURL,
		func() idp.User {
			return &User{isEmailVerified: provider.emailVerified}
		},
		provider.options...,
	)
	if err != nil {
		return nil, err
	}
	provider.Provider = rp
	return provider, nil
}

func newConfig(tenant TenantType, clientID, secret, callbackURL string, scopes []string) *oauth2.Config {
	c := &oauth2.Config{
		ClientID:     clientID,
		ClientSecret: secret,
		RedirectURL:  callbackURL,
		Endpoint: oauth2.Endpoint{
			AuthURL:  fmt.Sprintf(authURLTemplate, tenant),
			TokenURL: fmt.Sprintf(tokenURLTemplate, tenant),
		},
		Scopes: []string{oidc.ScopeOpenID},
	}
	if len(scopes) > 0 {
		c.Scopes = scopes
	}

	return c
}

// User represents the structure return on the userinfo endpoint and implements the [idp.User] interface
//
// AzureAD does not return an `email_verified` claim.
// The verification can be automatically activated on the provider ([WithEmailVerified])
type User struct {
<<<<<<< HEAD
	ID                string   `json:"id"`
	BusinessPhones    []string `json:"businessPhones"`
	DisplayName       string   `json:"displayName"`
	FirstName         string   `json:"givenName"`
	JobTitle          string   `json:"jobTitle"`
	Email             string   `json:"mail"`
	MobilePhone       string   `json:"mobilePhone"`
	OfficeLocation    string   `json:"officeLocation"`
	PreferredLanguage string   `json:"preferredLanguage"`
	LastName          string   `json:"surname"`
	UserPrincipalName string   `json:"userPrincipalName"`
=======
	ID                string               `json:"id"`
	BusinessPhones    []domain.PhoneNumber `json:"businessPhones"`
	DisplayName       string               `json:"displayName"`
	FirstName         string               `json:"givenName"`
	JobTitle          string               `json:"jobTitle"`
	Email             domain.EmailAddress  `json:"mail"`
	MobilePhone       domain.PhoneNumber   `json:"mobilePhone"`
	OfficeLocation    string               `json:"officeLocation"`
	PreferredLanguage string               `json:"preferredLanguage"`
	LastName          string               `json:"surname"`
	UserPrincipalName string               `json:"userPrincipalName"`
>>>>>>> 5a307afe
	isEmailVerified   bool
}

// GetID is an implementation of the [idp.User] interface.
func (u *User) GetID() string {
	return u.ID
}

// GetFirstName is an implementation of the [idp.User] interface.
func (u *User) GetFirstName() string {
	return u.FirstName
}

// GetLastName is an implementation of the [idp.User] interface.
func (u *User) GetLastName() string {
	return u.LastName
}

// GetDisplayName is an implementation of the [idp.User] interface.
func (u *User) GetDisplayName() string {
	return u.DisplayName
}

// GetNickname is an implementation of the [idp.User] interface.
// It returns an empty string because AzureAD does not provide the user's nickname.
func (u *User) GetNickname() string {
	return ""
}

// GetPreferredUsername is an implementation of the [idp.User] interface.
func (u *User) GetPreferredUsername() string {
	return u.UserPrincipalName
}

// GetEmail is an implementation of the [idp.User] interface.
func (u *User) GetEmail() domain.EmailAddress {
	if u.Email == "" {
		// if the user used a social login on Azure as well, the email will be empty
		// but is used as username
		return domain.EmailAddress(u.UserPrincipalName)
	}
	return u.Email
}

// IsEmailVerified is an implementation of the [idp.User] interface
// returning the value specified in the creation of the [Provider].
// Default is false because AzureAD does not return an `email_verified` claim.
// The verification can be automatically activated on the provider ([WithEmailVerified]).
func (u *User) IsEmailVerified() bool {
	return u.isEmailVerified
}

// GetPhone is an implementation of the [idp.User] interface.
// It returns an empty string because AzureAD does not provide the user's phone.
func (u *User) GetPhone() domain.PhoneNumber {
	return ""
}

// IsPhoneVerified is an implementation of the [idp.User] interface.
// It returns false because AzureAD does not provide the user's phone.
func (u *User) IsPhoneVerified() bool {
	return false
}

// GetPreferredLanguage is an implementation of the [idp.User] interface.
func (u *User) GetPreferredLanguage() language.Tag {
	return language.Make(u.PreferredLanguage)
}

// GetProfile is an implementation of the [idp.User] interface.
// It returns an empty string because AzureAD does not provide the user's profile page.
func (u *User) GetProfile() string {
	return ""
}

// GetAvatarURL is an implementation of the [idp.User] interface.
func (u *User) GetAvatarURL() string {
	return ""
}<|MERGE_RESOLUTION|>--- conflicted
+++ resolved
@@ -121,19 +121,6 @@
 // AzureAD does not return an `email_verified` claim.
 // The verification can be automatically activated on the provider ([WithEmailVerified])
 type User struct {
-<<<<<<< HEAD
-	ID                string   `json:"id"`
-	BusinessPhones    []string `json:"businessPhones"`
-	DisplayName       string   `json:"displayName"`
-	FirstName         string   `json:"givenName"`
-	JobTitle          string   `json:"jobTitle"`
-	Email             string   `json:"mail"`
-	MobilePhone       string   `json:"mobilePhone"`
-	OfficeLocation    string   `json:"officeLocation"`
-	PreferredLanguage string   `json:"preferredLanguage"`
-	LastName          string   `json:"surname"`
-	UserPrincipalName string   `json:"userPrincipalName"`
-=======
 	ID                string               `json:"id"`
 	BusinessPhones    []domain.PhoneNumber `json:"businessPhones"`
 	DisplayName       string               `json:"displayName"`
@@ -145,7 +132,6 @@
 	PreferredLanguage string               `json:"preferredLanguage"`
 	LastName          string               `json:"surname"`
 	UserPrincipalName string               `json:"userPrincipalName"`
->>>>>>> 5a307afe
 	isEmailVerified   bool
 }
 
