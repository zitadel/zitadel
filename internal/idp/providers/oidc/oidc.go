--- conflicted
+++ resolved
@@ -112,19 +112,14 @@
 
 // BeginAuth implements the [idp.Provider] interface.
 // It will create a [Session] with an OIDC authorization request as AuthURL.
-<<<<<<< HEAD
 func (p *Provider) BeginAuth(ctx context.Context, state string, params ...any) (idp.Session, error) {
-	opts := []rp.AuthURLOpt{rp.WithPrompt(oidc.PromptSelectAccount)}
+	opts := p.authOptions
 	for _, param := range params {
 		if option, ok := param.(rp.AuthURLOpt); ok {
 			opts = append(opts, option)
 		}
 	}
 	url := rp.AuthURL(state, p.RelyingParty, opts...)
-=======
-func (p *Provider) BeginAuth(ctx context.Context, state string, _ ...any) (idp.Session, error) {
-	url := rp.AuthURL(state, p.RelyingParty, p.authOptions...)
->>>>>>> 77595cd7
 	return &Session{AuthURL: url, Provider: p}, nil
 }
 
