--- conflicted
+++ resolved
@@ -233,7 +233,6 @@
 	return resp
 }
 
-<<<<<<< HEAD
 func (i *Instance) SetUserMetadata(ctx context.Context, id, key, value string) *user_v2.SetUserMetadataResponse {
 	resp, err := i.Client.UserV2.SetUserMetadata(ctx, &user_v2.SetUserMetadataRequest{
 		UserId: id,
@@ -253,7 +252,9 @@
 		Keys:   []string{key},
 	})
 	logging.OnError(err).Panic("delete user metadata")
-=======
+	return resp
+}
+
 func (i *Instance) CreateUserTypeHuman(ctx context.Context) *user_v2.CreateUserResponse {
 	resp, err := i.Client.UserV2.CreateUser(ctx, &user_v2.CreateUserRequest{
 		OrganizationId: i.DefaultOrg.GetId(),
@@ -288,7 +289,6 @@
 	})
 	logging.OnError(err).Panic("create machine user")
 	i.TriggerUserByID(ctx, resp.GetId())
->>>>>>> 8fc11a73
 	return resp
 }
 
