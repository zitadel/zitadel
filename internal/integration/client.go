--- conflicted
+++ resolved
@@ -66,13 +66,8 @@
 	}
 }
 
-<<<<<<< HEAD
-func (t *Tester) UseIsolatedInstance(iamOwnerCtx, systemCtx context.Context) (primaryDomain, instanceId string, authenticatedIamOwnerCtx context.Context) {
-	primaryDomain = randString(5) + ".integration.localhost"
-=======
 func (t *Tester) UseIsolatedInstance(tt *testing.T, iamOwnerCtx, systemCtx context.Context) (primaryDomain, instanceId string, authenticatedIamOwnerCtx context.Context) {
 	primaryDomain = RandString(5) + ".integration.localhost"
->>>>>>> d5266ea5
 	instance, err := t.Client.System.CreateInstance(systemCtx, &system.CreateInstanceRequest{
 		InstanceName: "testinstance",
 		CustomDomain: primaryDomain,
@@ -87,10 +82,6 @@
 	if err != nil {
 		panic(err)
 	}
-<<<<<<< HEAD
-	
-=======
->>>>>>> d5266ea5
 	t.createClientConn(iamOwnerCtx, fmt.Sprintf("%s:%d", primaryDomain, t.Config.Port))
 	instanceId = instance.GetInstanceId()
 	t.Users.Set(instanceId, IAMOwner, &User{
