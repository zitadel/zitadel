--- conflicted
+++ resolved
@@ -1119,39 +1119,27 @@
 }
 
 func (i *Instance) DeleteTarget(ctx context.Context, t *testing.T, id string) {
-<<<<<<< HEAD
-	t.Helper()
-
-	_, err := i.Client.ActionV2beta.DeleteTarget(ctx, &action.DeleteTargetRequest{
-=======
+	t.Helper()
+
 	_, err := i.Client.ActionV2.DeleteTarget(ctx, &action.DeleteTargetRequest{
->>>>>>> 00b0af43
 		Id: id,
 	})
 	require.NoError(t, err)
 }
 
 func (i *Instance) DeleteExecution(ctx context.Context, t *testing.T, cond *action.Condition) {
-<<<<<<< HEAD
-	t.Helper()
-
-	_, err := i.Client.ActionV2beta.SetExecution(ctx, &action.SetExecutionRequest{
-=======
+	t.Helper()
+
 	_, err := i.Client.ActionV2.SetExecution(ctx, &action.SetExecutionRequest{
->>>>>>> 00b0af43
 		Condition: cond,
 	})
 	require.NoError(t, err)
 }
 
 func (i *Instance) SetExecution(ctx context.Context, t *testing.T, cond *action.Condition, targets []string) *action.SetExecutionResponse {
-<<<<<<< HEAD
-	t.Helper()
-
-	target, err := i.Client.ActionV2beta.SetExecution(ctx, &action.SetExecutionRequest{
-=======
+	t.Helper()
+
 	target, err := i.Client.ActionV2.SetExecution(ctx, &action.SetExecutionRequest{
->>>>>>> 00b0af43
 		Condition: cond,
 		Targets:   targets,
 	})
