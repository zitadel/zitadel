package integration

import (
	"context"
	"fmt"
	"sync"
	"testing"
	"time"

	"github.com/brianvoe/gofakeit/v6"
	"github.com/muhlemmer/gu"
	"github.com/stretchr/testify/require"
	"github.com/zitadel/logging"
	"google.golang.org/grpc"
	"google.golang.org/grpc/credentials/insecure"
	"google.golang.org/grpc/metadata"
	"google.golang.org/protobuf/types/known/durationpb"
	"google.golang.org/protobuf/types/known/structpb"

	"github.com/zitadel/zitadel/internal/domain"
	"github.com/zitadel/zitadel/internal/integration/scim"
	action "github.com/zitadel/zitadel/pkg/grpc/action/v2beta"
	"github.com/zitadel/zitadel/pkg/grpc/admin"
	"github.com/zitadel/zitadel/pkg/grpc/auth"
	"github.com/zitadel/zitadel/pkg/grpc/feature/v2"
	feature_v2beta "github.com/zitadel/zitadel/pkg/grpc/feature/v2beta"
	"github.com/zitadel/zitadel/pkg/grpc/idp"
	idp_pb "github.com/zitadel/zitadel/pkg/grpc/idp/v2"
	mgmt "github.com/zitadel/zitadel/pkg/grpc/management"
	"github.com/zitadel/zitadel/pkg/grpc/object/v2"
	object_v3alpha "github.com/zitadel/zitadel/pkg/grpc/object/v3alpha"
	oidc_pb "github.com/zitadel/zitadel/pkg/grpc/oidc/v2"
	oidc_pb_v2beta "github.com/zitadel/zitadel/pkg/grpc/oidc/v2beta"
	"github.com/zitadel/zitadel/pkg/grpc/org/v2"
	org_v2beta "github.com/zitadel/zitadel/pkg/grpc/org/v2beta"
	project_v2beta "github.com/zitadel/zitadel/pkg/grpc/project/v2beta"
	user_v3alpha "github.com/zitadel/zitadel/pkg/grpc/resources/user/v3alpha"
	userschema_v3alpha "github.com/zitadel/zitadel/pkg/grpc/resources/userschema/v3alpha"
	saml_pb "github.com/zitadel/zitadel/pkg/grpc/saml/v2"
	"github.com/zitadel/zitadel/pkg/grpc/session/v2"
	session_v2beta "github.com/zitadel/zitadel/pkg/grpc/session/v2beta"
	"github.com/zitadel/zitadel/pkg/grpc/settings/v2"
	settings_v2beta "github.com/zitadel/zitadel/pkg/grpc/settings/v2beta"
	user_pb "github.com/zitadel/zitadel/pkg/grpc/user"
	user_v2 "github.com/zitadel/zitadel/pkg/grpc/user/v2"
	user_v2beta "github.com/zitadel/zitadel/pkg/grpc/user/v2beta"
	webkey_v2beta "github.com/zitadel/zitadel/pkg/grpc/webkey/v2beta"
)

type Client struct {
	CC             *grpc.ClientConn
	Admin          admin.AdminServiceClient
	Mgmt           mgmt.ManagementServiceClient
	Auth           auth.AuthServiceClient
	UserV2beta     user_v2beta.UserServiceClient
	UserV2         user_v2.UserServiceClient
	SessionV2beta  session_v2beta.SessionServiceClient
	SessionV2      session.SessionServiceClient
	SettingsV2beta settings_v2beta.SettingsServiceClient
	SettingsV2     settings.SettingsServiceClient
	OIDCv2beta     oidc_pb_v2beta.OIDCServiceClient
	OIDCv2         oidc_pb.OIDCServiceClient
	OrgV2beta      org_v2beta.OrganizationServiceClient
	OrgV2          org.OrganizationServiceClient
	ActionV2beta   action.ActionServiceClient
	FeatureV2beta  feature_v2beta.FeatureServiceClient
	FeatureV2      feature.FeatureServiceClient
	UserSchemaV3   userschema_v3alpha.ZITADELUserSchemasClient
	WebKeyV2Beta   webkey_v2beta.WebKeyServiceClient
	IDPv2          idp_pb.IdentityProviderServiceClient
	UserV3Alpha    user_v3alpha.ZITADELUsersClient
	SAMLv2         saml_pb.SAMLServiceClient
	SCIM           *scim.Client
	Projectv2Beta  project_v2beta.ProjectServiceClient
}

func newClient(ctx context.Context, target string) (*Client, error) {
	cc, err := grpc.NewClient(target,
		grpc.WithTransportCredentials(insecure.NewCredentials()),
	)
	if err != nil {
		return nil, err
	}
	client := &Client{
		CC:             cc,
		Admin:          admin.NewAdminServiceClient(cc),
		Mgmt:           mgmt.NewManagementServiceClient(cc),
		Auth:           auth.NewAuthServiceClient(cc),
		UserV2beta:     user_v2beta.NewUserServiceClient(cc),
		UserV2:         user_v2.NewUserServiceClient(cc),
		SessionV2beta:  session_v2beta.NewSessionServiceClient(cc),
		SessionV2:      session.NewSessionServiceClient(cc),
		SettingsV2beta: settings_v2beta.NewSettingsServiceClient(cc),
		SettingsV2:     settings.NewSettingsServiceClient(cc),
		OIDCv2beta:     oidc_pb_v2beta.NewOIDCServiceClient(cc),
		OIDCv2:         oidc_pb.NewOIDCServiceClient(cc),
		OrgV2beta:      org_v2beta.NewOrganizationServiceClient(cc),
		OrgV2:          org.NewOrganizationServiceClient(cc),
		ActionV2beta:   action.NewActionServiceClient(cc),
		FeatureV2beta:  feature_v2beta.NewFeatureServiceClient(cc),
		FeatureV2:      feature.NewFeatureServiceClient(cc),
		UserSchemaV3:   userschema_v3alpha.NewZITADELUserSchemasClient(cc),
		WebKeyV2Beta:   webkey_v2beta.NewWebKeyServiceClient(cc),
		IDPv2:          idp_pb.NewIdentityProviderServiceClient(cc),
		UserV3Alpha:    user_v3alpha.NewZITADELUsersClient(cc),
		SAMLv2:         saml_pb.NewSAMLServiceClient(cc),
		SCIM:           scim.NewScimClient(target),
		Projectv2Beta:  project_v2beta.NewProjectServiceClient(cc),
	}
	return client, client.pollHealth(ctx)
}

// pollHealth waits until a healthy status is reported.
func (c *Client) pollHealth(ctx context.Context) (err error) {
	for {
		err = func(ctx context.Context) error {
			ctx, cancel := context.WithTimeout(ctx, 5*time.Second)
			defer cancel()

			_, err := c.Admin.Healthz(ctx, &admin.HealthzRequest{})
			return err
		}(ctx)
		if err == nil {
			return nil
		}
		logging.WithError(err).Debug("poll healthz")

		select {
		case <-ctx.Done():
			return ctx.Err()
		case <-time.After(time.Second):
			continue
		}
	}
}

func (i *Instance) CreateHumanUser(ctx context.Context) *user_v2.AddHumanUserResponse {
	resp, err := i.Client.UserV2.AddHumanUser(ctx, &user_v2.AddHumanUserRequest{
		Organization: &object.Organization{
			Org: &object.Organization_OrgId{
				OrgId: i.DefaultOrg.GetId(),
			},
		},
		Profile: &user_v2.SetHumanProfile{
			GivenName:         "Mickey",
			FamilyName:        "Mouse",
			PreferredLanguage: gu.Ptr("nl"),
			Gender:            gu.Ptr(user_v2.Gender_GENDER_MALE),
		},
		Email: &user_v2.SetHumanEmail{
			Email: fmt.Sprintf("%d@mouse.com", time.Now().UnixNano()),
			Verification: &user_v2.SetHumanEmail_ReturnCode{
				ReturnCode: &user_v2.ReturnEmailVerificationCode{},
			},
		},
		Phone: &user_v2.SetHumanPhone{
			Phone: "+41791234567",
			Verification: &user_v2.SetHumanPhone_ReturnCode{
				ReturnCode: &user_v2.ReturnPhoneVerificationCode{},
			},
		},
	})
	logging.OnError(err).Panic("create human user")
	i.TriggerUserByID(ctx, resp.GetUserId())
	return resp
}

func (i *Instance) CreateHumanUserNoPhone(ctx context.Context) *user_v2.AddHumanUserResponse {
	resp, err := i.Client.UserV2.AddHumanUser(ctx, &user_v2.AddHumanUserRequest{
		Organization: &object.Organization{
			Org: &object.Organization_OrgId{
				OrgId: i.DefaultOrg.GetId(),
			},
		},
		Profile: &user_v2.SetHumanProfile{
			GivenName:         "Mickey",
			FamilyName:        "Mouse",
			PreferredLanguage: gu.Ptr("nl"),
			Gender:            gu.Ptr(user_v2.Gender_GENDER_MALE),
		},
		Email: &user_v2.SetHumanEmail{
			Email: fmt.Sprintf("%d@mouse.com", time.Now().UnixNano()),
			Verification: &user_v2.SetHumanEmail_ReturnCode{
				ReturnCode: &user_v2.ReturnEmailVerificationCode{},
			},
		},
	})
	logging.OnError(err).Panic("create human user")
	i.TriggerUserByID(ctx, resp.GetUserId())
	return resp
}

func (i *Instance) CreateHumanUserWithTOTP(ctx context.Context, secret string) *user_v2.AddHumanUserResponse {
	resp, err := i.Client.UserV2.AddHumanUser(ctx, &user_v2.AddHumanUserRequest{
		Organization: &object.Organization{
			Org: &object.Organization_OrgId{
				OrgId: i.DefaultOrg.GetId(),
			},
		},
		Profile: &user_v2.SetHumanProfile{
			GivenName:         "Mickey",
			FamilyName:        "Mouse",
			PreferredLanguage: gu.Ptr("nl"),
			Gender:            gu.Ptr(user_v2.Gender_GENDER_MALE),
		},
		Email: &user_v2.SetHumanEmail{
			Email: fmt.Sprintf("%d@mouse.com", time.Now().UnixNano()),
			Verification: &user_v2.SetHumanEmail_ReturnCode{
				ReturnCode: &user_v2.ReturnEmailVerificationCode{},
			},
		},
		Phone: &user_v2.SetHumanPhone{
			Phone: "+41791234567",
			Verification: &user_v2.SetHumanPhone_ReturnCode{
				ReturnCode: &user_v2.ReturnPhoneVerificationCode{},
			},
		},
		TotpSecret: gu.Ptr(secret),
	})
	logging.OnError(err).Panic("create human user")
	i.TriggerUserByID(ctx, resp.GetUserId())
	return resp
}

// TriggerUserByID makes sure the user projection gets triggered after creation.
func (i *Instance) TriggerUserByID(ctx context.Context, users ...string) {
	var wg sync.WaitGroup
	wg.Add(len(users))
	for _, user := range users {
		go func(user string) {
			defer wg.Done()
			_, err := i.Client.UserV2.GetUserByID(ctx, &user_v2.GetUserByIDRequest{
				UserId: user,
			})
			logging.OnError(err).Warn("get user by ID for trigger failed")
		}(user)
	}
	wg.Wait()
}

func (i *Instance) CreateOrganization(ctx context.Context, name, adminEmail string) *org.AddOrganizationResponse {
	resp, err := i.Client.OrgV2.AddOrganization(ctx, &org.AddOrganizationRequest{
		Name: name,
		Admins: []*org.AddOrganizationRequest_Admin{
			{
				UserType: &org.AddOrganizationRequest_Admin_Human{
					Human: &user_v2.AddHumanUserRequest{
						Profile: &user_v2.SetHumanProfile{
							GivenName:  "firstname",
							FamilyName: "lastname",
						},
						Email: &user_v2.SetHumanEmail{
							Email: adminEmail,
							Verification: &user_v2.SetHumanEmail_ReturnCode{
								ReturnCode: &user_v2.ReturnEmailVerificationCode{},
							},
						},
					},
				},
			},
		},
	})
	logging.OnError(err).Panic("create org")

	users := make([]string, len(resp.GetCreatedAdmins()))
	for i, admin := range resp.GetCreatedAdmins() {
		users[i] = admin.GetUserId()
	}
	i.TriggerUserByID(ctx, users...)

	return resp
}

func (i *Instance) DeactivateOrganization(ctx context.Context, orgID string) *mgmt.DeactivateOrgResponse {
	resp, err := i.Client.Mgmt.DeactivateOrg(
		SetOrgID(ctx, orgID),
		&mgmt.DeactivateOrgRequest{},
	)
	logging.OnError(err).Fatal("deactivate org")
	return resp
}

func SetOrgID(ctx context.Context, orgID string) context.Context {
	md, ok := metadata.FromOutgoingContext(ctx)
	if !ok {
		return metadata.AppendToOutgoingContext(ctx, "x-zitadel-orgid", orgID)
	}
	md.Set("x-zitadel-orgid", orgID)
	return metadata.NewOutgoingContext(ctx, md)
}

func (i *Instance) CreateOrganizationWithUserID(ctx context.Context, name, userID string) *org.AddOrganizationResponse {
	resp, err := i.Client.OrgV2.AddOrganization(ctx, &org.AddOrganizationRequest{
		Name: name,
		Admins: []*org.AddOrganizationRequest_Admin{
			{
				UserType: &org.AddOrganizationRequest_Admin_UserId{
					UserId: userID,
				},
			},
		},
	})
	logging.OnError(err).Fatal("create org")
	return resp
}

func (i *Instance) CreateHumanUserVerified(ctx context.Context, org, email, phone string) *user_v2.AddHumanUserResponse {
	resp, err := i.Client.UserV2.AddHumanUser(ctx, &user_v2.AddHumanUserRequest{
		Organization: &object.Organization{
			Org: &object.Organization_OrgId{
				OrgId: org,
			},
		},
		Profile: &user_v2.SetHumanProfile{
			GivenName:         "Mickey",
			FamilyName:        "Mouse",
			NickName:          gu.Ptr("Mickey"),
			PreferredLanguage: gu.Ptr("nl"),
			Gender:            gu.Ptr(user_v2.Gender_GENDER_MALE),
		},
		Email: &user_v2.SetHumanEmail{
			Email: email,
			Verification: &user_v2.SetHumanEmail_IsVerified{
				IsVerified: true,
			},
		},
		Phone: &user_v2.SetHumanPhone{
			Phone: phone,
			Verification: &user_v2.SetHumanPhone_IsVerified{
				IsVerified: true,
			},
		},
	})
	logging.OnError(err).Panic("create human user")
	i.TriggerUserByID(ctx, resp.GetUserId())
	return resp
}

func (i *Instance) CreateMachineUser(ctx context.Context) *mgmt.AddMachineUserResponse {
	resp, err := i.Client.Mgmt.AddMachineUser(ctx, &mgmt.AddMachineUserRequest{
		UserName:        fmt.Sprintf("%d@mouse.com", time.Now().UnixNano()),
		Name:            "Mickey",
		Description:     "Mickey Mouse",
		AccessTokenType: user_pb.AccessTokenType_ACCESS_TOKEN_TYPE_BEARER,
	})
	logging.OnError(err).Panic("create human user")
	i.TriggerUserByID(ctx, resp.GetUserId())
	return resp
}

func (i *Instance) CreateUserIDPlink(ctx context.Context, userID, externalID, idpID, username string) (*user_v2.AddIDPLinkResponse, error) {
	return i.Client.UserV2.AddIDPLink(
		ctx,
		&user_v2.AddIDPLinkRequest{
			UserId: userID,
			IdpLink: &user_v2.IDPLink{
				IdpId:    idpID,
				UserId:   externalID,
				UserName: username,
			},
		},
	)
}

func (i *Instance) RegisterUserPasskey(ctx context.Context, userID string) string {
	reg, err := i.Client.UserV2.CreatePasskeyRegistrationLink(ctx, &user_v2.CreatePasskeyRegistrationLinkRequest{
		UserId: userID,
		Medium: &user_v2.CreatePasskeyRegistrationLinkRequest_ReturnCode{},
	})
	logging.OnError(err).Panic("create user passkey")

	pkr, err := i.Client.UserV2.RegisterPasskey(ctx, &user_v2.RegisterPasskeyRequest{
		UserId: userID,
		Code:   reg.GetCode(),
		Domain: i.Domain,
	})
	logging.OnError(err).Panic("create user passkey")
	attestationResponse, err := i.WebAuthN.CreateAttestationResponse(pkr.GetPublicKeyCredentialCreationOptions())
	logging.OnError(err).Panic("create user passkey")

	_, err = i.Client.UserV2.VerifyPasskeyRegistration(ctx, &user_v2.VerifyPasskeyRegistrationRequest{
		UserId:              userID,
		PasskeyId:           pkr.GetPasskeyId(),
		PublicKeyCredential: attestationResponse,
		PasskeyName:         "nice name",
	})
	logging.OnError(err).Panic("create user passkey")
	return pkr.GetPasskeyId()
}

func (i *Instance) RegisterUserU2F(ctx context.Context, userID string) string {
	pkr, err := i.Client.UserV2.RegisterU2F(ctx, &user_v2.RegisterU2FRequest{
		UserId: userID,
		Domain: i.Domain,
	})
	logging.OnError(err).Panic("create user u2f")
	attestationResponse, err := i.WebAuthN.CreateAttestationResponse(pkr.GetPublicKeyCredentialCreationOptions())
	logging.OnError(err).Panic("create user u2f")

	_, err = i.Client.UserV2.VerifyU2FRegistration(ctx, &user_v2.VerifyU2FRegistrationRequest{
		UserId:              userID,
		U2FId:               pkr.GetU2FId(),
		PublicKeyCredential: attestationResponse,
		TokenName:           "nice name",
	})
	logging.OnError(err).Panic("create user u2f")
	return pkr.GetU2FId()
}

func (i *Instance) RegisterUserOTPSMS(ctx context.Context, userID string) {
	_, err := i.Client.UserV2.AddOTPSMS(ctx, &user_v2.AddOTPSMSRequest{
		UserId: userID,
	})
	logging.OnError(err).Panic("create user sms")
}

func (i *Instance) RegisterUserOTPEmail(ctx context.Context, userID string) {
	_, err := i.Client.UserV2.AddOTPEmail(ctx, &user_v2.AddOTPEmailRequest{
		UserId: userID,
	})
	logging.OnError(err).Panic("create user email")
}

func (i *Instance) SetUserPassword(ctx context.Context, userID, password string, changeRequired bool) *object.Details {
	resp, err := i.Client.UserV2.SetPassword(ctx, &user_v2.SetPasswordRequest{
		UserId: userID,
		NewPassword: &user_v2.Password{
			Password:       password,
			ChangeRequired: changeRequired,
		},
	})
	logging.OnError(err).Panic("set user password")
	return resp.GetDetails()
}

func (i *Instance) CreateProject(ctx context.Context, t *testing.T, orgID, name string, projectRoleCheck, hasProjectCheck bool) *project_v2beta.CreateProjectResponse {
	if orgID == "" {
		orgID = i.DefaultOrg.GetId()
	}

	resp, err := i.Client.Projectv2Beta.CreateProject(ctx, &project_v2beta.CreateProjectRequest{
		OrganizationId:        orgID,
		Name:                  name,
		AuthorizationRequired: projectRoleCheck,
		ProjectAccessRequired: hasProjectCheck,
	})
	require.NoError(t, err)
	return resp
}

func (i *Instance) DeleteProject(ctx context.Context, t *testing.T, projectID string) *project_v2beta.DeleteProjectResponse {
	resp, err := i.Client.Projectv2Beta.DeleteProject(ctx, &project_v2beta.DeleteProjectRequest{
		Id: projectID,
	})
	require.NoError(t, err)
	return resp
}

func (i *Instance) DeactivateProject(ctx context.Context, t *testing.T, projectID string) *project_v2beta.DeactivateProjectResponse {
	resp, err := i.Client.Projectv2Beta.DeactivateProject(ctx, &project_v2beta.DeactivateProjectRequest{
		Id: projectID,
	})
	require.NoError(t, err)
	return resp
}

func (i *Instance) ActivateProject(ctx context.Context, t *testing.T, projectID string) *project_v2beta.ActivateProjectResponse {
	resp, err := i.Client.Projectv2Beta.ActivateProject(ctx, &project_v2beta.ActivateProjectRequest{
		Id: projectID,
	})
	require.NoError(t, err)
	return resp
}

func (i *Instance) AddProjectRole(ctx context.Context, t *testing.T, projectID, roleKey, displayName, group string) *project_v2beta.AddProjectRoleResponse {
	var groupP *string
	if group != "" {
		groupP = &group
	}

	resp, err := i.Client.Projectv2Beta.AddProjectRole(ctx, &project_v2beta.AddProjectRoleRequest{
		ProjectId:   projectID,
		RoleKey:     roleKey,
		DisplayName: displayName,
		Group:       groupP,
	})
	require.NoError(t, err)
	return resp
}

func (i *Instance) RemoveProjectRole(ctx context.Context, t *testing.T, projectID, roleKey string) *project_v2beta.RemoveProjectRoleResponse {
	resp, err := i.Client.Projectv2Beta.RemoveProjectRole(ctx, &project_v2beta.RemoveProjectRoleRequest{
		ProjectId: projectID,
		RoleKey:   roleKey,
	})
	require.NoError(t, err)
	return resp
}

func (i *Instance) AddProviderToDefaultLoginPolicy(ctx context.Context, id string) {
	_, err := i.Client.Admin.AddIDPToLoginPolicy(ctx, &admin.AddIDPToLoginPolicyRequest{
		IdpId: id,
	})
	logging.OnError(err).Panic("add provider to default login policy")
}

func (i *Instance) AddGenericOAuthProvider(ctx context.Context, name string) *admin.AddGenericOAuthProviderResponse {
	return i.AddGenericOAuthProviderWithOptions(ctx, name, true, true, true, idp.AutoLinkingOption_AUTO_LINKING_OPTION_USERNAME)
}

func (i *Instance) AddGenericOAuthProviderWithOptions(ctx context.Context, name string, isLinkingAllowed, isCreationAllowed, isAutoCreation bool, autoLinking idp.AutoLinkingOption) *admin.AddGenericOAuthProviderResponse {
	resp, err := i.Client.Admin.AddGenericOAuthProvider(ctx, &admin.AddGenericOAuthProviderRequest{
		Name:                  name,
		ClientId:              "clientID",
		ClientSecret:          "clientSecret",
		AuthorizationEndpoint: "https://example.com/oauth/v2/authorize",
		TokenEndpoint:         "https://example.com/oauth/v2/token",
		UserEndpoint:          "https://api.example.com/user",
		Scopes:                []string{"openid", "profile", "email"},
		IdAttribute:           "id",
		ProviderOptions: &idp.Options{
			IsLinkingAllowed:  isLinkingAllowed,
			IsCreationAllowed: isCreationAllowed,
			IsAutoCreation:    isAutoCreation,
			IsAutoUpdate:      true,
			AutoLinking:       autoLinking,
		},
	})
	logging.OnError(err).Panic("create generic OAuth idp")

	mustAwait(func() error {
		_, err := i.Client.Admin.GetProviderByID(ctx, &admin.GetProviderByIDRequest{
			Id: resp.GetId(),
		})
		return err
	})

	return resp
}

func (i *Instance) AddOrgGenericOAuthProvider(ctx context.Context, name string) *mgmt.AddGenericOAuthProviderResponse {
	resp, err := i.Client.Mgmt.AddGenericOAuthProvider(ctx, &mgmt.AddGenericOAuthProviderRequest{
		Name:                  name,
		ClientId:              "clientID",
		ClientSecret:          "clientSecret",
		AuthorizationEndpoint: "https://example.com/oauth/v2/authorize",
		TokenEndpoint:         "https://example.com/oauth/v2/token",
		UserEndpoint:          "https://api.example.com/user",
		Scopes:                []string{"openid", "profile", "email"},
		IdAttribute:           "id",
		ProviderOptions: &idp.Options{
			IsLinkingAllowed:  true,
			IsCreationAllowed: true,
			IsAutoCreation:    true,
			IsAutoUpdate:      true,
			AutoLinking:       idp.AutoLinkingOption_AUTO_LINKING_OPTION_USERNAME,
		},
	})
	logging.OnError(err).Panic("create generic OAuth idp")
	/*
		mustAwait(func() error {
			_, err := i.Client.Mgmt.GetProviderByID(ctx, &mgmt.GetProviderByIDRequest{
				Id: resp.GetId(),
			})
			return err
		})
	*/
	return resp
}

func (i *Instance) AddGenericOIDCProvider(ctx context.Context, name string) *admin.AddGenericOIDCProviderResponse {
	resp, err := i.Client.Admin.AddGenericOIDCProvider(ctx, &admin.AddGenericOIDCProviderRequest{
		Name:         name,
		Issuer:       "https://example.com",
		ClientId:     "clientID",
		ClientSecret: "clientSecret",
		Scopes:       []string{"openid", "profile", "email"},
		ProviderOptions: &idp.Options{
			IsLinkingAllowed:  true,
			IsCreationAllowed: true,
			IsAutoCreation:    true,
			IsAutoUpdate:      true,
			AutoLinking:       idp.AutoLinkingOption_AUTO_LINKING_OPTION_USERNAME,
		},
		IsIdTokenMapping: false,
	})
	logging.OnError(err).Panic("create generic oidc idp")
	return resp
}

func (i *Instance) AddSAMLProvider(ctx context.Context) string {
	resp, err := i.Client.Admin.AddSAMLProvider(ctx, &admin.AddSAMLProviderRequest{
		Name: "saml-idp",
		Metadata: &admin.AddSAMLProviderRequest_MetadataXml{
			MetadataXml: []byte("<EntityDescriptor xmlns=\"urn:oasis:names:tc:SAML:2.0:metadata\" validUntil=\"2023-09-16T09:00:32.986Z\" cacheDuration=\"PT48H\" entityID=\"http://localhost:8000/metadata\">\n  <IDPSSODescriptor xmlns=\"urn:oasis:names:tc:SAML:2.0:metadata\" protocolSupportEnumeration=\"urn:oasis:names:tc:SAML:2.0:protocol\">\n    <KeyDescriptor use=\"signing\">\n      <KeyInfo xmlns=\"http://www.w3.org/2000/09/xmldsig#\">\n        <X509Data xmlns=\"http://www.w3.org/2000/09/xmldsig#\">\n          <X509Certificate xmlns=\"http://www.w3.org/2000/09/xmldsig#\">MIIDBzCCAe+gAwIBAgIJAPr/Mrlc8EGhMA0GCSqGSIb3DQEBBQUAMBoxGDAWBgNVBAMMD3d3dy5leGFtcGxlLmNvbTAeFw0xNTEyMjgxOTE5NDVaFw0yNTEyMjUxOTE5NDVaMBoxGDAWBgNVBAMMD3d3dy5leGFtcGxlLmNvbTCCASIwDQYJKoZIhvcNAQEBBQADggEPADCCAQoCggEBANDoWzLos4LWxTn8Gyu2lEbl4WcelUbgLN5zYm4ron8Ahs+rvcsu2zkdD/s6jdGJI8WqJKhYK2u61ygnXgAZqC6ggtFPnBpizcDzjgND2g+aucSoUODHt67f0fQuAmupN/zp5MZysJ6IHLJnYLNpfJYk96lRz9ODnO1Mpqtr9PWxm+pz7nzq5F0vRepkgpcRxv6ufQBjlrFytccyEVdXrvFtkjXcnhVVNSR4kHuOOMS6D7pebSJ1mrCmshbD5SX1jXPBKFPAjozYX6PxqLxUx1Y4faFEf4MBBVcInyB4oURNB2s59hEEi2jq9izNE7EbEK6BY5sEhoCPl9m32zE6ljkCAwEAAaNQME4wHQYDVR0OBBYEFB9ZklC1Ork2zl56zg08ei7ss/+iMB8GA1UdIwQYMBaAFB9ZklC1Ork2zl56zg08ei7ss/+iMAwGA1UdEwQFMAMBAf8wDQYJKoZIhvcNAQEFBQADggEBAAVoTSQ5pAirw8OR9FZ1bRSuTDhY9uxzl/OL7lUmsv2cMNeCB3BRZqm3mFt+cwN8GsH6f3uvNONIhgFpTGN5LEcXQz89zJEzB+qaHqmbFpHQl/sx2B8ezNgT/882H2IH00dXESEfy/+1gHg2pxjGnhRBN6el/gSaDiySIMKbilDrffuvxiCfbpPN0NRRiPJhd2ay9KuL/RxQRl1gl9cHaWiouWWba1bSBb2ZPhv2rPMUsFo98ntkGCObDX6Y1SpkqmoTbrsbGFsTG2DLxnvr4GdN1BSr0Uu/KV3adj47WkXVPeMYQti/bQmxQB8tRFhrw80qakTLUzreO96WzlBBMtY=</X509Certificate>\n        </X509Data>\n      </KeyInfo>\n    </KeyDescriptor>\n    <KeyDescriptor use=\"encryption\">\n      <KeyInfo xmlns=\"http://www.w3.org/2000/09/xmldsig#\">\n        <X509Data xmlns=\"http://www.w3.org/2000/09/xmldsig#\">\n          <X509Certificate xmlns=\"http://www.w3.org/2000/09/xmldsig#\">MIIDBzCCAe+gAwIBAgIJAPr/Mrlc8EGhMA0GCSqGSIb3DQEBBQUAMBoxGDAWBgNVBAMMD3d3dy5leGFtcGxlLmNvbTAeFw0xNTEyMjgxOTE5NDVaFw0yNTEyMjUxOTE5NDVaMBoxGDAWBgNVBAMMD3d3dy5leGFtcGxlLmNvbTCCASIwDQYJKoZIhvcNAQEBBQADggEPADCCAQoCggEBANDoWzLos4LWxTn8Gyu2lEbl4WcelUbgLN5zYm4ron8Ahs+rvcsu2zkdD/s6jdGJI8WqJKhYK2u61ygnXgAZqC6ggtFPnBpizcDzjgND2g+aucSoUODHt67f0fQuAmupN/zp5MZysJ6IHLJnYLNpfJYk96lRz9ODnO1Mpqtr9PWxm+pz7nzq5F0vRepkgpcRxv6ufQBjlrFytccyEVdXrvFtkjXcnhVVNSR4kHuOOMS6D7pebSJ1mrCmshbD5SX1jXPBKFPAjozYX6PxqLxUx1Y4faFEf4MBBVcInyB4oURNB2s59hEEi2jq9izNE7EbEK6BY5sEhoCPl9m32zE6ljkCAwEAAaNQME4wHQYDVR0OBBYEFB9ZklC1Ork2zl56zg08ei7ss/+iMB8GA1UdIwQYMBaAFB9ZklC1Ork2zl56zg08ei7ss/+iMAwGA1UdEwQFMAMBAf8wDQYJKoZIhvcNAQEFBQADggEBAAVoTSQ5pAirw8OR9FZ1bRSuTDhY9uxzl/OL7lUmsv2cMNeCB3BRZqm3mFt+cwN8GsH6f3uvNONIhgFpTGN5LEcXQz89zJEzB+qaHqmbFpHQl/sx2B8ezNgT/882H2IH00dXESEfy/+1gHg2pxjGnhRBN6el/gSaDiySIMKbilDrffuvxiCfbpPN0NRRiPJhd2ay9KuL/RxQRl1gl9cHaWiouWWba1bSBb2ZPhv2rPMUsFo98ntkGCObDX6Y1SpkqmoTbrsbGFsTG2DLxnvr4GdN1BSr0Uu/KV3adj47WkXVPeMYQti/bQmxQB8tRFhrw80qakTLUzreO96WzlBBMtY=</X509Certificate>\n        </X509Data>\n      </KeyInfo>\n      <EncryptionMethod Algorithm=\"http://www.w3.org/2001/04/xmlenc#aes128-cbc\"></EncryptionMethod>\n      <EncryptionMethod Algorithm=\"http://www.w3.org/2001/04/xmlenc#aes192-cbc\"></EncryptionMethod>\n      <EncryptionMethod Algorithm=\"http://www.w3.org/2001/04/xmlenc#aes256-cbc\"></EncryptionMethod>\n      <EncryptionMethod Algorithm=\"http://www.w3.org/2001/04/xmlenc#rsa-oaep-mgf1p\"></EncryptionMethod>\n    </KeyDescriptor>\n    <NameIDFormat>urn:oasis:names:tc:SAML:2.0:nameid-format:transient</NameIDFormat>\n    <SingleSignOnService Binding=\"urn:oasis:names:tc:SAML:2.0:bindings:HTTP-Redirect\" Location=\"http://localhost:8000/sso\"></SingleSignOnService>\n    <SingleSignOnService Binding=\"urn:oasis:names:tc:SAML:2.0:bindings:HTTP-POST\" Location=\"http://localhost:8000/sso\"></SingleSignOnService>\n  </IDPSSODescriptor>\n</EntityDescriptor>"),
		},
		ProviderOptions: &idp.Options{
			IsLinkingAllowed:  true,
			IsCreationAllowed: true,
			IsAutoCreation:    true,
			IsAutoUpdate:      true,
		},
	})
	logging.OnError(err).Panic("create saml idp")
	return resp.GetId()
}

func (i *Instance) AddSAMLRedirectProvider(ctx context.Context, transientMappingAttributeName string) string {
	resp, err := i.Client.Admin.AddSAMLProvider(ctx, &admin.AddSAMLProviderRequest{
		Name:    "saml-idp-redirect",
		Binding: idp.SAMLBinding_SAML_BINDING_REDIRECT,
		Metadata: &admin.AddSAMLProviderRequest_MetadataXml{
			MetadataXml: []byte("<EntityDescriptor xmlns=\"urn:oasis:names:tc:SAML:2.0:metadata\" validUntil=\"2023-09-16T09:00:32.986Z\" cacheDuration=\"PT48H\" entityID=\"http://localhost:8000/metadata\">\n  <IDPSSODescriptor xmlns=\"urn:oasis:names:tc:SAML:2.0:metadata\" protocolSupportEnumeration=\"urn:oasis:names:tc:SAML:2.0:protocol\">\n    <KeyDescriptor use=\"signing\">\n      <KeyInfo xmlns=\"http://www.w3.org/2000/09/xmldsig#\">\n        <X509Data xmlns=\"http://www.w3.org/2000/09/xmldsig#\">\n          <X509Certificate xmlns=\"http://www.w3.org/2000/09/xmldsig#\">MIIDBzCCAe+gAwIBAgIJAPr/Mrlc8EGhMA0GCSqGSIb3DQEBBQUAMBoxGDAWBgNVBAMMD3d3dy5leGFtcGxlLmNvbTAeFw0xNTEyMjgxOTE5NDVaFw0yNTEyMjUxOTE5NDVaMBoxGDAWBgNVBAMMD3d3dy5leGFtcGxlLmNvbTCCASIwDQYJKoZIhvcNAQEBBQADggEPADCCAQoCggEBANDoWzLos4LWxTn8Gyu2lEbl4WcelUbgLN5zYm4ron8Ahs+rvcsu2zkdD/s6jdGJI8WqJKhYK2u61ygnXgAZqC6ggtFPnBpizcDzjgND2g+aucSoUODHt67f0fQuAmupN/zp5MZysJ6IHLJnYLNpfJYk96lRz9ODnO1Mpqtr9PWxm+pz7nzq5F0vRepkgpcRxv6ufQBjlrFytccyEVdXrvFtkjXcnhVVNSR4kHuOOMS6D7pebSJ1mrCmshbD5SX1jXPBKFPAjozYX6PxqLxUx1Y4faFEf4MBBVcInyB4oURNB2s59hEEi2jq9izNE7EbEK6BY5sEhoCPl9m32zE6ljkCAwEAAaNQME4wHQYDVR0OBBYEFB9ZklC1Ork2zl56zg08ei7ss/+iMB8GA1UdIwQYMBaAFB9ZklC1Ork2zl56zg08ei7ss/+iMAwGA1UdEwQFMAMBAf8wDQYJKoZIhvcNAQEFBQADggEBAAVoTSQ5pAirw8OR9FZ1bRSuTDhY9uxzl/OL7lUmsv2cMNeCB3BRZqm3mFt+cwN8GsH6f3uvNONIhgFpTGN5LEcXQz89zJEzB+qaHqmbFpHQl/sx2B8ezNgT/882H2IH00dXESEfy/+1gHg2pxjGnhRBN6el/gSaDiySIMKbilDrffuvxiCfbpPN0NRRiPJhd2ay9KuL/RxQRl1gl9cHaWiouWWba1bSBb2ZPhv2rPMUsFo98ntkGCObDX6Y1SpkqmoTbrsbGFsTG2DLxnvr4GdN1BSr0Uu/KV3adj47WkXVPeMYQti/bQmxQB8tRFhrw80qakTLUzreO96WzlBBMtY=</X509Certificate>\n        </X509Data>\n      </KeyInfo>\n    </KeyDescriptor>\n    <KeyDescriptor use=\"encryption\">\n      <KeyInfo xmlns=\"http://www.w3.org/2000/09/xmldsig#\">\n        <X509Data xmlns=\"http://www.w3.org/2000/09/xmldsig#\">\n          <X509Certificate xmlns=\"http://www.w3.org/2000/09/xmldsig#\">MIIDBzCCAe+gAwIBAgIJAPr/Mrlc8EGhMA0GCSqGSIb3DQEBBQUAMBoxGDAWBgNVBAMMD3d3dy5leGFtcGxlLmNvbTAeFw0xNTEyMjgxOTE5NDVaFw0yNTEyMjUxOTE5NDVaMBoxGDAWBgNVBAMMD3d3dy5leGFtcGxlLmNvbTCCASIwDQYJKoZIhvcNAQEBBQADggEPADCCAQoCggEBANDoWzLos4LWxTn8Gyu2lEbl4WcelUbgLN5zYm4ron8Ahs+rvcsu2zkdD/s6jdGJI8WqJKhYK2u61ygnXgAZqC6ggtFPnBpizcDzjgND2g+aucSoUODHt67f0fQuAmupN/zp5MZysJ6IHLJnYLNpfJYk96lRz9ODnO1Mpqtr9PWxm+pz7nzq5F0vRepkgpcRxv6ufQBjlrFytccyEVdXrvFtkjXcnhVVNSR4kHuOOMS6D7pebSJ1mrCmshbD5SX1jXPBKFPAjozYX6PxqLxUx1Y4faFEf4MBBVcInyB4oURNB2s59hEEi2jq9izNE7EbEK6BY5sEhoCPl9m32zE6ljkCAwEAAaNQME4wHQYDVR0OBBYEFB9ZklC1Ork2zl56zg08ei7ss/+iMB8GA1UdIwQYMBaAFB9ZklC1Ork2zl56zg08ei7ss/+iMAwGA1UdEwQFMAMBAf8wDQYJKoZIhvcNAQEFBQADggEBAAVoTSQ5pAirw8OR9FZ1bRSuTDhY9uxzl/OL7lUmsv2cMNeCB3BRZqm3mFt+cwN8GsH6f3uvNONIhgFpTGN5LEcXQz89zJEzB+qaHqmbFpHQl/sx2B8ezNgT/882H2IH00dXESEfy/+1gHg2pxjGnhRBN6el/gSaDiySIMKbilDrffuvxiCfbpPN0NRRiPJhd2ay9KuL/RxQRl1gl9cHaWiouWWba1bSBb2ZPhv2rPMUsFo98ntkGCObDX6Y1SpkqmoTbrsbGFsTG2DLxnvr4GdN1BSr0Uu/KV3adj47WkXVPeMYQti/bQmxQB8tRFhrw80qakTLUzreO96WzlBBMtY=</X509Certificate>\n        </X509Data>\n      </KeyInfo>\n      <EncryptionMethod Algorithm=\"http://www.w3.org/2001/04/xmlenc#aes128-cbc\"></EncryptionMethod>\n      <EncryptionMethod Algorithm=\"http://www.w3.org/2001/04/xmlenc#aes192-cbc\"></EncryptionMethod>\n      <EncryptionMethod Algorithm=\"http://www.w3.org/2001/04/xmlenc#aes256-cbc\"></EncryptionMethod>\n      <EncryptionMethod Algorithm=\"http://www.w3.org/2001/04/xmlenc#rsa-oaep-mgf1p\"></EncryptionMethod>\n    </KeyDescriptor>\n    <NameIDFormat>urn:oasis:names:tc:SAML:2.0:nameid-format:transient</NameIDFormat>\n    <SingleSignOnService Binding=\"urn:oasis:names:tc:SAML:2.0:bindings:HTTP-Redirect\" Location=\"http://localhost:8000/sso\"></SingleSignOnService>\n  </IDPSSODescriptor>\n</EntityDescriptor>"),
		},
		TransientMappingAttributeName: &transientMappingAttributeName,
		ProviderOptions: &idp.Options{
			IsLinkingAllowed:  true,
			IsCreationAllowed: true,
			IsAutoCreation:    true,
			IsAutoUpdate:      true,
		},
	})
	logging.OnError(err).Panic("create saml idp")
	return resp.GetId()
}

func (i *Instance) AddSAMLPostProvider(ctx context.Context) string {
	resp, err := i.Client.Admin.AddSAMLProvider(ctx, &admin.AddSAMLProviderRequest{
		Name:    "saml-idp-post",
		Binding: idp.SAMLBinding_SAML_BINDING_POST,
		Metadata: &admin.AddSAMLProviderRequest_MetadataXml{
			MetadataXml: []byte("<EntityDescriptor xmlns=\"urn:oasis:names:tc:SAML:2.0:metadata\" validUntil=\"2023-09-16T09:00:32.986Z\" cacheDuration=\"PT48H\" entityID=\"http://localhost:8000/metadata\">\n  <IDPSSODescriptor xmlns=\"urn:oasis:names:tc:SAML:2.0:metadata\" protocolSupportEnumeration=\"urn:oasis:names:tc:SAML:2.0:protocol\">\n    <KeyDescriptor use=\"signing\">\n      <KeyInfo xmlns=\"http://www.w3.org/2000/09/xmldsig#\">\n        <X509Data xmlns=\"http://www.w3.org/2000/09/xmldsig#\">\n          <X509Certificate xmlns=\"http://www.w3.org/2000/09/xmldsig#\">MIIDBzCCAe+gAwIBAgIJAPr/Mrlc8EGhMA0GCSqGSIb3DQEBBQUAMBoxGDAWBgNVBAMMD3d3dy5leGFtcGxlLmNvbTAeFw0xNTEyMjgxOTE5NDVaFw0yNTEyMjUxOTE5NDVaMBoxGDAWBgNVBAMMD3d3dy5leGFtcGxlLmNvbTCCASIwDQYJKoZIhvcNAQEBBQADggEPADCCAQoCggEBANDoWzLos4LWxTn8Gyu2lEbl4WcelUbgLN5zYm4ron8Ahs+rvcsu2zkdD/s6jdGJI8WqJKhYK2u61ygnXgAZqC6ggtFPnBpizcDzjgND2g+aucSoUODHt67f0fQuAmupN/zp5MZysJ6IHLJnYLNpfJYk96lRz9ODnO1Mpqtr9PWxm+pz7nzq5F0vRepkgpcRxv6ufQBjlrFytccyEVdXrvFtkjXcnhVVNSR4kHuOOMS6D7pebSJ1mrCmshbD5SX1jXPBKFPAjozYX6PxqLxUx1Y4faFEf4MBBVcInyB4oURNB2s59hEEi2jq9izNE7EbEK6BY5sEhoCPl9m32zE6ljkCAwEAAaNQME4wHQYDVR0OBBYEFB9ZklC1Ork2zl56zg08ei7ss/+iMB8GA1UdIwQYMBaAFB9ZklC1Ork2zl56zg08ei7ss/+iMAwGA1UdEwQFMAMBAf8wDQYJKoZIhvcNAQEFBQADggEBAAVoTSQ5pAirw8OR9FZ1bRSuTDhY9uxzl/OL7lUmsv2cMNeCB3BRZqm3mFt+cwN8GsH6f3uvNONIhgFpTGN5LEcXQz89zJEzB+qaHqmbFpHQl/sx2B8ezNgT/882H2IH00dXESEfy/+1gHg2pxjGnhRBN6el/gSaDiySIMKbilDrffuvxiCfbpPN0NRRiPJhd2ay9KuL/RxQRl1gl9cHaWiouWWba1bSBb2ZPhv2rPMUsFo98ntkGCObDX6Y1SpkqmoTbrsbGFsTG2DLxnvr4GdN1BSr0Uu/KV3adj47WkXVPeMYQti/bQmxQB8tRFhrw80qakTLUzreO96WzlBBMtY=</X509Certificate>\n        </X509Data>\n      </KeyInfo>\n    </KeyDescriptor>\n    <KeyDescriptor use=\"encryption\">\n      <KeyInfo xmlns=\"http://www.w3.org/2000/09/xmldsig#\">\n        <X509Data xmlns=\"http://www.w3.org/2000/09/xmldsig#\">\n          <X509Certificate xmlns=\"http://www.w3.org/2000/09/xmldsig#\">MIIDBzCCAe+gAwIBAgIJAPr/Mrlc8EGhMA0GCSqGSIb3DQEBBQUAMBoxGDAWBgNVBAMMD3d3dy5leGFtcGxlLmNvbTAeFw0xNTEyMjgxOTE5NDVaFw0yNTEyMjUxOTE5NDVaMBoxGDAWBgNVBAMMD3d3dy5leGFtcGxlLmNvbTCCASIwDQYJKoZIhvcNAQEBBQADggEPADCCAQoCggEBANDoWzLos4LWxTn8Gyu2lEbl4WcelUbgLN5zYm4ron8Ahs+rvcsu2zkdD/s6jdGJI8WqJKhYK2u61ygnXgAZqC6ggtFPnBpizcDzjgND2g+aucSoUODHt67f0fQuAmupN/zp5MZysJ6IHLJnYLNpfJYk96lRz9ODnO1Mpqtr9PWxm+pz7nzq5F0vRepkgpcRxv6ufQBjlrFytccyEVdXrvFtkjXcnhVVNSR4kHuOOMS6D7pebSJ1mrCmshbD5SX1jXPBKFPAjozYX6PxqLxUx1Y4faFEf4MBBVcInyB4oURNB2s59hEEi2jq9izNE7EbEK6BY5sEhoCPl9m32zE6ljkCAwEAAaNQME4wHQYDVR0OBBYEFB9ZklC1Ork2zl56zg08ei7ss/+iMB8GA1UdIwQYMBaAFB9ZklC1Ork2zl56zg08ei7ss/+iMAwGA1UdEwQFMAMBAf8wDQYJKoZIhvcNAQEFBQADggEBAAVoTSQ5pAirw8OR9FZ1bRSuTDhY9uxzl/OL7lUmsv2cMNeCB3BRZqm3mFt+cwN8GsH6f3uvNONIhgFpTGN5LEcXQz89zJEzB+qaHqmbFpHQl/sx2B8ezNgT/882H2IH00dXESEfy/+1gHg2pxjGnhRBN6el/gSaDiySIMKbilDrffuvxiCfbpPN0NRRiPJhd2ay9KuL/RxQRl1gl9cHaWiouWWba1bSBb2ZPhv2rPMUsFo98ntkGCObDX6Y1SpkqmoTbrsbGFsTG2DLxnvr4GdN1BSr0Uu/KV3adj47WkXVPeMYQti/bQmxQB8tRFhrw80qakTLUzreO96WzlBBMtY=</X509Certificate>\n        </X509Data>\n      </KeyInfo>\n      <EncryptionMethod Algorithm=\"http://www.w3.org/2001/04/xmlenc#aes128-cbc\"></EncryptionMethod>\n      <EncryptionMethod Algorithm=\"http://www.w3.org/2001/04/xmlenc#aes192-cbc\"></EncryptionMethod>\n      <EncryptionMethod Algorithm=\"http://www.w3.org/2001/04/xmlenc#aes256-cbc\"></EncryptionMethod>\n      <EncryptionMethod Algorithm=\"http://www.w3.org/2001/04/xmlenc#rsa-oaep-mgf1p\"></EncryptionMethod>\n    </KeyDescriptor>\n    <NameIDFormat>urn:oasis:names:tc:SAML:2.0:nameid-format:transient</NameIDFormat>\n    <SingleSignOnService Binding=\"urn:oasis:names:tc:SAML:2.0:bindings:HTTP-POST\" Location=\"http://localhost:8000/sso\"></SingleSignOnService>\n  </IDPSSODescriptor>\n</EntityDescriptor>"),
		},
		ProviderOptions: &idp.Options{
			IsLinkingAllowed:  true,
			IsCreationAllowed: true,
			IsAutoCreation:    true,
			IsAutoUpdate:      true,
		},
	})
	logging.OnError(err).Panic("create saml idp")
	return resp.GetId()
}

func (i *Instance) AddLDAPProvider(ctx context.Context) string {
	resp, err := i.Client.Admin.AddLDAPProvider(ctx, &admin.AddLDAPProviderRequest{
		Name:              "ldap-idp-post",
		Servers:           []string{"https://localhost:8000"},
		StartTls:          false,
		BaseDn:            "baseDn",
		BindDn:            "admin",
		BindPassword:      "admin",
		UserBase:          "dn",
		UserObjectClasses: []string{"user"},
		UserFilters:       []string{"(objectclass=*)"},
		Timeout:           durationpb.New(10 * time.Second),
		Attributes: &idp.LDAPAttributes{
			IdAttribute: "id",
		},
		ProviderOptions: &idp.Options{
			IsLinkingAllowed:  true,
			IsCreationAllowed: true,
			IsAutoCreation:    true,
			IsAutoUpdate:      true,
		},
	})
	logging.OnError(err).Panic("create ldap idp")
	return resp.GetId()
}

func (i *Instance) CreateIntent(ctx context.Context, idpID string) *user_v2.StartIdentityProviderIntentResponse {
	resp, err := i.Client.UserV2.StartIdentityProviderIntent(ctx, &user_v2.StartIdentityProviderIntentRequest{
		IdpId: idpID,
		Content: &user_v2.StartIdentityProviderIntentRequest_Urls{
			Urls: &user_v2.RedirectURLs{
				SuccessUrl: "https://example.com/success",
				FailureUrl: "https://example.com/failure",
			},
		},
	})
	logging.OnError(err).Fatal("create generic OAuth idp")
	return resp
}

func (i *Instance) CreateVerifiedWebAuthNSession(t *testing.T, ctx context.Context, userID string) (id, token string, start, change time.Time) {
	return i.CreateVerifiedWebAuthNSessionWithLifetime(t, ctx, userID, 0)
}

func (i *Instance) CreateVerifiedWebAuthNSessionWithLifetime(t *testing.T, ctx context.Context, userID string, lifetime time.Duration) (id, token string, start, change time.Time) {
	var sessionLifetime *durationpb.Duration
	if lifetime > 0 {
		sessionLifetime = durationpb.New(lifetime)
	}
	createResp, err := i.Client.SessionV2.CreateSession(ctx, &session.CreateSessionRequest{
		Checks: &session.Checks{
			User: &session.CheckUser{
				Search: &session.CheckUser_UserId{UserId: userID},
			},
		},
		Challenges: &session.RequestChallenges{
			WebAuthN: &session.RequestChallenges_WebAuthN{
				Domain:                      i.Domain,
				UserVerificationRequirement: session.UserVerificationRequirement_USER_VERIFICATION_REQUIREMENT_REQUIRED,
			},
		},
		Lifetime: sessionLifetime,
	})
	require.NoError(t, err)

	assertion, err := i.WebAuthN.CreateAssertionResponse(createResp.GetChallenges().GetWebAuthN().GetPublicKeyCredentialRequestOptions(), true)
	require.NoError(t, err)

	updateResp, err := i.Client.SessionV2.SetSession(ctx, &session.SetSessionRequest{
		SessionId: createResp.GetSessionId(),
		Checks: &session.Checks{
			WebAuthN: &session.CheckWebAuthN{
				CredentialAssertionData: assertion,
			},
		},
	})
	require.NoError(t, err)
	return createResp.GetSessionId(), updateResp.GetSessionToken(),
		createResp.GetDetails().GetChangeDate().AsTime(), updateResp.GetDetails().GetChangeDate().AsTime()
}

func (i *Instance) CreatePasswordSession(t *testing.T, ctx context.Context, userID, password string) (id, token string, start, change time.Time) {
	createResp, err := i.Client.SessionV2.CreateSession(ctx, &session.CreateSessionRequest{
		Checks: &session.Checks{
			User: &session.CheckUser{
				Search: &session.CheckUser_UserId{UserId: userID},
			},
			Password: &session.CheckPassword{
				Password: password,
			},
		},
	})
	require.NoError(t, err)
	return createResp.GetSessionId(), createResp.GetSessionToken(),
		createResp.GetDetails().GetChangeDate().AsTime(), createResp.GetDetails().GetChangeDate().AsTime()
}

<<<<<<< HEAD
func (i *Instance) CreateProjectGrant(ctx context.Context, t *testing.T, projectID, grantedOrgID string, roles ...string) *project_v2beta.CreateProjectGrantResponse {
	resp, err := i.Client.Projectv2Beta.CreateProjectGrant(ctx, &project_v2beta.CreateProjectGrantRequest{
		GrantedOrganizationId: grantedOrgID,
		ProjectId:             projectID,
		RoleKeys:              roles,
=======
func (i *Instance) CreateIntentSession(t *testing.T, ctx context.Context, userID, intentID, intentToken string) (id, token string, start, change time.Time) {
	createResp, err := i.Client.SessionV2.CreateSession(ctx, &session.CreateSessionRequest{
		Checks: &session.Checks{
			User: &session.CheckUser{
				Search: &session.CheckUser_UserId{UserId: userID},
			},
			IdpIntent: &session.CheckIDPIntent{
				IdpIntentId:    intentID,
				IdpIntentToken: intentToken,
			},
		},
	})
	require.NoError(t, err)
	return createResp.GetSessionId(), createResp.GetSessionToken(),
		createResp.GetDetails().GetChangeDate().AsTime(), createResp.GetDetails().GetChangeDate().AsTime()
}

func (i *Instance) CreateProjectGrant(ctx context.Context, projectID, grantedOrgID string) *mgmt.AddProjectGrantResponse {
	resp, err := i.Client.Mgmt.AddProjectGrant(ctx, &mgmt.AddProjectGrantRequest{
		GrantedOrgId: grantedOrgID,
		ProjectId:    projectID,
>>>>>>> 603b4a0d
	})
	require.NoError(t, err)
	return resp
}

func (i *Instance) DeleteProjectGrant(ctx context.Context, t *testing.T, projectID, grantedOrgID string) *project_v2beta.DeleteProjectGrantResponse {
	resp, err := i.Client.Projectv2Beta.DeleteProjectGrant(ctx, &project_v2beta.DeleteProjectGrantRequest{
		GrantedOrganizationId: grantedOrgID,
		ProjectId:             projectID,
	})
	require.NoError(t, err)
	return resp
}

func (i *Instance) DeactivateProjectGrant(ctx context.Context, t *testing.T, projectID, grantedOrgID string) *project_v2beta.DeactivateProjectGrantResponse {
	resp, err := i.Client.Projectv2Beta.DeactivateProjectGrant(ctx, &project_v2beta.DeactivateProjectGrantRequest{
		ProjectId:             projectID,
		GrantedOrganizationId: grantedOrgID,
	})
	require.NoError(t, err)
	return resp
}

func (i *Instance) ActivateProjectGrant(ctx context.Context, t *testing.T, projectID, grantedOrgID string) *project_v2beta.ActivateProjectGrantResponse {
	resp, err := i.Client.Projectv2Beta.ActivateProjectGrant(ctx, &project_v2beta.ActivateProjectGrantRequest{
		ProjectId:             projectID,
		GrantedOrganizationId: grantedOrgID,
	})
	require.NoError(t, err)
	return resp
}

func (i *Instance) CreateProjectUserGrant(t *testing.T, ctx context.Context, projectID, userID string) string {
	resp, err := i.Client.Mgmt.AddUserGrant(ctx, &mgmt.AddUserGrantRequest{
		UserId:    userID,
		ProjectId: projectID,
	})
	require.NoError(t, err)
	return resp.GetUserGrantId()
}

func (i *Instance) CreateProjectGrantUserGrant(ctx context.Context, orgID, projectID, projectGrantID, userID string) string {
	resp, err := i.Client.Mgmt.AddUserGrant(SetOrgID(ctx, orgID), &mgmt.AddUserGrantRequest{
		UserId:         userID,
		ProjectId:      projectID,
		ProjectGrantId: projectGrantID,
	})
	logging.OnError(err).Panic("create project grant user grant")
	return resp.GetUserGrantId()
}

func (i *Instance) CreateOrgMembership(t *testing.T, ctx context.Context, userID string) {
	_, err := i.Client.Mgmt.AddOrgMember(ctx, &mgmt.AddOrgMemberRequest{
		UserId: userID,
		Roles:  []string{domain.RoleOrgOwner},
	})
	require.NoError(t, err)
}

func (i *Instance) CreateProjectMembership(t *testing.T, ctx context.Context, projectID, userID string) {
	_, err := i.Client.Mgmt.AddProjectMember(ctx, &mgmt.AddProjectMemberRequest{
		ProjectId: projectID,
		UserId:    userID,
		Roles:     []string{domain.RoleProjectOwner},
	})
	require.NoError(t, err)
}

func (i *Instance) CreateTarget(ctx context.Context, t *testing.T, name, endpoint string, ty domain.TargetType, interrupt bool) *action.CreateTargetResponse {
	if name == "" {
		name = gofakeit.Name()
	}
	req := &action.CreateTargetRequest{
		Name:     name,
		Endpoint: endpoint,
		Timeout:  durationpb.New(5 * time.Second),
	}
	switch ty {
	case domain.TargetTypeWebhook:
		req.TargetType = &action.CreateTargetRequest_RestWebhook{
			RestWebhook: &action.RESTWebhook{
				InterruptOnError: interrupt,
			},
		}
	case domain.TargetTypeCall:
		req.TargetType = &action.CreateTargetRequest_RestCall{
			RestCall: &action.RESTCall{
				InterruptOnError: interrupt,
			},
		}
	case domain.TargetTypeAsync:
		req.TargetType = &action.CreateTargetRequest_RestAsync{
			RestAsync: &action.RESTAsync{},
		}
	}
	target, err := i.Client.ActionV2beta.CreateTarget(ctx, req)
	require.NoError(t, err)
	return target
}

func (i *Instance) DeleteTarget(ctx context.Context, t *testing.T, id string) {
	_, err := i.Client.ActionV2beta.DeleteTarget(ctx, &action.DeleteTargetRequest{
		Id: id,
	})
	require.NoError(t, err)
}

func (i *Instance) DeleteExecution(ctx context.Context, t *testing.T, cond *action.Condition) {
	_, err := i.Client.ActionV2beta.SetExecution(ctx, &action.SetExecutionRequest{
		Condition: cond,
	})
	require.NoError(t, err)
}

func (i *Instance) SetExecution(ctx context.Context, t *testing.T, cond *action.Condition, targets []string) *action.SetExecutionResponse {
	target, err := i.Client.ActionV2beta.SetExecution(ctx, &action.SetExecutionRequest{
		Condition: cond,
		Targets:   targets,
	})
	require.NoError(t, err)
	return target
}

func (i *Instance) CreateUserSchemaEmpty(ctx context.Context) *userschema_v3alpha.CreateUserSchemaResponse {
	return i.CreateUserSchemaEmptyWithType(ctx, fmt.Sprint(time.Now().UnixNano()+1))
}

func (i *Instance) CreateUserSchema(ctx context.Context, schemaData []byte) *userschema_v3alpha.CreateUserSchemaResponse {
	userSchema := new(structpb.Struct)
	err := userSchema.UnmarshalJSON(schemaData)
	logging.OnError(err).Fatal("create userschema unmarshal")
	schema, err := i.Client.UserSchemaV3.CreateUserSchema(ctx, &userschema_v3alpha.CreateUserSchemaRequest{
		UserSchema: &userschema_v3alpha.UserSchema{
			Type: fmt.Sprint(time.Now().UnixNano() + 1),
			DataType: &userschema_v3alpha.UserSchema_Schema{
				Schema: userSchema,
			},
		},
	})
	logging.OnError(err).Fatal("create userschema")
	return schema
}

func (i *Instance) CreateUserSchemaEmptyWithType(ctx context.Context, schemaType string) *userschema_v3alpha.CreateUserSchemaResponse {
	userSchema := new(structpb.Struct)
	err := userSchema.UnmarshalJSON([]byte(`{
		"$schema": "urn:zitadel:schema:v1",
		"type": "object",
		"properties": {}
	}`))
	logging.OnError(err).Fatal("create userschema unmarshal")
	schema, err := i.Client.UserSchemaV3.CreateUserSchema(ctx, &userschema_v3alpha.CreateUserSchemaRequest{
		UserSchema: &userschema_v3alpha.UserSchema{
			Type: schemaType,
			DataType: &userschema_v3alpha.UserSchema_Schema{
				Schema: userSchema,
			},
		},
	})
	logging.OnError(err).Fatal("create userschema")
	return schema
}

func (i *Instance) CreateSchemaUser(ctx context.Context, orgID string, schemaID string, data []byte) *user_v3alpha.CreateUserResponse {
	userData := new(structpb.Struct)
	err := userData.UnmarshalJSON(data)
	logging.OnError(err).Fatal("create user unmarshal")
	user, err := i.Client.UserV3Alpha.CreateUser(ctx, &user_v3alpha.CreateUserRequest{
		Organization: &object_v3alpha.Organization{Property: &object_v3alpha.Organization_OrgId{OrgId: orgID}},
		User: &user_v3alpha.CreateUser{
			SchemaId: schemaID,
			Data:     userData,
		},
	})
	logging.OnError(err).Fatal("create user")
	return user
}

func (i *Instance) UpdateSchemaUserEmail(ctx context.Context, orgID string, userID string, email string) *user_v3alpha.SetContactEmailResponse {
	user, err := i.Client.UserV3Alpha.SetContactEmail(ctx, &user_v3alpha.SetContactEmailRequest{
		Organization: &object_v3alpha.Organization{Property: &object_v3alpha.Organization_OrgId{OrgId: orgID}},
		Id:           userID,
		Email: &user_v3alpha.SetEmail{
			Address:      email,
			Verification: &user_v3alpha.SetEmail_ReturnCode{},
		},
	})
	logging.OnError(err).Fatal("create user")
	return user
}

func (i *Instance) UpdateSchemaUserPhone(ctx context.Context, orgID string, userID string, phone string) *user_v3alpha.SetContactPhoneResponse {
	user, err := i.Client.UserV3Alpha.SetContactPhone(ctx, &user_v3alpha.SetContactPhoneRequest{
		Organization: &object_v3alpha.Organization{Property: &object_v3alpha.Organization_OrgId{OrgId: orgID}},
		Id:           userID,
		Phone: &user_v3alpha.SetPhone{
			Number:       phone,
			Verification: &user_v3alpha.SetPhone_ReturnCode{},
		},
	})
	logging.OnError(err).Fatal("create user")
	return user
}

func (i *Instance) CreateInviteCode(ctx context.Context, userID string) *user_v2.CreateInviteCodeResponse {
	user, err := i.Client.UserV2.CreateInviteCode(ctx, &user_v2.CreateInviteCodeRequest{
		UserId:       userID,
		Verification: &user_v2.CreateInviteCodeRequest_ReturnCode{ReturnCode: &user_v2.ReturnInviteCode{}},
	})
	logging.OnError(err).Fatal("create invite code")
	return user
}

func (i *Instance) LockSchemaUser(ctx context.Context, orgID string, userID string) *user_v3alpha.LockUserResponse {
	var org *object_v3alpha.Organization
	if orgID != "" {
		org = &object_v3alpha.Organization{Property: &object_v3alpha.Organization_OrgId{OrgId: orgID}}
	}
	user, err := i.Client.UserV3Alpha.LockUser(ctx, &user_v3alpha.LockUserRequest{
		Organization: org,
		Id:           userID,
	})
	logging.OnError(err).Fatal("lock user")
	return user
}

func (i *Instance) UnlockSchemaUser(ctx context.Context, orgID string, userID string) *user_v3alpha.UnlockUserResponse {
	var org *object_v3alpha.Organization
	if orgID != "" {
		org = &object_v3alpha.Organization{Property: &object_v3alpha.Organization_OrgId{OrgId: orgID}}
	}
	user, err := i.Client.UserV3Alpha.UnlockUser(ctx, &user_v3alpha.UnlockUserRequest{
		Organization: org,
		Id:           userID,
	})
	logging.OnError(err).Fatal("unlock user")
	return user
}

func (i *Instance) DeactivateSchemaUser(ctx context.Context, orgID string, userID string) *user_v3alpha.DeactivateUserResponse {
	var org *object_v3alpha.Organization
	if orgID != "" {
		org = &object_v3alpha.Organization{Property: &object_v3alpha.Organization_OrgId{OrgId: orgID}}
	}
	user, err := i.Client.UserV3Alpha.DeactivateUser(ctx, &user_v3alpha.DeactivateUserRequest{
		Organization: org,
		Id:           userID,
	})
	logging.OnError(err).Fatal("deactivate user")
	return user
}

func (i *Instance) ActivateSchemaUser(ctx context.Context, orgID string, userID string) *user_v3alpha.ActivateUserResponse {
	var org *object_v3alpha.Organization
	if orgID != "" {
		org = &object_v3alpha.Organization{Property: &object_v3alpha.Organization_OrgId{OrgId: orgID}}
	}
	user, err := i.Client.UserV3Alpha.ActivateUser(ctx, &user_v3alpha.ActivateUserRequest{
		Organization: org,
		Id:           userID,
	})
	logging.OnError(err).Fatal("reactivate user")
	return user
}<|MERGE_RESOLUTION|>--- conflicted
+++ resolved
@@ -739,35 +739,28 @@
 		createResp.GetDetails().GetChangeDate().AsTime(), createResp.GetDetails().GetChangeDate().AsTime()
 }
 
-<<<<<<< HEAD
+func (i *Instance) CreateIntentSession(t *testing.T, ctx context.Context, userID, intentID, intentToken string) (id, token string, start, change time.Time) {
+	createResp, err := i.Client.SessionV2.CreateSession(ctx, &session.CreateSessionRequest{
+		Checks: &session.Checks{
+			User: &session.CheckUser{
+				Search: &session.CheckUser_UserId{UserId: userID},
+			},
+			IdpIntent: &session.CheckIDPIntent{
+				IdpIntentId:    intentID,
+				IdpIntentToken: intentToken,
+			},
+		},
+	})
+	require.NoError(t, err)
+	return createResp.GetSessionId(), createResp.GetSessionToken(),
+		createResp.GetDetails().GetChangeDate().AsTime(), createResp.GetDetails().GetChangeDate().AsTime()
+}
+
 func (i *Instance) CreateProjectGrant(ctx context.Context, t *testing.T, projectID, grantedOrgID string, roles ...string) *project_v2beta.CreateProjectGrantResponse {
 	resp, err := i.Client.Projectv2Beta.CreateProjectGrant(ctx, &project_v2beta.CreateProjectGrantRequest{
 		GrantedOrganizationId: grantedOrgID,
 		ProjectId:             projectID,
 		RoleKeys:              roles,
-=======
-func (i *Instance) CreateIntentSession(t *testing.T, ctx context.Context, userID, intentID, intentToken string) (id, token string, start, change time.Time) {
-	createResp, err := i.Client.SessionV2.CreateSession(ctx, &session.CreateSessionRequest{
-		Checks: &session.Checks{
-			User: &session.CheckUser{
-				Search: &session.CheckUser_UserId{UserId: userID},
-			},
-			IdpIntent: &session.CheckIDPIntent{
-				IdpIntentId:    intentID,
-				IdpIntentToken: intentToken,
-			},
-		},
-	})
-	require.NoError(t, err)
-	return createResp.GetSessionId(), createResp.GetSessionToken(),
-		createResp.GetDetails().GetChangeDate().AsTime(), createResp.GetDetails().GetChangeDate().AsTime()
-}
-
-func (i *Instance) CreateProjectGrant(ctx context.Context, projectID, grantedOrgID string) *mgmt.AddProjectGrantResponse {
-	resp, err := i.Client.Mgmt.AddProjectGrant(ctx, &mgmt.AddProjectGrantRequest{
-		GrantedOrgId: grantedOrgID,
-		ProjectId:    projectID,
->>>>>>> 603b4a0d
 	})
 	require.NoError(t, err)
 	return resp
