package integration

import (
	"context"
	"fmt"
	"testing"
	"time"

	"github.com/brianvoe/gofakeit/v6"
	"github.com/muhlemmer/gu"
	"github.com/stretchr/testify/require"
	"github.com/zitadel/logging"
	"google.golang.org/grpc"
	"google.golang.org/grpc/credentials/insecure"
	"google.golang.org/grpc/metadata"
	"google.golang.org/protobuf/types/known/durationpb"
	"google.golang.org/protobuf/types/known/structpb"

	"github.com/zitadel/zitadel/internal/domain"
	"github.com/zitadel/zitadel/pkg/grpc/admin"
	"github.com/zitadel/zitadel/pkg/grpc/auth"
	"github.com/zitadel/zitadel/pkg/grpc/feature/v2"
	feature_v2beta "github.com/zitadel/zitadel/pkg/grpc/feature/v2beta"
	"github.com/zitadel/zitadel/pkg/grpc/idp"
	idp_pb "github.com/zitadel/zitadel/pkg/grpc/idp/v2"
	mgmt "github.com/zitadel/zitadel/pkg/grpc/management"
	"github.com/zitadel/zitadel/pkg/grpc/object/v2"
	object_v3alpha "github.com/zitadel/zitadel/pkg/grpc/object/v3alpha"
	oidc_pb "github.com/zitadel/zitadel/pkg/grpc/oidc/v2"
	oidc_pb_v2beta "github.com/zitadel/zitadel/pkg/grpc/oidc/v2beta"
	"github.com/zitadel/zitadel/pkg/grpc/org/v2"
	org_v2beta "github.com/zitadel/zitadel/pkg/grpc/org/v2beta"
	action "github.com/zitadel/zitadel/pkg/grpc/resources/action/v3alpha"
	user_v3alpha "github.com/zitadel/zitadel/pkg/grpc/resources/user/v3alpha"
	userschema_v3alpha "github.com/zitadel/zitadel/pkg/grpc/resources/userschema/v3alpha"
	webkey_v3alpha "github.com/zitadel/zitadel/pkg/grpc/resources/webkey/v3alpha"
	"github.com/zitadel/zitadel/pkg/grpc/session/v2"
	session_v2beta "github.com/zitadel/zitadel/pkg/grpc/session/v2beta"
	"github.com/zitadel/zitadel/pkg/grpc/settings/v2"
	settings_v2beta "github.com/zitadel/zitadel/pkg/grpc/settings/v2beta"
	user_pb "github.com/zitadel/zitadel/pkg/grpc/user"
	user_v2 "github.com/zitadel/zitadel/pkg/grpc/user/v2"
	user_v2beta "github.com/zitadel/zitadel/pkg/grpc/user/v2beta"
)

type Client struct {
	CC             *grpc.ClientConn
	Admin          admin.AdminServiceClient
	Mgmt           mgmt.ManagementServiceClient
	Auth           auth.AuthServiceClient
	UserV2beta     user_v2beta.UserServiceClient
	UserV2         user_v2.UserServiceClient
	SessionV2beta  session_v2beta.SessionServiceClient
	SessionV2      session.SessionServiceClient
	SettingsV2beta settings_v2beta.SettingsServiceClient
	SettingsV2     settings.SettingsServiceClient
	OIDCv2beta     oidc_pb_v2beta.OIDCServiceClient
	OIDCv2         oidc_pb.OIDCServiceClient
	OrgV2beta      org_v2beta.OrganizationServiceClient
	OrgV2          org.OrganizationServiceClient
	ActionV3Alpha  action.ZITADELActionsClient
	FeatureV2beta  feature_v2beta.FeatureServiceClient
	FeatureV2      feature.FeatureServiceClient
	UserSchemaV3   userschema_v3alpha.ZITADELUserSchemasClient
	WebKeyV3Alpha  webkey_v3alpha.ZITADELWebKeysClient
	IDPv2          idp_pb.IdentityProviderServiceClient
	UserV3Alpha    user_v3alpha.ZITADELUsersClient
}

func newClient(ctx context.Context, target string) (*Client, error) {
	cc, err := grpc.NewClient(target,
		grpc.WithTransportCredentials(insecure.NewCredentials()),
	)
	if err != nil {
		return nil, err
	}
	client := &Client{
		CC:             cc,
		Admin:          admin.NewAdminServiceClient(cc),
		Mgmt:           mgmt.NewManagementServiceClient(cc),
		Auth:           auth.NewAuthServiceClient(cc),
		UserV2beta:     user_v2beta.NewUserServiceClient(cc),
		UserV2:         user_v2.NewUserServiceClient(cc),
		SessionV2beta:  session_v2beta.NewSessionServiceClient(cc),
		SessionV2:      session.NewSessionServiceClient(cc),
		SettingsV2beta: settings_v2beta.NewSettingsServiceClient(cc),
		SettingsV2:     settings.NewSettingsServiceClient(cc),
		OIDCv2beta:     oidc_pb_v2beta.NewOIDCServiceClient(cc),
		OIDCv2:         oidc_pb.NewOIDCServiceClient(cc),
		OrgV2beta:      org_v2beta.NewOrganizationServiceClient(cc),
		OrgV2:          org.NewOrganizationServiceClient(cc),
		ActionV3Alpha:  action.NewZITADELActionsClient(cc),
		FeatureV2beta:  feature_v2beta.NewFeatureServiceClient(cc),
		FeatureV2:      feature.NewFeatureServiceClient(cc),
		UserSchemaV3:   userschema_v3alpha.NewZITADELUserSchemasClient(cc),
		WebKeyV3Alpha:  webkey_v3alpha.NewZITADELWebKeysClient(cc),
		IDPv2:          idp_pb.NewIdentityProviderServiceClient(cc),
		UserV3Alpha:    user_v3alpha.NewZITADELUsersClient(cc),
	}
	return client, client.pollHealth(ctx)
}

// pollHealth waits until a healthy status is reported.
func (c *Client) pollHealth(ctx context.Context) (err error) {
	for {
		err = func(ctx context.Context) error {
			ctx, cancel := context.WithTimeout(ctx, 5*time.Second)
			defer cancel()

			_, err := c.Admin.Healthz(ctx, &admin.HealthzRequest{})
			return err
		}(ctx)
		if err == nil {
			return nil
		}
		logging.WithError(err).Debug("poll healthz")

		select {
		case <-ctx.Done():
			return ctx.Err()
		case <-time.After(time.Second):
			continue
		}
	}
}

func (i *Instance) CreateHumanUser(ctx context.Context) *user_v2.AddHumanUserResponse {
	resp, err := i.Client.UserV2.AddHumanUser(ctx, &user_v2.AddHumanUserRequest{
		Organization: &object.Organization{
			Org: &object.Organization_OrgId{
				OrgId: i.DefaultOrg.GetId(),
			},
		},
		Profile: &user_v2.SetHumanProfile{
			GivenName:         "Mickey",
			FamilyName:        "Mouse",
			PreferredLanguage: gu.Ptr("nl"),
			Gender:            gu.Ptr(user_v2.Gender_GENDER_MALE),
		},
		Email: &user_v2.SetHumanEmail{
			Email: fmt.Sprintf("%d@mouse.com", time.Now().UnixNano()),
			Verification: &user_v2.SetHumanEmail_ReturnCode{
				ReturnCode: &user_v2.ReturnEmailVerificationCode{},
			},
		},
		Phone: &user_v2.SetHumanPhone{
			Phone: "+41791234567",
			Verification: &user_v2.SetHumanPhone_ReturnCode{
				ReturnCode: &user_v2.ReturnPhoneVerificationCode{},
			},
		},
	})
	logging.OnError(err).Panic("create human user")
	return resp
}

func (i *Instance) CreateHumanUserNoPhone(ctx context.Context) *user_v2.AddHumanUserResponse {
	resp, err := i.Client.UserV2.AddHumanUser(ctx, &user_v2.AddHumanUserRequest{
		Organization: &object.Organization{
			Org: &object.Organization_OrgId{
				OrgId: i.DefaultOrg.GetId(),
			},
		},
		Profile: &user_v2.SetHumanProfile{
			GivenName:         "Mickey",
			FamilyName:        "Mouse",
			PreferredLanguage: gu.Ptr("nl"),
			Gender:            gu.Ptr(user_v2.Gender_GENDER_MALE),
		},
		Email: &user_v2.SetHumanEmail{
			Email: fmt.Sprintf("%d@mouse.com", time.Now().UnixNano()),
			Verification: &user_v2.SetHumanEmail_ReturnCode{
				ReturnCode: &user_v2.ReturnEmailVerificationCode{},
			},
		},
	})
	logging.OnError(err).Panic("create human user")
	return resp
}

func (i *Instance) CreateHumanUserWithTOTP(ctx context.Context, secret string) *user_v2.AddHumanUserResponse {
	resp, err := i.Client.UserV2.AddHumanUser(ctx, &user_v2.AddHumanUserRequest{
		Organization: &object.Organization{
			Org: &object.Organization_OrgId{
				OrgId: i.DefaultOrg.GetId(),
			},
		},
		Profile: &user_v2.SetHumanProfile{
			GivenName:         "Mickey",
			FamilyName:        "Mouse",
			PreferredLanguage: gu.Ptr("nl"),
			Gender:            gu.Ptr(user_v2.Gender_GENDER_MALE),
		},
		Email: &user_v2.SetHumanEmail{
			Email: fmt.Sprintf("%d@mouse.com", time.Now().UnixNano()),
			Verification: &user_v2.SetHumanEmail_ReturnCode{
				ReturnCode: &user_v2.ReturnEmailVerificationCode{},
			},
		},
		Phone: &user_v2.SetHumanPhone{
			Phone: "+41791234567",
			Verification: &user_v2.SetHumanPhone_ReturnCode{
				ReturnCode: &user_v2.ReturnPhoneVerificationCode{},
			},
		},
		TotpSecret: gu.Ptr(secret),
	})
	logging.OnError(err).Panic("create human user")
	return resp
}

func (i *Instance) CreateOrganization(ctx context.Context, name, adminEmail string) *org.AddOrganizationResponse {
	resp, err := i.Client.OrgV2.AddOrganization(ctx, &org.AddOrganizationRequest{
		Name: name,
		Admins: []*org.AddOrganizationRequest_Admin{
			{
				UserType: &org.AddOrganizationRequest_Admin_Human{
					Human: &user_v2.AddHumanUserRequest{
						Profile: &user_v2.SetHumanProfile{
							GivenName:  "firstname",
							FamilyName: "lastname",
						},
						Email: &user_v2.SetHumanEmail{
							Email: adminEmail,
							Verification: &user_v2.SetHumanEmail_ReturnCode{
								ReturnCode: &user_v2.ReturnEmailVerificationCode{},
							},
						},
					},
				},
			},
		},
	})
	logging.OnError(err).Panic("create org")
	return resp
}

func (i *Instance) DeactivateOrganization(ctx context.Context, orgID string) *mgmt.DeactivateOrgResponse {
	resp, err := i.Client.Mgmt.DeactivateOrg(
		SetOrgID(ctx, orgID),
		&mgmt.DeactivateOrgRequest{},
	)
	logging.OnError(err).Fatal("deactivate org")
	return resp
}

func SetOrgID(ctx context.Context, orgID string) context.Context {
	md, ok := metadata.FromOutgoingContext(ctx)
	if !ok {
		return metadata.AppendToOutgoingContext(ctx, "x-zitadel-orgid", orgID)
	}
	md.Set("x-zitadel-orgid", orgID)
	return metadata.NewOutgoingContext(ctx, md)
}

func (i *Instance) CreateOrganizationWithUserID(ctx context.Context, name, userID string) *org.AddOrganizationResponse {
	resp, err := i.Client.OrgV2.AddOrganization(ctx, &org.AddOrganizationRequest{
		Name: name,
		Admins: []*org.AddOrganizationRequest_Admin{
			{
				UserType: &org.AddOrganizationRequest_Admin_UserId{
					UserId: userID,
				},
			},
		},
	})
	logging.OnError(err).Fatal("create org")
	return resp
}

func (i *Instance) CreateHumanUserVerified(ctx context.Context, org, email string) *user_v2.AddHumanUserResponse {
	resp, err := i.Client.UserV2.AddHumanUser(ctx, &user_v2.AddHumanUserRequest{
		Organization: &object.Organization{
			Org: &object.Organization_OrgId{
				OrgId: org,
			},
		},
		Profile: &user_v2.SetHumanProfile{
			GivenName:         "Mickey",
			FamilyName:        "Mouse",
			NickName:          gu.Ptr("Mickey"),
			PreferredLanguage: gu.Ptr("nl"),
			Gender:            gu.Ptr(user_v2.Gender_GENDER_MALE),
		},
		Email: &user_v2.SetHumanEmail{
			Email: email,
			Verification: &user_v2.SetHumanEmail_IsVerified{
				IsVerified: true,
			},
		},
		Phone: &user_v2.SetHumanPhone{
			Phone: "+41791234567",
			Verification: &user_v2.SetHumanPhone_IsVerified{
				IsVerified: true,
			},
		},
	})
	logging.OnError(err).Panic("create human user")
	return resp
}

func (i *Instance) CreateMachineUser(ctx context.Context) *mgmt.AddMachineUserResponse {
	resp, err := i.Client.Mgmt.AddMachineUser(ctx, &mgmt.AddMachineUserRequest{
		UserName:        fmt.Sprintf("%d@mouse.com", time.Now().UnixNano()),
		Name:            "Mickey",
		Description:     "Mickey Mouse",
		AccessTokenType: user_pb.AccessTokenType_ACCESS_TOKEN_TYPE_BEARER,
	})
	logging.OnError(err).Panic("create human user")
	return resp
}

func (i *Instance) CreateUserIDPlink(ctx context.Context, userID, externalID, idpID, username string) (*user_v2.AddIDPLinkResponse, error) {
	return i.Client.UserV2.AddIDPLink(
		ctx,
		&user_v2.AddIDPLinkRequest{
			UserId: userID,
			IdpLink: &user_v2.IDPLink{
				IdpId:    idpID,
				UserId:   externalID,
				UserName: username,
			},
		},
	)
}

func (i *Instance) RegisterUserPasskey(ctx context.Context, userID string) {
	reg, err := i.Client.UserV2.CreatePasskeyRegistrationLink(ctx, &user_v2.CreatePasskeyRegistrationLinkRequest{
		UserId: userID,
		Medium: &user_v2.CreatePasskeyRegistrationLinkRequest_ReturnCode{},
	})
	logging.OnError(err).Panic("create user passkey")

	pkr, err := i.Client.UserV2.RegisterPasskey(ctx, &user_v2.RegisterPasskeyRequest{
		UserId: userID,
		Code:   reg.GetCode(),
		Domain: i.Domain,
	})
	logging.OnError(err).Panic("create user passkey")
	attestationResponse, err := i.WebAuthN.CreateAttestationResponse(pkr.GetPublicKeyCredentialCreationOptions())
	logging.OnError(err).Panic("create user passkey")

	_, err = i.Client.UserV2.VerifyPasskeyRegistration(ctx, &user_v2.VerifyPasskeyRegistrationRequest{
		UserId:              userID,
		PasskeyId:           pkr.GetPasskeyId(),
		PublicKeyCredential: attestationResponse,
		PasskeyName:         "nice name",
	})
	logging.OnError(err).Panic("create user passkey")
}

func (i *Instance) RegisterUserU2F(ctx context.Context, userID string) {
	pkr, err := i.Client.UserV2.RegisterU2F(ctx, &user_v2.RegisterU2FRequest{
		UserId: userID,
		Domain: i.Domain,
	})
	logging.OnError(err).Panic("create user u2f")
	attestationResponse, err := i.WebAuthN.CreateAttestationResponse(pkr.GetPublicKeyCredentialCreationOptions())
	logging.OnError(err).Panic("create user u2f")

	_, err = i.Client.UserV2.VerifyU2FRegistration(ctx, &user_v2.VerifyU2FRegistrationRequest{
		UserId:              userID,
		U2FId:               pkr.GetU2FId(),
		PublicKeyCredential: attestationResponse,
		TokenName:           "nice name",
	})
	logging.OnError(err).Panic("create user u2f")
}

func (i *Instance) SetUserPassword(ctx context.Context, userID, password string, changeRequired bool) *object.Details {
	resp, err := i.Client.UserV2.SetPassword(ctx, &user_v2.SetPasswordRequest{
		UserId: userID,
		NewPassword: &user_v2.Password{
			Password:       password,
			ChangeRequired: changeRequired,
		},
	})
	logging.OnError(err).Panic("set user password")
	return resp.GetDetails()
}

func (i *Instance) AddGenericOAuthProvider(ctx context.Context, name string) *admin.AddGenericOAuthProviderResponse {
	resp, err := i.Client.Admin.AddGenericOAuthProvider(ctx, &admin.AddGenericOAuthProviderRequest{
		Name:                  name,
		ClientId:              "clientID",
		ClientSecret:          "clientSecret",
		AuthorizationEndpoint: "https://example.com/oauth/v2/authorize",
		TokenEndpoint:         "https://example.com/oauth/v2/token",
		UserEndpoint:          "https://api.example.com/user",
		Scopes:                []string{"openid", "profile", "email"},
		IdAttribute:           "id",
		ProviderOptions: &idp.Options{
			IsLinkingAllowed:  true,
			IsCreationAllowed: true,
			IsAutoCreation:    true,
			IsAutoUpdate:      true,
			AutoLinking:       idp.AutoLinkingOption_AUTO_LINKING_OPTION_USERNAME,
		},
	})
	logging.OnError(err).Panic("create generic OAuth idp")

	mustAwait(func() error {
		_, err := i.Client.Admin.GetProviderByID(ctx, &admin.GetProviderByIDRequest{
			Id: resp.GetId(),
		})
		return err
	})

	return resp
}

func (i *Instance) AddOrgGenericOAuthProvider(ctx context.Context, name string) *mgmt.AddGenericOAuthProviderResponse {
	resp, err := i.Client.Mgmt.AddGenericOAuthProvider(ctx, &mgmt.AddGenericOAuthProviderRequest{
		Name:                  name,
		ClientId:              "clientID",
		ClientSecret:          "clientSecret",
		AuthorizationEndpoint: "https://example.com/oauth/v2/authorize",
		TokenEndpoint:         "https://example.com/oauth/v2/token",
		UserEndpoint:          "https://api.example.com/user",
		Scopes:                []string{"openid", "profile", "email"},
		IdAttribute:           "id",
		ProviderOptions: &idp.Options{
			IsLinkingAllowed:  true,
			IsCreationAllowed: true,
			IsAutoCreation:    true,
			IsAutoUpdate:      true,
			AutoLinking:       idp.AutoLinkingOption_AUTO_LINKING_OPTION_USERNAME,
		},
	})
	logging.OnError(err).Panic("create generic OAuth idp")
	/*
		mustAwait(func() error {
			_, err := i.Client.Mgmt.GetProviderByID(ctx, &mgmt.GetProviderByIDRequest{
				Id: resp.GetId(),
			})
			return err
		})
	*/
	return resp
}

func (i *Instance) AddSAMLProvider(ctx context.Context) string {
	resp, err := i.Client.Admin.AddSAMLProvider(ctx, &admin.AddSAMLProviderRequest{
		Name: "saml-idp",
		Metadata: &admin.AddSAMLProviderRequest_MetadataXml{
			MetadataXml: []byte("<EntityDescriptor xmlns=\"urn:oasis:names:tc:SAML:2.0:metadata\" validUntil=\"2023-09-16T09:00:32.986Z\" cacheDuration=\"PT48H\" entityID=\"http://localhost:8000/metadata\">\n  <IDPSSODescriptor xmlns=\"urn:oasis:names:tc:SAML:2.0:metadata\" protocolSupportEnumeration=\"urn:oasis:names:tc:SAML:2.0:protocol\">\n    <KeyDescriptor use=\"signing\">\n      <KeyInfo xmlns=\"http://www.w3.org/2000/09/xmldsig#\">\n        <X509Data xmlns=\"http://www.w3.org/2000/09/xmldsig#\">\n          <X509Certificate xmlns=\"http://www.w3.org/2000/09/xmldsig#\">MIIDBzCCAe+gAwIBAgIJAPr/Mrlc8EGhMA0GCSqGSIb3DQEBBQUAMBoxGDAWBgNVBAMMD3d3dy5leGFtcGxlLmNvbTAeFw0xNTEyMjgxOTE5NDVaFw0yNTEyMjUxOTE5NDVaMBoxGDAWBgNVBAMMD3d3dy5leGFtcGxlLmNvbTCCASIwDQYJKoZIhvcNAQEBBQADggEPADCCAQoCggEBANDoWzLos4LWxTn8Gyu2lEbl4WcelUbgLN5zYm4ron8Ahs+rvcsu2zkdD/s6jdGJI8WqJKhYK2u61ygnXgAZqC6ggtFPnBpizcDzjgND2g+aucSoUODHt67f0fQuAmupN/zp5MZysJ6IHLJnYLNpfJYk96lRz9ODnO1Mpqtr9PWxm+pz7nzq5F0vRepkgpcRxv6ufQBjlrFytccyEVdXrvFtkjXcnhVVNSR4kHuOOMS6D7pebSJ1mrCmshbD5SX1jXPBKFPAjozYX6PxqLxUx1Y4faFEf4MBBVcInyB4oURNB2s59hEEi2jq9izNE7EbEK6BY5sEhoCPl9m32zE6ljkCAwEAAaNQME4wHQYDVR0OBBYEFB9ZklC1Ork2zl56zg08ei7ss/+iMB8GA1UdIwQYMBaAFB9ZklC1Ork2zl56zg08ei7ss/+iMAwGA1UdEwQFMAMBAf8wDQYJKoZIhvcNAQEFBQADggEBAAVoTSQ5pAirw8OR9FZ1bRSuTDhY9uxzl/OL7lUmsv2cMNeCB3BRZqm3mFt+cwN8GsH6f3uvNONIhgFpTGN5LEcXQz89zJEzB+qaHqmbFpHQl/sx2B8ezNgT/882H2IH00dXESEfy/+1gHg2pxjGnhRBN6el/gSaDiySIMKbilDrffuvxiCfbpPN0NRRiPJhd2ay9KuL/RxQRl1gl9cHaWiouWWba1bSBb2ZPhv2rPMUsFo98ntkGCObDX6Y1SpkqmoTbrsbGFsTG2DLxnvr4GdN1BSr0Uu/KV3adj47WkXVPeMYQti/bQmxQB8tRFhrw80qakTLUzreO96WzlBBMtY=</X509Certificate>\n        </X509Data>\n      </KeyInfo>\n    </KeyDescriptor>\n    <KeyDescriptor use=\"encryption\">\n      <KeyInfo xmlns=\"http://www.w3.org/2000/09/xmldsig#\">\n        <X509Data xmlns=\"http://www.w3.org/2000/09/xmldsig#\">\n          <X509Certificate xmlns=\"http://www.w3.org/2000/09/xmldsig#\">MIIDBzCCAe+gAwIBAgIJAPr/Mrlc8EGhMA0GCSqGSIb3DQEBBQUAMBoxGDAWBgNVBAMMD3d3dy5leGFtcGxlLmNvbTAeFw0xNTEyMjgxOTE5NDVaFw0yNTEyMjUxOTE5NDVaMBoxGDAWBgNVBAMMD3d3dy5leGFtcGxlLmNvbTCCASIwDQYJKoZIhvcNAQEBBQADggEPADCCAQoCggEBANDoWzLos4LWxTn8Gyu2lEbl4WcelUbgLN5zYm4ron8Ahs+rvcsu2zkdD/s6jdGJI8WqJKhYK2u61ygnXgAZqC6ggtFPnBpizcDzjgND2g+aucSoUODHt67f0fQuAmupN/zp5MZysJ6IHLJnYLNpfJYk96lRz9ODnO1Mpqtr9PWxm+pz7nzq5F0vRepkgpcRxv6ufQBjlrFytccyEVdXrvFtkjXcnhVVNSR4kHuOOMS6D7pebSJ1mrCmshbD5SX1jXPBKFPAjozYX6PxqLxUx1Y4faFEf4MBBVcInyB4oURNB2s59hEEi2jq9izNE7EbEK6BY5sEhoCPl9m32zE6ljkCAwEAAaNQME4wHQYDVR0OBBYEFB9ZklC1Ork2zl56zg08ei7ss/+iMB8GA1UdIwQYMBaAFB9ZklC1Ork2zl56zg08ei7ss/+iMAwGA1UdEwQFMAMBAf8wDQYJKoZIhvcNAQEFBQADggEBAAVoTSQ5pAirw8OR9FZ1bRSuTDhY9uxzl/OL7lUmsv2cMNeCB3BRZqm3mFt+cwN8GsH6f3uvNONIhgFpTGN5LEcXQz89zJEzB+qaHqmbFpHQl/sx2B8ezNgT/882H2IH00dXESEfy/+1gHg2pxjGnhRBN6el/gSaDiySIMKbilDrffuvxiCfbpPN0NRRiPJhd2ay9KuL/RxQRl1gl9cHaWiouWWba1bSBb2ZPhv2rPMUsFo98ntkGCObDX6Y1SpkqmoTbrsbGFsTG2DLxnvr4GdN1BSr0Uu/KV3adj47WkXVPeMYQti/bQmxQB8tRFhrw80qakTLUzreO96WzlBBMtY=</X509Certificate>\n        </X509Data>\n      </KeyInfo>\n      <EncryptionMethod Algorithm=\"http://www.w3.org/2001/04/xmlenc#aes128-cbc\"></EncryptionMethod>\n      <EncryptionMethod Algorithm=\"http://www.w3.org/2001/04/xmlenc#aes192-cbc\"></EncryptionMethod>\n      <EncryptionMethod Algorithm=\"http://www.w3.org/2001/04/xmlenc#aes256-cbc\"></EncryptionMethod>\n      <EncryptionMethod Algorithm=\"http://www.w3.org/2001/04/xmlenc#rsa-oaep-mgf1p\"></EncryptionMethod>\n    </KeyDescriptor>\n    <NameIDFormat>urn:oasis:names:tc:SAML:2.0:nameid-format:transient</NameIDFormat>\n    <SingleSignOnService Binding=\"urn:oasis:names:tc:SAML:2.0:bindings:HTTP-Redirect\" Location=\"http://localhost:8000/sso\"></SingleSignOnService>\n    <SingleSignOnService Binding=\"urn:oasis:names:tc:SAML:2.0:bindings:HTTP-POST\" Location=\"http://localhost:8000/sso\"></SingleSignOnService>\n  </IDPSSODescriptor>\n</EntityDescriptor>"),
		},
		ProviderOptions: &idp.Options{
			IsLinkingAllowed:  true,
			IsCreationAllowed: true,
			IsAutoCreation:    true,
			IsAutoUpdate:      true,
		},
	})
	logging.OnError(err).Panic("create saml idp")
	return resp.GetId()
}

func (i *Instance) AddSAMLRedirectProvider(ctx context.Context, transientMappingAttributeName string) string {
	resp, err := i.Client.Admin.AddSAMLProvider(ctx, &admin.AddSAMLProviderRequest{
		Name:    "saml-idp-redirect",
		Binding: idp.SAMLBinding_SAML_BINDING_REDIRECT,
		Metadata: &admin.AddSAMLProviderRequest_MetadataXml{
			MetadataXml: []byte("<EntityDescriptor xmlns=\"urn:oasis:names:tc:SAML:2.0:metadata\" validUntil=\"2023-09-16T09:00:32.986Z\" cacheDuration=\"PT48H\" entityID=\"http://localhost:8000/metadata\">\n  <IDPSSODescriptor xmlns=\"urn:oasis:names:tc:SAML:2.0:metadata\" protocolSupportEnumeration=\"urn:oasis:names:tc:SAML:2.0:protocol\">\n    <KeyDescriptor use=\"signing\">\n      <KeyInfo xmlns=\"http://www.w3.org/2000/09/xmldsig#\">\n        <X509Data xmlns=\"http://www.w3.org/2000/09/xmldsig#\">\n          <X509Certificate xmlns=\"http://www.w3.org/2000/09/xmldsig#\">MIIDBzCCAe+gAwIBAgIJAPr/Mrlc8EGhMA0GCSqGSIb3DQEBBQUAMBoxGDAWBgNVBAMMD3d3dy5leGFtcGxlLmNvbTAeFw0xNTEyMjgxOTE5NDVaFw0yNTEyMjUxOTE5NDVaMBoxGDAWBgNVBAMMD3d3dy5leGFtcGxlLmNvbTCCASIwDQYJKoZIhvcNAQEBBQADggEPADCCAQoCggEBANDoWzLos4LWxTn8Gyu2lEbl4WcelUbgLN5zYm4ron8Ahs+rvcsu2zkdD/s6jdGJI8WqJKhYK2u61ygnXgAZqC6ggtFPnBpizcDzjgND2g+aucSoUODHt67f0fQuAmupN/zp5MZysJ6IHLJnYLNpfJYk96lRz9ODnO1Mpqtr9PWxm+pz7nzq5F0vRepkgpcRxv6ufQBjlrFytccyEVdXrvFtkjXcnhVVNSR4kHuOOMS6D7pebSJ1mrCmshbD5SX1jXPBKFPAjozYX6PxqLxUx1Y4faFEf4MBBVcInyB4oURNB2s59hEEi2jq9izNE7EbEK6BY5sEhoCPl9m32zE6ljkCAwEAAaNQME4wHQYDVR0OBBYEFB9ZklC1Ork2zl56zg08ei7ss/+iMB8GA1UdIwQYMBaAFB9ZklC1Ork2zl56zg08ei7ss/+iMAwGA1UdEwQFMAMBAf8wDQYJKoZIhvcNAQEFBQADggEBAAVoTSQ5pAirw8OR9FZ1bRSuTDhY9uxzl/OL7lUmsv2cMNeCB3BRZqm3mFt+cwN8GsH6f3uvNONIhgFpTGN5LEcXQz89zJEzB+qaHqmbFpHQl/sx2B8ezNgT/882H2IH00dXESEfy/+1gHg2pxjGnhRBN6el/gSaDiySIMKbilDrffuvxiCfbpPN0NRRiPJhd2ay9KuL/RxQRl1gl9cHaWiouWWba1bSBb2ZPhv2rPMUsFo98ntkGCObDX6Y1SpkqmoTbrsbGFsTG2DLxnvr4GdN1BSr0Uu/KV3adj47WkXVPeMYQti/bQmxQB8tRFhrw80qakTLUzreO96WzlBBMtY=</X509Certificate>\n        </X509Data>\n      </KeyInfo>\n    </KeyDescriptor>\n    <KeyDescriptor use=\"encryption\">\n      <KeyInfo xmlns=\"http://www.w3.org/2000/09/xmldsig#\">\n        <X509Data xmlns=\"http://www.w3.org/2000/09/xmldsig#\">\n          <X509Certificate xmlns=\"http://www.w3.org/2000/09/xmldsig#\">MIIDBzCCAe+gAwIBAgIJAPr/Mrlc8EGhMA0GCSqGSIb3DQEBBQUAMBoxGDAWBgNVBAMMD3d3dy5leGFtcGxlLmNvbTAeFw0xNTEyMjgxOTE5NDVaFw0yNTEyMjUxOTE5NDVaMBoxGDAWBgNVBAMMD3d3dy5leGFtcGxlLmNvbTCCASIwDQYJKoZIhvcNAQEBBQADggEPADCCAQoCggEBANDoWzLos4LWxTn8Gyu2lEbl4WcelUbgLN5zYm4ron8Ahs+rvcsu2zkdD/s6jdGJI8WqJKhYK2u61ygnXgAZqC6ggtFPnBpizcDzjgND2g+aucSoUODHt67f0fQuAmupN/zp5MZysJ6IHLJnYLNpfJYk96lRz9ODnO1Mpqtr9PWxm+pz7nzq5F0vRepkgpcRxv6ufQBjlrFytccyEVdXrvFtkjXcnhVVNSR4kHuOOMS6D7pebSJ1mrCmshbD5SX1jXPBKFPAjozYX6PxqLxUx1Y4faFEf4MBBVcInyB4oURNB2s59hEEi2jq9izNE7EbEK6BY5sEhoCPl9m32zE6ljkCAwEAAaNQME4wHQYDVR0OBBYEFB9ZklC1Ork2zl56zg08ei7ss/+iMB8GA1UdIwQYMBaAFB9ZklC1Ork2zl56zg08ei7ss/+iMAwGA1UdEwQFMAMBAf8wDQYJKoZIhvcNAQEFBQADggEBAAVoTSQ5pAirw8OR9FZ1bRSuTDhY9uxzl/OL7lUmsv2cMNeCB3BRZqm3mFt+cwN8GsH6f3uvNONIhgFpTGN5LEcXQz89zJEzB+qaHqmbFpHQl/sx2B8ezNgT/882H2IH00dXESEfy/+1gHg2pxjGnhRBN6el/gSaDiySIMKbilDrffuvxiCfbpPN0NRRiPJhd2ay9KuL/RxQRl1gl9cHaWiouWWba1bSBb2ZPhv2rPMUsFo98ntkGCObDX6Y1SpkqmoTbrsbGFsTG2DLxnvr4GdN1BSr0Uu/KV3adj47WkXVPeMYQti/bQmxQB8tRFhrw80qakTLUzreO96WzlBBMtY=</X509Certificate>\n        </X509Data>\n      </KeyInfo>\n      <EncryptionMethod Algorithm=\"http://www.w3.org/2001/04/xmlenc#aes128-cbc\"></EncryptionMethod>\n      <EncryptionMethod Algorithm=\"http://www.w3.org/2001/04/xmlenc#aes192-cbc\"></EncryptionMethod>\n      <EncryptionMethod Algorithm=\"http://www.w3.org/2001/04/xmlenc#aes256-cbc\"></EncryptionMethod>\n      <EncryptionMethod Algorithm=\"http://www.w3.org/2001/04/xmlenc#rsa-oaep-mgf1p\"></EncryptionMethod>\n    </KeyDescriptor>\n    <NameIDFormat>urn:oasis:names:tc:SAML:2.0:nameid-format:transient</NameIDFormat>\n    <SingleSignOnService Binding=\"urn:oasis:names:tc:SAML:2.0:bindings:HTTP-Redirect\" Location=\"http://localhost:8000/sso\"></SingleSignOnService>\n  </IDPSSODescriptor>\n</EntityDescriptor>"),
		},
		TransientMappingAttributeName: &transientMappingAttributeName,
		ProviderOptions: &idp.Options{
			IsLinkingAllowed:  true,
			IsCreationAllowed: true,
			IsAutoCreation:    true,
			IsAutoUpdate:      true,
		},
	})
	logging.OnError(err).Panic("create saml idp")
	return resp.GetId()
}

func (i *Instance) AddSAMLPostProvider(ctx context.Context) string {
	resp, err := i.Client.Admin.AddSAMLProvider(ctx, &admin.AddSAMLProviderRequest{
		Name:    "saml-idp-post",
		Binding: idp.SAMLBinding_SAML_BINDING_POST,
		Metadata: &admin.AddSAMLProviderRequest_MetadataXml{
			MetadataXml: []byte("<EntityDescriptor xmlns=\"urn:oasis:names:tc:SAML:2.0:metadata\" validUntil=\"2023-09-16T09:00:32.986Z\" cacheDuration=\"PT48H\" entityID=\"http://localhost:8000/metadata\">\n  <IDPSSODescriptor xmlns=\"urn:oasis:names:tc:SAML:2.0:metadata\" protocolSupportEnumeration=\"urn:oasis:names:tc:SAML:2.0:protocol\">\n    <KeyDescriptor use=\"signing\">\n      <KeyInfo xmlns=\"http://www.w3.org/2000/09/xmldsig#\">\n        <X509Data xmlns=\"http://www.w3.org/2000/09/xmldsig#\">\n          <X509Certificate xmlns=\"http://www.w3.org/2000/09/xmldsig#\">MIIDBzCCAe+gAwIBAgIJAPr/Mrlc8EGhMA0GCSqGSIb3DQEBBQUAMBoxGDAWBgNVBAMMD3d3dy5leGFtcGxlLmNvbTAeFw0xNTEyMjgxOTE5NDVaFw0yNTEyMjUxOTE5NDVaMBoxGDAWBgNVBAMMD3d3dy5leGFtcGxlLmNvbTCCASIwDQYJKoZIhvcNAQEBBQADggEPADCCAQoCggEBANDoWzLos4LWxTn8Gyu2lEbl4WcelUbgLN5zYm4ron8Ahs+rvcsu2zkdD/s6jdGJI8WqJKhYK2u61ygnXgAZqC6ggtFPnBpizcDzjgND2g+aucSoUODHt67f0fQuAmupN/zp5MZysJ6IHLJnYLNpfJYk96lRz9ODnO1Mpqtr9PWxm+pz7nzq5F0vRepkgpcRxv6ufQBjlrFytccyEVdXrvFtkjXcnhVVNSR4kHuOOMS6D7pebSJ1mrCmshbD5SX1jXPBKFPAjozYX6PxqLxUx1Y4faFEf4MBBVcInyB4oURNB2s59hEEi2jq9izNE7EbEK6BY5sEhoCPl9m32zE6ljkCAwEAAaNQME4wHQYDVR0OBBYEFB9ZklC1Ork2zl56zg08ei7ss/+iMB8GA1UdIwQYMBaAFB9ZklC1Ork2zl56zg08ei7ss/+iMAwGA1UdEwQFMAMBAf8wDQYJKoZIhvcNAQEFBQADggEBAAVoTSQ5pAirw8OR9FZ1bRSuTDhY9uxzl/OL7lUmsv2cMNeCB3BRZqm3mFt+cwN8GsH6f3uvNONIhgFpTGN5LEcXQz89zJEzB+qaHqmbFpHQl/sx2B8ezNgT/882H2IH00dXESEfy/+1gHg2pxjGnhRBN6el/gSaDiySIMKbilDrffuvxiCfbpPN0NRRiPJhd2ay9KuL/RxQRl1gl9cHaWiouWWba1bSBb2ZPhv2rPMUsFo98ntkGCObDX6Y1SpkqmoTbrsbGFsTG2DLxnvr4GdN1BSr0Uu/KV3adj47WkXVPeMYQti/bQmxQB8tRFhrw80qakTLUzreO96WzlBBMtY=</X509Certificate>\n        </X509Data>\n      </KeyInfo>\n    </KeyDescriptor>\n    <KeyDescriptor use=\"encryption\">\n      <KeyInfo xmlns=\"http://www.w3.org/2000/09/xmldsig#\">\n        <X509Data xmlns=\"http://www.w3.org/2000/09/xmldsig#\">\n          <X509Certificate xmlns=\"http://www.w3.org/2000/09/xmldsig#\">MIIDBzCCAe+gAwIBAgIJAPr/Mrlc8EGhMA0GCSqGSIb3DQEBBQUAMBoxGDAWBgNVBAMMD3d3dy5leGFtcGxlLmNvbTAeFw0xNTEyMjgxOTE5NDVaFw0yNTEyMjUxOTE5NDVaMBoxGDAWBgNVBAMMD3d3dy5leGFtcGxlLmNvbTCCASIwDQYJKoZIhvcNAQEBBQADggEPADCCAQoCggEBANDoWzLos4LWxTn8Gyu2lEbl4WcelUbgLN5zYm4ron8Ahs+rvcsu2zkdD/s6jdGJI8WqJKhYK2u61ygnXgAZqC6ggtFPnBpizcDzjgND2g+aucSoUODHt67f0fQuAmupN/zp5MZysJ6IHLJnYLNpfJYk96lRz9ODnO1Mpqtr9PWxm+pz7nzq5F0vRepkgpcRxv6ufQBjlrFytccyEVdXrvFtkjXcnhVVNSR4kHuOOMS6D7pebSJ1mrCmshbD5SX1jXPBKFPAjozYX6PxqLxUx1Y4faFEf4MBBVcInyB4oURNB2s59hEEi2jq9izNE7EbEK6BY5sEhoCPl9m32zE6ljkCAwEAAaNQME4wHQYDVR0OBBYEFB9ZklC1Ork2zl56zg08ei7ss/+iMB8GA1UdIwQYMBaAFB9ZklC1Ork2zl56zg08ei7ss/+iMAwGA1UdEwQFMAMBAf8wDQYJKoZIhvcNAQEFBQADggEBAAVoTSQ5pAirw8OR9FZ1bRSuTDhY9uxzl/OL7lUmsv2cMNeCB3BRZqm3mFt+cwN8GsH6f3uvNONIhgFpTGN5LEcXQz89zJEzB+qaHqmbFpHQl/sx2B8ezNgT/882H2IH00dXESEfy/+1gHg2pxjGnhRBN6el/gSaDiySIMKbilDrffuvxiCfbpPN0NRRiPJhd2ay9KuL/RxQRl1gl9cHaWiouWWba1bSBb2ZPhv2rPMUsFo98ntkGCObDX6Y1SpkqmoTbrsbGFsTG2DLxnvr4GdN1BSr0Uu/KV3adj47WkXVPeMYQti/bQmxQB8tRFhrw80qakTLUzreO96WzlBBMtY=</X509Certificate>\n        </X509Data>\n      </KeyInfo>\n      <EncryptionMethod Algorithm=\"http://www.w3.org/2001/04/xmlenc#aes128-cbc\"></EncryptionMethod>\n      <EncryptionMethod Algorithm=\"http://www.w3.org/2001/04/xmlenc#aes192-cbc\"></EncryptionMethod>\n      <EncryptionMethod Algorithm=\"http://www.w3.org/2001/04/xmlenc#aes256-cbc\"></EncryptionMethod>\n      <EncryptionMethod Algorithm=\"http://www.w3.org/2001/04/xmlenc#rsa-oaep-mgf1p\"></EncryptionMethod>\n    </KeyDescriptor>\n    <NameIDFormat>urn:oasis:names:tc:SAML:2.0:nameid-format:transient</NameIDFormat>\n    <SingleSignOnService Binding=\"urn:oasis:names:tc:SAML:2.0:bindings:HTTP-POST\" Location=\"http://localhost:8000/sso\"></SingleSignOnService>\n  </IDPSSODescriptor>\n</EntityDescriptor>"),
		},
		ProviderOptions: &idp.Options{
			IsLinkingAllowed:  true,
			IsCreationAllowed: true,
			IsAutoCreation:    true,
			IsAutoUpdate:      true,
		},
	})
	logging.OnError(err).Panic("create saml idp")
	return resp.GetId()
}

/*
func (s *Instance) CreateIntent(t *testing.T, ctx context.Context, idpID string) string {
	resp, err := i.Client.UserV2.StartIdentityProviderIntent(ctx, &user.StartIdentityProviderIntentRequest{
		IdpId: idpID,
		Content: &user.StartIdentityProviderIntentRequest_Urls{
			Urls: &user.RedirectURLs{
				SuccessUrl: "https://example.com/success",
				FailureUrl: "https://example.com/failure",
			},
			AutoLinking:       idp.AutoLinkingOption_AUTO_LINKING_OPTION_USERNAME,
		},
	})
	logging.OnError(err).Fatal("create generic OAuth idp")
	return resp
}

func (i *Instance) CreateIntent(t *testing.T, ctx context.Context, idpID string) string {
	ctx = authz.WithInstance(context.WithoutCancel(ctx), s.Instance)
	writeModel, _, err := s.Commands.CreateIntent(ctx, idpID, "https://example.com/success", "https://example.com/failure", s.Instance.InstanceID())
	require.NoError(t, err)
	return writeModel.AggregateID
}

func (i *Instance) CreateSuccessfulOAuthIntent(t *testing.T, ctx context.Context, idpID, userID, idpUserID string) (string, string, time.Time, uint64) {
	ctx = authz.WithInstance(context.WithoutCancel(ctx), s.Instance)
	intentID := s.CreateIntent(t, ctx, idpID)
	writeModel, err := s.Commands.GetIntentWriteModel(ctx, intentID, s.Instance.InstanceID())
	require.NoError(t, err)
	idpUser := openid.NewUser(
		&oidc.UserInfo{
			Subject: idpUserID,
			UserInfoProfile: oidc.UserInfoProfile{
				PreferredUsername: "username",
			},
		},
	)
	idpSession := &openid.Session{
		Tokens: &oidc.Tokens[*oidc.IDTokenClaims]{
			Token: &oauth2.Token{
				AccessToken: "accessToken",
			},
			IDToken: "idToken",
		},
	}
	token, err := s.Commands.SucceedIDPIntent(ctx, writeModel, idpUser, idpSession, userID)
	require.NoError(t, err)
	return intentID, token, writeModel.ChangeDate, writeModel.ProcessedSequence
}

func (s *Instance) CreateSuccessfulLDAPIntent(t *testing.T, ctx context.Context, idpID, userID, idpUserID string) (string, string, time.Time, uint64) {
	ctx = authz.WithInstance(context.WithoutCancel(ctx), s.Instance)
	intentID := s.CreateIntent(t, ctx, idpID)
	writeModel, err := s.Commands.GetIntentWriteModel(ctx, intentID, s.Instance.InstanceID())
	require.NoError(t, err)
	username := "username"
	lang := language.Make("en")
	idpUser := ldap.NewUser(
		idpUserID,
		"",
		"",
		"",
		"",
		username,
		"",
		false,
		"",
		false,
		lang,
		"",
		"",
	)
	attributes := map[string][]string{"id": {idpUserID}, "username": {username}, "language": {lang.String()}}
	token, err := s.Commands.SucceedLDAPIDPIntent(ctx, writeModel, idpUser, userID, attributes)
	require.NoError(t, err)
	return intentID, token, writeModel.ChangeDate, writeModel.ProcessedSequence
}

func (s *Instance) CreateSuccessfulSAMLIntent(t *testing.T, ctx context.Context, idpID, userID, idpUserID string) (string, string, time.Time, uint64) {
	ctx = authz.WithInstance(context.WithoutCancel(ctx), s.Instance)
	intentID := s.CreateIntent(t, ctx, idpID)
	writeModel, err := s.Server.Commands.GetIntentWriteModel(ctx, intentID, s.Instance.InstanceID())
	require.NoError(t, err)

	idpUser := &saml.UserMapper{
		ID:         idpUserID,
		Attributes: map[string][]string{"attribute1": {"value1"}},
	}
	assertion := &crewjam_saml.Assertion{ID: "id"}

	token, err := s.Server.Commands.SucceedSAMLIDPIntent(ctx, writeModel, idpUser, userID, assertion)
	require.NoError(t, err)
	return intentID, token, writeModel.ChangeDate, writeModel.ProcessedSequence
}
*/

func (i *Instance) CreateVerifiedWebAuthNSession(t *testing.T, ctx context.Context, userID string) (id, token string, start, change time.Time) {
	return i.CreateVerifiedWebAuthNSessionWithLifetime(t, ctx, userID, 0)
}

func (i *Instance) CreateVerifiedWebAuthNSessionWithLifetime(t *testing.T, ctx context.Context, userID string, lifetime time.Duration) (id, token string, start, change time.Time) {
	var sessionLifetime *durationpb.Duration
	if lifetime > 0 {
		sessionLifetime = durationpb.New(lifetime)
	}
	createResp, err := i.Client.SessionV2.CreateSession(ctx, &session.CreateSessionRequest{
		Checks: &session.Checks{
			User: &session.CheckUser{
				Search: &session.CheckUser_UserId{UserId: userID},
			},
		},
		Challenges: &session.RequestChallenges{
			WebAuthN: &session.RequestChallenges_WebAuthN{
				Domain:                      i.Domain,
				UserVerificationRequirement: session.UserVerificationRequirement_USER_VERIFICATION_REQUIREMENT_REQUIRED,
			},
		},
		Lifetime: sessionLifetime,
	})
	require.NoError(t, err)

	assertion, err := i.WebAuthN.CreateAssertionResponse(createResp.GetChallenges().GetWebAuthN().GetPublicKeyCredentialRequestOptions(), true)
	require.NoError(t, err)

	updateResp, err := i.Client.SessionV2.SetSession(ctx, &session.SetSessionRequest{
		SessionId: createResp.GetSessionId(),
		Checks: &session.Checks{
			WebAuthN: &session.CheckWebAuthN{
				CredentialAssertionData: assertion,
			},
		},
	})
	require.NoError(t, err)
	return createResp.GetSessionId(), updateResp.GetSessionToken(),
		createResp.GetDetails().GetChangeDate().AsTime(), updateResp.GetDetails().GetChangeDate().AsTime()
}

func (i *Instance) CreatePasswordSession(t *testing.T, ctx context.Context, userID, password string) (id, token string, start, change time.Time) {
	createResp, err := i.Client.SessionV2.CreateSession(ctx, &session.CreateSessionRequest{
		Checks: &session.Checks{
			User: &session.CheckUser{
				Search: &session.CheckUser_UserId{UserId: userID},
			},
			Password: &session.CheckPassword{
				Password: password,
			},
		},
	})
	require.NoError(t, err)
	return createResp.GetSessionId(), createResp.GetSessionToken(),
		createResp.GetDetails().GetChangeDate().AsTime(), createResp.GetDetails().GetChangeDate().AsTime()
}

func (i *Instance) CreateProjectUserGrant(t *testing.T, ctx context.Context, projectID, userID string) string {
	resp, err := i.Client.Mgmt.AddUserGrant(ctx, &mgmt.AddUserGrantRequest{
		UserId:    userID,
		ProjectId: projectID,
	})
	require.NoError(t, err)
	return resp.GetUserGrantId()
}

func (i *Instance) CreateOrgMembership(t *testing.T, ctx context.Context, userID string) {
	_, err := i.Client.Mgmt.AddOrgMember(ctx, &mgmt.AddOrgMemberRequest{
		UserId: userID,
		Roles:  []string{domain.RoleOrgOwner},
	})
	require.NoError(t, err)
}

func (i *Instance) CreateProjectMembership(t *testing.T, ctx context.Context, projectID, userID string) {
	_, err := i.Client.Mgmt.AddProjectMember(ctx, &mgmt.AddProjectMemberRequest{
		ProjectId: projectID,
		UserId:    userID,
		Roles:     []string{domain.RoleProjectOwner},
	})
	require.NoError(t, err)
}

func (i *Instance) CreateTarget(ctx context.Context, t *testing.T, name, endpoint string, ty domain.TargetType, interrupt bool) *action.CreateTargetResponse {
	if name == "" {
		name = gofakeit.Name()
	}
	reqTarget := &action.Target{
		Name:     name,
		Endpoint: endpoint,
		Timeout:  durationpb.New(10 * time.Second),
	}
	switch ty {
	case domain.TargetTypeWebhook:
		reqTarget.TargetType = &action.Target_RestWebhook{
			RestWebhook: &action.SetRESTWebhook{
				InterruptOnError: interrupt,
			},
		}
	case domain.TargetTypeCall:
		reqTarget.TargetType = &action.Target_RestCall{
			RestCall: &action.SetRESTCall{
				InterruptOnError: interrupt,
			},
		}
	case domain.TargetTypeAsync:
		reqTarget.TargetType = &action.Target_RestAsync{
			RestAsync: &action.SetRESTAsync{},
		}
	}
	target, err := i.Client.ActionV3Alpha.CreateTarget(ctx, &action.CreateTargetRequest{Target: reqTarget})
	require.NoError(t, err)
	return target
}

func (i *Instance) DeleteExecution(ctx context.Context, t *testing.T, cond *action.Condition) {
	_, err := i.Client.ActionV3Alpha.SetExecution(ctx, &action.SetExecutionRequest{
		Condition: cond,
	})
	require.NoError(t, err)
}

func (i *Instance) SetExecution(ctx context.Context, t *testing.T, cond *action.Condition, targets []*action.ExecutionTargetType) *action.SetExecutionResponse {
	target, err := i.Client.ActionV3Alpha.SetExecution(ctx, &action.SetExecutionRequest{
		Condition: cond,
		Execution: &action.Execution{
			Targets: targets,
		},
	})
	require.NoError(t, err)
	return target
}

func (i *Instance) CreateUserSchemaEmpty(ctx context.Context) *userschema_v3alpha.CreateUserSchemaResponse {
	return i.CreateUserSchemaEmptyWithType(ctx, fmt.Sprint(time.Now().UnixNano()+1))
}

func (i *Instance) CreateUserSchema(ctx context.Context, schemaData []byte) *userschema_v3alpha.CreateUserSchemaResponse {
	userSchema := new(structpb.Struct)
	err := userSchema.UnmarshalJSON(schemaData)
	logging.OnError(err).Fatal("create userschema unmarshal")
	schema, err := i.Client.UserSchemaV3.CreateUserSchema(ctx, &userschema_v3alpha.CreateUserSchemaRequest{
		UserSchema: &userschema_v3alpha.UserSchema{
			Type: fmt.Sprint(time.Now().UnixNano() + 1),
			DataType: &userschema_v3alpha.UserSchema_Schema{
				Schema: userSchema,
			},
		},
	})
	logging.OnError(err).Fatal("create userschema")
	return schema
}

func (i *Instance) CreateUserSchemaEmptyWithType(ctx context.Context, schemaType string) *userschema_v3alpha.CreateUserSchemaResponse {
	userSchema := new(structpb.Struct)
	err := userSchema.UnmarshalJSON([]byte(`{
		"$schema": "urn:zitadel:schema:v1",
		"type": "object",
		"properties": {}
	}`))
	logging.OnError(err).Fatal("create userschema unmarshal")
	schema, err := i.Client.UserSchemaV3.CreateUserSchema(ctx, &userschema_v3alpha.CreateUserSchemaRequest{
		UserSchema: &userschema_v3alpha.UserSchema{
			Type: schemaType,
			DataType: &userschema_v3alpha.UserSchema_Schema{
				Schema: userSchema,
			},
		},
	})
	logging.OnError(err).Fatal("create userschema")
	return schema
}

func (i *Instance) CreateSchemaUser(ctx context.Context, orgID string, schemaID string, data []byte) *user_v3alpha.CreateUserResponse {
	userData := new(structpb.Struct)
	err := userData.UnmarshalJSON(data)
	logging.OnError(err).Fatal("create user unmarshal")
	user, err := i.Client.UserV3Alpha.CreateUser(ctx, &user_v3alpha.CreateUserRequest{
		Organization: &object_v3alpha.Organization{Property: &object_v3alpha.Organization_OrgId{OrgId: orgID}},
		User: &user_v3alpha.CreateUser{
			SchemaId: schemaID,
			Data:     userData,
		},
	})
	logging.OnError(err).Fatal("create user")
	return user
}

<<<<<<< HEAD
func (i *Instance) AddAuthenticatorUsername(ctx context.Context, orgID string, userID string, username string, isOrgSpecific bool) *user_v3alpha.AddUsernameResponse {
	user, err := i.Client.UserV3Alpha.AddUsername(ctx, &user_v3alpha.AddUsernameRequest{
		Organization: &object_v3alpha.Organization{Property: &object_v3alpha.Organization_OrgId{OrgId: orgID}},
		Id:           userID,
		Username: &user_v3alpha.SetUsername{
			Username:               username,
			IsOrganizationSpecific: isOrgSpecific,
		},
	})
	logging.OnError(err).Fatal("create username")
	return user
}

func (i *Instance) RemoveAuthenticatorUsername(ctx context.Context, orgID string, userid, id string) *user_v3alpha.RemoveUsernameResponse {
	user, err := i.Client.UserV3Alpha.RemoveUsername(ctx, &user_v3alpha.RemoveUsernameRequest{
		Organization: &object_v3alpha.Organization{Property: &object_v3alpha.Organization_OrgId{OrgId: orgID}},
		Id:           userid,
		UsernameId:   id,
	})
	logging.OnError(err).Fatal("remove username")
	return user
}

func (i *Instance) SetAuthenticatorPassword(ctx context.Context, orgID string, userID string, password string) *user_v3alpha.SetPasswordResponse {
	user, err := i.Client.UserV3Alpha.SetPassword(ctx, &user_v3alpha.SetPasswordRequest{
		Organization: &object_v3alpha.Organization{Property: &object_v3alpha.Organization_OrgId{OrgId: orgID}},
		Id:           userID,
		NewPassword: &user_v3alpha.SetPassword{
			Type: &user_v3alpha.SetPassword_Password{Password: password},
		},
	})
	logging.OnError(err).Fatal("create password")
	return user
}

func (i *Instance) RequestAuthenticatorPasswordReset(ctx context.Context, orgID string, userID string) *user_v3alpha.RequestPasswordResetResponse {
	user, err := i.Client.UserV3Alpha.RequestPasswordReset(ctx, &user_v3alpha.RequestPasswordResetRequest{
		Organization: &object_v3alpha.Organization{Property: &object_v3alpha.Organization_OrgId{OrgId: orgID}},
		Id:           userID,
		Medium:       &user_v3alpha.RequestPasswordResetRequest_ReturnCode{},
	})
	logging.OnError(err).Fatal("reset password")
	return user
}

func (i *Instance) RemoveAuthenticatorPassword(ctx context.Context, orgID string, id string) *user_v3alpha.RemovePasswordResponse {
	user, err := i.Client.UserV3Alpha.RemovePassword(ctx, &user_v3alpha.RemovePasswordRequest{
		Organization: &object_v3alpha.Organization{Property: &object_v3alpha.Organization_OrgId{OrgId: orgID}},
		Id:           id,
	})
	logging.OnError(err).Fatal("remove username")
=======
func (i *Instance) UpdateSchemaUserEmail(ctx context.Context, orgID string, userID string, email string) *user_v3alpha.SetContactEmailResponse {
	user, err := i.Client.UserV3Alpha.SetContactEmail(ctx, &user_v3alpha.SetContactEmailRequest{
		Organization: &object_v3alpha.Organization{Property: &object_v3alpha.Organization_OrgId{OrgId: orgID}},
		Id:           userID,
		Email: &user_v3alpha.SetEmail{
			Address:      email,
			Verification: &user_v3alpha.SetEmail_ReturnCode{},
		},
	})
	logging.OnError(err).Fatal("create user")
	return user
}

func (i *Instance) UpdateSchemaUserPhone(ctx context.Context, orgID string, userID string, phone string) *user_v3alpha.SetContactPhoneResponse {
	user, err := i.Client.UserV3Alpha.SetContactPhone(ctx, &user_v3alpha.SetContactPhoneRequest{
		Organization: &object_v3alpha.Organization{Property: &object_v3alpha.Organization_OrgId{OrgId: orgID}},
		Id:           userID,
		Phone: &user_v3alpha.SetPhone{
			Number:       phone,
			Verification: &user_v3alpha.SetPhone_ReturnCode{},
		},
	})
	logging.OnError(err).Fatal("create user")
>>>>>>> a6ea8316
	return user
}

func (i *Instance) CreateInviteCode(ctx context.Context, userID string) *user_v2.CreateInviteCodeResponse {
	user, err := i.Client.UserV2.CreateInviteCode(ctx, &user_v2.CreateInviteCodeRequest{
		UserId:       userID,
		Verification: &user_v2.CreateInviteCodeRequest_ReturnCode{ReturnCode: &user_v2.ReturnInviteCode{}},
	})
	logging.OnError(err).Fatal("create invite code")
	return user
}

func (i *Instance) LockSchemaUser(ctx context.Context, orgID string, userID string) *user_v3alpha.LockUserResponse {
	var org *object_v3alpha.Organization
	if orgID != "" {
		org = &object_v3alpha.Organization{Property: &object_v3alpha.Organization_OrgId{OrgId: orgID}}
	}
	user, err := i.Client.UserV3Alpha.LockUser(ctx, &user_v3alpha.LockUserRequest{
		Organization: org,
		Id:           userID,
	})
	logging.OnError(err).Fatal("lock user")
	return user
}

func (i *Instance) UnlockSchemaUser(ctx context.Context, orgID string, userID string) *user_v3alpha.UnlockUserResponse {
	var org *object_v3alpha.Organization
	if orgID != "" {
		org = &object_v3alpha.Organization{Property: &object_v3alpha.Organization_OrgId{OrgId: orgID}}
	}
	user, err := i.Client.UserV3Alpha.UnlockUser(ctx, &user_v3alpha.UnlockUserRequest{
		Organization: org,
		Id:           userID,
	})
	logging.OnError(err).Fatal("unlock user")
	return user
}

func (i *Instance) DeactivateSchemaUser(ctx context.Context, orgID string, userID string) *user_v3alpha.DeactivateUserResponse {
	var org *object_v3alpha.Organization
	if orgID != "" {
		org = &object_v3alpha.Organization{Property: &object_v3alpha.Organization_OrgId{OrgId: orgID}}
	}
	user, err := i.Client.UserV3Alpha.DeactivateUser(ctx, &user_v3alpha.DeactivateUserRequest{
		Organization: org,
		Id:           userID,
	})
	logging.OnError(err).Fatal("deactivate user")
	return user
}

func (i *Instance) ActivateSchemaUser(ctx context.Context, orgID string, userID string) *user_v3alpha.ActivateUserResponse {
	var org *object_v3alpha.Organization
	if orgID != "" {
		org = &object_v3alpha.Organization{Property: &object_v3alpha.Organization_OrgId{OrgId: orgID}}
	}
	user, err := i.Client.UserV3Alpha.ActivateUser(ctx, &user_v3alpha.ActivateUserRequest{
		Organization: org,
		Id:           userID,
	})
	logging.OnError(err).Fatal("reactivate user")
	return user
}<|MERGE_RESOLUTION|>--- conflicted
+++ resolved
@@ -776,7 +776,6 @@
 	return user
 }
 
-<<<<<<< HEAD
 func (i *Instance) AddAuthenticatorUsername(ctx context.Context, orgID string, userID string, username string, isOrgSpecific bool) *user_v3alpha.AddUsernameResponse {
 	user, err := i.Client.UserV3Alpha.AddUsername(ctx, &user_v3alpha.AddUsernameRequest{
 		Organization: &object_v3alpha.Organization{Property: &object_v3alpha.Organization_OrgId{OrgId: orgID}},
@@ -828,7 +827,9 @@
 		Id:           id,
 	})
 	logging.OnError(err).Fatal("remove username")
-=======
+	return user
+}
+
 func (i *Instance) UpdateSchemaUserEmail(ctx context.Context, orgID string, userID string, email string) *user_v3alpha.SetContactEmailResponse {
 	user, err := i.Client.UserV3Alpha.SetContactEmail(ctx, &user_v3alpha.SetContactEmailRequest{
 		Organization: &object_v3alpha.Organization{Property: &object_v3alpha.Organization_OrgId{OrgId: orgID}},
@@ -852,7 +853,6 @@
 		},
 	})
 	logging.OnError(err).Fatal("create user")
->>>>>>> a6ea8316
 	return user
 }
 
