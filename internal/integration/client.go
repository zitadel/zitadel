package integration

import (
	"context"
	"fmt"
	"sync"
	"testing"
	"time"

	"github.com/brianvoe/gofakeit/v6"
	"github.com/muhlemmer/gu"
	"github.com/stretchr/testify/require"
	"github.com/zitadel/logging"
	"google.golang.org/grpc"
	"google.golang.org/grpc/credentials/insecure"
	"google.golang.org/grpc/metadata"
	"google.golang.org/protobuf/types/known/durationpb"
	"google.golang.org/protobuf/types/known/structpb"

	"github.com/zitadel/zitadel/internal/domain"
	"github.com/zitadel/zitadel/internal/integration/scim"
	action "github.com/zitadel/zitadel/pkg/grpc/action/v2beta"
	"github.com/zitadel/zitadel/pkg/grpc/admin"
	"github.com/zitadel/zitadel/pkg/grpc/auth"
	"github.com/zitadel/zitadel/pkg/grpc/feature/v2"
	feature_v2beta "github.com/zitadel/zitadel/pkg/grpc/feature/v2beta"
	"github.com/zitadel/zitadel/pkg/grpc/idp"
	idp_pb "github.com/zitadel/zitadel/pkg/grpc/idp/v2"
	instance "github.com/zitadel/zitadel/pkg/grpc/instance/v2beta"
	mgmt "github.com/zitadel/zitadel/pkg/grpc/management"
	"github.com/zitadel/zitadel/pkg/grpc/object/v2"
	object_v3alpha "github.com/zitadel/zitadel/pkg/grpc/object/v3alpha"
	oidc_pb "github.com/zitadel/zitadel/pkg/grpc/oidc/v2"
	oidc_pb_v2beta "github.com/zitadel/zitadel/pkg/grpc/oidc/v2beta"
	"github.com/zitadel/zitadel/pkg/grpc/org/v2"
	org_v2beta "github.com/zitadel/zitadel/pkg/grpc/org/v2beta"
	project_v2beta "github.com/zitadel/zitadel/pkg/grpc/project/v2beta"
	user_v3alpha "github.com/zitadel/zitadel/pkg/grpc/resources/user/v3alpha"
	userschema_v3alpha "github.com/zitadel/zitadel/pkg/grpc/resources/userschema/v3alpha"
	saml_pb "github.com/zitadel/zitadel/pkg/grpc/saml/v2"
	"github.com/zitadel/zitadel/pkg/grpc/session/v2"
	session_v2beta "github.com/zitadel/zitadel/pkg/grpc/session/v2beta"
	"github.com/zitadel/zitadel/pkg/grpc/settings/v2"
	settings_v2beta "github.com/zitadel/zitadel/pkg/grpc/settings/v2beta"
	user_pb "github.com/zitadel/zitadel/pkg/grpc/user"
	user_v2 "github.com/zitadel/zitadel/pkg/grpc/user/v2"
	user_v2beta "github.com/zitadel/zitadel/pkg/grpc/user/v2beta"
	webkey_v2beta "github.com/zitadel/zitadel/pkg/grpc/webkey/v2beta"
)

type Client struct {
	CC             *grpc.ClientConn
	Admin          admin.AdminServiceClient
	Mgmt           mgmt.ManagementServiceClient
	Auth           auth.AuthServiceClient
	UserV2beta     user_v2beta.UserServiceClient
	UserV2         user_v2.UserServiceClient
	SessionV2beta  session_v2beta.SessionServiceClient
	SessionV2      session.SessionServiceClient
	SettingsV2beta settings_v2beta.SettingsServiceClient
	SettingsV2     settings.SettingsServiceClient
	OIDCv2beta     oidc_pb_v2beta.OIDCServiceClient
	OIDCv2         oidc_pb.OIDCServiceClient
	OrgV2beta      org_v2beta.OrganizationServiceClient
	OrgV2          org.OrganizationServiceClient
	ActionV2beta   action.ActionServiceClient
	FeatureV2beta  feature_v2beta.FeatureServiceClient
	FeatureV2      feature.FeatureServiceClient
	UserSchemaV3   userschema_v3alpha.ZITADELUserSchemasClient
	WebKeyV2Beta   webkey_v2beta.WebKeyServiceClient
	IDPv2          idp_pb.IdentityProviderServiceClient
	UserV3Alpha    user_v3alpha.ZITADELUsersClient
	SAMLv2         saml_pb.SAMLServiceClient
	SCIM           *scim.Client
<<<<<<< HEAD
	Projectv2Beta  project_v2beta.ProjectServiceClient
=======
	InstanceV2Beta instance.InstanceServiceClient
}

func NewDefaultClient(ctx context.Context) (*Client, error) {
	return newClient(ctx, loadedConfig.Host())
>>>>>>> 6889d6a1
}

func newClient(ctx context.Context, target string) (*Client, error) {
	cc, err := grpc.NewClient(target,
		grpc.WithTransportCredentials(insecure.NewCredentials()),
	)
	if err != nil {
		return nil, err
	}
	client := &Client{
		CC:             cc,
		Admin:          admin.NewAdminServiceClient(cc),
		Mgmt:           mgmt.NewManagementServiceClient(cc),
		Auth:           auth.NewAuthServiceClient(cc),
		UserV2beta:     user_v2beta.NewUserServiceClient(cc),
		UserV2:         user_v2.NewUserServiceClient(cc),
		SessionV2beta:  session_v2beta.NewSessionServiceClient(cc),
		SessionV2:      session.NewSessionServiceClient(cc),
		SettingsV2beta: settings_v2beta.NewSettingsServiceClient(cc),
		SettingsV2:     settings.NewSettingsServiceClient(cc),
		OIDCv2beta:     oidc_pb_v2beta.NewOIDCServiceClient(cc),
		OIDCv2:         oidc_pb.NewOIDCServiceClient(cc),
		OrgV2beta:      org_v2beta.NewOrganizationServiceClient(cc),
		OrgV2:          org.NewOrganizationServiceClient(cc),
		ActionV2beta:   action.NewActionServiceClient(cc),
		FeatureV2beta:  feature_v2beta.NewFeatureServiceClient(cc),
		FeatureV2:      feature.NewFeatureServiceClient(cc),
		UserSchemaV3:   userschema_v3alpha.NewZITADELUserSchemasClient(cc),
		WebKeyV2Beta:   webkey_v2beta.NewWebKeyServiceClient(cc),
		IDPv2:          idp_pb.NewIdentityProviderServiceClient(cc),
		UserV3Alpha:    user_v3alpha.NewZITADELUsersClient(cc),
		SAMLv2:         saml_pb.NewSAMLServiceClient(cc),
		SCIM:           scim.NewScimClient(target),
<<<<<<< HEAD
		Projectv2Beta:  project_v2beta.NewProjectServiceClient(cc),
=======
		InstanceV2Beta: instance.NewInstanceServiceClient(cc),
>>>>>>> 6889d6a1
	}
	return client, client.pollHealth(ctx)
}

// pollHealth waits until a healthy status is reported.
func (c *Client) pollHealth(ctx context.Context) (err error) {
	for {
		err = func(ctx context.Context) error {
			ctx, cancel := context.WithTimeout(ctx, 5*time.Second)
			defer cancel()

			_, err := c.Admin.Healthz(ctx, &admin.HealthzRequest{})
			return err
		}(ctx)
		if err == nil {
			return nil
		}
		logging.WithError(err).Debug("poll healthz")

		select {
		case <-ctx.Done():
			return ctx.Err()
		case <-time.After(time.Second):
			continue
		}
	}
}

func (i *Instance) CreateHumanUser(ctx context.Context) *user_v2.AddHumanUserResponse {
	resp, err := i.Client.UserV2.AddHumanUser(ctx, &user_v2.AddHumanUserRequest{
		Organization: &object.Organization{
			Org: &object.Organization_OrgId{
				OrgId: i.DefaultOrg.GetId(),
			},
		},
		Profile: &user_v2.SetHumanProfile{
			GivenName:         "Mickey",
			FamilyName:        "Mouse",
			PreferredLanguage: gu.Ptr("nl"),
			Gender:            gu.Ptr(user_v2.Gender_GENDER_MALE),
		},
		Email: &user_v2.SetHumanEmail{
			Email: fmt.Sprintf("%d@mouse.com", time.Now().UnixNano()),
			Verification: &user_v2.SetHumanEmail_ReturnCode{
				ReturnCode: &user_v2.ReturnEmailVerificationCode{},
			},
		},
		Phone: &user_v2.SetHumanPhone{
			Phone: "+41791234567",
			Verification: &user_v2.SetHumanPhone_ReturnCode{
				ReturnCode: &user_v2.ReturnPhoneVerificationCode{},
			},
		},
	})
	logging.OnError(err).Panic("create human user")
	i.TriggerUserByID(ctx, resp.GetUserId())
	return resp
}

func (i *Instance) CreateHumanUserNoPhone(ctx context.Context) *user_v2.AddHumanUserResponse {
	resp, err := i.Client.UserV2.AddHumanUser(ctx, &user_v2.AddHumanUserRequest{
		Organization: &object.Organization{
			Org: &object.Organization_OrgId{
				OrgId: i.DefaultOrg.GetId(),
			},
		},
		Profile: &user_v2.SetHumanProfile{
			GivenName:         "Mickey",
			FamilyName:        "Mouse",
			PreferredLanguage: gu.Ptr("nl"),
			Gender:            gu.Ptr(user_v2.Gender_GENDER_MALE),
		},
		Email: &user_v2.SetHumanEmail{
			Email: fmt.Sprintf("%d@mouse.com", time.Now().UnixNano()),
			Verification: &user_v2.SetHumanEmail_ReturnCode{
				ReturnCode: &user_v2.ReturnEmailVerificationCode{},
			},
		},
	})
	logging.OnError(err).Panic("create human user")
	i.TriggerUserByID(ctx, resp.GetUserId())
	return resp
}

func (i *Instance) CreateHumanUserWithTOTP(ctx context.Context, secret string) *user_v2.AddHumanUserResponse {
	resp, err := i.Client.UserV2.AddHumanUser(ctx, &user_v2.AddHumanUserRequest{
		Organization: &object.Organization{
			Org: &object.Organization_OrgId{
				OrgId: i.DefaultOrg.GetId(),
			},
		},
		Profile: &user_v2.SetHumanProfile{
			GivenName:         "Mickey",
			FamilyName:        "Mouse",
			PreferredLanguage: gu.Ptr("nl"),
			Gender:            gu.Ptr(user_v2.Gender_GENDER_MALE),
		},
		Email: &user_v2.SetHumanEmail{
			Email: fmt.Sprintf("%d@mouse.com", time.Now().UnixNano()),
			Verification: &user_v2.SetHumanEmail_ReturnCode{
				ReturnCode: &user_v2.ReturnEmailVerificationCode{},
			},
		},
		Phone: &user_v2.SetHumanPhone{
			Phone: "+41791234567",
			Verification: &user_v2.SetHumanPhone_ReturnCode{
				ReturnCode: &user_v2.ReturnPhoneVerificationCode{},
			},
		},
		TotpSecret: gu.Ptr(secret),
	})
	logging.OnError(err).Panic("create human user")
	i.TriggerUserByID(ctx, resp.GetUserId())
	return resp
}

// TriggerUserByID makes sure the user projection gets triggered after creation.
func (i *Instance) TriggerUserByID(ctx context.Context, users ...string) {
	var wg sync.WaitGroup
	wg.Add(len(users))
	for _, user := range users {
		go func(user string) {
			defer wg.Done()
			_, err := i.Client.UserV2.GetUserByID(ctx, &user_v2.GetUserByIDRequest{
				UserId: user,
			})
			logging.OnError(err).Warn("get user by ID for trigger failed")
		}(user)
	}
	wg.Wait()
}

func (i *Instance) CreateOrganization(ctx context.Context, name, adminEmail string) *org.AddOrganizationResponse {
	resp, err := i.Client.OrgV2.AddOrganization(ctx, &org.AddOrganizationRequest{
		Name: name,
		Admins: []*org.AddOrganizationRequest_Admin{
			{
				UserType: &org.AddOrganizationRequest_Admin_Human{
					Human: &user_v2.AddHumanUserRequest{
						Profile: &user_v2.SetHumanProfile{
							GivenName:  "firstname",
							FamilyName: "lastname",
						},
						Email: &user_v2.SetHumanEmail{
							Email: adminEmail,
							Verification: &user_v2.SetHumanEmail_ReturnCode{
								ReturnCode: &user_v2.ReturnEmailVerificationCode{},
							},
						},
					},
				},
			},
		},
	})
	logging.OnError(err).Panic("create org")

	users := make([]string, len(resp.GetCreatedAdmins()))
	for i, admin := range resp.GetCreatedAdmins() {
		users[i] = admin.GetUserId()
	}
	i.TriggerUserByID(ctx, users...)

	return resp
}

func (i *Instance) DeactivateOrganization(ctx context.Context, orgID string) *mgmt.DeactivateOrgResponse {
	resp, err := i.Client.Mgmt.DeactivateOrg(
		SetOrgID(ctx, orgID),
		&mgmt.DeactivateOrgRequest{},
	)
	logging.OnError(err).Fatal("deactivate org")
	return resp
}

func SetOrgID(ctx context.Context, orgID string) context.Context {
	md, ok := metadata.FromOutgoingContext(ctx)
	if !ok {
		return metadata.AppendToOutgoingContext(ctx, "x-zitadel-orgid", orgID)
	}
	md.Set("x-zitadel-orgid", orgID)
	return metadata.NewOutgoingContext(ctx, md)
}

func (i *Instance) CreateOrganizationWithCustomOrgID(ctx context.Context, name, orgID string) *org.AddOrganizationResponse {
	resp, err := i.Client.OrgV2.AddOrganization(ctx, &org.AddOrganizationRequest{
		Name:  name,
		OrgId: gu.Ptr(orgID),
	})
	logging.OnError(err).Fatal("create org")
	return resp
}

func (i *Instance) CreateOrganizationWithUserID(ctx context.Context, name, userID string) *org.AddOrganizationResponse {
	resp, err := i.Client.OrgV2.AddOrganization(ctx, &org.AddOrganizationRequest{
		Name: name,
		Admins: []*org.AddOrganizationRequest_Admin{
			{
				UserType: &org.AddOrganizationRequest_Admin_UserId{
					UserId: userID,
				},
			},
		},
	})
	logging.OnError(err).Fatal("create org")
	return resp
}

func (i *Instance) CreateHumanUserVerified(ctx context.Context, org, email, phone string) *user_v2.AddHumanUserResponse {
	resp, err := i.Client.UserV2.AddHumanUser(ctx, &user_v2.AddHumanUserRequest{
		Organization: &object.Organization{
			Org: &object.Organization_OrgId{
				OrgId: org,
			},
		},
		Profile: &user_v2.SetHumanProfile{
			GivenName:         "Mickey",
			FamilyName:        "Mouse",
			NickName:          gu.Ptr("Mickey"),
			PreferredLanguage: gu.Ptr("nl"),
			Gender:            gu.Ptr(user_v2.Gender_GENDER_MALE),
		},
		Email: &user_v2.SetHumanEmail{
			Email: email,
			Verification: &user_v2.SetHumanEmail_IsVerified{
				IsVerified: true,
			},
		},
		Phone: &user_v2.SetHumanPhone{
			Phone: phone,
			Verification: &user_v2.SetHumanPhone_IsVerified{
				IsVerified: true,
			},
		},
	})
	logging.OnError(err).Panic("create human user")
	i.TriggerUserByID(ctx, resp.GetUserId())
	return resp
}

func (i *Instance) CreateMachineUser(ctx context.Context) *mgmt.AddMachineUserResponse {
	resp, err := i.Client.Mgmt.AddMachineUser(ctx, &mgmt.AddMachineUserRequest{
		UserName:        fmt.Sprintf("%d@mouse.com", time.Now().UnixNano()),
		Name:            "Mickey",
		Description:     "Mickey Mouse",
		AccessTokenType: user_pb.AccessTokenType_ACCESS_TOKEN_TYPE_BEARER,
	})
	logging.OnError(err).Panic("create human user")
	i.TriggerUserByID(ctx, resp.GetUserId())
	return resp
}

func (i *Instance) CreateUserIDPlink(ctx context.Context, userID, externalID, idpID, username string) (*user_v2.AddIDPLinkResponse, error) {
	return i.Client.UserV2.AddIDPLink(
		ctx,
		&user_v2.AddIDPLinkRequest{
			UserId: userID,
			IdpLink: &user_v2.IDPLink{
				IdpId:    idpID,
				UserId:   externalID,
				UserName: username,
			},
		},
	)
}

func (i *Instance) RegisterUserPasskey(ctx context.Context, userID string) string {
	reg, err := i.Client.UserV2.CreatePasskeyRegistrationLink(ctx, &user_v2.CreatePasskeyRegistrationLinkRequest{
		UserId: userID,
		Medium: &user_v2.CreatePasskeyRegistrationLinkRequest_ReturnCode{},
	})
	logging.OnError(err).Panic("create user passkey")

	pkr, err := i.Client.UserV2.RegisterPasskey(ctx, &user_v2.RegisterPasskeyRequest{
		UserId: userID,
		Code:   reg.GetCode(),
		Domain: i.Domain,
	})
	logging.OnError(err).Panic("create user passkey")
	attestationResponse, err := i.WebAuthN.CreateAttestationResponse(pkr.GetPublicKeyCredentialCreationOptions())
	logging.OnError(err).Panic("create user passkey")

	_, err = i.Client.UserV2.VerifyPasskeyRegistration(ctx, &user_v2.VerifyPasskeyRegistrationRequest{
		UserId:              userID,
		PasskeyId:           pkr.GetPasskeyId(),
		PublicKeyCredential: attestationResponse,
		PasskeyName:         "nice name",
	})
	logging.OnError(err).Panic("create user passkey")
	return pkr.GetPasskeyId()
}

func (i *Instance) RegisterUserU2F(ctx context.Context, userID string) string {
	pkr, err := i.Client.UserV2.RegisterU2F(ctx, &user_v2.RegisterU2FRequest{
		UserId: userID,
		Domain: i.Domain,
	})
	logging.OnError(err).Panic("create user u2f")
	attestationResponse, err := i.WebAuthN.CreateAttestationResponse(pkr.GetPublicKeyCredentialCreationOptions())
	logging.OnError(err).Panic("create user u2f")

	_, err = i.Client.UserV2.VerifyU2FRegistration(ctx, &user_v2.VerifyU2FRegistrationRequest{
		UserId:              userID,
		U2FId:               pkr.GetU2FId(),
		PublicKeyCredential: attestationResponse,
		TokenName:           "nice name",
	})
	logging.OnError(err).Panic("create user u2f")
	return pkr.GetU2FId()
}

func (i *Instance) RegisterUserOTPSMS(ctx context.Context, userID string) {
	_, err := i.Client.UserV2.AddOTPSMS(ctx, &user_v2.AddOTPSMSRequest{
		UserId: userID,
	})
	logging.OnError(err).Panic("create user sms")
}

func (i *Instance) RegisterUserOTPEmail(ctx context.Context, userID string) {
	_, err := i.Client.UserV2.AddOTPEmail(ctx, &user_v2.AddOTPEmailRequest{
		UserId: userID,
	})
	logging.OnError(err).Panic("create user email")
}

func (i *Instance) SetUserPassword(ctx context.Context, userID, password string, changeRequired bool) *object.Details {
	resp, err := i.Client.UserV2.SetPassword(ctx, &user_v2.SetPasswordRequest{
		UserId: userID,
		NewPassword: &user_v2.Password{
			Password:       password,
			ChangeRequired: changeRequired,
		},
	})
	logging.OnError(err).Panic("set user password")
	return resp.GetDetails()
}

func (i *Instance) CreateProject(ctx context.Context, t *testing.T, orgID, name string, projectRoleCheck, hasProjectCheck bool) *project_v2beta.CreateProjectResponse {
	if orgID == "" {
		orgID = i.DefaultOrg.GetId()
	}

	resp, err := i.Client.Projectv2Beta.CreateProject(ctx, &project_v2beta.CreateProjectRequest{
		OrganizationId:        orgID,
		Name:                  name,
		AuthorizationRequired: projectRoleCheck,
		ProjectAccessRequired: hasProjectCheck,
	})
	require.NoError(t, err)
	return resp
}

func (i *Instance) DeleteProject(ctx context.Context, t *testing.T, projectID string) *project_v2beta.DeleteProjectResponse {
	resp, err := i.Client.Projectv2Beta.DeleteProject(ctx, &project_v2beta.DeleteProjectRequest{
		Id: projectID,
	})
	require.NoError(t, err)
	return resp
}

func (i *Instance) DeactivateProject(ctx context.Context, t *testing.T, projectID string) *project_v2beta.DeactivateProjectResponse {
	resp, err := i.Client.Projectv2Beta.DeactivateProject(ctx, &project_v2beta.DeactivateProjectRequest{
		Id: projectID,
	})
	require.NoError(t, err)
	return resp
}

func (i *Instance) ActivateProject(ctx context.Context, t *testing.T, projectID string) *project_v2beta.ActivateProjectResponse {
	resp, err := i.Client.Projectv2Beta.ActivateProject(ctx, &project_v2beta.ActivateProjectRequest{
		Id: projectID,
	})
	require.NoError(t, err)
	return resp
}

func (i *Instance) AddProjectRole(ctx context.Context, t *testing.T, projectID, roleKey, displayName, group string) *project_v2beta.AddProjectRoleResponse {
	var groupP *string
	if group != "" {
		groupP = &group
	}

	resp, err := i.Client.Projectv2Beta.AddProjectRole(ctx, &project_v2beta.AddProjectRoleRequest{
		ProjectId:   projectID,
		RoleKey:     roleKey,
		DisplayName: displayName,
		Group:       groupP,
	})
	require.NoError(t, err)
	return resp
}

func (i *Instance) RemoveProjectRole(ctx context.Context, t *testing.T, projectID, roleKey string) *project_v2beta.RemoveProjectRoleResponse {
	resp, err := i.Client.Projectv2Beta.RemoveProjectRole(ctx, &project_v2beta.RemoveProjectRoleRequest{
		ProjectId: projectID,
		RoleKey:   roleKey,
	})
	require.NoError(t, err)
	return resp
}

func (i *Instance) AddProviderToDefaultLoginPolicy(ctx context.Context, id string) {
	_, err := i.Client.Admin.AddIDPToLoginPolicy(ctx, &admin.AddIDPToLoginPolicyRequest{
		IdpId: id,
	})
	logging.OnError(err).Panic("add provider to default login policy")
}

func (i *Instance) AddGenericOAuthProvider(ctx context.Context, name string) *admin.AddGenericOAuthProviderResponse {
	return i.AddGenericOAuthProviderWithOptions(ctx, name, true, true, true, idp.AutoLinkingOption_AUTO_LINKING_OPTION_USERNAME)
}

func (i *Instance) AddGenericOAuthProviderWithOptions(ctx context.Context, name string, isLinkingAllowed, isCreationAllowed, isAutoCreation bool, autoLinking idp.AutoLinkingOption) *admin.AddGenericOAuthProviderResponse {
	resp, err := i.Client.Admin.AddGenericOAuthProvider(ctx, &admin.AddGenericOAuthProviderRequest{
		Name:                  name,
		ClientId:              "clientID",
		ClientSecret:          "clientSecret",
		AuthorizationEndpoint: "https://example.com/oauth/v2/authorize",
		TokenEndpoint:         "https://example.com/oauth/v2/token",
		UserEndpoint:          "https://api.example.com/user",
		Scopes:                []string{"openid", "profile", "email"},
		IdAttribute:           "id",
		ProviderOptions: &idp.Options{
			IsLinkingAllowed:  isLinkingAllowed,
			IsCreationAllowed: isCreationAllowed,
			IsAutoCreation:    isAutoCreation,
			IsAutoUpdate:      true,
			AutoLinking:       autoLinking,
		},
	})
	logging.OnError(err).Panic("create generic OAuth idp")

	mustAwait(func() error {
		_, err := i.Client.Admin.GetProviderByID(ctx, &admin.GetProviderByIDRequest{
			Id: resp.GetId(),
		})
		return err
	})

	return resp
}

func (i *Instance) AddOrgGenericOAuthProvider(ctx context.Context, name string) *mgmt.AddGenericOAuthProviderResponse {
	resp, err := i.Client.Mgmt.AddGenericOAuthProvider(ctx, &mgmt.AddGenericOAuthProviderRequest{
		Name:                  name,
		ClientId:              "clientID",
		ClientSecret:          "clientSecret",
		AuthorizationEndpoint: "https://example.com/oauth/v2/authorize",
		TokenEndpoint:         "https://example.com/oauth/v2/token",
		UserEndpoint:          "https://api.example.com/user",
		Scopes:                []string{"openid", "profile", "email"},
		IdAttribute:           "id",
		ProviderOptions: &idp.Options{
			IsLinkingAllowed:  true,
			IsCreationAllowed: true,
			IsAutoCreation:    true,
			IsAutoUpdate:      true,
			AutoLinking:       idp.AutoLinkingOption_AUTO_LINKING_OPTION_USERNAME,
		},
	})
	logging.OnError(err).Panic("create generic OAuth idp")
	/*
		mustAwait(func() error {
			_, err := i.Client.Mgmt.GetProviderByID(ctx, &mgmt.GetProviderByIDRequest{
				Id: resp.GetId(),
			})
			return err
		})
	*/
	return resp
}

func (i *Instance) AddGenericOIDCProvider(ctx context.Context, name string) *admin.AddGenericOIDCProviderResponse {
	resp, err := i.Client.Admin.AddGenericOIDCProvider(ctx, &admin.AddGenericOIDCProviderRequest{
		Name:         name,
		Issuer:       "https://example.com",
		ClientId:     "clientID",
		ClientSecret: "clientSecret",
		Scopes:       []string{"openid", "profile", "email"},
		ProviderOptions: &idp.Options{
			IsLinkingAllowed:  true,
			IsCreationAllowed: true,
			IsAutoCreation:    true,
			IsAutoUpdate:      true,
			AutoLinking:       idp.AutoLinkingOption_AUTO_LINKING_OPTION_USERNAME,
		},
		IsIdTokenMapping: false,
	})
	logging.OnError(err).Panic("create generic oidc idp")
	return resp
}

func (i *Instance) AddSAMLProvider(ctx context.Context) string {
	resp, err := i.Client.Admin.AddSAMLProvider(ctx, &admin.AddSAMLProviderRequest{
		Name: "saml-idp",
		Metadata: &admin.AddSAMLProviderRequest_MetadataXml{
			MetadataXml: []byte("<EntityDescriptor xmlns=\"urn:oasis:names:tc:SAML:2.0:metadata\" validUntil=\"2023-09-16T09:00:32.986Z\" cacheDuration=\"PT48H\" entityID=\"http://localhost:8000/metadata\">\n  <IDPSSODescriptor xmlns=\"urn:oasis:names:tc:SAML:2.0:metadata\" protocolSupportEnumeration=\"urn:oasis:names:tc:SAML:2.0:protocol\">\n    <KeyDescriptor use=\"signing\">\n      <KeyInfo xmlns=\"http://www.w3.org/2000/09/xmldsig#\">\n        <X509Data xmlns=\"http://www.w3.org/2000/09/xmldsig#\">\n          <X509Certificate xmlns=\"http://www.w3.org/2000/09/xmldsig#\">MIIDBzCCAe+gAwIBAgIJAPr/Mrlc8EGhMA0GCSqGSIb3DQEBBQUAMBoxGDAWBgNVBAMMD3d3dy5leGFtcGxlLmNvbTAeFw0xNTEyMjgxOTE5NDVaFw0yNTEyMjUxOTE5NDVaMBoxGDAWBgNVBAMMD3d3dy5leGFtcGxlLmNvbTCCASIwDQYJKoZIhvcNAQEBBQADggEPADCCAQoCggEBANDoWzLos4LWxTn8Gyu2lEbl4WcelUbgLN5zYm4ron8Ahs+rvcsu2zkdD/s6jdGJI8WqJKhYK2u61ygnXgAZqC6ggtFPnBpizcDzjgND2g+aucSoUODHt67f0fQuAmupN/zp5MZysJ6IHLJnYLNpfJYk96lRz9ODnO1Mpqtr9PWxm+pz7nzq5F0vRepkgpcRxv6ufQBjlrFytccyEVdXrvFtkjXcnhVVNSR4kHuOOMS6D7pebSJ1mrCmshbD5SX1jXPBKFPAjozYX6PxqLxUx1Y4faFEf4MBBVcInyB4oURNB2s59hEEi2jq9izNE7EbEK6BY5sEhoCPl9m32zE6ljkCAwEAAaNQME4wHQYDVR0OBBYEFB9ZklC1Ork2zl56zg08ei7ss/+iMB8GA1UdIwQYMBaAFB9ZklC1Ork2zl56zg08ei7ss/+iMAwGA1UdEwQFMAMBAf8wDQYJKoZIhvcNAQEFBQADggEBAAVoTSQ5pAirw8OR9FZ1bRSuTDhY9uxzl/OL7lUmsv2cMNeCB3BRZqm3mFt+cwN8GsH6f3uvNONIhgFpTGN5LEcXQz89zJEzB+qaHqmbFpHQl/sx2B8ezNgT/882H2IH00dXESEfy/+1gHg2pxjGnhRBN6el/gSaDiySIMKbilDrffuvxiCfbpPN0NRRiPJhd2ay9KuL/RxQRl1gl9cHaWiouWWba1bSBb2ZPhv2rPMUsFo98ntkGCObDX6Y1SpkqmoTbrsbGFsTG2DLxnvr4GdN1BSr0Uu/KV3adj47WkXVPeMYQti/bQmxQB8tRFhrw80qakTLUzreO96WzlBBMtY=</X509Certificate>\n        </X509Data>\n      </KeyInfo>\n    </KeyDescriptor>\n    <KeyDescriptor use=\"encryption\">\n      <KeyInfo xmlns=\"http://www.w3.org/2000/09/xmldsig#\">\n        <X509Data xmlns=\"http://www.w3.org/2000/09/xmldsig#\">\n          <X509Certificate xmlns=\"http://www.w3.org/2000/09/xmldsig#\">MIIDBzCCAe+gAwIBAgIJAPr/Mrlc8EGhMA0GCSqGSIb3DQEBBQUAMBoxGDAWBgNVBAMMD3d3dy5leGFtcGxlLmNvbTAeFw0xNTEyMjgxOTE5NDVaFw0yNTEyMjUxOTE5NDVaMBoxGDAWBgNVBAMMD3d3dy5leGFtcGxlLmNvbTCCASIwDQYJKoZIhvcNAQEBBQADggEPADCCAQoCggEBANDoWzLos4LWxTn8Gyu2lEbl4WcelUbgLN5zYm4ron8Ahs+rvcsu2zkdD/s6jdGJI8WqJKhYK2u61ygnXgAZqC6ggtFPnBpizcDzjgND2g+aucSoUODHt67f0fQuAmupN/zp5MZysJ6IHLJnYLNpfJYk96lRz9ODnO1Mpqtr9PWxm+pz7nzq5F0vRepkgpcRxv6ufQBjlrFytccyEVdXrvFtkjXcnhVVNSR4kHuOOMS6D7pebSJ1mrCmshbD5SX1jXPBKFPAjozYX6PxqLxUx1Y4faFEf4MBBVcInyB4oURNB2s59hEEi2jq9izNE7EbEK6BY5sEhoCPl9m32zE6ljkCAwEAAaNQME4wHQYDVR0OBBYEFB9ZklC1Ork2zl56zg08ei7ss/+iMB8GA1UdIwQYMBaAFB9ZklC1Ork2zl56zg08ei7ss/+iMAwGA1UdEwQFMAMBAf8wDQYJKoZIhvcNAQEFBQADggEBAAVoTSQ5pAirw8OR9FZ1bRSuTDhY9uxzl/OL7lUmsv2cMNeCB3BRZqm3mFt+cwN8GsH6f3uvNONIhgFpTGN5LEcXQz89zJEzB+qaHqmbFpHQl/sx2B8ezNgT/882H2IH00dXESEfy/+1gHg2pxjGnhRBN6el/gSaDiySIMKbilDrffuvxiCfbpPN0NRRiPJhd2ay9KuL/RxQRl1gl9cHaWiouWWba1bSBb2ZPhv2rPMUsFo98ntkGCObDX6Y1SpkqmoTbrsbGFsTG2DLxnvr4GdN1BSr0Uu/KV3adj47WkXVPeMYQti/bQmxQB8tRFhrw80qakTLUzreO96WzlBBMtY=</X509Certificate>\n        </X509Data>\n      </KeyInfo>\n      <EncryptionMethod Algorithm=\"http://www.w3.org/2001/04/xmlenc#aes128-cbc\"></EncryptionMethod>\n      <EncryptionMethod Algorithm=\"http://www.w3.org/2001/04/xmlenc#aes192-cbc\"></EncryptionMethod>\n      <EncryptionMethod Algorithm=\"http://www.w3.org/2001/04/xmlenc#aes256-cbc\"></EncryptionMethod>\n      <EncryptionMethod Algorithm=\"http://www.w3.org/2001/04/xmlenc#rsa-oaep-mgf1p\"></EncryptionMethod>\n    </KeyDescriptor>\n    <NameIDFormat>urn:oasis:names:tc:SAML:2.0:nameid-format:transient</NameIDFormat>\n    <SingleSignOnService Binding=\"urn:oasis:names:tc:SAML:2.0:bindings:HTTP-Redirect\" Location=\"http://localhost:8000/sso\"></SingleSignOnService>\n    <SingleSignOnService Binding=\"urn:oasis:names:tc:SAML:2.0:bindings:HTTP-POST\" Location=\"http://localhost:8000/sso\"></SingleSignOnService>\n  </IDPSSODescriptor>\n</EntityDescriptor>"),
		},
		ProviderOptions: &idp.Options{
			IsLinkingAllowed:  true,
			IsCreationAllowed: true,
			IsAutoCreation:    true,
			IsAutoUpdate:      true,
		},
	})
	logging.OnError(err).Panic("create saml idp")
	return resp.GetId()
}

func (i *Instance) AddSAMLRedirectProvider(ctx context.Context, transientMappingAttributeName string) string {
	resp, err := i.Client.Admin.AddSAMLProvider(ctx, &admin.AddSAMLProviderRequest{
		Name:    "saml-idp-redirect",
		Binding: idp.SAMLBinding_SAML_BINDING_REDIRECT,
		Metadata: &admin.AddSAMLProviderRequest_MetadataXml{
			MetadataXml: []byte("<EntityDescriptor xmlns=\"urn:oasis:names:tc:SAML:2.0:metadata\" validUntil=\"2023-09-16T09:00:32.986Z\" cacheDuration=\"PT48H\" entityID=\"http://localhost:8000/metadata\">\n  <IDPSSODescriptor xmlns=\"urn:oasis:names:tc:SAML:2.0:metadata\" protocolSupportEnumeration=\"urn:oasis:names:tc:SAML:2.0:protocol\">\n    <KeyDescriptor use=\"signing\">\n      <KeyInfo xmlns=\"http://www.w3.org/2000/09/xmldsig#\">\n        <X509Data xmlns=\"http://www.w3.org/2000/09/xmldsig#\">\n          <X509Certificate xmlns=\"http://www.w3.org/2000/09/xmldsig#\">MIIDBzCCAe+gAwIBAgIJAPr/Mrlc8EGhMA0GCSqGSIb3DQEBBQUAMBoxGDAWBgNVBAMMD3d3dy5leGFtcGxlLmNvbTAeFw0xNTEyMjgxOTE5NDVaFw0yNTEyMjUxOTE5NDVaMBoxGDAWBgNVBAMMD3d3dy5leGFtcGxlLmNvbTCCASIwDQYJKoZIhvcNAQEBBQADggEPADCCAQoCggEBANDoWzLos4LWxTn8Gyu2lEbl4WcelUbgLN5zYm4ron8Ahs+rvcsu2zkdD/s6jdGJI8WqJKhYK2u61ygnXgAZqC6ggtFPnBpizcDzjgND2g+aucSoUODHt67f0fQuAmupN/zp5MZysJ6IHLJnYLNpfJYk96lRz9ODnO1Mpqtr9PWxm+pz7nzq5F0vRepkgpcRxv6ufQBjlrFytccyEVdXrvFtkjXcnhVVNSR4kHuOOMS6D7pebSJ1mrCmshbD5SX1jXPBKFPAjozYX6PxqLxUx1Y4faFEf4MBBVcInyB4oURNB2s59hEEi2jq9izNE7EbEK6BY5sEhoCPl9m32zE6ljkCAwEAAaNQME4wHQYDVR0OBBYEFB9ZklC1Ork2zl56zg08ei7ss/+iMB8GA1UdIwQYMBaAFB9ZklC1Ork2zl56zg08ei7ss/+iMAwGA1UdEwQFMAMBAf8wDQYJKoZIhvcNAQEFBQADggEBAAVoTSQ5pAirw8OR9FZ1bRSuTDhY9uxzl/OL7lUmsv2cMNeCB3BRZqm3mFt+cwN8GsH6f3uvNONIhgFpTGN5LEcXQz89zJEzB+qaHqmbFpHQl/sx2B8ezNgT/882H2IH00dXESEfy/+1gHg2pxjGnhRBN6el/gSaDiySIMKbilDrffuvxiCfbpPN0NRRiPJhd2ay9KuL/RxQRl1gl9cHaWiouWWba1bSBb2ZPhv2rPMUsFo98ntkGCObDX6Y1SpkqmoTbrsbGFsTG2DLxnvr4GdN1BSr0Uu/KV3adj47WkXVPeMYQti/bQmxQB8tRFhrw80qakTLUzreO96WzlBBMtY=</X509Certificate>\n        </X509Data>\n      </KeyInfo>\n    </KeyDescriptor>\n    <KeyDescriptor use=\"encryption\">\n      <KeyInfo xmlns=\"http://www.w3.org/2000/09/xmldsig#\">\n        <X509Data xmlns=\"http://www.w3.org/2000/09/xmldsig#\">\n          <X509Certificate xmlns=\"http://www.w3.org/2000/09/xmldsig#\">MIIDBzCCAe+gAwIBAgIJAPr/Mrlc8EGhMA0GCSqGSIb3DQEBBQUAMBoxGDAWBgNVBAMMD3d3dy5leGFtcGxlLmNvbTAeFw0xNTEyMjgxOTE5NDVaFw0yNTEyMjUxOTE5NDVaMBoxGDAWBgNVBAMMD3d3dy5leGFtcGxlLmNvbTCCASIwDQYJKoZIhvcNAQEBBQADggEPADCCAQoCggEBANDoWzLos4LWxTn8Gyu2lEbl4WcelUbgLN5zYm4ron8Ahs+rvcsu2zkdD/s6jdGJI8WqJKhYK2u61ygnXgAZqC6ggtFPnBpizcDzjgND2g+aucSoUODHt67f0fQuAmupN/zp5MZysJ6IHLJnYLNpfJYk96lRz9ODnO1Mpqtr9PWxm+pz7nzq5F0vRepkgpcRxv6ufQBjlrFytccyEVdXrvFtkjXcnhVVNSR4kHuOOMS6D7pebSJ1mrCmshbD5SX1jXPBKFPAjozYX6PxqLxUx1Y4faFEf4MBBVcInyB4oURNB2s59hEEi2jq9izNE7EbEK6BY5sEhoCPl9m32zE6ljkCAwEAAaNQME4wHQYDVR0OBBYEFB9ZklC1Ork2zl56zg08ei7ss/+iMB8GA1UdIwQYMBaAFB9ZklC1Ork2zl56zg08ei7ss/+iMAwGA1UdEwQFMAMBAf8wDQYJKoZIhvcNAQEFBQADggEBAAVoTSQ5pAirw8OR9FZ1bRSuTDhY9uxzl/OL7lUmsv2cMNeCB3BRZqm3mFt+cwN8GsH6f3uvNONIhgFpTGN5LEcXQz89zJEzB+qaHqmbFpHQl/sx2B8ezNgT/882H2IH00dXESEfy/+1gHg2pxjGnhRBN6el/gSaDiySIMKbilDrffuvxiCfbpPN0NRRiPJhd2ay9KuL/RxQRl1gl9cHaWiouWWba1bSBb2ZPhv2rPMUsFo98ntkGCObDX6Y1SpkqmoTbrsbGFsTG2DLxnvr4GdN1BSr0Uu/KV3adj47WkXVPeMYQti/bQmxQB8tRFhrw80qakTLUzreO96WzlBBMtY=</X509Certificate>\n        </X509Data>\n      </KeyInfo>\n      <EncryptionMethod Algorithm=\"http://www.w3.org/2001/04/xmlenc#aes128-cbc\"></EncryptionMethod>\n      <EncryptionMethod Algorithm=\"http://www.w3.org/2001/04/xmlenc#aes192-cbc\"></EncryptionMethod>\n      <EncryptionMethod Algorithm=\"http://www.w3.org/2001/04/xmlenc#aes256-cbc\"></EncryptionMethod>\n      <EncryptionMethod Algorithm=\"http://www.w3.org/2001/04/xmlenc#rsa-oaep-mgf1p\"></EncryptionMethod>\n    </KeyDescriptor>\n    <NameIDFormat>urn:oasis:names:tc:SAML:2.0:nameid-format:transient</NameIDFormat>\n    <SingleSignOnService Binding=\"urn:oasis:names:tc:SAML:2.0:bindings:HTTP-Redirect\" Location=\"http://localhost:8000/sso\"></SingleSignOnService>\n  </IDPSSODescriptor>\n</EntityDescriptor>"),
		},
		TransientMappingAttributeName: &transientMappingAttributeName,
		ProviderOptions: &idp.Options{
			IsLinkingAllowed:  true,
			IsCreationAllowed: true,
			IsAutoCreation:    true,
			IsAutoUpdate:      true,
		},
	})
	logging.OnError(err).Panic("create saml idp")
	return resp.GetId()
}

func (i *Instance) AddSAMLPostProvider(ctx context.Context) string {
	resp, err := i.Client.Admin.AddSAMLProvider(ctx, &admin.AddSAMLProviderRequest{
		Name:    "saml-idp-post",
		Binding: idp.SAMLBinding_SAML_BINDING_POST,
		Metadata: &admin.AddSAMLProviderRequest_MetadataXml{
			MetadataXml: []byte("<EntityDescriptor xmlns=\"urn:oasis:names:tc:SAML:2.0:metadata\" validUntil=\"2023-09-16T09:00:32.986Z\" cacheDuration=\"PT48H\" entityID=\"http://localhost:8000/metadata\">\n  <IDPSSODescriptor xmlns=\"urn:oasis:names:tc:SAML:2.0:metadata\" protocolSupportEnumeration=\"urn:oasis:names:tc:SAML:2.0:protocol\">\n    <KeyDescriptor use=\"signing\">\n      <KeyInfo xmlns=\"http://www.w3.org/2000/09/xmldsig#\">\n        <X509Data xmlns=\"http://www.w3.org/2000/09/xmldsig#\">\n          <X509Certificate xmlns=\"http://www.w3.org/2000/09/xmldsig#\">MIIDBzCCAe+gAwIBAgIJAPr/Mrlc8EGhMA0GCSqGSIb3DQEBBQUAMBoxGDAWBgNVBAMMD3d3dy5leGFtcGxlLmNvbTAeFw0xNTEyMjgxOTE5NDVaFw0yNTEyMjUxOTE5NDVaMBoxGDAWBgNVBAMMD3d3dy5leGFtcGxlLmNvbTCCASIwDQYJKoZIhvcNAQEBBQADggEPADCCAQoCggEBANDoWzLos4LWxTn8Gyu2lEbl4WcelUbgLN5zYm4ron8Ahs+rvcsu2zkdD/s6jdGJI8WqJKhYK2u61ygnXgAZqC6ggtFPnBpizcDzjgND2g+aucSoUODHt67f0fQuAmupN/zp5MZysJ6IHLJnYLNpfJYk96lRz9ODnO1Mpqtr9PWxm+pz7nzq5F0vRepkgpcRxv6ufQBjlrFytccyEVdXrvFtkjXcnhVVNSR4kHuOOMS6D7pebSJ1mrCmshbD5SX1jXPBKFPAjozYX6PxqLxUx1Y4faFEf4MBBVcInyB4oURNB2s59hEEi2jq9izNE7EbEK6BY5sEhoCPl9m32zE6ljkCAwEAAaNQME4wHQYDVR0OBBYEFB9ZklC1Ork2zl56zg08ei7ss/+iMB8GA1UdIwQYMBaAFB9ZklC1Ork2zl56zg08ei7ss/+iMAwGA1UdEwQFMAMBAf8wDQYJKoZIhvcNAQEFBQADggEBAAVoTSQ5pAirw8OR9FZ1bRSuTDhY9uxzl/OL7lUmsv2cMNeCB3BRZqm3mFt+cwN8GsH6f3uvNONIhgFpTGN5LEcXQz89zJEzB+qaHqmbFpHQl/sx2B8ezNgT/882H2IH00dXESEfy/+1gHg2pxjGnhRBN6el/gSaDiySIMKbilDrffuvxiCfbpPN0NRRiPJhd2ay9KuL/RxQRl1gl9cHaWiouWWba1bSBb2ZPhv2rPMUsFo98ntkGCObDX6Y1SpkqmoTbrsbGFsTG2DLxnvr4GdN1BSr0Uu/KV3adj47WkXVPeMYQti/bQmxQB8tRFhrw80qakTLUzreO96WzlBBMtY=</X509Certificate>\n        </X509Data>\n      </KeyInfo>\n    </KeyDescriptor>\n    <KeyDescriptor use=\"encryption\">\n      <KeyInfo xmlns=\"http://www.w3.org/2000/09/xmldsig#\">\n        <X509Data xmlns=\"http://www.w3.org/2000/09/xmldsig#\">\n          <X509Certificate xmlns=\"http://www.w3.org/2000/09/xmldsig#\">MIIDBzCCAe+gAwIBAgIJAPr/Mrlc8EGhMA0GCSqGSIb3DQEBBQUAMBoxGDAWBgNVBAMMD3d3dy5leGFtcGxlLmNvbTAeFw0xNTEyMjgxOTE5NDVaFw0yNTEyMjUxOTE5NDVaMBoxGDAWBgNVBAMMD3d3dy5leGFtcGxlLmNvbTCCASIwDQYJKoZIhvcNAQEBBQADggEPADCCAQoCggEBANDoWzLos4LWxTn8Gyu2lEbl4WcelUbgLN5zYm4ron8Ahs+rvcsu2zkdD/s6jdGJI8WqJKhYK2u61ygnXgAZqC6ggtFPnBpizcDzjgND2g+aucSoUODHt67f0fQuAmupN/zp5MZysJ6IHLJnYLNpfJYk96lRz9ODnO1Mpqtr9PWxm+pz7nzq5F0vRepkgpcRxv6ufQBjlrFytccyEVdXrvFtkjXcnhVVNSR4kHuOOMS6D7pebSJ1mrCmshbD5SX1jXPBKFPAjozYX6PxqLxUx1Y4faFEf4MBBVcInyB4oURNB2s59hEEi2jq9izNE7EbEK6BY5sEhoCPl9m32zE6ljkCAwEAAaNQME4wHQYDVR0OBBYEFB9ZklC1Ork2zl56zg08ei7ss/+iMB8GA1UdIwQYMBaAFB9ZklC1Ork2zl56zg08ei7ss/+iMAwGA1UdEwQFMAMBAf8wDQYJKoZIhvcNAQEFBQADggEBAAVoTSQ5pAirw8OR9FZ1bRSuTDhY9uxzl/OL7lUmsv2cMNeCB3BRZqm3mFt+cwN8GsH6f3uvNONIhgFpTGN5LEcXQz89zJEzB+qaHqmbFpHQl/sx2B8ezNgT/882H2IH00dXESEfy/+1gHg2pxjGnhRBN6el/gSaDiySIMKbilDrffuvxiCfbpPN0NRRiPJhd2ay9KuL/RxQRl1gl9cHaWiouWWba1bSBb2ZPhv2rPMUsFo98ntkGCObDX6Y1SpkqmoTbrsbGFsTG2DLxnvr4GdN1BSr0Uu/KV3adj47WkXVPeMYQti/bQmxQB8tRFhrw80qakTLUzreO96WzlBBMtY=</X509Certificate>\n        </X509Data>\n      </KeyInfo>\n      <EncryptionMethod Algorithm=\"http://www.w3.org/2001/04/xmlenc#aes128-cbc\"></EncryptionMethod>\n      <EncryptionMethod Algorithm=\"http://www.w3.org/2001/04/xmlenc#aes192-cbc\"></EncryptionMethod>\n      <EncryptionMethod Algorithm=\"http://www.w3.org/2001/04/xmlenc#aes256-cbc\"></EncryptionMethod>\n      <EncryptionMethod Algorithm=\"http://www.w3.org/2001/04/xmlenc#rsa-oaep-mgf1p\"></EncryptionMethod>\n    </KeyDescriptor>\n    <NameIDFormat>urn:oasis:names:tc:SAML:2.0:nameid-format:transient</NameIDFormat>\n    <SingleSignOnService Binding=\"urn:oasis:names:tc:SAML:2.0:bindings:HTTP-POST\" Location=\"http://localhost:8000/sso\"></SingleSignOnService>\n  </IDPSSODescriptor>\n</EntityDescriptor>"),
		},
		ProviderOptions: &idp.Options{
			IsLinkingAllowed:  true,
			IsCreationAllowed: true,
			IsAutoCreation:    true,
			IsAutoUpdate:      true,
		},
	})
	logging.OnError(err).Panic("create saml idp")
	return resp.GetId()
}

func (i *Instance) AddLDAPProvider(ctx context.Context) string {
	resp, err := i.Client.Admin.AddLDAPProvider(ctx, &admin.AddLDAPProviderRequest{
		Name:              "ldap-idp-post",
		Servers:           []string{"https://localhost:8000"},
		StartTls:          false,
		BaseDn:            "baseDn",
		BindDn:            "admin",
		BindPassword:      "admin",
		UserBase:          "dn",
		UserObjectClasses: []string{"user"},
		UserFilters:       []string{"(objectclass=*)"},
		Timeout:           durationpb.New(10 * time.Second),
		Attributes: &idp.LDAPAttributes{
			IdAttribute: "id",
		},
		ProviderOptions: &idp.Options{
			IsLinkingAllowed:  true,
			IsCreationAllowed: true,
			IsAutoCreation:    true,
			IsAutoUpdate:      true,
		},
	})
	logging.OnError(err).Panic("create ldap idp")
	return resp.GetId()
}

func (i *Instance) CreateIntent(ctx context.Context, idpID string) *user_v2.StartIdentityProviderIntentResponse {
	resp, err := i.Client.UserV2.StartIdentityProviderIntent(ctx, &user_v2.StartIdentityProviderIntentRequest{
		IdpId: idpID,
		Content: &user_v2.StartIdentityProviderIntentRequest_Urls{
			Urls: &user_v2.RedirectURLs{
				SuccessUrl: "https://example.com/success",
				FailureUrl: "https://example.com/failure",
			},
		},
	})
	logging.OnError(err).Fatal("create generic OAuth idp")
	return resp
}

func (i *Instance) CreateVerifiedWebAuthNSession(t *testing.T, ctx context.Context, userID string) (id, token string, start, change time.Time) {
	return i.CreateVerifiedWebAuthNSessionWithLifetime(t, ctx, userID, 0)
}

func (i *Instance) CreateVerifiedWebAuthNSessionWithLifetime(t *testing.T, ctx context.Context, userID string, lifetime time.Duration) (id, token string, start, change time.Time) {
	var sessionLifetime *durationpb.Duration
	if lifetime > 0 {
		sessionLifetime = durationpb.New(lifetime)
	}
	createResp, err := i.Client.SessionV2.CreateSession(ctx, &session.CreateSessionRequest{
		Checks: &session.Checks{
			User: &session.CheckUser{
				Search: &session.CheckUser_UserId{UserId: userID},
			},
		},
		Challenges: &session.RequestChallenges{
			WebAuthN: &session.RequestChallenges_WebAuthN{
				Domain:                      i.Domain,
				UserVerificationRequirement: session.UserVerificationRequirement_USER_VERIFICATION_REQUIREMENT_REQUIRED,
			},
		},
		Lifetime: sessionLifetime,
	})
	require.NoError(t, err)

	assertion, err := i.WebAuthN.CreateAssertionResponse(createResp.GetChallenges().GetWebAuthN().GetPublicKeyCredentialRequestOptions(), true)
	require.NoError(t, err)

	updateResp, err := i.Client.SessionV2.SetSession(ctx, &session.SetSessionRequest{
		SessionId: createResp.GetSessionId(),
		Checks: &session.Checks{
			WebAuthN: &session.CheckWebAuthN{
				CredentialAssertionData: assertion,
			},
		},
	})
	require.NoError(t, err)
	return createResp.GetSessionId(), updateResp.GetSessionToken(),
		createResp.GetDetails().GetChangeDate().AsTime(), updateResp.GetDetails().GetChangeDate().AsTime()
}

func (i *Instance) CreatePasswordSession(t *testing.T, ctx context.Context, userID, password string) (id, token string, start, change time.Time) {
	createResp, err := i.Client.SessionV2.CreateSession(ctx, &session.CreateSessionRequest{
		Checks: &session.Checks{
			User: &session.CheckUser{
				Search: &session.CheckUser_UserId{UserId: userID},
			},
			Password: &session.CheckPassword{
				Password: password,
			},
		},
	})
	require.NoError(t, err)
	return createResp.GetSessionId(), createResp.GetSessionToken(),
		createResp.GetDetails().GetChangeDate().AsTime(), createResp.GetDetails().GetChangeDate().AsTime()
}

func (i *Instance) CreateIntentSession(t *testing.T, ctx context.Context, userID, intentID, intentToken string) (id, token string, start, change time.Time) {
	createResp, err := i.Client.SessionV2.CreateSession(ctx, &session.CreateSessionRequest{
		Checks: &session.Checks{
			User: &session.CheckUser{
				Search: &session.CheckUser_UserId{UserId: userID},
			},
			IdpIntent: &session.CheckIDPIntent{
				IdpIntentId:    intentID,
				IdpIntentToken: intentToken,
			},
		},
	})
	require.NoError(t, err)
	return createResp.GetSessionId(), createResp.GetSessionToken(),
		createResp.GetDetails().GetChangeDate().AsTime(), createResp.GetDetails().GetChangeDate().AsTime()
}

func (i *Instance) CreateProjectGrant(ctx context.Context, t *testing.T, projectID, grantedOrgID string, roles ...string) *project_v2beta.CreateProjectGrantResponse {
	resp, err := i.Client.Projectv2Beta.CreateProjectGrant(ctx, &project_v2beta.CreateProjectGrantRequest{
		GrantedOrganizationId: grantedOrgID,
		ProjectId:             projectID,
		RoleKeys:              roles,
	})
	require.NoError(t, err)
	return resp
}

func (i *Instance) DeleteProjectGrant(ctx context.Context, t *testing.T, projectID, grantedOrgID string) *project_v2beta.DeleteProjectGrantResponse {
	resp, err := i.Client.Projectv2Beta.DeleteProjectGrant(ctx, &project_v2beta.DeleteProjectGrantRequest{
		GrantedOrganizationId: grantedOrgID,
		ProjectId:             projectID,
	})
	require.NoError(t, err)
	return resp
}

func (i *Instance) DeactivateProjectGrant(ctx context.Context, t *testing.T, projectID, grantedOrgID string) *project_v2beta.DeactivateProjectGrantResponse {
	resp, err := i.Client.Projectv2Beta.DeactivateProjectGrant(ctx, &project_v2beta.DeactivateProjectGrantRequest{
		ProjectId:             projectID,
		GrantedOrganizationId: grantedOrgID,
	})
	require.NoError(t, err)
	return resp
}

func (i *Instance) ActivateProjectGrant(ctx context.Context, t *testing.T, projectID, grantedOrgID string) *project_v2beta.ActivateProjectGrantResponse {
	resp, err := i.Client.Projectv2Beta.ActivateProjectGrant(ctx, &project_v2beta.ActivateProjectGrantRequest{
		ProjectId:             projectID,
		GrantedOrganizationId: grantedOrgID,
	})
	require.NoError(t, err)
	return resp
}

func (i *Instance) CreateProjectUserGrant(t *testing.T, ctx context.Context, projectID, userID string) string {
	resp, err := i.Client.Mgmt.AddUserGrant(ctx, &mgmt.AddUserGrantRequest{
		UserId:    userID,
		ProjectId: projectID,
	})
	require.NoError(t, err)
	return resp.GetUserGrantId()
}

func (i *Instance) CreateProjectGrantUserGrant(ctx context.Context, orgID, projectID, projectGrantID, userID string) string {
	resp, err := i.Client.Mgmt.AddUserGrant(SetOrgID(ctx, orgID), &mgmt.AddUserGrantRequest{
		UserId:         userID,
		ProjectId:      projectID,
		ProjectGrantId: projectGrantID,
	})
	logging.OnError(err).Panic("create project grant user grant")
	return resp.GetUserGrantId()
}

func (i *Instance) CreateOrgMembership(t *testing.T, ctx context.Context, userID string) {
	_, err := i.Client.Mgmt.AddOrgMember(ctx, &mgmt.AddOrgMemberRequest{
		UserId: userID,
		Roles:  []string{domain.RoleOrgOwner},
	})
	require.NoError(t, err)
}

func (i *Instance) CreateProjectMembership(t *testing.T, ctx context.Context, projectID, userID string) {
	_, err := i.Client.Mgmt.AddProjectMember(ctx, &mgmt.AddProjectMemberRequest{
		ProjectId: projectID,
		UserId:    userID,
		Roles:     []string{domain.RoleProjectOwner},
	})
	require.NoError(t, err)
}

func (i *Instance) CreateTarget(ctx context.Context, t *testing.T, name, endpoint string, ty domain.TargetType, interrupt bool) *action.CreateTargetResponse {
	if name == "" {
		name = gofakeit.Name()
	}
	req := &action.CreateTargetRequest{
		Name:     name,
		Endpoint: endpoint,
		Timeout:  durationpb.New(5 * time.Second),
	}
	switch ty {
	case domain.TargetTypeWebhook:
		req.TargetType = &action.CreateTargetRequest_RestWebhook{
			RestWebhook: &action.RESTWebhook{
				InterruptOnError: interrupt,
			},
		}
	case domain.TargetTypeCall:
		req.TargetType = &action.CreateTargetRequest_RestCall{
			RestCall: &action.RESTCall{
				InterruptOnError: interrupt,
			},
		}
	case domain.TargetTypeAsync:
		req.TargetType = &action.CreateTargetRequest_RestAsync{
			RestAsync: &action.RESTAsync{},
		}
	}
	target, err := i.Client.ActionV2beta.CreateTarget(ctx, req)
	require.NoError(t, err)
	return target
}

func (i *Instance) DeleteTarget(ctx context.Context, t *testing.T, id string) {
	_, err := i.Client.ActionV2beta.DeleteTarget(ctx, &action.DeleteTargetRequest{
		Id: id,
	})
	require.NoError(t, err)
}

func (i *Instance) DeleteExecution(ctx context.Context, t *testing.T, cond *action.Condition) {
	_, err := i.Client.ActionV2beta.SetExecution(ctx, &action.SetExecutionRequest{
		Condition: cond,
	})
	require.NoError(t, err)
}

func (i *Instance) SetExecution(ctx context.Context, t *testing.T, cond *action.Condition, targets []string) *action.SetExecutionResponse {
	target, err := i.Client.ActionV2beta.SetExecution(ctx, &action.SetExecutionRequest{
		Condition: cond,
		Targets:   targets,
	})
	require.NoError(t, err)
	return target
}

func (i *Instance) CreateUserSchemaEmpty(ctx context.Context) *userschema_v3alpha.CreateUserSchemaResponse {
	return i.CreateUserSchemaEmptyWithType(ctx, fmt.Sprint(time.Now().UnixNano()+1))
}

func (i *Instance) CreateUserSchema(ctx context.Context, schemaData []byte) *userschema_v3alpha.CreateUserSchemaResponse {
	userSchema := new(structpb.Struct)
	err := userSchema.UnmarshalJSON(schemaData)
	logging.OnError(err).Fatal("create userschema unmarshal")
	schema, err := i.Client.UserSchemaV3.CreateUserSchema(ctx, &userschema_v3alpha.CreateUserSchemaRequest{
		UserSchema: &userschema_v3alpha.UserSchema{
			Type: fmt.Sprint(time.Now().UnixNano() + 1),
			DataType: &userschema_v3alpha.UserSchema_Schema{
				Schema: userSchema,
			},
		},
	})
	logging.OnError(err).Fatal("create userschema")
	return schema
}

func (i *Instance) CreateUserSchemaEmptyWithType(ctx context.Context, schemaType string) *userschema_v3alpha.CreateUserSchemaResponse {
	userSchema := new(structpb.Struct)
	err := userSchema.UnmarshalJSON([]byte(`{
		"$schema": "urn:zitadel:schema:v1",
		"type": "object",
		"properties": {}
	}`))
	logging.OnError(err).Fatal("create userschema unmarshal")
	schema, err := i.Client.UserSchemaV3.CreateUserSchema(ctx, &userschema_v3alpha.CreateUserSchemaRequest{
		UserSchema: &userschema_v3alpha.UserSchema{
			Type: schemaType,
			DataType: &userschema_v3alpha.UserSchema_Schema{
				Schema: userSchema,
			},
		},
	})
	logging.OnError(err).Fatal("create userschema")
	return schema
}

func (i *Instance) CreateSchemaUser(ctx context.Context, orgID string, schemaID string, data []byte) *user_v3alpha.CreateUserResponse {
	userData := new(structpb.Struct)
	err := userData.UnmarshalJSON(data)
	logging.OnError(err).Fatal("create user unmarshal")
	user, err := i.Client.UserV3Alpha.CreateUser(ctx, &user_v3alpha.CreateUserRequest{
		Organization: &object_v3alpha.Organization{Property: &object_v3alpha.Organization_OrgId{OrgId: orgID}},
		User: &user_v3alpha.CreateUser{
			SchemaId: schemaID,
			Data:     userData,
		},
	})
	logging.OnError(err).Fatal("create user")
	return user
}

func (i *Instance) UpdateSchemaUserEmail(ctx context.Context, orgID string, userID string, email string) *user_v3alpha.SetContactEmailResponse {
	user, err := i.Client.UserV3Alpha.SetContactEmail(ctx, &user_v3alpha.SetContactEmailRequest{
		Organization: &object_v3alpha.Organization{Property: &object_v3alpha.Organization_OrgId{OrgId: orgID}},
		Id:           userID,
		Email: &user_v3alpha.SetEmail{
			Address:      email,
			Verification: &user_v3alpha.SetEmail_ReturnCode{},
		},
	})
	logging.OnError(err).Fatal("create user")
	return user
}

func (i *Instance) UpdateSchemaUserPhone(ctx context.Context, orgID string, userID string, phone string) *user_v3alpha.SetContactPhoneResponse {
	user, err := i.Client.UserV3Alpha.SetContactPhone(ctx, &user_v3alpha.SetContactPhoneRequest{
		Organization: &object_v3alpha.Organization{Property: &object_v3alpha.Organization_OrgId{OrgId: orgID}},
		Id:           userID,
		Phone: &user_v3alpha.SetPhone{
			Number:       phone,
			Verification: &user_v3alpha.SetPhone_ReturnCode{},
		},
	})
	logging.OnError(err).Fatal("create user")
	return user
}

func (i *Instance) CreateInviteCode(ctx context.Context, userID string) *user_v2.CreateInviteCodeResponse {
	user, err := i.Client.UserV2.CreateInviteCode(ctx, &user_v2.CreateInviteCodeRequest{
		UserId:       userID,
		Verification: &user_v2.CreateInviteCodeRequest_ReturnCode{ReturnCode: &user_v2.ReturnInviteCode{}},
	})
	logging.OnError(err).Fatal("create invite code")
	return user
}

func (i *Instance) LockSchemaUser(ctx context.Context, orgID string, userID string) *user_v3alpha.LockUserResponse {
	var org *object_v3alpha.Organization
	if orgID != "" {
		org = &object_v3alpha.Organization{Property: &object_v3alpha.Organization_OrgId{OrgId: orgID}}
	}
	user, err := i.Client.UserV3Alpha.LockUser(ctx, &user_v3alpha.LockUserRequest{
		Organization: org,
		Id:           userID,
	})
	logging.OnError(err).Fatal("lock user")
	return user
}

func (i *Instance) UnlockSchemaUser(ctx context.Context, orgID string, userID string) *user_v3alpha.UnlockUserResponse {
	var org *object_v3alpha.Organization
	if orgID != "" {
		org = &object_v3alpha.Organization{Property: &object_v3alpha.Organization_OrgId{OrgId: orgID}}
	}
	user, err := i.Client.UserV3Alpha.UnlockUser(ctx, &user_v3alpha.UnlockUserRequest{
		Organization: org,
		Id:           userID,
	})
	logging.OnError(err).Fatal("unlock user")
	return user
}

func (i *Instance) DeactivateSchemaUser(ctx context.Context, orgID string, userID string) *user_v3alpha.DeactivateUserResponse {
	var org *object_v3alpha.Organization
	if orgID != "" {
		org = &object_v3alpha.Organization{Property: &object_v3alpha.Organization_OrgId{OrgId: orgID}}
	}
	user, err := i.Client.UserV3Alpha.DeactivateUser(ctx, &user_v3alpha.DeactivateUserRequest{
		Organization: org,
		Id:           userID,
	})
	logging.OnError(err).Fatal("deactivate user")
	return user
}

func (i *Instance) ActivateSchemaUser(ctx context.Context, orgID string, userID string) *user_v3alpha.ActivateUserResponse {
	var org *object_v3alpha.Organization
	if orgID != "" {
		org = &object_v3alpha.Organization{Property: &object_v3alpha.Organization_OrgId{OrgId: orgID}}
	}
	user, err := i.Client.UserV3Alpha.ActivateUser(ctx, &user_v3alpha.ActivateUserRequest{
		Organization: org,
		Id:           userID,
	})
	logging.OnError(err).Fatal("reactivate user")
	return user
}<|MERGE_RESOLUTION|>--- conflicted
+++ resolved
@@ -72,15 +72,12 @@
 	UserV3Alpha    user_v3alpha.ZITADELUsersClient
 	SAMLv2         saml_pb.SAMLServiceClient
 	SCIM           *scim.Client
-<<<<<<< HEAD
 	Projectv2Beta  project_v2beta.ProjectServiceClient
-=======
 	InstanceV2Beta instance.InstanceServiceClient
 }
 
 func NewDefaultClient(ctx context.Context) (*Client, error) {
 	return newClient(ctx, loadedConfig.Host())
->>>>>>> 6889d6a1
 }
 
 func newClient(ctx context.Context, target string) (*Client, error) {
@@ -114,11 +111,8 @@
 		UserV3Alpha:    user_v3alpha.NewZITADELUsersClient(cc),
 		SAMLv2:         saml_pb.NewSAMLServiceClient(cc),
 		SCIM:           scim.NewScimClient(target),
-<<<<<<< HEAD
 		Projectv2Beta:  project_v2beta.NewProjectServiceClient(cc),
-=======
 		InstanceV2Beta: instance.NewInstanceServiceClient(cc),
->>>>>>> 6889d6a1
 	}
 	return client, client.pollHealth(ctx)
 }
