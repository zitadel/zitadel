package integration

import (
	"context"
	"fmt"
	"testing"
	"time"

	"github.com/stretchr/testify/require"
	"github.com/zitadel/logging"
	"github.com/zitadel/oidc/v2/pkg/oidc"
	"golang.org/x/oauth2"
	"google.golang.org/grpc"

	"github.com/zitadel/zitadel/internal/api/authz"
	"github.com/zitadel/zitadel/internal/command"
	openid "github.com/zitadel/zitadel/internal/idp/providers/oidc"
	"github.com/zitadel/zitadel/internal/repository/idp"
	"github.com/zitadel/zitadel/pkg/grpc/admin"
	mgmt "github.com/zitadel/zitadel/pkg/grpc/management"
	object "github.com/zitadel/zitadel/pkg/grpc/object/v2alpha"
	oidc_pb "github.com/zitadel/zitadel/pkg/grpc/oidc/v2alpha"
	session "github.com/zitadel/zitadel/pkg/grpc/session/v2alpha"
	"github.com/zitadel/zitadel/pkg/grpc/system"
	user "github.com/zitadel/zitadel/pkg/grpc/user/v2alpha"
)

type Client struct {
	CC        *grpc.ClientConn
	Admin     admin.AdminServiceClient
	Mgmt      mgmt.ManagementServiceClient
	UserV2    user.UserServiceClient
	SessionV2 session.SessionServiceClient
<<<<<<< HEAD
	OIDCv2    oidc_pb.OIDCServiceClient
=======
	System    system.SystemServiceClient
>>>>>>> a36818c2
}

func newClient(cc *grpc.ClientConn) Client {
	return Client{
		CC:        cc,
		Admin:     admin.NewAdminServiceClient(cc),
		Mgmt:      mgmt.NewManagementServiceClient(cc),
		UserV2:    user.NewUserServiceClient(cc),
		SessionV2: session.NewSessionServiceClient(cc),
<<<<<<< HEAD
		OIDCv2:    oidc_pb.NewOIDCServiceClient(cc),
=======
		System:    system.NewSystemServiceClient(cc),
>>>>>>> a36818c2
	}
}

func (t *Tester) UseIsolatedInstance(iamOwnerCtx, systemCtx context.Context) (primaryDomain, instanceId string, authenticatedIamOwnerCtx context.Context) {
	primaryDomain = randString(5) + ".integration"
	instance, err := t.Client.System.CreateInstance(systemCtx, &system.CreateInstanceRequest{
		InstanceName: "testinstance",
		CustomDomain: primaryDomain,
		Owner: &system.CreateInstanceRequest_Machine_{
			Machine: &system.CreateInstanceRequest_Machine{
				UserName:            "owner",
				Name:                "owner",
				PersonalAccessToken: &system.CreateInstanceRequest_PersonalAccessToken{},
			},
		},
	})
	if err != nil {
		panic(err)
	}
	t.createClientConn(iamOwnerCtx, grpc.WithAuthority(primaryDomain))
	instanceId = instance.GetInstanceId()
	t.Users[instanceId] = map[UserType]User{
		IAMOwner: {
			Token: instance.GetPat(),
		},
	}
	return primaryDomain, instanceId, t.WithInstanceAuthorization(iamOwnerCtx, IAMOwner, instanceId)
}

func (s *Tester) CreateHumanUser(ctx context.Context) *user.AddHumanUserResponse {
	resp, err := s.Client.UserV2.AddHumanUser(ctx, &user.AddHumanUserRequest{
		Organisation: &object.Organisation{
			Org: &object.Organisation_OrgId{
				OrgId: s.Organisation.ID,
			},
		},
		Profile: &user.SetHumanProfile{
			FirstName: "Mickey",
			LastName:  "Mouse",
		},
		Email: &user.SetHumanEmail{
			Email: fmt.Sprintf("%d@mouse.com", time.Now().UnixNano()),
			Verification: &user.SetHumanEmail_ReturnCode{
				ReturnCode: &user.ReturnEmailVerificationCode{},
			},
		},
	})
	logging.OnError(err).Fatal("create human user")
	return resp
}

func (s *Tester) CreateUserIDPlink(ctx context.Context, userID, externalID, idpID, username string) *user.AddIDPLinkResponse {
	resp, err := s.Client.UserV2.AddIDPLink(
		ctx,
		&user.AddIDPLinkRequest{
			UserId: userID,
			IdpLink: &user.IDPLink{
				IdpId:    idpID,
				UserId:   externalID,
				UserName: username,
			},
		},
	)
	logging.OnError(err).Fatal("create human user link")
	return resp
}

func (s *Tester) RegisterUserPasskey(ctx context.Context, userID string) {
	reg, err := s.Client.UserV2.CreatePasskeyRegistrationLink(ctx, &user.CreatePasskeyRegistrationLinkRequest{
		UserId: userID,
		Medium: &user.CreatePasskeyRegistrationLinkRequest_ReturnCode{},
	})
	logging.OnError(err).Fatal("create user passkey")

	pkr, err := s.Client.UserV2.RegisterPasskey(ctx, &user.RegisterPasskeyRequest{
		UserId: userID,
		Code:   reg.GetCode(),
		Domain: s.Config.ExternalDomain,
	})
	logging.OnError(err).Fatal("create user passkey")
	attestationResponse, err := s.WebAuthN.CreateAttestationResponse(pkr.GetPublicKeyCredentialCreationOptions())
	logging.OnError(err).Fatal("create user passkey")

	_, err = s.Client.UserV2.VerifyPasskeyRegistration(ctx, &user.VerifyPasskeyRegistrationRequest{
		UserId:              userID,
		PasskeyId:           pkr.GetPasskeyId(),
		PublicKeyCredential: attestationResponse,
		PasskeyName:         "nice name",
	})
	logging.OnError(err).Fatal("create user passkey")
}

func (s *Tester) AddGenericOAuthProvider(t *testing.T) string {
	ctx := authz.WithInstance(context.Background(), s.Instance)
	id, _, err := s.Commands.AddOrgGenericOAuthProvider(ctx, s.Organisation.ID, command.GenericOAuthProvider{
		Name:                  "idp",
		ClientID:              "clientID",
		ClientSecret:          "clientSecret",
		AuthorizationEndpoint: "https://example.com/oauth/v2/authorize",
		TokenEndpoint:         "https://example.com/oauth/v2/token",
		UserEndpoint:          "https://api.example.com/user",
		Scopes:                []string{"openid", "profile", "email"},
		IDAttribute:           "id",
		IDPOptions: idp.Options{
			IsLinkingAllowed:  true,
			IsCreationAllowed: true,
			IsAutoCreation:    true,
			IsAutoUpdate:      true,
		},
	})
	require.NoError(t, err)
	return id
}

func (s *Tester) CreateIntent(t *testing.T, idpID string) string {
	ctx := authz.WithInstance(context.Background(), s.Instance)
	id, _, err := s.Commands.CreateIntent(ctx, idpID, "https://example.com/success", "https://example.com/failure", s.Organisation.ID)
	require.NoError(t, err)
	return id
}

func (s *Tester) CreateSuccessfulIntent(t *testing.T, idpID, userID, idpUserID string) (string, string, time.Time, uint64) {
	ctx := authz.WithInstance(context.Background(), s.Instance)
	intentID := s.CreateIntent(t, idpID)
	writeModel, err := s.Commands.GetIntentWriteModel(ctx, intentID, s.Organisation.ID)
	require.NoError(t, err)
	idpUser := openid.NewUser(
		&oidc.UserInfo{
			Subject: idpUserID,
			UserInfoProfile: oidc.UserInfoProfile{
				PreferredUsername: "username",
			},
		},
	)
	idpSession := &openid.Session{
		Tokens: &oidc.Tokens[*oidc.IDTokenClaims]{
			Token: &oauth2.Token{
				AccessToken: "accessToken",
			},
			IDToken: "idToken",
		},
	}
	token, err := s.Commands.SucceedIDPIntent(ctx, writeModel, idpUser, idpSession, userID)
	require.NoError(t, err)
	return intentID, token, writeModel.ChangeDate, writeModel.ProcessedSequence
}

func (s *Tester) CreatePasskeySession(t *testing.T, ctx context.Context, userID string) (id, token string, start, change time.Time) {
	createResp, err := s.Client.SessionV2.CreateSession(ctx, &session.CreateSessionRequest{
		Checks: &session.Checks{
			User: &session.CheckUser{
				Search: &session.CheckUser_UserId{UserId: userID},
			},
		},
		Challenges: []session.ChallengeKind{
			session.ChallengeKind_CHALLENGE_KIND_PASSKEY,
		},
	})
	require.NoError(t, err)

	assertion, err := s.WebAuthN.CreateAssertionResponse(createResp.GetChallenges().GetPasskey().GetPublicKeyCredentialRequestOptions())
	require.NoError(t, err)

	updateResp, err := s.Client.SessionV2.SetSession(ctx, &session.SetSessionRequest{
		SessionId:    createResp.GetSessionId(),
		SessionToken: createResp.GetSessionToken(),
		Checks: &session.Checks{
			Passkey: &session.CheckPasskey{
				CredentialAssertionData: assertion,
			},
		},
	})
	require.NoError(t, err)
	return createResp.GetSessionId(), updateResp.GetSessionToken(),
		createResp.GetDetails().GetChangeDate().AsTime(), updateResp.GetDetails().GetChangeDate().AsTime()
}<|MERGE_RESOLUTION|>--- conflicted
+++ resolved
@@ -31,11 +31,8 @@
 	Mgmt      mgmt.ManagementServiceClient
 	UserV2    user.UserServiceClient
 	SessionV2 session.SessionServiceClient
-<<<<<<< HEAD
 	OIDCv2    oidc_pb.OIDCServiceClient
-=======
 	System    system.SystemServiceClient
->>>>>>> a36818c2
 }
 
 func newClient(cc *grpc.ClientConn) Client {
@@ -45,11 +42,8 @@
 		Mgmt:      mgmt.NewManagementServiceClient(cc),
 		UserV2:    user.NewUserServiceClient(cc),
 		SessionV2: session.NewSessionServiceClient(cc),
-<<<<<<< HEAD
 		OIDCv2:    oidc_pb.NewOIDCServiceClient(cc),
-=======
 		System:    system.NewSystemServiceClient(cc),
->>>>>>> a36818c2
 	}
 }
 
