package integration

import (
	"context"
	"fmt"
	"net/http"
	"net/url"
	"strings"
	"time"

	"github.com/zitadel/oidc/v2/pkg/client/rp"
	"github.com/zitadel/oidc/v2/pkg/oidc"

	http_util "github.com/zitadel/zitadel/internal/api/http"
	oidc_internal "github.com/zitadel/zitadel/internal/api/oidc"
	"github.com/zitadel/zitadel/internal/command"
	"github.com/zitadel/zitadel/pkg/grpc/app"
	"github.com/zitadel/zitadel/pkg/grpc/management"
)

func (s *Tester) CreateOIDCNativeClient(ctx context.Context, redirectURI string) (*management.AddOIDCAppResponse, error) {
	project, err := s.Client.Mgmt.AddProject(ctx, &management.AddProjectRequest{
		Name: fmt.Sprintf("project-%d", time.Now().UnixNano()),
	})
	if err != nil {
		return nil, err
	}
	return s.Client.Mgmt.AddOIDCApp(ctx, &management.AddOIDCAppRequest{
		ProjectId:                project.GetId(),
		Name:                     fmt.Sprintf("app-%d", time.Now().UnixNano()),
		RedirectUris:             []string{redirectURI},
		ResponseTypes:            []app.OIDCResponseType{app.OIDCResponseType_OIDC_RESPONSE_TYPE_CODE},
		GrantTypes:               []app.OIDCGrantType{app.OIDCGrantType_OIDC_GRANT_TYPE_AUTHORIZATION_CODE, app.OIDCGrantType_OIDC_GRANT_TYPE_REFRESH_TOKEN},
		AppType:                  app.OIDCAppType_OIDC_APP_TYPE_NATIVE,
		AuthMethodType:           app.OIDCAuthMethodType_OIDC_AUTH_METHOD_TYPE_NONE,
		PostLogoutRedirectUris:   nil,
		Version:                  app.OIDCVersion_OIDC_VERSION_1_0,
		DevMode:                  false,
		AccessTokenType:          app.OIDCTokenType_OIDC_TOKEN_TYPE_JWT,
		AccessTokenRoleAssertion: false,
		IdTokenRoleAssertion:     false,
		IdTokenUserinfoAssertion: false,
		ClockSkew:                nil,
		AdditionalOrigins:        nil,
		SkipNativeAppSuccessPage: false,
	})
}

func (s *Tester) CreateOIDCImplicitFlowClient(ctx context.Context, redirectURI string) (*management.AddOIDCAppResponse, error) {
	project, err := s.Client.Mgmt.AddProject(ctx, &management.AddProjectRequest{
		Name: fmt.Sprintf("project-%d", time.Now().UnixNano()),
	})
	if err != nil {
		return nil, err
	}
	return s.Client.Mgmt.AddOIDCApp(ctx, &management.AddOIDCAppRequest{
		ProjectId:                project.GetId(),
		Name:                     fmt.Sprintf("app-%d", time.Now().UnixNano()),
		RedirectUris:             []string{redirectURI},
		ResponseTypes:            []app.OIDCResponseType{app.OIDCResponseType_OIDC_RESPONSE_TYPE_ID_TOKEN_TOKEN},
		GrantTypes:               []app.OIDCGrantType{app.OIDCGrantType_OIDC_GRANT_TYPE_IMPLICIT},
		AppType:                  app.OIDCAppType_OIDC_APP_TYPE_USER_AGENT,
		AuthMethodType:           app.OIDCAuthMethodType_OIDC_AUTH_METHOD_TYPE_NONE,
		PostLogoutRedirectUris:   nil,
		Version:                  app.OIDCVersion_OIDC_VERSION_1_0,
		DevMode:                  false,
		AccessTokenType:          app.OIDCTokenType_OIDC_TOKEN_TYPE_JWT,
		AccessTokenRoleAssertion: false,
		IdTokenRoleAssertion:     false,
		IdTokenUserinfoAssertion: false,
		ClockSkew:                nil,
		AdditionalOrigins:        nil,
		SkipNativeAppSuccessPage: false,
	})
}

func (s *Tester) CreateOIDCAuthRequest(clientID, loginClient, redirectURI string, scope ...string) (authRequestID string, err error) {
	provider, err := s.CreateRelyingParty(clientID, redirectURI, scope...)
	if err != nil {
		return "", err
	}

	codeVerifier := "codeVerifier"
	codeChallenge := oidc.NewSHACodeChallenge(codeVerifier)
	authURL := rp.AuthURL("state", provider, rp.WithCodeChallenge(codeChallenge))

	loc, err := CheckRedirect(authURL, map[string]string{oidc_internal.LoginClientHeader: loginClient})
	if err != nil {
		return "", err
	}

	prefixWithHost := provider.Issuer() + s.Config.OIDC.DefaultLoginURLV2
	if !strings.HasPrefix(loc.String(), prefixWithHost) {
		return "", fmt.Errorf("login location has not prefix %s, but is %s", prefixWithHost, loc.String())
	}
	return strings.TrimPrefix(loc.String(), prefixWithHost), nil
}

func (s *Tester) CreateRelyingParty(clientID, redirectURI string, scope ...string) (rp.RelyingParty, error) {
	issuer := http_util.BuildHTTP(s.Config.ExternalDomain, s.Config.Port, s.Config.ExternalSecure)
	if len(scope) == 0 {
		scope = []string{oidc.ScopeOpenID}
	}
	return rp.NewRelyingPartyOIDC(issuer, clientID, "", redirectURI, scope)
}

func CheckRedirect(url string, headers map[string]string) (*url.URL, error) {
	req, err := http.NewRequest(http.MethodGet, url, nil)
	if err != nil {
		return nil, err
	}
	for key, value := range headers {
		req.Header.Set(key, value)
	}

	client := &http.Client{
		CheckRedirect: func(req *http.Request, via []*http.Request) error {
			return http.ErrUseLastResponse
		},
	}
	resp, err := client.Do(req)
	if err != nil {
		return nil, err
	}
	defer resp.Body.Close()

<<<<<<< HEAD
	return resp.Location()
=======
	loc, err := resp.Location()
	if err != nil {
		return "", err
	}

	prefixWithHost := issuer + s.Config.OIDC.DefaultLoginURLV2
	if !strings.HasPrefix(loc.String(), prefixWithHost) {
		return "", fmt.Errorf("login location has not prefix %s, but is %s", prefixWithHost, loc.String())
	}
	return strings.TrimPrefix(loc.String(), prefixWithHost), nil
}

func (s *Tester) CreateSession(ctx context.Context, userID string) (string, string, error) {
	session, err := s.Commands.CreateSession(ctx, []command.SessionCommand{command.CheckUser(userID)}, nil)
	if err != nil {
		return "", "", err
	}
	return session.ID, session.NewToken, nil
>>>>>>> b872c530
}<|MERGE_RESOLUTION|>--- conflicted
+++ resolved
@@ -124,19 +124,7 @@
 	}
 	defer resp.Body.Close()
 
-<<<<<<< HEAD
 	return resp.Location()
-=======
-	loc, err := resp.Location()
-	if err != nil {
-		return "", err
-	}
-
-	prefixWithHost := issuer + s.Config.OIDC.DefaultLoginURLV2
-	if !strings.HasPrefix(loc.String(), prefixWithHost) {
-		return "", fmt.Errorf("login location has not prefix %s, but is %s", prefixWithHost, loc.String())
-	}
-	return strings.TrimPrefix(loc.String(), prefixWithHost), nil
 }
 
 func (s *Tester) CreateSession(ctx context.Context, userID string) (string, string, error) {
@@ -145,5 +133,4 @@
 		return "", "", err
 	}
 	return session.ID, session.NewToken, nil
->>>>>>> b872c530
 }