--- conflicted
+++ resolved
@@ -57,10 +57,7 @@
 const (
 	Unspecified UserType = iota
 	OrgOwner
-<<<<<<< HEAD
 	Login
-=======
->>>>>>> 9fed1a7a
 	IAMOwner
 	SystemUser // SystemUser is a user with access to the system service.
 )
@@ -97,11 +94,7 @@
 
 	Instance     authz.Instance
 	Organisation *query.Org
-<<<<<<< HEAD
 	Users        InstanceUserMap
-=======
-	Users        map[string]map[UserType]User
->>>>>>> 9fed1a7a
 
 	Client   Client
 	WebAuthN *webauthn.Client
@@ -159,10 +152,7 @@
 }
 
 const (
-<<<<<<< HEAD
 	LoginUser   = "loginClient"
-=======
->>>>>>> 9fed1a7a
 	MachineUser = "integration"
 )
 
@@ -247,7 +237,6 @@
 	_, err = s.Commands.AddPersonalAccessToken(ctx, pat)
 	logging.OnError(err).Fatal("add pat")
 
-<<<<<<< HEAD
 	s.Users.Set(FirstInstanceUsersKey, Login, &User{
 		User:  user,
 		Token: pat.Token,
@@ -261,44 +250,17 @@
 func (s *Tester) WithInstanceAuthorization(ctx context.Context, u UserType, instanceID string) context.Context {
 	if u == SystemUser {
 		s.ensureSystemUser()
-=======
-	if s.Users == nil {
-		s.Users = make(map[string]map[UserType]User)
-	}
-	if s.Users[instanceId] == nil {
-		s.Users[instanceId] = make(map[UserType]User)
-	}
-	s.Users[instanceId][OrgOwner] = User{
-		User:  user,
-		Token: pat.Token,
->>>>>>> 9fed1a7a
 	}
 	return metadata.AppendToOutgoingContext(ctx, "Authorization", fmt.Sprintf("Bearer %s", s.Users.Get(instanceID, u).Token))
 }
 
-<<<<<<< HEAD
+func (s *Tester) WithAuthorization(ctx context.Context, u UserType) context.Context {
+	return s.WithInstanceAuthorization(ctx, u, FirstInstanceUsersKey)
+}
+
 func (s *Tester) ensureSystemUser() {
 	const ISSUER = "tester"
 	if s.Users.Get(FirstInstanceUsersKey, SystemUser) != nil {
-=======
-func (s *Tester) WithAuthorization(ctx context.Context, u UserType) context.Context {
-	return s.WithInstanceAuthorization(ctx, u, FirstInstanceUsersKey)
-}
-
-func (s *Tester) WithInstanceAuthorization(ctx context.Context, u UserType, instanceID string) context.Context {
-	if u == SystemUser {
-		s.ensureSystemUser()
-	}
-	return metadata.AppendToOutgoingContext(ctx, "Authorization", fmt.Sprintf("Bearer %s", s.Users[instanceID][u].Token))
-}
-
-func (s *Tester) ensureSystemUser() {
-	const ISSUER = "tester"
-	if s.Users[FirstInstanceUsersKey] == nil {
-		s.Users[FirstInstanceUsersKey] = make(map[UserType]User)
-	}
-	if _, ok := s.Users[FirstInstanceUsersKey][SystemUser]; ok {
->>>>>>> 9fed1a7a
 		return
 	}
 	audience := http_util.BuildOrigin(s.Host(), s.Server.Config.ExternalSecure)
@@ -306,15 +268,11 @@
 	logging.OnError(err).Fatal("system key signer")
 	jwt, err := client.SignedJWTProfileAssertion(ISSUER, []string{audience}, time.Hour, signer)
 	logging.OnError(err).Fatal("system key jwt")
-<<<<<<< HEAD
 	s.Users.Set(FirstInstanceUsersKey, SystemUser, &User{Token: jwt})
 }
 
 func (s *Tester) WithSystemAuthorizationHTTP(u UserType) map[string]string {
 	return map[string]string{"Authorization": fmt.Sprintf("Bearer %s", s.Users.Get(FirstInstanceUsersKey, u).Token)}
-=======
-	s.Users[FirstInstanceUsersKey][SystemUser] = User{Token: jwt}
->>>>>>> 9fed1a7a
 }
 
 // Done send an interrupt signal to cleanly shutdown the server.
@@ -362,13 +320,7 @@
 	logging.OnError(err).Fatal()
 
 	tester := Tester{
-<<<<<<< HEAD
 		Users: make(InstanceUserMap),
-=======
-		Users: map[string]map[UserType]User{
-			FirstInstanceUsersKey: make(map[UserType]User),
-		},
->>>>>>> 9fed1a7a
 	}
 	tester.wg.Add(1)
 	go func(wg *sync.WaitGroup) {
@@ -382,11 +334,8 @@
 		logging.OnError(ctx.Err()).Fatal("waiting for integration tester server")
 	}
 	tester.createClientConn(ctx)
-<<<<<<< HEAD
 	tester.createLoginClient(ctx)
 	tester.WebAuthN = webauthn.NewClient(tester.Config.WebAuthNName, tester.Config.ExternalDomain, http_util.BuildOrigin(tester.Host(), tester.Config.ExternalSecure))
-=======
->>>>>>> 9fed1a7a
 	tester.createMachineUser(ctx, FirstInstanceUsersKey)
 	tester.WebAuthN = webauthn.NewClient(tester.Config.WebAuthNName, tester.Config.ExternalDomain, "https://"+tester.Host())
 
