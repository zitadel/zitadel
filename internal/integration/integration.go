// Package integration provides helpers for integration testing.
package integration

import (
	"bytes"
	"context"
	"database/sql"
	_ "embed"
	"errors"
	"fmt"
	"os"
	"strings"
	"sync"
	"time"

	"github.com/spf13/viper"
	"github.com/zitadel/logging"
	"github.com/zitadel/oidc/v2/pkg/client"
	"github.com/zitadel/oidc/v2/pkg/oidc"
	"google.golang.org/grpc"
	"google.golang.org/grpc/credentials/insecure"
	"google.golang.org/grpc/metadata"

	"github.com/zitadel/zitadel/cmd"
	"github.com/zitadel/zitadel/cmd/start"
	"github.com/zitadel/zitadel/internal/api/authz"
<<<<<<< HEAD
	"github.com/zitadel/zitadel/internal/api/http"
=======
	http_util "github.com/zitadel/zitadel/internal/api/http"
>>>>>>> a36818c2
	z_oidc "github.com/zitadel/zitadel/internal/api/oidc"
	"github.com/zitadel/zitadel/internal/command"
	"github.com/zitadel/zitadel/internal/domain"
	caos_errs "github.com/zitadel/zitadel/internal/errors"
	"github.com/zitadel/zitadel/internal/eventstore/v1/models"
	"github.com/zitadel/zitadel/internal/query"
	"github.com/zitadel/zitadel/internal/webauthn"
	"github.com/zitadel/zitadel/pkg/grpc/admin"
)

var (
	//go:embed config/zitadel.yaml
	zitadelYAML []byte
	//go:embed config/cockroach.yaml
	cockroachYAML []byte
	//go:embed config/postgres.yaml
	postgresYAML []byte
	//go:embed config/system-user-key.pem
	systemUserKey []byte
)

// UserType provides constants that give
// a short explinanation with the purpose
// a serverice user.
// This allows to pre-create users with
// different permissions and reuse them.
type UserType int

//go:generate stringer -type=UserType
const (
	Unspecified UserType = iota
	OrgOwner
<<<<<<< HEAD
	Login
=======
	IAMOwner
	SystemUser // SystemUser is a user with access to the system service.
)

const (
	FirstInstanceUsersKey = "first"
>>>>>>> a36818c2
)

// User information with a Personal Access Token.
type User struct {
	*query.User
	Token string
}

// Tester is a Zitadel server and client with all resources available for testing.
type Tester struct {
	*start.Server

	Instance     authz.Instance
	Organisation *query.Org
	Users        map[string]map[UserType]User

	Client   Client
	WebAuthN *webauthn.Client
	wg       sync.WaitGroup // used for shutdown
}

const commandLine = `start --masterkeyFromEnv`

func (s *Tester) Host() string {
	return fmt.Sprintf("%s:%d", s.Config.ExternalDomain, s.Config.Port)
}

func (s *Tester) createClientConn(ctx context.Context, opts ...grpc.DialOption) {
	target := s.Host()
	cc, err := grpc.DialContext(ctx, target, append(opts,
		grpc.WithBlock(),
		grpc.WithTransportCredentials(insecure.NewCredentials()),
	)...)
	if err != nil {
		s.Shutdown <- os.Interrupt
		s.wg.Wait()
	}
	logging.OnError(err).Fatal("integration tester client dial")
	logging.New().WithField("target", target).Info("finished dialing grpc client conn")

	s.Client = newClient(cc)
	err = s.pollHealth(ctx)
	logging.OnError(err).Fatal("integration tester health")
}

// pollHealth waits until a healthy status is reported.
// TODO: remove when we make the setup blocking on all
// projections completed.
func (s *Tester) pollHealth(ctx context.Context) (err error) {
	for {
		err = func(ctx context.Context) error {
			ctx, cancel := context.WithTimeout(ctx, 5*time.Second)
			defer cancel()

			_, err := s.Client.Admin.Healthz(ctx, &admin.HealthzRequest{})
			return err
		}(ctx)
		if err == nil {
			return nil
		}
		logging.WithError(err).Info("poll healthz")

		select {
		case <-ctx.Done():
			return ctx.Err()
		case <-time.After(time.Second):
			continue
		}
	}
}

const (
<<<<<<< HEAD
	SystemUser = "integration"
	LoginUser  = "loginClient"
=======
	MachineUser = "integration"
>>>>>>> a36818c2
)

func (s *Tester) createMachineUser(ctx context.Context, instanceId string) {
	var err error

	s.Instance, err = s.Queries.InstanceByHost(ctx, s.Host())
	logging.OnError(err).Fatal("query instance")
	ctx = authz.WithInstance(ctx, s.Instance)

	s.Organisation, err = s.Queries.OrgByID(ctx, true, s.Instance.DefaultOrganisationID())
	logging.OnError(err).Fatal("query organisation")

<<<<<<< HEAD
	query, err := query.NewUserUsernameSearchQuery(SystemUser, query.TextEquals)
	logging.WithFields("username", LoginUser).OnError(err).Fatal("user query")
=======
	query, err := query.NewUserUsernameSearchQuery(MachineUser, query.TextEquals)
	logging.OnError(err).Fatal("user query")
>>>>>>> a36818c2
	user, err := s.Queries.GetUser(ctx, true, true, query)

	if errors.Is(err, sql.ErrNoRows) {
		_, err = s.Commands.AddMachine(ctx, &command.Machine{
			ObjectRoot: models.ObjectRoot{
				ResourceOwner: s.Organisation.ID,
			},
			Username:        MachineUser,
			Name:            MachineUser,
			Description:     "who cares?",
			AccessTokenType: domain.OIDCTokenTypeJWT,
		})
		logging.WithFields("username", SystemUser).OnError(err).Fatal("add machine user")
		user, err = s.Queries.GetUser(ctx, true, true, query)

	}
	logging.WithFields("username", SystemUser).OnError(err).Fatal("get user")

	_, err = s.Commands.AddOrgMember(ctx, s.Organisation.ID, user.ID, "ORG_OWNER")
	target := new(caos_errs.AlreadyExistsError)
	if !errors.As(err, &target) {
		logging.OnError(err).Fatal("add org member")
	}

	scopes := []string{oidc.ScopeOpenID, z_oidc.ScopeUserMetaData, z_oidc.ScopeResourceOwner}
	pat := command.NewPersonalAccessToken(user.ResourceOwner, user.ID, time.Now().Add(time.Hour), scopes, domain.UserTypeMachine)
	_, err = s.Commands.AddPersonalAccessToken(ctx, pat)
	logging.WithFields("username", SystemUser).OnError(err).Fatal("add pat")

	if s.Users == nil {
		s.Users = make(map[string]map[UserType]User)
	}
	if s.Users[instanceId] == nil {
		s.Users[instanceId] = make(map[UserType]User)
	}
	s.Users[instanceId][OrgOwner] = User{
		User:  user,
		Token: pat.Token,
	}
}

<<<<<<< HEAD
func (s *Tester) createLoginClient(ctx context.Context) {
	var err error

	s.Instance, err = s.Queries.InstanceByHost(ctx, s.Host())
	logging.OnError(err).Fatal("query instance")
	ctx = authz.WithInstance(ctx, s.Instance)

	s.Organisation, err = s.Queries.OrgByID(ctx, true, s.Instance.DefaultOrganisationID())
	logging.OnError(err).Fatal("query organisation")

	query, err := query.NewUserUsernameSearchQuery(LoginUser, query.TextEquals)
	logging.WithFields("username", LoginUser).OnError(err).Fatal("user query")
	user, err := s.Queries.GetUser(ctx, true, true, query)

	if errors.Is(err, sql.ErrNoRows) {
		_, err = s.Commands.AddMachine(ctx, &command.Machine{
			ObjectRoot: models.ObjectRoot{
				ResourceOwner: s.Organisation.ID,
			},
			Username:        LoginUser,
			Name:            LoginUser,
			Description:     "who cares?",
			AccessTokenType: domain.OIDCTokenTypeJWT,
		})
		logging.WithFields("username", LoginUser).OnError(err).Fatal("add machine user")
		user, err = s.Queries.GetUser(ctx, true, true, query)

	}
	logging.WithFields("username", LoginUser).OnError(err).Fatal("get user")

	scopes := []string{oidc.ScopeOpenID, z_oidc.ScopeUserMetaData, z_oidc.ScopeResourceOwner}
	pat := command.NewPersonalAccessToken(user.ResourceOwner, user.ID, time.Now().Add(time.Hour), scopes, domain.UserTypeMachine)
	_, err = s.Commands.AddPersonalAccessToken(ctx, pat)
	logging.OnError(err).Fatal("add pat")

	s.Users[Login] = User{
		User:  user,
		Token: pat.Token,
	}
}

func (s *Tester) WithSystemAuthorization(ctx context.Context, u UserType) context.Context {
	return metadata.AppendToOutgoingContext(ctx, "Authorization", fmt.Sprintf("Bearer %s", s.Users[u].Token))
=======
func (s *Tester) WithAuthorization(ctx context.Context, u UserType) context.Context {
	return s.WithInstanceAuthorization(ctx, u, FirstInstanceUsersKey)
}

func (s *Tester) WithInstanceAuthorization(ctx context.Context, u UserType, instanceID string) context.Context {
	if u == SystemUser {
		s.ensureSystemUser()
	}
	return metadata.AppendToOutgoingContext(ctx, "Authorization", fmt.Sprintf("Bearer %s", s.Users[instanceID][u].Token))
}

func (s *Tester) ensureSystemUser() {
	const ISSUER = "tester"
	if s.Users[FirstInstanceUsersKey] == nil {
		s.Users[FirstInstanceUsersKey] = make(map[UserType]User)
	}
	if _, ok := s.Users[FirstInstanceUsersKey][SystemUser]; ok {
		return
	}
	audience := http_util.BuildOrigin(s.Host(), s.Server.Config.ExternalSecure)
	signer, err := client.NewSignerFromPrivateKeyByte(systemUserKey, "")
	logging.OnError(err).Fatal("system key signer")
	jwt, err := client.SignedJWTProfileAssertion(ISSUER, []string{audience}, time.Hour, signer)
	logging.OnError(err).Fatal("system key jwt")
	s.Users[FirstInstanceUsersKey][SystemUser] = User{Token: jwt}
>>>>>>> a36818c2
}

func (s *Tester) WithSystemAuthorizationHTTP(u UserType) map[string]string {
	return map[string]string{"Authorization": fmt.Sprintf("Bearer %s", s.Users[u].Token)}
}

// Done send an interrupt signal to cleanly shutdown the server.
func (s *Tester) Done() {
	err := s.Client.CC.Close()
	logging.OnError(err).Error("integration tester client close")

	s.Shutdown <- os.Interrupt
	s.wg.Wait()
}

// NewTester start a new Zitadel server by passing the default commandline.
// The server will listen on the configured port.
// The database configuration that will be used can be set by the
// INTEGRATION_DB_FLAVOR environment variable and can have the values "cockroach"
// or "postgres". Defaults to "cockroach".
//
// The deault Instance and Organisation are read from the DB and system
// users are created as needed.
//
// After the server is started, a [grpc.ClientConn] will be created and
// the server is polled for it's health status.
//
// Note: the database must already be setup and intialized before
// using NewTester. See the CONTRIBUTING.md document for details.
func NewTester(ctx context.Context) *Tester {
	args := strings.Split(commandLine, " ")

	sc := make(chan *start.Server)
	//nolint:contextcheck
	cmd := cmd.New(os.Stdout, os.Stdin, args, sc)
	cmd.SetArgs(args)
	err := viper.MergeConfig(bytes.NewBuffer(zitadelYAML))
	logging.OnError(err).Fatal()

	flavor := os.Getenv("INTEGRATION_DB_FLAVOR")
	switch flavor {
	case "cockroach", "":
		err = viper.MergeConfig(bytes.NewBuffer(cockroachYAML))
	case "postgres":
		err = viper.MergeConfig(bytes.NewBuffer(postgresYAML))
	default:
		logging.New().WithField("flavor", flavor).Fatal("unknown db flavor set in INTEGRATION_DB_FLAVOR")
	}
	logging.OnError(err).Fatal()

	tester := Tester{
		Users: map[string]map[UserType]User{
			FirstInstanceUsersKey: make(map[UserType]User),
		},
	}
	tester.wg.Add(1)
	go func(wg *sync.WaitGroup) {
		logging.OnError(cmd.Execute()).Fatal()
		wg.Done()
	}(&tester.wg)

	select {
	case tester.Server = <-sc:
	case <-ctx.Done():
		logging.OnError(ctx.Err()).Fatal("waiting for integration tester server")
	}
	tester.createClientConn(ctx)
<<<<<<< HEAD
	tester.createSystemUser(ctx)
	tester.createLoginClient(ctx)
	tester.WebAuthN = webauthn.NewClient(tester.Config.WebAuthNName, tester.Config.ExternalDomain, http.BuildOrigin(tester.Host(), tester.Config.ExternalSecure))
=======
	tester.createMachineUser(ctx, FirstInstanceUsersKey)
	tester.WebAuthN = webauthn.NewClient(tester.Config.WebAuthNName, tester.Config.ExternalDomain, "https://"+tester.Host())
>>>>>>> a36818c2

	return &tester
}

func Contexts(timeout time.Duration) (ctx, errCtx context.Context, cancel context.CancelFunc) {
	errCtx, cancel = context.WithCancel(context.Background())
	cancel()
	ctx, cancel = context.WithTimeout(context.Background(), timeout)
	return ctx, errCtx, cancel
}<|MERGE_RESOLUTION|>--- conflicted
+++ resolved
@@ -24,11 +24,8 @@
 	"github.com/zitadel/zitadel/cmd"
 	"github.com/zitadel/zitadel/cmd/start"
 	"github.com/zitadel/zitadel/internal/api/authz"
-<<<<<<< HEAD
 	"github.com/zitadel/zitadel/internal/api/http"
-=======
 	http_util "github.com/zitadel/zitadel/internal/api/http"
->>>>>>> a36818c2
 	z_oidc "github.com/zitadel/zitadel/internal/api/oidc"
 	"github.com/zitadel/zitadel/internal/command"
 	"github.com/zitadel/zitadel/internal/domain"
@@ -61,16 +58,13 @@
 const (
 	Unspecified UserType = iota
 	OrgOwner
-<<<<<<< HEAD
 	Login
-=======
 	IAMOwner
 	SystemUser // SystemUser is a user with access to the system service.
 )
 
 const (
 	FirstInstanceUsersKey = "first"
->>>>>>> a36818c2
 )
 
 // User information with a Personal Access Token.
@@ -143,12 +137,9 @@
 }
 
 const (
-<<<<<<< HEAD
-	SystemUser = "integration"
-	LoginUser  = "loginClient"
-=======
+	SystemUser  = "integration"
+	LoginUser   = "loginClient"
 	MachineUser = "integration"
->>>>>>> a36818c2
 )
 
 func (s *Tester) createMachineUser(ctx context.Context, instanceId string) {
@@ -161,13 +152,10 @@
 	s.Organisation, err = s.Queries.OrgByID(ctx, true, s.Instance.DefaultOrganisationID())
 	logging.OnError(err).Fatal("query organisation")
 
-<<<<<<< HEAD
 	query, err := query.NewUserUsernameSearchQuery(SystemUser, query.TextEquals)
 	logging.WithFields("username", LoginUser).OnError(err).Fatal("user query")
-=======
 	query, err := query.NewUserUsernameSearchQuery(MachineUser, query.TextEquals)
 	logging.OnError(err).Fatal("user query")
->>>>>>> a36818c2
 	user, err := s.Queries.GetUser(ctx, true, true, query)
 
 	if errors.Is(err, sql.ErrNoRows) {
@@ -209,7 +197,6 @@
 	}
 }
 
-<<<<<<< HEAD
 func (s *Tester) createLoginClient(ctx context.Context) {
 	var err error
 
@@ -253,7 +240,8 @@
 
 func (s *Tester) WithSystemAuthorization(ctx context.Context, u UserType) context.Context {
 	return metadata.AppendToOutgoingContext(ctx, "Authorization", fmt.Sprintf("Bearer %s", s.Users[u].Token))
-=======
+}
+
 func (s *Tester) WithAuthorization(ctx context.Context, u UserType) context.Context {
 	return s.WithInstanceAuthorization(ctx, u, FirstInstanceUsersKey)
 }
@@ -279,7 +267,6 @@
 	jwt, err := client.SignedJWTProfileAssertion(ISSUER, []string{audience}, time.Hour, signer)
 	logging.OnError(err).Fatal("system key jwt")
 	s.Users[FirstInstanceUsersKey][SystemUser] = User{Token: jwt}
->>>>>>> a36818c2
 }
 
 func (s *Tester) WithSystemAuthorizationHTTP(u UserType) map[string]string {
@@ -347,14 +334,11 @@
 		logging.OnError(ctx.Err()).Fatal("waiting for integration tester server")
 	}
 	tester.createClientConn(ctx)
-<<<<<<< HEAD
 	tester.createSystemUser(ctx)
 	tester.createLoginClient(ctx)
 	tester.WebAuthN = webauthn.NewClient(tester.Config.WebAuthNName, tester.Config.ExternalDomain, http.BuildOrigin(tester.Host(), tester.Config.ExternalSecure))
-=======
 	tester.createMachineUser(ctx, FirstInstanceUsersKey)
 	tester.WebAuthN = webauthn.NewClient(tester.Config.WebAuthNName, tester.Config.ExternalDomain, "https://"+tester.Host())
->>>>>>> a36818c2
 
 	return &tester
 }
