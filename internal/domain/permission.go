package domain

import "context"

type Permissions struct {
	Permissions []string
}

func (p *Permissions) AppendPermissions(ctxID string, permissions ...string) {
	for _, permission := range permissions {
		p.appendPermission(ctxID, permission)
	}
}

func (p *Permissions) appendPermission(ctxID, permission string) {
	if ctxID != "" {
		permission = permission + ":" + ctxID
	}
	for _, existingPermission := range p.Permissions {
		if existingPermission == permission {
			return
		}
	}
	p.Permissions = append(p.Permissions, permission)
}

type PermissionCheck func(ctx context.Context, permission, resourceOwnerID, aggregateID string) (err error)

const (
	PermissionUserWrite                = "user.write"
	PermissionUserRead                 = "user.read"
	PermissionUserDelete               = "user.delete"
	PermissionUserDeleteSelf           = "user.self.delete"
	PermissionUserCredentialWrite      = "user.credential.write"
	PermissionSessionWrite             = "session.write"
	PermissionSessionRead              = "session.read"
	PermissionSessionLink              = "session.link"
	PermissionSessionDelete            = "session.delete"
	PermissionOrgRead                  = "org.read"
	PermissionIDPRead                  = "iam.idp.read"
	PermissionOrgIDPRead               = "org.idp.read"
	PermissionProjectCreate            = "project.create"
	PermissionProjectWrite             = "project.write"
	PermissionProjectRead              = "project.read"
	PermissionProjectDelete            = "project.delete"
	PermissionProjectGrantWrite        = "project.grant.write"
	PermissionProjectGrantRead         = "project.grant.read"
	PermissionProjectGrantDelete       = "project.grant.delete"
	PermissionProjectRoleWrite         = "project.role.write"
	PermissionProjectRoleRead          = "project.role.read"
	PermissionProjectRoleDelete        = "project.role.delete"
	PermissionProjectAppWrite          = "project.app.write"
	PermissionProjectAppDelete         = "project.app.delete"
	PermissionProjectAppRead           = "project.app.read"
	PermissionInstanceMemberWrite      = "iam.member.write"
	PermissionInstanceMemberDelete     = "iam.member.delete"
	PermissionInstanceMemberRead       = "iam.member.read"
	PermissionOrgMemberWrite           = "org.member.write"
	PermissionOrgMemberDelete          = "org.member.delete"
	PermissionOrgMemberRead            = "org.member.read"
	PermissionProjectMemberWrite       = "project.member.write"
	PermissionProjectMemberDelete      = "project.member.delete"
	PermissionProjectMemberRead        = "project.member.read"
	PermissionProjectGrantMemberWrite  = "project.grant.member.write"
	PermissionProjectGrantMemberDelete = "project.grant.member.delete"
	PermissionProjectGrantMemberRead   = "project.grant.member.read"
	PermissionUserGrantWrite           = "user.grant.write"
	PermissionUserGrantRead            = "user.grant.read"
	PermissionUserGrantDelete          = "user.grant.delete"
	PermissionIAMPolicyWrite           = "iam.policy.write"
	PermissionIAMPolicyDelete          = "iam.policy.delete"
	PermissionPolicyRead               = "policy.read"
<<<<<<< HEAD
	PermissionInstanceRead             = "iam.read"
	PermissionInstanceWrite            = "iam.write"
	PermissionSystemInstanceRead       = "system.instance.read"
	PermissionSystemInstanceWrite      = "system.instance.write"
=======
	PermissionGroupCreate              = "group.create"
	PermissionGroupWrite               = "group.write"
	PermissionGroupRead                = "group.read"
	PermissionGroupDelete              = "group.delete"
>>>>>>> 196eaa84
)

// ProjectPermissionCheck is used as a check for preconditions dependent on application, project, user resourceowner and usergrants.
// Configurable on the project the application belongs to through the flags related to authentication.
type ProjectPermissionCheck func(ctx context.Context, clientID, userID string) (err error)<|MERGE_RESOLUTION|>--- conflicted
+++ resolved
@@ -70,17 +70,14 @@
 	PermissionIAMPolicyWrite           = "iam.policy.write"
 	PermissionIAMPolicyDelete          = "iam.policy.delete"
 	PermissionPolicyRead               = "policy.read"
-<<<<<<< HEAD
 	PermissionInstanceRead             = "iam.read"
 	PermissionInstanceWrite            = "iam.write"
 	PermissionSystemInstanceRead       = "system.instance.read"
 	PermissionSystemInstanceWrite      = "system.instance.write"
-=======
 	PermissionGroupCreate              = "group.create"
 	PermissionGroupWrite               = "group.write"
 	PermissionGroupRead                = "group.read"
 	PermissionGroupDelete              = "group.delete"
->>>>>>> 196eaa84
 )
 
 // ProjectPermissionCheck is used as a check for preconditions dependent on application, project, user resourceowner and usergrants.
