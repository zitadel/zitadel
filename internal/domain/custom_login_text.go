--- conflicted
+++ resolved
@@ -574,13 +574,10 @@
 }
 
 type FooterText struct {
-<<<<<<< HEAD
-	TOS               string
-	TOSLink           string
-	PrivacyPolicy     string
-	PrivacyPolicyLink string
-	Help              string
-	HelpLink          string
+	TOS           string
+	PrivacyPolicy string
+	Help          string
+	HelpLink      string
 }
 
 type PasswordlessRegistrationScreenText struct {
@@ -596,10 +593,4 @@
 	Title          string
 	Description    string
 	NextButtonText string
-=======
-	TOS           string
-	PrivacyPolicy string
-	Help          string
-	HelpLink      string
->>>>>>> 2e684684
 }