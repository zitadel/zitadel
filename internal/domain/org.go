package domain

import (
	"strings"

	"github.com/zitadel/zitadel/internal/eventstore/v1/models"
)

type Org struct {
	models.ObjectRoot

	State OrgState
	Name  string

	PrimaryDomain string
	Domains       []*OrgDomain
}

func (o *Org) IsValid() bool {
	if o == nil {
		return false
	}
	o.Name = strings.TrimSpace(o.Name)
	return o.Name != ""
}

func (o *Org) AddIAMDomain(iamDomain string) {
	orgDomain, _ := NewIAMDomainName(o.Name, iamDomain)
	o.Domains = append(o.Domains, &OrgDomain{Domain: orgDomain, Verified: true, Primary: true})
}

type OrgState int32

const (
	OrgStateUnspecified OrgState = iota
	OrgStateActive
	OrgStateInactive
	OrgStateRemoved

	orgStateMax
)

func (s OrgState) Valid() bool {
	return s > OrgStateUnspecified && s < orgStateMax
}

func (s OrgState) Exists() bool {
<<<<<<< HEAD
	return s != OrgStateUnspecified && s != OrgStateRemoved
=======
	return s != OrgStateRemoved && s != OrgStateUnspecified
>>>>>>> 6353eb75
}<|MERGE_RESOLUTION|>--- conflicted
+++ resolved
@@ -45,9 +45,5 @@
 }
 
 func (s OrgState) Exists() bool {
-<<<<<<< HEAD
-	return s != OrgStateUnspecified && s != OrgStateRemoved
-=======
 	return s != OrgStateRemoved && s != OrgStateUnspecified
->>>>>>> 6353eb75
 }