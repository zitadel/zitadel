package domain

import (
	"net/url"
	"time"

	"github.com/zitadel/logging"

	"github.com/zitadel/zitadel/internal/eventstore/v1/models"
)

type LoginPolicy struct {
	models.ObjectRoot

	Default                    bool
	AllowUsernamePassword      bool
	AllowRegister              bool
	AllowExternalIDP           bool
	IDPProviders               []*IDPProvider
	ForceMFA                   bool
	SecondFactors              []SecondFactorType
	MultiFactors               []MultiFactorType
	PasswordlessType           PasswordlessType
	HidePasswordReset          bool
	IgnoreUnknownUsernames     bool
	AllowDomainDiscovery       bool
	DefaultRedirectURI         string
	PasswordCheckLifetime      time.Duration
	ExternalLoginCheckLifetime time.Duration
	MFAInitSkipLifetime        time.Duration
	SecondFactorCheckLifetime  time.Duration
	MultiFactorCheckLifetime   time.Duration
	DisableLoginWithEmail      bool
	DisableLoginWithPhone      bool
}

func ValidateDefaultRedirectURI(rawURL string) bool {
	if rawURL == "" {
		return true
	}
	parsedURL, err := url.Parse(rawURL)
	if err != nil {
		return false
	}
	switch parsedURL.Scheme {
	case "":
		return false
	case "http", "https":
		return parsedURL.Host != ""
	default:
		return true
	}
}

type IDPProvider struct {
	models.ObjectRoot
	Type        IdentityProviderType
	IDPConfigID string

	Name        string
	StylingType IDPConfigStylingType // deprecated
	IDPType     IDPType
	IDPState    IDPConfigState
}

func (p IDPProvider) IsValid() bool {
	return p.IDPConfigID != ""
}

// DisplayName returns the name or a default
// to be used when always a name must be displayed (e.g. login)
func (p IDPProvider) DisplayName() string {
	if p.Name != "" {
		return p.Name
	}
	switch p.IDPType {
	case IDPTypeGitHub:
		return "GitHub"
	case IDPTypeGitLab:
		return "GitLab"
	case IDPTypeGoogle:
		return "Google"
	case IDPTypeUnspecified,
		IDPTypeOIDC,
		IDPTypeJWT,
		IDPTypeOAuth,
		IDPTypeLDAP,
		IDPTypeAzureAD,
		IDPTypeGitHubEnterprise,
		IDPTypeGitLabSelfHosted:
		fallthrough
	default:
		// we should never get here, so log it
<<<<<<< HEAD
		logging.Errorf("name of provider (type %v) is empty: %v", p.IDPConfigID, p.Type)
=======
		logging.Errorf("name of provider (type %d) is empty - id: %s", p.IDPType, p.IDPConfigID)
>>>>>>> c0843e6b
		return ""
	}
}

type PasswordlessType int32

const (
	PasswordlessTypeNotAllowed PasswordlessType = iota
	PasswordlessTypeAllowed

	passwordlessCount
)

func (f PasswordlessType) Valid() bool {
	return f >= 0 && f < passwordlessCount
}

func (p *LoginPolicy) HasSecondFactors() bool {
	return len(p.SecondFactors) > 0
}

func (p *LoginPolicy) HasMultiFactors() bool {
	return len(p.MultiFactors) > 0
}<|MERGE_RESOLUTION|>--- conflicted
+++ resolved
@@ -91,11 +91,7 @@
 		fallthrough
 	default:
 		// we should never get here, so log it
-<<<<<<< HEAD
-		logging.Errorf("name of provider (type %v) is empty: %v", p.IDPConfigID, p.Type)
-=======
 		logging.Errorf("name of provider (type %d) is empty - id: %s", p.IDPType, p.IDPConfigID)
->>>>>>> c0843e6b
 		return ""
 	}
 }
