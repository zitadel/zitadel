--- conflicted
+++ resolved
@@ -9,7 +9,6 @@
 
 type IDPConfig struct {
 	es_models.ObjectRoot
-<<<<<<< HEAD
 	IDPConfigID string
 	Type        IDPConfigType
 	Name        string
@@ -17,15 +16,7 @@
 	State       IDPConfigState
 	OIDCConfig  *OIDCIDPConfig
 	JWTConfig   *JWTIDPConfig
-=======
-	IDPConfigID  string
-	Type         IDPConfigType
-	Name         string
-	StylingType  IDPConfigStylingType
-	State        IDPConfigState
-	OIDCConfig   *OIDCIDPConfig
 	AutoRegister bool
->>>>>>> e4bdaf26
 }
 
 type IDPConfigView struct {
