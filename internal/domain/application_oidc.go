package domain

import (
	"strings"
	"time"

	"github.com/caos/zitadel/internal/crypto"
	"github.com/caos/zitadel/internal/eventstore/v1/models"
)

const (
	http           = "http://"
	httpLocalhost  = "http://localhost:"
	httpLocalhost2 = "http://localhost/"
	https          = "https://"
)

type OIDCApp struct {
	models.ObjectRoot

	AppID                    string
	AppName                  string
	ClientID                 string
	ClientSecret             *crypto.CryptoValue
	ClientSecretString       string
	RedirectUris             []string
	ResponseTypes            []OIDCResponseType
	GrantTypes               []OIDCGrantType
	ApplicationType          OIDCApplicationType
	AuthMethodType           OIDCAuthMethodType
	PostLogoutRedirectUris   []string
	OIDCVersion              OIDCVersion
	Compliance               *Compliance
	DevMode                  bool
	AccessTokenType          OIDCTokenType
	AccessTokenRoleAssertion bool
	IDTokenRoleAssertion     bool
	IDTokenUserinfoAssertion bool
	ClockSkew                time.Duration

	State AppState
}

func (a *OIDCApp) GetApplicationName() string {
	return a.AppName
}

func (a *OIDCApp) GetState() AppState {
	return a.State
}

func (a *OIDCApp) setClientID(clientID string) {
	a.ClientID = clientID
}

func (a *OIDCApp) setClientSecret(clientSecret *crypto.CryptoValue) {
	a.ClientSecret = clientSecret
}

func (a *OIDCApp) requiresClientSecret() bool {
	return a.AuthMethodType == OIDCAuthMethodTypeBasic || a.AuthMethodType == OIDCAuthMethodTypePost
}

type OIDCVersion int32

const (
	OIDCVersionV1 OIDCVersion = iota
)

type OIDCResponseType int32

const (
	OIDCResponseTypeCode OIDCResponseType = iota
	OIDCResponseTypeIDToken
	OIDCResponseTypeIDTokenToken
)

type OIDCGrantType int32

const (
	OIDCGrantTypeAuthorizationCode OIDCGrantType = iota
	OIDCGrantTypeImplicit
	OIDCGrantTypeRefreshToken
)

type OIDCApplicationType int32

const (
	OIDCApplicationTypeWeb OIDCApplicationType = iota
	OIDCApplicationTypeUserAgent
	OIDCApplicationTypeNative
)

type OIDCAuthMethodType int32

const (
	OIDCAuthMethodTypeBasic OIDCAuthMethodType = iota
	OIDCAuthMethodTypePost
	OIDCAuthMethodTypeNone
	OIDCAuthMethodTypePrivateKeyJWT
)

type Compliance struct {
	NoneCompliant bool
	Problems      []string
}

type OIDCTokenType int32

const (
	OIDCTokenTypeBearer OIDCTokenType = iota
	OIDCTokenTypeJWT
)

func (a *OIDCApp) IsValid() bool {
<<<<<<< HEAD
	if a.AppName == "" {
=======
	if a.AppName == "" || a.ClockSkew > time.Second*5 || a.ClockSkew < time.Second*0 {
>>>>>>> 2bd25510
		return false
	}
	grantTypes := a.getRequiredGrantTypes()
	for _, grantType := range grantTypes {
		ok := containsOIDCGrantType(a.GrantTypes, grantType)
		if !ok {
			return false
		}
	}
	return true
}

func (a *OIDCApp) getRequiredGrantTypes() []OIDCGrantType {
	grantTypes := make([]OIDCGrantType, 0)
	implicit := false
	for _, r := range a.ResponseTypes {
		switch r {
		case OIDCResponseTypeCode:
			grantTypes = append(grantTypes, OIDCGrantTypeAuthorizationCode)
		case OIDCResponseTypeIDToken, OIDCResponseTypeIDTokenToken:
			if !implicit {
				implicit = true
				grantTypes = append(grantTypes, OIDCGrantTypeImplicit)
			}
		}
	}
	return grantTypes
}

func containsOIDCGrantType(grantTypes []OIDCGrantType, grantType OIDCGrantType) bool {
	for _, gt := range grantTypes {
		if gt == grantType {
			return true
		}
	}
	return false
}

func (a *OIDCApp) FillCompliance() {
	a.Compliance = GetOIDCCompliance(a.OIDCVersion, a.ApplicationType, a.GrantTypes, a.ResponseTypes, a.AuthMethodType, a.RedirectUris)
}

func GetOIDCCompliance(version OIDCVersion, appType OIDCApplicationType, grantTypes []OIDCGrantType, responseTypes []OIDCResponseType, authMethod OIDCAuthMethodType, redirectUris []string) *Compliance {
	switch version {
	case OIDCVersionV1:
		return GetOIDCV1Compliance(appType, grantTypes, authMethod, redirectUris)
	}
	return nil
}

func GetOIDCV1Compliance(appType OIDCApplicationType, grantTypes []OIDCGrantType, authMethod OIDCAuthMethodType, redirectUris []string) *Compliance {
	compliance := &Compliance{NoneCompliant: false}
	if redirectUris == nil || len(redirectUris) == 0 {
		compliance.NoneCompliant = true
		compliance.Problems = append([]string{"Application.OIDC.V1.NoRedirectUris"}, compliance.Problems...)
	}
	if containsOIDCGrantType(grantTypes, OIDCGrantTypeImplicit) && containsOIDCGrantType(grantTypes, OIDCGrantTypeAuthorizationCode) {
		CheckRedirectUrisImplicitAndCode(compliance, appType, redirectUris)
	} else {
		if containsOIDCGrantType(grantTypes, OIDCGrantTypeImplicit) {
			CheckRedirectUrisImplicit(compliance, appType, redirectUris)
		}
		if containsOIDCGrantType(grantTypes, OIDCGrantTypeAuthorizationCode) {
			CheckRedirectUrisCode(compliance, appType, redirectUris)
		}
	}

	switch appType {
	case OIDCApplicationTypeNative:
		GetOIDCV1NativeApplicationCompliance(compliance, authMethod)
	case OIDCApplicationTypeUserAgent:
		GetOIDCV1UserAgentApplicationCompliance(compliance, authMethod)
	}
	if compliance.NoneCompliant {
		compliance.Problems = append([]string{"Application.OIDC.V1.NotCompliant"}, compliance.Problems...)
	}
	return compliance
}

func GetOIDCV1NativeApplicationCompliance(compliance *Compliance, authMethod OIDCAuthMethodType) {
	if authMethod != OIDCAuthMethodTypeNone {
		compliance.NoneCompliant = true
		compliance.Problems = append(compliance.Problems, "Application.OIDC.V1.Native.AuthMethodType.NotNone")
	}
}

func GetOIDCV1UserAgentApplicationCompliance(compliance *Compliance, authMethod OIDCAuthMethodType) {
	if authMethod != OIDCAuthMethodTypeNone {
		compliance.NoneCompliant = true
		compliance.Problems = append(compliance.Problems, "Application.OIDC.V1.UserAgent.AuthMethodType.NotNone")
	}
}

func CheckRedirectUrisCode(compliance *Compliance, appType OIDCApplicationType, redirectUris []string) {
	if urlsAreHttps(redirectUris) {
		return
	}
	if urlContainsPrefix(redirectUris, http) && appType != OIDCApplicationTypeWeb {
		compliance.NoneCompliant = true
		compliance.Problems = append(compliance.Problems, "Application.OIDC.V1.Code.RedirectUris.HttpOnlyForWeb")
	}
	if containsCustom(redirectUris) && appType != OIDCApplicationTypeNative {
		compliance.NoneCompliant = true
		compliance.Problems = append(compliance.Problems, "Application.OIDC.V1.Code.RedirectUris.CustomOnlyForNative")
	}
}

func CheckRedirectUrisImplicit(compliance *Compliance, appType OIDCApplicationType, redirectUris []string) {
	if urlsAreHttps(redirectUris) {
		return
	}
	if containsCustom(redirectUris) {
		compliance.NoneCompliant = true
		compliance.Problems = append(compliance.Problems, "Application.OIDC.V1.Implicit.RedirectUris.CustomNotAllowed")
	}
	if urlContainsPrefix(redirectUris, http) {
		if appType == OIDCApplicationTypeNative {
			if !onlyLocalhostIsHttp(redirectUris) {
				compliance.NoneCompliant = true
				compliance.Problems = append(compliance.Problems, "Application.OIDC.V1.Implicit.RedirectUris.NativeShouldBeHttpLocalhost")
			}
			return
		}
		compliance.NoneCompliant = true
		compliance.Problems = append(compliance.Problems, "Application.OIDC.V1.Implicit.RedirectUris.HttpNotAllowed")
	}
}

func CheckRedirectUrisImplicitAndCode(compliance *Compliance, appType OIDCApplicationType, redirectUris []string) {
	if urlsAreHttps(redirectUris) {
		return
	}
	if containsCustom(redirectUris) && appType != OIDCApplicationTypeNative {
		compliance.NoneCompliant = true
		compliance.Problems = append(compliance.Problems, "Application.OIDC.V1.Implicit.RedirectUris.CustomNotAllowed")
	}
	if (urlContainsPrefix(redirectUris, httpLocalhost) || urlContainsPrefix(redirectUris, httpLocalhost2)) && appType != OIDCApplicationTypeNative {
		compliance.NoneCompliant = true
		compliance.Problems = append(compliance.Problems, "Application.OIDC.V1.Implicit.RedirectUris.HttpLocalhostOnlyForNative")
	}
	if urlContainsPrefix(redirectUris, http) && !(urlContainsPrefix(redirectUris, httpLocalhost) || urlContainsPrefix(redirectUris, httpLocalhost2)) && appType != OIDCApplicationTypeWeb {
		compliance.NoneCompliant = true
		compliance.Problems = append(compliance.Problems, "Application.OIDC.V1.Code.RedirectUris.HttpOnlyForWeb")
	}
	if !compliance.NoneCompliant {
		compliance.Problems = append(compliance.Problems, "Application.OIDC.V1.NotAllCombinationsAreAllowed")
	}
}

func urlsAreHttps(uris []string) bool {
	for _, uri := range uris {
		if !strings.HasPrefix(uri, https) {
			return false
		}
	}
	return true
}

func urlContainsPrefix(uris []string, prefix string) bool {
	for _, uri := range uris {
		if strings.HasPrefix(uri, prefix) {
			return true
		}
	}
	return false
}

func containsCustom(uris []string) bool {
	for _, uri := range uris {
		if !strings.HasPrefix(uri, http) && !strings.HasPrefix(uri, https) {
			return true
		}
	}
	return false
}

func onlyLocalhostIsHttp(uris []string) bool {
	for _, uri := range uris {
		if strings.HasPrefix(uri, http) {
			if !strings.HasPrefix(uri, httpLocalhost) && !strings.HasPrefix(uri, httpLocalhost2) {
				return false
			}
		}
	}
	return true
}<|MERGE_RESOLUTION|>--- conflicted
+++ resolved
@@ -113,11 +113,7 @@
 )
 
 func (a *OIDCApp) IsValid() bool {
-<<<<<<< HEAD
-	if a.AppName == "" {
-=======
 	if a.AppName == "" || a.ClockSkew > time.Second*5 || a.ClockSkew < time.Second*0 {
->>>>>>> 2bd25510
 		return false
 	}
 	grantTypes := a.getRequiredGrantTypes()
