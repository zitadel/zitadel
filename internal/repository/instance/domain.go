--- conflicted
+++ resolved
@@ -54,14 +54,9 @@
 			domainSearchObject(e.Domain),
 			InstanceDomainSearchField,
 			&eventstore.Value{
-<<<<<<< HEAD
-				Value:        e.Domain,
-				MustBeUnique: true,
-=======
 				Value: e.Domain,
 				// TODO: (adlerhurst) ensure uniqueness if we go with fields table: https://github.com/zitadel/zitadel/issues/9009
 				MustBeUnique: false,
->>>>>>> 71d381b5
 				ShouldIndex:  true,
 			},
 
