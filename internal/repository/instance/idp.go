package instance

import (
	"context"

	"github.com/zitadel/zitadel/internal/crypto"
	"github.com/zitadel/zitadel/internal/eventstore"
	"github.com/zitadel/zitadel/internal/eventstore/repository"
	"github.com/zitadel/zitadel/internal/repository/idp"
)

const (
<<<<<<< HEAD
	OAuthIDPAddedEventType              eventstore.EventType = "instance.idp.oauth.added"
	OAuthIDPChangedEventType            eventstore.EventType = "instance.idp.oauth.changed"
	GitHubIDPAddedEventType             eventstore.EventType = "instance.idp.github.added"
	GitHubIDPChangedEventType           eventstore.EventType = "instance.idp.github.changed"
	GitHubEnterpriseIDPAddedEventType   eventstore.EventType = "instance.idp.github_enterprise.added"
	GitHubEnterpriseIDPChangedEventType eventstore.EventType = "instance.idp.github_enterprise.changed"
	GoogleIDPAddedEventType             eventstore.EventType = "instance.idp.google.added"
	GoogleIDPChangedEventType           eventstore.EventType = "instance.idp.google.changed"
	LDAPIDPAddedEventType               eventstore.EventType = "instance.idp.ldap.added"
	LDAPIDPChangedEventType             eventstore.EventType = "instance.idp.ldap.changed"
	IDPRemovedEventType                 eventstore.EventType = "instance.idp.removed"
=======
	OAuthIDPAddedEventType    eventstore.EventType = "instance.idp.oauth.added"
	OAuthIDPChangedEventType  eventstore.EventType = "instance.idp.oauth.changed"
	GoogleIDPAddedEventType   eventstore.EventType = "instance.idp.google.added"
	GoogleIDPChangedEventType eventstore.EventType = "instance.idp.google.changed"
	LDAPIDPAddedEventType     eventstore.EventType = "instance.idp.ldap.added"
	LDAPIDPChangedEventType   eventstore.EventType = "instance.idp.ldap.changed"
	IDPRemovedEventType       eventstore.EventType = "instance.idp.removed"
>>>>>>> fd879cdb
)

type OAuthIDPAddedEvent struct {
	idp.OAuthIDPAddedEvent
}

func NewOAuthIDPAddedEvent(
	ctx context.Context,
	aggregate *eventstore.Aggregate,
	id,
	name,
	clientID string,
	clientSecret *crypto.CryptoValue,
	authorizationEndpoint,
	tokenEndpoint,
	userEndpoint string,
	scopes []string,
	options idp.Options,
) *OAuthIDPAddedEvent {

	return &OAuthIDPAddedEvent{
		OAuthIDPAddedEvent: *idp.NewOAuthIDPAddedEvent(
			eventstore.NewBaseEventForPush(
				ctx,
				aggregate,
				OAuthIDPAddedEventType,
			),
			id,
			name,
			clientID,
			clientSecret,
			authorizationEndpoint,
			tokenEndpoint,
			userEndpoint,
			scopes,
			options,
		),
	}
}

func OAuthIDPAddedEventMapper(event *repository.Event) (eventstore.Event, error) {
	e, err := idp.OAuthIDPAddedEventMapper(event)
	if err != nil {
		return nil, err
	}

	return &OAuthIDPAddedEvent{OAuthIDPAddedEvent: *e.(*idp.OAuthIDPAddedEvent)}, nil
}

type OAuthIDPChangedEvent struct {
	idp.OAuthIDPChangedEvent
}

func NewOAuthIDPChangedEvent(
	ctx context.Context,
	aggregate *eventstore.Aggregate,
<<<<<<< HEAD
	id,
	oldName string,
=======
	id string,
>>>>>>> fd879cdb
	changes []idp.OAuthIDPChanges,
) (*OAuthIDPChangedEvent, error) {

	changedEvent, err := idp.NewOAuthIDPChangedEvent(
		eventstore.NewBaseEventForPush(
			ctx,
			aggregate,
			OAuthIDPChangedEventType,
		),
		id,
<<<<<<< HEAD
		oldName,
=======
>>>>>>> fd879cdb
		changes,
	)
	if err != nil {
		return nil, err
	}
	return &OAuthIDPChangedEvent{OAuthIDPChangedEvent: *changedEvent}, nil
}

func OAuthIDPChangedEventMapper(event *repository.Event) (eventstore.Event, error) {
	e, err := idp.OAuthIDPChangedEventMapper(event)
	if err != nil {
		return nil, err
	}

	return &OAuthIDPChangedEvent{OAuthIDPChangedEvent: *e.(*idp.OAuthIDPChangedEvent)}, nil
}

<<<<<<< HEAD
type GitHubIDPAddedEvent struct {
	idp.GitHubIDPAddedEvent
}

func NewGitHubIDPAddedEvent(
	ctx context.Context,
	aggregate *eventstore.Aggregate,
	id,
	clientID string,
	clientSecret *crypto.CryptoValue,
	scopes []string,
	options idp.Options,
) *GitHubIDPAddedEvent {

	return &GitHubIDPAddedEvent{
		GitHubIDPAddedEvent: *idp.NewGitHubIDPAddedEvent(
			eventstore.NewBaseEventForPush(
				ctx,
				aggregate,
				GitHubIDPAddedEventType,
			),
			id,
			clientID,
			clientSecret,
			scopes,
			options,
		),
	}
}

func GitHubIDPAddedEventMapper(event *repository.Event) (eventstore.Event, error) {
	e, err := idp.GitHubIDPAddedEventMapper(event)
	if err != nil {
		return nil, err
	}

	return &GitHubIDPAddedEvent{GitHubIDPAddedEvent: *e.(*idp.GitHubIDPAddedEvent)}, nil
}

type GitHubIDPChangedEvent struct {
	idp.GitHubIDPChangedEvent
}

func NewGitHubIDPChangedEvent(
	ctx context.Context,
	aggregate *eventstore.Aggregate,
	id string,
	changes []idp.OAuthIDPChanges,
) (*GitHubIDPChangedEvent, error) {

	changedEvent, err := idp.NewGitHubIDPChangedEvent(
		eventstore.NewBaseEventForPush(
			ctx,
			aggregate,
			GitHubIDPChangedEventType,
		),
		id,
		changes,
	)
	if err != nil {
		return nil, err
	}
	return &GitHubIDPChangedEvent{GitHubIDPChangedEvent: *changedEvent}, nil
}

func GitHubIDPChangedEventMapper(event *repository.Event) (eventstore.Event, error) {
	e, err := idp.GitHubIDPChangedEventMapper(event)
	if err != nil {
		return nil, err
	}

	return &GitHubIDPChangedEvent{GitHubIDPChangedEvent: *e.(*idp.GitHubIDPChangedEvent)}, nil
}

type GitHubEnterpriseIDPAddedEvent struct {
	idp.GitHubEnterpriseIDPAddedEvent
}

func NewGitHubEnterpriseIDPAddedEvent(
	ctx context.Context,
	aggregate *eventstore.Aggregate,
	id,
	name,
	clientID string,
	clientSecret *crypto.CryptoValue,
	authorizationEndpoint,
	tokenEndpoint,
	userEndpoint string,
	scopes []string,
	options idp.Options,
) *GitHubEnterpriseIDPAddedEvent {

	return &GitHubEnterpriseIDPAddedEvent{
		GitHubEnterpriseIDPAddedEvent: *idp.NewGitHubEnterpriseIDPAddedEvent(
			eventstore.NewBaseEventForPush(
				ctx,
				aggregate,
				GitHubEnterpriseIDPAddedEventType,
			),
			id,
			name,
			clientID,
			clientSecret,
			authorizationEndpoint,
			tokenEndpoint,
			userEndpoint,
			scopes,
			options,
		),
	}
}

func GitHubEnterpriseIDPAddedEventMapper(event *repository.Event) (eventstore.Event, error) {
	e, err := idp.GitHubEnterpriseIDPAddedEventMapper(event)
	if err != nil {
		return nil, err
	}

	return &GitHubEnterpriseIDPAddedEvent{GitHubEnterpriseIDPAddedEvent: *e.(*idp.GitHubEnterpriseIDPAddedEvent)}, nil
}

type GitHubEnterpriseIDPChangedEvent struct {
	idp.GitHubEnterpriseIDPChangedEvent
}

func NewGitHubEnterpriseIDPChangedEvent(
	ctx context.Context,
	aggregate *eventstore.Aggregate,
	id string,
	oldName string,
	changes []idp.OAuthIDPChanges,
) (*GitHubEnterpriseIDPChangedEvent, error) {

	changedEvent, err := idp.NewGitHubEnterpriseIDPChangedEvent(
		eventstore.NewBaseEventForPush(
			ctx,
			aggregate,
			GitHubEnterpriseIDPChangedEventType,
		),
		id,
		oldName,
		changes,
	)
	if err != nil {
		return nil, err
	}
	return &GitHubEnterpriseIDPChangedEvent{GitHubEnterpriseIDPChangedEvent: *changedEvent}, nil
}

func GitHubEnterpriseIDPChangedEventMapper(event *repository.Event) (eventstore.Event, error) {
	e, err := idp.GitHubEnterpriseIDPChangedEventMapper(event)
	if err != nil {
		return nil, err
	}

	return &GitHubEnterpriseIDPChangedEvent{GitHubEnterpriseIDPChangedEvent: *e.(*idp.GitHubEnterpriseIDPChangedEvent)}, nil
}

=======
>>>>>>> fd879cdb
type GoogleIDPAddedEvent struct {
	idp.GoogleIDPAddedEvent
}

func NewGoogleIDPAddedEvent(
	ctx context.Context,
	aggregate *eventstore.Aggregate,
	id,
	name,
	clientID string,
	clientSecret *crypto.CryptoValue,
	scopes []string,
	options idp.Options,
) *GoogleIDPAddedEvent {

	return &GoogleIDPAddedEvent{
		GoogleIDPAddedEvent: *idp.NewGoogleIDPAddedEvent(
			eventstore.NewBaseEventForPush(
				ctx,
				aggregate,
				GoogleIDPAddedEventType,
			),
			id,
			name,
			clientID,
			clientSecret,
			scopes,
			options,
		),
	}
}

func GoogleIDPAddedEventMapper(event *repository.Event) (eventstore.Event, error) {
	e, err := idp.GoogleIDPAddedEventMapper(event)
	if err != nil {
		return nil, err
	}

	return &GoogleIDPAddedEvent{GoogleIDPAddedEvent: *e.(*idp.GoogleIDPAddedEvent)}, nil
}

type GoogleIDPChangedEvent struct {
	idp.GoogleIDPChangedEvent
}

func NewGoogleIDPChangedEvent(
	ctx context.Context,
	aggregate *eventstore.Aggregate,
	id string,
	changes []idp.GoogleIDPChanges,
) (*GoogleIDPChangedEvent, error) {

	changedEvent, err := idp.NewGoogleIDPChangedEvent(
		eventstore.NewBaseEventForPush(
			ctx,
			aggregate,
			GoogleIDPChangedEventType,
		),
		id,
		changes,
	)
	if err != nil {
		return nil, err
	}
	return &GoogleIDPChangedEvent{GoogleIDPChangedEvent: *changedEvent}, nil
}

func GoogleIDPChangedEventMapper(event *repository.Event) (eventstore.Event, error) {
	e, err := idp.GoogleIDPChangedEventMapper(event)
	if err != nil {
		return nil, err
	}

	return &GoogleIDPChangedEvent{GoogleIDPChangedEvent: *e.(*idp.GoogleIDPChangedEvent)}, nil
}

type LDAPIDPAddedEvent struct {
	idp.LDAPIDPAddedEvent
}

func NewLDAPIDPAddedEvent(
	ctx context.Context,
	aggregate *eventstore.Aggregate,
	id,
	name,
	host,
	port string,
	tls bool,
	baseDN,
	userObjectClass,
	userUniqueAttribute,
	admin string,
	password *crypto.CryptoValue,
	attributes idp.LDAPAttributes,
	options idp.Options,
) *LDAPIDPAddedEvent {

	return &LDAPIDPAddedEvent{
		LDAPIDPAddedEvent: *idp.NewLDAPIDPAddedEvent(
			eventstore.NewBaseEventForPush(
				ctx,
				aggregate,
				LDAPIDPAddedEventType,
			),
			id,
			name,
			host,
			port,
			tls,
			baseDN,
			userObjectClass,
			userUniqueAttribute,
			admin,
			password,
			attributes,
			options,
		),
	}
}

func LDAPIDPAddedEventMapper(event *repository.Event) (eventstore.Event, error) {
	e, err := idp.LDAPIDPAddedEventMapper(event)
	if err != nil {
		return nil, err
	}

	return &LDAPIDPAddedEvent{LDAPIDPAddedEvent: *e.(*idp.LDAPIDPAddedEvent)}, nil
}

type LDAPIDPChangedEvent struct {
	idp.LDAPIDPChangedEvent
}

func NewLDAPIDPChangedEvent(
	ctx context.Context,
	aggregate *eventstore.Aggregate,
	id,
	oldName string,
	changes []idp.LDAPIDPChanges,
) (*LDAPIDPChangedEvent, error) {

	changedEvent, err := idp.NewLDAPIDPChangedEvent(
		eventstore.NewBaseEventForPush(
			ctx,
			aggregate,
			LDAPIDPChangedEventType,
		),
		id,
		oldName,
		changes,
	)
	if err != nil {
		return nil, err
	}
	return &LDAPIDPChangedEvent{LDAPIDPChangedEvent: *changedEvent}, nil
}

func LDAPIDPChangedEventMapper(event *repository.Event) (eventstore.Event, error) {
	e, err := idp.LDAPIDPChangedEventMapper(event)
	if err != nil {
		return nil, err
	}

	return &LDAPIDPChangedEvent{LDAPIDPChangedEvent: *e.(*idp.LDAPIDPChangedEvent)}, nil
}

type IDPRemovedEvent struct {
	idp.RemovedEvent
}

func NewIDPRemovedEvent(
	ctx context.Context,
	aggregate *eventstore.Aggregate,
	id string,
	name string,
) *IDPRemovedEvent {
	return &IDPRemovedEvent{
		RemovedEvent: *idp.NewRemovedEvent(
			eventstore.NewBaseEventForPush(
				ctx,
				aggregate,
				IDPRemovedEventType,
			),
			id,
			name,
		),
	}
}

func (e *IDPRemovedEvent) Data() interface{} {
	return e
}

func IDPRemovedEventMapper(event *repository.Event) (eventstore.Event, error) {
	e, err := idp.RemovedEventMapper(event)
	if err != nil {
		return nil, err
	}

	return &IDPRemovedEvent{RemovedEvent: *e.(*idp.RemovedEvent)}, nil
}<|MERGE_RESOLUTION|>--- conflicted
+++ resolved
@@ -10,7 +10,6 @@
 )
 
 const (
-<<<<<<< HEAD
 	OAuthIDPAddedEventType              eventstore.EventType = "instance.idp.oauth.added"
 	OAuthIDPChangedEventType            eventstore.EventType = "instance.idp.oauth.changed"
 	GitHubIDPAddedEventType             eventstore.EventType = "instance.idp.github.added"
@@ -22,15 +21,6 @@
 	LDAPIDPAddedEventType               eventstore.EventType = "instance.idp.ldap.added"
 	LDAPIDPChangedEventType             eventstore.EventType = "instance.idp.ldap.changed"
 	IDPRemovedEventType                 eventstore.EventType = "instance.idp.removed"
-=======
-	OAuthIDPAddedEventType    eventstore.EventType = "instance.idp.oauth.added"
-	OAuthIDPChangedEventType  eventstore.EventType = "instance.idp.oauth.changed"
-	GoogleIDPAddedEventType   eventstore.EventType = "instance.idp.google.added"
-	GoogleIDPChangedEventType eventstore.EventType = "instance.idp.google.changed"
-	LDAPIDPAddedEventType     eventstore.EventType = "instance.idp.ldap.added"
-	LDAPIDPChangedEventType   eventstore.EventType = "instance.idp.ldap.changed"
-	IDPRemovedEventType       eventstore.EventType = "instance.idp.removed"
->>>>>>> fd879cdb
 )
 
 type OAuthIDPAddedEvent struct {
@@ -87,12 +77,7 @@
 func NewOAuthIDPChangedEvent(
 	ctx context.Context,
 	aggregate *eventstore.Aggregate,
-<<<<<<< HEAD
-	id,
-	oldName string,
-=======
 	id string,
->>>>>>> fd879cdb
 	changes []idp.OAuthIDPChanges,
 ) (*OAuthIDPChangedEvent, error) {
 
@@ -103,10 +88,6 @@
 			OAuthIDPChangedEventType,
 		),
 		id,
-<<<<<<< HEAD
-		oldName,
-=======
->>>>>>> fd879cdb
 		changes,
 	)
 	if err != nil {
@@ -124,7 +105,6 @@
 	return &OAuthIDPChangedEvent{OAuthIDPChangedEvent: *e.(*idp.OAuthIDPChangedEvent)}, nil
 }
 
-<<<<<<< HEAD
 type GitHubIDPAddedEvent struct {
 	idp.GitHubIDPAddedEvent
 }
@@ -254,7 +234,6 @@
 	ctx context.Context,
 	aggregate *eventstore.Aggregate,
 	id string,
-	oldName string,
 	changes []idp.OAuthIDPChanges,
 ) (*GitHubEnterpriseIDPChangedEvent, error) {
 
@@ -265,7 +244,6 @@
 			GitHubEnterpriseIDPChangedEventType,
 		),
 		id,
-		oldName,
 		changes,
 	)
 	if err != nil {
@@ -283,8 +261,6 @@
 	return &GitHubEnterpriseIDPChangedEvent{GitHubEnterpriseIDPChangedEvent: *e.(*idp.GitHubEnterpriseIDPChangedEvent)}, nil
 }
 
-=======
->>>>>>> fd879cdb
 type GoogleIDPAddedEvent struct {
 	idp.GoogleIDPAddedEvent
 }
