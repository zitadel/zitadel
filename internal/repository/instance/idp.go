--- conflicted
+++ resolved
@@ -20,13 +20,10 @@
 	GitHubIDPChangedEventType           eventstore.EventType = "instance.idp.github.changed"
 	GitHubEnterpriseIDPAddedEventType   eventstore.EventType = "instance.idp.github_enterprise.added"
 	GitHubEnterpriseIDPChangedEventType eventstore.EventType = "instance.idp.github_enterprise.changed"
-<<<<<<< HEAD
 	GitLabIDPAddedEventType             eventstore.EventType = "instance.idp.gitlab.added"
 	GitLabIDPChangedEventType           eventstore.EventType = "instance.idp.gitlab.changed"
 	GitLabSelfHostedIDPAddedEventType   eventstore.EventType = "instance.idp.gitlab_self_hosted.added"
 	GitLabSelfHostedIDPChangedEventType eventstore.EventType = "instance.idp.gitlab_self_hosted.changed"
-=======
->>>>>>> 3042d7ef
 	GoogleIDPAddedEventType             eventstore.EventType = "instance.idp.google.added"
 	GoogleIDPChangedEventType           eventstore.EventType = "instance.idp.google.changed"
 	LDAPIDPAddedEventType               eventstore.EventType = "instance.idp.ldap.added"
@@ -323,11 +320,7 @@
 	ctx context.Context,
 	aggregate *eventstore.Aggregate,
 	id string,
-<<<<<<< HEAD
-	changes []idp.OAuthIDPChanges,
-=======
 	changes []idp.GitHubIDPChanges,
->>>>>>> 3042d7ef
 ) (*GitHubIDPChangedEvent, error) {
 
 	changedEvent, err := idp.NewGitHubIDPChangedEvent(
@@ -409,11 +402,7 @@
 	ctx context.Context,
 	aggregate *eventstore.Aggregate,
 	id string,
-<<<<<<< HEAD
-	changes []idp.OAuthIDPChanges,
-=======
 	changes []idp.GitHubEnterpriseIDPChanges,
->>>>>>> 3042d7ef
 ) (*GitHubEnterpriseIDPChangedEvent, error) {
 
 	changedEvent, err := idp.NewGitHubEnterpriseIDPChangedEvent(
@@ -440,7 +429,6 @@
 	return &GitHubEnterpriseIDPChangedEvent{GitHubEnterpriseIDPChangedEvent: *e.(*idp.GitHubEnterpriseIDPChangedEvent)}, nil
 }
 
-<<<<<<< HEAD
 type GitLabIDPAddedEvent struct {
 	idp.GitLabIDPAddedEvent
 }
@@ -597,8 +585,6 @@
 	return &GitLabSelfHostedIDPChangedEvent{GitLabSelfHostedIDPChangedEvent: *e.(*idp.GitLabSelfHostedIDPChangedEvent)}, nil
 }
 
-=======
->>>>>>> 3042d7ef
 type GoogleIDPAddedEvent struct {
 	idp.GoogleIDPAddedEvent
 }
