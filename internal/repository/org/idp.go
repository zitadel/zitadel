package org

import (
	"context"
	"time"

	"github.com/zitadel/zitadel/internal/crypto"
	"github.com/zitadel/zitadel/internal/eventstore"
	"github.com/zitadel/zitadel/internal/eventstore/repository"
	"github.com/zitadel/zitadel/internal/repository/idp"
)

const (
	OAuthIDPAddedEventType              eventstore.EventType = "org.idp.oauth.added"
	OAuthIDPChangedEventType            eventstore.EventType = "org.idp.oauth.changed"
	OIDCIDPAddedEventType               eventstore.EventType = "org.idp.oidc.added"
	OIDCIDPChangedEventType             eventstore.EventType = "org.idp.oidc.changed"
	OIDCIDPMigratedAzureADEventType     eventstore.EventType = "org.idp.oidc.migrated.azure"
	OIDCIDPMigratedGoogleEventType      eventstore.EventType = "org.idp.oidc.migrated.google"
	JWTIDPAddedEventType                eventstore.EventType = "org.idp.jwt.added"
	JWTIDPChangedEventType              eventstore.EventType = "org.idp.jwt.changed"
	AzureADIDPAddedEventType            eventstore.EventType = "org.idp.azure.added"
	AzureADIDPChangedEventType          eventstore.EventType = "org.idp.azure.changed"
	GitHubIDPAddedEventType             eventstore.EventType = "org.idp.github.added"
	GitHubIDPChangedEventType           eventstore.EventType = "org.idp.github.changed"
	GitHubEnterpriseIDPAddedEventType   eventstore.EventType = "org.idp.github_enterprise.added"
	GitHubEnterpriseIDPChangedEventType eventstore.EventType = "org.idp.github_enterprise.changed"
	GitLabIDPAddedEventType             eventstore.EventType = "org.idp.gitlab.added"
	GitLabIDPChangedEventType           eventstore.EventType = "org.idp.gitlab.changed"
	GitLabSelfHostedIDPAddedEventType   eventstore.EventType = "org.idp.gitlab_self_hosted.added"
	GitLabSelfHostedIDPChangedEventType eventstore.EventType = "org.idp.gitlab_self_hosted.changed"
	GoogleIDPAddedEventType             eventstore.EventType = "org.idp.google.added"
	GoogleIDPChangedEventType           eventstore.EventType = "org.idp.google.changed"
	LDAPIDPAddedEventType               eventstore.EventType = "org.idp.ldap.added"
	LDAPIDPChangedEventType             eventstore.EventType = "org.idp.ldap.changed"
<<<<<<< HEAD
	SAMLIDPAddedEventType               eventstore.EventType = "org.idp.saml.added"
	SAMLIDPChangedEventType             eventstore.EventType = "org.idp.saml.changed"
=======
	AppleIDPAddedEventType              eventstore.EventType = "org.idp.apple.added"
	AppleIDPChangedEventType            eventstore.EventType = "org.idp.apple.changed"
>>>>>>> 7edc73bd
	IDPRemovedEventType                 eventstore.EventType = "org.idp.removed"
)

type OAuthIDPAddedEvent struct {
	idp.OAuthIDPAddedEvent
}

func NewOAuthIDPAddedEvent(
	ctx context.Context,
	aggregate *eventstore.Aggregate,
	id,
	name,
	clientID string,
	clientSecret *crypto.CryptoValue,
	authorizationEndpoint,
	tokenEndpoint,
	userEndpoint,
	idAttribute string,
	scopes []string,
	options idp.Options,
) *OAuthIDPAddedEvent {

	return &OAuthIDPAddedEvent{
		OAuthIDPAddedEvent: *idp.NewOAuthIDPAddedEvent(
			eventstore.NewBaseEventForPush(
				ctx,
				aggregate,
				OAuthIDPAddedEventType,
			),
			id,
			name,
			clientID,
			clientSecret,
			authorizationEndpoint,
			tokenEndpoint,
			userEndpoint,
			idAttribute,
			scopes,
			options,
		),
	}
}

func OAuthIDPAddedEventMapper(event *repository.Event) (eventstore.Event, error) {
	e, err := idp.OAuthIDPAddedEventMapper(event)
	if err != nil {
		return nil, err
	}

	return &OAuthIDPAddedEvent{OAuthIDPAddedEvent: *e.(*idp.OAuthIDPAddedEvent)}, nil
}

type OAuthIDPChangedEvent struct {
	idp.OAuthIDPChangedEvent
}

func NewOAuthIDPChangedEvent(
	ctx context.Context,
	aggregate *eventstore.Aggregate,
	id string,
	changes []idp.OAuthIDPChanges,
) (*OAuthIDPChangedEvent, error) {

	changedEvent, err := idp.NewOAuthIDPChangedEvent(
		eventstore.NewBaseEventForPush(
			ctx,
			aggregate,
			OAuthIDPChangedEventType,
		),
		id,
		changes,
	)
	if err != nil {
		return nil, err
	}
	return &OAuthIDPChangedEvent{OAuthIDPChangedEvent: *changedEvent}, nil
}

func OAuthIDPChangedEventMapper(event *repository.Event) (eventstore.Event, error) {
	e, err := idp.OAuthIDPChangedEventMapper(event)
	if err != nil {
		return nil, err
	}

	return &OAuthIDPChangedEvent{OAuthIDPChangedEvent: *e.(*idp.OAuthIDPChangedEvent)}, nil
}

type OIDCIDPAddedEvent struct {
	idp.OIDCIDPAddedEvent
}

func NewOIDCIDPAddedEvent(
	ctx context.Context,
	aggregate *eventstore.Aggregate,
	id,
	name,
	issuer,
	clientID string,
	clientSecret *crypto.CryptoValue,
	scopes []string,
	isIDTokenMapping bool,
	options idp.Options,
) *OIDCIDPAddedEvent {

	return &OIDCIDPAddedEvent{
		OIDCIDPAddedEvent: *idp.NewOIDCIDPAddedEvent(
			eventstore.NewBaseEventForPush(
				ctx,
				aggregate,
				OIDCIDPAddedEventType,
			),
			id,
			name,
			issuer,
			clientID,
			clientSecret,
			scopes,
			isIDTokenMapping,
			options,
		),
	}
}

func OIDCIDPAddedEventMapper(event *repository.Event) (eventstore.Event, error) {
	e, err := idp.OIDCIDPAddedEventMapper(event)
	if err != nil {
		return nil, err
	}

	return &OIDCIDPAddedEvent{OIDCIDPAddedEvent: *e.(*idp.OIDCIDPAddedEvent)}, nil
}

type OIDCIDPChangedEvent struct {
	idp.OIDCIDPChangedEvent
}

func NewOIDCIDPChangedEvent(
	ctx context.Context,
	aggregate *eventstore.Aggregate,
	id string,
	changes []idp.OIDCIDPChanges,
) (*OIDCIDPChangedEvent, error) {

	changedEvent, err := idp.NewOIDCIDPChangedEvent(
		eventstore.NewBaseEventForPush(
			ctx,
			aggregate,
			OIDCIDPChangedEventType,
		),
		id,
		changes,
	)
	if err != nil {
		return nil, err
	}
	return &OIDCIDPChangedEvent{OIDCIDPChangedEvent: *changedEvent}, nil
}

func OIDCIDPChangedEventMapper(event *repository.Event) (eventstore.Event, error) {
	e, err := idp.OIDCIDPChangedEventMapper(event)
	if err != nil {
		return nil, err
	}

	return &OIDCIDPChangedEvent{OIDCIDPChangedEvent: *e.(*idp.OIDCIDPChangedEvent)}, nil
}

type OIDCIDPMigratedAzureADEvent struct {
	idp.OIDCIDPMigratedAzureADEvent
}

func NewOIDCIDPMigratedAzureADEvent(
	ctx context.Context,
	aggregate *eventstore.Aggregate,
	id,
	name,
	clientID string,
	clientSecret *crypto.CryptoValue,
	scopes []string,
	tenant string,
	isEmailVerified bool,
	options idp.Options,
) *OIDCIDPMigratedAzureADEvent {
	return &OIDCIDPMigratedAzureADEvent{
		OIDCIDPMigratedAzureADEvent: *idp.NewOIDCIDPMigratedAzureADEvent(
			eventstore.NewBaseEventForPush(
				ctx,
				aggregate,
				OIDCIDPMigratedAzureADEventType,
			),
			id,
			name,
			clientID,
			clientSecret,
			scopes,
			tenant,
			isEmailVerified,
			options,
		),
	}
}

func OIDCIDPMigratedAzureADEventMapper(event *repository.Event) (eventstore.Event, error) {
	e, err := idp.OIDCIDPMigratedAzureADEventMapper(event)
	if err != nil {
		return nil, err
	}

	return &OIDCIDPMigratedAzureADEvent{OIDCIDPMigratedAzureADEvent: *e.(*idp.OIDCIDPMigratedAzureADEvent)}, nil
}

type OIDCIDPMigratedGoogleEvent struct {
	idp.OIDCIDPMigratedGoogleEvent
}

func NewOIDCIDPMigratedGoogleEvent(
	ctx context.Context,
	aggregate *eventstore.Aggregate,
	id,
	name,
	clientID string,
	clientSecret *crypto.CryptoValue,
	scopes []string,
	options idp.Options,
) *OIDCIDPMigratedGoogleEvent {
	return &OIDCIDPMigratedGoogleEvent{
		OIDCIDPMigratedGoogleEvent: *idp.NewOIDCIDPMigratedGoogleEvent(
			eventstore.NewBaseEventForPush(
				ctx,
				aggregate,
				OIDCIDPMigratedGoogleEventType,
			),
			id,
			name,
			clientID,
			clientSecret,
			scopes,
			options,
		),
	}
}

func OIDCIDPMigratedGoogleEventMapper(event *repository.Event) (eventstore.Event, error) {
	e, err := idp.OIDCIDPMigratedGoogleEventMapper(event)
	if err != nil {
		return nil, err
	}

	return &OIDCIDPMigratedGoogleEvent{OIDCIDPMigratedGoogleEvent: *e.(*idp.OIDCIDPMigratedGoogleEvent)}, nil
}

type JWTIDPAddedEvent struct {
	idp.JWTIDPAddedEvent
}

func NewJWTIDPAddedEvent(
	ctx context.Context,
	aggregate *eventstore.Aggregate,
	id,
	name,
	issuer,
	jwtEndpoint,
	keysEndpoint,
	headerName string,
	options idp.Options,
) *JWTIDPAddedEvent {

	return &JWTIDPAddedEvent{
		JWTIDPAddedEvent: *idp.NewJWTIDPAddedEvent(
			eventstore.NewBaseEventForPush(
				ctx,
				aggregate,
				JWTIDPAddedEventType,
			),
			id,
			name,
			issuer,
			jwtEndpoint,
			keysEndpoint,
			headerName,
			options,
		),
	}
}

func JWTIDPAddedEventMapper(event *repository.Event) (eventstore.Event, error) {
	e, err := idp.JWTIDPAddedEventMapper(event)
	if err != nil {
		return nil, err
	}

	return &JWTIDPAddedEvent{JWTIDPAddedEvent: *e.(*idp.JWTIDPAddedEvent)}, nil
}

type JWTIDPChangedEvent struct {
	idp.JWTIDPChangedEvent
}

func NewJWTIDPChangedEvent(
	ctx context.Context,
	aggregate *eventstore.Aggregate,
	id string,
	changes []idp.JWTIDPChanges,
) (*JWTIDPChangedEvent, error) {

	changedEvent, err := idp.NewJWTIDPChangedEvent(
		eventstore.NewBaseEventForPush(
			ctx,
			aggregate,
			JWTIDPChangedEventType,
		),
		id,
		changes,
	)
	if err != nil {
		return nil, err
	}
	return &JWTIDPChangedEvent{JWTIDPChangedEvent: *changedEvent}, nil
}

func JWTIDPChangedEventMapper(event *repository.Event) (eventstore.Event, error) {
	e, err := idp.JWTIDPChangedEventMapper(event)
	if err != nil {
		return nil, err
	}

	return &JWTIDPChangedEvent{JWTIDPChangedEvent: *e.(*idp.JWTIDPChangedEvent)}, nil
}

type AzureADIDPAddedEvent struct {
	idp.AzureADIDPAddedEvent
}

func NewAzureADIDPAddedEvent(
	ctx context.Context,
	aggregate *eventstore.Aggregate,
	id,
	name,
	clientID string,
	clientSecret *crypto.CryptoValue,
	scopes []string,
	tenant string,
	isEmailVerified bool,
	options idp.Options,
) *AzureADIDPAddedEvent {

	return &AzureADIDPAddedEvent{
		AzureADIDPAddedEvent: *idp.NewAzureADIDPAddedEvent(
			eventstore.NewBaseEventForPush(
				ctx,
				aggregate,
				AzureADIDPAddedEventType,
			),
			id,
			name,
			clientID,
			clientSecret,
			scopes,
			tenant,
			isEmailVerified,
			options,
		),
	}
}

func AzureADIDPAddedEventMapper(event *repository.Event) (eventstore.Event, error) {
	e, err := idp.AzureADIDPAddedEventMapper(event)
	if err != nil {
		return nil, err
	}

	return &AzureADIDPAddedEvent{AzureADIDPAddedEvent: *e.(*idp.AzureADIDPAddedEvent)}, nil
}

type AzureADIDPChangedEvent struct {
	idp.AzureADIDPChangedEvent
}

func NewAzureADIDPChangedEvent(
	ctx context.Context,
	aggregate *eventstore.Aggregate,
	id string,
	changes []idp.AzureADIDPChanges,
) (*AzureADIDPChangedEvent, error) {

	changedEvent, err := idp.NewAzureADIDPChangedEvent(
		eventstore.NewBaseEventForPush(
			ctx,
			aggregate,
			AzureADIDPChangedEventType,
		),
		id,
		changes,
	)
	if err != nil {
		return nil, err
	}
	return &AzureADIDPChangedEvent{AzureADIDPChangedEvent: *changedEvent}, nil
}

func AzureADIDPChangedEventMapper(event *repository.Event) (eventstore.Event, error) {
	e, err := idp.AzureADIDPChangedEventMapper(event)
	if err != nil {
		return nil, err
	}

	return &AzureADIDPChangedEvent{AzureADIDPChangedEvent: *e.(*idp.AzureADIDPChangedEvent)}, nil
}

type GitHubIDPAddedEvent struct {
	idp.GitHubIDPAddedEvent
}

func NewGitHubIDPAddedEvent(
	ctx context.Context,
	aggregate *eventstore.Aggregate,
	id,
	name,
	clientID string,
	clientSecret *crypto.CryptoValue,
	scopes []string,
	options idp.Options,
) *GitHubIDPAddedEvent {

	return &GitHubIDPAddedEvent{
		GitHubIDPAddedEvent: *idp.NewGitHubIDPAddedEvent(
			eventstore.NewBaseEventForPush(
				ctx,
				aggregate,
				GitHubIDPAddedEventType,
			),
			id,
			name,
			clientID,
			clientSecret,
			scopes,
			options,
		),
	}
}

func GitHubIDPAddedEventMapper(event *repository.Event) (eventstore.Event, error) {
	e, err := idp.GitHubIDPAddedEventMapper(event)
	if err != nil {
		return nil, err
	}

	return &GitHubIDPAddedEvent{GitHubIDPAddedEvent: *e.(*idp.GitHubIDPAddedEvent)}, nil
}

type GitHubIDPChangedEvent struct {
	idp.GitHubIDPChangedEvent
}

func NewGitHubIDPChangedEvent(
	ctx context.Context,
	aggregate *eventstore.Aggregate,
	id string,
	changes []idp.GitHubIDPChanges,
) (*GitHubIDPChangedEvent, error) {

	changedEvent, err := idp.NewGitHubIDPChangedEvent(
		eventstore.NewBaseEventForPush(
			ctx,
			aggregate,
			GitHubIDPChangedEventType,
		),
		id,
		changes,
	)
	if err != nil {
		return nil, err
	}
	return &GitHubIDPChangedEvent{GitHubIDPChangedEvent: *changedEvent}, nil
}

func GitHubIDPChangedEventMapper(event *repository.Event) (eventstore.Event, error) {
	e, err := idp.GitHubIDPChangedEventMapper(event)
	if err != nil {
		return nil, err
	}

	return &GitHubIDPChangedEvent{GitHubIDPChangedEvent: *e.(*idp.GitHubIDPChangedEvent)}, nil
}

type GitHubEnterpriseIDPAddedEvent struct {
	idp.GitHubEnterpriseIDPAddedEvent
}

func NewGitHubEnterpriseIDPAddedEvent(
	ctx context.Context,
	aggregate *eventstore.Aggregate,
	id,
	name,
	clientID string,
	clientSecret *crypto.CryptoValue,
	authorizationEndpoint,
	tokenEndpoint,
	userEndpoint string,
	scopes []string,
	options idp.Options,
) *GitHubEnterpriseIDPAddedEvent {

	return &GitHubEnterpriseIDPAddedEvent{
		GitHubEnterpriseIDPAddedEvent: *idp.NewGitHubEnterpriseIDPAddedEvent(
			eventstore.NewBaseEventForPush(
				ctx,
				aggregate,
				GitHubEnterpriseIDPAddedEventType,
			),
			id,
			name,
			clientID,
			clientSecret,
			authorizationEndpoint,
			tokenEndpoint,
			userEndpoint,
			scopes,
			options,
		),
	}
}

func GitHubEnterpriseIDPAddedEventMapper(event *repository.Event) (eventstore.Event, error) {
	e, err := idp.GitHubEnterpriseIDPAddedEventMapper(event)
	if err != nil {
		return nil, err
	}

	return &GitHubEnterpriseIDPAddedEvent{GitHubEnterpriseIDPAddedEvent: *e.(*idp.GitHubEnterpriseIDPAddedEvent)}, nil
}

type GitHubEnterpriseIDPChangedEvent struct {
	idp.GitHubEnterpriseIDPChangedEvent
}

func NewGitHubEnterpriseIDPChangedEvent(
	ctx context.Context,
	aggregate *eventstore.Aggregate,
	id string,
	changes []idp.GitHubEnterpriseIDPChanges,
) (*GitHubEnterpriseIDPChangedEvent, error) {

	changedEvent, err := idp.NewGitHubEnterpriseIDPChangedEvent(
		eventstore.NewBaseEventForPush(
			ctx,
			aggregate,
			GitHubEnterpriseIDPChangedEventType,
		),
		id,
		changes,
	)
	if err != nil {
		return nil, err
	}
	return &GitHubEnterpriseIDPChangedEvent{GitHubEnterpriseIDPChangedEvent: *changedEvent}, nil
}

func GitHubEnterpriseIDPChangedEventMapper(event *repository.Event) (eventstore.Event, error) {
	e, err := idp.GitHubEnterpriseIDPChangedEventMapper(event)
	if err != nil {
		return nil, err
	}

	return &GitHubEnterpriseIDPChangedEvent{GitHubEnterpriseIDPChangedEvent: *e.(*idp.GitHubEnterpriseIDPChangedEvent)}, nil
}

type GitLabIDPAddedEvent struct {
	idp.GitLabIDPAddedEvent
}

func NewGitLabIDPAddedEvent(
	ctx context.Context,
	aggregate *eventstore.Aggregate,
	id,
	name,
	clientID string,
	clientSecret *crypto.CryptoValue,
	scopes []string,
	options idp.Options,
) *GitLabIDPAddedEvent {

	return &GitLabIDPAddedEvent{
		GitLabIDPAddedEvent: *idp.NewGitLabIDPAddedEvent(
			eventstore.NewBaseEventForPush(
				ctx,
				aggregate,
				GitLabIDPAddedEventType,
			),
			id,
			name,
			clientID,
			clientSecret,
			scopes,
			options,
		),
	}
}

func GitLabIDPAddedEventMapper(event *repository.Event) (eventstore.Event, error) {
	e, err := idp.GitLabIDPAddedEventMapper(event)
	if err != nil {
		return nil, err
	}

	return &GitLabIDPAddedEvent{GitLabIDPAddedEvent: *e.(*idp.GitLabIDPAddedEvent)}, nil
}

type GitLabIDPChangedEvent struct {
	idp.GitLabIDPChangedEvent
}

func NewGitLabIDPChangedEvent(
	ctx context.Context,
	aggregate *eventstore.Aggregate,
	id string,
	changes []idp.GitLabIDPChanges,
) (*GitLabIDPChangedEvent, error) {

	changedEvent, err := idp.NewGitLabIDPChangedEvent(
		eventstore.NewBaseEventForPush(
			ctx,
			aggregate,
			GitLabIDPChangedEventType,
		),
		id,
		changes,
	)
	if err != nil {
		return nil, err
	}
	return &GitLabIDPChangedEvent{GitLabIDPChangedEvent: *changedEvent}, nil
}

func GitLabIDPChangedEventMapper(event *repository.Event) (eventstore.Event, error) {
	e, err := idp.GitLabIDPChangedEventMapper(event)
	if err != nil {
		return nil, err
	}

	return &GitLabIDPChangedEvent{GitLabIDPChangedEvent: *e.(*idp.GitLabIDPChangedEvent)}, nil
}

type GitLabSelfHostedIDPAddedEvent struct {
	idp.GitLabSelfHostedIDPAddedEvent
}

func NewGitLabSelfHostedIDPAddedEvent(
	ctx context.Context,
	aggregate *eventstore.Aggregate,
	id,
	name,
	issuer,
	clientID string,
	clientSecret *crypto.CryptoValue,
	scopes []string,
	options idp.Options,
) *GitLabSelfHostedIDPAddedEvent {

	return &GitLabSelfHostedIDPAddedEvent{
		GitLabSelfHostedIDPAddedEvent: *idp.NewGitLabSelfHostedIDPAddedEvent(
			eventstore.NewBaseEventForPush(
				ctx,
				aggregate,
				GitLabSelfHostedIDPAddedEventType,
			),
			id,
			name,
			issuer,
			clientID,
			clientSecret,
			scopes,
			options,
		),
	}
}

func GitLabSelfHostedIDPAddedEventMapper(event *repository.Event) (eventstore.Event, error) {
	e, err := idp.GitLabSelfHostedIDPAddedEventMapper(event)
	if err != nil {
		return nil, err
	}

	return &GitLabSelfHostedIDPAddedEvent{GitLabSelfHostedIDPAddedEvent: *e.(*idp.GitLabSelfHostedIDPAddedEvent)}, nil
}

type GitLabSelfHostedIDPChangedEvent struct {
	idp.GitLabSelfHostedIDPChangedEvent
}

func NewGitLabSelfHostedIDPChangedEvent(
	ctx context.Context,
	aggregate *eventstore.Aggregate,
	id string,
	changes []idp.GitLabSelfHostedIDPChanges,
) (*GitLabSelfHostedIDPChangedEvent, error) {

	changedEvent, err := idp.NewGitLabSelfHostedIDPChangedEvent(
		eventstore.NewBaseEventForPush(
			ctx,
			aggregate,
			GitLabSelfHostedIDPChangedEventType,
		),
		id,
		changes,
	)
	if err != nil {
		return nil, err
	}
	return &GitLabSelfHostedIDPChangedEvent{GitLabSelfHostedIDPChangedEvent: *changedEvent}, nil
}

func GitLabSelfHostedIDPChangedEventMapper(event *repository.Event) (eventstore.Event, error) {
	e, err := idp.GitLabSelfHostedIDPChangedEventMapper(event)
	if err != nil {
		return nil, err
	}

	return &GitLabSelfHostedIDPChangedEvent{GitLabSelfHostedIDPChangedEvent: *e.(*idp.GitLabSelfHostedIDPChangedEvent)}, nil
}

type GoogleIDPAddedEvent struct {
	idp.GoogleIDPAddedEvent
}

func NewGoogleIDPAddedEvent(
	ctx context.Context,
	aggregate *eventstore.Aggregate,
	id,
	name,
	clientID string,
	clientSecret *crypto.CryptoValue,
	scopes []string,
	options idp.Options,
) *GoogleIDPAddedEvent {

	return &GoogleIDPAddedEvent{
		GoogleIDPAddedEvent: *idp.NewGoogleIDPAddedEvent(
			eventstore.NewBaseEventForPush(
				ctx,
				aggregate,
				GoogleIDPAddedEventType,
			),
			id,
			name,
			clientID,
			clientSecret,
			scopes,
			options,
		),
	}
}

func GoogleIDPAddedEventMapper(event *repository.Event) (eventstore.Event, error) {
	e, err := idp.GoogleIDPAddedEventMapper(event)
	if err != nil {
		return nil, err
	}

	return &GoogleIDPAddedEvent{GoogleIDPAddedEvent: *e.(*idp.GoogleIDPAddedEvent)}, nil
}

type GoogleIDPChangedEvent struct {
	idp.GoogleIDPChangedEvent
}

func NewGoogleIDPChangedEvent(
	ctx context.Context,
	aggregate *eventstore.Aggregate,
	id string,
	changes []idp.GoogleIDPChanges,
) (*GoogleIDPChangedEvent, error) {

	changedEvent, err := idp.NewGoogleIDPChangedEvent(
		eventstore.NewBaseEventForPush(
			ctx,
			aggregate,
			GoogleIDPChangedEventType,
		),
		id,
		changes,
	)
	if err != nil {
		return nil, err
	}
	return &GoogleIDPChangedEvent{GoogleIDPChangedEvent: *changedEvent}, nil
}

func GoogleIDPChangedEventMapper(event *repository.Event) (eventstore.Event, error) {
	e, err := idp.GoogleIDPChangedEventMapper(event)
	if err != nil {
		return nil, err
	}

	return &GoogleIDPChangedEvent{GoogleIDPChangedEvent: *e.(*idp.GoogleIDPChangedEvent)}, nil
}

type LDAPIDPAddedEvent struct {
	idp.LDAPIDPAddedEvent
}

func NewLDAPIDPAddedEvent(
	ctx context.Context,
	aggregate *eventstore.Aggregate,
	id,
	name string,
	servers []string,
	startTLS bool,
	baseDN string,
	bindDN string,
	bindPassword *crypto.CryptoValue,
	userBase string,
	userObjectClasses []string,
	userFilters []string,
	timeout time.Duration,
	attributes idp.LDAPAttributes,
	options idp.Options,
) *LDAPIDPAddedEvent {

	return &LDAPIDPAddedEvent{
		LDAPIDPAddedEvent: *idp.NewLDAPIDPAddedEvent(
			eventstore.NewBaseEventForPush(
				ctx,
				aggregate,
				LDAPIDPAddedEventType,
			),
			id,
			name,
			servers,
			startTLS,
			baseDN,
			bindDN,
			bindPassword,
			userBase,
			userObjectClasses,
			userFilters,
			timeout,
			attributes,
			options,
		),
	}
}

func LDAPIDPAddedEventMapper(event *repository.Event) (eventstore.Event, error) {
	e, err := idp.LDAPIDPAddedEventMapper(event)
	if err != nil {
		return nil, err
	}

	return &LDAPIDPAddedEvent{LDAPIDPAddedEvent: *e.(*idp.LDAPIDPAddedEvent)}, nil
}

type LDAPIDPChangedEvent struct {
	idp.LDAPIDPChangedEvent
}

func NewLDAPIDPChangedEvent(
	ctx context.Context,
	aggregate *eventstore.Aggregate,
	id string,
	changes []idp.LDAPIDPChanges,
) (*LDAPIDPChangedEvent, error) {

	changedEvent, err := idp.NewLDAPIDPChangedEvent(
		eventstore.NewBaseEventForPush(
			ctx,
			aggregate,
			LDAPIDPChangedEventType,
		),
		id,
		changes,
	)
	if err != nil {
		return nil, err
	}
	return &LDAPIDPChangedEvent{LDAPIDPChangedEvent: *changedEvent}, nil
}

func LDAPIDPChangedEventMapper(event *repository.Event) (eventstore.Event, error) {
	e, err := idp.LDAPIDPChangedEventMapper(event)
	if err != nil {
		return nil, err
	}

	return &LDAPIDPChangedEvent{LDAPIDPChangedEvent: *e.(*idp.LDAPIDPChangedEvent)}, nil
}

<<<<<<< HEAD
type SAMLIDPAddedEvent struct {
	idp.SAMLIDPAddedEvent
}

func NewSAMLIDPAddedEvent(
	ctx context.Context,
	aggregate *eventstore.Aggregate,
	id,
	name string,
	metadata []byte,
	key *crypto.CryptoValue,
	certificate *crypto.CryptoValue,
	binding string,
	withSignedRequest bool,
	options idp.Options,
) *SAMLIDPAddedEvent {

	return &SAMLIDPAddedEvent{
		SAMLIDPAddedEvent: *idp.NewSAMLIDPAddedEvent(
			eventstore.NewBaseEventForPush(
				ctx,
				aggregate,
				SAMLIDPAddedEventType,
			),
			id,
			name,
			metadata,
			key,
			certificate,
			binding,
			withSignedRequest,
=======
type AppleIDPAddedEvent struct {
	idp.AppleIDPAddedEvent
}

func NewAppleIDPAddedEvent(
	ctx context.Context,
	aggregate *eventstore.Aggregate,
	id,
	name,
	clientID,
	teamID,
	keyID string,
	privateKey *crypto.CryptoValue,
	scopes []string,
	options idp.Options,
) *AppleIDPAddedEvent {

	return &AppleIDPAddedEvent{
		AppleIDPAddedEvent: *idp.NewAppleIDPAddedEvent(
			eventstore.NewBaseEventForPush(
				ctx,
				aggregate,
				AppleIDPAddedEventType,
			),
			id,
			name,
			clientID,
			teamID,
			keyID,
			privateKey,
			scopes,
>>>>>>> 7edc73bd
			options,
		),
	}
}

<<<<<<< HEAD
func SAMLIDPAddedEventMapper(event *repository.Event) (eventstore.Event, error) {
	e, err := idp.SAMLIDPAddedEventMapper(event)
=======
func AppleIDPAddedEventMapper(event *repository.Event) (eventstore.Event, error) {
	e, err := idp.AppleIDPAddedEventMapper(event)
>>>>>>> 7edc73bd
	if err != nil {
		return nil, err
	}

<<<<<<< HEAD
	return &SAMLIDPAddedEvent{SAMLIDPAddedEvent: *e.(*idp.SAMLIDPAddedEvent)}, nil
}

type SAMLIDPChangedEvent struct {
	idp.SAMLIDPChangedEvent
}

func NewSAMLIDPChangedEvent(
	ctx context.Context,
	aggregate *eventstore.Aggregate,
	id string,
	changes []idp.SAMLIDPChanges,
) (*SAMLIDPChangedEvent, error) {
	changedEvent, err := idp.NewSAMLIDPChangedEvent(
		eventstore.NewBaseEventForPush(
			ctx,
			aggregate,
			SAMLIDPChangedEventType,
=======
	return &AppleIDPAddedEvent{AppleIDPAddedEvent: *e.(*idp.AppleIDPAddedEvent)}, nil
}

type AppleIDPChangedEvent struct {
	idp.AppleIDPChangedEvent
}

func NewAppleIDPChangedEvent(
	ctx context.Context,
	aggregate *eventstore.Aggregate,
	id string,
	changes []idp.AppleIDPChanges,
) (*AppleIDPChangedEvent, error) {

	changedEvent, err := idp.NewAppleIDPChangedEvent(
		eventstore.NewBaseEventForPush(
			ctx,
			aggregate,
			AppleIDPChangedEventType,
>>>>>>> 7edc73bd
		),
		id,
		changes,
	)
	if err != nil {
		return nil, err
	}
<<<<<<< HEAD
	return &SAMLIDPChangedEvent{SAMLIDPChangedEvent: *changedEvent}, nil
}

func SAMLIDPChangedEventMapper(event *repository.Event) (eventstore.Event, error) {
	e, err := idp.SAMLIDPChangedEventMapper(event)
=======
	return &AppleIDPChangedEvent{AppleIDPChangedEvent: *changedEvent}, nil
}

func AppleIDPChangedEventMapper(event *repository.Event) (eventstore.Event, error) {
	e, err := idp.AppleIDPChangedEventMapper(event)
>>>>>>> 7edc73bd
	if err != nil {
		return nil, err
	}

<<<<<<< HEAD
	return &SAMLIDPChangedEvent{SAMLIDPChangedEvent: *e.(*idp.SAMLIDPChangedEvent)}, nil
=======
	return &AppleIDPChangedEvent{AppleIDPChangedEvent: *e.(*idp.AppleIDPChangedEvent)}, nil
>>>>>>> 7edc73bd
}

type IDPRemovedEvent struct {
	idp.RemovedEvent
}

func NewIDPRemovedEvent(
	ctx context.Context,
	aggregate *eventstore.Aggregate,
	id string,
) *IDPRemovedEvent {
	return &IDPRemovedEvent{
		RemovedEvent: *idp.NewRemovedEvent(
			eventstore.NewBaseEventForPush(
				ctx,
				aggregate,
				IDPRemovedEventType,
			),
			id,
		),
	}
}

func (e *IDPRemovedEvent) Data() interface{} {
	return e
}

func IDPRemovedEventMapper(event *repository.Event) (eventstore.Event, error) {
	e, err := idp.RemovedEventMapper(event)
	if err != nil {
		return nil, err
	}

	return &IDPRemovedEvent{RemovedEvent: *e.(*idp.RemovedEvent)}, nil
}<|MERGE_RESOLUTION|>--- conflicted
+++ resolved
@@ -33,13 +33,10 @@
 	GoogleIDPChangedEventType           eventstore.EventType = "org.idp.google.changed"
 	LDAPIDPAddedEventType               eventstore.EventType = "org.idp.ldap.added"
 	LDAPIDPChangedEventType             eventstore.EventType = "org.idp.ldap.changed"
-<<<<<<< HEAD
+	AppleIDPAddedEventType              eventstore.EventType = "org.idp.apple.added"
+	AppleIDPChangedEventType            eventstore.EventType = "org.idp.apple.changed"
 	SAMLIDPAddedEventType               eventstore.EventType = "org.idp.saml.added"
 	SAMLIDPChangedEventType             eventstore.EventType = "org.idp.saml.changed"
-=======
-	AppleIDPAddedEventType              eventstore.EventType = "org.idp.apple.added"
-	AppleIDPChangedEventType            eventstore.EventType = "org.idp.apple.changed"
->>>>>>> 7edc73bd
 	IDPRemovedEventType                 eventstore.EventType = "org.idp.removed"
 )
 
@@ -927,7 +924,86 @@
 	return &LDAPIDPChangedEvent{LDAPIDPChangedEvent: *e.(*idp.LDAPIDPChangedEvent)}, nil
 }
 
-<<<<<<< HEAD
+type AppleIDPAddedEvent struct {
+	idp.AppleIDPAddedEvent
+}
+
+func NewAppleIDPAddedEvent(
+	ctx context.Context,
+	aggregate *eventstore.Aggregate,
+	id,
+	name,
+	clientID,
+	teamID,
+	keyID string,
+	privateKey *crypto.CryptoValue,
+	scopes []string,
+	options idp.Options,
+) *AppleIDPAddedEvent {
+
+	return &AppleIDPAddedEvent{
+		AppleIDPAddedEvent: *idp.NewAppleIDPAddedEvent(
+			eventstore.NewBaseEventForPush(
+				ctx,
+				aggregate,
+				AppleIDPAddedEventType,
+			),
+			id,
+			name,
+			clientID,
+			teamID,
+			keyID,
+			privateKey,
+			scopes,
+			options,
+		),
+	}
+}
+
+func AppleIDPAddedEventMapper(event *repository.Event) (eventstore.Event, error) {
+	e, err := idp.AppleIDPAddedEventMapper(event)
+	if err != nil {
+		return nil, err
+	}
+
+	return &AppleIDPAddedEvent{AppleIDPAddedEvent: *e.(*idp.AppleIDPAddedEvent)}, nil
+}
+
+type AppleIDPChangedEvent struct {
+	idp.AppleIDPChangedEvent
+}
+
+func NewAppleIDPChangedEvent(
+	ctx context.Context,
+	aggregate *eventstore.Aggregate,
+	id string,
+	changes []idp.AppleIDPChanges,
+) (*AppleIDPChangedEvent, error) {
+
+	changedEvent, err := idp.NewAppleIDPChangedEvent(
+		eventstore.NewBaseEventForPush(
+			ctx,
+			aggregate,
+			AppleIDPChangedEventType,
+		),
+		id,
+		changes,
+	)
+	if err != nil {
+		return nil, err
+	}
+	return &AppleIDPChangedEvent{AppleIDPChangedEvent: *changedEvent}, nil
+}
+
+func AppleIDPChangedEventMapper(event *repository.Event) (eventstore.Event, error) {
+	e, err := idp.AppleIDPChangedEventMapper(event)
+	if err != nil {
+		return nil, err
+	}
+
+	return &AppleIDPChangedEvent{AppleIDPChangedEvent: *e.(*idp.AppleIDPChangedEvent)}, nil
+}
+
 type SAMLIDPAddedEvent struct {
 	idp.SAMLIDPAddedEvent
 }
@@ -959,56 +1035,17 @@
 			certificate,
 			binding,
 			withSignedRequest,
-=======
-type AppleIDPAddedEvent struct {
-	idp.AppleIDPAddedEvent
-}
-
-func NewAppleIDPAddedEvent(
-	ctx context.Context,
-	aggregate *eventstore.Aggregate,
-	id,
-	name,
-	clientID,
-	teamID,
-	keyID string,
-	privateKey *crypto.CryptoValue,
-	scopes []string,
-	options idp.Options,
-) *AppleIDPAddedEvent {
-
-	return &AppleIDPAddedEvent{
-		AppleIDPAddedEvent: *idp.NewAppleIDPAddedEvent(
-			eventstore.NewBaseEventForPush(
-				ctx,
-				aggregate,
-				AppleIDPAddedEventType,
-			),
-			id,
-			name,
-			clientID,
-			teamID,
-			keyID,
-			privateKey,
-			scopes,
->>>>>>> 7edc73bd
-			options,
-		),
-	}
-}
-
-<<<<<<< HEAD
+			options,
+		),
+	}
+}
+
 func SAMLIDPAddedEventMapper(event *repository.Event) (eventstore.Event, error) {
 	e, err := idp.SAMLIDPAddedEventMapper(event)
-=======
-func AppleIDPAddedEventMapper(event *repository.Event) (eventstore.Event, error) {
-	e, err := idp.AppleIDPAddedEventMapper(event)
->>>>>>> 7edc73bd
-	if err != nil {
-		return nil, err
-	}
-
-<<<<<<< HEAD
+	if err != nil {
+		return nil, err
+	}
+
 	return &SAMLIDPAddedEvent{SAMLIDPAddedEvent: *e.(*idp.SAMLIDPAddedEvent)}, nil
 }
 
@@ -1027,27 +1064,6 @@
 			ctx,
 			aggregate,
 			SAMLIDPChangedEventType,
-=======
-	return &AppleIDPAddedEvent{AppleIDPAddedEvent: *e.(*idp.AppleIDPAddedEvent)}, nil
-}
-
-type AppleIDPChangedEvent struct {
-	idp.AppleIDPChangedEvent
-}
-
-func NewAppleIDPChangedEvent(
-	ctx context.Context,
-	aggregate *eventstore.Aggregate,
-	id string,
-	changes []idp.AppleIDPChanges,
-) (*AppleIDPChangedEvent, error) {
-
-	changedEvent, err := idp.NewAppleIDPChangedEvent(
-		eventstore.NewBaseEventForPush(
-			ctx,
-			aggregate,
-			AppleIDPChangedEventType,
->>>>>>> 7edc73bd
 		),
 		id,
 		changes,
@@ -1055,28 +1071,16 @@
 	if err != nil {
 		return nil, err
 	}
-<<<<<<< HEAD
 	return &SAMLIDPChangedEvent{SAMLIDPChangedEvent: *changedEvent}, nil
 }
 
 func SAMLIDPChangedEventMapper(event *repository.Event) (eventstore.Event, error) {
 	e, err := idp.SAMLIDPChangedEventMapper(event)
-=======
-	return &AppleIDPChangedEvent{AppleIDPChangedEvent: *changedEvent}, nil
-}
-
-func AppleIDPChangedEventMapper(event *repository.Event) (eventstore.Event, error) {
-	e, err := idp.AppleIDPChangedEventMapper(event)
->>>>>>> 7edc73bd
-	if err != nil {
-		return nil, err
-	}
-
-<<<<<<< HEAD
+	if err != nil {
+		return nil, err
+	}
+
 	return &SAMLIDPChangedEvent{SAMLIDPChangedEvent: *e.(*idp.SAMLIDPChangedEvent)}, nil
-=======
-	return &AppleIDPChangedEvent{AppleIDPChangedEvent: *e.(*idp.AppleIDPChangedEvent)}, nil
->>>>>>> 7edc73bd
 }
 
 type IDPRemovedEvent struct {
