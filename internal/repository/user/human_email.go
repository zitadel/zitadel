--- conflicted
+++ resolved
@@ -124,12 +124,8 @@
 
 	Code         *crypto.CryptoValue `json:"code,omitempty"`
 	Expiry       time.Duration       `json:"expiry,omitempty"`
-<<<<<<< HEAD
-	CodeReturned bool                `json:"codeReturned,omitempty"`
-=======
 	URLTemplate  string              `json:"url_template,omitempty"`
 	CodeReturned bool                `json:"code_returned,omitempty"`
->>>>>>> b8f889b9
 }
 
 func (e *HumanEmailCodeAddedEvent) Data() interface{} {
@@ -170,25 +166,6 @@
 	}
 }
 
-func NewHumanEmailCodeAddedEventV2(
-	ctx context.Context,
-	aggregate *eventstore.Aggregate,
-	code *crypto.CryptoValue,
-	expiry time.Duration,
-	codeReturned bool,
-) *HumanEmailCodeAddedEvent {
-	return &HumanEmailCodeAddedEvent{
-		BaseEvent: *eventstore.NewBaseEventForPush(
-			ctx,
-			aggregate,
-			HumanEmailCodeAddedType,
-		),
-		Code:         code,
-		Expiry:       expiry,
-		CodeReturned: codeReturned,
-	}
-}
-
 func HumanEmailCodeAddedEventMapper(event *repository.Event) (eventstore.Event, error) {
 	codeAdded := &HumanEmailCodeAddedEvent{
 		BaseEvent: *eventstore.BaseEventFromRepo(event),
