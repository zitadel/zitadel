package feature_v2

import (
	"context"
	"encoding/json"
	"strings"

	"github.com/zitadel/zitadel/internal/eventstore"
	"github.com/zitadel/zitadel/internal/feature"
	"github.com/zitadel/zitadel/internal/zerrors"
)

var (
	SystemResetEventType                           = resetEventTypeFromFeature(feature.LevelSystem)
	SystemLoginDefaultOrgEventType                 = setEventTypeFromFeature(feature.LevelSystem, feature.KeyLoginDefaultOrg)
	SystemTriggerIntrospectionProjectionsEventType = setEventTypeFromFeature(feature.LevelSystem, feature.KeyTriggerIntrospectionProjections)
	SystemLegacyIntrospectionEventType             = setEventTypeFromFeature(feature.LevelSystem, feature.KeyLegacyIntrospection)
	SystemUserSchemaEventType                      = setEventTypeFromFeature(feature.LevelSystem, feature.KeyUserSchema)
<<<<<<< HEAD
	SystemExecutionEventType                       = setEventTypeFromFeature(feature.LevelSystem, feature.KeyExecution)
=======
	SystemTokenExchangeEventType                   = setEventTypeFromFeature(feature.LevelSystem, feature.KeyTokenExchange)
>>>>>>> 1e53aab4

	InstanceResetEventType                           = resetEventTypeFromFeature(feature.LevelInstance)
	InstanceLoginDefaultOrgEventType                 = setEventTypeFromFeature(feature.LevelInstance, feature.KeyLoginDefaultOrg)
	InstanceTriggerIntrospectionProjectionsEventType = setEventTypeFromFeature(feature.LevelInstance, feature.KeyTriggerIntrospectionProjections)
	InstanceLegacyIntrospectionEventType             = setEventTypeFromFeature(feature.LevelInstance, feature.KeyLegacyIntrospection)
	InstanceUserSchemaEventType                      = setEventTypeFromFeature(feature.LevelInstance, feature.KeyUserSchema)
<<<<<<< HEAD
	InstanceExecutionEventType                       = setEventTypeFromFeature(feature.LevelInstance, feature.KeyExecution)
=======
	InstanceTokenExchangeEventType                   = setEventTypeFromFeature(feature.LevelInstance, feature.KeyTokenExchange)
>>>>>>> 1e53aab4
)

const (
	resetSuffix = "reset"
	setSuffix   = "set"
)

func resetEventTypeFromFeature(level feature.Level) eventstore.EventType {
	return eventstore.EventType(strings.Join([]string{AggregateType, level.String(), resetSuffix}, "."))
}

func setEventTypeFromFeature(level feature.Level, key feature.Key) eventstore.EventType {
	return eventstore.EventType(strings.Join([]string{AggregateType, level.String(), key.String(), setSuffix}, "."))
}

type ResetEvent struct {
	*eventstore.BaseEvent `json:"-"`
}

func (e *ResetEvent) SetBaseEvent(b *eventstore.BaseEvent) {
	e.BaseEvent = b
}

func (e *ResetEvent) Payload() interface{} {
	return e
}

func (e *ResetEvent) UniqueConstraints() []*eventstore.UniqueConstraint {
	return nil
}

func NewResetEvent(
	ctx context.Context,
	aggregate *Aggregate,
	eventType eventstore.EventType,
) *ResetEvent {
	return &ResetEvent{
		eventstore.NewBaseEventForPush(
			ctx, &aggregate.Aggregate, eventType),
	}
}

type SetEvent[T any] struct {
	*eventstore.BaseEvent `json:"-"`

	Value T
}

func (e *SetEvent[T]) SetBaseEvent(b *eventstore.BaseEvent) {
	e.BaseEvent = b
}

func (e *SetEvent[T]) Payload() interface{} {
	return e
}

func (e *SetEvent[T]) UniqueConstraints() []*eventstore.UniqueConstraint {
	return nil
}

type FeatureJSON struct {
	Key   feature.Key
	Value []byte
}

// FeatureJSON prepares converts the event to a key-value pair with a JSON value payload.
func (e *SetEvent[T]) FeatureJSON() (*FeatureJSON, error) {
	_, key, err := e.FeatureInfo()
	if err != nil {
		return nil, err
	}
	jsonValue, err := json.Marshal(e.Value)
	if err != nil {
		return nil, zerrors.ThrowInternalf(err, "FEAT-go9Ji", "reduce.wrong.event.type %s", e.EventType)
	}
	return &FeatureJSON{
		Key:   key,
		Value: jsonValue,
	}, nil
}

// FeatureInfo extracts a feature's level and key from the event.
func (e *SetEvent[T]) FeatureInfo() (feature.Level, feature.Key, error) {
	ss := strings.Split(string(e.EventType), ".")
	if len(ss) != 4 {
		return 0, 0, zerrors.ThrowInternalf(nil, "FEAT-Ahs4m", "reduce.wrong.event.type %s", e.EventType)
	}
	level, err := feature.LevelString(ss[1])
	if err != nil {
		return 0, 0, zerrors.ThrowInternalf(err, "FEAT-Boo2i", "reduce.wrong.event.type %s", e.EventType)
	}
	key, err := feature.KeyString(ss[2])
	if err != nil {
		return 0, 0, zerrors.ThrowInternalf(err, "FEAT-eir0M", "reduce.wrong.event.type %s", e.EventType)
	}
	return level, key, nil
}

func NewSetEvent[T any](
	ctx context.Context,
	aggregate *Aggregate,
	eventType eventstore.EventType,
	value T,
) *SetEvent[T] {
	return &SetEvent[T]{
		eventstore.NewBaseEventForPush(
			ctx, &aggregate.Aggregate, eventType),
		value,
	}
}<|MERGE_RESOLUTION|>--- conflicted
+++ resolved
@@ -16,22 +16,16 @@
 	SystemTriggerIntrospectionProjectionsEventType = setEventTypeFromFeature(feature.LevelSystem, feature.KeyTriggerIntrospectionProjections)
 	SystemLegacyIntrospectionEventType             = setEventTypeFromFeature(feature.LevelSystem, feature.KeyLegacyIntrospection)
 	SystemUserSchemaEventType                      = setEventTypeFromFeature(feature.LevelSystem, feature.KeyUserSchema)
-<<<<<<< HEAD
+	SystemTokenExchangeEventType                   = setEventTypeFromFeature(feature.LevelSystem, feature.KeyTokenExchange)
 	SystemExecutionEventType                       = setEventTypeFromFeature(feature.LevelSystem, feature.KeyExecution)
-=======
-	SystemTokenExchangeEventType                   = setEventTypeFromFeature(feature.LevelSystem, feature.KeyTokenExchange)
->>>>>>> 1e53aab4
 
 	InstanceResetEventType                           = resetEventTypeFromFeature(feature.LevelInstance)
 	InstanceLoginDefaultOrgEventType                 = setEventTypeFromFeature(feature.LevelInstance, feature.KeyLoginDefaultOrg)
 	InstanceTriggerIntrospectionProjectionsEventType = setEventTypeFromFeature(feature.LevelInstance, feature.KeyTriggerIntrospectionProjections)
 	InstanceLegacyIntrospectionEventType             = setEventTypeFromFeature(feature.LevelInstance, feature.KeyLegacyIntrospection)
 	InstanceUserSchemaEventType                      = setEventTypeFromFeature(feature.LevelInstance, feature.KeyUserSchema)
-<<<<<<< HEAD
+	InstanceTokenExchangeEventType                   = setEventTypeFromFeature(feature.LevelInstance, feature.KeyTokenExchange)
 	InstanceExecutionEventType                       = setEventTypeFromFeature(feature.LevelInstance, feature.KeyExecution)
-=======
-	InstanceTokenExchangeEventType                   = setEventTypeFromFeature(feature.LevelInstance, feature.KeyTokenExchange)
->>>>>>> 1e53aab4
 )
 
 const (
