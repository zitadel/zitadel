Errors:
  Internal: Došlo k interní chybě
  NoChangesFound: Nebyly nalezeny žádné změny
  OriginNotAllowed: Tento "Origin" není povolen
  IDMissing: Chybí ID
  ResourceOwnerMissing: Chybí organizace vlastníka zdroje
  RemoveFailed: Odstranění se nezdařilo
  ProjectionName:
    Invalid: Neplatný název projekce
  Assets:
    EmptyKey: Klíč aktiva je prázdný
    Store:
      NotInitialized: Úložiště aktiv není inicializováno
      NotConfigured: Úložiště aktiv není nakonfigurováno
    Bucket:
      Internal: Interní chyba při vytváření bucketu
      AlreadyExists: Bucket již existuje
      CreateFailed: Bucket nebyl vytvořen
      ListFailed: Seznam bucketů nelze přečíst
      RemoveFailed: Bucket nebyl odstraněn
      SetPublicFailed: Nepodařilo se nastavit bucket jako veřejný
    Object:
      PutFailed: Objekt nebyl vytvořen
      GetFailed: Objekt nelze přečíst
      NotFound: Objekt nebyl nalezen
      PresignedTokenFailed: Nepodařilo se vytvořit podepsaný token
      ListFailed: Seznam objektů nelze přečíst
      RemoveFailed: Objekt se nepodařilo odstranit
  Limit:
    ExceedsDefault: Limit překračuje výchozí limit
  Limits:
    NotFound: Limity nebyly nalezeny
    NoneSpecified: Nebyly určeny žádné limity
    Instance:
      Blocked: Instance je blokována
  Restrictions:
    NoneSpecified: Nebyla určena žádná omezení
    DefaultLanguageMustBeAllowed: Výchozí jazyk musí být povolen
  Language:
    NotParsed: Jazyk nelze určit
    NotSupported: Jazyk není podporován
    NotAllowed: Jazyk není povolen
    Undefined: Jazyk není definován
    Duplicate: Jazyky mají duplikáty
  OIDCSettings:
    NotFound: Konfigurace OIDC nebyla nalezena
    AlreadyExists: Konfigurace OIDC již existuje
  SecretGenerator:
    AlreadyExists: Generátor tajemství již existuje
    TypeMissing: Chybí typ generátoru tajemství
    NotFound: Generátor tajemství nebyl nalezen
  SMSConfig:
    NotFound: Konfigurace SMS nebyla nalezena
    AlreadyActive: Konfigurace SMS je již aktivní
    AlreadyDeactivated: Konfigurace SMS je již deaktivovaná
  SMTP:
    NotEmailMessage: zpráva není EmailMessage
    RequiredAttributes: předmět, příjemci a obsah musí být nastaveny, ale některé nebo všechny jsou prázdné
    CouldNotSplit: nemohl rozdělit hostitele a port pro připojení k smtp
    CouldNotDial: nelze se spojit se serverem SMTP, zkontrolovat port, problémy s firewallem...
    CouldNotDialTLS: nelze se spojit se serverem SMTP pomocí TLS, zkontrolovat port, problémy s firewallem...
    CouldNotCreateClient: nelze vytvořit smtp klienta
    CouldNotStartTLS: nelze spustit tls
    CouldNotAuth: nemohlo se přidat smtp auth, zkontrolujte, zda je váš uživatel i heslo správné, pokud jsou správné, možná váš poskytovatel vyžaduje metodu auth, kterou ZITADEL nepodporuje
    CouldNotSetSender: nelze nastavit odesílatele
    CouldNotSetRecipient: nelze nastavit příjemce
  SMTPConfig:
    TestPassword: Heslo pro test nenalezeno
    NotFound: Konfigurace SMTP nebyla nalezena
    AlreadyExists: Konfigurace SMTP již existuje
    AlreadyDeactivated: Konfigurace SMTP je již deaktivována
    SenderAdressNotCustomDomain: Adresa odesílatele musí být nakonfigurována jako vlastní doména na instanci.
    TestEmailNotFound: E-mailová adresa pro test nebyla nalezena
  Notification:
    NoDomain: Pro zprávu nebyla nalezena žádná doména
  User:
    NotFound: Uživatel nenalezen
    AlreadyExists: Uživatel již existuje
    NotFoundOnOrg: Uživatel v dané organizaci nenalezen
    NotAllowedOrg: Uživatel není členem požadované organizace
    UserIDMissing: Chybí ID uživatele
    UserIDWrong: "Požadovaný uživatel se neshoduje s ověřeným uživatelem"
    DomainPolicyNil: Politika organizace je prázdná
    EmailAsUsernameNotAllowed: E-mail není povolen jako uživatelské jméno
    Invalid: Data uživatele jsou neplatná
    DomainNotAllowedAsUsername: Doména je již rezervována a nemůže být použita jako uživatelské jméno
    AlreadyInactive: Uživatel již je neaktivní
    NotInactive: Uživatel není neaktivní
    CantDeactivateInitial: Uživatel ve stavu initial může být pouze smazán, nikoli deaktivován
    ShouldBeActiveOrInitial: Uživatel není aktivní ani v počátečním stavu
    AlreadyInitialised: Uživatel je již inicializován
    NotInitialised: Uživatel ještě není inicializován
    NotLocked: Uživatel není zamčený
    NoChanges: Nebyly nalezeny žádné změny
    InitCodeNotFound: Inicializační kód nenalezen
    UsernameNotChanged: Uživatelské jméno nezměněno
    InvalidURLTemplate: Šablona URL je neplatná
    Profile:
      NotFound: Profil nenalezen
      NotChanged: Profil nezměněn
      Empty: Profil je prázdný
      FirstNameEmpty: Jméno v profilu je prázdné
      LastNameEmpty: Příjmení v profilu je prázdné
      IDMissing: Chybí ID profilu
    Email:
      NotFound: E-mail nenalezen
      Invalid: E-mail je neplatný
      AlreadyVerified: E-mail je již ověřen
      NotChanged: E-mail nezměněn
      Empty: E-mail je prázdný
      IDMissing: Chybí ID e-mailu
    Phone:
      NotFound: Telefon nenalezen
      Invalid: Telefon je neplatný
      AlreadyVerified: Telefon již ověřen
      Empty: Telefon je prázdný
      NotChanged: Telefon nezměněn
    Address:
      NotFound: Adresa nenalezena
      NotChanged: Adresa nezměněna
    Machine:
      Key:
        NotFound: Klíč stroje nenalezen
        AlreadyExisting: Klíč stroje již existuje
        Invalid: Veřejný klíč není platný veřejný klíč RSA ve formátu PKIX s kódováním PEM
      Secret:
        NotExisting: Tajemství neexistuje
        Invalid: Tajemství je neplatné
        CouldNotGenerate: Tajemství nelze vygenerovat
    PAT:
      NotFound: Osobní přístupový token nenalezen
    NotHuman: Uživatel musí být fyzická osoba
    NotMachine: Uživatel musí být systémový uživatel / technická entita
    WrongType: Nepovolen pro tento typ uživatele
    NotAllowedToLink: Uživatel nemá povolení propojit se s externím poskytovatelem přihlášení
    Username:
      AlreadyExists: Uživatelské jméno již obsazeno
      Reserved: Uživatelské jméno je rezervováno
      Empty: Uživatelské jméno je prázdné
    Code:
      Empty: Kód je prázdný
      NotFound: Kód nenalezen
      Expired: Kód vypršel
      GeneratorAlgNotSupported: Nepodporovaný algoritmus generátoru
      Invalid: Kód je neplatný
    Password:
      NotFound: Heslo nenalezeno
      Empty: Heslo je prázdné
      Invalid: Heslo je neplatné
      NotSet: Uživatel nenastavil heslo
      NotChanged: Nové heslo nesmí být stejné jako současné heslo
      NotSupported: Kódování hash hesla není podporováno. Podívejte se na https://zitadel.com/docs/concepts/architecture/secrets#hashed-secrets
    PasswordComplexityPolicy:
      NotFound: Politika složitosti hesla nenalezena
      MinLength: Heslo je příliš krátké
      MinLengthNotAllowed: Daná minimální délka není povolena
      HasLower: Heslo musí obsahovat malá písmena
      HasUpper: Heslo musí obsahovat velká písmena
      HasNumber: Heslo musí obsahovat číslo
      HasSymbol: Heslo musí obsahovat symbol
    ExternalIDP:
      Invalid: Externí IDP je neplatné
      IDPConfigNotExisting: Konfigurace poskytovatele IDP je pro tuto organizaci neplatná
      NotAllowed: Externí IDP není povolen
      MinimumExternalIDPNeeded: Musí být přidán alespoň jeden IDP
      AlreadyExists: Externí IDP již obsazeno
      NotFound: Externí IDP nenalezeno
      LoginFailed: Přihlášení přes externí IDP selhalo
    MFA:
      OTP:
        AlreadyReady: Vícefaktorové OTP (OneTimePassword) je již nastaveno
        NotExisting: Vícefaktorové OTP (OneTimePassword) neexistuje
        NotReady: Vícefaktorové OTP (OneTimePassword) není připraveno
        InvalidCode: Neplatný kód
      U2F:
        NotExisting: U2F neexistuje
      Passwordless:
        NotExisting: Bezheslové přihlášení neexistuje
    WebAuthN:
      NotFound: WebAuthN token nenalezen
      BeginRegisterFailed: Registrace WebAuthN selhala
      MarshalError: Chyba při marshalingu dat
      ErrorOnParseCredential: Chyba při analýze údajů pověření
      CreateCredentialFailed: Chyba při vytváření pověření
      BeginLoginFailed: Přihlášení WebAuthN selhalo
      ValidateLoginFailed: Chyba při ověření přihlašovacích údajů
      CloneWarning: Pověření mohou být klonována
    RefreshToken:
      Invalid: Obnovovací token je neplatný
      NotFound: Obnovovací token nenalezen
  Instance:
    NotFound: Instance nenalezena
    AlreadyExists: Instance již existuje
    NotChanged: Instance nezměněna
  Org:
    AlreadyExists: Název organizace je již obsazen
    Invalid: Organizace je neplatná
    AlreadyDeactivated: Organizace je již deaktivována
    AlreadyActive: Organizace je již aktivní
    Empty: Organizace je prázdná
    NotFound: Organizace nenalezena
    NotChanged: Organizace nezměněna
    DefaultOrgNotDeletable: Výchozí organizace nesmí být smazána
    ZitadelOrgNotDeletable: Organizaci s projektem ZITADEL nelze smazat
    InvalidDomain: Neplatná doména
    DomainMissing: Doména chybí
    DomainNotOnOrg: Doména v organizaci neexistuje
    DomainNotVerified: Doména není ověřena
    DomainAlreadyVerified: Doména je již ověřena
    DomainVerificationTypeInvalid: Typ ověření domény je neplatný
    DomainVerificationMissing: Ověření domény ještě nebylo zahájeno
    DomainVerificationFailed: Ověření domény selhalo
    DomainVerificationTXTNotFound: Záznam _zitadel-challenge TXT pro vaši doménu nebyl nalezen. Zkontrolujte, zda jste jej přidali na váš DNS server, nebo počkejte, až se nový záznam rozšíří
    DomainVerificationTXTNoMatch: Záznam _zitadel-challenge TXT byl pro vaši doménu nalezen, ale neobsahuje správný token. Zkontrolujte, zda jste na váš DNS server přidali správný token, nebo počkejte, až se nový záznam rozšíří
    DomainVerificationHTTPNotFound: Soubor obsahující výzvu nebyl nalezen na očekávané URL. Zkontrolujte, zda jste soubor nahráli na správné místo s právy ke čtení
    DomainVerificationHTTPNoMatch: Soubor obsahující výzvu byl nalezen na očekávané URL, ale neobsahuje správný token. Zkontrolujte jeho obsah
    DomainVerificationTimeout: Při dotazování DNS serveru došlo k timeoutu
    PrimaryDomainNotDeletable: Primární doména nesmí být smazána
    DomainNotFound: Doména nenalezena
    MemberIDMissing: Chybí ID člena
    MemberNotFound: Člen organizace nenalezen
    InvalidMember: Člen organizace je neplatný
    UserIDMissing: Chybí ID uživatele
    PolicyAlreadyExists: Politika již existuje
    PolicyNotExisting: Politika neexistuje
    IdpInvalid: Konfigurace IDP je neplatná
    IdpNotExisting: Konfigurace IDP neexistuje
    OIDCConfigInvalid: Konfigurace OIDC IDP je neplatná
    IdpIsNotOIDC: Konfigurace IDP není typu OIDC
    Domain:
      AlreadyExists: Doména již existuje
      InvalidCharacter: Pro doménu jsou povoleny pouze alfanumerické znaky, . a -
      EmptyString: Neplatné nečíselné a nealfabetické znaky byly nahrazeny prázdnými místy a výsledná doména je prázdný řetězec
    IDP:
      InvalidSearchQuery: Neplatný vyhledávací dotaz
      ClientIDMissing: Chybí ClientID
      TeamIDMissing: Chybí TeamID
      KeyIDMissing: Chybí KeyID
      PrivateKeyMissing: Chybí privátní klíč
    LoginPolicy:
      NotFound: Přihlašovací politika nenalezena
      Invalid: Přihlašovací politika je neplatná
      RedirectURIInvalid: Výchozí URI přesměrování je neplatné
      NotExisting: Přihlašovací politika neexistuje
      AlreadyExists: Přihlašovací politika již existuje
      IdpProviderAlreadyExisting: Poskytovatel identity již existuje
      IdpProviderNotExisting: Poskytovatel identity neexistuje
      RegistrationNotAllowed: Registrace není povolena
      UsernamePasswordNotAllowed: Přihlášení pomocí uživatelského jména/hesla není povoleno
      MFA:
        AlreadyExists: Multifaktor již existuje
        NotExisting: Multifaktor neexistuje
        Unspecified: Multifaktor je neplatný
    MailTemplate:
      NotFound: Výchozí šablona e-mailu nenalezena
      NotChanged: Výchozí šablona e-mailu nebyla změněna
      AlreadyExists: Výchozí šablona e-mailu již existuje
      Invalid: Výchozí šablona e-mailu je neplatná
    CustomMessageText:
      NotFound: Výchozí text zprávy nenalezen
      NotChanged: Výchozí text zprávy nebyl změněn
      AlreadyExists: Výchozí text zprávy již existuje
      Invalid: Výchozí text zprávy je neplatný
    PasswordComplexityPolicy:
      NotFound: Politika složitosti hesla nenalezena
      Empty: Politika složitosti hesla je prázdná
      NotExisting: Politika složitosti hesla neexistuje
      AlreadyExists: Politika složitosti hesla již existuje
    PasswordLockoutPolicy:
      NotFound: Politika blokování hesla nenalezena
      Empty: Politika blokování hesla je prázdná
      NotExisting: Politika blokování hesla neexistuje
      AlreadyExists: Politika blokování hesla již existuje
    PasswordAgePolicy:
      NotFound: Politika stáří hesla nenalezena
      Empty: Politika stáří hesla je prázdná
      NotExisting: Politika stáří hesla neexistuje
      AlreadyExists: Politika stáří hesla již existuje
    OrgIAMPolicy:
      Empty: Politika IAM organizace je prázdná
      NotExisting: Politika IAM organizace neexistuje
      AlreadyExists: Politika IAM organizace již existuje
    NotificationPolicy:
      NotFound: Politika oznámení nenalezena
      NotChanged: Politika oznámení nezměněna
      AlreadyExists: Politika oznámení již existuje
    LabelPolicy:
      NotFound: Politika privátních štítků nenalezena
      NotChanged: Politika privátních štítků nebyla změněna
  Project:
    ProjectIDMissing: Chybí ID projektu
    AlreadyExists: Projekt již v organizaci existuje
    OrgNotExisting: Organizace neexistuje
    UserNotExisting: Uživatel neexistuje
    CouldNotGenerateClientSecret: Nepodařilo se vygenerovat tajný klíč klienta
    Invalid: Projekt je neplatný
    NotActive: Projekt není aktivní
    NotInactive: Projekt není deaktivován
    NotFound: Projekt nebyl nalezen
    UserIDMissing: Chybí ID uživatele
    Member:
      NotFound: Člen projektu nenalezen
      Invalid: Člen projektu je neplatný
      AlreadyExists: Člen projektu již existuje
      NotExisting: Člen projektu neexistuje
    MinimumOneRoleNeeded: Je nutné přidat alespoň jednu roli
    Role:
      AlreadyExists: Role již existuje
      Invalid: Role je neplatná
      NotExisting: Role neexistuje
    IDMissing: Chybí ID
    App:
      AlreadyExists: Aplikace již existuje
      NotFound: Aplikace nebyla nalezena
      Invalid: Aplikace je neplatná
      NotExisting: Aplikace neexistuje
      NotActive: Aplikace není aktivní
      NotInactive: Aplikace není neaktivní
      OIDCConfigInvalid: Konfigurace OIDC je neplatná
      APIConfigInvalid: Konfigurace API je neplatná
      SAMLConfigInvalid: Konfigurace SAML je neplatná
      IsNotOIDC: Aplikace není typu OIDC
      IsNotAPI: Aplikace není typu API
      IsNotSAML: Aplikace není typu SAML
      SAMLMetadataMissing: Chybí metadata SAML
      SAMLMetadataFormat: Chyba formátu metadat SAML
      SAMLEntityIDAlreadyExisting: SAML EntityID již existuje
      OIDCAuthMethodNoSecret: Vybraná OIDC Auth metoda nevyžaduje tajný klíč
      APIAuthMethodNoSecret: Vybraná API Auth metoda nevyžaduje tajný klíč
      AuthMethodNoPrivateKeyJWT: Vybraná metoda ověření nevyžaduje klíč
      ClientSecretInvalid: Tajný klíč klienta je neplatný
      Key:
        AlreadyExisting: Klíč aplikace již existuje
        NotFound: Klíč aplikace nebyl nalezen
    RequiredFieldsMissing: Některá povinná pole chybí
    Grant:
      AlreadyExists: Grant projektu již existuje
      NotFound: Grant nebyl nalezen
      Invalid: Grant projektu je neplatný
      NotExisting: Grant projektu neexistuje
      HasNotExistingRole: Jedna z rolí v projektu neexistuje
      NotActive: Grant projektu není aktivní
      NotInactive: Grant projektu není neaktivní
  IAM:
    NotFound: Instance nebyla nalezena. Ujistěte se, že jste získali správnou doménu. Podívejte se na https://zitadel.com/docs/apis/introduction#domains
    Member:
      RolesNotChanged: Role nebyly změněny
    MemberInvalid: Člen je neplatný
    MemberAlreadyExisting: Člen již existuje
    MemberNotExisting: Člen neexistuje
    IDMissing: Chybí Id
    IAMProjectIDMissing: Chybí Id IAM projektu
    IamProjectAlreadySet: Id IAM projektu bylo již nastaveno
    IdpInvalid: Konfigurace IDP je neplatná
    IdpNotExisting: Konfigurace IDP neexistuje
    OIDCConfigInvalid: Konfigurace OIDC IDP je neplatná
    IdpIsNotOIDC: Konfigurace IDP není typu oidc
    LoginPolicyInvalid: Přihlašovací politika je neplatná
    LoginPolicyNotExisting: Přihlašovací politika neexistuje
    IdpProviderInvalid: Poskytovatel identity je neplatný
    LoginPolicy:
      NotFound: Výchozí přihlašovací politika nenalezena
      NotChanged: Výchozí přihlašovací politika nebyla změněna
      NotExisting: Výchozí přihlašovací politika neexistuje
      AlreadyExists: Výchozí přihlašovací politika již existuje
      RedirectURIInvalid: Výchozí Redirect URI je neplatné
      MFA:
        AlreadyExists: Vícefaktorové ověřování již existuje
        NotExisting: Vícefaktorové ověřování neexistuje
        Unspecified: Vícefaktorové ověřování je neplatné
      IDP:
        AlreadyExists: Poskytovatel identity již existuje
        NotExisting: Poskytovatel identity neexistuje
        Invalid: Poskytovatel identity je neplatný
      IDPConfig:
        AlreadyExists: Konfigurace poskytovatele identity již existuje
        NotInactive: Konfigurace poskytovatele identity není neaktivní
        NotActive: Konfigurace poskytovatele identity není aktivní
    LabelPolicy:
      NotFound: Výchozí zásady privátního štítku nenalezeny
      NotChanged: Výchozí zásady privátního štítku nebyly změněny
    MailTemplate:
      NotFound: Výchozí šablona e-mailu nenalezena
      NotChanged: Výchozí šablona e-mailu nebyla změněna
      AlreadyExists: Výchozí šablona e-mailu již existuje
      Invalid: Výchozí šablona e-mailu je neplatná
    CustomMessageText:
      NotFound: Výchozí text zprávy nenalezen
      NotChanged: Výchozí text zprávy nebyl změněn
      AlreadyExists: Výchozí text zprávy již existuje
      Invalid: Výchozí text zprávy je neplatný
    PasswordComplexityPolicy:
      NotFound: Výchozí zásady složitosti hesla nenalezeny
      NotExisting: Výchozí zásady složitosti hesla neexistují
      AlreadyExists: Výchozí zásady složitosti hesla již existují
      Empty: Výchozí zásady složitosti hesla jsou prázdné
      NotChanged: Výchozí zásady složitosti hesla nebyly změněny
    PasswordAgePolicy:
      NotFound: Výchozí zásady stáří hesla nenalezeny
      NotExisting: Výchozí zásady stáří hesla neexistují
      AlreadyExists: Výchozí zásady stáří hesla již existují
      Empty: Výchozí zásady stáří hesla jsou prázdné
      NotChanged: Výchozí zásady stáří hesla nebyly změněny
    PasswordLockoutPolicy:
      NotFound: Výchozí zásady uzamčení hesla nenalezeny
      NotExisting: Výchozí zásady uzamčení hesla neexistují
      AlreadyExists: Výchozí zásady uzamčení hesla již existují
      Empty: Výchozí zásady uzamčení hesla jsou prázdné
      NotChanged: Výchozí zásady uzamčení hesla nebyly změněny
    DomainPolicy:
      NotFound: Zásady IAM organizace nenalezeny
      Empty: Zásady IAM organizace jsou prázdné
      NotExisting: Zásady IAM organizace neexistují
      AlreadyExists: Zásady IAM organizace již existují
      NotChanged: Zásady IAM organizace nebyly změněny
    NotificationPolicy:
      NotFound: Výchozí zásady oznámení nenalezeny
      NotChanged: Výchozí zásady oznámení nebyly změněny
      AlreadyExists: Výchozí zásady oznámení již existují
  Policy:
    AlreadyExists: Zásada již existuje
    Label:
      Invalid:
        PrimaryColor: Hlavní barva nemá platnou hodnotu Hex barvy
        BackgroundColor: Barva pozadí nemá platnou hodnotu Hex barvy
        WarnColor: Upozornění barva nemá platnou hodnotu Hex barvy
        FontColor: Barva písma nemá platnou hodnotu Hex barvy
        PrimaryColorDark: Hlavní barva (tmavý režim) nemá platnou hodnotu Hex barvy
        BackgroundColorDark: Barva pozadí (tmavý režim) nemá platnou hodnotu Hex barvy
        WarnColorDark: Upozornění barva (tmavý režim) nemá platnou hodnotu Hex barvy
        FontColorDark: Barva písma (tmavý režim) nemá platnou hodnotu Hex barvy
  UserGrant:
    AlreadyExists: Uživatelský grant již existuje
    NotFound: Uživatelský grant nenalezen
    Invalid: Uživatelský grant je neplatný
    NotChanged: Uživatelský grant nebyl změněn
    IDMissing: Chybí Id
    NotActive: Uživatelský grant není aktivní
    NotInactive: Uživatelský grant není deaktivován
    NoPermissionForProject: Uživatel nemá na tomto projektu žádná oprávnění
    RoleKeyNotFound: Role nenalezena
  Member:
    AlreadyExists: Člen již existuje
  IDPConfig:
    AlreadyExists: Konfigurace IDP s tímto názvem již existuje
    NotExisting: Konfigurace poskytovatele identity neexistuje
  Changes:
    NotFound: Historie nenalezena
    AuditRetention: Historie je mimo dobu uchovávání auditního protokolu
  Token:
    NotFound: Token nenalezen
    Invalid: Token je neplatný
  UserSession:
    NotFound: UserSession nenalezena
  Key:
    NotFound: Klíč nenalezen
    ExpireBeforeNow: Datum expirace je v minulosti
  Login:
    LoginPolicy:
      MFA:
        ForceAndNotConfigured: Vícefaktorové ověření je nastaveno jako povinné, ale nejsou nakonfigurovány žádní poskytovatelé. Kontaktujte prosím vašeho systémového administrátora.
  Step:
    Started:
      AlreadyExists: Krok již byl zahájen
    Done:
      AlreadyExists: Krok již byl dokončen
  CustomText:
    AlreadyExists: Vlastní text již existuje
    Invalid: Vlastní text je neplatný
    NotFound: Vlastní text nenalezen
  TranslationFile:
    ReadError: Chyba při čtení souboru s překlady
    MergeError: Soubor s překlady nebyl možné sloučit s vlastními překlady
    NotFound: Soubor s překlady neexistuje
  Metadata:
    NotFound: Metadata nenalezena
    NoData: Seznam metadat je prázdný
    Invalid: Metadata jsou neplatná
    KeyNotExisting: Jeden nebo více klíčů neexistuje
  Action:
    Invalid: Akce je neplatná
    NotFound: Akce nenalezena
    NotActive: Akce není aktivní
    NotInactive: Akce není neaktivní
    MaxAllowed: Není dovoleno více aktivních akcí
    NotEnabled: Funkce "Akce" není povolena
  Flow:
    FlowTypeMissing: Chybí typ toku
    Empty: Tok je již prázdný
    WrongTriggerType: Typ spouštěče je neplatný
    NoChanges: Žádné změny
    ActionIDsNotExist: ID akcí neexistují
  Query:
    CloseRows: SQL příkaz nemohl být dokončen
    SQLStatement: SQL příkaz nemohl být vytvořen
    InvalidRequest: Požadavek je neplatný
    TooManyNestingLevels: Příliš mnoho úrovní vnoření dotazů (max. 20)
    LimitExceeded: Překročen limit výsledků
  Quota:
    AlreadyExists: Kvóta pro tuto jednotku již existuje
    NotFound: Kvóta pro tuto jednotku nenalezena
    Invalid:
      CallURL: URL volání kvóty je neplatné
      Percent: Procento kvóty je nižší než 1
      Unimplemented: Kvóty pro tuto jednotku nejsou implementovány
      Amount: Množství kvóty je nižší než 1
      ResetInterval: Interval resetování kvóty je kratší než minuta
      Noop: Neomezená kvóta bez oznámení nemá žádný účinek
    Access:
      Exhausted: Kvóta pro autentizované požadavky je vyčerpána
    Execution:
      Exhausted: Kvóta pro sekundy provádění je vyčerpána
  LogStore:
    Access:
      StorageFailed: Ukládání přístupového logu do databáze selhalo
      ScanFailed: Dotaz na využití pro autentizované požadavky selhal
    Execution:
      StorageFailed: Ukládání logu provádění akcí do databáze selhalo
      ScanFailed: Dotaz na využití pro sekundy provádění akcí selhal
  Session:
    NotExisting: Sezení neexistuje
    Terminated: Sezení již bylo ukončeno
    Token:
      Invalid: Token sezení je neplatný
    WebAuthN:
      NoChallenge: Sezení bez výzvy WebAuthN
  Intent:
    IDPMissing: V požadavku chybí IDP ID
    IDPInvalid: IDP je pro požadavek neplatné
    ResponseInvalid: Odpověď IDP je neplatná
    MissingSingleMappingAttribute: Neobsahuje atribut mapování nebo má více než jednu hodnotu
    SuccessURLMissing: V požadavku chybí úspěšná URL
    FailureURLMissing: V požadavku chybí URL selhání
    StateMissing: V požadavku chybí parametr stavu
    NotStarted: Záměr nebyl zahájen nebo již byl ukončen
    NotSucceeded: Záměr nebyl úspěšný
    TokenCreationFailed: Vytvoření tokenu selhalo
    InvalidToken: Token záměru je neplatný
    OtherUser: Záměr určený pro jiného uživatele
  AuthRequest:
    AlreadyExists: Požadavek na autentizaci již existuje
    NotExisting: Požadavek na autentizaci neexistuje
    WrongLoginClient: Požadavek na autentizaci vytvořen jiným klientem přihlášení
  OIDCSession:
    RefreshTokenInvalid: Obnovovací token je neplatný
    Token:
      Invalid: Token je neplatný
      Expired: Token vypršel
    InvalidClient: Token nebyl vydán pro tohoto klienta
  Feature:
    NotExisting: Funkce neexistuje
    TypeNotSupported: Typ funkce není podporován
    InvalidValue: Neplatná hodnota pro tuto funkci
  Target:
    Invalid: Cíl je neplatný
    NoTimeout: Cíl nemá časový limit
    InvalidURL: Cíl má neplatnou adresu URL
    NotFound: Cíl nenalezen
  Execution:
    ConditionInvalid: Podmínka provedení je neplatná
    Invalid: Provedení je neplatné
    NotFound: Provedení nenalezeno
    IncludeNotFound: Zahrnout nenalezeno
    NoTargets: Nejsou definovány žádné cíle
<<<<<<< HEAD
    Failed: Provedení se nezdařilo
=======
    ResponseIsNotValidJSON: Odpověď není platný JSON
>>>>>>> 042c4388
  UserSchema:
    NotEnabled: Funkce "Uživatelské schéma" není povolena
    Type:
      Missing: Chybí typ uživatelského schématu
      AlreadyExists: Typ uživatelského schématu již existuje
    Authenticator:
      Invalid: Neplatný typ ověřovače
    NotActive: Uživatelské schéma není aktivní
    NotInactive: Uživatelské schéma není neaktivní
    NotExists: Uživatelské schéma neexistuje
  TokenExchange:
    FeatureDisabled: Funkce Token Exchange je pro vaši instanci zakázána. https://zitadel.com/docs/apis/resources/feature_service_v2/feature-service-set-instance-features
    Token:
      Missing: Token chybí
      Invalid: Token je neplatný
      TypeMissing: Chybí typ tokenu
      TypeNotAllowed: Typ tokenu není povolen
      TypeNotSupported: Typ tokenu není podporován
      NotForAPI: Zosobněné tokeny nejsou pro API povoleny
    Impersonation:
      PolicyDisabled: Zosobnění je zakázáno v zásadách zabezpečení instance

AggregateTypes:
  action: Akce
  instance: Instance
  key_pair: Pár klíčů
  org: Organizace
  project: Projekt
  user: Uživatel
  usergrant: Uživatelský grant
  quota: Kvóta
  feature: Funkce
  target: Cíl
  execution: Provedení
  user_schema: Uživatelské schéma
  auth_request: Požadavek na autentizaci
  device_auth: Ověření zařízení
  idpintent: Záměr IDP
  limits: Limit
  milestone: Milník
  oidc_session: OIDC sezení
  restrictions: Omezení
  system: Systém
  session: Sezení

EventTypes:
  execution:
    set: Prováděcí sada
    removed: Provedení smazáno
  target:
    added: Cíl vytvořen
    changed: Cíl změněn
    removed: Cíl smazán
  user:
    added: Uživatel přidán
    selfregistered: Uživatel se zaregistroval sám
    initialization:
      code:
        added: Inicializační kód vygenerován
        sent: Inicializační kód odeslán
      check:
        succeeded: Kontrola inicializace byla úspěšná
        failed: Kontrola inicializace selhala
    token:
      added: Přístupový token vytvořen
      v2.added: Přístupový token vytvořen
      removed: Přístupový token odstraněn
    impersonated: Usuario suplantado
    username:
      reserved: Uživatelské jméno rezervováno
      released: Uživatelské jméno uvolněno
      changed: Uživatelské jméno změněno
    email:
      reserved: E-mailová adresa rezervována
      released: E-mailová adresa uvolněna
      changed: E-mailová adresa změněna
      verified: E-mailová adresa ověřena
      verification:
        failed: Ověření e-mailové adresy selhalo
      code:
        added: Vygenerován ověřovací kód e-mailové adresy
        sent: Ověřovací kód e-mailové adresy odeslán
    machine:
      added: Technický uživatel přidán
      changed: Technický uživatel změněn
      key:
        added: Klíč přidán
        removed: Klíč odstraněn
      secret:
        set: Tajemství nastaveno
        updated: Tajný hash aktualizován
        removed: Tajemství odstraněno
        check:
          succeeded: Kontrola tajemství byla úspěšná
          failed: Kontrola tajemství selhala
    human:
      added: Osoba přidána
      selfregistered: Osoba se zaregistrovala sama
      avatar:
        added: Avatar přidán
        removed: Avatar odstraněn
      initialization:
        code:
          added: Inicializační kód vygenerován
          sent: Inicializační kód odeslán
        check:
          succeeded: Kontrola inicializace byla úspěšná
          failed: Kontrola inicializace selhala
      username:
        reserved: Uživatelské jméno rezervováno
        released: Uživatelské jméno uvolněno
      email:
        changed: E-mailová adresa změněna
        verified: E-mailová adresa ověřena
        verification:
          failed: Ověření e-mailové adresy selhalo
        code:
          added: Vygenerován ověřovací kód e-mailové adresy
          sent: Ověřovací kód e-mailové adresy odeslán
      password:
        changed: Heslo změněno
        code:
          added: Kód hesla vygenerován
          sent: Kód hesla odeslán
        check:
          succeeded: Kontrola hesla byla úspěšná
          failed: Kontrola hesla selhala
        change:
          sent: Žádost o změnu hesla odeslána
        hash:
          updated: Hash hesla aktualizován
      externallogin:
        check:
          succeeded: Externí přihlášení bylo úspěšné
      externalidp:
        added: Externí IDP přidáno
        removed: Externí IDP odstraněno
        cascade:
          removed: Kaskádně odstraněno externí IDP
        id:
          migrated: Externí UserID IDP byl migrován
      phone:
        changed: Telefonní číslo změněno
        verified: Telefonní číslo ověřeno
        verification:
          failed: Ověření telefonního čísla selhalo
        code:
          added: Kód telefonního čísla vygenerován
          sent: Kód telefonního čísla odeslán
        removed: Telefonní číslo odstraněno
      profile:
        changed: Uživatelský profil změněn
      address:
        changed: Adresa uživatele změněna
      mfa:
        otp:
          added: OTP pro vícefaktorové ověření přidáno
          verified: OTP pro vícefaktorové ověření ověřeno
          removed: OTP pro vícefaktorové ověření odstraněno
          check:
            succeeded: Kontrola OTP pro vícefaktorové ověření byla úspěšná
            failed: Kontrola OTP pro vícefaktorové ověření selhala
          sms:
            added: SMS pro vícefaktorové OTP přidána
            removed: SMS pro vícefaktorové OTP odstraněna
            code:
              added: Kód pro vícefaktorové OTP SMS přidán
              sent: Kód pro vícefaktorové OTP SMS odeslán
            check:
              succeeded: Kontrola vícefaktorového OTP SMS byla úspěšná
              failed: Kontrola vícefaktorového OTP SMS selhala
          email:
            added: E-mail pro vícefaktorové OTP přidán
            removed: E-mail pro vícefaktorové OTP odstraněn
            code:
              added: Kód pro vícefaktorové OTP e-mail přidán
              sent: Kód pro vícefaktorové OTP e-mail odeslán
            check:
              succeeded: Kontrola vícefaktorového OTP e-mailu byla úspěšná
              failed: Kontrola vícefaktorového OTP e-mailu selhala
        u2f:
          token:
            added: Token U2F pro vícefaktorové ověření přidán
            verified: Token U2F pro vícefaktorové ověření ověřen
            removed: Token U2F pro vícefaktorové ověření odstraněn
            begin:
              login: Kontrola U2F pro vícefaktorové přihlášení započata
            check:
              succeeded: Kontrola U2F pro vícefaktorové přihlášení byla úspěšná
              failed: Kontrola U2F pro vícefaktorové přihlášení selhala
            signcount:
              changed: Kontrolní součet pro Token U2F pro vícefaktorové ověření byl změněn
        init:
          skipped: Inicializace vícefaktorového ověření přeskočena
      passwordless:
        token:
          added: Token pro přihlášení bez hesla přidán
          verified: Token pro přihlášení bez hesla ověřen
          removed: Token pro přihlášení bez hesla odstraněn
          begin:
            login: Kontrola přihlášení bez hesla započata
          check:
            succeeded: Kontrola přihlášení bez hesla byla úspěšná
            failed: Kontrola přihlášení bez hesla selhala
          signcount:
            changed: Kontrolní součet pro Token přihlášení bez hesla byl změněn
        initialization:
          code:
            added: Inicializační kód pro přihlášení bez hesla přidán
            sent: Inicializační kód pro přihlášení bez hesla odeslán
            requested: Inicializační kód pro přihlášení bez hesla požadován
            check:
              succeeded: Kontrola inicializačního kódu pro přihlášení bez hesla byla úspěšná
              failed: Kontrola inicializačního kódu pro přihlášení bez hesla selhala
      signed:
        out: Uživatel odhlášen
      refresh:
        token:
          added: Obnovovací token vytvořen
          renewed: Obnovovací token obnoven
          removed: Obnovovací token odstraněn
    locked: Uživatel zamčen
    unlocked: Uživatel odemčen
    deactivated: Uživatel deaktivován
    reactivated: Uživatel reaktivován
    removed: Uživatel odstraněn
    password:
      changed: Heslo změněno
      code:
        added: Kód hesla vygenerován
        sent: Kód hesla odeslán
      check:
        succeeded: Kontrola hesla byla úspěšná
        failed: Kontrola hesla selhala
    phone:
      changed: Telefonní číslo změněno
      verified: Telefonní číslo ověřeno
      verification:
        failed: Ověření telefonního čísla selhalo
      code:
        added: Kód telefonního čísla vygenerován
        sent: Kód telefonního čísla odeslán
      removed: Telefonní číslo odstraněno
    profile:
      changed: Profil uživatele změněn
    address:
      changed: Adresa uživatele změněna
    mfa:
      otp:
        added: Vícefaktorové OTP přidáno
        verified: Vícefaktorové OTP ověřeno
        removed: Vícefaktorové OTP odstraněno
        check:
          succeeded: Kontrola vícefaktorového OTP byla úspěšná
          failed: Kontrola vícefaktorového OTP selhala
        init:
          skipped: Inicializace vícefaktorového OTP přeskočena
      init:
        skipped: Inicializace vícefaktorové ověřování přeskočena
    signed:
      out: Uživatel odhlášen
    grant:
      added: Autorizace přidána
      changed: Autorizace změněna
      removed: Autorizace odstraněna
      deactivated: Autorizace deaktivována
      reactivated: Autorizace reaktivována
      reserved: Autorizace rezervována
      released: Autorizace uvolněna
      cascade:
        removed: Autorizace odstraněna
        changed: Autorizace změněna
    metadata:
      set: Metadata uživatele nastavena
      removed: Metadata uživatele odstraněna
      removed.all: Všechna metadata uživatele odstraněna
    domain:
      claimed: Doména nárokována
      claimed.sent: Oznámení o nárokování domény odesláno
    pat:
      added: Osobní přístupový token přidán
      removed: Osobní přístupový token odstraněn
  org:
    added: Organizace přidána
    changed: Organizace změněna
    deactivated: Organizace deaktivována
    reactivated: Organizace reaktivována
    removed: Organizace odstraněna
    domain:
      added: Doména přidána
      verification:
        added: Ověření domény přidáno
        failed: Ověření domény selhalo
      verified: Doména ověřena
      removed: Doména odstraněna
      primary:
        set: Hlavní doména nastavena
      reserved: Doména rezervována
      released: Doména uvolněna
    name:
      reserved: Název organizace rezervován
      released: Název organizace uvolněn
    member:
      added: Člen organizace přidán
      changed: Člen organizace změněn
      removed: Člen organizace odstraněn
      cascade:
        removed: Kaskádově odstraněn člen organizace
    iam:
      policy:
        added: Systémová politika přidána
        changed: Systémová politika změněna
        removed: Systémová politika odstraněna
    idp:
      config:
        added: Konfigurace IDP přidána
        changed: Konfigurace IDP změněna
        removed: Konfigurace IDP odstraněna
        deactivated: Konfigurace IDP deaktivována
        reactivated: Konfigurace IDP reaktivována
      oidc:
        config:
          added: Konfigurace OIDC IDP přidána
          changed: Konfigurace OIDC IDP změněna
      saml:
        config:
          added: Konfigurace SAML IDP přidána
          changed: Konfigurace SAML IDP změněna
      jwt:
        config:
          added: Konfigurace JWT IDP přidána
          changed: Konfigurace JWT IDP změněna
    customtext:
      set: Vlastní text nastaven
      removed: Vlastní text odstraněn
      template:
        removed: Šablona vlastního textu odstraněna
    policy:
      login:
        added: Politika přihlášení přidána
        changed: Politika přihlášení změněna
        removed: Politika přihlášení odstraněna
        idpprovider:
          added: Poskytovatel identity přidán do politiky přihlášení
          removed: Poskytovatel identity odstraněn z politiky přihlášení
          cascade:
            removed: Poskytovatel identity kaskádově odstraněn z politiky přihlášení
        secondfactor:
          added: Druhý faktor přidán do politiky přihlášení
          removed: Druhý faktor odstraněn z politiky přihlášení
        multifactor:
          added: Vícefaktorové ověření přidáno do politiky přihlášení
          removed: Vícefaktorové ověření odstraněno z politiky přihlášení
      password:
        complexity:
          added: Politika složitosti hesla přidána
          changed: Politika složitosti hesla změněna
          removed: Politika složitosti hesla odstraněna
        age:
          added: Politika stáří hesla přidána
          changed: Politika stáří hesla změněna
          removed: Politika stáří hesla odstraněna
        lockout:
          added: Politika uzamčení účtu přidána
          changed: Politika uzamčení účtu změněna
          removed: Politika uzamčení účtu odstraněna
      label:
        added: Politika označení přidána
        changed: Politika označení změněna
        activated: Politika označení aktivována
        removed: Politika označení odstraněna
        logo:
          added: Logo přidáno do politiky označení
          removed: Logo odstraněno z politiky označení
          dark:
            added: Logo (tmavý režim) přidáno do politiky označení
            removed: Logo (tmavý režim) odstraněno z politiky označení
        icon:
          added: Ikona přidána do politiky označení
          removed: Ikona odstraněna z politiky označení
          dark:
            added: Ikona (tmavý režim) přidána do politiky označení
            removed: Ikona (tmavý režim) odstraněna z politiky označení
        font:
          added: Písmo přidáno do politiky označení
          removed: Písmo odstraněno z politiky označení
        assets:
          removed: Aktiva odstraněna z politiky označení
      privacy:
        added: Politika soukromí a obchodní podmínky přidány
        changed: Politika soukromí a obchodní podmínky změněny
        removed: Politika soukromí a obchodní podmínky odstraněny
      domain:
        added: Doménová politika přidána
        changed: Doménová politika změněna
        removed: Doménová politika odstraněna
      lockout:
        added: Politika uzamčení přidána
        changed: Politika uzamčení změněna
        removed: Politika uzamčení odstraněna
      notification:
        added: Politika oznámení přidána
        changed: Politika oznámení změněna
        removed: Politika oznámení odstraněna
    flow:
      trigger_actions:
        set: Akce nastavena
        cascade:
          removed: Akce kaskádově odstraněny
        removed: Akce odstraněny
      cleared: Průběh vymazán
    mail:
      template:
        added: Šablona e-mailu přidána
        changed: Šablona e-mailu změněna
        removed: Šablona e-mailu odstraněna
      text:
        added: Text e-mailu přidán
        changed: Text e-mailu změněn
        removed: Text e-mailu odstraněn
    metadata:
      removed: Metadata odstraněna
      removed.all: Všechna metadata odstraněna
      set: Metadata nastavena
  project:
    added: Projekt přidán
    changed: Projekt změněn
    deactivated: Projekt deaktivován
    reactivated: Projekt reaktivován
    removed: Projekt odstraněn
    member:
      added: Člen projektu přidán
      changed: Člen projektu změněn
      removed: Člen projektu odstraněn
      cascade:
        removed: Člen projektu kaskádově odstraněn
    role:
      added: Role v projektu přidána
      changed: Role v projektu změněna
      removed: Role v projektu odstraněna
    grant:
      added: Přístupová práva k managementu přidána
      changed: Přístupová práva k managementu změněna
      removed: Přístupová práva k managementu odstraněna
      deactivated: Přístupová práva k managementu deaktivována
      reactivated: Přístupová práva k managementu reaktivována
      cascade:
        changed: Přístupová práva k managementu změněna kaskádově
      member:
        added: Člen s přístupovými právy k managementu přidán
        changed: Člen s přístupovými právy k managementu změněn
        removed: Člen s přístupovými právy k managementu odstraněn
        cascade:
          removed: Člen s přístupovými právy k managementu odstraněn kaskádově
    application:
      added: Aplikace přidána
      changed: Aplikace změněna
      removed: Aplikace odstraněna
      deactivated: Aplikace deaktivována
      reactivated: Aplikace reaktivována
      oidc:
        secret:
          check:
            succeeded: Kontrola tajného klíče OIDC klienta byla úspěšná
            failed: Kontrola tajného klíče OIDC klienta selhala
        key:
          added: Přidán klíč k aplikaci OIDC
          removed: Odstranění klíče aplikace OIDC
      api:
        secret:
          check:
            succeeded: Tajná kontrola API byla úspěšná
            failed: Tajná kontrola API se nezdařila
        key:
          added: Klíč aplikace přidán
          removed: Klíč aplikace odstraněn
      config:
        saml:
          added: Konfigurace SAML přidána
          changed: Konfigurace SAML změněna
        oidc:
          added: Konfigurace OIDC přidána
          changed: Konfigurace OIDC změněna
          secret:
            changed: Tajný klíč OIDC změněn
            updated: Tajný hash OIDC byl aktualizován
        api:
          added: Konfigurace API přidána
          changed: Konfigurace API změněna
          secret:
            changed: Tajný klíč API změněn
            updated: Tajný hash API byl aktualizován
  policy:
    password:
      complexity:
        added: Politika složitosti hesla přidána
        changed: Politika složitosti hesla změněna
      age:
        added: Politika stáří hesla přidána
        changed: Politika stáří hesla změněna
      lockout:
        added: Politika uzamčení hesla přidána
        changed: Politika uzamčení hesla změněna
  iam:
    setup:
      started: Nastavení ZITADEL zahájeno
      done: Nastavení ZITADEL dokončeno
    global:
      org:
        set: Globální organizace nastavena
    project:
      iam:
        set: Projekt ZITADEL nastaven
    member:
      added: Člen ZITADEL přidán
      changed: Člen ZITADEL změněn
      removed: Člen ZITADEL odstraněn
      cascade:
        removed: Člen ZITADEL kaskádově odstraněn
    idp:
      config:
        added: Konfigurace IDP přidána
        changed: Konfigurace IDP změněna
        removed: Konfigurace IDP odstraněna
        deactivated: Konfigurace IDP deaktivována
        reactivated: Konfigurace IDP reaktivována
      oidc:
        config:
          added: Konfigurace OIDC IDP přidána
          changed: Konfigurace OIDC IDP změněna
      saml:
        config:
          added: Konfigurace SAML IDP přidána
          changed: Konfigurace SAML IDP změněna
      jwt:
        config:
          added: Konfigurace JWT přidána k poskytovateli identity
          changed: Konfigurace JWT odstraněna od poskytovatele identity
    customtext:
      set: Text nastaven
      removed: Text odstraněn
    policy:
      login:
        added: Přidána výchozí přihlašovací politika
        changed: Změněna výchozí přihlašovací politika
        idpprovider:
          added: Poskytovatel identity přidán do výchozí přihlašovací politiky
          removed: Poskytovatel identity odstraněn z výchozí přihlašovací politiky
      label:
        added: Politika označení přidána
        changed: Politika označení změněna
        activated: Politika označení aktivována
        logo:
          added: Logo přidáno do politiky označení
          removed: Logo odstraněno z politiky označení
          dark:
            added: Logo (tmavý režim) přidáno do politiky označení
            removed: Logo (tmavý režim) odstraněno z politiky označení
        icon:
          added: Ikona přidána do politiky označení
          removed: Ikona odstraněna z politiky označení
          dark:
            added: Ikona (tmavý režim) přidána do politiky označení
            removed: Ikona (tmavý režim) odstraněna z politiky označení
        font:
          added: Písmo přidáno do politiky označení
          removed: Písmo odstraněno z politiky označení
        assets:
          removed: Aktiva odstraněna z politiky označení
    default:
      language:
        set: Výchozí jazyk nastaven
    oidc:
      settings:
        added: Konfigurace OIDC přidána
        changed: Konfigurace OIDC změněna
        removed: Konfigurace OIDC odstraněna
    secret:
      generator:
        added: Generátor tajemství přidán
        changed: Generátor tajemství změněn
        removed: Generátor tajemství odstraněn
    smtp:
      config:
        added: Konfigurace SMTP přidána
        changed: Konfigurace SMTP změněna
        activated: Konfigurace SMTP aktivována
        deactivated: Konfigurace SMTP deaktivována
        removed: Konfigurace SMTP odstraněna
        password:
          changed: Tajemství konfigurace SMTP změněno
    sms:
      config:
        twilio:
          added: Poskytovatel SMS Twilio přidán
          changed: Poskytovatel SMS Twilio změněn
          token:
            changed: Token poskytovatele SMS Twilio změněn
          removed: Poskytovatel SMS Twilio odstraněn
          activated: Poskytovatel SMS Twilio aktivován
          deactivated: Poskytovatel SMS Twilio deaktivován
  key_pair:
    added: Pár klíčů přidán
    certificate:
      added: Certifikát přidán
  action:
    added: Akce přidána
    changed: Akce změněna
    deactivated: Akce deaktivována
    reactivated: Akce reaktivována
    removed: Akce odstraněna
  instance:
    added: Instance přidána
    changed: Instance změněna
    customtext:
      removed: Vlastní text odstraněn
      set: Vlastní text nastaven
      template:
        removed: Šablona vlastního textu odstraněna
    default:
      language:
        set: Výchozí jazyk nastaven
      org:
        set: Výchozí organizace nastavena
    domain:
      added: Doména přidána
      primary:
        set: Primární doména nastavena
      removed: Doména odstraněna
    iam:
      console:
        set: Aplikace ZITADEL Console nastavena
      project:
        set: Projekt ZITADEL nastaven
    mail:
      template:
        added: Šablona e-mailu přidána
        changed: Šablona e-mailu změněna
      text:
        added: Text e-mailu přidán
        changed: Text e-mailu změněn
    member:
      added: Člen instance přidán
      changed: Člen instance změněn
      removed: Člen instance odstraněn
      cascade:
        removed: Člen instance kaskádově odstraněn
    notification:
      provider:
        debug:
          fileadded: Souborový debugovací poskytovatel notifikací přidán
          filechanged: Souborový debugovací poskytovatel notifikací změněn
          fileremoved: Souborový debugovací poskytovatel notifikací odstraněn
          logadded: Logovací debugovací poskytovatel notifikací přidán
          logchanged: Logovací debugovací poskytovatel notifikací změněn
          logremoved: Logovací debugovací poskytovatel notifikací odstraněn
    oidc:
      settings:
        added: Nastavení OIDC přidáno
        changed: Nastavení OIDC změněno
    policy:
      domain:
        added: Politika domény přidána
        changed: Politika domény změněna
      label:
        activated: Politika označení aktivována
        added: Politika označení přidána
        assets:
          removed: Asset odstraněn z politiky označení
        changed: Politika označení změněna
        font:
          added: Písmo přidáno do politiky označení
          removed: Písmo odstraněno z politiky označení
        icon:
          added: Ikona přidána do politiky označení
          removed: Ikona odstraněna z politiky označení
          dark:
            added: Ikona přidána do tmavé politiky označení
            removed: Ikona odstraněna z tmavé politiky označení
        logo:
          added: Logo přidáno do politiky označení
          removed: Logo odstraněno z politiky označení
          dark:
            added: Logo přidáno do tmavé politiky označení
            removed: Logo odstraněno z tmavé politiky označení
      lockout:
        added: Politika uzamčení přidána
        changed: Politika uzamčení změněna
      login:
        added: Politika přihlášení přidána
        changed: Politika přihlášení změněna
        idpprovider:
          added: Poskytovatel identity přidán do politiky přihlášení
          cascade:
            removed: Poskytovatel identity kaskádově odstraněn z politiky přihlášení
          removed: Poskytovatel identity odstraněn z politiky přihlášení
        multifactor:
          added: Vícefaktorové ověřování přidáno do politiky přihlášení
          removed: Vícefaktorové ověřování odstraněno z politiky přihlášení
        secondfactor:
          added: Druhý faktor přidán do politiky přihlášení
          removed: Druhý faktor odstraněn z politiky přihlášení
      password:
        age:
          added: Politika stáří hesla přidána
          changed: Politika stáří hesla změněna
        complexity:
          added: Politika složitosti hesla přidána
          changed: Politika složitosti hesla odstraněna
      privacy:
        added: Politika ochrany soukromí přidána
        changed: Politika ochrany soukromí změněna
      security:
        set: Bezpečnostní politika nastavena

    removed: Instance odstraněna
    secret:
      generator:
        added: Generátor tajemství přidán
        changed: Generátor tajemství změněn
        removed: Generátor tajemství odstraněn
    sms:
      configtwilio:
        activated: Konfigurace SMS Twilio aktivována
        added: Konfigurace SMS Twilio přidána
        changed: Konfigurace SMS Twilio změněna
        deactivated: Konfigurace SMS Twilio deaktivována
        removed: Konfigurace SMS Twilio odstraněna
        token:
          changed: Token konfigurace SMS Twilio změněn
    smtp:
      config:
        added: Konfigurace SMTP přidána
        changed: Konfigurace SMTP změněna
        activated: Konfigurace SMTP aktivována
        deactivated: Konfigurace SMTP deaktivována
        password:
          changed: Heslo konfigurace SMTP změněno
        removed: Konfigurace SMTP odstraněna
  user_schema:
    created: Vytvořeno uživatelské schéma
    updated: Uživatelské schéma bylo aktualizováno
    deactivated: Uživatelské schéma deaktivováno
    reactivated: Uživatelské schéma bylo znovu aktivováno
    deleted: Uživatelské schéma bylo smazáno

Application:
  OIDC:
    UnsupportedVersion: Vaše verze OIDC není podporována
    V1:
      NotCompliant: Vaše konfigurace není v souladu a liší se od standardu OIDC 1.0.
      NoRedirectUris: Musí být zaregistrována alespoň jedna redirect uri.
      NotAllCombinationsAreAllowed: Konfigurace je v souladu, ale nejsou povoleny všechny možné kombinace.
      Code:
        RedirectUris:
          HttpOnlyForWeb: Pro typ udělení kódu jsou povoleny pouze http redirect uri pro apptype web.
          CustomOnlyForNative: Typ udělení kódu dovoluje pouze vlastní redirect uri pro apptype native (např. appname:// )
      Implicit:
        RedirectUris:
          CustomNotAllowed: Typ udělení implicit neumožňuje vlastní redirect uri
          HttpNotAllowed: Typ udělení implicit neumožňuje http redirect uri
          HttpLocalhostOnlyForNative: Http://localhost redirect uri je povolena pouze pro nativní aplikace.
      Native:
        AuthMethodType:
          NotNone: Nativní aplikace by měly mít authmethodtype none.
        RedirectUris:
          MustBeHttpLocalhost: Redirect URI musí začínat vlastním protokolem, http://127.0.0.1, http://[::1] nebo http://localhost.
      UserAgent:
        AuthMethodType:
          NotNone: Aplikace user agent by měla mít authmethodtype none.
      GrantType:
        Refresh:
          NoAuthCode: Refresh Token je povolen pouze v kombinaci s Authorization Code.

Action:
  Flow:
    Type:
      Unspecified: Nespecifikováno
      ExternalAuthentication: Externí autentizace
      CustomiseToken: Doplňkový token
      InternalAuthentication: Interní autentizace
      CustomizeSAMLResponse: Doplňková SAMLResponse
  TriggerType:
    Unspecified: Nespecifikováno
    PostAuthentication: Po autentizaci
    PreCreation: Před vytvořením
    PostCreation: Po vytvoření
    PreUserinfoCreation: Před vytvořením userinfo
    PreAccessTokenCreation: Před vytvořením access tokenu
    PreSAMLResponseCreation: Před vytvořením SAMLResponse<|MERGE_RESOLUTION|>--- conflicted
+++ resolved
@@ -562,11 +562,8 @@
     NotFound: Provedení nenalezeno
     IncludeNotFound: Zahrnout nenalezeno
     NoTargets: Nejsou definovány žádné cíle
-<<<<<<< HEAD
     Failed: Provedení se nezdařilo
-=======
     ResponseIsNotValidJSON: Odpověď není platný JSON
->>>>>>> 042c4388
   UserSchema:
     NotEnabled: Funkce "Uživatelské schéma" není povolena
     Type:
