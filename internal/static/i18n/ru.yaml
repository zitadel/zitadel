--- conflicted
+++ resolved
@@ -553,11 +553,8 @@
     NotFound: Исполнение не найдено
     IncludeNotFound: Включить не найдено
     NoTargets: Цели не определены
-<<<<<<< HEAD
     Failed: Выполнение не удалось
-=======
     ResponseIsNotValidJSON: Ответ не является допустимым JSON
->>>>>>> 042c4388
   UserSchema:
     NotEnabled: Функция «Пользовательская схема» не включена
     Type:
