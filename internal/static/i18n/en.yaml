Errors:
  Internal: An internal error occurred
  NoChangesFound: No changes
  OriginNotAllowed: This "Origin" is not allowed
  IDMissing: ID missing
  ResourceOwnerMissing: Resource Owner Organisation missing
  RemoveFailed: Could not be removed
  ProjectionName:
    Invalid: Invalid projection name
  Assets:
    EmptyKey: Asset key is empty
    Store:
      NotInitialized: Assets storage not initialized
      NotConfigured: Assets storage not configured
    Bucket:
      Internal: Internal error on create bucket
      AlreadyExists: Bucket already exists
      CreateFailed: Bucket not created
      ListFailed: Buckets could not be read
      RemoveFailed: Bucket not deleted
      SetPublicFailed: Could not set bucket to public
    Object:
      PutFailed: Object not created
      GetFailed: Object could not be read
      NotFound: Object could not be found
      PresignedTokenFailed: Signed token could not be created
      ListFailed: Objectlist could not be read
      RemoveFailed: Object could not be removed
  Limit:
    ExceedsDefault: Limit exceeds default limit
  Language:
    NotParsed: Could not parse language
  OIDCSettings:
    NotFound: OIDC Configuration not found
    AlreadyExists: OIDC configuration already exists
  SecretGenerator:
    AlreadyExists: Secret generator already exists
    TypeMissing: Secret generator type missing
    NotFound: Secret generator not found
  SMSConfig:
    NotFound: SMS configuration not found
    AlreadyActive: SMS configuration already active
    AlreadyDeactivated: SMS configuration already deactivated
  SMTPConfig:
    NotFound: SMTP configuration not found
    AlreadyExists: SMTP configuration already exists
    SenderAdressNotCustomDomain: The sender address must be configured as custom domain on the instance.
  Notification:
    NoDomain: No Domain found for message
  User:
    NotFound: User could not be found
    AlreadyExists: User already exists
    NotFoundOnOrg: User could not be found on chosen organization
    NotAllowedOrg: User is no member of the required organization
    UserIDMissing: User ID missing
    DomainPolicyNil: Organisation Policy is empty
    EmailAsUsernameNotAllowed: Email is not allowed as username
    Invalid: Userdata is invalid
    DomainNotAllowedAsUsername: Domain is already reserved and cannot be used
    AlreadyInactive: User already inactive
    NotInactive: User is not inactive
    CantDeactivateInitial: User with state initial can only be deleted not deactivated
    ShouldBeActiveOrInitial: User is not active or initial
    AlreadyInitialised: User is already initialized
    NotInitialised: User is not yet initialized
    NotLocked: User is not locked
    NoChanges: No changes found
    InitCodeNotFound: Initialization Code not found
    UsernameNotChanged: Username not changed
    Profile:
      NotFound: Profile not found
      NotChanged: Profile not changed
      Invalid: Profile data invalid
    Email:
      NotFound: Email not found
      Invalid: Email is invalid
      AlreadyVerified: Email is already verified
      NotChanged: Email not changed
    Phone:
      NotFound: Phone not found
      Invalid: Phone is invalid
      AlreadyVerified: Phone already verified
    Address:
      NotFound: Address not found
      NotChanged: Address not changed
    Machine:
      Key:
        NotFound: Machine key not found
        AlreadyExisting: Machine key already existing
    PAT:
      NotFound: Personal Access Token not found
    NotHuman: The User must be personal
    NotMachine: The User must be technical
    WrongType: Not allowed for this user type
    NotAllowedToLink: User is not allowed to link with external login provider
    Username:
      AlreadyExists:  Username already taken
      Reserved: Username is already taken
    Code:
      Empty: Code is empty
      NotFound: Code not found
      Expired: Code is expired
      GeneratorAlgNotSupported: Unsupported generator algorithm
    Password:
      NotFound: Password not found
      Empty: Password is empty
      Invalid: Password is invalid
      NotSet: User has not set a password
    PasswordComplexityPolicy:
      NotFound: Password policy not found
      MinLength: Password is to short
      MinLengthNotAllowed: Given minimum length is not allowed
      HasLower: Password must contain lower case
      HasUpper: Password must contain upper case
      HasNumber: Password must contain number
      HasSymbol: Password must contain symbol
    ExternalIDP:
      Invalid: Externer IDP invalid
      IDPConfigNotExisting: IDP provider invalid for this organization
      NotAllowed: External IDP not allowed on this organization
      MinimumExternalIDPNeeded: At least one IDP must be added
      AlreadyExists: External IDP already taken
      NotFound: External IDP not found
    MFA:
      OTP:
        AlreadyReady: Multifactor OTP (OneTimePassword) is already set up
        NotExisting: Multifactor OTP (OneTimePassword) doesn't exist
        NotReady: Multifactor OTP (OneTimePassword) isn't ready
        InvalidCode: Invalid code
      U2F:
        NotExisting: U2F does not exist
      Passwordless:
        NotExisting: Passwordless does not exist
    WebAuthN:
      NotFound: WebAuthN Token could not be found
      BeginRegisterFailed: WebAuthN begin registration failed
      MarshalError: Error on marshal data
      ErrorOnParseCredential: Error on parse credential data
      CreateCredentialFailed: Error on create credentials
      BeginLoginFailed: WebAuthN begin login failed
      ValidateLoginFailed: Error on validate login credentials
      CloneWarning: Credentials may be cloned
    RefreshToken:
      Invalid: Refresh Token is invalid
      NotFound: Refresh Token not found
  Instance:
    NotFound: Instance not found
    AlreadyExists: Instance already exists
    NotChanged: Instance not changed
  Org:
    AlreadyExists: Organisation's name already taken
    Invalid: Organisation is invalid
    AlreadyDeactivated: Organisation is already deactivated
    AlreadyActive: Organisation is already active
    Empty: Organisation is empty
    NotFound: Organisation not found
    NotChanged: Organisation not changed
    DefaultOrgNotDeletable: Default Organisation must not be deleted
    ZitadelOrgNotDeletable: Organisation with ZITADEL project must not be deleted
    InvalidDomain: Invalid domain
    DomainMissing: Domain missing
    DomainNotOnOrg: Domain doesn't exist on organization
    DomainNotVerified: Domain is not verified
    DomainAlreadyVerified: Domain is already verified
    DomainVerificationTypeInvalid: Domain verification type is invalid
    DomainVerificationMissing: Domain verification not yet started
    DomainVerificationFailed: Domain verification failed
    PrimaryDomainNotDeletable: Primary domain must not be deleted
    DomainNotFound: Domain not found
    MemberIDMissing: Member ID missing
    MemberNotFound: Organisation member not found
    InvalidMember: Organisation member is invalid
    UserIDMissing: User ID missing
    PolicyAlreadyExists: Policy already exists
    PolicyNotExisting: Policy doesn't exist
    IdpInvalid: IDP configuration is invalid
    IdpNotExisting: IDP configuration does not exist
    OIDCConfigInvalid: OIDC IDP configuration is invalid
    IdpIsNotOIDC: IDP configuration is not of type oidc
    Domain:
      AlreadyExists: Domain already exists
      InvalidCharacter: Only alphanumeric characters, . and - are allowed for a domain
    IDP:
      InvalidSearchQuery: Invalid search query
    LoginPolicy:
      NotFound: Login Policy not found
      Invalid: Login Policy is invalid
      RedirectURIInvalid: Default Redirect URI is invalid
      NotExisting: Login Policy not existing
      AlreadyExists: Login Policy already exists
      IdpProviderAlreadyExisting: Identity Provider already existing
      IdpProviderNotExisting: Identity Provider not existing
      RegistrationNotAllowed: Registration is not allowed
      UsernamePasswordNotAllowed: Login with Username / Password is not allowed
      MFA:
        AlreadyExists: Multifactor already exists
        NotExisting: Multifactor not existing
        Unspecified: Multifactor invalid
    MailTemplate:
      NotFound: Default Mail Template not found
      NotChanged: Default Mail Template has not been changed
      AlreadyExists: Default Mail Template already exists
      Invalid: Default Mail Template is invalid
    CustomMessageText:
      NotFound: Default Message Text not found
      NotChanged: Default Message Text has not been changed
      AlreadyExists: Default Message Text already exists
      Invalid: Default Message Text is invalid
    PasswordComplexityPolicy:
      NotFound: Password Complexity Policy not found
      Empty: Password Complexity Policy is empty
      NotExisting: Password Complexity Policy doesn't exist
      AlreadyExists: Password Complexity Policy already exists
    PasswordLockoutPolicy:
      NotFound: Password Lockout Policy not found
      Empty: Password Lockout Policy is empty
      NotExisting: Password Lockout Policy doesn't exist
      AlreadyExists: Password Lockout Policy already exists
    PasswordAgePolicy:
      NotFound: Password Age Policy not found
      Empty: Password Age Policy is empty
      NotExisting: Password Age Policy doesn't exist
      AlreadyExists: Password Age Policy already exists
    OrgIAMPolicy:
      Empty: Org IAM Policy is empty
      NotExisting: Org IAM Policy doesn't exist
      AlreadyExists: Org IAM Policy already exists
    NotificationPolicy:
      NotFound: Notification Policy not found
      NotChanged: Notification Policy not changed
      AlreadyExists: Notification Policy already exists
  Project:
    ProjectIDMissing: Project Id missing
    AlreadyExists: Project already exists on organization
    OrgNotExisting: Organisation doesn't exist
    UserNotExisting: User doesn't exist
    CouldNotGenerateClientSecret: Could not generate client secret
    Invalid: Project is invalid
    NotActive: Project is not active
    NotInactive: Project is not deactivated
    NotFound: Project not found
    UserIDMissing: User ID missing
    Member:
      NotFound: Project member not found
      Invalid: Project member is invalid
      AlreadyExists: Project member already exists
      NotExisting: Project member doesn't exist
    MinimumOneRoleNeeded: At least one role must be added
    Role:
      AlreadyExists: Role already exists
      Invalid: Role is invalid
      NotExisting: Role doesn't exist
    IDMissing: ID missing
    App:
      AlreadyExists: Application already exists
      NotFound: Application not found
      Invalid: Application invalid
      NotExisting: Application doesn't exist
      NotActive: Application is not active
      NotInactive: Application is not inactive
      OIDCConfigInvalid: OIDC configuration is invalid
      APIConfigInvalid: API configuration is invalid
      SAMLConfigInvalid: SAML configuration is invalid
      IsNotOIDC: Application is not type OIDC
      IsNotAPI: Application is not type API
      IsNotSAML: Application is not type SAML
      SAMLMetadataMissing: SAML metadata is missing
      SAMLMetadataFormat: SAML Metadata format error
      SAMLEntityIDAlreadyExisting: SAML EntityID already existing
      OIDCAuthMethodNoSecret: Chosen OIDC Auth Method does not require a secret
      APIAuthMethodNoSecret: Chosen API Auth Method does not require a secret
      AuthMethodNoPrivateKeyJWT: Chosen Auth Method does not require a key
      ClientSecretInvalid: Client Secret is invalid
      Key:
        AlreadyExisting: Application key already existing
        NotFound: Application key not found
    RequiredFieldsMissing: Some required fields are missing
    Grant:
      AlreadyExists: Project grant already exists
      NotFound: Grant not found
      Invalid: Project grant is invalid
      NotExisting: Project grant doesn't exist
      HasNotExistingRole: One role doesn't exist on project
      NotActive: Project grant is not active
      NotInactive: Project grant is not inactive
  IAM:
    NotFound: Instance not found
    Member:
      RolesNotChanged: Roles have not been changed
    MemberInvalid: Member is invalid
    MemberAlreadyExisting: Member already exists
    MemberNotExisting: Member does not exist
    IDMissing: Id missing
    IAMProjectIDMissing: IAM project id missing
    IamProjectAlreadySet: IAM project id has already been set
    IdpInvalid: IDP configuration is invalid
    IdpNotExisting: IDP configuration does not exist
    OIDCConfigInvalid: OIDC IDP configuration is invalid
    IdpIsNotOIDC: IDP configuration is not of type oidc
    LoginPolicyInvalid: Login Policy is invalid
    LoginPolicyNotExisting: Login Policy doesn't exist
    IdpProviderInvalid: Identity Provider is invalid
    LoginPolicy:
      NotFound: Default Login Policy not found
      NotChanged: Default Login Policy has not been changed
      NotExisting: Default Login Policy not existing
      AlreadyExists: Default Login Policy already exists
      RedirectURIInvalid: Default Redirect URI is invalid
      MFA:
        AlreadyExists: Multifactor already exists
        NotExisting: Multifactor not existing
        Unspecified: Multifactor invalid
      IDP:
        AlreadyExists: Identity provider already exists
        NotExisting: Identity provider doesn't exist
        Invalid: Identity Provider invalid
      IDPConfig:
        AlreadyExists: Identity Provider Configuration already exists
        NotInactive: Identity Provider Configuration not inactive
        NotActive: Identity Provider Configuration not active
    LabelPolicy:
      NotFound: Default Private Label Policy not found
      NotChanged: Default Private Label Policy has not been changed
    MailTemplate:
      NotFound: Default Mail Template not found
      NotChanged: Default Mail Template has not been changed
      AlreadyExists: Default Mail Template already exists
      Invalid: Default Mail Template is invalid
    CustomMessageText:
      NotFound: Default Message Text not found
      NotChanged: Default Message Text has not been changed
      AlreadyExists: Default Message Text already exists
      Invalid: Default Message Text is invalid
    PasswordComplexityPolicy:
      NotFound: Default Password Complexity Policy not found
      NotExisting: Default Password Complexity Policy not existing
      AlreadyExists: Default Password Complexity Policy already existing
      Empty: Default Password Complexity Policy empty
      NotChanged: Default Password Complexity Policy has not been changed
    PasswordAgePolicy:
      NotFound: Default Password Age Policy not found
      NotExisting: Default Password Age Policy not existing
      AlreadyExists: Default Password Age Policy already existing
      Empty: Default Password Age Policy empty
      NotChanged: Default Password Age Policy has not been changed
    PasswordLockoutPolicy:
      NotFound: Default Password Lockout Policy not found
      NotExisting: Default Password Lockout Policy not existing
      AlreadyExists: Default Password Lockout Policy already existing
      Empty: Default Password Lockout Policy empty
      NotChanged: Default Password Lockout Policy has not been changed
    DomainPolicy:
      NotFound: Org IAM Policy not found
      Empty: Org IAM Policy is empty
      NotExisting: Org IAM Policy not existing
      AlreadyExists: Org IAM Policy already exists
      NotChanged: Org IAM Policy has not been changed
    NotificationPolicy:
      NotFound: Default Notification Policy not found
      NotChanged: Default Notification Policy not changed
      AlreadyExists: Default Notification Policy already exists
  Policy:
    AlreadyExists: Policy already exists
    Label:
      Invalid:
        PrimaryColor: Primary color is no valid Hex color value
        BackgroundColor: Background color is no valid Hex color value
        WarnColor: Warn color is no valid Hex color value
        FontColor: Font color is no valid Hex color value
        PrimaryColorDark: Primary color (dark mode) is no valid Hex color value
        BackgroundColorDark: Background color (dark mode) is no valid Hex color value
        WarnColorDark: Warn color (dark mode) is no valid Hex color value
        FontColorDark: Font color (dark mode) is no valid Hex color value
  UserGrant:
    AlreadyExists: User grant already exists
    NotFound: User grant not found
    Invalid: User grant is invalid
    NotChanged: User grant has not been changed
    IDMissing: Id missing
    NotActive: User grant is not active
    NotInactive: User grant is not deactivated
    NoPermissionForProject: User has no permissions on this project
    RoleKeyNotFound: Role not found
  Member:
    AlreadyExists: Member already exists
  IDPConfig:
    AlreadyExists: IDP Configuration with this name already exists
    NotExisting: Identity Provider Configuration doesn't exist
  Changes:
    NotFound: No history found
    AuditRetention: History is outside of the Audit Log Retention
  Token:
    NotFound: Token not found
  UserSession:
    NotFound: UserSession not found
  Key:
    ExpireBeforeNow: The expiration date is in the past
  Login:
    LoginPolicy:
      MFA:
        ForceAndNotConfigured: Multifactor is configured as required, but no possible providers are configured. Please contact your system administrator.
  Step:
    Started:
      AlreadyExists: Step started already exists
    Done:
      AlreadyExists: Step done already exists
  CustomText:
    AlreadyExists: Custom text already exists
    Invalid: Custom text invalid
    NotFound: Custom text not found
  TranslationFile:
    ReadError: Error in reading translation file
    MergeError: Translation file could not be merged with custom translations
    NotFound: Translation file doesn't exist
  Metadata:
    NotFound: Metadata not found
    NoData: Metadata list is empty
    Invalid: Metadata is invalid
    KeyNotExisting: One or more keys do not exist
  Action:
    Invalid: Action is invalid
    NotFound: Action not found
    NotActive: Action is not active
    NotInactive: Action is not inactive
    MaxAllowed: No additional active Actions allowed
  Flow:
    FlowTypeMissing: FlowType missing
    Empty: Flow is already empty
    WrongTriggerType: TriggerType is invalid
    NoChanges: No Changes
    ActionIDsNotExist: ActionIDs do not exist
  Query:
    CloseRows: SQL Statement could not be finished
    SQLStatement: SQL Statement could not be created
    InvalidRequest: Request is invalid

AggregateTypes:
  action: Action
  instance: Instance
  key_pair: Key Pair
  org: Organization
  project: Project
  user: User
  usergrant: User grant

EventTypes:
  user:
    added: User added
    selfregistered: User registered himself
    initialization:
      code:
        added: Initialization code generated
        sent: Initialization code sent
      check:
        succeeded: Initialization check succeeded
        failed: Initialization check failed
    token:
      added: Access Token created
      removed: Access Token removed
    username:
      reserved: Username reserved
      released: Username released
      changed: Username changed
    email:
      reserved: Email address reserved
      released: Email address released
      changed: Email address changed
      verified: Email address verified
      verification:
        failed: Email address verification failed
      code:
        added: Email address verification code generated
        sent: Email address verification code sent
    machine:
      added: Technical user added
      changed: Technical user changed
      key:
        added: Key added
        removed: Key removed
    human:
      added: Person added
      selfregistered: Person registered himself
      avatar:
        added: Avatar added
        removed: Avatar removed
      initialization:
        code:
          added: Initialization code generated
          sent: Initialization code sent
        check:
          succeeded: Initialization check succeeded
          failed: Initialization check failed
      username:
        reserved: Username reserved
        released: Username released
      email:
        changed: Email address changed
        verified: Email address verified
        verification:
          failed: Email address verification failed
        code:
          added: Email address verification code generated
          sent: Email address verification code sent
      password:
        changed: Password changed
        code:
          added: Password code generated
          sent: Password code sent
        check:
          succeeded: Password check succeeded
          failed: Password check failed
      externallogin:
        check:
          succeeded: External login succeeded
      externalidp:
        added: Externer IDP added
        removed: Externer IDP removed
        cascade:
          removed: Externer IDP cascade removed
      phone:
        changed: Phone number changed
        verified: Phone number verified
        verification:
          failed: Phone number verification failed
        code:
          added: Phone number code generated
          sent: Phone number code sent
        removed: Phone number removed
      profile:
        changed: User profile changed
      address:
        changed: User address changed
      mfa:
        otp:
          added: Multifactor OTP added
          verified: Multifactor OTP verified
          removed: Multifactor OTP removed
          check:
            succeeded: Multifactor OTP check succeeded
            failed: Multifactor OTP check failed
        u2f:
          token:
            added: Multifactor U2F Token added
            verified: Multifactor U2F Token verified
            removed: Multifactor U2F Token removed
            begin:
              login: Multifactor U2F check started
            check:
              succeeded: Multifactor U2F check succeeded
              failed: Multifactor U2F check failed
            signcount:
              changed: Checksum of the Multifactor U2F Token has been changed
        init:
          skipped: Multifactor initialization skipped
      passwordless:
        token:
          added: Token for Passwordless Login added
          verified: Token for Passwordless Login verified
          removed: Token for Passwordless Login removed
          begin:
            login: Passwordless Login check started
          check:
            succeeded: Passwordless Login check succeeded
            failed: Passwordless Login check failed
          signcount:
            changed: Checksum of the Passwordless Login Token has been changed
        initialization:
          code:
            added: Passwordless initialization code added
            sent: Passwordless initialization code sent
            requested: Passwordless initialization code requested
            check:
              succeeded: Passwordless initialization code successfully checked
              failed: Passwordless initialization code check failed
      signed:
        out: User signed out
      refresh:
        token:
          added: Refresh Token created
          renewed: Refresh Token renewed
          removed: Refresh Token removed
    locked: User locked
    unlocked: User unlocked
    deactivated: User deactivated
    reactivated: User reactivated
    removed: User removed
    password:
      changed: Password changed
      code:
        added: Password code generated
        sent: Password code sent
      check:
        succeeded: Password check succeeded
        failed: Password check failed
    phone:
      changed: Phone number changed
      verified: Phone number verified
      verification:
        failed: Phone number verification failed
      code:
        added: Phone number code generated
        sent: Phone number code sent
      removed: Phone number removed
    profile:
      changed: User profile changed
    address:
      changed: User address changed
    mfa:
      otp:
        added: Multifactor OTP added
        verified: Multifactor OTP verified
        removed: Multifactor OTP removed
        check:
          succeeded: Multifactor OTP check succeeded
          failed: Multifactor OTP check failed
        init:
          skipped: Multifactor OTP initialization skipped
      init:
        skipped: Multifactor initialization skipped
    signed:
      out: User signed out
    grant:
      added: Authorization added
      changed: Authorization changed
      removed: Authorization removed
      deactivated: Authorization deactivated
      reactivated: Authorization reactivated
      reserved: Authorization reserved
      released: Authorization released
      cascade:
        removed: Authorization removed
        changed: Authorization changed
    metadata:
      set: User metadata set
      removed: User metadata removed
      removed.all: All user metadata removed
    domain:
      claimed: Domain claimed
      claimed.sent: Domain claimed notification sent
    pat:
      added: Personal Access Token added
      removed: Personal Access Token removed
  org:
    added: Organization added
    changed: Organization changed
    deactivated: Organization deactivated
    reactivated: Organization reactivated
    removed: Organization removed
    domain:
      added: Domain added
      verification:
        added: Domain verification added
        failed: Domain verification failed
      verified: Domain verified
      removed: Domain removed
      primary:
        set: Primary domain set
      reserved: Domain reserved
      released: Domain released
    name:
      reserved: Organization name reserved
      released: Organization name released
    member:
      added: Organization member added
      changed: Organization member changed
      removed: Organization member removed
      cascade:
        removed: Organization member cascade removed
    iam:
      policy:
        added: System policy added
        changed: System policy changed
        removed: System policy removed
    idp:
      config:
        added: IDP configuration added
        changed: IDP configuration changed
        removed: IDP configuration removed
        deactivated: IDP configuration deactivated
        reactivated: IDP configuration reactivated
      oidc:
        config:
          added: OIDC IDP configuration added
          changed: OIDC IDP configuration changed
      saml:
        config:
          added: SAML IDP configuration added
          changed: SAML IDP configuration changed
      jwt:
        config:
          added: JWT IDP configuration added
          changed: JWT IDP configuration changed
    customtext:
      set: Custom text set
      removed: Custom text removed
      template:
        removed: Custom text template removed
    policy:
      login:
        added: Login Policy added
        changed: Login Policy changed
        removed: Login Policy removed
        idpprovider:
          added: Identity Provider added to Login Policy
          removed: Identity Provider removed from Login Policy
          cascade:
            removed: Identity Provider cascade removed from Login Policy
        secondfactor:
          added: Second factor added to Login Policy
          removed: Second factor removed from Login Policy
        multifactor:
          added: Multi factor added to Login Policy
          removed: Multi factor removed from Login Policy
      password:
        complexity:
          added: Password complexity policy added
          changed: Password complexity policy changed
          removed: Password complexity policy removed
        age:
          added: Password age policy added
          changed: Password age policy changed
          removed: Password age policy removed
        lockout:
          added: Password lockout policy added
          changed: Password lockout policy changed
          removed: Password lockout policy removed
      label:
        added: Label Policy added
        changed: Label Policy changed
        activated: Label Policy activated
        removed: Label Policy removed
        logo:
          added: Logo added to Label Policy
          removed: Logo removed from Label Policy
          dark:
            added: Logo (dark mode) added to Label Policy
            removed: Logo (dark mode) removed from Label Policy
        icon:
          added: Icon added to Label Policy
          removed: Icon removed from Label Policy
          dark:
            added: Icon (dark mode) added to Label Policy
            removed: Icon (dark mode) removed from Label Policy
        font:
          added: Font added to Label Policy
          removed: Font removed from Label Policy
        assets:
          removed: Assets removed from Label Policy
      privacy:
        added: Privacy policy and TOS added
        changed: Privacy policy and TOS changed
        removed: Privacy policy and TOS removed
<<<<<<< HEAD
      notification:
        added: Notification policy added
        changed: Notification policy changed
        removed: Notification policy removed
=======
      domain:
        added: Domain policy added
        changed: Domain policy changed
        removed: Domain policy removed
      lockout:
        added: Lockout policy added
        changed: Lockout policy changed
        removed: Lockout policy removed
>>>>>>> b06878c2
    flow:
      trigger_actions:
        set: Action set
        cascade:
          removed: Actions cascade removed
        removed: Actions removed
      cleared: Flow cleared
    mail:
      template:
        added: E-Mail template added
        changed: E-Mail template changed
        removed: E-Mail template removed
      text:
        added: E-Mail text added
        changed: E-Mail text changed
        removed: E-Mail text removed
    metadata:
      removed: Metadata removed
      removed.all: All metadata removed
      set: Metadata set
  project:
    added: Project added
    changed: Project changed
    deactivated: Project deactivated
    reactivated: Project reactivated
    removed: Project removed
    member:
      added: Project member added
      changed: Project member changed
      removed: Project member removed
      cascade:
        removed: Project member cascade removed
    role:
      added: Project role added
      changed: Project role changed
      removed: Project role removed
    grant:
      added: Management access added
      changed: Management access changed
      removed: Management access removed
      deactivated: Management access deactivated
      reactivated: Management access reactivated
      cascade:
        changed: Management access changed
      member:
        added: Management access member added
        changed: Management access member changed
        removed: Management access member removed
        cascade:
          removed: Management access cascade removed
    application:
      added: Application added
      changed: Application changed
      removed: Application removed
      deactivated: Application deactivated
      reactivated: Application reactivated
      oidc:
        secret:
          check:
            succeeded: OIDC Client Secret check succeeded
            failed: OIDC Client Secret check failed
        key:
          added: Application key added
          removed: Application key removed
      config:
        saml:
          added: SAML Configuration added
          changed: SAML Configuration changed
        oidc:
          added: OIDC Configuration added
          changed: OIDC Configuration changed
          secret:
            changed: OIDC secret changed
        api:
          added: API Configuration added
          changed: API Configuration changed
          secret:
            changed: API secret changed
  policy:
    password:
      complexity:
        added: Password complexity policy added
        changed: Password complexity policy changed
      age:
        added: Password age policy added
        changed: Password age policy changed
      lockout:
        added: Password lockout policy added
        changed: Password lockout policy changed
  iam:
    setup:
      started: ZITADEL setup started
      done: ZITADEL setup done
    global:
      org:
        set: Global org set
    project:
      iam:
        set: ZITADEL project set
    member:
      added: ZITADEL member added
      changed: ZITADEL member changed
      removed: ZITADEL member removed
      cascade:
        removed: ZITADEL member cascade removed
    idp:
      config:
        added: IDP configuration added
        changed: IDP configuration changed
        removed: IDP configuration removed
        deactivated: IDP configuration deactivated
        reactivated: IDP configuration reactivated
      oidc:
        config:
          added: OIDC IDP configuration added
          changed: OIDC IDP configuration changed
      saml:
        config:
          added: SAML IDP configuration added
          changed: SAML IDP configuration changed
      jwt:
        config:
          added: JWT configuration to identity provider added
          changed: JWT configuration from identity provider remvoed
    customtext:
      set: Text was set
      removed: Text was removed
    policy:
      login:
        added: Default Login Policy added
        changed: Default Login Policy changed
        idpprovider:
          added: Identity Provider added to Default Login Policy
          removed: Identity Provider removed from Default Login Policy
      label:
        added: Label Policy added
        changed: Label Policy changed
        activated: Label Policy activated
        logo:
          added: Logo added to Label Policy
          removed: Logo removed from Label Policy
          dark:
            added: Logo (dark mode) added to Label Policy
            removed: Logo (dark mode) removed from Label Policy
        icon:
          added: Icon added to Label Policy
          removed: Icon removed from Label Policy
          dark:
            added: Icon (dark mode) added to Label Policy
            removed: Icon (dark mode) removed from Label Policy
        font:
          added: Font added to Label Policy
          removed: Font removed from Label Policy
        assets:
          removed: Assets removed from Label Policy
    default:
      language:
        set: Default language set
    oidc:
      settings:
        added: OIDC configuration added
        changed: OIDC configuration changed
        removed: OIDC configuration removed
    secret:
      generator:
        added: Secret generator added
        changed: Secret generator changed
        removed: Secret generator removed
    smtp:
      config:
        added: SMTP configuration added
        changed: SMTP configuration changed
        password:
          changed: SMTP configuration secret changed
    sms:
      config:
        twilio:
          added: Twilio SMS provider added
          changed: Twilio SMS provider changed
          token:
            changed: Twilio SMS provider token changed
          removed: Twilio SMS provider removed
          activated: Twilio SMS provider activated
          deactivated: Twilio SMS provider deactivated
  key_pair:
    added: Key pair added
    certificate:
      added: Certificate added
  action:
    added: Action added
    changed: Action changed
    deactivated: Action deactivated
    reactivated: Action reactivated
    removed: Action removed
  instance:
    added: Instance added
    changed: Instance changed
    customtext:
      removed: Custom text removed
      set: Custom text set
      template:
        removed: Template of custom text removed
    default:
      language:
        set: Default language set
      org:
        set: Default organisation set
    domain:
      added: Domain added
      primary:
        set: Primary domain set
      removed: Domain removed
    iam:
      console:
        set: ZITADEL Console application set
      project:
        set: ZITADEL project set
    mail:
      template:
        added: E-Mail template added
        changed: E-Mail template changed
      text:
        added: E-Mail text added
        changed: E-Mail text changed
    member:
      added: Instance member added
      changed: Instance member changed
      removed: Instance member removed
      cascade:
        removed: Instance member cascade removed
    notification:
      provider:
        debug:
          fileadded: File debug notification provider added
          filechanged: File debug notification provider changed
          fileremoved: File debug notification provider removed
          logadded: Log debug notification provider added
          logchanged: Log debug notification provider changed
          logremoved: Log debug notification provider removed
    oidc:
      settings:
        added: OIDC settings added
        changed: OIDC settings changed
    policy:
      domain:
        added: Domain policy added
        changed: Domain policy changed
      label:
        activated: Label policy activated
        added: Label policy added
        assets:
          removed: Asset from label policy removed
        changed: Label policy changed
        font:
          added: Font added to label policy
          removed: Font remvoed from label policy
        icon:
          added: Icon added to label policy
          removed: Icon removed from label policy
          dark:
            added: Icon added to dark label policy
            removed: Icon removed from dark label policy
        logo:
          added: Logo added to label policy
          removed: Logo removed from label policy
          dark:
            added: Logo added to dark label policy
            removed: Logo removed from dark label policy
      lockout:
        added: Lockout policy added
        changed: Lockout policy changed
      login:
        added: Login policy added
        changed: Login policy changed
        idpprovider:
          added: Identity Provider added to login policy
          cascade:
            removed: Identity Provider cascade removed from login policy
          removed: Identity Provider removed from login policy
        multifactor:
          added: Multifactor added to login policy
          removed: Multifactor removed from login policy
        secondfactor:
          added: Secondfactor added to login policy
          removed: Secondfactor removed from login policy
      password:
        age:
          added: Password age policy added
          changed: Password age policy changed
        complexity:
          added: Password complexity policy added
          changed: Password complexity policy removed
      privacy:
        added: Privacy policy added
        changed: Privacy policy changed
      security:
        set: Security policy set
        
    removed: Instance removed
    secret:
      generator:
        added: Secret generator added
        changed: Secret generator changed
        removed: Secret generator removed
    sms:
      configtwilio:
        activated: Twilio SMS configuration activated
        added: Twilio SMS configuration added
        changed: Twilio SMS configuration changed
        deactivated: Twilio SMS configuration deactivated
        removed: Twilio SMS configuration removed
        token:
          changed: Token of Twilio SMS configuration changed
    smtp:
      config:
        added: SMTP configuration added
        changed: SMTP configuration changed
        password:
          changed: Password of SMTP configuration changed
        removed: SMTP configuration removed

Application:
  OIDC:
    UnsupportedVersion: Your OIDC version is not supported
    V1:
      NotCompliant: Your configuration is not compliant and differs from OIDC 1.0 standard.
      NoRedirectUris: At least one redirect uri must be registered.
      NotAllCombinationsAreAllowed: Configuration is compliant, but not all possible combinations are allowed.
      Code:
        RedirectUris:
          HttpOnlyForWeb: Grant type code only allowed http redirect uris for apptype web.
          CustomOnlyForNative: Grant type code only allows custom redirect uris for apptype native  (e.g appname:// )
      Implicit:
        RedirectUris:
          CustomNotAllowed: Grant type implicit doesn't allow custom redirect uris
          HttpNotAllowed: Grant type implicit doesn't allow http redirect uris
          HttpLocalhostOnlyForNative: Http://localhost redirect uri is only allowed for native applications.
      Native:
        AuthMethodType:
          NotNone: Native applications should have authmethodtype none.
        RedirectUris:
          MustBeHttpLocalhost: Redirect URIs must begin with your own protocol, http://127.0.0.1, http://[::1] or http://localhost.
      UserAgent:
        AuthMethodType:
          NotNone: User agent app should have authmethodtype none.
      GrantType:
        Refresh:
          NoAuthCode: Refresh Token only allowed in combination with Authorization Code.

Action:
  Flow:
    Type:
      Unspecified: Unspecified
      ExternalAuthentication: External Authentication
      CustomiseToken: Complement Token
  TriggerType:
    Unspecified: Unspecified
    PostAuthentication: Post Authentication
    PreCreation: Pre Creation
    PostCreation: Post Creation
    PreUserinfoCreation: Pre Userinfo creation
    PreAccessTokenCreation: Pre access token creation<|MERGE_RESOLUTION|>--- conflicted
+++ resolved
@@ -750,12 +750,6 @@
         added: Privacy policy and TOS added
         changed: Privacy policy and TOS changed
         removed: Privacy policy and TOS removed
-<<<<<<< HEAD
-      notification:
-        added: Notification policy added
-        changed: Notification policy changed
-        removed: Notification policy removed
-=======
       domain:
         added: Domain policy added
         changed: Domain policy changed
@@ -764,7 +758,10 @@
         added: Lockout policy added
         changed: Lockout policy changed
         removed: Lockout policy removed
->>>>>>> b06878c2
+      notification:
+        added: Notification policy added
+        changed: Notification policy changed
+        removed: Notification policy removed
     flow:
       trigger_actions:
         set: Action set
@@ -1062,7 +1059,7 @@
         changed: Privacy policy changed
       security:
         set: Security policy set
-        
+
     removed: Instance removed
     secret:
       generator:
