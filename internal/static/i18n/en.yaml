Errors:
  Internal: An internal error occured
  NoChangesFound: No changes
  OriginNotAllowed: This "Origin" is not allowed
  User:
    NotFound: User could not be found
    UserIDMissing: User ID missing
    OrgIamPolicyNil: Organisation Policy is empty
    EmailAsUsernameNotAllowed: Email is not allowed as username
    Invalid: Userdata is invalid
    DomainNotAllowedAsUsername: Domain is already reserved and cannot be used
    AlreadyInactive: User already inactive
    NotInactive: User is not inactive
    ShouldBeActiveOrInitial: User is not active or inital
    NotLocked: User is not locked
    NoChanges: No changes found
    InitCodeNotFound: Initialization Code not found
    ProfileNotFound: Profile not found
    ProfileInvalid: Profildata invalid
    EmailNotFound: Email not found
    EmailInvalid: Email is invalid
    EmailAlreadyVerified: Email is alredy verified
    PhoneNotFound: Phone not found
    PhoneInvalid: Phone is invalid
    PhoneAlreadyVerified: Phone already verified
    AddressNotFound: Address not found
    NotHuman: The User must be personal
    NotMachine: The User must be technical
<<<<<<< HEAD
    NotAllowedToLink: User is not allowed to link with external login provider
=======
    Username:
      Reservied: Username is already taken
>>>>>>> 5a8cafca
    Code:
      Empty: Code is empty
      NotFound: Code not found
      Expired: Code is expired
      GeneratorAlgNotSupported: Unsupported generator algorithm
    Password:
      NotFound: Passoword not found
      Empty: Password is empty
      Invalid: Passwort is invalid
    PasswordComplexityPolicy:
      NotFound: Password policy not found
      MinLength: Password is to short
      MinLengthNotAllowed: Given minimum length is not allowed
      HasLower: Password must contain lower case
      HasUpper: Password must contain upper case
      HasNumber: Password must contain number
      HasSymbol: Password must contain symbol
    ExternalIDP:
      Invalid: Externer IDP invalid
      IDPConfigNotExisting: IDP provider invalid for this organisation
      NotAllowed: External IDP not allowed on this organisation
      MinimumExternalIDPNeeded: At least one IDP must be added
    Mfa:
      Otp:
        AlreadyReady: Multifactor OTP (OneTimePassword) is already set up
        NotExisting: Multifactor OTP (OneTimePassword) doesn't exist
        NotReady: Multifactor OTP (OneTimePassword) isn't ready
        InvalidCode: Invalid code
  Org:
    Invalid: Organisation is invalid
    AlreadyDeactivated: Organisation is already deactivated
    AlreadyActive: Organisation is already ative
    Empty: Organisation is empty
    NotFound: Organisation not found
    InvalidDomain: Invalid domain
    DomainMissing: Domain missing
    DomainNotOnOrg: Domain doesn't exist on organisation
    DomainNotVerified: Domain is not verified
    DomainAlreadyVerified: Domain is already verified
    DomainVerificationTypeInvalid: Domain verification type is invalid
    DomainVerificationMissing: Domain verification not yet startet
    DomainVerificationFailed: Domain verification failed
    PrimaryDomainNotDeletable: Primary domain must not be deleted
    DomainNotFound: Domain not found
    MemberIDMissing: Member ID missing
    MemberNotFound: Organisations member not found
    InvalidMember: Organisation member is invalid
    UserIDMissing: User ID missing
    PolicyAlreadyExists: Policy alredy exists
    PolicyNotExisting: Policy doesn't exist
    IdpInvalid: IDP configuration is invalid
    IdpNotExisting: IDP configuration does not exist
    OIDCConfigInvalid: OIDC IDP configuration is invalid
    IdpIsNotOIDC: IDP configuration is not of type oidc
    LoginPolicy:
      NotExisting: Login Policy not existig
      AlreadyExists: Login Policy already exists
      IdpProviderAlreadyExisting: Idp Provider already existing
      IdpProviderNotExisting: Idp Provider not existing
  Project:
    ProjectIDMissing: Project Id missing
    AlreadyExists: Project already exists on organisation
    OrgNotExisting: Organisation doesn't exist
    UserNotExisting: User doesn't exist
    CouldNotGenerateClientSecret: Could not generate client secret
    Invalid: Project is invalid
    NotActive: Project is not active
    NotInactive: Project is not deactivated
    NotFound: Porject not found
    UserIDMissing: User ID missing
    MemberNotFound: Project member not found
    MemberInvalid: Project member is invalid
    MemberAlreadyExists: Project member already exists
    MemberNotExisting: Project member doesn't exist
    MinimumOneRoleNeeded: At least one role must be added
    RoleAlreadyExists: Role already exists
    RoleInvalid: Role is invalid
    RoleNotExisting: Role doesn't exist
    IDMissing: ID missing
    AppNotFound: Application not found
    AppInvalid: Application invalid
    AppNotExisting: Application doesn't exist
    OIDCConfigInvalid: OIDC configuration is invalid
    AppIsNotOIDC: Application is not type oidc
    OIDCAuthMethodNoneSecret: OIDC Auth Method None does not require a secret
    RequiredFieldsMissing: Some required fields are missing
    GrantNotFound: Grant not found
    GrantInvalid: Project grant is invalid
    GrantAlreadyExists: Project grant already exists
    GrantNotExists: Project grant doesn't exist
    GrantHasNotExistingRole: One role doesn't exist on project
    UserIDMisisng: User ID missing
  Iam:
    MemberInvalid: Member is invalid
    MemberAlreadyExisting: Member already exists
    MemberNotExisting: Member does not exist
    IDMissing: Id missing
    GlobalOrgMissing: Global organisation missing
    IamProjectIDMisisng: Iam project id missing
    IdpInvalid: IDP configuration is invalid
    IdpNotExisting: IDP configuration does not exist
    OIDCConfigInvalid: OIDC IDP configuration is invalid
    IdpIsNotOIDC: IDP configuration is not of type oidc
    LoginPolicyInvalid: Login Policy is invalid
    IdpProviderInvalid: Idp Provider is invalid
    LoginPolicy:
      NotExisting: Default Login Policy not existig
      AlreadyExists: Default Login Policy already exists
      IdpProviderAlreadyExisting: Idp Provider already existing
      IdpProviderNotExisting: Idp Provider not existing
  Policy:
    AlreadyExists: Policy already exists
  UserGrant:
    NotFound: User grant not found
    Invalid: User grant is invalid
    IDMissing: Id missing
    NotActive: User grant is not active
    NotInactive: User grant is not deactivated
    NoPermissionForProject: User has no permissions on this project
  Changes:
    NotFound: No history found
  Token:
    NotFound: Token not found
  UserSession:
    NotFound: UserSession not found
  Key:
    ExpireBeforeNow: The expiration date is in the past
EventTypes:
  user:
    added: User added
    selfregistered: User registered himself
    initialization:
      code:
        added: Initialisation code generated
        sent: Initialisation code sent
      check:
        succeeded: Initialisation check succeded
        failed: Initialisation check failed
    username:
      reserved: Username reserved
      released: Username released
    email:
      reserved: Email address reserved
      released: Email address released
      changed:  Email address changed
      verified: Email address verified
      verification:
        failed: Email address verification failed
      code:
        added: Email address verification code generated
        sent: Email address verification code sent
    machine:
      machine:
        added: Technical user added
        changed: Technical user changed
        key:
          added: Key added
          removed: Key removed
    human:
      added: Person added
      selfregistered: Person registered himself
      initialization:
        code:
          added: Initialisation code generated
          sent: Initialisation code sent
        check:
          succeeded: Initialisation check succeded
          failed: Initialisation check failed
      username:
        reserved: Username reserved
        released: Username released
      email:
        changed:  Email address changed
        verified: Email address verified
        verification:
          failed: Email address verification failed
        code:
          added: Email address verification code generated
          sent: Email address verification code sent
      password:
        changed: Password changed
        code:
          added: Password code generated
          sent: Password code sent
        check:
          succeeded: Password check succeeded
          failed: Password check failed
      phone:
        changed: Phone number changed
        verified: Phone number verified
        verification:
          failed: Phone number verification failed
        code:
          added: Phone number code generated
          sent: Phone number code sent
      profile:
        changed: User profile changed
      address:
        changed: User address changed
      mfa:
        otp:
          added: Multifactor OTP added
          verified: Multifactor OTP verified
          removed: Multifactor OTP removed
          check:
            succeeded: Multifactor OTP check succeeded
            failed: Multifactor OTP check failed
        init:
          skipped: Multifactor initialisation skipped
      signed:
        out: User signed out
    locked: User locked
    unlocked: User unlocked
    deactivated: User deactivated
    reactivated: User reactivated
    removed: User removed
    password:
      changed: Password changed
      code:
        added: Password code generated
        sent: Password code sent
      check:
        succeeded: Password check succeeded
        failed: Password check failed
    phone:
      changed: Phone number changed
      verified: Phone number verified
      verification:
        failed: Phone number verification failed
      code:
        added: Phone number code generated
        sent: Phone number code sent
    profile:
      changed: User profile changed
    address:
      changed: User address changed
    mfa:
      otp:
        added: Multifactor OTP added
        verified: Multifactor OTP verified
        removed: Multifactor OTP removed
        check:
          succeeded: Multifactor OTP check succeeded
          failed: Multifactor OTP check failed
      init:
        skipped: Multifactor initialisation skipped
    signed:
      out: User signed out
    grant:
      added: Authorization added
      changed: Authorization changed
      removed: Authorization removed
      deactivated: Authorization deactivated
      reactivated: Authorization reactivated
      reserved: Authorization reserved
      released: Authorization released
      cascade:
        removed: Authorization removed
        changed: Authorization changed
  org:
    added: Organization added
    changed: Organization changed
    deactivated: Organization deactivated
    reactivated: Organization reactivated
    removed: Organization removed
    domain:
      added: Domain added
      verification:
        added: Domain verification added
        failed: Domain verification failed
      verified: Domain verified
      removed: Domain removed
      primary:
        set: Primary domain set
      reserved: Domain reserved
      released: Domain released
    name:
      reserved: Organization name reserved
      released: Organization name released
    member:
      added: Organization member added
      changed: Organization member changed
      removed: Organization member removed
    iam:
      policy:
        added: System policy added
        changed: System policy changed
        removed: System policy removed
    idp:
      config:
        added: IDP configuration added
        changed: IDP configuration changed
        removed: IDP configuration removed
        deactivated: IDP configuration deactivated
        reactivated: IDP configuration reactivated
      oidc:
        config:
          added: OIDC IDP configuration added
          changed: OIDC IDP configuration changed
      saml:
        config:
          added: SAML IDP configuration added
          changed: SAML IDP configuration changed
    policy:
      login:
        added: Login Policy added
        changed: Login Policy changed
        idpprovider:
          added: Idp Provider added to Login Policy
          removed: Idp Provider removed from Login Policy
  project:
    added: Project added
    changed: Project changed
    deactivated: Project deactivated
    reactivated: Project reactivated
    removed: Project removed
    member:
      added: Project member added
      changed: Project member changed
      removed: Project member removed
    role:
      added: Project role added
      changed: Project role changed
      removed: Project role removed
    grant:
      added: Management access added
      changed: Management access changed
      removed: Management access removed
      deactivated: Management access deactivated
      reactivated: Management access reactivated
      cascade:
        changed: Management access changed
      member:
        added: Management access member added
        changed: Management access member changed
        removed: Management access member removed
    application:
      added: Application added
      changed: Application changed
      removed: Application removed
      deactivated: Application deactivated
      reactivated: Application reactivated
      oidc:
        secret:
          check:
            succeeded: OIDC Client Secret check succeeded
            failed: OIDC Client Secret check failed
      config:
        oidc:
          added: OIDC Configuration added
          changed: OIDC Configuration changed
          secret:
            changed: OIDC secret changed
  policy:
    password:
      complexity:
        added: Password complexity policy added
        changed: Password complexity policy changed
      age:
        added: Password age policy added
        changed: Password age policy changed
      lockout:
        added: Password lockout policy added
        changed: Password lockout policy changed
  iam:
    setup:
      started: ZITADEL setup started
      done: ZITADEL setup done
    global:
      org:
        set: Global org set
    project:
      iam:
        set: ZITADEL project set
    member:
      added: ZITADEL member added
      changed: ZITADEL member changed
      removed: ZITADEL member removed
    idp:
      config:
        added: IDP configuration added
        changed: IDP configuration changed
        removed: IDP configuration removed
        deactivated: IDP configuration deactivated
        reactivated: IDP configuration reactivated
      oidc:
        config:
          added: OIDC IDP configuration added
          changed: OIDC IDP configuration changed
      saml:
        config:
          added: SAML IDP configuration added
          changed: SAML IDP configuration changed
    policy:
      login:
        added: Default Login Policy added
        changed: Default Login Policy changed
        idpprovider:
          added: Idp Provider added to Default Login Policy
          removed: Idp Provider removed from Default Login Policy
  key_pair:
    added: Key pair added
Application:
  OIDC:
    V1:
      NotCompliant: Your configuration is not compliant and differs from OIDC 1.0 standard.
      NoRedirectUris: At least one redirect uri must be registered.
      NotAllCombinationsAreAllowed: Configuration is compliant, but not all possible combinations are allowed.
      Code:
        RedirectUris:
          HttpOnlyForWeb: Grant type code only allowed http redirect uris for apptype web.
          CustomOnlyForNative: Grant type code only allowes custom redirect uris for apptype native  (e.g appname:// )
      Implicit:
        RedirectUris:
          CustomNotAllowed: Grant type implicit doesn't allow custom redirect uris
          HttpNotAllowed: Grant tpye implicit doesn't allow http redirect uris
          NativeShouldBeHttpLocalhost: Grant tpye implicit only allowed http://localhost for native apptype
          HttpLocalhostOnlyForNative: Http://localhost redirect uri is only allowed for native applications.
      Native:
        AuthMethodType:
          NotNone: Native applications should have authmethodtype none.
      UserAgent:
        AuthMethodType:
          NotNone: User agent app should have authmethodtype none.<|MERGE_RESOLUTION|>--- conflicted
+++ resolved
@@ -26,12 +26,9 @@
     AddressNotFound: Address not found
     NotHuman: The User must be personal
     NotMachine: The User must be technical
-<<<<<<< HEAD
     NotAllowedToLink: User is not allowed to link with external login provider
-=======
     Username:
       Reservied: Username is already taken
->>>>>>> 5a8cafca
     Code:
       Empty: Code is empty
       NotFound: Code not found
