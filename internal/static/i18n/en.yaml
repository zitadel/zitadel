--- conflicted
+++ resolved
@@ -31,16 +31,11 @@
   Limits:
     NotFound: Limits not found
     NoneSpecified: No limits specified
-<<<<<<< HEAD
-  Restrictions:
-    NoneSpecified: No restrictions specified
-=======
     Instance:
       Blocked: Instance is blocked
   Restrictions:
     NoneSpecified: No restrictions specified
     DefaultLanguageMustBeAllowed: The default language must be allowed
->>>>>>> d5266ea5
   Language:
     NotParsed: Could not parse language
     NotSupported: Language is not supported
