--- conflicted
+++ resolved
@@ -183,7 +183,6 @@
       Invalid: Role is invalid
       NotExisting: Role doesn't exist
     IDMissing: ID missing
-<<<<<<< HEAD
     App:
       AlreadyExists: Application already exists
       NotFound: Application not found
@@ -198,19 +197,7 @@
       OIDCAuthMethodNoSecret: Chosen OIDC Auth Method does not require a secret
       APIAuthMethodNoSecret: Chosen API Auth Method does not require a secret
       AuthMethodNoPrivateKeyJWT: Chosen Auth Method does not require a key
-      OIDCSecretInvalid: Client Secret is invalid
-=======
-    AppNotFound: Application not found
-    AppInvalid: Application invalid
-    AppNotExisting: Application doesn't exist
-    OIDCConfigInvalid: OIDC configuration is invalid
-    APIConfigInvalid: OIDC configuration is invalid
-    AppIsNotOIDC: Application is not type OIDC
-    AppIsNotAPI: Application is not type API
-    OIDCAuthMethodNoSecret: Chosen OIDC Auth Method does not require a secret
-    APIAuthMethodNoSecret: Chosen API Auth Method does not require a secret
-    AuthMethodNoPrivateKeyJWT: Chosen Auth Method does not require a key
->>>>>>> 2fa4f1f9
+      ClientSecretInvalid: Client Secret is invalid
     RequiredFieldsMissing: Some required fields are missing
     Grant:
       AlreadyExists: Project grant already exists
@@ -221,10 +208,6 @@
       NotActive: Project grant is not active
       NotInactive: Project grant is not inactive
     UserIDMisisng: User ID missing
-<<<<<<< HEAD
-=======
-    ClientSecretInvalid: Client Secret is invalid
->>>>>>> 2fa4f1f9
   IAM:
     Member:
       RolesNotChanged: Roles habe not been changed
