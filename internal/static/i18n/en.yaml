--- conflicted
+++ resolved
@@ -1371,10 +1371,6 @@
         code:
           added: Phone number verification code generated
           sent: Phone number verification code sent
-<<<<<<< HEAD
-
-=======
->>>>>>> fcdc5983
   web_key:
     added: Web Key added
     activated: Web Key activated
