--- conflicted
+++ resolved
@@ -190,17 +190,13 @@
       IsNotOIDC: Application is not type oidc
       NotActive:: Application is not active
       NotInactive: Application is not inactive
-    OIDCConfigInvalid: OIDC configuration is invalid
-<<<<<<< HEAD
-    OIDCAuthMethodNoneSecret: OIDC Auth Method None does not require a secret
-=======
-    APIConfigInvalid: OIDC configuration is invalid
-    AppIsNotOIDC: Application is not type OIDC
-    AppIsNotAPI: Application is not type API
-    OIDCAuthMethodNoSecret: Chosen OIDC Auth Method does not require a secret
-    APIAuthMethodNoSecret: Chosen API Auth Method does not require a secret
-    AuthMethodNoPrivateKeyJWT: Chosen Auth Method does not require a key
->>>>>>> 74418544
+      OIDCConfigInvalid: OIDC configuration is invalid
+      APIConfigInvalid: OIDC configuration is invalid
+      IsNotOIDC: Application is not type oidc
+      IsNotAPI: Application is not type API
+      OIDCAuthMethodNoSecret: Chosen OIDC Auth Method does not require a secret
+      APIAuthMethodNoSecret: Chosen API Auth Method does not require a secret
+      AuthMethodNoPrivateKeyJWT: Chosen Auth Method does not require a key
     RequiredFieldsMissing: Some required fields are missing
     Grant:
       AlreadyExists: Project grant already exists
