--- conflicted
+++ resolved
@@ -31,16 +31,11 @@
   Limits:
     NotFound: 制限が見つかりません
     NoneSpecified: 制限が指定されていません
-<<<<<<< HEAD
-  Restrictions:
-    NoneSpecified: 制限が指定されていません
-=======
     Instance:
       Blocked: インスタンスはブロックされています
   Restrictions:
     NoneSpecified: 制限が指定されていません
     DefaultLanguageMustBeAllowed: デフォルト言語は許可されている必要があります
->>>>>>> d5266ea5
   Language:
     NotParsed: 言語のパースに失敗しました
     NotSupported: 言語はサポートされていません
