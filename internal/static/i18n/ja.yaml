Errors:
  Internal: 内部でエラーが発生しました
  NoChangesFound: 変更はありません
  OriginNotAllowed: このオリジンは許可されていません
  IDMissing: IDがありません
  ResourceOwnerMissing: リソース所有者の組織がありません
  RemoveFailed: 削除できませんでした
  ProjectionName:
    Invalid: 無効なプロジェクション名です
  Assets:
    EmptyKey: アセットキーが空です
    Store:
      NotInitialized: アセットストレージが初期化されていません
      NotConfigured: アセットストレージが設定されていません
    Bucket:
      Internal: バケットの作成時に内部がエラー発生しましたs
      AlreadyExists: バケットはすでに存在しています
      CreateFailed: バケットの作成に失敗しました
      ListFailed: バケットの読み込みに失敗しました
      RemoveFailed: バケットの削除に失敗しました
      SetPublicFailed: バケットの公開に失敗しました
    Object:
      PutFailed: オブジェクトの作成に失敗しました
      GetFailed: オブジェクトの読み込みに失敗しました
      NotFound: オブジェクトが見つかりません
      PresignedTokenFailed: 署名トークンの作成に失敗しました
      ListFailed: オブジェクト一覧の読み込みに失敗しました
      RemoveFailed: オブジェクトの削除に失敗しました
  Limit:
    ExceedsDefault: デフォルトの制限を超えています
  Limits:
    NotFound: 制限が見つかりません
    NoneSpecified: 制限が指定されていません
    Instance:
      Blocked: インスタンスはブロックされています
  Restrictions:
    NoneSpecified: 制限が指定されていません
    DefaultLanguageMustBeAllowed: デフォルト言語は許可されている必要があります
  Language:
    NotParsed: 言語のパースに失敗しました
    NotSupported: 言語はサポートされていません
    NotAllowed: 言語は許可されていません
    Undefined: 言語は未定義です
    Duplicate: 言語に重複があります
  OIDCSettings:
    NotFound: OIDC構成が見つかりません
    AlreadyExists: すでに存在するOIDC構成です
  SecretGenerator:
    AlreadyExists: すでに存在するシークレット生成です
    TypeMissing: シークレット生成タイプがありません
    NotFound: シークレット生成が見つかりません
  SMSConfig:
    NotFound: SMS構成が見つかりません
    AlreadyActive: このSMS構成はすでにアクティブです
    AlreadyDeactivated: このSMS構成はすでに非アクティブです
  SMTP:
    NotEmailMessage: メッセージは EmailMessage ではありません
    RequiredAttributes: 件名、受信者、コンテンツを設定する必要がありますが、一部またはすべてが空です
    CouldNotSplit: smtp に接続するためにホストとポートを分割できませんでした
    CouldNotDial: SMTP サーバーに接続できませんでした。ポート、ファイアウォールの問題を確認してください...
    CouldNotDialTLS: TLS を使用して SMTP サーバーに接続できませんでした。ポート、ファイアウォールの問題を確認してください...
    CouldNotCreateClient: SMTPクライアントを作成できませんでした
    CouldNotStartTLS: TLSを開始できませんでした
    CouldNotAuth: smtp 認証を追加できませんでした。ユーザーとパスワードの両方が正しいかどうかを確認してください。正しい場合は、プロバイダーが ZITADEL でサポートされていない認証方法を必要としている可能性があります。
    CouldNotSetSender: 送信者を設定できませんでした
    CouldNotSetRecipient: 受信者を設定できませんでした
  SMTPConfig:
    TestPassword: テスト用のパスワードが見つかりません
    NotFound: SMTP構成が見つかりません
    AlreadyExists: すでに存在するSMTP構成です
    AlreadyDeactivated: SMTP設定はすでに無効化されています
    SenderAdressNotCustomDomain: 送信者アドレスは、インスタンスのカスタムドメインとして構成する必要があります。
    TestEmailNotFound: テスト用のメールアドレスが見つかりません
  Notification:
    NoDomain: メッセージのドメインが見つかりません
  User:
    NotFound: ユーザーが見つかりません
    AlreadyExists: 既に存在するユーザーです
    NotFoundOnOrg: ユーザーが選択した組織内で見つかりません
    NotAllowedOrg: ユーザーが必要な組織のメンバーでありません
    UserIDMissing: ユーザーIDがありません
    UserIDWrong: "リクエストユーザーが認証されたユーザーと等しくない"
    DomainPolicyNil: 組織ポリシーが空です
    EmailAsUsernameNotAllowed: メールアドレスはユーザー名として使用できません
    Invalid: 無効なユーザーデータです
    DomainNotAllowedAsUsername: このドメインはすでに予約されており、使用できません
    AlreadyInactive: このユーザーはすでに非アクティブです
    NotInactive: このユーザーは非アクティブではありません
    CantDeactivateInitial: 初期化待ちのユーザーは、削除のみ可能で、非アクティブにはできません。
    ShouldBeActiveOrInitial: ユーザーがアクティブまたは初期化待ちでありません
    AlreadyInitialised: このユーザーはすでに初期化されています
    NotInitialised: このユーザーはまだ初期化されていません
    NotLocked: このユーザーはロックされていません
    NoChanges: 変更は見つかりません
    InitCodeNotFound: 初期化コードが見つかりません
    UsernameNotChanged: ユーザー名は変更されていません
    InvalidURLTemplate: URLテンプレートが無効です
    Profile:
      NotFound: プロファイルが見つかりません
      NotChanged: プロファイルが変更されていません
      Invalid: プロファイルデータが無効です
    Email:
      NotFound: メールアドレスが見つかりません
      Invalid: 無効なメールアドレスです
      AlreadyVerified: メールアドレスはすでに検証済みです
      NotChanged: メールアドレスが変更されていません
    Phone:
      NotFound: 電話番号が見つかりません
      Invalid: 無効な電話番号です
      AlreadyVerified: 電話番号はすでに認証済みです
    Address:
      NotFound: 住所が見つかりません
      NotChanged: 住所は変更されていません
    Machine:
      Key:
        NotFound: マシーンキーが見つかりません
        AlreadyExisting: すでに存在しているマシーンキーです
        Invalid: 公開キーは、PEM エンコードを使用した PKIX 形式の有効な RSA 公開キーではありません
      Secret:
        NotExisting: シークレットは存在しません
        Invalid: 無効なシークレットです
        CouldNotGenerate: シークレットの生成に失敗しました
    PAT:
      NotFound: パーソナルアクセストークンが見つかりません
    NotHuman: ユーザーはパーソナルである必要があります
    NotMachine: ユーザーはテクニカルである必要があります
    WrongType: このユーザータイプは許可されていません
    NotAllowedToLink: このユーザーは外部ログインプロバイダーにリンクすることを許可されていません
    Username:
      AlreadyExists: ユーザー名はすでに使用されています
      Reserved: ユーザー名はすでに使用されています
    Code:
      Empty: コードは空です
      NotFound: コードが見つかりません
      Expired: 有効期限切れのコードです
      GeneratorAlgNotSupported: サポートされていない生成アルゴリズムです
      Invalid: コードが無効
    Password:
      NotFound: パスワードが見つかりません
      Empty: パスワードは空です
      Invalid: 無効なパスワードです
      NotSet: パスワードが未設置です
      NotChanged: 新しいパスワードは現在のパスワードと同じにすることはできません
      NotSupported: パスワードハッシュエンコードはサポートされていません。 https://zitadel.com/docs/concepts/architecture/secrets#hashed-secrets を参照してください。
    PasswordComplexityPolicy:
      NotFound: パスワードポリシーが見つかりません
      MinLength: パスワードが短すぎます
      MinLengthNotAllowed: 最小の長さを指定することはできません。
      HasLower: パスワードに小文字を含める必要があります
      HasUpper: パスワードに大文字を含める必要があります
      HasNumber: パスワードに数字を必要があります
      HasSymbol: パスワードに記号を含める必要があります
    ExternalIDP:
      Invalid: 無効な外部IDPです
      IDPConfigNotExisting: この組織はIDPプロバイダーが無効です
      NotAllowed: 外部IDPは許可されていません
      MinimumExternalIDPNeeded: 少なくとも1つのIDPを追加する必要があります
      AlreadyExists: 外部IDPはすでに使用されています
      NotFound: 外部IDPが見つかりません
      LoginFailed: 外部IDPでのログインに失敗
    MFA:
      OTP:
        AlreadyReady: 多要素OTP（ワンタイムパスワード）は設定済みです
        NotExisting: 多要素OTP（ワンタイムパスワード）が存在しません
        NotReady: 多要素OTP（ワンタイムパスワード）が利用可能でありません
        InvalidCode: 無効なコードです
      U2F:
        NotExisting: U2Fは存在しません
      Passwordless:
        NotExisting: パスワードレスは存在しません
    WebAuthN:
      NotFound: WebAuthNトークンが見つかりませんでした
      BeginRegisterFailed: WebAuthN登録の開始に失敗しました
      MarshalError: データのマーシャル時にエラーが発生しました
      ErrorOnParseCredential: クレデンシャルデータのパース時にエラーが発生しました
      CreateCredentialFailed: クレデンシャルデータの作成時にエラーが発生しました
      BeginLoginFailed: WebAuthNの開始ログインに失敗しました
      ValidateLoginFailed: ログインクレデンシャルの検証時にエラーが発生しました
      CloneWarning: クレデンシャルはクローンされる場合があります
    RefreshToken:
      Invalid: 無効なリフレッシュトークンです
      NotFound: リフレッシュトークンが見つかりません
  Instance:
    NotFound: インスタンスが見つかりません
    AlreadyExists: すでに存在するインスタンス
    NotChanged: インスタンスは変更されていません
  Org:
    AlreadyExists: 組織の名前はすでに使用されています
    Invalid: 無効な組織です
    AlreadyDeactivated: 組織はすでに非アクティブです
    AlreadyActive: 組織はすでにアクティブです
    Empty: 組織は空です
    NotFound: 組織が見つかりません
    NotChanged: 組織は変更されていません
    DefaultOrgNotDeletable: デフォルトの組織は削除できません
    ZitadelOrgNotDeletable: Zitadelプロジェクトの組織は削除できません
    InvalidDomain: 無効なドメインです
    DomainMissing: ドメインがありません
    DomainNotOnOrg: ドメインは組織に存在しません
    DomainNotVerified: ドメインは認証されていません
    DomainAlreadyVerified: ドメインはすでに認証されています
    DomainVerificationTypeInvalid: ドメイン認証タイプが無効です
    DomainVerificationMissing: ドメイン認証はまだ開始されていません
    DomainVerificationFailed: ドメイン認証に失敗しました
    DomainVerificationTXTNotFound: _zitadel-challenge TXT レコードがドメインで見つかりませんでした。 DNS サーバーに追加したことを確認するか、新しいレコードが伝播されるまで待ちます
    DomainVerificationTXTNoMatch: ドメインの _zitadel-challenge TXT レコードが見つかりましたが、正しいトークン テキストが含まれていません。 DNS サーバーに正しいトークンを追加したかどうかを確認するか、新しいレコードが伝播されるまで待ちます
    DomainVerificationHTTPNotFound: チャレンジを含むファイルが予期された URL に見つかりませんでした。読み取り権限のある適切な場所にファイルがアップロードされていることを確認してください
    DomainVerificationHTTPNoMatch: チャレンジを含むファイルが予期された URL で見つかりましたが、正しいトークン テキストが含まれていません。内容を確認してください
    DomainVerificationTimeout: DNSサーバーへのクエリでタイムアウトが発生しました
    PrimaryDomainNotDeletable: プライマリドメインは削除できません
    DomainNotFound: ドメインが見つかりません
    MemberIDMissing: メンバーIDがありません
    MemberNotFound: 組織メンバーが見つかりません
    InvalidMember: 無効な組織メンバーです
    UserIDMissing: ユーザーIDがありません
    PolicyAlreadyExists: ポリシーはすでに存在します
    PolicyNotExisting: ポリシーは存在しません
    IdpInvalid: 無効なIDP構成です
    IdpNotExisting: IDP構成は存在しません
    OIDCConfigInvalid: 無効なOIDC IDP構成です
    IdpIsNotOIDC: IDP構成はOIDCタイプではありません
    Domain:
      AlreadyExists: ドメインはすでに存在します
      InvalidCharacter: ドメインは英数字、'.'、'-'のみ使用可能です。
      EmptyString: 無効な数字およびアルファベット以外の文字は空のスペースに置き換えられ、結果のドメインは空の文字列になります
    IDP:
      InvalidSearchQuery: 無効な検索クエリです
      ClientIDMissing: クライアントIDがありません
      TeamIDMissing: チームIDがありません
      KeyIDMissing: キーIDがありません
      PrivateKeyMissing: 秘密キーがありません
    LoginPolicy:
      NotFound: ログインポリシーが見つかりません
      Invalid: 無効なログインポリシーです
      RedirectURIInvalid: デフォルトのリダイレクトURIは無効です
      NotExisting: ログインポリシーは存在しません
      AlreadyExists: ログインポリシーはすでに存在します
      IdpProviderAlreadyExisting: すでに存在しているIDプロバイダーです
      IdpProviderNotExisting: 存在しないIDプロバイダーです
      RegistrationNotAllowed: 登録は許可されていません
      UsernamePasswordNotAllowed: ユーザー名・パスワードでのログインは許可されていません
      MFA:
        AlreadyExists: MFAはすでに存在します
        NotExisting: 存在しないMFAです
        Unspecified: 無効なMFAです
    MailTemplate:
      NotFound: デフォルトのメールテンプレートが見つかりません
      NotChanged: デフォルトのメールテンプレートは変更されていません
      AlreadyExists: デフォルトのメールテンプレートはすでに存在しています
      Invalid: 無効なデフォルトのメールテンプレートです
    CustomMessageText:
      NotFound: デフォルトのメッセージテキストが見つかりません
      NotChanged: デフォルトのメッセージテキストは変更されていません
      AlreadyExists: デフォルトのメッセージテキストはすでに存在しています
      Invalid: 無効なデフォルトのメッセージテキストです
    PasswordComplexityPolicy:
      NotFound: パスワード複雑さポリシーが見つかりません
      Empty: パスワード複雑さポリシーは空です
      NotExisting: パスワード複雑さポリシーは存在しません
      AlreadyExists: パスワード複雑さポリシーはすでに存在します
    PasswordLockoutPolicy:
      NotFound: パスワードロックアウトポリシーが見つかりません
      Empty: パスワードロックアウトポリシーは空です
      NotExisting: パスワードロックアウトポリシーは存在しません
      AlreadyExists: パスワードロックアウトポリシーはすでに存在します
    PasswordAgePolicy:
      NotFound: パスワード期限ポリシーが見つかりません
      Empty: パスワード期限ポリシーは空です
      NotExisting: パスワード期限ポリシーは存在しません
      AlreadyExists: パスワード期限ポリシーはすでに存在しています
    OrgIAMPolicy:
      Empty: 組織IAMポリシーは空です
      NotExisting: 組織IAMポリシーは存在しません
      AlreadyExists: 組織IAMポリシーはすでに存在しています
    NotificationPolicy:
      NotFound: 通知ポリシーが見つかりません
      NotChanged: 通知ポリシーは変更されていません
      AlreadyExists: 通知ポリシーはすでに存在しています
  Project:
    ProjectIDMissing: プロジェクトIDがありません
    AlreadyExists: プロジェクトはすでに組織に存在しています
    OrgNotExisting: 組織は存在しません
    UserNotExisting: ユーザーは存在しません
    CouldNotGenerateClientSecret: クライアントシークレットの生成に失敗しました
    Invalid: 無効なプロジェクトです
    NotActive: プロジェクトはアクティブではありません
    NotInactive: プロジェクトは非アクティブではありません
    NotFound: プロジェクトが見つかりません
    UserIDMissing: ユーザーIDがありません
    Member:
      NotFound: プロジェクトメンバーが見つかりません
      Invalid: プロジェクトメンバーは無効です
      AlreadyExists: プロジェクトメンバーはすでに存在しています
      NotExisting: プロジェクトメンバーは存在しません
    MinimumOneRoleNeeded: 少なくとも1つのロールを追加する必要があります
    Role:
      AlreadyExists: ロールはすでに存在します
      Invalid: 無効なロールです
      NotExisting: ロールは存在しません
    IDMissing: IDがありません
    App:
      AlreadyExists: アプリケーションはすでに存在しています
      NotFound: アプリケーションが見つかりません
      Invalid: 無効なアプリケーションです
      NotExisting: アプリケーションは存在しません
      NotActive: アプリケーションはアクティブではありません
      NotInactive: アプリケーションは非アクティブではありません
      OIDCConfigInvalid: 無効なOIDC構成です
      APIConfigInvalid: 無効なAPI構成です
      SAMLConfigInvalid: 無効なSAML構成です
      IsNotOIDC: アプリケーションのタイプはOIDCではありません
      IsNotAPI: アプリケーションのタイプはAPIではありません
      IsNotSAML: アプリケーションのタイプはSAMLではありません
      SAMLMetadataMissing: SAMLメタデータがありません
      SAMLMetadataFormat: SAMLメタデータ形式エラー
      SAMLEntityIDAlreadyExisting: SAMLエンティティIDはすでに存在しています
      OIDCAuthMethodNoSecret: 選択されたOIDCメソッドは、シークレットを必要としません
      APIAuthMethodNoSecret: 選択されたAPIメソッドには、シークレットを必要としません
      AuthMethodNoPrivateKeyJWT: 選択されたメソッドには、キーを必要としません
      ClientSecretInvalid: 無効なクライアントシークレットです
      Key:
        AlreadyExisting: すでに存在しているアプリケーションキーです
        NotFound: アプリケーションキーが見つかりません
    RequiredFieldsMissing: 一部の必須項目が不足しています
    Grant:
      AlreadyExists: プロジェクトグラントはすでに存在しています
      NotFound: グラントが見つかりません
      Invalid: 無効なプロジェクトグラントです
      NotExisting: プロジェクトグラントは存在しません
      HasNotExistingRole: プロジェクトに1つのロールが存在しません
      NotActive: プロジェクトグラントはアクティブではありません
      NotInactive: プロジェクトグラントは非アクティブではありません
  IAM:
    NotFound: IAMが見つかりません。正しいドメインを持っていることを確認してください。 https://zitadel.com/docs/apis/introduction#domains を参照してください
    Member:
      RolesNotChanged: ロールは変更されていません
    MemberInvalid: 無効なメンバーです
    MemberAlreadyExisting: メンバーはすでに存在します
    MemberNotExisting: メンバーは存在しません
    IDMissing: IDがありません
    IAMProjectIDMissing: IAMプロジェクトIDがありません
    IamProjectAlreadySet: IAMプロジェクトIDはすでに設定されています
    IdpInvalid: 無効なIDP構成です
    IdpNotExisting: IDP構成は存在しません
    OIDCConfigInvalid: 無効なOIDC IDP構成です
    IdpIsNotOIDC: IDP構成のタイプはOIDCではありません
    LoginPolicyInvalid: 無効なログインポリシーです
    LoginPolicyNotExisting: ログインポリシーは存在しません
    IdpProviderInvalid: 無効なIDプロバイダーです
    LoginPolicy:
      NotFound: デフォルトログインポリシーが見つかりません
      NotChanged: デフォルトログインポリシーは変更されていません
      NotExisting: デフォルトログインポリシーは存在しません
      AlreadyExists: デフォルトログインポリシーはすでに存在します
      RedirectURIInvalid: 無効なデフォルトのリダイレクトURIです
      MFA:
        AlreadyExists: MFAはすでに存在します
        NotExisting: 存在しないMFAです
        Unspecified: 無効なMFAです
      IDP:
        AlreadyExists: IDプロバイダーはすでに存在しています
        NotExisting: IDプロバイダーが存在しません
        Invalid: 無効なIDプロバイダーです
      IDPConfig:
        AlreadyExists: IDプロバイダーの構成はすでに存在しています
        NotInactive: アイデンティティプロバイダーの構成が非アクティブではありません
        NotActive: IDプロバイダーの構成がアクティブではありません
    LabelPolicy:
      NotFound: デフォルトのプライベートラベルポリシーが見つかりません
      NotChanged: デフォルトのプライベートラベルポリシーは変更されていません
    MailTemplate:
      NotFound: デフォルトのメールテンプレートが見つかりません
      NotChanged: デフォルトのメールテンプレートは変更されていません
      AlreadyExists: デフォルトのメールテンプレートはすでに存在しています
      Invalid: 無効なデフォルトのメールテンプレートです
    CustomMessageText:
      NotFound: デフォルトのメッセージテキストが見つかりません
      NotChanged: デフォルトのメッセージテキストは変更されていません
      AlreadyExists: デフォルトのメッセージテキストはすでに存在しています
      Invalid: 無効なデフォルトのメッセージテキストです
    PasswordComplexityPolicy:
      NotFound: デフォルトのパスワード複雑さポリシーが見つかりません
      NotExisting: デフォルトのパスワード複雑さポリシーは存在しません
      AlreadyExists: デフォルトのパスワード複雑さポリシーはすでに存在しています
      Empty: デフォルトのパスワード複雑さポリシーが空です
      NotChanged: デフォルトのパスワード複雑さポリシーは変更されていません
    PasswordAgePolicy:
      NotFound: デフォルトのパスワード期限ポリシーが見つかりません
      NotExisting: デフォルトのパスワード期限ポリシーは存在しません
      AlreadyExists: すでに存在しているデフォルトのパスワード期限ポリシーです
      Empty: デフォルトのパスワード期限ポリシーが空です
      NotChanged: デフォルトのパスワード期限ポリシーは変更されていません
    PasswordLockoutPolicy:
      NotFound: デフォルトのパスワードロックアウトポリシーが見つかりません
      NotExisting: デフォルトのパスワードロックアウトポリシーは存在しません
      AlreadyExists: デフォルトのパスワードロックアウトポリシー既に存在しています
      Empty: デフォルトのパスワードロックアウトポリシーが空です
      NotChanged: デフォルトのパスワードロックアウトポリシーは変更されていません
    DomainPolicy:
      NotFound: 組織IAMポリシーは見つかりません
      Empty: 組織IAMポリシーは空です
      NotExisting: 組織IAMポリシーは存在しません
      AlreadyExists: 組織IAMポリシーはすでに存在しています
      NotChanged: 組織IAMポリシーは変更されていません
    NotificationPolicy:
      NotFound: デフォルトの通知ポリシーが見つかりません
      NotChanged: デフォルトの通知ポリシーは変更されていません
      AlreadyExists: デフォルトの通知ポリシーはすでに存在しています
  Policy:
    AlreadyExists: ポリシーはすでに存在します
    Label:
      Invalid:
        PrimaryColor: プライマリカラーは有効なHexカラー値ではありません
        BackgroundColor: 背景色は有効なHexカラー値ありません
        WarnColor: ワーンカラーは有効なHexカラー値ではありません
        FontColor: フォントカラーは有効なHexカラー値ではありません
        PrimaryColorDark: プライマリカラー（ダークモード）は有効なHexカラー値ではありません
        BackgroundColorDark: 背景色（ダークモード）は有効なHexカラー値ではありません
        WarnColorDark: ワーンカラー（ダークモード）は有効なHexカラー値ではありません
        FontColorDark: フォントカラー（ダークモード）は有効なHexカラー値ではありません
  UserGrant:
    AlreadyExists: ユーザーグラントはすでに存在しています
    NotFound: ユーザーグラントが見つかりません
    Invalid: 無効なユーザーグラントです
    NotChanged: ユーザーグラントは変更されていません
    IDMissing: IDがありません
    NotActive: ユーザーグラントはアクティブではありません
    NotInactive: ユーザーグラントは非アクティブではありません
    NoPermissionForProject: ユーザーにはこのプロジェクトに許可がありません
    RoleKeyNotFound: ロールが見つかりません
  Member:
    AlreadyExists: メンバーはすでに存在しています
  IDPConfig:
    AlreadyExists: この名前を持つIDP構成は既に存在しています
    NotExisting: IDプロバイダーの構成は存在しません
  Changes:
    NotFound: 履歴は見つかりません
    AuditRetention: 履歴は監査ログの管理外にあります
  Token:
    NotFound: トークンが見つかりません
    Invalid: 無効なトークンです
  UserSession:
    NotFound: ユーザーが見つかりません
  Key:
    NotFound: キーが見つかりません
    ExpireBeforeNow: 有効期限が過去です
  Login:
    LoginPolicy:
      MFA:
        ForceAndNotConfigured: MFAは必須で設定されてますが、可能なプロバイダーが設定されていません。システム管理者にお問い合わせください。
  Step:
    Started:
      AlreadyExists: 開始ステップはすでに存在しています
    Done:
      AlreadyExists: 完了ステップはすでに存在しています
  CustomText:
    AlreadyExists: カスタムテキストはすでに存在しています
    Invalid: 無効なカスタムテキストです
    NotFound: カスタムテキストが見つかりません
  TranslationFile:
    ReadError: 翻訳ファイルの読み取りのエラー
    MergeError: 翻訳ファイルをカスタム翻訳と統合できませんでした
    NotFound: 翻訳ファイルは存在しません
  Metadata:
    NotFound: メタデータが見つかりません
    NoData: メタデータリストは空です
    Invalid: 無効なメタデータです
    KeyNotExisting: 1つ以上のキーは存在しません
  Action:
    Invalid: 無効なアクションです
    NotFound: アクションが見つかりません
    NotActive: アクションはアクティブではありません
    NotInactive: アクションは非アクティブではありません
    MaxAllowed: 追加のアクティブアクションは許可されていません
    NotEnabled: 機能「アクション」が有効になっていません
  Flow:
    FlowTypeMissing: フロータイプがありません
    Empty: フローはすでに空です
    WrongTriggerType: 無効なトリガータイプです
    NoChanges: 変更はありません
    ActionIDsNotExist: アクションIDが存在しません
  Query:
    CloseRows: SQLステートメントの終了に失敗しました
    SQLStatement: SQLステートメントの作成に失敗しました
    InvalidRequest: 無効なリクエストです
    TooManyNestingLevels: クエリのネスト レベルが多すぎます (最大 20)
    LimitExceeded: 制限を超えました
  Quota:
    AlreadyExists: このユニットにはすでにクォータが存在しています
    NotFound: このユニットにはクォータが見つかりません
    Invalid:
      CallURL: 無効なクォータコールURLです
      Percent: クォータパーセントが1未満です
      Unimplemented: このユニットにはクォータは実装されていません
      Amount: クォータ量が1未満です
      ResetInterval: クォータリセット間隔が1分より短いです
      Noop: 通知のない無制限のクォータは効果がありません
    Access:
      Exhausted: 認証されたリクエストのクォータを使い果たしました
    Execution:
      Exhausted: 実行時間のクォータを使い果たしました
  LogStore:
    Access:
      StorageFailed: データベースへのアクセスログの保存に失敗しました
      ScanFailed: 認証されたリクエストの使用状況クエリに失敗しました
    Execution:
      StorageFailed: アクション実行ログのデータベースへの保存に失敗しました
      ScanFailed: アクション実行時間を取得する使用状況クエリに失敗しました
  Session:
    NotExisting: セッションが存在しない
    Terminated: セッションはすでに終了しています
    Expired: セッションの有効期限が切れました
    PositiveLifetime: セッションの有効期間は 0 未満であってはなりません
    Token:
      Invalid: セッショントークンが無効です
    WebAuthN:
      NoChallenge: WebAuthN チャレンジを使用しないセッション
  Intent:
    IDPMissing: リクエストにIDP IDが含まれていません
    IDPInvalid: リクエストのIDPが無効
    ResponseInvalid: IDPの回答は無効
    MissingSingleMappingAttribute: マッピング属性が含まれていない、または複数の値がある
    SuccessURLMissing: リクエストに成功時の URL がありません
    FailureURLMissing: リクエストに失敗の URL がありません
    StateMissing: リクエストに State パラメータがありません
    NotStarted: インテントが開始されなかったか、既に終了している
    NotSucceeded: インテントが成功しなかった
    TokenCreationFailed: トークンの作成に失敗しました
    InvalidToken: インテントのトークンが無効である
    OtherUser: 他のユーザーを意図している
  AuthRequest:
    AlreadyExists: AuthRequestはすでに存在する
    NotExisting: AuthRequest が存在しません
    WrongLoginClient: 他のログインクライアントによって作成された AuthRequest
  OIDCSession:
    RefreshTokenInvalid: 無効なリフレッシュトークンです
    Token:
      Invalid: トークンが無効です
      Expired: トークンの有効期限が切れている
    InvalidClient: トークンが発行されていません
  Feature:
    NotExisting: 機能が存在しません
    TypeNotSupported: 機能タイプはサポートされていません
    InvalidValue: この機能には無効な値です
  Target:
    Invalid: ターゲットが無効です
    NoTimeout: ターゲットにはタイムアウトがありません
    InvalidURL: ターゲットに無効な URL があります
    NotFound: ターゲットが見つかりません
  Execution:
    ConditionInvalid: 実行条件が不正です
    Invalid: 実行は無効です
    NotFound: 実行が見つかりませんでした
    IncludeNotFound: 見つからないものを含める
    NoTargets: ターゲットが定義されていません
<<<<<<< HEAD
    Failed: 実行に失敗しました
=======
    ResponseIsNotValidJSON: 応答は有効な JSON ではありません
>>>>>>> 042c4388
  UserSchema:
    NotEnabled: 機能「ユーザースキーマ」が有効になっていません
    Type:
      Missing: ユーザースキーマタイプがありません
      AlreadyExists: ユーザースキーマタイプはすでに存在します
    Authenticator:
      Invalid: 無効な認証子のタイプ
    NotActive: ユーザースキーマがアクティブではありません
    NotInactive: ユーザースキーマが非アクティブではありません
    NotExists: ユーザースキーマが存在しません
  TokenExchange:
    FeatureDisabled: インスタンスではトークン交換機能が無効になっています。 https://zitadel.com/docs/apis/resources/feature_service_v2/feature-service-set-instance-features
    Token:
      Missing: トークンがありません
      Invalid: トークンが無効です
      TypeMissing: トークンの種類がありません
      TypeNotAllowed: トークンの種類は許可されていません
      TypeNotSupported: トークンタイプはサポートされていません
      NotForAPI: 偽装されたトークンは API では許可されません
    Impersonation:
      PolicyDisabled: インスタンスのセキュリティ ポリシーで偽装が無効になっています

AggregateTypes:
  action: アクション
  instance: インスタンス
  key_pair: キーペア
  org: 組織
  project: プロジェクト
  user: ユーザー
  usergrant: ユーザーグラント
  quota: クォータ
  feature: 特徴
  target: 目標
  execution: 実行
  user_schema: ユーザースキーマ
  auth_request: 認証リクエスト
  device_auth: デバイス認証
  idpintent: IDPインテント
  limits: 制限
  milestone: マイルストーン
  oidc_session: OIDCセッション
  restrictions: 制限
  system: システム
  session: セッション

EventTypes:
  execution:
    set: 実行セット
    removed: 実行は削除されました
  target:
    added: ターゲットが作成されました
    changed: ターゲットが変更されました
    removed: ターゲットが削除されました
  user:
    added: ユーザーの追加
    selfregistered: ユーザー自身の登録
    initialization:
      code:
        added: 初期化コードの生成
        sent: 初期化コードの送信
      check:
        succeeded: 初期化チェックの成功
        failed: 初期化チェックの失敗
    token:
      added: アクセストークンの作成
      v2.added: アクセストークンの作成
      removed: アクセストークンの削除
    impersonated: ユーザーがなりすました
    username:
      reserved: ユーザー名の予約
      released: ユーザー名の解放
      changed: ユーザー名の変更
    email:
      reserved: メールアドレスの予約
      released: メールアドレスの解放
      changed: メールアドレスの変更
      verified: メールアドレスの検証
      verification:
        failed: メールアドレス検証の失敗
      code:
        added: メールアドレス検証コードの生成
        sent: メールアドレス検証コードの送信
    machine:
      added: テクニカルユーザーの追加
      changed: テクニカルユーザーの変更
      key:
        added: キーの追加
        removed: キーの削除
      secret:
        set: シークレットのセット
        updated: 秘密のハッシュが更新されました
        removed: シークレットの削除
        check:
          succeeded: シークレットチェックの成功
          failed: シークレットチェックの失敗
    human:
      added: ヒューマンユーザーの追加
      selfregistered: ヒューマンユーザー自身の登録
      avatar:
        added: アバターの追加
        removed: アバターの削除
      initialization:
        code:
          added: 初期化コードの生成
          sent: 初期化コードの送信
        check:
          succeeded: 初期化チェックの成功
          failed: 初期化チェックの失敗
      username:
        reserved: ユーザー名の予約
        released: ユーザー名の解放
      email:
        changed: メールアドレスの変更
        verified: メールアドレスの検証
        verification:
          failed: メールアドレス検証の失敗
        code:
          added: メールアドレス検証コードの生成
          sent: メールアドレス検証コードの送信
      password:
        changed: パスワードの変更
        code:
          added: パスワードコードの生成
          sent: パスワードコードの送信
        check:
          succeeded: パスワードチェックの成功
          failed: パスワードチェックの失敗
      externallogin:
        check:
          succeeded: 外部ログインの成功
      externalidp:
        added: 外部IDPの追加
        removed: 外部IDPの削除
        cascade:
          removed: 外部IDPカスケードの削除
        id:
          migrated: IDP の外部ユーザー ID が移行されました
      phone:
        changed: 電話番号の変更
        verified: 電話番号の検証
        verification:
          failed: 電話番号検証の失敗
        code:
          added: 電話番号コードの生成
          sent: 電話番号コードの送信
        removed: 電話番号の削除
      profile:
        changed: ユーザープロファイルの変更
      address:
        changed: ユーザー住所の変更
      mfa:
        otp:
          added: MFA OTPの追加
          verified: MFA OTPの検証
          removed: MFA OTPの削除
          check:
            succeeded: MFA OTPチェックの成功
            failed: MFA OTPチェックの失敗
          sms:
            added: 多要素 OTP SMS を追加しました
            removed: 多要素 OTP SMS を削除しました
            code:
              added: 多要素 OTP SMS コードを追加しました
              sent: 多要素 OTP SMS コードが送信されました
            check:
              succeeded: 多要素 OTP SMS 検証が成功しました
              failed: 多要素 OTP SMS 検証が失敗しました
          email:
            added: 多要素 OTP 電子メールを追加しました
            removed: 多要素 OTP 電子メールを削除しました
            code:
              added: 多要素 OTP 電子メール コードを追加しました
              sent: 多要素 OTP 電子メール コードが送信されました
            check:
              succeeded: 多要素 OTP 電子メール検証が成功しました
              failed: 多要素 OTP 電子メール検証が失敗しました
        u2f:
          token:
            added: MFA U2Fトークンの追加
            verified: MFA U2Fトークンの検証
            removed: MFA U2Fトークンの削除
            begin:
              login: MFA U2Fチェックの開始
            check:
              succeeded: MFA U2Fチェックの成功
              failed: MFA U2Fチェックの失敗
            signcount:
              changed: MFA U2Fトークンチェックサムの変更
        init:
          skipped: MFAの初期化のスキップ
      passwordless:
        token:
          added: パスワードレスログイン用トークンの追加
          verified: パスワードレスログイン用トークンの検証
          removed: パスワードレスログイン用トークンの削除
          begin:
            login: パスワードレスログインチェックの開始
          check:
            succeeded: パスワードレスログインチェックの成功
            failed: パスワードレスログインチェックの失敗
          signcount:
            changed: パスワードレスログイン用トークンチェックサムの変更
        initialization:
          code:
            added: パスワードレス初期化コードの追加
            sent: パスワードレス初期化コードの送信
            requested: パスワードレス初期化コードのリクエスト
            check:
              succeeded: パスワードレス初期化コードチェックの成功
              failed: パスワードレス初期化コードチェックの失敗
      signed:
        out: ユーザーのサインアウト
      refresh:
        token:
          added: リフレッシュトークンの作成
          renewed: リフレッシュトークンの更新
          removed: リフレッシュトークンの削除
    locked: ユーザーのロック
    unlocked: ユーザーのロック解除
    deactivated: ユーザーの非アクティブ化
    reactivated: ユーザーのアクティブ化
    removed: ユーザーの削除
    password:
      changed: パスワードの変更
      code:
        added: パスワードコードの生成
        sent: パスワードコードの送信
      check:
        succeeded: パスワードチェックの成功
        failed: パスワードチェックの失敗
      change:
        sent: パスワード変更を送信しました
      hash:
        updated: パスワードハッシュが更新されました
    phone:
      changed: 電話番号の変更
      verified: 電話番号の検証
      verification:
        failed: 電話番号検証の失敗
      code:
        added: 電話番号コードの生成
        sent: 電話番号コードの送信
      removed: 電話番号の削除
    profile:
      changed: ユーザープロファイルの変更
    address:
      changed: ユーザー住所の変更
    mfa:
      otp:
        added: MFA OTPの追加
        verified: MFA OTPの検証
        removed: MFA OTPの削除
        check:
          succeeded: MFA OTPチェックの成功
          failed: MFA OTPチェックの失敗
        init:
          skipped: MFA OTP初期化のスキップ
      init:
        skipped: MFA初期化のスキップ
    signed:
      out: ユーザーのサインアウト
    grant:
      added: 認可の追加
      changed: 認可の変更
      removed: 認可の削除
      deactivated: 認可の非アクティブ化
      reactivated: 認可のアクティブ化
      reserved: 認可の予約
      released: 認可の解放
      cascade:
        removed: 認可の削除
        changed: 認可の変更
    metadata:
      set: ユーザーメタデータのセット
      removed: ユーザーメタデータの削除
      removed.all: 全ユーザーメタデータの削除
    domain:
      claimed: ドメインの登録
      claimed.sent: ドメイン登録通知の送信
    pat:
      added: パーソナルアクセストークンの追加
      removed: パーソナルアクセストークンの削除
  org:
    added: 組織の追加
    changed: 組織の変更
    deactivated: 組織の非アクティブ化
    reactivated: 組織のアクティブ化
    removed: 組織の削除
    domain:
      added: ドメインの追加
      verification:
        added: ドメイン検証の追加
        failed: ドメイン検証の失敗
      verified: ドメインの検証
      removed: ドメインの削除
      primary:
        set: プライマリドメインのセット
      reserved: ドメインの予約
      released: リリースの解放
    name:
      reserved: 組織名の予約
      released: 組織名の解放
    member:
      added: 組織メンバーの追加
      changed: 組織メンバーの変更
      removed: 組織メンバーの削除
      cascade:
        removed: 組織メンバーカスケードの削除
    iam:
      policy:
        added: システムポリシーの追加
        changed: システムポリシーの変更
        removed: システムポリシーの削除
    idp:
      config:
        added: IDP構成の追加
        changed: IDP構成の変更
        removed: IDP構成の削除
        deactivated: IDP構成の非アクティブ化
        reactivated: IDP構成のアクティブ化
      oidc:
        config:
          added: OIDC IDP構成の追加
          changed: OIDC IDP構成の変更
      saml:
        config:
          added: SAML IDP構成の追加
          changed: SAML IDP構成の変更
      jwt:
        config:
          added: JWT IDP構成の追加
          changed: JWT IDP構成の変更
    customtext:
      set: カスタムテキストのセット
      removed: カスタムテキストの削除
      template:
        removed: カスタムテキストテンプレートの削除
    policy:
      login:
        added: ログインポリシーの追加
        changed: ログインポリシーの変更
        removed: ログインポリシーの削除
        idpprovider:
          added: IDプロバイダーのログインポリシーへの追加
          removed: IDプロバイダーのログインポリシーからの削除
          cascade:
            removed: IDプロバイダーカスケードのログインポリシーからの削除
        secondfactor:
          added: 二要素認証のログインポリシーへの追加
          removed: 二要素認証のログインポリシーからの削除
        multifactor:
          added: MFAのログインポリシーへの追加
          removed: MFAのログインポリシーからの削除
      password:
        complexity:
          added: パスワード複雑さポリシーの追加
          changed: パスワード複雑さポリシーの変更
          removed: パスワード複雑さポリシーの削除
        age:
          added: パスワード期限ポリシーの追加
          changed: パスワード期限ポリシーの変更
          removed: パスワード期限ポリシーの削除
        lockout:
          added: パスワードロックアウトポリシーの追加
          changed: パスワードロックアウトポリシーの変更
          removed: パスワードロックアウトポリシーの削除
      label:
        added: ラベルポリシーの追加
        changed: ラベルポリシーの変更
        activated: ラベルポリシーのアクティブ化
        removed: ラベルポリシーの削除
        logo:
          added: ロゴのラベルポリシーへの追加
          removed: ロゴのラベルポリシーからの削除
          dark:
            added: ロゴのラベルポリシーへの追加（ダークモード）
            removed: ロゴのラベルポリシーからの削除（ダークモード）
        icon:
          added: アイコンのラベルポリシーへの追加
          removed: アイコンのラベルポリシーからの削除
          dark:
            added: アイコンのラベルポリシーへの追加（ダークモード）
            removed: アイコンのラベルポリシーからの削除（ダークモード）
        font:
          added: フォントのラベルポリシーへの追加
          removed: フォントのラベルポリシーからの削除
        assets:
          removed: アセットのラベルポリシーからの削除
      privacy:
        added: プライバシーポリシーとサービス利用規約の追加
        changed: プライバシーポリシーとサービス利用規約の変更
        removed: プライバシーポリシーとサービス利用規約の削除
      domain:
        added: ドメインポリシーの追加
        changed: ドメインポリシーの変更
        removed: ドメインポリシーの削除
      lockout:
        added: ロックアウトポリシーの追加
        changed: ロックアウトポリシーの変更
        removed: ロックアウトポリシーの削除
      notification:
        added: 通知ポリシーの追加
        changed: 通知ポリシーの変更
        removed: 通知ポリシーの削除
    flow:
      trigger_actions:
        set: アクションのセット
        cascade:
          removed: アクションカスケードの削除
        removed: アクションの削除
      cleared: フローのクリア
    mail:
      template:
        added: メールテンプレートの追加
        changed: メールテンプレートの変更
        removed: メールテンプレートの削除
      text:
        added: メールテキストの追加
        changed: メールテキストの変更
        removed: メールテキストの削除
    metadata:
      removed: メタデータの削除
      removed.all: 全メタデータの削除
      set: メタデータのセット
  project:
    added: プロジェクトの追加
    changed: プロジェクトの変更
    deactivated: プロジェクトの非アクティブ化
    reactivated: プロジェクトのアクティブ化
    removed: プロジェクトの削除
    member:
      added: プロジェクトメンバーの追加
      changed: プロジェクトメンバーの変更
      removed: プロジェクトメンバーの削除
      cascade:
        removed: プロジェクトメンバーカスケードの削除
    role:
      added: プロジェクトロールの追加
      changed: プロジェクトロールの変更
      removed: プロジェクトロールの削除
    grant:
      added: 管理アクセスの追加
      changed: 管理アクセスの変更
      removed: 管理アクセスの削除
      deactivated: 管理アクセスの非アクティブ化
      reactivated: 管理アクセスのアクティブ化
      cascade:
        changed: 管理アクセスの変更
      member:
        added: 管理アクセスメンバーの追加
        changed: 管理アクセスメンバーの変更
        removed: 管理アクセスメンバーの削除
        cascade:
          removed: 管理アクセスカスケードの削除
    application:
      added: アプリケーションの追加
      changed: アプリケーションの変更
      removed: アプリケーションの削除
      deactivated: アプリケーションの非アクティブ化
      reactivated: アプリケーションのアクティブ化
      oidc:
        secret:
          check:
            succeeded: OIDCクライアントシークレットチェックの成功
            failed: OIDCクライアントシークレットチェックの失敗
      api:
        secret:
          check:
            succeeded: APIシークレットチェックに成功しました
            failed: APIシークレットチェックに失敗しました
        key:
          added: アプリケーションキーの追加
          removed: アプリケーションキーの削除
      config:
        saml:
          added: SAML構成の追加
          changed: SAML構成の変更
        oidc:
          added: OIDC構成の追加
          changed: OIDC構成の変更
          secret:
            changed: OIDCシークレットの変更
            updated: OIDC シークレットハッシュが更新されました
        api:
          added: API構成の追加
          changed: API構成の変更
          secret:
            changed: APIのシークレットの変更
            updated: API シークレット ハッシュが更新されました
  policy:
    password:
      complexity:
        added: パスワードの複雑さポリシーの追加
        changed: パスワードの複雑さポリシーの変更
      age:
        added: パスワード年齢ポリシーの追加
        changed: パスワード年齢ポリシーの変更
      lockout:
        added: パスワードロックアウトポリシーの追加
        changed: パスワードロックアウトポリシーの変更
  iam:
    setup:
      started: ZITADELセットアップの開始
      done: ZITADELセットアップの完了
    global:
      org:
        set: グローバル組織のセット
    project:
      iam:
        set: ZITADELプロジェクトのセット
    member:
      added: ZITADELメンバーの追加
      changed: ZITADELメンバーの変更
      removed: ZITADELメンバーの削除
      cascade:
        removed: ZITADELメンバーカスケードの削除
    idp:
      config:
        added: IDP構成の追加
        changed: IDP構成の変更
        removed: IDP構成の削除
        deactivated: IDP構成の非アクティブ化
        reactivated: IDP構成のアクティブ化
      oidc:
        config:
          added: OIDC IDP構成の追加
          changed: OIDC IDP構成の変更
      saml:
        config:
          added: SAML IDP構成の追加
          changed: SAML IDP構成の変更
      jwt:
        config:
          added: JWT構成のIDプロバイダーへの追加
          changed: JWT構成のIDプロバイダーからの削除
    customtext:
      set: テキストのセット
      removed: テキストの削除
    policy:
      login:
        added: デフォルトログインポリシーの追加
        changed: デフォルトログインポリシーの変更
        idpprovider:
          added: IDプロバイダーのデフォルトログインポリシーへの追加
          removed: IDプロバイダーのデフォルトログインポリシーからの削除
      label:
        added: ラベルポリシーの追加
        changed: ラベルポリシーの変更
        activated: ラベルポリシーのアクティブ化
        logo:
          added: ロゴのラベルポリシーへの追加
          removed: ロゴのラベルポリシーからの削除
          dark:
            added: ロゴのラベルポリシーへの追加（ダークモード）
            removed: ロゴのラベルポリシーからの削除（ダークモード）
        icon:
          added: アイコンのラベルポリシーへの追加
          removed: アイコンのラベルポリシーからの削除
          dark:
            added: アイコンのラベルポリシーへの追加（ダークモード）
            removed: アイコンのラベルポリシーからの削除（ダークモード）
        font:
          added: フォントのラベルポリシーへの追加
          removed: フォントのラベルポリシーからの削除
        assets:
          removed: アセットのラベルポリシーからの削除
    default:
      language:
        set: デフォルト言語のセット
    oidc:
      settings:
        added: OIDC構成の追加
        changed: OIDC構成の変更
        removed: OIDC構成の削除
    secret:
      generator:
        added: シークレット生成の追加
        changed: シークレット生成の変更
        removed: シークレット生成の削除
    smtp:
      config:
        added: SMTP構成の追加
        changed: SMTP構成の変更
        activated: SMTP設定が有効化されました
        deactivated: SMTP設定が無効化されました
        removed: SMTP設定が削除されました
        password:
          changed: SMTP構成シークレットの変更
    sms:
      config:
        twilio:
          added: Twilio SMSプロバイダーの追加
          changed: Twilio SMSプロバイダーの変更
          token:
            changed: Twilio SMSプロバイダートークンの変更
          removed: Twilio SMSプロバイダーの削除
          activated: Twilio SMSプロバイダーのアクティブ化
          deactivated: Twilio SMSプロバイダーの非アクティブ化
  key_pair:
    added: キーペアの追加
    certificate:
      added: 証明書の追加
  action:
    added: アクションの追加
    changed: アクションの変更
    deactivated: アクションの非アクティブ化
    reactivated: アクションのアクティブ化
    removed: アクションの削除
  instance:
    added: インスタンスの追加
    changed: インスタンスの変更
    customtext:
      removed: カスタムテキストの削除
      set: カスタムテキストのセット
      template:
        removed: カスタムテキストテンプレートの削除
    default:
      language:
        set: デフォルト言語のセット
      org:
        set: デフォルト組織のセット
    domain:
      added: ドメインの追加
      primary:
        set: プライマリドメインのセット
      removed: ドメインの削除
    iam:
      console:
        set: ZITADELコンソールアプリケーションのセット
      project:
        set: ZITADELプロジェクトのセット
    mail:
      template:
        added: メールテンプレートの追加
        changed: メールテンプレートの変更
      text:
        added: メールテキストの追加
        changed: メールテキストの変更
    member:
      added: インスタンスメンバーの追加
      changed: インスタンスメンバーの変更
      removed: インスタンスメンバーの削除
      cascade:
        removed: インスタンスメンバーカスケードの削除
    notification:
      provider:
        debug:
          fileadded: ファイルデバッグ通知プロバイダーの追加
          filechanged: ファイルデバッグ通知プロバイダーの変更
          fileremoved: ファイルデバッグ通知プロバイダーの削除
          logadded: ログデバッグ通知プロバイダーの追加
          logchanged: ログデバッグ通知プロバイダーの変更
          logremoved: ログデバッグ通知プロバイダーの削除
    oidc:
      settings:
        added: OIDC設定の追加
        changed: OIDC設定の変更
    policy:
      domain:
        added: ドメインポリシーの追加
        changed: ドメインポリシーの変更
      label:
        activated: ラベルポリシーのアクティブ化
        added: ラベルポリシーの追加
        assets:
          removed: アセットのラベルポリシーからの削除
        changed: ラベルポリシーの変更
        font:
          added: フォントのラベルポリシーへの追加
          removed: フォントのラベルポリシーからの削除
        icon:
          added: アイコンのラベルポリシーへの追加
          removed: アイコンのラベルポリシーからの削除
          dark:
            added: アイコンのダークラベルポリシーへの追加
            removed: アイコンのダークラベルポリシーからの削除
        logo:
          added: ロゴのラベルポリシーへの追加
          removed: ロゴのラベルポリシーからの削除
          dark:
            added: ロゴのダークラベルポリシーへの追加
            removed: ロゴのダークラベルポリシーからの削除
      lockout:
        added: ロックアウトポリシーの追加
        changed: ロックアウトポリシーの変更
      login:
        added: ログインポリシーの追加
        changed: ログインポリシーの変更
        idpprovider:
          added: IDプロバイダーのログインポリシーへの追加
          cascade:
            removed: IDプロバイダーカスケードのログインポリシーからの削除
          removed: IDプロバイダーのログインポリシーからの削除
        multifactor:
          added: MFAのログインポリシーへの追加
          removed: MFAのログインポリシーからの削除
        secondfactor:
          added: 二要素認証のログインポリシーへの追加
          removed: 二要素認証のログインポリシーからの削除
      password:
        age:
          added: パスワード期限ポリシーの追加
          changed: パスワード期限ポリシーの変更
        complexity:
          added: パスワード複雑さポリシーの追加
          changed: パスワード複雑さポリシーの削除
      privacy:
        added: プライバシーポリシーの追加
        changed: プライバシーポリシーの変更
      security:
        set: セキュリティポリシーのセット

    removed: インスタンスの削除
    secret:
      generator:
        added: シークレット生成の追加
        changed: シークレット生成の変更
        removed: シークレット生成の削除
    sms:
      configtwilio:
        activated: Twilio SMS構成のアクティブ化
        added: Twilio SMS構成の追加
        changed: Twilio SMS構成の変更
        deactivated: Twilio SMS構成の非アクティブ化
        removed: Twilio SMS構成の削除
        token:
          changed: Twilio SMS構成トークンの変更
    smtp:
      config:
        added: SMTP構成の追加
        changed: SMTP構成の変更
        activated: SMTP設定が有効化されました
        deactivated: SMTP設定が無効化されました
        password:
          changed: SMTP構成パスワードの変更
        removed: SMTP構成の削除
  user_schema:
    created: ーザースキーマが作成されました
    updated: ユーザースキーマが更新されました
    deactivated: ユーザースキーマが非アクティブ化されました
    reactivated: ユーザースキーマが再アクティブ化されました
    deleted: ユーザースキーマが削除されました

Application:
  OIDC:
    UnsupportedVersion: OIDCバージョンはサポートされていません
    V1:
      NotCompliant: この構成は、OIDC 1.0規格に準拠していません。
      NoRedirectUris: 少なくとも1つのリダイレクトURIを登録する必要があります。
      NotAllCombinationsAreAllowed: 構成は準拠していますが、すべての可能な組み合わせが許可されているわけではありません。
      Code:
        RedirectUris:
          HttpOnlyForWeb: グラントタイプコードは、アプリタイプがWebのHTTPリダイレクトURIのみを許可しました。
          CustomOnlyForNative: グラントタイプコードは、アプリタイプがNativeのカスタムリダイレクトURIのみを許可します（例： appname://）
      Implicit:
        RedirectUris:
          CustomNotAllowed: グラントタイプImplicitは、カスタムリダイレクトURIを許可しません
          HttpNotAllowed: グラントタイプImplicitでは、HTTPをリダイレクトURIを許可しません
          HttpLocalhostOnlyForNative: http://localhost リダイレクトURIは、Nativeアプリケーションでのみ許可されます。
      Native:
        AuthMethodType:
          NotNone: Nativeアプリケーションは、認証メソッドタイプnoneが必要です。
        RedirectUris:
          MustBeHttpLocalhost: リダイレクトURIは、独自のプロトコル、http://127.0.0.1、http://[::1] または http://localhostで開始する必要があります。
      UserAgent:
        AuthMethodType:
          NotNone: User agentアプリは、認証メソッドタイプnoneが必要です。
      GrantType:
        Refresh:
          NoAuthCode: リフレッシュトークンはAuthorization Codeと組み合わせてのみ使用可能です。

Action:
  Flow:
    Type:
      Unspecified: 未定義
      ExternalAuthentication: 外部認証
      CustomiseToken: トークンを補完
      InternalAuthentication: 内部認証
      CustomizeSAMLResponse: SAMLResponse の補完
  TriggerType:
    Unspecified: 未定義
    PostAuthentication: 認証後
    PreCreation: 作成前
    PostCreation: 作成後
    PreUserinfoCreation: ユーザー情報作成前
    PreAccessTokenCreation: アクセストークン作成前
    PreSAMLResponseCreation: SAMLResponse の作成前<|MERGE_RESOLUTION|>--- conflicted
+++ resolved
@@ -553,11 +553,8 @@
     NotFound: 実行が見つかりませんでした
     IncludeNotFound: 見つからないものを含める
     NoTargets: ターゲットが定義されていません
-<<<<<<< HEAD
     Failed: 実行に失敗しました
-=======
     ResponseIsNotValidJSON: 応答は有効な JSON ではありません
->>>>>>> 042c4388
   UserSchema:
     NotEnabled: 機能「ユーザースキーマ」が有効になっていません
     Type:
