--- conflicted
+++ resolved
@@ -144,11 +144,8 @@
       NotFound: Refresh Token non trovato
   Instance:
     NotFound: Istanza non trovata
-<<<<<<< HEAD
-=======
     AlreadyExists: L'istanza esiste già
     NotChanged: Istanza non modificata
->>>>>>> ce22961d
   Org:
     AlreadyExists: Nome dell'organizzazione già preso
     Invalid: L'organizzazione non è valida
