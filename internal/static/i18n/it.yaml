Errors:
  Internal: Si è verificato un errore interno
  NoChangesFound: Nessun cambiamento
  OriginNotAllowed: Origine non consentita
  IDMissing: ID mancante
  ResourceOwnerMissing: Resource Owner mancante
  RemoveFailed: Non può essere cancellato
  ProjectionName:
    Invalid: Nome della proiezione non valido
  Assets:
    EmptyKey: Asset key vuoto
    Store:
      NotInitialized: Assets storage non inizializzato
      NotConfigured: Assets storage non configurato
    Bucket:
      Internal: Errore interno nella creazione
      AlreadyExists: Bucket già esistente
      CreateFailed: Bucket non creato
      ListFailed: I Bucket non possono essere letti
      RemoveFailed: Bucket non rimosso
      SetPublicFailed: Impossibile impostare Bucket
    Object:
      PutFailed: Oggetto non creato
      GetFailed: Oggetto non può essere letto
      NotFound: Oggetto non trovato
      PresignedTokenFailed: Il token non può essere creato
      ListFailed: La lista degli oggetti non può essere letta
      RemoveFailed: L'oggetto non può essere rimosso
  Limit:
    ExceedsDefault: Il limite supera quello predefinito
  Limits:
    NotFound: Limite non trovato
    NoneSpecified: Nessun limite specificato
<<<<<<< HEAD
  Restrictions:
    NoneSpecified: Nessuna restrizione specificata
=======
    Instance:
      Blocked: L'istanza è bloccata
  Restrictions:
    NoneSpecified: Nessuna restrizione specificata
    DefaultLanguageMustBeAllowed: La lingua predefinita deve essere consentita
>>>>>>> d5266ea5
  Language:
    NotParsed: Impossibile analizzare la lingua
    NotSupported: Lingua non supportata
    NotAllowed: Lingua non consentita
    Undefined: Lingua non definita
    Duplicate: Lingue duplicate
  OIDCSettings:
    NotFound: Impossibile trovare la configurazione OIDC
    AlreadyExists: La configurazione OIDC esiste già
  SecretGenerator:
    AlreadyExists: Il generatore di segreti esiste già
    TypeMissing: Manca il tipo di generatore segreto
    NotFound: Generatore segreto non trovato
  SMSConfig:
    NotFound: Configurazione SMS non trovata
    AlreadyActive: Configurazione SMS già attiva
    AlreadyDeactivated: Configurazione SMS già disattivata
  SMTPConfig:
    NotFound: Configurazione SMTP non trovata
    AlreadyExists: La configurazione SMTP esiste già
    SenderAdressNotCustomDomain: L'indirizzo del mittente deve essere configurato come dominio personalizzato sull'istanza.
  Notification:
    NoDomain: Nessun dominio trovato per il messaggio
  User:
    TooManyNestingLevels: Too many query nesting levels (Max 20).
    NotFound: L'utente non è stato trovato
    AlreadyExists: L'utente già esistente
    NotFoundOnOrg: L'utente non è stato trovato nell'organizzazione scelta
    NotAllowedOrg: L'utente non è membro dell'organizzazione richiesta
    UserIDMissing: ID utente mancante
    UserIDWrong: "Utente richiesta non uguale all'utente autenticato"
    DomainPolicyNil: Impostazione Org IAM mancante
    EmailAsUsernameNotAllowed: L'e-mail non è consentita come nome utente
    Invalid: I dati utente non sono validi
    DomainNotAllowedAsUsername: Il dominio è già riservato e non può essere utilizzato
    AlreadyInactive: Utente già inattivo
    NotInactive: L'utente non è inattivo
    CantDeactivateInitial: Gli utenti con lo stato iniziale possono solo essere cancellati e non disattivati
    ShouldBeActiveOrInitial: L'utente non è attivo o inizializzato
    AlreadyInitialised: L'utente è già inizializzato
    NotInitialised: L'utente non è ancora inizializzato
    NotLocked: L'utente non è bloccato
    NoChanges: Nessun cambiamento trovato
    InitCodeNotFound: Codice di inizializzazione non trovato
    UsernameNotChanged: Nome utente non cambiato
    InvalidURLTemplate: Il modello di URL non è valido
    Profile:
      NotFound: Profilo non trovato
      NotChanged: Profilo non cambiato
      Empty: Profilo è vuoto
      FirstNameEmpty: Il nome nel profilo è vuoto
      LastNameEmpty: Il cognome nel profilo è vuoto
      IDMissing: Profilo ID mancante
    Email:
      NotFound: Email non trovata
      Invalid: L'e-mail non è valida
      AlreadyVerified: L'e-mail è già verificata
      NotChanged: Email non cambiata
      Empty: Email è vuota
      IDMissing: Email ID mancante
    Phone:
      NotFound: Telefono non trovato
      Invalid: Il telefono non è valido
      AlreadyVerified: Telefono già verificato
      Empty: Il telefono è vuoto
      NotChanged: Telefono non cambiato
    Address:
      NotFound: Indirizzo non trovato
      NotChanged: Indirizzo non cambiato
    Machine:
      Key:
        NotFound: Chiave macchina non trovato
        AlreadyExisting: Chiave macchina già esistente
      Secret:
        NotExisting: Secret non esiste
        Invalid: Secret non è valido
        CouldNotGenerate: Non è stato possibile generare il Secret
    PAT:
      NotFound: Personal Access Token non trovato
    NotHuman: L'utente deve essere personale
    NotMachine: L'utente deve essere tecnico
    WrongType: Non consentito per questo tipo di utente
    NotAllowedToLink: L'utente non è autorizzato a collegarsi con un provider di accesso esterno
    Username:
      AlreadyExists: Nome utente già preso
      Reserved: Il nome utente è già preso
      Empty: Il nome utente è vuoto
    Code:
      Empty: Il codice è vuoto
      NotFound: Codice non trovato
      Expired: Il codice è scaduto
      GeneratorAlgNotSupported: L'algoritmo del generatore non è supportato
      Invalid: Il codice non è valido
    Password:
      NotFound: Password non trovato
      Empty: La password è vuota
      Invalid: La password non è valida
      NotSet: L'utente non ha impostato una password
      NotChanged: La nuova password non può essere uguale alla password attuale
      NotSupported: Codifica hash password non supportata
    PasswordComplexityPolicy:
      NotFound: Impostazioni di complessità password non trovati
      MinLength: La password è troppo corta
      MinLengthNotAllowed: La lunghezza minima non è consentita
      HasLower: La password deve contenere lettere minuscole
      HasUpper: La password deve contenere lettere maiuscole
      HasNumber: La password deve contenere un numero
      HasSymbol: La password deve contenere il simbolo
    ExternalIDP:
      Invalid: IDP esterno non valido
      IDPConfigNotExisting: IDP non valido per questa organizzazione
      NotAllowed: IDP esterno non consentito
      MinimumExternalIDPNeeded: Almeno un IDP deve essere aggiunto
      AlreadyExists: IDP esterno già preso
      NotFound: IDP esterno non trovato
      LoginFailed: Accesso all'IDP esterno non riuscito
    MFA:
      OTP:
        AlreadyReady: Multifattore OTP (OneTimePassword) è già impostato
        NotExisting: Multifattore OTP (OneTimePassword) non esistente
        NotReady: Multifattore OTP (OneTimePassword) non è pronto
        InvalidCode: Codice non valido
      U2F:
        NotExisting: U2F non esistente
      Passwordless:
        NotExisting: Passwordless non esistente
    WebAuthN:
      NotFound: WebAuthN Token non trovato
      BeginRegisterFailed: WebAuthN inizializzazione non riuscita
      MarshalError: Errore nel marshalling
      ErrorOnParseCredential: Errore nell'analisi dei dati delle credenziali
      CreateCredentialFailed: Errore nella creazione delle credenziali
      BeginLoginFailed: WebAuthN inizializzazione login fallito
      ValidateLoginFailed: Errore nella convalidazione delle credenziali
      CloneWarning: Le credenziali possono essere copiate
    RefreshToken:
      Invalid: Refresh Token non è valido
      NotFound: Refresh Token non trovato
  Instance:
    NotFound: Istanza non trovata
    AlreadyExists: L'istanza esiste già
    NotChanged: Istanza non modificata
  Org:
    AlreadyExists: Nome dell'organizzazione già preso
    Invalid: L'organizzazione non è valida
    AlreadyDeactivated: L'organizzazione è già disattivata
    AlreadyActive: L'organizzazione è già attiva
    Empty: L'organizzazione è vuota
    NotFound: Organizzazione non trovata
    NotChanged: Organizzazione non cambiata
    DefaultOrgNotDeletable: L'organizzazione predefinita non deve essere cancellata
    ZitadelOrgNotDeletable: L'organizzazione con il progetto ZITADEL non deve essere cancellata
    InvalidDomain: Dominio non valido
    DomainMissing: Dominio mancante
    DomainNotOnOrg: Il dominio non esistente nell'organizzazione
    DomainNotVerified: Il dominio non è verificato
    DomainAlreadyVerified: Il dominio è già verificato
    DomainVerificationTypeInvalid: Il tipo di verifica del dominio non è valido
    DomainVerificationMissing: La verifica del dominio non è ancora iniziata
    DomainVerificationFailed: Verifica del dominio fallita
    DomainVerificationTXTNotFound: Il record TXT _zitadel-challenge non è stato trovato per il tuo dominio. Verifica di averlo aggiunto al tuo server DNS o attendi la propagazione del nuovo record
    DomainVerificationTXTNoMatch: È stato trovato il record TXT _zitadel-challenge per il tuo dominio ma non contiene il testo del token corretto. Verifica di aver aggiunto il token corretto al tuo server DNS o attendi la propagazione del nuovo record
    DomainVerificationHTTPNotFound: Il file della challenge non è stato trovato nell'URL previsto. Verifica di aver caricato il file nel posto giusto con permessi di lettura
    DomainVerificationHTTPNoMatch: Il file della challenge è stato trovato nell'URL previsto ma non contiene il testo del token corretto. Controlla il suo contenuto
    DomainVerificationTimeout: Si è verificato un timeout nella richiesta del server DNS
    PrimaryDomainNotDeletable: Il dominio primario non deve essere cancellato
    DomainNotFound: Dominio non trovato
    MemberIDMissing: ID membro mancante
    MemberNotFound: Membro non trovato
    InvalidMember: Il membro dell'organizzazione non è valido
    UserIDMissing: ID utente mancante
    PolicyAlreadyExists: Impostazione già esistente
    PolicyNotExisting: Impostazione non esistente
    IdpInvalid: La configurazione dell'IDP non è valida
    IdpNotExisting: La configurazione IDP non esistente
    OIDCConfigInvalid: La configurazione OIDC IDP non è valida
    IdpIsNotOIDC: La configurazione IDP non è di tipo oidc
    Domain:
      AlreadyExists: Il dominio già esistente
      InvalidCharacter: Solo caratteri alfanumerici, . e - sono consentiti per un dominio
      EmptyString: I caratteri non numerici e alfabetici non validi sono stati sostituiti con spazi vuoti e il dominio risultante è una stringa vuota
    IDP:
      InvalidSearchQuery: Parametro di ricerca non valido
      InvalidCharacter: Per un dominio sono ammessi solo caratteri alfanumerici, . e -
      ClientIDMissing: ClientID mancante
      TeamIDMissing: TeamID mancante
      KeyIDMissing: ID chiave mancante
      PrivateKeyMissing: Chiave privata mancante
    LoginPolicy:
      NotFound: Impostazioni di accesso non trovati
      Invalid: Impostazioni di accesso non sono validi
      RedirectURIInvalid: Default Redirect URI non valido
      NotExisting: Impostazioni di accesso non esistenti
      AlreadyExists: Impostazioni di accesso già esistenti
      IdpProviderAlreadyExisting: IDP già esistente
      IdpProviderNotExisting: IDP non esistente
      RegistrationNotAllowed: la registrazione non è consentita.
      UsernamePasswordNotAllowed: l'accesso con nome utente e password non è consentito.
      MFA:
        AlreadyExists: Multifactor già esistente
        NotExisting: Multifattore non esistente
        Unspecified: Multifattore non valido
    MailTemplate:
      NotFound: Mail template predefinito non trovato
      NotChanged: Mail template predefinito non è stato cambiato
      AlreadyExists: Mail template predefinito già esistente
      Invalid: Mail template predefinito non è valido
    CustomMessageText:
      NotFound: Testo predefinito non trovato
      NotChanged: Il testo predefinito non è stato cambiato
      AlreadyExists: Il testo predefinito già eistente
      Invalid: Il testo predefinito non è valido
    PasswordComplexityPolicy:
      NotFound: Impostazioni di complessità della password non trovati
      Empty: Mancano le impostazioni di complessità della password
      NotExisting: Impostazioni di complessità della password non esistenti
      AlreadyExists: Impostazioni di complessità della password sono già esistenti
    PasswordLockoutPolicy:
      NotFound: Impostazioni di blocco della password non trovati
      Empty: Mancano le impostazioni di blocco della password
      NotExisting: Le impostazioni di blocco della password non esistenti
      AlreadyExists: Le impostazioni di blocco della password sono già esistenti
    PasswordAgePolicy:
      NotFound: Impostazioni di validità della password
      Empty: Impostazioni di validità della password mancanti
      NotExisting: Impostazioni di validità della password non esistenti
      AlreadyExists: Impostazioni di validità della password sono già esistenti
    OrgIAMPolicy:
      Empty: Mancano le impostazioni Org IAM
      NotExisting: Impostazioni Org IAM non esistenti
      AlreadyExists: Impostazioni Org IAM già esistenti
    NotificationPolicy:
      NotFound: Impostazioni di notifica non trovate
      NotChanged: Impostazioni di notifica non è stato cambiato
      AlreadyExists: Impostazioni di notifica già esistente
    LabelPolicy:
      NotFound: Etichettatura privata non trovata
      NotChanged: Private Labelling non è stata cambiata
  Project:
    ProjectIDMissing: ID del progetto mancante
    AlreadyExists: Il progetto è già stato creato nell'organizzazione
    OrgNotExisting: L'organizzazione non esistente
    UserNotExisting: L'utente non esistente
    CouldNotGenerateClientSecret: Impossibile generare il segreto del cliente
    Invalid: Il progetto non è valido
    NotActive: Il progetto non è attivo
    NotInactive: Il progetto non è disattivato
    NotFound: Progetto non trovato
    UserIDMissing: ID utente mancante
    Member:
      NotFound: Membro del progetto non trovato
      Invalid: Il membro del progetto non è valido
      AlreadyExists: Il membro del progetto già esistente
      NotExisting: Il membro del progetto non esistente
    MinimumOneRoleNeeded: Almeno un ruolo deve essere aggiunto
    Role:
      AlreadyExists: Ruolo è già esistente
      Invalid: Ruolo non è valido
      NotExisting: Ruolo non esistente
    IDMissing: ID mancante
    App:
      AlreadyExists: L'applicazione già esistente
      NotFound: Applicazione non trovata
      Invalid: Applicazione non valida
      NotExisting: L'applicazione non esiste
      NotActive: L'applicazione non è attiva
      NotInactive: L'applicazione non è inattiva
      OIDCConfigInvalid: La configurazione OIDC non è valida
      APIConfigInvalid: La configurazione API non è valida
      SAMLConfigInvalid: La configurazione SAML non è valida
      IsNotOIDC: L'applicazione non è di tipo OIDC
      IsNotAPI: L'applicazione non è di tipo API
      IsNotSAML: L'applicazione non è di tipo SAML
      SAMLMetadataMissing: Mancano i metadati SAML
      SAMLMetadataFormat: Errore nel formato dei metadati SAML
      SAMLEntityIDAlreadyExisting: EntityID SAML già esistente
      OIDCAuthMethodNoSecret: Il metodo di autorizzazione OIDC scelto non richiede un segreto
      APIAuthMethodNoSecret: Il metodo di autorizzazione API scelto non richiede un segreto
      AuthMethodNoPrivateKeyJWT: Il metodo di autorizzazione scelto non richiede una chiave
      ClientSecretInvalid: Il segreto del cliente non è valido
      Key:
        AlreadyExisting: Chiave di applicazione già esistente
        NotFound: Chiave di applicazione non trovata
    RequiredFieldsMissing: Mancano alcuni campi obbligatori
    Grant:
      AlreadyExists: Grant del progetto già esistente
      NotFound: Grant non trovato
      Invalid: Grant del progetto non è valido
      NotExisting: Grant del progetto non esistente
      HasNotExistingRole: Uno dei ruoli assegnati non è esistente nel progetto
      NotActive: Grant del progetto non è attivo
      NotInactive: Grant del progetto non è inattivo
  IAM:
    NotFound: Istanza non trovata. Controlla https://zitadel.com/docs/self-hosting/manage/custom-domain
    Member:
      RolesNotChanged: I ruoli non sono stati cambiati
    MemberInvalid: Il membro non è valido
    MemberAlreadyExisting: Il membro già esistente
    MemberNotExisting: Il membro non esistente
    IDMissing: ID mancante
    IAMProjectIDMissing: Manca l'ID del progetto IAM
    IamProjectAlreadySet: L'ID del progetto IAM è già stato impostato
    IdpInvalid: La configurazione dell'IDP non è valida
    IdpNotExisting: La configurazione IDP non esiste
    OIDCConfigInvalid: La configurazione OIDC IDP non è valida
    IdpIsNotOIDC: La configurazione IDP non è di tipo OIDC
    LoginPolicyInvalid: Impostazioni di accesso non sono validi
    LoginPolicyNotExisting: Impostazioni di accesso non esistenti
    IdpProviderInvalid: IDP non è valido
    LoginPolicy:
      NotFound: Impostazioni di accesso predefinite non trovate
      NotChanged: Le impostazioni di accesso predefinite non sono state cambiate
      NotExisting: Impostazioni di accesso predefinite non esistenti
      AlreadyExists: Impostazioni di accesso predefinite già esistenti
      RedirectURIInvalid: Default Redirect URI non valido
      MFA:
        AlreadyExists: Multifattore già esistente
        NotExisting: Multifattore non esistente
        Unspecified: Multifattore non valido
      IDP:
        AlreadyExists: IDP già esistente
        NotExisting: IDP non esiste
        Invalid: IDP non valido
      IDPConfig:
        AlreadyExists: La configurazione del IDP già esistente
        NotInactive: Configurazione del IDP non inattiva
        NotActive: Configurazione del IDP non attiva
    LabelPolicy:
      NotFound: Private Labelling predefinita non trovata
      NotChanged: Private Labelling non è stata cambiata
    MailTemplate:
      NotFound: Mail template predefinito non trovato
      NotChanged: Mail template predefinito non è stato cambiato
      AlreadyExists: Mail template predefinito già esistente
      Invalid: Mail template predefinito non è valido
    CustomMessageText:
      NotFound: Testo del mail predefinito non trovato
      NotChanged: Il testo predefinito del mail non è stato cambiato
      AlreadyExists: Il testo del mail predefinito già esistente
      Invalid: Il testo del mail predefinito non è valido
    PasswordComplexityPolicy:
      NotFound: Impostazioni di complessità della password predefinite non trovati
      NotExisting: Impostazioni di complessità della password predefinite non esistenti
      AlreadyExists: Impostazioni di complessità della password predefinite già esistenti
      Empty: Le impostazioni di complessità della password predefinite non sono state trovate
      NotChanged: Le impostazioni di complessità della password predefinite non sono state cambiate
    PasswordAgePolicy:
      NotFound: Le impostazioni di validità della password predefinite non trovate
      NotExisting: Le impostazioni di validità della password predefinite non esistono
      AlreadyExists: Le impostazioni di validità della password predefinite già esistenti
      Empty: Le impostazioni di validità della password predefinite vuote
      NotChanged: Le impostazioni di validità della password non sono state cambiate
    PasswordLockoutPolicy:
      NotFound: Impostazioni di blocco della password predefinite non trovate
      NotExisting: Impostazioni di blocco della password predefinite non esistenti
      AlreadyExists: Impostazioni di blocco della password predefinite già esistenti
      Empty: Impostazioni di blocco della password predefinite sono vuote
      NotChanged: Le impostazioni di blocco della password predefinite non sono state cambiate
    DomainPolicy:
      NotFound: Impostazioni Org IAM non trovate
      Empty: Impostazioni Org IAM mancanti
      NotExisting: Impostazioni Org IAM non esistenti
      AlreadyExists: Impostazioni Org IAM già esistenti
      NotChanged: Impostazioni Org IAM non sono state cambiate
    NotificationPolicy:
      NotFound: Impostazioni di notifica predefinite non trovate
      NotChanged: Impostazioni di notifica predefinite non è stato cambiato
      AlreadyExists: Impostazioni di notifica predefinite già esistente
  Policy:
    AlreadyExists: Impostazioni già esistenti
    Label:
      Invalid:
        PrimaryColor: Il colore primario non è un valore di colore HEX valido
        BackgroundColor: Il colore di sfondo non è un valore di colore HEX valido
        WarnColor: Warn color non è un valore di colore HEX valido
        FontColor: Il colore del carattere non è un valore di colore HEX valido
        PrimaryColorDark: Il colore primario (modo scuro) non è un valore di colore HEX valido
        BackgroundColorDark: Il colore di sfondo (modo scuro) non è un valore di colore HEX valido
        WarnColorDark: Warn color (dark mode) non è un valore di colore HEX valido
        FontColorDark: Il colore del carattere (modalità scura) non è un valore di colore HEX valido
  UserGrant:
    AlreadyExists: User Grant già esistente
    NotFound: User Grant non trovato
    Invalid: User Grant non è valido
    NotChanged: User Grant non è stata cambiato
    IDMissing: ID mancante
    NotActive: User Grant non è attivo
    NotInactive: User Grant non è disattivato
    NoPermissionForProject: L'utente non ha permessi su questo progetto
    RoleKeyNotFound: Ruolo non trovato
  Member:
    AlreadyExists: Il membro è già esistente
  IDPConfig:
    AlreadyExists: La configurazione IDP con questo nome già esistente
    NotExisting: La configurazione del IDP non esiste
  Changes:
    NotFound: Nessuna storia trovata
    AuditRetention: La storia è al di fuori della Ritenzione Audit Log
  Token:
    NotFound: Token non trovato
    Invalid: Token non valido
  UserSession:
    NotFound: Sessione non trovata
  Key:
    NotFound: Chiave non trovata
    ExpireBeforeNow: La data di scadenza è passata
  Login:
    LoginPolicy:
      MFA:
        ForceAndNotConfigured: Multifactor è configurato come richiesto, ma nessun provider è configurato. Contatta il tuo amministratore di sistema.
  Step:
    Started:
      AlreadyExists: Il passo iniziato già esistente
    Done:
      AlreadyExists: Il passo fatto già esistente
  CustomText:
    AlreadyExists: Il testo personalizzato già esistente
    Invalid: Testo personalizzato non valido
    NotFound: Testo personalizzato non trovato
  TranslationFile:
    ReadError: Errore nella lettura del file di traduzione
    MergeError: Il file di traduzione non può essere unito alle traduzioni personalizzate
    NotFound: Il file di traduzione non esiste
  Metadata:
    NotFound: Metadati non trovati
    NoData: L'elenco dei metadati è vuoto
    Invalid: I metadati non sono validi
    KeyNotExisting: Una o più chiavi non esistono
  Action:
    Invalid: L'azione non è valida
    NotFound: L'azione non trovata
    NotActive: L'azione non è attiva
    NotInactive: L'azione non è inattiva
    MaxAllowed: Non sono permesse altre azioni attive
  Flow:
    FlowTypeMissing: FlowType mancante
    Empty: Flow è già vuoto
    WrongTriggerType: TriggerType non è valido
    NoChanges: Nessun cambiamento
    ActionIDsNotExist: Gli ActionID non esistono
  Query:
    CloseRows: Lo statement SQL non può essere terminato
    SQLStatement: Lo statement SQL non può essere creato
    InvalidRequest: La richiesta non è valida
  Quota:
    AlreadyExists: La quota esiste già per questa unità
    NotFound: Quota non trovata per questa unità
    Invalid:
      CallURL: L'URL di chiamata per la quota non è valido
      Percent: La percentuale contingente è inferiore all'1
      Unimplemented: La quota non è implementata per questa unità
      Amount: L'importo contingente è inferiore all'1
      ResetInterval: L'intervallo di reset contingente è inferiore a un minuto
      Noop: Una quota illimitata senza notifiche non ha alcun effetto
    Access:
      Exhausted: La quota per le richieste autenticate è esaurita
    Execution:
      Exhausted: La quota per i secondi di azione è esaurita
  LogStore:
    Access:
      StorageFailed: Il salvataggio del registro degli accessi nel database non è riuscito
      ScanFailed: La query delle richieste autenticate utilizzate non è riuscita
    Execution:
      StorageFailed: Il salvataggio del registro delle azioni nel database non è riuscito
      ScanFailed: La query dei secondi delle azioni utilizzate non è riuscita
  Session:
    NotExisting: La sessione non esiste
    Terminated: La Sessione già terminata
    Expired: La sessione è scaduta
    PositiveLifetime: La durata della sessione non deve essere inferiore a 0
    Token:
      Invalid: Il token della sessione non è valido
    WebAuthN:
      NoChallenge: Sessione senza sfida WebAuthN
  Intent:
    IDPMissing: IDP mancante nella richiesta
    IDPInvalid: IDP non valido per la richiesta
    ResponseInvalid: La risposta dell'IDP non è valida
    SuccessURLMissing: URL di successo mancante nella richiesta
    FailureURLMissing: URL di errore mancante nella richiesta
    StateMissing: parametro di stato mancante nella richiesta
    NotStarted: l'intento non è stato avviato o è già stato terminato
    NotSucceeded: l'intento non è andato a buon fine
    TokenCreationFailed: creazione del token fallita
    InvalidToken: Il token dell'intento non è valido
    OtherUser: Intento destinato a un altro utente
  AuthRequest:
    AlreadyExists: Auth Request esiste già
    NotExisting: Auth Request non esiste
    WrongLoginClient: Auth Request creato da un altro client di accesso
  OIDCSession:
    RefreshTokenInvalid: Refresh Token non è valido
    Token:
      Invalid: Token non è valido
      Expired: Token è scaduto
    InvalidClient: Il token non è stato emesso per questo cliente
  Feature:
    NotExisting: La funzionalità non esiste
    TypeNotSupported: Il tipo di funzionalità non è supportato
    InvalidValue: Valore non valido per questa funzionalità
  Target:
    Invalid: Il target non è valido
    NoTimeout: Il target non ha timeout
    InvalidURL: La destinazione ha un URL non valido
    NotFound: Obiettivo non trovato

AggregateTypes:
  action: Azione
  instance: Istanza
  key_pair: Coppia di chiavi
  org: Organizzazione
  project: Progetto
  user: Utente
  usergrant: Sovvenzione utente
  quota: Quota
  feature: Funzionalità
  target: Bersaglio

EventTypes:
  target:
    added: Obiettivo creato
    changed: Obiettivo cambiato
    removed: Obiettivo eliminato
  user:
    added: Utente aggiunto
    selfregistered: L'utente si è registrato
    initialization:
      code:
        added: Codice di inizializzazione generato
        sent: Codice di inizializzazione inviato
      check:
        succeeded: Controllo dell'inizializzazione riuscito
        failed: Controllo dell'inizializzazione fallito
    token:
      added: Access Token creato
    username:
      reserved: Nome utente riservato
      released: Nome utente rilasciato
    email:
      reserved: Indirizzo e-mail riservato
      released: Indirizzo e-mail rilasciato
      changed: Indirizzo e-mail cambiato
      verified: Indirizzo e-mail verificato
      verification:
        failed: Verifica dell'indirizzo e-mail non riuscita
      code:
        added: Codice di verifica dell'indirizzo e-mail generato
        sent: Codice di verifica dell'indirizzo e-mail inviato
    machine:
      added: Utente tecnico aggiunto
      changed: Utente tecnico cambiato
      key:
        added: Chiave aggiunta
        removed: Chiave rimossa
      secret:
        set: Secret set
        removed: Secret rimosso
        check:
          succeeded: Controllo della Secret riuscito
          failed: Controllo della Secret fallito
    human:
      added: Persona aggiunta
      selfregistered: Persona registrata
      avatar:
        added: Avatar aggiunto
        removed: Avatar rimosso
      initialization:
        code:
          added: Codice di inizializzazione generato
          sent: Codice di inizializzazione inviato
        check:
          succeeded: Controllo dell'inizializzazione riuscito
          failed: Controllo dell'inizializzazione fallito
      username:
        reserved: Nome utente riservato
        released: Nome utente rilasciato
      email:
        changed: Indirizzo e-mail cambiato
        verified: Indirizzo e-mail verificato
        verification:
          failed: Verificazione dell'indirizzo e-mail non riuscita
        code:
          added: Codice di verifica generato
          sent: Codice di verifica inviato
      password:
        changed: Password cambiata
        code:
          added: Codice password generato
          sent: Codice password inviato
        check:
          succeeded: Controllo della password riuscito
          failed: Controllo della password fallito
        change:
          sent: Cambio password inviato
        hash:
          updated: Hash della password aggiornato
      externallogin:
        check:
          succeeded: Accesso esterno riuscito
      externalidp:
        added: IDP esterno aggiunto
        removed: IDP esterno rimosso
        cascade:
          removed: Cascata IDP rimossa
        id:
          migrated: L'ID utente esterno dell'IDP è stato migrato
      phone:
        changed: Numero di telefono cambiato
        verified: Numero di telefono verificato
        verification:
          failed: Verificazione del numero di telefono non riuscita
        code:
          added: Codice del numero di telefono generato
          sent: Codice del numero di telefono inviato
        removed: Numero di telefono rimosso
      profile:
        changed: Profilo cambiato
      address:
        changed: Indirizzo cambiato
      mfa:
        otp:
          added: OTP aggiunto
          verified: OTP verificato
          removed: OTP rimosso
          check:
            succeeded: Controllo OTP riuscito
            failed: Controllo OTP fallito
          sms:
            added: Aggiunto SMS OTP
            removed: OTP SMS rimosso
            code:
              added: Aggiunto codice OTP SMS
              sent: Codice OTP SMS inviato
            check:
              succeeded: Controllo OTP SMS riuscito
              failed: Controllo OTP SMS fallito
          email:
            added: Aggiunto OTP e-mail
            removed: OTP e-mail rimosso
            code:
              added: Aggiunto codice OTP e-mail
              sent: Codice OTP e-mail inviato
            check:
              succeeded: OTP Controllo e-mail riuscito
              failed: OTP Controllo e-mail fallito
        u2f:
          token:
            added: Aggiunto il U2F Token
            verified: U2F Token verificato
            removed: U2F Token rimosso
            begin:
              login: Controllo U2F avviato
            check:
              succeeded: Controllo U2F riuscito
              failed: Controllo U2F fallito
            signcount:
              changed: Il checksum del U2F Token è stato cambiato
        init:
          skipped: Inizializzazione saltata
      passwordless:
        token:
          added: Aggiunto il token per l'autenticazione passwordless
          verified: Token per l'autenticazione passwordless verificato
          removed: Token per l'autenticazione passwordless rimosso
          begin:
            login: Avviata l'autenticazione passwordless
          check:
            succeeded: Controllo dell'autenticazione passwordless riuscito
            failed: Controllo dell'autenticazione passwordless fallito
          signcount:
            changed: Il checksum è stato cambiato
        initialization:
          code:
            added: Aggiunto il codice di inizializzazione
            sent: Codice di inizializzazione inviato
            requested: Richiesta del codice di inizializzazione
            check:
              succeeded: Codice di inizializzazione controllato con successo
              failed: Controllo del codice di inizializzazione fallito
      signed:
        out: L'utente è uscito
      refresh:
        token:
          added: Refresh Token creato
          renewed: Refresh Token rinnovato
          removed: Refresh Token rimosso
    locked: Utente bloccato
    unlocked: Utente sbloccato
    deactivated: Utente disattivato
    reactivated: Utente riattivato
    removed: Utente rimosso
    password:
      changed: Password cambiata
      code:
        added: Codice password generato
        sent: Codice password inviato
      check:
        succeeded: Controllo della password riuscito
        failed: Controllo della password fallito
    phone:
      changed: Numero di telefono cambiato
      verified: Numero di telefono verificato
      verification:
        failed: Verifica del numero di telefono non riuscita
      code:
        added: Codice del numero di telefono generato
        sent: Codice del numero di telefono inviato
    profile:
      changed: Profilo utente cambiato
    address:
      changed: Indirizzo utente cambiato
    mfa:
      otp:
        added: OTP aggiunto
        verified: OTP verificato
        removed: OTP rimosso
        check:
          succeeded: Controllo OTP riuscito
          failed: Controllo OTP fallito
      init:
        skipped: Inizializzazione saltata
    signed:
      out: L'utente è uscito
    grant:
      added: Autorizzazione aggiunta
      changed: Autorizzazione cambiata
      removed: Autorizzazione rimossa
      deactivated: Autorizzazione disattivata
      reactivated: Autorizzazione riattivata
      reserved: Autorizzazione riservata
      released: Autorizzazione rilasciata
      cascade:
        removed: Autorizzazione rimossa
        changed: Autorizzazione cambiata
    metadata:
      set: Set di metadati utente
      removed: Metadati utente rimossi
      removed.all: Tutti i metadati utente rimossi
  org:
    added: Organizzazione aggiunta
    changed: Organizzazione cambiata
    deactivated: Organizzazione disattivata
    reactivated: Organizzazione riattivata
    removed: Organizzazione rimossa
    domain:
      added: Dominio aggiunto
      verification:
        added: Aggiunta la verifica del dominio
        failed: Verifica del dominio fallita
      verified: Dominio verificato
      removed: Dominio rimosso
      primary:
        set: Set di dominio primario
      reserved: Dominio riservato
      released: Dominio rilasciato
    name:
      reserved: Nome dell'organizzazione riservato
      released: Nome dell'organizzazione rilasciata
    member:
      added: Membro dell'organizzazione aggiunto
      changed: Membro dell'organizzazione cambiato
      removed: Membro dell'organizzazione rimosso
      cascade:
        removed: Cascata di membri dell'organizzazione rimossa
    iam:
      policy:
        added: Impostazioni IAM aggiunti
        changed: Impostazioni IAM cambiate
        removed: Impostazioni IAM rimosse
    idp:
      config:
        added: Configurazione IDP aggiunta
        changed: Configurazione IDP cambiata
        removed: Configurazione IDP rimossa
        deactivated: Configurazione IDP disattivata
        reactivated: Configurazione IDP riattivata
      oidc:
        config:
          added: Aggiunta la configurazione IDP OIDC
          changed: Configurazione IDP OIDC modificata
      saml:
        config:
          added: Aggiunta la configurazione IDP SAML
          changed: Configurazione IDP SAML modificata
    customtext:
      set: Testo personalizzato salvato
      removed: Testo personalizzato rimosso
      template:
        removed: Template personalizzato rimosso
    policy:
      login:
        added: Le mpostazioni di accesso sono state aggiunte con successo.
        changed: Impostazioni di accesso modificate
        removed: Impostazioni di accesso rimosse
        idpprovider:
          added: IDP aggiunto alle impostazioni di accesso
          removed: IDP rimosso dalle impostazioni di accesso
        secondfactor:
          added: Secondo fattore aggiunto alle impostazioni di accesso
          removed: Secondo fattore rimosso dalle impostazioni di accesso
        multifactor:
          added: Aggiunto il fattore multiplo alle impostazioni di accesso
          removed: Fattore multiplo rimosso dalle impostazioni di accesso
      password:
        complexity:
          added: Le impostazioni di complessità delle password sono state aggiunte con successo
          changed: Le impostazioni di complessità delle password sono state cambiate
          removed: Le impostazioni di complessità della password sono state rimosse
        age:
          added: Le impostazioni di validità della password
          changed: Le impostazioni di validità della password sono state cambiate
          removed: Le impostazioni di validità della password sono state rimosse con successo
        lockout:
          added: Le impostazioni di blocco della password sono state aggiunte con successo.
          changed: Le impostazioni di blocco della password sono state cambiate
          removed: Le impostazioni di blocco della password sono state rimosse con successo
      label:
        added: Impostazioni Private Labelling aggiunte
        changed: Impostazioni Private Labelling cambiate
        activated: Impostazioni Private Labelling attivate
        removed: Impostazioni Private Labelling rimosse
        logo:
          added: Logo aggiunto
          removed: Logo rimosso
          dark:
            added: Logo (modalità scura) aggiunto
            removed: Logo (modalità scura) rimosso
        icon:
          added: Icona aggiunta
          removed: Icona rimossa
          dark:
            added: Icona (modalità scura) aggiunta
            removed: Icona (modalità scura) rimossa
        font:
          added: Font aggiunto
          removed: Font rimosso
        assets:
          removed: Asset rimosse
      privacy:
        added: Informativa sulla privacy e termini e condizioni aggiunti
        changed: Informativa sulla privacy e termini e condizioni cambiati
        removed: Informativa sulla privacy e termini e condizioni rimossi
      notification:
        added: Impostazione di notifica creata
        changed: Impostazione di notifica cambiata
        removed: Impostazione di notifica rimossa
    flow:
      trigger_actions:
        set: azioni salvate
        cascade:
          removed: Azioni a cascata rimosse
        removed: Azioni rimosse
  project:
    added: Progetto aggiunto
    changed: Progetto cambiato
    deactivated: Progetto disattivato
    reactivated: Progetto riattivato
    removed: Progetto rimosso
    member:
      added: Membro del progetto aggiunto
      changed: Membro del progetto cambiato
      removed: Membro del progetto rimosso
      cascade:
        removed: Cascata di membri del progetto rimossa
    role:
      added: Ruolo del progetto aggiunto
      changed: Il ruolo del progetto è cambiato
      removed: Ruolo del progetto rimosso
    grant:
      added: Grant aggiunto
      changed: Grant cambiato
      removed: Grant rimosso
      deactivated: Grant disattivato
      reactivated: Grant riattivato
      cascade:
        changed: Grant cambiato
      member:
        added: Grant Member aggiunto
        changed: Grant Member cambiato
        removed: Grant Member rimosso
        cascade:
          removed: Cascata di Grant Member rimossa
    application:
      added: Applicazione aggiunta
      changed: Applicazione cambiata
      removed: Applicazione rimossa
      deactivated: Applicazione disattivata
      reactivated: Applicazione riattivata
      oidc:
        secret:
          check:
            succeeded: Validazione OIDC Client Secret riuscita
            failed: VAidazione OIDC Client Secret fallita
        key:
          added: Chiave di applicazione aggiunta
          removed: Chiave di applicazione rimossa
      config:
        saml:
          added: Configurazione SAML aggiunta
          changed: Configurazione SAML modificata
        oidc:
          added: Configurazione OIDC aggiunta
          changed: Configurazione OIDC modificata
          secret:
            changed: Segreto OIDC cambiato
        api:
          added: Configurazione API aggiunta
          changed: Configurazione API modificata
          secret:
            changed: Segreto API cambiato
  policy:
    password:
      complexity:
        added: Le impostazioni di complessità delle password sono state aggiunte con successo
        changed: Le impostazioni di complessità delle password sono state cambiate
      age:
        added: Le impostazioni di validità della password sono state aggiunte con successo.
        changed: Le impostazioni di validità della password sono state cambiate
      lockout:
        added: Le impostazioni di blocco della password sono state aggiunte.
        changed: Le impostazioni di blocco della password sono state cambiate.
  iam:
    setup:
      started: Avviato il setup di ZITADEL
      done: setup di ZITADEL fatto
    global:
      org:
        set: Organizzazione glabale di ZITADEL salvata
    project:
      iam:
        set: progetto ZITADEL salvato
    member:
      added: ZITADEL membro aggiunto
      changed: ZITADEL membro cambiato
      removed: ZITADEL membro rimosso
      cascade:
        removed: Membro ZITADEL rimosso a cascata
    idp:
      config:
        added: Configurazione IDP aggiunta
        changed: Configurazione IDP cambiata
        removed: Configurazione IDP rimossa
        deactivated: Configurazione IDP disattivata
        reactivated: Configurazione IDP riattivata
      oidc:
        config:
          added: Aggiunta la configurazione IDP OIDC
          changed: Configurazione IDP OIDC modificata
      saml:
        config:
          added: Aggiunta la configurazione IDP SAML
          changed: Configurazione IDP SAML modificata
    customtext:
      set: Il testo è stato impostato
      removed: Il testo è stato rimosso
    policy:
      login:
        added: Le impostazioni di accesso predefinite sono state aggiunte.
        changed: Le impostazioni di accesso predefinite sono state cambiate.
        idpprovider:
          added: IDP aggiunto alle impostazioni di accesso predefinite
          removed: IDP rimosso dalle impostazioni di accesso predefinite
      label:
        added: Le impostazioni Private Labelling sono state aggiunte.
        changed: Le impostazioni Private Labelling sono state cambiate.
        activated: Private Labelling attivato
        logo:
          added: Logo aggiunto
          removed: Logo rimosso
          dark:
            added: Logo (modalità scura) aggiunto
            removed: Logo (modalità scura) rimosso
        icon:
          added: Icona aggiunta
          removed: Icona rimossa
          dark:
            added: Icona (modalità scura) aggiunta
            removed: Icona (modalità scura) rimossa
        font:
          added: Font aggiunto
          removed: Font rimosso
        assets:
          removed: Asset rimosse
    default:
      language:
        set: lingua predefinita impostata
    oidc:
      settings:
        added: Configurazione OIDC aggiunta
        changed: Configurazione OIDC cambiata
        removed: Configurazione OIDC rimossa
    secret:
      generator:
        added: Generatore di segreti aggiunto
        changed: Generatore di segreti cambiato
        removed: Generatore di segreti cambiato
    smtp:
      config:
        added: SMTP configuration added
        changed: SMTP configuration changed
        password:
          changed: SMTP configuration secret changed
    sms:
      config:
        twilio:
          added: Aggiunto il fornitore di SMS Twilio
          changed: Twilio SMS Provider cambiato
          token:
            changed: Twilio SMS Provider token cambiato
          removed: Provider SMS Twilio rimosso
          activated: Provider SMS Twilio attivato
          deactivated: Provider SMS Twilio disattivato
  key_pair:
    added: Keypair aggiunto
  action:
    added: Azione aggiunta
    changed: Azione cambiata
    deactivated: Azione disattivata
    reactivated: Azione riattivata
    removed: Azione rimossa

Application:
  OIDC:
    UnsupportedVersion: La tua versione di OIDC non è supportata
    V1:
      NotCompliant: La tua configurazione non è conforme e differisce dallo standard OIDC 1.0.
      NoRedirectUris: Deve essere registrato almeno un URI di reindirizzamento.
      NotAllCombinationsAreAllowed: La configurazione è conforme, ma non tutte le combinazioni possibili sono permesse.
      Code:
        RedirectUris:
          HttpOnlyForWeb: Grant Type Implicit consente reindirizzamenti http solo per AppType Web
          CustomOnlyForNative: Grant Type permette solo URI di reindirizzamento personalizzati per AppType native (ad esempio appname:// )
      Implicit:
        RedirectUris:
          CustomNotAllowed: Grant Type non permette URI di reindirizzamento personalizzati
          HttpNotAllowed: Grant Type implicito non permette URI di reindirizzamento http
          HttpLocalhostOnlyForNative: http://localhost redirect uri è consentito solo per le applicazioni native.
      Native:
        AuthMethodType:
          NotNone: Le applicazioni native dovrebbero avere authmethodtype none.
        RedirectUris:
          MustBeHttpLocalhost: Gli URI di reindirizzamento devono iniziare con il proprio protocollo, http://127.0.0.1, http://[::1] o http://localhost.
      UserAgent:
        AuthMethodType:
          NotNone: L'app agente utente dovrebbe avere authmethodtype none.
      GrantType:
        Refresh:
          NoAuthCode: Refresh Token consentito solo in combinazione con Authorization Code.

Action:
  Flow:
    Type:
      Unspecified: Non specificato
      ExternalAuthentication: Autenticazione esterna
      CustomiseToken: Completare Token
      InternalAuthentication: Autenticazione interna
      CustomizeSAMLResponse: Completare SAMLResponse
  TriggerType:
    Unspecified: Non specificato
    PostAuthentication: Post-autenticazione
    PreCreation: Pre-creazione
    PostCreation: Creazione successiva
    PreUserinfoCreation: Pre userinfo creazione
    PreAccessTokenCreation: Pre access token creazione
    PreSAMLResponseCreation: Pre SAMLResponse creazione<|MERGE_RESOLUTION|>--- conflicted
+++ resolved
@@ -31,16 +31,11 @@
   Limits:
     NotFound: Limite non trovato
     NoneSpecified: Nessun limite specificato
-<<<<<<< HEAD
-  Restrictions:
-    NoneSpecified: Nessuna restrizione specificata
-=======
     Instance:
       Blocked: L'istanza è bloccata
   Restrictions:
     NoneSpecified: Nessuna restrizione specificata
     DefaultLanguageMustBeAllowed: La lingua predefinita deve essere consentita
->>>>>>> d5266ea5
   Language:
     NotParsed: Impossibile analizzare la lingua
     NotSupported: Lingua non supportata
