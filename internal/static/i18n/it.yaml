Errors:
  Internal: Si è verificato un errore interno
  NoChangesFound: Nessun cambiamento
  OriginNotAllowed: Origine non consentita
  IDMissing: ID mancante
  ResourceOwnerMissing: Resource Owner mancante
  RemoveFailed: Non può essere cancellato
  ProjectionName:
    Invalid: Nome della proiezione non valido
  Assets:
    EmptyKey: Asset key vuoto
    Store:
      NotInitialized: Assets storage non inizializzato
      NotConfigured: Assets storage non configurato
    Bucket:
      Internal: Errore interno nella creazione
      AlreadyExists: Bucket già esistente
      CreateFailed: Bucket non creato
      ListFailed: I Bucket non possono essere letti
      RemoveFailed: Bucket non rimosso
      SetPublicFailed: Impossibile impostare Bucket
    Object:
      PutFailed: Oggetto non creato
      GetFailed: Oggetto non può essere letto
      NotFound: Oggetto non trovato
      PresignedTokenFailed: Il token non può essere creato
      ListFailed: La lista degli oggetti non può essere letta
      RemoveFailed: L'oggetto non può essere rimosso
  Limit:
    ExceedsDefault: Il limite supera quello predefinito
  Limits:
    NotFound: Limite non trovato
    NoneSpecified: Nessun limite specificato
    Instance:
      Blocked: L'istanza è bloccata
  Restrictions:
    NoneSpecified: Nessuna restrizione specificata
    DefaultLanguageMustBeAllowed: La lingua predefinita deve essere consentita
  Language:
    NotParsed: Impossibile analizzare la lingua
    NotSupported: Lingua non supportata
    NotAllowed: Lingua non consentita
    Undefined: Lingua non definita
    Duplicate: Lingue duplicate
  OIDCSettings:
    NotFound: Impossibile trovare la configurazione OIDC
    AlreadyExists: La configurazione OIDC esiste già
  SecretGenerator:
    AlreadyExists: Il generatore di segreti esiste già
    TypeMissing: Manca il tipo di generatore segreto
    NotFound: Generatore segreto non trovato
  SMSConfig:
    NotFound: Configurazione SMS non trovata
    AlreadyActive: Configurazione SMS già attiva
    AlreadyDeactivated: Configurazione SMS già disattivata
  SMTPConfig:
    NotFound: Configurazione SMTP non trovata
    AlreadyExists: La configurazione SMTP esiste già
    AlreadyDeactivated: Configurazione SMTP già disattivata
    SenderAdressNotCustomDomain: L'indirizzo del mittente deve essere configurato come dominio personalizzato sull'istanza.
  Notification:
    NoDomain: Nessun dominio trovato per il messaggio
  User:
    NotFound: L'utente non è stato trovato
    AlreadyExists: L'utente già esistente
    NotFoundOnOrg: L'utente non è stato trovato nell'organizzazione scelta
    NotAllowedOrg: L'utente non è membro dell'organizzazione richiesta
    UserIDMissing: ID utente mancante
    UserIDWrong: "Utente richiesta non uguale all'utente autenticato"
    DomainPolicyNil: Impostazione Org IAM mancante
    EmailAsUsernameNotAllowed: L'e-mail non è consentita come nome utente
    Invalid: I dati utente non sono validi
    DomainNotAllowedAsUsername: Il dominio è già riservato e non può essere utilizzato
    AlreadyInactive: Utente già inattivo
    NotInactive: L'utente non è inattivo
    CantDeactivateInitial: Gli utenti con lo stato iniziale possono solo essere cancellati e non disattivati
    ShouldBeActiveOrInitial: L'utente non è attivo o inizializzato
    AlreadyInitialised: L'utente è già inizializzato
    NotInitialised: L'utente non è ancora inizializzato
    NotLocked: L'utente non è bloccato
    NoChanges: Nessun cambiamento trovato
    InitCodeNotFound: Codice di inizializzazione non trovato
    UsernameNotChanged: Nome utente non cambiato
    InvalidURLTemplate: Il modello di URL non è valido
    Profile:
      NotFound: Profilo non trovato
      NotChanged: Profilo non cambiato
      Empty: Profilo è vuoto
      FirstNameEmpty: Il nome nel profilo è vuoto
      LastNameEmpty: Il cognome nel profilo è vuoto
      IDMissing: Profilo ID mancante
    Email:
      NotFound: Email non trovata
      Invalid: L'e-mail non è valida
      AlreadyVerified: L'e-mail è già verificata
      NotChanged: Email non cambiata
      Empty: Email è vuota
      IDMissing: Email ID mancante
    Phone:
      NotFound: Telefono non trovato
      Invalid: Il telefono non è valido
      AlreadyVerified: Telefono già verificato
      Empty: Il telefono è vuoto
      NotChanged: Telefono non cambiato
    Address:
      NotFound: Indirizzo non trovato
      NotChanged: Indirizzo non cambiato
    Machine:
      Key:
        NotFound: Chiave macchina non trovato
        AlreadyExisting: Chiave macchina già esistente
      Secret:
        NotExisting: Secret non esiste
        Invalid: Secret non è valido
        CouldNotGenerate: Non è stato possibile generare il Secret
    PAT:
      NotFound: Personal Access Token non trovato
    NotHuman: L'utente deve essere personale
    NotMachine: L'utente deve essere tecnico
    WrongType: Non consentito per questo tipo di utente
    NotAllowedToLink: L'utente non è autorizzato a collegarsi con un provider di accesso esterno
    Username:
      AlreadyExists: Nome utente già preso
      Reserved: Il nome utente è già preso
      Empty: Il nome utente è vuoto
    Code:
      Empty: Il codice è vuoto
      NotFound: Codice non trovato
      Expired: Il codice è scaduto
      GeneratorAlgNotSupported: L'algoritmo del generatore non è supportato
      Invalid: Il codice non è valido
    Password:
      NotFound: Password non trovato
      Empty: La password è vuota
      Invalid: La password non è valida
      NotSet: L'utente non ha impostato una password
      NotChanged: La nuova password non può essere uguale alla password attuale
      NotSupported: Codifica hash password non supportata
    PasswordComplexityPolicy:
      NotFound: Impostazioni di complessità password non trovati
      MinLength: La password è troppo corta
      MinLengthNotAllowed: La lunghezza minima non è consentita
      HasLower: La password deve contenere lettere minuscole
      HasUpper: La password deve contenere lettere maiuscole
      HasNumber: La password deve contenere un numero
      HasSymbol: La password deve contenere il simbolo
    ExternalIDP:
      Invalid: IDP esterno non valido
      IDPConfigNotExisting: IDP non valido per questa organizzazione
      NotAllowed: IDP esterno non consentito
      MinimumExternalIDPNeeded: Almeno un IDP deve essere aggiunto
      AlreadyExists: IDP esterno già preso
      NotFound: IDP esterno non trovato
      LoginFailed: Accesso all'IDP esterno non riuscito
    MFA:
      OTP:
        AlreadyReady: Multifattore OTP (OneTimePassword) è già impostato
        NotExisting: Multifattore OTP (OneTimePassword) non esistente
        NotReady: Multifattore OTP (OneTimePassword) non è pronto
        InvalidCode: Codice non valido
      U2F:
        NotExisting: U2F non esistente
      Passwordless:
        NotExisting: Passwordless non esistente
    WebAuthN:
      NotFound: WebAuthN Token non trovato
      BeginRegisterFailed: WebAuthN inizializzazione non riuscita
      MarshalError: Errore nel marshalling
      ErrorOnParseCredential: Errore nell'analisi dei dati delle credenziali
      CreateCredentialFailed: Errore nella creazione delle credenziali
      BeginLoginFailed: WebAuthN inizializzazione login fallito
      ValidateLoginFailed: Errore nella convalidazione delle credenziali
      CloneWarning: Le credenziali possono essere copiate
    RefreshToken:
      Invalid: Refresh Token non è valido
      NotFound: Refresh Token non trovato
  Instance:
    NotFound: Istanza non trovata
    AlreadyExists: L'istanza esiste già
    NotChanged: Istanza non modificata
  Org:
    AlreadyExists: Nome dell'organizzazione già preso
    Invalid: L'organizzazione non è valida
    AlreadyDeactivated: L'organizzazione è già disattivata
    AlreadyActive: L'organizzazione è già attiva
    Empty: L'organizzazione è vuota
    NotFound: Organizzazione non trovata
    NotChanged: Organizzazione non cambiata
    DefaultOrgNotDeletable: L'organizzazione predefinita non deve essere cancellata
    ZitadelOrgNotDeletable: L'organizzazione con il progetto ZITADEL non deve essere cancellata
    InvalidDomain: Dominio non valido
    DomainMissing: Dominio mancante
    DomainNotOnOrg: Il dominio non esistente nell'organizzazione
    DomainNotVerified: Il dominio non è verificato
    DomainAlreadyVerified: Il dominio è già verificato
    DomainVerificationTypeInvalid: Il tipo di verifica del dominio non è valido
    DomainVerificationMissing: La verifica del dominio non è ancora iniziata
    DomainVerificationFailed: Verifica del dominio fallita
    DomainVerificationTXTNotFound: Il record TXT _zitadel-challenge non è stato trovato per il tuo dominio. Verifica di averlo aggiunto al tuo server DNS o attendi la propagazione del nuovo record
    DomainVerificationTXTNoMatch: È stato trovato il record TXT _zitadel-challenge per il tuo dominio ma non contiene il testo del token corretto. Verifica di aver aggiunto il token corretto al tuo server DNS o attendi la propagazione del nuovo record
    DomainVerificationHTTPNotFound: Il file della challenge non è stato trovato nell'URL previsto. Verifica di aver caricato il file nel posto giusto con permessi di lettura
    DomainVerificationHTTPNoMatch: Il file della challenge è stato trovato nell'URL previsto ma non contiene il testo del token corretto. Controlla il suo contenuto
    DomainVerificationTimeout: Si è verificato un timeout nella richiesta del server DNS
    PrimaryDomainNotDeletable: Il dominio primario non deve essere cancellato
    DomainNotFound: Dominio non trovato
    MemberIDMissing: ID membro mancante
    MemberNotFound: Membro non trovato
    InvalidMember: Il membro dell'organizzazione non è valido
    UserIDMissing: ID utente mancante
    PolicyAlreadyExists: Impostazione già esistente
    PolicyNotExisting: Impostazione non esistente
    IdpInvalid: La configurazione dell'IDP non è valida
    IdpNotExisting: La configurazione IDP non esistente
    OIDCConfigInvalid: La configurazione OIDC IDP non è valida
    IdpIsNotOIDC: La configurazione IDP non è di tipo oidc
    Domain:
      AlreadyExists: Il dominio già esistente
      InvalidCharacter: Solo caratteri alfanumerici, . e - sono consentiti per un dominio
      EmptyString: I caratteri non numerici e alfabetici non validi sono stati sostituiti con spazi vuoti e il dominio risultante è una stringa vuota
    IDP:
      InvalidSearchQuery: Parametro di ricerca non valido
      ClientIDMissing: ClientID mancante
      TeamIDMissing: TeamID mancante
      KeyIDMissing: ID chiave mancante
      PrivateKeyMissing: Chiave privata mancante
    LoginPolicy:
      NotFound: Impostazioni di accesso non trovati
      Invalid: Impostazioni di accesso non sono validi
      RedirectURIInvalid: Default Redirect URI non valido
      NotExisting: Impostazioni di accesso non esistenti
      AlreadyExists: Impostazioni di accesso già esistenti
      IdpProviderAlreadyExisting: IDP già esistente
      IdpProviderNotExisting: IDP non esistente
      RegistrationNotAllowed: la registrazione non è consentita.
      UsernamePasswordNotAllowed: l'accesso con nome utente e password non è consentito.
      MFA:
        AlreadyExists: Multifactor già esistente
        NotExisting: Multifattore non esistente
        Unspecified: Multifattore non valido
    MailTemplate:
      NotFound: Mail template predefinito non trovato
      NotChanged: Mail template predefinito non è stato cambiato
      AlreadyExists: Mail template predefinito già esistente
      Invalid: Mail template predefinito non è valido
    CustomMessageText:
      NotFound: Testo predefinito non trovato
      NotChanged: Il testo predefinito non è stato cambiato
      AlreadyExists: Il testo predefinito già eistente
      Invalid: Il testo predefinito non è valido
    PasswordComplexityPolicy:
      NotFound: Impostazioni di complessità della password non trovati
      Empty: Mancano le impostazioni di complessità della password
      NotExisting: Impostazioni di complessità della password non esistenti
      AlreadyExists: Impostazioni di complessità della password sono già esistenti
    PasswordLockoutPolicy:
      NotFound: Impostazioni di blocco della password non trovati
      Empty: Mancano le impostazioni di blocco della password
      NotExisting: Le impostazioni di blocco della password non esistenti
      AlreadyExists: Le impostazioni di blocco della password sono già esistenti
    PasswordAgePolicy:
      NotFound: Impostazioni di validità della password
      Empty: Impostazioni di validità della password mancanti
      NotExisting: Impostazioni di validità della password non esistenti
      AlreadyExists: Impostazioni di validità della password sono già esistenti
    OrgIAMPolicy:
      Empty: Mancano le impostazioni Org IAM
      NotExisting: Impostazioni Org IAM non esistenti
      AlreadyExists: Impostazioni Org IAM già esistenti
    NotificationPolicy:
      NotFound: Impostazioni di notifica non trovate
      NotChanged: Impostazioni di notifica non è stato cambiato
      AlreadyExists: Impostazioni di notifica già esistente
    LabelPolicy:
      NotFound: Etichettatura privata non trovata
      NotChanged: Private Labelling non è stata cambiata
  Project:
    ProjectIDMissing: ID del progetto mancante
    AlreadyExists: Il progetto è già stato creato nell'organizzazione
    OrgNotExisting: L'organizzazione non esistente
    UserNotExisting: L'utente non esistente
    CouldNotGenerateClientSecret: Impossibile generare il segreto del cliente
    Invalid: Il progetto non è valido
    NotActive: Il progetto non è attivo
    NotInactive: Il progetto non è disattivato
    NotFound: Progetto non trovato
    UserIDMissing: ID utente mancante
    Member:
      NotFound: Membro del progetto non trovato
      Invalid: Il membro del progetto non è valido
      AlreadyExists: Il membro del progetto già esistente
      NotExisting: Il membro del progetto non esistente
    MinimumOneRoleNeeded: Almeno un ruolo deve essere aggiunto
    Role:
      AlreadyExists: Ruolo è già esistente
      Invalid: Ruolo non è valido
      NotExisting: Ruolo non esistente
    IDMissing: ID mancante
    App:
      AlreadyExists: L'applicazione già esistente
      NotFound: Applicazione non trovata
      Invalid: Applicazione non valida
      NotExisting: L'applicazione non esiste
      NotActive: L'applicazione non è attiva
      NotInactive: L'applicazione non è inattiva
      OIDCConfigInvalid: La configurazione OIDC non è valida
      APIConfigInvalid: La configurazione API non è valida
      SAMLConfigInvalid: La configurazione SAML non è valida
      IsNotOIDC: L'applicazione non è di tipo OIDC
      IsNotAPI: L'applicazione non è di tipo API
      IsNotSAML: L'applicazione non è di tipo SAML
      SAMLMetadataMissing: Mancano i metadati SAML
      SAMLMetadataFormat: Errore nel formato dei metadati SAML
      SAMLEntityIDAlreadyExisting: EntityID SAML già esistente
      OIDCAuthMethodNoSecret: Il metodo di autorizzazione OIDC scelto non richiede un segreto
      APIAuthMethodNoSecret: Il metodo di autorizzazione API scelto non richiede un segreto
      AuthMethodNoPrivateKeyJWT: Il metodo di autorizzazione scelto non richiede una chiave
      ClientSecretInvalid: Il segreto del cliente non è valido
      Key:
        AlreadyExisting: Chiave di applicazione già esistente
        NotFound: Chiave di applicazione non trovata
    RequiredFieldsMissing: Mancano alcuni campi obbligatori
    Grant:
      AlreadyExists: Grant del progetto già esistente
      NotFound: Grant non trovato
      Invalid: Grant del progetto non è valido
      NotExisting: Grant del progetto non esistente
      HasNotExistingRole: Uno dei ruoli assegnati non è esistente nel progetto
      NotActive: Grant del progetto non è attivo
      NotInactive: Grant del progetto non è inattivo
  IAM:
    NotFound: IAM non trovato. Assicurati di avere il dominio corretto. Guarda su https://zitadel.com/docs/apis/introduction#domains
    Member:
      RolesNotChanged: I ruoli non sono stati cambiati
    MemberInvalid: Il membro non è valido
    MemberAlreadyExisting: Il membro già esistente
    MemberNotExisting: Il membro non esistente
    IDMissing: ID mancante
    IAMProjectIDMissing: Manca l'ID del progetto IAM
    IamProjectAlreadySet: L'ID del progetto IAM è già stato impostato
    IdpInvalid: La configurazione dell'IDP non è valida
    IdpNotExisting: La configurazione IDP non esiste
    OIDCConfigInvalid: La configurazione OIDC IDP non è valida
    IdpIsNotOIDC: La configurazione IDP non è di tipo OIDC
    LoginPolicyInvalid: Impostazioni di accesso non sono validi
    LoginPolicyNotExisting: Impostazioni di accesso non esistenti
    IdpProviderInvalid: IDP non è valido
    LoginPolicy:
      NotFound: Impostazioni di accesso predefinite non trovate
      NotChanged: Le impostazioni di accesso predefinite non sono state cambiate
      NotExisting: Impostazioni di accesso predefinite non esistenti
      AlreadyExists: Impostazioni di accesso predefinite già esistenti
      RedirectURIInvalid: Default Redirect URI non valido
      MFA:
        AlreadyExists: Multifattore già esistente
        NotExisting: Multifattore non esistente
        Unspecified: Multifattore non valido
      IDP:
        AlreadyExists: IDP già esistente
        NotExisting: IDP non esiste
        Invalid: IDP non valido
      IDPConfig:
        AlreadyExists: La configurazione del IDP già esistente
        NotInactive: Configurazione del IDP non inattiva
        NotActive: Configurazione del IDP non attiva
    LabelPolicy:
      NotFound: Private Labelling predefinita non trovata
      NotChanged: Private Labelling non è stata cambiata
    MailTemplate:
      NotFound: Mail template predefinito non trovato
      NotChanged: Mail template predefinito non è stato cambiato
      AlreadyExists: Mail template predefinito già esistente
      Invalid: Mail template predefinito non è valido
    CustomMessageText:
      NotFound: Testo del mail predefinito non trovato
      NotChanged: Il testo predefinito del mail non è stato cambiato
      AlreadyExists: Il testo del mail predefinito già esistente
      Invalid: Il testo del mail predefinito non è valido
    PasswordComplexityPolicy:
      NotFound: Impostazioni di complessità della password predefinite non trovati
      NotExisting: Impostazioni di complessità della password predefinite non esistenti
      AlreadyExists: Impostazioni di complessità della password predefinite già esistenti
      Empty: Le impostazioni di complessità della password predefinite non sono state trovate
      NotChanged: Le impostazioni di complessità della password predefinite non sono state cambiate
    PasswordAgePolicy:
      NotFound: Le impostazioni di validità della password predefinite non trovate
      NotExisting: Le impostazioni di validità della password predefinite non esistono
      AlreadyExists: Le impostazioni di validità della password predefinite già esistenti
      Empty: Le impostazioni di validità della password predefinite vuote
      NotChanged: Le impostazioni di validità della password non sono state cambiate
    PasswordLockoutPolicy:
      NotFound: Impostazioni di blocco della password predefinite non trovate
      NotExisting: Impostazioni di blocco della password predefinite non esistenti
      AlreadyExists: Impostazioni di blocco della password predefinite già esistenti
      Empty: Impostazioni di blocco della password predefinite sono vuote
      NotChanged: Le impostazioni di blocco della password predefinite non sono state cambiate
    DomainPolicy:
      NotFound: Impostazioni Org IAM non trovate
      Empty: Impostazioni Org IAM mancanti
      NotExisting: Impostazioni Org IAM non esistenti
      AlreadyExists: Impostazioni Org IAM già esistenti
      NotChanged: Impostazioni Org IAM non sono state cambiate
    NotificationPolicy:
      NotFound: Impostazioni di notifica predefinite non trovate
      NotChanged: Impostazioni di notifica predefinite non è stato cambiato
      AlreadyExists: Impostazioni di notifica predefinite già esistente
  Policy:
    AlreadyExists: Impostazioni già esistenti
    Label:
      Invalid:
        PrimaryColor: Il colore primario non è un valore di colore HEX valido
        BackgroundColor: Il colore di sfondo non è un valore di colore HEX valido
        WarnColor: Warn color non è un valore di colore HEX valido
        FontColor: Il colore del carattere non è un valore di colore HEX valido
        PrimaryColorDark: Il colore primario (modo scuro) non è un valore di colore HEX valido
        BackgroundColorDark: Il colore di sfondo (modo scuro) non è un valore di colore HEX valido
        WarnColorDark: Warn color (dark mode) non è un valore di colore HEX valido
        FontColorDark: Il colore del carattere (modalità scura) non è un valore di colore HEX valido
  UserGrant:
    AlreadyExists: User Grant già esistente
    NotFound: User Grant non trovato
    Invalid: User Grant non è valido
    NotChanged: User Grant non è stata cambiato
    IDMissing: ID mancante
    NotActive: User Grant non è attivo
    NotInactive: User Grant non è disattivato
    NoPermissionForProject: L'utente non ha permessi su questo progetto
    RoleKeyNotFound: Ruolo non trovato
  Member:
    AlreadyExists: Il membro è già esistente
  IDPConfig:
    AlreadyExists: La configurazione IDP con questo nome già esistente
    NotExisting: La configurazione del IDP non esiste
  Changes:
    NotFound: Nessuna storia trovata
    AuditRetention: La storia è al di fuori della Ritenzione Audit Log
  Token:
    NotFound: Token non trovato
    Invalid: Token non valido
  UserSession:
    NotFound: Sessione non trovata
  Key:
    NotFound: Chiave non trovata
    ExpireBeforeNow: La data di scadenza è passata
  Login:
    LoginPolicy:
      MFA:
        ForceAndNotConfigured: Multifactor è configurato come richiesto, ma nessun provider è configurato. Contatta il tuo amministratore di sistema.
  Step:
    Started:
      AlreadyExists: Il passo iniziato già esistente
    Done:
      AlreadyExists: Il passo fatto già esistente
  CustomText:
    AlreadyExists: Il testo personalizzato già esistente
    Invalid: Testo personalizzato non valido
    NotFound: Testo personalizzato non trovato
  TranslationFile:
    ReadError: Errore nella lettura del file di traduzione
    MergeError: Il file di traduzione non può essere unito alle traduzioni personalizzate
    NotFound: Il file di traduzione non esiste
  Metadata:
    NotFound: Metadati non trovati
    NoData: L'elenco dei metadati è vuoto
    Invalid: I metadati non sono validi
    KeyNotExisting: Una o più chiavi non esistono
  Action:
    Invalid: L'azione non è valida
    NotFound: L'azione non trovata
    NotActive: L'azione non è attiva
    NotInactive: L'azione non è inattiva
    MaxAllowed: Non sono permesse altre azioni attive
  Flow:
    FlowTypeMissing: FlowType mancante
    Empty: Flow è già vuoto
    WrongTriggerType: TriggerType non è valido
    NoChanges: Nessun cambiamento
    ActionIDsNotExist: Gli ActionID non esistono
  Query:
    CloseRows: Lo statement SQL non può essere terminato
    SQLStatement: Lo statement SQL non può essere creato
    InvalidRequest: La richiesta non è valida
    TooManyNestingLevels: Troppi livelli di nidificazione delle query (massimo 20)
  Quota:
    AlreadyExists: La quota esiste già per questa unità
    NotFound: Quota non trovata per questa unità
    Invalid:
      CallURL: L'URL di chiamata per la quota non è valido
      Percent: La percentuale contingente è inferiore all'1
      Unimplemented: La quota non è implementata per questa unità
      Amount: L'importo contingente è inferiore all'1
      ResetInterval: L'intervallo di reset contingente è inferiore a un minuto
      Noop: Una quota illimitata senza notifiche non ha alcun effetto
    Access:
      Exhausted: La quota per le richieste autenticate è esaurita
    Execution:
      Exhausted: La quota per i secondi di azione è esaurita
  LogStore:
    Access:
      StorageFailed: Il salvataggio del registro degli accessi nel database non è riuscito
      ScanFailed: La query delle richieste autenticate utilizzate non è riuscita
    Execution:
      StorageFailed: Il salvataggio del registro delle azioni nel database non è riuscito
      ScanFailed: La query dei secondi delle azioni utilizzate non è riuscita
  Session:
    NotExisting: La sessione non esiste
    Terminated: La Sessione già terminata
    Expired: La sessione è scaduta
    PositiveLifetime: La durata della sessione non deve essere inferiore a 0
    Token:
      Invalid: Il token della sessione non è valido
    WebAuthN:
      NoChallenge: Sessione senza sfida WebAuthN
  Intent:
    IDPMissing: IDP mancante nella richiesta
    IDPInvalid: IDP non valido per la richiesta
    ResponseInvalid: La risposta dell'IDP non è valida
    SuccessURLMissing: URL di successo mancante nella richiesta
    FailureURLMissing: URL di errore mancante nella richiesta
    StateMissing: parametro di stato mancante nella richiesta
    NotStarted: l'intento non è stato avviato o è già stato terminato
    NotSucceeded: l'intento non è andato a buon fine
    TokenCreationFailed: creazione del token fallita
    InvalidToken: Il token dell'intento non è valido
    OtherUser: Intento destinato a un altro utente
  AuthRequest:
    AlreadyExists: Auth Request esiste già
    NotExisting: Auth Request non esiste
    WrongLoginClient: Auth Request creato da un altro client di accesso
  OIDCSession:
    RefreshTokenInvalid: Refresh Token non è valido
    Token:
      Invalid: Token non è valido
      Expired: Token è scaduto
    InvalidClient: Il token non è stato emesso per questo cliente
  Feature:
    NotExisting: La funzionalità non esiste
    TypeNotSupported: Il tipo di funzionalità non è supportato
    InvalidValue: Valore non valido per questa funzionalità
  Target:
    Invalid: Il target non è valido
    NoTimeout: Il target non ha timeout
    InvalidURL: La destinazione ha un URL non valido
    NotFound: Obiettivo non trovato
  Execution:
    ConditionInvalid: La condizione di esecuzione non è valida
    Invalid: L'esecuzione non è valida
    NotFound: Esecuzione non trovata
    IncludeNotFound: Includi non trovato
    NoTargets: Nessun obiettivo definito
  UserSchema:
    NotEnabled: La funzionalità "Schema utente" non è abilitata
    Type:
      Missing: Tipo di schema utente mancante
      AlreadyExists: Il tipo di schema utente esiste già
    Authenticator:
      Invalid: Tipo di autenticatore non valido
    NotActive: Schema utente non attivo
    NotInactive: Schema utente non inattivo
    NotExists: Lo schema utente non esiste
  TokenExchange:
    FeatureDisabled: La funzionalità di scambio token è disabilitata per la tua istanza. https://zitadel.com/docs/apis/resources/feature_service_v2/feature-service-set-instance-features
    Token:
      Missing: Manca il gettone
      Invalid: Il token non è valido
      TypeMissing: Manca il tipo di token
      TypeNotAllowed: Il tipo di token non è consentito
      TypeNotSupported: Il tipo di token non è supportato
      NotForAPI: Token rappresentati non consentiti per l'API
    Impersonation:
      PolicyDisabled: La rappresentazione è disabilitata nella policy di sicurezza dell'istanza

AggregateTypes:
  action: Azione
  instance: Istanza
  key_pair: Coppia di chiavi
  org: Organizzazione
  project: Progetto
  user: Utente
  usergrant: Sovvenzione utente
  quota: Quota
  feature: Funzionalità
  target: Bersaglio
  execution: Esecuzione
  user_schema: Schema utente

EventTypes:
  execution:
    set: Insieme di esecuzione
    removed: Esecuzione cancellata
  target:
    added: Obiettivo creato
    changed: Obiettivo cambiato
    removed: Obiettivo eliminato
  user:
    added: Utente aggiunto
    selfregistered: L'utente si è registrato
    initialization:
      code:
        added: Codice di inizializzazione generato
        sent: Codice di inizializzazione inviato
      check:
        succeeded: Controllo dell'inizializzazione riuscito
        failed: Controllo dell'inizializzazione fallito
    token:
      added: Access Token creato
<<<<<<< HEAD
      removed: Access Token rimosso
=======
    impersonated: Utente impersonificato
>>>>>>> 2d25244c
    username:
      reserved: Nome utente riservato
      released: Nome utente rilasciato
      changed: Nome utente cambiato
    email:
      reserved: Indirizzo e-mail riservato
      released: Indirizzo e-mail rilasciato
      changed: Indirizzo e-mail cambiato
      verified: Indirizzo e-mail verificato
      verification:
        failed: Verifica dell'indirizzo e-mail non riuscita
      code:
        added: Codice di verifica dell'indirizzo e-mail generato
        sent: Codice di verifica dell'indirizzo e-mail inviato
    machine:
      added: Utente tecnico aggiunto
      changed: Utente tecnico cambiato
      key:
        added: Chiave aggiunta
        removed: Chiave rimossa
      secret:
        set: Secret set
        removed: Secret rimosso
        check:
          succeeded: Controllo della Secret riuscito
          failed: Controllo della Secret fallito
    human:
      added: Persona aggiunta
      selfregistered: Persona registrata
      avatar:
        added: Avatar aggiunto
        removed: Avatar rimosso
      initialization:
        code:
          added: Codice di inizializzazione generato
          sent: Codice di inizializzazione inviato
        check:
          succeeded: Controllo dell'inizializzazione riuscito
          failed: Controllo dell'inizializzazione fallito
      username:
        reserved: Nome utente riservato
        released: Nome utente rilasciato
      email:
        changed: Indirizzo e-mail cambiato
        verified: Indirizzo e-mail verificato
        verification:
          failed: Verificazione dell'indirizzo e-mail non riuscita
        code:
          added: Codice di verifica generato
          sent: Codice di verifica inviato
      password:
        changed: Password cambiata
        code:
          added: Codice password generato
          sent: Codice password inviato
        check:
          succeeded: Controllo della password riuscito
          failed: Controllo della password fallito
        change:
          sent: Cambio password inviato
        hash:
          updated: Hash della password aggiornato
      externallogin:
        check:
          succeeded: Accesso esterno riuscito
      externalidp:
        added: IDP esterno aggiunto
        removed: IDP esterno rimosso
        cascade:
          removed: Cascata IDP rimossa
        id:
          migrated: L'ID utente esterno dell'IDP è stato migrato
      phone:
        changed: Numero di telefono cambiato
        verified: Numero di telefono verificato
        verification:
          failed: Verificazione del numero di telefono non riuscita
        code:
          added: Codice del numero di telefono generato
          sent: Codice del numero di telefono inviato
        removed: Numero di telefono rimosso
      profile:
        changed: Profilo cambiato
      address:
        changed: Indirizzo cambiato
      mfa:
        otp:
          added: OTP aggiunto
          verified: OTP verificato
          removed: OTP rimosso
          check:
            succeeded: Controllo OTP riuscito
            failed: Controllo OTP fallito
          sms:
            added: Aggiunto SMS OTP
            removed: OTP SMS rimosso
            code:
              added: Aggiunto codice OTP SMS
              sent: Codice OTP SMS inviato
            check:
              succeeded: Controllo OTP SMS riuscito
              failed: Controllo OTP SMS fallito
          email:
            added: Aggiunto OTP e-mail
            removed: OTP e-mail rimosso
            code:
              added: Aggiunto codice OTP e-mail
              sent: Codice OTP e-mail inviato
            check:
              succeeded: OTP Controllo e-mail riuscito
              failed: OTP Controllo e-mail fallito
        u2f:
          token:
            added: Aggiunto il U2F Token
            verified: U2F Token verificato
            removed: U2F Token rimosso
            begin:
              login: Controllo U2F avviato
            check:
              succeeded: Controllo U2F riuscito
              failed: Controllo U2F fallito
            signcount:
              changed: Il checksum del U2F Token è stato cambiato
        init:
          skipped: Inizializzazione saltata
      passwordless:
        token:
          added: Aggiunto il token per l'autenticazione passwordless
          verified: Token per l'autenticazione passwordless verificato
          removed: Token per l'autenticazione passwordless rimosso
          begin:
            login: Avviata l'autenticazione passwordless
          check:
            succeeded: Controllo dell'autenticazione passwordless riuscito
            failed: Controllo dell'autenticazione passwordless fallito
          signcount:
            changed: Il checksum è stato cambiato
        initialization:
          code:
            added: Aggiunto il codice di inizializzazione
            sent: Codice di inizializzazione inviato
            requested: Richiesta del codice di inizializzazione
            check:
              succeeded: Codice di inizializzazione controllato con successo
              failed: Controllo del codice di inizializzazione fallito
      signed:
        out: L'utente è uscito
      refresh:
        token:
          added: Refresh Token creato
          renewed: Refresh Token rinnovato
          removed: Refresh Token rimosso
    locked: Utente bloccato
    unlocked: Utente sbloccato
    deactivated: Utente disattivato
    reactivated: Utente riattivato
    removed: Utente rimosso
    password:
      changed: Password cambiata
      code:
        added: Codice password generato
        sent: Codice password inviato
      check:
        succeeded: Controllo della password riuscito
        failed: Controllo della password fallito
    phone:
      changed: Numero di telefono cambiato
      verified: Numero di telefono verificato
      verification:
        failed: Verifica del numero di telefono non riuscita
      code:
        added: Codice del numero di telefono generato
        sent: Codice del numero di telefono inviato
      removed: Codice del numero di telefono rimosso
    profile:
      changed: Profilo utente cambiato
    address:
      changed: Indirizzo utente cambiato
    mfa:
      otp:
        added: OTP aggiunto
        verified: OTP verificato
        removed: OTP rimosso
        check:
          succeeded: Controllo OTP riuscito
          failed: Controllo OTP fallito
      init:
        skipped: Inizializzazione OTP saltata
    init:
      skipped: Inizializzazione saltata
    signed:
      out: L'utente è uscito
    grant:
      added: Autorizzazione aggiunta
      changed: Autorizzazione cambiata
      removed: Autorizzazione rimossa
      deactivated: Autorizzazione disattivata
      reactivated: Autorizzazione riattivata
      reserved: Autorizzazione riservata
      released: Autorizzazione rilasciata
      cascade:
        removed: Autorizzazione rimossa
        changed: Autorizzazione cambiata
    metadata:
      set: Set di metadati utente
      removed: Metadati utente rimossi
      removed.all: Tutti i metadati utente rimossi
    domain:
      claimed: Dominio rivendicato
      claimed.sent: Notifica di rivendicazione del dominio inviata
    pat:
      added: Aggiunto token di accesso personale
      removed: Token di accesso personale rimosso
  org:
    added: Organizzazione aggiunta
    changed: Organizzazione cambiata
    deactivated: Organizzazione disattivata
    reactivated: Organizzazione riattivata
    removed: Organizzazione rimossa
    domain:
      added: Dominio aggiunto
      verification:
        added: Aggiunta la verifica del dominio
        failed: Verifica del dominio fallita
      verified: Dominio verificato
      removed: Dominio rimosso
      primary:
        set: Set di dominio primario
      reserved: Dominio riservato
      released: Dominio rilasciato
    name:
      reserved: Nome dell'organizzazione riservato
      released: Nome dell'organizzazione rilasciata
    member:
      added: Membro dell'organizzazione aggiunto
      changed: Membro dell'organizzazione cambiato
      removed: Membro dell'organizzazione rimosso
      cascade:
        removed: Cascata di membri dell'organizzazione rimossa
    iam:
      policy:
        added: Impostazioni IAM aggiunti
        changed: Impostazioni IAM cambiate
        removed: Impostazioni IAM rimosse
    idp:
      config:
        added: Configurazione IDP aggiunta
        changed: Configurazione IDP cambiata
        removed: Configurazione IDP rimossa
        deactivated: Configurazione IDP disattivata
        reactivated: Configurazione IDP riattivata
      oidc:
        config:
          added: Aggiunta la configurazione IDP OIDC
          changed: Configurazione IDP OIDC modificata
      saml:
        config:
          added: Aggiunta la configurazione IDP SAML
          changed: Configurazione IDP SAML modificata
      jwt:
        config:
          added: Aggiunta la configurazione IDP JWT
          changed: La configurazione dell'IDP JWT è stata modificata
    customtext:
      set: Testo personalizzato salvato
      removed: Testo personalizzato rimosso
      template:
        removed: Template personalizzato rimosso
    policy:
      login:
        added: Le mpostazioni di accesso sono state aggiunte con successo.
        changed: Impostazioni di accesso modificate
        removed: Impostazioni di accesso rimosse
        idpprovider:
          added: IDP aggiunto alle impostazioni di accesso
          removed: IDP rimosso dalle impostazioni di accesso
          cascade:
            removed: Cascata di provider di identità rimossa dalla policy di accesso
        secondfactor:
          added: Secondo fattore aggiunto alle impostazioni di accesso
          removed: Secondo fattore rimosso dalle impostazioni di accesso
        multifactor:
          added: Aggiunto il fattore multiplo alle impostazioni di accesso
          removed: Fattore multiplo rimosso dalle impostazioni di accesso
      password:
        complexity:
          added: Le impostazioni di complessità delle password sono state aggiunte con successo
          changed: Le impostazioni di complessità delle password sono state cambiate
          removed: Le impostazioni di complessità della password sono state rimosse
        age:
          added: Le impostazioni di validità della password
          changed: Le impostazioni di validità della password sono state cambiate
          removed: Le impostazioni di validità della password sono state rimosse con successo
        lockout:
          added: Le impostazioni di blocco della password sono state aggiunte con successo.
          changed: Le impostazioni di blocco della password sono state cambiate
          removed: Le impostazioni di blocco della password sono state rimosse con successo
      label:
        added: Impostazioni Private Labelling aggiunte
        changed: Impostazioni Private Labelling cambiate
        activated: Impostazioni Private Labelling attivate
        removed: Impostazioni Private Labelling rimosse
        logo:
          added: Logo aggiunto
          removed: Logo rimosso
          dark:
            added: Logo (modalità scura) aggiunto
            removed: Logo (modalità scura) rimosso
        icon:
          added: Icona aggiunta
          removed: Icona rimossa
          dark:
            added: Icona (modalità scura) aggiunta
            removed: Icona (modalità scura) rimossa
        font:
          added: Font aggiunto
          removed: Font rimosso
        assets:
          removed: Asset rimosse
      privacy:
        added: Informativa sulla privacy e termini e condizioni aggiunti
        changed: Informativa sulla privacy e termini e condizioni cambiati
        removed: Informativa sulla privacy e termini e condizioni rimossi
      domain:
        added: Aggiunta politica di dominio
        changed: La politica del dominio è cambiata
        removed: Politica del dominio rimossa
      lockout:
        added: Lockout policy added
        changed: Lockout policy changed
        removed: Lockout policy removed
      notification:
        added: Impostazione di notifica creata
        changed: Impostazione di notifica cambiata
        removed: Impostazione di notifica rimossa
    flow:
      trigger_actions:
        set: azioni salvate
        cascade:
          removed: Azioni a cascata rimosse
        removed: Azioni rimosse
      cleared: Il flusso è stato eliminato
    mail:
      template:
        added: Aggiunto modello di posta elettronica
        changed: Il modello di posta elettronica è stato modificato
        removed: Modello di posta elettronica rimosso
      text:
        added: Aggiunto il testo dell'e-mail
        changed: Il testo dell'e-mail è stato modificato
        removed: Testo dell'e-mail rimosso
    metadata:
      removed: Metadati rimossi
      removed.all: Tutti i metadati rimossi
      set: Insieme di metadati
  project:
    added: Progetto aggiunto
    changed: Progetto cambiato
    deactivated: Progetto disattivato
    reactivated: Progetto riattivato
    removed: Progetto rimosso
    member:
      added: Membro del progetto aggiunto
      changed: Membro del progetto cambiato
      removed: Membro del progetto rimosso
      cascade:
        removed: Cascata di membri del progetto rimossa
    role:
      added: Ruolo del progetto aggiunto
      changed: Il ruolo del progetto è cambiato
      removed: Ruolo del progetto rimosso
    grant:
      added: Grant aggiunto
      changed: Grant cambiato
      removed: Grant rimosso
      deactivated: Grant disattivato
      reactivated: Grant riattivato
      cascade:
        changed: Grant cambiato
      member:
        added: Grant Member aggiunto
        changed: Grant Member cambiato
        removed: Grant Member rimosso
        cascade:
          removed: Cascata di Grant Member rimossa
    application:
      added: Applicazione aggiunta
      changed: Applicazione cambiata
      removed: Applicazione rimossa
      deactivated: Applicazione disattivata
      reactivated: Applicazione riattivata
      oidc:
        secret:
          check:
            succeeded: Validazione OIDC Client Secret riuscita
            failed: VAidazione OIDC Client Secret fallita
        key:
          added: Chiave di applicazione aggiunta
          removed: Chiave di applicazione rimossa
      config:
        saml:
          added: Configurazione SAML aggiunta
          changed: Configurazione SAML modificata
        oidc:
          added: Configurazione OIDC aggiunta
          changed: Configurazione OIDC modificata
          secret:
            changed: Segreto OIDC cambiato
        api:
          added: Configurazione API aggiunta
          changed: Configurazione API modificata
          secret:
            changed: Segreto API cambiato
  policy:
    password:
      complexity:
        added: Le impostazioni di complessità delle password sono state aggiunte con successo
        changed: Le impostazioni di complessità delle password sono state cambiate
      age:
        added: Le impostazioni di validità della password sono state aggiunte con successo.
        changed: Le impostazioni di validità della password sono state cambiate
      lockout:
        added: Le impostazioni di blocco della password sono state aggiunte.
        changed: Le impostazioni di blocco della password sono state cambiate.
  iam:
    setup:
      started: Avviato il setup di ZITADEL
      done: setup di ZITADEL fatto
    global:
      org:
        set: Organizzazione glabale di ZITADEL salvata
    project:
      iam:
        set: progetto ZITADEL salvato
    member:
      added: ZITADEL membro aggiunto
      changed: ZITADEL membro cambiato
      removed: ZITADEL membro rimosso
      cascade:
        removed: Membro ZITADEL rimosso a cascata
    idp:
      config:
        added: Configurazione IDP aggiunta
        changed: Configurazione IDP cambiata
        removed: Configurazione IDP rimossa
        deactivated: Configurazione IDP disattivata
        reactivated: Configurazione IDP riattivata
      oidc:
        config:
          added: Aggiunta la configurazione IDP OIDC
          changed: Configurazione IDP OIDC modificata
      saml:
        config:
          added: Aggiunta la configurazione IDP SAML
          changed: La configurazione dell'IDP SAML è stata modificata
      jwt:
        config:
          added: Aggiunta la configurazione JWT al provider di identità
          changed: Configurazione JWT dal provider di identità rimossa
    customtext:
      set: Il testo è stato impostato
      removed: Il testo è stato rimosso
    policy:
      login:
        added: Le impostazioni di accesso predefinite sono state aggiunte.
        changed: Le impostazioni di accesso predefinite sono state cambiate.
        idpprovider:
          added: IDP aggiunto alle impostazioni di accesso predefinite
          removed: IDP rimosso dalle impostazioni di accesso predefinite
      label:
        added: Le impostazioni Private Labelling sono state aggiunte.
        changed: Le impostazioni Private Labelling sono state cambiate.
        activated: Private Labelling attivato
        logo:
          added: Logo aggiunto
          removed: Logo rimosso
          dark:
            added: Logo (modalità scura) aggiunto
            removed: Logo (modalità scura) rimosso
        icon:
          added: Icona aggiunta
          removed: Icona rimossa
          dark:
            added: Icona (modalità scura) aggiunta
            removed: Icona (modalità scura) rimossa
        font:
          added: Font aggiunto
          removed: Font rimosso
        assets:
          removed: Asset rimosse
    default:
      language:
        set: lingua predefinita impostata
    oidc:
      settings:
        added: Configurazione OIDC aggiunta
        changed: Configurazione OIDC cambiata
        removed: Configurazione OIDC rimossa
    secret:
      generator:
        added: Generatore di segreti aggiunto
        changed: Generatore di segreti cambiato
        removed: Generatore di segreti cambiato
    smtp:
      config:
        added: SMTP configuration added
        changed: SMTP configuration changed
        activated: Configurazione SMTP attivata
        deactivated: Configurazione SMTP disattivata
        removed: Configurazione SMTP rimossa
        password:
          changed: SMTP configuration secret changed
    sms:
      config:
        twilio:
          added: Aggiunto il fornitore di SMS Twilio
          changed: Twilio SMS Provider cambiato
          token:
            changed: Twilio SMS Provider token cambiato
          removed: Provider SMS Twilio rimosso
          activated: Provider SMS Twilio attivato
          deactivated: Provider SMS Twilio disattivato
  key_pair:
    added: Keypair aggiunto
    certificate:
      added: Certificato aggiunto
  action:
    added: Azione aggiunta
    changed: Azione cambiata
    deactivated: Azione disattivata
    reactivated: Azione riattivata
    removed: Azione rimossa
<<<<<<< HEAD
  instance:
    added: Istanza aggiunta
    changed: L'istanza è cambiata
    customtext:
      removed: Testo personalizzato rimosso
      set: Set di testo personalizzato
      template:
        removed: Modello di testo personalizzato rimosso
    default:
      language:
        set: Lingua predefinita impostata
      org:
        set: Insieme di organizzazioni predefinito
    domain:
      added: Dominio aggiunto
      primary:
        set: Insieme di domini primari
      removed: Dominio rimosso
    iam:
      console:
        set: Set di applicazioni per console ZITADEL
      project:
        set: Set progetto ZITADEL
    mail:
      template:
        added: Aggiunto modello di posta elettronica
        changed: Il modello di posta elettronica è stato modificato
      text:
        added: Aggiunto il testo dell'e-mail
        changed: Il testo dell'e-mail è stato modificato
    member:
      added: Membro dell'istanza aggiunto
      changed: Il membro dell'istanza è cambiato
      removed: Membro dell'istanza rimosso
      cascade:
        removed: Cascata di membri dell'istanza rimossa
    notification:
      provider:
        debug:
          fileadded: Aggiunto provider di notifiche di debug dei file
          filechanged: Il provider delle notifiche di debug dei file è stato modificato
          fileremoved: Provider di notifiche di debug del file rimosso
          logadded: Aggiunto provider di notifiche di debug del registro
          logchanged: Il provider delle notifiche di debug del registro è stato modificato
          logremoved: Provider di notifiche di debug del registro rimosso
    oidc:
      settings:
        added: Aggiunte impostazioni OIDC
        changed: Le impostazioni OIDC sono state modificate
    policy:
      domain:
        added: Aggiunta politica di dominio
        changed: Domain policy changed
      label:
        activated: Criterio etichetta attivato
        added: Aggiunta la politica sull'etichetta
        assets:
          removed: Risorsa dalla norma sull'etichetta rimossa
        changed: La politica sull'etichetta è cambiata
        font:
          added: Carattere aggiunto ai criteri di etichetta
          removed: Carattere rimosso dai criteri di etichetta
        icon:
          added: Icona aggiunta al criterio dell'etichetta
          removed: Icona rimossa dal criterio di etichetta
          dark:
            added: Icona aggiunta al criterio dell'etichetta oscura
            removed: Icona rimossa dal criterio dell'etichetta oscura
        logo:
          added: Logo aggiunto alla politica sull'etichetta
          removed: Logo rimosso dalla politica sull'etichetta
          dark:
            added: Logo aggiunto alla politica delle etichette scure
            removed: Logo rimosso dalla politica delle etichette scure
      lockout:
        added: Aggiunta politica di blocco
        changed: La politica di blocco è cambiata
      login:
        added: Criteri di accesso aggiunti
        changed: La politica di accesso è cambiata
        idpprovider:
          added: Provider di identità aggiunto alla policy di accesso
          cascade:
            removed: Cascata di provider di identità rimossa dalla policy di accesso
          removed: Provider di identità rimosso dalla policy di accesso
        multifactor:
          added: Multifattore aggiunto alla policy di accesso
          removed: Multifattore rimosso dalla policy di accesso
        secondfactor:
          added: Secondo fattore aggiunto alla politica di accesso
          removed: Secondo fattore rimosso dalla politica di accesso
      password:
        age:
          added: Aggiunta politica sull'età della password
          changed: La politica di validità della password è cambiata
        complexity:
          added: Aggiunta policy sulla complessità della password
          changed: Criterio di complessità della password rimosso
      privacy:
        added: Aggiunta informativa sulla privacy
        changed: L'informativa sulla privacy è cambiata
      security:
        set: Insieme di politiche di sicurezza

    removed: Istanza rimossa
    secret:
      generator:
        added: Aggiunto generatore segreto
        changed: Il generatore segreto è cambiato
        removed: Generatore segreto rimosso
    sms:
      configtwilio:
        activated: Configurazione SMS Twilio attivata
        added: Aggiunta la configurazione SMS di Twilio
        changed: La configurazione SMS di Twilio è stata modificata
        deactivated: Configurazione SMS Twilio disattivata
        removed: Configurazione SMS di Twilio rimossa
        token:
          changed: La configurazione del token di Twilio SMS è stata modificata
    smtp:
      config:
        added: Aggiunta configurazione SMTP
        changed: La configurazione SMTP è stata modificata
        activated: Configurazione SMTP attivata
        deactivated: Configurazione SMTP disattivata
        password:
          changed: La password della configurazione SMTP è cambiata
        removed: Configurazione SMTP rimossa
=======
  user_schema:
    created: Schema utente creato
    updated: Schema utente aggiornato
    deactivated: Schema utente disattivato
    reactivated: Schema utente riattivato
    deleted: Schema utente eliminato
>>>>>>> 2d25244c

Application:
  OIDC:
    UnsupportedVersion: La tua versione di OIDC non è supportata
    V1:
      NotCompliant: La tua configurazione non è conforme e differisce dallo standard OIDC 1.0.
      NoRedirectUris: Deve essere registrato almeno un URI di reindirizzamento.
      NotAllCombinationsAreAllowed: La configurazione è conforme, ma non tutte le combinazioni possibili sono permesse.
      Code:
        RedirectUris:
          HttpOnlyForWeb: Grant Type Implicit consente reindirizzamenti http solo per AppType Web
          CustomOnlyForNative: Grant Type permette solo URI di reindirizzamento personalizzati per AppType native (ad esempio appname:// )
      Implicit:
        RedirectUris:
          CustomNotAllowed: Grant Type non permette URI di reindirizzamento personalizzati
          HttpNotAllowed: Grant Type implicito non permette URI di reindirizzamento http
          HttpLocalhostOnlyForNative: http://localhost redirect uri è consentito solo per le applicazioni native.
      Native:
        AuthMethodType:
          NotNone: Le applicazioni native dovrebbero avere authmethodtype none.
        RedirectUris:
          MustBeHttpLocalhost: Gli URI di reindirizzamento devono iniziare con il proprio protocollo, http://127.0.0.1, http://[::1] o http://localhost.
      UserAgent:
        AuthMethodType:
          NotNone: L'app agente utente dovrebbe avere authmethodtype none.
      GrantType:
        Refresh:
          NoAuthCode: Refresh Token consentito solo in combinazione con Authorization Code.

Action:
  Flow:
    Type:
      Unspecified: Non specificato
      ExternalAuthentication: Autenticazione esterna
      CustomiseToken: Completare Token
      InternalAuthentication: Autenticazione interna
      CustomizeSAMLResponse: Completare SAMLResponse
  TriggerType:
    Unspecified: Non specificato
    PostAuthentication: Post-autenticazione
    PreCreation: Pre-creazione
    PostCreation: Creazione successiva
    PreUserinfoCreation: Pre userinfo creazione
    PreAccessTokenCreation: Pre access token creazione
    PreSAMLResponseCreation: Pre SAMLResponse creazione<|MERGE_RESOLUTION|>--- conflicted
+++ resolved
@@ -603,11 +603,7 @@
         failed: Controllo dell'inizializzazione fallito
     token:
       added: Access Token creato
-<<<<<<< HEAD
-      removed: Access Token rimosso
-=======
     impersonated: Utente impersonificato
->>>>>>> 2d25244c
     username:
       reserved: Nome utente riservato
       released: Nome utente rilasciato
@@ -1140,7 +1136,12 @@
     deactivated: Azione disattivata
     reactivated: Azione riattivata
     removed: Azione rimossa
-<<<<<<< HEAD
+  user_schema:
+    created: Schema utente creato
+    updated: Schema utente aggiornato
+    deactivated: Schema utente disattivato
+    reactivated: Schema utente riattivato
+    deleted: Schema utente eliminato
   instance:
     added: Istanza aggiunta
     changed: L'istanza è cambiata
@@ -1269,14 +1270,6 @@
         password:
           changed: La password della configurazione SMTP è cambiata
         removed: Configurazione SMTP rimossa
-=======
-  user_schema:
-    created: Schema utente creato
-    updated: Schema utente aggiornato
-    deactivated: Schema utente disattivato
-    reactivated: Schema utente riattivato
-    deleted: Schema utente eliminato
->>>>>>> 2d25244c
 
 Application:
   OIDC:
