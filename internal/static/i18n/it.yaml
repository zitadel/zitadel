--- conflicted
+++ resolved
@@ -564,11 +564,8 @@
     NotFound: Esecuzione non trovata
     IncludeNotFound: Includi non trovato
     NoTargets: Nessun obiettivo definito
-<<<<<<< HEAD
     Failed: Esecuzione fallita
-=======
     ResponseIsNotValidJSON: La risposta non è un JSON valido
->>>>>>> 042c4388
   UserSchema:
     NotEnabled: La funzionalità "Schema utente" non è abilitata
     Type:
