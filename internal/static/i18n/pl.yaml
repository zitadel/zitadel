--- conflicted
+++ resolved
@@ -31,16 +31,11 @@
   Limits:
     NotFound: Limit nie znaleziony
     NoneSpecified: Nie określono limitów
-<<<<<<< HEAD
-  Restrictions:
-    NoneSpecified: Nie określono ograniczeń
-=======
     Instance:
       Blocked: Instancja jest zablokowana
   Restrictions:
     NoneSpecified: Nie określono ograniczeń
     DefaultLanguageMustBeAllowed: Domyślny język musi być dozwolony
->>>>>>> d5266ea5
   Language:
     NotParsed: Nie można przeanalizować języka
     NotSupported: Język nie jest obsługiwany
