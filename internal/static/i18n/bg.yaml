--- conflicted
+++ resolved
@@ -581,11 +581,8 @@
     NotFound: Изпълнението не е намерено
     IncludeNotFound: Включването не е намерено
     NoTargets: Няма определени цели
-<<<<<<< HEAD
     Failed: неуспешно изпълнение
-=======
     ResponseIsNotValidJSON: Отговорът не е валиден JSON
->>>>>>> 042c4388
   UserSchema:
     NotEnabled: Функцията „Потребителска схема“ не е активирана
     Type:
