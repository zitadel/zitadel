Errors:
  Internal: Възникна вътрешна грешка
  NoChangesFound: Без промени
  OriginNotAllowed: Този "Произход" не е разрешен
  IDMissing: Липсва лична карта
  ResourceOwnerMissing: Липсва организация на собственика на ресурса
  RemoveFailed: Не можа да бъде премахнат
  ProjectionName:
    Invalid: Невалидно име на проекцията
  Assets:
    EmptyKey: Ключът на актива е празен
    Store:
      NotInitialized: Съхранението на активи не е инициализирано
      NotConfigured: Съхранението на активи не е конфигурирано
    Bucket:
      Internal: Вътрешна грешка при създаване на контейнер
      AlreadyExists: Кофата вече съществува
      CreateFailed: Кофата не е създадена
      ListFailed: Кофите не могат да бъдат прочетени
      RemoveFailed: Кофата не е изтрита
      SetPublicFailed: Кофата не можа да се зададе като публична
    Object:
      PutFailed: Обектът не е създаден
      GetFailed: Обектът не можа да бъде прочетен
      NotFound: Обектът не може да бъде намерен
      PresignedTokenFailed: Подписаният токен не можа да бъде създаден
      ListFailed: Списъкът с обекти не можа да бъде прочетен
      RemoveFailed: Обектът не можа да бъде премахнат
  Limit:
    ExceedsDefault: Лимитът надвишава лимита по подразбиране
  Limits:
    NotFound: Лимитът не е намерен
    NoneSpecified: Не са посочени лимити
<<<<<<< HEAD
  Restrictions:
    NoneSpecified: Не са посочени ограничения
=======
    Instance:
      Blocked: Инстанцията е блокирана
  Restrictions:
    NoneSpecified: Не са посочени ограничения
    DefaultLanguageMustBeAllowed: Езикът по подразбиране трябва да бъде разрешен
>>>>>>> d5266ea5
  Language:
    NotParsed: Езикът не можа да бъде анализиран синтактично
    NotSupported: Езикът не се поддържа
    NotAllowed: Езикът не е разрешен
    Undefined: Езикът е неопределен
    Duplicate: Езиците имат дубликати
  OIDCSettings:
    NotFound: Конфигурацията на OIDC не е намерена
    AlreadyExists: OIDC конфигурацията вече съществува
  SecretGenerator:
    AlreadyExists: Таен генератор вече съществува
    TypeMissing: Липсва тип таен генератор
    NotFound: Тайният генератор не е намерен
  SMSConfig:
    NotFound: SMS конфигурацията не е намерена
    AlreadyActive: SMS конфигурацията вече е активна
    AlreadyDeactivated: SMS конфигурацията вече е деактивирана
  SMTPConfig:
    NotFound: SMTP конфигурацията не е намерена
    AlreadyExists: SMTP конфигурация вече съществува
    SenderAdressNotCustomDomain: >-
      Адресът на изпращача трябва да бъде конфигуриран като персонализиран
      домейн в екземпляра.
  Notification:
    NoDomain: Няма намерен домейн за съобщение
  User:
    TooManyNestingLevels: Too many query nesting levels (Max 20).
    NotFound: Потребителят не може да бъде намерен
    AlreadyExists: Вече съществува потребител
    NotFoundOnOrg: Потребителят не може да бъде намерен в избраната организация
    NotAllowedOrg: Потребителят не е член на необходимата организация
    UserIDMissing: Липсва потребителско име
    UserIDWrong: Потребителят на заявката не е равен на удостоверения потребител
    DomainPolicyNil: Правилата на организацията са празни
    EmailAsUsernameNotAllowed: Имейлът не е разрешен като потребителско име
    Invalid: Потребителските данни са невалидни
    DomainNotAllowedAsUsername: Домейнът вече е резервиран и не може да се използва
    AlreadyInactive: Потребителят вече е неактивен
    NotInactive: Потребителят не е неактивен
    CantDeactivateInitial: "Потребител с начално състояние може да бъде изтрит, но не и деактивиран"
    ShouldBeActiveOrInitial: Потребителят не е активен или начален
    AlreadyInitialised: Потребителят вече е инициализиран
    NotInitialised: Потребителят все още не е инициализиран
    NotLocked: Потребителят не е заключен
    NoChanges: Няма намерени промени
    InitCodeNotFound: Кодът за инициализиране не е намерен
    UsernameNotChanged: Потребителското име не е променено
    InvalidURLTemplate: URL шаблонът е невалиден
    Profile:
      NotFound: Профилът не е намерен
      NotChanged: Профилът не е променен
      Empty: Профилът е празен
      FirstNameEmpty: Първото име в профила е празно
      LastNameEmpty: Фамилията в профила е празна
      IDMissing: Липсва ID на потребителския профил
    Email:
      NotFound: Имейлът не е намерен
      Invalid: Имейлът е невалиден
      AlreadyVerified: Имейлът вече е потвърден
      NotChanged: Имейлът не е променен
      Empty: Имейлът е празен
      IDMissing: Имейл ID липсва
    Phone:
      NotFound: Телефонът не е намерен
      Invalid: Телефонът е невалиден
      AlreadyVerified: Телефонът вече е потвърден
      Empty: Телефонът е празен
      NotChanged: Телефонът не е сменен
    Address:
      NotFound: Адресът не е намерен
      NotChanged: Адресът не е променен
    Machine:
      Key:
        NotFound: Машинният ключ не е намерен
        AlreadyExisting: Машинният ключ вече съществува
      Secret:
        NotExisting: Тайната не съществува
        Invalid: Тайната е невалидна
        CouldNotGenerate: Тайната не можа да бъде генерирана
    PAT:
      NotFound: Личен токен за достъп не е намерен
    NotHuman: Потребителят трябва да е личен
    NotMachine: Потребителят трябва да е техничен
    WrongType: Не е разрешено за този тип потребител
    NotAllowedToLink: Потребителят няма право да се свързва с външен доставчик на данни за вход
    Username:
      AlreadyExists: Потребителско име вече е заето
      Reserved: Потребителско име вече е заето
      Empty: Потребителското име е празно
    Code:
      Empty: Кодът е празен
      NotFound: Кодът не е намерен
      Expired: Кодът е изтекъл
      GeneratorAlgNotSupported: Неподдържан генераторен алгоритъм
      Invalid: кодът е невалиден
    Password:
      NotFound: Паролата не е намерена
      Empty: Паролата е празна
      Invalid: Паролата е невалидна
      NotSet: Потребителят не е задал парола
      NotChanged: Новата парола не може да съвпада с текущата парола
      NotSupported: Хеш кодирането на паролата не се поддържа
    PasswordComplexityPolicy:
      NotFound: Политиката за парола не е намерена
      MinLength: Паролата е твърде кратка
      MinLengthNotAllowed: Дадена минимална дължина не е разрешена
      HasLower: Паролата трябва да съдържа малки букви
      HasUpper: Паролата трябва да съдържа главни букви
      HasNumber: Паролата трябва да съдържа число
      HasSymbol: Паролата трябва да съдържа символ
    ExternalIDP:
      Invalid: Невалиден външен IDP
      IDPConfigNotExisting: Невалиден доставчик на IDP за тази организация
      NotAllowed: Външен IDP не е разрешен
      MinimumExternalIDPNeeded: Трябва да се добави поне един IDP
      AlreadyExists: Външен IDP вече е зает
      NotFound: Външен IDP не е намерен
      LoginFailed: Влизането във Външен IDP е неуспешно
    MFA:
      OTP:
        AlreadyReady: Многофакторният OTP (OneTimePassword) вече е настроен
        NotExisting: Многофакторният OTP (OneTimePassword) не съществува
        NotReady: Многофакторният OTP (OneTimePassword) не е готов
        InvalidCode: Невалиден код
      U2F:
        NotExisting: U2F не съществува
      Passwordless:
        NotExisting: Без парола не съществува
    WebAuthN:
      NotFound: WebAuthN Token не можа да бъде намерен
      BeginRegisterFailed: Неуспешна регистрация за стартиране на WebAuthN
      MarshalError: Грешка в маршалските данни
      ErrorOnParseCredential: Грешка при анализа на идентификационните данни
      CreateCredentialFailed: Грешка при създаване на идентификационни данни
      BeginLoginFailed: Началото на влизането в WebAuthN не бе успешно
      ValidateLoginFailed: Грешка при потвърждаване на идентификационните данни за вход
      CloneWarning: Идентификационните данни могат да бъдат клонирани
    RefreshToken:
      Invalid: Токенът за опресняване е невалиден
      NotFound: Токенът за обновяване не е намерен
  Instance:
    NotFound: Екземплярът не е намерен
    AlreadyExists: Екземплярът вече съществува
    NotChanged: Екземплярът не е променен
  Org:
    AlreadyExists: Името на организацията вече е заето
    Invalid: Организацията е невалидна
    AlreadyDeactivated: Организацията вече е деактивирана
    AlreadyActive: Организацията вече е активна
    Empty: Организацията е празна
    NotFound: Организацията не е намерена
    NotChanged: Организацията не е променена
    DefaultOrgNotDeletable: Организацията по подразбиране не трябва да се изтрива
    ZitadelOrgNotDeletable: Организация с проект ZITADEL не трябва да се изтрива
    InvalidDomain: Невалиден домейн
    DomainMissing: Липсва домейн
    DomainNotOnOrg: Домейнът не съществува в организацията
    DomainNotVerified: Домейнът не е проверен
    DomainAlreadyVerified: Домейнът вече е потвърден
    DomainVerificationTypeInvalid: Типът проверка на домейна е невалиден
    DomainVerificationMissing: Проверката на домейна все още не е започнала
    DomainVerificationFailed: Неуспешна проверка на домейна
    DomainVerificationTXTNotFound: TXT записът _zitadel-challenge не беше намерен за вашия домейн. Проверете дали сте го добавили към вашия DNS сървър или изчакайте, докато новият запис бъде разпространен
    DomainVerificationTXTNoMatch: TXT записът _zitadel-challenge е намерен за вашия домейн, но не съдържа правилния текст на токена. Проверете дали сте добавили правилния токен към вашия DNS сървър или изчакайте, докато новият запис бъде разпространен
    DomainVerificationHTTPNotFound: Файлът, съдържащ предизвикателството, не е намерен в очаквания URL адрес. Проверете дали сте качили файла на правилното място с разрешения за четене
    DomainVerificationHTTPNoMatch: Файлът, съдържащ предизвикателството, е намерен в очаквания URL адрес, но не съдържа правилния текст на токена. Проверете съдържанието му
    DomainVerificationTimeout: Имаше изчакване при запитване до DNS сървъра
    PrimaryDomainNotDeletable: Основният домейн не трябва да се изтрива
    DomainNotFound: Домейнът не е намерен
    MemberIDMissing: Липсва ID на член
    MemberNotFound: Членът на организацията не е намерен
    InvalidMember: Членът на организацията е невалиден
    UserIDMissing: Липсва потребителско име
    PolicyAlreadyExists: Политиката вече съществува
    PolicyNotExisting: Политиката не съществува
    IdpInvalid: IDP конфигурацията е невалидна
    IdpNotExisting: IDP конфигурация не съществува
    OIDCConfigInvalid: OIDC IDP конфигурацията е невалидна
    IdpIsNotOIDC: IDP конфигурацията не е от тип oidc
    Domain:
      AlreadyExists: Домейнът вече съществува
      InvalidCharacter: "Само буквено-цифрови знаци, . "
      EmptyString: Невалидни нецифрови и азбучни знаци бяха заменени с празни интервали и полученият домейн е празен низ
    IDP:
      InvalidSearchQuery: Невалидна заявка за търсене
      ClientIDMissing: Липсва ClientID
      TeamIDMissing: TeamID липсва
      KeyIDMissing: Липсва KeyID
      PrivateKeyMissing: Липсва частен ключ
    LoginPolicy:
      NotFound: Правилата за влизане не са намерени
      Invalid: Правилата за влизане са невалидни
      RedirectURIInvalid: URI адресът за пренасочване по подразбиране е невалиден
      NotExisting: Политиката за влизане не съществува
      AlreadyExists: Политиката за влизане вече съществува
      IdpProviderAlreadyExisting: Вече съществува доставчик на самоличност
      IdpProviderNotExisting: Доставчикът на самоличност не съществува
      RegistrationNotAllowed: Регистрацията не е разрешена
      UsernamePasswordNotAllowed: Влизането с потребителско име / парола не е разрешено
      MFA:
        AlreadyExists: Multifactor вече съществува
        NotExisting: Мултифактор не съществува
        Unspecified: Многофакторна невалидност
    MailTemplate:
      NotFound: Шаблонът за поща по подразбиране не е намерен
      NotChanged: Шаблонът за поща по подразбиране не е променен
      AlreadyExists: Шаблонът за поща по подразбиране вече съществува
      Invalid: Шаблонът за имейл по подразбиране е невалиден
    CustomMessageText:
      NotFound: Текстът на съобщението по подразбиране не е намерен
      NotChanged: Текстът на съобщението по подразбиране не е променен
      AlreadyExists: Текстът на съобщението по подразбиране вече съществува
      Invalid: Текстът на съобщението по подразбиране е невалиден
    PasswordComplexityPolicy:
      NotFound: Правилата за сложност на паролата не са намерени
      Empty: Правилата за сложност на паролата са празни
      NotExisting: Правилата за сложност на паролите не съществуват
      AlreadyExists: Политиката за сложност на паролата вече съществува
    PasswordLockoutPolicy:
      NotFound: Правилата за блокиране на парола не са намерени
      Empty: Правилата за блокиране на парола са празни
      NotExisting: Правилата за блокиране на пароли не съществуват
      AlreadyExists: Политиката за блокиране на парола вече съществува
    PasswordAgePolicy:
      NotFound: Правилата за възрастта на паролата не са намерени
      Empty: Правилата за възрастта на паролата са празни
      NotExisting: Правилата за възрастта на паролата не съществуват
      AlreadyExists: Вече съществува политика за възрастта на паролата
    OrgIAMPolicy:
      Empty: Правилата за IAM на организацията са празни
      NotExisting: IAM политиката на организацията не съществува
      AlreadyExists: Политиката за IAM на организацията вече съществува
    NotificationPolicy:
      NotFound: Правилата за уведомяване не са намерени
      NotChanged: Правилата за уведомяване не са променени
      AlreadyExists: Политиката за уведомяване вече съществува
    LabelPolicy:
      NotFound: Правилата за лични етикети не са намерени
      NotChanged: Политиката на частния етикет не е променена
  Project:
    ProjectIDMissing: Липсва ID на проекта
    AlreadyExists: Проектът вече съществува в организацията
    OrgNotExisting: Организацията не съществува
    UserNotExisting: Потребителят не съществува
    CouldNotGenerateClientSecret: Не можа да се генерира клиентска тайна
    Invalid: Проектът е невалиден
    NotActive: Проектът не е активен
    NotInactive: Проектът не е деактивиран
    NotFound: Проектът не е намерен
    UserIDMissing: Липсва потребителско име
    Member:
      NotFound: Членът на проекта не е намерен
      Invalid: Членът на проекта е невалиден
      AlreadyExists: Член на проекта вече съществува
      NotExisting: Член на проекта не съществува
    MinimumOneRoleNeeded: Трябва да се добави поне една роля
    Role:
      AlreadyExists: Ролята вече съществува
      Invalid: Ролята е невалидна
      NotExisting: Ролята не съществува
    IDMissing: Липсва лична карта
    App:
      AlreadyExists: Приложението вече съществува
      NotFound: Приложението не е намерено
      Invalid: Приложението е невалидно
      NotExisting: Приложението не съществува
      NotActive: Приложението не е активно
      NotInactive: Приложението не е неактивно
      OIDCConfigInvalid: OIDC конфигурацията е невалидна
      APIConfigInvalid: API конфигурацията е невалидна
      SAMLConfigInvalid: SAML конфигурацията е невалидна
      IsNotOIDC: Приложението не е тип OIDC
      IsNotAPI: Приложението не е тип API
      IsNotSAML: Приложението не е тип SAML
      SAMLMetadataMissing: Липсват SAML метаданни
      SAMLMetadataFormat: Грешка във формата на SAML метаданни
      SAMLEntityIDAlreadyExisting: SAML EntityID вече съществува
      OIDCAuthMethodNoSecret: Избраният метод за удостоверяване на OIDC не изисква тайна
      APIAuthMethodNoSecret: Избраният API Auth Method не изисква тайна
      AuthMethodNoPrivateKeyJWT: Избраният метод за удостоверяване не изисква ключ
      ClientSecretInvalid: Тайната на клиента е невалидна
      Key:
        AlreadyExisting: Вече съществува ключ за приложение
        NotFound: Ключът на приложението не е намерен
    RequiredFieldsMissing: Някои задължителни полета липсват
    Grant:
      AlreadyExists: Вече съществува субсидия за проекта
      NotFound: Грантът не е намерен
      Invalid: Грантът за проект е невалиден
      NotExisting: Безвъзмездна помощ за проекта не съществува
      HasNotExistingRole: Една роля не съществува в проекта
      NotActive: Грантът по проекта не е активен
      NotInactive: Грантът по проекта не е неактивен
  IAM:
    NotFound: Екземплярът не е намерен. Вижте https://zitadel.com/docs/self-hosting/manage/custom-domain
    Member:
      RolesNotChanged: Ролите не са сменени
    MemberInvalid: Членът е невалиден
    MemberAlreadyExisting: Член вече съществува
    MemberNotExisting: Членът не съществува
    IDMissing: ID липсва
    IAMProjectIDMissing: Липсва идентификатор на IAM проект
    IamProjectAlreadySet: Идентификаторът на IAM проект вече е зададен
    IdpInvalid: IDP конфигурацията е невалидна
    IdpNotExisting: IDP конфигурация не съществува
    OIDCConfigInvalid: OIDC IDP конфигурацията е невалидна
    IdpIsNotOIDC: IDP конфигурацията не е от тип oidc
    LoginPolicyInvalid: Правилата за влизане са невалидни
    LoginPolicyNotExisting: Правилата за влизане не съществуват
    IdpProviderInvalid: Доставчикът на самоличност е невалиден
    LoginPolicy:
      NotFound: Правилата за влизане по подразбиране не са намерени
      NotChanged: Правилата за влизане по подразбиране не са променени
      NotExisting: Политиката за влизане по подразбиране не съществува
      AlreadyExists: Политиката за влизане по подразбиране вече съществува
      RedirectURIInvalid: URI адресът за пренасочване по подразбиране е невалиден
      MFA:
        AlreadyExists: Multifactor вече съществува
        NotExisting: Мултифактор не съществува
        Unspecified: Многофакторна невалидност
      IDP:
        AlreadyExists: Доставчикът на самоличност вече съществува
        NotExisting: Доставчикът на самоличност не съществува
        Invalid: Доставчикът на самоличност е невалиден
      IDPConfig:
        AlreadyExists: Конфигурацията на доставчик на самоличност вече съществува
        NotInactive: Конфигурацията на доставчик на самоличност не е неактивна
        NotActive: Конфигурацията на доставчик на самоличност не е активна
    LabelPolicy:
      NotFound: Правилата за лични етикети по подразбиране не са намерени
      NotChanged: Правилата за лични етикети по подразбиране не са променени
    MailTemplate:
      NotFound: Шаблонът за поща по подразбиране не е намерен
      NotChanged: Шаблонът за поща по подразбиране не е променен
      AlreadyExists: Шаблонът за поща по подразбиране вече съществува
      Invalid: Шаблонът за имейл по подразбиране е невалиден
    CustomMessageText:
      NotFound: Текстът на съобщението по подразбиране не е намерен
      NotChanged: Текстът на съобщението по подразбиране не е променен
      AlreadyExists: Текстът на съобщението по подразбиране вече съществува
      Invalid: Текстът на съобщението по подразбиране е невалиден
    PasswordComplexityPolicy:
      NotFound: Правилата за сложност на паролата по подразбиране не са намерени
      NotExisting: Политиката за сложност на паролата по подразбиране не съществува
      AlreadyExists: Политиката за сложност на паролата по подразбиране вече съществува
      Empty: Правилата за сложност на паролата по подразбиране са празни
      NotChanged: Правилата за сложност на паролата по подразбиране не са променени
    PasswordAgePolicy:
      NotFound: Правилата за възрастта на паролата по подразбиране не са намерени
      NotExisting: Политиката за възрастта на паролата по подразбиране не съществува
      AlreadyExists: Вече съществува стандартна политика за възрастта на паролата
      Empty: Правилата за възрастта на паролата по подразбиране са празни
      NotChanged: Правилата за възрастта на паролата по подразбиране не са променени
    PasswordLockoutPolicy:
      NotFound: Правилата за блокиране на парола по подразбиране не са намерени
      NotExisting: Политиката за блокиране на парола по подразбиране не съществува
      AlreadyExists: Политиката за блокиране на парола по подразбиране вече съществува
      Empty: Правилата за блокиране на парола по подразбиране са празни
      NotChanged: Правилата за блокиране на парола по подразбиране не са променени
    DomainPolicy:
      NotFound: IAM политиката на организацията не е намерена
      Empty: Правилата за IAM на организацията са празни
      NotExisting: IAM политиката на организацията не съществува
      AlreadyExists: Политиката за IAM на организацията вече съществува
      NotChanged: Политиката за IAM на организацията не е променена
    NotificationPolicy:
      NotFound: Правилата за уведомяване по подразбиране не са намерени
      NotChanged: Правилата за уведомяване по подразбиране не са променени
      AlreadyExists: Политиката за уведомяване по подразбиране вече съществува
  Policy:
    AlreadyExists: Политиката вече съществува
    Label:
      Invalid:
        PrimaryColor: Основният цвят не е валидна стойност на шестнадесетичен цвят
        BackgroundColor: Цветът на фона не е валидна шестнадесетична стойност на цвета
        WarnColor: >-
          Цветът на предупреждението не е валидна стойност на шестнадесетичен
          цвят
        FontColor: Цветът на шрифта не е валидна шестнадесетична стойност на цвета
        PrimaryColorDark: >-
          Основният цвят (тъмен режим) не е валидна стойност на шестнадесетичен
          цвят
        BackgroundColorDark: >-
          Цветът на фона (тъмен режим) не е валидна стойност на шестнадесетичен
          цвят
        WarnColorDark: >-
          Предупредителният цвят (тъмен режим) не е валидна стойност на
          шестнадесетичен цвят
        FontColorDark: >-
          Цветът на шрифта (тъмен режим) не е валидна шестнадесетична цветова
          стойност
  UserGrant:
    AlreadyExists: Потребителското разрешение вече съществува
    NotFound: Потребителското разрешение не е намерено
    Invalid: Потребителското разрешение е невалидно
    NotChanged: Потребителското разрешение не е променено
    IDMissing: ID липсва
    NotActive: Потребителското разрешение не е активно
    NotInactive: Предоставянето на потребител не е деактивирано
    NoPermissionForProject: Потребителят няма разрешения за този проект
    RoleKeyNotFound: Ролята не е намерена
  Member:
    AlreadyExists: Член вече съществува
  IDPConfig:
    AlreadyExists: IDP конфигурация с това име вече съществува
    NotExisting: Конфигурацията на доставчик на самоличност не съществува
  Changes:
    NotFound: Няма намерена история
    AuditRetention: Историята е извън съхранението на журнала за проверка
  Token:
    NotFound: Токенът не е намерен
    Invalid: Токенът е невалиден
  UserSession:
    NotFound: UserSession не е намерена
  Key:
    NotFound: Ключът не е намерен
    ExpireBeforeNow: Срокът на годност е в миналото
  Login:
    LoginPolicy:
      MFA:
        ForceAndNotConfigured: >-
          Multifactor е конфигуриран според изискванията, но не са конфигурирани
          възможни доставчици.
  Step:
    Started:
      AlreadyExists: Започната стъпка вече съществува
    Done:
      AlreadyExists: Направената стъпка вече съществува
  CustomText:
    AlreadyExists: Персонализиран текст вече съществува
    Invalid: Персонализираният текст е невалиден
    NotFound: Персонализираният текст не е намерен
  TranslationFile:
    ReadError: Грешка при четене на файла за превод
    MergeError: Файлът за превод не можа да бъде обединен с персонализирани преводи
    NotFound: Файлът за превод не съществува
  Metadata:
    NotFound: Метаданните не са намерени
    NoData: Списъкът с метаданни е празен
    Invalid: Метаданните са невалидни
    KeyNotExisting: Един или повече ключове не съществуват
  Action:
    Invalid: Действието е невалидно
    NotFound: Действието не е намерено
    NotActive: Действието не е активно
    NotInactive: Действието не е неактивно
    MaxAllowed: Не са разрешени допълнителни активни действия
  Flow:
    FlowTypeMissing: Липсва FlowType
    Empty: Потокът вече е празен
    WrongTriggerType: TriggerType е невалиден
    NoChanges: Без промени
    ActionIDsNotExist: ActionIDs не съществуват
  Query:
    CloseRows: SQL изразът не можа да бъде завършен
    SQLStatement: SQL изразът не може да бъде създаден
    InvalidRequest: Заявката е невалидна
  Quota:
    AlreadyExists: Вече съществува квота за тази единица
    NotFound: Не е намерена квота за тази единица
    Invalid:
      CallURL: URL адресът за обаждане с квота е невалиден
      Percent: Процентът на квотата е по-нисък от 1
      Unimplemented: За тази единица не се прилагат квоти
      Amount: Сумата на квотата е по-ниска от 1
      ResetInterval: Интервалът за нулиране на квотата е по-кратък от минута
      Noop: Неограничена квота без известия няма ефект
    Access:
      Exhausted: Квотата за удостоверени заявки е изчерпана
    Execution:
      Exhausted: Квотата за секунди за изпълнение е изчерпана
  LogStore:
    Access:
      StorageFailed: >-
        Съхраняването на регистрационния файл за достъп в базата данни не бе
        успешно
      ScanFailed: Неуспешно запитване за използване за удостоверени заявки
    Execution:
      StorageFailed: >-
        Неуспешно съхраняване на регистрационния файл за изпълнение на действие
        в базата данни
      ScanFailed: Неуспешно запитване за използване за секунди изпълнение на действие
  Session:
    NotExisting: Сесията не съществува
    Terminated: Сесията вече е прекратена
    Expired: Сесията е изтекла
    PositiveLifetime: Животът на сесията не трябва да е по-малък от 0
    Token:
      Invalid: Токенът на сесията е невалиден
    WebAuthN:
      NoChallenge: Сесия без WebAuthN предизвикателство
  Intent:
    IDPMissing: IDP липсва в заявката
    IDPInvalid: IDP невалиден за заявката
    ResponseInvalid: Отговорът на IDP е невалиден
    SuccessURLMissing: В заявката липсва URL адрес за успех
    FailureURLMissing: В заявката липсва URL адрес за грешка
    StateMissing: В заявката липсва параметър състояние
    NotStarted: Намерението не е стартирано или вече е прекратено
    NotSucceeded: Намерението не е успешно
    TokenCreationFailed: Неуспешно създаване на токен
    InvalidToken: Знакът за намерение е невалиден
    OtherUser: Намерение, предназначено за друг потребител
  AuthRequest:
    AlreadyExists: Auth Request вече съществува
    NotExisting: Auth Request не съществува
    WrongLoginClient: Auth Request, създаден от друг клиент за влизане
  OIDCSession:
    RefreshTokenInvalid: Токенът за опресняване е невалиден
    Token:
      Invalid: Токенът е невалиден
      Expired: Токенът е изтекъл
  Feature:
    NotExisting: Функцията не съществува
    TypeNotSupported: Типът функция не се поддържа
    InvalidValue: Невалидна стойност за тази функция
  Target:
    Invalid: Целта е невалидна
    NoTimeout: Целта няма време за изчакване
    InvalidURL: Целта има невалиден URL адрес
    NotFound: Целта не е намерена

AggregateTypes:
  action: Действие
  instance: Инстанция
  key_pair: Двойка ключове
  org: Организация
  project: Проект
  user: Потребител
  usergrant: Предоставяне на потребител
  quota: Квота
  feature: Особеност
  target: Целта

EventTypes:
  target:
    added: Целта е създадена
    changed: Целта е променена
    removed: Целта е изтрита
  user:
    added: Добавен потребител
    selfregistered: Потребителят се регистрира сам
    initialization:
      code:
        added: Генериран код за инициализиране
        sent: Кодът за инициализиране е изпратен
      check:
        succeeded: Проверката за инициализация е успешна
        failed: Проверката на инициализацията е неуспешна
    token:
      added: Токенът за достъп е създаден
      removed: Токенът за достъп е премахнат
    username:
      reserved: Потребителското име е запазено
      released: Потребителското име е освободено
      changed: Потребителското име е променено
    email:
      reserved: Имейл адресът е запазен
      released: Имейл адресът е освободен
      changed: Имейл адресът е променен
      verified: Имейл адресът е потвърден
      verification:
        failed: Проверката на имейл адреса не бе успешна
      code:
        added: Генериран код за потвърждение на имейл адрес
        sent: Кодът за потвърждение на имейл адреса е изпратен
    machine:
      added: Добавен е технически потребител
      changed: Техническият потребител е променен
      key:
        added: Ключът е добавен
        removed: Ключът е премахнат
      secret:
        set: Секретен комплект
        removed: Тайната е премахната
        check:
          succeeded: Тайната проверка е успешна
          failed: Тайната проверка е неуспешна
    human:
      added: Добавено лице
      selfregistered: Човек се регистрира сам
      avatar:
        added: Аватарът е добавен
        removed: Аватарът премахнат
      initialization:
        code:
          added: Генериран код за инициализиране
          sent: Кодът за инициализиране е изпратен
        check:
          succeeded: Проверката за инициализация е успешна
          failed: Проверката на инициализацията е неуспешна
      username:
        reserved: Потребителското име е запазено
        released: Потребителското име е освободено
      email:
        changed: Имейл адресът е променен
        verified: Имейл адресът е потвърден
        verification:
          failed: Проверката на имейл адреса не бе успешна
        code:
          added: Генериран код за потвърждение на имейл адрес
          sent: Кодът за потвърждение на имейл адреса е изпратен
      password:
        changed: паролата е сменена
        code:
          added: Кодът на паролата е генериран
          sent: Кодът за парола е изпратен
        check:
          succeeded: Проверката на паролата е успешна
          failed: Проверката на паролата е неуспешна
      externallogin:
        check:
          succeeded: Външното влизане бе успешно
      externalidp:
        added: Добавен външен IDP
        removed: Външният IDP е премахнат
        cascade:
          removed: Външната IDP каскада е премахната
        id:
          migrated: Външният потребителски идентификатор на IDP беше мигриран
      phone:
        changed: Телефонният номер е променен
        verified: Телефонният номер е потвърден
        verification:
          failed: Неуспешна проверка на телефонния номер
        code:
          added: Генериран код на телефонен номер
          sent: Кодът на телефонния номер е изпратен
        removed: Телефонният номер е премахнат
      profile:
        changed: Променен потребителски профил
      address:
        changed: Потребителският адрес е променен
      mfa:
        otp:
          added: Добавен е многофакторен OTP
          verified: Многофакторно OTP потвърдено
          removed: Многофакторният OTP премахнат
          check:
            succeeded: Многофакторната OTP проверка е успешна
            failed: Многофакторната OTP проверка е неуспешна
          sms:
            added: Добавен Многофакторната OTP SMS
            removed: Премахнато многофакторно OTP SMS
            code:
              added: Добавен многофакторен OTP SMS код
              sent: Многофакторната OTP SMS код е изпратен
            check:
              succeeded: Успешна многофакторна OTP SMS проверка
              failed: Многофакторната OTP проверка на SMS не бе успешна
          email:
            added: Добавен Многофакторната OTP имейл
            removed: Премахнат многофакторен OTP имейл
            code:
              added: Добавен многофакторен OTP имейл код
              sent: Многофакторният OTP имейл код е изпратен
            check:
              succeeded: Многофакторната еднократна имейл потвърждение е успешна
              failed: Многофакторната OTP проверка на имейл не бе успешна
        u2f:
          token:
            added: Добавен е многофакторен U2F токен
            verified: Multifactor U2F Token е проверен
            removed: Multifactor U2F Token премахнат
            begin:
              login: Многофакторната U2F проверка започна
            check:
              succeeded: Многофакторната U2F проверка е успешна
              failed: Многофакторната U2F проверка е неуспешна
            signcount:
              changed: Контролната сума на Multifactor U2F Token е променена
        init:
          skipped: Многофакторната инициализация е пропусната
      passwordless:
        token:
          added: Добавен е токен за влизане без парола
          verified: Токенът за влизане без парола е потвърден
          removed: Токенът за влизане без парола е премахнат
          begin:
            login: Започна проверка за влизане без парола
          check:
            succeeded: Проверката за влизане без парола е успешна
            failed: Проверката за влизане без парола е неуспешна
          signcount:
            changed: Контролната сума на токена за влизане без парола е променена
        initialization:
          code:
            added: Добавен код за инициализация без парола
            sent: Кодът за инициализация без парола е изпратен
            requested: Изисква се код за инициализация без парола
            check:
              succeeded: Кодът за инициализация без парола е проверен успешно
              failed: Проверката на кода за инициализация без парола е неуспешна
      signed:
        out: Потребителят е излязъл
      refresh:
        token:
          added: Създаден токен за опресняване
          renewed: Токенът за обновяване е подновен
          removed: Токенът за обновяване е премахнат
    locked: Потребителят е заключен
    unlocked: Потребителят е отключен
    deactivated: Потребителят е деактивиран
    reactivated: Потребителят е повторно активиран
    removed: Потребителят е премахнат
    password:
      changed: паролата е сменена
      code:
        added: Кодът на паролата е генериран
        sent: Кодът за парола е изпратен
      check:
        succeeded: Проверката на паролата е успешна
        failed: Проверката на паролата е неуспешна
      change:
        sent: Промяната на паролата е изпратена
      hash:
        updated: Хешът на паролата е актуализиран
    phone:
      changed: Телефонният номер е променен
      verified: Телефонният номер е потвърден
      verification:
        failed: Неуспешна проверка на телефонния номер
      code:
        added: Генериран код на телефонен номер
        sent: Кодът на телефонния номер е изпратен
      removed: Телефонният номер е премахнат
    profile:
      changed: Променен потребителски профил
    address:
      changed: Потребителският адрес е променен
    mfa:
      otp:
        added: Добавен е многофакторен OTP
        verified: Многофакторно OTP потвърдено
        removed: Многофакторният OTP премахнат
        check:
          succeeded: Многофакторната OTP проверка е успешна
          failed: Многофакторната OTP проверка е неуспешна
        init:
          skipped: Многофакторната OTP инициализация е пропусната
      init:
        skipped: Многофакторната инициализация е пропусната
    signed:
      out: Потребителят е излязъл
    grant:
      added: Упълномощаването е добавено
      changed: Разрешението е променено
      removed: Упълномощаването е премахнато
      deactivated: Упълномощаването е деактивирано
      reactivated: Упълномощаването е повторно активирано
      reserved: Разрешението е запазено
      released: Разрешението е пуснато
      cascade:
        removed: Упълномощаването е премахнато
        changed: Разрешението е променено
    metadata:
      set: Набор от потребителски метаданни
      removed: Потребителските метаданни са премахнати
      removed.all: Всички потребителски метаданни са премахнати
    domain:
      claimed: Заявен домейн
      claimed.sent: Известието за заявен домейн е изпратено
    pat:
      added: Добавен личен токен за достъп
      removed: Личният маркер за достъп е премахнат
  org:
    added: Добавена е организация
    changed: Организацията се промени
    deactivated: Организацията е деактивирана
    reactivated: Организацията е активирана отново
    removed: Организацията е премахната
    domain:
      added: Домейнът е добавен
      verification:
        added: Добавена е проверка на домейна
        failed: Неуспешна проверка на домейна
      verified: Домейнът е потвърден
      removed: Домейнът премахнат
      primary:
        set: Основен набор от домейни
      reserved: Домейнът е запазен
      released: Домейнът е освободен
    name:
      reserved: Името на организацията е запазено
      released: Името на организацията е публикувано
    member:
      added: Добавен е член на организацията
      changed: Членът на организацията е променен
      removed: Премахнат член на организацията
      cascade:
        removed: Каскадата на членовете на организацията е премахната
    iam:
      policy:
        added: Добавена е системна политика
        changed: Системната политика е променена
        removed: Системната политика е премахната
    idp:
      config:
        added: IDP конфигурация е добавена
        changed: IDP конфигурацията е променена
        removed: IDP конфигурацията е премахната
        deactivated: IDP конфигурацията е деактивирана
        reactivated: IDP конфигурацията е активирана отново
      oidc:
        config:
          added: Добавена е OIDC IDP конфигурация
          changed: IDP конфигурацията на OIDC е променена
      saml:
        config:
          added: Добавена е SAML IDP конфигурация
          changed: SAML IDP конфигурацията е променена
      jwt:
        config:
          added: Добавена е конфигурация на JWT IDP
          changed: Конфигурацията на JWT IDP е променена
    customtext:
      set: Персонализиран текстов набор
      removed: Персонализираният текст е премахнат
      template:
        removed: Персонализираният текстов шаблон е премахнат
    policy:
      login:
        added: Добавена е политика за влизане
        changed: Правилата за влизане са променени
        removed: Правилата за влизане са премахнати
        idpprovider:
          added: Доставчикът на самоличност е добавен към правилата за влизане
          removed: Доставчикът на самоличност е премахнат от правилата за влизане
          cascade:
            removed: >-
              Каскадата на доставчика на самоличност е премахната от правилата
              за влизане
        secondfactor:
          added: Вторият фактор е добавен към правилата за влизане
          removed: Вторият фактор е премахнат от правилата за влизане
        multifactor:
          added: "Много фактор, добавен към правилата за влизане"
          removed: Мултифакторът е премахнат от правилата за влизане
      password:
        complexity:
          added: Добавена е политика за сложността на паролата
          changed: Правилата за сложността на паролите са променени
          removed: Правилата за сложността на паролите са премахнати
        age:
          added: Добавена е политика за възраст на паролата
          changed: Правилата за възрастта на паролата са променени
          removed: Правилото за възрастта на паролата е премахнато
        lockout:
          added: Добавена е политика за блокиране на парола
          changed: Правилата за блокиране на пароли са променени
          removed: Правилата за блокиране на пароли са премахнати
      label:
        added: Добавена е политика за етикети
        changed: Правилата за етикети са променени
        activated: Правилата за етикети са активирани
        removed: Правилата за етикети са премахнати
        logo:
          added: Логото е добавено към правилата за етикети
          removed: Логото е премахнато от правилата за етикети
          dark:
            added: Лого (тъмен режим) е добавено към правилата за етикети
            removed: Логото (тъмен режим) е премахнато от правилата за етикети
        icon:
          added: Иконата е добавена към правилата за етикети
          removed: Иконата е премахната от правилата за етикети
          dark:
            added: Икона (тъмен режим) е добавена към правилата за етикети
            removed: Икона (тъмен режим) премахната от правилата за етикети
        font:
          added: Шрифтът е добавен към правилата за етикети
          removed: Шрифтът е премахнат от правилата за етикети
        assets:
          removed: Активите са премахнати от правилата за етикети
      privacy:
        added: Добавени са политика за поверителност и TOS
        changed: Политиката за поверителност и TOS са променени
        removed: Правилата за поверителност и TOS премахнати
      domain:
        added: Добавена е политика за домейн
        changed: Правилата на домейна са променени
        removed: Правилата за домейни са премахнати
      lockout:
        added: Добавена е политика за блокиране
        changed: Политиката за блокиране е променена
        removed: Политиката за блокиране е премахната
      notification:
        added: Добавена е политика за уведомяване
        changed: Правилата за уведомяване са променени
        removed: Правилата за уведомяване са премахнати
    flow:
      trigger_actions:
        set: Комплект действия
        cascade:
          removed: Каскадата от действия е премахната
        removed: Премахнати действия
      cleared: Потокът е изчистен
    mail:
      template:
        added: Добавен шаблон за имейл
        changed: Шаблонът за имейл е променен
        removed: Шаблонът за имейл е премахнат
      text:
        added: Добавен е имейл текст
        changed: Текстът на имейла е променен
        removed: Текстът на имейла е премахнат
    metadata:
      removed: Метаданните са премахнати
      removed.all: Всички метаданни са премахнати
      set: Набор метаданни
  project:
    added: Проектът е добавен
    changed: Проектът е променен
    deactivated: Проектът е деактивиран
    reactivated: Проектът е активиран отново
    removed: Проектът е премахнат
    member:
      added: Добавен член на проекта
      changed: Членът на проекта е променен
      removed: Членът на проекта е премахнат
      cascade:
        removed: Каскадата от членове на проекта е премахната
    role:
      added: Добавена е роля в проекта
      changed: Ролята на проекта е променена
      removed: Ролята в проекта е премахната
    grant:
      added: Добавен е достъп за управление
      changed: Достъпът за управление е променен
      removed: Достъпът за управление е премахнат
      deactivated: Достъпът за управление е деактивиран
      reactivated: Достъпът за управление е активиран отново
      cascade:
        changed: Достъпът за управление е променен
      member:
        added: Добавен е член с достъп за управление
        changed: Членът с достъп за управление е променен
        removed: Членът с достъп за управление е премахнат
        cascade:
          removed: Каскадата за достъп до управление е премахната
    application:
      added: Приложението е добавено
      changed: Приложението е променено
      removed: Приложението е премахнато
      deactivated: Приложението е деактивирано
      reactivated: Приложението е активирано повторно
      oidc:
        secret:
          check:
            succeeded: Проверката на OIDC Client Secret е успешна
            failed: Проверката на OIDC Client Secret е неуспешна
        key:
          added: Добавен ключ за приложение
          removed: Ключът на приложението е премахнат
      config:
        saml:
          added: Добавена е SAML конфигурация
          changed: SAML конфигурацията е променена
        oidc:
          added: Добавена е OIDC конфигурация
          changed: Конфигурацията на OIDC е променена
          secret:
            changed: Тайната на OIDC е променена
        api:
          added: Добавена е конфигурация на API
          changed: Променена конфигурация на API
          secret:
            changed: Тайната на API е променена
  policy:
    password:
      complexity:
        added: Добавена е политика за сложността на паролата
        changed: Правилата за сложността на паролите са променени
      age:
        added: Добавена е политика за възраст на паролата
        changed: Правилата за възрастта на паролата са променени
      lockout:
        added: Добавена е политика за блокиране на парола
        changed: Правилата за блокиране на пароли са променени
  iam:
    setup:
      started: Настройката на ZITADEL започна
      done: Настройката на ZITADEL е готова
    global:
      org:
        set: Глобален организационен набор
    project:
      iam:
        set: Комплект проект ZITADEL
    member:
      added: Добавен е член на ZITADEL
      changed: Членът на ZITADEL е променен
      removed: Член на ZITADEL премахнат
      cascade:
        removed: Каскадата на членове на ZITADEL е премахната
    idp:
      config:
        added: IDP конфигурация е добавена
        changed: IDP конфигурацията е променена
        removed: IDP конфигурацията е премахната
        deactivated: IDP конфигурацията е деактивирана
        reactivated: IDP конфигурацията е активирана отново
      oidc:
        config:
          added: Добавена е OIDC IDP конфигурация
          changed: IDP конфигурацията на OIDC е променена
      saml:
        config:
          added: Добавена е SAML IDP конфигурация
          changed: SAML IDP конфигурацията е променена
      jwt:
        config:
          added: Добавена е конфигурация на JWT към доставчик на идентичност
          changed: Конфигурацията на JWT от доставчика на идентичност е премахната
    customtext:
      set: Текстът беше зададен
      removed: Текстът беше премахнат
    policy:
      login:
        added: Добавена е политиката за влизане по подразбиране
        changed: Правилата за влизане по подразбиране са променени
        idpprovider:
          added: >-
            Доставчикът на самоличност е добавен към правилата за влизане по
            подразбиране
          removed: >-
            Доставчикът на самоличност е премахнат от правилата за влизане по
            подразбиране
      label:
        added: Добавена е политика за етикети
        changed: Правилата за етикети са променени
        activated: Правилата за етикети са активирани
        logo:
          added: Логото е добавено към правилата за етикети
          removed: Логото е премахнато от правилата за етикети
          dark:
            added: Лого (тъмен режим) е добавено към правилата за етикети
            removed: Логото (тъмен режим) е премахнато от правилата за етикети
        icon:
          added: Иконата е добавена към правилата за етикети
          removed: Иконата е премахната от правилата за етикети
          dark:
            added: Икона (тъмен режим) е добавена към правилата за етикети
            removed: Икона (тъмен режим) премахната от правилата за етикети
        font:
          added: Шрифтът е добавен към правилата за етикети
          removed: Шрифтът е премахнат от правилата за етикети
        assets:
          removed: Активите са премахнати от правилата за етикети
    default:
      language:
        set: Зададен език по подразбиране
    oidc:
      settings:
        added: Добавена е OIDC конфигурация
        changed: Конфигурацията на OIDC е променена
        removed: OIDC конфигурацията е премахната
    secret:
      generator:
        added: Добавен е таен генератор
        changed: Променен секретен генератор
        removed: Секретният генератор е премахнат
    smtp:
      config:
        added: Добавена е SMTP конфигурация
        changed: SMTP конфигурацията е променена
        password:
          changed: Тайната на конфигурацията на SMTP е променена
    sms:
      config:
        twilio:
          added: Добавен е доставчик на SMS Twilio
          changed: Доставчикът на Twilio SMS е променен
          token:
            changed: Токенът на доставчика на SMS на Twilio е променен
          removed: Доставчикът на Twilio SMS е премахнат
          activated: Twilio SMS доставчик е активиран
          deactivated: Доставчикът на Twilio SMS е деактивиран
  key_pair:
    added: Добавена двойка ключове
    certificate:
      added: Сертификатът е добавен
  action:
    added: Добавено действие
    changed: Действието е променено
    deactivated: Действието е деактивирано
    reactivated: Действието е активирано повторно
    removed: Действието е премахнато
  instance:
    added: Добавен екземпляр
    changed: Екземплярът е променен
    customtext:
      removed: Персонализираният текст е премахнат
      set: Персонализиран текстов набор
      template:
        removed: Шаблонът за персонализиран текст е премахнат
    default:
      language:
        set: Зададен език по подразбиране
      org:
        set: Организация по подразбиране
    domain:
      added: Домейнът е добавен
      primary:
        set: Основен набор от домейни
      removed: Домейнът премахнат
    iam:
      console:
        set: Комплект конзолни приложения ZITADEL
      project:
        set: Комплект проект ZITADEL
    mail:
      template:
        added: Добавен шаблон за имейл
        changed: Шаблонът за имейл е променен
      text:
        added: Добавен е имейл текст
        changed: Текстът на имейла е променен
    member:
      added: Добавен е член на екземпляра
      changed: Членът на екземпляра е променен
      removed: Членът на екземпляра е премахнат
      cascade:
        removed: Каскадата от членове на екземпляра е премахната
    notification:
      provider:
        debug:
          fileadded: Добавен е доставчик на известия за отстраняване на грешки
          filechanged: >-
            Доставчикът на известия за отстраняване на грешки на файлове е
            променен
          fileremoved: >-
            Доставчикът на известия за отстраняване на грешки на файлове е
            премахнат
          logadded: Добавен е доставчик на известия за отстраняване на грешки в журнала
          logchanged: >-
            Доставчикът на известия за отстраняване на грешки в журнала е
            променен
          logremoved: >-
            Доставчикът на известия за отстраняване на грешки в журнала е
            премахнат
    oidc:
      settings:
        added: Добавени са настройки на OIDC
        changed: Настройките на OIDC са променени
    policy:
      domain:
        added: Добавена е политика за домейн
        changed: Правилата на домейна са променени
      label:
        activated: Правилата за етикети са активирани
        added: Добавена е политика за етикети
        assets:
          removed: Правилата за актив от етикета са премахнати
        changed: Правилата за етикети са променени
        font:
          added: Шрифтът е добавен към правилата за етикети
          removed: Шрифтът е премахнат от правилата за етикети
        icon:
          added: Иконата е добавена към правилата за етикети
          removed: Иконата е премахната от правилата за етикети
          dark:
            added: Иконата е добавена към правилата за тъмни етикети
            removed: Иконата е премахната от правилата за тъмни етикети
        logo:
          added: Логото е добавено към правилата за етикети
          removed: Логото е премахнато от правилата за етикети
          dark:
            added: Логото е добавено към правилата за тъмни етикети
            removed: Логото е премахнато от правилата за тъмни етикети
      lockout:
        added: Добавена е политика за блокиране
        changed: Политиката за блокиране е променена
      login:
        added: Добавена е политика за влизане
        changed: Правилата за влизане са променени
        idpprovider:
          added: Доставчикът на самоличност е добавен към правилата за влизане
          cascade:
            removed: >-
              Каскадата на доставчика на самоличност е премахната от правилата
              за влизане
          removed: Доставчикът на самоличност е премахнат от правилата за влизане
        multifactor:
          added: Мултифакторът е добавен към правилата за влизане
          removed: Multifactor е премахнат от политиката за влизане
        secondfactor:
          added: Вторият фактор е добавен към правилата за влизане
          removed: Вторият фактор е премахнат от правилата за влизане
      password:
        age:
          added: Добавена е политика за възраст на паролата
          changed: Правилата за възрастта на паролата са променени
        complexity:
          added: Добавена е политика за сложността на паролата
          changed: Правилата за сложността на паролите са премахнати
      privacy:
        added: Добавена е политика за поверителност
        changed: Политиката за поверителност е променена
      security:
        set: Зададена политика за сигурност
    removed: Екземплярът е премахнат
    secret:
      generator:
        added: Добавен е таен генератор
        changed: Променен секретен генератор
        removed: Секретният генератор е премахнат
    sms:
      configtwilio:
        activated: Конфигурацията на Twilio SMS е активирана
        added: Добавена е конфигурация на Twilio SMS
        changed: Конфигурацията на Twilio SMS е променена
        deactivated: Конфигурацията на Twilio SMS е деактивирана
        removed: SMS конфигурацията на Twilio е премахната
        token:
          changed: Конфигурацията на Token на Twilio SMS е променена
    smtp:
      config:
        added: Добавена е SMTP конфигурация
        changed: SMTP конфигурацията е променена
        password:
          changed: Паролата на SMTP конфигурацията е променена
        removed: Премахната SMTP конфигурация
Application:
  OIDC:
    UnsupportedVersion: Вашата OIDC версия не се поддържа
    V1:
      NotCompliant: >-
        Вашата конфигурация не е съвместима и се различава от стандарта OIDC
        1.0.
      NoRedirectUris: Поне един uri адрес за пренасочване трябва да бъде регистриран.
      NotAllCombinationsAreAllowed: >-
        Конфигурацията е съвместима, но не всички възможни комбинации са
        разрешени.
      Code:
        RedirectUris:
          HttpOnlyForWeb: >-
            Предоставяне на код за тип разрешено само http пренасочване URIS за
            apptype web.
          CustomOnlyForNative: >-
            Кодът за тип предоставяне позволява само потребителски uris адрес за
            пренасочване за родния тип на приложението (напр. име на
            приложение:// )
      Implicit:
        RedirectUris:
          CustomNotAllowed: >-
            Видът на предоставяне имплицитно не позволява потребителски uris
            адрес за пренасочване
          HttpNotAllowed: >-
            Видът на предоставяне имплицитно не позволява URL адрес за
            пренасочване на http
          HttpLocalhostOnlyForNative: >-
            URI за пренасочване на Http://localhost е разрешен само за собствени
            приложения.
      Native:
        AuthMethodType:
          NotNone: Родните приложения трябва да имат authmethodtype none.
        RedirectUris:
          MustBeHttpLocalhost: >-
            URI адресите за пренасочване трябва да започват с вашия собствен
            протокол, http://127.0.0.1, http://[::1] или http://localhost.
      UserAgent:
        AuthMethodType:
          NotNone: >-
            Приложението на потребителски агент трябва да има authmethodtype
            none.
      GrantType:
        Refresh:
          NoAuthCode: >-
            Токенът за опресняване е разрешен само в комбинация с код за
            оторизация.
Action:
  Flow:
    Type:
      Unspecified: Неуточнено
      ExternalAuthentication: Външно удостоверяване
      CustomiseToken: Токен за допълнение
      InternalAuthentication: Вътрешно удостоверяване
      CustomizeSAMLResponse: Допълнение на SAMLResponse
  TriggerType:
    Unspecified: Неуточнено
    PostAuthentication: Публикуване на автентификация
    PreCreation: Предварително създаване
    PostCreation: Създаване на публикации
    PreUserinfoCreation: Предварително създаване на потребителска информация
    PreAccessTokenCreation: Създаване на маркер за предварителен достъп
    PreSAMLResponseCreation: Предварително създаване на SAMLResponse<|MERGE_RESOLUTION|>--- conflicted
+++ resolved
@@ -31,16 +31,11 @@
   Limits:
     NotFound: Лимитът не е намерен
     NoneSpecified: Не са посочени лимити
-<<<<<<< HEAD
-  Restrictions:
-    NoneSpecified: Не са посочени ограничения
-=======
     Instance:
       Blocked: Инстанцията е блокирана
   Restrictions:
     NoneSpecified: Не са посочени ограничения
     DefaultLanguageMustBeAllowed: Езикът по подразбиране трябва да бъде разрешен
->>>>>>> d5266ea5
   Language:
     NotParsed: Езикът не можа да бъде анализиран синтактично
     NotSupported: Езикът не се поддържа
