--- conflicted
+++ resolved
@@ -31,16 +31,11 @@
   Limits:
     NotFound: Límite no encontrado
     NoneSpecified: No se especificaron límites
-<<<<<<< HEAD
-  Restrictions:
-    NoneSpecified: No se especificaron restricciones
-=======
     Instance:
       Blocked: La instancia está bloqueada
   Restrictions:
     NoneSpecified: No se especificaron restricciones
     DefaultLanguageMustBeAllowed: El idioma por defecto debe estar permitido
->>>>>>> d5266ea5
   Language:
     NotParsed: No pude analizar el idioma
     NotSupported: El idioma no está soportado
