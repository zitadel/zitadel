--- conflicted
+++ resolved
@@ -564,11 +564,8 @@
     NotFound: Uitvoering niet gevonden
     IncludeNotFound: Inclusief niet gevonden
     NoTargets: Geen doelstellingen gedefinieerd
-<<<<<<< HEAD
     Failed: Uitvoering mislukt
-=======
     ResponseIsNotValidJSON: Reactie is geen geldige JSON
->>>>>>> 042c4388
   UserSchema:
     NotEnabled: Functie "Gebruikersschema" is niet ingeschakeld
     Type:
