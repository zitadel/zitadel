Errors:
  Internal: Ocorreu um erro interno
  NoChangesFound: Nenhuma alteração encontrada
  OriginNotAllowed: Esta "Origem" não é permitida
  IDMissing: ID ausente
  ResourceOwnerMissing: Organização proprietária de recurso ausente
  RemoveFailed: Não foi possível remover
  ProjectionName:
    Invalid: Nome de projeção inválido
  Assets:
    EmptyKey: A chave do recurso está vazia
    Store:
      NotInitialized: Armazenamento de recursos não inicializado
      NotConfigured: Armazenamento de recursos não configurado
    Bucket:
      Internal: Erro interno ao criar o bucket
      AlreadyExists: O bucket já existe
      CreateFailed: Não foi possível criar o bucket
      ListFailed: Não foi possível ler os buckets
      RemoveFailed: Não foi possível excluir o bucket
      SetPublicFailed: Não foi possível definir o bucket como público
    Object:
      PutFailed: Não foi possível criar o objeto
      GetFailed: Não foi possível ler o objeto
      NotFound: Objeto não encontrado
      PresignedTokenFailed: Não foi possível criar o token assinado
      ListFailed: Não foi possível ler a lista de objetos
      RemoveFailed: Não foi possível remover o objeto
  Limit:
    ExceedsDefault: Limite excede o limite padrão
  Limits:
    NotFound: Limite não encontrado
    NoneSpecified: Nenhum limite especificado
<<<<<<< HEAD
  Restrictions:
    NoneSpecified: Nenhuma restrição especificada
=======
    Instance:
      Blocked: A instância está bloqueada
  Restrictions:
    NoneSpecified: Nenhuma restrição especificada
    DefaultLanguageMustBeAllowed: O idioma padrão deve ser permitido
>>>>>>> d5266ea5
  Language:
    NotParsed: Não foi possível analisar o idioma
    NotSupported: Idioma não suportado
    NotAllowed: Idioma não permitido
    Undefined: Idioma indefinido
    Duplicate: Idiomas têm duplicatas
  OIDCSettings:
    NotFound: Configuração OIDC não encontrada
    AlreadyExists: Configuração OIDC já existe
  SecretGenerator:
    AlreadyExists: Gerador de segredos já existe
    TypeMissing: Tipo de gerador de segredos ausente
    NotFound: Gerador de segredos não encontrado
  SMSConfig:
    NotFound: Configuração de SMS não encontrada
    AlreadyActive: Configuração de SMS já está ativa
    AlreadyDeactivated: Configuração de SMS já está desativada
  SMTPConfig:
    NotFound: Configuração de SMTP não encontrada
    AlreadyExists: Configuração de SMTP já existe
    SenderAdressNotCustomDomain: O endereço do remetente deve ser configurado como um domínio personalizado na instância.
  Notification:
    NoDomain: Nenhum domínio encontrado para a mensagem
  User:
    TooManyNestingLevels: Too many query nesting levels (Max 20).
    NotFound: Usuário não pôde ser encontrado
    AlreadyExists: Usuário já existe
    NotFoundOnOrg: Usuário não pôde ser encontrado na organização escolhida
    NotAllowedOrg: O usuário não é membro da organização requerida
    UserIDMissing: ID do usuário ausente
    UserIDWrong: "Usuário da solicitação não é igual ao usuário autenticado"
    DomainPolicyNil: Política da organização está vazia
    EmailAsUsernameNotAllowed: O email não é permitido como nome de usuário
    Invalid: Dados do usuário são inválidos
    DomainNotAllowedAsUsername: O domínio já está reservado e não pode ser usado
    AlreadyInactive: Usuário já está inativo
    NotInactive: O usuário não está inativo
    CantDeactivateInitial: O usuário com estado inicial só pode ser excluído, não desativado
    ShouldBeActiveOrInitial: O usuário não está ativo ou no estado inicial
    AlreadyInitialised: O usuário já está inicializado
    NotInitialised: O usuário ainda não está inicializado
    NotLocked: O usuário não está bloqueado
    NoChanges: Nenhuma alteração encontrada
    InitCodeNotFound: Código de inicialização não encontrado
    UsernameNotChanged: Nome de usuário não alterado
    InvalidURLTemplate: O modelo de URL é inválido
    Profile:
      NotFound: Perfil não encontrado
      NotChanged: Perfil não alterado
      Empty: Perfil está vazio
      FirstNameEmpty: Nome fornecido no perfil está vazio
      LastNameEmpty: Sobrenome fornecido no perfil está vazio
      IDMissing: ID do perfil está faltando
    Email:
      NotFound: Email não encontrado
      Invalid: O email é inválido
      AlreadyVerified: O email já foi verificado
      NotChanged: Email não alterado
      Empty: O email está vazio
      IDMissing: ID do email está faltando
    Phone:
      NotFound: Telefone não encontrado
      Invalid: O telefone é inválido
      AlreadyVerified: O telefone já foi verificado
      Empty: O telefone está vazio
      NotChanged: Telefone não alterado
    Address:
      NotFound: Endereço não encontrado
      NotChanged: Endereço não alterado
    Machine:
      Key:
        NotFound: Chave de máquina não encontrada
        AlreadyExisting: Chave de máquina já existe
      Secret:
        NotExisting: Segredo não existe
        Invalid: Segredo é inválido
        CouldNotGenerate: Não foi possível gerar o segredo
    PAT:
      NotFound: Token de Acesso Pessoal não encontrado
    NotHuman: O usuário deve ser pessoal
    NotMachine: O usuário deve ser técnico
    WrongType: Não permitido para este tipo de usuário
    NotAllowedToLink: O usuário não tem permissão para vincular com provedor de login externo
    Username:
      AlreadyExists: Nome de usuário já está em uso
      Reserved: Nome de usuário já está em uso
      Empty: Nome de usuário está vazio
    Code:
      Empty: Código está vazio
      NotFound: Código não encontrado
      Expired: Código expirou
      GeneratorAlgNotSupported: Algoritmo do gerador não suportado
      Invalid: Código é inválido
    Password:
      NotFound: Senha não encontrada
      Empty: Senha está vazia
      Invalid: Senha é inválida
      NotSet: O usuário não definiu uma senha
      NotChanged: A nova senha não pode ser igual à sua senha atual
    PasswordComplexityPolicy:
      NotFound: Política de complexidade de senha não encontrada
      MinLength: A senha é muito curta
      MinLengthNotAllowed: O comprimento mínimo fornecido não é permitido
      HasLower: A senha deve conter letras minúsculas
      HasUpper: A senha deve conter letras maiúsculas
      HasNumber: A senha deve conter números
      HasSymbol: A senha deve conter caracteres especiais
    ExternalIDP:
      Invalid: IDP externo inválido
      IDPConfigNotExisting: Provedor de IDP inválido para esta organização
      NotAllowed: IDP externo não permitido
      MinimumExternalIDPNeeded: Pelo menos um IDP deve ser adicionado
      AlreadyExists: IDP externo já está em uso
      NotFound: IDP externo não encontrado
    MFA:
      OTP:
        AlreadyReady: OTP (OneTimePassword) de autenticação multifator já está configurado
        NotExisting: OTP (OneTimePassword) de autenticação multifator não existe
        NotReady: OTP (OneTimePassword) de autenticação multifator não está pronto
        InvalidCode: Código inválido
      U2F:
        NotExisting: U2F não existe
      Passwordless:
        NotExisting: Autenticação sem senha não existe
    WebAuthN:
      NotFound: Token WebAuthN não pôde ser encontrado
      BeginRegisterFailed: Falha ao iniciar o registro do WebAuthN
      MarshalError: Erro ao processar os dados
      ErrorOnParseCredential: Erro ao analisar os dados de credenciais
      CreateCredentialFailed: Erro ao criar as credenciais
      BeginLoginFailed: Falha ao iniciar o login do WebAuthN
      ValidateLoginFailed: Erro ao validar as credenciais de login
      CloneWarning: As credenciais podem ser clonadas
    RefreshToken:
      Invalid: Refresh Token inválido
      NotFound: Refresh Token não encontrado
  Instance:
    NotFound: Instância não encontrada
    AlreadyExists: Instância já existe
    NotChanged: Instância não alterada
  Org:
    AlreadyExists: Nome da organização já está em uso
    Invalid: Organização é inválida
    AlreadyDeactivated: Organização já está desativada
    AlreadyActive: Organização já está ativa
    Empty: Organização está vazia
    NotFound: Organização não encontrada
    NotChanged: Organização não alterada
    DefaultOrgNotDeletable: A organização padrão não pode ser excluída
    ZitadelOrgNotDeletable: A organização com o projeto ZITADEL não pode ser excluída
    InvalidDomain: Domínio inválido
    DomainMissing: Domínio ausente
    DomainNotOnOrg: O domínio não existe na organização
    DomainNotVerified: O domínio não foi verificado
    DomainAlreadyVerified: O domínio já foi verificado
    DomainVerificationTypeInvalid: O tipo de verificação do domínio é inválido
    DomainVerificationMissing: A verificação do domínio ainda não foi iniciada
    DomainVerificationFailed: Falha na verificação do domínio
    DomainVerificationTXTNotFound: O registro TXT _zitadel-challenge não foi encontrado para seu domínio. Verifique se você o adicionou ao seu servidor DNS ou espere até que o novo registro seja propagado
    DomainVerificationTXTNoMatch: O registro TXT _zitadel-challenge foi encontrado para seu domínio, mas não contém o texto do token correto. Verifique se você adicionou o token correto ao seu servidor DNS ou espere até que o novo registro seja propagado
    DomainVerificationHTTPNotFound: O arquivo que contém o desafio não foi encontrado na URL esperada. Verifique se você carregou o arquivo no lugar certo com permissões de leitura
    DomainVerificationHTTPNoMatch: O arquivo que contém o desafio foi encontrado na URL esperada, mas não contém o texto do token correto. Verifique seu conteúdo
    DomainVerificationTimeout: Houve um tempo limite na consulta do servidor DNS
    PrimaryDomainNotDeletable: O domínio principal não pode ser excluído
    DomainNotFound: Domínio não encontrado
    MemberIDMissing: ID do membro ausente
    MemberNotFound: Membro da organização não encontrado
    InvalidMember: Membro da organização é inválido
    UserIDMissing: ID do usuário ausente
    PolicyAlreadyExists: Política já existe
    PolicyNotExisting: Política não existe
    IdpInvalid: Configuração de IDP é inválida
    IdpNotExisting: Configuração de IDP não existe
    OIDCConfigInvalid: Configuração de IDP OIDC é inválida
    IdpIsNotOIDC: A configuração de IDP não é do tipo OIDC
    Domain:
      AlreadyExists: Domínio já existe
      InvalidCharacter: Apenas caracteres alfanuméricos, . e - são permitidos para um domínio
      EmptyString: Caracteres não numéricos e alfabéticos inválidos foram substituídos por espaços vazios e o domínio resultante é uma string vazia
    IDP:
      InvalidSearchQuery: Consulta de pesquisa inválida
      ClientIDMissing: ClientID ausente
      TeamIDMissing: TeamID ausente
      KeyIDMissing: KeyID ausente
      PrivateKeyMissing: Chave privada ausente
    LoginPolicy:
      NotFound: Política de login não encontrada
      Invalid: Política de login é inválida
      RedirectURIInvalid: O URI de redirecionamento padrão é inválido
      NotExisting: Política de login não existe
      AlreadyExists: Política de login já existe
      IdpProviderAlreadyExisting: Provedor de identidade já existe
      IdpProviderNotExisting: Provedor de identidade não existe
      RegistrationNotAllowed: O registro não é permitido
      UsernamePasswordNotAllowed: O login com nome de usuário/senha não é permitido
      MFA:
        AlreadyExists: Autenticação multifator já existe
        NotExisting: Autenticação multifator não existe
        Unspecified: Autenticação multifator inválida
    MailTemplate:
      NotFound: Modelo de email padrão não encontrado
      NotChanged: Modelo de email padrão não foi alterado
      AlreadyExists: Modelo de email padrão já existe
      Invalid: Modelo de email padrão é inválido
    CustomMessageText:
      NotFound: Texto de mensagem padrão não encontrado
      NotChanged: Texto de mensagem padrão não foi alterado
      AlreadyExists: Texto de mensagem padrão já existe
      Invalid: Texto de mensagem padrão é inválido
    PasswordComplexityPolicy:
      NotFound: Política de complexidade de senha não encontrada
      Empty: Política de complexidade de senha está vazia
      NotExisting: Política de complexidade de senha não existe
      AlreadyExists: Política de complexidade de senha já existe
    PasswordLockoutPolicy:
      NotFound: Política de Bloqueio de Senha não encontrada
      Empty: A Política de Bloqueio de Senha está vazia
      NotExisting: A Política de Bloqueio de Senha não existe
      AlreadyExists: A Política de Bloqueio de Senha já existe
    PasswordAgePolicy:
      NotFound: Política de Idade de Senha não encontrada
      Empty: A Política de Idade de Senha está vazia
      NotExisting: A Política de Idade de Senha não existe
      AlreadyExists: A Política de Idade de Senha já existe
    OrgIAMPolicy:
      Empty: A Política de IAM da Organização está vazia
      NotExisting: A Política de IAM da Organização não existe
      AlreadyExists: A Política de IAM da Organização já existe
    NotificationPolicy:
      NotFound: Política de Notificação não encontrada
      NotChanged: Política de Notificação não alterada
      AlreadyExists: Política de Notificação já existe
    LabelPolicy:
      NotFound: Política de Rótulo Privado não encontrada
      NotChanged: Política de Rótulo Privado não foi alterada
  Project:
    ProjectIDMissing: ID do Projeto ausente
    AlreadyExists: Projeto já existe na organização
    OrgNotExisting: A organização não existe
    UserNotExisting: O usuário não existe
    CouldNotGenerateClientSecret: Não foi possível gerar o segredo do cliente
    Invalid: O projeto é inválido
    NotActive: O projeto não está ativo
    NotInactive: O projeto não está desativado
    NotFound: Projeto não encontrado
    UserIDMissing: ID do usuário ausente
    Member:
      NotFound: Membro do projeto não encontrado
      Invalid: O membro do projeto é inválido
      AlreadyExists: Membro do projeto já existe
      NotExisting: O membro do projeto não existe
    MinimumOneRoleNeeded: Pelo menos uma função deve ser adicionada
    Role:
      AlreadyExists: A função já existe
      Invalid: A função é inválida
      NotExisting: A função não existe
    IDMissing: ID ausente
    App:
      AlreadyExists: O aplicativo já existe
      NotFound: Aplicativo não encontrado
      Invalid: Aplicativo inválido
      NotExisting: O aplicativo não existe
      NotActive: O aplicativo não está ativo
      NotInactive: O aplicativo não está inativo
      OIDCConfigInvalid: A configuração OIDC é inválida
      APIConfigInvalid: A configuração da API é inválida
      SAMLConfigInvalid: A configuração SAML é inválida
      IsNotOIDC: O aplicativo não é do tipo OIDC
      IsNotAPI: O aplicativo não é do tipo API
      IsNotSAML: O aplicativo não é do tipo SAML
      SAMLMetadataMissing: O metadados SAML está ausente
      SAMLMetadataFormat: Erro de formato nos metadados SAML
      SAMLEntityIDAlreadyExisting: O EntityID SAML já existe
      OIDCAuthMethodNoSecret: O método de autenticação OIDC escolhido não requer um segredo
      APIAuthMethodNoSecret: O método de autenticação da API escolhido não requer um segredo
      AuthMethodNoPrivateKeyJWT: O método de autenticação escolhido não requer uma chave
      ClientSecretInvalid: O segredo do cliente é inválido
      Key:
        AlreadyExisting: Chave do aplicativo já existente
        NotFound: Chave do aplicativo não encontrada
    RequiredFieldsMissing: Alguns campos obrigatórios estão faltando
    Grant:
      AlreadyExists: A concessão do projeto já existe
      NotFound: Concessão não encontrada
      Invalid: A concessão do projeto é inválida
      NotExisting: A concessão do projeto não existe
      HasNotExistingRole: Uma função não existe no projeto
      NotActive: A concessão do projeto não está ativa
      NotInactive: A concessão do projeto não está inativa
  IAM:
    NotFound: Instância não encontrada. Confira https://zitadel.com/docs/self-hosting/manage/custom-domain
    Member:
      RolesNotChanged: As funções não foram alteradas
    MemberInvalid: O membro é inválido
    MemberAlreadyExisting: O membro já existe
    MemberNotExisting: O membro não existe
    IDMissing: ID ausente
    IAMProjectIDMissing: ID do projeto IAM ausente
    IamProjectAlreadySet: O ID do projeto IAM já foi definido
    IdpInvalid: A configuração de IDP é inválida
    IdpNotExisting: A configuração de IDP não existe
    OIDCConfigInvalid: A configuração de IDP OIDC é inválida
    IdpIsNotOIDC: A configuração de IDP não é do tipo oidc
    LoginPolicyInvalid: A Política de Login é inválida
    LoginPolicyNotExisting: A Política de Login não existe
    IdpProviderInvalid: O Provedor de Identidade é inválido
    LoginPolicy:
      NotFound: Política de Login padrão não encontrada
      NotChanged: Política de Login padrão não foi alterada
      NotExisting: Política de Login padrão não existe
      AlreadyExists: Política de Login padrão já existe
      RedirectURIInvalid: O URI de redirecionamento padrão é inválido
      MFA:
        AlreadyExists: A autenticação multifator já existe
        NotExisting: A autenticação multifator não existe
        Unspecified: A autenticação multifator é inválida
      IDP:
        AlreadyExists: O provedor de identidade já existe
        NotExisting: O provedor de identidade não existe
        Invalid: Provedor de identidade inválido
      IDPConfig:
        AlreadyExists: A configuração de provedor de identidade já existe
        NotInactive: A configuração de provedor de identidade não está inativa
        NotActive: A configuração de provedor de identidade não está ativa
    LabelPolicy:
      NotFound: Política de Rótulo Privado padrão não encontrada
      NotChanged: Política de Rótulo Privado padrão não foi alterada
    MailTemplate:
      NotFound: Modelo de E-mail padrão não encontrado
      NotChanged: Modelo de E-mail padrão não foi alterado
      AlreadyExists: Modelo de E-mail padrão já existe
      Invalid: O Modelo de E-mail padrão é inválido
    CustomMessageText:
      NotFound: Texto de Mensagem padrão não encontrado
      NotChanged: Texto de Mensagem padrão não foi alterado
      AlreadyExists: Texto de Mensagem padrão já existe
      Invalid: O Texto de Mensagem padrão é inválido
    PasswordComplexityPolicy:
      NotFound: Política de Complexidade de Senha Padrão não encontrada
      NotExisting: Política de Complexidade de Senha Padrão não existente
      AlreadyExists: Política de Complexidade de Senha Padrão já existente
      Empty: Política de Complexidade de Senha Padrão vazia
      NotChanged: Política de Complexidade de Senha Padrão não foi alterada
    PasswordAgePolicy:
      NotFound: Política de Idade de Senha Padrão não encontrada
      NotExisting: Política de Idade de Senha Padrão não existente
      AlreadyExists: Política de Idade de Senha Padrão já existente
      Empty: Política de Idade de Senha Padrão vazia
      NotChanged: Política de Idade de Senha Padrão não foi alterada
    PasswordLockoutPolicy:
      NotFound: Política de Bloqueio de Senha Padrão não encontrada
      NotExisting: Política de Bloqueio de Senha Padrão não existente
      AlreadyExists: Política de Bloqueio de Senha Padrão já existente
      Empty: Política de Bloqueio de Senha Padrão vazia
      NotChanged: Política de Bloqueio de Senha Padrão não foi alterada
    DomainPolicy:
      NotFound: Política IAM da Organização não encontrada
      Empty: Política IAM da Organização está vazia
      NotExisting: Política IAM da Organização não existente
      AlreadyExists: Política IAM da Organização já existe
      NotChanged: Política IAM da Organização não foi alterada
    NotificationPolicy:
      NotFound: Política de Notificação Padrão não encontrada
      NotChanged: Política de Notificação Padrão não foi alterada
      AlreadyExists: Política de Notificação Padrão já existe
  Policy:
    AlreadyExists: Política já existe
    Label:
      Invalid:
        PrimaryColor: A cor primária não é um valor hexadecimal válido
        BackgroundColor: A cor de fundo não é um valor hexadecimal válido
        WarnColor: A cor de aviso não é um valor hexadecimal válido
        FontColor: A cor da fonte não é um valor hexadecimal válido
        PrimaryColorDark: A cor primária (modo escuro) não é um valor hexadecimal válido
        BackgroundColorDark: A cor de fundo (modo escuro) não é um valor hexadecimal válido
        WarnColorDark: A cor de aviso (modo escuro) não é um valor hexadecimal válido
        FontColorDark: A cor da fonte (modo escuro) não é um valor hexadecimal válido
  UserGrant:
    AlreadyExists: A concessão de usuário já existe
    NotFound: A concessão de usuário não foi encontrada
    Invalid: A concessão de usuário é inválida
    NotChanged: A concessão de usuário não foi alterada
    IDMissing: ID faltando
    NotActive: A concessão de usuário não está ativa
    NotInactive: A concessão de usuário não está desativada
    NoPermissionForProject: O usuário não possui permissões neste projeto
    RoleKeyNotFound: Função não encontrada
  Member:
    AlreadyExists: O membro já existe
  IDPConfig:
    AlreadyExists: Configuração de Provedor de Identidade com esse nome já existe
    NotExisting: A Configuração do Provedor de Identidade não existe
  Changes:
    NotFound: Nenhum histórico encontrado
    AuditRetention: O histórico está fora do período de retenção do registro de auditoria
  Token:
    NotFound: Token não encontrado
    Invalid: Token inválido
  UserSession:
    NotFound: Sessão do usuário não encontrada
  Key:
    NotFound: Chave não encontrada
    ExpireBeforeNow: A data de expiração está no passado
  Login:
    LoginPolicy:
      MFA:
        ForceAndNotConfigured: A autenticação multifator está configurada como obrigatória, mas nenhum provedor possível está configurado. Entre em contato com o administrador do sistema.
  Step:
    Started:
      AlreadyExists: A etapa já foi iniciada
    Done:
      AlreadyExists: A etapa já foi concluída
  CustomText:
    AlreadyExists: O texto personalizado já existe
    Invalid: O texto personalizado é inválido
    NotFound: O texto personalizado não foi encontrado
  TranslationFile:
    ReadError: Erro ao ler o arquivo de tradução
    MergeError: O arquivo de tradução não pôde ser mesclado com as traduções personalizadas
    NotFound: O arquivo de tradução não existe
  Metadata:
    NotFound: Metadados não encontrados
    NoData: A lista de metadados está vazia
    Invalid: Os metadados são inválidos
    KeyNotExisting: Uma ou mais chaves não existem
  Action:
    Invalid: A ação é inválida
    NotFound: A ação não foi encontrada
    NotActive: A ação não está ativa
    NotInactive: A ação não está inativa
    MaxAllowed: Não são permitidas ações adicionais ativas
  Flow:
    FlowTypeMissing: O tipo de fluxo está faltando
    Empty: O fluxo já está vazio
    WrongTriggerType: O tipo de acionador é inválido
    NoChanges: Sem alterações
    ActionIDsNotExist: Os IDs de ação não existem
  Query:
    CloseRows: A instrução SQL não pôde ser concluída
    SQLStatement: Não foi possível criar a instrução SQL
    InvalidRequest: O pedido é inválido
  Quota:
    AlreadyExists: Cota já existe para esta unidade
    NotFound: Cota não encontrada para esta unidade
    Invalid:
      CallURL: A URL de chamada da cota é inválida
      Percent: A porcentagem da cota é menor que 1
      Unimplemented: As cotas não são implementadas para esta unidade
      Amount: A quantidade da cota é menor que 1
      ResetInterval: O intervalo de reinicialização da cota é menor que um minuto
      Noop: Uma cota ilimitada sem notificações não tem efeito
    Access:
      Exhausted: A cota para solicitações autenticadas está esgotada
    Execution:
      Exhausted: A cota para segundos de execução está esgotada
  LogStore:
    Access:
      StorageFailed: Falha ao armazenar o log de acesso no banco de dados
      ScanFailed: Falha ao consultar o uso para solicitações autenticadas
    Execution:
      StorageFailed: Falha ao armazenar o log de execução da ação no banco de dados
      ScanFailed: Falha ao consultar o uso para segundos de execução da ação
  Session:
    NotExisting: A sessão não existe
    Terminated: A sessão já foi encerrada
    Expired: A Sessão expirou
    PositiveLifetime: O tempo de vida da sessão não deve ser inferior a 0
    Token:
      Invalid: O token da sessão é inválido
    WebAuthN:
      NoChallenge: Sessão sem desafio WebAuthN
  Intent:
    IDPMissing: O ID do IDP está faltando na solicitação
    IDPInvalid: IDP inválido para o pedido
    ResponseInvalid: A resposta da PDI é inválida
    SuccessURLMissing: A URL de sucesso está faltando na solicitação
    FailureURLMissing: A URL de falha está faltando na solicitação
    StateMissing: O parâmetro de estado está faltando na solicitação
    NotStarted: A intenção não foi iniciada ou já foi encerrada
    NotSucceeded: A intenção não teve sucesso
    TokenCreationFailed: Falha na criação do token
    InvalidToken: O token da intenção é inválido
    OtherUser: Intenção destinada a outro usuário
  AuthRequest:
    AlreadyExists: A solicitação de autenticação já existe
    NotExisting: A solicitação de autenticação não existe
    WrongLoginClient: A solicitação de autenticação foi criada por outro cliente de login
  OIDCSession:
    RefreshTokenInvalid: O Refresh Token é inválido
  Feature:
    NotExisting: O recurso não existe
    TypeNotSupported: O tipo de recurso não é compatível
    InvalidValue: Valor inválido para este recurso
  Target:
    Invalid: A meta é inválida
    NoTimeout: O destino não tem tempo limite
    InvalidURL: O destino tem um URL inválido
    NotFound: Destino não encontrado

AggregateTypes:
  action: Ação
  instance: Instância
  key_pair: Par de chaves
  org: Organização
  project: Projeto
  user: Usuário
  usergrant: Concessão de usuário
  quota: Cota
  feature: Recurso
  target: objetivo

EventTypes:
  target:
    added: Destino criado
    changed: Destino alterada
    removed: Destino excluído
  user:
    added: Usuário adicionado
    selfregistered: Usuário se registrou
    initialization:
      code:
        added: Código de inicialização gerado
        sent: Código de inicialização enviado
      check:
        succeeded: Verificação de inicialização bem-sucedida
        failed: Verificação de inicialização falhou
    token:
      added: Token de acesso criado
      removed: Token de acesso removido
    username:
      reserved: Nome de usuário reservado
      released: Nome de usuário liberado
      changed: Nome de usuário alterado
    email:
      reserved: Endereço de e-mail reservado
      released: Endereço de e-mail liberado
      changed: Endereço de e-mail alterado
      verified: Endereço de e-mail verificado
      verification:
        failed: Falha na verificação do endereço de e-mail
      code:
        added: Código de verificação do endereço de e-mail gerado
        sent: Código de verificação do endereço de e-mail enviado
    machine:
      added: Usuário técnico adicionado
      changed: Usuário técnico alterado
      key:
        added: Chave adicionada
        removed: Chave removida
      secret:
        set: Segredo definido
        removed: Segredo removido
        check:
          succeeded: Verificação de segredo bem-sucedida
          failed: Verificação de segredo falhou
    human:
      added: Pessoa adicionada
      selfregistered: Pessoa se registrou
      avatar:
        added: Avatar adicionado
        removed: Avatar removido
      initialization:
        code:
          added: Código de inicialização gerado
          sent: Código de inicialização enviado
        check:
          succeeded: Verificação de inicialização bem-sucedida
          failed: Verificação de inicialização falhou
      username:
        reserved: Nome de usuário reservado
        released: Nome de usuário liberado
      email:
        changed: Endereço de e-mail alterado
        verified: Endereço de e-mail verificado
        verification:
          failed: Falha na verificação do endereço de e-mail
        code:
          added: Código de verificação do endereço de e-mail gerado
          sent: Código de verificação do endereço de e-mail enviado
      password:
        changed: Senha alterada
        code:
          added: Código de senha gerado
          sent: Código de senha enviado
        check:
          succeeded: Verificação de senha bem-sucedida
          failed: Verificação de senha falhou
      externallogin:
        check:
          succeeded: Login externo bem-sucedido
      externalidp:
        added: IDP externo adicionado
        removed: IDP externo removido
        cascade:
          removed: Cascade de IDP externo removido
        id:
          migrated: O ID de usuário externo do IDP foi migrado
      phone:
        changed: Número de telefone alterado
        verified: Número de telefone verificado
        verification:
          failed: Falha na verificação do número de telefone
        code:
          added: Código de verificação do número de telefone gerado
          sent: Código de verificação do número de telefone enviado
        removed: Número de telefone removido
      profile:
        changed: Perfil do usuário alterado
      address:
        changed: Endereço do usuário alterado
      mfa:
        otp:
          added: OTP de autenticação multifator adicionado
          verified: OTP de autenticação multifator verificado
          removed: OTP de autenticação multifator removido
          check:
            succeeded: Verificação de OTP de autenticação multifator bem-sucedida
            failed: Verificação de OTP de autenticação multifator falhou
          sms:
            added: Adicionado SMS OTP multifator
            removed: SMS OTP multifator removido
            code:
              added: Adicionado código SMS OTP multifator
              sent: Código SMS OTP multifator enviado
            check:
              succeeded: Verificação multifator OTP SMS bem-sucedida
              failed: Falha na verificação multifator OTP SMS
          email:
            added: Adicionado e-mail OTP multifator
            removed: E-mail OTP multifator removido
            code:
              added: Adicionado código de e-mail OTP multifator
              sent: Código de e-mail OTP multifator enviado
            check:
              succeeded: Verificação de e-mail OTP multifator bem-sucedida
              failed: Falha na verificação de e-mail OTP multifator
        u2f:
          token:
            added: Token U2F de autenticação multifator adicionado
            verified: Token U2F de autenticação multifator verificado
            removed: Token U2F de autenticação multifator removido
            begin:
              login: Verificação U2F de autenticação multifator iniciada
            check:
              succeeded: Verificação U2F de autenticação multifator bem-sucedida
              failed: Verificação U2F de autenticação multifator falhou
            signcount:
              changed: O checksum do Token U2F de autenticação multifator foi alterado
        init:
          skipped: Inicialização multifator pulada
      passwordless:
        token:
          added: Token para login sem senha adicionado
          verified: Token para login sem senha verificado
          removed: Token para login sem senha removido
          begin:
            login: Verificação de login sem senha iniciada
          check:
            succeeded: Verificação de login sem senha bem-sucedida
            failed: Verificação de login sem senha falhou
          signcount:
            changed: O checksum do Token para login sem senha foi alterado
        initialization:
          code:
            added: Código de inicialização sem senha adicionado
            sent: Código de inicialização sem senha enviado
            requested: Código de inicialização sem senha solicitado
            check:
              succeeded: Verificação do código de inicialização sem senha realizada com sucesso
              failed: Falha na verificação do código de inicialização sem senha
      signed:
        out: Usuário desconectado
      refresh:
        token:
          added: Refresh Token criado
          renewed: Refresh Token renovado
          removed: Refresh Token removido
    locked: Usuário bloqueado
    unlocked: Usuário desbloqueado
    deactivated: Usuário desativado
    reactivated: Usuário reativado
    removed: Usuário removido
    password:
      changed: Senha alterada
      code:
        added: Código de senha gerado
        sent: Código de senha enviado
      check:
        succeeded: Verificação de senha bem-sucedida
        failed: Verificação de senha falhou
      change:
        sent: Alteração de senha enviada
      hash:
        updated: Hash da senha atualizado
    phone:
      changed: Número de telefone alterado
      verified: Número de telefone verificado
      verification:
        failed: Falha na verificação do número de telefone
      code:
        added: Código de verificação do número de telefone gerado
        sent: Código de verificação do número de telefone enviado
      removed: Número de telefone removido
    profile:
      changed: Perfil do usuário alterado
    address:
      changed: Endereço do usuário alterado
    mfa:
      otp:
        added: OTP de autenticação multifator adicionado
        verified: OTP de autenticação multifator verificado
        removed: OTP de autenticação multifator removido
        check:
          succeeded: Verificação de OTP de autenticação multifator bem-sucedida
          failed: Verificação de OTP de autenticação multifator falhou
        init:
          skipped: Inicialização de OTP de autenticação multifator pulada
      init:
        skipped: Inicialização multifator pulada
    signed:
      out: Usuário desconectado
    grant:
      added: Autorização adicionada
      changed: Autorização alterada
      removed: Autorização removida
      deactivated: Autorização desativada
      reactivated: Autorização reativada
      reserved: Autorização reservada
      released: Autorização liberada
      cascade:
        removed: Autorização removida
        changed: Autorização alterada
    metadata:
      set: Metadados do usuário definidos
      removed: Metadados do usuário removidos
      removed.all: Todos os metadados do usuário removidos
    domain:
      claimed: Domínio reivindicado
      claimed.sent: Notificação de reivindicação de domínio enviada
    pat:
      added: Token de Acesso Pessoal adicionado
      removed: Token de Acesso Pessoal removido
  org:
    added: Organização adicionada
    changed: Organização alterada
    deactivated: Organização desativada
    reactivated: Organização reativada
    removed: Organização removida
    domain:
      added: Domínio adicionado
      verification:
        added: Verificação de domínio adicionada
        failed: Falha na verificação de domínio
      verified: Domínio verificado
      removed: Domínio removido
      primary:
        set: Domínio principal definido
      reserved: Domínio reservado
      released: Domínio liberado
    name:
      reserved: Nome da organização reservado
      released: Nome da organização liberado
    member:
      added: Membro da organização adicionado
      changed: Membro da organização alterado
      removed: Membro da organização removido
      cascade:
        removed: Membro da organização removido em cascata
    iam:
      policy:
        added: Política do sistema adicionada
        changed: Política do sistema alterada
        removed: Política do sistema removida
    idp:
      config:
        added: Configuração do IDP adicionada
        changed: Configuração do IDP alterada
        removed: Configuração do IDP removida
        deactivated: Configuração do IDP desativada
        reactivated: Configuração do IDP reativada
      oidc:
        config:
          added: Configuração do IDP OIDC adicionada
          changed: Configuração do IDP OIDC alterada
      saml:
        config:
          added: Configuração do IDP SAML adicionada
          changed: Configuração do IDP SAML alterada
      jwt:
        config:
          added: Configuração do IDP JWT adicionada
          changed: Configuração do IDP JWT alterada
    customtext:
      set: Texto personalizado definido
      removed: Texto personalizado removido
      template:
        removed: Modelo de texto personalizado removido
    policy:
      login:
        added: Política de login adicionada
        changed: Política de login alterada
        removed: Política de login removida
        idpprovider:
          added: Provedor de identidade adicionado à política de login
          removed: Provedor de identidade removido da política de login
          cascade:
            removed: Remoção em cascata do provedor de identidade da política de login
        secondfactor:
          added: Segundo fator adicionado à política de login
          removed: Segundo fator removido da política de login
        multifactor:
          added: Multifator adicionado à política de login
          removed: Multifator removido da política de login
      password:
        complexity:
          added: Política de complexidade de senha adicionada
          changed: Política de complexidade de senha alterada
          removed: Política de complexidade de senha removida
        age:
          added: Política de idade da senha adicionada
          changed: Política de idade da senha alterada
          removed: Política de idade da senha removida
        lockout:
          added: Política de bloqueio de senha adicionada
          changed: Política de bloqueio de senha alterada
          removed: Política de bloqueio de senha removida
      label:
        added: Política de rótulo adicionada
        changed: Política de rótulo alterada
        activated: Política de rótulo ativada
        removed: Política de rótulo removida
        logo:
          added: Logotipo adicionado à política de rótulo
          removed: Logotipo removido da política de rótulo
          dark:
            added: Logotipo (modo escuro) adicionado à política de rótulo
            removed: Logotipo (modo escuro) removido da política de rótulo
        icon:
          added: Ícone adicionado à política de rótulo
          removed: Ícone removido da política de rótulo
          dark:
            added: Ícone (modo escuro) adicionado à política de rótulo
            removed: Ícone (modo escuro) removido da política de rótulo
        font:
          added: Fonte adicionada à política de rótulo
          removed: Fonte removida da política de rótulo
        assets:
          removed: Ativos removidos da política de rótulo
      privacy:
        added: Política de privacidade e TOS adicionada
        changed: Política de privacidade e TOS alterada
        removed: Política de privacidade e TOS removida
      domain:
        added: Política de domínio adicionada
        changed: Política de domínio alterada
        removed: Política de domínio removida
      lockout:
        added: Política de bloqueio adicionada
        changed: Política de bloqueio alterada
        removed: Política de bloqueio removida
      notification:
        added: Política de notificação adicionada
        changed: Política de notificação alterada
        removed: Política de notificação removida
    flow:
      trigger_actions:
        set: Ação definida
        cascade:
          removed: Ações removidas em cascata
        removed: Ações removidas
      cleared: Fluxo limpo
    mail:
      template:
        added: Modelo de e-mail adicionado
        changed: Modelo de e-mail alterado
        removed: Modelo de e-mail removido
      text:
        added: Texto de e-mail adicionado
        changed: Texto de e-mail alterado
        removed: Texto de e-mail removido
    metadata:
      removed: Metadados removidos
      removed.all: Todos os metadados removidos
      set: Metadados definidos
  project:
    added: Projeto adicionado
    changed: Projeto alterado
    deactivated: Projeto desativado
    reactivated: Projeto reativado
    removed: Projeto removido
    member:
      added: Membro do projeto adicionado
      changed: Membro do projeto alterado
      removed: Membro do projeto removido
      cascade:
        removed: Membro do projeto removido em cascata
    role:
      added: Função do projeto adicionada
      changed: Função do projeto alterada
      removed: Função do projeto removida
    grant:
      added: Acesso de gerenciamento adicionado
      changed: Acesso de gerenciamento alterado
      removed: Acesso de gerenciamento removido
      deactivated: Acesso de gerenciamento desativado
      reactivated: Acesso de gerenciamento reativado
      cascade:
        changed: Acesso de gerenciamento alterado
      member:
        added: Membro do acesso de gerenciamento adicionado
        changed: Membro do acesso de gerenciamento alterado
        removed: Membro do acesso de gerenciamento removido
        cascade:
          removed: Acesso de gerenciamento removido em cascata
    application:
      added: Aplicativo adicionado
      changed: Aplicativo alterado
      removed: Aplicativo removido
      deactivated: Aplicativo desativado
      reactivated: Aplicativo reativado
      oidc:
        secret:
          check:
            succeeded: Verificação de segredo do cliente OIDC bem-sucedida
            failed: Verificação de segredo do cliente OIDC falhou
        key:
          added: Chave do aplicativo adicionada
          removed: Chave do aplicativo removida
      config:
        saml:
          added: Configuração SAML adicionada
          changed: Configuração SAML alterada
        oidc:
          added: Configuração OIDC adicionada
          changed: Configuração OIDC alterada
          secret:
            changed: Segredo OIDC alterado
        api:
          added: Configuração de API adicionada
          changed: Configuração de API alterada
          secret:
            changed: Segredo da API alterado
  policy:
    password:
      complexity:
        added: Política de complexidade de senha adicionada
        changed: Política de complexidade de senha alterada
      age:
        added: Política de idade da senha adicionada
        changed: Política de idade da senha alterada
      lockout:
        added: Política de bloqueio de senha adicionada
        changed: Política de bloqueio de senha alterada
  iam:
    setup:
      started: Configuração do ZITADEL iniciada
      done: Configuração do ZITADEL concluída
    global:
      org:
        set: Organização global definida
    project:
      iam:
        set: Projeto ZITADEL definido
    member:
      added: Membro ZITADEL adicionado
      changed: Membro ZITADEL alterado
      removed: Membro ZITADEL removido
      cascade:
        removed: Membro ZITADEL removido em cascata
    idp:
      config:
        added: Configuração do IDP adicionada
        changed: Configuração do IDP alterada
        removed: Configuração do IDP removida
        deactivated: Configuração do IDP desativada
        reactivated: Configuração do IDP reativada
      oidc:
        config:
          added: Configuração do IDP OIDC adicionada
          changed: Configuração do IDP OIDC alterada
      saml:
        config:
          added: Configuração do IDP SAML adicionada
          changed: Configuração do IDP SAML alterada
      jwt:
        config:
          added: Configuração JWT do provedor de identidade adicionada
          changed: Configuração JWT do provedor de identidade removida
    customtext:
      set: Texto definido
      removed: Texto removido
    policy:
      login:
        added: Política de login padrão adicionada
        changed: Política de login padrão alterada
        idpprovider:
          added: Provedor de identidade adicionado à política de login padrão
          removed: Provedor de identidade removido da política de login padrão
      label:
        added: Política de rótulo adicionada
        changed: Política de rótulo alterada
        activated: Política de rótulo ativada
        logo:
          added: Logotipo adicionado à política de rótulo
          removed: Logotipo removido da política de rótulo
          dark:
            added: Logotipo (modo escuro) adicionado à política de rótulo
            removed: Logotipo (modo escuro) removido da política de rótulo
        icon:
          added: Ícone adicionado à política de rótulo
          removed: Ícone removido da política de rótulo
          dark:
            added: Ícone (modo escuro) adicionado à política de rótulo
            removed: Ícone (modo escuro) removido da política de rótulo
        font:
          added: Fonte adicionada à política de rótulo
          removed: Fonte removida da política de rótulo
        assets:
          removed: Ativos removidos da política de rótulo
    default:
      language:
        set: Idioma padrão definido
    oidc:
      settings:
        added: Configuração OIDC adicionada
        changed: Configuração OIDC alterada
        removed: Configuração OIDC removida
    secret:
      generator:
        added: Gerador de segredos adicionado
        changed: Gerador de segredos alterado
        removed: Gerador de segredos removido
    smtp:
      config:
        added: Configuração SMTP adicionada
        changed: Configuração SMTP alterada
        password:
          changed: Segredo da configuração SMTP alterado
    sms:
      config:
        twilio:
          added: Provedor de SMS Twilio adicionado
          changed: Provedor de SMS Twilio alterado
          token:
            changed: Token do provedor de SMS Twilio alterado
          removed: Provedor de SMS Twilio removido
          activated: Provedor de SMS Twilio ativado
          deactivated: Provedor de SMS Twilio desativado
  key_pair:
    added: Par de chaves adicionado
    certificate:
      added: Certificado adicionado
  action:
    added: Ação adicionada
    changed: Ação alterada
    deactivated: Ação desativada
    reactivated: Ação reativada
    removed: Ação removida
  instance:
    added: Instância adicionada
    changed: Instância alterada
    customtext:
      removed: Texto personalizado removido
      set: Texto personalizado definido
      template:
        removed: Modelo de texto personalizado removido
    default:
      language:
        set: Idioma padrão definido
      org:
        set: Organização padrão definida
    domain:
      added: Domínio adicionado
      primary:
        set: Domínio principal definido
      removed: Domínio removido
    iam:
      console:
        set: ZITADEL Console definido
      project:
        set: Projeto ZITADEL definido
    mail:
      template:
        added: Modelo de e-mail adicionado
        changed: Modelo de e-mail alterado
      text:
        added: Texto de e-mail adicionado
        changed: Texto de e-mail alterado
    member:
      added: Membro da instância adicionado
      changed: Membro da instância alterado
      removed: Membro da instância removido
      cascade:
        removed: Membro da instância removido em cascata
    notification:
      provider:
        debug:
          fileadded: Provedor de notificação de arquivo de depuração adicionado
          filechanged: Provedor de notificação de arquivo de depuração alterado
          fileremoved: Provedor de notificação de arquivo de depuração removido
          logadded: Provedor de notificação de log de depuração adicionado
          logchanged: Provedor de notificação de log de depuração alterado
          logremoved: Provedor de notificação de log de depuração removido
    oidc:
      settings:
        added: Configurações OIDC adicionadas
        changed: Configurações OIDC alteradas
    policy:
      domain:
        added: Política de domínio adicionada
        changed: Política de domínio alterada
      label:
        activated: Política de rótulo ativada
        added: Política de rótulo adicionada
        assets:
          removed: Ativo removido da política de rótulo
        changed: Política de rótulo alterada
        font:
          added: Fonte adicionada à política de rótulo
          removed: Fonte removida da política de rótulo
        icon:
          added: Ícone adicionado à política de rótulo
          removed: Ícone removido da política de rótulo
          dark:
            added: Ícone adicionado à política de rótulo (modo escuro)
            removed: Ícone removido da política de rótulo (modo escuro)
        logo:
          added: Logotipo adicionado à política de rótulo
          removed: Logotipo removido da política de rótulo
          dark:
            added: Logotipo adicionado à política de rótulo (modo escuro)
            removed: Logotipo removido da política de rótulo (modo escuro)
      lockout:
        added: Política de bloqueio adicionada
        changed: Política de bloqueio alterada
      login:
        added: Política de login adicionada
        changed: Política de login alterada
        idpprovider:
          added: Provedor de identidade adicionado à política de login
          cascade:
            removed: Remoção em cascata do provedor de identidade da política de login
          removed: Provedor de identidade removido da política de login
        multifactor:
          added: Multifator adicionado à política de login
          removed: Multifator removido da política de login
        secondfactor:
          added: Segundo fator adicionado à política de login
          removed: Segundo fator removido da política de login
      password:
        age:
          added: Política de idade da senha adicionada
          changed: Política de idade da senha alterada
        complexity:
          added: Política de complexidade da senha adicionada
          changed: Política de complexidade da senha removida
      privacy:
        added: Política de privacidade adicionada
        changed: Política de privacidade alterada
      security:
        set: Política de segurança definida

    removed: Instância removida
    secret:
      generator:
        added: Gerador de segredos adicionado
        changed: Gerador de segredos alterado
        removed: Gerador de segredos removido
    sms:
      configtwilio:
        activated: Configuração de SMS Twilio ativada
        added: Configuração de SMS Twilio adicionada
        changed: Configuração de SMS Twilio alterada
        deactivated: Configuração de SMS Twilio desativada
        removed: Configuração de SMS Twilio removida
        token:
          changed: Token da configuração de SMS Twilio alterado
    smtp:
      config:
        added: Configuração SMTP adicionada
        changed: Configuração SMTP alterada
        password:
          changed: Senha da configuração SMTP alterada
        removed: Configuração SMTP removida

Application:
  OIDC:
    UnsupportedVersion: Sua versão do OIDC não é suportada
    V1:
      NotCompliant: Sua configuração não está em conformidade e difere do padrão OIDC 1.0.
      NoRedirectUris: É necessário registrar pelo menos um URI de redirecionamento.
      NotAllCombinationsAreAllowed: A configuração está em conformidade, mas nem todas as combinações possíveis são permitidas.
      Code:
        RedirectUris:
          HttpOnlyForWeb: O tipo de concessão de código permite apenas URIs de redirecionamento http para aplicativos web.
          CustomOnlyForNative: O tipo de concessão de código permite apenas URIs de redirecionamento personalizados para aplicativos nativos (por exemplo, appname://).
      Implicit:
        RedirectUris:
          CustomNotAllowed: O tipo de concessão implícita não permite URIs de redirecionamento personalizados.
          HttpNotAllowed: O tipo de concessão implícita não permite URIs de redirecionamento http.
          HttpLocalhostOnlyForNative: O URI de redirecionamento http://localhost só é permitido para aplicativos nativos.
      Native:
        AuthMethodType:
          NotNone: Aplicativos nativos devem ter o tipo de método de autenticação nenhum.
        RedirectUris:
          MustBeHttpLocalhost: Os URIs de redirecionamento devem começar com seu próprio protocolo, http://127.0.0.1, http://[::1] ou http://localhost.
      UserAgent:
        AuthMethodType:
          NotNone: O aplicativo de agente do usuário deve ter o tipo de método de autenticação nenhum.
      GrantType:
        Refresh:
          NoAuthCode: O token de atualização só é permitido em combinação com o Código de Autorização.

Action:
  Flow:
    Type:
      Unspecified: Não especificado
      ExternalAuthentication: Autenticação externa
      CustomiseToken: Complementar Token
      InternalAuthentication: Autenticação interna
      CustomizeSAMLResponse: Complementar SAMLResponse
  TriggerType:
    Unspecified: Não especificado
    PostAuthentication: Pós-autenticação
    PreCreation: Pré-criação
    PostCreation: Póscriação
    PreUserinfoCreation: Pré-criação de informações do usuário
    PreAccessTokenCreation: Pré-criação de access token
    PreSAMLResponseCreation: Pré-criação de SAMLResponse<|MERGE_RESOLUTION|>--- conflicted
+++ resolved
@@ -31,16 +31,11 @@
   Limits:
     NotFound: Limite não encontrado
     NoneSpecified: Nenhum limite especificado
-<<<<<<< HEAD
-  Restrictions:
-    NoneSpecified: Nenhuma restrição especificada
-=======
     Instance:
       Blocked: A instância está bloqueada
   Restrictions:
     NoneSpecified: Nenhuma restrição especificada
     DefaultLanguageMustBeAllowed: O idioma padrão deve ser permitido
->>>>>>> d5266ea5
   Language:
     NotParsed: Não foi possível analisar o idioma
     NotSupported: Idioma não suportado
