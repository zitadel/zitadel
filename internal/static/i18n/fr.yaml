Errors:
  Internal: Une erreur interne s'est produite
  NoChangesFound: Aucun changement
  OriginNotAllowed: Cette "Origine" n'est pas autorisée
  IDMissing: ID manquant
  ResourceOwnerMissing: Organisation du propriétaire de la ressource manquante
  RemoveFailed: N'a pas pu être supprimé
  ProjectionName:
    Invalid: Nom de projection non valide
  Assets:
    EmptyKey: La clé de l'actif est vide
    Store:
      NotInitialized: Le stockage des actifs n'est pas initialisé
      NotConfigured: Le stockage des actifs n'est pas configuré
    Bucket:
      Internal: Erreur interne lors de la création d'un bucket
      AlreadyExists: Bucket déjà existant
      CreateFailed: Bucket non créé
      ListFailed: Les buckets n'ont pas pu être lus
      RemoveFailed: Bucket non supprimé
      SetPublicFailed: Impossible de définir le bucket comme public
    Object:
      PutFailed: Objet non créé
      GetFailed: L'objet n'a pas pu être lu
      NotFound: L'objet n'a pas pu être trouvé
      PresignedTokenFailed: Le jeton signé n'a pas pu être créé
      ListFailed: Objectlist n'a pas pu être lu
      RemoveFailed: L'objet n'a pas pu être retiré
  Limit:
    ExceedsDefault: La limite dépasse la limite par défaut
  Limits:
    NotFound: Limites non trouvée
    NoneSpecified: Aucune limite spécifiée
    Instance:
      Blocked: Instance bloquée
  Restrictions:
    NoneSpecified: Aucune restriction spécifiée
    DefaultLanguageMustBeAllowed: La langue par défaut doit être autorisée
  Language:
    NotParsed: Impossible d'analyser la langue
    NotSupported: Langue non prise en charge
    NotAllowed: Langue non autorisée
    Undefined: Langue non définie
    Duplicate: Langues en double
  OIDCSettings:
    NotFound: Configuration OIDC non trouvée
    AlreadyExists: La configuration OIDC existe déjà
  SecretGenerator:
    AlreadyExists: Le générateur de secrets existe déjà
    TypeMissing: Type de générateur de secret manquant
    NotFound: Générateur de secret non trouvé
  SMSConfig:
    NotFound: Configuration SMS non trouvée
    AlreadyActive: Configuration SMS déjà active
    AlreadyDeactivated: Configuration SMS déjà désactivée
  SMTPConfig:
    NotFound: Configuration SMTP non trouvée
    AlreadyExists: La configuration SMTP existe déjà
    AlreadyDeactivated: Configuration SMTP déjà désactivée
    SenderAdressNotCustomDomain: L'adresse de l'expéditeur doit être configurée comme un domaine personnalisé sur l'instance.
  Notification:
    NoDomain: Aucun domaine trouvé pour le message
  User:
    NotFound: L'utilisateur n'a pas été trouvé
    AlreadyExists: L'utilisateur existe déjà
    NotFoundOnOrg: L'utilisateur n'a pas été trouvé dans l'organisation choisie
    NotAllowedOrg: L'utilisateur n'est pas membre de l'organisation requise
    UserIDMissing: L'ID de l'utilisateur est manquant
    UserIDWrong: "L'utilisateur de la demande n'est pas égal à l'utilisateur authentifié"
    DomainPolicyNil: La politique de l'organisation est vide
    EmailAsUsernameNotAllowed: L'email n'est pas autorisé comme nom d'utilisateur
    Invalid: Les données de l'utilisateur ne sont pas valides
    DomainNotAllowedAsUsername: Le domaine est déjà réservé et ne peut être utilisé.
    AlreadyInactive: L'utilisateur est déjà inactif
    NotInactive: L'utilisateur n'est pas inactif
    CantDeactivateInitial: L'utilisateur avec l'état initial peut seulement être supprimé, pas désactivé.
    ShouldBeActiveOrInitial: L'utilisateur n'est pas actif ou initial
    AlreadyInitialised: L'utilisateur est déjà initialisé
    NotInitialised: L'utilisateur n'est pas encore initialisé
    NotLocked: L'utilisateur n'est pas verrouillé
    NoChanges: Aucun changement trouvé
    InitCodeNotFound: Code d'initialisation non trouvé
    UsernameNotChanged: Nom d'utilisateur non modifié
    InvalidURLTemplate: Le modèle d'URL n'est pas valide
    Profile:
      NotFound: Profil non trouvé
      NotChanged: Le profil n'a pas changé
      Empty: Profil est vide
      FirstNameEmpty: Le prénom dans le profil est vide
      LastNameEmpty: Le nom de famille dans le profil est vide
      IDMissing: Profil ID manquant
    Email:
      NotFound: Email non trouvé
      Invalid: L'email n'est pas valide
      AlreadyVerified: L'adresse électronique est déjà vérifiée
      NotChanged: L'adresse électronique n'a pas changé
      Empty: Email est vide
      IDMissing: Email ID manquant
    Phone:
      Notfound: Téléphone non trouvé
      Invalid: Le téléphone n'est pas valide
      AlreadyVerified: Téléphone déjà vérifié
      Empty: Téléphone est vide
      NotChanged: Téléphone n'a pas changé
    Address:
      NotFound: Adresse non trouvée
      NotChanged: L'adresse n'a pas changé
    Machine:
      Key:
        NotFound: Clé de la machine non trouvée
        AlreadyExisting: Clé de la machine déjà existante
      Secret:
        NotExisting: Secret n'existe pas
        Invalid: Secret n'est pas valide
        CouldNotGenerate: Secret n'a pas pu être généré
    PAT:
      NotFound: Token d'accès personnel non trouvé
    NotHuman: L'utilisateur doit être personnel
    NotMachine: L'utilisateur doit être technique
    WrongType: Non autorisé pour ce type d'utilisateur
    NotAllowedToLink: L'utilisateur n'est pas autorisé à établir un lien avec un fournisseur de connexion externe.
    Username:
      AlreadyExists: Nom d'utilisateur déjà pris
      Reserved: Le nom d'utilisateur est déjà pris
      Empty: Le nom d'utilisateur est vide
    Code:
      Empty: Le code est vide
      NotFound: Code non trouvé
      Expired: Le code est expiré
      GeneratorAlgNotSupported: Algorithme de générateur non pris en charge
      Invalid: Le code n'est pas valide
    Password:
      NotFound: Mot de passe non trouvé
      Empty: Le mot de passe est vide
      Invalid: Le mot de passe n'est pas valide
      NotSet: L'utilisateur n'a pas défini de mot de passe
      NotChanged: Le nouveau mot de passe ne peut pas être le même que votre mot de passe actuel
      NotSupported: Encodage de hachage de mot de passe non pris en charge
    PasswordComplexityPolicy:
      NotFound: Politique de mot de passe non trouvée
      MinLength: Le mot de passe est trop court
      MinLengthNotAllowed: La longueur minimale indiquée n'est pas autorisée
      HasLower: Le mot de passe doit contenir des minuscules
      HasUpper: Le mot de passe doit contenir des majuscules
      HasNumber: Le mot de passe doit contenir un numéro
      HasSymbol: Le mot de passe doit contenir un symbole
    ExternalIDP:
      Invalid: IDP Externer invalide
      IDPConfigNotExisting: Le fournisseur IDP n'est pas valide pour cette organisation
      NotAllowed: IDP externe non autorisé
      MinimumExternalIDPNeeded: Au moins un IDP doit être ajouté
      AlreadyExists: External IDP déjà pris
      NotFound: IDP externe non trouvé
      LoginFailed: Échec de la connexion à l'IDP externe
    MFA:
      OTP:
        AlreadyReady: L'OTP (mot de passe à usage unique) multifactoriel est déjà configuré.
        NotExisting: OTP multifactoriel (mot de passe à usage unique) n'existe pas.
        NotReady: OTP multifactoriel (mot de passe à usage unique) n'est pas prêt.
        InvalidCode: Code invalide
      U2F:
        NotExisting: L'U2F n'existe pas
      Passwordless:
        NotExisting: Passwordless n'existe pas
    WebAuthN:
      NotFound: Le token WebAuthN n'a pas été trouvé
      BeginRegisterFailed: L'enregistrement de WebAuthN a échoué
      MarshalError: Erreur sur les données marshal
      ErrorOnParseCredential: Erreur lors de l'analyse des données d'identification
      CreateCredentialFailed: Erreur lors de la création d'informations d'identification
      BeginLoginFailed: Echec de la connexion WebAuthN
      ValidateLoginFailed: Erreur lors de la validation des informations d'identification
      CloneWarning: Les informations d'identification peuvent être clonées
    RefreshToken:
      Invalid: Le jeton de rafraîchissement n'est pas valide
      NotFound: Jeton de rafraîchissement non trouvé
  Instance:
    NotFound: Instance non trouvée
    AlreadyExists: L'instance existe déjà
    NotChanged: L'instance n'a pas changé
  Org:
    AlreadyExists: Le nom de l'organisation est déjà pris
    Invalid: L'organisation n'est pas valide
    AlreadyDeactivated: L'organisation est déjà désactivée
    AlreadyActive: L'organisation est déjà active
    Empty: L'organisation est vide
    NotFound: Organisation non trouvée
    NotChanged: L'organisation n'a pas changé
    DefaultOrgNotDeletable: L'organisation par défault ne doit pas être supprimée
    ZitadelOrgNotDeletable: L'organisation avec ZITADEL project ne doit pas être supprimée
    InvalidDomain: Domaine non valide
    DomainMissing: Domaine manquant
    DomainNotOnOrg: Le domaine n'existe pas dans l'organisation
    DomainNotVerified: Le domaine n'est pas vérifié
    DomainAlreadyVerified: Le domaine est déjà vérifié
    DomainVerificationTypeInvalid: Le type de vérification du domaine n'est pas valide
    DomainVerificationMissing: La vérification du domaine n'a pas encore commencé
    DomainVerificationFailed: La vérification du domaine a échoué
    DomainVerificationTXTNotFound: L'enregistrement TXT _zitadel-challenge est introuvable pour votre domaine. Vérifiez que vous l'avez ajouté à votre serveur DNS ou attendez que le nouvel enregistrement se propage
    DomainVerificationTXTNoMatch: L'enregistrement TXT _zitadel-challenge a été trouvé pour votre domaine mais il ne contient pas le bon texte de jeton. Vérifiez que vous avez ajouté le bon token à votre serveur DNS ou attendez que le nouvel enregistrement se propage
    DomainVerificationHTTPNotFound: Le fichier contenant le défi n'a pas été trouvé dans l'URL attendue. Vérifiez que vous avez téléchargé le fichier au bon endroit avec les autorisations de lecture
    DomainVerificationHTTPNoMatch: Le fichier contenant le défi a été trouvé dans l'URL attendue mais il ne contient pas le bon texte de token. Vérifiez son contenu
    DomainVerificationTimeout: Il y a eu un délai d'attente lors de l'interrogation du serveur DNS
    PrimaryDomainNotDeletable: Le domaine primaire ne doit pas être supprimé
    DomainNotFound: Domaine non trouvé
    MemberIDMissing: ID du membre manquant
    MemberNotFound: Membre de l'organisation non trouvé
    InvalidMember: Le membre de l'organisation n'est pas valide
    UserIDMissing: ID utilisateur manquant
    PolicyAlreadyExists: La politique existe déjà
    PolicyNotExisting: La politique n'existe pas
    IdpInvalid: La configuration IDP n'est pas valide
    IdpNotExisting: La configuration IDP n'existe pas
    OIDCConfigInvalid: La configuration IDP de l'OIDC n'est pas valide
    IdpIsNotOIDC: La configuration IDP n'est pas de type oidc
    Domain:
      AlreadyExists: Le domaine existe déjà
      InvalidCharacter: Seuls les caractères alphanumériques, . et - sont autorisés pour un domaine
      EmptyString: Les caractères non numériques et alphabétiques non valides ont été remplacés par des espaces vides et le domaine résultant est une chaîne vide
    IDP:
      InvalidSearchQuery: Paramètre de recherche non valide
      ClientIDMissing: ID client manquant
      TeamIDMissing: TeamID manquant
      KeyIDMissing: ID de clé manquant
      PrivateKeyMissing: clé privée manquante
    LoginPolicy:
      NotFound: Politique de connexion non trouvée
      Invalid: La politique de connexion n'est pas valide
      RedirectURIInvalid: L'URI de redirection par défaut n'est pas valide
      NotExisting: La politique de connexion n'existe pas
      AlreadyExists: La politique de connexion existe déjà
      IdpProviderAlreadyExisting: Idp Provider existe déjà
      IdpProviderNotExisting: Idp Provider non existant
      RegistrationNotAllowed: L'enregistrement n'est pas autorisé
      UsernamePasswordNotAllowed: La connexion avec le nom d'utilisateur et le mot de passe n'est pas autorisée
      MFA:
        AlreadyExists: Le multifacteur existe déjà
        NotExisting: Multifacteur non existant
        Unspecified: Multifacteur non valide
    MailTemplate:
      NotFound: Default Mail Template not found
      NotChanged: Default Mail Template n'a pas été modifié
      AlreadyExists: Default Mail Template existe déjà
      Invalid: Le modèle de courrier par défaut n'est pas valide
    CustomMessageText:
      NotFound: Le texte du message par défaut n'a pas été trouvé
      NotChanged: Le texte du message par défaut n'a pas été modifié
      AlreadyExists: Le texte du message par défaut existe déjà
      Invalid: Le texte du message par défaut n'est pas valide
    PasswordComplexityPolicy:
      NotFound: Politique de complexité des mots de passe non trouvée
      Empty: La politique de complexité des mots de passe est vide
      NotExisting: La politique de complexité des mots de passe n'existe pas
      AlreadyExists: La politique de complexité des mots de passe existe déjà
    PasswordLockoutPolicy:
      NotFound: La politique de verrouillage du mot de passe n'a pas été trouvée
      Empty: La politique de verrouillage des mots de passe est vide
      NotExisting: La politique de verrouillage du mot de passe n'existe pas
      AlreadyExists: La politique de verrouillage du mot de passe existe déjà
    PasswordAgePolicy:
      NotFound: La politique d'âge du mot de passe n'a pas été trouvée
      Empty: La politique d'âge du mot de passe est vide
      NotExisting: La politique d'âge des mots de passe n'existe pas
      AlreadyExists: La politique relative à l'âge du mot de passe existe déjà
    OrgIAMPolicy:
      Empty: La politique IAM d'Org est vide
      NotExisting: La politique Org IAM n'existe pas
      AlreadyExists: La politique IAM d'Org existe déjà
    NotificationPolicy:
      NotFound: La politique notification n'a pas été trouvée
      NotChanged: La politique notification n'a pas été modifiée
      AlreadyExists: La politique notification existe déjà
    LabelPolicy:
      NotFound: La politique d'étiquetage privé n'a pas été trouvée
      NotChanged: La politique en matière de marques privées n'a pas été modifiée
  Project:
    ProjectIDMissing: Id de projet manquant
    AlreadyExists: Le projet existe déjà dans l'organisation
    OrgNotExisting: L'organisation n'existe pas
    UserNotExisting: L'utilisateur n'existe pas
    CouldNotGenerateClientSecret: Impossible de générer le secret du client.
    Invalid: Le projet n'est pas valide
    NotActive: Le projet n'est pas actif
    NotInactive: Le projet n'est pas désactivé
    NotFound: Projet non trouvé
    UserIDMissing: ID utilisateur manquant
    Member:
      Notfound: Membre du projet non trouvé
      Invalid: Le membre du projet n'est pas valide
      AlreadyExists: Le membre du projet existe déjà
      NotExisting: Le membre du projet n'existe pas
    MinimumOneRoleNeeded: Au moins un rôle doit être ajouté
    Role:
      AlreadyExists: Le rôle existe déjà
      Invalid: Le rôle n'est pas valide
      NotExisting: Le rôle n'existe pas
    IDMissing: ID manquant
    App:
      AlreadyExists: L'application existe déjà
      NotFound: Application non trouvée
      Invalid: Application invalide
      NotExisting: L'application n'existe pas
      NotActive: L'application n'est pas active
      NotInactive: L'application n'est pas inactive
      OIDCConfigInvalid: La configuration de l'OIDC n'est pas valide
      APIConfigInvalid: La configuration de l'API n'est pas valide
      SAMLConfigInvalid: La configuration de l'SAML n'est pas valide
      IsNotOIDC: L'application n'est pas de type OIDC
      IsNotAPI: L'application n'est pas de type API
      IsNotSAML: L'application n'est pas de type SAML
      SAMLMetadataMissing: Les métadonnées SAML sont manquantes
      SAMLMetadataFormat: Erreur de format des métadonnées SAML
      SAMLEntityIDAlreadyExisting: SAML EntityID déjà existant
      OIDCAuthMethodNoSecret: La méthode d'authentification OIDC choisie ne nécessite pas de secret.
      APIAuthMethodNoSecret: La méthode d'authentification API choisie ne nécessite pas de secret.
      AuthMethodNoPrivateKeyJWT: La méthode d'authentification choisie ne nécessite pas de clé.
      ClientSecretInvalid: Le secret du client n'est pas valide
      Key:
        AlreadyExisting: Clé d'application déjà existante
        NotFound: Clé d'application non trouvée
    RequiredFieldsMissing: Certains champs obligatoires sont manquants
    Grant:
      AlreadyExists: La subvention du projet existe déjà
      NotFound: Subvention non trouvée
      Invalid: La subvention du projet n'est pas valide
      NotExisting: La subvention de projet n'existe pas
      HasNotExistingRole: Un rôle n'existe pas sur le projet
      NotActive: La subvention de projet n'est pas active
      NotInactive: La subvention du projet n'est pas inactive
  IAM:
    NotFound: IAM non trouvé. Assurez-vous que vous avez la bonne organisation. Vérifiez https://zitadel.com/docs/apis/introduction#organizations
    Member:
      RolesNotChanged: Les rôles n'ont pas été modifiés
    MemberInvalid: Le membre n'est pas valide
    MemberAlreadyExisting: Le membre existe déjà
    MemberNotExisting: Le membre n'existe pas
    IDMissing: Id manquant
    IAMProjectIDMissing: Id de projet IAM manquant
    IamProjectAlreadySet: L'identifiant du projet IAM a déjà été défini
    IdpInvalid: La configuration IDP n'est pas valide
    IdpNotExisting: La configuration IDP n'existe pas
    OIDCConfigInvalid: La configuration IDP de l'OIDC n'est pas valide
    IdpIsNotOIDC: La configuration IDP n'est pas de type oidc
    LoginPolicyInvalid: La politique de connexion n'est pas valide
    LoginPolicyNotExisting: La politique de connexion n'existe pas
    IdpProviderInvalid: Idp Provider est invalide
    LoginPolicy:
      NotFound: La politique de connexion par défaut n'a pas été trouvée
      NotChanged: La politique de connexion par défaut n'a pas été modifiée
      NotExisting: La politique de connexion par défaut n'existe pas
      AlreadyExists: La politique de connexion par défaut existe déjà
      RedirectURIInvalid: L'URI de redirection par défaut n'est pas valide
      MFA:
        AlreadyExists: Le multifacteur existe déjà
        NotExisting: Multifacteur non existant
        Unspecified: Multifacteur invalide
      IDP:
        AlreadyExists: Le fournisseur d'identité existe déjà
        NotExisting: Le fournisseur d'identité n'existe pas
        Invalid: Le fournisseur d'identité n'est pas valide
      IDPConfig:
        AlreadyExists: La configuration du fournisseur d'identité existe déjà
        NotInactive: La configuration du fournisseur d'identité n'est pas inactive
        NotActive: La configuration du fournisseur d'identité n'est pas active
    LabelPolicy:
      NotFound: Politique d'étiquetage privé par défaut non trouvée
      NotChanged: La politique de label privé par défaut n'a pas été modifiée
    MailTemplate:
      NotFound: Default Mail Template not found
      NotChanged: Le modèle de courrier par défaut n'a pas été modifié
      AlreadyExists: Default Mail Template existe déjà
      Invalid: Le modèle de courrier par défaut n'est pas valide
    CustomMessageText:
      NotFound: Le texte du message par défaut n'a pas été trouvé
      NotChanged: Le texte du message par défaut n'a pas été modifié
      AlreadyExists: Le texte du message par défaut existe déjà
      Invalid: Le texte du message par défaut n'est pas valide
    PasswordComplexityPolicy:
      NotFound: Politique de complexité des mots de passe par défaut non trouvée
      NotExisting: La politique de complexité des mots de passe par défaut n'existe pas
      AlreadyExists: La politique de complexité des mots de passe par défaut existe déjà
      Empty: Politique de complexité des mots de passe par défaut vide
      NotChanged: La politique de complexité des mots de passe par défaut n'a pas été modifiée.
    PasswordAgePolicy:
      NotFound: La politique d'âge du mot de passe par défaut n'a pas été trouvée
      NotExisting: La politique d'âge des mots de passe par défaut n'existe pas
      AlreadyExists: La politique d'âge du mot de passe par défaut existe déjà
      Empty: Politique d'âge des mots de passe par défaut vide
      NotChanged: La politique d'âge du mot de passe par défaut n'a pas été modifiée
    PasswordLockoutPolicy:
      NotFound: La politique de verrouillage du mot de passe par défaut n'a pas été trouvée
      NotExisting: La politique de verrouillage du mot de passe par défaut n'existe pas
      AlreadyExists: La politique de verrouillage de mot de passe par défaut existe déjà
      Empty: Politique de verrouillage par mot de passe par défaut vide
      NotChanged: La politique de verrouillage par mot de passe par défaut n'a pas été modifiée.
    DomainPolicy:
      NotFound: Politique IAM Org non trouvée
      Empty: La politique Org IAM est vide
      NotExisting: La politique IAM d'Org n'existe pas
      AlreadyExists: La politique IAM d'Org existe déjà
      NotChanged: La politique IAM d'Org n'a pas été modifiée
    NotificationPolicy:
      NotFound: La politique de notification par défaut n'a pas été trouvée
      NotChanged: La politique de notification par défaut n'a pas été modifiée
      AlreadyExists: La ppolitique de notification par défaut existe déjà
  Policy:
    AlreadyExists: La politique existe déjà
    Label:
      Invalid:
        PrimaryColor: La couleur primaire n'est pas une valeur de couleur hexadécimale valide.
        BackgroundColor: La couleur d'arrière-plan n'a pas de valeur de couleur hexadécimale valide.
        WarnColor: La couleur d'avertissement n'a pas de valeur de couleur hexadécimale valide.
        FontColor: La couleur de la police n'a pas de valeur de couleur Hex valide.
        PrimaryColorDark: La couleur primaire (mode foncé) n'a pas de valeur de couleur Hex valide.
        BackgroundColorDark: La couleur d'arrière-plan (mode foncé) n'a pas de valeur de couleur Hex valide.
        WarnColorDark: La couleur d'avertissement (mode sombre) n'a pas de valeur de couleur hexadécimale valide.
        FontColorDark: La couleur de la police (mode foncé) n'a pas de valeur de couleur hexadécimale valide.
  UserGrant:
    AlreadyExists: L'autorisation de l'utilisateur existe déjà
    NotFound: Subvention d'utilisateur non trouvée
    Invalid: La subvention d'utilisateur n'est pas valide
    NotChanged: L'autorisation de l'utilisateur n'a pas été modifiée.
    IDMissing: Id manquant
    NotActive: La subvention de l'utilisateur n'est pas active
    NotInactive: La subvention à l'utilisateur n'est pas désactivée
    NoPermissionForProject: L'utilisateur n'a aucune autorisation pour ce projet
    RoleKeyNotFound: Rôle non trouvé
  Member:
    AlreadyExists: Le membre existe déjà
  IDPConfig:
    AlreadyExists: La configuration IDP portant ce nom existe déjà
    NotExisting: La configuration du fournisseur d'identité n'existe pas
  Changes:
    NotFound: Aucun historique trouvé
    AuditRetention: L'historique est en dehors de la rétention du journal d'audit
  Token:
    NotFound: Token non trouvé
    Invalid: Le jeton n'est pas valide
  UserSession:
    NotFound: UserSession non trouvé
  Key:
    NotFound: Clé introuvable
    ExpireBeforeNow: La date d'expiration est dans le passé
  Login:
    LoginPolicy:
      MFA:
        ForceAndNotConfigured: Multifacteur configuré comme requis, mais aucun fournisseur possible n'est configuré. Veuillez contacter votre administrateur système.
  Step:
    Started:
      AlreadyExists: L'étape commencée existe déjà
    Done:
      AlreadyExists: L'étape terminée existe déjà
  CustomText:
    AlreadyExists: Le texte personnalisé existe déjà
    Invalid: Le texte personnalisé n'est pas valide
    NotFound: Le texte personnalisé n'a pas été trouvé
  TranslationFile:
    ReadError: Erreur de lecture du fichier de traduction
    MergeError: Le fichier de traduction n'a pas pu être fusionné avec les traductions personnalisées.
    NotFound: Le fichier de traduction n'existe pas
  Metadata:
    NotFound: Métadonnées non trouvées
    NoData: La liste des métadonnées est vide
    Invalid: Les métadonnées ne sont pas valides
    KeyNotExisting: Une ou plusieurs clés n'existent pas
  Action:
    Invalid: L'action n'est pas valide
    NotFound: Action non trouvée
    NotActive: L'action n'est pas active
    NotInactive: L'action n'est pas inactive
    MaxAllowed: Aucune action active supplémentaire n'est autorisée
  Flow:
    FlowTypeMissing: FlowType missing
    Empty: Le flux est déjà vide
    WrongTriggerType: TriggerType est invalide
    NoChanges: Aucun changement
    ActionIDsNotExist: Les ActionIDs n'existent pas
  Query:
    CloseRows: L'instruction SQL n'a pas pu être terminée
    SQLStatement: L'instruction SQL n'a pas pu être créée
    InvalidRequest: La requête n'est pas valide
    TooManyNestingLevels: Trop de niveaux d'imbrication de requêtes (maximum 20)
  Quota:
    AlreadyExists: Contingent existe déjà pour cette unité
    NotFound: Contingent non trouvé pour cette unité
    Invalid:
      CallURL: L'URL d'appel du contingent n'est pas valide
      Percent: Pourcent du contingent est inférieure à 1
      Unimplemented: Les contingents ne sont pas implémentés pour cette unité
      Amount: Quantité contingentée est inférieure à 1
      ResetInterval: L'intervalle de réinitialisation entre les contingents est inférieur à une minute
      Noop: Un contingent illimité sans notifications n'a aucun effet
    Access:
      Exhausted: Le quota de requêtes authentifiées est épuisé
    Execution:
      Exhausted: Le quota de secondes d'action est épuisé
  LogStore:
    Access:
      StorageFailed: L'enregistrement du journal d'accès dans la base de données a échoué
      ScanFailed: L'interrogation des requêtes authentifiées consommées a échoué
    Execution:
      StorageFailed: L'enregistrement du journal d'action dans la base de données a échoué
      ScanFailed: L'interrogation des secondes d'action consommées a échoué
  Session:
    NotExisting: La session n'existe pas
    Terminated: La session est déjà terminée
    Expired: La session a expiré
    PositiveLifetime: La durée de vie de la session ne doit pas être inférieure à 0
    Token:
      Invalid: Le jeton de session n'est pas valide
    WebAuthN:
      NoChallenge: Session sans challenge WebAuthN
  Intent:
    IDPMissing: IDP manquant dans la requête
    IDPInvalid: IDP non valide pour la demande
    ResponseInvalid: La réponse de l'IDP n'est pas valide
    SuccessURLMissing: Success URL absent de la requête
    FailureURLMissing: Failure URL absent de la requête
    StateMissing: Paramètre d'état manquant dans la requête
    NotStarted: Intent n'a pas démarré ou s'est déjà terminé
    NotSucceeded: l'intention n'a pas abouti
    TokenCreationFailed: La création du token a échoué
    InvalidToken: Le jeton d'intention n'est pas valide
    OtherUser: Intention destinée à un autre utilisateur
  AuthRequest:
    AlreadyExists: Auth Request existe déjà
    NotExisting: Auth Request n'existe pas
    WrongLoginClient: Auth Request créé par un autre client de connexion
  OIDCSession:
    RefreshTokenInvalid: Le jeton de rafraîchissement n'est pas valide
    Token:
      Invalid: Le jeton n'est pas valide
      Expired: Le jeton est expiré
    InvalidClient: Le token n'a pas été émis pour ce client
  Feature:
    NotExisting: La fonctionnalité n'existe pas
    TypeNotSupported: Le type de fonctionnalité n'est pas pris en charge
    InvalidValue: Valeur non valide pour cette fonctionnalité
  Target:
    Invalid: La cible n'est pas valide
    NoTimeout: La cible n'a pas de délai d'attente
    InvalidURL: La cible a une URL non valide
    NotFound: La cible introuvable
  Execution:
    ConditionInvalid: La condition d'exécution n'est pas valide
    Invalid: L'exécution est invalide
    NotFound: Exécution introuvable
    IncludeNotFound: Inclure introuvable
    NoTargets: Aucune cible définie
  UserSchema:
    NotEnabled: La fonctionnalité "Schéma utilisateur" n'est pas activée
    Type:
      Missing: Type de schéma utilisateur manquant
      AlreadyExists: Le type de schéma utilisateur existe déjà
    Authenticator:
      Invalid: Type d'authentificateur invalide
    NotActive: Schéma utilisateur non actif
    NotInactive: Le schéma utilisateur n'est pas inactif
    NotExists: Le schéma utilisateur n'existe pas
  TokenExchange:
    FeatureDisabled: La fonctionnalité Token Exchange est désactivée pour votre instance. https://zitadel.com/docs/apis/resources/feature_service_v2/feature-service-set-instance-features
    Token:
      Missing: Le jeton est manquant
      Invalid: Le jeton n'est pas valide
      TypeMissing: Le type de jeton est manquantg
      TypeNotAllowed: Le type de jeton n'est pas autorisé
      TypeNotSupported: Le type de jeton n'est pas pris en charge
      NotForAPI: Les jetons usurpés d'identité ne sont pas autorisés pour l'API
    Impersonation:
      PolicyDisabled: L'usurpation d'identité est désactivée dans la politique de sécurité de l'instance

AggregateTypes:
  action: Action
  instance: Instance
  key_pair: Paire de clés
  org: Organisation
  project: Projet
  user: Utilisateur
  usergrant: Subvention de l'utilisateur
  quota: Contingent
  feature: Fonctionnalité
  target: Cible
  execution: Exécution
  user_schema: Schéma utilisateur

EventTypes:
  execution:
    set: Ensemble d'exécution
    removed: Exécution supprimée
  target:
    added: Cible créée
    changed: Cible modifiée
    removed: Cible supprimée
  user:
    added: Utilisateur ajouté
    selfregistered: L'utilisateur s'est enregistré lui-même
    initialization:
      code:
        added: Code d'initialisation généré
        sent: Code d'initialisation envoyé
      check:
        succeeded: Vérification de l'initialisation réussie
        failed: La vérification de l'initialisation a échoué
    token:
      added: Jeton d'accès créé
    impersonated: Utilisateur usurpé l'identité
    username:
      reserved: Nom d'utilisateur réservé
      released: Nom d'utilisateur libéré
    email:
      reserved: Adresse e-mail réservée
      released: Adresse email libérée
      changed: Adresse e-mail modifiée
      verified: Adresse e-mail vérifiée
      verification:
        failed: La vérification de l'adresse e-mail a échoué
      code:
        added: Code de vérification de l'adresse e-mail généré
        sent: Code de vérification de l'adresse e-mail envoyé
    machine:
      added: Utilisateur technique ajouté
      changed: Changement d'utilisateur technique
      key:
        added: Clé ajoutée
        removed: Clé supprimée
      secret:
        set: Secret défini
        removed: Secret supprimée
        check:
          succeeded: La vérification de Secret réussie
          failed: La vérification de Secret a échoué
    human:
      added: Personne ajoutée
      selfregistered: La personne s'est enregistrée elle-même
      avatar:
        added: Avatar ajouté
        removed: Avatar supprimé
      initialization:
        code:
          added: Code d'initialisation généré
          sent: Code d'initialisation envoyé
        check:
          succeeded: Vérification de l'initialisation réussie
          failed: La vérification de l'initialisation a échoué
      username:
        reserved: Nom d'utilisateur réservé
        released: Nom d'utilisateur libéré
      email:
        changed: Adresse e-mail modifiée
        verified: Adresse e-mail vérifiée
        verification:
          failed: La vérification de l'adresse e-mail a échoué
        code:
          added: Code de vérification de l'adresse e-mail généré
          sent: Code de vérification de l'adresse e-mail envoyé
      password:
        changed: Mot de passe modifié
        code:
          added: Code de mot de passe généré
          sent: Code du mot de passe envoyé
        check:
          succeeded: Vérification du mot de passe réussie
          failed: La vérification du mot de passe a échoué
        change:
          sent: Changement de mot de passe envoyé
        hash:
          updated: Hachage du mot de passe mis à jour
      externallogin:
        check:
          succeeded: Connexion externe réussie
      externalidp:
        added: Externer IDP ajouté
        removed: Externer IDP supprimé
        cascade:
          removed: Externer IDP cascade supprimé
        îd:
          migrated: L'ID utilisateur externe de l'IDP a été migré
      phone:
        changed: Le numéro de téléphone a changé
        verified: Numéro de téléphone vérifié
        verification:
          failed: La vérification du numéro de téléphone a échoué
        code:
          added: Code du numéro de téléphone généré
          sent: Code du numéro de téléphone envoyé
        removed: Numéro de téléphone supprimé
      profile:
        changed: Profil de l'utilisateur modifié
      address:
        changed: L'adresse de l'utilisateur a changé
      mfa:
        otp:
          added: OTP multifacteur ajouté
          verified: OTP multifactoriel vérifié
          removed: OTP multifactorielle supprimée
          check:
            succeeded: Vérification de l'OTP multifactorielle réussie
            failed: La vérification de l'OTP multifactorielle a échoué
          sms:
            added: Ajout de SMS OTP multifactoriels
            removed: Suppression des SMS OTP multifactoriels
            code:
              added: Ajout du code SMS OTP multifactoriel
              sent: Code SMS OTP multifacteur envoyé
            check:
              succeeded: Vérification par SMS OTP multifacteur réussie
              failed: Échec de la vérification par SMS OTP multifacteur
          email:
            added: Ajout d'un e-mail OTP multifactoriel
            removed: Suppression de l'e-mail OTP multifacteur
            code:
              added: Ajout d'un code de messagerie OTP multifactoriel
              sent: Code de messagerie OTP multifacteur envoyé
            check:
              succeeded: Vérification de l'e-mail OTP multifacteur réussie
              failed: Échec de la vérification de l'e-mail OTP multifacteur
        u2f:
          token:
            added: Ajout d'un jeton U2F multifacteur
            verified: Jeton U2F multifactor vérifié
            removed: Jeton U2F multifactoriel retiré
            begin:
              login: Vérification U2F multifactoriel commencée
            check:
              succeeded: Vérification multifactorielle U2F réussie
              failed: La vérification multifactorielle U2F a échoué
            signcount:
              changed: La somme de contrôle du jeton Multifactor U2F a été modifiée.
        init:
          skipped: L'initialisation du multifacteur a été ignorée
      passwordless:
        token:
          added: Jeton pour la connexion sans mot de passe ajouté
          verified: Jeton pour la connexion sans mot de passe vérifié
          removed: Jeton de connexion sans mot de passe supprimé
          begin:
            login: Vérification de la connexion sans mot de passe commencée
          check:
            succeeded: Vérification de la connexion sans mot de passe réussie
            failed: La vérification de la connexion sans mot de passe a échoué
          signcount:
            changed: La somme de contrôle du jeton de connexion sans mot de passe a été modifiée.
        initialization:
          code:
            added: Ajout du code d'initialisation sans mot de passe
            sent: Code d'initialisation sans mot de passe envoyé
            requested: Code d'initialisation sans mot de passe demandé
            check:
              succeeded: Code d'initialisation sans mot de passe vérifié avec succès
              failed: La vérification du code d'initialisation sans mot de passe a échoué
      signed:
        out: L'utilisateur s'est déconnecté
      refresh:
        token:
          added: Création d'un jeton de rafraîchissement
          renewed: Rafraîchissement d'un jeton renouvelé
          removed: Jeton d'actualisation supprimé
    locked: Utilisateur verrouillé
    unlocked: Utilisateur déverrouillé
    deactivated: Utilisateur désactivé
    reactivated: Utilisateur réactivé
    removed: Utilisateur supprimé
    password:
      changed: Mot de passe modifié
      code:
        added: Code du mot de passe généré
        sent: Code du mot de passe envoyé
      check:
        succeeded: Vérification du mot de passe réussie
        failed: La vérification du mot de passe a échoué
    phone:
      changed: Le numéro de téléphone a changé
      verified: Numéro de téléphone vérifié
      verification:
        failed: La vérification du numéro de téléphone a échoué
      code:
        added: Code du numéro de téléphone généré
        sent: Code du numéro de téléphone envoyé
    profile:
      changed: Profil de l'utilisateur modifié
    address:
      changed: L'adresse de l'utilisateur a changé
    mfa:
      otp:
        added: OTP multifacteur ajouté
        verified: OTP multifactoriel vérifié
        removed: OTP multifactorielle supprimée
        check:
          succeeded: Vérification de l'OTP multifactorielle réussie
          failed: Échec de la vérification de l'OTP multifactorielle
      init:
        skipped: L'initialisation du multifacteur a été ignorée
    signed:
      out: L'utilisateur s'est déconnecté
    grant:
      added: Autorisation ajoutée
      changed: Autorisation modifiée
      removed: Autorisation supprimée
      deactivated: Autorisation désactivée
      reactivated: Autorisation réactivée
      reserved: Autorisation réservée
      released: Autorisation validée
      cascade:
        removed: Autorisation supprimée
        changed: Autorisation modifiée
    metadata:
      set: Ensemble de métadonnées de l'utilisateur
      removed: Métadonnées de l'utilisateur supprimées
      removed.all: Suppression de toutes les métadonnées utilisateur
    domain:
      claimed: Domaine revendiqué
      claimed.sent: Notification de domaine revendiqué envoyée
    pat:
      added: Personal Access Token added
      removed: Personal Access Token removed
  org:
    added: Organisation ajoutée
    changed: Organisation modifiée
    deactivated: Organisation désactivée
    reactivated: Organisation réactivée
    removed: Organisation supprimée
    domain:
      added: Domaine ajouté
      verification:
        added: Vérification du domaine ajoutée
        failed: La vérification du domaine a échoué
      verified: Domaine vérifié
      removed: Domaine supprimé
      primary:
        set: Domaine primaire défini
      reserved: Domaine réservé
      released: Domaine libéré
    name:
      reserved: Nom de l'organisation réservé
      released: Nom de l'organisation libéré
    member:
      added: Membre de l'organisation ajouté
      changed: Le membre de l'organisation a changé
      removed: Membre de l'organisation supprimé
      cascade:
        removed: Membre de l'organisation supprimé en cascade
    iam:
      policy:
        added: Politique système ajoutée
        changed: Modification de la politique système
        removed: Politique système supprimée
    idp:
      config:
        added: Ajout de la configuration IDP
        changed: Modification de la configuration IDP
        removed: Suppression de la configuration IDP
        deactivated: Configuration IDP désactivée
        reactivated: Configuration IDP réactivée
      oidc:
        config:
          added: Ajout de la configuration IDP de l'OIDC
          changed: Modification de la configuration de l'OIDC IDP
      saml:
        config:
          added: Configuration IDP SAML ajoutée
          changed: Modification de la configuration IDP SAML
      jwt:
        config:
          added: Configuration JWT IDP ajoutée
          changed: La configuration du fournisseur d'identité JWT a été modifiée
    customtext:
      set: Jeu de texte personnalisé
      removed: Texte personnalisé supprimé
      template:
        removed: Modèle de texte personnalisé supprimé
    policy:
      login:
        added: Politique de connexion ajoutée
        changed: Politique de connexion modifiée
        removed: Politique de connexion supprimée
        idpprovider:
          added: Fournisseur d'Idp ajouté à la politique de connexion
          removed: Idp Provider supprimé de la politique de connexion
          cascade:
            removed: Cascade de fournisseurs d'identité supprimée de la stratégie de connexion
        secondfactor:
          added: Second factor ajouté à la politique de connexion
          removed: Second facteur supprimé de la politique de connexion
        multifactor:
          added: Facteur multiple ajouté à la politique de connexion
          removed: Facteur multiple supprimé de la politique de connexion
      password:
        complexity:
          added: Ajout de la politique de complexité des mots de passe
          changed: Modification de la politique de complexité des mots de passe
          removed: Suppression de la politique de complexité des mots de passe
        age:
          added: Ajout de la politique d'ancienneté des mots de passe
          changed: Modification de la politique d'ancienneté des mots de passe
          removed: Suppression de la politique d'âge du mot de passe
        lockout:
          added: Ajout de la politique de verrouillage des mots de passe
          changed: Modification de la politique de verrouillage des mots de passe
          removed: Suppression de la politique de verrouillage du mot de passe
      label:
        added: Politique d'étiquetage ajoutée
        changed: Politique d'étiquetage modifiée
        activated: Politique d'étiquetage activée
        removed: Politique d'étiquetage supprimée
        logo:
          added: Logo ajouté à la politique d'étiquetage
          removed: Logo retiré de la politique d'étiquetage
          dark:
            added: Logo (mode sombre) ajouté à la politique d'étiquetage
            removed: Le logo (mode sombre) a été retiré de la politique d'étiquetage
        icon:
          added: Icône ajoutée à la politique d'étiquetage
          removed: Icône supprimée de la politique d'étiquetage
          dark:
            added: Icône (mode sombre) ajoutée à la politique d'étiquetage
            removed: Icône (mode sombre) supprimée de la politique d'étiquetage
        font:
          added: Police ajoutée à la politique d'étiquetage
          removed: Police supprimée de la politique d'étiquetage
        assets:
          removed: Actifs supprimés de la politique d'étiquetage
      privacy:
        added: Politique de confidentialité et CGU ajoutés
        changed: Politique de confidentialité et CGU modifiées
        removed: Politique de confidentialité et conditions d'utilisation supprimées
      domain:
        added: Politique de domaine ajoutée
        changed: Politique de domaine modifiée
        removed: Politique de domaine supprimée
      lockout:
        added: Politique de verrouillage ajoutée
        changed: La politique de verrouillage a été modifiée
        removed: Politique de verrouillage supprimée
      notification:
        added: Politique de notification ajoutée
        changed: Politique de notification modifiée
        removed: Politique de notification supprimée
    flow:
      trigger_actions:
        set: Action set
        cascade:
          removed: Cascade d'actions supprimée
        removed: Actions supprimées
      cleared: Flux effacé
    mail:
      template:
        added: Modèle de courrier électronique ajouté
        changed: Modèle d'e-mail modifié
        removed: Modèle d'e-mail supprimé
      text:
        added: Texte de l'e-mail ajouté
        changed: Le texte de l'e-mail a été modifié
        removed: Texte de l'e-mail supprimé
    metadata:
      removed: Metadata removed
      removed.all: All metadata removed
      set: Metadata set
  project:
    added: Projet ajouté
    changed: Projet modifié
    deactivated: Projet désactivé
    reactivated: Projet réactivé
    removed: Projet supprimé
    member:
      added: Membre du projet ajouté
      changed: Membre du projet modifié
      removed: Membre du projet supprimé
      cascade:
        removed: Membre du projet supprimé en cascade
    role:
      added: Rôle de projet ajouté
      changed: Rôle de projet modifié
      removed: Rôle du projet supprimé
    grant:
      added: Accès à la gestion ajouté
      changed: Accès de gestion modifié
      removed: Accès de gestion supprimé
      deactivated: Accès de gestion désactivé
      reactivated: Accès de gestion réactivé
      cascade:
        changed: Accès de gestion modifié
      member:
        added: Membre de l'accès de gestion ajouté
        changed: Membre d'accès de gestion modifié
        removed: Membre d'accès de gestion supprimé
        cascade:
          removed: Cascade d'accès de gestion supprimée
    application:
      added: Application ajoutée
      changed: Application modifiée
      removed: Application supprimée
      deactivated: Application désactivée
      reactivated: Application réactivée
      oidc:
        secret:
          verified:
            check: Vérification du secret du client OIDC réussie
            failed: La vérification du secret du client OIDC a échoué
        key:
          added: Clé d'application ajoutée
          removed: Clé d'application supprimée
      config:
        saml:
          added: Configuration SAML ajoutée
          changed: La configuration de SAML a été modifiée
        oidc:
          added: Configuration OIDC ajoutée
          changed: Modification de la configuration de l'OIDC
          secret:
            changed: Le secret de l'OIDC a été modifié
        api:
          added: Configuration API ajoutée
          changed: La configuration de l'API a été modifiée
          secret:
            changed: Le secret de l'API a été modifié
  policy:
    password:
      complexity:
        added: Ajout de la politique de complexité des mots de passe
        changed: Modification de la politique de complexité des mots de passe
      age:
        added: Ajout de la politique d'ancienneté des mots de passe
        changed: Modification de la politique relative à l'âge du mot de passe
      lockout:
        added: Ajout de la politique de verrouillage des mots de passe
        changed: Modification de la politique de verrouillage des mots de passe
  iam:
    setup:
      started: L'installation de ZITADEL a commencé
      done: Installation de ZITADEL terminée
    global:
      org:
        set: Global org set
    lockout:
      iam:
        set: set du projet ZITADEL
    member:
      added: ZITADEL membre ajouté
      changed: membre de ZITADEL modifié
      removed: membre ZITADEL supprimé
      cascade:
        removed: Membre ZITADEL supprimé en cascade
    idp:
      config:
        added: Ajout de la configuration IDP
        changed: Modification de la configuration IDP
        removed: Suppression de la configuration IDP
        deactivated: Configuration IDP désactivée
        reactivated: Configuration IDP réactivée
      oidc:
        config:
          added: Ajout de la configuration IDP de l'OIDC
          changed: Modification de la configuration de l'OIDC IDP
      saml:
        config:
          added: Ajout de la configuration SAML IDP
          changed: La configuration SAML IDP a été modifiée
      jwt:
        config:
          added: Configuration JWT du fournisseur d'identité ajoutée
          changed: Modification de la configuration de SAML IDP
    customtext:
      set: Le texte a été mis en place
      removed: Le texte a été supprimé
    policy:
      login:
        added: Politique de connexion par défaut ajoutée
        changed: La politique de connexion par défaut a été modifiée
        idpprovider:
          added: Idp Provider ajouté à la politique de connexion par défaut
          removed: Idp Provider supprimé de la politique de connexion par défaut
      label:
        added: Ajout d'une politique d'étiquetage
        changed: La politique d'étiquetage a été modifiée
        activated: Politique d'étiquetage activée
        logo:
          added: Logo ajouté à la politique d'étiquetage
          removed: Logo retiré de la politique d'étiquetage
          dark:
            added: Logo (mode sombre) ajouté à la politique d'étiquetage
            removed: Le logo (mode sombre) a été retiré de la politique d'étiquetage
        icon:
          added: Icône ajoutée à la politique d'étiquetage
          removed: Icône supprimée de la politique d'étiquetage
          dark:
            added: Icône (mode sombre) ajoutée à la politique d'étiquetage
            removed: Icône (mode sombre) supprimée de la politique d'étiquetage
        font:
          added: Police ajoutée à la politique d'étiquetage
          removed: Police supprimée de la politique d'étiquetage
        assets:
          removed: Actifs supprimés de la politique d'étiquetage
    default:
      language:
        set: Langue par défaut
    oidc:
      settings:
        added: Ajout de la configuration de l'OIDC
        changed: Modification de la configuration de l'OIDC
        removed: Suppression de la configuration de l'OIDC
    secret:
      generator:
        added: Générateur de secret ajouté
        changed: Générateur de secret modifié
        removed: Générateur secret supprimé
    smtp:
      config:
        added: Ajout de la configuration SMTP
        changed: Modification de la configuration SMTP
        activated: Configuration SMTP activée
        deactivated: Configuration SMTP désactivée
        removed: Configuration SMTP supprimée
        password:
          changed: Modification du secret de la configuration SMTP
    sms:
      config:
        twilio:
          added: ajout du fournisseur de SMS Twilio
          changed: modification du fournisseur de SMS Twilio
          token:
            changed: Changement du jeton du fournisseur de SMS Twilio
          removed: Suppression du fournisseur de SMS Twilio
          activated: Activation du fournisseur de SMS Twilio
          deactivated: Fournisseur de SMS Twilio désactivé
  key_pair:
    added: Paire de clés ajoutée
    certificate:
      added: Certificat ajouté
  action:
    added: Action ajoutée
    changed: Action modifiée
    deactivated: Action désactivée
    reactivated: Action réactivée
    removed: Action supprimée
<<<<<<< HEAD
instance:
  added: Instance ajoutée
  changed: Instance modifiée
  customtext:
    removed: Texte personnalisé supprimé
    set: Ensemble de texte personnalisé
    template:
      removed: Modèle de texte personnalisé supprimé
  default:
    language:
      set: Langue par défaut définie
    org:
      set: Ensemble d'organisation par défaut
  domain:
    added: Domaine ajouté
    primary:
      set: Ensemble de domaines principal
    removed: Domaine supprimé
  iam:
    console:
      set: Ensemble d'applications Console ZITADEL
    project:
      set: ZITADEL project set
  mail:
    template:
      added: Modèle de courrier électronique ajouté
      changed: Modèle d'e-mail modifié
    text:
      added: Texte de l'e-mail ajouté
      changed: Le texte de l'e-mail a été modifié
  member:
    added: Membre de l'instance ajouté
    changed: Membre de l'instance modifié
    removed: Membre de l'instance supprimé
    cascade:
      removed: Cascade de membres de l'instance supprimée
  notification:
    provider:
      debug:
        fileadded: Fournisseur de notification de débogage de fichiers ajouté
        filechanged: Le fournisseur de notification de débogage de fichier a été modifié
        fileremoved: Fournisseur de notification de débogage de fichier supprimé
        logadded: Fournisseur de notification de débogage de journal ajouté
        logchanged: Le fournisseur de notification de débogage du journal a été modifié
        logremoved: Fournisseur de notification de débogage du journal supprimé
  oidc:
    settings:
      added: Paramètres OIDC ajoutés
      changed: Paramètres OIDC modifiés
  policy:
    domain:
      added: Politique de domaine ajoutée
      changed: Politique de domaine modifiée
    label:
      activated: Politique d'étiquetage activée
      added: Politique d'étiquetage ajoutée
      assets:
        removed: L'élément de la stratégie d'étiquette a été supprimé
      changed: Politique d'étiquetage modifiée
      font:
        added: Police ajoutée à la stratégie d'étiquette
        removed: Police supprimée de la stratégie relative aux étiquettes
      icon:
        added: Icône ajoutée à la politique d'étiquetage
        removed: Icône supprimée des règles relatives aux étiquettes
        dark:
          added: Icône ajoutée à la politique d'étiquette sombre
          removed: Icône supprimée de la politique relative aux étiquettes sombres
      logo:
        added: Logo ajouté à la politique d'étiquetage
        removed: Logo supprimé de la politique relative aux étiquettes
        dark:
          added: Logo ajouté à la politique relative aux étiquettes sombres
          removed: Logo supprimé de la politique relative aux étiquettes sombres
    lockout:
      added: Politique de verrouillage ajoutée
      changed: La politique de verrouillage a été modifiée
    login:
      added: Politique de connexion ajoutée
      changed: Politique de connexion modifiée
      idpprovider:
        added: Fournisseur d'identité ajouté à la politique de connexion
        cascade:
          removed: Cascade de fournisseurs d'identité supprimée de la stratégie de connexion
        removed: Fournisseur d'identité supprimé de la stratégie de connexion
      multifactor:
        added: Multifactor ajouté à la politique de connexion
        removed: Multifactor supprimé de la politique de connexion
      secondfactor:
        added: Deuxième facteur ajouté à la politique de connexion
        removed: Deuxième facteur supprimé de la politique de connexion
    password:
      age:
        added: Politique d'âge du mot de passe ajoutée
        changed: La politique relative à l'âge du mot de passe a été modifiée
      complexity:
        added: Politique de complexité des mots de passe ajoutée
        changed: Politique de complexité des mots de passe supprimée
    privacy:
      added: Politique de confidentialité ajoutée
      changed: Politique de confidentialité modifiée
    security:
      set: Ensemble de règles de sécurité
=======
  user_schema:
    created: Schéma utilisateur créé
    updated: Schéma utilisateur mis à jour
    deactivated: Schéma utilisateur désactivé
    reactivated: Schéma utilisateur réactivé
    deleted: Schéma utilisateur supprimé
>>>>>>> 2d25244c

  removed: Instance removed
  secret:
    generator:
      added: Générateur de secrets ajouté
      changed: Le générateur de secrets a changé
      removed: Générateur de secrets supprimé
  sms:
    configtwilio:
      activated: Configuration SMS Twilio activée
      added: Configuration SMS Twilio ajoutée
      changed: La configuration des SMS Twilio a été modifiée
      deactivated: Configuration SMS Twilio désactivée
      removed: Configuration SMS Twilio supprimée
      token:
        changed: Jeton de configuration SMS Twilio modifié
  smtp:
    config:
      added: Configuration SMTP ajoutée
      changed: Configuration SMTP modifiée
      activated: Configuration SMTP activée
      deactivated: Configuration SMTP désactivée
      password:
        changed: Mot de passe de configuration SMTP modifié
      removed: Configuration SMTP supprimée
Application:
  OIDC:
    UnsupportedVersion: Votre version de l'OIDC n'est pas prise en charge
    V1:
      NotCompliant: Votre configuration n'est pas conforme et diffère de la norme OIDC 1.0.
      NoRedirectUris: Au moins une uri de redirection doit être enregistrée.
      NotAllCombinationsAreAllowed: La configuration est conforme, mais toutes les combinaisons possibles ne sont pas autorisées.
      Code:
        RedirectUris:
          HttpOnlyForWeb: Le code de type de subvention n'autorise que les uris de redirection http pour le type d'application web.
          CustomOnlyForNative: Le code du type de subvention n'autorise que les uris de redirection personnalisées pour le type d'application natif.  (par exemple appname:// )
      Implicit:
        RedirectUris:
          CustomNotAllowed: Le type de subvention implicite n'autorise pas les uris de redirection personnalisées
          HttpNotAllowed: Grant type implicite n'autorise pas les uris de redirection http
          HttpLocalhostOnlyForNative: Http://localhost redirect uri n'est autorisé que pour les applications natives.
      Native:
        AuthMethodType:
          NotNone: Les applications natives doivent avoir authmethodtype none.
        RedirectUris:
          MustBeHttpLocalhost: Les URI de redirection doivent commencer par votre propre protocole, http://127.0.0.1, http://[::1] ou http://localhost.
      UserAgent:
        AuthMethodType:
          NotNone: L'agent utilisateur doit avoir authmethodtype none.
      GrantType:
        Refresh:
          NoAuthCode: Le jeton de rafraîchissement n'est autorisé qu'en combinaison avec le code d'autorisation.

Action:
  Flow:
    Type:
      Unspecified: Non spécifié
      ExternalAuthentication: Authentification externe
      CustomiseToken: Compléter Token
      InternalAuthentication: Authentification interne
      CustomizeSAMLResponse: Compléter SAMLResponse
  TriggerType:
    Unspecified: Non spécifié
    PostAuthentication: Authentification postérieure
    PreCreation: Pré création
    PostCreation: Post-création
    PreUserinfoCreation: Pré Userinfo création
    PreAccessTokenCreation: Pré access token création
    PreSAMLResponseCreation: Création préalable de la réponse SAMLResponse<|MERGE_RESOLUTION|>--- conflicted
+++ resolved
@@ -1132,7 +1132,12 @@
     deactivated: Action désactivée
     reactivated: Action réactivée
     removed: Action supprimée
-<<<<<<< HEAD
+  user_schema:
+    created: Schéma utilisateur créé
+    updated: Schéma utilisateur mis à jour
+    deactivated: Schéma utilisateur désactivé
+    reactivated: Schéma utilisateur réactivé
+    deleted: Schéma utilisateur supprimé
 instance:
   added: Instance ajoutée
   changed: Instance modifiée
@@ -1236,14 +1241,6 @@
       changed: Politique de confidentialité modifiée
     security:
       set: Ensemble de règles de sécurité
-=======
-  user_schema:
-    created: Schéma utilisateur créé
-    updated: Schéma utilisateur mis à jour
-    deactivated: Schéma utilisateur désactivé
-    reactivated: Schéma utilisateur réactivé
-    deleted: Schéma utilisateur supprimé
->>>>>>> 2d25244c
 
   removed: Instance removed
   secret:
