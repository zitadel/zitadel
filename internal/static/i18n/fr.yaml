--- conflicted
+++ resolved
@@ -144,11 +144,8 @@
       NotFound: Jeton de rafraîchissement non trouvé
   Instance:
     NotFound: Instance non trouvée
-<<<<<<< HEAD
-=======
     AlreadyExists: L'instance existe déjà
     NotChanged: L'instance n'a pas changé
->>>>>>> ce22961d
   Org:
     AlreadyExists: Le nom de l'organisation est déjà pris
     Invalid: L'organisation n'est pas valide
