Errors:
  Internal: Es ist ein interner Fehler aufgetreten
  NoChangesFound: Keine Änderungen gefunden
  OriginNotAllowed: Dieser "Origin" ist nicht freigeschaltet
  IDMissing: ID fehlt
  User:
    NotFound: Benutzer konnte nicht gefunden werden
    AlreadyExists: Benutzer existierts bereits
    NotFoundOnOrg: Benutzer konnte in der gewünschten Organisation nicht gefunden werden
    NotAllowedOrg: Benutzer gehört nicht der benötigten Organisation an
    UserIDMissing: User ID fehlt
    OrgIamPolicyNil: Organisations Policy ist leer
    EmailAsUsernameNotAllowed: Benutzername darf keine E-Mail Adresse sein
    Invalid: Benutzerdaten sind ungültig
    DomainNotAllowedAsUsername: Domäne ist bereits reserviert und kann nicht verwendet werden
    AlreadyInactive: Benutzer ist bereits deaktiviert
    NotInactive: Benutzer ist nicht inaktiv
    ShouldBeActiveOrInitial: Benutzer ist nicht aktiv oder initialisiert
    AlreadyInitialised: Benutzer ist bereits initialisiert
    NotInitialised: Benutzer ist noch nicht initialisiert
    NotLocked: Benutzer ist nicht gesperrt
    NoChanges: Keine Änderungen gefunden
    InitCodeNotFound: Kein Initialisierungs Code gefunden
    UsernameNotChanged: Benutzername wurde nicht verändert
    Profile:
      NotFound: Profil nicht gefunden
      NotChanged: Profile nicht verändert
      Invalid: Profildaten sind ungültig
    Email:
      NotFound: Email nicht gefunden
      Invalid: Email ist ungültig
      AlreadyVerified: Email ist bereits verifiziert
      NotChanged: Email wurde nicht geändert
    Phone:
      NotFound: Telfonnummer nicht gefunden
      Invalid: Telefonnummer ist ungültig
      AlreadyVerified: Telefonnummer bereits verifiziert
    Address:
      NotFound: Addresse nicht gefunden
      NotChanged: Addresse wurde nicht geändert
    Machine:
      Key:
        NotFound: Maschinen Key nicht gefunden
    NotHuman: Der Benutzer muss eine Person sein
    NotMachine: Der Benutzer muss technisch sein
    NotAllowedToLink: Der Benutzer darf nicht mit einem externen Login Provider verlinkt werden
    Username:
      AlreadyExists: Benutzername ist bereits vergeben
      Reservied: Benutzername ist bereits vergeben
    Code:
      Empty: Code ist leer
      NotFound: Code konnte nicht gefunden werden
      Expired: Code ist abgelaufen
      GeneratorAlgNotSupported: Generator Algorithums wird nicht unterstützt
    Password:
      NotFound: Password nicht gefunden
      Empty: Passwort ist leer
      Invalid: Passwort ungültig
      NotSet: Benutzer hat kein Passwort gesetzt
    PasswordComplexityPolicy:
      NotFound: Passwort Policy konnte nicht gefunden werden
      MinLength: Passwort ist zu kurz
      MinLengthNotAllowed: Angegebene Mindestläng ist nicht erlaubt
      HasLower: Passwort beinhaltet keinen Kleinbuchstaben
      HasUpper: Passwort beinhaltet keinen Grossbuchstaben
      HasNumber: Passwort beinhaltet keine Nummer
      HasSymbol: Passwort beinhaltet kein Symbol
    ExternalIDP:
      Invalid: Externer IDP ungültig
      IDPConfigNotExisting: IDP Provider ungültig für diese Organisation
      NotAllowed: Externer IDP ist auf dieser Organisation nicht erlaubt.
      MinimumExternalIDPNeeded: Mindestens ein IDP muss hinzugefügt werden.
      AlreadyExists: External IDP ist bereits vergeben
    MFA:
      OTP:
        AlreadyReady: Multifaktor OTP (OneTimePassword) ist bereits eingerichtet
        NotExisting: Multifaktor OTP (OneTimePassword) existiert nicht
        NotReady: Multifaktor OTP (OneTimePassword) ist nicht bereit
        InvalidCode: Code ist ungültig
      U2F:
        NotExisting: U2F existiert nicht
      Passwordless:
        NotExisting: Passwortlos existiert nicht
    WebAuthN:
      NotFound: WebAuthN Token konnte nicht gefunden werden
      BeginRegisterFailed: Es ist ein Fehler bei der WebAuthN Registrierung aufgetreten
      MarshalError: Daten konnten nicht umgewandelt werden
      ErrorOnParseCredential: Zugangsdaten konnten nicht geparsed werden
      CreateCredentialFailed: Zugangsdaten konnten nicht gespeichert werden
      BeginLoginFailed: Es ist ein Fehler beim WebAuthN Login aufgetreten
      ValidateLoginFailed: Zugangsdaten konnten nicht validiert werden
      CloneWarning: Authentifizierungsdaten wurden möglicherweise geklont
  Org:
    AlreadyExist: Organisationsname existiert bereits
    Invalid: Organisation ist ungültig
    AlreadyDeactivated: Organisation ist bereits deaktiviert
    AlreadyActive: Organisation ist bereits aktiv
    Empty: Organisation ist leer
    NotFound: Organisation konnte nicht gefunden werden
    InvalidDomain: Domäne ist ungültig
    DomainMissing: Domäne fehlt
    DomainNotOnOrg: Domäne fehlt auf Organisation
    DomainNotVerified: Domäne ist nicht verifiziert
    DomainAlreadyVerified: Domain ist bereits verifiziert
    DomainVerificationTypeInvalid: Verifikationstyp der Domäne ist ungültig
    DomainVerificationMissing: Verifikation der Domäne noch nicht erstellt
    DomainVerificationFailed: Verifikation der Domäne ist fehlgeschlagen
    PrimaryDomainNotDeletable: Primäre Domäne kann nicht gelöscht werden
    DomainNotFound: Domäne konnte nicht gefunden werden
    MemberIDMissing: Member ID fehlt
    MemberNotFound: Organisations Member konnte nicht gefunden werden
    InvalidMember: Organisations Member ist ungültig
    UserIDMissing: User ID fehlt
    PolicyAlreadyExists: Policy existiert bereits
    PolicyNotExisting: Policy existiert nicht
    IdpInvalid: IDP Konfiguration ist ungültig
    IdpNotExisting: IDP Konfiguration existiert nicht
    OIDCConfigInvalid: OIDC IDP Konfiguration ist ungültig
    IdpIsNotOIDC: IDP Konfiguration ist nicht vom Typ OIDC
    Domain:
      AlreadyExists: Domäne existiert bereits
    IDP:
      InvalidSearchQuery: Ungültiger Suchparameter
    LoginPolicy:
      NotFound: Login Policy konnte nicht gefunden werden
      Invalid: Login Policy ist ungültig
      NotExisting: Login Policy existiert nicht auf dieser Organisation
      AlreadyExists: Login Policy existiert bereits
      IdpProviderAlreadyExisting: Idp Provider existiert bereits
      IdpProviderNotExisting: Idp Provider existiert nicht
      MFA:
        AlreadyExists: Multifaktor existiert bereits
        NotExisting: Multifaktor existiert nicht
        Unspecified: Multifaktor ungültig
    MailTemplate:
      NotFound: Default Mail Template nicht gefunden
      NotChanged: Default Mail Template wurde nicht verändert
      AlreadyExists: Default Mail Template existiert bereits
      Invalid: Default Mail Template ist ungültig
    MailText:
      NotFound: Default Mail Text konnte nicht gefunden werden
      NotChanged: Default Mail Text wurde nicht verändert
      AlreadyExists: Default Mail Text existiert bereits
      Invalid: Default Mail Text ist ungültig
    PasswordComplexity:
      NotFound: Password Komplexitäts Policy konnte nicht gefunden werden
      Empty: Passwort Komplexitäts Policy ist leer
      NotExisting: Passwort Komplexitäts Policy existiert nicht
      AlreadyExists: Passwort Komplexitäts Policy existiert bereits
    PasswordLockout:
      NotFound: Password Lockout Policy konnte nicht gefunden werden
      Empty: Passwort Lockout Policy ist leer
      NotExisting: Passwort Lockout Policy existiert nicht
      AlreadyExists: Passwort Lockout Policy existiert bereits
    PasswordAge:
      NotFound: Password Age Policy konnte nicht gefunden werden
      Empty: Passwort Age Policy ist leer
      NotExisting: Passwort Age Policy existiert nicht
      AlreadyExists: Passwort Age Policy existiert bereits
    OrgIAM:
      Empty: Org IAM Policy ist leer
      NotExisting: Org IAM Policy existiert nicht
      AlreadyExists: Org IAM Policy existiert bereits
  Project:
    ProjectIDMissing: Project Id fehlt
    AlreadyExists: Project existiert bereits auf der Organisation
    OrgNotExisting: Organisation existiert nicht
    UserNotExisting: User existiert nicht
    CouldNotGenerateClientSecret: Client Secret konnte nicht generiert werden
    Invalid: Projekt ist ungültig
    NotActive: Projekt ist nicht aktiv
    NotInactive: Projekt ist nicht deaktiviert
    NotFound: Project konnte nicht gefunden werden
    UserIDMissing: User ID fehlt
    Member:
      Invalid: Member ist ungültig
      AlreadyExists: Member existiert bereits
      NotExisting: Member existiert nicht
      NotFound: Member konnte nicht gefunden werden
    MinimumOneRoleNeeded: Es muss mindestend eine Rolle hinzugefügt werden
    Role:
      AlreadyExists: Rolle existiert bereits
      Invalid: Rolle ist ungültig
      NotExisting: Rolle existiert nicht
    IDMissing: ID fehlt
<<<<<<< HEAD
    App:
      AlreadyExists: Applikation existiert bereits
      NotFound: Applikation nicht gefunden
      Invalid: Applikation ist ungültig
      NotExisting: Applikation exisitert nicht
      IsNotOIDC: Applikation ist nicht vom Typ OIDC
      IsNotAPI: Applikation ist nicht vom Typ API
      NotActive: Applikation ist nicht aktiv
      NotInactive: Applikation ist nickt inaktiv
      OIDCConfigInvalid: OIDC Konfiguration ist ungültig
      APIConfigInvalid: API Konfiguration ist ungültig
      OIDCAuthMethodNoSecret: Gewählte OIDC Auth Method benötigt kein Secret
      APIAuthMethodNoSecret: Gewählte API Auth Method benötigt kein Secret
      AuthMethodNoPrivateKeyJWT: Gewählte Auth Method benötigt keinen Key
      OIDCSecretInvalid: Client Secret ist ungültig
=======
    AppNotFound: Applikation nicht gefunden
    AppInvalid: Applikation ist ungültig
    AppNotExisting: Applikation exisitert nicht
    OIDCConfigInvalid: OIDC Konfiguration ist ungültig
    APIConfigInvalid: API Konfiguration ist ungültig
    AppIsNotOIDC: Applikation ist nicht vom Typ OIDC
    AppIsNotAPI: Applikation ist nicht vom Typ API
    OIDCAuthMethodNoSecret: Gewählte OIDC Auth Method benötigt kein Secret
    APIAuthMethodNoSecret: Gewählte API Auth Method benötigt kein Secret
    AuthMethodNoPrivateKeyJWT: Gewählte Auth Method benötigt keinen Key
>>>>>>> 2fa4f1f9
    RequiredFieldsMissing: Benötigte Felder fehlen
    Grant:
      AlreadyExists: Projekt Grant existiert bereits
      Invalid: Projekt Grant ist ungültig
      NotFound: Grant konnte nicht gefunden werden
      NotExisting: Projekt Grant existiert nicht
      HasNotExistingRole: Eine der Rollen existiert nicht auf dem Projekt
      NotActive: Projekt Grant ist nicht aktiv
      NotInactive: Projekt Grant ist nicht inaktiv
    UserIDMisisng: User ID fehlt
<<<<<<< HEAD
=======
    ClientSecretInvalid: Client Secret ist ungültig
>>>>>>> 2fa4f1f9
  IAM:
    Member:
      RolesNotChanged: Rollen wurden nicht verändert
    MemberInvalid: Member ist ungültig
    MemberAlreadyExisting: Member existiert bereits
    MemberNotExisting: Member existiert nicht
    IDMissing: Id fehlt
    GlobalOrgMissing: Globale Organisation fehlt
    GlobalOrgAlreadySet: Globale Organisation wurde bereits gesetzt
    IAMProjectIDMissing: IAM Project ID fehlt
    IamProjectAlreadySet: IAM Project ID wurde bereits gesetzt
    IdpInvalid: IDP Konfiguration ist ungültig
    IdpNotExisting: IDP Konfiguration existiert nicht
    OIDCConfigInvalid: OIDC IDP Konfiguration ist ungültig
    IdpIsNotOIDC: IDP Konfiguration ist nicht vom Typ OIDC
    LoginPolicyInvalid: Login Policy ist ungültig
    LoginPolicyNotExisting: Login Policy nicht vorhanden
    IdpProviderInvalid: Idp Provider ist ungültig
    LoginPolicy:
      NotFound: Default Login Policy konnte nicht gefunden
      NotChanged: Default Login Policy wurde nicht verändert
      NotExisting: Default Login Policy existiert nicht
      AlreadyExists: Default Login Policy existiert bereits
      IdpProviderAlreadyExisting: Idp Provider existiert bereits
      IdpProviderNotExisting: Idp Provider existiert nicht
      MFA:
        AlreadyExists: Multifaktor existiert bereits
        NotExisting: Multifaktor existiert nicht
        Unspecified: Multifaktor ungültig
      IDP:
        AlreadyExists: Identitäts Provider existiert bereits
        NotExisting: Identitäts Provider existiert nicht
      IDPConfig:
        AlreadyExists: Identitäts Provider Konfiguration existiert bereits
        NotExisting: Identitäts Provider Konfiguration existiert nicht
        NotInactive: Identitäts Provider Konfiguration nicht inaktive
        NotActive: Identitäts Provider Konfiguration nicht aktive
    LabelPolicy:
      NotFound: Default Private Label Policy konnte nicht gefunden
      NotChanged: Default Private Label Policy wurde nicht verändert
    MailTemplate:
      NotFound: Default Mail Template konnte nicht gefunden werden
      NotChanged: Default Mail Template wurde nicht verändert
      AlreadyExists: Default Mail Template existiert bereits
      Invalid: Default Mail Template ist ungültig
    MailText:
      NotFound: Default Mail Text konnte nicht gefunden werden
      NotChanged: Default Mail Text wurde nicht verändert
      AlreadyExists: Default Mail Text existiert bereits
      Invalid: Default Mail Text ist ungültig
    PasswordComplexityPolicy:
      NotFound: Default Password Complexity Policy konnte nicht gefunden werden
      NotExisting: Default Password Complexity Policy existiert nicht
      AlreadyExists: Default Password Complexity Policy existiert bereits
      Empty: Default Password Complexity Policy leer
      NotChanged: Default Password Complexity Policy wurde nicht verändert
    PasswordAgePolicy:
      NotFound: Default Password Age Policy konnte nicht gefunden werden
      NotExisting: Default Password Age Policy existiert nicht
      AlreadyExists: Default Password Age Policy existiert bereits
      Empty: Default Password Age Policy leer
      NotChanged: Default Password Age Policy wurde nicht verändert
    PasswordLockoutPolicy:
      NotFound: Default Password Lockout Policy konnte nicht gefunden werden
      NotExisting: Default Password Lockout Policy existiert nicht
      AlreadyExists: Default Password Lockout Policy existiert bereits
      Empty: Default Password Lockout Policy leer
      NotChanged: Default Password Lockout Policy wurde nicht verändert
    OrgIAMPolicy:
      NotFound: Default Org IAM Policy konnte nicht gefunden werden
      NotExisting: Default Org IAM Policy existiert nicht
      AlreadyExists: Default Org IAM Policy existiert bereits
      Empty: Default Org IAM Policy leer
      NotChanged: Default Org IAM Policy wurde nicht verändert
  Policy:
    AlreadyExists: Policy existiert bereits
  UserGrant:
    AlreadyExists: Benutzer Berechtigung existiert bereits
    NotFound: Benutzer Berechtigung konnte nicht gefunden werden
    Invalid: Benutzer Berechtigung ist ungültig
    NotChanged: Benutzer Berechtigung wurde nicht verändert
    IDMissing: Id fehlt
    NotActive: Benutzer Berechtigung ist nicht aktiv
    NotInactive: Benutzer Berechtigung ist nicht deaktiviert
    NoPermissionForProject: Benutzer hat keine Rechte auf diesem Projekt
    RoleKeyNotFound: Rolle konnte nicht gefunden werden
  Member:
    AlreadyExists: Member existiert bereits
  IDPConfig:
    AlreadyExists: IDP Konfiguration mit diesem Name existiert bereits
  Changes:
    NotFound: Es konnte kein Änderungsverlauf gefunden werden
  Token:
    NotFound: Token konnte nicht gefunden werden
  UserSession:
    NotFound: Benutzer Sitzung konnte nicht gefunden werden
  Key:
    ExpireBeforeNow: Das Ablaufdatum liegt in der Vergangenheit
  Login:
    LoginPolicy:
      MFA:
        ForceAndNotConfigured: Multifaktor ist als zwingend konfiguriert, jedoch sind keine möglichen Provider hinterlegt. Bitte melde dich beim Administrator des Systems.
EventTypes:
  user:
    added: Benutzer hinzugefügt
    selfregistered: Benutzer hat sich selbst registriert
    initialization: 
      code:
        added: Initialisierungscode generiert
        sent: Initialiseriungscode versendet
      check:
        succeeded: Benutzerinitialisierung erfolgreich
        failed: Benutzerinitialisierung fehlgeschlagen
    token:
      added: Access Token ausgestellt
    username:
      reserved: Benutzername reserviert
      released: Benutzername freigegeben
    email:
      reserved: E-Mail-Adresse reserviert
      released: E-Mail-Adresse freigegeben
      changed: E-Mail-Adresse geändert
      verified: E-Mail-Adresse verifiziert
      verification:
        failed: Verifikation der E-Mail-Adresse fehlgeschlagen
      code:
        added: E-Mail Code generiert
        sent: E-Mail Code gesendet
    machine:
      added: Technischer Benutzer hinzugefügt
      changed: Technischer Benutzer geändert
      key:
        added: Key added
        removed: Key removed
    human:
      added: Benutzer hinzugefügt
      selfregistered: Benutzer hat sich selbst registriert
      initialization: 
        code:
          added: Initialisierungscode generiert
          sent: Initialiseriungscode versendet
        check:
          succeeded: Benutzerinitialisierung erfolgreich
          failed: Benutzerinitialisierung fehlgeschlagen
      username:
        reserved: Benutzername reserviert
        released: Benutzername freigegeben
      email:
        changed: E-Mail-Adresse geändert
        verified: E-Mail-Adresse verifiziert
        verification:
          failed: Verifikation der E-Mail-Adresse fehlgeschlagen
        code:
          added: E-Mail Code generiert
          sent: E-Mail Code gesendet
      password:
        changed: Passwort geändert
        code:
          added: Passwort Code generiert
          sent: Passwort Code versendet
        check:
          succeeded: Passwortvalidierung erfolgreich
          failed: Passwortvalidierung fehlgeschlagen
      externallogin:
        check:
          succeeded: Externer login erfolgreich durchgeführt
      externalidp:
        added: Externer IDP wurde hinzugefügt
        removed: Externer IDP wurde gelöscht
        cascade:
          removed: Externer IDP wurde kaskadiert gelöscht
      phone:
        changed: Telefonnummer geändert
        verified: Telefonnummer verifiziert
        verification:
          failed: Verifikation der Telefonnummer fehlgeschlagen
        code:
          added: Telefon Code hinzugefügt
          sent: Telefon Code versendet
        removed: Telefonnummer gelöscht
      profile:
        changed: Benutzerprofil geändert
      address:
        changed: Adresse des Benutzers geändert
      mfa:
        otp:
          added: Multifaktor OTP hinzugefügt
          verified: Multifaktor OTP verifiziert
          removed: Multifaktor OTP entfernt
          check:
            succeeded: Multifaktor OTP Verifikation erfolgreich
            failed: Multifaktor OTP Verifikation fehlgeschlagen
        u2f:
          token:
            added: Multifaktor U2F Token hinzugefügt
            verified: Multifaktor U2F Token verifiziert
            removed: Multifaktor U2F Token entfernt
            begin:
              login: Multifaktor U2F Verifikation begonnen
            check:
              succeeded: Multifaktor U2F Verifikation erfolgreich
              failed: Multifaktor U2F Verifikation fehlgeschlagen
            signcount:
              changed: Prüfsumme des Multifaktor U2F Tokens wurde verändert
        init:
          skipped: Multifaktor Initialisierung übersprungen
      passwordless:
        token:
          added: Token für Passwortlos Login hinzugefügt
          verified: Token für Passwortlos Login verifiziert
          removed: Token für Passwortlos Login entfernt
          begin:
            login: Verifikation für Passwortlos Login begonnen
          check:
            succeeded: Verifikation für Passwortlos Login erfolgreich
            failed: Verifikation für Passwortlos Login fehlgeschlagen
          signcount:
            changed: Prüfsumme des Tokens für Passwortlos Login wurde verändert
      signed:
        out: Benutzer erfolgreich abgemeldet
    locked: Benutzer gesperrt
    unlocked: Benutzer entsperrt
    deactivated: Benutzer deaktiviert
    reactivated: Benutzer reaktiviert
    removed: Benutzer entfernt
    password:
      changed: Passwort geändert
      code:
        added: Passwort Code generiert
        sent: Passwort Code versendet
      check:
        succeeded: Passwortvalidierung erfolgreich
        failed: Passwortvalidierung fehlgeschlagen
    phone:
      changed: Telefonnummer geändert
      verified: Telefonnummer verifiziert
      verification:
        failed: Verifikation der Telefonnummer fehlgeschlagen
      code:
        added: Telefon Code hinzugefügt
        sent: Telefon Code versendet
    profile:
      changed: Benutzerprofil geändert
    address:
      changed: Adresse des Benutzers geändert
    mfa:
      otp:
        added: Multifaktor OTP hinzugefügt
        verified: Multifaktor OTP verifiziert
        removed: Multifaktor OTP entfernt
        check:
          succeeded: Multifaktor OTP Verifikation erfolgreich
          failed: Multifaktor OTP Verifikation fehlgeschlagen
      init:
        skipped: Multifaktor Initialisierung übersprungen
    signed:
      out: Benutzer erfolgreich abgemeldet
    grant:
      added: Berechtigung hinzugefügt
      changed: Berechtigung geändert
      removed: Berechtigung entfernt
      deactivated: Berechtigung deaktiviert
      reactivated: Berechtigung reaktiviert
      reserved: Berechtigung reserviert
      released: Berechtigung freigegeben
      cascade:
        removed: Berechtigung entfernt
        changed: Berechtigung geändert
  org:
    added: Organisation hinzugefügt
    changed: Organisation geändert
    deactivated: Organisation deaktiviert
    reactivated: Organisation reaktiviert
    removed: Organisation entfernt
    domain:
      added: Domäne hinzugefügt
      verification:
        added: Domänenverifizierung hinzugefügt
        failed: Domänenverifizierung fehlgeschlagen
      verified: Domäne verifiziert
      removed: Domäne entfernt
      primary:
        set: Primäre Domäne gesetzt
      reserved: Domäne reserviert
      released: Domäne freigegeben
    name:
      reserved: Name der Organisation reserviert
      released: Name der Organisation freigegeben
    member:
      added: Organisationsmitglied hinzugefügt
      changed: Organisationsmitglied geändert
      removed: Organisationsmitglied entfernt
    iam:
      policy:
        added: System Richtlinie der Organisation hinzugefügt
        changed: System Richtlinie der Organisation geändert
        removed: System Richtlinie der Organisation entfernt
    idp:
      config:
        added: IDP Konfiguration hinzugefügt
        changed: IDP Konfiguration geändert
        removed: IDP Konfiguration gelöscht
        deactivated: IDP Konfiguration deaktiviert
        reactivated: IDP Konfiguration reaktiviert
      oidc:
        config:
          added: OIDC IDP Konfiguration hinzugefügt
          changed: OIDC IDP Konfiguration geändert
      saml:
        config:
          added: SAML IDP Konfiguration hinzugefügt
          changed: SAML IDP Konfiguration geändert
    policy:
      login:
        added: Login Richtlinie hinzugefügt
        changed: Login Richtlinie geändert
        removed: Login Richtline gelöscht
        idpprovider:
          added: Idp Provider zu Login Richtlinie hinzugefügt
          removed: Idp Provider aus Login Richtlinie gelöscht
        secondfactor:
          added: Zweitfaktor zu Login Richtlinie hinzugefügt
          removed: Zweitfaktor aus Login Richtlinie gelöscht
        multifactor:
          added: Multifaktor zu Login Richtlinie hinzugefügt
          removed: Multifaktor aus Login Richtlinie gelöscht
      password:
        complexity:
          added: Passwort Komplexitäts Richtlinie hinzugefügt
          changed: Passwort Komplexitäts Richtlinie geändert
          removed: Passwort Komplexitäts Richtlinie gelöscht
        age:
          added: Passwort Alter Richtlinie hinzugefügt
          changed: Passwort Alter Richtlinie geändert
          removed: Passwort Alter Richtlinie gelöscht
        lockout:
          added: Passwort Sperrungs Richtlinie hinzugefügt
          changed: Passwort Sperrungs Richtlinie geändert
          removed: Passwort Sperrungs Richtlinie gelöscht
  project:
    added: Projekt hinzugefügt
    changed: Project geändert
    deactivated: Projekt deaktiviert
    reactivated: Projekt reaktiviert
    removed: Projekt entfernt
    member:
      added: Projektmitglied hinzugefügt
      changed: Projektmitglied geändert
      removed: Projektmitglied entfernt
    role:
      added: Projektrolle hinzugefügt
      changed: Projektrolle geändert
      removed: Projektrolle entfernt
    grant:
      added: Verwaltungszugriff hinzugefügt
      changed: Verwaltungszugriff geändert
      removed: Verwaltungszugriff entfernt
      deactivated: Verwaltungszugriff deaktiviert
      reactivated: Verwaltungszugriff reaktiviert
      cascade:
        changed: Verwaltungszugriff geändert
      member:
        added: Verwaltungszugriffsmitglied hinzugefügt
        changed: Verwaltungszugriffsmitglied geändert
        removed: Verwaltungszugriffsmitglied entfernt
    application:
      added: Applikation hinzugefügt
      changed: Applikation geändert
      removed: Applikation entfernt
      deactivated: Applikation deaktiviert
      reactivated: Applikation reaktiviert
      oidc:
        secret:
          check:
            succeeded: OIDC Client Secret Validierung erfolgreich
            failed: OIDC Client Secret Validierung fehlgeschlagen
        key:
          added: Applikations Schlüssel hinzugefügt
          removed: Applikations Schlüssel entfernt
      config:
        oidc:
          added: OIDC Konfiguration hinzugefügt
          changed: OIDC Konfiguration geändert
          secret:
            changed: OIDC Client Secret geändert
        api:
          added: API Konfiguration hinzugefügt
          changed: API Konfiguration geändert
          secret:
            changed: API Client Secret geändert
  policy:
    password:
      complexity:
        added: Passwortkomplexitätsrichtline hinzugefügt
        changed: Passwortkomplexitätsrichtline geändert
      age:
        added: Passwortaltersrichtlinie hinzugefügt
        changed: Passwortaltersrichtlinie geändert
      lockout:
        added: Passwortaussperrrichtlinie hizugefügt
        changed: Passwortaussperrrichtlinie geändert
  iam:
    setup:
      started: ZITADEL Initialisierung gestartet
      done: ZITADEL Initialisierung abgeschlossen
    global:
      org:
        set: Globale Organisation von ZITADEL gesetzt
    project:
      iam:
        set: ZITADEL Projekt gesetzt
    member:
      added: ZITADEL Mitglied hinzugefügt
      changed: ZITADEL Mitglied geändert
      removed: ZITADEL Mitglied entfernt
    idp:
      config:
        added: IDP Konfiguration hinzugefügt
        changed: IDP Konfiguration geändert
        removed: IDP Konfiguration gelöscht
        deactivated: IDP Konfiguration deaktiviert
        reactivated: IDP Konfiguration reaktiviert
      oidc:
        config:
          added: OIDC IDP Konfiguration hinzugefügt
          changed: OIDC IDP Konfiguration geändert
      saml:
        config:
          added: SAML IDP Konfiguration hinzugefügt
          changed: SAML IDP Konfiguration geändert
    policy:
      login:
        added: Default Login Policy hinzugefügt
        changed: Default Login Policy geändert
        idpprovider:
          added: Idp Provider zu Default Login Policy hinzugefügt
          removed: Idp Provider aus Default Login Policy gelöscht
  key_pair:
    added: Schlüsselpaar hinzugefügt
Application:
  OIDC:
    V1:
      NotCompliant: Deine Konfiguration ist nicht konform und weicht vom OIDC 1.0 Standard ab.
      NoRedirectUris: Es muss mindestens eine Redirect URI erfasst sein.
      NotAllCombinationsAreAllowed: Die Konfiguration ist konform, jedoch werden nicht alle möglichen Kombinationen erlaubt.
      Code:
        RedirectUris:
          HttpOnlyForWeb: Grant Type Code erlaubt http Redirect Uris nur für den Apptype Web.
          CustomOnlyForNative: Grant Type Code erlaubt custom Redirect Uris nur für den Apptype Native. (z.B appname:// )
      Implicit:
        RedirectUris:
          CustomNotAllowed: Grant Type Implicit erlaubt keine custom Redirect Uris.
          HttpNotAllowed: Grant Type Implicit erlaubt keine http Redirect Uris.
          NativeShouldBeHttpLocalhost: Grant Type Implicit erlaubt beim Apptype Native http nur mit localhost (http://localhost)
          HttpLocalhostOnlyForNative: Http://localhost Redirect Uri ist nur für Native Applikationen erlaubt.
      Native:
        AuthMethodType:
          NotNone: Bei Native Applikationen sollte der AuthMethodType none sein.
      UserAgent:
        AuthMethodType:
          NotNone: Bei einem User Agent sollte der AuthMethodType none sein.<|MERGE_RESOLUTION|>--- conflicted
+++ resolved
@@ -183,7 +183,6 @@
       Invalid: Rolle ist ungültig
       NotExisting: Rolle existiert nicht
     IDMissing: ID fehlt
-<<<<<<< HEAD
     App:
       AlreadyExists: Applikation existiert bereits
       NotFound: Applikation nicht gefunden
@@ -198,19 +197,7 @@
       OIDCAuthMethodNoSecret: Gewählte OIDC Auth Method benötigt kein Secret
       APIAuthMethodNoSecret: Gewählte API Auth Method benötigt kein Secret
       AuthMethodNoPrivateKeyJWT: Gewählte Auth Method benötigt keinen Key
-      OIDCSecretInvalid: Client Secret ist ungültig
-=======
-    AppNotFound: Applikation nicht gefunden
-    AppInvalid: Applikation ist ungültig
-    AppNotExisting: Applikation exisitert nicht
-    OIDCConfigInvalid: OIDC Konfiguration ist ungültig
-    APIConfigInvalid: API Konfiguration ist ungültig
-    AppIsNotOIDC: Applikation ist nicht vom Typ OIDC
-    AppIsNotAPI: Applikation ist nicht vom Typ API
-    OIDCAuthMethodNoSecret: Gewählte OIDC Auth Method benötigt kein Secret
-    APIAuthMethodNoSecret: Gewählte API Auth Method benötigt kein Secret
-    AuthMethodNoPrivateKeyJWT: Gewählte Auth Method benötigt keinen Key
->>>>>>> 2fa4f1f9
+      ClientSecretInvalid: Client Secret ist ungültig
     RequiredFieldsMissing: Benötigte Felder fehlen
     Grant:
       AlreadyExists: Projekt Grant existiert bereits
@@ -221,10 +208,6 @@
       NotActive: Projekt Grant ist nicht aktiv
       NotInactive: Projekt Grant ist nicht inaktiv
     UserIDMisisng: User ID fehlt
-<<<<<<< HEAD
-=======
-    ClientSecretInvalid: Client Secret ist ungültig
->>>>>>> 2fa4f1f9
   IAM:
     Member:
       RolesNotChanged: Rollen wurden nicht verändert
