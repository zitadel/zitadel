Errors:
  Internal: Es ist ein interner Fehler aufgetreten
  NoChangesFound: Keine Änderungen gefunden
  User:
    NotFound: Benutzer konnte nicht gefunden werden
    UserIDMissing: User ID fehlt
    OrgIamPolicyNil: Organisations Policy ist leer
    EmailAsUsernameNotAllowed: Benutzername darf keine E-Mail Adresse sein
    Invalid: Benutzerdaten sind ungültig
    DomainNotAllowedAsUsername: Domäne ist bereits reserviert und kann nicht verwendet werden
    AlreadyInactive: Benutzer ist bereits deaktiviert
    NotInactive: Benutzer ist nicht inaktiv
    ShouldBeActiveOrInitial: Benutzer ist nicht aktiv oder initialisiert
    NotLocked: Benutzer ist nicht gesperrt
    NoChanges: Keine Änderungen gefunden
    InitCodeNotFound: Kein Initialisierungs Code gefunden
    ProfileNotFound: Profil nicht gefunden
    ProfileInvalid: Profildaten sind ungültig
    EmailNotFound: Email nicht gefunden
    EmailInvalid: Email ist ungültig
    EmailAlreadyVerified: Email ist bereits verifiziert
    PhoneNotFound: Telfonnummer nicht gefunden
    PhoneInvalid: Telefonnummer ist ungültig
    PhoneAlreadyVerified: Telefonnummer bereits verifiziert
    AddressNotFound: Addresse nicht gefunden
    Code:
      Empty: Code ist leer
      NotFound: Code konnte nicht gefunden werden
      Expired: Code ist abgelaufen
      GeneratorAlgNotSupported: Generator Algorithums wird nicht unterstützt
    Password:
      NotFound: Password nicht gefunden
      Empty: Passwort ist leer
      Invalid: Passwort ungültig
    PasswordComplexityPolicy:
      NotFound: Passwort Policy konnte nicht gefunden werden
      MinLength: Passwort ist zu kurz
      HasLower: Passwort beinhaltet keinen Kleinbuchstaben
      HasUpper: Passwort beinhaltet keinen Grossbuchstaben
      HasNumber: Passwort beinhaltet keine Nummer
      HasSymbol: Passwort beinhaltet kein Symbol
    Mfa:
      Otp:
        AlreadyReady: Multifaktor OTP (OneTimePassword) ist bereits eingerichtet
        NotExisting: Multifaktor OTP (OneTimePassword) existiert nicht
        NotReady: Multifaktor OTP (OneTimePassword) ist nicht bereit
        InvalidCode: Code ist ungültig
  Org:
    Invalid: Organisation ist ungültig
    AlreadyDeactivated: Organisation ist bereits deaktiviert
    AlreadyActive: Organisation ist bereits aktiv
    Empty: Organisation ist leer
    NotFound: Organisation konnte nicht gefunden werden
    InvalidDomain: Domäne ist ungültig
    DomainMissing: Domäne fehlt
    DomainNotOnOrg: Domäne fehlt auf Organisation
    DomainNotFound: Domäne konnte nicht gefunden werden
    MemberIDMissing: Member ID fehlt
    MemberNotFound: Organisations Member konnte nicht gefunden werden
    InvalidMember: Organisations Member ist ungültig
    UserIDMissing: User ID fehlt
    PolicyAlreadyExists: Policy existiert bereits
    PolicyNotExisting: Policy existiert nicht
  Project:
    ProjectIDMissing: Project Id fehlt
    AlreadyExists: Project existiert bereits auf der Organisation
    OrgNotExisting: Organisation existiert nicht
    UserNotExisting: User existiert nicht
    CouldNotGenerateClientSecret: Client Secret konnte nicht generiert werden
    Invalid: Projekt ist ungültig
    NotActive: Projekt ist nicht aktiv
    NotInactive: Projekt ist nicht deaktiviert
    NotFound: Project konnte nicht gefunden werden
    UserIDMissing: User ID fehlt
    MemberNotFound: Member konnte nicht gefunden werden
    MemberInvalid: Member ist ungültig
    MemberAlreadyExists: Member existiert bereits
    MemberNotExisting: Member existiert nicht
    MinimumOneRoleNeeded: Es muss mindestend eine Rolle hinzugefügt werden
    RoleAlreadyExists: Rolle existiert bereits
    RoleInvalid: Rolle ist ungültig
    RoleNotExisting: Rolle existiert nicht
    IDMissing: ID fehlt
    AppNotFound: Applikation nicht gefunden
    AppInvalid: Applikation ist ungültig
    AppNotExisting: Applikation exisitert nicht
    OIDCConfigInvalid: OIDC Konfiguration ist ungültig
    AppIsNotOIDC: Applikation ist nicht vom Typ OIDC
    RequiredFieldsMissing: Benötigte Felder fehlen
    GrantNotFound: Grant konnte nicht gefunden werden
    GrantInvalid: Projekt Grant ist ungültig
    GrantAlreadyExists: Projekt Grant existiert bereits
    GrantNotExists: Projekt Grant existiert nicht
    GrantHasNotExistingRole: Eine der Rollen existiert nicht auf dem Projekt
    UserIDMisisng: User ID fehlt
  Iam:
    MemberInvalid: Member ist ungültig
    MemberAlreadyExisting: Member existiert bereits
    MemberNotExisting: Member existiert nicht
    IDMissing: Id fehlt
    GlobalOrgMissing: Globale Organisation fehlt
    IamProjectIDMisisng: Iam Project ID fehlt
  Policy:
    AlreadyExists: Policy existiert bereits
  UserGrant:
    NotFound: Benutzer Berechtigung konnte nicht gefunden werden
    Invalid: Benutzer Berechtigung ist ungültig
    IDMissing: Id fehlt
    NotActive: Benutzer Berechtigung ist nicht aktiv
    NotInactive: Benutzer Berechtigung ist nicht deaktiviert
  Changes:
    NotFound: Es konnte kein Änderungsverlauf gefunden werden
<<<<<<< HEAD
EventTypes:
  user:
    added: Benutzer hinzugefügt
    selfregistered: Benutzer hat sich selbst registriert
    initialization: 
      code:
        added: Initialisierungscode hinzugefügt
        sent: Initialiseriungscode versendet
      check:
        succeeded: Benutzerinitialisierung erfolgreich
        failed: Benutzerinitialisierung fehlgeschlagen
    username:
      reserved: Benutzername reserviert
      released: Benutzername freigegeben
    email:
      reserved: E-Mail-Adresse reserviert
      released: E-Mail-Adresse freigegeben
      changed: E-Mail-Adresse geändert
      verified: E-Mail-Adresse verifiziert
      verification:
        failed: Verifikation der E-Mail-Adresse fehlgeschlagen
      code:
        added: E-Mail code hinzugefügt
        sent: E-Mail code gesendet
    locked: Benutzer gesperrt
    unlocked: Benutzer entsperrt
    deactivated: Benutzer deaktiviert
    reactivated: Benutzer reaktiviert
    removed: Benutzer entfernt
    password:
      changed: Passwort geändert
      code:
        added: Passwort code hinzugefügt
        sent: Passwort code versendet
      check:
        succeeded: Passwortvalidierung erfolgreich
        failed: Passwortvalidierung fehlgeschlagen
    phone:
      changed: Telefonnummer geändert
      verified: Telefonnummer verifiziert
      verification:
        failed: Verifikation der Telefonnummer fehlgeschlagen
      code:
        added: Telefon Code hinzugefügt
        sent: Telefon Code versendet
    profile:
      changed: Benutzerprofil geändert
    address:
      changed: Adresse des Benutzers geändert
    mfa:
      otp:
        added: Multifaktor OTP hinzugefügt
        verified: Multifaktor OTP verifiziert
        removed: Multifaktor OTP entfernt
        check:
          succeeded: Multifaktor OTP Verifikation erfolgreich
          failed: Multifaktor OTP Verifikation fehlgeschlagen
      init:
        skipped: Multifaktor Initialisierung übersprungen
    signed:
      out: Benutzer ausgeloggt
    grant:
      added: Berechtigung hinzugefügt
      changed: Berechtigung geändert
      removed: Berechtigung entfernt
      deactivated: Berechtigung deaktiviert
      reactivated: Berechtigung reaktiviert
      reserved: Berechtigung reserviert
      released: Berechtigung freigegeben
      cascade:
        removed: Berechtigung entfernt
        changed: Berechtigung geändert
  org:
    added: Organisation hinzugefügt
    changed: Organisation geändert
    deactivated: Organisation deaktiviert
    reactivated: Organisation reaktiviert
    removed: Organisation entfernt
    domain:
      added: Domäne hinzugefügt
      verified: Domäne verifiziert
      removed: Domäne entfernt
      primary:
        set: Primäre Domäne gesetzt
    name:
      reserved: Name der Organisation reserviert
      released: Name der Organisation freigegeben
    domain:
      reserved: Domäne reserviert
      released: Domäne freigegeben
    member:
      added: Organisationsmitglied hinzugefügt
      changed: Organisationsmitglied geändert
      removed: Organisationsmitglied entfernt
    iam:
      policy:
        added: neue System Richtlinie der Organisation hinzugefügt
        changed: System Richtlinie der Organisation geändert
        removed: System Richtlinie der Organisation entfernt
  project:
    added: Projekt hinzugefügt
    changed: Project geändert
    deactivated: Projekt deaktiviert
    reactivated: Projekt reaktiviert
    removed: Projekt entfernt
    member:
      added: Projektmitglied hinzugefügt
      changed: Projektmitglied geändert
      removed: Projektmitglied entfernt
    role:
      added: Projektrolle hinzugefügt
      changed: Projektrolle geändert
      removed: Projektrolle entfernt
    grant:
      added: Verwaltungszugriff hinzugefügt
      changed: Verwaltungszugriff geändert
      removed: Verwaltungszugriff entfernt
      deactivated: Verwaltungszugriff deaktiviert
      reactivated: Verwaltungszugriff reaktiviert
      cascade:
        changed: Verwaltungszugriff geändert
      member:
        added: Verwaltungszugriffsmitglied hinzugefügt
        changed: Verwaltungszugriffsmitglied geändert
        removed: Verwaltungszugriffsmitglied entfernt
    application:
      added: Applikation hinzugefügt
      changed: Applikation geändert
      removed: Applikation entfernt
      deactivated: Applikation deaktiviert
      reactivated: Applikation reaktiviert
      config:
        oidc:
          added: OIDC Konfiguration hinzugefügt
          changed: OIDC Konfiguration geändert
          secret:
            changed: OIDC Client Secret geändert
            check:
              succeeded: OIDC Client Secret Validierung erfolgreich
              failed: OIDC Client Secret Validierung fehlgeschlagen
  policy:
    password:
      complexity:
        added: Passwortkomplexitätsrichtline hinzugefügt
        changed: Passwortkomplexitätsrichtline geändert
      age:
        added: Passwortaltersrichtlinie hinzugefügt
        changed: Passwortaltersrichtlinie geändert
      lockout:
        added: Passwortaussperrrichtlinie hizugefügt
        changed: Passwortaussperrrichtlinie geändert
  iam:
    setup:
      started: Zitadel Initialisierung gestartet
      done: Zitadel Initialisierung abgeschlossen
    global:
      org:
        set: Globale Organisation von Zitadel gesetzt
    project:
      iam:
        set: Zitadel Projekt gesetzt
    member:
      added: Zitadelmitglied hinzugefügt
      changed: Zitadelmitglied geändert
      removed: Zitadelmitglied entfernt
  key_pair:
    added: Schlüsselpaar hinzugefügt
=======
  Token:
    NotFound: Token konnte nicht gefunden werden
  UserSession:
    NotFound: UserSession konnte nicht gefunden werden
>>>>>>> 99357844
<|MERGE_RESOLUTION|>--- conflicted
+++ resolved
@@ -110,7 +110,10 @@
     NotInactive: Benutzer Berechtigung ist nicht deaktiviert
   Changes:
     NotFound: Es konnte kein Änderungsverlauf gefunden werden
-<<<<<<< HEAD
+  Token:
+    NotFound: Token konnte nicht gefunden werden
+  UserSession:
+    NotFound: UserSession konnte nicht gefunden werden
 EventTypes:
   user:
     added: Benutzer hinzugefügt
@@ -277,10 +280,4 @@
       changed: Zitadelmitglied geändert
       removed: Zitadelmitglied entfernt
   key_pair:
-    added: Schlüsselpaar hinzugefügt
-=======
-  Token:
-    NotFound: Token konnte nicht gefunden werden
-  UserSession:
-    NotFound: UserSession konnte nicht gefunden werden
->>>>>>> 99357844
+    added: Schlüsselpaar hinzugefügt