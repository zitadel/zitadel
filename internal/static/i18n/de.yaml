--- conflicted
+++ resolved
@@ -183,29 +183,20 @@
       Invalid: Rolle ist ungültig
       NotExisting: Rolle existiert nicht
     IDMissing: ID fehlt
-<<<<<<< HEAD
     App:
       AlreadyExists: Applikation existiert bereits
       NotFound: Applikation nicht gefunden
       Invalid: Applikation ist ungültig
       NotExisting: Applikation exisitert nicht
       IsNotOIDC: Applikation ist nicht vom Typ OIDC
+      IsNotAPI: Applikation ist nicht vom Typ API
       NotActive: Applikation ist nicht aktiv
       NotInactive: Applikation ist nickt inaktiv
       OIDCConfigInvalid: OIDC Konfiguration ist ungültig
-    OIDCAuthMethodNoneSecret: OIDC Auth Method None benötigt kein Secret
-=======
-    AppNotFound: Applikation nicht gefunden
-    AppInvalid: Applikation ist ungültig
-    AppNotExisting: Applikation exisitert nicht
-    OIDCConfigInvalid: OIDC Konfiguration ist ungültig
-    APIConfigInvalid: API Konfiguration ist ungültig
-    AppIsNotOIDC: Applikation ist nicht vom Typ OIDC
-    AppIsNotAPI: Applikation ist nicht vom Typ API
-    OIDCAuthMethodNoSecret: Gewählte OIDC Auth Method benötigt kein Secret
-    APIAuthMethodNoSecret: Gewählte API Auth Method benötigt kein Secret
-    AuthMethodNoPrivateKeyJWT: Gewählte Auth Method benötigt keinen Key
->>>>>>> 74418544
+      APIConfigInvalid: API Konfiguration ist ungültig
+      OIDCAuthMethodNoSecret: Gewählte OIDC Auth Method benötigt kein Secret
+      APIAuthMethodNoSecret: Gewählte API Auth Method benötigt kein Secret
+      AuthMethodNoPrivateKeyJWT: Gewählte Auth Method benötigt keinen Key
     RequiredFieldsMissing: Benötigte Felder fehlen
     Grant:
       AlreadyExists: Projekt Grant existiert bereits
