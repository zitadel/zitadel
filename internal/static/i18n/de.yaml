--- conflicted
+++ resolved
@@ -564,11 +564,8 @@
     NotFound: Ausführung nicht gefunden
     IncludeNotFound: Einschließen nicht gefunden
     NoTargets: Keine Ziele definiert
-<<<<<<< HEAD
     Failed: Ausführung fehlgeschlagen
-=======
     ResponseIsNotValidJSON: Antwort ist kein gültiges JSON
->>>>>>> 042c4388
   UserSchema:
     NotEnabled: Funktion Benutzerschema ist nicht aktiviert
     Type:
