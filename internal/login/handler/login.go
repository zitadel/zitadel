package handler

import (
	"context"
	"net"
	"net/http"

	"github.com/caos/logging"
	"github.com/gorilla/mux"
	"github.com/rakyll/statik/fs"
	"golang.org/x/text/language"

	"github.com/caos/zitadel/internal/api/auth"
	"github.com/caos/zitadel/internal/auth/repository/eventsourcing"
	"github.com/caos/zitadel/internal/form"

	_ "github.com/caos/zitadel/internal/login/statik"
)

type Login struct {
	endpoint            string
	router              *mux.Router
	renderer            *Renderer
	parser              *form.Parser
	authRepo            *eventsourcing.EsRepository
	zitadelURL          string
	oidcAuthCallbackURL string
}

type Config struct {
	Port                string
	OidcAuthCallbackURL string
	ZitadelURL          string
	LanguageCookieName  string
	DefaultLanguage     language.Tag
}

<<<<<<< HEAD
func StartLogin(ctx context.Context, config Config, authRepo *eventsourcing.EsRepository) {
=======
const (
	login = "LOGIN"
)

func StartLogin(ctx context.Context, config Config, authRepo *eventsourcing.EsRepository) (err error) {
>>>>>>> 706aaf07
	login := &Login{
		endpoint:            config.Port,
		oidcAuthCallbackURL: config.OidcAuthCallbackURL,
		zitadelURL:          config.ZitadelURL,
		authRepo:            authRepo,
	}
	statikFS, err := fs.NewWithNamespace("login")
	logging.Log("CONFI-7usEW").OnError(err).Panic("unable to start listener")

	login.router = CreateRouter(login, statikFS)
	login.renderer = CreateRenderer(statikFS, config.LanguageCookieName, config.DefaultLanguage)
	login.parser = form.NewParser()
	login.Listen(ctx)
}

func (l *Login) Listen(ctx context.Context) {
	if l.endpoint == "" {
		l.endpoint = ":80"
	} else {
		l.endpoint = ":" + l.endpoint
	}

	defer logging.LogWithFields("APP-xUZof", "port", l.endpoint).Info("html is listening")
	httpListener, err := net.Listen("tcp", l.endpoint)
	logging.Log("CONFI-W5q2O").OnError(err).Panic("unable to start listener")

	httpServer := &http.Server{
		Handler: l.router,
	}

	go func() {
		<-ctx.Done()
		if err = httpServer.Shutdown(ctx); err != nil {
			logging.Log("APP-mJKTv").WithError(err)
		}
	}()

	go func() {
		err := httpServer.Serve(httpListener)
		logging.Log("APP-oSklt").OnError(err).Panic("unable to start listener")
	}()
}

func setContext(ctx context.Context, resourceOwner string) context.Context {
	data := auth.CtxData{
		UserID: login,
		OrgID:  resourceOwner,
	}
	return auth.SetCtxData(ctx, data)
}<|MERGE_RESOLUTION|>--- conflicted
+++ resolved
@@ -35,15 +35,11 @@
 	DefaultLanguage     language.Tag
 }
 
-<<<<<<< HEAD
-func StartLogin(ctx context.Context, config Config, authRepo *eventsourcing.EsRepository) {
-=======
 const (
 	login = "LOGIN"
 )
 
-func StartLogin(ctx context.Context, config Config, authRepo *eventsourcing.EsRepository) (err error) {
->>>>>>> 706aaf07
+func StartLogin(ctx context.Context, config Config, authRepo *eventsourcing.EsRepository) {
 	login := &Login{
 		endpoint:            config.Port,
 		oidcAuthCallbackURL: config.OidcAuthCallbackURL,
