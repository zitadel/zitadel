--- conflicted
+++ resolved
@@ -6,15 +6,11 @@
 
 type Unmarshal func(ptr any) error
 
-<<<<<<< HEAD
-type Action[P Unmarshal | any] struct {
-=======
 type Payload interface {
 	Unmarshal | any
 }
 
 type Action[P Payload] struct {
->>>>>>> cfa3d013
 	Creator  string
 	Type     string
 	Revision uint16
