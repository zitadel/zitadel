package eventstore

import (
	"context"
	"database/sql"
)

type Pusher interface {
	healthier
	// Push writes the intents to the storage
	// if an intent implements [PushReducerIntent] [PushReducerIntent.Reduce] is called after
	// the intent was stored
	Push(ctx context.Context, intent *PushIntent) error
}

func NewPushIntent(instance string, opts ...PushOpt) *PushIntent {
	intent := &PushIntent{
		instance: instance,
	}

	for _, opt := range opts {
		opt(intent)
	}

	return intent
}

type PushIntent struct {
	instance   string
	reducer    Reducer
	tx         *sql.Tx
	aggregates []*PushAggregate
}

func (pi *PushIntent) Instance() string {
	return pi.instance
}

func (pi *PushIntent) Reduce(events ...*StorageEvent) error {
	if pi.reducer == nil {
		return nil
	}
	return pi.reducer.Reduce(events...)
}

func (pi *PushIntent) Tx() *sql.Tx {
	return pi.tx
}

func (pi *PushIntent) Aggregates() []*PushAggregate {
	return pi.aggregates
}

type PushOpt func(pi *PushIntent)

func PushReducer(reducer Reducer) PushOpt {
	return func(pi *PushIntent) {
		pi.reducer = reducer
	}
}

func PushTx(tx *sql.Tx) PushOpt {
	return func(pi *PushIntent) {
		pi.tx = tx
	}
}

func AppendAggregate(owner, typ, id string, opts ...PushAggregateOpt) PushOpt {
	return AppendAggregates(NewPushAggregate(owner, typ, id, opts...))
}

func AppendAggregates(aggregates ...*PushAggregate) PushOpt {
	return func(pi *PushIntent) {
		for _, aggregate := range aggregates {
			aggregate.parent = pi
		}
		pi.aggregates = append(pi.aggregates, aggregates...)
	}
}

type PushAggregate struct {
	parent *PushIntent
	// typ of the aggregate
	typ string
	// id of the aggregate
	id string
	// owner of the aggregate
	owner string
	// Commands is an ordered list of changes on the aggregate
	commands []Command
	// CurrentSequence checks the current state of the aggregate.
	// The following types match the current sequence of the aggregate as described:
	// * nil or [SequenceIgnore]: Not relevant to add the commands
	// * [SequenceMatches]: Must exactly match
	// * [SequenceAtLeast]: Must be >= the given sequence
	currentSequence CurrentSequence
}

func NewPushAggregate(owner, typ, id string, opts ...PushAggregateOpt) *PushAggregate {
	pa := &PushAggregate{
		typ:   typ,
		id:    id,
		owner: owner,
	}

	for _, opt := range opts {
		opt(pa)
	}

	return pa
}

func (pa *PushAggregate) Type() string {
	return pa.typ
}

func (pa *PushAggregate) ID() string {
	return pa.id
}

func (pa *PushAggregate) Owner() string {
	return pa.owner
}

func (pa *PushAggregate) Commands() []Command {
	return pa.commands
}

func (pa *PushAggregate) Aggregate() *Aggregate {
	return &Aggregate{
		ID:       pa.id,
		Type:     pa.typ,
		Owner:    pa.owner,
		Instance: pa.parent.instance,
	}
}

func (pa *PushAggregate) CurrentSequence() CurrentSequence {
	return pa.currentSequence
}

type PushAggregateOpt func(pa *PushAggregate)

func SetCurrentSequence(currentSequence CurrentSequence) PushAggregateOpt {
	return func(pa *PushAggregate) {
		pa.currentSequence = currentSequence
	}
}

func IgnoreCurrentSequence() PushAggregateOpt {
	return func(pa *PushAggregate) {
		pa.currentSequence = SequenceIgnore()
	}
}

func CurrentSequenceMatches(sequence uint32) PushAggregateOpt {
	return func(pa *PushAggregate) {
		pa.currentSequence = SequenceMatches(sequence)
	}
}

func CurrentSequenceAtLeast(sequence uint32) PushAggregateOpt {
	return func(pa *PushAggregate) {
		pa.currentSequence = SequenceAtLeast(sequence)
	}
}

func AppendCommands(commands ...Command) PushAggregateOpt {
	return func(pa *PushAggregate) {
		pa.commands = append(pa.commands, commands...)
	}
<<<<<<< HEAD
}

// type Command interface {
// 	// Creator is the id of the user which created the action
// 	Creator() string
// 	// Type describes the action it's in the past (e.g. user.created)
// 	Type() string
// 	// Revision of the action
// 	Revision() uint16
// 	// Payload returns the payload of the event. It represent the changed fields by the event
// 	// valid types are:
// 	// * nil: no payload
// 	// * struct: which can be marshalled to json
// 	// * pointer to struct: which can be marshalled to json
// 	// * []byte: json marshalled data
// 	Payload() any
// 	// UniqueConstraints should be added for unique attributes of an event, if nil constraints will not be checked
// 	UniqueConstraints() []*UniqueConstraint
// }
=======
}
>>>>>>> cfa3d013
<|MERGE_RESOLUTION|>--- conflicted
+++ resolved
@@ -169,26 +169,4 @@
 	return func(pa *PushAggregate) {
 		pa.commands = append(pa.commands, commands...)
 	}
-<<<<<<< HEAD
-}
-
-// type Command interface {
-// 	// Creator is the id of the user which created the action
-// 	Creator() string
-// 	// Type describes the action it's in the past (e.g. user.created)
-// 	Type() string
-// 	// Revision of the action
-// 	Revision() uint16
-// 	// Payload returns the payload of the event. It represent the changed fields by the event
-// 	// valid types are:
-// 	// * nil: no payload
-// 	// * struct: which can be marshalled to json
-// 	// * pointer to struct: which can be marshalled to json
-// 	// * []byte: json marshalled data
-// 	Payload() any
-// 	// UniqueConstraints should be added for unique attributes of an event, if nil constraints will not be checked
-// 	UniqueConstraints() []*UniqueConstraint
-// }
-=======
-}
->>>>>>> cfa3d013
+}