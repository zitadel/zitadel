package idpconfig

import (
	"encoding/json"

	"github.com/caos/zitadel/internal/errors"
	"github.com/caos/zitadel/internal/eventstore/v2"
	"github.com/caos/zitadel/internal/eventstore/v2/repository"
	"github.com/caos/zitadel/internal/v2/domain"
)

const (
	uniqueIDPConfigNameTable = "unique_idp_config_names"
)

func NewAddIDPConfigNameUniqueConstraint(idpConfigName, resourceOwner string) *eventstore.EventUniqueConstraint {
	return eventstore.NewAddEventUniqueConstraint(
		uniqueIDPConfigNameTable,
		idpConfigName+resourceOwner,
		"Errors.IDPConfig.AlreadyExists")
}

func NewRemoveIDPConfigNameUniqueConstraint(idpConfigName, resourceOwner string) *eventstore.EventUniqueConstraint {
	return eventstore.NewRemoveEventUniqueConstraint(
		uniqueIDPConfigNameTable,
		idpConfigName+resourceOwner)
}

type IDPConfigAddedEvent struct {
	eventstore.BaseEvent `json:"-"`

	ConfigID    string                      `json:"idpConfigId"`
	Name        string                      `json:"name,omitempty"`
	Typ         domain.IDPConfigType        `json:"idpType,omitempty"`
	StylingType domain.IDPConfigStylingType `json:"stylingType,omitempty"`
}

func NewIDPConfigAddedEvent(
	base *eventstore.BaseEvent,
	configID string,
	name string,
	configType domain.IDPConfigType,
	stylingType domain.IDPConfigStylingType,
) *IDPConfigAddedEvent {

	return &IDPConfigAddedEvent{
		BaseEvent:   *base,
		ConfigID:    configID,
		Name:        name,
		StylingType: stylingType,
		Typ:         configType,
	}
}

func (e *IDPConfigAddedEvent) Data() interface{} {
	return e
}

func (e *IDPConfigAddedEvent) UniqueConstraints() []*eventstore.EventUniqueConstraint {
	return []*eventstore.EventUniqueConstraint{NewAddIDPConfigNameUniqueConstraint(e.Name, e.ResourceOwner())}
}

func IDPConfigAddedEventMapper(event *repository.Event) (eventstore.EventReader, error) {
	e := &IDPConfigAddedEvent{
		BaseEvent: *eventstore.BaseEventFromRepo(event),
	}

	err := json.Unmarshal(event.Data, e)
	if err != nil {
		return nil, errors.ThrowInternal(err, "OIDC-plaBZ", "unable to unmarshal event")
	}

	return e, nil
}

type IDPConfigChangedEvent struct {
	eventstore.BaseEvent `json:"-"`

	ConfigID    string                       `json:"idpConfigId"`
	Name        *string                      `json:"name,omitempty"`
	StylingType *domain.IDPConfigStylingType `json:"stylingType,omitempty"`
}

func (e *IDPConfigChangedEvent) Data() interface{} {
	return e
}

func (e *IDPConfigChangedEvent) UniqueConstraints() []*eventstore.EventUniqueConstraint {
	return nil
}

func NewIDPConfigChangedEvent(
	base *eventstore.BaseEvent,
	configID string,
	changes []IDPConfigChanges,
) (*IDPConfigChangedEvent, error) {
	if len(changes) == 0 {
		return nil, errors.ThrowPreconditionFailed(nil, "IDPCONFIG-Dsg21", "Errors.NoChangesFound")
	}
	changeEvent := &IDPConfigChangedEvent{
		BaseEvent: *base,
		ConfigID:  configID,
	}
	for _, change := range changes {
		change(changeEvent)
	}
	return changeEvent, nil
}

type IDPConfigChanges func(*IDPConfigChangedEvent)

func ChangeName(name string) func(*IDPConfigChangedEvent) {
	return func(e *IDPConfigChangedEvent) {
		e.Name = &name
	}
}

func ChangeStyleType(styleType domain.IDPConfigStylingType) func(*IDPConfigChangedEvent) {
	return func(e *IDPConfigChangedEvent) {
		e.StylingType = &styleType
	}
}

func IDPConfigChangedEventMapper(event *repository.Event) (eventstore.EventReader, error) {
	e := &IDPConfigChangedEvent{
		BaseEvent: *eventstore.BaseEventFromRepo(event),
	}

	err := json.Unmarshal(event.Data, e)
	if err != nil {
		return nil, errors.ThrowInternal(err, "OIDC-plaBZ", "unable to unmarshal event")
	}

	return e, nil
}

type IDPConfigDeactivatedEvent struct {
	eventstore.BaseEvent `json:"-"`

	ConfigID string `json:"idpConfigId"`
}

func NewIDPConfigDeactivatedEvent(
	base *eventstore.BaseEvent,
	configID string,
) *IDPConfigDeactivatedEvent {

	return &IDPConfigDeactivatedEvent{
		BaseEvent: *base,
		ConfigID:  configID,
	}
}

func (e *IDPConfigDeactivatedEvent) Data() interface{} {
	return e
}

func (e *IDPConfigDeactivatedEvent) UniqueConstraints() []*eventstore.EventUniqueConstraint {
	return nil
}

func IDPConfigDeactivatedEventMapper(event *repository.Event) (eventstore.EventReader, error) {
	e := &IDPConfigDeactivatedEvent{
		BaseEvent: *eventstore.BaseEventFromRepo(event),
	}

	err := json.Unmarshal(event.Data, e)
	if err != nil {
		return nil, errors.ThrowInternal(err, "OIDC-plaBZ", "unable to unmarshal event")
	}

	return e, nil
}

type IDPConfigReactivatedEvent struct {
	eventstore.BaseEvent `json:"-"`

	ConfigID string `json:"idpConfigId"`
}

func NewIDPConfigReactivatedEvent(
	base *eventstore.BaseEvent,
	configID string,
) *IDPConfigReactivatedEvent {

	return &IDPConfigReactivatedEvent{
		BaseEvent: *base,
		ConfigID:  configID,
	}
}

func (e *IDPConfigReactivatedEvent) Data() interface{} {
	return e
}

func (e *IDPConfigReactivatedEvent) UniqueConstraints() []*eventstore.EventUniqueConstraint {
	return nil
}

func IDPConfigReactivatedEventMapper(event *repository.Event) (eventstore.EventReader, error) {
	e := &IDPConfigReactivatedEvent{
		BaseEvent: *eventstore.BaseEventFromRepo(event),
	}

	err := json.Unmarshal(event.Data, e)
	if err != nil {
		return nil, errors.ThrowInternal(err, "OIDC-plaBZ", "unable to unmarshal event")
	}

	return e, nil
}

type IDPConfigRemovedEvent struct {
	eventstore.BaseEvent `json:"-"`

<<<<<<< HEAD
	ConfigID string `idpConfigId`
	Name     string
=======
	ConfigID string `json:"idpConfigId"`
>>>>>>> c2e6e782
}

func NewIDPConfigRemovedEvent(
	base *eventstore.BaseEvent,
	configID string,
	name string,
) *IDPConfigRemovedEvent {

	return &IDPConfigRemovedEvent{
		BaseEvent: *base,
		ConfigID:  configID,
		Name:      name,
	}
}

func (e *IDPConfigRemovedEvent) Data() interface{} {
	return e
}

func (e *IDPConfigRemovedEvent) UniqueConstraints() []*eventstore.EventUniqueConstraint {
	return []*eventstore.EventUniqueConstraint{NewRemoveIDPConfigNameUniqueConstraint(e.Name, e.ResourceOwner())}
}

func IDPConfigRemovedEventMapper(event *repository.Event) (eventstore.EventReader, error) {
	e := &IDPConfigRemovedEvent{
		BaseEvent: *eventstore.BaseEventFromRepo(event),
	}

	err := json.Unmarshal(event.Data, e)
	if err != nil {
		return nil, errors.ThrowInternal(err, "OIDC-plaBZ", "unable to unmarshal event")
	}

	return e, nil
}<|MERGE_RESOLUTION|>--- conflicted
+++ resolved
@@ -213,12 +213,8 @@
 type IDPConfigRemovedEvent struct {
 	eventstore.BaseEvent `json:"-"`
 
-<<<<<<< HEAD
-	ConfigID string `idpConfigId`
+	ConfigID string `json:"idpConfigId"`
 	Name     string
-=======
-	ConfigID string `json:"idpConfigId"`
->>>>>>> c2e6e782
 }
 
 func NewIDPConfigRemovedEvent(
