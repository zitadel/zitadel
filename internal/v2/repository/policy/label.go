package policy

import (
	"encoding/json"
	"github.com/caos/zitadel/internal/errors"
	"github.com/caos/zitadel/internal/eventstore/v2"
	"github.com/caos/zitadel/internal/eventstore/v2/repository"
)

const (
	LabelPolicyAddedEventType   = "policy.label.added"
	LabelPolicyChangedEventType = "policy.label.changed"
	LabelPolicyRemovedEventType = "policy.label.removed"
)

type LabelPolicyAddedEvent struct {
	eventstore.BaseEvent `json:"-"`

	PrimaryColor   string `json:"primaryColor,omitempty"`
	SecondaryColor string `json:"secondaryColor,omitempty"`
}

func (e *LabelPolicyAddedEvent) Data() interface{} {
	return e
}

func (e *LabelPolicyAddedEvent) UniqueConstraint() []eventstore.EventUniqueConstraint {
	return nil
}

func NewLabelPolicyAddedEvent(
	base *eventstore.BaseEvent,
	primaryColor,
	secondaryColor string,
) *LabelPolicyAddedEvent {

	return &LabelPolicyAddedEvent{
		BaseEvent:      *base,
		PrimaryColor:   primaryColor,
		SecondaryColor: secondaryColor,
	}
}

func LabelPolicyAddedEventMapper(event *repository.Event) (eventstore.EventReader, error) {
	e := &LabelPolicyAddedEvent{
		BaseEvent: *eventstore.BaseEventFromRepo(event),
	}

	err := json.Unmarshal(event.Data, e)
	if err != nil {
		return nil, errors.ThrowInternal(err, "POLIC-puqv4", "unable to unmarshal label policy")
	}

	return e, nil
}

type LabelPolicyChangedEvent struct {
	eventstore.BaseEvent `json:"-"`

	PrimaryColor   *string `json:"primaryColor,omitempty"`
	SecondaryColor *string `json:"secondaryColor,omitempty"`
}

func (e *LabelPolicyChangedEvent) Data() interface{} {
	return e
}

func (e *LabelPolicyChangedEvent) UniqueConstraint() []eventstore.EventUniqueConstraint {
	return nil
}

func NewLabelPolicyChangedEvent(
	base *eventstore.BaseEvent,
	changes []LabelPolicyChanges,
) (*LabelPolicyChangedEvent, error) {
	if len(changes) == 0 {
		return nil, errors.ThrowPreconditionFailed(nil, "POLICY-Asfd3", "Errors.NoChangesFound")
	}
	changeEvent := &LabelPolicyChangedEvent{
		BaseEvent: *base,
	}
	for _, change := range changes {
		change(changeEvent)
	}
	return changeEvent, nil
}

type LabelPolicyChanges func(*LabelPolicyChangedEvent)

func ChangePrimaryColor(primaryColor string) func(*LabelPolicyChangedEvent) {
	return func(e *LabelPolicyChangedEvent) {
		e.PrimaryColor = &primaryColor
	}
}

func ChangeSecondaryColor(secondaryColor string) func(*LabelPolicyChangedEvent) {
	return func(e *LabelPolicyChangedEvent) {
		e.SecondaryColor = &secondaryColor
	}
}

func LabelPolicyChangedEventMapper(event *repository.Event) (eventstore.EventReader, error) {
	e := &LabelPolicyChangedEvent{
		BaseEvent: *eventstore.BaseEventFromRepo(event),
	}

	err := json.Unmarshal(event.Data, e)
	if err != nil {
		return nil, errors.ThrowInternal(err, "POLIC-qhfFb", "unable to unmarshal label policy")
	}

	return e, nil
}

type LabelPolicyRemovedEvent struct {
	eventstore.BaseEvent `json:"-"`
}

func (e *LabelPolicyRemovedEvent) Data() interface{} {
	return nil
}

<<<<<<< HEAD
func (e *LabelPolicyRemovedEvent) UniqueConstraint() []eventstore.EventUniqueConstraint {
	return nil
}

func NewRemovedEvent(base *eventstore.BaseEvent) *LabelPolicyRemovedEvent {
=======
func NewLabelPolicyRemovedEvent(base *eventstore.BaseEvent) *LabelPolicyRemovedEvent {
>>>>>>> 3eb909c4
	return &LabelPolicyRemovedEvent{
		BaseEvent: *base,
	}
}

func LabelPolicyRemovedEventMapper(event *repository.Event) (eventstore.EventReader, error) {
	return &LabelPolicyRemovedEvent{
		BaseEvent: *eventstore.BaseEventFromRepo(event),
	}, nil
}<|MERGE_RESOLUTION|>--- conflicted
+++ resolved
@@ -120,15 +120,11 @@
 	return nil
 }
 
-<<<<<<< HEAD
 func (e *LabelPolicyRemovedEvent) UniqueConstraint() []eventstore.EventUniqueConstraint {
 	return nil
 }
 
-func NewRemovedEvent(base *eventstore.BaseEvent) *LabelPolicyRemovedEvent {
-=======
 func NewLabelPolicyRemovedEvent(base *eventstore.BaseEvent) *LabelPolicyRemovedEvent {
->>>>>>> 3eb909c4
 	return &LabelPolicyRemovedEvent{
 		BaseEvent: *base,
 	}
