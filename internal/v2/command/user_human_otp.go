package command

import (
	"context"
	caos_errs "github.com/caos/zitadel/internal/errors"
	"github.com/caos/zitadel/internal/eventstore/models"
	"github.com/caos/zitadel/internal/telemetry/tracing"
	"github.com/caos/zitadel/internal/v2/domain"
	"github.com/caos/zitadel/internal/v2/repository/user"
)

<<<<<<< HEAD
func (r *CommandSide) AddHumanOTP(ctx context.Context, userID string) (*domain.OTP, error) {
	if userID == "" {
		return nil, caos_errs.ThrowPreconditionFailed(nil, "COMMAND-5M0sd", "Errors.User.UserIDMissing")
	}
	human, err := r.getUser(ctx, userID)
	if err != nil {
		return nil, err
	}
	org, err := r.getOrg(ctx, human.ResourceOwner)
	if err != nil {
		return nil, err
	}
	orgPolicy, err := r.getOrgIAMPolicy(ctx, org.AggregateID)
	if err != nil {
		return nil, err
	}
	otpWriteModel, err := r.otpWriteModelByID(ctx, userID)
	if err != nil {
		return nil, err
	}
	if otpWriteModel.MFAState == domain.MFAStateReady {
		return nil, caos_errs.ThrowAlreadyExists(nil, "COMMAND-do9se", "Errors.User.MFA.OTP.AlreadyReady")
	}
	userAgg := UserAggregateFromWriteModel(&otpWriteModel.WriteModel)
	accountName := domain.GenerateLoginName(human.UserName, org.PrimaryDomain, orgPolicy.UserLoginMustBeDomain)
	if accountName == "" {
		accountName = human.EmailAddress
	}
	key, secret, err := domain.NewOTPKey(r.multifactors.OTP.Issuer, accountName, r.multifactors.OTP.CryptoMFA)
	if err != nil {
		return nil, err
	}
	userAgg.PushEvents(
		user.NewHumanOTPAddedEvent(ctx, secret),
	)

	err = r.eventstore.PushAggregate(ctx, otpWriteModel, userAgg)
	if err != nil {
		return nil, err
	}
	return &domain.OTP{
		ObjectRoot: models.ObjectRoot{
			AggregateID: human.AggregateID,
		},
		SecretString: key.Secret(),
		Url:          key.URL(),
	}, nil
}

func (r *CommandSide) CheckMFAOTPSetup(ctx context.Context, userID, code, userAgentID string) error {
	if userID == "" {
		return caos_errs.ThrowPreconditionFailed(nil, "COMMAND-8N9ds", "Errors.User.UserIDMissing")
	}

	existingOTP, err := r.otpWriteModelByID(ctx, userID)
	if err != nil {
		return err
	}
	if existingOTP.OTPState == domain.OTPStateUnspecified || existingOTP.OTPState == domain.OTPStateRemoved {
		return caos_errs.ThrowNotFound(nil, "COMMAND-5M0ds", "Errors.User.MFA.OTP.NotExisting")
	}
	if existingOTP.MFAState == domain.MFAStateReady {
		return caos_errs.ThrowPreconditionFailed(nil, "COMMAND-qx4ls", "Errors.Users.MFA.OTP.AlreadyReady")
	}
	if err := domain.VerifyMFAOTP(code, existingOTP.Secret, r.multifactors.OTP.CryptoMFA); err != nil {
		return err
	}
	userAgg := UserAggregateFromWriteModel(&existingOTP.WriteModel)
	userAgg.PushEvents(
		user.NewHumanOTPVerifiedEvent(ctx, userAgentID),
	)

	return r.eventstore.PushAggregate(ctx, existingOTP, userAgg)
}

func (r *CommandSide) RemoveHumanOTP(ctx context.Context, userID string) error {
=======
func (r *CommandSide) RemoveHumanOTP(ctx context.Context, userID, resourceOwner string) error {
>>>>>>> e5731b0d
	if userID == "" {
		return caos_errs.ThrowPreconditionFailed(nil, "COMMAND-5M0sd", "Errors.User.UserIDMissing")
	}

	existingOTP, err := r.otpWriteModelByID(ctx, userID, resourceOwner)
	if err != nil {
		return err
	}
	if existingOTP.OTPState == domain.OTPStateUnspecified || existingOTP.OTPState == domain.OTPStateRemoved {
		return caos_errs.ThrowNotFound(nil, "COMMAND-5M0ds", "Errors.User.MFA.OTP.NotExisting")
	}
	userAgg := UserAggregateFromWriteModel(&existingOTP.WriteModel)
	userAgg.PushEvents(
		user.NewHumanOTPRemovedEvent(ctx),
	)

	return r.eventstore.PushAggregate(ctx, existingOTP, userAgg)
}

func (r *CommandSide) otpWriteModelByID(ctx context.Context, userID, resourceOwner string) (writeModel *HumanOTPWriteModel, err error) {
	ctx, span := tracing.NewSpan(ctx)
	defer func() { span.EndWithError(err) }()

	writeModel = NewHumanOTPWriteModel(userID, resourceOwner)
	err = r.eventstore.FilterToQueryReducer(ctx, writeModel)
	if err != nil {
		return nil, err
	}
	return writeModel, nil
}<|MERGE_RESOLUTION|>--- conflicted
+++ resolved
@@ -9,8 +9,7 @@
 	"github.com/caos/zitadel/internal/v2/repository/user"
 )
 
-<<<<<<< HEAD
-func (r *CommandSide) AddHumanOTP(ctx context.Context, userID string) (*domain.OTP, error) {
+func (r *CommandSide) AddHumanOTP(ctx context.Context, userID, resourceowner string) (*domain.OTP, error) {
 	if userID == "" {
 		return nil, caos_errs.ThrowPreconditionFailed(nil, "COMMAND-5M0sd", "Errors.User.UserIDMissing")
 	}
@@ -26,7 +25,7 @@
 	if err != nil {
 		return nil, err
 	}
-	otpWriteModel, err := r.otpWriteModelByID(ctx, userID)
+	otpWriteModel, err := r.otpWriteModelByID(ctx, userID, resourceowner)
 	if err != nil {
 		return nil, err
 	}
@@ -59,12 +58,12 @@
 	}, nil
 }
 
-func (r *CommandSide) CheckMFAOTPSetup(ctx context.Context, userID, code, userAgentID string) error {
+func (r *CommandSide) CheckMFAOTPSetup(ctx context.Context, userID, code, userAgentID, resourceowner string) error {
 	if userID == "" {
 		return caos_errs.ThrowPreconditionFailed(nil, "COMMAND-8N9ds", "Errors.User.UserIDMissing")
 	}
 
-	existingOTP, err := r.otpWriteModelByID(ctx, userID)
+	existingOTP, err := r.otpWriteModelByID(ctx, userID, resourceowner)
 	if err != nil {
 		return err
 	}
@@ -85,10 +84,7 @@
 	return r.eventstore.PushAggregate(ctx, existingOTP, userAgg)
 }
 
-func (r *CommandSide) RemoveHumanOTP(ctx context.Context, userID string) error {
-=======
 func (r *CommandSide) RemoveHumanOTP(ctx context.Context, userID, resourceOwner string) error {
->>>>>>> e5731b0d
 	if userID == "" {
 		return caos_errs.ThrowPreconditionFailed(nil, "COMMAND-5M0sd", "Errors.User.UserIDMissing")
 	}
