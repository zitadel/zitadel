package command

import (
	"context"

	"github.com/caos/logging"

	"github.com/caos/zitadel/internal/api/authz"
	caos_errs "github.com/caos/zitadel/internal/errors"
	"github.com/caos/zitadel/internal/eventstore/models"
<<<<<<< HEAD
	iam_model "github.com/caos/zitadel/internal/iam/model"
=======
>>>>>>> 65a8efeb
	"github.com/caos/zitadel/internal/v2/domain"
	iam_repo "github.com/caos/zitadel/internal/v2/repository/iam"
)

type Step interface {
	Step() domain.Step
	execute(context.Context, *CommandSide) error
}

const (
	SetupUser = "SETUP"
)

func (r *CommandSide) ExecuteSetupSteps(ctx context.Context, steps []Step) error {
	iam, err := r.GetIAM(ctx, r.iamID)
	if err != nil && !caos_errs.IsNotFound(err) {
		return err
	}
	if iam != nil && (iam.SetUpDone == domain.StepCount-1 || iam.SetUpStarted != iam.SetUpDone) {
		logging.Log("COMMA-dgd2z").Info("all steps done")
		return nil
	}

	if iam == nil {
<<<<<<< HEAD
		iam = &iam_model.IAM{ObjectRoot: models.ObjectRoot{AggregateID: r.iamID}}
=======
		iam = &domain.IAM{ObjectRoot: models.ObjectRoot{AggregateID: r.iamID}}
>>>>>>> 65a8efeb
	}

	ctx = setSetUpContextData(ctx, r.iamID)

	for _, step := range steps {
		iam, err = r.StartSetup(ctx, r.iamID, step.Step())
		if err != nil {
			return err
		}

		err = step.execute(ctx, r)
		if err != nil {
			return err
		}
	}
	return nil
}

func setSetUpContextData(ctx context.Context, orgID string) context.Context {
	return authz.SetCtxData(ctx, authz.CtxData{UserID: SetupUser, OrgID: orgID})
}

<<<<<<< HEAD
func (r *CommandSide) StartSetup(ctx context.Context, iamID string, step domain.Step) (*iam_model.IAM, error) {
=======
func (r *CommandSide) StartSetup(ctx context.Context, iamID string, step domain.Step) (*domain.IAM, error) {
>>>>>>> 65a8efeb
	iamWriteModel, err := r.iamByID(ctx, iamID)
	if err != nil && !caos_errs.IsNotFound(err) {
		return nil, err
	}
	if iamWriteModel.SetUpStarted >= step || iamWriteModel.SetUpStarted != iamWriteModel.SetUpDone {
		return nil, caos_errs.ThrowPreconditionFailed(nil, "EVENT-9so34", "setup error")
	}
	aggregate := IAMAggregateFromWriteModel(&iamWriteModel.WriteModel).PushEvents(iam_repo.NewSetupStepStartedEvent(ctx, step))
	err = r.eventstore.PushAggregate(ctx, iamWriteModel, aggregate)
	if err != nil {
		return nil, caos_errs.ThrowPreconditionFailed(nil, "EVENT-Grgh1", "Setup start failed")
	}
	return writeModelToIAM(iamWriteModel), nil
}

func (r *CommandSide) setup(ctx context.Context, step Step, iamAggregateProvider func(*IAMWriteModel) (*iam_repo.Aggregate, error)) error {
	iam, err := r.iamByID(ctx, r.iamID)
	if err != nil && !caos_errs.IsNotFound(err) {
		return err
	}
	if iam.SetUpStarted != step.Step() && iam.SetUpDone+1 != step.Step() {
<<<<<<< HEAD

=======
		return caos_errs.ThrowPreconditionFailed(nil, "EVENT-Dge32", "wrong step")
>>>>>>> 65a8efeb
	}
	iamAgg, err := iamAggregateProvider(iam)
	if err != nil {
		return err
	}
	iamAgg.PushEvents(iam_repo.NewSetupStepDoneEvent(ctx, step.Step()))

	_, err = r.eventstore.PushAggregates(ctx, iamAgg)
	if err != nil {
		return caos_errs.ThrowPreconditionFailedf(nil, "EVENT-dbG31", "Setup %s failed", step.Step())
	}
	return nil
}

//func (r *CommandSide) setupDone(ctx context.Context, iamAgg *iam_repo.Aggregate, event eventstore.EventPusher, aggregates ...eventstore.Aggregater) error {
//	aggregate := iamAgg.PushEvents(event)
//
//	aggregates = append(aggregates, aggregate)
//	_, err := r.eventstore.PushAggregates(ctx, aggregates...)
//	if err != nil {
//		return caos_errs.ThrowPreconditionFailed(nil, "EVENT-Dgd2", "Setup done failed")
//	}
//	return nil
//}

//
////TODO: should not use readmodel
//func (r *CommandSide) setup(ctx context.Context, iamID string, step iam_repo.Step, event eventstore.EventPusher) (*iam_model.IAM, error) {
//	iam, err := r.iamByID(ctx, iamID)
//	if err != nil && !caos_errs.IsNotFound(err) {
//		return nil, err
//	}
//
//	if iam != nil && (iam.SetUpStarted >= iam_repo.Step(step) || iam.SetUpStarted != iam.SetUpDone) {
//		return nil, caos_errs.ThrowPreconditionFailed(nil, "EVENT-9so34", "setup error")
//	}
//
//	aggregate := query.AggregateFromReadModel(iam).
//		PushEvents(event)
//
//	events, err := r.eventstore.PushAggregates(ctx, aggregate)
//	if err != nil {
//		return nil, err
//	}
//
//	if err = iam.AppendAndReduce(events...); err != nil {
//		return nil, err
//	}
//	return nil, nil
//	//TODO: return write model
//	//return readModelToIAM(iam), nil
//}<|MERGE_RESOLUTION|>--- conflicted
+++ resolved
@@ -8,10 +8,6 @@
 	"github.com/caos/zitadel/internal/api/authz"
 	caos_errs "github.com/caos/zitadel/internal/errors"
 	"github.com/caos/zitadel/internal/eventstore/models"
-<<<<<<< HEAD
-	iam_model "github.com/caos/zitadel/internal/iam/model"
-=======
->>>>>>> 65a8efeb
 	"github.com/caos/zitadel/internal/v2/domain"
 	iam_repo "github.com/caos/zitadel/internal/v2/repository/iam"
 )
@@ -36,11 +32,7 @@
 	}
 
 	if iam == nil {
-<<<<<<< HEAD
-		iam = &iam_model.IAM{ObjectRoot: models.ObjectRoot{AggregateID: r.iamID}}
-=======
 		iam = &domain.IAM{ObjectRoot: models.ObjectRoot{AggregateID: r.iamID}}
->>>>>>> 65a8efeb
 	}
 
 	ctx = setSetUpContextData(ctx, r.iamID)
@@ -63,11 +55,7 @@
 	return authz.SetCtxData(ctx, authz.CtxData{UserID: SetupUser, OrgID: orgID})
 }
 
-<<<<<<< HEAD
-func (r *CommandSide) StartSetup(ctx context.Context, iamID string, step domain.Step) (*iam_model.IAM, error) {
-=======
 func (r *CommandSide) StartSetup(ctx context.Context, iamID string, step domain.Step) (*domain.IAM, error) {
->>>>>>> 65a8efeb
 	iamWriteModel, err := r.iamByID(ctx, iamID)
 	if err != nil && !caos_errs.IsNotFound(err) {
 		return nil, err
@@ -89,11 +77,7 @@
 		return err
 	}
 	if iam.SetUpStarted != step.Step() && iam.SetUpDone+1 != step.Step() {
-<<<<<<< HEAD
-
-=======
 		return caos_errs.ThrowPreconditionFailed(nil, "EVENT-Dge32", "wrong step")
->>>>>>> 65a8efeb
 	}
 	iamAgg, err := iamAggregateProvider(iam)
 	if err != nil {
