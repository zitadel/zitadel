--- conflicted
+++ resolved
@@ -346,12 +346,9 @@
 	}
 
 	_, token := domain.GetTokenByKeyID(tokens, keyID)
-<<<<<<< HEAD
-=======
 	if token == nil {
 		return nil, nil, nil, 0, caos_errs.ThrowPreconditionFailed(nil, "COMMAND-3b7zs", "Errors.User.WebAuthN.NotFound")
 	}
->>>>>>> 32067946
 	writeModel, err := r.webauthNWriteModelByID(ctx, userID, "", resourceOwner)
 	if err != nil {
 		return nil, nil, nil, 0, err
