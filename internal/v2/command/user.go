package command

import (
	"context"
<<<<<<< HEAD
	"fmt"
	auth_req_model "github.com/caos/zitadel/internal/auth_request/model"
	"github.com/caos/zitadel/internal/eventstore/models"
	"github.com/caos/zitadel/internal/eventstore/v2"
=======
	auth_req_model "github.com/caos/zitadel/internal/auth_request/model"
	"github.com/caos/zitadel/internal/eventstore/models"
>>>>>>> 32067946
	"strings"
	"time"

	caos_errs "github.com/caos/zitadel/internal/errors"
	"github.com/caos/zitadel/internal/telemetry/tracing"
	"github.com/caos/zitadel/internal/v2/domain"
	"github.com/caos/zitadel/internal/v2/repository/user"
)

func (r *CommandSide) ChangeUsername(ctx context.Context, orgID, userID, userName string) error {
	if orgID == "" || userID == "" || userName == "" {
		return caos_errs.ThrowPreconditionFailed(nil, "COMMAND-2N9fs", "Errors.IDMissing")
	}
	existingUser, err := r.userWriteModelByID(ctx, userID, orgID)
	if err != nil {
		return err
	}
	if existingUser.UserState == domain.UserStateUnspecified || existingUser.UserState == domain.UserStateDeleted {
		return caos_errs.ThrowNotFound(nil, "COMMAND-5N9ds", "Errors.User.NotFound")
	}
	if existingUser.UserName == userName {
		return caos_errs.ThrowPreconditionFailed(nil, "COMMAND-6m9gs", "Errors.User.UsernameNotChanged")
	}

	orgIAMPolicy, err := r.getOrgIAMPolicy(ctx, orgID)
	if err != nil {
		return err
	}
	if err := CheckOrgIAMPolicyForUserName(userName, orgIAMPolicy); err != nil {
		return err
	}
	userAgg := UserAggregateFromWriteModel(&existingUser.WriteModel)
	userAgg.PushEvents(user.NewUsernameChangedEvent(ctx, existingUser.UserName, userName, orgIAMPolicy.UserLoginMustBeDomain))

	return r.eventstore.PushAggregate(ctx, existingUser, userAgg)
}

func (r *CommandSide) DeactivateUser(ctx context.Context, userID, resourceOwner string) error {
	if userID == "" {
		return caos_errs.ThrowPreconditionFailed(nil, "COMMAND-m0gDf", "Errors.User.UserIDMissing")
	}
	existingUser, err := r.userWriteModelByID(ctx, userID, resourceOwner)
	if err != nil {
		return err
	}
	if existingUser.UserState == domain.UserStateUnspecified || existingUser.UserState == domain.UserStateDeleted {
		return caos_errs.ThrowNotFound(nil, "COMMAND-3M9ds", "Errors.User.NotFound")
	}
	if existingUser.UserState == domain.UserStateInactive {
		return caos_errs.ThrowPreconditionFailed(nil, "COMMAND-5M0sf", "Errors.User.AlreadyInactive")
	}
	userAgg := UserAggregateFromWriteModel(&existingUser.WriteModel)
	userAgg.PushEvents(user.NewUserDeactivatedEvent(ctx))

	return r.eventstore.PushAggregate(ctx, existingUser, userAgg)
}

func (r *CommandSide) ReactivateUser(ctx context.Context, userID, resourceOwner string) error {
	if userID == "" {
		return caos_errs.ThrowPreconditionFailed(nil, "COMMAND-4M9ds", "Errors.User.UserIDMissing")
	}
	existingUser, err := r.userWriteModelByID(ctx, userID, resourceOwner)
	if err != nil {
		return err
	}
	if existingUser.UserState == domain.UserStateUnspecified || existingUser.UserState == domain.UserStateDeleted {
		return caos_errs.ThrowNotFound(nil, "COMMAND-4M0sd", "Errors.User.NotFound")
	}
	if existingUser.UserState != domain.UserStateInactive {
		return caos_errs.ThrowPreconditionFailed(nil, "COMMAND-6M0sf", "Errors.User.NotInactive")
	}
	userAgg := UserAggregateFromWriteModel(&existingUser.WriteModel)
	userAgg.PushEvents(user.NewUserReactivatedEvent(ctx))

	return r.eventstore.PushAggregate(ctx, existingUser, userAgg)
}

func (r *CommandSide) LockUser(ctx context.Context, userID, resourceOwner string) error {
	if userID == "" {
		return caos_errs.ThrowPreconditionFailed(nil, "COMMAND-2M0sd", "Errors.User.UserIDMissing")
	}
	existingUser, err := r.userWriteModelByID(ctx, userID, resourceOwner)
	if err != nil {
		return err
	}
	if existingUser.UserState == domain.UserStateUnspecified || existingUser.UserState == domain.UserStateDeleted {
		return caos_errs.ThrowNotFound(nil, "COMMAND-5M9fs", "Errors.User.NotFound")
	}
	if existingUser.UserState != domain.UserStateActive && existingUser.UserState != domain.UserStateInitial {
		return caos_errs.ThrowPreconditionFailed(nil, "COMMAND-3NN8v", "Errors.User.ShouldBeActiveOrInitial")
	}
	userAgg := UserAggregateFromWriteModel(&existingUser.WriteModel)
	userAgg.PushEvents(user.NewUserLockedEvent(ctx))

	return r.eventstore.PushAggregate(ctx, existingUser, userAgg)
}

func (r *CommandSide) UnlockUser(ctx context.Context, userID, resourceOwner string) error {
	if userID == "" {
		return caos_errs.ThrowPreconditionFailed(nil, "COMMAND-M0dse", "Errors.User.UserIDMissing")
	}
	existingUser, err := r.userWriteModelByID(ctx, userID, resourceOwner)
	if err != nil {
		return err
	}
	if existingUser.UserState == domain.UserStateUnspecified || existingUser.UserState == domain.UserStateDeleted {
		return caos_errs.ThrowNotFound(nil, "COMMAND-M0dos", "Errors.User.NotFound")
	}
	if existingUser.UserState != domain.UserStateLocked {
		return caos_errs.ThrowPreconditionFailed(nil, "COMMAND-4M0ds", "Errors.User.NotLocked")
	}
	userAgg := UserAggregateFromWriteModel(&existingUser.WriteModel)
	userAgg.PushEvents(user.NewUserUnlockedEvent(ctx))

	return r.eventstore.PushAggregate(ctx, existingUser, userAgg)
}

func (r *CommandSide) RemoveUser(ctx context.Context, userID, resourceOwner string, cascadingGrantIDs ...string) error {
	if userID == "" {
		return caos_errs.ThrowPreconditionFailed(nil, "COMMAND-2M0ds", "Errors.User.UserIDMissing")
	}
	existingUser, err := r.userWriteModelByID(ctx, userID, resourceOwner)
	if err != nil {
		return err
	}
	if existingUser.UserState == domain.UserStateUnspecified || existingUser.UserState == domain.UserStateDeleted {
		return caos_errs.ThrowNotFound(nil, "COMMAND-5M0od", "Errors.User.NotFound")
	}
	orgIAMPolicy, err := r.getOrgIAMPolicy(ctx, existingUser.ResourceOwner)
	if err != nil {
		return err
	}
	aggregates := make([]eventstore.Aggregater, 0)
	userAgg := UserAggregateFromWriteModel(&existingUser.WriteModel)
	userAgg.PushEvents(user.NewUserRemovedEvent(ctx, existingUser.ResourceOwner, existingUser.UserName, orgIAMPolicy.UserLoginMustBeDomain))
	aggregates = append(aggregates, userAgg)

	for _, grantID := range cascadingGrantIDs {
		grantAgg, _, err := r.removeUserGrant(ctx, grantID, "", true)
		if err != nil {
			continue
		}
		aggregates = append(aggregates, grantAgg)
	}

	_, err = r.eventstore.PushAggregates(ctx, aggregates...)
	return err
}

func (r *CommandSide) CreateUserToken(ctx context.Context, orgID, agentID, clientID, userID string, audience, scopes []string, lifetime time.Duration) (*domain.Token, error) {
	if orgID == "" || userID == "" {
		return nil, caos_errs.ThrowPreconditionFailed(nil, "COMMAND-55n8M", "Errors.IDMissing")
	}
	existingUser, err := r.userWriteModelByID(ctx, userID, orgID)
	if err != nil {
		return nil, err
	}
	if existingUser.UserState == domain.UserStateUnspecified || existingUser.UserState == domain.UserStateDeleted {
		return nil, caos_errs.ThrowNotFound(nil, "COMMAND-1d6Gg", "Errors.User.NotFound")
	}

	for _, scope := range scopes {
		if strings.HasPrefix(scope, auth_req_model.ProjectIDScope) && strings.HasSuffix(scope, auth_req_model.AudSuffix) {
			audience = append(audience, strings.TrimSuffix(strings.TrimPrefix(scope, auth_req_model.ProjectIDScope), auth_req_model.AudSuffix))
		}
	}

	preferredLanguage := ""
	now := time.Now().UTC()
	tokenID, err := r.idGenerator.Next()
	if err != nil {
		return nil, err
	}

	userAgg := UserAggregateFromWriteModel(&existingUser.WriteModel)
	userAgg.PushEvents(user.NewUserTokenAddedEvent(ctx, tokenID, clientID, agentID, preferredLanguage, audience, scopes, now.Add(lifetime)))

	err = r.eventstore.PushAggregate(ctx, existingUser, userAgg)
	if err != nil {
		return nil, err
	}
	return &domain.Token{
		ObjectRoot: models.ObjectRoot{
			AggregateID: userID,
		},
		TokenID:           tokenID,
		UserAgentID:       agentID,
		ApplicationID:     clientID,
		Audience:          audience,
		Scopes:            scopes,
		Expiration:        now.Add(lifetime),
		PreferredLanguage: preferredLanguage,
	}, nil
}

func (r *CommandSide) userDomainClaimed(ctx context.Context, userID string) (_ *user.Aggregate, _ *UserWriteModel, err error) {
	existingUser, err := r.userWriteModelByID(ctx, userID, "")
	if err != nil {
		return nil, nil, err
	}
	if existingUser.UserState == domain.UserStateUnspecified || existingUser.UserState == domain.UserStateDeleted {
		return nil, nil, caos_errs.ThrowNotFound(nil, "COMMAND-ii9K0", "Errors.USer.NotFound")
	}
	changedUserGrant := NewUserWriteModel(userID, existingUser.ResourceOwner)
	userAgg := UserAggregateFromWriteModel(&changedUserGrant.WriteModel)

	id, err := r.idGenerator.Next()
	if err != nil {
		return nil, nil, err
	}
	userAgg.PushEvents(user.NewDomainClaimedEvent(ctx, fmt.Sprintf("%s@temporary.%s", id, r.iamDomain)))
	return userAgg, changedUserGrant, nil
}

func (r *CommandSide) UserDomainClaimedSent(ctx context.Context, orgID, userID string) (err error) {
	existingUser, err := r.userWriteModelByID(ctx, userID, orgID)
	if err != nil {
		return err
	}
	if existingUser.UserState == domain.UserStateUnspecified || existingUser.UserState == domain.UserStateDeleted {
		return caos_errs.ThrowNotFound(nil, "COMMAND-5m9gK", "Errors.User.NotFound")
	}
	userAgg := UserAggregateFromWriteModel(&existingUser.WriteModel)
	userAgg.PushEvents(user.NewDomainClaimedSentEvent(ctx))
	return r.eventstore.PushAggregate(ctx, existingUser, userAgg)
}

func (r *CommandSide) CreateUserToken(ctx context.Context, orgID, agentID, clientID, userID string, audience, scopes []string, lifetime time.Duration) (*domain.Token, error) {
	if orgID == "" || userID == "" {
		return nil, caos_errs.ThrowPreconditionFailed(nil, "COMMAND-55n8M", "Errors.IDMissing")
	}
	existingUser, err := r.userWriteModelByID(ctx, userID, orgID)
	if err != nil {
		return nil, err
	}
	if existingUser.UserState == domain.UserStateUnspecified || existingUser.UserState == domain.UserStateDeleted {
		return nil, caos_errs.ThrowNotFound(nil, "COMMAND-1d6Gg", "Errors.User.NotFound")
	}

	for _, scope := range scopes {
		if strings.HasPrefix(scope, auth_req_model.ProjectIDScope) && strings.HasSuffix(scope, auth_req_model.AudSuffix) {
			audience = append(audience, strings.TrimSuffix(strings.TrimPrefix(scope, auth_req_model.ProjectIDScope), auth_req_model.AudSuffix))
		}
	}

	preferredLanguage := ""
	existingHuman, err := r.getHumanWriteModelByID(ctx, userID, orgID)
	if existingHuman != nil {
		preferredLanguage = existingHuman.PreferredLanguage.String()
	}
	now := time.Now().UTC()
	tokenID, err := r.idGenerator.Next()
	if err != nil {
		return nil, err
	}

	userAgg := UserAggregateFromWriteModel(&existingUser.WriteModel)
	userAgg.PushEvents(user.NewUserTokenAddedEvent(ctx, tokenID, clientID, agentID, preferredLanguage, audience, scopes, now.Add(lifetime)))

	err = r.eventstore.PushAggregate(ctx, existingUser, userAgg)
	if err != nil {
		return nil, err
	}
	return &domain.Token{
		ObjectRoot: models.ObjectRoot{
			AggregateID: userID,
		},
		TokenID:           tokenID,
		UserAgentID:       agentID,
		ApplicationID:     clientID,
		Audience:          audience,
		Scopes:            scopes,
		Expiration:        now.Add(lifetime),
		PreferredLanguage: preferredLanguage,
	}, nil
}

func (r *CommandSide) UserDomainClaimedSent(ctx context.Context, orgID, userID string) (err error) {
	existingUser, err := r.userWriteModelByID(ctx, userID, orgID)
	if err != nil {
		return err
	}
	if existingUser.UserState == domain.UserStateUnspecified || existingUser.UserState == domain.UserStateDeleted {
		return caos_errs.ThrowNotFound(nil, "COMMAND-5m9gK", "Errors.User.NotFound")
	}
	userAgg := UserAggregateFromWriteModel(&existingUser.WriteModel)
	userAgg.PushEvents(user.NewDomainClaimedSentEvent(ctx))
	return r.eventstore.PushAggregate(ctx, existingUser, userAgg)
}

func (r *CommandSide) checkUserExists(ctx context.Context, userID, resourceOwner string) error {
	userWriteModel, err := r.userWriteModelByID(ctx, userID, resourceOwner)
	if err != nil {
		return err
	}
	if userWriteModel.UserState == domain.UserStateUnspecified || userWriteModel.UserState == domain.UserStateDeleted {
		return caos_errs.ThrowPreconditionFailed(nil, "COMMAND-4M0fs", "Errors.User.NotFound")
	}
	return nil
}

func (r *CommandSide) userWriteModelByID(ctx context.Context, userID, resourceOwner string) (writeModel *UserWriteModel, err error) {
	ctx, span := tracing.NewSpan(ctx)
	defer func() { span.EndWithError(err) }()

	writeModel = NewUserWriteModel(userID, resourceOwner)
	err = r.eventstore.FilterToQueryReducer(ctx, writeModel)
	if err != nil {
		return nil, err
	}
	return writeModel, nil
}

func (r *CommandSide) userReadModelByID(ctx context.Context, userID, resourceOwner string) (writeModel *UserWriteModel, err error) {
	ctx, span := tracing.NewSpan(ctx)
	defer func() { span.EndWithError(err) }()

	writeModel = NewUserWriteModel(userID, resourceOwner)
	err = r.eventstore.FilterToQueryReducer(ctx, writeModel)
	if err != nil {
		return nil, err
	}
	return writeModel, nil
}<|MERGE_RESOLUTION|>--- conflicted
+++ resolved
@@ -2,15 +2,10 @@
 
 import (
 	"context"
-<<<<<<< HEAD
 	"fmt"
 	auth_req_model "github.com/caos/zitadel/internal/auth_request/model"
 	"github.com/caos/zitadel/internal/eventstore/models"
 	"github.com/caos/zitadel/internal/eventstore/v2"
-=======
-	auth_req_model "github.com/caos/zitadel/internal/auth_request/model"
-	"github.com/caos/zitadel/internal/eventstore/models"
->>>>>>> 32067946
 	"strings"
 	"time"
 
@@ -179,6 +174,10 @@
 	}
 
 	preferredLanguage := ""
+	existingHuman, err := r.getHumanWriteModelByID(ctx, userID, orgID)
+	if existingHuman != nil {
+		preferredLanguage = existingHuman.PreferredLanguage.String()
+	}
 	now := time.Now().UTC()
 	tokenID, err := r.idGenerator.Next()
 	if err != nil {
@@ -238,69 +237,6 @@
 	return r.eventstore.PushAggregate(ctx, existingUser, userAgg)
 }
 
-func (r *CommandSide) CreateUserToken(ctx context.Context, orgID, agentID, clientID, userID string, audience, scopes []string, lifetime time.Duration) (*domain.Token, error) {
-	if orgID == "" || userID == "" {
-		return nil, caos_errs.ThrowPreconditionFailed(nil, "COMMAND-55n8M", "Errors.IDMissing")
-	}
-	existingUser, err := r.userWriteModelByID(ctx, userID, orgID)
-	if err != nil {
-		return nil, err
-	}
-	if existingUser.UserState == domain.UserStateUnspecified || existingUser.UserState == domain.UserStateDeleted {
-		return nil, caos_errs.ThrowNotFound(nil, "COMMAND-1d6Gg", "Errors.User.NotFound")
-	}
-
-	for _, scope := range scopes {
-		if strings.HasPrefix(scope, auth_req_model.ProjectIDScope) && strings.HasSuffix(scope, auth_req_model.AudSuffix) {
-			audience = append(audience, strings.TrimSuffix(strings.TrimPrefix(scope, auth_req_model.ProjectIDScope), auth_req_model.AudSuffix))
-		}
-	}
-
-	preferredLanguage := ""
-	existingHuman, err := r.getHumanWriteModelByID(ctx, userID, orgID)
-	if existingHuman != nil {
-		preferredLanguage = existingHuman.PreferredLanguage.String()
-	}
-	now := time.Now().UTC()
-	tokenID, err := r.idGenerator.Next()
-	if err != nil {
-		return nil, err
-	}
-
-	userAgg := UserAggregateFromWriteModel(&existingUser.WriteModel)
-	userAgg.PushEvents(user.NewUserTokenAddedEvent(ctx, tokenID, clientID, agentID, preferredLanguage, audience, scopes, now.Add(lifetime)))
-
-	err = r.eventstore.PushAggregate(ctx, existingUser, userAgg)
-	if err != nil {
-		return nil, err
-	}
-	return &domain.Token{
-		ObjectRoot: models.ObjectRoot{
-			AggregateID: userID,
-		},
-		TokenID:           tokenID,
-		UserAgentID:       agentID,
-		ApplicationID:     clientID,
-		Audience:          audience,
-		Scopes:            scopes,
-		Expiration:        now.Add(lifetime),
-		PreferredLanguage: preferredLanguage,
-	}, nil
-}
-
-func (r *CommandSide) UserDomainClaimedSent(ctx context.Context, orgID, userID string) (err error) {
-	existingUser, err := r.userWriteModelByID(ctx, userID, orgID)
-	if err != nil {
-		return err
-	}
-	if existingUser.UserState == domain.UserStateUnspecified || existingUser.UserState == domain.UserStateDeleted {
-		return caos_errs.ThrowNotFound(nil, "COMMAND-5m9gK", "Errors.User.NotFound")
-	}
-	userAgg := UserAggregateFromWriteModel(&existingUser.WriteModel)
-	userAgg.PushEvents(user.NewDomainClaimedSentEvent(ctx))
-	return r.eventstore.PushAggregate(ctx, existingUser, userAgg)
-}
-
 func (r *CommandSide) checkUserExists(ctx context.Context, userID, resourceOwner string) error {
 	userWriteModel, err := r.userWriteModelByID(ctx, userID, resourceOwner)
 	if err != nil {
