--- conflicted
+++ resolved
@@ -29,28 +29,7 @@
 	return nil, caos_errs.ThrowInvalidArgument(nil, "COMMAND-8K0df", "Errors.User.TypeUndefined")
 }
 
-<<<<<<< HEAD
-//func (r *CommandSide) AddUserCommand(ctx context.Context, user *UserWriteModel) (*domain.User, error) {
-//	if !user.IsValid() {
-//		return nil, caos_errs.ThrowPreconditionFailed(nil, "COMMAND-2N9fs", "Errors.User.Invalid")
-//	}
-//
-//	if user.Human != nil {
-//		human, err := r.AddHuman(ctx, user.ResourceOwner, user.UserName, user.Human)
-//		if err != nil {
-//			return nil, err
-//		}
-//		return &domain.User{UserName: user.UserName, Human: human}, nil
-//	} else if user.Machine != nil {
-//
-//	}
-//	return nil, caos_errs.ThrowInvalidArgument(nil, "COMMAND-8K0df", "Errors.User.TypeUndefined")
-//}
-
-func (r *CommandSide) RegisterUser(ctx context.Context, user *domain.User) (*domain.User, error) {
-=======
 func (r *CommandSide) RegisterUser(ctx context.Context, orgID string, user *domain.User) (*domain.User, error) {
->>>>>>> 26c81139
 	if !user.IsValid() {
 		return nil, caos_errs.ThrowPreconditionFailed(nil, "COMMAND-2N9fs", "Errors.User.Invalid")
 	}
