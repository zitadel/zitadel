package command

import (
	"context"
	"github.com/caos/logging"
	"github.com/caos/zitadel/internal/eventstore/v2"
	"github.com/caos/zitadel/internal/v2/domain"
	iam_repo "github.com/caos/zitadel/internal/v2/repository/iam"
)

type Step11 struct {
	MigrateV1EventstoreToV2 bool
}

func (s *Step11) Step() domain.Step {
	return domain.Step11
}

func (s *Step11) execute(ctx context.Context, commandSide *CommandSide) error {
	return commandSide.SetupStep11(ctx, s)
}

func (r *CommandSide) SetupStep11(ctx context.Context, step *Step11) error {
	fn := func(iam *IAMWriteModel) ([]eventstore.EventPusher, error) {
		if !step.MigrateV1EventstoreToV2 {
			return []eventstore.EventPusher{}, nil
		}
		iamAgg := IAMAggregateFromWriteModel(&iam.WriteModel)
		var uniqueContraintMigrations []*domain.UniqueConstraintMigration
		if step.MigrateV1EventstoreToV2 {
			uniqueConstraints := NewUniqueConstraintReadModel(ctx, r)
			err := r.eventstore.FilterToQueryReducer(ctx, uniqueConstraints)
			if err != nil {
				return nil, err
			}
			uniqueContraintMigrations = uniqueConstraints.UniqueConstraints
		}
<<<<<<< HEAD
=======
		iamAgg.PushEvents(iam_repo.NewMigrateUniqueConstraintEvent(ctx, uniqueContraintMigrations))
>>>>>>> 027a6386
		logging.Log("SETUP-M9fsd").Info("migrate v1 eventstore to v2")
		return []eventstore.EventPusher{iam_repo.NewMigrateUniqueConstraintEvent(ctx, iamAgg, uniqueConstraints.UniqueConstraints)}, nil
	}
	return r.setup(ctx, step, fn)
}<|MERGE_RESOLUTION|>--- conflicted
+++ resolved
@@ -22,9 +22,6 @@
 
 func (r *CommandSide) SetupStep11(ctx context.Context, step *Step11) error {
 	fn := func(iam *IAMWriteModel) ([]eventstore.EventPusher, error) {
-		if !step.MigrateV1EventstoreToV2 {
-			return []eventstore.EventPusher{}, nil
-		}
 		iamAgg := IAMAggregateFromWriteModel(&iam.WriteModel)
 		var uniqueContraintMigrations []*domain.UniqueConstraintMigration
 		if step.MigrateV1EventstoreToV2 {
@@ -35,12 +32,9 @@
 			}
 			uniqueContraintMigrations = uniqueConstraints.UniqueConstraints
 		}
-<<<<<<< HEAD
-=======
 		iamAgg.PushEvents(iam_repo.NewMigrateUniqueConstraintEvent(ctx, uniqueContraintMigrations))
->>>>>>> 027a6386
 		logging.Log("SETUP-M9fsd").Info("migrate v1 eventstore to v2")
-		return []eventstore.EventPusher{iam_repo.NewMigrateUniqueConstraintEvent(ctx, iamAgg, uniqueConstraints.UniqueConstraints)}, nil
+		return []eventstore.EventPusher{iam_repo.NewMigrateUniqueConstraintEvent(ctx, iamAgg, uniqueContraintMigrations)}, nil
 	}
 	return r.setup(ctx, step, fn)
 }