--- conflicted
+++ resolved
@@ -136,14 +136,8 @@
 	if existingEmail.UserState == domain.UserStateUnspecified || existingEmail.UserState == domain.UserStateDeleted {
 		return caos_errs.ThrowNotFound(nil, "COMMAND-2M9df", "Errors.User.NotFound")
 	}
-<<<<<<< HEAD
-	pwPolicy, err := r.getOrgPasswordComplexityPolicy(ctx, orgID)
-	if err != nil {
-		return nil, err
-=======
 	if existingEmail.UserState != domain.UserStateInitial {
 		return caos_errs.ThrowPreconditionFailed(nil, "COMMAND-2M9sd", "Errors.User.AlreadyInitialised")
->>>>>>> 959530dd
 	}
 	userAgg := UserAggregateFromWriteModel(&existingEmail.WriteModel)
 	if email != "" && existingEmail.Email != email {
