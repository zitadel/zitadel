--- conflicted
+++ resolved
@@ -93,15 +93,7 @@
 		userAgg.PushEvents(user.NewHumanPhoneVerifiedEvent(ctx))
 	}
 
-<<<<<<< HEAD
 	return userAgg, addedHuman, nil
-=======
-	err = r.eventstore.PushAggregate(ctx, addedHuman, userAgg)
-	if err != nil {
-		return nil, err
-	}
-
-	return writeModelToHuman(addedHuman), nil
 }
 
 func (r *CommandSide) RegisterHuman(ctx context.Context, orgID, username string, human *domain.Human, externalIDP *domain.ExternalIDP) (*domain.Human, error) {
@@ -181,5 +173,4 @@
 	}
 
 	return writeModelToHuman(addedHuman), nil
->>>>>>> 65a8efeb
 }