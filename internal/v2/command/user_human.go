package command

import (
	"context"
	"github.com/caos/zitadel/internal/eventstore/v2"

	caos_errs "github.com/caos/zitadel/internal/errors"
	"github.com/caos/zitadel/internal/v2/domain"
	"github.com/caos/zitadel/internal/v2/repository/user"
)

func (r *CommandSide) getHuman(ctx context.Context, userID, resourceowner string) (*domain.Human, error) {
	writeModel, err := r.getHumanWriteModelByID(ctx, userID, resourceowner)
	if err != nil {
		return nil, err
	}
	if writeModel.UserState == domain.UserStateUnspecified || writeModel.UserState == domain.UserStateDeleted {
		return nil, caos_errs.ThrowNotFound(nil, "COMMAND-M9dsd", "Errors.User.NotFound")
	}
	return writeModelToHuman(writeModel), nil
}

func (r *CommandSide) AddHuman(ctx context.Context, orgID string, human *domain.Human) (*domain.Human, error) {
	userAgg, addedHuman, err := r.addHuman(ctx, orgID, human)
	if err != nil {
		return nil, err
	}
	err = r.eventstore.PushAggregate(ctx, addedHuman, userAgg)
	if err != nil {
		if caos_errs.IsErrorAlreadyExists(err) {
			return nil, caos_errs.ThrowAlreadyExists(err, "COMMAND-4kSff", "Errors.User.AlreadyExists")
		}
		return nil, err
	}

	return writeModelToHuman(addedHuman), nil
}

func (r *CommandSide) addHuman(ctx context.Context, orgID string, human *domain.Human) (*user.Aggregate, *HumanWriteModel, error) {
	if !human.IsValid() {
		return nil, nil, caos_errs.ThrowInvalidArgument(nil, "COMMAND-4M90d", "Errors.User.Invalid")
	}
	return r.createHuman(ctx, orgID, human, nil, false)
}

func (r *CommandSide) RegisterHuman(ctx context.Context, orgID string, human *domain.Human, externalIDP *domain.ExternalIDP, orgMember *domain.Member) (*domain.Human, error) {
	aggregates := make([]eventstore.Aggregater, 2)

	userAgg, addedHuman, err := r.registerHuman(ctx, orgID, human, externalIDP)
	if err != nil {
		return nil, err
	}
	aggregates[0] = userAgg

	orgMemberWriteModel := NewOrgMemberWriteModel(orgID, addedHuman.AggregateID)
	orgAgg := OrgAggregateFromWriteModel(&orgMemberWriteModel.WriteModel)
	r.addOrgMember(ctx, orgAgg, orgMemberWriteModel, orgMember)

	aggregates[0] = orgAgg

	eventReader, err := r.eventstore.PushAggregates(ctx, aggregates...)
	if err != nil {
		if caos_errs.IsErrorAlreadyExists(err) {
			return nil, caos_errs.ThrowAlreadyExists(err, "COMMAND-4kSff", "Errors.User.AlreadyExists")
		}
		return nil, err
	}
	addedHuman.AppendEvents(eventReader...)
	addedHuman.Reduce()
	return writeModelToHuman(addedHuman), nil
}

func (r *CommandSide) registerHuman(ctx context.Context, orgID string, human *domain.Human, externalIDP *domain.ExternalIDP) (*user.Aggregate, *HumanWriteModel, error) {
	if !human.IsValid() || externalIDP == nil && (human.Password == nil || human.SecretString == "") {
		return nil, nil, caos_errs.ThrowPreconditionFailed(nil, "COMMAND-9dk45", "Errors.User.Invalid")
	}
	return r.createHuman(ctx, orgID, human, externalIDP, true)
}

func (r *CommandSide) createHuman(ctx context.Context, orgID string, human *domain.Human, externalIDP *domain.ExternalIDP, selfregister bool) (*user.Aggregate, *HumanWriteModel, error) {
	userID, err := r.idGenerator.Next()
	if err != nil {
		return nil, nil, err
	}
	human.AggregateID = userID
	orgIAMPolicy, err := r.getOrgIAMPolicy(ctx, orgID)
	if err != nil {
		return nil, nil, err
	}
	pwPolicy, err := r.getOrgPasswordComplexityPolicy(ctx, orgID)
	if err != nil {
		return nil, nil, err
	}

	addedHuman := NewHumanWriteModel(human.AggregateID, orgID)
	if err := human.CheckOrgIAMPolicy(human.Username, orgIAMPolicy); err != nil {
		return nil, nil, err
	}
	human.SetNamesAsDisplayname()
	if err := human.HashPasswordIfExisting(pwPolicy, r.userPasswordAlg, true); err != nil {
		return nil, nil, err
	}

	userAgg := UserAggregateFromWriteModel(&addedHuman.WriteModel)
	var createEvent eventstore.EventPusher
	if selfregister {
		createEvent = createRegisterHumanEvent(ctx, orgID, human, orgIAMPolicy.UserLoginMustBeDomain)
	} else {
		createEvent = createAddHumanEvent(ctx, orgID, human, orgIAMPolicy.UserLoginMustBeDomain)
	}
	userAgg.PushEvents(createEvent)

	if externalIDP != nil {
		if !externalIDP.IsValid() {
			return nil, nil, caos_errs.ThrowPreconditionFailed(nil, "COMMAND-4Dj9s", "Errors.User.ExternalIDP.Invalid")
		}
		//TODO: check if idpconfig exists
		userAgg.PushEvents(user.NewHumanExternalIDPAddedEvent(ctx, externalIDP.IDPConfigID, externalIDP.DisplayName))
	}
	if human.IsInitialState() {
		initCode, err := domain.NewInitUserCode(r.initializeUserCode)
		if err != nil {
			return nil, nil, err
		}
		userAgg.PushEvents(user.NewHumanInitialCodeAddedEvent(ctx, initCode.Code, initCode.Expiry))
	}
	if human.Email != nil && human.EmailAddress != "" && human.IsEmailVerified {
		userAgg.PushEvents(user.NewHumanEmailVerifiedEvent(ctx))
	}
	if human.Phone != nil && human.PhoneNumber != "" && !human.IsPhoneVerified {
		phoneCode, err := domain.NewPhoneCode(r.phoneVerificationCode)
		if err != nil {
			return nil, nil, err
		}
		userAgg.PushEvents(user.NewHumanPhoneCodeAddedEvent(ctx, phoneCode.Code, phoneCode.Expiry))
	} else if human.Phone != nil && human.PhoneNumber != "" && human.IsPhoneVerified {
		userAgg.PushEvents(user.NewHumanPhoneVerifiedEvent(ctx))
	}

	return userAgg, addedHuman, nil
}

//ResendInitialMail resend inital mail and changes email if provided
func (r *CommandSide) ResendInitialMail(ctx context.Context, userID, email, resourceowner string) (err error) {
	if userID == "" {
		return caos_errs.ThrowPreconditionFailed(nil, "COMMAND-2M9fs", "Errors.User.UserIDMissing")
	}

	existingEmail, err := r.emailWriteModel(ctx, userID, resourceowner)
	if err != nil {
		return err
	}
	if existingEmail.UserState == domain.UserStateUnspecified || existingEmail.UserState == domain.UserStateDeleted {
		return caos_errs.ThrowNotFound(nil, "COMMAND-2M9df", "Errors.User.NotFound")
	}
	if existingEmail.UserState != domain.UserStateInitial {
		return caos_errs.ThrowPreconditionFailed(nil, "COMMAND-2M9sd", "Errors.User.AlreadyInitialised")
	}
	userAgg := UserAggregateFromWriteModel(&existingEmail.WriteModel)
	if email != "" && existingEmail.Email != email {
		changedEvent, _ := existingEmail.NewChangedEvent(ctx, email)
		userAgg.PushEvents(changedEvent)
	}
	initCode, err := domain.NewInitUserCode(r.initializeUserCode)
	if err != nil {
		return err
	}
	userAgg.PushEvents(user.NewHumanInitialCodeAddedEvent(ctx, initCode.Code, initCode.Expiry))
	return r.eventstore.PushAggregate(ctx, existingEmail, userAgg)
}

<<<<<<< HEAD
func (r *CommandSide) HumanSkipMFAInit(ctx context.Context, userID, resourceowner string) (err error) {
	if userID == "" {
		return caos_errs.ThrowPreconditionFailed(nil, "COMMAND-2xpX9", "Errors.User.UserIDMissing")
	}

	existingHuman, err := r.getHumanWriteModelByID(ctx, userID, resourceowner)
	if err != nil {
		return err
	}
	if existingHuman.UserState == domain.UserStateUnspecified || existingHuman.UserState == domain.UserStateDeleted {
		return caos_errs.ThrowNotFound(nil, "COMMAND-m9cV8", "Errors.User.NotFound")
	}
	userAgg := UserAggregateFromWriteModel(&existingHuman.WriteModel)
	userAgg.PushEvents(user.NewHumanMFAInitSkippedEvent(ctx))
	return r.eventstore.PushAggregate(ctx, existingHuman, userAgg)
}

func createAddHumanEvent(ctx context.Context, username string, human *domain.Human) *user.HumanAddedEvent {
=======
func createAddHumanEvent(ctx context.Context, orgID string, human *domain.Human, userLoginMustBeDomain bool) *user.HumanAddedEvent {
>>>>>>> c65331df
	addEvent := user.NewHumanAddedEvent(
		ctx,
		orgID,
		human.Username,
		human.FirstName,
		human.LastName,
		human.NickName,
		human.DisplayName,
		human.PreferredLanguage,
		human.Gender,
		human.EmailAddress,
		userLoginMustBeDomain,
	)
	if human.Phone != nil {
		addEvent.AddPhoneData(human.PhoneNumber)
	}
	if human.Address != nil {
		addEvent.AddAddressData(
			human.Country,
			human.Locality,
			human.PostalCode,
			human.Region,
			human.StreetAddress)
	}
	if human.Password != nil {
		addEvent.AddPasswordData(human.SecretCrypto, human.ChangeRequired)
	}
	return addEvent
}

func createRegisterHumanEvent(ctx context.Context, orgID string, human *domain.Human, userLoginMustBeDomain bool) *user.HumanRegisteredEvent {
	addEvent := user.NewHumanRegisteredEvent(
		ctx,
		orgID,
		human.Username,
		human.FirstName,
		human.LastName,
		human.NickName,
		human.DisplayName,
		human.PreferredLanguage,
		human.Gender,
		human.EmailAddress,
		userLoginMustBeDomain,
	)
	if human.Phone != nil {
		addEvent.AddPhoneData(human.PhoneNumber)
	}
	if human.Address != nil {
		addEvent.AddAddressData(
			human.Country,
			human.Locality,
			human.PostalCode,
			human.Region,
			human.StreetAddress)
	}
	if human.Password != nil {
		addEvent.AddPasswordData(human.SecretCrypto, human.ChangeRequired)
	}
	return addEvent
}

func (r *CommandSide) HumansSignOut(ctx context.Context, agentID string, userIDs []string) error {
	if agentID == "" {
		return caos_errs.ThrowPreconditionFailed(nil, "COMMAND-2M0ds", "Errors.User.UserIDMissing")
	}
	aggregates := make([]eventstore.Aggregater, len(userIDs))
	for i, userID := range userIDs {
		existingUser, err := r.getHumanWriteModelByID(ctx, userID, "")
		if err != nil {
			return err
		}
		if existingUser.UserState == domain.UserStateUnspecified || existingUser.UserState == domain.UserStateDeleted {
			continue
		}
		userAgg := UserAggregateFromWriteModel(&existingUser.WriteModel)
		userAgg.PushEvents(user.NewHumanSignedOutEvent(ctx, agentID))
		aggregates[i] = userAgg
	}

	_, err := r.eventstore.PushAggregates(ctx, aggregates...)
	return err
}

func (r *CommandSide) getHumanWriteModelByID(ctx context.Context, userID, resourceowner string) (*HumanWriteModel, error) {
	humanWriteModel := NewHumanWriteModel(userID, resourceowner)
	err := r.eventstore.FilterToQueryReducer(ctx, humanWriteModel)
	if err != nil {
		return nil, err
	}
	return humanWriteModel, nil
}<|MERGE_RESOLUTION|>--- conflicted
+++ resolved
@@ -27,9 +27,6 @@
 	}
 	err = r.eventstore.PushAggregate(ctx, addedHuman, userAgg)
 	if err != nil {
-		if caos_errs.IsErrorAlreadyExists(err) {
-			return nil, caos_errs.ThrowAlreadyExists(err, "COMMAND-4kSff", "Errors.User.AlreadyExists")
-		}
 		return nil, err
 	}
 
@@ -60,9 +57,6 @@
 
 	eventReader, err := r.eventstore.PushAggregates(ctx, aggregates...)
 	if err != nil {
-		if caos_errs.IsErrorAlreadyExists(err) {
-			return nil, caos_errs.ThrowAlreadyExists(err, "COMMAND-4kSff", "Errors.User.AlreadyExists")
-		}
 		return nil, err
 	}
 	addedHuman.AppendEvents(eventReader...)
@@ -168,8 +162,6 @@
 	userAgg.PushEvents(user.NewHumanInitialCodeAddedEvent(ctx, initCode.Code, initCode.Expiry))
 	return r.eventstore.PushAggregate(ctx, existingEmail, userAgg)
 }
-
-<<<<<<< HEAD
 func (r *CommandSide) HumanSkipMFAInit(ctx context.Context, userID, resourceowner string) (err error) {
 	if userID == "" {
 		return caos_errs.ThrowPreconditionFailed(nil, "COMMAND-2xpX9", "Errors.User.UserIDMissing")
@@ -187,10 +179,7 @@
 	return r.eventstore.PushAggregate(ctx, existingHuman, userAgg)
 }
 
-func createAddHumanEvent(ctx context.Context, username string, human *domain.Human) *user.HumanAddedEvent {
-=======
 func createAddHumanEvent(ctx context.Context, orgID string, human *domain.Human, userLoginMustBeDomain bool) *user.HumanAddedEvent {
->>>>>>> c65331df
 	addEvent := user.NewHumanAddedEvent(
 		ctx,
 		orgID,
