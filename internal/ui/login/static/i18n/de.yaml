Password:
  Title: Passwort
  Description: Gib deine Benutzerdaten ein.
  Password: Passwort
  MinLength: Mindestlänge
  HasUppercase: Grossbuchstaben
  HasLowercase: Kleinbuchstaben
  HasNumber: Nummer
  HasSymbol: Symbol

Login:
  Title: Anmeldung
  Description: Gib deine Benutzerdaten ein.
  TitleLinking: Anmeldung für Benutzer Linking
  DescriptionLinking: Gib deine Benutzerdaten ein um den externen Benutzer mit einem ZITADEL Benutzer zu linken.
  Loginname: Loginname
  LoginnamePlaceHolder: username@domain
  ExternalLogin: Melde dich mit einem externen Benutzer an

UserSelection:
  Title: Account auswählen
  Description: Wähle deinen Account aus.
  TitleLinking: Account auswählen um zu verlinken
  DescriptionLinking: Wähle deinen Account, um diesen mit deinem externen Benutzer zu verlinken.
  OtherUser: Anderer Benutzer
  SessionState0: aktiv
  SessionState1: inaktiv

UsernameChange:
  Title: Usernamen ändern
  Description: Wähle deinen neuen Benutzernamen
  Username: Benutzernamen

UsernameChangeDone:
  Title: Username geändert
  Description: Der Username wurde erfolgreich geändert.

MfaVerify:
  Title: Multifaktor verifizieren
  Description: Verifiziere deinen Multifaktor
  OTP: OTP
  Code: Code
  
InitPassword: 
  Title: Passwort setzen
  Description: Du hast einen Code erhalten, welcher im untenstehenden Formular eingegeben werden muss um ein neues Passwort zu setzen.
  Code: Code
  NewPassword: Neues Passwort
  NewPasswordConfirm: Passwort bestätigen

InitPasswordDone:
  Title: Passwort gesetzt
  Description: Passwort erfolgreich gesetzt

InitUser:
  Title: User aktivieren
  Description: Du hast einen Code erhalten, welcher im untenstehenden Formular eingegeben werden muss um deine EMail zu verifizieren und ein neues Passwort zu setzen.
  Code: Code
  NewPassword: Neues Passwort
  NewPasswordConfirm: Passwort bestätigen

InitUserDone:
  Title: User aktiviert
  Description: EMail verifiziert und Passwort erfolgreich gesetzt

MfaPrompt:
  Title: Multifaktor hinzufügen
  Description: Möchtest du einen Mulitfaktor hinzufügen?
  Provider0: OTP
  Provider1: SMS

MfaInitVerify:
  Title: Multifaktor Verifizierung
  Description: Verifiziere deinen Multifaktor
  OtpDescription: Scanne den Code mit einem Authentifizierungs-App (z.B Google Authentificator) oder kopiere das Secret und gib anschliessend den Code ein.
  Secret: Secret
  Code: Code

MfaInitDone:
  Title: Multifaktor Verifizierung erstellt
  Description: Multifikator Verifizierung erfolgreich abgeschlossen. Der Multifaktor muss bei jeder Anmeldung eingegeben werden, dies beinhaltet auch den aktuellen Authentifizierungs Prozess.

PasswordChange:
  Title: Passwort ändern
  Description: Ändere dein Password in dem du dein altes und dann dein neuen Passwort eingibst.
  OldPassword: Altes Passwort
  NewPassword: Neues Passwort
  NewPasswordConfirmation: Passwort Bestätigung

PasswordChangeDone:
  Title: Passwort ändern
  Description: Das Passwort wurde erfolgreich geändert.

PasswordResetDone:
  Title: Resetlink versendet
  Description: Prüfe dein E-Mail Postfach, um ein neues Passwort zu setzen.

PasswordSetDone:
  Title: Passwort gesetzt
  Description: Das Passwort wurde erfolgreich gesetzt.

EmailVerification:
  Title: E-Mail Verifizierung
  Description: Du hast ein E-Mail zur Verifizierung deiner E-Mail Adresse bekommen. Gib den Code im untenstehenden Formular ein. Mit erneut versenden, wird dir ein neues E-Mail zugestellt.
  Code: Code

EmailVerificationDone:
  Title: E-Mail Verifizierung
  Description: Deine E-Mail Adresse wurde erfolgreich verifiziert.

RegisterOption:
  Title: Registrations Möglichkeiten
  Description: Wähle aus wie du dich registrieren möchtest.
  RegisterUsernamePassword: Mit Benutzername Passwort

Registration:
  Title: Registration
  Description: Gib deine Benutzerangaben an. Die E-Mail Adresse wird als Benutzernamen verwendet.
  Email: E-Mail
  Firstname: Vorname
  Lastname: Nachname
  Language: Sprache
  German: Deutsch
  English: English
  Gender: Geschlecht
  Female: weiblich
  Male: männlich
  Diverse: diverse
  Password: Passwort
  Password2: Passwort wiederholen
  Tos: Allgemeine Geschäftsbedingungen
  TosConfirm: Ich akzeptiere die
  TosLinkText: AGBs
  TosLink: https://zitadel.ch/pdf/agb.pdf

RegistrationOrg:
  Title: Organisations Registration
  Description: Gib deinen Organisationsnamen und deine Benutzerangaben an.
  FreeTillEndOfYear: Wir bieten den premium Tier FORTRESS während der Einführungsphase bis zum Ende des Jahres 2020 gratis an.
  OrgName: Organisationsname
  OrgDomain: Domäne
  Email: E-Mail
  Username: Benutzername
  Firstname: Vorname
  Lastname: Nachname
  Language: Sprache
  German: Deutsch
  English: English
  Gender: Geschlecht
  Female: weiblich
  Male: männlich
  Diverse: diverse
  Password: Passwort
  Password2: Passwort wiederholen
  Tos: Allgemeine Geschäftsbedingungen
  TosConfirm: Ich akzeptiere die
  TosLinkText: AGBs
  TosLink: https://zitadel.ch/pdf/agb.pdf

LinkingUsersDone:
  Title: Benutzerlinking
  Description: Benuzterlinking erledigt.

ExternalNotFoundOption:
  Title: Externer Benutzer
  Description: Externer Benutzer konnte nicht gefunden werden. Willst du deinen Benutzer mit einem bestehenden verlinken oder diesen als neuen Benutzer registrieren.
  Link: Verlinken
  AutoRegister: Automatisches registrieren

LogoutDone:
  Title: Ausgeloggt
  Description: Du wurdest erfolgreich ausgeloggt.

Actions:
  Login: anmelden
  Next: weiter
  Back: zurück
  Resend: erneut senden
  Skip: überspringen
  Register: registrieren
  ForgotPassword: Password zurücksetzen
  Cancel: Abbrechen
  Save: speichern

Errors:
  Internal: Es ist ein interner Fehler aufgetreten
  AuthRequest:
    NotFound: AuthRequest konnte nicht gefunden werden
    UserAgentNotCorresponding: User Agent stimmt nicht überein
    RequestTypeNotSupported: Requesttyp wird nicht unterstürzt
  User:
    NotFound: Benutzer konnte nicht gefunden werden
    NotMatchingUserID: User stimm nicht mit User in Auth Request überein
    UserIDMissing: UserID ist leer
    Invalid: Userdaten sind ungültig
    DomainNotAllowedAsUsername: Domäne ist bereits reserviert und kann nicht verwendet werden
    NotAllowedToLink: Der Benutzer darf nicht mit einem externen Login Provider verlinkt werden
    Password:
      ConfirmationWrong: Passwort Bestätigung stimmt nicht überein
      Empty: Passwort ist leer
      Invalid: Passwort ungültig
    PasswordComplexityPolicy:
      NotFound: Passwort Policy konnte nicht gefunden werden
      MinLength: Passwort ist zu kurz
      HasLower: Passwort beinhaltet keinen klein Buchstaben
      HasUpper: Passwort beinhaltet keinen gross Buchstaben
      HasNumber: Passwort beinhaltet keine Nummer
      HasSymbol: Passwort beinhaltet kein Symbol
    Code:
      Expired: Code ist abgelaufen
      Invalid: Code ist ungültig
      Empty: Code ist leer
      CryptoCodeNil: Crypto Code ist nil
      NotFound: Code konnte nicht gefunden werden
      GeneratorAlgNotSupported: Generator Algorithums wird nicht unterstützt
    EmailVerify:
      UserIDEmpty: UserID ist leer
    Mfa:
      NoProviders: Es stehen keine Multifaktorprovider zur Verfügung
      Otp:
        AlreadyReady: Multifaktor OTP (OneTimePassword) ist bereits eingerichtet
        NotExisting: Multifaktor OTP (OneTimePassword) existiert nicht
        InvalidCode: Code ist ungültig
        NotReady: Multifaktor OTP (OneTimePassword) ist nicht bereit
    Locked: Benutzer ist gesperrt
    NotActive: Benutzer ist nicht aktiv
    ExternalIDP:
      IDPTypeNotImplemented: IDP Typ ist nicht implementiert
<<<<<<< HEAD
    GrantRequired: Der Login an diese Applikation ist nicht möglich. Der Benutzer benötigt mindestens eine Berechtigung an der Applikation. Bitte melde dich bei deinem Administrator.
=======
      NotAllowed: Externer Login Provider ist nicht erlaubt
>>>>>>> 265b4916

optional: (optional)<|MERGE_RESOLUTION|>--- conflicted
+++ resolved
@@ -226,10 +226,7 @@
     NotActive: Benutzer ist nicht aktiv
     ExternalIDP:
       IDPTypeNotImplemented: IDP Typ ist nicht implementiert
-<<<<<<< HEAD
+      NotAllowed: Externer Login Provider ist nicht erlaubt
     GrantRequired: Der Login an diese Applikation ist nicht möglich. Der Benutzer benötigt mindestens eine Berechtigung an der Applikation. Bitte melde dich bei deinem Administrator.
-=======
-      NotAllowed: Externer Login Provider ist nicht erlaubt
->>>>>>> 265b4916
 
 optional: (optional)