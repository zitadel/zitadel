--- conflicted
+++ resolved
@@ -30,13 +30,10 @@
   HasLowercase: Kleinbuchstaben
   HasNumber: Nummer
   HasSymbol: Symbol
-<<<<<<< HEAD
+  Confirmation: Bestätigung stimmt überein
   ResetLinkText: Password zurücksetzen
   BackButtonText: zurück
   NextButtonText: weiter
-=======
-  Confirmation: Bestätigung stimmt überein
->>>>>>> 3fde4aa1
 
 UsernameChange:
   Title: Usernamen ändern
@@ -49,7 +46,7 @@
   Title: Username geändert
   Description: Der Username wurde erfolgreich geändert.
   NextButtonText: next
-  
+
 
 InitPassword:
   Title: Passwort setzen
@@ -223,12 +220,8 @@
   TosConfirmAnd: und die
   TosLink: https://docs.zitadel.ch/docs/legal/terms-of-service
   PrivacyLinkText: Datenschutzerklärung
-<<<<<<< HEAD
-  PrivacyLink: https://zitadel.ch/pdf/datenschutz.pdf
+  PrivacyLink: https://docs.zitadel.ch/docs/legal/privacy-policy
   SaveButtonText: speichern
-=======
-  PrivacyLink: https://docs.zitadel.ch/docs/legal/privacy-policy
->>>>>>> 3fde4aa1
 
 LinkingUsersDone:
   Title: Benutzerlinking
