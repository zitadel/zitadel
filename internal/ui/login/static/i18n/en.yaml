--- conflicted
+++ resolved
@@ -30,13 +30,10 @@
   HasLowercase: Lowercase letter
   HasNumber: Number
   HasSymbol: Symbol
-<<<<<<< HEAD
+  Confirmation: Confirmation match
   ResetLinkText: reset password
   BackButtonText: back
   NextButtonText: next
-=======
-  Confirmation: Confirmation match
->>>>>>> 3fde4aa1
 
 UsernameChange:
   Title: Change Username
@@ -143,17 +140,11 @@
 PasswordChange:
   Title: Change Password
   Description: Change your password. Enter your old and new password.
-<<<<<<< HEAD
-  OldPasswordLabel: Old Password
-  NewPasswordLabel: New Password
-  NewPasswordConfirmationLabel: Passwort confirmation
-  CancelButtonText: cancel
-  NextButtonText: next
-=======
   OldPassword: Old Password
   NewPassword: New Password
   NewPasswordConfirmation: Password confirmation
->>>>>>> 3fde4aa1
+  CancelButtonText: cancel
+  NextButtonText: next
 
 PasswordChangeDone:
   Title: Change Password
@@ -228,21 +219,19 @@
   TosConfirmAnd: and the
   TosLink: https://docs.zitadel.ch/docs/legal/terms-of-service
   PrivacyLinkText: privacy policy
-<<<<<<< HEAD
-  PrivacyLink: https://zitadel.ch/pdf/privacy.pdf
+  PrivacyLink: https://docs.zitadel.ch/docs/legal/privacy-policy
   SaveButtonText: save
-=======
-  PrivacyLink: https://docs.zitadel.ch/docs/legal/privacy-policy
 
 LoginSuccess:
   Title: Login successful
   AutoRedirect: You will be directed back to your application automatically. If not, click on the button below. You can close the window afterwards.
   Redirected: You can now close this window.
+  NextButtonText: next
 
 LogoutDone:
   Title: Logged out
   Description: You have logged out successfully.
->>>>>>> 3fde4aa1
+  LoginButtonText: login
 
 LinkingUsersDone:
   Title: Userlinking
@@ -256,16 +245,6 @@
   LinkButtonText: Link
   AutoRegisterButtonText: Auto register
 
-LoginSuccess:
-  Title: Login successful
-  AutoRedirectDescription: You will be directed back to your application automatically. If not, click on the button below. You can close the window afterwards.
-  RedirectedDescription: You can now close this window.
-  NextButtonText: next
-
-LogoutDone:
-  Title: Logged out
-  Description: You have logged out successfully.
-  LoginButtonText: login
 
 Footer:
   PoweredBy: Powered By
