--- conflicted
+++ resolved
@@ -74,14 +74,6 @@
                 <input class="lgn-input" type="checkbox" id="register-term-confirmation"
                     name="register-term-confirmation" required>
                 <label class="lgn-label" for="register-term-confirmation">
-<<<<<<< HEAD
-                    {{t "RegistrationOrg.TosConfirm"}}
-                    <a class="tos-link" target="_blank" href="{{t "RegistrationOrg.TosLink"}}" rel="noopener noreferrer">{{t "RegistrationOrg.TosLinkText"}}</a>
-                    {{t "RegistrationOrg.TosConfirmAnd"}}
-                    <a class="tos-link" target="_blank" href="{{t "RegistrationOrg.PrivacyLink"}}" rel="noopener noreferrer">
-                    {{t "RegistrationOrg.PrivacyLinkText"}}
-                    </a>
-=======
 
                         {{t "RegistrationOrg.TosConfirm"}}
                     {{ if .TOSLink }}
@@ -89,15 +81,14 @@
                     {{end}}
 
                     {{ if and .TOSLink .PrivacyLink }}
-                        {{t "Registration.TosConfirmAnd"}}
+                        {{t "RegistrationOrg.TosConfirmAnd"}}
                     {{end}}
 
                     {{ if .PrivacyLink }}
                         <a class="tos-link" target="_blank" href="{{.PrivacyLink}}" rel="noopener noreferrer">
-                        {{t "Registration.PrivacyLinkText"}}
+                        {{t "RegistrationOrg.PrivacyLinkText"}}
                         </a>
                     {{end}}
->>>>>>> 5bd2acd5
                 </label>
             </div>
         </div>
