{{template "main-top" .}}

<div class="lgn-head">
    <h1>{{t "RegistrationOrg.Title"}}</h1>
    <p class="free-tier">{{t "RegistrationOrg.FreeTillEndOfYear"}}</p>
    <p>{{t "RegistrationOrg.Description"}}</p>
</div>

<form action="{{ orgRegistrationUrl }}" method="POST">

    {{ .CSRF }}

    <input type="hidden" name="authRequestID" value="{{ .AuthReqID }}" />

    <div class="fields">
        <div class="field">
<<<<<<< HEAD
            <label class="lgn-label" for="orgname">{{t "RegistrationOrg.OrgName"}}</label>
            <input class="lgn-input" type="text" id="orgname" name="orgname" value="{{ .OrgName }}" autofocus required>
=======
            <label class="label" for="orgname">{{t "RegistrationOrg.OrgName"}}</label>
            <input class="input" type="text" id="orgname" name="orgname" value="{{ .RegisterOrgName }}" autofocus required>
>>>>>>> 28c8274e
        </div>

        {{if .UserLoginMustBeDomain}}
        <div class="field">
            <label class="lgn-label" for="username">{{t "RegistrationOrg.Username"}}</label>
            <span id="loginname">
                <input data-iam-domain="{{ .IamDomain }}" class="lgn-input" type="text" id="username" name="username"
                    value="{{ .Username }}" autofocus required>
                <span id="default-login-suffix" class="loginname-suffix"></span>

            </span>
        </div>
        {{end}}
        <div class="field">
            <label class="lgn-label" for="email">{{t "RegistrationOrg.Email"}}</label>
            <input class="lgn-input" type="text" id="email" name="email" autocomplete="email" value="{{ .Email }}"
                autofocus required>
        </div>

        <div class="field">
            <label class="lgn-label" for="firstname">{{t "RegistrationOrg.Firstname"}}</label>
            <input class="lgn-input" type="text" id="firstname" name="firstname" autocomplete="given-name"
                value="{{ .Firstname }}" required>
        </div>
        <div class="field">
            <label class="lgn-label" for="lastname">{{t "RegistrationOrg.Lastname"}}</label>
            <input class="lgn-input" type="text" id="lastname" name="lastname" autocomplete="family-name"
                value="{{ .Lastname }}" required>
        </div>
        <div class="field">
            <label class="lgn-label" for="register-password">{{t "RegistrationOrg.Password"}}</label>
            <input data-minlength="{{ .MinLength }}" data-has-uppercase="{{ .HasUppercase }}"
                data-has-lowercase="{{ .HasLowercase }}" data-has-number="{{ .HasNumber }}"
                data-has-symbol="{{ .HasSymbol }}" class="lgn-input" type="password" id="register-password"
                name="register-password" autocomplete="new-password" required>
            {{ .PasswordPolicyDescription }}
        </div>
        <div class="field">
            <label class="lgn-label" for="register-password-confirmation">{{t "RegistrationOrg.Password2"}}</label>
            <input class="lgn-input" type="password" id="register-password-confirmation"
                name="register-password-confirmation" autocomplete="new-password" required>
        </div>
        <div class="field">
            <label class="lgn-label" for="register-term-confirmation">{{t "RegistrationOrg.Tos"}}</label>
            <div class="field check-box">
                <input class="lgn-input" type="checkbox" id="register-term-confirmation"
                    name="register-term-confirmation" required>
                <label class="lgn-label" for="register-term-confirmation">
                    {{t "RegistrationOrg.TosConfirm"}}
                    <a class="tos-link" target="_blank"
                        href="{{t "RegistrationOrg.TosLink"}}">{{t "RegistrationOrg.TosLinkText"}}</a>
                </label>
            </div>
        </div>
    </div>

    {{template "error-message" .}}

    <div class="lgn-actions">
        <span class="fill-space"></span>
        <button class="lgn-raised-button lgn-primary" id="register-button" type="submit">{{t "Actions.Save"}}</button>
    </div>
</form>


<script src="{{ resourceUrl "scripts/form_submit.js" }}"></script>
<script src="{{ resourceUrl "scripts/password_policy_check.js" }}"></script>
<script src="{{ resourceUrl "scripts/register_check.js" }}"></script>
<script src="{{ resourceUrl "scripts/loginname_suffix.js" }}"></script>

{{template "main-bottom" .}}<|MERGE_RESOLUTION|>--- conflicted
+++ resolved
@@ -14,13 +14,9 @@
 
     <div class="fields">
         <div class="field">
-<<<<<<< HEAD
             <label class="lgn-label" for="orgname">{{t "RegistrationOrg.OrgName"}}</label>
-            <input class="lgn-input" type="text" id="orgname" name="orgname" value="{{ .OrgName }}" autofocus required>
-=======
-            <label class="label" for="orgname">{{t "RegistrationOrg.OrgName"}}</label>
-            <input class="input" type="text" id="orgname" name="orgname" value="{{ .RegisterOrgName }}" autofocus required>
->>>>>>> 28c8274e
+            <input class="lgn-input" type="text" id="orgname" name="orgname" value="{{ .RegisterOrgName }}" autofocus
+                required>
         </div>
 
         {{if .UserLoginMustBeDomain}}
@@ -70,8 +66,8 @@
                     name="register-term-confirmation" required>
                 <label class="lgn-label" for="register-term-confirmation">
                     {{t "RegistrationOrg.TosConfirm"}}
-                    <a class="tos-link" target="_blank"
-                        href="{{t "RegistrationOrg.TosLink"}}">{{t "RegistrationOrg.TosLinkText"}}</a>
+                    <a class="tos-link" target="_blank" href="{{t " RegistrationOrg.TosLink"}}">{{t
+                        "RegistrationOrg.TosLinkText"}}</a>
                 </label>
             </div>
         </div>
@@ -86,9 +82,9 @@
 </form>
 
 
-<script src="{{ resourceUrl "scripts/form_submit.js" }}"></script>
-<script src="{{ resourceUrl "scripts/password_policy_check.js" }}"></script>
-<script src="{{ resourceUrl "scripts/register_check.js" }}"></script>
-<script src="{{ resourceUrl "scripts/loginname_suffix.js" }}"></script>
+<script src="{{ resourceUrl " scripts/form_submit.js" }}"></script>
+<script src="{{ resourceUrl " scripts/password_policy_check.js" }}"></script>
+<script src="{{ resourceUrl " scripts/register_check.js" }}"></script>
+<script src="{{ resourceUrl " scripts/loginname_suffix.js" }}"></script>
 
 {{template "main-bottom" .}}