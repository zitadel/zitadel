{{template "main-top" .}}

<div class="lgn-head">
    <h1>{{t "RegistrationUser.Title"}}</h1>

    {{if .OrgRegister}}
    <p>{{t "RegistrationUser.DescriptionOrgRegister"}}</p>
    {{ else}}
    <p>{{t "RegistrationUser.Description"}}</p>
    {{end}}
</div>


<form action="{{ registrationUrl }}" method="POST">

    {{ .CSRF }}

    <input type="hidden" name="authRequestID" value="{{ .AuthReqID }}" />

    <div class="lgn-register">

        <div class="double-col">
            <div class="lgn-field">
                <label class="lgn-label" for="firstname">{{t "RegistrationUser.FirstnameLabel"}}</label>
                <input class="lgn-input" type="text" id="firstname" name="firstname" autocomplete="given-name"
                    value="{{ .Firstname }}" autofocus required>
            </div>
            <div class="lgn-field">
                <label class="lgn-label" for="lastname">{{t "RegistrationUser.LastnameLabel"}}</label>
                <input class="lgn-input" type="text" id="lastname" name="lastname" autocomplete="family-name"
                    value="{{ .Lastname }}" required>
            </div>
        </div>

        <div class="lgn-field double">
            <label class="lgn-label" for="email">{{t "RegistrationUser.EmailLabel"}}</label>
            <input class="lgn-input" type="text" id="email" name="email" autocomplete="email" value="{{ .Email }}" required>
        </div>

        {{if .ShowUsername}}
        <div class="lgn-field double">
            <label class="lgn-label" for="email">{{t "RegistrationUser.UsernameLabel"}}</label>
            <div class="lgn-suffix-wrapper">
                <input class="lgn-input lgn-suffix-input" type="text" id="username" name="username" autocomplete="email" value="{{ .Email }}" required>
                {{if .DisplayLoginNameSuffix}}
                    <span id="default-login-suffix" lgnsuffix class="loginname-suffix">@{{.PrimaryDomain}}</span>
                {{end}}
            </div>
        </div>
        {{end}}

        <div class="double-col">
            <div class="lgn-field">
                <label class="lgn-label" for="languages">{{t "RegistrationUser.LanguageLabel"}}</label>
                <select id="languages" name="language">
                    <option value=""></option>
                    <option value="de" id="de" {{if (selectedLanguage "de")}} selected {{end}}>{{t "RegistrationUser.German"}}
                    </option>
                    <option value="en" id="en" {{if (selectedLanguage "en")}} selected {{end}}>{{t "RegistrationUser.English"}}
                    </option>
                </select>
            </div>
            <div class="lgn-field" >
                <label class="lgn-label" for="genders">
                    {{t "RegistrationUser.GenderLabel"}}
                    <span class="optional">{{t "optional"}}</span>
                </label>
                <select id="genders" name="gender">
                    <option value=""></option>
                    <option value="1" id="female" {{if (selectedGender 1)}} selected {{end}}>{{t "RegistrationUser.Female"}}
                    </option>
                    <option value="2" id="male" {{if (selectedGender 2)}} selected {{end}}>{{t "RegistrationUser.Male"}}
                    </option>
                    <option value="3" id="diverse" {{if (selectedGender 3)}} selected {{end}}>{{t "RegistrationUser.Diverse"}}
                    </option>
                </select>
            </div>
        </div>

        <div class="double-col">
            <div class="lgn-field">
                <label class="lgn-label" for="register-password">{{t "RegistrationUser.PasswordLabel"}}</label>
                <input data-minlength="{{ .MinLength }}" data-has-uppercase="{{ .HasUppercase }}"
                    data-has-lowercase="{{ .HasLowercase }}" data-has-number="{{ .HasNumber }}"
                    data-has-symbol="{{ .HasSymbol }}" class="lgn-input" type="password" id="register-password"
                    name="register-password" autocomplete="new-password" required>
            </div>
            <div class="lgn-field">
                <label class="lgn-label" for="register-password-confirmation">{{t "RegistrationUser.PasswordConfirmLabel"}}</label>
                <input class="lgn-input" type="password" id="register-password-confirmation"
                    name="register-password-confirmation" autocomplete="new-password" required>
            </div>
        </div>

        <div class="lgn-field">
            {{ .PasswordPolicyDescription }}
        </div>

        {{ if or .TOSLink .PrivacyLink }}
        <div class="lgn-field">
            <label class="lgn-label">{{t "RegistrationUser.TosAndPrivacy"}}</label>
            <div class="lgn-checkbox">
                <input type="checkbox" id="register-term-confirmation"
                    name="register-term-confirmation" required>
                <label for="register-term-confirmation">
<<<<<<< HEAD
                    {{t "RegistrationUser.TosConfirm"}}
                    <a class="tos-link" target="_blank" href="{{t "RegistrationUser.TosLink"}}" rel="noopener noreferrer">
                        {{t "RegistrationUser.TosLinkText"}}
                    </a>
                    {{t "RegistrationUser.TosConfirmAnd"}}
                    <a class="tos-link" target="_blank" href="{{t "RegistrationUser.PrivacyLink"}}" rel="noopener noreferrer">
                    {{t "RegistrationUser.PrivacyLinkText"}}
                    </a>
=======
                   {{t "Registration.TosConfirm"}}
                    {{ if .TOSLink }}
                        <a class="tos-link" target="_blank" href="{{ .TOSLink }}" rel="noopener noreferrer">
                            {{t "Registration.TosLinkText"}}
                        </a>
                    {{end}}
                    {{ if and .TOSLink .PrivacyLink }}
                        {{t "Registration.TosConfirmAnd"}}
                    {{ end }}
                    {{ if .PrivacyLink }}
                        <a class="tos-link" target="_blank" href="{{ .PrivacyLink}}" rel="noopener noreferrer">
                        {{t "Registration.PrivacyLinkText"}}
                        </a>
                    {{end}}
>>>>>>> 5bd2acd5
                </label>
            </div>
        </div>
        {{ end }}
    </div>

    {{template "error-message" .}}

    <div class="lgn-actions">
        <a class="lgn-stroked-button lgn-primary" href="{{ loginNameChangeUrl .AuthReqID }}">
            {{t "RegistrationUser.BackButtonText"}}
        </a>
        <span class="fill-space"></span>
        <button class="lgn-raised-button lgn-primary" id="register-button" type="submit">{{t "RegistrationUser.NextButtonText"}}</button>
    </div>
</form>

<script src="{{ resourceUrl "scripts/input_suffix_offset.js" }}"></script>
<script src="{{ resourceUrl "scripts/form_submit.js" }}"></script>
<script src="{{ resourceUrl "scripts/password_policy_check.js" }}"></script>
<script src="{{ resourceUrl "scripts/register_check.js" }}"></script>

{{template "main-bottom" .}}<|MERGE_RESOLUTION|>--- conflicted
+++ resolved
@@ -103,31 +103,20 @@
                 <input type="checkbox" id="register-term-confirmation"
                     name="register-term-confirmation" required>
                 <label for="register-term-confirmation">
-<<<<<<< HEAD
-                    {{t "RegistrationUser.TosConfirm"}}
-                    <a class="tos-link" target="_blank" href="{{t "RegistrationUser.TosLink"}}" rel="noopener noreferrer">
-                        {{t "RegistrationUser.TosLinkText"}}
-                    </a>
-                    {{t "RegistrationUser.TosConfirmAnd"}}
-                    <a class="tos-link" target="_blank" href="{{t "RegistrationUser.PrivacyLink"}}" rel="noopener noreferrer">
-                    {{t "RegistrationUser.PrivacyLinkText"}}
-                    </a>
-=======
-                   {{t "Registration.TosConfirm"}}
+                   {{t "RegistrationUser.TosConfirm"}}
                     {{ if .TOSLink }}
                         <a class="tos-link" target="_blank" href="{{ .TOSLink }}" rel="noopener noreferrer">
-                            {{t "Registration.TosLinkText"}}
+                            {{t "RegistrationUser.TosLinkText"}}
                         </a>
                     {{end}}
                     {{ if and .TOSLink .PrivacyLink }}
-                        {{t "Registration.TosConfirmAnd"}}
+                        {{t "RegistrationUser.TosConfirmAnd"}}
                     {{ end }}
                     {{ if .PrivacyLink }}
                         <a class="tos-link" target="_blank" href="{{ .PrivacyLink}}" rel="noopener noreferrer">
-                        {{t "Registration.PrivacyLinkText"}}
+                        {{t "RegistrationUser.PrivacyLinkText"}}
                         </a>
                     {{end}}
->>>>>>> 5bd2acd5
                 </label>
             </div>
         </div>
