{{template "main-top" .}}

<div class="lgn-head">
    {{ template "user-profile" . }}

    <p>{{t "PasswordResetDone.Description"}}</p>
</div>

<form action="{{ loginUrl }}" method="POST">

    {{ .CSRF }}

    <input type="hidden" name="authRequestID" value="{{ .AuthReqID }}" />

<<<<<<< HEAD

    {{template "error-message" .}}
    <div class="actions">
        <button class="primary right" type="submit">{{t "Actions.Next"}}</button>
=======
    <div class="lgn-actions">
        <span class="fill-space"></span>
        <button class="lgn-raised-button lgn-primary" type="submit">{{t "Actions.Next"}}</button>
>>>>>>> ad25f355
    </div>
</form>


{{template "main-bottom" .}}<|MERGE_RESOLUTION|>--- conflicted
+++ resolved
@@ -12,16 +12,10 @@
 
     <input type="hidden" name="authRequestID" value="{{ .AuthReqID }}" />
 
-<<<<<<< HEAD
-
     {{template "error-message" .}}
-    <div class="actions">
-        <button class="primary right" type="submit">{{t "Actions.Next"}}</button>
-=======
     <div class="lgn-actions">
         <span class="fill-space"></span>
         <button class="lgn-raised-button lgn-primary" type="submit">{{t "Actions.Next"}}</button>
->>>>>>> ad25f355
     </div>
 </form>
 
