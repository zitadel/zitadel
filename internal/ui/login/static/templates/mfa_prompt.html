{{template "main-top" .}}

<div class="lgn-head">
    {{ template "user-profile" . }}

    <p>{{t "MFAPrompt.Description"}}</p>
</div>

<form action="{{ mfaPromptUrl }}" method="POST">

    {{ .CSRF }}

    <input type="hidden" name="authRequestID" value="{{ .AuthReqID }}" />

    <div class="fields">
<<<<<<< HEAD
        {{ range $provider := .MfaProviders}}
        {{ $providerName := (t (printf "MfaPrompt.Provider%v" $provider)) }}
        <div class="lgn-radio block">
            <input id="{{ $provider }}" type="radio" name="provider" value="{{ $provider }}">
            <label for="{{ $provider }}">{{ $providerName }}</label>
        </div>
        {{ end }}
    </div>

    <div class="lgn-actions">
        <!-- position element in header -->
        <a class="lgn-icon-button lgn-left-action" href="{{ loginUrl }}">
            <!-- {{t "Actions.Cancel"}} -->
            <i class="las la-arrow-left"></i>
        </a>

        {{if not .MfaRequired}}
        <button class="lgn-stroked-button lgn-primary" name="skip" value="true" type="submit"
            formnovalidate>{{t "Actions.Skip"}}</button>
=======
        {{ range $provider := .MFAProviders}}
        {{ $providerName := (t (printf "MFAPrompt.Provider%v" $provider)) }}
            <div class="field radio-button">
                <input id="{{ $provider }}" type="radio" name="provider" value="{{ $provider }}">
                <label for="{{ $provider }}">{{ $providerName }}</label>
            </div>
        {{ end }}
    </div>

    <div class="actions">
        <button class="primary right" type="submit">{{t "Actions.Next"}}</button>
        {{if not .MFARequired}}
        <button class="default right" name="skip" value="true" type="submit" formnovalidate>{{t "Actions.Skip"}}</button>
>>>>>>> 28c8274e
        {{end}}
        <span class="fill-space"></span>
        <button class="lgn-raised-button lgn-primary" type="submit">{{t "Actions.Next"}}</button>
    </div>
</form>


{{template "main-bottom" .}}<|MERGE_RESOLUTION|>--- conflicted
+++ resolved
@@ -13,7 +13,6 @@
     <input type="hidden" name="authRequestID" value="{{ .AuthReqID }}" />
 
     <div class="fields">
-<<<<<<< HEAD
         {{ range $provider := .MfaProviders}}
         {{ $providerName := (t (printf "MfaPrompt.Provider%v" $provider)) }}
         <div class="lgn-radio block">
@@ -31,23 +30,8 @@
         </a>
 
         {{if not .MfaRequired}}
-        <button class="lgn-stroked-button lgn-primary" name="skip" value="true" type="submit"
-            formnovalidate>{{t "Actions.Skip"}}</button>
-=======
-        {{ range $provider := .MFAProviders}}
-        {{ $providerName := (t (printf "MFAPrompt.Provider%v" $provider)) }}
-            <div class="field radio-button">
-                <input id="{{ $provider }}" type="radio" name="provider" value="{{ $provider }}">
-                <label for="{{ $provider }}">{{ $providerName }}</label>
-            </div>
-        {{ end }}
-    </div>
-
-    <div class="actions">
-        <button class="primary right" type="submit">{{t "Actions.Next"}}</button>
-        {{if not .MFARequired}}
-        <button class="default right" name="skip" value="true" type="submit" formnovalidate>{{t "Actions.Skip"}}</button>
->>>>>>> 28c8274e
+        <button class="lgn-stroked-button lgn-primary" name="skip" value="true" type="submit" formnovalidate>{{t
+            "Actions.Skip"}}</button>
         {{end}}
         <span class="fill-space"></span>
         <button class="lgn-raised-button lgn-primary" type="submit">{{t "Actions.Next"}}</button>
