{{template "main-top" .}}

<div class="lgn-head">
    {{ template "user-profile" . }}

    <p>{{t "MFAInitVerify.Description"}}</p>
</div>

<form action="{{ mfaInitVerifyUrl }}" method="POST">

    {{ .CSRF }}

    <input type="hidden" name="authRequestID" value="{{ .AuthReqID }}" />
    <input type="hidden" name="mfaType" value="{{ .MFAType }}" />
    <input type="hidden" name="url" value="{{ .Url }}" />
    <input type="hidden" name="secret" value="{{ .Secret }}" />

<<<<<<< HEAD
    {{if (eq .MfaType 0) }}
    <p>{{t "MfaInitVerify.OtpDescription"}}</p>
    <div class="lgn-qrcode" id="qrcode">
        {{.QrCode}}
    </div>
    <div class="fields">
        <div class="field">
            <span class="lgn-label" for="secret">{{t "MfaInitVerify.Secret"}}</span>
            <div class="lgn-actions">
                <span id="secret"> {{.Secret}} </span>
                <span class="fill-space"></span>
                <button data-copy="{{ .Secret }}" class="lgn-icon-button">
                    <i class="las la-clipboard"></i>
                </button>
=======
    {{if (eq .MFAType 0) }}
        <p>{{t "MFAInitVerify.OTPDescription"}}</p>
        <div id="qrcode">
            {{.QrCode}}
        </div>
        <div class="fields">
            <div class="field">
                <span class="label" for="secret">{{t "MFAInitVerify.Secret"}}</span>
                <span class="input" id="secret">
                    {{.Secret}}
                    <span class="copy material-icons" data-copy="{{ .Secret }}" >content_copy</span>
                </span>
            </div>
            <div class="field">
               <label class="label" for="code">{{t "MFAInitVerify.Code"}}</label>
                <input class="input" type="text" id="code" name="code" autocomplete="off" autofocus required>
>>>>>>> 28c8274e
            </div>
        </div>
        <div class="field">
            <label class="lgn-label" for="code">{{t "MfaInitVerify.Code"}}</label>
            <input class="lgn-input" type="text" id="code" name="code" autocomplete="off" autofocus required>
        </div>
    </div>
    {{end}}

<<<<<<< HEAD
    <div class="lgn-actions">
        <!-- position element in header -->
        <a class="lgn-icon-button lgn-left-action" href="{{ mfaPromptChangeUrl .AuthReqID .MfaType }}">
            <!-- {{t "Actions.Back"}} -->
            <i class="las la-arrow-left"></i>
=======
    {{ template "error-message" .}}

    <div class="actions">
        <button class="primary" id="submit-button" type="submit">{{t "Actions.Next"}}</button>
        <a class="button secondary" href="{{ mfaPromptChangeUrl .AuthReqID .MFAType }}">
            {{t "Actions.Back"}}
>>>>>>> 28c8274e
        </a>
        <a class="lgn-stroked-button lgn-primary" href="{{ loginUrl }}">
            {{t "Actions.Cancel"}}
        </a>
        <span class="fill-space"></span>
        <button class="lgn-primary lgn-raised-button" id="submit-button" type="submit">{{t "Actions.Next"}}</button>
    </div>
</form>

<script src="{{ resourceUrl "scripts/copy_to_clipboard.js" }}"></script>
<script src="{{ resourceUrl "scripts/form_submit.js" }}"></script>
<script src="{{ resourceUrl "scripts/default_form_validation.js" }}"></script>

{{template "main-bottom" .}}<|MERGE_RESOLUTION|>--- conflicted
+++ resolved
@@ -15,7 +15,6 @@
     <input type="hidden" name="url" value="{{ .Url }}" />
     <input type="hidden" name="secret" value="{{ .Secret }}" />
 
-<<<<<<< HEAD
     {{if (eq .MfaType 0) }}
     <p>{{t "MfaInitVerify.OtpDescription"}}</p>
     <div class="lgn-qrcode" id="qrcode">
@@ -30,24 +29,6 @@
                 <button data-copy="{{ .Secret }}" class="lgn-icon-button">
                     <i class="las la-clipboard"></i>
                 </button>
-=======
-    {{if (eq .MFAType 0) }}
-        <p>{{t "MFAInitVerify.OTPDescription"}}</p>
-        <div id="qrcode">
-            {{.QrCode}}
-        </div>
-        <div class="fields">
-            <div class="field">
-                <span class="label" for="secret">{{t "MFAInitVerify.Secret"}}</span>
-                <span class="input" id="secret">
-                    {{.Secret}}
-                    <span class="copy material-icons" data-copy="{{ .Secret }}" >content_copy</span>
-                </span>
-            </div>
-            <div class="field">
-               <label class="label" for="code">{{t "MFAInitVerify.Code"}}</label>
-                <input class="input" type="text" id="code" name="code" autocomplete="off" autofocus required>
->>>>>>> 28c8274e
             </div>
         </div>
         <div class="field">
@@ -57,20 +38,11 @@
     </div>
     {{end}}
 
-<<<<<<< HEAD
     <div class="lgn-actions">
         <!-- position element in header -->
         <a class="lgn-icon-button lgn-left-action" href="{{ mfaPromptChangeUrl .AuthReqID .MfaType }}">
             <!-- {{t "Actions.Back"}} -->
             <i class="las la-arrow-left"></i>
-=======
-    {{ template "error-message" .}}
-
-    <div class="actions">
-        <button class="primary" id="submit-button" type="submit">{{t "Actions.Next"}}</button>
-        <a class="button secondary" href="{{ mfaPromptChangeUrl .AuthReqID .MFAType }}">
-            {{t "Actions.Back"}}
->>>>>>> 28c8274e
         </a>
         <a class="lgn-stroked-button lgn-primary" href="{{ loginUrl }}">
             {{t "Actions.Cancel"}}
@@ -80,8 +52,8 @@
     </div>
 </form>
 
-<script src="{{ resourceUrl "scripts/copy_to_clipboard.js" }}"></script>
-<script src="{{ resourceUrl "scripts/form_submit.js" }}"></script>
-<script src="{{ resourceUrl "scripts/default_form_validation.js" }}"></script>
+<script src="{{ resourceUrl " scripts/copy_to_clipboard.js" }}"></script>
+<script src="{{ resourceUrl " scripts/form_submit.js" }}"></script>
+<script src="{{ resourceUrl " scripts/default_form_validation.js" }}"></script>
 
 {{template "main-bottom" .}}