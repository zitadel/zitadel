--- conflicted
+++ resolved
@@ -75,14 +75,7 @@
 		return
 	}
 	resourceOwner := iam.GlobalOrgID
-<<<<<<< HEAD
-	member := &domain.Member{
-		ObjectRoot: models.ObjectRoot{AggregateID: iam.GlobalOrgID},
-		Roles:      []string{orgProjectCreatorRole},
-	}
-=======
 	memberRoles := []string{domain.RoleOrgProjectCreator}
->>>>>>> 32067946
 
 	if authReq.RequestedOrgID != "" && authReq.RequestedOrgID != iam.GlobalOrgID {
 		memberRoles = nil
@@ -94,11 +87,7 @@
 		return
 	}
 	user, externalIDP := l.mapTokenToLoginHumanAndExternalIDP(orgIamPolicy, tokens, idpConfig)
-<<<<<<< HEAD
-	_, err = l.command.RegisterHuman(setContext(r.Context(), resourceOwner), resourceOwner, user, externalIDP, member)
-=======
 	_, err = l.command.RegisterHuman(setContext(r.Context(), resourceOwner), resourceOwner, user, externalIDP, memberRoles)
->>>>>>> 32067946
 	if err != nil {
 		l.renderRegisterOption(w, r, authReq, err)
 		return
