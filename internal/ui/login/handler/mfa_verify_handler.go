package handler

import (
	"github.com/caos/zitadel/internal/domain"
	"net/http"

	http_mw "github.com/caos/zitadel/internal/api/http/middleware"
	"github.com/caos/zitadel/internal/auth_request/model"
)

const (
	tmplMFAVerify = "mfaverify"
)

type mfaVerifyFormData struct {
	MFAType          model.MFAType `schema:"mfaType"`
	Code             string        `schema:"code"`
	SelectedProvider model.MFAType `schema:"provider"`
}

func (l *Login) handleMFAVerify(w http.ResponseWriter, r *http.Request) {
	data := new(mfaVerifyFormData)
	authReq, err := l.getAuthRequestAndParseData(r, data)
	if err != nil {
		l.renderError(w, r, authReq, err)
		return
	}
	step, ok := authReq.PossibleSteps[0].(*model.MFAVerificationStep)
	if !ok {
		l.renderError(w, r, authReq, err)
		return
	}
	if data.Code == "" {
		l.renderMFAVerifySelected(w, r, authReq, step, data.SelectedProvider, nil)
		return
	}
	if data.MFAType == model.MFATypeOTP {
		userAgentID, _ := http_mw.UserAgentIDFromCtx(r.Context())
<<<<<<< HEAD
		err = l.authRepo.VerifyMFAOTP(setContext(r.Context(), authReq.UserOrgID), authReq.ID, authReq.UserID, authReq.UserOrgID, data.Code, userAgentID, domain.BrowserInfoFromRequest(r))
	}
	if err != nil {
		l.renderError(w, r, authReq, err)
		return
=======
		err = l.authRepo.VerifyMFAOTP(setContext(r.Context(), authReq.UserOrgID), authReq.ID, authReq.UserID, data.Code, userAgentID, model.BrowserInfoFromRequest(r))
		if err != nil {
			l.renderMFAVerifySelected(w, r, authReq, step, model.MFATypeOTP, err)
			return
		}
>>>>>>> 2fa4f1f9
	}
	l.renderNextStep(w, r, authReq)
}

func (l *Login) renderMFAVerify(w http.ResponseWriter, r *http.Request, authReq *domain.AuthRequest, verificationStep *domain.MFAVerificationStep, err error) {
	if verificationStep == nil {
		l.renderError(w, r, authReq, err)
		return
	}
	provider := verificationStep.MFAProviders[len(verificationStep.MFAProviders)-1]
	l.renderMFAVerifySelected(w, r, authReq, verificationStep, provider, err)
}

func (l *Login) renderMFAVerifySelected(w http.ResponseWriter, r *http.Request, authReq *domain.AuthRequest, verificationStep *domain.MFAVerificationStep, selectedProvider domain.MFAType, err error) {
	var errType, errMessage string
	if err != nil {
		errMessage = l.getErrorMessage(r, err)
	}
	data := l.getUserData(r, authReq, "MFA Verify", errType, errMessage)
	if verificationStep == nil {
		l.renderError(w, r, authReq, err)
		return
	}
	switch selectedProvider {
	case domain.MFATypeU2F:
		l.renderU2FVerification(w, r, authReq, removeSelectedProviderFromList(verificationStep.MFAProviders, domain.MFATypeU2F), nil)
		return
	case domain.MFATypeOTP:
		data.MFAProviders = removeSelectedProviderFromList(verificationStep.MFAProviders, domain.MFATypeOTP)
		data.SelectedMFAProvider = domain.MFATypeOTP
	default:
		l.renderError(w, r, authReq, err)
		return
	}
	l.renderer.RenderTemplate(w, r, l.renderer.Templates[tmplMFAVerify], data, nil)
}

func removeSelectedProviderFromList(providers []domain.MFAType, selected domain.MFAType) []domain.MFAType {
	for i := len(providers) - 1; i >= 0; i-- {
		if providers[i] == selected {
			copy(providers[i:], providers[i+1:])
			return providers[:len(providers)-1]
		}
	}
	return providers
}<|MERGE_RESOLUTION|>--- conflicted
+++ resolved
@@ -36,19 +36,11 @@
 	}
 	if data.MFAType == model.MFATypeOTP {
 		userAgentID, _ := http_mw.UserAgentIDFromCtx(r.Context())
-<<<<<<< HEAD
 		err = l.authRepo.VerifyMFAOTP(setContext(r.Context(), authReq.UserOrgID), authReq.ID, authReq.UserID, authReq.UserOrgID, data.Code, userAgentID, domain.BrowserInfoFromRequest(r))
-	}
-	if err != nil {
-		l.renderError(w, r, authReq, err)
-		return
-=======
-		err = l.authRepo.VerifyMFAOTP(setContext(r.Context(), authReq.UserOrgID), authReq.ID, authReq.UserID, data.Code, userAgentID, model.BrowserInfoFromRequest(r))
 		if err != nil {
 			l.renderMFAVerifySelected(w, r, authReq, step, model.MFATypeOTP, err)
 			return
 		}
->>>>>>> 2fa4f1f9
 	}
 	l.renderNextStep(w, r, authReq)
 }
