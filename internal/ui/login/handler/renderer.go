package handler

import (
	"errors"
	"fmt"
	"html/template"
	"net/http"
	"path"
	"strings"

	"github.com/caos/logging"
	"github.com/gorilla/csrf"
	"golang.org/x/text/language"

	http_mw "github.com/caos/zitadel/internal/api/http/middleware"
	"github.com/caos/zitadel/internal/auth_request/model"
	"github.com/caos/zitadel/internal/domain"
	caos_errs "github.com/caos/zitadel/internal/errors"
	"github.com/caos/zitadel/internal/i18n"
	"github.com/caos/zitadel/internal/renderer"
	"github.com/caos/zitadel/internal/static"
)

const (
	tmplError = "error"
)

type Renderer struct {
	*renderer.Renderer
	pathPrefix    string
	staticStorage static.Storage
}

func CreateRenderer(pathPrefix string, staticDir http.FileSystem, staticStorage static.Storage, cookieName string, defaultLanguage language.Tag) *Renderer {
	r := &Renderer{
		pathPrefix:    pathPrefix,
		staticStorage: staticStorage,
	}
	tmplMapping := map[string]string{
		tmplError:                    "error.html",
		tmplLogin:                    "login.html",
		tmplUserSelection:            "select_user.html",
		tmplPassword:                 "password.html",
		tmplPasswordlessVerification: "passwordless.html",
		tmplMFAVerify:                "mfa_verify.html",
		tmplMFAPrompt:                "mfa_prompt.html",
		tmplMFAInitVerify:            "mfa_init_verify.html",
		tmplMFAU2FInit:               "mfa_init_u2f.html",
		tmplU2FVerification:          "mfa_verification_u2f.html",
		tmplMFAInitDone:              "mfa_init_done.html",
		tmplMailVerification:         "mail_verification.html",
		tmplMailVerified:             "mail_verified.html",
		tmplInitPassword:             "init_password.html",
		tmplInitPasswordDone:         "init_password_done.html",
		tmplInitUser:                 "init_user.html",
		tmplInitUserDone:             "init_user_done.html",
		tmplPasswordResetDone:        "password_reset_done.html",
		tmplChangePassword:           "change_password.html",
		tmplChangePasswordDone:       "change_password_done.html",
		tmplRegisterOption:           "register_option.html",
		tmplRegister:                 "register.html",
		tmplLogoutDone:               "logout_done.html",
		tmplRegisterOrg:              "register_org.html",
		tmplChangeUsername:           "change_username.html",
		tmplChangeUsernameDone:       "change_username_done.html",
		tmplLinkUsersDone:            "link_users_done.html",
		tmplExternalNotFoundOption:   "external_not_found_option.html",
		tmplLoginSuccess:             "login_success.html",
	}
	funcs := map[string]interface{}{
		"resourceUrl": func(file string) string {
			return path.Join(r.pathPrefix, EndpointResources, file)
		},
		"resourceThemeUrl": func(file, theme string) string {
			return path.Join(r.pathPrefix, EndpointResources, "themes", theme, file)
		},
		"hasCustomPolicy": func(policy *domain.LabelPolicy) bool {
			if policy != nil {
				return true
			}
			return false
		},
		"hasWatermark": func(policy *domain.LabelPolicy) bool {
			if policy != nil && policy.DisableWatermark {
				return false
			}
			return true
		},
		"variablesCssFileUrl": func(orgID string, policy *domain.LabelPolicy) string {
			cssFile := domain.CssPath + "/" + domain.CssVariablesFileName
			return path.Join(r.pathPrefix, fmt.Sprintf("%s?%s=%s&%s=%v&%s=%s", EndpointDynamicResources, "orgId", orgID, "default-policy", policy.Default, "filename", cssFile))
		},
		"customLogoResource": func(orgID string, policy *domain.LabelPolicy, darkMode bool) string {
			fileName := policy.LogoURL
			if darkMode && policy.LogoDarkURL != "" {
				fileName = policy.LogoDarkURL
			}
			if fileName == "" {
				return ""
			}
			return path.Join(r.pathPrefix, fmt.Sprintf("%s?%s=%s&%s=%v&%s=%s", EndpointDynamicResources, "orgId", orgID, "default-policy", policy.Default, "filename", fileName))
		},
		"avatarResource": func(orgID, avatar string) string {
			return path.Join(r.pathPrefix, fmt.Sprintf("%s?%s=%s&%s=%v&%s=%s", EndpointDynamicResources, "orgId", orgID, "default-policy", false, "filename", avatar))
		},
		"loginUrl": func() string {
			return path.Join(r.pathPrefix, EndpointLogin)
		},
		"externalIDPAuthURL": func(authReqID, idpConfigID string) string {
			return path.Join(r.pathPrefix, fmt.Sprintf("%s?%s=%s&%s=%s", EndpointExternalLogin, queryAuthRequestID, authReqID, queryIDPConfigID, idpConfigID))
		},
		"externalIDPRegisterURL": func(authReqID, idpConfigID string) string {
			return path.Join(r.pathPrefix, fmt.Sprintf("%s?%s=%s&%s=%s", EndpointExternalRegister, queryAuthRequestID, authReqID, queryIDPConfigID, idpConfigID))
		},
		"registerUrl": func(id string) string {
			return path.Join(r.pathPrefix, fmt.Sprintf("%s?%s=%s", EndpointRegister, queryAuthRequestID, id))
		},
		"loginNameUrl": func() string {
			return path.Join(r.pathPrefix, EndpointLoginName)
		},
		"loginNameChangeUrl": func(id string) string {
			return path.Join(r.pathPrefix, fmt.Sprintf("%s?%s=%s", EndpointLoginName, queryAuthRequestID, id))
		},
		"userSelectionUrl": func() string {
			return path.Join(r.pathPrefix, EndpointUserSelection)
		},
		"passwordLessVerificationUrl": func() string {
			return path.Join(r.pathPrefix, EndpointPasswordlessLogin)
		},
		"passwordResetUrl": func(id string) string {
			return path.Join(r.pathPrefix, fmt.Sprintf("%s?%s=%s", EndpointPasswordReset, queryAuthRequestID, id))
		},
		"passwordUrl": func() string {
			return path.Join(r.pathPrefix, EndpointPassword)
		},
		"mfaVerifyUrl": func() string {
			return path.Join(r.pathPrefix, EndpointMFAVerify)
		},
		"mfaPromptUrl": func() string {
			return path.Join(r.pathPrefix, EndpointMFAPrompt)
		},
		"mfaPromptChangeUrl": func(id string, provider model.MFAType) string {
			return path.Join(r.pathPrefix, fmt.Sprintf("%s?%s=%s;%s=%v", EndpointMFAPrompt, queryAuthRequestID, id, "provider", provider))
		},
		"mfaInitVerifyUrl": func() string {
			return path.Join(r.pathPrefix, EndpointMFAInitVerify)
		},
		"mfaInitU2FVerifyUrl": func() string {
			return path.Join(r.pathPrefix, EndpointMFAInitU2FVerify)
		},
		"mfaInitU2FLoginUrl": func() string {
			return path.Join(r.pathPrefix, EndpointU2FVerification)
		},
		"mailVerificationUrl": func() string {
			return path.Join(r.pathPrefix, EndpointMailVerification)
		},
		"initPasswordUrl": func() string {
			return path.Join(r.pathPrefix, EndpointInitPassword)
		},
		"initUserUrl": func() string {
			return path.Join(r.pathPrefix, EndpointInitUser)
		},
		"changePasswordUrl": func() string {
			return path.Join(r.pathPrefix, EndpointChangePassword)
		},
		"registerOptionUrl": func() string {
			return path.Join(r.pathPrefix, EndpointRegisterOption)
		},
		"registrationUrl": func() string {
			return path.Join(r.pathPrefix, EndpointRegister)
		},
		"orgRegistrationUrl": func() string {
			return path.Join(r.pathPrefix, EndpointRegisterOrg)
		},
		"changeUsernameUrl": func() string {
			return path.Join(r.pathPrefix, EndpointChangeUsername)
		},
		"externalNotFoundOptionUrl": func() string {
			return path.Join(r.pathPrefix, EndpointExternalNotFoundOption)
		},
		"selectedLanguage": func(l string) bool {
			return false
		},
		"selectedGender": func(g int32) bool {
			return false
		},
		"hasUsernamePasswordLogin": func() bool {
			return false
		},
		"showPasswordReset": func() bool {
			return true
		},
		"hasExternalLogin": func() bool {
			return false
		},
		"idpProviderClass": func(stylingType domain.IDPConfigStylingType) string {
			return stylingType.GetCSSClass()
		},
	}
	var err error
	r.Renderer, err = renderer.NewRenderer(
		staticDir,
		tmplMapping, funcs,
		i18n.TranslatorConfig{DefaultLanguage: defaultLanguage, CookieName: cookieName},
	)
	logging.Log("APP-40tSoJ").OnError(err).WithError(err).Panic("error creating renderer")
	return r
}

func (l *Login) renderNextStep(w http.ResponseWriter, r *http.Request, authReq *domain.AuthRequest) {
	userAgentID, _ := http_mw.UserAgentIDFromCtx(r.Context())
	authReq, err := l.authRepo.AuthRequestByID(r.Context(), authReq.ID, userAgentID)
	if err != nil {
		l.renderInternalError(w, r, authReq, caos_errs.ThrowInternal(err, "APP-sio0W", "could not get authreq"))
		return
	}
	if len(authReq.PossibleSteps) == 0 {
		l.renderInternalError(w, r, authReq, caos_errs.ThrowInternal(nil, "APP-9sdp4", "no possible steps"))
		return
	}
	l.chooseNextStep(w, r, authReq, 0, nil)
}

func (l *Login) renderError(w http.ResponseWriter, r *http.Request, authReq *domain.AuthRequest, err error) {
	if authReq == nil || len(authReq.PossibleSteps) == 0 {
		l.renderInternalError(w, r, authReq, caos_errs.ThrowInternal(err, "APP-OVOiT", "no possible steps"))
		return
	}
	l.chooseNextStep(w, r, authReq, 0, err)
}

func (l *Login) chooseNextStep(w http.ResponseWriter, r *http.Request, authReq *domain.AuthRequest, stepNumber int, err error) {
	switch step := authReq.PossibleSteps[stepNumber].(type) {
	case *domain.LoginStep:
		if len(authReq.PossibleSteps) > 1 {
			l.chooseNextStep(w, r, authReq, 1, err)
			return
		}
		l.renderLogin(w, r, authReq, err)
	case *domain.RegistrationStep:
		l.renderRegisterOption(w, r, authReq, nil)
	case *domain.SelectUserStep:
		l.renderUserSelection(w, r, authReq, step)
	case *domain.InitPasswordStep:
		l.renderInitPassword(w, r, authReq, authReq.UserID, "", err)
	case *domain.PasswordStep:
		l.renderPassword(w, r, authReq, nil)
	case *domain.PasswordlessStep:
		l.renderPasswordlessVerification(w, r, authReq, nil)
	case *domain.MFAVerificationStep:
		l.renderMFAVerify(w, r, authReq, step, err)
	case *domain.RedirectToCallbackStep:
		if len(authReq.PossibleSteps) > 1 {
			l.chooseNextStep(w, r, authReq, 1, err)
			return
		}
		l.redirectToLoginSuccess(w, r, authReq.ID)
	case *domain.ChangePasswordStep:
		l.renderChangePassword(w, r, authReq, err)
	case *domain.VerifyEMailStep:
		l.renderMailVerification(w, r, authReq, "", err)
	case *domain.MFAPromptStep:
		l.renderMFAPrompt(w, r, authReq, step, err)
	case *domain.InitUserStep:
		l.renderInitUser(w, r, authReq, "", "", step.PasswordSet, nil)
	case *domain.ChangeUsernameStep:
		l.renderChangeUsername(w, r, authReq, nil)
	case *domain.LinkUsersStep:
		l.linkUsers(w, r, authReq, err)
	case *domain.ExternalNotFoundOptionStep:
		l.renderExternalNotFoundOption(w, r, authReq, err)
	case *domain.ExternalLoginStep:
		l.handleExternalLoginStep(w, r, authReq, step.SelectedIDPConfigID)
	case *domain.GrantRequiredStep:
		l.renderInternalError(w, r, authReq, caos_errs.ThrowPreconditionFailed(nil, "APP-asb43", "Errors.User.GrantRequired"))
	default:
		l.renderInternalError(w, r, authReq, caos_errs.ThrowInternal(nil, "APP-ds3QF", "step no possible"))
	}
}

func (l *Login) renderInternalError(w http.ResponseWriter, r *http.Request, authReq *domain.AuthRequest, err error) {
	var msg string
	if err != nil {
		msg = err.Error()
	}
	data := l.getBaseData(r, authReq, "Error", "Internal", msg)
	l.renderer.RenderTemplate(w, r, l.getTranslator(authReq), l.renderer.Templates[tmplError], data, nil)
}

func (l *Login) getUserData(r *http.Request, authReq *domain.AuthRequest, title string, errType, errMessage string) userData {
	userData := userData{
		baseData:    l.getBaseData(r, authReq, title, errType, errMessage),
		profileData: l.getProfileData(authReq),
	}
	if authReq != nil && authReq.LinkingUsers != nil {
		userData.Linking = len(authReq.LinkingUsers) > 0
	}
	return userData
}

func (l *Login) getBaseData(r *http.Request, authReq *domain.AuthRequest, title string, errType, errMessage string) baseData {
	baseData := baseData{
		errorData: errorData{
			ErrID:      errType,
			ErrMessage: errMessage,
		},
		Lang:                   l.renderer.ReqLang(l.getTranslator(authReq), r).String(),
		Title:                  title,
		Theme:                  l.getTheme(r),
		ThemeMode:              l.getThemeMode(r),
		DarkMode:               l.isDarkMode(r),
		OrgID:                  l.getOrgID(authReq),
		OrgName:                l.getOrgName(authReq),
		PrimaryDomain:          l.getOrgPrimaryDomain(authReq),
		DisplayLoginNameSuffix: l.isDisplayLoginNameSuffix(authReq),
		AuthReqID:              getRequestID(authReq, r),
		CSRF:                   csrf.TemplateField(r),
		Nonce:                  http_mw.GetNonce(r),
	}
	if authReq != nil {
		baseData.LoginPolicy = authReq.LoginPolicy
		baseData.LabelPolicy = authReq.LabelPolicy
		baseData.IDPProviders = authReq.AllowedExternalIDPs
		if authReq.PrivacyPolicy != nil {
			baseData.TOSLink = authReq.PrivacyPolicy.TOSLink
			baseData.PrivacyLink = authReq.PrivacyPolicy.PrivacyLink
		}
	} else {
		privacyPolicy, err := l.getDefaultPrivacyPolicy(r)
		if err != nil {
			return baseData
		}
		if privacyPolicy != nil {
			baseData.TOSLink = privacyPolicy.TOSLink
			baseData.PrivacyLink = privacyPolicy.PrivacyLink
		}
	}
	return baseData
}

func (l *Login) getTranslator(authReq *domain.AuthRequest) *i18n.Translator {
	translator, _ := l.renderer.NewTranslator()
	if authReq != nil {
		l.addLoginTranslations(translator, authReq.DefaultTranslations)
		l.addLoginTranslations(translator, authReq.OrgTranslations)
	}
	return translator
}

func (l *Login) getProfileData(authReq *domain.AuthRequest) profileData {
	var userName, loginName, displayName, avatar string
	if authReq != nil {
		userName = authReq.UserName
		loginName = authReq.LoginName
		displayName = authReq.DisplayName
		avatar = authReq.AvatarKey
	}
	return profileData{
		UserName:    userName,
		LoginName:   loginName,
		DisplayName: displayName,
		AvatarKey:   avatar,
	}
}

func (l *Login) getErrorMessage(r *http.Request, err error) (errID, errMsg string) {
	caosErr := new(caos_errs.CaosError)
	if errors.As(err, &caosErr) {
		localized := l.renderer.LocalizeFromRequest(l.getTranslator(nil), r, caosErr.Message, nil)
		return caosErr.ID, localized

	}
	return "", err.Error()
}

func (l *Login) getTheme(r *http.Request) string {
	return "zitadel" //TODO: impl
}

func (l *Login) getThemeMode(r *http.Request) string {
	if l.isDarkMode(r) {
		return "lgn-dark-theme"
	}
	return "lgn-light-theme"
}

func (l *Login) isDarkMode(r *http.Request) bool {
	cookie, err := r.Cookie("mode")
	if err != nil {
		return false
	}
	return strings.HasSuffix(cookie.Value, "dark")
}

func (l *Login) getOrgID(authReq *domain.AuthRequest) string {
	if authReq == nil {
		return ""
	}
	if authReq.RequestedOrgID != "" {
		return authReq.RequestedOrgID
	}
	return authReq.UserOrgID
}

func (l *Login) getOrgName(authReq *domain.AuthRequest) string {
	if authReq == nil {
		return ""
	}
	return authReq.RequestedOrgName
}

func (l *Login) getOrgPrimaryDomain(authReq *domain.AuthRequest) string {
	if authReq == nil {
		return ""
	}
	return authReq.RequestedPrimaryDomain
}

func (l *Login) isDisplayLoginNameSuffix(authReq *domain.AuthRequest) bool {
	if authReq == nil {
		return false
	}
	if authReq.RequestedOrgID == "" {
		return false
	}
	return authReq.LabelPolicy != nil && !authReq.LabelPolicy.HideLoginNameSuffix
}
<<<<<<< HEAD

func (l *Login) addLoginTranslations(translator *i18n.Translator, customTexts []*domain.CustomText) {
	for _, text := range customTexts {
		msg := i18n.Message{
			ID:   text.Key,
			Text: text.Text,
		}
		err := l.renderer.AddMessages(translator, text.Language, msg)
		logging.Log("HANDLE-GD3g2").OnError(err).Warn("could no add message to translator")
	}
}

=======
>>>>>>> 5bd2acd5
func getRequestID(authReq *domain.AuthRequest, r *http.Request) string {
	if authReq != nil {
		return authReq.ID
	}
	return r.FormValue(queryAuthRequestID)
}

func (l *Login) csrfErrorHandler() http.Handler {
	return http.HandlerFunc(func(w http.ResponseWriter, r *http.Request) {
		err := csrf.FailureReason(r)
		l.renderInternalError(w, r, nil, err)
	})
}

func (l *Login) cspErrorHandler(err error) http.Handler {
	return http.HandlerFunc(func(w http.ResponseWriter, r *http.Request) {
		l.renderInternalError(w, r, nil, err)
	})
}

type baseData struct {
	errorData
	Lang                   string
	Title                  string
	Theme                  string
	ThemeMode              string
	DarkMode               bool
	OrgID                  string
	OrgName                string
	PrimaryDomain          string
	DisplayLoginNameSuffix bool
	TOSLink                string
	PrivacyLink            string
	AuthReqID              string
	CSRF                   template.HTML
	Nonce                  string
	LoginPolicy            *domain.LoginPolicy
	IDPProviders           []*domain.IDPProvider
	LabelPolicy            *domain.LabelPolicy
	LoginTexts             []*domain.CustomLoginText
}

type errorData struct {
	ErrID      string
	ErrMessage string
}

type userData struct {
	baseData
	profileData
	PasswordChecked     string
	MFAProviders        []domain.MFAType
	SelectedMFAProvider domain.MFAType
	Linking             bool
}

type profileData struct {
	LoginName   string
	UserName    string
	DisplayName string
	AvatarKey   string
}

type passwordData struct {
	baseData
	profileData
	PasswordPolicyDescription string
	MinLength                 uint64
	HasUppercase              string
	HasLowercase              string
	HasNumber                 string
	HasSymbol                 string
}

type userSelectionData struct {
	baseData
	Users   []domain.UserSelection
	Linking bool
}

type mfaData struct {
	baseData
	profileData
	MFAProviders []domain.MFAType
	MFARequired  bool
}

type mfaVerifyData struct {
	baseData
	profileData
	MFAType domain.MFAType
	otpData
}

type mfaDoneData struct {
	baseData
	profileData
	MFAType domain.MFAType
}

type otpData struct {
	Url    string
	Secret string
	QrCode string
}<|MERGE_RESOLUTION|>--- conflicted
+++ resolved
@@ -425,7 +425,6 @@
 	}
 	return authReq.LabelPolicy != nil && !authReq.LabelPolicy.HideLoginNameSuffix
 }
-<<<<<<< HEAD
 
 func (l *Login) addLoginTranslations(translator *i18n.Translator, customTexts []*domain.CustomText) {
 	for _, text := range customTexts {
@@ -438,8 +437,6 @@
 	}
 }
 
-=======
->>>>>>> 5bd2acd5
 func getRequestID(authReq *domain.AuthRequest, r *http.Request) string {
 	if authReq != nil {
 		return authReq.ID
