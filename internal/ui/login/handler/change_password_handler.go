--- conflicted
+++ resolved
@@ -24,7 +24,6 @@
 		l.renderError(w, r, authReq, err)
 		return
 	}
-
 	err = l.authRepo.ChangePassword(setContext(r.Context(), authReq.UserOrgID), authReq.UserID, data.OldPassword, data.NewPassword)
 	if err != nil {
 		l.renderChangePassword(w, r, authReq, err)
@@ -38,12 +37,9 @@
 	if err != nil {
 		errMessage = l.getErrorMessage(r, err)
 	}
-<<<<<<< HEAD
-	data := l.getUserData(r, authReq, "Change Password", errType, errMessage)
-=======
 	data := passwordData{
-		baseData:  l.getBaseData(r, authReq, "Change Password", errType, errMessage),
-		LoginName: authReq.LoginName,
+		baseData:    l.getBaseData(r, authReq, "Change Password", errType, errMessage),
+		profileData: l.getProfileData(authReq),
 	}
 	policy, description, _ := l.getPasswordComplexityPolicy(r, authReq.UserOrgID)
 	if policy != nil {
@@ -62,7 +58,6 @@
 			data.HasNumber = NumberRegex
 		}
 	}
->>>>>>> 2a3ecc0c
 	l.renderer.RenderTemplate(w, r, l.renderer.Templates[tmplChangePassword], data, nil)
 }
 
