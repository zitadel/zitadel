package setup

import (
	"context"
	"time"

	"github.com/caos/logging"
	"github.com/caos/zitadel/internal/api/auth"
	"github.com/caos/zitadel/internal/config/systemdefaults"
	"github.com/caos/zitadel/internal/config/types"
	caos_errs "github.com/caos/zitadel/internal/errors"
	"github.com/caos/zitadel/internal/eventstore/models"
	iam_model "github.com/caos/zitadel/internal/iam/model"
	iam_event "github.com/caos/zitadel/internal/iam/repository/eventsourcing"
	org_model "github.com/caos/zitadel/internal/org/model"
	org_event "github.com/caos/zitadel/internal/org/repository/eventsourcing"
	proj_model "github.com/caos/zitadel/internal/project/model"
	proj_event "github.com/caos/zitadel/internal/project/repository/eventsourcing"
	usr_model "github.com/caos/zitadel/internal/user/model"
	usr_event "github.com/caos/zitadel/internal/user/repository/eventsourcing"
)

type Setup struct {
	repos       EventstoreRepos
	iamID       string
	setUpConfig types.IAMSetUp
}

type EventstoreRepos struct {
	IamEvents     *iam_event.IamEventstore
	OrgEvents     *org_event.OrgEventstore
	UserEvents    *usr_event.UserEventstore
	ProjectEvents *proj_event.ProjectEventstore
}

type initializer struct {
	*Setup
	createdUsers    map[string]*usr_model.User
	createdOrgs     map[string]*org_model.Org
	createdProjects map[string]*proj_model.Project
}

const (
	OrgOwnerRole                     = "ORG_OWNER"
	SETUP_USER                       = "SETUP"
	OIDCResponseType_CODE            = "CODE"
	OIDCResponseType_ID_TOKEN        = "ID_TOKEN"
	OIDCResponseType_TOKEN           = "TOKEN"
	OIDCGrantType_AUTHORIZATION_CODE = "AUTHORIZATION_CODE"
	OIDCGrantType_IMPLICIT           = "IMPLICIT"
	OIDCGrantType_REFRESH_TOKEN      = "REFRESH_TOKEN"
	OIDCApplicationType_NATIVE       = "NATIVE"
	OIDCApplicationType_USER_AGENT   = "USER_AGENT"
	OIDCApplicationType_WEB          = "WEB"
	OIDCAuthMethodType_NONE          = "NONE"
	OIDCAuthMethodType_BASIC         = "BASIC"
	OIDCAuthMethodType_POST          = "POST"
)

func StartSetup(sd systemdefaults.SystemDefaults, repos EventstoreRepos) *Setup {
	return &Setup{
		repos:       repos,
		iamID:       sd.IamID,
		setUpConfig: sd.SetUp,
	}
}

func (s *Setup) Execute(ctx context.Context) error {
	iam, err := s.repos.IamEvents.IamByID(ctx, s.iamID)
	if err != nil && !caos_errs.IsNotFound(err) {
		return err
	}
	if iam != nil && (iam.SetUpDone || iam.SetUpStarted) {
		return nil
	}

<<<<<<< HEAD
=======
	if iam != nil && iam.SetUpStarted {
		return s.waitForSetupDone(ctx)
	}

	logging.Log("SETUP-hwG32").Info("starting setup")
>>>>>>> a6aba86b
	ctx = setSetUpContextData(ctx, s.iamID)
	iam, err = s.repos.IamEvents.StartSetup(ctx, s.iamID)
	if err != nil {
		return err
	}

	setUp := &initializer{
		Setup:           s,
		createdUsers:    make(map[string]*usr_model.User),
		createdOrgs:     make(map[string]*org_model.Org),
		createdProjects: make(map[string]*proj_model.Project),
	}

	err = setUp.orgs(ctx, s.setUpConfig.Orgs)
	if err != nil {
		logging.Log("SETUP-p4oWq").WithError(err).Error("unable to set up orgs")
		return err
	}

	ctx = setSetUpContextData(ctx, s.iamID)
	err = setUp.iamOwners(ctx, s.setUpConfig.Owners)
	if err != nil {
		logging.Log("SETUP-WHr01").WithError(err).Error("unable to set up iam owners")
		return err
	}

	err = setUp.setGlobalOrg(ctx)
	if err != nil {
		logging.Log("SETUP-0874m").WithError(err).Error("unable to set global org")
		return err
	}

	err = setUp.setIamProject(ctx)
	if err != nil {
		logging.Log("SETUP-kaWjq").WithError(err).Error("unable to set citadel project")
		return err
	}

	iam, err = s.repos.IamEvents.SetupDone(ctx, s.iamID)
	if err != nil {
		logging.Log("SETUP-de342").WithError(err).Error("unable to finish setup")
		return err
	}
	logging.Log("SETUP-ds31h").Info("setup done")
	return nil
}

func (s *Setup) waitForSetupDone(ctx context.Context) error {
	logging.Log("SETUP-hws22").Info("waiting for setup to be done")
	ctx, cancel := context.WithDeadline(ctx, time.Now().UTC().Add(10*time.Second))
	defer cancel()

	for {
		select {
		case <-time.After(1 * time.Second):
			iam, _ := s.repos.IamEvents.IamByID(ctx, s.iamID)
			if iam != nil && iam.SetUpDone {
				return nil
			}
			logging.Log("SETUP-d23g1").Info("setup not done yet")
		case <-ctx.Done():
			return caos_errs.ThrowInternal(ctx.Err(), "SETUP-dsjg3", "Timeout exceeded for setup")
		}
	}
}

func (setUp *initializer) orgs(ctx context.Context, orgs []types.Org) error {
	logging.Log("SETUP-dsTh3").Info("setting up orgs")
	for _, iamOrg := range orgs {
		org, err := setUp.org(ctx, iamOrg)
		if err != nil {
			logging.LogWithFields("SETUP-IlLif", "Org", iamOrg.Name).WithError(err).Error("unable to create org")
			return err
		}
		setUp.createdOrgs[iamOrg.Name] = org

		ctx = setSetUpContextData(ctx, org.AggregateID)
		err = setUp.users(ctx, iamOrg.Users)
		if err != nil {
			logging.LogWithFields("SETUP-8zfwz", "Org", iamOrg.Name).WithError(err).Error("unable to set up org users")
			return err
		}

		err = setUp.orgOwners(ctx, org, iamOrg.Owners)
		if err != nil {
			logging.LogWithFields("SETUP-0874m", "Org", iamOrg.Name).WithError(err).Error("unable to set up org owners")
			return err
		}

		err = setUp.projects(ctx, iamOrg.Projects)
		if err != nil {
			logging.LogWithFields("SETUP-wUzqY", "Org", iamOrg.Name).WithError(err).Error("unable to set up org projects")
			return err
		}
	}
	logging.Log("SETUP-dgjT4").Info("orgs set up")
	return nil
}

func (setUp *initializer) org(ctx context.Context, org types.Org) (*org_model.Org, error) {
	ctx = setSetUpContextData(ctx, "")
	createOrg := &org_model.Org{
		Name:   org.Name,
		Domain: org.Domain,
	}
	return setUp.repos.OrgEvents.CreateOrg(ctx, createOrg)
}

func (setUp *initializer) iamOwners(ctx context.Context, owners []string) error {
	logging.Log("SETUP-dtxfj").Info("setting iam owners")
	for _, iamOwner := range owners {
		user, ok := setUp.createdUsers[iamOwner]
		if !ok {
			logging.LogWithFields("SETUP-8siew", "Owner", iamOwner).Error("unable to add user to iam members")
			return caos_errs.ThrowPreconditionFailedf(nil, "SETUP-su6L3", "unable to add user to iam members")
		}
		_, err := setUp.repos.IamEvents.AddIamMember(ctx, &iam_model.IamMember{ObjectRoot: models.ObjectRoot{AggregateID: setUp.iamID}, UserID: user.AggregateID, Roles: []string{"IAM_OWNER"}})
		if err != nil {
			logging.Log("SETUP-LM7rI").WithError(err).Error("unable to add iam administrator to iam members as owner")
			return err
		}
	}
	logging.Log("SETUP-fg5aq").Info("iam owners set")
	return nil
}

func (setUp *initializer) setGlobalOrg(ctx context.Context) error {
	logging.Log("SETUP-dsj75").Info("setting global org")
	globalOrg, ok := setUp.createdOrgs[setUp.setUpConfig.GlobalOrg]
	if !ok {
		logging.LogWithFields("SETUP-FBhs9", "GlobalOrg", setUp.setUpConfig.GlobalOrg).Error("global org not created")
		return caos_errs.ThrowPreconditionFailedf(nil, "SETUP-4GwU7", "global org not created: %v", setUp.setUpConfig.GlobalOrg)
	}

	if _, err := setUp.repos.IamEvents.SetGlobalOrg(ctx, setUp.iamID, globalOrg.AggregateID); err != nil {
		logging.Log("SETUP-uGMA3").WithError(err).Error("unable to set global org on iam")
		return err
	}
	logging.Log("SETUP-d32h1").Info("global org set")
	return nil
}

func (setUp *initializer) setIamProject(ctx context.Context) error {
	logging.Log("SETUP-HE3qa").Info("setting iam project")
	iamProject, ok := setUp.createdProjects[setUp.setUpConfig.IAMProject]
	if !ok {
		logging.LogWithFields("SETUP-SJFWP", "Iam Project", setUp.setUpConfig.IAMProject).Error("iam project created")
		return caos_errs.ThrowPreconditionFailedf(nil, "SETUP-sGmQt", "iam project not created: %v", setUp.setUpConfig.IAMProject)
	}

	if _, err := setUp.repos.IamEvents.SetIamProject(ctx, setUp.iamID, iamProject.AggregateID); err != nil {
		logging.Log("SETUP-i1pNh").WithError(err).Error("unable to set iam project on iam")
		return err
	}
	logging.Log("SETUP-d7WEU").Info("iam project set")
	return nil
}

func (setUp *initializer) users(ctx context.Context, users []types.User) error {
	for _, user := range users {
		created, err := setUp.user(ctx, user)
		if err != nil {
			logging.LogWithFields("SETUP-9soer", "Email", user.Email).WithError(err).Error("unable to create iam user")
			return err
		}
		setUp.createdUsers[user.Email] = created
	}
	return nil
}

func (setUp *initializer) user(ctx context.Context, user types.User) (*usr_model.User, error) {
	createUser := &usr_model.User{
		Profile: &usr_model.Profile{
			UserName:  user.UserName,
			FirstName: user.FirstName,
			LastName:  user.LastName,
		},
		Email: &usr_model.Email{
			EmailAddress:    user.Email,
			IsEmailVerified: true,
		},
		Password: &usr_model.Password{
			SecretString: user.Password,
		},
	}
	return setUp.repos.UserEvents.CreateUser(ctx, createUser)
}

func (setUp *initializer) orgOwners(ctx context.Context, org *org_model.Org, owners []string) error {
	for _, orgOwner := range owners {
		user, ok := setUp.createdUsers[orgOwner]
		if !ok {
			logging.LogWithFields("SETUP-s9ilr", "Owner", orgOwner).Error("unable to add user to org members")
			return caos_errs.ThrowPreconditionFailedf(nil, "SETUP-s0prs", "unable to add user to org members: %v", orgOwner)
		}
		err := setUp.orgOwner(ctx, org, user)
		if err != nil {
			logging.Log("SETUP-s90oe").WithError(err).Error("unable to add global org admin to members of global org")
			return err
		}
	}
	return nil
}

func (setUp *initializer) orgOwner(ctx context.Context, org *org_model.Org, user *usr_model.User) error {
	addMember := &org_model.OrgMember{
		ObjectRoot: models.ObjectRoot{AggregateID: org.AggregateID},
		UserID:     user.AggregateID,
		Roles:      []string{OrgOwnerRole},
	}
	_, err := setUp.repos.OrgEvents.AddOrgMember(ctx, addMember)
	return err
}

func (setUp *initializer) projects(ctx context.Context, projects []types.Project) error {
	for _, project := range projects {
		createdProject, err := setUp.project(ctx, project)
		if err != nil {
			return err
		}
		setUp.createdProjects[createdProject.Name] = createdProject
		for _, oidc := range project.OIDCApps {
			app, err := setUp.oidcApp(ctx, createdProject, oidc)
			if err != nil {
				return err
			}
			logging.LogWithFields("SETUP-asd32f", "name", app.Name, "clientID", app.OIDCConfig.ClientID).Info("created OIDC application")
		}
	}
	return nil
}

func (setUp *initializer) project(ctx context.Context, project types.Project) (*proj_model.Project, error) {
	addProject := &proj_model.Project{
		Name: project.Name,
	}
	return setUp.repos.ProjectEvents.CreateProject(ctx, addProject)
}

func (setUp *initializer) oidcApp(ctx context.Context, project *proj_model.Project, oidc types.OIDCApp) (*proj_model.Application, error) {
	addOIDCApp := &proj_model.Application{
		ObjectRoot: models.ObjectRoot{AggregateID: project.AggregateID},
		Name:       oidc.Name,
		OIDCConfig: &proj_model.OIDCConfig{
			RedirectUris:           oidc.RedirectUris,
			ResponseTypes:          getOIDCResponseTypes(oidc.ResponseTypes),
			GrantTypes:             getOIDCGrantTypes(oidc.GrantTypes),
			ApplicationType:        getOIDCApplicationType(oidc.ApplicationType),
			AuthMethodType:         getOIDCAuthMethod(oidc.AuthMethodType),
			PostLogoutRedirectUris: oidc.PostLogoutRedirectUris,
		},
	}
	return setUp.repos.ProjectEvents.AddApplication(ctx, addOIDCApp)
}

func getOIDCResponseTypes(responseTypes []string) []proj_model.OIDCResponseType {
	types := make([]proj_model.OIDCResponseType, len(responseTypes))
	for i, t := range responseTypes {
		types[i] = getOIDCResponseType(t)
	}
	return types
}

func getOIDCResponseType(responseType string) proj_model.OIDCResponseType {
	switch responseType {
	case OIDCResponseType_CODE:
		return proj_model.OIDCRESPONSETYPE_CODE
	case OIDCResponseType_ID_TOKEN:
		return proj_model.OIDCRESPONSETYPE_ID_TOKEN
	case OIDCResponseType_TOKEN:
		return proj_model.OIDCRESPONSETYPE_TOKEN
	}
	return proj_model.OIDCRESPONSETYPE_CODE
}

func getOIDCGrantTypes(grantTypes []string) []proj_model.OIDCGrantType {
	types := make([]proj_model.OIDCGrantType, len(grantTypes))
	for i, t := range grantTypes {
		types[i] = getOIDCGrantType(t)
	}
	return types
}

func getOIDCGrantType(grantTypes string) proj_model.OIDCGrantType {
	switch grantTypes {
	case OIDCGrantType_AUTHORIZATION_CODE:
		return proj_model.OIDCGRANTTYPE_AUTHORIZATION_CODE
	case OIDCGrantType_IMPLICIT:
		return proj_model.OIDCGRANTTYPE_IMPLICIT
	case OIDCGrantType_REFRESH_TOKEN:
		return proj_model.OIDCGRANTTYPE_REFRESH_TOKEN
	}
	return proj_model.OIDCGRANTTYPE_AUTHORIZATION_CODE
}

func getOIDCApplicationType(appType string) proj_model.OIDCApplicationType {
	switch appType {
	case OIDCApplicationType_NATIVE:
		return proj_model.OIDCAPPLICATIONTYPE_NATIVE
	case OIDCApplicationType_USER_AGENT:
		return proj_model.OIDCAPPLICATIONTYPE_USER_AGENT
	case OIDCApplicationType_WEB:
		return proj_model.OIDCAPPLICATIONTYPE_WEB
	}
	return proj_model.OIDCAPPLICATIONTYPE_WEB
}

func getOIDCAuthMethod(authMethod string) proj_model.OIDCAuthMethodType {
	switch authMethod {
	case OIDCAuthMethodType_NONE:
		return proj_model.OIDCAUTHMETHODTYPE_NONE
	case OIDCAuthMethodType_BASIC:
		return proj_model.OIDCAUTHMETHODTYPE_BASIC
	case OIDCAuthMethodType_POST:
		return proj_model.OIDCAUTHMETHODTYPE_POST
	}
	return proj_model.OIDCAUTHMETHODTYPE_NONE
}

func setSetUpContextData(ctx context.Context, orgID string) context.Context {
	return auth.SetCtxData(ctx, auth.CtxData{UserID: SETUP_USER, OrgID: orgID})
}<|MERGE_RESOLUTION|>--- conflicted
+++ resolved
@@ -70,18 +70,15 @@
 	if err != nil && !caos_errs.IsNotFound(err) {
 		return err
 	}
-	if iam != nil && (iam.SetUpDone || iam.SetUpStarted) {
+	if iam != nil && iam.SetUpDone {
 		return nil
 	}
 
-<<<<<<< HEAD
-=======
 	if iam != nil && iam.SetUpStarted {
 		return s.waitForSetupDone(ctx)
 	}
 
 	logging.Log("SETUP-hwG32").Info("starting setup")
->>>>>>> a6aba86b
 	ctx = setSetUpContextData(ctx, s.iamID)
 	iam, err = s.repos.IamEvents.StartSetup(ctx, s.iamID)
 	if err != nil {
