--- conflicted
+++ resolved
@@ -24,21 +24,17 @@
 	return view.IAMMembersByUserID(v.Db, iamMemberTable, userID)
 }
 
-<<<<<<< HEAD
-func (v *View) PutIamMember(member *model.IamMemberView, sequence uint64) error {
-	err := view.PutIamMember(v.Db, iamMemberTable, member)
+func (v *View) PutIAMMember(org *model.IAMMemberView, sequence uint64) error {
+	err := view.PutIAMMember(v.Db, iamMemberTable, org)
 	if err != nil {
 		return err
 	}
-	return v.ProcessedIamMemberSequence(sequence)
+	return v.ProcessedIAMMemberSequence(sequence)
 }
 
-func (v *View) PutIamMembers(members []*model.IamMemberView, sequence uint64) error {
+
+func (v *View) PutIAMMembers(members []*model.IamMemberView, sequence uint64) error {
 	err := view.PutIamMembers(v.Db, iamMemberTable, members...)
-=======
-func (v *View) PutIAMMember(org *model.IAMMemberView, sequence uint64) error {
-	err := view.PutIAMMember(v.Db, iamMemberTable, org)
->>>>>>> 87aa97b9
 	if err != nil {
 		return err
 	}
