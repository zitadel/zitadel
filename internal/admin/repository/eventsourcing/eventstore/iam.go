package eventstore

import (
	"context"
	"fmt"
	"io/ioutil"
	"net/http"
	"os"
	"strings"
	"sync"

	"github.com/ghodss/yaml"
	"golang.org/x/text/language"

	"github.com/caos/zitadel/internal/domain"
	v1 "github.com/caos/zitadel/internal/eventstore/v1"
	"github.com/caos/zitadel/internal/eventstore/v1/models"
	"github.com/caos/zitadel/internal/i18n"
	iam_view "github.com/caos/zitadel/internal/iam/repository/view"
	"github.com/caos/zitadel/internal/query"
	"github.com/caos/zitadel/internal/user/repository/view/model"

	caos_errs "github.com/caos/zitadel/internal/errors"

	"github.com/caos/logging"

	admin_view "github.com/caos/zitadel/internal/admin/repository/eventsourcing/view"
	"github.com/caos/zitadel/internal/config/systemdefaults"
	iam_model "github.com/caos/zitadel/internal/iam/model"
	iam_es_model "github.com/caos/zitadel/internal/iam/repository/view/model"
	"github.com/caos/zitadel/internal/telemetry/tracing"
	usr_model "github.com/caos/zitadel/internal/user/model"
)

type IAMRepository struct {
	Query                               *query.Queries
	Eventstore                          v1.Eventstore
	SearchLimit                         uint64
	View                                *admin_view.View
	SystemDefaults                      systemdefaults.SystemDefaults
	Roles                               []string
	PrefixAvatarURL                     string
	LoginDir                            http.FileSystem
	NotificationDir                     http.FileSystem
	LoginTranslationFileContents        map[string][]byte
	NotificationTranslationFileContents map[string][]byte
	mutex                               sync.Mutex
	supportedLangs                      []language.Tag
}

func (repo *IAMRepository) Languages(ctx context.Context) ([]language.Tag, error) {
	if len(repo.supportedLangs) == 0 {
		langs, err := i18n.SupportedLanguages(repo.LoginDir)
		if err != nil {
			logging.Log("ADMIN-tiMWs").WithError(err).Debug("unable to parse language")
			return nil, err
		}
		repo.supportedLangs = langs
	}
	return repo.supportedLangs, nil
}

func (repo *IAMRepository) IAMMemberByID(ctx context.Context, iamID, userID string) (*iam_model.IAMMemberView, error) {
	member, err := repo.View.IAMMemberByIDs(iamID, userID)
	if err != nil {
		return nil, err
	}
	return iam_es_model.IAMMemberToModel(member, repo.PrefixAvatarURL), nil
}

func (repo *IAMRepository) SearchIAMMembers(ctx context.Context, request *iam_model.IAMMemberSearchRequest) (*iam_model.IAMMemberSearchResponse, error) {
	err := request.EnsureLimit(repo.SearchLimit)
	if err != nil {
		return nil, err
	}
	sequence, err := repo.View.GetLatestIAMMemberSequence()
	logging.Log("EVENT-Slkci").OnError(err).WithField("traceID", tracing.TraceIDFromCtx(ctx)).Warn("could not read latest iam sequence")
	members, count, err := repo.View.SearchIAMMembers(request)
	if err != nil {
		return nil, err
	}
	result := &iam_model.IAMMemberSearchResponse{
		Offset:      request.Offset,
		Limit:       request.Limit,
		TotalResult: count,
		Result:      iam_es_model.IAMMembersToModel(members, repo.PrefixAvatarURL),
	}
	if err == nil {
		result.Sequence = sequence.CurrentSequence
		result.Timestamp = sequence.LastSuccessfulSpoolerRun
	}
	return result, nil
}

func (repo *IAMRepository) GetIAMMemberRoles() []string {
	roles := make([]string, 0)
	for _, roleMap := range repo.Roles {
		if strings.HasPrefix(roleMap, "IAM") {
			roles = append(roles, roleMap)
		}
	}
	return roles
}

func (repo *IAMRepository) IDPProvidersByIDPConfigID(ctx context.Context, idpConfigID string) ([]*iam_model.IDPProviderView, error) {
	providers, err := repo.View.IDPProvidersByIdpConfigID(idpConfigID)
	if err != nil {
		return nil, err
	}
	return iam_es_model.IDPProviderViewsToModel(providers), nil
}

func (repo *IAMRepository) ExternalIDPsByIDPConfigID(ctx context.Context, idpConfigID string) ([]*usr_model.ExternalIDPView, error) {
	externalIDPs, err := repo.View.ExternalIDPsByIDPConfigID(idpConfigID)
	if err != nil {
		return nil, err
	}
	return model.ExternalIDPViewsToModel(externalIDPs), nil
}

func (repo *IAMRepository) SearchIDPConfigs(ctx context.Context, request *iam_model.IDPConfigSearchRequest) (*iam_model.IDPConfigSearchResponse, error) {
	err := request.EnsureLimit(repo.SearchLimit)
	if err != nil {
		return nil, err
	}
	sequence, err := repo.View.GetLatestIDPConfigSequence()
	logging.Log("EVENT-Dk8si").OnError(err).WithField("traceID", tracing.TraceIDFromCtx(ctx)).Warn("could not read latest idp config sequence")
	idps, count, err := repo.View.SearchIDPConfigs(request)
	if err != nil {
		return nil, err
	}
	result := &iam_model.IDPConfigSearchResponse{
		Offset:      request.Offset,
		Limit:       request.Limit,
		TotalResult: count,
		Result:      iam_es_model.IdpConfigViewsToModel(idps),
	}
	if err == nil {
		result.Sequence = sequence.CurrentSequence
		result.Timestamp = sequence.LastSuccessfulSpoolerRun
	}
	return result, nil
}

func (repo *IAMRepository) SearchDefaultIDPProviders(ctx context.Context, request *iam_model.IDPProviderSearchRequest) (*iam_model.IDPProviderSearchResponse, error) {
	err := request.EnsureLimit(repo.SearchLimit)
	if err != nil {
		return nil, err
	}
	request.AppendAggregateIDQuery(repo.SystemDefaults.IamID)
	sequence, err := repo.View.GetLatestIDPProviderSequence()
	logging.Log("EVENT-Tuiks").OnError(err).WithField("traceID", tracing.TraceIDFromCtx(ctx)).Warn("could not read latest iam sequence")
	providers, count, err := repo.View.SearchIDPProviders(request)
	if err != nil {
		return nil, err
	}
	result := &iam_model.IDPProviderSearchResponse{
		Offset:      request.Offset,
		Limit:       request.Limit,
		TotalResult: count,
		Result:      iam_es_model.IDPProviderViewsToModel(providers),
	}
	if err == nil {
		result.Sequence = sequence.CurrentSequence
		result.Timestamp = sequence.LastSuccessfulSpoolerRun
	}
	return result, nil
}

<<<<<<< HEAD
func (repo *IAMRepository) SearchDefaultSecondFactors(ctx context.Context) (*iam_model.SecondFactorsSearchResponse, error) {
	policy, err := repo.GetDefaultLoginPolicy(ctx)
	if err != nil {
		return nil, err
	}
	return &iam_model.SecondFactorsSearchResponse{
		TotalResult: uint64(len(policy.SecondFactors)),
		Result:      policy.SecondFactors,
	}, nil
}

func (repo *IAMRepository) SearchDefaultMultiFactors(ctx context.Context) (*iam_model.MultiFactorsSearchResponse, error) {
	policy, err := repo.GetDefaultLoginPolicy(ctx)
	if err != nil {
		return nil, err
	}
	return &iam_model.MultiFactorsSearchResponse{
		TotalResult: uint64(len(policy.MultiFactors)),
		Result:      policy.MultiFactors,
	}, nil
=======
func (repo *IAMRepository) GetDefaultLabelPolicy(ctx context.Context) (*iam_model.LabelPolicyView, error) {
	policy, err := repo.View.LabelPolicyByAggregateIDAndState(repo.SystemDefaults.IamID, int32(domain.LabelPolicyStateActive))
	if err != nil {
		return nil, err
	}
	return iam_es_model.LabelPolicyViewToModel(policy), err
}

func (repo *IAMRepository) GetDefaultPreviewLabelPolicy(ctx context.Context) (*iam_model.LabelPolicyView, error) {
	policy, err := repo.View.LabelPolicyByAggregateIDAndState(repo.SystemDefaults.IamID, int32(domain.LabelPolicyStatePreview))
	if err != nil {
		return nil, err
	}
	return iam_es_model.LabelPolicyViewToModel(policy), err
>>>>>>> 7b38158c
}

func (repo *IAMRepository) GetDefaultMailTemplate(ctx context.Context) (*iam_model.MailTemplateView, error) {
	template, err := repo.View.MailTemplateByAggregateID(repo.SystemDefaults.IamID)
	if err != nil {
		return nil, err
	}
	return iam_es_model.MailTemplateViewToModel(template), err
}

func (repo *IAMRepository) SearchIAMMembersx(ctx context.Context, request *iam_model.IAMMemberSearchRequest) (*iam_model.IAMMemberSearchResponse, error) {
	err := request.EnsureLimit(repo.SearchLimit)
	if err != nil {
		return nil, err
	}
	sequence, err := repo.View.GetLatestIAMMemberSequence()
	logging.Log("EVENT-Slkci").OnError(err).Warn("could not read latest iam sequence")
	members, count, err := repo.View.SearchIAMMembers(request)
	if err != nil {
		return nil, err
	}
	result := &iam_model.IAMMemberSearchResponse{
		Offset:      request.Offset,
		Limit:       request.Limit,
		TotalResult: count,
		Result:      iam_es_model.IAMMembersToModel(members, repo.PrefixAvatarURL),
	}
	if err == nil {
		result.Sequence = sequence.CurrentSequence
	}
	return result, nil
}

func (repo *IAMRepository) GetDefaultMessageText(ctx context.Context, textType, lang string) (*domain.CustomMessageText, error) {
	repo.mutex.Lock()
	defer repo.mutex.Unlock()
	var err error
	contents, ok := repo.NotificationTranslationFileContents[lang]
	if !ok {
		contents, err = repo.readTranslationFile(repo.NotificationDir, fmt.Sprintf("/i18n/%s.yaml", lang))
		if caos_errs.IsNotFound(err) {
			contents, err = repo.readTranslationFile(repo.NotificationDir, fmt.Sprintf("/i18n/%s.yaml", repo.SystemDefaults.DefaultLanguage.String()))
		}
		if err != nil {
			return nil, err
		}
		repo.NotificationTranslationFileContents[lang] = contents
	}
	messageTexts := new(domain.MessageTexts)
	if err := yaml.Unmarshal(contents, messageTexts); err != nil {
		return nil, caos_errs.ThrowInternal(err, "TEXT-3N9fs", "Errors.TranslationFile.ReadError")
	}
	return messageTexts.GetMessageTextByType(textType), nil
}

func (repo *IAMRepository) GetCustomMessageText(ctx context.Context, textType, lang string) (*domain.CustomMessageText, error) {
	texts, err := repo.View.CustomTextsByAggregateIDAndTemplateAndLand(repo.SystemDefaults.IamID, textType, lang)
	if err != nil {
		return nil, err
	}
	result := iam_es_model.CustomTextViewsToMessageDomain(repo.SystemDefaults.IamID, lang, texts)
	result.Default = true
	return result, err
}

func (repo *IAMRepository) GetDefaultLoginTexts(ctx context.Context, lang string) (*domain.CustomLoginText, error) {
	repo.mutex.Lock()
	defer repo.mutex.Unlock()
	contents, ok := repo.LoginTranslationFileContents[lang]
	var err error
	if !ok {
		contents, err = repo.readTranslationFile(repo.LoginDir, fmt.Sprintf("/i18n/%s.yaml", lang))
		if caos_errs.IsNotFound(err) {
			contents, err = repo.readTranslationFile(repo.LoginDir, fmt.Sprintf("/i18n/%s.yaml", repo.SystemDefaults.DefaultLanguage.String()))
		}
		if err != nil {
			return nil, err
		}
		repo.LoginTranslationFileContents[lang] = contents
	}
	loginText := new(domain.CustomLoginText)
	if err := yaml.Unmarshal(contents, loginText); err != nil {
		return nil, caos_errs.ThrowInternal(err, "TEXT-GHR3Q", "Errors.TranslationFile.ReadError")
	}
	return loginText, nil
}

func (repo *IAMRepository) GetCustomLoginTexts(ctx context.Context, lang string) (*domain.CustomLoginText, error) {
	texts, err := repo.View.CustomTextsByAggregateIDAndTemplateAndLand(repo.SystemDefaults.IamID, domain.LoginCustomText, lang)
	if err != nil {
		return nil, err
	}
	return iam_es_model.CustomTextViewsToLoginDomain(repo.SystemDefaults.IamID, lang, texts), err
}

func (repo *IAMRepository) getIAMEvents(ctx context.Context, sequence uint64) ([]*models.Event, error) {
	query, err := iam_view.IAMByIDQuery(domain.IAMID, sequence)
	if err != nil {
		return nil, err
	}
	return repo.Eventstore.FilterEvents(ctx, query)
}

func (repo *IAMRepository) readTranslationFile(dir http.FileSystem, filename string) ([]byte, error) {
	r, err := dir.Open(filename)
	if os.IsNotExist(err) {
		return nil, caos_errs.ThrowNotFound(err, "TEXT-3n9fs", "Errors.TranslationFile.NotFound")
	}
	if err != nil {
		return nil, caos_errs.ThrowInternal(err, "TEXT-93njw", "Errors.TranslationFile.ReadError")
	}
	contents, err := ioutil.ReadAll(r)
	if err != nil {
		return nil, caos_errs.ThrowInternal(err, "TEXT-l0fse", "Errors.TranslationFile.ReadError")
	}
	return contents, nil
}<|MERGE_RESOLUTION|>--- conflicted
+++ resolved
@@ -167,45 +167,6 @@
 	return result, nil
 }
 
-<<<<<<< HEAD
-func (repo *IAMRepository) SearchDefaultSecondFactors(ctx context.Context) (*iam_model.SecondFactorsSearchResponse, error) {
-	policy, err := repo.GetDefaultLoginPolicy(ctx)
-	if err != nil {
-		return nil, err
-	}
-	return &iam_model.SecondFactorsSearchResponse{
-		TotalResult: uint64(len(policy.SecondFactors)),
-		Result:      policy.SecondFactors,
-	}, nil
-}
-
-func (repo *IAMRepository) SearchDefaultMultiFactors(ctx context.Context) (*iam_model.MultiFactorsSearchResponse, error) {
-	policy, err := repo.GetDefaultLoginPolicy(ctx)
-	if err != nil {
-		return nil, err
-	}
-	return &iam_model.MultiFactorsSearchResponse{
-		TotalResult: uint64(len(policy.MultiFactors)),
-		Result:      policy.MultiFactors,
-	}, nil
-=======
-func (repo *IAMRepository) GetDefaultLabelPolicy(ctx context.Context) (*iam_model.LabelPolicyView, error) {
-	policy, err := repo.View.LabelPolicyByAggregateIDAndState(repo.SystemDefaults.IamID, int32(domain.LabelPolicyStateActive))
-	if err != nil {
-		return nil, err
-	}
-	return iam_es_model.LabelPolicyViewToModel(policy), err
-}
-
-func (repo *IAMRepository) GetDefaultPreviewLabelPolicy(ctx context.Context) (*iam_model.LabelPolicyView, error) {
-	policy, err := repo.View.LabelPolicyByAggregateIDAndState(repo.SystemDefaults.IamID, int32(domain.LabelPolicyStatePreview))
-	if err != nil {
-		return nil, err
-	}
-	return iam_es_model.LabelPolicyViewToModel(policy), err
->>>>>>> 7b38158c
-}
-
 func (repo *IAMRepository) GetDefaultMailTemplate(ctx context.Context) (*iam_model.MailTemplateView, error) {
 	template, err := repo.View.MailTemplateByAggregateID(repo.SystemDefaults.IamID)
 	if err != nil {
