--- conflicted
+++ resolved
@@ -161,31 +161,6 @@
 	return result, nil
 }
 
-<<<<<<< HEAD
-func (repo *IAMRepository) GetDefaultLabelPolicy(ctx context.Context) (*iam_model.LabelPolicyView, error) {
-	policy, err := repo.View.LabelPolicyByAggregateIDAndState(repo.SystemDefaults.IamID, int32(domain.LabelPolicyStateActive))
-	if err != nil {
-		return nil, err
-	}
-	return iam_es_model.LabelPolicyViewToModel(policy), err
-}
-
-func (repo *IAMRepository) GetDefaultPreviewLabelPolicy(ctx context.Context) (*iam_model.LabelPolicyView, error) {
-	policy, err := repo.View.LabelPolicyByAggregateIDAndState(repo.SystemDefaults.IamID, int32(domain.LabelPolicyStatePreview))
-	if err != nil {
-		return nil, err
-	}
-	return iam_es_model.LabelPolicyViewToModel(policy), err
-=======
-func (repo *IAMRepository) GetDefaultMailTemplate(ctx context.Context) (*iam_model.MailTemplateView, error) {
-	template, err := repo.View.MailTemplateByAggregateID(repo.SystemDefaults.IamID)
-	if err != nil {
-		return nil, err
-	}
-	return iam_es_model.MailTemplateViewToModel(template), err
->>>>>>> 30c130f1
-}
-
 func (repo *IAMRepository) SearchIAMMembersx(ctx context.Context, request *iam_model.IAMMemberSearchRequest) (*iam_model.IAMMemberSearchResponse, error) {
 	err := request.EnsureLimit(repo.SearchLimit)
 	if err != nil {
