package eventstore

import (
	"context"
	"fmt"
	"io/ioutil"
	"net/http"
	"strings"
	"sync"

	"github.com/ghodss/yaml"

	"github.com/caos/zitadel/internal/domain"
	v1 "github.com/caos/zitadel/internal/eventstore/v1"
	"github.com/caos/zitadel/internal/eventstore/v1/models"
	iam_view "github.com/caos/zitadel/internal/iam/repository/view"
	"github.com/caos/zitadel/internal/user/repository/view/model"

	caos_errs "github.com/caos/zitadel/internal/errors"

	"github.com/caos/logging"

	admin_view "github.com/caos/zitadel/internal/admin/repository/eventsourcing/view"
	"github.com/caos/zitadel/internal/config/systemdefaults"
	iam_model "github.com/caos/zitadel/internal/iam/model"
	iam_es_model "github.com/caos/zitadel/internal/iam/repository/view/model"
	"github.com/caos/zitadel/internal/telemetry/tracing"
	usr_model "github.com/caos/zitadel/internal/user/model"
)

type IAMRepository struct {
	Eventstore              v1.Eventstore
	SearchLimit             uint64
	View                    *admin_view.View
	SystemDefaults          systemdefaults.SystemDefaults
	Roles                   []string
	PrefixAvatarURL         string
	LoginDir                http.FileSystem
	TranslationFileContents map[string][]byte
}

func (repo *IAMRepository) IAMMemberByID(ctx context.Context, iamID, userID string) (*iam_model.IAMMemberView, error) {
	member, err := repo.View.IAMMemberByIDs(iamID, userID)
	if err != nil {
		return nil, err
	}
	return iam_es_model.IAMMemberToModel(member, repo.PrefixAvatarURL), nil
}

func (repo *IAMRepository) SearchIAMMembers(ctx context.Context, request *iam_model.IAMMemberSearchRequest) (*iam_model.IAMMemberSearchResponse, error) {
	err := request.EnsureLimit(repo.SearchLimit)
	if err != nil {
		return nil, err
	}
	sequence, err := repo.View.GetLatestIAMMemberSequence()
	logging.Log("EVENT-Slkci").OnError(err).WithField("traceID", tracing.TraceIDFromCtx(ctx)).Warn("could not read latest iam sequence")
	members, count, err := repo.View.SearchIAMMembers(request)
	if err != nil {
		return nil, err
	}
	result := &iam_model.IAMMemberSearchResponse{
		Offset:      request.Offset,
		Limit:       request.Limit,
		TotalResult: count,
		Result:      iam_es_model.IAMMembersToModel(members, repo.PrefixAvatarURL),
	}
	if err == nil {
		result.Sequence = sequence.CurrentSequence
		result.Timestamp = sequence.LastSuccessfulSpoolerRun
	}
	return result, nil
}

func (repo *IAMRepository) GetIAMMemberRoles() []string {
	roles := make([]string, 0)
	for _, roleMap := range repo.Roles {
		if strings.HasPrefix(roleMap, "IAM") {
			roles = append(roles, roleMap)
		}
	}
	return roles
}

func (repo *IAMRepository) IDPProvidersByIDPConfigID(ctx context.Context, idpConfigID string) ([]*iam_model.IDPProviderView, error) {
	providers, err := repo.View.IDPProvidersByIdpConfigID(idpConfigID)
	if err != nil {
		return nil, err
	}
	return iam_es_model.IDPProviderViewsToModel(providers), nil
}

func (repo *IAMRepository) ExternalIDPsByIDPConfigID(ctx context.Context, idpConfigID string) ([]*usr_model.ExternalIDPView, error) {
	externalIDPs, err := repo.View.ExternalIDPsByIDPConfigID(idpConfigID)
	if err != nil {
		return nil, err
	}
	return model.ExternalIDPViewsToModel(externalIDPs), nil
}

func (repo *IAMRepository) ExternalIDPsByIDPConfigIDFromDefaultPolicy(ctx context.Context, idpConfigID string) ([]*usr_model.ExternalIDPView, error) {
	policies, err := repo.View.AllDefaultLoginPolicies()
	if err != nil {
		return nil, err
	}
	resourceOwners := make([]string, len(policies))
	for i, policy := range policies {
		resourceOwners[i] = policy.AggregateID
	}

	externalIDPs, err := repo.View.ExternalIDPsByIDPConfigIDAndResourceOwners(idpConfigID, resourceOwners)
	if err != nil {
		return nil, err
	}
	return model.ExternalIDPViewsToModel(externalIDPs), nil
}

func (repo *IAMRepository) SearchIDPConfigs(ctx context.Context, request *iam_model.IDPConfigSearchRequest) (*iam_model.IDPConfigSearchResponse, error) {
	err := request.EnsureLimit(repo.SearchLimit)
	if err != nil {
		return nil, err
	}
	sequence, err := repo.View.GetLatestIDPConfigSequence()
	logging.Log("EVENT-Dk8si").OnError(err).WithField("traceID", tracing.TraceIDFromCtx(ctx)).Warn("could not read latest idp config sequence")
	idps, count, err := repo.View.SearchIDPConfigs(request)
	if err != nil {
		return nil, err
	}
	result := &iam_model.IDPConfigSearchResponse{
		Offset:      request.Offset,
		Limit:       request.Limit,
		TotalResult: count,
		Result:      iam_es_model.IdpConfigViewsToModel(idps),
	}
	if err == nil {
		result.Sequence = sequence.CurrentSequence
		result.Timestamp = sequence.LastSuccessfulSpoolerRun
	}
	return result, nil
}

func (repo *IAMRepository) GetDefaultLoginPolicy(ctx context.Context) (*iam_model.LoginPolicyView, error) {
	policy, viewErr := repo.View.LoginPolicyByAggregateID(repo.SystemDefaults.IamID)
	if viewErr != nil && !caos_errs.IsNotFound(viewErr) {
		return nil, viewErr
	}
	if caos_errs.IsNotFound(viewErr) {
		policy = new(iam_es_model.LoginPolicyView)
	}

	events, esErr := repo.getIAMEvents(ctx, policy.Sequence)
	if caos_errs.IsNotFound(viewErr) && len(events) == 0 {
		return nil, caos_errs.ThrowNotFound(nil, "EVENT-cmO9s", "Errors.IAM.LoginPolicy.NotFound")
	}
	if esErr != nil {
		logging.Log("EVENT-2Mi8s").WithError(esErr).Debug("error retrieving new events")
		return iam_es_model.LoginPolicyViewToModel(policy), nil
	}
	policyCopy := *policy
	for _, event := range events {
		if err := policyCopy.AppendEvent(event); err != nil {
			return iam_es_model.LoginPolicyViewToModel(policy), nil
		}
	}
	return iam_es_model.LoginPolicyViewToModel(policy), nil
}

func (repo *IAMRepository) SearchDefaultIDPProviders(ctx context.Context, request *iam_model.IDPProviderSearchRequest) (*iam_model.IDPProviderSearchResponse, error) {
	err := request.EnsureLimit(repo.SearchLimit)
	if err != nil {
		return nil, err
	}
	request.AppendAggregateIDQuery(repo.SystemDefaults.IamID)
	sequence, err := repo.View.GetLatestIDPProviderSequence()
	logging.Log("EVENT-Tuiks").OnError(err).WithField("traceID", tracing.TraceIDFromCtx(ctx)).Warn("could not read latest iam sequence")
	providers, count, err := repo.View.SearchIDPProviders(request)
	if err != nil {
		return nil, err
	}
	result := &iam_model.IDPProviderSearchResponse{
		Offset:      request.Offset,
		Limit:       request.Limit,
		TotalResult: count,
		Result:      iam_es_model.IDPProviderViewsToModel(providers),
	}
	if err == nil {
		result.Sequence = sequence.CurrentSequence
		result.Timestamp = sequence.LastSuccessfulSpoolerRun
	}
	return result, nil
}

func (repo *IAMRepository) SearchDefaultSecondFactors(ctx context.Context) (*iam_model.SecondFactorsSearchResponse, error) {
	policy, err := repo.GetDefaultLoginPolicy(ctx)
	if err != nil {
		return nil, err
	}
	return &iam_model.SecondFactorsSearchResponse{
		TotalResult: uint64(len(policy.SecondFactors)),
		Result:      policy.SecondFactors,
	}, nil
}

func (repo *IAMRepository) SearchDefaultMultiFactors(ctx context.Context) (*iam_model.MultiFactorsSearchResponse, error) {
	policy, err := repo.GetDefaultLoginPolicy(ctx)
	if err != nil {
		return nil, err
	}
	return &iam_model.MultiFactorsSearchResponse{
		TotalResult: uint64(len(policy.MultiFactors)),
		Result:      policy.MultiFactors,
	}, nil
}

func (repo *IAMRepository) GetDefaultPasswordComplexityPolicy(ctx context.Context) (*iam_model.PasswordComplexityPolicyView, error) {
	policy, viewErr := repo.View.PasswordComplexityPolicyByAggregateID(repo.SystemDefaults.IamID)
	if viewErr != nil && !caos_errs.IsNotFound(viewErr) {
		return nil, viewErr
	}
	if caos_errs.IsNotFound(viewErr) {
		policy = new(iam_es_model.PasswordComplexityPolicyView)
	}

	events, esErr := repo.getIAMEvents(ctx, policy.Sequence)
	if caos_errs.IsNotFound(viewErr) && len(events) == 0 {
		return nil, caos_errs.ThrowNotFound(nil, "EVENT-1Mc0s", "Errors.IAM.PasswordComplexityPolicy.NotFound")
	}
	if esErr != nil {
		logging.Log("EVENT-3M0xs").WithError(esErr).Debug("error retrieving new events")
		return iam_es_model.PasswordComplexityViewToModel(policy), nil
	}
	policyCopy := *policy
	for _, event := range events {
		if err := policyCopy.AppendEvent(event); err != nil {
			return iam_es_model.PasswordComplexityViewToModel(policy), nil
		}
	}
	return iam_es_model.PasswordComplexityViewToModel(policy), nil
}

func (repo *IAMRepository) GetDefaultPasswordAgePolicy(ctx context.Context) (*iam_model.PasswordAgePolicyView, error) {
	policy, viewErr := repo.View.PasswordAgePolicyByAggregateID(repo.SystemDefaults.IamID)
	if viewErr != nil && !caos_errs.IsNotFound(viewErr) {
		return nil, viewErr
	}
	if caos_errs.IsNotFound(viewErr) {
		policy = new(iam_es_model.PasswordAgePolicyView)
	}

	events, esErr := repo.getIAMEvents(ctx, policy.Sequence)
	if caos_errs.IsNotFound(viewErr) && len(events) == 0 {
		return nil, caos_errs.ThrowNotFound(nil, "EVENT-vMyS3", "Errors.IAM.PasswordAgePolicy.NotFound")
	}
	if esErr != nil {
		logging.Log("EVENT-3M0xs").WithError(esErr).Debug("error retrieving new events")
		return iam_es_model.PasswordAgeViewToModel(policy), nil
	}
	policyCopy := *policy
	for _, event := range events {
		if err := policyCopy.AppendEvent(event); err != nil {
			return iam_es_model.PasswordAgeViewToModel(policy), nil
		}
	}
	return iam_es_model.PasswordAgeViewToModel(policy), nil
}

func (repo *IAMRepository) GetDefaultPasswordLockoutPolicy(ctx context.Context) (*iam_model.PasswordLockoutPolicyView, error) {
	policy, viewErr := repo.View.PasswordLockoutPolicyByAggregateID(repo.SystemDefaults.IamID)
	if viewErr != nil && !caos_errs.IsNotFound(viewErr) {
		return nil, viewErr
	}
	if caos_errs.IsNotFound(viewErr) {
		policy = new(iam_es_model.PasswordLockoutPolicyView)
	}

	events, esErr := repo.getIAMEvents(ctx, policy.Sequence)
	if caos_errs.IsNotFound(viewErr) && len(events) == 0 {
		return nil, caos_errs.ThrowNotFound(nil, "EVENT-2M9oP", "Errors.IAM.PasswordLockoutPolicy.NotFound")
	}
	if esErr != nil {
		logging.Log("EVENT-3M0xs").WithError(esErr).Debug("error retrieving new events")
		return iam_es_model.PasswordLockoutViewToModel(policy), nil
	}
	policyCopy := *policy
	for _, event := range events {
		if err := policyCopy.AppendEvent(event); err != nil {
			return iam_es_model.PasswordLockoutViewToModel(policy), nil
		}
	}
	return iam_es_model.PasswordLockoutViewToModel(policy), nil
}

func (repo *IAMRepository) GetOrgIAMPolicy(ctx context.Context) (*iam_model.OrgIAMPolicyView, error) {
	policy, viewErr := repo.View.OrgIAMPolicyByAggregateID(repo.SystemDefaults.IamID)
	if viewErr != nil && !caos_errs.IsNotFound(viewErr) {
		return nil, viewErr
	}
	if caos_errs.IsNotFound(viewErr) {
		policy = new(iam_es_model.OrgIAMPolicyView)
	}

	events, esErr := repo.getIAMEvents(ctx, policy.Sequence)
	if caos_errs.IsNotFound(viewErr) && len(events) == 0 {
		return nil, caos_errs.ThrowNotFound(nil, "EVENT-MkoL0", "Errors.IAM.OrgIAMPolicy.NotFound")
	}
	if esErr != nil {
		logging.Log("EVENT-3M0xs").WithError(esErr).Debug("error retrieving new events")
		return iam_es_model.OrgIAMViewToModel(policy), nil
	}
	policyCopy := *policy
	for _, event := range events {
		if err := policyCopy.AppendEvent(event); err != nil {
			return iam_es_model.OrgIAMViewToModel(policy), nil
		}
	}
	return iam_es_model.OrgIAMViewToModel(policy), nil
}

func (repo *IAMRepository) GetDefaultLabelPolicy(ctx context.Context) (*iam_model.LabelPolicyView, error) {
	policy, err := repo.View.LabelPolicyByAggregateIDAndState(repo.SystemDefaults.IamID, int32(domain.LabelPolicyStateActive))
	if err != nil {
		return nil, err
	}
	return iam_es_model.LabelPolicyViewToModel(policy), err
}

func (repo *IAMRepository) GetDefaultPreviewLabelPolicy(ctx context.Context) (*iam_model.LabelPolicyView, error) {
	policy, err := repo.View.LabelPolicyByAggregateIDAndState(repo.SystemDefaults.IamID, int32(domain.LabelPolicyStatePreview))
	if err != nil {
		return nil, err
	}
	return iam_es_model.LabelPolicyViewToModel(policy), err
}

func (repo *IAMRepository) GetDefaultMailTemplate(ctx context.Context) (*iam_model.MailTemplateView, error) {
	template, err := repo.View.MailTemplateByAggregateID(repo.SystemDefaults.IamID)
	if err != nil {
		return nil, err
	}
	return iam_es_model.MailTemplateViewToModel(template), err
}

func (repo *IAMRepository) SearchIAMMembersx(ctx context.Context, request *iam_model.IAMMemberSearchRequest) (*iam_model.IAMMemberSearchResponse, error) {
	err := request.EnsureLimit(repo.SearchLimit)
	if err != nil {
		return nil, err
	}
	sequence, err := repo.View.GetLatestIAMMemberSequence()
	logging.Log("EVENT-Slkci").OnError(err).Warn("could not read latest iam sequence")
	members, count, err := repo.View.SearchIAMMembers(request)
	if err != nil {
		return nil, err
	}
	result := &iam_model.IAMMemberSearchResponse{
		Offset:      request.Offset,
		Limit:       request.Limit,
		TotalResult: count,
		Result:      iam_es_model.IAMMembersToModel(members, repo.PrefixAvatarURL),
	}
	if err == nil {
		result.Sequence = sequence.CurrentSequence
		result.Timestamp = result.Timestamp
	}
	return result, nil
}

func (repo *IAMRepository) GetDefaultMessageTexts(ctx context.Context) (*iam_model.MessageTextsView, error) {
	text, err := repo.View.MessageTexts(repo.SystemDefaults.IamID)
	if err != nil {
		return nil, err
	}
	return iam_es_model.MessageTextsViewToModel(text, true), err
}

func (repo *IAMRepository) GetDefaultMessageText(ctx context.Context, textType, lang string) (*iam_model.MessageTextView, error) {
	text, err := repo.View.MessageTextByIDs(repo.SystemDefaults.IamID, textType, lang)
	if err != nil {
		return nil, err
	}
	text.Default = true
	return iam_es_model.MessageTextViewToModel(text), err
}

<<<<<<< HEAD
func (repo *IAMRepository) GetDefaultLoginTexts(ctx context.Context, lang string) (*domain.CustomLoginText, error) {
	var contents []byte
	var ok bool
	var err error
	mux := &sync.Mutex{}
	if contents, ok = repo.TranslationFileContents[lang]; !ok {
		contents, err = repo.readTranslationFile(fmt.Sprintf("/i18n/%s.yaml", lang), mux)
		if err != nil {
			return nil, err
		}
		repo.TranslationFileContents[lang] = contents
	}
	loginText := new(domain.CustomLoginText)
	mux.Lock()
	if err := yaml.Unmarshal(contents, loginText); err != nil {
		mux.Unlock()
		return nil, caos_errs.ThrowInternal(err, "TEXT-GHR3Q", "Errors.TranslationFile.ReadError")
	}
	mux.Unlock()
	return loginText, nil
}

func (repo *IAMRepository) GetCustomLoginTexts(ctx context.Context, lang string) (*domain.CustomLoginText, error) {
	texts, err := repo.View.CustomTextsByAggregateIDAndTemplateAndLand(repo.SystemDefaults.IamID, domain.LoginCustomText, lang)
	if err != nil {
		return nil, err
	}
	return iam_es_model.CustomTextViewsToLoginDomain(repo.SystemDefaults.IamID, lang, texts), err
=======
func (repo *IAMRepository) GetDefaultPrivacyPolicy(ctx context.Context) (*iam_model.PrivacyPolicyView, error) {
	policy, viewErr := repo.View.PrivacyPolicyByAggregateID(repo.SystemDefaults.IamID)
	if viewErr != nil && !caos_errs.IsNotFound(viewErr) {
		return nil, viewErr
	}
	if caos_errs.IsNotFound(viewErr) {
		policy = new(iam_es_model.PrivacyPolicyView)
	}
	events, esErr := repo.getIAMEvents(ctx, policy.Sequence)
	if caos_errs.IsNotFound(viewErr) && len(events) == 0 {
		return nil, caos_errs.ThrowNotFound(nil, "EVENT-84Nfs", "Errors.IAM.PrivacyPolicy.NotFound")
	}
	if esErr != nil {
		logging.Log("EVENT-0p3Fs").WithError(esErr).Debug("error retrieving new events")
		return iam_es_model.PrivacyViewToModel(policy), nil
	}
	policyCopy := *policy
	for _, event := range events {
		if err := policyCopy.AppendEvent(event); err != nil {
			return iam_es_model.PrivacyViewToModel(policy), nil
		}
	}
	result := iam_es_model.PrivacyViewToModel(policy)
	result.Default = true
	return result, nil
>>>>>>> 5bd2acd5
}

func (repo *IAMRepository) getIAMEvents(ctx context.Context, sequence uint64) ([]*models.Event, error) {
	query, err := iam_view.IAMByIDQuery(domain.IAMID, sequence)
	if err != nil {
		return nil, err
	}
	return repo.Eventstore.FilterEvents(ctx, query)
}

func (repo *IAMRepository) readTranslationFile(filename string, mux *sync.Mutex) ([]byte, error) {
	mux.Lock()
	r, err := repo.LoginDir.Open(filename)
	if err != nil {
		mux.Unlock()
		return nil, caos_errs.ThrowInternal(err, "TEXT-93njw", "Errors.TranslationFile.ReadError")
	}
	contents, err := ioutil.ReadAll(r)
	mux.Unlock()
	if err != nil {
		return nil, caos_errs.ThrowInternal(err, "TEXT-l0fse", "Errors.TranslationFile.ReadError")
	}
	return contents, nil
}<|MERGE_RESOLUTION|>--- conflicted
+++ resolved
@@ -380,7 +380,33 @@
 	return iam_es_model.MessageTextViewToModel(text), err
 }
 
-<<<<<<< HEAD
+func (repo *IAMRepository) GetDefaultPrivacyPolicy(ctx context.Context) (*iam_model.PrivacyPolicyView, error) {
+	policy, viewErr := repo.View.PrivacyPolicyByAggregateID(repo.SystemDefaults.IamID)
+	if viewErr != nil && !caos_errs.IsNotFound(viewErr) {
+		return nil, viewErr
+	}
+	if caos_errs.IsNotFound(viewErr) {
+		policy = new(iam_es_model.PrivacyPolicyView)
+	}
+	events, esErr := repo.getIAMEvents(ctx, policy.Sequence)
+	if caos_errs.IsNotFound(viewErr) && len(events) == 0 {
+		return nil, caos_errs.ThrowNotFound(nil, "EVENT-84Nfs", "Errors.IAM.PrivacyPolicy.NotFound")
+	}
+	if esErr != nil {
+		logging.Log("EVENT-0p3Fs").WithError(esErr).Debug("error retrieving new events")
+		return iam_es_model.PrivacyViewToModel(policy), nil
+	}
+	policyCopy := *policy
+	for _, event := range events {
+		if err := policyCopy.AppendEvent(event); err != nil {
+			return iam_es_model.PrivacyViewToModel(policy), nil
+		}
+	}
+	result := iam_es_model.PrivacyViewToModel(policy)
+	result.Default = true
+	return result, nil
+}
+
 func (repo *IAMRepository) GetDefaultLoginTexts(ctx context.Context, lang string) (*domain.CustomLoginText, error) {
 	var contents []byte
 	var ok bool
@@ -409,33 +435,6 @@
 		return nil, err
 	}
 	return iam_es_model.CustomTextViewsToLoginDomain(repo.SystemDefaults.IamID, lang, texts), err
-=======
-func (repo *IAMRepository) GetDefaultPrivacyPolicy(ctx context.Context) (*iam_model.PrivacyPolicyView, error) {
-	policy, viewErr := repo.View.PrivacyPolicyByAggregateID(repo.SystemDefaults.IamID)
-	if viewErr != nil && !caos_errs.IsNotFound(viewErr) {
-		return nil, viewErr
-	}
-	if caos_errs.IsNotFound(viewErr) {
-		policy = new(iam_es_model.PrivacyPolicyView)
-	}
-	events, esErr := repo.getIAMEvents(ctx, policy.Sequence)
-	if caos_errs.IsNotFound(viewErr) && len(events) == 0 {
-		return nil, caos_errs.ThrowNotFound(nil, "EVENT-84Nfs", "Errors.IAM.PrivacyPolicy.NotFound")
-	}
-	if esErr != nil {
-		logging.Log("EVENT-0p3Fs").WithError(esErr).Debug("error retrieving new events")
-		return iam_es_model.PrivacyViewToModel(policy), nil
-	}
-	policyCopy := *policy
-	for _, event := range events {
-		if err := policyCopy.AppendEvent(event); err != nil {
-			return iam_es_model.PrivacyViewToModel(policy), nil
-		}
-	}
-	result := iam_es_model.PrivacyViewToModel(policy)
-	result.Default = true
-	return result, nil
->>>>>>> 5bd2acd5
 }
 
 func (repo *IAMRepository) getIAMEvents(ctx context.Context, sequence uint64) ([]*models.Event, error) {
