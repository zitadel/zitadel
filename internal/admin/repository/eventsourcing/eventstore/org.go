package eventstore

import (
	"context"

	admin_model "github.com/caos/zitadel/internal/admin/model"
	admin_view "github.com/caos/zitadel/internal/admin/repository/eventsourcing/view"
	"github.com/caos/zitadel/internal/eventstore"
	"github.com/caos/zitadel/internal/eventstore/sdk"
	org_model "github.com/caos/zitadel/internal/org/model"
	org_es "github.com/caos/zitadel/internal/org/repository/eventsourcing"
	org_view "github.com/caos/zitadel/internal/org/repository/view"
	policy_es "github.com/caos/zitadel/internal/policy/repository/eventsourcing"
	usr_es "github.com/caos/zitadel/internal/user/repository/eventsourcing"
)

const (
	DEFAULT_POLICY = "0"
)

type OrgRepo struct {
	Eventstore       eventstore.Eventstore
	OrgEventstore    *org_es.OrgEventstore
	UserEventstore   *usr_es.UserEventstore
	PolicyEventstore *policy_es.PolicyEventstore

	View *admin_view.View

	SearchLimit uint64
}

func (repo *OrgRepo) SetUpOrg(ctx context.Context, setUp *admin_model.SetupOrg) (*admin_model.SetupOrg, error) {
	policy, err := repo.PolicyEventstore.GetPasswordComplexityPolicy(ctx, DEFAULT_POLICY)
	if err != nil {
		return nil, err
	}
	org, aggregates, err := repo.OrgEventstore.PrepareCreateOrg(ctx, setUp.Org)
	if err != nil {
		return nil, err
	}

<<<<<<< HEAD
	user, userAggregates, err := repo.UserEventstore.PrepareCreateUser(ctx, setUp.User, org.AggregateID)
=======
	user, userAggregates, err := repo.UserEventstore.PrepareCreateUser(ctx, setUp.User, policy, org.AggregateID)
>>>>>>> 8a5baddd
	if err != nil {
		return nil, err
	}

	aggregates = append(aggregates, userAggregates...)
	setupModel := &Setup{Org: org, User: user}

	member := org_model.NewOrgMemberWithRoles(org.AggregateID, user.AggregateID, "ORG_ADMIN") //TODO: role as const
	_, memberAggregate, err := repo.OrgEventstore.PrepareAddOrgMember(ctx, member)
	if err != nil {
		return nil, err
	}
	aggregates = append(aggregates, memberAggregate)

	err = sdk.PushAggregates(ctx, repo.Eventstore.PushAggregates, setupModel.AppendEvents, aggregates...)
	if err != nil {
		return nil, err
	}

	return SetupToModel(setupModel), nil
}

func (repo *OrgRepo) OrgByID(ctx context.Context, id string) (*org_model.Org, error) {
	return repo.OrgEventstore.OrgByID(ctx, org_model.NewOrg(id))
}

func (repo *OrgRepo) SearchOrgs(ctx context.Context, query *org_model.OrgSearchRequest) (*org_model.OrgSearchResult, error) {
	query.EnsureLimit(repo.SearchLimit)
	orgs, count, err := repo.View.SearchOrgs(query)
	if err != nil {
		return nil, err
	}
	return &org_model.OrgSearchResult{
		Offset:      query.Offset,
		Limit:       query.Limit,
		TotalResult: uint64(count),
		Result:      org_view.OrgsToModel(orgs),
	}, nil
}

func (repo *OrgRepo) IsOrgUnique(ctx context.Context, name, domain string) (isUnique bool, err error) {
	return repo.OrgEventstore.IsOrgUnique(ctx, name, domain)
}<|MERGE_RESOLUTION|>--- conflicted
+++ resolved
@@ -2,6 +2,7 @@
 
 import (
 	"context"
+	"github.com/caos/zitadel/internal/org/repository/view/model"
 
 	admin_model "github.com/caos/zitadel/internal/admin/model"
 	admin_view "github.com/caos/zitadel/internal/admin/repository/eventsourcing/view"
@@ -9,7 +10,6 @@
 	"github.com/caos/zitadel/internal/eventstore/sdk"
 	org_model "github.com/caos/zitadel/internal/org/model"
 	org_es "github.com/caos/zitadel/internal/org/repository/eventsourcing"
-	org_view "github.com/caos/zitadel/internal/org/repository/view"
 	policy_es "github.com/caos/zitadel/internal/policy/repository/eventsourcing"
 	usr_es "github.com/caos/zitadel/internal/user/repository/eventsourcing"
 )
@@ -39,11 +39,7 @@
 		return nil, err
 	}
 
-<<<<<<< HEAD
-	user, userAggregates, err := repo.UserEventstore.PrepareCreateUser(ctx, setUp.User, org.AggregateID)
-=======
 	user, userAggregates, err := repo.UserEventstore.PrepareCreateUser(ctx, setUp.User, policy, org.AggregateID)
->>>>>>> 8a5baddd
 	if err != nil {
 		return nil, err
 	}
@@ -80,7 +76,7 @@
 		Offset:      query.Offset,
 		Limit:       query.Limit,
 		TotalResult: uint64(count),
-		Result:      org_view.OrgsToModel(orgs),
+		Result:      model.OrgsToModel(orgs),
 	}, nil
 }
 
