--- conflicted
+++ resolved
@@ -66,13 +66,10 @@
 			handler{view, bulkLimit, configs.cycleDuration("MessageText"), errorCount, es}),
 		newFeatures(
 			handler{view, bulkLimit, configs.cycleDuration("Features"), errorCount, es}),
-<<<<<<< HEAD
+		newPrivacyPolicy(
+			handler{view, bulkLimit, configs.cycleDuration("PrivacyPolicy"), errorCount, es}),
 		newCustomText(
 			handler{view, bulkLimit, configs.cycleDuration("CustomTexts"), errorCount, es}),
-=======
-		newPrivacyPolicy(
-			handler{view, bulkLimit, configs.cycleDuration("PrivacyPolicy"), errorCount, es}),
->>>>>>> 5bd2acd5
 	}
 	if static != nil {
 		handlers = append(handlers, newStyling(
