package handler

import (
	"time"

	"github.com/caos/zitadel/internal/admin/repository/eventsourcing/view"
	"github.com/caos/zitadel/internal/command"
	"github.com/caos/zitadel/internal/config/systemdefaults"
	"github.com/caos/zitadel/internal/config/types"
	v1 "github.com/caos/zitadel/internal/eventstore/v1"
	"github.com/caos/zitadel/internal/eventstore/v1/query"
	"github.com/caos/zitadel/internal/static"
)

type Configs map[string]*Config

type Config struct {
	MinimumCycleDuration types.Duration
}

type handler struct {
	view                *view.View
	bulkLimit           uint64
	cycleDuration       time.Duration
	errorCountUntilSkip uint64

	es v1.Eventstore
}

func (h *handler) Eventstore() v1.Eventstore {
	return h.es
}

func Register(configs Configs, bulkLimit, errorCount uint64, view *view.View, es v1.Eventstore, defaults systemdefaults.SystemDefaults, command *command.Commands, static static.Storage, localDevMode bool) []query.Handler {
	handlers := []query.Handler{
		newUser(
			handler{view, bulkLimit, configs.cycleDuration("User"), errorCount, es},
			defaults),
<<<<<<< HEAD
		newMailTemplate(
			handler{view, bulkLimit, configs.cycleDuration("MailTemplate"), errorCount, es}),
		newMessageText(
			handler{view, bulkLimit, configs.cycleDuration("MessageText"), errorCount, es}),
		newCustomText(
			handler{view, bulkLimit, configs.cycleDuration("CustomTexts"), errorCount, es}),
=======
		newExternalIDP(
			handler{view, bulkLimit, configs.cycleDuration("ExternalIDP"), errorCount, es},
			defaults),
>>>>>>> 1bbec8a1
	}
	if static != nil {
		handlers = append(handlers, newStyling(
			handler{view, bulkLimit, configs.cycleDuration("Styling"), errorCount, es},
			static,
			localDevMode))
	}
	return handlers
}

func (configs Configs) cycleDuration(viewModel string) time.Duration {
	c, ok := configs[viewModel]
	if !ok {
		return 3 * time.Minute
	}
	return c.MinimumCycleDuration.Duration
}

func (h *handler) MinimumCycleDuration() time.Duration {
	return h.cycleDuration
}

func (h *handler) LockDuration() time.Duration {
	return h.cycleDuration / 3
}

func (h *handler) QueryLimit() uint64 {
	return h.bulkLimit
}<|MERGE_RESOLUTION|>--- conflicted
+++ resolved
@@ -36,18 +36,6 @@
 		newUser(
 			handler{view, bulkLimit, configs.cycleDuration("User"), errorCount, es},
 			defaults),
-<<<<<<< HEAD
-		newMailTemplate(
-			handler{view, bulkLimit, configs.cycleDuration("MailTemplate"), errorCount, es}),
-		newMessageText(
-			handler{view, bulkLimit, configs.cycleDuration("MessageText"), errorCount, es}),
-		newCustomText(
-			handler{view, bulkLimit, configs.cycleDuration("CustomTexts"), errorCount, es}),
-=======
-		newExternalIDP(
-			handler{view, bulkLimit, configs.cycleDuration("ExternalIDP"), errorCount, es},
-			defaults),
->>>>>>> 1bbec8a1
 	}
 	if static != nil {
 		handlers = append(handlers, newStyling(
