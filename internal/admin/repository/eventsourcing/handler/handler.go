--- conflicted
+++ resolved
@@ -9,7 +9,6 @@
 	"github.com/caos/zitadel/internal/config/types"
 	v1 "github.com/caos/zitadel/internal/eventstore/v1"
 	"github.com/caos/zitadel/internal/eventstore/v1/query"
-	query2 "github.com/caos/zitadel/internal/query"
 	"github.com/caos/zitadel/internal/static"
 )
 
@@ -32,17 +31,8 @@
 	return h.es
 }
 
-<<<<<<< HEAD
-func Register(configs Configs, bulkLimit, errorCount uint64, view *view.View, es v1.Eventstore, defaults systemdefaults.SystemDefaults, command *command.Commands, queries *query2.Queries, static static.Storage, localDevMode bool) []query.Handler {
-	handlers := []query.Handler{
-		newUser(
-			handler{view, bulkLimit, configs.cycleDuration("User"), errorCount, es},
-			defaults, queries),
-	}
-=======
 func Register(configs Configs, bulkLimit, errorCount uint64, view *view.View, es v1.Eventstore, defaults systemdefaults.SystemDefaults, command *command.Commands, static static.Storage, localDevMode bool) []query.Handler {
 	handlers := []query.Handler{}
->>>>>>> 44d78df4
 	if static != nil {
 		handlers = append(handlers, newStyling(
 			handler{view, bulkLimit, configs.cycleDuration("Styling"), errorCount, es},
