package handler

import (
	"context"
	"time"

	"github.com/zitadel/zitadel/internal/admin/repository/eventsourcing/view"
	"github.com/zitadel/zitadel/internal/database"
	"github.com/zitadel/zitadel/internal/eventstore"
	"github.com/zitadel/zitadel/internal/eventstore/handler/v2"
	handler2 "github.com/zitadel/zitadel/internal/eventstore/handler/v2"
	"github.com/zitadel/zitadel/internal/static"
)

type Config struct {
	Client     *database.DB
	Eventstore *eventstore.Eventstore

	BulkLimit             uint64
	FailureCountUntilSkip uint64
	HandleActiveInstances time.Duration
	TransactionDuration   time.Duration
	Handlers              map[string]*ConfigOverwrites
}

type ConfigOverwrites struct {
	MinimumCycleDuration time.Duration
}

var projections []*handler.Handler

func Register(ctx context.Context, config Config, view *view.View, static static.Storage) {
	if static == nil {
		return
	}

	projections = append(projections, newStyling(ctx,
		config.overwrite("Styling"),
		static,
		view,
	))
}

func Start(ctx context.Context) {
	for _, projection := range projections {
		projection.Start(ctx)
	}
}

<<<<<<< HEAD
func ProjectInstance(ctx context.Context) error {
	for _, projection := range projections {
		_, err := projection.Trigger(ctx)
		if err != nil {
			return err
		}
	}
	return nil
=======
func Projections() []*handler2.Handler {
	return projections
>>>>>>> b0e51524
}

func (config Config) overwrite(viewModel string) handler2.Config {
	c := handler2.Config{
		Client:                config.Client,
		Eventstore:            config.Eventstore,
		BulkLimit:             uint16(config.BulkLimit),
		RequeueEvery:          3 * time.Minute,
		HandleActiveInstances: config.HandleActiveInstances,
		MaxFailureCount:       uint8(config.FailureCountUntilSkip),
		TransactionDuration:   config.TransactionDuration,
	}
	overwrite, ok := config.Handlers[viewModel]
	if !ok {
		return c
	}
	if overwrite.MinimumCycleDuration > 0 {
		c.RequeueEvery = overwrite.MinimumCycleDuration
	}
	return c
}<|MERGE_RESOLUTION|>--- conflicted
+++ resolved
@@ -41,13 +41,16 @@
 	))
 }
 
+func Projections() []*handler2.Handler {
+	return projections
+}
+
 func Start(ctx context.Context) {
 	for _, projection := range projections {
 		projection.Start(ctx)
 	}
 }
 
-<<<<<<< HEAD
 func ProjectInstance(ctx context.Context) error {
 	for _, projection := range projections {
 		_, err := projection.Trigger(ctx)
@@ -56,10 +59,6 @@
 		}
 	}
 	return nil
-=======
-func Projections() []*handler2.Handler {
-	return projections
->>>>>>> b0e51524
 }
 
 func (config Config) overwrite(viewModel string) handler2.Config {
