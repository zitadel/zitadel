--- conflicted
+++ resolved
@@ -48,15 +48,12 @@
 		newExternalIDP(
 			handler{view, bulkLimit, configs.cycleDuration("ExternalIDP"), errorCount, es},
 			defaults),
-<<<<<<< HEAD
 		newFeatures(
 			handler{view, bulkLimit, configs.cycleDuration("Features"), errorCount, es}),
-=======
 		newMailTemplate(
 			handler{view, bulkLimit, configs.cycleDuration("MailTemplate"), errorCount, es}),
 		newMessageText(
 			handler{view, bulkLimit, configs.cycleDuration("MessageText"), errorCount, es}),
->>>>>>> 861b777d
 		newCustomText(
 			handler{view, bulkLimit, configs.cycleDuration("CustomTexts"), errorCount, es}),
 	}
