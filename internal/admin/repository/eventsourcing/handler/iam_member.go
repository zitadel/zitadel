--- conflicted
+++ resolved
@@ -82,16 +82,11 @@
 func (m *IamMember) processUser(event *models.Event) (err error) {
 	switch event.Type {
 	case usr_es_model.UserProfileChanged,
-<<<<<<< HEAD
 		usr_es_model.UserEmailChanged,
 		usr_es_model.HumanProfileChanged,
 		usr_es_model.HumanEmailChanged,
 		usr_es_model.MachineChanged:
-		members, err := m.view.IamMembersByUserID(event.AggregateID)
-=======
-		usr_es_model.UserEmailChanged:
 		members, err := m.view.IAMMembersByUserID(event.AggregateID)
->>>>>>> 40b8faad
 		if err != nil {
 			return err
 		}
