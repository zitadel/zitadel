package view

import (
	caos_errs "github.com/caos/zitadel/internal/errors"
	global_model "github.com/caos/zitadel/internal/model"
	grant_model "github.com/caos/zitadel/internal/usergrant/model"
	"github.com/caos/zitadel/internal/usergrant/repository/view/model"
	"github.com/caos/zitadel/internal/view/repository"
	"github.com/jinzhu/gorm"
)

func UserGrantByID(db *gorm.DB, table, grantID string) (*model.UserGrantView, error) {
	grant := new(model.UserGrantView)
	query := repository.PrepareGetByKey(table, model.UserGrantSearchKey(grant_model.UserGrantSearchKeyID), grantID)
	err := query(db, grant)
	if caos_errs.IsNotFound(err) {
		return nil, caos_errs.ThrowNotFound(nil, "VIEW-Nqwf1", "Errors.UserGrant.NotFound")
	}
	return grant, err
}

func UserGrantByIDs(db *gorm.DB, table, resourceOwnerID, projectID, userID string) (*model.UserGrantView, error) {
	user := new(model.UserGrantView)

	resourceOwnerIDQuery := model.UserGrantSearchQuery{Key: grant_model.UserGrantSearchKeyResourceOwner, Value: resourceOwnerID, Method: global_model.SearchMethodEquals}
	projectIDQuery := model.UserGrantSearchQuery{Key: grant_model.UserGrantSearchKeyProjectID, Value: projectID, Method: global_model.SearchMethodEquals}
	userIDQuery := model.UserGrantSearchQuery{Key: grant_model.UserGrantSearchKeyUserID, Value: userID, Method: global_model.SearchMethodEquals}
	query := repository.PrepareGetByQuery(table, resourceOwnerIDQuery, projectIDQuery, userIDQuery)
	err := query(db, user)
	if caos_errs.IsNotFound(err) {
		return nil, caos_errs.ThrowNotFound(nil, "VIEW-Q1tq2", "Errors.UserGrant.NotFound")
	}
	return user, err
}

func SearchUserGrants(db *gorm.DB, table string, req *grant_model.UserGrantSearchRequest) ([]*model.UserGrantView, uint64, error) {
	grants := make([]*model.UserGrantView, 0)

	var orgID string
	var withGranted bool

	for i := len(req.Queries) - 1; i >= 0; i-- {
		shouldRemove := false
		if req.Queries[i].Key == grant_model.UserGrantSearchKeyResourceOwner {
			orgID = req.Queries[i].Value.(string)
			shouldRemove = true
		}
		if req.Queries[i].Key == grant_model.UserGrantSearchKeyWithGranted {
			withGranted = true
			shouldRemove = true
		}
		if shouldRemove {
			req.Queries[i] = req.Queries[len(req.Queries)-1]
			req.Queries[len(req.Queries)-1] = nil
			req.Queries = req.Queries[:len(req.Queries)-1]
		}
	}

	if withGranted {
<<<<<<< HEAD
		db = db.Where("resource_owner = ? OR project_owner = ?", orgID, orgID)
	} else {
		db = db.Where("resource_owner = ?", orgID)
=======
		db = db.Where("grant_owner = ? OR project_owner = ?", orgID, orgID)
	} else {
		db = db.Where("grant_owner = ?", orgID)
>>>>>>> 93e941a4
	}
	query := repository.PrepareSearchQuery(table, model.UserGrantSearchRequest{Limit: req.Limit, Offset: req.Offset, Queries: req.Queries})
	count, err := query(db, &grants)
	if err != nil {
		return nil, 0, err
	}
	return grants, count, nil
}

func UserGrantsByUserID(db *gorm.DB, table, userID string) ([]*model.UserGrantView, error) {
	users := make([]*model.UserGrantView, 0)
	queries := []*grant_model.UserGrantSearchQuery{
		{Key: grant_model.UserGrantSearchKeyUserID, Value: userID, Method: global_model.SearchMethodEquals},
	}
	query := repository.PrepareSearchQuery(table, model.UserGrantSearchRequest{Queries: queries})
	_, err := query(db, &users)
	if err != nil {
		return nil, err
	}
	return users, nil
}

func UserGrantsByProjectID(db *gorm.DB, table, projectID string) ([]*model.UserGrantView, error) {
	users := make([]*model.UserGrantView, 0)
	queries := []*grant_model.UserGrantSearchQuery{
		{Key: grant_model.UserGrantSearchKeyProjectID, Value: projectID, Method: global_model.SearchMethodEquals},
	}
	query := repository.PrepareSearchQuery(table, model.UserGrantSearchRequest{Queries: queries})
	_, err := query(db, &users)
	if err != nil {
		return nil, err
	}
	return users, nil
}

func UserGrantsByProjectAndUserID(db *gorm.DB, table, projectID, userID string) ([]*model.UserGrantView, error) {
	users := make([]*model.UserGrantView, 0)
	queries := []*grant_model.UserGrantSearchQuery{
		{Key: grant_model.UserGrantSearchKeyProjectID, Value: projectID, Method: global_model.SearchMethodEquals},
		{Key: grant_model.UserGrantSearchKeyUserID, Value: userID, Method: global_model.SearchMethodEquals},
	}
	query := repository.PrepareSearchQuery(table, model.UserGrantSearchRequest{Queries: queries})
	_, err := query(db, &users)
	if err != nil {
		return nil, err
	}
	return users, nil
}

func UserGrantsByProjectIDAndRole(db *gorm.DB, table, projectID, roleKey string) ([]*model.UserGrantView, error) {
	users := make([]*model.UserGrantView, 0)
	queries := []*grant_model.UserGrantSearchQuery{
		{Key: grant_model.UserGrantSearchKeyProjectID, Value: projectID, Method: global_model.SearchMethodEquals},
		{Key: grant_model.UserGrantSearchKeyRoleKey, Value: roleKey, Method: global_model.SearchMethodListContains},
	}
	query := repository.PrepareSearchQuery(table, model.UserGrantSearchRequest{Queries: queries})
	_, err := query(db, &users)
	if err != nil {
		return nil, err
	}
	return users, nil
}

func UserGrantsByOrgIDAndProjectID(db *gorm.DB, table, orgID, projectID string) ([]*model.UserGrantView, error) {
	users := make([]*model.UserGrantView, 0)
	queries := []*grant_model.UserGrantSearchQuery{
		{Key: grant_model.UserGrantSearchKeyResourceOwner, Value: orgID, Method: global_model.SearchMethodEquals},
		{Key: grant_model.UserGrantSearchKeyProjectID, Value: projectID, Method: global_model.SearchMethodEquals},
	}
	query := repository.PrepareSearchQuery(table, model.UserGrantSearchRequest{Queries: queries})
	_, err := query(db, &users)
	if err != nil {
		return nil, err
	}
	return users, nil
}

func UserGrantsByOrgID(db *gorm.DB, table, orgID string) ([]*model.UserGrantView, error) {
	users := make([]*model.UserGrantView, 0)
	queries := []*grant_model.UserGrantSearchQuery{
		{Key: grant_model.UserGrantSearchKeyResourceOwner, Value: orgID, Method: global_model.SearchMethodEquals},
	}
	query := repository.PrepareSearchQuery(table, model.UserGrantSearchRequest{Queries: queries})
	_, err := query(db, &users)
	if err != nil {
		return nil, err
	}
	return users, nil
}

func PutUserGrant(db *gorm.DB, table string, grant *model.UserGrantView) error {
	save := repository.PrepareSave(table)
	return save(db, grant)
}

func PutUserGrants(db *gorm.DB, table string, grants ...*model.UserGrantView) error {
	save := repository.PrepareBulkSave(table)
	g := make([]interface{}, len(grants))
	for i, grant := range grants {
		g[i] = grant
	}
	return save(db, g...)
}

func DeleteUserGrant(db *gorm.DB, table, grantID string) error {
	delete := repository.PrepareDeleteByKey(table, model.UserGrantSearchKey(grant_model.UserGrantSearchKeyID), grantID)
	return delete(db)
}<|MERGE_RESOLUTION|>--- conflicted
+++ resolved
@@ -57,15 +57,10 @@
 	}
 
 	if withGranted {
-<<<<<<< HEAD
 		db = db.Where("resource_owner = ? OR project_owner = ?", orgID, orgID)
 	} else {
 		db = db.Where("resource_owner = ?", orgID)
-=======
-		db = db.Where("grant_owner = ? OR project_owner = ?", orgID, orgID)
-	} else {
-		db = db.Where("grant_owner = ?", orgID)
->>>>>>> 93e941a4
+
 	}
 	query := repository.PrepareSearchQuery(table, model.UserGrantSearchRequest{Limit: req.Limit, Offset: req.Offset, Queries: req.Queries})
 	count, err := query(db, &grants)
