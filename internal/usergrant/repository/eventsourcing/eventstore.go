package eventsourcing

import (
	"context"
	"github.com/caos/zitadel/internal/cache/config"
	caos_errs "github.com/caos/zitadel/internal/errors"
	es_int "github.com/caos/zitadel/internal/eventstore"
	"github.com/caos/zitadel/internal/eventstore/models"
	es_sdk "github.com/caos/zitadel/internal/eventstore/sdk"
	"github.com/caos/zitadel/internal/id"
	grant_model "github.com/caos/zitadel/internal/usergrant/model"
	"github.com/caos/zitadel/internal/usergrant/repository/eventsourcing/model"
)

type UserGrantEventStore struct {
	es_int.Eventstore
	userGrantCache *UserGrantCache
	idGenerator    id.Generator
}

type UserGrantConfig struct {
	es_int.Eventstore
	Cache *config.CacheConfig
}

func StartUserGrant(conf UserGrantConfig) (*UserGrantEventStore, error) {
	userGrantCache, err := StartCache(conf.Cache)
	if err != nil {
		return nil, err
	}
	return &UserGrantEventStore{
		Eventstore:     conf.Eventstore,
		userGrantCache: userGrantCache,
		idGenerator:    id.SonyFlakeGenerator,
	}, nil
}

func (es *UserGrantEventStore) UserGrantByID(ctx context.Context, id string) (*grant_model.UserGrant, error) {
	grant := es.userGrantCache.getUserGrant(id)

	query, err := UserGrantByIDQuery(grant.AggregateID, grant.Sequence)
	if err != nil {
		return nil, err
	}
	err = es_sdk.Filter(ctx, es.FilterEvents, grant.AppendEvents, query)
	if err != nil && caos_errs.IsNotFound(err) && grant.Sequence == 0 {
		return nil, err
	}
	es.userGrantCache.cacheUserGrant(grant)
	if grant.State == int32(grant_model.USERGRANTSTATE_REMOVED) {
		return nil, caos_errs.ThrowNotFound(nil, "EVENT-2ks8d", "UserGrant not found")
	}
	return model.UserGrantToModel(grant), nil
}

func (es *UserGrantEventStore) AddUserGrant(ctx context.Context, grant *grant_model.UserGrant) (*grant_model.UserGrant, error) {
	if grant == nil || !grant.IsValid() {
		return nil, caos_errs.ThrowPreconditionFailed(nil, "EVENT-sdiw3", "User grant invalid")
	}
<<<<<<< HEAD
	id, err := es.idGenerator.NextID()
=======
	id, err := es.idGenerator.Next()
>>>>>>> 8a5baddd
	if err != nil {
		return nil, err
	}
	grant.AggregateID = id

	repoGrant := model.UserGrantFromModel(grant)

	addAggregates, err := UserGrantAddedAggregate(ctx, es.Eventstore.AggregateCreator(), repoGrant)
	if err != nil {
		return nil, err
	}
	err = es_sdk.PushAggregates(ctx, es.PushAggregates, repoGrant.AppendEvents, addAggregates...)
	if err != nil {
		return nil, err
	}
	return model.UserGrantToModel(repoGrant), nil
}

func (es *UserGrantEventStore) ChangeUserGrant(ctx context.Context, grant *grant_model.UserGrant) (*grant_model.UserGrant, error) {
	if grant == nil {
		return nil, caos_errs.ThrowPreconditionFailed(nil, "EVENT-lo0s9", "invalid grant")
	}
	existing, err := es.UserGrantByID(ctx, grant.AggregateID)
	if err != nil {
		return nil, err
	}
	repoExisting := model.UserGrantFromModel(existing)
	repoGrant := model.UserGrantFromModel(grant)

	projectAggregate := UserGrantChangedAggregate(es.Eventstore.AggregateCreator(), repoExisting, repoGrant)
	err = es_sdk.Push(ctx, es.PushAggregates, repoExisting.AppendEvents, projectAggregate)
	if err != nil {
		return nil, err
	}
	es.userGrantCache.cacheUserGrant(repoExisting)
	return model.UserGrantToModel(repoExisting), nil
}

func (es *UserGrantEventStore) RemoveUserGrant(ctx context.Context, grantID string) error {
	existing, err := es.UserGrantByID(ctx, grantID)
	if err != nil {
		return err
	}
	repoExisting := model.UserGrantFromModel(existing)
	repoGrant := &model.UserGrant{ObjectRoot: models.ObjectRoot{AggregateID: grantID}}
	projectAggregates, err := UserGrantRemovedAggregate(ctx, es.Eventstore.AggregateCreator(), repoExisting, repoGrant)
	if err != nil {
		return err
	}
	err = es_sdk.PushAggregates(ctx, es.PushAggregates, repoExisting.AppendEvents, projectAggregates...)
	if err != nil {
		return err
	}
	es.userGrantCache.cacheUserGrant(repoExisting)
	return nil
}

func (es *UserGrantEventStore) DeactivateUserGrant(ctx context.Context, grantID string) (*grant_model.UserGrant, error) {
	if grantID == "" {
		return nil, caos_errs.ThrowPreconditionFailed(nil, "EVENT-8si34", "grantID missing")
	}
	existing, err := es.UserGrantByID(ctx, grantID)
	if err != nil {
		return nil, err
	}
	if !existing.IsActive() {
		return nil, caos_errs.ThrowPreconditionFailed(nil, "EVENT-lo9sw", "deactivate only possible for active grant")
	}
	repoExisting := model.UserGrantFromModel(existing)
	repoGrant := &model.UserGrant{ObjectRoot: models.ObjectRoot{AggregateID: grantID}}

	projectAggregate := UserGrantDeactivatedAggregate(es.Eventstore.AggregateCreator(), repoExisting, repoGrant)
	err = es_sdk.Push(ctx, es.PushAggregates, repoExisting.AppendEvents, projectAggregate)
	if err != nil {
		return nil, err
	}
	es.userGrantCache.cacheUserGrant(repoGrant)
	return model.UserGrantToModel(repoExisting), nil
}

func (es *UserGrantEventStore) ReactivateUserGrant(ctx context.Context, grantID string) (*grant_model.UserGrant, error) {
	if grantID == "" {
		return nil, caos_errs.ThrowPreconditionFailed(nil, "EVENT-sksiw", "grantID missing")
	}
	existing, err := es.UserGrantByID(ctx, grantID)
	if err != nil {
		return nil, err
	}
	if !existing.IsInactive() {
		return nil, caos_errs.ThrowPreconditionFailed(nil, "EVENT-lo9sw", "reactivate only possible for inactive grant")
	}
	repoExisting := model.UserGrantFromModel(existing)
	repoGrant := &model.UserGrant{ObjectRoot: models.ObjectRoot{AggregateID: grantID}}

	projectAggregate := UserGrantReactivatedAggregate(es.Eventstore.AggregateCreator(), repoExisting, repoGrant)
	err = es_sdk.Push(ctx, es.PushAggregates, repoExisting.AppendEvents, projectAggregate)
	if err != nil {
		return nil, err
	}
	es.userGrantCache.cacheUserGrant(repoExisting)
	return model.UserGrantToModel(repoExisting), nil
}<|MERGE_RESOLUTION|>--- conflicted
+++ resolved
@@ -57,11 +57,7 @@
 	if grant == nil || !grant.IsValid() {
 		return nil, caos_errs.ThrowPreconditionFailed(nil, "EVENT-sdiw3", "User grant invalid")
 	}
-<<<<<<< HEAD
-	id, err := es.idGenerator.NextID()
-=======
 	id, err := es.idGenerator.Next()
->>>>>>> 8a5baddd
 	if err != nil {
 		return nil, err
 	}
