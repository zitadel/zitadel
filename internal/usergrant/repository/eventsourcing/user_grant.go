package eventsourcing

import (
	"context"
	"github.com/caos/zitadel/internal/api/auth"
	"github.com/caos/zitadel/internal/errors"
	es_models "github.com/caos/zitadel/internal/eventstore/models"
<<<<<<< HEAD
	org_model "github.com/caos/zitadel/internal/org/model"
=======
	org_es_model "github.com/caos/zitadel/internal/org/repository/eventsourcing/model"
>>>>>>> 8a5baddd
	proj_model "github.com/caos/zitadel/internal/project/model"
	proj_es_model "github.com/caos/zitadel/internal/project/repository/eventsourcing/model"
	usr_model "github.com/caos/zitadel/internal/user/repository/eventsourcing/model"
	"github.com/caos/zitadel/internal/usergrant/repository/eventsourcing/model"
)

func UserGrantByIDQuery(id string, latestSequence uint64) (*es_models.SearchQuery, error) {
	if id == "" {
		return nil, errors.ThrowPreconditionFailed(nil, "EVENT-ols34", "id should be filled")
	}
	return UserGrantQuery(latestSequence).
		AggregateIDFilter(id), nil
}

func UserGrantQuery(latestSequence uint64) *es_models.SearchQuery {
	return es_models.NewSearchQuery().
		AggregateTypeFilter(model.UserGrantAggregate).
		LatestSequenceFilter(latestSequence)
}

func UserGrantUniqueQuery(resourceOwner, projectID, userID string) *es_models.SearchQuery {
	grantID := resourceOwner + projectID + userID
	return es_models.NewSearchQuery().
		AggregateTypeFilter(model.UserGrantUniqueAggregate).
		AggregateIDFilter(grantID).
		OrderDesc().
		SetLimit(1)
}

func UserGrantAggregate(ctx context.Context, aggCreator *es_models.AggregateCreator, grant *model.UserGrant) (*es_models.Aggregate, error) {
	if grant == nil {
		return nil, errors.ThrowPreconditionFailed(nil, "EVENT-dis83", "existing grant should not be nil")
	}
	return aggCreator.NewAggregate(ctx, grant.AggregateID, model.UserGrantAggregate, model.UserGrantVersion, grant.Sequence)
}

func UserGrantAddedAggregate(ctx context.Context, aggCreator *es_models.AggregateCreator, grant *model.UserGrant) ([]*es_models.Aggregate, error) {
	agg, err := UserGrantAggregate(ctx, aggCreator, grant)
	if err != nil {
		return nil, err
	}
	validationQuery := es_models.NewSearchQuery().
<<<<<<< HEAD
		AggregateTypeFilter(usr_model.UserAggregate, org_model.OrgAggregate, proj_es_model.ProjectAggregate).
=======
		AggregateTypeFilter(usr_model.UserAggregate, org_es_model.OrgAggregate, proj_es_model.ProjectAggregate).
>>>>>>> 8a5baddd
		AggregateIDsFilter(grant.UserID, auth.GetCtxData(ctx).OrgID, grant.ProjectID)

	validation := addUserGrantValidation(auth.GetCtxData(ctx).OrgID, grant)
	agg, err = agg.SetPrecondition(validationQuery, validation).AppendEvent(model.UserGrantAdded, grant)
	if err != nil {
		return nil, err
	}

	uniqueAggregate, err := reservedUniqueUserGrantAggregate(ctx, aggCreator, grant)
	if err != nil {
		return nil, err
	}
	return []*es_models.Aggregate{
		agg,
		uniqueAggregate,
	}, nil
}

func reservedUniqueUserGrantAggregate(ctx context.Context, aggCreator *es_models.AggregateCreator, grant *model.UserGrant) (*es_models.Aggregate, error) {
	grantID := auth.GetCtxData(ctx).OrgID + grant.ProjectID + grant.UserID
	aggregate, err := aggCreator.NewAggregate(ctx, grantID, model.UserGrantUniqueAggregate, model.UserGrantVersion, 0)
	if err != nil {
		return nil, err
	}
	aggregate, err = aggregate.AppendEvent(model.UserGrantReserved, nil)
	if err != nil {
		return nil, err
	}

	return aggregate.SetPrecondition(UserGrantUniqueQuery(auth.GetCtxData(ctx).OrgID, grant.ProjectID, grant.UserID), isEventValidation(aggregate, model.UserGrantReserved)), nil
}

func releasedUniqueUserGrantAggregate(ctx context.Context, aggCreator *es_models.AggregateCreator, grant *model.UserGrant) (aggregate *es_models.Aggregate, err error) {
	grantID := grant.ResourceOwner + grant.ProjectID + grant.UserID
	aggregate, err = aggCreator.NewAggregate(ctx, grantID, model.UserGrantUniqueAggregate, model.UserGrantVersion, 0)
	if err != nil {
		return nil, err
	}
	aggregate, err = aggregate.AppendEvent(model.UserGrantReleased, nil)
	if err != nil {
		return nil, err
	}

	return aggregate.SetPrecondition(UserGrantUniqueQuery(grant.ResourceOwner, grant.ProjectID, grant.UserID), isEventValidation(aggregate, model.UserGrantReleased)), nil
}

func UserGrantChangedAggregate(aggCreator *es_models.AggregateCreator, existing *model.UserGrant, grant *model.UserGrant) func(ctx context.Context) (*es_models.Aggregate, error) {
	return func(ctx context.Context) (*es_models.Aggregate, error) {
		if grant == nil {
			return nil, errors.ThrowPreconditionFailed(nil, "EVENT-osl8x", "grant should not be nil")
		}
		agg, err := UserGrantAggregate(ctx, aggCreator, existing)
		if err != nil {
			return nil, err
		}
		changes := existing.Changes(grant)
		return agg.AppendEvent(model.UserGrantChanged, changes)
	}
}

func UserGrantDeactivatedAggregate(aggCreator *es_models.AggregateCreator, existing *model.UserGrant, grant *model.UserGrant) func(ctx context.Context) (*es_models.Aggregate, error) {
	return func(ctx context.Context) (*es_models.Aggregate, error) {
		if grant == nil {
			return nil, errors.ThrowPreconditionFailed(nil, "EVENT-lo21s", "grant should not be nil")
		}
		agg, err := UserGrantAggregate(ctx, aggCreator, existing)
		if err != nil {
			return nil, err
		}
		return agg.AppendEvent(model.UserGrantDeactivated, nil)
	}
}

func UserGrantReactivatedAggregate(aggCreator *es_models.AggregateCreator, existing *model.UserGrant, grant *model.UserGrant) func(ctx context.Context) (*es_models.Aggregate, error) {
	return func(ctx context.Context) (*es_models.Aggregate, error) {
		if grant == nil {
			return nil, errors.ThrowPreconditionFailed(nil, "EVENT-mks34", "grant should not be nil")
		}
		agg, err := UserGrantAggregate(ctx, aggCreator, existing)
		if err != nil {
			return nil, err
		}
		return agg.AppendEvent(model.UserGrantReactivated, nil)
	}
}

func UserGrantRemovedAggregate(ctx context.Context, aggCreator *es_models.AggregateCreator, existing *model.UserGrant, grant *model.UserGrant) ([]*es_models.Aggregate, error) {
	if grant == nil {
		return nil, errors.ThrowPreconditionFailed(nil, "EVENT-lo21s", "grant should not be nil")
	}
	agg, err := UserGrantAggregate(ctx, aggCreator, existing)
	if err != nil {
		return nil, err
	}
	agg, err = agg.AppendEvent(model.UserGrantRemoved, nil)
	if err != nil {
		return nil, err
	}
	uniqueAggregate, err := releasedUniqueUserGrantAggregate(ctx, aggCreator, existing)
	if err != nil {
		return nil, err
	}
	return []*es_models.Aggregate{
		agg,
		uniqueAggregate,
	}, nil
}

func isEventValidation(aggregate *es_models.Aggregate, eventType es_models.EventType) func(...*es_models.Event) error {
	return func(events ...*es_models.Event) error {
		if len(events) == 0 {
			aggregate.PreviousSequence = 0
			return nil
		}
		if events[0].Type == eventType {
			return errors.ThrowPreconditionFailedf(nil, "EVENT-eJQqe", "user_grant is already %v", eventType)
		}
		aggregate.PreviousSequence = events[0].Sequence
		return nil
	}
}

func addUserGrantValidation(resourceOwner string, grant *model.UserGrant) func(...*es_models.Event) error {
	return func(events ...*es_models.Event) error {
		existsOrg := false
		existsUser := false
		project := new(proj_es_model.Project)
		for _, event := range events {
			switch event.AggregateType {
			case usr_model.UserAggregate:
				switch event.Type {
				case usr_model.UserAdded, usr_model.UserRegistered:
					existsUser = true
				case usr_model.UserRemoved:
					existsUser = false
				}
<<<<<<< HEAD
			case org_model.OrgAggregate:
				switch event.Type {
				case org_model.OrgAdded:
					existsOrg = true
				case org_model.OrgRemoved:
=======
			case org_es_model.OrgAggregate:
				switch event.Type {
				case org_es_model.OrgAdded:
					existsOrg = true
				case org_es_model.OrgRemoved:
>>>>>>> 8a5baddd
					existsOrg = false
				}
			case proj_es_model.ProjectAggregate:
				project.AppendEvent(event)
			}
		}
		if existsOrg && existsUser && checkProjectConditions(resourceOwner, grant, project) {
			return nil
		}
		return errors.ThrowPreconditionFailed(nil, "EVENT-3OfIm", "conditions not met")
	}
}

func checkProjectConditions(resourceOwner string, grant *model.UserGrant, project *proj_es_model.Project) bool {
	if project.State == int32(proj_model.PROJECTSTATE_REMOVED) {
		return false
	}
	if resourceOwner == project.ResourceOwner {
		return checkIfProjectHasRoles(grant.RoleKeys, project.Roles)
	}

	if _, projectGrant := proj_es_model.GetProjectGrantByResourceOwner(project.Grants, resourceOwner); projectGrant != nil {
		return checkIfProjectGrantHasRoles(grant.RoleKeys, projectGrant.RoleKeys)
	}
	return false
}

func checkIfProjectHasRoles(roles []string, existing []*proj_es_model.ProjectRole) bool {
	for _, roleKey := range roles {
		if _, role := proj_es_model.GetProjectRole(existing, roleKey); role == nil {
			return false
		}
	}
	return true
}

func checkIfProjectGrantHasRoles(roles []string, existing []string) bool {
	roleExists := false
	for _, roleKey := range roles {
		for _, existingRoleKey := range existing {
			if roleKey == existingRoleKey {
				roleExists = true
				continue
			}
		}
		if !roleExists {
			return false
		}
	}
	return true
}<|MERGE_RESOLUTION|>--- conflicted
+++ resolved
@@ -5,11 +5,7 @@
 	"github.com/caos/zitadel/internal/api/auth"
 	"github.com/caos/zitadel/internal/errors"
 	es_models "github.com/caos/zitadel/internal/eventstore/models"
-<<<<<<< HEAD
-	org_model "github.com/caos/zitadel/internal/org/model"
-=======
 	org_es_model "github.com/caos/zitadel/internal/org/repository/eventsourcing/model"
->>>>>>> 8a5baddd
 	proj_model "github.com/caos/zitadel/internal/project/model"
 	proj_es_model "github.com/caos/zitadel/internal/project/repository/eventsourcing/model"
 	usr_model "github.com/caos/zitadel/internal/user/repository/eventsourcing/model"
@@ -52,11 +48,7 @@
 		return nil, err
 	}
 	validationQuery := es_models.NewSearchQuery().
-<<<<<<< HEAD
-		AggregateTypeFilter(usr_model.UserAggregate, org_model.OrgAggregate, proj_es_model.ProjectAggregate).
-=======
 		AggregateTypeFilter(usr_model.UserAggregate, org_es_model.OrgAggregate, proj_es_model.ProjectAggregate).
->>>>>>> 8a5baddd
 		AggregateIDsFilter(grant.UserID, auth.GetCtxData(ctx).OrgID, grant.ProjectID)
 
 	validation := addUserGrantValidation(auth.GetCtxData(ctx).OrgID, grant)
@@ -193,19 +185,11 @@
 				case usr_model.UserRemoved:
 					existsUser = false
 				}
-<<<<<<< HEAD
-			case org_model.OrgAggregate:
-				switch event.Type {
-				case org_model.OrgAdded:
-					existsOrg = true
-				case org_model.OrgRemoved:
-=======
 			case org_es_model.OrgAggregate:
 				switch event.Type {
 				case org_es_model.OrgAdded:
 					existsOrg = true
 				case org_es_model.OrgRemoved:
->>>>>>> 8a5baddd
 					existsOrg = false
 				}
 			case proj_es_model.ProjectAggregate:
