--- conflicted
+++ resolved
@@ -21,12 +21,8 @@
 	var args = mapNotifyUserToArgs(user)
 	args["Code"] = codeString
 
-<<<<<<< HEAD
-	systemDefaults.Notifications.TemplateData.VerifyPhone.Translate(i18n, args, user.PreferredLanguage)
-=======
 	text.Text, err = templates.ParseTemplateText(text.Text, args)
 
->>>>>>> bdf3887f
 	codeData := &PhoneVerificationCodeData{UserID: user.ID}
 	template, err := templates.ParseTemplateText(text.Text, codeData)
 	if err != nil {
