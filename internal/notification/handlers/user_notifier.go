package handlers

import (
	"context"
	"strings"
	"time"

	"github.com/zitadel/zitadel/internal/api/authz"
	"github.com/zitadel/zitadel/internal/api/ui/login"
	"github.com/zitadel/zitadel/internal/command"
	"github.com/zitadel/zitadel/internal/crypto"
	"github.com/zitadel/zitadel/internal/domain"
	"github.com/zitadel/zitadel/internal/errors"
	"github.com/zitadel/zitadel/internal/eventstore"
	"github.com/zitadel/zitadel/internal/eventstore/handler/v2"
	"github.com/zitadel/zitadel/internal/notification/types"
<<<<<<< HEAD
=======
	"github.com/zitadel/zitadel/internal/query"
	"github.com/zitadel/zitadel/internal/query/projection"
	"github.com/zitadel/zitadel/internal/repository/session"
>>>>>>> c3c2a43d
	"github.com/zitadel/zitadel/internal/repository/user"
)

const (
	UserNotificationsProjectionTable = "projections.notifications"
)

type userNotifier struct {
	commands     *command.Commands
	queries      *NotificationQueries
	assetsPrefix func(context.Context) string
	otpEmailTmpl string
	metricSuccessfulDeliveriesEmail,
	metricFailedDeliveriesEmail,
	metricSuccessfulDeliveriesSMS,
	metricFailedDeliveriesSMS string
}

func NewUserNotifier(
	ctx context.Context,
	config handler.Config,
	commands *command.Commands,
	queries *NotificationQueries,
	assetsPrefix func(context.Context) string,
	otpEmailTmpl string,
	metricSuccessfulDeliveriesEmail,
	metricFailedDeliveriesEmail,
	metricSuccessfulDeliveriesSMS,
	metricFailedDeliveriesSMS string,
<<<<<<< HEAD
) *handler.Handler {
	return handler.NewHandler(ctx, &config, &userNotifier{
		commands:                        commands,
		queries:                         queries,
		assetsPrefix:                    assetsPrefix,
		metricSuccessfulDeliveriesEmail: metricSuccessfulDeliveriesEmail,
		metricFailedDeliveriesEmail:     metricFailedDeliveriesEmail,
		metricSuccessfulDeliveriesSMS:   metricSuccessfulDeliveriesSMS,
		metricFailedDeliveriesSMS:       metricFailedDeliveriesSMS,
	})
=======
) *userNotifier {
	p := new(userNotifier)
	config.ProjectionName = UserNotificationsProjectionTable
	config.Reducers = p.reducers()
	p.StatementHandler = crdb.NewStatementHandler(ctx, config)
	p.commands = commands
	p.queries = queries
	p.assetsPrefix = assetsPrefix
	p.otpEmailTmpl = otpEmailTmpl
	p.metricSuccessfulDeliveriesEmail = metricSuccessfulDeliveriesEmail
	p.metricFailedDeliveriesEmail = metricFailedDeliveriesEmail
	p.metricSuccessfulDeliveriesSMS = metricSuccessfulDeliveriesSMS
	p.metricFailedDeliveriesSMS = metricFailedDeliveriesSMS
	projection.NotificationsProjection = p
	return p
>>>>>>> c3c2a43d
}

func (u *userNotifier) Name() string {
	return UserNotificationsProjectionTable
}

func (u *userNotifier) Reducers() []handler.AggregateReducer {
	return []handler.AggregateReducer{
		{
			Aggregate: user.AggregateType,
			EventRedusers: []handler.EventReducer{
				{
					Event:  user.UserV1InitialCodeAddedType,
					Reduce: u.reduceInitCodeAdded,
				},
				{
					Event:  user.HumanInitialCodeAddedType,
					Reduce: u.reduceInitCodeAdded,
				},
				{
					Event:  user.UserV1EmailCodeAddedType,
					Reduce: u.reduceEmailCodeAdded,
				},
				{
					Event:  user.HumanEmailCodeAddedType,
					Reduce: u.reduceEmailCodeAdded,
				},
				{
					Event:  user.UserV1PasswordCodeAddedType,
					Reduce: u.reducePasswordCodeAdded,
				},
				{
					Event:  user.HumanPasswordCodeAddedType,
					Reduce: u.reducePasswordCodeAdded,
				},
				{
					Event:  user.UserDomainClaimedType,
					Reduce: u.reduceDomainClaimed,
				},
				{
					Event:  user.HumanPasswordlessInitCodeRequestedType,
					Reduce: u.reducePasswordlessCodeRequested,
				},
				{
					Event:  user.UserV1PhoneCodeAddedType,
					Reduce: u.reducePhoneCodeAdded,
				},
				{
					Event:  user.HumanPhoneCodeAddedType,
					Reduce: u.reducePhoneCodeAdded,
				},
				{
					Event:  user.HumanPasswordChangedType,
					Reduce: u.reducePasswordChanged,
				},
				{
					Event:  user.HumanOTPSMSCodeAddedType,
					Reduce: u.reduceOTPSMSCodeAdded,
				},
				{
					Event:  user.HumanOTPEmailCodeAddedType,
					Reduce: u.reduceOTPEmailCodeAdded,
				},
			},
		},
		{
			Aggregate: session.AggregateType,
			EventRedusers: []handler.EventReducer{
				{
					Event:  session.OTPSMSChallengedType,
					Reduce: u.reduceSessionOTPSMSChallenged,
				},
				{
					Event:  session.OTPEmailChallengedType,
					Reduce: u.reduceSessionOTPEmailChallenged,
				},
			},
		},
	}
}

func (u *userNotifier) reduceInitCodeAdded(event eventstore.Event) (*handler.Statement, error) {
	e, ok := event.(*user.HumanInitialCodeAddedEvent)
	if !ok {
		return nil, errors.ThrowInvalidArgumentf(nil, "HANDL-EFe2f", "reduce.wrong.event.type %s", user.HumanInitialCodeAddedType)
	}

	return handler.NewStatement(event, func(ex handler.Executer, projectionName string) error {
		ctx := HandlerContext(event.Aggregate())
		alreadyHandled, err := u.checkIfCodeAlreadyHandledOrExpired(ctx, event, e.Expiry, nil,
			user.UserV1InitialCodeAddedType, user.UserV1InitialCodeSentType,
			user.HumanInitialCodeAddedType, user.HumanInitialCodeSentType)
		if err != nil {
			return err
		}
		if alreadyHandled {
			return nil
		}
		code, err := crypto.DecryptString(e.Code, u.queries.UserDataCrypto)
		if err != nil {
			return err
		}
		colors, err := u.queries.ActiveLabelPolicyByOrg(ctx, e.Aggregate().ResourceOwner, false)
		if err != nil {
			return err
		}

		template, err := u.queries.MailTemplateByOrg(ctx, e.Aggregate().ResourceOwner, false)
		if err != nil {
			return err
		}

		notifyUser, err := u.queries.GetNotifyUserByID(ctx, true, e.Aggregate().ID, false)
		if err != nil {
			return err
		}
		translator, err := u.queries.GetTranslatorWithOrgTexts(ctx, notifyUser.ResourceOwner, domain.InitCodeMessageType)
		if err != nil {
			return err
		}

		ctx, origin, err := u.queries.Origin(ctx)
		if err != nil {
			return err
		}
		err = types.SendEmail(
			ctx,
			string(template.Template),
			translator,
			notifyUser,
			u.queries.GetSMTPConfig,
			u.queries.GetFileSystemProvider,
			u.queries.GetLogProvider,
			colors,
			u.assetsPrefix(ctx),
			e,
			u.metricSuccessfulDeliveriesEmail,
			u.metricFailedDeliveriesEmail,
		).SendUserInitCode(notifyUser, origin, code)
		if err != nil {
			return err
		}
		return u.commands.HumanInitCodeSent(ctx, e.Aggregate().ResourceOwner, e.Aggregate().ID)
	}), nil
}

func (u *userNotifier) reduceEmailCodeAdded(event eventstore.Event) (*handler.Statement, error) {
	e, ok := event.(*user.HumanEmailCodeAddedEvent)
	if !ok {
		return nil, errors.ThrowInvalidArgumentf(nil, "HANDL-SWf3g", "reduce.wrong.event.type %s", user.HumanEmailCodeAddedType)
	}

	if e.CodeReturned {
		return handler.NewNoOpStatement(e), nil
	}

	return handler.NewStatement(event, func(ex handler.Executer, projectionName string) error {
		ctx := HandlerContext(event.Aggregate())
		alreadyHandled, err := u.checkIfCodeAlreadyHandledOrExpired(ctx, event, e.Expiry, nil,
			user.UserV1EmailCodeAddedType, user.UserV1EmailCodeSentType,
			user.HumanEmailCodeAddedType, user.HumanEmailCodeSentType)
		if err != nil {
			return err
		}
		if alreadyHandled {
			return nil
		}
		code, err := crypto.DecryptString(e.Code, u.queries.UserDataCrypto)
		if err != nil {
			return err
		}
		colors, err := u.queries.ActiveLabelPolicyByOrg(ctx, e.Aggregate().ResourceOwner, false)
		if err != nil {
			return err
		}

		template, err := u.queries.MailTemplateByOrg(ctx, e.Aggregate().ResourceOwner, false)
		if err != nil {
			return err
		}

		notifyUser, err := u.queries.GetNotifyUserByID(ctx, true, e.Aggregate().ID, false)
		if err != nil {
			return err
		}
		translator, err := u.queries.GetTranslatorWithOrgTexts(ctx, notifyUser.ResourceOwner, domain.VerifyEmailMessageType)
		if err != nil {
			return err
		}

		ctx, origin, err := u.queries.Origin(ctx)
		if err != nil {
			return err
		}
		err = types.SendEmail(
			ctx,
			string(template.Template),
			translator,
			notifyUser,
			u.queries.GetSMTPConfig,
			u.queries.GetFileSystemProvider,
			u.queries.GetLogProvider,
			colors,
			u.assetsPrefix(ctx),
			e,
			u.metricSuccessfulDeliveriesEmail,
			u.metricFailedDeliveriesEmail,
		).SendEmailVerificationCode(notifyUser, origin, code, e.URLTemplate)
		if err != nil {
			return err
		}
		return u.commands.HumanEmailVerificationCodeSent(ctx, e.Aggregate().ResourceOwner, e.Aggregate().ID)
	}), nil
}

func (u *userNotifier) reducePasswordCodeAdded(event eventstore.Event) (*handler.Statement, error) {
	e, ok := event.(*user.HumanPasswordCodeAddedEvent)
	if !ok {
		return nil, errors.ThrowInvalidArgumentf(nil, "HANDL-Eeg3s", "reduce.wrong.event.type %s", user.HumanPasswordCodeAddedType)
	}
	if e.CodeReturned {
		return handler.NewNoOpStatement(e), nil
	}

	return handler.NewStatement(event, func(ex handler.Executer, projectionName string) error {
		ctx := HandlerContext(event.Aggregate())
		alreadyHandled, err := u.checkIfCodeAlreadyHandledOrExpired(ctx, event, e.Expiry, nil,
			user.UserV1PasswordCodeAddedType, user.UserV1PasswordCodeSentType,
			user.HumanPasswordCodeAddedType, user.HumanPasswordCodeSentType)
		if err != nil {
			return err
		}
		if alreadyHandled {
			return nil
		}
		code, err := crypto.DecryptString(e.Code, u.queries.UserDataCrypto)
		if err != nil {
			return err
		}
		colors, err := u.queries.ActiveLabelPolicyByOrg(ctx, e.Aggregate().ResourceOwner, false)
		if err != nil {
			return err
		}

		template, err := u.queries.MailTemplateByOrg(ctx, e.Aggregate().ResourceOwner, false)
		if err != nil {
			return err
		}

		notifyUser, err := u.queries.GetNotifyUserByID(ctx, true, e.Aggregate().ID, false)
		if err != nil {
			return err
		}
		translator, err := u.queries.GetTranslatorWithOrgTexts(ctx, notifyUser.ResourceOwner, domain.PasswordResetMessageType)
		if err != nil {
			return err
		}

		ctx, origin, err := u.queries.Origin(ctx)
		if err != nil {
			return err
		}
		notify := types.SendEmail(
			ctx,
			string(template.Template),
			translator,
			notifyUser,
			u.queries.GetSMTPConfig,
			u.queries.GetFileSystemProvider,
			u.queries.GetLogProvider,
			colors,
			u.assetsPrefix(ctx),
			e,
			u.metricSuccessfulDeliveriesEmail,
			u.metricFailedDeliveriesEmail,
		)
		if e.NotificationType == domain.NotificationTypeSms {
			notify = types.SendSMSTwilio(
				ctx,
				translator,
				notifyUser,
				u.queries.GetTwilioConfig,
				u.queries.GetFileSystemProvider,
				u.queries.GetLogProvider,
				colors,
				u.assetsPrefix(ctx),
				e,
				u.metricSuccessfulDeliveriesSMS,
				u.metricFailedDeliveriesSMS,
			)
		}
		err = notify.SendPasswordCode(notifyUser, origin, code, e.URLTemplate)
		if err != nil {
			return err
		}
		return u.commands.PasswordCodeSent(ctx, e.Aggregate().ResourceOwner, e.Aggregate().ID)
	}), nil
}

func (u *userNotifier) reduceOTPSMSCodeAdded(event eventstore.Event) (*handler.Statement, error) {
	e, ok := event.(*user.HumanOTPSMSCodeAddedEvent)
	if !ok {
		return nil, errors.ThrowInvalidArgumentf(nil, "HANDL-ASF3g", "reduce.wrong.event.type %s", user.HumanOTPSMSCodeAddedType)
	}
	return u.reduceOTPSMS(
		e,
		e.Code,
		e.Expiry,
		e.Aggregate().ID,
		e.Aggregate().ResourceOwner,
		u.commands.HumanOTPSMSCodeSent,
		user.HumanOTPSMSCodeAddedType,
		user.HumanOTPSMSCodeSentType,
	)
}

func (u *userNotifier) reduceSessionOTPSMSChallenged(event eventstore.Event) (*handler.Statement, error) {
	e, ok := event.(*session.OTPSMSChallengedEvent)
	if !ok {
		return nil, errors.ThrowInvalidArgumentf(nil, "HANDL-Sk32L", "reduce.wrong.event.type %s", session.OTPSMSChallengedType)
	}
	if e.CodeReturned {
		return crdb.NewNoOpStatement(e), nil
	}
	ctx := HandlerContext(event.Aggregate())
	s, err := u.queries.SessionByID(ctx, true, e.Aggregate().ID, "")
	if err != nil {
		return nil, err
	}
	return u.reduceOTPSMS(
		e,
		e.Code,
		e.Expiry,
		s.UserFactor.UserID,
		s.UserFactor.ResourceOwner,
		u.commands.OTPSMSSent,
		session.OTPSMSChallengedType,
		session.OTPSMSSentType,
	)
}

func (u *userNotifier) reduceOTPSMS(
	event eventstore.Event,
	code *crypto.CryptoValue,
	expiry time.Duration,
	userID,
	resourceOwner string,
	sentCommand func(ctx context.Context, userID string, resourceOwner string) (err error),
	eventTypes ...eventstore.EventType,
) (*handler.Statement, error) {
	ctx := HandlerContext(event.Aggregate())
	alreadyHandled, err := u.checkIfCodeAlreadyHandledOrExpired(ctx, event, expiry, nil, eventTypes...)
	if err != nil {
		return nil, err
	}
	if alreadyHandled {
<<<<<<< HEAD
		return handler.NewNoOpStatement(e), nil
=======
		return crdb.NewNoOpStatement(event), nil
>>>>>>> c3c2a43d
	}
	plainCode, err := crypto.DecryptString(code, u.queries.UserDataCrypto)
	if err != nil {
		return nil, err
	}
	colors, err := u.queries.ActiveLabelPolicyByOrg(ctx, resourceOwner, false)
	if err != nil {
		return nil, err
	}

	notifyUser, err := u.queries.GetNotifyUserByID(ctx, true, userID, false)
	if err != nil {
		return nil, err
	}
	translator, err := u.queries.GetTranslatorWithOrgTexts(ctx, notifyUser.ResourceOwner, domain.VerifySMSOTPMessageType)
	if err != nil {
		return nil, err
	}

	ctx, origin, err := u.queries.Origin(ctx)
	if err != nil {
		return nil, err
	}
	notify := types.SendSMSTwilio(
		ctx,
		translator,
		notifyUser,
		u.queries.GetTwilioConfig,
		u.queries.GetFileSystemProvider,
		u.queries.GetLogProvider,
		colors,
		u.assetsPrefix(ctx),
		event,
		u.metricSuccessfulDeliveriesSMS,
		u.metricFailedDeliveriesSMS,
	)
	err = notify.SendOTPSMSCode(authz.GetInstance(ctx).RequestedDomain(), origin, plainCode, expiry)
	if err != nil {
		return nil, err
	}
	err = sentCommand(ctx, userID, resourceOwner)
	if err != nil {
		return nil, err
	}
<<<<<<< HEAD
	return handler.NewNoOpStatement(e), nil
=======
	return crdb.NewNoOpStatement(event), nil
>>>>>>> c3c2a43d
}

func (u *userNotifier) reduceOTPEmailCodeAdded(event eventstore.Event) (*handler.Statement, error) {
	e, ok := event.(*user.HumanOTPEmailCodeAddedEvent)
	if !ok {
		return nil, errors.ThrowInvalidArgumentf(nil, "HANDL-JL3hw", "reduce.wrong.event.type %s", user.HumanOTPEmailCodeAddedType)
	}
	var authRequestID string
	if e.AuthRequestInfo != nil {
		authRequestID = e.AuthRequestInfo.ID
	}
	url := func(code, origin string, _ *query.NotifyUser) (string, error) {
		return login.OTPLink(origin, authRequestID, code, domain.MFATypeOTPEmail), nil
	}
	return u.reduceOTPEmail(
		e,
		e.Code,
		e.Expiry,
		e.Aggregate().ID,
		e.Aggregate().ResourceOwner,
		url,
		u.commands.HumanOTPEmailCodeSent,
		user.HumanOTPEmailCodeAddedType,
		user.HumanOTPEmailCodeSentType,
	)
}

func (u *userNotifier) reduceSessionOTPEmailChallenged(event eventstore.Event) (*handler.Statement, error) {
	e, ok := event.(*session.OTPEmailChallengedEvent)
	if !ok {
		return nil, errors.ThrowInvalidArgumentf(nil, "HANDL-zbsgt", "reduce.wrong.event.type %s", session.OTPEmailChallengedType)
	}
	if e.ReturnCode {
		return crdb.NewNoOpStatement(e), nil
	}
	ctx := HandlerContext(event.Aggregate())
	s, err := u.queries.SessionByID(ctx, true, e.Aggregate().ID, "")
	if err != nil {
		return nil, err
	}
	url := func(code, origin string, user *query.NotifyUser) (string, error) {
		var buf strings.Builder
		urlTmpl := origin + u.otpEmailTmpl
		if e.URLTmpl != "" {
			urlTmpl = e.URLTmpl
		}
		if err := domain.RenderOTPEmailURLTemplate(&buf, urlTmpl, code, user.ID, user.PreferredLoginName, user.DisplayName, user.PreferredLanguage); err != nil {
			return "", err
		}
		return buf.String(), nil
	}
	return u.reduceOTPEmail(
		e,
		e.Code,
		e.Expiry,
		s.UserFactor.UserID,
		s.UserFactor.ResourceOwner,
		url,
		u.commands.OTPEmailSent,
		user.HumanOTPEmailCodeAddedType,
		user.HumanOTPEmailCodeSentType,
	)
}

func (u *userNotifier) reduceOTPEmail(
	event eventstore.Event,
	code *crypto.CryptoValue,
	expiry time.Duration,
	userID,
	resourceOwner string,
	urlTmpl func(code, origin string, user *query.NotifyUser) (string, error),
	sentCommand func(ctx context.Context, userID string, resourceOwner string) (err error),
	eventTypes ...eventstore.EventType,
) (*handler.Statement, error) {
	ctx := HandlerContext(event.Aggregate())
	alreadyHandled, err := u.checkIfCodeAlreadyHandledOrExpired(ctx, event, expiry, nil, eventTypes...)
	if err != nil {
		return nil, err
	}
	if alreadyHandled {
<<<<<<< HEAD
		return handler.NewNoOpStatement(e), nil
=======
		return crdb.NewNoOpStatement(event), nil
>>>>>>> c3c2a43d
	}
	plainCode, err := crypto.DecryptString(code, u.queries.UserDataCrypto)
	if err != nil {
		return nil, err
	}
	colors, err := u.queries.ActiveLabelPolicyByOrg(ctx, resourceOwner, false)
	if err != nil {
		return nil, err
	}

	template, err := u.queries.MailTemplateByOrg(ctx, resourceOwner, false)
	if err != nil {
		return nil, err
	}

	notifyUser, err := u.queries.GetNotifyUserByID(ctx, true, userID, false)
	if err != nil {
		return nil, err
	}
	translator, err := u.queries.GetTranslatorWithOrgTexts(ctx, resourceOwner, domain.VerifyEmailOTPMessageType)
	if err != nil {
		return nil, err
	}

	ctx, origin, err := u.queries.Origin(ctx)
	if err != nil {
		return nil, err
	}
	url, err := urlTmpl(plainCode, origin, notifyUser)
	if err != nil {
		return nil, err
	}
	notify := types.SendEmail(
		ctx,
		string(template.Template),
		translator,
		notifyUser,
		u.queries.GetSMTPConfig,
		u.queries.GetFileSystemProvider,
		u.queries.GetLogProvider,
		colors,
		u.assetsPrefix(ctx),
		event,
		u.metricSuccessfulDeliveriesEmail,
		u.metricFailedDeliveriesEmail,
	)
	err = notify.SendOTPEmailCode(notifyUser, url, authz.GetInstance(ctx).RequestedDomain(), origin, plainCode, expiry)
	if err != nil {
		return nil, err
	}
	err = sentCommand(ctx, event.Aggregate().ID, event.Aggregate().ResourceOwner)
	if err != nil {
		return nil, err
	}
<<<<<<< HEAD
	return handler.NewNoOpStatement(e), nil
=======
	return crdb.NewNoOpStatement(event), nil
>>>>>>> c3c2a43d
}

func (u *userNotifier) reduceDomainClaimed(event eventstore.Event) (*handler.Statement, error) {
	e, ok := event.(*user.DomainClaimedEvent)
	if !ok {
		return nil, errors.ThrowInvalidArgumentf(nil, "HANDL-Drh5w", "reduce.wrong.event.type %s", user.UserDomainClaimedType)
	}
	return handler.NewStatement(event, func(ex handler.Executer, projectionName string) error {
		ctx := HandlerContext(event.Aggregate())
		alreadyHandled, err := u.queries.IsAlreadyHandled(ctx, event, nil, user.AggregateType,
			user.UserDomainClaimedType, user.UserDomainClaimedSentType)
		if err != nil {
			return err
		}
		if alreadyHandled {
			return nil
		}
		colors, err := u.queries.ActiveLabelPolicyByOrg(ctx, e.Aggregate().ResourceOwner, false)
		if err != nil {
			return err
		}

		template, err := u.queries.MailTemplateByOrg(ctx, e.Aggregate().ResourceOwner, false)
		if err != nil {
			return err
		}

		notifyUser, err := u.queries.GetNotifyUserByID(ctx, true, e.Aggregate().ID, false)
		if err != nil {
			return err
		}
		translator, err := u.queries.GetTranslatorWithOrgTexts(ctx, notifyUser.ResourceOwner, domain.DomainClaimedMessageType)
		if err != nil {
			return err
		}

		ctx, origin, err := u.queries.Origin(ctx)
		if err != nil {
			return err
		}
		err = types.SendEmail(
			ctx,
			string(template.Template),
			translator,
			notifyUser,
			u.queries.GetSMTPConfig,
			u.queries.GetFileSystemProvider,
			u.queries.GetLogProvider,
			colors,
			u.assetsPrefix(ctx),
			e,
			u.metricSuccessfulDeliveriesEmail,
			u.metricFailedDeliveriesEmail,
		).SendDomainClaimed(notifyUser, origin, e.UserName)
		if err != nil {
			return err
		}
		return u.commands.UserDomainClaimedSent(ctx, e.Aggregate().ResourceOwner, e.Aggregate().ID)
	}), nil
}

func (u *userNotifier) reducePasswordlessCodeRequested(event eventstore.Event) (*handler.Statement, error) {
	e, ok := event.(*user.HumanPasswordlessInitCodeRequestedEvent)
	if !ok {
		return nil, errors.ThrowInvalidArgumentf(nil, "HANDL-EDtjd", "reduce.wrong.event.type %s", user.HumanPasswordlessInitCodeAddedType)
	}
	if e.CodeReturned {
		return handler.NewNoOpStatement(e), nil
	}

	return handler.NewStatement(event, func(ex handler.Executer, projectionName string) error {
		ctx := HandlerContext(event.Aggregate())
		alreadyHandled, err := u.checkIfCodeAlreadyHandledOrExpired(ctx, event, e.Expiry, map[string]interface{}{"id": e.ID}, user.HumanPasswordlessInitCodeSentType)
		if err != nil {
			return err
		}
		if alreadyHandled {
			return nil
		}
		code, err := crypto.DecryptString(e.Code, u.queries.UserDataCrypto)
		if err != nil {
			return err
		}
		colors, err := u.queries.ActiveLabelPolicyByOrg(ctx, e.Aggregate().ResourceOwner, false)
		if err != nil {
			return err
		}

		template, err := u.queries.MailTemplateByOrg(ctx, e.Aggregate().ResourceOwner, false)
		if err != nil {
			return err
		}

		notifyUser, err := u.queries.GetNotifyUserByID(ctx, true, e.Aggregate().ID, false)
		if err != nil {
			return err
		}
		translator, err := u.queries.GetTranslatorWithOrgTexts(ctx, notifyUser.ResourceOwner, domain.PasswordlessRegistrationMessageType)
		if err != nil {
			return err
		}

		ctx, origin, err := u.queries.Origin(ctx)
		if err != nil {
			return err
		}
		err = types.SendEmail(
			ctx,
			string(template.Template),
			translator,
			notifyUser,
			u.queries.GetSMTPConfig,
			u.queries.GetFileSystemProvider,
			u.queries.GetLogProvider,
			colors,
			u.assetsPrefix(ctx),
			e,
			u.metricSuccessfulDeliveriesEmail,
			u.metricFailedDeliveriesEmail,
		).SendPasswordlessRegistrationLink(notifyUser, origin, code, e.ID, e.URLTemplate)
		if err != nil {
			return err
		}
		return u.commands.HumanPasswordlessInitCodeSent(ctx, e.Aggregate().ID, e.Aggregate().ResourceOwner, e.ID)
	}), nil
}

func (u *userNotifier) reducePasswordChanged(event eventstore.Event) (*handler.Statement, error) {
	e, ok := event.(*user.HumanPasswordChangedEvent)
	if !ok {
		return nil, errors.ThrowInvalidArgumentf(nil, "HANDL-Yko2z8", "reduce.wrong.event.type %s", user.HumanPasswordChangedType)
	}

	return handler.NewStatement(event, func(ex handler.Executer, projectionName string) error {
		ctx := HandlerContext(event.Aggregate())
		alreadyHandled, err := u.queries.IsAlreadyHandled(ctx, event, nil, user.AggregateType, user.HumanPasswordChangeSentType)
		if err != nil {
			return err
		}
		if alreadyHandled {
			return nil
		}

		notificationPolicy, err := u.queries.NotificationPolicyByOrg(ctx, true, e.Aggregate().ResourceOwner, false)
		if errors.IsNotFound(err) {
			return nil
		}
		if err != nil {
			return err
		}

		if !notificationPolicy.PasswordChange {
			return nil
		}

		colors, err := u.queries.ActiveLabelPolicyByOrg(ctx, e.Aggregate().ResourceOwner, false)
		if err != nil {
			return err
		}

		template, err := u.queries.MailTemplateByOrg(ctx, e.Aggregate().ResourceOwner, false)
		if err != nil {
			return err
		}

		notifyUser, err := u.queries.GetNotifyUserByID(ctx, true, e.Aggregate().ID, false)
		if err != nil {
			return err
		}
		translator, err := u.queries.GetTranslatorWithOrgTexts(ctx, notifyUser.ResourceOwner, domain.PasswordChangeMessageType)
		if err != nil {
			return err
		}

		ctx, origin, err := u.queries.Origin(ctx)
		if err != nil {
			return err
		}
		err = types.SendEmail(
			ctx,
			string(template.Template),
			translator,
			notifyUser,
			u.queries.GetSMTPConfig,
			u.queries.GetFileSystemProvider,
			u.queries.GetLogProvider,
			colors,
			u.assetsPrefix(ctx),
			e,
			u.metricSuccessfulDeliveriesEmail,
			u.metricFailedDeliveriesEmail,
		).SendPasswordChange(notifyUser, origin)
		if err != nil {
			return err
		}
		return u.commands.PasswordChangeSent(ctx, e.Aggregate().ResourceOwner, e.Aggregate().ID)
	}), nil
}

func (u *userNotifier) reducePhoneCodeAdded(event eventstore.Event) (*handler.Statement, error) {
	e, ok := event.(*user.HumanPhoneCodeAddedEvent)
	if !ok {
		return nil, errors.ThrowInvalidArgumentf(nil, "HANDL-He83g", "reduce.wrong.event.type %s", user.HumanPhoneCodeAddedType)
	}
	if e.CodeReturned {
		return handler.NewNoOpStatement(e), nil
	}

	return handler.NewStatement(event, func(ex handler.Executer, projectionName string) error {
		ctx := HandlerContext(event.Aggregate())
		alreadyHandled, err := u.checkIfCodeAlreadyHandledOrExpired(ctx, event, e.Expiry, nil,
			user.UserV1PhoneCodeAddedType, user.UserV1PhoneCodeSentType,
			user.HumanPhoneCodeAddedType, user.HumanPhoneCodeSentType)
		if err != nil {
			return err
		}
		if alreadyHandled {
			return nil
		}
		code, err := crypto.DecryptString(e.Code, u.queries.UserDataCrypto)
		if err != nil {
			return err
		}
		colors, err := u.queries.ActiveLabelPolicyByOrg(ctx, e.Aggregate().ResourceOwner, false)
		if err != nil {
			return err
		}

		notifyUser, err := u.queries.GetNotifyUserByID(ctx, true, e.Aggregate().ID, false)
		if err != nil {
			return err
		}
		translator, err := u.queries.GetTranslatorWithOrgTexts(ctx, notifyUser.ResourceOwner, domain.VerifyPhoneMessageType)
		if err != nil {
			return err
		}

		ctx, origin, err := u.queries.Origin(ctx)
		if err != nil {
			return err
		}
		err = types.SendSMSTwilio(
			ctx,
			translator,
			notifyUser,
			u.queries.GetTwilioConfig,
			u.queries.GetFileSystemProvider,
			u.queries.GetLogProvider,
			colors,
			u.assetsPrefix(ctx),
			e,
			u.metricSuccessfulDeliveriesSMS,
			u.metricFailedDeliveriesSMS,
		).SendPhoneVerificationCode(notifyUser, origin, code, authz.GetInstance(ctx).RequestedDomain())
		if err != nil {
			return err
		}
		return u.commands.HumanPhoneVerificationCodeSent(ctx, e.Aggregate().ResourceOwner, e.Aggregate().ID)
	}), nil
}

func (u *userNotifier) checkIfCodeAlreadyHandledOrExpired(ctx context.Context, event eventstore.Event, expiry time.Duration, data map[string]interface{}, eventTypes ...eventstore.EventType) (bool, error) {
	if event.CreatedAt().Add(expiry).Before(time.Now().UTC()) {
		return true, nil
	}
	return u.queries.IsAlreadyHandled(ctx, event, data, user.AggregateType, eventTypes...)
}<|MERGE_RESOLUTION|>--- conflicted
+++ resolved
@@ -14,12 +14,8 @@
 	"github.com/zitadel/zitadel/internal/eventstore"
 	"github.com/zitadel/zitadel/internal/eventstore/handler/v2"
 	"github.com/zitadel/zitadel/internal/notification/types"
-<<<<<<< HEAD
-=======
 	"github.com/zitadel/zitadel/internal/query"
-	"github.com/zitadel/zitadel/internal/query/projection"
 	"github.com/zitadel/zitadel/internal/repository/session"
->>>>>>> c3c2a43d
 	"github.com/zitadel/zitadel/internal/repository/user"
 )
 
@@ -49,7 +45,6 @@
 	metricFailedDeliveriesEmail,
 	metricSuccessfulDeliveriesSMS,
 	metricFailedDeliveriesSMS string,
-<<<<<<< HEAD
 ) *handler.Handler {
 	return handler.NewHandler(ctx, &config, &userNotifier{
 		commands:                        commands,
@@ -59,24 +54,8 @@
 		metricFailedDeliveriesEmail:     metricFailedDeliveriesEmail,
 		metricSuccessfulDeliveriesSMS:   metricSuccessfulDeliveriesSMS,
 		metricFailedDeliveriesSMS:       metricFailedDeliveriesSMS,
+		otpEmailTmpl:                    otpEmailTmpl,
 	})
-=======
-) *userNotifier {
-	p := new(userNotifier)
-	config.ProjectionName = UserNotificationsProjectionTable
-	config.Reducers = p.reducers()
-	p.StatementHandler = crdb.NewStatementHandler(ctx, config)
-	p.commands = commands
-	p.queries = queries
-	p.assetsPrefix = assetsPrefix
-	p.otpEmailTmpl = otpEmailTmpl
-	p.metricSuccessfulDeliveriesEmail = metricSuccessfulDeliveriesEmail
-	p.metricFailedDeliveriesEmail = metricFailedDeliveriesEmail
-	p.metricSuccessfulDeliveriesSMS = metricSuccessfulDeliveriesSMS
-	p.metricFailedDeliveriesSMS = metricFailedDeliveriesSMS
-	projection.NotificationsProjection = p
-	return p
->>>>>>> c3c2a43d
 }
 
 func (u *userNotifier) Name() string {
@@ -399,7 +378,7 @@
 		return nil, errors.ThrowInvalidArgumentf(nil, "HANDL-Sk32L", "reduce.wrong.event.type %s", session.OTPSMSChallengedType)
 	}
 	if e.CodeReturned {
-		return crdb.NewNoOpStatement(e), nil
+		return handler.NewNoOpStatement(e), nil
 	}
 	ctx := HandlerContext(event.Aggregate())
 	s, err := u.queries.SessionByID(ctx, true, e.Aggregate().ID, "")
@@ -433,11 +412,7 @@
 		return nil, err
 	}
 	if alreadyHandled {
-<<<<<<< HEAD
-		return handler.NewNoOpStatement(e), nil
-=======
-		return crdb.NewNoOpStatement(event), nil
->>>>>>> c3c2a43d
+		return handler.NewNoOpStatement(event), nil
 	}
 	plainCode, err := crypto.DecryptString(code, u.queries.UserDataCrypto)
 	if err != nil {
@@ -482,11 +457,7 @@
 	if err != nil {
 		return nil, err
 	}
-<<<<<<< HEAD
-	return handler.NewNoOpStatement(e), nil
-=======
-	return crdb.NewNoOpStatement(event), nil
->>>>>>> c3c2a43d
+	return handler.NewNoOpStatement(event), nil
 }
 
 func (u *userNotifier) reduceOTPEmailCodeAdded(event eventstore.Event) (*handler.Statement, error) {
@@ -520,7 +491,7 @@
 		return nil, errors.ThrowInvalidArgumentf(nil, "HANDL-zbsgt", "reduce.wrong.event.type %s", session.OTPEmailChallengedType)
 	}
 	if e.ReturnCode {
-		return crdb.NewNoOpStatement(e), nil
+		return handler.NewNoOpStatement(e), nil
 	}
 	ctx := HandlerContext(event.Aggregate())
 	s, err := u.queries.SessionByID(ctx, true, e.Aggregate().ID, "")
@@ -567,11 +538,7 @@
 		return nil, err
 	}
 	if alreadyHandled {
-<<<<<<< HEAD
-		return handler.NewNoOpStatement(e), nil
-=======
-		return crdb.NewNoOpStatement(event), nil
->>>>>>> c3c2a43d
+		return handler.NewNoOpStatement(event), nil
 	}
 	plainCode, err := crypto.DecryptString(code, u.queries.UserDataCrypto)
 	if err != nil {
@@ -626,11 +593,7 @@
 	if err != nil {
 		return nil, err
 	}
-<<<<<<< HEAD
-	return handler.NewNoOpStatement(e), nil
-=======
-	return crdb.NewNoOpStatement(event), nil
->>>>>>> c3c2a43d
+	return handler.NewNoOpStatement(event), nil
 }
 
 func (u *userNotifier) reduceDomainClaimed(event eventstore.Event) (*handler.Statement, error) {
