package handlers

import (
	"context"
	"database/sql"
	"errors"
	"math/rand/v2"
	"slices"
	"strings"
	"time"

	"github.com/zitadel/logging"

	"github.com/zitadel/zitadel/internal/api/authz"
	"github.com/zitadel/zitadel/internal/api/call"
	"github.com/zitadel/zitadel/internal/command"
	"github.com/zitadel/zitadel/internal/crypto"
	"github.com/zitadel/zitadel/internal/database"
	"github.com/zitadel/zitadel/internal/domain"
	"github.com/zitadel/zitadel/internal/eventstore"
	"github.com/zitadel/zitadel/internal/notification/channels"
	"github.com/zitadel/zitadel/internal/notification/senders"
	"github.com/zitadel/zitadel/internal/notification/types"
	"github.com/zitadel/zitadel/internal/query"
	"github.com/zitadel/zitadel/internal/repository/instance"
	"github.com/zitadel/zitadel/internal/repository/notification"
)

const (
	Code = "Code"
	OTP  = "OTP"
)

type NotificationWorker struct {
	commands Commands
	queries  *NotificationQueries
	es       *eventstore.Eventstore
	client   *database.DB
	channels types.ChannelChains
	config   WorkerConfig
	now      nowFunc
	backOff  func(current time.Duration) time.Duration
}

type WorkerConfig struct {
<<<<<<< HEAD
	Workers             uint8
	BulkLimit           uint16
	RequeueEvery        time.Duration
	RetryWorkers        uint8
	RetryRequeueEvery   time.Duration
	TransactionDuration time.Duration
	MaxAttempts         uint8
	MaxTtl              time.Duration
	MinRetryDelay       time.Duration
	MaxRetryDelay       time.Duration
	RetryDelayFactor    float32
=======
	LegacyEnabled         bool
	Workers               uint8
	BulkLimit             uint16
	RequeueEvery          time.Duration
	RetryWorkers          uint8
	RetryRequeueEvery     time.Duration
	HandleActiveInstances time.Duration
	TransactionDuration   time.Duration
	MaxAttempts           uint8
	MaxTtl                time.Duration
	MinRetryDelay         time.Duration
	MaxRetryDelay         time.Duration
	RetryDelayFactor      float32
>>>>>>> a81d42a6
}

// nowFunc makes [time.Now] mockable
type nowFunc func() time.Time

type Sent func(ctx context.Context, commands Commands, id, orgID string, generatorInfo *senders.CodeGeneratorInfo, args map[string]any) error

var sentHandlers map[eventstore.EventType]Sent

func RegisterSentHandler(eventType eventstore.EventType, sent Sent) {
	if sentHandlers == nil {
		sentHandlers = make(map[eventstore.EventType]Sent)
	}
	sentHandlers[eventType] = sent
}

func NewNotificationWorker(
	config WorkerConfig,
	commands Commands,
	queries *NotificationQueries,
	es *eventstore.Eventstore,
	client *database.DB,
	channels types.ChannelChains,
) *NotificationWorker {
	// make sure the delay does not get less
	if config.RetryDelayFactor < 1 {
		config.RetryDelayFactor = 1
	}
	w := &NotificationWorker{
		config:   config,
		commands: commands,
		queries:  queries,
		es:       es,
		client:   client,
		channels: channels,
		now:      time.Now,
	}
	w.backOff = w.exponentialBackOff
	return w
}

func (w *NotificationWorker) Start(ctx context.Context) {
	if w.config.LegacyEnabled {
		return
	}
	for i := 0; i < int(w.config.Workers); i++ {
		go w.schedule(ctx, i, false)
	}
	for i := 0; i < int(w.config.RetryWorkers); i++ {
		go w.schedule(ctx, i, true)
	}
}

func (w *NotificationWorker) reduceNotificationRequested(ctx, txCtx context.Context, tx *sql.Tx, event *notification.RequestedEvent) (err error) {
	ctx = ContextWithNotifier(ctx, event.Aggregate())

	// if the notification is too old, we can directly cancel
	if event.CreatedAt().Add(w.config.MaxTtl).Before(w.now()) {
		return w.commands.NotificationCanceled(txCtx, tx, event.Aggregate().ID, event.Aggregate().ResourceOwner, nil)
	}

	// Get the notify user first, so if anything fails afterward we have the current state of the user
	// and can pass that to the retry request.
	// We do not trigger the projection to reduce load on the database. By the time the notification is processed,
	// the user should be projected anyway. If not, it will just wait for the next run.
	notifyUser, err := w.queries.GetNotifyUserByID(ctx, false, event.UserID)
	if err != nil {
		return err
	}

	// The domain claimed event requires the domain as argument, but lacks the user when creating the request event.
	// Since we set it into the request arguments, it will be passed into a potential retry event.
	if event.RequiresPreviousDomain && event.Request.Args != nil && event.Request.Args.Domain == "" {
		index := strings.LastIndex(notifyUser.LastEmail, "@")
		event.Request.Args.Domain = notifyUser.LastEmail[index+1:]
	}

	err = w.sendNotification(ctx, txCtx, tx, event.Request, notifyUser, event)
	if err == nil {
		return nil
	}
	// if retries are disabled or if the error explicitly specifies, we cancel the notification
	if w.config.MaxAttempts <= 1 || errors.Is(err, &channels.CancelError{}) {
		return w.commands.NotificationCanceled(txCtx, tx, event.Aggregate().ID, event.Aggregate().ResourceOwner, err)
	}
	// otherwise we retry after a backoff delay
	return w.commands.NotificationRetryRequested(
		txCtx,
		tx,
		event.Aggregate().ID,
		event.Aggregate().ResourceOwner,
		notificationEventToRequest(event.Request, notifyUser, w.backOff(0)),
		err,
	)
}

func (w *NotificationWorker) reduceNotificationRetry(ctx, txCtx context.Context, tx *sql.Tx, event *notification.RetryRequestedEvent) (err error) {
	ctx = ContextWithNotifier(ctx, event.Aggregate())

	// if the notification is too old, we can directly cancel
	if event.CreatedAt().Add(w.config.MaxTtl).Before(w.now()) {
		return w.commands.NotificationCanceled(txCtx, tx, event.Aggregate().ID, event.Aggregate().ResourceOwner, err)
	}

	if event.CreatedAt().Add(event.BackOff).After(w.now()) {
		return nil
	}
	err = w.sendNotification(ctx, txCtx, tx, event.Request, event.NotifyUser, event)
	if err == nil {
		return nil
	}
	// if the max attempts are reached or if the error explicitly specifies, we cancel the notification
	if event.Sequence() >= uint64(w.config.MaxAttempts) || errors.Is(err, &channels.CancelError{}) {
		return w.commands.NotificationCanceled(txCtx, tx, event.Aggregate().ID, event.Aggregate().ResourceOwner, err)
	}
	// otherwise we retry after a backoff delay
	return w.commands.NotificationRetryRequested(txCtx, tx, event.Aggregate().ID, event.Aggregate().ResourceOwner, notificationEventToRequest(
		event.Request,
		event.NotifyUser,
		w.backOff(event.BackOff),
	), err)
}

func (w *NotificationWorker) sendNotification(ctx, txCtx context.Context, tx *sql.Tx, request notification.Request, notifyUser *query.NotifyUser, e eventstore.Event) error {
	ctx, err := enrichCtx(ctx, request.TriggeredAtOrigin)
	if err != nil {
		return channels.NewCancelError(err)
	}

	// check early that a "sent" handler exists, otherwise we can cancel early
	sentHandler, ok := sentHandlers[request.EventType]
	if !ok {
		logging.Errorf(`no "sent" handler registered for %s`, request.EventType)
		return channels.NewCancelError(err)
	}

	var code string
	if request.Code != nil {
		code, err = crypto.DecryptString(request.Code, w.queries.UserDataCrypto)
		if err != nil {
			return err
		}
	}

	colors, err := w.queries.ActiveLabelPolicyByOrg(ctx, request.UserResourceOwner, false)
	if err != nil {
		return err
	}

	translator, err := w.queries.GetTranslatorWithOrgTexts(ctx, request.UserResourceOwner, request.MessageType)
	if err != nil {
		return err
	}

	generatorInfo := new(senders.CodeGeneratorInfo)
	var notify types.Notify
	switch request.NotificationType {
	case domain.NotificationTypeEmail:
		template, err := w.queries.MailTemplateByOrg(ctx, notifyUser.ResourceOwner, false)
		if err != nil {
			return err
		}
		notify = types.SendEmail(ctx, w.channels, string(template.Template), translator, notifyUser, colors, e)
	case domain.NotificationTypeSms:
		notify = types.SendSMS(ctx, w.channels, translator, notifyUser, colors, e, generatorInfo)
	}

	args := request.Args.ToMap()
	args[Code] = code
	// existing notifications use `OTP` as argument for the code
	if request.IsOTP {
		args[OTP] = code
	}

	if err := notify(request.URLTemplate, args, request.MessageType, request.UnverifiedNotificationChannel); err != nil {
		return err
	}
	err = w.commands.NotificationSent(txCtx, tx, e.Aggregate().ID, e.Aggregate().ResourceOwner)
	if err != nil {
		// In case the notification event cannot be pushed, we most likely cannot create a retry or cancel event.
		// Therefore, we'll only log the error and also do not need to try to push to the user / session.
		logging.WithFields("instanceID", authz.GetInstance(ctx).InstanceID(), "notification", e.Aggregate().ID).
			OnError(err).Error("could not set sent notification event")
		return nil
	}
	err = sentHandler(txCtx, w.commands, request.NotificationAggregateID(), request.NotificationAggregateResourceOwner(), generatorInfo, args)
	logging.WithFields("instanceID", authz.GetInstance(ctx).InstanceID(), "notification", e.Aggregate().ID).
		OnError(err).Error("could not set notification event on aggregate")
	return nil
}

func (w *NotificationWorker) exponentialBackOff(current time.Duration) time.Duration {
	if current >= w.config.MaxRetryDelay {
		return w.config.MaxRetryDelay
	}
	if current < w.config.MinRetryDelay {
		current = w.config.MinRetryDelay
	}
	t := time.Duration(rand.Int64N(int64(w.config.RetryDelayFactor*float32(current.Nanoseconds()))-current.Nanoseconds()) + current.Nanoseconds())
	if t > w.config.MaxRetryDelay {
		return w.config.MaxRetryDelay
	}
	return t
}

func notificationEventToRequest(e notification.Request, notifyUser *query.NotifyUser, backoff time.Duration) *command.NotificationRetryRequest {
	return &command.NotificationRetryRequest{
		NotificationRequest: command.NotificationRequest{
			UserID:                        e.UserID,
			UserResourceOwner:             e.UserResourceOwner,
			TriggerOrigin:                 e.TriggeredAtOrigin,
			URLTemplate:                   e.URLTemplate,
			Code:                          e.Code,
			CodeExpiry:                    e.CodeExpiry,
			EventType:                     e.EventType,
			NotificationType:              e.NotificationType,
			MessageType:                   e.MessageType,
			UnverifiedNotificationChannel: e.UnverifiedNotificationChannel,
			Args:                          e.Args,
			AggregateID:                   e.AggregateID,
			AggregateResourceOwner:        e.AggregateResourceOwner,
			IsOTP:                         e.IsOTP,
		},
		BackOff:    backoff,
		NotifyUser: notifyUser,
	}
}

func (w *NotificationWorker) schedule(ctx context.Context, workerID int, retry bool) {
	t := time.NewTimer(0)

	for {
		select {
		case <-ctx.Done():
			t.Stop()
			w.log(workerID, retry).Info("scheduler stopped")
			return
		case <-t.C:
			instances, err := w.queryInstances(ctx, retry)
			w.log(workerID, retry).OnError(err).Error("unable to query instances")

			w.triggerInstances(call.WithTimestamp(ctx), instances, workerID, retry)
			if retry {
				t.Reset(w.config.RetryRequeueEvery)
				continue
			}
			t.Reset(w.config.RequeueEvery)
		}
	}
}

func (w *NotificationWorker) log(workerID int, retry bool) *logging.Entry {
	return logging.WithFields("notification worker", workerID, "retries", retry)
}

func (w *NotificationWorker) queryInstances(ctx context.Context, retry bool) ([]string, error) {
	return w.queries.ActiveInstances(), nil
}

func (w *NotificationWorker) triggerInstances(ctx context.Context, instances []string, workerID int, retry bool) {
	for _, instance := range instances {
		instanceCtx := authz.WithInstanceID(ctx, instance)

		err := w.trigger(instanceCtx, workerID, retry)
		w.log(workerID, retry).WithField("instance", instance).OnError(err).Info("trigger failed")
	}
}

func (w *NotificationWorker) trigger(ctx context.Context, workerID int, retry bool) (err error) {
	txCtx := ctx
	if w.config.TransactionDuration > 0 {
		var cancel, cancelTx func()
		txCtx, cancelTx = context.WithCancel(ctx)
		defer cancelTx()
		ctx, cancel = context.WithTimeout(ctx, w.config.TransactionDuration)
		defer cancel()
	}
	tx, err := w.client.BeginTx(txCtx, nil)
	if err != nil {
		return err
	}
	defer func() {
		err = database.CloseTransaction(tx, err)
	}()

	events, err := w.searchEvents(txCtx, tx, retry)
	if err != nil {
		return err
	}

	// If there aren't any events or no unlocked event terminate early and start a new run.
	if len(events) == 0 {
		return nil
	}

	w.log(workerID, retry).
		WithField("instanceID", authz.GetInstance(ctx).InstanceID()).
		WithField("events", len(events)).
		Info("handling notification events")

	for _, event := range events {
		var err error
		switch e := event.(type) {
		case *notification.RequestedEvent:
			w.createSavepoint(txCtx, tx, event, workerID, retry)
			err = w.reduceNotificationRequested(ctx, txCtx, tx, e)
		case *notification.RetryRequestedEvent:
			w.createSavepoint(txCtx, tx, event, workerID, retry)
			err = w.reduceNotificationRetry(ctx, txCtx, tx, e)
		}
		if err != nil {
			w.log(workerID, retry).OnError(err).
				WithField("instanceID", authz.GetInstance(ctx).InstanceID()).
				WithField("notificationID", event.Aggregate().ID).
				WithField("sequence", event.Sequence()).
				WithField("type", event.Type()).
				Error("could not handle notification event")
			// if we have an error, we rollback to the savepoint and continue with the next event
			// we use the txCtx to make sure we can rollback the transaction in case the ctx is canceled
			w.rollbackToSavepoint(txCtx, tx, event, workerID, retry)
		}
		// if the context is canceled, we stop the processing
		if ctx.Err() != nil {
			return nil
		}
	}
	return nil
}

func (w *NotificationWorker) latestRetries(events []eventstore.Event) []eventstore.Event {
	for i := len(events) - 1; i > 0; i-- {
		// since we delete during the iteration, we need to make sure we don't panic
		if len(events) <= i {
			continue
		}
		// delete all the previous retries of the same notification
		events = slices.DeleteFunc(events, func(e eventstore.Event) bool {
			return e.Aggregate().ID == events[i].Aggregate().ID &&
				e.Sequence() < events[i].Sequence()
		})
	}
	return events
}

func (w *NotificationWorker) createSavepoint(ctx context.Context, tx *sql.Tx, event eventstore.Event, workerID int, retry bool) {
	_, err := tx.ExecContext(ctx, "SAVEPOINT notification_send")
	w.log(workerID, retry).OnError(err).
		WithField("instanceID", authz.GetInstance(ctx).InstanceID()).
		WithField("notificationID", event.Aggregate().ID).
		WithField("sequence", event.Sequence()).
		WithField("type", event.Type()).
		Error("could not create savepoint for notification event")
}

func (w *NotificationWorker) rollbackToSavepoint(ctx context.Context, tx *sql.Tx, event eventstore.Event, workerID int, retry bool) {
	_, err := tx.ExecContext(ctx, "ROLLBACK TO SAVEPOINT notification_send")
	w.log(workerID, retry).OnError(err).
		WithField("instanceID", authz.GetInstance(ctx).InstanceID()).
		WithField("notificationID", event.Aggregate().ID).
		WithField("sequence", event.Sequence()).
		WithField("type", event.Type()).
		Error("could not rollback to savepoint for notification event")
}

func (w *NotificationWorker) searchEvents(ctx context.Context, tx *sql.Tx, retry bool) ([]eventstore.Event, error) {
	if retry {
		return w.searchRetryEvents(ctx, tx)
	}
	// query events and lock them for update (with skip locked)
	searchQuery := eventstore.NewSearchQueryBuilder(eventstore.ColumnsEvent).
		LockRowsDuringTx(tx, eventstore.LockOptionSkipLocked).
		// Messages older than the MaxTTL, we can be ignored.
		// The first attempt of a retry might still be older than the TTL and needs to be filtered out later on.
		CreationDateAfter(w.now().Add(-1*w.config.MaxTtl)).
		Limit(uint64(w.config.BulkLimit)).
		AddQuery().
		AggregateTypes(notification.AggregateType).
		EventTypes(notification.RequestedType).
		Builder().
		ExcludeAggregateIDs().
		EventTypes(notification.RetryRequestedType, notification.CanceledType, notification.SentType).
		Builder()
	//nolint:staticcheck
	return w.es.Filter(ctx, searchQuery)
}

func (w *NotificationWorker) searchRetryEvents(ctx context.Context, tx *sql.Tx) ([]eventstore.Event, error) {
	// query events and lock them for update (with skip locked)
	searchQuery := eventstore.NewSearchQueryBuilder(eventstore.ColumnsEvent).
		LockRowsDuringTx(tx, eventstore.LockOptionSkipLocked).
		// Messages older than the MaxTTL, we can be ignored.
		// The first attempt of a retry might still be older than the TTL and needs to be filtered out later on.
		CreationDateAfter(w.now().Add(-1*w.config.MaxTtl)).
		AddQuery().
		AggregateTypes(notification.AggregateType).
		EventTypes(notification.RetryRequestedType).
		Builder().
		ExcludeAggregateIDs().
		EventTypes(notification.CanceledType, notification.SentType).
		Builder()
	//nolint:staticcheck
	events, err := w.es.Filter(ctx, searchQuery)
	if err != nil {
		return nil, err
	}
	return w.latestRetries(events), nil
}

type existingInstances []string

// AppendEvents implements eventstore.QueryReducer.
func (ai *existingInstances) AppendEvents(events ...eventstore.Event) {
	for _, event := range events {
		switch event.Type() {
		case instance.InstanceAddedEventType:
			*ai = append(*ai, event.Aggregate().InstanceID)
		case instance.InstanceRemovedEventType:
			*ai = slices.DeleteFunc(*ai, func(s string) bool {
				return s == event.Aggregate().InstanceID
			})
		}
	}
}

// Query implements eventstore.QueryReducer.
func (*existingInstances) Query() *eventstore.SearchQueryBuilder {
	return eventstore.NewSearchQueryBuilder(eventstore.ColumnsEvent).
		AddQuery().
		AggregateTypes(instance.AggregateType).
		EventTypes(
			instance.InstanceAddedEventType,
			instance.InstanceRemovedEventType,
		).
		Builder()
}

// Reduce implements eventstore.QueryReducer.
// reduce is not used as events are reduced during AppendEvents
func (*existingInstances) Reduce() error {
	return nil
}<|MERGE_RESOLUTION|>--- conflicted
+++ resolved
@@ -43,7 +43,7 @@
 }
 
 type WorkerConfig struct {
-<<<<<<< HEAD
+	LegacyEnabled       bool
 	Workers             uint8
 	BulkLimit           uint16
 	RequeueEvery        time.Duration
@@ -55,21 +55,6 @@
 	MinRetryDelay       time.Duration
 	MaxRetryDelay       time.Duration
 	RetryDelayFactor    float32
-=======
-	LegacyEnabled         bool
-	Workers               uint8
-	BulkLimit             uint16
-	RequeueEvery          time.Duration
-	RetryWorkers          uint8
-	RetryRequeueEvery     time.Duration
-	HandleActiveInstances time.Duration
-	TransactionDuration   time.Duration
-	MaxAttempts           uint8
-	MaxTtl                time.Duration
-	MinRetryDelay         time.Duration
-	MaxRetryDelay         time.Duration
-	RetryDelayFactor      float32
->>>>>>> a81d42a6
 }
 
 // nowFunc makes [time.Now] mockable
