package handlers

import (
	"context"
	"errors"
	"fmt"
	"strconv"
	"strings"
	"time"

	"github.com/riverqueue/river"
	"github.com/zitadel/logging"

	"github.com/zitadel/zitadel/internal/api/authz"
	"github.com/zitadel/zitadel/internal/crypto"
	"github.com/zitadel/zitadel/internal/database"
	"github.com/zitadel/zitadel/internal/domain"
	"github.com/zitadel/zitadel/internal/eventstore"
	"github.com/zitadel/zitadel/internal/notification/channels"
	"github.com/zitadel/zitadel/internal/notification/senders"
	"github.com/zitadel/zitadel/internal/notification/types"
	"github.com/zitadel/zitadel/internal/query"
<<<<<<< HEAD
=======
	"github.com/zitadel/zitadel/internal/queue"
>>>>>>> b0f70626
	"github.com/zitadel/zitadel/internal/repository/notification"
)

const (
	Code = "Code"
	OTP  = "OTP"
)

type NotificationWorker struct {
	river.WorkerDefaults[*notification.Request]

	commands Commands
	queries  *NotificationQueries
	es       *eventstore.Eventstore
	client   *database.DB
	channels types.ChannelChains
	config   WorkerConfig
	now      nowFunc
}

func (w *NotificationWorker) Timeout(*river.Job[*notification.Request]) time.Duration {
	return w.config.TransactionDuration
}

// Work implements [river.Worker].
func (w *NotificationWorker) Work(ctx context.Context, job *river.Job[*notification.Request]) error {
	ctx = ContextWithNotifier(ctx, job.Args.Aggregate)

	// if the notification is too old, we can directly cancel
	if job.CreatedAt.Add(w.config.MaxTtl).Before(w.now()) {
		return river.JobCancel(errors.New("notification is too old"))
	}

	// We do not trigger the projection to reduce load on the database. By the time the notification is processed,
	// the user should be projected anyway. If not, it will just wait for the next run.
	// We are aware that the user can change during the time the notification is in the queue.
	notifyUser, err := w.queries.GetNotifyUserByID(ctx, false, job.Args.UserID)
	if err != nil {
		return err
	}

	// The domain claimed event requires the domain as argument, but lacks the user when creating the request event.
	// Since we set it into the request arguments, it will be passed into a potential retry event.
	if job.Args.RequiresPreviousDomain && job.Args.Args != nil && job.Args.Args.Domain == "" {
		index := strings.LastIndex(notifyUser.LastEmail, "@")
		job.Args.Args.Domain = notifyUser.LastEmail[index+1:]
	}

	err = w.sendNotificationQueue(ctx, job.Args, strconv.Itoa(int(job.ID)), notifyUser)
	if err == nil {
		return nil
	}
	// if the error explicitly specifies, we cancel the notification
	if errors.Is(err, &channels.CancelError{}) {
		return river.JobCancel(err)
	}
	return err
}

type WorkerConfig struct {
	LegacyEnabled       bool
	Workers             uint8
	TransactionDuration time.Duration
	MaxTtl              time.Duration
	MaxAttempts         uint8
}

// nowFunc makes [time.Now] mockable
type nowFunc func() time.Time

type Sent func(ctx context.Context, commands Commands, id, orgID string, generatorInfo *senders.CodeGeneratorInfo, args map[string]any) error

var sentHandlers map[eventstore.EventType]Sent

func RegisterSentHandler(eventType eventstore.EventType, sent Sent) {
	if sentHandlers == nil {
		sentHandlers = make(map[eventstore.EventType]Sent)
	}
	sentHandlers[eventType] = sent
}

func NewNotificationWorker(
	config WorkerConfig,
	commands Commands,
	queries *NotificationQueries,
	es *eventstore.Eventstore,
	client *database.DB,
	channels types.ChannelChains,
	queue *queue.Queue,
) *NotificationWorker {
	w := &NotificationWorker{
		config:   config,
		commands: commands,
		queries:  queries,
		es:       es,
		client:   client,
		channels: channels,
		now:      time.Now,
	}
	if !config.LegacyEnabled {
		queue.AddWorkers(w)
	}
	return w
}

var _ river.Worker[*notification.Request] = (*NotificationWorker)(nil)

func (w *NotificationWorker) Register(workers *river.Workers, queues map[string]river.QueueConfig) {
	river.AddWorker(workers, w)
	queues[notification.QueueName] = river.QueueConfig{
		MaxWorkers: int(w.config.Workers),
	}
}

func (w *NotificationWorker) sendNotificationQueue(ctx context.Context, request *notification.Request, jobID string, notifyUser *query.NotifyUser) error {
	// check early that a "sent" handler exists, otherwise we can cancel early
	sentHandler, ok := sentHandlers[request.EventType]
	if !ok {
		logging.Errorf(`no "sent" handler registered for %s`, request.EventType)
		return channels.NewCancelError(fmt.Errorf("no sent handler registered for %s", request.EventType))
	}

	ctx, err := enrichCtx(ctx, request.TriggeredAtOrigin)
	if err != nil {
		return channels.NewCancelError(err)
	}

	var code string
	if request.Code != nil {
		code, err = crypto.DecryptString(request.Code, w.queries.UserDataCrypto)
		if err != nil {
			return err
		}
	}

	colors, err := w.queries.ActiveLabelPolicyByOrg(ctx, request.UserResourceOwner, false)
	if err != nil {
		return err
	}

	translator, err := w.queries.GetTranslatorWithOrgTexts(ctx, request.UserResourceOwner, request.MessageType)
	if err != nil {
		return err
	}

	generatorInfo := new(senders.CodeGeneratorInfo)
	var notify types.Notify
	switch request.NotificationType {
	case domain.NotificationTypeEmail:
		template, err := w.queries.MailTemplateByOrg(ctx, notifyUser.ResourceOwner, false)
		if err != nil {
			return err
		}
		notify = types.SendEmail(ctx, w.channels, string(template.Template), translator, notifyUser, colors, request.EventType)
	case domain.NotificationTypeSms:
		notify = types.SendSMS(ctx, w.channels, translator, notifyUser, colors, request.EventType, request.Aggregate.InstanceID, jobID, generatorInfo)
	}

	args := request.Args.ToMap()
	args[Code] = code
	// existing notifications use `OTP` as argument for the code
	if request.IsOTP {
		args[OTP] = code
	}

	if err = notify(request.URLTemplate, args, request.MessageType, request.UnverifiedNotificationChannel); err != nil {
		return err
	}

<<<<<<< HEAD
	// If there aren't any events or no unlocked event terminate early and start a new run.
	if len(events) == 0 {
		return nil
	}

	w.log(workerID, retry).
		WithField("instanceID", authz.GetInstance(ctx).InstanceID()).
		WithField("events", len(events)).
		Info("handling notification events")

	for _, event := range events {
		var err error
		switch e := event.(type) {
		case *notification.RequestedEvent:
			w.createSavepoint(txCtx, tx, event, workerID, retry)
			err = w.reduceNotificationRequested(ctx, txCtx, tx, e)
		case *notification.RetryRequestedEvent:
			w.createSavepoint(txCtx, tx, event, workerID, retry)
			err = w.reduceNotificationRetry(ctx, txCtx, tx, e)
		}
		if err != nil {
			w.log(workerID, retry).OnError(err).
				WithField("instanceID", authz.GetInstance(ctx).InstanceID()).
				WithField("notificationID", event.Aggregate().ID).
				WithField("sequence", event.Sequence()).
				WithField("type", event.Type()).
				Error("could not handle notification event")
			// if we have an error, we rollback to the savepoint and continue with the next event
			// we use the txCtx to make sure we can rollback the transaction in case the ctx is canceled
			w.rollbackToSavepoint(txCtx, tx, event, workerID, retry)
		}
		// if the context is canceled, we stop the processing
		if ctx.Err() != nil {
			return nil
		}
	}
	return nil
}

func (w *NotificationWorker) latestRetries(events []eventstore.Event) []eventstore.Event {
	for i := len(events) - 1; i > 0; i-- {
		// since we delete during the iteration, we need to make sure we don't panic
		if len(events) <= i {
			continue
		}
		// delete all the previous retries of the same notification
		events = slices.DeleteFunc(events, func(e eventstore.Event) bool {
			return e.Aggregate().ID == events[i].Aggregate().ID &&
				e.Sequence() < events[i].Sequence()
		})
	}
	return events
}

func (w *NotificationWorker) createSavepoint(ctx context.Context, tx *sql.Tx, event eventstore.Event, workerID int, retry bool) {
	_, err := tx.ExecContext(ctx, "SAVEPOINT notification_send")
	w.log(workerID, retry).OnError(err).
		WithField("instanceID", authz.GetInstance(ctx).InstanceID()).
		WithField("notificationID", event.Aggregate().ID).
		WithField("sequence", event.Sequence()).
		WithField("type", event.Type()).
		Error("could not create savepoint for notification event")
}

func (w *NotificationWorker) rollbackToSavepoint(ctx context.Context, tx *sql.Tx, event eventstore.Event, workerID int, retry bool) {
	_, err := tx.ExecContext(ctx, "ROLLBACK TO SAVEPOINT notification_send")
	w.log(workerID, retry).OnError(err).
		WithField("instanceID", authz.GetInstance(ctx).InstanceID()).
		WithField("notificationID", event.Aggregate().ID).
		WithField("sequence", event.Sequence()).
		WithField("type", event.Type()).
		Error("could not rollback to savepoint for notification event")
}

func (w *NotificationWorker) searchEvents(ctx context.Context, tx *sql.Tx, retry bool) ([]eventstore.Event, error) {
	if retry {
		return w.searchRetryEvents(ctx, tx)
	}
	// query events and lock them for update (with skip locked)
	searchQuery := eventstore.NewSearchQueryBuilder(eventstore.ColumnsEvent).
		LockRowsDuringTx(tx, eventstore.LockOptionSkipLocked).
		// Messages older than the MaxTTL, we can be ignored.
		// The first attempt of a retry might still be older than the TTL and needs to be filtered out later on.
		CreationDateAfter(w.now().Add(-1*w.config.MaxTtl)).
		Limit(uint64(w.config.BulkLimit)).
		AddQuery().
		AggregateTypes(notification.AggregateType).
		EventTypes(notification.RequestedType).
		Builder().
		ExcludeAggregateIDs().
		EventTypes(notification.RetryRequestedType, notification.CanceledType, notification.SentType).
		AggregateTypes(notification.AggregateType).
		Builder()
	//nolint:staticcheck
	return w.es.Filter(ctx, searchQuery)
}

func (w *NotificationWorker) searchRetryEvents(ctx context.Context, tx *sql.Tx) ([]eventstore.Event, error) {
	// query events and lock them for update (with skip locked)
	searchQuery := eventstore.NewSearchQueryBuilder(eventstore.ColumnsEvent).
		LockRowsDuringTx(tx, eventstore.LockOptionSkipLocked).
		// Messages older than the MaxTTL, we can be ignored.
		// The first attempt of a retry might still be older than the TTL and needs to be filtered out later on.
		CreationDateAfter(w.now().Add(-1*w.config.MaxTtl)).
		AddQuery().
		AggregateTypes(notification.AggregateType).
		EventTypes(notification.RetryRequestedType).
		Builder().
		ExcludeAggregateIDs().
		EventTypes(notification.CanceledType, notification.SentType).
		AggregateTypes(notification.AggregateType).
		Builder()
	//nolint:staticcheck
	events, err := w.es.Filter(ctx, searchQuery)
	if err != nil {
		return nil, err
	}
	return w.latestRetries(events), nil
=======
	err = sentHandler(authz.WithInstanceID(ctx, request.Aggregate.InstanceID), w.commands, request.Aggregate.ID, request.Aggregate.ResourceOwner, generatorInfo, args)
	logging.WithFields("instanceID", request.Aggregate.InstanceID, "notification", request.Aggregate.ID).
		OnError(err).Error("could not set notification event on aggregate")
	return nil
>>>>>>> b0f70626
}<|MERGE_RESOLUTION|>--- conflicted
+++ resolved
@@ -20,10 +20,7 @@
 	"github.com/zitadel/zitadel/internal/notification/senders"
 	"github.com/zitadel/zitadel/internal/notification/types"
 	"github.com/zitadel/zitadel/internal/query"
-<<<<<<< HEAD
-=======
 	"github.com/zitadel/zitadel/internal/queue"
->>>>>>> b0f70626
 	"github.com/zitadel/zitadel/internal/repository/notification"
 )
 
@@ -193,129 +190,8 @@
 		return err
 	}
 
-<<<<<<< HEAD
-	// If there aren't any events or no unlocked event terminate early and start a new run.
-	if len(events) == 0 {
-		return nil
-	}
-
-	w.log(workerID, retry).
-		WithField("instanceID", authz.GetInstance(ctx).InstanceID()).
-		WithField("events", len(events)).
-		Info("handling notification events")
-
-	for _, event := range events {
-		var err error
-		switch e := event.(type) {
-		case *notification.RequestedEvent:
-			w.createSavepoint(txCtx, tx, event, workerID, retry)
-			err = w.reduceNotificationRequested(ctx, txCtx, tx, e)
-		case *notification.RetryRequestedEvent:
-			w.createSavepoint(txCtx, tx, event, workerID, retry)
-			err = w.reduceNotificationRetry(ctx, txCtx, tx, e)
-		}
-		if err != nil {
-			w.log(workerID, retry).OnError(err).
-				WithField("instanceID", authz.GetInstance(ctx).InstanceID()).
-				WithField("notificationID", event.Aggregate().ID).
-				WithField("sequence", event.Sequence()).
-				WithField("type", event.Type()).
-				Error("could not handle notification event")
-			// if we have an error, we rollback to the savepoint and continue with the next event
-			// we use the txCtx to make sure we can rollback the transaction in case the ctx is canceled
-			w.rollbackToSavepoint(txCtx, tx, event, workerID, retry)
-		}
-		// if the context is canceled, we stop the processing
-		if ctx.Err() != nil {
-			return nil
-		}
-	}
-	return nil
-}
-
-func (w *NotificationWorker) latestRetries(events []eventstore.Event) []eventstore.Event {
-	for i := len(events) - 1; i > 0; i-- {
-		// since we delete during the iteration, we need to make sure we don't panic
-		if len(events) <= i {
-			continue
-		}
-		// delete all the previous retries of the same notification
-		events = slices.DeleteFunc(events, func(e eventstore.Event) bool {
-			return e.Aggregate().ID == events[i].Aggregate().ID &&
-				e.Sequence() < events[i].Sequence()
-		})
-	}
-	return events
-}
-
-func (w *NotificationWorker) createSavepoint(ctx context.Context, tx *sql.Tx, event eventstore.Event, workerID int, retry bool) {
-	_, err := tx.ExecContext(ctx, "SAVEPOINT notification_send")
-	w.log(workerID, retry).OnError(err).
-		WithField("instanceID", authz.GetInstance(ctx).InstanceID()).
-		WithField("notificationID", event.Aggregate().ID).
-		WithField("sequence", event.Sequence()).
-		WithField("type", event.Type()).
-		Error("could not create savepoint for notification event")
-}
-
-func (w *NotificationWorker) rollbackToSavepoint(ctx context.Context, tx *sql.Tx, event eventstore.Event, workerID int, retry bool) {
-	_, err := tx.ExecContext(ctx, "ROLLBACK TO SAVEPOINT notification_send")
-	w.log(workerID, retry).OnError(err).
-		WithField("instanceID", authz.GetInstance(ctx).InstanceID()).
-		WithField("notificationID", event.Aggregate().ID).
-		WithField("sequence", event.Sequence()).
-		WithField("type", event.Type()).
-		Error("could not rollback to savepoint for notification event")
-}
-
-func (w *NotificationWorker) searchEvents(ctx context.Context, tx *sql.Tx, retry bool) ([]eventstore.Event, error) {
-	if retry {
-		return w.searchRetryEvents(ctx, tx)
-	}
-	// query events and lock them for update (with skip locked)
-	searchQuery := eventstore.NewSearchQueryBuilder(eventstore.ColumnsEvent).
-		LockRowsDuringTx(tx, eventstore.LockOptionSkipLocked).
-		// Messages older than the MaxTTL, we can be ignored.
-		// The first attempt of a retry might still be older than the TTL and needs to be filtered out later on.
-		CreationDateAfter(w.now().Add(-1*w.config.MaxTtl)).
-		Limit(uint64(w.config.BulkLimit)).
-		AddQuery().
-		AggregateTypes(notification.AggregateType).
-		EventTypes(notification.RequestedType).
-		Builder().
-		ExcludeAggregateIDs().
-		EventTypes(notification.RetryRequestedType, notification.CanceledType, notification.SentType).
-		AggregateTypes(notification.AggregateType).
-		Builder()
-	//nolint:staticcheck
-	return w.es.Filter(ctx, searchQuery)
-}
-
-func (w *NotificationWorker) searchRetryEvents(ctx context.Context, tx *sql.Tx) ([]eventstore.Event, error) {
-	// query events and lock them for update (with skip locked)
-	searchQuery := eventstore.NewSearchQueryBuilder(eventstore.ColumnsEvent).
-		LockRowsDuringTx(tx, eventstore.LockOptionSkipLocked).
-		// Messages older than the MaxTTL, we can be ignored.
-		// The first attempt of a retry might still be older than the TTL and needs to be filtered out later on.
-		CreationDateAfter(w.now().Add(-1*w.config.MaxTtl)).
-		AddQuery().
-		AggregateTypes(notification.AggregateType).
-		EventTypes(notification.RetryRequestedType).
-		Builder().
-		ExcludeAggregateIDs().
-		EventTypes(notification.CanceledType, notification.SentType).
-		AggregateTypes(notification.AggregateType).
-		Builder()
-	//nolint:staticcheck
-	events, err := w.es.Filter(ctx, searchQuery)
-	if err != nil {
-		return nil, err
-	}
-	return w.latestRetries(events), nil
-=======
 	err = sentHandler(authz.WithInstanceID(ctx, request.Aggregate.InstanceID), w.commands, request.Aggregate.ID, request.Aggregate.ResourceOwner, generatorInfo, args)
 	logging.WithFields("instanceID", request.Aggregate.InstanceID, "notification", request.Aggregate.ID).
 		OnError(err).Error("could not set notification event on aggregate")
 	return nil
->>>>>>> b0f70626
 }