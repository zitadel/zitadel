--- conflicted
+++ resolved
@@ -23,41 +23,22 @@
 	failureMetricName string,
 ) (chain *Chain, err error) {
 	channels := make([]channels.NotificationChannel, 0, 3)
-<<<<<<< HEAD
-	// p, err := smtp.InitChannel(ctx, emailConfig)
-	// 	logging.WithFields(
-	// 		"instance", authz.GetInstance(ctx).InstanceID(),
-	// 	).OnError(err).Debug("initializing SMTP channel failed")
-	// 	if err == nil {
-	// 		channels = append(
-	// 			channels,
-	// 			instrumenting.Wrap(
-	// 				ctx,
-	// 				p,
-	// 				smtpSpanName,
-	// 				successMetricName,
-	// 				failureMetricName,
-	// 			),
-	// 		)
-	// 	}
-=======
-	p, err := smtp.InitChannel(emailConfig)
-	logging.WithFields(
-		"instance", authz.GetInstance(ctx).InstanceID(),
-	).OnError(err).Debug("initializing SMTP channel failed")
-	if err == nil {
-		channels = append(
-			channels,
-			instrumenting.Wrap(
-				ctx,
-				p,
-				smtpSpanName,
-				successMetricName,
-				failureMetricName,
-			),
-		)
-	}
->>>>>>> 898787c4
+	// p, err := smtp.InitChannel(emailConfig)
+	// logging.WithFields(
+	// 	"instance", authz.GetInstance(ctx).InstanceID(),
+	// ).OnError(err).Debug("initializing SMTP channel failed")
+	// if err == nil {
+	// 	channels = append(
+	// 		channels,
+	// 		instrumenting.Wrap(
+	// 			ctx,
+	// 			p,
+	// 			smtpSpanName,
+	// 			successMetricName,
+	// 			failureMetricName,
+	// 		),
+	// 	)
+	// }
 	channels = append(channels, debugChannels(ctx, getFileSystemProvider, getLogProvider)...)
 	return ChainChannels(channels...), nil
 }