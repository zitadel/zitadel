--- conflicted
+++ resolved
@@ -3,17 +3,12 @@
 import (
 	"context"
 
-<<<<<<< HEAD
-	// "github.com/zitadel/logging"
-	// "github.com/zitadel/zitadel/internal/api/authz"
-=======
 	"github.com/zitadel/logging"
 
 	"github.com/zitadel/zitadel/internal/api/authz"
->>>>>>> b0e51524
 	"github.com/zitadel/zitadel/internal/notification/channels"
 	"github.com/zitadel/zitadel/internal/notification/channels/fs"
-	// "github.com/zitadel/zitadel/internal/notification/channels/instrumenting"
+	"github.com/zitadel/zitadel/internal/notification/channels/instrumenting"
 	"github.com/zitadel/zitadel/internal/notification/channels/log"
 	"github.com/zitadel/zitadel/internal/notification/channels/smtp"
 )
@@ -29,22 +24,21 @@
 	failureMetricName string,
 ) (chain *Chain, err error) {
 	channels := make([]channels.NotificationChannel, 0, 3)
-	// TODO: revert before merge
-	// p, err := smtp.InitChannel(emailConfig)
-	// logging.WithFields(
-	// 	"instance", authz.GetInstance(ctx).InstanceID(),
-	// ).OnError(err).Debug("initializing SMTP channel failed")
+	p, err := smtp.InitChannel(emailConfig)
+	logging.WithFields(
+		"instance", authz.GetInstance(ctx).InstanceID(),
+	).OnError(err).Debug("initializing SMTP channel failed")
 	if err == nil {
-		// channels = append(
-		// 	channels,
-		// 	instrumenting.Wrap(
-		// 		ctx,
-		// 		p,
-		// 		smtpSpanName,
-		// 		successMetricName,
-		// 		failureMetricName,
-		// 	),
-		// )
+		channels = append(
+			channels,
+			instrumenting.Wrap(
+				ctx,
+				p,
+				smtpSpanName,
+				successMetricName,
+				failureMetricName,
+			),
+		)
 	}
 	channels = append(channels, debugChannels(ctx, getFileSystemProvider, getLogProvider)...)
 	return ChainChannels(channels...), nil
