--- conflicted
+++ resolved
@@ -3,17 +3,11 @@
 import (
 	"context"
 
-<<<<<<< HEAD
-	// "github.com/zitadel/logging"
-	// "github.com/zitadel/zitadel/internal/api/authz"
-=======
 	"github.com/zitadel/logging"
-
 	"github.com/zitadel/zitadel/internal/api/authz"
->>>>>>> b0e51524
 	"github.com/zitadel/zitadel/internal/notification/channels"
 	"github.com/zitadel/zitadel/internal/notification/channels/fs"
-	// "github.com/zitadel/zitadel/internal/notification/channels/instrumenting"
+	"github.com/zitadel/zitadel/internal/notification/channels/instrumenting"
 	"github.com/zitadel/zitadel/internal/notification/channels/log"
 	"github.com/zitadel/zitadel/internal/notification/channels/webhook"
 )
@@ -32,24 +26,23 @@
 		return nil, err
 	}
 	channels := make([]channels.NotificationChannel, 0, 3)
-	// TODO: revert before merge
-	// webhookChannel, err := webhook.InitChannel(ctx, webhookConfig)
-	// logging.WithFields(
-	// 	"instance", authz.GetInstance(ctx).InstanceID(),
-	// 	"callurl", webhookConfig.CallURL,
-	// ).OnError(err).Debug("initializing JSON channel failed")
-	// if err == nil {
-	// channels = append(
-	// 	channels,
-	// 	instrumenting.Wrap(
-	// 		ctx,
-	// 		webhookChannel,
-	// 		webhookSpanName,
-	// 		successMetricName,
-	// 		failureMetricName,
-	// 	),
-	// )
-	// }
+	webhookChannel, err := webhook.InitChannel(ctx, webhookConfig)
+	logging.WithFields(
+		"instance", authz.GetInstance(ctx).InstanceID(),
+		"callurl", webhookConfig.CallURL,
+	).OnError(err).Debug("initializing JSON channel failed")
+	if err == nil {
+		channels = append(
+			channels,
+			instrumenting.Wrap(
+				ctx,
+				webhookChannel,
+				webhookSpanName,
+				successMetricName,
+				failureMetricName,
+			),
+		)
+	}
 	channels = append(channels, debugChannels(ctx, getFileSystemProvider, getLogProvider)...)
 	return ChainChannels(channels...), nil
 }