package eventsourcing

import (
	"database/sql"
	"net/http"

	"github.com/caos/zitadel/internal/command"
	sd "github.com/caos/zitadel/internal/config/systemdefaults"
	"github.com/caos/zitadel/internal/crypto"
	v1 "github.com/caos/zitadel/internal/eventstore/v1"
	es_spol "github.com/caos/zitadel/internal/eventstore/v1/spooler"
	"github.com/caos/zitadel/internal/notification/repository/eventsourcing/spooler"
	noti_view "github.com/caos/zitadel/internal/notification/repository/eventsourcing/view"
	"github.com/caos/zitadel/internal/query"
)

type Config struct {
	Spooler spooler.SpoolerConfig
}

type EsRepository struct {
	spooler *es_spol.Spooler
}

<<<<<<< HEAD
func Start(conf Config,
	dir http.FileSystem,
	systemDefaults sd.SystemDefaults,
	command *command.Commands,
	queries *query.Queries,
	dbClient *sql.DB,
	assetsPrefix string,
	userEncryption crypto.EncryptionAlgorithm,
	smtpEncryption crypto.EncryptionAlgorithm,
) (*EsRepository, error) {
=======
func Start(conf Config, dir http.FileSystem, systemDefaults sd.SystemDefaults, command *command.Commands, queries *query.Queries, dbClient *sql.DB, assetsPrefix string, smtpPasswordEncAlg crypto.EncryptionAlgorithm, smsCrypto *crypto.AESCrypto) (*EsRepository, error) {
>>>>>>> 7899a0b8
	es, err := v1.Start(dbClient)
	if err != nil {
		return nil, err
	}

	view, err := noti_view.StartView(dbClient)
	if err != nil {
		return nil, err
	}

<<<<<<< HEAD
	spool := spooler.StartSpooler(conf.Spooler, es, view, dbClient, command, queries, systemDefaults, dir, assetsPrefix, userEncryption, smtpEncryption)
=======
	spool := spooler.StartSpooler(conf.Spooler, es, view, dbClient, command, queries, systemDefaults, dir, assetsPrefix, smtpPasswordEncAlg, smsCrypto)
>>>>>>> 7899a0b8

	return &EsRepository{
		spool,
	}, nil
}

func (repo *EsRepository) Health() error {
	return nil
}<|MERGE_RESOLUTION|>--- conflicted
+++ resolved
@@ -22,7 +22,6 @@
 	spooler *es_spol.Spooler
 }
 
-<<<<<<< HEAD
 func Start(conf Config,
 	dir http.FileSystem,
 	systemDefaults sd.SystemDefaults,
@@ -32,10 +31,8 @@
 	assetsPrefix string,
 	userEncryption crypto.EncryptionAlgorithm,
 	smtpEncryption crypto.EncryptionAlgorithm,
+	smsEncryption crypto.EncryptionAlgorithm,
 ) (*EsRepository, error) {
-=======
-func Start(conf Config, dir http.FileSystem, systemDefaults sd.SystemDefaults, command *command.Commands, queries *query.Queries, dbClient *sql.DB, assetsPrefix string, smtpPasswordEncAlg crypto.EncryptionAlgorithm, smsCrypto *crypto.AESCrypto) (*EsRepository, error) {
->>>>>>> 7899a0b8
 	es, err := v1.Start(dbClient)
 	if err != nil {
 		return nil, err
@@ -46,11 +43,7 @@
 		return nil, err
 	}
 
-<<<<<<< HEAD
-	spool := spooler.StartSpooler(conf.Spooler, es, view, dbClient, command, queries, systemDefaults, dir, assetsPrefix, userEncryption, smtpEncryption)
-=======
-	spool := spooler.StartSpooler(conf.Spooler, es, view, dbClient, command, queries, systemDefaults, dir, assetsPrefix, smtpPasswordEncAlg, smsCrypto)
->>>>>>> 7899a0b8
+	spool := spooler.StartSpooler(conf.Spooler, es, view, dbClient, command, queries, systemDefaults, dir, assetsPrefix, userEncryption, smtpEncryption, smsEncryption)
 
 	return &EsRepository{
 		spool,
