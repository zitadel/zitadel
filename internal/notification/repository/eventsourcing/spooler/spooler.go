package spooler

import (
	"database/sql"
	"net/http"

	"github.com/caos/zitadel/internal/command"
	sd "github.com/caos/zitadel/internal/config/systemdefaults"
	"github.com/caos/zitadel/internal/crypto"
	v1 "github.com/caos/zitadel/internal/eventstore/v1"
	"github.com/caos/zitadel/internal/eventstore/v1/spooler"
	"github.com/caos/zitadel/internal/notification/repository/eventsourcing/handler"
	"github.com/caos/zitadel/internal/notification/repository/eventsourcing/view"
	"github.com/caos/zitadel/internal/query"
)

type SpoolerConfig struct {
	BulkLimit             uint64
	FailureCountUntilSkip uint64
	ConcurrentWorkers     int
	Handlers              handler.Configs
}

<<<<<<< HEAD
func StartSpooler(c SpoolerConfig,
	es v1.Eventstore,
	view *view.View,
	sql *sql.DB,
	command *command.Commands,
	queries *query.Queries,
	systemDefaults sd.SystemDefaults,
	dir http.FileSystem,
	assetsPrefix string,
	userEncryption crypto.EncryptionAlgorithm,
	smtpEncryption crypto.EncryptionAlgorithm,
) *spooler.Spooler {
=======
func StartSpooler(c SpoolerConfig, es v1.Eventstore, view *view.View, sql *sql.DB, command *command.Commands, queries *query.Queries, systemDefaults sd.SystemDefaults, dir http.FileSystem, assetsPrefix string, smtpPasswordEncAlg crypto.EncryptionAlgorithm, smsCrypto *crypto.AESCrypto) *spooler.Spooler {
>>>>>>> 7899a0b8
	spoolerConfig := spooler.Config{
		Eventstore:        es,
		Locker:            &locker{dbClient: sql},
		ConcurrentWorkers: c.ConcurrentWorkers,
<<<<<<< HEAD
		ViewHandlers:      handler.Register(c.Handlers, c.BulkLimit, c.FailureCountUntilSkip, view, es, command, queries, systemDefaults, dir, assetsPrefix, userEncryption, smtpEncryption),
=======
		ViewHandlers:      handler.Register(c.Handlers, c.BulkLimit, c.FailureCountUntilSkip, view, es, command, queries, systemDefaults, dir, assetsPrefix, smtpPasswordEncAlg, smsCrypto),
>>>>>>> 7899a0b8
	}
	spool := spoolerConfig.New()
	spool.Start()
	return spool
}<|MERGE_RESOLUTION|>--- conflicted
+++ resolved
@@ -21,7 +21,6 @@
 	Handlers              handler.Configs
 }
 
-<<<<<<< HEAD
 func StartSpooler(c SpoolerConfig,
 	es v1.Eventstore,
 	view *view.View,
@@ -33,19 +32,13 @@
 	assetsPrefix string,
 	userEncryption crypto.EncryptionAlgorithm,
 	smtpEncryption crypto.EncryptionAlgorithm,
+	smsEncryption crypto.EncryptionAlgorithm,
 ) *spooler.Spooler {
-=======
-func StartSpooler(c SpoolerConfig, es v1.Eventstore, view *view.View, sql *sql.DB, command *command.Commands, queries *query.Queries, systemDefaults sd.SystemDefaults, dir http.FileSystem, assetsPrefix string, smtpPasswordEncAlg crypto.EncryptionAlgorithm, smsCrypto *crypto.AESCrypto) *spooler.Spooler {
->>>>>>> 7899a0b8
 	spoolerConfig := spooler.Config{
 		Eventstore:        es,
 		Locker:            &locker{dbClient: sql},
 		ConcurrentWorkers: c.ConcurrentWorkers,
-<<<<<<< HEAD
-		ViewHandlers:      handler.Register(c.Handlers, c.BulkLimit, c.FailureCountUntilSkip, view, es, command, queries, systemDefaults, dir, assetsPrefix, userEncryption, smtpEncryption),
-=======
-		ViewHandlers:      handler.Register(c.Handlers, c.BulkLimit, c.FailureCountUntilSkip, view, es, command, queries, systemDefaults, dir, assetsPrefix, smtpPasswordEncAlg, smsCrypto),
->>>>>>> 7899a0b8
+		ViewHandlers:      handler.Register(c.Handlers, c.BulkLimit, c.FailureCountUntilSkip, view, es, command, queries, systemDefaults, dir, assetsPrefix, userEncryption, smtpEncryption, smsEncryption),
 	}
 	spool := spoolerConfig.New()
 	spool.Start()
