package handler

import (
	"net/http"
	"time"

	"github.com/caos/zitadel/internal/command"
	sd "github.com/caos/zitadel/internal/config/systemdefaults"
	"github.com/caos/zitadel/internal/crypto"
	v1 "github.com/caos/zitadel/internal/eventstore/v1"
	queryv1 "github.com/caos/zitadel/internal/eventstore/v1/query"
	"github.com/caos/zitadel/internal/notification/repository/eventsourcing/view"
	"github.com/caos/zitadel/internal/query"
)

type Configs map[string]*Config

type Config struct {
	MinimumCycleDuration time.Duration
}

type handler struct {
	view                *view.View
	bulkLimit           uint64
	cycleDuration       time.Duration
	errorCountUntilSkip uint64

	es v1.Eventstore
}

func (h *handler) Eventstore() v1.Eventstore {
	return h.es
}

<<<<<<< HEAD
func Register(configs Configs,
	bulkLimit,
	errorCount uint64,
	view *view.View,
	es v1.Eventstore,
	command *command.Commands,
	queries *query.Queries,
	systemDefaults sd.SystemDefaults,
	dir http.FileSystem,
	assetsPrefix string,
	userEncryption crypto.EncryptionAlgorithm,
	smtpEncryption crypto.EncryptionAlgorithm,
) []queryv1.Handler {
=======
func Register(configs Configs, bulkLimit, errorCount uint64, view *view.View, es v1.Eventstore, command *command.Commands, queries *query.Queries, systemDefaults sd.SystemDefaults, dir http.FileSystem, assetsPrefix string, smtpPasswordEncAlg crypto.EncryptionAlgorithm, smsCrypto *crypto.AESCrypto) []queryv1.Handler {
	aesCrypto, err := crypto.NewAESCrypto(systemDefaults.UserVerificationKey)
	logging.OnError(err).Fatal("error create new aes crypto")

>>>>>>> 7899a0b8
	return []queryv1.Handler{
		newNotifyUser(
			handler{view, bulkLimit, configs.cycleDuration("User"), errorCount, es},
			queries,
		),
		newNotification(
			handler{view, bulkLimit, configs.cycleDuration("Notification"), errorCount, es},
			command,
			queries,
			systemDefaults,
			dir,
			assetsPrefix,
<<<<<<< HEAD
			userEncryption,
			smtpEncryption,
=======
			smtpPasswordEncAlg,
			smsCrypto,
>>>>>>> 7899a0b8
		),
	}
}

func (configs Configs) cycleDuration(viewModel string) time.Duration {
	c, ok := configs[viewModel]
	if !ok {
		return 1 * time.Minute
	}
	return c.MinimumCycleDuration
}

func (h *handler) MinimumCycleDuration() time.Duration {
	return h.cycleDuration
}

func (h *handler) LockDuration() time.Duration {
	return h.cycleDuration / 3
}

func (h *handler) QueryLimit() uint64 {
	return h.bulkLimit
}<|MERGE_RESOLUTION|>--- conflicted
+++ resolved
@@ -32,7 +32,6 @@
 	return h.es
 }
 
-<<<<<<< HEAD
 func Register(configs Configs,
 	bulkLimit,
 	errorCount uint64,
@@ -45,13 +44,8 @@
 	assetsPrefix string,
 	userEncryption crypto.EncryptionAlgorithm,
 	smtpEncryption crypto.EncryptionAlgorithm,
+	smsEncryption *crypto.EncryptionAlgorithm,
 ) []queryv1.Handler {
-=======
-func Register(configs Configs, bulkLimit, errorCount uint64, view *view.View, es v1.Eventstore, command *command.Commands, queries *query.Queries, systemDefaults sd.SystemDefaults, dir http.FileSystem, assetsPrefix string, smtpPasswordEncAlg crypto.EncryptionAlgorithm, smsCrypto *crypto.AESCrypto) []queryv1.Handler {
-	aesCrypto, err := crypto.NewAESCrypto(systemDefaults.UserVerificationKey)
-	logging.OnError(err).Fatal("error create new aes crypto")
-
->>>>>>> 7899a0b8
 	return []queryv1.Handler{
 		newNotifyUser(
 			handler{view, bulkLimit, configs.cycleDuration("User"), errorCount, es},
@@ -64,13 +58,9 @@
 			systemDefaults,
 			dir,
 			assetsPrefix,
-<<<<<<< HEAD
 			userEncryption,
 			smtpEncryption,
-=======
-			smtpPasswordEncAlg,
-			smsCrypto,
->>>>>>> 7899a0b8
+			smsEncryption,
 		),
 	}
 }
