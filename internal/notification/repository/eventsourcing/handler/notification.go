--- conflicted
+++ resolved
@@ -49,7 +49,6 @@
 	smsTokenCrypto     crypto.EncryptionAlgorithm
 }
 
-<<<<<<< HEAD
 func newNotification(
 	handler handler,
 	command *command.Commands,
@@ -59,10 +58,8 @@
 	assetsPrefix string,
 	userEncryption crypto.EncryptionAlgorithm,
 	smtpEncryption crypto.EncryptionAlgorithm,
+	smsEncryption crypto.EncryptionAlgorithm,
 ) *Notification {
-=======
-func newNotification(handler handler, command *command.Commands, query *query.Queries, defaults sd.SystemDefaults, aesCrypto crypto.EncryptionAlgorithm, statikDir http.FileSystem, assetsPrefix string, smtpPasswordEncAlg crypto.EncryptionAlgorithm, smsCrypto *crypto.AESCrypto) *Notification {
->>>>>>> 7899a0b8
 	h := &Notification{
 		handler:            handler,
 		command:            command,
@@ -70,13 +67,9 @@
 		statikDir:          statikDir,
 		assetsPrefix:       assetsPrefix,
 		queries:            query,
-<<<<<<< HEAD
 		userDataCrypto:     userEncryption,
 		smtpPasswordCrypto: smtpEncryption,
-=======
-		smtpPasswordCrypto: smtpPasswordEncAlg,
-		smsTokenCrypto:     smsCrypto,
->>>>>>> 7899a0b8
+		smsTokenCrypto: smsEncryption,
 	}
 
 	h.subscribe()
@@ -178,11 +171,7 @@
 		return err
 	}
 
-<<<<<<< HEAD
-	err = types.SendUserInitCode(ctx, string(template.Template), translator, user, initCode, n.systemDefaults, n.getSMTPConfig, n.userDataCrypto, colors, n.assetsPrefix)
-=======
-	err = types.SendUserInitCode(ctx, string(template.Template), translator, user, initCode, n.systemDefaults, n.getSMTPConfig, n.getFileSystemProvider, n.getLogProvider, n.AesCrypto, colors, n.assetsPrefix)
->>>>>>> 7899a0b8
+	err = types.SendUserInitCode(ctx, string(template.Template), translator, user, initCode, n.systemDefaults, n.getSMTPConfig, n.getFileSystemProvider, n.getLogProvider, n.userDataCrypto, colors, n.assetsPrefix)
 	if err != nil {
 		return err
 	}
@@ -220,11 +209,7 @@
 	if err != nil {
 		return err
 	}
-<<<<<<< HEAD
-	err = types.SendPasswordCode(ctx, string(template.Template), translator, user, pwCode, n.systemDefaults, n.getSMTPConfig, n.userDataCrypto, colors, n.assetsPrefix)
-=======
-	err = types.SendPasswordCode(ctx, string(template.Template), translator, user, pwCode, n.systemDefaults, n.getSMTPConfig, n.getTwilioConfig, n.getFileSystemProvider, n.getLogProvider, n.AesCrypto, colors, n.assetsPrefix)
->>>>>>> 7899a0b8
+	err = types.SendPasswordCode(ctx, string(template.Template), translator, user, pwCode, n.systemDefaults, n.getSMTPConfig, n.getTwilioConfig, n.getFileSystemProvider, n.getLogProvider, n.userDataCrypto, colors, n.assetsPrefix)
 	if err != nil {
 		return err
 	}
@@ -263,11 +248,7 @@
 		return err
 	}
 
-<<<<<<< HEAD
-	err = types.SendEmailVerificationCode(ctx, string(template.Template), translator, user, emailCode, n.systemDefaults, n.getSMTPConfig, n.userDataCrypto, colors, n.assetsPrefix)
-=======
-	err = types.SendEmailVerificationCode(ctx, string(template.Template), translator, user, emailCode, n.systemDefaults, n.getSMTPConfig, n.getFileSystemProvider, n.getLogProvider, n.AesCrypto, colors, n.assetsPrefix)
->>>>>>> 7899a0b8
+	err = types.SendEmailVerificationCode(ctx, string(template.Template), translator, user, emailCode, n.systemDefaults, n.getSMTPConfig, n.getFileSystemProvider, n.getLogProvider, n.userDataCrypto, colors, n.assetsPrefix)
 	if err != nil {
 		return err
 	}
@@ -293,11 +274,7 @@
 	if err != nil {
 		return err
 	}
-<<<<<<< HEAD
-	err = types.SendPhoneVerificationCode(translator, user, phoneCode, n.systemDefaults, n.userDataCrypto)
-=======
-	err = types.SendPhoneVerificationCode(context.Background(), translator, user, phoneCode, n.systemDefaults, n.getTwilioConfig, n.getFileSystemProvider, n.getLogProvider, n.AesCrypto)
->>>>>>> 7899a0b8
+	err = types.SendPhoneVerificationCode(context.Background(), translator, user, phoneCode, n.systemDefaults, n.getTwilioConfig, n.getFileSystemProvider, n.getLogProvider, n.userDataCrypto)
 	if err != nil {
 		return err
 	}
@@ -384,11 +361,7 @@
 		return err
 	}
 
-<<<<<<< HEAD
-	err = types.SendPasswordlessRegistrationLink(ctx, string(template.Template), translator, user, addedEvent, n.systemDefaults, n.getSMTPConfig, n.userDataCrypto, colors, n.assetsPrefix)
-=======
-	err = types.SendPasswordlessRegistrationLink(ctx, string(template.Template), translator, user, addedEvent, n.systemDefaults, n.getSMTPConfig, n.getFileSystemProvider, n.getLogProvider, n.AesCrypto, colors, n.assetsPrefix)
->>>>>>> 7899a0b8
+	err = types.SendPasswordlessRegistrationLink(ctx, string(template.Template), translator, user, addedEvent, n.systemDefaults, n.getSMTPConfig, n.getFileSystemProvider, n.getLogProvider, n.userDataCrypto, colors, n.assetsPrefix)
 	if err != nil {
 		return err
 	}
