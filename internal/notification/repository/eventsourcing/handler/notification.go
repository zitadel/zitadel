package handler

import (
	"context"
	"encoding/json"
	"net/http"
	"time"

	"github.com/caos/logging"
	"github.com/caos/zitadel/internal/api/authz"
	sd "github.com/caos/zitadel/internal/config/systemdefaults"
	"github.com/caos/zitadel/internal/crypto"
	caos_errs "github.com/caos/zitadel/internal/errors"
	"github.com/caos/zitadel/internal/eventstore"
	"github.com/caos/zitadel/internal/eventstore/models"
	"github.com/caos/zitadel/internal/eventstore/query"
	"github.com/caos/zitadel/internal/eventstore/spooler"
	"github.com/caos/zitadel/internal/i18n"
	iam_model "github.com/caos/zitadel/internal/iam/model"
	iam_es_model "github.com/caos/zitadel/internal/iam/repository/view/model"
	"github.com/caos/zitadel/internal/notification/types"
	usr_event "github.com/caos/zitadel/internal/user/repository/eventsourcing"
	es_model "github.com/caos/zitadel/internal/user/repository/eventsourcing/model"
)

const (
	notificationTable   = "notification.notifications"
	NotifyUserID        = "NOTIFICATION"
	labelPolicyTableOrg = "management.label_policies"
	labelPolicyTableDef = "adminapi.label_policies"
)

type Notification struct {
	handler
	userEvents     *usr_event.UserEventstore
	systemDefaults sd.SystemDefaults
	AesCrypto      crypto.EncryptionAlgorithm
	i18n           *i18n.Translator
	statikDir      http.FileSystem
	subscription   *eventstore.Subscription
}

<<<<<<< HEAD
const (
	notificationTable         = "notification.notifications"
	NotifyUserID              = "NOTIFICATION"
	labelPolicyTableOrg       = "management.label_policies"
	labelPolicyTableDef       = "adminapi.label_policies"
	mailTemplateTableOrg      = "management.mail_templates"
	mailTemplateTableDef      = "adminapi.mail_templates"
	mailTextTableOrg          = "management.mail_texts"
	mailTextTableDef          = "adminapi.mail_texts"
	mailTextTypeDomainClaimed = "DomainClaimed"
	mailTextTypeInitCode      = "InitCode"
	mailTextTypePasswordReset = "PasswordReset"
	mailTextTypeVerifyEmail   = "VerifyEmail"
	mailTextTypeVerifyPhone   = "VerifyPhone"
)
=======
func newNotification(
	handler handler,
	userEvents *usr_event.UserEventstore,
	defaults sd.SystemDefaults,
	aesCrypto crypto.EncryptionAlgorithm,
	translator *i18n.Translator,
	statikDir http.FileSystem,
) *Notification {
	h := &Notification{
		handler:        handler,
		userEvents:     userEvents,
		systemDefaults: defaults,
		i18n:           translator,
		statikDir:      statikDir,
		AesCrypto:      aesCrypto,
	}

	h.subscribe()

	return h
}

func (k *Notification) subscribe() {
	k.subscription = k.es.Subscribe(k.AggregateTypes()...)
	go func() {
		for event := range k.subscription.Events {
			query.ReduceEvent(k, event)
		}
	}()
}
>>>>>>> 28c8274e

func (n *Notification) ViewModel() string {
	return notificationTable
}

func (_ *Notification) AggregateTypes() []models.AggregateType {
	return []models.AggregateType{es_model.UserAggregate}
}

func (n *Notification) CurrentSequence(event *models.Event) (uint64, error) {
	sequence, err := n.view.GetLatestNotificationSequence(string(event.AggregateType))
	if err != nil {
		return 0, err
	}
	return sequence.CurrentSequence, nil
}

func (n *Notification) EventQuery() (*models.SearchQuery, error) {
	sequence, err := n.view.GetLatestNotificationSequence("")
	if err != nil {
		return nil, err
	}
	return usr_event.UserQuery(sequence.CurrentSequence), nil
}

func (n *Notification) Reduce(event *models.Event) (err error) {
	switch event.Type {
	case es_model.InitializedUserCodeAdded,
		es_model.InitializedHumanCodeAdded:
		err = n.handleInitUserCode(event)
	case es_model.UserEmailCodeAdded,
		es_model.HumanEmailCodeAdded:
		err = n.handleEmailVerificationCode(event)
	case es_model.UserPhoneCodeAdded,
		es_model.HumanPhoneCodeAdded:
		err = n.handlePhoneVerificationCode(event)
	case es_model.UserPasswordCodeAdded,
		es_model.HumanPasswordCodeAdded:
		err = n.handlePasswordCode(event)
	case es_model.DomainClaimed:
		err = n.handleDomainClaimed(event)
	}
	if err != nil {
		return err
	}
	return n.view.ProcessedNotificationSequence(event)
}

func (n *Notification) handleInitUserCode(event *models.Event) (err error) {
	initCode := new(es_model.InitUserCode)
	if err := initCode.SetData(event); err != nil {
		return err
	}
	alreadyHandled, err := n.checkIfCodeAlreadyHandledOrExpired(event, initCode.Expiry,
		es_model.InitializedUserCodeAdded, es_model.InitializedUserCodeSent,
		es_model.InitializedHumanCodeAdded, es_model.InitializedHumanCodeSent)
	if err != nil || alreadyHandled {
		return err
	}

	colors, err := n.getLabelPolicy(context.Background())
	if err != nil {
		return err
	}

<<<<<<< HEAD
	template, err := n.getMailTemplate(context.Background())
	if err != nil {
		return err
	}

	initCode := new(es_model.InitUserCode)
	initCode.SetData(event)
=======
>>>>>>> 28c8274e
	user, err := n.view.NotifyUserByID(event.AggregateID)
	if err != nil {
		return err
	}

	text, err := n.getMailText(context.Background(), mailTextTypeInitCode, user.PreferredLanguage[len(user.PreferredLanguage)-2:])
	if err != nil {
		return err
	}

	err = types.SendUserInitCode(string(template.Template), text, user, initCode, n.systemDefaults, n.AesCrypto, colors)
	if err != nil {
		return err
	}
	return n.userEvents.InitCodeSent(getSetNotifyContextData(event.ResourceOwner), event.AggregateID)
}

func (n *Notification) handlePasswordCode(event *models.Event) (err error) {
	pwCode := new(es_model.PasswordCode)
	if err := pwCode.SetData(event); err != nil {
		return err
	}
	alreadyHandled, err := n.checkIfCodeAlreadyHandledOrExpired(event, pwCode.Expiry,
		es_model.UserPasswordCodeAdded, es_model.UserPasswordCodeSent,
		es_model.HumanPasswordCodeAdded, es_model.HumanPasswordCodeSent)
	if err != nil || alreadyHandled {
		return err
	}

	colors, err := n.getLabelPolicy(context.Background())
	if err != nil {
		return err
	}

<<<<<<< HEAD
	template, err := n.getMailTemplate(context.Background())
	if err != nil {
		return err
	}

	pwCode := new(es_model.PasswordCode)
	pwCode.SetData(event)
=======
>>>>>>> 28c8274e
	user, err := n.view.NotifyUserByID(event.AggregateID)
	if err != nil {
		return err
	}

	text, err := n.getMailText(context.Background(), mailTextTypePasswordReset, user.PreferredLanguage[len(user.PreferredLanguage)-2:])
	if err != nil {
		return err
	}
	err = types.SendPasswordCode(string(template.Template), text, user, pwCode, n.systemDefaults, n.AesCrypto, colors)
	if err != nil {
		return err
	}
	return n.userEvents.PasswordCodeSent(getSetNotifyContextData(event.ResourceOwner), event.AggregateID)
}

func (n *Notification) handleEmailVerificationCode(event *models.Event) (err error) {
	emailCode := new(es_model.EmailCode)
	if err := emailCode.SetData(event); err != nil {
		return err
	}
	alreadyHandled, err := n.checkIfCodeAlreadyHandledOrExpired(event, emailCode.Expiry,
		es_model.UserEmailCodeAdded, es_model.UserEmailCodeSent,
		es_model.HumanEmailCodeAdded, es_model.HumanEmailCodeSent)
	if err != nil || alreadyHandled {
		return nil
	}

	colors, err := n.getLabelPolicy(context.Background())
	if err != nil {
		return err
	}

<<<<<<< HEAD
	template, err := n.getMailTemplate(context.Background())
	if err != nil {
		return err
	}

	emailCode := new(es_model.EmailCode)
	emailCode.SetData(event)
=======
>>>>>>> 28c8274e
	user, err := n.view.NotifyUserByID(event.AggregateID)
	if err != nil {
		return err
	}

	text, err := n.getMailText(context.Background(), mailTextTypeVerifyEmail, user.PreferredLanguage[len(user.PreferredLanguage)-2:])
	if err != nil {
		return err
	}

	err = types.SendEmailVerificationCode(string(template.Template), text, user, emailCode, n.systemDefaults, n.AesCrypto, colors)
	if err != nil {
		return err
	}
	return n.userEvents.EmailVerificationCodeSent(getSetNotifyContextData(event.ResourceOwner), event.AggregateID)
}

func (n *Notification) handlePhoneVerificationCode(event *models.Event) (err error) {
	phoneCode := new(es_model.PhoneCode)
	if err := phoneCode.SetData(event); err != nil {
		return err
	}
	alreadyHandled, err := n.checkIfCodeAlreadyHandledOrExpired(event, phoneCode.Expiry,
		es_model.UserPhoneCodeAdded, es_model.UserPhoneCodeSent,
		es_model.HumanPhoneCodeAdded, es_model.HumanPhoneCodeSent)
	if err != nil || alreadyHandled {
		return nil
	}
	user, err := n.view.NotifyUserByID(event.AggregateID)
	if err != nil {
		return err
	}
	err = types.SendPhoneVerificationCode(n.i18n, user, phoneCode, n.systemDefaults, n.AesCrypto)
	if err != nil {
		return err
	}
	return n.userEvents.PhoneVerificationCodeSent(getSetNotifyContextData(event.ResourceOwner), event.AggregateID)
}

func (n *Notification) handleDomainClaimed(event *models.Event) (err error) {
	alreadyHandled, err := n.checkIfAlreadyHandled(event.AggregateID, event.Sequence, es_model.DomainClaimed, es_model.DomainClaimedSent)
	if err != nil || alreadyHandled {
		return nil
	}
	data := make(map[string]string)
	if err := json.Unmarshal(event.Data, &data); err != nil {
		logging.Log("HANDLE-Gghq2").WithError(err).Error("could not unmarshal event data")
		return caos_errs.ThrowInternal(err, "HANDLE-7hgj3", "could not unmarshal event")
	}
	user, err := n.view.NotifyUserByID(event.AggregateID)
	if err != nil {
		return err
	}
	colors, err := n.getLabelPolicy(context.Background())
	if err != nil {
		return err
	}

	template, err := n.getMailTemplate(context.Background())
	if err != nil {
		return err
	}

	text, err := n.getMailText(context.Background(), mailTextTypeDomainClaimed, user.PreferredLanguage[len(user.PreferredLanguage)-2:])
	if err != nil {
		return err
	}
	err = types.SendDomainClaimed(string(template.Template), text, user, data["userName"], n.systemDefaults, colors)
	if err != nil {
		return err
	}
	return n.userEvents.DomainClaimedSent(getSetNotifyContextData(event.ResourceOwner), event.AggregateID)
}

func (n *Notification) checkIfCodeAlreadyHandledOrExpired(event *models.Event, expiry time.Duration, eventTypes ...models.EventType) (bool, error) {
	if event.CreationDate.Add(expiry).Before(time.Now().UTC()) {
		return true, nil
	}
	return n.checkIfAlreadyHandled(event.AggregateID, event.Sequence, eventTypes...)
}

func (n *Notification) checkIfAlreadyHandled(userID string, sequence uint64, eventTypes ...models.EventType) (bool, error) {
	events, err := n.getUserEvents(userID, sequence)
	if err != nil {
		return false, err
	}
	for _, event := range events {
		for _, eventType := range eventTypes {
			if event.Type == eventType {
				return true, nil
			}
		}
	}
	return false, nil
}

func (n *Notification) getUserEvents(userID string, sequence uint64) ([]*models.Event, error) {
	query, err := usr_event.UserByIDQuery(userID, sequence)
	if err != nil {
		return nil, err
	}

	return n.es.FilterEvents(context.Background(), query)
}

func (n *Notification) OnError(event *models.Event, err error) error {
	logging.LogWithFields("SPOOL-s9opc", "id", event.AggregateID, "sequence", event.Sequence).WithError(err).Warn("something went wrong in notification handler")
	return spooler.HandleError(event, err, n.view.GetLatestNotificationFailedEvent, n.view.ProcessedNotificationFailedEvent, n.view.ProcessedNotificationSequence, n.errorCountUntilSkip)
}

func (n *Notification) OnSuccess() error {
	return spooler.HandleSuccess(n.view.UpdateNotificationSpoolerRunTimestamp)
}

func getSetNotifyContextData(orgID string) context.Context {
	return authz.SetCtxData(context.Background(), authz.CtxData{UserID: NotifyUserID, OrgID: orgID})
}

// Read organization specific colors
func (n *Notification) getLabelPolicy(ctx context.Context) (*iam_model.LabelPolicyView, error) {
	// read from Org
	policy, err := n.view.LabelPolicyByAggregateID(authz.GetCtxData(ctx).OrgID, labelPolicyTableOrg)
	if caos_errs.IsNotFound(err) {
		// read from default
		policy, err = n.view.LabelPolicyByAggregateID(n.systemDefaults.IamID, labelPolicyTableDef)
		if err != nil {
			return nil, err
		}
		policy.Default = true
	}
	if err != nil {
		return nil, err
	}
	return iam_es_model.LabelPolicyViewToModel(policy), err
}

// Read organization specific template
func (n *Notification) getMailTemplate(ctx context.Context) (*iam_model.MailTemplateView, error) {
	// read from Org
	template, err := n.view.MailTemplateByAggregateID(authz.GetCtxData(ctx).OrgID, mailTemplateTableOrg)
	if errors.IsNotFound(err) {
		// read from default
		template, err = n.view.MailTemplateByAggregateID(n.systemDefaults.IamID, mailTemplateTableDef)
		if err != nil {
			return nil, err
		}
		template.Default = true
	}
	if err != nil {
		return nil, err
	}
	return iam_es_model.MailTemplateViewToModel(template), err
}

// Read organization specific texts
func (n *Notification) getMailText(ctx context.Context, textType string, language string) (*iam_model.MailTextView, error) {
	// read from Org
	mailText, err := n.view.MailTextByIDs(authz.GetCtxData(ctx).OrgID, textType, language, mailTextTableOrg)
	if errors.IsNotFound(err) {
		// read from default
		mailText, err = n.view.MailTextByIDs(n.systemDefaults.IamID, textType, language, mailTextTableDef)
		if err != nil {
			return nil, err
		}
		mailText.Default = true
	}
	if err != nil {
		return nil, err
	}
	return iam_es_model.MailTextViewToModel(mailText), err
}<|MERGE_RESOLUTION|>--- conflicted
+++ resolved
@@ -10,6 +10,7 @@
 	"github.com/caos/zitadel/internal/api/authz"
 	sd "github.com/caos/zitadel/internal/config/systemdefaults"
 	"github.com/caos/zitadel/internal/crypto"
+	"github.com/caos/zitadel/internal/errors"
 	caos_errs "github.com/caos/zitadel/internal/errors"
 	"github.com/caos/zitadel/internal/eventstore"
 	"github.com/caos/zitadel/internal/eventstore/models"
@@ -23,24 +24,6 @@
 	es_model "github.com/caos/zitadel/internal/user/repository/eventsourcing/model"
 )
 
-const (
-	notificationTable   = "notification.notifications"
-	NotifyUserID        = "NOTIFICATION"
-	labelPolicyTableOrg = "management.label_policies"
-	labelPolicyTableDef = "adminapi.label_policies"
-)
-
-type Notification struct {
-	handler
-	userEvents     *usr_event.UserEventstore
-	systemDefaults sd.SystemDefaults
-	AesCrypto      crypto.EncryptionAlgorithm
-	i18n           *i18n.Translator
-	statikDir      http.FileSystem
-	subscription   *eventstore.Subscription
-}
-
-<<<<<<< HEAD
 const (
 	notificationTable         = "notification.notifications"
 	NotifyUserID              = "NOTIFICATION"
@@ -56,7 +39,17 @@
 	mailTextTypeVerifyEmail   = "VerifyEmail"
 	mailTextTypeVerifyPhone   = "VerifyPhone"
 )
-=======
+
+type Notification struct {
+	handler
+	userEvents     *usr_event.UserEventstore
+	systemDefaults sd.SystemDefaults
+	AesCrypto      crypto.EncryptionAlgorithm
+	i18n           *i18n.Translator
+	statikDir      http.FileSystem
+	subscription   *eventstore.Subscription
+}
+
 func newNotification(
 	handler handler,
 	userEvents *usr_event.UserEventstore,
@@ -87,7 +80,6 @@
 		}
 	}()
 }
->>>>>>> 28c8274e
 
 func (n *Notification) ViewModel() string {
 	return notificationTable
@@ -153,16 +145,11 @@
 		return err
 	}
 
-<<<<<<< HEAD
 	template, err := n.getMailTemplate(context.Background())
 	if err != nil {
 		return err
 	}
 
-	initCode := new(es_model.InitUserCode)
-	initCode.SetData(event)
-=======
->>>>>>> 28c8274e
 	user, err := n.view.NotifyUserByID(event.AggregateID)
 	if err != nil {
 		return err
@@ -197,16 +184,11 @@
 		return err
 	}
 
-<<<<<<< HEAD
 	template, err := n.getMailTemplate(context.Background())
 	if err != nil {
 		return err
 	}
 
-	pwCode := new(es_model.PasswordCode)
-	pwCode.SetData(event)
-=======
->>>>>>> 28c8274e
 	user, err := n.view.NotifyUserByID(event.AggregateID)
 	if err != nil {
 		return err
@@ -240,16 +222,11 @@
 		return err
 	}
 
-<<<<<<< HEAD
 	template, err := n.getMailTemplate(context.Background())
 	if err != nil {
 		return err
 	}
 
-	emailCode := new(es_model.EmailCode)
-	emailCode.SetData(event)
-=======
->>>>>>> 28c8274e
 	user, err := n.view.NotifyUserByID(event.AggregateID)
 	if err != nil {
 		return err
