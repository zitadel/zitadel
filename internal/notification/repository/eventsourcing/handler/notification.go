--- conflicted
+++ resolved
@@ -147,7 +147,6 @@
 		return err
 	}
 
-	ctx := getSetNotifyContextData(event.ResourceOwner)
 	colors, err := n.getLabelPolicy(ctx)
 	if err != nil {
 		return err
@@ -163,11 +162,7 @@
 		return err
 	}
 
-<<<<<<< HEAD
 	text, err := n.getMessageText(user, mailTextTypeInitCode, user.PreferredLanguage)
-=======
-	text, err := n.getMailText(ctx, mailTextTypeInitCode, user.PreferredLanguage)
->>>>>>> 73d37459
 	if err != nil {
 		return err
 	}
@@ -190,7 +185,6 @@
 	if err != nil || alreadyHandled {
 		return err
 	}
-	ctx := getSetNotifyContextData(event.ResourceOwner)
 	colors, err := n.getLabelPolicy(ctx)
 	if err != nil {
 		return err
@@ -206,11 +200,7 @@
 		return err
 	}
 
-<<<<<<< HEAD
 	text, err := n.getMessageText(user, mailTextTypePasswordReset, user.PreferredLanguage)
-=======
-	text, err := n.getMailText(ctx, mailTextTypePasswordReset, user.PreferredLanguage)
->>>>>>> 73d37459
 	if err != nil {
 		return err
 	}
@@ -233,7 +223,6 @@
 		return nil
 	}
 
-	ctx := getSetNotifyContextData(event.ResourceOwner)
 	colors, err := n.getLabelPolicy(ctx)
 	if err != nil {
 		return err
@@ -249,11 +238,7 @@
 		return err
 	}
 
-<<<<<<< HEAD
 	text, err := n.getMessageText(user, mailTextTypeVerifyEmail, user.PreferredLanguage)
-=======
-	text, err := n.getMailText(ctx, mailTextTypeVerifyEmail, user.PreferredLanguage)
->>>>>>> 73d37459
 	if err != nil {
 		return err
 	}
@@ -304,7 +289,6 @@
 	if user.LastEmail == "" {
 		return nil
 	}
-	ctx := getSetNotifyContextData(event.ResourceOwner)
 	colors, err := n.getLabelPolicy(ctx)
 	if err != nil {
 		return err
@@ -315,11 +299,7 @@
 		return err
 	}
 
-<<<<<<< HEAD
 	text, err := n.getMessageText(user, mailTextTypeDomainClaimed, user.PreferredLanguage)
-=======
-	text, err := n.getMailText(ctx, mailTextTypeDomainClaimed, user.PreferredLanguage)
->>>>>>> 73d37459
 	if err != nil {
 		return err
 	}
