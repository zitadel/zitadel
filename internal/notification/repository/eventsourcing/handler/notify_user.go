package handler

import (
	"context"

	"github.com/caos/logging"

	caos_errs "github.com/caos/zitadel/internal/errors"
	v1 "github.com/caos/zitadel/internal/eventstore/v1"
	es_sdk "github.com/caos/zitadel/internal/eventstore/v1/sdk"
	org_view "github.com/caos/zitadel/internal/org/repository/view"
	query2 "github.com/caos/zitadel/internal/query"
	"github.com/caos/zitadel/internal/repository/org"

	es_models "github.com/caos/zitadel/internal/eventstore/v1/models"
	"github.com/caos/zitadel/internal/eventstore/v1/query"
	"github.com/caos/zitadel/internal/eventstore/v1/spooler"
	org_model "github.com/caos/zitadel/internal/org/model"
	org_es_model "github.com/caos/zitadel/internal/org/repository/eventsourcing/model"
	es_model "github.com/caos/zitadel/internal/user/repository/eventsourcing/model"
	view_model "github.com/caos/zitadel/internal/user/repository/view/model"
)

const (
	userTable = "notification.notify_users"
)

type NotifyUser struct {
	handler
	subscription *v1.Subscription
	queries      *query2.Queries
}

func newNotifyUser(
	handler handler,
	queries *query2.Queries,
) *NotifyUser {
	h := &NotifyUser{
		handler: handler,
		queries: queries,
	}

	h.subscribe()

	return h
}

func (k *NotifyUser) subscribe() {
	k.subscription = k.es.Subscribe(k.AggregateTypes()...)
	go func() {
		for event := range k.subscription.Events {
			query.ReduceEvent(k, event)
		}
	}()
}

func (p *NotifyUser) ViewModel() string {
	return userTable
}

func (p *NotifyUser) Subscription() *v1.Subscription {
	return p.subscription
}

func (_ *NotifyUser) AggregateTypes() []es_models.AggregateType {
	return []es_models.AggregateType{es_model.UserAggregate, org_es_model.OrgAggregate}
}

func (p *NotifyUser) CurrentSequence() (uint64, error) {
	sequence, err := p.view.GetLatestNotifyUserSequence()
	if err != nil {
		return 0, err
	}
	return sequence.CurrentSequence, nil
}

func (p *NotifyUser) EventQuery() (*es_models.SearchQuery, error) {
	sequence, err := p.view.GetLatestNotifyUserSequence()
	if err != nil {
		return nil, err
	}
	return es_models.NewSearchQuery().
		AggregateTypeFilter(p.AggregateTypes()...).
		LatestSequenceFilter(sequence.CurrentSequence), nil
}

func (u *NotifyUser) Reduce(event *es_models.Event) (err error) {
	switch event.AggregateType {
	case es_model.UserAggregate:
		return u.ProcessUser(event)
	case org_es_model.OrgAggregate:
		return u.ProcessOrg(event)
	default:
		return nil
	}
}

func (u *NotifyUser) ProcessUser(event *es_models.Event) (err error) {
	user := new(view_model.NotifyUser)
	switch event.Type {
	case es_model.UserAdded,
		es_model.UserRegistered,
		es_model.HumanRegistered,
		es_model.HumanAdded,
		es_model.MachineAdded:
		err := user.AppendEvent(event)
		if err != nil {
			return err
		}
		err = u.fillLoginNames(user)
	case es_model.UserProfileChanged,
		es_model.UserEmailChanged,
		es_model.UserEmailVerified,
		es_model.UserPhoneChanged,
		es_model.UserPhoneVerified,
		es_model.UserPhoneRemoved,
		es_model.HumanProfileChanged,
		es_model.HumanEmailChanged,
		es_model.HumanEmailVerified,
		es_model.HumanPhoneChanged,
		es_model.HumanPhoneVerified,
		es_model.HumanPhoneRemoved,
		es_model.MachineChanged:
		user, err = u.view.NotifyUserByID(event.AggregateID)
		if err != nil {
			return err
		}
		err = user.AppendEvent(event)
	case es_model.DomainClaimed,
		es_model.UserUserNameChanged:
		user, err = u.view.NotifyUserByID(event.AggregateID)
		if err != nil {
			return err
		}
		err = user.AppendEvent(event)
		if err != nil {
			return err
		}
		err = u.fillLoginNames(user)
	case es_model.UserRemoved:
		return u.view.DeleteNotifyUser(event.AggregateID, event)
	default:
		return u.view.ProcessedNotifyUserSequence(event)
	}
	if err != nil {
		return err
	}
	return u.view.PutNotifyUser(user, event)
}

func (u *NotifyUser) ProcessOrg(event *es_models.Event) (err error) {
	switch event.Type {
	case org_es_model.OrgDomainVerified,
		org_es_model.OrgDomainRemoved,
		es_models.EventType(org.OrgDomainPolicyAddedEventType),
		es_models.EventType(org.OrgDomainPolicyChangedEventType),
		es_models.EventType(org.OrgDomainPolicyRemovedEventType):
		return u.fillLoginNamesOnOrgUsers(event)
	case org_es_model.OrgDomainPrimarySet:
		return u.fillPreferredLoginNamesOnOrgUsers(event)
	default:
		return u.view.ProcessedNotifyUserSequence(event)
	}
}

func (u *NotifyUser) fillLoginNamesOnOrgUsers(event *es_models.Event) error {
	userLoginMustBeDomain, _, domains, err := u.loginNameInformation(context.Background(), event.ResourceOwner)
	if err != nil {
		return err
	}
<<<<<<< HEAD
	policy := new(query2.DomainPolicy)
	if policy == nil {
		policy, err = u.getDefaultOrgIAMPolicy(context.Background())
		if err != nil {
			return err
		}
	}
=======
>>>>>>> 504fe5b7
	users, err := u.view.NotifyUsersByOrgID(event.AggregateID)
	if err != nil {
		return err
	}
	for _, user := range users {
		user.SetLoginNames(userLoginMustBeDomain, domains)
		err := u.view.PutNotifyUser(user, event)
		if err != nil {
			return err
		}
	}
	return u.view.ProcessedNotifyUserSequence(event)
}

func (u *NotifyUser) fillPreferredLoginNamesOnOrgUsers(event *es_models.Event) error {
	userLoginMustBeDomain, primaryDomain, _, err := u.loginNameInformation(context.Background(), event.ResourceOwner)
	if err != nil {
		return err
	}
	if !userLoginMustBeDomain {
		return nil
	}
	users, err := u.view.NotifyUsersByOrgID(event.AggregateID)
	if err != nil {
		return err
	}
	for _, user := range users {
		user.PreferredLoginName = user.GenerateLoginName(primaryDomain, userLoginMustBeDomain)
		err := u.view.PutNotifyUser(user, event)
		if err != nil {
			return err
		}
	}
	return nil
}

func (u *NotifyUser) fillLoginNames(user *view_model.NotifyUser) (err error) {
	userLoginMustBeDomain, primaryDomain, domains, err := u.loginNameInformation(context.Background(), user.ResourceOwner)
	if err != nil {
		return err
	}
	user.SetLoginNames(userLoginMustBeDomain, domains)
	user.PreferredLoginName = user.GenerateLoginName(primaryDomain, userLoginMustBeDomain)
	return nil
}

func (p *NotifyUser) OnError(event *es_models.Event, err error) error {
	logging.LogWithFields("SPOOL-9spwf", "id", event.AggregateID).WithError(err).Warn("something went wrong in notify user handler")
	return spooler.HandleError(event, err, p.view.GetLatestNotifyUserFailedEvent, p.view.ProcessedNotifyUserFailedEvent, p.view.ProcessedNotifyUserSequence, p.errorCountUntilSkip)
}

func (u *NotifyUser) OnSuccess() error {
	return spooler.HandleSuccess(u.view.UpdateNotifyUserSpoolerRunTimestamp)
}

func (u *NotifyUser) getOrgByID(ctx context.Context, orgID string) (*org_model.Org, error) {
	query, err := org_view.OrgByIDQuery(orgID, 0)
	if err != nil {
		return nil, err
	}

	esOrg := &org_es_model.Org{
		ObjectRoot: es_models.ObjectRoot{
			AggregateID: orgID,
		},
	}
	err = es_sdk.Filter(ctx, u.Eventstore().FilterEvents, esOrg.AppendEvents, query)
	if err != nil && !caos_errs.IsNotFound(err) {
		return nil, err
	}
	if esOrg.Sequence == 0 {
		return nil, caos_errs.ThrowNotFound(nil, "EVENT-kVLb2", "Errors.Org.NotFound")
	}

	return org_es_model.OrgToModel(esOrg), nil
}

<<<<<<< HEAD
func (u *NotifyUser) getDefaultOrgIAMPolicy(ctx context.Context) (*query2.DomainPolicy, error) {
	return u.queries.DefaultDomainPolicy(ctx)
=======
func (u *NotifyUser) loginNameInformation(ctx context.Context, orgID string) (userLoginMustBeDomain bool, primaryDomain string, domains []*org_model.OrgDomain, err error) {
	org, err := u.getOrgByID(ctx, orgID)
	if err != nil {
		return false, "", nil, err
	}
	if org.OrgIamPolicy == nil {
		policy, err := u.queries.DefaultOrgIAMPolicy(ctx)
		if err != nil {
			return false, "", nil, err
		}
		userLoginMustBeDomain = policy.UserLoginMustBeDomain
	}
	return userLoginMustBeDomain, org.GetPrimaryDomain().Domain, org.Domains, nil
>>>>>>> 504fe5b7
}<|MERGE_RESOLUTION|>--- conflicted
+++ resolved
@@ -168,16 +168,6 @@
 	if err != nil {
 		return err
 	}
-<<<<<<< HEAD
-	policy := new(query2.DomainPolicy)
-	if policy == nil {
-		policy, err = u.getDefaultOrgIAMPolicy(context.Background())
-		if err != nil {
-			return err
-		}
-	}
-=======
->>>>>>> 504fe5b7
 	users, err := u.view.NotifyUsersByOrgID(event.AggregateID)
 	if err != nil {
 		return err
@@ -255,10 +245,6 @@
 	return org_es_model.OrgToModel(esOrg), nil
 }
 
-<<<<<<< HEAD
-func (u *NotifyUser) getDefaultOrgIAMPolicy(ctx context.Context) (*query2.DomainPolicy, error) {
-	return u.queries.DefaultDomainPolicy(ctx)
-=======
 func (u *NotifyUser) loginNameInformation(ctx context.Context, orgID string) (userLoginMustBeDomain bool, primaryDomain string, domains []*org_model.OrgDomain, err error) {
 	org, err := u.getOrgByID(ctx, orgID)
 	if err != nil {
@@ -272,5 +258,4 @@
 		userLoginMustBeDomain = policy.UserLoginMustBeDomain
 	}
 	return userLoginMustBeDomain, org.GetPrimaryDomain().Domain, org.Domains, nil
->>>>>>> 504fe5b7
 }