--- conflicted
+++ resolved
@@ -60,7 +60,6 @@
 	}
 }
 
-<<<<<<< HEAD
 func redactKeys(header map[string][]string, redactKeysLower ...string) {
 	for _, redactKey := range redactKeysLower {
 		if _, ok := header[redactKey]; ok {
@@ -71,27 +70,16 @@
 
 func pruneKeys(header map[string][]string) {
 	for key, value := range header {
-		vItems := make([]string, 0, maxValuesPerKey)
-		for i, vitem := range value {
-=======
-	// normalize keys to lowercase and ensure limit
-	for key, values := range header {
-		lowerKey := strings.ToLower(key)
-		header.Del(key)
-
-		for i, value := range values {
->>>>>>> 640d6dfa
+		valueItems := make([]string, 0, maxValuesPerKey)
+		for i, valueItem := range value {
 			// Max 10 header values per key
 			if i > maxValuesPerKey {
 				break
 			}
 			// Max 200 value length
-			header.Add(lowerKey, cutString(value, 200))
+			valueItems[i] = cutString(valueItem, 200)
 		}
-<<<<<<< HEAD
-		header[key] = vItems
-=======
->>>>>>> 640d6dfa
+		header[key] = valueItems
 	}
 }
 
