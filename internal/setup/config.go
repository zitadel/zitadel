--- conflicted
+++ resolved
@@ -6,7 +6,6 @@
 )
 
 type IAMSetUp struct {
-<<<<<<< HEAD
 	Step1 *command.Step1
 	Step2 *command.Step2
 	Step3 *command.Step3
@@ -15,17 +14,7 @@
 	Step6 *command.Step6
 	Step7 *command.Step7
 	Step8 *command.Step8
-=======
-	Step1 *Step1
-	//Step2 *Step2
-	//Step3 *Step3
-	//Step4 *Step4
-	//Step5 *Step5
-	//Step6 *Step6
-	//Step7 *Step7
-	//Step8 *Step8
 	//Step9 *Step9
->>>>>>> dc56e298
 }
 
 func (setup *IAMSetUp) Steps(currentDone domain.Step) ([]command.Step, error) {
@@ -33,7 +22,6 @@
 
 	for _, step := range []command.Step{
 		setup.Step1,
-<<<<<<< HEAD
 		setup.Step2,
 		setup.Step3,
 		setup.Step4,
@@ -41,16 +29,7 @@
 		setup.Step6,
 		setup.Step7,
 		setup.Step8,
-=======
-		//setup.Step2,
-		//setup.Step3,
-		//setup.Step4,
-		//setup.Step5,
-		//setup.Step6,
-		//setup.Step7,
-		//setup.Step8,
 		//setup.Step9,
->>>>>>> dc56e298
 	} {
 		if step.Step() <= currentDone {
 			continue
