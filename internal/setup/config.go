package setup

import (
	"github.com/caos/zitadel/internal/v2/command"
	"github.com/caos/zitadel/internal/v2/domain"
)

type IAMSetUp struct {
<<<<<<< HEAD
	Step1 *command.Step1
	Step2 *command.Step2
	Step3 *command.Step3
	Step4 *command.Step4
	Step5 *command.Step5
	Step6 *command.Step6
	Step7 *command.Step7
	Step8 *command.Step8
	Step9 *command.Step9
=======
	Step1  *Step1
	Step2  *Step2
	Step3  *Step3
	Step4  *Step4
	Step5  *Step5
	Step6  *Step6
	Step7  *Step7
	Step8  *Step8
	Step9  *Step9
	Step10 *Step10
>>>>>>> ad25f355
}

func (setup *IAMSetUp) Steps(currentDone domain.Step) ([]command.Step, error) {
	steps := make([]command.Step, 0)

	for _, step := range []command.Step{
		setup.Step1,
		setup.Step2,
		setup.Step3,
		setup.Step4,
		setup.Step5,
		setup.Step6,
		setup.Step7,
		setup.Step8,
		setup.Step9,
		setup.Step10,
	} {
		if step.Step() <= currentDone {
			continue
		}
		steps = append(steps, step)
	}
	return steps, nil
}<|MERGE_RESOLUTION|>--- conflicted
+++ resolved
@@ -6,7 +6,6 @@
 )
 
 type IAMSetUp struct {
-<<<<<<< HEAD
 	Step1 *command.Step1
 	Step2 *command.Step2
 	Step3 *command.Step3
@@ -16,18 +15,7 @@
 	Step7 *command.Step7
 	Step8 *command.Step8
 	Step9 *command.Step9
-=======
-	Step1  *Step1
-	Step2  *Step2
-	Step3  *Step3
-	Step4  *Step4
-	Step5  *Step5
-	Step6  *Step6
-	Step7  *Step7
-	Step8  *Step8
-	Step9  *Step9
-	Step10 *Step10
->>>>>>> ad25f355
+	Step10 *command.Step10
 }
 
 func (setup *IAMSetUp) Steps(currentDone domain.Step) ([]command.Step, error) {
