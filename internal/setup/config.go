--- conflicted
+++ resolved
@@ -6,18 +6,16 @@
 )
 
 type IAMSetUp struct {
-	Step1 *Step1
-	Step2 *Step2
-	Step3 *Step3
-	Step4 *Step4
-	Step5 *Step5
-	Step6 *Step6
-	Step7 *Step7
-<<<<<<< HEAD
-=======
-	Step8 *Step8
-	Step9 *Step9
->>>>>>> 28c8274e
+	Step1  *Step1
+	Step2  *Step2
+	Step3  *Step3
+	Step4  *Step4
+	Step5  *Step5
+	Step6  *Step6
+	Step7  *Step7
+	Step8  *Step8
+	Step9  *Step9
+	Step10 *Step10
 }
 
 func (setup *IAMSetUp) steps(currentDone iam_model.Step) ([]step, error) {
@@ -32,11 +30,9 @@
 		setup.Step5,
 		setup.Step6,
 		setup.Step7,
-<<<<<<< HEAD
-=======
 		setup.Step8,
 		setup.Step9,
->>>>>>> 28c8274e
+		setup.Step10,
 	} {
 		if step.step() <= currentDone {
 			continue
