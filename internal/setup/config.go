--- conflicted
+++ resolved
@@ -47,14 +47,10 @@
 	AllowUsernamePassword bool
 	AllowExternalIdp      bool
 }
-<<<<<<< HEAD
 type LabelPolicy struct {
 	PrimaryColor   string
 	SecondaryColor string
 }
-=======
-
->>>>>>> fbb30840
 type User struct {
 	FirstName string
 	LastName  string
