--- conflicted
+++ resolved
@@ -1,10 +1,6 @@
 package setup
 
-<<<<<<< HEAD
-//
-=======
 // TODO: implement
->>>>>>> 65a8efeb
 //import (
 //	"context"
 //
