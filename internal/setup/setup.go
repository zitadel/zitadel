package setup

import (
	"context"

	"github.com/caos/logging"

	"github.com/caos/zitadel/internal/api/authz"
	"github.com/caos/zitadel/internal/config/systemdefaults"
	"github.com/caos/zitadel/internal/errors"
	caos_errs "github.com/caos/zitadel/internal/errors"
	es_int "github.com/caos/zitadel/internal/eventstore"
	"github.com/caos/zitadel/internal/eventstore/models"
	iam_model "github.com/caos/zitadel/internal/iam/model"
	es_iam "github.com/caos/zitadel/internal/iam/repository/eventsourcing"
	iam_event "github.com/caos/zitadel/internal/iam/repository/eventsourcing"
	es_org "github.com/caos/zitadel/internal/org/repository/eventsourcing"
	org_event "github.com/caos/zitadel/internal/org/repository/eventsourcing"
	es_policy "github.com/caos/zitadel/internal/policy/repository/eventsourcing"
	policy_event "github.com/caos/zitadel/internal/policy/repository/eventsourcing"
	proj_model "github.com/caos/zitadel/internal/project/model"
	es_proj "github.com/caos/zitadel/internal/project/repository/eventsourcing"
	proj_event "github.com/caos/zitadel/internal/project/repository/eventsourcing"
	es_usr "github.com/caos/zitadel/internal/user/repository/eventsourcing"
	usr_event "github.com/caos/zitadel/internal/user/repository/eventsourcing"
)

type Setup struct {
	iamID         string
	IamEvents     *iam_event.IAMEventstore
	OrgEvents     *org_event.OrgEventstore
	UserEvents    *usr_event.UserEventstore
	ProjectEvents *proj_event.ProjectEventstore
	PolicyEvents  *policy_event.PolicyEventstore
}

const (
	OrgOwnerRole                   = "ORG_OWNER"
	SetupUser                      = "SETUP"
	OIDCResponseTypeCode           = "CODE"
	OIDCResponseTypeIDToken        = "ID_TOKEN"
	OIDCResponseTypeToken          = "ID_TOKEN TOKEN"
	OIDCGrantTypeAuthorizationCode = "AUTHORIZATION_CODE"
	OIDCGrantTypeImplicit          = "IMPLICIT"
	OIDCGrantTypeRefreshToken      = "REFRESH_TOKEN"
	OIDCApplicationTypeNative      = "NATIVE"
	OIDCApplicationTypeUserAgent   = "USER_AGENT"
	OIDCApplicationTypeWeb         = "WEB"
	OIDCAuthMethodTypeNone         = "NONE"
	OIDCAuthMethodTypeBasic        = "BASIC"
	OIDCAuthMethodTypePost         = "POST"
)

func StartSetup(esConfig es_int.Config, sd systemdefaults.SystemDefaults) (*Setup, error) {
	setup := &Setup{
		iamID: sd.IamID,
	}
	es, err := es_int.Start(esConfig)
	if err != nil {
		return nil, err
	}

	setup.IamEvents, err = es_iam.StartIAM(es_iam.IAMConfig{
		Eventstore: es,
		Cache:      esConfig.Cache,
	}, sd)
	if err != nil {
		return nil, err
	}

	setup.OrgEvents = es_org.StartOrg(es_org.OrgConfig{Eventstore: es, IAMDomain: sd.Domain}, sd)

	setup.ProjectEvents, err = es_proj.StartProject(es_proj.ProjectConfig{
		Eventstore: es,
		Cache:      esConfig.Cache,
	}, sd)
	if err != nil {
		return nil, err
	}

	setup.UserEvents, err = es_usr.StartUser(es_usr.UserConfig{
		Eventstore: es,
		Cache:      esConfig.Cache,
	}, sd)
	if err != nil {
		return nil, err
	}

	setup.PolicyEvents, err = es_policy.StartPolicy(es_policy.PolicyConfig{
		Eventstore: es,
		Cache:      esConfig.Cache,
	}, sd)
	if err != nil {
		return nil, err
	}
	return setup, nil
}

func (s *Setup) Execute(ctx context.Context, setUpConfig IAMSetUp) error {
	logging.Log("SETUP-hwG32").Info("starting setup")

	iam, err := s.IamEvents.IAMByID(ctx, s.iamID)
	if err != nil && !caos_errs.IsNotFound(err) {
		return err
	}
	if iam != nil && (iam.SetUpDone == iam_model.StepCount-1 || iam.SetUpStarted != iam.SetUpDone) {
		logging.Log("SETUP-cWEsn").Info("all steps done")
		return nil
	}

<<<<<<< HEAD
	logging.Log("SETUP-hwG32").Info("starting setup")
	ctx = setSetUpContextData(ctx, s.iamID)
	iam, err = s.IamEvents.StartSetup(ctx, s.iamID)
	if err != nil {
		return err
	}

	setUp := &initializer{
		Setup:           s,
		createdUsers:    make(map[string]*usr_model.User),
		createdOrgs:     make(map[string]*org_model.Org),
		createdProjects: make(map[string]*proj_model.Project),
	}

	err = setUp.loginPolicy(ctx, setUpConfig.DefaultLoginPolicy)
	if err != nil {
		logging.Log("SETUP-Hdu8S").WithError(err).Error("unable to create login policy")
		return err
	}
	err = setUp.labelPolicy(ctx, setUpConfig.DefaultLabelPolicy)
	if err != nil {
		logging.Log("SETUP-esSOn").WithError(err).Error("unable to create label policy")
		return err
	}

	pwComplexityPolicy, err := s.PolicyEvents.GetPasswordComplexityPolicy(ctx, policy_model.DefaultPolicy)
	if err != nil {
		logging.Log("SETUP-9osWF").WithError(err).Error("unable to read complexity policy")
		return err
=======
	if iam == nil {
		iam = &iam_model.IAM{ObjectRoot: models.ObjectRoot{AggregateID: s.iamID}}
>>>>>>> 8278efc1
	}

	steps, err := setUpConfig.steps(iam.SetUpDone)
	if err != nil || len(steps) == 0 {
		return err
	}

	ctx = setSetUpContextData(ctx, s.iamID)

<<<<<<< HEAD
	err = setUp.setIamProject(ctx, setUpConfig.IAMProject)
	if err != nil {
		logging.Log("SETUP-kaWjq").WithError(err).Error("unable to set zitadel project")
		return err
	}

	iam, err = s.IamEvents.SetupDone(ctx, s.iamID)
	if err != nil {
		logging.Log("SETUP-de342").WithError(err).Error("unable to finish setup")
		return err
	}
	logging.Log("SETUP-ds31h").Info("setup done")
	return nil
}

func (setUp *initializer) loginPolicy(ctx context.Context, policy LoginPolicy) error {
	logging.Log("SETUP-4djul").Info("setting up login policy")
	loginPolicy := &iam_model.LoginPolicy{
		ObjectRoot: models.ObjectRoot{
			AggregateID: setUp.iamID,
		},
		AllowRegister:         policy.AllowRegister,
		AllowUsernamePassword: policy.AllowUsernamePassword,
		AllowExternalIdp:      policy.AllowExternalIdp,
	}
	_, err := setUp.IamEvents.AddLoginPolicy(ctx, loginPolicy)
	return err
}

func (setUp *initializer) labelPolicy(ctx context.Context, policy LabelPolicy) error {
	logging.Log("SETUP-4djul").Info("setting up login policy")
	labelPolicy := &iam_model.LabelPolicy{
		ObjectRoot: models.ObjectRoot{
			AggregateID: setUp.iamID,
		},
		PrimaryColor:   policy.PrimaryColor,
		SecundaryColor: policy.SecundaryColor,
	}
	_, err := setUp.IamEvents.AddLabelPolicy(ctx, labelPolicy)
	return err
}

func (setUp *initializer) orgs(ctx context.Context, orgs []Org) error {
	logging.Log("SETUP-dsTh3").Info("setting up orgs")
	for _, iamOrg := range orgs {
		org, err := setUp.org(ctx, iamOrg)
		if err != nil {
			logging.LogWithFields("SETUP-IlLif", "Org", iamOrg.Name).WithError(err).Error("unable to create org")
			return err
=======
	for _, step := range steps {
		step.init(s)
		if step.step() != iam.SetUpDone+1 {
			logging.LogWithFields("SETUP-rxRM1", "step", step.step(), "previous", iam.SetUpDone).Warn("wrong step order")
			return errors.ThrowPreconditionFailed(nil, "SETUP-wwAqO", "too few steps for this zitadel verison")
>>>>>>> 8278efc1
		}
		iam, err = s.IamEvents.StartSetup(ctx, s.iamID, step.step())
		if err != nil {
			return err
		}

		err = step.execute(ctx)
		if err != nil {
			return err
		}

		err = s.validateExecutedStep(ctx)
		if err != nil {
			return err
		}
	}

	logging.Log("SETUP-ds31h").Info("setup done")
	return nil
}

func (s *Setup) validateExecutedStep(ctx context.Context) error {
	iam, err := s.IamEvents.IAMByID(ctx, s.iamID)
	if err != nil {
		return err
	}
	if iam.SetUpStarted != iam.SetUpDone {
		return errors.ThrowInternal(nil, "SETUP-QeukK", "started step is not equal to done")
	}
	return nil
}

func getOIDCResponseTypes(responseTypes []string) []proj_model.OIDCResponseType {
	types := make([]proj_model.OIDCResponseType, len(responseTypes))
	for i, t := range responseTypes {
		types[i] = getOIDCResponseType(t)
	}
	return types
}

func getOIDCResponseType(responseType string) proj_model.OIDCResponseType {
	switch responseType {
	case OIDCResponseTypeCode:
		return proj_model.OIDCResponseTypeCode
	case OIDCResponseTypeIDToken:
		return proj_model.OIDCResponseTypeIDToken
	case OIDCResponseTypeToken:
		return proj_model.OIDCResponseTypeIDTokenToken
	}
	return proj_model.OIDCResponseTypeCode
}

func getOIDCGrantTypes(grantTypes []string) []proj_model.OIDCGrantType {
	types := make([]proj_model.OIDCGrantType, len(grantTypes))
	for i, t := range grantTypes {
		types[i] = getOIDCGrantType(t)
	}
	return types
}

func getOIDCGrantType(grantTypes string) proj_model.OIDCGrantType {
	switch grantTypes {
	case OIDCGrantTypeAuthorizationCode:
		return proj_model.OIDCGrantTypeAuthorizationCode
	case OIDCGrantTypeImplicit:
		return proj_model.OIDCGrantTypeImplicit
	case OIDCGrantTypeRefreshToken:
		return proj_model.OIDCGrantTypeRefreshToken
	}
	return proj_model.OIDCGrantTypeAuthorizationCode
}

func getOIDCApplicationType(appType string) proj_model.OIDCApplicationType {
	switch appType {
	case OIDCApplicationTypeNative:
		return proj_model.OIDCApplicationTypeNative
	case OIDCApplicationTypeUserAgent:
		return proj_model.OIDCApplicationTypeUserAgent
	case OIDCApplicationTypeWeb:
		return proj_model.OIDCApplicationTypeWeb
	}
	return proj_model.OIDCApplicationTypeWeb
}

func getOIDCAuthMethod(authMethod string) proj_model.OIDCAuthMethodType {
	switch authMethod {
	case OIDCAuthMethodTypeNone:
		return proj_model.OIDCAuthMethodTypeNone
	case OIDCAuthMethodTypeBasic:
		return proj_model.OIDCAuthMethodTypeBasic
	case OIDCAuthMethodTypePost:
		return proj_model.OIDCAuthMethodTypePost
	}
	return proj_model.OIDCAuthMethodTypeBasic
}

func setSetUpContextData(ctx context.Context, orgID string) context.Context {
	return authz.SetCtxData(ctx, authz.CtxData{UserID: SetupUser, OrgID: orgID})
}<|MERGE_RESOLUTION|>--- conflicted
+++ resolved
@@ -108,40 +108,8 @@
 		return nil
 	}
 
-<<<<<<< HEAD
-	logging.Log("SETUP-hwG32").Info("starting setup")
-	ctx = setSetUpContextData(ctx, s.iamID)
-	iam, err = s.IamEvents.StartSetup(ctx, s.iamID)
-	if err != nil {
-		return err
-	}
-
-	setUp := &initializer{
-		Setup:           s,
-		createdUsers:    make(map[string]*usr_model.User),
-		createdOrgs:     make(map[string]*org_model.Org),
-		createdProjects: make(map[string]*proj_model.Project),
-	}
-
-	err = setUp.loginPolicy(ctx, setUpConfig.DefaultLoginPolicy)
-	if err != nil {
-		logging.Log("SETUP-Hdu8S").WithError(err).Error("unable to create login policy")
-		return err
-	}
-	err = setUp.labelPolicy(ctx, setUpConfig.DefaultLabelPolicy)
-	if err != nil {
-		logging.Log("SETUP-esSOn").WithError(err).Error("unable to create label policy")
-		return err
-	}
-
-	pwComplexityPolicy, err := s.PolicyEvents.GetPasswordComplexityPolicy(ctx, policy_model.DefaultPolicy)
-	if err != nil {
-		logging.Log("SETUP-9osWF").WithError(err).Error("unable to read complexity policy")
-		return err
-=======
 	if iam == nil {
 		iam = &iam_model.IAM{ObjectRoot: models.ObjectRoot{AggregateID: s.iamID}}
->>>>>>> 8278efc1
 	}
 
 	steps, err := setUpConfig.steps(iam.SetUpDone)
@@ -151,63 +119,11 @@
 
 	ctx = setSetUpContextData(ctx, s.iamID)
 
-<<<<<<< HEAD
-	err = setUp.setIamProject(ctx, setUpConfig.IAMProject)
-	if err != nil {
-		logging.Log("SETUP-kaWjq").WithError(err).Error("unable to set zitadel project")
-		return err
-	}
-
-	iam, err = s.IamEvents.SetupDone(ctx, s.iamID)
-	if err != nil {
-		logging.Log("SETUP-de342").WithError(err).Error("unable to finish setup")
-		return err
-	}
-	logging.Log("SETUP-ds31h").Info("setup done")
-	return nil
-}
-
-func (setUp *initializer) loginPolicy(ctx context.Context, policy LoginPolicy) error {
-	logging.Log("SETUP-4djul").Info("setting up login policy")
-	loginPolicy := &iam_model.LoginPolicy{
-		ObjectRoot: models.ObjectRoot{
-			AggregateID: setUp.iamID,
-		},
-		AllowRegister:         policy.AllowRegister,
-		AllowUsernamePassword: policy.AllowUsernamePassword,
-		AllowExternalIdp:      policy.AllowExternalIdp,
-	}
-	_, err := setUp.IamEvents.AddLoginPolicy(ctx, loginPolicy)
-	return err
-}
-
-func (setUp *initializer) labelPolicy(ctx context.Context, policy LabelPolicy) error {
-	logging.Log("SETUP-4djul").Info("setting up login policy")
-	labelPolicy := &iam_model.LabelPolicy{
-		ObjectRoot: models.ObjectRoot{
-			AggregateID: setUp.iamID,
-		},
-		PrimaryColor:   policy.PrimaryColor,
-		SecundaryColor: policy.SecundaryColor,
-	}
-	_, err := setUp.IamEvents.AddLabelPolicy(ctx, labelPolicy)
-	return err
-}
-
-func (setUp *initializer) orgs(ctx context.Context, orgs []Org) error {
-	logging.Log("SETUP-dsTh3").Info("setting up orgs")
-	for _, iamOrg := range orgs {
-		org, err := setUp.org(ctx, iamOrg)
-		if err != nil {
-			logging.LogWithFields("SETUP-IlLif", "Org", iamOrg.Name).WithError(err).Error("unable to create org")
-			return err
-=======
 	for _, step := range steps {
 		step.init(s)
 		if step.step() != iam.SetUpDone+1 {
 			logging.LogWithFields("SETUP-rxRM1", "step", step.step(), "previous", iam.SetUpDone).Warn("wrong step order")
 			return errors.ThrowPreconditionFailed(nil, "SETUP-wwAqO", "too few steps for this zitadel verison")
->>>>>>> 8278efc1
 		}
 		iam, err = s.IamEvents.StartSetup(ctx, s.iamID, step.step())
 		if err != nil {
