--- conflicted
+++ resolved
@@ -90,18 +90,11 @@
 
 func (p *Project) ContainsGrantMember(member *ProjectGrantMember) bool {
 	for _, g := range p.Grants {
-<<<<<<< HEAD
-		if g.GrantID == member.GrantID {
-			if _, m := g.GetMember(member.UserID); m != nil {
-				return true
-			}
-=======
 		if g.GrantID != member.GrantID {
 			continue
 		}
-		if g.ContainsMember(member) {
+		if _, m := g.GetMember(member.UserID); m != nil {
 			return true
->>>>>>> 18c94dbb
 		}
 	}
 	return false
