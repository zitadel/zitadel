--- conflicted
+++ resolved
@@ -23,14 +23,6 @@
 )
 
 func NewProject(id string) *Project {
-<<<<<<< HEAD
-	return &Project{ObjectRoot: es_models.ObjectRoot{ID: id}, State: PROJECTSTATE_ACTIVE}
-}
-
-func (p *Project) IsActive() bool {
-	if p.State == PROJECTSTATE_ACTIVE {
-		return true
-=======
 	return &Project{ObjectRoot: es_models.ObjectRoot{AggregateID: id}, State: PROJECTSTATE_ACTIVE}
 }
 
@@ -56,7 +48,6 @@
 		if r.Key == role.Key {
 			return true
 		}
->>>>>>> 8464cfa4
 	}
 	return false
 }
@@ -107,68 +98,4 @@
 		}
 	}
 	return false
-}
-
-func (p *Project) ContainsRole(role *ProjectRole) bool {
-	for _, r := range p.Roles {
-		if r.Key == role.Key {
-			return true
-		}
-	}
-	return false
-}
-
-func (p *Project) ContainsApp(app *Application) (bool, *Application) {
-	for _, a := range p.Applications {
-		if a.AppID == app.AppID {
-			return true, a
-		}
-	}
-	return false, nil
-}
-
-func (p *Project) ContainsGrant(grant *ProjectGrant) bool {
-	for _, g := range p.Grants {
-		if g.GrantID == grant.GrantID {
-			return true
-		}
-	}
-	return false
-}
-
-func (p *Project) ContainsGrantForOrg(orgID string) bool {
-	for _, g := range p.Grants {
-		if g.GrantedOrgID == orgID {
-			return true
-		}
-	}
-	return false
-}
-
-func (p *Project) ContainsRoles(roleKeys []string) bool {
-	for _, r := range roleKeys {
-		if !p.ContainsRole(&ProjectRole{Key: r}) {
-			return false
-		}
-	}
-	return true
-}
-
-func (p *Project) ContainsGrantMember(member *ProjectGrantMember) bool {
-	for _, g := range p.Grants {
-		if g.GrantID == member.GrantID {
-			if g.ContainsMember(member) {
-				return true
-			}
-		}
-	}
-	return false
-}
-
-func ProjectStateToInt(s ProjectState) int32 {
-	return int32(s)
-}
-
-func ProjectStateFromInt(index int32) ProjectState {
-	return ProjectState(index)
 }