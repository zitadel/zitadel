package model

import (
	"fmt"
	"strings"

	"github.com/caos/logging"

	"github.com/caos/zitadel/internal/crypto"
	"github.com/caos/zitadel/internal/errors"
	es_models "github.com/caos/zitadel/internal/eventstore/models"
	"github.com/caos/zitadel/internal/id"
<<<<<<< HEAD
=======
)

const (
	http           = "http://"
	httpLocalhost  = "http://localhost:"
	httpLocalhost2 = "http://localhost/"
	https          = "https://"
>>>>>>> 2c517d62
)

type OIDCConfig struct {
	es_models.ObjectRoot
	AppID                  string
	ClientID               string
	ClientSecret           *crypto.CryptoValue
	ClientSecretString     string
	RedirectUris           []string
	ResponseTypes          []OIDCResponseType
	GrantTypes             []OIDCGrantType
	ApplicationType        OIDCApplicationType
	AuthMethodType         OIDCAuthMethodType
	PostLogoutRedirectUris []string
	OIDCVersion            OIDCVersion
	Compliance             *Compliance
	DevMode                bool
}

type OIDCVersion int32

const (
	OIDCVersionV1 OIDCVersion = iota
)

type OIDCResponseType int32

const (
	OIDCResponseTypeCode OIDCResponseType = iota
	OIDCResponseTypeIDToken
	OIDCResponseTypeIDTokenToken
)

type OIDCGrantType int32

const (
	OIDCGrantTypeAuthorizationCode OIDCGrantType = iota
	OIDCGrantTypeImplicit
	OIDCGrantTypeRefreshToken
)

type OIDCApplicationType int32

const (
	OIDCApplicationTypeWeb OIDCApplicationType = iota
	OIDCApplicationTypeUserAgent
	OIDCApplicationTypeNative
)

type OIDCAuthMethodType int32

const (
	OIDCAuthMethodTypeBasic OIDCAuthMethodType = iota
	OIDCAuthMethodTypePost
	OIDCAuthMethodTypeNone
)

type Compliance struct {
	NoneCompliant bool
	Problems      []string
}

func (c *OIDCConfig) IsValid() bool {
	grantTypes := c.getRequiredGrantTypes()
	for _, grantType := range grantTypes {
		ok := containsOIDCGrantType(c.GrantTypes, grantType)
		if !ok {
			return false
		}
	}
	return true
}

//ClientID random_number@projectname (eg. 495894098234@zitadel)
func (c *OIDCConfig) GenerateNewClientID(idGenerator id.Generator, project *Project) error {
	rndID, err := idGenerator.Next()
	if err != nil {
		return err
	}

	c.ClientID = fmt.Sprintf("%v@%v", rndID, strings.ReplaceAll(strings.ToLower(project.Name), " ", "_"))
	return nil
}

func (c *OIDCConfig) GenerateClientSecretIfNeeded(generator crypto.Generator) (string, error) {
	if c.AuthMethodType == OIDCAuthMethodTypeNone {
		return "", nil
	}
	return c.GenerateNewClientSecret(generator)
}

func (c *OIDCConfig) GenerateNewClientSecret(generator crypto.Generator) (string, error) {
	cryptoValue, stringSecret, err := crypto.NewCode(generator)
	if err != nil {
		logging.Log("MODEL-UpnTI").OnError(err).Error("unable to create client secret")
		return "", errors.ThrowInternal(err, "MODEL-gH2Wl", "Errors.Project.CouldNotGenerateClientSecret")
	}
	c.ClientSecret = cryptoValue
	return stringSecret, nil
}

<<<<<<< HEAD
=======
func (c *OIDCConfig) FillCompliance() {
	c.Compliance = GetOIDCCompliance(c.OIDCVersion, c.ApplicationType, c.GrantTypes, c.ResponseTypes, c.AuthMethodType, c.RedirectUris)
}

func GetOIDCCompliance(version OIDCVersion, appType OIDCApplicationType, grantTypes []OIDCGrantType, responseTypes []OIDCResponseType, authMethod OIDCAuthMethodType, redirectUris []string) *Compliance {
	switch version {
	case OIDCVersionV1:
		return GetOIDCV1Compliance(appType, grantTypes, authMethod, redirectUris)
	}
	return nil
}

func GetOIDCV1Compliance(appType OIDCApplicationType, grantTypes []OIDCGrantType, authMethod OIDCAuthMethodType, redirectUris []string) *Compliance {
	compliance := &Compliance{NoneCompliant: false}
	if containsOIDCGrantType(grantTypes, OIDCGrantTypeImplicit) && containsOIDCGrantType(grantTypes, OIDCGrantTypeAuthorizationCode) {
		CheckRedirectUrisImplicitAndCode(compliance, appType, redirectUris)
	} else {
		if containsOIDCGrantType(grantTypes, OIDCGrantTypeImplicit) {
			CheckRedirectUrisImplicit(compliance, appType, redirectUris)
		}
		if containsOIDCGrantType(grantTypes, OIDCGrantTypeAuthorizationCode) {
			CheckRedirectUrisCode(compliance, appType, redirectUris)
		}
	}

	switch appType {
	case OIDCApplicationTypeNative:
		GetOIDCV1NativeApplicationCompliance(compliance, authMethod)
	case OIDCApplicationTypeUserAgent:
		GetOIDCV1UserAgentApplicationCompliance(compliance, authMethod)
	}
	if compliance.NoneCompliant {
		compliance.Problems = append([]string{"Application.OIDC.V1.NotCompliant"}, compliance.Problems...)
	}
	return compliance
}

func GetOIDCV1NativeApplicationCompliance(compliance *Compliance, authMethod OIDCAuthMethodType) {
	if authMethod != OIDCAuthMethodTypeNone {
		compliance.NoneCompliant = true
		compliance.Problems = append(compliance.Problems, "Application.OIDC.V1.Native.AuthMethodType.NotNone")
	}
}

func GetOIDCV1UserAgentApplicationCompliance(compliance *Compliance, authMethod OIDCAuthMethodType) {
	if authMethod != OIDCAuthMethodTypeNone {
		compliance.NoneCompliant = true
		compliance.Problems = append(compliance.Problems, "Application.OIDC.V1.UserAgent.AuthMethodType.NotNone")
	}
}

func CheckRedirectUrisCode(compliance *Compliance, appType OIDCApplicationType, redirectUris []string) {
	if urlsAreHttps(redirectUris) {
		return
	}
	if urlContainsPrefix(redirectUris, http) && appType != OIDCApplicationTypeWeb {
		compliance.NoneCompliant = true
		compliance.Problems = append(compliance.Problems, "Application.OIDC.V1.Code.RedirectUris.HttpOnlyForWeb")
	}
	if containsCustom(redirectUris) && appType != OIDCApplicationTypeNative {
		compliance.NoneCompliant = true
		compliance.Problems = append(compliance.Problems, "Application.OIDC.V1.Code.RedirectUris.CustomOnlyForNative")
	}
}

func CheckRedirectUrisImplicit(compliance *Compliance, appType OIDCApplicationType, redirectUris []string) {
	if urlsAreHttps(redirectUris) {
		return
	}
	if containsCustom(redirectUris) {
		compliance.NoneCompliant = true
		compliance.Problems = append(compliance.Problems, "Application.OIDC.V1.Implicit.RedirectUris.CustomNotAllowed")
	}
	if urlContainsPrefix(redirectUris, http) {
		if appType == OIDCApplicationTypeNative {
			if !onlyLocalhostIsHttp(redirectUris) {
				compliance.NoneCompliant = true
				compliance.Problems = append(compliance.Problems, "Application.OIDC.V1.Implicit.RedirectUris.NativeShouldBeHttpLocalhost")
			}
			return
		}
		compliance.NoneCompliant = true
		compliance.Problems = append(compliance.Problems, "Application.OIDC.V1.Implicit.RedirectUris.HttpNotAllowed")
	}
}

func CheckRedirectUrisImplicitAndCode(compliance *Compliance, appType OIDCApplicationType, redirectUris []string) {
	if urlsAreHttps(redirectUris) {
		return
	}
	if containsCustom(redirectUris) && appType != OIDCApplicationTypeNative {
		compliance.NoneCompliant = true
		compliance.Problems = append(compliance.Problems, "Application.OIDC.V1.Implicit.RedirectUris.CustomNotAllowed")
	}
	if (urlContainsPrefix(redirectUris, httpLocalhost) || urlContainsPrefix(redirectUris, httpLocalhost2)) && appType != OIDCApplicationTypeNative {
		compliance.NoneCompliant = true
		compliance.Problems = append(compliance.Problems, "Application.OIDC.V1.Implicit.RedirectUris.HttpLocalhostOnlyForNative")
	}
	if urlContainsPrefix(redirectUris, http) && !(urlContainsPrefix(redirectUris, httpLocalhost) || urlContainsPrefix(redirectUris, httpLocalhost2)) && appType != OIDCApplicationTypeWeb {
		compliance.NoneCompliant = true
		compliance.Problems = append(compliance.Problems, "Application.OIDC.V1.Code.RedirectUris.HttpOnlyForWeb")
	}
	if !compliance.NoneCompliant {
		compliance.Problems = append(compliance.Problems, "Application.OIDC.V1.NotAllCombinationsAreAllowed")
	}
}

>>>>>>> 2c517d62
func (c *OIDCConfig) getRequiredGrantTypes() []OIDCGrantType {
	grantTypes := make([]OIDCGrantType, 0)
	implicit := false
	for _, r := range c.ResponseTypes {
		switch r {
		case OIDCResponseTypeCode:
			grantTypes = append(grantTypes, OIDCGrantTypeAuthorizationCode)
		case OIDCResponseTypeIDToken, OIDCResponseTypeIDTokenToken:
			if !implicit {
				implicit = true
				grantTypes = append(grantTypes, OIDCGrantTypeImplicit)
			}
		}
	}
	return grantTypes
}

func containsOIDCGrantType(grantTypes []OIDCGrantType, grantType OIDCGrantType) bool {
	for _, gt := range grantTypes {
		if gt == grantType {
			return true
		}
	}
	return false
}

func urlsAreHttps(uris []string) bool {
	for _, uri := range uris {
		if !strings.HasPrefix(uri, https) {
			return false
		}
	}
	return true
}

func urlContainsPrefix(uris []string, prefix string) bool {
	for _, uri := range uris {
		if strings.HasPrefix(uri, prefix) {
			return true
		}
	}
	return false
}

func containsCustom(uris []string) bool {
	for _, uri := range uris {
		if !strings.HasPrefix(uri, http) && !strings.HasPrefix(uri, https) {
			return true
		}
	}
	return false
}

func onlyLocalhostIsHttp(uris []string) bool {
	for _, uri := range uris {
		if strings.HasPrefix(uri, http) {
			if !strings.HasPrefix(uri, httpLocalhost) && !strings.HasPrefix(uri, httpLocalhost2) {
				return false
			}
		}
	}
	return true
}<|MERGE_RESOLUTION|>--- conflicted
+++ resolved
@@ -10,8 +10,6 @@
 	"github.com/caos/zitadel/internal/errors"
 	es_models "github.com/caos/zitadel/internal/eventstore/models"
 	"github.com/caos/zitadel/internal/id"
-<<<<<<< HEAD
-=======
 )
 
 const (
@@ -19,7 +17,6 @@
 	httpLocalhost  = "http://localhost:"
 	httpLocalhost2 = "http://localhost/"
 	https          = "https://"
->>>>>>> 2c517d62
 )
 
 type OIDCConfig struct {
@@ -121,8 +118,6 @@
 	return stringSecret, nil
 }
 
-<<<<<<< HEAD
-=======
 func (c *OIDCConfig) FillCompliance() {
 	c.Compliance = GetOIDCCompliance(c.OIDCVersion, c.ApplicationType, c.GrantTypes, c.ResponseTypes, c.AuthMethodType, c.RedirectUris)
 }
@@ -230,7 +225,6 @@
 	}
 }
 
->>>>>>> 2c517d62
 func (c *OIDCConfig) getRequiredGrantTypes() []OIDCGrantType {
 	grantTypes := make([]OIDCGrantType, 0)
 	implicit := false
