package model

import (
	"encoding/json"
	"time"

	"github.com/caos/logging"
	"github.com/lib/pq"

	http_util "github.com/caos/zitadel/internal/api/http"
	caos_errs "github.com/caos/zitadel/internal/errors"
	"github.com/caos/zitadel/internal/eventstore/v1/models"
	"github.com/caos/zitadel/internal/project/model"
	es_model "github.com/caos/zitadel/internal/project/repository/eventsourcing/model"
)

const (
	ApplicationKeyID            = "id"
	ApplicationKeyProjectID     = "project_id"
	ApplicationKeyResourceOwner = "resource_owner"
	ApplicationKeyOIDCClientID  = "oidc_client_id"
	ApplicationKeyName          = "app_name"
)

type ApplicationView struct {
	ID                   string    `json:"appId" gorm:"column:id;primary_key"`
	ProjectID            string    `json:"-" gorm:"column:project_id"`
	Name                 string    `json:"name" gorm:"column:app_name"`
	CreationDate         time.Time `json:"-" gorm:"column:creation_date"`
	ChangeDate           time.Time `json:"-" gorm:"column:change_date"`
	State                int32     `json:"-" gorm:"column:app_state"`
	ProjectRoleAssertion bool      `json:"projectRoleAssertion" gorm:"column:project_role_assertion"`
	ProjectRoleCheck     bool      `json:"projectRoleCheck" gorm:"column:project_role_check"`

	IsOIDC                     bool           `json:"-" gorm:"column:is_oidc"`
	OIDCVersion                int32          `json:"oidcVersion" gorm:"column:oidc_version"`
	OIDCClientID               string         `json:"clientId" gorm:"column:oidc_client_id"`
	OIDCRedirectUris           pq.StringArray `json:"redirectUris" gorm:"column:oidc_redirect_uris"`
	OIDCResponseTypes          pq.Int64Array  `json:"responseTypes" gorm:"column:oidc_response_types"`
	OIDCGrantTypes             pq.Int64Array  `json:"grantTypes" gorm:"column:oidc_grant_types"`
	OIDCApplicationType        int32          `json:"applicationType" gorm:"column:oidc_application_type"`
	OIDCAuthMethodType         int32          `json:"authMethodType" gorm:"column:oidc_auth_method_type"`
	OIDCPostLogoutRedirectUris pq.StringArray `json:"postLogoutRedirectUris" gorm:"column:oidc_post_logout_redirect_uris"`
	NoneCompliant              bool           `json:"-" gorm:"column:none_compliant"`
	ComplianceProblems         pq.StringArray `json:"-" gorm:"column:compliance_problems"`
	DevMode                    bool           `json:"devMode" gorm:"column:dev_mode"`
	OriginAllowList            pq.StringArray `json:"-" gorm:"column:origin_allow_list"`
	AccessTokenType            int32          `json:"accessTokenType" gorm:"column:access_token_type"`
	AccessTokenRoleAssertion   bool           `json:"accessTokenRoleAssertion" gorm:"column:access_token_role_assertion"`
	IDTokenRoleAssertion       bool           `json:"idTokenRoleAssertion" gorm:"column:id_token_role_assertion"`
	IDTokenUserinfoAssertion   bool           `json:"idTokenUserinfoAssertion" gorm:"column:id_token_userinfo_assertion"`
	ClockSkew                  time.Duration  `json:"clockSkew" gorm:"column:clock_skew"`

	Sequence uint64 `json:"-" gorm:"sequence"`
}

func ApplicationViewToModel(app *ApplicationView) *model.ApplicationView {
	return &model.ApplicationView{
		ID:                   app.ID,
		ProjectID:            app.ProjectID,
		Name:                 app.Name,
		State:                model.AppState(app.State),
		Sequence:             app.Sequence,
		CreationDate:         app.CreationDate,
		ChangeDate:           app.ChangeDate,
		ProjectRoleAssertion: app.ProjectRoleAssertion,
		ProjectRoleCheck:     app.ProjectRoleCheck,

		IsOIDC:                     app.IsOIDC,
		OIDCVersion:                model.OIDCVersion(app.OIDCVersion),
		OIDCClientID:               app.OIDCClientID,
		OIDCRedirectUris:           app.OIDCRedirectUris,
		OIDCResponseTypes:          OIDCResponseTypesToModel(app.OIDCResponseTypes),
		OIDCGrantTypes:             OIDCGrantTypesToModel(app.OIDCGrantTypes),
		OIDCApplicationType:        model.OIDCApplicationType(app.OIDCApplicationType),
		OIDCAuthMethodType:         model.OIDCAuthMethodType(app.OIDCAuthMethodType),
		OIDCPostLogoutRedirectUris: app.OIDCPostLogoutRedirectUris,
		NoneCompliant:              app.NoneCompliant,
		ComplianceProblems:         app.ComplianceProblems,
		DevMode:                    app.DevMode,
		OriginAllowList:            app.OriginAllowList,
		AccessTokenType:            model.OIDCTokenType(app.AccessTokenType),
		AccessTokenRoleAssertion:   app.AccessTokenRoleAssertion,
		IDTokenRoleAssertion:       app.IDTokenRoleAssertion,
		IDTokenUserinfoAssertion:   app.IDTokenUserinfoAssertion,
		ClockSkew:                  app.ClockSkew,
	}
}

func OIDCResponseTypesToModel(oidctypes []int64) []model.OIDCResponseType {
	result := make([]model.OIDCResponseType, len(oidctypes))
	for i, t := range oidctypes {
		result[i] = model.OIDCResponseType(t)
	}
	return result
}

func OIDCGrantTypesToModel(granttypes []int64) []model.OIDCGrantType {
	result := make([]model.OIDCGrantType, len(granttypes))
	for i, t := range granttypes {
		result[i] = model.OIDCGrantType(t)
	}
	return result
}

func ApplicationViewsToModel(roles []*ApplicationView) []*model.ApplicationView {
	result := make([]*model.ApplicationView, len(roles))
	for i, r := range roles {
		result[i] = ApplicationViewToModel(r)
	}
	return result
}

func (a *ApplicationView) AppendEventIfMyApp(event *models.Event) (err error) {
	view := new(ApplicationView)
	switch event.Type {
	case es_model.ApplicationAdded:
		err = view.SetData(event)
		if err != nil {
			return err
		}
	case es_model.ApplicationChanged,
		es_model.OIDCConfigAdded,
		es_model.OIDCConfigChanged,
		es_model.APIConfigAdded,
		es_model.APIConfigChanged,
		es_model.ApplicationDeactivated,
		es_model.ApplicationReactivated:
		err = view.SetData(event)
		if err != nil {
			return err
		}
	case es_model.ApplicationRemoved:
		err = view.SetData(event)
		if err != nil {
			return err
		}
	case es_model.ProjectChanged:
		return a.AppendEvent(event)
	case es_model.ProjectRemoved:
		return a.AppendEvent(event)
	default:
		return nil
	}
	if view.ID == a.ID {
		return a.AppendEvent(event)
	}
	return nil
}

func (a *ApplicationView) AppendEvent(event *models.Event) (err error) {
	a.Sequence = event.Sequence
	a.ChangeDate = event.CreationDate
	switch event.Type {
	case es_model.ApplicationAdded:
		a.setRootData(event)
		a.CreationDate = event.CreationDate
		err = a.SetData(event)
	case es_model.OIDCConfigAdded:
		a.IsOIDC = true
		err = a.SetData(event)
		if err != nil {
			return err
		}
		a.setCompliance()
		return a.setOriginAllowList()
	case es_model.APIConfigAdded:
		a.IsOIDC = false
		return a.SetData(event)
	case es_model.ApplicationChanged:
		return a.SetData(event)
	case es_model.OIDCConfigChanged:
		err = a.SetData(event)
		if err != nil {
			return err
		}
		a.setCompliance()
		return a.setOriginAllowList()
	case es_model.APIConfigChanged:
<<<<<<< HEAD
		return a.SetData(event)
	case es_model.ProjectChanged:
=======
>>>>>>> 2fa4f1f9
		return a.SetData(event)
	case es_model.ProjectChanged:
		project := &es_model.Project{}
		project.SetData(event)
		a.ProjectRoleAssertion = project.ProjectRoleAssertion
		a.ProjectRoleCheck = project.ProjectRoleAssertion
	case es_model.ApplicationDeactivated:
		a.State = int32(model.AppStateInactive)
	case es_model.ApplicationReactivated:
		a.State = int32(model.AppStateActive)
	case es_model.ApplicationRemoved, es_model.ProjectRemoved:
		a.State = int32(model.AppStateRemoved)
	}
	return err
}

func (a *ApplicationView) setRootData(event *models.Event) {
	a.ProjectID = event.AggregateID
}

func (a *ApplicationView) SetData(event *models.Event) error {
	if err := json.Unmarshal(event.Data, a); err != nil {
		logging.Log("EVEN-lo9ds").WithError(err).Error("could not unmarshal event data")
		return caos_errs.ThrowInternal(err, "MODEL-8suie", "Could not unmarshal data")
	}
	return nil
}

func (a *ApplicationView) setOriginAllowList() error {
	allowList := make([]string, 0)
	for _, redirect := range a.OIDCRedirectUris {
		origin, err := http_util.GetOriginFromURLString(redirect)
		if err != nil {
			return err
		}
		if !http_util.IsOriginAllowed(allowList, origin) {
			allowList = append(allowList, origin)
		}
	}
	a.OriginAllowList = allowList
	return nil
}

func (a *ApplicationView) setCompliance() {
	compliance := model.GetOIDCCompliance(model.OIDCVersion(a.OIDCVersion), model.OIDCApplicationType(a.OIDCApplicationType), OIDCGrantTypesToModel(a.OIDCGrantTypes), OIDCResponseTypesToModel(a.OIDCResponseTypes), model.OIDCAuthMethodType(a.OIDCAuthMethodType), a.OIDCRedirectUris)
	a.NoneCompliant = compliance.NoneCompliant
	a.ComplianceProblems = compliance.Problems
}<|MERGE_RESOLUTION|>--- conflicted
+++ resolved
@@ -177,11 +177,6 @@
 		a.setCompliance()
 		return a.setOriginAllowList()
 	case es_model.APIConfigChanged:
-<<<<<<< HEAD
-		return a.SetData(event)
-	case es_model.ProjectChanged:
-=======
->>>>>>> 2fa4f1f9
 		return a.SetData(event)
 	case es_model.ProjectChanged:
 		project := &es_model.Project{}
