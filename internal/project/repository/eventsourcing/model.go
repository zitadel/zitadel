--- conflicted
+++ resolved
@@ -20,10 +20,7 @@
 	Members      []*ProjectMember `json:"-"`
 	Roles        []*ProjectRole   `json:"-"`
 	Applications []*Application   `json:"-"`
-<<<<<<< HEAD
 	Grants       []*ProjectGrant  `json:"-"`
-=======
->>>>>>> 04b4cd80
 }
 
 type ProjectMember struct {
@@ -66,7 +63,6 @@
 	PostLogoutRedirectUris []string            `json:"postLogoutRedirectUris,omitempty"`
 }
 
-<<<<<<< HEAD
 type ProjectGrant struct {
 	es_models.ObjectRoot
 	State        int32                 `json:"-"`
@@ -88,8 +84,6 @@
 	Roles   []string `json:"roles,omitempty"`
 }
 
-=======
->>>>>>> 04b4cd80
 func (p *Project) Changes(changed *Project) map[string]interface{} {
 	changes := make(map[string]interface{}, 1)
 	if changed.Name != "" && p.Name != changed.Name {
@@ -131,7 +125,6 @@
 	return changes
 }
 
-<<<<<<< HEAD
 func (g *ProjectGrant) Changes(changed *ProjectGrant) map[string]interface{} {
 	changes := make(map[string]interface{}, 1)
 	changes["grantId"] = g.GrantID
@@ -141,16 +134,11 @@
 	return changes
 }
 
-=======
->>>>>>> 04b4cd80
 func ProjectFromModel(project *model.Project) *Project {
 	members := ProjectMembersFromModel(project.Members)
 	roles := ProjectRolesFromModel(project.Roles)
 	apps := AppsFromModel(project.Applications)
-<<<<<<< HEAD
 	grants := GrantsFromModel(project.Grants)
-=======
->>>>>>> 04b4cd80
 	return &Project{
 		ObjectRoot: es_models.ObjectRoot{
 			AggregateID:  project.ObjectRoot.AggregateID,
@@ -159,18 +147,11 @@
 			CreationDate: project.CreationDate,
 		},
 		Name:         project.Name,
-<<<<<<< HEAD
 		State:        model.ProjectStateToInt(project.State),
 		Members:      members,
 		Roles:        roles,
 		Applications: apps,
 		Grants:       grants,
-=======
-		State:        int32(project.State),
-		Members:      members,
-		Roles:        roles,
-		Applications: apps,
->>>>>>> 04b4cd80
 	}
 }
 
@@ -178,10 +159,7 @@
 	members := ProjectMembersToModel(project.Members)
 	roles := ProjectRolesToModel(project.Roles)
 	apps := AppsToModel(project.Applications)
-<<<<<<< HEAD
 	grants := GrantsToModel(project.Grants)
-=======
->>>>>>> 04b4cd80
 	return &model.Project{
 		ObjectRoot: es_models.ObjectRoot{
 			AggregateID:  project.AggregateID,
@@ -190,18 +168,11 @@
 			Sequence:     project.Sequence,
 		},
 		Name:         project.Name,
-<<<<<<< HEAD
 		State:        model.ProjectStateFromInt(project.State),
 		Members:      members,
 		Roles:        roles,
 		Applications: apps,
 		Grants:       grants,
-=======
-		State:        model.ProjectState(project.State),
-		Members:      members,
-		Roles:        roles,
-		Applications: apps,
->>>>>>> 04b4cd80
 	}
 }
 
@@ -266,11 +237,7 @@
 func ProjectRoleFromModel(role *model.ProjectRole) *ProjectRole {
 	return &ProjectRole{
 		ObjectRoot: es_models.ObjectRoot{
-<<<<<<< HEAD
-			ID:           role.ObjectRoot.ID,
-=======
 			AggregateID:  role.ObjectRoot.AggregateID,
->>>>>>> 04b4cd80
 			Sequence:     role.Sequence,
 			ChangeDate:   role.ChangeDate,
 			CreationDate: role.CreationDate,
@@ -284,11 +251,7 @@
 func ProjectRoleToModel(role *ProjectRole) *model.ProjectRole {
 	return &model.ProjectRole{
 		ObjectRoot: es_models.ObjectRoot{
-<<<<<<< HEAD
-			ID:           role.ID,
-=======
 			AggregateID:  role.AggregateID,
->>>>>>> 04b4cd80
 			ChangeDate:   role.ChangeDate,
 			CreationDate: role.CreationDate,
 			Sequence:     role.Sequence,
@@ -316,41 +279,13 @@
 }
 
 func AppFromModel(app *model.Application) *Application {
-<<<<<<< HEAD
-	oidc := new(OIDCConfig)
-	if app.OIDCConfig != nil {
-		oidc = OIDCConfigFromModel(app.OIDCConfig)
-	}
-	return &Application{
-		ObjectRoot: es_models.ObjectRoot{
-			ID:           app.ObjectRoot.ID,
-=======
 	converted := &Application{
 		ObjectRoot: es_models.ObjectRoot{
 			AggregateID:  app.ObjectRoot.AggregateID,
->>>>>>> 04b4cd80
 			Sequence:     app.Sequence,
 			ChangeDate:   app.ChangeDate,
 			CreationDate: app.CreationDate,
 		},
-<<<<<<< HEAD
-		AppID:      app.AppID,
-		Name:       app.Name,
-		State:      model.AppStateToInt(app.State),
-		Type:       model.AppTypeToInt(app.Type),
-		OIDCConfig: oidc,
-	}
-}
-
-func AppToModel(app *Application) *model.Application {
-	oidc := new(model.OIDCConfig)
-	if app.OIDCConfig != nil {
-		oidc = OIDCConfigToModel(app.OIDCConfig)
-	}
-	return &model.Application{
-		ObjectRoot: es_models.ObjectRoot{
-			ID:           app.ID,
-=======
 		AppID: app.AppID,
 		Name:  app.Name,
 		State: int32(app.State),
@@ -366,19 +301,10 @@
 	converted := &model.Application{
 		ObjectRoot: es_models.ObjectRoot{
 			AggregateID:  app.AggregateID,
->>>>>>> 04b4cd80
 			ChangeDate:   app.ChangeDate,
 			CreationDate: app.CreationDate,
 			Sequence:     app.Sequence,
 		},
-<<<<<<< HEAD
-		AppID:      app.AppID,
-		Name:       app.Name,
-		State:      model.AppStateFromInt(app.State),
-		Type:       model.AppTypeFromInt(app.Type),
-		OIDCConfig: oidc,
-	}
-=======
 		AppID: app.AppID,
 		Name:  app.Name,
 		State: model.AppState(app.State),
@@ -388,7 +314,6 @@
 		converted.OIDCConfig = OIDCConfigToModel(app.OIDCConfig)
 	}
 	return converted
->>>>>>> 04b4cd80
 }
 
 func OIDCConfigFromModel(config *model.OIDCConfig) *OIDCConfig {
@@ -402,11 +327,7 @@
 	}
 	return &OIDCConfig{
 		ObjectRoot: es_models.ObjectRoot{
-<<<<<<< HEAD
-			ID:           config.ObjectRoot.ID,
-=======
 			AggregateID:  config.ObjectRoot.AggregateID,
->>>>>>> 04b4cd80
 			Sequence:     config.Sequence,
 			ChangeDate:   config.ChangeDate,
 			CreationDate: config.CreationDate,
@@ -434,11 +355,7 @@
 	}
 	return &model.OIDCConfig{
 		ObjectRoot: es_models.ObjectRoot{
-<<<<<<< HEAD
-			ID:           config.ObjectRoot.ID,
-=======
 			AggregateID:  config.ObjectRoot.AggregateID,
->>>>>>> 04b4cd80
 			Sequence:     config.Sequence,
 			ChangeDate:   config.ChangeDate,
 			CreationDate: config.CreationDate,
@@ -455,7 +372,6 @@
 	}
 }
 
-<<<<<<< HEAD
 func GrantsToModel(grants []*ProjectGrant) []*model.ProjectGrant {
 	convertedGrants := make([]*model.ProjectGrant, len(grants))
 	for i, g := range grants {
@@ -549,9 +465,6 @@
 		Roles:   member.Roles,
 	}
 }
-
-=======
->>>>>>> 04b4cd80
 func ProjectFromEvents(project *Project, events ...*es_models.Event) (*Project, error) {
 	if project == nil {
 		project = &Project{}
@@ -578,11 +491,7 @@
 			logging.Log("EVEN-idl93").WithError(err).Error("could not unmarshal event data")
 			return err
 		}
-<<<<<<< HEAD
-		p.State = model.ProjectStateToInt(model.PROJECTSTATE_ACTIVE)
-=======
 		p.State = int32(model.PROJECTSTATE_ACTIVE)
->>>>>>> 04b4cd80
 		return nil
 	case model.ProjectDeactivated:
 		return p.appendDeactivatedEvent()
@@ -614,7 +523,6 @@
 		return p.appendAddOIDCConfigEvent(event)
 	case model.OIDCConfigChanged, model.OIDCConfigSecretChanged:
 		return p.appendChangeOIDCConfigEvent(event)
-<<<<<<< HEAD
 	case model.ProjectGrantAdded:
 		return p.appendAddGrantEvent(event)
 	case model.ProjectGrantChanged:
@@ -631,37 +539,23 @@
 		return p.appendChangeGrantMemberEvent(event)
 	case model.ProjectGrantMemberRemoved:
 		return p.appendRemoveGrantMemberEvent(event)
-=======
->>>>>>> 04b4cd80
 	}
 	return nil
 }
 
 func (p *Project) appendDeactivatedEvent() error {
-<<<<<<< HEAD
-	p.State = model.ProjectStateToInt(model.PROJECTSTATE_INACTIVE)
-=======
 	p.State = int32(model.PROJECTSTATE_INACTIVE)
->>>>>>> 04b4cd80
 	return nil
 }
 
 func (p *Project) appendReactivatedEvent() error {
-<<<<<<< HEAD
-	p.State = model.ProjectStateToInt(model.PROJECTSTATE_ACTIVE)
-=======
 	p.State = int32(model.PROJECTSTATE_ACTIVE)
->>>>>>> 04b4cd80
 	return nil
 }
 
 func (p *Project) appendAddMemberEvent(event *es_models.Event) error {
 	member := &ProjectMember{}
-<<<<<<< HEAD
-	err := member.getData(event)
-=======
 	err := member.setData(event)
->>>>>>> 04b4cd80
 	if err != nil {
 		return err
 	}
@@ -672,11 +566,7 @@
 
 func (p *Project) appendChangeMemberEvent(event *es_models.Event) error {
 	member := &ProjectMember{}
-<<<<<<< HEAD
-	err := member.getData(event)
-=======
 	err := member.setData(event)
->>>>>>> 04b4cd80
 	if err != nil {
 		return err
 	}
@@ -690,11 +580,7 @@
 
 func (p *Project) appendRemoveMemberEvent(event *es_models.Event) error {
 	member := &ProjectMember{}
-<<<<<<< HEAD
-	err := member.getData(event)
-=======
 	err := member.setData(event)
->>>>>>> 04b4cd80
 	if err != nil {
 		return err
 	}
@@ -708,11 +594,7 @@
 	return nil
 }
 
-<<<<<<< HEAD
-func (m *ProjectMember) getData(event *es_models.Event) error {
-=======
 func (m *ProjectMember) setData(event *es_models.Event) error {
->>>>>>> 04b4cd80
 	m.ObjectRoot.AppendEvent(event)
 	if err := json.Unmarshal(event.Data, m); err != nil {
 		logging.Log("EVEN-e4dkp").WithError(err).Error("could not unmarshal event data")
@@ -723,8 +605,7 @@
 
 func (p *Project) appendAddRoleEvent(event *es_models.Event) error {
 	role := new(ProjectRole)
-<<<<<<< HEAD
-	err := role.getData(event)
+	err := role.setData(event)
 	if err != nil {
 		return err
 	}
@@ -735,7 +616,7 @@
 
 func (p *Project) appendChangeRoleEvent(event *es_models.Event) error {
 	role := new(ProjectRole)
-	err := role.getData(event)
+	err := role.setData(event)
 	if err != nil {
 		return err
 	}
@@ -749,7 +630,7 @@
 
 func (p *Project) appendRemoveRoleEvent(event *es_models.Event) error {
 	role := new(ProjectRole)
-	err := role.getData(event)
+	err := role.setData(event)
 	if err != nil {
 		return err
 	}
@@ -763,49 +644,7 @@
 	return nil
 }
 
-func (r *ProjectRole) getData(event *es_models.Event) error {
-=======
-	err := role.setData(event)
-	if err != nil {
-		return err
-	}
-	role.ObjectRoot.CreationDate = event.CreationDate
-	p.Roles = append(p.Roles, role)
-	return nil
-}
-
-func (p *Project) appendChangeRoleEvent(event *es_models.Event) error {
-	role := new(ProjectRole)
-	err := role.setData(event)
-	if err != nil {
-		return err
-	}
-	for i, r := range p.Roles {
-		if r.Key == role.Key {
-			p.Roles[i] = role
-		}
-	}
-	return nil
-}
-
-func (p *Project) appendRemoveRoleEvent(event *es_models.Event) error {
-	role := new(ProjectRole)
-	err := role.setData(event)
-	if err != nil {
-		return err
-	}
-	for i, r := range p.Roles {
-		if r.Key == role.Key {
-			p.Roles[i] = p.Roles[len(p.Roles)-1]
-			p.Roles[len(p.Roles)-1] = nil
-			p.Roles = p.Roles[:len(p.Roles)-1]
-		}
-	}
-	return nil
-}
-
 func (r *ProjectRole) setData(event *es_models.Event) error {
->>>>>>> 04b4cd80
 	r.ObjectRoot.AppendEvent(event)
 	if err := json.Unmarshal(event.Data, r); err != nil {
 		logging.Log("EVEN-d9euw").WithError(err).Error("could not unmarshal event data")
@@ -816,11 +655,7 @@
 
 func (p *Project) appendAddAppEvent(event *es_models.Event) error {
 	app := new(Application)
-<<<<<<< HEAD
-	err := app.getData(event)
-=======
 	err := app.setData(event)
->>>>>>> 04b4cd80
 	if err != nil {
 		return err
 	}
@@ -831,21 +666,13 @@
 
 func (p *Project) appendChangeAppEvent(event *es_models.Event) error {
 	app := new(Application)
-<<<<<<< HEAD
-	err := app.getData(event)
-=======
 	err := app.setData(event)
->>>>>>> 04b4cd80
 	if err != nil {
 		return err
 	}
 	for i, a := range p.Applications {
 		if a.AppID == app.AppID {
-<<<<<<< HEAD
-			p.Applications[i].getData(event)
-=======
 			p.Applications[i].setData(event)
->>>>>>> 04b4cd80
 		}
 	}
 	return nil
@@ -853,11 +680,7 @@
 
 func (p *Project) appendRemoveAppEvent(event *es_models.Event) error {
 	app := new(Application)
-<<<<<<< HEAD
-	err := app.getData(event)
-=======
 	err := app.setData(event)
->>>>>>> 04b4cd80
 	if err != nil {
 		return err
 	}
@@ -873,32 +696,20 @@
 
 func (p *Project) appendAppStateEvent(event *es_models.Event, state model.AppState) error {
 	app := new(Application)
-<<<<<<< HEAD
-	err := app.getData(event)
-=======
 	err := app.setData(event)
->>>>>>> 04b4cd80
 	if err != nil {
 		return err
 	}
 	for i, a := range p.Applications {
 		if a.AppID == app.AppID {
-<<<<<<< HEAD
-			a.State = model.AppStateToInt(state)
-=======
 			a.State = int32(state)
->>>>>>> 04b4cd80
 			p.Applications[i] = a
 		}
 	}
 	return nil
 }
 
-<<<<<<< HEAD
-func (a *Application) getData(event *es_models.Event) error {
-=======
 func (a *Application) setData(event *es_models.Event) error {
->>>>>>> 04b4cd80
 	a.ObjectRoot.AppendEvent(event)
 	if err := json.Unmarshal(event.Data, a); err != nil {
 		logging.Log("EVEN-8die3").WithError(err).Error("could not unmarshal event data")
@@ -909,11 +720,7 @@
 
 func (p *Project) appendAddOIDCConfigEvent(event *es_models.Event) error {
 	config := new(OIDCConfig)
-<<<<<<< HEAD
-	err := config.getData(event)
-=======
 	err := config.setData(event)
->>>>>>> 04b4cd80
 	if err != nil {
 		return err
 	}
@@ -929,38 +736,25 @@
 
 func (p *Project) appendChangeOIDCConfigEvent(event *es_models.Event) error {
 	config := new(OIDCConfig)
-<<<<<<< HEAD
-	err := config.getData(event)
-=======
 	err := config.setData(event)
->>>>>>> 04b4cd80
 	if err != nil {
 		return err
 	}
 	for i, a := range p.Applications {
 		if a.AppID == config.AppID {
-<<<<<<< HEAD
-			p.Applications[i].OIDCConfig.getData(event)
-=======
 			p.Applications[i].OIDCConfig.setData(event)
->>>>>>> 04b4cd80
-		}
-	}
-	return nil
-}
-
-<<<<<<< HEAD
-func (o *OIDCConfig) getData(event *es_models.Event) error {
-=======
+		}
+	}
+	return nil
+}
+
 func (o *OIDCConfig) setData(event *es_models.Event) error {
->>>>>>> 04b4cd80
 	o.ObjectRoot.AppendEvent(event)
 	if err := json.Unmarshal(event.Data, o); err != nil {
 		logging.Log("EVEN-d8e3s").WithError(err).Error("could not unmarshal event data")
 		return err
 	}
 	return nil
-<<<<<<< HEAD
 }
 
 func (p *Project) appendAddGrantEvent(event *es_models.Event) error {
@@ -1088,6 +882,4 @@
 		return err
 	}
 	return nil
-=======
->>>>>>> 04b4cd80
 }