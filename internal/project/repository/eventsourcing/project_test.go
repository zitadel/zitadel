package eventsourcing

import (
	"context"
	"github.com/caos/zitadel/internal/crypto"
	"testing"

	"github.com/caos/zitadel/internal/api/auth"
	caos_errs "github.com/caos/zitadel/internal/errors"
	"github.com/caos/zitadel/internal/eventstore/models"
	"github.com/caos/zitadel/internal/project/model"
)

func TestProjectByIDQuery(t *testing.T) {
	type args struct {
		id       string
		sequence uint64
	}
	type res struct {
		filterLen int
		wantErr   bool
		errFunc   func(err error) bool
	}
	tests := []struct {
		name string
		args args
		res  res
	}{
		{
			name: "project by id query ok",
			args: args{
				id:       "AggregateID",
				sequence: 1,
			},
			res: res{
				filterLen: 3,
			},
		},
		{
			name: "project by id query, no id",
			args: args{
				sequence: 1,
			},
			res: res{
				filterLen: 3,
				wantErr:   true,
				errFunc:   caos_errs.IsPreconditionFailed,
			},
		},
	}
	for _, tt := range tests {
		t.Run(tt.name, func(t *testing.T) {
			query, err := ProjectByIDQuery(tt.args.id, tt.args.sequence)
			if !tt.res.wantErr && query == nil {
				t.Errorf("query should not be nil")
			}
			if !tt.res.wantErr && len(query.Filters) != tt.res.filterLen {
				t.Errorf("got wrong filter len: expected: %v, actual: %v ", tt.res.filterLen, len(query.Filters))
			}
			if tt.res.wantErr && !tt.res.errFunc(err) {
				t.Errorf("got wrong err: %v ", err)
			}
		})
	}
}

func TestProjectQuery(t *testing.T) {
	type args struct {
		sequence uint64
	}
	type res struct {
		filterLen int
	}
	tests := []struct {
		name string
		args args
		res  res
	}{
		{
			name: "project query ok",
			args: args{
				sequence: 1,
			},
			res: res{
				filterLen: 2,
			},
		},
	}
	for _, tt := range tests {
		t.Run(tt.name, func(t *testing.T) {
			query := ProjectQuery(tt.args.sequence)
			if query == nil {
				t.Errorf("query should not be nil")
			}
			if len(query.Filters) != tt.res.filterLen {
				t.Errorf("got wrong filter len: expected: %v, actual: %v ", tt.res.filterLen, len(query.Filters))
			}
		})
	}
}

func TestProjectAggregate(t *testing.T) {
	type args struct {
		ctx        context.Context
		aggCreator *models.AggregateCreator
		project    *Project
	}
	type res struct {
		eventLen int
		aggType  models.AggregateType
		wantErr  bool
		errFunc  func(err error) bool
	}
	tests := []struct {
		name string
		args args
		res  res
	}{
		{
			name: "create aggregate",
			args: args{
				ctx:        auth.NewMockContext("orgID", "userID"),
				aggCreator: models.NewAggregateCreator("Test"),
<<<<<<< HEAD
				project:    &Project{ObjectRoot: models.ObjectRoot{ID: "ID", Sequence: 1}},
=======
				project:    &Project{ObjectRoot: models.ObjectRoot{AggregateID: "AggregateID", Sequence: 1}},
>>>>>>> 04b4cd80
			},
			res: res{
				eventLen: 0,
				aggType:  model.ProjectAggregate,
			},
		},
		{
			name: "project nil",
			args: args{
				ctx:        auth.NewMockContext("orgID", "userID"),
				aggCreator: models.NewAggregateCreator("Test"),
			},
			res: res{
				eventLen: 0,
				aggType:  model.ProjectAggregate,
				wantErr:  true,
				errFunc:  caos_errs.IsPreconditionFailed,
			},
		},
	}
	for _, tt := range tests {
		t.Run(tt.name, func(t *testing.T) {
			agg, err := ProjectAggregate(tt.args.ctx, tt.args.aggCreator, tt.args.project)

			if !tt.res.wantErr && agg == nil {
				t.Errorf("agg should not be nil")
			}
			if !tt.res.wantErr && len(agg.Events) != tt.res.eventLen {
				t.Errorf("got wrong event len: expected: %v, actual: %v ", tt.res.eventLen, len(agg.Events))
			}
			if tt.res.wantErr && !tt.res.errFunc(err) {
				t.Errorf("got wrong err: %v ", err)
			}
		})
	}
}

func TestProjectCreateAggregate(t *testing.T) {
	type args struct {
		ctx        context.Context
		new        *Project
		aggCreator *models.AggregateCreator
	}
	type res struct {
		eventLen  int
		eventType models.EventType
		wantErr   bool
		errFunc   func(err error) bool
	}
	tests := []struct {
		name string
		args args
		res  res
	}{
		{
			name: "project update aggregate ok",
			args: args{
				ctx:        auth.NewMockContext("orgID", "userID"),
<<<<<<< HEAD
				new:        &Project{ObjectRoot: models.ObjectRoot{ID: "ID"}, Name: "ProjectName", State: int32(model.PROJECTSTATE_ACTIVE)},
=======
				new:        &Project{ObjectRoot: models.ObjectRoot{AggregateID: "AggregateID"}, Name: "ProjectName", State: int32(model.PROJECTSTATE_ACTIVE)},
>>>>>>> 04b4cd80
				aggCreator: models.NewAggregateCreator("Test"),
			},
			res: res{
				eventLen:  1,
				eventType: model.ProjectAdded,
			},
		},
		{
			name: "new project nil",
			args: args{
				ctx:        auth.NewMockContext("orgID", "userID"),
				new:        nil,
				aggCreator: models.NewAggregateCreator("Test"),
			},
			res: res{
				eventLen:  1,
				eventType: model.ProjectAdded,
				wantErr:   true,
				errFunc:   caos_errs.IsPreconditionFailed,
			},
		},
	}
	for _, tt := range tests {
		t.Run(tt.name, func(t *testing.T) {
			agg, err := ProjectCreateAggregate(tt.args.aggCreator, tt.args.new)(tt.args.ctx)

			if !tt.res.wantErr && len(agg.Events) != tt.res.eventLen {
				t.Errorf("got wrong event len: expected: %v, actual: %v ", tt.res.eventLen, len(agg.Events))
			}
			if !tt.res.wantErr && agg.Events[0].Type != tt.res.eventType {
				t.Errorf("got wrong event type: expected: %v, actual: %v ", tt.res.eventType, agg.Events[0].Type.String())
			}
			if !tt.res.wantErr && agg.Events[0].Data == nil {
				t.Errorf("should have data in event")
			}
			if tt.res.wantErr && !tt.res.errFunc(err) {
				t.Errorf("got wrong err: %v ", err)
			}
		})
	}
}

func TestProjectUpdateAggregate(t *testing.T) {
	type args struct {
		ctx        context.Context
		existing   *Project
		new        *Project
		aggCreator *models.AggregateCreator
	}
	type res struct {
		eventLen  int
		eventType models.EventType
		wantErr   bool
		errFunc   func(err error) bool
	}
	tests := []struct {
		name string
		args args
		res  res
	}{
		{
			name: "project update aggregate ok",
			args: args{
				ctx:        auth.NewMockContext("orgID", "userID"),
<<<<<<< HEAD
				existing:   &Project{ObjectRoot: models.ObjectRoot{ID: "ID"}, Name: "ProjectName", State: int32(model.PROJECTSTATE_ACTIVE)},
				new:        &Project{ObjectRoot: models.ObjectRoot{ID: "ID"}, Name: "ProjectName_Changed", State: int32(model.PROJECTSTATE_ACTIVE)},
=======
				existing:   &Project{ObjectRoot: models.ObjectRoot{AggregateID: "AggregateID"}, Name: "ProjectName", State: int32(model.PROJECTSTATE_ACTIVE)},
				new:        &Project{ObjectRoot: models.ObjectRoot{AggregateID: "AggregateID"}, Name: "ProjectName_Changed", State: int32(model.PROJECTSTATE_ACTIVE)},
>>>>>>> 04b4cd80
				aggCreator: models.NewAggregateCreator("Test"),
			},
			res: res{
				eventLen:  1,
				eventType: model.ProjectChanged,
			},
		},
		{
			name: "existing project nil",
			args: args{
				ctx:        auth.NewMockContext("orgID", "userID"),
				existing:   nil,
				aggCreator: models.NewAggregateCreator("Test"),
			},
			res: res{
				eventLen:  1,
				eventType: model.ProjectChanged,
				wantErr:   true,
				errFunc:   caos_errs.IsPreconditionFailed,
			},
		},
		{
			name: "new project nil",
			args: args{
				ctx:        auth.NewMockContext("orgID", "userID"),
<<<<<<< HEAD
				existing:   &Project{ObjectRoot: models.ObjectRoot{ID: "ID"}, Name: "ProjectName", State: int32(model.PROJECTSTATE_ACTIVE)},
=======
				existing:   &Project{ObjectRoot: models.ObjectRoot{AggregateID: "AggregateID"}, Name: "ProjectName", State: int32(model.PROJECTSTATE_ACTIVE)},
>>>>>>> 04b4cd80
				new:        nil,
				aggCreator: models.NewAggregateCreator("Test"),
			},
			res: res{
				eventLen:  1,
				eventType: model.ProjectChanged,
				wantErr:   true,
				errFunc:   caos_errs.IsPreconditionFailed,
			},
		},
	}
	for _, tt := range tests {
		t.Run(tt.name, func(t *testing.T) {
			agg, err := ProjectUpdateAggregate(tt.args.aggCreator, tt.args.existing, tt.args.new)(tt.args.ctx)

			if !tt.res.wantErr && len(agg.Events) != tt.res.eventLen {
				t.Errorf("got wrong event len: expected: %v, actual: %v ", tt.res.eventLen, len(agg.Events))
			}
			if !tt.res.wantErr && agg.Events[0].Type != tt.res.eventType {
				t.Errorf("got wrong event type: expected: %v, actual: %v ", tt.res.eventType, agg.Events[0].Type.String())
			}
			if !tt.res.wantErr && agg.Events[0].Data == nil {
				t.Errorf("should have data in event")
			}
			if tt.res.wantErr && !tt.res.errFunc(err) {
				t.Errorf("got wrong err: %v ", err)
			}
		})
	}
}

func TestProjectDeactivateAggregate(t *testing.T) {
	type args struct {
		ctx        context.Context
		existing   *Project
		aggCreator *models.AggregateCreator
	}
	type res struct {
		eventLen  int
		eventType models.EventType
		wantErr   bool
		errFunc   func(err error) bool
	}
	tests := []struct {
		name string
		args args
		res  res
	}{
		{
			name: "project deactivate aggregate ok",
			args: args{
				ctx:        auth.NewMockContext("orgID", "userID"),
<<<<<<< HEAD
				existing:   &Project{ObjectRoot: models.ObjectRoot{ID: "ID"}, Name: "ProjectName", State: int32(model.PROJECTSTATE_ACTIVE)},
=======
				existing:   &Project{ObjectRoot: models.ObjectRoot{AggregateID: "AggregateID"}, Name: "ProjectName", State: int32(model.PROJECTSTATE_ACTIVE)},
>>>>>>> 04b4cd80
				aggCreator: models.NewAggregateCreator("Test"),
			},
			res: res{
				eventLen:  1,
				eventType: model.ProjectDeactivated,
			},
		},
		{
			name: "existing project nil",
			args: args{
				ctx:        auth.NewMockContext("orgID", "userID"),
				existing:   nil,
				aggCreator: models.NewAggregateCreator("Test"),
			},
			res: res{
				eventLen:  1,
				eventType: model.ProjectDeactivated,
				wantErr:   true,
				errFunc:   caos_errs.IsPreconditionFailed,
			},
		},
	}
	for _, tt := range tests {
		t.Run(tt.name, func(t *testing.T) {
			agg, err := ProjectDeactivateAggregate(tt.args.aggCreator, tt.args.existing)(tt.args.ctx)

			if !tt.res.wantErr && len(agg.Events) != tt.res.eventLen {
				t.Errorf("got wrong event len: expected: %v, actual: %v ", tt.res.eventLen, len(agg.Events))
			}
			if !tt.res.wantErr && agg.Events[0].Type != tt.res.eventType {
				t.Errorf("got wrong event type: expected: %v, actual: %v ", tt.res.eventType, agg.Events[0].Type.String())
			}
			if tt.res.wantErr && !tt.res.errFunc(err) {
				t.Errorf("got wrong err: %v ", err)
			}
		})
	}
}

func TestProjectReactivateAggregate(t *testing.T) {
	type args struct {
		ctx        context.Context
		existing   *Project
		aggCreator *models.AggregateCreator
	}
	type res struct {
		eventLen  int
		eventType models.EventType
		wantErr   bool
		errFunc   func(err error) bool
	}
	tests := []struct {
		name string
		args args
		res  res
	}{
		{
			name: "project reactivate aggregate ok",
			args: args{
				ctx:        auth.NewMockContext("orgID", "userID"),
<<<<<<< HEAD
				existing:   &Project{ObjectRoot: models.ObjectRoot{ID: "ID"}, Name: "ProjectName", State: int32(model.PROJECTSTATE_INACTIVE)},
=======
				existing:   &Project{ObjectRoot: models.ObjectRoot{AggregateID: "AggregateID"}, Name: "ProjectName", State: int32(model.PROJECTSTATE_INACTIVE)},
>>>>>>> 04b4cd80
				aggCreator: models.NewAggregateCreator("Test"),
			},
			res: res{
				eventLen:  1,
				eventType: model.ProjectReactivated,
			},
		},
		{
			name: "existing project nil",
			args: args{
				ctx:        auth.NewMockContext("orgID", "userID"),
				existing:   nil,
				aggCreator: models.NewAggregateCreator("Test"),
			},
			res: res{
				eventLen:  1,
				eventType: model.ProjectReactivated,
				wantErr:   true,
				errFunc:   caos_errs.IsPreconditionFailed,
			},
		},
	}
	for _, tt := range tests {
		t.Run(tt.name, func(t *testing.T) {
			agg, err := ProjectReactivateAggregate(tt.args.aggCreator, tt.args.existing)(tt.args.ctx)

			if !tt.res.wantErr && len(agg.Events) != tt.res.eventLen {
				t.Errorf("got wrong event len: expected: %v, actual: %v ", tt.res.eventLen, len(agg.Events))
			}
			if !tt.res.wantErr && agg.Events[0].Type != tt.res.eventType {
				t.Errorf("got wrong event type: expected: %v, actual: %v ", tt.res.eventType, agg.Events[0].Type.String())
			}
			if tt.res.wantErr && !tt.res.errFunc(err) {
				t.Errorf("got wrong err: %v ", err)
			}
		})
	}
}

func TestProjectMemberAddedAggregate(t *testing.T) {
	type args struct {
		ctx        context.Context
		existing   *Project
		new        *ProjectMember
		aggCreator *models.AggregateCreator
	}
	type res struct {
		eventLen  int
		eventType models.EventType
		wantErr   bool
		errFunc   func(err error) bool
	}
	tests := []struct {
		name string
		args args
		res  res
	}{
		{
			name: "projectmember added ok",
			args: args{
				ctx:        auth.NewMockContext("orgID", "userID"),
<<<<<<< HEAD
				existing:   &Project{ObjectRoot: models.ObjectRoot{ID: "ID"}, Name: "ProjectName", State: int32(model.PROJECTSTATE_ACTIVE)},
				new:        &ProjectMember{ObjectRoot: models.ObjectRoot{ID: "ID"}, UserID: "UserID", Roles: []string{"Roles"}},
=======
				existing:   &Project{ObjectRoot: models.ObjectRoot{AggregateID: "AggregateID"}, Name: "ProjectName", State: int32(model.PROJECTSTATE_ACTIVE)},
				new:        &ProjectMember{ObjectRoot: models.ObjectRoot{AggregateID: "AggregateID"}, UserID: "UserID", Roles: []string{"Roles"}},
>>>>>>> 04b4cd80
				aggCreator: models.NewAggregateCreator("Test"),
			},
			res: res{
				eventLen:  1,
				eventType: model.ProjectMemberAdded,
			},
		},
		{
			name: "existing project nil",
			args: args{
				ctx:        auth.NewMockContext("orgID", "userID"),
				existing:   nil,
				aggCreator: models.NewAggregateCreator("Test"),
			},
			res: res{
				eventLen:  1,
				eventType: model.ProjectMemberAdded,
				wantErr:   true,
				errFunc:   caos_errs.IsPreconditionFailed,
			},
		},
		{
			name: "member nil",
			args: args{
				ctx:        auth.NewMockContext("orgID", "userID"),
<<<<<<< HEAD
				existing:   &Project{ObjectRoot: models.ObjectRoot{ID: "ID"}, Name: "ProjectName", State: int32(model.PROJECTSTATE_ACTIVE)},
=======
				existing:   &Project{ObjectRoot: models.ObjectRoot{AggregateID: "AggregateID"}, Name: "ProjectName", State: int32(model.PROJECTSTATE_ACTIVE)},
>>>>>>> 04b4cd80
				new:        nil,
				aggCreator: models.NewAggregateCreator("Test"),
			},
			res: res{
				eventLen:  1,
				eventType: model.ProjectMemberAdded,
				wantErr:   true,
				errFunc:   caos_errs.IsPreconditionFailed,
			},
		},
	}
	for _, tt := range tests {
		t.Run(tt.name, func(t *testing.T) {
			agg, err := ProjectMemberAddedAggregate(tt.args.aggCreator, tt.args.existing, tt.args.new)(tt.args.ctx)

			if !tt.res.wantErr && len(agg.Events) != tt.res.eventLen {
				t.Errorf("got wrong event len: expected: %v, actual: %v ", tt.res.eventLen, len(agg.Events))
			}
			if !tt.res.wantErr && agg.Events[0].Type != tt.res.eventType {
				t.Errorf("got wrong event type: expected: %v, actual: %v ", tt.res.eventType, agg.Events[0].Type.String())
			}
			if !tt.res.wantErr && agg.Events[0].Data == nil {
				t.Errorf("should have data in event")
			}
			if tt.res.wantErr && !tt.res.errFunc(err) {
				t.Errorf("got wrong err: %v ", err)
			}
		})
	}
}

func TestProjectMemberChangedAggregate(t *testing.T) {
	type args struct {
		ctx        context.Context
		existing   *Project
		new        *ProjectMember
		aggCreator *models.AggregateCreator
	}
	type res struct {
		eventLen  int
		eventType models.EventType
		wantErr   bool
		errFunc   func(err error) bool
	}
	tests := []struct {
		name string
		args args
		res  res
	}{
		{
			name: "projectmember changed ok",
			args: args{
				ctx:        auth.NewMockContext("orgID", "userID"),
<<<<<<< HEAD
				existing:   &Project{ObjectRoot: models.ObjectRoot{ID: "ID"}, Name: "ProjectName", State: int32(model.PROJECTSTATE_ACTIVE)},
				new:        &ProjectMember{ObjectRoot: models.ObjectRoot{ID: "ID"}, UserID: "UserID", Roles: []string{"Roles"}},
=======
				existing:   &Project{ObjectRoot: models.ObjectRoot{AggregateID: "AggregateID"}, Name: "ProjectName", State: int32(model.PROJECTSTATE_ACTIVE)},
				new:        &ProjectMember{ObjectRoot: models.ObjectRoot{AggregateID: "AggregateID"}, UserID: "UserID", Roles: []string{"Roles"}},
>>>>>>> 04b4cd80
				aggCreator: models.NewAggregateCreator("Test"),
			},
			res: res{
				eventLen:  1,
				eventType: model.ProjectMemberChanged,
			},
		},
		{
			name: "existing project nil",
			args: args{
				ctx:        auth.NewMockContext("orgID", "userID"),
				existing:   nil,
				aggCreator: models.NewAggregateCreator("Test"),
			},
			res: res{
				eventLen:  1,
				eventType: model.ProjectMemberChanged,
				wantErr:   true,
				errFunc:   caos_errs.IsPreconditionFailed,
			},
		},
		{
			name: "member nil",
			args: args{
				ctx:        auth.NewMockContext("orgID", "userID"),
<<<<<<< HEAD
				existing:   &Project{ObjectRoot: models.ObjectRoot{ID: "ID"}, Name: "ProjectName", State: int32(model.PROJECTSTATE_ACTIVE)},
=======
				existing:   &Project{ObjectRoot: models.ObjectRoot{AggregateID: "AggregateID"}, Name: "ProjectName", State: int32(model.PROJECTSTATE_ACTIVE)},
>>>>>>> 04b4cd80
				new:        nil,
				aggCreator: models.NewAggregateCreator("Test"),
			},
			res: res{
				eventLen:  1,
				eventType: model.ProjectMemberChanged,
				wantErr:   true,
				errFunc:   caos_errs.IsPreconditionFailed,
			},
		},
	}
	for _, tt := range tests {
		t.Run(tt.name, func(t *testing.T) {
			agg, err := ProjectMemberChangedAggregate(tt.args.aggCreator, tt.args.existing, tt.args.new)(tt.args.ctx)

			if !tt.res.wantErr && len(agg.Events) != tt.res.eventLen {
				t.Errorf("got wrong event len: expected: %v, actual: %v ", tt.res.eventLen, len(agg.Events))
			}
			if !tt.res.wantErr && agg.Events[0].Type != tt.res.eventType {
				t.Errorf("got wrong event type: expected: %v, actual: %v ", tt.res.eventType, agg.Events[0].Type.String())
			}
			if !tt.res.wantErr && agg.Events[0].Data == nil {
				t.Errorf("should have data in event")
			}
			if tt.res.wantErr && !tt.res.errFunc(err) {
				t.Errorf("got wrong err: %v ", err)
			}
		})
	}
}

func TestProjectMemberRemovedAggregate(t *testing.T) {
	type args struct {
		ctx        context.Context
		existing   *Project
		new        *ProjectMember
		aggCreator *models.AggregateCreator
	}
	type res struct {
		eventLen  int
		eventType models.EventType
		wantErr   bool
		errFunc   func(err error) bool
	}
	tests := []struct {
		name string
		args args
		res  res
	}{
		{
			name: "projectmember removed ok",
			args: args{
				ctx:        auth.NewMockContext("orgID", "userID"),
<<<<<<< HEAD
				existing:   &Project{ObjectRoot: models.ObjectRoot{ID: "ID"}, Name: "ProjectName", State: int32(model.PROJECTSTATE_ACTIVE)},
				new:        &ProjectMember{ObjectRoot: models.ObjectRoot{ID: "ID"}, UserID: "UserID", Roles: []string{"Roles"}},
=======
				existing:   &Project{ObjectRoot: models.ObjectRoot{AggregateID: "AggregateID"}, Name: "ProjectName", State: int32(model.PROJECTSTATE_ACTIVE)},
				new:        &ProjectMember{ObjectRoot: models.ObjectRoot{AggregateID: "AggregateID"}, UserID: "UserID", Roles: []string{"Roles"}},
>>>>>>> 04b4cd80
				aggCreator: models.NewAggregateCreator("Test"),
			},
			res: res{
				eventLen:  1,
				eventType: model.ProjectMemberRemoved,
			},
		},
		{
			name: "existing project nil",
			args: args{
				ctx:        auth.NewMockContext("orgID", "userID"),
				existing:   nil,
				aggCreator: models.NewAggregateCreator("Test"),
			},
			res: res{
				eventLen:  1,
				eventType: model.ProjectMemberRemoved,
				wantErr:   true,
				errFunc:   caos_errs.IsPreconditionFailed,
			},
		},
		{
			name: "member nil",
			args: args{
				ctx:        auth.NewMockContext("orgID", "userID"),
<<<<<<< HEAD
				existing:   &Project{ObjectRoot: models.ObjectRoot{ID: "ID"}, Name: "ProjectName", State: int32(model.PROJECTSTATE_ACTIVE)},
=======
				existing:   &Project{ObjectRoot: models.ObjectRoot{AggregateID: "AggregateID"}, Name: "ProjectName", State: int32(model.PROJECTSTATE_ACTIVE)},
>>>>>>> 04b4cd80
				new:        nil,
				aggCreator: models.NewAggregateCreator("Test"),
			},
			res: res{
				eventLen:  1,
				eventType: model.ProjectMemberRemoved,
				wantErr:   true,
				errFunc:   caos_errs.IsPreconditionFailed,
			},
		},
	}
	for _, tt := range tests {
		t.Run(tt.name, func(t *testing.T) {
			agg, err := ProjectMemberRemovedAggregate(tt.args.aggCreator, tt.args.existing, tt.args.new)(tt.args.ctx)

			if !tt.res.wantErr && len(agg.Events) != tt.res.eventLen {
				t.Errorf("got wrong event len: expected: %v, actual: %v ", tt.res.eventLen, len(agg.Events))
			}
			if !tt.res.wantErr && agg.Events[0].Type != tt.res.eventType {
				t.Errorf("got wrong event type: expected: %v, actual: %v ", tt.res.eventType, agg.Events[0].Type.String())
			}
			if !tt.res.wantErr && agg.Events[0].Data == nil {
				t.Errorf("should have data in event")
			}
			if tt.res.wantErr && !tt.res.errFunc(err) {
				t.Errorf("got wrong err: %v ", err)
			}
		})
	}
}

func TestProjectRoleAddedAggregate(t *testing.T) {
	type args struct {
		ctx        context.Context
		existing   *Project
		new        *ProjectRole
		aggCreator *models.AggregateCreator
	}
	type res struct {
		eventLen  int
		eventType models.EventType
		wantErr   bool
		errFunc   func(err error) bool
	}
	tests := []struct {
		name string
		args args
		res  res
	}{
		{
			name: "projectrole added ok",
			args: args{
				ctx:        auth.NewMockContext("orgID", "userID"),
<<<<<<< HEAD
				existing:   &Project{ObjectRoot: models.ObjectRoot{ID: "ID"}, Name: "ProjectName", State: int32(model.PROJECTSTATE_ACTIVE)},
				new:        &ProjectRole{ObjectRoot: models.ObjectRoot{ID: "ID"}, Key: "Key"},
=======
				existing:   &Project{ObjectRoot: models.ObjectRoot{AggregateID: "AggregateID"}, Name: "ProjectName", State: int32(model.PROJECTSTATE_ACTIVE)},
				new:        &ProjectRole{ObjectRoot: models.ObjectRoot{AggregateID: "AggregateID"}, Key: "Key"},
>>>>>>> 04b4cd80
				aggCreator: models.NewAggregateCreator("Test"),
			},
			res: res{
				eventLen:  1,
				eventType: model.ProjectRoleAdded,
			},
		},
		{
			name: "existing project nil",
			args: args{
				ctx:        auth.NewMockContext("orgID", "userID"),
				existing:   nil,
				aggCreator: models.NewAggregateCreator("Test"),
			},
			res: res{
				eventLen:  1,
				eventType: model.ProjectRoleAdded,
				wantErr:   true,
				errFunc:   caos_errs.IsPreconditionFailed,
			},
		},
		{
			name: "member nil",
			args: args{
				ctx:        auth.NewMockContext("orgID", "userID"),
<<<<<<< HEAD
				existing:   &Project{ObjectRoot: models.ObjectRoot{ID: "ID"}, Name: "ProjectName", State: int32(model.PROJECTSTATE_ACTIVE)},
=======
				existing:   &Project{ObjectRoot: models.ObjectRoot{AggregateID: "AggregateID"}, Name: "ProjectName", State: int32(model.PROJECTSTATE_ACTIVE)},
>>>>>>> 04b4cd80
				new:        nil,
				aggCreator: models.NewAggregateCreator("Test"),
			},
			res: res{
				eventLen:  1,
				eventType: model.ProjectRoleAdded,
				wantErr:   true,
				errFunc:   caos_errs.IsPreconditionFailed,
			},
		},
	}
	for _, tt := range tests {
		t.Run(tt.name, func(t *testing.T) {
			agg, err := ProjectRoleAddedAggregate(tt.args.aggCreator, tt.args.existing, tt.args.new)(tt.args.ctx)

			if !tt.res.wantErr && len(agg.Events) != tt.res.eventLen {
				t.Errorf("got wrong event len: expected: %v, actual: %v ", tt.res.eventLen, len(agg.Events))
			}
			if !tt.res.wantErr && agg.Events[0].Type != tt.res.eventType {
				t.Errorf("got wrong event type: expected: %v, actual: %v ", tt.res.eventType, agg.Events[0].Type.String())
			}
			if !tt.res.wantErr && agg.Events[0].Data == nil {
				t.Errorf("should have data in event")
			}
			if tt.res.wantErr && !tt.res.errFunc(err) {
				t.Errorf("got wrong err: %v ", err)
			}
		})
	}
}

func TestProjectRoleChangedAggregate(t *testing.T) {
	type args struct {
		ctx        context.Context
		existing   *Project
		new        *ProjectRole
		aggCreator *models.AggregateCreator
	}
	type res struct {
		eventLen  int
		eventType models.EventType
		wantErr   bool
		errFunc   func(err error) bool
	}
	tests := []struct {
		name string
		args args
		res  res
	}{
		{
			name: "projectmember changed ok",
			args: args{
				ctx:        auth.NewMockContext("orgID", "userID"),
<<<<<<< HEAD
				existing:   &Project{ObjectRoot: models.ObjectRoot{ID: "ID"}, Name: "ProjectName", State: int32(model.PROJECTSTATE_ACTIVE)},
				new:        &ProjectRole{ObjectRoot: models.ObjectRoot{ID: "ID"}, Key: "Key"},
=======
				existing:   &Project{ObjectRoot: models.ObjectRoot{AggregateID: "AggregateID"}, Name: "ProjectName", State: int32(model.PROJECTSTATE_ACTIVE)},
				new:        &ProjectRole{ObjectRoot: models.ObjectRoot{AggregateID: "AggregateID"}, Key: "Key"},
>>>>>>> 04b4cd80
				aggCreator: models.NewAggregateCreator("Test"),
			},
			res: res{
				eventLen:  1,
				eventType: model.ProjectRoleChanged,
			},
		},
		{
			name: "existing project nil",
			args: args{
				ctx:        auth.NewMockContext("orgID", "userID"),
				existing:   nil,
				aggCreator: models.NewAggregateCreator("Test"),
			},
			res: res{
				eventLen:  1,
				eventType: model.ProjectRoleChanged,
				wantErr:   true,
				errFunc:   caos_errs.IsPreconditionFailed,
			},
		},
		{
			name: "member nil",
			args: args{
				ctx:        auth.NewMockContext("orgID", "userID"),
<<<<<<< HEAD
				existing:   &Project{ObjectRoot: models.ObjectRoot{ID: "ID"}, Name: "ProjectName", State: int32(model.PROJECTSTATE_ACTIVE)},
=======
				existing:   &Project{ObjectRoot: models.ObjectRoot{AggregateID: "AggregateID"}, Name: "ProjectName", State: int32(model.PROJECTSTATE_ACTIVE)},
>>>>>>> 04b4cd80
				new:        nil,
				aggCreator: models.NewAggregateCreator("Test"),
			},
			res: res{
				eventLen:  1,
				eventType: model.ProjectRoleChanged,
				wantErr:   true,
				errFunc:   caos_errs.IsPreconditionFailed,
			},
		},
	}
	for _, tt := range tests {
		t.Run(tt.name, func(t *testing.T) {
			agg, err := ProjectRoleChangedAggregate(tt.args.aggCreator, tt.args.existing, tt.args.new)(tt.args.ctx)

			if !tt.res.wantErr && len(agg.Events) != tt.res.eventLen {
				t.Errorf("got wrong event len: expected: %v, actual: %v ", tt.res.eventLen, len(agg.Events))
			}
			if !tt.res.wantErr && agg.Events[0].Type != tt.res.eventType {
				t.Errorf("got wrong event type: expected: %v, actual: %v ", tt.res.eventType, agg.Events[0].Type.String())
			}
			if !tt.res.wantErr && agg.Events[0].Data == nil {
				t.Errorf("should have data in event")
			}
			if tt.res.wantErr && !tt.res.errFunc(err) {
				t.Errorf("got wrong err: %v ", err)
			}
		})
	}
}

func TestProjectRoleRemovedAggregate(t *testing.T) {
	type args struct {
		ctx        context.Context
		existing   *Project
		new        *ProjectRole
		aggCreator *models.AggregateCreator
	}
	type res struct {
		eventLen  int
		eventType models.EventType
		wantErr   bool
		errFunc   func(err error) bool
	}
	tests := []struct {
		name string
		args args
		res  res
	}{
		{
			name: "projectrole changed ok",
			args: args{
				ctx:        auth.NewMockContext("orgID", "userID"),
<<<<<<< HEAD
				existing:   &Project{ObjectRoot: models.ObjectRoot{ID: "ID"}, Name: "ProjectName", State: int32(model.PROJECTSTATE_ACTIVE)},
				new:        &ProjectRole{ObjectRoot: models.ObjectRoot{ID: "ID"}, Key: "Key"},
=======
				existing:   &Project{ObjectRoot: models.ObjectRoot{AggregateID: "AggregateID"}, Name: "ProjectName", State: int32(model.PROJECTSTATE_ACTIVE)},
				new:        &ProjectRole{ObjectRoot: models.ObjectRoot{AggregateID: "AggregateID"}, Key: "Key"},
>>>>>>> 04b4cd80
				aggCreator: models.NewAggregateCreator("Test"),
			},
			res: res{
				eventLen:  1,
				eventType: model.ProjectRoleRemoved,
			},
		},
		{
			name: "existing project nil",
			args: args{
				ctx:        auth.NewMockContext("orgID", "userID"),
				existing:   nil,
				aggCreator: models.NewAggregateCreator("Test"),
			},
			res: res{
				eventLen:  1,
				eventType: model.ProjectRoleRemoved,
				wantErr:   true,
				errFunc:   caos_errs.IsPreconditionFailed,
			},
		},
		{
			name: "member nil",
			args: args{
				ctx:        auth.NewMockContext("orgID", "userID"),
<<<<<<< HEAD
				existing:   &Project{ObjectRoot: models.ObjectRoot{ID: "ID"}, Name: "ProjectName", State: int32(model.PROJECTSTATE_ACTIVE)},
=======
				existing:   &Project{ObjectRoot: models.ObjectRoot{AggregateID: "AggregateID"}, Name: "ProjectName", State: int32(model.PROJECTSTATE_ACTIVE)},
>>>>>>> 04b4cd80
				new:        nil,
				aggCreator: models.NewAggregateCreator("Test"),
			},
			res: res{
				eventLen:  1,
				eventType: model.ProjectRoleRemoved,
				wantErr:   true,
				errFunc:   caos_errs.IsPreconditionFailed,
			},
		},
	}
	for _, tt := range tests {
		t.Run(tt.name, func(t *testing.T) {
			agg, err := ProjectRoleRemovedAggregate(tt.args.aggCreator, tt.args.existing, tt.args.new)(tt.args.ctx)

			if !tt.res.wantErr && len(agg.Events) != tt.res.eventLen {
				t.Errorf("got wrong event len: expected: %v, actual: %v ", tt.res.eventLen, len(agg.Events))
			}
			if !tt.res.wantErr && agg.Events[0].Type != tt.res.eventType {
				t.Errorf("got wrong event type: expected: %v, actual: %v ", tt.res.eventType, agg.Events[0].Type.String())
			}
			if !tt.res.wantErr && agg.Events[0].Data == nil {
				t.Errorf("should have data in event")
			}
			if tt.res.wantErr && !tt.res.errFunc(err) {
				t.Errorf("got wrong err: %v ", err)
			}
		})
	}
}

func TestProjectAppAddedAggregate(t *testing.T) {
	type args struct {
		ctx        context.Context
		existing   *Project
		new        *Application
		aggCreator *models.AggregateCreator
	}
	type res struct {
		eventLen   int
		eventTypes []models.EventType
		wantErr    bool
		errFunc    func(err error) bool
	}
	tests := []struct {
		name string
		args args
		res  res
	}{
		{
			name: "add oidc application",
			args: args{
				ctx:      auth.NewMockContext("orgID", "userID"),
<<<<<<< HEAD
				existing: &Project{ObjectRoot: models.ObjectRoot{ID: "ID"}, Name: "ProjectName", State: int32(model.PROJECTSTATE_ACTIVE)},
				new: &Application{
					ObjectRoot: models.ObjectRoot{ID: "ID"},
=======
				existing: &Project{ObjectRoot: models.ObjectRoot{AggregateID: "AggregateID"}, Name: "ProjectName", State: int32(model.PROJECTSTATE_ACTIVE)},
				new: &Application{
					ObjectRoot: models.ObjectRoot{AggregateID: "AggregateID"},
>>>>>>> 04b4cd80
					AppID:      "AppId",
					Name:       "Name",
					OIDCConfig: &OIDCConfig{AppID: "AppID", ClientID: "ClientID"},
				},
				aggCreator: models.NewAggregateCreator("Test"),
			},
			res: res{
				eventLen:   2,
				eventTypes: []models.EventType{model.ApplicationAdded, model.OIDCConfigAdded},
			},
		},
		{
			name: "existing project nil",
			args: args{
				ctx:        auth.NewMockContext("orgID", "userID"),
				existing:   nil,
				aggCreator: models.NewAggregateCreator("Test"),
			},
			res: res{
				wantErr: true,
				errFunc: caos_errs.IsPreconditionFailed,
			},
		},
		{
			name: "app nil",
			args: args{
				ctx:        auth.NewMockContext("orgID", "userID"),
<<<<<<< HEAD
				existing:   &Project{ObjectRoot: models.ObjectRoot{ID: "ID"}, Name: "ProjectName", State: int32(model.PROJECTSTATE_ACTIVE)},
=======
				existing:   &Project{ObjectRoot: models.ObjectRoot{AggregateID: "AggregateID"}, Name: "ProjectName", State: int32(model.PROJECTSTATE_ACTIVE)},
>>>>>>> 04b4cd80
				new:        nil,
				aggCreator: models.NewAggregateCreator("Test"),
			},
			res: res{
				wantErr: true,
				errFunc: caos_errs.IsPreconditionFailed,
			},
		},
	}
	for _, tt := range tests {
		t.Run(tt.name, func(t *testing.T) {
			agg, err := ApplicationAddedAggregate(tt.args.aggCreator, tt.args.existing, tt.args.new)(tt.args.ctx)

			if !tt.res.wantErr && len(agg.Events) != tt.res.eventLen {
				t.Errorf("got wrong event len: expected: %v, actual: %v ", tt.res.eventLen, len(agg.Events))
			}
			for i := 0; i < tt.res.eventLen; i++ {
				if !tt.res.wantErr && agg.Events[i].Type != tt.res.eventTypes[i] {
					t.Errorf("got wrong event type: expected: %v, actual: %v ", tt.res.eventTypes[i], agg.Events[i].Type.String())
				}
				if !tt.res.wantErr && agg.Events[i].Data == nil {
					t.Errorf("should have data in event")
				}
				if !tt.res.wantErr && agg.Events[i].Data == nil {
					t.Errorf("should have data in event")
				}
			}
			if tt.res.wantErr && !tt.res.errFunc(err) {
				t.Errorf("got wrong err: %v ", err)
			}
		})
	}
}

func TestProjectAppChangedAggregate(t *testing.T) {
	type args struct {
		ctx        context.Context
		existing   *Project
		new        *Application
		aggCreator *models.AggregateCreator
	}
	type res struct {
		eventLen   int
		eventTypes []models.EventType
		wantErr    bool
		errFunc    func(err error) bool
	}
	tests := []struct {
		name string
		args args
		res  res
	}{
		{
			name: "change app",
			args: args{
				ctx: auth.NewMockContext("orgID", "userID"),
				existing: &Project{
<<<<<<< HEAD
					ObjectRoot: models.ObjectRoot{ID: "ID"},
=======
					ObjectRoot: models.ObjectRoot{AggregateID: "AggregateID"},
>>>>>>> 04b4cd80
					Name:       "ProjectName",
					State:      int32(model.PROJECTSTATE_ACTIVE),
					Applications: []*Application{
						&Application{AppID: "AppID", Name: "Name"},
					}},
				new: &Application{
<<<<<<< HEAD
					ObjectRoot: models.ObjectRoot{ID: "ID"},
=======
					ObjectRoot: models.ObjectRoot{AggregateID: "AggregateID"},
>>>>>>> 04b4cd80
					AppID:      "AppId",
					Name:       "NameChanged",
				},
				aggCreator: models.NewAggregateCreator("Test"),
			},
			res: res{
				eventLen:   1,
				eventTypes: []models.EventType{model.ApplicationChanged},
			},
		},
		{
			name: "existing project nil",
			args: args{
				ctx:        auth.NewMockContext("orgID", "userID"),
				existing:   nil,
				aggCreator: models.NewAggregateCreator("Test"),
			},
			res: res{
				wantErr: true,
				errFunc: caos_errs.IsPreconditionFailed,
			},
		},
		{
			name: "app nil",
			args: args{
				ctx:        auth.NewMockContext("orgID", "userID"),
<<<<<<< HEAD
				existing:   &Project{ObjectRoot: models.ObjectRoot{ID: "ID"}, Name: "ProjectName", State: int32(model.PROJECTSTATE_ACTIVE)},
=======
				existing:   &Project{ObjectRoot: models.ObjectRoot{AggregateID: "AggregateID"}, Name: "ProjectName", State: int32(model.PROJECTSTATE_ACTIVE)},
>>>>>>> 04b4cd80
				new:        nil,
				aggCreator: models.NewAggregateCreator("Test"),
			},
			res: res{
				wantErr: true,
				errFunc: caos_errs.IsPreconditionFailed,
			},
		},
	}
	for _, tt := range tests {
		t.Run(tt.name, func(t *testing.T) {
			agg, err := ApplicationChangedAggregate(tt.args.aggCreator, tt.args.existing, tt.args.new)(tt.args.ctx)

			if !tt.res.wantErr && len(agg.Events) != tt.res.eventLen {
				t.Errorf("got wrong event len: expected: %v, actual: %v ", tt.res.eventLen, len(agg.Events))
			}
			for i := 0; i < tt.res.eventLen; i++ {
				if !tt.res.wantErr && agg.Events[i].Type != tt.res.eventTypes[i] {
					t.Errorf("got wrong event type: expected: %v, actual: %v ", tt.res.eventTypes[i], agg.Events[i].Type.String())
				}
				if !tt.res.wantErr && agg.Events[i].Data == nil {
					t.Errorf("should have data in event")
				}
			}

			if tt.res.wantErr && !tt.res.errFunc(err) {
				t.Errorf("got wrong err: %v ", err)
			}
		})
	}
}

func TestProjectAppRemovedAggregate(t *testing.T) {
	type args struct {
		ctx        context.Context
		existing   *Project
		new        *Application
		aggCreator *models.AggregateCreator
	}
	type res struct {
		eventLen   int
		eventTypes []models.EventType
		wantErr    bool
		errFunc    func(err error) bool
	}
	tests := []struct {
		name string
		args args
		res  res
	}{
		{
			name: "remove app",
			args: args{
				ctx: auth.NewMockContext("orgID", "userID"),
				existing: &Project{
<<<<<<< HEAD
					ObjectRoot: models.ObjectRoot{ID: "ID"},
=======
					ObjectRoot: models.ObjectRoot{AggregateID: "AggregateID"},
>>>>>>> 04b4cd80
					Name:       "ProjectName",
					State:      int32(model.PROJECTSTATE_ACTIVE),
					Applications: []*Application{
						&Application{AppID: "AppID", Name: "Name"},
					}},
				new: &Application{
<<<<<<< HEAD
					ObjectRoot: models.ObjectRoot{ID: "ID"},
=======
					ObjectRoot: models.ObjectRoot{AggregateID: "AggregateID"},
>>>>>>> 04b4cd80
					AppID:      "AppId",
					Name:       "Name",
				},
				aggCreator: models.NewAggregateCreator("Test"),
			},
			res: res{
				eventLen:   1,
				eventTypes: []models.EventType{model.ApplicationRemoved},
			},
		},
		{
			name: "existing project nil",
			args: args{
				ctx:        auth.NewMockContext("orgID", "userID"),
				existing:   nil,
				aggCreator: models.NewAggregateCreator("Test"),
			},
			res: res{
				wantErr: true,
				errFunc: caos_errs.IsPreconditionFailed,
			},
		},
		{
			name: "app nil",
			args: args{
				ctx:        auth.NewMockContext("orgID", "userID"),
<<<<<<< HEAD
				existing:   &Project{ObjectRoot: models.ObjectRoot{ID: "ID"}, Name: "ProjectName", State: int32(model.PROJECTSTATE_ACTIVE)},
=======
				existing:   &Project{ObjectRoot: models.ObjectRoot{AggregateID: "AggregateID"}, Name: "ProjectName", State: int32(model.PROJECTSTATE_ACTIVE)},
>>>>>>> 04b4cd80
				new:        nil,
				aggCreator: models.NewAggregateCreator("Test"),
			},
			res: res{
				wantErr: true,
				errFunc: caos_errs.IsPreconditionFailed,
			},
		},
	}
	for _, tt := range tests {
		t.Run(tt.name, func(t *testing.T) {
			agg, err := ApplicationRemovedAggregate(tt.args.aggCreator, tt.args.existing, tt.args.new)(tt.args.ctx)

			if !tt.res.wantErr && len(agg.Events) != tt.res.eventLen {
				t.Errorf("got wrong event len: expected: %v, actual: %v ", tt.res.eventLen, len(agg.Events))
			}
			for i := 0; i < tt.res.eventLen; i++ {
				if !tt.res.wantErr && agg.Events[i].Type != tt.res.eventTypes[i] {
					t.Errorf("got wrong event type: expected: %v, actual: %v ", tt.res.eventTypes[i], agg.Events[i].Type.String())
				}
				if !tt.res.wantErr && agg.Events[i].Data == nil {
					t.Errorf("should have data in event")
				}
			}

			if tt.res.wantErr && !tt.res.errFunc(err) {
				t.Errorf("got wrong err: %v ", err)
			}
		})
	}
}

func TestProjectAppDeactivatedAggregate(t *testing.T) {
	type args struct {
		ctx        context.Context
		existing   *Project
		new        *Application
		aggCreator *models.AggregateCreator
	}
	type res struct {
		eventLen   int
		eventTypes []models.EventType
		wantErr    bool
		errFunc    func(err error) bool
	}
	tests := []struct {
		name string
		args args
		res  res
	}{
		{
			name: "deactivate app",
			args: args{
				ctx: auth.NewMockContext("orgID", "userID"),
				existing: &Project{
<<<<<<< HEAD
					ObjectRoot: models.ObjectRoot{ID: "ID"},
=======
					ObjectRoot: models.ObjectRoot{AggregateID: "AggregateID"},
>>>>>>> 04b4cd80
					Name:       "ProjectName",
					State:      int32(model.PROJECTSTATE_ACTIVE),
					Applications: []*Application{
						&Application{AppID: "AppID", Name: "Name"},
					}},
				new: &Application{
<<<<<<< HEAD
					ObjectRoot: models.ObjectRoot{ID: "ID"},
=======
					ObjectRoot: models.ObjectRoot{AggregateID: "AggregateID"},
>>>>>>> 04b4cd80
					AppID:      "AppId",
					Name:       "Name",
				},
				aggCreator: models.NewAggregateCreator("Test"),
			},
			res: res{
				eventLen:   1,
				eventTypes: []models.EventType{model.ApplicationDeactivated},
			},
		},
		{
			name: "existing project nil",
			args: args{
				ctx:        auth.NewMockContext("orgID", "userID"),
				existing:   nil,
				aggCreator: models.NewAggregateCreator("Test"),
			},
			res: res{
				wantErr: true,
				errFunc: caos_errs.IsPreconditionFailed,
			},
		},
		{
			name: "app nil",
			args: args{
				ctx:        auth.NewMockContext("orgID", "userID"),
<<<<<<< HEAD
				existing:   &Project{ObjectRoot: models.ObjectRoot{ID: "ID"}, Name: "ProjectName", State: int32(model.PROJECTSTATE_ACTIVE)},
=======
				existing:   &Project{ObjectRoot: models.ObjectRoot{AggregateID: "AggregateID"}, Name: "ProjectName", State: int32(model.PROJECTSTATE_ACTIVE)},
>>>>>>> 04b4cd80
				new:        nil,
				aggCreator: models.NewAggregateCreator("Test"),
			},
			res: res{
				wantErr: true,
				errFunc: caos_errs.IsPreconditionFailed,
			},
		},
	}
	for _, tt := range tests {
		t.Run(tt.name, func(t *testing.T) {
			agg, err := ApplicationDeactivatedAggregate(tt.args.aggCreator, tt.args.existing, tt.args.new)(tt.args.ctx)

			if !tt.res.wantErr && len(agg.Events) != tt.res.eventLen {
				t.Errorf("got wrong event len: expected: %v, actual: %v ", tt.res.eventLen, len(agg.Events))
			}
			for i := 0; i < tt.res.eventLen; i++ {
				if !tt.res.wantErr && agg.Events[i].Type != tt.res.eventTypes[i] {
					t.Errorf("got wrong event type: expected: %v, actual: %v ", tt.res.eventTypes[i], agg.Events[i].Type.String())
				}
				if !tt.res.wantErr && agg.Events[i].Data == nil {
					t.Errorf("should have data in event")
				}
			}

			if tt.res.wantErr && !tt.res.errFunc(err) {
				t.Errorf("got wrong err: %v ", err)
			}
		})
	}
}

func TestProjectAppReactivatedAggregate(t *testing.T) {
	type args struct {
		ctx        context.Context
		existing   *Project
		new        *Application
		aggCreator *models.AggregateCreator
	}
	type res struct {
		eventLen   int
		eventTypes []models.EventType
		wantErr    bool
		errFunc    func(err error) bool
	}
	tests := []struct {
		name string
		args args
		res  res
	}{
		{
			name: "deactivate app",
			args: args{
				ctx: auth.NewMockContext("orgID", "userID"),
				existing: &Project{
<<<<<<< HEAD
					ObjectRoot: models.ObjectRoot{ID: "ID"},
=======
					ObjectRoot: models.ObjectRoot{AggregateID: "AggregateID"},
>>>>>>> 04b4cd80
					Name:       "ProjectName",
					State:      int32(model.PROJECTSTATE_ACTIVE),
					Applications: []*Application{
						&Application{AppID: "AppID", Name: "Name"},
					}},
				new: &Application{
<<<<<<< HEAD
					ObjectRoot: models.ObjectRoot{ID: "ID"},
=======
					ObjectRoot: models.ObjectRoot{AggregateID: "AggregateID"},
>>>>>>> 04b4cd80
					AppID:      "AppId",
					Name:       "Name",
				},
				aggCreator: models.NewAggregateCreator("Test"),
			},
			res: res{
				eventLen:   1,
				eventTypes: []models.EventType{model.ApplicationReactivated},
			},
		},
		{
			name: "existing project nil",
			args: args{
				ctx:        auth.NewMockContext("orgID", "userID"),
				existing:   nil,
				aggCreator: models.NewAggregateCreator("Test"),
			},
			res: res{
				wantErr: true,
				errFunc: caos_errs.IsPreconditionFailed,
			},
		},
		{
			name: "app nil",
			args: args{
				ctx:        auth.NewMockContext("orgID", "userID"),
<<<<<<< HEAD
				existing:   &Project{ObjectRoot: models.ObjectRoot{ID: "ID"}, Name: "ProjectName", State: int32(model.PROJECTSTATE_ACTIVE)},
=======
				existing:   &Project{ObjectRoot: models.ObjectRoot{AggregateID: "AggregateID"}, Name: "ProjectName", State: int32(model.PROJECTSTATE_ACTIVE)},
>>>>>>> 04b4cd80
				new:        nil,
				aggCreator: models.NewAggregateCreator("Test"),
			},
			res: res{
				wantErr: true,
				errFunc: caos_errs.IsPreconditionFailed,
			},
		},
	}
	for _, tt := range tests {
		t.Run(tt.name, func(t *testing.T) {
			agg, err := ApplicationReactivatedAggregate(tt.args.aggCreator, tt.args.existing, tt.args.new)(tt.args.ctx)

			if !tt.res.wantErr && len(agg.Events) != tt.res.eventLen {
				t.Errorf("got wrong event len: expected: %v, actual: %v ", tt.res.eventLen, len(agg.Events))
			}
			for i := 0; i < tt.res.eventLen; i++ {
				if !tt.res.wantErr && agg.Events[i].Type != tt.res.eventTypes[i] {
					t.Errorf("got wrong event type: expected: %v, actual: %v ", tt.res.eventTypes[i], agg.Events[i].Type.String())
				}
				if !tt.res.wantErr && agg.Events[i].Data == nil {
					t.Errorf("should have data in event")
				}
			}

			if tt.res.wantErr && !tt.res.errFunc(err) {
				t.Errorf("got wrong err: %v ", err)
			}
		})
	}
}

func TestOIDCConfigchangAggregate(t *testing.T) {
	type args struct {
		ctx        context.Context
		existing   *Project
		new        *OIDCConfig
		aggCreator *models.AggregateCreator
	}
	type res struct {
		eventLen   int
		eventTypes []models.EventType
		wantErr    bool
		errFunc    func(err error) bool
	}
	tests := []struct {
		name string
		args args
		res  res
	}{
		{
			name: "deactivate app",
			args: args{
				ctx: auth.NewMockContext("orgID", "userID"),
				existing: &Project{
<<<<<<< HEAD
					ObjectRoot: models.ObjectRoot{ID: "ID"},
=======
					ObjectRoot: models.ObjectRoot{AggregateID: "AggregateID"},
>>>>>>> 04b4cd80
					Name:       "ProjectName",
					State:      int32(model.PROJECTSTATE_ACTIVE),
					Applications: []*Application{
						&Application{AppID: "AppID", Name: "Name", OIDCConfig: &OIDCConfig{AppID: "AppID", AuthMethodType: 1}},
					}},
				new: &OIDCConfig{
<<<<<<< HEAD
					ObjectRoot:     models.ObjectRoot{ID: "ID"},
=======
					ObjectRoot:     models.ObjectRoot{AggregateID: "AggregateID"},
>>>>>>> 04b4cd80
					AppID:          "AppID",
					AuthMethodType: 2,
				},
				aggCreator: models.NewAggregateCreator("Test"),
			},
			res: res{
				eventLen:   1,
				eventTypes: []models.EventType{model.OIDCConfigChanged},
			},
		},
		{
			name: "existing project nil",
			args: args{
				ctx:        auth.NewMockContext("orgID", "userID"),
				existing:   nil,
				aggCreator: models.NewAggregateCreator("Test"),
			},
			res: res{
				wantErr: true,
				errFunc: caos_errs.IsPreconditionFailed,
			},
		},
		{
			name: "app nil",
			args: args{
				ctx:        auth.NewMockContext("orgID", "userID"),
<<<<<<< HEAD
				existing:   &Project{ObjectRoot: models.ObjectRoot{ID: "ID"}, Name: "ProjectName", State: int32(model.PROJECTSTATE_ACTIVE)},
=======
				existing:   &Project{ObjectRoot: models.ObjectRoot{AggregateID: "AggregateID"}, Name: "ProjectName", State: int32(model.PROJECTSTATE_ACTIVE)},
>>>>>>> 04b4cd80
				new:        nil,
				aggCreator: models.NewAggregateCreator("Test"),
			},
			res: res{
				wantErr: true,
				errFunc: caos_errs.IsPreconditionFailed,
			},
		},
	}
	for _, tt := range tests {
		t.Run(tt.name, func(t *testing.T) {
			agg, err := OIDCConfigChangedAggregate(tt.args.aggCreator, tt.args.existing, tt.args.new)(tt.args.ctx)

			if !tt.res.wantErr && len(agg.Events) != tt.res.eventLen {
				t.Errorf("got wrong event len: expected: %v, actual: %v ", tt.res.eventLen, len(agg.Events))
			}
			for i := 0; i < tt.res.eventLen; i++ {
				if !tt.res.wantErr && agg.Events[i].Type != tt.res.eventTypes[i] {
					t.Errorf("got wrong event type: expected: %v, actual: %v ", tt.res.eventTypes[i], agg.Events[i].Type.String())
				}
				if !tt.res.wantErr && agg.Events[i].Data == nil {
					t.Errorf("should have data in event")
				}
			}

			if tt.res.wantErr && !tt.res.errFunc(err) {
				t.Errorf("got wrong err: %v ", err)
			}
		})
	}
}

func TestOIDCConfigSecretChangeAggregate(t *testing.T) {
	type args struct {
		ctx        context.Context
		existing   *Project
		new        *OIDCConfig
		aggCreator *models.AggregateCreator
	}
	type res struct {
		eventLen   int
		eventTypes []models.EventType
		wantErr    bool
		errFunc    func(err error) bool
	}
	tests := []struct {
		name string
		args args
		res  res
	}{
		{
			name: "change client secret",
			args: args{
				ctx: auth.NewMockContext("orgID", "userID"),
				existing: &Project{
<<<<<<< HEAD
					ObjectRoot: models.ObjectRoot{ID: "ID"},
=======
					ObjectRoot: models.ObjectRoot{AggregateID: "AggregateID"},
>>>>>>> 04b4cd80
					Name:       "ProjectName",
					State:      int32(model.PROJECTSTATE_ACTIVE),
					Applications: []*Application{
						&Application{AppID: "AppID", Name: "Name", OIDCConfig: &OIDCConfig{AppID: "AppID", AuthMethodType: 1}},
					}},
				new: &OIDCConfig{
<<<<<<< HEAD
					ObjectRoot:   models.ObjectRoot{ID: "ID"},
=======
					ObjectRoot:   models.ObjectRoot{AggregateID: "AggregateID"},
>>>>>>> 04b4cd80
					AppID:        "AppID",
					ClientSecret: &crypto.CryptoValue{},
				},
				aggCreator: models.NewAggregateCreator("Test"),
			},
			res: res{
				eventLen:   1,
				eventTypes: []models.EventType{model.OIDCConfigSecretChanged},
			},
		},
		{
			name: "existing project nil",
			args: args{
				ctx:      auth.NewMockContext("orgID", "userID"),
				existing: nil,
				new: &OIDCConfig{
<<<<<<< HEAD
					ObjectRoot: models.ObjectRoot{ID: "ID"},
=======
					ObjectRoot: models.ObjectRoot{AggregateID: "AggregateID"},
>>>>>>> 04b4cd80
					AppID:      "AppID",
				},
				aggCreator: models.NewAggregateCreator("Test"),
			},
			res: res{
				wantErr: true,
				errFunc: caos_errs.IsPreconditionFailed,
			},
		},
	}
	for _, tt := range tests {
		t.Run(tt.name, func(t *testing.T) {
			agg, err := OIDCConfigSecretChangedAggregate(tt.args.aggCreator, tt.args.existing, tt.args.new.AppID, tt.args.new.ClientSecret)(tt.args.ctx)

			if !tt.res.wantErr && len(agg.Events) != tt.res.eventLen {
				t.Errorf("got wrong event len: expected: %v, actual: %v ", tt.res.eventLen, len(agg.Events))
			}
			for i := 0; i < tt.res.eventLen; i++ {
				if !tt.res.wantErr && agg.Events[i].Type != tt.res.eventTypes[i] {
					t.Errorf("got wrong event type: expected: %v, actual: %v ", tt.res.eventTypes[i], agg.Events[i].Type.String())
				}
				if !tt.res.wantErr && agg.Events[i].Data == nil {
					t.Errorf("should have data in event")
				}
			}

			if tt.res.wantErr && !tt.res.errFunc(err) {
				t.Errorf("got wrong err: %v ", err)
			}
		})
	}
<<<<<<< HEAD
}

func TestProjectGrantAddedAggregate(t *testing.T) {
	type args struct {
		ctx        context.Context
		existing   *Project
		new        *ProjectGrant
		aggCreator *models.AggregateCreator
	}
	type res struct {
		eventLen  int
		eventType models.EventType
		wantErr   bool
		errFunc   func(err error) bool
	}
	tests := []struct {
		name string
		args args
		res  res
	}{
		{
			name: "projectgrant added ok",
			args: args{
				ctx:        auth.NewMockContext("orgID", "userID"),
				existing:   &Project{ObjectRoot: models.ObjectRoot{ID: "ID"}, Name: "ProjectName", State: int32(model.PROJECTSTATE_ACTIVE)},
				new:        &ProjectGrant{ObjectRoot: models.ObjectRoot{ID: "ID"}, GrantID: "GrantID", GrantedOrgID: "OrgID"},
				aggCreator: models.NewAggregateCreator("Test"),
			},
			res: res{
				eventLen:  1,
				eventType: model.ProjectGrantAdded,
			},
		},
		{
			name: "existing project nil",
			args: args{
				ctx:        auth.NewMockContext("orgID", "userID"),
				existing:   nil,
				aggCreator: models.NewAggregateCreator("Test"),
			},
			res: res{
				eventLen:  1,
				eventType: model.ProjectGrantAdded,
				wantErr:   true,
				errFunc:   caos_errs.IsPreconditionFailed,
			},
		},
		{
			name: "grant nil",
			args: args{
				ctx:        auth.NewMockContext("orgID", "userID"),
				existing:   &Project{ObjectRoot: models.ObjectRoot{ID: "ID"}, Name: "ProjectName", State: int32(model.PROJECTSTATE_ACTIVE)},
				new:        nil,
				aggCreator: models.NewAggregateCreator("Test"),
			},
			res: res{
				eventLen:  1,
				eventType: model.ProjectGrantAdded,
				wantErr:   true,
				errFunc:   caos_errs.IsPreconditionFailed,
			},
		},
	}
	for _, tt := range tests {
		t.Run(tt.name, func(t *testing.T) {
			agg, err := ProjectGrantAddedAggregate(tt.args.aggCreator, tt.args.existing, tt.args.new)(tt.args.ctx)

			if !tt.res.wantErr && len(agg.Events) != tt.res.eventLen {
				t.Errorf("got wrong event len: expected: %v, actual: %v ", tt.res.eventLen, len(agg.Events))
			}
			if !tt.res.wantErr && agg.Events[0].Type != tt.res.eventType {
				t.Errorf("got wrong event type: expected: %v, actual: %v ", tt.res.eventType, agg.Events[0].Type.String())
			}
			if !tt.res.wantErr && agg.Events[0].Data == nil {
				t.Errorf("should have data in event")
			}
			if tt.res.wantErr && !tt.res.errFunc(err) {
				t.Errorf("got wrong err: %v ", err)
			}
		})
	}
}

func TestProjectGrantChangedAggregate(t *testing.T) {
	type args struct {
		ctx        context.Context
		existing   *Project
		new        *ProjectGrant
		aggCreator *models.AggregateCreator
	}
	type res struct {
		eventLen   int
		eventTypes []models.EventType
		wantErr    bool
		errFunc    func(err error) bool
	}
	tests := []struct {
		name string
		args args
		res  res
	}{
		{
			name: "change project grant",
			args: args{
				ctx: auth.NewMockContext("orgID", "userID"),
				existing: &Project{
					ObjectRoot: models.ObjectRoot{ID: "ID"},
					Name:       "ProjectName",
					State:      int32(model.PROJECTSTATE_ACTIVE),
					Grants: []*ProjectGrant{
						&ProjectGrant{GrantID: "GrantID", GrantedOrgID: "GrantedOrgID", RoleKeys: []string{"Key"}},
					}},
				new: &ProjectGrant{
					ObjectRoot:   models.ObjectRoot{ID: "ID"},
					GrantID:      "GrantID",
					GrantedOrgID: "GrantedOrgID",
					RoleKeys:     []string{"KeyChanged"},
				},
				aggCreator: models.NewAggregateCreator("Test"),
			},
			res: res{
				eventLen:   1,
				eventTypes: []models.EventType{model.ProjectGrantChanged},
			},
		},
		{
			name: "existing project nil",
			args: args{
				ctx:        auth.NewMockContext("orgID", "userID"),
				existing:   nil,
				aggCreator: models.NewAggregateCreator("Test"),
			},
			res: res{
				wantErr: true,
				errFunc: caos_errs.IsPreconditionFailed,
			},
		},
		{
			name: "projectgrant nil",
			args: args{
				ctx:        auth.NewMockContext("orgID", "userID"),
				existing:   &Project{ObjectRoot: models.ObjectRoot{ID: "ID"}, Name: "ProjectName", State: int32(model.PROJECTSTATE_ACTIVE)},
				new:        nil,
				aggCreator: models.NewAggregateCreator("Test"),
			},
			res: res{
				wantErr: true,
				errFunc: caos_errs.IsPreconditionFailed,
			},
		},
	}
	for _, tt := range tests {
		t.Run(tt.name, func(t *testing.T) {
			agg, err := ProjectGrantChangedAggregate(tt.args.aggCreator, tt.args.existing, tt.args.new)(tt.args.ctx)

			if !tt.res.wantErr && len(agg.Events) != tt.res.eventLen {
				t.Errorf("got wrong event len: expected: %v, actual: %v ", tt.res.eventLen, len(agg.Events))
			}
			for i := 0; i < tt.res.eventLen; i++ {
				if !tt.res.wantErr && agg.Events[i].Type != tt.res.eventTypes[i] {
					t.Errorf("got wrong event type: expected: %v, actual: %v ", tt.res.eventTypes[i], agg.Events[i].Type.String())
				}
				if !tt.res.wantErr && agg.Events[i].Data == nil {
					t.Errorf("should have data in event")
				}
			}

			if tt.res.wantErr && !tt.res.errFunc(err) {
				t.Errorf("got wrong err: %v ", err)
			}
		})
	}
}

func TestProjectGrantRemovedAggregate(t *testing.T) {
	type args struct {
		ctx        context.Context
		existing   *Project
		new        *ProjectGrant
		aggCreator *models.AggregateCreator
	}
	type res struct {
		eventLen   int
		eventTypes []models.EventType
		wantErr    bool
		errFunc    func(err error) bool
	}
	tests := []struct {
		name string
		args args
		res  res
	}{
		{
			name: "remove app",
			args: args{
				ctx: auth.NewMockContext("orgID", "userID"),
				existing: &Project{
					ObjectRoot: models.ObjectRoot{ID: "ID"},
					Name:       "ProjectName",
					State:      int32(model.PROJECTSTATE_ACTIVE),
					Grants: []*ProjectGrant{
						&ProjectGrant{GrantID: "GrantID", GrantedOrgID: "GrantedOrgID"},
					}},
				new: &ProjectGrant{
					ObjectRoot:   models.ObjectRoot{ID: "ID"},
					GrantID:      "GrantID",
					GrantedOrgID: "GrantedOrgID",
					RoleKeys:     []string{"KeyChanged"},
				},
				aggCreator: models.NewAggregateCreator("Test"),
			},
			res: res{
				eventLen:   1,
				eventTypes: []models.EventType{model.ProjectGrantRemoved},
			},
		},
		{
			name: "existing project nil",
			args: args{
				ctx:        auth.NewMockContext("orgID", "userID"),
				existing:   nil,
				aggCreator: models.NewAggregateCreator("Test"),
			},
			res: res{
				wantErr: true,
				errFunc: caos_errs.IsPreconditionFailed,
			},
		},
		{
			name: "projectgrant nil",
			args: args{
				ctx:        auth.NewMockContext("orgID", "userID"),
				existing:   &Project{ObjectRoot: models.ObjectRoot{ID: "ID"}, Name: "ProjectName", State: int32(model.PROJECTSTATE_ACTIVE)},
				new:        nil,
				aggCreator: models.NewAggregateCreator("Test"),
			},
			res: res{
				wantErr: true,
				errFunc: caos_errs.IsPreconditionFailed,
			},
		},
	}
	for _, tt := range tests {
		t.Run(tt.name, func(t *testing.T) {
			agg, err := ProjectGrantRemovedAggregate(tt.args.aggCreator, tt.args.existing, tt.args.new)(tt.args.ctx)

			if !tt.res.wantErr && len(agg.Events) != tt.res.eventLen {
				t.Errorf("got wrong event len: expected: %v, actual: %v ", tt.res.eventLen, len(agg.Events))
			}
			for i := 0; i < tt.res.eventLen; i++ {
				if !tt.res.wantErr && agg.Events[i].Type != tt.res.eventTypes[i] {
					t.Errorf("got wrong event type: expected: %v, actual: %v ", tt.res.eventTypes[i], agg.Events[i].Type.String())
				}
				if !tt.res.wantErr && agg.Events[i].Data == nil {
					t.Errorf("should have data in event")
				}
			}

			if tt.res.wantErr && !tt.res.errFunc(err) {
				t.Errorf("got wrong err: %v ", err)
			}
		})
	}
}

func TestProjectGrantDeactivatedAggregate(t *testing.T) {
	type args struct {
		ctx        context.Context
		existing   *Project
		new        *ProjectGrant
		aggCreator *models.AggregateCreator
	}
	type res struct {
		eventLen   int
		eventTypes []models.EventType
		wantErr    bool
		errFunc    func(err error) bool
	}
	tests := []struct {
		name string
		args args
		res  res
	}{
		{
			name: "deactivate project grant",
			args: args{
				ctx: auth.NewMockContext("orgID", "userID"),
				existing: &Project{
					ObjectRoot: models.ObjectRoot{ID: "ID"},
					Name:       "ProjectName",
					State:      int32(model.PROJECTSTATE_ACTIVE),
					Grants: []*ProjectGrant{
						&ProjectGrant{GrantID: "GrantID", GrantedOrgID: "GrantedOrgID"},
					}},
				new: &ProjectGrant{
					ObjectRoot:   models.ObjectRoot{ID: "ID"},
					GrantID:      "GrantID",
					GrantedOrgID: "GrantedOrgID",
					RoleKeys:     []string{"KeyChanged"},
				},
				aggCreator: models.NewAggregateCreator("Test"),
			},
			res: res{
				eventLen:   1,
				eventTypes: []models.EventType{model.ProjectGrantDeactivated},
			},
		},
		{
			name: "existing project nil",
			args: args{
				ctx:        auth.NewMockContext("orgID", "userID"),
				existing:   nil,
				aggCreator: models.NewAggregateCreator("Test"),
			},
			res: res{
				wantErr: true,
				errFunc: caos_errs.IsPreconditionFailed,
			},
		},
		{
			name: "grant nil",
			args: args{
				ctx:        auth.NewMockContext("orgID", "userID"),
				existing:   &Project{ObjectRoot: models.ObjectRoot{ID: "ID"}, Name: "ProjectName", State: int32(model.PROJECTSTATE_ACTIVE)},
				new:        nil,
				aggCreator: models.NewAggregateCreator("Test"),
			},
			res: res{
				wantErr: true,
				errFunc: caos_errs.IsPreconditionFailed,
			},
		},
	}
	for _, tt := range tests {
		t.Run(tt.name, func(t *testing.T) {
			agg, err := ProjectGrantDeactivatedAggregate(tt.args.aggCreator, tt.args.existing, tt.args.new)(tt.args.ctx)

			if !tt.res.wantErr && len(agg.Events) != tt.res.eventLen {
				t.Errorf("got wrong event len: expected: %v, actual: %v ", tt.res.eventLen, len(agg.Events))
			}
			for i := 0; i < tt.res.eventLen; i++ {
				if !tt.res.wantErr && agg.Events[i].Type != tt.res.eventTypes[i] {
					t.Errorf("got wrong event type: expected: %v, actual: %v ", tt.res.eventTypes[i], agg.Events[i].Type.String())
				}
				if !tt.res.wantErr && agg.Events[i].Data == nil {
					t.Errorf("should have data in event")
				}
			}

			if tt.res.wantErr && !tt.res.errFunc(err) {
				t.Errorf("got wrong err: %v ", err)
			}
		})
	}
}

func TestProjectGrantReactivatedAggregate(t *testing.T) {
	type args struct {
		ctx        context.Context
		existing   *Project
		new        *ProjectGrant
		aggCreator *models.AggregateCreator
	}
	type res struct {
		eventLen   int
		eventTypes []models.EventType
		wantErr    bool
		errFunc    func(err error) bool
	}
	tests := []struct {
		name string
		args args
		res  res
	}{
		{
			name: "reactivate project grant",
			args: args{
				ctx: auth.NewMockContext("orgID", "userID"),
				existing: &Project{
					ObjectRoot: models.ObjectRoot{ID: "ID"},
					Name:       "ProjectName",
					State:      int32(model.PROJECTSTATE_INACTIVE),
					Grants: []*ProjectGrant{
						&ProjectGrant{GrantID: "GrantID", GrantedOrgID: "GrantedOrgID"},
					}},
				new: &ProjectGrant{
					ObjectRoot:   models.ObjectRoot{ID: "ID"},
					GrantID:      "GrantID",
					GrantedOrgID: "GrantedOrgID",
					RoleKeys:     []string{"KeyChanged"},
				},
				aggCreator: models.NewAggregateCreator("Test"),
			},
			res: res{
				eventLen:   1,
				eventTypes: []models.EventType{model.ProjectGrantReactivated},
			},
		},
		{
			name: "existing project nil",
			args: args{
				ctx:        auth.NewMockContext("orgID", "userID"),
				existing:   nil,
				aggCreator: models.NewAggregateCreator("Test"),
			},
			res: res{
				wantErr: true,
				errFunc: caos_errs.IsPreconditionFailed,
			},
		},
		{
			name: "grant nil",
			args: args{
				ctx:        auth.NewMockContext("orgID", "userID"),
				existing:   &Project{ObjectRoot: models.ObjectRoot{ID: "ID"}, Name: "ProjectName", State: int32(model.PROJECTSTATE_INACTIVE)},
				new:        nil,
				aggCreator: models.NewAggregateCreator("Test"),
			},
			res: res{
				wantErr: true,
				errFunc: caos_errs.IsPreconditionFailed,
			},
		},
	}
	for _, tt := range tests {
		t.Run(tt.name, func(t *testing.T) {
			agg, err := ProjectGrantReactivatedAggregate(tt.args.aggCreator, tt.args.existing, tt.args.new)(tt.args.ctx)

			if !tt.res.wantErr && len(agg.Events) != tt.res.eventLen {
				t.Errorf("got wrong event len: expected: %v, actual: %v ", tt.res.eventLen, len(agg.Events))
			}
			for i := 0; i < tt.res.eventLen; i++ {
				if !tt.res.wantErr && agg.Events[i].Type != tt.res.eventTypes[i] {
					t.Errorf("got wrong event type: expected: %v, actual: %v ", tt.res.eventTypes[i], agg.Events[i].Type.String())
				}
				if !tt.res.wantErr && agg.Events[i].Data == nil {
					t.Errorf("should have data in event")
				}
			}

			if tt.res.wantErr && !tt.res.errFunc(err) {
				t.Errorf("got wrong err: %v ", err)
			}
		})
	}
}

func TestProjectGrantMemberAddedAggregate(t *testing.T) {
	type args struct {
		ctx        context.Context
		existing   *Project
		new        *ProjectGrantMember
		aggCreator *models.AggregateCreator
	}
	type res struct {
		eventLen  int
		eventType models.EventType
		wantErr   bool
		errFunc   func(err error) bool
	}
	tests := []struct {
		name string
		args args
		res  res
	}{
		{
			name: "project grant member added ok",
			args: args{
				ctx:        auth.NewMockContext("orgID", "userID"),
				existing:   &Project{ObjectRoot: models.ObjectRoot{ID: "ID"}, Name: "ProjectName", State: int32(model.PROJECTSTATE_ACTIVE)},
				new:        &ProjectGrantMember{ObjectRoot: models.ObjectRoot{ID: "ID"}, GrantID: "GrantID", UserID: "UserID", Roles: []string{"Roles"}},
				aggCreator: models.NewAggregateCreator("Test"),
			},
			res: res{
				eventLen:  1,
				eventType: model.ProjectGrantMemberAdded,
			},
		},
		{
			name: "existing project nil",
			args: args{
				ctx:        auth.NewMockContext("orgID", "userID"),
				existing:   nil,
				aggCreator: models.NewAggregateCreator("Test"),
			},
			res: res{
				eventLen:  1,
				eventType: model.ProjectGrantMemberAdded,
				wantErr:   true,
				errFunc:   caos_errs.IsPreconditionFailed,
			},
		},
		{
			name: "member nil",
			args: args{
				ctx:        auth.NewMockContext("orgID", "userID"),
				existing:   &Project{ObjectRoot: models.ObjectRoot{ID: "ID"}, Name: "ProjectName", State: int32(model.PROJECTSTATE_ACTIVE)},
				new:        nil,
				aggCreator: models.NewAggregateCreator("Test"),
			},
			res: res{
				eventLen:  1,
				eventType: model.ProjectGrantMemberAdded,
				wantErr:   true,
				errFunc:   caos_errs.IsPreconditionFailed,
			},
		},
	}
	for _, tt := range tests {
		t.Run(tt.name, func(t *testing.T) {
			agg, err := ProjectGrantMemberAddedAggregate(tt.args.aggCreator, tt.args.existing, tt.args.new)(tt.args.ctx)

			if !tt.res.wantErr && len(agg.Events) != tt.res.eventLen {
				t.Errorf("got wrong event len: expected: %v, actual: %v ", tt.res.eventLen, len(agg.Events))
			}
			if !tt.res.wantErr && agg.Events[0].Type != tt.res.eventType {
				t.Errorf("got wrong event type: expected: %v, actual: %v ", tt.res.eventType, agg.Events[0].Type.String())
			}
			if !tt.res.wantErr && agg.Events[0].Data == nil {
				t.Errorf("should have data in event")
			}
			if tt.res.wantErr && !tt.res.errFunc(err) {
				t.Errorf("got wrong err: %v ", err)
			}
		})
	}
}

func TestProjectGrantMemberChangedAggregate(t *testing.T) {
	type args struct {
		ctx        context.Context
		existing   *Project
		new        *ProjectGrantMember
		aggCreator *models.AggregateCreator
	}
	type res struct {
		eventLen  int
		eventType models.EventType
		wantErr   bool
		errFunc   func(err error) bool
	}
	tests := []struct {
		name string
		args args
		res  res
	}{
		{
			name: "project grant member changed ok",
			args: args{
				ctx:        auth.NewMockContext("orgID", "userID"),
				existing:   &Project{ObjectRoot: models.ObjectRoot{ID: "ID"}, Name: "ProjectName", State: int32(model.PROJECTSTATE_ACTIVE)},
				new:        &ProjectGrantMember{ObjectRoot: models.ObjectRoot{ID: "ID"}, UserID: "UserID", Roles: []string{"RolesChanged"}},
				aggCreator: models.NewAggregateCreator("Test"),
			},
			res: res{
				eventLen:  1,
				eventType: model.ProjectGrantMemberChanged,
			},
		},
		{
			name: "existing project nil",
			args: args{
				ctx:        auth.NewMockContext("orgID", "userID"),
				existing:   nil,
				aggCreator: models.NewAggregateCreator("Test"),
			},
			res: res{
				eventLen:  1,
				eventType: model.ProjectGrantMemberChanged,
				wantErr:   true,
				errFunc:   caos_errs.IsPreconditionFailed,
			},
		},
		{
			name: "member nil",
			args: args{
				ctx:        auth.NewMockContext("orgID", "userID"),
				existing:   &Project{ObjectRoot: models.ObjectRoot{ID: "ID"}, Name: "ProjectName", State: int32(model.PROJECTSTATE_ACTIVE)},
				new:        nil,
				aggCreator: models.NewAggregateCreator("Test"),
			},
			res: res{
				eventLen:  1,
				eventType: model.ProjectGrantMemberChanged,
				wantErr:   true,
				errFunc:   caos_errs.IsPreconditionFailed,
			},
		},
	}
	for _, tt := range tests {
		t.Run(tt.name, func(t *testing.T) {
			agg, err := ProjectGrantMemberChangedAggregate(tt.args.aggCreator, tt.args.existing, tt.args.new)(tt.args.ctx)

			if !tt.res.wantErr && len(agg.Events) != tt.res.eventLen {
				t.Errorf("got wrong event len: expected: %v, actual: %v ", tt.res.eventLen, len(agg.Events))
			}
			if !tt.res.wantErr && agg.Events[0].Type != tt.res.eventType {
				t.Errorf("got wrong event type: expected: %v, actual: %v ", tt.res.eventType, agg.Events[0].Type.String())
			}
			if !tt.res.wantErr && agg.Events[0].Data == nil {
				t.Errorf("should have data in event")
			}
			if tt.res.wantErr && !tt.res.errFunc(err) {
				t.Errorf("got wrong err: %v ", err)
			}
		})
	}
}

func TestProjectGrantMemberRemovedAggregate(t *testing.T) {
	type args struct {
		ctx        context.Context
		existing   *Project
		new        *ProjectGrantMember
		aggCreator *models.AggregateCreator
	}
	type res struct {
		eventLen  int
		eventType models.EventType
		wantErr   bool
		errFunc   func(err error) bool
	}
	tests := []struct {
		name string
		args args
		res  res
	}{
		{
			name: "project grant member removed ok",
			args: args{
				ctx:        auth.NewMockContext("orgID", "userID"),
				existing:   &Project{ObjectRoot: models.ObjectRoot{ID: "ID"}, Name: "ProjectName", State: int32(model.PROJECTSTATE_ACTIVE)},
				new:        &ProjectGrantMember{ObjectRoot: models.ObjectRoot{ID: "ID"}, UserID: "UserID", Roles: []string{"Roles"}},
				aggCreator: models.NewAggregateCreator("Test"),
			},
			res: res{
				eventLen:  1,
				eventType: model.ProjectGrantMemberRemoved,
			},
		},
		{
			name: "existing project nil",
			args: args{
				ctx:        auth.NewMockContext("orgID", "userID"),
				existing:   nil,
				aggCreator: models.NewAggregateCreator("Test"),
			},
			res: res{
				eventLen:  1,
				eventType: model.ProjectGrantMemberRemoved,
				wantErr:   true,
				errFunc:   caos_errs.IsPreconditionFailed,
			},
		},
		{
			name: "member nil",
			args: args{
				ctx:        auth.NewMockContext("orgID", "userID"),
				existing:   &Project{ObjectRoot: models.ObjectRoot{ID: "ID"}, Name: "ProjectName", State: int32(model.PROJECTSTATE_ACTIVE)},
				new:        nil,
				aggCreator: models.NewAggregateCreator("Test"),
			},
			res: res{
				eventLen:  1,
				eventType: model.ProjectGrantMemberRemoved,
				wantErr:   true,
				errFunc:   caos_errs.IsPreconditionFailed,
			},
		},
	}
	for _, tt := range tests {
		t.Run(tt.name, func(t *testing.T) {
			agg, err := ProjectGrantMemberRemovedAggregate(tt.args.aggCreator, tt.args.existing, tt.args.new)(tt.args.ctx)

			if !tt.res.wantErr && len(agg.Events) != tt.res.eventLen {
				t.Errorf("got wrong event len: expected: %v, actual: %v ", tt.res.eventLen, len(agg.Events))
			}
			if !tt.res.wantErr && agg.Events[0].Type != tt.res.eventType {
				t.Errorf("got wrong event type: expected: %v, actual: %v ", tt.res.eventType, agg.Events[0].Type.String())
			}
			if !tt.res.wantErr && agg.Events[0].Data == nil {
				t.Errorf("should have data in event")
			}
			if tt.res.wantErr && !tt.res.errFunc(err) {
				t.Errorf("got wrong err: %v ", err)
			}
		})
	}
=======
>>>>>>> 04b4cd80
}<|MERGE_RESOLUTION|>--- conflicted
+++ resolved
@@ -121,11 +121,7 @@
 			args: args{
 				ctx:        auth.NewMockContext("orgID", "userID"),
 				aggCreator: models.NewAggregateCreator("Test"),
-<<<<<<< HEAD
-				project:    &Project{ObjectRoot: models.ObjectRoot{ID: "ID", Sequence: 1}},
-=======
 				project:    &Project{ObjectRoot: models.ObjectRoot{AggregateID: "AggregateID", Sequence: 1}},
->>>>>>> 04b4cd80
 			},
 			res: res{
 				eventLen: 0,
@@ -184,11 +180,7 @@
 			name: "project update aggregate ok",
 			args: args{
 				ctx:        auth.NewMockContext("orgID", "userID"),
-<<<<<<< HEAD
-				new:        &Project{ObjectRoot: models.ObjectRoot{ID: "ID"}, Name: "ProjectName", State: int32(model.PROJECTSTATE_ACTIVE)},
-=======
 				new:        &Project{ObjectRoot: models.ObjectRoot{AggregateID: "AggregateID"}, Name: "ProjectName", State: int32(model.PROJECTSTATE_ACTIVE)},
->>>>>>> 04b4cd80
 				aggCreator: models.NewAggregateCreator("Test"),
 			},
 			res: res{
@@ -253,13 +245,8 @@
 			name: "project update aggregate ok",
 			args: args{
 				ctx:        auth.NewMockContext("orgID", "userID"),
-<<<<<<< HEAD
-				existing:   &Project{ObjectRoot: models.ObjectRoot{ID: "ID"}, Name: "ProjectName", State: int32(model.PROJECTSTATE_ACTIVE)},
-				new:        &Project{ObjectRoot: models.ObjectRoot{ID: "ID"}, Name: "ProjectName_Changed", State: int32(model.PROJECTSTATE_ACTIVE)},
-=======
 				existing:   &Project{ObjectRoot: models.ObjectRoot{AggregateID: "AggregateID"}, Name: "ProjectName", State: int32(model.PROJECTSTATE_ACTIVE)},
 				new:        &Project{ObjectRoot: models.ObjectRoot{AggregateID: "AggregateID"}, Name: "ProjectName_Changed", State: int32(model.PROJECTSTATE_ACTIVE)},
->>>>>>> 04b4cd80
 				aggCreator: models.NewAggregateCreator("Test"),
 			},
 			res: res{
@@ -285,11 +272,7 @@
 			name: "new project nil",
 			args: args{
 				ctx:        auth.NewMockContext("orgID", "userID"),
-<<<<<<< HEAD
-				existing:   &Project{ObjectRoot: models.ObjectRoot{ID: "ID"}, Name: "ProjectName", State: int32(model.PROJECTSTATE_ACTIVE)},
-=======
 				existing:   &Project{ObjectRoot: models.ObjectRoot{AggregateID: "AggregateID"}, Name: "ProjectName", State: int32(model.PROJECTSTATE_ACTIVE)},
->>>>>>> 04b4cd80
 				new:        nil,
 				aggCreator: models.NewAggregateCreator("Test"),
 			},
@@ -342,11 +325,7 @@
 			name: "project deactivate aggregate ok",
 			args: args{
 				ctx:        auth.NewMockContext("orgID", "userID"),
-<<<<<<< HEAD
-				existing:   &Project{ObjectRoot: models.ObjectRoot{ID: "ID"}, Name: "ProjectName", State: int32(model.PROJECTSTATE_ACTIVE)},
-=======
 				existing:   &Project{ObjectRoot: models.ObjectRoot{AggregateID: "AggregateID"}, Name: "ProjectName", State: int32(model.PROJECTSTATE_ACTIVE)},
->>>>>>> 04b4cd80
 				aggCreator: models.NewAggregateCreator("Test"),
 			},
 			res: res{
@@ -407,11 +386,7 @@
 			name: "project reactivate aggregate ok",
 			args: args{
 				ctx:        auth.NewMockContext("orgID", "userID"),
-<<<<<<< HEAD
-				existing:   &Project{ObjectRoot: models.ObjectRoot{ID: "ID"}, Name: "ProjectName", State: int32(model.PROJECTSTATE_INACTIVE)},
-=======
 				existing:   &Project{ObjectRoot: models.ObjectRoot{AggregateID: "AggregateID"}, Name: "ProjectName", State: int32(model.PROJECTSTATE_INACTIVE)},
->>>>>>> 04b4cd80
 				aggCreator: models.NewAggregateCreator("Test"),
 			},
 			res: res{
@@ -473,13 +448,8 @@
 			name: "projectmember added ok",
 			args: args{
 				ctx:        auth.NewMockContext("orgID", "userID"),
-<<<<<<< HEAD
-				existing:   &Project{ObjectRoot: models.ObjectRoot{ID: "ID"}, Name: "ProjectName", State: int32(model.PROJECTSTATE_ACTIVE)},
-				new:        &ProjectMember{ObjectRoot: models.ObjectRoot{ID: "ID"}, UserID: "UserID", Roles: []string{"Roles"}},
-=======
 				existing:   &Project{ObjectRoot: models.ObjectRoot{AggregateID: "AggregateID"}, Name: "ProjectName", State: int32(model.PROJECTSTATE_ACTIVE)},
 				new:        &ProjectMember{ObjectRoot: models.ObjectRoot{AggregateID: "AggregateID"}, UserID: "UserID", Roles: []string{"Roles"}},
->>>>>>> 04b4cd80
 				aggCreator: models.NewAggregateCreator("Test"),
 			},
 			res: res{
@@ -505,11 +475,7 @@
 			name: "member nil",
 			args: args{
 				ctx:        auth.NewMockContext("orgID", "userID"),
-<<<<<<< HEAD
-				existing:   &Project{ObjectRoot: models.ObjectRoot{ID: "ID"}, Name: "ProjectName", State: int32(model.PROJECTSTATE_ACTIVE)},
-=======
 				existing:   &Project{ObjectRoot: models.ObjectRoot{AggregateID: "AggregateID"}, Name: "ProjectName", State: int32(model.PROJECTSTATE_ACTIVE)},
->>>>>>> 04b4cd80
 				new:        nil,
 				aggCreator: models.NewAggregateCreator("Test"),
 			},
@@ -563,13 +529,8 @@
 			name: "projectmember changed ok",
 			args: args{
 				ctx:        auth.NewMockContext("orgID", "userID"),
-<<<<<<< HEAD
-				existing:   &Project{ObjectRoot: models.ObjectRoot{ID: "ID"}, Name: "ProjectName", State: int32(model.PROJECTSTATE_ACTIVE)},
-				new:        &ProjectMember{ObjectRoot: models.ObjectRoot{ID: "ID"}, UserID: "UserID", Roles: []string{"Roles"}},
-=======
 				existing:   &Project{ObjectRoot: models.ObjectRoot{AggregateID: "AggregateID"}, Name: "ProjectName", State: int32(model.PROJECTSTATE_ACTIVE)},
 				new:        &ProjectMember{ObjectRoot: models.ObjectRoot{AggregateID: "AggregateID"}, UserID: "UserID", Roles: []string{"Roles"}},
->>>>>>> 04b4cd80
 				aggCreator: models.NewAggregateCreator("Test"),
 			},
 			res: res{
@@ -595,11 +556,7 @@
 			name: "member nil",
 			args: args{
 				ctx:        auth.NewMockContext("orgID", "userID"),
-<<<<<<< HEAD
-				existing:   &Project{ObjectRoot: models.ObjectRoot{ID: "ID"}, Name: "ProjectName", State: int32(model.PROJECTSTATE_ACTIVE)},
-=======
 				existing:   &Project{ObjectRoot: models.ObjectRoot{AggregateID: "AggregateID"}, Name: "ProjectName", State: int32(model.PROJECTSTATE_ACTIVE)},
->>>>>>> 04b4cd80
 				new:        nil,
 				aggCreator: models.NewAggregateCreator("Test"),
 			},
@@ -653,13 +610,8 @@
 			name: "projectmember removed ok",
 			args: args{
 				ctx:        auth.NewMockContext("orgID", "userID"),
-<<<<<<< HEAD
-				existing:   &Project{ObjectRoot: models.ObjectRoot{ID: "ID"}, Name: "ProjectName", State: int32(model.PROJECTSTATE_ACTIVE)},
-				new:        &ProjectMember{ObjectRoot: models.ObjectRoot{ID: "ID"}, UserID: "UserID", Roles: []string{"Roles"}},
-=======
 				existing:   &Project{ObjectRoot: models.ObjectRoot{AggregateID: "AggregateID"}, Name: "ProjectName", State: int32(model.PROJECTSTATE_ACTIVE)},
 				new:        &ProjectMember{ObjectRoot: models.ObjectRoot{AggregateID: "AggregateID"}, UserID: "UserID", Roles: []string{"Roles"}},
->>>>>>> 04b4cd80
 				aggCreator: models.NewAggregateCreator("Test"),
 			},
 			res: res{
@@ -685,11 +637,7 @@
 			name: "member nil",
 			args: args{
 				ctx:        auth.NewMockContext("orgID", "userID"),
-<<<<<<< HEAD
-				existing:   &Project{ObjectRoot: models.ObjectRoot{ID: "ID"}, Name: "ProjectName", State: int32(model.PROJECTSTATE_ACTIVE)},
-=======
 				existing:   &Project{ObjectRoot: models.ObjectRoot{AggregateID: "AggregateID"}, Name: "ProjectName", State: int32(model.PROJECTSTATE_ACTIVE)},
->>>>>>> 04b4cd80
 				new:        nil,
 				aggCreator: models.NewAggregateCreator("Test"),
 			},
@@ -743,13 +691,8 @@
 			name: "projectrole added ok",
 			args: args{
 				ctx:        auth.NewMockContext("orgID", "userID"),
-<<<<<<< HEAD
-				existing:   &Project{ObjectRoot: models.ObjectRoot{ID: "ID"}, Name: "ProjectName", State: int32(model.PROJECTSTATE_ACTIVE)},
-				new:        &ProjectRole{ObjectRoot: models.ObjectRoot{ID: "ID"}, Key: "Key"},
-=======
 				existing:   &Project{ObjectRoot: models.ObjectRoot{AggregateID: "AggregateID"}, Name: "ProjectName", State: int32(model.PROJECTSTATE_ACTIVE)},
 				new:        &ProjectRole{ObjectRoot: models.ObjectRoot{AggregateID: "AggregateID"}, Key: "Key"},
->>>>>>> 04b4cd80
 				aggCreator: models.NewAggregateCreator("Test"),
 			},
 			res: res{
@@ -775,11 +718,7 @@
 			name: "member nil",
 			args: args{
 				ctx:        auth.NewMockContext("orgID", "userID"),
-<<<<<<< HEAD
-				existing:   &Project{ObjectRoot: models.ObjectRoot{ID: "ID"}, Name: "ProjectName", State: int32(model.PROJECTSTATE_ACTIVE)},
-=======
 				existing:   &Project{ObjectRoot: models.ObjectRoot{AggregateID: "AggregateID"}, Name: "ProjectName", State: int32(model.PROJECTSTATE_ACTIVE)},
->>>>>>> 04b4cd80
 				new:        nil,
 				aggCreator: models.NewAggregateCreator("Test"),
 			},
@@ -833,13 +772,8 @@
 			name: "projectmember changed ok",
 			args: args{
 				ctx:        auth.NewMockContext("orgID", "userID"),
-<<<<<<< HEAD
-				existing:   &Project{ObjectRoot: models.ObjectRoot{ID: "ID"}, Name: "ProjectName", State: int32(model.PROJECTSTATE_ACTIVE)},
-				new:        &ProjectRole{ObjectRoot: models.ObjectRoot{ID: "ID"}, Key: "Key"},
-=======
 				existing:   &Project{ObjectRoot: models.ObjectRoot{AggregateID: "AggregateID"}, Name: "ProjectName", State: int32(model.PROJECTSTATE_ACTIVE)},
 				new:        &ProjectRole{ObjectRoot: models.ObjectRoot{AggregateID: "AggregateID"}, Key: "Key"},
->>>>>>> 04b4cd80
 				aggCreator: models.NewAggregateCreator("Test"),
 			},
 			res: res{
@@ -865,11 +799,7 @@
 			name: "member nil",
 			args: args{
 				ctx:        auth.NewMockContext("orgID", "userID"),
-<<<<<<< HEAD
-				existing:   &Project{ObjectRoot: models.ObjectRoot{ID: "ID"}, Name: "ProjectName", State: int32(model.PROJECTSTATE_ACTIVE)},
-=======
 				existing:   &Project{ObjectRoot: models.ObjectRoot{AggregateID: "AggregateID"}, Name: "ProjectName", State: int32(model.PROJECTSTATE_ACTIVE)},
->>>>>>> 04b4cd80
 				new:        nil,
 				aggCreator: models.NewAggregateCreator("Test"),
 			},
@@ -923,13 +853,8 @@
 			name: "projectrole changed ok",
 			args: args{
 				ctx:        auth.NewMockContext("orgID", "userID"),
-<<<<<<< HEAD
-				existing:   &Project{ObjectRoot: models.ObjectRoot{ID: "ID"}, Name: "ProjectName", State: int32(model.PROJECTSTATE_ACTIVE)},
-				new:        &ProjectRole{ObjectRoot: models.ObjectRoot{ID: "ID"}, Key: "Key"},
-=======
 				existing:   &Project{ObjectRoot: models.ObjectRoot{AggregateID: "AggregateID"}, Name: "ProjectName", State: int32(model.PROJECTSTATE_ACTIVE)},
 				new:        &ProjectRole{ObjectRoot: models.ObjectRoot{AggregateID: "AggregateID"}, Key: "Key"},
->>>>>>> 04b4cd80
 				aggCreator: models.NewAggregateCreator("Test"),
 			},
 			res: res{
@@ -955,11 +880,7 @@
 			name: "member nil",
 			args: args{
 				ctx:        auth.NewMockContext("orgID", "userID"),
-<<<<<<< HEAD
-				existing:   &Project{ObjectRoot: models.ObjectRoot{ID: "ID"}, Name: "ProjectName", State: int32(model.PROJECTSTATE_ACTIVE)},
-=======
 				existing:   &Project{ObjectRoot: models.ObjectRoot{AggregateID: "AggregateID"}, Name: "ProjectName", State: int32(model.PROJECTSTATE_ACTIVE)},
->>>>>>> 04b4cd80
 				new:        nil,
 				aggCreator: models.NewAggregateCreator("Test"),
 			},
@@ -1013,15 +934,9 @@
 			name: "add oidc application",
 			args: args{
 				ctx:      auth.NewMockContext("orgID", "userID"),
-<<<<<<< HEAD
-				existing: &Project{ObjectRoot: models.ObjectRoot{ID: "ID"}, Name: "ProjectName", State: int32(model.PROJECTSTATE_ACTIVE)},
-				new: &Application{
-					ObjectRoot: models.ObjectRoot{ID: "ID"},
-=======
 				existing: &Project{ObjectRoot: models.ObjectRoot{AggregateID: "AggregateID"}, Name: "ProjectName", State: int32(model.PROJECTSTATE_ACTIVE)},
 				new: &Application{
 					ObjectRoot: models.ObjectRoot{AggregateID: "AggregateID"},
->>>>>>> 04b4cd80
 					AppID:      "AppId",
 					Name:       "Name",
 					OIDCConfig: &OIDCConfig{AppID: "AppID", ClientID: "ClientID"},
@@ -1049,11 +964,7 @@
 			name: "app nil",
 			args: args{
 				ctx:        auth.NewMockContext("orgID", "userID"),
-<<<<<<< HEAD
-				existing:   &Project{ObjectRoot: models.ObjectRoot{ID: "ID"}, Name: "ProjectName", State: int32(model.PROJECTSTATE_ACTIVE)},
-=======
 				existing:   &Project{ObjectRoot: models.ObjectRoot{AggregateID: "AggregateID"}, Name: "ProjectName", State: int32(model.PROJECTSTATE_ACTIVE)},
->>>>>>> 04b4cd80
 				new:        nil,
 				aggCreator: models.NewAggregateCreator("Test"),
 			},
@@ -1111,22 +1022,14 @@
 			args: args{
 				ctx: auth.NewMockContext("orgID", "userID"),
 				existing: &Project{
-<<<<<<< HEAD
-					ObjectRoot: models.ObjectRoot{ID: "ID"},
-=======
 					ObjectRoot: models.ObjectRoot{AggregateID: "AggregateID"},
->>>>>>> 04b4cd80
 					Name:       "ProjectName",
 					State:      int32(model.PROJECTSTATE_ACTIVE),
 					Applications: []*Application{
 						&Application{AppID: "AppID", Name: "Name"},
 					}},
 				new: &Application{
-<<<<<<< HEAD
-					ObjectRoot: models.ObjectRoot{ID: "ID"},
-=======
 					ObjectRoot: models.ObjectRoot{AggregateID: "AggregateID"},
->>>>>>> 04b4cd80
 					AppID:      "AppId",
 					Name:       "NameChanged",
 				},
@@ -1153,11 +1056,7 @@
 			name: "app nil",
 			args: args{
 				ctx:        auth.NewMockContext("orgID", "userID"),
-<<<<<<< HEAD
-				existing:   &Project{ObjectRoot: models.ObjectRoot{ID: "ID"}, Name: "ProjectName", State: int32(model.PROJECTSTATE_ACTIVE)},
-=======
 				existing:   &Project{ObjectRoot: models.ObjectRoot{AggregateID: "AggregateID"}, Name: "ProjectName", State: int32(model.PROJECTSTATE_ACTIVE)},
->>>>>>> 04b4cd80
 				new:        nil,
 				aggCreator: models.NewAggregateCreator("Test"),
 			},
@@ -1213,22 +1112,14 @@
 			args: args{
 				ctx: auth.NewMockContext("orgID", "userID"),
 				existing: &Project{
-<<<<<<< HEAD
-					ObjectRoot: models.ObjectRoot{ID: "ID"},
-=======
 					ObjectRoot: models.ObjectRoot{AggregateID: "AggregateID"},
->>>>>>> 04b4cd80
 					Name:       "ProjectName",
 					State:      int32(model.PROJECTSTATE_ACTIVE),
 					Applications: []*Application{
 						&Application{AppID: "AppID", Name: "Name"},
 					}},
 				new: &Application{
-<<<<<<< HEAD
-					ObjectRoot: models.ObjectRoot{ID: "ID"},
-=======
 					ObjectRoot: models.ObjectRoot{AggregateID: "AggregateID"},
->>>>>>> 04b4cd80
 					AppID:      "AppId",
 					Name:       "Name",
 				},
@@ -1255,11 +1146,7 @@
 			name: "app nil",
 			args: args{
 				ctx:        auth.NewMockContext("orgID", "userID"),
-<<<<<<< HEAD
-				existing:   &Project{ObjectRoot: models.ObjectRoot{ID: "ID"}, Name: "ProjectName", State: int32(model.PROJECTSTATE_ACTIVE)},
-=======
 				existing:   &Project{ObjectRoot: models.ObjectRoot{AggregateID: "AggregateID"}, Name: "ProjectName", State: int32(model.PROJECTSTATE_ACTIVE)},
->>>>>>> 04b4cd80
 				new:        nil,
 				aggCreator: models.NewAggregateCreator("Test"),
 			},
@@ -1315,22 +1202,14 @@
 			args: args{
 				ctx: auth.NewMockContext("orgID", "userID"),
 				existing: &Project{
-<<<<<<< HEAD
-					ObjectRoot: models.ObjectRoot{ID: "ID"},
-=======
 					ObjectRoot: models.ObjectRoot{AggregateID: "AggregateID"},
->>>>>>> 04b4cd80
 					Name:       "ProjectName",
 					State:      int32(model.PROJECTSTATE_ACTIVE),
 					Applications: []*Application{
 						&Application{AppID: "AppID", Name: "Name"},
 					}},
 				new: &Application{
-<<<<<<< HEAD
-					ObjectRoot: models.ObjectRoot{ID: "ID"},
-=======
 					ObjectRoot: models.ObjectRoot{AggregateID: "AggregateID"},
->>>>>>> 04b4cd80
 					AppID:      "AppId",
 					Name:       "Name",
 				},
@@ -1357,11 +1236,7 @@
 			name: "app nil",
 			args: args{
 				ctx:        auth.NewMockContext("orgID", "userID"),
-<<<<<<< HEAD
-				existing:   &Project{ObjectRoot: models.ObjectRoot{ID: "ID"}, Name: "ProjectName", State: int32(model.PROJECTSTATE_ACTIVE)},
-=======
 				existing:   &Project{ObjectRoot: models.ObjectRoot{AggregateID: "AggregateID"}, Name: "ProjectName", State: int32(model.PROJECTSTATE_ACTIVE)},
->>>>>>> 04b4cd80
 				new:        nil,
 				aggCreator: models.NewAggregateCreator("Test"),
 			},
@@ -1417,22 +1292,14 @@
 			args: args{
 				ctx: auth.NewMockContext("orgID", "userID"),
 				existing: &Project{
-<<<<<<< HEAD
-					ObjectRoot: models.ObjectRoot{ID: "ID"},
-=======
 					ObjectRoot: models.ObjectRoot{AggregateID: "AggregateID"},
->>>>>>> 04b4cd80
 					Name:       "ProjectName",
 					State:      int32(model.PROJECTSTATE_ACTIVE),
 					Applications: []*Application{
 						&Application{AppID: "AppID", Name: "Name"},
 					}},
 				new: &Application{
-<<<<<<< HEAD
-					ObjectRoot: models.ObjectRoot{ID: "ID"},
-=======
 					ObjectRoot: models.ObjectRoot{AggregateID: "AggregateID"},
->>>>>>> 04b4cd80
 					AppID:      "AppId",
 					Name:       "Name",
 				},
@@ -1459,11 +1326,7 @@
 			name: "app nil",
 			args: args{
 				ctx:        auth.NewMockContext("orgID", "userID"),
-<<<<<<< HEAD
-				existing:   &Project{ObjectRoot: models.ObjectRoot{ID: "ID"}, Name: "ProjectName", State: int32(model.PROJECTSTATE_ACTIVE)},
-=======
 				existing:   &Project{ObjectRoot: models.ObjectRoot{AggregateID: "AggregateID"}, Name: "ProjectName", State: int32(model.PROJECTSTATE_ACTIVE)},
->>>>>>> 04b4cd80
 				new:        nil,
 				aggCreator: models.NewAggregateCreator("Test"),
 			},
@@ -1519,22 +1382,14 @@
 			args: args{
 				ctx: auth.NewMockContext("orgID", "userID"),
 				existing: &Project{
-<<<<<<< HEAD
-					ObjectRoot: models.ObjectRoot{ID: "ID"},
-=======
 					ObjectRoot: models.ObjectRoot{AggregateID: "AggregateID"},
->>>>>>> 04b4cd80
 					Name:       "ProjectName",
 					State:      int32(model.PROJECTSTATE_ACTIVE),
 					Applications: []*Application{
 						&Application{AppID: "AppID", Name: "Name", OIDCConfig: &OIDCConfig{AppID: "AppID", AuthMethodType: 1}},
 					}},
 				new: &OIDCConfig{
-<<<<<<< HEAD
-					ObjectRoot:     models.ObjectRoot{ID: "ID"},
-=======
 					ObjectRoot:     models.ObjectRoot{AggregateID: "AggregateID"},
->>>>>>> 04b4cd80
 					AppID:          "AppID",
 					AuthMethodType: 2,
 				},
@@ -1561,11 +1416,7 @@
 			name: "app nil",
 			args: args{
 				ctx:        auth.NewMockContext("orgID", "userID"),
-<<<<<<< HEAD
-				existing:   &Project{ObjectRoot: models.ObjectRoot{ID: "ID"}, Name: "ProjectName", State: int32(model.PROJECTSTATE_ACTIVE)},
-=======
 				existing:   &Project{ObjectRoot: models.ObjectRoot{AggregateID: "AggregateID"}, Name: "ProjectName", State: int32(model.PROJECTSTATE_ACTIVE)},
->>>>>>> 04b4cd80
 				new:        nil,
 				aggCreator: models.NewAggregateCreator("Test"),
 			},
@@ -1621,22 +1472,14 @@
 			args: args{
 				ctx: auth.NewMockContext("orgID", "userID"),
 				existing: &Project{
-<<<<<<< HEAD
-					ObjectRoot: models.ObjectRoot{ID: "ID"},
-=======
 					ObjectRoot: models.ObjectRoot{AggregateID: "AggregateID"},
->>>>>>> 04b4cd80
 					Name:       "ProjectName",
 					State:      int32(model.PROJECTSTATE_ACTIVE),
 					Applications: []*Application{
 						&Application{AppID: "AppID", Name: "Name", OIDCConfig: &OIDCConfig{AppID: "AppID", AuthMethodType: 1}},
 					}},
 				new: &OIDCConfig{
-<<<<<<< HEAD
-					ObjectRoot:   models.ObjectRoot{ID: "ID"},
-=======
 					ObjectRoot:   models.ObjectRoot{AggregateID: "AggregateID"},
->>>>>>> 04b4cd80
 					AppID:        "AppID",
 					ClientSecret: &crypto.CryptoValue{},
 				},
@@ -1653,11 +1496,7 @@
 				ctx:      auth.NewMockContext("orgID", "userID"),
 				existing: nil,
 				new: &OIDCConfig{
-<<<<<<< HEAD
-					ObjectRoot: models.ObjectRoot{ID: "ID"},
-=======
 					ObjectRoot: models.ObjectRoot{AggregateID: "AggregateID"},
->>>>>>> 04b4cd80
 					AppID:      "AppID",
 				},
 				aggCreator: models.NewAggregateCreator("Test"),
@@ -1689,7 +1528,6 @@
 			}
 		})
 	}
-<<<<<<< HEAD
 }
 
 func TestProjectGrantAddedAggregate(t *testing.T) {
@@ -2378,6 +2216,4 @@
 			}
 		})
 	}
-=======
->>>>>>> 04b4cd80
 }