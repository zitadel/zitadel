--- conflicted
+++ resolved
@@ -206,11 +206,7 @@
 				},
 				project: &Project{Name: "ProjectName"},
 			},
-<<<<<<< HEAD
-			result: &Project{ObjectRoot: es_models.ObjectRoot{ID: "ID"}, State: int32(model.PROJECTSTATE_ACTIVE), Name: "ProjectName"},
-=======
 			result: &Project{ObjectRoot: es_models.ObjectRoot{AggregateID: "AggregateID"}, State: int32(model.PROJECTSTATE_ACTIVE), Name: "ProjectName"},
->>>>>>> 04b4cd80
 		},
 		{
 			name: "project from events, nil project",
@@ -220,11 +216,7 @@
 				},
 				project: nil,
 			},
-<<<<<<< HEAD
-			result: &Project{ObjectRoot: es_models.ObjectRoot{ID: "ID"}, State: int32(model.PROJECTSTATE_ACTIVE)},
-=======
 			result: &Project{ObjectRoot: es_models.ObjectRoot{AggregateID: "AggregateID"}, State: int32(model.PROJECTSTATE_ACTIVE)},
->>>>>>> 04b4cd80
 		},
 	}
 	for _, tt := range tests {
@@ -257,11 +249,7 @@
 				event:   &es_models.Event{AggregateID: "AggregateID", Sequence: 1, Type: model.ProjectAdded},
 				project: &Project{Name: "ProjectName"},
 			},
-<<<<<<< HEAD
-			result: &Project{ObjectRoot: es_models.ObjectRoot{ID: "ID"}, State: int32(model.PROJECTSTATE_ACTIVE), Name: "ProjectName"},
-=======
 			result: &Project{ObjectRoot: es_models.ObjectRoot{AggregateID: "AggregateID"}, State: int32(model.PROJECTSTATE_ACTIVE), Name: "ProjectName"},
->>>>>>> 04b4cd80
 		},
 		{
 			name: "append change event",
@@ -269,33 +257,21 @@
 				event:   &es_models.Event{AggregateID: "AggregateID", Sequence: 1, Type: model.ProjectChanged},
 				project: &Project{Name: "ProjectName"},
 			},
-<<<<<<< HEAD
-			result: &Project{ObjectRoot: es_models.ObjectRoot{ID: "ID"}, State: int32(model.PROJECTSTATE_ACTIVE), Name: "ProjectName"},
-=======
 			result: &Project{ObjectRoot: es_models.ObjectRoot{AggregateID: "AggregateID"}, State: int32(model.PROJECTSTATE_ACTIVE), Name: "ProjectName"},
->>>>>>> 04b4cd80
 		},
 		{
 			name: "append deactivate event",
 			args: args{
 				event: &es_models.Event{AggregateID: "AggregateID", Sequence: 1, Type: model.ProjectDeactivated},
 			},
-<<<<<<< HEAD
-			result: &Project{ObjectRoot: es_models.ObjectRoot{ID: "ID"}, State: int32(model.PROJECTSTATE_INACTIVE)},
-=======
 			result: &Project{ObjectRoot: es_models.ObjectRoot{AggregateID: "AggregateID"}, State: int32(model.PROJECTSTATE_INACTIVE)},
->>>>>>> 04b4cd80
 		},
 		{
 			name: "append reactivate event",
 			args: args{
 				event: &es_models.Event{AggregateID: "AggregateID", Sequence: 1, Type: model.ProjectReactivated},
 			},
-<<<<<<< HEAD
-			result: &Project{ObjectRoot: es_models.ObjectRoot{ID: "ID"}, State: int32(model.PROJECTSTATE_ACTIVE)},
-=======
 			result: &Project{ObjectRoot: es_models.ObjectRoot{AggregateID: "AggregateID"}, State: int32(model.PROJECTSTATE_ACTIVE)},
->>>>>>> 04b4cd80
 		},
 	}
 	for _, tt := range tests {
@@ -721,38 +697,22 @@
 		{
 			name: "append deactivate application event",
 			args: args{
-<<<<<<< HEAD
-				project: &Project{Applications: []*Application{&Application{AppID: "AppID", Name: "Application", State: model.AppStateToInt(model.APPSTATE_ACTIVE)}}},
-=======
 				project: &Project{Applications: []*Application{&Application{AppID: "AppID", Name: "Application", State: int32(model.APPSTATE_ACTIVE)}}},
->>>>>>> 04b4cd80
 				app:     &ApplicationID{AppID: "AppID"},
 				event:   &es_models.Event{},
 				state:   model.APPSTATE_INACTIVE,
 			},
-<<<<<<< HEAD
-			result: &Project{Applications: []*Application{&Application{AppID: "AppID", Name: "Application", State: model.AppStateToInt(model.APPSTATE_INACTIVE)}}},
-=======
 			result: &Project{Applications: []*Application{&Application{AppID: "AppID", Name: "Application", State: int32(model.APPSTATE_INACTIVE)}}},
->>>>>>> 04b4cd80
 		},
 		{
 			name: "append reactivate application event",
 			args: args{
-<<<<<<< HEAD
-				project: &Project{Applications: []*Application{&Application{AppID: "AppID", Name: "Application", State: model.AppStateToInt(model.APPSTATE_INACTIVE)}}},
-=======
 				project: &Project{Applications: []*Application{&Application{AppID: "AppID", Name: "Application", State: int32(model.APPSTATE_INACTIVE)}}},
->>>>>>> 04b4cd80
 				app:     &ApplicationID{AppID: "AppID"},
 				event:   &es_models.Event{},
 				state:   model.APPSTATE_ACTIVE,
 			},
-<<<<<<< HEAD
-			result: &Project{Applications: []*Application{&Application{AppID: "AppID", Name: "Application", State: model.AppStateToInt(model.APPSTATE_ACTIVE)}}},
-=======
 			result: &Project{Applications: []*Application{&Application{AppID: "AppID", Name: "Application", State: int32(model.APPSTATE_ACTIVE)}}},
->>>>>>> 04b4cd80
 		},
 	}
 	for _, tt := range tests {
@@ -849,7 +809,6 @@
 			}
 			if tt.args.project.Applications[0] == tt.result.Applications[0] {
 				t.Errorf("got wrong result: expected: %v, actual: %v ", tt.result.Applications[0], tt.args.project.Applications[0])
-<<<<<<< HEAD
 			}
 		})
 	}
@@ -1149,8 +1108,6 @@
 			tt.args.project.appendRemoveGrantMemberEvent(tt.args.event)
 			if len(tt.args.project.Grants[0].Members) != 0 {
 				t.Errorf("got wrong result should have no members actual: %v ", len(tt.args.project.Grants[0].Members))
-=======
->>>>>>> 04b4cd80
 			}
 		})
 	}
