--- conflicted
+++ resolved
@@ -13,7 +13,6 @@
 
 var idGenerator = sonyflake.NewSonyflake(sonyflake.Settings{})
 
-<<<<<<< HEAD
 const (
 	projectVersion = "v1"
 )
@@ -111,8 +110,6 @@
 	}
 }
 
-=======
->>>>>>> 27b6aee3
 func ProjectByIDQuery(id string, latestSequence uint64) (*es_models.SearchQuery, error) {
 	if id == "" {
 		return nil, errors.ThrowPreconditionFailed(nil, "EVENT-dke74", "id should be filled")
@@ -188,8 +185,6 @@
 		}
 		return agg.AppendEvent(state, nil)
 	}
-<<<<<<< HEAD
-	return agg.AppendEvent(model.ProjectReactivated, nil)
 }
 
 func ProjectMemberAddedAggregate(ctx context.Context, aggCreator *es_models.AggregateCreator, existing *Project, member *ProjectMember) (*es_models.Aggregate, error) {
@@ -223,6 +218,4 @@
 		return nil, err
 	}
 	return agg.AppendEvent(model.ProjectMemberRemoved, member)
-=======
->>>>>>> 27b6aee3
 }