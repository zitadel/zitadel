--- conflicted
+++ resolved
@@ -3,10 +3,7 @@
 import (
 	"context"
 	"github.com/caos/zitadel/internal/cache/config"
-<<<<<<< HEAD
 	"github.com/caos/zitadel/internal/crypto"
-=======
->>>>>>> 802bb56e
 	caos_errs "github.com/caos/zitadel/internal/errors"
 	es_int "github.com/caos/zitadel/internal/eventstore"
 	es_sdk "github.com/caos/zitadel/internal/eventstore/sdk"
@@ -19,22 +16,15 @@
 type ProjectEventstore struct {
 	es_int.Eventstore
 	projectCache *ProjectCache
-<<<<<<< HEAD
 	pwGenerator  password.PasswordGenerator
 	PasswordAlg  crypto.HashAlgorithm
 	idGenerator  *sonyflake.Sonyflake
-=======
->>>>>>> 802bb56e
 }
 
 type ProjectConfig struct {
 	es_int.Eventstore
-<<<<<<< HEAD
 	Cache            *config.CacheConfig
 	PasswordSaltCost int
-=======
-	Cache *config.CacheConfig
->>>>>>> 802bb56e
 }
 
 func StartProject(conf ProjectConfig) (*ProjectEventstore, error) {
@@ -42,7 +32,6 @@
 	if err != nil {
 		return nil, err
 	}
-<<<<<<< HEAD
 	pwGenerator, err := password.NewGenerator(&password.GeneratorInput{})
 	if err != nil {
 		return nil, err
@@ -59,9 +48,9 @@
 }
 
 func (es *ProjectEventstore) ProjectByID(ctx context.Context, id string) (*proj_model.Project, error) {
-	project, sequence := es.projectCache.getProject(id)
-
-	query, err := ProjectByIDQuery(project.ID, sequence)
+	project := es.projectCache.getProject(id)
+
+	query, err := ProjectByIDQuery(project.ID, project.Sequence)
 	if err != nil {
 		return nil, err
 	}
@@ -69,25 +58,6 @@
 	if err != nil && !(caos_errs.IsNotFound(err) && project.Sequence != 0) {
 		return nil, err
 	}
-=======
-	return &ProjectEventstore{
-		Eventstore:   conf.Eventstore,
-		projectCache: projectCache,
-	}, nil
-}
-
-func (es *ProjectEventstore) ProjectByID(ctx context.Context, id string) (*proj_model.Project, error) {
-	project := es.projectCache.getProject(id)
-
-	query, err := ProjectByIDQuery(project.ID, project.Sequence)
-	if err != nil {
-		return nil, err
-	}
-	err = es_sdk.Filter(ctx, es.FilterEvents, project.AppendEvents, query)
-	if err != nil {
-		return nil, err
-	}
->>>>>>> 802bb56e
 	es.projectCache.cacheProject(project)
 	return ProjectToModel(project), nil
 }
@@ -201,12 +171,9 @@
 
 	addAggregate := ProjectMemberAddedAggregate(es.Eventstore.AggregateCreator(), repoProject, repoMember)
 	err = es_sdk.Push(ctx, es.PushAggregates, repoProject.AppendEvents, addAggregate)
-<<<<<<< HEAD
-=======
-	if err != nil {
-		return nil, err
-	}
->>>>>>> 802bb56e
+	if err != nil {
+		return nil, err
+	}
 	es.projectCache.cacheProject(repoProject)
 	for _, m := range repoProject.Members {
 		if m.UserID == member.UserID {
