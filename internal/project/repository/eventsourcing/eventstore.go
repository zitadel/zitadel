--- conflicted
+++ resolved
@@ -121,33 +121,15 @@
 	if member.UserID == "" {
 		return nil, caos_errs.ThrowPreconditionFailed(nil, "EVENT-ld93d", "userID missing")
 	}
-	project, err := es.ProjectByID(ctx, &proj_model.Project{ObjectRoot: models.ObjectRoot{ID: member.ID, Sequence: 0}})
-	if err != nil {
-		return nil, err
-	}
-<<<<<<< HEAD
-	events, err := es.Eventstore.FilterEvents(ctx, filter)
-	if err != nil {
-		return nil, err
-	}
-	if len(events) == 0 {
-		return nil, caos_errs.ThrowNotFound(nil, "EVENT-8due3", "Could not find project events")
-	}
-	foundProject, err := ProjectFromEvents(nil, events...)
-	if err != nil {
-		return nil, err
-	}
-
-	es.projectCache.cacheProject(foundProject)
-	for _, m := range foundProject.Members {
-=======
+	project, err := es.ProjectByID(ctx, member.ID)
+	if err != nil {
+		return nil, err
+	}
 	for _, m := range project.Members {
->>>>>>> d18b2898
 		if m.UserID == member.UserID {
 			return m, nil
 		}
 	}
-
 	return nil, caos_errs.ThrowInternal(nil, "EVENT-3udjs", "Could not find member in list")
 }
 
@@ -165,13 +147,12 @@
 	repoProject := ProjectFromModel(existing)
 	repoMember := ProjectMemberFromModel(member)
 
-<<<<<<< HEAD
-	repoProject.AppendEvents(projectAggregate.Events...)
-	es.projectCache.cacheProject(repoProject)
-=======
 	addAggregate := ProjectMemberAddedAggregate(es.Eventstore.AggregateCreator(), repoProject, repoMember)
 	err = es_sdk.Push(ctx, es.PushAggregates, repoProject.AppendEvents, addAggregate)
->>>>>>> d18b2898
+	if err != nil {
+		return nil, err
+	}
+	es.projectCache.cacheProject(repoProject)
 	for _, m := range repoProject.Members {
 		if m.UserID == member.UserID {
 			return ProjectMemberToModel(m), nil
@@ -194,14 +175,9 @@
 	repoProject := ProjectFromModel(existing)
 	repoMember := ProjectMemberFromModel(member)
 
-<<<<<<< HEAD
-	repoProject.AppendEvents(projectAggregate.Events...)
-	es.projectCache.cacheProject(repoProject)
-=======
 	projectAggregate := ProjectMemberChangedAggregate(es.Eventstore.AggregateCreator(), repoProject, repoMember)
 	err = es_sdk.Push(ctx, es.PushAggregates, repoProject.AppendEvents, projectAggregate)
-
->>>>>>> d18b2898
+	es.projectCache.cacheProject(repoProject)
 	for _, m := range repoProject.Members {
 		if m.UserID == member.UserID {
 			return ProjectMemberToModel(m), nil
@@ -224,13 +200,8 @@
 	repoProject := ProjectFromModel(existing)
 	repoMember := ProjectMemberFromModel(member)
 
-<<<<<<< HEAD
-	repoProject.AppendEvents(projectAggregate.Events...)
-	es.projectCache.cacheProject(repoProject)
-	return nil
-=======
 	projectAggregate := ProjectMemberRemovedAggregate(es.Eventstore.AggregateCreator(), repoProject, repoMember)
 	err = es_sdk.Push(ctx, es.PushAggregates, repoProject.AppendEvents, projectAggregate)
+	es.projectCache.cacheProject(repoProject)
 	return err
->>>>>>> d18b2898
 }