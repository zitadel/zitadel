package eventsourcing

import (
	"context"
<<<<<<< HEAD
=======
	"strconv"

	"github.com/sony/sonyflake"

>>>>>>> 04b4cd80
	"github.com/caos/zitadel/internal/cache/config"
	"github.com/caos/zitadel/internal/crypto"
	caos_errs "github.com/caos/zitadel/internal/errors"
	es_int "github.com/caos/zitadel/internal/eventstore"
	es_sdk "github.com/caos/zitadel/internal/eventstore/sdk"
	proj_model "github.com/caos/zitadel/internal/project/model"
	"github.com/sethvargo/go-password/password"
	"github.com/sony/sonyflake"
	"strconv"
)

type ProjectEventstore struct {
	es_int.Eventstore
	projectCache *ProjectCache
<<<<<<< HEAD
	pwGenerator  password.PasswordGenerator
	PasswordAlg  crypto.HashAlgorithm
=======
	pwGenerator  crypto.Generator
>>>>>>> 04b4cd80
	idGenerator  *sonyflake.Sonyflake
}

type ProjectConfig struct {
	es_int.Eventstore
<<<<<<< HEAD
	Cache            *config.CacheConfig
	PasswordSaltCost int
=======
	Cache                 *config.CacheConfig
	PasswordSaltCost      int
	ClientSecretGenerator crypto.GeneratorConfig
>>>>>>> 04b4cd80
}

func StartProject(conf ProjectConfig) (*ProjectEventstore, error) {
	projectCache, err := StartCache(conf.Cache)
	if err != nil {
		return nil, err
	}
<<<<<<< HEAD
	pwGenerator, err := password.NewGenerator(&password.GeneratorInput{})
	if err != nil {
		return nil, err
	}
	passwordAlg := crypto.NewBCrypt(conf.PasswordSaltCost)
=======
	passwordAlg := crypto.NewBCrypt(conf.PasswordSaltCost)
	pwGenerator := crypto.NewHashGenerator(conf.ClientSecretGenerator, passwordAlg)
>>>>>>> 04b4cd80
	idGenerator := sonyflake.NewSonyflake(sonyflake.Settings{})
	return &ProjectEventstore{
		Eventstore:   conf.Eventstore,
		projectCache: projectCache,
		pwGenerator:  pwGenerator,
<<<<<<< HEAD
		PasswordAlg:  passwordAlg,
		idGenerator:  idGenerator,
	}, nil
}

func (es *ProjectEventstore) ProjectByID(ctx context.Context, id string) (*proj_model.Project, error) {
	project, sequence := es.projectCache.getProject(id)

	query, err := ProjectByIDQuery(project.ID, sequence)
=======
		idGenerator:  idGenerator,
	}, nil
}

func (es *ProjectEventstore) ProjectByID(ctx context.Context, id string) (*proj_model.Project, error) {
	project := es.projectCache.getProject(id)

	query, err := ProjectByIDQuery(project.AggregateID, project.Sequence)
>>>>>>> 04b4cd80
	if err != nil {
		return nil, err
	}
	err = es_sdk.Filter(ctx, es.FilterEvents, project.AppendEvents, query)
	if err != nil && !(caos_errs.IsNotFound(err) && project.Sequence != 0) {
		return nil, err
	}
	es.projectCache.cacheProject(project)
	return ProjectToModel(project), nil
}

func (es *ProjectEventstore) CreateProject(ctx context.Context, project *proj_model.Project) (*proj_model.Project, error) {
	if !project.IsValid() {
		return nil, caos_errs.ThrowPreconditionFailed(nil, "EVENT-9dk45", "Name is required")
	}
	id, err := es.idGenerator.NextID()
	if err != nil {
		return nil, err
	}
<<<<<<< HEAD
	project.ID = strconv.FormatUint(id, 10)
=======
	project.AggregateID = strconv.FormatUint(id, 10)
>>>>>>> 04b4cd80
	project.State = proj_model.PROJECTSTATE_ACTIVE
	repoProject := ProjectFromModel(project)

	createAggregate := ProjectCreateAggregate(es.AggregateCreator(), repoProject)
	err = es_sdk.Push(ctx, es.PushAggregates, repoProject.AppendEvents, createAggregate)
	if err != nil {
		return nil, err
	}

	es.projectCache.cacheProject(repoProject)
	return ProjectToModel(repoProject), nil
}

func (es *ProjectEventstore) UpdateProject(ctx context.Context, project *proj_model.Project) (*proj_model.Project, error) {
	if !project.IsValid() {
		return nil, caos_errs.ThrowPreconditionFailed(nil, "EVENT-9dk45", "Name is required")
	}
<<<<<<< HEAD
	existingProject, err := es.ProjectByID(ctx, project.ID)
=======
	existingProject, err := es.ProjectByID(ctx, project.AggregateID)
>>>>>>> 04b4cd80
	if err != nil {
		return nil, err
	}
	repoExisting := ProjectFromModel(existingProject)
	repoNew := ProjectFromModel(project)

	updateAggregate := ProjectUpdateAggregate(es.AggregateCreator(), repoExisting, repoNew)
	err = es_sdk.Push(ctx, es.PushAggregates, repoExisting.AppendEvents, updateAggregate)
	if err != nil {
		return nil, err
	}

	es.projectCache.cacheProject(repoExisting)
	return ProjectToModel(repoExisting), nil
}

func (es *ProjectEventstore) DeactivateProject(ctx context.Context, id string) (*proj_model.Project, error) {
	existing, err := es.ProjectByID(ctx, id)
	if err != nil {
		return nil, err
	}
	if !existing.IsActive() {
		return nil, caos_errs.ThrowPreconditionFailed(nil, "EVENT-die45", "project must be active")
	}

	repoExisting := ProjectFromModel(existing)
	aggregate := ProjectDeactivateAggregate(es.AggregateCreator(), repoExisting)
	es_sdk.Push(ctx, es.PushAggregates, repoExisting.AppendEvents, aggregate)

	es.projectCache.cacheProject(repoExisting)
	return ProjectToModel(repoExisting), nil
}

func (es *ProjectEventstore) ReactivateProject(ctx context.Context, id string) (*proj_model.Project, error) {
	existing, err := es.ProjectByID(ctx, id)
	if err != nil {
		return nil, err
	}
	if existing.IsActive() {
		return nil, caos_errs.ThrowPreconditionFailed(nil, "EVENT-die45", "project must be inactive")
	}

	repoExisting := ProjectFromModel(existing)
	aggregate := ProjectReactivateAggregate(es.AggregateCreator(), repoExisting)
	es_sdk.Push(ctx, es.PushAggregates, repoExisting.AppendEvents, aggregate)

	es.projectCache.cacheProject(repoExisting)
	return ProjectToModel(repoExisting), nil
}

func (es *ProjectEventstore) ProjectMemberByIDs(ctx context.Context, member *proj_model.ProjectMember) (*proj_model.ProjectMember, error) {
	if member.UserID == "" {
		return nil, caos_errs.ThrowPreconditionFailed(nil, "EVENT-ld93d", "userID missing")
	}
<<<<<<< HEAD
	project, err := es.ProjectByID(ctx, member.ID)
=======
	project, err := es.ProjectByID(ctx, member.AggregateID)
>>>>>>> 04b4cd80
	if err != nil {
		return nil, err
	}
	for _, m := range project.Members {
		if m.UserID == member.UserID {
			return m, nil
		}
	}
	return nil, caos_errs.ThrowNotFound(nil, "EVENT-3udjs", "member not found")
}

func (es *ProjectEventstore) AddProjectMember(ctx context.Context, member *proj_model.ProjectMember) (*proj_model.ProjectMember, error) {
	if !member.IsValid() {
		return nil, caos_errs.ThrowPreconditionFailed(nil, "EVENT-9dk45", "UserID and Roles are required")
	}
<<<<<<< HEAD
	existing, err := es.ProjectByID(ctx, member.ID)
=======
	existing, err := es.ProjectByID(ctx, member.AggregateID)
>>>>>>> 04b4cd80
	if err != nil {
		return nil, err
	}
	if existing.ContainsMember(member) {
		return nil, caos_errs.ThrowAlreadyExists(nil, "EVENT-idke6", "User is already member of this Project")
	}
	repoProject := ProjectFromModel(existing)
	repoMember := ProjectMemberFromModel(member)

	addAggregate := ProjectMemberAddedAggregate(es.Eventstore.AggregateCreator(), repoProject, repoMember)
	err = es_sdk.Push(ctx, es.PushAggregates, repoProject.AppendEvents, addAggregate)
<<<<<<< HEAD
=======
	if err != nil {
		return nil, err
	}
>>>>>>> 04b4cd80
	es.projectCache.cacheProject(repoProject)
	for _, m := range repoProject.Members {
		if m.UserID == member.UserID {
			return ProjectMemberToModel(m), nil
		}
	}
	return nil, caos_errs.ThrowInternal(nil, "EVENT-3udjs", "Could not find member in list")
}

func (es *ProjectEventstore) ChangeProjectMember(ctx context.Context, member *proj_model.ProjectMember) (*proj_model.ProjectMember, error) {
	if !member.IsValid() {
		return nil, caos_errs.ThrowPreconditionFailed(nil, "EVENT-9dk45", "UserID and Roles are required")
	}
<<<<<<< HEAD
	existing, err := es.ProjectByID(ctx, member.ID)
=======
	existing, err := es.ProjectByID(ctx, member.AggregateID)
>>>>>>> 04b4cd80
	if err != nil {
		return nil, err
	}
	if !existing.ContainsMember(member) {
		return nil, caos_errs.ThrowPreconditionFailed(nil, "EVENT-oe39f", "User is not member of this project")
	}
	repoProject := ProjectFromModel(existing)
	repoMember := ProjectMemberFromModel(member)

	projectAggregate := ProjectMemberChangedAggregate(es.Eventstore.AggregateCreator(), repoProject, repoMember)
	err = es_sdk.Push(ctx, es.PushAggregates, repoProject.AppendEvents, projectAggregate)
	es.projectCache.cacheProject(repoProject)
	for _, m := range repoProject.Members {
		if m.UserID == member.UserID {
			return ProjectMemberToModel(m), nil
		}
	}
	return nil, caos_errs.ThrowInternal(nil, "EVENT-3udjs", "Could not find member in list")
}

func (es *ProjectEventstore) RemoveProjectMember(ctx context.Context, member *proj_model.ProjectMember) error {
	if member.UserID == "" {
		return caos_errs.ThrowPreconditionFailed(nil, "EVENT-d43fs", "UserID and Roles are required")
	}
<<<<<<< HEAD
	existing, err := es.ProjectByID(ctx, member.ID)
=======
	existing, err := es.ProjectByID(ctx, member.AggregateID)
>>>>>>> 04b4cd80
	if err != nil {
		return err
	}
	if !existing.ContainsMember(member) {
		return caos_errs.ThrowPreconditionFailed(nil, "EVENT-swf34", "User is not member of this project")
	}
	repoProject := ProjectFromModel(existing)
	repoMember := ProjectMemberFromModel(member)

	projectAggregate := ProjectMemberRemovedAggregate(es.Eventstore.AggregateCreator(), repoProject, repoMember)
	err = es_sdk.Push(ctx, es.PushAggregates, repoProject.AppendEvents, projectAggregate)
	es.projectCache.cacheProject(repoProject)
<<<<<<< HEAD
	return err
}

func (es *ProjectEventstore) AddProjectRole(ctx context.Context, role *proj_model.ProjectRole) (*proj_model.ProjectRole, error) {
	if !role.IsValid() {
		return nil, caos_errs.ThrowPreconditionFailed(nil, "EVENT-idue3", "Key is required")
	}
	existing, err := es.ProjectByID(ctx, role.ID)
	if err != nil {
		return nil, err
	}
	if existing.ContainsRole(role) {
		return nil, caos_errs.ThrowAlreadyExists(nil, "EVENT-sk35t", "Project contains role with same key")
	}
	repoProject := ProjectFromModel(existing)
	repoRole := ProjectRoleFromModel(role)
	projectAggregate := ProjectRoleAddedAggregate(es.Eventstore.AggregateCreator(), repoProject, repoRole)
	err = es_sdk.Push(ctx, es.PushAggregates, repoProject.AppendEvents, projectAggregate)
	if err != nil {
		return nil, err
	}

	es.projectCache.cacheProject(repoProject)
	for _, r := range repoProject.Roles {
		if r.Key == role.Key {
			return ProjectRoleToModel(r), nil
		}
	}
	return nil, caos_errs.ThrowInternal(nil, "EVENT-sie83", "Could not find role in list")
}

func (es *ProjectEventstore) ChangeProjectRole(ctx context.Context, role *proj_model.ProjectRole) (*proj_model.ProjectRole, error) {
	if !role.IsValid() {
		return nil, caos_errs.ThrowPreconditionFailed(nil, "EVENT-9die3", "Key is required")
	}
	existing, err := es.ProjectByID(ctx, role.ID)
	if err != nil {
		return nil, err
	}
	if !existing.ContainsRole(role) {
		return nil, caos_errs.ThrowPreconditionFailed(nil, "EVENT-die34", "Role doesn't exist on this project")
	}
	repoProject := ProjectFromModel(existing)
	repoRole := ProjectRoleFromModel(role)
	projectAggregate := ProjectRoleChangedAggregate(es.Eventstore.AggregateCreator(), repoProject, repoRole)
	err = es_sdk.Push(ctx, es.PushAggregates, repoProject.AppendEvents, projectAggregate)
	if err != nil {
		return nil, err
	}

	es.projectCache.cacheProject(repoProject)
	for _, r := range repoProject.Roles {
		if r.Key == role.Key {
			return ProjectRoleToModel(r), nil
		}
	}
	return nil, caos_errs.ThrowInternal(nil, "EVENT-sl1or", "Could not find role in list")
}

func (es *ProjectEventstore) RemoveProjectRole(ctx context.Context, role *proj_model.ProjectRole) error {
	if role.Key == "" {
		return caos_errs.ThrowPreconditionFailed(nil, "EVENT-id823", "Key is required")
	}
	existing, err := es.ProjectByID(ctx, role.ID)
	if err != nil {
		return err
	}
	if !existing.ContainsRole(role) {
		return caos_errs.ThrowPreconditionFailed(nil, "EVENT-oe823", "Role doesn't exist on project")
	}
	repoProject := ProjectFromModel(existing)
	repoRole := ProjectRoleFromModel(role)
	projectAggregate := ProjectRoleRemovedAggregate(es.Eventstore.AggregateCreator(), repoProject, repoRole)
	err = es_sdk.Push(ctx, es.PushAggregates, repoProject.AppendEvents, projectAggregate)
	if err != nil {
		return err
	}
	es.projectCache.cacheProject(repoProject)
	return nil
}

func (es *ProjectEventstore) ApplicationByIDs(ctx context.Context, projectID, appID string) (*proj_model.Application, error) {
	if projectID == "" || appID == "" {
		return nil, caos_errs.ThrowPreconditionFailed(nil, "EVENT-ld93d", "project oder app ID missing")
	}
	project, err := es.ProjectByID(ctx, projectID)
	if err != nil {
		return nil, err
	}
	for _, a := range project.Applications {
		if a.AppID == appID {
			return a, nil
		}
	}
	return nil, caos_errs.ThrowNotFound(nil, "EVENT-8ei2s", "app not found")
}

func (es *ProjectEventstore) AddApplication(ctx context.Context, app *proj_model.Application) (*proj_model.Application, error) {
	if app == nil || !app.IsValid(true) {
		return nil, caos_errs.ThrowPreconditionFailed(nil, "EVENT-9eidw", "Some required fields are missing")
	}
	existing, err := es.ProjectByID(ctx, app.ID)
	if err != nil {
		return nil, err
	}
	id, err := es.idGenerator.NextID()
	if err != nil {
		return nil, err
	}
	app.AppID = strconv.FormatUint(id, 10)

	var stringPw string
	var crypto *crypto.CryptoValue
	if app.OIDCConfig != nil {
		app.OIDCConfig.AppID = strconv.FormatUint(id, 10)
		stringPw, crypto, err = generateNewClientSecret(es.pwGenerator, es.PasswordAlg)
		if err != nil {
			return nil, err
		}
		app.OIDCConfig.ClientSecret = crypto
		clientID, err := generateNewClientID(es.idGenerator, existing)
		if err != nil {
			return nil, err
		}
		app.OIDCConfig.ClientID = clientID
	}
	repoProject := ProjectFromModel(existing)
	repoApp := AppFromModel(app)

	addAggregate := ApplicationAddedAggregate(es.Eventstore.AggregateCreator(), repoProject, repoApp)
	err = es_sdk.Push(ctx, es.PushAggregates, repoProject.AppendEvents, addAggregate)
	for _, a := range repoProject.Applications {
		if a.AppID == app.AppID {
			converted := AppToModel(a)
			converted.OIDCConfig.ClientSecretString = stringPw
			return converted, nil
		}
	}
	return nil, caos_errs.ThrowInternal(nil, "EVENT-3udjs", "Could not find member in list")
}

func (es *ProjectEventstore) ChangeApplication(ctx context.Context, app *proj_model.Application) (*proj_model.Application, error) {
	if app == nil || !app.IsValid(false) {
		return nil, caos_errs.ThrowPreconditionFailed(nil, "EVENT-dieuw", "some required fields missing")
	}
	existing, err := es.ProjectByID(ctx, app.ID)
	if err != nil {
		return nil, err
	}
	if ok, _ := existing.ContainsApp(app); !ok {
		return nil, caos_errs.ThrowPreconditionFailed(nil, "EVENT-die83", "App is not in this project")
	}
	repoProject := ProjectFromModel(existing)
	repoApp := AppFromModel(app)

	projectAggregate := ApplicationChangedAggregate(es.Eventstore.AggregateCreator(), repoProject, repoApp)
	err = es_sdk.Push(ctx, es.PushAggregates, repoProject.AppendEvents, projectAggregate)
	es.projectCache.cacheProject(repoProject)
	for _, a := range repoProject.Applications {
		if a.AppID == app.AppID {
			return AppToModel(a), nil
		}
	}
	return nil, caos_errs.ThrowInternal(nil, "EVENT-dksi8", "Could not find app in list")
}

func (es *ProjectEventstore) RemoveApplication(ctx context.Context, app *proj_model.Application) error {
	if app.AppID == "" {
		return caos_errs.ThrowPreconditionFailed(nil, "EVENT-id832", "AppID is required")
	}
	existing, err := es.ProjectByID(ctx, app.ID)
	if err != nil {
		return err
	}
	if ok, _ := existing.ContainsApp(app); !ok {
		return caos_errs.ThrowPreconditionFailed(nil, "EVENT-di83s", "Application doesn't exist on project")
	}
	repoProject := ProjectFromModel(existing)
	appRepo := AppFromModel(app)
	projectAggregate := ApplicationRemovedAggregate(es.Eventstore.AggregateCreator(), repoProject, appRepo)
	err = es_sdk.Push(ctx, es.PushAggregates, repoProject.AppendEvents, projectAggregate)
	if err != nil {
		return err
	}
	es.projectCache.cacheProject(repoProject)
	return nil
}

func (es *ProjectEventstore) DeactivateApplication(ctx context.Context, projectID, appID string) (*proj_model.Application, error) {
	if appID == "" {
		return nil, caos_errs.ThrowPreconditionFailed(nil, "EVENT-dlp9e", "appID missing")
	}
	existing, err := es.ProjectByID(ctx, projectID)
	if err != nil {
		return nil, err
	}
	app := &proj_model.Application{AppID: appID}
	if ok, _ := existing.ContainsApp(app); !ok {
		return nil, caos_errs.ThrowPreconditionFailed(nil, "EVENT-slpe9", "App is not in this project")
	}
	repoProject := ProjectFromModel(existing)
	repoApp := AppFromModel(app)

	projectAggregate := ApplicationDeactivatedAggregate(es.Eventstore.AggregateCreator(), repoProject, repoApp)
	err = es_sdk.Push(ctx, es.PushAggregates, repoProject.AppendEvents, projectAggregate)
	es.projectCache.cacheProject(repoProject)
	for _, a := range repoProject.Applications {
		if a.AppID == app.AppID {
			return AppToModel(a), nil
		}
	}
	return nil, caos_errs.ThrowInternal(nil, "EVENT-sie83", "Could not find app in list")
}

func (es *ProjectEventstore) ReactivateApplication(ctx context.Context, projectID, appID string) (*proj_model.Application, error) {
	if appID == "" {
		return nil, caos_errs.ThrowPreconditionFailed(nil, "EVENT-0odi2", "appID missing")
	}
	existing, err := es.ProjectByID(ctx, projectID)
	if err != nil {
		return nil, err
	}
	app := &proj_model.Application{AppID: appID}
	if ok, _ := existing.ContainsApp(app); !ok {
		return nil, caos_errs.ThrowPreconditionFailed(nil, "EVENT-ld92d", "App is not in this project")
	}
	repoProject := ProjectFromModel(existing)
	repoApp := AppFromModel(app)

	projectAggregate := ApplicationReactivatedAggregate(es.Eventstore.AggregateCreator(), repoProject, repoApp)
	err = es_sdk.Push(ctx, es.PushAggregates, repoProject.AppendEvents, projectAggregate)
	es.projectCache.cacheProject(repoProject)
	for _, a := range repoProject.Applications {
		if a.AppID == app.AppID {
			return AppToModel(a), nil
		}
	}
	return nil, caos_errs.ThrowInternal(nil, "EVENT-sld93", "Could not find app in list")
}

func (es *ProjectEventstore) ChangeOIDCConfig(ctx context.Context, config *proj_model.OIDCConfig) (*proj_model.OIDCConfig, error) {
	if config == nil || !config.IsValid() {
		return nil, caos_errs.ThrowPreconditionFailed(nil, "EVENT-du834", "some required fields missing")
	}
	existing, err := es.ProjectByID(ctx, config.ID)
	if err != nil {
		return nil, err
	}
	var ok bool
	var app *proj_model.Application
	if ok, app = existing.ContainsApp(&proj_model.Application{AppID: config.AppID}); !ok {
		return nil, caos_errs.ThrowPreconditionFailed(nil, "EVENT-dkso8", "App is not in this project")
	}
	if app.Type != proj_model.APPTYPE_OIDC {
		return nil, caos_errs.ThrowPreconditionFailed(nil, "EVENT-98uje", "App is not an oidc application")
	}
	repoProject := ProjectFromModel(existing)
	repoConfig := OIDCConfigFromModel(config)

	projectAggregate := OIDCConfigChangedAggregate(es.Eventstore.AggregateCreator(), repoProject, repoConfig)
	err = es_sdk.Push(ctx, es.PushAggregates, repoProject.AppendEvents, projectAggregate)
	es.projectCache.cacheProject(repoProject)
	for _, a := range repoProject.Applications {
		if a.AppID == app.AppID {
			return OIDCConfigToModel(a.OIDCConfig), nil
		}
	}
	return nil, caos_errs.ThrowInternal(nil, "EVENT-dk87s", "Could not find app in list")
}

func (es *ProjectEventstore) ChangeOIDCConfigSecret(ctx context.Context, projectID, appID string) (*proj_model.OIDCConfig, error) {
	if appID == "" {
		return nil, caos_errs.ThrowPreconditionFailed(nil, "EVENT-7ue34", "some required fields missing")
	}
	existing, err := es.ProjectByID(ctx, projectID)
	if err != nil {
		return nil, err
	}
	var ok bool
	var app *proj_model.Application
	if ok, app = existing.ContainsApp(&proj_model.Application{AppID: appID}); !ok {
		return nil, caos_errs.ThrowPreconditionFailed(nil, "EVENT-9odi4", "App is not in this project")
	}
	if app.Type != proj_model.APPTYPE_OIDC {
		return nil, caos_errs.ThrowPreconditionFailed(nil, "EVENT-dile4", "App is not an oidc application")
	}
	repoProject := ProjectFromModel(existing)

	stringPw, crypto, err := generateNewClientSecret(es.pwGenerator, es.PasswordAlg)
	if err != nil {
		return nil, err
	}

	projectAggregate := OIDCConfigSecretChangedAggregate(es.Eventstore.AggregateCreator(), repoProject, appID, crypto)
	err = es_sdk.Push(ctx, es.PushAggregates, repoProject.AppendEvents, projectAggregate)
	es.projectCache.cacheProject(repoProject)
	for _, a := range repoProject.Applications {
		if a.AppID == app.AppID {
			config := OIDCConfigToModel(a.OIDCConfig)
			config.ClientSecretString = stringPw
			return config, nil
		}
	}
	return nil, caos_errs.ThrowInternal(nil, "EVENT-dk87s", "Could not find app in list")
}

func (es *ProjectEventstore) ProjectGrantByIDs(ctx context.Context, projectID, grantID string) (*proj_model.ProjectGrant, error) {
	if grantID == "" {
		return nil, caos_errs.ThrowPreconditionFailed(nil, "EVENT-e8die", "grantID missing")
	}
	project, err := es.ProjectByID(ctx, projectID)
	if err != nil {
		return nil, err
	}
	for _, g := range project.Grants {
		if g.GrantID == grantID {
			return g, nil
		}
	}
	return nil, caos_errs.ThrowNotFound(nil, "EVENT-slo45", "grant not found")
}

func (es *ProjectEventstore) AddProjectGrant(ctx context.Context, grant *proj_model.ProjectGrant) (*proj_model.ProjectGrant, error) {
	if grant == nil || !grant.IsValid() {
		return nil, caos_errs.ThrowPreconditionFailed(nil, "EVENT-37dhs", "Project grant invalid")
	}
	existing, err := es.ProjectByID(ctx, grant.ID)
	if err != nil {
		return nil, err
	}
	if existing.ContainsGrantForOrg(grant.GrantedOrgID) {
		return nil, caos_errs.ThrowPreconditionFailed(nil, "EVENT-7ug4g", "Grant for org already exists")
	}
	if !existing.ContainsRoles(grant.RoleKeys) {
		return nil, caos_errs.ThrowPreconditionFailed(nil, "EVENT-di83d", "One role doesnt exist in Project")
	}
	id, err := es.idGenerator.NextID()
	if err != nil {
		return nil, err
	}
	grant.GrantID = strconv.FormatUint(id, 10)

	repoProject := ProjectFromModel(existing)
	repoGrant := GrantFromModel(grant)

	addAggregate := ProjectGrantAddedAggregate(es.Eventstore.AggregateCreator(), repoProject, repoGrant)
	err = es_sdk.Push(ctx, es.PushAggregates, repoProject.AppendEvents, addAggregate)
	for _, g := range repoProject.Grants {
		if g.GrantID == grant.GrantID {
			return GrantToModel(g), nil
		}
	}
	return nil, caos_errs.ThrowInternal(nil, "EVENT-sk3t5", "Could not find grant in list")
}

func (es *ProjectEventstore) ChangeProjectGrant(ctx context.Context, grant *proj_model.ProjectGrant) (*proj_model.ProjectGrant, error) {
	if grant == nil && grant.GrantID == "" {
		return nil, caos_errs.ThrowPreconditionFailed(nil, "EVENT-8sie3", "invalid grant")
	}
	existing, err := es.ProjectByID(ctx, grant.ID)
	if err != nil {
		return nil, err
	}
	if !existing.ContainsGrant(grant) {
		return nil, caos_errs.ThrowPreconditionFailed(nil, "EVENT-die83", "Grant not existing on project")
	}
	if !existing.ContainsRoles(grant.RoleKeys) {
		return nil, caos_errs.ThrowPreconditionFailed(nil, "EVENT-di83d", "One role doesnt exist in Project")
	}
	repoProject := ProjectFromModel(existing)
	repoGrant := GrantFromModel(grant)

	projectAggregate := ProjectGrantChangedAggregate(es.Eventstore.AggregateCreator(), repoProject, repoGrant)
	err = es_sdk.Push(ctx, es.PushAggregates, repoProject.AppendEvents, projectAggregate)
	es.projectCache.cacheProject(repoProject)
	for _, g := range repoProject.Grants {
		if g.GrantID == grant.GrantID {
			return GrantToModel(g), nil
		}
	}
	return nil, caos_errs.ThrowInternal(nil, "EVENT-dksi8", "Could not find app in list")
}

func (es *ProjectEventstore) RemoveProjectGrant(ctx context.Context, grant *proj_model.ProjectGrant) error {
	if grant.GrantID == "" {
		return caos_errs.ThrowPreconditionFailed(nil, "EVENT-8eud6", "GrantId is required")
	}
	existing, err := es.ProjectByID(ctx, grant.ID)
	if err != nil {
		return err
	}
	if !existing.ContainsGrant(grant) {
		return caos_errs.ThrowPreconditionFailed(nil, "EVENT-9ie3s", "Grant doesn't exist on project")
	}
	repoProject := ProjectFromModel(existing)
	grantRepo := GrantFromModel(grant)
	projectAggregate := ProjectGrantRemovedAggregate(es.Eventstore.AggregateCreator(), repoProject, grantRepo)
	err = es_sdk.Push(ctx, es.PushAggregates, repoProject.AppendEvents, projectAggregate)
	if err != nil {
		return err
	}
	es.projectCache.cacheProject(repoProject)
	return nil
}

func (es *ProjectEventstore) DeactivateProjectGrant(ctx context.Context, projectID, grantID string) (*proj_model.ProjectGrant, error) {
	if grantID == "" {
		return nil, caos_errs.ThrowPreconditionFailed(nil, "EVENT-7due2", "grantID missing")
	}
	existing, err := es.ProjectByID(ctx, projectID)
	if err != nil {
		return nil, err
	}
	grant := &proj_model.ProjectGrant{GrantID: grantID}
	if !existing.ContainsGrant(grant) {
		return nil, caos_errs.ThrowPreconditionFailed(nil, "EVENT-slpe9", "Grant is not in this project")
	}
	repoProject := ProjectFromModel(existing)
	repoGrant := GrantFromModel(grant)

	projectAggregate := ProjectGrantDeactivatedAggregate(es.Eventstore.AggregateCreator(), repoProject, repoGrant)
	err = es_sdk.Push(ctx, es.PushAggregates, repoProject.AppendEvents, projectAggregate)
	es.projectCache.cacheProject(repoProject)
	for _, g := range repoProject.Grants {
		if g.GrantID == grant.GrantID {
			return GrantToModel(g), nil
		}
	}
	return nil, caos_errs.ThrowInternal(nil, "EVENT-sie83", "Could not find grant in list")
}

func (es *ProjectEventstore) ReactivateProjectGrant(ctx context.Context, projectID, grantID string) (*proj_model.ProjectGrant, error) {
	if grantID == "" {
		return nil, caos_errs.ThrowPreconditionFailed(nil, "EVENT-d7suw", "grantID missing")
	}
	existing, err := es.ProjectByID(ctx, projectID)
	if err != nil {
		return nil, err
	}
	grant := &proj_model.ProjectGrant{GrantID: grantID}
	if !existing.ContainsGrant(grant) {
		return nil, caos_errs.ThrowPreconditionFailed(nil, "EVENT-0spew", "Grant is not in this project")
	}
	repoProject := ProjectFromModel(existing)
	repoGrant := GrantFromModel(grant)

	projectAggregate := ProjectGrantReactivatedAggregate(es.Eventstore.AggregateCreator(), repoProject, repoGrant)
	err = es_sdk.Push(ctx, es.PushAggregates, repoProject.AppendEvents, projectAggregate)
	es.projectCache.cacheProject(repoProject)
	for _, g := range repoProject.Grants {
		if g.GrantID == grant.GrantID {
			return GrantToModel(g), nil
		}
	}
	return nil, caos_errs.ThrowInternal(nil, "EVENT-9osjw", "Could not find grant in list")
}

func (es *ProjectEventstore) ProjectGrantMemberByIDs(ctx context.Context, member *proj_model.ProjectGrantMember) (*proj_model.ProjectGrantMember, error) {
	if member.GrantID == "" || member.UserID == "" {
		return nil, caos_errs.ThrowPreconditionFailed(nil, "EVENT-8diw2", "userID missing")
	}
	project, err := es.ProjectByID(ctx, member.ID)
	if err != nil {
		return nil, err
	}
	for _, g := range project.Grants {
		if g.GrantID == member.GrantID {
			for _, m := range g.Members {
				return m, nil
			}
		}
	}
	return nil, caos_errs.ThrowNotFound(nil, "EVENT-3udjs", "member not found")
}

func (es *ProjectEventstore) AddProjectGrantMember(ctx context.Context, member *proj_model.ProjectGrantMember) (*proj_model.ProjectGrantMember, error) {
	if !member.IsValid() {
		return nil, caos_errs.ThrowPreconditionFailed(nil, "EVENT-0dor4", "invalid member")
	}
	existing, err := es.ProjectByID(ctx, member.ID)
	if err != nil {
		return nil, err
	}
	if existing.ContainsGrantMember(member) {
		return nil, caos_errs.ThrowAlreadyExists(nil, "EVENT-8die3", "User is already member of this ProjectGrant")
	}
	repoProject := ProjectFromModel(existing)
	repoMember := GrantMemberFromModel(member)

	addAggregate := ProjectGrantMemberAddedAggregate(es.Eventstore.AggregateCreator(), repoProject, repoMember)
	err = es_sdk.Push(ctx, es.PushAggregates, repoProject.AppendEvents, addAggregate)
	es.projectCache.cacheProject(repoProject)
	for _, g := range repoProject.Grants {
		if g.GrantID == member.GrantID {
			for _, m := range g.Members {
				if m.UserID == member.UserID {
					return GrantMemberToModel(m), nil
				}
			}
		}
	}
	return nil, caos_errs.ThrowInternal(nil, "EVENT-3udjs", "Could not find member in list")
}

func (es *ProjectEventstore) ChangeProjectGrantMember(ctx context.Context, member *proj_model.ProjectGrantMember) (*proj_model.ProjectGrantMember, error) {
	if !member.IsValid() {
		return nil, caos_errs.ThrowPreconditionFailed(nil, "EVENT-dkw35", "member is not valid")
	}
	existing, err := es.ProjectByID(ctx, member.ID)
	if err != nil {
		return nil, err
	}
	if !existing.ContainsGrantMember(member) {
		return nil, caos_errs.ThrowPreconditionFailed(nil, "EVENT-8dj4s", "User is not member of this grant")
	}
	repoProject := ProjectFromModel(existing)
	repoMember := GrantMemberFromModel(member)

	projectAggregate := ProjectGrantMemberChangedAggregate(es.Eventstore.AggregateCreator(), repoProject, repoMember)
	err = es_sdk.Push(ctx, es.PushAggregates, repoProject.AppendEvents, projectAggregate)
	es.projectCache.cacheProject(repoProject)
	for _, g := range repoProject.Grants {
		if g.GrantID == member.GrantID {
			for _, m := range g.Members {
				if m.UserID == member.UserID {
					return GrantMemberToModel(m), nil
				}
			}
		}
	}
	return nil, caos_errs.ThrowInternal(nil, "EVENT-s8ur3", "Could not find member in list")
}

func (es *ProjectEventstore) RemoveProjectGrantMember(ctx context.Context, member *proj_model.ProjectGrantMember) error {
	if member.UserID == "" {
		return caos_errs.ThrowPreconditionFailed(nil, "EVENT-8su4r", "member is not valid")
	}
	existing, err := es.ProjectByID(ctx, member.ID)
	if err != nil {
		return err
	}
	if !existing.ContainsGrantMember(member) {
		return caos_errs.ThrowPreconditionFailed(nil, "EVENT-9ode4", "User is not member of this grant")
	}
	repoProject := ProjectFromModel(existing)
	repoMember := GrantMemberFromModel(member)

	projectAggregate := ProjectGrantMemberRemovedAggregate(es.Eventstore.AggregateCreator(), repoProject, repoMember)
	err = es_sdk.Push(ctx, es.PushAggregates, repoProject.AppendEvents, projectAggregate)
	es.projectCache.cacheProject(repoProject)
=======
>>>>>>> 04b4cd80
	return err
}

func (es *ProjectEventstore) AddProjectRole(ctx context.Context, role *proj_model.ProjectRole) (*proj_model.ProjectRole, error) {
	if !role.IsValid() {
		return nil, caos_errs.ThrowPreconditionFailed(nil, "EVENT-idue3", "Key is required")
	}
	existing, err := es.ProjectByID(ctx, role.AggregateID)
	if err != nil {
		return nil, err
	}
	if existing.ContainsRole(role) {
		return nil, caos_errs.ThrowAlreadyExists(nil, "EVENT-sk35t", "Project contains role with same key")
	}
	repoProject := ProjectFromModel(existing)
	repoRole := ProjectRoleFromModel(role)
	projectAggregate := ProjectRoleAddedAggregate(es.Eventstore.AggregateCreator(), repoProject, repoRole)
	err = es_sdk.Push(ctx, es.PushAggregates, repoProject.AppendEvents, projectAggregate)
	if err != nil {
		return nil, err
	}

	es.projectCache.cacheProject(repoProject)
	for _, r := range repoProject.Roles {
		if r.Key == role.Key {
			return ProjectRoleToModel(r), nil
		}
	}
	return nil, caos_errs.ThrowInternal(nil, "EVENT-sie83", "Could not find role in list")
}

func (es *ProjectEventstore) ChangeProjectRole(ctx context.Context, role *proj_model.ProjectRole) (*proj_model.ProjectRole, error) {
	if !role.IsValid() {
		return nil, caos_errs.ThrowPreconditionFailed(nil, "EVENT-9die3", "Key is required")
	}
	existing, err := es.ProjectByID(ctx, role.AggregateID)
	if err != nil {
		return nil, err
	}
	if !existing.ContainsRole(role) {
		return nil, caos_errs.ThrowPreconditionFailed(nil, "EVENT-die34", "Role doesn't exist on this project")
	}
	repoProject := ProjectFromModel(existing)
	repoRole := ProjectRoleFromModel(role)
	projectAggregate := ProjectRoleChangedAggregate(es.Eventstore.AggregateCreator(), repoProject, repoRole)
	err = es_sdk.Push(ctx, es.PushAggregates, repoProject.AppendEvents, projectAggregate)
	if err != nil {
		return nil, err
	}

	es.projectCache.cacheProject(repoProject)
	for _, r := range repoProject.Roles {
		if r.Key == role.Key {
			return ProjectRoleToModel(r), nil
		}
	}
	return nil, caos_errs.ThrowInternal(nil, "EVENT-sl1or", "Could not find role in list")
}

func (es *ProjectEventstore) RemoveProjectRole(ctx context.Context, role *proj_model.ProjectRole) error {
	if role.Key == "" {
		return caos_errs.ThrowPreconditionFailed(nil, "EVENT-id823", "Key is required")
	}
	existing, err := es.ProjectByID(ctx, role.AggregateID)
	if err != nil {
		return err
	}
	if !existing.ContainsRole(role) {
		return caos_errs.ThrowPreconditionFailed(nil, "EVENT-oe823", "Role doesn't exist on project")
	}
	repoProject := ProjectFromModel(existing)
	repoRole := ProjectRoleFromModel(role)
	projectAggregate := ProjectRoleRemovedAggregate(es.Eventstore.AggregateCreator(), repoProject, repoRole)
	err = es_sdk.Push(ctx, es.PushAggregates, repoProject.AppendEvents, projectAggregate)
	if err != nil {
		return err
	}
	es.projectCache.cacheProject(repoProject)
	return nil
}

func (es *ProjectEventstore) ApplicationByIDs(ctx context.Context, projectID, appID string) (*proj_model.Application, error) {
	if projectID == "" || appID == "" {
		return nil, caos_errs.ThrowPreconditionFailed(nil, "EVENT-ld93d", "project oder app AggregateID missing")
	}
	project, err := es.ProjectByID(ctx, projectID)
	if err != nil {
		return nil, err
	}
	for _, a := range project.Applications {
		if a.AppID == appID {
			return a, nil
		}
	}
	return nil, caos_errs.ThrowNotFound(nil, "EVENT-8ei2s", "Could not find app")
}

func (es *ProjectEventstore) AddApplication(ctx context.Context, app *proj_model.Application) (*proj_model.Application, error) {
	if app == nil || !app.IsValid(true) {
		return nil, caos_errs.ThrowPreconditionFailed(nil, "EVENT-9eidw", "Some required fields are missing")
	}
	existing, err := es.ProjectByID(ctx, app.AggregateID)
	if err != nil {
		return nil, err
	}
	id, err := es.idGenerator.NextID()
	if err != nil {
		return nil, err
	}
	app.AppID = strconv.FormatUint(id, 10)

	var stringPw string
	var cryptoPw *crypto.CryptoValue
	if app.OIDCConfig != nil {
		app.OIDCConfig.AppID = strconv.FormatUint(id, 10)
		stringPw, cryptoPw, err = generateNewClientSecret(es.pwGenerator)
		if err != nil {
			return nil, err
		}
		app.OIDCConfig.ClientSecret = cryptoPw
		clientID, err := generateNewClientID(es.idGenerator, existing)
		if err != nil {
			return nil, err
		}
		app.OIDCConfig.ClientID = clientID
	}
	repoProject := ProjectFromModel(existing)
	repoApp := AppFromModel(app)

	addAggregate := ApplicationAddedAggregate(es.Eventstore.AggregateCreator(), repoProject, repoApp)
	err = es_sdk.Push(ctx, es.PushAggregates, repoProject.AppendEvents, addAggregate)
	es.projectCache.cacheProject(repoProject)
	for _, a := range repoProject.Applications {
		if a.AppID == app.AppID {
			converted := AppToModel(a)
			converted.OIDCConfig.ClientSecretString = stringPw
			return converted, nil
		}
	}
	return nil, caos_errs.ThrowInternal(nil, "EVENT-3udjs", "Could not find member in list")
}

func (es *ProjectEventstore) ChangeApplication(ctx context.Context, app *proj_model.Application) (*proj_model.Application, error) {
	if app == nil || !app.IsValid(false) {
		return nil, caos_errs.ThrowPreconditionFailed(nil, "EVENT-dieuw", "some required fields missing")
	}
	existing, err := es.ProjectByID(ctx, app.AggregateID)
	if err != nil {
		return nil, err
	}
	if _, ok := existing.ContainsApp(app); !ok {
		return nil, caos_errs.ThrowPreconditionFailed(nil, "EVENT-die83", "App is not in this project")
	}
	repoProject := ProjectFromModel(existing)
	repoApp := AppFromModel(app)

	projectAggregate := ApplicationChangedAggregate(es.Eventstore.AggregateCreator(), repoProject, repoApp)
	err = es_sdk.Push(ctx, es.PushAggregates, repoProject.AppendEvents, projectAggregate)
	es.projectCache.cacheProject(repoProject)
	for _, a := range repoProject.Applications {
		if a.AppID == app.AppID {
			return AppToModel(a), nil
		}
	}
	return nil, caos_errs.ThrowInternal(nil, "EVENT-dksi8", "Could not find app in list")
}

func (es *ProjectEventstore) RemoveApplication(ctx context.Context, app *proj_model.Application) error {
	if app.AppID == "" {
		return caos_errs.ThrowPreconditionFailed(nil, "EVENT-id832", "AppID is required")
	}
	existing, err := es.ProjectByID(ctx, app.AggregateID)
	if err != nil {
		return err
	}
	if _, ok := existing.ContainsApp(app); !ok {
		return caos_errs.ThrowPreconditionFailed(nil, "EVENT-di83s", "Application doesn't exist on project")
	}
	repoProject := ProjectFromModel(existing)
	appRepo := AppFromModel(app)
	projectAggregate := ApplicationRemovedAggregate(es.Eventstore.AggregateCreator(), repoProject, appRepo)
	err = es_sdk.Push(ctx, es.PushAggregates, repoProject.AppendEvents, projectAggregate)
	if err != nil {
		return err
	}
	es.projectCache.cacheProject(repoProject)
	return nil
}

func (es *ProjectEventstore) DeactivateApplication(ctx context.Context, projectID, appID string) (*proj_model.Application, error) {
	if appID == "" {
		return nil, caos_errs.ThrowPreconditionFailed(nil, "EVENT-dlp9e", "appID missing")
	}
	existing, err := es.ProjectByID(ctx, projectID)
	if err != nil {
		return nil, err
	}
	app := &proj_model.Application{AppID: appID}
	if _, ok := existing.ContainsApp(app); !ok {
		return nil, caos_errs.ThrowPreconditionFailed(nil, "EVENT-slpe9", "App is not in this project")
	}
	repoProject := ProjectFromModel(existing)
	repoApp := AppFromModel(app)

	projectAggregate := ApplicationDeactivatedAggregate(es.Eventstore.AggregateCreator(), repoProject, repoApp)
	err = es_sdk.Push(ctx, es.PushAggregates, repoProject.AppendEvents, projectAggregate)
	es.projectCache.cacheProject(repoProject)
	for _, a := range repoProject.Applications {
		if a.AppID == app.AppID {
			return AppToModel(a), nil
		}
	}
	return nil, caos_errs.ThrowInternal(nil, "EVENT-sie83", "Could not find app in list")
}

func (es *ProjectEventstore) ReactivateApplication(ctx context.Context, projectID, appID string) (*proj_model.Application, error) {
	if appID == "" {
		return nil, caos_errs.ThrowPreconditionFailed(nil, "EVENT-0odi2", "appID missing")
	}
	existing, err := es.ProjectByID(ctx, projectID)
	if err != nil {
		return nil, err
	}
	app := &proj_model.Application{AppID: appID}
	if _, ok := existing.ContainsApp(app); !ok {
		return nil, caos_errs.ThrowPreconditionFailed(nil, "EVENT-ld92d", "App is not in this project")
	}
	repoProject := ProjectFromModel(existing)
	repoApp := AppFromModel(app)

	projectAggregate := ApplicationReactivatedAggregate(es.Eventstore.AggregateCreator(), repoProject, repoApp)
	err = es_sdk.Push(ctx, es.PushAggregates, repoProject.AppendEvents, projectAggregate)
	es.projectCache.cacheProject(repoProject)
	for _, a := range repoProject.Applications {
		if a.AppID == app.AppID {
			return AppToModel(a), nil
		}
	}
	return nil, caos_errs.ThrowInternal(nil, "EVENT-sld93", "Could not find app in list")
}

func (es *ProjectEventstore) ChangeOIDCConfig(ctx context.Context, config *proj_model.OIDCConfig) (*proj_model.OIDCConfig, error) {
	if config == nil || !config.IsValid() {
		return nil, caos_errs.ThrowPreconditionFailed(nil, "EVENT-du834", "invalid oidc config")
	}
	existing, err := es.ProjectByID(ctx, config.AggregateID)
	if err != nil {
		return nil, err
	}
	var ok bool
	var app *proj_model.Application
	if app, ok = existing.ContainsApp(&proj_model.Application{AppID: config.AppID}); !ok {
		return nil, caos_errs.ThrowPreconditionFailed(nil, "EVENT-dkso8", "App is not in this project")
	}
	if app.Type != proj_model.APPTYPE_OIDC {
		return nil, caos_errs.ThrowPreconditionFailed(nil, "EVENT-98uje", "App is not an oidc application")
	}
	repoProject := ProjectFromModel(existing)
	repoConfig := OIDCConfigFromModel(config)

	projectAggregate := OIDCConfigChangedAggregate(es.Eventstore.AggregateCreator(), repoProject, repoConfig)
	err = es_sdk.Push(ctx, es.PushAggregates, repoProject.AppendEvents, projectAggregate)
	es.projectCache.cacheProject(repoProject)
	for _, a := range repoProject.Applications {
		if a.AppID == app.AppID {
			return OIDCConfigToModel(a.OIDCConfig), nil
		}
	}
	return nil, caos_errs.ThrowInternal(nil, "EVENT-dk87s", "Could not find app in list")
}

func (es *ProjectEventstore) ChangeOIDCConfigSecret(ctx context.Context, projectID, appID string) (*proj_model.OIDCConfig, error) {
	if appID == "" {
		return nil, caos_errs.ThrowPreconditionFailed(nil, "EVENT-7ue34", "some required fields missing")
	}
	existing, err := es.ProjectByID(ctx, projectID)
	if err != nil {
		return nil, err
	}
	var ok bool
	var app *proj_model.Application
	if app, ok = existing.ContainsApp(&proj_model.Application{AppID: appID}); !ok {
		return nil, caos_errs.ThrowPreconditionFailed(nil, "EVENT-9odi4", "App is not in this project")
	}
	if app.Type != proj_model.APPTYPE_OIDC {
		return nil, caos_errs.ThrowPreconditionFailed(nil, "EVENT-dile4", "App is not an oidc application")
	}
	repoProject := ProjectFromModel(existing)

	stringPw, crypto, err := generateNewClientSecret(es.pwGenerator)
	if err != nil {
		return nil, err
	}

	projectAggregate := OIDCConfigSecretChangedAggregate(es.Eventstore.AggregateCreator(), repoProject, appID, crypto)
	err = es_sdk.Push(ctx, es.PushAggregates, repoProject.AppendEvents, projectAggregate)
	es.projectCache.cacheProject(repoProject)
	for _, a := range repoProject.Applications {
		if a.AppID == app.AppID {
			config := OIDCConfigToModel(a.OIDCConfig)
			config.ClientSecretString = stringPw
			return config, nil
		}
	}
	return nil, caos_errs.ThrowInternal(nil, "EVENT-dk87s", "Could not find app in list")
}<|MERGE_RESOLUTION|>--- conflicted
+++ resolved
@@ -2,46 +2,30 @@
 
 import (
 	"context"
-<<<<<<< HEAD
-=======
 	"strconv"
 
 	"github.com/sony/sonyflake"
 
->>>>>>> 04b4cd80
 	"github.com/caos/zitadel/internal/cache/config"
 	"github.com/caos/zitadel/internal/crypto"
 	caos_errs "github.com/caos/zitadel/internal/errors"
 	es_int "github.com/caos/zitadel/internal/eventstore"
 	es_sdk "github.com/caos/zitadel/internal/eventstore/sdk"
 	proj_model "github.com/caos/zitadel/internal/project/model"
-	"github.com/sethvargo/go-password/password"
-	"github.com/sony/sonyflake"
-	"strconv"
 )
 
 type ProjectEventstore struct {
 	es_int.Eventstore
 	projectCache *ProjectCache
-<<<<<<< HEAD
-	pwGenerator  password.PasswordGenerator
-	PasswordAlg  crypto.HashAlgorithm
-=======
 	pwGenerator  crypto.Generator
->>>>>>> 04b4cd80
 	idGenerator  *sonyflake.Sonyflake
 }
 
 type ProjectConfig struct {
 	es_int.Eventstore
-<<<<<<< HEAD
-	Cache            *config.CacheConfig
-	PasswordSaltCost int
-=======
 	Cache                 *config.CacheConfig
 	PasswordSaltCost      int
 	ClientSecretGenerator crypto.GeneratorConfig
->>>>>>> 04b4cd80
 }
 
 func StartProject(conf ProjectConfig) (*ProjectEventstore, error) {
@@ -49,41 +33,21 @@
 	if err != nil {
 		return nil, err
 	}
-<<<<<<< HEAD
-	pwGenerator, err := password.NewGenerator(&password.GeneratorInput{})
-	if err != nil {
-		return nil, err
-	}
-	passwordAlg := crypto.NewBCrypt(conf.PasswordSaltCost)
-=======
 	passwordAlg := crypto.NewBCrypt(conf.PasswordSaltCost)
 	pwGenerator := crypto.NewHashGenerator(conf.ClientSecretGenerator, passwordAlg)
->>>>>>> 04b4cd80
 	idGenerator := sonyflake.NewSonyflake(sonyflake.Settings{})
 	return &ProjectEventstore{
 		Eventstore:   conf.Eventstore,
 		projectCache: projectCache,
 		pwGenerator:  pwGenerator,
-<<<<<<< HEAD
-		PasswordAlg:  passwordAlg,
 		idGenerator:  idGenerator,
 	}, nil
 }
 
 func (es *ProjectEventstore) ProjectByID(ctx context.Context, id string) (*proj_model.Project, error) {
-	project, sequence := es.projectCache.getProject(id)
-
-	query, err := ProjectByIDQuery(project.ID, sequence)
-=======
-		idGenerator:  idGenerator,
-	}, nil
-}
-
-func (es *ProjectEventstore) ProjectByID(ctx context.Context, id string) (*proj_model.Project, error) {
 	project := es.projectCache.getProject(id)
 
 	query, err := ProjectByIDQuery(project.AggregateID, project.Sequence)
->>>>>>> 04b4cd80
 	if err != nil {
 		return nil, err
 	}
@@ -103,11 +67,7 @@
 	if err != nil {
 		return nil, err
 	}
-<<<<<<< HEAD
-	project.ID = strconv.FormatUint(id, 10)
-=======
 	project.AggregateID = strconv.FormatUint(id, 10)
->>>>>>> 04b4cd80
 	project.State = proj_model.PROJECTSTATE_ACTIVE
 	repoProject := ProjectFromModel(project)
 
@@ -125,11 +85,7 @@
 	if !project.IsValid() {
 		return nil, caos_errs.ThrowPreconditionFailed(nil, "EVENT-9dk45", "Name is required")
 	}
-<<<<<<< HEAD
-	existingProject, err := es.ProjectByID(ctx, project.ID)
-=======
 	existingProject, err := es.ProjectByID(ctx, project.AggregateID)
->>>>>>> 04b4cd80
 	if err != nil {
 		return nil, err
 	}
@@ -184,11 +140,7 @@
 	if member.UserID == "" {
 		return nil, caos_errs.ThrowPreconditionFailed(nil, "EVENT-ld93d", "userID missing")
 	}
-<<<<<<< HEAD
-	project, err := es.ProjectByID(ctx, member.ID)
-=======
 	project, err := es.ProjectByID(ctx, member.AggregateID)
->>>>>>> 04b4cd80
 	if err != nil {
 		return nil, err
 	}
@@ -204,11 +156,7 @@
 	if !member.IsValid() {
 		return nil, caos_errs.ThrowPreconditionFailed(nil, "EVENT-9dk45", "UserID and Roles are required")
 	}
-<<<<<<< HEAD
-	existing, err := es.ProjectByID(ctx, member.ID)
-=======
 	existing, err := es.ProjectByID(ctx, member.AggregateID)
->>>>>>> 04b4cd80
 	if err != nil {
 		return nil, err
 	}
@@ -220,12 +168,9 @@
 
 	addAggregate := ProjectMemberAddedAggregate(es.Eventstore.AggregateCreator(), repoProject, repoMember)
 	err = es_sdk.Push(ctx, es.PushAggregates, repoProject.AppendEvents, addAggregate)
-<<<<<<< HEAD
-=======
-	if err != nil {
-		return nil, err
-	}
->>>>>>> 04b4cd80
+	if err != nil {
+		return nil, err
+	}
 	es.projectCache.cacheProject(repoProject)
 	for _, m := range repoProject.Members {
 		if m.UserID == member.UserID {
@@ -239,11 +184,7 @@
 	if !member.IsValid() {
 		return nil, caos_errs.ThrowPreconditionFailed(nil, "EVENT-9dk45", "UserID and Roles are required")
 	}
-<<<<<<< HEAD
-	existing, err := es.ProjectByID(ctx, member.ID)
-=======
 	existing, err := es.ProjectByID(ctx, member.AggregateID)
->>>>>>> 04b4cd80
 	if err != nil {
 		return nil, err
 	}
@@ -268,11 +209,7 @@
 	if member.UserID == "" {
 		return caos_errs.ThrowPreconditionFailed(nil, "EVENT-d43fs", "UserID and Roles are required")
 	}
-<<<<<<< HEAD
-	existing, err := es.ProjectByID(ctx, member.ID)
-=======
 	existing, err := es.ProjectByID(ctx, member.AggregateID)
->>>>>>> 04b4cd80
 	if err != nil {
 		return err
 	}
@@ -285,559 +222,6 @@
 	projectAggregate := ProjectMemberRemovedAggregate(es.Eventstore.AggregateCreator(), repoProject, repoMember)
 	err = es_sdk.Push(ctx, es.PushAggregates, repoProject.AppendEvents, projectAggregate)
 	es.projectCache.cacheProject(repoProject)
-<<<<<<< HEAD
-	return err
-}
-
-func (es *ProjectEventstore) AddProjectRole(ctx context.Context, role *proj_model.ProjectRole) (*proj_model.ProjectRole, error) {
-	if !role.IsValid() {
-		return nil, caos_errs.ThrowPreconditionFailed(nil, "EVENT-idue3", "Key is required")
-	}
-	existing, err := es.ProjectByID(ctx, role.ID)
-	if err != nil {
-		return nil, err
-	}
-	if existing.ContainsRole(role) {
-		return nil, caos_errs.ThrowAlreadyExists(nil, "EVENT-sk35t", "Project contains role with same key")
-	}
-	repoProject := ProjectFromModel(existing)
-	repoRole := ProjectRoleFromModel(role)
-	projectAggregate := ProjectRoleAddedAggregate(es.Eventstore.AggregateCreator(), repoProject, repoRole)
-	err = es_sdk.Push(ctx, es.PushAggregates, repoProject.AppendEvents, projectAggregate)
-	if err != nil {
-		return nil, err
-	}
-
-	es.projectCache.cacheProject(repoProject)
-	for _, r := range repoProject.Roles {
-		if r.Key == role.Key {
-			return ProjectRoleToModel(r), nil
-		}
-	}
-	return nil, caos_errs.ThrowInternal(nil, "EVENT-sie83", "Could not find role in list")
-}
-
-func (es *ProjectEventstore) ChangeProjectRole(ctx context.Context, role *proj_model.ProjectRole) (*proj_model.ProjectRole, error) {
-	if !role.IsValid() {
-		return nil, caos_errs.ThrowPreconditionFailed(nil, "EVENT-9die3", "Key is required")
-	}
-	existing, err := es.ProjectByID(ctx, role.ID)
-	if err != nil {
-		return nil, err
-	}
-	if !existing.ContainsRole(role) {
-		return nil, caos_errs.ThrowPreconditionFailed(nil, "EVENT-die34", "Role doesn't exist on this project")
-	}
-	repoProject := ProjectFromModel(existing)
-	repoRole := ProjectRoleFromModel(role)
-	projectAggregate := ProjectRoleChangedAggregate(es.Eventstore.AggregateCreator(), repoProject, repoRole)
-	err = es_sdk.Push(ctx, es.PushAggregates, repoProject.AppendEvents, projectAggregate)
-	if err != nil {
-		return nil, err
-	}
-
-	es.projectCache.cacheProject(repoProject)
-	for _, r := range repoProject.Roles {
-		if r.Key == role.Key {
-			return ProjectRoleToModel(r), nil
-		}
-	}
-	return nil, caos_errs.ThrowInternal(nil, "EVENT-sl1or", "Could not find role in list")
-}
-
-func (es *ProjectEventstore) RemoveProjectRole(ctx context.Context, role *proj_model.ProjectRole) error {
-	if role.Key == "" {
-		return caos_errs.ThrowPreconditionFailed(nil, "EVENT-id823", "Key is required")
-	}
-	existing, err := es.ProjectByID(ctx, role.ID)
-	if err != nil {
-		return err
-	}
-	if !existing.ContainsRole(role) {
-		return caos_errs.ThrowPreconditionFailed(nil, "EVENT-oe823", "Role doesn't exist on project")
-	}
-	repoProject := ProjectFromModel(existing)
-	repoRole := ProjectRoleFromModel(role)
-	projectAggregate := ProjectRoleRemovedAggregate(es.Eventstore.AggregateCreator(), repoProject, repoRole)
-	err = es_sdk.Push(ctx, es.PushAggregates, repoProject.AppendEvents, projectAggregate)
-	if err != nil {
-		return err
-	}
-	es.projectCache.cacheProject(repoProject)
-	return nil
-}
-
-func (es *ProjectEventstore) ApplicationByIDs(ctx context.Context, projectID, appID string) (*proj_model.Application, error) {
-	if projectID == "" || appID == "" {
-		return nil, caos_errs.ThrowPreconditionFailed(nil, "EVENT-ld93d", "project oder app ID missing")
-	}
-	project, err := es.ProjectByID(ctx, projectID)
-	if err != nil {
-		return nil, err
-	}
-	for _, a := range project.Applications {
-		if a.AppID == appID {
-			return a, nil
-		}
-	}
-	return nil, caos_errs.ThrowNotFound(nil, "EVENT-8ei2s", "app not found")
-}
-
-func (es *ProjectEventstore) AddApplication(ctx context.Context, app *proj_model.Application) (*proj_model.Application, error) {
-	if app == nil || !app.IsValid(true) {
-		return nil, caos_errs.ThrowPreconditionFailed(nil, "EVENT-9eidw", "Some required fields are missing")
-	}
-	existing, err := es.ProjectByID(ctx, app.ID)
-	if err != nil {
-		return nil, err
-	}
-	id, err := es.idGenerator.NextID()
-	if err != nil {
-		return nil, err
-	}
-	app.AppID = strconv.FormatUint(id, 10)
-
-	var stringPw string
-	var crypto *crypto.CryptoValue
-	if app.OIDCConfig != nil {
-		app.OIDCConfig.AppID = strconv.FormatUint(id, 10)
-		stringPw, crypto, err = generateNewClientSecret(es.pwGenerator, es.PasswordAlg)
-		if err != nil {
-			return nil, err
-		}
-		app.OIDCConfig.ClientSecret = crypto
-		clientID, err := generateNewClientID(es.idGenerator, existing)
-		if err != nil {
-			return nil, err
-		}
-		app.OIDCConfig.ClientID = clientID
-	}
-	repoProject := ProjectFromModel(existing)
-	repoApp := AppFromModel(app)
-
-	addAggregate := ApplicationAddedAggregate(es.Eventstore.AggregateCreator(), repoProject, repoApp)
-	err = es_sdk.Push(ctx, es.PushAggregates, repoProject.AppendEvents, addAggregate)
-	for _, a := range repoProject.Applications {
-		if a.AppID == app.AppID {
-			converted := AppToModel(a)
-			converted.OIDCConfig.ClientSecretString = stringPw
-			return converted, nil
-		}
-	}
-	return nil, caos_errs.ThrowInternal(nil, "EVENT-3udjs", "Could not find member in list")
-}
-
-func (es *ProjectEventstore) ChangeApplication(ctx context.Context, app *proj_model.Application) (*proj_model.Application, error) {
-	if app == nil || !app.IsValid(false) {
-		return nil, caos_errs.ThrowPreconditionFailed(nil, "EVENT-dieuw", "some required fields missing")
-	}
-	existing, err := es.ProjectByID(ctx, app.ID)
-	if err != nil {
-		return nil, err
-	}
-	if ok, _ := existing.ContainsApp(app); !ok {
-		return nil, caos_errs.ThrowPreconditionFailed(nil, "EVENT-die83", "App is not in this project")
-	}
-	repoProject := ProjectFromModel(existing)
-	repoApp := AppFromModel(app)
-
-	projectAggregate := ApplicationChangedAggregate(es.Eventstore.AggregateCreator(), repoProject, repoApp)
-	err = es_sdk.Push(ctx, es.PushAggregates, repoProject.AppendEvents, projectAggregate)
-	es.projectCache.cacheProject(repoProject)
-	for _, a := range repoProject.Applications {
-		if a.AppID == app.AppID {
-			return AppToModel(a), nil
-		}
-	}
-	return nil, caos_errs.ThrowInternal(nil, "EVENT-dksi8", "Could not find app in list")
-}
-
-func (es *ProjectEventstore) RemoveApplication(ctx context.Context, app *proj_model.Application) error {
-	if app.AppID == "" {
-		return caos_errs.ThrowPreconditionFailed(nil, "EVENT-id832", "AppID is required")
-	}
-	existing, err := es.ProjectByID(ctx, app.ID)
-	if err != nil {
-		return err
-	}
-	if ok, _ := existing.ContainsApp(app); !ok {
-		return caos_errs.ThrowPreconditionFailed(nil, "EVENT-di83s", "Application doesn't exist on project")
-	}
-	repoProject := ProjectFromModel(existing)
-	appRepo := AppFromModel(app)
-	projectAggregate := ApplicationRemovedAggregate(es.Eventstore.AggregateCreator(), repoProject, appRepo)
-	err = es_sdk.Push(ctx, es.PushAggregates, repoProject.AppendEvents, projectAggregate)
-	if err != nil {
-		return err
-	}
-	es.projectCache.cacheProject(repoProject)
-	return nil
-}
-
-func (es *ProjectEventstore) DeactivateApplication(ctx context.Context, projectID, appID string) (*proj_model.Application, error) {
-	if appID == "" {
-		return nil, caos_errs.ThrowPreconditionFailed(nil, "EVENT-dlp9e", "appID missing")
-	}
-	existing, err := es.ProjectByID(ctx, projectID)
-	if err != nil {
-		return nil, err
-	}
-	app := &proj_model.Application{AppID: appID}
-	if ok, _ := existing.ContainsApp(app); !ok {
-		return nil, caos_errs.ThrowPreconditionFailed(nil, "EVENT-slpe9", "App is not in this project")
-	}
-	repoProject := ProjectFromModel(existing)
-	repoApp := AppFromModel(app)
-
-	projectAggregate := ApplicationDeactivatedAggregate(es.Eventstore.AggregateCreator(), repoProject, repoApp)
-	err = es_sdk.Push(ctx, es.PushAggregates, repoProject.AppendEvents, projectAggregate)
-	es.projectCache.cacheProject(repoProject)
-	for _, a := range repoProject.Applications {
-		if a.AppID == app.AppID {
-			return AppToModel(a), nil
-		}
-	}
-	return nil, caos_errs.ThrowInternal(nil, "EVENT-sie83", "Could not find app in list")
-}
-
-func (es *ProjectEventstore) ReactivateApplication(ctx context.Context, projectID, appID string) (*proj_model.Application, error) {
-	if appID == "" {
-		return nil, caos_errs.ThrowPreconditionFailed(nil, "EVENT-0odi2", "appID missing")
-	}
-	existing, err := es.ProjectByID(ctx, projectID)
-	if err != nil {
-		return nil, err
-	}
-	app := &proj_model.Application{AppID: appID}
-	if ok, _ := existing.ContainsApp(app); !ok {
-		return nil, caos_errs.ThrowPreconditionFailed(nil, "EVENT-ld92d", "App is not in this project")
-	}
-	repoProject := ProjectFromModel(existing)
-	repoApp := AppFromModel(app)
-
-	projectAggregate := ApplicationReactivatedAggregate(es.Eventstore.AggregateCreator(), repoProject, repoApp)
-	err = es_sdk.Push(ctx, es.PushAggregates, repoProject.AppendEvents, projectAggregate)
-	es.projectCache.cacheProject(repoProject)
-	for _, a := range repoProject.Applications {
-		if a.AppID == app.AppID {
-			return AppToModel(a), nil
-		}
-	}
-	return nil, caos_errs.ThrowInternal(nil, "EVENT-sld93", "Could not find app in list")
-}
-
-func (es *ProjectEventstore) ChangeOIDCConfig(ctx context.Context, config *proj_model.OIDCConfig) (*proj_model.OIDCConfig, error) {
-	if config == nil || !config.IsValid() {
-		return nil, caos_errs.ThrowPreconditionFailed(nil, "EVENT-du834", "some required fields missing")
-	}
-	existing, err := es.ProjectByID(ctx, config.ID)
-	if err != nil {
-		return nil, err
-	}
-	var ok bool
-	var app *proj_model.Application
-	if ok, app = existing.ContainsApp(&proj_model.Application{AppID: config.AppID}); !ok {
-		return nil, caos_errs.ThrowPreconditionFailed(nil, "EVENT-dkso8", "App is not in this project")
-	}
-	if app.Type != proj_model.APPTYPE_OIDC {
-		return nil, caos_errs.ThrowPreconditionFailed(nil, "EVENT-98uje", "App is not an oidc application")
-	}
-	repoProject := ProjectFromModel(existing)
-	repoConfig := OIDCConfigFromModel(config)
-
-	projectAggregate := OIDCConfigChangedAggregate(es.Eventstore.AggregateCreator(), repoProject, repoConfig)
-	err = es_sdk.Push(ctx, es.PushAggregates, repoProject.AppendEvents, projectAggregate)
-	es.projectCache.cacheProject(repoProject)
-	for _, a := range repoProject.Applications {
-		if a.AppID == app.AppID {
-			return OIDCConfigToModel(a.OIDCConfig), nil
-		}
-	}
-	return nil, caos_errs.ThrowInternal(nil, "EVENT-dk87s", "Could not find app in list")
-}
-
-func (es *ProjectEventstore) ChangeOIDCConfigSecret(ctx context.Context, projectID, appID string) (*proj_model.OIDCConfig, error) {
-	if appID == "" {
-		return nil, caos_errs.ThrowPreconditionFailed(nil, "EVENT-7ue34", "some required fields missing")
-	}
-	existing, err := es.ProjectByID(ctx, projectID)
-	if err != nil {
-		return nil, err
-	}
-	var ok bool
-	var app *proj_model.Application
-	if ok, app = existing.ContainsApp(&proj_model.Application{AppID: appID}); !ok {
-		return nil, caos_errs.ThrowPreconditionFailed(nil, "EVENT-9odi4", "App is not in this project")
-	}
-	if app.Type != proj_model.APPTYPE_OIDC {
-		return nil, caos_errs.ThrowPreconditionFailed(nil, "EVENT-dile4", "App is not an oidc application")
-	}
-	repoProject := ProjectFromModel(existing)
-
-	stringPw, crypto, err := generateNewClientSecret(es.pwGenerator, es.PasswordAlg)
-	if err != nil {
-		return nil, err
-	}
-
-	projectAggregate := OIDCConfigSecretChangedAggregate(es.Eventstore.AggregateCreator(), repoProject, appID, crypto)
-	err = es_sdk.Push(ctx, es.PushAggregates, repoProject.AppendEvents, projectAggregate)
-	es.projectCache.cacheProject(repoProject)
-	for _, a := range repoProject.Applications {
-		if a.AppID == app.AppID {
-			config := OIDCConfigToModel(a.OIDCConfig)
-			config.ClientSecretString = stringPw
-			return config, nil
-		}
-	}
-	return nil, caos_errs.ThrowInternal(nil, "EVENT-dk87s", "Could not find app in list")
-}
-
-func (es *ProjectEventstore) ProjectGrantByIDs(ctx context.Context, projectID, grantID string) (*proj_model.ProjectGrant, error) {
-	if grantID == "" {
-		return nil, caos_errs.ThrowPreconditionFailed(nil, "EVENT-e8die", "grantID missing")
-	}
-	project, err := es.ProjectByID(ctx, projectID)
-	if err != nil {
-		return nil, err
-	}
-	for _, g := range project.Grants {
-		if g.GrantID == grantID {
-			return g, nil
-		}
-	}
-	return nil, caos_errs.ThrowNotFound(nil, "EVENT-slo45", "grant not found")
-}
-
-func (es *ProjectEventstore) AddProjectGrant(ctx context.Context, grant *proj_model.ProjectGrant) (*proj_model.ProjectGrant, error) {
-	if grant == nil || !grant.IsValid() {
-		return nil, caos_errs.ThrowPreconditionFailed(nil, "EVENT-37dhs", "Project grant invalid")
-	}
-	existing, err := es.ProjectByID(ctx, grant.ID)
-	if err != nil {
-		return nil, err
-	}
-	if existing.ContainsGrantForOrg(grant.GrantedOrgID) {
-		return nil, caos_errs.ThrowPreconditionFailed(nil, "EVENT-7ug4g", "Grant for org already exists")
-	}
-	if !existing.ContainsRoles(grant.RoleKeys) {
-		return nil, caos_errs.ThrowPreconditionFailed(nil, "EVENT-di83d", "One role doesnt exist in Project")
-	}
-	id, err := es.idGenerator.NextID()
-	if err != nil {
-		return nil, err
-	}
-	grant.GrantID = strconv.FormatUint(id, 10)
-
-	repoProject := ProjectFromModel(existing)
-	repoGrant := GrantFromModel(grant)
-
-	addAggregate := ProjectGrantAddedAggregate(es.Eventstore.AggregateCreator(), repoProject, repoGrant)
-	err = es_sdk.Push(ctx, es.PushAggregates, repoProject.AppendEvents, addAggregate)
-	for _, g := range repoProject.Grants {
-		if g.GrantID == grant.GrantID {
-			return GrantToModel(g), nil
-		}
-	}
-	return nil, caos_errs.ThrowInternal(nil, "EVENT-sk3t5", "Could not find grant in list")
-}
-
-func (es *ProjectEventstore) ChangeProjectGrant(ctx context.Context, grant *proj_model.ProjectGrant) (*proj_model.ProjectGrant, error) {
-	if grant == nil && grant.GrantID == "" {
-		return nil, caos_errs.ThrowPreconditionFailed(nil, "EVENT-8sie3", "invalid grant")
-	}
-	existing, err := es.ProjectByID(ctx, grant.ID)
-	if err != nil {
-		return nil, err
-	}
-	if !existing.ContainsGrant(grant) {
-		return nil, caos_errs.ThrowPreconditionFailed(nil, "EVENT-die83", "Grant not existing on project")
-	}
-	if !existing.ContainsRoles(grant.RoleKeys) {
-		return nil, caos_errs.ThrowPreconditionFailed(nil, "EVENT-di83d", "One role doesnt exist in Project")
-	}
-	repoProject := ProjectFromModel(existing)
-	repoGrant := GrantFromModel(grant)
-
-	projectAggregate := ProjectGrantChangedAggregate(es.Eventstore.AggregateCreator(), repoProject, repoGrant)
-	err = es_sdk.Push(ctx, es.PushAggregates, repoProject.AppendEvents, projectAggregate)
-	es.projectCache.cacheProject(repoProject)
-	for _, g := range repoProject.Grants {
-		if g.GrantID == grant.GrantID {
-			return GrantToModel(g), nil
-		}
-	}
-	return nil, caos_errs.ThrowInternal(nil, "EVENT-dksi8", "Could not find app in list")
-}
-
-func (es *ProjectEventstore) RemoveProjectGrant(ctx context.Context, grant *proj_model.ProjectGrant) error {
-	if grant.GrantID == "" {
-		return caos_errs.ThrowPreconditionFailed(nil, "EVENT-8eud6", "GrantId is required")
-	}
-	existing, err := es.ProjectByID(ctx, grant.ID)
-	if err != nil {
-		return err
-	}
-	if !existing.ContainsGrant(grant) {
-		return caos_errs.ThrowPreconditionFailed(nil, "EVENT-9ie3s", "Grant doesn't exist on project")
-	}
-	repoProject := ProjectFromModel(existing)
-	grantRepo := GrantFromModel(grant)
-	projectAggregate := ProjectGrantRemovedAggregate(es.Eventstore.AggregateCreator(), repoProject, grantRepo)
-	err = es_sdk.Push(ctx, es.PushAggregates, repoProject.AppendEvents, projectAggregate)
-	if err != nil {
-		return err
-	}
-	es.projectCache.cacheProject(repoProject)
-	return nil
-}
-
-func (es *ProjectEventstore) DeactivateProjectGrant(ctx context.Context, projectID, grantID string) (*proj_model.ProjectGrant, error) {
-	if grantID == "" {
-		return nil, caos_errs.ThrowPreconditionFailed(nil, "EVENT-7due2", "grantID missing")
-	}
-	existing, err := es.ProjectByID(ctx, projectID)
-	if err != nil {
-		return nil, err
-	}
-	grant := &proj_model.ProjectGrant{GrantID: grantID}
-	if !existing.ContainsGrant(grant) {
-		return nil, caos_errs.ThrowPreconditionFailed(nil, "EVENT-slpe9", "Grant is not in this project")
-	}
-	repoProject := ProjectFromModel(existing)
-	repoGrant := GrantFromModel(grant)
-
-	projectAggregate := ProjectGrantDeactivatedAggregate(es.Eventstore.AggregateCreator(), repoProject, repoGrant)
-	err = es_sdk.Push(ctx, es.PushAggregates, repoProject.AppendEvents, projectAggregate)
-	es.projectCache.cacheProject(repoProject)
-	for _, g := range repoProject.Grants {
-		if g.GrantID == grant.GrantID {
-			return GrantToModel(g), nil
-		}
-	}
-	return nil, caos_errs.ThrowInternal(nil, "EVENT-sie83", "Could not find grant in list")
-}
-
-func (es *ProjectEventstore) ReactivateProjectGrant(ctx context.Context, projectID, grantID string) (*proj_model.ProjectGrant, error) {
-	if grantID == "" {
-		return nil, caos_errs.ThrowPreconditionFailed(nil, "EVENT-d7suw", "grantID missing")
-	}
-	existing, err := es.ProjectByID(ctx, projectID)
-	if err != nil {
-		return nil, err
-	}
-	grant := &proj_model.ProjectGrant{GrantID: grantID}
-	if !existing.ContainsGrant(grant) {
-		return nil, caos_errs.ThrowPreconditionFailed(nil, "EVENT-0spew", "Grant is not in this project")
-	}
-	repoProject := ProjectFromModel(existing)
-	repoGrant := GrantFromModel(grant)
-
-	projectAggregate := ProjectGrantReactivatedAggregate(es.Eventstore.AggregateCreator(), repoProject, repoGrant)
-	err = es_sdk.Push(ctx, es.PushAggregates, repoProject.AppendEvents, projectAggregate)
-	es.projectCache.cacheProject(repoProject)
-	for _, g := range repoProject.Grants {
-		if g.GrantID == grant.GrantID {
-			return GrantToModel(g), nil
-		}
-	}
-	return nil, caos_errs.ThrowInternal(nil, "EVENT-9osjw", "Could not find grant in list")
-}
-
-func (es *ProjectEventstore) ProjectGrantMemberByIDs(ctx context.Context, member *proj_model.ProjectGrantMember) (*proj_model.ProjectGrantMember, error) {
-	if member.GrantID == "" || member.UserID == "" {
-		return nil, caos_errs.ThrowPreconditionFailed(nil, "EVENT-8diw2", "userID missing")
-	}
-	project, err := es.ProjectByID(ctx, member.ID)
-	if err != nil {
-		return nil, err
-	}
-	for _, g := range project.Grants {
-		if g.GrantID == member.GrantID {
-			for _, m := range g.Members {
-				return m, nil
-			}
-		}
-	}
-	return nil, caos_errs.ThrowNotFound(nil, "EVENT-3udjs", "member not found")
-}
-
-func (es *ProjectEventstore) AddProjectGrantMember(ctx context.Context, member *proj_model.ProjectGrantMember) (*proj_model.ProjectGrantMember, error) {
-	if !member.IsValid() {
-		return nil, caos_errs.ThrowPreconditionFailed(nil, "EVENT-0dor4", "invalid member")
-	}
-	existing, err := es.ProjectByID(ctx, member.ID)
-	if err != nil {
-		return nil, err
-	}
-	if existing.ContainsGrantMember(member) {
-		return nil, caos_errs.ThrowAlreadyExists(nil, "EVENT-8die3", "User is already member of this ProjectGrant")
-	}
-	repoProject := ProjectFromModel(existing)
-	repoMember := GrantMemberFromModel(member)
-
-	addAggregate := ProjectGrantMemberAddedAggregate(es.Eventstore.AggregateCreator(), repoProject, repoMember)
-	err = es_sdk.Push(ctx, es.PushAggregates, repoProject.AppendEvents, addAggregate)
-	es.projectCache.cacheProject(repoProject)
-	for _, g := range repoProject.Grants {
-		if g.GrantID == member.GrantID {
-			for _, m := range g.Members {
-				if m.UserID == member.UserID {
-					return GrantMemberToModel(m), nil
-				}
-			}
-		}
-	}
-	return nil, caos_errs.ThrowInternal(nil, "EVENT-3udjs", "Could not find member in list")
-}
-
-func (es *ProjectEventstore) ChangeProjectGrantMember(ctx context.Context, member *proj_model.ProjectGrantMember) (*proj_model.ProjectGrantMember, error) {
-	if !member.IsValid() {
-		return nil, caos_errs.ThrowPreconditionFailed(nil, "EVENT-dkw35", "member is not valid")
-	}
-	existing, err := es.ProjectByID(ctx, member.ID)
-	if err != nil {
-		return nil, err
-	}
-	if !existing.ContainsGrantMember(member) {
-		return nil, caos_errs.ThrowPreconditionFailed(nil, "EVENT-8dj4s", "User is not member of this grant")
-	}
-	repoProject := ProjectFromModel(existing)
-	repoMember := GrantMemberFromModel(member)
-
-	projectAggregate := ProjectGrantMemberChangedAggregate(es.Eventstore.AggregateCreator(), repoProject, repoMember)
-	err = es_sdk.Push(ctx, es.PushAggregates, repoProject.AppendEvents, projectAggregate)
-	es.projectCache.cacheProject(repoProject)
-	for _, g := range repoProject.Grants {
-		if g.GrantID == member.GrantID {
-			for _, m := range g.Members {
-				if m.UserID == member.UserID {
-					return GrantMemberToModel(m), nil
-				}
-			}
-		}
-	}
-	return nil, caos_errs.ThrowInternal(nil, "EVENT-s8ur3", "Could not find member in list")
-}
-
-func (es *ProjectEventstore) RemoveProjectGrantMember(ctx context.Context, member *proj_model.ProjectGrantMember) error {
-	if member.UserID == "" {
-		return caos_errs.ThrowPreconditionFailed(nil, "EVENT-8su4r", "member is not valid")
-	}
-	existing, err := es.ProjectByID(ctx, member.ID)
-	if err != nil {
-		return err
-	}
-	if !existing.ContainsGrantMember(member) {
-		return caos_errs.ThrowPreconditionFailed(nil, "EVENT-9ode4", "User is not member of this grant")
-	}
-	repoProject := ProjectFromModel(existing)
-	repoMember := GrantMemberFromModel(member)
-
-	projectAggregate := ProjectGrantMemberRemovedAggregate(es.Eventstore.AggregateCreator(), repoProject, repoMember)
-	err = es_sdk.Push(ctx, es.PushAggregates, repoProject.AppendEvents, projectAggregate)
-	es.projectCache.cacheProject(repoProject)
-=======
->>>>>>> 04b4cd80
 	return err
 }
 
