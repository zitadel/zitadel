--- conflicted
+++ resolved
@@ -2,47 +2,31 @@
 
 import (
 	"context"
-<<<<<<< HEAD
-=======
 	"github.com/caos/zitadel/internal/project/repository/eventsourcing/model"
 	"strconv"
 
 	"github.com/sony/sonyflake"
 
->>>>>>> 8464cfa4
 	"github.com/caos/zitadel/internal/cache/config"
 	"github.com/caos/zitadel/internal/crypto"
 	caos_errs "github.com/caos/zitadel/internal/errors"
 	es_int "github.com/caos/zitadel/internal/eventstore"
 	es_sdk "github.com/caos/zitadel/internal/eventstore/sdk"
 	proj_model "github.com/caos/zitadel/internal/project/model"
-	"github.com/sethvargo/go-password/password"
-	"github.com/sony/sonyflake"
-	"strconv"
 )
 
 type ProjectEventstore struct {
 	es_int.Eventstore
 	projectCache *ProjectCache
-<<<<<<< HEAD
-	pwGenerator  password.PasswordGenerator
-	PasswordAlg  crypto.HashAlgorithm
-=======
 	pwGenerator  crypto.Generator
->>>>>>> 8464cfa4
 	idGenerator  *sonyflake.Sonyflake
 }
 
 type ProjectConfig struct {
 	es_int.Eventstore
-<<<<<<< HEAD
-	Cache            *config.CacheConfig
-	PasswordSaltCost int
-=======
 	Cache                 *config.CacheConfig
 	PasswordSaltCost      int
 	ClientSecretGenerator crypto.GeneratorConfig
->>>>>>> 8464cfa4
 }
 
 func StartProject(conf ProjectConfig) (*ProjectEventstore, error) {
@@ -50,41 +34,21 @@
 	if err != nil {
 		return nil, err
 	}
-<<<<<<< HEAD
-	pwGenerator, err := password.NewGenerator(&password.GeneratorInput{})
-	if err != nil {
-		return nil, err
-	}
-	passwordAlg := crypto.NewBCrypt(conf.PasswordSaltCost)
-=======
 	passwordAlg := crypto.NewBCrypt(conf.PasswordSaltCost)
 	pwGenerator := crypto.NewHashGenerator(conf.ClientSecretGenerator, passwordAlg)
->>>>>>> 8464cfa4
 	idGenerator := sonyflake.NewSonyflake(sonyflake.Settings{})
 	return &ProjectEventstore{
 		Eventstore:   conf.Eventstore,
 		projectCache: projectCache,
 		pwGenerator:  pwGenerator,
-<<<<<<< HEAD
-		PasswordAlg:  passwordAlg,
 		idGenerator:  idGenerator,
 	}, nil
 }
 
 func (es *ProjectEventstore) ProjectByID(ctx context.Context, id string) (*proj_model.Project, error) {
-	project, sequence := es.projectCache.getProject(id)
-
-	query, err := ProjectByIDQuery(project.ID, sequence)
-=======
-		idGenerator:  idGenerator,
-	}, nil
-}
-
-func (es *ProjectEventstore) ProjectByID(ctx context.Context, id string) (*proj_model.Project, error) {
 	project := es.projectCache.getProject(id)
 
 	query, err := ProjectByIDQuery(project.AggregateID, project.Sequence)
->>>>>>> 8464cfa4
 	if err != nil {
 		return nil, err
 	}
@@ -93,11 +57,7 @@
 		return nil, err
 	}
 	es.projectCache.cacheProject(project)
-<<<<<<< HEAD
-	return ProjectToModel(project), nil
-=======
 	return model.ProjectToModel(project), nil
->>>>>>> 8464cfa4
 }
 
 func (es *ProjectEventstore) CreateProject(ctx context.Context, project *proj_model.Project) (*proj_model.Project, error) {
@@ -108,15 +68,9 @@
 	if err != nil {
 		return nil, err
 	}
-<<<<<<< HEAD
-	project.ID = strconv.FormatUint(id, 10)
-	project.State = proj_model.PROJECTSTATE_ACTIVE
-	repoProject := ProjectFromModel(project)
-=======
 	project.AggregateID = strconv.FormatUint(id, 10)
 	project.State = proj_model.PROJECTSTATE_ACTIVE
 	repoProject := model.ProjectFromModel(project)
->>>>>>> 8464cfa4
 
 	createAggregate := ProjectCreateAggregate(es.AggregateCreator(), repoProject)
 	err = es_sdk.Push(ctx, es.PushAggregates, repoProject.AppendEvents, createAggregate)
@@ -125,22 +79,14 @@
 	}
 
 	es.projectCache.cacheProject(repoProject)
-<<<<<<< HEAD
-	return ProjectToModel(repoProject), nil
-=======
 	return model.ProjectToModel(repoProject), nil
->>>>>>> 8464cfa4
 }
 
 func (es *ProjectEventstore) UpdateProject(ctx context.Context, project *proj_model.Project) (*proj_model.Project, error) {
 	if !project.IsValid() {
 		return nil, caos_errs.ThrowPreconditionFailed(nil, "EVENT-9dk45", "Name is required")
 	}
-<<<<<<< HEAD
-	existingProject, err := es.ProjectByID(ctx, project.ID)
-=======
 	existingProject, err := es.ProjectByID(ctx, project.AggregateID)
->>>>>>> 8464cfa4
 	if err != nil {
 		return nil, err
 	}
@@ -154,11 +100,7 @@
 	}
 
 	es.projectCache.cacheProject(repoExisting)
-<<<<<<< HEAD
-	return ProjectToModel(repoExisting), nil
-=======
 	return model.ProjectToModel(repoExisting), nil
->>>>>>> 8464cfa4
 }
 
 func (es *ProjectEventstore) DeactivateProject(ctx context.Context, id string) (*proj_model.Project, error) {
@@ -175,11 +117,7 @@
 	es_sdk.Push(ctx, es.PushAggregates, repoExisting.AppendEvents, aggregate)
 
 	es.projectCache.cacheProject(repoExisting)
-<<<<<<< HEAD
-	return ProjectToModel(repoExisting), nil
-=======
 	return model.ProjectToModel(repoExisting), nil
->>>>>>> 8464cfa4
 }
 
 func (es *ProjectEventstore) ReactivateProject(ctx context.Context, id string) (*proj_model.Project, error) {
@@ -196,22 +134,14 @@
 	es_sdk.Push(ctx, es.PushAggregates, repoExisting.AppendEvents, aggregate)
 
 	es.projectCache.cacheProject(repoExisting)
-<<<<<<< HEAD
-	return ProjectToModel(repoExisting), nil
-=======
 	return model.ProjectToModel(repoExisting), nil
->>>>>>> 8464cfa4
 }
 
 func (es *ProjectEventstore) ProjectMemberByIDs(ctx context.Context, member *proj_model.ProjectMember) (*proj_model.ProjectMember, error) {
 	if member.UserID == "" {
 		return nil, caos_errs.ThrowPreconditionFailed(nil, "EVENT-ld93d", "userID missing")
 	}
-<<<<<<< HEAD
-	project, err := es.ProjectByID(ctx, member.ID)
-=======
 	project, err := es.ProjectByID(ctx, member.AggregateID)
->>>>>>> 8464cfa4
 	if err != nil {
 		return nil, err
 	}
@@ -226,11 +156,7 @@
 	if !member.IsValid() {
 		return nil, caos_errs.ThrowPreconditionFailed(nil, "EVENT-9dk45", "UserID and Roles are required")
 	}
-<<<<<<< HEAD
-	existing, err := es.ProjectByID(ctx, member.ID)
-=======
 	existing, err := es.ProjectByID(ctx, member.AggregateID)
->>>>>>> 8464cfa4
 	if err != nil {
 		return nil, err
 	}
@@ -242,13 +168,6 @@
 
 	addAggregate := ProjectMemberAddedAggregate(es.Eventstore.AggregateCreator(), repoProject, repoMember)
 	err = es_sdk.Push(ctx, es.PushAggregates, repoProject.AppendEvents, addAggregate)
-<<<<<<< HEAD
-	es.projectCache.cacheProject(repoProject)
-	for _, m := range repoProject.Members {
-		if m.UserID == member.UserID {
-			return ProjectMemberToModel(m), nil
-		}
-=======
 	if err != nil {
 		return nil, err
 	}
@@ -256,7 +175,6 @@
 
 	if _, m := model.GetProjectMember(repoProject.Members, member.UserID); m != nil {
 		return model.ProjectMemberToModel(m), nil
->>>>>>> 8464cfa4
 	}
 	return nil, caos_errs.ThrowInternal(nil, "EVENT-3udjs", "Could not find member in list")
 }
@@ -265,11 +183,7 @@
 	if !member.IsValid() {
 		return nil, caos_errs.ThrowPreconditionFailed(nil, "EVENT-9dk45", "UserID and Roles are required")
 	}
-<<<<<<< HEAD
-	existing, err := es.ProjectByID(ctx, member.ID)
-=======
 	existing, err := es.ProjectByID(ctx, member.AggregateID)
->>>>>>> 8464cfa4
 	if err != nil {
 		return nil, err
 	}
@@ -282,16 +196,9 @@
 	projectAggregate := ProjectMemberChangedAggregate(es.Eventstore.AggregateCreator(), repoProject, repoMember)
 	err = es_sdk.Push(ctx, es.PushAggregates, repoProject.AppendEvents, projectAggregate)
 	es.projectCache.cacheProject(repoProject)
-<<<<<<< HEAD
-	for _, m := range repoProject.Members {
-		if m.UserID == member.UserID {
-			return ProjectMemberToModel(m), nil
-		}
-=======
 
 	if _, m := model.GetProjectMember(repoProject.Members, member.UserID); m != nil {
 		return model.ProjectMemberToModel(m), nil
->>>>>>> 8464cfa4
 	}
 	return nil, caos_errs.ThrowInternal(nil, "EVENT-3udjs", "Could not find member in list")
 }
@@ -300,11 +207,7 @@
 	if member.UserID == "" {
 		return caos_errs.ThrowPreconditionFailed(nil, "EVENT-d43fs", "UserID and Roles are required")
 	}
-<<<<<<< HEAD
-	existing, err := es.ProjectByID(ctx, member.ID)
-=======
 	existing, err := es.ProjectByID(ctx, member.AggregateID)
->>>>>>> 8464cfa4
 	if err != nil {
 		return err
 	}
@@ -324,24 +227,15 @@
 	if !role.IsValid() {
 		return nil, caos_errs.ThrowPreconditionFailed(nil, "EVENT-idue3", "Key is required")
 	}
-<<<<<<< HEAD
-	existing, err := es.ProjectByID(ctx, role.ID)
-=======
 	existing, err := es.ProjectByID(ctx, role.AggregateID)
->>>>>>> 8464cfa4
 	if err != nil {
 		return nil, err
 	}
 	if existing.ContainsRole(role) {
 		return nil, caos_errs.ThrowAlreadyExists(nil, "EVENT-sk35t", "Project contains role with same key")
 	}
-<<<<<<< HEAD
-	repoProject := ProjectFromModel(existing)
-	repoRole := ProjectRoleFromModel(role)
-=======
 	repoProject := model.ProjectFromModel(existing)
 	repoRole := model.ProjectRoleFromModel(role)
->>>>>>> 8464cfa4
 	projectAggregate := ProjectRoleAddedAggregate(es.Eventstore.AggregateCreator(), repoProject, repoRole)
 	err = es_sdk.Push(ctx, es.PushAggregates, repoProject.AppendEvents, projectAggregate)
 	if err != nil {
@@ -349,16 +243,9 @@
 	}
 
 	es.projectCache.cacheProject(repoProject)
-<<<<<<< HEAD
-	for _, r := range repoProject.Roles {
-		if r.Key == role.Key {
-			return ProjectRoleToModel(r), nil
-		}
-=======
 
 	if _, r := model.GetProjectRole(repoProject.Roles, role.Key); r != nil {
 		return model.ProjectRoleToModel(r), nil
->>>>>>> 8464cfa4
 	}
 	return nil, caos_errs.ThrowInternal(nil, "EVENT-sie83", "Could not find role in list")
 }
@@ -367,24 +254,15 @@
 	if !role.IsValid() {
 		return nil, caos_errs.ThrowPreconditionFailed(nil, "EVENT-9die3", "Key is required")
 	}
-<<<<<<< HEAD
-	existing, err := es.ProjectByID(ctx, role.ID)
-=======
 	existing, err := es.ProjectByID(ctx, role.AggregateID)
->>>>>>> 8464cfa4
 	if err != nil {
 		return nil, err
 	}
 	if !existing.ContainsRole(role) {
 		return nil, caos_errs.ThrowPreconditionFailed(nil, "EVENT-die34", "Role doesn't exist on this project")
 	}
-<<<<<<< HEAD
-	repoProject := ProjectFromModel(existing)
-	repoRole := ProjectRoleFromModel(role)
-=======
 	repoProject := model.ProjectFromModel(existing)
 	repoRole := model.ProjectRoleFromModel(role)
->>>>>>> 8464cfa4
 	projectAggregate := ProjectRoleChangedAggregate(es.Eventstore.AggregateCreator(), repoProject, repoRole)
 	err = es_sdk.Push(ctx, es.PushAggregates, repoProject.AppendEvents, projectAggregate)
 	if err != nil {
@@ -392,16 +270,9 @@
 	}
 
 	es.projectCache.cacheProject(repoProject)
-<<<<<<< HEAD
-	for _, r := range repoProject.Roles {
-		if r.Key == role.Key {
-			return ProjectRoleToModel(r), nil
-		}
-=======
 
 	if _, r := model.GetProjectRole(repoProject.Roles, role.Key); r != nil {
 		return model.ProjectRoleToModel(r), nil
->>>>>>> 8464cfa4
 	}
 	return nil, caos_errs.ThrowInternal(nil, "EVENT-sl1or", "Could not find role in list")
 }
@@ -410,24 +281,15 @@
 	if role.Key == "" {
 		return caos_errs.ThrowPreconditionFailed(nil, "EVENT-id823", "Key is required")
 	}
-<<<<<<< HEAD
-	existing, err := es.ProjectByID(ctx, role.ID)
-=======
 	existing, err := es.ProjectByID(ctx, role.AggregateID)
->>>>>>> 8464cfa4
 	if err != nil {
 		return err
 	}
 	if !existing.ContainsRole(role) {
 		return caos_errs.ThrowPreconditionFailed(nil, "EVENT-oe823", "Role doesn't exist on project")
 	}
-<<<<<<< HEAD
-	repoProject := ProjectFromModel(existing)
-	repoRole := ProjectRoleFromModel(role)
-=======
 	repoProject := model.ProjectFromModel(existing)
 	repoRole := model.ProjectRoleFromModel(role)
->>>>>>> 8464cfa4
 	projectAggregate := ProjectRoleRemovedAggregate(es.Eventstore.AggregateCreator(), repoProject, repoRole)
 	err = es_sdk.Push(ctx, es.PushAggregates, repoProject.AppendEvents, projectAggregate)
 	if err != nil {
@@ -439,41 +301,24 @@
 
 func (es *ProjectEventstore) ApplicationByIDs(ctx context.Context, projectID, appID string) (*proj_model.Application, error) {
 	if projectID == "" || appID == "" {
-<<<<<<< HEAD
-		return nil, caos_errs.ThrowPreconditionFailed(nil, "EVENT-ld93d", "project oder app ID missing")
-=======
 		return nil, caos_errs.ThrowPreconditionFailed(nil, "EVENT-ld93d", "project oder app AggregateID missing")
->>>>>>> 8464cfa4
 	}
 	project, err := es.ProjectByID(ctx, projectID)
 	if err != nil {
 		return nil, err
 	}
-<<<<<<< HEAD
-	for _, a := range project.Applications {
-		if a.AppID == appID {
-			return a, nil
-		}
-	}
-	return nil, caos_errs.ThrowNotFound(nil, "EVENT-8ei2s", "app not found")
-=======
 
 	if _, a := project.GetApp(appID); a != nil {
 		return a, nil
 	}
 	return nil, caos_errs.ThrowNotFound(nil, "EVENT-8ei2s", "Could not find app")
->>>>>>> 8464cfa4
 }
 
 func (es *ProjectEventstore) AddApplication(ctx context.Context, app *proj_model.Application) (*proj_model.Application, error) {
 	if app == nil || !app.IsValid(true) {
 		return nil, caos_errs.ThrowPreconditionFailed(nil, "EVENT-9eidw", "Some required fields are missing")
 	}
-<<<<<<< HEAD
-	existing, err := es.ProjectByID(ctx, app.ID)
-=======
 	existing, err := es.ProjectByID(ctx, app.AggregateID)
->>>>>>> 8464cfa4
 	if err != nil {
 		return nil, err
 	}
@@ -484,16 +329,6 @@
 	app.AppID = strconv.FormatUint(id, 10)
 
 	var stringPw string
-<<<<<<< HEAD
-	var crypto *crypto.CryptoValue
-	if app.OIDCConfig != nil {
-		app.OIDCConfig.AppID = strconv.FormatUint(id, 10)
-		stringPw, crypto, err = generateNewClientSecret(es.pwGenerator, es.PasswordAlg)
-		if err != nil {
-			return nil, err
-		}
-		app.OIDCConfig.ClientSecret = crypto
-=======
 	var cryptoPw *crypto.CryptoValue
 	if app.OIDCConfig != nil {
 		app.OIDCConfig.AppID = strconv.FormatUint(id, 10)
@@ -502,26 +337,12 @@
 			return nil, err
 		}
 		app.OIDCConfig.ClientSecret = cryptoPw
->>>>>>> 8464cfa4
 		clientID, err := generateNewClientID(es.idGenerator, existing)
 		if err != nil {
 			return nil, err
 		}
 		app.OIDCConfig.ClientID = clientID
 	}
-<<<<<<< HEAD
-	repoProject := ProjectFromModel(existing)
-	repoApp := AppFromModel(app)
-
-	addAggregate := ApplicationAddedAggregate(es.Eventstore.AggregateCreator(), repoProject, repoApp)
-	err = es_sdk.Push(ctx, es.PushAggregates, repoProject.AppendEvents, addAggregate)
-	for _, a := range repoProject.Applications {
-		if a.AppID == app.AppID {
-			converted := AppToModel(a)
-			converted.OIDCConfig.ClientSecretString = stringPw
-			return converted, nil
-		}
-=======
 	repoProject := model.ProjectFromModel(existing)
 	repoApp := model.AppFromModel(app)
 
@@ -532,7 +353,6 @@
 		converted := model.AppToModel(a)
 		converted.OIDCConfig.ClientSecretString = stringPw
 		return converted, nil
->>>>>>> 8464cfa4
 	}
 	return nil, caos_errs.ThrowInternal(nil, "EVENT-3udjs", "Could not find member in list")
 }
@@ -541,17 +361,6 @@
 	if app == nil || !app.IsValid(false) {
 		return nil, caos_errs.ThrowPreconditionFailed(nil, "EVENT-dieuw", "some required fields missing")
 	}
-<<<<<<< HEAD
-	existing, err := es.ProjectByID(ctx, app.ID)
-	if err != nil {
-		return nil, err
-	}
-	if ok, _ := existing.ContainsApp(app); !ok {
-		return nil, caos_errs.ThrowPreconditionFailed(nil, "EVENT-die83", "App is not in this project")
-	}
-	repoProject := ProjectFromModel(existing)
-	repoApp := AppFromModel(app)
-=======
 	existing, err := es.ProjectByID(ctx, app.AggregateID)
 	if err != nil {
 		return nil, err
@@ -561,20 +370,12 @@
 	}
 	repoProject := model.ProjectFromModel(existing)
 	repoApp := model.AppFromModel(app)
->>>>>>> 8464cfa4
 
 	projectAggregate := ApplicationChangedAggregate(es.Eventstore.AggregateCreator(), repoProject, repoApp)
 	err = es_sdk.Push(ctx, es.PushAggregates, repoProject.AppendEvents, projectAggregate)
 	es.projectCache.cacheProject(repoProject)
-<<<<<<< HEAD
-	for _, a := range repoProject.Applications {
-		if a.AppID == app.AppID {
-			return AppToModel(a), nil
-		}
-=======
 	if _, a := model.GetApplication(repoProject.Applications, app.AppID); a != nil {
 		return model.AppToModel(a), nil
->>>>>>> 8464cfa4
 	}
 	return nil, caos_errs.ThrowInternal(nil, "EVENT-dksi8", "Could not find app in list")
 }
@@ -583,17 +384,6 @@
 	if app.AppID == "" {
 		return caos_errs.ThrowPreconditionFailed(nil, "EVENT-id832", "AppID is required")
 	}
-<<<<<<< HEAD
-	existing, err := es.ProjectByID(ctx, app.ID)
-	if err != nil {
-		return err
-	}
-	if ok, _ := existing.ContainsApp(app); !ok {
-		return caos_errs.ThrowPreconditionFailed(nil, "EVENT-di83s", "Application doesn't exist on project")
-	}
-	repoProject := ProjectFromModel(existing)
-	appRepo := AppFromModel(app)
-=======
 	existing, err := es.ProjectByID(ctx, app.AggregateID)
 	if err != nil {
 		return err
@@ -603,7 +393,6 @@
 	}
 	repoProject := model.ProjectFromModel(existing)
 	appRepo := model.AppFromModel(app)
->>>>>>> 8464cfa4
 	projectAggregate := ApplicationRemovedAggregate(es.Eventstore.AggregateCreator(), repoProject, appRepo)
 	err = es_sdk.Push(ctx, es.PushAggregates, repoProject.AppendEvents, projectAggregate)
 	if err != nil {
@@ -622,32 +411,17 @@
 		return nil, err
 	}
 	app := &proj_model.Application{AppID: appID}
-<<<<<<< HEAD
-	if ok, _ := existing.ContainsApp(app); !ok {
-		return nil, caos_errs.ThrowPreconditionFailed(nil, "EVENT-slpe9", "App is not in this project")
-	}
-	repoProject := ProjectFromModel(existing)
-	repoApp := AppFromModel(app)
-=======
 	if _, app := existing.GetApp(app.AppID); app == nil {
 		return nil, caos_errs.ThrowPreconditionFailed(nil, "EVENT-slpe9", "App is not in this project")
 	}
 	repoProject := model.ProjectFromModel(existing)
 	repoApp := model.AppFromModel(app)
->>>>>>> 8464cfa4
 
 	projectAggregate := ApplicationDeactivatedAggregate(es.Eventstore.AggregateCreator(), repoProject, repoApp)
 	err = es_sdk.Push(ctx, es.PushAggregates, repoProject.AppendEvents, projectAggregate)
 	es.projectCache.cacheProject(repoProject)
-<<<<<<< HEAD
-	for _, a := range repoProject.Applications {
-		if a.AppID == app.AppID {
-			return AppToModel(a), nil
-		}
-=======
 	if _, a := model.GetApplication(repoProject.Applications, app.AppID); a != nil {
 		return model.AppToModel(a), nil
->>>>>>> 8464cfa4
 	}
 	return nil, caos_errs.ThrowInternal(nil, "EVENT-sie83", "Could not find app in list")
 }
@@ -661,49 +435,23 @@
 		return nil, err
 	}
 	app := &proj_model.Application{AppID: appID}
-<<<<<<< HEAD
-	if ok, _ := existing.ContainsApp(app); !ok {
-		return nil, caos_errs.ThrowPreconditionFailed(nil, "EVENT-ld92d", "App is not in this project")
-	}
-	repoProject := ProjectFromModel(existing)
-	repoApp := AppFromModel(app)
-=======
 	if _, app := existing.GetApp(app.AppID); app == nil {
 		return nil, caos_errs.ThrowPreconditionFailed(nil, "EVENT-ld92d", "App is not in this project")
 	}
 	repoProject := model.ProjectFromModel(existing)
 	repoApp := model.AppFromModel(app)
->>>>>>> 8464cfa4
 
 	projectAggregate := ApplicationReactivatedAggregate(es.Eventstore.AggregateCreator(), repoProject, repoApp)
 	err = es_sdk.Push(ctx, es.PushAggregates, repoProject.AppendEvents, projectAggregate)
 	es.projectCache.cacheProject(repoProject)
-<<<<<<< HEAD
-	for _, a := range repoProject.Applications {
-		if a.AppID == app.AppID {
-			return AppToModel(a), nil
-		}
-=======
 	if _, a := model.GetApplication(repoProject.Applications, app.AppID); a != nil {
 		return model.AppToModel(a), nil
->>>>>>> 8464cfa4
 	}
 	return nil, caos_errs.ThrowInternal(nil, "EVENT-sld93", "Could not find app in list")
 }
 
 func (es *ProjectEventstore) ChangeOIDCConfig(ctx context.Context, config *proj_model.OIDCConfig) (*proj_model.OIDCConfig, error) {
 	if config == nil || !config.IsValid() {
-<<<<<<< HEAD
-		return nil, caos_errs.ThrowPreconditionFailed(nil, "EVENT-du834", "some required fields missing")
-	}
-	existing, err := es.ProjectByID(ctx, config.ID)
-	if err != nil {
-		return nil, err
-	}
-	var ok bool
-	var app *proj_model.Application
-	if ok, app = existing.ContainsApp(&proj_model.Application{AppID: config.AppID}); !ok {
-=======
 		return nil, caos_errs.ThrowPreconditionFailed(nil, "EVENT-du834", "invalid oidc config")
 	}
 	existing, err := es.ProjectByID(ctx, config.AggregateID)
@@ -712,32 +460,19 @@
 	}
 	var app *proj_model.Application
 	if _, app = existing.GetApp(config.AppID); app == nil {
->>>>>>> 8464cfa4
 		return nil, caos_errs.ThrowPreconditionFailed(nil, "EVENT-dkso8", "App is not in this project")
 	}
 	if app.Type != proj_model.APPTYPE_OIDC {
 		return nil, caos_errs.ThrowPreconditionFailed(nil, "EVENT-98uje", "App is not an oidc application")
 	}
-<<<<<<< HEAD
-	repoProject := ProjectFromModel(existing)
-	repoConfig := OIDCConfigFromModel(config)
-=======
 	repoProject := model.ProjectFromModel(existing)
 	repoConfig := model.OIDCConfigFromModel(config)
->>>>>>> 8464cfa4
 
 	projectAggregate := OIDCConfigChangedAggregate(es.Eventstore.AggregateCreator(), repoProject, repoConfig)
 	err = es_sdk.Push(ctx, es.PushAggregates, repoProject.AppendEvents, projectAggregate)
 	es.projectCache.cacheProject(repoProject)
-<<<<<<< HEAD
-	for _, a := range repoProject.Applications {
-		if a.AppID == app.AppID {
-			return OIDCConfigToModel(a.OIDCConfig), nil
-		}
-=======
 	if _, a := model.GetApplication(repoProject.Applications, app.AppID); a != nil {
 		return model.OIDCConfigToModel(a.OIDCConfig), nil
->>>>>>> 8464cfa4
 	}
 	return nil, caos_errs.ThrowInternal(nil, "EVENT-dk87s", "Could not find app in list")
 }
@@ -750,28 +485,16 @@
 	if err != nil {
 		return nil, err
 	}
-<<<<<<< HEAD
-	var ok bool
-	var app *proj_model.Application
-	if ok, app = existing.ContainsApp(&proj_model.Application{AppID: appID}); !ok {
-=======
 	var app *proj_model.Application
 	if _, app = existing.GetApp(appID); app == nil {
->>>>>>> 8464cfa4
 		return nil, caos_errs.ThrowPreconditionFailed(nil, "EVENT-9odi4", "App is not in this project")
 	}
 	if app.Type != proj_model.APPTYPE_OIDC {
 		return nil, caos_errs.ThrowPreconditionFailed(nil, "EVENT-dile4", "App is not an oidc application")
 	}
-<<<<<<< HEAD
-	repoProject := ProjectFromModel(existing)
-
-	stringPw, crypto, err := generateNewClientSecret(es.pwGenerator, es.PasswordAlg)
-=======
 	repoProject := model.ProjectFromModel(existing)
 
 	stringPw, crypto, err := generateNewClientSecret(es.pwGenerator)
->>>>>>> 8464cfa4
 	if err != nil {
 		return nil, err
 	}
@@ -779,15 +502,6 @@
 	projectAggregate := OIDCConfigSecretChangedAggregate(es.Eventstore.AggregateCreator(), repoProject, appID, crypto)
 	err = es_sdk.Push(ctx, es.PushAggregates, repoProject.AppendEvents, projectAggregate)
 	es.projectCache.cacheProject(repoProject)
-<<<<<<< HEAD
-	for _, a := range repoProject.Applications {
-		if a.AppID == app.AppID {
-			config := OIDCConfigToModel(a.OIDCConfig)
-			config.ClientSecretString = stringPw
-			return config, nil
-		}
-	}
-=======
 
 	if _, a := model.GetApplication(repoProject.Applications, app.AppID); a != nil {
 		config := model.OIDCConfigToModel(a.OIDCConfig)
@@ -795,7 +509,6 @@
 		return config, nil
 	}
 
->>>>>>> 8464cfa4
 	return nil, caos_errs.ThrowInternal(nil, "EVENT-dk87s", "Could not find app in list")
 }
 
@@ -807,15 +520,8 @@
 	if err != nil {
 		return nil, err
 	}
-<<<<<<< HEAD
-	for _, g := range project.Grants {
-		if g.GrantID == grantID {
-			return g, nil
-		}
-=======
 	if _, g := project.GetGrant(grantID); g != nil {
 		return g, nil
->>>>>>> 8464cfa4
 	}
 	return nil, caos_errs.ThrowNotFound(nil, "EVENT-slo45", "grant not found")
 }
@@ -824,11 +530,7 @@
 	if grant == nil || !grant.IsValid() {
 		return nil, caos_errs.ThrowPreconditionFailed(nil, "EVENT-37dhs", "Project grant invalid")
 	}
-<<<<<<< HEAD
-	existing, err := es.ProjectByID(ctx, grant.ID)
-=======
 	existing, err := es.ProjectByID(ctx, grant.AggregateID)
->>>>>>> 8464cfa4
 	if err != nil {
 		return nil, err
 	}
@@ -844,26 +546,14 @@
 	}
 	grant.GrantID = strconv.FormatUint(id, 10)
 
-<<<<<<< HEAD
-	repoProject := ProjectFromModel(existing)
-	repoGrant := GrantFromModel(grant)
+	repoProject := model.ProjectFromModel(existing)
+	repoGrant := model.GrantFromModel(grant)
 
 	addAggregate := ProjectGrantAddedAggregate(es.Eventstore.AggregateCreator(), repoProject, repoGrant)
 	err = es_sdk.Push(ctx, es.PushAggregates, repoProject.AppendEvents, addAggregate)
-	for _, g := range repoProject.Grants {
-		if g.GrantID == grant.GrantID {
-			return GrantToModel(g), nil
-		}
-=======
-	repoProject := model.ProjectFromModel(existing)
-	repoGrant := model.GrantFromModel(grant)
-
-	addAggregate := ProjectGrantAddedAggregate(es.Eventstore.AggregateCreator(), repoProject, repoGrant)
-	err = es_sdk.Push(ctx, es.PushAggregates, repoProject.AppendEvents, addAggregate)
 
 	if _, g := model.GetProjectGrant(repoProject.Grants, grant.GrantID); g != nil {
 		return model.GrantToModel(g), nil
->>>>>>> 8464cfa4
 	}
 	return nil, caos_errs.ThrowInternal(nil, "EVENT-sk3t5", "Could not find grant in list")
 }
@@ -872,45 +562,25 @@
 	if grant == nil && grant.GrantID == "" {
 		return nil, caos_errs.ThrowPreconditionFailed(nil, "EVENT-8sie3", "invalid grant")
 	}
-<<<<<<< HEAD
-	existing, err := es.ProjectByID(ctx, grant.ID)
-	if err != nil {
-		return nil, err
-	}
-	if !existing.ContainsGrant(grant) {
-=======
 	existing, err := es.ProjectByID(ctx, grant.AggregateID)
 	if err != nil {
 		return nil, err
 	}
 	if _, g := existing.GetGrant(grant.GrantID); g == nil {
->>>>>>> 8464cfa4
 		return nil, caos_errs.ThrowPreconditionFailed(nil, "EVENT-die83", "Grant not existing on project")
 	}
 	if !existing.ContainsRoles(grant.RoleKeys) {
 		return nil, caos_errs.ThrowPreconditionFailed(nil, "EVENT-di83d", "One role doesnt exist in Project")
 	}
-<<<<<<< HEAD
-	repoProject := ProjectFromModel(existing)
-	repoGrant := GrantFromModel(grant)
-=======
 	repoProject := model.ProjectFromModel(existing)
 	repoGrant := model.GrantFromModel(grant)
->>>>>>> 8464cfa4
 
 	projectAggregate := ProjectGrantChangedAggregate(es.Eventstore.AggregateCreator(), repoProject, repoGrant)
 	err = es_sdk.Push(ctx, es.PushAggregates, repoProject.AppendEvents, projectAggregate)
 	es.projectCache.cacheProject(repoProject)
-<<<<<<< HEAD
-	for _, g := range repoProject.Grants {
-		if g.GrantID == grant.GrantID {
-			return GrantToModel(g), nil
-		}
-=======
 
 	if _, g := model.GetProjectGrant(repoProject.Grants, grant.GrantID); g != nil {
 		return model.GrantToModel(g), nil
->>>>>>> 8464cfa4
 	}
 	return nil, caos_errs.ThrowInternal(nil, "EVENT-dksi8", "Could not find app in list")
 }
@@ -919,17 +589,6 @@
 	if grant.GrantID == "" {
 		return caos_errs.ThrowPreconditionFailed(nil, "EVENT-8eud6", "GrantId is required")
 	}
-<<<<<<< HEAD
-	existing, err := es.ProjectByID(ctx, grant.ID)
-	if err != nil {
-		return err
-	}
-	if !existing.ContainsGrant(grant) {
-		return caos_errs.ThrowPreconditionFailed(nil, "EVENT-9ie3s", "Grant doesn't exist on project")
-	}
-	repoProject := ProjectFromModel(existing)
-	grantRepo := GrantFromModel(grant)
-=======
 	existing, err := es.ProjectByID(ctx, grant.AggregateID)
 	if err != nil {
 		return err
@@ -939,7 +598,6 @@
 	}
 	repoProject := model.ProjectFromModel(existing)
 	grantRepo := model.GrantFromModel(grant)
->>>>>>> 8464cfa4
 	projectAggregate := ProjectGrantRemovedAggregate(es.Eventstore.AggregateCreator(), repoProject, grantRepo)
 	err = es_sdk.Push(ctx, es.PushAggregates, repoProject.AppendEvents, projectAggregate)
 	if err != nil {
@@ -958,32 +616,17 @@
 		return nil, err
 	}
 	grant := &proj_model.ProjectGrant{GrantID: grantID}
-<<<<<<< HEAD
-	if !existing.ContainsGrant(grant) {
-		return nil, caos_errs.ThrowPreconditionFailed(nil, "EVENT-slpe9", "Grant is not in this project")
-	}
-	repoProject := ProjectFromModel(existing)
-	repoGrant := GrantFromModel(grant)
-=======
 	if _, g := existing.GetGrant(grant.GrantID); g == nil {
 		return nil, caos_errs.ThrowPreconditionFailed(nil, "EVENT-slpe9", "Grant is not in this project")
 	}
 	repoProject := model.ProjectFromModel(existing)
 	repoGrant := model.GrantFromModel(grant)
->>>>>>> 8464cfa4
 
 	projectAggregate := ProjectGrantDeactivatedAggregate(es.Eventstore.AggregateCreator(), repoProject, repoGrant)
 	err = es_sdk.Push(ctx, es.PushAggregates, repoProject.AppendEvents, projectAggregate)
 	es.projectCache.cacheProject(repoProject)
-<<<<<<< HEAD
-	for _, g := range repoProject.Grants {
-		if g.GrantID == grant.GrantID {
-			return GrantToModel(g), nil
-		}
-=======
 	if _, g := model.GetProjectGrant(repoProject.Grants, grant.GrantID); g != nil {
 		return model.GrantToModel(g), nil
->>>>>>> 8464cfa4
 	}
 	return nil, caos_errs.ThrowInternal(nil, "EVENT-sie83", "Could not find grant in list")
 }
@@ -997,33 +640,18 @@
 		return nil, err
 	}
 	grant := &proj_model.ProjectGrant{GrantID: grantID}
-<<<<<<< HEAD
-	if !existing.ContainsGrant(grant) {
-		return nil, caos_errs.ThrowPreconditionFailed(nil, "EVENT-0spew", "Grant is not in this project")
-	}
-	repoProject := ProjectFromModel(existing)
-	repoGrant := GrantFromModel(grant)
-=======
 	if _, g := existing.GetGrant(grant.GrantID); g == nil {
 		return nil, caos_errs.ThrowPreconditionFailed(nil, "EVENT-0spew", "Grant is not in this project")
 	}
 	repoProject := model.ProjectFromModel(existing)
 	repoGrant := model.GrantFromModel(grant)
->>>>>>> 8464cfa4
 
 	projectAggregate := ProjectGrantReactivatedAggregate(es.Eventstore.AggregateCreator(), repoProject, repoGrant)
 	err = es_sdk.Push(ctx, es.PushAggregates, repoProject.AppendEvents, projectAggregate)
 	es.projectCache.cacheProject(repoProject)
-<<<<<<< HEAD
-	for _, g := range repoProject.Grants {
-		if g.GrantID == grant.GrantID {
-			return GrantToModel(g), nil
-		}
-=======
 
 	if _, g := model.GetProjectGrant(repoProject.Grants, grant.GrantID); g != nil {
 		return model.GrantToModel(g), nil
->>>>>>> 8464cfa4
 	}
 	return nil, caos_errs.ThrowInternal(nil, "EVENT-9osjw", "Could not find grant in list")
 }
@@ -1032,17 +660,6 @@
 	if member.GrantID == "" || member.UserID == "" {
 		return nil, caos_errs.ThrowPreconditionFailed(nil, "EVENT-8diw2", "userID missing")
 	}
-<<<<<<< HEAD
-	project, err := es.ProjectByID(ctx, member.ID)
-	if err != nil {
-		return nil, err
-	}
-	for _, g := range project.Grants {
-		if g.GrantID == member.GrantID {
-			for _, m := range g.Members {
-				return m, nil
-			}
-=======
 	project, err := es.ProjectByID(ctx, member.AggregateID)
 	if err != nil {
 		return nil, err
@@ -1050,7 +667,6 @@
 	if _, g := project.GetGrant(member.GrantID); g != nil {
 		if _, m := g.GetMember(member.UserID); m != nil {
 			return m, nil
->>>>>>> 8464cfa4
 		}
 	}
 	return nil, caos_errs.ThrowNotFound(nil, "EVENT-3udjs", "member not found")
@@ -1060,41 +676,22 @@
 	if !member.IsValid() {
 		return nil, caos_errs.ThrowPreconditionFailed(nil, "EVENT-0dor4", "invalid member")
 	}
-<<<<<<< HEAD
-	existing, err := es.ProjectByID(ctx, member.ID)
-=======
 	existing, err := es.ProjectByID(ctx, member.AggregateID)
->>>>>>> 8464cfa4
 	if err != nil {
 		return nil, err
 	}
 	if existing.ContainsGrantMember(member) {
 		return nil, caos_errs.ThrowAlreadyExists(nil, "EVENT-8die3", "User is already member of this ProjectGrant")
 	}
-<<<<<<< HEAD
-	repoProject := ProjectFromModel(existing)
-	repoMember := GrantMemberFromModel(member)
-=======
 	repoProject := model.ProjectFromModel(existing)
 	repoMember := model.GrantMemberFromModel(member)
->>>>>>> 8464cfa4
 
 	addAggregate := ProjectGrantMemberAddedAggregate(es.Eventstore.AggregateCreator(), repoProject, repoMember)
 	err = es_sdk.Push(ctx, es.PushAggregates, repoProject.AppendEvents, addAggregate)
 	es.projectCache.cacheProject(repoProject)
-<<<<<<< HEAD
-	for _, g := range repoProject.Grants {
-		if g.GrantID == member.GrantID {
-			for _, m := range g.Members {
-				if m.UserID == member.UserID {
-					return GrantMemberToModel(m), nil
-				}
-			}
-=======
 	if _, g := model.GetProjectGrant(repoProject.Grants, member.GrantID); g != nil {
 		if _, m := model.GetProjectGrantMember(g.Members, member.UserID); m != nil {
 			return model.GrantMemberToModel(m), nil
->>>>>>> 8464cfa4
 		}
 	}
 	return nil, caos_errs.ThrowInternal(nil, "EVENT-3udjs", "Could not find member in list")
@@ -1104,41 +701,22 @@
 	if !member.IsValid() {
 		return nil, caos_errs.ThrowPreconditionFailed(nil, "EVENT-dkw35", "member is not valid")
 	}
-<<<<<<< HEAD
-	existing, err := es.ProjectByID(ctx, member.ID)
-=======
 	existing, err := es.ProjectByID(ctx, member.AggregateID)
->>>>>>> 8464cfa4
 	if err != nil {
 		return nil, err
 	}
 	if !existing.ContainsGrantMember(member) {
 		return nil, caos_errs.ThrowPreconditionFailed(nil, "EVENT-8dj4s", "User is not member of this grant")
 	}
-<<<<<<< HEAD
-	repoProject := ProjectFromModel(existing)
-	repoMember := GrantMemberFromModel(member)
-=======
 	repoProject := model.ProjectFromModel(existing)
 	repoMember := model.GrantMemberFromModel(member)
->>>>>>> 8464cfa4
 
 	projectAggregate := ProjectGrantMemberChangedAggregate(es.Eventstore.AggregateCreator(), repoProject, repoMember)
 	err = es_sdk.Push(ctx, es.PushAggregates, repoProject.AppendEvents, projectAggregate)
 	es.projectCache.cacheProject(repoProject)
-<<<<<<< HEAD
-	for _, g := range repoProject.Grants {
-		if g.GrantID == member.GrantID {
-			for _, m := range g.Members {
-				if m.UserID == member.UserID {
-					return GrantMemberToModel(m), nil
-				}
-			}
-=======
 	if _, g := model.GetProjectGrant(repoProject.Grants, member.GrantID); g != nil {
 		if _, m := model.GetProjectGrantMember(g.Members, member.UserID); m != nil {
 			return model.GrantMemberToModel(m), nil
->>>>>>> 8464cfa4
 		}
 	}
 	return nil, caos_errs.ThrowInternal(nil, "EVENT-s8ur3", "Could not find member in list")
@@ -1148,24 +726,15 @@
 	if member.UserID == "" {
 		return caos_errs.ThrowPreconditionFailed(nil, "EVENT-8su4r", "member is not valid")
 	}
-<<<<<<< HEAD
-	existing, err := es.ProjectByID(ctx, member.ID)
-=======
 	existing, err := es.ProjectByID(ctx, member.AggregateID)
->>>>>>> 8464cfa4
 	if err != nil {
 		return err
 	}
 	if !existing.ContainsGrantMember(member) {
 		return caos_errs.ThrowPreconditionFailed(nil, "EVENT-9ode4", "User is not member of this grant")
 	}
-<<<<<<< HEAD
-	repoProject := ProjectFromModel(existing)
-	repoMember := GrantMemberFromModel(member)
-=======
 	repoProject := model.ProjectFromModel(existing)
 	repoMember := model.GrantMemberFromModel(member)
->>>>>>> 8464cfa4
 
 	projectAggregate := ProjectGrantMemberRemovedAggregate(es.Eventstore.AggregateCreator(), repoProject, repoMember)
 	err = es_sdk.Push(ctx, es.PushAggregates, repoProject.AppendEvents, projectAggregate)
