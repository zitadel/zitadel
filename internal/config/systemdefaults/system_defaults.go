--- conflicted
+++ resolved
@@ -11,13 +11,6 @@
 )
 
 type SystemDefaults struct {
-<<<<<<< HEAD
-	SecretGenerators    SecretGenerators
-	UserVerificationKey *crypto.KeyConfig
-	Multifactors        MultifactorConfig
-	DefaultPolicies     DefaultPolicies
-	Notifications       Notifications
-=======
 	SecretGenerators      SecretGenerators
 	UserVerificationKey   *crypto.KeyConfig
 	Multifactors          MultifactorConfig
@@ -25,7 +18,7 @@
 	DefaultPolicies       DefaultPolicies
 	IamID                 string
 	SetUp                 types.IAMSetUp
->>>>>>> effc2c23
+	Notifications       Notifications
 }
 
 type SecretGenerators struct {
