--- conflicted
+++ resolved
@@ -7,20 +7,13 @@
 )
 
 type SystemDefaults struct {
-<<<<<<< HEAD
 	SecretGenerators      SecretGenerators
 	UserVerificationKey   *crypto.KeyConfig
 	Multifactors          MultifactorConfig
 	VerificationLifetimes VerificationLifetimes
 	DefaultPolicies       DefaultPolicies
-=======
-	SecretGenerators    SecretGenerators
-	UserVerificationKey *crypto.KeyConfig
-	Multifactors        MultifactorConfig
-	DefaultPolicies     DefaultPolicies
-	IamID               string
-	SetUp               types.IAMSetUp
->>>>>>> 8203f2da
+	IamID                 string
+	SetUp                 types.IAMSetUp
 }
 
 type SecretGenerators struct {
