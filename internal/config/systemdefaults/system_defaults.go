package systemdefaults

import (
	"time"

	"golang.org/x/text/language"

	"github.com/caos/zitadel/internal/crypto"
	"github.com/caos/zitadel/internal/notification/channels/fs"
	"github.com/caos/zitadel/internal/notification/channels/log"
	"github.com/caos/zitadel/internal/notification/channels/twilio"
	"github.com/caos/zitadel/internal/notification/templates"
)

type SystemDefaults struct {
	DefaultLanguage             language.Tag
	Domain                      string
	ZitadelDocs                 ZitadelDocs
	SecretGenerators            SecretGenerators
	UserVerificationKey         *crypto.KeyConfig
	IDPConfigVerificationKey    *crypto.KeyConfig
	SMTPPasswordVerificationKey *crypto.KeyConfig
	SMSVerificationKey          *crypto.KeyConfig
	Multifactors                MultifactorConfig
	DomainVerification          DomainVerification
	Notifications               Notifications
	KeyConfig                   KeyConfig
}

type ZitadelDocs struct {
	Issuer            string
	DiscoveryEndpoint string
}

type SecretGenerators struct {
	PasswordSaltCost   int
	MachineKeySize     uint32
	ApplicationKeySize uint32
}

type MultifactorConfig struct {
	OTP OTPConfig
}

type OTPConfig struct {
	Issuer          string
	VerificationKey *crypto.KeyConfig
}

type DomainVerification struct {
	VerificationKey       *crypto.KeyConfig
	VerificationGenerator crypto.GeneratorConfig
}

type Notifications struct {
	DebugMode bool
	Endpoints Endpoints
	Providers Channels
}

type Endpoints struct {
	InitCode                 string
	PasswordReset            string
	VerifyEmail              string
	DomainClaimed            string
	PasswordlessRegistration string
}

type Channels struct {
<<<<<<< HEAD
	Email      smtp.EmailConfig
=======
	Chat       chat.ChatConfig
>>>>>>> f05d4063
	Twilio     twilio.TwilioConfig
	FileSystem fs.FSConfig
	Log        log.LogConfig
}

type TemplateData struct {
	InitCode      templates.TemplateData
	PasswordReset templates.TemplateData
	VerifyEmail   templates.TemplateData
	VerifyPhone   templates.TemplateData
	DomainClaimed templates.TemplateData
}

type KeyConfig struct {
	Size                     int
	PrivateKeyLifetime       time.Duration
	PublicKeyLifetime        time.Duration
	SigningKeyRotationCheck  time.Duration
	SigningKeyGracefulPeriod time.Duration
}<|MERGE_RESOLUTION|>--- conflicted
+++ resolved
@@ -67,11 +67,6 @@
 }
 
 type Channels struct {
-<<<<<<< HEAD
-	Email      smtp.EmailConfig
-=======
-	Chat       chat.ChatConfig
->>>>>>> f05d4063
 	Twilio     twilio.TwilioConfig
 	FileSystem fs.FSConfig
 	Log        log.LogConfig
