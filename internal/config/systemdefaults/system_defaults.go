package systemdefaults

import (
	"github.com/caos/zitadel/internal/crypto"
<<<<<<< HEAD
	"github.com/caos/zitadel/internal/notification/providers/chat"
	"github.com/caos/zitadel/internal/notification/providers/email"
	"github.com/caos/zitadel/internal/notification/providers/twilio"
	"github.com/caos/zitadel/internal/notification/templates"
=======
	pol "github.com/caos/zitadel/internal/policy"
>>>>>>> b9c93859
)

type SystemDefaults struct {
	SecretGenerators    SecretGenerators
	UserVerificationKey *crypto.KeyConfig
	Multifactors        MultifactorConfig
<<<<<<< HEAD
	Notifications       Notifications
=======
	DefaultPolicies     DefaultPolicies
>>>>>>> b9c93859
}

type SecretGenerators struct {
	PasswordSaltCost         int
	ClientSecretGenerator    crypto.GeneratorConfig
	InitializeUserCode       crypto.GeneratorConfig
	EmailVerificationCode    crypto.GeneratorConfig
	PhoneVerificationCode    crypto.GeneratorConfig
	PasswordVerificationCode crypto.GeneratorConfig
}

type MultifactorConfig struct {
	OTP OTPConfig
}

type OTPConfig struct {
	Issuer          string
	VerificationKey *crypto.KeyConfig
}

<<<<<<< HEAD
type Notifications struct {
	Debug        bool
	Providers    Providers
	TemplateData TemplateData
}

type Providers struct {
	Chat   chat.ChatConfig
	Email  email.EmailConfig
	Twilio twilio.TwilioConfig
}

type TemplateData struct {
	InitCode      templates.TemplateData
	PasswordReset templates.TemplateData
=======
type DefaultPolicies struct {
	Age        pol.PasswordAgePolicyDefault
	Complexity pol.PasswordComplexityPolicyDefault
	Lockout    pol.PasswordLockoutPolicyDefault
>>>>>>> b9c93859
}<|MERGE_RESOLUTION|>--- conflicted
+++ resolved
@@ -2,25 +2,19 @@
 
 import (
 	"github.com/caos/zitadel/internal/crypto"
-<<<<<<< HEAD
+	pol "github.com/caos/zitadel/internal/policy"
 	"github.com/caos/zitadel/internal/notification/providers/chat"
 	"github.com/caos/zitadel/internal/notification/providers/email"
 	"github.com/caos/zitadel/internal/notification/providers/twilio"
 	"github.com/caos/zitadel/internal/notification/templates"
-=======
-	pol "github.com/caos/zitadel/internal/policy"
->>>>>>> b9c93859
 )
 
 type SystemDefaults struct {
 	SecretGenerators    SecretGenerators
 	UserVerificationKey *crypto.KeyConfig
 	Multifactors        MultifactorConfig
-<<<<<<< HEAD
+	DefaultPolicies     DefaultPolicies
 	Notifications       Notifications
-=======
-	DefaultPolicies     DefaultPolicies
->>>>>>> b9c93859
 }
 
 type SecretGenerators struct {
@@ -41,7 +35,12 @@
 	VerificationKey *crypto.KeyConfig
 }
 
-<<<<<<< HEAD
+type DefaultPolicies struct {
+	Age        pol.PasswordAgePolicyDefault
+	Complexity pol.PasswordComplexityPolicyDefault
+	Lockout    pol.PasswordLockoutPolicyDefault
+}
+
 type Notifications struct {
 	Debug        bool
 	Providers    Providers
@@ -57,10 +56,4 @@
 type TemplateData struct {
 	InitCode      templates.TemplateData
 	PasswordReset templates.TemplateData
-=======
-type DefaultPolicies struct {
-	Age        pol.PasswordAgePolicyDefault
-	Complexity pol.PasswordComplexityPolicyDefault
-	Lockout    pol.PasswordLockoutPolicyDefault
->>>>>>> b9c93859
 }