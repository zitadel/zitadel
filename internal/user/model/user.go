package model

import (
	"strings"

	caos_errors "github.com/caos/zitadel/internal/errors"
	es_models "github.com/caos/zitadel/internal/eventstore/models"
	org_model "github.com/caos/zitadel/internal/org/model"
	"github.com/golang/protobuf/ptypes/timestamp"
)

type User struct {
	es_models.ObjectRoot
	State    UserState
	UserName string

	*Human
	*Machine
}

type UserState int32

const (
	UserStateUnspecified UserState = iota
	UserStateActive
	UserStateInactive
	UserStateDeleted
	UserStateLocked
	UserStateSuspend
	UserStateInitial
)

<<<<<<< HEAD
type UserChanges struct {
	Changes      []*UserChange
	LastSequence uint64
=======
type Gender int32

const (
	GenderUnspecified Gender = iota
	GenderFemale
	GenderMale
	GenderDiverse
)

func (u *User) CheckOrgIAMPolicy(policy *org_model.OrgIAMPolicy) error {
	if policy == nil {
		return caos_errors.ThrowPreconditionFailed(nil, "MODEL-zSH7j", "Errors.Users.OrgIamPolicyNil")
	}
	if policy.UserLoginMustBeDomain && strings.Contains(u.UserName, "@") {
		return caos_errors.ThrowPreconditionFailed(nil, "MODEL-se4sJ", "Errors.User.EmailAsUsernameNotAllowed")
	}
	if !policy.UserLoginMustBeDomain && u.Profile != nil && u.UserName == "" && u.Email != nil {
		u.UserName = u.EmailAddress
	}
	return nil
}

func (u *User) SetNamesAsDisplayname() {
	if u.Profile != nil && u.DisplayName == "" && u.FirstName != "" && u.LastName != "" {
		u.DisplayName = u.FirstName + " " + u.LastName
	}
}

func (u *User) IsValid() bool {
	return u.Profile != nil && u.FirstName != "" && u.LastName != "" && u.UserName != "" && u.Email != nil && u.Email.IsValid() && u.Phone == nil || (u.Phone != nil && u.Phone.IsValid())
>>>>>>> 40b8faad
}

type UserChange struct {
	ChangeDate   *timestamp.Timestamp `json:"changeDate,omitempty"`
	EventType    string               `json:"eventType,omitempty"`
	Sequence     uint64               `json:"sequence,omitempty"`
	ModifierID   string               `json:"modifierUser,omitempty"`
	ModifierName string               `json:"-"`
	Data         interface{}          `json:"data,omitempty"`
}

func (u *User) IsActive() bool {
	return u.State == UserStateActive
}

func (u *User) IsInitial() bool {
	return u.State == UserStateInitial
}

func (u *User) IsInactive() bool {
	return u.State == UserStateInactive
}

func (u *User) IsLocked() bool {
	return u.State == UserStateLocked
}

func (u *User) IsValid() bool {
	if u.Human == nil && u.Machine == nil || u.UserName == "" {
		return false
	}
	if u.Human != nil {
		return u.Human.IsValid()
	}
	return u.Machine.IsValid()
}

func (u *User) CheckOrgIamPolicy(policy *org_model.OrgIamPolicy) error {
	if policy == nil {
		return caos_errors.ThrowPreconditionFailed(nil, "MODEL-zSH7j", "Errors.Users.OrgIamPolicyNil")
	}
	if policy.UserLoginMustBeDomain && strings.Contains(u.UserName, "@") {
		return caos_errors.ThrowPreconditionFailed(nil, "MODEL-se4sJ", "Errors.User.EmailAsUsernameNotAllowed")
	}
	if !policy.UserLoginMustBeDomain && u.Profile != nil && u.UserName == "" && u.Email != nil {
		u.UserName = u.EmailAddress
	}
	return nil
}<|MERGE_RESOLUTION|>--- conflicted
+++ resolved
@@ -30,20 +30,6 @@
 	UserStateInitial
 )
 
-<<<<<<< HEAD
-type UserChanges struct {
-	Changes      []*UserChange
-	LastSequence uint64
-=======
-type Gender int32
-
-const (
-	GenderUnspecified Gender = iota
-	GenderFemale
-	GenderMale
-	GenderDiverse
-)
-
 func (u *User) CheckOrgIAMPolicy(policy *org_model.OrgIAMPolicy) error {
 	if policy == nil {
 		return caos_errors.ThrowPreconditionFailed(nil, "MODEL-zSH7j", "Errors.Users.OrgIamPolicyNil")
@@ -63,9 +49,9 @@
 	}
 }
 
-func (u *User) IsValid() bool {
-	return u.Profile != nil && u.FirstName != "" && u.LastName != "" && u.UserName != "" && u.Email != nil && u.Email.IsValid() && u.Phone == nil || (u.Phone != nil && u.Phone.IsValid())
->>>>>>> 40b8faad
+type UserChanges struct {
+	Changes      []*UserChange
+	LastSequence uint64
 }
 
 type UserChange struct {
@@ -103,7 +89,7 @@
 	return u.Machine.IsValid()
 }
 
-func (u *User) CheckOrgIamPolicy(policy *org_model.OrgIamPolicy) error {
+func (u *User) CheckOrgIamPolicy(policy *org_model.OrgIAMPolicy) error {
 	if policy == nil {
 		return caos_errors.ThrowPreconditionFailed(nil, "MODEL-zSH7j", "Errors.Users.OrgIamPolicyNil")
 	}
