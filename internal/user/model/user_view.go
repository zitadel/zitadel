package model

import (
	"time"

	"golang.org/x/text/language"

	req_model "github.com/caos/zitadel/internal/auth_request/model"
	"github.com/caos/zitadel/internal/errors"
	"github.com/caos/zitadel/internal/eventstore/models"
	iam_model "github.com/caos/zitadel/internal/iam/model"
	"github.com/caos/zitadel/internal/model"
)

type UserView struct {
	ID                 string
	UserName           string
	CreationDate       time.Time
	ChangeDate         time.Time
	State              UserState
	Sequence           uint64
	ResourceOwner      string
	LastLogin          time.Time
	PreferredLoginName string
	LoginNames         []string
	*MachineView
	*HumanView
}

type HumanView struct {
	PasswordSet             bool
	PasswordChangeRequired  bool
	UsernameChangeRequired  bool
	PasswordChanged         time.Time
	FirstName               string
	LastName                string
	NickName                string
	DisplayName             string
	PreferredLanguage       string
	Gender                  Gender
	Email                   string
	IsEmailVerified         bool
	Phone                   string
	IsPhoneVerified         bool
	Country                 string
	Locality                string
	PostalCode              string
	Region                  string
	StreetAddress           string
	OTPState                MfaState
	U2FTokens               []*WebAuthNView
	PasswordLessVerifiedIDs []string
	MfaMaxSetUp             req_model.MFALevel
	MfaInitSkipped          time.Time
	InitRequired            bool
}

type WebAuthNView struct {
	TokenID string
	Name    string
	State   MfaState
}

type MachineView struct {
	LastKeyAdded time.Time
	Name         string
	Description  string
}

type UserSearchRequest struct {
	Offset        uint64
	Limit         uint64
	SortingColumn UserSearchKey
	Asc           bool
	Queries       []*UserSearchQuery
}

type UserSearchKey int32

const (
	UserSearchKeyUnspecified UserSearchKey = iota
	UserSearchKeyUserID
	UserSearchKeyUserName
	UserSearchKeyFirstName
	UserSearchKeyLastName
	UserSearchKeyNickName
	UserSearchKeyDisplayName
	UserSearchKeyEmail
	UserSearchKeyState
	UserSearchKeyResourceOwner
	UserSearchKeyLoginNames
	UserSearchKeyType
)

type UserSearchQuery struct {
	Key    UserSearchKey
	Method model.SearchMethod
	Value  interface{}
}

type UserSearchResponse struct {
	Offset      uint64
	Limit       uint64
	TotalResult uint64
	Result      []*UserView
	Sequence    uint64
	Timestamp   time.Time
}

func (r *UserSearchRequest) EnsureLimit(limit uint64) {
	if r.Limit == 0 || r.Limit > limit {
		r.Limit = limit
	}
}

func (r *UserSearchRequest) AppendMyOrgQuery(orgID string) {
	r.Queries = append(r.Queries, &UserSearchQuery{Key: UserSearchKeyResourceOwner, Method: model.SearchMethodEquals, Value: orgID})
}

func (u *UserView) MfaTypesSetupPossible(level req_model.MFALevel, policy *iam_model.LoginPolicyView) []req_model.MFAType {
	types := make([]req_model.MFAType, 0)
	switch level {
	default:
		fallthrough
	case req_model.MFALevelSecondFactor:
		if policy.HasSecondFactors() {
			for _, mfaType := range policy.SecondFactors {
				switch mfaType {
				case iam_model.SecondFactorTypeOTP:
					if u.OTPState != MfaStateReady {
						types = append(types, req_model.MFATypeOTP)
					}
				case iam_model.SecondFactorTypeU2F:
					types = append(types, req_model.MFATypeU2F)
				}
			}
		}
		//PLANNED: add sms
		fallthrough
	case req_model.MFALevelMultiFactor:
		if policy.HasMultiFactors() {
			for _, mfaType := range policy.MultiFactors {
				switch mfaType {
				case iam_model.MultiFactorTypeU2FWithPIN:
					types = append(types, req_model.MFATypeU2FUserVerification)
				}
			}
		}
	}
	return types
}

<<<<<<< HEAD
func (u *UserView) MfaTypesAllowed(level req_model.MFALevel, policy *iam_model.LoginPolicyView) (bool, []req_model.MFAType) {
=======
func (u *UserView) MfaTypesAllowed(level req_model.MFALevel, policy *iam_model.LoginPolicyView) ([]req_model.MFAType, bool) {
>>>>>>> a40ec1f2
	types := make([]req_model.MFAType, 0)
	required := true
	switch level {
	default:
<<<<<<< HEAD
		required = false
=======
		required = policy.ForceMFA
>>>>>>> a40ec1f2
		fallthrough
	case req_model.MFALevelSecondFactor:
		if policy.HasSecondFactors() {
			for _, mfaType := range policy.SecondFactors {
				switch mfaType {
				case iam_model.SecondFactorTypeOTP:
					if u.OTPState == MfaStateReady {
						types = append(types, req_model.MFATypeOTP)
					}
				case iam_model.SecondFactorTypeU2F:
					for _, token := range u.U2FTokens {
						if token.State == MfaStateReady {
							types = append(types, req_model.MFATypeU2F)
							break
						}
					}
				}
			}
		}
		//PLANNED: add sms
		fallthrough
	case req_model.MFALevelMultiFactor:
		if policy.HasMultiFactors() {
			for _, mfaType := range policy.MultiFactors {
				switch mfaType {
				case iam_model.MultiFactorTypeU2FWithPIN:
					for _, token := range u.U2FTokens {
						if token.State == MfaStateReady {
							types = append(types, req_model.MFATypeU2F)
							break
						}
					}
				}
			}
		}
		//PLANNED: add token
	}
<<<<<<< HEAD
	return required, types
=======
	return types, required
>>>>>>> a40ec1f2
}

func (u *UserView) HasRequiredOrgMFALevel(policy *iam_model.LoginPolicyView) bool {
	if !policy.ForceMFA {
		return true
	}
	switch u.MfaMaxSetUp {
	case req_model.MFALevelSecondFactor:
		return policy.HasSecondFactors()
	case req_model.MFALevelMultiFactor:
		return policy.HasMultiFactors()
	default:
		return false
	}
}

func (u *UserView) GetProfile() (*Profile, error) {
	if u.HumanView == nil {
		return nil, errors.ThrowPreconditionFailed(nil, "MODEL-WLTce", "Errors.User.NotHuman")
	}
	return &Profile{
		ObjectRoot: models.ObjectRoot{
			AggregateID:   u.ID,
			Sequence:      u.Sequence,
			ResourceOwner: u.ResourceOwner,
			CreationDate:  u.CreationDate,
			ChangeDate:    u.ChangeDate,
		},
		FirstName:          u.FirstName,
		LastName:           u.LastName,
		NickName:           u.NickName,
		DisplayName:        u.DisplayName,
		PreferredLanguage:  language.Make(u.PreferredLanguage),
		Gender:             u.Gender,
		PreferredLoginName: u.PreferredLoginName,
		LoginNames:         u.LoginNames,
	}, nil
}

func (u *UserView) GetPhone() (*Phone, error) {
	if u.HumanView == nil {
		return nil, errors.ThrowPreconditionFailed(nil, "MODEL-him4a", "Errors.User.NotHuman")
	}
	return &Phone{
		ObjectRoot: models.ObjectRoot{
			AggregateID:   u.ID,
			Sequence:      u.Sequence,
			ResourceOwner: u.ResourceOwner,
			CreationDate:  u.CreationDate,
			ChangeDate:    u.ChangeDate,
		},
		PhoneNumber:     u.Phone,
		IsPhoneVerified: u.IsPhoneVerified,
	}, nil
}

func (u *UserView) GetEmail() (*Email, error) {
	if u.HumanView == nil {
		return nil, errors.ThrowPreconditionFailed(nil, "MODEL-PWd6K", "Errors.User.NotHuman")
	}
	return &Email{
		ObjectRoot: models.ObjectRoot{
			AggregateID:   u.ID,
			Sequence:      u.Sequence,
			ResourceOwner: u.ResourceOwner,
			CreationDate:  u.CreationDate,
			ChangeDate:    u.ChangeDate,
		},
		EmailAddress:    u.Email,
		IsEmailVerified: u.IsEmailVerified,
	}, nil
}

func (u *UserView) GetAddress() (*Address, error) {
	if u.HumanView == nil {
		return nil, errors.ThrowPreconditionFailed(nil, "MODEL-DN61m", "Errors.User.NotHuman")
	}
	return &Address{
		ObjectRoot: models.ObjectRoot{
			AggregateID:   u.ID,
			Sequence:      u.Sequence,
			ResourceOwner: u.ResourceOwner,
			CreationDate:  u.CreationDate,
			ChangeDate:    u.ChangeDate,
		},
		Country:       u.Country,
		Locality:      u.Locality,
		PostalCode:    u.PostalCode,
		Region:        u.Region,
		StreetAddress: u.StreetAddress,
	}, nil
}<|MERGE_RESOLUTION|>--- conflicted
+++ resolved
@@ -150,20 +150,12 @@
 	return types
 }
 
-<<<<<<< HEAD
-func (u *UserView) MfaTypesAllowed(level req_model.MFALevel, policy *iam_model.LoginPolicyView) (bool, []req_model.MFAType) {
-=======
 func (u *UserView) MfaTypesAllowed(level req_model.MFALevel, policy *iam_model.LoginPolicyView) ([]req_model.MFAType, bool) {
->>>>>>> a40ec1f2
 	types := make([]req_model.MFAType, 0)
 	required := true
 	switch level {
 	default:
-<<<<<<< HEAD
-		required = false
-=======
 		required = policy.ForceMFA
->>>>>>> a40ec1f2
 		fallthrough
 	case req_model.MFALevelSecondFactor:
 		if policy.HasSecondFactors() {
@@ -201,11 +193,7 @@
 		}
 		//PLANNED: add token
 	}
-<<<<<<< HEAD
-	return required, types
-=======
 	return types, required
->>>>>>> a40ec1f2
 }
 
 func (u *UserView) HasRequiredOrgMFALevel(policy *iam_model.LoginPolicyView) bool {
