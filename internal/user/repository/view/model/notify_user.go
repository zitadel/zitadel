package model

import (
	"encoding/json"
	iam_model "github.com/caos/zitadel/internal/iam/model"
	"time"

	"github.com/caos/logging"
	caos_errs "github.com/caos/zitadel/internal/errors"
	"github.com/caos/zitadel/internal/eventstore/models"
	org_model "github.com/caos/zitadel/internal/org/model"
	"github.com/caos/zitadel/internal/user/model"
	es_model "github.com/caos/zitadel/internal/user/repository/eventsourcing/model"
	"github.com/lib/pq"
)

const (
	NotifyUserKeyUserID        = "id"
	NotifyUserKeyResourceOwner = "resource_owner"
)

type NotifyUser struct {
	ID                 string         `json:"-" gorm:"column:id;primary_key"`
	CreationDate       time.Time      `json:"-" gorm:"column:creation_date"`
	ChangeDate         time.Time      `json:"-" gorm:"column:change_date"`
	ResourceOwner      string         `json:"-" gorm:"column:resource_owner"`
	UserName           string         `json:"userName" gorm:"column:user_name"`
	LoginNames         pq.StringArray `json:"-" gorm:"column:login_names"`
	PreferredLoginName string         `json:"-" gorm:"column:preferred_login_name"`
	FirstName          string         `json:"firstName" gorm:"column:first_name"`
	LastName           string         `json:"lastName" gorm:"column:last_name"`
	NickName           string         `json:"nickName" gorm:"column:nick_name"`
	DisplayName        string         `json:"displayName" gorm:"column:display_name"`
	PreferredLanguage  string         `json:"preferredLanguage" gorm:"column:preferred_language"`
	Gender             int32          `json:"gender" gorm:"column:gender"`
	LastEmail          string         `json:"email" gorm:"column:last_email"`
	VerifiedEmail      string         `json:"-" gorm:"column:verified_email"`
	LastPhone          string         `json:"phone" gorm:"column:last_phone"`
	VerifiedPhone      string         `json:"-" gorm:"column:verified_phone"`
	PasswordSet        bool           `json:"-" gorm:"column:password_set"`
	Sequence           uint64         `json:"-" gorm:"column:sequence"`
<<<<<<< HEAD
	State              int32          `json:"-"`
=======
	State              int32          `json:"-" gorm:"-"`
>>>>>>> ad25f355
}

func NotifyUserFromModel(user *model.NotifyUser) *NotifyUser {
	return &NotifyUser{
		ID:                 user.ID,
		ChangeDate:         user.ChangeDate,
		CreationDate:       user.CreationDate,
		ResourceOwner:      user.ResourceOwner,
		UserName:           user.UserName,
		LoginNames:         user.LoginNames,
		PreferredLoginName: user.PreferredLoginName,
		FirstName:          user.FirstName,
		LastName:           user.LastName,
		NickName:           user.NickName,
		DisplayName:        user.DisplayName,
		PreferredLanguage:  user.PreferredLanguage,
		Gender:             int32(user.Gender),
		LastEmail:          user.LastEmail,
		VerifiedEmail:      user.VerifiedEmail,
		LastPhone:          user.LastPhone,
		VerifiedPhone:      user.VerifiedPhone,
		PasswordSet:        user.PasswordSet,
		Sequence:           user.Sequence,
	}
}

func NotifyUserToModel(user *NotifyUser) *model.NotifyUser {
	return &model.NotifyUser{
		ID:                 user.ID,
		ChangeDate:         user.ChangeDate,
		CreationDate:       user.CreationDate,
		ResourceOwner:      user.ResourceOwner,
		UserName:           user.UserName,
		LoginNames:         user.LoginNames,
		PreferredLoginName: user.PreferredLoginName,
		FirstName:          user.FirstName,
		LastName:           user.LastName,
		NickName:           user.NickName,
		DisplayName:        user.DisplayName,
		PreferredLanguage:  user.PreferredLanguage,
		Gender:             model.Gender(user.Gender),
		LastEmail:          user.LastEmail,
		VerifiedEmail:      user.VerifiedEmail,
		LastPhone:          user.LastPhone,
		VerifiedPhone:      user.VerifiedPhone,
		PasswordSet:        user.PasswordSet,
		Sequence:           user.Sequence,
	}
}

func (u *NotifyUser) GenerateLoginName(domain string, appendDomain bool) string {
	if !appendDomain {
		return u.UserName
	}
	return u.UserName + "@" + domain
}

func (u *NotifyUser) SetLoginNames(policy *iam_model.OrgIAMPolicy, domains []*org_model.OrgDomain) {
	loginNames := make([]string, 0)
	for _, d := range domains {
		if d.Verified {
			loginNames = append(loginNames, u.GenerateLoginName(d.Domain, true))
		}
	}
	if !policy.UserLoginMustBeDomain {
		loginNames = append(loginNames, u.UserName)
	}
	u.LoginNames = loginNames
}

func (u *NotifyUser) AppendEvent(event *models.Event) (err error) {
	u.ChangeDate = event.CreationDate
	u.Sequence = event.Sequence
	switch event.Type {
	case es_model.UserAdded,
		es_model.UserRegistered,
		es_model.HumanRegistered,
		es_model.HumanAdded:
		u.CreationDate = event.CreationDate
		u.setRootData(event)
		err = u.setData(event)
		if err != nil {
			return err
		}
		err = u.setPasswordData(event)
	case es_model.UserProfileChanged,
		es_model.UserEmailChanged,
		es_model.UserPhoneChanged,
		es_model.HumanProfileChanged,
		es_model.HumanEmailChanged,
		es_model.HumanPhoneChanged:
		err = u.setData(event)
	case es_model.UserEmailVerified,
		es_model.HumanEmailVerified:
		u.VerifiedEmail = u.LastEmail
	case es_model.UserPhoneRemoved,
		es_model.HumanPhoneRemoved:
		u.VerifiedPhone = ""
		u.LastPhone = ""
	case es_model.UserPhoneVerified,
		es_model.HumanPhoneVerified:
		u.VerifiedPhone = u.LastPhone
	case es_model.UserPasswordChanged,
		es_model.HumanPasswordChanged:
		err = u.setPasswordData(event)
	case es_model.UserRemoved:
		u.State = int32(UserStateDeleted)
	}
	return err
}

func (u *NotifyUser) setRootData(event *models.Event) {
	u.ID = event.AggregateID
	u.ResourceOwner = event.ResourceOwner
}

func (u *NotifyUser) setData(event *models.Event) error {
	if err := json.Unmarshal(event.Data, u); err != nil {
		logging.Log("MODEL-lso9e").WithError(err).Error("could not unmarshal event data")
		return caos_errs.ThrowInternal(nil, "MODEL-8iows", "could not unmarshal data")
	}
	return nil
}

func (u *NotifyUser) setPasswordData(event *models.Event) error {
	password := new(es_model.Password)
	if err := json.Unmarshal(event.Data, password); err != nil {
		logging.Log("MODEL-dfhw6").WithError(err).Error("could not unmarshal event data")
		return caos_errs.ThrowInternal(nil, "MODEL-BHFD2", "could not unmarshal data")
	}
	u.PasswordSet = password.Secret != nil
	return nil
}<|MERGE_RESOLUTION|>--- conflicted
+++ resolved
@@ -39,11 +39,7 @@
 	VerifiedPhone      string         `json:"-" gorm:"column:verified_phone"`
 	PasswordSet        bool           `json:"-" gorm:"column:password_set"`
 	Sequence           uint64         `json:"-" gorm:"column:sequence"`
-<<<<<<< HEAD
-	State              int32          `json:"-"`
-=======
 	State              int32          `json:"-" gorm:"-"`
->>>>>>> ad25f355
 }
 
 func NotifyUserFromModel(user *model.NotifyUser) *NotifyUser {
