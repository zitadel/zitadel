--- conflicted
+++ resolved
@@ -110,22 +110,14 @@
 	t.Sequence = event.Sequence
 	switch event.Type {
 	case usr_es_model.UserTokenAdded,
-<<<<<<< HEAD
-		es_models.EventType(user_repo.MachineTokenAddedType):
-=======
 		es_models.EventType(user_repo.PersonalAccessTokenAddedType):
->>>>>>> 699fdaf6
 		t.setRootData(event)
 		err := t.setData(event)
 		if err != nil {
 			return err
 		}
 		t.CreationDate = event.CreationDate
-<<<<<<< HEAD
-		t.IsPAT = event.Type == es_models.EventType(user_repo.MachineTokenAddedType)
-=======
 		t.IsPAT = event.Type == es_models.EventType(user_repo.PersonalAccessTokenAddedType)
->>>>>>> 699fdaf6
 	}
 	return nil
 }
