--- conflicted
+++ resolved
@@ -77,10 +77,7 @@
 
 	PasswordSet            bool      `json:"-" gorm:"column:password_set"`
 	PasswordChangeRequired bool      `json:"-" gorm:"column:password_change_required"`
-<<<<<<< HEAD
 	UsernameChangeRequired bool      `json:"-" gorm:"column:username_change_required"`
-=======
->>>>>>> 3cffd0af
 	PasswordChanged        time.Time `json:"-" gorm:"column:password_change"`
 }
 
@@ -109,7 +106,6 @@
 		PreferredLoginName: user.PreferredLoginName,
 		LoginNames:         user.LoginNames,
 		Sequence:           user.Sequence,
-<<<<<<< HEAD
 	}
 	if !user.HumanView.IsZero() {
 		userView.HumanView = &model.HumanView{
@@ -141,35 +137,6 @@
 			PasswordChanged:        user.PasswordChanged,
 		}
 	}
-=======
-	}
-	if !user.HumanView.IsZero() {
-		userView.HumanView = &model.HumanView{
-			PasswordSet:            user.PasswordSet,
-			PasswordChangeRequired: user.PasswordChangeRequired,
-			PasswordChanged:        user.PasswordChanged,
-			FirstName:              user.FirstName,
-			LastName:               user.LastName,
-			NickName:               user.NickName,
-			DisplayName:            user.DisplayName,
-			PreferredLanguage:      user.PreferredLanguage,
-			Gender:                 model.Gender(user.Gender),
-			Email:                  user.Email,
-			IsEmailVerified:        user.IsEmailVerified,
-			Phone:                  user.Phone,
-			IsPhoneVerified:        user.IsPhoneVerified,
-			Country:                user.Country,
-			Locality:               user.Locality,
-			PostalCode:             user.PostalCode,
-			Region:                 user.Region,
-			StreetAddress:          user.StreetAddress,
-			OTPState:               model.MfaState(user.OTPState),
-			MfaMaxSetUp:            req_model.MfaLevel(user.MfaMaxSetUp),
-			MfaInitSkipped:         user.MfaInitSkipped,
-			InitRequired:           user.InitRequired,
-		}
-	}
->>>>>>> 3cffd0af
 
 	if !user.MachineView.IsZero() {
 		userView.MachineView = &model.MachineView{
@@ -189,16 +156,10 @@
 }
 
 func (u *UserView) GenerateLoginName(domain string, appendDomain bool) string {
-	var name string
-	if u.MachineView != nil {
-		name = u.MachineView.Name
-	} else {
-		name = u.UserName
-	}
 	if !appendDomain {
-		return name
-	}
-	return name + "@" + domain
+		return u.UserName
+	}
+	return u.UserName + "@" + domain
 }
 
 func (u *UserView) SetLoginNames(policy *org_model.OrgIAMPolicy, domains []*org_model.OrgDomain) {
@@ -247,14 +208,9 @@
 		es_model.HumanPasswordChanged:
 		err = u.setPasswordData(event)
 	case es_model.UserProfileChanged,
+		es_model.HumanProfileChanged,
 		es_model.UserAddressChanged,
-<<<<<<< HEAD
 		es_model.HumanAddressChanged,
-		es_model.HumanProfileChanged,
-=======
-		es_model.HumanProfileChanged,
-		es_model.HumanAddressChanged,
->>>>>>> 3cffd0af
 		es_model.MachineChanged:
 		err = u.setData(event)
 	case es_model.DomainClaimed:
@@ -263,12 +219,9 @@
 	case es_model.UserUserNameChanged:
 		u.UsernameChangeRequired = false
 		err = u.setData(event)
-<<<<<<< HEAD
 	case es_model.UserUserNameChanged:
 		u.UsernameChangeRequired = false
 		err = u.setData(event)
-=======
->>>>>>> 3cffd0af
 	case es_model.UserEmailChanged,
 		es_model.HumanEmailChanged:
 		u.IsEmailVerified = false
