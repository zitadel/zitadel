--- conflicted
+++ resolved
@@ -371,15 +371,11 @@
 		{
 			name: "register user, ok",
 			args: args{
-<<<<<<< HEAD
-				es: GetMockManipulateUserWithPasswordAndEmailCodeGen(ctrl, repo_model.User{
+				es: GetMockManipulateUserWithPasswordInitCodeGen(ctrl, repo_model.User{
 					Human: &repo_model.Human{
 						Profile: &repo_model.Profile{UserName: "UserName", FirstName: "FirstName", LastName: "LastName"},
 						Email:   &repo_model.Email{EmailAddress: "EmailAddress"}}},
 				),
-=======
-				es:  GetMockManipulateUserWithPasswordInitCodeGen(ctrl, repo_model.User{Profile: &repo_model.Profile{UserName: "UserName", FirstName: "FirstName", LastName: "LastName"}, Email: &repo_model.Email{EmailAddress: "EmailAddress"}}),
->>>>>>> edfd9d20
 				ctx: authz.NewMockContext("orgID", "userID"),
 				user: &model.User{
 					ObjectRoot: es_models.ObjectRoot{Sequence: 1},
@@ -419,15 +415,11 @@
 		{
 			name: "email as username",
 			args: args{
-<<<<<<< HEAD
-				es: GetMockManipulateUserWithPasswordAndEmailCodeGen(ctrl, repo_model.User{
+				es: GetMockManipulateUserWithPasswordInitCodeGen(ctrl, repo_model.User{
 					Human: &repo_model.Human{
 						Profile: &repo_model.Profile{UserName: "EmailAddress", FirstName: "FirstName", LastName: "LastName"},
 						Email:   &repo_model.Email{EmailAddress: "EmailAddress"}}},
 				),
-=======
-				es:  GetMockManipulateUserWithPasswordInitCodeGen(ctrl, repo_model.User{Profile: &repo_model.Profile{UserName: "EmailAddress", FirstName: "FirstName", LastName: "LastName"}, Email: &repo_model.Email{EmailAddress: "EmailAddress"}}),
->>>>>>> edfd9d20
 				ctx: authz.NewMockContext("orgID", "userID"),
 				user: &model.User{ObjectRoot: es_models.ObjectRoot{Sequence: 1},
 					Human: &model.Human{
