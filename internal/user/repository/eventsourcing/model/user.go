package model

import (
	"encoding/json"
	"strings"

	"github.com/caos/logging"
	"github.com/caos/zitadel/internal/errors"
	caos_errs "github.com/caos/zitadel/internal/errors"
	es_models "github.com/caos/zitadel/internal/eventstore/models"
	"github.com/caos/zitadel/internal/user/model"
)

const (
	UserVersion = "v2"
)

type User struct {
	es_models.ObjectRoot
	State    int32  `json:"-"`
	UserName string `json:"userName"`

	*Human
	*Machine
}

func UserFromModel(user *model.User) *User {
	var human *Human
	if user.Human != nil {
		human = HumanFromModel(user.Human)
	}
	var machine *Machine
	if user.Machine != nil {
		machine = MachineFromModel(user.Machine)
	}
	return &User{
		ObjectRoot: user.ObjectRoot,
		State:      int32(user.State),
		UserName:   user.UserName,
		Human:      human,
		Machine:    machine,
	}
}

func UserToModel(user *User) *model.User {
	var human *model.Human
	if user.Human != nil {
		human = HumanToModel(user.Human)
	}
	var machine *model.Machine
	if user.Machine != nil {
		machine = MachineToModel(user.Machine)
	}
	return &model.User{
		ObjectRoot: user.ObjectRoot,
		State:      model.UserState(user.State),
		UserName:   user.UserName,
		Human:      human,
		Machine:    machine,
	}
}

func (u *User) AppendEvents(events ...*es_models.Event) error {
	for _, event := range events {
		if err := u.AppendEvent(event); err != nil {
			return err
		}
	}

	return nil
}

func (u *User) AppendEvent(event *es_models.Event) error {
	u.ObjectRoot.AppendEvent(event)

	switch event.Type {
<<<<<<< HEAD
	case UserAdded, HumanAdded, MachineAdded, UserRegistered, HumanRegistered:
		err := u.setData(event)
		if err != nil {
			return err
		}
=======
	case UserAdded,
		UserRegistered,
		UserProfileChanged,
		DomainClaimed,
		UserUserNameChanged:
		u.setData(event)
>>>>>>> 40b8faad
	case UserDeactivated:
		u.appendDeactivatedEvent()
	case UserReactivated:
		u.appendReactivatedEvent()
	case UserLocked:
		u.appendLockedEvent()
	case UserUnlocked:
		u.appendUnlockedEvent()
	}

	if u.Human != nil {
		u.Human.User = u
		return u.Human.AppendEvent(event)
	} else if u.Machine != nil {
		u.Machine.User = u
		return u.Machine.AppendEvent(event)
	}
	if strings.HasPrefix(string(event.Type), "user.human") || event.AggregateVersion == "v1" {
		u.Human = &Human{User: u}
		return u.Human.AppendEvent(event)
	}
	if strings.HasPrefix(string(event.Type), "user.machine") {
		u.Machine = &Machine{User: u}
		return u.Machine.AppendEvent(event)
	}

	return errors.ThrowNotFound(nil, "MODEL-x9TaX", "Errors.UserType.Undefined")
}

func (u *User) setData(event *es_models.Event) error {
	if err := json.Unmarshal(event.Data, u); err != nil {
		logging.Log("EVEN-ZDzQy").WithError(err).Error("could not unmarshal event data")
		return caos_errs.ThrowInternal(err, "MODEL-yGmhh", "could not unmarshal event")
	}
	return nil
}

func (u *User) appendDeactivatedEvent() {
	u.State = int32(model.UserStateInactive)
}

func (u *User) appendReactivatedEvent() {
	u.State = int32(model.UserStateActive)
}

func (u *User) appendLockedEvent() {
	u.State = int32(model.UserStateLocked)
}

func (u *User) appendUnlockedEvent() {
	u.State = int32(model.UserStateActive)
}<|MERGE_RESOLUTION|>--- conflicted
+++ resolved
@@ -74,20 +74,18 @@
 	u.ObjectRoot.AppendEvent(event)
 
 	switch event.Type {
-<<<<<<< HEAD
-	case UserAdded, HumanAdded, MachineAdded, UserRegistered, HumanRegistered:
+	case UserAdded,
+		HumanAdded,
+		MachineAdded,
+		UserRegistered,
+		HumanRegistered,
+		UserProfileChanged,
+		DomainClaimed,
+		UserUserNameChanged:
 		err := u.setData(event)
 		if err != nil {
 			return err
 		}
-=======
-	case UserAdded,
-		UserRegistered,
-		UserProfileChanged,
-		DomainClaimed,
-		UserUserNameChanged:
-		u.setData(event)
->>>>>>> 40b8faad
 	case UserDeactivated:
 		u.appendDeactivatedEvent()
 	case UserReactivated:
