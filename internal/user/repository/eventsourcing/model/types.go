--- conflicted
+++ resolved
@@ -53,7 +53,8 @@
 	MfaInitSkipped       models.EventType = "user.mfa.init.skipped"
 
 	SignedOut models.EventType = "user.signed.out"
-<<<<<<< HEAD
+
+	DomainClaimed models.EventType = "user.domain.claimed"
 )
 
 //the following consts are for user(v2)
@@ -118,8 +119,4 @@
 
 	KeyAdded   models.EventType = "user.machine.key.added"
 	KeyRemoved models.EventType = "user.machine.key.removed"
-=======
-
-	DomainClaimed models.EventType = "user.domain.claimed"
->>>>>>> edfd9d20
 )