--- conflicted
+++ resolved
@@ -6,11 +6,7 @@
 const (
 	UserAggregate         models.AggregateType = "user"
 	UserUserNameAggregate models.AggregateType = "user.username"
-<<<<<<< HEAD
-	UserEmailAggregate    models.AggregateType = "user.email"
 )
-=======
->>>>>>> 40b8faad
 
 // the following consts are for user v1 events
 const (
@@ -56,8 +52,8 @@
 
 	SignedOut models.EventType = "user.signed.out"
 
-<<<<<<< HEAD
-	DomainClaimed models.EventType = "user.domain.claimed"
+	DomainClaimed     models.EventType = "user.domain.claimed"
+	DomainClaimedSent models.EventType = "user.domain.claimed.sent"
 )
 
 //the following consts are for user(v2)
@@ -122,8 +118,4 @@
 
 	MachineKeyAdded   models.EventType = "user.machine.key.added"
 	MachineKeyRemoved models.EventType = "user.machine.key.removed"
-=======
-	DomainClaimed     models.EventType = "user.domain.claimed"
-	DomainClaimedSent models.EventType = "user.domain.claimed.sent"
->>>>>>> 40b8faad
 )