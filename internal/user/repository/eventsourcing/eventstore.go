--- conflicted
+++ resolved
@@ -578,22 +578,11 @@
 	if err != nil {
 		return nil, err
 	}
-<<<<<<< HEAD
-	if user.Human == nil {
-		return nil, errors.ThrowPreconditionFailed(nil, "EVENT-PjDfJ", "Errors.User.NotHuman")
-	}
 	return es.changedPassword(ctx, user, policy, password.SecretString, true, "")
 }
 
 func (es *UserEventstore) SetPassword(ctx context.Context, policy *iam_model.PasswordComplexityPolicyView, userID, code, password, userAgentID string) error {
-	user, err := es.UserByID(ctx, userID)
-=======
-	return es.changedPassword(ctx, user, policy, password.SecretString, true)
-}
-
-func (es *UserEventstore) SetPassword(ctx context.Context, policy *iam_model.PasswordComplexityPolicyView, userID, code, password string) error {
-	user, err := es.HumanByID(ctx, userID)
->>>>>>> 300ade66
+	user, err := es.HumanByID(ctx, userID)
 	if err != nil {
 		return err
 	}
@@ -1246,13 +1235,8 @@
 	return nil
 }
 
-<<<<<<< HEAD
-func (es *UserEventstore) CheckMfaOTPSetup(ctx context.Context, userID, code, userAgentID string) error {
-	user, err := es.UserByID(ctx, userID)
-=======
-func (es *UserEventstore) CheckMFAOTPSetup(ctx context.Context, userID, code string) error {
-	user, err := es.HumanByID(ctx, userID)
->>>>>>> 300ade66
+func (es *UserEventstore) CheckMFAOTPSetup(ctx context.Context, userID, code, userAgentID string) error {
+	user, err := es.HumanByID(ctx, userID)
 	if err != nil {
 		return err
 	}
