--- conflicted
+++ resolved
@@ -2,14 +2,9 @@
 
 import (
 	"context"
-<<<<<<< HEAD
 	"encoding/json"
-	"strconv"
-=======
 	"github.com/caos/zitadel/internal/id"
 	policy_model "github.com/caos/zitadel/internal/policy/model"
->>>>>>> 8a5baddd
-
 	"github.com/pquerna/otp/totp"
 
 	"github.com/caos/logging"
@@ -23,10 +18,10 @@
 	es_models "github.com/caos/zitadel/internal/eventstore/models"
 	es_sdk "github.com/caos/zitadel/internal/eventstore/sdk"
 	global_model "github.com/caos/zitadel/internal/model"
-	org_model "github.com/caos/zitadel/internal/org/model"
 	org_events "github.com/caos/zitadel/internal/org/repository/eventsourcing"
+	org_es_model "github.com/caos/zitadel/internal/org/repository/eventsourcing/model"
 	usr_model "github.com/caos/zitadel/internal/user/model"
-	org_es_model "github.com/caos/zitadel/internal/user/repository/eventsourcing/model"
+	"github.com/caos/zitadel/internal/user/repository/eventsourcing/model"
 )
 
 type UserEventstore struct {
@@ -95,10 +90,17 @@
 		return nil, err
 	}
 	es.userCache.cacheUser(user)
-	return org_es_model.UserToModel(user), nil
-}
-
-<<<<<<< HEAD
+	return model.UserToModel(user), nil
+}
+
+func (es *UserEventstore) UserEventsByID(ctx context.Context, id string, sequence uint64) ([]*es_models.Event, error) {
+	query, err := UserByIDQuery(id, sequence)
+	if err != nil {
+		return nil, err
+	}
+	return es.FilterEvents(ctx, query)
+}
+
 type domain struct {
 	Domain string `json:"domain"`
 }
@@ -113,7 +115,7 @@
 	setUserNameSuffix := func(events ...*es_models.Event) error {
 		for _, event := range events {
 			switch event.Type {
-			case org_model.OrgAdded, org_model.OrgChanged:
+			case org_es_model.OrgAdded, org_es_model.OrgChanged:
 				s := new(domain)
 				err := json.Unmarshal(event.Data, s)
 				logging.Log("EVENT-xr1mV").OnError(err).Debug("get domain failed")
@@ -138,29 +140,13 @@
 	return auth.GetCtxData(ctx).OrgID
 }
 
-func (es *UserEventstore) PrepareCreateUser(ctx context.Context, user *usr_model.User, resourceOwner string) (*org_es_model.User, []*es_models.Aggregate, error) {
+func (es *UserEventstore) PrepareCreateUser(ctx context.Context, user *usr_model.User, policy *policy_model.PasswordComplexityPolicy, resourceOwner string) (*model.User, []*es_models.Aggregate, error) {
 	user.SetEmailAsUsername(es.getUserNameSuffix(ctx, getOrgID(ctx, resourceOwner)))
 	if !user.IsValid() {
 		return nil, nil, caos_errs.ThrowPreconditionFailed(nil, "EVENT-9dk45", "User is invalid")
 	}
-	id, err := es.idGenerator.NextID()
-=======
-func (es *UserEventstore) UserEventsByID(ctx context.Context, id string, sequence uint64) ([]*es_models.Event, error) {
-	query, err := UserByIDQuery(id, sequence)
-	if err != nil {
-		return nil, err
-	}
-	return es.FilterEvents(ctx, query)
-}
-
-func (es *UserEventstore) PrepareCreateUser(ctx context.Context, user *usr_model.User, policy *policy_model.PasswordComplexityPolicy, resourceOwner string) (*model.User, []*es_models.Aggregate, error) {
-	user.SetEmailAsUsername()
-	if !user.IsValid() {
-		return nil, nil, caos_errs.ThrowPreconditionFailed(nil, "EVENT-9dk45", "User is invalid")
-	}
 
 	id, err := es.idGenerator.Next()
->>>>>>> 8a5baddd
 	if err != nil {
 		return nil, nil, err
 	}
@@ -179,22 +165,17 @@
 		return nil, nil, err
 	}
 
-	repoUser := org_es_model.UserFromModel(user)
-	repoInitCode := org_es_model.InitCodeFromModel(user.InitCode)
-	repoPhoneCode := org_es_model.PhoneCodeFromModel(user.PhoneCode)
+	repoUser := model.UserFromModel(user)
+	repoInitCode := model.InitCodeFromModel(user.InitCode)
+	repoPhoneCode := model.PhoneCodeFromModel(user.PhoneCode)
 
 	createAggregates, err := UserCreateAggregate(ctx, es.AggregateCreator(), repoUser, repoInitCode, repoPhoneCode, resourceOwner)
 
 	return repoUser, createAggregates, err
 }
 
-<<<<<<< HEAD
-func (es *UserEventstore) CreateUser(ctx context.Context, user *usr_model.User) (*usr_model.User, error) {
-	repoUser, aggregates, err := es.PrepareCreateUser(ctx, user, "")
-=======
 func (es *UserEventstore) CreateUser(ctx context.Context, user *usr_model.User, policy *policy_model.PasswordComplexityPolicy) (*usr_model.User, error) {
 	repoUser, aggregates, err := es.PrepareCreateUser(ctx, user, policy, "")
->>>>>>> 8a5baddd
 	if err != nil {
 		return nil, err
 	}
@@ -205,24 +186,15 @@
 	}
 
 	es.userCache.cacheUser(repoUser)
-	return org_es_model.UserToModel(repoUser), nil
-}
-
-<<<<<<< HEAD
-func (es *UserEventstore) PrepareRegisterUser(ctx context.Context, user *usr_model.User, resourceOwner string) (*org_es_model.User, []*es_models.Aggregate, error) {
+	return model.UserToModel(repoUser), nil
+}
+
+func (es *UserEventstore) PrepareRegisterUser(ctx context.Context, user *usr_model.User, policy *policy_model.PasswordComplexityPolicy, resourceOwner string) (*model.User, []*es_models.Aggregate, error) {
 	user.SetEmailAsUsername(es.getUserNameSuffix(ctx, getOrgID(ctx, resourceOwner)))
 	if !user.IsValid() || user.Password == nil || user.SecretString == "" {
 		return nil, nil, caos_errs.ThrowPreconditionFailed(nil, "EVENT-9dk45", "user is invalid")
 	}
-	id, err := es.idGenerator.NextID()
-=======
-func (es *UserEventstore) PrepareRegisterUser(ctx context.Context, user *usr_model.User, policy *policy_model.PasswordComplexityPolicy, resourceOwner string) (*model.User, []*es_models.Aggregate, error) {
-	user.SetEmailAsUsername()
-	if !user.IsValid() || user.Password == nil || user.SecretString == "" {
-		return nil, nil, caos_errs.ThrowPreconditionFailed(nil, "EVENT-9dk45", "user is invalid")
-	}
 	id, err := es.idGenerator.Next()
->>>>>>> 8a5baddd
 	if err != nil {
 		return nil, nil, err
 	}
@@ -237,20 +209,15 @@
 		return nil, nil, err
 	}
 
-	repoUser := org_es_model.UserFromModel(user)
-	repoEmailCode := org_es_model.EmailCodeFromModel(user.EmailCode)
+	repoUser := model.UserFromModel(user)
+	repoEmailCode := model.EmailCodeFromModel(user.EmailCode)
 
 	aggregates, err := UserRegisterAggregate(ctx, es.AggregateCreator(), repoUser, resourceOwner, repoEmailCode)
 	return repoUser, aggregates, err
 }
 
-<<<<<<< HEAD
-func (es *UserEventstore) RegisterUser(ctx context.Context, user *usr_model.User, resourceOwner string) (*usr_model.User, error) {
-	repoUser, createAggregates, err := es.PrepareRegisterUser(ctx, user, resourceOwner)
-=======
 func (es *UserEventstore) RegisterUser(ctx context.Context, user *usr_model.User, policy *policy_model.PasswordComplexityPolicy, resourceOwner string) (*usr_model.User, error) {
 	repoUser, createAggregates, err := es.PrepareRegisterUser(ctx, user, policy, resourceOwner)
->>>>>>> 8a5baddd
 	if err != nil {
 		return nil, err
 	}
@@ -261,7 +228,7 @@
 	}
 
 	es.userCache.cacheUser(repoUser)
-	return org_es_model.UserToModel(repoUser), nil
+	return model.UserToModel(repoUser), nil
 }
 
 func (es *UserEventstore) DeactivateUser(ctx context.Context, id string) (*usr_model.User, error) {
@@ -273,14 +240,14 @@
 		return nil, caos_errs.ThrowPreconditionFailed(nil, "EVENT-die45", "cant deactivate inactive user")
 	}
 
-	repoExisting := org_es_model.UserFromModel(existing)
+	repoExisting := model.UserFromModel(existing)
 	aggregate := UserDeactivateAggregate(es.AggregateCreator(), repoExisting)
 	err = es_sdk.Push(ctx, es.PushAggregates, repoExisting.AppendEvents, aggregate)
 	if err != nil {
 		return nil, err
 	}
 	es.userCache.cacheUser(repoExisting)
-	return org_es_model.UserToModel(repoExisting), nil
+	return model.UserToModel(repoExisting), nil
 }
 
 func (es *UserEventstore) ReactivateUser(ctx context.Context, id string) (*usr_model.User, error) {
@@ -292,14 +259,14 @@
 		return nil, caos_errs.ThrowPreconditionFailed(nil, "EVENT-do94s", "user must be inactive")
 	}
 
-	repoExisting := org_es_model.UserFromModel(existing)
+	repoExisting := model.UserFromModel(existing)
 	aggregate := UserReactivateAggregate(es.AggregateCreator(), repoExisting)
 	err = es_sdk.Push(ctx, es.PushAggregates, repoExisting.AppendEvents, aggregate)
 	if err != nil {
 		return nil, err
 	}
 	es.userCache.cacheUser(repoExisting)
-	return org_es_model.UserToModel(repoExisting), nil
+	return model.UserToModel(repoExisting), nil
 }
 
 func (es *UserEventstore) LockUser(ctx context.Context, id string) (*usr_model.User, error) {
@@ -311,14 +278,14 @@
 		return nil, caos_errs.ThrowPreconditionFailed(nil, "EVENT-di83s", "user must be active or initial")
 	}
 
-	repoExisting := org_es_model.UserFromModel(existing)
+	repoExisting := model.UserFromModel(existing)
 	aggregate := UserLockAggregate(es.AggregateCreator(), repoExisting)
 	err = es_sdk.Push(ctx, es.PushAggregates, repoExisting.AppendEvents, aggregate)
 	if err != nil {
 		return nil, err
 	}
 	es.userCache.cacheUser(repoExisting)
-	return org_es_model.UserToModel(repoExisting), nil
+	return model.UserToModel(repoExisting), nil
 }
 
 func (es *UserEventstore) UnlockUser(ctx context.Context, id string) (*usr_model.User, error) {
@@ -330,14 +297,14 @@
 		return nil, caos_errs.ThrowPreconditionFailed(nil, "EVENT-dks83", "user must be locked")
 	}
 
-	repoExisting := org_es_model.UserFromModel(existing)
+	repoExisting := model.UserFromModel(existing)
 	aggregate := UserUnlockAggregate(es.AggregateCreator(), repoExisting)
 	err = es_sdk.Push(ctx, es.PushAggregates, repoExisting.AppendEvents, aggregate)
 	if err != nil {
 		return nil, err
 	}
 	es.userCache.cacheUser(repoExisting)
-	return org_es_model.UserToModel(repoExisting), nil
+	return model.UserToModel(repoExisting), nil
 }
 
 func (es *UserEventstore) InitializeUserCodeByID(ctx context.Context, userID string) (*usr_model.InitUserCode, error) {
@@ -370,8 +337,8 @@
 		return nil, err
 	}
 
-	repoUser := org_es_model.UserFromModel(user)
-	repoInitCode := org_es_model.InitCodeFromModel(initCode)
+	repoUser := model.UserFromModel(user)
+	repoInitCode := model.InitCodeFromModel(initCode)
 
 	agg := UserInitCodeAggregate(es.AggregateCreator(), repoUser, repoInitCode)
 	err = es_sdk.Push(ctx, es.PushAggregates, repoUser.AppendEvents, agg)
@@ -379,7 +346,7 @@
 		return nil, err
 	}
 	es.userCache.cacheUser(repoUser)
-	return org_es_model.InitCodeToModel(repoUser.InitCode), nil
+	return model.InitCodeToModel(repoUser.InitCode), nil
 }
 
 func (es *UserEventstore) InitCodeSent(ctx context.Context, userID string) error {
@@ -391,7 +358,7 @@
 		return err
 	}
 
-	repoUser := org_es_model.UserFromModel(user)
+	repoUser := model.UserFromModel(user)
 	agg := UserInitCodeSentAggregate(es.AggregateCreator(), repoUser)
 	err = es_sdk.Push(ctx, es.PushAggregates, repoUser.AppendEvents, agg)
 	if err != nil {
@@ -443,7 +410,7 @@
 		return err
 	}
 
-	repoUser := org_es_model.UserFromModel(user)
+	repoUser := model.UserFromModel(user)
 	agg := SkipMfaAggregate(es.AggregateCreator(), repoUser)
 	err = es_sdk.Push(ctx, es.PushAggregates, repoUser.AppendEvents, agg)
 	if err != nil {
@@ -485,9 +452,9 @@
 	return caos_errs.ThrowInvalidArgument(nil, "EVENT-452ad", "invalid password")
 }
 
-func (es *UserEventstore) setPasswordCheckResult(ctx context.Context, user *usr_model.User, authRequest *req_model.AuthRequest, check func(*es_models.AggregateCreator, *org_es_model.User, *org_es_model.AuthRequest) es_sdk.AggregateFunc) error {
-	repoUser := org_es_model.UserFromModel(user)
-	repoAuthRequest := org_es_model.AuthRequestFromModel(authRequest)
+func (es *UserEventstore) setPasswordCheckResult(ctx context.Context, user *usr_model.User, authRequest *req_model.AuthRequest, check func(*es_models.AggregateCreator, *model.User, *model.AuthRequest) es_sdk.AggregateFunc) error {
+	repoUser := model.UserFromModel(user)
+	repoAuthRequest := model.AuthRequestFromModel(authRequest)
 	agg := check(es.AggregateCreator(), repoUser, repoAuthRequest)
 	err := es_sdk.Push(ctx, es.PushAggregates, repoUser.AppendEvents, agg)
 	if err != nil {
@@ -540,13 +507,8 @@
 	if err != nil {
 		return nil, err
 	}
-<<<<<<< HEAD
-	repoPassword := &org_es_model.Password{Secret: secret, ChangeRequired: onetime}
-	repoUser := org_es_model.UserFromModel(user)
-=======
 	repoPassword := model.PasswordFromModel(pw)
 	repoUser := model.UserFromModel(user)
->>>>>>> 8a5baddd
 	agg := PasswordChangeAggregate(es.AggregateCreator(), repoUser, repoPassword)
 	err = es_sdk.Push(ctx, es.PushAggregates, repoUser.AppendEvents, agg)
 	if err != nil {
@@ -554,7 +516,7 @@
 	}
 	es.userCache.cacheUser(repoUser)
 
-	return org_es_model.PasswordToModel(repoUser.Password), nil
+	return model.PasswordToModel(repoUser.Password), nil
 }
 
 func (es *UserEventstore) RequestSetPassword(ctx context.Context, userID string, notifyType usr_model.NotificationType) error {
@@ -566,13 +528,13 @@
 		return err
 	}
 
-	passwordCode := new(org_es_model.PasswordCode)
+	passwordCode := new(model.PasswordCode)
 	err = es.generatePasswordCode(passwordCode, notifyType)
 	if err != nil {
 		return err
 	}
 
-	repoUser := org_es_model.UserFromModel(user)
+	repoUser := model.UserFromModel(user)
 	agg := RequestSetPassword(es.AggregateCreator(), repoUser, passwordCode)
 	err = es_sdk.Push(ctx, es.PushAggregates, repoUser.AppendEvents, agg)
 	if err != nil {
@@ -591,7 +553,7 @@
 		return err
 	}
 
-	repoUser := org_es_model.UserFromModel(user)
+	repoUser := model.UserFromModel(user)
 	agg := PasswordCodeSentAggregate(es.AggregateCreator(), repoUser)
 	err = es_sdk.Push(ctx, es.PushAggregates, repoUser.AppendEvents, agg)
 	if err != nil {
@@ -624,8 +586,8 @@
 	if err != nil {
 		return nil, err
 	}
-	repoExisting := org_es_model.UserFromModel(existing)
-	repoNew := org_es_model.ProfileFromModel(profile)
+	repoExisting := model.UserFromModel(existing)
+	repoNew := model.ProfileFromModel(profile)
 
 	updateAggregate := ProfileChangeAggregate(es.AggregateCreator(), repoExisting, repoNew)
 	err = es_sdk.Push(ctx, es.PushAggregates, repoExisting.AppendEvents, updateAggregate)
@@ -634,7 +596,7 @@
 	}
 
 	es.userCache.cacheUser(repoExisting)
-	return org_es_model.ProfileToModel(repoExisting.Profile), nil
+	return model.ProfileToModel(repoExisting.Profile), nil
 }
 
 func (es *UserEventstore) EmailByID(ctx context.Context, userID string) (*usr_model.Email, error) {
@@ -666,9 +628,9 @@
 		return nil, err
 	}
 
-	repoExisting := org_es_model.UserFromModel(existing)
-	repoNew := org_es_model.EmailFromModel(email)
-	repoEmailCode := org_es_model.EmailCodeFromModel(emailCode)
+	repoExisting := model.UserFromModel(existing)
+	repoNew := model.EmailFromModel(email)
+	repoEmailCode := model.EmailCodeFromModel(emailCode)
 
 	updateAggregates, err := EmailChangeAggregate(ctx, es.AggregateCreator(), repoExisting, repoNew, repoEmailCode)
 	if err != nil {
@@ -680,7 +642,7 @@
 	}
 
 	es.userCache.cacheUser(repoExisting)
-	return org_es_model.EmailToModel(repoExisting.Email), nil
+	return model.EmailToModel(repoExisting.Email), nil
 }
 
 func (es *UserEventstore) VerifyEmail(ctx context.Context, userID, verificationCode string) error {
@@ -705,15 +667,9 @@
 	return caos_errs.ThrowInvalidArgument(err, "EVENT-dtGaa", "invalid code")
 }
 
-<<<<<<< HEAD
-	repoExisting := org_es_model.UserFromModel(existing)
-	updateAggregate := EmailVerifiedAggregate(es.AggregateCreator(), repoExisting)
-	err = es_sdk.Push(ctx, es.PushAggregates, repoExisting.AppendEvents, updateAggregate)
-=======
 func (es *UserEventstore) setEmailVerifyResult(ctx context.Context, existing *usr_model.User, check func(aggCreator *es_models.AggregateCreator, existing *model.User) es_sdk.AggregateFunc) error {
 	repoExisting := model.UserFromModel(existing)
 	err := es_sdk.Push(ctx, es.PushAggregates, repoExisting.AppendEvents, check(es.AggregateCreator(), repoExisting))
->>>>>>> 8a5baddd
 	if err != nil {
 		return err
 	}
@@ -742,8 +698,8 @@
 		return err
 	}
 
-	repoExisting := org_es_model.UserFromModel(existing)
-	repoEmailCode := org_es_model.EmailCodeFromModel(emailCode)
+	repoExisting := model.UserFromModel(existing)
+	repoEmailCode := model.EmailCodeFromModel(emailCode)
 	updateAggregate := EmailVerificationCodeAggregate(es.AggregateCreator(), repoExisting, repoEmailCode)
 	err = es_sdk.Push(ctx, es.PushAggregates, repoExisting.AppendEvents, updateAggregate)
 	if err != nil {
@@ -763,7 +719,7 @@
 		return err
 	}
 
-	repoUser := org_es_model.UserFromModel(user)
+	repoUser := model.UserFromModel(user)
 	agg := EmailCodeSentAggregate(es.AggregateCreator(), repoUser)
 	err = es_sdk.Push(ctx, es.PushAggregates, repoUser.AppendEvents, agg)
 	if err != nil {
@@ -802,9 +758,9 @@
 		return nil, err
 	}
 
-	repoExisting := org_es_model.UserFromModel(existing)
-	repoNew := org_es_model.PhoneFromModel(phone)
-	repoPhoneCode := org_es_model.PhoneCodeFromModel(phoneCode)
+	repoExisting := model.UserFromModel(existing)
+	repoNew := model.PhoneFromModel(phone)
+	repoPhoneCode := model.PhoneCodeFromModel(phoneCode)
 
 	updateAggregate := PhoneChangeAggregate(es.AggregateCreator(), repoExisting, repoNew, repoPhoneCode)
 	err = es_sdk.Push(ctx, es.PushAggregates, repoExisting.AppendEvents, updateAggregate)
@@ -813,7 +769,7 @@
 	}
 
 	es.userCache.cacheUser(repoExisting)
-	return org_es_model.PhoneToModel(repoExisting.Phone), nil
+	return model.PhoneToModel(repoExisting.Phone), nil
 }
 
 func (es *UserEventstore) VerifyPhone(ctx context.Context, userID, verificationCode string) error {
@@ -838,15 +794,9 @@
 	return caos_errs.ThrowInvalidArgument(err, "EVENT-dsf4G", "invalid code")
 }
 
-<<<<<<< HEAD
-	repoExisting := org_es_model.UserFromModel(existing)
-	updateAggregate := PhoneVerifiedAggregate(es.AggregateCreator(), repoExisting)
-	err = es_sdk.Push(ctx, es.PushAggregates, repoExisting.AppendEvents, updateAggregate)
-=======
 func (es *UserEventstore) setPhoneVerifyResult(ctx context.Context, existing *usr_model.User, check func(aggCreator *es_models.AggregateCreator, existing *model.User) es_sdk.AggregateFunc) error {
 	repoExisting := model.UserFromModel(existing)
 	err := es_sdk.Push(ctx, es.PushAggregates, repoExisting.AppendEvents, check(es.AggregateCreator(), repoExisting))
->>>>>>> 8a5baddd
 	if err != nil {
 		return err
 	}
@@ -875,8 +825,8 @@
 		return err
 	}
 
-	repoExisting := org_es_model.UserFromModel(existing)
-	repoPhoneCode := org_es_model.PhoneCodeFromModel(phoneCode)
+	repoExisting := model.UserFromModel(existing)
+	repoPhoneCode := model.PhoneCodeFromModel(phoneCode)
 	updateAggregate := PhoneVerificationCodeAggregate(es.AggregateCreator(), repoExisting, repoPhoneCode)
 	err = es_sdk.Push(ctx, es.PushAggregates, repoExisting.AppendEvents, updateAggregate)
 	if err != nil {
@@ -896,7 +846,7 @@
 		return err
 	}
 
-	repoUser := org_es_model.UserFromModel(user)
+	repoUser := model.UserFromModel(user)
 	agg := PhoneCodeSentAggregate(es.AggregateCreator(), repoUser)
 	err = es_sdk.Push(ctx, es.PushAggregates, repoUser.AppendEvents, agg)
 	if err != nil {
@@ -926,8 +876,8 @@
 	if err != nil {
 		return nil, err
 	}
-	repoExisting := org_es_model.UserFromModel(existing)
-	repoNew := org_es_model.AddressFromModel(address)
+	repoExisting := model.UserFromModel(existing)
+	repoNew := model.AddressFromModel(address)
 
 	updateAggregate := AddressChangeAggregate(es.AggregateCreator(), repoExisting, repoNew)
 	err = es_sdk.Push(ctx, es.PushAggregates, repoExisting.AppendEvents, updateAggregate)
@@ -936,7 +886,7 @@
 	}
 
 	es.userCache.cacheUser(repoExisting)
-	return org_es_model.AddressToModel(repoExisting.Address), nil
+	return model.AddressToModel(repoExisting.Address), nil
 }
 
 func (es *UserEventstore) AddOTP(ctx context.Context, userID string) (*usr_model.OTP, error) {
@@ -955,8 +905,8 @@
 	if err != nil {
 		return nil, err
 	}
-	repoOtp := &org_es_model.OTP{Secret: encryptedSecret}
-	repoExisting := org_es_model.UserFromModel(existing)
+	repoOtp := &model.OTP{Secret: encryptedSecret}
+	repoExisting := model.UserFromModel(existing)
 	updateAggregate := MfaOTPAddAggregate(es.AggregateCreator(), repoExisting, repoOtp)
 	err = es_sdk.Push(ctx, es.PushAggregates, repoExisting.AppendEvents, updateAggregate)
 	if err != nil {
@@ -964,7 +914,7 @@
 	}
 
 	es.userCache.cacheUser(repoExisting)
-	otp := org_es_model.OTPToModel(repoExisting.OTP)
+	otp := model.OTPToModel(repoExisting.OTP)
 	otp.Url = key.URL()
 	otp.SecretString = key.Secret()
 	return otp, nil
@@ -978,7 +928,7 @@
 	if existing.OTP == nil {
 		return caos_errs.ThrowPreconditionFailed(nil, "EVENT-sp0de", "no otp existing")
 	}
-	repoExisting := org_es_model.UserFromModel(existing)
+	repoExisting := model.UserFromModel(existing)
 	updateAggregate := MfaOTPRemoveAggregate(es.AggregateCreator(), repoExisting)
 	err = es_sdk.Push(ctx, es.PushAggregates, repoExisting.AppendEvents, updateAggregate)
 	if err != nil {
@@ -1000,7 +950,7 @@
 	if err := es.verifyMfaOTP(user.OTP, code); err != nil {
 		return err
 	}
-	repoUser := org_es_model.UserFromModel(user)
+	repoUser := model.UserFromModel(user)
 	err = es_sdk.Push(ctx, es.PushAggregates, repoUser.AppendEvents, MfaOTPVerifyAggregate(es.AggregateCreator(), repoUser))
 	if err != nil {
 		return err
@@ -1019,9 +969,9 @@
 		return caos_errs.ThrowPreconditionFailed(nil, "EVENT-sd5NJ", "opt not ready")
 	}
 
-	repoUser := org_es_model.UserFromModel(user)
-	repoAuthReq := org_es_model.AuthRequestFromModel(authRequest)
-	var aggregate func(*es_models.AggregateCreator, *org_es_model.User, *org_es_model.AuthRequest) es_sdk.AggregateFunc
+	repoUser := model.UserFromModel(user)
+	repoAuthReq := model.AuthRequestFromModel(authRequest)
+	var aggregate func(*es_models.AggregateCreator, *model.User, *model.AuthRequest) es_sdk.AggregateFunc
 	if err := es.verifyMfaOTP(user.OTP, code); err != nil {
 		aggregate = MfaOTPCheckFailedAggregate
 	} else {
@@ -1054,7 +1004,7 @@
 	if err != nil {
 		return err
 	}
-	repoUser := org_es_model.UserFromModel(user)
+	repoUser := model.UserFromModel(user)
 	err = es_sdk.Push(ctx, es.PushAggregates, repoUser.AppendEvents, SignOutAggregate(es.AggregateCreator(), repoUser, agentID))
 	if err != nil {
 		return err
