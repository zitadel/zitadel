package eventsourcing

import (
	"context"
	"encoding/json"
	"log"

	"github.com/caos/logging"
	"github.com/caos/zitadel/internal/errors"
	"github.com/caos/zitadel/internal/id"
	org_model "github.com/caos/zitadel/internal/org/model"
	policy_model "github.com/caos/zitadel/internal/policy/model"
	"github.com/golang/protobuf/ptypes"

	"github.com/pquerna/otp/totp"

	req_model "github.com/caos/zitadel/internal/auth_request/model"
	"github.com/caos/zitadel/internal/cache/config"
	sd "github.com/caos/zitadel/internal/config/systemdefaults"
	"github.com/caos/zitadel/internal/crypto"
	caos_errs "github.com/caos/zitadel/internal/errors"
	es_int "github.com/caos/zitadel/internal/eventstore"
	es_models "github.com/caos/zitadel/internal/eventstore/models"
	es_sdk "github.com/caos/zitadel/internal/eventstore/sdk"
	global_model "github.com/caos/zitadel/internal/model"
	usr_model "github.com/caos/zitadel/internal/user/model"
	"github.com/caos/zitadel/internal/user/repository/eventsourcing/model"
)

type UserEventstore struct {
	es_int.Eventstore
	userCache                *UserCache
	idGenerator              id.Generator
	PasswordAlg              crypto.HashAlgorithm
	InitializeUserCode       crypto.Generator
	EmailVerificationCode    crypto.Generator
	PhoneVerificationCode    crypto.Generator
	PasswordVerificationCode crypto.Generator
	Multifactors             global_model.Multifactors
	validateTOTP             func(string, string) bool
}

type UserConfig struct {
	es_int.Eventstore
	Cache            *config.CacheConfig
	PasswordSaltCost int
}

func StartUser(conf UserConfig, systemDefaults sd.SystemDefaults) (*UserEventstore, error) {
	userCache, err := StartCache(conf.Cache)
	if err != nil {
		return nil, err
	}
	aesCrypto, err := crypto.NewAESCrypto(systemDefaults.UserVerificationKey)
	if err != nil {
		return nil, err
	}
	initCodeGen := crypto.NewEncryptionGenerator(systemDefaults.SecretGenerators.InitializeUserCode, aesCrypto)
	emailVerificationCode := crypto.NewEncryptionGenerator(systemDefaults.SecretGenerators.EmailVerificationCode, aesCrypto)
	phoneVerificationCode := crypto.NewEncryptionGenerator(systemDefaults.SecretGenerators.PhoneVerificationCode, aesCrypto)
	passwordVerificationCode := crypto.NewEncryptionGenerator(systemDefaults.SecretGenerators.PasswordVerificationCode, aesCrypto)
	aesOtpCrypto, err := crypto.NewAESCrypto(systemDefaults.Multifactors.OTP.VerificationKey)
	passwordAlg := crypto.NewBCrypt(systemDefaults.SecretGenerators.PasswordSaltCost)

	return &UserEventstore{
		Eventstore:               conf.Eventstore,
		userCache:                userCache,
		idGenerator:              id.SonyFlakeGenerator,
		InitializeUserCode:       initCodeGen,
		EmailVerificationCode:    emailVerificationCode,
		PhoneVerificationCode:    phoneVerificationCode,
		PasswordVerificationCode: passwordVerificationCode,
		Multifactors: global_model.Multifactors{
			OTP: global_model.OTP{
				CryptoMFA: aesOtpCrypto,
				Issuer:    systemDefaults.Multifactors.OTP.Issuer,
			},
		},
		PasswordAlg:  passwordAlg,
		validateTOTP: totp.Validate,
	}, nil
}

func (es *UserEventstore) UserByID(ctx context.Context, id string) (*usr_model.User, error) {
	user := es.userCache.getUser(id)

	query, err := UserByIDQuery(user.AggregateID, user.Sequence)
	if err != nil {
		return nil, err
	}
	err = es_sdk.Filter(ctx, es.FilterEvents, user.AppendEvents, query)
	if err != nil && caos_errs.IsNotFound(err) && user.Sequence == 0 {
		return nil, err
	}
	es.userCache.cacheUser(user)
	return model.UserToModel(user), nil
}

func (es *UserEventstore) UserEventsByID(ctx context.Context, id string, sequence uint64) ([]*es_models.Event, error) {
	query, err := UserByIDQuery(id, sequence)
	if err != nil {
		return nil, err
	}
	return es.FilterEvents(ctx, query)
}

<<<<<<< HEAD
func (es *UserEventstore) PrepareCreateUser(ctx context.Context, user *usr_model.User, policy *policy_model.PasswordComplexityPolicy, resourceOwner string) (*model.User, []*es_models.Aggregate, error) {
	user.SetEmailAsUsername()
	user.SetNamesAsDisplayname()
=======
func (es *UserEventstore) PrepareCreateUser(ctx context.Context, user *usr_model.User, pwPolicy *policy_model.PasswordComplexityPolicy, orgIamPolicy *org_model.OrgIamPolicy, resourceOwner string) (*model.User, []*es_models.Aggregate, error) {
	err := user.CheckOrgIamPolicy(orgIamPolicy)
>>>>>>> f2cdae9e
	if !user.IsValid() {
		return nil, nil, caos_errs.ThrowPreconditionFailed(nil, "EVENT-9dk45", "User is invalid")
	}

	id, err := es.idGenerator.Next()
	if err != nil {
		return nil, nil, err
	}
	user.AggregateID = id

	err = user.HashPasswordIfExisting(pwPolicy, es.PasswordAlg, true)
	if err != nil {
		return nil, nil, err
	}
	err = user.GenerateInitCodeIfNeeded(es.InitializeUserCode)
	if err != nil {
		return nil, nil, err
	}
	err = user.GeneratePhoneCodeIfNeeded(es.PhoneVerificationCode)
	if err != nil {
		return nil, nil, err
	}

	repoUser := model.UserFromModel(user)
	repoInitCode := model.InitCodeFromModel(user.InitCode)
	repoPhoneCode := model.PhoneCodeFromModel(user.PhoneCode)

	createAggregates, err := UserCreateAggregate(ctx, es.AggregateCreator(), repoUser, repoInitCode, repoPhoneCode, resourceOwner, orgIamPolicy.UserLoginMustBeDomain)

	return repoUser, createAggregates, err
}

func (es *UserEventstore) CreateUser(ctx context.Context, user *usr_model.User, pwPolicy *policy_model.PasswordComplexityPolicy, orgIamPolicy *org_model.OrgIamPolicy) (*usr_model.User, error) {
	repoUser, aggregates, err := es.PrepareCreateUser(ctx, user, pwPolicy, orgIamPolicy, "")
	if err != nil {
		return nil, err
	}

	err = es_sdk.PushAggregates(ctx, es.PushAggregates, repoUser.AppendEvents, aggregates...)
	if err != nil {
		return nil, err
	}

	es.userCache.cacheUser(repoUser)
	return model.UserToModel(repoUser), nil
}

<<<<<<< HEAD
func (es *UserEventstore) PrepareRegisterUser(ctx context.Context, user *usr_model.User, policy *policy_model.PasswordComplexityPolicy, resourceOwner string) (*model.User, []*es_models.Aggregate, error) {
	user.SetEmailAsUsername()
	user.SetNamesAsDisplayname()
=======
func (es *UserEventstore) PrepareRegisterUser(ctx context.Context, user *usr_model.User, policy *policy_model.PasswordComplexityPolicy, orgIamPolicy *org_model.OrgIamPolicy, resourceOwner string) (*model.User, []*es_models.Aggregate, error) {
	err := user.CheckOrgIamPolicy(orgIamPolicy)
	if err != nil {
		return nil, nil, err
	}
>>>>>>> f2cdae9e
	if !user.IsValid() || user.Password == nil || user.SecretString == "" {
		return nil, nil, caos_errs.ThrowPreconditionFailed(nil, "EVENT-9dk45", "Errors.User.InvalidData")
	}
	id, err := es.idGenerator.Next()
	if err != nil {
		return nil, nil, err
	}
	user.AggregateID = id

	err = user.HashPasswordIfExisting(policy, es.PasswordAlg, false)
	if err != nil {
		return nil, nil, err
	}
	err = user.GenerateEmailCodeIfNeeded(es.EmailVerificationCode)
	if err != nil {
		return nil, nil, err
	}

	repoUser := model.UserFromModel(user)
	repoEmailCode := model.EmailCodeFromModel(user.EmailCode)

	aggregates, err := UserRegisterAggregate(ctx, es.AggregateCreator(), repoUser, resourceOwner, repoEmailCode, orgIamPolicy.UserLoginMustBeDomain)
	return repoUser, aggregates, err
}

func (es *UserEventstore) RegisterUser(ctx context.Context, user *usr_model.User, pwPolicy *policy_model.PasswordComplexityPolicy, orgIamPolicy *org_model.OrgIamPolicy, resourceOwner string) (*usr_model.User, error) {
	repoUser, createAggregates, err := es.PrepareRegisterUser(ctx, user, pwPolicy, orgIamPolicy, resourceOwner)
	if err != nil {
		return nil, err
	}

	err = es_sdk.PushAggregates(ctx, es.PushAggregates, repoUser.AppendEvents, createAggregates...)
	if err != nil {
		return nil, err
	}

	es.userCache.cacheUser(repoUser)
	return model.UserToModel(repoUser), nil
}

func (es *UserEventstore) DeactivateUser(ctx context.Context, id string) (*usr_model.User, error) {
	existing, err := es.UserByID(ctx, id)
	if err != nil {
		return nil, err
	}
	if existing.IsInactive() {
		return nil, caos_errs.ThrowPreconditionFailed(nil, "EVENT-die45", "cant deactivate inactive user")
	}

	repoExisting := model.UserFromModel(existing)
	aggregate := UserDeactivateAggregate(es.AggregateCreator(), repoExisting)
	err = es_sdk.Push(ctx, es.PushAggregates, repoExisting.AppendEvents, aggregate)
	if err != nil {
		return nil, err
	}
	es.userCache.cacheUser(repoExisting)
	return model.UserToModel(repoExisting), nil
}

func (es *UserEventstore) ReactivateUser(ctx context.Context, id string) (*usr_model.User, error) {
	existing, err := es.UserByID(ctx, id)
	if err != nil {
		return nil, err
	}
	if !existing.IsInactive() {
		return nil, caos_errs.ThrowPreconditionFailed(nil, "EVENT-do94s", "user must be inactive")
	}

	repoExisting := model.UserFromModel(existing)
	aggregate := UserReactivateAggregate(es.AggregateCreator(), repoExisting)
	err = es_sdk.Push(ctx, es.PushAggregates, repoExisting.AppendEvents, aggregate)
	if err != nil {
		return nil, err
	}
	es.userCache.cacheUser(repoExisting)
	return model.UserToModel(repoExisting), nil
}

func (es *UserEventstore) LockUser(ctx context.Context, id string) (*usr_model.User, error) {
	existing, err := es.UserByID(ctx, id)
	if err != nil {
		return nil, err
	}
	if !existing.IsActive() && !existing.IsInitial() {
		return nil, caos_errs.ThrowPreconditionFailed(nil, "EVENT-di83s", "user must be active or initial")
	}

	repoExisting := model.UserFromModel(existing)
	aggregate := UserLockAggregate(es.AggregateCreator(), repoExisting)
	err = es_sdk.Push(ctx, es.PushAggregates, repoExisting.AppendEvents, aggregate)
	if err != nil {
		return nil, err
	}
	es.userCache.cacheUser(repoExisting)
	return model.UserToModel(repoExisting), nil
}

func (es *UserEventstore) UnlockUser(ctx context.Context, id string) (*usr_model.User, error) {
	existing, err := es.UserByID(ctx, id)
	if err != nil {
		return nil, err
	}
	if !existing.IsLocked() {
		return nil, caos_errs.ThrowPreconditionFailed(nil, "EVENT-dks83", "user must be locked")
	}

	repoExisting := model.UserFromModel(existing)
	aggregate := UserUnlockAggregate(es.AggregateCreator(), repoExisting)
	err = es_sdk.Push(ctx, es.PushAggregates, repoExisting.AppendEvents, aggregate)
	if err != nil {
		return nil, err
	}
	es.userCache.cacheUser(repoExisting)
	return model.UserToModel(repoExisting), nil
}

func (es *UserEventstore) UserChanges(ctx context.Context, id string, lastSequence uint64, limit uint64) (*usr_model.UserChanges, error) {
	query := ChangesQuery(id, lastSequence)

	events, err := es.Eventstore.FilterEvents(context.Background(), query)
	if err != nil {
		logging.Log("EVENT-g9HCv").WithError(err).Warn("eventstore unavailable")
		return nil, errors.ThrowInternal(err, "EVENT-htuG9", "unable to get current user")
	}
	if len(events) == 0 {
		return nil, caos_errs.ThrowNotFound(nil, "EVENT-6cAxe", "no objects found")
	}

	result := make([]*usr_model.UserChange, 0)

	for _, u := range events {
		creationDate, err := ptypes.TimestampProto(u.CreationDate)
		logging.Log("EVENT-8GTGS").OnError(err).Debug("unable to parse timestamp")
		change := &usr_model.UserChange{
			ChangeDate: creationDate,
			EventType:  u.Type.String(),
			Modifier:   u.EditorUser,
			Sequence:   u.Sequence,
		}

		userDummy := model.Profile{}
		if u.Data != nil {
			if err := json.Unmarshal(u.Data, &userDummy); err != nil {
				log.Println("Error getting data!", err.Error())
			}
		}
		change.Data = userDummy

		result = append(result, change)
		if lastSequence < u.Sequence {
			lastSequence = u.Sequence
		}
	}

	changes := &usr_model.UserChanges{
		Changes:      result,
		LastSequence: lastSequence,
	}

	return changes, nil
}

func ChangesQuery(userID string, latestSequence uint64) *es_models.SearchQuery {
	query := es_models.NewSearchQuery().
		AggregateTypeFilter(model.UserAggregate).
		LatestSequenceFilter(latestSequence).
		AggregateIDFilter(userID)
	return query
}

func (es *UserEventstore) InitializeUserCodeByID(ctx context.Context, userID string) (*usr_model.InitUserCode, error) {
	if userID == "" {
		return nil, caos_errs.ThrowPreconditionFailed(nil, "EVENT-d8diw", "userID missing")
	}
	user, err := es.UserByID(ctx, userID)
	if err != nil {
		return nil, err
	}

	if user.InitCode != nil {
		return user.InitCode, nil
	}
	return nil, caos_errs.ThrowNotFound(nil, "EVENT-d8e2", "init code not found")
}

func (es *UserEventstore) CreateInitializeUserCodeByID(ctx context.Context, userID string) (*usr_model.InitUserCode, error) {
	if userID == "" {
		return nil, caos_errs.ThrowPreconditionFailed(nil, "EVENT-dic8s", "userID missing")
	}
	user, err := es.UserByID(ctx, userID)
	if err != nil {
		return nil, err
	}

	initCode := new(usr_model.InitUserCode)
	err = initCode.GenerateInitUserCode(es.InitializeUserCode)
	if err != nil {
		return nil, err
	}

	repoUser := model.UserFromModel(user)
	repoInitCode := model.InitCodeFromModel(initCode)

	agg := UserInitCodeAggregate(es.AggregateCreator(), repoUser, repoInitCode)
	err = es_sdk.Push(ctx, es.PushAggregates, repoUser.AppendEvents, agg)
	if err != nil {
		return nil, err
	}
	es.userCache.cacheUser(repoUser)
	return model.InitCodeToModel(repoUser.InitCode), nil
}

func (es *UserEventstore) InitCodeSent(ctx context.Context, userID string) error {
	if userID == "" {
		return caos_errs.ThrowPreconditionFailed(nil, "EVENT-0posw", "userID missing")
	}
	user, err := es.UserByID(ctx, userID)
	if err != nil {
		return err
	}

	repoUser := model.UserFromModel(user)
	agg := UserInitCodeSentAggregate(es.AggregateCreator(), repoUser)
	err = es_sdk.Push(ctx, es.PushAggregates, repoUser.AppendEvents, agg)
	if err != nil {
		return err
	}
	es.userCache.cacheUser(repoUser)
	return nil
}

func (es *UserEventstore) VerifyInitCode(ctx context.Context, policy *policy_model.PasswordComplexityPolicy, userID, verificationCode, password string) error {
	if userID == "" {
		return caos_errs.ThrowPreconditionFailed(nil, "EVENT-lo9fd", "Errors.User.UserIDMissing")
	}
	if verificationCode == "" {
		return caos_errs.ThrowPreconditionFailed(nil, "EVENT-lo9fd", "Errors.User.Code.Empty")
	}
	pw := &usr_model.Password{SecretString: password}
	err := pw.HashPasswordIfExisting(policy, es.PasswordAlg, false)
	if err != nil {
		return err
	}
	existing, err := es.UserByID(ctx, userID)
	if err != nil {
		return err
	}
	if existing.InitCode == nil {
		return caos_errs.ThrowNotFound(nil, "EVENT-spo9W", "Errors.User.Code.NotFound")
	}
	repoPassword := model.PasswordFromModel(pw)
	repoExisting := model.UserFromModel(existing)
	var updateAggregate func(ctx context.Context) (*es_models.Aggregate, error)
	if err := crypto.VerifyCode(existing.InitCode.CreationDate, existing.InitCode.Expiry, existing.InitCode.Code, verificationCode, es.InitializeUserCode); err != nil {
		updateAggregate = InitCodeCheckFailedAggregate(es.AggregateCreator(), repoExisting)
		es_sdk.Push(ctx, es.PushAggregates, repoExisting.AppendEvents, updateAggregate)
		return err
	} else {
		updateAggregate = InitCodeVerifiedAggregate(es.AggregateCreator(), repoExisting, repoPassword)
	}
	err = es_sdk.Push(ctx, es.PushAggregates, repoExisting.AppendEvents, updateAggregate)
	if err != nil {
		return err
	}

	es.userCache.cacheUser(repoExisting)
	return nil
}

func (es *UserEventstore) SkipMfaInit(ctx context.Context, userID string) error {
	if userID == "" {
		return caos_errs.ThrowPreconditionFailed(nil, "EVENT-dic8s", "Errors.User.UserIDMissing")
	}
	user, err := es.UserByID(ctx, userID)
	if err != nil {
		return err
	}

	repoUser := model.UserFromModel(user)
	agg := SkipMfaAggregate(es.AggregateCreator(), repoUser)
	err = es_sdk.Push(ctx, es.PushAggregates, repoUser.AppendEvents, agg)
	if err != nil {
		return err
	}
	es.userCache.cacheUser(repoUser)
	return nil
}

func (es *UserEventstore) UserPasswordByID(ctx context.Context, userID string) (*usr_model.Password, error) {
	if userID == "" {
		return nil, caos_errs.ThrowPreconditionFailed(nil, "EVENT-di834", "userID missing")
	}
	user, err := es.UserByID(ctx, userID)
	if err != nil {
		return nil, err
	}

	if user.Password != nil {
		return user.Password, nil
	}
	return nil, caos_errs.ThrowNotFound(nil, "EVENT-d8e2", "password not found")
}

func (es *UserEventstore) CheckPassword(ctx context.Context, userID, password string, authRequest *req_model.AuthRequest) error {
	existing, err := es.UserByID(ctx, userID)
	if err != nil {
		return err
	}
	if existing.Password == nil {
		return caos_errs.ThrowPreconditionFailed(nil, "EVENT-s35Fa", "Errors.User.Password.Empty")
	}
	if err := crypto.CompareHash(existing.Password.SecretCrypto, []byte(password), es.PasswordAlg); err == nil {
		return es.setPasswordCheckResult(ctx, existing, authRequest, PasswordCheckSucceededAggregate)
	}
	if err := es.setPasswordCheckResult(ctx, existing, authRequest, PasswordCheckFailedAggregate); err != nil {
		return err
	}
	return caos_errs.ThrowInvalidArgument(nil, "EVENT-452ad", "Errors.User.Password.Invalid")
}

func (es *UserEventstore) setPasswordCheckResult(ctx context.Context, user *usr_model.User, authRequest *req_model.AuthRequest, check func(*es_models.AggregateCreator, *model.User, *model.AuthRequest) es_sdk.AggregateFunc) error {
	repoUser := model.UserFromModel(user)
	repoAuthRequest := model.AuthRequestFromModel(authRequest)
	agg := check(es.AggregateCreator(), repoUser, repoAuthRequest)
	err := es_sdk.Push(ctx, es.PushAggregates, repoUser.AppendEvents, agg)
	if err != nil {
		return err
	}
	es.userCache.cacheUser(repoUser)
	return nil
}

func (es *UserEventstore) SetOneTimePassword(ctx context.Context, policy *policy_model.PasswordComplexityPolicy, password *usr_model.Password) (*usr_model.Password, error) {
	user, err := es.UserByID(ctx, password.AggregateID)
	if err != nil {
		return nil, err
	}
	return es.changedPassword(ctx, user, policy, password.SecretString, true)
}

func (es *UserEventstore) SetPassword(ctx context.Context, policy *policy_model.PasswordComplexityPolicy, userID, code, password string) error {
	user, err := es.UserByID(ctx, userID)
	if err != nil {
		return err
	}
	if user.PasswordCode == nil {
		return caos_errs.ThrowPreconditionFailed(nil, "EVENT-65sdr", "Errors.User.Code.NotFound")
	}
	if err := crypto.VerifyCode(user.PasswordCode.CreationDate, user.PasswordCode.Expiry, user.PasswordCode.Code, code, es.PasswordVerificationCode); err != nil {
		return err
	}
	_, err = es.changedPassword(ctx, user, policy, password, false)
	return err
}

func (es *UserEventstore) ChangePassword(ctx context.Context, policy *policy_model.PasswordComplexityPolicy, userID, old, new string) (*usr_model.Password, error) {
	user, err := es.UserByID(ctx, userID)
	if err != nil {
		return nil, err
	}
	if user.Password == nil {
		return nil, caos_errs.ThrowPreconditionFailed(nil, "EVENT-Fds3s", "Errors.User.Password.Empty")
	}
	if err := crypto.CompareHash(user.Password.SecretCrypto, []byte(old), es.PasswordAlg); err != nil {
		return nil, caos_errs.ThrowInvalidArgument(nil, "EVENT-s56a3", "Errors.User.Password.Invalid")
	}
	return es.changedPassword(ctx, user, policy, new, false)
}

func (es *UserEventstore) changedPassword(ctx context.Context, user *usr_model.User, policy *policy_model.PasswordComplexityPolicy, password string, onetime bool) (*usr_model.Password, error) {
	pw := &usr_model.Password{SecretString: password}
	err := pw.HashPasswordIfExisting(policy, es.PasswordAlg, onetime)
	if err != nil {
		return nil, err
	}
	repoPassword := model.PasswordFromModel(pw)
	repoUser := model.UserFromModel(user)
	agg := PasswordChangeAggregate(es.AggregateCreator(), repoUser, repoPassword)
	err = es_sdk.Push(ctx, es.PushAggregates, repoUser.AppendEvents, agg)
	if err != nil {
		return nil, err
	}
	es.userCache.cacheUser(repoUser)

	return model.PasswordToModel(repoUser.Password), nil
}

func (es *UserEventstore) RequestSetPassword(ctx context.Context, userID string, notifyType usr_model.NotificationType) error {
	if userID == "" {
		return caos_errs.ThrowPreconditionFailed(nil, "EVENT-dic8s", "Errors.User.UserIDMissing")
	}
	user, err := es.UserByID(ctx, userID)
	if err != nil {
		return err
	}

	passwordCode := new(model.PasswordCode)
	err = es.generatePasswordCode(passwordCode, notifyType)
	if err != nil {
		return err
	}

	repoUser := model.UserFromModel(user)
	agg := RequestSetPassword(es.AggregateCreator(), repoUser, passwordCode)
	err = es_sdk.Push(ctx, es.PushAggregates, repoUser.AppendEvents, agg)
	if err != nil {
		return err
	}
	es.userCache.cacheUser(repoUser)
	return nil
}

func (es *UserEventstore) PasswordCodeSent(ctx context.Context, userID string) error {
	if userID == "" {
		return caos_errs.ThrowPreconditionFailed(nil, "EVENT-s09ow", "Errors.User.UserIDMissing")
	}
	user, err := es.UserByID(ctx, userID)
	if err != nil {
		return err
	}

	repoUser := model.UserFromModel(user)
	agg := PasswordCodeSentAggregate(es.AggregateCreator(), repoUser)
	err = es_sdk.Push(ctx, es.PushAggregates, repoUser.AppendEvents, agg)
	if err != nil {
		return err
	}
	es.userCache.cacheUser(repoUser)
	return nil
}

func (es *UserEventstore) ProfileByID(ctx context.Context, userID string) (*usr_model.Profile, error) {
	if userID == "" {
		return nil, caos_errs.ThrowPreconditionFailed(nil, "EVENT-di834", "userID missing")
	}
	user, err := es.UserByID(ctx, userID)
	if err != nil {
		return nil, err
	}

	if user.Profile != nil {
		return user.Profile, nil
	}
	return nil, caos_errs.ThrowNotFound(nil, "EVENT-dk23f", "profile not found")
}

func (es *UserEventstore) ChangeProfile(ctx context.Context, profile *usr_model.Profile) (*usr_model.Profile, error) {
	if !profile.IsValid() {
		return nil, caos_errs.ThrowPreconditionFailed(nil, "EVENT-d82i3", "profile is invalid")
	}
	existing, err := es.UserByID(ctx, profile.AggregateID)
	if err != nil {
		return nil, err
	}
	repoExisting := model.UserFromModel(existing)
	repoNew := model.ProfileFromModel(profile)

	updateAggregate := ProfileChangeAggregate(es.AggregateCreator(), repoExisting, repoNew)
	err = es_sdk.Push(ctx, es.PushAggregates, repoExisting.AppendEvents, updateAggregate)
	if err != nil {
		return nil, err
	}

	es.userCache.cacheUser(repoExisting)
	return model.ProfileToModel(repoExisting.Profile), nil
}

func (es *UserEventstore) EmailByID(ctx context.Context, userID string) (*usr_model.Email, error) {
	if userID == "" {
		return nil, caos_errs.ThrowPreconditionFailed(nil, "EVENT-di834", "userID missing")
	}
	user, err := es.UserByID(ctx, userID)
	if err != nil {
		return nil, err
	}

	if user.Email != nil {
		return user.Email, nil
	}
	return nil, caos_errs.ThrowNotFound(nil, "EVENT-dki89", "email not found")
}

func (es *UserEventstore) ChangeEmail(ctx context.Context, email *usr_model.Email) (*usr_model.Email, error) {
	if !email.IsValid() {
		return nil, caos_errs.ThrowPreconditionFailed(nil, "EVENT-lco09", "email is invalid")
	}
	existing, err := es.UserByID(ctx, email.AggregateID)
	if err != nil {
		return nil, err
	}

	emailCode, err := email.GenerateEmailCodeIfNeeded(es.EmailVerificationCode)
	if err != nil {
		return nil, err
	}

	repoExisting := model.UserFromModel(existing)
	repoNew := model.EmailFromModel(email)
	repoEmailCode := model.EmailCodeFromModel(emailCode)

	updateAggregates, err := EmailChangeAggregate(ctx, es.AggregateCreator(), repoExisting, repoNew, repoEmailCode)
	if err != nil {
		return nil, err
	}
	err = es_sdk.PushAggregates(ctx, es.PushAggregates, repoExisting.AppendEvents, updateAggregates...)
	if err != nil {
		return nil, err
	}

	es.userCache.cacheUser(repoExisting)
	return model.EmailToModel(repoExisting.Email), nil
}

func (es *UserEventstore) VerifyEmail(ctx context.Context, userID, verificationCode string) error {
	if userID == "" {
		return caos_errs.ThrowPreconditionFailed(nil, "EVENT-lo9fd", "Errors.User.UserIDMissing")
	}
	if verificationCode == "" {
		return caos_errs.ThrowPreconditionFailed(nil, "EVENT-skDws", "Errors.User.Code.Empty")
	}
	existing, err := es.UserByID(ctx, userID)
	if err != nil {
		return err
	}
	if existing.EmailCode == nil {
		return caos_errs.ThrowNotFound(nil, "EVENT-lso9w", "Errors.User.Code.NotFound")
	}

	err = crypto.VerifyCode(existing.EmailCode.CreationDate, existing.EmailCode.Expiry, existing.EmailCode.Code, verificationCode, es.EmailVerificationCode)
	if err == nil {
		return es.setEmailVerifyResult(ctx, existing, EmailVerifiedAggregate)
	}
	if err := es.setEmailVerifyResult(ctx, existing, EmailVerificationFailedAggregate); err != nil {
		return err
	}
	return caos_errs.ThrowInvalidArgument(err, "EVENT-dtGaa", "Errors.User.Code.Invalid")
}

func (es *UserEventstore) setEmailVerifyResult(ctx context.Context, existing *usr_model.User, check func(aggCreator *es_models.AggregateCreator, existing *model.User) es_sdk.AggregateFunc) error {
	repoExisting := model.UserFromModel(existing)
	err := es_sdk.Push(ctx, es.PushAggregates, repoExisting.AppendEvents, check(es.AggregateCreator(), repoExisting))
	if err != nil {
		return err
	}
	es.userCache.cacheUser(repoExisting)
	return nil
}

func (es *UserEventstore) CreateEmailVerificationCode(ctx context.Context, userID string) error {
	if userID == "" {
		return caos_errs.ThrowPreconditionFailed(nil, "EVENT-lco09", "userID missing")
	}
	existing, err := es.UserByID(ctx, userID)
	if err != nil {
		return err
	}
	if existing.Email == nil {
		return caos_errs.ThrowPreconditionFailed(nil, "EVENT-pdo9s", "no email existing")
	}
	if existing.IsEmailVerified {
		return caos_errs.ThrowPreconditionFailed(nil, "EVENT-pdo9s", "email already verified")
	}

	emailCode := new(usr_model.EmailCode)
	err = emailCode.GenerateEmailCode(es.EmailVerificationCode)
	if err != nil {
		return err
	}

	repoExisting := model.UserFromModel(existing)
	repoEmailCode := model.EmailCodeFromModel(emailCode)
	updateAggregate := EmailVerificationCodeAggregate(es.AggregateCreator(), repoExisting, repoEmailCode)
	err = es_sdk.Push(ctx, es.PushAggregates, repoExisting.AppendEvents, updateAggregate)
	if err != nil {
		return err
	}

	es.userCache.cacheUser(repoExisting)
	return nil
}

func (es *UserEventstore) EmailVerificationCodeSent(ctx context.Context, userID string) error {
	if userID == "" {
		return caos_errs.ThrowPreconditionFailed(nil, "EVENT-spo0w", "userID missing")
	}
	user, err := es.UserByID(ctx, userID)
	if err != nil {
		return err
	}

	repoUser := model.UserFromModel(user)
	agg := EmailCodeSentAggregate(es.AggregateCreator(), repoUser)
	err = es_sdk.Push(ctx, es.PushAggregates, repoUser.AppendEvents, agg)
	if err != nil {
		return err
	}
	es.userCache.cacheUser(repoUser)
	return nil
}

func (es *UserEventstore) PhoneByID(ctx context.Context, userID string) (*usr_model.Phone, error) {
	if userID == "" {
		return nil, caos_errs.ThrowPreconditionFailed(nil, "EVENT-do9se", "userID missing")
	}
	user, err := es.UserByID(ctx, userID)
	if err != nil {
		return nil, err
	}

	if user.Phone != nil {
		return user.Phone, nil
	}
	return nil, caos_errs.ThrowNotFound(nil, "EVENT-pos9e", "phone not found")
}

func (es *UserEventstore) ChangePhone(ctx context.Context, phone *usr_model.Phone) (*usr_model.Phone, error) {
	if !phone.IsValid() {
		return nil, caos_errs.ThrowPreconditionFailed(nil, "EVENT-do9s4", "phone is invalid")
	}
	existing, err := es.UserByID(ctx, phone.AggregateID)
	if err != nil {
		return nil, err
	}

	phoneCode, err := phone.GeneratePhoneCodeIfNeeded(es.PhoneVerificationCode)
	if err != nil {
		return nil, err
	}

	repoExisting := model.UserFromModel(existing)
	repoNew := model.PhoneFromModel(phone)
	repoPhoneCode := model.PhoneCodeFromModel(phoneCode)

	updateAggregate := PhoneChangeAggregate(es.AggregateCreator(), repoExisting, repoNew, repoPhoneCode)
	err = es_sdk.Push(ctx, es.PushAggregates, repoExisting.AppendEvents, updateAggregate)
	if err != nil {
		return nil, err
	}

	es.userCache.cacheUser(repoExisting)
	return model.PhoneToModel(repoExisting.Phone), nil
}

func (es *UserEventstore) VerifyPhone(ctx context.Context, userID, verificationCode string) error {
	if userID == "" || verificationCode == "" {
		return caos_errs.ThrowPreconditionFailed(nil, "EVENT-dsi8s", "userId or Code empty")
	}
	existing, err := es.UserByID(ctx, userID)
	if err != nil {
		return err
	}
	if existing.PhoneCode == nil {
		return caos_errs.ThrowNotFound(nil, "EVENT-slp0s", "code not found")
	}

	err = crypto.VerifyCode(existing.PhoneCode.CreationDate, existing.PhoneCode.Expiry, existing.PhoneCode.Code, verificationCode, es.PhoneVerificationCode)
	if err == nil {
		return es.setPhoneVerifyResult(ctx, existing, PhoneVerifiedAggregate)
	}
	if err := es.setPhoneVerifyResult(ctx, existing, PhoneVerificationFailedAggregate); err != nil {
		return err
	}
	return caos_errs.ThrowInvalidArgument(err, "EVENT-dsf4G", "invalid code")
}

func (es *UserEventstore) setPhoneVerifyResult(ctx context.Context, existing *usr_model.User, check func(aggCreator *es_models.AggregateCreator, existing *model.User) es_sdk.AggregateFunc) error {
	repoExisting := model.UserFromModel(existing)
	err := es_sdk.Push(ctx, es.PushAggregates, repoExisting.AppendEvents, check(es.AggregateCreator(), repoExisting))
	if err != nil {
		return err
	}
	es.userCache.cacheUser(repoExisting)
	return nil
}

func (es *UserEventstore) CreatePhoneVerificationCode(ctx context.Context, userID string) error {
	if userID == "" {
		return caos_errs.ThrowPreconditionFailed(nil, "EVENT-do9sw", "userID missing")
	}
	existing, err := es.UserByID(ctx, userID)
	if err != nil {
		return err
	}
	if existing.Phone == nil {
		return caos_errs.ThrowPreconditionFailed(nil, "EVENT-sp9fs", "no phone existing")
	}
	if existing.IsPhoneVerified {
		return caos_errs.ThrowPreconditionFailed(nil, "EVENT-sleis", "phone already verified")
	}

	phoneCode := new(usr_model.PhoneCode)
	err = phoneCode.GeneratePhoneCode(es.PhoneVerificationCode)
	if err != nil {
		return err
	}

	repoExisting := model.UserFromModel(existing)
	repoPhoneCode := model.PhoneCodeFromModel(phoneCode)
	updateAggregate := PhoneVerificationCodeAggregate(es.AggregateCreator(), repoExisting, repoPhoneCode)
	err = es_sdk.Push(ctx, es.PushAggregates, repoExisting.AppendEvents, updateAggregate)
	if err != nil {
		return err
	}

	es.userCache.cacheUser(repoExisting)
	return nil
}

func (es *UserEventstore) PhoneVerificationCodeSent(ctx context.Context, userID string) error {
	if userID == "" {
		return caos_errs.ThrowPreconditionFailed(nil, "EVENT-sp0wa", "userID missing")
	}
	user, err := es.UserByID(ctx, userID)
	if err != nil {
		return err
	}

	repoUser := model.UserFromModel(user)
	agg := PhoneCodeSentAggregate(es.AggregateCreator(), repoUser)
	err = es_sdk.Push(ctx, es.PushAggregates, repoUser.AppendEvents, agg)
	if err != nil {
		return err
	}
	es.userCache.cacheUser(repoUser)
	return nil
}

func (es *UserEventstore) AddressByID(ctx context.Context, userID string) (*usr_model.Address, error) {
	if userID == "" {
		return nil, caos_errs.ThrowPreconditionFailed(nil, "EVENT-di8ws", "userID missing")
	}
	user, err := es.UserByID(ctx, userID)
	if err != nil {
		return nil, err
	}

	if user.Address != nil {
		return user.Address, nil
	}
	return nil, caos_errs.ThrowNotFound(nil, "EVENT-so9wa", "address not found")
}

func (es *UserEventstore) ChangeAddress(ctx context.Context, address *usr_model.Address) (*usr_model.Address, error) {
	existing, err := es.UserByID(ctx, address.AggregateID)
	if err != nil {
		return nil, err
	}
	repoExisting := model.UserFromModel(existing)
	repoNew := model.AddressFromModel(address)

	updateAggregate := AddressChangeAggregate(es.AggregateCreator(), repoExisting, repoNew)
	err = es_sdk.Push(ctx, es.PushAggregates, repoExisting.AppendEvents, updateAggregate)
	if err != nil {
		return nil, err
	}

	es.userCache.cacheUser(repoExisting)
	return model.AddressToModel(repoExisting.Address), nil
}

func (es *UserEventstore) AddOTP(ctx context.Context, userID string) (*usr_model.OTP, error) {
	existing, err := es.UserByID(ctx, userID)
	if err != nil {
		return nil, err
	}
	if existing.IsOTPReady() {
		return nil, caos_errs.ThrowAlreadyExists(nil, "EVENT-do9se", "Errors.User.Mfa.Otp.AlreadyReady")
	}
	key, err := totp.Generate(totp.GenerateOpts{Issuer: es.Multifactors.OTP.Issuer, AccountName: userID})
	if err != nil {
		return nil, err
	}
	encryptedSecret, err := crypto.Encrypt([]byte(key.Secret()), es.Multifactors.OTP.CryptoMFA)
	if err != nil {
		return nil, err
	}
	repoOtp := &model.OTP{Secret: encryptedSecret}
	repoExisting := model.UserFromModel(existing)
	updateAggregate := MfaOTPAddAggregate(es.AggregateCreator(), repoExisting, repoOtp)
	err = es_sdk.Push(ctx, es.PushAggregates, repoExisting.AppendEvents, updateAggregate)
	if err != nil {
		return nil, err
	}

	es.userCache.cacheUser(repoExisting)
	otp := model.OTPToModel(repoExisting.OTP)
	otp.Url = key.URL()
	otp.SecretString = key.Secret()
	return otp, nil
}

func (es *UserEventstore) RemoveOTP(ctx context.Context, userID string) error {
	existing, err := es.UserByID(ctx, userID)
	if err != nil {
		return err
	}
	if existing.OTP == nil {
		return caos_errs.ThrowPreconditionFailed(nil, "EVENT-sp0de", "no otp existing")
	}
	repoExisting := model.UserFromModel(existing)
	updateAggregate := MfaOTPRemoveAggregate(es.AggregateCreator(), repoExisting)
	err = es_sdk.Push(ctx, es.PushAggregates, repoExisting.AppendEvents, updateAggregate)
	if err != nil {
		return err
	}

	es.userCache.cacheUser(repoExisting)
	return nil
}

func (es *UserEventstore) CheckMfaOTPSetup(ctx context.Context, userID, code string) error {
	user, err := es.UserByID(ctx, userID)
	if err != nil {
		return err
	}
	if user.OTP == nil {
		return caos_errs.ThrowPreconditionFailed(nil, "EVENT-sd5NJ", "Errors.Users.Mfa.Otp.NotExisting")
	}
	if user.IsOTPReady() {
		return caos_errs.ThrowPreconditionFailed(nil, "EVENT-sd5NJ", "Errors.Users.Mfa.Otp.AlreadyReady")
	}
	if err := es.verifyMfaOTP(user.OTP, code); err != nil {
		return err
	}
	repoUser := model.UserFromModel(user)
	err = es_sdk.Push(ctx, es.PushAggregates, repoUser.AppendEvents, MfaOTPVerifyAggregate(es.AggregateCreator(), repoUser))
	if err != nil {
		return err
	}

	es.userCache.cacheUser(repoUser)
	return nil
}

func (es *UserEventstore) CheckMfaOTP(ctx context.Context, userID, code string, authRequest *req_model.AuthRequest) error {
	user, err := es.UserByID(ctx, userID)
	if err != nil {
		return err
	}
	if !user.IsOTPReady() {
		return caos_errs.ThrowPreconditionFailed(nil, "EVENT-sd5NJ", "Errors.User.Mfa.Otp.NotReady")
	}

	repoUser := model.UserFromModel(user)
	repoAuthReq := model.AuthRequestFromModel(authRequest)
	var aggregate func(*es_models.AggregateCreator, *model.User, *model.AuthRequest) es_sdk.AggregateFunc
	var checkErr error
	if checkErr = es.verifyMfaOTP(user.OTP, code); checkErr != nil {
		aggregate = MfaOTPCheckFailedAggregate
	} else {
		aggregate = MfaOTPCheckSucceededAggregate
	}
	err = es_sdk.Push(ctx, es.PushAggregates, repoUser.AppendEvents, aggregate(es.AggregateCreator(), repoUser, repoAuthReq))
	if checkErr != nil {
		return checkErr
	}
	if err != nil {
		return err
	}

	es.userCache.cacheUser(repoUser)
	return nil
}

func (es *UserEventstore) verifyMfaOTP(otp *usr_model.OTP, code string) error {
	decrypt, err := crypto.DecryptString(otp.Secret, es.Multifactors.OTP.CryptoMFA)
	if err != nil {
		return err
	}

	valid := es.validateTOTP(code, decrypt)
	if !valid {
		return caos_errs.ThrowInvalidArgument(nil, "EVENT-8isk2", "Errors.User.Mfa.Otp.InvalidCode")
	}
	return nil
}

func (es *UserEventstore) SignOut(ctx context.Context, agentID, userID string) error {
	user, err := es.UserByID(ctx, userID)
	if err != nil {
		return err
	}
	repoUser := model.UserFromModel(user)
	err = es_sdk.Push(ctx, es.PushAggregates, repoUser.AppendEvents, SignOutAggregate(es.AggregateCreator(), repoUser, agentID))
	if err != nil {
		return err
	}

	es.userCache.cacheUser(repoUser)
	return nil
}<|MERGE_RESOLUTION|>--- conflicted
+++ resolved
@@ -104,14 +104,12 @@
 	return es.FilterEvents(ctx, query)
 }
 
-<<<<<<< HEAD
-func (es *UserEventstore) PrepareCreateUser(ctx context.Context, user *usr_model.User, policy *policy_model.PasswordComplexityPolicy, resourceOwner string) (*model.User, []*es_models.Aggregate, error) {
-	user.SetEmailAsUsername()
-	user.SetNamesAsDisplayname()
-=======
 func (es *UserEventstore) PrepareCreateUser(ctx context.Context, user *usr_model.User, pwPolicy *policy_model.PasswordComplexityPolicy, orgIamPolicy *org_model.OrgIamPolicy, resourceOwner string) (*model.User, []*es_models.Aggregate, error) {
 	err := user.CheckOrgIamPolicy(orgIamPolicy)
->>>>>>> f2cdae9e
+	if err != nil {
+		return nil, nil, err
+	}
+	user.SetNamesAsDisplayname()
 	if !user.IsValid() {
 		return nil, nil, caos_errs.ThrowPreconditionFailed(nil, "EVENT-9dk45", "User is invalid")
 	}
@@ -159,17 +157,12 @@
 	return model.UserToModel(repoUser), nil
 }
 
-<<<<<<< HEAD
-func (es *UserEventstore) PrepareRegisterUser(ctx context.Context, user *usr_model.User, policy *policy_model.PasswordComplexityPolicy, resourceOwner string) (*model.User, []*es_models.Aggregate, error) {
-	user.SetEmailAsUsername()
-	user.SetNamesAsDisplayname()
-=======
 func (es *UserEventstore) PrepareRegisterUser(ctx context.Context, user *usr_model.User, policy *policy_model.PasswordComplexityPolicy, orgIamPolicy *org_model.OrgIamPolicy, resourceOwner string) (*model.User, []*es_models.Aggregate, error) {
 	err := user.CheckOrgIamPolicy(orgIamPolicy)
 	if err != nil {
 		return nil, nil, err
 	}
->>>>>>> f2cdae9e
+	user.SetNamesAsDisplayname()
 	if !user.IsValid() || user.Password == nil || user.SecretString == "" {
 		return nil, nil, caos_errs.ThrowPreconditionFailed(nil, "EVENT-9dk45", "Errors.User.InvalidData")
 	}
