--- conflicted
+++ resolved
@@ -2,13 +2,9 @@
 
 import (
 	"context"
-<<<<<<< HEAD
+	"github.com/caos/zitadel/internal/id"
 	policy_model "github.com/caos/zitadel/internal/policy/model"
-	"strconv"
-
-=======
-	"github.com/caos/zitadel/internal/id"
->>>>>>> e3f9e9c0
+
 	"github.com/pquerna/otp/totp"
 
 	req_model "github.com/caos/zitadel/internal/auth_request/model"
@@ -35,7 +31,6 @@
 	PasswordVerificationCode crypto.Generator
 	Multifactors             global_model.Multifactors
 	validateTOTP             func(string, string) bool
-	SystemDefaults           sd.SystemDefaults
 }
 
 type UserConfig struct {
@@ -74,9 +69,8 @@
 				Issuer:    systemDefaults.Multifactors.OTP.Issuer,
 			},
 		},
-		PasswordAlg:    passwordAlg,
-		validateTOTP:   totp.Validate,
-		SystemDefaults: systemDefaults,
+		PasswordAlg:  passwordAlg,
+		validateTOTP: totp.Validate,
 	}, nil
 }
 
@@ -101,7 +95,6 @@
 		return nil, nil, caos_errs.ThrowPreconditionFailed(nil, "EVENT-9dk45", "User is invalid")
 	}
 
-	//TODO: Check Uniqueness
 	id, err := es.idGenerator.Next()
 	if err != nil {
 		return nil, nil, err
@@ -150,7 +143,6 @@
 	if !user.IsValid() || user.Password == nil || user.SecretString == "" {
 		return nil, nil, caos_errs.ThrowPreconditionFailed(nil, "EVENT-9dk45", "user is invalid")
 	}
-	//TODO: Check Uniqueness
 	id, err := es.idGenerator.Next()
 	if err != nil {
 		return nil, nil, err
