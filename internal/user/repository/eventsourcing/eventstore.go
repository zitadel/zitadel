--- conflicted
+++ resolved
@@ -117,7 +117,6 @@
 	return es.FilterEvents(ctx, query)
 }
 
-<<<<<<< HEAD
 func (es *UserEventstore) prepareCreateMachine(ctx context.Context, user *usr_model.User, orgIamPolicy *org_model.OrgIAMPolicy, resourceOwner string) (*model.User, []*es_models.Aggregate, error) {
 	machine := model.UserFromModel(user)
 
@@ -131,9 +130,6 @@
 }
 
 func (es *UserEventstore) prepareCreateHuman(ctx context.Context, user *usr_model.User, pwPolicy *policy_model.PasswordComplexityPolicy, orgIAMPolicy *org_model.OrgIAMPolicy, resourceOwner string) (*model.User, []*es_models.Aggregate, error) {
-=======
-func (es *UserEventstore) PrepareCreateUser(ctx context.Context, user *usr_model.User, pwPolicy *policy_model.PasswordComplexityPolicy, orgIAMPolicy *org_model.OrgIAMPolicy, resourceOwner string) (*model.User, []*es_models.Aggregate, error) {
->>>>>>> c1c85e63
 	err := user.CheckOrgIAMPolicy(orgIAMPolicy)
 	if err != nil {
 		return nil, nil, err
@@ -160,16 +156,11 @@
 	repoInitCode := model.InitCodeFromModel(user.InitCode)
 	repoPhoneCode := model.PhoneCodeFromModel(user.PhoneCode)
 
-<<<<<<< HEAD
 	createAggregates, err := HumanCreateAggregate(ctx, es.AggregateCreator(), repoUser, repoInitCode, repoPhoneCode, resourceOwner, orgIAMPolicy.UserLoginMustBeDomain)
-=======
-	createAggregates, err := UserCreateAggregate(ctx, es.AggregateCreator(), repoUser, repoInitCode, repoPhoneCode, resourceOwner, orgIAMPolicy.UserLoginMustBeDomain)
->>>>>>> c1c85e63
 
 	return repoUser, createAggregates, err
 }
 
-<<<<<<< HEAD
 func (es *UserEventstore) PrepareCreateUser(ctx context.Context, user *usr_model.User, pwPolicy *policy_model.PasswordComplexityPolicy, orgIAMPolicy *org_model.OrgIAMPolicy, resourceOwner string) (*model.User, []*es_models.Aggregate, error) {
 	id, err := es.idGenerator.Next()
 	if err != nil {
@@ -185,8 +176,6 @@
 	return nil, nil, errors.ThrowInvalidArgument(nil, "EVENT-Q29tp", "Errors.User.TypeUndefined")
 }
 
-=======
->>>>>>> c1c85e63
 func (es *UserEventstore) CreateUser(ctx context.Context, user *usr_model.User, pwPolicy *policy_model.PasswordComplexityPolicy, orgIAMPolicy *org_model.OrgIAMPolicy) (*usr_model.User, error) {
 	repoUser, aggregates, err := es.PrepareCreateUser(ctx, user, pwPolicy, orgIAMPolicy, "")
 	if err != nil {
@@ -203,12 +192,9 @@
 }
 
 func (es *UserEventstore) PrepareRegisterUser(ctx context.Context, user *usr_model.User, policy *policy_model.PasswordComplexityPolicy, orgIAMPolicy *org_model.OrgIAMPolicy, resourceOwner string) (*model.User, []*es_models.Aggregate, error) {
-<<<<<<< HEAD
 	if user.Human == nil {
 		return nil, nil, caos_errs.ThrowInvalidArgument(nil, "EVENT-ht8Ux", "Errors.User.Invalid")
 	}
-=======
->>>>>>> c1c85e63
 	err := user.CheckOrgIAMPolicy(orgIAMPolicy)
 	if err != nil {
 		return nil, nil, err
@@ -788,19 +774,11 @@
 	repoEmail := model.EmailFromModel(email)
 	repoEmailCode := model.EmailCodeFromModel(emailCode)
 
-<<<<<<< HEAD
 	updateAggregate, err := EmailChangeAggregate(ctx, es.AggregateCreator(), repoUser, repoEmail, repoEmailCode)
 	if err != nil {
 		return nil, err
 	}
 	err = es_sdk.PushAggregates(ctx, es.PushAggregates, repoUser.AppendEvents, updateAggregate)
-=======
-	updateAggregate, err := EmailChangeAggregate(ctx, es.AggregateCreator(), repoExisting, repoNew, repoEmailCode)
-	if err != nil {
-		return nil, err
-	}
-	err = es_sdk.PushAggregates(ctx, es.PushAggregates, repoExisting.AppendEvents, updateAggregate)
->>>>>>> c1c85e63
 	if err != nil {
 		return nil, err
 	}
@@ -1105,13 +1083,8 @@
 	return model.AddressToModel(repoUser.Address), nil
 }
 
-<<<<<<< HEAD
-func (es *UserEventstore) AddOTP(ctx context.Context, userID string) (*usr_model.OTP, error) {
-	user, err := es.UserByID(ctx, userID)
-=======
 func (es *UserEventstore) AddOTP(ctx context.Context, userID, accountName string) (*usr_model.OTP, error) {
-	existing, err := es.UserByID(ctx, userID)
->>>>>>> c1c85e63
+	user, err := es.UserByID(ctx, userID)
 	if err != nil {
 		return nil, err
 	}
@@ -1121,18 +1094,10 @@
 	if user.IsOTPReady() {
 		return nil, caos_errs.ThrowAlreadyExists(nil, "EVENT-do9se", "Errors.User.Mfa.Otp.AlreadyReady")
 	}
-<<<<<<< HEAD
-	accountName := user.UserName
 	if accountName == "" {
 		accountName = user.UserName
 		if user.Email != nil {
 			accountName = user.EmailAddress
-=======
-	if accountName == "" {
-		accountName = existing.UserName
-		if existing.Email != nil {
-			accountName = existing.EmailAddress
->>>>>>> c1c85e63
 		}
 	}
 	key, err := totp.Generate(totp.GenerateOpts{Issuer: es.Multifactors.OTP.Issuer, AccountName: accountName})
