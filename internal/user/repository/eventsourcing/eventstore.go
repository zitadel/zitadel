--- conflicted
+++ resolved
@@ -117,8 +117,7 @@
 	return es.FilterEvents(ctx, query)
 }
 
-<<<<<<< HEAD
-func (es *UserEventstore) prepareCreateMachine(ctx context.Context, user *usr_model.User, orgIamPolicy *org_model.OrgIamPolicy, resourceOwner string) (*model.User, []*es_models.Aggregate, error) {
+func (es *UserEventstore) prepareCreateMachine(ctx context.Context, user *usr_model.User, orgIamPolicy *org_model.OrgIAMPolicy, resourceOwner string) (*model.User, []*es_models.Aggregate, error) {
 	machine := model.UserFromModel(user)
 
 	if !orgIamPolicy.UserLoginMustBeDomain {
@@ -130,12 +129,8 @@
 	return machine, createAggregates, err
 }
 
-func (es *UserEventstore) prepareCreateHuman(ctx context.Context, user *usr_model.User, pwPolicy *policy_model.PasswordComplexityPolicy, orgIamPolicy *org_model.OrgIamPolicy, resourceOwner string) (*model.User, []*es_models.Aggregate, error) {
-	err := user.CheckOrgIamPolicy(orgIamPolicy)
-=======
-func (es *UserEventstore) PrepareCreateUser(ctx context.Context, user *usr_model.User, pwPolicy *policy_model.PasswordComplexityPolicy, orgIAMPolicy *org_model.OrgIAMPolicy, resourceOwner string) (*model.User, []*es_models.Aggregate, error) {
+func (es *UserEventstore) prepareCreateHuman(ctx context.Context, user *usr_model.User, pwPolicy *policy_model.PasswordComplexityPolicy, orgIAMPolicy *org_model.OrgIAMPolicy, resourceOwner string) (*model.User, []*es_models.Aggregate, error) {
 	err := user.CheckOrgIAMPolicy(orgIAMPolicy)
->>>>>>> 40b8faad
 	if err != nil {
 		return nil, nil, err
 	}
@@ -161,17 +156,12 @@
 	repoInitCode := model.InitCodeFromModel(user.InitCode)
 	repoPhoneCode := model.PhoneCodeFromModel(user.PhoneCode)
 
-<<<<<<< HEAD
-	createAggregates, err := HumanCreateAggregate(ctx, es.AggregateCreator(), repoUser, repoInitCode, repoPhoneCode, resourceOwner, orgIamPolicy.UserLoginMustBeDomain)
-=======
-	createAggregates, err := UserCreateAggregate(ctx, es.AggregateCreator(), repoUser, repoInitCode, repoPhoneCode, resourceOwner, orgIAMPolicy.UserLoginMustBeDomain)
->>>>>>> 40b8faad
+	createAggregates, err := HumanCreateAggregate(ctx, es.AggregateCreator(), repoUser, repoInitCode, repoPhoneCode, resourceOwner, orgIAMPolicy.UserLoginMustBeDomain)
 
 	return repoUser, createAggregates, err
 }
 
-<<<<<<< HEAD
-func (es *UserEventstore) PrepareCreateUser(ctx context.Context, user *usr_model.User, pwPolicy *policy_model.PasswordComplexityPolicy, orgIamPolicy *org_model.OrgIamPolicy, resourceOwner string) (*model.User, []*es_models.Aggregate, error) {
+func (es *UserEventstore) PrepareCreateUser(ctx context.Context, user *usr_model.User, pwPolicy *policy_model.PasswordComplexityPolicy, orgIAMPolicy *org_model.OrgIAMPolicy, resourceOwner string) (*model.User, []*es_models.Aggregate, error) {
 	id, err := es.idGenerator.Next()
 	if err != nil {
 		return nil, nil, err
@@ -179,19 +169,15 @@
 	user.AggregateID = id
 
 	if user.Human != nil {
-		return es.prepareCreateHuman(ctx, user, pwPolicy, orgIamPolicy, resourceOwner)
+		return es.prepareCreateHuman(ctx, user, pwPolicy, orgIAMPolicy, resourceOwner)
 	} else if user.Machine != nil {
-		return es.prepareCreateMachine(ctx, user, orgIamPolicy, resourceOwner)
+		return es.prepareCreateMachine(ctx, user, orgIAMPolicy, resourceOwner)
 	}
 	return nil, nil, errors.ThrowInvalidArgument(nil, "EVENT-Q29tp", "Errors.User.TypeUndefined")
 }
 
-func (es *UserEventstore) CreateUser(ctx context.Context, user *usr_model.User, pwPolicy *policy_model.PasswordComplexityPolicy, orgIamPolicy *org_model.OrgIamPolicy) (*usr_model.User, error) {
-	repoUser, aggregates, err := es.PrepareCreateUser(ctx, user, pwPolicy, orgIamPolicy, "")
-=======
 func (es *UserEventstore) CreateUser(ctx context.Context, user *usr_model.User, pwPolicy *policy_model.PasswordComplexityPolicy, orgIAMPolicy *org_model.OrgIAMPolicy) (*usr_model.User, error) {
 	repoUser, aggregates, err := es.PrepareCreateUser(ctx, user, pwPolicy, orgIAMPolicy, "")
->>>>>>> 40b8faad
 	if err != nil {
 		return nil, err
 	}
@@ -205,16 +191,11 @@
 	return model.UserToModel(repoUser), nil
 }
 
-<<<<<<< HEAD
-func (es *UserEventstore) PrepareRegisterUser(ctx context.Context, user *usr_model.User, policy *policy_model.PasswordComplexityPolicy, orgIamPolicy *org_model.OrgIamPolicy, resourceOwner string) (*model.User, []*es_models.Aggregate, error) {
+func (es *UserEventstore) PrepareRegisterUser(ctx context.Context, user *usr_model.User, policy *policy_model.PasswordComplexityPolicy, orgIAMPolicy *org_model.OrgIAMPolicy, resourceOwner string) (*model.User, []*es_models.Aggregate, error) {
 	if user.Human == nil {
 		return nil, nil, caos_errs.ThrowInvalidArgument(nil, "EVENT-ht8Ux", "Errors.User.Invalid")
 	}
-	err := user.CheckOrgIamPolicy(orgIamPolicy)
-=======
-func (es *UserEventstore) PrepareRegisterUser(ctx context.Context, user *usr_model.User, policy *policy_model.PasswordComplexityPolicy, orgIAMPolicy *org_model.OrgIAMPolicy, resourceOwner string) (*model.User, []*es_models.Aggregate, error) {
 	err := user.CheckOrgIAMPolicy(orgIAMPolicy)
->>>>>>> 40b8faad
 	if err != nil {
 		return nil, nil, err
 	}
@@ -793,19 +774,11 @@
 	repoEmail := model.EmailFromModel(email)
 	repoEmailCode := model.EmailCodeFromModel(emailCode)
 
-<<<<<<< HEAD
-	updateAggregates, err := EmailChangeAggregate(ctx, es.AggregateCreator(), repoUser, repoEmail, repoEmailCode)
-	if err != nil {
-		return nil, err
-	}
-	err = es_sdk.PushAggregates(ctx, es.PushAggregates, repoUser.AppendEvents, updateAggregates...)
-=======
-	updateAggregate, err := EmailChangeAggregate(ctx, es.AggregateCreator(), repoExisting, repoNew, repoEmailCode)
-	if err != nil {
-		return nil, err
-	}
-	err = es_sdk.PushAggregates(ctx, es.PushAggregates, repoExisting.AppendEvents, updateAggregate)
->>>>>>> 40b8faad
+	updateAggregate, err := EmailChangeAggregate(ctx, es.AggregateCreator(), repoUser, repoEmail, repoEmailCode)
+	if err != nil {
+		return nil, err
+	}
+	err = es_sdk.PushAggregates(ctx, es.PushAggregates, repoUser.AppendEvents, updateAggregate)
 	if err != nil {
 		return nil, err
 	}
@@ -1110,13 +1083,8 @@
 	return model.AddressToModel(repoUser.Address), nil
 }
 
-<<<<<<< HEAD
 func (es *UserEventstore) AddOTP(ctx context.Context, userID string) (*usr_model.OTP, error) {
 	user, err := es.UserByID(ctx, userID)
-=======
-func (es *UserEventstore) AddOTP(ctx context.Context, userID, accountName string) (*usr_model.OTP, error) {
-	existing, err := es.UserByID(ctx, userID)
->>>>>>> 40b8faad
 	if err != nil {
 		return nil, err
 	}
@@ -1126,17 +1094,12 @@
 	if user.IsOTPReady() {
 		return nil, caos_errs.ThrowAlreadyExists(nil, "EVENT-do9se", "Errors.User.Mfa.Otp.AlreadyReady")
 	}
-<<<<<<< HEAD
 	accountName := user.UserName
-	if user.Email != nil {
-		accountName = user.EmailAddress
-=======
 	if accountName == "" {
-		accountName = existing.UserName
-		if existing.Email != nil {
-			accountName = existing.EmailAddress
+		accountName = user.UserName
+		if user.Email != nil {
+			accountName = user.EmailAddress
 		}
->>>>>>> 40b8faad
 	}
 	key, err := totp.Generate(totp.GenerateOpts{Issuer: es.Multifactors.OTP.Issuer, AccountName: accountName})
 	if err != nil {
