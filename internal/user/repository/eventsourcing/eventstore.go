package eventsourcing

import (
	"context"
	"encoding/json"
<<<<<<< HEAD
=======
	"log"

	"github.com/caos/logging"
	"github.com/caos/zitadel/internal/errors"
>>>>>>> 64b14b4e
	"github.com/caos/zitadel/internal/id"
	org_model "github.com/caos/zitadel/internal/org/model"
	policy_model "github.com/caos/zitadel/internal/policy/model"
<<<<<<< HEAD
=======
	"github.com/golang/protobuf/ptypes"

>>>>>>> 64b14b4e
	"github.com/pquerna/otp/totp"

	"github.com/caos/logging"
	"github.com/caos/zitadel/internal/api/auth"
	req_model "github.com/caos/zitadel/internal/auth_request/model"
	"github.com/caos/zitadel/internal/cache/config"
	sd "github.com/caos/zitadel/internal/config/systemdefaults"
	"github.com/caos/zitadel/internal/crypto"
	caos_errs "github.com/caos/zitadel/internal/errors"
	es_int "github.com/caos/zitadel/internal/eventstore"
	es_models "github.com/caos/zitadel/internal/eventstore/models"
	es_sdk "github.com/caos/zitadel/internal/eventstore/sdk"
	global_model "github.com/caos/zitadel/internal/model"
	org_events "github.com/caos/zitadel/internal/org/repository/eventsourcing"
	org_es_model "github.com/caos/zitadel/internal/org/repository/eventsourcing/model"
	usr_model "github.com/caos/zitadel/internal/user/model"
	"github.com/caos/zitadel/internal/user/repository/eventsourcing/model"
)

type UserEventstore struct {
	es_int.Eventstore
	userCache                *UserCache
	idGenerator              id.Generator
	PasswordAlg              crypto.HashAlgorithm
	InitializeUserCode       crypto.Generator
	EmailVerificationCode    crypto.Generator
	PhoneVerificationCode    crypto.Generator
	PasswordVerificationCode crypto.Generator
	Multifactors             global_model.Multifactors
	validateTOTP             func(string, string) bool
}

type UserConfig struct {
	es_int.Eventstore
	Cache            *config.CacheConfig
	PasswordSaltCost int
}

func StartUser(conf UserConfig, systemDefaults sd.SystemDefaults) (*UserEventstore, error) {
	userCache, err := StartCache(conf.Cache)
	if err != nil {
		return nil, err
	}
	aesCrypto, err := crypto.NewAESCrypto(systemDefaults.UserVerificationKey)
	if err != nil {
		return nil, err
	}
	initCodeGen := crypto.NewEncryptionGenerator(systemDefaults.SecretGenerators.InitializeUserCode, aesCrypto)
	emailVerificationCode := crypto.NewEncryptionGenerator(systemDefaults.SecretGenerators.EmailVerificationCode, aesCrypto)
	phoneVerificationCode := crypto.NewEncryptionGenerator(systemDefaults.SecretGenerators.PhoneVerificationCode, aesCrypto)
	passwordVerificationCode := crypto.NewEncryptionGenerator(systemDefaults.SecretGenerators.PasswordVerificationCode, aesCrypto)
	aesOtpCrypto, err := crypto.NewAESCrypto(systemDefaults.Multifactors.OTP.VerificationKey)
	passwordAlg := crypto.NewBCrypt(systemDefaults.SecretGenerators.PasswordSaltCost)

	return &UserEventstore{
		Eventstore:               conf.Eventstore,
		userCache:                userCache,
		idGenerator:              id.SonyFlakeGenerator,
		InitializeUserCode:       initCodeGen,
		EmailVerificationCode:    emailVerificationCode,
		PhoneVerificationCode:    phoneVerificationCode,
		PasswordVerificationCode: passwordVerificationCode,
		Multifactors: global_model.Multifactors{
			OTP: global_model.OTP{
				CryptoMFA: aesOtpCrypto,
				Issuer:    systemDefaults.Multifactors.OTP.Issuer,
			},
		},
		PasswordAlg:  passwordAlg,
		validateTOTP: totp.Validate,
	}, nil
}

func (es *UserEventstore) UserByID(ctx context.Context, id string) (*usr_model.User, error) {
	user := es.userCache.getUser(id)

	query, err := UserByIDQuery(user.AggregateID, user.Sequence)
	if err != nil {
		return nil, err
	}
	err = es_sdk.Filter(ctx, es.FilterEvents, user.AppendEvents, query)
	if err != nil && caos_errs.IsNotFound(err) && user.Sequence == 0 {
		return nil, err
	}
	es.userCache.cacheUser(user)
	return model.UserToModel(user), nil
}

func (es *UserEventstore) UserEventsByID(ctx context.Context, id string, sequence uint64) ([]*es_models.Event, error) {
	query, err := UserByIDQuery(id, sequence)
	if err != nil {
		return nil, err
	}
	return es.FilterEvents(ctx, query)
}

type domain struct {
	Domain string `json:"domain"`
}

func (es *UserEventstore) checkIamOrgPolicy(ctx context.Context, orgID string, user *usr_model.User) string {
	orgDomainQuery, err := org_events.OrgByIDQuery(orgID, 0)
	logging.Log("EVENT-6duS5").OnError(err).Error("create query failed")

	suffix := ""
	setUserNameSuffix := func(events ...*es_models.Event) error {
		for _, event := range events {
			switch event.Type {
			case org_es_model.OrgAdded, org_es_model.OrgChanged:
				s := new(domain)
				err := json.Unmarshal(event.Data, s)
				logging.Log("EVENT-xr1mV").OnError(err).Debug("get domain failed")
				if s.Domain != "" {
					suffix = s.Domain
				}
			}
		}
		return nil
	}

	err = es_sdk.Filter(ctx, es.FilterEvents, setUserNameSuffix, orgDomainQuery)
	logging.Log("EVENT-82mtG").OnError(err).Fatal("username domain failed")

	return suffix
}

func getOrgID(ctx context.Context, resourceOwner string) string {
	if resourceOwner != "" {
		return resourceOwner
	}
	return auth.GetCtxData(ctx).OrgID
}

func (es *UserEventstore) PrepareCreateUser(ctx context.Context, user *usr_model.User, pwPolicy *policy_model.PasswordComplexityPolicy, orgIamPolicy *org_model.OrgIamPolicy, resourceOwner string) (*model.User, []*es_models.Aggregate, error) {
	err := user.CheckOrgIamPolicy(orgIamPolicy)
	if err != nil {
		return nil, nil, err
	}
	if !user.IsValid() {
		return nil, nil, caos_errs.ThrowPreconditionFailed(nil, "EVENT-9dk45", "User is invalid")
	}

	id, err := es.idGenerator.Next()
	if err != nil {
		return nil, nil, err
	}
	user.AggregateID = id

	err = user.HashPasswordIfExisting(pwPolicy, es.PasswordAlg, true)
	if err != nil {
		return nil, nil, err
	}
	err = user.GenerateInitCodeIfNeeded(es.InitializeUserCode)
	if err != nil {
		return nil, nil, err
	}
	err = user.GeneratePhoneCodeIfNeeded(es.PhoneVerificationCode)
	if err != nil {
		return nil, nil, err
	}

	repoUser := model.UserFromModel(user)
	repoInitCode := model.InitCodeFromModel(user.InitCode)
	repoPhoneCode := model.PhoneCodeFromModel(user.PhoneCode)

	createAggregates, err := UserCreateAggregate(ctx, es.AggregateCreator(), repoUser, repoInitCode, repoPhoneCode, resourceOwner, orgIamPolicy.UserLoginMustBeDomain)

	return repoUser, createAggregates, err
}

func (es *UserEventstore) CreateUser(ctx context.Context, user *usr_model.User, pwPolicy *policy_model.PasswordComplexityPolicy, orgIamPolicy *org_model.OrgIamPolicy) (*usr_model.User, error) {
	repoUser, aggregates, err := es.PrepareCreateUser(ctx, user, pwPolicy, orgIamPolicy, "")
	if err != nil {
		return nil, err
	}

	err = es_sdk.PushAggregates(ctx, es.PushAggregates, repoUser.AppendEvents, aggregates...)
	if err != nil {
		return nil, err
	}

	es.userCache.cacheUser(repoUser)
	return model.UserToModel(repoUser), nil
}

func (es *UserEventstore) PrepareRegisterUser(ctx context.Context, user *usr_model.User, policy *policy_model.PasswordComplexityPolicy, orgIamPolicy *org_model.OrgIamPolicy, resourceOwner string) (*model.User, []*es_models.Aggregate, error) {
	err := user.CheckOrgIamPolicy(orgIamPolicy)
	if err != nil {
		return nil, nil, err
	}
	if !user.IsValid() || user.Password == nil || user.SecretString == "" {
		return nil, nil, caos_errs.ThrowPreconditionFailed(nil, "EVENT-9dk45", "Errors.User.InvalidData")
	}
	id, err := es.idGenerator.Next()
	if err != nil {
		return nil, nil, err
	}
	user.AggregateID = id

	err = user.HashPasswordIfExisting(policy, es.PasswordAlg, false)
	if err != nil {
		return nil, nil, err
	}
	err = user.GenerateEmailCodeIfNeeded(es.EmailVerificationCode)
	if err != nil {
		return nil, nil, err
	}

	repoUser := model.UserFromModel(user)
	repoEmailCode := model.EmailCodeFromModel(user.EmailCode)

	aggregates, err := UserRegisterAggregate(ctx, es.AggregateCreator(), repoUser, resourceOwner, repoEmailCode, orgIamPolicy.UserLoginMustBeDomain)
	return repoUser, aggregates, err
}

func (es *UserEventstore) RegisterUser(ctx context.Context, user *usr_model.User, pwPolicy *policy_model.PasswordComplexityPolicy, orgIamPolicy *org_model.OrgIamPolicy, resourceOwner string) (*usr_model.User, error) {
	repoUser, createAggregates, err := es.PrepareRegisterUser(ctx, user, pwPolicy, orgIamPolicy, resourceOwner)
	if err != nil {
		return nil, err
	}

	err = es_sdk.PushAggregates(ctx, es.PushAggregates, repoUser.AppendEvents, createAggregates...)
	if err != nil {
		return nil, err
	}

	es.userCache.cacheUser(repoUser)
	return model.UserToModel(repoUser), nil
}

func (es *UserEventstore) DeactivateUser(ctx context.Context, id string) (*usr_model.User, error) {
	existing, err := es.UserByID(ctx, id)
	if err != nil {
		return nil, err
	}
	if existing.IsInactive() {
		return nil, caos_errs.ThrowPreconditionFailed(nil, "EVENT-die45", "cant deactivate inactive user")
	}

	repoExisting := model.UserFromModel(existing)
	aggregate := UserDeactivateAggregate(es.AggregateCreator(), repoExisting)
	err = es_sdk.Push(ctx, es.PushAggregates, repoExisting.AppendEvents, aggregate)
	if err != nil {
		return nil, err
	}
	es.userCache.cacheUser(repoExisting)
	return model.UserToModel(repoExisting), nil
}

func (es *UserEventstore) ReactivateUser(ctx context.Context, id string) (*usr_model.User, error) {
	existing, err := es.UserByID(ctx, id)
	if err != nil {
		return nil, err
	}
	if !existing.IsInactive() {
		return nil, caos_errs.ThrowPreconditionFailed(nil, "EVENT-do94s", "user must be inactive")
	}

	repoExisting := model.UserFromModel(existing)
	aggregate := UserReactivateAggregate(es.AggregateCreator(), repoExisting)
	err = es_sdk.Push(ctx, es.PushAggregates, repoExisting.AppendEvents, aggregate)
	if err != nil {
		return nil, err
	}
	es.userCache.cacheUser(repoExisting)
	return model.UserToModel(repoExisting), nil
}

func (es *UserEventstore) LockUser(ctx context.Context, id string) (*usr_model.User, error) {
	existing, err := es.UserByID(ctx, id)
	if err != nil {
		return nil, err
	}
	if !existing.IsActive() && !existing.IsInitial() {
		return nil, caos_errs.ThrowPreconditionFailed(nil, "EVENT-di83s", "user must be active or initial")
	}

	repoExisting := model.UserFromModel(existing)
	aggregate := UserLockAggregate(es.AggregateCreator(), repoExisting)
	err = es_sdk.Push(ctx, es.PushAggregates, repoExisting.AppendEvents, aggregate)
	if err != nil {
		return nil, err
	}
	es.userCache.cacheUser(repoExisting)
	return model.UserToModel(repoExisting), nil
}

func (es *UserEventstore) UnlockUser(ctx context.Context, id string) (*usr_model.User, error) {
	existing, err := es.UserByID(ctx, id)
	if err != nil {
		return nil, err
	}
	if !existing.IsLocked() {
		return nil, caos_errs.ThrowPreconditionFailed(nil, "EVENT-dks83", "user must be locked")
	}

	repoExisting := model.UserFromModel(existing)
	aggregate := UserUnlockAggregate(es.AggregateCreator(), repoExisting)
	err = es_sdk.Push(ctx, es.PushAggregates, repoExisting.AppendEvents, aggregate)
	if err != nil {
		return nil, err
	}
	es.userCache.cacheUser(repoExisting)
	return model.UserToModel(repoExisting), nil
}

func (es *UserEventstore) UserChanges(ctx context.Context, id string, lastSequence uint64, limit uint64) (*usr_model.UserChanges, error) {
	query := ChangesQuery(id, lastSequence)

	events, err := es.Eventstore.FilterEvents(context.Background(), query)
	if err != nil {
		logging.Log("EVENT-g9HCv").WithError(err).Warn("eventstore unavailable")
		return nil, errors.ThrowInternal(err, "EVENT-htuG9", "unable to get current user")
	}
	if len(events) == 0 {
		return nil, caos_errs.ThrowNotFound(nil, "EVENT-6cAxe", "no objects found")
	}

	result := make([]*usr_model.UserChange, 0)

	for _, u := range events {
		creationDate, err := ptypes.TimestampProto(u.CreationDate)
		logging.Log("EVENT-8GTGS").OnError(err).Debug("unable to parse timestamp")
		change := &usr_model.UserChange{
			ChangeDate: creationDate,
			EventType:  u.Type.String(),
			Modifier:   u.EditorUser,
			Sequence:   u.Sequence,
		}

		userDummy := model.Profile{}
		if u.Data != nil {
			if err := json.Unmarshal(u.Data, &userDummy); err != nil {
				log.Println("Error getting data!", err.Error())
			}
		}
		change.Data = userDummy

		result = append(result, change)
		if lastSequence < u.Sequence {
			lastSequence = u.Sequence
		}
	}

	changes := &usr_model.UserChanges{
		Changes:      result,
		LastSequence: lastSequence,
	}

	return changes, nil
}

func ChangesQuery(userID string, latestSequence uint64) *es_models.SearchQuery {
	query := es_models.NewSearchQuery().
		AggregateTypeFilter(model.UserAggregate).
		LatestSequenceFilter(latestSequence).
		AggregateIDFilter(userID)
	return query
}

func (es *UserEventstore) InitializeUserCodeByID(ctx context.Context, userID string) (*usr_model.InitUserCode, error) {
	if userID == "" {
		return nil, caos_errs.ThrowPreconditionFailed(nil, "EVENT-d8diw", "userID missing")
	}
	user, err := es.UserByID(ctx, userID)
	if err != nil {
		return nil, err
	}

	if user.InitCode != nil {
		return user.InitCode, nil
	}
	return nil, caos_errs.ThrowNotFound(nil, "EVENT-d8e2", "init code not found")
}

func (es *UserEventstore) CreateInitializeUserCodeByID(ctx context.Context, userID string) (*usr_model.InitUserCode, error) {
	if userID == "" {
		return nil, caos_errs.ThrowPreconditionFailed(nil, "EVENT-dic8s", "userID missing")
	}
	user, err := es.UserByID(ctx, userID)
	if err != nil {
		return nil, err
	}

	initCode := new(usr_model.InitUserCode)
	err = initCode.GenerateInitUserCode(es.InitializeUserCode)
	if err != nil {
		return nil, err
	}

	repoUser := model.UserFromModel(user)
	repoInitCode := model.InitCodeFromModel(initCode)

	agg := UserInitCodeAggregate(es.AggregateCreator(), repoUser, repoInitCode)
	err = es_sdk.Push(ctx, es.PushAggregates, repoUser.AppendEvents, agg)
	if err != nil {
		return nil, err
	}
	es.userCache.cacheUser(repoUser)
	return model.InitCodeToModel(repoUser.InitCode), nil
}

func (es *UserEventstore) InitCodeSent(ctx context.Context, userID string) error {
	if userID == "" {
		return caos_errs.ThrowPreconditionFailed(nil, "EVENT-0posw", "userID missing")
	}
	user, err := es.UserByID(ctx, userID)
	if err != nil {
		return err
	}

	repoUser := model.UserFromModel(user)
	agg := UserInitCodeSentAggregate(es.AggregateCreator(), repoUser)
	err = es_sdk.Push(ctx, es.PushAggregates, repoUser.AppendEvents, agg)
	if err != nil {
		return err
	}
	es.userCache.cacheUser(repoUser)
	return nil
}

func (es *UserEventstore) VerifyInitCode(ctx context.Context, policy *policy_model.PasswordComplexityPolicy, userID, verificationCode, password string) error {
	if userID == "" {
		return caos_errs.ThrowPreconditionFailed(nil, "EVENT-lo9fd", "Errors.User.UserIDMissing")
	}
	if verificationCode == "" {
		return caos_errs.ThrowPreconditionFailed(nil, "EVENT-lo9fd", "Errors.User.Code.Empty")
	}
	pw := &usr_model.Password{SecretString: password}
	err := pw.HashPasswordIfExisting(policy, es.PasswordAlg, false)
	if err != nil {
		return err
	}
	existing, err := es.UserByID(ctx, userID)
	if err != nil {
		return err
	}
	if existing.InitCode == nil {
		return caos_errs.ThrowNotFound(nil, "EVENT-spo9W", "Errors.User.Code.NotFound")
	}
	repoPassword := model.PasswordFromModel(pw)
	repoExisting := model.UserFromModel(existing)
	var updateAggregate func(ctx context.Context) (*es_models.Aggregate, error)
	if err := crypto.VerifyCode(existing.InitCode.CreationDate, existing.InitCode.Expiry, existing.InitCode.Code, verificationCode, es.InitializeUserCode); err != nil {
		updateAggregate = InitCodeCheckFailedAggregate(es.AggregateCreator(), repoExisting)
		es_sdk.Push(ctx, es.PushAggregates, repoExisting.AppendEvents, updateAggregate)
		return err
	} else {
		updateAggregate = InitCodeVerifiedAggregate(es.AggregateCreator(), repoExisting, repoPassword)
	}
	err = es_sdk.Push(ctx, es.PushAggregates, repoExisting.AppendEvents, updateAggregate)
	if err != nil {
		return err
	}

	es.userCache.cacheUser(repoExisting)
	return nil
}

func (es *UserEventstore) SkipMfaInit(ctx context.Context, userID string) error {
	if userID == "" {
		return caos_errs.ThrowPreconditionFailed(nil, "EVENT-dic8s", "Errors.User.UserIDMissing")
	}
	user, err := es.UserByID(ctx, userID)
	if err != nil {
		return err
	}

	repoUser := model.UserFromModel(user)
	agg := SkipMfaAggregate(es.AggregateCreator(), repoUser)
	err = es_sdk.Push(ctx, es.PushAggregates, repoUser.AppendEvents, agg)
	if err != nil {
		return err
	}
	es.userCache.cacheUser(repoUser)
	return nil
}

func (es *UserEventstore) UserPasswordByID(ctx context.Context, userID string) (*usr_model.Password, error) {
	if userID == "" {
		return nil, caos_errs.ThrowPreconditionFailed(nil, "EVENT-di834", "userID missing")
	}
	user, err := es.UserByID(ctx, userID)
	if err != nil {
		return nil, err
	}

	if user.Password != nil {
		return user.Password, nil
	}
	return nil, caos_errs.ThrowNotFound(nil, "EVENT-d8e2", "password not found")
}

func (es *UserEventstore) CheckPassword(ctx context.Context, userID, password string, authRequest *req_model.AuthRequest) error {
	existing, err := es.UserByID(ctx, userID)
	if err != nil {
		return err
	}
	if existing.Password == nil {
		return caos_errs.ThrowPreconditionFailed(nil, "EVENT-s35Fa", "Errors.User.Password.Empty")
	}
	if err := crypto.CompareHash(existing.Password.SecretCrypto, []byte(password), es.PasswordAlg); err == nil {
		return es.setPasswordCheckResult(ctx, existing, authRequest, PasswordCheckSucceededAggregate)
	}
	if err := es.setPasswordCheckResult(ctx, existing, authRequest, PasswordCheckFailedAggregate); err != nil {
		return err
	}
	return caos_errs.ThrowInvalidArgument(nil, "EVENT-452ad", "Errors.User.Password.Invalid")
}

func (es *UserEventstore) setPasswordCheckResult(ctx context.Context, user *usr_model.User, authRequest *req_model.AuthRequest, check func(*es_models.AggregateCreator, *model.User, *model.AuthRequest) es_sdk.AggregateFunc) error {
	repoUser := model.UserFromModel(user)
	repoAuthRequest := model.AuthRequestFromModel(authRequest)
	agg := check(es.AggregateCreator(), repoUser, repoAuthRequest)
	err := es_sdk.Push(ctx, es.PushAggregates, repoUser.AppendEvents, agg)
	if err != nil {
		return err
	}
	es.userCache.cacheUser(repoUser)
	return nil
}

func (es *UserEventstore) SetOneTimePassword(ctx context.Context, policy *policy_model.PasswordComplexityPolicy, password *usr_model.Password) (*usr_model.Password, error) {
	user, err := es.UserByID(ctx, password.AggregateID)
	if err != nil {
		return nil, err
	}
	return es.changedPassword(ctx, user, policy, password.SecretString, true)
}

func (es *UserEventstore) SetPassword(ctx context.Context, policy *policy_model.PasswordComplexityPolicy, userID, code, password string) error {
	user, err := es.UserByID(ctx, userID)
	if err != nil {
		return err
	}
	if user.PasswordCode == nil {
		return caos_errs.ThrowPreconditionFailed(nil, "EVENT-65sdr", "Errors.User.Code.NotFound")
	}
	if err := crypto.VerifyCode(user.PasswordCode.CreationDate, user.PasswordCode.Expiry, user.PasswordCode.Code, code, es.PasswordVerificationCode); err != nil {
		return err
	}
	_, err = es.changedPassword(ctx, user, policy, password, false)
	return err
}

func (es *UserEventstore) ChangePassword(ctx context.Context, policy *policy_model.PasswordComplexityPolicy, userID, old, new string) (*usr_model.Password, error) {
	user, err := es.UserByID(ctx, userID)
	if err != nil {
		return nil, err
	}
	if user.Password == nil {
		return nil, caos_errs.ThrowPreconditionFailed(nil, "EVENT-Fds3s", "Errors.User.Password.Empty")
	}
	if err := crypto.CompareHash(user.Password.SecretCrypto, []byte(old), es.PasswordAlg); err != nil {
		return nil, caos_errs.ThrowInvalidArgument(nil, "EVENT-s56a3", "Errors.User.Password.Invalid")
	}
	return es.changedPassword(ctx, user, policy, new, false)
}

func (es *UserEventstore) changedPassword(ctx context.Context, user *usr_model.User, policy *policy_model.PasswordComplexityPolicy, password string, onetime bool) (*usr_model.Password, error) {
	pw := &usr_model.Password{SecretString: password}
	err := pw.HashPasswordIfExisting(policy, es.PasswordAlg, onetime)
	if err != nil {
		return nil, err
	}
	repoPassword := model.PasswordFromModel(pw)
	repoUser := model.UserFromModel(user)
	agg := PasswordChangeAggregate(es.AggregateCreator(), repoUser, repoPassword)
	err = es_sdk.Push(ctx, es.PushAggregates, repoUser.AppendEvents, agg)
	if err != nil {
		return nil, err
	}
	es.userCache.cacheUser(repoUser)

	return model.PasswordToModel(repoUser.Password), nil
}

func (es *UserEventstore) RequestSetPassword(ctx context.Context, userID string, notifyType usr_model.NotificationType) error {
	if userID == "" {
		return caos_errs.ThrowPreconditionFailed(nil, "EVENT-dic8s", "Errors.User.UserIDMissing")
	}
	user, err := es.UserByID(ctx, userID)
	if err != nil {
		return err
	}

	passwordCode := new(model.PasswordCode)
	err = es.generatePasswordCode(passwordCode, notifyType)
	if err != nil {
		return err
	}

	repoUser := model.UserFromModel(user)
	agg := RequestSetPassword(es.AggregateCreator(), repoUser, passwordCode)
	err = es_sdk.Push(ctx, es.PushAggregates, repoUser.AppendEvents, agg)
	if err != nil {
		return err
	}
	es.userCache.cacheUser(repoUser)
	return nil
}

func (es *UserEventstore) PasswordCodeSent(ctx context.Context, userID string) error {
	if userID == "" {
		return caos_errs.ThrowPreconditionFailed(nil, "EVENT-s09ow", "Errors.User.UserIDMissing")
	}
	user, err := es.UserByID(ctx, userID)
	if err != nil {
		return err
	}

	repoUser := model.UserFromModel(user)
	agg := PasswordCodeSentAggregate(es.AggregateCreator(), repoUser)
	err = es_sdk.Push(ctx, es.PushAggregates, repoUser.AppendEvents, agg)
	if err != nil {
		return err
	}
	es.userCache.cacheUser(repoUser)
	return nil
}

func (es *UserEventstore) ProfileByID(ctx context.Context, userID string) (*usr_model.Profile, error) {
	if userID == "" {
		return nil, caos_errs.ThrowPreconditionFailed(nil, "EVENT-di834", "userID missing")
	}
	user, err := es.UserByID(ctx, userID)
	if err != nil {
		return nil, err
	}

	if user.Profile != nil {
		return user.Profile, nil
	}
	return nil, caos_errs.ThrowNotFound(nil, "EVENT-dk23f", "profile not found")
}

func (es *UserEventstore) ChangeProfile(ctx context.Context, profile *usr_model.Profile) (*usr_model.Profile, error) {
	if !profile.IsValid() {
		return nil, caos_errs.ThrowPreconditionFailed(nil, "EVENT-d82i3", "profile is invalid")
	}
	existing, err := es.UserByID(ctx, profile.AggregateID)
	if err != nil {
		return nil, err
	}
	repoExisting := model.UserFromModel(existing)
	repoNew := model.ProfileFromModel(profile)

	updateAggregate := ProfileChangeAggregate(es.AggregateCreator(), repoExisting, repoNew)
	err = es_sdk.Push(ctx, es.PushAggregates, repoExisting.AppendEvents, updateAggregate)
	if err != nil {
		return nil, err
	}

	es.userCache.cacheUser(repoExisting)
	return model.ProfileToModel(repoExisting.Profile), nil
}

func (es *UserEventstore) EmailByID(ctx context.Context, userID string) (*usr_model.Email, error) {
	if userID == "" {
		return nil, caos_errs.ThrowPreconditionFailed(nil, "EVENT-di834", "userID missing")
	}
	user, err := es.UserByID(ctx, userID)
	if err != nil {
		return nil, err
	}

	if user.Email != nil {
		return user.Email, nil
	}
	return nil, caos_errs.ThrowNotFound(nil, "EVENT-dki89", "email not found")
}

func (es *UserEventstore) ChangeEmail(ctx context.Context, email *usr_model.Email) (*usr_model.Email, error) {
	if !email.IsValid() {
		return nil, caos_errs.ThrowPreconditionFailed(nil, "EVENT-lco09", "email is invalid")
	}
	existing, err := es.UserByID(ctx, email.AggregateID)
	if err != nil {
		return nil, err
	}

	emailCode, err := email.GenerateEmailCodeIfNeeded(es.EmailVerificationCode)
	if err != nil {
		return nil, err
	}

	repoExisting := model.UserFromModel(existing)
	repoNew := model.EmailFromModel(email)
	repoEmailCode := model.EmailCodeFromModel(emailCode)

	updateAggregates, err := EmailChangeAggregate(ctx, es.AggregateCreator(), repoExisting, repoNew, repoEmailCode)
	if err != nil {
		return nil, err
	}
	err = es_sdk.PushAggregates(ctx, es.PushAggregates, repoExisting.AppendEvents, updateAggregates...)
	if err != nil {
		return nil, err
	}

	es.userCache.cacheUser(repoExisting)
	return model.EmailToModel(repoExisting.Email), nil
}

func (es *UserEventstore) VerifyEmail(ctx context.Context, userID, verificationCode string) error {
	if userID == "" {
		return caos_errs.ThrowPreconditionFailed(nil, "EVENT-lo9fd", "Errors.User.UserIDMissing")
	}
	if verificationCode == "" {
		return caos_errs.ThrowPreconditionFailed(nil, "EVENT-skDws", "Errors.User.Code.Empty")
	}
	existing, err := es.UserByID(ctx, userID)
	if err != nil {
		return err
	}
	if existing.EmailCode == nil {
		return caos_errs.ThrowNotFound(nil, "EVENT-lso9w", "Errors.User.Code.NotFound")
	}

	err = crypto.VerifyCode(existing.EmailCode.CreationDate, existing.EmailCode.Expiry, existing.EmailCode.Code, verificationCode, es.EmailVerificationCode)
	if err == nil {
		return es.setEmailVerifyResult(ctx, existing, EmailVerifiedAggregate)
	}
	if err := es.setEmailVerifyResult(ctx, existing, EmailVerificationFailedAggregate); err != nil {
		return err
	}
	return caos_errs.ThrowInvalidArgument(err, "EVENT-dtGaa", "Errors.User.Code.Invalid")
}

func (es *UserEventstore) setEmailVerifyResult(ctx context.Context, existing *usr_model.User, check func(aggCreator *es_models.AggregateCreator, existing *model.User) es_sdk.AggregateFunc) error {
	repoExisting := model.UserFromModel(existing)
	err := es_sdk.Push(ctx, es.PushAggregates, repoExisting.AppendEvents, check(es.AggregateCreator(), repoExisting))
	if err != nil {
		return err
	}
	es.userCache.cacheUser(repoExisting)
	return nil
}

func (es *UserEventstore) CreateEmailVerificationCode(ctx context.Context, userID string) error {
	if userID == "" {
		return caos_errs.ThrowPreconditionFailed(nil, "EVENT-lco09", "userID missing")
	}
	existing, err := es.UserByID(ctx, userID)
	if err != nil {
		return err
	}
	if existing.Email == nil {
		return caos_errs.ThrowPreconditionFailed(nil, "EVENT-pdo9s", "no email existing")
	}
	if existing.IsEmailVerified {
		return caos_errs.ThrowPreconditionFailed(nil, "EVENT-pdo9s", "email already verified")
	}

	emailCode := new(usr_model.EmailCode)
	err = emailCode.GenerateEmailCode(es.EmailVerificationCode)
	if err != nil {
		return err
	}

	repoExisting := model.UserFromModel(existing)
	repoEmailCode := model.EmailCodeFromModel(emailCode)
	updateAggregate := EmailVerificationCodeAggregate(es.AggregateCreator(), repoExisting, repoEmailCode)
	err = es_sdk.Push(ctx, es.PushAggregates, repoExisting.AppendEvents, updateAggregate)
	if err != nil {
		return err
	}

	es.userCache.cacheUser(repoExisting)
	return nil
}

func (es *UserEventstore) EmailVerificationCodeSent(ctx context.Context, userID string) error {
	if userID == "" {
		return caos_errs.ThrowPreconditionFailed(nil, "EVENT-spo0w", "userID missing")
	}
	user, err := es.UserByID(ctx, userID)
	if err != nil {
		return err
	}

	repoUser := model.UserFromModel(user)
	agg := EmailCodeSentAggregate(es.AggregateCreator(), repoUser)
	err = es_sdk.Push(ctx, es.PushAggregates, repoUser.AppendEvents, agg)
	if err != nil {
		return err
	}
	es.userCache.cacheUser(repoUser)
	return nil
}

func (es *UserEventstore) PhoneByID(ctx context.Context, userID string) (*usr_model.Phone, error) {
	if userID == "" {
		return nil, caos_errs.ThrowPreconditionFailed(nil, "EVENT-do9se", "userID missing")
	}
	user, err := es.UserByID(ctx, userID)
	if err != nil {
		return nil, err
	}

	if user.Phone != nil {
		return user.Phone, nil
	}
	return nil, caos_errs.ThrowNotFound(nil, "EVENT-pos9e", "phone not found")
}

func (es *UserEventstore) ChangePhone(ctx context.Context, phone *usr_model.Phone) (*usr_model.Phone, error) {
	if !phone.IsValid() {
		return nil, caos_errs.ThrowPreconditionFailed(nil, "EVENT-do9s4", "phone is invalid")
	}
	existing, err := es.UserByID(ctx, phone.AggregateID)
	if err != nil {
		return nil, err
	}

	phoneCode, err := phone.GeneratePhoneCodeIfNeeded(es.PhoneVerificationCode)
	if err != nil {
		return nil, err
	}

	repoExisting := model.UserFromModel(existing)
	repoNew := model.PhoneFromModel(phone)
	repoPhoneCode := model.PhoneCodeFromModel(phoneCode)

	updateAggregate := PhoneChangeAggregate(es.AggregateCreator(), repoExisting, repoNew, repoPhoneCode)
	err = es_sdk.Push(ctx, es.PushAggregates, repoExisting.AppendEvents, updateAggregate)
	if err != nil {
		return nil, err
	}

	es.userCache.cacheUser(repoExisting)
	return model.PhoneToModel(repoExisting.Phone), nil
}

func (es *UserEventstore) VerifyPhone(ctx context.Context, userID, verificationCode string) error {
	if userID == "" || verificationCode == "" {
		return caos_errs.ThrowPreconditionFailed(nil, "EVENT-dsi8s", "userId or Code empty")
	}
	existing, err := es.UserByID(ctx, userID)
	if err != nil {
		return err
	}
	if existing.PhoneCode == nil {
		return caos_errs.ThrowNotFound(nil, "EVENT-slp0s", "code not found")
	}

	err = crypto.VerifyCode(existing.PhoneCode.CreationDate, existing.PhoneCode.Expiry, existing.PhoneCode.Code, verificationCode, es.PhoneVerificationCode)
	if err == nil {
		return es.setPhoneVerifyResult(ctx, existing, PhoneVerifiedAggregate)
	}
	if err := es.setPhoneVerifyResult(ctx, existing, PhoneVerificationFailedAggregate); err != nil {
		return err
	}
	return caos_errs.ThrowInvalidArgument(err, "EVENT-dsf4G", "invalid code")
}

func (es *UserEventstore) setPhoneVerifyResult(ctx context.Context, existing *usr_model.User, check func(aggCreator *es_models.AggregateCreator, existing *model.User) es_sdk.AggregateFunc) error {
	repoExisting := model.UserFromModel(existing)
	err := es_sdk.Push(ctx, es.PushAggregates, repoExisting.AppendEvents, check(es.AggregateCreator(), repoExisting))
	if err != nil {
		return err
	}
	es.userCache.cacheUser(repoExisting)
	return nil
}

func (es *UserEventstore) CreatePhoneVerificationCode(ctx context.Context, userID string) error {
	if userID == "" {
		return caos_errs.ThrowPreconditionFailed(nil, "EVENT-do9sw", "userID missing")
	}
	existing, err := es.UserByID(ctx, userID)
	if err != nil {
		return err
	}
	if existing.Phone == nil {
		return caos_errs.ThrowPreconditionFailed(nil, "EVENT-sp9fs", "no phone existing")
	}
	if existing.IsPhoneVerified {
		return caos_errs.ThrowPreconditionFailed(nil, "EVENT-sleis", "phone already verified")
	}

	phoneCode := new(usr_model.PhoneCode)
	err = phoneCode.GeneratePhoneCode(es.PhoneVerificationCode)
	if err != nil {
		return err
	}

	repoExisting := model.UserFromModel(existing)
	repoPhoneCode := model.PhoneCodeFromModel(phoneCode)
	updateAggregate := PhoneVerificationCodeAggregate(es.AggregateCreator(), repoExisting, repoPhoneCode)
	err = es_sdk.Push(ctx, es.PushAggregates, repoExisting.AppendEvents, updateAggregate)
	if err != nil {
		return err
	}

	es.userCache.cacheUser(repoExisting)
	return nil
}

func (es *UserEventstore) PhoneVerificationCodeSent(ctx context.Context, userID string) error {
	if userID == "" {
		return caos_errs.ThrowPreconditionFailed(nil, "EVENT-sp0wa", "userID missing")
	}
	user, err := es.UserByID(ctx, userID)
	if err != nil {
		return err
	}

	repoUser := model.UserFromModel(user)
	agg := PhoneCodeSentAggregate(es.AggregateCreator(), repoUser)
	err = es_sdk.Push(ctx, es.PushAggregates, repoUser.AppendEvents, agg)
	if err != nil {
		return err
	}
	es.userCache.cacheUser(repoUser)
	return nil
}

func (es *UserEventstore) AddressByID(ctx context.Context, userID string) (*usr_model.Address, error) {
	if userID == "" {
		return nil, caos_errs.ThrowPreconditionFailed(nil, "EVENT-di8ws", "userID missing")
	}
	user, err := es.UserByID(ctx, userID)
	if err != nil {
		return nil, err
	}

	if user.Address != nil {
		return user.Address, nil
	}
	return nil, caos_errs.ThrowNotFound(nil, "EVENT-so9wa", "address not found")
}

func (es *UserEventstore) ChangeAddress(ctx context.Context, address *usr_model.Address) (*usr_model.Address, error) {
	existing, err := es.UserByID(ctx, address.AggregateID)
	if err != nil {
		return nil, err
	}
	repoExisting := model.UserFromModel(existing)
	repoNew := model.AddressFromModel(address)

	updateAggregate := AddressChangeAggregate(es.AggregateCreator(), repoExisting, repoNew)
	err = es_sdk.Push(ctx, es.PushAggregates, repoExisting.AppendEvents, updateAggregate)
	if err != nil {
		return nil, err
	}

	es.userCache.cacheUser(repoExisting)
	return model.AddressToModel(repoExisting.Address), nil
}

func (es *UserEventstore) AddOTP(ctx context.Context, userID string) (*usr_model.OTP, error) {
	existing, err := es.UserByID(ctx, userID)
	if err != nil {
		return nil, err
	}
	if existing.IsOTPReady() {
		return nil, caos_errs.ThrowAlreadyExists(nil, "EVENT-do9se", "Errors.User.Mfa.Otp.AlreadyReady")
	}
	key, err := totp.Generate(totp.GenerateOpts{Issuer: es.Multifactors.OTP.Issuer, AccountName: userID})
	if err != nil {
		return nil, err
	}
	encryptedSecret, err := crypto.Encrypt([]byte(key.Secret()), es.Multifactors.OTP.CryptoMFA)
	if err != nil {
		return nil, err
	}
	repoOtp := &model.OTP{Secret: encryptedSecret}
	repoExisting := model.UserFromModel(existing)
	updateAggregate := MfaOTPAddAggregate(es.AggregateCreator(), repoExisting, repoOtp)
	err = es_sdk.Push(ctx, es.PushAggregates, repoExisting.AppendEvents, updateAggregate)
	if err != nil {
		return nil, err
	}

	es.userCache.cacheUser(repoExisting)
	otp := model.OTPToModel(repoExisting.OTP)
	otp.Url = key.URL()
	otp.SecretString = key.Secret()
	return otp, nil
}

func (es *UserEventstore) RemoveOTP(ctx context.Context, userID string) error {
	existing, err := es.UserByID(ctx, userID)
	if err != nil {
		return err
	}
	if existing.OTP == nil {
		return caos_errs.ThrowPreconditionFailed(nil, "EVENT-sp0de", "no otp existing")
	}
	repoExisting := model.UserFromModel(existing)
	updateAggregate := MfaOTPRemoveAggregate(es.AggregateCreator(), repoExisting)
	err = es_sdk.Push(ctx, es.PushAggregates, repoExisting.AppendEvents, updateAggregate)
	if err != nil {
		return err
	}

	es.userCache.cacheUser(repoExisting)
	return nil
}

func (es *UserEventstore) CheckMfaOTPSetup(ctx context.Context, userID, code string) error {
	user, err := es.UserByID(ctx, userID)
	if err != nil {
		return err
	}
	if user.OTP == nil {
		return caos_errs.ThrowPreconditionFailed(nil, "EVENT-sd5NJ", "Errors.Users.Mfa.Otp.NotExisting")
	}
	if user.IsOTPReady() {
		return caos_errs.ThrowPreconditionFailed(nil, "EVENT-sd5NJ", "Errors.Users.Mfa.Otp.AlreadyReady")
	}
	if err := es.verifyMfaOTP(user.OTP, code); err != nil {
		return err
	}
	repoUser := model.UserFromModel(user)
	err = es_sdk.Push(ctx, es.PushAggregates, repoUser.AppendEvents, MfaOTPVerifyAggregate(es.AggregateCreator(), repoUser))
	if err != nil {
		return err
	}

	es.userCache.cacheUser(repoUser)
	return nil
}

func (es *UserEventstore) CheckMfaOTP(ctx context.Context, userID, code string, authRequest *req_model.AuthRequest) error {
	user, err := es.UserByID(ctx, userID)
	if err != nil {
		return err
	}
	if !user.IsOTPReady() {
		return caos_errs.ThrowPreconditionFailed(nil, "EVENT-sd5NJ", "Errors.User.Mfa.Otp.NotReady")
	}

	repoUser := model.UserFromModel(user)
	repoAuthReq := model.AuthRequestFromModel(authRequest)
	var aggregate func(*es_models.AggregateCreator, *model.User, *model.AuthRequest) es_sdk.AggregateFunc
	var checkErr error
	if checkErr = es.verifyMfaOTP(user.OTP, code); checkErr != nil {
		aggregate = MfaOTPCheckFailedAggregate
	} else {
		aggregate = MfaOTPCheckSucceededAggregate
	}
	err = es_sdk.Push(ctx, es.PushAggregates, repoUser.AppendEvents, aggregate(es.AggregateCreator(), repoUser, repoAuthReq))
	if checkErr != nil {
		return checkErr
	}
	if err != nil {
		return err
	}

	es.userCache.cacheUser(repoUser)
	return nil
}

func (es *UserEventstore) verifyMfaOTP(otp *usr_model.OTP, code string) error {
	decrypt, err := crypto.DecryptString(otp.Secret, es.Multifactors.OTP.CryptoMFA)
	if err != nil {
		return err
	}

	valid := es.validateTOTP(code, decrypt)
	if !valid {
		return caos_errs.ThrowInvalidArgument(nil, "EVENT-8isk2", "Errors.User.Mfa.Otp.InvalidCode")
	}
	return nil
}

func (es *UserEventstore) SignOut(ctx context.Context, agentID, userID string) error {
	user, err := es.UserByID(ctx, userID)
	if err != nil {
		return err
	}
	repoUser := model.UserFromModel(user)
	err = es_sdk.Push(ctx, es.PushAggregates, repoUser.AppendEvents, SignOutAggregate(es.AggregateCreator(), repoUser, agentID))
	if err != nil {
		return err
	}

	es.userCache.cacheUser(repoUser)
	return nil
}<|MERGE_RESOLUTION|>--- conflicted
+++ resolved
@@ -3,24 +3,18 @@
 import (
 	"context"
 	"encoding/json"
-<<<<<<< HEAD
-=======
+	"encoding/json"
 	"log"
 
 	"github.com/caos/logging"
 	"github.com/caos/zitadel/internal/errors"
->>>>>>> 64b14b4e
 	"github.com/caos/zitadel/internal/id"
 	org_model "github.com/caos/zitadel/internal/org/model"
 	policy_model "github.com/caos/zitadel/internal/policy/model"
-<<<<<<< HEAD
-=======
 	"github.com/golang/protobuf/ptypes"
 
->>>>>>> 64b14b4e
 	"github.com/pquerna/otp/totp"
 
-	"github.com/caos/logging"
 	"github.com/caos/zitadel/internal/api/auth"
 	req_model "github.com/caos/zitadel/internal/auth_request/model"
 	"github.com/caos/zitadel/internal/cache/config"
@@ -114,48 +108,8 @@
 	return es.FilterEvents(ctx, query)
 }
 
-type domain struct {
-	Domain string `json:"domain"`
-}
-
-func (es *UserEventstore) checkIamOrgPolicy(ctx context.Context, orgID string, user *usr_model.User) string {
-	orgDomainQuery, err := org_events.OrgByIDQuery(orgID, 0)
-	logging.Log("EVENT-6duS5").OnError(err).Error("create query failed")
-
-	suffix := ""
-	setUserNameSuffix := func(events ...*es_models.Event) error {
-		for _, event := range events {
-			switch event.Type {
-			case org_es_model.OrgAdded, org_es_model.OrgChanged:
-				s := new(domain)
-				err := json.Unmarshal(event.Data, s)
-				logging.Log("EVENT-xr1mV").OnError(err).Debug("get domain failed")
-				if s.Domain != "" {
-					suffix = s.Domain
-				}
-			}
-		}
-		return nil
-	}
-
-	err = es_sdk.Filter(ctx, es.FilterEvents, setUserNameSuffix, orgDomainQuery)
-	logging.Log("EVENT-82mtG").OnError(err).Fatal("username domain failed")
-
-	return suffix
-}
-
-func getOrgID(ctx context.Context, resourceOwner string) string {
-	if resourceOwner != "" {
-		return resourceOwner
-	}
-	return auth.GetCtxData(ctx).OrgID
-}
-
-func (es *UserEventstore) PrepareCreateUser(ctx context.Context, user *usr_model.User, pwPolicy *policy_model.PasswordComplexityPolicy, orgIamPolicy *org_model.OrgIamPolicy, resourceOwner string) (*model.User, []*es_models.Aggregate, error) {
+func (es *UserEventstore) PrepareCreateUser(ctx context.Context, user *usr_model.User, policy *policy_model.PasswordComplexityPolicy, orgIamPolicy *org_model.OrgIamPolicy, resourceOwner string) (*model.User, []*es_models.Aggregate, error) {
 	err := user.CheckOrgIamPolicy(orgIamPolicy)
-	if err != nil {
-		return nil, nil, err
-	}
 	if !user.IsValid() {
 		return nil, nil, caos_errs.ThrowPreconditionFailed(nil, "EVENT-9dk45", "User is invalid")
 	}
