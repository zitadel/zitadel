--- conflicted
+++ resolved
@@ -134,1276 +134,10 @@
 	return query
 }
 
-<<<<<<< HEAD
-func (es *UserEventstore) InitializeUserCodeByID(ctx context.Context, userID string) (*usr_model.InitUserCode, error) {
-=======
 func (es *UserEventstore) GetPasswordless(ctx context.Context, userID string) ([]*usr_model.WebAuthNToken, error) {
->>>>>>> a7cc5782
 	user, err := es.HumanByID(ctx, userID)
 	if err != nil {
 		return nil, err
 	}
-<<<<<<< HEAD
-	if user.InitCode != nil {
-		return user.InitCode, nil
-	}
-	return nil, caos_errs.ThrowNotFound(nil, "EVENT-d8e2", "Erorrs.User.InitCodeNotFound")
-}
-
-func (es *UserEventstore) CreateInitializeUserCodeByID(ctx context.Context, userID string) (*usr_model.InitUserCode, error) {
-	user, err := es.HumanByID(ctx, userID)
-	if err != nil {
-		return nil, err
-	}
-
-	initCode := new(usr_model.InitUserCode)
-	err = initCode.GenerateInitUserCode(es.InitializeUserCode)
-	if err != nil {
-		return nil, err
-	}
-
-	repoUser := model.UserFromModel(user)
-	repoInitCode := model.InitCodeFromModel(initCode)
-
-	agg := UserInitCodeAggregate(es.AggregateCreator(), repoUser, repoInitCode)
-	err = es_sdk.Push(ctx, es.PushAggregates, repoUser.AppendEvents, agg)
-	if err != nil {
-		return nil, err
-	}
-	es.userCache.cacheUser(repoUser)
-	return model.InitCodeToModel(repoUser.InitCode), nil
-}
-
-func (es *UserEventstore) InitCodeSent(ctx context.Context, userID string) error {
-	user, err := es.HumanByID(ctx, userID)
-	if err != nil {
-		return err
-	}
-
-	repoUser := model.UserFromModel(user)
-	agg := UserInitCodeSentAggregate(es.AggregateCreator(), repoUser)
-	err = es_sdk.Push(ctx, es.PushAggregates, repoUser.AppendEvents, agg)
-	if err != nil {
-		return err
-	}
-	es.userCache.cacheUser(repoUser)
-	return nil
-}
-
-func (es *UserEventstore) VerifyInitCode(ctx context.Context, policy *iam_model.PasswordComplexityPolicyView, userID, verificationCode, password string) error {
-	user, err := es.HumanByID(ctx, userID)
-	if err != nil {
-		return err
-	}
-	if verificationCode == "" {
-		return caos_errs.ThrowPreconditionFailed(nil, "EVENT-lo9fd", "Errors.User.Code.Empty")
-	}
-	pw := &usr_model.Password{SecretString: password}
-	err = pw.HashPasswordIfExisting(policy, es.PasswordAlg, false)
-	if err != nil {
-		return err
-	}
-	if user.InitCode == nil {
-		return caos_errs.ThrowNotFound(nil, "EVENT-spo9W", "Errors.User.Code.NotFound")
-	}
-	repoPassword := model.PasswordFromModel(pw)
-	repoUser := model.UserFromModel(user)
-	var updateAggregate func(ctx context.Context) (*es_models.Aggregate, error)
-	if err := crypto.VerifyCode(user.InitCode.CreationDate, user.InitCode.Expiry, user.InitCode.Code, verificationCode, es.InitializeUserCode); err != nil {
-		updateAggregate = InitCodeCheckFailedAggregate(es.AggregateCreator(), repoUser)
-		es_sdk.Push(ctx, es.PushAggregates, repoUser.AppendEvents, updateAggregate)
-		return err
-	} else {
-		updateAggregate = InitCodeVerifiedAggregate(es.AggregateCreator(), repoUser, repoPassword)
-	}
-	err = es_sdk.Push(ctx, es.PushAggregates, repoUser.AppendEvents, updateAggregate)
-	if err != nil {
-		return err
-	}
-
-	es.userCache.cacheUser(repoUser)
-	return nil
-}
-
-func (es *UserEventstore) SkipMFAInit(ctx context.Context, userID string) error {
-	user, err := es.HumanByID(ctx, userID)
-	if err != nil {
-		return err
-	}
-
-	repoUser := model.UserFromModel(user)
-	agg := SkipMFAAggregate(es.AggregateCreator(), repoUser)
-	err = es_sdk.Push(ctx, es.PushAggregates, repoUser.AppendEvents, agg)
-	if err != nil {
-		return err
-	}
-	es.userCache.cacheUser(repoUser)
-	return nil
-}
-
-func (es *UserEventstore) UserPasswordByID(ctx context.Context, userID string) (*usr_model.Password, error) {
-	user, err := es.HumanByID(ctx, userID)
-	if err != nil {
-		return nil, err
-	}
-
-	if user.Password != nil {
-		return user.Password, nil
-	}
-	return nil, caos_errs.ThrowNotFound(nil, "EVENT-d8e2", "Errors.User.Password.NotFound")
-}
-
-func (es *UserEventstore) CheckPassword(ctx context.Context, userID, password string, authRequest *req_model.AuthRequest) (err error) {
-	ctx, span := tracing.NewSpan(ctx)
-	defer func() { span.EndWithError(err) }()
-	user, err := es.HumanByID(ctx, userID)
-	if err != nil {
-		return err
-	}
-	if user.Password == nil {
-		return caos_errs.ThrowPreconditionFailed(nil, "EVENT-s35Fa", "Errors.User.Password.Empty")
-	}
-	ctx, spanPasswordComparison := tracing.NewNamedSpan(ctx, "crypto.CompareHash")
-	err = crypto.CompareHash(user.Password.SecretCrypto, []byte(password), es.PasswordAlg)
-	spanPasswordComparison.EndWithError(err)
-	if err == nil {
-		return es.setPasswordCheckResult(ctx, user, authRequest, PasswordCheckSucceededAggregate)
-	}
-	if err := es.setPasswordCheckResult(ctx, user, authRequest, PasswordCheckFailedAggregate); err != nil {
-		return err
-	}
-	return caos_errs.ThrowInvalidArgument(nil, "EVENT-452ad", "Errors.User.Password.Invalid")
-}
-
-func (es *UserEventstore) setPasswordCheckResult(ctx context.Context, user *usr_model.User, authRequest *req_model.AuthRequest, check func(*es_models.AggregateCreator, *model.User, *model.AuthRequest) es_sdk.AggregateFunc) (err error) {
-	ctx, span := tracing.NewSpan(ctx)
-	defer func() { span.EndWithError(err) }()
-	repoUser := model.UserFromModel(user)
-	repoAuthRequest := model.AuthRequestFromModel(authRequest)
-	agg := check(es.AggregateCreator(), repoUser, repoAuthRequest)
-	err = es_sdk.Push(ctx, es.PushAggregates, repoUser.AppendEvents, agg)
-	if err != nil {
-		return err
-	}
-	es.userCache.cacheUser(repoUser)
-	return nil
-}
-
-func (es *UserEventstore) SetOneTimePassword(ctx context.Context, policy *iam_model.PasswordComplexityPolicyView, password *usr_model.Password) (*usr_model.Password, error) {
-	user, err := es.HumanByID(ctx, password.AggregateID)
-	if err != nil {
-		return nil, err
-	}
-	return es.changedPassword(ctx, user, policy, password.SecretString, true, "")
-}
-
-func (es *UserEventstore) SetPassword(ctx context.Context, policy *iam_model.PasswordComplexityPolicyView, userID, code, password, userAgentID string) error {
-	user, err := es.HumanByID(ctx, userID)
-	if err != nil {
-		return err
-	}
-	if user.PasswordCode == nil {
-		return caos_errs.ThrowPreconditionFailed(nil, "EVENT-65sdr", "Errors.User.Code.NotFound")
-	}
-	if err := crypto.VerifyCode(user.PasswordCode.CreationDate, user.PasswordCode.Expiry, user.PasswordCode.Code, code, es.PasswordVerificationCode); err != nil {
-		return err
-	}
-	_, err = es.changedPassword(ctx, user, policy, password, false, userAgentID)
-	return err
-}
-
-func (es *UserEventstore) ExternalLoginChecked(ctx context.Context, userID string, authRequest *req_model.AuthRequest) error {
-	user, err := es.HumanByID(ctx, userID)
-	if err != nil {
-		return err
-	}
-	repoUser := model.UserFromModel(user)
-	repoAuthRequest := model.AuthRequestFromModel(authRequest)
-	agg := ExternalLoginCheckSucceededAggregate(es.AggregateCreator(), repoUser, repoAuthRequest)
-	err = es_sdk.Push(ctx, es.PushAggregates, repoUser.AppendEvents, agg)
-	if err != nil {
-		return err
-	}
-	es.userCache.cacheUser(repoUser)
-	return nil
-}
-
-func (es *UserEventstore) TokenAdded(ctx context.Context, token *usr_model.Token) (*usr_model.Token, error) {
-	user, err := es.UserByID(ctx, token.AggregateID)
-	if err != nil {
-		return nil, err
-	}
-	id, err := es.idGenerator.Next()
-	if err != nil {
-		return nil, err
-	}
-	token.TokenID = id
-	repoUser := model.UserFromModel(user)
-	repoToken := model.TokenFromModel(token)
-	agg := TokenAddedAggregate(es.AggregateCreator(), repoUser, repoToken)
-	err = es_sdk.Push(ctx, es.PushAggregates, repoToken.AppendEvents, agg)
-	if err != nil {
-		return nil, err
-	}
-	es.userCache.cacheUser(repoUser)
-	return model.TokenToModel(repoToken), nil
-}
-
-func (es *UserEventstore) ChangeMachine(ctx context.Context, machine *usr_model.Machine) (*usr_model.Machine, error) {
-	user, err := es.UserByID(ctx, machine.AggregateID)
-	if err != nil {
-		return nil, err
-	}
-	if user.Machine == nil {
-		return nil, errors.ThrowPreconditionFailed(nil, "EVENT-OGUoz", "Errors.User.NotMachine")
-	}
-
-	repoUser := model.UserFromModel(user)
-	repoMachine := model.MachineFromModel(machine)
-
-	updateAggregate := MachineChangeAggregate(es.AggregateCreator(), repoUser, repoMachine)
-	err = es_sdk.Push(ctx, es.PushAggregates, repoUser.AppendEvents, updateAggregate)
-	if err != nil {
-		return nil, err
-	}
-
-	es.userCache.cacheUser(repoUser)
-	return model.MachineToModel(repoUser.Machine), nil
-}
-
-func (es *UserEventstore) ChangePassword(ctx context.Context, policy *iam_model.PasswordComplexityPolicyView, userID, old, new, userAgentID string) (_ *usr_model.Password, err error) {
-	ctx, span := tracing.NewSpan(ctx)
-	defer func() { span.EndWithError(err) }()
-
-	user, err := es.HumanByID(ctx, userID)
-	if err != nil {
-		return nil, err
-	}
-	if user.Password == nil {
-		return nil, caos_errs.ThrowPreconditionFailed(nil, "EVENT-Fds3s", "Errors.User.Password.Empty")
-	}
-	ctx, spanPasswordComparison := tracing.NewNamedSpan(ctx, "crypto.CompareHash")
-	err = crypto.CompareHash(user.Password.SecretCrypto, []byte(old), es.PasswordAlg)
-	spanPasswordComparison.EndWithError(err)
-	if err != nil {
-		return nil, caos_errs.ThrowInvalidArgument(nil, "EVENT-s56a3", "Errors.User.Password.Invalid")
-	}
-	return es.changedPassword(ctx, user, policy, new, false, userAgentID)
-}
-
-func (es *UserEventstore) changedPassword(ctx context.Context, user *usr_model.User, policy *iam_model.PasswordComplexityPolicyView, password string, onetime bool, userAgentID string) (_ *usr_model.Password, err error) {
-	ctx, span := tracing.NewSpan(ctx)
-	defer func() { span.EndWithError(err) }()
-	pw := &usr_model.Password{SecretString: password}
-	err = pw.HashPasswordIfExisting(policy, es.PasswordAlg, onetime)
-	if err != nil {
-		return nil, err
-	}
-	repoPassword := model.PasswordChangeFromModel(pw, userAgentID)
-	repoUser := model.UserFromModel(user)
-	agg := PasswordChangeAggregate(es.AggregateCreator(), repoUser, repoPassword)
-	err = es_sdk.Push(ctx, es.PushAggregates, repoUser.AppendEvents, agg)
-	if err != nil {
-		return nil, err
-	}
-	es.userCache.cacheUser(repoUser)
-
-	return model.PasswordToModel(repoUser.Password), nil
-}
-
-func (es *UserEventstore) RequestSetPassword(ctx context.Context, userID string, notifyType usr_model.NotificationType) error {
-	user, err := es.HumanByID(ctx, userID)
-	if err != nil {
-		return err
-	}
-	if user.State == usr_model.UserStateInitial {
-		return errors.ThrowPreconditionFailed(nil, "EVENT-Hs11s", "Errors.User.NotInitialised")
-	}
-
-	passwordCode := new(model.PasswordCode)
-	err = es.generatePasswordCode(passwordCode, notifyType)
-	if err != nil {
-		return err
-	}
-
-	repoUser := model.UserFromModel(user)
-	agg := RequestSetPassword(es.AggregateCreator(), repoUser, passwordCode)
-	err = es_sdk.Push(ctx, es.PushAggregates, repoUser.AppendEvents, agg)
-	if err != nil {
-		return err
-	}
-	es.userCache.cacheUser(repoUser)
-	return nil
-}
-
-func (es *UserEventstore) ResendInitialMail(ctx context.Context, userID, email string) error {
-	if userID == "" {
-		return caos_errs.ThrowPreconditionFailed(nil, "EVENT-G4bmn", "Errors.User.UserIDMissing")
-	}
-	user, err := es.UserByID(ctx, userID)
-	if err != nil {
-		return err
-	}
-	if user.Human == nil {
-		return errors.ThrowPreconditionFailed(nil, "EVENT-Hfsww", "Errors.User.NotHuman")
-	}
-	if user.State != usr_model.UserStateInitial {
-		return errors.ThrowPreconditionFailed(nil, "EVENT-BGbbe", "Errors.User.AlreadyInitialised")
-	}
-	err = user.GenerateInitCodeIfNeeded(es.InitializeUserCode)
-	if err != nil {
-		return err
-	}
-
-	repoUser := model.UserFromModel(user)
-	agg := ResendInitialPasswordAggregate(es.AggregateCreator(), repoUser, user.InitCode, email)
-	err = es_sdk.Push(ctx, es.PushAggregates, repoUser.AppendEvents, agg)
-	if err != nil {
-		return err
-	}
-	es.userCache.cacheUser(repoUser)
-	return nil
-}
-
-func (es *UserEventstore) PasswordCodeSent(ctx context.Context, userID string) error {
-	user, err := es.HumanByID(ctx, userID)
-	if err != nil {
-		return err
-	}
-
-	repoUser := model.UserFromModel(user)
-	agg := PasswordCodeSentAggregate(es.AggregateCreator(), repoUser)
-	err = es_sdk.Push(ctx, es.PushAggregates, repoUser.AppendEvents, agg)
-	if err != nil {
-		return err
-	}
-	es.userCache.cacheUser(repoUser)
-	return nil
-}
-
-func (es *UserEventstore) AddExternalIDP(ctx context.Context, externalIDP *usr_model.ExternalIDP) (*usr_model.ExternalIDP, error) {
-	if externalIDP == nil || !externalIDP.IsValid() {
-		return nil, errors.ThrowPreconditionFailed(nil, "EVENT-Ek9s", "Errors.User.ExternalIDP.Invalid")
-	}
-	existingUser, err := es.HumanByID(ctx, externalIDP.AggregateID)
-	if err != nil {
-		return nil, err
-	}
-	repoUser := model.UserFromModel(existingUser)
-	repoExternalIDP := model.ExternalIDPFromModel(externalIDP)
-	aggregates, err := ExternalIDPAddedAggregate(ctx, es.Eventstore.AggregateCreator(), repoUser, repoExternalIDP)
-	if err != nil {
-		return nil, err
-	}
-	err = es_sdk.PushAggregates(ctx, es.PushAggregates, repoUser.AppendEvents, aggregates...)
-	if err != nil {
-		return nil, err
-	}
-
-	es.userCache.cacheUser(repoUser)
-	if _, idp := model.GetExternalIDP(repoUser.ExternalIDPs, externalIDP.UserID); idp != nil {
-		return model.ExternalIDPToModel(idp), nil
-	}
-	return nil, errors.ThrowInternal(nil, "EVENT-Msi9d", "Errors.Internal")
-}
-
-func (es *UserEventstore) BulkAddExternalIDPs(ctx context.Context, userID string, externalIDPs []*usr_model.ExternalIDP) error {
-	if externalIDPs == nil || len(externalIDPs) == 0 {
-		return errors.ThrowPreconditionFailed(nil, "EVENT-Ek9s", "Errors.User.ExternalIDP.MinimumExternalIDPNeeded")
-	}
-	for _, externalIDP := range externalIDPs {
-		if !externalIDP.IsValid() {
-			return caos_errs.ThrowPreconditionFailed(nil, "EVENT-idue3", "Errors.User.ExternalIDP.Invalid")
-		}
-	}
-	existingUser, err := es.HumanByID(ctx, userID)
-	if err != nil {
-		return err
-	}
-	repoUser := model.UserFromModel(existingUser)
-	repoExternalIDPs := model.ExternalIDPsFromModel(externalIDPs)
-	aggregates, err := ExternalIDPAddedAggregate(ctx, es.Eventstore.AggregateCreator(), repoUser, repoExternalIDPs...)
-	if err != nil {
-		return err
-	}
-	err = es_sdk.PushAggregates(ctx, es.PushAggregates, repoUser.AppendEvents, aggregates...)
-	if err != nil {
-		return err
-	}
-
-	es.userCache.cacheUser(repoUser)
-	return nil
-}
-
-func (es *UserEventstore) PrepareRemoveExternalIDP(ctx context.Context, externalIDP *usr_model.ExternalIDP, cascade bool) (*model.User, []*es_models.Aggregate, error) {
-	if externalIDP == nil || !externalIDP.IsValid() {
-		return nil, nil, errors.ThrowPreconditionFailed(nil, "EVENT-Cm8sj", "Errors.User.ExternalIDP.Invalid")
-	}
-	existingUser, err := es.HumanByID(ctx, externalIDP.AggregateID)
-	if err != nil {
-		return nil, nil, err
-	}
-	_, existingIDP := existingUser.GetExternalIDP(externalIDP)
-	if existingIDP == nil {
-		return nil, nil, errors.ThrowPreconditionFailed(nil, "EVENT-3Dh7s", "Errors.User.ExternalIDP.NotOnUser")
-	}
-	repoUser := model.UserFromModel(existingUser)
-	repoExternalIDP := model.ExternalIDPFromModel(externalIDP)
-	agg, err := ExternalIDPRemovedAggregate(ctx, es.Eventstore.AggregateCreator(), repoUser, repoExternalIDP, cascade)
-	if err != nil {
-		return nil, nil, err
-	}
-	return repoUser, agg, err
-}
-
-func (es *UserEventstore) RemoveExternalIDP(ctx context.Context, externalIDP *usr_model.ExternalIDP) error {
-	repoUser, aggregates, err := es.PrepareRemoveExternalIDP(ctx, externalIDP, false)
-	if err != nil {
-		return err
-	}
-	err = es_sdk.PushAggregates(ctx, es.PushAggregates, repoUser.AppendEvents, aggregates...)
-	if err != nil {
-		return err
-	}
-	es.userCache.cacheUser(repoUser)
-	return nil
-}
-
-func (es *UserEventstore) ProfileByID(ctx context.Context, userID string) (*usr_model.Profile, error) {
-	user, err := es.HumanByID(ctx, userID)
-	if err != nil {
-		return nil, err
-	}
-
-	if user.Profile != nil {
-		return user.Profile, nil
-	}
-	return nil, caos_errs.ThrowNotFound(nil, "EVENT-dk23f", "Errors.User.Profile.NotFound")
-}
-
-func (es *UserEventstore) ChangeProfile(ctx context.Context, profile *usr_model.Profile) (*usr_model.Profile, error) {
-	profile.SetNamesAsDisplayname()
-	if !profile.IsValid() {
-		return nil, caos_errs.ThrowPreconditionFailed(nil, "EVENT-d82i3", "Errors.User.Profile.Invalid")
-	}
-	user, err := es.HumanByID(ctx, profile.AggregateID)
-	if err != nil {
-		return nil, err
-	}
-
-	repoUser := model.UserFromModel(user)
-	repoProfile := model.ProfileFromModel(profile)
-
-	updateAggregate := ProfileChangeAggregate(es.AggregateCreator(), repoUser, repoProfile)
-	err = es_sdk.Push(ctx, es.PushAggregates, repoUser.AppendEvents, updateAggregate)
-	if err != nil {
-		return nil, err
-	}
-
-	es.userCache.cacheUser(repoUser)
-	return model.ProfileToModel(repoUser.Profile), nil
-}
-
-func (es *UserEventstore) EmailByID(ctx context.Context, userID string) (*usr_model.Email, error) {
-	user, err := es.HumanByID(ctx, userID)
-	if err != nil {
-		return nil, err
-	}
-
-	if user.Email != nil {
-		return user.Email, nil
-	}
-	return nil, caos_errs.ThrowNotFound(nil, "EVENT-dki89", "Errors.User.Email.NotFound")
-}
-
-func (es *UserEventstore) ChangeEmail(ctx context.Context, email *usr_model.Email) (*usr_model.Email, error) {
-	if !email.IsValid() {
-		return nil, caos_errs.ThrowPreconditionFailed(nil, "EVENT-lco09", "Errors.User.Email.Invalid")
-	}
-	user, err := es.HumanByID(ctx, email.AggregateID)
-	if err != nil {
-		return nil, err
-	}
-	if user.State == usr_model.UserStateInitial {
-		return nil, errors.ThrowPreconditionFailed(nil, "EVENT-3H4q", "Errors.User.NotInitialised")
-	}
-
-	emailCode, err := email.GenerateEmailCodeIfNeeded(es.EmailVerificationCode)
-	if err != nil {
-		return nil, err
-	}
-
-	repoUser := model.UserFromModel(user)
-	repoEmail := model.EmailFromModel(email)
-	repoEmailCode := model.EmailCodeFromModel(emailCode)
-
-	updateAggregate, err := EmailChangeAggregate(ctx, es.AggregateCreator(), repoUser, repoEmail, repoEmailCode)
-	if err != nil {
-		return nil, err
-	}
-	err = es_sdk.PushAggregates(ctx, es.PushAggregates, repoUser.AppendEvents, updateAggregate)
-	if err != nil {
-		return nil, err
-	}
-
-	es.userCache.cacheUser(repoUser)
-	return model.EmailToModel(repoUser.Email), nil
-}
-
-func (es *UserEventstore) VerifyEmail(ctx context.Context, userID, verificationCode string) error {
-	user, err := es.HumanByID(ctx, userID)
-	if err != nil {
-		return err
-	}
-	if verificationCode == "" {
-		return caos_errs.ThrowPreconditionFailed(nil, "EVENT-skDws", "Errors.User.Code.Empty")
-	}
-	if user.EmailCode == nil {
-		return caos_errs.ThrowNotFound(nil, "EVENT-lso9w", "Errors.User.Code.NotFound")
-	}
-
-	err = crypto.VerifyCode(user.EmailCode.CreationDate, user.EmailCode.Expiry, user.EmailCode.Code, verificationCode, es.EmailVerificationCode)
-	if err == nil {
-		return es.setEmailVerifyResult(ctx, user, EmailVerifiedAggregate)
-	}
-	if err := es.setEmailVerifyResult(ctx, user, EmailVerificationFailedAggregate); err != nil {
-		return err
-	}
-	return caos_errs.ThrowInvalidArgument(err, "EVENT-dtGaa", "Errors.User.Code.Invalid")
-}
-
-func (es *UserEventstore) setEmailVerifyResult(ctx context.Context, user *usr_model.User, check func(aggCreator *es_models.AggregateCreator, user *model.User) es_sdk.AggregateFunc) error {
-	repoUser := model.UserFromModel(user)
-	err := es_sdk.Push(ctx, es.PushAggregates, repoUser.AppendEvents, check(es.AggregateCreator(), repoUser))
-	if err != nil {
-		return err
-	}
-	es.userCache.cacheUser(repoUser)
-	return nil
-}
-
-func (es *UserEventstore) CreateEmailVerificationCode(ctx context.Context, userID string) error {
-	user, err := es.HumanByID(ctx, userID)
-	if err != nil {
-		return err
-	}
-	if user.State == usr_model.UserStateInitial {
-		return errors.ThrowPreconditionFailed(nil, "EVENT-E3fbw", "Errors.User.NotInitialised")
-	}
-	if user.Email == nil {
-		return caos_errs.ThrowPreconditionFailed(nil, "EVENT-pdo9s", "Errors.User.Email.NotFound")
-	}
-	if user.IsEmailVerified {
-		return caos_errs.ThrowPreconditionFailed(nil, "EVENT-pdo9s", "Errors.User.Email.AlreadyVerified")
-	}
-
-	emailCode := new(usr_model.EmailCode)
-	err = emailCode.GenerateEmailCode(es.EmailVerificationCode)
-	if err != nil {
-		return err
-	}
-
-	repoUser := model.UserFromModel(user)
-	repoEmailCode := model.EmailCodeFromModel(emailCode)
-	updateAggregate := EmailVerificationCodeAggregate(es.AggregateCreator(), repoUser, repoEmailCode)
-	err = es_sdk.Push(ctx, es.PushAggregates, repoUser.AppendEvents, updateAggregate)
-	if err != nil {
-		return err
-	}
-
-	es.userCache.cacheUser(repoUser)
-	return nil
-}
-
-func (es *UserEventstore) EmailVerificationCodeSent(ctx context.Context, userID string) error {
-	user, err := es.HumanByID(ctx, userID)
-	if err != nil {
-		return err
-	}
-
-	repoUser := model.UserFromModel(user)
-	agg := EmailCodeSentAggregate(es.AggregateCreator(), repoUser)
-	err = es_sdk.Push(ctx, es.PushAggregates, repoUser.AppendEvents, agg)
-	if err != nil {
-		return err
-	}
-	es.userCache.cacheUser(repoUser)
-	return nil
-}
-
-func (es *UserEventstore) PhoneByID(ctx context.Context, userID string) (*usr_model.Phone, error) {
-	user, err := es.HumanByID(ctx, userID)
-	if err != nil {
-		return nil, err
-	}
-
-	if user.Phone != nil {
-		return user.Phone, nil
-	}
-	return nil, caos_errs.ThrowNotFound(nil, "EVENT-pos9e", "Errors.User.Phone.NotFound")
-}
-
-func (es *UserEventstore) ChangePhone(ctx context.Context, phone *usr_model.Phone) (*usr_model.Phone, error) {
-	if !phone.IsValid() {
-		return nil, caos_errs.ThrowPreconditionFailed(nil, "EVENT-do9s4", "Errors.User.Phone.Invalid")
-	}
-	user, err := es.HumanByID(ctx, phone.AggregateID)
-	if err != nil {
-		return nil, err
-	}
-
-	phoneCode, err := phone.GeneratePhoneCodeIfNeeded(es.PhoneVerificationCode)
-	if err != nil {
-		return nil, err
-	}
-
-	repoUser := model.UserFromModel(user)
-	repoPhone := model.PhoneFromModel(phone)
-	repoPhoneCode := model.PhoneCodeFromModel(phoneCode)
-
-	updateAggregate := PhoneChangeAggregate(es.AggregateCreator(), repoUser, repoPhone, repoPhoneCode)
-	err = es_sdk.Push(ctx, es.PushAggregates, repoUser.AppendEvents, updateAggregate)
-	if err != nil {
-		return nil, err
-	}
-
-	es.userCache.cacheUser(repoUser)
-	return model.PhoneToModel(repoUser.Phone), nil
-}
-
-func (es *UserEventstore) VerifyPhone(ctx context.Context, userID, verificationCode string) error {
-	if userID == "" || verificationCode == "" {
-		return caos_errs.ThrowPreconditionFailed(nil, "EVENT-dsi8s", "Errors.User.UserIDMissing")
-	}
-	user, err := es.HumanByID(ctx, userID)
-	if err != nil {
-		return err
-	}
-	if user.PhoneCode == nil {
-		return caos_errs.ThrowNotFound(nil, "EVENT-slp0s", "Errors.User.Code.NotFound")
-	}
-
-	err = crypto.VerifyCode(user.PhoneCode.CreationDate, user.PhoneCode.Expiry, user.PhoneCode.Code, verificationCode, es.PhoneVerificationCode)
-	if err == nil {
-		return es.setPhoneVerifyResult(ctx, user, PhoneVerifiedAggregate)
-	}
-	if err := es.setPhoneVerifyResult(ctx, user, PhoneVerificationFailedAggregate); err != nil {
-		return err
-	}
-	return caos_errs.ThrowInvalidArgument(err, "EVENT-dsf4G", "Errors.User.Code.Invalid")
-}
-
-func (es *UserEventstore) setPhoneVerifyResult(ctx context.Context, user *usr_model.User, check func(aggCreator *es_models.AggregateCreator, user *model.User) es_sdk.AggregateFunc) error {
-	repoUser := model.UserFromModel(user)
-	err := es_sdk.Push(ctx, es.PushAggregates, repoUser.AppendEvents, check(es.AggregateCreator(), repoUser))
-	if err != nil {
-		return err
-	}
-	es.userCache.cacheUser(repoUser)
-	return nil
-}
-
-func (es *UserEventstore) CreatePhoneVerificationCode(ctx context.Context, userID string) error {
-	user, err := es.HumanByID(ctx, userID)
-	if err != nil {
-		return err
-	}
-	if user.Phone == nil {
-		return caos_errs.ThrowPreconditionFailed(nil, "EVENT-sp9fs", "Errors.User.Phone.NotFound")
-	}
-	if user.IsPhoneVerified {
-		return caos_errs.ThrowPreconditionFailed(nil, "EVENT-sleis", "Errors.User.Phone.AlreadyVerified")
-	}
-
-	phoneCode := new(usr_model.PhoneCode)
-	err = phoneCode.GeneratePhoneCode(es.PhoneVerificationCode)
-	if err != nil {
-		return err
-	}
-
-	repoUser := model.UserFromModel(user)
-	repoPhoneCode := model.PhoneCodeFromModel(phoneCode)
-	updateAggregate := PhoneVerificationCodeAggregate(es.AggregateCreator(), repoUser, repoPhoneCode)
-	err = es_sdk.Push(ctx, es.PushAggregates, repoUser.AppendEvents, updateAggregate)
-	if err != nil {
-		return err
-	}
-
-	es.userCache.cacheUser(repoUser)
-	return nil
-}
-
-func (es *UserEventstore) PhoneVerificationCodeSent(ctx context.Context, userID string) error {
-	user, err := es.HumanByID(ctx, userID)
-	if err != nil {
-		return err
-	}
-
-	repoUser := model.UserFromModel(user)
-	agg := PhoneCodeSentAggregate(es.AggregateCreator(), repoUser)
-	err = es_sdk.Push(ctx, es.PushAggregates, repoUser.AppendEvents, agg)
-	if err != nil {
-		return err
-	}
-	es.userCache.cacheUser(repoUser)
-	return nil
-}
-
-func (es *UserEventstore) RemovePhone(ctx context.Context, userID string) error {
-	user, err := es.HumanByID(ctx, userID)
-	if err != nil {
-		return err
-	}
-	repoUser := model.UserFromModel(user)
-	removeAggregate := PhoneRemovedAggregate(es.AggregateCreator(), repoUser)
-	err = es_sdk.Push(ctx, es.PushAggregates, repoUser.AppendEvents, removeAggregate)
-	if err != nil {
-		return err
-	}
-
-	es.userCache.cacheUser(repoUser)
-	return nil
-}
-
-func (es *UserEventstore) AddressByID(ctx context.Context, userID string) (*usr_model.Address, error) {
-	user, err := es.HumanByID(ctx, userID)
-	if err != nil {
-		return nil, err
-	}
-
-	if user.Address != nil {
-		return user.Address, nil
-	}
-	return nil, caos_errs.ThrowNotFound(nil, "EVENT-so9wa", "Errors.User.Address.NotFound")
-}
-
-func (es *UserEventstore) ChangeAddress(ctx context.Context, address *usr_model.Address) (*usr_model.Address, error) {
-	user, err := es.HumanByID(ctx, address.AggregateID)
-	if err != nil {
-		return nil, err
-	}
-	repoUser := model.UserFromModel(user)
-	repoAddress := model.AddressFromModel(address)
-
-	updateAggregate := AddressChangeAggregate(es.AggregateCreator(), repoUser, repoAddress)
-	err = es_sdk.Push(ctx, es.PushAggregates, repoUser.AppendEvents, updateAggregate)
-	if err != nil {
-		return nil, err
-	}
-
-	es.userCache.cacheUser(repoUser)
-	return model.AddressToModel(repoUser.Address), nil
-}
-
-func (es *UserEventstore) AddOTP(ctx context.Context, userID, accountName string) (*usr_model.OTP, error) {
-	user, err := es.HumanByID(ctx, userID)
-	if err != nil {
-		return nil, err
-	}
-	if user.IsOTPReady() {
-		return nil, caos_errs.ThrowAlreadyExists(nil, "EVENT-do9se", "Errors.User.MFA.OTP.AlreadyReady")
-	}
-	if accountName == "" {
-		accountName = user.UserName
-		if user.Email != nil {
-			accountName = user.EmailAddress
-		}
-	}
-	key, err := totp.Generate(totp.GenerateOpts{Issuer: es.Multifactors.OTP.Issuer, AccountName: accountName})
-	if err != nil {
-		return nil, err
-	}
-	encryptedSecret, err := crypto.Encrypt([]byte(key.Secret()), es.Multifactors.OTP.CryptoMFA)
-	if err != nil {
-		return nil, err
-	}
-	repoOTP := &model.OTP{Secret: encryptedSecret}
-	repoUser := model.UserFromModel(user)
-	updateAggregate := MFAOTPAddAggregate(es.AggregateCreator(), repoUser, repoOTP)
-	err = es_sdk.Push(ctx, es.PushAggregates, repoUser.AppendEvents, updateAggregate)
-	if err != nil {
-		return nil, err
-	}
-
-	es.userCache.cacheUser(repoUser)
-	otp := model.OTPToModel(repoUser.OTP)
-	otp.Url = key.URL()
-	otp.SecretString = key.Secret()
-	return otp, nil
-}
-
-func (es *UserEventstore) RemoveOTP(ctx context.Context, userID string) error {
-	user, err := es.HumanByID(ctx, userID)
-	if err != nil {
-		return err
-	}
-	if user.OTP == nil {
-		return caos_errs.ThrowPreconditionFailed(nil, "EVENT-sp0de", "Errors.User.MFA.OTP.NotExisting")
-	}
-	repoUser := model.UserFromModel(user)
-	updateAggregate := MFAOTPRemoveAggregate(es.AggregateCreator(), repoUser)
-	err = es_sdk.Push(ctx, es.PushAggregates, repoUser.AppendEvents, updateAggregate)
-	if err != nil {
-		return err
-	}
-
-	es.userCache.cacheUser(repoUser)
-	return nil
-}
-
-func (es *UserEventstore) CheckMFAOTPSetup(ctx context.Context, userID, code, userAgentID string) error {
-	user, err := es.HumanByID(ctx, userID)
-	if err != nil {
-		return err
-	}
-	if user.OTP == nil {
-		return caos_errs.ThrowPreconditionFailed(nil, "EVENT-yERHV", "Errors.Users.MFA.OTP.NotExisting")
-	}
-	if user.IsOTPReady() {
-		return caos_errs.ThrowPreconditionFailed(nil, "EVENT-qx4ls", "Errors.Users.MFA.OTP.AlreadyReady")
-	}
-	if err := es.verifyMFAOTP(user.OTP, code); err != nil {
-		return err
-	}
-	repoUser := model.UserFromModel(user)
-	err = es_sdk.Push(ctx, es.PushAggregates, repoUser.AppendEvents, MFAOTPVerifyAggregate(es.AggregateCreator(), repoUser, userAgentID))
-	if err != nil {
-		return err
-	}
-
-	es.userCache.cacheUser(repoUser)
-	return nil
-}
-
-func (es *UserEventstore) CheckMFAOTP(ctx context.Context, userID, code string, authRequest *req_model.AuthRequest) error {
-	user, err := es.HumanByID(ctx, userID)
-	if err != nil {
-		return err
-	}
-	if !user.IsOTPReady() {
-		return caos_errs.ThrowPreconditionFailed(nil, "EVENT-sd5NJ", "Errors.User.MFA.OTP.NotReady")
-	}
-
-	repoUser := model.UserFromModel(user)
-	repoAuthReq := model.AuthRequestFromModel(authRequest)
-	var aggregate func(*es_models.AggregateCreator, *model.User, *model.AuthRequest) es_sdk.AggregateFunc
-	var checkErr error
-	if checkErr = es.verifyMFAOTP(user.OTP, code); checkErr != nil {
-		aggregate = MFAOTPCheckFailedAggregate
-	} else {
-		aggregate = MFAOTPCheckSucceededAggregate
-	}
-	err = es_sdk.Push(ctx, es.PushAggregates, repoUser.AppendEvents, aggregate(es.AggregateCreator(), repoUser, repoAuthReq))
-	if checkErr != nil {
-		return checkErr
-	}
-	if err != nil {
-		return err
-	}
-
-	es.userCache.cacheUser(repoUser)
-	return nil
-}
-
-func (es *UserEventstore) verifyMFAOTP(otp *usr_model.OTP, code string) error {
-	decrypt, err := crypto.DecryptString(otp.Secret, es.Multifactors.OTP.CryptoMFA)
-	if err != nil {
-		return err
-	}
-
-	valid := es.validateTOTP(code, decrypt)
-	if !valid {
-		return caos_errs.ThrowInvalidArgument(nil, "EVENT-8isk2", "Errors.User.MFA.OTP.InvalidCode")
-	}
-	return nil
-}
-
-func (es *UserEventstore) AddU2F(ctx context.Context, userID string, accountName string, isLoginUI bool) (*usr_model.WebAuthNToken, error) {
-	//user, err := es.HumanByID(ctx, userID)
-	//if err != nil {
-	//	return nil, err
-	//}
-	//webAuthN, err := es.webauthn.BeginRegistration(user, accountName, usr_model.AuthenticatorAttachmentUnspecified, usr_model.UserVerificationRequirementDiscouraged, isLoginUI, user.U2FTokens...)
-	//if err != nil {
-	//	return nil, err
-	//}
-	//tokenID, err := es.idGenerator.Next()
-	//if err != nil {
-	//	return nil, err
-	//}
-	//webAuthN.WebAuthNTokenID = tokenID
-	//webAuthN.State = usr_model.MFAStateNotReady
-	//repoUser := model.UserFromModel(user)
-	//repoWebAuthN := model.WebAuthNFromModel(webAuthN)
-	//
-	//err = es_sdk.Push(ctx, es.PushAggregates, repoUser.AppendEvents, MFAU2FAddAggregate(es.AggregateCreator(), repoUser, repoWebAuthN))
-	//if err != nil {
-	//	return nil, err
-	//}
-	//return webAuthN, nil
-	return nil, nil
-}
-
-func (es *UserEventstore) VerifyU2FSetup(ctx context.Context, userID, tokenName, userAgentID string, credentialData []byte) error {
-	//user, err := es.HumanByID(ctx, userID)
-	//if err != nil {
-	//	return err
-	//}
-	//_, token := user.Human.GetU2FToVerify()
-	//webAuthN, err := es.webauthn.FinishRegistration(user, token, tokenName, credentialData, userAgentID != "")
-	//if err != nil {
-	//	return err
-	//}
-	//repoUser := model.UserFromModel(user)
-	//repoWebAuthN := model.WebAuthNVerifyFromModel(webAuthN, userAgentID)
-	//err = es_sdk.Push(ctx, es.PushAggregates, repoUser.AppendEvents, MFAU2FVerifyAggregate(es.AggregateCreator(), repoUser, repoWebAuthN))
-	//if err != nil {
-	//	return err
-	//}
-	//es.userCache.cacheUser(repoUser)
-	//return nil
-	return nil
-}
-
-func (es *UserEventstore) RemoveU2FToken(ctx context.Context, userID, webAuthNTokenID string) error {
-	user, err := es.HumanByID(ctx, userID)
-	if err != nil {
-		return err
-	}
-	if _, token := user.Human.GetU2F(webAuthNTokenID); token == nil {
-		return errors.ThrowPreconditionFailed(nil, "EVENT-2M9ds", "Errors.User.MFA.U2F.NotExisting")
-	}
-	repoUser := model.UserFromModel(user)
-	err = es_sdk.Push(ctx, es.PushAggregates, repoUser.AppendEvents, MFAU2FRemoveAggregate(es.AggregateCreator(), repoUser, &model.WebAuthNTokenID{webAuthNTokenID}))
-	if err != nil {
-		return err
-	}
-	es.userCache.cacheUser(repoUser)
-	return nil
-}
-
-func (es *UserEventstore) BeginU2FLogin(ctx context.Context, userID string, authRequest *req_model.AuthRequest, isLoginUI bool) (*usr_model.WebAuthNLogin, error) {
-	//user, err := es.HumanByID(ctx, userID)
-	//if err != nil {
-	//	return nil, err
-	//}
-	//if user.U2FTokens == nil {
-	//	return nil, errors.ThrowPreconditionFailed(nil, "EVENT-5Mk8s", "Errors.User.MFA.U2F.NotExisting")
-	//}
-	//
-	//webAuthNLogin, err := es.webauthn.BeginLogin(user, usr_model.UserVerificationRequirementDiscouraged, isLoginUI, user.U2FTokens...)
-	//if err != nil {
-	//	return nil, err
-	//}
-	//webAuthNLogin.AuthRequest = authRequest
-	//repoUser := model.UserFromModel(user)
-	//repoWebAuthNLogin := model.WebAuthNLoginFromModel(webAuthNLogin)
-	//err = es_sdk.Push(ctx, es.PushAggregates, repoUser.AppendEvents, MFAU2FBeginLoginAggregate(es.AggregateCreator(), repoUser, repoWebAuthNLogin))
-	//if err != nil {
-	//	return nil, err
-	//}
-	//return webAuthNLogin, nil
-	return nil, nil
-}
-
-func (es *UserEventstore) VerifyMFAU2F(ctx context.Context, userID string, credentialData []byte, authRequest *req_model.AuthRequest, isLoginUI bool) error {
-	//user, err := es.HumanByID(ctx, userID)
-	//if err != nil {
-	//	return err
-	//}
-	//_, u2f := user.GetU2FLogin(authRequest.ID)
-	//keyID, signCount, finishErr := es.webauthn.FinishLogin(user, u2f, credentialData, isLoginUI, user.U2FTokens...)
-	//if finishErr != nil && keyID == nil {
-	//	return finishErr
-	//}
-	//
-	//_, token := user.GetU2FByKeyID(keyID)
-	//repoUser := model.UserFromModel(user)
-	//repoAuthRequest := model.AuthRequestFromModel(authRequest)
-	//
-	//signAgg := MFAU2FSignCountAggregate(es.AggregateCreator(), repoUser, &model.WebAuthNSignCount{WebauthNTokenID: token.WebAuthNTokenID, SignCount: signCount}, repoAuthRequest, finishErr == nil)
-	//err = es_sdk.Push(ctx, es.PushAggregates, repoUser.AppendEvents, signAgg)
-	//if err != nil {
-	//	return err
-	//}
-	//return finishErr
-	return nil
-}
-
-func (es *UserEventstore) AddPasswordless(ctx context.Context, userID, accountName string, isLoginUI bool) (*usr_model.WebAuthNToken, error) {
-	//user, err := es.HumanByID(ctx, userID)
-	//if err != nil {
-	//	return nil, err
-	//}
-	//webAuthN, err := es.webauthn.BeginRegistration(user, accountName, usr_model.AuthenticatorAttachmentUnspecified, usr_model.UserVerificationRequirementRequired, isLoginUI, user.PasswordlessTokens...)
-	//if err != nil {
-	//	return nil, err
-	//}
-	//tokenID, err := es.idGenerator.Next()
-	//if err != nil {
-	//	return nil, err
-	//}
-	//webAuthN.WebAuthNTokenID = tokenID
-	//repoUser := model.UserFromModel(user)
-	//repoWebAuthN := model.WebAuthNFromModel(webAuthN)
-	//err = es_sdk.Push(ctx, es.PushAggregates, repoUser.AppendEvents, MFAPasswordlessAddAggregate(es.AggregateCreator(), repoUser, repoWebAuthN))
-	//if err != nil {
-	//	return nil, err
-	//}
-	//return webAuthN, nil
-	return nil, nil
-}
-
-func (es *UserEventstore) VerifyPasswordlessSetup(ctx context.Context, userID, tokenName, userAgentID string, credentialData []byte) error {
-	//user, err := es.HumanByID(ctx, userID)
-	//if err != nil {
-	//	return err
-	//}
-	//_, token := user.Human.GetPasswordlessToVerify()
-	//webAuthN, err := es.webauthn.FinishRegistration(user, token, tokenName, credentialData, userAgentID != "")
-	//if err != nil {
-	//	return err
-	//}
-	//repoUser := model.UserFromModel(user)
-	//repoWebAuthN := model.WebAuthNVerifyFromModel(webAuthN, userAgentID)
-	//err = es_sdk.Push(ctx, es.PushAggregates, repoUser.AppendEvents, MFAPasswordlessVerifyAggregate(es.AggregateCreator(), repoUser, repoWebAuthN))
-	//if err != nil {
-	//	return err
-	//}
-	//es.userCache.cacheUser(repoUser)
-	//return nil
-	return nil
-}
-
-func (es *UserEventstore) RemovePasswordlessToken(ctx context.Context, userID, webAuthNTokenID string) error {
-	user, err := es.HumanByID(ctx, userID)
-	if err != nil {
-		return err
-	}
-	if _, token := user.Human.GetPasswordless(webAuthNTokenID); token == nil {
-		return errors.ThrowPreconditionFailed(nil, "EVENT-5M0sw", "Errors.User.NotHuman")
-	}
-	repoUser := model.UserFromModel(user)
-	err = es_sdk.Push(ctx, es.PushAggregates, repoUser.AppendEvents, MFAPasswordlessRemoveAggregate(es.AggregateCreator(), repoUser, &model.WebAuthNTokenID{webAuthNTokenID}))
-	if err != nil {
-		return err
-	}
-	es.userCache.cacheUser(repoUser)
-	return nil
-}
-
-func (es *UserEventstore) BeginPasswordlessLogin(ctx context.Context, userID string, authRequest *req_model.AuthRequest, isLoginUI bool) (*usr_model.WebAuthNLogin, error) {
-	//user, err := es.HumanByID(ctx, userID)
-	//if err != nil {
-	//	return nil, err
-	//}
-	//if user.PasswordlessTokens == nil {
-	//	return nil, errors.ThrowPreconditionFailed(nil, "EVENT-5M9sd", "Errors.User.MFA.Passwordless.NotExisting")
-	//}
-	//webAuthNLogin, err := es.webauthn.BeginLogin(user, usr_model.UserVerificationRequirementRequired, isLoginUI, user.PasswordlessTokens...)
-	//if err != nil {
-	//	return nil, err
-	//}
-	//webAuthNLogin.AuthRequest = authRequest
-	//repoUser := model.UserFromModel(user)
-	//repoWebAuthNLogin := model.WebAuthNLoginFromModel(webAuthNLogin)
-	//err = es_sdk.Push(ctx, es.PushAggregates, repoUser.AppendEvents, MFAPasswordlessBeginLoginAggregate(es.AggregateCreator(), repoUser, repoWebAuthNLogin))
-	//if err != nil {
-	//	return nil, err
-	//}
-	//return webAuthNLogin, nil
-	return nil, nil
-}
-
-func (es *UserEventstore) VerifyPasswordless(ctx context.Context, userID string, credentialData []byte, authRequest *req_model.AuthRequest, isLoginUI bool) error {
-	//user, err := es.HumanByID(ctx, userID)
-	//if err != nil {
-	//	return err
-	//}
-	//_, passwordless := user.GetPasswordlessLogin(authRequest.ID)
-	//keyID, signCount, finishErr := es.webauthn.FinishLogin(user, passwordless, credentialData, isLoginUI, user.PasswordlessTokens...)
-	//if finishErr != nil && keyID == nil {
-	//	return finishErr
-	//}
-	//_, token := user.GetPasswordlessByKeyID(keyID)
-	//repoUser := model.UserFromModel(user)
-	//repoAuthRequest := model.AuthRequestFromModel(authRequest)
-	//
-	//signAgg := MFAPasswordlessSignCountAggregate(es.AggregateCreator(), repoUser, &model.WebAuthNSignCount{WebauthNTokenID: token.WebAuthNTokenID, SignCount: signCount}, repoAuthRequest, finishErr == nil)
-	//err = es_sdk.Push(ctx, es.PushAggregates, repoUser.AppendEvents, signAgg)
-	//if err != nil {
-	//	return err
-	//}
-	//return finishErr
-	return nil
-}
-
-func (es *UserEventstore) SignOut(ctx context.Context, agentID string, userIDs []string) error {
-	users := make([]*model.User, len(userIDs))
-	for i, id := range userIDs {
-		user, err := es.UserByID(ctx, id)
-		if err != nil {
-			return err
-		}
-		users[i] = model.UserFromModel(user)
-	}
-
-	aggFunc := SignOutAggregates(es.AggregateCreator(), users, agentID)
-	aggregates, err := aggFunc(ctx)
-	if err != nil {
-		return err
-	}
-	err = es_sdk.PushAggregates(ctx, es.PushAggregates, nil, aggregates...)
-	if err != nil {
-		return err
-	}
-	return nil
-}
-
-func (es *UserEventstore) PrepareDomainClaimed(ctx context.Context, userIDs []string) ([]*es_models.Aggregate, error) {
-	aggregates := make([]*es_models.Aggregate, 0)
-	for _, userID := range userIDs {
-		user, err := es.UserByID(ctx, userID)
-		if err != nil {
-			return nil, err
-		}
-		repoUser := model.UserFromModel(user)
-		name, err := es.generateTemporaryLoginName()
-		if err != nil {
-			return nil, err
-		}
-		userAgg, err := DomainClaimedAggregate(ctx, es.AggregateCreator(), repoUser, name)
-		if err != nil {
-			return nil, err
-		}
-		aggregates = append(aggregates, userAgg...)
-	}
-	return aggregates, nil
-}
-
-func (es *UserEventstore) DomainClaimedSent(ctx context.Context, userID string) error {
-	if userID == "" {
-		return caos_errs.ThrowPreconditionFailed(nil, "EVENT-0posw", "Errors.User.UserIDMissing")
-	}
-	user, err := es.UserByID(ctx, userID)
-	if err != nil {
-		return err
-	}
-
-	repoUser := model.UserFromModel(user)
-	agg := DomainClaimedSentAggregate(es.AggregateCreator(), repoUser)
-	err = es_sdk.Push(ctx, es.PushAggregates, repoUser.AppendEvents, agg)
-	if err != nil {
-		return err
-	}
-	es.userCache.cacheUser(repoUser)
-	return nil
-}
-
-func (es *UserEventstore) ChangeUsername(ctx context.Context, userID, username string, orgIamPolicy *iam_model.OrgIAMPolicyView) error {
-	user, err := es.UserByID(ctx, userID)
-	if err != nil {
-		return err
-	}
-	oldUsername := user.UserName
-	user.UserName = username
-	if err := user.CheckOrgIAMPolicy(orgIamPolicy); err != nil {
-		return err
-	}
-	repoUser := model.UserFromModel(user)
-	aggregates, err := UsernameChangedAggregates(ctx, es.AggregateCreator(), repoUser, oldUsername, orgIamPolicy.UserLoginMustBeDomain)
-	if err != nil {
-		return err
-	}
-	err = es_sdk.PushAggregates(ctx, es.PushAggregates, repoUser.AppendEvents, aggregates...)
-	if err != nil {
-		return err
-	}
-	es.userCache.cacheUser(repoUser)
-	return nil
-}
-
-func (es *UserEventstore) generateTemporaryLoginName() (string, error) {
-	id, err := es.idGenerator.Next()
-	if err != nil {
-		return "", err
-	}
-	return fmt.Sprintf("%s@temporary.%s", id, es.domain), nil
-}
-
-func (es *UserEventstore) AddMachineKey(ctx context.Context, key *usr_model.MachineKey) (*usr_model.MachineKey, error) {
-	user, err := es.UserByID(ctx, key.AggregateID)
-	if err != nil {
-		return nil, err
-	}
-	if user.Machine == nil {
-		return nil, errors.ThrowPreconditionFailed(nil, "EVENT-5ROh4", "Errors.User.NotMachine")
-	}
-
-	key.KeyID, err = es.idGenerator.Next()
-	if err != nil {
-		return nil, err
-	}
-
-	if key.ExpirationDate.IsZero() {
-		key.ExpirationDate, err = key_model.DefaultExpiration()
-		if err != nil {
-			logging.Log("EVENT-vzibi").WithError(err).Warn("unable to set default date")
-			return nil, errors.ThrowInternal(err, "EVENT-j68fg", "Errors.Internal")
-		}
-	}
-	if key.ExpirationDate.Before(time.Now()) {
-		return nil, errors.ThrowInvalidArgument(nil, "EVENT-C6YV5", "Errors.MachineKey.ExpireBeforeNow")
-	}
-
-	repoUser := model.UserFromModel(user)
-	repoKey := model.MachineKeyFromModel(key)
-	err = repoKey.GenerateMachineKeyPair(es.MachineKeySize, es.MachineKeyAlg)
-	if err != nil {
-		return nil, err
-	}
-
-	userAggregate, err := UserAggregate(ctx, es.AggregateCreator(), repoUser)
-	if err != nil {
-		return nil, err
-	}
-	keyAggregate, err := userAggregate.AppendEvent(model.MachineKeyAdded, repoKey)
-	if err != nil {
-		return nil, err
-	}
-	err = es_sdk.PushAggregates(ctx, es.PushAggregates, repoKey.AppendEvents, keyAggregate)
-	if err != nil {
-		return nil, err
-	}
-
-	return model.MachineKeyToModel(repoKey), nil
-}
-
-func (es *UserEventstore) RemoveMachineKey(ctx context.Context, userID, keyID string) error {
-	user, err := es.UserByID(ctx, userID)
-	if err != nil {
-		return err
-	}
-	if user.Machine == nil {
-		return errors.ThrowPreconditionFailed(nil, "EVENT-h5Qtd", "Errors.User.NotMachine")
-	}
-
-	repoUser := model.UserFromModel(user)
-	userAggregate, err := UserAggregate(ctx, es.AggregateCreator(), repoUser)
-	if err != nil {
-		return err
-	}
-
-	keyIDPayload := struct {
-		KeyID string `json:"keyId"`
-	}{KeyID: keyID}
-
-	keyAggregate, err := userAggregate.AppendEvent(model.MachineKeyRemoved, &keyIDPayload)
-	if err != nil {
-		return err
-	}
-	return es.PushAggregates(ctx, keyAggregate)
-=======
 	return user.PasswordlessTokens, nil
->>>>>>> a7cc5782
 }