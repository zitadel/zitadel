package eventsourcing

import (
	"context"
	"github.com/caos/zitadel/internal/id"
	policy_model "github.com/caos/zitadel/internal/policy/model"

	"github.com/pquerna/otp/totp"

	req_model "github.com/caos/zitadel/internal/auth_request/model"
	"github.com/caos/zitadel/internal/cache/config"
	sd "github.com/caos/zitadel/internal/config/systemdefaults"
	"github.com/caos/zitadel/internal/crypto"
	caos_errs "github.com/caos/zitadel/internal/errors"
	es_int "github.com/caos/zitadel/internal/eventstore"
	es_models "github.com/caos/zitadel/internal/eventstore/models"
	es_sdk "github.com/caos/zitadel/internal/eventstore/sdk"
	global_model "github.com/caos/zitadel/internal/model"
	usr_model "github.com/caos/zitadel/internal/user/model"
	"github.com/caos/zitadel/internal/user/repository/eventsourcing/model"
)

type UserEventstore struct {
	es_int.Eventstore
	userCache                *UserCache
	idGenerator              id.Generator
	PasswordAlg              crypto.HashAlgorithm
	InitializeUserCode       crypto.Generator
	EmailVerificationCode    crypto.Generator
	PhoneVerificationCode    crypto.Generator
	PasswordVerificationCode crypto.Generator
	Multifactors             global_model.Multifactors
	validateTOTP             func(string, string) bool
}

type UserConfig struct {
	es_int.Eventstore
	Cache            *config.CacheConfig
	PasswordSaltCost int
}

func StartUser(conf UserConfig, systemDefaults sd.SystemDefaults) (*UserEventstore, error) {
	userCache, err := StartCache(conf.Cache)
	if err != nil {
		return nil, err
	}
	aesCrypto, err := crypto.NewAESCrypto(systemDefaults.UserVerificationKey)
	if err != nil {
		return nil, err
	}
	initCodeGen := crypto.NewEncryptionGenerator(systemDefaults.SecretGenerators.InitializeUserCode, aesCrypto)
	emailVerificationCode := crypto.NewEncryptionGenerator(systemDefaults.SecretGenerators.EmailVerificationCode, aesCrypto)
	phoneVerificationCode := crypto.NewEncryptionGenerator(systemDefaults.SecretGenerators.PhoneVerificationCode, aesCrypto)
	passwordVerificationCode := crypto.NewEncryptionGenerator(systemDefaults.SecretGenerators.PasswordVerificationCode, aesCrypto)
	aesOtpCrypto, err := crypto.NewAESCrypto(systemDefaults.Multifactors.OTP.VerificationKey)
	passwordAlg := crypto.NewBCrypt(systemDefaults.SecretGenerators.PasswordSaltCost)

	return &UserEventstore{
		Eventstore:               conf.Eventstore,
		userCache:                userCache,
		idGenerator:              id.SonyFlakeGenerator,
		InitializeUserCode:       initCodeGen,
		EmailVerificationCode:    emailVerificationCode,
		PhoneVerificationCode:    phoneVerificationCode,
		PasswordVerificationCode: passwordVerificationCode,
		Multifactors: global_model.Multifactors{
			OTP: global_model.OTP{
				CryptoMFA: aesOtpCrypto,
				Issuer:    systemDefaults.Multifactors.OTP.Issuer,
			},
		},
		PasswordAlg:  passwordAlg,
		validateTOTP: totp.Validate,
	}, nil
}

func (es *UserEventstore) UserByID(ctx context.Context, id string) (*usr_model.User, error) {
	user := es.userCache.getUser(id)

	query, err := UserByIDQuery(user.AggregateID, user.Sequence)
	if err != nil {
		return nil, err
	}
	err = es_sdk.Filter(ctx, es.FilterEvents, user.AppendEvents, query)
	if err != nil && caos_errs.IsNotFound(err) && user.Sequence == 0 {
		return nil, err
	}
	es.userCache.cacheUser(user)
	return model.UserToModel(user), nil
}

<<<<<<< HEAD
func (es *UserEventstore) UserEventsByID(ctx context.Context, id string, sequence uint64) ([]*es_models.Event, error) {
	query, err := UserByIDQuery(id, sequence)
	if err != nil {
		return nil, err
	}
	return es.FilterEvents(ctx, query)
}

func (es *UserEventstore) PrepareCreateUser(ctx context.Context, user *usr_model.User, resourceOwner string) (*model.User, []*es_models.Aggregate, error) {
=======
func (es *UserEventstore) PrepareCreateUser(ctx context.Context, user *usr_model.User, policy *policy_model.PasswordComplexityPolicy, resourceOwner string) (*model.User, []*es_models.Aggregate, error) {
>>>>>>> 46b60a69
	user.SetEmailAsUsername()
	if !user.IsValid() {
		return nil, nil, caos_errs.ThrowPreconditionFailed(nil, "EVENT-9dk45", "User is invalid")
	}

	id, err := es.idGenerator.Next()
	if err != nil {
		return nil, nil, err
	}
	user.AggregateID = id

	err = user.HashPasswordIfExisting(policy, es.PasswordAlg, true)
	if err != nil {
		return nil, nil, err
	}
	err = user.GenerateInitCodeIfNeeded(es.InitializeUserCode)
	if err != nil {
		return nil, nil, err
	}
	err = user.GeneratePhoneCodeIfNeeded(es.PhoneVerificationCode)
	if err != nil {
		return nil, nil, err
	}

	repoUser := model.UserFromModel(user)
	repoInitCode := model.InitCodeFromModel(user.InitCode)
	repoPhoneCode := model.PhoneCodeFromModel(user.PhoneCode)

	createAggregates, err := UserCreateAggregate(ctx, es.AggregateCreator(), repoUser, repoInitCode, repoPhoneCode, resourceOwner)

	return repoUser, createAggregates, err
}

func (es *UserEventstore) CreateUser(ctx context.Context, user *usr_model.User, policy *policy_model.PasswordComplexityPolicy) (*usr_model.User, error) {
	repoUser, aggregates, err := es.PrepareCreateUser(ctx, user, policy, "")
	if err != nil {
		return nil, err
	}

	err = es_sdk.PushAggregates(ctx, es.PushAggregates, repoUser.AppendEvents, aggregates...)
	if err != nil {
		return nil, err
	}

	es.userCache.cacheUser(repoUser)
	return model.UserToModel(repoUser), nil
}

func (es *UserEventstore) PrepareRegisterUser(ctx context.Context, user *usr_model.User, policy *policy_model.PasswordComplexityPolicy, resourceOwner string) (*model.User, []*es_models.Aggregate, error) {
	user.SetEmailAsUsername()
	if !user.IsValid() || user.Password == nil || user.SecretString == "" {
		return nil, nil, caos_errs.ThrowPreconditionFailed(nil, "EVENT-9dk45", "user is invalid")
	}
	id, err := es.idGenerator.Next()
	if err != nil {
		return nil, nil, err
	}
	user.AggregateID = id

	err = user.HashPasswordIfExisting(policy, es.PasswordAlg, false)
	if err != nil {
		return nil, nil, err
	}
	err = user.GenerateEmailCodeIfNeeded(es.EmailVerificationCode)
	if err != nil {
		return nil, nil, err
	}

	repoUser := model.UserFromModel(user)
	repoEmailCode := model.EmailCodeFromModel(user.EmailCode)

	aggregates, err := UserRegisterAggregate(ctx, es.AggregateCreator(), repoUser, resourceOwner, repoEmailCode)
	return repoUser, aggregates, err
}

func (es *UserEventstore) RegisterUser(ctx context.Context, user *usr_model.User, policy *policy_model.PasswordComplexityPolicy, resourceOwner string) (*usr_model.User, error) {
	repoUser, createAggregates, err := es.PrepareRegisterUser(ctx, user, policy, resourceOwner)
	if err != nil {
		return nil, err
	}

	err = es_sdk.PushAggregates(ctx, es.PushAggregates, repoUser.AppendEvents, createAggregates...)
	if err != nil {
		return nil, err
	}

	es.userCache.cacheUser(repoUser)
	return model.UserToModel(repoUser), nil
}

func (es *UserEventstore) DeactivateUser(ctx context.Context, id string) (*usr_model.User, error) {
	existing, err := es.UserByID(ctx, id)
	if err != nil {
		return nil, err
	}
	if existing.IsInactive() {
		return nil, caos_errs.ThrowPreconditionFailed(nil, "EVENT-die45", "cant deactivate inactive user")
	}

	repoExisting := model.UserFromModel(existing)
	aggregate := UserDeactivateAggregate(es.AggregateCreator(), repoExisting)
	err = es_sdk.Push(ctx, es.PushAggregates, repoExisting.AppendEvents, aggregate)
	if err != nil {
		return nil, err
	}
	es.userCache.cacheUser(repoExisting)
	return model.UserToModel(repoExisting), nil
}

func (es *UserEventstore) ReactivateUser(ctx context.Context, id string) (*usr_model.User, error) {
	existing, err := es.UserByID(ctx, id)
	if err != nil {
		return nil, err
	}
	if !existing.IsInactive() {
		return nil, caos_errs.ThrowPreconditionFailed(nil, "EVENT-do94s", "user must be inactive")
	}

	repoExisting := model.UserFromModel(existing)
	aggregate := UserReactivateAggregate(es.AggregateCreator(), repoExisting)
	err = es_sdk.Push(ctx, es.PushAggregates, repoExisting.AppendEvents, aggregate)
	if err != nil {
		return nil, err
	}
	es.userCache.cacheUser(repoExisting)
	return model.UserToModel(repoExisting), nil
}

func (es *UserEventstore) LockUser(ctx context.Context, id string) (*usr_model.User, error) {
	existing, err := es.UserByID(ctx, id)
	if err != nil {
		return nil, err
	}
	if !existing.IsActive() && !existing.IsInitial() {
		return nil, caos_errs.ThrowPreconditionFailed(nil, "EVENT-di83s", "user must be active or initial")
	}

	repoExisting := model.UserFromModel(existing)
	aggregate := UserLockAggregate(es.AggregateCreator(), repoExisting)
	err = es_sdk.Push(ctx, es.PushAggregates, repoExisting.AppendEvents, aggregate)
	if err != nil {
		return nil, err
	}
	es.userCache.cacheUser(repoExisting)
	return model.UserToModel(repoExisting), nil
}

func (es *UserEventstore) UnlockUser(ctx context.Context, id string) (*usr_model.User, error) {
	existing, err := es.UserByID(ctx, id)
	if err != nil {
		return nil, err
	}
	if !existing.IsLocked() {
		return nil, caos_errs.ThrowPreconditionFailed(nil, "EVENT-dks83", "user must be locked")
	}

	repoExisting := model.UserFromModel(existing)
	aggregate := UserUnlockAggregate(es.AggregateCreator(), repoExisting)
	err = es_sdk.Push(ctx, es.PushAggregates, repoExisting.AppendEvents, aggregate)
	if err != nil {
		return nil, err
	}
	es.userCache.cacheUser(repoExisting)
	return model.UserToModel(repoExisting), nil
}

func (es *UserEventstore) InitializeUserCodeByID(ctx context.Context, userID string) (*usr_model.InitUserCode, error) {
	if userID == "" {
		return nil, caos_errs.ThrowPreconditionFailed(nil, "EVENT-d8diw", "userID missing")
	}
	user, err := es.UserByID(ctx, userID)
	if err != nil {
		return nil, err
	}

	if user.InitCode != nil {
		return user.InitCode, nil
	}
	return nil, caos_errs.ThrowNotFound(nil, "EVENT-d8e2", "init code not found")
}

func (es *UserEventstore) CreateInitializeUserCodeByID(ctx context.Context, userID string) (*usr_model.InitUserCode, error) {
	if userID == "" {
		return nil, caos_errs.ThrowPreconditionFailed(nil, "EVENT-dic8s", "userID missing")
	}
	user, err := es.UserByID(ctx, userID)
	if err != nil {
		return nil, err
	}

	initCode := new(usr_model.InitUserCode)
	err = initCode.GenerateInitUserCode(es.InitializeUserCode)
	if err != nil {
		return nil, err
	}

	repoUser := model.UserFromModel(user)
	repoInitCode := model.InitCodeFromModel(initCode)

	agg := UserInitCodeAggregate(es.AggregateCreator(), repoUser, repoInitCode)
	err = es_sdk.Push(ctx, es.PushAggregates, repoUser.AppendEvents, agg)
	if err != nil {
		return nil, err
	}
	es.userCache.cacheUser(repoUser)
	return model.InitCodeToModel(repoUser.InitCode), nil
}

func (es *UserEventstore) InitCodeSent(ctx context.Context, userID string) error {
	if userID == "" {
		return caos_errs.ThrowPreconditionFailed(nil, "EVENT-0posw", "userID missing")
	}
	user, err := es.UserByID(ctx, userID)
	if err != nil {
		return err
	}

	repoUser := model.UserFromModel(user)
	agg := UserInitCodeSentAggregate(es.AggregateCreator(), repoUser)
	err = es_sdk.Push(ctx, es.PushAggregates, repoUser.AppendEvents, agg)
	if err != nil {
		return err
	}
	es.userCache.cacheUser(repoUser)
	return nil
}

func (es *UserEventstore) VerifyInitCode(ctx context.Context, userID, verificationCode, password string) error {
	if userID == "" || verificationCode == "" {
		return caos_errs.ThrowPreconditionFailed(nil, "EVENT-lo9fd", "userId or Code empty")
	}
	//TODO: Check PW Policy
	secret, err := crypto.Hash([]byte(password), es.PasswordAlg)
	if err != nil {
		return err
	}
	existing, err := es.UserByID(ctx, userID)
	if err != nil {
		return err
	}
	if existing.InitCode == nil {
		return caos_errs.ThrowNotFound(nil, "EVENT-spo9W", "code not found")
	}
	repoPassword := &model.Password{Secret: secret, ChangeRequired: false}
	repoExisting := model.UserFromModel(existing)
	var updateAggregate func(ctx context.Context) (*es_models.Aggregate, error)
	if err := crypto.VerifyCode(existing.InitCode.CreationDate, existing.InitCode.Expiry, existing.InitCode.Code, verificationCode, es.InitializeUserCode); err != nil {
		updateAggregate = InitCodeCheckFailedAggregate(es.AggregateCreator(), repoExisting)
	} else {
		updateAggregate = InitCodeVerifiedAggregate(es.AggregateCreator(), repoExisting, repoPassword)
	}
	err = es_sdk.Push(ctx, es.PushAggregates, repoExisting.AppendEvents, updateAggregate)
	if err != nil {
		return err
	}

	es.userCache.cacheUser(repoExisting)
	return nil
}

func (es *UserEventstore) SkipMfaInit(ctx context.Context, userID string) error {
	if userID == "" {
		return caos_errs.ThrowPreconditionFailed(nil, "EVENT-dic8s", "userID missing")
	}
	user, err := es.UserByID(ctx, userID)
	if err != nil {
		return err
	}

	repoUser := model.UserFromModel(user)
	agg := SkipMfaAggregate(es.AggregateCreator(), repoUser)
	err = es_sdk.Push(ctx, es.PushAggregates, repoUser.AppendEvents, agg)
	if err != nil {
		return err
	}
	es.userCache.cacheUser(repoUser)
	return nil
}

func (es *UserEventstore) UserPasswordByID(ctx context.Context, userID string) (*usr_model.Password, error) {
	if userID == "" {
		return nil, caos_errs.ThrowPreconditionFailed(nil, "EVENT-di834", "userID missing")
	}
	user, err := es.UserByID(ctx, userID)
	if err != nil {
		return nil, err
	}

	if user.Password != nil {
		return user.Password, nil
	}
	return nil, caos_errs.ThrowNotFound(nil, "EVENT-d8e2", "password not found")
}

func (es *UserEventstore) CheckPassword(ctx context.Context, userID, password string, authRequest *req_model.AuthRequest) error {
	existing, err := es.UserByID(ctx, userID)
	if err != nil {
		return err
	}
	if existing.Password == nil {
		return caos_errs.ThrowPreconditionFailed(nil, "EVENT-s35Fa", "no password set")
	}
	if err := crypto.CompareHash(existing.Password.SecretCrypto, []byte(password), es.PasswordAlg); err == nil {
		return es.setPasswordCheckResult(ctx, existing, authRequest, PasswordCheckSucceededAggregate)
	}
	if err := es.setPasswordCheckResult(ctx, existing, authRequest, PasswordCheckFailedAggregate); err != nil {
		return err
	}
	return caos_errs.ThrowInvalidArgument(nil, "EVENT-452ad", "invalid password")
}

func (es *UserEventstore) setPasswordCheckResult(ctx context.Context, user *usr_model.User, authRequest *req_model.AuthRequest, check func(*es_models.AggregateCreator, *model.User, *model.AuthRequest) es_sdk.AggregateFunc) error {
	repoUser := model.UserFromModel(user)
	repoAuthRequest := model.AuthRequestFromModel(authRequest)
	agg := check(es.AggregateCreator(), repoUser, repoAuthRequest)
	err := es_sdk.Push(ctx, es.PushAggregates, repoUser.AppendEvents, agg)
	if err != nil {
		return err
	}
	es.userCache.cacheUser(repoUser)
	return nil
}

func (es *UserEventstore) SetOneTimePassword(ctx context.Context, policy *policy_model.PasswordComplexityPolicy, password *usr_model.Password) (*usr_model.Password, error) {
	user, err := es.UserByID(ctx, password.AggregateID)
	if err != nil {
		return nil, err
	}
	return es.changedPassword(ctx, user, policy, password.SecretString, true)
}

func (es *UserEventstore) SetPassword(ctx context.Context, policy *policy_model.PasswordComplexityPolicy, userID, code, password string) error {
	user, err := es.UserByID(ctx, userID)
	if err != nil {
		return err
	}
	if user.PasswordCode == nil {
		return caos_errs.ThrowPreconditionFailed(nil, "EVENT-65sdr", "reset code not found")
	}
	if err := crypto.VerifyCode(user.PasswordCode.CreationDate, user.PasswordCode.Expiry, user.PasswordCode.Code, code, es.PasswordVerificationCode); err != nil {
		return caos_errs.ThrowPreconditionFailed(err, "EVENT-sd6DF", "code invalid")
	}
	_, err = es.changedPassword(ctx, user, policy, password, false)
	return err
}

func (es *UserEventstore) ChangePassword(ctx context.Context, policy *policy_model.PasswordComplexityPolicy, userID, old, new string) (*usr_model.Password, error) {
	user, err := es.UserByID(ctx, userID)
	if err != nil {
		return nil, err
	}
	if user.Password == nil {
		return nil, caos_errs.ThrowPreconditionFailed(nil, "EVENT-Fds3s", "user has no password")
	}
	if err := crypto.CompareHash(user.Password.SecretCrypto, []byte(old), es.PasswordAlg); err != nil {
		return nil, caos_errs.ThrowInvalidArgument(nil, "EVENT-s56a3", "invalid password")
	}
	return es.changedPassword(ctx, user, policy, new, false)
}

func (es *UserEventstore) changedPassword(ctx context.Context, user *usr_model.User, policy *policy_model.PasswordComplexityPolicy, password string, onetime bool) (*usr_model.Password, error) {
	pw := &usr_model.Password{SecretString: password}
	err := pw.HashPasswordIfExisting(policy, es.PasswordAlg, onetime)
	if err != nil {
		return nil, err
	}
	repoPassword := model.PasswordFromModel(pw)
	repoUser := model.UserFromModel(user)
	agg := PasswordChangeAggregate(es.AggregateCreator(), repoUser, repoPassword)
	err = es_sdk.Push(ctx, es.PushAggregates, repoUser.AppendEvents, agg)
	if err != nil {
		return nil, err
	}
	es.userCache.cacheUser(repoUser)

	return model.PasswordToModel(repoUser.Password), nil
}

func (es *UserEventstore) RequestSetPassword(ctx context.Context, userID string, notifyType usr_model.NotificationType) error {
	if userID == "" {
		return caos_errs.ThrowPreconditionFailed(nil, "EVENT-dic8s", "userID missing")
	}
	user, err := es.UserByID(ctx, userID)
	if err != nil {
		return err
	}

	passwordCode := new(model.PasswordCode)
	err = es.generatePasswordCode(passwordCode, notifyType)
	if err != nil {
		return err
	}

	repoUser := model.UserFromModel(user)
	agg := RequestSetPassword(es.AggregateCreator(), repoUser, passwordCode)
	err = es_sdk.Push(ctx, es.PushAggregates, repoUser.AppendEvents, agg)
	if err != nil {
		return err
	}
	es.userCache.cacheUser(repoUser)
	return nil
}

func (es *UserEventstore) PasswordCodeSent(ctx context.Context, userID string) error {
	if userID == "" {
		return caos_errs.ThrowPreconditionFailed(nil, "EVENT-s09ow", "userID missing")
	}
	user, err := es.UserByID(ctx, userID)
	if err != nil {
		return err
	}

	repoUser := model.UserFromModel(user)
	agg := PasswordCodeSentAggregate(es.AggregateCreator(), repoUser)
	err = es_sdk.Push(ctx, es.PushAggregates, repoUser.AppendEvents, agg)
	if err != nil {
		return err
	}
	es.userCache.cacheUser(repoUser)
	return nil
}

func (es *UserEventstore) ProfileByID(ctx context.Context, userID string) (*usr_model.Profile, error) {
	if userID == "" {
		return nil, caos_errs.ThrowPreconditionFailed(nil, "EVENT-di834", "userID missing")
	}
	user, err := es.UserByID(ctx, userID)
	if err != nil {
		return nil, err
	}

	if user.Profile != nil {
		return user.Profile, nil
	}
	return nil, caos_errs.ThrowNotFound(nil, "EVENT-dk23f", "profile not found")
}

func (es *UserEventstore) ChangeProfile(ctx context.Context, profile *usr_model.Profile) (*usr_model.Profile, error) {
	if !profile.IsValid() {
		return nil, caos_errs.ThrowPreconditionFailed(nil, "EVENT-d82i3", "profile is invalid")
	}
	existing, err := es.UserByID(ctx, profile.AggregateID)
	if err != nil {
		return nil, err
	}
	repoExisting := model.UserFromModel(existing)
	repoNew := model.ProfileFromModel(profile)

	updateAggregate := ProfileChangeAggregate(es.AggregateCreator(), repoExisting, repoNew)
	err = es_sdk.Push(ctx, es.PushAggregates, repoExisting.AppendEvents, updateAggregate)
	if err != nil {
		return nil, err
	}

	es.userCache.cacheUser(repoExisting)
	return model.ProfileToModel(repoExisting.Profile), nil
}

func (es *UserEventstore) EmailByID(ctx context.Context, userID string) (*usr_model.Email, error) {
	if userID == "" {
		return nil, caos_errs.ThrowPreconditionFailed(nil, "EVENT-di834", "userID missing")
	}
	user, err := es.UserByID(ctx, userID)
	if err != nil {
		return nil, err
	}

	if user.Email != nil {
		return user.Email, nil
	}
	return nil, caos_errs.ThrowNotFound(nil, "EVENT-dki89", "email not found")
}

func (es *UserEventstore) ChangeEmail(ctx context.Context, email *usr_model.Email) (*usr_model.Email, error) {
	if !email.IsValid() {
		return nil, caos_errs.ThrowPreconditionFailed(nil, "EVENT-lco09", "email is invalid")
	}
	existing, err := es.UserByID(ctx, email.AggregateID)
	if err != nil {
		return nil, err
	}

	emailCode, err := email.GenerateEmailCodeIfNeeded(es.EmailVerificationCode)
	if err != nil {
		return nil, err
	}

	repoExisting := model.UserFromModel(existing)
	repoNew := model.EmailFromModel(email)
	repoEmailCode := model.EmailCodeFromModel(emailCode)

	updateAggregates, err := EmailChangeAggregate(ctx, es.AggregateCreator(), repoExisting, repoNew, repoEmailCode)
	if err != nil {
		return nil, err
	}
	err = es_sdk.PushAggregates(ctx, es.PushAggregates, repoExisting.AppendEvents, updateAggregates...)
	if err != nil {
		return nil, err
	}

	es.userCache.cacheUser(repoExisting)
	return model.EmailToModel(repoExisting.Email), nil
}

func (es *UserEventstore) VerifyEmail(ctx context.Context, userID, verificationCode string) error {
	if userID == "" || verificationCode == "" {
		return caos_errs.ThrowPreconditionFailed(nil, "EVENT-lo9fd", "userId or Code empty")
	}
	existing, err := es.UserByID(ctx, userID)
	if err != nil {
		return err
	}
	if existing.EmailCode == nil {
		return caos_errs.ThrowNotFound(nil, "EVENT-lso9w", "code not found")
	}

	err = crypto.VerifyCode(existing.EmailCode.CreationDate, existing.EmailCode.Expiry, existing.EmailCode.Code, verificationCode, es.EmailVerificationCode)
	if err == nil {
		return es.setEmailVerifyResult(ctx, existing, EmailVerifiedAggregate)
	}
	if err := es.setEmailVerifyResult(ctx, existing, EmailVerificationFailedAggregate); err != nil {
		return err
	}
	return caos_errs.ThrowInvalidArgument(err, "EVENT-dtGaa", "invalid code")
}

func (es *UserEventstore) setEmailVerifyResult(ctx context.Context, existing *usr_model.User, check func(aggCreator *es_models.AggregateCreator, existing *model.User) es_sdk.AggregateFunc) error {
	repoExisting := model.UserFromModel(existing)
	err := es_sdk.Push(ctx, es.PushAggregates, repoExisting.AppendEvents, check(es.AggregateCreator(), repoExisting))
	if err != nil {
		return err
	}
	es.userCache.cacheUser(repoExisting)
	return nil
}

func (es *UserEventstore) CreateEmailVerificationCode(ctx context.Context, userID string) error {
	if userID == "" {
		return caos_errs.ThrowPreconditionFailed(nil, "EVENT-lco09", "userID missing")
	}
	existing, err := es.UserByID(ctx, userID)
	if err != nil {
		return err
	}
	if existing.Email == nil {
		return caos_errs.ThrowPreconditionFailed(nil, "EVENT-pdo9s", "no email existing")
	}
	if existing.IsEmailVerified {
		return caos_errs.ThrowPreconditionFailed(nil, "EVENT-pdo9s", "email already verified")
	}

	emailCode := new(usr_model.EmailCode)
	err = emailCode.GenerateEmailCode(es.EmailVerificationCode)
	if err != nil {
		return err
	}

	repoExisting := model.UserFromModel(existing)
	repoEmailCode := model.EmailCodeFromModel(emailCode)
	updateAggregate := EmailVerificationCodeAggregate(es.AggregateCreator(), repoExisting, repoEmailCode)
	err = es_sdk.Push(ctx, es.PushAggregates, repoExisting.AppendEvents, updateAggregate)
	if err != nil {
		return err
	}

	es.userCache.cacheUser(repoExisting)
	return nil
}

func (es *UserEventstore) EmailVerificationCodeSent(ctx context.Context, userID string) error {
	if userID == "" {
		return caos_errs.ThrowPreconditionFailed(nil, "EVENT-spo0w", "userID missing")
	}
	user, err := es.UserByID(ctx, userID)
	if err != nil {
		return err
	}

	repoUser := model.UserFromModel(user)
	agg := EmailCodeSentAggregate(es.AggregateCreator(), repoUser)
	err = es_sdk.Push(ctx, es.PushAggregates, repoUser.AppendEvents, agg)
	if err != nil {
		return err
	}
	es.userCache.cacheUser(repoUser)
	return nil
}

func (es *UserEventstore) PhoneByID(ctx context.Context, userID string) (*usr_model.Phone, error) {
	if userID == "" {
		return nil, caos_errs.ThrowPreconditionFailed(nil, "EVENT-do9se", "userID missing")
	}
	user, err := es.UserByID(ctx, userID)
	if err != nil {
		return nil, err
	}

	if user.Phone != nil {
		return user.Phone, nil
	}
	return nil, caos_errs.ThrowNotFound(nil, "EVENT-pos9e", "phone not found")
}

func (es *UserEventstore) ChangePhone(ctx context.Context, phone *usr_model.Phone) (*usr_model.Phone, error) {
	if !phone.IsValid() {
		return nil, caos_errs.ThrowPreconditionFailed(nil, "EVENT-do9s4", "phone is invalid")
	}
	existing, err := es.UserByID(ctx, phone.AggregateID)
	if err != nil {
		return nil, err
	}

	phoneCode, err := phone.GeneratePhoneCodeIfNeeded(es.PhoneVerificationCode)
	if err != nil {
		return nil, err
	}

	repoExisting := model.UserFromModel(existing)
	repoNew := model.PhoneFromModel(phone)
	repoPhoneCode := model.PhoneCodeFromModel(phoneCode)

	updateAggregate := PhoneChangeAggregate(es.AggregateCreator(), repoExisting, repoNew, repoPhoneCode)
	err = es_sdk.Push(ctx, es.PushAggregates, repoExisting.AppendEvents, updateAggregate)
	if err != nil {
		return nil, err
	}

	es.userCache.cacheUser(repoExisting)
	return model.PhoneToModel(repoExisting.Phone), nil
}

func (es *UserEventstore) VerifyPhone(ctx context.Context, userID, verificationCode string) error {
	if userID == "" || verificationCode == "" {
		return caos_errs.ThrowPreconditionFailed(nil, "EVENT-dsi8s", "userId or Code empty")
	}
	existing, err := es.UserByID(ctx, userID)
	if err != nil {
		return err
	}
	if existing.PhoneCode == nil {
		return caos_errs.ThrowNotFound(nil, "EVENT-slp0s", "code not found")
	}

	err = crypto.VerifyCode(existing.PhoneCode.CreationDate, existing.PhoneCode.Expiry, existing.PhoneCode.Code, verificationCode, es.PhoneVerificationCode)
	if err == nil {
		return es.setPhoneVerifyResult(ctx, existing, PhoneVerifiedAggregate)
	}
	if err := es.setPhoneVerifyResult(ctx, existing, PhoneVerificationFailedAggregate); err != nil {
		return err
	}
	return caos_errs.ThrowInvalidArgument(err, "EVENT-dsf4G", "invalid code")
}

func (es *UserEventstore) setPhoneVerifyResult(ctx context.Context, existing *usr_model.User, check func(aggCreator *es_models.AggregateCreator, existing *model.User) es_sdk.AggregateFunc) error {
	repoExisting := model.UserFromModel(existing)
	err := es_sdk.Push(ctx, es.PushAggregates, repoExisting.AppendEvents, check(es.AggregateCreator(), repoExisting))
	if err != nil {
		return err
	}
	es.userCache.cacheUser(repoExisting)
	return nil
}

func (es *UserEventstore) CreatePhoneVerificationCode(ctx context.Context, userID string) error {
	if userID == "" {
		return caos_errs.ThrowPreconditionFailed(nil, "EVENT-do9sw", "userID missing")
	}
	existing, err := es.UserByID(ctx, userID)
	if err != nil {
		return err
	}
	if existing.Phone == nil {
		return caos_errs.ThrowPreconditionFailed(nil, "EVENT-sp9fs", "no phone existing")
	}
	if existing.IsPhoneVerified {
		return caos_errs.ThrowPreconditionFailed(nil, "EVENT-sleis", "phone already verified")
	}

	phoneCode := new(usr_model.PhoneCode)
	err = phoneCode.GeneratePhoneCode(es.PhoneVerificationCode)
	if err != nil {
		return err
	}

	repoExisting := model.UserFromModel(existing)
	repoPhoneCode := model.PhoneCodeFromModel(phoneCode)
	updateAggregate := PhoneVerificationCodeAggregate(es.AggregateCreator(), repoExisting, repoPhoneCode)
	err = es_sdk.Push(ctx, es.PushAggregates, repoExisting.AppendEvents, updateAggregate)
	if err != nil {
		return err
	}

	es.userCache.cacheUser(repoExisting)
	return nil
}

func (es *UserEventstore) PhoneVerificationCodeSent(ctx context.Context, userID string) error {
	if userID == "" {
		return caos_errs.ThrowPreconditionFailed(nil, "EVENT-sp0wa", "userID missing")
	}
	user, err := es.UserByID(ctx, userID)
	if err != nil {
		return err
	}

	repoUser := model.UserFromModel(user)
	agg := PhoneCodeSentAggregate(es.AggregateCreator(), repoUser)
	err = es_sdk.Push(ctx, es.PushAggregates, repoUser.AppendEvents, agg)
	if err != nil {
		return err
	}
	es.userCache.cacheUser(repoUser)
	return nil
}

func (es *UserEventstore) AddressByID(ctx context.Context, userID string) (*usr_model.Address, error) {
	if userID == "" {
		return nil, caos_errs.ThrowPreconditionFailed(nil, "EVENT-di8ws", "userID missing")
	}
	user, err := es.UserByID(ctx, userID)
	if err != nil {
		return nil, err
	}

	if user.Address != nil {
		return user.Address, nil
	}
	return nil, caos_errs.ThrowNotFound(nil, "EVENT-so9wa", "address not found")
}

func (es *UserEventstore) ChangeAddress(ctx context.Context, address *usr_model.Address) (*usr_model.Address, error) {
	existing, err := es.UserByID(ctx, address.AggregateID)
	if err != nil {
		return nil, err
	}
	repoExisting := model.UserFromModel(existing)
	repoNew := model.AddressFromModel(address)

	updateAggregate := AddressChangeAggregate(es.AggregateCreator(), repoExisting, repoNew)
	err = es_sdk.Push(ctx, es.PushAggregates, repoExisting.AppendEvents, updateAggregate)
	if err != nil {
		return nil, err
	}

	es.userCache.cacheUser(repoExisting)
	return model.AddressToModel(repoExisting.Address), nil
}

func (es *UserEventstore) AddOTP(ctx context.Context, userID string) (*usr_model.OTP, error) {
	existing, err := es.UserByID(ctx, userID)
	if err != nil {
		return nil, err
	}
	if existing.IsOTPReady() {
		return nil, caos_errs.ThrowAlreadyExists(nil, "EVENT-do9se", "user has already configured otp")
	}
	key, err := totp.Generate(totp.GenerateOpts{Issuer: es.Multifactors.OTP.Issuer, AccountName: userID})
	if err != nil {
		return nil, err
	}
	encryptedSecret, err := crypto.Encrypt([]byte(key.Secret()), es.Multifactors.OTP.CryptoMFA)
	if err != nil {
		return nil, err
	}
	repoOtp := &model.OTP{Secret: encryptedSecret}
	repoExisting := model.UserFromModel(existing)
	updateAggregate := MfaOTPAddAggregate(es.AggregateCreator(), repoExisting, repoOtp)
	err = es_sdk.Push(ctx, es.PushAggregates, repoExisting.AppendEvents, updateAggregate)
	if err != nil {
		return nil, err
	}

	es.userCache.cacheUser(repoExisting)
	otp := model.OTPToModel(repoExisting.OTP)
	otp.Url = key.URL()
	otp.SecretString = key.Secret()
	return otp, nil
}

func (es *UserEventstore) RemoveOTP(ctx context.Context, userID string) error {
	existing, err := es.UserByID(ctx, userID)
	if err != nil {
		return err
	}
	if existing.OTP == nil {
		return caos_errs.ThrowPreconditionFailed(nil, "EVENT-sp0de", "no otp existing")
	}
	repoExisting := model.UserFromModel(existing)
	updateAggregate := MfaOTPRemoveAggregate(es.AggregateCreator(), repoExisting)
	err = es_sdk.Push(ctx, es.PushAggregates, repoExisting.AppendEvents, updateAggregate)
	if err != nil {
		return err
	}

	es.userCache.cacheUser(repoExisting)
	return nil
}

func (es *UserEventstore) CheckMfaOTPSetup(ctx context.Context, userID, code string) error {
	user, err := es.UserByID(ctx, userID)
	if err != nil {
		return err
	}
	if user.OTP == nil || user.IsOTPReady() {
		return caos_errs.ThrowPreconditionFailed(nil, "EVENT-sd5NJ", "otp not existing or already set up")
	}
	if err := es.verifyMfaOTP(user.OTP, code); err != nil {
		return err
	}
	repoUser := model.UserFromModel(user)
	err = es_sdk.Push(ctx, es.PushAggregates, repoUser.AppendEvents, MfaOTPVerifyAggregate(es.AggregateCreator(), repoUser))
	if err != nil {
		return err
	}

	es.userCache.cacheUser(repoUser)
	return nil
}

func (es *UserEventstore) CheckMfaOTP(ctx context.Context, userID, code string, authRequest *req_model.AuthRequest) error {
	user, err := es.UserByID(ctx, userID)
	if err != nil {
		return err
	}
	if !user.IsOTPReady() {
		return caos_errs.ThrowPreconditionFailed(nil, "EVENT-sd5NJ", "opt not ready")
	}

	repoUser := model.UserFromModel(user)
	repoAuthReq := model.AuthRequestFromModel(authRequest)
	var aggregate func(*es_models.AggregateCreator, *model.User, *model.AuthRequest) es_sdk.AggregateFunc
	if err := es.verifyMfaOTP(user.OTP, code); err != nil {
		aggregate = MfaOTPCheckFailedAggregate
	} else {
		aggregate = MfaOTPCheckSucceededAggregate
	}
	err = es_sdk.Push(ctx, es.PushAggregates, repoUser.AppendEvents, aggregate(es.AggregateCreator(), repoUser, repoAuthReq))
	if err != nil {
		return err
	}

	es.userCache.cacheUser(repoUser)
	return nil
}

func (es *UserEventstore) verifyMfaOTP(otp *usr_model.OTP, code string) error {
	decrypt, err := crypto.DecryptString(otp.Secret, es.Multifactors.OTP.CryptoMFA)
	if err != nil {
		return err
	}

	valid := es.validateTOTP(code, decrypt)
	if !valid {
		return caos_errs.ThrowInvalidArgument(nil, "EVENT-8isk2", "Invalid code")
	}
	return nil
}

func (es *UserEventstore) SignOut(ctx context.Context, agentID, userID string) error {
	user, err := es.UserByID(ctx, userID)
	if err != nil {
		return err
	}
	repoUser := model.UserFromModel(user)
	err = es_sdk.Push(ctx, es.PushAggregates, repoUser.AppendEvents, SignOutAggregate(es.AggregateCreator(), repoUser, agentID))
	if err != nil {
		return err
	}

	es.userCache.cacheUser(repoUser)
	return nil
}<|MERGE_RESOLUTION|>--- conflicted
+++ resolved
@@ -89,7 +89,6 @@
 	return model.UserToModel(user), nil
 }
 
-<<<<<<< HEAD
 func (es *UserEventstore) UserEventsByID(ctx context.Context, id string, sequence uint64) ([]*es_models.Event, error) {
 	query, err := UserByIDQuery(id, sequence)
 	if err != nil {
@@ -98,10 +97,7 @@
 	return es.FilterEvents(ctx, query)
 }
 
-func (es *UserEventstore) PrepareCreateUser(ctx context.Context, user *usr_model.User, resourceOwner string) (*model.User, []*es_models.Aggregate, error) {
-=======
 func (es *UserEventstore) PrepareCreateUser(ctx context.Context, user *usr_model.User, policy *policy_model.PasswordComplexityPolicy, resourceOwner string) (*model.User, []*es_models.Aggregate, error) {
->>>>>>> 46b60a69
 	user.SetEmailAsUsername()
 	if !user.IsValid() {
 		return nil, nil, caos_errs.ThrowPreconditionFailed(nil, "EVENT-9dk45", "User is invalid")
