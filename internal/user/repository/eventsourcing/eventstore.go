package eventsourcing

import (
	"context"
	"strconv"

<<<<<<< HEAD
	"github.com/pquerna/otp/totp"
	"github.com/sony/sonyflake"

	req_model "github.com/caos/zitadel/internal/auth_request/model"
=======
>>>>>>> 92a294f5
	"github.com/caos/zitadel/internal/cache/config"
	sd "github.com/caos/zitadel/internal/config/systemdefaults"
	"github.com/caos/zitadel/internal/crypto"
	caos_errs "github.com/caos/zitadel/internal/errors"
	es_int "github.com/caos/zitadel/internal/eventstore"
	es_models "github.com/caos/zitadel/internal/eventstore/models"
	es_sdk "github.com/caos/zitadel/internal/eventstore/sdk"
	global_model "github.com/caos/zitadel/internal/model"
	usr_model "github.com/caos/zitadel/internal/user/model"
	"github.com/caos/zitadel/internal/user/repository/eventsourcing/model"
<<<<<<< HEAD
=======
	"github.com/pquerna/otp/totp"
	"github.com/sony/sonyflake"
>>>>>>> 92a294f5
)

type UserEventstore struct {
	es_int.Eventstore
	userCache                *UserCache
	idGenerator              *sonyflake.Sonyflake
	PasswordAlg              crypto.HashAlgorithm
	InitializeUserCode       crypto.Generator
	EmailVerificationCode    crypto.Generator
	PhoneVerificationCode    crypto.Generator
	PasswordVerificationCode crypto.Generator
	Multifactors             global_model.Multifactors
	validateTOTP             func(string, string) bool
}

type UserConfig struct {
	es_int.Eventstore
	Cache            *config.CacheConfig
	PasswordSaltCost int
}

func StartUser(conf UserConfig, systemDefaults sd.SystemDefaults) (*UserEventstore, error) {
	userCache, err := StartCache(conf.Cache)
	if err != nil {
		return nil, err
	}
	idGenerator := sonyflake.NewSonyflake(sonyflake.Settings{})
	aesCrypto, err := crypto.NewAESCrypto(systemDefaults.UserVerificationKey)
	if err != nil {
		return nil, err
	}
	initCodeGen := crypto.NewEncryptionGenerator(systemDefaults.SecretGenerators.InitializeUserCode, aesCrypto)
	emailVerificationCode := crypto.NewEncryptionGenerator(systemDefaults.SecretGenerators.EmailVerificationCode, aesCrypto)
	phoneVerificationCode := crypto.NewEncryptionGenerator(systemDefaults.SecretGenerators.PhoneVerificationCode, aesCrypto)
	passwordVerificationCode := crypto.NewEncryptionGenerator(systemDefaults.SecretGenerators.PasswordVerificationCode, aesCrypto)
	aesOtpCrypto, err := crypto.NewAESCrypto(systemDefaults.Multifactors.OTP.VerificationKey)
	passwordAlg := crypto.NewBCrypt(systemDefaults.SecretGenerators.PasswordSaltCost)
	if err != nil {
		return nil, err
	}
	mfa := global_model.Multifactors{
		OTP: global_model.OTP{
			CryptoMFA: aesOtpCrypto,
			Issuer:    systemDefaults.Multifactors.OTP.Issuer,
		},
	}
	return &UserEventstore{
		Eventstore:               conf.Eventstore,
		userCache:                userCache,
		idGenerator:              idGenerator,
		InitializeUserCode:       initCodeGen,
		EmailVerificationCode:    emailVerificationCode,
		PhoneVerificationCode:    phoneVerificationCode,
		PasswordVerificationCode: passwordVerificationCode,
		Multifactors:             mfa,
<<<<<<< HEAD
		validateTOTP:             totp.Validate,
=======
		PasswordAlg:              passwordAlg,
>>>>>>> 92a294f5
	}, nil
}

func (es *UserEventstore) UserByID(ctx context.Context, id string) (*usr_model.User, error) {
	user := es.userCache.getUser(id)

	query, err := UserByIDQuery(user.AggregateID, user.Sequence)
	if err != nil {
		return nil, err
	}
	err = es_sdk.Filter(ctx, es.FilterEvents, user.AppendEvents, query)
	if err != nil && caos_errs.IsNotFound(err) && user.Sequence == 0 {
		return nil, err
	}
	es.userCache.cacheUser(user)
	return model.UserToModel(user), nil
}

func (es *UserEventstore) PrepareCreateUser(ctx context.Context, user *usr_model.User, resourceOwner string) (*model.User, *es_models.Aggregate, error) {
	user.SetEmailAsUsername()
	if !user.IsValid() {
		return nil, nil, caos_errs.ThrowPreconditionFailed(nil, "EVENT-9dk45", "Name is required")
	}
	//TODO: Check Uniqueness
	id, err := es.idGenerator.NextID()
	if err != nil {
		return nil, nil, err
	}
	user.AggregateID = strconv.FormatUint(id, 10)

	err = user.HashPasswordIfExisting(es.PasswordAlg, true)
	if err != nil {
		return nil, nil, err
	}
	err = user.GenerateInitCodeIfNeeded(es.InitializeUserCode)
	if err != nil {
		return nil, nil, err
	}
	err = user.GeneratePhoneCodeIfNeeded(es.PhoneVerificationCode)
	if err != nil {
		return nil, nil, err
	}

	repoUser := model.UserFromModel(user)
	repoInitCode := model.InitCodeFromModel(user.InitCode)
	repoPhoneCode := model.PhoneCodeFromModel(user.PhoneCode)

	createAggregate, err := UserCreateAggregate(ctx, es.AggregateCreator(), repoUser, repoInitCode, repoPhoneCode, resourceOwner)

	return repoUser, createAggregate, err
}

func (es *UserEventstore) CreateUser(ctx context.Context, user *usr_model.User) (*usr_model.User, error) {
	repoUser, aggregate, err := es.PrepareCreateUser(ctx, user, "")
	if err != nil {
		return nil, err
	}

	err = es_sdk.PushAggregates(ctx, es.PushAggregates, repoUser.AppendEvents, aggregate)
	if err != nil {
		return nil, err
	}

	es.userCache.cacheUser(repoUser)
	return model.UserToModel(repoUser), nil
}

func (es *UserEventstore) PrepareRegisterUser(ctx context.Context, user *usr_model.User, resourceOwner string) (*model.User, *es_models.Aggregate, error) {
	user.SetEmailAsUsername()
	if !user.IsValid() || user.Password == nil || user.SecretString == "" {
		return nil, nil, caos_errs.ThrowPreconditionFailed(nil, "EVENT-9dk45", "user is invalid")
	}
	//TODO: Check Uniqueness
	id, err := es.idGenerator.NextID()
	if err != nil {
		return nil, nil, err
	}
	user.AggregateID = strconv.FormatUint(id, 10)

	err = user.HashPasswordIfExisting(es.PasswordAlg, false)
	if err != nil {
		return nil, nil, err
	}
	err = user.GenerateEmailCodeIfNeeded(es.EmailVerificationCode)
	if err != nil {
		return nil, nil, err
	}

	repoUser := model.UserFromModel(user)
	repoEmailCode := model.EmailCodeFromModel(user.EmailCode)

	aggregate, err := UserRegisterAggregate(ctx, es.AggregateCreator(), repoUser, resourceOwner, repoEmailCode)
	return repoUser, aggregate, err
}

func (es *UserEventstore) RegisterUser(ctx context.Context, user *usr_model.User, resourceOwner string) (*usr_model.User, error) {
	repoUser, createAggregate, err := es.PrepareRegisterUser(ctx, user, resourceOwner)
	if err != nil {
		return nil, err
	}

	err = es_sdk.PushAggregates(ctx, es.PushAggregates, repoUser.AppendEvents, createAggregate)
	if err != nil {
		return nil, err
	}

	es.userCache.cacheUser(repoUser)
	return model.UserToModel(repoUser), nil
}

func (es *UserEventstore) DeactivateUser(ctx context.Context, id string) (*usr_model.User, error) {
	existing, err := es.UserByID(ctx, id)
	if err != nil {
		return nil, err
	}
	if existing.IsInactive() {
		return nil, caos_errs.ThrowPreconditionFailed(nil, "EVENT-die45", "cant deactivate inactive user")
	}

	repoExisting := model.UserFromModel(existing)
	aggregate := UserDeactivateAggregate(es.AggregateCreator(), repoExisting)
	err = es_sdk.Push(ctx, es.PushAggregates, repoExisting.AppendEvents, aggregate)
	if err != nil {
		return nil, err
	}
	es.userCache.cacheUser(repoExisting)
	return model.UserToModel(repoExisting), nil
}

func (es *UserEventstore) ReactivateUser(ctx context.Context, id string) (*usr_model.User, error) {
	existing, err := es.UserByID(ctx, id)
	if err != nil {
		return nil, err
	}
	if !existing.IsInactive() {
		return nil, caos_errs.ThrowPreconditionFailed(nil, "EVENT-do94s", "user must be inactive")
	}

	repoExisting := model.UserFromModel(existing)
	aggregate := UserReactivateAggregate(es.AggregateCreator(), repoExisting)
	err = es_sdk.Push(ctx, es.PushAggregates, repoExisting.AppendEvents, aggregate)
	if err != nil {
		return nil, err
	}
	es.userCache.cacheUser(repoExisting)
	return model.UserToModel(repoExisting), nil
}

func (es *UserEventstore) LockUser(ctx context.Context, id string) (*usr_model.User, error) {
	existing, err := es.UserByID(ctx, id)
	if err != nil {
		return nil, err
	}
	if !existing.IsActive() && !existing.IsInitial() {
		return nil, caos_errs.ThrowPreconditionFailed(nil, "EVENT-di83s", "user must be active or initial")
	}

	repoExisting := model.UserFromModel(existing)
	aggregate := UserLockAggregate(es.AggregateCreator(), repoExisting)
	err = es_sdk.Push(ctx, es.PushAggregates, repoExisting.AppendEvents, aggregate)
	if err != nil {
		return nil, err
	}
	es.userCache.cacheUser(repoExisting)
	return model.UserToModel(repoExisting), nil
}

func (es *UserEventstore) UnlockUser(ctx context.Context, id string) (*usr_model.User, error) {
	existing, err := es.UserByID(ctx, id)
	if err != nil {
		return nil, err
	}
	if !existing.IsLocked() {
		return nil, caos_errs.ThrowPreconditionFailed(nil, "EVENT-dks83", "user must be locked")
	}

	repoExisting := model.UserFromModel(existing)
	aggregate := UserUnlockAggregate(es.AggregateCreator(), repoExisting)
	err = es_sdk.Push(ctx, es.PushAggregates, repoExisting.AppendEvents, aggregate)
	if err != nil {
		return nil, err
	}
	es.userCache.cacheUser(repoExisting)
	return model.UserToModel(repoExisting), nil
}

func (es *UserEventstore) InitializeUserCodeByID(ctx context.Context, userID string) (*usr_model.InitUserCode, error) {
	if userID == "" {
		return nil, caos_errs.ThrowPreconditionFailed(nil, "EVENT-d8diw", "userID missing")
	}
	user, err := es.UserByID(ctx, userID)
	if err != nil {
		return nil, err
	}

	if user.InitCode != nil {
		return user.InitCode, nil
	}
	return nil, caos_errs.ThrowNotFound(nil, "EVENT-d8e2", "init code not found")
}

func (es *UserEventstore) CreateInitializeUserCodeByID(ctx context.Context, userID string) (*usr_model.InitUserCode, error) {
	if userID == "" {
		return nil, caos_errs.ThrowPreconditionFailed(nil, "EVENT-dic8s", "userID missing")
	}
	user, err := es.UserByID(ctx, userID)
	if err != nil {
		return nil, err
	}

	initCode := new(usr_model.InitUserCode)
	err = initCode.GenerateInitUserCode(es.InitializeUserCode)
	if err != nil {
		return nil, err
	}

	repoUser := model.UserFromModel(user)
	repoInitCode := model.InitCodeFromModel(initCode)

	agg := UserInitCodeAggregate(es.AggregateCreator(), repoUser, repoInitCode)
	err = es_sdk.Push(ctx, es.PushAggregates, repoUser.AppendEvents, agg)
	if err != nil {
		return nil, err
	}
	es.userCache.cacheUser(repoUser)
	return model.InitCodeToModel(repoUser.InitCode), nil
}

func (es *UserEventstore) SkipMfaInit(ctx context.Context, userID string) error {
	if userID == "" {
		return caos_errs.ThrowPreconditionFailed(nil, "EVENT-dic8s", "userID missing")
	}
	user, err := es.UserByID(ctx, userID)
	if err != nil {
		return err
	}

	repoUser := model.UserFromModel(user)
	agg := SkipMfaAggregate(es.AggregateCreator(), repoUser)
	err = es_sdk.Push(ctx, es.PushAggregates, repoUser.AppendEvents, agg)
	if err != nil {
		return err
	}
	es.userCache.cacheUser(repoUser)
	return nil
}

func (es *UserEventstore) UserPasswordByID(ctx context.Context, userID string) (*usr_model.Password, error) {
	if userID == "" {
		return nil, caos_errs.ThrowPreconditionFailed(nil, "EVENT-di834", "userID missing")
	}
	user, err := es.UserByID(ctx, userID)
	if err != nil {
		return nil, err
	}

	if user.Password != nil {
		return user.Password, nil
	}
	return nil, caos_errs.ThrowNotFound(nil, "EVENT-d8e2", "password not found")
}

func (es *UserEventstore) CheckPassword(ctx context.Context, userID, password string, authRequest *req_model.AuthRequest) error {
	existing, err := es.UserByID(ctx, userID)
	if err != nil {
		return err
	}
	if existing.Password == nil {
		return caos_errs.ThrowPreconditionFailed(nil, "EVENT-s35Fa", "no password set")
	}
	if err := crypto.CompareHash(existing.Password.SecretCrypto, []byte(password), es.PasswordAlg); err == nil {
		return es.setPasswordCheckResult(ctx, existing, authRequest, PasswordCheckSucceededAggregate)
	}
	if err := es.setPasswordCheckResult(ctx, existing, authRequest, PasswordCheckFailedAggregate); err != nil {
		return err
	}
	return caos_errs.ThrowInvalidArgument(nil, "EVENT-452ad", "invalid password")
}

func (es *UserEventstore) setPasswordCheckResult(ctx context.Context, user *usr_model.User, authRequest *req_model.AuthRequest, check func(*es_models.AggregateCreator, *model.User, *model.AuthRequest) es_sdk.AggregateFunc) error {
	repoUser := model.UserFromModel(user)
	repoAuthRequest := model.AuthRequestFromModel(authRequest)
	agg := check(es.AggregateCreator(), repoUser, repoAuthRequest)
	err := es_sdk.Push(ctx, es.PushAggregates, repoUser.AppendEvents, agg)
	if err != nil {
		return err
	}
	es.userCache.cacheUser(repoUser)
	return nil
}

func (es *UserEventstore) SetOneTimePassword(ctx context.Context, password *usr_model.Password) (*usr_model.Password, error) {
	user, err := es.UserByID(ctx, password.AggregateID)
	if err != nil {
		return nil, err
	}
	return es.changedPassword(ctx, user, password.SecretString, true)
}

func (es *UserEventstore) SetPassword(ctx context.Context, userID, code, password string) error {
	user, err := es.UserByID(ctx, userID)
	if err != nil {
		return err
	}
	if user.PasswordCode == nil {
		return caos_errs.ThrowPreconditionFailed(nil, "EVENT-65sdr", "reset code not found")
	}
	if err := crypto.VerifyCode(user.PasswordCode.CreationDate, user.PasswordCode.Expiry, user.PasswordCode.Code, code, es.PasswordVerificationCode); err != nil {
		return caos_errs.ThrowPreconditionFailed(err, "EVENT-sd6DF", "code invalid")
	}
	_, err = es.changedPassword(ctx, user, password, false)
	return err
}

func (es *UserEventstore) ChangePassword(ctx context.Context, userID, old, new string) (*usr_model.Password, error) {
	user, err := es.UserByID(ctx, userID)
	if err != nil {
		return nil, err
	}
	if user.Password == nil {
		return nil, caos_errs.ThrowPreconditionFailed(nil, "EVENT-Fds3s", "user has no password")
	}
	if err := crypto.CompareHash(user.Password.SecretCrypto, []byte(old), es.PasswordAlg); err != nil {
		return nil, caos_errs.ThrowInvalidArgument(nil, "EVENT-s56a3", "invalid password")
	}
	return es.changedPassword(ctx, user, new, false)
}

func (es *UserEventstore) changedPassword(ctx context.Context, user *usr_model.User, password string, onetime bool) (*usr_model.Password, error) {
	secret, err := crypto.Hash([]byte(password), es.PasswordAlg)
	if err != nil {
		return nil, err
	}
	repoPassword := &model.Password{Secret: secret, ChangeRequired: onetime}
	repoUser := model.UserFromModel(user)
	agg := PasswordChangeAggregate(es.AggregateCreator(), repoUser, repoPassword)
	err = es_sdk.Push(ctx, es.PushAggregates, repoUser.AppendEvents, agg)
	if err != nil {
		return nil, err
	}
	es.userCache.cacheUser(repoUser)

	return model.PasswordToModel(repoUser.Password), nil
}

func (es *UserEventstore) RequestSetPassword(ctx context.Context, userID string, notifyType usr_model.NotificationType) error {
	if userID == "" {
		return caos_errs.ThrowPreconditionFailed(nil, "EVENT-dic8s", "userID missing")
	}
	user, err := es.UserByID(ctx, userID)
	if err != nil {
		return err
	}

	passwordCode := new(model.PasswordCode)
	err = es.generatePasswordCode(passwordCode, notifyType)
	if err != nil {
		return err
	}

	repoUser := model.UserFromModel(user)
	agg := RequestSetPassword(es.AggregateCreator(), repoUser, passwordCode)
	err = es_sdk.Push(ctx, es.PushAggregates, repoUser.AppendEvents, agg)
	if err != nil {
		return err
	}
	es.userCache.cacheUser(repoUser)
	return nil
}

func (es *UserEventstore) ProfileByID(ctx context.Context, userID string) (*usr_model.Profile, error) {
	if userID == "" {
		return nil, caos_errs.ThrowPreconditionFailed(nil, "EVENT-di834", "userID missing")
	}
	user, err := es.UserByID(ctx, userID)
	if err != nil {
		return nil, err
	}

	if user.Profile != nil {
		return user.Profile, nil
	}
	return nil, caos_errs.ThrowNotFound(nil, "EVENT-dk23f", "profile not found")
}

func (es *UserEventstore) ChangeProfile(ctx context.Context, profile *usr_model.Profile) (*usr_model.Profile, error) {
	if !profile.IsValid() {
		return nil, caos_errs.ThrowPreconditionFailed(nil, "EVENT-d82i3", "profile is invalid")
	}
	existing, err := es.UserByID(ctx, profile.AggregateID)
	if err != nil {
		return nil, err
	}
	repoExisting := model.UserFromModel(existing)
	repoNew := model.ProfileFromModel(profile)

	updateAggregate := ProfileChangeAggregate(es.AggregateCreator(), repoExisting, repoNew)
	err = es_sdk.Push(ctx, es.PushAggregates, repoExisting.AppendEvents, updateAggregate)
	if err != nil {
		return nil, err
	}

	es.userCache.cacheUser(repoExisting)
	return model.ProfileToModel(repoExisting.Profile), nil
}

func (es *UserEventstore) EmailByID(ctx context.Context, userID string) (*usr_model.Email, error) {
	if userID == "" {
		return nil, caos_errs.ThrowPreconditionFailed(nil, "EVENT-di834", "userID missing")
	}
	user, err := es.UserByID(ctx, userID)
	if err != nil {
		return nil, err
	}

	if user.Email != nil {
		return user.Email, nil
	}
	return nil, caos_errs.ThrowNotFound(nil, "EVENT-dki89", "email not found")
}

func (es *UserEventstore) ChangeEmail(ctx context.Context, email *usr_model.Email) (*usr_model.Email, error) {
	if !email.IsValid() {
		return nil, caos_errs.ThrowPreconditionFailed(nil, "EVENT-lco09", "email is invalid")
	}
	existing, err := es.UserByID(ctx, email.AggregateID)
	if err != nil {
		return nil, err
	}

	emailCode, err := email.GenerateEmailCodeIfNeeded(es.EmailVerificationCode)
	if err != nil {
		return nil, err
	}

	repoExisting := model.UserFromModel(existing)
	repoNew := model.EmailFromModel(email)
	repoEmailCode := model.EmailCodeFromModel(emailCode)

	updateAggregate := EmailChangeAggregate(es.AggregateCreator(), repoExisting, repoNew, repoEmailCode)
	err = es_sdk.Push(ctx, es.PushAggregates, repoExisting.AppendEvents, updateAggregate)
	if err != nil {
		return nil, err
	}

	es.userCache.cacheUser(repoExisting)
	return model.EmailToModel(repoExisting.Email), nil
}

func (es *UserEventstore) VerifyEmail(ctx context.Context, userID, verificationCode string) error {
	if userID == "" || verificationCode == "" {
		return caos_errs.ThrowPreconditionFailed(nil, "EVENT-lo9fd", "userId or Code empty")
	}
	existing, err := es.UserByID(ctx, userID)
	if err != nil {
		return err
	}
	if existing.EmailCode == nil {
		return caos_errs.ThrowNotFound(nil, "EVENT-lso9w", "code not found")
	}
	if err := crypto.VerifyCode(existing.EmailCode.CreationDate, existing.EmailCode.Expiry, existing.EmailCode.Code, verificationCode, es.EmailVerificationCode); err != nil {
		return err
	}

	repoExisting := model.UserFromModel(existing)
	updateAggregate := EmailVerifiedAggregate(es.AggregateCreator(), repoExisting)
	err = es_sdk.Push(ctx, es.PushAggregates, repoExisting.AppendEvents, updateAggregate)
	if err != nil {
		return err
	}

	es.userCache.cacheUser(repoExisting)
	return nil
}

func (es *UserEventstore) CreateEmailVerificationCode(ctx context.Context, userID string) error {
	if userID == "" {
		return caos_errs.ThrowPreconditionFailed(nil, "EVENT-lco09", "userID missing")
	}
	existing, err := es.UserByID(ctx, userID)
	if err != nil {
		return err
	}
	if existing.Email == nil {
		return caos_errs.ThrowPreconditionFailed(nil, "EVENT-pdo9s", "no email existing")
	}
	if existing.IsEmailVerified {
		return caos_errs.ThrowPreconditionFailed(nil, "EVENT-pdo9s", "email already verified")
	}

	emailCode := new(usr_model.EmailCode)
	err = emailCode.GenerateEmailCode(es.EmailVerificationCode)
	if err != nil {
		return err
	}

	repoExisting := model.UserFromModel(existing)
	repoEmailCode := model.EmailCodeFromModel(emailCode)
	updateAggregate := EmailVerificationCodeAggregate(es.AggregateCreator(), repoExisting, repoEmailCode)
	err = es_sdk.Push(ctx, es.PushAggregates, repoExisting.AppendEvents, updateAggregate)
	if err != nil {
		return err
	}

	es.userCache.cacheUser(repoExisting)
	return nil
}

func (es *UserEventstore) PhoneByID(ctx context.Context, userID string) (*usr_model.Phone, error) {
	if userID == "" {
		return nil, caos_errs.ThrowPreconditionFailed(nil, "EVENT-do9se", "userID missing")
	}
	user, err := es.UserByID(ctx, userID)
	if err != nil {
		return nil, err
	}

	if user.Phone != nil {
		return user.Phone, nil
	}
	return nil, caos_errs.ThrowNotFound(nil, "EVENT-pos9e", "phone not found")
}

func (es *UserEventstore) ChangePhone(ctx context.Context, phone *usr_model.Phone) (*usr_model.Phone, error) {
	if !phone.IsValid() {
		return nil, caos_errs.ThrowPreconditionFailed(nil, "EVENT-do9s4", "phone is invalid")
	}
	existing, err := es.UserByID(ctx, phone.AggregateID)
	if err != nil {
		return nil, err
	}

	phoneCode, err := phone.GeneratePhoneCodeIfNeeded(es.PhoneVerificationCode)
	if err != nil {
		return nil, err
	}

	repoExisting := model.UserFromModel(existing)
	repoNew := model.PhoneFromModel(phone)
	repoPhoneCode := model.PhoneCodeFromModel(phoneCode)

	updateAggregate := PhoneChangeAggregate(es.AggregateCreator(), repoExisting, repoNew, repoPhoneCode)
	err = es_sdk.Push(ctx, es.PushAggregates, repoExisting.AppendEvents, updateAggregate)
	if err != nil {
		return nil, err
	}

	es.userCache.cacheUser(repoExisting)
	return model.PhoneToModel(repoExisting.Phone), nil
}

func (es *UserEventstore) VerifyPhone(ctx context.Context, userID, verificationCode string) error {
	if userID == "" || verificationCode == "" {
		return caos_errs.ThrowPreconditionFailed(nil, "EVENT-dsi8s", "userId or Code empty")
	}
	existing, err := es.UserByID(ctx, userID)
	if err != nil {
		return err
	}
	if existing.PhoneCode == nil {
		return caos_errs.ThrowNotFound(nil, "EVENT-slp0s", "code not found")
	}
	if err := crypto.VerifyCode(existing.PhoneCode.CreationDate, existing.PhoneCode.Expiry, existing.PhoneCode.Code, verificationCode, es.PhoneVerificationCode); err != nil {
		return err
	}

	repoExisting := model.UserFromModel(existing)
	updateAggregate := PhoneVerifiedAggregate(es.AggregateCreator(), repoExisting)
	err = es_sdk.Push(ctx, es.PushAggregates, repoExisting.AppendEvents, updateAggregate)
	if err != nil {
		return err
	}

	es.userCache.cacheUser(repoExisting)
	return nil
}

func (es *UserEventstore) CreatePhoneVerificationCode(ctx context.Context, userID string) error {
	if userID == "" {
		return caos_errs.ThrowPreconditionFailed(nil, "EVENT-do9sw", "userID missing")
	}
	existing, err := es.UserByID(ctx, userID)
	if err != nil {
		return err
	}
	if existing.Phone == nil {
		return caos_errs.ThrowPreconditionFailed(nil, "EVENT-sp9fs", "no phone existing")
	}
	if existing.IsPhoneVerified {
		return caos_errs.ThrowPreconditionFailed(nil, "EVENT-sleis", "phone already verified")
	}

	phoneCode := new(usr_model.PhoneCode)
	err = phoneCode.GeneratePhoneCode(es.PhoneVerificationCode)
	if err != nil {
		return err
	}

	repoExisting := model.UserFromModel(existing)
	repoPhoneCode := model.PhoneCodeFromModel(phoneCode)
	updateAggregate := PhoneVerificationCodeAggregate(es.AggregateCreator(), repoExisting, repoPhoneCode)
	err = es_sdk.Push(ctx, es.PushAggregates, repoExisting.AppendEvents, updateAggregate)
	if err != nil {
		return err
	}

	es.userCache.cacheUser(repoExisting)
	return nil
}

func (es *UserEventstore) AddressByID(ctx context.Context, userID string) (*usr_model.Address, error) {
	if userID == "" {
		return nil, caos_errs.ThrowPreconditionFailed(nil, "EVENT-di8ws", "userID missing")
	}
	user, err := es.UserByID(ctx, userID)
	if err != nil {
		return nil, err
	}

	if user.Address != nil {
		return user.Address, nil
	}
	return nil, caos_errs.ThrowNotFound(nil, "EVENT-so9wa", "address not found")
}

func (es *UserEventstore) ChangeAddress(ctx context.Context, address *usr_model.Address) (*usr_model.Address, error) {
	existing, err := es.UserByID(ctx, address.AggregateID)
	if err != nil {
		return nil, err
	}
	repoExisting := model.UserFromModel(existing)
	repoNew := model.AddressFromModel(address)

	updateAggregate := AddressChangeAggregate(es.AggregateCreator(), repoExisting, repoNew)
	err = es_sdk.Push(ctx, es.PushAggregates, repoExisting.AppendEvents, updateAggregate)
	if err != nil {
		return nil, err
	}

	es.userCache.cacheUser(repoExisting)
	return model.AddressToModel(repoExisting.Address), nil
}

func (es *UserEventstore) AddOTP(ctx context.Context, userID string) (*usr_model.OTP, error) {
	existing, err := es.UserByID(ctx, userID)
	if err != nil {
		return nil, err
	}
	if existing.IsOTPReady() {
		return nil, caos_errs.ThrowAlreadyExists(nil, "EVENT-do9se", "user has already configured otp")
	}
	key, err := totp.Generate(totp.GenerateOpts{Issuer: es.Multifactors.OTP.Issuer, AccountName: userID})
	if err != nil {
		return nil, err
	}
	encryptedSecret, err := crypto.Encrypt([]byte(key.Secret()), es.Multifactors.OTP.CryptoMFA)
	if err != nil {
		return nil, err
	}
	repoOtp := &model.OTP{Secret: encryptedSecret}
	repoExisting := model.UserFromModel(existing)
	updateAggregate := MfaOTPAddAggregate(es.AggregateCreator(), repoExisting, repoOtp)
	err = es_sdk.Push(ctx, es.PushAggregates, repoExisting.AppendEvents, updateAggregate)
	if err != nil {
		return nil, err
	}

	es.userCache.cacheUser(repoExisting)
	otp := model.OTPToModel(repoExisting.OTP)
	otp.Url = key.URL()
	otp.SecretString = key.Secret()
	return otp, nil
}

func (es *UserEventstore) RemoveOTP(ctx context.Context, userID string) error {
	existing, err := es.UserByID(ctx, userID)
	if err != nil {
		return err
	}
	if existing.OTP == nil {
		return caos_errs.ThrowPreconditionFailed(nil, "EVENT-sp0de", "no otp existing")
	}
	repoExisting := model.UserFromModel(existing)
	updateAggregate := MfaOTPRemoveAggregate(es.AggregateCreator(), repoExisting)
	err = es_sdk.Push(ctx, es.PushAggregates, repoExisting.AppendEvents, updateAggregate)
	if err != nil {
		return err
	}

	es.userCache.cacheUser(repoExisting)
	return nil
}

func (es *UserEventstore) CheckMfaOTPSetup(ctx context.Context, userID, code string) error {
	user, err := es.UserByID(ctx, userID)
	if err != nil {
		return err
	}
	if user.OTP == nil || user.IsOTPReady() {
		return caos_errs.ThrowPreconditionFailed(nil, "EVENT-sd5NJ", "otp not existing or already set up")
	}
	if err := es.verifyMfaOTP(user.OTP, code); err != nil {
		return err
	}
	repoUser := model.UserFromModel(user)
	err = es_sdk.Push(ctx, es.PushAggregates, repoUser.AppendEvents, MfaOTPVerifyAggregate(es.AggregateCreator(), repoUser))
	if err != nil {
		return err
	}

	es.userCache.cacheUser(repoUser)
	return nil
}

func (es *UserEventstore) CheckMfaOTP(ctx context.Context, userID, code string, authRequest *req_model.AuthRequest) error {
	user, err := es.UserByID(ctx, userID)
	if err != nil {
		return err
	}
	if !user.IsOTPReady() {
		return caos_errs.ThrowPreconditionFailed(nil, "EVENT-sd5NJ", "opt not ready")
	}

	repoUser := model.UserFromModel(user)
	repoAuthReq := model.AuthRequestFromModel(authRequest)
	var aggregate func(*es_models.AggregateCreator, *model.User, *model.AuthRequest) es_sdk.AggregateFunc
	if err := es.verifyMfaOTP(user.OTP, code); err != nil {
		aggregate = MfaOTPCheckFailedAggregate
	} else {
		aggregate = MfaOTPCheckSucceededAggregate
	}
	err = es_sdk.Push(ctx, es.PushAggregates, repoUser.AppendEvents, aggregate(es.AggregateCreator(), repoUser, repoAuthReq))
	if err != nil {
		return err
	}

	es.userCache.cacheUser(repoUser)
	return nil
}

func (es *UserEventstore) verifyMfaOTP(otp *usr_model.OTP, code string) error {
	decrypt, err := crypto.DecryptString(otp.Secret, es.Multifactors.OTP.CryptoMFA)
	if err != nil {
		return err
	}

	valid := es.validateTOTP(code, decrypt)
	if !valid {
		return caos_errs.ThrowInvalidArgument(nil, "EVENT-8isk2", "Invalid code")
	}
	return nil
}<|MERGE_RESOLUTION|>--- conflicted
+++ resolved
@@ -4,13 +4,12 @@
 	"context"
 	"strconv"
 
-<<<<<<< HEAD
 	"github.com/pquerna/otp/totp"
 	"github.com/sony/sonyflake"
 
 	req_model "github.com/caos/zitadel/internal/auth_request/model"
-=======
->>>>>>> 92a294f5
+	"strconv"
+
 	"github.com/caos/zitadel/internal/cache/config"
 	sd "github.com/caos/zitadel/internal/config/systemdefaults"
 	"github.com/caos/zitadel/internal/crypto"
@@ -21,11 +20,8 @@
 	global_model "github.com/caos/zitadel/internal/model"
 	usr_model "github.com/caos/zitadel/internal/user/model"
 	"github.com/caos/zitadel/internal/user/repository/eventsourcing/model"
-<<<<<<< HEAD
-=======
 	"github.com/pquerna/otp/totp"
 	"github.com/sony/sonyflake"
->>>>>>> 92a294f5
 )
 
 type UserEventstore struct {
@@ -81,11 +77,8 @@
 		PhoneVerificationCode:    phoneVerificationCode,
 		PasswordVerificationCode: passwordVerificationCode,
 		Multifactors:             mfa,
-<<<<<<< HEAD
+		PasswordAlg:              passwordAlg,
 		validateTOTP:             totp.Validate,
-=======
-		PasswordAlg:              passwordAlg,
->>>>>>> 92a294f5
 	}, nil
 }
 
