package eventsourcing

import (
	"context"
	"strings"

	"github.com/caos/zitadel/internal/errors"
	es_models "github.com/caos/zitadel/internal/eventstore/models"
	es_sdk "github.com/caos/zitadel/internal/eventstore/sdk"
	org_es_model "github.com/caos/zitadel/internal/org/repository/eventsourcing/model"
	"github.com/caos/zitadel/internal/user/repository/eventsourcing/model"
)

func UserByIDQuery(id string, latestSequence uint64) (*es_models.SearchQuery, error) {
	if id == "" {
		return nil, errors.ThrowPreconditionFailed(nil, "EVENT-d8isw", "Errors.User.UserIDMissing")
	}
	return UserQuery(latestSequence).
		AggregateIDFilter(id), nil
}

func UserQuery(latestSequence uint64) *es_models.SearchQuery {
	return es_models.NewSearchQuery().
		AggregateTypeFilter(model.UserAggregate).
		LatestSequenceFilter(latestSequence)
}

func UserUserNameUniqueQuery(userName string) *es_models.SearchQuery {
	return es_models.NewSearchQuery().
		AggregateTypeFilter(model.UserUserNameAggregate).
		AggregateIDFilter(userName).
		OrderDesc().
		SetLimit(1)
}

func UserAggregate(ctx context.Context, aggCreator *es_models.AggregateCreator, user *model.User) (*es_models.Aggregate, error) {
	if user == nil {
		return nil, errors.ThrowPreconditionFailed(nil, "EVENT-dis83", "Errors.Internal")
	}
	return aggCreator.NewAggregate(ctx, user.AggregateID, model.UserAggregate, model.UserVersion, user.Sequence)
}

func UserAggregateOverwriteContext(ctx context.Context, aggCreator *es_models.AggregateCreator, user *model.User, resourceOwnerID string, userID string) (*es_models.Aggregate, error) {
	if user == nil {
		return nil, errors.ThrowPreconditionFailed(nil, "EVENT-dis83", "Errors.Internal")
	}

	return aggCreator.NewAggregate(ctx, user.AggregateID, model.UserAggregate, model.UserVersion, user.Sequence, es_models.OverwriteResourceOwner(resourceOwnerID), es_models.OverwriteEditorUser(userID))
}

func MachineCreateAggregate(ctx context.Context, aggCreator *es_models.AggregateCreator, user *model.User, resourceOwner string, userLoginMustBeDomain bool) (_ []*es_models.Aggregate, err error) {
	if user == nil {
		return nil, errors.ThrowPreconditionFailed(nil, "EVENT-duxk2", "Errors.Internal")
	}

	var agg *es_models.Aggregate
	if resourceOwner != "" {
		agg, err = UserAggregateOverwriteContext(ctx, aggCreator, user, resourceOwner, user.AggregateID)
	} else {
		agg, err = UserAggregate(ctx, aggCreator, user)
	}
	if err != nil {
		return nil, err
	}
	if !userLoginMustBeDomain {
		validationQuery := es_models.NewSearchQuery().
			AggregateTypeFilter(org_es_model.OrgAggregate).
			AggregateIDsFilter()

		validation := addUserNameValidation(user.UserName)
		agg.SetPrecondition(validationQuery, validation)
	}

	agg, err = agg.AppendEvent(model.MachineAdded, user)
	if err != nil {
		return nil, err
	}

	userNameAggregate, err := reservedUniqueUserNameAggregate(ctx, aggCreator, resourceOwner, user.UserName, userLoginMustBeDomain)
	if err != nil {
		return nil, err
	}
	return []*es_models.Aggregate{
		agg,
		userNameAggregate,
	}, nil
}

func HumanCreateAggregate(ctx context.Context, aggCreator *es_models.AggregateCreator, user *model.User, initCode *model.InitUserCode, phoneCode *model.PhoneCode, resourceOwner string, userLoginMustBeDomain bool) (_ []*es_models.Aggregate, err error) {
	if user == nil {
		return nil, errors.ThrowPreconditionFailed(nil, "EVENT-duxk2", "Errors.Internal")
	}

	var agg *es_models.Aggregate
	if resourceOwner != "" {
		agg, err = UserAggregateOverwriteContext(ctx, aggCreator, user, resourceOwner, user.AggregateID)
	} else {
		agg, err = UserAggregate(ctx, aggCreator, user)
	}
	if err != nil {
		return nil, err
	}
	if !userLoginMustBeDomain {
		validationQuery := es_models.NewSearchQuery().
			AggregateTypeFilter(org_es_model.OrgAggregate).
			AggregateIDsFilter()

		validation := addUserNameValidation(user.UserName)
		agg.SetPrecondition(validationQuery, validation)
	}

	agg, err = agg.AppendEvent(model.HumanAdded, user)
	if err != nil {
		return nil, err
	}
	if user.Email != nil && user.EmailAddress != "" && user.IsEmailVerified {
		agg, err = agg.AppendEvent(model.UserEmailVerified, nil)
		if err != nil {
			return nil, err
		}
	}
	if user.Phone != nil && user.PhoneNumber != "" && user.IsPhoneVerified {
		agg, err = agg.AppendEvent(model.UserPhoneVerified, nil)
		if err != nil {
			return nil, err
		}
	}
	if initCode != nil {
		agg, err = agg.AppendEvent(model.InitializedUserCodeAdded, initCode)
		if err != nil {
			return nil, err
		}
	}
	if phoneCode != nil {
		agg, err = agg.AppendEvent(model.UserPhoneCodeAdded, phoneCode)
		if err != nil {
			return nil, err
		}
	}

	uniqueAggregates, err := getUniqueUserAggregates(ctx, aggCreator, user.UserName, user.EmailAddress, resourceOwner, userLoginMustBeDomain)
	if err != nil {
		return nil, err
	}
	return append(uniqueAggregates, agg), nil
}

func UserRegisterAggregate(ctx context.Context, aggCreator *es_models.AggregateCreator, user *model.User, resourceOwner string, initCode *model.InitUserCode, userLoginMustBeDomain bool) ([]*es_models.Aggregate, error) {
	if user == nil || resourceOwner == "" || initCode == nil {
		return nil, errors.ThrowPreconditionFailed(nil, "EVENT-duxk2", "user, resourceowner, initcode must be set")
	}

	if user.Human == nil {
		return nil, errors.ThrowPreconditionFailed(nil, "EVENT-ekuEA", "user must be type human")
	}

	agg, err := UserAggregateOverwriteContext(ctx, aggCreator, user, resourceOwner, user.AggregateID)
	if err != nil {
		return nil, err
	}

	if !userLoginMustBeDomain {
		validationQuery := es_models.NewSearchQuery().
			AggregateTypeFilter(org_es_model.OrgAggregate).
			AggregateIDsFilter()

		validation := addUserNameValidation(user.UserName)
		agg.SetPrecondition(validationQuery, validation)
	}
	agg, err = agg.AppendEvent(model.HumanRegistered, user)
	if err != nil {
		return nil, err
	}
	agg, err = agg.AppendEvent(model.InitializedHumanCodeAdded, initCode)
	if err != nil {
		return nil, err
	}
	uniqueAggregates, err := getUniqueUserAggregates(ctx, aggCreator, user.UserName, user.EmailAddress, resourceOwner, userLoginMustBeDomain)
	if err != nil {
		return nil, err
	}
	return append(uniqueAggregates, agg), nil
}

func getUniqueUserAggregates(ctx context.Context, aggCreator *es_models.AggregateCreator, userName, emailAddress, resourceOwner string, userLoginMustBeDomain bool) ([]*es_models.Aggregate, error) {
	userNameAggregate, err := reservedUniqueUserNameAggregate(ctx, aggCreator, resourceOwner, userName, userLoginMustBeDomain)
	if err != nil {
		return nil, err
	}

<<<<<<< HEAD
	emailAggregate, err := reservedUniqueEmailAggregate(ctx, aggCreator, resourceOwner, emailAddress)
	if err != nil {
		return nil, err
	}
=======
>>>>>>> 40b8faad
	return []*es_models.Aggregate{
		userNameAggregate,
	}, nil
}

func reservedUniqueUserNameAggregate(ctx context.Context, aggCreator *es_models.AggregateCreator, resourceOwner, userName string, userLoginMustBeDomain bool) (*es_models.Aggregate, error) {
	uniqueUserName := userName
	if userLoginMustBeDomain {
		uniqueUserName = userName + resourceOwner
	}

	aggregate, err := aggCreator.NewAggregate(ctx, uniqueUserName, model.UserUserNameAggregate, model.UserVersion, 0)
	if resourceOwner != "" {
		aggregate, err = aggCreator.NewAggregate(ctx, uniqueUserName, model.UserUserNameAggregate, model.UserVersion, 0, es_models.OverwriteResourceOwner(resourceOwner))
	}
	if err != nil {
		return nil, err
	}
	aggregate, err = aggregate.AppendEvent(model.UserUserNameReserved, nil)
	if err != nil {
		return nil, err
	}

	return aggregate.SetPrecondition(UserUserNameUniqueQuery(uniqueUserName), isEventValidation(aggregate, model.UserUserNameReserved)), nil
}

func releasedUniqueUserNameAggregate(ctx context.Context, aggCreator *es_models.AggregateCreator, resourceOwner, username string) (aggregate *es_models.Aggregate, err error) {
	aggregate, err = aggCreator.NewAggregate(ctx, username, model.UserUserNameAggregate, model.UserVersion, 0)
	if resourceOwner != "" {
		aggregate, err = aggCreator.NewAggregate(ctx, username, model.UserUserNameAggregate, model.UserVersion, 0, es_models.OverwriteResourceOwner(resourceOwner))
	}
	if err != nil {
		return nil, err
	}
	aggregate, err = aggregate.AppendEvent(model.UserUserNameReleased, nil)
	if err != nil {
		return nil, err
	}

	return aggregate.SetPrecondition(UserUserNameUniqueQuery(username), isEventValidation(aggregate, model.UserUserNameReleased)), nil
}

func changeUniqueUserNameAggregate(ctx context.Context, aggCreator *es_models.AggregateCreator, resourceOwner, oldUsername, username string, userLoginMustBeDomain bool) ([]*es_models.Aggregate, error) {
	aggregates := make([]*es_models.Aggregate, 2)
	var err error
	aggregates[0], err = releasedUniqueUserNameAggregate(ctx, aggCreator, resourceOwner, oldUsername)
	if err != nil {
		return nil, err
	}
	aggregates[1], err = reservedUniqueUserNameAggregate(ctx, aggCreator, resourceOwner, username, userLoginMustBeDomain)
	if err != nil {
		return nil, err
	}
	return aggregates, nil
}

func UserDeactivateAggregate(aggCreator *es_models.AggregateCreator, user *model.User) func(ctx context.Context) (*es_models.Aggregate, error) {
	return userStateAggregate(aggCreator, user, model.UserDeactivated)
}

func UserReactivateAggregate(aggCreator *es_models.AggregateCreator, user *model.User) func(ctx context.Context) (*es_models.Aggregate, error) {
	return userStateAggregate(aggCreator, user, model.UserReactivated)
}

func UserLockAggregate(aggCreator *es_models.AggregateCreator, user *model.User) func(ctx context.Context) (*es_models.Aggregate, error) {
	return userStateAggregate(aggCreator, user, model.UserLocked)
}

func UserUnlockAggregate(aggCreator *es_models.AggregateCreator, user *model.User) func(ctx context.Context) (*es_models.Aggregate, error) {
	return userStateAggregate(aggCreator, user, model.UserUnlocked)
}

func userStateAggregate(aggCreator *es_models.AggregateCreator, user *model.User, state es_models.EventType) func(ctx context.Context) (*es_models.Aggregate, error) {
	return func(ctx context.Context) (*es_models.Aggregate, error) {
		agg, err := UserAggregate(ctx, aggCreator, user)
		if err != nil {
			return nil, err
		}
		return agg.AppendEvent(state, nil)
	}
}

func UserInitCodeAggregate(aggCreator *es_models.AggregateCreator, user *model.User, code *model.InitUserCode) func(ctx context.Context) (*es_models.Aggregate, error) {
	return func(ctx context.Context) (*es_models.Aggregate, error) {
		if code == nil {
			return nil, errors.ThrowPreconditionFailed(nil, "EVENT-d8i23", "code should not be nil")
		}
		agg, err := UserAggregate(ctx, aggCreator, user)
		if err != nil {
			return nil, err
		}
		return agg.AppendEvent(model.InitializedHumanCodeAdded, code)
	}
}

func UserInitCodeSentAggregate(aggCreator *es_models.AggregateCreator, user *model.User) func(ctx context.Context) (*es_models.Aggregate, error) {
	return func(ctx context.Context) (*es_models.Aggregate, error) {
		agg, err := UserAggregate(ctx, aggCreator, user)
		if err != nil {
			return nil, err
		}
		return agg.AppendEvent(model.InitializedHumanCodeSent, nil)
	}
}

func InitCodeVerifiedAggregate(aggCreator *es_models.AggregateCreator, user *model.User, password *model.Password) func(ctx context.Context) (*es_models.Aggregate, error) {
	return func(ctx context.Context) (*es_models.Aggregate, error) {
		agg, err := UserAggregate(ctx, aggCreator, user)
		if err != nil {
			return nil, err
		}
		if user.Email != nil && !user.Email.IsEmailVerified {
			agg, err = agg.AppendEvent(model.HumanEmailVerified, nil)
			if err != nil {
				return nil, err
			}
		}
		if password != nil && password.Secret != nil {
			agg, err = agg.AppendEvent(model.HumanPasswordChanged, password)
			if err != nil {
				return nil, err
			}
		}
		return agg.AppendEvent(model.InitializedHumanCheckSucceeded, nil)
	}
}

func InitCodeCheckFailedAggregate(aggCreator *es_models.AggregateCreator, user *model.User) func(ctx context.Context) (*es_models.Aggregate, error) {
	return func(ctx context.Context) (*es_models.Aggregate, error) {
		agg, err := UserAggregate(ctx, aggCreator, user)
		if err != nil {
			return nil, err
		}
		return agg.AppendEvent(model.InitializedHumanCheckFailed, nil)
	}
}

func SkipMfaAggregate(aggCreator *es_models.AggregateCreator, user *model.User) func(ctx context.Context) (*es_models.Aggregate, error) {
	return func(ctx context.Context) (*es_models.Aggregate, error) {
		agg, err := UserAggregate(ctx, aggCreator, user)
		if err != nil {
			return nil, err
		}
		return agg.AppendEvent(model.HumanMfaInitSkipped, nil)
	}
}

func PasswordChangeAggregate(aggCreator *es_models.AggregateCreator, user *model.User, password *model.Password) func(ctx context.Context) (*es_models.Aggregate, error) {
	return func(ctx context.Context) (*es_models.Aggregate, error) {
		if password == nil {
			return nil, errors.ThrowPreconditionFailed(nil, "EVENT-d9832", "Errors.Internal")
		}
		agg, err := UserAggregate(ctx, aggCreator, user)
		if err != nil {
			return nil, err
		}
		return agg.AppendEvent(model.HumanPasswordChanged, password)
	}
}

func PasswordCheckSucceededAggregate(aggCreator *es_models.AggregateCreator, user *model.User, check *model.AuthRequest) es_sdk.AggregateFunc {
	return func(ctx context.Context) (*es_models.Aggregate, error) {
		agg, err := UserAggregate(ctx, aggCreator, user)
		if err != nil {
			return nil, err
		}
		return agg.AppendEvent(model.HumanPasswordCheckSucceeded, check)
	}
}
func PasswordCheckFailedAggregate(aggCreator *es_models.AggregateCreator, user *model.User, check *model.AuthRequest) es_sdk.AggregateFunc {
	return func(ctx context.Context) (*es_models.Aggregate, error) {
		agg, err := UserAggregate(ctx, aggCreator, user)
		if err != nil {
			return nil, err
		}
		return agg.AppendEvent(model.HumanPasswordCheckFailed, check)
	}
}

func RequestSetPassword(aggCreator *es_models.AggregateCreator, user *model.User, request *model.PasswordCode) func(ctx context.Context) (*es_models.Aggregate, error) {
	return func(ctx context.Context) (*es_models.Aggregate, error) {
		if request == nil {
			return nil, errors.ThrowPreconditionFailed(nil, "EVENT-d8ei2", "Errors.Internal")
		}
		agg, err := UserAggregate(ctx, aggCreator, user)
		if err != nil {
			return nil, err
		}
		return agg.AppendEvent(model.HumanPasswordCodeAdded, request)
	}
}

func PasswordCodeSentAggregate(aggCreator *es_models.AggregateCreator, user *model.User) func(ctx context.Context) (*es_models.Aggregate, error) {
	return func(ctx context.Context) (*es_models.Aggregate, error) {
		agg, err := UserAggregate(ctx, aggCreator, user)
		if err != nil {
			return nil, err
		}
		return agg.AppendEvent(model.HumanPasswordCodeSent, nil)
	}
}

func MachineChangeAggregate(aggCreator *es_models.AggregateCreator, user *model.User, machine *model.Machine) func(ctx context.Context) (*es_models.Aggregate, error) {
	return func(ctx context.Context) (*es_models.Aggregate, error) {
		if machine == nil {
			return nil, errors.ThrowPreconditionFailed(nil, "EVENT-dhr74", "Errors.Internal")
		}
		agg, err := UserAggregate(ctx, aggCreator, user)
		if err != nil {
			return nil, err
		}
		changes := user.Machine.Changes(machine)
		if len(changes) == 0 {
			return nil, errors.ThrowPreconditionFailed(nil, "EVENT-0spow", "Errors.NoChangesFound")
		}
		return agg.AppendEvent(model.MachineChanged, changes)
	}
}

func ProfileChangeAggregate(aggCreator *es_models.AggregateCreator, user *model.User, profile *model.Profile) func(ctx context.Context) (*es_models.Aggregate, error) {
	return func(ctx context.Context) (*es_models.Aggregate, error) {
		if profile == nil {
			return nil, errors.ThrowPreconditionFailed(nil, "EVENT-dhr74", "Errors.Internal")
		}
		agg, err := UserAggregate(ctx, aggCreator, user)
		if err != nil {
			return nil, err
		}
		changes := user.Profile.Changes(profile)
		if len(changes) == 0 {
			return nil, errors.ThrowPreconditionFailed(nil, "EVENT-0spow", "Errors.NoChangesFound")
		}
		return agg.AppendEvent(model.HumanProfileChanged, changes)
	}
}

<<<<<<< HEAD
func EmailChangeAggregate(ctx context.Context, aggCreator *es_models.AggregateCreator, user *model.User, email *model.Email, code *model.EmailCode) ([]*es_models.Aggregate, error) {
=======
func EmailChangeAggregate(ctx context.Context, aggCreator *es_models.AggregateCreator, existing *model.User, email *model.Email, code *model.EmailCode) (*es_models.Aggregate, error) {
>>>>>>> 40b8faad
	if email == nil {
		return nil, errors.ThrowPreconditionFailed(nil, "EVENT-dki8s", "Errors.Internal")
	}
	if (!email.IsEmailVerified && code == nil) || (email.IsEmailVerified && code != nil) {
		return nil, errors.ThrowPreconditionFailed(nil, "EVENT-id934", "Errors.Internal")
	}
	changes := user.Email.Changes(email)
	if len(changes) == 0 {
		return nil, errors.ThrowPreconditionFailed(nil, "EVENT-s90pw", "Errors.NoChangesFound")
	}
<<<<<<< HEAD
	aggregates := make([]*es_models.Aggregate, 0, 4)
	reserveEmailAggregate, err := reservedUniqueEmailAggregate(ctx, aggCreator, "", email.EmailAddress)
	if err != nil {
		return nil, err
	}
	aggregates = append(aggregates, reserveEmailAggregate)
	releaseEmailAggregate, err := releasedUniqueEmailAggregate(ctx, aggCreator, "", user.EmailAddress)
	if err != nil {
		return nil, err
	}
	aggregates = append(aggregates, releaseEmailAggregate)
	agg, err := UserAggregate(ctx, aggCreator, user)
=======
	agg, err := UserAggregate(ctx, aggCreator, existing)
>>>>>>> 40b8faad
	if err != nil {
		return nil, err
	}
	agg, err = agg.AppendEvent(model.HumanEmailChanged, changes)
	if err != nil {
		return nil, err
	}
	if user.Email == nil {
		user.Email = new(model.Email)
	}
	if email.IsEmailVerified {
		agg, err = agg.AppendEvent(model.HumanEmailVerified, code)
		if err != nil {
			return nil, err
		}
	}
	if code != nil {
		agg, err = agg.AppendEvent(model.HumanEmailCodeAdded, code)
		if err != nil {
			return nil, err
		}
	}
	return agg, nil
}

func EmailVerifiedAggregate(aggCreator *es_models.AggregateCreator, user *model.User) es_sdk.AggregateFunc {
	return func(ctx context.Context) (*es_models.Aggregate, error) {
		agg, err := UserAggregate(ctx, aggCreator, user)
		if err != nil {
			return nil, err
		}
		return agg.AppendEvent(model.HumanEmailVerified, nil)
	}
}

func EmailVerificationFailedAggregate(aggCreator *es_models.AggregateCreator, user *model.User) es_sdk.AggregateFunc {
	return func(ctx context.Context) (*es_models.Aggregate, error) {
		agg, err := UserAggregate(ctx, aggCreator, user)
		if err != nil {
			return nil, err
		}
		return agg.AppendEvent(model.HumanEmailVerificationFailed, nil)
	}
}

func EmailVerificationCodeAggregate(aggCreator *es_models.AggregateCreator, user *model.User, code *model.EmailCode) func(ctx context.Context) (*es_models.Aggregate, error) {
	return func(ctx context.Context) (*es_models.Aggregate, error) {
		if code == nil {
			return nil, errors.ThrowPreconditionFailed(nil, "EVENT-dki8s", "Errors.Internal")
		}
		agg, err := UserAggregate(ctx, aggCreator, user)
		if err != nil {
			return nil, err
		}
		return agg.AppendEvent(model.HumanEmailCodeAdded, code)
	}
}

func EmailCodeSentAggregate(aggCreator *es_models.AggregateCreator, user *model.User) func(ctx context.Context) (*es_models.Aggregate, error) {
	return func(ctx context.Context) (*es_models.Aggregate, error) {
		agg, err := UserAggregate(ctx, aggCreator, user)
		if err != nil {
			return nil, err
		}
		return agg.AppendEvent(model.HumanEmailCodeSent, nil)
	}
}

func PhoneChangeAggregate(aggCreator *es_models.AggregateCreator, user *model.User, phone *model.Phone, code *model.PhoneCode) func(ctx context.Context) (*es_models.Aggregate, error) {
	return func(ctx context.Context) (*es_models.Aggregate, error) {
		if phone == nil {
			return nil, errors.ThrowPreconditionFailed(nil, "EVENT-dkso3", "Errors.Internal")
		}
		if (!phone.IsPhoneVerified && code == nil) || (phone.IsPhoneVerified && code != nil) {
			return nil, errors.ThrowPreconditionFailed(nil, "EVENT-dksi8", "Errors.Internal")
		}
		agg, err := UserAggregate(ctx, aggCreator, user)
		if err != nil {
			return nil, err
		}
		if user.Phone == nil {
			user.Phone = new(model.Phone)
		}
		changes := user.Phone.Changes(phone)
		if len(changes) == 0 {
			return nil, errors.ThrowPreconditionFailed(nil, "EVENT-sp0oc", "Errors.NoChangesFound")
		}
		agg, err = agg.AppendEvent(model.HumanPhoneChanged, changes)
		if err != nil {
			return nil, err
		}
		if phone.IsPhoneVerified {
			return agg.AppendEvent(model.HumanPhoneVerified, code)
		}
		if code != nil {
			return agg.AppendEvent(model.HumanPhoneCodeAdded, code)
		}
		return agg, nil
	}
}

func PhoneRemovedAggregate(aggCreator *es_models.AggregateCreator, user *model.User) es_sdk.AggregateFunc {
	return func(ctx context.Context) (*es_models.Aggregate, error) {
		agg, err := UserAggregate(ctx, aggCreator, user)
		if err != nil {
			return nil, err
		}
		return agg.AppendEvent(model.HumanPhoneRemoved, nil)
	}
}

func PhoneVerifiedAggregate(aggCreator *es_models.AggregateCreator, user *model.User) es_sdk.AggregateFunc {
	return func(ctx context.Context) (*es_models.Aggregate, error) {
		agg, err := UserAggregate(ctx, aggCreator, user)
		if err != nil {
			return nil, err
		}
		return agg.AppendEvent(model.HumanPhoneVerified, nil)
	}
}

func PhoneVerificationFailedAggregate(aggCreator *es_models.AggregateCreator, user *model.User) es_sdk.AggregateFunc {
	return func(ctx context.Context) (*es_models.Aggregate, error) {
		agg, err := UserAggregate(ctx, aggCreator, user)
		if err != nil {
			return nil, err
		}
		return agg.AppendEvent(model.HumanPhoneVerificationFailed, nil)
	}
}

func PhoneVerificationCodeAggregate(aggCreator *es_models.AggregateCreator, user *model.User, code *model.PhoneCode) func(ctx context.Context) (*es_models.Aggregate, error) {
	return func(ctx context.Context) (*es_models.Aggregate, error) {
		if code == nil {
			return nil, errors.ThrowPreconditionFailed(nil, "EVENT-dsue2", "Errors.Internal")
		}
		agg, err := UserAggregate(ctx, aggCreator, user)
		if err != nil {
			return nil, err
		}
		return agg.AppendEvent(model.HumanPhoneCodeAdded, code)
	}
}

func PhoneCodeSentAggregate(aggCreator *es_models.AggregateCreator, user *model.User) func(ctx context.Context) (*es_models.Aggregate, error) {
	return func(ctx context.Context) (*es_models.Aggregate, error) {
		agg, err := UserAggregate(ctx, aggCreator, user)
		if err != nil {
			return nil, err
		}
		return agg.AppendEvent(model.HumanPhoneCodeSent, nil)
	}
}

func AddressChangeAggregate(aggCreator *es_models.AggregateCreator, user *model.User, address *model.Address) func(ctx context.Context) (*es_models.Aggregate, error) {
	return func(ctx context.Context) (*es_models.Aggregate, error) {
		if address == nil {
			return nil, errors.ThrowPreconditionFailed(nil, "EVENT-dkx9s", "Errors.Internal")
		}
		agg, err := UserAggregate(ctx, aggCreator, user)
		if err != nil {
			return nil, err
		}
		if user.Address == nil {
			user.Address = new(model.Address)
		}
		changes := user.Address.Changes(address)
		if len(changes) == 0 {
			return nil, errors.ThrowPreconditionFailed(nil, "EVENT-2tszw", "Errors.NoChangesFound")
		}
		return agg.AppendEvent(model.HumanAddressChanged, changes)
	}
}

func MfaOTPAddAggregate(aggCreator *es_models.AggregateCreator, user *model.User, otp *model.OTP) func(ctx context.Context) (*es_models.Aggregate, error) {
	return func(ctx context.Context) (*es_models.Aggregate, error) {
		if otp == nil {
			return nil, errors.ThrowPreconditionFailed(nil, "EVENT-dkx9s", "Errors.Internal")
		}
		agg, err := UserAggregate(ctx, aggCreator, user)
		if err != nil {
			return nil, err
		}
		return agg.AppendEvent(model.HumanMfaOtpAdded, otp)
	}
}

func MfaOTPVerifyAggregate(aggCreator *es_models.AggregateCreator, user *model.User) func(ctx context.Context) (*es_models.Aggregate, error) {
	return func(ctx context.Context) (*es_models.Aggregate, error) {
		agg, err := UserAggregate(ctx, aggCreator, user)
		if err != nil {
			return nil, err
		}
		return agg.AppendEvent(model.HumanMfaOtpVerified, nil)
	}
}

func MfaOTPCheckSucceededAggregate(aggCreator *es_models.AggregateCreator, user *model.User, authReq *model.AuthRequest) es_sdk.AggregateFunc {
	return func(ctx context.Context) (*es_models.Aggregate, error) {
		if authReq == nil {
			return nil, errors.ThrowPreconditionFailed(nil, "EVENT-sd5DA", "Errors.Internal")
		}
		agg, err := UserAggregate(ctx, aggCreator, user)
		if err != nil {
			return nil, err
		}
		return agg.AppendEvent(model.HumanMfaOtpCheckSucceeded, authReq)
	}
}

func MfaOTPCheckFailedAggregate(aggCreator *es_models.AggregateCreator, user *model.User, authReq *model.AuthRequest) es_sdk.AggregateFunc {
	return func(ctx context.Context) (*es_models.Aggregate, error) {
		if authReq == nil {
			return nil, errors.ThrowPreconditionFailed(nil, "EVENT-64sd6", "Errors.Internal")
		}
		agg, err := UserAggregate(ctx, aggCreator, user)
		if err != nil {
			return nil, err
		}
		return agg.AppendEvent(model.HumanMfaOtpCheckFailed, authReq)
	}
}

func MfaOTPRemoveAggregate(aggCreator *es_models.AggregateCreator, user *model.User) func(ctx context.Context) (*es_models.Aggregate, error) {
	return func(ctx context.Context) (*es_models.Aggregate, error) {
		agg, err := UserAggregate(ctx, aggCreator, user)
		if err != nil {
			return nil, err
		}
		return agg.AppendEvent(model.HumanMfaOtpRemoved, nil)
	}
}

func SignOutAggregates(aggCreator *es_models.AggregateCreator, users []*model.User, agentID string) func(ctx context.Context) ([]*es_models.Aggregate, error) {
	return func(ctx context.Context) ([]*es_models.Aggregate, error) {
		aggregates := make([]*es_models.Aggregate, len(users))
		for i, user := range users {
			agg, err := UserAggregateOverwriteContext(ctx, aggCreator, user, user.ResourceOwner, user.AggregateID)
			if err != nil {
				return nil, err
			}
			agg.AppendEvent(model.HumanSignedOut, map[string]interface{}{"userAgentID": agentID})
			aggregates[i] = agg
		}
		return aggregates, nil
	}
}

<<<<<<< HEAD
func DomainClaimedAggregate(ctx context.Context, aggCreator *es_models.AggregateCreator, user *model.User, tempName string) ([]*es_models.Aggregate, error) {
	aggregates := make([]*es_models.Aggregate, 3)
	userAggregate, err := UserAggregateOverwriteContext(ctx, aggCreator, user, user.ResourceOwner, user.AggregateID)
=======
func DomainClaimedAggregate(ctx context.Context, aggCreator *es_models.AggregateCreator, existingUser *model.User, tempName string) ([]*es_models.Aggregate, error) {
	aggregates, err := changeUniqueUserNameAggregate(ctx, aggCreator, existingUser.ResourceOwner, existingUser.UserName, tempName, false)
	if err != nil {
		return nil, err
	}
	userAggregate, err := UserAggregateOverwriteContext(ctx, aggCreator, existingUser, existingUser.ResourceOwner, existingUser.AggregateID)
>>>>>>> 40b8faad
	if err != nil {
		return nil, err
	}
	userAggregate, err = userAggregate.AppendEvent(model.DomainClaimed, map[string]interface{}{"userName": tempName})
	if err != nil {
		return nil, err
	}
<<<<<<< HEAD
	aggregates[0] = userAggregate
	releasedUniqueAggregate, err := releasedUniqueUserNameAggregate(ctx, aggCreator, user.ResourceOwner, user.UserName)
	if err != nil {
		return nil, err
	}
	aggregates[1] = releasedUniqueAggregate
	reservedUniqueAggregate, err := reservedUniqueUserNameAggregate(ctx, aggCreator, user.ResourceOwner, tempName, false)
=======
	return append(aggregates, userAggregate), nil
}

func DomainClaimedSentAggregate(aggCreator *es_models.AggregateCreator, user *model.User) func(ctx context.Context) (*es_models.Aggregate, error) {
	return func(ctx context.Context) (*es_models.Aggregate, error) {
		agg, err := UserAggregate(ctx, aggCreator, user)
		if err != nil {
			return nil, err
		}
		return agg.AppendEvent(model.DomainClaimedSent, nil)
	}
}

func UsernameChangedAggregates(ctx context.Context, aggCreator *es_models.AggregateCreator, user *model.User, oldUsername string, userLoginMustBeDomain bool) ([]*es_models.Aggregate, error) {
	aggregates, err := changeUniqueUserNameAggregate(ctx, aggCreator, user.ResourceOwner, oldUsername, user.UserName, userLoginMustBeDomain)
	if err != nil {
		return nil, err
	}
	userAggregate, err := UserAggregate(ctx, aggCreator, user)
	if err != nil {
		return nil, err
	}
	userAggregate, err = userAggregate.AppendEvent(model.UserUserNameChanged, map[string]interface{}{"userName": user.UserName})
>>>>>>> 40b8faad
	if err != nil {
		return nil, err
	}
	if !userLoginMustBeDomain {
		validationQuery := es_models.NewSearchQuery().
			AggregateTypeFilter(org_es_model.OrgAggregate).
			AggregateIDsFilter()

		validation := addUserNameValidation(user.UserName)
		userAggregate.SetPrecondition(validationQuery, validation)
	}
	return append(aggregates, userAggregate), nil
}

func isEventValidation(aggregate *es_models.Aggregate, eventType es_models.EventType) func(...*es_models.Event) error {
	return func(events ...*es_models.Event) error {
		if len(events) == 0 {
			aggregate.PreviousSequence = 0
			return nil
		}
		if events[0].Type == eventType {
			return errors.ThrowPreconditionFailedf(nil, "EVENT-eJQqe", "user is already %v", eventType)
		}
		aggregate.PreviousSequence = events[0].Sequence
		return nil
	}
}

func addUserNameValidation(userName string) func(...*es_models.Event) error {
	return func(events ...*es_models.Event) error {
		domains := make([]*org_es_model.OrgDomain, 0)
		for _, event := range events {
			switch event.Type {
			case org_es_model.OrgDomainAdded:
				domain := new(org_es_model.OrgDomain)
				domain.SetData(event)
				domains = append(domains, domain)
			case org_es_model.OrgDomainVerified:
				domain := new(org_es_model.OrgDomain)
				domain.SetData(event)
				for _, d := range domains {
					if d.Domain == domain.Domain {
						d.Verified = true
					}
				}
			case org_es_model.OrgDomainRemoved:
				domain := new(org_es_model.OrgDomain)
				domain.SetData(event)
				for i, d := range domains {
					if d.Domain == domain.Domain {
						domains[i] = domains[len(domains)-1]
						domains[len(domains)-1] = nil
						domains = domains[:len(domains)-1]
						break
					}
				}
			}
		}
		split := strings.Split(userName, "@")
		if len(split) != 2 {
			return nil
		}
		for _, d := range domains {
			if d.Verified && d.Domain == split[1] {
				return errors.ThrowPreconditionFailed(nil, "EVENT-us5Zw", "Errors.User.DomainNotAllowedAsUsername")
			}
		}
		return nil
	}
}<|MERGE_RESOLUTION|>--- conflicted
+++ resolved
@@ -188,13 +188,6 @@
 		return nil, err
 	}
 
-<<<<<<< HEAD
-	emailAggregate, err := reservedUniqueEmailAggregate(ctx, aggCreator, resourceOwner, emailAddress)
-	if err != nil {
-		return nil, err
-	}
-=======
->>>>>>> 40b8faad
 	return []*es_models.Aggregate{
 		userNameAggregate,
 	}, nil
@@ -431,11 +424,7 @@
 	}
 }
 
-<<<<<<< HEAD
-func EmailChangeAggregate(ctx context.Context, aggCreator *es_models.AggregateCreator, user *model.User, email *model.Email, code *model.EmailCode) ([]*es_models.Aggregate, error) {
-=======
-func EmailChangeAggregate(ctx context.Context, aggCreator *es_models.AggregateCreator, existing *model.User, email *model.Email, code *model.EmailCode) (*es_models.Aggregate, error) {
->>>>>>> 40b8faad
+func EmailChangeAggregate(ctx context.Context, aggCreator *es_models.AggregateCreator, user *model.User, email *model.Email, code *model.EmailCode) (*es_models.Aggregate, error) {
 	if email == nil {
 		return nil, errors.ThrowPreconditionFailed(nil, "EVENT-dki8s", "Errors.Internal")
 	}
@@ -446,22 +435,7 @@
 	if len(changes) == 0 {
 		return nil, errors.ThrowPreconditionFailed(nil, "EVENT-s90pw", "Errors.NoChangesFound")
 	}
-<<<<<<< HEAD
-	aggregates := make([]*es_models.Aggregate, 0, 4)
-	reserveEmailAggregate, err := reservedUniqueEmailAggregate(ctx, aggCreator, "", email.EmailAddress)
-	if err != nil {
-		return nil, err
-	}
-	aggregates = append(aggregates, reserveEmailAggregate)
-	releaseEmailAggregate, err := releasedUniqueEmailAggregate(ctx, aggCreator, "", user.EmailAddress)
-	if err != nil {
-		return nil, err
-	}
-	aggregates = append(aggregates, releaseEmailAggregate)
 	agg, err := UserAggregate(ctx, aggCreator, user)
-=======
-	agg, err := UserAggregate(ctx, aggCreator, existing)
->>>>>>> 40b8faad
 	if err != nil {
 		return nil, err
 	}
@@ -710,18 +684,12 @@
 	}
 }
 
-<<<<<<< HEAD
 func DomainClaimedAggregate(ctx context.Context, aggCreator *es_models.AggregateCreator, user *model.User, tempName string) ([]*es_models.Aggregate, error) {
-	aggregates := make([]*es_models.Aggregate, 3)
+	aggregates, err := changeUniqueUserNameAggregate(ctx, aggCreator, user.ResourceOwner, user.UserName, tempName, false)
+	if err != nil {
+		return nil, err
+	}
 	userAggregate, err := UserAggregateOverwriteContext(ctx, aggCreator, user, user.ResourceOwner, user.AggregateID)
-=======
-func DomainClaimedAggregate(ctx context.Context, aggCreator *es_models.AggregateCreator, existingUser *model.User, tempName string) ([]*es_models.Aggregate, error) {
-	aggregates, err := changeUniqueUserNameAggregate(ctx, aggCreator, existingUser.ResourceOwner, existingUser.UserName, tempName, false)
-	if err != nil {
-		return nil, err
-	}
-	userAggregate, err := UserAggregateOverwriteContext(ctx, aggCreator, existingUser, existingUser.ResourceOwner, existingUser.AggregateID)
->>>>>>> 40b8faad
 	if err != nil {
 		return nil, err
 	}
@@ -729,15 +697,6 @@
 	if err != nil {
 		return nil, err
 	}
-<<<<<<< HEAD
-	aggregates[0] = userAggregate
-	releasedUniqueAggregate, err := releasedUniqueUserNameAggregate(ctx, aggCreator, user.ResourceOwner, user.UserName)
-	if err != nil {
-		return nil, err
-	}
-	aggregates[1] = releasedUniqueAggregate
-	reservedUniqueAggregate, err := reservedUniqueUserNameAggregate(ctx, aggCreator, user.ResourceOwner, tempName, false)
-=======
 	return append(aggregates, userAggregate), nil
 }
 
@@ -761,7 +720,6 @@
 		return nil, err
 	}
 	userAggregate, err = userAggregate.AppendEvent(model.UserUserNameChanged, map[string]interface{}{"userName": user.UserName})
->>>>>>> 40b8faad
 	if err != nil {
 		return nil, err
 	}
