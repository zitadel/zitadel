--- conflicted
+++ resolved
@@ -410,11 +410,7 @@
 	return append(aggregates, agg), nil
 }
 
-<<<<<<< HEAD
-func EmailVerifiedAggregate(aggCreator *es_models.AggregateCreator, existing *model.User) func(ctx context.Context) (*es_models.Aggregate, error) {
-=======
 func EmailVerifiedAggregate(aggCreator *es_models.AggregateCreator, existing *model.User) es_sdk.AggregateFunc {
->>>>>>> 8a5baddd
 	return func(ctx context.Context) (*es_models.Aggregate, error) {
 		agg, err := UserAggregate(ctx, aggCreator, existing)
 		if err != nil {
