--- conflicted
+++ resolved
@@ -65,47 +65,6 @@
 	return repo.supportedLangs, nil
 }
 
-<<<<<<< HEAD
-func (repo *OrgRepository) SearchMyOrgDomains(ctx context.Context, request *org_model.OrgDomainSearchRequest) (*org_model.OrgDomainSearchResponse, error) {
-	err := request.EnsureLimit(repo.SearchLimit)
-	if err != nil {
-		return nil, err
-	}
-	request.Queries = append(request.Queries, &org_model.OrgDomainSearchQuery{Key: org_model.OrgDomainSearchKeyOrgID, Method: domain.SearchMethodEquals, Value: authz.GetCtxData(ctx).OrgID})
-	sequence, sequenceErr := repo.View.GetLatestOrgDomainSequence()
-	logging.Log("EVENT-SLowp").OnError(sequenceErr).WithField("traceID", tracing.TraceIDFromCtx(ctx)).Warn("could not read latest org domain sequence")
-	domains, count, err := repo.View.SearchOrgDomains(request)
-	if err != nil {
-		return nil, err
-	}
-	result := &org_model.OrgDomainSearchResponse{
-		Offset:      request.Offset,
-		Limit:       request.Limit,
-		TotalResult: uint64(count),
-		Result:      model.OrgDomainsToModel(domains),
-	}
-	if sequenceErr == nil {
-		result.Sequence = sequence.CurrentSequence
-		result.Timestamp = sequence.LastSuccessfulSpoolerRun
-	}
-	return result, nil
-=======
-func (repo *OrgRepository) GetMyOrgIamPolicy(ctx context.Context) (*iam_model.OrgIAMPolicyView, error) {
-	policy, err := repo.View.OrgIAMPolicyByAggregateID(authz.GetCtxData(ctx).OrgID)
-	if errors.IsNotFound(err) {
-		policy, err = repo.View.OrgIAMPolicyByAggregateID(repo.SystemDefaults.IamID)
-		if err != nil {
-			return nil, err
-		}
-		policy.Default = true
-	}
-	if err != nil {
-		return nil, err
-	}
-	return iam_view_model.OrgIAMViewToModel(policy), err
->>>>>>> 610e5f8e
-}
-
 func (repo *OrgRepository) OrgChanges(ctx context.Context, id string, lastSequence uint64, limit uint64, sortAscending bool, auditLogRetention time.Duration) (*org_model.OrgChanges, error) {
 	changes, err := repo.getOrgChanges(ctx, id, lastSequence, limit, sortAscending, auditLogRetention)
 	if err != nil {
