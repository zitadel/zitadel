--- conflicted
+++ resolved
@@ -78,34 +78,6 @@
 		return nil, err
 	}
 	return iam_view_model.OrgIAMViewToModel(policy), err
-<<<<<<< HEAD
-}
-
-func (repo *OrgRepository) SearchMyOrgDomains(ctx context.Context, request *org_model.OrgDomainSearchRequest) (*org_model.OrgDomainSearchResponse, error) {
-	err := request.EnsureLimit(repo.SearchLimit)
-	if err != nil {
-		return nil, err
-	}
-	request.Queries = append(request.Queries, &org_model.OrgDomainSearchQuery{Key: org_model.OrgDomainSearchKeyOrgID, Method: domain.SearchMethodEquals, Value: authz.GetCtxData(ctx).OrgID})
-	sequence, sequenceErr := repo.View.GetLatestOrgDomainSequence()
-	logging.Log("EVENT-SLowp").OnError(sequenceErr).WithField("traceID", tracing.TraceIDFromCtx(ctx)).Warn("could not read latest org domain sequence")
-	domains, count, err := repo.View.SearchOrgDomains(request)
-	if err != nil {
-		return nil, err
-	}
-	result := &org_model.OrgDomainSearchResponse{
-		Offset:      request.Offset,
-		Limit:       request.Limit,
-		TotalResult: uint64(count),
-		Result:      model.OrgDomainsToModel(domains),
-	}
-	if sequenceErr == nil {
-		result.Sequence = sequence.CurrentSequence
-		result.Timestamp = sequence.LastSuccessfulSpoolerRun
-	}
-	return result, nil
-=======
->>>>>>> 48135daa
 }
 
 func (repo *OrgRepository) OrgChanges(ctx context.Context, id string, lastSequence uint64, limit uint64, sortAscending bool, auditLogRetention time.Duration) (*org_model.OrgChanges, error) {
@@ -270,34 +242,6 @@
 	}
 	policy.Default = true
 	return iam_view_model.LabelPolicyViewToModel(policy), nil
-<<<<<<< HEAD
-}
-
-func (repo *OrgRepository) GetLoginPolicy(ctx context.Context) (*iam_model.LoginPolicyView, error) {
-	policy, viewErr := repo.View.LoginPolicyByAggregateID(authz.GetCtxData(ctx).OrgID)
-	if viewErr != nil && !errors.IsNotFound(viewErr) {
-		return nil, viewErr
-	}
-	if errors.IsNotFound(viewErr) {
-		policy = new(iam_view_model.LoginPolicyView)
-	}
-	events, esErr := repo.getOrgEvents(ctx, repo.SystemDefaults.IamID, policy.Sequence)
-	if errors.IsNotFound(viewErr) && len(events) == 0 {
-		return repo.GetDefaultLoginPolicy(ctx)
-	}
-	if esErr != nil {
-		logging.Log("EVENT-38iTr").WithError(esErr).Debug("error retrieving new events")
-		return iam_view_model.LoginPolicyViewToModel(policy), nil
-	}
-	policyCopy := *policy
-	for _, event := range events {
-		if err := policyCopy.AppendEvent(event); err != nil {
-			return iam_view_model.LoginPolicyViewToModel(policy), nil
-		}
-	}
-	return iam_view_model.LoginPolicyViewToModel(policy), nil
-=======
->>>>>>> 48135daa
 }
 
 func (repo *OrgRepository) GetIDPProvidersByIDPConfigID(ctx context.Context, aggregateID, idpConfigID string) ([]*iam_model.IDPProviderView, error) {
@@ -308,35 +252,6 @@
 	return iam_view_model.IDPProviderViewsToModel(idpProviders), err
 }
 
-<<<<<<< HEAD
-func (repo *OrgRepository) GetDefaultLoginPolicy(ctx context.Context) (*iam_model.LoginPolicyView, error) {
-	policy, viewErr := repo.View.LoginPolicyByAggregateID(domain.IAMID)
-	if viewErr != nil && !errors.IsNotFound(viewErr) {
-		return nil, viewErr
-	}
-	if errors.IsNotFound(viewErr) {
-		policy = new(iam_view_model.LoginPolicyView)
-	}
-	events, esErr := repo.getIAMEvents(ctx, policy.Sequence)
-	if errors.IsNotFound(viewErr) && len(events) == 0 {
-		return nil, errors.ThrowNotFound(nil, "EVENT-cmO9s", "Errors.IAM.LoginPolicy.NotFound")
-	}
-	if esErr != nil {
-		logging.Log("EVENT-28uLp").WithError(esErr).Debug("error retrieving new events")
-		return iam_view_model.LoginPolicyViewToModel(policy), nil
-	}
-	policyCopy := *policy
-	for _, event := range events {
-		if err := policyCopy.AppendEvent(event); err != nil {
-			return iam_view_model.LoginPolicyViewToModel(policy), nil
-		}
-	}
-	policy.Default = true
-	return iam_view_model.LoginPolicyViewToModel(policy), nil
-}
-
-=======
->>>>>>> 48135daa
 func (repo *OrgRepository) SearchIDPProviders(ctx context.Context, request *iam_model.IDPProviderSearchRequest) (*iam_model.IDPProviderSearchResponse, error) {
 	policy, err := repo.Query.LoginPolicyByID(ctx, authz.GetCtxData(ctx).OrgID)
 	if err != nil {
@@ -368,80 +283,6 @@
 		result.Timestamp = sequence.LastSuccessfulSpoolerRun
 	}
 	return result, nil
-}
-
-<<<<<<< HEAD
-func (repo *OrgRepository) SearchSecondFactors(ctx context.Context) (*iam_model.SecondFactorsSearchResponse, error) {
-	policy, err := repo.GetLoginPolicy(ctx)
-	if err != nil {
-		return nil, err
-	}
-	return &iam_model.SecondFactorsSearchResponse{
-		TotalResult: uint64(len(policy.SecondFactors)),
-		Result:      policy.SecondFactors,
-	}, nil
-}
-
-func (repo *OrgRepository) SearchMultiFactors(ctx context.Context) (*iam_model.MultiFactorsSearchResponse, error) {
-	policy, err := repo.GetLoginPolicy(ctx)
-	if err != nil {
-		return nil, err
-	}
-	return &iam_model.MultiFactorsSearchResponse{
-		TotalResult: uint64(len(policy.MultiFactors)),
-		Result:      policy.MultiFactors,
-	}, nil
-=======
-func (repo *OrgRepository) GetPasswordComplexityPolicy(ctx context.Context) (*iam_model.PasswordComplexityPolicyView, error) {
-	policy, viewErr := repo.View.PasswordComplexityPolicyByAggregateID(authz.GetCtxData(ctx).OrgID)
-	if viewErr != nil && !errors.IsNotFound(viewErr) {
-		return nil, viewErr
-	}
-	if errors.IsNotFound(viewErr) {
-		policy = new(iam_view_model.PasswordComplexityPolicyView)
-	}
-	events, esErr := repo.getOrgEvents(ctx, repo.SystemDefaults.IamID, policy.Sequence)
-	if errors.IsNotFound(viewErr) && len(events) == 0 {
-		return repo.GetDefaultPasswordComplexityPolicy(ctx)
-	}
-	if esErr != nil {
-		logging.Log("EVENT-1Bx8s").WithError(esErr).Debug("error retrieving new events")
-		return iam_view_model.PasswordComplexityViewToModel(policy), nil
-	}
-	policyCopy := *policy
-	for _, event := range events {
-		if err := policyCopy.AppendEvent(event); err != nil {
-			return iam_view_model.PasswordComplexityViewToModel(policy), nil
-		}
-	}
-	return iam_view_model.PasswordComplexityViewToModel(policy), nil
-}
-
-func (repo *OrgRepository) GetDefaultPasswordComplexityPolicy(ctx context.Context) (*iam_model.PasswordComplexityPolicyView, error) {
-	policy, viewErr := repo.View.PasswordComplexityPolicyByAggregateID(repo.SystemDefaults.IamID)
-	if viewErr != nil && !errors.IsNotFound(viewErr) {
-		return nil, viewErr
-	}
-	if errors.IsNotFound(viewErr) {
-		policy = new(iam_view_model.PasswordComplexityPolicyView)
-	}
-	events, esErr := repo.getIAMEvents(ctx, policy.Sequence)
-	if errors.IsNotFound(viewErr) && len(events) == 0 {
-		return nil, errors.ThrowNotFound(nil, "EVENT-cmO9s", "Errors.IAM.PasswordComplexityPolicy.NotFound")
-	}
-	if esErr != nil {
-		logging.Log("EVENT-pL9sw").WithError(esErr).Debug("error retrieving new events")
-		return iam_view_model.PasswordComplexityViewToModel(policy), nil
-	}
-	policyCopy := *policy
-	for _, event := range events {
-		if err := policyCopy.AppendEvent(event); err != nil {
-			return iam_view_model.PasswordComplexityViewToModel(policy), nil
-		}
-	}
-	policy.Default = true
-	return iam_view_model.PasswordComplexityViewToModel(policy), nil
->>>>>>> 48135daa
 }
 
 func (repo *OrgRepository) GetPasswordAgePolicy(ctx context.Context) (*iam_model.PasswordAgePolicyView, error) {
