package eventstore

import (
	"context"
	"encoding/json"
	"fmt"
	"io/ioutil"
	"net/http"
	"os"
	"strings"
	"sync"
	"time"

	"github.com/caos/logging"
	"github.com/ghodss/yaml"
	"github.com/golang/protobuf/ptypes"
	"golang.org/x/text/language"

	"github.com/caos/zitadel/internal/api/authz"
	"github.com/caos/zitadel/internal/config/systemdefaults"
	"github.com/caos/zitadel/internal/domain"
	"github.com/caos/zitadel/internal/errors"
	v1 "github.com/caos/zitadel/internal/eventstore/v1"
	"github.com/caos/zitadel/internal/eventstore/v1/models"
	"github.com/caos/zitadel/internal/i18n"
	iam_model "github.com/caos/zitadel/internal/iam/model"
	iam_view "github.com/caos/zitadel/internal/iam/repository/view"
	iam_view_model "github.com/caos/zitadel/internal/iam/repository/view/model"
	mgmt_view "github.com/caos/zitadel/internal/management/repository/eventsourcing/view"
	org_model "github.com/caos/zitadel/internal/org/model"
	org_es_model "github.com/caos/zitadel/internal/org/repository/eventsourcing/model"
	org_view "github.com/caos/zitadel/internal/org/repository/view"
	"github.com/caos/zitadel/internal/org/repository/view/model"
	"github.com/caos/zitadel/internal/query"
	usr_model "github.com/caos/zitadel/internal/user/model"
	"github.com/caos/zitadel/internal/user/repository/view"
	usr_es_model "github.com/caos/zitadel/internal/user/repository/view/model"
)

type OrgRepository struct {
	Query                               *query.Queries
	SearchLimit                         uint64
	Eventstore                          v1.Eventstore
	View                                *mgmt_view.View
	Roles                               []string
	SystemDefaults                      systemdefaults.SystemDefaults
	PrefixAvatarURL                     string
	LoginDir                            http.FileSystem
	NotificationDir                     http.FileSystem
	LoginTranslationFileContents        map[string][]byte
	NotificationTranslationFileContents map[string][]byte
	mutex                               sync.Mutex
	supportedLangs                      []language.Tag
}

func (repo *OrgRepository) Languages(ctx context.Context) ([]language.Tag, error) {
	if len(repo.supportedLangs) == 0 {
		langs, err := i18n.SupportedLanguages(repo.LoginDir)
		if err != nil {
			logging.Log("ADMIN-tiMWs").WithError(err).Debug("unable to parse language")
			return nil, err
		}
		repo.supportedLangs = langs
	}
	return repo.supportedLangs, nil
}

func (repo *OrgRepository) GetMyOrgIamPolicy(ctx context.Context) (*iam_model.OrgIAMPolicyView, error) {
	policy, err := repo.View.OrgIAMPolicyByAggregateID(authz.GetCtxData(ctx).OrgID)
	if errors.IsNotFound(err) {
		policy, err = repo.View.OrgIAMPolicyByAggregateID(repo.SystemDefaults.IamID)
		if err != nil {
			return nil, err
		}
		policy.Default = true
	}
	if err != nil {
		return nil, err
	}
	return iam_view_model.OrgIAMViewToModel(policy), err
}

func (repo *OrgRepository) OrgChanges(ctx context.Context, id string, lastSequence uint64, limit uint64, sortAscending bool, auditLogRetention time.Duration) (*org_model.OrgChanges, error) {
	changes, err := repo.getOrgChanges(ctx, id, lastSequence, limit, sortAscending, auditLogRetention)
	if err != nil {
		return nil, err
	}
	for _, change := range changes.Changes {
		change.ModifierName = change.ModifierId
		change.ModifierLoginName = change.ModifierId
		user, _ := repo.userByID(ctx, change.ModifierId)
		if user != nil {
			change.ModifierLoginName = user.PreferredLoginName
			if user.HumanView != nil {
				change.ModifierName = user.HumanView.DisplayName
				change.ModifierAvatarURL = user.HumanView.AvatarURL
			}
			if user.MachineView != nil {
				change.ModifierName = user.MachineView.Name
			}
		}
	}
	return changes, nil
}

func (repo *OrgRepository) OrgMemberByID(ctx context.Context, orgID, userID string) (*org_model.OrgMemberView, error) {
	member, err := repo.View.OrgMemberByIDs(orgID, userID)
	if err != nil {
		return nil, err
	}
	return model.OrgMemberToModel(member, repo.PrefixAvatarURL), nil
}

func (repo *OrgRepository) SearchMyOrgMembers(ctx context.Context, request *org_model.OrgMemberSearchRequest) (*org_model.OrgMemberSearchResponse, error) {
	err := request.EnsureLimit(repo.SearchLimit)
	if err != nil {
		return nil, err
	}
	request.Queries = append(request.Queries, &org_model.OrgMemberSearchQuery{Key: org_model.OrgMemberSearchKeyOrgID, Method: domain.SearchMethodEquals, Value: authz.GetCtxData(ctx).OrgID})
	sequence, sequenceErr := repo.View.GetLatestOrgMemberSequence()
	logging.Log("EVENT-Smu3d").OnError(sequenceErr).Warn("could not read latest org member sequence")
	members, count, err := repo.View.SearchOrgMembers(request)
	if err != nil {
		return nil, err
	}
	result := &org_model.OrgMemberSearchResponse{
		Offset:      request.Offset,
		Limit:       request.Limit,
		TotalResult: count,
		Result:      model.OrgMembersToModel(members, repo.PrefixAvatarURL),
	}
	if sequenceErr == nil {
		result.Sequence = sequence.CurrentSequence
		result.Timestamp = sequence.LastSuccessfulSpoolerRun
	}
	return result, nil
}

func (repo *OrgRepository) GetOrgMemberRoles() []string {
	roles := make([]string, 0)
	for _, roleMap := range repo.Roles {
		if strings.HasPrefix(roleMap, "ORG") {
			roles = append(roles, roleMap)
		}
	}
	return roles
}

func (repo *OrgRepository) IDPConfigByID(ctx context.Context, idpConfigID string) (*iam_model.IDPConfigView, error) {
	idp, err := repo.View.IDPConfigByID(idpConfigID)
	if err != nil {
		return nil, err
	}
	return iam_view_model.IDPConfigViewToModel(idp), nil
}

func (repo *OrgRepository) SearchIDPConfigs(ctx context.Context, request *iam_model.IDPConfigSearchRequest) (*iam_model.IDPConfigSearchResponse, error) {
	err := request.EnsureLimit(repo.SearchLimit)
	if err != nil {
		return nil, err
	}
	request.AppendMyOrgQuery(authz.GetCtxData(ctx).OrgID, repo.SystemDefaults.IamID)

	sequence, sequenceErr := repo.View.GetLatestIDPConfigSequence()
	logging.Log("EVENT-Dk8si").OnError(sequenceErr).Warn("could not read latest idp config sequence")
	idps, count, err := repo.View.SearchIDPConfigs(request)
	if err != nil {
		return nil, err
	}
	result := &iam_model.IDPConfigSearchResponse{
		Offset:      request.Offset,
		Limit:       request.Limit,
		TotalResult: count,
		Result:      iam_view_model.IdpConfigViewsToModel(idps),
	}
	if sequenceErr == nil {
		result.Sequence = sequence.CurrentSequence
		result.Timestamp = sequence.LastSuccessfulSpoolerRun
	}
	return result, nil
}

func (repo *OrgRepository) GetLabelPolicy(ctx context.Context) (*iam_model.LabelPolicyView, error) {
	policy, err := repo.View.LabelPolicyByAggregateIDAndState(authz.GetCtxData(ctx).OrgID, int32(domain.LabelPolicyStateActive))
	if errors.IsNotFound(err) {
		policy, err = repo.View.LabelPolicyByAggregateIDAndState(repo.SystemDefaults.IamID, int32(domain.LabelPolicyStateActive))
		if err != nil {
			return nil, err
		}
		policy.Default = true
	}
	if err != nil {
		return nil, err
	}
	return iam_view_model.LabelPolicyViewToModel(policy), err
}

func (repo *OrgRepository) GetPreviewLabelPolicy(ctx context.Context) (*iam_model.LabelPolicyView, error) {
	policy, err := repo.View.LabelPolicyByAggregateIDAndState(authz.GetCtxData(ctx).OrgID, int32(domain.LabelPolicyStatePreview))
	if errors.IsNotFound(err) {
		policy, err = repo.View.LabelPolicyByAggregateIDAndState(repo.SystemDefaults.IamID, int32(domain.LabelPolicyStatePreview))
		if err != nil {
			return nil, err
		}
		policy.Default = true
	}
	if err != nil {
		return nil, err
	}
	return iam_view_model.LabelPolicyViewToModel(policy), err
}

func (repo *OrgRepository) GetDefaultLabelPolicy(ctx context.Context) (*iam_model.LabelPolicyView, error) {
	return repo.getDefaultLabelPolicy(ctx, domain.LabelPolicyStateActive)
}

func (repo *OrgRepository) GetPreviewDefaultLabelPolicy(ctx context.Context) (*iam_model.LabelPolicyView, error) {
	return repo.getDefaultLabelPolicy(ctx, domain.LabelPolicyStatePreview)
}

func (repo *OrgRepository) getDefaultLabelPolicy(ctx context.Context, state domain.LabelPolicyState) (*iam_model.LabelPolicyView, error) {
	policy, viewErr := repo.View.LabelPolicyByAggregateIDAndState(repo.SystemDefaults.IamID, int32(state))
	if viewErr != nil && !errors.IsNotFound(viewErr) {
		return nil, viewErr
	}
	if errors.IsNotFound(viewErr) {
		policy = new(iam_view_model.LabelPolicyView)
	}
	events, esErr := repo.getIAMEvents(ctx, policy.Sequence)
	if errors.IsNotFound(viewErr) && len(events) == 0 {
		return nil, errors.ThrowNotFound(nil, "EVENT-3Nf8sd", "Errors.IAM.LabelPolicy.NotFound")
	}
	if esErr != nil {
		logging.Log("EVENT-28uLp").WithError(esErr).Debug("error retrieving new events")
		return iam_view_model.LabelPolicyViewToModel(policy), nil
	}
	policyCopy := *policy
	for _, event := range events {
		if err := policyCopy.AppendEvent(event); err != nil {
			return iam_view_model.LabelPolicyViewToModel(policy), nil
		}
	}
	policy.Default = true
	return iam_view_model.LabelPolicyViewToModel(policy), nil
}

func (repo *OrgRepository) GetIDPProvidersByIDPConfigID(ctx context.Context, aggregateID, idpConfigID string) ([]*iam_model.IDPProviderView, error) {
	idpProviders, err := repo.View.IDPProvidersByIdpConfigID(aggregateID, idpConfigID)
	if err != nil {
		return nil, err
	}
	return iam_view_model.IDPProviderViewsToModel(idpProviders), err
}

func (repo *OrgRepository) SearchIDPProviders(ctx context.Context, request *iam_model.IDPProviderSearchRequest) (*iam_model.IDPProviderSearchResponse, error) {
	policy, err := repo.Query.LoginPolicyByID(ctx, authz.GetCtxData(ctx).OrgID)
	if err != nil {
		return nil, err
	}
	if policy.IsDefault {
		request.AppendAggregateIDQuery(domain.IAMID)
	} else {
		request.AppendAggregateIDQuery(authz.GetCtxData(ctx).OrgID)
	}
	err = request.EnsureLimit(repo.SearchLimit)
	if err != nil {
		return nil, err
	}
	sequence, sequenceErr := repo.View.GetLatestIDPProviderSequence()
	logging.Log("EVENT-Tuiks").OnError(sequenceErr).Warn("could not read latest iam sequence")
	providers, count, err := repo.View.SearchIDPProviders(request)
	if err != nil {
		return nil, err
	}
	result := &iam_model.IDPProviderSearchResponse{
		Offset:      request.Offset,
		Limit:       request.Limit,
		TotalResult: count,
		Result:      iam_view_model.IDPProviderViewsToModel(providers),
	}
	if sequenceErr == nil {
		result.Sequence = sequence.CurrentSequence
		result.Timestamp = sequence.LastSuccessfulSpoolerRun
	}
	return result, nil
}

<<<<<<< HEAD
func (repo *OrgRepository) SearchSecondFactors(ctx context.Context) (*iam_model.SecondFactorsSearchResponse, error) {
	policy, err := repo.GetLoginPolicy(ctx)
	if err != nil {
		return nil, err
	}
	return &iam_model.SecondFactorsSearchResponse{
		TotalResult: uint64(len(policy.SecondFactors)),
		Result:      policy.SecondFactors,
	}, nil
}

func (repo *OrgRepository) SearchMultiFactors(ctx context.Context) (*iam_model.MultiFactorsSearchResponse, error) {
	policy, err := repo.GetLoginPolicy(ctx)
	if err != nil {
		return nil, err
	}
	return &iam_model.MultiFactorsSearchResponse{
		TotalResult: uint64(len(policy.MultiFactors)),
		Result:      policy.MultiFactors,
	}, nil
=======
func (repo *OrgRepository) GetPrivacyPolicy(ctx context.Context) (*iam_model.PrivacyPolicyView, error) {
	policy, err := repo.View.PrivacyPolicyByAggregateID(authz.GetCtxData(ctx).OrgID)
	if errors.IsNotFound(err) {
		return repo.GetDefaultPrivacyPolicy(ctx)
	}
	return iam_view_model.PrivacyViewToModel(policy), nil
}

func (repo *OrgRepository) GetDefaultPrivacyPolicy(ctx context.Context) (*iam_model.PrivacyPolicyView, error) {
	policy, err := repo.View.PrivacyPolicyByAggregateID(repo.SystemDefaults.IamID)
	if err != nil {
		return nil, err
	}
	policy.Default = true
	return iam_view_model.PrivacyViewToModel(policy), nil
>>>>>>> c8ded6f0
}

func (repo *OrgRepository) GetDefaultMailTemplate(ctx context.Context) (*iam_model.MailTemplateView, error) {
	template, err := repo.View.MailTemplateByAggregateID(repo.SystemDefaults.IamID)
	if err != nil {
		return nil, err
	}
	template.Default = true
	return iam_view_model.MailTemplateViewToModel(template), err
}

func (repo *OrgRepository) GetMailTemplate(ctx context.Context) (*iam_model.MailTemplateView, error) {
	template, err := repo.View.MailTemplateByAggregateID(authz.GetCtxData(ctx).OrgID)
	if errors.IsNotFound(err) {
		template, err = repo.View.MailTemplateByAggregateID(repo.SystemDefaults.IamID)
		if err != nil {
			return nil, err
		}
		template.Default = true
	}
	if err != nil {
		return nil, err
	}
	return iam_view_model.MailTemplateViewToModel(template), err
}

func (repo *OrgRepository) GetDefaultMessageText(ctx context.Context, textType, lang string) (*domain.CustomMessageText, error) {
	repo.mutex.Lock()
	defer repo.mutex.Unlock()
	var err error
	contents, ok := repo.NotificationTranslationFileContents[lang]
	if !ok {
		contents, err = repo.readTranslationFile(repo.NotificationDir, fmt.Sprintf("/i18n/%s.yaml", lang))
		if errors.IsNotFound(err) {
			contents, err = repo.readTranslationFile(repo.NotificationDir, fmt.Sprintf("/i18n/%s.yaml", repo.SystemDefaults.DefaultLanguage.String()))
		}
		if err != nil {
			return nil, err
		}
		repo.NotificationTranslationFileContents[lang] = contents
	}
	notificationTextMap := make(map[string]interface{})
	if err := yaml.Unmarshal(contents, &notificationTextMap); err != nil {
		return nil, errors.ThrowInternal(err, "TEXT-093sd", "Errors.TranslationFile.ReadError")
	}
	texts, err := repo.View.CustomTextsByAggregateIDAndTemplateAndLand(repo.SystemDefaults.IamID, textType, lang)
	if err != nil {
		return nil, err
	}
	for _, text := range texts {
		messageTextMap, ok := notificationTextMap[textType].(map[string]interface{})
		if !ok {
			continue
		}
		messageTextMap[text.Key] = text.Text
	}
	jsonbody, err := json.Marshal(notificationTextMap)
	if err != nil {
		return nil, errors.ThrowInternal(err, "TEXT-02m8f", "Errors.TranslationFile.MergeError")
	}
	notificationText := new(domain.MessageTexts)
	if err := json.Unmarshal(jsonbody, &notificationText); err != nil {
		return nil, errors.ThrowInternal(err, "TEXT-20ops", "Errors.TranslationFile.MergeError")
	}
	result := notificationText.GetMessageTextByType(textType)
	result.Default = true
	return result, nil
}

func (repo *OrgRepository) GetMessageText(ctx context.Context, orgID, textType, lang string) (*domain.CustomMessageText, error) {
	texts, err := repo.View.CustomTextsByAggregateIDAndTemplateAndLand(orgID, textType, lang)
	if err != nil {
		return nil, err
	}
	if len(texts) == 0 {
		return repo.GetDefaultMessageText(ctx, textType, lang)
	}
	return iam_view_model.CustomTextViewsToMessageDomain(repo.SystemDefaults.IamID, lang, texts), err
}

func (repo *OrgRepository) GetDefaultLoginTexts(ctx context.Context, lang string) (*domain.CustomLoginText, error) {
	repo.mutex.Lock()
	defer repo.mutex.Unlock()
	contents, ok := repo.LoginTranslationFileContents[lang]
	var err error
	if !ok {
		contents, err = repo.readTranslationFile(repo.LoginDir, fmt.Sprintf("/i18n/%s.yaml", lang))
		if errors.IsNotFound(err) {
			contents, err = repo.readTranslationFile(repo.LoginDir, fmt.Sprintf("/i18n/%s.yaml", repo.SystemDefaults.DefaultLanguage.String()))
		}
		if err != nil {
			return nil, err
		}
		repo.LoginTranslationFileContents[lang] = contents
	}
	loginTextMap := make(map[string]interface{})
	if err := yaml.Unmarshal(contents, &loginTextMap); err != nil {
		return nil, errors.ThrowInternal(err, "TEXT-l0fse", "Errors.TranslationFile.ReadError")
	}
	texts, err := repo.View.CustomTextsByAggregateIDAndTemplateAndLand(repo.SystemDefaults.IamID, domain.LoginCustomText, lang)
	if err != nil {
		return nil, err
	}
	for _, text := range texts {
		keys := strings.Split(text.Key, ".")
		screenTextMap, ok := loginTextMap[keys[0]].(map[string]interface{})
		if !ok {
			continue
		}
		screenTextMap[keys[1]] = text.Text
	}
	jsonbody, err := json.Marshal(loginTextMap)
	if err != nil {
		return nil, errors.ThrowInternal(err, "TEXT-2n8fs", "Errors.TranslationFile.MergeError")
	}
	loginText := new(domain.CustomLoginText)
	if err := json.Unmarshal(jsonbody, &loginText); err != nil {
		return nil, errors.ThrowInternal(err, "TEXT-2n8fs", "Errors.TranslationFile.MergeError")
	}
	return loginText, nil
}

func (repo *OrgRepository) GetLoginTexts(ctx context.Context, orgID, lang string) (*domain.CustomLoginText, error) {
	texts, err := repo.View.CustomTextsByAggregateIDAndTemplateAndLand(orgID, domain.LoginCustomText, lang)
	if err != nil {
		return nil, err
	}
	return iam_view_model.CustomTextViewsToLoginDomain(repo.SystemDefaults.IamID, lang, texts), err
}

func (repo *OrgRepository) getOrgChanges(ctx context.Context, orgID string, lastSequence uint64, limit uint64, sortAscending bool, auditLogRetention time.Duration) (*org_model.OrgChanges, error) {
	query := org_view.ChangesQuery(orgID, lastSequence, limit, sortAscending, auditLogRetention)

	events, err := repo.Eventstore.FilterEvents(context.Background(), query)
	if err != nil {
		logging.Log("EVENT-ZRffs").WithError(err).Warn("eventstore unavailable")
		return nil, errors.ThrowInternal(err, "EVENT-328b1", "Errors.Org.NotFound")
	}
	if len(events) == 0 {
		return nil, errors.ThrowNotFound(nil, "EVENT-FpQqK", "Errors.Changes.NotFound")
	}

	changes := make([]*org_model.OrgChange, len(events))

	for i, event := range events {
		creationDate, err := ptypes.TimestampProto(event.CreationDate)
		logging.Log("EVENT-qxIR7").OnError(err).Debug("unable to parse timestamp")
		change := &org_model.OrgChange{
			ChangeDate: creationDate,
			EventType:  event.Type.String(),
			ModifierId: event.EditorUser,
			Sequence:   event.Sequence,
		}

		if event.Data != nil {
			org := new(org_es_model.Org)
			err := json.Unmarshal(event.Data, org)
			logging.Log("EVENT-XCLEm").OnError(err).Debug("unable to unmarshal data")
			change.Data = org
		}

		changes[i] = change
		if lastSequence < event.Sequence {
			lastSequence = event.Sequence
		}
	}

	return &org_model.OrgChanges{
		Changes:      changes,
		LastSequence: lastSequence,
	}, nil
}

func (repo *OrgRepository) userByID(ctx context.Context, id string) (*usr_model.UserView, error) {
	user, viewErr := repo.View.UserByID(id)
	if viewErr != nil && !errors.IsNotFound(viewErr) {
		return nil, viewErr
	}
	if errors.IsNotFound(viewErr) {
		user = new(usr_es_model.UserView)
	}
	events, esErr := repo.getUserEvents(ctx, id, user.Sequence)
	if errors.IsNotFound(viewErr) && len(events) == 0 {
		return nil, errors.ThrowNotFound(nil, "EVENT-3nF8s", "Errors.User.NotFound")
	}
	if esErr != nil {
		logging.Log("EVENT-PSoc3").WithError(esErr).Debug("error retrieving new events")
		return usr_es_model.UserToModel(user, repo.PrefixAvatarURL), nil
	}
	userCopy := *user
	for _, event := range events {
		if err := userCopy.AppendEvent(event); err != nil {
			return usr_es_model.UserToModel(user, repo.PrefixAvatarURL), nil
		}
	}
	if userCopy.State == int32(usr_es_model.UserStateDeleted) {
		return nil, errors.ThrowNotFound(nil, "EVENT-3n8Fs", "Errors.User.NotFound")
	}
	return usr_es_model.UserToModel(&userCopy, repo.PrefixAvatarURL), nil
}

func (r *OrgRepository) getUserEvents(ctx context.Context, userID string, sequence uint64) ([]*models.Event, error) {
	query, err := view.UserByIDQuery(userID, sequence)
	if err != nil {
		return nil, err
	}

	return r.Eventstore.FilterEvents(ctx, query)
}

func (es *OrgRepository) getOrgEvents(ctx context.Context, id string, sequence uint64) ([]*models.Event, error) {
	query, err := org_view.OrgByIDQuery(id, sequence)
	if err != nil {
		return nil, err
	}
	return es.Eventstore.FilterEvents(ctx, query)
}

func (repo *OrgRepository) getIAMEvents(ctx context.Context, sequence uint64) ([]*models.Event, error) {
	query, err := iam_view.IAMByIDQuery(domain.IAMID, sequence)
	if err != nil {
		return nil, err
	}
	return repo.Eventstore.FilterEvents(ctx, query)
}

func (repo *OrgRepository) readTranslationFile(dir http.FileSystem, filename string) ([]byte, error) {
	r, err := dir.Open(filename)
	if os.IsNotExist(err) {
		return nil, errors.ThrowNotFound(err, "TEXT-93nfl", "Errors.TranslationFile.NotFound")
	}
	if err != nil {
		return nil, errors.ThrowInternal(err, "TEXT-3n8fs", "Errors.TranslationFile.ReadError")
	}
	contents, err := ioutil.ReadAll(r)
	if err != nil {
		return nil, errors.ThrowInternal(err, "TEXT-322fs", "Errors.TranslationFile.ReadError")
	}
	return contents, nil
}<|MERGE_RESOLUTION|>--- conflicted
+++ resolved
@@ -285,46 +285,6 @@
 	return result, nil
 }
 
-<<<<<<< HEAD
-func (repo *OrgRepository) SearchSecondFactors(ctx context.Context) (*iam_model.SecondFactorsSearchResponse, error) {
-	policy, err := repo.GetLoginPolicy(ctx)
-	if err != nil {
-		return nil, err
-	}
-	return &iam_model.SecondFactorsSearchResponse{
-		TotalResult: uint64(len(policy.SecondFactors)),
-		Result:      policy.SecondFactors,
-	}, nil
-}
-
-func (repo *OrgRepository) SearchMultiFactors(ctx context.Context) (*iam_model.MultiFactorsSearchResponse, error) {
-	policy, err := repo.GetLoginPolicy(ctx)
-	if err != nil {
-		return nil, err
-	}
-	return &iam_model.MultiFactorsSearchResponse{
-		TotalResult: uint64(len(policy.MultiFactors)),
-		Result:      policy.MultiFactors,
-	}, nil
-=======
-func (repo *OrgRepository) GetPrivacyPolicy(ctx context.Context) (*iam_model.PrivacyPolicyView, error) {
-	policy, err := repo.View.PrivacyPolicyByAggregateID(authz.GetCtxData(ctx).OrgID)
-	if errors.IsNotFound(err) {
-		return repo.GetDefaultPrivacyPolicy(ctx)
-	}
-	return iam_view_model.PrivacyViewToModel(policy), nil
-}
-
-func (repo *OrgRepository) GetDefaultPrivacyPolicy(ctx context.Context) (*iam_model.PrivacyPolicyView, error) {
-	policy, err := repo.View.PrivacyPolicyByAggregateID(repo.SystemDefaults.IamID)
-	if err != nil {
-		return nil, err
-	}
-	policy.Default = true
-	return iam_view_model.PrivacyViewToModel(policy), nil
->>>>>>> c8ded6f0
-}
-
 func (repo *OrgRepository) GetDefaultMailTemplate(ctx context.Context) (*iam_model.MailTemplateView, error) {
 	template, err := repo.View.MailTemplateByAggregateID(repo.SystemDefaults.IamID)
 	if err != nil {
