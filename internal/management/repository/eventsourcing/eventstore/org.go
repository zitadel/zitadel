package eventstore

import (
	"context"
	"encoding/json"
	"fmt"
	"io/ioutil"
	"net/http"
	"os"
	"strings"
	"sync"
	"time"

	"github.com/caos/logging"
	"github.com/ghodss/yaml"
	"github.com/golang/protobuf/ptypes"
	"golang.org/x/text/language"

	"github.com/caos/zitadel/internal/api/authz"
	"github.com/caos/zitadel/internal/config/systemdefaults"
	"github.com/caos/zitadel/internal/domain"
	"github.com/caos/zitadel/internal/errors"
	v1 "github.com/caos/zitadel/internal/eventstore/v1"
	"github.com/caos/zitadel/internal/eventstore/v1/models"
	"github.com/caos/zitadel/internal/i18n"
	iam_model "github.com/caos/zitadel/internal/iam/model"
	iam_view "github.com/caos/zitadel/internal/iam/repository/view"
	iam_view_model "github.com/caos/zitadel/internal/iam/repository/view/model"
	mgmt_view "github.com/caos/zitadel/internal/management/repository/eventsourcing/view"
	org_model "github.com/caos/zitadel/internal/org/model"
	org_es_model "github.com/caos/zitadel/internal/org/repository/eventsourcing/model"
	org_view "github.com/caos/zitadel/internal/org/repository/view"
	"github.com/caos/zitadel/internal/org/repository/view/model"
	"github.com/caos/zitadel/internal/query"
	usr_model "github.com/caos/zitadel/internal/user/model"
	"github.com/caos/zitadel/internal/user/repository/view"
	usr_es_model "github.com/caos/zitadel/internal/user/repository/view/model"
)

type OrgRepository struct {
	Query                               *query.Queries
	SearchLimit                         uint64
	Eventstore                          v1.Eventstore
	View                                *mgmt_view.View
	Roles                               []string
	SystemDefaults                      systemdefaults.SystemDefaults
	PrefixAvatarURL                     string
	LoginDir                            http.FileSystem
	NotificationDir                     http.FileSystem
	LoginTranslationFileContents        map[string][]byte
	NotificationTranslationFileContents map[string][]byte
	mutex                               sync.Mutex
	supportedLangs                      []language.Tag
}

func (repo *OrgRepository) Languages(ctx context.Context) ([]language.Tag, error) {
	if len(repo.supportedLangs) == 0 {
		langs, err := i18n.SupportedLanguages(repo.LoginDir)
		if err != nil {
			logging.Log("ADMIN-tiMWs").WithError(err).Debug("unable to parse language")
			return nil, err
		}
		repo.supportedLangs = langs
	}
	return repo.supportedLangs, nil
}

func (repo *OrgRepository) GetMyOrgIamPolicy(ctx context.Context) (*iam_model.OrgIAMPolicyView, error) {
	policy, err := repo.View.OrgIAMPolicyByAggregateID(authz.GetCtxData(ctx).OrgID)
	if errors.IsNotFound(err) {
		policy, err = repo.View.OrgIAMPolicyByAggregateID(repo.SystemDefaults.IamID)
		if err != nil {
			return nil, err
		}
		policy.Default = true
	}
	if err != nil {
		return nil, err
	}
	return iam_view_model.OrgIAMViewToModel(policy), err
}

func (repo *OrgRepository) OrgChanges(ctx context.Context, id string, lastSequence uint64, limit uint64, sortAscending bool, auditLogRetention time.Duration) (*org_model.OrgChanges, error) {
	changes, err := repo.getOrgChanges(ctx, id, lastSequence, limit, sortAscending, auditLogRetention)
	if err != nil {
		return nil, err
	}
	for _, change := range changes.Changes {
		change.ModifierName = change.ModifierId
		change.ModifierLoginName = change.ModifierId
		user, _ := repo.userByID(ctx, change.ModifierId)
		if user != nil {
			change.ModifierLoginName = user.PreferredLoginName
			if user.HumanView != nil {
				change.ModifierName = user.HumanView.DisplayName
				change.ModifierAvatarURL = user.HumanView.AvatarURL
			}
			if user.MachineView != nil {
				change.ModifierName = user.MachineView.Name
			}
		}
	}
	return changes, nil
}

func (repo *OrgRepository) OrgMemberByID(ctx context.Context, orgID, userID string) (*org_model.OrgMemberView, error) {
	member, err := repo.View.OrgMemberByIDs(orgID, userID)
	if err != nil {
		return nil, err
	}
	return model.OrgMemberToModel(member, repo.PrefixAvatarURL), nil
}

func (repo *OrgRepository) SearchMyOrgMembers(ctx context.Context, request *org_model.OrgMemberSearchRequest) (*org_model.OrgMemberSearchResponse, error) {
	err := request.EnsureLimit(repo.SearchLimit)
	if err != nil {
		return nil, err
	}
	request.Queries = append(request.Queries, &org_model.OrgMemberSearchQuery{Key: org_model.OrgMemberSearchKeyOrgID, Method: domain.SearchMethodEquals, Value: authz.GetCtxData(ctx).OrgID})
	sequence, sequenceErr := repo.View.GetLatestOrgMemberSequence()
	logging.Log("EVENT-Smu3d").OnError(sequenceErr).Warn("could not read latest org member sequence")
	members, count, err := repo.View.SearchOrgMembers(request)
	if err != nil {
		return nil, err
	}
	result := &org_model.OrgMemberSearchResponse{
		Offset:      request.Offset,
		Limit:       request.Limit,
		TotalResult: count,
		Result:      model.OrgMembersToModel(members, repo.PrefixAvatarURL),
	}
	if sequenceErr == nil {
		result.Sequence = sequence.CurrentSequence
		result.Timestamp = sequence.LastSuccessfulSpoolerRun
	}
	return result, nil
}

func (repo *OrgRepository) GetOrgMemberRoles() []string {
	roles := make([]string, 0)
	for _, roleMap := range repo.Roles {
		if strings.HasPrefix(roleMap, "ORG") {
			roles = append(roles, roleMap)
		}
	}
	return roles
}

func (repo *OrgRepository) IDPConfigByID(ctx context.Context, idpConfigID string) (*iam_model.IDPConfigView, error) {
	idp, err := repo.View.IDPConfigByID(idpConfigID)
	if err != nil {
		return nil, err
	}
	return iam_view_model.IDPConfigViewToModel(idp), nil
}

func (repo *OrgRepository) SearchIDPConfigs(ctx context.Context, request *iam_model.IDPConfigSearchRequest) (*iam_model.IDPConfigSearchResponse, error) {
	err := request.EnsureLimit(repo.SearchLimit)
	if err != nil {
		return nil, err
	}
	request.AppendMyOrgQuery(authz.GetCtxData(ctx).OrgID, repo.SystemDefaults.IamID)

	sequence, sequenceErr := repo.View.GetLatestIDPConfigSequence()
	logging.Log("EVENT-Dk8si").OnError(sequenceErr).Warn("could not read latest idp config sequence")
	idps, count, err := repo.View.SearchIDPConfigs(request)
	if err != nil {
		return nil, err
	}
	result := &iam_model.IDPConfigSearchResponse{
		Offset:      request.Offset,
		Limit:       request.Limit,
		TotalResult: count,
		Result:      iam_view_model.IdpConfigViewsToModel(idps),
	}
	if sequenceErr == nil {
		result.Sequence = sequence.CurrentSequence
		result.Timestamp = sequence.LastSuccessfulSpoolerRun
	}
	return result, nil
}

func (repo *OrgRepository) GetLabelPolicy(ctx context.Context) (*iam_model.LabelPolicyView, error) {
	policy, err := repo.View.LabelPolicyByAggregateIDAndState(authz.GetCtxData(ctx).OrgID, int32(domain.LabelPolicyStateActive))
	if errors.IsNotFound(err) {
		policy, err = repo.View.LabelPolicyByAggregateIDAndState(repo.SystemDefaults.IamID, int32(domain.LabelPolicyStateActive))
		if err != nil {
			return nil, err
		}
		policy.Default = true
	}
	if err != nil {
		return nil, err
	}
	return iam_view_model.LabelPolicyViewToModel(policy), err
}

func (repo *OrgRepository) GetPreviewLabelPolicy(ctx context.Context) (*iam_model.LabelPolicyView, error) {
	policy, err := repo.View.LabelPolicyByAggregateIDAndState(authz.GetCtxData(ctx).OrgID, int32(domain.LabelPolicyStatePreview))
	if errors.IsNotFound(err) {
		policy, err = repo.View.LabelPolicyByAggregateIDAndState(repo.SystemDefaults.IamID, int32(domain.LabelPolicyStatePreview))
		if err != nil {
			return nil, err
		}
		policy.Default = true
	}
	if err != nil {
		return nil, err
	}
	return iam_view_model.LabelPolicyViewToModel(policy), err
}

func (repo *OrgRepository) GetDefaultLabelPolicy(ctx context.Context) (*iam_model.LabelPolicyView, error) {
	return repo.getDefaultLabelPolicy(ctx, domain.LabelPolicyStateActive)
}

func (repo *OrgRepository) GetPreviewDefaultLabelPolicy(ctx context.Context) (*iam_model.LabelPolicyView, error) {
	return repo.getDefaultLabelPolicy(ctx, domain.LabelPolicyStatePreview)
}

func (repo *OrgRepository) getDefaultLabelPolicy(ctx context.Context, state domain.LabelPolicyState) (*iam_model.LabelPolicyView, error) {
	policy, viewErr := repo.View.LabelPolicyByAggregateIDAndState(repo.SystemDefaults.IamID, int32(state))
	if viewErr != nil && !errors.IsNotFound(viewErr) {
		return nil, viewErr
	}
	if errors.IsNotFound(viewErr) {
		policy = new(iam_view_model.LabelPolicyView)
	}
	events, esErr := repo.getIAMEvents(ctx, policy.Sequence)
	if errors.IsNotFound(viewErr) && len(events) == 0 {
		return nil, errors.ThrowNotFound(nil, "EVENT-3Nf8sd", "Errors.IAM.LabelPolicy.NotFound")
	}
	if esErr != nil {
		logging.Log("EVENT-28uLp").WithError(esErr).Debug("error retrieving new events")
		return iam_view_model.LabelPolicyViewToModel(policy), nil
	}
	policyCopy := *policy
	for _, event := range events {
		if err := policyCopy.AppendEvent(event); err != nil {
			return iam_view_model.LabelPolicyViewToModel(policy), nil
		}
	}
	policy.Default = true
	return iam_view_model.LabelPolicyViewToModel(policy), nil
}

func (repo *OrgRepository) GetIDPProvidersByIDPConfigID(ctx context.Context, aggregateID, idpConfigID string) ([]*iam_model.IDPProviderView, error) {
	idpProviders, err := repo.View.IDPProvidersByIdpConfigID(aggregateID, idpConfigID)
	if err != nil {
		return nil, err
	}
	return iam_view_model.IDPProviderViewsToModel(idpProviders), err
}

func (repo *OrgRepository) SearchIDPProviders(ctx context.Context, request *iam_model.IDPProviderSearchRequest) (*iam_model.IDPProviderSearchResponse, error) {
	policy, err := repo.Query.LoginPolicyByID(ctx, authz.GetCtxData(ctx).OrgID)
	if err != nil {
		return nil, err
	}
	if policy.IsDefault {
		request.AppendAggregateIDQuery(domain.IAMID)
	} else {
		request.AppendAggregateIDQuery(authz.GetCtxData(ctx).OrgID)
	}
	err = request.EnsureLimit(repo.SearchLimit)
	if err != nil {
		return nil, err
	}
	sequence, sequenceErr := repo.View.GetLatestIDPProviderSequence()
	logging.Log("EVENT-Tuiks").OnError(sequenceErr).Warn("could not read latest iam sequence")
	providers, count, err := repo.View.SearchIDPProviders(request)
	if err != nil {
		return nil, err
	}
	result := &iam_model.IDPProviderSearchResponse{
		Offset:      request.Offset,
		Limit:       request.Limit,
		TotalResult: count,
		Result:      iam_view_model.IDPProviderViewsToModel(providers),
	}
	if sequenceErr == nil {
		result.Sequence = sequence.CurrentSequence
		result.Timestamp = sequence.LastSuccessfulSpoolerRun
	}
	return result, nil
}

<<<<<<< HEAD
func (repo *OrgRepository) SearchSecondFactors(ctx context.Context) (*iam_model.SecondFactorsSearchResponse, error) {
	policy, err := repo.GetLoginPolicy(ctx)
	if err != nil {
		return nil, err
	}
	return &iam_model.SecondFactorsSearchResponse{
		TotalResult: uint64(len(policy.SecondFactors)),
		Result:      policy.SecondFactors,
	}, nil
}

func (repo *OrgRepository) SearchMultiFactors(ctx context.Context) (*iam_model.MultiFactorsSearchResponse, error) {
	policy, err := repo.GetLoginPolicy(ctx)
	if err != nil {
		return nil, err
	}
	return &iam_model.MultiFactorsSearchResponse{
		TotalResult: uint64(len(policy.MultiFactors)),
		Result:      policy.MultiFactors,
	}, nil
=======
func (repo *OrgRepository) GetLockoutPolicy(ctx context.Context) (*iam_model.LockoutPolicyView, error) {
	policy, viewErr := repo.View.LockoutPolicyByAggregateID(authz.GetCtxData(ctx).OrgID)
	if viewErr != nil && !errors.IsNotFound(viewErr) {
		return nil, viewErr
	}
	if errors.IsNotFound(viewErr) {
		policy = new(iam_view_model.LockoutPolicyView)
	}
	events, esErr := repo.getOrgEvents(ctx, repo.SystemDefaults.IamID, policy.Sequence)
	if errors.IsNotFound(viewErr) && len(events) == 0 {
		return repo.GetDefaultLockoutPolicy(ctx)
	}
	if esErr != nil {
		logging.Log("EVENT-mS9od").WithError(esErr).Debug("error retrieving new events")
		return iam_view_model.LockoutViewToModel(policy), nil
	}
	policyCopy := *policy
	for _, event := range events {
		if err := policyCopy.AppendEvent(event); err != nil {
			return iam_view_model.LockoutViewToModel(policy), nil
		}
	}
	return iam_view_model.LockoutViewToModel(policy), nil
}

func (repo *OrgRepository) GetDefaultLockoutPolicy(ctx context.Context) (*iam_model.LockoutPolicyView, error) {
	policy, viewErr := repo.View.LockoutPolicyByAggregateID(repo.SystemDefaults.IamID)
	if viewErr != nil && !errors.IsNotFound(viewErr) {
		return nil, viewErr
	}
	if errors.IsNotFound(viewErr) {
		policy = new(iam_view_model.LockoutPolicyView)
	}
	events, esErr := repo.getIAMEvents(ctx, policy.Sequence)
	if errors.IsNotFound(viewErr) && len(events) == 0 {
		return nil, errors.ThrowNotFound(nil, "EVENT-cmO9s", "Errors.IAM.LockoutPolicy.NotFound")
	}
	if esErr != nil {
		logging.Log("EVENT-2Ms9f").WithError(esErr).Debug("error retrieving new events")
		return iam_view_model.LockoutViewToModel(policy), nil
	}
	policyCopy := *policy
	for _, event := range events {
		if err := policyCopy.AppendEvent(event); err != nil {
			return iam_view_model.LockoutViewToModel(policy), nil
		}
	}
	policy.Default = true
	return iam_view_model.LockoutViewToModel(policy), nil
>>>>>>> 3811dddc
}

func (repo *OrgRepository) GetPrivacyPolicy(ctx context.Context) (*iam_model.PrivacyPolicyView, error) {
	policy, err := repo.View.PrivacyPolicyByAggregateID(authz.GetCtxData(ctx).OrgID)
	if errors.IsNotFound(err) {
		return repo.GetDefaultPrivacyPolicy(ctx)
	}
	return iam_view_model.PrivacyViewToModel(policy), nil
}

func (repo *OrgRepository) GetDefaultPrivacyPolicy(ctx context.Context) (*iam_model.PrivacyPolicyView, error) {
	policy, err := repo.View.PrivacyPolicyByAggregateID(repo.SystemDefaults.IamID)
	if err != nil {
		return nil, err
	}
	policy.Default = true
	return iam_view_model.PrivacyViewToModel(policy), nil
}

func (repo *OrgRepository) GetDefaultMailTemplate(ctx context.Context) (*iam_model.MailTemplateView, error) {
	template, err := repo.View.MailTemplateByAggregateID(repo.SystemDefaults.IamID)
	if err != nil {
		return nil, err
	}
	template.Default = true
	return iam_view_model.MailTemplateViewToModel(template), err
}

func (repo *OrgRepository) GetMailTemplate(ctx context.Context) (*iam_model.MailTemplateView, error) {
	template, err := repo.View.MailTemplateByAggregateID(authz.GetCtxData(ctx).OrgID)
	if errors.IsNotFound(err) {
		template, err = repo.View.MailTemplateByAggregateID(repo.SystemDefaults.IamID)
		if err != nil {
			return nil, err
		}
		template.Default = true
	}
	if err != nil {
		return nil, err
	}
	return iam_view_model.MailTemplateViewToModel(template), err
}

func (repo *OrgRepository) GetDefaultMessageText(ctx context.Context, textType, lang string) (*domain.CustomMessageText, error) {
	repo.mutex.Lock()
	defer repo.mutex.Unlock()
	var err error
	contents, ok := repo.NotificationTranslationFileContents[lang]
	if !ok {
		contents, err = repo.readTranslationFile(repo.NotificationDir, fmt.Sprintf("/i18n/%s.yaml", lang))
		if errors.IsNotFound(err) {
			contents, err = repo.readTranslationFile(repo.NotificationDir, fmt.Sprintf("/i18n/%s.yaml", repo.SystemDefaults.DefaultLanguage.String()))
		}
		if err != nil {
			return nil, err
		}
		repo.NotificationTranslationFileContents[lang] = contents
	}
	notificationTextMap := make(map[string]interface{})
	if err := yaml.Unmarshal(contents, &notificationTextMap); err != nil {
		return nil, errors.ThrowInternal(err, "TEXT-093sd", "Errors.TranslationFile.ReadError")
	}
	texts, err := repo.View.CustomTextsByAggregateIDAndTemplateAndLand(repo.SystemDefaults.IamID, textType, lang)
	if err != nil {
		return nil, err
	}
	for _, text := range texts {
		messageTextMap, ok := notificationTextMap[textType].(map[string]interface{})
		if !ok {
			continue
		}
		messageTextMap[text.Key] = text.Text
	}
	jsonbody, err := json.Marshal(notificationTextMap)
	if err != nil {
		return nil, errors.ThrowInternal(err, "TEXT-02m8f", "Errors.TranslationFile.MergeError")
	}
	notificationText := new(domain.MessageTexts)
	if err := json.Unmarshal(jsonbody, &notificationText); err != nil {
		return nil, errors.ThrowInternal(err, "TEXT-20ops", "Errors.TranslationFile.MergeError")
	}
	result := notificationText.GetMessageTextByType(textType)
	result.Default = true
	return result, nil
}

func (repo *OrgRepository) GetMessageText(ctx context.Context, orgID, textType, lang string) (*domain.CustomMessageText, error) {
	texts, err := repo.View.CustomTextsByAggregateIDAndTemplateAndLand(orgID, textType, lang)
	if err != nil {
		return nil, err
	}
	if len(texts) == 0 {
		return repo.GetDefaultMessageText(ctx, textType, lang)
	}
	return iam_view_model.CustomTextViewsToMessageDomain(repo.SystemDefaults.IamID, lang, texts), err
}

func (repo *OrgRepository) GetDefaultLoginTexts(ctx context.Context, lang string) (*domain.CustomLoginText, error) {
	repo.mutex.Lock()
	defer repo.mutex.Unlock()
	contents, ok := repo.LoginTranslationFileContents[lang]
	var err error
	if !ok {
		contents, err = repo.readTranslationFile(repo.LoginDir, fmt.Sprintf("/i18n/%s.yaml", lang))
		if errors.IsNotFound(err) {
			contents, err = repo.readTranslationFile(repo.LoginDir, fmt.Sprintf("/i18n/%s.yaml", repo.SystemDefaults.DefaultLanguage.String()))
		}
		if err != nil {
			return nil, err
		}
		repo.LoginTranslationFileContents[lang] = contents
	}
	loginTextMap := make(map[string]interface{})
	if err := yaml.Unmarshal(contents, &loginTextMap); err != nil {
		return nil, errors.ThrowInternal(err, "TEXT-l0fse", "Errors.TranslationFile.ReadError")
	}
	texts, err := repo.View.CustomTextsByAggregateIDAndTemplateAndLand(repo.SystemDefaults.IamID, domain.LoginCustomText, lang)
	if err != nil {
		return nil, err
	}
	for _, text := range texts {
		keys := strings.Split(text.Key, ".")
		screenTextMap, ok := loginTextMap[keys[0]].(map[string]interface{})
		if !ok {
			continue
		}
		screenTextMap[keys[1]] = text.Text
	}
	jsonbody, err := json.Marshal(loginTextMap)
	if err != nil {
		return nil, errors.ThrowInternal(err, "TEXT-2n8fs", "Errors.TranslationFile.MergeError")
	}
	loginText := new(domain.CustomLoginText)
	if err := json.Unmarshal(jsonbody, &loginText); err != nil {
		return nil, errors.ThrowInternal(err, "TEXT-2n8fs", "Errors.TranslationFile.MergeError")
	}
	return loginText, nil
}

func (repo *OrgRepository) GetLoginTexts(ctx context.Context, orgID, lang string) (*domain.CustomLoginText, error) {
	texts, err := repo.View.CustomTextsByAggregateIDAndTemplateAndLand(orgID, domain.LoginCustomText, lang)
	if err != nil {
		return nil, err
	}
	return iam_view_model.CustomTextViewsToLoginDomain(repo.SystemDefaults.IamID, lang, texts), err
}

func (repo *OrgRepository) getOrgChanges(ctx context.Context, orgID string, lastSequence uint64, limit uint64, sortAscending bool, auditLogRetention time.Duration) (*org_model.OrgChanges, error) {
	query := org_view.ChangesQuery(orgID, lastSequence, limit, sortAscending, auditLogRetention)

	events, err := repo.Eventstore.FilterEvents(context.Background(), query)
	if err != nil {
		logging.Log("EVENT-ZRffs").WithError(err).Warn("eventstore unavailable")
		return nil, errors.ThrowInternal(err, "EVENT-328b1", "Errors.Org.NotFound")
	}
	if len(events) == 0 {
		return nil, errors.ThrowNotFound(nil, "EVENT-FpQqK", "Errors.Changes.NotFound")
	}

	changes := make([]*org_model.OrgChange, len(events))

	for i, event := range events {
		creationDate, err := ptypes.TimestampProto(event.CreationDate)
		logging.Log("EVENT-qxIR7").OnError(err).Debug("unable to parse timestamp")
		change := &org_model.OrgChange{
			ChangeDate: creationDate,
			EventType:  event.Type.String(),
			ModifierId: event.EditorUser,
			Sequence:   event.Sequence,
		}

		if event.Data != nil {
			org := new(org_es_model.Org)
			err := json.Unmarshal(event.Data, org)
			logging.Log("EVENT-XCLEm").OnError(err).Debug("unable to unmarshal data")
			change.Data = org
		}

		changes[i] = change
		if lastSequence < event.Sequence {
			lastSequence = event.Sequence
		}
	}

	return &org_model.OrgChanges{
		Changes:      changes,
		LastSequence: lastSequence,
	}, nil
}

func (repo *OrgRepository) userByID(ctx context.Context, id string) (*usr_model.UserView, error) {
	user, viewErr := repo.View.UserByID(id)
	if viewErr != nil && !errors.IsNotFound(viewErr) {
		return nil, viewErr
	}
	if errors.IsNotFound(viewErr) {
		user = new(usr_es_model.UserView)
	}
	events, esErr := repo.getUserEvents(ctx, id, user.Sequence)
	if errors.IsNotFound(viewErr) && len(events) == 0 {
		return nil, errors.ThrowNotFound(nil, "EVENT-3nF8s", "Errors.User.NotFound")
	}
	if esErr != nil {
		logging.Log("EVENT-PSoc3").WithError(esErr).Debug("error retrieving new events")
		return usr_es_model.UserToModel(user, repo.PrefixAvatarURL), nil
	}
	userCopy := *user
	for _, event := range events {
		if err := userCopy.AppendEvent(event); err != nil {
			return usr_es_model.UserToModel(user, repo.PrefixAvatarURL), nil
		}
	}
	if userCopy.State == int32(usr_es_model.UserStateDeleted) {
		return nil, errors.ThrowNotFound(nil, "EVENT-3n8Fs", "Errors.User.NotFound")
	}
	return usr_es_model.UserToModel(&userCopy, repo.PrefixAvatarURL), nil
}

func (r *OrgRepository) getUserEvents(ctx context.Context, userID string, sequence uint64) ([]*models.Event, error) {
	query, err := view.UserByIDQuery(userID, sequence)
	if err != nil {
		return nil, err
	}

	return r.Eventstore.FilterEvents(ctx, query)
}

func (es *OrgRepository) getOrgEvents(ctx context.Context, id string, sequence uint64) ([]*models.Event, error) {
	query, err := org_view.OrgByIDQuery(id, sequence)
	if err != nil {
		return nil, err
	}
	return es.Eventstore.FilterEvents(ctx, query)
}

func (repo *OrgRepository) getIAMEvents(ctx context.Context, sequence uint64) ([]*models.Event, error) {
	query, err := iam_view.IAMByIDQuery(domain.IAMID, sequence)
	if err != nil {
		return nil, err
	}
	return repo.Eventstore.FilterEvents(ctx, query)
}

func (repo *OrgRepository) readTranslationFile(dir http.FileSystem, filename string) ([]byte, error) {
	r, err := dir.Open(filename)
	if os.IsNotExist(err) {
		return nil, errors.ThrowNotFound(err, "TEXT-93nfl", "Errors.TranslationFile.NotFound")
	}
	if err != nil {
		return nil, errors.ThrowInternal(err, "TEXT-3n8fs", "Errors.TranslationFile.ReadError")
	}
	contents, err := ioutil.ReadAll(r)
	if err != nil {
		return nil, errors.ThrowInternal(err, "TEXT-322fs", "Errors.TranslationFile.ReadError")
	}
	return contents, nil
}<|MERGE_RESOLUTION|>--- conflicted
+++ resolved
@@ -285,80 +285,6 @@
 	return result, nil
 }
 
-<<<<<<< HEAD
-func (repo *OrgRepository) SearchSecondFactors(ctx context.Context) (*iam_model.SecondFactorsSearchResponse, error) {
-	policy, err := repo.GetLoginPolicy(ctx)
-	if err != nil {
-		return nil, err
-	}
-	return &iam_model.SecondFactorsSearchResponse{
-		TotalResult: uint64(len(policy.SecondFactors)),
-		Result:      policy.SecondFactors,
-	}, nil
-}
-
-func (repo *OrgRepository) SearchMultiFactors(ctx context.Context) (*iam_model.MultiFactorsSearchResponse, error) {
-	policy, err := repo.GetLoginPolicy(ctx)
-	if err != nil {
-		return nil, err
-	}
-	return &iam_model.MultiFactorsSearchResponse{
-		TotalResult: uint64(len(policy.MultiFactors)),
-		Result:      policy.MultiFactors,
-	}, nil
-=======
-func (repo *OrgRepository) GetLockoutPolicy(ctx context.Context) (*iam_model.LockoutPolicyView, error) {
-	policy, viewErr := repo.View.LockoutPolicyByAggregateID(authz.GetCtxData(ctx).OrgID)
-	if viewErr != nil && !errors.IsNotFound(viewErr) {
-		return nil, viewErr
-	}
-	if errors.IsNotFound(viewErr) {
-		policy = new(iam_view_model.LockoutPolicyView)
-	}
-	events, esErr := repo.getOrgEvents(ctx, repo.SystemDefaults.IamID, policy.Sequence)
-	if errors.IsNotFound(viewErr) && len(events) == 0 {
-		return repo.GetDefaultLockoutPolicy(ctx)
-	}
-	if esErr != nil {
-		logging.Log("EVENT-mS9od").WithError(esErr).Debug("error retrieving new events")
-		return iam_view_model.LockoutViewToModel(policy), nil
-	}
-	policyCopy := *policy
-	for _, event := range events {
-		if err := policyCopy.AppendEvent(event); err != nil {
-			return iam_view_model.LockoutViewToModel(policy), nil
-		}
-	}
-	return iam_view_model.LockoutViewToModel(policy), nil
-}
-
-func (repo *OrgRepository) GetDefaultLockoutPolicy(ctx context.Context) (*iam_model.LockoutPolicyView, error) {
-	policy, viewErr := repo.View.LockoutPolicyByAggregateID(repo.SystemDefaults.IamID)
-	if viewErr != nil && !errors.IsNotFound(viewErr) {
-		return nil, viewErr
-	}
-	if errors.IsNotFound(viewErr) {
-		policy = new(iam_view_model.LockoutPolicyView)
-	}
-	events, esErr := repo.getIAMEvents(ctx, policy.Sequence)
-	if errors.IsNotFound(viewErr) && len(events) == 0 {
-		return nil, errors.ThrowNotFound(nil, "EVENT-cmO9s", "Errors.IAM.LockoutPolicy.NotFound")
-	}
-	if esErr != nil {
-		logging.Log("EVENT-2Ms9f").WithError(esErr).Debug("error retrieving new events")
-		return iam_view_model.LockoutViewToModel(policy), nil
-	}
-	policyCopy := *policy
-	for _, event := range events {
-		if err := policyCopy.AppendEvent(event); err != nil {
-			return iam_view_model.LockoutViewToModel(policy), nil
-		}
-	}
-	policy.Default = true
-	return iam_view_model.LockoutViewToModel(policy), nil
->>>>>>> 3811dddc
-}
-
 func (repo *OrgRepository) GetPrivacyPolicy(ctx context.Context) (*iam_model.PrivacyPolicyView, error) {
 	policy, err := repo.View.PrivacyPolicyByAggregateID(authz.GetCtxData(ctx).OrgID)
 	if errors.IsNotFound(err) {
