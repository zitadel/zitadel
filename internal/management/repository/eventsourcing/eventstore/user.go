package eventstore

import (
	"context"
	"time"

	"github.com/caos/logging"
	"github.com/golang/protobuf/ptypes"

	"github.com/caos/zitadel/internal/query"

	"github.com/caos/zitadel/internal/config/systemdefaults"
	"github.com/caos/zitadel/internal/domain"
	"github.com/caos/zitadel/internal/errors"
	v1 "github.com/caos/zitadel/internal/eventstore/v1"
	"github.com/caos/zitadel/internal/eventstore/v1/models"
	"github.com/caos/zitadel/internal/management/repository/eventsourcing/view"
	usr_model "github.com/caos/zitadel/internal/user/model"
	usr_view "github.com/caos/zitadel/internal/user/repository/view"
	"github.com/caos/zitadel/internal/user/repository/view/model"
)

type UserRepo struct {
	v1.Eventstore
	SearchLimit     uint64
	View            *view.View
	Query           *query.Queries
	SystemDefaults  systemdefaults.SystemDefaults
	PrefixAvatarURL string
}

func (repo *UserRepo) UserByID(ctx context.Context, id string) (*usr_model.UserView, error) {
	user, viewErr := repo.View.UserByID(id)
	if viewErr != nil && !errors.IsNotFound(viewErr) {
		return nil, viewErr
	}
	if errors.IsNotFound(viewErr) {
		user = new(model.UserView)
	}

	events, esErr := repo.getUserEvents(ctx, id, user.Sequence)
	if errors.IsNotFound(viewErr) && len(events) == 0 {
		return nil, errors.ThrowNotFound(nil, "EVENT-Lsoj7", "Errors.User.NotFound")
	}
	if esErr != nil {
		logging.Log("EVENT-PSoc3").WithError(esErr).Debug("error retrieving new events")
		return model.UserToModel(user, repo.PrefixAvatarURL), nil
	}
	userCopy := *user
	for _, event := range events {
		if err := userCopy.AppendEvent(event); err != nil {
			return model.UserToModel(user, repo.PrefixAvatarURL), nil
		}
	}
	if userCopy.State == int32(usr_model.UserStateDeleted) {
		return nil, errors.ThrowNotFound(nil, "EVENT-4Fm9s", "Errors.User.NotFound")
	}
	return model.UserToModel(&userCopy, repo.PrefixAvatarURL), nil
}

func (repo *UserRepo) UserChanges(ctx context.Context, id string, lastSequence uint64, limit uint64, sortAscending bool, retention time.Duration) (*usr_model.UserChanges, error) {
	changes, err := repo.getUserChanges(ctx, id, lastSequence, limit, sortAscending, retention)
	if err != nil {
		return nil, err
	}
	for _, change := range changes.Changes {
		change.ModifierName = change.ModifierID
		change.ModifierLoginName = change.ModifierID
		user, _ := repo.Query.GetUserByID(ctx, change.ModifierID)
		if user != nil {
			change.ModifierLoginName = user.PreferredLoginName
			if user.Human != nil {
				change.ModifierName = user.Human.DisplayName
				change.ModifierAvatarURL = domain.AvatarURL(repo.PrefixAvatarURL, user.ResourceOwner, user.Human.AvatarKey)
			}
			if user.Machine != nil {
				change.ModifierName = user.Machine.Name
			}
		}
	}
	return changes, nil
}

<<<<<<< HEAD
func (repo *UserRepo) UserMFAs(ctx context.Context, userID string) ([]*usr_model.MultiFactor, error) {
=======
func (repo *UserRepo) GetUserByLoginNameGlobal(ctx context.Context, loginName string) (*usr_model.UserView, error) {
	user, err := repo.View.GetGlobalUserByLoginName(loginName)
	if err != nil {
		return nil, err
	}
	return model.UserToModel(user, repo.PrefixAvatarURL), nil
}

func (repo *UserRepo) IsUserUnique(ctx context.Context, userName, email, orgID string) (bool, error) {
	return repo.View.IsUserUnique(userName, email, orgID)
}

func (repo *UserRepo) GetMetadataByKey(ctx context.Context, userID, resourceOwner, key string) (*domain.Metadata, error) {
	data, err := repo.View.MetadataByKeyAndResourceOwner(userID, resourceOwner, key)
	if err != nil {
		return nil, err
	}
	return iam_model.MetadataViewToDomain(data), nil
}

func (repo *UserRepo) SearchMetadata(ctx context.Context, userID, resourceOwner string, req *domain.MetadataSearchRequest) (*domain.MetadataSearchResponse, error) {
	err := req.EnsureLimit(repo.SearchLimit)
	if err != nil {
		return nil, err
	}
	sequence, sequenceErr := repo.View.GetLatestUserSequence()
	logging.Log("EVENT-m0ds3").OnError(sequenceErr).Warn("could not read latest user sequence")
	req.AppendAggregateIDQuery(userID)
	req.AppendResourceOwnerQuery(resourceOwner)
	metadata, count, err := repo.View.SearchMetadata(req)
	if err != nil {
		return nil, err
	}
	result := &domain.MetadataSearchResponse{
		Offset:      req.Offset,
		Limit:       req.Limit,
		TotalResult: count,
		Result:      iam_model.MetadataViewsToDomain(metadata),
	}
	if sequenceErr == nil {
		result.Sequence = sequence.CurrentSequence
		result.Timestamp = sequence.LastSuccessfulSpoolerRun
	}
	return result, nil
}

func (repo *UserRepo) ProfileByID(ctx context.Context, userID string) (*usr_model.Profile, error) {
	user, err := repo.UserByID(ctx, userID)
	if err != nil {
		return nil, err
	}
	if user.HumanView == nil {
		return nil, errors.ThrowPreconditionFailed(nil, "EVENT-gDFC2", "Errors.User.NotHuman")
	}
	return user.GetProfile()
}

func (repo *UserRepo) EmailByID(ctx context.Context, userID string) (*usr_model.Email, error) {
>>>>>>> 5c6df06a
	user, err := repo.UserByID(ctx, userID)
	if err != nil {
		return nil, err
	}
	if user.HumanView == nil {
<<<<<<< HEAD
		return nil, errors.ThrowPreconditionFailed(nil, "EVENT-xx0hV", "Errors.User.NotHuman")
	}
	mfas := make([]*usr_model.MultiFactor, 0)
	if user.OTPState != usr_model.MFAStateUnspecified {
		mfas = append(mfas, &usr_model.MultiFactor{Type: usr_model.MFATypeOTP, State: user.OTPState})
	}
	for _, u2f := range user.U2FTokens {
		mfas = append(mfas, &usr_model.MultiFactor{Type: usr_model.MFATypeU2F, State: u2f.State, Attribute: u2f.Name, ID: u2f.TokenID})
	}
	return mfas, nil
}

func (repo *UserRepo) GetPasswordless(ctx context.Context, userID string) ([]*usr_model.WebAuthNView, error) {
=======
		return nil, errors.ThrowPreconditionFailed(nil, "EVENT-pt7HY", "Errors.User.NotHuman")
	}
	return user.GetEmail()
}

func (repo *UserRepo) PhoneByID(ctx context.Context, userID string) (*usr_model.Phone, error) {
	user, err := repo.UserByID(ctx, userID)
	if err != nil {
		return nil, err
	}
	if user.HumanView == nil {
		return nil, errors.ThrowPreconditionFailed(nil, "EVENT-hliQl", "Errors.User.NotHuman")
	}
	return user.GetPhone()
}

func (repo *UserRepo) AddressByID(ctx context.Context, userID string) (*usr_model.Address, error) {
>>>>>>> 5c6df06a
	user, err := repo.UserByID(ctx, userID)
	if err != nil {
		return nil, err
	}
	if user.HumanView == nil {
<<<<<<< HEAD
		return nil, errors.ThrowPreconditionFailed(nil, "EVENT-9anf8", "Errors.User.NotHuman")
	}
	return user.HumanView.PasswordlessTokens, nil
=======
		return nil, errors.ThrowPreconditionFailed(nil, "EVENT-LQh4I", "Errors.User.NotHuman")
	}
	return user.GetAddress()
>>>>>>> 5c6df06a
}

func (r *UserRepo) getUserChanges(ctx context.Context, userID string, lastSequence uint64, limit uint64, sortAscending bool, retention time.Duration) (*usr_model.UserChanges, error) {
	query := usr_view.ChangesQuery(userID, lastSequence, limit, sortAscending, retention)

	events, err := r.Eventstore.FilterEvents(ctx, query)
	if err != nil {
		logging.Log("EVENT-g9HCv").WithError(err).Warn("eventstore unavailable")
		return nil, errors.ThrowInternal(err, "EVENT-htuG9", "Errors.Internal")
	}
	if len(events) == 0 {
		return nil, errors.ThrowNotFound(nil, "EVENT-6cAxe", "Errors.User.NoChanges")
	}

	result := make([]*usr_model.UserChange, len(events))

	for i, event := range events {
		creationDate, err := ptypes.TimestampProto(event.CreationDate)
		logging.Log("EVENT-8GTGS").OnError(err).Debug("unable to parse timestamp")
		change := &usr_model.UserChange{
			ChangeDate: creationDate,
			EventType:  event.Type.String(),
			ModifierID: event.EditorUser,
			Sequence:   event.Sequence,
		}

		//TODO: now all types should be unmarshalled, e.g. password
		// if len(event.Data) != 0 {
		// 	user := new(model.User)
		// 	err := json.Unmarshal(event.Data, user)
		// 	logging.Log("EVENT-Rkg7X").OnError(err).Debug("unable to unmarshal data")
		// 	change.Data = user
		// }

		result[i] = change
		if lastSequence < event.Sequence {
			lastSequence = event.Sequence
		}
	}

	return &usr_model.UserChanges{
		Changes:      result,
		LastSequence: lastSequence,
	}, nil
}

func (r *UserRepo) getUserEvents(ctx context.Context, userID string, sequence uint64) ([]*models.Event, error) {
	query, err := usr_view.UserByIDQuery(userID, sequence)
	if err != nil {
		return nil, err
	}
	return r.Eventstore.FilterEvents(ctx, query)
}<|MERGE_RESOLUTION|>--- conflicted
+++ resolved
@@ -81,122 +81,6 @@
 	return changes, nil
 }
 
-<<<<<<< HEAD
-func (repo *UserRepo) UserMFAs(ctx context.Context, userID string) ([]*usr_model.MultiFactor, error) {
-=======
-func (repo *UserRepo) GetUserByLoginNameGlobal(ctx context.Context, loginName string) (*usr_model.UserView, error) {
-	user, err := repo.View.GetGlobalUserByLoginName(loginName)
-	if err != nil {
-		return nil, err
-	}
-	return model.UserToModel(user, repo.PrefixAvatarURL), nil
-}
-
-func (repo *UserRepo) IsUserUnique(ctx context.Context, userName, email, orgID string) (bool, error) {
-	return repo.View.IsUserUnique(userName, email, orgID)
-}
-
-func (repo *UserRepo) GetMetadataByKey(ctx context.Context, userID, resourceOwner, key string) (*domain.Metadata, error) {
-	data, err := repo.View.MetadataByKeyAndResourceOwner(userID, resourceOwner, key)
-	if err != nil {
-		return nil, err
-	}
-	return iam_model.MetadataViewToDomain(data), nil
-}
-
-func (repo *UserRepo) SearchMetadata(ctx context.Context, userID, resourceOwner string, req *domain.MetadataSearchRequest) (*domain.MetadataSearchResponse, error) {
-	err := req.EnsureLimit(repo.SearchLimit)
-	if err != nil {
-		return nil, err
-	}
-	sequence, sequenceErr := repo.View.GetLatestUserSequence()
-	logging.Log("EVENT-m0ds3").OnError(sequenceErr).Warn("could not read latest user sequence")
-	req.AppendAggregateIDQuery(userID)
-	req.AppendResourceOwnerQuery(resourceOwner)
-	metadata, count, err := repo.View.SearchMetadata(req)
-	if err != nil {
-		return nil, err
-	}
-	result := &domain.MetadataSearchResponse{
-		Offset:      req.Offset,
-		Limit:       req.Limit,
-		TotalResult: count,
-		Result:      iam_model.MetadataViewsToDomain(metadata),
-	}
-	if sequenceErr == nil {
-		result.Sequence = sequence.CurrentSequence
-		result.Timestamp = sequence.LastSuccessfulSpoolerRun
-	}
-	return result, nil
-}
-
-func (repo *UserRepo) ProfileByID(ctx context.Context, userID string) (*usr_model.Profile, error) {
-	user, err := repo.UserByID(ctx, userID)
-	if err != nil {
-		return nil, err
-	}
-	if user.HumanView == nil {
-		return nil, errors.ThrowPreconditionFailed(nil, "EVENT-gDFC2", "Errors.User.NotHuman")
-	}
-	return user.GetProfile()
-}
-
-func (repo *UserRepo) EmailByID(ctx context.Context, userID string) (*usr_model.Email, error) {
->>>>>>> 5c6df06a
-	user, err := repo.UserByID(ctx, userID)
-	if err != nil {
-		return nil, err
-	}
-	if user.HumanView == nil {
-<<<<<<< HEAD
-		return nil, errors.ThrowPreconditionFailed(nil, "EVENT-xx0hV", "Errors.User.NotHuman")
-	}
-	mfas := make([]*usr_model.MultiFactor, 0)
-	if user.OTPState != usr_model.MFAStateUnspecified {
-		mfas = append(mfas, &usr_model.MultiFactor{Type: usr_model.MFATypeOTP, State: user.OTPState})
-	}
-	for _, u2f := range user.U2FTokens {
-		mfas = append(mfas, &usr_model.MultiFactor{Type: usr_model.MFATypeU2F, State: u2f.State, Attribute: u2f.Name, ID: u2f.TokenID})
-	}
-	return mfas, nil
-}
-
-func (repo *UserRepo) GetPasswordless(ctx context.Context, userID string) ([]*usr_model.WebAuthNView, error) {
-=======
-		return nil, errors.ThrowPreconditionFailed(nil, "EVENT-pt7HY", "Errors.User.NotHuman")
-	}
-	return user.GetEmail()
-}
-
-func (repo *UserRepo) PhoneByID(ctx context.Context, userID string) (*usr_model.Phone, error) {
-	user, err := repo.UserByID(ctx, userID)
-	if err != nil {
-		return nil, err
-	}
-	if user.HumanView == nil {
-		return nil, errors.ThrowPreconditionFailed(nil, "EVENT-hliQl", "Errors.User.NotHuman")
-	}
-	return user.GetPhone()
-}
-
-func (repo *UserRepo) AddressByID(ctx context.Context, userID string) (*usr_model.Address, error) {
->>>>>>> 5c6df06a
-	user, err := repo.UserByID(ctx, userID)
-	if err != nil {
-		return nil, err
-	}
-	if user.HumanView == nil {
-<<<<<<< HEAD
-		return nil, errors.ThrowPreconditionFailed(nil, "EVENT-9anf8", "Errors.User.NotHuman")
-	}
-	return user.HumanView.PasswordlessTokens, nil
-=======
-		return nil, errors.ThrowPreconditionFailed(nil, "EVENT-LQh4I", "Errors.User.NotHuman")
-	}
-	return user.GetAddress()
->>>>>>> 5c6df06a
-}
-
 func (r *UserRepo) getUserChanges(ctx context.Context, userID string, lastSequence uint64, limit uint64, sortAscending bool, retention time.Duration) (*usr_model.UserChanges, error) {
 	query := usr_view.ChangesQuery(userID, lastSequence, limit, sortAscending, retention)
 
