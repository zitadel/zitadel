package eventstore

import (
	"context"
<<<<<<< HEAD

	chg_model "github.com/caos/zitadel/internal/changes/model"
	chg_event "github.com/caos/zitadel/internal/changes/repository/eventsourcing"
=======
	"github.com/caos/zitadel/internal/api/auth"
>>>>>>> 17f0eea4
	"github.com/caos/zitadel/internal/management/repository/eventsourcing/view"
	policy_event "github.com/caos/zitadel/internal/policy/repository/eventsourcing"
	usr_model "github.com/caos/zitadel/internal/user/model"
	usr_event "github.com/caos/zitadel/internal/user/repository/eventsourcing"
	"github.com/caos/zitadel/internal/user/repository/view/model"
)

type UserRepo struct {
<<<<<<< HEAD
	SearchLimit   uint64
	UserEvents    *usr_event.UserEventstore
	View          *view.View
	ChangesEvents *chg_event.ChangesEventstore
=======
	SearchLimit  uint64
	UserEvents   *usr_event.UserEventstore
	PolicyEvents *policy_event.PolicyEventstore
	View         *view.View
>>>>>>> 17f0eea4
}

func (repo *UserRepo) UserByID(ctx context.Context, id string) (project *usr_model.User, err error) {
	return repo.UserEvents.UserByID(ctx, id)
}

func (repo *UserRepo) CreateUser(ctx context.Context, user *usr_model.User) (*usr_model.User, error) {
	policy, err := repo.PolicyEvents.GetPasswordComplexityPolicy(ctx, auth.GetCtxData(ctx).OrgID)
	if err != nil {
		return nil, err
	}
	return repo.UserEvents.CreateUser(ctx, user, policy)
}

func (repo *UserRepo) RegisterUser(ctx context.Context, user *usr_model.User, resourceOwner string) (*usr_model.User, error) {
	policyResourceOwner := auth.GetCtxData(ctx).OrgID
	if resourceOwner != "" {
		policyResourceOwner = resourceOwner
	}
	policy, err := repo.PolicyEvents.GetPasswordComplexityPolicy(ctx, policyResourceOwner)
	if err != nil {
		return nil, err
	}
	return repo.UserEvents.RegisterUser(ctx, user, policy, resourceOwner)
}

func (repo *UserRepo) DeactivateUser(ctx context.Context, id string) (*usr_model.User, error) {
	return repo.UserEvents.DeactivateUser(ctx, id)
}

func (repo *UserRepo) ReactivateUser(ctx context.Context, id string) (*usr_model.User, error) {
	return repo.UserEvents.ReactivateUser(ctx, id)
}

func (repo *UserRepo) LockUser(ctx context.Context, id string) (*usr_model.User, error) {
	return repo.UserEvents.LockUser(ctx, id)
}

func (repo *UserRepo) UnlockUser(ctx context.Context, id string) (*usr_model.User, error) {
	return repo.UserEvents.UnlockUser(ctx, id)
}

func (repo *UserRepo) SearchUsers(ctx context.Context, request *usr_model.UserSearchRequest) (*usr_model.UserSearchResponse, error) {
	request.EnsureLimit(repo.SearchLimit)
	projects, count, err := repo.View.SearchUsers(request)
	if err != nil {
		return nil, err
	}
	return &usr_model.UserSearchResponse{
		Offset:      request.Offset,
		Limit:       request.Limit,
		TotalResult: uint64(count),
		Result:      model.UsersToModel(projects),
	}, nil
}

func (repo *UserRepo) UserChanges(ctx context.Context, id string, lastSequence uint64, limit uint64) (*chg_model.Changes, error) {
	changes, err := repo.ChangesEvents.Changes(ctx, chg_model.User, id, "", 0, 0)
	if err != nil {
		return nil, err
	}
	return changes, nil
}

func (repo *UserRepo) GetGlobalUserByEmail(ctx context.Context, email string) (*usr_model.UserView, error) {
	user, err := repo.View.GetGlobalUserByEmail(email)
	if err != nil {
		return nil, err
	}
	return model.UserToModel(user), nil
}

func (repo *UserRepo) IsUserUnique(ctx context.Context, userName, email string) (bool, error) {
	return repo.View.IsUserUnique(userName, email)
}

func (repo *UserRepo) UserMfas(ctx context.Context, userID string) ([]*usr_model.MultiFactor, error) {
	return repo.View.UserMfas(userID)
}

func (repo *UserRepo) SetOneTimePassword(ctx context.Context, password *usr_model.Password) (*usr_model.Password, error) {
	policy, err := repo.PolicyEvents.GetPasswordComplexityPolicy(ctx, auth.GetCtxData(ctx).OrgID)
	if err != nil {
		return nil, err
	}
	return repo.UserEvents.SetOneTimePassword(ctx, policy, password)
}

func (repo *UserRepo) RequestSetPassword(ctx context.Context, id string, notifyType usr_model.NotificationType) error {
	return repo.UserEvents.RequestSetPassword(ctx, id, notifyType)
}

func (repo *UserRepo) ProfileByID(ctx context.Context, userID string) (*usr_model.Profile, error) {
	return repo.UserEvents.ProfileByID(ctx, userID)
}

func (repo *UserRepo) ChangeProfile(ctx context.Context, profile *usr_model.Profile) (*usr_model.Profile, error) {
	return repo.UserEvents.ChangeProfile(ctx, profile)
}

func (repo *UserRepo) EmailByID(ctx context.Context, userID string) (*usr_model.Email, error) {
	return repo.UserEvents.EmailByID(ctx, userID)
}

func (repo *UserRepo) ChangeEmail(ctx context.Context, email *usr_model.Email) (*usr_model.Email, error) {
	return repo.UserEvents.ChangeEmail(ctx, email)
}

func (repo *UserRepo) CreateEmailVerificationCode(ctx context.Context, userID string) error {
	return repo.UserEvents.CreateEmailVerificationCode(ctx, userID)
}

func (repo *UserRepo) PhoneByID(ctx context.Context, userID string) (*usr_model.Phone, error) {
	return repo.UserEvents.PhoneByID(ctx, userID)
}

func (repo *UserRepo) ChangePhone(ctx context.Context, email *usr_model.Phone) (*usr_model.Phone, error) {
	return repo.UserEvents.ChangePhone(ctx, email)
}

func (repo *UserRepo) CreatePhoneVerificationCode(ctx context.Context, userID string) error {
	return repo.UserEvents.CreatePhoneVerificationCode(ctx, userID)
}

func (repo *UserRepo) AddressByID(ctx context.Context, userID string) (*usr_model.Address, error) {
	return repo.UserEvents.AddressByID(ctx, userID)
}

func (repo *UserRepo) ChangeAddress(ctx context.Context, address *usr_model.Address) (*usr_model.Address, error) {
	return repo.UserEvents.ChangeAddress(ctx, address)
}<|MERGE_RESOLUTION|>--- conflicted
+++ resolved
@@ -2,13 +2,10 @@
 
 import (
 	"context"
-<<<<<<< HEAD
 
+	"github.com/caos/zitadel/internal/api/auth"
 	chg_model "github.com/caos/zitadel/internal/changes/model"
 	chg_event "github.com/caos/zitadel/internal/changes/repository/eventsourcing"
-=======
-	"github.com/caos/zitadel/internal/api/auth"
->>>>>>> 17f0eea4
 	"github.com/caos/zitadel/internal/management/repository/eventsourcing/view"
 	policy_event "github.com/caos/zitadel/internal/policy/repository/eventsourcing"
 	usr_model "github.com/caos/zitadel/internal/user/model"
@@ -17,17 +14,11 @@
 )
 
 type UserRepo struct {
-<<<<<<< HEAD
 	SearchLimit   uint64
 	UserEvents    *usr_event.UserEventstore
+	PolicyEvents  *policy_event.PolicyEventstore
 	View          *view.View
 	ChangesEvents *chg_event.ChangesEventstore
-=======
-	SearchLimit  uint64
-	UserEvents   *usr_event.UserEventstore
-	PolicyEvents *policy_event.PolicyEventstore
-	View         *view.View
->>>>>>> 17f0eea4
 }
 
 func (repo *UserRepo) UserByID(ctx context.Context, id string) (project *usr_model.User, err error) {
