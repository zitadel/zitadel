package eventsourcing

import (
	"context"

	proj_model "github.com/caos/zitadel/internal/project/model"
	proj_event "github.com/caos/zitadel/internal/project/repository/eventsourcing"
)

type ProjectRepo struct {
	ProjectEvents *proj_event.ProjectEventstore
	//view      *view.View
}

func (repo *ProjectRepo) ProjectByID(ctx context.Context, id string) (project *proj_model.Project, err error) {
	//viewProject, err := repo.view.ProjectByID(id)
	//if err != nil && !caos_errs.IsNotFound(err) {
	//	return nil, err
	//}
	//if viewProject != nil {
	//	project = org_view.ProjectToModel(viewProject)
	//} else {
	project = proj_model.NewProject(id)
	//}
	return repo.ProjectEvents.ProjectByID(ctx, project)
}

func (repo *ProjectRepo) CreateProject(ctx context.Context, name string) (*proj_model.Project, error) {
	project := &proj_model.Project{Name: name}
	return repo.ProjectEvents.CreateProject(ctx, project)
}

func (repo *ProjectRepo) UpdateProject(ctx context.Context, project *proj_model.Project) (*proj_model.Project, error) {
	existingProject, err := repo.ProjectByID(ctx, project.ID)
	if err != nil {
		return nil, err
	}

	return repo.ProjectEvents.UpdateProject(ctx, existingProject, project)
}

func (repo *ProjectRepo) DeactivateProject(ctx context.Context, id string) (*proj_model.Project, error) {
	project, err := repo.ProjectByID(ctx, id)
	if err != nil {
		return nil, err
	}

	return repo.ProjectEvents.DeactivateProject(ctx, project)
}

func (repo *ProjectRepo) ReactivateProject(ctx context.Context, id string) (*proj_model.Project, error) {
	project, err := repo.ProjectByID(ctx, id)
	if err != nil {
		return nil, err
	}

<<<<<<< HEAD
	project, err = repo.ProjectEvents.ReactivateProject(ctx, project)
	if err != nil {
		return nil, err
	}
	return project, err
}

func (repo *ProjectRepo) ProjectMemberByID(ctx context.Context, projectID, userID string) (member *proj_model.ProjectMember, err error) {
	member = proj_model.NewProjectMember(projectID, userID)
	return repo.ProjectEvents.ProjectMemberByIDs(ctx, member)
}

func (repo *ProjectRepo) AddProjectMember(ctx context.Context, member *proj_model.ProjectMember) (*proj_model.ProjectMember, error) {
	existingProject, err := repo.ProjectByID(ctx, member.ID)
	if err != nil {
		return nil, err
	}

	member, err = repo.ProjectEvents.AddProjectMember(ctx, existingProject, member)
	if err != nil {
		return nil, err
	}
	return member, err
}

func (repo *ProjectRepo) ChangeProjectMember(ctx context.Context, member *proj_model.ProjectMember) (*proj_model.ProjectMember, error) {
	existingProject, err := repo.ProjectByID(ctx, member.ID)
	if err != nil {
		return nil, err
	}

	member, err = repo.ProjectEvents.ChangeProjectMember(ctx, existingProject, member)
	if err != nil {
		return nil, err
	}
	return member, err
}

func (repo *ProjectRepo) RemoveProjectMember(ctx context.Context, projectID, userID string) error {
	existingProject, err := repo.ProjectByID(ctx, projectID)
	if err != nil {
		return err
	}
	member := proj_model.NewProjectMember(projectID, userID)
	return repo.ProjectEvents.RemoveProjectMember(ctx, existingProject, member)
=======
	return repo.ProjectEvents.ReactivateProject(ctx, project)
>>>>>>> 27b6aee3
}<|MERGE_RESOLUTION|>--- conflicted
+++ resolved
@@ -54,12 +54,7 @@
 		return nil, err
 	}
 
-<<<<<<< HEAD
-	project, err = repo.ProjectEvents.ReactivateProject(ctx, project)
-	if err != nil {
-		return nil, err
-	}
-	return project, err
+	return repo.ProjectEvents.ReactivateProject(ctx, project)
 }
 
 func (repo *ProjectRepo) ProjectMemberByID(ctx context.Context, projectID, userID string) (member *proj_model.ProjectMember, err error) {
@@ -100,7 +95,4 @@
 	}
 	member := proj_model.NewProjectMember(projectID, userID)
 	return repo.ProjectEvents.RemoveProjectMember(ctx, existingProject, member)
-=======
-	return repo.ProjectEvents.ReactivateProject(ctx, project)
->>>>>>> 27b6aee3
 }