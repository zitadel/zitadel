package handler

import (
	"github.com/caos/logging"

	"github.com/caos/zitadel/internal/eventstore/models"
	es_models "github.com/caos/zitadel/internal/eventstore/models"
	"github.com/caos/zitadel/internal/eventstore/spooler"
	"github.com/caos/zitadel/internal/org/repository/eventsourcing/model"
	org_model "github.com/caos/zitadel/internal/org/repository/view/model"
)

type OrgDomain struct {
	handler
}

const (
	orgDomainTable = "management.org_domains"
)

func (d *OrgDomain) ViewModel() string {
	return orgDomainTable
}

func (d *OrgDomain) EventQuery() (*models.SearchQuery, error) {
	sequence, err := d.view.GetLatestOrgDomainSequence()
	if err != nil {
		return nil, err
	}
	return es_models.NewSearchQuery().
		AggregateTypeFilter(model.OrgAggregate).
		LatestSequenceFilter(sequence.CurrentSequence), nil
}

func (d *OrgDomain) Reduce(event *models.Event) (err error) {
	switch event.AggregateType {
	case model.OrgAggregate:
		err = d.processOrgDomain(event)
	}
	return err
}

func (d *OrgDomain) processOrgDomain(event *models.Event) (err error) {
	domain := new(org_model.OrgDomainView)
	switch event.Type {
	case model.OrgDomainAdded:
		err = domain.AppendEvent(event)
	case model.OrgDomainVerified,
		model.OrgDomainVerificationAdded:
		err = domain.SetData(event)
		if err != nil {
			return err
		}
		domain, err = d.view.OrgDomainByOrgIDAndDomain(event.AggregateID, domain.Domain)
		if err != nil {
			return err
		}
		err = domain.AppendEvent(event)
	case model.OrgDomainPrimarySet:
		err = domain.SetData(event)
		if err != nil {
			return err
		}
		domain, err = d.view.OrgDomainByOrgIDAndDomain(event.AggregateID, domain.Domain)
		if err != nil {
			return err
		}
		existingDomains, err := d.view.OrgDomainsByOrgID(event.AggregateID)
		if err != nil {
			return err
		}
<<<<<<< HEAD
		for _, existingDomain := range existingDomains {
			existingDomain.Primary = false
			err := d.view.PutOrgDomain(existingDomain, 0)
			if err != nil {
				return err
			}
=======
		for _, existing := range existingDomains {
			existing.Primary = false
		}
		err = d.view.PutOrgDomains(existingDomains, 0)
		if err != nil {
			return err
>>>>>>> 40b8faad
		}
		err = domain.AppendEvent(event)
	case model.OrgDomainRemoved:
		err = domain.SetData(event)
		if err != nil {
			return err
		}
		return d.view.DeleteOrgDomain(event.AggregateID, domain.Domain, event.Sequence)
	default:
		return d.view.ProcessedOrgDomainSequence(event.Sequence)
	}
	if err != nil {
		return err
	}
	return d.view.PutOrgDomain(domain, domain.Sequence)
}

func (d *OrgDomain) OnError(event *models.Event, err error) error {
	logging.LogWithFields("SPOOL-us4sj", "id", event.AggregateID).WithError(err).Warn("something went wrong in orgdomain handler")
	return spooler.HandleError(event, err, d.view.GetLatestOrgDomainFailedEvent, d.view.ProcessedOrgDomainFailedEvent, d.view.ProcessedOrgDomainSequence, d.errorCountUntilSkip)
}<|MERGE_RESOLUTION|>--- conflicted
+++ resolved
@@ -69,21 +69,12 @@
 		if err != nil {
 			return err
 		}
-<<<<<<< HEAD
 		for _, existingDomain := range existingDomains {
 			existingDomain.Primary = false
-			err := d.view.PutOrgDomain(existingDomain, 0)
-			if err != nil {
-				return err
-			}
-=======
-		for _, existing := range existingDomains {
-			existing.Primary = false
 		}
 		err = d.view.PutOrgDomains(existingDomains, 0)
 		if err != nil {
 			return err
->>>>>>> 40b8faad
 		}
 		err = domain.AppendEvent(event)
 	case model.OrgDomainRemoved:
