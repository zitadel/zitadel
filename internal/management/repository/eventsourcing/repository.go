package eventsourcing

import (
	"github.com/caos/logging"
	"github.com/rakyll/statik/fs"

	sd "github.com/caos/zitadel/internal/config/systemdefaults"
	"github.com/caos/zitadel/internal/config/types"
	v1 "github.com/caos/zitadel/internal/eventstore/v1"
	"github.com/caos/zitadel/internal/management/repository/eventsourcing/eventstore"
	"github.com/caos/zitadel/internal/query"
	"github.com/caos/zitadel/internal/static"
)

type Config struct {
	SearchLimit uint64
	Domain      string
	APIDomain   string
	Eventstore  v1.Config
	View        types.SQL
}

type EsRepository struct {
	eventstore.OrgRepository
	eventstore.ProjectRepo
	eventstore.UserRepo
	eventstore.IAMRepository
}

func Start(conf Config, systemDefaults sd.SystemDefaults, roles []string, queries *query.Queries, staticStorage static.Storage) (*EsRepository, error) {

	es, err := v1.Start(conf.Eventstore)
	if err != nil {
		return nil, err
	}

<<<<<<< HEAD
	sqlClient, err := conf.View.Start()
	if err != nil {
		return nil, err
	}
	view, err := mgmt_view.StartView(sqlClient)
	if err != nil {
		return nil, err
	}

	spool := spooler.StartSpooler(conf.Spooler, es, view, sqlClient, systemDefaults, staticStorage, queries)
=======
>>>>>>> 44d78df4
	assetsAPI := conf.APIDomain + "/assets/v1/"

	statikLoginFS, err := fs.NewWithNamespace("login")
	logging.Log("CONFI-7usEW").OnError(err).Panic("unable to start login statik dir")

	statikNotificationFS, err := fs.NewWithNamespace("notification")
	logging.Log("CONFI-7usEW").OnError(err).Panic("unable to start notification statik dir")

	return &EsRepository{
		OrgRepository: eventstore.OrgRepository{
			SearchLimit:                         conf.SearchLimit,
			Eventstore:                          es,
			Roles:                               roles,
			SystemDefaults:                      systemDefaults,
			PrefixAvatarURL:                     assetsAPI,
			LoginDir:                            statikLoginFS,
			NotificationDir:                     statikNotificationFS,
			LoginTranslationFileContents:        make(map[string][]byte),
			NotificationTranslationFileContents: make(map[string][]byte),
			Query:                               queries,
		},
		ProjectRepo:   eventstore.ProjectRepo{es, roles, systemDefaults.IamID, assetsAPI, queries},
		UserRepo:      eventstore.UserRepo{es, queries, systemDefaults, assetsAPI},
		IAMRepository: eventstore.IAMRepository{IAMV2Query: queries},
	}, nil
}<|MERGE_RESOLUTION|>--- conflicted
+++ resolved
@@ -34,19 +34,6 @@
 		return nil, err
 	}
 
-<<<<<<< HEAD
-	sqlClient, err := conf.View.Start()
-	if err != nil {
-		return nil, err
-	}
-	view, err := mgmt_view.StartView(sqlClient)
-	if err != nil {
-		return nil, err
-	}
-
-	spool := spooler.StartSpooler(conf.Spooler, es, view, sqlClient, systemDefaults, staticStorage, queries)
-=======
->>>>>>> 44d78df4
 	assetsAPI := conf.APIDomain + "/assets/v1/"
 
 	statikLoginFS, err := fs.NewWithNamespace("login")
