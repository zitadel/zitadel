package eventsourcing

import (
	"context"
	es_iam "github.com/caos/zitadel/internal/iam/repository/eventsourcing"

	es_chg "github.com/caos/zitadel/internal/changes/repository/eventsourcing"
	sd "github.com/caos/zitadel/internal/config/systemdefaults"
	"github.com/caos/zitadel/internal/config/types"
	es_int "github.com/caos/zitadel/internal/eventstore"
	es_spol "github.com/caos/zitadel/internal/eventstore/spooler"
	"github.com/caos/zitadel/internal/management/repository/eventsourcing/eventstore"
	"github.com/caos/zitadel/internal/management/repository/eventsourcing/handler"
	"github.com/caos/zitadel/internal/management/repository/eventsourcing/spooler"
	mgmt_view "github.com/caos/zitadel/internal/management/repository/eventsourcing/view"
	es_org "github.com/caos/zitadel/internal/org/repository/eventsourcing"
	es_pol "github.com/caos/zitadel/internal/policy/repository/eventsourcing"
	es_proj "github.com/caos/zitadel/internal/project/repository/eventsourcing"
	es_usr "github.com/caos/zitadel/internal/user/repository/eventsourcing"
	es_grant "github.com/caos/zitadel/internal/usergrant/repository/eventsourcing"
)

type Config struct {
	SearchLimit uint64
	Eventstore  es_int.Config
	View        types.SQL
	Spooler     spooler.SpoolerConfig
}

type EsRepository struct {
	spooler *es_spol.Spooler
	eventstore.OrgRepository
	eventstore.ProjectRepo
	eventstore.UserRepo
	eventstore.UserGrantRepo
	eventstore.PolicyRepo
	eventstore.IamRepository
}

func Start(conf Config, systemDefaults sd.SystemDefaults, roles []string) (*EsRepository, error) {
	es, err := es_int.Start(conf.Eventstore)
	if err != nil {
		return nil, err
	}

	sqlClient, err := conf.View.Start()
	if err != nil {
		return nil, err
	}
	view, err := mgmt_view.StartView(sqlClient)
	if err != nil {
		return nil, err
	}

	project, err := es_proj.StartProject(es_proj.ProjectConfig{
		Eventstore: es,
		Cache:      conf.Eventstore.Cache,
	}, systemDefaults)
	if err != nil {
		return nil, err
	}
	policy, err := es_pol.StartPolicy(es_pol.PolicyConfig{
		Eventstore: es,
		Cache:      conf.Eventstore.Cache,
	}, systemDefaults)
	if err != nil {
		return nil, err
	}
	user, err := es_usr.StartUser(es_usr.UserConfig{
		Eventstore: es,
		Cache:      conf.Eventstore.Cache,
	}, systemDefaults)
	if err != nil {
		return nil, err
	}
	usergrant, err := es_grant.StartUserGrant(es_grant.UserGrantConfig{
		Eventstore: es,
		Cache:      conf.Eventstore.Cache,
	})
	if err != nil {
		return nil, err
	}
	org := es_org.StartOrg(es_org.OrgConfig{Eventstore: es})
<<<<<<< HEAD
	changes, err := es_chg.StartChanges(es_chg.ChangesConfig{
		Eventstore: es,
	})
	if err != nil {
		return nil, err
	}
	eventstoreRepos := handler.EventstoreRepos{ProjectEvents: project, UserEvents: user, OrgEvents: org, ChangesEvents: changes}
=======
	iam, err := es_iam.StartIam(es_iam.IamConfig{
		Eventstore: es,
		Cache:      conf.Eventstore.Cache,
	}, systemDefaults)
	if err != nil {
		return nil, err
	}

	eventstoreRepos := handler.EventstoreRepos{ProjectEvents: project, UserEvents: user, OrgEvents: org}
>>>>>>> 17f0eea4
	spool := spooler.StartSpooler(conf.Spooler, es, view, sqlClient, eventstoreRepos)

	return &EsRepository{
		spooler:       spool,
<<<<<<< HEAD
		OrgRepository: eventstore.OrgRepository{conf.SearchLimit, org, view, roles, changes},
		ProjectRepo:   eventstore.ProjectRepo{conf.SearchLimit, project, view, roles, changes},
		UserRepo:      eventstore.UserRepo{conf.SearchLimit, user, view, changes},
=======
		OrgRepository: eventstore.OrgRepository{conf.SearchLimit, org, view, roles},
		ProjectRepo:   eventstore.ProjectRepo{conf.SearchLimit, project, view, roles},
		UserRepo:      eventstore.UserRepo{conf.SearchLimit, user, policy, view},
>>>>>>> 17f0eea4
		UserGrantRepo: eventstore.UserGrantRepo{conf.SearchLimit, usergrant, view},
		PolicyRepo:    eventstore.PolicyRepo{policy},
		IamRepository: eventstore.IamRepository{iam},
	}, nil
}

func (repo *EsRepository) Health() error {
	return repo.ProjectEvents.Health(context.Background())
}<|MERGE_RESOLUTION|>--- conflicted
+++ resolved
@@ -2,6 +2,7 @@
 
 import (
 	"context"
+
 	es_iam "github.com/caos/zitadel/internal/iam/repository/eventsourcing"
 
 	es_chg "github.com/caos/zitadel/internal/changes/repository/eventsourcing"
@@ -81,15 +82,12 @@
 		return nil, err
 	}
 	org := es_org.StartOrg(es_org.OrgConfig{Eventstore: es})
-<<<<<<< HEAD
 	changes, err := es_chg.StartChanges(es_chg.ChangesConfig{
 		Eventstore: es,
 	})
 	if err != nil {
 		return nil, err
 	}
-	eventstoreRepos := handler.EventstoreRepos{ProjectEvents: project, UserEvents: user, OrgEvents: org, ChangesEvents: changes}
-=======
 	iam, err := es_iam.StartIam(es_iam.IamConfig{
 		Eventstore: es,
 		Cache:      conf.Eventstore.Cache,
@@ -97,22 +95,14 @@
 	if err != nil {
 		return nil, err
 	}
-
-	eventstoreRepos := handler.EventstoreRepos{ProjectEvents: project, UserEvents: user, OrgEvents: org}
->>>>>>> 17f0eea4
+	eventstoreRepos := handler.EventstoreRepos{ProjectEvents: project, UserEvents: user, OrgEvents: org, ChangesEvents: changes}
 	spool := spooler.StartSpooler(conf.Spooler, es, view, sqlClient, eventstoreRepos)
 
 	return &EsRepository{
 		spooler:       spool,
-<<<<<<< HEAD
 		OrgRepository: eventstore.OrgRepository{conf.SearchLimit, org, view, roles, changes},
 		ProjectRepo:   eventstore.ProjectRepo{conf.SearchLimit, project, view, roles, changes},
-		UserRepo:      eventstore.UserRepo{conf.SearchLimit, user, view, changes},
-=======
-		OrgRepository: eventstore.OrgRepository{conf.SearchLimit, org, view, roles},
-		ProjectRepo:   eventstore.ProjectRepo{conf.SearchLimit, project, view, roles},
-		UserRepo:      eventstore.UserRepo{conf.SearchLimit, user, policy, view},
->>>>>>> 17f0eea4
+		UserRepo:      eventstore.UserRepo{conf.SearchLimit, user, policy, view, changes},
 		UserGrantRepo: eventstore.UserGrantRepo{conf.SearchLimit, usergrant, view},
 		PolicyRepo:    eventstore.PolicyRepo{policy},
 		IamRepository: eventstore.IamRepository{iam},
