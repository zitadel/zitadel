package eventsourcing

import (
	"context"

	sd "github.com/caos/zitadel/internal/config/systemdefaults"
	"github.com/caos/zitadel/internal/config/types"
	es_int "github.com/caos/zitadel/internal/eventstore"
	es_spol "github.com/caos/zitadel/internal/eventstore/spooler"
	"github.com/caos/zitadel/internal/management/repository/eventsourcing/eventstore"
	"github.com/caos/zitadel/internal/management/repository/eventsourcing/handler"
	"github.com/caos/zitadel/internal/management/repository/eventsourcing/spooler"
	mgmt_view "github.com/caos/zitadel/internal/management/repository/eventsourcing/view"
	es_proj "github.com/caos/zitadel/internal/project/repository/eventsourcing"
	es_usr "github.com/caos/zitadel/internal/user/repository/eventsourcing"
	es_grant "github.com/caos/zitadel/internal/usergrant/repository/eventsourcing"
)

type Config struct {
	SearchLimit uint64
	Eventstore  es_int.Config
	View        types.SQL
	Spooler     spooler.SpoolerConfig
}

type EsRepository struct {
<<<<<<< HEAD
	//spooler *es_spooler.Spooler
	ProjectRepo
	UserRepo
	UserGrantRepo
=======
	spooler *es_spol.Spooler
	eventstore.ProjectRepo
>>>>>>> 44c47dd1
}

func Start(conf Config, systemDefaults sd.SystemDefaults) (*EsRepository, error) {
	es, err := es_int.Start(conf.Eventstore)
	if err != nil {
		return nil, err
	}

	sqlClient, err := conf.View.Start()
	if err != nil {
		return nil, err
	}
	view, err := mgmt_view.StartView(sqlClient)
	if err != nil {
		return nil, err
	}

	project, err := es_proj.StartProject(es_proj.ProjectConfig{
		Eventstore: es,
		Cache:      conf.Eventstore.Cache,
	}, systemDefaults)
	if err != nil {
		return nil, err
	}
<<<<<<< HEAD
	user, err := es_usr.StartUser(es_usr.UserConfig{
		Eventstore: es,
		Cache:      conf.Eventstore.Cache,
	}, systemDefaults)
	if err != nil {
		return nil, err
	}
	usergrant, err := es_grant.StartUserGrant(es_grant.UserGrantConfig{
		Eventstore: es,
		Cache:      conf.Eventstore.Cache,
	})
	if err != nil {
		return nil, err
	}
	return &EsRepository{
		ProjectRepo{project},
		UserRepo{user},
		UserGrantRepo{usergrant},
=======

	eventstoreRepos := handler.EventstoreRepos{ProjectEvents: project}
	spool := spooler.StartSpooler(conf.Spooler, es, view, sqlClient, eventstoreRepos)

	return &EsRepository{
		spool,
		eventstore.ProjectRepo{conf.SearchLimit, project, view},
>>>>>>> 44c47dd1
	}, nil
}

func (repo *EsRepository) Health() error {
	return repo.ProjectEvents.Health(context.Background())
}<|MERGE_RESOLUTION|>--- conflicted
+++ resolved
@@ -2,7 +2,6 @@
 
 import (
 	"context"
-
 	sd "github.com/caos/zitadel/internal/config/systemdefaults"
 	"github.com/caos/zitadel/internal/config/types"
 	es_int "github.com/caos/zitadel/internal/eventstore"
@@ -24,15 +23,10 @@
 }
 
 type EsRepository struct {
-<<<<<<< HEAD
-	//spooler *es_spooler.Spooler
-	ProjectRepo
-	UserRepo
-	UserGrantRepo
-=======
 	spooler *es_spol.Spooler
 	eventstore.ProjectRepo
->>>>>>> 44c47dd1
+	eventstore.UserRepo
+	eventstore.UserGrantRepo
 }
 
 func Start(conf Config, systemDefaults sd.SystemDefaults) (*EsRepository, error) {
@@ -57,7 +51,6 @@
 	if err != nil {
 		return nil, err
 	}
-<<<<<<< HEAD
 	user, err := es_usr.StartUser(es_usr.UserConfig{
 		Eventstore: es,
 		Cache:      conf.Eventstore.Cache,
@@ -72,19 +65,14 @@
 	if err != nil {
 		return nil, err
 	}
-	return &EsRepository{
-		ProjectRepo{project},
-		UserRepo{user},
-		UserGrantRepo{usergrant},
-=======
-
 	eventstoreRepos := handler.EventstoreRepos{ProjectEvents: project}
 	spool := spooler.StartSpooler(conf.Spooler, es, view, sqlClient, eventstoreRepos)
 
 	return &EsRepository{
 		spool,
 		eventstore.ProjectRepo{conf.SearchLimit, project, view},
->>>>>>> 44c47dd1
+		eventstore.UserRepo{user},
+		eventstore.UserGrantRepo{usergrant},
 	}, nil
 }
 
