package eventsourcing

import (
	"context"

	sd "github.com/caos/zitadel/internal/config/systemdefaults"
	"github.com/caos/zitadel/internal/config/types"
	es_int "github.com/caos/zitadel/internal/eventstore"
	es_spol "github.com/caos/zitadel/internal/eventstore/spooler"
	"github.com/caos/zitadel/internal/management/repository/eventsourcing/eventstore"
	"github.com/caos/zitadel/internal/management/repository/eventsourcing/handler"
	"github.com/caos/zitadel/internal/management/repository/eventsourcing/spooler"
	mgmt_view "github.com/caos/zitadel/internal/management/repository/eventsourcing/view"
	es_proj "github.com/caos/zitadel/internal/project/repository/eventsourcing"
)

type Config struct {
	SearchLimit uint64
	Eventstore  es_int.Config
	View        types.SQL
	Spooler     spooler.SpoolerConfig
}

type EsRepository struct {
	spooler *es_spol.Spooler
	eventstore.ProjectRepo
}

func Start(conf Config, systemDefaults sd.SystemDefaults) (*EsRepository, error) {
	es, err := es_int.Start(conf.Eventstore)
	if err != nil {
		return nil, err
	}

	sqlClient, err := conf.View.Start()
	if err != nil {
		return nil, err
	}
	view, err := mgmt_view.StartView(sqlClient)
	if err != nil {
		return nil, err
	}

	project, err := es_proj.StartProject(es_proj.ProjectConfig{
		Eventstore: es,
		Cache:      conf.Eventstore.Cache,
	}, systemDefaults)
	if err != nil {
		return nil, err
	}
<<<<<<< HEAD

	conf.Spooler.EventstoreRepos = handler.EventstoreRepos{ProjectEvents: project}
	spool := spooler.StartSpooler(conf.Spooler, es, sqlClient, view)
=======
	eventstoreRepos := handler.EventstoreRepos{ProjectEvents: project}
	spool := spooler.StartSpooler(conf.Spooler, es, view, sql, eventstoreRepos)
>>>>>>> e7ca2fda

	return &EsRepository{
		spool,
		eventstore.ProjectRepo{conf.SearchLimit, project, view},
	}, nil
}

func (repo *EsRepository) Health() error {
	return repo.ProjectEvents.Health(context.Background())
}<|MERGE_RESOLUTION|>--- conflicted
+++ resolved
@@ -48,14 +48,9 @@
 	if err != nil {
 		return nil, err
 	}
-<<<<<<< HEAD
 
-	conf.Spooler.EventstoreRepos = handler.EventstoreRepos{ProjectEvents: project}
-	spool := spooler.StartSpooler(conf.Spooler, es, sqlClient, view)
-=======
 	eventstoreRepos := handler.EventstoreRepos{ProjectEvents: project}
-	spool := spooler.StartSpooler(conf.Spooler, es, view, sql, eventstoreRepos)
->>>>>>> e7ca2fda
+	spool := spooler.StartSpooler(conf.Spooler, es, view, sqlClient, eventstoreRepos)
 
 	return &EsRepository{
 		spool,
