--- conflicted
+++ resolved
@@ -81,10 +81,8 @@
 	if err != nil {
 		return nil, err
 	}
-<<<<<<< HEAD
 	org := es_org.StartOrg(es_org.OrgConfig{Eventstore: es, IAMDomain: conf.Domain}, systemDefaults)
-=======
-	org := es_org.StartOrg(es_org.OrgConfig{Eventstore: es})
+
 	iam, err := es_iam.StartIam(es_iam.IamConfig{
 		Eventstore: es,
 		Cache:      conf.Eventstore.Cache,
@@ -92,7 +90,6 @@
 	if err != nil {
 		return nil, err
 	}
->>>>>>> 8dd6082b
 
 	eventstoreRepos := handler.EventstoreRepos{ProjectEvents: project, UserEvents: user, OrgEvents: org}
 	spool := spooler.StartSpooler(conf.Spooler, es, view, sqlClient, eventstoreRepos)
