package eventsourcing

import (
	"context"

	sd "github.com/caos/zitadel/internal/config/systemdefaults"
	"github.com/caos/zitadel/internal/config/types"
	es_int "github.com/caos/zitadel/internal/eventstore"
<<<<<<< HEAD
	es_pol "github.com/caos/zitadel/internal/policy/repository/eventsourcing"
=======
	es_spol "github.com/caos/zitadel/internal/eventstore/spooler"
	"github.com/caos/zitadel/internal/management/repository/eventsourcing/eventstore"
	"github.com/caos/zitadel/internal/management/repository/eventsourcing/handler"
	"github.com/caos/zitadel/internal/management/repository/eventsourcing/spooler"
	mgmt_view "github.com/caos/zitadel/internal/management/repository/eventsourcing/view"
>>>>>>> 7facd780
	es_proj "github.com/caos/zitadel/internal/project/repository/eventsourcing"
	es_usr "github.com/caos/zitadel/internal/user/repository/eventsourcing"
	es_grant "github.com/caos/zitadel/internal/usergrant/repository/eventsourcing"
)

type Config struct {
	SearchLimit uint64
	Eventstore  es_int.Config
	View        types.SQL
	Spooler     spooler.SpoolerConfig
}

type EsRepository struct {
<<<<<<< HEAD
	//spooler *es_spooler.Spooler
	ProjectRepo
	PolicyRepo
=======
	spooler *es_spol.Spooler
	eventstore.ProjectRepo
	eventstore.UserRepo
	eventstore.UserGrantRepo
>>>>>>> 7facd780
}

func Start(conf Config, systemDefaults sd.SystemDefaults) (*EsRepository, error) {
	es, err := es_int.Start(conf.Eventstore)
	if err != nil {
		return nil, err
	}

	sqlClient, err := conf.View.Start()
	if err != nil {
		return nil, err
	}
	view, err := mgmt_view.StartView(sqlClient)
	if err != nil {
		return nil, err
	}

	project, err := es_proj.StartProject(es_proj.ProjectConfig{
		Eventstore: es,
		Cache:      conf.Eventstore.Cache,
	}, systemDefaults)
	if err != nil {
		return nil, err
	}
<<<<<<< HEAD
	policy, err := es_pol.StartPolicy(es_pol.PolicyConfig{
=======
	user, err := es_usr.StartUser(es_usr.UserConfig{
>>>>>>> 7facd780
		Eventstore: es,
		Cache:      conf.Eventstore.Cache,
	}, systemDefaults)
	if err != nil {
		return nil, err
	}
<<<<<<< HEAD

	return &EsRepository{
		ProjectRepo{project},
		PolicyRepo{policy},
=======
	usergrant, err := es_grant.StartUserGrant(es_grant.UserGrantConfig{
		Eventstore: es,
		Cache:      conf.Eventstore.Cache,
	})
	if err != nil {
		return nil, err
	}
	eventstoreRepos := handler.EventstoreRepos{ProjectEvents: project}
	spool := spooler.StartSpooler(conf.Spooler, es, view, sqlClient, eventstoreRepos)

	return &EsRepository{
		spool,
		eventstore.ProjectRepo{conf.SearchLimit, project, view},
		eventstore.UserRepo{conf.SearchLimit, user, view},
		eventstore.UserGrantRepo{conf.SearchLimit, usergrant, view},
>>>>>>> 7facd780
	}, nil
}

func (repo *EsRepository) Health() error {
	return repo.ProjectEvents.Health(context.Background())
}<|MERGE_RESOLUTION|>--- conflicted
+++ resolved
@@ -6,15 +6,12 @@
 	sd "github.com/caos/zitadel/internal/config/systemdefaults"
 	"github.com/caos/zitadel/internal/config/types"
 	es_int "github.com/caos/zitadel/internal/eventstore"
-<<<<<<< HEAD
-	es_pol "github.com/caos/zitadel/internal/policy/repository/eventsourcing"
-=======
 	es_spol "github.com/caos/zitadel/internal/eventstore/spooler"
 	"github.com/caos/zitadel/internal/management/repository/eventsourcing/eventstore"
 	"github.com/caos/zitadel/internal/management/repository/eventsourcing/handler"
 	"github.com/caos/zitadel/internal/management/repository/eventsourcing/spooler"
 	mgmt_view "github.com/caos/zitadel/internal/management/repository/eventsourcing/view"
->>>>>>> 7facd780
+	es_pol "github.com/caos/zitadel/internal/policy/repository/eventsourcing"
 	es_proj "github.com/caos/zitadel/internal/project/repository/eventsourcing"
 	es_usr "github.com/caos/zitadel/internal/user/repository/eventsourcing"
 	es_grant "github.com/caos/zitadel/internal/usergrant/repository/eventsourcing"
@@ -28,16 +25,11 @@
 }
 
 type EsRepository struct {
-<<<<<<< HEAD
-	//spooler *es_spooler.Spooler
-	ProjectRepo
-	PolicyRepo
-=======
 	spooler *es_spol.Spooler
 	eventstore.ProjectRepo
 	eventstore.UserRepo
 	eventstore.UserGrantRepo
->>>>>>> 7facd780
+	PolicyRepo
 }
 
 func Start(conf Config, systemDefaults sd.SystemDefaults) (*EsRepository, error) {
@@ -62,23 +54,20 @@
 	if err != nil {
 		return nil, err
 	}
-<<<<<<< HEAD
 	policy, err := es_pol.StartPolicy(es_pol.PolicyConfig{
-=======
-	user, err := es_usr.StartUser(es_usr.UserConfig{
->>>>>>> 7facd780
 		Eventstore: es,
 		Cache:      conf.Eventstore.Cache,
 	}, systemDefaults)
 	if err != nil {
 		return nil, err
 	}
-<<<<<<< HEAD
-
-	return &EsRepository{
-		ProjectRepo{project},
-		PolicyRepo{policy},
-=======
+	user, err := es_usr.StartUser(es_usr.UserConfig{
+		Eventstore: es,
+		Cache:      conf.Eventstore.Cache,
+	}, systemDefaults)
+	if err != nil {
+		return nil, err
+	}
 	usergrant, err := es_grant.StartUserGrant(es_grant.UserGrantConfig{
 		Eventstore: es,
 		Cache:      conf.Eventstore.Cache,
@@ -94,7 +83,7 @@
 		eventstore.ProjectRepo{conf.SearchLimit, project, view},
 		eventstore.UserRepo{conf.SearchLimit, user, view},
 		eventstore.UserGrantRepo{conf.SearchLimit, usergrant, view},
->>>>>>> 7facd780
+		PolicyRepo{policy},
 	}, nil
 }
 
