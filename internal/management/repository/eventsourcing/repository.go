package eventsourcing

import (
	"context"
	sd "github.com/caos/zitadel/internal/config/systemdefaults"
	"github.com/caos/zitadel/internal/config/types"
	es_int "github.com/caos/zitadel/internal/eventstore"
	es_spol "github.com/caos/zitadel/internal/eventstore/spooler"
	"github.com/caos/zitadel/internal/management/repository/eventsourcing/eventstore"
	"github.com/caos/zitadel/internal/management/repository/eventsourcing/handler"
	"github.com/caos/zitadel/internal/management/repository/eventsourcing/spooler"
	mgmt_view "github.com/caos/zitadel/internal/management/repository/eventsourcing/view"
	es_proj "github.com/caos/zitadel/internal/project/repository/eventsourcing"
	es_usr "github.com/caos/zitadel/internal/user/repository/eventsourcing"
	es_grant "github.com/caos/zitadel/internal/usergrant/repository/eventsourcing"
)

type Config struct {
	SearchLimit uint64
	Eventstore  es_int.Config
	View        types.SQL
	Spooler     spooler.SpoolerConfig
}

type EsRepository struct {
	spooler *es_spol.Spooler
	eventstore.ProjectRepo
	eventstore.UserRepo
	eventstore.UserGrantRepo
}

func Start(conf Config, systemDefaults sd.SystemDefaults) (*EsRepository, error) {
	es, err := es_int.Start(conf.Eventstore)
	if err != nil {
		return nil, err
	}

	sqlClient, err := conf.View.Start()
	if err != nil {
		return nil, err
	}
	view, err := mgmt_view.StartView(sqlClient)
	if err != nil {
		return nil, err
	}

	project, err := es_proj.StartProject(es_proj.ProjectConfig{
		Eventstore: es,
		Cache:      conf.Eventstore.Cache,
	}, systemDefaults)
	if err != nil {
		return nil, err
	}
	user, err := es_usr.StartUser(es_usr.UserConfig{
		Eventstore: es,
		Cache:      conf.Eventstore.Cache,
	}, systemDefaults)
	if err != nil {
		return nil, err
	}
	usergrant, err := es_grant.StartUserGrant(es_grant.UserGrantConfig{
		Eventstore: es,
		Cache:      conf.Eventstore.Cache,
	})
	if err != nil {
		return nil, err
	}
<<<<<<< HEAD
	eventstoreRepos := handler.EventstoreRepos{ProjectEvents: project, UserEvents: user}
=======
	eventstoreRepos := handler.EventstoreRepos{ProjectEvents: project}
>>>>>>> 6e105f66
	spool := spooler.StartSpooler(conf.Spooler, es, view, sqlClient, eventstoreRepos)

	return &EsRepository{
		spool,
		eventstore.ProjectRepo{conf.SearchLimit, project, view},
<<<<<<< HEAD
		eventstore.UserRepo{conf.SearchLimit, user, view},
		eventstore.UserGrantRepo{conf.SearchLimit, usergrant, view},
=======
		eventstore.UserRepo{user},
		eventstore.UserGrantRepo{usergrant},
>>>>>>> 6e105f66
	}, nil
}

func (repo *EsRepository) Health() error {
	return repo.ProjectEvents.Health(context.Background())
}<|MERGE_RESOLUTION|>--- conflicted
+++ resolved
@@ -65,23 +65,14 @@
 	if err != nil {
 		return nil, err
 	}
-<<<<<<< HEAD
-	eventstoreRepos := handler.EventstoreRepos{ProjectEvents: project, UserEvents: user}
-=======
 	eventstoreRepos := handler.EventstoreRepos{ProjectEvents: project}
->>>>>>> 6e105f66
 	spool := spooler.StartSpooler(conf.Spooler, es, view, sqlClient, eventstoreRepos)
 
 	return &EsRepository{
 		spool,
 		eventstore.ProjectRepo{conf.SearchLimit, project, view},
-<<<<<<< HEAD
 		eventstore.UserRepo{conf.SearchLimit, user, view},
 		eventstore.UserGrantRepo{conf.SearchLimit, usergrant, view},
-=======
-		eventstore.UserRepo{user},
-		eventstore.UserGrantRepo{usergrant},
->>>>>>> 6e105f66
 	}, nil
 }
 
