package eventsourcing

import (
	"context"
	sd "github.com/caos/zitadel/internal/config/systemdefaults"
	"github.com/caos/zitadel/internal/config/types"
	es_int "github.com/caos/zitadel/internal/eventstore"
	es_spol "github.com/caos/zitadel/internal/eventstore/spooler"
	"github.com/caos/zitadel/internal/management/repository/eventsourcing/eventstore"
	"github.com/caos/zitadel/internal/management/repository/eventsourcing/handler"
	"github.com/caos/zitadel/internal/management/repository/eventsourcing/spooler"
	mgmt_view "github.com/caos/zitadel/internal/management/repository/eventsourcing/view"
	es_proj "github.com/caos/zitadel/internal/project/repository/eventsourcing"
	es_usr "github.com/caos/zitadel/internal/user/repository/eventsourcing"
	es_grant "github.com/caos/zitadel/internal/usergrant/repository/eventsourcing"
)

type Config struct {
	SearchLimit uint64
	Eventstore  es_int.Config
	View        types.SQL
	Spooler     spooler.SpoolerConfig
}

type EsRepository struct {
<<<<<<< HEAD
	//spooler *es_spooler.Spooler
	ProjectRepo
	UserRepo
	UserGrantRepo
=======
	spooler *es_spol.Spooler
	eventstore.ProjectRepo
	eventstore.UserRepo
	eventstore.UserGrantRepo
>>>>>>> 6e105f66
}

func Start(conf Config, systemDefaults sd.SystemDefaults) (*EsRepository, error) {
	es, err := es_int.Start(conf.Eventstore)
	if err != nil {
		return nil, err
	}

	sqlClient, err := conf.View.Start()
	if err != nil {
		return nil, err
	}
	view, err := mgmt_view.StartView(sqlClient)
	if err != nil {
		return nil, err
	}

	project, err := es_proj.StartProject(es_proj.ProjectConfig{
		Eventstore: es,
		Cache:      conf.Eventstore.Cache,
	}, systemDefaults)
	if err != nil {
		return nil, err
	}
	user, err := es_usr.StartUser(es_usr.UserConfig{
		Eventstore: es,
		Cache:      conf.Eventstore.Cache,
	}, systemDefaults)
	if err != nil {
		return nil, err
	}
	usergrant, err := es_grant.StartUserGrant(es_grant.UserGrantConfig{
		Eventstore: es,
		Cache:      conf.Eventstore.Cache,
	})
	if err != nil {
		return nil, err
	}
<<<<<<< HEAD
	return &EsRepository{
		ProjectRepo{project},
		UserRepo{user},
		UserGrantRepo{usergrant},
=======
	eventstoreRepos := handler.EventstoreRepos{ProjectEvents: project}
	spool := spooler.StartSpooler(conf.Spooler, es, view, sqlClient, eventstoreRepos)

	return &EsRepository{
		spool,
		eventstore.ProjectRepo{conf.SearchLimit, project, view},
		eventstore.UserRepo{user},
		eventstore.UserGrantRepo{usergrant},
>>>>>>> 6e105f66
	}, nil
}

func (repo *EsRepository) Health() error {
	return repo.ProjectEvents.Health(context.Background())
}<|MERGE_RESOLUTION|>--- conflicted
+++ resolved
@@ -23,17 +23,10 @@
 }
 
 type EsRepository struct {
-<<<<<<< HEAD
-	//spooler *es_spooler.Spooler
-	ProjectRepo
-	UserRepo
-	UserGrantRepo
-=======
 	spooler *es_spol.Spooler
 	eventstore.ProjectRepo
 	eventstore.UserRepo
 	eventstore.UserGrantRepo
->>>>>>> 6e105f66
 }
 
 func Start(conf Config, systemDefaults sd.SystemDefaults) (*EsRepository, error) {
@@ -72,12 +65,6 @@
 	if err != nil {
 		return nil, err
 	}
-<<<<<<< HEAD
-	return &EsRepository{
-		ProjectRepo{project},
-		UserRepo{user},
-		UserGrantRepo{usergrant},
-=======
 	eventstoreRepos := handler.EventstoreRepos{ProjectEvents: project}
 	spool := spooler.StartSpooler(conf.Spooler, es, view, sqlClient, eventstoreRepos)
 
@@ -86,7 +73,6 @@
 		eventstore.ProjectRepo{conf.SearchLimit, project, view},
 		eventstore.UserRepo{user},
 		eventstore.UserGrantRepo{usergrant},
->>>>>>> 6e105f66
 	}, nil
 }
 
