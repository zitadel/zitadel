--- conflicted
+++ resolved
@@ -27,10 +27,6 @@
 type EsRepository struct {
 	spooler *es_spol.Spooler
 	eventstore.OrgRepository
-<<<<<<< HEAD
-	eventstore.OrgMemberRepository
-=======
->>>>>>> 92a294f5
 	eventstore.ProjectRepo
 	eventstore.UserRepo
 	eventstore.UserGrantRepo
@@ -78,20 +74,11 @@
 	spool := spooler.StartSpooler(conf.Spooler, es, view, sqlClient, eventstoreRepos)
 
 	return &EsRepository{
-<<<<<<< HEAD
-		spool,
-		eventstore.OrgRepository{org},
-		eventstore.OrgMemberRepository{org},
-		eventstore.ProjectRepo{conf.SearchLimit, project, view},
-		eventstore.UserRepo{user},
-		eventstore.UserGrantRepo{usergrant},
-=======
 		spooler:       spool,
 		OrgRepository: eventstore.OrgRepository{org},
 		ProjectRepo:   eventstore.ProjectRepo{conf.SearchLimit, project, view},
 		UserRepo:      eventstore.UserRepo{conf.SearchLimit, user, view},
 		UserGrantRepo: eventstore.UserGrantRepo{conf.SearchLimit, usergrant, view},
->>>>>>> 92a294f5
 	}, nil
 }
 
