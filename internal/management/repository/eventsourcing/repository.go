package eventsourcing

import (
	"context"
	sd "github.com/caos/zitadel/internal/config/systemdefaults"

	es_int "github.com/caos/zitadel/internal/eventstore"
	es_org "github.com/caos/zitadel/internal/org/repository/eventsourcing"
	es_proj "github.com/caos/zitadel/internal/project/repository/eventsourcing"
	es_usr "github.com/caos/zitadel/internal/user/repository/eventsourcing"
	es_grant "github.com/caos/zitadel/internal/usergrant/repository/eventsourcing"
)

type Config struct {
	Eventstore es_int.Config
	//View       view.ViewConfig
	//Spooler    spooler.SpoolerConfig
}

type EsRepository struct {
	//spooler *es_spooler.Spooler
	ProjectRepo
<<<<<<< HEAD
	OrgRepository
	OrgMemberRepository
=======
	UserRepo
	UserGrantRepo
>>>>>>> 49d86fda
}

func Start(conf Config, systemDefaults sd.SystemDefaults) (*EsRepository, error) {
	es, err := es_int.Start(conf.Eventstore)
	if err != nil {
		return nil, err
	}

	//view, sql, err := mgmt_view.StartView(conf.View)
	//if err != nil {
	//	return nil, err
	//}

	//conf.Spooler.View = view
	//conf.Spooler.EsClient = es.Client
	//conf.Spooler.SQL = sql
	//spool := spooler.StartSpooler(conf.Spooler)

	project, err := es_proj.StartProject(es_proj.ProjectConfig{
		Eventstore: es,
		Cache:      conf.Eventstore.Cache,
	}, systemDefaults)
	if err != nil {
		return nil, err
	}
	user, err := es_usr.StartUser(es_usr.UserConfig{
		Eventstore: es,
		Cache:      conf.Eventstore.Cache,
	}, systemDefaults)
	if err != nil {
		return nil, err
	}
	usergrant, err := es_grant.StartUserGrant(es_grant.UserGrantConfig{
		Eventstore: es,
		Cache:      conf.Eventstore.Cache,
	})
	if err != nil {
		return nil, err
	}
<<<<<<< HEAD
	org := es_org.StartOrg(es_org.OrgConfig{Eventstore: es})

	return &EsRepository{
		ProjectRepo{project},
		OrgRepository{org},
		OrgMemberRepository{org},
=======
	return &EsRepository{
		ProjectRepo{project},
		UserRepo{user},
		UserGrantRepo{usergrant},
>>>>>>> 49d86fda
	}, nil
}

func (repo *EsRepository) Health() error {
	return repo.ProjectEvents.Health(context.Background())
}<|MERGE_RESOLUTION|>--- conflicted
+++ resolved
@@ -2,6 +2,7 @@
 
 import (
 	"context"
+
 	sd "github.com/caos/zitadel/internal/config/systemdefaults"
 
 	es_int "github.com/caos/zitadel/internal/eventstore"
@@ -20,13 +21,10 @@
 type EsRepository struct {
 	//spooler *es_spooler.Spooler
 	ProjectRepo
-<<<<<<< HEAD
 	OrgRepository
 	OrgMemberRepository
-=======
 	UserRepo
 	UserGrantRepo
->>>>>>> 49d86fda
 }
 
 func Start(conf Config, systemDefaults sd.SystemDefaults) (*EsRepository, error) {
@@ -66,19 +64,14 @@
 	if err != nil {
 		return nil, err
 	}
-<<<<<<< HEAD
 	org := es_org.StartOrg(es_org.OrgConfig{Eventstore: es})
 
 	return &EsRepository{
 		ProjectRepo{project},
 		OrgRepository{org},
 		OrgMemberRepository{org},
-=======
-	return &EsRepository{
-		ProjectRepo{project},
 		UserRepo{user},
 		UserGrantRepo{usergrant},
->>>>>>> 49d86fda
 	}, nil
 }
 
