package repository

type Repository interface {
	Health() error
	ProjectRepository
<<<<<<< HEAD
	OrgRepository
	OrgMemberRepository
=======
	UserRepository
	UserGrantRepository
>>>>>>> 49d86fda
}<|MERGE_RESOLUTION|>--- conflicted
+++ resolved
@@ -3,11 +3,8 @@
 type Repository interface {
 	Health() error
 	ProjectRepository
-<<<<<<< HEAD
 	OrgRepository
 	OrgMemberRepository
-=======
 	UserRepository
 	UserGrantRepository
->>>>>>> 49d86fda
 }