--- conflicted
+++ resolved
@@ -3,12 +3,9 @@
 type Repository interface {
 	Health() error
 	ProjectRepository
-<<<<<<< HEAD
 	PolicyRepository
-=======
 	OrgRepository
 	OrgMemberRepository
->>>>>>> 767bc5ce
 	UserRepository
 	UserGrantRepository
 }