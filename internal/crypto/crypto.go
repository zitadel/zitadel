--- conflicted
+++ resolved
@@ -91,39 +91,6 @@
 	return zerrors.ThrowInvalidArgument(nil, "CRYPT-Kq12vn", "value was encrypted with a different key")
 }
 
-<<<<<<< HEAD
-func Hash(value []byte, alg HashAlgorithm) (*CryptoValue, error) {
-	hashed, err := alg.Hash(value)
-	if err != nil {
-		return nil, zerrors.ThrowInternal(err, "CRYPT-rBVaJU", "error hashing value")
-	}
-	return &CryptoValue{
-		CryptoType: TypeHash,
-		Algorithm:  alg.Algorithm(),
-		Crypted:    hashed,
-	}, nil
-}
-
-func CompareHash(value *CryptoValue, comparer []byte, alg HashAlgorithm) error {
-	if value == nil {
-		return zerrors.ThrowPreconditionFailed(nil, "CRYPT-Zei4o", "Errors.Project.App.ClientSecretNotSet")
-	}
-	if value.Algorithm != alg.Algorithm() {
-		return zerrors.ThrowInvalidArgument(nil, "CRYPT-HF32f", "value was hashed with a different algorithm")
-	}
-	return alg.CompareHash(value.Crypted, comparer)
-}
-
-func FillHash(value []byte, alg HashAlgorithm) *CryptoValue {
-	return &CryptoValue{
-		CryptoType: TypeHash,
-		Algorithm:  alg.Algorithm(),
-		Crypted:    value,
-	}
-}
-
-=======
->>>>>>> 2061d1ac
 func CheckToken(alg EncryptionAlgorithm, token string, content string) error {
 	if token == "" {
 		return zerrors.ThrowPermissionDenied(nil, "CRYPTO-Sfefs", "Errors.Intent.InvalidToken")
