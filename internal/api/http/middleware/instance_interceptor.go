package middleware

import (
	"context"
	"errors"
	"fmt"
	"net/http"
	"net/url"
	"strings"

	"github.com/zitadel/logging"
	"golang.org/x/text/language"

	"github.com/zitadel/zitadel/internal/api/authz"
	zitadel_http "github.com/zitadel/zitadel/internal/api/http"
	caos_errors "github.com/zitadel/zitadel/internal/errors"
	"github.com/zitadel/zitadel/internal/i18n"
	"github.com/zitadel/zitadel/internal/telemetry/tracing"
)

type instanceInterceptor struct {
	verifier        authz.InstanceVerifier
	headerName      string
	ignoredPrefixes []string
	translator      *i18n.Translator
}

func InstanceInterceptor(verifier authz.InstanceVerifier, headerName string, ignoredPrefixes ...string) *instanceInterceptor {
	return &instanceInterceptor{
		verifier:        verifier,
		headerName:      headerName,
		ignoredPrefixes: ignoredPrefixes,
		translator:      newZitadelTranslator(),
	}
}

func (a *instanceInterceptor) Handler(next http.Handler) http.Handler {
	return http.HandlerFunc(func(w http.ResponseWriter, r *http.Request) {
		a.handleInstance(w, r, next)
	})
}

func (a *instanceInterceptor) HandlerFunc(next http.HandlerFunc) http.HandlerFunc {
	return func(w http.ResponseWriter, r *http.Request) {
		a.handleInstance(w, r, next)
	}
}

func (a *instanceInterceptor) handleInstance(w http.ResponseWriter, r *http.Request, next http.Handler) {
	for _, prefix := range a.ignoredPrefixes {
		if strings.HasPrefix(r.URL.Path, prefix) {
			next.ServeHTTP(w, r)
			return
		}
	}
	ctx, err := setInstance(r, a.verifier, a.headerName)
	if err != nil {
		caosErr := new(caos_errors.NotFoundError)
		if errors.As(err, &caosErr) {
			caosErr.Message = a.translator.LocalizeFromRequest(r, caosErr.GetMessage(), nil)
		}
		http.Error(w, err.Error(), http.StatusNotFound)
		return
	}
	r = r.WithContext(ctx)
	next.ServeHTTP(w, r)
}

func setInstance(r *http.Request, verifier authz.InstanceVerifier, headerName string) (_ context.Context, err error) {
	ctx := r.Context()

	authCtx, span := tracing.NewServerInterceptorSpan(ctx)
	defer func() { span.EndWithError(err) }()

	host, err := HostFromRequest(r, headerName)
	if err != nil {
		return nil, caos_errors.ThrowNotFound(err, "INST-zWq7X", "Errors.Instance.NotFound")
	}

	instance, err := verifier.InstanceByHost(authCtx, host)
	if err != nil {
		return nil, err
	}
	span.End()
	return authz.WithInstance(ctx, instance), nil
}

func HostFromRequest(r *http.Request, headerName string) (host string, err error) {
	if headerName != "host" {
		return hostFromSpecialHeader(r, headerName)
	}
	return hostFromOrigin(r.Context())
}

func hostFromSpecialHeader(r *http.Request, headerName string) (host string, err error) {
	host = r.Header.Get(headerName)
	if host == "" {
		return "", fmt.Errorf("host header `%s` not found", headerName)
	}
	return host, nil
}

func hostFromOrigin(ctx context.Context) (host string, err error) {
	defer func() {
		if err != nil {
			err = fmt.Errorf("invalid origin: %w", err)
		}
	}()
	origin := zitadel_http.ComposedOrigin(ctx)
	u, err := url.Parse(origin)
	if err != nil {
		return "", err
	}
<<<<<<< HEAD
	host = u.Hostname()
=======
	host = u.Host
>>>>>>> f09fbf87
	if host == "" {
		err = errors.New("empty host")
	}
	return host, err
}
<<<<<<< HEAD

func newZitadelTranslator() *i18n.Translator {
	dir, err := fs.NewWithNamespace("zitadel")
	logging.WithFields("namespace", "zitadel").OnError(err).Panic("unable to get namespace")
=======
>>>>>>> f09fbf87

func newZitadelTranslator() *i18n.Translator {
	translator, err := i18n.NewZitadelTranslator(language.English)
	logging.OnError(err).Panic("unable to get translator")
	return translator
}<|MERGE_RESOLUTION|>--- conflicted
+++ resolved
@@ -111,23 +111,12 @@
 	if err != nil {
 		return "", err
 	}
-<<<<<<< HEAD
-	host = u.Hostname()
-=======
 	host = u.Host
->>>>>>> f09fbf87
 	if host == "" {
 		err = errors.New("empty host")
 	}
 	return host, err
 }
-<<<<<<< HEAD
-
-func newZitadelTranslator() *i18n.Translator {
-	dir, err := fs.NewWithNamespace("zitadel")
-	logging.WithFields("namespace", "zitadel").OnError(err).Panic("unable to get namespace")
-=======
->>>>>>> f09fbf87
 
 func newZitadelTranslator() *i18n.Translator {
 	translator, err := i18n.NewZitadelTranslator(language.English)
