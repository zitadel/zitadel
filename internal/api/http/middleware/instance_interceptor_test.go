--- conflicted
+++ resolved
@@ -221,11 +221,7 @@
 					r.Header.Set("host", "fromrequest")
 					return r.WithContext(zitadel_http.WithComposedOrigin(r.Context(), "https://fromorigin:9999"))
 				}(),
-<<<<<<< HEAD
-				verifier:   &mockInstanceVerifier{"fromorigin"},
-=======
 				verifier:   &mockInstanceVerifier{"fromorigin:9999"},
->>>>>>> f09fbf87
 				headerName: "host",
 			},
 			res{
