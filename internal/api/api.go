package api

import (
	"context"
	"net/http"

	"github.com/caos/logging"
	"google.golang.org/grpc"

	"github.com/caos/zitadel/internal/api/authz"
	grpc_util "github.com/caos/zitadel/internal/api/grpc"
	"github.com/caos/zitadel/internal/api/grpc/server"
	http_util "github.com/caos/zitadel/internal/api/http"
	"github.com/caos/zitadel/internal/api/oidc"
	authz_es "github.com/caos/zitadel/internal/authz/repository/eventsourcing"
	"github.com/caos/zitadel/internal/config/systemdefaults"
	"github.com/caos/zitadel/internal/errors"
	iam_model "github.com/caos/zitadel/internal/iam/model"
	"github.com/caos/zitadel/internal/tracing"
)

type Config struct {
	GRPC grpc_util.Config
	OIDC oidc.OPHandlerConfig
}

type API struct {
	grpcServer     *grpc.Server
	gatewayHandler *server.GatewayHandler
	verifier       *authz.TokenVerifier
	serverPort     string
	health         health
}
type health interface {
	Health(ctx context.Context) error
	IamByID(ctx context.Context) (*iam_model.IAM, error)
	VerifierClientID(ctx context.Context, appName string) (string, error)
}

func Create(config Config, authZ authz.Config, authZRepo *authz_es.EsRepository, sd systemdefaults.SystemDefaults) *API {
	api := &API{
		serverPort: config.GRPC.ServerPort,
	}
	api.verifier = authz.Start(authZRepo)
	api.health = authZRepo
	api.grpcServer = server.CreateServer(api.verifier, authZ, sd.DefaultLanguage)
	api.gatewayHandler = server.CreateGatewayHandler(config.GRPC)
	api.RegisterHandler("", api.healthHandler())

	return api
}

func (a *API) RegisterServer(ctx context.Context, server server.Server) {
	server.RegisterServer(a.grpcServer)
	a.gatewayHandler.RegisterGateway(ctx, server)
	a.verifier.RegisterServer(server.AppName(), server.MethodPrefix(), server.AuthMethods())
}

func (a *API) RegisterHandler(prefix string, handler http.Handler) {
	a.gatewayHandler.RegisterHandler(prefix, handler)
}

func (a *API) Start(ctx context.Context) {
	server.Serve(ctx, a.grpcServer, a.serverPort)
	a.gatewayHandler.Serve(ctx)
}

func (a *API) healthHandler() http.Handler {
	checks := []ValidationFunction{
		func(ctx context.Context) error {
			if err := a.health.Health(ctx); err != nil {
				return errors.ThrowInternal(err, "API-F24h2", "DB CONNECTION ERROR")
			}
			return nil
		},
		func(ctx context.Context) error {
			iam, err := a.health.IamByID(ctx)
			if err != nil && !errors.IsNotFound(err) {
				return errors.ThrowPreconditionFailed(err, "API-dsgT2", "IAM SETUP CHECK FAILED")
			}
			if iam == nil || iam.SetUpStarted < iam_model.StepCount-1 {
				return errors.ThrowPreconditionFailed(nil, "API-HBfs3", "IAM NOT SET UP")
			}
			if iam.SetUpDone < iam_model.StepCount-1 {
				return errors.ThrowPreconditionFailed(nil, "API-DASs2", "IAM SETUP RUNNING")
			}
			return nil
		},
	}
	handler := http.NewServeMux()
	handler.HandleFunc("/healthz", handleHealth)
	handler.HandleFunc("/ready", handleReadiness(checks))
	handler.HandleFunc("/validate", handleValidate(checks))
	handler.HandleFunc("/clientID", a.handleClientID)

	return handler
}

func handleHealth(w http.ResponseWriter, r *http.Request) {
	_, err := w.Write([]byte("ok"))
	logging.Log("API-Hfss2").OnError(err).WithField("traceID", tracing.TraceIDFromCtx(r.Context())).Error("error writing ok for health")
}

func handleReadiness(checks []ValidationFunction) func(w http.ResponseWriter, r *http.Request) {
	return func(w http.ResponseWriter, r *http.Request) {
		errors := validate(r.Context(), checks)
		if len(errors) == 0 {
			http_util.MarshalJSON(w, "ok", nil, http.StatusOK)
			return
		}
		http_util.MarshalJSON(w, nil, errors[0], http.StatusPreconditionFailed)
	}
}

func handleValidate(checks []ValidationFunction) func(w http.ResponseWriter, r *http.Request) {
	return func(w http.ResponseWriter, r *http.Request) {
		errors := validate(r.Context(), checks)
		if len(errors) == 0 {
			http_util.MarshalJSON(w, "ok", nil, http.StatusOK)
			return
		}
		http_util.MarshalJSON(w, errors, nil, http.StatusOK)
	}
}

func (a *API) handleClientID(w http.ResponseWriter, r *http.Request) {
	id, err := a.health.VerifierClientID(r.Context(), "Zitadel Console")
	if err != nil {
		http_util.MarshalJSON(w, nil, err, http.StatusPreconditionFailed)
		return
	}
	http_util.MarshalJSON(w, id, nil, http.StatusOK)
}

type ValidationFunction func(ctx context.Context) error

func validate(ctx context.Context, validations []ValidationFunction) []error {
	errors := make([]error, 0)
	for _, validation := range validations {
		if err := validation(ctx); err != nil {
			logging.Log("API-vf823").WithError(err).WithField("traceID", tracing.TraceIDFromCtx(ctx)).Error("validation failed")
<<<<<<< HEAD
			return err
=======
			errors = append(errors, err)
>>>>>>> 7e3ace7a
		}
	}
	return errors
}<|MERGE_RESOLUTION|>--- conflicted
+++ resolved
@@ -139,11 +139,7 @@
 	for _, validation := range validations {
 		if err := validation(ctx); err != nil {
 			logging.Log("API-vf823").WithError(err).WithField("traceID", tracing.TraceIDFromCtx(ctx)).Error("validation failed")
-<<<<<<< HEAD
-			return err
-=======
 			errors = append(errors, err)
->>>>>>> 7e3ace7a
 		}
 	}
 	return errors
