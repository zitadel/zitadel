--- conflicted
+++ resolved
@@ -24,10 +24,6 @@
 	if CheckInternal(ctx) {
 		return ctx, nil
 	}
-<<<<<<< HEAD
-
-=======
->>>>>>> 970586df
 	if requiredAuthOption.Permission == authenticated {
 		return ctx, nil
 	}
