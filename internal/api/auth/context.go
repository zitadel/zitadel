package auth

import (
	"context"
	"github.com/caos/logging"
	"github.com/caos/zitadel/internal/api"
	grpc_util "github.com/caos/zitadel/internal/api/grpc"
	"google.golang.org/grpc/metadata"
	"strconv"
)

type key int

var (
	permissionsKey key
	dataKey        key
)

type CtxData struct {
	UserID    string
	OrgID     string
	ProjectID string
	AgentID   string
}

func (ctxData CtxData) IsZero() bool {
	return ctxData.UserID == "" || ctxData.OrgID == ""
}

type Grants []*Grant

type Grant struct {
	OrgID string
	Roles []string
}

type TokenVerifier interface {
	VerifyAccessToken(ctx context.Context, token string) (string, string, string, error)
	ResolveGrants(ctx context.Context, sub, orgID string) ([]*Grant, error)
	GetProjectIDByClientID(ctx context.Context, clientID string) (string, error)
}

func VerifyTokenAndWriteCtxData(ctx context.Context, token, orgID string, t TokenVerifier) (_ context.Context, err error) {
	var userID, projectID, clientID, agentID string
	//TODO: Remove as soon an authentification is implemented
	if CheckInternal(ctx) {
		userID = grpc_util.GetHeader(ctx, api.ZitadelUserID)
		projectID = grpc_util.GetHeader(ctx, api.ZitadelClientID)
		agentID = grpc_util.GetHeader(ctx, api.ZitadelAgentID)
	} else {
		userID, clientID, agentID, err = verifyAccessToken(ctx, token, t)
		if err != nil {
			return nil, err
		}

		projectID, err = t.GetProjectIDByClientID(ctx, clientID)
		logging.LogWithFields("AUTH-GfAoV", "clientID", clientID).OnError(err).Warn("could not read projectid by clientid")
	}
	return context.WithValue(ctx, dataKey, CtxData{UserID: userID, OrgID: orgID, ProjectID: projectID, AgentID: agentID}), nil
}

<<<<<<< HEAD
func GetCtxDataKey() key {
	return dataKey
=======
func SetCtxData(ctx context.Context, ctxData CtxData) context.Context {
	return context.WithValue(ctx, dataKey, ctxData)
>>>>>>> effc2c23
}

func GetCtxData(ctx context.Context) CtxData {
	ctxData, _ := ctx.Value(dataKey).(CtxData)
	return ctxData
}

func GetPermissionsFromCtx(ctx context.Context) []string {
	ctxPermission, _ := ctx.Value(permissionsKey).([]string)
	return ctxPermission
}

//TODO: Remove as soon an authentification is implemented
func CheckInternal(ctx context.Context) bool {
	md, ok := metadata.FromIncomingContext(ctx)
	if !ok {
		return false
	}
	v, ok := md[api.LoginKey]
	if !ok {
		return false
	}
	ok, _ = strconv.ParseBool(v[0])
	return ok
}<|MERGE_RESOLUTION|>--- conflicted
+++ resolved
@@ -59,13 +59,8 @@
 	return context.WithValue(ctx, dataKey, CtxData{UserID: userID, OrgID: orgID, ProjectID: projectID, AgentID: agentID}), nil
 }
 
-<<<<<<< HEAD
-func GetCtxDataKey() key {
-	return dataKey
-=======
 func SetCtxData(ctx context.Context, ctxData CtxData) context.Context {
 	return context.WithValue(ctx, dataKey, ctxData)
->>>>>>> effc2c23
 }
 
 func GetCtxData(ctx context.Context) CtxData {
