package oidc

import (
	"context"
	"fmt"
	"strings"
	"time"

	"github.com/caos/logging"
	"github.com/caos/oidc/pkg/oidc"
	"github.com/caos/oidc/pkg/op"

	"github.com/caos/zitadel/internal/api/http/middleware"
	"github.com/caos/zitadel/internal/errors"
	"github.com/caos/zitadel/internal/query"
	"github.com/caos/zitadel/internal/telemetry/tracing"
	grant_model "github.com/caos/zitadel/internal/usergrant/model"
)

func (o *OPStorage) CreateAuthRequest(ctx context.Context, req *oidc.AuthRequest, userID string) (_ op.AuthRequest, err error) {
	ctx, span := tracing.NewSpan(ctx)
	defer func() { span.EndWithError(err) }()
	userAgentID, ok := middleware.UserAgentIDFromCtx(ctx)
	if !ok {
		return nil, errors.ThrowPreconditionFailed(nil, "OIDC-sd436", "no user agent id")
	}
	projectID, err := o.query.ProjectIDFromOIDCClientID(ctx, req.ClientID)
	if err != nil {
		return nil, errors.ThrowPreconditionFailed(nil, "OIDC-AEG4d", "Errors.Internal")
	}
	project, err := o.query.ProjectByID(ctx, projectID)
	if err != nil {
		return nil, errors.ThrowPreconditionFailed(nil, "OIDC-w4wIn", "Errors.Internal")
	}
	req.Scopes, err = o.assertProjectRoleScopes(project, req.Scopes)
	if err != nil {
		return nil, errors.ThrowPreconditionFailed(nil, "OIDC-Gqrfg", "Errors.Internal")
	}
	authRequest := CreateAuthRequestToBusiness(ctx, req, userAgentID, userID)
	//TODO: ensure splitting of command and query side durring auth request and login refactoring
	resp, err := o.repo.CreateAuthRequest(ctx, authRequest)
	if err != nil {
		return nil, err
	}
	return AuthRequestFromBusiness(resp)
}

func (o *OPStorage) AuthRequestByID(ctx context.Context, id string) (_ op.AuthRequest, err error) {
	ctx, span := tracing.NewSpan(ctx)
	defer func() { span.EndWithError(err) }()
	userAgentID, ok := middleware.UserAgentIDFromCtx(ctx)
	if !ok {
		return nil, errors.ThrowPreconditionFailed(nil, "OIDC-D3g21", "no user agent id")
	}
	resp, err := o.repo.AuthRequestByIDCheckLoggedIn(ctx, id, userAgentID)
	if err != nil {
		return nil, err
	}
	return AuthRequestFromBusiness(resp)
}

func (o *OPStorage) AuthRequestByCode(ctx context.Context, code string) (_ op.AuthRequest, err error) {
	ctx, span := tracing.NewSpan(ctx)
	defer func() { span.EndWithError(err) }()
	resp, err := o.repo.AuthRequestByCode(ctx, code)
	if err != nil {
		return nil, err
	}
	return AuthRequestFromBusiness(resp)
}

func (o *OPStorage) SaveAuthCode(ctx context.Context, id, code string) (err error) {
	ctx, span := tracing.NewSpan(ctx)
	defer func() { span.EndWithError(err) }()
	userAgentID, ok := middleware.UserAgentIDFromCtx(ctx)
	if !ok {
		return errors.ThrowPreconditionFailed(nil, "OIDC-Dgus2", "no user agent id")
	}
	return o.repo.SaveAuthCode(ctx, id, code, userAgentID)
}

func (o *OPStorage) DeleteAuthRequest(ctx context.Context, id string) (err error) {
	ctx, span := tracing.NewSpan(ctx)
	defer func() { span.EndWithError(err) }()
	return o.repo.DeleteAuthRequest(ctx, id)
}

func (o *OPStorage) CreateAccessToken(ctx context.Context, req op.TokenRequest) (_ string, _ time.Time, err error) {
	ctx, span := tracing.NewSpan(ctx)
	defer func() { span.EndWithError(err) }()
	var userAgentID, applicationID, userOrgID string
	authReq, ok := req.(*AuthRequest)
	if ok {
		userAgentID = authReq.AgentID
		applicationID = authReq.ApplicationID
		userOrgID = authReq.UserOrgID
	}
	resp, err := o.command.AddUserToken(ctx, userOrgID, userAgentID, applicationID, req.GetSubject(), req.GetAudience(), req.GetScopes(), o.defaultAccessTokenLifetime) //PLANNED: lifetime from client
	if err != nil {
		return "", time.Time{}, err
	}
	return resp.TokenID, resp.Expiration, nil
}

func grantsToScopes(grants []*grant_model.UserGrantView) []string {
	scopes := make([]string, 0)
	for _, grant := range grants {
		for _, role := range grant.RoleKeys {
			scopes = append(scopes, fmt.Sprintf("%v:%v", grant.ResourceOwner, role))
		}
	}
	return scopes
}

func (o *OPStorage) CreateAccessAndRefreshTokens(ctx context.Context, req op.TokenRequest, refreshToken string) (_, _ string, _ time.Time, err error) {
	ctx, span := tracing.NewSpan(ctx)
	defer func() { span.EndWithError(err) }()
	userAgentID, applicationID, userOrgID, authTime, authMethodsReferences := getInfoFromRequest(req)
	resp, token, err := o.command.AddAccessAndRefreshToken(ctx, userOrgID, userAgentID, applicationID, req.GetSubject(),
		refreshToken, req.GetAudience(), req.GetScopes(), authMethodsReferences, o.defaultAccessTokenLifetime,
		o.defaultRefreshTokenIdleExpiration, o.defaultRefreshTokenExpiration, authTime) //PLANNED: lifetime from client
	if err != nil {
		if errors.IsErrorInvalidArgument(err) {
			err = oidc.ErrInvalidGrant().WithParent(err)
		}
		return "", "", time.Time{}, err
	}
	return resp.TokenID, token, resp.Expiration, nil
}

func getInfoFromRequest(req op.TokenRequest) (string, string, string, time.Time, []string) {
	authReq, ok := req.(*AuthRequest)
	if ok {
		return authReq.AgentID, authReq.ApplicationID, authReq.UserOrgID, authReq.AuthTime, authReq.GetAMR()
	}
	refreshReq, ok := req.(*RefreshTokenRequest)
	if ok {
		return refreshReq.UserAgentID, refreshReq.ClientID, "", refreshReq.AuthTime, refreshReq.AuthMethodsReferences
	}
	return "", "", "", time.Time{}, nil
}

func (o *OPStorage) TokenRequestByRefreshToken(ctx context.Context, refreshToken string) (op.RefreshTokenRequest, error) {
	tokenView, err := o.repo.RefreshTokenByID(ctx, refreshToken)
	if err != nil {
		return nil, err
	}
	return RefreshTokenRequestFromBusiness(tokenView), nil
}

func (o *OPStorage) TerminateSession(ctx context.Context, userID, clientID string) (err error) {
	ctx, span := tracing.NewSpan(ctx)
	defer func() { span.EndWithError(err) }()
	userAgentID, ok := middleware.UserAgentIDFromCtx(ctx)
	if !ok {
		logging.Log("OIDC-aGh4q").Error("no user agent id")
		return errors.ThrowPreconditionFailed(nil, "OIDC-fso7F", "no user agent id")
	}
	userIDs, err := o.repo.UserSessionUserIDsByAgentID(ctx, userAgentID)
	if err != nil {
		logging.Log("OIDC-Ghgr3").WithError(err).Error("error retrieving user sessions")
		return err
	}
	if len(userIDs) == 0 {
		return nil
	}
	err = o.command.HumansSignOut(ctx, userAgentID, userIDs)
	logging.Log("OIDC-Dggt2").OnError(err).Error("error signing out")
	return err
}

func (o *OPStorage) RevokeToken(ctx context.Context, token, userID, clientID string) *oidc.Error {
	refreshToken, err := o.repo.RefreshTokenByID(ctx, token)
	if err == nil {
		if refreshToken.ClientID != clientID {
			return oidc.ErrInvalidClient().WithDescription("token was not issued for this client")
		}
		_, err = o.command.RevokeRefreshToken(ctx, refreshToken.UserID, refreshToken.ResourceOwner, refreshToken.ID)
		if err == nil || errors.IsNotFound(err) {
			return nil
		}
		return oidc.ErrServerError().WithParent(err)
	}
	accessToken, err := o.repo.TokenByID(ctx, userID, token)
	if err != nil {
		if errors.IsNotFound(err) {
			return nil
		}
		return oidc.ErrServerError().WithParent(err)
	}
	if accessToken.ApplicationID != clientID {
		return oidc.ErrInvalidClient().WithDescription("token was not issued for this client")
	}
	_, err = o.command.RevokeAccessToken(ctx, userID, accessToken.ResourceOwner, accessToken.ID)
	if err == nil || errors.IsNotFound(err) {
		return nil
	}
	return oidc.ErrServerError().WithParent(err)
}

<<<<<<< HEAD
func (o *OPStorage) assertProjectRoleScopes(app *proj_model.ApplicationView, scopes []string) ([]string, error) {
	if !app.ProjectRoleAssertion {
=======
func (o *OPStorage) GetSigningKey(ctx context.Context, keyCh chan<- jose.SigningKey) {
	o.repo.GetSigningKey(ctx, keyCh, o.signingKeyAlgorithm)
}

func (o *OPStorage) GetKeySet(ctx context.Context) (_ *jose.JSONWebKeySet, err error) {
	ctx, span := tracing.NewSpan(ctx)
	defer func() { span.EndWithError(err) }()
	return o.repo.GetKeySet(ctx)
}

func (o *OPStorage) assertProjectRoleScopes(project *query.Project, scopes []string) ([]string, error) {
	if !project.ProjectRoleAssertion {
>>>>>>> 303d4945
		return scopes, nil
	}
	for _, scope := range scopes {
		if strings.HasPrefix(scope, ScopeProjectRolePrefix) {
			return scopes, nil
		}
	}
	projectIDQuery, err := query.NewProjectRoleProjectIDSearchQuery(project.ID)
	if err != nil {
		return nil, errors.ThrowInternal(err, "OIDC-Cyc78", "Errors.Internal")
	}
	roles, err := o.query.SearchProjectRoles(context.TODO(), &query.ProjectRoleSearchQueries{Queries: []query.SearchQuery{projectIDQuery}})
	if err != nil {
		return nil, err
	}
	for _, role := range roles.ProjectRoles {
		scopes = append(scopes, ScopeProjectRolePrefix+role.Key)
	}
	return scopes, nil
}<|MERGE_RESOLUTION|>--- conflicted
+++ resolved
@@ -198,23 +198,8 @@
 	return oidc.ErrServerError().WithParent(err)
 }
 
-<<<<<<< HEAD
-func (o *OPStorage) assertProjectRoleScopes(app *proj_model.ApplicationView, scopes []string) ([]string, error) {
-	if !app.ProjectRoleAssertion {
-=======
-func (o *OPStorage) GetSigningKey(ctx context.Context, keyCh chan<- jose.SigningKey) {
-	o.repo.GetSigningKey(ctx, keyCh, o.signingKeyAlgorithm)
-}
-
-func (o *OPStorage) GetKeySet(ctx context.Context) (_ *jose.JSONWebKeySet, err error) {
-	ctx, span := tracing.NewSpan(ctx)
-	defer func() { span.EndWithError(err) }()
-	return o.repo.GetKeySet(ctx)
-}
-
 func (o *OPStorage) assertProjectRoleScopes(project *query.Project, scopes []string) ([]string, error) {
 	if !project.ProjectRoleAssertion {
->>>>>>> 303d4945
 		return scopes, nil
 	}
 	for _, scope := range scopes {
