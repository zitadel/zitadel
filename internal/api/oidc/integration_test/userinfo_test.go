--- conflicted
+++ resolved
@@ -40,19 +40,6 @@
 			name:    "trigger enabled",
 			trigger: true,
 		},
-<<<<<<< HEAD
-=======
-
-		// This is the only functional test we need to cover web keys.
-		// - By creating tokens the signer is tested
-		// - When obtaining the tokens, the RP verifies the ID Token using the key set from the jwks endpoint.
-		// - By calling userinfo with the access token as JWT, the Token Verifier with the public key cache is tested.
-		{
-			name:    "web keys",
-			trigger: false,
-			webKey:  true,
-		},
->>>>>>> 1ebbe275
 	}
 
 	for _, tt := range tests {
