--- conflicted
+++ resolved
@@ -215,15 +215,7 @@
 }
 
 func (o *OPStorage) ClientCredentialsTokenRequest(ctx context.Context, clientID string, scope []string) (op.TokenRequest, error) {
-<<<<<<< HEAD
-	user, err := o.query.GetUserByLoginName(ctx, false, clientID, false)
-=======
-	loginname, err := query.NewUserLoginNamesSearchQuery(clientID)
-	if err != nil {
-		return nil, err
-	}
-	user, err := o.query.GetUser(ctx, false, loginname)
->>>>>>> 060b4ab2
+	user, err := o.query.GetUserByLoginName(ctx, false, clientID)
 	if err != nil {
 		return nil, err
 	}
@@ -240,15 +232,7 @@
 }
 
 func (o *OPStorage) ClientCredentials(ctx context.Context, clientID, clientSecret string) (op.Client, error) {
-<<<<<<< HEAD
-	user, err := o.query.GetUserByLoginName(ctx, false, clientID, false)
-=======
-	loginname, err := query.NewUserLoginNamesSearchQuery(clientID)
-	if err != nil {
-		return nil, err
-	}
-	user, err := o.query.GetUser(ctx, false, loginname)
->>>>>>> 060b4ab2
+	user, err := o.query.GetUserByLoginName(ctx, false, clientID)
 	if err != nil {
 		return nil, err
 	}
