package oidc

import (
	"context"
	"encoding/json"
	"slices"
	"strings"
	"time"

	"github.com/go-jose/go-jose/v4"
	"github.com/zitadel/oidc/v3/pkg/oidc"
	"github.com/zitadel/oidc/v3/pkg/op"

	"github.com/zitadel/zitadel/internal/actions"
	"github.com/zitadel/zitadel/internal/api/authz"
	"github.com/zitadel/zitadel/internal/domain"
	"github.com/zitadel/zitadel/internal/query"
	"github.com/zitadel/zitadel/internal/telemetry/tracing"
	"github.com/zitadel/zitadel/internal/zerrors"
)

const (
	ClaimPrefix                     = "urn:zitadel:iam"
	ScopeProjectRolePrefix          = "urn:zitadel:iam:org:project:role:"
	ScopeProjectsRoles              = "urn:zitadel:iam:org:projects:roles"
	ClaimProjectRoles               = "urn:zitadel:iam:org:project:roles"
	ClaimProjectRolesFormat         = "urn:zitadel:iam:org:project:%s:roles"
	ClaimProjectsRoles              = "urn:zitadel:iam:org:projects:roles"
	ScopeUserMetaData               = "urn:zitadel:iam:user:metadata"
	ClaimUserMetaData               = ScopeUserMetaData
	ScopeResourceOwner              = "urn:zitadel:iam:user:resourceowner"
	ClaimResourceOwnerID            = ScopeResourceOwner + ":id"
	ClaimResourceOwnerName          = ScopeResourceOwner + ":name"
	ClaimResourceOwnerPrimaryDomain = ScopeResourceOwner + ":primary_domain"
	ClaimActionLogFormat            = "urn:zitadel:iam:action:%s:log"

	oidcCtx = "oidc"
)

// GetClientByClientID implements the op.Storage interface to retrieve an OIDC client by its ID.
//
// TODO: Still used for Auth request creation for v1 login.
func (o *OPStorage) GetClientByClientID(ctx context.Context, id string) (_ op.Client, err error) {
	ctx, span := tracing.NewSpan(ctx)
	defer func() {
		err = oidcError(err)
		span.EndWithError(err)
	}()
	client, err := o.query.ActiveOIDCClientByID(ctx, id, false)
	if err != nil {
		return nil, err
	}
	return ClientFromBusiness(client, o.defaultLoginURL, o.defaultLoginURLV2), nil
}

func (o *OPStorage) GetKeyByIDAndClientID(context.Context, string, string) (*jose.JSONWebKey, error) {
	panic(o.panicErr("GetKeyByIDAndClientID"))
}

func (o *OPStorage) ValidateJWTProfileScopes(context.Context, string, []string) ([]string, error) {
	panic(o.panicErr("ValidateJWTProfileScopes"))
}

func (o *OPStorage) AuthorizeClientIDSecret(context.Context, string, string) error {
	panic(o.panicErr("AuthorizeClientIDSecret"))
}

func (o *OPStorage) SetUserinfoFromToken(context.Context, *oidc.UserInfo, string, string, string) error {
	panic(o.panicErr("SetUserinfoFromToken"))
}

func (o *OPStorage) SetUserinfoFromScopes(context.Context, *oidc.UserInfo, string, string, []string) error {
	panic(o.panicErr("SetUserinfoFromScopes"))
}

func (o *OPStorage) SetUserinfoFromRequest(context.Context, *oidc.UserInfo, op.IDTokenRequest, []string) error {
	panic(o.panicErr("SetUserinfoFromRequest"))
}

func (o *OPStorage) SetIntrospectionFromToken(context.Context, *oidc.IntrospectionResponse, string, string, string) error {
	panic(o.panicErr("SetIntrospectionFromToken"))
}

func (o *OPStorage) ClientCredentialsTokenRequest(context.Context, string, []string) (op.TokenRequest, error) {
	panic(o.panicErr("ClientCredentialsTokenRequest"))
}

func (o *OPStorage) ClientCredentials(context.Context, string, string) (op.Client, error) {
	panic(o.panicErr("ClientCredentials"))
}

<<<<<<< HEAD
func (o *OPStorage) checkOrgScopes(ctx context.Context, user *query.User, scopes []string) ([]string, error) {
	for i := len(scopes) - 1; i >= 0; i-- {
		scope := scopes[i]
		if strings.HasPrefix(scope, domain.OrgDomainPrimaryScope) {
			var orgID string
			org, err := o.query.OrgByPrimaryDomain(ctx, strings.TrimPrefix(scope, domain.OrgDomainPrimaryScope))
			if err == nil {
				orgID = org.ID
			}
			if orgID != user.ResourceOwner {
				scopes[i] = scopes[len(scopes)-1]
				scopes[len(scopes)-1] = ""
				scopes = scopes[:len(scopes)-1]
			}
		}
		if strings.HasPrefix(scope, domain.OrgIDScope) {
			if strings.TrimPrefix(scope, domain.OrgIDScope) != user.ResourceOwner {
				scopes[i] = scopes[len(scopes)-1]
				scopes[len(scopes)-1] = ""
				scopes = scopes[:len(scopes)-1]
			}
		}
	}
	return scopes, nil
}

func (o *OPStorage) setUserinfo(ctx context.Context, userInfo *oidc.UserInfo, userID, applicationID string, scopes []string, roleAudience []string) (err error) {
	ctx, span := tracing.NewSpan(ctx)
	defer func() { span.EndWithError(err) }()
	user, err := o.query.GetUserByID(ctx, true, userID)
	if err != nil {
		return err
	}
	if user.State != domain.UserStateActive {
		return zerrors.ThrowUnauthenticated(nil, "OIDC-S3tha", "Errors.Users.NotActive")
	}
	var allRoles bool
	roles := make([]string, 0)
	for _, scope := range scopes {
		switch scope {
		case oidc.ScopeOpenID:
			userInfo.Subject = user.ID
		case oidc.ScopeEmail:
			setUserInfoEmail(userInfo, user)
		case oidc.ScopeProfile:
			o.setUserInfoProfile(ctx, userInfo, user)
		case oidc.ScopePhone:
			setUserInfoPhone(userInfo, user)
		case oidc.ScopeAddress:
			//TODO: handle address for human users as soon as implemented
		case ScopeUserMetaData:
			if err := o.setUserInfoMetadata(ctx, userInfo, userID); err != nil {
				return err
			}
		case ScopeResourceOwner:
			if err := o.setUserInfoResourceOwner(ctx, userInfo, userID); err != nil {
				return err
			}
		case ScopeProjectsRoles:
			allRoles = true
		default:
			if strings.HasPrefix(scope, ScopeProjectRolePrefix) {
				roles = append(roles, strings.TrimPrefix(scope, ScopeProjectRolePrefix))
			}
			if strings.HasPrefix(scope, domain.OrgDomainPrimaryScope) {
				userInfo.AppendClaims(domain.OrgDomainPrimaryClaim, strings.TrimPrefix(scope, domain.OrgDomainPrimaryScope))
			}
			if strings.HasPrefix(scope, domain.OrgIDScope) {
				userInfo.AppendClaims(domain.OrgIDClaim, strings.TrimPrefix(scope, domain.OrgIDScope))
				if err := o.setUserInfoResourceOwner(ctx, userInfo, userID); err != nil {
					return err
				}
			}
		}
	}

	// if all roles are requested take the audience for those from the scopes
	if allRoles && len(roleAudience) == 0 {
		roleAudience = domain.AddAudScopeToAudience(ctx, roleAudience, scopes)
	}

	userGrants, projectRoles, err := o.assertRoles(ctx, userID, applicationID, roles, roleAudience)
	if err != nil {
		return err
	}
	o.setUserInfoRoleClaims(userInfo, projectRoles)

	return o.userinfoFlows(ctx, user, userGrants, userInfo)
}

func (o *OPStorage) setUserInfoProfile(ctx context.Context, userInfo *oidc.UserInfo, user *query.User) {
	userInfo.PreferredUsername = user.PreferredLoginName
	userInfo.UpdatedAt = oidc.FromTime(user.ChangeDate)
	if user.Machine != nil {
		userInfo.Name = user.Machine.Name
		return
	}
	userInfo.Name = user.Human.DisplayName
	userInfo.FamilyName = user.Human.LastName
	userInfo.GivenName = user.Human.FirstName
	userInfo.Nickname = user.Human.NickName
	userInfo.Gender = getGender(user.Human.Gender)
	userInfo.Locale = oidc.NewLocale(user.Human.PreferredLanguage)
	userInfo.Picture = domain.AvatarURL(o.assetAPIPrefix(ctx), user.ResourceOwner, user.Human.AvatarKey)
}

func setUserInfoEmail(userInfo *oidc.UserInfo, user *query.User) {
	if user.Human == nil {
		return
	}
	userInfo.UserInfoEmail = oidc.UserInfoEmail{
		Email:         string(user.Human.Email),
		EmailVerified: oidc.Bool(user.Human.IsEmailVerified)}
}

func setUserInfoPhone(userInfo *oidc.UserInfo, user *query.User) {
	if user.Human == nil {
		return
	}
	userInfo.UserInfoPhone = oidc.UserInfoPhone{
		PhoneNumber:         string(user.Human.Phone),
		PhoneNumberVerified: user.Human.IsPhoneVerified,
	}
}

func (o *OPStorage) setUserInfoMetadata(ctx context.Context, userInfo *oidc.UserInfo, userID string) error {
	userMetaData, err := o.assertUserMetaData(ctx, userID)
	if err != nil {
		return err
	}
	if len(userMetaData) > 0 {
		userInfo.AppendClaims(ClaimUserMetaData, userMetaData)
	}
	return nil
}

func (o *OPStorage) setUserInfoResourceOwner(ctx context.Context, userInfo *oidc.UserInfo, userID string) error {
	resourceOwnerClaims, err := o.assertUserResourceOwner(ctx, userID)
	if err != nil {
		return err
	}
	for claim, value := range resourceOwnerClaims {
		userInfo.AppendClaims(claim, value)
	}
	return nil
}

func (o *OPStorage) setUserInfoRoleClaims(userInfo *oidc.UserInfo, roles *projectsRoles) {
	if roles != nil && len(roles.projects) > 0 {
		if roles, ok := roles.projects[roles.requestProjectID]; ok {
			userInfo.AppendClaims(ClaimProjectRoles, roles)
		}
		for projectID, roles := range roles.projects {
			userInfo.AppendClaims(fmt.Sprintf(ClaimProjectRolesFormat, projectID), roles)
		}
	}
}

func (o *OPStorage) userinfoFlows(ctx context.Context, user *query.User, userGrants *query.UserGrants, userInfo *oidc.UserInfo) error {
	queriedActions, err := o.query.GetActiveActionsByFlowAndTriggerType(ctx, domain.FlowTypeCustomiseToken, domain.TriggerTypePreUserinfoCreation, user.ResourceOwner)
	if err != nil {
		return err
	}

	ctxFields := actions.SetContextFields(
		actions.SetFields("v1",
			actions.SetFields("claims", userinfoClaims(userInfo)),
			actions.SetFields("getUser", func(c *actions.FieldConfig) interface{} {
				return func(call goja.FunctionCall) goja.Value {
					return object.UserFromQuery(c, user)
				}
			}),
			actions.SetFields("user",
				actions.SetFields("getMetadata", func(c *actions.FieldConfig) interface{} {
					return func(goja.FunctionCall) goja.Value {
						resourceOwnerQuery, err := query.NewUserMetadataResourceOwnerSearchQuery(user.ResourceOwner)
						if err != nil {
							logging.WithError(err).Debug("unable to create search query")
							panic(err)
						}
						metadata, err := o.query.SearchUserMetadata(
							ctx,
							true,
							userInfo.Subject,
							&query.UserMetadataSearchQueries{Queries: []query.SearchQuery{resourceOwnerQuery}},
							false,
						)
						if err != nil {
							logging.WithError(err).Info("unable to get md in action")
							panic(err)
						}
						return object.UserMetadataListFromQuery(c, metadata)
					}
				}),
				actions.SetFields("grants",
					func(c *actions.FieldConfig) interface{} {
						return object.UserGrantsFromQuery(ctx, o.query, c, userGrants)
					},
				),
			),
			actions.SetFields("org",
				actions.SetFields("getMetadata", func(c *actions.FieldConfig) interface{} {
					return func(goja.FunctionCall) goja.Value {
						return object.GetOrganizationMetadata(ctx, o.query, c, user.ResourceOwner)
					}
				}),
			),
		),
	)

	for _, action := range queriedActions {
		actionCtx, cancel := context.WithTimeout(ctx, action.Timeout())
		claimLogs := []string{}

		apiFields := actions.WithAPIFields(
			actions.SetFields("v1",
				actions.SetFields("userinfo",
					actions.SetFields("setClaim", func(key string, value interface{}) {
						if strings.HasPrefix(key, ClaimPrefix) {
							return
						}
						if userInfo.Claims[key] == nil {
							userInfo.AppendClaims(key, value)
							return
						}
						claimLogs = append(claimLogs, fmt.Sprintf("key %q already exists", key))
					}),
					actions.SetFields("appendLogIntoClaims", func(entry string) {
						claimLogs = append(claimLogs, entry)
					}),
				),
				actions.SetFields("claims",
					actions.SetFields("setClaim", func(key string, value interface{}) {
						if strings.HasPrefix(key, ClaimPrefix) {
							return
						}
						if userInfo.Claims[key] == nil {
							userInfo.AppendClaims(key, value)
							return
						}
						claimLogs = append(claimLogs, fmt.Sprintf("key %q already exists", key))
					}),
					actions.SetFields("appendLogIntoClaims", func(entry string) {
						claimLogs = append(claimLogs, entry)
					}),
				),
				actions.SetFields("user",
					actions.SetFields("setMetadata", func(call goja.FunctionCall) goja.Value {
						if len(call.Arguments) != 2 {
							panic("exactly 2 (key, value) arguments expected")
						}
						key := call.Arguments[0].Export().(string)
						val := call.Arguments[1].Export()

						value, err := json.Marshal(val)
						if err != nil {
							logging.WithError(err).Debug("unable to marshal")
							panic(err)
						}

						metadata := &domain.Metadata{
							Key:   key,
							Value: value,
						}
						if _, err = o.command.SetUserMetadata(ctx, metadata, userInfo.Subject, user.ResourceOwner); err != nil {
							logging.WithError(err).Info("unable to set md in action")
							panic(err)
						}
						return nil
					}),
				),
			),
		)

		err = actions.Run(
			actionCtx,
			ctxFields,
			apiFields,
			action.Script,
			action.Name,
			append(actions.ActionToOptions(action), actions.WithHTTP(actionCtx), actions.WithUUID(actionCtx))...,
		)
		cancel()
		if err != nil {
			return err
		}
		if len(claimLogs) > 0 {
			userInfo.AppendClaims(fmt.Sprintf(ClaimActionLogFormat, action.Name), claimLogs)
		}
	}

	return nil
}

func (o *OPStorage) GetPrivateClaimsFromScopes(ctx context.Context, userID, clientID string, scopes []string) (claims map[string]interface{}, err error) {
	ctx, span := tracing.NewSpan(ctx)
	defer func() {
		err = oidcError(err)
		span.EndWithError(err)
	}()

	roles := make([]string, 0)
	var allRoles bool
	for _, scope := range scopes {
		switch scope {
		case ScopeUserMetaData:
			userMetaData, err := o.assertUserMetaData(ctx, userID)
			if err != nil {
				return nil, err
			}
			if len(userMetaData) > 0 {
				claims = appendClaim(claims, ClaimUserMetaData, userMetaData)
			}
		case ScopeResourceOwner:
			resourceOwnerClaims, err := o.assertUserResourceOwner(ctx, userID)
			if err != nil {
				return nil, err
			}
			for claim, value := range resourceOwnerClaims {
				claims = appendClaim(claims, claim, value)
			}
		case ScopeProjectsRoles:
			allRoles = true
		}
		if strings.HasPrefix(scope, ScopeProjectRolePrefix) {
			roles = append(roles, strings.TrimPrefix(scope, ScopeProjectRolePrefix))
		}
		if strings.HasPrefix(scope, domain.OrgDomainPrimaryScope) {
			claims = appendClaim(claims, domain.OrgDomainPrimaryClaim, strings.TrimPrefix(scope, domain.OrgDomainPrimaryScope))
		}
		if strings.HasPrefix(scope, domain.OrgIDScope) {
			claims = appendClaim(claims, domain.OrgIDClaim, strings.TrimPrefix(scope, domain.OrgIDScope))
			resourceOwnerClaims, err := o.assertUserResourceOwner(ctx, userID)
			if err != nil {
				return nil, err
			}
			for claim, value := range resourceOwnerClaims {
				claims = appendClaim(claims, claim, value)
			}
		}
	}

	// If requested, use the audience as context for the roles,
	// otherwise the project itself will be used
	var roleAudience []string
	if allRoles {
		roleAudience = domain.AddAudScopeToAudience(ctx, roleAudience, scopes)
	}

	userGrants, projectRoles, err := o.assertRoles(ctx, userID, clientID, roles, roleAudience)
	if err != nil {
		return nil, err
	}

	if projectRoles != nil && len(projectRoles.projects) > 0 {
		if roles, ok := projectRoles.projects[projectRoles.requestProjectID]; ok {
			claims = appendClaim(claims, ClaimProjectRoles, roles)
		}
		for projectID, roles := range projectRoles.projects {
			claims = appendClaim(claims, fmt.Sprintf(ClaimProjectRolesFormat, projectID), roles)
		}
	}

	return o.privateClaimsFlows(ctx, userID, userGrants, claims)
}

func (o *OPStorage) privateClaimsFlows(ctx context.Context, userID string, userGrants *query.UserGrants, claims map[string]interface{}) (map[string]interface{}, error) {
	user, err := o.query.GetUserByID(ctx, true, userID)
	if err != nil {
		return nil, err
	}
	queriedActions, err := o.query.GetActiveActionsByFlowAndTriggerType(ctx, domain.FlowTypeCustomiseToken, domain.TriggerTypePreAccessTokenCreation, user.ResourceOwner)
	if err != nil {
		return nil, err
	}

	ctxFields := actions.SetContextFields(
		actions.SetFields("v1",
			actions.SetFields("claims", func(c *actions.FieldConfig) interface{} {
				return c.Runtime.ToValue(claims)
			}),
			actions.SetFields("getUser", func(c *actions.FieldConfig) interface{} {
				return func(call goja.FunctionCall) goja.Value {
					return object.UserFromQuery(c, user)
				}
			}),
			actions.SetFields("user",
				actions.SetFields("getMetadata", func(c *actions.FieldConfig) interface{} {
					return func(goja.FunctionCall) goja.Value {
						resourceOwnerQuery, err := query.NewUserMetadataResourceOwnerSearchQuery(user.ResourceOwner)
						if err != nil {
							logging.WithError(err).Debug("unable to create search query")
							panic(err)
						}
						metadata, err := o.query.SearchUserMetadata(
							ctx,
							true,
							userID,
							&query.UserMetadataSearchQueries{Queries: []query.SearchQuery{resourceOwnerQuery}},
							false,
						)
						if err != nil {
							logging.WithError(err).Info("unable to get md in action")
							panic(err)
						}
						return object.UserMetadataListFromQuery(c, metadata)
					}
				}),
				actions.SetFields("grants", func(c *actions.FieldConfig) interface{} {
					return object.UserGrantsFromQuery(ctx, o.query, c, userGrants)
				}),
			),
			actions.SetFields("org",
				actions.SetFields("getMetadata", func(c *actions.FieldConfig) interface{} {
					return func(goja.FunctionCall) goja.Value {
						return object.GetOrganizationMetadata(ctx, o.query, c, user.ResourceOwner)
					}
				}),
			),
		),
	)

	for _, action := range queriedActions {
		claimLogs := []string{}
		actionCtx, cancel := context.WithTimeout(ctx, action.Timeout())

		apiFields := actions.WithAPIFields(
			actions.SetFields("v1",
				actions.SetFields("claims",
					actions.SetFields("setClaim", func(key string, value interface{}) {
						if strings.HasPrefix(key, ClaimPrefix) {
							return
						}
						if _, ok := claims[key]; !ok {
							claims = appendClaim(claims, key, value)
							return
						}
						claimLogs = append(claimLogs, fmt.Sprintf("key %q already exists", key))
					}),
					actions.SetFields("appendLogIntoClaims", func(entry string) {
						claimLogs = append(claimLogs, entry)
					}),
				),
				actions.SetFields("user",
					actions.SetFields("setMetadata", func(call goja.FunctionCall) goja.Value {
						if len(call.Arguments) != 2 {
							panic("exactly 2 (key, value) arguments expected")
						}
						key := call.Arguments[0].Export().(string)
						val := call.Arguments[1].Export()

						value, err := json.Marshal(val)
						if err != nil {
							logging.WithError(err).Debug("unable to marshal")
							panic(err)
						}

						metadata := &domain.Metadata{
							Key:   key,
							Value: value,
						}
						if _, err = o.command.SetUserMetadata(ctx, metadata, userID, user.ResourceOwner); err != nil {
							logging.WithError(err).Info("unable to set md in action")
							panic(err)
						}
						return nil
					}),
				),
			),
		)

		err = actions.Run(
			actionCtx,
			ctxFields,
			apiFields,
			action.Script,
			action.Name,
			append(actions.ActionToOptions(action), actions.WithHTTP(actionCtx), actions.WithUUID(actionCtx))...,
		)
		cancel()
		if err != nil {
			return nil, err
		}
		if len(claimLogs) > 0 {
			claims = appendClaim(claims, fmt.Sprintf(ClaimActionLogFormat, action.Name), claimLogs)
			claimLogs = nil
		}
	}

	return claims, nil
}

func (o *OPStorage) assertRoles(ctx context.Context, userID, applicationID string, requestedRoles, roleAudience []string) (*query.UserGrants, *projectsRoles, error) {
	if (applicationID == "" || len(requestedRoles) == 0) && len(roleAudience) == 0 {
		return nil, nil, nil
	}
	projectID, err := o.query.ProjectIDFromClientID(ctx, applicationID)
	// applicationID might contain a username (e.g. client credentials) -> ignore the not found
	if err != nil && !zerrors.IsNotFound(err) {
		return nil, nil, err
	}
	// ensure the projectID of the requesting is part of the roleAudience
	if projectID != "" {
		roleAudience = append(roleAudience, projectID)
	}
	projectQuery, err := query.NewUserGrantProjectIDsSearchQuery(roleAudience)
	if err != nil {
		return nil, nil, err
	}
	userIDQuery, err := query.NewUserGrantUserIDSearchQuery(userID)
	if err != nil {
		return nil, nil, err
	}
	activeQuery, err := query.NewUserGrantStateQuery(domain.UserGrantStateActive)
	if err != nil {
		return nil, nil, err
	}
	grants, err := o.query.UserGrants(ctx, &query.UserGrantsQueries{
		Queries: []query.SearchQuery{
			projectQuery,
			userIDQuery,
			activeQuery,
		},
	}, true)
	if err != nil {
		return nil, nil, err
	}
	roles := new(projectsRoles)
	// if specific roles where requested, check if they are granted and append them in the roles list
	if len(requestedRoles) > 0 {
		for _, requestedRole := range requestedRoles {
			for _, grant := range grants.UserGrants {
				checkGrantedRoles(roles, *grant, requestedRole, grant.ProjectID == projectID)
			}
		}
		return grants, roles, nil
	}
	// no specific roles were requested, so convert any grants into roles
	for _, grant := range grants.UserGrants {
		for _, role := range grant.Roles {
			roles.Add(grant.ProjectID, role, grant.ResourceOwner, grant.OrgPrimaryDomain, grant.ProjectID == projectID, false)
		}
	}
	return grants, roles, nil
}

func (o *OPStorage) assertUserMetaData(ctx context.Context, userID string) (map[string]string, error) {
	metaData, err := o.query.SearchUserMetadata(ctx, true, userID, &query.UserMetadataSearchQueries{}, false)
	if err != nil {
		return nil, err
	}

	userMetaData := make(map[string]string)
	for _, md := range metaData.Metadata {
		userMetaData[md.Key] = base64.RawURLEncoding.EncodeToString(md.Value)
	}
	return userMetaData, nil
}

func (o *OPStorage) assertUserResourceOwner(ctx context.Context, userID string) (map[string]string, error) {
	user, err := o.query.GetUserByID(ctx, true, userID)
	if err != nil {
		return nil, err
	}
	resourceOwner, err := o.query.OrgByID(ctx, true, user.ResourceOwner)
	if err != nil {
		return nil, err
	}
	return map[string]string{
		ClaimResourceOwnerID:            resourceOwner.ID,
		ClaimResourceOwnerName:          resourceOwner.Name,
		ClaimResourceOwnerPrimaryDomain: resourceOwner.Domain,
	}, nil
=======
func (o *OPStorage) GetPrivateClaimsFromScopes(context.Context, string, string, []string) (map[string]interface{}, error) {
	panic(o.panicErr("GetPrivateClaimsFromScopes"))
>>>>>>> 12656235
}

func checkGrantedRoles(roles *projectsRoles, grant query.UserGrant, requestedRole string, isRequested bool) {
	for _, grantedRole := range grant.Roles {
		if requestedRole == grantedRole {
			roles.Add(grant.ProjectID, grantedRole, grant.ResourceOwner, grant.OrgPrimaryDomain, isRequested, false)
		}
	}
}

// projectsRoles contains all projects with all their roles for a user
type projectsRoles struct {
	// key is projectID
	projects map[string]projectRoles

	requestProjectID string

	requestAudIDs map[string]bool
}

func newProjectRoles(projectID string, grants []query.UserGrant, requestedRoles []string, roleAudience []string) *projectsRoles {
	roles := new(projectsRoles)
	// if specific roles where requested, check if they are granted and append them in the roles list
	if len(requestedRoles) > 0 {
		for _, requestedRole := range requestedRoles {
			for _, grant := range grants {
				checkGrantedRoles(roles, grant, requestedRole, grant.ProjectID == projectID)
			}
		}
		// return roles
	}
	// no specific roles were requested, so convert any grants into roles
	for _, grant := range grants {
		for _, role := range grant.Roles {
			for _, projectAud := range roleAudience {
				roles.Add(grant.ProjectID, role, grant.ResourceOwner, grant.OrgPrimaryDomain, grant.ProjectID == projectID, grant.ProjectID == projectAud)
			}
		}
	}
	return roles
}

func (p *projectsRoles) Add(projectID, roleKey, orgID, domain string, isRequested bool, isAudienceReq bool) {
	if p.projects == nil {
		p.projects = make(map[string]projectRoles, 1)
	}
	if p.projects[projectID] == nil {
		p.projects[projectID] = make(projectRoles)
	}
	if isRequested {
		p.requestProjectID = projectID
	}
	if p.requestAudIDs == nil {
		p.requestAudIDs = make(map[string]bool, 1)
	}
	if isAudienceReq {
		p.requestAudIDs[projectID] = true
	}
	p.projects[projectID].Add(roleKey, orgID, domain)
}

// projectRoles contains the roles of a project of multiple organisations
//
// key of the first map is the role key,
// key of the second map is the org id, value the org domain
type projectRoles map[string]map[string]string

func (p projectRoles) Add(roleKey, orgID, domain string) {
	if p[roleKey] == nil {
		p[roleKey] = make(map[string]string, 1)
	}
	p[roleKey][orgID] = domain
}

func getGender(gender domain.Gender) oidc.Gender {
	switch gender {
	case domain.GenderFemale:
		return "female"
	case domain.GenderMale:
		return "male"
	case domain.GenderDiverse:
		return "diverse"
	}
	return ""
}

func userinfoClaims(userInfo *oidc.UserInfo) func(c *actions.FieldConfig) interface{} {
	return func(c *actions.FieldConfig) interface{} {
		marshalled, err := json.Marshal(userInfo)
		if err != nil {
			panic(err)
		}

		claims := make(map[string]interface{}, 10)
		if err = json.Unmarshal(marshalled, &claims); err != nil {
			panic(err)
		}
		return c.Runtime.ToValue(claims)
	}
}

func (s *Server) VerifyClient(ctx context.Context, r *op.Request[op.ClientCredentials]) (_ op.Client, err error) {
	ctx, span := tracing.NewSpan(ctx)
	defer func() {
		err = oidcError(err)
		span.EndWithError(err)
	}()

	if oidc.GrantType(r.Form.Get("grant_type")) == oidc.GrantTypeClientCredentials {
		return s.clientCredentialsAuth(ctx, r.Data.ClientID, r.Data.ClientSecret)
	}

	clientID, assertion, err := clientIDFromCredentials(ctx, r.Data)
	if err != nil {
		return nil, err
	}
	client, err := s.query.ActiveOIDCClientByID(ctx, clientID, assertion)
	if zerrors.IsNotFound(err) {
		return nil, oidc.ErrInvalidClient().WithParent(err).WithReturnParentToClient(authz.GetFeatures(ctx).DebugOIDCParentError).WithDescription("no active client not found")
	}
	if err != nil {
		return nil, err // defaults to server error
	}
	if client.Settings == nil {
		client.Settings = &query.OIDCSettings{
			AccessTokenLifetime: s.defaultAccessTokenLifetime,
			IdTokenLifetime:     s.defaultIdTokenLifetime,
		}
	}

	switch client.AuthMethodType {
	case domain.OIDCAuthMethodTypeBasic, domain.OIDCAuthMethodTypePost:
		err = s.verifyClientSecret(ctx, client, r.Data.ClientSecret)
	case domain.OIDCAuthMethodTypePrivateKeyJWT:
		err = s.verifyClientAssertion(ctx, client, r.Data.ClientAssertion)
	case domain.OIDCAuthMethodTypeNone:
	}
	if err != nil {
		return nil, err
	}

	return ClientFromBusiness(client, s.defaultLoginURL, s.defaultLoginURLV2), nil
}

func (s *Server) verifyClientAssertion(ctx context.Context, client *query.OIDCClient, assertion string) (err error) {
	ctx, span := tracing.NewSpan(ctx)
	defer func() { span.EndWithError(err) }()

	if assertion == "" {
		return oidc.ErrInvalidClient().WithDescription("empty client assertion")
	}
	verifier := op.NewJWTProfileVerifierKeySet(keySetMap(client.PublicKeys), op.IssuerFromContext(ctx), time.Hour, client.ClockSkew)
	if _, err := op.VerifyJWTAssertion(ctx, assertion, verifier); err != nil {
		return oidc.ErrInvalidClient().WithParent(err).WithReturnParentToClient(authz.GetFeatures(ctx).DebugOIDCParentError).WithDescription("invalid assertion")
	}
	return nil
}

func (s *Server) verifyClientSecret(ctx context.Context, client *query.OIDCClient, secret string) (err error) {
	_, span := tracing.NewSpan(ctx)
	defer func() { span.EndWithError(err) }()

	if secret == "" {
		return oidc.ErrInvalidClient().WithDescription("empty client secret")
	}
	ctx, spanPasswordComparison := tracing.NewNamedSpan(ctx, "passwap.Verify")
	updated, err := s.hasher.Verify(client.HashedSecret, secret)
	spanPasswordComparison.EndWithError(err)
	if err != nil {
		return oidc.ErrInvalidClient().WithParent(err).WithReturnParentToClient(authz.GetFeatures(ctx).DebugOIDCParentError).WithDescription("invalid secret")
	}
	if updated != "" {
		s.command.OIDCUpdateSecret(ctx, client.AppID, client.ProjectID, client.Settings.ResourceOwner, updated)
	}
	return nil
}

func (s *Server) checkOrgScopes(ctx context.Context, resourceOwner string, scopes []string) ([]string, error) {
	if slices.ContainsFunc(scopes, func(scope string) bool {
		return strings.HasPrefix(scope, domain.OrgDomainPrimaryScope)
	}) {
		org, err := s.query.OrgByID(ctx, false, resourceOwner)
		if err != nil {
			return nil, err
		}
		scopes = slices.DeleteFunc(scopes, func(scope string) bool {
			if domain, ok := strings.CutPrefix(scope, domain.OrgDomainPrimaryScope); ok {
				return domain != org.Domain
			}
			return false
		})
	}
	return slices.DeleteFunc(scopes, func(scope string) bool {
		if orgID, ok := strings.CutPrefix(scope, domain.OrgIDScope); ok {
			return orgID != resourceOwner
		}
		return false
	}), nil
}<|MERGE_RESOLUTION|>--- conflicted
+++ resolved
@@ -89,584 +89,8 @@
 	panic(o.panicErr("ClientCredentials"))
 }
 
-<<<<<<< HEAD
-func (o *OPStorage) checkOrgScopes(ctx context.Context, user *query.User, scopes []string) ([]string, error) {
-	for i := len(scopes) - 1; i >= 0; i-- {
-		scope := scopes[i]
-		if strings.HasPrefix(scope, domain.OrgDomainPrimaryScope) {
-			var orgID string
-			org, err := o.query.OrgByPrimaryDomain(ctx, strings.TrimPrefix(scope, domain.OrgDomainPrimaryScope))
-			if err == nil {
-				orgID = org.ID
-			}
-			if orgID != user.ResourceOwner {
-				scopes[i] = scopes[len(scopes)-1]
-				scopes[len(scopes)-1] = ""
-				scopes = scopes[:len(scopes)-1]
-			}
-		}
-		if strings.HasPrefix(scope, domain.OrgIDScope) {
-			if strings.TrimPrefix(scope, domain.OrgIDScope) != user.ResourceOwner {
-				scopes[i] = scopes[len(scopes)-1]
-				scopes[len(scopes)-1] = ""
-				scopes = scopes[:len(scopes)-1]
-			}
-		}
-	}
-	return scopes, nil
-}
-
-func (o *OPStorage) setUserinfo(ctx context.Context, userInfo *oidc.UserInfo, userID, applicationID string, scopes []string, roleAudience []string) (err error) {
-	ctx, span := tracing.NewSpan(ctx)
-	defer func() { span.EndWithError(err) }()
-	user, err := o.query.GetUserByID(ctx, true, userID)
-	if err != nil {
-		return err
-	}
-	if user.State != domain.UserStateActive {
-		return zerrors.ThrowUnauthenticated(nil, "OIDC-S3tha", "Errors.Users.NotActive")
-	}
-	var allRoles bool
-	roles := make([]string, 0)
-	for _, scope := range scopes {
-		switch scope {
-		case oidc.ScopeOpenID:
-			userInfo.Subject = user.ID
-		case oidc.ScopeEmail:
-			setUserInfoEmail(userInfo, user)
-		case oidc.ScopeProfile:
-			o.setUserInfoProfile(ctx, userInfo, user)
-		case oidc.ScopePhone:
-			setUserInfoPhone(userInfo, user)
-		case oidc.ScopeAddress:
-			//TODO: handle address for human users as soon as implemented
-		case ScopeUserMetaData:
-			if err := o.setUserInfoMetadata(ctx, userInfo, userID); err != nil {
-				return err
-			}
-		case ScopeResourceOwner:
-			if err := o.setUserInfoResourceOwner(ctx, userInfo, userID); err != nil {
-				return err
-			}
-		case ScopeProjectsRoles:
-			allRoles = true
-		default:
-			if strings.HasPrefix(scope, ScopeProjectRolePrefix) {
-				roles = append(roles, strings.TrimPrefix(scope, ScopeProjectRolePrefix))
-			}
-			if strings.HasPrefix(scope, domain.OrgDomainPrimaryScope) {
-				userInfo.AppendClaims(domain.OrgDomainPrimaryClaim, strings.TrimPrefix(scope, domain.OrgDomainPrimaryScope))
-			}
-			if strings.HasPrefix(scope, domain.OrgIDScope) {
-				userInfo.AppendClaims(domain.OrgIDClaim, strings.TrimPrefix(scope, domain.OrgIDScope))
-				if err := o.setUserInfoResourceOwner(ctx, userInfo, userID); err != nil {
-					return err
-				}
-			}
-		}
-	}
-
-	// if all roles are requested take the audience for those from the scopes
-	if allRoles && len(roleAudience) == 0 {
-		roleAudience = domain.AddAudScopeToAudience(ctx, roleAudience, scopes)
-	}
-
-	userGrants, projectRoles, err := o.assertRoles(ctx, userID, applicationID, roles, roleAudience)
-	if err != nil {
-		return err
-	}
-	o.setUserInfoRoleClaims(userInfo, projectRoles)
-
-	return o.userinfoFlows(ctx, user, userGrants, userInfo)
-}
-
-func (o *OPStorage) setUserInfoProfile(ctx context.Context, userInfo *oidc.UserInfo, user *query.User) {
-	userInfo.PreferredUsername = user.PreferredLoginName
-	userInfo.UpdatedAt = oidc.FromTime(user.ChangeDate)
-	if user.Machine != nil {
-		userInfo.Name = user.Machine.Name
-		return
-	}
-	userInfo.Name = user.Human.DisplayName
-	userInfo.FamilyName = user.Human.LastName
-	userInfo.GivenName = user.Human.FirstName
-	userInfo.Nickname = user.Human.NickName
-	userInfo.Gender = getGender(user.Human.Gender)
-	userInfo.Locale = oidc.NewLocale(user.Human.PreferredLanguage)
-	userInfo.Picture = domain.AvatarURL(o.assetAPIPrefix(ctx), user.ResourceOwner, user.Human.AvatarKey)
-}
-
-func setUserInfoEmail(userInfo *oidc.UserInfo, user *query.User) {
-	if user.Human == nil {
-		return
-	}
-	userInfo.UserInfoEmail = oidc.UserInfoEmail{
-		Email:         string(user.Human.Email),
-		EmailVerified: oidc.Bool(user.Human.IsEmailVerified)}
-}
-
-func setUserInfoPhone(userInfo *oidc.UserInfo, user *query.User) {
-	if user.Human == nil {
-		return
-	}
-	userInfo.UserInfoPhone = oidc.UserInfoPhone{
-		PhoneNumber:         string(user.Human.Phone),
-		PhoneNumberVerified: user.Human.IsPhoneVerified,
-	}
-}
-
-func (o *OPStorage) setUserInfoMetadata(ctx context.Context, userInfo *oidc.UserInfo, userID string) error {
-	userMetaData, err := o.assertUserMetaData(ctx, userID)
-	if err != nil {
-		return err
-	}
-	if len(userMetaData) > 0 {
-		userInfo.AppendClaims(ClaimUserMetaData, userMetaData)
-	}
-	return nil
-}
-
-func (o *OPStorage) setUserInfoResourceOwner(ctx context.Context, userInfo *oidc.UserInfo, userID string) error {
-	resourceOwnerClaims, err := o.assertUserResourceOwner(ctx, userID)
-	if err != nil {
-		return err
-	}
-	for claim, value := range resourceOwnerClaims {
-		userInfo.AppendClaims(claim, value)
-	}
-	return nil
-}
-
-func (o *OPStorage) setUserInfoRoleClaims(userInfo *oidc.UserInfo, roles *projectsRoles) {
-	if roles != nil && len(roles.projects) > 0 {
-		if roles, ok := roles.projects[roles.requestProjectID]; ok {
-			userInfo.AppendClaims(ClaimProjectRoles, roles)
-		}
-		for projectID, roles := range roles.projects {
-			userInfo.AppendClaims(fmt.Sprintf(ClaimProjectRolesFormat, projectID), roles)
-		}
-	}
-}
-
-func (o *OPStorage) userinfoFlows(ctx context.Context, user *query.User, userGrants *query.UserGrants, userInfo *oidc.UserInfo) error {
-	queriedActions, err := o.query.GetActiveActionsByFlowAndTriggerType(ctx, domain.FlowTypeCustomiseToken, domain.TriggerTypePreUserinfoCreation, user.ResourceOwner)
-	if err != nil {
-		return err
-	}
-
-	ctxFields := actions.SetContextFields(
-		actions.SetFields("v1",
-			actions.SetFields("claims", userinfoClaims(userInfo)),
-			actions.SetFields("getUser", func(c *actions.FieldConfig) interface{} {
-				return func(call goja.FunctionCall) goja.Value {
-					return object.UserFromQuery(c, user)
-				}
-			}),
-			actions.SetFields("user",
-				actions.SetFields("getMetadata", func(c *actions.FieldConfig) interface{} {
-					return func(goja.FunctionCall) goja.Value {
-						resourceOwnerQuery, err := query.NewUserMetadataResourceOwnerSearchQuery(user.ResourceOwner)
-						if err != nil {
-							logging.WithError(err).Debug("unable to create search query")
-							panic(err)
-						}
-						metadata, err := o.query.SearchUserMetadata(
-							ctx,
-							true,
-							userInfo.Subject,
-							&query.UserMetadataSearchQueries{Queries: []query.SearchQuery{resourceOwnerQuery}},
-							false,
-						)
-						if err != nil {
-							logging.WithError(err).Info("unable to get md in action")
-							panic(err)
-						}
-						return object.UserMetadataListFromQuery(c, metadata)
-					}
-				}),
-				actions.SetFields("grants",
-					func(c *actions.FieldConfig) interface{} {
-						return object.UserGrantsFromQuery(ctx, o.query, c, userGrants)
-					},
-				),
-			),
-			actions.SetFields("org",
-				actions.SetFields("getMetadata", func(c *actions.FieldConfig) interface{} {
-					return func(goja.FunctionCall) goja.Value {
-						return object.GetOrganizationMetadata(ctx, o.query, c, user.ResourceOwner)
-					}
-				}),
-			),
-		),
-	)
-
-	for _, action := range queriedActions {
-		actionCtx, cancel := context.WithTimeout(ctx, action.Timeout())
-		claimLogs := []string{}
-
-		apiFields := actions.WithAPIFields(
-			actions.SetFields("v1",
-				actions.SetFields("userinfo",
-					actions.SetFields("setClaim", func(key string, value interface{}) {
-						if strings.HasPrefix(key, ClaimPrefix) {
-							return
-						}
-						if userInfo.Claims[key] == nil {
-							userInfo.AppendClaims(key, value)
-							return
-						}
-						claimLogs = append(claimLogs, fmt.Sprintf("key %q already exists", key))
-					}),
-					actions.SetFields("appendLogIntoClaims", func(entry string) {
-						claimLogs = append(claimLogs, entry)
-					}),
-				),
-				actions.SetFields("claims",
-					actions.SetFields("setClaim", func(key string, value interface{}) {
-						if strings.HasPrefix(key, ClaimPrefix) {
-							return
-						}
-						if userInfo.Claims[key] == nil {
-							userInfo.AppendClaims(key, value)
-							return
-						}
-						claimLogs = append(claimLogs, fmt.Sprintf("key %q already exists", key))
-					}),
-					actions.SetFields("appendLogIntoClaims", func(entry string) {
-						claimLogs = append(claimLogs, entry)
-					}),
-				),
-				actions.SetFields("user",
-					actions.SetFields("setMetadata", func(call goja.FunctionCall) goja.Value {
-						if len(call.Arguments) != 2 {
-							panic("exactly 2 (key, value) arguments expected")
-						}
-						key := call.Arguments[0].Export().(string)
-						val := call.Arguments[1].Export()
-
-						value, err := json.Marshal(val)
-						if err != nil {
-							logging.WithError(err).Debug("unable to marshal")
-							panic(err)
-						}
-
-						metadata := &domain.Metadata{
-							Key:   key,
-							Value: value,
-						}
-						if _, err = o.command.SetUserMetadata(ctx, metadata, userInfo.Subject, user.ResourceOwner); err != nil {
-							logging.WithError(err).Info("unable to set md in action")
-							panic(err)
-						}
-						return nil
-					}),
-				),
-			),
-		)
-
-		err = actions.Run(
-			actionCtx,
-			ctxFields,
-			apiFields,
-			action.Script,
-			action.Name,
-			append(actions.ActionToOptions(action), actions.WithHTTP(actionCtx), actions.WithUUID(actionCtx))...,
-		)
-		cancel()
-		if err != nil {
-			return err
-		}
-		if len(claimLogs) > 0 {
-			userInfo.AppendClaims(fmt.Sprintf(ClaimActionLogFormat, action.Name), claimLogs)
-		}
-	}
-
-	return nil
-}
-
-func (o *OPStorage) GetPrivateClaimsFromScopes(ctx context.Context, userID, clientID string, scopes []string) (claims map[string]interface{}, err error) {
-	ctx, span := tracing.NewSpan(ctx)
-	defer func() {
-		err = oidcError(err)
-		span.EndWithError(err)
-	}()
-
-	roles := make([]string, 0)
-	var allRoles bool
-	for _, scope := range scopes {
-		switch scope {
-		case ScopeUserMetaData:
-			userMetaData, err := o.assertUserMetaData(ctx, userID)
-			if err != nil {
-				return nil, err
-			}
-			if len(userMetaData) > 0 {
-				claims = appendClaim(claims, ClaimUserMetaData, userMetaData)
-			}
-		case ScopeResourceOwner:
-			resourceOwnerClaims, err := o.assertUserResourceOwner(ctx, userID)
-			if err != nil {
-				return nil, err
-			}
-			for claim, value := range resourceOwnerClaims {
-				claims = appendClaim(claims, claim, value)
-			}
-		case ScopeProjectsRoles:
-			allRoles = true
-		}
-		if strings.HasPrefix(scope, ScopeProjectRolePrefix) {
-			roles = append(roles, strings.TrimPrefix(scope, ScopeProjectRolePrefix))
-		}
-		if strings.HasPrefix(scope, domain.OrgDomainPrimaryScope) {
-			claims = appendClaim(claims, domain.OrgDomainPrimaryClaim, strings.TrimPrefix(scope, domain.OrgDomainPrimaryScope))
-		}
-		if strings.HasPrefix(scope, domain.OrgIDScope) {
-			claims = appendClaim(claims, domain.OrgIDClaim, strings.TrimPrefix(scope, domain.OrgIDScope))
-			resourceOwnerClaims, err := o.assertUserResourceOwner(ctx, userID)
-			if err != nil {
-				return nil, err
-			}
-			for claim, value := range resourceOwnerClaims {
-				claims = appendClaim(claims, claim, value)
-			}
-		}
-	}
-
-	// If requested, use the audience as context for the roles,
-	// otherwise the project itself will be used
-	var roleAudience []string
-	if allRoles {
-		roleAudience = domain.AddAudScopeToAudience(ctx, roleAudience, scopes)
-	}
-
-	userGrants, projectRoles, err := o.assertRoles(ctx, userID, clientID, roles, roleAudience)
-	if err != nil {
-		return nil, err
-	}
-
-	if projectRoles != nil && len(projectRoles.projects) > 0 {
-		if roles, ok := projectRoles.projects[projectRoles.requestProjectID]; ok {
-			claims = appendClaim(claims, ClaimProjectRoles, roles)
-		}
-		for projectID, roles := range projectRoles.projects {
-			claims = appendClaim(claims, fmt.Sprintf(ClaimProjectRolesFormat, projectID), roles)
-		}
-	}
-
-	return o.privateClaimsFlows(ctx, userID, userGrants, claims)
-}
-
-func (o *OPStorage) privateClaimsFlows(ctx context.Context, userID string, userGrants *query.UserGrants, claims map[string]interface{}) (map[string]interface{}, error) {
-	user, err := o.query.GetUserByID(ctx, true, userID)
-	if err != nil {
-		return nil, err
-	}
-	queriedActions, err := o.query.GetActiveActionsByFlowAndTriggerType(ctx, domain.FlowTypeCustomiseToken, domain.TriggerTypePreAccessTokenCreation, user.ResourceOwner)
-	if err != nil {
-		return nil, err
-	}
-
-	ctxFields := actions.SetContextFields(
-		actions.SetFields("v1",
-			actions.SetFields("claims", func(c *actions.FieldConfig) interface{} {
-				return c.Runtime.ToValue(claims)
-			}),
-			actions.SetFields("getUser", func(c *actions.FieldConfig) interface{} {
-				return func(call goja.FunctionCall) goja.Value {
-					return object.UserFromQuery(c, user)
-				}
-			}),
-			actions.SetFields("user",
-				actions.SetFields("getMetadata", func(c *actions.FieldConfig) interface{} {
-					return func(goja.FunctionCall) goja.Value {
-						resourceOwnerQuery, err := query.NewUserMetadataResourceOwnerSearchQuery(user.ResourceOwner)
-						if err != nil {
-							logging.WithError(err).Debug("unable to create search query")
-							panic(err)
-						}
-						metadata, err := o.query.SearchUserMetadata(
-							ctx,
-							true,
-							userID,
-							&query.UserMetadataSearchQueries{Queries: []query.SearchQuery{resourceOwnerQuery}},
-							false,
-						)
-						if err != nil {
-							logging.WithError(err).Info("unable to get md in action")
-							panic(err)
-						}
-						return object.UserMetadataListFromQuery(c, metadata)
-					}
-				}),
-				actions.SetFields("grants", func(c *actions.FieldConfig) interface{} {
-					return object.UserGrantsFromQuery(ctx, o.query, c, userGrants)
-				}),
-			),
-			actions.SetFields("org",
-				actions.SetFields("getMetadata", func(c *actions.FieldConfig) interface{} {
-					return func(goja.FunctionCall) goja.Value {
-						return object.GetOrganizationMetadata(ctx, o.query, c, user.ResourceOwner)
-					}
-				}),
-			),
-		),
-	)
-
-	for _, action := range queriedActions {
-		claimLogs := []string{}
-		actionCtx, cancel := context.WithTimeout(ctx, action.Timeout())
-
-		apiFields := actions.WithAPIFields(
-			actions.SetFields("v1",
-				actions.SetFields("claims",
-					actions.SetFields("setClaim", func(key string, value interface{}) {
-						if strings.HasPrefix(key, ClaimPrefix) {
-							return
-						}
-						if _, ok := claims[key]; !ok {
-							claims = appendClaim(claims, key, value)
-							return
-						}
-						claimLogs = append(claimLogs, fmt.Sprintf("key %q already exists", key))
-					}),
-					actions.SetFields("appendLogIntoClaims", func(entry string) {
-						claimLogs = append(claimLogs, entry)
-					}),
-				),
-				actions.SetFields("user",
-					actions.SetFields("setMetadata", func(call goja.FunctionCall) goja.Value {
-						if len(call.Arguments) != 2 {
-							panic("exactly 2 (key, value) arguments expected")
-						}
-						key := call.Arguments[0].Export().(string)
-						val := call.Arguments[1].Export()
-
-						value, err := json.Marshal(val)
-						if err != nil {
-							logging.WithError(err).Debug("unable to marshal")
-							panic(err)
-						}
-
-						metadata := &domain.Metadata{
-							Key:   key,
-							Value: value,
-						}
-						if _, err = o.command.SetUserMetadata(ctx, metadata, userID, user.ResourceOwner); err != nil {
-							logging.WithError(err).Info("unable to set md in action")
-							panic(err)
-						}
-						return nil
-					}),
-				),
-			),
-		)
-
-		err = actions.Run(
-			actionCtx,
-			ctxFields,
-			apiFields,
-			action.Script,
-			action.Name,
-			append(actions.ActionToOptions(action), actions.WithHTTP(actionCtx), actions.WithUUID(actionCtx))...,
-		)
-		cancel()
-		if err != nil {
-			return nil, err
-		}
-		if len(claimLogs) > 0 {
-			claims = appendClaim(claims, fmt.Sprintf(ClaimActionLogFormat, action.Name), claimLogs)
-			claimLogs = nil
-		}
-	}
-
-	return claims, nil
-}
-
-func (o *OPStorage) assertRoles(ctx context.Context, userID, applicationID string, requestedRoles, roleAudience []string) (*query.UserGrants, *projectsRoles, error) {
-	if (applicationID == "" || len(requestedRoles) == 0) && len(roleAudience) == 0 {
-		return nil, nil, nil
-	}
-	projectID, err := o.query.ProjectIDFromClientID(ctx, applicationID)
-	// applicationID might contain a username (e.g. client credentials) -> ignore the not found
-	if err != nil && !zerrors.IsNotFound(err) {
-		return nil, nil, err
-	}
-	// ensure the projectID of the requesting is part of the roleAudience
-	if projectID != "" {
-		roleAudience = append(roleAudience, projectID)
-	}
-	projectQuery, err := query.NewUserGrantProjectIDsSearchQuery(roleAudience)
-	if err != nil {
-		return nil, nil, err
-	}
-	userIDQuery, err := query.NewUserGrantUserIDSearchQuery(userID)
-	if err != nil {
-		return nil, nil, err
-	}
-	activeQuery, err := query.NewUserGrantStateQuery(domain.UserGrantStateActive)
-	if err != nil {
-		return nil, nil, err
-	}
-	grants, err := o.query.UserGrants(ctx, &query.UserGrantsQueries{
-		Queries: []query.SearchQuery{
-			projectQuery,
-			userIDQuery,
-			activeQuery,
-		},
-	}, true)
-	if err != nil {
-		return nil, nil, err
-	}
-	roles := new(projectsRoles)
-	// if specific roles where requested, check if they are granted and append them in the roles list
-	if len(requestedRoles) > 0 {
-		for _, requestedRole := range requestedRoles {
-			for _, grant := range grants.UserGrants {
-				checkGrantedRoles(roles, *grant, requestedRole, grant.ProjectID == projectID)
-			}
-		}
-		return grants, roles, nil
-	}
-	// no specific roles were requested, so convert any grants into roles
-	for _, grant := range grants.UserGrants {
-		for _, role := range grant.Roles {
-			roles.Add(grant.ProjectID, role, grant.ResourceOwner, grant.OrgPrimaryDomain, grant.ProjectID == projectID, false)
-		}
-	}
-	return grants, roles, nil
-}
-
-func (o *OPStorage) assertUserMetaData(ctx context.Context, userID string) (map[string]string, error) {
-	metaData, err := o.query.SearchUserMetadata(ctx, true, userID, &query.UserMetadataSearchQueries{}, false)
-	if err != nil {
-		return nil, err
-	}
-
-	userMetaData := make(map[string]string)
-	for _, md := range metaData.Metadata {
-		userMetaData[md.Key] = base64.RawURLEncoding.EncodeToString(md.Value)
-	}
-	return userMetaData, nil
-}
-
-func (o *OPStorage) assertUserResourceOwner(ctx context.Context, userID string) (map[string]string, error) {
-	user, err := o.query.GetUserByID(ctx, true, userID)
-	if err != nil {
-		return nil, err
-	}
-	resourceOwner, err := o.query.OrgByID(ctx, true, user.ResourceOwner)
-	if err != nil {
-		return nil, err
-	}
-	return map[string]string{
-		ClaimResourceOwnerID:            resourceOwner.ID,
-		ClaimResourceOwnerName:          resourceOwner.Name,
-		ClaimResourceOwnerPrimaryDomain: resourceOwner.Domain,
-	}, nil
-=======
 func (o *OPStorage) GetPrivateClaimsFromScopes(context.Context, string, string, []string) (map[string]interface{}, error) {
 	panic(o.panicErr("GetPrivateClaimsFromScopes"))
->>>>>>> 12656235
 }
 
 func checkGrantedRoles(roles *projectsRoles, grant query.UserGrant, requestedRole string, isRequested bool) {
