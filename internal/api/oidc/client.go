--- conflicted
+++ resolved
@@ -85,15 +85,10 @@
 	return o.repo.AuthorizeOIDCApplication(ctx, id, secret)
 }
 
-<<<<<<< HEAD
-func (o *OPStorage) GetUserinfoFromToken(ctx context.Context, tokenID, origin string) (_ *oidc.Userinfo, err error) {
-	ctx, span := tracing.NewSpan(ctx)
-	defer func() { span.EndWithError(err) }()
-	token, err := o.repo.TokenByID(ctx, tokenID)
-=======
-func (o *OPStorage) GetUserinfoFromToken(ctx context.Context, tokenID, subject, origin string) (oidc.UserInfo, error) {
+func (o *OPStorage) GetUserinfoFromToken(ctx context.Context, tokenID, subject, origin string) (_ oidc.UserInfo, err error) {
+	ctx, span := tracing.NewSpan(ctx)
+	defer func() { span.EndWithError(err) }()
 	token, err := o.repo.TokenByID(ctx, subject, tokenID)
->>>>>>> 46bc987b
 	if err != nil {
 		return nil, errors.ThrowPermissionDenied(nil, "OIDC-Dsfb2", "token is not valid or has expired")
 	}
@@ -109,13 +104,9 @@
 	return o.GetUserinfoFromScopes(ctx, token.UserID, token.ApplicationID, token.Scopes)
 }
 
-<<<<<<< HEAD
-func (o *OPStorage) GetUserinfoFromScopes(ctx context.Context, userID string, scopes []string) (_ *oidc.Userinfo, err error) {
-	ctx, span := tracing.NewSpan(ctx)
-	defer func() { span.EndWithError(err) }()
-=======
-func (o *OPStorage) GetUserinfoFromScopes(ctx context.Context, userID, applicationID string, scopes []string) (oidc.UserInfo, error) {
->>>>>>> 46bc987b
+func (o *OPStorage) GetUserinfoFromScopes(ctx context.Context, userID, applicationID string, scopes []string) (_ oidc.UserInfo, err error) {
+	ctx, span := tracing.NewSpan(ctx)
+	defer func() { span.EndWithError(err) }()
 	user, err := o.repo.UserByID(ctx, userID)
 	if err != nil {
 		return nil, err
