package oidc

import (
	"context"
	"encoding/base64"
	"strings"

	"github.com/caos/oidc/pkg/oidc"
	"github.com/caos/oidc/pkg/op"
	"gopkg.in/square/go-jose.v2"

	"github.com/caos/zitadel/internal/api/authz"
	"github.com/caos/zitadel/internal/api/http"
	authreq_model "github.com/caos/zitadel/internal/auth_request/model"
	"github.com/caos/zitadel/internal/crypto"
	"github.com/caos/zitadel/internal/domain"
	"github.com/caos/zitadel/internal/errors"
	"github.com/caos/zitadel/internal/query"
	"github.com/caos/zitadel/internal/telemetry/tracing"
)

const (
	ScopeProjectRolePrefix = "urn:zitadel:iam:org:project:role:"
	ClaimProjectRoles      = "urn:zitadel:iam:org:project:roles"
	ScopeUserMetaData      = "urn:zitadel:iam:user:metadata"
	ClaimUserMetaData      = ScopeUserMetaData
	ScopeResourceOwner     = "urn:zitadel:iam:user:resourceowner"
	ClaimResourceOwner     = ScopeResourceOwner + ":"

	oidcCtx = "oidc"
)

func (o *OPStorage) GetClientByClientID(ctx context.Context, id string) (_ op.Client, err error) {
	ctx, span := tracing.NewSpan(ctx)
	defer func() { span.EndWithError(err) }()
	client, err := o.query.AppByOIDCClientID(ctx, id)
	if err != nil {
		return nil, err
	}
	if client.State != domain.AppStateActive {
		return nil, errors.ThrowPreconditionFailed(nil, "OIDC-sdaGg", "client is not active")
	}
	projectIDQuery, err := query.NewProjectRoleProjectIDSearchQuery(client.ProjectID)
	if err != nil {
		return nil, errors.ThrowInternal(err, "OIDC-mPxqP", "Errors.Internal")
	}
	projectRoles, err := o.query.SearchProjectRoles(context.TODO(), &query.ProjectRoleSearchQueries{Queries: []query.SearchQuery{projectIDQuery}})
	if err != nil {
		return nil, err
	}
	allowedScopes := make([]string, len(projectRoles.ProjectRoles))
	for i, role := range projectRoles.ProjectRoles {
		allowedScopes[i] = ScopeProjectRolePrefix + role.Key
	}
	return ClientFromBusiness(client, o.defaultLoginURL, o.defaultAccessTokenLifetime, o.defaultIdTokenLifetime, allowedScopes)
}

func (o *OPStorage) GetKeyByIDAndUserID(ctx context.Context, keyID, userID string) (_ *jose.JSONWebKey, err error) {
	return o.GetKeyByIDAndIssuer(ctx, keyID, userID)
}

func (o *OPStorage) GetKeyByIDAndIssuer(ctx context.Context, keyID, issuer string) (_ *jose.JSONWebKey, err error) {
	ctx, span := tracing.NewSpan(ctx)
	defer func() { span.EndWithError(err) }()
	publicKeyData, err := o.query.GetAuthNKeyPublicKeyByIDAndIdentifier(ctx, keyID, issuer)
	if err != nil {
		return nil, err
	}
	publicKey, err := crypto.BytesToPublicKey(publicKeyData)
	if err != nil {
		return nil, err
	}
	return &jose.JSONWebKey{
		KeyID: keyID,
		Use:   "sig",
		Key:   publicKey,
	}, nil
}

func (o *OPStorage) ValidateJWTProfileScopes(ctx context.Context, subject string, scopes []string) ([]string, error) {
	user, err := o.query.GetUserByID(ctx, subject)
	if err != nil {
		return nil, err
	}
	for i := len(scopes) - 1; i >= 0; i-- {
		scope := scopes[i]
		if strings.HasPrefix(scope, authreq_model.OrgDomainPrimaryScope) {
			var orgID string
			org, err := o.query.OrgByDomainGlobal(ctx, strings.TrimPrefix(scope, authreq_model.OrgDomainPrimaryScope))
			if err == nil {
				orgID = org.ID
			}
			if orgID != user.ResourceOwner {
				scopes[i] = scopes[len(scopes)-1]
				scopes[len(scopes)-1] = ""
				scopes = scopes[:len(scopes)-1]
			}
		}
	}
	return scopes, nil
}

func (o *OPStorage) AuthorizeClientIDSecret(ctx context.Context, id string, secret string) (err error) {
	ctx, span := tracing.NewSpan(ctx)
	defer func() { span.EndWithError(err) }()
	ctx = authz.SetCtxData(ctx, authz.CtxData{
		UserID: oidcCtx,
		OrgID:  oidcCtx,
	})
	app, err := o.query.AppByClientID(ctx, id)
	if err != nil {
		return err
	}
	if app.OIDCConfig != nil {
		return o.command.VerifyOIDCClientSecret(ctx, app.ProjectID, app.ID, secret)
	}
	return o.command.VerifyAPIClientSecret(ctx, app.ProjectID, app.ID, secret)
}

func (o *OPStorage) SetUserinfoFromToken(ctx context.Context, userInfo oidc.UserInfoSetter, tokenID, subject, origin string) (err error) {
	ctx, span := tracing.NewSpan(ctx)
	defer func() { span.EndWithError(err) }()
	token, err := o.repo.TokenByID(ctx, subject, tokenID)
	if err != nil {
		return errors.ThrowPermissionDenied(nil, "OIDC-Dsfb2", "token is not valid or has expired")
	}
	if token.ApplicationID != "" {
		app, err := o.query.AppByOIDCClientID(ctx, token.ApplicationID)
		if err != nil {
			return err
		}
		if origin != "" && !http.IsOriginAllowed(app.OIDCConfig.AllowedOrigins, origin) {
			return errors.ThrowPermissionDenied(nil, "OIDC-da1f3", "origin is not allowed")
		}
	}
	return o.setUserinfo(ctx, userInfo, token.UserID, token.ApplicationID, token.Scopes)
}

func (o *OPStorage) SetUserinfoFromScopes(ctx context.Context, userInfo oidc.UserInfoSetter, userID, applicationID string, scopes []string) (err error) {
	ctx, span := tracing.NewSpan(ctx)
	defer func() { span.EndWithError(err) }()
	if applicationID != "" {
		app, err := o.query.AppByOIDCClientID(ctx, applicationID)
		if err != nil {
			return err
		}
		if app.OIDCConfig.AssertIDTokenRole {
			scopes, err = o.assertProjectRoleScopes(ctx, applicationID, scopes)
			if err != nil {
				return errors.ThrowPreconditionFailed(err, "OIDC-Dfe2s", "Errors.Internal")
			}
		}
	}
	return o.setUserinfo(ctx, userInfo, userID, applicationID, scopes)
}

func (o *OPStorage) SetIntrospectionFromToken(ctx context.Context, introspection oidc.IntrospectionResponse, tokenID, subject, clientID string) error {
	token, err := o.repo.TokenByID(ctx, subject, tokenID)
	if err != nil {
		return errors.ThrowPermissionDenied(nil, "OIDC-Dsfb2", "token is not valid or has expired")
	}
	projectID, err := o.query.ProjectIDFromClientID(ctx, clientID)
	if err != nil {
		return errors.ThrowPermissionDenied(nil, "OIDC-Adfg5", "client not found")
	}
	if token.IsPAT {
<<<<<<< HEAD
		err = o.assertScopesForPAT(ctx, token, clientID)
=======
		err = o.assertClientScopesForPAT(ctx, token, clientID)
>>>>>>> 699fdaf6
		if err != nil {
			return errors.ThrowPreconditionFailed(err, "OIDC-AGefw", "Errors.Internal")
		}
	}
	for _, aud := range token.Audience {
		if aud == clientID || aud == projectID {
			err := o.setUserinfo(ctx, introspection, token.UserID, clientID, token.Scopes)
			if err != nil {
				return err
			}
			introspection.SetScopes(token.Scopes)
			introspection.SetClientID(token.ApplicationID)
			return nil
		}
	}
	return errors.ThrowPermissionDenied(nil, "OIDC-sdg3G", "token is not valid for this client")
}

func (o *OPStorage) setUserinfo(ctx context.Context, userInfo oidc.UserInfoSetter, userID, applicationID string, scopes []string) (err error) {
	ctx, span := tracing.NewSpan(ctx)
	defer func() { span.EndWithError(err) }()
	user, err := o.query.GetUserByID(ctx, userID)
	if err != nil {
		return err
	}
	roles := make([]string, 0)
	for _, scope := range scopes {
		switch scope {
		case oidc.ScopeOpenID:
			userInfo.SetSubject(user.ID)
		case oidc.ScopeEmail:
			if user.Human == nil {
				continue
			}
			userInfo.SetEmail(user.Human.Email, user.Human.IsEmailVerified)
		case oidc.ScopeProfile:
			userInfo.SetPreferredUsername(user.PreferredLoginName)
			userInfo.SetUpdatedAt(user.ChangeDate)
			if user.Human != nil {
				userInfo.SetName(user.Human.DisplayName)
				userInfo.SetFamilyName(user.Human.LastName)
				userInfo.SetGivenName(user.Human.FirstName)
				userInfo.SetNickname(user.Human.NickName)
				userInfo.SetGender(getGender(user.Human.Gender))
				userInfo.SetLocale(user.Human.PreferredLanguage)
				userInfo.SetPicture(domain.AvatarURL(o.assetAPIPrefix, user.ResourceOwner, user.Human.AvatarKey))
			} else {
				userInfo.SetName(user.Machine.Name)
			}
		case oidc.ScopePhone:
			if user.Human == nil {
				continue
			}
			userInfo.SetPhone(user.Human.Phone, user.Human.IsPhoneVerified)
		case oidc.ScopeAddress:
			//TODO: handle address for human users as soon as implemented
		case ScopeUserMetaData:
			userMetaData, err := o.assertUserMetaData(ctx, userID)
			if err != nil {
				return err
			}
			if len(userMetaData) > 0 {
				userInfo.AppendClaims(ClaimUserMetaData, userMetaData)
			}
		case ScopeResourceOwner:
			resourceOwnerClaims, err := o.assertUserResourceOwner(ctx, userID)
			if err != nil {
				return err
			}
			for claim, value := range resourceOwnerClaims {
				userInfo.AppendClaims(claim, value)
			}

		default:
			if strings.HasPrefix(scope, ScopeProjectRolePrefix) {
				roles = append(roles, strings.TrimPrefix(scope, ScopeProjectRolePrefix))
			}
			if strings.HasPrefix(scope, authreq_model.OrgDomainPrimaryScope) {
				userInfo.AppendClaims(authreq_model.OrgDomainPrimaryClaim, strings.TrimPrefix(scope, authreq_model.OrgDomainPrimaryScope))
			}
		}
	}
	if len(roles) == 0 || applicationID == "" {
		return nil
	}
	projectRoles, err := o.assertRoles(ctx, userID, applicationID, roles)
	if err != nil {
		return err
	}
	if len(projectRoles) > 0 {
		userInfo.AppendClaims(ClaimProjectRoles, projectRoles)
	}
	return nil
}

func (o *OPStorage) GetPrivateClaimsFromScopes(ctx context.Context, userID, clientID string, scopes []string) (claims map[string]interface{}, err error) {
	roles := make([]string, 0)
	for _, scope := range scopes {
		switch scope {
		case ScopeUserMetaData:
			userMetaData, err := o.assertUserMetaData(ctx, userID)
			if err != nil {
				return nil, err
			}
			if len(userMetaData) > 0 {
				claims = appendClaim(claims, ClaimUserMetaData, userMetaData)
			}
		case ScopeResourceOwner:
			resourceOwnerClaims, err := o.assertUserResourceOwner(ctx, userID)
			if err != nil {
				return nil, err
			}
			for claim, value := range resourceOwnerClaims {
				claims = appendClaim(claims, claim, value)
			}
		}
		if strings.HasPrefix(scope, ScopeProjectRolePrefix) {
			roles = append(roles, strings.TrimPrefix(scope, ScopeProjectRolePrefix))
		} else if strings.HasPrefix(scope, authreq_model.OrgDomainPrimaryScope) {
			claims = appendClaim(claims, authreq_model.OrgDomainPrimaryClaim, strings.TrimPrefix(scope, authreq_model.OrgDomainPrimaryScope))
		}
	}
	if len(roles) == 0 || clientID == "" {
		return claims, nil
	}
	projectRoles, err := o.assertRoles(ctx, userID, clientID, roles)
	if err != nil {
		return nil, err
	}
	if len(projectRoles) > 0 {
		claims = appendClaim(claims, ClaimProjectRoles, projectRoles)
	}
	return claims, err
}

func (o *OPStorage) assertRoles(ctx context.Context, userID, applicationID string, requestedRoles []string) (map[string]map[string]string, error) {
	projectID, err := o.query.ProjectIDFromClientID(ctx, applicationID)
	if err != nil {
		return nil, err
	}
	projectQuery, err := query.NewUserGrantProjectIDSearchQuery(projectID)
	if err != nil {
		return nil, err
	}
	userIDQuery, err := query.NewUserGrantUserIDSearchQuery(userID)
	if err != nil {
		return nil, err
	}
	grants, err := o.query.UserGrants(ctx, &query.UserGrantsQueries{
		Queries: []query.SearchQuery{projectQuery, userIDQuery},
	})
	if err != nil {
		return nil, err
	}
	projectRoles := make(map[string]map[string]string)
	for _, requestedRole := range requestedRoles {
		for _, grant := range grants.UserGrants {
			checkGrantedRoles(projectRoles, grant, requestedRole)
		}
	}
	return projectRoles, nil
}

func (o *OPStorage) assertUserMetaData(ctx context.Context, userID string) (map[string]string, error) {
	metaData, err := o.query.SearchUserMetadata(ctx, userID, &query.UserMetadataSearchQueries{})
	if err != nil {
		return nil, err
	}

	userMetaData := make(map[string]string)
	for _, md := range metaData.Metadata {
		userMetaData[md.Key] = base64.RawURLEncoding.EncodeToString(md.Value)
	}
	return userMetaData, nil
}

func (o *OPStorage) assertUserResourceOwner(ctx context.Context, userID string) (map[string]string, error) {
	user, err := o.query.GetUserByID(ctx, userID)
	if err != nil {
		return nil, err
	}
	resourceOwner, err := o.query.OrgByID(ctx, user.ResourceOwner)
	if err != nil {
		return nil, err
	}
	return map[string]string{
		ClaimResourceOwner + "id":             resourceOwner.ID,
		ClaimResourceOwner + "name":           resourceOwner.Name,
		ClaimResourceOwner + "primary_domain": resourceOwner.Domain,
	}, nil
}

func checkGrantedRoles(roles map[string]map[string]string, grant *query.UserGrant, requestedRole string) {
	for _, grantedRole := range grant.Roles {
		if requestedRole == grantedRole {
			appendRole(roles, grantedRole, grant.ResourceOwner, grant.OrgPrimaryDomain)
		}
	}
}

func appendRole(roles map[string]map[string]string, role, orgID, orgPrimaryDomain string) {
	if roles[role] == nil {
		roles[role] = make(map[string]string, 0)
	}
	roles[role][orgID] = orgPrimaryDomain
}

func getGender(gender domain.Gender) oidc.Gender {
	switch gender {
	case domain.GenderFemale:
		return "female"
	case domain.GenderMale:
		return "male"
	case domain.GenderDiverse:
		return "diverse"
	}
	return ""
}

func appendClaim(claims map[string]interface{}, claim string, value interface{}) map[string]interface{} {
	if claims == nil {
		claims = make(map[string]interface{})
	}
	claims[claim] = value
	return claims
}<|MERGE_RESOLUTION|>--- conflicted
+++ resolved
@@ -164,11 +164,7 @@
 		return errors.ThrowPermissionDenied(nil, "OIDC-Adfg5", "client not found")
 	}
 	if token.IsPAT {
-<<<<<<< HEAD
-		err = o.assertScopesForPAT(ctx, token, clientID)
-=======
 		err = o.assertClientScopesForPAT(ctx, token, clientID)
->>>>>>> 699fdaf6
 		if err != nil {
 			return errors.ThrowPreconditionFailed(err, "OIDC-AGefw", "Errors.Internal")
 		}
