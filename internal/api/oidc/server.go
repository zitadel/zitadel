package oidc

import (
	"context"
	"net/http"

	"golang.org/x/exp/slog"

	"github.com/zitadel/logging"
	"github.com/zitadel/oidc/v3/pkg/oidc"
	"github.com/zitadel/oidc/v3/pkg/op"
<<<<<<< HEAD
	"github.com/zitadel/zitadel/internal/command"
	"github.com/zitadel/zitadel/internal/crypto"
	"github.com/zitadel/zitadel/internal/query"
=======

>>>>>>> 081a0b4c
	"github.com/zitadel/zitadel/internal/telemetry/tracing"
)

type Server struct {
	http.Handler
	storage *OPStorage
	*op.LegacyServer
<<<<<<< HEAD

	query   *query.Queries
	command *command.Commands

	fallbackLogger *slog.Logger
	hashAlg        crypto.HashAlgorithm
=======
	signingKeyAlgorithm string
>>>>>>> 081a0b4c
}

func endpoints(endpointConfig *EndpointConfig) op.Endpoints {
	// some defaults. The new Server will disable enpoints that are nil.
	endpoints := op.Endpoints{
		Authorization:       op.NewEndpoint("/oauth/v2/authorize"),
		Token:               op.NewEndpoint("/oauth/v2/token"),
		Introspection:       op.NewEndpoint("/oauth/v2/introspect"),
		Userinfo:            op.NewEndpoint("/oidc/v1/userinfo"),
		Revocation:          op.NewEndpoint("/oauth/v2/revoke"),
		EndSession:          op.NewEndpoint("/oidc/v1/end_session"),
		JwksURI:             op.NewEndpoint("/oauth/v2/keys"),
		DeviceAuthorization: op.NewEndpoint("/oauth/v2/device_authorization"),
	}

	if endpointConfig == nil {
		return endpoints
	}
	if endpointConfig.Auth != nil {
		endpoints.Authorization = op.NewEndpointWithURL(endpointConfig.Auth.Path, endpointConfig.Auth.URL)
	}
	if endpointConfig.Token != nil {
		endpoints.Token = op.NewEndpointWithURL(endpointConfig.Token.Path, endpointConfig.Token.URL)
	}
	if endpointConfig.Introspection != nil {
		endpoints.Introspection = op.NewEndpointWithURL(endpointConfig.Introspection.Path, endpointConfig.Introspection.URL)
	}
	if endpointConfig.Userinfo != nil {
		endpoints.Userinfo = op.NewEndpointWithURL(endpointConfig.Userinfo.Path, endpointConfig.Userinfo.URL)
	}
	if endpointConfig.Revocation != nil {
		endpoints.Revocation = op.NewEndpointWithURL(endpointConfig.Revocation.Path, endpointConfig.Revocation.URL)
	}
	if endpointConfig.EndSession != nil {
		endpoints.EndSession = op.NewEndpointWithURL(endpointConfig.EndSession.Path, endpointConfig.EndSession.URL)
	}
	if endpointConfig.Keys != nil {
		endpoints.JwksURI = op.NewEndpointWithURL(endpointConfig.Keys.Path, endpointConfig.Keys.URL)
	}
	if endpointConfig.DeviceAuth != nil {
		endpoints.DeviceAuthorization = op.NewEndpointWithURL(endpointConfig.DeviceAuth.Path, endpointConfig.DeviceAuth.URL)
	}
	return endpoints
}

func (s *Server) getLogger(ctx context.Context) *slog.Logger {
	if logger, ok := logging.FromContext(ctx); ok {
		return logger
	}
	return s.fallbackLogger
}

func (s *Server) IssuerFromRequest(r *http.Request) string {
	return s.Provider().IssuerFromRequest(r)
}

func (s *Server) Health(ctx context.Context, r *op.Request[struct{}]) (_ *op.Response, err error) {
	ctx, span := tracing.NewSpan(ctx)
	defer func() { span.EndWithError(err) }()

	return s.LegacyServer.Health(ctx, r)
}

func (s *Server) Ready(ctx context.Context, r *op.Request[struct{}]) (_ *op.Response, err error) {
	ctx, span := tracing.NewSpan(ctx)
	defer func() { span.EndWithError(err) }()

	return s.LegacyServer.Ready(ctx, r)
}

func (s *Server) Discovery(ctx context.Context, r *op.Request[struct{}]) (_ *op.Response, err error) {
	ctx, span := tracing.NewSpan(ctx)
	defer func() { span.EndWithError(err) }()

	return op.NewResponse(s.createDiscoveryConfig(ctx)), nil
}

func (s *Server) Keys(ctx context.Context, r *op.Request[struct{}]) (_ *op.Response, err error) {
	ctx, span := tracing.NewSpan(ctx)
	defer func() { span.EndWithError(err) }()

	return s.LegacyServer.Keys(ctx, r)
}

func (s *Server) VerifyAuthRequest(ctx context.Context, r *op.Request[oidc.AuthRequest]) (_ *op.ClientRequest[oidc.AuthRequest], err error) {
	ctx, span := tracing.NewSpan(ctx)
	defer func() { span.EndWithError(err) }()

	return s.LegacyServer.VerifyAuthRequest(ctx, r)
}

func (s *Server) Authorize(ctx context.Context, r *op.ClientRequest[oidc.AuthRequest]) (_ *op.Redirect, err error) {
	ctx, span := tracing.NewSpan(ctx)
	defer func() { span.EndWithError(err) }()

	return s.LegacyServer.Authorize(ctx, r)
}

func (s *Server) DeviceAuthorization(ctx context.Context, r *op.ClientRequest[oidc.DeviceAuthorizationRequest]) (_ *op.Response, err error) {
	ctx, span := tracing.NewSpan(ctx)
	defer func() { span.EndWithError(err) }()

	return s.LegacyServer.DeviceAuthorization(ctx, r)
}

func (s *Server) VerifyClient(ctx context.Context, r *op.Request[op.ClientCredentials]) (_ op.Client, err error) {
	ctx, span := tracing.NewSpan(ctx)
	defer func() { span.EndWithError(err) }()

	return s.LegacyServer.VerifyClient(ctx, r)
}

func (s *Server) CodeExchange(ctx context.Context, r *op.ClientRequest[oidc.AccessTokenRequest]) (_ *op.Response, err error) {
	ctx, span := tracing.NewSpan(ctx)
	defer func() { span.EndWithError(err) }()

	return s.LegacyServer.CodeExchange(ctx, r)
}

func (s *Server) RefreshToken(ctx context.Context, r *op.ClientRequest[oidc.RefreshTokenRequest]) (_ *op.Response, err error) {
	ctx, span := tracing.NewSpan(ctx)
	defer func() { span.EndWithError(err) }()

	return s.LegacyServer.RefreshToken(ctx, r)
}

func (s *Server) JWTProfile(ctx context.Context, r *op.Request[oidc.JWTProfileGrantRequest]) (_ *op.Response, err error) {
	ctx, span := tracing.NewSpan(ctx)
	defer func() { span.EndWithError(err) }()

	return s.LegacyServer.JWTProfile(ctx, r)
}

func (s *Server) TokenExchange(ctx context.Context, r *op.ClientRequest[oidc.TokenExchangeRequest]) (_ *op.Response, err error) {
	ctx, span := tracing.NewSpan(ctx)
	defer func() { span.EndWithError(err) }()

	return s.LegacyServer.TokenExchange(ctx, r)
}

func (s *Server) ClientCredentialsExchange(ctx context.Context, r *op.ClientRequest[oidc.ClientCredentialsRequest]) (_ *op.Response, err error) {
	ctx, span := tracing.NewSpan(ctx)
	defer func() { span.EndWithError(err) }()

	return s.LegacyServer.ClientCredentialsExchange(ctx, r)
}

func (s *Server) DeviceToken(ctx context.Context, r *op.ClientRequest[oidc.DeviceAccessTokenRequest]) (_ *op.Response, err error) {
	ctx, span := tracing.NewSpan(ctx)
	defer func() { span.EndWithError(err) }()

	return s.LegacyServer.DeviceToken(ctx, r)
}

func (s *Server) UserInfo(ctx context.Context, r *op.Request[oidc.UserInfoRequest]) (_ *op.Response, err error) {
	ctx, span := tracing.NewSpan(ctx)
	defer func() { span.EndWithError(err) }()

	return s.LegacyServer.UserInfo(ctx, r)
}

func (s *Server) Revocation(ctx context.Context, r *op.ClientRequest[oidc.RevocationRequest]) (_ *op.Response, err error) {
	ctx, span := tracing.NewSpan(ctx)
	defer func() { span.EndWithError(err) }()

	return s.LegacyServer.Revocation(ctx, r)
}

func (s *Server) EndSession(ctx context.Context, r *op.Request[oidc.EndSessionRequest]) (_ *op.Redirect, err error) {
	ctx, span := tracing.NewSpan(ctx)
	defer func() { span.EndWithError(err) }()

	return s.LegacyServer.EndSession(ctx, r)
}

func (s *Server) createDiscoveryConfig(ctx context.Context) *oidc.DiscoveryConfiguration {
	issuer := op.IssuerFromContext(ctx)
	return &oidc.DiscoveryConfiguration{
		Issuer:                                     issuer,
		AuthorizationEndpoint:                      s.Endpoints().Authorization.Absolute(issuer),
		TokenEndpoint:                              s.Endpoints().Token.Absolute(issuer),
		IntrospectionEndpoint:                      s.Endpoints().Introspection.Absolute(issuer),
		UserinfoEndpoint:                           s.Endpoints().Userinfo.Absolute(issuer),
		RevocationEndpoint:                         s.Endpoints().Revocation.Absolute(issuer),
		EndSessionEndpoint:                         s.Endpoints().EndSession.Absolute(issuer),
		JwksURI:                                    s.Endpoints().JwksURI.Absolute(issuer),
		DeviceAuthorizationEndpoint:                s.Endpoints().DeviceAuthorization.Absolute(issuer),
		ScopesSupported:                            op.Scopes(s.Provider()),
		ResponseTypesSupported:                     op.ResponseTypes(s.Provider()),
		GrantTypesSupported:                        op.GrantTypes(s.Provider()),
		SubjectTypesSupported:                      op.SubjectTypes(s.Provider()),
		IDTokenSigningAlgValuesSupported:           []string{s.signingKeyAlgorithm},
		RequestObjectSigningAlgValuesSupported:     op.RequestObjectSigAlgorithms(s.Provider()),
		TokenEndpointAuthMethodsSupported:          op.AuthMethodsTokenEndpoint(s.Provider()),
		TokenEndpointAuthSigningAlgValuesSupported: op.TokenSigAlgorithms(s.Provider()),
		IntrospectionEndpointAuthSigningAlgValuesSupported: op.IntrospectionSigAlgorithms(s.Provider()),
		IntrospectionEndpointAuthMethodsSupported:          op.AuthMethodsIntrospectionEndpoint(s.Provider()),
		RevocationEndpointAuthSigningAlgValuesSupported:    op.RevocationSigAlgorithms(s.Provider()),
		RevocationEndpointAuthMethodsSupported:             op.AuthMethodsRevocationEndpoint(s.Provider()),
		ClaimsSupported:                                    op.SupportedClaims(s.Provider()),
		CodeChallengeMethodsSupported:                      op.CodeChallengeMethods(s.Provider()),
		UILocalesSupported:                                 s.Provider().SupportedUILocales(),
		RequestParameterSupported:                          s.Provider().RequestObjectSupported(),
	}
}<|MERGE_RESOLUTION|>--- conflicted
+++ resolved
@@ -9,13 +9,9 @@
 	"github.com/zitadel/logging"
 	"github.com/zitadel/oidc/v3/pkg/oidc"
 	"github.com/zitadel/oidc/v3/pkg/op"
-<<<<<<< HEAD
 	"github.com/zitadel/zitadel/internal/command"
 	"github.com/zitadel/zitadel/internal/crypto"
 	"github.com/zitadel/zitadel/internal/query"
-=======
-
->>>>>>> 081a0b4c
 	"github.com/zitadel/zitadel/internal/telemetry/tracing"
 )
 
@@ -23,16 +19,13 @@
 	http.Handler
 	storage *OPStorage
 	*op.LegacyServer
-<<<<<<< HEAD
 
 	query   *query.Queries
 	command *command.Commands
 
-	fallbackLogger *slog.Logger
-	hashAlg        crypto.HashAlgorithm
-=======
+	fallbackLogger      *slog.Logger
+	hashAlg             crypto.HashAlgorithm
 	signingKeyAlgorithm string
->>>>>>> 081a0b4c
 }
 
 func endpoints(endpointConfig *EndpointConfig) op.Endpoints {
