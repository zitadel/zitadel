package oidc

import (
	"context"
	"time"

	"github.com/zitadel/oidc/v3/pkg/oidc"
	"github.com/zitadel/oidc/v3/pkg/op"

	"github.com/zitadel/zitadel/internal/crypto"
	"github.com/zitadel/zitadel/internal/query"
	"github.com/zitadel/zitadel/internal/zerrors"
)

type clientCredentialsRequest struct {
	sub      string
	audience []string
	scopes   []string
}

// GetSubject returns the subject for token to be created because of the client credentials request
// the subject will be the id of the service user
func (c *clientCredentialsRequest) GetSubject() string {
	return c.sub
}

// GetAudience returns the audience for token to be created because of the client credentials request
func (c *clientCredentialsRequest) GetAudience() []string {
	return c.audience
}

func (c *clientCredentialsRequest) GetScopes() []string {
	return c.scopes
}

func (s *Server) clientCredentialsAuth(ctx context.Context, clientID, clientSecret string) (op.Client, error) {
<<<<<<< HEAD
	searchQuery, err := query.NewUserLoginNamesSearchQuery(clientID)
	if err != nil {
		return nil, err
	}
	user, err := s.query.GetUser(ctx, false, searchQuery)
	if zerrors.IsNotFound(err) {
=======
	user, err := s.query.GetUserByLoginName(ctx, false, clientID)
	if errors.IsNotFound(err) {
>>>>>>> ddbea119
		return nil, oidc.ErrInvalidClient().WithParent(err).WithDescription("client not found")
	}
	if err != nil {
		return nil, err // defaults to server error
	}
	if user.Machine == nil || user.Machine.Secret == nil {
		return nil, zerrors.ThrowPreconditionFailed(nil, "OIDC-pieP8", "Errors.User.Machine.Secret.NotExisting")
	}
	if err = crypto.CompareHash(user.Machine.Secret, []byte(clientSecret), s.hashAlg); err != nil {
		s.command.MachineSecretCheckFailed(ctx, user.ID, user.ResourceOwner)
		return nil, zerrors.ThrowInvalidArgument(err, "OIDC-VoXo6", "Errors.User.Machine.Secret.Invalid")
	}

	s.command.MachineSecretCheckSucceeded(ctx, user.ID, user.ResourceOwner)
	return &clientCredentialsClient{
		id:   clientID,
		user: user,
	}, nil
}

type clientCredentialsClient struct {
	id   string
	user *query.User
}

// AccessTokenType returns the AccessTokenType for the token to be created because of the client credentials request
// machine users currently only have opaque tokens ([op.AccessTokenTypeBearer])
func (c *clientCredentialsClient) AccessTokenType() op.AccessTokenType {
	return accessTokenTypeToOIDC(c.user.Machine.AccessTokenType)
}

// GetID returns the client_id (username of the machine user) for the token to be created because of the client credentials request
func (c *clientCredentialsClient) GetID() string {
	return c.id
}

// RedirectURIs returns nil as there are no redirect uris
func (c *clientCredentialsClient) RedirectURIs() []string {
	return nil
}

// PostLogoutRedirectURIs returns nil as there are no logout redirect uris
func (c *clientCredentialsClient) PostLogoutRedirectURIs() []string {
	return nil
}

// ApplicationType returns [op.ApplicationTypeWeb] as the machine users is a confidential client
func (c *clientCredentialsClient) ApplicationType() op.ApplicationType {
	return op.ApplicationTypeWeb
}

// AuthMethod returns the allowed auth method type for machine user.
// It returns Basic Auth
func (c *clientCredentialsClient) AuthMethod() oidc.AuthMethod {
	return oidc.AuthMethodBasic
}

// ResponseTypes returns nil as the types are only required for an authorization request
func (c *clientCredentialsClient) ResponseTypes() []oidc.ResponseType {
	return nil
}

// GrantTypes returns the grant types supported by the machine users, which is currently only client credentials ([oidc.GrantTypeClientCredentials])
func (c *clientCredentialsClient) GrantTypes() []oidc.GrantType {
	return []oidc.GrantType{
		oidc.GrantTypeClientCredentials,
	}
}

// LoginURL returns an empty string as there is no login UI involved
func (c *clientCredentialsClient) LoginURL(_ string) string {
	return ""
}

// IDTokenLifetime returns 0 as there is no id_token issued
func (c *clientCredentialsClient) IDTokenLifetime() time.Duration {
	return 0
}

// DevMode returns false as there is no dev mode
func (c *clientCredentialsClient) DevMode() bool {
	return false
}

// RestrictAdditionalIdTokenScopes returns nil as no id_token is issued
func (c *clientCredentialsClient) RestrictAdditionalIdTokenScopes() func(scopes []string) []string {
	return nil
}

// RestrictAdditionalAccessTokenScopes returns the scope allowed for the token to be created because of the client credentials request
// currently it allows all scopes to be used in the access token
func (c *clientCredentialsClient) RestrictAdditionalAccessTokenScopes() func(scopes []string) []string {
	return func(scopes []string) []string {
		return scopes
	}
}

// IsScopeAllowed returns null false as the check is executed during the auth request validation
func (c *clientCredentialsClient) IsScopeAllowed(scope string) bool {
	return false
}

// IDTokenUserinfoClaimsAssertion returns null false as no id_token is issued
func (c *clientCredentialsClient) IDTokenUserinfoClaimsAssertion() bool {
	return false
}

// ClockSkew enable handling clock skew of the token validation. The duration (0-5s) will be added to exp claim and subtracted from iats,
// auth_time and nbf of the token to be created because of the client credentials request.
// It returns 0 as clock skew is not implemented on machine users.
func (c *clientCredentialsClient) ClockSkew() time.Duration {
	return 0
}<|MERGE_RESOLUTION|>--- conflicted
+++ resolved
@@ -34,17 +34,8 @@
 }
 
 func (s *Server) clientCredentialsAuth(ctx context.Context, clientID, clientSecret string) (op.Client, error) {
-<<<<<<< HEAD
-	searchQuery, err := query.NewUserLoginNamesSearchQuery(clientID)
-	if err != nil {
-		return nil, err
-	}
-	user, err := s.query.GetUser(ctx, false, searchQuery)
+	user, err := s.query.GetUserByLoginName(ctx, false, clientID)
 	if zerrors.IsNotFound(err) {
-=======
-	user, err := s.query.GetUserByLoginName(ctx, false, clientID)
-	if errors.IsNotFound(err) {
->>>>>>> ddbea119
 		return nil, oidc.ErrInvalidClient().WithParent(err).WithDescription("client not found")
 	}
 	if err != nil {
