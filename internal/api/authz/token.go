--- conflicted
+++ resolved
@@ -51,7 +51,6 @@
 }
 
 func (v *TokenVerifier) VerifyAccessToken(ctx context.Context, token string, method string) (userID, clientID, agentID, prefLang, resourceOwner string, err error) {
-<<<<<<< HEAD
 	if strings.HasPrefix(method, "/zitadel.system.v1.SystemService") {
 		userID, err := v.verifySystemToken(ctx, token)
 		if err != nil {
@@ -59,14 +58,7 @@
 		}
 		return userID, "", "", "", "", nil
 	}
-	verifierClientID, projectID, err := v.clientIDAndProjectIDFromMethod(ctx, method)
-	if err != nil {
-		return "", "", "", "", "", err
-	}
-	userID, agentID, clientID, prefLang, resourceOwner, err = v.authZRepo.VerifyAccessToken(ctx, token, verifierClientID, projectID)
-=======
 	userID, agentID, clientID, prefLang, resourceOwner, err = v.authZRepo.VerifyAccessToken(ctx, token, "", GetInstance(ctx).ProjectID())
->>>>>>> 737e01bf
 	return userID, clientID, agentID, prefLang, resourceOwner, err
 }
 
@@ -127,39 +119,6 @@
 	}
 }
 
-<<<<<<< HEAD
-func prefixFromMethod(method string) (string, bool) {
-	parts := strings.Split(method, "/")
-	if len(parts) < 2 {
-		return "", false
-	}
-	return parts[1], true
-}
-
-func (v *TokenVerifier) clientIDAndProjectIDFromMethod(ctx context.Context, method string) (clientID, projectID string, err error) {
-	ctx, span := tracing.NewSpan(ctx)
-	defer func() { span.EndWithError(err) }()
-
-	prefix, ok := prefixFromMethod(method)
-	if !ok {
-		return "", "", caos_errs.ThrowPermissionDenied(nil, "AUTHZ-GRD2Q", "Errors.Internal")
-	}
-	app, ok := v.clients.Load(prefix)
-	if !ok {
-		return "", "", caos_errs.ThrowPermissionDenied(nil, "AUTHZ-G2qrh", "Errors.Internal")
-	}
-	c := app.(*client)
-	if c.name == "System-API" {
-		return c.id, c.projectID, nil
-	}
-	c.id, c.projectID, err = v.authZRepo.VerifierClientID(ctx, c.name)
-	if err != nil {
-		return "", "", caos_errs.ThrowPermissionDenied(err, "AUTHZ-ptTIF2", "Errors.Internal")
-	}
-	return c.id, c.projectID, nil
-}
-=======
->>>>>>> 737e01bf
 func (v *TokenVerifier) SearchMyMemberships(ctx context.Context) (_ []*Membership, err error) {
 	ctx, span := tracing.NewSpan(ctx)
 	defer func() { span.EndWithError(err) }()
