--- conflicted
+++ resolved
@@ -99,25 +99,11 @@
 	userID, clientID, agentID, prefLang, resourceOwner, err := verifyAccessToken(ctx, token, t)
 	var sysMemberships Memberships
 	if err != nil {
-<<<<<<< HEAD
-		return CtxData{}, err
-	}
-	var systemMemberships Memberships
-	if isSystemUser {
-		systemMemberships = make(Memberships, 0, len(t.systemUsers[userID]))
-		for _, membership := range t.systemUsers[userID] {
-			if membership.MemberType == MemberTypeSystem ||
-				membership.MemberType == MemberTypeIAM && GetInstance(ctx).InstanceID() == membership.AggregateID ||
-				membership.MemberType == MemberTypeOrganization && orgID == membership.AggregateID {
-				systemMemberships = append(systemMemberships, membership)
-			}
-=======
 		var sysTokenErr error
 		sysMemberships, userID, sysTokenErr = t.VerifySystemToken(ctx, token, userID)
 		err = errors.Join(err, sysTokenErr)
 		if sysTokenErr == nil && sysMemberships != nil {
 			err = nil
->>>>>>> 1609e65f
 		}
 	}
 	if err != nil {
