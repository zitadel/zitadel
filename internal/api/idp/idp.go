--- conflicted
+++ resolved
@@ -48,11 +48,8 @@
 	metadataPath    = idpPrefix + "/saml/metadata"
 	acsPath         = idpPrefix + "/saml/acs"
 	certificatePath = idpPrefix + "/saml/certificate"
-<<<<<<< HEAD
+	sloPath         = idpPrefix + "/saml/slo"
 	jwtPath         = "/jwt"
-=======
-	sloPath         = idpPrefix + "/saml/slo"
->>>>>>> 833f6279
 
 	paramIntentID         = "id"
 	paramToken            = "token"
@@ -133,11 +130,8 @@
 	router.HandleFunc(metadataPath, h.handleMetadata)
 	router.HandleFunc(certificatePath, h.handleCertificate)
 	router.HandleFunc(acsPath, h.handleACS)
-<<<<<<< HEAD
+	router.HandleFunc(sloPath, h.handleSLO)
 	router.HandleFunc(jwtPath, h.handleJWT)
-=======
-	router.HandleFunc(sloPath, h.handleSLO)
->>>>>>> 833f6279
 	return router
 }
 
