Login:
  Title: Добре дошъл обратно!
  Description: Въведете вашите данни за вход.
  TitleLinking: Влезте за потребителско свързване
  DescriptionLinking: >-
    Въведете вашите данни за вход, за да свържете вашия външен потребител с
    потребител на ZITADEL.
  LoginNameLabel: Потребителско име
  UsernamePlaceHolder: потребителско име
  LoginnamePlaceHolder: потребителско име@домейн
  ExternalUserDescription: Влезте с външен потребител.
  MustBeMemberOfOrg: 'Потребителят трябва да е член на {{.OrgName}} организация.'
  RegisterButtonText: регистрирам
  NextButtonText: следващия
LDAP:
  Title: Влизам
  Description: Въведете вашите данни за вход.
  LoginNameLabel: Потребителско име
  PasswordLabel: Парола
  NextButtonText: следващия
SelectAccount:
  Title: Изберете акаунт
  Description: Използвайте вашия ZITADEL-акаунт
  TitleLinking: Изберете акаунт за свързване на потребител
  DescriptionLinking: 'Изберете своя акаунт, който да свържете с вашия външен потребител.'
  OtherUser: Друг потребител
  SessionState0: активен
  SessionState1: неактивен
  MustBeMemberOfOrg: 'Потребителят трябва да е член на {{.OrgName}} организация.'
Password:
  Title: Парола
  Description: Въведете вашите данни за вход.
  PasswordLabel: Парола
  MinLength: Минимална дължина
  HasUppercase: Главна буква
  HasLowercase: Малка буква
  HasNumber: Номер
  HasSymbol: Символ
  Confirmation: Съвпадение за потвърждение
  ResetLinkText: нулиране на парола
  BackButtonText: обратно
  NextButtonText: следващия
UsernameChange:
  Title: Промяна на потребителското име
  Description: Задайте новото си потребителско име
  UsernameLabel: Потребителско име
  CancelButtonText: анулиране
  NextButtonText: следващия
UsernameChangeDone:
  Title: Потребителското име е променено
  Description: Вашето потребителско име бе променено успешно.
  NextButtonText: следващия
InitPassword:
  Title: Задайте парола
  Description: >-
    Получихте код, който трябва да въведете във формата по-долу, за да зададете
    новата си парола.
  CodeLabel: Код
  NewPasswordLabel: нова парола
  NewPasswordConfirmLabel: потвърди парола
  ResendButtonText: код за препращане
  NextButtonText: следващия
InitPasswordDone:
  Title: Зададена парола
  Description: Паролата е зададена успешно
  NextButtonText: следващия
  CancelButtonText: анулиране
InitUser:
  Title: Активиране на потребител
  Description: Потвърдете имейла си с кода по-долу и задайте парола.
  CodeLabel: Код
  NewPasswordLabel: нова парола
  NewPasswordConfirm: потвърди парола
  NextButtonText: следващия
  ResendButtonText: код за препращане
InitUserDone:
  Title: Потребителят е активиран
  Description: Имейлът е потвърден и паролата е успешно зададена
  NextButtonText: следващия
  CancelButtonText: анулиране
InitMFAPrompt:
  Title: 2-факторна настройка
  Description: >-
    Двуфакторното удостоверяване ви дава допълнителна сигурност за вашия
    потребителски акаунт.
  Provider0: 'Приложение за удостоверяване (напр. Google/Microsoft Authenticator, Authy)'
  Provider1: 'Зависи от устройството (напр. FaceID, Windows Hello, пръстов отпечатък)'
  NextButtonText: следващия
  SkipButtonText: пропуснете
InitMFAOTP:
  Title: 2-факторна проверка
  Description: 'Създайте своя 2-фактор. '
  OTPDescription: >-
    Сканирайте кода с вашето приложение за удостоверяване (напр.
    Google/Microsoft Authenticator, Authy) или копирайте тайната и поставете
    генерирания код по-долу.
  SecretLabel: Тайна
  CodeLabel: Код
  NextButtonText: следващия
  CancelButtonText: анулиране
InitMFAU2F:
  Title: Добавете ключ за сигурност
  Description: >-
    Ключът за сигурност е метод за потвърждение, който може да бъде вграден във
    вашия телефон, да използва Bluetooth или да се включи директно в USB порта
    на вашия компютър.
  TokenNameLabel: Име на защитния ключ/устройство
  NotSupported: 'WebAuthN не се поддържа от вашия браузър. '
  RegisterTokenButtonText: Добавете ключ за сигурност
  ErrorRetry: >-
    Опитайте отново, създайте ново предизвикателство или изберете различен
    метод.
InitMFADone:
  Title: Ключът за сигурност е проверен
  Description: 'Страхотно! '
  NextButtonText: следващия
  CancelButtonText: анулиране
MFAProvider:
  Provider0: 'Приложение за удостоверяване (напр. Google/Microsoft Authenticator, Authy)'
  Provider1: 'Зависи от устройството (напр. FaceID, Windows Hello, пръстов отпечатък)'
  ChooseOther: или изберете друга опция
VerifyMFAOTP:
  Title: Проверете 2-фактора
  Description: Проверете вашия втори фактор
  CodeLabel: Код
  NextButtonText: следващия
VerifyMFAU2F:
  Title: 2-факторна проверка
  Description: >-
    Потвърдете своя 2-фактор с регистрираното устройство (напр. FaceID, Windows
    Hello, пръстов отпечатък)
  NotSupported: 'WebAuthN не се поддържа от вашия браузър. '
  ErrorRetry: 'Опитайте отново, създайте нова заявка или изберете друг метод.'
  ValidateTokenButtonText: Проверете 2-фактора
Passwordless:
  Title: Вход без парола
  Description: >-
    Влезте с методи за удостоверяване, предоставени от вашето устройство, като
    FaceID, Windows Hello или пръстов отпечатък.
  NotSupported: 'WebAuthN не се поддържа от вашия браузър. '
  ErrorRetry: >-
    Опитайте отново, създайте ново предизвикателство или изберете различен
    метод.
  LoginWithPwButtonText: Влезте с парола
  ValidateTokenButtonText: Влезте без парола
PasswordlessPrompt:
  Title: Настройка без парола
  Description: 'Искате ли да настроите влизане без парола? '
  DescriptionInit: 'Трябва да настроите влизане без парола. '
  PasswordlessButtonText: Преминете без парола
  NextButtonText: следващия
  SkipButtonText: пропуснете
PasswordlessRegistration:
  Title: Настройка без парола
  Description: >-
    Добавете вашето удостоверяване, като предоставите име (напр. MyMobilePhone,
    MacBook и т.н.) и след това щракнете върху бутона „Регистриране без парола“
    по-долу.
  TokenNameLabel: Име на устройството
  NotSupported: 'WebAuthN не се поддържа от вашия браузър. '
  RegisterTokenButtonText: Регистрирайте се без парола
  ErrorRetry: >-
    Опитайте отново, създайте ново предизвикателство или изберете различен
    метод.
PasswordlessRegistrationDone:
  Title: Настройка без парола
  Description: Успешно добавено устройство за без парола.
  DescriptionClose: Сега можете да затворите този прозорец.
  NextButtonText: следващия
  CancelButtonText: анулиране
PasswordChange:
  Title: Промяна на паролата
  Description: 'Променете паролата си. '
  OldPasswordLabel: Стара парола
  NewPasswordLabel: нова парола
  NewPasswordConfirmLabel: Потвърждение на парола
  CancelButtonText: анулиране
  NextButtonText: следващия
  Footer: Долен колонтитул
PasswordChangeDone:
  Title: Промяна на паролата
  Description: Вашата парола бе променена успешно.
  NextButtonText: следващия
PasswordResetDone:
  Title: Връзката за повторно задаване на парола е изпратена
  Description: 'Проверете имейла си, за да нулирате паролата си.'
  NextButtonText: следващия
EmailVerification:
  Title: Потвърждение на имейла
  Description: 'Изпратихме ви имейл, за да потвърдим адреса ви. '
  CodeLabel: Код
  NextButtonText: следващия
  ResendButtonText: код за препращане
EmailVerificationDone:
  Title: Потвърждение на имейла
  Description: Вашият имейл адрес е потвърден успешно.
  NextButtonText: следващия
  CancelButtonText: анулиране
  LoginButtonText: Влизам
RegisterOption:
  Title: Опции за регистрация
  Description: Изберете как искате да се регистрирате
  RegisterUsernamePasswordButtonText: С парола за потребителско име
  ExternalLoginDescription: или се регистрирайте при външен потребител
  LoginButtonText: Влизам
RegistrationUser:
  Title: Регистрация
  Description: 'Въведете своите потребителски данни. '
  DescriptionOrgRegister: Въведете своите потребителски данни.
  EmailLabel: Електронна поща
  UsernameLabel: Потребителско име
  FirstnameLabel: Първо име
  LastnameLabel: Фамилия
  LanguageLabel: език
  German: Deutsch
  English: Английски
  Italian: Италиано
  French: Français
  Chinese: 简体中文
  Polish: Полски
  Japanese: 日本語
  Spanish: Español
  Bulgarian: Български
<<<<<<< HEAD
  Portuguese: Português
=======
  Macedonian: Македонски
>>>>>>> 0f3c33cb
  GenderLabel: Пол
  Female: Женски пол
  Male: Мъжки
  Diverse: разнообразен / X
  PasswordLabel: Парола
  PasswordConfirmLabel: Потвърждение на парола
  TosAndPrivacyLabel: Правила и условия
  TosConfirm: Приемам
  TosLinkText: TOS
  PrivacyConfirm: Приемам
  PrivacyLinkText: политика за поверителност
  ExternalLogin: или се регистрирайте при външен потребител
  BackButtonText: Влизам
  NextButtonText: следващия
ExternalRegistrationUserOverview:
  Title: Регистрация на външен потребител
  Description: 'Взехме вашите потребителски данни от избрания доставчик. '
  EmailLabel: Електронна поща
  UsernameLabel: Потребителско име
  FirstnameLabel: Първо име
  LastnameLabel: Фамилия
  NicknameLabel: Псевдоним
  PhoneLabel: Телефонен номер
  LanguageLabel: език
  German: Deutsch
  English: Английски
  Italian: Италиано
  French: Français
  Chinese: 简体中文
  Japanese: 日本語
  Polish: Полски
  Spanish: Español
  Macedonian: Македонски
  TosAndPrivacyLabel: Правила и условия
  TosConfirm: Приемам
  TosLinkText: TOS
  PrivacyConfirm: Приемам
  PrivacyLinkText: политика за поверителност
  ExternalLogin: или се регистрирайте при външен потребител
  BackButtonText: обратно
  NextButtonText: спаси
RegistrationOrg:
  Title: Регистрация на организация
  Description: Въведете името на вашата организация и потребителските данни.
  OrgNameLabel: Наименование на организацията
  EmailLabel: Електронна поща
  UsernameLabel: Потребителско име
  FirstnameLabel: Първо име
  LastnameLabel: Фамилия
  PasswordLabel: Парола
  PasswordConfirmLabel: Потвърждение на парола
  TosAndPrivacyLabel: Правила и условия
  TosConfirm: Приемам
  TosLinkText: TOS
  PrivacyConfirm: Приемам
  PrivacyLinkText: политика за поверителност
  SaveButtonText: Създайте организация
LoginSuccess:
  Title: Успешен вход
  AutoRedirectDescription: 'Ще бъдете насочени обратно към вашето приложение автоматично. '
  RedirectedDescription: Сега можете да затворите този прозорец.
  NextButtonText: следващия
LogoutDone:
  Title: Излязъл
  Description: Вие излязохте успешно.
  LoginButtonText: Влизам
LinkingUsersDone:
  Title: Свързване с потребители
  Description: Свързването с потребители е готово.
  CancelButtonText: анулиране
  NextButtonText: следващия
ExternalNotFound:
  Title: Външен потребител не е намерен
  Description: 'Външен потребител не е намерен. '
  LinkButtonText: Връзка
  AutoRegisterButtonText: регистрирам
  TosAndPrivacyLabel: Правила и условия
  TosConfirm: Приемам
  TosLinkText: TOS
  PrivacyConfirm: Приемам
  PrivacyLinkText: политика за поверителност
  German: Deutsch
  English: Английски
  Italian: Италиано
  French: Français
  Chinese: 简体中文
  Polish: Полски
  Japanese: 日本語
  Spanish: Español
  Macedonian: Македонски
  
DeviceAuth:
  Title: Упълномощаване на устройството
  UserCode:
    Label: Потребителски код
    Description: 'Въведете потребителския код, представен на устройството.'
    ButtonNext: следващия
  Action:
    Description: Дайте достъп до устройството.
    GrantDevice: сте на път да предоставите устройство
    AccessToScopes: достъп до следните обхвати
    Button:
      Allow: позволява
      Deny: отричам
  Done:
    Description: Свършен.
    Approved: 'Упълномощаването на устройството е одобрено. '
    Denied: 'Упълномощаването на устройството е отказано. '
Footer:
  PoweredBy: Задвижвани от
  Tos: TOS
  PrivacyPolicy: Политика за поверителност
  Help: Помогне
  SupportEmail: Поддръжка на имейл
Errors:
  Internal: Възникна вътрешна грешка
  AuthRequest:
    NotFound: Не може да се намери authrequest
    UserAgentNotCorresponding: Потребителският агент не отговаря
    UserAgentNotFound: ID на потребителски агент не е намерен
    TokenNotFound: Токенът не е намерен
    RequestTypeNotSupported: Типът заявка не се поддържа
    MissingParameters: Липсват задължителни параметри
  User:
    NotFound: Потребителят не може да бъде намерен
    AlreadyExists: Вече съществува потребител
    Inactive: Потребителят е неактивен
    NotFoundOnOrg: Потребителят не може да бъде намерен в избраната организация
    NotAllowedOrg: Потребителят не е член на необходимата организация
    NotMatchingUserID: Потребителят и потребителят в заявката за удостоверяване не съвпадат
    UserIDMissing: UserID е празен
    Invalid: Невалидни потребителски данни
    DomainNotAllowedAsUsername: Домейнът вече е резервиран и не може да се използва
    NotAllowedToLink: Потребителят няма право да се свързва с външен доставчик на данни за вход
    Profile:
      NotFound: Профилът не е намерен
      NotChanged: Профилът не е променен
      Empty: Профилът е празен
      FirstNameEmpty: Първото име в профила е празно
      LastNameEmpty: Фамилията в профила е празна
      IDMissing: Липсва ID на потребителския профил
    Email:
      NotFound: Имейлът не е намерен
      Invalid: Имейлът е невалиден
      AlreadyVerified: Имейлът вече е потвърден
      NotChanged: Имейлът не е променен
      Empty: Имейлът е празен
      IDMissing: Имейл ID липсва
    Phone:
      NotFound: Телефонът не е намерен
      Invalid: Телефонът е невалиден
      AlreadyVerified: Телефонът вече е потвърден
      Empty: Телефонът е празен
      NotChanged: Телефонът не е сменен
    Address:
      NotFound: Адресът не е намерен
      NotChanged: Адресът не е променен
    Username:
      AlreadyExists: Потребителско име вече е заето
      Reserved: Потребителско име вече е заето
      Empty: Потребителското име е празно
    Password:
      ConfirmationWrong: Потвърждението на паролата е грешно
      Empty: Паролата е празна
      Invalid: Паролата е невалидна
      InvalidAndLocked: >-
        Паролата е невалидна и потребителят е заключен, свържете се с вашия
        администратор.
    UsernameOrPassword:
      Invalid: Потребителското име или паролата са невалидни
    PasswordComplexityPolicy:
      NotFound: Политиката за парола не е намерена
      MinLength: Паролата е твърде кратка
      HasLower: Паролата трябва да съдържа малка буква
      HasUpper: Паролата трябва да съдържа горна буква
      HasNumber: Паролата трябва да съдържа число
      HasSymbol: Паролата трябва да съдържа символ
    Code:
      Expired: Кодът е изтекъл
      Invalid: Кодът е невалиден
      Empty: Кодът е празен
      CryptoCodeNil: Крипто кодът е нула
      NotFound: Не може да се намери код
      GeneratorAlgNotSupported: Неподдържан генераторен алгоритъм
    EmailVerify:
      UserIDEmpty: UserID е празен
    ExternalData:
      CouldNotRead: Външните данни не могат да бъдат прочетени правилно
    MFA:
      NoProviders: Няма налични многофакторни доставчици
      OTP:
        AlreadyReady: Многофакторният OTP (OneTimePassword) вече е настроен
        NotExisting: Многофакторният OTP (OneTimePassword) не съществува
        InvalidCode: Невалиден код
        NotReady: Многофакторният OTP (OneTimePassword) не е готов
    Locked: Потребителят е заключен
    SomethingWentWrong: Нещо се обърка
    NotActive: Потребителят не е активен
    ExternalIDP:
      IDPTypeNotImplemented: Типът IDP не е внедрен
      NotAllowed: Външен доставчик на вход не е разрешен
      IDPConfigIDEmpty: Идентификационният номер на доставчика е празен
      ExternalUserIDEmpty: ID на външен потребител е празен
      UserDisplayNameEmpty: Екранното име на потребителя е празно
      NoExternalUserData: Не са получени външни потребителски данни
      CreationNotAllowed: Създаването на нов потребител не е разрешено на този доставчик
      LinkingNotAllowed: Свързването на потребител не е разрешено на този доставчик
    GrantRequired: 'Влизането не е възможно. '
    ProjectRequired: 'Влизането не е възможно. '
  IdentityProvider:
    InvalidConfig: Конфигурацията на доставчика на самоличност е невалидна
  IAM:
    LockoutPolicy:
      NotExisting: Политиката за блокиране не съществува
  Org:
    LoginPolicy:
      RegistrationNotAllowed: Регистрацията не е разрешена
  DeviceAuth:
    NotExisting: Потребителският код не съществува
optional: (по избор)<|MERGE_RESOLUTION|>--- conflicted
+++ resolved
@@ -221,11 +221,8 @@
   Japanese: 日本語
   Spanish: Español
   Bulgarian: Български
-<<<<<<< HEAD
   Portuguese: Português
-=======
   Macedonian: Македонски
->>>>>>> 0f3c33cb
   GenderLabel: Пол
   Female: Женски пол
   Male: Мъжки
