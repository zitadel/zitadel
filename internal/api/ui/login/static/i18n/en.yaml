--- conflicted
+++ resolved
@@ -222,11 +222,8 @@
   Polish: Polski
   Japanese: 日本語
   Spanish: Español
-<<<<<<< HEAD
   Portuguese: Português
-=======
   Macedonian: Македонски
->>>>>>> 0f3c33cb
   GenderLabel: Gender
   Female: Female
   Male: Male
