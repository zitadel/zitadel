Login:
  Title: Bienvenue!
  Description: Entrez vos données de connexion.
  TitleLinking: Login pour la liaison des utilisateurs
  DescriptionLinking: Entrez vos données de connexion pour lier votre utilisateur externe avec un utilisateur ZITADEL.
  LoginNameLabel: Identifiant
  UsernamePlaceHolder: Nom d'utilisateur
  LoginnamePlaceHolder: Nom d'utilisateur
  ExternalUserDescription: Se connecter avec un utilisateur externe.
  MustBeMemberOfOrg: L'utilisateur doit être membre de l'organisation {{.OrgName}}.
  RegisterButtonText: S'inscrire
  NextButtonText: Suivant

LDAP:
  Title: Connexion
  Description: Entrez vos données de connexion.
  LoginNameLabel: Identifiant
  PasswordLabel: Mot de passe
  NextButtonText: Suivant

SelectAccount:
  Title: Sélectionner un compte
  Description: Utilisez votre compte ZITADEL.
  TitleLinking: Sélectionnez le compte pour le lien avec l'utilisateur
  DescriptionLinking: Sélectionnez votre compte pour établir un lien avec votre utilisateur externe.
  OtherUser: Autre utilisateur
  SessionState0: Actif
  SessionState1: Déconnecté
  MustBeMemberOfOrg: L'utilisateur doit être membre de l'organisation {{.OrgName}}.

Password:
  Title: Mot de passe
  Description: Entrez vos identifiants.
  PasswordLabel: Mot de passe
<<<<<<< HEAD
  MinLength: Doit contenir au moins
  MinLengthp2: caractères.
  MaxLength: Doit contenir moins de 70 caractères.
  HasUppercase: Doit inclure une lettre majuscule.
  HasLowercase: Doit inclure une lettre minuscule.
  HasNumber: Doit inclure un chiffre.
  HasSymbol: Doit inclure un symbole.
  Confirmation: La confirmation du mot de passe correspond.
=======
  MinLength: Longueur minimale
  HasUppercase: Lettre majuscule
  HasLowercase: Lettre minuscule
  HasNumber: Numéro
  HasSymbol: Symbole
  Confirmation: Les mots de passe sont identiques
>>>>>>> f5e9d4f5
  ResetLinkText: Réinitialiser le mot de passe
  BackButtonText: Retour
  NextButtonText: Suivant

UsernameChange:
  Title: Modifier le nom d'utilisateur
  Description: Définissez votre nouveau nom d'utilisateur.
  UsernameLabel: Nom d'utilisateur
  CancelButtonText: Annuler
  NextButtonText: Suivant

UsernameChangeDone:
  Title: Nom d'utilisateur modifié
  Description: Votre nom d'utilisateur a bien été modifié.
  NextButtonText: Suivant

InitPassword:
  Title: Définir un mot de passe
  Description: Vous avez reçu un code, que vous devez saisir dans le formulaire ci-dessous pour définir votre nouveau mot de passe.
  CodeLabel: Code
  NewPasswordLabel: Nouveau mot de passe
  NewPasswordConfirmLabel: Confirmer le mot de passe
  ResendButtonText: Renvoyer le code
  NextButtonText: Suivant

InitPasswordDone:
  Title: Mot de passe défini
  Description: Mot de passe défini avec succès.
  NextButtonText: Suivant
  CancelButtonText: Annuler

InitUser:
  Title: Activer l'utilisateur
  Description: Vérifiez votre e-mail avec le code ci-dessous et définissez votre mot de passe.
  CodeLabel: Code
  NewPasswordLabel: Nouveau mot de passe
  NewPasswordConfirm: Confirmer le mot de passe
  NextButtonText: Suivant
  ResendButtonText: Renvoyer le code

InitUserDone:
  Title: Utilisateur activé
  Description: Email vérifié et mot de passe défini avec succès.
  NextButtonText: Suivant
  CancelButtonText: Annuler

InitMFAPrompt:
  Title: Configuration authentification à 2 facteurs
  Description: L'authentification authentification à 2 facteurs vous offre une sécurité supplémentaire pour votre compte d'utilisateur. Vous êtes ainsi assuré d'être le seul à avoir accès à votre compte.
  Provider0: Application d'authentification (par exemple, Google/Microsoft Authenticator, Authy)
  Provider1: Dépend de l'appareil (par ex. FaceID, Windows Hello, empreinte digitale)
  Provider3: OTP SMS
  Provider4: OTP e-mail
  NextButtonText: Suivant
  SkipButtonText: Passer

InitMFAOTP:
  Title: Vérification authentification à 2 facteurs
  Description: Créez votre authentification à 2 facteurs. Téléchargez une application d'authentification si vous n'en avez pas déjà une.
  OTPDescription: Scannez le code avec votre application d'authentification (par exemple Google Authenticator) ou copiez le secret et insérez le code généré ci-dessous.
  SecretLabel: Secret
  CodeLabel: Code
  NextButtonText: Suivant
  CancelButtonText: Annuler

InitMFAOTPSMS:
  Title: Vérification à deux facteurs
  DescriptionPhone: Créez votre 2-facteurs. Entrez votre numéro de téléphone pour le vérifier.
  DescriptionCode: Créez votre 2-facteurs. Entrez le code reçu pour vérifier votre numéro de téléphone.
  PhoneLabel: Numéro de téléphone
  CodeLabel: Code
  EditButtonText: Modifier
  ResendButtonText: Renvoyer le code
  NextButtonText: Suivant

InitMFAU2F:
  Title: Ajouter une clé de sécurité
  Description: Une clé de sécurité est une méthode de vérification qui peut être intégrée à votre téléphone, utiliser Bluetooth ou se brancher directement sur le port USB de votre ordinateur.
  TokenNameLabel: Nom de la clé de sécurité / de l'appareil
  NotSupported: WebAuthN n'est pas pris en charge par votre navigateur. Veuillez vous assurer qu'il est à jour ou utiliser un autre navigateur (par exemple Chrome, Safari, Firefox).
  RegisterTokenButtonText: Enregistrez l'authentification à 2 facteurs
  ErrorRetry: Réessayez, créez un nouveau défi ou choisissez une autre méthode.

InitMFADone:
  Title: Clé de sécurité ajoutée
  Description: Génial! Vous venez de configurer avec succès votre authentification à 2 facteurs et de rendre votre compte beaucoup plus sûr. Le code doit être saisi à chaque connexion.
  NextButtonText: Suivant
  CancelButtonText: Annuler

MFAProvider:
  Provider0: Application d'authentification (par exemple, Google/Microsoft Authenticator, Authy)
  Provider1: Dépend de l'appareil (par ex. FaceID, Windows Hello, empreinte digitale)
  Provider3: OTP SMS
  Provider4: OTP e-mail
  ChooseOther: Ou choisissez une autre option

VerifyMFAOTP:
  Title: Vérifier authentification à 2 facteurs
  Description: Vérifiez votre authentification à 2 facteurs
  CodeLabel: Code
  NextButtonText: Suivant

VerifyOTP:
  Title: Vérifier authentification à 2 facteurs
  Description: Vérifiez votre authentification à 2 facteurs
  CodeLabel: Code
  ResendButtonText: Renvoyer le code
  NextButtonText: Suivant

VerifyMFAU2F:
  Title: Vérifier authentification à 2 facteurs
  Description: Vérifiez votre authentification à 2 facteurs avec l'appareil enregistré (par exemple FaceID, Windows Hello, empreinte digitale).
  NotSupported: WebAuthN n'est pas pris en charge par votre navigateur. Assurez-vous que vous utilisez la dernière version ou changez votre navigateur pour un navigateur pris en charge (Chrome, Safari, Firefox).
  ErrorRetry: Réessayez, créez une nouvelle demande ou choisissez une autre méthode.
  ValidateTokenButtonText: Vérifier l'authentification à 2 facteurs

Passwordless:
  Title: Connexion sans mot de passe
  Description: Connectez-vous avec les méthodes d'authentification fournies par votre appareil, comme FaceID, Windows Hello ou les empreintes digitales.
  NotSupported: WebAuthN n'est pas pris en charge par votre navigateur. Veuillez vous assurer qu'il est à jour ou utiliser un autre navigateur (par exemple Chrome, Safari, Firefox).
  ErrorRetry: Réessayez, créez un nouveau défi ou choisissez une autre méthode.
  LoginWithPwButtonText: Connexion avec mot de passe
  ValidateTokenButtonText: Connexion sans mot de passe

PasswordlessPrompt:
  Title: Configuration connexion sans mot de passe
  Description: Souhaitez-vous configurer une connexion sans mot de passe ? (Méthodes d'authentification de votre appareil comme FaceID, Windows Hello ou empreintes digitales)
  DescriptionInit: Vous devez configurer la connexion sans mot de passe. Utilisez le lien qui vous a été donné pour enregistrer votre appareil.
  PasswordlessButtonText: Configurer la connexion sans mot de passe
  NextButtonText: Suivant
  SkipButtonText: Passer

PasswordlessRegistration:
  Title: Configuration connexion sans mot de passe
  Description: Ajoutez votre authentification en fournissant un nom (par exemple MyMobilePhone, MacBook, etc.) et cliquez ensuite sur le bouton "Enregistrer la connexion sans mot de passe" ci-dessous.
  TokenNameLabel: Nom de l'appareil
  NotSupported: WebAuthN n'est pas pris en charge par votre navigateur. Veuillez vous assurer qu'il est à jour ou utiliser un autre navigateur (par exemple Chrome, Safari, Firefox).
  RegisterTokenButtonText: Enregistrer la connexion sans mot de passe
  ErrorRetry: Réessayez, créez un nouveau défi ou choisissez une autre méthode.

PasswordlessRegistrationDone:
  Title: Configuration connexion sans mot de passe
  Description: Le dispositif de connexion sans mot de passe a été ajouté avec succès.
  DescriptionClose: Vous pouvez maintenant fermer cette fenêtre.
  NextButtonText: Suivant
  CancelButtonText: Annuler

PasswordChange:
  Title: Changer le mot de passe
  Description: Changez votre mot de passe. Entrez votre ancien et votre nouveau mot de passe.
  OldPasswordLabel: Ancien mot de passe
  NewPasswordLabel: Nouveau mot de passe
  NewPasswordConfirmLabel: Confirmation du mot de passe
  CancelButtonText: Annuler
  NextButtonText: Suivant
  Footer: Bas de page

PasswordChangeDone:
  Title: Changer le mot de passe
  Description: Votre mot de passe a été modifié avec succès.
  NextButtonText: Suivant

PasswordResetDone:
  Title: Lien de réinitialisation du mot de passe envoyé
  Description: Vérifiez votre e-mail pour réinitialiser votre mot de passe.
  NextButtonText: Suivant

EmailVerification:
  Title: Vérification de l'e-mail
  Description: Nous vous avons envoyé un e-mail pour vérifier votre adresse. Veuillez saisir le code dans le formulaire ci-dessous.
  CodeLabel: Code
  NextButtonText: Suivant
  ResendButtonText: Renvoyer le code

EmailVerificationDone:
  Title: E-mail Verification
  Description: Votre adresse électronique a été vérifiée avec succès.
  NextButtonText: Suivant
  CancelButtonText: Annuler
  LoginButtonText: Connexion

RegisterOption:
  Title: Options d'enregistrement
  Description: Choisissez comment vous souhaitez vous enregistrer.
  RegisterUsernamePasswordButtonText: Avec nom d'utilisateur et mot de passe
  ExternalLoginDescription: Ou s'enregistrer avec un utilisateur externe
  LoginButtonText: Connexion

RegistrationUser:
  Title: Inscription
  Description: Entrez vos données d'utilisateur. Votre adresse e-mail sera utilisée comme nom de connexion.
  DescriptionOrgRegister: Entrez vos données d'utilisateur.
  EmailLabel: Email
  UsernameLabel: Identifiant
  FirstnameLabel: Prénom
  LastnameLabel: Nom de famille
  LanguageLabel: Langue
  German: Deutsch
  English: English
  Italian: Italiano
  French: Français
  Chinese: 简体中文
  Polish: Polski
  Japanese: 日本語
  Spanish: Español
  Bulgarian: Български
  Portuguese: Português
  Macedonian: Македонски
  Czech: Čeština
  Russian: Русский
  Dutch: Nederlands
  GenderLabel: Genre
  Female: Femme
  Male: Homme
  Diverse: Divers / X
  PasswordLabel: Mot de passe
  PasswordConfirmLabel: Confirmation du mot de passe
  TosAndPrivacyLabel: Termes et conditions
  TosConfirm: J'accepte les
  TosLinkText: TOS
  PrivacyConfirm: J'accepte les
  PrivacyLinkText: Politique de confidentialité
  ExternalLogin: Ou m'inscrire avec un utilisateur externe
  BackButtonText: Connexion
  NextButtonText: Suivant

ExternalRegistrationUserOverview:
  Title: Enregistrement des utilisateurs externes
  Description: Nous avons récupéré vos coordonnées d'utilisateur auprès du fournisseur sélectionné. Vous pouvez maintenant les modifier ou les compléter.
  EmailLabel: E-mail
  UsernameLabel: Identifiant
  FirstnameLabel: Prénom
  LastnameLabel: Nom de famille
  NicknameLabel: Surnom
  PhoneLabel: Numéro de téléphone
  LanguageLabel: Langue
  German: Deutsch
  English: English
  Italian: Italiano
  French: Français
  Chinese: 简体中文
  Polish: Polski
  Japanese: 日本語
  Spanish: Español
  Bulgarian: Български
  Portuguese: Português
  Macedonian: Македонски
  Czech: Čeština
  Russian: Русский
  Dutch: Nederlands
  TosAndPrivacyLabel: Termes et conditions
  TosConfirm: J'accepte les
  TosLinkText: TOS
  PrivacyConfirm: J'accepte les
  PrivacyLinkText: Politique de confidentialité
  ExternalLogin: Ou m'inscrire avec un utilisateur externe
  BackButtonText: Retour
  NextButtonText: Enregistrer

RegistrationOrg:
  Title: Enregistrement de l'organisation
  Description: Entrez le nom de votre organisation et vos données d'utilisateur.
  OrgNameLabel: Nom de l'organisation
  EmailLabel: E-mail
  UsernameLabel: Nom d'utilisateur
  FirstnameLabel: Prénom
  LastnameLabel: Nom de famille
  PasswordLabel: Mot de passe
  PasswordConfirmLabel: Confirmation du mot de passe
  TosAndPrivacyLabel: Termes et conditions
  TosConfirm: J'accepte les
  TosLinkText: TOS
  PrivacyConfirm: J'accepte les
  PrivacyLinkText: Politique de confidentialité
  SaveButtonText: Créer une organisation

LoginSuccess:
  Title: Connexion réussie
  AutoRedirectDescription: Vous serez automatiquement redirigé vers votre application. Si ce n'est pas le cas, cliquez sur le bouton ci-dessous. Vous pouvez ensuite fermer la fenêtre.
  RedirectedDescription: Vous pouvez maintenant fermer cette fenêtre.
  NextButtonText: Suivant

LogoutDone:
  Title: Déconnecté
  Description: Vous vous êtes déconnecté avec succès.
  LoginButtonText: Connexion

LinkingUserPrompt:
  Title: Utilisateur existant trouvé
  Description: "Souhaitez-vous associer votre compte existant :"
  LinkButtonText: Lier
  OtherButtonText: Autres options

LinkingUsersDone:
  Title: Lier utilisateur
  Description: Le lien avec l'utilisateur est terminé.
  CancelButtonText: Annuler
  NextButtonText: Suivant

ExternalNotFound:
  Title: Utilisateur externe introuvable
  Description: Utilisateur externe non trouvé. Voulez-vous lier votre utilisateur ou enregistrer automatiquement un nouvel utilisateur ?
  LinkButtonText: Lier
  AutoRegisterButtonText: Enregistrer
  TosAndPrivacyLabel: Termes et conditions
  TosConfirm: J'accepte les
  TosLinkText: TOS
  PrivacyConfirm: J'accepte les
  PrivacyLinkText: Politique de confidentialité
  German: Deutsch
  English: English
  Italian: Italiano
  French: Français
  Chinese: 简体中文
  Polish: Polski
  Japanese: 日本語
  Spanish: Español
  Bulgarian: Български
  Portuguese: Português
  Macedonian: Македонски
  Czech: Čeština
  Russian: Русский
  Dutch: Nederlands

DeviceAuth:
  Title: Autorisation de l'appareil
  UserCode:
    Label: Code d'utilisateur
    Description: Saisissez le code utilisateur présenté sur l'appareil.
    ButtonNext: Suivant
  Action:
    Description: Accordez l'accès à l'appareil.
    GrantDevice: vous êtes sur le point d'accorder un appareil
    AccessToScopes: accès aux périmètres suivants
    Button:
      Allow: Autoriser
      Deny: Refuser
  Done:
    Description: Fait.
    Approved: Autorisation de l'appareil approuvée. Vous pouvez maintenant retourner à l'appareil.
    Denied: Autorisation de l'appareil refusée. Vous pouvez maintenant retourner à l'appareil.

Footer:
  PoweredBy: Promulgué par
  Tos: TOS
  PrivacyPolicy: Politique de confidentialité
  Help: Aide
  SupportEmail: E-mail d'assistance

SignIn: Connexion avec {{.Provider}}

Errors:
  Internal: Une erreur interne s'est produite
  AuthRequest:
    NotFound: Impossible de trouver la requête d'authentification
    UserAgentNotCorresponding: L'agent utilisateur ne correspond pas
    UserAgentNotFound: L'ID de l'agent utilisateur n'a pas été trouvé
    TokenNotFound: Token non trouvé
    RequestTypeNotSupported: Le type de demande n'est pas pris en charge
    MissingParameters: Paramètres requis manquants
  User:
    NotFound: L'utilisateur n'a pas pu être trouvé
    AlreadyExists: L'utilisateur existe déjà
    Inactive: L'utilisateur est inactif
    NotFoundOnOrg: L'utilisateur n'a pas été trouvé dans l'organisation choisie
    NotAllowedOrg: L'utilisateur n'est pas membre de l'organisation requise
    NotMatchingUserID: L'utilisateur et l'utilisateur dans la requête d'authentification ne correspondent pas.
    UserIDMissing: UserID est vide
    Invalid: Données utilisateur non valides
    DomainNotAllowedAsUsername: Le domaine est déjà réservé et ne peut pas être utilisé.
    NotAllowedToLink: L'utilisateur n'est pas autorisé à établir un lien avec un fournisseur de connexion externe
    Profile:
      NotFound: Profil non trouvé
      NotChanged: Le profil n'a pas changé
      Empty: Profil est vide
      FirstNameEmpty: Le prénom dans le profil est vide
      LastNameEmpty: Le nom de famille dans le profil est vide
      IDMissing: Profil ID manquant
    Email:
      NotFound: Email non trouvé
      Invalid: L'e-mail n'est pas valide
      AlreadyVerified: L'adresse électronique est déjà vérifiée
      NotChanged: L'adresse électronique n'a pas changé
      Empty: Email est vide
      IDMissing: Email ID manquant
    Phone:
      Notfound: Téléphone non trouvé
      Invalid: Le téléphone n'est pas valide
      AlreadyVerified: Téléphone déjà vérifié
      Empty: Téléphone est vide
      NotChanged: Téléphone n'a pas changé
    Address:
      NotFound: Adresse non trouvée
      NotChanged: L'adresse n'a pas changé
    Username:
      AlreadyExists: Nom d'utilisateur déjà pris
      Reserved: Le nom d'utilisateur est déjà pris
      Empty: Le nom d'utilisateur est vide
    Password:
      ConfirmationWrong: La confirmation du mot de passe est erronée
      Empty: Le mot de passe est vide
      Invalid: Le mot de passe n'est pas valide
      InvalidAndLocked: Le mot de passe n'est pas valide et l'utilisateur est verrouillé, contactez votre administrateur.
      NotChanged: Le nouveau mot de passe ne peut pas être le même que votre mot de passe actuel
    UsernameOrPassword:
      Invalid: Le nom d'utilisateur ou le mot de passe n'est pas valide
    PasswordComplexityPolicy:
      NotFound: Politique des mots de passe non trouvée
      MinLength: Le mot de passe est trop court
      HasLower: Le mot de passe doit contenir une lettre minuscule
      HasUpper: Le mot de passe doit contenir une lettre majuscule
      HasNumber: Le mot de passe doit contenir un numéro
      HasSymbol: Le mot de passe doit contenir un symbole
    Code:
      Expired: Le code est expiré
      Invalid: Le code n'est pas valide
      Empty: Le code est vide
      CryptoCodeNil: Le code cryptographique est nul
      NotFound: Impossible de trouver le code
      GeneratorAlgNotSupported: Algorithme de générateur non pris en charge
    EmailVerify:
      UserIDEmpty: L'ID utilisateur est vide
    ExternalData:
      CouldNotRead: Les données externes n'ont pas pu être lues correctement
    MFA:
      NoProviders: Aucun fournisseur multifactoriel disponible
      OTP:
        AlreadyReady: L'OTP multifactoriel (Mot de passe à usage unique) est déjà configuré.
        NotExisting: OTP multifactoriel (Mot de passe à usage unique) n'existe pas.
        InvalidCode: Code invalide
        NotReady: Le système OTP multifactoriel (Mot de passe à usage unique) n'est pas prêt.
    Locked: L'utilisateur est verrouillé
    SomethingWentWrong: Il y a eu un problème
    NotActive: L'utilisateur est inactif
    ExternalIDP:
      IDPTypeNotImplemented: Le type d'IDP n'est pas implémenté
      NotAllowed: Le fournisseur de connexion externe n'est pas autorisé
      IDPConfigIDEmpty: L'ID du fournisseur d'identité est vide
      ExternalUserIDEmpty: L'ID de l'utilisateur externe est vide
      UserDisplayNameEmpty: Le nom d'affichage de l'utilisateur est vide
      NoExternalUserData: Aucune donnée d'utilisateur externe reçue
      CreationNotAllowed: La création d'un nouvel utilisateur n'est pas autorisée sur ce fournisseur.
      LinkingNotAllowed: La création d'un lien vers un utilisateur n'est pas autorisée pour ce fournisseur.
    GrantRequired: Connexion impossible. L'utilisateur doit avoir au moins une subvention sur l'application. Veuillez contacter votre administrateur.
    ProjectRequired: Connexion impossible. L'organisation de l'utilisateur doit être accordée au projet. Veuillez contacter votre administrateur.
  IdentityProvider:
    InvalidConfig: La configuration du fournisseur d'identité n'est pas valide
  IAM:
    LockoutPolicy:
      NotExisting: Politique de cadenassage non existante
  Org:
    LoginPolicy:
      RegistrationNotAllowed: L'enregistrement n'est pas autorisé
  DeviceAuth:
    NotExisting: Le code utilisateur n'existe pas

optional: (facultatif)<|MERGE_RESOLUTION|>--- conflicted
+++ resolved
@@ -32,7 +32,6 @@
   Title: Mot de passe
   Description: Entrez vos identifiants.
   PasswordLabel: Mot de passe
-<<<<<<< HEAD
   MinLength: Doit contenir au moins
   MinLengthp2: caractères.
   MaxLength: Doit contenir moins de 70 caractères.
@@ -41,14 +40,6 @@
   HasNumber: Doit inclure un chiffre.
   HasSymbol: Doit inclure un symbole.
   Confirmation: La confirmation du mot de passe correspond.
-=======
-  MinLength: Longueur minimale
-  HasUppercase: Lettre majuscule
-  HasLowercase: Lettre minuscule
-  HasNumber: Numéro
-  HasSymbol: Symbole
-  Confirmation: Les mots de passe sont identiques
->>>>>>> f5e9d4f5
   ResetLinkText: Réinitialiser le mot de passe
   BackButtonText: Retour
   NextButtonText: Suivant
