--- conflicted
+++ resolved
@@ -103,17 +103,10 @@
   NextButtonText: Suivant
   CancelButtonText: Annuler
 
-<<<<<<< HEAD
-InitMFASMS:
-  Title: Vérification authentification à 2 facteurs
-  DescriptionPhone: Créez votre authentification à 2 facteurs. Entrez votre numéro de téléphone pour le vérifier.
-  DescriptionCode: Créez votre authentification à 2 facteurs. Entrez le code reçu pour vérifier votre numéro de téléphone.
-=======
 InitMFAOTPSMS:
   Title: Vérification à deux facteurs
   DescriptionPhone: Créez votre 2-facteurs. Entrez votre numéro de téléphone pour le vérifier.
   DescriptionCode: Créez votre 2-facteurs. Entrez le code reçu pour vérifier votre numéro de téléphone.
->>>>>>> b924fd59
   PhoneLabel: Numéro de téléphone
   CodeLabel: Code
   EditButtonText: Modifier
