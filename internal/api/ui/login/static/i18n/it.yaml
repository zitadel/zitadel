--- conflicted
+++ resolved
@@ -86,13 +86,8 @@
   SkipButtonText: salta
 
 InitMFAOTP:
-<<<<<<< HEAD
-  Title: Verifica a 2 fattori
-  Description: Creare il fattore 2. Scaricate un'app di autenticazione, se non ne avete già una.
-=======
   Title: Verifica a due fattori
-  Description: Verifica il fattore con la tua app
->>>>>>> bc9d22de
+  Description:  Creare il fattore 2. Scaricate un'app di autenticazione, se non ne avete già una.
   OTPDescription: Scannerizza il codice con la tua app di autenticazione (ad esempio Google Authenticator) o copia la chiave segreta e inserisci il codice generato nel campo sottostante.
   SecretLabel: Chiave
   CodeLabel: Codice
@@ -108,13 +103,8 @@
   ErrorRetry: Riprova, crea una nuova richiesta o scegli un metodo diverso.
 
 InitMFADone:
-<<<<<<< HEAD
-  Title: Impostazione a 2 fattori eseguita
+  Title: Verificazione a due fattori effettuata
   Description: Fantastico! Avete appena impostato con successo il vostro fattore 2 e reso il vostro account molto più sicuro. Il secondo fattore deve essere inserito a ogni accesso.
-=======
-  Title: Verificazione a due fattori effettuata
-  Description: La verificazione a due fattori è stata eseguita con successo. Il secondo fattore deve essere inserito a ogni accesso.
->>>>>>> bc9d22de
   NextButtonText: Avanti
   CancelButtonText: annulla
 
