Login:
  Title: Anmeldung
  Description: Mit ZITADEL-Konto anmelden.
  TitleLinking: Anmeldung für Benutzer Linking
  DescriptionLinking: Gib deine Benutzerdaten ein um den externen Benutzer mit einem ZITADEL Benutzer zu linken.
  LoginNameLabel: Loginname
  UsernamePlaceHolder: username
  LoginnamePlaceHolder: username@domain
  ExternalUserDescription: oder melde dich mit einem externen Benutzer an
  MustBeMemberOfOrg: Der Benutzer muss der Organisation {{.OrgName}} angehören.
  RegisterButtonText: registrieren
  NextButtonText: weiter

LDAP:
  Title: Anmeldung
  Description: Mit Konto anmelden.
  LoginNameLabel: Loginname
  PasswordLabel: Passwort
  NextButtonText: weiter

SelectAccount:
  Title: Account auswählen
  Description: Wähle deinen Account aus.
  TitleLinking: Account auswählen um zu verlinken
  DescriptionLinking: Wähle deinen Account, um diesen mit deinem externen Benutzer zu verlinken.
  OtherUser: Anderer Benutzer
  SessionState0: aktiv
  SessionState1: inaktiv
  MustBeMemberOfOrg: Der Benutzer muss der Organisation {{.OrgName}} angehören.

Password:
  Title: Willkommen zurück!
  Description: Gib deine Benutzerdaten ein.
  PasswordLabel: Passwort
  MinLength: Mindestlänge
  HasUppercase: Grossbuchstaben
  HasLowercase: Kleinbuchstaben
  HasNumber: Nummer
  HasSymbol: Symbol
  Confirmation: Bestätigung stimmt überein
  ResetLinkText: Password zurücksetzen
  BackButtonText: zurück
  NextButtonText: weiter

UsernameChange:
  Title: Usernamen ändern
  Description: Wähle deinen neuen Benutzernamen
  UsernameLabel: Benutzernamen
  CancelButtonText: abbrechen
  NextButtonText: weiter

UsernameChangeDone:
  Title: Username geändert
  Description: Der Username wurde erfolgreich geändert.
  NextButtonText: next

InitPassword:
  Title: Passwort setzen
  Description: Du hast einen Code erhalten, welcher im untenstehenden Formular eingegeben werden muss um ein neues Passwort zu setzen.
  CodeLabel: Code
  NewPasswordLabel: Neues Passwort
  NewPasswordConfirmLabel: Passwort bestätigen
  ResendButtonText: Code erneut senden
  NextButtonText: weiter

InitPasswordDone:
  Title: Passwort gesetzt
  Description: Passwort erfolgreich gesetzt
  NextButtonText: weiter
  CancelButtonText: abbrechen

InitUser:
  Title: User aktivieren
  Description: Bestätige deine E-Mail mit dem unten stehenden Code und legen dein Passwort fest.
  CodeLabel: Code
  NewPasswordLabel: Neues Passwort
  NewPasswordConfirm: Passwort bestätigen
  NextButtonText: weiter
  ResendButtonText: Code erneut senden

InitUserDone:
  Title: User aktiviert
  Description: E-Mail verifiziert und Passwort erfolgreich gesetzt
  NextButtonText: weiter
  CancelButtonText: abbrechen

InitMFAPrompt:
  Title: 2-Faktor hinzufügen
  Description: 2-Faktor-Authentifizierung gibt dir eine zusätzliche Sicherheit für dein Benutzerkonto. Damit stellst du sicher, dass nur du Zugriff auf deinen Account hast.
  Provider0: Authenticator App (e.g Google/Microsoft Authenticator, Authy)
  Provider1: Geräte abhängig (e.g FaceID, Windows Hello, Fingerprint)
  NextButtonText: weiter
  SkipButtonText: überspringen

InitMFAOTP:
  Title: 2-Faktor Verifizierung
  Description: Erstelle deinen 2-Faktor. Lade eine Authenticator-App herunter, wenn du noch keines hast.
  OTPDescription: Scanne den Code mit einem Authentifizierungs-App (z.B Google/Mircorsoft Authenticator, Authy) oder kopiere das Secret und gib anschliessend den Code ein.
  SecretLabel: Secret
  CodeLabel: Code
  NextButtonText: weiter
  CancelButtonText: abbrechen

InitMFAU2F:
  Title: Sicherheitsschlüssel hinzufügen
  Description: Ein Sicherheitsschlüssel ist eine Verifizierungsmethode, die in Ihrem Telefon integriert sein kann, Bluetooth verwenden oder direkt an den USB-Anschluss Ihres Computers angeschlossen werden.
  TokenNameLabel: Name des Geräts
  NotSupported: WebAuthN wird durch deinen Browser nicht unterstützt. Stelle sicher, dass du die aktuelle Version installiert hast oder nutze eine anderen (z.B. Chrome, Safari, Firefox)
  RegisterTokenButtonText: Sicherschlüssel hinzufügen
  ErrorRetry: Versuche es erneut, erstelle eine neue Abfrage oder wähle einen andere Methode.

InitMFADone:
  Title: Sicherheitsschlüssel eingerichtet
  Description: Großartig! Du hast gerade erfolgreich deinen 2-Faktor eingerichtet und dein Konto viel sicherer gemacht. Der 2-Faktor muss bei jeder Anmeldung verwendet werden.
  NextButtonText: weiter
  CancelButtonText: abbrechen

MFAProvider:
  Provider0: Authenticator App (e.g Google/Microsoft Authenticator, Authy)
  Provider1: Geräte abhängig (e.g FaceID, Windows Hello, Fingerprint)
  ChooseOther: oder wähle eine andere Option aus

VerifyMFAOTP:
  Title: 2-Faktor verifizieren
  Description: Verifiziere deinen Zweitfaktor
  CodeLabel: Code
  NextButtonText: next

VerifyMFAU2F:
  Title: 2-Faktor Verifizierung
  Description: Verifiziere deinen Multifaktor U2F / WebAuthN Token
  NotSupported: WebAuthN wird durch deinen Browser nicht unterstützt. Stelle sicher, dass du die aktuelle Version installiert hast oder nutze einen anderen (z.B. Chrome, Safari, Firefox)
  ErrorRetry: Versuche es erneut, erstelle eine neue Abfrage oder wähle einen andere Methode.
  ValidateTokenButtonText: 2-Faktor verifizieren

Passwordless:
  Title: Passwortlos einloggen
  Description: Melden Sie sich mit den von Ihrem Gerät bereitgestellten Authentifizierungsmethoden wie FaceID, Windows Hello oder Fingerabdruck an.
  NotSupported: WebAuthN wird durch deinen Browser nicht unterstützt. Stelle sicher, dass du die aktuelle Version installiert hast oder nutze einen anderen (z.B. Chrome, Safari, Firefox)
  ErrorRetry: Versuche es erneut, erstelle eine neue Abfrage oder wähle einen andere Methode.
  LoginWithPwButtonText: Mit Passwort anmelden
  ValidateTokenButtonText: Passwortlos anmelden

PasswordlessPrompt:
  Title: Passwortloser Login hinzufügen
  Description: Möchtest du einen passwortlosen Login hinzufügen? (Authentifizierungsmethoden deines Gerätes wie FaceID, Windows Hello oder Fingerprint)
  DescriptionInit: Du musst zuerst den Passwortlosen Login hinzufügen. Nutze dazu den Link, den du erhalten hast um dein Gerät zu registrieren.
  PasswordlessButtonText: Werde Passwortlos
  NextButtonText: weiter
  SkipButtonText: überspringen

PasswordlessRegistration:
  Title: Passwortloser Login hinzufügen
  Description: Füge dein Authentifizierung hinzu, indem du einen Namen eingibst (eg. MyPhone, MacBook, etc) und den 'Passwortlos registrieren' Button drückst.
  TokenNameLabel: Name des Geräts
  NotSupported: WebAuthN wird durch deinen Browser nicht unterstützt. Stelle sicher, dass du die aktuelle Version installiert hast oder nutze einen anderen (z.B. Chrome, Safari, Firefox)
  RegisterTokenButtonText: Passwortlos registrieren
  ErrorRetry: Versuche es erneut, erstelle eine neue Abfrage oder wähle eine andere Methode.

PasswordlessRegistrationDone:
  Title: Passwortloser Login erstellt
  Description: Gerät für passwortlosen Login erfolgreich hinzugefügt.
  DescriptionClose: Du kannst das Fenster nun schliessen.
  NextButtonText: weiter
  CancelButtonText: abbrechen

PasswordChange:
  Title: Passwort ändern
  Description: Ändere dein Passwort in dem du dein altes und dann dein neues Passwort eingibst.
  OldPasswordLabel: Altes Passwort
  NewPasswordLabel: Neues Passwort
  NewPasswordConfirmLabel: Passwort Bestätigung
  CancelButtonText: abbrechen
  NextButtonText: weiter
  Footer: Fusszeile

PasswordChangeDone:
  Title: Passwort ändern
  Description: Das Passwort wurde erfolgreich geändert.
  NextButtonText: weiter

PasswordResetDone:
  Title: Resetlink versendet
  Description: Prüfe dein E-Mail Postfach, um ein neues Passwort zu setzen.
  NextButtonText: weiter

EmailVerification:
  Title: E-Mail Verifizierung
  Description: Du hast ein E-Mail zur Verifizierung deiner E-Mail Adresse bekommen. Gib den Code im untenstehenden Formular ein. Mit erneut versenden, wird dir ein neues E-Mail zugestellt.
  CodeLabel: Code
  NextButtonText: weiter
  ResendButtonText: Code erneut senden

EmailVerificationDone:
  Title: E-Mail Verifizierung
  Description: Deine E-Mail Adresse wurde erfolgreich verifiziert.
  NextButtonText: weiter
  CancelButtonText: abbrechen
  LoginButtonText: anmelden

RegisterOption:
  Title: Registrations Möglichkeiten
  Description: Wähle aus wie du dich registrieren möchtest.
  RegisterUsernamePasswordButtonText: Mit Benutzername Passwort
  ExternalLoginDescription: oder registriere dich mit einem externen Benutzer
  LoginButtonText: login

RegistrationUser:
  Title: Registration
  Description: Gib deine Benutzerangaben an. Die E-Mail Adresse wird als Benutzernamen verwendet.
  DescriptionOrgRegister: Gib deine Benutzerangaben an.
  EmailLabel: E-Mail
  UsernameLabel: Benutzername
  FirstnameLabel: Vorname
  LastnameLabel: Nachname
  LanguageLabel: Sprache
  German: Deutsch
  English: English
  Italian: Italiano
  French: Français
  Chinese: 简体中文
  Polish: Polski
  Japanese: 日本語
  Spanish: Español
  Bulgarian: Български
<<<<<<< HEAD
  Portuguese: Português
=======
  Macedonian: Македонски
>>>>>>> 0f3c33cb
  GenderLabel: Geschlecht
  Female: weiblich
  Male: männlich
  Diverse: diverse
  PasswordLabel: Passwort
  PasswordConfirmLabel: Passwort wiederholen
  TosAndPrivacyLabel: Allgemeine Geschäftsbedingungen und Datenschutz
  TosConfirm: Ich akzeptiere die
  TosLinkText: AGBs
  PrivacyConfirm: Ich akzeptiere die
  PrivacyLinkText: Datenschutzerklärung
  ExternalLogin: oder registriere dich mit einem externen Benutzer
  BackButtonText: login
  NextButtonText: weiter

ExternalRegistrationUserOverview:
  Title: Externer Benutzer Registration
  Description: Deine Benutzerangaben werden vom ausgewählten Provider übernommen. Du kannst sie hier ändern und ergänzen, bevor dein Benutzer angelegt wird.
  EmailLabel: E-Mail
  UsernameLabel: Benutzername
  FirstnameLabel: Vorname
  LastnameLabel: Nachname
  NicknameLabel: Nachname
  PhoneLabel: Telefonnummer
  LanguageLabel: Sprache
  German: Deutsch
  English: English
  Italian: Italiano
  French: Français
  Chinese: 简体中文
  Polish: Polski
  Japanese: 日本語
  Spanish: Español
  Macedonian: Македонски
  TosAndPrivacyLabel: Allgemeine Geschäftsbedingungen und Datenschutz
  TosConfirm: Ich akzeptiere die
  TosLinkText: AGBs
  PrivacyConfirm: Ich akzeptiere die
  PrivacyLinkText: Datenschutzerklärung
  ExternalLogin: oder registriere dich mit einem externen Benutzer
  BackButtonText: zurück
  NextButtonText: speichern

RegistrationOrg:
  Title: Organisations Registration
  Description: Gib deinen Organisationsnamen und deine Benutzerangaben an.
  OrgNameLabel: Organisationsname
  EmailLabel: E-Mail
  UsernameLabel: Benutzername
  FirstnameLabel: Vorname
  LastnameLabel: Nachname
  PasswordLabel: Passwort
  PasswordConfirmLabel: Passwort wiederholen
  TosAndPrivacyLabel: Allgemeine Geschäftsbedingungen und Datenschutz
  TosConfirm: Ich akzeptiere die
  TosLinkText: AGBs
  PrivacyConfirm: Ich akzeptiere die
  PrivacyLinkText: Datenschutzerklärung
  SaveButtonText: Organisation speichern

LoginSuccess:
  Title: Erfolgreich eingeloggt
  AutoRedirectDescription: Du wirst automatisch zurück in die Applikation geleitet. Danach kannst du diese Fenster schliessen.
  RedirectedDescription: Du kannst diese Fenster nun schliessen.
  NextButtonText: weiter

LogoutDone:
  Title: Ausgeloggt
  Description: Du wurdest erfolgreich ausgeloggt.
  LoginButtonText: anmelden

LinkingUsersDone:
  Title: Benutzerlinking
  Description: Benuzterlinking erledigt.
  CancelButtonText: abbrechen
  NextButtonText: weiter

ExternalNotFound:
  Title: Externer Benutzer nicht gefunden
  Description: Externer Benutzer konnte nicht gefunden werden. Willst du deinen Benutzer mit einem bestehenden verlinken oder diesen als neuen Benutzer registrieren.
  LinkButtonText: Verlinken
  AutoRegisterButtonText: registrieren
  TosAndPrivacyLabel: Allgemeine Geschäftsbedingungen und Datenschutz
  TosConfirm: Ich akzeptiere die
  TosLinkText: AGBs
  PrivacyConfirm: Ich akzeptiere die
  PrivacyLinkText: Datenschutzerklärung
  German: Deutsch
  English: English
  Italian: Italiano
  French: Français
  Chinese: 简体中文
  Polish: Polski
  Japanese: 日本語
  Spanish: Español
  Macedonian: Македонски
  
DeviceAuth:
  Title: Geräteautorisierung
  UserCode:
    Label: Benutzercode
    Description: Geben Sie den auf dem Gerät angezeigten Benutzercode ein
    ButtonNext: weiter
  Action:
    Description: Gerätezugriff erlauben
    GrantDevice: Sie sind dabei, das Gerät zu erlauben
    AccessToScopes: Zugriff auf die folgenden Daten
    Button:
      Allow: erlauben
      Deny: verweigern
  Done:
    Description: Abgeschlossen
    Approved: Gerätezulassung genehmigt. Sie können jetzt zum Gerät zurückkehren.
    Denied: Geräteautorisierung verweigert. Sie können jetzt zum Gerät zurückkehren.

Footer:
  PoweredBy: Powered By
  Tos: AGB
  PrivacyPolicy: Datenschutzerklärung
  Help: Hilfe
  SupportEmail: Support E-Mail

Errors:
  Internal: Es ist ein interner Fehler aufgetreten
  AuthRequest:
    NotFound: AuthRequest konnte nicht gefunden werden
    UserAgentNotCorresponding: User Agent stimmt nicht überein
    UserAgentNotFound: User Agent ID nicht gefunden
    TokenNotFound: Token nicht gefunden
    RequestTypeNotSupported: Requesttyp wird nicht unterstützt
    MissingParameters: Benötigte Parameter fehlen
  User:
    NotFound: Benutzer konnte nicht gefunden werden
    AlreadyExists: Benutzer existiert bereits
    Inactive: Benutzer ist inaktiv
    NotFoundOnOrg: Benutzer konnte in der gewünschten Organisation nicht gefunden werden
    NotAllowedOrg: Benutzer gehört nicht der benötigten Organisation an
    NotMatchingUserID: User stimmt nicht mit User in Auth Request überein
    UserIDMissing: UserID ist leer
    Invalid: Userdaten sind ungültig
    DomainNotAllowedAsUsername: Domäne ist bereits reserviert und kann nicht verwendet werden
    NotAllowedToLink: Der Benutzer darf nicht mit einem externen Login Provider verlinkt werden
    Profile:
      NotFound: Profil nicht gefunden
      NotChanged: Profil nicht verändert
      Empty: Profil ist leer
      FirstNameEmpty: Vorname im Profil ist leer
      LastNameEmpty: Nachname im Profil ist leer
      IDMissing: Profil ID fehlt
    Email:
      NotFound: Email nicht gefunden
      Invalid: Email ist ungültig
      AlreadyVerified: Email ist bereits verifiziert
      NotChanged: Email wurde nicht geändert
      Empty: Email ist leer
      IDMissing: Email ID fehlt
    Phone:
      NotFound: Telefonnummer nicht gefunden
      Invalid: Telefonnummer ist ungültig
      AlreadyVerified: Telefonnummer bereits verifiziert
      Empty: Telefonnummer ist leer
      NotChanged: Telefonnummer wurde nicht geändert
    Address:
      NotFound: Adresse nicht gefunden
      NotChanged: Adresse wurde nicht geändert
    Username:
      AlreadyExists: Benutzername ist bereits vergeben
      Reserved: Benutzername ist bereits vergeben
      Empty: Benutzername ist leer
    Password:
      ConfirmationWrong: Passwort Bestätigung stimmt nicht überein
      Empty: Passwort ist leer
      Invalid: Passwort ungültig
      InvalidAndLocked: Password ist ungültig und Benutzer wurde gesperrt, melden Sie sich bei ihrem Administrator.
    UsernameOrPassword:
      Invalid: Username oder Passwort ist ungültig
    PasswordComplexityPolicy:
      NotFound: Passwort Policy konnte nicht gefunden werden
      MinLength: Passwort ist zu kurz
      HasLower: Passwort beinhaltet keinen klein Buchstaben
      HasUpper: Passwort beinhaltet keinen gross Buchstaben
      HasNumber: Passwort beinhaltet keine Nummer
      HasSymbol: Passwort beinhaltet kein Symbol
    Code:
      Expired: Code ist abgelaufen
      Invalid: Code ist ungültig
      Empty: Code ist leer
      CryptoCodeNil: Crypto Code ist nil
      NotFound: Code konnte nicht gefunden werden
      GeneratorAlgNotSupported: Generator Algorithmus wird nicht unterstützt
    EmailVerify:
      UserIDEmpty: UserID ist leer
    ExternalData:
      CouldNotRead: Externe Daten konnten nicht korrekt gelesen werden
    MFA:
      NoProviders: Es stehen keine Multifaktorprovider zur Verfügung
      OTP:
        AlreadyReady: Multifaktor OTP (OneTimePassword) ist bereits eingerichtet
        NotExisting: Multifaktor OTP (OneTimePassword) existiert nicht
        InvalidCode: Code ist ungültig
        NotReady: Multifaktor OTP (OneTimePassword) ist nicht bereit
    Locked: Benutzer ist gesperrt
    SomethingWentWrong: Irgendetwas ist schief gelaufen
    NotActive: Benutzer ist nicht aktiv
    ExternalIDP:
      IDPTypeNotImplemented: IDP Typ ist nicht implementiert
      NotAllowed: Externer Login Provider ist nicht erlaubt
      IDPConfigIDEmpty: Identity Provider ID ist leer
      ExternalUserIDEmpty: Externe User ID  ist leer
      UserDisplayNameEmpty: Benutzer Anzeige Name ist leer
      NoExternalUserData: Keine externe User Daten erhalten
      CreationNotAllowed: Erstellen eines neuen User ist auf diesem Provider nicht erlaubt
      LinkingNotAllowed: Linken eines Users ist auf diesem Provider nicht erlaubt
    GrantRequired: Der Login an diese Applikation ist nicht möglich. Der Benutzer benötigt mindestens eine Berechtigung an der Applikation. Bitte melde dich bei deinem Administrator.
    ProjectRequired: Der Login an diese Applikation ist nicht möglich. Die Organisation des Benutzer benötigt Berechtigung auf das Projekt. Bitte melde dich bei deinem Administrator.
  IdentityProvider:
    InvalidConfig: Identitätsprovider Konfiguration ist ungültig
  IAM:
    LockoutPolicy:
      NotExisting: Lockout Policy existiert nicht
  Org:
    LoginPolicy:
      RegistrationNotAllowed: Registrierung ist nicht erlaubt
  DeviceAuth:
    NotExisting: Benutzercode existiert nicht

optional: (optional)<|MERGE_RESOLUTION|>--- conflicted
+++ resolved
@@ -223,11 +223,8 @@
   Japanese: 日本語
   Spanish: Español
   Bulgarian: Български
-<<<<<<< HEAD
   Portuguese: Português
-=======
   Macedonian: Македонски
->>>>>>> 0f3c33cb
   GenderLabel: Geschlecht
   Female: weiblich
   Male: männlich
