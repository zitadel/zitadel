{{template "main-top" .}}

<div class="lgn-head">
    <h1>{{.ProviderName}} - {{t "ExternalNotFound.Title"}}</h1>

    {{ if or .IsLinkingAllowed .IsCreationAllowed }}
    <p>{{t "ExternalNotFound.Description"}}</p>
    {{ end }}

</div>


<form action="{{ externalNotFoundOptionUrl "none" }}" method="POST">

    {{ .CSRF }}

    <input type="hidden" name="authRequestID" value="{{ .AuthReqID }}" />
    <input type="hidden" id="external-idp-config-id" name="external-idp-config-id" value="{{ .ExternalIDPID }}" />
    <input type="hidden" id="external-idp-ext-user-id" name="external-idp-ext-user-id" value="{{ .ExternalIDPUserID }}" />
    <input type="hidden" id="external-idp-display-name" name="external-idp-display-name" value="{{ .ExternalIDPUserDisplayName }}" />
    <input type="hidden" id="external-email" name="external-email" value="{{ .ExternalEmail }}" />
    <input type="hidden" id="external-email-verified" name="external-email-verified" value="{{ .ExternalEmailVerified }}" />
    <input type="hidden" id="external-phone" name="external-phone" value="{{ .ExternalPhone }}" />
    <input type="hidden" id="external-phone-verified" name="external-phone-verified" value="{{ .ExternalPhoneVerified }}" />

    <div class="lgn-register">
        {{ if or .IsCreationAllowed }}
        <div class="double-col">
            <div class="lgn-field">
                <label class="lgn-label" for="firstname">{{t "ExternalRegistrationUserOverview.FirstnameLabel"}}</label>
                <input class="lgn-input" type="text" id="firstname" name="firstname" autocomplete="given-name"
                       value="{{ .Firstname }}" autofocus required>
            </div>
            <div class="lgn-field">
                <label class="lgn-label" for="lastname">{{t "ExternalRegistrationUserOverview.LastnameLabel"}}</label>
                <input class="lgn-input" type="text" id="lastname" name="lastname" autocomplete="family-name"
                       value="{{ .Lastname }}" required>
            </div>
        </div>

        <div class="lgn-field double">
            <label class="lgn-label" for="username">{{t "ExternalRegistrationUserOverview.UsernameLabel"}}</label>
            <div class="lgn-suffix-wrapper">
                <input class="lgn-input lgn-suffix-input" type="text" id="username" name="username"
                       value="{{ .Username }}" required>
                {{if .ShowUsernameSuffix}}
                <span id="default-login-suffix" lgnsuffix class="loginname-suffix">@{{.PrimaryDomain}}</span>
                {{end}}
            </div>
        </div>

        <div class="lgn-field double">
            <label class="lgn-label" for="email">{{t "ExternalRegistrationUserOverview.EmailLabel"}}</label>
            <input class="lgn-input" type="email" id="email" name="email" autocomplete="email" value="{{ .Email }}" required>
        </div>

        <div class="lgn-field double">
            <label class="lgn-label" for="phone">{{t "ExternalRegistrationUserOverview.PhoneLabel"}}</label>
            <input class="lgn-input" type="text" id="phone" name="phone" autocomplete="tel" value="{{ .Phone }}">
        </div>

        <div class="double-col">
            <div class="lgn-field">
                <label class="lgn-label" for="languages">{{t "ExternalRegistrationUserOverview.LanguageLabel"}}</label>
                <select id="languages" name="language">
                    <option value=""></option>
                    <option value="de" id="de" {{if (selectedLanguage "de")}} selected {{end}}>{{t "ExternalNotFound.German"}}
                    </option>
                    <option value="en" id="en" {{if (selectedLanguage "en")}} selected {{end}}>{{t "ExternalNotFound.English"}}
                    </option>
                    <option value="es" id="es" {{if (selectedLanguage "es")}} selected {{end}}>{{t "ExternalNotFound.Spanish"}}
                    </option>
                    <option value="fr" id="fr" {{if (selectedLanguage "fr")}} selected {{end}}>{{t "ExternalNotFound.French"}}
                    </option>
                    <option value="it" id="it" {{if (selectedLanguage "it")}} selected {{end}}>{{t "ExternalNotFound.Italian"}}
                    </option>
                    <option value="ja" id="ja" {{if (selectedLanguage "ja")}} selected {{end}}>{{t "ExternalNotFound.Japanese"}}
                    </option>
                    <option value="pl" id="pl" {{if (selectedLanguage "pl")}} selected {{end}}>{{t "ExternalNotFound.Polish"}}
                    </option>
                    <option value="zh" id="zh" {{if (selectedLanguage "zh")}} selected {{end}}>{{t "ExternalNotFound.Chinese"}}
                    </option>
                    <option value="bg" id="bg" {{if (selectedLanguage "bg")}} selected {{end}}>{{t "ExternalNotFound.Bulgarian"}}
                    </option>
                    <option value="pt" id="pt" {{if (selectedLanguage "pt")}} selected {{end}}>{{t "ExternalNotFound.Portuguese"}}
                    </option>                    
                    <option value="mk" id="mk" {{if (selectedLanguage "mk")}} selected {{end}}>{{t "ExternalNotFound.Macedonian"}}
                    </option>
<<<<<<< HEAD
                    <option value="ru" id="mk" {{if (selectedLanguage "ru")}} selected {{end}}>{{t "ExternalNotFound.Russian"}}
=======
                    <option value="cs" id="cs" {{if (selectedLanguage "cs")}} selected {{end}}>{{t "ExternalNotFound.Czech"}}
>>>>>>> e839f03f
                    </option>
                </select>
            </div>
        </div>
        {{end}}

        {{ if and (or .IsLinkingAllowed .IsCreationAllowed) (or .TOSLink .PrivacyLink) }}
        <div class="lgn-field">
            <label class="lgn-label">{{t "ExternalNotFound.TosAndPrivacyLabel"}}</label>
            {{ if .TOSLink }}
            <div class="lgn-checkbox">
                <input type="checkbox" id="terms-confirm"
                       name="terms-confirm" required>
                <label for="terms-confirm">
                    {{t "ExternalNotFound.TosConfirm"}}
                    <a class="tos-link" target="_blank" href="{{ .TOSLink }}" rel="noopener noreferrer">
                        {{t "ExternalNotFound.TosLinkText"}}
                    </a>
                </label>
            </div>
            {{end}}
            {{ if and .TOSLink .PrivacyLink }}
            <br />
            {{end}}
            {{ if .PrivacyLink }}
            <div class="lgn-checkbox">
                <input type="checkbox" id="terms-confirm-privacy"
                       name="terms-confirm-privacy" required>
                <label for="terms-confirm-privacy">
                    {{t "ExternalNotFound.PrivacyConfirm"}}
                    <a class="tos-link" target="_blank" href="{{ .PrivacyLink}}" rel="noopener noreferrer">
                        {{t "ExternalNotFound.PrivacyLinkText"}}
                    </a>
                </label>
            </div>
            {{end}}
        </div>
        {{ end }}
    </div>

    {{template "error-message" .}}

    <div class="lgn-actions">
        <button class="lgn-icon-button lgn-left-action" name="resetlinking" value="true"
                formnovalidate>
            <i class="lgn-icon-arrow-left-solid"></i>
        </button>

        {{ if .IsLinkingAllowed }}
        <button type="submit" formaction="{{ externalNotFoundOptionUrl "linkbutton"}}" class="lgn-raised-button lgn-primary" name="linkbutton" value="true">
            {{t "ExternalNotFound.LinkButtonText"}}
        </button>
        {{ end }}
        <span class="fill-space"></span>
        {{ if .IsCreationAllowed }}
        <button type="submit" formaction="{{ externalNotFoundOptionUrl "autoregisterbutton"}}" class="lgn-raised-button lgn-primary" name="autoregisterbutton" value="true">
            {{t "ExternalNotFound.AutoRegisterButtonText"}}
        </button>
        {{ end }}
    </div>
</form>

<script src="{{ resourceUrl "scripts/form_submit.js" }}"></script>
<script src="{{ resourceUrl "scripts/external_not_found_check.js" }}"></script>

{{template "main-bottom" .}}<|MERGE_RESOLUTION|>--- conflicted
+++ resolved
@@ -86,11 +86,9 @@
                     </option>                    
                     <option value="mk" id="mk" {{if (selectedLanguage "mk")}} selected {{end}}>{{t "ExternalNotFound.Macedonian"}}
                     </option>
-<<<<<<< HEAD
+                    <option value="cs" id="cs" {{if (selectedLanguage "cs")}} selected {{end}}>{{t "ExternalNotFound.Czech"}}
+                    </option>
                     <option value="ru" id="mk" {{if (selectedLanguage "ru")}} selected {{end}}>{{t "ExternalNotFound.Russian"}}
-=======
-                    <option value="cs" id="cs" {{if (selectedLanguage "cs")}} selected {{end}}>{{t "ExternalNotFound.Czech"}}
->>>>>>> e839f03f
                     </option>
                 </select>
             </div>
