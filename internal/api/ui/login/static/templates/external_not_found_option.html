{{template "main-top" .}}

<div class="lgn-head">
    <h1>{{t "ExternalNotFound.Title"}}</h1>
    <p>{{t "ExternalNotFound.Description"}}</p>

</div>


<form action="{{ externalNotFoundOptionUrl "none" }}" method="POST">

    {{ .CSRF }}

    <input type="hidden" name="authRequestID" value="{{ .AuthReqID }}" />
    <input type="hidden" id="external-idp-config-id" name="external-idp-config-id" value="{{ .ExternalIDPID }}" />
    <input type="hidden" id="external-idp-ext-user-id" name="external-idp-ext-user-id" value="{{ .ExternalIDPUserID }}" />
    <input type="hidden" id="external-idp-display-name" name="external-idp-display-name" value="{{ .ExternalIDPUserDisplayName }}" />
    <input type="hidden" id="external-email" name="external-email" value="{{ .ExternalEmail }}" />
    <input type="hidden" id="external-email-verified" name="external-email-verified" value="{{ .ExternalEmailVerified }}" />
    <input type="hidden" id="external-phone" name="external-phone" value="{{ .ExternalPhone }}" />
    <input type="hidden" id="external-phone-verified" name="external-phone-verified" value="{{ .ExternalPhoneVerified }}" />

    <div class="lgn-register">
        <div class="double-col">
            <div class="lgn-field">
                <label class="lgn-label" for="firstname">{{t "ExternalRegistrationUserOverview.FirstnameLabel"}}</label>
                <input class="lgn-input" type="text" id="firstname" name="firstname" autocomplete="given-name"
                       value="{{ .Firstname }}" autofocus required>
            </div>
            <div class="lgn-field">
                <label class="lgn-label" for="lastname">{{t "ExternalRegistrationUserOverview.LastnameLabel"}}</label>
                <input class="lgn-input" type="text" id="lastname" name="lastname" autocomplete="family-name"
                       value="{{ .Lastname }}" required>
            </div>
        </div>

        <div class="lgn-field double">
            <label class="lgn-label" for="username">{{t "ExternalRegistrationUserOverview.UsernameLabel"}}</label>
            <div class="lgn-suffix-wrapper">
                <input class="lgn-input lgn-suffix-input" type="text" id="username" name="username"
                       value="{{ .Username }}" required>
                {{if .ShowUsernameSuffix}}
                <span id="default-login-suffix" lgnsuffix class="loginname-suffix">@{{.PrimaryDomain}}</span>
                {{end}}
            </div>
        </div>

        <div class="lgn-field double">
            <label class="lgn-label" for="email">{{t "ExternalRegistrationUserOverview.EmailLabel"}}</label>
            <input class="lgn-input" type="email" id="email" name="email" autocomplete="email" value="{{ .Email }}" required>
        </div>

        <div class="lgn-field double">
            <label class="lgn-label" for="phone">{{t "ExternalRegistrationUserOverview.PhoneLabel"}}</label>
            <input class="lgn-input" type="text" id="phone" name="phone" autocomplete="tel" value="{{ .Phone }}">
        </div>

        <div class="double-col">
            <div class="lgn-field">
                <label class="lgn-label" for="languages">{{t "ExternalRegistrationUserOverview.LanguageLabel"}}</label>
                <select id="languages" name="language">
                    <option value=""></option>
                    <option value="de" id="de" {{if (selectedLanguage "de")}} selected {{end}}>{{t "ExternalNotFound.German"}}
                    </option>
                    <option value="en" id="en" {{if (selectedLanguage "en")}} selected {{end}}>{{t "ExternalNotFound.English"}}
                    </option>
                    <option value="es" id="es" {{if (selectedLanguage "es")}} selected {{end}}>{{t "ExternalNotFound.Spanish"}}
                    </option>
                    <option value="fr" id="fr" {{if (selectedLanguage "fr")}} selected {{end}}>{{t "ExternalNotFound.French"}}
                    </option>
                    <option value="it" id="it" {{if (selectedLanguage "it")}} selected {{end}}>{{t "ExternalNotFound.Italian"}}
                    </option>
                    <option value="ja" id="ja" {{if (selectedLanguage "ja")}} selected {{end}}>{{t "ExternalNotFound.Japanese"}}
                    </option>
                    <option value="pl" id="pl" {{if (selectedLanguage "pl")}} selected {{end}}>{{t "ExternalNotFound.Polish"}}
                    </option>
                    <option value="zh" id="zh" {{if (selectedLanguage "zh")}} selected {{end}}>{{t "ExternalNotFound.Chinese"}}
                    </option>
                    <option value="bg" id="bg" {{if (selectedLanguage "bg")}} selected {{end}}>{{t "ExternalNotFound.Bulgarian"}}
                    </option>
<<<<<<< HEAD
                    <option value="pt" id="pt" {{if (selectedLanguage "pt")}} selected {{end}}>{{t "ExternalNotFound.Portuguese"}}
                    </option>                    
=======
                    <option value="mk" id="mk" {{if (selectedLanguage "mk")}} selected {{end}}>{{t "ExternalNotFound.Macedonian"}}
                    </option>
>>>>>>> 0f3c33cb
                </select>
            </div>
        </div>

        {{ if or .TOSLink .PrivacyLink }}
        <div class="lgn-field">
            <label class="lgn-label">{{t "ExternalNotFound.TosAndPrivacyLabel"}}</label>
            {{ if .TOSLink }}
            <div class="lgn-checkbox">
                <input type="checkbox" id="terms-confirm"
                       name="terms-confirm" required>
                <label for="terms-confirm">
                    {{t "ExternalNotFound.TosConfirm"}}
                    <a class="tos-link" target="_blank" href="{{ .TOSLink }}" rel="noopener noreferrer">
                        {{t "ExternalNotFound.TosLinkText"}}
                    </a>
                </label>
            </div>
            {{end}}
            {{ if and .TOSLink .PrivacyLink }}
            <br />
            {{end}}
            {{ if .PrivacyLink }}
            <div class="lgn-checkbox">
                <input type="checkbox" id="terms-confirm-privacy"
                       name="terms-confirm-privacy" required>
                <label for="terms-confirm-privacy">
                    {{t "ExternalNotFound.PrivacyConfirm"}}
                    <a class="tos-link" target="_blank" href="{{ .PrivacyLink}}" rel="noopener noreferrer">
                        {{t "ExternalNotFound.PrivacyLinkText"}}
                    </a>
                </label>
            </div>
            {{end}}
        </div>
        {{ end }}
    </div>

    {{template "error-message" .}}

    <div class="lgn-actions">
        <button class="lgn-icon-button lgn-left-action" name="resetlinking" value="true"
                formnovalidate>
            <i class="lgn-icon-arrow-left-solid"></i>
        </button>

        {{ if .IsLinkingAllowed }}
        <button type="submit" formaction="{{ externalNotFoundOptionUrl "linkbutton"}}" class="lgn-raised-button lgn-primary" name="linkbutton" value="true">
            {{t "ExternalNotFound.LinkButtonText"}}
        </button>
        {{ end }}
        <span class="fill-space"></span>
        {{ if .IsCreationAllowed }}
        <button type="submit" formaction="{{ externalNotFoundOptionUrl "autoregisterbutton"}}" class="lgn-raised-button lgn-primary" name="autoregisterbutton" value="true">
            {{t "ExternalNotFound.AutoRegisterButtonText"}}
        </button>
        {{ end }}
    </div>
</form>

<script src="{{ resourceUrl "scripts/form_submit.js" }}"></script>
<script src="{{ resourceUrl "scripts/external_not_found_check.js" }}"></script>

{{template "main-bottom" .}}<|MERGE_RESOLUTION|>--- conflicted
+++ resolved
@@ -78,13 +78,10 @@
                     </option>
                     <option value="bg" id="bg" {{if (selectedLanguage "bg")}} selected {{end}}>{{t "ExternalNotFound.Bulgarian"}}
                     </option>
-<<<<<<< HEAD
                     <option value="pt" id="pt" {{if (selectedLanguage "pt")}} selected {{end}}>{{t "ExternalNotFound.Portuguese"}}
                     </option>                    
-=======
                     <option value="mk" id="mk" {{if (selectedLanguage "mk")}} selected {{end}}>{{t "ExternalNotFound.Macedonian"}}
                     </option>
->>>>>>> 0f3c33cb
                 </select>
             </div>
         </div>
