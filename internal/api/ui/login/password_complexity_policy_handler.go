--- conflicted
+++ resolved
@@ -2,10 +2,6 @@
 
 import (
 	"net/http"
-<<<<<<< HEAD
-	"strconv"
-=======
->>>>>>> c6bb797d
 
 	"github.com/zitadel/logging"
 
@@ -19,11 +15,7 @@
 	SymbolRegex    = `[^A-Za-z0-9]`
 )
 
-<<<<<<< HEAD
-func (l *Login) getPasswordComplexityPolicy(r *http.Request, authReq *domain.AuthRequest, orgID string) (*iam_model.PasswordComplexityPolicyView, string, error) {
-=======
 func (l *Login) getPasswordComplexityPolicy(r *http.Request, orgID string) *iam_model.PasswordComplexityPolicyView {
->>>>>>> c6bb797d
 	policy, err := l.authRepo.GetMyPasswordComplexityPolicy(setContext(r.Context(), orgID))
 	logging.WithFields("orgID", orgID).OnError(err).Error("could not load password complexity policy")
 	return policy
