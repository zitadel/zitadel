--- conflicted
+++ resolved
@@ -235,74 +235,6 @@
 	if authReq.RequestedOrgID != "" && authReq.RequestedOrgID != resourceOwner {
 		resourceOwner = authReq.RequestedOrgID
 	}
-<<<<<<< HEAD
-	externalIDP, err := l.getExternalIDP(data)
-	if externalIDP == nil {
-		l.renderRegisterOption(w, r, authReq, err)
-		return
-	}
-	user, err := l.mapExternalRegisterDataToUser(r, data)
-	if err != nil {
-		l.renderRegisterOption(w, r, authReq, err)
-		return
-	}
-	initCodeGenerator, err := l.query.InitEncryptionGenerator(r.Context(), domain.SecretGeneratorTypeInitCode, l.userCodeAlg)
-	if err != nil {
-		l.renderRegisterOption(w, r, authReq, err)
-		return
-	}
-	emailCodeGenerator, err := l.query.InitEncryptionGenerator(r.Context(), domain.SecretGeneratorTypeVerifyEmailCode, l.userCodeAlg)
-	if err != nil {
-		l.renderRegisterOption(w, r, authReq, err)
-		return
-	}
-	phoneCodeGenerator, err := l.query.InitEncryptionGenerator(r.Context(), domain.SecretGeneratorTypeVerifyPhoneCode, l.userCodeAlg)
-	if err != nil {
-		l.renderRegisterOption(w, r, authReq, err)
-		return
-	}
-	_, err = l.command.RegisterHuman(setContext(r.Context(), resourceOwner), resourceOwner, user, externalIDP, nil, initCodeGenerator, emailCodeGenerator, phoneCodeGenerator)
-	if err != nil {
-		l.renderRegisterOption(w, r, authReq, err)
-		return
-	}
-	l.renderNextStep(w, r, authReq)
-}
-
-func (l *Login) mapTokenToLoginHumanAndExternalIDP(orgIamPolicy *query.DomainPolicy, tokens *oidc.Tokens, idpConfig *iam_model.IDPConfigView) (*domain.Human, *domain.UserIDPLink) {
-	username := tokens.IDTokenClaims.GetPreferredUsername()
-	switch idpConfig.OIDCUsernameMapping {
-	case iam_model.OIDCMappingFieldEmail:
-		if tokens.IDTokenClaims.IsEmailVerified() && tokens.IDTokenClaims.GetEmail() != "" {
-			username = tokens.IDTokenClaims.GetEmail()
-		}
-	}
-	if username == "" {
-		username = tokens.IDTokenClaims.GetEmail()
-	}
-
-	if orgIamPolicy.UserLoginMustBeDomain {
-		index := strings.LastIndex(username, "@")
-		if index > 1 {
-			username = username[:index]
-		}
-	}
-
-	human := &domain.Human{
-		Username: username,
-		Profile: &domain.Profile{
-			FirstName:         tokens.IDTokenClaims.GetGivenName(),
-			LastName:          tokens.IDTokenClaims.GetFamilyName(),
-			PreferredLanguage: tokens.IDTokenClaims.GetLocale(),
-			NickName:          tokens.IDTokenClaims.GetNickname(),
-		},
-		Email: &domain.Email{
-			EmailAddress:    tokens.IDTokenClaims.GetEmail(),
-			IsEmailVerified: tokens.IDTokenClaims.IsEmailVerified(),
-		},
-	}
-=======
->>>>>>> a3f15d82
 
 	user := l.mapExternalRegisterDataToUser(data)
 	l.registerExternalUser(w, r, authReq, user)
