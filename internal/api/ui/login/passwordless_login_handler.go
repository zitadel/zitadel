--- conflicted
+++ resolved
@@ -64,18 +64,11 @@
 	}
 	err = l.authRepo.VerifyPasswordless(setContext(r.Context(), authReq.UserOrgID), authReq.UserID, authReq.UserOrgID, authReq.ID, authReq.AgentID, credData, domain.BrowserInfoFromRequest(r))
 
-<<<<<<< HEAD
-	if actionErr := l.runPostInternalAuthenticationActions(r.Context(), authReq, r, authMethodPasswordless, err); actionErr != nil {
-		if err != nil {
-			err = actionErr
-		}
-=======
-	metadata, actionErr := l.triggerPostLocalAuthentication(r.Context(), authReq, authMethodPasswordless, err)
+	metadata, actionErr := l.runPostInternalAuthenticationActions(r.Context(), authReq, r, authMethodPasswordless, err)
 	if err == nil && actionErr == nil && len(metadata) > 0 {
 		_, err = l.command.BulkSetUserMetadata(r.Context(), authReq.UserID, authReq.UserOrgID, metadata...)
 	} else if actionErr != nil && err == nil {
 		err = actionErr
->>>>>>> 14176b73
 	}
 
 	if err != nil {
