package login

import (
	"context"

	"github.com/zitadel/oidc/v2/pkg/oidc"

	"github.com/zitadel/zitadel/internal/actions"
	"github.com/zitadel/zitadel/internal/api/authz"
	"github.com/zitadel/zitadel/internal/domain"
	iam_model "github.com/zitadel/zitadel/internal/iam/model"
)

func (l *Login) customExternalUserMapping(ctx context.Context, user *domain.ExternalUser, tokens *oidc.Tokens, req *domain.AuthRequest, config *iam_model.IDPConfigView) (*domain.ExternalUser, error) {
	resourceOwner := req.RequestedOrgID
	if resourceOwner == "" {
		resourceOwner = config.AggregateID
	}
<<<<<<< HEAD
	if resourceOwner == authz.GetInstance(ctx).InstanceID() {
		instance, err := l.query.Instance(ctx, false)
		if err != nil {
			return nil, err
		}
		resourceOwner = instance.GlobalOrgID
=======
	instance := authz.GetInstance(ctx)
	if resourceOwner == instance.InstanceID() {
		resourceOwner = instance.DefaultOrganisationID()
>>>>>>> ace94917
	}
	triggerActions, err := l.query.GetActiveActionsByFlowAndTriggerType(ctx, domain.FlowTypeExternalAuthentication, domain.TriggerTypePostAuthentication, resourceOwner)
	if err != nil {
		return nil, err
	}
	actionCtx := (&actions.Context{}).SetToken(tokens)
	api := (&actions.API{}).SetExternalUser(user).SetMetadata(&user.Metadatas)
	for _, a := range triggerActions {
		err = actions.Run(actionCtx, api, a.Script, a.Name, a.Timeout, a.AllowedToFail)
		if err != nil {
			return nil, err
		}
	}
	return user, err
}

func (l *Login) customExternalUserToLoginUserMapping(user *domain.Human, tokens *oidc.Tokens, req *domain.AuthRequest, config *iam_model.IDPConfigView, metadata []*domain.Metadata, resourceOwner string) (*domain.Human, []*domain.Metadata, error) {
	triggerActions, err := l.query.GetActiveActionsByFlowAndTriggerType(context.TODO(), domain.FlowTypeExternalAuthentication, domain.TriggerTypePreCreation, resourceOwner)
	if err != nil {
		return nil, nil, err
	}
	actionCtx := (&actions.Context{}).SetToken(tokens)
	api := (&actions.API{}).SetHuman(user).SetMetadata(&metadata)
	for _, a := range triggerActions {
		err = actions.Run(actionCtx, api, a.Script, a.Name, a.Timeout, a.AllowedToFail)
		if err != nil {
			return nil, nil, err
		}
	}
	return user, metadata, err
}

func (l *Login) customGrants(userID string, tokens *oidc.Tokens, req *domain.AuthRequest, config *iam_model.IDPConfigView, resourceOwner string) ([]*domain.UserGrant, error) {
	triggerActions, err := l.query.GetActiveActionsByFlowAndTriggerType(context.TODO(), domain.FlowTypeExternalAuthentication, domain.TriggerTypePostCreation, resourceOwner)
	if err != nil {
		return nil, err
	}
	actionCtx := (&actions.Context{}).SetToken(tokens)
	actionUserGrants := make([]actions.UserGrant, 0)
	api := (&actions.API{}).SetUserGrants(&actionUserGrants)
	for _, a := range triggerActions {
		err = actions.Run(actionCtx, api, a.Script, a.Name, a.Timeout, a.AllowedToFail)
		if err != nil {
			return nil, err
		}
	}
	return actionUserGrantsToDomain(userID, actionUserGrants), err
}

func actionUserGrantsToDomain(userID string, actionUserGrants []actions.UserGrant) []*domain.UserGrant {
	if actionUserGrants == nil {
		return nil
	}
	userGrants := make([]*domain.UserGrant, len(actionUserGrants))
	for i, grant := range actionUserGrants {
		userGrants[i] = &domain.UserGrant{
			UserID:         userID,
			ProjectID:      grant.ProjectID,
			ProjectGrantID: grant.ProjectGrantID,
			RoleKeys:       grant.Roles,
		}
	}
	return userGrants
}<|MERGE_RESOLUTION|>--- conflicted
+++ resolved
@@ -16,18 +16,9 @@
 	if resourceOwner == "" {
 		resourceOwner = config.AggregateID
 	}
-<<<<<<< HEAD
-	if resourceOwner == authz.GetInstance(ctx).InstanceID() {
-		instance, err := l.query.Instance(ctx, false)
-		if err != nil {
-			return nil, err
-		}
-		resourceOwner = instance.GlobalOrgID
-=======
 	instance := authz.GetInstance(ctx)
 	if resourceOwner == instance.InstanceID() {
 		resourceOwner = instance.DefaultOrganisationID()
->>>>>>> ace94917
 	}
 	triggerActions, err := l.query.GetActiveActionsByFlowAndTriggerType(ctx, domain.FlowTypeExternalAuthentication, domain.TriggerTypePostAuthentication, resourceOwner)
 	if err != nil {
