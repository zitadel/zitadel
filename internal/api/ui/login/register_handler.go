package login

import (
	"net/http"

	"golang.org/x/text/language"

	"github.com/zitadel/zitadel/internal/api/authz"
	http_mw "github.com/zitadel/zitadel/internal/api/http/middleware"
	"github.com/zitadel/zitadel/internal/domain"
	caos_errs "github.com/zitadel/zitadel/internal/errors"
)

const (
	tmplRegister = "register"
)

type registerFormData struct {
	Email        string `schema:"email"`
	Username     string `schema:"username"`
	Firstname    string `schema:"firstname"`
	Lastname     string `schema:"lastname"`
	Language     string `schema:"language"`
	Gender       int32  `schema:"gender"`
	Password     string `schema:"register-password"`
	Password2    string `schema:"register-password-confirmation"`
	TermsConfirm bool   `schema:"terms-confirm"`
}

type registerData struct {
	baseData
	registerFormData
	PasswordPolicyDescription string
	MinLength                 uint64
	HasUppercase              string
	HasLowercase              string
	HasNumber                 string
	HasSymbol                 string
	ShowUsername              bool
	OrgRegister               bool
}

func (l *Login) handleRegister(w http.ResponseWriter, r *http.Request) {
	data := new(registerFormData)
	authRequest, err := l.getAuthRequestAndParseData(r, data)
	if err != nil {
		l.renderError(w, r, authRequest, err)
		return
	}
	l.renderRegister(w, r, authRequest, data, nil)
}

func (l *Login) handleRegisterCheck(w http.ResponseWriter, r *http.Request) {
	data := new(registerFormData)
	authRequest, err := l.getAuthRequestAndParseData(r, data)
	if err != nil {
		l.renderError(w, r, authRequest, err)
		return
	}
	if data.Password != data.Password2 {
		err := caos_errs.ThrowInvalidArgument(nil, "VIEW-KaGue", "Errors.User.Password.ConfirmationWrong")
		l.renderRegister(w, r, authRequest, data, err)
		return
	}
<<<<<<< HEAD
	instance, err := l.query.Instance(r.Context(), false)
	if err != nil {
		l.renderRegister(w, r, authRequest, data, err)
		return
	}

	resourceOwner := instance.GlobalOrgID
	memberRoles := []string{domain.RoleSelfManagementGlobal}

	if authRequest != nil && authRequest.RequestedOrgID != "" && authRequest.RequestedOrgID != instance.GlobalOrgID {
=======

	resourceOwner := authz.GetInstance(r.Context()).DefaultOrganisationID()
	memberRoles := []string{domain.RoleSelfManagementGlobal}

	if authRequest != nil && authRequest.RequestedOrgID != "" && authRequest.RequestedOrgID != resourceOwner {
>>>>>>> ace94917
		memberRoles = nil
		resourceOwner = authRequest.RequestedOrgID
	}
	initCodeGenerator, err := l.query.InitEncryptionGenerator(r.Context(), domain.SecretGeneratorTypeInitCode, l.userCodeAlg)
	if err != nil {
		l.renderRegister(w, r, authRequest, data, err)
		return
	}
	phoneCodeGenerator, err := l.query.InitEncryptionGenerator(r.Context(), domain.SecretGeneratorTypeVerifyPhoneCode, l.userCodeAlg)
	if err != nil {
		l.renderRegister(w, r, authRequest, data, err)
		return
	}
	user, err := l.command.RegisterHuman(setContext(r.Context(), resourceOwner), resourceOwner, data.toHumanDomain(), nil, memberRoles, initCodeGenerator, phoneCodeGenerator)
	if err != nil {
		l.renderRegister(w, r, authRequest, data, err)
		return
	}
	if authRequest == nil {
		l.defaultRedirect(w, r)
		return
	}
	userAgentID, _ := http_mw.UserAgentIDFromCtx(r.Context())
	err = l.authRepo.SelectUser(r.Context(), authRequest.ID, user.AggregateID, userAgentID)
	if err != nil {
		l.renderRegister(w, r, authRequest, data, err)
		return
	}
	l.renderNextStep(w, r, authRequest)
}

func (l *Login) renderRegister(w http.ResponseWriter, r *http.Request, authRequest *domain.AuthRequest, formData *registerFormData, err error) {
	var errID, errMessage string
	if err != nil {
		errID, errMessage = l.getErrorMessage(r, err)
	}
	translator := l.getTranslator(r.Context(), authRequest)
	if formData == nil {
		formData = new(registerFormData)
	}
	if formData.Language == "" {
		formData.Language = l.renderer.ReqLang(translator, r).String()
	}

	var resourceOwner string
	if authRequest != nil {
		resourceOwner = authRequest.RequestedOrgID
	}

	if resourceOwner == "" {
<<<<<<< HEAD
		instance, err := l.query.Instance(r.Context(), false)
		if err != nil {
			l.renderRegister(w, r, authRequest, formData, err)
			return
		}
		resourceOwner = instance.GlobalOrgID
=======
		resourceOwner = authz.GetInstance(r.Context()).DefaultOrganisationID()
	}

	data := registerData{
		baseData:         l.getBaseData(r, authRequest, "Register", errID, errMessage),
		registerFormData: *formData,
>>>>>>> ace94917
	}

	pwPolicy, description, _ := l.getPasswordComplexityPolicy(r, authRequest, resourceOwner)
	if pwPolicy != nil {
		data.PasswordPolicyDescription = description
		data.MinLength = pwPolicy.MinLength
		if pwPolicy.HasUppercase {
			data.HasUppercase = UpperCaseRegex
		}
		if pwPolicy.HasLowercase {
			data.HasLowercase = LowerCaseRegex
		}
		if pwPolicy.HasSymbol {
			data.HasSymbol = SymbolRegex
		}
		if pwPolicy.HasNumber {
			data.HasNumber = NumberRegex
		}
	}

	orgIAMPolicy, err := l.getOrgDomainPolicy(r, resourceOwner)
	if err != nil {
		l.renderRegister(w, r, authRequest, formData, err)
		return
	}
	data.ShowUsername = orgIAMPolicy.UserLoginMustBeDomain
	data.OrgRegister = orgIAMPolicy.UserLoginMustBeDomain

	funcs := map[string]interface{}{
		"selectedLanguage": func(l string) bool {
			if formData == nil {
				return false
			}
			return formData.Language == l
		},
		"selectedGender": func(g int32) bool {
			if formData == nil {
				return false
			}
			return formData.Gender == g
		},
	}
	l.renderer.RenderTemplate(w, r, translator, l.renderer.Templates[tmplRegister], data, funcs)
}

func (d registerFormData) toHumanDomain() *domain.Human {
	return &domain.Human{
		Username: d.Username,
		Profile: &domain.Profile{
			FirstName:         d.Firstname,
			LastName:          d.Lastname,
			PreferredLanguage: language.Make(d.Language),
			Gender:            domain.Gender(d.Gender),
		},
		Password: &domain.Password{
			SecretString: d.Password,
		},
		Email: &domain.Email{
			EmailAddress: d.Email,
		},
	}
}<|MERGE_RESOLUTION|>--- conflicted
+++ resolved
@@ -62,24 +62,11 @@
 		l.renderRegister(w, r, authRequest, data, err)
 		return
 	}
-<<<<<<< HEAD
-	instance, err := l.query.Instance(r.Context(), false)
-	if err != nil {
-		l.renderRegister(w, r, authRequest, data, err)
-		return
-	}
-
-	resourceOwner := instance.GlobalOrgID
-	memberRoles := []string{domain.RoleSelfManagementGlobal}
-
-	if authRequest != nil && authRequest.RequestedOrgID != "" && authRequest.RequestedOrgID != instance.GlobalOrgID {
-=======
 
 	resourceOwner := authz.GetInstance(r.Context()).DefaultOrganisationID()
 	memberRoles := []string{domain.RoleSelfManagementGlobal}
 
 	if authRequest != nil && authRequest.RequestedOrgID != "" && authRequest.RequestedOrgID != resourceOwner {
->>>>>>> ace94917
 		memberRoles = nil
 		resourceOwner = authRequest.RequestedOrgID
 	}
@@ -130,21 +117,12 @@
 	}
 
 	if resourceOwner == "" {
-<<<<<<< HEAD
-		instance, err := l.query.Instance(r.Context(), false)
-		if err != nil {
-			l.renderRegister(w, r, authRequest, formData, err)
-			return
-		}
-		resourceOwner = instance.GlobalOrgID
-=======
 		resourceOwner = authz.GetInstance(r.Context()).DefaultOrganisationID()
 	}
 
 	data := registerData{
 		baseData:         l.getBaseData(r, authRequest, "Register", errID, errMessage),
 		registerFormData: *formData,
->>>>>>> ace94917
 	}
 
 	pwPolicy, description, _ := l.getPasswordComplexityPolicy(r, authRequest, resourceOwner)
