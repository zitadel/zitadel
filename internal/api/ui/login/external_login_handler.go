package login

import (
	"context"
	"encoding/base64"
	"net/http"
	"net/url"
	"strings"
	"time"

	"github.com/zitadel/logging"

	"github.com/zitadel/oidc/v2/pkg/client/rp"
	"github.com/zitadel/oidc/v2/pkg/oidc"
	"golang.org/x/oauth2"
	"golang.org/x/text/language"

	"github.com/zitadel/zitadel/internal/api/authz"
	http_mw "github.com/zitadel/zitadel/internal/api/http/middleware"
	"github.com/zitadel/zitadel/internal/crypto"
	"github.com/zitadel/zitadel/internal/domain"
	"github.com/zitadel/zitadel/internal/errors"
	iam_model "github.com/zitadel/zitadel/internal/iam/model"
	"github.com/zitadel/zitadel/internal/query"
)

const (
	queryIDPConfigID           = "idpConfigID"
	tmplExternalNotFoundOption = "externalnotfoundoption"
)

type externalIDPData struct {
	IDPConfigID string `schema:"idpConfigID"`
}

type externalIDPCallbackData struct {
	State string `schema:"state"`
	Code  string `schema:"code"`
}

type externalNotFoundOptionFormData struct {
	externalRegisterFormData
	Link         bool `schema:"linkbutton"`
	AutoRegister bool `schema:"autoregisterbutton"`
	ResetLinking bool `schema:"resetlinking"`
	TermsConfirm bool `schema:"terms-confirm"`
}

type externalNotFoundOptionData struct {
	baseData
	externalNotFoundOptionFormData
	ExternalIDPID              string
	ExternalIDPUserID          string
	ExternalIDPUserDisplayName string
	ShowUsername               bool
	ShowUsernameSuffix         bool
	OrgRegister                bool
	ExternalEmail              string
	ExternalEmailVerified      bool
	ExternalPhone              string
	ExternalPhoneVerified      bool
}

func (l *Login) handleExternalLoginStep(w http.ResponseWriter, r *http.Request, authReq *domain.AuthRequest, selectedIDPConfigID string) {
	for _, idp := range authReq.AllowedExternalIDPs {
		if idp.IDPConfigID == selectedIDPConfigID {
			l.handleIDP(w, r, authReq, selectedIDPConfigID)
			return
		}
	}
	l.renderLogin(w, r, authReq, errors.ThrowInvalidArgument(nil, "VIEW-Fsj7f", "Errors.User.ExternalIDP.NotAllowed"))
}

func (l *Login) handleExternalLogin(w http.ResponseWriter, r *http.Request) {
	data := new(externalIDPData)
	authReq, err := l.getAuthRequestAndParseData(r, data)
	if err != nil {
		l.renderError(w, r, authReq, err)
		return
	}
	if authReq == nil {
		l.defaultRedirect(w, r)
		return
	}
	l.handleIDP(w, r, authReq, data.IDPConfigID)
}

func (l *Login) handleIDP(w http.ResponseWriter, r *http.Request, authReq *domain.AuthRequest, selectedIDPConfigID string) {
	idpConfig, err := l.getIDPConfigByID(r, selectedIDPConfigID)
	if err != nil {
		l.renderError(w, r, authReq, err)
		return
	}
	userAgentID, _ := http_mw.UserAgentIDFromCtx(r.Context())
	err = l.authRepo.SelectExternalIDP(r.Context(), authReq.ID, idpConfig.IDPConfigID, userAgentID)
	if err != nil {
		l.renderLogin(w, r, authReq, err)
		return
	}
	if !idpConfig.IsOIDC {
		l.handleJWTAuthorize(w, r, authReq, idpConfig)
		return
	}
	l.handleOIDCAuthorize(w, r, authReq, idpConfig, EndpointExternalLoginCallback)
}

func (l *Login) handleOIDCAuthorize(w http.ResponseWriter, r *http.Request, authReq *domain.AuthRequest, idpConfig *iam_model.IDPConfigView, callbackEndpoint string) {
	provider, err := l.getRPConfig(r.Context(), idpConfig, callbackEndpoint)
	if err != nil {
		l.renderLogin(w, r, authReq, err)
		return
	}
	http.Redirect(w, r, rp.AuthURL(authReq.ID, provider, rp.WithPrompt(oidc.PromptSelectAccount)), http.StatusFound)
}

func (l *Login) handleJWTAuthorize(w http.ResponseWriter, r *http.Request, authReq *domain.AuthRequest, idpConfig *iam_model.IDPConfigView) {
	redirect, err := url.Parse(idpConfig.JWTEndpoint)
	if err != nil {
		l.renderLogin(w, r, authReq, err)
		return
	}
	q := redirect.Query()
	q.Set(QueryAuthRequestID, authReq.ID)
	userAgentID, ok := http_mw.UserAgentIDFromCtx(r.Context())
	if !ok {
		l.renderLogin(w, r, authReq, errors.ThrowPreconditionFailed(nil, "LOGIN-dsgg3", "Errors.AuthRequest.UserAgentNotFound"))
		return
	}
	nonce, err := l.idpConfigAlg.Encrypt([]byte(userAgentID))
	if err != nil {
		l.renderLogin(w, r, authReq, err)
		return
	}
	q.Set(queryUserAgentID, base64.RawURLEncoding.EncodeToString(nonce))
	redirect.RawQuery = q.Encode()
	http.Redirect(w, r, redirect.String(), http.StatusFound)
}

func (l *Login) handleExternalLoginCallback(w http.ResponseWriter, r *http.Request) {
	data := new(externalIDPCallbackData)
	err := l.getParseData(r, data)
	if err != nil {
		l.renderError(w, r, nil, err)
		return
	}
	userAgentID, _ := http_mw.UserAgentIDFromCtx(r.Context())
	authReq, err := l.authRepo.AuthRequestByID(r.Context(), data.State, userAgentID)
	if err != nil {
		l.renderError(w, r, authReq, err)
		return
	}
	idpConfig, err := l.authRepo.GetIDPConfigByID(r.Context(), authReq.SelectedIDPConfigID)
	if err != nil {
		l.renderError(w, r, authReq, err)
		return
	}
	if idpConfig.IsOIDC {
		provider, err := l.getRPConfig(r.Context(), idpConfig, EndpointExternalLoginCallback)
		if err != nil {
			emtpyTokens := &oidc.Tokens{Token: &oauth2.Token{}}
			if _, actionErr := l.runPostExternalAuthenticationActions(r.Context(), &domain.ExternalUser{}, emtpyTokens, authReq, r, idpConfig, err); actionErr != nil {
				logging.WithError(err).Error("both external user authentication and action post authentication failed")
			}

			l.renderLogin(w, r, authReq, err)
			return
		}
		tokens, err := rp.CodeExchange(r.Context(), data.Code, provider)
		if err != nil {
			emtpyTokens := &oidc.Tokens{Token: &oauth2.Token{}}
			if _, actionErr := l.runPostExternalAuthenticationActions(r.Context(), &domain.ExternalUser{}, emtpyTokens, authReq, r, idpConfig, err); actionErr != nil {
				logging.WithError(err).Error("both external user authentication and action post authentication failed")
			}

			l.renderLogin(w, r, authReq, err)
			return
		}
		l.handleExternalUserAuthenticated(w, r, authReq, idpConfig, userAgentID, tokens)
		return
	}

	err = errors.ThrowPreconditionFailed(nil, "RP-asff2", "Errors.ExternalIDP.IDPTypeNotImplemented")
	emtpyTokens := &oidc.Tokens{Token: &oauth2.Token{}}
	if _, actionErr := l.runPostExternalAuthenticationActions(r.Context(), &domain.ExternalUser{}, emtpyTokens, authReq, r, idpConfig, err); actionErr != nil {
		logging.WithError(err).Error("both external user authentication and action post authentication failed")
	}

	l.renderError(w, r, authReq, err)
}

func (l *Login) getRPConfig(ctx context.Context, idpConfig *iam_model.IDPConfigView, callbackEndpoint string) (rp.RelyingParty, error) {
	oidcClientSecret, err := crypto.DecryptString(idpConfig.OIDCClientSecret, l.idpConfigAlg)
	if err != nil {
		return nil, err
	}
	if idpConfig.OIDCIssuer != "" {
		return rp.NewRelyingPartyOIDC(idpConfig.OIDCIssuer, idpConfig.OIDCClientID, oidcClientSecret, l.baseURL(ctx)+callbackEndpoint, idpConfig.OIDCScopes, rp.WithVerifierOpts(rp.WithIssuedAtOffset(3*time.Second)))
	}
	if idpConfig.OAuthAuthorizationEndpoint == "" || idpConfig.OAuthTokenEndpoint == "" {
		return nil, errors.ThrowPreconditionFailed(nil, "RP-4n0fs", "Errors.IdentityProvider.InvalidConfig")
	}
	oauth2Config := &oauth2.Config{
		ClientID:     idpConfig.OIDCClientID,
		ClientSecret: oidcClientSecret,
		Endpoint: oauth2.Endpoint{
			AuthURL:  idpConfig.OAuthAuthorizationEndpoint,
			TokenURL: idpConfig.OAuthTokenEndpoint,
		},
		RedirectURL: l.baseURL(ctx) + callbackEndpoint,
		Scopes:      idpConfig.OIDCScopes,
	}
	return rp.NewRelyingPartyOAuth(oauth2Config, rp.WithVerifierOpts(rp.WithIssuedAtOffset(3*time.Second)))
}

func (l *Login) handleExternalUserAuthenticated(w http.ResponseWriter, r *http.Request, authReq *domain.AuthRequest, idpConfig *iam_model.IDPConfigView, userAgentID string, tokens *oidc.Tokens) {
	externalUser := l.mapTokenToLoginUser(tokens, idpConfig)
	externalUser, err := l.runPostExternalAuthenticationActions(r.Context(), externalUser, tokens, authReq, r, idpConfig, nil)
	if err != nil {
		l.renderError(w, r, authReq, err)
		return
	}

	err = l.authRepo.CheckExternalUserLogin(setContext(r.Context(), ""), authReq.ID, userAgentID, externalUser, domain.BrowserInfoFromRequest(r))
	if err != nil {
		if errors.IsNotFound(err) {
			err = nil
		}
		resourceOwner := authz.GetInstance(r.Context()).DefaultOrganisationID()

		if authReq.RequestedOrgID != "" && authReq.RequestedOrgID != resourceOwner {
			resourceOwner = authReq.RequestedOrgID
		}

		orgIAMPolicy, err := l.getOrgDomainPolicy(r, resourceOwner)
		if err != nil {
			l.renderExternalNotFoundOption(w, r, authReq, nil, nil, nil, err)
			return
		}

		human, idpLinking, _ := l.mapExternalUserToLoginUser(orgIAMPolicy, externalUser, idpConfig)
		if !idpConfig.AutoRegister {
			l.renderExternalNotFoundOption(w, r, authReq, orgIAMPolicy, human, idpLinking, err)
			return
		}
		authReq, err = l.authRepo.AuthRequestByID(r.Context(), authReq.ID, userAgentID)
		if err != nil {
			l.renderExternalNotFoundOption(w, r, authReq, orgIAMPolicy, human, idpLinking, err)
			return
		}
		l.handleAutoRegister(w, r, authReq, false)
		return
	}
	if len(externalUser.Metadatas) > 0 {
		authReq, err = l.authRepo.AuthRequestByID(r.Context(), authReq.ID, userAgentID)
		if err != nil {
			return
		}
		_, err = l.command.BulkSetUserMetadata(setContext(r.Context(), authReq.UserOrgID), authReq.UserID, authReq.UserOrgID, externalUser.Metadatas...)
		if err != nil {
			l.renderError(w, r, authReq, err)
			return
		}
	}
	l.renderNextStep(w, r, authReq)
}

func (l *Login) renderExternalNotFoundOption(w http.ResponseWriter, r *http.Request, authReq *domain.AuthRequest, orgIAMPolicy *query.DomainPolicy, human *domain.Human, externalIDP *domain.UserIDPLink, err error) {
	var errID, errMessage string
	if err != nil {
		errID, errMessage = l.getErrorMessage(r, err)
	}
	if orgIAMPolicy == nil {
		resourceOwner := authz.GetInstance(r.Context()).DefaultOrganisationID()

		if authReq.RequestedOrgID != "" && authReq.RequestedOrgID != resourceOwner {
			resourceOwner = authReq.RequestedOrgID
		}

		orgIAMPolicy, err = l.getOrgDomainPolicy(r, resourceOwner)
		if err != nil {
			l.renderError(w, r, authReq, err)
			return
		}

	}

	if human == nil || externalIDP == nil {
		idpConfig, err := l.authRepo.GetIDPConfigByID(r.Context(), authReq.SelectedIDPConfigID)
		if err != nil {
			l.renderError(w, r, authReq, err)
			return
		}
		linkingUser := authReq.LinkingUsers[len(authReq.LinkingUsers)-1]
		human, externalIDP, _ = l.mapExternalUserToLoginUser(orgIAMPolicy, linkingUser, idpConfig)
	}

	var resourceOwner string
	if authReq != nil {
		resourceOwner = authReq.RequestedOrgID
	}
	if resourceOwner == "" {
		resourceOwner = authz.GetInstance(r.Context()).DefaultOrganisationID()
	}
	labelPolicy, err := l.getLabelPolicy(r, resourceOwner)
	if err != nil {
		l.renderError(w, r, authReq, err)
		return
	}

	translator := l.getTranslator(r.Context(), authReq)
	data := externalNotFoundOptionData{
		baseData: l.getBaseData(r, authReq, "ExternalNotFound.Title", "ExternalNotFound.Description", errID, errMessage),
		externalNotFoundOptionFormData: externalNotFoundOptionFormData{
			externalRegisterFormData: externalRegisterFormData{
				Email:     human.EmailAddress,
				Username:  human.Username,
				Firstname: human.FirstName,
				Lastname:  human.LastName,
				Nickname:  human.NickName,
				Language:  human.PreferredLanguage.String(),
			},
		},
		ExternalIDPID:              externalIDP.IDPConfigID,
		ExternalIDPUserID:          externalIDP.ExternalUserID,
		ExternalIDPUserDisplayName: externalIDP.DisplayName,
		ExternalEmail:              human.EmailAddress,
		ExternalEmailVerified:      human.IsEmailVerified,
		ShowUsername:               orgIAMPolicy.UserLoginMustBeDomain,
		ShowUsernameSuffix:         !labelPolicy.HideLoginNameSuffix,
		OrgRegister:                orgIAMPolicy.UserLoginMustBeDomain,
	}
	if human.Phone != nil {
		data.Phone = human.PhoneNumber
		data.ExternalPhone = human.PhoneNumber
		data.ExternalPhoneVerified = human.IsPhoneVerified
	}
	funcs := map[string]interface{}{
		"selectedLanguage": func(l string) bool {
			return data.Language == l
		},
	}
	l.renderer.RenderTemplate(w, r, translator, l.renderer.Templates[tmplExternalNotFoundOption], data, funcs)
}

func (l *Login) handleExternalNotFoundOptionCheck(w http.ResponseWriter, r *http.Request) {
	data := new(externalNotFoundOptionFormData)
	authReq, err := l.getAuthRequestAndParseData(r, data)
	if err != nil {
		l.renderExternalNotFoundOption(w, r, authReq, nil, nil, nil, err)
		return
	}
	if data.Link {
		l.renderLogin(w, r, authReq, nil)
		return
	} else if data.ResetLinking {
		userAgentID, _ := http_mw.UserAgentIDFromCtx(r.Context())
		err = l.authRepo.ResetLinkingUsers(r.Context(), authReq.ID, userAgentID)
		if err != nil {
			l.renderExternalNotFoundOption(w, r, authReq, nil, nil, nil, err)
		}
		l.handleLogin(w, r)
		return
	}
	l.handleAutoRegister(w, r, authReq, true)
}

func (l *Login) handleAutoRegister(w http.ResponseWriter, r *http.Request, authReq *domain.AuthRequest, userNotFound bool) {
	resourceOwner := authz.GetInstance(r.Context()).DefaultOrganisationID()

	if authReq.RequestedOrgID != "" && authReq.RequestedOrgID != resourceOwner {
		resourceOwner = authReq.RequestedOrgID
	}

	orgIamPolicy, err := l.getOrgDomainPolicy(r, resourceOwner)
	if err != nil {
		l.renderExternalNotFoundOption(w, r, authReq, nil, nil, nil, err)
		return
	}

	idpConfig, err := l.authRepo.GetIDPConfigByID(r.Context(), authReq.SelectedIDPConfigID)
	if err != nil {
		l.renderExternalNotFoundOption(w, r, authReq, orgIamPolicy, nil, nil, err)
		return
	}

	userAgentID, _ := http_mw.UserAgentIDFromCtx(r.Context())
	if len(authReq.LinkingUsers) == 0 {
		l.renderError(w, r, authReq, errors.ThrowPreconditionFailed(nil, "LOGIN-asfg3", "Errors.ExternalIDP.NoExternalUserData"))
		return
	}

	linkingUser := authReq.LinkingUsers[len(authReq.LinkingUsers)-1]
	if userNotFound {
		data := new(externalNotFoundOptionFormData)
		err := l.getParseData(r, data)
		if err != nil {
			l.renderExternalNotFoundOption(w, r, authReq, nil, nil, nil, err)
			return
		}
		linkingUser = l.mapExternalNotFoundOptionFormDataToLoginUser(data)
	}

	user, externalIDP, metadata := l.mapExternalUserToLoginUser(orgIamPolicy, linkingUser, idpConfig)

<<<<<<< HEAD
	user, metadata, err = l.runPreCreationActions(r.Context(), authReq, r, user, metadata, resourceOwner, domain.FlowTypeExternalAuthentication)
=======
	user, metadata, err = l.customUserToLoginUserMapping(r.Context(), authReq, user, metadata, resourceOwner, domain.FlowTypeExternalAuthentication)
>>>>>>> c54ddc71
	if err != nil {
		l.renderExternalNotFoundOption(w, r, authReq, orgIamPolicy, nil, nil, err)
		return
	}
	err = l.authRepo.AutoRegisterExternalUser(setContext(r.Context(), resourceOwner), user, externalIDP, nil, authReq.ID, userAgentID, resourceOwner, metadata, domain.BrowserInfoFromRequest(r))
	if err != nil {
		l.renderExternalNotFoundOption(w, r, authReq, orgIamPolicy, user, externalIDP, err)
		return
	}
	authReq, err = l.authRepo.AuthRequestByID(r.Context(), authReq.ID, authReq.AgentID)
	if err != nil {
		l.renderError(w, r, authReq, err)
		return
	}
<<<<<<< HEAD
	userGrants, err := l.runPostCreationActions(r.Context(), authReq.UserID, authReq, r, resourceOwner, domain.FlowTypeExternalAuthentication)
=======
	userGrants, err := l.customGrants(r.Context(), authReq.UserID, authReq, resourceOwner, domain.FlowTypeExternalAuthentication)
>>>>>>> c54ddc71
	if err != nil {
		l.renderError(w, r, authReq, err)
		return
	}
	err = l.appendUserGrants(r.Context(), userGrants, resourceOwner)
	if err != nil {
		l.renderError(w, r, authReq, err)
		return
	}
	l.renderNextStep(w, r, authReq)
}

func (l *Login) mapExternalNotFoundOptionFormDataToLoginUser(formData *externalNotFoundOptionFormData) *domain.ExternalUser {
	isEmailVerified := formData.ExternalEmailVerified && formData.Email == formData.ExternalEmail
	isPhoneVerified := formData.ExternalPhoneVerified && formData.Phone == formData.ExternalPhone
	return &domain.ExternalUser{
		IDPConfigID:       formData.ExternalIDPConfigID,
		ExternalUserID:    formData.ExternalIDPExtUserID,
		PreferredUsername: formData.Username,
		DisplayName:       formData.Email,
		FirstName:         formData.Firstname,
		LastName:          formData.Lastname,
		NickName:          formData.Nickname,
		Email:             formData.Email,
		IsEmailVerified:   isEmailVerified,
		Phone:             formData.Phone,
		IsPhoneVerified:   isPhoneVerified,
		PreferredLanguage: language.Make(formData.Language),
	}
}

func (l *Login) mapTokenToLoginUser(tokens *oidc.Tokens, idpConfig *iam_model.IDPConfigView) *domain.ExternalUser {
	displayName := tokens.IDTokenClaims.GetPreferredUsername()
	if displayName == "" && tokens.IDTokenClaims.GetEmail() != "" {
		displayName = tokens.IDTokenClaims.GetEmail()
	}
	switch idpConfig.OIDCIDPDisplayNameMapping {
	case iam_model.OIDCMappingFieldEmail:
		if tokens.IDTokenClaims.IsEmailVerified() && tokens.IDTokenClaims.GetEmail() != "" {
			displayName = tokens.IDTokenClaims.GetEmail()
		}
	}

	externalUser := &domain.ExternalUser{
		IDPConfigID:       idpConfig.IDPConfigID,
		ExternalUserID:    tokens.IDTokenClaims.GetSubject(),
		PreferredUsername: tokens.IDTokenClaims.GetPreferredUsername(),
		DisplayName:       displayName,
		FirstName:         tokens.IDTokenClaims.GetGivenName(),
		LastName:          tokens.IDTokenClaims.GetFamilyName(),
		NickName:          tokens.IDTokenClaims.GetNickname(),
		Email:             tokens.IDTokenClaims.GetEmail(),
		IsEmailVerified:   tokens.IDTokenClaims.IsEmailVerified(),
		PreferredLanguage: tokens.IDTokenClaims.GetLocale(),
	}

	if tokens.IDTokenClaims.GetPhoneNumber() != "" {
		externalUser.Phone = tokens.IDTokenClaims.GetPhoneNumber()
		externalUser.IsPhoneVerified = tokens.IDTokenClaims.IsPhoneNumberVerified()
	}
	return externalUser
}
func (l *Login) mapExternalUserToLoginUser(orgIamPolicy *query.DomainPolicy, linkingUser *domain.ExternalUser, idpConfig *iam_model.IDPConfigView) (*domain.Human, *domain.UserIDPLink, []*domain.Metadata) {
	username := linkingUser.PreferredUsername
	switch idpConfig.OIDCUsernameMapping {
	case iam_model.OIDCMappingFieldEmail:
		if linkingUser.IsEmailVerified && linkingUser.Email != "" && username == "" {
			username = linkingUser.Email
		}
	}
	if username == "" {
		username = linkingUser.Email
	}

	if orgIamPolicy.UserLoginMustBeDomain {
		index := strings.LastIndex(username, "@")
		if index > 1 {
			username = username[:index]
		}
	}

	human := &domain.Human{
		Username: username,
		Profile: &domain.Profile{
			FirstName:         linkingUser.FirstName,
			LastName:          linkingUser.LastName,
			PreferredLanguage: linkingUser.PreferredLanguage,
			NickName:          linkingUser.NickName,
		},
		Email: &domain.Email{
			EmailAddress:    linkingUser.Email,
			IsEmailVerified: linkingUser.IsEmailVerified,
		},
	}
	if linkingUser.Phone != "" {
		human.Phone = &domain.Phone{
			PhoneNumber:     linkingUser.Phone,
			IsPhoneVerified: linkingUser.IsPhoneVerified,
		}
	}

	displayName := linkingUser.PreferredUsername
	switch idpConfig.OIDCIDPDisplayNameMapping {
	case iam_model.OIDCMappingFieldEmail:
		if linkingUser.IsEmailVerified && linkingUser.Email != "" && displayName == "" {
			displayName = linkingUser.Email
		}
	}
	if displayName == "" {
		displayName = linkingUser.Email
	}

	externalIDP := &domain.UserIDPLink{
		IDPConfigID:    idpConfig.IDPConfigID,
		ExternalUserID: linkingUser.ExternalUserID,
		DisplayName:    displayName,
	}
	return human, externalIDP, linkingUser.Metadatas
}<|MERGE_RESOLUTION|>--- conflicted
+++ resolved
@@ -9,7 +9,6 @@
 	"time"
 
 	"github.com/zitadel/logging"
-
 	"github.com/zitadel/oidc/v2/pkg/client/rp"
 	"github.com/zitadel/oidc/v2/pkg/oidc"
 	"golang.org/x/oauth2"
@@ -402,11 +401,7 @@
 
 	user, externalIDP, metadata := l.mapExternalUserToLoginUser(orgIamPolicy, linkingUser, idpConfig)
 
-<<<<<<< HEAD
 	user, metadata, err = l.runPreCreationActions(r.Context(), authReq, r, user, metadata, resourceOwner, domain.FlowTypeExternalAuthentication)
-=======
-	user, metadata, err = l.customUserToLoginUserMapping(r.Context(), authReq, user, metadata, resourceOwner, domain.FlowTypeExternalAuthentication)
->>>>>>> c54ddc71
 	if err != nil {
 		l.renderExternalNotFoundOption(w, r, authReq, orgIamPolicy, nil, nil, err)
 		return
@@ -421,11 +416,7 @@
 		l.renderError(w, r, authReq, err)
 		return
 	}
-<<<<<<< HEAD
 	userGrants, err := l.runPostCreationActions(r.Context(), authReq.UserID, authReq, r, resourceOwner, domain.FlowTypeExternalAuthentication)
-=======
-	userGrants, err := l.customGrants(r.Context(), authReq.UserID, authReq, resourceOwner, domain.FlowTypeExternalAuthentication)
->>>>>>> c54ddc71
 	if err != nil {
 		l.renderError(w, r, authReq, err)
 		return
