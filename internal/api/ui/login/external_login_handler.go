package login

import (
	"context"
	"encoding/base64"
	"net/http"
	"net/url"
	"strings"
	"time"

	"github.com/zitadel/oidc/v2/pkg/client/rp"
	"github.com/zitadel/oidc/v2/pkg/oidc"
	"golang.org/x/oauth2"

	"github.com/zitadel/zitadel/internal/api/authz"
	http_mw "github.com/zitadel/zitadel/internal/api/http/middleware"
	"github.com/zitadel/zitadel/internal/crypto"
	"github.com/zitadel/zitadel/internal/domain"
	"github.com/zitadel/zitadel/internal/errors"
	caos_errors "github.com/zitadel/zitadel/internal/errors"
	iam_model "github.com/zitadel/zitadel/internal/iam/model"
	"github.com/zitadel/zitadel/internal/query"
)

const (
	queryIDPConfigID           = "idpConfigID"
	tmplExternalNotFoundOption = "externalnotfoundoption"
)

type externalIDPData struct {
	IDPConfigID string `schema:"idpConfigID"`
}

type externalIDPCallbackData struct {
	State string `schema:"state"`
	Code  string `schema:"code"`
}

type externalNotFoundOptionFormData struct {
	externalRegisterFormData
	Link         bool `schema:"linkbutton"`
	AutoRegister bool `schema:"autoregisterbutton"`
	ResetLinking bool `schema:"resetlinking"`
	TermsConfirm bool `schema:"terms-confirm"`
}

type externalNotFoundOptionData struct {
	baseData
	externalNotFoundOptionFormData
	ExternalIDPID              string
	ExternalIDPUserID          string
	ExternalIDPUserDisplayName string
	ShowUsername               bool
	OrgRegister                bool
	ExternalEmail              string
	ExternalEmailVerified      bool
	ExternalPhone              string
	ExternalPhoneVerified      bool
}

func (l *Login) handleExternalLoginStep(w http.ResponseWriter, r *http.Request, authReq *domain.AuthRequest, selectedIDPConfigID string) {
	for _, idp := range authReq.AllowedExternalIDPs {
		if idp.IDPConfigID == selectedIDPConfigID {
			l.handleIDP(w, r, authReq, selectedIDPConfigID)
			return
		}
	}
	l.renderLogin(w, r, authReq, errors.ThrowInvalidArgument(nil, "VIEW-Fsj7f", "Errors.User.ExternalIDP.NotAllowed"))
}

func (l *Login) handleExternalLogin(w http.ResponseWriter, r *http.Request) {
	data := new(externalIDPData)
	authReq, err := l.getAuthRequestAndParseData(r, data)
	if err != nil {
		l.renderError(w, r, authReq, err)
		return
	}
	if authReq == nil {
		l.defaultRedirect(w, r)
		return
	}
	l.handleIDP(w, r, authReq, data.IDPConfigID)
}

func (l *Login) handleIDP(w http.ResponseWriter, r *http.Request, authReq *domain.AuthRequest, selectedIDPConfigID string) {
	idpConfig, err := l.getIDPConfigByID(r, selectedIDPConfigID)
	if err != nil {
		l.renderError(w, r, authReq, err)
		return
	}
	userAgentID, _ := http_mw.UserAgentIDFromCtx(r.Context())
	err = l.authRepo.SelectExternalIDP(r.Context(), authReq.ID, idpConfig.IDPConfigID, userAgentID)
	if err != nil {
		l.renderLogin(w, r, authReq, err)
		return
	}
	if !idpConfig.IsOIDC {
		l.handleJWTAuthorize(w, r, authReq, idpConfig)
		return
	}
	l.handleOIDCAuthorize(w, r, authReq, idpConfig, EndpointExternalLoginCallback)
}

func (l *Login) handleOIDCAuthorize(w http.ResponseWriter, r *http.Request, authReq *domain.AuthRequest, idpConfig *iam_model.IDPConfigView, callbackEndpoint string) {
	provider, err := l.getRPConfig(r.Context(), idpConfig, callbackEndpoint)
	if err != nil {
		l.renderLogin(w, r, authReq, err)
		return
	}
	http.Redirect(w, r, rp.AuthURL(authReq.ID, provider, rp.WithPrompt(oidc.PromptSelectAccount)), http.StatusFound)
}

func (l *Login) handleJWTAuthorize(w http.ResponseWriter, r *http.Request, authReq *domain.AuthRequest, idpConfig *iam_model.IDPConfigView) {
	redirect, err := url.Parse(idpConfig.JWTEndpoint)
	if err != nil {
		l.renderLogin(w, r, authReq, err)
		return
	}
	q := redirect.Query()
	q.Set(QueryAuthRequestID, authReq.ID)
	userAgentID, ok := http_mw.UserAgentIDFromCtx(r.Context())
	if !ok {
		l.renderLogin(w, r, authReq, caos_errors.ThrowPreconditionFailed(nil, "LOGIN-dsgg3", "Errors.AuthRequest.UserAgentNotFound"))
		return
	}
	nonce, err := l.idpConfigAlg.Encrypt([]byte(userAgentID))
	if err != nil {
		l.renderLogin(w, r, authReq, err)
		return
	}
	q.Set(queryUserAgentID, base64.RawURLEncoding.EncodeToString(nonce))
	redirect.RawQuery = q.Encode()
	http.Redirect(w, r, redirect.String(), http.StatusFound)
}

func (l *Login) handleExternalLoginCallback(w http.ResponseWriter, r *http.Request) {
	data := new(externalIDPCallbackData)
	err := l.getParseData(r, data)
	if err != nil {
		l.renderError(w, r, nil, err)
		return
	}
	userAgentID, _ := http_mw.UserAgentIDFromCtx(r.Context())
	authReq, err := l.authRepo.AuthRequestByID(r.Context(), data.State, userAgentID)
	if err != nil {
		l.renderError(w, r, authReq, err)
		return
	}
	idpConfig, err := l.authRepo.GetIDPConfigByID(r.Context(), authReq.SelectedIDPConfigID)
	if err != nil {
		l.renderError(w, r, authReq, err)
		return
	}
	if idpConfig.IsOIDC {
		provider, err := l.getRPConfig(r.Context(), idpConfig, EndpointExternalLoginCallback)
		if err != nil {
			l.renderLogin(w, r, authReq, err)
			return
		}
		tokens, err := rp.CodeExchange(r.Context(), data.Code, provider)
		if err != nil {
			l.renderLogin(w, r, authReq, err)
			return
		}
		l.handleExternalUserAuthenticated(w, r, authReq, idpConfig, userAgentID, tokens)
		return
	}
	l.renderError(w, r, authReq, caos_errors.ThrowPreconditionFailed(nil, "RP-asff2", "Errors.ExternalIDP.IDPTypeNotImplemented"))
}

func (l *Login) getRPConfig(ctx context.Context, idpConfig *iam_model.IDPConfigView, callbackEndpoint string) (rp.RelyingParty, error) {
	oidcClientSecret, err := crypto.DecryptString(idpConfig.OIDCClientSecret, l.idpConfigAlg)
	if err != nil {
		return nil, err
	}
	if idpConfig.OIDCIssuer != "" {
		return rp.NewRelyingPartyOIDC(idpConfig.OIDCIssuer, idpConfig.OIDCClientID, oidcClientSecret, l.baseURL(ctx)+callbackEndpoint, idpConfig.OIDCScopes, rp.WithVerifierOpts(rp.WithIssuedAtOffset(3*time.Second)))
	}
	if idpConfig.OAuthAuthorizationEndpoint == "" || idpConfig.OAuthTokenEndpoint == "" {
		return nil, caos_errors.ThrowPreconditionFailed(nil, "RP-4n0fs", "Errors.IdentityProvider.InvalidConfig")
	}
	oauth2Config := &oauth2.Config{
		ClientID:     idpConfig.OIDCClientID,
		ClientSecret: oidcClientSecret,
		Endpoint: oauth2.Endpoint{
			AuthURL:  idpConfig.OAuthAuthorizationEndpoint,
			TokenURL: idpConfig.OAuthTokenEndpoint,
		},
		RedirectURL: l.baseURL(ctx) + callbackEndpoint,
		Scopes:      idpConfig.OIDCScopes,
	}
	return rp.NewRelyingPartyOAuth(oauth2Config, rp.WithVerifierOpts(rp.WithIssuedAtOffset(3*time.Second)))
}

func (l *Login) handleExternalUserAuthenticated(w http.ResponseWriter, r *http.Request, authReq *domain.AuthRequest, idpConfig *iam_model.IDPConfigView, userAgentID string, tokens *oidc.Tokens) {
	externalUser := l.mapTokenToLoginUser(tokens, idpConfig)
	externalUser, err := l.customExternalUserMapping(r.Context(), externalUser, tokens, authReq, idpConfig)
	if err != nil {
		l.renderError(w, r, authReq, err)
		return
	}

	err = l.authRepo.CheckExternalUserLogin(setContext(r.Context(), ""), authReq.ID, userAgentID, externalUser, domain.BrowserInfoFromRequest(r))
	if err != nil {
		if errors.IsNotFound(err) {
			err = nil
		}
<<<<<<< HEAD
		instance, err := l.query.Instance(r.Context(), false)
		if err != nil {
			l.renderExternalNotFoundOption(w, r, authReq, nil, nil, nil, nil, err)
			return
		}

		resourceOwner := instance.GlobalOrgID

		if authReq.RequestedOrgID != "" && authReq.RequestedOrgID != instance.GlobalOrgID {
=======
		resourceOwner := authz.GetInstance(r.Context()).DefaultOrganisationID()

		if authReq.RequestedOrgID != "" && authReq.RequestedOrgID != resourceOwner {
>>>>>>> ace94917
			resourceOwner = authReq.RequestedOrgID
		}

		orgIAMPolicy, err := l.getOrgDomainPolicy(r, resourceOwner)
		if err != nil {
			l.renderExternalNotFoundOption(w, r, authReq, nil, nil, nil, err)
			return
		}

		human, idpLinking, _ := l.mapExternalUserToLoginUser(orgIAMPolicy, externalUser, idpConfig)
		if !idpConfig.AutoRegister {
<<<<<<< HEAD
			l.renderExternalNotFoundOption(w, r, authReq, instance, orgIAMPolicy, human, idpLinking, err)
=======
			l.renderExternalNotFoundOption(w, r, authReq, orgIAMPolicy, human, idpLinking, err)
>>>>>>> ace94917
			return
		}
		authReq, err = l.authRepo.AuthRequestByID(r.Context(), authReq.ID, userAgentID)
		if err != nil {
<<<<<<< HEAD
			l.renderExternalNotFoundOption(w, r, authReq, instance, orgIAMPolicy, human, idpLinking, err)
=======
			l.renderExternalNotFoundOption(w, r, authReq, orgIAMPolicy, human, idpLinking, err)
>>>>>>> ace94917
			return
		}
		l.handleAutoRegister(w, r, authReq)
		return
	}
	if len(externalUser.Metadatas) > 0 {
		authReq, err = l.authRepo.AuthRequestByID(r.Context(), authReq.ID, userAgentID)
		if err != nil {
			return
		}
		_, err = l.command.BulkSetUserMetadata(setContext(r.Context(), authReq.UserOrgID), authReq.UserID, authReq.UserOrgID, externalUser.Metadatas...)
		if err != nil {
			l.renderError(w, r, authReq, err)
			return
		}
	}
	l.renderNextStep(w, r, authReq)
}

<<<<<<< HEAD
func (l *Login) renderExternalNotFoundOption(w http.ResponseWriter, r *http.Request, authReq *domain.AuthRequest, instance *query.Instance, orgIAMPolicy *query.DomainPolicy, human *domain.Human, externalIDP *domain.UserIDPLink, err error) {
=======
func (l *Login) renderExternalNotFoundOption(w http.ResponseWriter, r *http.Request, authReq *domain.AuthRequest, orgIAMPolicy *query.DomainPolicy, human *domain.Human, externalIDP *domain.UserIDPLink, err error) {
>>>>>>> ace94917
	var errID, errMessage string
	if err != nil {
		errID, errMessage = l.getErrorMessage(r, err)
	}
	if orgIAMPolicy == nil {
<<<<<<< HEAD
		instance, err = l.query.Instance(r.Context(), false)
		if err != nil {
			l.renderError(w, r, authReq, err)
			return
		}
		resourceOwner := instance.GlobalOrgID

		if authReq.RequestedOrgID != "" && authReq.RequestedOrgID != instance.GlobalOrgID {
=======
		resourceOwner := authz.GetInstance(r.Context()).DefaultOrganisationID()

		if authReq.RequestedOrgID != "" && authReq.RequestedOrgID != resourceOwner {
>>>>>>> ace94917
			resourceOwner = authReq.RequestedOrgID
		}

		orgIAMPolicy, err = l.getOrgDomainPolicy(r, resourceOwner)
		if err != nil {
			l.renderError(w, r, authReq, err)
			return
		}

	}

	if human == nil || externalIDP == nil {
		idpConfig, err := l.authRepo.GetIDPConfigByID(r.Context(), authReq.SelectedIDPConfigID)
		if err != nil {
			l.renderError(w, r, authReq, err)
			return
		}
		linkingUser := authReq.LinkingUsers[len(authReq.LinkingUsers)-1]
		human, externalIDP, _ = l.mapExternalUserToLoginUser(orgIAMPolicy, linkingUser, idpConfig)
	}

	data := externalNotFoundOptionData{
		baseData: l.getBaseData(r, authReq, "ExternalNotFoundOption", errID, errMessage),
		externalNotFoundOptionFormData: externalNotFoundOptionFormData{
			externalRegisterFormData: externalRegisterFormData{
				Email:     human.EmailAddress,
				Username:  human.Username,
				Firstname: human.FirstName,
				Lastname:  human.LastName,
				Nickname:  human.NickName,
				Language:  human.PreferredLanguage.String(),
			},
		},
		ExternalIDPID:              externalIDP.IDPConfigID,
		ExternalIDPUserID:          externalIDP.ExternalUserID,
		ExternalIDPUserDisplayName: externalIDP.DisplayName,
		ExternalEmail:              human.EmailAddress,
		ExternalEmailVerified:      human.IsEmailVerified,
		ShowUsername:               orgIAMPolicy.UserLoginMustBeDomain,
		OrgRegister:                orgIAMPolicy.UserLoginMustBeDomain,
	}
	if human.Phone != nil {
		data.Phone = human.PhoneNumber
		data.ExternalPhone = human.PhoneNumber
		data.ExternalPhoneVerified = human.IsPhoneVerified
	}
	translator := l.getTranslator(r.Context(), authReq)
	l.renderer.RenderTemplate(w, r, translator, l.renderer.Templates[tmplExternalNotFoundOption], data, nil)
}

func (l *Login) handleExternalNotFoundOptionCheck(w http.ResponseWriter, r *http.Request) {
	data := new(externalNotFoundOptionFormData)
	authReq, err := l.getAuthRequestAndParseData(r, data)
	if err != nil {
		l.renderExternalNotFoundOption(w, r, authReq, nil, nil, nil, err)
		return
	}
	if data.Link {
		l.renderLogin(w, r, authReq, nil)
		return
	} else if data.ResetLinking {
		userAgentID, _ := http_mw.UserAgentIDFromCtx(r.Context())
		err = l.authRepo.ResetLinkingUsers(r.Context(), authReq.ID, userAgentID)
		if err != nil {
			l.renderExternalNotFoundOption(w, r, authReq, nil, nil, nil, err)
		}
		l.handleLogin(w, r)
		return
	}
	l.handleAutoRegister(w, r, authReq)
}

func (l *Login) handleAutoRegister(w http.ResponseWriter, r *http.Request, authReq *domain.AuthRequest) {
<<<<<<< HEAD
	instance, err := l.query.Instance(r.Context(), false)
	if err != nil {
		l.renderExternalNotFoundOption(w, r, authReq, nil, nil, nil, nil, err)
		return
	}

	resourceOwner := instance.GlobalOrgID
	memberRoles := []string{domain.RoleSelfManagementGlobal}

	if authReq.RequestedOrgID != "" && authReq.RequestedOrgID != instance.GlobalOrgID {
=======
	resourceOwner := authz.GetInstance(r.Context()).DefaultOrganisationID()
	memberRoles := []string{domain.RoleSelfManagementGlobal}

	if authReq.RequestedOrgID != "" && authReq.RequestedOrgID != resourceOwner {
>>>>>>> ace94917
		memberRoles = nil
		resourceOwner = authReq.RequestedOrgID
	}

	orgIamPolicy, err := l.getOrgDomainPolicy(r, resourceOwner)
	if err != nil {
		l.renderExternalNotFoundOption(w, r, authReq, nil, nil, nil, err)
		return
	}

	idpConfig, err := l.authRepo.GetIDPConfigByID(r.Context(), authReq.SelectedIDPConfigID)
	if err != nil {
<<<<<<< HEAD
		l.renderExternalNotFoundOption(w, r, authReq, instance, orgIamPolicy, nil, nil, err)
=======
		l.renderExternalNotFoundOption(w, r, authReq, orgIamPolicy, nil, nil, err)
>>>>>>> ace94917
		return
	}

	userAgentID, _ := http_mw.UserAgentIDFromCtx(r.Context())
	if len(authReq.LinkingUsers) == 0 {
		l.renderError(w, r, authReq, caos_errors.ThrowPreconditionFailed(nil, "LOGIN-asfg3", "Errors.ExternalIDP.NoExternalUserData"))
		return
	}
	linkingUser := authReq.LinkingUsers[len(authReq.LinkingUsers)-1]
	user, externalIDP, metadata := l.mapExternalUserToLoginUser(orgIamPolicy, linkingUser, idpConfig)
	user, metadata, err = l.customExternalUserToLoginUserMapping(user, nil, authReq, idpConfig, metadata, resourceOwner)
	if err != nil {
<<<<<<< HEAD
		l.renderExternalNotFoundOption(w, r, authReq, instance, orgIamPolicy, nil, nil, err)
=======
		l.renderExternalNotFoundOption(w, r, authReq, orgIamPolicy, nil, nil, err)
>>>>>>> ace94917
		return
	}
	err = l.authRepo.AutoRegisterExternalUser(setContext(r.Context(), resourceOwner), user, externalIDP, memberRoles, authReq.ID, userAgentID, resourceOwner, metadata, domain.BrowserInfoFromRequest(r))
	if err != nil {
<<<<<<< HEAD
		l.renderExternalNotFoundOption(w, r, authReq, instance, orgIamPolicy, user, externalIDP, err)
=======
		l.renderExternalNotFoundOption(w, r, authReq, orgIamPolicy, user, externalIDP, err)
>>>>>>> ace94917
		return
	}
	authReq, err = l.authRepo.AuthRequestByID(r.Context(), authReq.ID, authReq.AgentID)
	if err != nil {
		l.renderError(w, r, authReq, err)
		return
	}
	userGrants, err := l.customGrants(authReq.UserID, nil, authReq, idpConfig, resourceOwner)
	if err != nil {
		l.renderError(w, r, authReq, err)
		return
	}
	err = l.appendUserGrants(r.Context(), userGrants, resourceOwner)
	if err != nil {
		l.renderError(w, r, authReq, err)
		return
	}
	l.renderNextStep(w, r, authReq)
}

func (l *Login) mapTokenToLoginUser(tokens *oidc.Tokens, idpConfig *iam_model.IDPConfigView) *domain.ExternalUser {
	displayName := tokens.IDTokenClaims.GetPreferredUsername()
	if displayName == "" && tokens.IDTokenClaims.GetEmail() != "" {
		displayName = tokens.IDTokenClaims.GetEmail()
	}
	switch idpConfig.OIDCIDPDisplayNameMapping {
	case iam_model.OIDCMappingFieldEmail:
		if tokens.IDTokenClaims.IsEmailVerified() && tokens.IDTokenClaims.GetEmail() != "" {
			displayName = tokens.IDTokenClaims.GetEmail()
		}
	}

	externalUser := &domain.ExternalUser{
		IDPConfigID:       idpConfig.IDPConfigID,
		ExternalUserID:    tokens.IDTokenClaims.GetSubject(),
		PreferredUsername: tokens.IDTokenClaims.GetPreferredUsername(),
		DisplayName:       displayName,
		FirstName:         tokens.IDTokenClaims.GetGivenName(),
		LastName:          tokens.IDTokenClaims.GetFamilyName(),
		NickName:          tokens.IDTokenClaims.GetNickname(),
		Email:             tokens.IDTokenClaims.GetEmail(),
		IsEmailVerified:   tokens.IDTokenClaims.IsEmailVerified(),
	}

	if tokens.IDTokenClaims.GetPhoneNumber() != "" {
		externalUser.Phone = tokens.IDTokenClaims.GetPhoneNumber()
		externalUser.IsPhoneVerified = tokens.IDTokenClaims.IsPhoneNumberVerified()
	}
	return externalUser
}
func (l *Login) mapExternalUserToLoginUser(orgIamPolicy *query.DomainPolicy, linkingUser *domain.ExternalUser, idpConfig *iam_model.IDPConfigView) (*domain.Human, *domain.UserIDPLink, []*domain.Metadata) {
	username := linkingUser.PreferredUsername
	switch idpConfig.OIDCUsernameMapping {
	case iam_model.OIDCMappingFieldEmail:
		if linkingUser.IsEmailVerified && linkingUser.Email != "" {
			username = linkingUser.Email
		}
	}
	if username == "" {
		username = linkingUser.Email
	}

	if orgIamPolicy.UserLoginMustBeDomain {
		splittedUsername := strings.Split(username, "@")
		if len(splittedUsername) > 1 {
			username = splittedUsername[0]
		}
	}

	human := &domain.Human{
		Username: username,
		Profile: &domain.Profile{
			FirstName:         linkingUser.FirstName,
			LastName:          linkingUser.LastName,
			PreferredLanguage: linkingUser.PreferredLanguage,
			NickName:          linkingUser.NickName,
		},
		Email: &domain.Email{
			EmailAddress:    linkingUser.Email,
			IsEmailVerified: linkingUser.IsEmailVerified,
		},
	}
	if linkingUser.Phone != "" {
		human.Phone = &domain.Phone{
			PhoneNumber:     linkingUser.Phone,
			IsPhoneVerified: linkingUser.IsPhoneVerified,
		}
	}

	displayName := linkingUser.PreferredUsername
	switch idpConfig.OIDCIDPDisplayNameMapping {
	case iam_model.OIDCMappingFieldEmail:
		if linkingUser.IsEmailVerified && linkingUser.Email != "" {
			displayName = linkingUser.Email
		}
	}
	if displayName == "" {
		displayName = linkingUser.Email
	}

	externalIDP := &domain.UserIDPLink{
		IDPConfigID:    idpConfig.IDPConfigID,
		ExternalUserID: linkingUser.ExternalUserID,
		DisplayName:    displayName,
	}
	return human, externalIDP, linkingUser.Metadatas
}<|MERGE_RESOLUTION|>--- conflicted
+++ resolved
@@ -205,21 +205,9 @@
 		if errors.IsNotFound(err) {
 			err = nil
 		}
-<<<<<<< HEAD
-		instance, err := l.query.Instance(r.Context(), false)
-		if err != nil {
-			l.renderExternalNotFoundOption(w, r, authReq, nil, nil, nil, nil, err)
-			return
-		}
-
-		resourceOwner := instance.GlobalOrgID
-
-		if authReq.RequestedOrgID != "" && authReq.RequestedOrgID != instance.GlobalOrgID {
-=======
 		resourceOwner := authz.GetInstance(r.Context()).DefaultOrganisationID()
 
 		if authReq.RequestedOrgID != "" && authReq.RequestedOrgID != resourceOwner {
->>>>>>> ace94917
 			resourceOwner = authReq.RequestedOrgID
 		}
 
@@ -231,20 +219,12 @@
 
 		human, idpLinking, _ := l.mapExternalUserToLoginUser(orgIAMPolicy, externalUser, idpConfig)
 		if !idpConfig.AutoRegister {
-<<<<<<< HEAD
-			l.renderExternalNotFoundOption(w, r, authReq, instance, orgIAMPolicy, human, idpLinking, err)
-=======
 			l.renderExternalNotFoundOption(w, r, authReq, orgIAMPolicy, human, idpLinking, err)
->>>>>>> ace94917
 			return
 		}
 		authReq, err = l.authRepo.AuthRequestByID(r.Context(), authReq.ID, userAgentID)
 		if err != nil {
-<<<<<<< HEAD
-			l.renderExternalNotFoundOption(w, r, authReq, instance, orgIAMPolicy, human, idpLinking, err)
-=======
 			l.renderExternalNotFoundOption(w, r, authReq, orgIAMPolicy, human, idpLinking, err)
->>>>>>> ace94917
 			return
 		}
 		l.handleAutoRegister(w, r, authReq)
@@ -264,30 +244,15 @@
 	l.renderNextStep(w, r, authReq)
 }
 
-<<<<<<< HEAD
-func (l *Login) renderExternalNotFoundOption(w http.ResponseWriter, r *http.Request, authReq *domain.AuthRequest, instance *query.Instance, orgIAMPolicy *query.DomainPolicy, human *domain.Human, externalIDP *domain.UserIDPLink, err error) {
-=======
 func (l *Login) renderExternalNotFoundOption(w http.ResponseWriter, r *http.Request, authReq *domain.AuthRequest, orgIAMPolicy *query.DomainPolicy, human *domain.Human, externalIDP *domain.UserIDPLink, err error) {
->>>>>>> ace94917
 	var errID, errMessage string
 	if err != nil {
 		errID, errMessage = l.getErrorMessage(r, err)
 	}
 	if orgIAMPolicy == nil {
-<<<<<<< HEAD
-		instance, err = l.query.Instance(r.Context(), false)
-		if err != nil {
-			l.renderError(w, r, authReq, err)
-			return
-		}
-		resourceOwner := instance.GlobalOrgID
-
-		if authReq.RequestedOrgID != "" && authReq.RequestedOrgID != instance.GlobalOrgID {
-=======
 		resourceOwner := authz.GetInstance(r.Context()).DefaultOrganisationID()
 
 		if authReq.RequestedOrgID != "" && authReq.RequestedOrgID != resourceOwner {
->>>>>>> ace94917
 			resourceOwner = authReq.RequestedOrgID
 		}
 
@@ -361,23 +326,10 @@
 }
 
 func (l *Login) handleAutoRegister(w http.ResponseWriter, r *http.Request, authReq *domain.AuthRequest) {
-<<<<<<< HEAD
-	instance, err := l.query.Instance(r.Context(), false)
-	if err != nil {
-		l.renderExternalNotFoundOption(w, r, authReq, nil, nil, nil, nil, err)
-		return
-	}
-
-	resourceOwner := instance.GlobalOrgID
-	memberRoles := []string{domain.RoleSelfManagementGlobal}
-
-	if authReq.RequestedOrgID != "" && authReq.RequestedOrgID != instance.GlobalOrgID {
-=======
 	resourceOwner := authz.GetInstance(r.Context()).DefaultOrganisationID()
 	memberRoles := []string{domain.RoleSelfManagementGlobal}
 
 	if authReq.RequestedOrgID != "" && authReq.RequestedOrgID != resourceOwner {
->>>>>>> ace94917
 		memberRoles = nil
 		resourceOwner = authReq.RequestedOrgID
 	}
@@ -390,11 +342,7 @@
 
 	idpConfig, err := l.authRepo.GetIDPConfigByID(r.Context(), authReq.SelectedIDPConfigID)
 	if err != nil {
-<<<<<<< HEAD
-		l.renderExternalNotFoundOption(w, r, authReq, instance, orgIamPolicy, nil, nil, err)
-=======
 		l.renderExternalNotFoundOption(w, r, authReq, orgIamPolicy, nil, nil, err)
->>>>>>> ace94917
 		return
 	}
 
@@ -407,20 +355,12 @@
 	user, externalIDP, metadata := l.mapExternalUserToLoginUser(orgIamPolicy, linkingUser, idpConfig)
 	user, metadata, err = l.customExternalUserToLoginUserMapping(user, nil, authReq, idpConfig, metadata, resourceOwner)
 	if err != nil {
-<<<<<<< HEAD
-		l.renderExternalNotFoundOption(w, r, authReq, instance, orgIamPolicy, nil, nil, err)
-=======
 		l.renderExternalNotFoundOption(w, r, authReq, orgIamPolicy, nil, nil, err)
->>>>>>> ace94917
 		return
 	}
 	err = l.authRepo.AutoRegisterExternalUser(setContext(r.Context(), resourceOwner), user, externalIDP, memberRoles, authReq.ID, userAgentID, resourceOwner, metadata, domain.BrowserInfoFromRequest(r))
 	if err != nil {
-<<<<<<< HEAD
-		l.renderExternalNotFoundOption(w, r, authReq, instance, orgIamPolicy, user, externalIDP, err)
-=======
 		l.renderExternalNotFoundOption(w, r, authReq, orgIamPolicy, user, externalIDP, err)
->>>>>>> ace94917
 		return
 	}
 	authReq, err = l.authRepo.AuthRequestByID(r.Context(), authReq.ID, authReq.AgentID)
