--- conflicted
+++ resolved
@@ -623,7 +623,31 @@
 	)
 }
 
-<<<<<<< HEAD
+func (l *Login) oauthProvider(ctx context.Context, identityProvider *query.IDPTemplate) (*oauth.Provider, error) {
+	secret, err := crypto.DecryptString(identityProvider.OAuthIDPTemplate.ClientSecret, l.idpConfigAlg)
+	if err != nil {
+		return nil, err
+	}
+	config := &oauth2.Config{
+		ClientID:     identityProvider.OAuthIDPTemplate.ClientID,
+		ClientSecret: secret,
+		Endpoint: oauth2.Endpoint{
+			AuthURL:  identityProvider.OAuthIDPTemplate.AuthorizationEndpoint,
+			TokenURL: identityProvider.OAuthIDPTemplate.TokenEndpoint,
+		},
+		RedirectURL: l.baseURL(ctx) + EndpointExternalLoginCallback,
+		Scopes:      identityProvider.OAuthIDPTemplate.Scopes,
+	}
+	return oauth.New(
+		config,
+		identityProvider.Name,
+		identityProvider.OAuthIDPTemplate.UserEndpoint,
+		func() idp.User {
+			return oauth.NewUserMapper(identityProvider.OAuthIDPTemplate.IDAttribute)
+		},
+	)
+}
+
 func (l *Login) githubProvider(ctx context.Context, identityProvider *query.IDPTemplate) (*github.Provider, error) {
 	//errorHandler := func(w http.ResponseWriter, r *http.Request, errorType string, errorDesc string, state string) {
 	//	logging.Errorf("token exchanged failed: %s - %s (state: %s)", errorType, errorType, state)
@@ -661,30 +685,6 @@
 		identityProvider.GitHubEnterpriseIDPTemplate.TokenEndpoint,
 		identityProvider.GitHubEnterpriseIDPTemplate.UserEndpoint,
 		identityProvider.GitHubIDPTemplate.Scopes,
-=======
-func (l *Login) oauthProvider(ctx context.Context, identityProvider *query.IDPTemplate) (*oauth.Provider, error) {
-	secret, err := crypto.DecryptString(identityProvider.OAuthIDPTemplate.ClientSecret, l.idpConfigAlg)
-	if err != nil {
-		return nil, err
-	}
-	config := &oauth2.Config{
-		ClientID:     identityProvider.OAuthIDPTemplate.ClientID,
-		ClientSecret: secret,
-		Endpoint: oauth2.Endpoint{
-			AuthURL:  identityProvider.OAuthIDPTemplate.AuthorizationEndpoint,
-			TokenURL: identityProvider.OAuthIDPTemplate.TokenEndpoint,
-		},
-		RedirectURL: l.baseURL(ctx) + EndpointExternalLoginCallback,
-		Scopes:      identityProvider.OAuthIDPTemplate.Scopes,
-	}
-	return oauth.New(
-		config,
-		identityProvider.Name,
-		identityProvider.OAuthIDPTemplate.UserEndpoint,
-		func() idp.User {
-			return oauth.NewUserMapper(identityProvider.OAuthIDPTemplate.IDAttribute)
-		},
->>>>>>> 2efa305e
 	)
 }
 
