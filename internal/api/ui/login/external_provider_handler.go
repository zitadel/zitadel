package login

import (
	"context"
	"net/http"
	"strings"

	"github.com/zitadel/logging"
	"github.com/zitadel/oidc/v2/pkg/client/rp"
	"github.com/zitadel/oidc/v2/pkg/oidc"
	"golang.org/x/oauth2"
	"golang.org/x/text/language"

	"github.com/zitadel/zitadel/internal/api/authz"
	http_mw "github.com/zitadel/zitadel/internal/api/http/middleware"
	"github.com/zitadel/zitadel/internal/crypto"
	"github.com/zitadel/zitadel/internal/domain"
	"github.com/zitadel/zitadel/internal/errors"
	"github.com/zitadel/zitadel/internal/eventstore/v1/models"
	"github.com/zitadel/zitadel/internal/idp"
	"github.com/zitadel/zitadel/internal/idp/providers/azuread"
	"github.com/zitadel/zitadel/internal/idp/providers/github"
	"github.com/zitadel/zitadel/internal/idp/providers/gitlab"
	"github.com/zitadel/zitadel/internal/idp/providers/google"
	"github.com/zitadel/zitadel/internal/idp/providers/jwt"
	"github.com/zitadel/zitadel/internal/idp/providers/ldap"
	"github.com/zitadel/zitadel/internal/idp/providers/oauth"
	openid "github.com/zitadel/zitadel/internal/idp/providers/oidc"
	"github.com/zitadel/zitadel/internal/query"
)

const (
	queryIDPConfigID           = "idpConfigID"
	tmplExternalNotFoundOption = "externalnotfoundoption"
)

type externalIDPData struct {
	IDPConfigID string `schema:"idpConfigID"`
}

type externalIDPCallbackData struct {
	State string `schema:"state"`
	Code  string `schema:"code"`
}

type externalNotFoundOptionFormData struct {
	externalRegisterFormData
	Link         bool `schema:"linkbutton"`
	AutoRegister bool `schema:"autoregisterbutton"`
	ResetLinking bool `schema:"resetlinking"`
	TermsConfirm bool `schema:"terms-confirm"`
}

type externalNotFoundOptionData struct {
	baseData
	externalNotFoundOptionFormData
	IsLinkingAllowed           bool
	IsCreationAllowed          bool
	ExternalIDPID              string
	ExternalIDPUserID          string
	ExternalIDPUserDisplayName string
	ShowUsername               bool
	ShowUsernameSuffix         bool
	OrgRegister                bool
	ExternalEmail              domain.EmailAddress
	ExternalEmailVerified      bool
	ExternalPhone              domain.PhoneNumber
	ExternalPhoneVerified      bool
}

type externalRegisterFormData struct {
	ExternalIDPConfigID    string              `schema:"external-idp-config-id"`
	ExternalIDPExtUserID   string              `schema:"external-idp-ext-user-id"`
	ExternalIDPDisplayName string              `schema:"external-idp-display-name"`
	ExternalEmail          domain.EmailAddress `schema:"external-email"`
	ExternalEmailVerified  bool                `schema:"external-email-verified"`
	Email                  domain.EmailAddress `schema:"email"`
	Username               string              `schema:"username"`
	Firstname              string              `schema:"firstname"`
	Lastname               string              `schema:"lastname"`
	Nickname               string              `schema:"nickname"`
	ExternalPhone          domain.PhoneNumber  `schema:"external-phone"`
	ExternalPhoneVerified  bool                `schema:"external-phone-verified"`
	Phone                  domain.PhoneNumber  `schema:"phone"`
	Language               string              `schema:"language"`
	TermsConfirm           bool                `schema:"terms-confirm"`
}

// handleExternalLoginStep is called as nextStep
func (l *Login) handleExternalLoginStep(w http.ResponseWriter, r *http.Request, authReq *domain.AuthRequest, selectedIDPID string) {
	for _, idp := range authReq.AllowedExternalIDPs {
		if idp.IDPConfigID == selectedIDPID {
			l.handleIDP(w, r, authReq, selectedIDPID)
			return
		}
	}
	l.renderLogin(w, r, authReq, errors.ThrowInvalidArgument(nil, "VIEW-Fsj7f", "Errors.User.ExternalIDP.NotAllowed"))
}

// handleExternalLogin is called when a user selects the idp on the login page
func (l *Login) handleExternalLogin(w http.ResponseWriter, r *http.Request) {
	data := new(externalIDPData)
	authReq, err := l.getAuthRequestAndParseData(r, data)
	if err != nil {
		l.renderError(w, r, authReq, err)
		return
	}
	if authReq == nil {
		l.defaultRedirect(w, r)
		return
	}
	l.handleIDP(w, r, authReq, data.IDPConfigID)
}

// handleExternalRegister is called when a user selects the idp on the register options page
func (l *Login) handleExternalRegister(w http.ResponseWriter, r *http.Request) {
	data := new(externalIDPData)
	authReq, err := l.getAuthRequestAndParseData(r, data)
	if err != nil {
		l.renderError(w, r, authReq, err)
		return
	}
	l.handleIDP(w, r, authReq, data.IDPConfigID)
}

// handleIDP start the authentication of the selected IDP
// it will redirect to the IDPs auth page
func (l *Login) handleIDP(w http.ResponseWriter, r *http.Request, authReq *domain.AuthRequest, id string) {
	identityProvider, err := l.getIDPByID(r, id)
	if err != nil {
		l.renderError(w, r, authReq, err)
		return
	}
	userAgentID, _ := http_mw.UserAgentIDFromCtx(r.Context())
	err = l.authRepo.SelectExternalIDP(r.Context(), authReq.ID, identityProvider.ID, userAgentID)
	if err != nil {
		l.renderLogin(w, r, authReq, err)
		return
	}
	var provider idp.Provider

	switch identityProvider.Type {
	case domain.IDPTypeOAuth:
		provider, err = l.oauthProvider(r.Context(), identityProvider)
	case domain.IDPTypeOIDC:
		provider, err = l.oidcProvider(r.Context(), identityProvider)
	case domain.IDPTypeJWT:
		provider, err = l.jwtProvider(identityProvider)
	case domain.IDPTypeAzureAD:
		provider, err = l.azureProvider(r.Context(), identityProvider)
	case domain.IDPTypeGitHub:
		provider, err = l.githubProvider(r.Context(), identityProvider)
	case domain.IDPTypeGitHubEnterprise:
		provider, err = l.githubEnterpriseProvider(r.Context(), identityProvider)
	case domain.IDPTypeGitLab:
		provider, err = l.gitlabProvider(r.Context(), identityProvider)
	case domain.IDPTypeGitLabSelfHosted:
		provider, err = l.gitlabSelfHostedProvider(r.Context(), identityProvider)
	case domain.IDPTypeGoogle:
		provider, err = l.googleProvider(r.Context(), identityProvider)
	case domain.IDPTypeLDAP:
		provider, err = l.ldapProvider(r.Context(), identityProvider)
	case domain.IDPTypeUnspecified:
		fallthrough
	default:
		l.renderLogin(w, r, authReq, errors.ThrowInvalidArgument(nil, "LOGIN-AShek", "Errors.ExternalIDP.IDPTypeNotImplemented"))
		return
	}
	if err != nil {
		l.renderLogin(w, r, authReq, err)
		return
	}
	params := l.sessionParamsFromAuthRequest(r.Context(), authReq, identityProvider.ID)
	session, err := provider.BeginAuth(r.Context(), authReq.ID, params...)
	if err != nil {
		l.renderLogin(w, r, authReq, err)
		return
	}
	http.Redirect(w, r, session.GetAuthURL(), http.StatusFound)
}

// handleExternalLoginCallback handles the callback from a IDP
// and tries to extract the user with the provided data
func (l *Login) handleExternalLoginCallback(w http.ResponseWriter, r *http.Request) {
	data := new(externalIDPCallbackData)
	err := l.getParseData(r, data)
	if err != nil {
		l.renderLogin(w, r, nil, err)
		return
	}
	userAgentID, _ := http_mw.UserAgentIDFromCtx(r.Context())
	authReq, err := l.authRepo.AuthRequestByID(r.Context(), data.State, userAgentID)
	if err != nil {
		l.externalAuthFailed(w, r, authReq, nil, nil, err)
		return
	}
	identityProvider, err := l.getIDPByID(r, authReq.SelectedIDPConfigID)
	if err != nil {
		l.externalAuthFailed(w, r, authReq, nil, nil, err)
		return
	}
	var provider idp.Provider
	var session idp.Session
	switch identityProvider.Type {
	case domain.IDPTypeOAuth:
		provider, err = l.oauthProvider(r.Context(), identityProvider)
		if err != nil {
			l.externalAuthFailed(w, r, authReq, nil, nil, err)
			return
		}
		session = &oauth.Session{Provider: provider.(*oauth.Provider), Code: data.Code}
	case domain.IDPTypeOIDC:
		provider, err = l.oidcProvider(r.Context(), identityProvider)
		if err != nil {
			l.externalAuthFailed(w, r, authReq, nil, nil, err)
			return
		}
		session = &openid.Session{Provider: provider.(*openid.Provider), Code: data.Code}
	case domain.IDPTypeAzureAD:
		provider, err = l.azureProvider(r.Context(), identityProvider)
		if err != nil {
			l.externalAuthFailed(w, r, authReq, nil, nil, err)
			return
		}
		session = &oauth.Session{Provider: provider.(*azuread.Provider).Provider, Code: data.Code}
	case domain.IDPTypeGitHub:
		provider, err = l.githubProvider(r.Context(), identityProvider)
		if err != nil {
			l.externalAuthFailed(w, r, authReq, nil, nil, err)
			return
		}
		session = &oauth.Session{Provider: provider.(*github.Provider).Provider, Code: data.Code}
	case domain.IDPTypeGitHubEnterprise:
		provider, err = l.githubEnterpriseProvider(r.Context(), identityProvider)
		if err != nil {
			l.externalAuthFailed(w, r, authReq, nil, nil, err)
			return
		}
		session = &oauth.Session{Provider: provider.(*github.Provider).Provider, Code: data.Code}
	case domain.IDPTypeGitLab:
		provider, err = l.gitlabProvider(r.Context(), identityProvider)
		if err != nil {
			l.externalAuthFailed(w, r, authReq, nil, nil, err)
			return
		}
		session = &openid.Session{Provider: provider.(*gitlab.Provider).Provider, Code: data.Code}
	case domain.IDPTypeGitLabSelfHosted:
		provider, err = l.gitlabSelfHostedProvider(r.Context(), identityProvider)
		if err != nil {
			l.externalAuthFailed(w, r, authReq, nil, nil, err)
			return
		}
		session = &openid.Session{Provider: provider.(*gitlab.Provider).Provider, Code: data.Code}
	case domain.IDPTypeGoogle:
		provider, err = l.googleProvider(r.Context(), identityProvider)
		if err != nil {
			l.externalAuthFailed(w, r, authReq, nil, nil, err)
			return
		}
		session = &openid.Session{Provider: provider.(*google.Provider).Provider, Code: data.Code}
	case domain.IDPTypeJWT,
		domain.IDPTypeLDAP,
		domain.IDPTypeUnspecified:
		fallthrough
	default:
		l.renderLogin(w, r, authReq, errors.ThrowInvalidArgument(nil, "LOGIN-SFefg", "Errors.ExternalIDP.IDPTypeNotImplemented"))
		return
	}

	user, err := session.FetchUser(r.Context())
	if err != nil {
		l.externalAuthFailed(w, r, authReq, tokens(session), user, err)
		return
	}
	l.handleExternalUserAuthenticated(w, r, authReq, identityProvider, session, user, l.renderNextStep)
}

// handleExternalUserAuthenticated maps the IDP user, checks for a corresponding externalID
func (l *Login) handleExternalUserAuthenticated(
	w http.ResponseWriter,
	r *http.Request,
	authReq *domain.AuthRequest,
	provider *query.IDPTemplate,
	session idp.Session,
	user idp.User,
	callback func(w http.ResponseWriter, r *http.Request, authReq *domain.AuthRequest),
) {
	externalUser := mapIDPUserToExternalUser(user, provider.ID)
	externalUser, externalUserChange, err := l.runPostExternalAuthenticationActions(externalUser, tokens(session), authReq, r, user, nil)
	if err != nil {
		l.renderError(w, r, authReq, err)
		return
	}
	err = l.authRepo.CheckExternalUserLogin(setContext(r.Context(), ""), authReq.ID, authReq.AgentID, externalUser, domain.BrowserInfoFromRequest(r))
	if err != nil {
		if !errors.IsNotFound(err) {
			l.renderError(w, r, authReq, err)
			return
		}
		l.externalUserNotExisting(w, r, authReq, provider, externalUser)
		return
	}
	if provider.IsAutoUpdate || len(externalUser.Metadatas) > 0 || externalUserChange {
		// read current auth request state (incl. authorized user)
		authReq, err = l.authRepo.AuthRequestByID(r.Context(), authReq.ID, authReq.AgentID)
		if err != nil {
			l.renderError(w, r, authReq, err)
			return
		}
	}
	if provider.IsAutoUpdate || externalUserChange {
		err = l.updateExternalUser(r.Context(), authReq, externalUser)
		if err != nil {
			l.renderError(w, r, authReq, err)
			return
		}
	}
	if len(externalUser.Metadatas) > 0 {
		_, err = l.command.BulkSetUserMetadata(setContext(r.Context(), authReq.UserOrgID), authReq.UserID, authReq.UserOrgID, externalUser.Metadatas...)
		if err != nil {
			l.renderError(w, r, authReq, err)
			return
		}
	}
	callback(w, r, authReq)
}

// externalUserNotExisting is called if an externalAuthentication couldn't find a corresponding externalID
// possible solutions are:
//
// * auto creation
// * external not found overview:
//   - creation by user
//   - linking to existing user
func (l *Login) externalUserNotExisting(w http.ResponseWriter, r *http.Request, authReq *domain.AuthRequest, provider *query.IDPTemplate, externalUser *domain.ExternalUser) {
	resourceOwner := authz.GetInstance(r.Context()).DefaultOrganisationID()

	if authReq.RequestedOrgID != "" && authReq.RequestedOrgID != resourceOwner {
		resourceOwner = authReq.RequestedOrgID
	}

	orgIAMPolicy, err := l.getOrgDomainPolicy(r, resourceOwner)
	if err != nil {
		l.renderExternalNotFoundOption(w, r, authReq, nil, nil, nil, err)
		return
	}

	human, idpLink, _ := mapExternalUserToLoginUser(externalUser, orgIAMPolicy.UserLoginMustBeDomain)
	// if auto creation or creation itself is disabled, send the user to the notFoundOption
	if !provider.IsCreationAllowed || !provider.IsAutoCreation {
		l.renderExternalNotFoundOption(w, r, authReq, orgIAMPolicy, human, idpLink, err)
		return
	}

	// reload auth request, to ensure current state (checked external login)
	authReq, err = l.authRepo.AuthRequestByID(r.Context(), authReq.ID, authReq.AgentID)
	if err != nil {
		l.renderExternalNotFoundOption(w, r, authReq, orgIAMPolicy, human, idpLink, err)
		return
	}
	l.autoCreateExternalUser(w, r, authReq)
}

// autoCreateExternalUser takes the externalUser and creates it automatically (without user interaction)
func (l *Login) autoCreateExternalUser(w http.ResponseWriter, r *http.Request, authReq *domain.AuthRequest) {
	if len(authReq.LinkingUsers) == 0 {
		l.renderError(w, r, authReq, errors.ThrowPreconditionFailed(nil, "LOGIN-asfg3", "Errors.ExternalIDP.NoExternalUserData"))
		return
	}

	// TODO (LS): how do we get multiple and why do we use the last of them (taken as is)?
	linkingUser := authReq.LinkingUsers[len(authReq.LinkingUsers)-1]

	l.registerExternalUser(w, r, authReq, linkingUser)
}

// renderExternalNotFoundOption renders a page, where the user is able to edit the IDP data,
// create a new externalUser of link to existing on (based on the IDP template)
func (l *Login) renderExternalNotFoundOption(w http.ResponseWriter, r *http.Request, authReq *domain.AuthRequest, orgIAMPolicy *query.DomainPolicy, human *domain.Human, idpLink *domain.UserIDPLink, err error) {
	var errID, errMessage string
	if err != nil {
		errID, errMessage = l.getErrorMessage(r, err)
	}
	if orgIAMPolicy == nil {
		resourceOwner := authz.GetInstance(r.Context()).DefaultOrganisationID()

		if authReq.RequestedOrgID != "" && authReq.RequestedOrgID != resourceOwner {
			resourceOwner = authReq.RequestedOrgID
		}

		orgIAMPolicy, err = l.getOrgDomainPolicy(r, resourceOwner)
		if err != nil {
			l.renderError(w, r, authReq, err)
			return
		}

	}

	if human == nil || idpLink == nil {

		// TODO (LS): how do we get multiple and why do we use the last of them (taken as is)?
		linkingUser := authReq.LinkingUsers[len(authReq.LinkingUsers)-1]
		human, idpLink, _ = mapExternalUserToLoginUser(linkingUser, orgIAMPolicy.UserLoginMustBeDomain)
	}

	var resourceOwner string
	if authReq != nil {
		resourceOwner = authReq.RequestedOrgID
	}
	if resourceOwner == "" {
		resourceOwner = authz.GetInstance(r.Context()).DefaultOrganisationID()
	}
	labelPolicy, err := l.getLabelPolicy(r, resourceOwner)
	if err != nil {
		l.renderError(w, r, authReq, err)
		return
	}

	idpTemplate, err := l.getIDPByID(r, idpLink.IDPConfigID)
	if err != nil {
		l.renderError(w, r, authReq, err)
		return
	}

	translator := l.getTranslator(r.Context(), authReq)
	data := externalNotFoundOptionData{
		baseData: l.getBaseData(r, authReq, "ExternalNotFound.Title", "ExternalNotFound.Description", errID, errMessage),
		externalNotFoundOptionFormData: externalNotFoundOptionFormData{
			externalRegisterFormData: externalRegisterFormData{
				Email:     human.EmailAddress,
				Username:  human.Username,
				Firstname: human.FirstName,
				Lastname:  human.LastName,
				Nickname:  human.NickName,
				Language:  human.PreferredLanguage.String(),
			},
		},
		IsLinkingAllowed:           idpTemplate.IsLinkingAllowed,
		IsCreationAllowed:          idpTemplate.IsCreationAllowed,
		ExternalIDPID:              idpLink.IDPConfigID,
		ExternalIDPUserID:          idpLink.ExternalUserID,
		ExternalIDPUserDisplayName: idpLink.DisplayName,
		ExternalEmail:              human.EmailAddress,
		ExternalEmailVerified:      human.IsEmailVerified,
		ShowUsername:               orgIAMPolicy.UserLoginMustBeDomain,
		ShowUsernameSuffix:         !labelPolicy.HideLoginNameSuffix,
		OrgRegister:                orgIAMPolicy.UserLoginMustBeDomain,
	}
	if human.Phone != nil {
		data.Phone = human.PhoneNumber
		data.ExternalPhone = human.PhoneNumber
		data.ExternalPhoneVerified = human.IsPhoneVerified
	}
	funcs := map[string]interface{}{
		"selectedLanguage": func(l string) bool {
			return data.Language == l
		},
	}
	l.renderer.RenderTemplate(w, r, translator, l.renderer.Templates[tmplExternalNotFoundOption], data, funcs)
}

// handleExternalNotFoundOptionCheck takes the data from the submitted externalNotFound page
// and either links or creates an externalUser
func (l *Login) handleExternalNotFoundOptionCheck(w http.ResponseWriter, r *http.Request) {
	data := new(externalNotFoundOptionFormData)
	authReq, err := l.getAuthRequestAndParseData(r, data)
	if err != nil {
		l.renderExternalNotFoundOption(w, r, authReq, nil, nil, nil, err)
		return
	}

	idpTemplate, err := l.getIDPByID(r, authReq.SelectedIDPConfigID)
	if err != nil {
		l.renderError(w, r, authReq, err)
		return
	}
	// if the user click on the cancel button / back icon
	if data.ResetLinking {
		userAgentID, _ := http_mw.UserAgentIDFromCtx(r.Context())
		err = l.authRepo.ResetLinkingUsers(r.Context(), authReq.ID, userAgentID)
		if err != nil {
			l.renderExternalNotFoundOption(w, r, authReq, nil, nil, nil, err)
		}
		l.handleLogin(w, r)
		return
	}
	// if the user selects the linking button
	if data.Link {
		if !idpTemplate.IsLinkingAllowed {
			l.renderExternalNotFoundOption(w, r, authReq, nil, nil, nil, errors.ThrowPreconditionFailed(nil, "LOGIN-AS3ff", "Errors.ExternalIDP.LinkingNotAllowed"))
			return
		}
		l.renderLogin(w, r, authReq, nil)
		return
	}
	// if the user selects the creation button
	if !idpTemplate.IsCreationAllowed {
		l.renderExternalNotFoundOption(w, r, authReq, nil, nil, nil, errors.ThrowPreconditionFailed(nil, "LOGIN-dsfd3", "Errors.ExternalIDP.CreationNotAllowed"))
		return
	}
	linkingUser := mapExternalNotFoundOptionFormDataToLoginUser(data)
	l.registerExternalUser(w, r, authReq, linkingUser)
}

// registerExternalUser creates an externalUser with the provided data
// incl. execution of pre and post creation actions
//
// it is called from either the [autoCreateExternalUser] or [handleExternalNotFoundOptionCheck]
func (l *Login) registerExternalUser(w http.ResponseWriter, r *http.Request, authReq *domain.AuthRequest, externalUser *domain.ExternalUser) {
	resourceOwner := authz.GetInstance(r.Context()).DefaultOrganisationID()

	if authReq.RequestedOrgID != "" && authReq.RequestedOrgID != resourceOwner {
		resourceOwner = authReq.RequestedOrgID
	}

	orgIamPolicy, err := l.getOrgDomainPolicy(r, resourceOwner)
	if err != nil {
		l.renderExternalNotFoundOption(w, r, authReq, nil, nil, nil, err)
		return
	}
	user, externalIDP, metadata := mapExternalUserToLoginUser(externalUser, orgIamPolicy.UserLoginMustBeDomain)

	user, metadata, err = l.runPreCreationActions(authReq, r, user, metadata, resourceOwner, domain.FlowTypeExternalAuthentication)
	if err != nil {
		l.renderExternalNotFoundOption(w, r, authReq, orgIamPolicy, nil, nil, err)
		return
	}
	err = l.authRepo.AutoRegisterExternalUser(setContext(r.Context(), resourceOwner), user, externalIDP, nil, authReq.ID, authReq.AgentID, resourceOwner, metadata, domain.BrowserInfoFromRequest(r))
	if err != nil {
		l.renderExternalNotFoundOption(w, r, authReq, orgIamPolicy, user, externalIDP, err)
		return
	}
	// read auth request again to get current state including userID
	authReq, err = l.authRepo.AuthRequestByID(r.Context(), authReq.ID, authReq.AgentID)
	if err != nil {
		l.renderError(w, r, authReq, err)
		return
	}
	userGrants, err := l.runPostCreationActions(authReq.UserID, authReq, r, resourceOwner, domain.FlowTypeExternalAuthentication)
	if err != nil {
		l.renderError(w, r, authReq, err)
		return
	}
	err = l.appendUserGrants(r.Context(), userGrants, resourceOwner)
	if err != nil {
		l.renderError(w, r, authReq, err)
		return
	}
	l.renderNextStep(w, r, authReq)
}

// updateExternalUser will update the existing user (email, phone, profile) with data provided by the IDP
func (l *Login) updateExternalUser(ctx context.Context, authReq *domain.AuthRequest, externalUser *domain.ExternalUser) error {
	user, err := l.query.GetUserByID(ctx, true, authReq.UserID, false)
	if err != nil {
		return err
	}
	if user.Human == nil {
		return errors.ThrowPreconditionFailed(nil, "LOGIN-WLTce", "Errors.User.NotHuman")
	}
	if externalUser.Email != "" && (externalUser.Email != user.Human.Email || externalUser.IsEmailVerified != user.Human.IsEmailVerified) {
		emailCodeGenerator, err := l.query.InitEncryptionGenerator(ctx, domain.SecretGeneratorTypeVerifyEmailCode, l.userCodeAlg)
		logging.WithFields("authReq", authReq.ID, "user", authReq.UserID).OnError(err).Error("unable to update email")
		if err == nil {
			_, err = l.command.ChangeHumanEmail(setContext(ctx, authReq.UserOrgID),
				&domain.Email{
					ObjectRoot:      models.ObjectRoot{AggregateID: authReq.UserID},
					EmailAddress:    externalUser.Email,
					IsEmailVerified: externalUser.IsEmailVerified,
				},
				emailCodeGenerator)
			logging.WithFields("authReq", authReq.ID, "user", authReq.UserID).OnError(err).Error("unable to update email")
		}
	}
	if externalUser.Phone != "" && (externalUser.Phone != user.Human.Phone || externalUser.IsPhoneVerified != user.Human.IsPhoneVerified) {
		phoneCodeGenerator, err := l.query.InitEncryptionGenerator(ctx, domain.SecretGeneratorTypeVerifyPhoneCode, l.userCodeAlg)
		logging.WithFields("authReq", authReq.ID, "user", authReq.UserID).OnError(err).Error("unable to update phone")
		if err == nil {
			_, err = l.command.ChangeHumanPhone(setContext(ctx, authReq.UserOrgID),
				&domain.Phone{
					ObjectRoot:      models.ObjectRoot{AggregateID: authReq.UserID},
					PhoneNumber:     externalUser.Phone,
					IsPhoneVerified: externalUser.IsPhoneVerified,
				},
				authReq.UserOrgID,
				phoneCodeGenerator)
			logging.WithFields("authReq", authReq.ID, "user", authReq.UserID).OnError(err).Error("unable to update phone")
		}
	}
	if externalUser.FirstName != user.Human.FirstName ||
		externalUser.LastName != user.Human.LastName ||
		externalUser.NickName != user.Human.NickName ||
		externalUser.DisplayName != user.Human.DisplayName ||
		externalUser.PreferredLanguage != user.Human.PreferredLanguage {
		_, err = l.command.ChangeHumanProfile(setContext(ctx, authReq.UserOrgID), &domain.Profile{
			ObjectRoot:        models.ObjectRoot{AggregateID: authReq.UserID},
			FirstName:         externalUser.FirstName,
			LastName:          externalUser.LastName,
			NickName:          externalUser.NickName,
			DisplayName:       externalUser.DisplayName,
			PreferredLanguage: externalUser.PreferredLanguage,
			Gender:            user.Human.Gender,
		})
		logging.WithFields("authReq", authReq.ID, "user", authReq.UserID).OnError(err).Error("unable to update profile")
	}
	return nil
}

func (l *Login) ldapProvider(ctx context.Context, identityProvider *query.IDPTemplate) (*ldap.Provider, error) {
	password, err := crypto.DecryptString(identityProvider.LDAPIDPTemplate.BindPassword, l.idpConfigAlg)
	if err != nil {
		return nil, err
	}
	var opts []ldap.ProviderOpts
	if !identityProvider.LDAPIDPTemplate.StartTLS {
		opts = append(opts, ldap.WithoutStartTLS())
	}
	if identityProvider.LDAPIDPTemplate.LDAPAttributes.IDAttribute != "" {
		opts = append(opts, ldap.WithCustomIDAttribute(identityProvider.LDAPIDPTemplate.LDAPAttributes.IDAttribute))
	}
	if identityProvider.LDAPIDPTemplate.LDAPAttributes.FirstNameAttribute != "" {
		opts = append(opts, ldap.WithFirstNameAttribute(identityProvider.LDAPIDPTemplate.LDAPAttributes.FirstNameAttribute))
	}
	if identityProvider.LDAPIDPTemplate.LDAPAttributes.LastNameAttribute != "" {
		opts = append(opts, ldap.WithLastNameAttribute(identityProvider.LDAPIDPTemplate.LDAPAttributes.LastNameAttribute))
	}
	if identityProvider.LDAPIDPTemplate.LDAPAttributes.DisplayNameAttribute != "" {
		opts = append(opts, ldap.WithDisplayNameAttribute(identityProvider.LDAPIDPTemplate.LDAPAttributes.DisplayNameAttribute))
	}
	if identityProvider.LDAPIDPTemplate.LDAPAttributes.NickNameAttribute != "" {
		opts = append(opts, ldap.WithNickNameAttribute(identityProvider.LDAPIDPTemplate.LDAPAttributes.NickNameAttribute))
	}
	if identityProvider.LDAPIDPTemplate.LDAPAttributes.PreferredUsernameAttribute != "" {
		opts = append(opts, ldap.WithPreferredUsernameAttribute(identityProvider.LDAPIDPTemplate.LDAPAttributes.PreferredUsernameAttribute))
	}
	if identityProvider.LDAPIDPTemplate.LDAPAttributes.EmailAttribute != "" {
		opts = append(opts, ldap.WithEmailAttribute(identityProvider.LDAPIDPTemplate.LDAPAttributes.EmailAttribute))
	}
	if identityProvider.LDAPIDPTemplate.LDAPAttributes.EmailVerifiedAttribute != "" {
		opts = append(opts, ldap.WithEmailVerifiedAttribute(identityProvider.LDAPIDPTemplate.LDAPAttributes.EmailVerifiedAttribute))
	}
	if identityProvider.LDAPIDPTemplate.LDAPAttributes.PhoneAttribute != "" {
		opts = append(opts, ldap.WithPhoneAttribute(identityProvider.LDAPIDPTemplate.LDAPAttributes.PhoneAttribute))
	}
	if identityProvider.LDAPIDPTemplate.LDAPAttributes.PhoneVerifiedAttribute != "" {
		opts = append(opts, ldap.WithPhoneVerifiedAttribute(identityProvider.LDAPIDPTemplate.LDAPAttributes.PhoneVerifiedAttribute))
	}
	if identityProvider.LDAPIDPTemplate.LDAPAttributes.PreferredLanguageAttribute != "" {
		opts = append(opts, ldap.WithPreferredLanguageAttribute(identityProvider.LDAPIDPTemplate.LDAPAttributes.PreferredLanguageAttribute))
	}
	if identityProvider.LDAPIDPTemplate.LDAPAttributes.AvatarURLAttribute != "" {
		opts = append(opts, ldap.WithAvatarURLAttribute(identityProvider.LDAPIDPTemplate.LDAPAttributes.AvatarURLAttribute))
	}
	if identityProvider.LDAPIDPTemplate.LDAPAttributes.ProfileAttribute != "" {
		opts = append(opts, ldap.WithProfileAttribute(identityProvider.LDAPIDPTemplate.LDAPAttributes.ProfileAttribute))
	}
	return ldap.New(
		identityProvider.Name,
		identityProvider.Servers,
		identityProvider.BaseDN,
		identityProvider.BindDN,
		password,
		identityProvider.UserBase,
		identityProvider.UserObjectClasses,
		identityProvider.UserFilters,
		identityProvider.Timeout,
		l.baseURL(ctx)+EndpointLDAPLogin+"?"+QueryAuthRequestID+"=",
		opts...,
	), nil
}

func (l *Login) googleProvider(ctx context.Context, identityProvider *query.IDPTemplate) (*google.Provider, error) {
	errorHandler := func(w http.ResponseWriter, r *http.Request, errorType string, errorDesc string, state string) {
		logging.Errorf("token exchanged failed: %s - %s (state: %s)", errorType, errorType, state)
		rp.DefaultErrorHandler(w, r, errorType, errorDesc, state)
	}
	openid.WithRelyingPartyOption(rp.WithErrorHandler(errorHandler))
	secret, err := crypto.DecryptString(identityProvider.GoogleIDPTemplate.ClientSecret, l.idpConfigAlg)
	if err != nil {
		return nil, err
	}
	return google.New(
		identityProvider.GoogleIDPTemplate.ClientID,
		secret,
		l.baseURL(ctx)+EndpointExternalLoginCallback,
		identityProvider.GoogleIDPTemplate.Scopes,
	)
}

func (l *Login) oidcProvider(ctx context.Context, identityProvider *query.IDPTemplate) (*openid.Provider, error) {
	secret, err := crypto.DecryptString(identityProvider.OIDCIDPTemplate.ClientSecret, l.idpConfigAlg)
	if err != nil {
		return nil, err
	}
	opts := make([]openid.ProviderOpts, 1, 2)
	opts[0] = openid.WithSelectAccount()
	if identityProvider.OIDCIDPTemplate.IsIDTokenMapping {
		opts = append(opts, openid.WithIDTokenMapping())
	}
	return openid.New(identityProvider.Name,
		identityProvider.OIDCIDPTemplate.Issuer,
		identityProvider.OIDCIDPTemplate.ClientID,
		secret,
		l.baseURL(ctx)+EndpointExternalLoginCallback,
		identityProvider.OIDCIDPTemplate.Scopes,
		openid.DefaultMapper,
		opts...,
	)
}

func (l *Login) jwtProvider(identityProvider *query.IDPTemplate) (*jwt.Provider, error) {
	return jwt.New(
		identityProvider.Name,
		identityProvider.JWTIDPTemplate.Issuer,
		identityProvider.JWTIDPTemplate.Endpoint,
		identityProvider.JWTIDPTemplate.KeysEndpoint,
		identityProvider.JWTIDPTemplate.HeaderName,
		l.idpConfigAlg,
	)
}

func (l *Login) oauthProvider(ctx context.Context, identityProvider *query.IDPTemplate) (*oauth.Provider, error) {
	secret, err := crypto.DecryptString(identityProvider.OAuthIDPTemplate.ClientSecret, l.idpConfigAlg)
	if err != nil {
		return nil, err
	}
	config := &oauth2.Config{
		ClientID:     identityProvider.OAuthIDPTemplate.ClientID,
		ClientSecret: secret,
		Endpoint: oauth2.Endpoint{
			AuthURL:  identityProvider.OAuthIDPTemplate.AuthorizationEndpoint,
			TokenURL: identityProvider.OAuthIDPTemplate.TokenEndpoint,
		},
		RedirectURL: l.baseURL(ctx) + EndpointExternalLoginCallback,
		Scopes:      identityProvider.OAuthIDPTemplate.Scopes,
	}
	return oauth.New(
		config,
		identityProvider.Name,
		identityProvider.OAuthIDPTemplate.UserEndpoint,
		func() idp.User {
			return oauth.NewUserMapper(identityProvider.OAuthIDPTemplate.IDAttribute)
		},
	)
}

func (l *Login) azureProvider(ctx context.Context, identityProvider *query.IDPTemplate) (*azuread.Provider, error) {
	secret, err := crypto.DecryptString(identityProvider.AzureADIDPTemplate.ClientSecret, l.idpConfigAlg)
	if err != nil {
		return nil, err
	}
	opts := make([]azuread.ProviderOptions, 0, 2)
	if identityProvider.AzureADIDPTemplate.IsEmailVerified {
		opts = append(opts, azuread.WithEmailVerified())
	}
	if identityProvider.AzureADIDPTemplate.Tenant != "" {
		opts = append(opts, azuread.WithTenant(azuread.TenantType(identityProvider.AzureADIDPTemplate.Tenant)))
	}
	return azuread.New(
		identityProvider.Name,
		identityProvider.AzureADIDPTemplate.ClientID,
		secret,
		l.baseURL(ctx)+EndpointExternalLoginCallback,
		identityProvider.AzureADIDPTemplate.Scopes,
		opts...,
	)
}

func (l *Login) githubProvider(ctx context.Context, identityProvider *query.IDPTemplate) (*github.Provider, error) {
	secret, err := crypto.DecryptString(identityProvider.GitHubIDPTemplate.ClientSecret, l.idpConfigAlg)
	if err != nil {
		return nil, err
	}
	return github.New(
		identityProvider.GitHubIDPTemplate.ClientID,
		secret,
		l.baseURL(ctx)+EndpointExternalLoginCallback,
		identityProvider.GitHubIDPTemplate.Scopes,
	)
}

func (l *Login) githubEnterpriseProvider(ctx context.Context, identityProvider *query.IDPTemplate) (*github.Provider, error) {
	secret, err := crypto.DecryptString(identityProvider.GitHubIDPTemplate.ClientSecret, l.idpConfigAlg)
	if err != nil {
		return nil, err
	}
	return github.NewCustomURL(
		identityProvider.Name,
		identityProvider.GitHubIDPTemplate.ClientID,
		secret,
		l.baseURL(ctx)+EndpointExternalLoginCallback,
		identityProvider.GitHubEnterpriseIDPTemplate.AuthorizationEndpoint,
		identityProvider.GitHubEnterpriseIDPTemplate.TokenEndpoint,
		identityProvider.GitHubEnterpriseIDPTemplate.UserEndpoint,
		identityProvider.GitHubIDPTemplate.Scopes,
	)
}

func (l *Login) gitlabProvider(ctx context.Context, identityProvider *query.IDPTemplate) (*gitlab.Provider, error) {
	secret, err := crypto.DecryptString(identityProvider.GitLabIDPTemplate.ClientSecret, l.idpConfigAlg)
	if err != nil {
		return nil, err
	}
	return gitlab.New(
		identityProvider.GitLabIDPTemplate.ClientID,
		secret,
		l.baseURL(ctx)+EndpointExternalLoginCallback,
		identityProvider.GitLabIDPTemplate.Scopes,
	)
}

func (l *Login) gitlabSelfHostedProvider(ctx context.Context, identityProvider *query.IDPTemplate) (*gitlab.Provider, error) {
	secret, err := crypto.DecryptString(identityProvider.GitLabSelfHostedIDPTemplate.ClientSecret, l.idpConfigAlg)
	if err != nil {
		return nil, err
	}
	return gitlab.NewCustomIssuer(
		identityProvider.Name,
		identityProvider.GitLabSelfHostedIDPTemplate.Issuer,
		identityProvider.GitLabSelfHostedIDPTemplate.ClientID,
		secret,
		l.baseURL(ctx)+EndpointExternalLoginCallback,
		identityProvider.GitLabSelfHostedIDPTemplate.Scopes,
	)
}

func (l *Login) appendUserGrants(ctx context.Context, userGrants []*domain.UserGrant, resourceOwner string) error {
	if len(userGrants) == 0 {
		return nil
	}
	for _, grant := range userGrants {
		_, err := l.command.AddUserGrant(setContext(ctx, resourceOwner), grant, resourceOwner)
		if err != nil {
			return err
		}
	}
	return nil
}

<<<<<<< HEAD
func (l *Login) externalAuthFailed(w http.ResponseWriter, r *http.Request, authReq *domain.AuthRequest, tokens *oidc.Tokens, user idp.User, err error) {
	if _, _, actionErr := l.runPostExternalAuthenticationActions(&domain.ExternalUser{}, tokens, authReq, r, user, err); actionErr != nil {
=======
func (l *Login) externalAuthFailed(w http.ResponseWriter, r *http.Request, authReq *domain.AuthRequest, tokens *oidc.Tokens[*oidc.IDTokenClaims], user idp.User, err error) {
	if _, actionErr := l.runPostExternalAuthenticationActions(&domain.ExternalUser{}, tokens, authReq, r, user, err); actionErr != nil {
>>>>>>> 25c3c179
		logging.WithError(err).Error("both external user authentication and action post authentication failed")
	}
	l.renderLogin(w, r, authReq, err)
}

// tokens extracts the oidc.Tokens for backwards compatibility of PostExternalAuthenticationActions
func tokens(session idp.Session) *oidc.Tokens[*oidc.IDTokenClaims] {
	switch s := session.(type) {
	case *openid.Session:
		return s.Tokens
	case *jwt.Session:
		return s.Tokens
	}
	return nil
}

func mapIDPUserToExternalUser(user idp.User, id string) *domain.ExternalUser {
	return &domain.ExternalUser{
		IDPConfigID:       id,
		ExternalUserID:    user.GetID(),
		PreferredUsername: user.GetPreferredUsername(),
		DisplayName:       user.GetDisplayName(),
		FirstName:         user.GetFirstName(),
		LastName:          user.GetLastName(),
		NickName:          user.GetNickname(),
		Email:             user.GetEmail(),
		IsEmailVerified:   user.IsEmailVerified(),
		PreferredLanguage: user.GetPreferredLanguage(),
		Phone:             user.GetPhone(),
		IsPhoneVerified:   user.IsPhoneVerified(),
	}
}

func mapExternalUserToLoginUser(externalUser *domain.ExternalUser, mustBeDomain bool) (*domain.Human, *domain.UserIDPLink, []*domain.Metadata) {
	username := externalUser.PreferredUsername
	if mustBeDomain {
		index := strings.LastIndex(username, "@")
		if index > 1 {
			username = username[:index]
		}
	}
	human := &domain.Human{
		Username: username,
		Profile: &domain.Profile{
			FirstName:         externalUser.FirstName,
			LastName:          externalUser.LastName,
			PreferredLanguage: externalUser.PreferredLanguage,
			NickName:          externalUser.NickName,
			DisplayName:       externalUser.DisplayName,
		},
		Email: &domain.Email{
			EmailAddress:    externalUser.Email,
			IsEmailVerified: externalUser.IsEmailVerified,
		},
	}
	if externalUser.Phone != "" {
		human.Phone = &domain.Phone{
			PhoneNumber:     externalUser.Phone,
			IsPhoneVerified: externalUser.IsPhoneVerified,
		}
	}
	externalIDP := &domain.UserIDPLink{
		IDPConfigID:    externalUser.IDPConfigID,
		ExternalUserID: externalUser.ExternalUserID,
		DisplayName:    externalUser.PreferredUsername,
	}
	return human, externalIDP, externalUser.Metadatas
}

func mapExternalNotFoundOptionFormDataToLoginUser(formData *externalNotFoundOptionFormData) *domain.ExternalUser {
	isEmailVerified := formData.ExternalEmailVerified && formData.Email == formData.ExternalEmail
	isPhoneVerified := formData.ExternalPhoneVerified && formData.Phone == formData.ExternalPhone
	return &domain.ExternalUser{
		IDPConfigID:       formData.ExternalIDPConfigID,
		ExternalUserID:    formData.ExternalIDPExtUserID,
		PreferredUsername: formData.Username,
		DisplayName:       string(formData.Email),
		FirstName:         formData.Firstname,
		LastName:          formData.Lastname,
		NickName:          formData.Nickname,
		Email:             formData.Email,
		IsEmailVerified:   isEmailVerified,
		Phone:             formData.Phone,
		IsPhoneVerified:   isPhoneVerified,
		PreferredLanguage: language.Make(formData.Language),
	}
}

func (l *Login) sessionParamsFromAuthRequest(ctx context.Context, authReq *domain.AuthRequest, identityProviderID string) []any {
	params := []any{authReq.AgentID}

	if authReq.UserID != "" && identityProviderID != "" {
		links, err := l.getUserLinks(ctx, authReq.UserID, identityProviderID)
		if err != nil {
			logging.WithFields("authReqID", authReq.ID, "userID", authReq.UserID, "providerID", identityProviderID).WithError(err).Warn("failed to get user links for")
			return params
		}
		if len(links.Links) == 1 {
			return append(params, keyAndValueToAuthURLOpt("login_hint", links.Links[0].ProvidedUsername))
		}
	}
	if authReq.UserName != "" {
		return append(params, keyAndValueToAuthURLOpt("login_hint", authReq.UserName))
	}
	if authReq.LoginName != "" {
		return append(params, keyAndValueToAuthURLOpt("login_hint", authReq.LoginName))
	}
	if authReq.LoginHint != "" {
		return append(params, keyAndValueToAuthURLOpt("login_hint", authReq.LoginHint))
	}
	return params
}

func keyAndValueToAuthURLOpt(key, value string) rp.AuthURLOpt {
	return func() []oauth2.AuthCodeOption {
		return []oauth2.AuthCodeOption{oauth2.SetAuthURLParam(key, value)}
	}
}

func (l *Login) getUserLinks(ctx context.Context, userID, idpID string) (*query.IDPUserLinks, error) {
	userIDQuery, err := query.NewIDPUserLinksUserIDSearchQuery(userID)
	if err != nil {
		return nil, err
	}
	idpIDQuery, err := query.NewIDPUserLinkIDPIDSearchQuery(idpID)
	if err != nil {
		return nil, err
	}
	return l.query.IDPUserLinks(ctx,
		&query.IDPUserLinksSearchQuery{
			Queries: []query.SearchQuery{
				userIDQuery,
				idpIDQuery,
			},
		}, false,
	)
}<|MERGE_RESOLUTION|>--- conflicted
+++ resolved
@@ -837,13 +837,8 @@
 	return nil
 }
 
-<<<<<<< HEAD
-func (l *Login) externalAuthFailed(w http.ResponseWriter, r *http.Request, authReq *domain.AuthRequest, tokens *oidc.Tokens, user idp.User, err error) {
+func (l *Login) externalAuthFailed(w http.ResponseWriter, r *http.Request, authReq *domain.AuthRequest, tokens *oidc.Tokens[*oidc.IDTokenClaims], user idp.User, err error) {
 	if _, _, actionErr := l.runPostExternalAuthenticationActions(&domain.ExternalUser{}, tokens, authReq, r, user, err); actionErr != nil {
-=======
-func (l *Login) externalAuthFailed(w http.ResponseWriter, r *http.Request, authReq *domain.AuthRequest, tokens *oidc.Tokens[*oidc.IDTokenClaims], user idp.User, err error) {
-	if _, actionErr := l.runPostExternalAuthenticationActions(&domain.ExternalUser{}, tokens, authReq, r, user, err); actionErr != nil {
->>>>>>> 25c3c179
 		logging.WithError(err).Error("both external user authentication and action post authentication failed")
 	}
 	l.renderLogin(w, r, authReq, err)
