--- conflicted
+++ resolved
@@ -62,10 +62,6 @@
 	Domain      string   `schema:"domain"`
 }
 
-<<<<<<< HEAD
-=======
-
->>>>>>> f85471bb
 type externalNotFoundOptionFormData struct {
 	externalRegisterFormData
 	Link         bool `schema:"linkbutton"`
@@ -237,10 +233,6 @@
 	http.Redirect(w, r, HandlerPrefix+EndpointExternalLoginCallback+"?"+r.Form.Encode(), 302)
 }
 
-<<<<<<< HEAD
-=======
-
->>>>>>> f85471bb
 // validateIDPInitiatedLogin validates wheather idp, applicationID and redirectUri are valid
 // when idp initiated flow occurs.
 func (l *Login) validateIDPInitiatedLogin(ctx context.Context, relayState string) (*externalIDPInitiatedCallbackData, bool) {
@@ -248,11 +240,7 @@
 
 	urlQuery, err := url.ParseQuery(relayState)
 	if err != nil {
-<<<<<<< HEAD
-		logging.WithFields("relayState", relayState).Error("unable to parse relayState for idp initiated login")
-=======
 		logging.Error("unable to parse relayState for idp initiated login")
->>>>>>> f85471bb
 		return data, false
 	}
 
@@ -264,51 +252,31 @@
 	)
 
 	if orgID == "" || idpID == "" || clientID == "" || redirectUri == "" {
-<<<<<<< HEAD
-		logging.WithFields("relayState", relayState).Error("unable to load orgID, idpID, clientID and redirectURI from relayState for idp initiated login")
-=======
 		logging.Error("unable to load orgID, idpID, clientID and redirectURI from relayState for idp initiated login")
->>>>>>> f85471bb
 		return data, false
 	}
 
 	parsedRedirectURI, err := url.Parse(redirectUri)
 	if err != nil {
-<<<<<<< HEAD
-		logging.WithFields("relayState", relayState).Error("unable to parse redirectURI from relayState for idp initiated login")
-=======
 		logging.Error("unable to parse redirectURI from relayState for idp initiated login")
->>>>>>> f85471bb
 		return data, false
 	}
 
 	_, err = l.command.GetProvider(ctx, idpID, l.oidcAuthCallbackURL(ctx, idpID), l.samlAuthCallbackURL(ctx, idpID))
 	if err != nil {
-<<<<<<< HEAD
-		logging.WithFields("relayState", relayState).Error("unable to get idp provider for idp initiated login")
-=======
 		logging.Error("unable to get idp provider for idp initiated login")
->>>>>>> f85471bb
 		return data, false
 	}
 
 	searchQuery, err := query.NewOrgDomainOrgIDSearchQuery(orgID)
 	if err != nil {
-<<<<<<< HEAD
-		logging.WithFields("relayState", relayState).Error("unable to search query for idp initiated login")
-=======
 		logging.Error("unable to search query for idp initiated login")
->>>>>>> f85471bb
 		return data, false
 	}
 
 	domains, err := l.query.SearchOrgDomains(ctx, &query.OrgDomainSearchQueries{Queries: []query.SearchQuery{searchQuery}}, false)
 	if err != nil {
-<<<<<<< HEAD
-		logging.WithFields("relayState", relayState).Error("unable to load domains for idp initiated login")
-=======
 		logging.Error("unable to load domains for idp initiated login")
->>>>>>> f85471bb
 		return data, false
 	}
 
@@ -320,29 +288,17 @@
 		}
 	}
 	if primaryDomain == nil {
-<<<<<<< HEAD
-		logging.WithFields("relayState", relayState).Error("unable to primary domain for idp initiated login")
-=======
 		logging.Error("unable to primary domain for idp initiated login")
->>>>>>> f85471bb
 		return data, false
 	}
-	
+
 	app, err := l.query.AppByOIDCClientID(ctx, clientID)
 	if err != nil {
-<<<<<<< HEAD
-		logging.WithFields("relayState", relayState).Error("unable to oidc application by clientID for idp initiated login")
-		return data, false
-	}
-	if app.OIDCConfig == nil || !slices.Contains(app.OIDCConfig.RedirectURIs, parsedRedirectURI.String()) {
-		logging.WithFields("relayState", relayState).Debug("redirect URI not contained in OIDC application")
-=======
 		logging.Error("unable to oidc application by clientID for idp initiated login")
 		return data, false
 	}
 	if app.OIDCConfig == nil || !slices.Contains(app.OIDCConfig.RedirectURIs, parsedRedirectURI.String()) {
 		logging.Debug("redirect URI not contained in OIDC application")
->>>>>>> f85471bb
 		return data, false
 	}
 
