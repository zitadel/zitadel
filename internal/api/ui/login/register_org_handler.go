--- conflicted
+++ resolved
@@ -39,17 +39,12 @@
 }
 
 func (l *Login) handleRegisterOrg(w http.ResponseWriter, r *http.Request) {
-<<<<<<< HEAD
-	disallowed, err := l.publicOrgRegistrationIsDisallowed(r.Context())
-	if disallowed || err != nil {
-=======
 	restrictions, err := l.query.GetInstanceRestrictions(r.Context())
 	if err != nil {
 		l.renderError(w, r, nil, err)
 		return
 	}
 	if restrictions.DisallowPublicOrgRegistration {
->>>>>>> d5266ea5
 		w.WriteHeader(http.StatusNotFound)
 		return
 	}
@@ -63,17 +58,12 @@
 }
 
 func (l *Login) handleRegisterOrgCheck(w http.ResponseWriter, r *http.Request) {
-<<<<<<< HEAD
-	disallowed, err := l.publicOrgRegistrationIsDisallowed(r.Context())
-	if disallowed || err != nil {
-=======
 	restrictions, err := l.query.GetInstanceRestrictions(r.Context())
 	if err != nil {
 		l.renderError(w, r, nil, err)
 		return
 	}
 	if restrictions.DisallowPublicOrgRegistration {
->>>>>>> d5266ea5
 		w.WriteHeader(http.StatusConflict)
 		return
 	}
