package idp

import (
	obj_grpc "github.com/zitadel/zitadel/internal/api/grpc/object"
	"github.com/zitadel/zitadel/internal/domain"
	iam_model "github.com/zitadel/zitadel/internal/iam/model"
	"github.com/zitadel/zitadel/internal/query"
	"github.com/zitadel/zitadel/internal/repository/idp"
	idp_pb "github.com/zitadel/zitadel/pkg/grpc/idp"
)

func IDPViewsToPb(idps []*query.IDP) []*idp_pb.IDP {
	resp := make([]*idp_pb.IDP, len(idps))
	for i, idp := range idps {
		resp[i] = ModelIDPViewToPb(idp)
	}
	return resp
}

func ModelIDPViewToPb(idp *query.IDP) *idp_pb.IDP {
	return &idp_pb.IDP{
		Id:           idp.ID,
		State:        ModelIDPStateToPb(idp.State),
		Name:         idp.Name,
		StylingType:  ModelIDPStylingTypeToPb(idp.StylingType),
		AutoRegister: idp.AutoRegister,
		Owner:        ModelIDPProviderTypeToPb(idp.OwnerType),
		Config:       ModelIDPViewToConfigPb(idp),
		Details: obj_grpc.ToViewDetailsPb(
			idp.Sequence,
			idp.CreationDate,
			idp.ChangeDate,
			idp.ResourceOwner,
		),
	}
}

func IDPViewToPb(idp *query.IDP) *idp_pb.IDP {
	mapped := &idp_pb.IDP{
		Owner:        ownerTypeToPB(idp.OwnerType),
		Id:           idp.ID,
		State:        IDPStateToPb(idp.State),
		Name:         idp.Name,
		StylingType:  IDPStylingTypeToPb(idp.StylingType),
		AutoRegister: idp.AutoRegister,
		Config:       IDPViewToConfigPb(idp),
		Details:      obj_grpc.ToViewDetailsPb(idp.Sequence, idp.CreationDate, idp.ChangeDate, idp.ID),
	}
	return mapped
}

func IDPLoginPolicyLinksToPb(links []*query.IDPLoginPolicyLink) []*idp_pb.IDPLoginPolicyLink {
	l := make([]*idp_pb.IDPLoginPolicyLink, len(links))
	for i, link := range links {
		l[i] = IDPLoginPolicyLinkToPb(link)
	}
	return l
}

func IDPLoginPolicyLinkToPb(link *query.IDPLoginPolicyLink) *idp_pb.IDPLoginPolicyLink {
	return &idp_pb.IDPLoginPolicyLink{
		IdpId:   link.IDPID,
		IdpName: link.IDPName,
		IdpType: IDPTypeToPb(link.IDPType),
	}
}

func IDPUserLinksToPb(res []*query.IDPUserLink) []*idp_pb.IDPUserLink {
	links := make([]*idp_pb.IDPUserLink, len(res))
	for i, link := range res {
		links[i] = IDPUserLinkToPb(link)
	}
	return links
}

func IDPUserLinkToPb(link *query.IDPUserLink) *idp_pb.IDPUserLink {
	return &idp_pb.IDPUserLink{
		UserId:           link.UserID,
		IdpId:            link.IDPID,
		IdpName:          link.IDPName,
		ProvidedUserId:   link.ProvidedUserID,
		ProvidedUserName: link.ProvidedUsername,
		IdpType:          IDPTypeToPb(link.IDPType),
	}
}

func IDPTypeToPb(idpType domain.IDPConfigType) idp_pb.IDPType {
	switch idpType {
	case domain.IDPConfigTypeOIDC:
		return idp_pb.IDPType_IDP_TYPE_OIDC
	case domain.IDPConfigTypeSAML:
		return idp_pb.IDPType_IDP_TYPE_UNSPECIFIED
	case domain.IDPConfigTypeJWT:
		return idp_pb.IDPType_IDP_TYPE_JWT
	default:
		return idp_pb.IDPType_IDP_TYPE_UNSPECIFIED
	}
}

func IDPStateToPb(state domain.IDPConfigState) idp_pb.IDPState {
	switch state {
	case domain.IDPConfigStateActive:
		return idp_pb.IDPState_IDP_STATE_ACTIVE
	case domain.IDPConfigStateInactive:
		return idp_pb.IDPState_IDP_STATE_INACTIVE
	default:
		return idp_pb.IDPState_IDP_STATE_UNSPECIFIED
	}
}

func ModelIDPStateToPb(state domain.IDPConfigState) idp_pb.IDPState {
	switch state {
	case domain.IDPConfigStateActive:
		return idp_pb.IDPState_IDP_STATE_ACTIVE
	case domain.IDPConfigStateInactive:
		return idp_pb.IDPState_IDP_STATE_INACTIVE
	default:
		return idp_pb.IDPState_IDP_STATE_UNSPECIFIED
	}
}

func IDPStylingTypeToDomain(stylingType idp_pb.IDPStylingType) domain.IDPConfigStylingType {
	switch stylingType {
	case idp_pb.IDPStylingType_STYLING_TYPE_GOOGLE:
		return domain.IDPConfigStylingTypeGoogle
	default:
		return domain.IDPConfigStylingTypeUnspecified
	}
}

func ModelIDPStylingTypeToPb(stylingType domain.IDPConfigStylingType) idp_pb.IDPStylingType {
	switch stylingType {
	case domain.IDPConfigStylingTypeGoogle:
		return idp_pb.IDPStylingType_STYLING_TYPE_GOOGLE
	default:
		return idp_pb.IDPStylingType_STYLING_TYPE_UNSPECIFIED
	}
}

func IDPStylingTypeToPb(stylingType domain.IDPConfigStylingType) idp_pb.IDPStylingType {
	switch stylingType {
	case domain.IDPConfigStylingTypeGoogle:
		return idp_pb.IDPStylingType_STYLING_TYPE_GOOGLE
	default:
		return idp_pb.IDPStylingType_STYLING_TYPE_UNSPECIFIED
	}
}

func ModelIDPViewToConfigPb(config *query.IDP) idp_pb.IDPConfig {
	if config.OIDCIDP != nil {
		return &idp_pb.IDP_OidcConfig{
			OidcConfig: &idp_pb.OIDCConfig{
				ClientId:           config.ClientID,
				Issuer:             config.OIDCIDP.Issuer,
				Scopes:             config.Scopes,
				DisplayNameMapping: ModelMappingFieldToPb(config.DisplayNameMapping),
				UsernameMapping:    ModelMappingFieldToPb(config.UsernameMapping),
			},
		}
	}
	return &idp_pb.IDP_JwtConfig{
		JwtConfig: &idp_pb.JWTConfig{
			JwtEndpoint:  config.Endpoint,
			Issuer:       config.JWTIDP.Issuer,
			KeysEndpoint: config.KeysEndpoint,
			HeaderName:   config.HeaderName,
		},
	}
}

func IDPViewToConfigPb(config *query.IDP) idp_pb.IDPConfig {
	if config.OIDCIDP != nil {
		return &idp_pb.IDP_OidcConfig{
			OidcConfig: &idp_pb.OIDCConfig{
				ClientId:           config.ClientID,
				Issuer:             config.OIDCIDP.Issuer,
				Scopes:             config.Scopes,
				DisplayNameMapping: MappingFieldToPb(config.DisplayNameMapping),
				UsernameMapping:    MappingFieldToPb(config.UsernameMapping),
			},
		}
	}
	return &idp_pb.IDP_JwtConfig{
		JwtConfig: &idp_pb.JWTConfig{
			JwtEndpoint:  config.JWTIDP.Endpoint,
			Issuer:       config.JWTIDP.Issuer,
			KeysEndpoint: config.JWTIDP.KeysEndpoint,
		},
	}
}

func FieldNameToModel(fieldName idp_pb.IDPFieldName) query.Column {
	switch fieldName {
	case idp_pb.IDPFieldName_IDP_FIELD_NAME_NAME:
		return query.IDPNameCol
	default:
		return query.Column{}
	}
}

func ModelMappingFieldToPb(mappingField domain.OIDCMappingField) idp_pb.OIDCMappingField {
	switch mappingField {
	case domain.OIDCMappingFieldEmail:
		return idp_pb.OIDCMappingField_OIDC_MAPPING_FIELD_EMAIL
	case domain.OIDCMappingFieldPreferredLoginName:
		return idp_pb.OIDCMappingField_OIDC_MAPPING_FIELD_PREFERRED_USERNAME
	default:
		return idp_pb.OIDCMappingField_OIDC_MAPPING_FIELD_UNSPECIFIED
	}
}

func MappingFieldToPb(mappingField domain.OIDCMappingField) idp_pb.OIDCMappingField {
	switch mappingField {
	case domain.OIDCMappingFieldEmail:
		return idp_pb.OIDCMappingField_OIDC_MAPPING_FIELD_EMAIL
	case domain.OIDCMappingFieldPreferredLoginName:
		return idp_pb.OIDCMappingField_OIDC_MAPPING_FIELD_PREFERRED_USERNAME
	default:
		return idp_pb.OIDCMappingField_OIDC_MAPPING_FIELD_UNSPECIFIED
	}
}

func MappingFieldToDomain(mappingField idp_pb.OIDCMappingField) domain.OIDCMappingField {
	switch mappingField {
	case idp_pb.OIDCMappingField_OIDC_MAPPING_FIELD_EMAIL:
		return domain.OIDCMappingFieldEmail
	case idp_pb.OIDCMappingField_OIDC_MAPPING_FIELD_PREFERRED_USERNAME:
		return domain.OIDCMappingFieldPreferredLoginName
	default:
		return domain.OIDCMappingFieldUnspecified
	}
}

func ModelIDPProviderTypeToPb(typ domain.IdentityProviderType) idp_pb.IDPOwnerType {
	switch typ {
	case domain.IdentityProviderTypeOrg:
		return idp_pb.IDPOwnerType_IDP_OWNER_TYPE_ORG
	case domain.IdentityProviderTypeSystem:
		return idp_pb.IDPOwnerType_IDP_OWNER_TYPE_SYSTEM
	default:
		return idp_pb.IDPOwnerType_IDP_OWNER_TYPE_UNSPECIFIED
	}
}

func IDPProviderTypeFromPb(typ idp_pb.IDPOwnerType) domain.IdentityProviderType {
	switch typ {
	case idp_pb.IDPOwnerType_IDP_OWNER_TYPE_ORG:
		return domain.IdentityProviderTypeOrg
	case idp_pb.IDPOwnerType_IDP_OWNER_TYPE_SYSTEM:
		return domain.IdentityProviderTypeSystem
	default:
		return domain.IdentityProviderTypeOrg
	}
}

func IDPProviderTypeModelFromPb(typ idp_pb.IDPOwnerType) iam_model.IDPProviderType {
	switch typ {
	case idp_pb.IDPOwnerType_IDP_OWNER_TYPE_ORG:
		return iam_model.IDPProviderTypeOrg
	case idp_pb.IDPOwnerType_IDP_OWNER_TYPE_SYSTEM:
		return iam_model.IDPProviderTypeSystem
	default:
		return iam_model.IDPProviderTypeOrg
	}
}

func IDPIDQueryToModel(query *idp_pb.IDPIDQuery) *iam_model.IDPConfigSearchQuery {
	return &iam_model.IDPConfigSearchQuery{
		Key:    iam_model.IDPConfigSearchKeyIdpConfigID,
		Method: domain.SearchMethodEquals,
		Value:  query.Id,
	}
}

func IDPNameQueryToModel(query *idp_pb.IDPNameQuery) *iam_model.IDPConfigSearchQuery {
	return &iam_model.IDPConfigSearchQuery{
		Key:    iam_model.IDPConfigSearchKeyName,
		Method: obj_grpc.TextMethodToModel(query.Method),
		Value:  query.Name,
	}
}

func IDPOwnerTypeQueryToModel(query *idp_pb.IDPOwnerTypeQuery) *iam_model.IDPConfigSearchQuery {
	return &iam_model.IDPConfigSearchQuery{
		Key:    iam_model.IDPConfigSearchKeyIdpProviderType,
		Method: domain.SearchMethodEquals,
		Value:  IDPProviderTypeModelFromPb(query.OwnerType),
	}
}
func ownerTypeToPB(typ domain.IdentityProviderType) idp_pb.IDPOwnerType {
	switch typ {
	case domain.IdentityProviderTypeOrg:
		return idp_pb.IDPOwnerType_IDP_OWNER_TYPE_ORG
	case domain.IdentityProviderTypeSystem:
		return idp_pb.IDPOwnerType_IDP_OWNER_TYPE_SYSTEM
	default:
		return idp_pb.IDPOwnerType_IDP_OWNER_TYPE_UNSPECIFIED
	}
}

func OptionsToCommand(options *idp_pb.Options) idp.Options {
	if options == nil {
		return idp.Options{}
	}
	return idp.Options{
		IsCreationAllowed: options.IsCreationAllowed,
		IsLinkingAllowed:  options.IsLinkingAllowed,
		IsAutoCreation:    options.IsAutoCreation,
		IsAutoUpdate:      options.IsAutoUpdate,
	}
}

func LDAPAttributesToCommand(attributes *idp_pb.LDAPAttributes) idp.LDAPAttributes {
	if attributes == nil {
		return idp.LDAPAttributes{}
	}
	return idp.LDAPAttributes{
		IDAttribute:                attributes.IdAttribute,
		FirstNameAttribute:         attributes.FirstNameAttribute,
		LastNameAttribute:          attributes.LastNameAttribute,
		DisplayNameAttribute:       attributes.DisplayNameAttribute,
		NickNameAttribute:          attributes.NickNameAttribute,
		PreferredUsernameAttribute: attributes.PreferredUsernameAttribute,
		EmailAttribute:             attributes.EmailAttribute,
		EmailVerifiedAttribute:     attributes.EmailVerifiedAttribute,
		PhoneAttribute:             attributes.PhoneAttribute,
		PhoneVerifiedAttribute:     attributes.PhoneVerifiedAttribute,
		PreferredLanguageAttribute: attributes.PreferredLanguageAttribute,
		AvatarURLAttribute:         attributes.AvatarUrlAttribute,
		ProfileAttribute:           attributes.ProfileAttribute,
	}
}

func ProvidersToPb(providers []*query.IDPTemplate) []*idp_pb.Provider {
	list := make([]*idp_pb.Provider, len(providers))
	for i, provider := range providers {
		list[i] = ProviderToPb(provider)
	}
	return list
}

func ProviderToPb(provider *query.IDPTemplate) *idp_pb.Provider {
	return &idp_pb.Provider{
		Id:      provider.ID,
		Details: obj_grpc.ToViewDetailsPb(provider.Sequence, provider.CreationDate, provider.ChangeDate, provider.ResourceOwner),
		State:   providerStateToPb(provider.State),
		Name:    provider.Name,
		Owner:   ownerTypeToPB(provider.OwnerType),
		Type:    providerTypeToPb(provider.Type),
		Config:  configToPb(provider),
	}
}

func providerStateToPb(state domain.IDPState) idp_pb.IDPState {
	switch state { //nolint:exhaustive
	case domain.IDPStateActive:
		return idp_pb.IDPState_IDP_STATE_ACTIVE
	case domain.IDPStateInactive:
		return idp_pb.IDPState_IDP_STATE_INACTIVE
	case domain.IDPStateUnspecified:
		return idp_pb.IDPState_IDP_STATE_UNSPECIFIED
	default:
		return idp_pb.IDPState_IDP_STATE_UNSPECIFIED
	}
}

func providerTypeToPb(idpType domain.IDPType) idp_pb.ProviderType {
	switch idpType {
	case domain.IDPTypeOIDC:
		return idp_pb.ProviderType_PROVIDER_TYPE_OIDC
	case domain.IDPTypeJWT:
		return idp_pb.ProviderType_PROVIDER_TYPE_JWT
	case domain.IDPTypeOAuth:
		return idp_pb.ProviderType_PROVIDER_TYPE_OAUTH
	case domain.IDPTypeLDAP:
		return idp_pb.ProviderType_PROVIDER_TYPE_LDAP
	case domain.IDPTypeAzureAD:
		return idp_pb.ProviderType_PROVIDER_TYPE_AZURE_AD
	case domain.IDPTypeGitHub:
		return idp_pb.ProviderType_PROVIDER_TYPE_GITHUB
	case domain.IDPTypeGitHubEE:
		return idp_pb.ProviderType_PROVIDER_TYPE_GITHUB_EE
	case domain.IDPTypeGitLab:
		return idp_pb.ProviderType_PROVIDER_TYPE_GITLAB
	case domain.IDPTypeGitLabSelfHosted:
		return idp_pb.ProviderType_PROVIDER_TYPE_GITLAB_SELF_HOSTED
	case domain.IDPTypeGoogle:
		return idp_pb.ProviderType_PROVIDER_TYPE_GOOGLE
	case domain.IDPTypeUnspecified:
		return idp_pb.ProviderType_PROVIDER_TYPE_UNSPECIFIED
	default:
		return idp_pb.ProviderType_PROVIDER_TYPE_UNSPECIFIED
	}
}

func configToPb(config *query.IDPTemplate) *idp_pb.ProviderConfig {
	providerConfig := &idp_pb.ProviderConfig{
		Options: &idp_pb.Options{
			IsLinkingAllowed:  config.IsLinkingAllowed,
			IsCreationAllowed: config.IsCreationAllowed,
			IsAutoCreation:    config.IsAutoCreation,
			IsAutoUpdate:      config.IsAutoUpdate,
		},
	}
<<<<<<< HEAD
	if config.OIDCIDPTemplate != nil {
		oidcConfigToPb(providerConfig, config.OIDCIDPTemplate)
		return providerConfig
	}
	if config.JWTIDPTemplate != nil {
		jwtConfigToPb(providerConfig, config.JWTIDPTemplate)
=======
	if config.OAuthIDPTemplate != nil {
		oauthConfigToPb(providerConfig, config.OAuthIDPTemplate)
>>>>>>> 737d14e8
		return providerConfig
	}
	if config.GoogleIDPTemplate != nil {
		googleConfigToPb(providerConfig, config.GoogleIDPTemplate)
		return providerConfig
	}
	if config.LDAPIDPTemplate != nil {
<<<<<<< HEAD
		LdapConfigToPb(providerConfig, config.LDAPIDPTemplate)
=======
		ldapConfigToPb(providerConfig, config.LDAPIDPTemplate)
>>>>>>> 737d14e8
		return providerConfig
	}
	return providerConfig
}

<<<<<<< HEAD
func oidcConfigToPb(providerConfig *idp_pb.ProviderConfig, template *query.OIDCIDPTemplate) {
	providerConfig.Config = &idp_pb.ProviderConfig_Oidc{
		Oidc: &idp_pb.GenericOIDCConfig{
			ClientId: template.ClientID,
			Issuer:   template.Issuer,
=======
func googleConfigToPb(providerConfig *idp_pb.ProviderConfig, template *query.GoogleIDPTemplate) {
	providerConfig.Config = &idp_pb.ProviderConfig_Google{
		Google: &idp_pb.GoogleConfig{
			ClientId: template.ClientID,
>>>>>>> 737d14e8
			Scopes:   template.Scopes,
		},
	}
}

<<<<<<< HEAD
func jwtConfigToPb(providerConfig *idp_pb.ProviderConfig, template *query.JWTIDPTemplate) {
	providerConfig.Config = &idp_pb.ProviderConfig_Jwt{
		Jwt: &idp_pb.JWTConfig{
			JwtEndpoint:  template.Endpoint,
			Issuer:       template.Issuer,
			KeysEndpoint: template.KeysEndpoint,
			HeaderName:   template.HeaderName,
		},
	}
}

func googleConfigToPb(providerConfig *idp_pb.ProviderConfig, template *query.GoogleIDPTemplate) {
	providerConfig.Config = &idp_pb.ProviderConfig_Google{
		Google: &idp_pb.GoogleConfig{
			ClientId: template.ClientID,
			Scopes:   template.Scopes,
		},
	}
}

func LdapConfigToPb(providerConfig *idp_pb.ProviderConfig, template *query.LDAPIDPTemplate) {
=======
func oauthConfigToPb(providerConfig *idp_pb.ProviderConfig, template *query.OAuthIDPTemplate) {
	providerConfig.Config = &idp_pb.ProviderConfig_Oauth{
		Oauth: &idp_pb.OAuthConfig{
			ClientId:              template.ClientID,
			AuthorizationEndpoint: template.AuthorizationEndpoint,
			TokenEndpoint:         template.TokenEndpoint,
			UserEndpoint:          template.UserEndpoint,
			Scopes:                template.Scopes,
		},
	}
}

func ldapConfigToPb(providerConfig *idp_pb.ProviderConfig, template *query.LDAPIDPTemplate) {
>>>>>>> 737d14e8
	providerConfig.Config = &idp_pb.ProviderConfig_Ldap{
		Ldap: &idp_pb.LDAPConfig{
			Host:                template.Host,
			Port:                template.Port,
			Tls:                 template.TLS,
			BaseDn:              template.BaseDN,
			UserObjectClass:     template.UserObjectClass,
			UserUniqueAttribute: template.UserUniqueAttribute,
			Admin:               template.Admin,
			Attributes:          ldapAttributesToPb(template.LDAPAttributes),
		},
	}
}

func ldapAttributesToPb(attributes idp.LDAPAttributes) *idp_pb.LDAPAttributes {
	return &idp_pb.LDAPAttributes{
		IdAttribute:                attributes.IDAttribute,
		FirstNameAttribute:         attributes.FirstNameAttribute,
		LastNameAttribute:          attributes.LastNameAttribute,
		DisplayNameAttribute:       attributes.DisplayNameAttribute,
		NickNameAttribute:          attributes.NickNameAttribute,
		PreferredUsernameAttribute: attributes.PreferredUsernameAttribute,
		EmailAttribute:             attributes.EmailAttribute,
		EmailVerifiedAttribute:     attributes.EmailVerifiedAttribute,
		PhoneAttribute:             attributes.PhoneAttribute,
		PhoneVerifiedAttribute:     attributes.PhoneVerifiedAttribute,
		PreferredLanguageAttribute: attributes.PreferredLanguageAttribute,
		AvatarUrlAttribute:         attributes.AvatarURLAttribute,
		ProfileAttribute:           attributes.ProfileAttribute,
	}
}<|MERGE_RESOLUTION|>--- conflicted
+++ resolved
@@ -402,17 +402,16 @@
 			IsAutoUpdate:      config.IsAutoUpdate,
 		},
 	}
-<<<<<<< HEAD
+	if config.OAuthIDPTemplate != nil {
+		oauthConfigToPb(providerConfig, config.OAuthIDPTemplate)
+		return providerConfig
+	}
 	if config.OIDCIDPTemplate != nil {
 		oidcConfigToPb(providerConfig, config.OIDCIDPTemplate)
 		return providerConfig
 	}
 	if config.JWTIDPTemplate != nil {
 		jwtConfigToPb(providerConfig, config.JWTIDPTemplate)
-=======
-	if config.OAuthIDPTemplate != nil {
-		oauthConfigToPb(providerConfig, config.OAuthIDPTemplate)
->>>>>>> 737d14e8
 		return providerConfig
 	}
 	if config.GoogleIDPTemplate != nil {
@@ -420,56 +419,12 @@
 		return providerConfig
 	}
 	if config.LDAPIDPTemplate != nil {
-<<<<<<< HEAD
-		LdapConfigToPb(providerConfig, config.LDAPIDPTemplate)
-=======
 		ldapConfigToPb(providerConfig, config.LDAPIDPTemplate)
->>>>>>> 737d14e8
 		return providerConfig
 	}
 	return providerConfig
 }
 
-<<<<<<< HEAD
-func oidcConfigToPb(providerConfig *idp_pb.ProviderConfig, template *query.OIDCIDPTemplate) {
-	providerConfig.Config = &idp_pb.ProviderConfig_Oidc{
-		Oidc: &idp_pb.GenericOIDCConfig{
-			ClientId: template.ClientID,
-			Issuer:   template.Issuer,
-=======
-func googleConfigToPb(providerConfig *idp_pb.ProviderConfig, template *query.GoogleIDPTemplate) {
-	providerConfig.Config = &idp_pb.ProviderConfig_Google{
-		Google: &idp_pb.GoogleConfig{
-			ClientId: template.ClientID,
->>>>>>> 737d14e8
-			Scopes:   template.Scopes,
-		},
-	}
-}
-
-<<<<<<< HEAD
-func jwtConfigToPb(providerConfig *idp_pb.ProviderConfig, template *query.JWTIDPTemplate) {
-	providerConfig.Config = &idp_pb.ProviderConfig_Jwt{
-		Jwt: &idp_pb.JWTConfig{
-			JwtEndpoint:  template.Endpoint,
-			Issuer:       template.Issuer,
-			KeysEndpoint: template.KeysEndpoint,
-			HeaderName:   template.HeaderName,
-		},
-	}
-}
-
-func googleConfigToPb(providerConfig *idp_pb.ProviderConfig, template *query.GoogleIDPTemplate) {
-	providerConfig.Config = &idp_pb.ProviderConfig_Google{
-		Google: &idp_pb.GoogleConfig{
-			ClientId: template.ClientID,
-			Scopes:   template.Scopes,
-		},
-	}
-}
-
-func LdapConfigToPb(providerConfig *idp_pb.ProviderConfig, template *query.LDAPIDPTemplate) {
-=======
 func oauthConfigToPb(providerConfig *idp_pb.ProviderConfig, template *query.OAuthIDPTemplate) {
 	providerConfig.Config = &idp_pb.ProviderConfig_Oauth{
 		Oauth: &idp_pb.OAuthConfig{
@@ -482,8 +437,37 @@
 	}
 }
 
+func oidcConfigToPb(providerConfig *idp_pb.ProviderConfig, template *query.OIDCIDPTemplate) {
+	providerConfig.Config = &idp_pb.ProviderConfig_Oidc{
+		Oidc: &idp_pb.GenericOIDCConfig{
+			ClientId: template.ClientID,
+			Issuer:   template.Issuer,
+			Scopes:   template.Scopes,
+		},
+	}
+}
+
+func jwtConfigToPb(providerConfig *idp_pb.ProviderConfig, template *query.JWTIDPTemplate) {
+	providerConfig.Config = &idp_pb.ProviderConfig_Jwt{
+		Jwt: &idp_pb.JWTConfig{
+			JwtEndpoint:  template.Endpoint,
+			Issuer:       template.Issuer,
+			KeysEndpoint: template.KeysEndpoint,
+			HeaderName:   template.HeaderName,
+		},
+	}
+}
+
+func googleConfigToPb(providerConfig *idp_pb.ProviderConfig, template *query.GoogleIDPTemplate) {
+	providerConfig.Config = &idp_pb.ProviderConfig_Google{
+		Google: &idp_pb.GoogleConfig{
+			ClientId: template.ClientID,
+			Scopes:   template.Scopes,
+		},
+	}
+}
+
 func ldapConfigToPb(providerConfig *idp_pb.ProviderConfig, template *query.LDAPIDPTemplate) {
->>>>>>> 737d14e8
 	providerConfig.Config = &idp_pb.ProviderConfig_Ldap{
 		Ldap: &idp_pb.LDAPConfig{
 			Host:                template.Host,
