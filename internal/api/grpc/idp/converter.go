--- conflicted
+++ resolved
@@ -597,11 +597,7 @@
 			UserBase:          template.UserBase,
 			UserObjectClasses: template.UserObjectClasses,
 			UserFilters:       template.UserFilters,
-<<<<<<< HEAD
-			Timeout:           durationpb.New(template.Timeout),
-=======
 			Timeout:           timeout,
->>>>>>> 41ff0bbc
 			Attributes:        ldapAttributesToPb(template.LDAPAttributes),
 		},
 	}
