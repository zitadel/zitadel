package idp

import (
	obj_grpc "github.com/zitadel/zitadel/internal/api/grpc/object"
	"github.com/zitadel/zitadel/internal/domain"
	iam_model "github.com/zitadel/zitadel/internal/iam/model"
	"github.com/zitadel/zitadel/internal/query"
	"github.com/zitadel/zitadel/internal/repository/idp"
	idp_pb "github.com/zitadel/zitadel/pkg/grpc/idp"
)

func IDPViewsToPb(idps []*query.IDP) []*idp_pb.IDP {
	resp := make([]*idp_pb.IDP, len(idps))
	for i, idp := range idps {
		resp[i] = ModelIDPViewToPb(idp)
	}
	return resp
}

func ModelIDPViewToPb(idp *query.IDP) *idp_pb.IDP {
	return &idp_pb.IDP{
		Id:           idp.ID,
		State:        ModelIDPStateToPb(idp.State),
		Name:         idp.Name,
		StylingType:  ModelIDPStylingTypeToPb(idp.StylingType),
		AutoRegister: idp.AutoRegister,
		Owner:        ModelIDPProviderTypeToPb(idp.OwnerType),
		Config:       ModelIDPViewToConfigPb(idp),
		Details: obj_grpc.ToViewDetailsPb(
			idp.Sequence,
			idp.CreationDate,
			idp.ChangeDate,
			idp.ResourceOwner,
		),
	}
}

func IDPViewToPb(idp *query.IDP) *idp_pb.IDP {
	mapped := &idp_pb.IDP{
		Owner:        ownerTypeToPB(idp.OwnerType),
		Id:           idp.ID,
		State:        IDPStateToPb(idp.State),
		Name:         idp.Name,
		StylingType:  IDPStylingTypeToPb(idp.StylingType),
		AutoRegister: idp.AutoRegister,
		Config:       IDPViewToConfigPb(idp),
		Details:      obj_grpc.ToViewDetailsPb(idp.Sequence, idp.CreationDate, idp.ChangeDate, idp.ID),
	}
	return mapped
}

func IDPLoginPolicyLinksToPb(links []*query.IDPLoginPolicyLink) []*idp_pb.IDPLoginPolicyLink {
	l := make([]*idp_pb.IDPLoginPolicyLink, len(links))
	for i, link := range links {
		l[i] = IDPLoginPolicyLinkToPb(link)
	}
	return l
}

func IDPLoginPolicyLinkToPb(link *query.IDPLoginPolicyLink) *idp_pb.IDPLoginPolicyLink {
	return &idp_pb.IDPLoginPolicyLink{
		IdpId:   link.IDPID,
		IdpName: link.IDPName,
		IdpType: IDPTypeToPb(link.IDPType),
	}
}

func IDPUserLinksToPb(res []*query.IDPUserLink) []*idp_pb.IDPUserLink {
	links := make([]*idp_pb.IDPUserLink, len(res))
	for i, link := range res {
		links[i] = IDPUserLinkToPb(link)
	}
	return links
}

func IDPUserLinkToPb(link *query.IDPUserLink) *idp_pb.IDPUserLink {
	return &idp_pb.IDPUserLink{
		UserId:           link.UserID,
		IdpId:            link.IDPID,
		IdpName:          link.IDPName,
		ProvidedUserId:   link.ProvidedUserID,
		ProvidedUserName: link.ProvidedUsername,
		IdpType:          IDPTypeToPb(link.IDPType),
	}
}

func IDPTypeToPb(idpType domain.IDPType) idp_pb.IDPType {
	switch idpType {
	case domain.IDPTypeOIDC:
		return idp_pb.IDPType_IDP_TYPE_OIDC
	case domain.IDPTypeJWT:
		return idp_pb.IDPType_IDP_TYPE_JWT
	default:
		return idp_pb.IDPType_IDP_TYPE_UNSPECIFIED
	}
}

func IDPStateToPb(state domain.IDPConfigState) idp_pb.IDPState {
	switch state {
	case domain.IDPConfigStateActive:
		return idp_pb.IDPState_IDP_STATE_ACTIVE
	case domain.IDPConfigStateInactive:
		return idp_pb.IDPState_IDP_STATE_INACTIVE
	default:
		return idp_pb.IDPState_IDP_STATE_UNSPECIFIED
	}
}

func ModelIDPStateToPb(state domain.IDPConfigState) idp_pb.IDPState {
	switch state {
	case domain.IDPConfigStateActive:
		return idp_pb.IDPState_IDP_STATE_ACTIVE
	case domain.IDPConfigStateInactive:
		return idp_pb.IDPState_IDP_STATE_INACTIVE
	default:
		return idp_pb.IDPState_IDP_STATE_UNSPECIFIED
	}
}

func IDPStylingTypeToDomain(stylingType idp_pb.IDPStylingType) domain.IDPConfigStylingType {
	switch stylingType {
	case idp_pb.IDPStylingType_STYLING_TYPE_GOOGLE:
		return domain.IDPConfigStylingTypeGoogle
	default:
		return domain.IDPConfigStylingTypeUnspecified
	}
}

func ModelIDPStylingTypeToPb(stylingType domain.IDPConfigStylingType) idp_pb.IDPStylingType {
	switch stylingType {
	case domain.IDPConfigStylingTypeGoogle:
		return idp_pb.IDPStylingType_STYLING_TYPE_GOOGLE
	default:
		return idp_pb.IDPStylingType_STYLING_TYPE_UNSPECIFIED
	}
}

func IDPStylingTypeToPb(stylingType domain.IDPConfigStylingType) idp_pb.IDPStylingType {
	switch stylingType {
	case domain.IDPConfigStylingTypeGoogle:
		return idp_pb.IDPStylingType_STYLING_TYPE_GOOGLE
	default:
		return idp_pb.IDPStylingType_STYLING_TYPE_UNSPECIFIED
	}
}

func ModelIDPViewToConfigPb(config *query.IDP) idp_pb.IDPConfig {
	if config.OIDCIDP != nil {
		return &idp_pb.IDP_OidcConfig{
			OidcConfig: &idp_pb.OIDCConfig{
				ClientId:           config.ClientID,
				Issuer:             config.OIDCIDP.Issuer,
				Scopes:             config.Scopes,
				DisplayNameMapping: ModelMappingFieldToPb(config.DisplayNameMapping),
				UsernameMapping:    ModelMappingFieldToPb(config.UsernameMapping),
			},
		}
	}
	return &idp_pb.IDP_JwtConfig{
		JwtConfig: &idp_pb.JWTConfig{
			JwtEndpoint:  config.Endpoint,
			Issuer:       config.JWTIDP.Issuer,
			KeysEndpoint: config.KeysEndpoint,
			HeaderName:   config.HeaderName,
		},
	}
}

func IDPViewToConfigPb(config *query.IDP) idp_pb.IDPConfig {
	if config.OIDCIDP != nil {
		return &idp_pb.IDP_OidcConfig{
			OidcConfig: &idp_pb.OIDCConfig{
				ClientId:           config.ClientID,
				Issuer:             config.OIDCIDP.Issuer,
				Scopes:             config.Scopes,
				DisplayNameMapping: MappingFieldToPb(config.DisplayNameMapping),
				UsernameMapping:    MappingFieldToPb(config.UsernameMapping),
			},
		}
	}
	return &idp_pb.IDP_JwtConfig{
		JwtConfig: &idp_pb.JWTConfig{
			JwtEndpoint:  config.JWTIDP.Endpoint,
			Issuer:       config.JWTIDP.Issuer,
			KeysEndpoint: config.JWTIDP.KeysEndpoint,
		},
	}
}

func FieldNameToModel(fieldName idp_pb.IDPFieldName) query.Column {
	switch fieldName {
	case idp_pb.IDPFieldName_IDP_FIELD_NAME_NAME:
		return query.IDPNameCol
	default:
		return query.Column{}
	}
}

func ModelMappingFieldToPb(mappingField domain.OIDCMappingField) idp_pb.OIDCMappingField {
	switch mappingField {
	case domain.OIDCMappingFieldEmail:
		return idp_pb.OIDCMappingField_OIDC_MAPPING_FIELD_EMAIL
	case domain.OIDCMappingFieldPreferredLoginName:
		return idp_pb.OIDCMappingField_OIDC_MAPPING_FIELD_PREFERRED_USERNAME
	default:
		return idp_pb.OIDCMappingField_OIDC_MAPPING_FIELD_UNSPECIFIED
	}
}

func MappingFieldToPb(mappingField domain.OIDCMappingField) idp_pb.OIDCMappingField {
	switch mappingField {
	case domain.OIDCMappingFieldEmail:
		return idp_pb.OIDCMappingField_OIDC_MAPPING_FIELD_EMAIL
	case domain.OIDCMappingFieldPreferredLoginName:
		return idp_pb.OIDCMappingField_OIDC_MAPPING_FIELD_PREFERRED_USERNAME
	default:
		return idp_pb.OIDCMappingField_OIDC_MAPPING_FIELD_UNSPECIFIED
	}
}

func MappingFieldToDomain(mappingField idp_pb.OIDCMappingField) domain.OIDCMappingField {
	switch mappingField {
	case idp_pb.OIDCMappingField_OIDC_MAPPING_FIELD_EMAIL:
		return domain.OIDCMappingFieldEmail
	case idp_pb.OIDCMappingField_OIDC_MAPPING_FIELD_PREFERRED_USERNAME:
		return domain.OIDCMappingFieldPreferredLoginName
	default:
		return domain.OIDCMappingFieldUnspecified
	}
}

func ModelIDPProviderTypeToPb(typ domain.IdentityProviderType) idp_pb.IDPOwnerType {
	switch typ {
	case domain.IdentityProviderTypeOrg:
		return idp_pb.IDPOwnerType_IDP_OWNER_TYPE_ORG
	case domain.IdentityProviderTypeSystem:
		return idp_pb.IDPOwnerType_IDP_OWNER_TYPE_SYSTEM
	default:
		return idp_pb.IDPOwnerType_IDP_OWNER_TYPE_UNSPECIFIED
	}
}

func IDPProviderTypeFromPb(typ idp_pb.IDPOwnerType) domain.IdentityProviderType {
	switch typ {
	case idp_pb.IDPOwnerType_IDP_OWNER_TYPE_ORG:
		return domain.IdentityProviderTypeOrg
	case idp_pb.IDPOwnerType_IDP_OWNER_TYPE_SYSTEM:
		return domain.IdentityProviderTypeSystem
	default:
		return domain.IdentityProviderTypeOrg
	}
}

func IDPProviderTypeModelFromPb(typ idp_pb.IDPOwnerType) iam_model.IDPProviderType {
	switch typ {
	case idp_pb.IDPOwnerType_IDP_OWNER_TYPE_ORG:
		return iam_model.IDPProviderTypeOrg
	case idp_pb.IDPOwnerType_IDP_OWNER_TYPE_SYSTEM:
		return iam_model.IDPProviderTypeSystem
	default:
		return iam_model.IDPProviderTypeOrg
	}
}

func IDPIDQueryToModel(query *idp_pb.IDPIDQuery) *iam_model.IDPConfigSearchQuery {
	return &iam_model.IDPConfigSearchQuery{
		Key:    iam_model.IDPConfigSearchKeyIdpConfigID,
		Method: domain.SearchMethodEquals,
		Value:  query.Id,
	}
}

func IDPNameQueryToModel(query *idp_pb.IDPNameQuery) *iam_model.IDPConfigSearchQuery {
	return &iam_model.IDPConfigSearchQuery{
		Key:    iam_model.IDPConfigSearchKeyName,
		Method: obj_grpc.TextMethodToModel(query.Method),
		Value:  query.Name,
	}
}

func IDPOwnerTypeQueryToModel(query *idp_pb.IDPOwnerTypeQuery) *iam_model.IDPConfigSearchQuery {
	return &iam_model.IDPConfigSearchQuery{
		Key:    iam_model.IDPConfigSearchKeyIdpProviderType,
		Method: domain.SearchMethodEquals,
		Value:  IDPProviderTypeModelFromPb(query.OwnerType),
	}
}
func ownerTypeToPB(typ domain.IdentityProviderType) idp_pb.IDPOwnerType {
	switch typ {
	case domain.IdentityProviderTypeOrg:
		return idp_pb.IDPOwnerType_IDP_OWNER_TYPE_ORG
	case domain.IdentityProviderTypeSystem:
		return idp_pb.IDPOwnerType_IDP_OWNER_TYPE_SYSTEM
	default:
		return idp_pb.IDPOwnerType_IDP_OWNER_TYPE_UNSPECIFIED
	}
}

func OptionsToCommand(options *idp_pb.Options) idp.Options {
	if options == nil {
		return idp.Options{}
	}
	return idp.Options{
		IsCreationAllowed: options.IsCreationAllowed,
		IsLinkingAllowed:  options.IsLinkingAllowed,
		IsAutoCreation:    options.IsAutoCreation,
		IsAutoUpdate:      options.IsAutoUpdate,
	}
}

func LDAPAttributesToCommand(attributes *idp_pb.LDAPAttributes) idp.LDAPAttributes {
	if attributes == nil {
		return idp.LDAPAttributes{}
	}
	return idp.LDAPAttributes{
		IDAttribute:                attributes.IdAttribute,
		FirstNameAttribute:         attributes.FirstNameAttribute,
		LastNameAttribute:          attributes.LastNameAttribute,
		DisplayNameAttribute:       attributes.DisplayNameAttribute,
		NickNameAttribute:          attributes.NickNameAttribute,
		PreferredUsernameAttribute: attributes.PreferredUsernameAttribute,
		EmailAttribute:             attributes.EmailAttribute,
		EmailVerifiedAttribute:     attributes.EmailVerifiedAttribute,
		PhoneAttribute:             attributes.PhoneAttribute,
		PhoneVerifiedAttribute:     attributes.PhoneVerifiedAttribute,
		PreferredLanguageAttribute: attributes.PreferredLanguageAttribute,
		AvatarURLAttribute:         attributes.AvatarUrlAttribute,
		ProfileAttribute:           attributes.ProfileAttribute,
	}
}

func ProvidersToPb(providers []*query.IDPTemplate) []*idp_pb.Provider {
	list := make([]*idp_pb.Provider, len(providers))
	for i, provider := range providers {
		list[i] = ProviderToPb(provider)
	}
	return list
}

func ProviderToPb(provider *query.IDPTemplate) *idp_pb.Provider {
	return &idp_pb.Provider{
		Id:      provider.ID,
		Details: obj_grpc.ToViewDetailsPb(provider.Sequence, provider.CreationDate, provider.ChangeDate, provider.ResourceOwner),
		State:   providerStateToPb(provider.State),
		Name:    provider.Name,
		Owner:   ownerTypeToPB(provider.OwnerType),
		Type:    providerTypeToPb(provider.Type),
		Config:  configToPb(provider),
	}
}

func providerStateToPb(state domain.IDPState) idp_pb.IDPState {
	switch state { //nolint:exhaustive
	case domain.IDPStateActive:
		return idp_pb.IDPState_IDP_STATE_ACTIVE
	case domain.IDPStateInactive:
		return idp_pb.IDPState_IDP_STATE_INACTIVE
	case domain.IDPStateUnspecified:
		return idp_pb.IDPState_IDP_STATE_UNSPECIFIED
	default:
		return idp_pb.IDPState_IDP_STATE_UNSPECIFIED
	}
}

func providerTypeToPb(idpType domain.IDPType) idp_pb.ProviderType {
	switch idpType {
	case domain.IDPTypeOIDC:
		return idp_pb.ProviderType_PROVIDER_TYPE_OIDC
	case domain.IDPTypeJWT:
		return idp_pb.ProviderType_PROVIDER_TYPE_JWT
	case domain.IDPTypeOAuth:
		return idp_pb.ProviderType_PROVIDER_TYPE_OAUTH
	case domain.IDPTypeLDAP:
		return idp_pb.ProviderType_PROVIDER_TYPE_LDAP
	case domain.IDPTypeAzureAD:
		return idp_pb.ProviderType_PROVIDER_TYPE_AZURE_AD
	case domain.IDPTypeGitHub:
		return idp_pb.ProviderType_PROVIDER_TYPE_GITHUB
	case domain.IDPTypeGitHubEnterprise:
		return idp_pb.ProviderType_PROVIDER_TYPE_GITHUB_ES
	case domain.IDPTypeGitLab:
		return idp_pb.ProviderType_PROVIDER_TYPE_GITLAB
	case domain.IDPTypeGitLabSelfHosted:
		return idp_pb.ProviderType_PROVIDER_TYPE_GITLAB_SELF_HOSTED
	case domain.IDPTypeGoogle:
		return idp_pb.ProviderType_PROVIDER_TYPE_GOOGLE
	case domain.IDPTypeUnspecified:
		return idp_pb.ProviderType_PROVIDER_TYPE_UNSPECIFIED
	default:
		return idp_pb.ProviderType_PROVIDER_TYPE_UNSPECIFIED
	}
}

func configToPb(config *query.IDPTemplate) *idp_pb.ProviderConfig {
	providerConfig := &idp_pb.ProviderConfig{
		Options: &idp_pb.Options{
			IsLinkingAllowed:  config.IsLinkingAllowed,
			IsCreationAllowed: config.IsCreationAllowed,
			IsAutoCreation:    config.IsAutoCreation,
			IsAutoUpdate:      config.IsAutoUpdate,
		},
	}
	if config.OAuthIDPTemplate != nil {
		oauthConfigToPb(providerConfig, config.OAuthIDPTemplate)
		return providerConfig
	}
<<<<<<< HEAD
	if config.GitHubIDPTemplate != nil {
		githubConfigToPb(providerConfig, config.GitHubIDPTemplate)
		return providerConfig
	}
	if config.GitHubEnterpriseIDPTemplate != nil {
		githubEnterpriseConfigToPb(providerConfig, config.GitHubEnterpriseIDPTemplate)
=======
	if config.OIDCIDPTemplate != nil {
		oidcConfigToPb(providerConfig, config.OIDCIDPTemplate)
		return providerConfig
	}
	if config.JWTIDPTemplate != nil {
		jwtConfigToPb(providerConfig, config.JWTIDPTemplate)
>>>>>>> ed4983d3
		return providerConfig
	}
	if config.GoogleIDPTemplate != nil {
		googleConfigToPb(providerConfig, config.GoogleIDPTemplate)
		return providerConfig
	}
	if config.LDAPIDPTemplate != nil {
<<<<<<< HEAD
		LdapConfigToPb(providerConfig, config.LDAPIDPTemplate)
=======
		ldapConfigToPb(providerConfig, config.LDAPIDPTemplate)
>>>>>>> ed4983d3
		return providerConfig
	}
	return providerConfig
}

<<<<<<< HEAD
func googleConfigToPb(providerConfig *idp_pb.ProviderConfig, template *query.GoogleIDPTemplate) {
	providerConfig.Config = &idp_pb.ProviderConfig_Google{
		Google: &idp_pb.GoogleConfig{
			ClientId: template.ClientID,
			Scopes:   template.Scopes,
		},
	}
}

=======
>>>>>>> ed4983d3
func oauthConfigToPb(providerConfig *idp_pb.ProviderConfig, template *query.OAuthIDPTemplate) {
	providerConfig.Config = &idp_pb.ProviderConfig_Oauth{
		Oauth: &idp_pb.OAuthConfig{
			ClientId:              template.ClientID,
			AuthorizationEndpoint: template.AuthorizationEndpoint,
			TokenEndpoint:         template.TokenEndpoint,
			UserEndpoint:          template.UserEndpoint,
			Scopes:                template.Scopes,
		},
	}
}

<<<<<<< HEAD
func githubConfigToPb(providerConfig *idp_pb.ProviderConfig, template *query.GitHubIDPTemplate) {
	providerConfig.Config = &idp_pb.ProviderConfig_Github{
		Github: &idp_pb.GitHubConfig{
			ClientId: template.ClientID,
=======
func oidcConfigToPb(providerConfig *idp_pb.ProviderConfig, template *query.OIDCIDPTemplate) {
	providerConfig.Config = &idp_pb.ProviderConfig_Oidc{
		Oidc: &idp_pb.GenericOIDCConfig{
			ClientId: template.ClientID,
			Issuer:   template.Issuer,
>>>>>>> ed4983d3
			Scopes:   template.Scopes,
		},
	}
}

<<<<<<< HEAD
func githubEnterpriseConfigToPb(providerConfig *idp_pb.ProviderConfig, template *query.GitHubEnterpriseIDPTemplate) {
	providerConfig.Config = &idp_pb.ProviderConfig_GithubEs{
		GithubEs: &idp_pb.GitHubEnterpriseServerConfig{
			ClientId:              template.ClientID,
			AuthorizationEndpoint: template.AuthorizationEndpoint,
			TokenEndpoint:         template.TokenEndpoint,
			UserEndpoint:          template.UserEndpoint,
			Scopes:                template.Scopes,
		},
	}
}

func LdapConfigToPb(providerConfig *idp_pb.ProviderConfig, template *query.LDAPIDPTemplate) {
=======
func jwtConfigToPb(providerConfig *idp_pb.ProviderConfig, template *query.JWTIDPTemplate) {
	providerConfig.Config = &idp_pb.ProviderConfig_Jwt{
		Jwt: &idp_pb.JWTConfig{
			JwtEndpoint:  template.Endpoint,
			Issuer:       template.Issuer,
			KeysEndpoint: template.KeysEndpoint,
			HeaderName:   template.HeaderName,
		},
	}
}

func googleConfigToPb(providerConfig *idp_pb.ProviderConfig, template *query.GoogleIDPTemplate) {
	providerConfig.Config = &idp_pb.ProviderConfig_Google{
		Google: &idp_pb.GoogleConfig{
			ClientId: template.ClientID,
			Scopes:   template.Scopes,
		},
	}
}

func ldapConfigToPb(providerConfig *idp_pb.ProviderConfig, template *query.LDAPIDPTemplate) {
>>>>>>> ed4983d3
	providerConfig.Config = &idp_pb.ProviderConfig_Ldap{
		Ldap: &idp_pb.LDAPConfig{
			Host:                template.Host,
			Port:                template.Port,
			Tls:                 template.TLS,
			BaseDn:              template.BaseDN,
			UserObjectClass:     template.UserObjectClass,
			UserUniqueAttribute: template.UserUniqueAttribute,
			Admin:               template.Admin,
			Attributes:          ldapAttributesToPb(template.LDAPAttributes),
		},
	}
}

func ldapAttributesToPb(attributes idp.LDAPAttributes) *idp_pb.LDAPAttributes {
	return &idp_pb.LDAPAttributes{
		IdAttribute:                attributes.IDAttribute,
		FirstNameAttribute:         attributes.FirstNameAttribute,
		LastNameAttribute:          attributes.LastNameAttribute,
		DisplayNameAttribute:       attributes.DisplayNameAttribute,
		NickNameAttribute:          attributes.NickNameAttribute,
		PreferredUsernameAttribute: attributes.PreferredUsernameAttribute,
		EmailAttribute:             attributes.EmailAttribute,
		EmailVerifiedAttribute:     attributes.EmailVerifiedAttribute,
		PhoneAttribute:             attributes.PhoneAttribute,
		PhoneVerifiedAttribute:     attributes.PhoneVerifiedAttribute,
		PreferredLanguageAttribute: attributes.PreferredLanguageAttribute,
		AvatarUrlAttribute:         attributes.AvatarURLAttribute,
		ProfileAttribute:           attributes.ProfileAttribute,
	}
}<|MERGE_RESOLUTION|>--- conflicted
+++ resolved
@@ -404,21 +404,20 @@
 		oauthConfigToPb(providerConfig, config.OAuthIDPTemplate)
 		return providerConfig
 	}
-<<<<<<< HEAD
+	if config.OIDCIDPTemplate != nil {
+		oidcConfigToPb(providerConfig, config.OIDCIDPTemplate)
+		return providerConfig
+	}
+	if config.JWTIDPTemplate != nil {
+		jwtConfigToPb(providerConfig, config.JWTIDPTemplate)
+		return providerConfig
+	}
 	if config.GitHubIDPTemplate != nil {
 		githubConfigToPb(providerConfig, config.GitHubIDPTemplate)
 		return providerConfig
 	}
 	if config.GitHubEnterpriseIDPTemplate != nil {
 		githubEnterpriseConfigToPb(providerConfig, config.GitHubEnterpriseIDPTemplate)
-=======
-	if config.OIDCIDPTemplate != nil {
-		oidcConfigToPb(providerConfig, config.OIDCIDPTemplate)
-		return providerConfig
-	}
-	if config.JWTIDPTemplate != nil {
-		jwtConfigToPb(providerConfig, config.JWTIDPTemplate)
->>>>>>> ed4983d3
 		return providerConfig
 	}
 	if config.GoogleIDPTemplate != nil {
@@ -426,28 +425,12 @@
 		return providerConfig
 	}
 	if config.LDAPIDPTemplate != nil {
-<<<<<<< HEAD
-		LdapConfigToPb(providerConfig, config.LDAPIDPTemplate)
-=======
 		ldapConfigToPb(providerConfig, config.LDAPIDPTemplate)
->>>>>>> ed4983d3
 		return providerConfig
 	}
 	return providerConfig
 }
 
-<<<<<<< HEAD
-func googleConfigToPb(providerConfig *idp_pb.ProviderConfig, template *query.GoogleIDPTemplate) {
-	providerConfig.Config = &idp_pb.ProviderConfig_Google{
-		Google: &idp_pb.GoogleConfig{
-			ClientId: template.ClientID,
-			Scopes:   template.Scopes,
-		},
-	}
-}
-
-=======
->>>>>>> ed4983d3
 func oauthConfigToPb(providerConfig *idp_pb.ProviderConfig, template *query.OAuthIDPTemplate) {
 	providerConfig.Config = &idp_pb.ProviderConfig_Oauth{
 		Oauth: &idp_pb.OAuthConfig{
@@ -460,24 +443,36 @@
 	}
 }
 
-<<<<<<< HEAD
-func githubConfigToPb(providerConfig *idp_pb.ProviderConfig, template *query.GitHubIDPTemplate) {
-	providerConfig.Config = &idp_pb.ProviderConfig_Github{
-		Github: &idp_pb.GitHubConfig{
-			ClientId: template.ClientID,
-=======
 func oidcConfigToPb(providerConfig *idp_pb.ProviderConfig, template *query.OIDCIDPTemplate) {
 	providerConfig.Config = &idp_pb.ProviderConfig_Oidc{
 		Oidc: &idp_pb.GenericOIDCConfig{
 			ClientId: template.ClientID,
 			Issuer:   template.Issuer,
->>>>>>> ed4983d3
 			Scopes:   template.Scopes,
 		},
 	}
 }
 
-<<<<<<< HEAD
+func jwtConfigToPb(providerConfig *idp_pb.ProviderConfig, template *query.JWTIDPTemplate) {
+	providerConfig.Config = &idp_pb.ProviderConfig_Jwt{
+		Jwt: &idp_pb.JWTConfig{
+			JwtEndpoint:  template.Endpoint,
+			Issuer:       template.Issuer,
+			KeysEndpoint: template.KeysEndpoint,
+			HeaderName:   template.HeaderName,
+		},
+	}
+}
+
+func githubConfigToPb(providerConfig *idp_pb.ProviderConfig, template *query.GitHubIDPTemplate) {
+	providerConfig.Config = &idp_pb.ProviderConfig_Github{
+		Github: &idp_pb.GitHubConfig{
+			ClientId: template.ClientID,
+			Scopes:   template.Scopes,
+		},
+	}
+}
+
 func githubEnterpriseConfigToPb(providerConfig *idp_pb.ProviderConfig, template *query.GitHubEnterpriseIDPTemplate) {
 	providerConfig.Config = &idp_pb.ProviderConfig_GithubEs{
 		GithubEs: &idp_pb.GitHubEnterpriseServerConfig{
@@ -490,19 +485,6 @@
 	}
 }
 
-func LdapConfigToPb(providerConfig *idp_pb.ProviderConfig, template *query.LDAPIDPTemplate) {
-=======
-func jwtConfigToPb(providerConfig *idp_pb.ProviderConfig, template *query.JWTIDPTemplate) {
-	providerConfig.Config = &idp_pb.ProviderConfig_Jwt{
-		Jwt: &idp_pb.JWTConfig{
-			JwtEndpoint:  template.Endpoint,
-			Issuer:       template.Issuer,
-			KeysEndpoint: template.KeysEndpoint,
-			HeaderName:   template.HeaderName,
-		},
-	}
-}
-
 func googleConfigToPb(providerConfig *idp_pb.ProviderConfig, template *query.GoogleIDPTemplate) {
 	providerConfig.Config = &idp_pb.ProviderConfig_Google{
 		Google: &idp_pb.GoogleConfig{
@@ -513,7 +495,6 @@
 }
 
 func ldapConfigToPb(providerConfig *idp_pb.ProviderConfig, template *query.LDAPIDPTemplate) {
->>>>>>> ed4983d3
 	providerConfig.Config = &idp_pb.ProviderConfig_Ldap{
 		Ldap: &idp_pb.LDAPConfig{
 			Host:                template.Host,
