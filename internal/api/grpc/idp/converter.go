package idp

import (
	obj_grpc "github.com/caos/zitadel/internal/api/grpc/object"
	"github.com/caos/zitadel/internal/domain"
	iam_model "github.com/caos/zitadel/internal/iam/model"
	user_model "github.com/caos/zitadel/internal/user/model"
	idp_pb "github.com/caos/zitadel/pkg/grpc/idp"
)

func IDPViewsToPb(idps []*iam_model.IDPConfigView) []*idp_pb.IDP {
	resp := make([]*idp_pb.IDP, len(idps))
	for i, idp := range idps {
		resp[i] = ModelIDPViewToPb(idp)
	}
	return resp
}

func ModelIDPViewToPb(idp *iam_model.IDPConfigView) *idp_pb.IDP {
	return &idp_pb.IDP{
		Id:          idp.IDPConfigID,
		State:       ModelIDPStateToPb(idp.State),
		Name:        idp.Name,
		StylingType: ModelIDPStylingTypeToPb(idp.StylingType),
		Owner:       ModelIDPProviderTypeToPb(idp.IDPProviderType),
		Config:      ModelIDPViewToConfigPb(idp),
		Details: obj_grpc.ToViewDetailsPb(
			idp.Sequence,
			idp.CreationDate,
			idp.ChangeDate,
			"", //TODO: backend
		),
	}
}

func IDPConfigToPb(idp domain.IDPConfig) *idp_pb.IDP {
	mapped := &idp_pb.IDP{
		Id:          idp.ObjectDetails().AggregateID,
		State:       IDPStateToPb(idp.IDPConfigState()),
		Name:        idp.IDPConfigName(),
		StylingType: IDPStylingTypeToPb(idp.IDPConfigStylingType()),
		Config:      IDPConfigToConfigPb(idp),
		Details: obj_grpc.ToViewDetailsPb(
			idp.ObjectDetails().Sequence,
			idp.ObjectDetails().CreationDate,
			idp.ObjectDetails().ChangeDate,
			"", //TODO: resource owner in view
		),
	}
	return mapped
}

func ExternalIDPViewsToLoginPolicyLinkPb(links []*iam_model.IDPProviderView) []*idp_pb.IDPLoginPolicyLink {
	l := make([]*idp_pb.IDPLoginPolicyLink, len(links))
	for i, link := range links {
		l[i] = ExternalIDPViewToLoginPolicyLinkPb(link)
	}
	return l
}

func ExternalIDPViewToLoginPolicyLinkPb(link *iam_model.IDPProviderView) *idp_pb.IDPLoginPolicyLink {
	return &idp_pb.IDPLoginPolicyLink{
		IdpId:   link.IDPConfigID,
		IdpName: link.Name,
		IdpType: IDPConfigTypeModelToPb(link.IDPConfigType),
	}
}

func IDPConfigTypeModelToPb(configType iam_model.IdpConfigType) idp_pb.IDPType {
	switch configType {
	case iam_model.IDPConfigTypeOIDC:
		return idp_pb.IDPType_IDP_TYPE_OIDC
	default: //TODO: fix
		return idp_pb.IDPType_IPD_TYPE_AUTH_CONNECTOR
	}
}

func IDPsToUserLinkPb(res []*user_model.ExternalIDPView) []*idp_pb.IDPUserLink {
	links := make([]*idp_pb.IDPUserLink, len(res))
	for i, link := range res {
		links[i] = ExternalIDPViewToUserLinkPb(link)
	}
	return links
}

func ExternalIDPViewToUserLinkPb(link *user_model.ExternalIDPView) *idp_pb.IDPUserLink {
	return &idp_pb.IDPUserLink{
		UserId:           link.UserID,
		IdpId:            link.IDPConfigID,
		IdpName:          link.IDPName,
		ProvidedUserId:   link.ExternalUserID,
		ProvidedUserName: link.UserDisplayName,
		//TODO: as soon as saml is implemented we need to switch here
		IdpType: idp_pb.IDPType_IDP_TYPE_OIDC,
	}
}

func IDPStateToPb(state domain.IDPConfigState) idp_pb.IDPState {
	switch state {
	case domain.IDPConfigStateActive:
		return idp_pb.IDPState_IDP_STATE_ACTIVE
	case domain.IDPConfigStateInactive:
		return idp_pb.IDPState_IDP_STATE_INACTIVE
	default:
		return idp_pb.IDPState_IDP_STATE_UNSPECIFIED
	}
}

func ModelIDPStateToPb(state iam_model.IDPConfigState) idp_pb.IDPState {
	switch state {
	case iam_model.IDPConfigStateActive:
		return idp_pb.IDPState_IDP_STATE_ACTIVE
	case iam_model.IDPConfigStateInactive:
		return idp_pb.IDPState_IDP_STATE_INACTIVE
	default:
		return idp_pb.IDPState_IDP_STATE_UNSPECIFIED
	}
}

func IDPStylingTypeToDomain(stylingType idp_pb.IDPStylingType) domain.IDPConfigStylingType {
	switch stylingType {
	case idp_pb.IDPStylingType_STYLING_TYPE_GOOGLE:
		return domain.IDPConfigStylingTypeGoogle
	default:
		return domain.IDPConfigStylingTypeUnspecified
	}
}

func ModelIDPStylingTypeToPb(stylingType iam_model.IDPStylingType) idp_pb.IDPStylingType {
	switch stylingType {
	case iam_model.IDPStylingTypeGoogle:
		return idp_pb.IDPStylingType_STYLING_TYPE_GOOGLE
	default:
		return idp_pb.IDPStylingType_STYLING_TYPE_UNSPECIFIED
	}
}

func IDPStylingTypeToPb(stylingType domain.IDPConfigStylingType) idp_pb.IDPStylingType {
	switch stylingType {
	case domain.IDPConfigStylingTypeGoogle:
		return idp_pb.IDPStylingType_STYLING_TYPE_GOOGLE
	default:
		return idp_pb.IDPStylingType_STYLING_TYPE_UNSPECIFIED
	}
}

<<<<<<< HEAD
func ModelIDPViewToConfigPb(config *iam_model.IDPConfigView) idp_pb.IDPConfig {
	if config.IDPConfigOIDCView != nil {
		return &idp_pb.IDP_OidcConfig{
			OidcConfig: &idp_pb.OIDCConfig{
				ClientId:           config.OIDCClientID,
				Issuer:             config.OIDCIssuer,
				Scopes:             config.OIDCScopes,
				DisplayNameMapping: ModelMappingFieldToPb(config.OIDCIDPDisplayNameMapping),
				UsernameMapping:    ModelMappingFieldToPb(config.OIDCUsernameMapping),
			},
		}
	}
	if config.IDPConfigAuthConnectorView != nil {
		return &idp_pb.IDP_AuthenticatorConfig{
			AuthenticatorConfig: &idp_pb.AuthConnectorConfig{
				BaseUrl:     config.AuthConnectorBaseURL,
				ProviderId:  config.AuthConnectorProviderID,
				MachineId:   config.AuthConnectorMachineID,
				MachineName: config.AuthConnectorMachineName,
			},
		}
=======
func ModelIDPViewToConfigPb(config *iam_model.IDPConfigView) *idp_pb.IDP_OidcConfig {
	return &idp_pb.IDP_OidcConfig{
		OidcConfig: &idp_pb.OIDCConfig{
			ClientId:              config.OIDCClientID,
			Issuer:                config.OIDCIssuer,
			Scopes:                config.OIDCScopes,
			DisplayNameMapping:    ModelMappingFieldToPb(config.OIDCIDPDisplayNameMapping),
			UsernameMapping:       ModelMappingFieldToPb(config.OIDCUsernameMapping),
			AuthorizationEndpoint: config.OAuthAuthorizationEndpoint,
			TokenEndpoint:         config.OAuthTokenEndpoint,
		},
>>>>>>> fad8bceb
	}
	return nil
}

<<<<<<< HEAD
func IDPConfigToConfigPb(config domain.IDPConfig) idp_pb.IDPConfig {
	switch c := config.(type) {
	case *domain.OIDCIDPConfig:
		return &idp_pb.IDP_OidcConfig{
			OidcConfig: &idp_pb.OIDCConfig{
				ClientId:           c.ClientID,
				Issuer:             c.Issuer,
				Scopes:             c.Scopes,
				DisplayNameMapping: MappingFieldToPb(c.IDPDisplayNameMapping),
				UsernameMapping:    MappingFieldToPb(c.UsernameMapping),
			},
		}
	case *domain.AuthConnectorIDPConfig:
		return &idp_pb.IDP_AuthenticatorConfig{
			AuthenticatorConfig: &idp_pb.AuthConnectorConfig{
				BaseUrl:     c.BaseURL,
				ProviderId:  c.ProviderID,
				MachineId:   c.MachineID,
				MachineName: c.MachineName,
			},
		}
	}
	return nil
}

func OIDCConfigToPb(config *domain.OIDCIDPConfig) *idp_pb.IDP_OidcConfig {
	return &idp_pb.IDP_OidcConfig{
		OidcConfig: &idp_pb.OIDCConfig{
			ClientId:           config.ClientID,
			Issuer:             config.Issuer,
			Scopes:             config.Scopes,
			DisplayNameMapping: MappingFieldToPb(config.IDPDisplayNameMapping),
			UsernameMapping:    MappingFieldToPb(config.UsernameMapping),
=======
func IDPViewToConfigPb(config *domain.IDPConfigView) *idp_pb.IDP_OidcConfig {
	return &idp_pb.IDP_OidcConfig{
		OidcConfig: &idp_pb.OIDCConfig{
			ClientId:              config.OIDCClientID,
			Issuer:                config.OIDCIssuer,
			AuthorizationEndpoint: config.OAuthAuthorizationEndpoint,
			TokenEndpoint:         config.OAuthTokenEndpoint,
			Scopes:                config.OIDCScopes,
			DisplayNameMapping:    MappingFieldToPb(config.OIDCIDPDisplayNameMapping),
			UsernameMapping:       MappingFieldToPb(config.OIDCUsernameMapping),
>>>>>>> fad8bceb
		},
	}
}

func FieldNameToModel(fieldName idp_pb.IDPFieldName) iam_model.IDPConfigSearchKey {
	switch fieldName {
	// case admin.IdpSearchKey_IDPSEARCHKEY_IDP_CONFIG_ID: //TODO: not implemented in proto
	// 	return iam_model.IDPConfigSearchKeyIdpConfigID
	case idp_pb.IDPFieldName_IDP_FIELD_NAME_NAME:
		return iam_model.IDPConfigSearchKeyName
	default:
		return iam_model.IDPConfigSearchKeyUnspecified
	}
}

func ModelMappingFieldToPb(mappingField iam_model.OIDCMappingField) idp_pb.OIDCMappingField {
	switch mappingField {
	case iam_model.OIDCMappingFieldEmail:
		return idp_pb.OIDCMappingField_OIDC_MAPPING_FIELD_EMAIL
	case iam_model.OIDCMappingFieldPreferredLoginName:
		return idp_pb.OIDCMappingField_OIDC_MAPPING_FIELD_PREFERRED_USERNAME
	default:
		return idp_pb.OIDCMappingField_OIDC_MAPPING_FIELD_UNSPECIFIED
	}
}

func MappingFieldToPb(mappingField domain.OIDCMappingField) idp_pb.OIDCMappingField {
	switch mappingField {
	case domain.OIDCMappingFieldEmail:
		return idp_pb.OIDCMappingField_OIDC_MAPPING_FIELD_EMAIL
	case domain.OIDCMappingFieldPreferredLoginName:
		return idp_pb.OIDCMappingField_OIDC_MAPPING_FIELD_PREFERRED_USERNAME
	default:
		return idp_pb.OIDCMappingField_OIDC_MAPPING_FIELD_UNSPECIFIED
	}
}

func MappingFieldToDomain(mappingField idp_pb.OIDCMappingField) domain.OIDCMappingField {
	switch mappingField {
	case idp_pb.OIDCMappingField_OIDC_MAPPING_FIELD_EMAIL:
		return domain.OIDCMappingFieldEmail
	case idp_pb.OIDCMappingField_OIDC_MAPPING_FIELD_PREFERRED_USERNAME:
		return domain.OIDCMappingFieldPreferredLoginName
	default:
		return domain.OIDCMappingFieldUnspecified
	}
}

func ModelIDPProviderTypeToPb(typ iam_model.IDPProviderType) idp_pb.IDPOwnerType {
	switch typ {
	case iam_model.IDPProviderTypeOrg:
		return idp_pb.IDPOwnerType_IDP_OWNER_TYPE_ORG
	case iam_model.IDPProviderTypeSystem:
		return idp_pb.IDPOwnerType_IDP_OWNER_TYPE_SYSTEM
	default:
		return idp_pb.IDPOwnerType_IDP_OWNER_TYPE_UNSPECIFIED
	}
}

func IDPProviderTypeFromPb(typ idp_pb.IDPOwnerType) domain.IdentityProviderType {
	switch typ {
	case idp_pb.IDPOwnerType_IDP_OWNER_TYPE_ORG:
		return domain.IdentityProviderTypeOrg
	case idp_pb.IDPOwnerType_IDP_OWNER_TYPE_SYSTEM:
		return domain.IdentityProviderTypeSystem
	default:
		return domain.IdentityProviderTypeOrg
	}
}

func IDPProviderTypeModelFromPb(typ idp_pb.IDPOwnerType) iam_model.IDPProviderType {
	switch typ {
	case idp_pb.IDPOwnerType_IDP_OWNER_TYPE_ORG:
		return iam_model.IDPProviderTypeOrg
	case idp_pb.IDPOwnerType_IDP_OWNER_TYPE_SYSTEM:
		return iam_model.IDPProviderTypeSystem
	default:
		return iam_model.IDPProviderTypeOrg
	}
}

func IDPIDQueryToModel(query *idp_pb.IDPIDQuery) *iam_model.IDPConfigSearchQuery {
	return &iam_model.IDPConfigSearchQuery{
		Key:    iam_model.IDPConfigSearchKeyIdpConfigID,
		Method: domain.SearchMethodEquals,
		Value:  query.Id,
	}
}

func IDPNameQueryToModel(query *idp_pb.IDPNameQuery) *iam_model.IDPConfigSearchQuery {
	return &iam_model.IDPConfigSearchQuery{
		Key:    iam_model.IDPConfigSearchKeyName,
		Method: obj_grpc.TextMethodToModel(query.Method),
		Value:  query.Name,
	}
}

func IDPOwnerTypeQueryToModel(query *idp_pb.IDPOwnerTypeQuery) *iam_model.IDPConfigSearchQuery {
	return &iam_model.IDPConfigSearchQuery{
		Key:    iam_model.IDPConfigSearchKeyIdpProviderType,
		Method: domain.SearchMethodEquals,
		Value:  IDPProviderTypeModelFromPb(query.OwnerType),
	}
}<|MERGE_RESOLUTION|>--- conflicted
+++ resolved
@@ -144,16 +144,17 @@
 	}
 }
 
-<<<<<<< HEAD
 func ModelIDPViewToConfigPb(config *iam_model.IDPConfigView) idp_pb.IDPConfig {
 	if config.IDPConfigOIDCView != nil {
 		return &idp_pb.IDP_OidcConfig{
 			OidcConfig: &idp_pb.OIDCConfig{
-				ClientId:           config.OIDCClientID,
-				Issuer:             config.OIDCIssuer,
-				Scopes:             config.OIDCScopes,
-				DisplayNameMapping: ModelMappingFieldToPb(config.OIDCIDPDisplayNameMapping),
-				UsernameMapping:    ModelMappingFieldToPb(config.OIDCUsernameMapping),
+				ClientId:              config.OIDCClientID,
+				Issuer:                config.OIDCIssuer,
+				Scopes:                config.OIDCScopes,
+				DisplayNameMapping:    ModelMappingFieldToPb(config.OIDCIDPDisplayNameMapping),
+				UsernameMapping:       ModelMappingFieldToPb(config.OIDCUsernameMapping),
+				AuthorizationEndpoint: config.OAuthAuthorizationEndpoint,
+				TokenEndpoint:         config.OAuthTokenEndpoint,
 			},
 		}
 	}
@@ -166,34 +167,22 @@
 				MachineName: config.AuthConnectorMachineName,
 			},
 		}
-=======
-func ModelIDPViewToConfigPb(config *iam_model.IDPConfigView) *idp_pb.IDP_OidcConfig {
-	return &idp_pb.IDP_OidcConfig{
-		OidcConfig: &idp_pb.OIDCConfig{
-			ClientId:              config.OIDCClientID,
-			Issuer:                config.OIDCIssuer,
-			Scopes:                config.OIDCScopes,
-			DisplayNameMapping:    ModelMappingFieldToPb(config.OIDCIDPDisplayNameMapping),
-			UsernameMapping:       ModelMappingFieldToPb(config.OIDCUsernameMapping),
-			AuthorizationEndpoint: config.OAuthAuthorizationEndpoint,
-			TokenEndpoint:         config.OAuthTokenEndpoint,
-		},
->>>>>>> fad8bceb
 	}
 	return nil
 }
 
-<<<<<<< HEAD
 func IDPConfigToConfigPb(config domain.IDPConfig) idp_pb.IDPConfig {
 	switch c := config.(type) {
 	case *domain.OIDCIDPConfig:
 		return &idp_pb.IDP_OidcConfig{
 			OidcConfig: &idp_pb.OIDCConfig{
-				ClientId:           c.ClientID,
-				Issuer:             c.Issuer,
-				Scopes:             c.Scopes,
-				DisplayNameMapping: MappingFieldToPb(c.IDPDisplayNameMapping),
-				UsernameMapping:    MappingFieldToPb(c.UsernameMapping),
+				ClientId:              c.ClientID,
+				Issuer:                c.Issuer,
+				AuthorizationEndpoint: config.OAuthAuthorizationEndpoint,
+				TokenEndpoint:         config.OAuthTokenEndpoint,
+				Scopes:                c.Scopes,
+				DisplayNameMapping:    MappingFieldToPb(c.IDPDisplayNameMapping),
+				UsernameMapping:       MappingFieldToPb(c.UsernameMapping),
 			},
 		}
 	case *domain.AuthConnectorIDPConfig:
@@ -209,30 +198,6 @@
 	return nil
 }
 
-func OIDCConfigToPb(config *domain.OIDCIDPConfig) *idp_pb.IDP_OidcConfig {
-	return &idp_pb.IDP_OidcConfig{
-		OidcConfig: &idp_pb.OIDCConfig{
-			ClientId:           config.ClientID,
-			Issuer:             config.Issuer,
-			Scopes:             config.Scopes,
-			DisplayNameMapping: MappingFieldToPb(config.IDPDisplayNameMapping),
-			UsernameMapping:    MappingFieldToPb(config.UsernameMapping),
-=======
-func IDPViewToConfigPb(config *domain.IDPConfigView) *idp_pb.IDP_OidcConfig {
-	return &idp_pb.IDP_OidcConfig{
-		OidcConfig: &idp_pb.OIDCConfig{
-			ClientId:              config.OIDCClientID,
-			Issuer:                config.OIDCIssuer,
-			AuthorizationEndpoint: config.OAuthAuthorizationEndpoint,
-			TokenEndpoint:         config.OAuthTokenEndpoint,
-			Scopes:                config.OIDCScopes,
-			DisplayNameMapping:    MappingFieldToPb(config.OIDCIDPDisplayNameMapping),
-			UsernameMapping:       MappingFieldToPb(config.OIDCUsernameMapping),
->>>>>>> fad8bceb
-		},
-	}
-}
-
 func FieldNameToModel(fieldName idp_pb.IDPFieldName) iam_model.IDPConfigSearchKey {
 	switch fieldName {
 	// case admin.IdpSearchKey_IDPSEARCHKEY_IDP_CONFIG_ID: //TODO: not implemented in proto
