--- conflicted
+++ resolved
@@ -1,12 +1,9 @@
 package system
 
 import (
-<<<<<<< HEAD
+	"strings"
+
 	"github.com/zitadel/oidc/v2/pkg/oidc"
-=======
-	"strings"
-
->>>>>>> ce22961d
 	"golang.org/x/text/language"
 
 	"github.com/zitadel/zitadel/internal/api/grpc/authn"
@@ -20,8 +17,7 @@
 	system_pb "github.com/zitadel/zitadel/pkg/grpc/system"
 )
 
-<<<<<<< HEAD
-func CreateInstancePbToSetupInstance(req *system_pb.CreateInstanceRequest, defaultInstance command.InstanceSetup) *command.InstanceSetup {
+func CreateInstancePbToSetupInstance(req *system_pb.CreateInstanceRequest, defaultInstance command.InstanceSetup, externalDomain string) *command.InstanceSetup {
 	if req.InstanceName != "" {
 		defaultInstance.InstanceName = req.InstanceName
 		defaultInstance.Org.Name = req.InstanceName
@@ -78,6 +74,11 @@
 				}
 			}
 		}
+		// check if default username is email style or else append @<orgname>.<custom-domain>
+		// this way we have the same value as before changing `UserLoginMustBeDomain` to false
+		if !defaultInstance.DomainPolicy.UserLoginMustBeDomain && !strings.Contains(defaultInstance.Org.Human.Username, "@") {
+			defaultInstance.Org.Human.Username = defaultInstance.Org.Human.Username + "@" + domain.NewIAMDomainName(defaultInstance.Org.Name, externalDomain)
+		}
 		if user.UserName != "" {
 			defaultInstance.Org.Human.Username = user.UserName
 		}
@@ -95,10 +96,7 @@
 	return &defaultInstance
 }
 
-func AddInstancePbToSetupInstance(req *system_pb.AddInstanceRequest, defaultInstance command.InstanceSetup) *command.InstanceSetup {
-=======
 func AddInstancePbToSetupInstance(req *system_pb.AddInstanceRequest, defaultInstance command.InstanceSetup, externalDomain string) *command.InstanceSetup {
->>>>>>> ce22961d
 	if req.InstanceName != "" {
 		defaultInstance.InstanceName = req.InstanceName
 		defaultInstance.Org.Name = req.InstanceName
