--- conflicted
+++ resolved
@@ -22,16 +22,6 @@
 	return details
 }
 
-<<<<<<< HEAD
-func ResourceOwnerFromReq(ctx context.Context, req *object.RequestContext) string {
-	if req.GetInstance() {
-		return authz.GetInstance(ctx).InstanceID()
-	}
-	if req.GetOrgId() != "" {
-		return req.GetOrgId()
-	}
-	return authz.GetCtxData(ctx).OrgID
-=======
 func ToListDetails(response query.SearchResponse) *object.ListDetails {
 	details := &object.ListDetails{
 		TotalResult:       response.Count,
@@ -48,5 +38,14 @@
 		return 0, 0, false
 	}
 	return query.Offset, uint64(query.Limit), query.Asc
->>>>>>> c2cb84cd
+}
+
+func ResourceOwnerFromReq(ctx context.Context, req *object.RequestContext) string {
+	if req.GetInstance() {
+		return authz.GetInstance(ctx).InstanceID()
+	}
+	if req.GetOrgId() != "" {
+		return req.GetOrgId()
+	}
+	return authz.GetCtxData(ctx).OrgID
 }