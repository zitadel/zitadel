--- conflicted
+++ resolved
@@ -36,10 +36,6 @@
 			args: args{
 				ctx: instance.WithAuthorization(CTX, integration.UserTypeNoPermission),
 				dep: func(request *project.GetProjectRequest, response *project.GetProjectResponse) {
-<<<<<<< HEAD
-=======
-					name := gofakeit.AppName()
->>>>>>> 15b1a2e8
 					orgID := instance.DefaultOrg.GetId()
 					resp := createProject(iamOwnerCtx, t, orgID, false, false)
 
@@ -77,19 +73,11 @@
 			args: args{
 				ctx: iamOwnerCtx,
 				dep: func(request *project.GetProjectRequest, response *project.GetProjectResponse) {
-<<<<<<< HEAD
-=======
-					name := gofakeit.AppName()
-					orgID := instance.DefaultOrg.GetId()
-					resp := instance.CreateProject(iamOwnerCtx, t, orgID, name, false, false)
+					orgID := instance.DefaultOrg.GetId()
+					resp := createProject(iamOwnerCtx, t, orgID, false, false)
 
 					request.Id = resp.GetId()
-
-					response.Project.Id = resp.GetId()
-					response.Project.OrganizationId = orgID
-					response.Project.Name = name
-					response.Project.CreationDate = resp.GetCreationDate()
-					response.Project.ChangeDate = resp.GetCreationDate()
+					response.Project = resp
 				},
 				req: &project.GetProjectRequest{},
 			},
@@ -108,8 +96,6 @@
 			args: args{
 				ctx: instance.WithAuthorization(CTX, integration.UserTypeOrgOwner),
 				dep: func(request *project.GetProjectRequest, response *project.GetProjectResponse) {
-					name := gofakeit.AppName()
->>>>>>> 15b1a2e8
 					orgID := instance.DefaultOrg.GetId()
 					resp := createProject(iamOwnerCtx, t, orgID, false, false)
 
@@ -127,10 +113,6 @@
 			args: args{
 				ctx: iamOwnerCtx,
 				dep: func(request *project.GetProjectRequest, response *project.GetProjectResponse) {
-<<<<<<< HEAD
-=======
-					name := gofakeit.AppName()
->>>>>>> 15b1a2e8
 					orgID := instance.DefaultOrg.GetId()
 					resp := createProject(iamOwnerCtx, t, orgID, true, true)
 
@@ -182,12 +164,9 @@
 			args: args{
 				ctx: CTX,
 				dep: func(request *project.ListProjectsRequest, response *project.ListProjectsResponse) {
-<<<<<<< HEAD
-=======
 					name := gofakeit.AppName()
->>>>>>> 15b1a2e8
-					orgID := instance.DefaultOrg.GetId()
-					resp := createProject(iamOwnerCtx, t, orgID, false, false)
+					orgID := instance.DefaultOrg.GetId()
+					resp := instance.CreateProject(iamOwnerCtx, t, orgID, name, false, false)
 					request.Filters[0].Filter = &project.ProjectSearchFilter_InProjectIdsFilter{
 						InProjectIdsFilter: &project.InProjectIDsFilter{
 							ProjectIds: []string{resp.GetId()},
@@ -273,10 +252,6 @@
 			args: args{
 				ctx: iamOwnerCtx,
 				dep: func(request *project.ListProjectsRequest, response *project.ListProjectsResponse) {
-<<<<<<< HEAD
-=======
-					name := gofakeit.AppName()
->>>>>>> 15b1a2e8
 					orgID := instance.DefaultOrg.GetId()
 					response.Projects[0] = createProject(iamOwnerCtx, t, orgID, false, false)
 					request.Filters[0].Filter = &project.ProjectSearchFilter_InProjectIdsFilter{
@@ -304,10 +279,6 @@
 			args: args{
 				ctx: iamOwnerCtx,
 				dep: func(request *project.ListProjectsRequest, response *project.ListProjectsResponse) {
-<<<<<<< HEAD
-=======
-					name := gofakeit.AppName()
->>>>>>> 15b1a2e8
 					orgID := instance.DefaultOrg.GetId()
 					response.Projects[0] = createProject(iamOwnerCtx, t, orgID, false, false)
 					request.Filters[0].Filter = &project.ProjectSearchFilter_ProjectNameFilter{
@@ -323,174 +294,6 @@
 			want: &project.ListProjectsResponse{
 				Pagination: &filter.PaginationResponse{
 					TotalResult:  1,
-					AppliedLimit: 100,
-				},
-				Projects: []*project.Project{
-					{},
-				},
-			},
-		},
-		{
-			name: "list multiple id",
-			args: args{
-				ctx: iamOwnerCtx,
-				dep: func(request *project.ListProjectsRequest, response *project.ListProjectsResponse) {
-<<<<<<< HEAD
-=======
-					name1 := gofakeit.AppName()
-					name2 := gofakeit.AppName()
-					name3 := gofakeit.AppName()
->>>>>>> 15b1a2e8
-					orgID := instance.DefaultOrg.GetId()
-					response.Projects[2] = createProject(iamOwnerCtx, t, orgID, false, false)
-					response.Projects[1] = createProject(iamOwnerCtx, t, orgID, true, false)
-					response.Projects[0] = createProject(iamOwnerCtx, t, orgID, false, true)
-					request.Filters[0].Filter = &project.ProjectSearchFilter_InProjectIdsFilter{
-						InProjectIdsFilter: &project.InProjectIDsFilter{
-							ProjectIds: []string{response.Projects[0].GetId(), response.Projects[1].GetId(), response.Projects[2].GetId()},
-						},
-					}
-				},
-				req: &project.ListProjectsRequest{
-					Filters: []*project.ProjectSearchFilter{{}},
-				},
-			},
-			want: &project.ListProjectsResponse{
-				Pagination: &filter.PaginationResponse{
-					TotalResult:  3,
-					AppliedLimit: 100,
-				},
-				Projects: []*project.Project{
-					{},
-					{},
-					{},
-				},
-			},
-		},
-		{
-			name: "list project and granted projects",
-			args: args{
-				ctx: iamOwnerCtx,
-				dep: func(request *project.ListProjectsRequest, response *project.ListProjectsResponse) {
-					orgID := instance.DefaultOrg.GetId()
-					projectResp := createProject(iamOwnerCtx, t, orgID, true, true)
-					response.Projects[3] = projectResp
-					request.Filters[0].Filter = &project.ProjectSearchFilter_InProjectIdsFilter{
-						InProjectIdsFilter: &project.InProjectIDsFilter{
-							ProjectIds: []string{projectResp.GetId()},
-						},
-					}
-					response.Projects[2] = createGrantedProject(iamOwnerCtx, t, projectResp)
-					response.Projects[1] = createGrantedProject(iamOwnerCtx, t, projectResp)
-					response.Projects[0] = createGrantedProject(iamOwnerCtx, t, projectResp)
-				},
-				req: &project.ListProjectsRequest{
-					Filters: []*project.ProjectSearchFilter{{}},
-				},
-			},
-			want: &project.ListProjectsResponse{
-				Pagination: &filter.PaginationResponse{
-					TotalResult:  4,
-					AppliedLimit: 100,
-				},
-				Projects: []*project.Project{
-					{},
-					{},
-					{},
-					{},
-				},
-			},
-		},
-		{
-			name: "list project and granted projects, organization",
-			args: args{
-				ctx: iamOwnerCtx,
-				dep: func(request *project.ListProjectsRequest, response *project.ListProjectsResponse) {
-					orgID := instance.DefaultOrg.GetId()
-					projectResp := createProject(iamOwnerCtx, t, orgID, true, true)
-
-					grantedProjectResp := createGrantedProject(iamOwnerCtx, t, projectResp)
-					response.Projects[1] = grantedProjectResp
-					response.Projects[0] = createProject(iamOwnerCtx, t, *grantedProjectResp.GrantedOrganizationId, true, true)
-					request.Filters[0].Filter = &project.ProjectSearchFilter_ProjectOrganizationIdFilter{
-						ProjectOrganizationIdFilter: &project.ProjectOrganizationIDFilter{ProjectOrganizationId: *grantedProjectResp.GrantedOrganizationId},
-					}
-				},
-				req: &project.ListProjectsRequest{
-					Filters: []*project.ProjectSearchFilter{{}},
-				},
-			},
-			want: &project.ListProjectsResponse{
-				Pagination: &filter.PaginationResponse{
-					TotalResult:  2,
-					AppliedLimit: 100,
-				},
-				Projects: []*project.Project{
-					{},
-					{},
-				},
-			},
-		},
-		{
-			name: "list project and granted projects, project resourceowner",
-			args: args{
-				ctx: iamOwnerCtx,
-				dep: func(request *project.ListProjectsRequest, response *project.ListProjectsResponse) {
-					orgID := instance.DefaultOrg.GetId()
-					projectResp := createProject(iamOwnerCtx, t, orgID, true, true)
-
-					grantedProjectResp := createGrantedProject(iamOwnerCtx, t, projectResp)
-					response.Projects[0] = createProject(iamOwnerCtx, t, *grantedProjectResp.GrantedOrganizationId, true, true)
-					request.Filters[0].Filter = &project.ProjectSearchFilter_ProjectResourceOwnerFilter{
-						ProjectResourceOwnerFilter: &project.ProjectResourceOwnerFilter{ProjectResourceOwner: *grantedProjectResp.GrantedOrganizationId},
-					}
-				},
-				req: &project.ListProjectsRequest{
-					Filters: []*project.ProjectSearchFilter{{}},
-				},
-			},
-			want: &project.ListProjectsResponse{
-				Pagination: &filter.PaginationResponse{
-					TotalResult:  1,
-					AppliedLimit: 100,
-				},
-				Projects: []*project.Project{
-					{},
-				},
-			},
-		},
-		{
-			name: "list multiple id, limited permissions",
-			args: args{
-				ctx: instance.WithAuthorization(CTX, integration.UserTypeOrgOwner),
-				dep: func(request *project.ListProjectsRequest, response *project.ListProjectsResponse) {
-					name1 := gofakeit.AppName()
-					name2 := gofakeit.AppName()
-					name3 := gofakeit.AppName()
-					orgID := instance.DefaultOrg.GetId()
-					orgResp := instance.CreateOrganization(iamOwnerCtx, gofakeit.AppName(), gofakeit.Email())
-					resp1 := instance.CreateProject(iamOwnerCtx, t, orgResp.GetOrganizationId(), name1, false, false)
-					resp2 := instance.CreateProject(iamOwnerCtx, t, orgID, name2, true, false)
-					resp3 := instance.CreateProject(iamOwnerCtx, t, orgResp.GetOrganizationId(), name3, false, true)
-					request.Filters[0].Filter = &project.ProjectSearchFilter_InProjectIdsFilter{
-						InProjectIdsFilter: &project.InProjectIDsFilter{
-							ProjectIds: []string{resp1.GetId(), resp2.GetId(), resp3.GetId()},
-						},
-					}
-
-					response.Projects[0].Id = resp2.GetId()
-					response.Projects[0].Name = name2
-					response.Projects[0].OrganizationId = orgID
-					response.Projects[0].CreationDate = resp2.GetCreationDate()
-					response.Projects[0].ChangeDate = resp2.GetCreationDate()
-				},
-				req: &project.ListProjectsRequest{
-					Filters: []*project.ProjectSearchFilter{{}},
-				},
-			},
-			want: &project.ListProjectsResponse{
-				Pagination: &filter.PaginationResponse{
-					TotalResult:  3,
 					AppliedLimit: 100,
 				},
 				Projects: []*project.Project{
@@ -498,9 +301,72 @@
 						State:                  1,
 						ProjectRoleAssertion:   false,
 						ProjectAccessRequired:  false,
-						AuthorizationRequired:  true,
+						AuthorizationRequired:  false,
 						PrivateLabelingSetting: project.PrivateLabelingSetting_PRIVATE_LABELING_SETTING_UNSPECIFIED,
 					},
+				},
+			},
+		},
+		{
+			name: "list multiple id",
+			args: args{
+				ctx: iamOwnerCtx,
+				dep: func(request *project.ListProjectsRequest, response *project.ListProjectsResponse) {
+					orgID := instance.DefaultOrg.GetId()
+					response.Projects[2] = createProject(iamOwnerCtx, t, orgID, false, false)
+					response.Projects[1] = createProject(iamOwnerCtx, t, orgID, true, false)
+					response.Projects[0] = createProject(iamOwnerCtx, t, orgID, false, true)
+					request.Filters[0].Filter = &project.ProjectSearchFilter_InProjectIdsFilter{
+						InProjectIdsFilter: &project.InProjectIDsFilter{
+							ProjectIds: []string{response.Projects[0].GetId(), response.Projects[1].GetId(), response.Projects[2].GetId()},
+						},
+					}
+				},
+				req: &project.ListProjectsRequest{
+					Filters: []*project.ProjectSearchFilter{{}},
+				},
+			},
+			want: &project.ListProjectsResponse{
+				Pagination: &filter.PaginationResponse{
+					TotalResult:  3,
+					AppliedLimit: 100,
+				},
+				Projects: []*project.Project{
+					{},
+					{},
+					{},
+				},
+			},
+		},
+		{
+			name: "list multiple id, limited permissions",
+			args: args{
+				ctx: instance.WithAuthorization(CTX, integration.UserTypeOrgOwner),
+				dep: func(request *project.ListProjectsRequest, response *project.ListProjectsResponse) {
+					orgID := instance.DefaultOrg.GetId()
+					orgResp := instance.CreateOrganization(iamOwnerCtx, gofakeit.AppName(), gofakeit.Email())
+					resp1 := createProject(iamOwnerCtx, t, orgResp.GetOrganizationId(), false, false)
+					resp2 := createProject(iamOwnerCtx, t, orgID, true, false)
+					resp3 := createProject(iamOwnerCtx, t, orgResp.GetOrganizationId(), false, true)
+					request.Filters[0].Filter = &project.ProjectSearchFilter_InProjectIdsFilter{
+						InProjectIdsFilter: &project.InProjectIDsFilter{
+							ProjectIds: []string{resp1.GetId(), resp2.GetId(), resp3.GetId()},
+						},
+					}
+
+					response.Projects[0] = resp2
+				},
+				req: &project.ListProjectsRequest{
+					Filters: []*project.ProjectSearchFilter{{}},
+				},
+			},
+			want: &project.ListProjectsResponse{
+				Pagination: &filter.PaginationResponse{
+					TotalResult:  3,
+					AppliedLimit: 100,
+				},
+				Projects: []*project.Project{
+					{},
 				},
 			},
 		},
@@ -532,9 +398,328 @@
 	}
 }
 
-<<<<<<< HEAD
+func TestServer_ListProjects_PermissionV2(t *testing.T) {
+	ensureFeaturePermissionV2Enabled(t, instancePermissionV2)
+	iamOwnerCtx := instancePermissionV2.WithAuthorization(CTX, integration.UserTypeIAMOwner)
+	orgID := instancePermissionV2.DefaultOrg.GetId()
+
+	type args struct {
+		ctx context.Context
+		dep func(*project.ListProjectsRequest, *project.ListProjectsResponse)
+		req *project.ListProjectsRequest
+	}
+	tests := []struct {
+		name    string
+		args    args
+		want    *project.ListProjectsResponse
+		wantErr bool
+	}{
+		{
+			name: "list by id, unauthenticated",
+			args: args{
+				ctx: CTX,
+				dep: func(request *project.ListProjectsRequest, response *project.ListProjectsResponse) {
+					resp := createProject(iamOwnerCtx, t, orgID, false, false)
+					request.Filters[0].Filter = &project.ProjectSearchFilter_InProjectIdsFilter{
+						InProjectIdsFilter: &project.InProjectIDsFilter{
+							ProjectIds: []string{resp.GetId()},
+						},
+					}
+				},
+				req: &project.ListProjectsRequest{
+					Filters: []*project.ProjectSearchFilter{{}},
+				},
+			},
+			wantErr: true,
+		},
+		{
+			name: "list by id, no permission",
+			args: args{
+				ctx: instancePermissionV2.WithAuthorization(CTX, integration.UserTypeNoPermission),
+				dep: func(request *project.ListProjectsRequest, response *project.ListProjectsResponse) {
+					resp := createProject(iamOwnerCtx, t, orgID, false, false)
+					request.Filters[0].Filter = &project.ProjectSearchFilter_InProjectIdsFilter{
+						InProjectIdsFilter: &project.InProjectIDsFilter{
+							ProjectIds: []string{resp.GetId()},
+						},
+					}
+				},
+				req: &project.ListProjectsRequest{
+					Filters: []*project.ProjectSearchFilter{{}},
+				},
+			},
+			wantErr: true,
+		},
+		{
+			name: "list by id, missing permission",
+			args: args{
+				ctx: instancePermissionV2.WithAuthorization(CTX, integration.UserTypeOrgOwner),
+				dep: func(request *project.ListProjectsRequest, response *project.ListProjectsResponse) {
+					orgResp := instancePermissionV2.CreateOrganization(iamOwnerCtx, gofakeit.AppName(), gofakeit.Email())
+					resp := createProject(iamOwnerCtx, t, orgResp.GetOrganizationId(), false, false)
+					request.Filters[0].Filter = &project.ProjectSearchFilter_InProjectIdsFilter{
+						InProjectIdsFilter: &project.InProjectIDsFilter{
+							ProjectIds: []string{resp.GetId()},
+						},
+					}
+				},
+				req: &project.ListProjectsRequest{
+					Filters: []*project.ProjectSearchFilter{{}},
+				},
+			},
+			want: &project.ListProjectsResponse{
+				Pagination: &filter.PaginationResponse{
+					TotalResult:  0,
+					AppliedLimit: 100,
+				},
+				Projects: []*project.Project{},
+			},
+		},
+		{
+			name: "list, not found",
+			args: args{
+				ctx: iamOwnerCtx,
+				req: &project.ListProjectsRequest{
+					Filters: []*project.ProjectSearchFilter{
+						{Filter: &project.ProjectSearchFilter_InProjectIdsFilter{
+							InProjectIdsFilter: &project.InProjectIDsFilter{
+								ProjectIds: []string{"notfound"},
+							},
+						},
+						},
+					},
+				},
+			},
+			want: &project.ListProjectsResponse{
+				Pagination: &filter.PaginationResponse{
+					TotalResult:  0,
+					AppliedLimit: 100,
+				},
+			},
+		},
+		{
+			name: "list single id",
+			args: args{
+				ctx: iamOwnerCtx,
+				dep: func(request *project.ListProjectsRequest, response *project.ListProjectsResponse) {
+					response.Projects[0] = createProject(iamOwnerCtx, t, orgID, false, false)
+					request.Filters[0].Filter = &project.ProjectSearchFilter_InProjectIdsFilter{
+						InProjectIdsFilter: &project.InProjectIDsFilter{
+							ProjectIds: []string{response.Projects[0].GetId()},
+						},
+					}
+				},
+				req: &project.ListProjectsRequest{
+					Filters: []*project.ProjectSearchFilter{{}},
+				},
+			},
+			want: &project.ListProjectsResponse{
+				Pagination: &filter.PaginationResponse{
+					TotalResult:  1,
+					AppliedLimit: 100,
+				},
+				Projects: []*project.Project{
+					{},
+				},
+			},
+		},
+		{
+			name: "list single name",
+			args: args{
+				ctx: iamOwnerCtx,
+				dep: func(request *project.ListProjectsRequest, response *project.ListProjectsResponse) {
+					response.Projects[0] = createProject(iamOwnerCtx, t, orgID, false, false)
+					request.Filters[0].Filter = &project.ProjectSearchFilter_ProjectNameFilter{
+						ProjectNameFilter: &project.ProjectNameFilter{
+							ProjectName: response.Projects[0].Name,
+						},
+					}
+				},
+				req: &project.ListProjectsRequest{
+					Filters: []*project.ProjectSearchFilter{{}},
+				},
+			},
+			want: &project.ListProjectsResponse{
+				Pagination: &filter.PaginationResponse{
+					TotalResult:  1,
+					AppliedLimit: 100,
+				},
+				Projects: []*project.Project{
+					{},
+				},
+			},
+		},
+		{
+			name: "list multiple id",
+			args: args{
+				ctx: iamOwnerCtx,
+				dep: func(request *project.ListProjectsRequest, response *project.ListProjectsResponse) {
+					response.Projects[2] = createProject(iamOwnerCtx, t, orgID, false, false)
+					response.Projects[1] = createProject(iamOwnerCtx, t, orgID, true, false)
+					response.Projects[0] = createProject(iamOwnerCtx, t, orgID, false, true)
+					request.Filters[0].Filter = &project.ProjectSearchFilter_InProjectIdsFilter{
+						InProjectIdsFilter: &project.InProjectIDsFilter{
+							ProjectIds: []string{response.Projects[0].GetId(), response.Projects[1].GetId(), response.Projects[2].GetId()},
+						},
+					}
+				},
+				req: &project.ListProjectsRequest{
+					Filters: []*project.ProjectSearchFilter{{}},
+				},
+			},
+			want: &project.ListProjectsResponse{
+				Pagination: &filter.PaginationResponse{
+					TotalResult:  3,
+					AppliedLimit: 100,
+				},
+				Projects: []*project.Project{
+					{},
+					{},
+					{},
+				},
+			},
+		},
+		{
+			name: "list project and granted projects",
+			args: args{
+				ctx: iamOwnerCtx,
+				dep: func(request *project.ListProjectsRequest, response *project.ListProjectsResponse) {
+					projectResp := createProject(iamOwnerCtx, t, orgID, true, true)
+					response.Projects[3] = projectResp
+					request.Filters[0].Filter = &project.ProjectSearchFilter_InProjectIdsFilter{
+						InProjectIdsFilter: &project.InProjectIDsFilter{
+							ProjectIds: []string{projectResp.GetId()},
+						},
+					}
+					response.Projects[2] = createGrantedProject(iamOwnerCtx, t, projectResp)
+					response.Projects[1] = createGrantedProject(iamOwnerCtx, t, projectResp)
+					response.Projects[0] = createGrantedProject(iamOwnerCtx, t, projectResp)
+				},
+				req: &project.ListProjectsRequest{
+					Filters: []*project.ProjectSearchFilter{{}},
+				},
+			},
+			want: &project.ListProjectsResponse{
+				Pagination: &filter.PaginationResponse{
+					TotalResult:  4,
+					AppliedLimit: 100,
+				},
+				Projects: []*project.Project{
+					{},
+					{},
+					{},
+					{},
+				},
+			},
+		},
+		{
+			name: "list project and granted projects, organization",
+			args: args{
+				ctx: iamOwnerCtx,
+				dep: func(request *project.ListProjectsRequest, response *project.ListProjectsResponse) {
+					projectResp := createProject(iamOwnerCtx, t, orgID, true, true)
+
+					grantedProjectResp := createGrantedProject(iamOwnerCtx, t, projectResp)
+					response.Projects[1] = grantedProjectResp
+					response.Projects[0] = createProject(iamOwnerCtx, t, *grantedProjectResp.GrantedOrganizationId, true, true)
+					request.Filters[0].Filter = &project.ProjectSearchFilter_ProjectOrganizationIdFilter{
+						ProjectOrganizationIdFilter: &project.ProjectOrganizationIDFilter{ProjectOrganizationId: *grantedProjectResp.GrantedOrganizationId},
+					}
+				},
+				req: &project.ListProjectsRequest{
+					Filters: []*project.ProjectSearchFilter{{}},
+				},
+			},
+			want: &project.ListProjectsResponse{
+				Pagination: &filter.PaginationResponse{
+					TotalResult:  2,
+					AppliedLimit: 100,
+				},
+				Projects: []*project.Project{
+					{},
+					{},
+				},
+			},
+		},
+		{
+			name: "list project and granted projects, project resourceowner",
+			args: args{
+				ctx: iamOwnerCtx,
+				dep: func(request *project.ListProjectsRequest, response *project.ListProjectsResponse) {
+					projectResp := createProject(iamOwnerCtx, t, orgID, true, true)
+
+					grantedProjectResp := createGrantedProject(iamOwnerCtx, t, projectResp)
+					response.Projects[0] = createProject(iamOwnerCtx, t, *grantedProjectResp.GrantedOrganizationId, true, true)
+					request.Filters[0].Filter = &project.ProjectSearchFilter_ProjectResourceOwnerFilter{
+						ProjectResourceOwnerFilter: &project.ProjectResourceOwnerFilter{ProjectResourceOwner: *grantedProjectResp.GrantedOrganizationId},
+					}
+				},
+				req: &project.ListProjectsRequest{
+					Filters: []*project.ProjectSearchFilter{{}},
+				},
+			},
+		},
+		{
+			name: "list multiple id, limited permissions",
+			args: args{
+				ctx: instancePermissionV2.WithAuthorization(CTX, integration.UserTypeOrgOwner),
+				dep: func(request *project.ListProjectsRequest, response *project.ListProjectsResponse) {
+					orgResp := instancePermissionV2.CreateOrganization(iamOwnerCtx, gofakeit.AppName(), gofakeit.Email())
+					resp1 := createProject(iamOwnerCtx, t, orgResp.GetOrganizationId(), false, false)
+					resp2 := createProject(iamOwnerCtx, t, orgID, true, false)
+					resp3 := createProject(iamOwnerCtx, t, orgResp.GetOrganizationId(), false, true)
+					request.Filters[0].Filter = &project.ProjectSearchFilter_InProjectIdsFilter{
+						InProjectIdsFilter: &project.InProjectIDsFilter{
+							ProjectIds: []string{resp1.GetId(), resp2.GetId(), resp3.GetId()},
+						},
+					}
+
+					response.Projects[0] = resp2
+				},
+				req: &project.ListProjectsRequest{
+					Filters: []*project.ProjectSearchFilter{{}},
+				},
+			},
+			want: &project.ListProjectsResponse{
+				Pagination: &filter.PaginationResponse{
+					TotalResult:  1,
+					AppliedLimit: 100,
+				},
+				Projects: []*project.Project{
+					{},
+				},
+			},
+		},
+	}
+	for _, tt := range tests {
+		t.Run(tt.name, func(t *testing.T) {
+			if tt.args.dep != nil {
+				tt.args.dep(tt.args.req, tt.want)
+			}
+
+			retryDuration, tick := integration.WaitForAndTickWithMaxDuration(iamOwnerCtx, time.Minute)
+			require.EventuallyWithT(t, func(ttt *assert.CollectT) {
+				got, listErr := instancePermissionV2.Client.Projectv2Beta.ListProjects(tt.args.ctx, tt.args.req)
+				if tt.wantErr {
+					require.Error(ttt, listErr)
+					return
+				}
+				require.NoError(ttt, listErr)
+
+				// always first check length, otherwise its failed anyway
+				if assert.Len(ttt, got.Projects, len(tt.want.Projects)) {
+					for i := range tt.want.Projects {
+						assert.EqualExportedValues(ttt, tt.want.Projects[i], got.Projects[i])
+					}
+				}
+				assertPaginationResponse(ttt, tt.want.Pagination, got.Pagination)
+			}, retryDuration, tick, "timeout waiting for expected execution result")
+		})
+	}
+}
+
 func createProject(ctx context.Context, t *testing.T, orgID string, projectRoleCheck, hasProjectCheck bool) *project.Project {
-	name := gofakeit.Name()
+	name := gofakeit.AppName()
 	resp := instance.CreateProject(ctx, t, orgID, name, projectRoleCheck, hasProjectCheck)
 	return &project.Project{
 		Id:                     resp.GetId(),
@@ -572,334 +757,6 @@
 	}
 }
 
-=======
-func TestServer_ListProjects_PermissionV2(t *testing.T) {
-	instance := integration.NewInstance(CTX)
-	ensureFeaturePermissionV2Enabled(t, instance)
-	iamOwnerCtx := instance.WithAuthorization(CTX, integration.UserTypeIAMOwner)
-
-	type args struct {
-		ctx context.Context
-		dep func(*project.ListProjectsRequest, *project.ListProjectsResponse)
-		req *project.ListProjectsRequest
-	}
-	tests := []struct {
-		name    string
-		args    args
-		want    *project.ListProjectsResponse
-		wantErr bool
-	}{
-		{
-			name: "list by id, unauthenticated",
-			args: args{
-				ctx: CTX,
-				dep: func(request *project.ListProjectsRequest, response *project.ListProjectsResponse) {
-					name := gofakeit.AppName()
-					orgID := instance.DefaultOrg.GetId()
-					resp := instance.CreateProject(iamOwnerCtx, t, orgID, name, false, false)
-					request.Filters[0].Filter = &project.ProjectSearchFilter_InProjectIdsFilter{
-						InProjectIdsFilter: &project.InProjectIDsFilter{
-							ProjectIds: []string{resp.GetId()},
-						},
-					}
-				},
-				req: &project.ListProjectsRequest{
-					Filters: []*project.ProjectSearchFilter{{}},
-				},
-			},
-			wantErr: true,
-		},
-		{
-			name: "list by id, no permission",
-			args: args{
-				ctx: instance.WithAuthorization(CTX, integration.UserTypeNoPermission),
-				dep: func(request *project.ListProjectsRequest, response *project.ListProjectsResponse) {
-					name := gofakeit.AppName()
-					orgID := instance.DefaultOrg.GetId()
-					resp := instance.CreateProject(iamOwnerCtx, t, orgID, name, false, false)
-					request.Filters[0].Filter = &project.ProjectSearchFilter_InProjectIdsFilter{
-						InProjectIdsFilter: &project.InProjectIDsFilter{
-							ProjectIds: []string{resp.GetId()},
-						},
-					}
-				},
-				req: &project.ListProjectsRequest{
-					Filters: []*project.ProjectSearchFilter{{}},
-				},
-			},
-			wantErr: true,
-		},
-		{
-			name: "list by id, missing permission",
-			args: args{
-				ctx: instance.WithAuthorization(CTX, integration.UserTypeOrgOwner),
-				dep: func(request *project.ListProjectsRequest, response *project.ListProjectsResponse) {
-					name := gofakeit.AppName()
-					orgResp := instance.CreateOrganization(iamOwnerCtx, gofakeit.AppName(), gofakeit.Email())
-					resp := instance.CreateProject(iamOwnerCtx, t, orgResp.GetOrganizationId(), name, false, false)
-					request.Filters[0].Filter = &project.ProjectSearchFilter_InProjectIdsFilter{
-						InProjectIdsFilter: &project.InProjectIDsFilter{
-							ProjectIds: []string{resp.GetId()},
-						},
-					}
-				},
-				req: &project.ListProjectsRequest{
-					Filters: []*project.ProjectSearchFilter{{}},
-				},
-			},
-			want: &project.ListProjectsResponse{
-				Pagination: &filter.PaginationResponse{
-					TotalResult:  0,
-					AppliedLimit: 100,
-				},
-				Projects: []*project.Project{},
-			},
-		},
-		{
-			name: "list, not found",
-			args: args{
-				ctx: iamOwnerCtx,
-				req: &project.ListProjectsRequest{
-					Filters: []*project.ProjectSearchFilter{
-						{Filter: &project.ProjectSearchFilter_InProjectIdsFilter{
-							InProjectIdsFilter: &project.InProjectIDsFilter{
-								ProjectIds: []string{"notfound"},
-							},
-						},
-						},
-					},
-				},
-			},
-			want: &project.ListProjectsResponse{
-				Pagination: &filter.PaginationResponse{
-					TotalResult:  0,
-					AppliedLimit: 100,
-				},
-			},
-		},
-		{
-			name: "list single id",
-			args: args{
-				ctx: iamOwnerCtx,
-				dep: func(request *project.ListProjectsRequest, response *project.ListProjectsResponse) {
-					name := gofakeit.AppName()
-					orgID := instance.DefaultOrg.GetId()
-					resp := instance.CreateProject(iamOwnerCtx, t, orgID, name, false, false)
-					request.Filters[0].Filter = &project.ProjectSearchFilter_InProjectIdsFilter{
-						InProjectIdsFilter: &project.InProjectIDsFilter{
-							ProjectIds: []string{resp.GetId()},
-						},
-					}
-
-					response.Projects[0].Id = resp.GetId()
-					response.Projects[0].Name = name
-					response.Projects[0].OrganizationId = orgID
-					response.Projects[0].CreationDate = resp.GetCreationDate()
-					response.Projects[0].ChangeDate = resp.GetCreationDate()
-				},
-				req: &project.ListProjectsRequest{
-					Filters: []*project.ProjectSearchFilter{{}},
-				},
-			},
-			want: &project.ListProjectsResponse{
-				Pagination: &filter.PaginationResponse{
-					TotalResult:  1,
-					AppliedLimit: 100,
-				},
-				Projects: []*project.Project{
-					{
-						State:                  1,
-						ProjectRoleAssertion:   false,
-						ProjectAccessRequired:  false,
-						AuthorizationRequired:  false,
-						PrivateLabelingSetting: project.PrivateLabelingSetting_PRIVATE_LABELING_SETTING_UNSPECIFIED,
-					},
-				},
-			},
-		},
-		{
-			name: "list single name",
-			args: args{
-				ctx: iamOwnerCtx,
-				dep: func(request *project.ListProjectsRequest, response *project.ListProjectsResponse) {
-					name := gofakeit.AppName()
-					orgID := instance.DefaultOrg.GetId()
-					resp := instance.CreateProject(iamOwnerCtx, t, orgID, name, false, false)
-					request.Filters[0].Filter = &project.ProjectSearchFilter_ProjectNameFilter{
-						ProjectNameFilter: &project.ProjectNameFilter{
-							ProjectName: name,
-						},
-					}
-
-					response.Projects[0].Id = resp.GetId()
-					response.Projects[0].Name = name
-					response.Projects[0].OrganizationId = orgID
-					response.Projects[0].CreationDate = resp.GetCreationDate()
-					response.Projects[0].ChangeDate = resp.GetCreationDate()
-				},
-				req: &project.ListProjectsRequest{
-					Filters: []*project.ProjectSearchFilter{{}},
-				},
-			},
-			want: &project.ListProjectsResponse{
-				Pagination: &filter.PaginationResponse{
-					TotalResult:  1,
-					AppliedLimit: 100,
-				},
-				Projects: []*project.Project{
-					{
-						State:                  1,
-						ProjectRoleAssertion:   false,
-						ProjectAccessRequired:  false,
-						AuthorizationRequired:  false,
-						PrivateLabelingSetting: project.PrivateLabelingSetting_PRIVATE_LABELING_SETTING_UNSPECIFIED,
-					},
-				},
-			},
-		},
-		{
-			name: "list multiple id",
-			args: args{
-				ctx: iamOwnerCtx,
-				dep: func(request *project.ListProjectsRequest, response *project.ListProjectsResponse) {
-					name1 := gofakeit.AppName()
-					name2 := gofakeit.AppName()
-					name3 := gofakeit.AppName()
-					orgID := instance.DefaultOrg.GetId()
-					resp1 := instance.CreateProject(iamOwnerCtx, t, orgID, name1, false, false)
-					resp2 := instance.CreateProject(iamOwnerCtx, t, orgID, name2, true, false)
-					resp3 := instance.CreateProject(iamOwnerCtx, t, orgID, name3, false, true)
-					request.Filters[0].Filter = &project.ProjectSearchFilter_InProjectIdsFilter{
-						InProjectIdsFilter: &project.InProjectIDsFilter{
-							ProjectIds: []string{resp1.GetId(), resp2.GetId(), resp3.GetId()},
-						},
-					}
-
-					response.Projects[2].Id = resp1.GetId()
-					response.Projects[2].Name = name1
-					response.Projects[2].OrganizationId = orgID
-					response.Projects[2].CreationDate = resp1.GetCreationDate()
-					response.Projects[2].ChangeDate = resp1.GetCreationDate()
-
-					response.Projects[1].Id = resp2.GetId()
-					response.Projects[1].Name = name2
-					response.Projects[1].OrganizationId = orgID
-					response.Projects[1].CreationDate = resp2.GetCreationDate()
-					response.Projects[1].ChangeDate = resp2.GetCreationDate()
-
-					response.Projects[0].Id = resp3.GetId()
-					response.Projects[0].Name = name3
-					response.Projects[0].OrganizationId = orgID
-					response.Projects[0].CreationDate = resp3.GetCreationDate()
-					response.Projects[0].ChangeDate = resp3.GetCreationDate()
-				},
-				req: &project.ListProjectsRequest{
-					Filters: []*project.ProjectSearchFilter{{}},
-				},
-			},
-			want: &project.ListProjectsResponse{
-				Pagination: &filter.PaginationResponse{
-					TotalResult:  3,
-					AppliedLimit: 100,
-				},
-				Projects: []*project.Project{
-					{
-						State:                  1,
-						ProjectRoleAssertion:   false,
-						ProjectAccessRequired:  true,
-						AuthorizationRequired:  false,
-						PrivateLabelingSetting: project.PrivateLabelingSetting_PRIVATE_LABELING_SETTING_UNSPECIFIED,
-					},
-					{
-						State:                  1,
-						ProjectRoleAssertion:   false,
-						ProjectAccessRequired:  false,
-						AuthorizationRequired:  true,
-						PrivateLabelingSetting: project.PrivateLabelingSetting_PRIVATE_LABELING_SETTING_UNSPECIFIED,
-					},
-					{
-						State:                  1,
-						ProjectRoleAssertion:   false,
-						ProjectAccessRequired:  false,
-						AuthorizationRequired:  false,
-						PrivateLabelingSetting: project.PrivateLabelingSetting_PRIVATE_LABELING_SETTING_UNSPECIFIED,
-					},
-				},
-			},
-		},
-		{
-			name: "list multiple id, limited permissions",
-			args: args{
-				ctx: instance.WithAuthorization(CTX, integration.UserTypeOrgOwner),
-				dep: func(request *project.ListProjectsRequest, response *project.ListProjectsResponse) {
-					name1 := gofakeit.AppName()
-					name2 := gofakeit.AppName()
-					name3 := gofakeit.AppName()
-					orgID := instance.DefaultOrg.GetId()
-					orgResp := instance.CreateOrganization(iamOwnerCtx, gofakeit.AppName(), gofakeit.Email())
-					resp1 := instance.CreateProject(iamOwnerCtx, t, orgResp.GetOrganizationId(), name1, false, false)
-					resp2 := instance.CreateProject(iamOwnerCtx, t, orgID, name2, true, false)
-					resp3 := instance.CreateProject(iamOwnerCtx, t, orgResp.GetOrganizationId(), name3, false, true)
-					request.Filters[0].Filter = &project.ProjectSearchFilter_InProjectIdsFilter{
-						InProjectIdsFilter: &project.InProjectIDsFilter{
-							ProjectIds: []string{resp1.GetId(), resp2.GetId(), resp3.GetId()},
-						},
-					}
-
-					response.Projects[0].Id = resp2.GetId()
-					response.Projects[0].Name = name2
-					response.Projects[0].OrganizationId = orgID
-					response.Projects[0].CreationDate = resp2.GetCreationDate()
-					response.Projects[0].ChangeDate = resp2.GetCreationDate()
-				},
-				req: &project.ListProjectsRequest{
-					Filters: []*project.ProjectSearchFilter{{}},
-				},
-			},
-			want: &project.ListProjectsResponse{
-				Pagination: &filter.PaginationResponse{
-					TotalResult:  1,
-					AppliedLimit: 100,
-				},
-				Projects: []*project.Project{
-					{
-						State:                  1,
-						ProjectRoleAssertion:   false,
-						ProjectAccessRequired:  false,
-						AuthorizationRequired:  true,
-						PrivateLabelingSetting: project.PrivateLabelingSetting_PRIVATE_LABELING_SETTING_UNSPECIFIED,
-					},
-				},
-			},
-		},
-	}
-	for _, tt := range tests {
-		t.Run(tt.name, func(t *testing.T) {
-			if tt.args.dep != nil {
-				tt.args.dep(tt.args.req, tt.want)
-			}
-
-			retryDuration, tick := integration.WaitForAndTickWithMaxDuration(iamOwnerCtx, time.Minute)
-			require.EventuallyWithT(t, func(ttt *assert.CollectT) {
-				got, listErr := instance.Client.Projectv2Beta.ListProjects(tt.args.ctx, tt.args.req)
-				if tt.wantErr {
-					require.Error(ttt, listErr)
-					return
-				}
-				require.NoError(ttt, listErr)
-
-				// always first check length, otherwise its failed anyway
-				if assert.Len(ttt, got.Projects, len(tt.want.Projects)) {
-					for i := range tt.want.Projects {
-						assert.EqualExportedValues(ttt, tt.want.Projects[i], got.Projects[i])
-					}
-				}
-				assertPaginationResponse(ttt, tt.want.Pagination, got.Pagination)
-			}, retryDuration, tick, "timeout waiting for expected execution result")
-		})
-	}
-}
->>>>>>> 15b1a2e8
 func assertPaginationResponse(t *assert.CollectT, expected *filter.PaginationResponse, actual *filter.PaginationResponse) {
 	assert.Equal(t, expected.AppliedLimit, actual.AppliedLimit)
 	assert.Equal(t, expected.TotalResult, actual.TotalResult)
@@ -921,9 +778,9 @@
 		{
 			name: "list by id, missing permission",
 			args: args{
-				ctx: instance.WithAuthorization(context.Background(), integration.UserTypeNoPermission),
+				ctx: instance.WithAuthorization(CTX, integration.UserTypeNoPermission),
 				dep: func(request *project.ListProjectGrantsRequest, response *project.ListProjectGrantsResponse) {
-					projectResp := instance.CreateProject(iamOwnerCtx, t, instance.DefaultOrg.GetId(), gofakeit.Name(), false, false)
+					projectResp := instance.CreateProject(iamOwnerCtx, t, instance.DefaultOrg.GetId(), gofakeit.AppName(), false, false)
 					request.Filters[0].Filter = &project.ProjectGrantSearchFilter_InProjectIdsFilter{
 						InProjectIdsFilter: &project.InProjectIDsFilter{
 							ProjectIds: []string{projectResp.GetId()},
@@ -971,7 +828,7 @@
 			args: args{
 				ctx: iamOwnerCtx,
 				dep: func(request *project.ListProjectGrantsRequest, response *project.ListProjectGrantsResponse) {
-					name := gofakeit.Name()
+					name := gofakeit.AppName()
 					orgID := instance.DefaultOrg.GetId()
 					projectResp := instance.CreateProject(iamOwnerCtx, t, orgID, name, false, false)
 					request.Filters[0].Filter = &project.ProjectGrantSearchFilter_InProjectIdsFilter{
@@ -1001,7 +858,7 @@
 			args: args{
 				ctx: iamOwnerCtx,
 				dep: func(request *project.ListProjectGrantsRequest, response *project.ListProjectGrantsResponse) {
-					name := gofakeit.Name()
+					name := gofakeit.AppName()
 					orgID := instance.DefaultOrg.GetId()
 					projectResp := instance.CreateProject(iamOwnerCtx, t, orgID, name, false, false)
 					request.Filters[0].Filter = &project.ProjectGrantSearchFilter_InProjectIdsFilter{
@@ -1033,7 +890,7 @@
 			args: args{
 				ctx: iamOwnerCtx,
 				dep: func(request *project.ListProjectGrantsRequest, response *project.ListProjectGrantsResponse) {
-					name := gofakeit.Name()
+					name := gofakeit.AppName()
 					orgID := instance.DefaultOrg.GetId()
 					projectResp := instance.CreateProject(iamOwnerCtx, t, orgID, name, false, false)
 					request.Filters[0].Filter = &project.ProjectGrantSearchFilter_InProjectIdsFilter{
@@ -1063,7 +920,7 @@
 			args: args{
 				ctx: iamOwnerCtx,
 				dep: func(request *project.ListProjectGrantsRequest, response *project.ListProjectGrantsResponse) {
-					name := gofakeit.Name()
+					name := gofakeit.AppName()
 					orgID := instance.DefaultOrg.GetId()
 					projectResp := instance.CreateProject(iamOwnerCtx, t, orgID, name, false, false)
 					request.Filters[0].Filter = &project.ProjectGrantSearchFilter_InProjectIdsFilter{
@@ -1085,6 +942,225 @@
 			want: &project.ListProjectGrantsResponse{
 				Pagination: &filter.PaginationResponse{
 					TotalResult:  1,
+					AppliedLimit: 100,
+				},
+				ProjectGrants: []*project.ProjectGrant{
+					{},
+				},
+			},
+		},
+	}
+	for _, tt := range tests {
+		t.Run(tt.name, func(t *testing.T) {
+			if tt.args.dep != nil {
+				tt.args.dep(tt.args.req, tt.want)
+			}
+
+			retryDuration, tick := integration.WaitForAndTickWithMaxDuration(iamOwnerCtx, time.Minute)
+			require.EventuallyWithT(t, func(ttt *assert.CollectT) {
+				got, listErr := instance.Client.Projectv2Beta.ListProjectGrants(tt.args.ctx, tt.args.req)
+				if tt.wantErr {
+					require.Error(ttt, listErr, "Error: "+listErr.Error())
+					return
+				}
+				require.NoError(ttt, listErr)
+
+				// always first check length, otherwise its failed anyway
+				if assert.Len(ttt, got.ProjectGrants, len(tt.want.ProjectGrants)) {
+					for i := range tt.want.ProjectGrants {
+						assert.EqualExportedValues(ttt, tt.want.ProjectGrants[i], got.ProjectGrants[i])
+					}
+				}
+				assertPaginationResponse(ttt, tt.want.Pagination, got.Pagination)
+			}, retryDuration, tick, "timeout waiting for expected execution result")
+		})
+	}
+}
+
+func TestServer_ListProjectGrants_Permission(t *testing.T) {
+	iamOwnerCtx := instance.WithAuthorization(CTX, integration.UserTypeIAMOwner)
+	type args struct {
+		ctx context.Context
+		dep func(*project.ListProjectGrantsRequest, *project.ListProjectGrantsResponse)
+		req *project.ListProjectGrantsRequest
+	}
+	tests := []struct {
+		name    string
+		args    args
+		want    *project.ListProjectGrantsResponse
+		wantErr bool
+	}{{
+		name: "list by id, unauthenticated",
+		args: args{
+			ctx: CTX,
+			dep: func(request *project.ListProjectGrantsRequest, response *project.ListProjectGrantsResponse) {
+				projectResp := instance.CreateProject(iamOwnerCtx, t, instance.DefaultOrg.GetId(), gofakeit.AppName(), false, false)
+				request.Filters[0].Filter = &project.ProjectGrantSearchFilter_InProjectIdsFilter{
+					InProjectIdsFilter: &project.InProjectIDsFilter{
+						ProjectIds: []string{projectResp.GetId()},
+					},
+				}
+				grantedOrg := instance.CreateOrganization(iamOwnerCtx, gofakeit.AppName(), gofakeit.Email())
+				request.Filters[1].Filter = &project.ProjectGrantSearchFilter_ProjectGrantResourceOwnerFilter{
+					ProjectGrantResourceOwnerFilter: &project.ProjectGrantResourceOwnerFilter{
+						ProjectGrantResourceOwner: grantedOrg.GetOrganizationId(),
+					},
+				}
+
+				instance.CreateProjectGrant(iamOwnerCtx, t, projectResp.GetId(), grantedOrg.GetOrganizationId())
+			},
+			req: &project.ListProjectGrantsRequest{
+				Filters: []*project.ProjectGrantSearchFilter{{}, {}},
+			},
+		},
+		wantErr: true,
+	},
+		{
+			name: "list by id, no permission",
+			args: args{
+				ctx: instance.WithAuthorization(CTX, integration.UserTypeNoPermission),
+				dep: func(request *project.ListProjectGrantsRequest, response *project.ListProjectGrantsResponse) {
+					projectResp := instance.CreateProject(iamOwnerCtx, t, instance.DefaultOrg.GetId(), gofakeit.AppName(), false, false)
+					request.Filters[0].Filter = &project.ProjectGrantSearchFilter_InProjectIdsFilter{
+						InProjectIdsFilter: &project.InProjectIDsFilter{
+							ProjectIds: []string{projectResp.GetId()},
+						},
+					}
+					grantedOrg := instance.CreateOrganization(iamOwnerCtx, gofakeit.AppName(), gofakeit.Email())
+					request.Filters[1].Filter = &project.ProjectGrantSearchFilter_ProjectGrantResourceOwnerFilter{
+						ProjectGrantResourceOwnerFilter: &project.ProjectGrantResourceOwnerFilter{
+							ProjectGrantResourceOwner: grantedOrg.GetOrganizationId(),
+						},
+					}
+
+					instance.CreateProjectGrant(iamOwnerCtx, t, projectResp.GetId(), grantedOrg.GetOrganizationId())
+				},
+				req: &project.ListProjectGrantsRequest{
+					Filters: []*project.ProjectGrantSearchFilter{{}, {}},
+				},
+			},
+			wantErr: true,
+		},
+		{
+			name: "list by id",
+			args: args{
+				ctx: instance.WithAuthorization(CTX, integration.UserTypeOrgOwner),
+				dep: func(request *project.ListProjectGrantsRequest, response *project.ListProjectGrantsResponse) {
+					name := gofakeit.AppName()
+					orgID := instance.DefaultOrg.GetId()
+					projectResp := instance.CreateProject(iamOwnerCtx, t, orgID, name, false, false)
+					request.Filters[0].Filter = &project.ProjectGrantSearchFilter_InProjectIdsFilter{
+						InProjectIdsFilter: &project.InProjectIDsFilter{
+							ProjectIds: []string{projectResp.GetId()},
+						},
+					}
+
+					response.ProjectGrants[0] = createProjectGrant(iamOwnerCtx, t, orgID, projectResp.GetId(), name)
+				},
+				req: &project.ListProjectGrantsRequest{
+					Filters: []*project.ProjectGrantSearchFilter{{}},
+				},
+			},
+			want: &project.ListProjectGrantsResponse{
+				Pagination: &filter.PaginationResponse{
+					TotalResult:  1,
+					AppliedLimit: 100,
+				},
+				ProjectGrants: []*project.ProjectGrant{
+					{},
+				},
+			},
+		},
+		{
+			name: "list by id, missing permission",
+			args: args{
+				ctx: instance.WithAuthorization(CTX, integration.UserTypeOrgOwner),
+				dep: func(request *project.ListProjectGrantsRequest, response *project.ListProjectGrantsResponse) {
+					name := gofakeit.AppName()
+					orgResp := instance.CreateOrganization(iamOwnerCtx, gofakeit.AppName(), gofakeit.Email())
+					projectResp := instance.CreateProject(iamOwnerCtx, t, orgResp.GetOrganizationId(), name, false, false)
+					request.Filters[0].Filter = &project.ProjectGrantSearchFilter_InProjectIdsFilter{
+						InProjectIdsFilter: &project.InProjectIDsFilter{
+							ProjectIds: []string{projectResp.GetId()},
+						},
+					}
+
+					createProjectGrant(iamOwnerCtx, t, orgResp.GetOrganizationId(), projectResp.GetId(), name)
+				},
+				req: &project.ListProjectGrantsRequest{
+					Filters: []*project.ProjectGrantSearchFilter{{}},
+				},
+			},
+			want: &project.ListProjectGrantsResponse{
+				Pagination: &filter.PaginationResponse{
+					TotalResult:  1,
+					AppliedLimit: 100,
+				},
+				ProjectGrants: []*project.ProjectGrant{},
+			},
+		},
+		{
+			name: "list multiple id",
+			args: args{
+				ctx: iamOwnerCtx,
+				dep: func(request *project.ListProjectGrantsRequest, response *project.ListProjectGrantsResponse) {
+					name := gofakeit.AppName()
+					orgID := instance.DefaultOrg.GetId()
+					projectResp := instance.CreateProject(iamOwnerCtx, t, orgID, name, false, false)
+					request.Filters[0].Filter = &project.ProjectGrantSearchFilter_InProjectIdsFilter{
+						InProjectIdsFilter: &project.InProjectIDsFilter{
+							ProjectIds: []string{projectResp.GetId()},
+						},
+					}
+
+					response.ProjectGrants[2] = createProjectGrant(iamOwnerCtx, t, orgID, projectResp.GetId(), name)
+					response.ProjectGrants[1] = createProjectGrant(iamOwnerCtx, t, orgID, projectResp.GetId(), name)
+					response.ProjectGrants[0] = createProjectGrant(iamOwnerCtx, t, orgID, projectResp.GetId(), name)
+				},
+				req: &project.ListProjectGrantsRequest{
+					Filters: []*project.ProjectGrantSearchFilter{{}},
+				},
+			},
+			want: &project.ListProjectGrantsResponse{
+				Pagination: &filter.PaginationResponse{
+					TotalResult:  3,
+					AppliedLimit: 100,
+				},
+				ProjectGrants: []*project.ProjectGrant{
+					{}, {}, {},
+				},
+			},
+		},
+		{
+			name: "list multiple id, limited permissions",
+			args: args{
+				ctx: instance.WithAuthorization(CTX, integration.UserTypeOrgOwner),
+				dep: func(request *project.ListProjectGrantsRequest, response *project.ListProjectGrantsResponse) {
+					name1 := gofakeit.AppName()
+					name2 := gofakeit.AppName()
+					name3 := gofakeit.AppName()
+					orgID := instance.DefaultOrg.GetId()
+					orgResp := instance.CreateOrganization(iamOwnerCtx, gofakeit.AppName(), gofakeit.Email())
+					project1Resp := instance.CreateProject(iamOwnerCtx, t, orgID, name1, false, false)
+					project2Resp := instance.CreateProject(iamOwnerCtx, t, orgResp.GetOrganizationId(), name2, false, false)
+					project3Resp := instance.CreateProject(iamOwnerCtx, t, orgResp.GetOrganizationId(), name3, false, false)
+					request.Filters[0].Filter = &project.ProjectGrantSearchFilter_InProjectIdsFilter{
+						InProjectIdsFilter: &project.InProjectIDsFilter{
+							ProjectIds: []string{project1Resp.GetId(), project2Resp.GetId(), project3Resp.GetId()},
+						},
+					}
+
+					response.ProjectGrants[0] = createProjectGrant(iamOwnerCtx, t, orgID, project1Resp.GetId(), name1)
+					createProjectGrant(iamOwnerCtx, t, orgResp.GetOrganizationId(), project2Resp.GetId(), name2)
+					createProjectGrant(iamOwnerCtx, t, orgResp.GetOrganizationId(), project3Resp.GetId(), name3)
+				},
+				req: &project.ListProjectGrantsRequest{
+					Filters: []*project.ProjectGrantSearchFilter{{}},
+				},
+			},
+			want: &project.ListProjectGrantsResponse{
+				Pagination: &filter.PaginationResponse{
+					TotalResult:  3,
 					AppliedLimit: 100,
 				},
 				ProjectGrants: []*project.ProjectGrant{
@@ -1152,11 +1228,11 @@
 		wantErr bool
 	}{
 		{
-			name: "list by id, missing permission",
-			args: args{
-				ctx: instance.WithAuthorization(context.Background(), integration.UserTypeNoPermission),
+			name: "list by id, unauthenticated",
+			args: args{
+				ctx: CTX,
 				dep: func(request *project.ListProjectRolesRequest, response *project.ListProjectRolesResponse) {
-					projectResp := instance.CreateProject(iamOwnerCtx, t, instance.DefaultOrg.GetId(), gofakeit.Name(), false, false)
+					projectResp := instance.CreateProject(iamOwnerCtx, t, instance.DefaultOrg.GetId(), gofakeit.AppName(), false, false)
 
 					request.ProjectId = projectResp.GetId()
 					addProjectRole(iamOwnerCtx, t, projectResp.GetId())
@@ -1168,6 +1244,22 @@
 			wantErr: true,
 		},
 		{
+			name: "list by id, no permission",
+			args: args{
+				ctx: instance.WithAuthorization(CTX, integration.UserTypeNoPermission),
+				dep: func(request *project.ListProjectRolesRequest, response *project.ListProjectRolesResponse) {
+					projectResp := instance.CreateProject(iamOwnerCtx, t, instance.DefaultOrg.GetId(), gofakeit.AppName(), false, false)
+
+					request.ProjectId = projectResp.GetId()
+					addProjectRole(iamOwnerCtx, t, projectResp.GetId())
+				},
+				req: &project.ListProjectRolesRequest{
+					Filters: []*project.ProjectRoleSearchFilter{{}},
+				},
+			},
+			wantErr: true,
+		},
+		{
 			name: "list, not found",
 			args: args{
 				ctx: iamOwnerCtx,
@@ -1183,12 +1275,33 @@
 			},
 		},
 		{
+			name: "list single id, missing permission",
+			args: args{
+				ctx: instance.WithAuthorization(CTX, integration.UserTypeOrgOwner),
+				dep: func(request *project.ListProjectRolesRequest, response *project.ListProjectRolesResponse) {
+					orgResp := instance.CreateOrganization(iamOwnerCtx, gofakeit.AppName(), gofakeit.Email())
+					projectResp := instance.CreateProject(iamOwnerCtx, t, orgResp.GetOrganizationId(), gofakeit.AppName(), false, false)
+
+					request.ProjectId = projectResp.GetId()
+					addProjectRole(iamOwnerCtx, t, projectResp.GetId())
+				},
+				req: &project.ListProjectRolesRequest{},
+			},
+			want: &project.ListProjectRolesResponse{
+				Pagination: &filter.PaginationResponse{
+					TotalResult:  1,
+					AppliedLimit: 100,
+				},
+				ProjectRoles: []*project.ProjectRole{},
+			},
+		},
+		{
 			name: "list single id",
 			args: args{
-				ctx: iamOwnerCtx,
+				ctx: instance.WithAuthorization(CTX, integration.UserTypeOrgOwner),
 				dep: func(request *project.ListProjectRolesRequest, response *project.ListProjectRolesResponse) {
 					orgID := instance.DefaultOrg.GetId()
-					projectResp := instance.CreateProject(iamOwnerCtx, t, orgID, gofakeit.Name(), false, false)
+					projectResp := instance.CreateProject(iamOwnerCtx, t, orgID, gofakeit.AppName(), false, false)
 
 					request.ProjectId = projectResp.GetId()
 					response.ProjectRoles[0] = addProjectRole(iamOwnerCtx, t, projectResp.GetId())
@@ -1211,7 +1324,7 @@
 				ctx: iamOwnerCtx,
 				dep: func(request *project.ListProjectRolesRequest, response *project.ListProjectRolesResponse) {
 					orgID := instance.DefaultOrg.GetId()
-					projectResp := instance.CreateProject(iamOwnerCtx, t, orgID, gofakeit.Name(), false, false)
+					projectResp := instance.CreateProject(iamOwnerCtx, t, orgID, gofakeit.AppName(), false, false)
 
 					request.ProjectId = projectResp.GetId()
 					response.ProjectRoles[2] = addProjectRole(iamOwnerCtx, t, projectResp.GetId())
