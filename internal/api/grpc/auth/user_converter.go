package auth

import (
	"context"
	"encoding/json"

	"github.com/caos/logging"
	"github.com/golang/protobuf/ptypes"
	"golang.org/x/text/language"
	"google.golang.org/protobuf/encoding/protojson"
	"google.golang.org/protobuf/types/known/structpb"

	"github.com/caos/zitadel/internal/api/authz"
	"github.com/caos/zitadel/internal/eventstore/models"
	"github.com/caos/zitadel/internal/telemetry/tracing"
	usr_model "github.com/caos/zitadel/internal/user/model"
	"github.com/caos/zitadel/internal/v2/domain"
	"github.com/caos/zitadel/pkg/grpc/auth"
	"github.com/caos/zitadel/pkg/grpc/message"
)

func userViewFromModel(user *usr_model.UserView) *auth.UserView {
	creationDate, err := ptypes.TimestampProto(user.CreationDate)
	logging.Log("GRPC-sd32g").OnError(err).Debug("unable to parse timestamp")

	changeDate, err := ptypes.TimestampProto(user.ChangeDate)
	logging.Log("GRPC-FJKq1").OnError(err).Debug("unable to parse timestamp")

	lastLogin, err := ptypes.TimestampProto(user.LastLogin)
	logging.Log("GRPC-Gteh2").OnError(err).Debug("unable to parse timestamp")

	userView := &auth.UserView{
		Id:                 user.ID,
		State:              userStateFromModel(user.State),
		CreationDate:       creationDate,
		ChangeDate:         changeDate,
		LastLogin:          lastLogin,
		UserName:           user.UserName,
		Sequence:           user.Sequence,
		ResourceOwner:      user.ResourceOwner,
		LoginNames:         user.LoginNames,
		PreferredLoginName: user.PreferredLoginName,
	}

	if user.HumanView != nil {
		userView.User = &auth.UserView_Human{Human: humanViewFromModel(user.HumanView)}
	}
	if user.MachineView != nil {
		userView.User = &auth.UserView_Machine{Machine: machineViewFromModel(user.MachineView)}

	}

	return userView
}

func profileFromDomain(profile *domain.Profile) *auth.UserProfile {
	creationDate, err := ptypes.TimestampProto(profile.CreationDate)
	logging.Log("GRPC-56t5s").OnError(err).Debug("unable to parse timestamp")

	changeDate, err := ptypes.TimestampProto(profile.ChangeDate)
	logging.Log("GRPC-K58ds").OnError(err).Debug("unable to parse timestamp")

	return &auth.UserProfile{
		Id:                profile.AggregateID,
		CreationDate:      creationDate,
		ChangeDate:        changeDate,
		Sequence:          profile.Sequence,
		FirstName:         profile.FirstName,
		LastName:          profile.LastName,
		DisplayName:       profile.DisplayName,
		NickName:          profile.NickName,
		PreferredLanguage: profile.PreferredLanguage.String(),
		Gender:            genderFromDomain(profile.Gender),
	}
}

func profileViewFromModel(profile *usr_model.Profile) *auth.UserProfileView {
	creationDate, err := ptypes.TimestampProto(profile.CreationDate)
	logging.Log("GRPC-s9iKs").OnError(err).Debug("unable to parse timestamp")

	changeDate, err := ptypes.TimestampProto(profile.ChangeDate)
	logging.Log("GRPC-9sujE").OnError(err).Debug("unable to parse timestamp")

	return &auth.UserProfileView{
		Id:                profile.AggregateID,
		CreationDate:      creationDate,
		ChangeDate:        changeDate,
		Sequence:          profile.Sequence,
		FirstName:         profile.FirstName,
		LastName:          profile.LastName,
		DisplayName:       profile.DisplayName,
		NickName:          profile.NickName,
		PreferredLanguage: profile.PreferredLanguage.String(),
		//TODO: Use converter
		Gender:             auth.Gender(profile.Gender),
		LoginNames:         profile.LoginNames,
		PreferredLoginName: profile.PreferredLoginName,
	}
}

func updateProfileToDomain(ctx context.Context, u *auth.UpdateUserProfileRequest) *domain.Profile {
	preferredLanguage, err := language.Parse(u.PreferredLanguage)
	logging.Log("GRPC-lk73L").OnError(err).WithField("traceID", tracing.TraceIDFromCtx(ctx)).Debug("language malformed")

	return &domain.Profile{
		ObjectRoot:        ctxToObjectRoot(ctx),
		FirstName:         u.FirstName,
		LastName:          u.LastName,
		NickName:          u.NickName,
		PreferredLanguage: preferredLanguage,
		Gender:            genderToDomain(u.Gender),
	}
}

func emailFromDomain(email *domain.Email) *auth.UserEmail {
	creationDate, err := ptypes.TimestampProto(email.CreationDate)
	logging.Log("GRPC-sdoi3").OnError(err).Debug("unable to parse timestamp")

	changeDate, err := ptypes.TimestampProto(email.ChangeDate)
	logging.Log("GRPC-klJK3").OnError(err).Debug("unable to parse timestamp")

	return &auth.UserEmail{
		Id:              email.AggregateID,
		CreationDate:    creationDate,
		ChangeDate:      changeDate,
		Sequence:        email.Sequence,
		Email:           email.EmailAddress,
		IsEmailVerified: email.IsEmailVerified,
	}
}

func emailViewFromModel(email *usr_model.Email) *auth.UserEmailView {
	creationDate, err := ptypes.TimestampProto(email.CreationDate)
	logging.Log("GRPC-LSp8s").OnError(err).Debug("unable to parse timestamp")

	changeDate, err := ptypes.TimestampProto(email.ChangeDate)
	logging.Log("GRPC-6szJe").OnError(err).Debug("unable to parse timestamp")

	return &auth.UserEmailView{
		Id:              email.AggregateID,
		CreationDate:    creationDate,
		ChangeDate:      changeDate,
		Sequence:        email.Sequence,
		Email:           email.EmailAddress,
		IsEmailVerified: email.IsEmailVerified,
	}
}

func updateEmailToDomain(ctx context.Context, e *auth.UpdateUserEmailRequest) *domain.Email {
	return &domain.Email{
		ObjectRoot:   ctxToObjectRoot(ctx),
		EmailAddress: e.Email,
	}
}

func phoneFromDomain(phone *domain.Phone) *auth.UserPhone {
	creationDate, err := ptypes.TimestampProto(phone.CreationDate)
	logging.Log("GRPC-kjn5J").OnError(err).Debug("unable to parse timestamp")

	changeDate, err := ptypes.TimestampProto(phone.ChangeDate)
	logging.Log("GRPC-LKA9S").OnError(err).Debug("unable to parse timestamp")

	return &auth.UserPhone{
		Id:              phone.AggregateID,
		CreationDate:    creationDate,
		ChangeDate:      changeDate,
		Sequence:        phone.Sequence,
		Phone:           phone.PhoneNumber,
		IsPhoneVerified: phone.IsPhoneVerified,
	}
}

func phoneViewFromModel(phone *usr_model.Phone) *auth.UserPhoneView {
	creationDate, err := ptypes.TimestampProto(phone.CreationDate)
	logging.Log("GRPC-s5zJS").OnError(err).Debug("unable to parse timestamp")

	changeDate, err := ptypes.TimestampProto(phone.ChangeDate)
	logging.Log("GRPC-s9kLe").OnError(err).Debug("unable to parse timestamp")

	return &auth.UserPhoneView{
		Id:              phone.AggregateID,
		CreationDate:    creationDate,
		ChangeDate:      changeDate,
		Sequence:        phone.Sequence,
		Phone:           phone.PhoneNumber,
		IsPhoneVerified: phone.IsPhoneVerified,
	}
}

func updatePhoneToDomain(ctx context.Context, e *auth.UpdateUserPhoneRequest) *domain.Phone {
	return &domain.Phone{
		ObjectRoot:  ctxToObjectRoot(ctx),
		PhoneNumber: e.Phone,
	}
}

func addressFromDomain(address *domain.Address) *auth.UserAddress {
	creationDate, err := ptypes.TimestampProto(address.CreationDate)
	logging.Log("GRPC-65FRs").OnError(err).Debug("unable to parse timestamp")

	changeDate, err := ptypes.TimestampProto(address.ChangeDate)
	logging.Log("GRPC-aslk4").OnError(err).Debug("unable to parse timestamp")

	return &auth.UserAddress{
		Id:            address.AggregateID,
		CreationDate:  creationDate,
		ChangeDate:    changeDate,
		Sequence:      address.Sequence,
		Country:       address.Country,
		StreetAddress: address.StreetAddress,
		Region:        address.Region,
		PostalCode:    address.PostalCode,
		Locality:      address.Locality,
	}
}

func addressViewFromModel(address *usr_model.Address) *auth.UserAddressView {
	creationDate, err := ptypes.TimestampProto(address.CreationDate)
	logging.Log("GRPC-sk4fS").OnError(err).Debug("unable to parse timestamp")

	changeDate, err := ptypes.TimestampProto(address.ChangeDate)
	logging.Log("GRPC-9siEs").OnError(err).Debug("unable to parse timestamp")

	return &auth.UserAddressView{
		Id:            address.AggregateID,
		CreationDate:  creationDate,
		ChangeDate:    changeDate,
		Sequence:      address.Sequence,
		Country:       address.Country,
		StreetAddress: address.StreetAddress,
		Region:        address.Region,
		PostalCode:    address.PostalCode,
		Locality:      address.Locality,
	}
}

<<<<<<< HEAD
func updateAddressToDomain(ctx context.Context, address *auth.UpdateUserAddressRequest) *domain.Address {
	return &domain.Address{
		ObjectRoot:    models.ObjectRoot{AggregateID: authz.GetCtxData(ctx).UserID},
=======
func updateAddressToModel(ctx context.Context, address *auth.UpdateUserAddressRequest) *usr_model.Address {
	return &usr_model.Address{
		ObjectRoot:    ctxToObjectRoot(ctx),
>>>>>>> e5731b0d
		Country:       address.Country,
		StreetAddress: address.StreetAddress,
		Region:        address.Region,
		PostalCode:    address.PostalCode,
		Locality:      address.Locality,
	}
}

func externalIDPSearchRequestToModel(request *auth.ExternalIDPSearchRequest) *usr_model.ExternalIDPSearchRequest {
	return &usr_model.ExternalIDPSearchRequest{
		Limit:  request.Limit,
		Offset: request.Offset,
	}
}

<<<<<<< HEAD
func externalIDPRemoveToDomain(ctx context.Context, idp *auth.ExternalIDPRemoveRequest) *domain.ExternalIDP {
	return &domain.ExternalIDP{
		ObjectRoot:     models.ObjectRoot{AggregateID: authz.GetCtxData(ctx).UserID},
		IDPConfigID:    idp.IdpConfigId,
		ExternalUserID: idp.ExternalUserId,
=======
func externalIDPRemoveToModel(ctx context.Context, idp *auth.ExternalIDPRemoveRequest) *usr_model.ExternalIDP {
	return &usr_model.ExternalIDP{
		ObjectRoot:  ctxToObjectRoot(ctx),
		IDPConfigID: idp.IdpConfigId,
		UserID:      idp.ExternalUserId,
>>>>>>> e5731b0d
	}
}

func externalIDPResponseFromModel(idp *usr_model.ExternalIDP) *auth.ExternalIDPResponse {
	return &auth.ExternalIDPResponse{
		IdpConfigId: idp.IDPConfigID,
		UserId:      idp.UserID,
		DisplayName: idp.DisplayName,
	}
}

func externalIDPSearchResponseFromModel(response *usr_model.ExternalIDPSearchResponse) *auth.ExternalIDPSearchResponse {
	viewTimestamp, err := ptypes.TimestampProto(response.Timestamp)
	logging.Log("GRPC-3h8is").OnError(err).Debug("unable to parse timestamp")

	return &auth.ExternalIDPSearchResponse{
		Offset:            response.Offset,
		Limit:             response.Limit,
		TotalResult:       response.TotalResult,
		ProcessedSequence: response.Sequence,
		ViewTimestamp:     viewTimestamp,
		Result:            externalIDPViewsFromModel(response.Result),
	}
}

func externalIDPViewsFromModel(externalIDPs []*usr_model.ExternalIDPView) []*auth.ExternalIDPView {
	converted := make([]*auth.ExternalIDPView, len(externalIDPs))
	for i, externalIDP := range externalIDPs {
		converted[i] = externalIDPViewFromModel(externalIDP)
	}
	return converted
}

func externalIDPViewFromModel(externalIDP *usr_model.ExternalIDPView) *auth.ExternalIDPView {
	creationDate, err := ptypes.TimestampProto(externalIDP.CreationDate)
	logging.Log("GRPC-Sj8dw").OnError(err).Debug("unable to parse timestamp")

	changeDate, err := ptypes.TimestampProto(externalIDP.ChangeDate)
	logging.Log("GRPC-Nf8ue").OnError(err).Debug("unable to parse timestamp")

	return &auth.ExternalIDPView{
		UserId:                  externalIDP.UserID,
		IdpConfigId:             externalIDP.IDPConfigID,
		ExternalUserId:          externalIDP.ExternalUserID,
		ExternalUserDisplayName: externalIDP.UserDisplayName,
		IdpName:                 externalIDP.IDPName,
		CreationDate:            creationDate,
		ChangeDate:              changeDate,
	}
}

func otpFromDomain(otp *domain.OTP) *auth.MfaOtpResponse {
	return &auth.MfaOtpResponse{
		UserId: otp.AggregateID,
		Url:    otp.Url,
		Secret: otp.SecretString,
		State:  mfaStateFromDomain(otp.State),
	}
}

func userStateFromModel(state usr_model.UserState) auth.UserState {
	switch state {
	case usr_model.UserStateActive:
		return auth.UserState_USERSTATE_ACTIVE
	case usr_model.UserStateInactive:
		return auth.UserState_USERSTATE_INACTIVE
	case usr_model.UserStateLocked:
		return auth.UserState_USERSTATE_LOCKED
	case usr_model.UserStateInitial:
		return auth.UserState_USERSTATE_INITIAL
	case usr_model.UserStateSuspend:
		return auth.UserState_USERSTATE_SUSPEND
	default:
		return auth.UserState_USERSTATE_UNSPECIFIED
	}
}

func genderFromDomain(gender domain.Gender) auth.Gender {
	switch gender {
	case domain.GenderFemale:
		return auth.Gender_GENDER_FEMALE
	case domain.GenderMale:
		return auth.Gender_GENDER_MALE
	case domain.GenderDiverse:
		return auth.Gender_GENDER_DIVERSE
	default:
		return auth.Gender_GENDER_UNSPECIFIED
	}
}

func genderToDomain(gender auth.Gender) domain.Gender {
	switch gender {
	case auth.Gender_GENDER_FEMALE:
		return domain.GenderFemale
	case auth.Gender_GENDER_MALE:
		return domain.GenderMale
	case auth.Gender_GENDER_DIVERSE:
		return domain.GenderDiverse
	default:
		return domain.GenderUnspecified
	}
}

func mfaStateFromDomain(state domain.MFAState) auth.MFAState {
	switch state {
	case domain.MFAStateReady:
		return auth.MFAState_MFASTATE_READY
	case domain.MFAStateNotReady:
		return auth.MFAState_MFASTATE_NOT_READY
	default:
		return auth.MFAState_MFASTATE_UNSPECIFIED
	}
}

func mfasFromModel(mfas []*usr_model.MultiFactor) []*auth.MultiFactor {
	converted := make([]*auth.MultiFactor, len(mfas))
	for i, mfa := range mfas {
		converted[i] = mfaFromModel(mfa)
	}
	return converted
}

func mfaFromModel(mfa *usr_model.MultiFactor) *auth.MultiFactor {
	return &auth.MultiFactor{
		State:     auth.MFAState(mfa.State),
		Type:      mfaTypeFromModel(mfa.Type),
		Attribute: mfa.Attribute,
		Id:        mfa.ID,
	}
}

func mfaTypeFromModel(mfaType usr_model.MFAType) auth.MfaType {
	switch mfaType {
	case usr_model.MFATypeOTP:
		return auth.MfaType_MFATYPE_OTP
	case usr_model.MFATypeU2F:
		return auth.MfaType_MFATYPE_U2F
	default:
		return auth.MfaType_MFATYPE_UNSPECIFIED
	}
}

func userChangesToResponse(response *usr_model.UserChanges, offset uint64, limit uint64) (_ *auth.Changes) {
	return &auth.Changes{
		Limit:   limit,
		Offset:  offset,
		Changes: userChangesToAPI(response),
	}
}

func userChangesToAPI(changes *usr_model.UserChanges) (_ []*auth.Change) {
	result := make([]*auth.Change, len(changes.Changes))

	for i, change := range changes.Changes {
		var data *structpb.Struct
		changedData, err := json.Marshal(change.Data)
		if err == nil {
			data = new(structpb.Struct)
			err = protojson.Unmarshal(changedData, data)
			logging.Log("GRPC-0kRsY").OnError(err).Debug("unable to marshal changed data to struct")
		}
		result[i] = &auth.Change{
			ChangeDate: change.ChangeDate,
			EventType:  message.NewLocalizedEventType(change.EventType),
			Sequence:   change.Sequence,
			Data:       data,
			EditorId:   change.ModifierID,
			Editor:     change.ModifierName,
		}
	}

	return result
}

func verifyWebAuthNFromModel(u2f *usr_model.WebAuthNToken) *auth.WebAuthNResponse {
	return &auth.WebAuthNResponse{
		Id:        u2f.WebAuthNTokenID,
		PublicKey: u2f.CredentialCreationData,
		State:     auth.MFAState(u2f.State),
	}
}

func webAuthNTokensFromModel(tokens []*usr_model.WebAuthNToken) *auth.WebAuthNTokens {
	result := make([]*auth.WebAuthNToken, len(tokens))
	for i, token := range tokens {
		result[i] = webAuthNTokenFromModel(token)
	}
	return &auth.WebAuthNTokens{Tokens: result}
}

func webAuthNTokenFromModel(token *usr_model.WebAuthNToken) *auth.WebAuthNToken {
	return &auth.WebAuthNToken{
		Id:    token.WebAuthNTokenID,
		Name:  token.WebAuthNTokenName,
		State: auth.MFAState(token.State),
	}
}

func ctxToObjectRoot(ctx context.Context) models.ObjectRoot {
	ctxData := authz.GetCtxData(ctx)
	return models.ObjectRoot{
		AggregateID:   ctxData.UserID,
		ResourceOwner: ctxData.ResourceOwner,
	}
}<|MERGE_RESOLUTION|>--- conflicted
+++ resolved
@@ -234,15 +234,9 @@
 	}
 }
 
-<<<<<<< HEAD
 func updateAddressToDomain(ctx context.Context, address *auth.UpdateUserAddressRequest) *domain.Address {
 	return &domain.Address{
-		ObjectRoot:    models.ObjectRoot{AggregateID: authz.GetCtxData(ctx).UserID},
-=======
-func updateAddressToModel(ctx context.Context, address *auth.UpdateUserAddressRequest) *usr_model.Address {
-	return &usr_model.Address{
 		ObjectRoot:    ctxToObjectRoot(ctx),
->>>>>>> e5731b0d
 		Country:       address.Country,
 		StreetAddress: address.StreetAddress,
 		Region:        address.Region,
@@ -258,19 +252,11 @@
 	}
 }
 
-<<<<<<< HEAD
 func externalIDPRemoveToDomain(ctx context.Context, idp *auth.ExternalIDPRemoveRequest) *domain.ExternalIDP {
 	return &domain.ExternalIDP{
-		ObjectRoot:     models.ObjectRoot{AggregateID: authz.GetCtxData(ctx).UserID},
+		ObjectRoot:     ctxToObjectRoot(ctx),
 		IDPConfigID:    idp.IdpConfigId,
 		ExternalUserID: idp.ExternalUserId,
-=======
-func externalIDPRemoveToModel(ctx context.Context, idp *auth.ExternalIDPRemoveRequest) *usr_model.ExternalIDP {
-	return &usr_model.ExternalIDP{
-		ObjectRoot:  ctxToObjectRoot(ctx),
-		IDPConfigID: idp.IdpConfigId,
-		UserID:      idp.ExternalUserId,
->>>>>>> e5731b0d
 	}
 }
 
