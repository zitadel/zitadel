--- conflicted
+++ resolved
@@ -227,65 +227,28 @@
 	}
 }
 
-<<<<<<< HEAD
-func addGitHubProviderToCommand(req *admin_pb.AddGitHubProviderRequest) command.GitHubProvider {
-	return command.GitHubProvider{
-		Name:         req.Name,
-=======
 func addGenericOIDCProviderToCommand(req *admin_pb.AddGenericOIDCProviderRequest) command.GenericOIDCProvider {
 	return command.GenericOIDCProvider{
 		Name:         req.Name,
 		Issuer:       req.Issuer,
->>>>>>> ed4983d3
-		ClientID:     req.ClientId,
-		ClientSecret: req.ClientSecret,
-		Scopes:       req.Scopes,
-		IDPOptions:   idp_grpc.OptionsToCommand(req.ProviderOptions),
-	}
-}
-
-<<<<<<< HEAD
-func updateGitHubProviderToCommand(req *admin_pb.UpdateGitHubProviderRequest) command.GitHubProvider {
-	return command.GitHubProvider{
-		Name:         req.Name,
-=======
+		ClientID:     req.ClientId,
+		ClientSecret: req.ClientSecret,
+		Scopes:       req.Scopes,
+		IDPOptions:   idp_grpc.OptionsToCommand(req.ProviderOptions),
+	}
+}
+
 func updateGenericOIDCProviderToCommand(req *admin_pb.UpdateGenericOIDCProviderRequest) command.GenericOIDCProvider {
 	return command.GenericOIDCProvider{
 		Name:         req.Name,
 		Issuer:       req.Issuer,
->>>>>>> ed4983d3
-		ClientID:     req.ClientId,
-		ClientSecret: req.ClientSecret,
-		Scopes:       req.Scopes,
-		IDPOptions:   idp_grpc.OptionsToCommand(req.ProviderOptions),
-	}
-}
-
-<<<<<<< HEAD
-func addGitHubEnterpriseProviderToCommand(req *admin_pb.AddGitHubEnterpriseServerProviderRequest) command.GitHubEnterpriseProvider {
-	return command.GitHubEnterpriseProvider{
-		Name:                  req.Name,
-		ClientID:              req.ClientId,
-		ClientSecret:          req.ClientSecret,
-		AuthorizationEndpoint: req.AuthorizationEndpoint,
-		TokenEndpoint:         req.TokenEndpoint,
-		UserEndpoint:          req.UserEndpoint,
-		Scopes:                req.Scopes,
-		IDPOptions:            idp_grpc.OptionsToCommand(req.ProviderOptions),
-	}
-}
-
-func updateGitHubEnterpriseProviderToCommand(req *admin_pb.UpdateGitHubEnterpriseServerProviderRequest) command.GitHubEnterpriseProvider {
-	return command.GitHubEnterpriseProvider{
-		Name:                  req.Name,
-		ClientID:              req.ClientId,
-		ClientSecret:          req.ClientSecret,
-		AuthorizationEndpoint: req.AuthorizationEndpoint,
-		TokenEndpoint:         req.TokenEndpoint,
-		UserEndpoint:          req.UserEndpoint,
-		Scopes:                req.Scopes,
-		IDPOptions:            idp_grpc.OptionsToCommand(req.ProviderOptions),
-=======
+		ClientID:     req.ClientId,
+		ClientSecret: req.ClientSecret,
+		Scopes:       req.Scopes,
+		IDPOptions:   idp_grpc.OptionsToCommand(req.ProviderOptions),
+	}
+}
+
 func addJWTProviderToCommand(req *admin_pb.AddJWTProviderRequest) command.JWTProvider {
 	return command.JWTProvider{
 		Name:        req.Name,
@@ -305,7 +268,52 @@
 		KeyEndpoint: req.KeysEndpoint,
 		HeaderName:  req.HeaderName,
 		IDPOptions:  idp_grpc.OptionsToCommand(req.ProviderOptions),
->>>>>>> ed4983d3
+	}
+}
+
+func addGitHubProviderToCommand(req *admin_pb.AddGitHubProviderRequest) command.GitHubProvider {
+	return command.GitHubProvider{
+		Name:         req.Name,
+		ClientID:     req.ClientId,
+		ClientSecret: req.ClientSecret,
+		Scopes:       req.Scopes,
+		IDPOptions:   idp_grpc.OptionsToCommand(req.ProviderOptions),
+	}
+}
+
+func updateGitHubProviderToCommand(req *admin_pb.UpdateGitHubProviderRequest) command.GitHubProvider {
+	return command.GitHubProvider{
+		Name:         req.Name,
+		ClientID:     req.ClientId,
+		ClientSecret: req.ClientSecret,
+		Scopes:       req.Scopes,
+		IDPOptions:   idp_grpc.OptionsToCommand(req.ProviderOptions),
+	}
+}
+
+func addGitHubEnterpriseProviderToCommand(req *admin_pb.AddGitHubEnterpriseServerProviderRequest) command.GitHubEnterpriseProvider {
+	return command.GitHubEnterpriseProvider{
+		Name:                  req.Name,
+		ClientID:              req.ClientId,
+		ClientSecret:          req.ClientSecret,
+		AuthorizationEndpoint: req.AuthorizationEndpoint,
+		TokenEndpoint:         req.TokenEndpoint,
+		UserEndpoint:          req.UserEndpoint,
+		Scopes:                req.Scopes,
+		IDPOptions:            idp_grpc.OptionsToCommand(req.ProviderOptions),
+	}
+}
+
+func updateGitHubEnterpriseProviderToCommand(req *admin_pb.UpdateGitHubEnterpriseServerProviderRequest) command.GitHubEnterpriseProvider {
+	return command.GitHubEnterpriseProvider{
+		Name:                  req.Name,
+		ClientID:              req.ClientId,
+		ClientSecret:          req.ClientSecret,
+		AuthorizationEndpoint: req.AuthorizationEndpoint,
+		TokenEndpoint:         req.TokenEndpoint,
+		UserEndpoint:          req.UserEndpoint,
+		Scopes:                req.Scopes,
+		IDPOptions:            idp_grpc.OptionsToCommand(req.ProviderOptions),
 	}
 }
 
