--- conflicted
+++ resolved
@@ -157,7 +157,6 @@
 	return externalIDPs
 }
 
-<<<<<<< HEAD
 func addGenericOAuthProviderToCommand(req *admin_pb.AddGenericOAuthProviderRequest) command.GenericOAuthProvider {
 	return command.GenericOAuthProvider{
 		Name:                  req.Name,
@@ -349,7 +348,9 @@
 		ClientSecret: req.ClientSecret,
 		Scopes:       req.Scopes,
 		IDPOptions:   idp_grpc.OptionsToCommand(req.ProviderOptions),
-=======
+	}
+}
+
 func listProvidersToQuery(instanceID string, req *admin_pb.ListProvidersRequest) (*query.IDPTemplateSearchQueries, error) {
 	offset, limit, asc := object.ListQueryToModel(req.Query)
 	queries, err := providerQueriesToQuery(req.Queries)
@@ -423,6 +424,5 @@
 		Password:            req.Password,
 		LDAPAttributes:      idp_grpc.LDAPAttributesToCommand(req.Attributes),
 		IDPOptions:          idp_grpc.OptionsToCommand(req.ProviderOptions),
->>>>>>> 586495a0
 	}
 }