package admin

import (
	"context"
	"time"

	"github.com/caos/zitadel/internal/api/grpc/member"
	"github.com/caos/zitadel/internal/api/grpc/object"
	admin_pb "github.com/caos/zitadel/pkg/grpc/admin"
)

func (s *Server) ListIAMMemberRoles(ctx context.Context, req *admin_pb.ListIAMMemberRolesRequest) (*admin_pb.ListIAMMemberRolesResponse, error) {
	roles := s.iam.GetIAMMemberRoles()
	return &admin_pb.ListIAMMemberRolesResponse{
		Roles:   roles,
		Details: object.ToListDetails(uint64(len(roles)), 0, time.Now()),
	}, nil
}

func (s *Server) ListIAMMembers(ctx context.Context, req *admin_pb.ListIAMMembersRequest) (*admin_pb.ListIAMMembersResponse, error) {
	queries, err := ListIAMMembersRequestToQuery(req)
	if err != nil {
		return nil, err
	}
	res, err := s.query.IAMMembers(ctx, queries)
	if err != nil {
		return nil, err
	}
	return &admin_pb.ListIAMMembersResponse{
		Details: object.ToListDetails(res.Count, res.Sequence, res.Timestamp),
<<<<<<< HEAD
		Result:  member.MembersToPb(res.Members),
=======
		//TODO: resource owner of user of the member instead of the membership resource owner
		Result: member.MembersToPb("", res.Members),
>>>>>>> 1bbec8a1
	}, nil
}

func (s *Server) AddIAMMember(ctx context.Context, req *admin_pb.AddIAMMemberRequest) (*admin_pb.AddIAMMemberResponse, error) {
	member, err := s.command.AddIAMMember(ctx, AddIAMMemberToDomain(req))
	if err != nil {
		return nil, err
	}
	return &admin_pb.AddIAMMemberResponse{
		Details: object.AddToDetailsPb(
			member.Sequence,
			member.ChangeDate,
			member.ResourceOwner,
		),
	}, nil
}

func (s *Server) UpdateIAMMember(ctx context.Context, req *admin_pb.UpdateIAMMemberRequest) (*admin_pb.UpdateIAMMemberResponse, error) {
	member, err := s.command.ChangeIAMMember(ctx, UpdateIAMMemberToDomain(req))
	if err != nil {
		return nil, err
	}
	return &admin_pb.UpdateIAMMemberResponse{
		Details: object.ChangeToDetailsPb(
			member.Sequence,
			member.ChangeDate,
			member.ResourceOwner,
		),
	}, nil
}

func (s *Server) RemoveIAMMember(ctx context.Context, req *admin_pb.RemoveIAMMemberRequest) (*admin_pb.RemoveIAMMemberResponse, error) {
	objectDetails, err := s.command.RemoveIAMMember(ctx, req.UserId)
	if err != nil {
		return nil, err
	}
	return &admin_pb.RemoveIAMMemberResponse{
		Details: object.DomainToChangeDetailsPb(objectDetails),
	}, nil
}<|MERGE_RESOLUTION|>--- conflicted
+++ resolved
@@ -28,12 +28,8 @@
 	}
 	return &admin_pb.ListIAMMembersResponse{
 		Details: object.ToListDetails(res.Count, res.Sequence, res.Timestamp),
-<<<<<<< HEAD
-		Result:  member.MembersToPb(res.Members),
-=======
 		//TODO: resource owner of user of the member instead of the membership resource owner
 		Result: member.MembersToPb("", res.Members),
->>>>>>> 1bbec8a1
 	}, nil
 }
 
