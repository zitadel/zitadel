package admin

import (
	"context"

	"github.com/zitadel/zitadel/internal/api/authz"
	idp_grpc "github.com/zitadel/zitadel/internal/api/grpc/idp"
	object_pb "github.com/zitadel/zitadel/internal/api/grpc/object"
	"github.com/zitadel/zitadel/internal/query"
	admin_pb "github.com/zitadel/zitadel/pkg/grpc/admin"
)

func (s *Server) GetIDPByID(ctx context.Context, req *admin_pb.GetIDPByIDRequest) (*admin_pb.GetIDPByIDResponse, error) {
	idp, err := s.query.IDPByIDAndResourceOwner(ctx, true, req.Id, authz.GetInstance(ctx).InstanceID(), false)
	if err != nil {
		return nil, err
	}
	return &admin_pb.GetIDPByIDResponse{Idp: idp_grpc.IDPViewToPb(idp)}, nil
}

func (s *Server) ListIDPs(ctx context.Context, req *admin_pb.ListIDPsRequest) (*admin_pb.ListIDPsResponse, error) {
	queries, err := listIDPsToModel(authz.GetInstance(ctx).InstanceID(), req)
	if err != nil {
		return nil, err
	}
	resp, err := s.query.IDPs(ctx, queries, false)
	if err != nil {
		return nil, err
	}
	return &admin_pb.ListIDPsResponse{
		Result:  idp_grpc.IDPViewsToPb(resp.IDPs),
		Details: object_pb.ToListDetails(resp.Count, resp.Sequence, resp.Timestamp),
	}, nil
}

func (s *Server) AddOIDCIDP(ctx context.Context, req *admin_pb.AddOIDCIDPRequest) (*admin_pb.AddOIDCIDPResponse, error) {
	config, err := s.command.AddDefaultIDPConfig(ctx, addOIDCIDPRequestToDomain(req))
	if err != nil {
		return nil, err
	}
	return &admin_pb.AddOIDCIDPResponse{
		IdpId: config.IDPConfigID,
		Details: object_pb.AddToDetailsPb(
			config.Sequence,
			config.ChangeDate,
			config.ResourceOwner,
		),
	}, nil
}

func (s *Server) AddJWTIDP(ctx context.Context, req *admin_pb.AddJWTIDPRequest) (*admin_pb.AddJWTIDPResponse, error) {
	config, err := s.command.AddDefaultIDPConfig(ctx, addJWTIDPRequestToDomain(req))
	if err != nil {
		return nil, err
	}
	return &admin_pb.AddJWTIDPResponse{
		IdpId: config.IDPConfigID,
		Details: object_pb.AddToDetailsPb(
			config.Sequence,
			config.ChangeDate,
			config.ResourceOwner,
		),
	}, nil
}

func (s *Server) UpdateIDP(ctx context.Context, req *admin_pb.UpdateIDPRequest) (*admin_pb.UpdateIDPResponse, error) {
	config, err := s.command.ChangeDefaultIDPConfig(ctx, updateIDPToDomain(req))
	if err != nil {
		return nil, err
	}
	return &admin_pb.UpdateIDPResponse{
		Details: object_pb.ChangeToDetailsPb(
			config.Sequence,
			config.ChangeDate,
			config.ResourceOwner,
		),
	}, nil
}

func (s *Server) DeactivateIDP(ctx context.Context, req *admin_pb.DeactivateIDPRequest) (*admin_pb.DeactivateIDPResponse, error) {
	objectDetails, err := s.command.DeactivateDefaultIDPConfig(ctx, req.IdpId)
	if err != nil {
		return nil, err
	}
	return &admin_pb.DeactivateIDPResponse{Details: object_pb.DomainToChangeDetailsPb(objectDetails)}, nil
}

func (s *Server) ReactivateIDP(ctx context.Context, req *admin_pb.ReactivateIDPRequest) (*admin_pb.ReactivateIDPResponse, error) {
	objectDetails, err := s.command.ReactivateDefaultIDPConfig(ctx, req.IdpId)
	if err != nil {
		return nil, err
	}
	return &admin_pb.ReactivateIDPResponse{Details: object_pb.DomainToChangeDetailsPb(objectDetails)}, nil
}

func (s *Server) RemoveIDP(ctx context.Context, req *admin_pb.RemoveIDPRequest) (*admin_pb.RemoveIDPResponse, error) {
	providerQuery, err := query.NewIDPIDSearchQuery(req.IdpId)
	if err != nil {
		return nil, err
	}
	idps, err := s.query.IDPs(ctx, &query.IDPSearchQueries{
		Queries: []query.SearchQuery{providerQuery},
	}, true)
	if err != nil {
		return nil, err
	}

	idpQuery, err := query.NewIDPUserLinkIDPIDSearchQuery(req.IdpId)
	if err != nil {
		return nil, err
	}
	userLinks, err := s.query.IDPUserLinks(ctx, &query.IDPUserLinksSearchQuery{
		Queries: []query.SearchQuery{idpQuery},
	}, true)
	if err != nil {
		return nil, err
	}

	objectDetails, err := s.command.RemoveDefaultIDPConfig(ctx, req.IdpId, idpsToDomain(idps.IDPs), idpUserLinksToDomain(userLinks.Links)...)
	if err != nil {
		return nil, err
	}
	return &admin_pb.RemoveIDPResponse{Details: object_pb.DomainToChangeDetailsPb(objectDetails)}, nil
}

func (s *Server) UpdateIDPOIDCConfig(ctx context.Context, req *admin_pb.UpdateIDPOIDCConfigRequest) (*admin_pb.UpdateIDPOIDCConfigResponse, error) {
	config, err := s.command.ChangeDefaultIDPOIDCConfig(ctx, updateOIDCConfigToDomain(req))
	if err != nil {
		return nil, err
	}
	return &admin_pb.UpdateIDPOIDCConfigResponse{
		Details: object_pb.ChangeToDetailsPb(
			config.Sequence,
			config.ChangeDate,
			config.ResourceOwner,
		),
	}, nil
}

func (s *Server) UpdateIDPJWTConfig(ctx context.Context, req *admin_pb.UpdateIDPJWTConfigRequest) (*admin_pb.UpdateIDPJWTConfigResponse, error) {
	config, err := s.command.ChangeDefaultIDPJWTConfig(ctx, updateJWTConfigToDomain(req))
	if err != nil {
		return nil, err
	}
	return &admin_pb.UpdateIDPJWTConfigResponse{
		Details: object_pb.ChangeToDetailsPb(
			config.Sequence,
			config.ChangeDate,
			config.ResourceOwner,
		),
	}, nil
}

func (s *Server) GetProviderByID(ctx context.Context, req *admin_pb.GetProviderByIDRequest) (*admin_pb.GetProviderByIDResponse, error) {
	idp, err := s.query.IDPTemplateByIDAndResourceOwner(ctx, true, req.Id, authz.GetInstance(ctx).InstanceID(), false)
	if err != nil {
		return nil, err
	}
	return &admin_pb.GetProviderByIDResponse{Idp: idp_grpc.ProviderToPb(idp)}, nil
}

func (s *Server) ListProviders(ctx context.Context, req *admin_pb.ListProvidersRequest) (*admin_pb.ListProvidersResponse, error) {
	queries, err := listProvidersToQuery(authz.GetInstance(ctx).InstanceID(), req)
	if err != nil {
		return nil, err
	}
	resp, err := s.query.IDPTemplates(ctx, queries, false)
	if err != nil {
		return nil, err
	}
	return &admin_pb.ListProvidersResponse{
		Result:  idp_grpc.ProvidersToPb(resp.Templates),
		Details: object_pb.ToListDetails(resp.Count, resp.Sequence, resp.Timestamp),
	}, nil
}

<<<<<<< HEAD
func (s *Server) AddGenericOIDCProvider(ctx context.Context, req *admin_pb.AddGenericOIDCProviderRequest) (*admin_pb.AddGenericOIDCProviderResponse, error) {
	id, details, err := s.command.AddInstanceGenericOIDCProvider(ctx, addGenericOIDCProviderToCommand(req))
	if err != nil {
		return nil, err
	}
	return &admin_pb.AddGenericOIDCProviderResponse{
=======
func (s *Server) AddGenericOAuthProvider(ctx context.Context, req *admin_pb.AddGenericOAuthProviderRequest) (*admin_pb.AddGenericOAuthProviderResponse, error) {
	id, details, err := s.command.AddInstanceGenericOAuthProvider(ctx, addGenericOAuthProviderToCommand(req))
	if err != nil {
		return nil, err
	}
	return &admin_pb.AddGenericOAuthProviderResponse{
>>>>>>> 737d14e8
		Id:      id,
		Details: object_pb.DomainToAddDetailsPb(details),
	}, nil
}

<<<<<<< HEAD
func (s *Server) UpdateGenericOIDCProvider(ctx context.Context, req *admin_pb.UpdateGenericOIDCProviderRequest) (*admin_pb.UpdateGenericOIDCProviderResponse, error) {
	details, err := s.command.UpdateInstanceGenericOIDCProvider(ctx, req.Id, updateGenericOIDCProviderToCommand(req))
	if err != nil {
		return nil, err
	}
	return &admin_pb.UpdateGenericOIDCProviderResponse{
		Details: object_pb.DomainToChangeDetailsPb(details),
	}, nil
}

func (s *Server) AddJWTProvider(ctx context.Context, req *admin_pb.AddJWTProviderRequest) (*admin_pb.AddJWTProviderResponse, error) {
	id, details, err := s.command.AddInstanceJWTProvider(ctx, addJWTProviderToCommand(req))
	if err != nil {
		return nil, err
	}
	return &admin_pb.AddJWTProviderResponse{
		Id:      id,
		Details: object_pb.DomainToAddDetailsPb(details),
	}, nil
}

func (s *Server) UpdateJWTProvider(ctx context.Context, req *admin_pb.UpdateJWTProviderRequest) (*admin_pb.UpdateJWTProviderResponse, error) {
	details, err := s.command.UpdateInstanceJWTProvider(ctx, req.Id, updateJWTProviderToCommand(req))
	if err != nil {
		return nil, err
	}
	return &admin_pb.UpdateJWTProviderResponse{
=======
func (s *Server) UpdateGenericOAuthProvider(ctx context.Context, req *admin_pb.UpdateGenericOAuthProviderRequest) (*admin_pb.UpdateGenericOAuthProviderResponse, error) {
	details, err := s.command.UpdateInstanceGenericOAuthProvider(ctx, req.Id, updateGenericOAuthProviderToCommand(req))
	if err != nil {
		return nil, err
	}
	return &admin_pb.UpdateGenericOAuthProviderResponse{
>>>>>>> 737d14e8
		Details: object_pb.DomainToChangeDetailsPb(details),
	}, nil
}

func (s *Server) AddGoogleProvider(ctx context.Context, req *admin_pb.AddGoogleProviderRequest) (*admin_pb.AddGoogleProviderResponse, error) {
	id, details, err := s.command.AddInstanceGoogleProvider(ctx, addGoogleProviderToCommand(req))
	if err != nil {
		return nil, err
	}
	return &admin_pb.AddGoogleProviderResponse{
		Id:      id,
		Details: object_pb.DomainToAddDetailsPb(details),
	}, nil
}

func (s *Server) UpdateGoogleProvider(ctx context.Context, req *admin_pb.UpdateGoogleProviderRequest) (*admin_pb.UpdateGoogleProviderResponse, error) {
	details, err := s.command.UpdateInstanceGoogleProvider(ctx, req.Id, updateGoogleProviderToCommand(req))
	if err != nil {
		return nil, err
	}
	return &admin_pb.UpdateGoogleProviderResponse{
		Details: object_pb.DomainToChangeDetailsPb(details),
	}, nil
}

func (s *Server) AddLDAPProvider(ctx context.Context, req *admin_pb.AddLDAPProviderRequest) (*admin_pb.AddLDAPProviderResponse, error) {
	id, details, err := s.command.AddInstanceLDAPProvider(ctx, addLDAPProviderToCommand(req))
	if err != nil {
		return nil, err
	}
	return &admin_pb.AddLDAPProviderResponse{
		Id:      id,
		Details: object_pb.DomainToAddDetailsPb(details),
	}, nil
}

func (s *Server) UpdateLDAPProvider(ctx context.Context, req *admin_pb.UpdateLDAPProviderRequest) (*admin_pb.UpdateLDAPProviderResponse, error) {
	details, err := s.command.UpdateInstanceLDAPProvider(ctx, req.Id, updateLDAPProviderToCommand(req))
	if err != nil {
		return nil, err
	}
	return &admin_pb.UpdateLDAPProviderResponse{
		Details: object_pb.DomainToChangeDetailsPb(details),
	}, nil
}

func (s *Server) DeleteProvider(ctx context.Context, req *admin_pb.DeleteProviderRequest) (*admin_pb.DeleteProviderResponse, error) {
	details, err := s.command.DeleteInstanceProvider(ctx, req.Id)
	if err != nil {
		return nil, err
	}
	return &admin_pb.DeleteProviderResponse{
		Details: object_pb.DomainToChangeDetailsPb(details),
	}, nil
}<|MERGE_RESOLUTION|>--- conflicted
+++ resolved
@@ -174,27 +174,38 @@
 	}, nil
 }
 
-<<<<<<< HEAD
+func (s *Server) AddGenericOAuthProvider(ctx context.Context, req *admin_pb.AddGenericOAuthProviderRequest) (*admin_pb.AddGenericOAuthProviderResponse, error) {
+	id, details, err := s.command.AddInstanceGenericOAuthProvider(ctx, addGenericOAuthProviderToCommand(req))
+	if err != nil {
+		return nil, err
+	}
+	return &admin_pb.AddGenericOAuthProviderResponse{
+		Id:      id,
+		Details: object_pb.DomainToAddDetailsPb(details),
+	}, nil
+}
+
+func (s *Server) UpdateGenericOAuthProvider(ctx context.Context, req *admin_pb.UpdateGenericOAuthProviderRequest) (*admin_pb.UpdateGenericOAuthProviderResponse, error) {
+	details, err := s.command.UpdateInstanceGenericOAuthProvider(ctx, req.Id, updateGenericOAuthProviderToCommand(req))
+	if err != nil {
+		return nil, err
+	}
+	return &admin_pb.UpdateGenericOAuthProviderResponse{
+		Details: object_pb.DomainToChangeDetailsPb(details),
+	}, nil
+}
+
 func (s *Server) AddGenericOIDCProvider(ctx context.Context, req *admin_pb.AddGenericOIDCProviderRequest) (*admin_pb.AddGenericOIDCProviderResponse, error) {
 	id, details, err := s.command.AddInstanceGenericOIDCProvider(ctx, addGenericOIDCProviderToCommand(req))
 	if err != nil {
 		return nil, err
 	}
 	return &admin_pb.AddGenericOIDCProviderResponse{
-=======
-func (s *Server) AddGenericOAuthProvider(ctx context.Context, req *admin_pb.AddGenericOAuthProviderRequest) (*admin_pb.AddGenericOAuthProviderResponse, error) {
-	id, details, err := s.command.AddInstanceGenericOAuthProvider(ctx, addGenericOAuthProviderToCommand(req))
-	if err != nil {
-		return nil, err
-	}
-	return &admin_pb.AddGenericOAuthProviderResponse{
->>>>>>> 737d14e8
-		Id:      id,
-		Details: object_pb.DomainToAddDetailsPb(details),
-	}, nil
-}
-
-<<<<<<< HEAD
+		Id:      id,
+		Details: object_pb.DomainToAddDetailsPb(details),
+	}, nil
+}
+
 func (s *Server) UpdateGenericOIDCProvider(ctx context.Context, req *admin_pb.UpdateGenericOIDCProviderRequest) (*admin_pb.UpdateGenericOIDCProviderResponse, error) {
 	details, err := s.command.UpdateInstanceGenericOIDCProvider(ctx, req.Id, updateGenericOIDCProviderToCommand(req))
 	if err != nil {
@@ -222,14 +233,6 @@
 		return nil, err
 	}
 	return &admin_pb.UpdateJWTProviderResponse{
-=======
-func (s *Server) UpdateGenericOAuthProvider(ctx context.Context, req *admin_pb.UpdateGenericOAuthProviderRequest) (*admin_pb.UpdateGenericOAuthProviderResponse, error) {
-	details, err := s.command.UpdateInstanceGenericOAuthProvider(ctx, req.Id, updateGenericOAuthProviderToCommand(req))
-	if err != nil {
-		return nil, err
-	}
-	return &admin_pb.UpdateGenericOAuthProviderResponse{
->>>>>>> 737d14e8
 		Details: object_pb.DomainToChangeDetailsPb(details),
 	}, nil
 }
