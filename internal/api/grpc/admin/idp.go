--- conflicted
+++ resolved
@@ -199,80 +199,86 @@
 	}, nil
 }
 
-<<<<<<< HEAD
+func (s *Server) AddGenericOIDCProvider(ctx context.Context, req *admin_pb.AddGenericOIDCProviderRequest) (*admin_pb.AddGenericOIDCProviderResponse, error) {
+	id, details, err := s.command.AddInstanceGenericOIDCProvider(ctx, addGenericOIDCProviderToCommand(req))
+	if err != nil {
+		return nil, err
+	}
+	return &admin_pb.AddGenericOIDCProviderResponse{
+		Id:      id,
+		Details: object_pb.DomainToAddDetailsPb(details),
+	}, nil
+}
+
+func (s *Server) UpdateGenericOIDCProvider(ctx context.Context, req *admin_pb.UpdateGenericOIDCProviderRequest) (*admin_pb.UpdateGenericOIDCProviderResponse, error) {
+	details, err := s.command.UpdateInstanceGenericOIDCProvider(ctx, req.Id, updateGenericOIDCProviderToCommand(req))
+	if err != nil {
+		return nil, err
+	}
+	return &admin_pb.UpdateGenericOIDCProviderResponse{
+		Details: object_pb.DomainToChangeDetailsPb(details),
+	}, nil
+}
+
+func (s *Server) AddJWTProvider(ctx context.Context, req *admin_pb.AddJWTProviderRequest) (*admin_pb.AddJWTProviderResponse, error) {
+	id, details, err := s.command.AddInstanceJWTProvider(ctx, addJWTProviderToCommand(req))
+	if err != nil {
+		return nil, err
+	}
+	return &admin_pb.AddJWTProviderResponse{
+		Id:      id,
+		Details: object_pb.DomainToAddDetailsPb(details),
+	}, nil
+}
+
+func (s *Server) UpdateJWTProvider(ctx context.Context, req *admin_pb.UpdateJWTProviderRequest) (*admin_pb.UpdateJWTProviderResponse, error) {
+	details, err := s.command.UpdateInstanceJWTProvider(ctx, req.Id, updateJWTProviderToCommand(req))
+	if err != nil {
+		return nil, err
+	}
+	return &admin_pb.UpdateJWTProviderResponse{
+		Details: object_pb.DomainToChangeDetailsPb(details),
+	}, nil
+}
+
 func (s *Server) AddGitHubProvider(ctx context.Context, req *admin_pb.AddGitHubProviderRequest) (*admin_pb.AddGitHubProviderResponse, error) {
 	id, details, err := s.command.AddInstanceGitHubProvider(ctx, addGitHubProviderToCommand(req))
 	if err != nil {
 		return nil, err
 	}
 	return &admin_pb.AddGitHubProviderResponse{
-=======
-func (s *Server) AddGenericOIDCProvider(ctx context.Context, req *admin_pb.AddGenericOIDCProviderRequest) (*admin_pb.AddGenericOIDCProviderResponse, error) {
-	id, details, err := s.command.AddInstanceGenericOIDCProvider(ctx, addGenericOIDCProviderToCommand(req))
-	if err != nil {
-		return nil, err
-	}
-	return &admin_pb.AddGenericOIDCProviderResponse{
->>>>>>> ed4983d3
-		Id:      id,
-		Details: object_pb.DomainToAddDetailsPb(details),
-	}, nil
-}
-
-<<<<<<< HEAD
+		Id:      id,
+		Details: object_pb.DomainToAddDetailsPb(details),
+	}, nil
+}
+
 func (s *Server) UpdateGitHubProvider(ctx context.Context, req *admin_pb.UpdateGitHubProviderRequest) (*admin_pb.UpdateGitHubProviderResponse, error) {
 	details, err := s.command.UpdateInstanceGitHubProvider(ctx, req.Id, updateGitHubProviderToCommand(req))
 	if err != nil {
 		return nil, err
 	}
 	return &admin_pb.UpdateGitHubProviderResponse{
-=======
-func (s *Server) UpdateGenericOIDCProvider(ctx context.Context, req *admin_pb.UpdateGenericOIDCProviderRequest) (*admin_pb.UpdateGenericOIDCProviderResponse, error) {
-	details, err := s.command.UpdateInstanceGenericOIDCProvider(ctx, req.Id, updateGenericOIDCProviderToCommand(req))
-	if err != nil {
-		return nil, err
-	}
-	return &admin_pb.UpdateGenericOIDCProviderResponse{
->>>>>>> ed4983d3
-		Details: object_pb.DomainToChangeDetailsPb(details),
-	}, nil
-}
-
-<<<<<<< HEAD
+		Details: object_pb.DomainToChangeDetailsPb(details),
+	}, nil
+}
+
 func (s *Server) AddGitHubEnterpriseServerProvider(ctx context.Context, req *admin_pb.AddGitHubEnterpriseServerProviderRequest) (*admin_pb.AddGitHubEnterpriseServerProviderResponse, error) {
 	id, details, err := s.command.AddInstanceGitHubEnterpriseProvider(ctx, addGitHubEnterpriseProviderToCommand(req))
 	if err != nil {
 		return nil, err
 	}
 	return &admin_pb.AddGitHubEnterpriseServerProviderResponse{
-=======
-func (s *Server) AddJWTProvider(ctx context.Context, req *admin_pb.AddJWTProviderRequest) (*admin_pb.AddJWTProviderResponse, error) {
-	id, details, err := s.command.AddInstanceJWTProvider(ctx, addJWTProviderToCommand(req))
-	if err != nil {
-		return nil, err
-	}
-	return &admin_pb.AddJWTProviderResponse{
->>>>>>> ed4983d3
-		Id:      id,
-		Details: object_pb.DomainToAddDetailsPb(details),
-	}, nil
-}
-
-<<<<<<< HEAD
+		Id:      id,
+		Details: object_pb.DomainToAddDetailsPb(details),
+	}, nil
+}
+
 func (s *Server) UpdateGitHubEnterpriseServerProvider(ctx context.Context, req *admin_pb.UpdateGitHubEnterpriseServerProviderRequest) (*admin_pb.UpdateGitHubEnterpriseServerProviderResponse, error) {
 	details, err := s.command.UpdateInstanceGitHubEnterpriseProvider(ctx, req.Id, updateGitHubEnterpriseProviderToCommand(req))
 	if err != nil {
 		return nil, err
 	}
 	return &admin_pb.UpdateGitHubEnterpriseServerProviderResponse{
-=======
-func (s *Server) UpdateJWTProvider(ctx context.Context, req *admin_pb.UpdateJWTProviderRequest) (*admin_pb.UpdateJWTProviderResponse, error) {
-	details, err := s.command.UpdateInstanceJWTProvider(ctx, req.Id, updateJWTProviderToCommand(req))
-	if err != nil {
-		return nil, err
-	}
-	return &admin_pb.UpdateJWTProviderResponse{
->>>>>>> ed4983d3
 		Details: object_pb.DomainToChangeDetailsPb(details),
 	}, nil
 }
