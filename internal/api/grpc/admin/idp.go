--- conflicted
+++ resolved
@@ -151,7 +151,6 @@
 	}, nil
 }
 
-<<<<<<< HEAD
 func (s *Server) AddGenericOAuthProvider(ctx context.Context, req *admin_pb.AddGenericOAuthProviderRequest) (*admin_pb.AddGenericOAuthProviderResponse, error) {
 	id, details, err := s.command.AddOrgGenericOAuthProvider(ctx, authz.GetCtxData(ctx).OrgID, addGenericOAuthProviderToCommand(req))
 	if err != nil {
@@ -326,7 +325,21 @@
 		return nil, err
 	}
 	return &admin_pb.AddGoogleProviderResponse{
-=======
+		Id:      id,
+		Details: object_pb.DomainToAddDetailsPb(details),
+	}, nil
+}
+
+func (s *Server) UpdateGoogleProvider(ctx context.Context, req *admin_pb.UpdateGoogleProviderRequest) (*admin_pb.UpdateGoogleProviderResponse, error) {
+	details, err := s.command.UpdateOrgGoogleProvider(ctx, authz.GetCtxData(ctx).OrgID, req.Id, updateGoogleProviderToCommand(req))
+	if err != nil {
+		return nil, err
+	}
+	return &admin_pb.UpdateGoogleProviderResponse{
+		Details: object_pb.DomainToChangeDetailsPb(details),
+	}, nil
+}
+
 func (s *Server) GetProviderByID(ctx context.Context, req *admin_pb.GetProviderByIDRequest) (*admin_pb.GetProviderByIDResponse, error) {
 	idp, err := s.query.IDPTemplateByIDAndResourceOwner(ctx, true, req.Id, authz.GetInstance(ctx).InstanceID(), false)
 	if err != nil {
@@ -356,37 +369,23 @@
 		return nil, err
 	}
 	return &admin_pb.AddLDAPProviderResponse{
->>>>>>> 586495a0
-		Id:      id,
-		Details: object_pb.DomainToAddDetailsPb(details),
-	}, nil
-}
-
-<<<<<<< HEAD
-func (s *Server) UpdateGoogleProvider(ctx context.Context, req *admin_pb.UpdateGoogleProviderRequest) (*admin_pb.UpdateGoogleProviderResponse, error) {
-	details, err := s.command.UpdateOrgGoogleProvider(ctx, authz.GetCtxData(ctx).OrgID, req.Id, updateGoogleProviderToCommand(req))
-	if err != nil {
-		return nil, err
-	}
-	return &admin_pb.UpdateGoogleProviderResponse{
-=======
+		Id:      id,
+		Details: object_pb.DomainToAddDetailsPb(details),
+	}, nil
+}
+
 func (s *Server) UpdateLDAPProvider(ctx context.Context, req *admin_pb.UpdateLDAPProviderRequest) (*admin_pb.UpdateLDAPProviderResponse, error) {
 	details, err := s.command.UpdateInstanceLDAPProvider(ctx, req.Id, updateLDAPProviderToCommand(req))
 	if err != nil {
 		return nil, err
 	}
 	return &admin_pb.UpdateLDAPProviderResponse{
->>>>>>> 586495a0
 		Details: object_pb.DomainToChangeDetailsPb(details),
 	}, nil
 }
 
 func (s *Server) DeleteProvider(ctx context.Context, req *admin_pb.DeleteProviderRequest) (*admin_pb.DeleteProviderResponse, error) {
-<<<<<<< HEAD
-	details, err := s.command.DeleteProvider(ctx, authz.GetCtxData(ctx).OrgID, req.Id)
-=======
 	details, err := s.command.DeleteInstanceProvider(ctx, req.Id)
->>>>>>> 586495a0
 	if err != nil {
 		return nil, err
 	}
