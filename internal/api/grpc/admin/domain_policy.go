package admin

import (
	"context"

	"github.com/zitadel/zitadel/internal/api/grpc/object"
	policy_grpc "github.com/zitadel/zitadel/internal/api/grpc/policy"
	"github.com/zitadel/zitadel/internal/domain"
	"github.com/zitadel/zitadel/internal/eventstore/v1/models"
	admin_pb "github.com/zitadel/zitadel/pkg/grpc/admin"
)

func (s *Server) GetDomainPolicy(ctx context.Context, _ *admin_pb.GetDomainPolicyRequest) (*admin_pb.GetDomainPolicyResponse, error) {
	policy, err := s.query.DefaultDomainPolicy(ctx)
	if err != nil {
		return nil, err
	}
	return &admin_pb.GetDomainPolicyResponse{Policy: policy_grpc.DomainPolicyToPb(policy)}, nil
}

func (s *Server) GetCustomDomainPolicy(ctx context.Context, req *admin_pb.GetCustomDomainPolicyRequest) (*admin_pb.GetCustomDomainPolicyResponse, error) {
	policy, err := s.query.DomainPolicyByOrg(ctx, req.OrgId)
	if err != nil {
		return nil, err
	}
	return &admin_pb.GetCustomDomainPolicyResponse{Policy: policy_grpc.DomainPolicyToPb(policy)}, nil
}

func (s *Server) AddCustomDomainPolicy(ctx context.Context, req *admin_pb.AddCustomDomainPolicyRequest) (*admin_pb.AddCustomDomainPolicyResponse, error) {
	policy, err := s.command.AddOrgDomainPolicy(ctx, req.OrgId, domainPolicyToDomain(req.UserLoginMustBeDomain, req.ValidateOrgDomains, req.SmtpSenderAddressMatchesInstanceDomain))
	if err != nil {
		return nil, err
	}
	return &admin_pb.AddCustomDomainPolicyResponse{
		Details: object.AddToDetailsPb(
			policy.Sequence,
			policy.ChangeDate,
			policy.ResourceOwner,
		),
	}, nil
}

func (s *Server) UpdateDomainPolicy(ctx context.Context, req *admin_pb.UpdateDomainPolicyRequest) (*admin_pb.UpdateDomainPolicyResponse, error) {
	config, err := s.command.ChangeDefaultDomainPolicy(ctx, updateDomainPolicyToDomain(req))
	if err != nil {
		return nil, err
	}
	return &admin_pb.UpdateDomainPolicyResponse{
		Details: object.ChangeToDetailsPb(
			config.Sequence,
			config.ChangeDate,
			config.ResourceOwner,
		),
	}, nil
}

func (s *Server) UpdateCustomDomainPolicy(ctx context.Context, req *admin_pb.UpdateCustomDomainPolicyRequest) (*admin_pb.UpdateCustomDomainPolicyResponse, error) {
	config, err := s.command.ChangeOrgDomainPolicy(ctx, req.OrgId, updateCustomDomainPolicyToDomain(req))
	if err != nil {
		return nil, err
	}
	return &admin_pb.UpdateCustomDomainPolicyResponse{
		Details: object.ChangeToDetailsPb(
			config.Sequence,
			config.ChangeDate,
			config.ResourceOwner,
		),
	}, nil
}

func (s *Server) ResetCustomDomainPolicyTo(ctx context.Context, req *admin_pb.ResetCustomDomainPolicyToDefaultRequest) (*admin_pb.ResetCustomDomainPolicyToDefaultResponse, error) {
	err := s.command.RemoveOrgDomainPolicy(ctx, req.OrgId)
	if err != nil {
		return nil, err
	}
	return nil, nil //TOOD: return data
}

func domainPolicyToDomain(userLoginMustBeDomain, validateOrgDomains, smtpSenderAddressMatchesInstanceDomain bool) *domain.DomainPolicy {
	return &domain.DomainPolicy{
		UserLoginMustBeDomain:                  userLoginMustBeDomain,
		ValidateOrgDomains:                     validateOrgDomains,
		SMTPSenderAddressMatchesInstanceDomain: smtpSenderAddressMatchesInstanceDomain,
	}
}

func updateDomainPolicyToDomain(req *admin_pb.UpdateDomainPolicyRequest) *domain.DomainPolicy {
	return &domain.DomainPolicy{
<<<<<<< HEAD
		UserLoginMustBeDomain: req.UserLoginMustBeDomain,
		ValidateOrgDomains:    req.ValidateOrgDomains,
=======
		// ObjectRoot: models.ObjectRoot{
		// 	// AggreagateID: //TODO: there should only be ONE default
		// },
		UserLoginMustBeDomain:                  req.UserLoginMustBeDomain,
		ValidateOrgDomains:                     req.ValidateOrgDomains,
		SMTPSenderAddressMatchesInstanceDomain: req.SmtpSenderAddressMatchesInstanceDomain,
>>>>>>> 5c0f527a
	}
}

func updateCustomDomainPolicyToDomain(req *admin_pb.UpdateCustomDomainPolicyRequest) *domain.DomainPolicy {
	return &domain.DomainPolicy{
		ObjectRoot: models.ObjectRoot{
			AggregateID: req.OrgId,
		},
		UserLoginMustBeDomain:                  req.UserLoginMustBeDomain,
		ValidateOrgDomains:                     req.ValidateOrgDomains,
		SMTPSenderAddressMatchesInstanceDomain: req.SmtpSenderAddressMatchesInstanceDomain,
	}
}

func (s *Server) AddCustomOrgIAMPolicy(ctx context.Context, req *admin_pb.AddCustomOrgIAMPolicyRequest) (*admin_pb.AddCustomOrgIAMPolicyResponse, error) {
	policy, err := s.command.AddOrgDomainPolicy(ctx, req.OrgId, domainPolicyToDomain(req.UserLoginMustBeDomain, true, true))
	if err != nil {
		return nil, err
	}
	return &admin_pb.AddCustomOrgIAMPolicyResponse{
		Details: object.AddToDetailsPb(
			policy.Sequence,
			policy.ChangeDate,
			policy.ResourceOwner,
		),
	}, nil
}

func (s *Server) UpdateOrgIAMPolicy(ctx context.Context, req *admin_pb.UpdateOrgIAMPolicyRequest) (*admin_pb.UpdateOrgIAMPolicyResponse, error) {
	config, err := s.command.ChangeDefaultDomainPolicy(ctx, updateOrgIAMPolicyToDomain(req))
	if err != nil {
		return nil, err
	}
	return &admin_pb.UpdateOrgIAMPolicyResponse{
		Details: object.ChangeToDetailsPb(
			config.Sequence,
			config.ChangeDate,
			config.ResourceOwner,
		),
	}, nil
}

func (s *Server) UpdateCustomOrgIAMPolicy(ctx context.Context, req *admin_pb.UpdateCustomOrgIAMPolicyRequest) (*admin_pb.UpdateCustomOrgIAMPolicyResponse, error) {
	config, err := s.command.ChangeOrgDomainPolicy(ctx, req.OrgId, updateCustomOrgIAMPolicyToDomain(req))
	if err != nil {
		return nil, err
	}
	return &admin_pb.UpdateCustomOrgIAMPolicyResponse{
		Details: object.ChangeToDetailsPb(
			config.Sequence,
			config.ChangeDate,
			config.ResourceOwner,
		),
	}, nil
}

func (s *Server) GetOrgIAMPolicy(ctx context.Context, _ *admin_pb.GetOrgIAMPolicyRequest) (*admin_pb.GetOrgIAMPolicyResponse, error) {
	policy, err := s.query.DefaultDomainPolicy(ctx)
	if err != nil {
		return nil, err
	}
	return &admin_pb.GetOrgIAMPolicyResponse{Policy: policy_grpc.DomainPolicyToOrgIAMPb(policy)}, nil
}

func (s *Server) GetCustomOrgIAMPolicy(ctx context.Context, req *admin_pb.GetCustomOrgIAMPolicyRequest) (*admin_pb.GetCustomOrgIAMPolicyResponse, error) {
	policy, err := s.query.DomainPolicyByOrg(ctx, req.OrgId)
	if err != nil {
		return nil, err
	}
	return &admin_pb.GetCustomOrgIAMPolicyResponse{Policy: policy_grpc.DomainPolicyToOrgIAMPb(policy)}, nil
}

func updateOrgIAMPolicyToDomain(req *admin_pb.UpdateOrgIAMPolicyRequest) *domain.DomainPolicy {
	return &domain.DomainPolicy{
		UserLoginMustBeDomain:                  req.UserLoginMustBeDomain,
		ValidateOrgDomains:                     true,
		SMTPSenderAddressMatchesInstanceDomain: true,
	}
}

func updateCustomOrgIAMPolicyToDomain(req *admin_pb.UpdateCustomOrgIAMPolicyRequest) *domain.DomainPolicy {
	return &domain.DomainPolicy{
		ObjectRoot: models.ObjectRoot{
			AggregateID: req.OrgId,
		},
		UserLoginMustBeDomain:                  req.UserLoginMustBeDomain,
		ValidateOrgDomains:                     true,
		SMTPSenderAddressMatchesInstanceDomain: true,
	}
}<|MERGE_RESOLUTION|>--- conflicted
+++ resolved
@@ -86,17 +86,9 @@
 
 func updateDomainPolicyToDomain(req *admin_pb.UpdateDomainPolicyRequest) *domain.DomainPolicy {
 	return &domain.DomainPolicy{
-<<<<<<< HEAD
-		UserLoginMustBeDomain: req.UserLoginMustBeDomain,
-		ValidateOrgDomains:    req.ValidateOrgDomains,
-=======
-		// ObjectRoot: models.ObjectRoot{
-		// 	// AggreagateID: //TODO: there should only be ONE default
-		// },
 		UserLoginMustBeDomain:                  req.UserLoginMustBeDomain,
 		ValidateOrgDomains:                     req.ValidateOrgDomains,
 		SMTPSenderAddressMatchesInstanceDomain: req.SmtpSenderAddressMatchesInstanceDomain,
->>>>>>> 5c0f527a
 	}
 }
 
