package admin

import (
	"context"

	"github.com/muhlemmer/gu"

	"github.com/zitadel/zitadel/internal/api/authz"
	"github.com/zitadel/zitadel/internal/api/grpc/object"
	"github.com/zitadel/zitadel/internal/command"
	"github.com/zitadel/zitadel/internal/domain"
	"github.com/zitadel/zitadel/internal/query"
	admin_pb "github.com/zitadel/zitadel/pkg/grpc/admin"
	settings_pb "github.com/zitadel/zitadel/pkg/grpc/settings"
)

func listSMSConfigsToModel(req *admin_pb.ListSMSProvidersRequest) (*query.SMSConfigsSearchQueries, error) {
	offset, limit, asc := object.ListQueryToModel(req.Query)
	return &query.SMSConfigsSearchQueries{
		SearchRequest: query.SearchRequest{
			Offset: offset,
			Limit:  limit,
			Asc:    asc,
		},
	}, nil
}

func SMSConfigsToPb(configs []*query.SMSConfig) []*settings_pb.SMSProvider {
	c := make([]*settings_pb.SMSProvider, len(configs))
	for i, config := range configs {
		c[i] = SMSConfigToProviderPb(config)
	}
	return c
}

func SMSConfigToProviderPb(config *query.SMSConfig) *settings_pb.SMSProvider {
	return &settings_pb.SMSProvider{
		Details:     object.ToViewDetailsPb(config.Sequence, config.CreationDate, config.ChangeDate, config.ResourceOwner),
		Id:          config.ID,
		Description: config.Description,
		State:       smsStateToPb(config.State),
		Config:      SMSConfigToPb(config),
	}
}

func SMSConfigToPb(config *query.SMSConfig) settings_pb.SMSConfig {
	if config.TwilioConfig != nil {
		return TwilioConfigToPb(config.TwilioConfig)
	}
	if config.HTTPConfig != nil {
		return HTTPConfigToPb(config.HTTPConfig)
	}
	return nil
}

func HTTPConfigToPb(http *query.HTTP) *settings_pb.SMSProvider_Http {
	return &settings_pb.SMSProvider_Http{
		Http: &settings_pb.HTTPConfig{
			Endpoint: http.Endpoint,
		},
	}
}

func TwilioConfigToPb(twilio *query.Twilio) *settings_pb.SMSProvider_Twilio {
	return &settings_pb.SMSProvider_Twilio{
		Twilio: &settings_pb.TwilioConfig{
			Sid:              twilio.SID,
			SenderNumber:     twilio.SenderNumber,
			VerifyServiceSid: twilio.VerifyServiceSID,
		},
	}
}

func smsStateToPb(state domain.SMSConfigState) settings_pb.SMSProviderConfigState {
	switch state {
	case domain.SMSConfigStateInactive:
		return settings_pb.SMSProviderConfigState_SMS_PROVIDER_CONFIG_INACTIVE
	case domain.SMSConfigStateActive:
		return settings_pb.SMSProviderConfigState_SMS_PROVIDER_CONFIG_ACTIVE
	default:
		return settings_pb.SMSProviderConfigState_SMS_PROVIDER_CONFIG_INACTIVE
	}
}

<<<<<<< HEAD
func AddSMSConfigTwilioToConfig(req *admin_pb.AddSMSProviderTwilioRequest) *twilio.Config {
	return &twilio.Config{
		SID:              req.Sid,
		SenderNumber:     req.SenderNumber,
		Token:            req.Token,
		VerifyServiceSID: req.VerifyServiceSid,
	}
}

func UpdateSMSConfigTwilioToConfig(req *admin_pb.UpdateSMSProviderTwilioRequest) *twilio.Config {
	return &twilio.Config{
		SID:              req.Sid,
		SenderNumber:     req.SenderNumber,
		VerifyServiceSID: req.VerifyServiceSid,
=======
func addSMSConfigTwilioToConfig(ctx context.Context, req *admin_pb.AddSMSProviderTwilioRequest) *command.AddTwilioConfig {
	return &command.AddTwilioConfig{
		ResourceOwner: authz.GetInstance(ctx).InstanceID(),
		Description:   req.Description,
		SID:           req.Sid,
		SenderNumber:  req.SenderNumber,
		Token:         req.Token,
	}
}

func updateSMSConfigTwilioToConfig(ctx context.Context, req *admin_pb.UpdateSMSProviderTwilioRequest) *command.ChangeTwilioConfig {
	return &command.ChangeTwilioConfig{
		ResourceOwner: authz.GetInstance(ctx).InstanceID(),
		ID:            req.Id,
		Description:   gu.Ptr(req.Description),
		SID:           gu.Ptr(req.Sid),
		SenderNumber:  gu.Ptr(req.SenderNumber),
	}
}

func addSMSConfigHTTPToConfig(ctx context.Context, req *admin_pb.AddSMSProviderHTTPRequest) *command.AddSMSHTTP {
	return &command.AddSMSHTTP{
		ResourceOwner: authz.GetInstance(ctx).InstanceID(),
		Description:   req.GetDescription(),
		Endpoint:      req.GetEndpoint(),
	}
}

func updateSMSConfigHTTPToConfig(ctx context.Context, req *admin_pb.UpdateSMSProviderHTTPRequest) *command.ChangeSMSHTTP {
	return &command.ChangeSMSHTTP{
		ResourceOwner: authz.GetInstance(ctx).InstanceID(),
		ID:            req.Id,
		Description:   gu.Ptr(req.Description),
		Endpoint:      gu.Ptr(req.Endpoint),
>>>>>>> 5b40af79
	}
}<|MERGE_RESOLUTION|>--- conflicted
+++ resolved
@@ -82,9 +82,10 @@
 	}
 }
 
-<<<<<<< HEAD
-func AddSMSConfigTwilioToConfig(req *admin_pb.AddSMSProviderTwilioRequest) *twilio.Config {
-	return &twilio.Config{
+func addSMSConfigTwilioToConfig(ctx context.Context, req *admin_pb.AddSMSProviderTwilioRequest) *command.AddTwilioConfig {
+	return &command.AddTwilioConfig{
+		ResourceOwner:    authz.GetInstance(ctx).InstanceID(),
+		Description:      req.Description,
 		SID:              req.Sid,
 		SenderNumber:     req.SenderNumber,
 		Token:            req.Token,
@@ -92,29 +93,14 @@
 	}
 }
 
-func UpdateSMSConfigTwilioToConfig(req *admin_pb.UpdateSMSProviderTwilioRequest) *twilio.Config {
-	return &twilio.Config{
-		SID:              req.Sid,
-		SenderNumber:     req.SenderNumber,
-		VerifyServiceSID: req.VerifyServiceSid,
-=======
-func addSMSConfigTwilioToConfig(ctx context.Context, req *admin_pb.AddSMSProviderTwilioRequest) *command.AddTwilioConfig {
-	return &command.AddTwilioConfig{
-		ResourceOwner: authz.GetInstance(ctx).InstanceID(),
-		Description:   req.Description,
-		SID:           req.Sid,
-		SenderNumber:  req.SenderNumber,
-		Token:         req.Token,
-	}
-}
-
 func updateSMSConfigTwilioToConfig(ctx context.Context, req *admin_pb.UpdateSMSProviderTwilioRequest) *command.ChangeTwilioConfig {
 	return &command.ChangeTwilioConfig{
-		ResourceOwner: authz.GetInstance(ctx).InstanceID(),
-		ID:            req.Id,
-		Description:   gu.Ptr(req.Description),
-		SID:           gu.Ptr(req.Sid),
-		SenderNumber:  gu.Ptr(req.SenderNumber),
+		ResourceOwner:    authz.GetInstance(ctx).InstanceID(),
+		ID:               req.Id,
+		Description:      gu.Ptr(req.Description),
+		SID:              gu.Ptr(req.Sid),
+		SenderNumber:     gu.Ptr(req.SenderNumber),
+		VerifyServiceSID: gu.Ptr(req.VerifyServiceSid),
 	}
 }
 
@@ -128,10 +114,9 @@
 
 func updateSMSConfigHTTPToConfig(ctx context.Context, req *admin_pb.UpdateSMSProviderHTTPRequest) *command.ChangeSMSHTTP {
 	return &command.ChangeSMSHTTP{
-		ResourceOwner: authz.GetInstance(ctx).InstanceID(),
-		ID:            req.Id,
-		Description:   gu.Ptr(req.Description),
-		Endpoint:      gu.Ptr(req.Endpoint),
->>>>>>> 5b40af79
+		ResourceOwner:    authz.GetInstance(ctx).InstanceID(),
+		ID:               req.Id,
+		Description:      gu.Ptr(req.Description),
+		Endpoint:         gu.Ptr(req.Endpoint),
 	}
 }