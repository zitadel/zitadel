//go:build integration

package admin_test

import (
	"context"
	"os"
	"testing"
	"time"

	"github.com/stretchr/testify/assert"

	"github.com/zitadel/zitadel/internal/integration"
	admin_pb "github.com/zitadel/zitadel/pkg/grpc/admin"
)

var (
	CTX, AdminCTX context.Context
	Instance      *integration.Instance
	Client        admin_pb.AdminServiceClient
)

func TestMain(m *testing.M) {
	os.Exit(func() int {
		ctx, cancel := context.WithTimeout(context.Background(), 15*time.Minute)
		defer cancel()

		Instance = integration.NewInstance(ctx)
		CTX = ctx
		AdminCTX = Instance.WithAuthorization(ctx, integration.UserTypeIAMOwner)
		Client = Instance.Client.Admin
		return m.Run()
	}())
}

<<<<<<< HEAD
func await(t *testing.T, ctx context.Context, cb func(*assert.CollectT)) {
	retryDuration, tick := integration.WaitForAndTickWithMaxDuration(ctx, time.Minute)
	require.EventuallyWithT(
		t,
		func(tt *assert.CollectT) {
			defer func() {
				// Panics are not recovered and don't mark the test as failed, so we need to do that ourselves
				assert.Nil(tt, recover(), "panic in await callback")
			}()
			cb(tt)
		},
		retryDuration,
		tick,
		"awaiting successful callback failed",
	)
}

=======
>>>>>>> 04a166f2
var _ assert.TestingT = (*noopAssertionT)(nil)

type noopAssertionT struct{}

func (*noopAssertionT) FailNow() {}

func (*noopAssertionT) Errorf(string, ...interface{}) {}<|MERGE_RESOLUTION|>--- conflicted
+++ resolved
@@ -33,26 +33,6 @@
 	}())
 }
 
-<<<<<<< HEAD
-func await(t *testing.T, ctx context.Context, cb func(*assert.CollectT)) {
-	retryDuration, tick := integration.WaitForAndTickWithMaxDuration(ctx, time.Minute)
-	require.EventuallyWithT(
-		t,
-		func(tt *assert.CollectT) {
-			defer func() {
-				// Panics are not recovered and don't mark the test as failed, so we need to do that ourselves
-				assert.Nil(tt, recover(), "panic in await callback")
-			}()
-			cb(tt)
-		},
-		retryDuration,
-		tick,
-		"awaiting successful callback failed",
-	)
-}
-
-=======
->>>>>>> 04a166f2
 var _ assert.TestingT = (*noopAssertionT)(nil)
 
 type noopAssertionT struct{}
