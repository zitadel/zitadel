//go:build integration

package userschema_test

import (
	"context"
	"os"
	"testing"
	"time"

	"github.com/muhlemmer/gu"
	"github.com/stretchr/testify/assert"
	"github.com/stretchr/testify/require"

	"github.com/zitadel/zitadel/internal/integration"
	"github.com/zitadel/zitadel/pkg/grpc/feature/v2"
<<<<<<< HEAD
	object "github.com/zitadel/zitadel/pkg/grpc/resources/object/v3alpha"
=======
>>>>>>> a6ea8316
	schema "github.com/zitadel/zitadel/pkg/grpc/resources/userschema/v3alpha"
)

var (
	CTX context.Context
)

func TestMain(m *testing.M) {
	os.Exit(func() int {
		ctx, cancel := context.WithTimeout(context.Background(), 15*time.Minute)
		defer cancel()
		CTX = ctx
		return m.Run()
	}())
}

func ensureFeatureEnabled(t *testing.T, instance *integration.Instance) {
	ctx := instance.WithAuthorization(CTX, integration.UserTypeIAMOwner)
	f, err := instance.Client.FeatureV2.GetInstanceFeatures(ctx, &feature.GetInstanceFeaturesRequest{
		Inheritance: true,
	})
	require.NoError(t, err)
	if f.UserSchema.GetEnabled() {
		return
	}
	_, err = instance.Client.FeatureV2.SetInstanceFeatures(ctx, &feature.SetInstanceFeaturesRequest{
		UserSchema: gu.Ptr(true),
	})
	require.NoError(t, err)
	retryDuration := time.Minute
	if ctxDeadline, ok := ctx.Deadline(); ok {
		retryDuration = time.Until(ctxDeadline)
	}
	require.EventuallyWithT(t,
		func(ttt *assert.CollectT) {
			f, err := instance.Client.FeatureV2.GetInstanceFeatures(ctx, &feature.GetInstanceFeaturesRequest{
				Inheritance: true,
			})
<<<<<<< HEAD
			require.NoError(ttt, err)
			assert.True(ttt, f.GetUserSchema().GetEnabled())

			_, err = instance.Client.UserSchemaV3.SearchUserSchemas(ctx, &schema.SearchUserSchemasRequest{
				Query: &object.SearchQuery{
					Limit: 1,
				},
			})
			assert.NoError(ttt, err)
=======
			assert.NoError(ttt, err)
			if f.UserSchema.GetEnabled() {
				return
			}
>>>>>>> a6ea8316
		},
		retryDuration,
		time.Second,
		"timed out waiting for ensuring instance feature")

	require.EventuallyWithT(t,
		func(ttt *assert.CollectT) {
			_, err := instance.Client.UserSchemaV3.SearchUserSchemas(ctx, &schema.SearchUserSchemasRequest{})
			assert.NoError(ttt, err)
		},
		retryDuration,
		time.Second,
		"timed out waiting for ensuring instance feature call")
}<|MERGE_RESOLUTION|>--- conflicted
+++ resolved
@@ -14,10 +14,6 @@
 
 	"github.com/zitadel/zitadel/internal/integration"
 	"github.com/zitadel/zitadel/pkg/grpc/feature/v2"
-<<<<<<< HEAD
-	object "github.com/zitadel/zitadel/pkg/grpc/resources/object/v3alpha"
-=======
->>>>>>> a6ea8316
 	schema "github.com/zitadel/zitadel/pkg/grpc/resources/userschema/v3alpha"
 )
 
@@ -56,22 +52,10 @@
 			f, err := instance.Client.FeatureV2.GetInstanceFeatures(ctx, &feature.GetInstanceFeaturesRequest{
 				Inheritance: true,
 			})
-<<<<<<< HEAD
-			require.NoError(ttt, err)
-			assert.True(ttt, f.GetUserSchema().GetEnabled())
-
-			_, err = instance.Client.UserSchemaV3.SearchUserSchemas(ctx, &schema.SearchUserSchemasRequest{
-				Query: &object.SearchQuery{
-					Limit: 1,
-				},
-			})
-			assert.NoError(ttt, err)
-=======
 			assert.NoError(ttt, err)
 			if f.UserSchema.GetEnabled() {
 				return
 			}
->>>>>>> a6ea8316
 		},
 		retryDuration,
 		time.Second,
