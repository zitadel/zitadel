//go:build integration

package org_test

import (
	"context"
	"os"
	"testing"
	"time"

	"github.com/brianvoe/gofakeit/v6"
	"github.com/muhlemmer/gu"
	"github.com/stretchr/testify/assert"
	"github.com/stretchr/testify/require"

	"github.com/zitadel/zitadel/internal/integration"
	"github.com/zitadel/zitadel/pkg/grpc/org/v2"
	"github.com/zitadel/zitadel/pkg/grpc/user/v2"
)

var (
	CTX, OwnerCTX, UserCTX context.Context
	Instance               *integration.Instance
	Client                 org.OrganizationServiceClient
	User                   *user.AddHumanUserResponse
)

func TestMain(m *testing.M) {
	os.Exit(func() int {
		ctx, cancel := context.WithTimeout(context.Background(), 15*time.Minute)
		defer cancel()

		Instance = integration.NewInstance(ctx)
		Client = Instance.Client.OrgV2

		CTX = Instance.WithAuthorization(ctx, integration.UserTypeIAMOwner)
		OwnerCTX = Instance.WithAuthorization(ctx, integration.UserTypeOrgOwner)
		UserCTX = Instance.WithAuthorization(ctx, integration.UserTypeNoPermission)
		User = Instance.CreateHumanUser(CTX)
		return m.Run()
	}())
}

func TestServer_AddOrganization(t *testing.T) {
	idpResp := Instance.AddGenericOAuthProvider(CTX, Instance.DefaultOrg.Id)
	userId := "userID"

	tests := []struct {
		name    string
		ctx     context.Context
		req     *org.AddOrganizationRequest
		want    *org.AddOrganizationResponse
		wantErr bool
	}{
		{
			name: "missing permission",
			ctx:  Instance.WithAuthorization(context.Background(), integration.UserTypeOrgOwner),
			req: &org.AddOrganizationRequest{
				Name:   "name",
				Admins: nil,
			},
			wantErr: true,
		},
		{
			name: "empty name",
			ctx:  CTX,
			req: &org.AddOrganizationRequest{
				Name:   "",
				Admins: nil,
			},
			wantErr: true,
		},
		{
			name: "invalid admin type",
			ctx:  CTX,
			req: &org.AddOrganizationRequest{
				Name: gofakeit.AppName(),
				Admins: []*org.AddOrganizationRequest_Admin{
					{},
				},
			},
			wantErr: true,
		},
		{
			name: "admin with init with userID passed for Human admin",
			ctx:  CTX,
			req: &org.AddOrganizationRequest{
				Name: gofakeit.AppName(),
				Admins: []*org.AddOrganizationRequest_Admin{
					{
						UserType: &org.AddOrganizationRequest_Admin_Human{
							Human: &user.AddHumanUserRequest{
								UserId: &userId,
								Profile: &user.SetHumanProfile{
									GivenName:  "firstname",
									FamilyName: "lastname",
								},
								Email: &user.SetHumanEmail{
									Email: gofakeit.Email(),
									Verification: &user.SetHumanEmail_ReturnCode{
										ReturnCode: &user.ReturnEmailVerificationCode{},
									},
								},
							},
						},
					},
				},
			},
			want: &org.AddOrganizationResponse{
				OrganizationId: integration.NotEmpty,
				OrganizationAdmins: []*org.OrganizationAdmin{
					{
<<<<<<< HEAD
						OrganizationAdmin: &org.OrganizationAdmin_CreatedAdmin{
							CreatedAdmin: &org.CreatedAdmin{
								UserId:    userId,
								EmailCode: gu.Ptr(integration.NotEmpty),
								PhoneCode: nil,
							},
						},
=======
						UserId:    userId,
						EmailCode: gu.Ptr(integration.NotEmpty),
						PhoneCode: nil,
>>>>>>> 7c96dcd9
					},
				},
			},
		},
		{
			name: "existing user and new human with idp",
			ctx:  CTX,
			req: &org.AddOrganizationRequest{
				Name: gofakeit.AppName(),
				Admins: []*org.AddOrganizationRequest_Admin{
					{
						UserType: &org.AddOrganizationRequest_Admin_UserId{UserId: User.GetUserId()},
					},
					{
						UserType: &org.AddOrganizationRequest_Admin_Human{
							Human: &user.AddHumanUserRequest{
								Profile: &user.SetHumanProfile{
									GivenName:  "firstname",
									FamilyName: "lastname",
								},
								Email: &user.SetHumanEmail{
									Email: gofakeit.Email(),
									Verification: &user.SetHumanEmail_IsVerified{
										IsVerified: true,
									},
								},
								IdpLinks: []*user.IDPLink{
									{
										IdpId:    idpResp.Id,
										UserId:   userId,
										UserName: "username",
									},
								},
							},
						},
					},
				},
			},
			want: &org.AddOrganizationResponse{
				OrganizationAdmins: []*org.OrganizationAdmin{
					{
						OrganizationAdmin: &org.OrganizationAdmin_AssignedAdmin{
							AssignedAdmin: &org.AssignedAdmin{
								UserId: User.GetUserId(),
							},
						},
					},
					{
						OrganizationAdmin: &org.OrganizationAdmin_CreatedAdmin{
							CreatedAdmin: &org.CreatedAdmin{
								UserId: integration.NotEmpty,
							},
						},
					},
				},
			},
		},
	}
	for _, tt := range tests {
		t.Run(tt.name, func(t *testing.T) {
			got, err := Client.AddOrganization(tt.ctx, tt.req)
			if tt.wantErr {
				require.Error(t, err)
				return
			}
			require.NoError(t, err)

			// check details
			assert.NotZero(t, got.GetDetails().GetSequence())
			gotCD := got.GetDetails().GetChangeDate().AsTime()
			now := time.Now()
			assert.WithinRange(t, gotCD, now.Add(-time.Minute), now.Add(time.Minute))
			assert.NotEmpty(t, got.GetDetails().GetResourceOwner())

			// organization id must be the same as the resourceOwner
			assert.Equal(t, got.GetDetails().GetResourceOwner(), got.GetOrganizationId())

			// check the admins
			require.Len(t, got.GetOrganizationAdmins(), len(tt.want.GetOrganizationAdmins()))
			for i, admin := range tt.want.GetOrganizationAdmins() {
				gotAdmin := got.GetOrganizationAdmins()[i].OrganizationAdmin
				switch admin := admin.OrganizationAdmin.(type) {
				case *org.OrganizationAdmin_CreatedAdmin:
					assertCreatedAdmin(t, admin.CreatedAdmin, gotAdmin.(*org.OrganizationAdmin_CreatedAdmin).CreatedAdmin)
				case *org.OrganizationAdmin_AssignedAdmin:
					assert.Equal(t, admin.AssignedAdmin.GetUserId(), gotAdmin.(*org.OrganizationAdmin_AssignedAdmin).AssignedAdmin.GetUserId())
				}
			}
		})
	}
}

func assertCreatedAdmin(t *testing.T, expected, got *org.CreatedAdmin) {
	if expected.GetUserId() != "" {
		assert.NotEmpty(t, got.GetUserId())
	} else {
		assert.Empty(t, got.GetUserId())
	}
	if expected.GetEmailCode() != "" {
		assert.NotEmpty(t, got.GetEmailCode())
	} else {
		assert.Empty(t, got.GetEmailCode())
	}
	if expected.GetPhoneCode() != "" {
		assert.NotEmpty(t, got.GetPhoneCode())
	} else {
		assert.Empty(t, got.GetPhoneCode())
	}
}<|MERGE_RESOLUTION|>--- conflicted
+++ resolved
@@ -110,7 +110,6 @@
 				OrganizationId: integration.NotEmpty,
 				OrganizationAdmins: []*org.OrganizationAdmin{
 					{
-<<<<<<< HEAD
 						OrganizationAdmin: &org.OrganizationAdmin_CreatedAdmin{
 							CreatedAdmin: &org.CreatedAdmin{
 								UserId:    userId,
@@ -118,11 +117,6 @@
 								PhoneCode: nil,
 							},
 						},
-=======
-						UserId:    userId,
-						EmailCode: gu.Ptr(integration.NotEmpty),
-						PhoneCode: nil,
->>>>>>> 7c96dcd9
 					},
 				},
 			},
