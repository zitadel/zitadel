--- conflicted
+++ resolved
@@ -29,7 +29,6 @@
 	return createdOrganizationToPb(createdOrg)
 }
 
-<<<<<<< HEAD
 func addOrganizationRequestToCommand(request *v2beta_org.CreateOrganizationRequest) (*command.OrgSetup, error) {
 	admins, err := createOrganizationRequestAdminsToCommand(request.GetAdmins())
 	if err != nil {
@@ -42,8 +41,6 @@
 	}, nil
 }
 
-=======
->>>>>>> 5e3951c7
 func (s *Server) UpdateOrganization(ctx context.Context, request *v2beta_org.UpdateOrganizationRequest) (*v2beta_org.UpdateOrganizationResponse, error) {
 	org, err := s.command.ChangeOrg(ctx, request.Id, request.Name)
 	if err != nil {
@@ -285,4 +282,4 @@
 		userIDs[i] = user.ID
 	}
 	return userIDs, nil
-}+}
