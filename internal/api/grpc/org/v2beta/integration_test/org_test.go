--- conflicted
+++ resolved
@@ -1190,15 +1190,7 @@
 					})
 					require.NoError(ttt, err)
 					found := false
-<<<<<<< HEAD
 					slices.ContainsFunc(queryRes.Domains, func(d *v2beta_org.Domain) bool { return d.GetDomainName() == domain })
-=======
-					for _, res := range queryRes.Domains {
-						if res.DomainName == domain {
-							found = true
-						}
-					}
->>>>>>> a06ae2c8
 					require.True(ttt, found, "unable to find added domain")
 				}, retryDuration, tick, "timeout waiting for expected organizations being created")
 
@@ -1698,17 +1690,10 @@
 			},
 		},
 		{
-<<<<<<< HEAD
-			name:        "list org metadata for non existent org",
-			ctx:         Instance.WithAuthorizationToken(CTX, integration.UserTypeIAMOwner),
-			orgId:       "non existent orgid",
-			keyValuPars: []struct{ key, value string }{},
-=======
 			name:          "list org metadata for non existent org",
-			ctx:           Instance.WithAuthorization(CTX, integration.UserTypeIAMOwner),
+			ctx:           Instance.WithAuthorizationToken(CTX, integration.UserTypeIAMOwner),
 			orgId:         "non existent orgid",
 			keyValuePairs: []struct{ key, value string }{},
->>>>>>> a06ae2c8
 		},
 	}
 	for _, tt := range tests {
@@ -1733,11 +1718,7 @@
 						}
 					}
 				}
-<<<<<<< HEAD
 				require.Len(ttt, tt.keyValuPars, foundMetadataCount)
-=======
-				require.Equal(ttt, len(tt.keyValuePairs), foundMetadataCount)
->>>>>>> a06ae2c8
 			}, retryDuration, tick, "timeout waiting for expected organizations being created")
 		})
 	}
