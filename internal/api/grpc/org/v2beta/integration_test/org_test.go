--- conflicted
+++ resolved
@@ -52,10 +52,6 @@
 		name    string
 		ctx     context.Context
 		req     *v2beta_org.CreateOrganizationRequest
-<<<<<<< HEAD
-=======
-		id      string
->>>>>>> ae1a2e93
 		want    *v2beta_org.CreateOrganizationResponse
 		wantErr bool
 	}{
@@ -89,7 +85,6 @@
 			wantErr: true,
 		},
 		{
-<<<<<<< HEAD
 			name: "existing user as admin",
 			ctx:  CTX,
 			req: &v2beta_org.CreateOrganizationRequest{
@@ -113,8 +108,6 @@
 			},
 		},
 		{
-=======
->>>>>>> ae1a2e93
 			name: "admin with init",
 			ctx:  CTX,
 			req: &v2beta_org.CreateOrganizationRequest{
@@ -140,11 +133,7 @@
 			},
 			want: &v2beta_org.CreateOrganizationResponse{
 				Id: integration.NotEmpty,
-<<<<<<< HEAD
 				OrganizationAdmins: []*org.OrganizationAdmin{
-=======
-				CreatedAdmins: []*v2beta_org.CreatedAdmin{
->>>>>>> ae1a2e93
 					{
 						OrganizationAdmin: &org.OrganizationAdmin_CreatedAdmin{
 							CreatedAdmin: &org.CreatedAdmin{
@@ -191,7 +180,6 @@
 					},
 				},
 			},
-<<<<<<< HEAD
 			want: &org.CreateOrganizationResponse{
 				// OrganizationId: integration.NotEmpty,
 				OrganizationAdmins: []*org.OrganizationAdmin{
@@ -202,11 +190,6 @@
 							},
 						},
 					},
-=======
-			want: &v2beta_org.CreateOrganizationResponse{
-				CreatedAdmins: []*v2beta_org.CreatedAdmin{
-					// a single admin is expected, because the first provided already exists
->>>>>>> ae1a2e93
 					{
 						OrganizationAdmin: &org.OrganizationAdmin_CreatedAdmin{
 							CreatedAdmin: &org.CreatedAdmin{
@@ -216,16 +199,6 @@
 					},
 				},
 			},
-		},
-		{
-			name: "create with ID",
-			ctx:  CTX,
-			id:   "custom_id",
-			req: &v2beta_org.CreateOrganizationRequest{
-				Name: gofakeit.AppName(),
-				Id:   gu.Ptr("custom_id"),
-			},
-			want: &v2beta_org.CreateOrganizationResponse{},
 		},
 	}
 	for _, tt := range tests {
@@ -236,10 +209,6 @@
 				return
 			}
 			require.NoError(t, err)
-
-			if tt.id != "" {
-				require.Equal(t, tt.id, got.Id)
-			}
 
 			// check details
 			gotCD := got.GetCreationDate().AsTime()
@@ -738,485 +707,6 @@
 	}
 }
 
-<<<<<<< HEAD
-=======
-func TestServer_UpdateOrganization(t *testing.T) {
-	orgs, orgsName, err := createOrgs(CTX, Client, 1)
-	if err != nil {
-		assert.Fail(t, "unable to create org")
-		return
-	}
-	orgId := orgs[0].Id
-	orgName := orgsName[0]
-
-	tests := []struct {
-		name    string
-		ctx     context.Context
-		req     *v2beta_org.UpdateOrganizationRequest
-		want    *v2beta_org.UpdateOrganizationResponse
-		wantErr bool
-	}{
-		{
-			name: "update org with new name",
-			ctx:  Instance.WithAuthorization(CTX, integration.UserTypeIAMOwner),
-			req: &v2beta_org.UpdateOrganizationRequest{
-				Id:   orgId,
-				Name: "new org name",
-			},
-		},
-		{
-			name: "update org with same name",
-			ctx:  Instance.WithAuthorization(CTX, integration.UserTypeIAMOwner),
-			req: &v2beta_org.UpdateOrganizationRequest{
-				Id:   orgId,
-				Name: orgName,
-			},
-		},
-		{
-			name: "update org with non existent org id",
-			ctx:  Instance.WithAuthorization(CTX, integration.UserTypeIAMOwner),
-			req: &v2beta_org.UpdateOrganizationRequest{
-				Id: "non existant org id",
-				// Name: "",
-			},
-			wantErr: true,
-		},
-		{
-			name: "update org with no id",
-			ctx:  Instance.WithAuthorization(CTX, integration.UserTypeIAMOwner),
-			req: &v2beta_org.UpdateOrganizationRequest{
-				Id:   "",
-				Name: orgName,
-			},
-			wantErr: true,
-		},
-	}
-	for _, tt := range tests {
-		t.Run(tt.name, func(t *testing.T) {
-			got, err := Client.UpdateOrganization(tt.ctx, tt.req)
-			if tt.wantErr {
-				require.Error(t, err)
-				return
-			}
-			require.NoError(t, err)
-
-			// check details
-			gotCD := got.GetChangeDate().AsTime()
-			now := time.Now()
-			assert.WithinRange(t, gotCD, now.Add(-time.Minute), now.Add(time.Minute))
-		})
-	}
-}
-
-func TestServer_ListOrganizations(t *testing.T) {
-	testStartTimestamp := time.Now()
-	ListOrgIinstance := integration.NewInstance(CTX)
-	listOrgIAmOwnerCtx := ListOrgIinstance.WithAuthorization(CTX, integration.UserTypeIAMOwner)
-	listOrgClient := ListOrgIinstance.Client.OrgV2beta
-
-	noOfOrgs := 3
-	orgs, orgsName, err := createOrgs(listOrgIAmOwnerCtx, listOrgClient, noOfOrgs)
-	if err != nil {
-		require.NoError(t, err)
-		return
-	}
-
-	// deactivat org[1]
-	_, err = listOrgClient.DeactivateOrganization(listOrgIAmOwnerCtx, &v2beta_org.DeactivateOrganizationRequest{
-		Id: orgs[1].Id,
-	})
-	require.NoError(t, err)
-
-	tests := []struct {
-		name  string
-		ctx   context.Context
-		query []*v2beta_org.OrganizationSearchFilter
-		want  []*v2beta_org.Organization
-		err   error
-	}{
-		{
-			name: "list organizations, without required permissions",
-			ctx:  ListOrgIinstance.WithAuthorization(CTX, integration.UserTypeNoPermission),
-			err:  errors.New("membership not found"),
-		},
-		{
-			name: "list organizations happy path, no filter",
-			ctx:  listOrgIAmOwnerCtx,
-			want: []*v2beta_org.Organization{
-				{
-					// default org
-					Name: "testinstance",
-				},
-				{
-					Id:   orgs[0].Id,
-					Name: orgsName[0],
-				},
-				{
-					Id:   orgs[1].Id,
-					Name: orgsName[1],
-				},
-				{
-					Id:   orgs[2].Id,
-					Name: orgsName[2],
-				},
-			},
-		},
-		{
-			name: "list organizations by id happy path",
-			ctx:  listOrgIAmOwnerCtx,
-			query: []*v2beta_org.OrganizationSearchFilter{
-				{
-					Filter: &v2beta_org.OrganizationSearchFilter_IdFilter{
-						IdFilter: &v2beta_org.OrgIDFilter{
-							Id: orgs[1].Id,
-						},
-					},
-				},
-			},
-			want: []*v2beta_org.Organization{
-				{
-					Id:   orgs[1].Id,
-					Name: orgsName[1],
-				},
-			},
-		},
-		{
-			name: "list organizations by state active",
-			ctx:  listOrgIAmOwnerCtx,
-			query: []*v2beta_org.OrganizationSearchFilter{
-				{
-					Filter: &v2beta_org.OrganizationSearchFilter_StateFilter{
-						StateFilter: &v2beta_org.OrgStateFilter{
-							State: v2beta_org.OrgState_ORG_STATE_ACTIVE,
-						},
-					},
-				},
-			},
-			want: []*v2beta_org.Organization{
-				{
-					// default org
-					Name: "testinstance",
-				},
-				{
-					Id:   orgs[0].Id,
-					Name: orgsName[0],
-				},
-				{
-					Id:   orgs[2].Id,
-					Name: orgsName[2],
-				},
-			},
-		},
-		{
-			name: "list organizations by state inactive",
-			ctx:  listOrgIAmOwnerCtx,
-			query: []*v2beta_org.OrganizationSearchFilter{
-				{
-					Filter: &v2beta_org.OrganizationSearchFilter_StateFilter{
-						StateFilter: &v2beta_org.OrgStateFilter{
-							State: v2beta_org.OrgState_ORG_STATE_INACTIVE,
-						},
-					},
-				},
-			},
-			want: []*v2beta_org.Organization{
-				{
-					Id:   orgs[1].Id,
-					Name: orgsName[1],
-				},
-			},
-		},
-		{
-			name: "list organizations by id bad id",
-			ctx:  listOrgIAmOwnerCtx,
-			query: []*v2beta_org.OrganizationSearchFilter{
-				{
-					Filter: &v2beta_org.OrganizationSearchFilter_IdFilter{
-						IdFilter: &v2beta_org.OrgIDFilter{
-							Id: "bad id",
-						},
-					},
-				},
-			},
-		},
-		{
-			name: "list organizations specify org name equals",
-			ctx:  listOrgIAmOwnerCtx,
-			query: []*v2beta_org.OrganizationSearchFilter{
-				{
-					Filter: &v2beta_org.OrganizationSearchFilter_NameFilter{
-						NameFilter: &v2beta_org.OrgNameFilter{
-							Name:   orgsName[1],
-							Method: v2beta_object.TextQueryMethod_TEXT_QUERY_METHOD_EQUALS,
-						},
-					},
-				},
-			},
-			want: []*v2beta_org.Organization{
-				{
-					Id:   orgs[1].Id,
-					Name: orgsName[1],
-				},
-			},
-		},
-		{
-			name: "list organizations specify org name contains",
-			ctx:  listOrgIAmOwnerCtx,
-			query: []*v2beta_org.OrganizationSearchFilter{
-				{
-					Filter: &v2beta_org.OrganizationSearchFilter_NameFilter{
-						NameFilter: &v2beta_org.OrgNameFilter{
-							Name: func() string {
-								return orgsName[1][1 : len(orgsName[1])-2]
-							}(),
-							Method: v2beta_object.TextQueryMethod_TEXT_QUERY_METHOD_CONTAINS,
-						},
-					},
-				},
-			},
-			want: []*v2beta_org.Organization{
-				{
-					Id:   orgs[1].Id,
-					Name: orgsName[1],
-				},
-			},
-		},
-		{
-			name: "list organizations specify org name contains IGNORE CASE",
-			ctx:  listOrgIAmOwnerCtx,
-			query: []*v2beta_org.OrganizationSearchFilter{
-				{
-					Filter: &v2beta_org.OrganizationSearchFilter_NameFilter{
-						NameFilter: &v2beta_org.OrgNameFilter{
-							Name: func() string {
-								return strings.ToUpper(orgsName[1][1 : len(orgsName[1])-2])
-							}(),
-							Method: v2beta_object.TextQueryMethod_TEXT_QUERY_METHOD_CONTAINS_IGNORE_CASE,
-						},
-					},
-				},
-			},
-			want: []*v2beta_org.Organization{
-				{
-					Id:   orgs[1].Id,
-					Name: orgsName[1],
-				},
-			},
-		},
-		{
-			name: "list organizations specify domain name equals",
-			ctx:  listOrgIAmOwnerCtx,
-			query: []*v2beta_org.OrganizationSearchFilter{
-				{
-					Filter: &org.OrganizationSearchFilter_DomainFilter{
-						DomainFilter: &org.OrgDomainFilter{
-							Domain: func() string {
-								listOrgRes, err := listOrgClient.ListOrganizations(listOrgIAmOwnerCtx, &v2beta_org.ListOrganizationsRequest{
-									Filter: []*v2beta_org.OrganizationSearchFilter{
-										{
-											Filter: &v2beta_org.OrganizationSearchFilter_IdFilter{
-												IdFilter: &v2beta_org.OrgIDFilter{
-													Id: orgs[1].Id,
-												},
-											},
-										},
-									},
-								})
-								require.NoError(t, err)
-								domain := listOrgRes.Organizations[0].PrimaryDomain
-								return domain
-							}(),
-							Method: v2beta_object.TextQueryMethod_TEXT_QUERY_METHOD_EQUALS,
-						},
-					},
-				},
-			},
-			want: []*v2beta_org.Organization{
-				{
-					Id:   orgs[1].Id,
-					Name: orgsName[1],
-				},
-			},
-		},
-		{
-			name: "list organizations specify domain name contains",
-			ctx:  listOrgIAmOwnerCtx,
-			query: []*v2beta_org.OrganizationSearchFilter{
-				{
-					Filter: &org.OrganizationSearchFilter_DomainFilter{
-						DomainFilter: &org.OrgDomainFilter{
-							Domain: func() string {
-								domain := strings.ToLower(strings.ReplaceAll(orgsName[1][1:len(orgsName[1])-2], " ", "-"))
-								return domain
-							}(),
-							Method: v2beta_object.TextQueryMethod_TEXT_QUERY_METHOD_CONTAINS,
-						},
-					},
-				},
-			},
-			want: []*v2beta_org.Organization{
-				{
-					Id:   orgs[1].Id,
-					Name: orgsName[1],
-				},
-			},
-		},
-		{
-			name: "list organizations specify org name contains IGNORE CASE",
-			ctx:  listOrgIAmOwnerCtx,
-			query: []*v2beta_org.OrganizationSearchFilter{
-				{
-					Filter: &org.OrganizationSearchFilter_DomainFilter{
-						DomainFilter: &org.OrgDomainFilter{
-							Domain: func() string {
-								domain := strings.ToUpper(strings.ReplaceAll(orgsName[1][1:len(orgsName[1])-2], " ", "-"))
-								return domain
-							}(),
-							Method: v2beta_object.TextQueryMethod_TEXT_QUERY_METHOD_CONTAINS_IGNORE_CASE,
-						},
-					},
-				},
-			},
-			want: []*v2beta_org.Organization{
-				{
-					Id:   orgs[1].Id,
-					Name: orgsName[1],
-				},
-			},
-		},
-	}
-	for _, tt := range tests {
-		t.Run(tt.name, func(t *testing.T) {
-			retryDuration, tick := integration.WaitForAndTickWithMaxDuration(CTX, 10*time.Minute)
-			require.EventuallyWithT(t, func(ttt *assert.CollectT) {
-				got, err := listOrgClient.ListOrganizations(tt.ctx, &v2beta_org.ListOrganizationsRequest{
-					Filter: tt.query,
-				})
-				if tt.err != nil {
-					require.ErrorContains(t, err, tt.err.Error())
-					return
-				}
-				require.NoError(ttt, err)
-
-				require.Equal(ttt, uint64(len(tt.want)), got.Pagination.GetTotalResult())
-
-				foundOrgs := 0
-				for _, got := range got.Organizations {
-					for _, org := range tt.want {
-
-						// created/chagned date
-						gotCD := got.GetCreationDate().AsTime()
-						now := time.Now()
-						assert.WithinRange(ttt, gotCD, testStartTimestamp, now.Add(time.Minute))
-						gotCD = got.GetChangedDate().AsTime()
-						assert.WithinRange(ttt, gotCD, testStartTimestamp, now.Add(time.Minute))
-
-						// default org
-						if org.Name == got.Name && got.Name == "testinstance" {
-							foundOrgs += 1
-							continue
-						}
-
-						if org.Name == got.Name &&
-							org.Id == got.Id {
-							foundOrgs += 1
-						}
-					}
-				}
-				require.Equal(ttt, len(tt.want), foundOrgs)
-			}, retryDuration, tick, "timeout waiting for expected organizations being created")
-		})
-	}
-}
-
-func TestServer_DeleteOrganization(t *testing.T) {
-	tests := []struct {
-		name          string
-		ctx           context.Context
-		createOrgFunc func() string
-		req           *v2beta_org.DeleteOrganizationRequest
-		want          *v2beta_org.DeleteOrganizationResponse
-		dontCheckTime bool
-		err           error
-	}{
-		{
-			name: "delete org no permission",
-			ctx:  Instance.WithAuthorization(CTX, integration.UserTypeNoPermission),
-			createOrgFunc: func() string {
-				orgs, _, err := createOrgs(CTX, Client, 1)
-				if err != nil {
-					assert.Fail(t, "unable to create org")
-					return ""
-				}
-				return orgs[0].Id
-			},
-			req: &v2beta_org.DeleteOrganizationRequest{},
-			err: errors.New("membership not found"),
-		},
-		{
-			name: "delete org happy path",
-			ctx:  Instance.WithAuthorization(CTX, integration.UserTypeIAMOwner),
-			createOrgFunc: func() string {
-				orgs, _, err := createOrgs(CTX, Client, 1)
-				if err != nil {
-					assert.Fail(t, "unable to create org")
-					return ""
-				}
-				return orgs[0].Id
-			},
-			req: &v2beta_org.DeleteOrganizationRequest{},
-		},
-		{
-			name: "delete already deleted org",
-			ctx:  Instance.WithAuthorization(CTX, integration.UserTypeIAMOwner),
-			createOrgFunc: func() string {
-				orgs, _, err := createOrgs(CTX, Client, 1)
-				if err != nil {
-					assert.Fail(t, "unable to create org")
-					return ""
-				}
-				// delete org
-				_, err = Client.DeleteOrganization(CTX, &v2beta_org.DeleteOrganizationRequest{Id: orgs[0].Id})
-				require.NoError(t, err)
-
-				return orgs[0].Id
-			},
-			req:           &v2beta_org.DeleteOrganizationRequest{},
-			dontCheckTime: true,
-		},
-		{
-			name: "delete non existent org",
-			ctx:  Instance.WithAuthorization(CTX, integration.UserTypeIAMOwner),
-			req: &v2beta_org.DeleteOrganizationRequest{
-				Id: "non existent org id",
-			},
-			dontCheckTime: true,
-		},
-	}
-	for _, tt := range tests {
-		t.Run(tt.name, func(t *testing.T) {
-			if tt.createOrgFunc != nil {
-				tt.req.Id = tt.createOrgFunc()
-			}
-
-			got, err := Client.DeleteOrganization(tt.ctx, tt.req)
-			if tt.err != nil {
-				require.Contains(t, err.Error(), tt.err.Error())
-				return
-			}
-			require.NoError(t, err)
-
-			// check details
-			gotCD := got.GetDeletionDate().AsTime()
-			if !tt.dontCheckTime {
-				now := time.Now()
-				assert.WithinRange(t, gotCD, now.Add(-time.Minute), now.Add(time.Minute))
-			}
-		})
-	}
-}
-
->>>>>>> ae1a2e93
 func TestServer_DeactivateReactivateNonExistentOrganization(t *testing.T) {
 	ctx := Instance.WithAuthorization(CTX, integration.UserTypeIAMOwner)
 
@@ -1541,11 +1031,7 @@
 	}
 }
 
-<<<<<<< HEAD
 func TestServer_ListOrganizationDomain(t *testing.T) {
-=======
-func TestServer_ListOrganizationDomains(t *testing.T) {
->>>>>>> ae1a2e93
 	domain := gofakeit.URL()
 	tests := []struct {
 		name     string
@@ -1829,7 +1315,6 @@
 				now = time.Now()
 				assert.WithinRange(t, gotCD, now.Add(-time.Minute), now.Add(time.Minute))
 
-<<<<<<< HEAD
 				// 3. check organization domain deleted
 				queryRes, err := Client.ListOrganizationDomains(CTX, &v2beta_org.ListOrganizationDomainsRequest{
 					OrganizationId: orgId,
@@ -1842,23 +1327,6 @@
 					}
 				}
 				require.False(t, found, "deleted domain found")
-=======
-				retryDuration, tick := integration.WaitForAndTickWithMaxDuration(CTX, 10*time.Minute)
-				require.EventuallyWithT(t, func(t *assert.CollectT) {
-					// 3. check organization domain deleted
-					queryRes, err := Client.ListOrganizationDomains(CTX, &v2beta_org.ListOrganizationDomainsRequest{
-						OrganizationId: orgId,
-					})
-					require.NoError(t, err)
-					found := false
-					for _, res := range queryRes.Domains {
-						if res.DomainName == domain {
-							found = true
-						}
-					}
-					require.False(t, found, "deleted domain found")
-				}, retryDuration, tick, "timeout waiting for expected organizations being created")
->>>>>>> ae1a2e93
 
 				// 4. redelete organisation domain
 				_, err = Client.DeleteOrganizationDomain(CTX, &v2beta_org.DeleteOrganizationDomainRequest{
@@ -1874,19 +1342,11 @@
 				// assert.WithinRange(t, gotCD, now.Add(-time.Minute), now.Add(time.Minute))
 
 				// 5. check organization domain deleted
-<<<<<<< HEAD
 				queryRes, err = Client.ListOrganizationDomains(CTX, &v2beta_org.ListOrganizationDomainsRequest{
 					OrganizationId: orgId,
 				})
 				require.NoError(t, err)
 				found = false
-=======
-				queryRes, err := Client.ListOrganizationDomains(CTX, &v2beta_org.ListOrganizationDomainsRequest{
-					OrganizationId: orgId,
-				})
-				require.NoError(t, err)
-				found := false
->>>>>>> ae1a2e93
 				for _, res := range queryRes.Domains {
 					if res.DomainName == domain {
 						found = true
@@ -2516,4 +1976,4 @@
 	} else {
 		assert.Empty(t, got.GetPhoneCode())
 	}
-}+}
