--- conflicted
+++ resolved
@@ -110,11 +110,15 @@
 			},
 			want: &v2beta_org.CreateOrganizationResponse{
 				Id: integration.NotEmpty,
-				CreatedAdmins: []*v2beta_org.CreatedAdmin{
+				OrganizationAdmins: []*org.OrganizationAdmin{
 					{
-						UserId:    integration.NotEmpty,
-						EmailCode: gu.Ptr(integration.NotEmpty),
-						PhoneCode: nil,
+						OrganizationAdmin: &org.OrganizationAdmin_CreatedAdmin{
+							CreatedAdmin: &org.CreatedAdmin{
+								UserId:    integration.NotEmpty,
+								EmailCode: gu.Ptr(integration.NotEmpty),
+								PhoneCode: nil,
+							},
+						},
 					},
 				},
 			},
@@ -153,11 +157,22 @@
 					},
 				},
 			},
-			want: &v2beta_org.CreateOrganizationResponse{
-				CreatedAdmins: []*v2beta_org.CreatedAdmin{
-					// a single admin is expected, because the first provided already exists
+			want: &org.CreateOrganizationResponse{
+				// OrganizationId: integration.NotEmpty,
+				OrganizationAdmins: []*org.OrganizationAdmin{
 					{
-						UserId: integration.NotEmpty,
+						OrganizationAdmin: &org.OrganizationAdmin_AssignedAdmin{
+							AssignedAdmin: &org.AssignedAdmin{
+								UserId: User.GetUserId(),
+							},
+						},
+					},
+					{
+						OrganizationAdmin: &org.OrganizationAdmin_CreatedAdmin{
+							CreatedAdmin: &org.CreatedAdmin{
+								UserId: integration.NotEmpty,
+							},
+						},
 					},
 				},
 			},
@@ -180,10 +195,14 @@
 			// organization id must be the same as the resourceOwner
 
 			// check the admins
-			require.Len(t, got.GetCreatedAdmins(), len(tt.want.GetCreatedAdmins()))
-			for i, admin := range tt.want.GetCreatedAdmins() {
-				gotAdmin := got.GetCreatedAdmins()[i]
-				assertCreatedAdmin(t, admin, gotAdmin)
+			for i, admin := range tt.want.GetOrganizationAdmins() {
+				gotAdmin := got.GetOrganizationAdmins()[i].OrganizationAdmin
+				switch admin := admin.OrganizationAdmin.(type) {
+				case *org.OrganizationAdmin_CreatedAdmin:
+					assertCreatedAdmin(t, admin.CreatedAdmin, gotAdmin.(*org.OrganizationAdmin_CreatedAdmin).CreatedAdmin)
+				case *org.OrganizationAdmin_AssignedAdmin:
+					assert.Equal(t, admin.AssignedAdmin.GetUserId(), gotAdmin.(*org.OrganizationAdmin_AssignedAdmin).AssignedAdmin.GetUserId())
+				}
 			}
 		})
 	}
@@ -681,8 +700,7 @@
 	require.Contains(t, err.Error(), "Organisation not found")
 }
 
-<<<<<<< HEAD
-func TestServer_ActivateOrganization(t *testing.T) {
+func TestServer_DeactivateReactivateOrganization(t *testing.T) {
 	tests := []struct {
 		name     string
 		ctx      context.Context
@@ -693,25 +711,11 @@
 			name: "Activate, happy path",
 			ctx:  CTX,
 			testFunc: func() string {
-=======
-func TestServer_DeactivateReactivateOrganization(t *testing.T) {
-	tests := []struct {
-		name     string
-		testFunc func()
-	}{
-		{
-			name: "deactivate active org, then deactivate again",
-			testFunc: func() {
->>>>>>> 5e3951c7
 				// 1. create organization
 				orgs, _, err := createOrgs(CTX, Client, 1)
 				if err != nil {
 					assert.Fail(t, "unable to create orgs")
-<<<<<<< HEAD
 					return ""
-=======
-					return
->>>>>>> 5e3951c7
 				}
 				orgId := orgs[0].Id
 
@@ -738,9 +742,8 @@
 							},
 						},
 					})
-<<<<<<< HEAD
-					require.NoError(ttt, err)
-					require.Equal(ttt, v2beta_org.OrgState_ORG_STATE_INACTIVE, listOrgRes.Organizations[0].State)
+					require.NoError(t, err)
+					require.Equal(t, v2beta_org.OrgState_ORG_STATE_INACTIVE, listOrgRes.Organizations[0].State)
 				}, retryDuration, tick, "timeout waiting for expected organizations being created")
 
 				return orgId
@@ -852,74 +855,16 @@
 			name: "Deactivate, already deactivated",
 			ctx:  CTX,
 			testFunc: func() string {
-=======
-					require.NoError(t, err)
-					require.Equal(t, v2beta_org.OrgState_ORG_STATE_INACTIVE, listOrgRes.Organizations[0].State)
-				}, retryDuration, tick, "timeout waiting for expected organizations being created")
-
-				// 4. repeat deactivate organization once
-				_, err = Client.DeactivateOrganization(CTX, &v2beta_org.DeactivateOrganizationRequest{
-					Id: orgId,
-				})
-				// TODO this error message needs to be reoved
-				require.Contains(t, err.Error(), "Organisation is already deactivated")
-
-				// 5. repeat check organization state is still deactivated
-				listOrgRes, err := Client.ListOrganizations(CTX, &v2beta_org.ListOrganizationsRequest{
-					Filter: []*v2beta_org.OrganizationSearchFilter{
-						{
-							Filter: &v2beta_org.OrganizationSearchFilter_IdFilter{
-								IdFilter: &v2beta_org.OrgIDFilter{
-									Id: orgId,
-								},
-							},
-						},
-					},
-				})
-				require.NoError(t, err)
-				require.Equal(t, v2beta_org.OrgState_ORG_STATE_INACTIVE, listOrgRes.Organizations[0].State)
-			},
-		},
-		{
-			name: "re-activate active org, then re-activate again",
-			testFunc: func() {
->>>>>>> 5e3951c7
 				// 1. create organization
 				orgs, _, err := createOrgs(CTX, Client, 1)
 				if err != nil {
 					assert.Fail(t, "unable to create orgs")
-<<<<<<< HEAD
 					return ""
 				}
 				orgId := orgs[0].Id
 
 				// 2. deactivate organization once
 				deactivate_res, err := Client.DeactivateOrganization(CTX, &v2beta_org.DeactivateOrganizationRequest{
-=======
-					return
-				}
-				orgId := orgs[0].Id
-				ctx := Instance.WithAuthorization(CTX, integration.UserTypeIAMOwner)
-
-				// 2. check inital state of organization
-				listOrgRes, err := Client.ListOrganizations(ctx, &v2beta_org.ListOrganizationsRequest{
-					Filter: []*v2beta_org.OrganizationSearchFilter{
-						{
-							Filter: &v2beta_org.OrganizationSearchFilter_IdFilter{
-								IdFilter: &v2beta_org.OrgIDFilter{
-									Id: orgId,
-								},
-							},
-						},
-					},
-				})
-				require.NoError(t, err)
-				// require.Equal(t, v2beta_org.OrgState_ORG_STATE_ACTIVE, listOrgRes.Organizations[0].State)
-				require.Equal(t, v2beta_org.OrgState_ORG_STATE_ACTIVE, listOrgRes.Organizations[0].State)
-
-				// 3. deactivate organization once
-				deactivate_res, err := Client.DeactivateOrganization(ctx, &v2beta_org.DeactivateOrganizationRequest{
->>>>>>> 5e3951c7
 					Id: orgId,
 				})
 				require.NoError(t, err)
@@ -927,17 +872,10 @@
 				now := time.Now()
 				assert.WithinRange(t, gotCD, now.Add(-time.Minute), now.Add(time.Minute))
 
-<<<<<<< HEAD
-				// 3. check organization state is deactivated
+				// 4. check organization state is deactivated
 				retryDuration, tick := integration.WaitForAndTickWithMaxDuration(CTX, 10*time.Minute)
 				require.EventuallyWithT(t, func(ttt *assert.CollectT) {
 					listOrgRes, err := Client.ListOrganizations(CTX, &v2beta_org.ListOrganizationsRequest{
-=======
-				// 4. check organization state is deactivated
-				retryDuration, tick := integration.WaitForAndTickWithMaxDuration(CTX, 10*time.Minute)
-				require.EventuallyWithT(t, func(ttt *assert.CollectT) {
-					listOrgRes, err = Client.ListOrganizations(ctx, &v2beta_org.ListOrganizationsRequest{
->>>>>>> 5e3951c7
 						Filter: []*v2beta_org.OrganizationSearchFilter{
 							{
 								Filter: &v2beta_org.OrganizationSearchFilter_IdFilter{
@@ -952,7 +890,6 @@
 					require.Equal(ttt, v2beta_org.OrgState_ORG_STATE_INACTIVE, listOrgRes.Organizations[0].State)
 				}, retryDuration, tick, "timeout waiting for expected organizations being created")
 
-<<<<<<< HEAD
 				return orgId
 			},
 			err: errors.New("Organisation is already deactivated"),
@@ -985,7 +922,7 @@
 	}{
 		{
 			name:   "add org domain, happy path",
-			domain: "www.domain.com",
+			domain: gofakeit.URL(),
 			testFunc: func() string {
 				orgs, _, err := createOrgs(CTX, Client, 1)
 				if err != nil {
@@ -998,7 +935,7 @@
 		},
 		{
 			name:   "add org domain, twice",
-			domain: "www.domain.com",
+			domain: gofakeit.URL(),
 			testFunc: func() string {
 				// 1. create organization
 				orgs, _, err := createOrgs(CTX, Client, 1)
@@ -1008,7 +945,7 @@
 				}
 				orgId := orgs[0].Id
 
-				domain := "www.domain.com"
+				domain := gofakeit.URL()
 				// 2. add domain
 				addOrgDomainRes, err := Client.AddOrganizationDomain(CTX, &v2beta_org.AddOrganizationDomainRequest{
 					OrganizationId: orgId,
@@ -1038,16 +975,15 @@
 
 				return orgId
 			},
-			err: errors.New("AlreadyExists"),
 		},
 		{
 			name:   "add org domain to non existent org",
-			domain: "www.domain.com",
+			domain: gofakeit.URL(),
 			testFunc: func() string {
 				return "non-existing-org-id"
 			},
-			// BUG:
-			err: errors.New("Domain already exists"),
+			// BUG: should return a error
+			err: nil,
 		},
 	}
 
@@ -1082,7 +1018,7 @@
 	}{
 		{
 			name:   "list org domain, happy path",
-			domain: "www.domain.com",
+			domain: gofakeit.URL(),
 			testFunc: func() string {
 				// 1. create organization
 				orgs, _, err := createOrgs(CTX, Client, 1)
@@ -1092,7 +1028,7 @@
 				}
 				orgId := orgs[0].Id
 
-				domain := "www.domain.com"
+				domain := gofakeit.URL()
 				// 2. add domain
 				addOrgDomainRes, err := Client.AddOrganizationDomain(CTX, &v2beta_org.AddOrganizationDomainRequest{
 					OrganizationId: orgId,
@@ -1146,7 +1082,7 @@
 	}{
 		{
 			name:   "delete org domain, happy path",
-			domain: "www.domain.com",
+			domain: gofakeit.URL(),
 			testFunc: func() string {
 				// 1. create organization
 				orgs, _, err := createOrgs(CTX, Client, 1)
@@ -1156,7 +1092,7 @@
 				}
 				orgId := orgs[0].Id
 
-				domain := "www.domain.com"
+				domain := gofakeit.URL()
 				// 2. add domain
 				addOrgDomainRes, err := Client.AddOrganizationDomain(CTX, &v2beta_org.AddOrganizationDomainRequest{
 					OrganizationId: orgId,
@@ -1189,7 +1125,7 @@
 		},
 		{
 			name:   "delete org domain, twice",
-			domain: "www.domain.com",
+			domain: gofakeit.URL(),
 			testFunc: func() string {
 				// 1. create organization
 				orgs, _, err := createOrgs(CTX, Client, 1)
@@ -1199,7 +1135,7 @@
 				}
 				orgId := orgs[0].Id
 
-				domain := "www.domain.com"
+				domain := gofakeit.URL()
 				// 2. add domain
 				addOrgDomainRes, err := Client.AddOrganizationDomain(CTX, &v2beta_org.AddOrganizationDomainRequest{
 					OrganizationId: orgId,
@@ -1239,68 +1175,16 @@
 		},
 		{
 			name:   "delete org domain to non existent org",
-			domain: "www.domain.com",
+			domain: gofakeit.URL(),
 			testFunc: func() string {
 				return "non-existing-org-id"
 			},
 			// BUG:
 			err: errors.New("Domain doesn't exist on organization"),
-=======
-				// 5. reactivate organization
-				reactivate_res, err := Client.ActivateOrganization(ctx, &v2beta_org.ActivateOrganizationRequest{
-					Id: orgId,
-				})
-				require.NoError(t, err)
-				gotCD = reactivate_res.GetChangeDate().AsTime()
-				now = time.Now()
-				assert.WithinRange(t, gotCD, now.Add(-time.Minute), now.Add(time.Minute))
-
-				// 6. check organization state is active
-				retryDuration, tick = integration.WaitForAndTickWithMaxDuration(CTX, 10*time.Minute)
-				require.EventuallyWithT(t, func(ttt *assert.CollectT) {
-					listOrgRes, err = Client.ListOrganizations(ctx, &v2beta_org.ListOrganizationsRequest{
-						Filter: []*v2beta_org.OrganizationSearchFilter{
-							{
-								Filter: &v2beta_org.OrganizationSearchFilter_IdFilter{
-									IdFilter: &v2beta_org.OrgIDFilter{
-										Id: orgId,
-									},
-								},
-							},
-						},
-					})
-					require.NoError(ttt, err)
-					require.Equal(ttt, v2beta_org.OrgState_ORG_STATE_ACTIVE, listOrgRes.Organizations[0].State)
-				}, retryDuration, tick, "timeout waiting for expected organizations being created")
-
-				// 7. repeat reactivate organization
-				reactivate_res, err = Client.ActivateOrganization(ctx, &v2beta_org.ActivateOrganizationRequest{
-					Id: orgId,
-				})
-				// TODO remove this error message
-				require.Contains(t, err.Error(), "Organisation is already active")
-
-				// 8. repeat check organization state is still active
-				listOrgRes, err = Client.ListOrganizations(ctx, &v2beta_org.ListOrganizationsRequest{
-					Filter: []*v2beta_org.OrganizationSearchFilter{
-						{
-							Filter: &v2beta_org.OrganizationSearchFilter_IdFilter{
-								IdFilter: &v2beta_org.OrgIDFilter{
-									Id: orgId,
-								},
-							},
-						},
-					},
-				})
-				require.NoError(t, err)
-				require.Equal(t, v2beta_org.OrgState_ORG_STATE_ACTIVE, listOrgRes.Organizations[0].State)
-			},
->>>>>>> 5e3951c7
 		},
 	}
 
 	for _, tt := range tests {
-<<<<<<< HEAD
 		var orgId string
 		t.Run(tt.name, func(t *testing.T) {
 			orgId = tt.testFunc()
@@ -1320,15 +1204,6 @@
 }
 
 func TestServer_AddListDeleteOrganizationDomain(t *testing.T) {
-=======
-		t.Run(tt.name, func(t *testing.T) {
-			tt.testFunc()
-		})
-	}
-}
-
-func TestServer_AddListDeletOerganizationDomain(t *testing.T) {
->>>>>>> 5e3951c7
 	tests := []struct {
 		name     string
 		testFunc func()
@@ -1345,7 +1220,7 @@
 				orgId := orgs[0].Id
 				// ctx := Instance.WithAuthorization(CTX, integration.UserTypeIAMOwner)
 
-				domain := "www.domain.com"
+				domain := gofakeit.URL()
 				// 2. add domain
 				addOrgDomainRes, err := Client.AddOrganizationDomain(CTX, &v2beta_org.AddOrganizationDomainRequest{
 					OrganizationId: orgId,
@@ -1395,7 +1270,7 @@
 				}
 				orgId := orgs[0].Id
 
-				domain := "www.domain2.com"
+				domain := gofakeit.URL()
 				// 2. add domain
 				addOrgDomainRes, err := Client.AddOrganizationDomain(CTX, &v2beta_org.AddOrganizationDomainRequest{
 					OrganizationId: orgId,
@@ -1482,7 +1357,7 @@
 		require.NoError(t, err)
 	}
 
-	domain := "www.domainnn.com"
+	domain := gofakeit.URL()
 	_, err = Client.AddOrganizationDomain(CTX, &v2beta_org.AddOrganizationDomainRequest{
 		OrganizationId: orgId,
 		Domain:         domain,
