--- conflicted
+++ resolved
@@ -26,18 +26,11 @@
 func Extract(err error) (c codes.Code, msg, id string, ok bool) {
 	switch caosErr := err.(type) {
 	case *caos_errs.AlreadyExistsError:
-
 		return codes.AlreadyExists, caosErr.GetMessage(), caosErr.GetID(), true
 	case *caos_errs.DeadlineExceededError:
-<<<<<<< HEAD
-		return codes.DeadlineExceeded, caosErr.GetMessage(), true
+		return codes.DeadlineExceeded, caosErr.GetMessage(), caosErr.GetID(), true
 	case *caos_errs.InternalError:
-		return codes.Internal, caosErr.GetMessage(), true
-=======
-		return codes.DeadlineExceeded, caosErr.GetMessage(), caosErr.GetID(), true
-	case caos_errs.InternalError:
 		return codes.Internal, caosErr.GetMessage(), caosErr.GetID(), true
->>>>>>> 62b654ea
 	case *caos_errs.InvalidArgumentError:
 		return codes.InvalidArgument, caosErr.GetMessage(), caosErr.GetID(), true
 	case *caos_errs.NotFoundError:
