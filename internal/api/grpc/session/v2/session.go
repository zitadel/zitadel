--- conflicted
+++ resolved
@@ -354,13 +354,8 @@
 		}
 
 		// trigger activity log for session for user
-<<<<<<< HEAD
-		activity.TriggerGRPC(ctx, user.ResourceOwner, user.ID, activity.SessionAPI)
-		sessionChecks = append(sessionChecks, command.CheckUser(user.ID))
-=======
 		activity.Trigger(ctx, user.ResourceOwner, user.ID, activity.SessionAPI)
 		sessionChecks = append(sessionChecks, command.CheckUser(user.ID, user.ResourceOwner))
->>>>>>> 5fa596a8
 	}
 	if password := checks.GetPassword(); password != nil {
 		sessionChecks = append(sessionChecks, command.CheckPassword(password.GetPassword()))
