package session

import (
	"context"
	"net"
	"net/http"
	"time"

	"connectrpc.com/connect"
	"github.com/muhlemmer/gu"
	"golang.org/x/text/language"
	"google.golang.org/protobuf/types/known/structpb"
	"google.golang.org/protobuf/types/known/timestamppb"

	object "github.com/zitadel/zitadel/internal/api/grpc/object/v2beta"
	"github.com/zitadel/zitadel/internal/command"
	"github.com/zitadel/zitadel/internal/domain"
	"github.com/zitadel/zitadel/internal/query"
	"github.com/zitadel/zitadel/internal/zerrors"
	objpb "github.com/zitadel/zitadel/pkg/grpc/object"
	session "github.com/zitadel/zitadel/pkg/grpc/session/v2beta"
)

var (
	timestampComparisons = map[objpb.TimestampQueryMethod]query.TimestampComparison{
		objpb.TimestampQueryMethod_TIMESTAMP_QUERY_METHOD_EQUALS:            query.TimestampEquals,
		objpb.TimestampQueryMethod_TIMESTAMP_QUERY_METHOD_GREATER:           query.TimestampGreater,
		objpb.TimestampQueryMethod_TIMESTAMP_QUERY_METHOD_GREATER_OR_EQUALS: query.TimestampGreaterOrEquals,
		objpb.TimestampQueryMethod_TIMESTAMP_QUERY_METHOD_LESS:              query.TimestampLess,
		objpb.TimestampQueryMethod_TIMESTAMP_QUERY_METHOD_LESS_OR_EQUALS:    query.TimestampLessOrEquals,
	}
)

func (s *Server) GetSession(ctx context.Context, req *connect.Request[session.GetSessionRequest]) (*connect.Response[session.GetSessionResponse], error) {
	res, err := s.query.SessionByID(ctx, true, req.Msg.GetSessionId(), req.Msg.GetSessionToken(), s.checkPermission)
	if err != nil {
		return nil, err
	}
	return connect.NewResponse(&session.GetSessionResponse{
		Session: sessionToPb(res),
	}), nil
}

func (s *Server) ListSessions(ctx context.Context, req *connect.Request[session.ListSessionsRequest]) (*connect.Response[session.ListSessionsResponse], error) {
	queries, err := listSessionsRequestToQuery(ctx, req.Msg)
	if err != nil {
		return nil, err
	}
	sessions, err := s.query.SearchSessions(ctx, queries, s.checkPermission)
	if err != nil {
		return nil, err
	}
	return connect.NewResponse(&session.ListSessionsResponse{
		Details:  object.ToListDetails(sessions.SearchResponse),
		Sessions: sessionsToPb(sessions.Sessions),
	}), nil
}

func (s *Server) CreateSession(ctx context.Context, req *connect.Request[session.CreateSessionRequest]) (*connect.Response[session.CreateSessionResponse], error) {
	checks, metadata, userAgent, lifetime, err := s.createSessionRequestToCommand(ctx, req.Msg)
	if err != nil {
		return nil, err
	}
	challengeResponse, cmds, err := s.challengesToCommand(req.Msg.GetChallenges(), checks)
	if err != nil {
		return nil, err
	}

	set, err := s.command.CreateSession(ctx, cmds, metadata, userAgent, lifetime)
	if err != nil {
		return nil, err
	}

	return connect.NewResponse(&session.CreateSessionResponse{
		Details:      object.DomainToDetailsPb(set.ObjectDetails),
		SessionId:    set.ID,
		SessionToken: set.NewToken,
		Challenges:   challengeResponse,
	}), nil
}

func (s *Server) SetSession(ctx context.Context, req *connect.Request[session.SetSessionRequest]) (*connect.Response[session.SetSessionResponse], error) {
	checks, err := s.setSessionRequestToCommand(ctx, req.Msg)
	if err != nil {
		return nil, err
	}
	challengeResponse, cmds, err := s.challengesToCommand(req.Msg.GetChallenges(), checks)
	if err != nil {
		return nil, err
	}

<<<<<<< HEAD
	set, err := s.command.UpdateSession(ctx, req.GetSessionId(), req.GetSessionToken(), cmds, req.GetMetadata(), req.GetLifetime().AsDuration())
=======
	set, err := s.command.UpdateSession(ctx, req.Msg.GetSessionId(), req.Msg.GetSessionToken(), cmds, req.Msg.GetMetadata(), req.Msg.GetLifetime().AsDuration())
>>>>>>> 615972aa
	if err != nil {
		return nil, err
	}
	return connect.NewResponse(&session.SetSessionResponse{
		Details:      object.DomainToDetailsPb(set.ObjectDetails),
		SessionToken: set.NewToken,
		Challenges:   challengeResponse,
	}), nil
}

func (s *Server) DeleteSession(ctx context.Context, req *connect.Request[session.DeleteSessionRequest]) (*connect.Response[session.DeleteSessionResponse], error) {
	details, err := s.command.TerminateSession(ctx, req.Msg.GetSessionId(), req.Msg.GetSessionToken())
	if err != nil {
		return nil, err
	}
	return connect.NewResponse(&session.DeleteSessionResponse{
		Details: object.DomainToDetailsPb(details),
	}), nil
}

func sessionsToPb(sessions []*query.Session) []*session.Session {
	s := make([]*session.Session, len(sessions))
	for i, session := range sessions {
		s[i] = sessionToPb(session)
	}
	return s
}

func sessionToPb(s *query.Session) *session.Session {
	return &session.Session{
		Id:             s.ID,
		CreationDate:   timestamppb.New(s.CreationDate),
		ChangeDate:     timestamppb.New(s.ChangeDate),
		Sequence:       s.Sequence,
		Factors:        factorsToPb(s),
		Metadata:       s.Metadata,
		UserAgent:      userAgentToPb(s.UserAgent),
		ExpirationDate: expirationToPb(s.Expiration),
	}
}

func userAgentToPb(ua domain.UserAgent) *session.UserAgent {
	if ua.IsEmpty() {
		return nil
	}

	out := &session.UserAgent{
		FingerprintId: ua.FingerprintID,
		Description:   ua.Description,
	}
	if ua.IP != nil {
		out.Ip = gu.Ptr(ua.IP.String())
	}
	if ua.Header == nil {
		return out
	}
	out.Header = make(map[string]*session.UserAgent_HeaderValues, len(ua.Header))
	for k, v := range ua.Header {
		out.Header[k] = &session.UserAgent_HeaderValues{
			Values: v,
		}
	}
	return out
}

func expirationToPb(expiration time.Time) *timestamppb.Timestamp {
	if expiration.IsZero() {
		return nil
	}
	return timestamppb.New(expiration)
}

func factorsToPb(s *query.Session) *session.Factors {
	user := userFactorToPb(s.UserFactor)
	if user == nil {
		return nil
	}
	return &session.Factors{
		User:     user,
		Password: passwordFactorToPb(s.PasswordFactor),
		WebAuthN: webAuthNFactorToPb(s.WebAuthNFactor),
		Intent:   intentFactorToPb(s.IntentFactor),
		Totp:     totpFactorToPb(s.TOTPFactor),
		OtpSms:   otpFactorToPb(s.OTPSMSFactor),
		OtpEmail: otpFactorToPb(s.OTPEmailFactor),
	}
}

func passwordFactorToPb(factor query.SessionPasswordFactor) *session.PasswordFactor {
	if factor.PasswordCheckedAt.IsZero() {
		return nil
	}
	return &session.PasswordFactor{
		VerifiedAt: timestamppb.New(factor.PasswordCheckedAt),
	}
}

func intentFactorToPb(factor query.SessionIntentFactor) *session.IntentFactor {
	if factor.IntentCheckedAt.IsZero() {
		return nil
	}
	return &session.IntentFactor{
		VerifiedAt: timestamppb.New(factor.IntentCheckedAt),
	}
}

func webAuthNFactorToPb(factor query.SessionWebAuthNFactor) *session.WebAuthNFactor {
	if factor.WebAuthNCheckedAt.IsZero() {
		return nil
	}
	return &session.WebAuthNFactor{
		VerifiedAt:   timestamppb.New(factor.WebAuthNCheckedAt),
		UserVerified: factor.UserVerified,
	}
}

func totpFactorToPb(factor query.SessionTOTPFactor) *session.TOTPFactor {
	if factor.TOTPCheckedAt.IsZero() {
		return nil
	}
	return &session.TOTPFactor{
		VerifiedAt: timestamppb.New(factor.TOTPCheckedAt),
	}
}

func otpFactorToPb(factor query.SessionOTPFactor) *session.OTPFactor {
	if factor.OTPCheckedAt.IsZero() {
		return nil
	}
	return &session.OTPFactor{
		VerifiedAt: timestamppb.New(factor.OTPCheckedAt),
	}
}

func userFactorToPb(factor query.SessionUserFactor) *session.UserFactor {
	if factor.UserID == "" || factor.UserCheckedAt.IsZero() {
		return nil
	}
	return &session.UserFactor{
		VerifiedAt:     timestamppb.New(factor.UserCheckedAt),
		Id:             factor.UserID,
		LoginName:      factor.LoginName,
		DisplayName:    factor.DisplayName,
		OrganizationId: factor.ResourceOwner,
	}
}

func listSessionsRequestToQuery(ctx context.Context, req *session.ListSessionsRequest) (*query.SessionsSearchQueries, error) {
	offset, limit, asc := object.ListQueryToQuery(req.Query)
	queries, err := sessionQueriesToQuery(ctx, req.GetQueries())
	if err != nil {
		return nil, err
	}
	return &query.SessionsSearchQueries{
		SearchRequest: query.SearchRequest{
			Offset:        offset,
			Limit:         limit,
			Asc:           asc,
			SortingColumn: fieldNameToSessionColumn(req.GetSortingColumn()),
		},
		Queries: queries,
	}, nil
}

func sessionQueriesToQuery(ctx context.Context, queries []*session.SearchQuery) (_ []query.SearchQuery, err error) {
	q := make([]query.SearchQuery, len(queries))
	for i, v := range queries {
		q[i], err = sessionQueryToQuery(v)
		if err != nil {
			return nil, err
		}
	}
	return q, nil
}

func sessionQueryToQuery(sq *session.SearchQuery) (query.SearchQuery, error) {
	switch q := sq.Query.(type) {
	case *session.SearchQuery_IdsQuery:
		return idsQueryToQuery(q.IdsQuery)
	case *session.SearchQuery_UserIdQuery:
		return query.NewUserIDSearchQuery(q.UserIdQuery.GetId())
	case *session.SearchQuery_CreationDateQuery:
		return creationDateQueryToQuery(q.CreationDateQuery)
	default:
		return nil, zerrors.ThrowInvalidArgument(nil, "GRPC-Sfefs", "List.Query.Invalid")
	}
}

func idsQueryToQuery(q *session.IDsQuery) (query.SearchQuery, error) {
	return query.NewSessionIDsSearchQuery(q.Ids)
}

func creationDateQueryToQuery(q *session.CreationDateQuery) (query.SearchQuery, error) {
	comparison := timestampComparisons[q.GetMethod()]
	return query.NewCreationDateQuery(q.GetCreationDate().AsTime(), comparison)
}

func fieldNameToSessionColumn(field session.SessionFieldName) query.Column {
	switch field {
	case session.SessionFieldName_SESSION_FIELD_NAME_CREATION_DATE:
		return query.SessionColumnCreationDate
	case session.SessionFieldName_SESSION_FIELD_NAME_UNSPECIFIED:
		// Handle all remaining cases so the linter succeeds
		return query.Column{}
	default:
		return query.Column{}
	}
}

func (s *Server) createSessionRequestToCommand(ctx context.Context, req *session.CreateSessionRequest) ([]command.SessionCommand, map[string][]byte, *domain.UserAgent, time.Duration, error) {
	checks, err := s.checksToCommand(ctx, req.Checks)
	if err != nil {
		return nil, nil, nil, 0, err
	}
	return checks, req.GetMetadata(), userAgentToCommand(req.GetUserAgent()), req.GetLifetime().AsDuration(), nil
}

func userAgentToCommand(userAgent *session.UserAgent) *domain.UserAgent {
	if userAgent == nil {
		return nil
	}
	out := &domain.UserAgent{
		FingerprintID: userAgent.FingerprintId,
		IP:            net.ParseIP(userAgent.GetIp()),
		Description:   userAgent.Description,
	}
	if len(userAgent.Header) > 0 {
		out.Header = make(http.Header, len(userAgent.Header))
		for k, values := range userAgent.Header {
			out.Header[k] = values.GetValues()
		}
	}
	return out
}

func (s *Server) setSessionRequestToCommand(ctx context.Context, req *session.SetSessionRequest) ([]command.SessionCommand, error) {
	checks, err := s.checksToCommand(ctx, req.Checks)
	if err != nil {
		return nil, err
	}
	return checks, nil
}

func (s *Server) checksToCommand(ctx context.Context, checks *session.Checks) ([]command.SessionCommand, error) {
	checkUser, err := userCheck(checks.GetUser())
	if err != nil {
		return nil, err
	}
	sessionChecks := make([]command.SessionCommand, 0, 7)
	if checkUser != nil {
		user, err := checkUser.search(ctx, s.query)
		if err != nil {
			return nil, err
		}
		if !user.State.IsEnabled() {
			return nil, zerrors.ThrowPreconditionFailed(nil, "SESSION-Gj4ko", "Errors.User.NotActive")
		}

		var preferredLanguage *language.Tag
		if user.Human != nil && !user.Human.PreferredLanguage.IsRoot() {
			preferredLanguage = &user.Human.PreferredLanguage
		}
		sessionChecks = append(sessionChecks, command.CheckUser(user.ID, user.ResourceOwner, preferredLanguage))
	}
	if password := checks.GetPassword(); password != nil {
		sessionChecks = append(sessionChecks, command.CheckPassword(password.GetPassword()))
	}
	if intent := checks.GetIdpIntent(); intent != nil {
		sessionChecks = append(sessionChecks, command.CheckIntent(intent.GetIdpIntentId(), intent.GetIdpIntentToken()))
	}
	if passkey := checks.GetWebAuthN(); passkey != nil {
		sessionChecks = append(sessionChecks, s.command.CheckWebAuthN(passkey.GetCredentialAssertionData()))
	}
	if totp := checks.GetTotp(); totp != nil {
		sessionChecks = append(sessionChecks, command.CheckTOTP(totp.GetCode()))
	}
	if otp := checks.GetOtpSms(); otp != nil {
		sessionChecks = append(sessionChecks, command.CheckOTPSMS(otp.GetCode()))
	}
	if otp := checks.GetOtpEmail(); otp != nil {
		sessionChecks = append(sessionChecks, command.CheckOTPEmail(otp.GetCode()))
	}
	return sessionChecks, nil
}

func (s *Server) challengesToCommand(challenges *session.RequestChallenges, cmds []command.SessionCommand) (*session.Challenges, []command.SessionCommand, error) {
	if challenges == nil {
		return nil, cmds, nil
	}
	resp := new(session.Challenges)
	if req := challenges.GetWebAuthN(); req != nil {
		challenge, cmd := s.createWebAuthNChallengeCommand(req)
		resp.WebAuthN = challenge
		cmds = append(cmds, cmd)
	}
	if req := challenges.GetOtpSms(); req != nil {
		challenge, cmd := s.createOTPSMSChallengeCommand(req)
		resp.OtpSms = challenge
		cmds = append(cmds, cmd)
	}
	if req := challenges.GetOtpEmail(); req != nil {
		challenge, cmd, err := s.createOTPEmailChallengeCommand(req)
		if err != nil {
			return nil, nil, err
		}
		resp.OtpEmail = challenge
		cmds = append(cmds, cmd)
	}
	return resp, cmds, nil
}

func (s *Server) createWebAuthNChallengeCommand(req *session.RequestChallenges_WebAuthN) (*session.Challenges_WebAuthN, command.SessionCommand) {
	challenge := &session.Challenges_WebAuthN{
		PublicKeyCredentialRequestOptions: new(structpb.Struct),
	}
	userVerification := userVerificationRequirementToDomain(req.GetUserVerificationRequirement())
	return challenge, s.command.CreateWebAuthNChallenge(userVerification, req.GetDomain(), challenge.PublicKeyCredentialRequestOptions)
}

func userVerificationRequirementToDomain(req session.UserVerificationRequirement) domain.UserVerificationRequirement {
	switch req {
	case session.UserVerificationRequirement_USER_VERIFICATION_REQUIREMENT_UNSPECIFIED:
		return domain.UserVerificationRequirementUnspecified
	case session.UserVerificationRequirement_USER_VERIFICATION_REQUIREMENT_REQUIRED:
		return domain.UserVerificationRequirementRequired
	case session.UserVerificationRequirement_USER_VERIFICATION_REQUIREMENT_PREFERRED:
		return domain.UserVerificationRequirementPreferred
	case session.UserVerificationRequirement_USER_VERIFICATION_REQUIREMENT_DISCOURAGED:
		return domain.UserVerificationRequirementDiscouraged
	default:
		return domain.UserVerificationRequirementUnspecified
	}
}

func (s *Server) createOTPSMSChallengeCommand(req *session.RequestChallenges_OTPSMS) (*string, command.SessionCommand) {
	if req.GetReturnCode() {
		challenge := new(string)
		return challenge, s.command.CreateOTPSMSChallengeReturnCode(challenge)
	}

	return nil, s.command.CreateOTPSMSChallenge()

}

func (s *Server) createOTPEmailChallengeCommand(req *session.RequestChallenges_OTPEmail) (*string, command.SessionCommand, error) {
	switch t := req.GetDeliveryType().(type) {
	case *session.RequestChallenges_OTPEmail_SendCode_:
		cmd, err := s.command.CreateOTPEmailChallengeURLTemplate(t.SendCode.GetUrlTemplate())
		if err != nil {
			return nil, nil, err
		}
		return nil, cmd, nil
	case *session.RequestChallenges_OTPEmail_ReturnCode_:
		challenge := new(string)
		return challenge, s.command.CreateOTPEmailChallengeReturnCode(challenge), nil
	case nil:
		return nil, s.command.CreateOTPEmailChallenge(), nil
	default:
		return nil, nil, zerrors.ThrowUnimplementedf(nil, "SESSION-k3ng0", "delivery_type oneOf %T in OTPEmailChallenge not implemented", t)
	}
}

func userCheck(user *session.CheckUser) (userSearch, error) {
	if user == nil {
		return nil, nil
	}
	switch s := user.GetSearch().(type) {
	case *session.CheckUser_UserId:
		return userByID(s.UserId), nil
	case *session.CheckUser_LoginName:
		return userByLoginName(s.LoginName)
	default:
		return nil, zerrors.ThrowUnimplementedf(nil, "SESSION-d3b4g0", "user search %T not implemented", s)
	}
}

type userSearch interface {
	search(ctx context.Context, q *query.Queries) (*query.User, error)
}

func userByID(userID string) userSearch {
	return userSearchByID{userID}
}

func userByLoginName(loginName string) (userSearch, error) {
	return userSearchByLoginName{loginName}, nil
}

type userSearchByID struct {
	id string
}

func (u userSearchByID) search(ctx context.Context, q *query.Queries) (*query.User, error) {
	return q.GetUserByID(ctx, true, u.id)
}

type userSearchByLoginName struct {
	loginName string
}

func (u userSearchByLoginName) search(ctx context.Context, q *query.Queries) (*query.User, error) {
	return q.GetUserByLoginName(ctx, true, u.loginName)
}<|MERGE_RESOLUTION|>--- conflicted
+++ resolved
@@ -89,11 +89,7 @@
 		return nil, err
 	}
 
-<<<<<<< HEAD
-	set, err := s.command.UpdateSession(ctx, req.GetSessionId(), req.GetSessionToken(), cmds, req.GetMetadata(), req.GetLifetime().AsDuration())
-=======
 	set, err := s.command.UpdateSession(ctx, req.Msg.GetSessionId(), req.Msg.GetSessionToken(), cmds, req.Msg.GetMetadata(), req.Msg.GetLifetime().AsDuration())
->>>>>>> 615972aa
 	if err != nil {
 		return nil, err
 	}
