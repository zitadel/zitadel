--- conflicted
+++ resolved
@@ -18,37 +18,18 @@
 
 func Test_systemFeaturesToCommand(t *testing.T) {
 	arg := &feature_pb.SetSystemFeaturesRequest{
-<<<<<<< HEAD
-		LoginDefaultOrg:                     gu.Ptr(true),
-		OidcTriggerIntrospectionProjections: gu.Ptr(false),
-		OidcLegacyIntrospection:             nil,
-		UserSchema:                          gu.Ptr(true),
-		OidcTokenExchange:                   gu.Ptr(true),
-		ImprovedPerformance:                 nil,
-		OidcSingleV1SessionTermination:      gu.Ptr(true),
+		LoginDefaultOrg:                gu.Ptr(true),
+		UserSchema:                     gu.Ptr(true),
+		OidcTokenExchange:              gu.Ptr(true),
+		ImprovedPerformance:            nil,
+		OidcSingleV1SessionTermination: gu.Ptr(true),
 	}
 	want := &command.SystemFeatures{
-		LoginDefaultOrg:                 gu.Ptr(true),
-		TriggerIntrospectionProjections: gu.Ptr(false),
-		LegacyIntrospection:             nil,
-		UserSchema:                      gu.Ptr(true),
-		TokenExchange:                   gu.Ptr(true),
-		ImprovedPerformance:             nil,
-		OIDCSingleV1SessionTermination:  gu.Ptr(true),
-=======
-		LoginDefaultOrg:                gu.Ptr(true),
-		UserSchema:                     gu.Ptr(true),
-		OidcTokenExchange:              gu.Ptr(true),
-		ImprovedPerformance:            nil,
-		OidcSingleV1SessionTermination: gu.Ptr(true),
-	}
-	want := &command.SystemFeatures{
 		LoginDefaultOrg:                gu.Ptr(true),
 		UserSchema:                     gu.Ptr(true),
 		TokenExchange:                  gu.Ptr(true),
 		ImprovedPerformance:            nil,
 		OIDCSingleV1SessionTermination: gu.Ptr(true),
->>>>>>> 9ebf2316
 	}
 	got := systemFeaturesToCommand(arg)
 	assert.Equal(t, want, got)
@@ -115,39 +96,18 @@
 
 func Test_instanceFeaturesToCommand(t *testing.T) {
 	arg := &feature_pb.SetInstanceFeaturesRequest{
-<<<<<<< HEAD
-		LoginDefaultOrg:                     gu.Ptr(true),
-		OidcTriggerIntrospectionProjections: gu.Ptr(false),
-		OidcLegacyIntrospection:             nil,
-		UserSchema:                          gu.Ptr(true),
-		OidcTokenExchange:                   gu.Ptr(true),
-		ImprovedPerformance:                 nil,
-		WebKey:                              gu.Ptr(true),
-		OidcSingleV1SessionTermination:      gu.Ptr(true),
+		LoginDefaultOrg:                gu.Ptr(true),
+		UserSchema:                     gu.Ptr(true),
+		OidcTokenExchange:              gu.Ptr(true),
+		ImprovedPerformance:            nil,
+		OidcSingleV1SessionTermination: gu.Ptr(true),
 	}
 	want := &command.InstanceFeatures{
-		LoginDefaultOrg:                 gu.Ptr(true),
-		TriggerIntrospectionProjections: gu.Ptr(false),
-		LegacyIntrospection:             nil,
-		UserSchema:                      gu.Ptr(true),
-		TokenExchange:                   gu.Ptr(true),
-		ImprovedPerformance:             nil,
-		WebKey:                          gu.Ptr(true),
-		OIDCSingleV1SessionTermination:  gu.Ptr(true),
-=======
-		LoginDefaultOrg:                gu.Ptr(true),
-		UserSchema:                     gu.Ptr(true),
-		OidcTokenExchange:              gu.Ptr(true),
-		ImprovedPerformance:            nil,
-		OidcSingleV1SessionTermination: gu.Ptr(true),
-	}
-	want := &command.InstanceFeatures{
 		LoginDefaultOrg:                gu.Ptr(true),
 		UserSchema:                     gu.Ptr(true),
 		TokenExchange:                  gu.Ptr(true),
 		ImprovedPerformance:            nil,
 		OIDCSingleV1SessionTermination: gu.Ptr(true),
->>>>>>> 9ebf2316
 	}
 	got := instanceFeaturesToCommand(arg)
 	assert.Equal(t, want, got)
