package feature

import (
	object "github.com/zitadel/zitadel/internal/api/grpc/object/v2beta"
	"github.com/zitadel/zitadel/internal/command"
	"github.com/zitadel/zitadel/internal/feature"
	"github.com/zitadel/zitadel/internal/query"
	feature_pb "github.com/zitadel/zitadel/pkg/grpc/feature/v2beta"
)

func systemFeaturesToCommand(req *feature_pb.SetSystemFeaturesRequest) *command.SystemFeatures {
	return &command.SystemFeatures{
<<<<<<< HEAD
		LoginDefaultOrg:                 req.LoginDefaultOrg,
		TriggerIntrospectionProjections: req.OidcTriggerIntrospectionProjections,
		LegacyIntrospection:             req.OidcLegacyIntrospection,
		UserSchema:                      req.UserSchema,
		TokenExchange:                   req.OidcTokenExchange,
		ImprovedPerformance:             improvedPerformanceListToDomain(req.ImprovedPerformance),
		OIDCSingleV1SessionTermination:  req.OidcSingleV1SessionTermination,
=======
		LoginDefaultOrg:                req.LoginDefaultOrg,
		UserSchema:                     req.UserSchema,
		TokenExchange:                  req.OidcTokenExchange,
		ImprovedPerformance:            improvedPerformanceListToDomain(req.ImprovedPerformance),
		OIDCSingleV1SessionTermination: req.OidcSingleV1SessionTermination,
>>>>>>> 9ebf2316
	}
}

func systemFeaturesToPb(f *query.SystemFeatures) *feature_pb.GetSystemFeaturesResponse {
	return &feature_pb.GetSystemFeaturesResponse{
<<<<<<< HEAD
		Details:                             object.DomainToDetailsPb(f.Details),
		LoginDefaultOrg:                     featureSourceToFlagPb(&f.LoginDefaultOrg),
		OidcTriggerIntrospectionProjections: featureSourceToFlagPb(&f.TriggerIntrospectionProjections),
		OidcLegacyIntrospection:             featureSourceToFlagPb(&f.LegacyIntrospection),
		UserSchema:                          featureSourceToFlagPb(&f.UserSchema),
		OidcTokenExchange:                   featureSourceToFlagPb(&f.TokenExchange),
		ImprovedPerformance:                 featureSourceToImprovedPerformanceFlagPb(&f.ImprovedPerformance),
		OidcSingleV1SessionTermination:      featureSourceToFlagPb(&f.OIDCSingleV1SessionTermination),
=======
		Details:                        object.DomainToDetailsPb(f.Details),
		LoginDefaultOrg:                featureSourceToFlagPb(&f.LoginDefaultOrg),
		UserSchema:                     featureSourceToFlagPb(&f.UserSchema),
		OidcTokenExchange:              featureSourceToFlagPb(&f.TokenExchange),
		ImprovedPerformance:            featureSourceToImprovedPerformanceFlagPb(&f.ImprovedPerformance),
		OidcSingleV1SessionTermination: featureSourceToFlagPb(&f.OIDCSingleV1SessionTermination),
>>>>>>> 9ebf2316
	}
}

func instanceFeaturesToCommand(req *feature_pb.SetInstanceFeaturesRequest) *command.InstanceFeatures {
	return &command.InstanceFeatures{
<<<<<<< HEAD
		LoginDefaultOrg:                 req.LoginDefaultOrg,
		TriggerIntrospectionProjections: req.OidcTriggerIntrospectionProjections,
		LegacyIntrospection:             req.OidcLegacyIntrospection,
		UserSchema:                      req.UserSchema,
		TokenExchange:                   req.OidcTokenExchange,
		ImprovedPerformance:             improvedPerformanceListToDomain(req.ImprovedPerformance),
		WebKey:                          req.WebKey,
		DebugOIDCParentError:            req.DebugOidcParentError,
		OIDCSingleV1SessionTermination:  req.OidcSingleV1SessionTermination,
=======
		LoginDefaultOrg:                req.LoginDefaultOrg,
		UserSchema:                     req.UserSchema,
		TokenExchange:                  req.OidcTokenExchange,
		ImprovedPerformance:            improvedPerformanceListToDomain(req.ImprovedPerformance),
		DebugOIDCParentError:           req.DebugOidcParentError,
		OIDCSingleV1SessionTermination: req.OidcSingleV1SessionTermination,
>>>>>>> 9ebf2316
	}
}

func instanceFeaturesToPb(f *query.InstanceFeatures) *feature_pb.GetInstanceFeaturesResponse {
	return &feature_pb.GetInstanceFeaturesResponse{
<<<<<<< HEAD
		Details:                             object.DomainToDetailsPb(f.Details),
		LoginDefaultOrg:                     featureSourceToFlagPb(&f.LoginDefaultOrg),
		OidcTriggerIntrospectionProjections: featureSourceToFlagPb(&f.TriggerIntrospectionProjections),
		OidcLegacyIntrospection:             featureSourceToFlagPb(&f.LegacyIntrospection),
		UserSchema:                          featureSourceToFlagPb(&f.UserSchema),
		OidcTokenExchange:                   featureSourceToFlagPb(&f.TokenExchange),
		ImprovedPerformance:                 featureSourceToImprovedPerformanceFlagPb(&f.ImprovedPerformance),
		WebKey:                              featureSourceToFlagPb(&f.WebKey),
		DebugOidcParentError:                featureSourceToFlagPb(&f.DebugOIDCParentError),
		OidcSingleV1SessionTermination:      featureSourceToFlagPb(&f.OIDCSingleV1SessionTermination),
=======
		Details:                        object.DomainToDetailsPb(f.Details),
		LoginDefaultOrg:                featureSourceToFlagPb(&f.LoginDefaultOrg),
		UserSchema:                     featureSourceToFlagPb(&f.UserSchema),
		OidcTokenExchange:              featureSourceToFlagPb(&f.TokenExchange),
		ImprovedPerformance:            featureSourceToImprovedPerformanceFlagPb(&f.ImprovedPerformance),
		DebugOidcParentError:           featureSourceToFlagPb(&f.DebugOIDCParentError),
		OidcSingleV1SessionTermination: featureSourceToFlagPb(&f.OIDCSingleV1SessionTermination),
>>>>>>> 9ebf2316
	}
}

func featureSourceToImprovedPerformanceFlagPb(fs *query.FeatureSource[[]feature.ImprovedPerformanceType]) *feature_pb.ImprovedPerformanceFeatureFlag {
	return &feature_pb.ImprovedPerformanceFeatureFlag{
		ExecutionPaths: improvedPerformanceTypesToPb(fs.Value),
		Source:         featureLevelToSourcePb(fs.Level),
	}
}

func featureSourceToFlagPb(fs *query.FeatureSource[bool]) *feature_pb.FeatureFlag {
	return &feature_pb.FeatureFlag{
		Enabled: fs.Value,
		Source:  featureLevelToSourcePb(fs.Level),
	}
}

func featureLevelToSourcePb(level feature.Level) feature_pb.Source {
	switch level {
	case feature.LevelUnspecified:
		return feature_pb.Source_SOURCE_UNSPECIFIED
	case feature.LevelSystem:
		return feature_pb.Source_SOURCE_SYSTEM
	case feature.LevelInstance:
		return feature_pb.Source_SOURCE_INSTANCE
	case feature.LevelOrg:
		return feature_pb.Source_SOURCE_ORGANIZATION
	case feature.LevelProject:
		return feature_pb.Source_SOURCE_PROJECT
	case feature.LevelApp:
		return feature_pb.Source_SOURCE_APP
	case feature.LevelUser:
		return feature_pb.Source_SOURCE_USER
	default:
		return feature_pb.Source(level)
	}
}

func improvedPerformanceTypesToPb(types []feature.ImprovedPerformanceType) []feature_pb.ImprovedPerformance {
	res := make([]feature_pb.ImprovedPerformance, len(types))

	for i, typ := range types {
		res[i] = improvedPerformanceTypeToPb(typ)
	}

	return res
}

func improvedPerformanceTypeToPb(typ feature.ImprovedPerformanceType) feature_pb.ImprovedPerformance {
	switch typ {
	case feature.ImprovedPerformanceTypeUnspecified:
		return feature_pb.ImprovedPerformance_IMPROVED_PERFORMANCE_UNSPECIFIED
	case feature.ImprovedPerformanceTypeOrgByID:
		return feature_pb.ImprovedPerformance_IMPROVED_PERFORMANCE_ORG_BY_ID
	case feature.ImprovedPerformanceTypeProjectGrant:
		return feature_pb.ImprovedPerformance_IMPROVED_PERFORMANCE_PROJECT_GRANT
	case feature.ImprovedPerformanceTypeProject:
		return feature_pb.ImprovedPerformance_IMPROVED_PERFORMANCE_PROJECT
	case feature.ImprovedPerformanceTypeUserGrant:
		return feature_pb.ImprovedPerformance_IMPROVED_PERFORMANCE_USER_GRANT
	case feature.ImprovedPerformanceTypeOrgDomainVerified:
		return feature_pb.ImprovedPerformance_IMPROVED_PERFORMANCE_ORG_DOMAIN_VERIFIED
	default:
		return feature_pb.ImprovedPerformance(typ)
	}
}

func improvedPerformanceListToDomain(list []feature_pb.ImprovedPerformance) []feature.ImprovedPerformanceType {
	if list == nil {
		return nil
	}
	res := make([]feature.ImprovedPerformanceType, len(list))

	for i, typ := range list {
		res[i] = improvedPerformanceToDomain(typ)
	}

	return res
}

func improvedPerformanceToDomain(typ feature_pb.ImprovedPerformance) feature.ImprovedPerformanceType {
	switch typ {
	case feature_pb.ImprovedPerformance_IMPROVED_PERFORMANCE_UNSPECIFIED:
		return feature.ImprovedPerformanceTypeUnspecified
	case feature_pb.ImprovedPerformance_IMPROVED_PERFORMANCE_ORG_BY_ID:
		return feature.ImprovedPerformanceTypeOrgByID
	case feature_pb.ImprovedPerformance_IMPROVED_PERFORMANCE_PROJECT_GRANT:
		return feature.ImprovedPerformanceTypeProjectGrant
	case feature_pb.ImprovedPerformance_IMPROVED_PERFORMANCE_PROJECT:
		return feature.ImprovedPerformanceTypeProject
	case feature_pb.ImprovedPerformance_IMPROVED_PERFORMANCE_USER_GRANT:
		return feature.ImprovedPerformanceTypeUserGrant
	case feature_pb.ImprovedPerformance_IMPROVED_PERFORMANCE_ORG_DOMAIN_VERIFIED:
		return feature.ImprovedPerformanceTypeOrgDomainVerified
	default:
		return feature.ImprovedPerformanceTypeUnspecified
	}
}<|MERGE_RESOLUTION|>--- conflicted
+++ resolved
@@ -10,83 +10,38 @@
 
 func systemFeaturesToCommand(req *feature_pb.SetSystemFeaturesRequest) *command.SystemFeatures {
 	return &command.SystemFeatures{
-<<<<<<< HEAD
-		LoginDefaultOrg:                 req.LoginDefaultOrg,
-		TriggerIntrospectionProjections: req.OidcTriggerIntrospectionProjections,
-		LegacyIntrospection:             req.OidcLegacyIntrospection,
-		UserSchema:                      req.UserSchema,
-		TokenExchange:                   req.OidcTokenExchange,
-		ImprovedPerformance:             improvedPerformanceListToDomain(req.ImprovedPerformance),
-		OIDCSingleV1SessionTermination:  req.OidcSingleV1SessionTermination,
-=======
 		LoginDefaultOrg:                req.LoginDefaultOrg,
 		UserSchema:                     req.UserSchema,
 		TokenExchange:                  req.OidcTokenExchange,
 		ImprovedPerformance:            improvedPerformanceListToDomain(req.ImprovedPerformance),
 		OIDCSingleV1SessionTermination: req.OidcSingleV1SessionTermination,
->>>>>>> 9ebf2316
 	}
 }
 
 func systemFeaturesToPb(f *query.SystemFeatures) *feature_pb.GetSystemFeaturesResponse {
 	return &feature_pb.GetSystemFeaturesResponse{
-<<<<<<< HEAD
-		Details:                             object.DomainToDetailsPb(f.Details),
-		LoginDefaultOrg:                     featureSourceToFlagPb(&f.LoginDefaultOrg),
-		OidcTriggerIntrospectionProjections: featureSourceToFlagPb(&f.TriggerIntrospectionProjections),
-		OidcLegacyIntrospection:             featureSourceToFlagPb(&f.LegacyIntrospection),
-		UserSchema:                          featureSourceToFlagPb(&f.UserSchema),
-		OidcTokenExchange:                   featureSourceToFlagPb(&f.TokenExchange),
-		ImprovedPerformance:                 featureSourceToImprovedPerformanceFlagPb(&f.ImprovedPerformance),
-		OidcSingleV1SessionTermination:      featureSourceToFlagPb(&f.OIDCSingleV1SessionTermination),
-=======
 		Details:                        object.DomainToDetailsPb(f.Details),
 		LoginDefaultOrg:                featureSourceToFlagPb(&f.LoginDefaultOrg),
 		UserSchema:                     featureSourceToFlagPb(&f.UserSchema),
 		OidcTokenExchange:              featureSourceToFlagPb(&f.TokenExchange),
 		ImprovedPerformance:            featureSourceToImprovedPerformanceFlagPb(&f.ImprovedPerformance),
 		OidcSingleV1SessionTermination: featureSourceToFlagPb(&f.OIDCSingleV1SessionTermination),
->>>>>>> 9ebf2316
 	}
 }
 
 func instanceFeaturesToCommand(req *feature_pb.SetInstanceFeaturesRequest) *command.InstanceFeatures {
 	return &command.InstanceFeatures{
-<<<<<<< HEAD
-		LoginDefaultOrg:                 req.LoginDefaultOrg,
-		TriggerIntrospectionProjections: req.OidcTriggerIntrospectionProjections,
-		LegacyIntrospection:             req.OidcLegacyIntrospection,
-		UserSchema:                      req.UserSchema,
-		TokenExchange:                   req.OidcTokenExchange,
-		ImprovedPerformance:             improvedPerformanceListToDomain(req.ImprovedPerformance),
-		WebKey:                          req.WebKey,
-		DebugOIDCParentError:            req.DebugOidcParentError,
-		OIDCSingleV1SessionTermination:  req.OidcSingleV1SessionTermination,
-=======
 		LoginDefaultOrg:                req.LoginDefaultOrg,
 		UserSchema:                     req.UserSchema,
 		TokenExchange:                  req.OidcTokenExchange,
 		ImprovedPerformance:            improvedPerformanceListToDomain(req.ImprovedPerformance),
 		DebugOIDCParentError:           req.DebugOidcParentError,
 		OIDCSingleV1SessionTermination: req.OidcSingleV1SessionTermination,
->>>>>>> 9ebf2316
 	}
 }
 
 func instanceFeaturesToPb(f *query.InstanceFeatures) *feature_pb.GetInstanceFeaturesResponse {
 	return &feature_pb.GetInstanceFeaturesResponse{
-<<<<<<< HEAD
-		Details:                             object.DomainToDetailsPb(f.Details),
-		LoginDefaultOrg:                     featureSourceToFlagPb(&f.LoginDefaultOrg),
-		OidcTriggerIntrospectionProjections: featureSourceToFlagPb(&f.TriggerIntrospectionProjections),
-		OidcLegacyIntrospection:             featureSourceToFlagPb(&f.LegacyIntrospection),
-		UserSchema:                          featureSourceToFlagPb(&f.UserSchema),
-		OidcTokenExchange:                   featureSourceToFlagPb(&f.TokenExchange),
-		ImprovedPerformance:                 featureSourceToImprovedPerformanceFlagPb(&f.ImprovedPerformance),
-		WebKey:                              featureSourceToFlagPb(&f.WebKey),
-		DebugOidcParentError:                featureSourceToFlagPb(&f.DebugOIDCParentError),
-		OidcSingleV1SessionTermination:      featureSourceToFlagPb(&f.OIDCSingleV1SessionTermination),
-=======
 		Details:                        object.DomainToDetailsPb(f.Details),
 		LoginDefaultOrg:                featureSourceToFlagPb(&f.LoginDefaultOrg),
 		UserSchema:                     featureSourceToFlagPb(&f.UserSchema),
@@ -94,7 +49,6 @@
 		ImprovedPerformance:            featureSourceToImprovedPerformanceFlagPb(&f.ImprovedPerformance),
 		DebugOidcParentError:           featureSourceToFlagPb(&f.DebugOIDCParentError),
 		OidcSingleV1SessionTermination: featureSourceToFlagPb(&f.OIDCSingleV1SessionTermination),
->>>>>>> 9ebf2316
 	}
 }
 
