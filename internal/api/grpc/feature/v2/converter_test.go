--- conflicted
+++ resolved
@@ -22,22 +22,16 @@
 		OidcTriggerIntrospectionProjections: gu.Ptr(false),
 		OidcLegacyIntrospection:             nil,
 		UserSchema:                          gu.Ptr(true),
-<<<<<<< HEAD
 		Execution:                           gu.Ptr(true),
-=======
 		OidcTokenExchange:                   gu.Ptr(true),
->>>>>>> 1e53aab4
 	}
 	want := &command.SystemFeatures{
 		LoginDefaultOrg:                 gu.Ptr(true),
 		TriggerIntrospectionProjections: gu.Ptr(false),
 		LegacyIntrospection:             nil,
 		UserSchema:                      gu.Ptr(true),
-<<<<<<< HEAD
 		Execution:                       gu.Ptr(true),
-=======
 		TokenExchange:                   gu.Ptr(true),
->>>>>>> 1e53aab4
 	}
 	got := systemFeaturesToCommand(arg)
 	assert.Equal(t, want, got)
@@ -66,15 +60,13 @@
 			Level: feature.LevelSystem,
 			Value: true,
 		},
-<<<<<<< HEAD
 		Execution: query.FeatureSource[bool]{
 			Level: feature.LevelSystem,
 			Value: true,
-=======
+		},
 		TokenExchange: query.FeatureSource[bool]{
 			Level: feature.LevelSystem,
 			Value: false,
->>>>>>> 1e53aab4
 		},
 	}
 	want := &feature_pb.GetSystemFeaturesResponse{
@@ -99,13 +91,12 @@
 			Enabled: true,
 			Source:  feature_pb.Source_SOURCE_SYSTEM,
 		},
-<<<<<<< HEAD
+		OidcTokenExchange: &feature_pb.FeatureFlag{
+			Enabled: false,
+			Source:  feature_pb.Source_SOURCE_SYSTEM,
+		},
 		Execution: &feature_pb.FeatureFlag{
 			Enabled: true,
-=======
-		OidcTokenExchange: &feature_pb.FeatureFlag{
-			Enabled: false,
->>>>>>> 1e53aab4
 			Source:  feature_pb.Source_SOURCE_SYSTEM,
 		},
 	}
@@ -119,22 +110,16 @@
 		OidcTriggerIntrospectionProjections: gu.Ptr(false),
 		OidcLegacyIntrospection:             nil,
 		UserSchema:                          gu.Ptr(true),
-<<<<<<< HEAD
+		OidcTokenExchange:                   gu.Ptr(true),
 		Execution:                           gu.Ptr(true),
-=======
-		OidcTokenExchange:                   gu.Ptr(true),
->>>>>>> 1e53aab4
 	}
 	want := &command.InstanceFeatures{
 		LoginDefaultOrg:                 gu.Ptr(true),
 		TriggerIntrospectionProjections: gu.Ptr(false),
 		LegacyIntrospection:             nil,
 		UserSchema:                      gu.Ptr(true),
-<<<<<<< HEAD
+		TokenExchange:                   gu.Ptr(true),
 		Execution:                       gu.Ptr(true),
-=======
-		TokenExchange:                   gu.Ptr(true),
->>>>>>> 1e53aab4
 	}
 	got := instanceFeaturesToCommand(arg)
 	assert.Equal(t, want, got)
@@ -163,15 +148,13 @@
 			Level: feature.LevelInstance,
 			Value: true,
 		},
-<<<<<<< HEAD
 		Execution: query.FeatureSource[bool]{
 			Level: feature.LevelInstance,
 			Value: true,
-=======
+		},
 		TokenExchange: query.FeatureSource[bool]{
 			Level: feature.LevelSystem,
 			Value: false,
->>>>>>> 1e53aab4
 		},
 	}
 	want := &feature_pb.GetInstanceFeaturesResponse{
@@ -196,15 +179,13 @@
 			Enabled: true,
 			Source:  feature_pb.Source_SOURCE_INSTANCE,
 		},
-<<<<<<< HEAD
 		Execution: &feature_pb.FeatureFlag{
 			Enabled: true,
 			Source:  feature_pb.Source_SOURCE_INSTANCE,
-=======
+		},
 		OidcTokenExchange: &feature_pb.FeatureFlag{
 			Enabled: false,
 			Source:  feature_pb.Source_SOURCE_SYSTEM,
->>>>>>> 1e53aab4
 		},
 	}
 	got := instanceFeaturesToPb(arg)
