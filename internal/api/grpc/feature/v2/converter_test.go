--- conflicted
+++ resolved
@@ -22,12 +22,14 @@
 		OidcTriggerIntrospectionProjections: gu.Ptr(false),
 		OidcLegacyIntrospection:             nil,
 		UserSchema:                          gu.Ptr(true),
+		OidcTokenExchange:                   gu.Ptr(true),
 	}
 	want := &command.SystemFeatures{
 		LoginDefaultOrg:                 gu.Ptr(true),
 		TriggerIntrospectionProjections: gu.Ptr(false),
 		LegacyIntrospection:             nil,
 		UserSchema:                      gu.Ptr(true),
+		TokenExchange:                   gu.Ptr(true),
 	}
 	got := systemFeaturesToCommand(arg)
 	assert.Equal(t, want, got)
@@ -52,15 +54,13 @@
 			Level: feature.LevelSystem,
 			Value: true,
 		},
-<<<<<<< HEAD
+		UserSchema: query.FeatureSource[bool]{
+			Level: feature.LevelSystem,
+			Value: true,
+		},
 		TokenExchange: query.FeatureSource[bool]{
 			Level: feature.LevelSystem,
 			Value: false,
-=======
-		UserSchema: query.FeatureSource[bool]{
-			Level: feature.LevelSystem,
-			Value: true,
->>>>>>> 1db10a42
 		},
 	}
 	want := &feature_pb.GetSystemFeaturesResponse{
@@ -81,13 +81,12 @@
 			Enabled: true,
 			Source:  feature_pb.Source_SOURCE_SYSTEM,
 		},
-<<<<<<< HEAD
+		UserSchema: &feature_pb.FeatureFlag{
+			Enabled: true,
+			Source:  feature_pb.Source_SOURCE_SYSTEM,
+		},
 		OidcTokenExchange: &feature_pb.FeatureFlag{
 			Enabled: false,
-=======
-		UserSchema: &feature_pb.FeatureFlag{
-			Enabled: true,
->>>>>>> 1db10a42
 			Source:  feature_pb.Source_SOURCE_SYSTEM,
 		},
 	}
@@ -101,12 +100,14 @@
 		OidcTriggerIntrospectionProjections: gu.Ptr(false),
 		OidcLegacyIntrospection:             nil,
 		UserSchema:                          gu.Ptr(true),
+		OidcTokenExchange:                   gu.Ptr(true),
 	}
 	want := &command.InstanceFeatures{
 		LoginDefaultOrg:                 gu.Ptr(true),
 		TriggerIntrospectionProjections: gu.Ptr(false),
 		LegacyIntrospection:             nil,
 		UserSchema:                      gu.Ptr(true),
+		TokenExchange:                   gu.Ptr(true),
 	}
 	got := instanceFeaturesToCommand(arg)
 	assert.Equal(t, want, got)
@@ -131,15 +132,13 @@
 			Level: feature.LevelInstance,
 			Value: true,
 		},
-<<<<<<< HEAD
-		TokenExchange: query.FeatureSource[bool]{
-			Level: feature.LevelSystem,
-			Value: false,
-=======
 		UserSchema: query.FeatureSource[bool]{
 			Level: feature.LevelInstance,
 			Value: true,
->>>>>>> 1db10a42
+		},
+		TokenExchange: query.FeatureSource[bool]{
+			Level: feature.LevelSystem,
+			Value: false,
 		},
 	}
 	want := &feature_pb.GetInstanceFeaturesResponse{
@@ -160,15 +159,13 @@
 			Enabled: true,
 			Source:  feature_pb.Source_SOURCE_INSTANCE,
 		},
-<<<<<<< HEAD
+		UserSchema: &feature_pb.FeatureFlag{
+			Enabled: true,
+			Source:  feature_pb.Source_SOURCE_INSTANCE,
+		},
 		OidcTokenExchange: &feature_pb.FeatureFlag{
 			Enabled: false,
 			Source:  feature_pb.Source_SOURCE_SYSTEM,
-=======
-		UserSchema: &feature_pb.FeatureFlag{
-			Enabled: true,
-			Source:  feature_pb.Source_SOURCE_INSTANCE,
->>>>>>> 1db10a42
 		},
 	}
 	got := instanceFeaturesToPb(arg)
