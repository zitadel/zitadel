package feature

import (
	"github.com/zitadel/zitadel/internal/api/grpc/object/v2"
	"github.com/zitadel/zitadel/internal/command"
	"github.com/zitadel/zitadel/internal/feature"
	"github.com/zitadel/zitadel/internal/query"
	feature_pb "github.com/zitadel/zitadel/pkg/grpc/feature/v2beta"
)

func systemFeaturesToCommand(req *feature_pb.SetSystemFeaturesRequest) *command.SystemFeatures {
	return &command.SystemFeatures{
		LoginDefaultOrg:                 req.LoginDefaultOrg,
		TriggerIntrospectionProjections: req.OidcTriggerIntrospectionProjections,
		LegacyIntrospection:             req.OidcLegacyIntrospection,
		UserSchema:                      req.UserSchema,
<<<<<<< HEAD
		Execution:                       req.Execution,
=======
		TokenExchange:                   req.OidcTokenExchange,
>>>>>>> 1e53aab4
	}
}

func systemFeaturesToPb(f *query.SystemFeatures) *feature_pb.GetSystemFeaturesResponse {
	return &feature_pb.GetSystemFeaturesResponse{
		Details:                             object.DomainToDetailsPb(f.Details),
		LoginDefaultOrg:                     featureSourceToFlagPb(&f.LoginDefaultOrg),
		OidcTriggerIntrospectionProjections: featureSourceToFlagPb(&f.TriggerIntrospectionProjections),
		OidcLegacyIntrospection:             featureSourceToFlagPb(&f.LegacyIntrospection),
		UserSchema:                          featureSourceToFlagPb(&f.UserSchema),
<<<<<<< HEAD
		Execution:                           featureSourceToFlagPb(&f.Execution),
=======
		OidcTokenExchange:                   featureSourceToFlagPb(&f.TokenExchange),
>>>>>>> 1e53aab4
	}
}

func instanceFeaturesToCommand(req *feature_pb.SetInstanceFeaturesRequest) *command.InstanceFeatures {
	return &command.InstanceFeatures{
		LoginDefaultOrg:                 req.LoginDefaultOrg,
		TriggerIntrospectionProjections: req.OidcTriggerIntrospectionProjections,
		LegacyIntrospection:             req.OidcLegacyIntrospection,
		UserSchema:                      req.UserSchema,
<<<<<<< HEAD
		Execution:                       req.Execution,
=======
		TokenExchange:                   req.OidcTokenExchange,
>>>>>>> 1e53aab4
	}
}

func instanceFeaturesToPb(f *query.InstanceFeatures) *feature_pb.GetInstanceFeaturesResponse {
	return &feature_pb.GetInstanceFeaturesResponse{
		Details:                             object.DomainToDetailsPb(f.Details),
		LoginDefaultOrg:                     featureSourceToFlagPb(&f.LoginDefaultOrg),
		OidcTriggerIntrospectionProjections: featureSourceToFlagPb(&f.TriggerIntrospectionProjections),
		OidcLegacyIntrospection:             featureSourceToFlagPb(&f.LegacyIntrospection),
		UserSchema:                          featureSourceToFlagPb(&f.UserSchema),
<<<<<<< HEAD
		Execution:                           featureSourceToFlagPb(&f.Execution),
=======
		OidcTokenExchange:                   featureSourceToFlagPb(&f.TokenExchange),
>>>>>>> 1e53aab4
	}
}

func featureSourceToFlagPb(fs *query.FeatureSource[bool]) *feature_pb.FeatureFlag {
	return &feature_pb.FeatureFlag{
		Enabled: fs.Value,
		Source:  featureLevelToSourcePb(fs.Level),
	}
}

func featureLevelToSourcePb(level feature.Level) feature_pb.Source {
	switch level {
	case feature.LevelUnspecified:
		return feature_pb.Source_SOURCE_UNSPECIFIED
	case feature.LevelSystem:
		return feature_pb.Source_SOURCE_SYSTEM
	case feature.LevelInstance:
		return feature_pb.Source_SOURCE_INSTANCE
	case feature.LevelOrg:
		return feature_pb.Source_SOURCE_ORGANIZATION
	case feature.LevelProject:
		return feature_pb.Source_SOURCE_PROJECT
	case feature.LevelApp:
		return feature_pb.Source_SOURCE_APP
	case feature.LevelUser:
		return feature_pb.Source_SOURCE_USER
	default:
		return feature_pb.Source(level)
	}
}<|MERGE_RESOLUTION|>--- conflicted
+++ resolved
@@ -14,11 +14,8 @@
 		TriggerIntrospectionProjections: req.OidcTriggerIntrospectionProjections,
 		LegacyIntrospection:             req.OidcLegacyIntrospection,
 		UserSchema:                      req.UserSchema,
-<<<<<<< HEAD
 		Execution:                       req.Execution,
-=======
 		TokenExchange:                   req.OidcTokenExchange,
->>>>>>> 1e53aab4
 	}
 }
 
@@ -29,11 +26,8 @@
 		OidcTriggerIntrospectionProjections: featureSourceToFlagPb(&f.TriggerIntrospectionProjections),
 		OidcLegacyIntrospection:             featureSourceToFlagPb(&f.LegacyIntrospection),
 		UserSchema:                          featureSourceToFlagPb(&f.UserSchema),
-<<<<<<< HEAD
+		OidcTokenExchange:                   featureSourceToFlagPb(&f.TokenExchange),
 		Execution:                           featureSourceToFlagPb(&f.Execution),
-=======
-		OidcTokenExchange:                   featureSourceToFlagPb(&f.TokenExchange),
->>>>>>> 1e53aab4
 	}
 }
 
@@ -43,11 +37,8 @@
 		TriggerIntrospectionProjections: req.OidcTriggerIntrospectionProjections,
 		LegacyIntrospection:             req.OidcLegacyIntrospection,
 		UserSchema:                      req.UserSchema,
-<<<<<<< HEAD
+		TokenExchange:                   req.OidcTokenExchange,
 		Execution:                       req.Execution,
-=======
-		TokenExchange:                   req.OidcTokenExchange,
->>>>>>> 1e53aab4
 	}
 }
 
@@ -58,11 +49,8 @@
 		OidcTriggerIntrospectionProjections: featureSourceToFlagPb(&f.TriggerIntrospectionProjections),
 		OidcLegacyIntrospection:             featureSourceToFlagPb(&f.LegacyIntrospection),
 		UserSchema:                          featureSourceToFlagPb(&f.UserSchema),
-<<<<<<< HEAD
+		OidcTokenExchange:                   featureSourceToFlagPb(&f.TokenExchange),
 		Execution:                           featureSourceToFlagPb(&f.Execution),
-=======
-		OidcTokenExchange:                   featureSourceToFlagPb(&f.TokenExchange),
->>>>>>> 1e53aab4
 	}
 }
 
