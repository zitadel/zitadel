package feature

import (
	"github.com/zitadel/zitadel/internal/api/grpc/object/v2"
	"github.com/zitadel/zitadel/internal/command"
	"github.com/zitadel/zitadel/internal/feature"
	"github.com/zitadel/zitadel/internal/query"
	feature_pb "github.com/zitadel/zitadel/pkg/grpc/feature/v2beta"
)

func systemFeaturesToCommand(req *feature_pb.SetSystemFeaturesRequest) *command.SystemFeatures {
	return &command.SystemFeatures{
		LoginDefaultOrg:                 req.LoginDefaultOrg,
		TriggerIntrospectionProjections: req.OidcTriggerIntrospectionProjections,
		LegacyIntrospection:             req.OidcLegacyIntrospection,
		UserSchema:                      req.UserSchema,
		Actions:                         req.Actions,
		TokenExchange:                   req.OidcTokenExchange,
		ImprovedPerformance:             improvedPerformanceListToDomain(req.ImprovedPerformance),
	}
}

func systemFeaturesToPb(f *query.SystemFeatures) *feature_pb.GetSystemFeaturesResponse {
	return &feature_pb.GetSystemFeaturesResponse{
		Details:                             object.DomainToDetailsPb(f.Details),
		LoginDefaultOrg:                     featureSourceToFlagPb(&f.LoginDefaultOrg),
		OidcTriggerIntrospectionProjections: featureSourceToFlagPb(&f.TriggerIntrospectionProjections),
		OidcLegacyIntrospection:             featureSourceToFlagPb(&f.LegacyIntrospection),
		UserSchema:                          featureSourceToFlagPb(&f.UserSchema),
		OidcTokenExchange:                   featureSourceToFlagPb(&f.TokenExchange),
		Actions:                             featureSourceToFlagPb(&f.Actions),
		ImprovedPerformance:                 featureSourceToImprovedPerformanceFlagPb(&f.ImprovedPerformance),
	}
}

func instanceFeaturesToCommand(req *feature_pb.SetInstanceFeaturesRequest) *command.InstanceFeatures {
	return &command.InstanceFeatures{
		LoginDefaultOrg:                 req.LoginDefaultOrg,
		TriggerIntrospectionProjections: req.OidcTriggerIntrospectionProjections,
		LegacyIntrospection:             req.OidcLegacyIntrospection,
		UserSchema:                      req.UserSchema,
		TokenExchange:                   req.OidcTokenExchange,
		Actions:                         req.Actions,
		ImprovedPerformance:             improvedPerformanceListToDomain(req.ImprovedPerformance),
	}
}

func instanceFeaturesToPb(f *query.InstanceFeatures) *feature_pb.GetInstanceFeaturesResponse {
	return &feature_pb.GetInstanceFeaturesResponse{
		Details:                             object.DomainToDetailsPb(f.Details),
		LoginDefaultOrg:                     featureSourceToFlagPb(&f.LoginDefaultOrg),
		OidcTriggerIntrospectionProjections: featureSourceToFlagPb(&f.TriggerIntrospectionProjections),
		OidcLegacyIntrospection:             featureSourceToFlagPb(&f.LegacyIntrospection),
		UserSchema:                          featureSourceToFlagPb(&f.UserSchema),
		OidcTokenExchange:                   featureSourceToFlagPb(&f.TokenExchange),
		Actions:                             featureSourceToFlagPb(&f.Actions),
		ImprovedPerformance:                 featureSourceToImprovedPerformanceFlagPb(&f.ImprovedPerformance),
	}
}

func featureSourceToImprovedPerformanceFlagPb(fs *query.FeatureSource[[]feature.ImprovedPerformanceType]) *feature_pb.ImprovedPerformanceFeatureFlag {
	return &feature_pb.ImprovedPerformanceFeatureFlag{
		ExecutionPaths: improvedPerformanceTypesToPb(fs.Value),
		Source:         featureLevelToSourcePb(fs.Level),
	}
}

func featureSourceToFlagPb(fs *query.FeatureSource[bool]) *feature_pb.FeatureFlag {
	return &feature_pb.FeatureFlag{
		Enabled: fs.Value,
		Source:  featureLevelToSourcePb(fs.Level),
	}
}

func featureLevelToSourcePb(level feature.Level) feature_pb.Source {
	switch level {
	case feature.LevelUnspecified:
		return feature_pb.Source_SOURCE_UNSPECIFIED
	case feature.LevelSystem:
		return feature_pb.Source_SOURCE_SYSTEM
	case feature.LevelInstance:
		return feature_pb.Source_SOURCE_INSTANCE
	case feature.LevelOrg:
		return feature_pb.Source_SOURCE_ORGANIZATION
	case feature.LevelProject:
		return feature_pb.Source_SOURCE_PROJECT
	case feature.LevelApp:
		return feature_pb.Source_SOURCE_APP
	case feature.LevelUser:
		return feature_pb.Source_SOURCE_USER
	default:
		return feature_pb.Source(level)
	}
}

func improvedPerformanceTypesToPb(types []feature.ImprovedPerformanceType) []feature_pb.ImprovedPerformance {
	res := make([]feature_pb.ImprovedPerformance, len(types))

	for i, typ := range types {
		res[i] = improvedPerformanceTypeToPb(typ)
	}

	return res
}

func improvedPerformanceTypeToPb(typ feature.ImprovedPerformanceType) feature_pb.ImprovedPerformance {
	switch typ {
	case feature.ImprovedPerformanceTypeUnknown:
		return feature_pb.ImprovedPerformance_IMPROVED_PERFORMANCE_UNSPECIFIED
	case feature.ImprovedPerformanceTypeOrgByID:
		return feature_pb.ImprovedPerformance_IMPROVED_PERFORMANCE_ORG_BY_ID
	default:
		return feature_pb.ImprovedPerformance(typ)
	}
}

func improvedPerformanceListToDomain(list []feature_pb.ImprovedPerformance) []feature.ImprovedPerformanceType {
<<<<<<< HEAD
=======
	if list == nil {
		return nil
	}
>>>>>>> 0bfcf2c3
	res := make([]feature.ImprovedPerformanceType, len(list))

	for i, typ := range list {
		res[i] = improvedPerformanceToDomain(typ)
	}

	return res
}

func improvedPerformanceToDomain(typ feature_pb.ImprovedPerformance) feature.ImprovedPerformanceType {
	switch typ {
	case feature_pb.ImprovedPerformance_IMPROVED_PERFORMANCE_UNSPECIFIED:
		return feature.ImprovedPerformanceTypeUnknown
	case feature_pb.ImprovedPerformance_IMPROVED_PERFORMANCE_ORG_BY_ID:
		return feature.ImprovedPerformanceTypeOrgByID
	default:
		return feature.ImprovedPerformanceTypeUnknown
	}
}<|MERGE_RESOLUTION|>--- conflicted
+++ resolved
@@ -115,12 +115,9 @@
 }
 
 func improvedPerformanceListToDomain(list []feature_pb.ImprovedPerformance) []feature.ImprovedPerformanceType {
-<<<<<<< HEAD
-=======
 	if list == nil {
 		return nil
 	}
->>>>>>> 0bfcf2c3
 	res := make([]feature.ImprovedPerformanceType, len(list))
 
 	for i, typ := range list {
