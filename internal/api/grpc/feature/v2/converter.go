--- conflicted
+++ resolved
@@ -46,11 +46,8 @@
 		ImprovedPerformance:             improvedPerformanceListToDomain(req.ImprovedPerformance),
 		WebKey:                          req.WebKey,
 		DebugOIDCParentError:            req.DebugOidcParentError,
-<<<<<<< HEAD
+		OIDCSingleV1SessionTermination:  req.OidcSingleV1SessionTermination,
 		InMemoryProjections:             req.AllowInMemoryProjections,
-=======
-		OIDCSingleV1SessionTermination:  req.OidcSingleV1SessionTermination,
->>>>>>> 2b73a4a1
 	}
 }
 
@@ -66,11 +63,8 @@
 		ImprovedPerformance:                 featureSourceToImprovedPerformanceFlagPb(&f.ImprovedPerformance),
 		WebKey:                              featureSourceToFlagPb(&f.WebKey),
 		DebugOidcParentError:                featureSourceToFlagPb(&f.DebugOIDCParentError),
-<<<<<<< HEAD
+		OidcSingleV1SessionTermination:      featureSourceToFlagPb(&f.OIDCSingleV1SessionTermination),
 		AllowInMemoryProjections:            featureSourceToFlagPb(&f.InMemoryProjections),
-=======
-		OidcSingleV1SessionTermination:      featureSourceToFlagPb(&f.OIDCSingleV1SessionTermination),
->>>>>>> 2b73a4a1
 	}
 }
 
