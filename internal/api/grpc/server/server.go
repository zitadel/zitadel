package server

import (
	"context"

	"github.com/caos/logging"
	grpc_middleware "github.com/grpc-ecosystem/go-grpc-middleware"
	"golang.org/x/text/language"
	"google.golang.org/grpc"

	"github.com/caos/zitadel/internal/api/authz"
	"github.com/caos/zitadel/internal/api/grpc/server/middleware"
	"github.com/caos/zitadel/internal/api/http"
)

const (
	defaultGrpcPort = "80"
)

type Server interface {
	Gateway
	RegisterServer(*grpc.Server)
	AppName() string
	MethodPrefix() string
	AuthMethods() authz.MethodMapping
}

func CreateServer(verifier *authz.TokenVerifier, authConfig authz.Config, lang language.Tag) *grpc.Server {
	return grpc.NewServer(
		middleware.TracingStatsServer(http.Healthz, http.Readiness, http.Validation),
		grpc.UnaryInterceptor(
			grpc_middleware.ChainUnaryServer(
				middleware.ErrorHandler(),
				middleware.AuthorizationInterceptor(verifier, authConfig),
				middleware.TranslationHandler(lang),
<<<<<<< HEAD
				middleware.ValidationHandler(),
				grpc_middleware.ChainUnaryServer(
					middleware.AuthorizationInterceptor(verifier, authConfig),
				),
=======
>>>>>>> 40b8faad
			),
		),
	)

}

func Serve(ctx context.Context, server *grpc.Server, port string) {
	go func() {
		<-ctx.Done()
		server.GracefulStop()
	}()

	go func() {
		listener := http.CreateListener(port)
		err := server.Serve(listener)
		logging.Log("SERVE-Ga3e94").OnError(err).Panic("grpc server serve failed")
	}()
	logging.LogWithFields("SERVE-bZ44QM", "port", port).Info("grpc server is listening")
}

func grpcPort(port string) string {
	if port == "" {
		return defaultGrpcPort
	}
	return port
}<|MERGE_RESOLUTION|>--- conflicted
+++ resolved
@@ -33,13 +33,10 @@
 				middleware.ErrorHandler(),
 				middleware.AuthorizationInterceptor(verifier, authConfig),
 				middleware.TranslationHandler(lang),
-<<<<<<< HEAD
 				middleware.ValidationHandler(),
 				grpc_middleware.ChainUnaryServer(
 					middleware.AuthorizationInterceptor(verifier, authConfig),
 				),
-=======
->>>>>>> 40b8faad
 			),
 		),
 	)
