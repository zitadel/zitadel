--- conflicted
+++ resolved
@@ -33,13 +33,7 @@
 				middleware.ErrorHandler(),
 				middleware.AuthorizationInterceptor(verifier, authConfig),
 				middleware.TranslationHandler(lang),
-<<<<<<< HEAD
 				middleware.ValidationHandler(),
-				grpc_middleware.ChainUnaryServer(
-					middleware.AuthorizationInterceptor(verifier, authConfig),
-				),
-=======
->>>>>>> c1c85e63
 			),
 		),
 	)
