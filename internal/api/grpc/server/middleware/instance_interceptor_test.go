package middleware

import (
	"context"
	"fmt"
	"reflect"
	"testing"
	"time"

	"golang.org/x/text/language"
	"google.golang.org/grpc"

	"github.com/zitadel/zitadel/internal/api/authz"
	http_util "github.com/zitadel/zitadel/internal/api/http"
	"github.com/zitadel/zitadel/internal/feature"
	object_v3 "github.com/zitadel/zitadel/pkg/grpc/object/v3alpha"
)

func Test_setInstance(t *testing.T) {
	type args struct {
		ctx      context.Context
		req      interface{}
		info     *grpc.UnaryServerInfo
		handler  grpc.UnaryHandler
		verifier authz.InstanceVerifier
	}
	type res struct {
		want interface{}
		err  bool
	}
	tests := []struct {
		name string
		args args
		res  res
	}{
		{
			"hostname not found, error",
			args{
				ctx: context.Background(),
			},
			res{
				want: nil,
				err:  true,
			},
		},
		{
			"invalid host, error",
			args{
<<<<<<< HEAD
				ctx:        metadata.NewIncomingContext(context.Background(), metadata.Pairs("header", "host2")),
				req:        &mockRequest{},
				verifier:   &mockInstanceVerifier{host: "host"},
				headerName: "header",
=======
				ctx:      http_util.WithDomainContext(context.Background(), &http_util.DomainCtx{InstanceHost: "host2"}),
				req:      &mockRequest{},
				verifier: &mockInstanceVerifier{instanceHost: "host"},
>>>>>>> 3d071fc5
			},
			res{
				want: nil,
				err:  true,
			},
		},
		{
			"valid host",
			args{
<<<<<<< HEAD
				ctx:        metadata.NewIncomingContext(context.Background(), metadata.Pairs("header", "host")),
				req:        &mockRequest{},
				verifier:   &mockInstanceVerifier{host: "host"},
				headerName: "header",
=======
				ctx:      http_util.WithDomainContext(context.Background(), &http_util.DomainCtx{InstanceHost: "host"}),
				req:      &mockRequest{},
				verifier: &mockInstanceVerifier{instanceHost: "host"},
>>>>>>> 3d071fc5
				handler: func(ctx context.Context, req interface{}) (interface{}, error) {
					return req, nil
				},
			},
			res{
				want: &mockRequest{},
				err:  false,
			},
		},
		{
			"explicit instance unset, hostname not found, error",
			args{
				ctx:        metadata.NewIncomingContext(context.Background(), metadata.Pairs("header", "host2")),
				req:        &mockRequestWithExplicitInstance{},
				verifier:   &mockInstanceVerifier{host: "host"},
				headerName: "header",
			},
			res{
				want: nil,
				err:  true,
			},
		},
		{
			"explicit instance unset, invalid host, error",
			args{
				ctx:        metadata.NewIncomingContext(context.Background(), metadata.Pairs("header", "host2")),
				req:        &mockRequestWithExplicitInstance{},
				verifier:   &mockInstanceVerifier{host: "host"},
				headerName: "header",
			},
			res{
				want: nil,
				err:  true,
			},
		},
		{
			"explicit instance unset, valid host",
			args{
				ctx:        metadata.NewIncomingContext(context.Background(), metadata.Pairs("header", "host")),
				req:        &mockRequestWithExplicitInstance{},
				verifier:   &mockInstanceVerifier{host: "host"},
				headerName: "header",
				handler: func(ctx context.Context, req interface{}) (interface{}, error) {
					return req, nil
				},
			},
			res{
				want: &mockRequestWithExplicitInstance{},
				err:  false,
			},
		},
		{
			name: "explicit instance set, id not found, error",
			args: args{
				ctx: context.Background(),
				req: &mockRequestWithExplicitInstance{
					instance: object_v3.Instance{
						Property: &object_v3.Instance_Id{
							Id: "not existing instance id",
						},
					},
				},
				verifier: &mockInstanceVerifier{id: "existing instance id"},
			},
			res: res{
				want: nil,
				err:  true,
			},
		},
		{
			name: "explicit instance set, id found, ok",
			args: args{
				ctx: context.Background(),
				req: &mockRequestWithExplicitInstance{
					instance: object_v3.Instance{
						Property: &object_v3.Instance_Id{
							Id: "existing instance id",
						},
					},
				},
				verifier: &mockInstanceVerifier{id: "existing instance id"},
				handler: func(ctx context.Context, req interface{}) (interface{}, error) {
					return req, nil
				},
			},
			res: res{
				want: &mockRequestWithExplicitInstance{
					instance: object_v3.Instance{
						Property: &object_v3.Instance_Id{
							Id: "existing instance id",
						},
					},
				},
				err: false,
			},
		},
		{
			name: "explicit instance set, domain not found, error",
			args: args{
				ctx: context.Background(),
				req: &mockRequestWithExplicitInstance{
					instance: object_v3.Instance{
						Property: &object_v3.Instance_Domain{
							Domain: "not existing instance domain",
						},
					},
				},
				verifier: &mockInstanceVerifier{host: "existing instance domain"},
			},
			res: res{
				want: nil,
				err:  true,
			},
		},
		{
			name: "explicit instance set, domain found, ok",
			args: args{
				ctx: context.Background(),
				req: &mockRequestWithExplicitInstance{
					instance: object_v3.Instance{
						Property: &object_v3.Instance_Domain{
							Domain: "existing instance domain",
						},
					},
				},
				verifier: &mockInstanceVerifier{host: "existing instance domain"},
				handler: func(ctx context.Context, req interface{}) (interface{}, error) {
					return req, nil
				},
			},
			res: res{
				want: &mockRequestWithExplicitInstance{
					instance: object_v3.Instance{
						Property: &object_v3.Instance_Domain{
							Domain: "existing instance domain",
						},
					},
				},
				err: false,
			},
		},
	}
	for _, tt := range tests {
		t.Run(tt.name, func(t *testing.T) {
			got, err := setInstance(tt.args.ctx, tt.args.req, tt.args.info, tt.args.handler, tt.args.verifier, "", nil)
			if (err != nil) != tt.res.err {
				t.Errorf("setInstance() error = %v, wantErr %v", err, tt.res.err)
				return
			}
			if !reflect.DeepEqual(got, tt.res.want) {
				t.Errorf("setInstance() got = %v, want %v", got, tt.res.want)
			}
		})
	}
}

type mockRequest struct{}

type mockRequestWithExplicitInstance struct {
	instance object_v3.Instance
}

func (m *mockRequestWithExplicitInstance) GetInstance() *object_v3.Instance {
	return &m.instance
}

type mockInstanceVerifier struct {
<<<<<<< HEAD
	id   string
	host string
=======
	instanceHost string
	publicHost   string
>>>>>>> 3d071fc5
}

func (m *mockInstanceVerifier) InstanceByHost(_ context.Context, instanceHost, publicHost string) (authz.Instance, error) {
	if instanceHost != m.instanceHost {
		return nil, fmt.Errorf("invalid host")
	}
	if publicHost == "" {
		return &mockInstance{}, nil
	}
	if publicHost != instanceHost && publicHost != m.publicHost {
		return nil, fmt.Errorf("invalid host")
	}
	return &mockInstance{}, nil
}

func (m *mockInstanceVerifier) InstanceByID(_ context.Context, id string) (authz.Instance, error) {
	if id != m.id {
		return nil, fmt.Errorf("not found")
	}
	return &mockInstance{}, nil
}

type mockInstance struct{}

func (m *mockInstance) Block() *bool {
	panic("shouldn't be called here")
}

func (m *mockInstance) AuditLogRetention() *time.Duration {
	panic("shouldn't be called here")
}

func (m *mockInstance) InstanceID() string {
	return "instanceID"
}

func (m *mockInstance) ProjectID() string {
	return "projectID"
}

func (m *mockInstance) ConsoleClientID() string {
	return "consoleClientID"
}

func (m *mockInstance) ConsoleApplicationID() string {
	return "consoleApplicationID"
}

func (m *mockInstance) DefaultLanguage() language.Tag {
	return language.English
}

func (m *mockInstance) DefaultOrganisationID() string {
	return "orgID"
}

func (m *mockInstance) SecurityPolicyAllowedOrigins() []string {
	return nil
}

func (m *mockInstance) EnableImpersonation() bool {
	return false
}

func (m *mockInstance) Features() feature.Features {
	return feature.Features{}
}<|MERGE_RESOLUTION|>--- conflicted
+++ resolved
@@ -46,16 +46,9 @@
 		{
 			"invalid host, error",
 			args{
-<<<<<<< HEAD
-				ctx:        metadata.NewIncomingContext(context.Background(), metadata.Pairs("header", "host2")),
-				req:        &mockRequest{},
-				verifier:   &mockInstanceVerifier{host: "host"},
-				headerName: "header",
-=======
 				ctx:      http_util.WithDomainContext(context.Background(), &http_util.DomainCtx{InstanceHost: "host2"}),
 				req:      &mockRequest{},
 				verifier: &mockInstanceVerifier{instanceHost: "host"},
->>>>>>> 3d071fc5
 			},
 			res{
 				want: nil,
@@ -65,16 +58,9 @@
 		{
 			"valid host",
 			args{
-<<<<<<< HEAD
-				ctx:        metadata.NewIncomingContext(context.Background(), metadata.Pairs("header", "host")),
-				req:        &mockRequest{},
-				verifier:   &mockInstanceVerifier{host: "host"},
-				headerName: "header",
-=======
 				ctx:      http_util.WithDomainContext(context.Background(), &http_util.DomainCtx{InstanceHost: "host"}),
 				req:      &mockRequest{},
 				verifier: &mockInstanceVerifier{instanceHost: "host"},
->>>>>>> 3d071fc5
 				handler: func(ctx context.Context, req interface{}) (interface{}, error) {
 					return req, nil
 				},
@@ -87,10 +73,9 @@
 		{
 			"explicit instance unset, hostname not found, error",
 			args{
-				ctx:        metadata.NewIncomingContext(context.Background(), metadata.Pairs("header", "host2")),
-				req:        &mockRequestWithExplicitInstance{},
-				verifier:   &mockInstanceVerifier{host: "host"},
-				headerName: "header",
+				ctx:      http_util.WithDomainContext(context.Background(), &http_util.DomainCtx{InstanceHost: "host2"}),
+				req:      &mockRequestWithExplicitInstance{},
+				verifier: &mockInstanceVerifier{instanceHost: "host"},
 			},
 			res{
 				want: nil,
@@ -100,10 +85,9 @@
 		{
 			"explicit instance unset, invalid host, error",
 			args{
-				ctx:        metadata.NewIncomingContext(context.Background(), metadata.Pairs("header", "host2")),
-				req:        &mockRequestWithExplicitInstance{},
-				verifier:   &mockInstanceVerifier{host: "host"},
-				headerName: "header",
+				ctx:      http_util.WithDomainContext(context.Background(), &http_util.DomainCtx{InstanceHost: "host2"}),
+				req:      &mockRequestWithExplicitInstance{},
+				verifier: &mockInstanceVerifier{instanceHost: "host"},
 			},
 			res{
 				want: nil,
@@ -113,10 +97,9 @@
 		{
 			"explicit instance unset, valid host",
 			args{
-				ctx:        metadata.NewIncomingContext(context.Background(), metadata.Pairs("header", "host")),
-				req:        &mockRequestWithExplicitInstance{},
-				verifier:   &mockInstanceVerifier{host: "host"},
-				headerName: "header",
+				ctx:      http_util.WithDomainContext(context.Background(), &http_util.DomainCtx{InstanceHost: "host"}),
+				req:      &mockRequestWithExplicitInstance{},
+				verifier: &mockInstanceVerifier{instanceHost: "host"},
 				handler: func(ctx context.Context, req interface{}) (interface{}, error) {
 					return req, nil
 				},
@@ -182,7 +165,7 @@
 						},
 					},
 				},
-				verifier: &mockInstanceVerifier{host: "existing instance domain"},
+				verifier: &mockInstanceVerifier{instanceHost: "existing instance domain"},
 			},
 			res: res{
 				want: nil,
@@ -200,7 +183,7 @@
 						},
 					},
 				},
-				verifier: &mockInstanceVerifier{host: "existing instance domain"},
+				verifier: &mockInstanceVerifier{instanceHost: "existing instance domain"},
 				handler: func(ctx context.Context, req interface{}) (interface{}, error) {
 					return req, nil
 				},
@@ -242,13 +225,9 @@
 }
 
 type mockInstanceVerifier struct {
-<<<<<<< HEAD
-	id   string
-	host string
-=======
+	id           string
 	instanceHost string
 	publicHost   string
->>>>>>> 3d071fc5
 }
 
 func (m *mockInstanceVerifier) InstanceByHost(_ context.Context, instanceHost, publicHost string) (authz.Instance, error) {
