package middleware

import (
	"context"
	"errors"
	"fmt"
	"strings"

	"github.com/zitadel/logging"
	"golang.org/x/text/language"
	"google.golang.org/grpc"
	"google.golang.org/grpc/codes"
	"google.golang.org/grpc/status"

	"github.com/zitadel/zitadel/internal/api/authz"
	zitadel_http "github.com/zitadel/zitadel/internal/api/http"
	"github.com/zitadel/zitadel/internal/i18n"
	"github.com/zitadel/zitadel/internal/telemetry/tracing"
	"github.com/zitadel/zitadel/internal/zerrors"
	object_v3 "github.com/zitadel/zitadel/pkg/grpc/object/v3alpha"
)

const (
	HTTP1Host = "x-zitadel-http1-host"
)

func InstanceInterceptor(verifier authz.InstanceVerifier, externalDomain string, explicitInstanceIdServices ...string) grpc.UnaryServerInterceptor {
	translator, err := i18n.NewZitadelTranslator(language.English)
	logging.OnError(err).Panic("unable to get translator")
	return func(ctx context.Context, req interface{}, info *grpc.UnaryServerInfo, handler grpc.UnaryHandler) (interface{}, error) {
		return setInstance(ctx, req, info, handler, verifier, externalDomain, translator, explicitInstanceIdServices...)
	}
}

func setInstance(ctx context.Context, req interface{}, info *grpc.UnaryServerInfo, handler grpc.UnaryHandler, verifier authz.InstanceVerifier, externalDomain string, translator *i18n.Translator, idFromRequestsServices ...string) (_ interface{}, err error) {
	interceptorCtx, span := tracing.NewServerInterceptorSpan(ctx)
	defer func() { span.EndWithError(err) }()

	for _, service := range idFromRequestsServices {
		if !strings.HasPrefix(service, "/") {
			service = "/" + service
		}
		if strings.HasPrefix(info.FullMethod, service) {
			withInstanceIDProperty, ok := req.(interface {
				GetInstanceId() string
			})
			if !ok {
				return handler(ctx, req)
			}
			return addInstanceByID(interceptorCtx, req, handler, verifier, translator, withInstanceIDProperty.GetInstanceId())
		}
	}
	explicitInstanceRequest, ok := req.(interface {
		GetInstance() *object_v3.Instance
	})
	if ok {
		instance := explicitInstanceRequest.GetInstance()
		if id := instance.GetId(); id != "" {
			return addInstanceByID(interceptorCtx, req, handler, verifier, translator, id)
		}
		if domain := instance.GetDomain(); domain != "" {
			return addInstanceByDomain(interceptorCtx, req, handler, verifier, translator, domain)
		}
	}
	return addInstanceByRequestedHost(interceptorCtx, req, handler, verifier, translator, externalDomain, headerName)
}

func addInstanceByID(ctx context.Context, req interface{}, handler grpc.UnaryHandler, verifier authz.InstanceVerifier, translator *i18n.Translator, id string) (interface{}, error) {
	instance, err := verifier.InstanceByID(ctx, id)
	if err != nil {
		notFoundErr := new(zerrors.ZitadelError)
		if errors.As(err, &notFoundErr) {
			notFoundErr.Message = translator.LocalizeFromCtx(ctx, notFoundErr.GetMessage(), nil)
		}
		return nil, status.Error(codes.NotFound, fmt.Errorf("unable to set instance using id %s: %w", id, notFoundErr).Error())
	}
<<<<<<< HEAD
	return handler(authz.WithInstance(ctx, instance), req)
}

func addInstanceByDomain(ctx context.Context, req interface{}, handler grpc.UnaryHandler, verifier authz.InstanceVerifier, translator *i18n.Translator, domain string) (interface{}, error) {
	instance, err := verifier.InstanceByHost(ctx, domain)
	if err != nil {
		notFoundErr := new(zerrors.NotFoundError)
		if errors.As(err, &notFoundErr) {
			notFoundErr.Message = translator.LocalizeFromCtx(ctx, notFoundErr.GetMessage(), nil)
		}
		return nil, status.Error(codes.NotFound, fmt.Errorf("unable to set instance using domain %s: %w", domain, notFoundErr).Error())
	}
	return handler(authz.WithInstance(ctx, instance), req)
}

func addInstanceByRequestedHost(ctx context.Context, req interface{}, handler grpc.UnaryHandler, verifier authz.InstanceVerifier, translator *i18n.Translator, externalDomain, headerName string) (interface{}, error) {
	host, err := hostFromContext(ctx, headerName)
	if err != nil {
		return nil, status.Error(codes.NotFound, err.Error())
	}
	instance, err := verifier.InstanceByHost(ctx, host)
=======
	requestContext := zitadel_http.DomainContext(ctx)
	if requestContext.InstanceHost == "" {
		logging.WithFields("origin", requestContext.Origin(), "externalDomain", externalDomain).WithError(err).Error("unable to set instance")
		return nil, status.Error(codes.NotFound, "no instanceHost specified")
	}
	instance, err := verifier.InstanceByHost(interceptorCtx, requestContext.InstanceHost, requestContext.PublicHost)
>>>>>>> 3d071fc5
	if err != nil {
		origin := zitadel_http.DomainContext(ctx)
		logging.WithFields("origin", requestContext.Origin(), "externalDomain", externalDomain).WithError(err).Error("unable to set instance")
		zErr := new(zerrors.ZitadelError)
		if errors.As(err, &zErr) {
			zErr.SetMessage(translator.LocalizeFromCtx(ctx, zErr.GetMessage(), nil))
			zErr.Parent = err
			return nil, status.Error(codes.NotFound, fmt.Sprintf("unable to set instance using origin %s (ExternalDomain is %s): %s", origin, externalDomain, zErr))
		}
		return nil, status.Error(codes.NotFound, fmt.Sprintf("unable to set instance using origin %s (ExternalDomain is %s)", origin, externalDomain))
	}
	return handler(authz.WithInstance(ctx, instance), req)
}<|MERGE_RESOLUTION|>--- conflicted
+++ resolved
@@ -62,7 +62,7 @@
 			return addInstanceByDomain(interceptorCtx, req, handler, verifier, translator, domain)
 		}
 	}
-	return addInstanceByRequestedHost(interceptorCtx, req, handler, verifier, translator, externalDomain, headerName)
+	return addInstanceByRequestedHost(interceptorCtx, req, handler, verifier, translator, externalDomain)
 }
 
 func addInstanceByID(ctx context.Context, req interface{}, handler grpc.UnaryHandler, verifier authz.InstanceVerifier, translator *i18n.Translator, id string) (interface{}, error) {
@@ -74,12 +74,11 @@
 		}
 		return nil, status.Error(codes.NotFound, fmt.Errorf("unable to set instance using id %s: %w", id, notFoundErr).Error())
 	}
-<<<<<<< HEAD
 	return handler(authz.WithInstance(ctx, instance), req)
 }
 
 func addInstanceByDomain(ctx context.Context, req interface{}, handler grpc.UnaryHandler, verifier authz.InstanceVerifier, translator *i18n.Translator, domain string) (interface{}, error) {
-	instance, err := verifier.InstanceByHost(ctx, domain)
+	instance, err := verifier.InstanceByHost(ctx, domain, "")
 	if err != nil {
 		notFoundErr := new(zerrors.NotFoundError)
 		if errors.As(err, &notFoundErr) {
@@ -90,20 +89,13 @@
 	return handler(authz.WithInstance(ctx, instance), req)
 }
 
-func addInstanceByRequestedHost(ctx context.Context, req interface{}, handler grpc.UnaryHandler, verifier authz.InstanceVerifier, translator *i18n.Translator, externalDomain, headerName string) (interface{}, error) {
-	host, err := hostFromContext(ctx, headerName)
-	if err != nil {
-		return nil, status.Error(codes.NotFound, err.Error())
-	}
-	instance, err := verifier.InstanceByHost(ctx, host)
-=======
+func addInstanceByRequestedHost(ctx context.Context, req interface{}, handler grpc.UnaryHandler, verifier authz.InstanceVerifier, translator *i18n.Translator, externalDomain string) (interface{}, error) {
 	requestContext := zitadel_http.DomainContext(ctx)
 	if requestContext.InstanceHost == "" {
-		logging.WithFields("origin", requestContext.Origin(), "externalDomain", externalDomain).WithError(err).Error("unable to set instance")
+		logging.WithFields("origin", requestContext.Origin(), "externalDomain", externalDomain).Error("unable to set instance")
 		return nil, status.Error(codes.NotFound, "no instanceHost specified")
 	}
-	instance, err := verifier.InstanceByHost(interceptorCtx, requestContext.InstanceHost, requestContext.PublicHost)
->>>>>>> 3d071fc5
+	instance, err := verifier.InstanceByHost(ctx, requestContext.InstanceHost, requestContext.PublicHost)
 	if err != nil {
 		origin := zitadel_http.DomainContext(ctx)
 		logging.WithFields("origin", requestContext.Origin(), "externalDomain", externalDomain).WithError(err).Error("unable to set instance")
