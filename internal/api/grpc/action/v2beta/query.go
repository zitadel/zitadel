package action

import (
	"context"
	"strings"

	"connectrpc.com/connect"
	"google.golang.org/protobuf/types/known/durationpb"
	"google.golang.org/protobuf/types/known/timestamppb"

	filter "github.com/zitadel/zitadel/internal/api/grpc/filter/v2beta"
	"github.com/zitadel/zitadel/internal/command"
	"github.com/zitadel/zitadel/internal/domain"
	"github.com/zitadel/zitadel/internal/query"
	"github.com/zitadel/zitadel/internal/zerrors"
	action "github.com/zitadel/zitadel/pkg/grpc/action/v2beta"
)

const (
	conditionIDAllSegmentCount                    = 0
	conditionIDRequestResponseServiceSegmentCount = 1
	conditionIDRequestResponseMethodSegmentCount  = 2
	conditionIDEventGroupSegmentCount             = 1
)

<<<<<<< HEAD
func (s *Server) GetTarget(ctx context.Context, req *action.GetTargetRequest) (*action.GetTargetResponse, error) {
	resp, err := s.query.GetTargetByID(ctx, req.GetId())
=======
func (s *Server) GetTarget(ctx context.Context, req *connect.Request[action.GetTargetRequest]) (*connect.Response[action.GetTargetResponse], error) {
	resp, err := s.query.GetTargetByID(ctx, req.Msg.GetId())
>>>>>>> 9ebf2316
	if err != nil {
		return nil, err
	}
	return connect.NewResponse(&action.GetTargetResponse{
		Target: targetToPb(resp),
	}), nil
}

type InstanceContext interface {
	GetInstanceId() string
	GetInstanceDomain() string
}

type Context interface {
	GetOwner() InstanceContext
}

<<<<<<< HEAD
func (s *Server) ListTargets(ctx context.Context, req *action.ListTargetsRequest) (*action.ListTargetsResponse, error) {
	queries, err := s.ListTargetsRequestToModel(req)
=======
func (s *Server) ListTargets(ctx context.Context, req *connect.Request[action.ListTargetsRequest]) (*connect.Response[action.ListTargetsResponse], error) {
	queries, err := s.ListTargetsRequestToModel(req.Msg)
>>>>>>> 9ebf2316
	if err != nil {
		return nil, err
	}
	resp, err := s.query.SearchTargets(ctx, queries)
	if err != nil {
		return nil, err
	}
	return connect.NewResponse(&action.ListTargetsResponse{
		Result:     targetsToPb(resp.Targets),
		Pagination: filter.QueryToPaginationPb(queries.SearchRequest, resp.SearchResponse),
	}), nil
}

<<<<<<< HEAD
func (s *Server) ListExecutions(ctx context.Context, req *action.ListExecutionsRequest) (*action.ListExecutionsResponse, error) {
	queries, err := s.ListExecutionsRequestToModel(req)
=======
func (s *Server) ListExecutions(ctx context.Context, req *connect.Request[action.ListExecutionsRequest]) (*connect.Response[action.ListExecutionsResponse], error) {
	queries, err := s.ListExecutionsRequestToModel(req.Msg)
>>>>>>> 9ebf2316
	if err != nil {
		return nil, err
	}
	resp, err := s.query.SearchExecutions(ctx, queries)
	if err != nil {
		return nil, err
	}
	return connect.NewResponse(&action.ListExecutionsResponse{
		Result:     executionsToPb(resp.Executions),
		Pagination: filter.QueryToPaginationPb(queries.SearchRequest, resp.SearchResponse),
	}), nil
}

func targetsToPb(targets []*query.Target) []*action.Target {
	t := make([]*action.Target, len(targets))
	for i, target := range targets {
		t[i] = targetToPb(target)
	}
	return t
}

func targetToPb(t *query.Target) *action.Target {
	target := &action.Target{
		Id:         t.ObjectDetails.ID,
		Name:       t.Name,
		Timeout:    durationpb.New(t.Timeout),
		Endpoint:   t.Endpoint,
		SigningKey: t.SigningKey,
	}
	switch t.TargetType {
	case domain.TargetTypeWebhook:
		target.TargetType = &action.Target_RestWebhook{RestWebhook: &action.RESTWebhook{InterruptOnError: t.InterruptOnError}}
	case domain.TargetTypeCall:
		target.TargetType = &action.Target_RestCall{RestCall: &action.RESTCall{InterruptOnError: t.InterruptOnError}}
	case domain.TargetTypeAsync:
		target.TargetType = &action.Target_RestAsync{RestAsync: &action.RESTAsync{}}
	default:
		target.TargetType = nil
	}

	if !t.ObjectDetails.EventDate.IsZero() {
		target.ChangeDate = timestamppb.New(t.ObjectDetails.EventDate)
	}
	if !t.ObjectDetails.CreationDate.IsZero() {
		target.CreationDate = timestamppb.New(t.ObjectDetails.CreationDate)
	}
	return target
}

func (s *Server) ListTargetsRequestToModel(req *action.ListTargetsRequest) (*query.TargetSearchQueries, error) {
	offset, limit, asc, err := filter.PaginationPbToQuery(s.systemDefaults, req.Pagination)
	if err != nil {
		return nil, err
	}
	queries, err := targetQueriesToQuery(req.Filters)
	if err != nil {
		return nil, err
	}
	return &query.TargetSearchQueries{
		SearchRequest: query.SearchRequest{
			Offset:        offset,
			Limit:         limit,
			Asc:           asc,
			SortingColumn: targetFieldNameToSortingColumn(req.SortingColumn),
		},
		Queries: queries,
	}, nil
}

func targetQueriesToQuery(queries []*action.TargetSearchFilter) (_ []query.SearchQuery, err error) {
	q := make([]query.SearchQuery, len(queries))
	for i, qry := range queries {
		q[i], err = targetQueryToQuery(qry)
		if err != nil {
			return nil, err
		}
	}
	return q, nil
}

func targetQueryToQuery(filter *action.TargetSearchFilter) (query.SearchQuery, error) {
	switch q := filter.Filter.(type) {
	case *action.TargetSearchFilter_TargetNameFilter:
		return targetNameQueryToQuery(q.TargetNameFilter)
	case *action.TargetSearchFilter_InTargetIdsFilter:
		return targetInTargetIdsQueryToQuery(q.InTargetIdsFilter)
	default:
		return nil, zerrors.ThrowInvalidArgument(nil, "GRPC-vR9nC", "List.Query.Invalid")
	}
}

func targetNameQueryToQuery(q *action.TargetNameFilter) (query.SearchQuery, error) {
	return query.NewTargetNameSearchQuery(filter.TextMethodPbToQuery(q.Method), q.GetTargetName())
}

func targetInTargetIdsQueryToQuery(q *action.InTargetIDsFilter) (query.SearchQuery, error) {
	return query.NewTargetInIDsSearchQuery(q.GetTargetIds())
}

// targetFieldNameToSortingColumn defaults to the creation date because this ensures deterministic pagination
func targetFieldNameToSortingColumn(field *action.TargetFieldName) query.Column {
	if field == nil {
		return query.TargetColumnCreationDate
	}
	switch *field {
	case action.TargetFieldName_TARGET_FIELD_NAME_UNSPECIFIED:
		return query.TargetColumnCreationDate
	case action.TargetFieldName_TARGET_FIELD_NAME_ID:
		return query.TargetColumnID
	case action.TargetFieldName_TARGET_FIELD_NAME_CREATED_DATE:
		return query.TargetColumnCreationDate
	case action.TargetFieldName_TARGET_FIELD_NAME_CHANGED_DATE:
		return query.TargetColumnChangeDate
	case action.TargetFieldName_TARGET_FIELD_NAME_NAME:
		return query.TargetColumnName
	case action.TargetFieldName_TARGET_FIELD_NAME_TARGET_TYPE:
		return query.TargetColumnTargetType
	case action.TargetFieldName_TARGET_FIELD_NAME_URL:
		return query.TargetColumnURL
	case action.TargetFieldName_TARGET_FIELD_NAME_TIMEOUT:
		return query.TargetColumnTimeout
	case action.TargetFieldName_TARGET_FIELD_NAME_INTERRUPT_ON_ERROR:
		return query.TargetColumnInterruptOnError
	default:
		return query.TargetColumnCreationDate
	}
}

// executionFieldNameToSortingColumn defaults to the creation date because this ensures deterministic pagination
func executionFieldNameToSortingColumn(field *action.ExecutionFieldName) query.Column {
	if field == nil {
		return query.ExecutionColumnCreationDate
	}
	switch *field {
	case action.ExecutionFieldName_EXECUTION_FIELD_NAME_UNSPECIFIED:
		return query.ExecutionColumnCreationDate
	case action.ExecutionFieldName_EXECUTION_FIELD_NAME_ID:
		return query.ExecutionColumnID
	case action.ExecutionFieldName_EXECUTION_FIELD_NAME_CREATED_DATE:
		return query.ExecutionColumnCreationDate
	case action.ExecutionFieldName_EXECUTION_FIELD_NAME_CHANGED_DATE:
		return query.ExecutionColumnChangeDate
	default:
		return query.ExecutionColumnCreationDate
	}
}

func (s *Server) ListExecutionsRequestToModel(req *action.ListExecutionsRequest) (*query.ExecutionSearchQueries, error) {
	offset, limit, asc, err := filter.PaginationPbToQuery(s.systemDefaults, req.Pagination)
	if err != nil {
		return nil, err
	}
	queries, err := executionQueriesToQuery(req.Filters)
	if err != nil {
		return nil, err
	}
	return &query.ExecutionSearchQueries{
		SearchRequest: query.SearchRequest{
			Offset:        offset,
			Limit:         limit,
			Asc:           asc,
			SortingColumn: executionFieldNameToSortingColumn(req.SortingColumn),
		},
		Queries: queries,
	}, nil
}

func executionQueriesToQuery(queries []*action.ExecutionSearchFilter) (_ []query.SearchQuery, err error) {
	q := make([]query.SearchQuery, len(queries))
	for i, query := range queries {
		q[i], err = executionQueryToQuery(query)
		if err != nil {
			return nil, err
		}
	}
	return q, nil
}

func executionQueryToQuery(searchQuery *action.ExecutionSearchFilter) (query.SearchQuery, error) {
	switch q := searchQuery.Filter.(type) {
	case *action.ExecutionSearchFilter_InConditionsFilter:
		return inConditionsQueryToQuery(q.InConditionsFilter)
	case *action.ExecutionSearchFilter_ExecutionTypeFilter:
		return executionTypeToQuery(q.ExecutionTypeFilter)
	case *action.ExecutionSearchFilter_TargetFilter:
		return query.NewTargetSearchQuery(q.TargetFilter.GetTargetId())
	default:
		return nil, zerrors.ThrowInvalidArgument(nil, "GRPC-vR9nC", "List.Query.Invalid")
	}
}

func executionTypeToQuery(q *action.ExecutionTypeFilter) (query.SearchQuery, error) {
	switch q.ExecutionType {
	case action.ExecutionType_EXECUTION_TYPE_UNSPECIFIED:
		return query.NewExecutionTypeSearchQuery(domain.ExecutionTypeUnspecified)
	case action.ExecutionType_EXECUTION_TYPE_REQUEST:
		return query.NewExecutionTypeSearchQuery(domain.ExecutionTypeRequest)
	case action.ExecutionType_EXECUTION_TYPE_RESPONSE:
		return query.NewExecutionTypeSearchQuery(domain.ExecutionTypeResponse)
	case action.ExecutionType_EXECUTION_TYPE_EVENT:
		return query.NewExecutionTypeSearchQuery(domain.ExecutionTypeEvent)
	case action.ExecutionType_EXECUTION_TYPE_FUNCTION:
		return query.NewExecutionTypeSearchQuery(domain.ExecutionTypeFunction)
	default:
		return query.NewExecutionTypeSearchQuery(domain.ExecutionTypeUnspecified)
	}
}

func inConditionsQueryToQuery(q *action.InConditionsFilter) (query.SearchQuery, error) {
	values := make([]string, len(q.GetConditions()))
	for i, condition := range q.GetConditions() {
		id, err := conditionToID(condition)
		if err != nil {
			return nil, err
		}
		values[i] = id
	}
	return query.NewExecutionInIDsSearchQuery(values)
}

func conditionToID(q *action.Condition) (string, error) {
	switch t := q.GetConditionType().(type) {
	case *action.Condition_Request:
		cond := &command.ExecutionAPICondition{
			Method:  t.Request.GetMethod(),
			Service: t.Request.GetService(),
			All:     t.Request.GetAll(),
		}
		return cond.ID(domain.ExecutionTypeRequest), nil
	case *action.Condition_Response:
		cond := &command.ExecutionAPICondition{
			Method:  t.Response.GetMethod(),
			Service: t.Response.GetService(),
			All:     t.Response.GetAll(),
		}
		return cond.ID(domain.ExecutionTypeResponse), nil
	case *action.Condition_Event:
		cond := &command.ExecutionEventCondition{
			Event: t.Event.GetEvent(),
			Group: t.Event.GetGroup(),
			All:   t.Event.GetAll(),
		}
		return cond.ID(), nil
	case *action.Condition_Function:
		return command.ExecutionFunctionCondition(t.Function.GetName()).ID(), nil
	default:
		return "", zerrors.ThrowInvalidArgument(nil, "GRPC-vR9nC", "List.Query.Invalid")
	}
}

func executionsToPb(executions []*query.Execution) []*action.Execution {
	e := make([]*action.Execution, len(executions))
	for i, execution := range executions {
		e[i] = executionToPb(execution)
	}
	return e
}

func executionToPb(e *query.Execution) *action.Execution {
	targets := make([]string, len(e.Targets))
	for i := range e.Targets {
		switch e.Targets[i].Type {
		case domain.ExecutionTargetTypeTarget:
			targets[i] = e.Targets[i].Target
		case domain.ExecutionTargetTypeInclude, domain.ExecutionTargetTypeUnspecified:
			continue
		default:
			continue
		}
	}

	exec := &action.Execution{
		Condition: executionIDToCondition(e.ID),
		Targets:   targets,
	}
	if !e.ObjectDetails.EventDate.IsZero() {
		exec.ChangeDate = timestamppb.New(e.ObjectDetails.EventDate)
	}
	if !e.ObjectDetails.CreationDate.IsZero() {
		exec.CreationDate = timestamppb.New(e.ObjectDetails.CreationDate)
	}
	return exec
}

func executionIDToCondition(include string) *action.Condition {
	if strings.HasPrefix(include, domain.ExecutionTypeRequest.String()) {
		return includeRequestToCondition(strings.TrimPrefix(include, domain.ExecutionTypeRequest.String()))
	}
	if strings.HasPrefix(include, domain.ExecutionTypeResponse.String()) {
		return includeResponseToCondition(strings.TrimPrefix(include, domain.ExecutionTypeResponse.String()))
	}
	if strings.HasPrefix(include, domain.ExecutionTypeEvent.String()) {
		return includeEventToCondition(strings.TrimPrefix(include, domain.ExecutionTypeEvent.String()))
	}
	if strings.HasPrefix(include, domain.ExecutionTypeFunction.String()) {
		return includeFunctionToCondition(strings.TrimPrefix(include, domain.ExecutionTypeFunction.String()))
	}
	return nil
}

func includeRequestToCondition(id string) *action.Condition {
	switch strings.Count(id, "/") {
	case conditionIDRequestResponseMethodSegmentCount:
		return &action.Condition{ConditionType: &action.Condition_Request{Request: &action.RequestExecution{Condition: &action.RequestExecution_Method{Method: id}}}}
	case conditionIDRequestResponseServiceSegmentCount:
		return &action.Condition{ConditionType: &action.Condition_Request{Request: &action.RequestExecution{Condition: &action.RequestExecution_Service{Service: strings.TrimPrefix(id, "/")}}}}
	case conditionIDAllSegmentCount:
		return &action.Condition{ConditionType: &action.Condition_Request{Request: &action.RequestExecution{Condition: &action.RequestExecution_All{All: true}}}}
	default:
		return nil
	}
}
func includeResponseToCondition(id string) *action.Condition {
	switch strings.Count(id, "/") {
	case conditionIDRequestResponseMethodSegmentCount:
		return &action.Condition{ConditionType: &action.Condition_Response{Response: &action.ResponseExecution{Condition: &action.ResponseExecution_Method{Method: id}}}}
	case conditionIDRequestResponseServiceSegmentCount:
		return &action.Condition{ConditionType: &action.Condition_Response{Response: &action.ResponseExecution{Condition: &action.ResponseExecution_Service{Service: strings.TrimPrefix(id, "/")}}}}
	case conditionIDAllSegmentCount:
		return &action.Condition{ConditionType: &action.Condition_Response{Response: &action.ResponseExecution{Condition: &action.ResponseExecution_All{All: true}}}}
	default:
		return nil
	}
}

func includeEventToCondition(id string) *action.Condition {
	switch strings.Count(id, "/") {
	case conditionIDEventGroupSegmentCount:
		if strings.HasSuffix(id, command.EventGroupSuffix) {
			return &action.Condition{ConditionType: &action.Condition_Event{Event: &action.EventExecution{Condition: &action.EventExecution_Group{Group: strings.TrimSuffix(strings.TrimPrefix(id, "/"), command.EventGroupSuffix)}}}}
		} else {
			return &action.Condition{ConditionType: &action.Condition_Event{Event: &action.EventExecution{Condition: &action.EventExecution_Event{Event: strings.TrimPrefix(id, "/")}}}}
		}
	case conditionIDAllSegmentCount:
		return &action.Condition{ConditionType: &action.Condition_Event{Event: &action.EventExecution{Condition: &action.EventExecution_All{All: true}}}}
	default:
		return nil
	}
}

func includeFunctionToCondition(id string) *action.Condition {
	return &action.Condition{ConditionType: &action.Condition_Function{Function: &action.FunctionExecution{Name: strings.TrimPrefix(id, "/")}}}
}<|MERGE_RESOLUTION|>--- conflicted
+++ resolved
@@ -23,13 +23,8 @@
 	conditionIDEventGroupSegmentCount             = 1
 )
 
-<<<<<<< HEAD
-func (s *Server) GetTarget(ctx context.Context, req *action.GetTargetRequest) (*action.GetTargetResponse, error) {
-	resp, err := s.query.GetTargetByID(ctx, req.GetId())
-=======
 func (s *Server) GetTarget(ctx context.Context, req *connect.Request[action.GetTargetRequest]) (*connect.Response[action.GetTargetResponse], error) {
 	resp, err := s.query.GetTargetByID(ctx, req.Msg.GetId())
->>>>>>> 9ebf2316
 	if err != nil {
 		return nil, err
 	}
@@ -47,13 +42,8 @@
 	GetOwner() InstanceContext
 }
 
-<<<<<<< HEAD
-func (s *Server) ListTargets(ctx context.Context, req *action.ListTargetsRequest) (*action.ListTargetsResponse, error) {
-	queries, err := s.ListTargetsRequestToModel(req)
-=======
 func (s *Server) ListTargets(ctx context.Context, req *connect.Request[action.ListTargetsRequest]) (*connect.Response[action.ListTargetsResponse], error) {
 	queries, err := s.ListTargetsRequestToModel(req.Msg)
->>>>>>> 9ebf2316
 	if err != nil {
 		return nil, err
 	}
@@ -67,13 +57,8 @@
 	}), nil
 }
 
-<<<<<<< HEAD
-func (s *Server) ListExecutions(ctx context.Context, req *action.ListExecutionsRequest) (*action.ListExecutionsResponse, error) {
-	queries, err := s.ListExecutionsRequestToModel(req)
-=======
 func (s *Server) ListExecutions(ctx context.Context, req *connect.Request[action.ListExecutionsRequest]) (*connect.Response[action.ListExecutionsResponse], error) {
 	queries, err := s.ListExecutionsRequestToModel(req.Msg)
->>>>>>> 9ebf2316
 	if err != nil {
 		return nil, err
 	}
