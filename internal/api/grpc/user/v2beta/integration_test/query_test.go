//go:build integration

package user_test

import (
	"context"
	"errors"
	"slices"
	"testing"
	"time"

	"github.com/brianvoe/gofakeit/v6"
	"github.com/muhlemmer/gu"
	"github.com/stretchr/testify/assert"
	"github.com/stretchr/testify/require"
	"google.golang.org/protobuf/types/known/timestamppb"

	"github.com/zitadel/zitadel/internal/integration"
	"github.com/zitadel/zitadel/pkg/grpc/feature/v2"
	"github.com/zitadel/zitadel/pkg/grpc/object/v2"
	object_v2beta "github.com/zitadel/zitadel/pkg/grpc/object/v2beta"
	"github.com/zitadel/zitadel/pkg/grpc/session/v2"
	user_v2beta "github.com/zitadel/zitadel/pkg/grpc/user/v2beta"
)

func detailsV2ToV2beta(obj *object.Details) *object_v2beta.Details {
	return &object_v2beta.Details{
		Sequence:      obj.GetSequence(),
		ChangeDate:    obj.GetChangeDate(),
		ResourceOwner: obj.GetResourceOwner(),
	}
}

var (
	permissionCheckV2SetFlagInital bool
	permissionCheckV2SetFlag       bool
)

type permissionCheckV2SettingsStruct struct {
	TestNamePrependString string
	SetFlag               bool
}

var permissionCheckV2Settings []permissionCheckV2SettingsStruct = []permissionCheckV2SettingsStruct{
	{
		SetFlag:               false,
		TestNamePrependString: "permission_check_v2 IS NOT SET" + " ",
	},
	{
		SetFlag:               true,
		TestNamePrependString: "permission_check_v2 IS SET" + " ",
	},
}

func setPermissionCheckV2Flag(t *testing.T, setFlag bool) {
	if permissionCheckV2SetFlagInital && permissionCheckV2SetFlag == setFlag {
		return
	}

	_, err := Instance.Client.FeatureV2.SetInstanceFeatures(IamCTX, &feature.SetInstanceFeaturesRequest{
		PermissionCheckV2: &setFlag,
	})
	require.NoError(t, err)

	var flagSet bool
	for i := 0; !flagSet || i < 6; i++ {
		res, err := Instance.Client.FeatureV2.GetInstanceFeatures(IamCTX, &feature.GetInstanceFeaturesRequest{})
		require.NoError(t, err)
		if res.PermissionCheckV2.Enabled == setFlag {
			flagSet = true
			continue
		}
		time.Sleep(10 * time.Second)
	}

	if !flagSet {
		require.NoError(t, errors.New("unable to set permission_check_v2 flag"))
	}
	permissionCheckV2SetFlagInital = true
	permissionCheckV2SetFlag = setFlag
}

func TestServer_GetUserByID(t *testing.T) {
	orgResp := Instance.CreateOrganization(IamCTX, integration.OrganizationName(), gofakeit.Email())
	type args struct {
		ctx context.Context
		req *user_v2beta.GetUserByIDRequest
		dep func(ctx context.Context, request *user_v2beta.GetUserByIDRequest) *userAttr
	}
	tests := []struct {
		name    string
		args    args
		want    *user_v2beta.GetUserByIDResponse
		wantErr bool
	}{
		{
			name: "user by ID, no id provided",
			args: args{
				IamCTX,
				&user_v2beta.GetUserByIDRequest{
					UserId: "",
				},
				func(ctx context.Context, request *user_v2beta.GetUserByIDRequest) *userAttr {
					return nil
				},
			},
			wantErr: true,
		},
		{
			name: "user by ID, not found",
			args: args{
				IamCTX,
				&user_v2beta.GetUserByIDRequest{
					UserId: "unknown",
				},
				func(ctx context.Context, request *user_v2beta.GetUserByIDRequest) *userAttr {
					return nil
				},
			},
			wantErr: true,
		},
		{
			name: "user by ID, ok",
			args: args{
				IamCTX,
				&user_v2beta.GetUserByIDRequest{},
				func(ctx context.Context, request *user_v2beta.GetUserByIDRequest) *userAttr {
					info := createUser(ctx, orgResp.OrganizationId, false)
					request.UserId = info.UserID
					return &info
				},
			},
			want: &user_v2beta.GetUserByIDResponse{
				User: &user_v2beta.User{
					State:              user_v2beta.UserState_USER_STATE_ACTIVE,
					Username:           "",
					LoginNames:         nil,
					PreferredLoginName: "",
					Type: &user_v2beta.User_Human{
						Human: &user_v2beta.HumanUser{
							Profile: &user_v2beta.HumanProfile{
								GivenName:         "Mickey",
								FamilyName:        "Mouse",
								NickName:          gu.Ptr("Mickey"),
								DisplayName:       gu.Ptr("Mickey Mouse"),
								PreferredLanguage: gu.Ptr("nl"),
								Gender:            user_v2beta.Gender_GENDER_MALE.Enum(),
								AvatarUrl:         "",
							},
							Email: &user_v2beta.HumanEmail{
								IsVerified: true,
							},
							Phone: &user_v2beta.HumanPhone{
								IsVerified: true,
							},
						},
					},
				},
				Details: &object_v2beta.Details{
					ChangeDate:    timestamppb.Now(),
					ResourceOwner: orgResp.OrganizationId,
				},
			},
		},
		{
			name: "user by ID, passwordChangeRequired, ok",
			args: args{
				IamCTX,
				&user_v2beta.GetUserByIDRequest{},
				func(ctx context.Context, request *user_v2beta.GetUserByIDRequest) *userAttr {
					info := createUser(ctx, orgResp.OrganizationId, true)
					request.UserId = info.UserID
					return &info
				},
			},
			want: &user_v2beta.GetUserByIDResponse{
				User: &user_v2beta.User{
					State:              user_v2beta.UserState_USER_STATE_ACTIVE,
					Username:           "",
					LoginNames:         nil,
					PreferredLoginName: "",
					Type: &user_v2beta.User_Human{
						Human: &user_v2beta.HumanUser{
							Profile: &user_v2beta.HumanProfile{
								GivenName:         "Mickey",
								FamilyName:        "Mouse",
								NickName:          gu.Ptr("Mickey"),
								DisplayName:       gu.Ptr("Mickey Mouse"),
								PreferredLanguage: gu.Ptr("nl"),
								Gender:            user_v2beta.Gender_GENDER_MALE.Enum(),
								AvatarUrl:         "",
							},
							Email: &user_v2beta.HumanEmail{
								IsVerified: true,
							},
							Phone: &user_v2beta.HumanPhone{
								IsVerified: true,
							},
							PasswordChangeRequired: true,
							PasswordChanged:        timestamppb.Now(),
						},
					},
				},
				Details: &object_v2beta.Details{
					ChangeDate:    timestamppb.Now(),
					ResourceOwner: orgResp.OrganizationId,
				},
			},
		},
	}
	for _, tt := range tests {
		t.Run(tt.name, func(t *testing.T) {
			userAttr := tt.args.dep(IamCTX, tt.args.req)

			retryDuration, tick := integration.WaitForAndTickWithMaxDuration(tt.args.ctx, time.Minute)
			require.EventuallyWithT(t, func(ttt *assert.CollectT) {
				got, err := Client.GetUserByID(tt.args.ctx, tt.args.req)
				if tt.wantErr {
					assert.Error(ttt, err)
					return
				}
				if !assert.NoError(ttt, err) {
					return
				}

				tt.want.User.Details = detailsV2ToV2beta(userAttr.Details)
				tt.want.User.UserId = userAttr.UserID
				tt.want.User.Username = userAttr.Username
				tt.want.User.PreferredLoginName = userAttr.Username
				tt.want.User.LoginNames = []string{userAttr.Username}
				if human := tt.want.User.GetHuman(); human != nil {
					human.Email.Email = userAttr.Username
					human.Phone.Phone = userAttr.Phone
					if tt.want.User.GetHuman().GetPasswordChanged() != nil {
						human.PasswordChanged = userAttr.Changed
					}
				}
				assert.Equal(ttt, tt.want.User, got.User)
				integration.AssertDetails(ttt, tt.want, got)
			}, retryDuration, tick)
		})
	}
}

func TestServer_GetUserByID_Permission(t *testing.T) {
	timeNow := time.Now().UTC()
	newOrgOwnerEmail := gofakeit.Email()
	newOrg := Instance.CreateOrganization(IamCTX, integration.OrganizationName(), newOrgOwnerEmail)
	newUserID := newOrg.CreatedAdmins[0].GetUserId()
	type args struct {
		ctx context.Context
		req *user_v2beta.GetUserByIDRequest
	}
	tests := []struct {
		name    string
		args    args
		want    *user_v2beta.GetUserByIDResponse
		wantErr bool
	}{
		{
			name: "System, ok",
			args: args{
				SystemCTX,
				&user_v2beta.GetUserByIDRequest{
					UserId: newUserID,
				},
			},
			want: &user_v2beta.GetUserByIDResponse{
				User: &user_v2beta.User{
					State:              user_v2beta.UserState_USER_STATE_ACTIVE,
					Username:           "",
					LoginNames:         nil,
					PreferredLoginName: "",
					Type: &user_v2beta.User_Human{
						Human: &user_v2beta.HumanUser{
							Profile: &user_v2beta.HumanProfile{
								GivenName:         "firstname",
								FamilyName:        "lastname",
								NickName:          gu.Ptr(""),
								DisplayName:       gu.Ptr("firstname lastname"),
								PreferredLanguage: gu.Ptr("und"),
								Gender:            user_v2beta.Gender_GENDER_UNSPECIFIED.Enum(),
								AvatarUrl:         "",
							},
							Email: &user_v2beta.HumanEmail{
								Email: newOrgOwnerEmail,
							},
							Phone: &user_v2beta.HumanPhone{},
						},
					},
				},
				Details: &object_v2beta.Details{
					ChangeDate:    timestamppb.New(timeNow),
					ResourceOwner: newOrg.GetOrganizationId(),
				},
			},
		},
		{
			name: "Instance, ok",
			args: args{
				IamCTX,
				&user_v2beta.GetUserByIDRequest{
					UserId: newUserID,
				},
			},
			want: &user_v2beta.GetUserByIDResponse{
				User: &user_v2beta.User{
					State:              user_v2beta.UserState_USER_STATE_ACTIVE,
					Username:           "",
					LoginNames:         nil,
					PreferredLoginName: "",
					Type: &user_v2beta.User_Human{
						Human: &user_v2beta.HumanUser{
							Profile: &user_v2beta.HumanProfile{
								GivenName:         "firstname",
								FamilyName:        "lastname",
								NickName:          gu.Ptr(""),
								DisplayName:       gu.Ptr("firstname lastname"),
								PreferredLanguage: gu.Ptr("und"),
								Gender:            user_v2beta.Gender_GENDER_UNSPECIFIED.Enum(),
								AvatarUrl:         "",
							},
							Email: &user_v2beta.HumanEmail{
								Email: newOrgOwnerEmail,
							},
							Phone: &user_v2beta.HumanPhone{},
						},
					},
				},
				Details: &object_v2beta.Details{
					ChangeDate:    timestamppb.New(timeNow),
					ResourceOwner: newOrg.GetOrganizationId(),
				},
			},
		},
		{
			name: "Org, error",
			args: args{
				CTX,
				&user_v2beta.GetUserByIDRequest{
					UserId: newUserID,
				},
			},
			wantErr: true,
		},
		{
			name: "User, error",
			args: args{
				UserCTX,
				&user_v2beta.GetUserByIDRequest{
					UserId: newUserID,
				},
			},
			wantErr: true,
		},
	}
	for _, tt := range tests {
		t.Run(tt.name, func(t *testing.T) {
			retryDuration, tick := integration.WaitForAndTickWithMaxDuration(tt.args.ctx, time.Minute)
			require.EventuallyWithT(t, func(ttt *assert.CollectT) {
				got, err := Client.GetUserByID(tt.args.ctx, tt.args.req)
				if tt.wantErr {
					assert.Error(ttt, err)
					return
				}
				if !assert.NoError(ttt, err) {
					return
				}

				tt.want.User.UserId = tt.args.req.GetUserId()
				tt.want.User.Username = newOrgOwnerEmail
				tt.want.User.PreferredLoginName = newOrgOwnerEmail
				tt.want.User.LoginNames = []string{newOrgOwnerEmail}
				if human := tt.want.User.GetHuman(); human != nil {
					human.Email.Email = newOrgOwnerEmail
				}
				// details tested in GetUserByID
				tt.want.User.Details = got.User.GetDetails()

				assert.Equal(ttt, tt.want.User, got.User)
			}, retryDuration, tick, "timeout waiting for expected user result")
		})
	}
}

type userAttrs []userAttr

func (u userAttrs) userIDs() []string {
	ids := make([]string, len(u))
	for i := range u {
		ids[i] = u[i].UserID
	}
	return ids
}

func (u userAttrs) emails() []string {
	emails := make([]string, len(u))
	for i := range u {
		emails[i] = u[i].Username
	}
	return emails
}

type userAttr struct {
	UserID   string
	Username string
	Phone    string
	Changed  *timestamppb.Timestamp
	Details  *object.Details
}

func createUsers(ctx context.Context, orgID string, count int, passwordChangeRequired bool) userAttrs {
	infos := make([]userAttr, count)
	for i := 0; i < count; i++ {
		infos[i] = createUser(ctx, orgID, passwordChangeRequired)
	}
	slices.Reverse(infos)
	return infos
}

func createUser(ctx context.Context, orgID string, passwordChangeRequired bool) userAttr {
	username := integration.Email()
	// used as default country prefix
	phone := "+41" + gofakeit.Phone()
	resp := Instance.CreateHumanUserVerified(ctx, orgID, username, phone)
	info := userAttr{resp.GetUserId(), username, phone, nil, resp.GetDetails()}
	if passwordChangeRequired {
		details := Instance.SetUserPassword(ctx, resp.GetUserId(), integration.UserPassword, true)
		info.Changed = details.GetChangeDate()
	}
	return info
}

func TestServer_ListUsers(t *testing.T) {
	t.Cleanup(func() {
		_, err := Instance.Client.FeatureV2.ResetInstanceFeatures(IamCTX, &feature.ResetInstanceFeaturesRequest{})
		require.NoError(t, err)
	})

	orgResp := Instance.CreateOrganization(IamCTX, integration.OrganizationName(), gofakeit.Email())
	type args struct {
		ctx context.Context
		req *user_v2beta.ListUsersRequest
		dep func(ctx context.Context, request *user_v2beta.ListUsersRequest) userAttrs
	}
	tt := []struct {
		name    string
		args    args
		want    *user_v2beta.ListUsersResponse
		wantErr bool
	}{
		{
			name: "list user by id, no permission machine user",
			args: args{
				UserCTX,
				&user_v2beta.ListUsersRequest{},
				func(ctx context.Context, request *user_v2beta.ListUsersRequest) userAttrs {
					info := createUser(ctx, orgResp.OrganizationId, false)
					request.Queries = append(request.Queries, InUserIDsQuery([]string{info.UserID}))
					return []userAttr{}
				},
			},
			want: &user_v2beta.ListUsersResponse{
				Details: &object_v2beta.ListDetails{
					TotalResult: 0,
					Timestamp:   timestamppb.Now(),
				},
				SortingColumn: 0,
				Result:        []*user_v2beta.User{},
			},
		},
		{
			name: "list user by id, no permission human user",
			args: func() args {
				info := createUser(IamCTX, orgResp.OrganizationId, true)
				// create session to get token
				userID := info.UserID
				createResp, err := Instance.Client.SessionV2.CreateSession(IamCTX, &session.CreateSessionRequest{
					Checks: &session.Checks{
						User: &session.CheckUser{
							Search: &session.CheckUser_UserId{UserId: userID},
						},
						Password: &session.CheckPassword{
							Password: integration.UserPassword,
						},
					},
				})
				if err != nil {
					require.NoError(t, err)
				}
				// use token to get ctx
				HumanCTX := integration.WithAuthorizationToken(IamCTX, createResp.GetSessionToken())
				return args{
					HumanCTX,
					&user_v2beta.ListUsersRequest{},
					func(ctx context.Context, request *user_v2beta.ListUsersRequest) userAttrs {
						return []userAttr{info}
					},
				}
			}(),
			want: &user_v2beta.ListUsersResponse{ // human user should return itself when calling ListUsers() even if it has no permissions
				Details: &object_v2beta.ListDetails{
					TotalResult: 1,
					Timestamp:   timestamppb.Now(),
				},
				SortingColumn: 0,
				Result: []*user_v2beta.User{
					{
						State: user_v2beta.UserState_USER_STATE_ACTIVE,
						Type: &user_v2beta.User_Human{
							Human: &user_v2beta.HumanUser{
								Profile: &user_v2beta.HumanProfile{
									GivenName:         "Mickey",
									FamilyName:        "Mouse",
									NickName:          gu.Ptr("Mickey"),
									DisplayName:       gu.Ptr("Mickey Mouse"),
									PreferredLanguage: gu.Ptr("nl"),
									Gender:            user_v2beta.Gender_GENDER_MALE.Enum(),
								},
								Email: &user_v2beta.HumanEmail{
									IsVerified: true,
								},
								Phone: &user_v2beta.HumanPhone{
									IsVerified: true,
								},
								PasswordChangeRequired: true,
								PasswordChanged:        timestamppb.Now(),
							},
						},
					},
				},
			},
		},
		{
			name: "list user by id, ok",
			args: args{
				IamCTX,
				&user_v2beta.ListUsersRequest{},
				func(ctx context.Context, request *user_v2beta.ListUsersRequest) userAttrs {
					info := createUser(ctx, orgResp.OrganizationId, false)
					request.Queries = []*user_v2beta.SearchQuery{}
					request.Queries = append(request.Queries, OrganizationIdQuery(orgResp.OrganizationId))
					request.Queries = append(request.Queries, InUserIDsQuery([]string{info.UserID}))
					return []userAttr{info}
				},
			},
			want: &user_v2beta.ListUsersResponse{
				Details: &object_v2beta.ListDetails{
					TotalResult: 1,
					Timestamp:   timestamppb.Now(),
				},
				SortingColumn: 0,
				Result: []*user_v2beta.User{
					{
						State: user_v2beta.UserState_USER_STATE_ACTIVE,
						Type: &user_v2beta.User_Human{
							Human: &user_v2beta.HumanUser{
								Profile: &user_v2beta.HumanProfile{
									GivenName:         "Mickey",
									FamilyName:        "Mouse",
									NickName:          gu.Ptr("Mickey"),
									DisplayName:       gu.Ptr("Mickey Mouse"),
									PreferredLanguage: gu.Ptr("nl"),
									Gender:            user_v2beta.Gender_GENDER_MALE.Enum(),
								},
								Email: &user_v2beta.HumanEmail{
									IsVerified: true,
								},
								Phone: &user_v2beta.HumanPhone{
									IsVerified: true,
								},
							},
						},
					},
				},
			},
		},
		{
			name: "list user by id, passwordChangeRequired, ok",
			args: args{
				IamCTX,
				&user_v2beta.ListUsersRequest{},
				func(ctx context.Context, request *user_v2beta.ListUsersRequest) userAttrs {
					info := createUser(ctx, orgResp.OrganizationId, true)
					request.Queries = []*user_v2beta.SearchQuery{}
					request.Queries = append(request.Queries, OrganizationIdQuery(orgResp.OrganizationId))
					request.Queries = append(request.Queries, InUserIDsQuery([]string{info.UserID}))
					return []userAttr{info}
				},
			},
			want: &user_v2beta.ListUsersResponse{
				Details: &object_v2beta.ListDetails{
					TotalResult: 1,
					Timestamp:   timestamppb.Now(),
				},
				SortingColumn: 0,
				Result: []*user_v2beta.User{
					{
						State: user_v2beta.UserState_USER_STATE_ACTIVE,
						Type: &user_v2beta.User_Human{
							Human: &user_v2beta.HumanUser{
								Profile: &user_v2beta.HumanProfile{
									GivenName:         "Mickey",
									FamilyName:        "Mouse",
									NickName:          gu.Ptr("Mickey"),
									DisplayName:       gu.Ptr("Mickey Mouse"),
									PreferredLanguage: gu.Ptr("nl"),
									Gender:            user_v2beta.Gender_GENDER_MALE.Enum(),
								},
								Email: &user_v2beta.HumanEmail{
									IsVerified: true,
								},
								Phone: &user_v2beta.HumanPhone{
									IsVerified: true,
								},
								PasswordChangeRequired: true,
								PasswordChanged:        timestamppb.Now(),
							},
						},
					},
				},
			},
		},
		{
			name: "list user by id multiple, ok",
			args: args{
				IamCTX,
				&user_v2beta.ListUsersRequest{},
				func(ctx context.Context, request *user_v2beta.ListUsersRequest) userAttrs {
					infos := createUsers(ctx, orgResp.OrganizationId, 3, false)
					request.Queries = []*user_v2beta.SearchQuery{}
					request.Queries = append(request.Queries, OrganizationIdQuery(orgResp.OrganizationId))
					request.Queries = append(request.Queries, InUserIDsQuery(infos.userIDs()))
					return infos
				},
			},
			want: &user_v2beta.ListUsersResponse{
				Details: &object_v2beta.ListDetails{
					TotalResult: 3,
					Timestamp:   timestamppb.Now(),
				},
				SortingColumn: 0,
				Result: []*user_v2beta.User{
					{
						State: user_v2beta.UserState_USER_STATE_ACTIVE,
						Type: &user_v2beta.User_Human{
							Human: &user_v2beta.HumanUser{
								Profile: &user_v2beta.HumanProfile{
									GivenName:         "Mickey",
									FamilyName:        "Mouse",
									NickName:          gu.Ptr("Mickey"),
									DisplayName:       gu.Ptr("Mickey Mouse"),
									PreferredLanguage: gu.Ptr("nl"),
									Gender:            user_v2beta.Gender_GENDER_MALE.Enum(),
								},
								Email: &user_v2beta.HumanEmail{
									IsVerified: true,
								},
								Phone: &user_v2beta.HumanPhone{
									IsVerified: true,
								},
							},
						},
					},
					{
						State: user_v2beta.UserState_USER_STATE_ACTIVE,
						Type: &user_v2beta.User_Human{
							Human: &user_v2beta.HumanUser{
								Profile: &user_v2beta.HumanProfile{
									GivenName:         "Mickey",
									FamilyName:        "Mouse",
									NickName:          gu.Ptr("Mickey"),
									DisplayName:       gu.Ptr("Mickey Mouse"),
									PreferredLanguage: gu.Ptr("nl"),
									Gender:            user_v2beta.Gender_GENDER_MALE.Enum(),
								},
								Email: &user_v2beta.HumanEmail{
									IsVerified: true,
								},
								Phone: &user_v2beta.HumanPhone{
									IsVerified: true,
								},
							},
						},
					},
					{
						State: user_v2beta.UserState_USER_STATE_ACTIVE,
						Type: &user_v2beta.User_Human{
							Human: &user_v2beta.HumanUser{
								Profile: &user_v2beta.HumanProfile{
									GivenName:         "Mickey",
									FamilyName:        "Mouse",
									NickName:          gu.Ptr("Mickey"),
									DisplayName:       gu.Ptr("Mickey Mouse"),
									PreferredLanguage: gu.Ptr("nl"),
									Gender:            user_v2beta.Gender_GENDER_MALE.Enum(),
								},
								Email: &user_v2beta.HumanEmail{
									IsVerified: true,
								},
								Phone: &user_v2beta.HumanPhone{
									IsVerified: true,
								},
							},
						},
					},
				},
			},
		},
		{
			name: "list user by username, ok",
			args: args{
				IamCTX,
				&user_v2beta.ListUsersRequest{},
				func(ctx context.Context, request *user_v2beta.ListUsersRequest) userAttrs {
					info := createUser(ctx, orgResp.OrganizationId, false)
					request.Queries = []*user_v2beta.SearchQuery{}
					request.Queries = append(request.Queries, OrganizationIdQuery(orgResp.OrganizationId))
					request.Queries = append(request.Queries, UsernameQuery(info.Username))
					return []userAttr{info}
				},
			},
			want: &user_v2beta.ListUsersResponse{
				Details: &object_v2beta.ListDetails{
					TotalResult: 1,
					Timestamp:   timestamppb.Now(),
				},
				SortingColumn: 0,
				Result: []*user_v2beta.User{
					{
						State: user_v2beta.UserState_USER_STATE_ACTIVE,
						Type: &user_v2beta.User_Human{
							Human: &user_v2beta.HumanUser{
								Profile: &user_v2beta.HumanProfile{
									GivenName:         "Mickey",
									FamilyName:        "Mouse",
									NickName:          gu.Ptr("Mickey"),
									DisplayName:       gu.Ptr("Mickey Mouse"),
									PreferredLanguage: gu.Ptr("nl"),
									Gender:            user_v2beta.Gender_GENDER_MALE.Enum(),
								},
								Email: &user_v2beta.HumanEmail{
									IsVerified: true,
								},
								Phone: &user_v2beta.HumanPhone{
									IsVerified: true,
								},
							},
						},
					},
				},
			},
		},
		{
			name: "list user in emails, ok",
			args: args{
				IamCTX,
				&user_v2beta.ListUsersRequest{
					Queries: []*user_v2beta.SearchQuery{
						OrganizationIdQuery(orgResp.OrganizationId),
					},
				},
				func(ctx context.Context, request *user_v2beta.ListUsersRequest) userAttrs {
					info := createUser(ctx, orgResp.OrganizationId, false)
					request.Queries = []*user_v2beta.SearchQuery{}
					request.Queries = append(request.Queries, InUserEmailsQuery([]string{info.Username}))
					return []userAttr{info}
				},
			},
			want: &user_v2beta.ListUsersResponse{
				Details: &object_v2beta.ListDetails{
					TotalResult: 1,
					Timestamp:   timestamppb.Now(),
				},
				SortingColumn: 0,
				Result: []*user_v2beta.User{
					{
						State: user_v2beta.UserState_USER_STATE_ACTIVE,
						Type: &user_v2beta.User_Human{
							Human: &user_v2beta.HumanUser{
								Profile: &user_v2beta.HumanProfile{
									GivenName:         "Mickey",
									FamilyName:        "Mouse",
									NickName:          gu.Ptr("Mickey"),
									DisplayName:       gu.Ptr("Mickey Mouse"),
									PreferredLanguage: gu.Ptr("nl"),
									Gender:            user_v2beta.Gender_GENDER_MALE.Enum(),
								},
								Email: &user_v2beta.HumanEmail{
									IsVerified: true,
								},
								Phone: &user_v2beta.HumanPhone{
									IsVerified: true,
								},
							},
						},
					},
				},
			},
		},
		{
			name: "list user in emails multiple, ok",
			args: args{
				IamCTX,
				&user_v2beta.ListUsersRequest{},
				func(ctx context.Context, request *user_v2beta.ListUsersRequest) userAttrs {
					infos := createUsers(ctx, orgResp.OrganizationId, 3, false)
					request.Queries = []*user_v2beta.SearchQuery{}
					request.Queries = append(request.Queries, OrganizationIdQuery(orgResp.OrganizationId))
					request.Queries = append(request.Queries, InUserEmailsQuery(infos.emails()))
					return infos
				},
			},
			want: &user_v2beta.ListUsersResponse{
				Details: &object_v2beta.ListDetails{
					TotalResult: 3,
					Timestamp:   timestamppb.Now(),
				},
				SortingColumn: 0,
				Result: []*user_v2beta.User{
					{
						State: user_v2beta.UserState_USER_STATE_ACTIVE,
						Type: &user_v2beta.User_Human{
							Human: &user_v2beta.HumanUser{
								Profile: &user_v2beta.HumanProfile{
									GivenName:         "Mickey",
									FamilyName:        "Mouse",
									NickName:          gu.Ptr("Mickey"),
									DisplayName:       gu.Ptr("Mickey Mouse"),
									PreferredLanguage: gu.Ptr("nl"),
									Gender:            user_v2beta.Gender_GENDER_MALE.Enum(),
								},
								Email: &user_v2beta.HumanEmail{
									IsVerified: true,
								},
								Phone: &user_v2beta.HumanPhone{
									IsVerified: true,
								},
							},
						},
					}, {
						State: user_v2beta.UserState_USER_STATE_ACTIVE,
						Type: &user_v2beta.User_Human{
							Human: &user_v2beta.HumanUser{
								Profile: &user_v2beta.HumanProfile{
									GivenName:         "Mickey",
									FamilyName:        "Mouse",
									NickName:          gu.Ptr("Mickey"),
									DisplayName:       gu.Ptr("Mickey Mouse"),
									PreferredLanguage: gu.Ptr("nl"),
									Gender:            user_v2beta.Gender_GENDER_MALE.Enum(),
								},
								Email: &user_v2beta.HumanEmail{
									IsVerified: true,
								},
								Phone: &user_v2beta.HumanPhone{
									IsVerified: true,
								},
							},
						},
					}, {
						State: user_v2beta.UserState_USER_STATE_ACTIVE,
						Type: &user_v2beta.User_Human{
							Human: &user_v2beta.HumanUser{
								Profile: &user_v2beta.HumanProfile{
									GivenName:         "Mickey",
									FamilyName:        "Mouse",
									NickName:          gu.Ptr("Mickey"),
									DisplayName:       gu.Ptr("Mickey Mouse"),
									PreferredLanguage: gu.Ptr("nl"),
									Gender:            user_v2beta.Gender_GENDER_MALE.Enum(),
								},
								Email: &user_v2beta.HumanEmail{
									IsVerified: true,
								},
								Phone: &user_v2beta.HumanPhone{
									IsVerified: true,
								},
							},
						},
					},
				},
			},
		},
		{
			name: "list user in emails no found, ok",
			args: args{
				IamCTX,
				&user_v2beta.ListUsersRequest{
					Queries: []*user_v2beta.SearchQuery{
						OrganizationIdQuery(orgResp.OrganizationId),
						InUserEmailsQuery([]string{"notfound"}),
					},
				},
				func(ctx context.Context, request *user_v2beta.ListUsersRequest) userAttrs {
					return []userAttr{}
				},
			},
			want: &user_v2beta.ListUsersResponse{
				Details: &object_v2beta.ListDetails{
					TotalResult: 0,
					Timestamp:   timestamppb.Now(),
				},
				SortingColumn: 0,
				Result:        []*user_v2beta.User{},
			},
		},
		{
			name: "list user phone, ok",
			args: args{
				IamCTX,
				&user_v2beta.ListUsersRequest{},
				func(ctx context.Context, request *user_v2beta.ListUsersRequest) userAttrs {
					info := createUser(ctx, orgResp.OrganizationId, false)
					request.Queries = []*user_v2beta.SearchQuery{}
					request.Queries = append(request.Queries, OrganizationIdQuery(orgResp.OrganizationId))
					request.Queries = append(request.Queries, PhoneQuery(info.Phone))
					return []userAttr{info}
				},
			},
			want: &user_v2beta.ListUsersResponse{
				Details: &object_v2beta.ListDetails{
					TotalResult: 1,
					Timestamp:   timestamppb.Now(),
				},
				SortingColumn: 0,
				Result: []*user_v2beta.User{
					{
						State: user_v2beta.UserState_USER_STATE_ACTIVE,
						Type: &user_v2beta.User_Human{
							Human: &user_v2beta.HumanUser{
								Profile: &user_v2beta.HumanProfile{
									GivenName:         "Mickey",
									FamilyName:        "Mouse",
									NickName:          gu.Ptr("Mickey"),
									DisplayName:       gu.Ptr("Mickey Mouse"),
									PreferredLanguage: gu.Ptr("nl"),
									Gender:            user_v2beta.Gender_GENDER_MALE.Enum(),
								},
								Email: &user_v2beta.HumanEmail{
									IsVerified: true,
								},
								Phone: &user_v2beta.HumanPhone{
									IsVerified: true,
								},
							},
						},
					},
				},
			},
		},
		{
			name: "list user in emails no found, ok",
			args: args{
				IamCTX,
				&user_v2beta.ListUsersRequest{
					Queries: []*user_v2beta.SearchQuery{
						OrganizationIdQuery(orgResp.OrganizationId),
						InUserEmailsQuery([]string{"notfound"}),
					},
				},
				func(ctx context.Context, request *user_v2beta.ListUsersRequest) userAttrs {
					return []userAttr{}
				},
			},
			want: &user_v2beta.ListUsersResponse{
				Details: &object_v2beta.ListDetails{
					TotalResult: 0,
					Timestamp:   timestamppb.Now(),
				},
				SortingColumn: 0,
				Result:        []*user_v2beta.User{},
			},
		},
		{
			name: "list user resourceowner multiple, ok",
			args: args{
				IamCTX,
<<<<<<< HEAD
				&user_v2beta.ListUsersRequest{},
				func(ctx context.Context, request *user_v2beta.ListUsersRequest) userAttrs {
					orgResp := Instance.CreateOrganization(ctx, fmt.Sprintf("ListUsersResourceowner-%s", gofakeit.AppName()), gofakeit.Email())
=======
				&user.ListUsersRequest{},
				func(ctx context.Context, request *user.ListUsersRequest) userAttrs {
					orgResp := Instance.CreateOrganization(ctx, integration.OrganizationName(), gofakeit.Email())
>>>>>>> 93fd27ae

					infos := createUsers(ctx, orgResp.OrganizationId, 3, false)
					request.Queries = []*user_v2beta.SearchQuery{}
					request.Queries = append(request.Queries, OrganizationIdQuery(orgResp.OrganizationId))
					request.Queries = append(request.Queries, InUserEmailsQuery(infos.emails()))
					return infos
				},
			},
			want: &user_v2beta.ListUsersResponse{
				Details: &object_v2beta.ListDetails{
					TotalResult: 3,
					Timestamp:   timestamppb.Now(),
				},
				SortingColumn: 0,
				Result: []*user_v2beta.User{
					{
						State: user_v2beta.UserState_USER_STATE_ACTIVE,
						Type: &user_v2beta.User_Human{
							Human: &user_v2beta.HumanUser{
								Profile: &user_v2beta.HumanProfile{
									GivenName:         "Mickey",
									FamilyName:        "Mouse",
									NickName:          gu.Ptr("Mickey"),
									DisplayName:       gu.Ptr("Mickey Mouse"),
									PreferredLanguage: gu.Ptr("nl"),
									Gender:            user_v2beta.Gender_GENDER_MALE.Enum(),
								},
								Email: &user_v2beta.HumanEmail{
									IsVerified: true,
								},
								Phone: &user_v2beta.HumanPhone{
									IsVerified: true,
								},
							},
						},
					}, {
						State: user_v2beta.UserState_USER_STATE_ACTIVE,
						Type: &user_v2beta.User_Human{
							Human: &user_v2beta.HumanUser{
								Profile: &user_v2beta.HumanProfile{
									GivenName:         "Mickey",
									FamilyName:        "Mouse",
									NickName:          gu.Ptr("Mickey"),
									DisplayName:       gu.Ptr("Mickey Mouse"),
									PreferredLanguage: gu.Ptr("nl"),
									Gender:            user_v2beta.Gender_GENDER_MALE.Enum(),
								},
								Email: &user_v2beta.HumanEmail{
									IsVerified: true,
								},
								Phone: &user_v2beta.HumanPhone{
									IsVerified: true,
								},
							},
						},
					}, {
						State: user_v2beta.UserState_USER_STATE_ACTIVE,
						Type: &user_v2beta.User_Human{
							Human: &user_v2beta.HumanUser{
								Profile: &user_v2beta.HumanProfile{
									GivenName:         "Mickey",
									FamilyName:        "Mouse",
									NickName:          gu.Ptr("Mickey"),
									DisplayName:       gu.Ptr("Mickey Mouse"),
									PreferredLanguage: gu.Ptr("nl"),
									Gender:            user_v2beta.Gender_GENDER_MALE.Enum(),
								},
								Email: &user_v2beta.HumanEmail{
									IsVerified: true,
								},
								Phone: &user_v2beta.HumanPhone{
									IsVerified: true,
								},
							},
						},
					},
				},
			},
		},
		{
			name: "list user with org query",
			args: args{
				IamCTX,
<<<<<<< HEAD
				&user_v2beta.ListUsersRequest{},
				func(ctx context.Context, request *user_v2beta.ListUsersRequest) userAttrs {
					orgRespForOrgTests := Instance.CreateOrganization(IamCTX, fmt.Sprintf("GetUserByIDOrg-%s", gofakeit.AppName()), gofakeit.Email())
=======
				&user.ListUsersRequest{},
				func(ctx context.Context, request *user.ListUsersRequest) userAttrs {
					orgRespForOrgTests := Instance.CreateOrganization(IamCTX, integration.OrganizationName(), gofakeit.Email())
>>>>>>> 93fd27ae
					info := createUser(ctx, orgRespForOrgTests.OrganizationId, false)
					request.Queries = []*user_v2beta.SearchQuery{}
					request.Queries = append(request.Queries, OrganizationIdQuery(orgRespForOrgTests.OrganizationId))
					return []userAttr{info, {}}
				},
			},
			want: &user_v2beta.ListUsersResponse{
				Details: &object_v2beta.ListDetails{
					TotalResult: 2,
					Timestamp:   timestamppb.Now(),
				},
				SortingColumn: 0,
				Result: []*user_v2beta.User{
					{
						State: user_v2beta.UserState_USER_STATE_ACTIVE,
						Type: &user_v2beta.User_Human{
							Human: &user_v2beta.HumanUser{
								Profile: &user_v2beta.HumanProfile{
									GivenName:         "Mickey",
									FamilyName:        "Mouse",
									NickName:          gu.Ptr("Mickey"),
									DisplayName:       gu.Ptr("Mickey Mouse"),
									PreferredLanguage: gu.Ptr("nl"),
									Gender:            user_v2beta.Gender_GENDER_MALE.Enum(),
								},
								Email: &user_v2beta.HumanEmail{
									IsVerified: true,
								},
								Phone: &user_v2beta.HumanPhone{
									IsVerified: true,
								},
							},
						},
					},
					// this is the admin of the org craated in Instance.CreateOrganization()
					nil,
				},
			},
		},
		{
			name: "list user with wrong org query",
			args: args{
				IamCTX,
<<<<<<< HEAD
				&user_v2beta.ListUsersRequest{},
				func(ctx context.Context, request *user_v2beta.ListUsersRequest) userAttrs {
					orgRespForOrgTests := Instance.CreateOrganization(IamCTX, fmt.Sprintf("GetUserByIDOrg-%s", gofakeit.AppName()), gofakeit.Email())
					orgRespForOrgTests2 := Instance.CreateOrganization(IamCTX, fmt.Sprintf("GetUserByIDOrg-%s", gofakeit.AppName()), gofakeit.Email())
=======
				&user.ListUsersRequest{},
				func(ctx context.Context, request *user.ListUsersRequest) userAttrs {
					orgRespForOrgTests := Instance.CreateOrganization(IamCTX, integration.OrganizationName(), gofakeit.Email())
					orgRespForOrgTests2 := Instance.CreateOrganization(IamCTX, integration.OrganizationName(), gofakeit.Email())
>>>>>>> 93fd27ae
					// info := createUser(ctx, orgRespForOrgTests.OrganizationId, false)
					createUser(ctx, orgRespForOrgTests.OrganizationId, false)
					request.Queries = []*user_v2beta.SearchQuery{}
					request.Queries = append(request.Queries, OrganizationIdQuery(orgRespForOrgTests2.OrganizationId))
					return []userAttr{{}}
				},
			},
			want: &user_v2beta.ListUsersResponse{
				Details: &object_v2beta.ListDetails{
					TotalResult: 0,
					Timestamp:   timestamppb.Now(),
				},
				SortingColumn: 0,
				Result: []*user_v2beta.User{
					// this is the admin of the org craated in Instance.CreateOrganization()
					nil,
				},
			},
		},
	}
	for _, f := range permissionCheckV2Settings {
		for _, tc := range tt {
			t.Run(f.TestNamePrependString+tc.name, func(t1 *testing.T) {
				setPermissionCheckV2Flag(t1, f.SetFlag)
				infos := tc.args.dep(IamCTX, tc.args.req)

				// retryDuration, tick := integration.WaitForAndTickWithMaxDuration(tt.args.ctx, 10*time.Minute)
				retryDuration, tick := integration.WaitForAndTickWithMaxDuration(tc.args.ctx, 20*time.Second)
				require.EventuallyWithT(t1, func(ttt *assert.CollectT) {
					got, err := Client.ListUsers(tc.args.ctx, tc.args.req)
					if tc.wantErr {
						require.Error(ttt, err)
						return
					}
					require.NoError(ttt, err)

					// always only give back dependency infos which are required for the response
					require.Len(ttt, tc.want.Result, len(infos))
					// always first check length, otherwise its failed anyway
					if assert.Len(ttt, got.Result, len(tc.want.Result)) {
						// totalResult is unrelated to the tests here so gets carried over, can vary from the count of results due to permissions
						tc.want.Details.TotalResult = got.Details.TotalResult

						// fill in userid and username as it is generated
						for i := range infos {
							if tc.want.Result[i] == nil {
								continue
							}
							tc.want.Result[i].UserId = infos[i].UserID
							tc.want.Result[i].Username = infos[i].Username
							tc.want.Result[i].PreferredLoginName = infos[i].Username
							tc.want.Result[i].LoginNames = []string{infos[i].Username}
							if human := tc.want.Result[i].GetHuman(); human != nil {
								human.Email.Email = infos[i].Username
								human.Phone.Phone = infos[i].Phone
								if tc.want.Result[i].GetHuman().GetPasswordChanged() != nil {
									human.PasswordChanged = infos[i].Changed
								}
							}
							tc.want.Result[i].Details = detailsV2ToV2beta(infos[i].Details)
						}
						for i := range tc.want.Result {
							if tc.want.Result[i] == nil {
								continue
							}
							assert.EqualExportedValues(ttt, got.Result[i], tc.want.Result[i])
						}
					}
					integration.AssertListDetails(ttt, tc.want, got)
				}, retryDuration, tick, "timeout waiting for expected user result")
			})
		}
	}
}

func InUserIDsQuery(ids []string) *user_v2beta.SearchQuery {
	return &user_v2beta.SearchQuery{
		Query: &user_v2beta.SearchQuery_InUserIdsQuery{
			InUserIdsQuery: &user_v2beta.InUserIDQuery{
				UserIds: ids,
			},
		},
	}
}

func InUserEmailsQuery(emails []string) *user_v2beta.SearchQuery {
	return &user_v2beta.SearchQuery{
		Query: &user_v2beta.SearchQuery_InUserEmailsQuery{
			InUserEmailsQuery: &user_v2beta.InUserEmailsQuery{
				UserEmails: emails,
			},
		},
	}
}

func PhoneQuery(number string) *user_v2beta.SearchQuery {
	return &user_v2beta.SearchQuery{
		Query: &user_v2beta.SearchQuery_PhoneQuery{
			PhoneQuery: &user_v2beta.PhoneQuery{
				Number: number,
			},
		},
	}
}

func UsernameQuery(username string) *user_v2beta.SearchQuery {
	return &user_v2beta.SearchQuery{
		Query: &user_v2beta.SearchQuery_UserNameQuery{
			UserNameQuery: &user_v2beta.UserNameQuery{
				UserName: username,
			},
		},
	}
}

func OrganizationIdQuery(resourceowner string) *user_v2beta.SearchQuery {
	return &user_v2beta.SearchQuery{
		Query: &user_v2beta.SearchQuery_OrganizationIdQuery{
			OrganizationIdQuery: &user_v2beta.OrganizationIdQuery{
				OrganizationId: resourceowner,
			},
		},
	}
}<|MERGE_RESOLUTION|>--- conflicted
+++ resolved
@@ -5,6 +5,7 @@
 import (
 	"context"
 	"errors"
+	"fmt"
 	"slices"
 	"testing"
 	"time"
@@ -976,15 +977,9 @@
 			name: "list user resourceowner multiple, ok",
 			args: args{
 				IamCTX,
-<<<<<<< HEAD
 				&user_v2beta.ListUsersRequest{},
 				func(ctx context.Context, request *user_v2beta.ListUsersRequest) userAttrs {
 					orgResp := Instance.CreateOrganization(ctx, fmt.Sprintf("ListUsersResourceowner-%s", gofakeit.AppName()), gofakeit.Email())
-=======
-				&user.ListUsersRequest{},
-				func(ctx context.Context, request *user.ListUsersRequest) userAttrs {
-					orgResp := Instance.CreateOrganization(ctx, integration.OrganizationName(), gofakeit.Email())
->>>>>>> 93fd27ae
 
 					infos := createUsers(ctx, orgResp.OrganizationId, 3, false)
 					request.Queries = []*user_v2beta.SearchQuery{}
@@ -1068,15 +1063,9 @@
 			name: "list user with org query",
 			args: args{
 				IamCTX,
-<<<<<<< HEAD
 				&user_v2beta.ListUsersRequest{},
 				func(ctx context.Context, request *user_v2beta.ListUsersRequest) userAttrs {
 					orgRespForOrgTests := Instance.CreateOrganization(IamCTX, fmt.Sprintf("GetUserByIDOrg-%s", gofakeit.AppName()), gofakeit.Email())
-=======
-				&user.ListUsersRequest{},
-				func(ctx context.Context, request *user.ListUsersRequest) userAttrs {
-					orgRespForOrgTests := Instance.CreateOrganization(IamCTX, integration.OrganizationName(), gofakeit.Email())
->>>>>>> 93fd27ae
 					info := createUser(ctx, orgRespForOrgTests.OrganizationId, false)
 					request.Queries = []*user_v2beta.SearchQuery{}
 					request.Queries = append(request.Queries, OrganizationIdQuery(orgRespForOrgTests.OrganizationId))
@@ -1120,17 +1109,10 @@
 			name: "list user with wrong org query",
 			args: args{
 				IamCTX,
-<<<<<<< HEAD
 				&user_v2beta.ListUsersRequest{},
 				func(ctx context.Context, request *user_v2beta.ListUsersRequest) userAttrs {
 					orgRespForOrgTests := Instance.CreateOrganization(IamCTX, fmt.Sprintf("GetUserByIDOrg-%s", gofakeit.AppName()), gofakeit.Email())
 					orgRespForOrgTests2 := Instance.CreateOrganization(IamCTX, fmt.Sprintf("GetUserByIDOrg-%s", gofakeit.AppName()), gofakeit.Email())
-=======
-				&user.ListUsersRequest{},
-				func(ctx context.Context, request *user.ListUsersRequest) userAttrs {
-					orgRespForOrgTests := Instance.CreateOrganization(IamCTX, integration.OrganizationName(), gofakeit.Email())
-					orgRespForOrgTests2 := Instance.CreateOrganization(IamCTX, integration.OrganizationName(), gofakeit.Email())
->>>>>>> 93fd27ae
 					// info := createUser(ctx, orgRespForOrgTests.OrganizationId, false)
 					createUser(ctx, orgRespForOrgTests.OrganizationId, false)
 					request.Queries = []*user_v2beta.SearchQuery{}
