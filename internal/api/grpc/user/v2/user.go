package user

import (
	"context"
	errs "errors"
	"io"

	"golang.org/x/text/language"
	"google.golang.org/protobuf/types/known/structpb"
	"google.golang.org/protobuf/types/known/timestamppb"

	"github.com/zitadel/zitadel/internal/api/authz"
	"github.com/zitadel/zitadel/internal/api/grpc/object/v2"
	"github.com/zitadel/zitadel/internal/command"
	"github.com/zitadel/zitadel/internal/crypto"
	"github.com/zitadel/zitadel/internal/domain"
	"github.com/zitadel/zitadel/internal/errors"
	"github.com/zitadel/zitadel/internal/idp"
	"github.com/zitadel/zitadel/internal/idp/providers/ldap"
	"github.com/zitadel/zitadel/internal/query"
	object_pb "github.com/zitadel/zitadel/pkg/grpc/object/v2alpha"
	user "github.com/zitadel/zitadel/pkg/grpc/user/v2alpha"
)

func (s *Server) AddHumanUser(ctx context.Context, req *user.AddHumanUserRequest) (_ *user.AddHumanUserResponse, err error) {
	human, err := AddUserRequestToAddHuman(req)
	if err != nil {
		return nil, err
	}
	orgID := authz.GetCtxData(ctx).OrgID
	err = s.command.AddHuman(ctx, orgID, human, false)
	if err != nil {
		return nil, err
	}
	return &user.AddHumanUserResponse{
		UserId:    human.ID,
		Details:   object.DomainToDetailsPb(human.Details),
		EmailCode: human.EmailCode,
		PhoneCode: human.PhoneCode,
	}, nil
}

func AddUserRequestToAddHuman(req *user.AddHumanUserRequest) (*command.AddHuman, error) {
	username := req.GetUsername()
	if username == "" {
		username = req.GetEmail().GetEmail()
	}
	var urlTemplate string
	if req.GetEmail().GetSendCode() != nil {
		urlTemplate = req.GetEmail().GetSendCode().GetUrlTemplate()
		// test the template execution so the async notification will not fail because of it and the user won't realize
		if err := domain.RenderConfirmURLTemplate(io.Discard, urlTemplate, req.GetUserId(), "code", "orgID"); err != nil {
			return nil, err
		}
	}
	passwordChangeRequired := req.GetPassword().GetChangeRequired() || req.GetHashedPassword().GetChangeRequired()
	metadata := make([]*command.AddMetadataEntry, len(req.Metadata))
	for i, metadataEntry := range req.Metadata {
		metadata[i] = &command.AddMetadataEntry{
			Key:   metadataEntry.GetKey(),
			Value: metadataEntry.GetValue(),
		}
	}
	links := make([]*command.AddLink, len(req.GetIdpLinks()))
	for i, link := range req.GetIdpLinks() {
		links[i] = &command.AddLink{
			IDPID:         link.GetIdpId(),
			IDPExternalID: link.GetUserId(),
			DisplayName:   link.GetUserName(),
		}
	}
	return &command.AddHuman{
		ID:          req.GetUserId(),
		Username:    username,
		FirstName:   req.GetProfile().GetGivenName(),
		LastName:    req.GetProfile().GetFamilyName(),
		NickName:    req.GetProfile().GetNickName(),
		DisplayName: req.GetProfile().GetDisplayName(),
		Email: command.Email{
			Address:     domain.EmailAddress(req.GetEmail().GetEmail()),
			Verified:    req.GetEmail().GetIsVerified(),
			ReturnCode:  req.GetEmail().GetReturnCode() != nil,
			URLTemplate: urlTemplate,
		},
		Phone: command.Phone{
			Number:     domain.PhoneNumber(req.GetPhone().GetPhone()),
			Verified:   req.GetPhone().GetIsVerified(),
			ReturnCode: req.GetPhone().GetReturnCode() != nil,
		},
		PreferredLanguage:      language.Make(req.GetProfile().GetPreferredLanguage()),
		Gender:                 genderToDomain(req.GetProfile().GetGender()),
		Password:               req.GetPassword().GetPassword(),
		EncodedPasswordHash:    req.GetHashedPassword().GetHash(),
		PasswordChangeRequired: passwordChangeRequired,
		Passwordless:           false,
		Register:               false,
		Metadata:               metadata,
		Links:                  links,
	}, nil
}

func genderToDomain(gender user.Gender) domain.Gender {
	switch gender {
	case user.Gender_GENDER_UNSPECIFIED:
		return domain.GenderUnspecified
	case user.Gender_GENDER_FEMALE:
		return domain.GenderFemale
	case user.Gender_GENDER_MALE:
		return domain.GenderMale
	case user.Gender_GENDER_DIVERSE:
		return domain.GenderDiverse
	default:
		return domain.GenderUnspecified
	}
}

func (s *Server) AddIDPLink(ctx context.Context, req *user.AddIDPLinkRequest) (_ *user.AddIDPLinkResponse, err error) {
	orgID := authz.GetCtxData(ctx).OrgID
	details, err := s.command.AddUserIDPLink(ctx, req.UserId, orgID, &domain.UserIDPLink{
		IDPConfigID:    req.GetIdpLink().GetIdpId(),
		ExternalUserID: req.GetIdpLink().GetUserId(),
		DisplayName:    req.GetIdpLink().GetUserName(),
	})
	if err != nil {
		return nil, err
	}
	return &user.AddIDPLinkResponse{
		Details: object.DomainToDetailsPb(details),
	}, nil
}

<<<<<<< HEAD
func (s *Server) StartIdentityProviderIntent(ctx context.Context, req *user.StartIdentityProviderIntentRequest) (_ *user.StartIdentityProviderIntentResponse, err error) {
	id, details, err := s.command.CreateIntent(ctx, req.GetIdpId(), req.GetSuccessUrl(), req.GetFailureUrl(), authz.GetCtxData(ctx).OrgID)
=======
func (s *Server) StartIdentityProviderFlow(ctx context.Context, req *user.StartIdentityProviderFlowRequest) (_ *user.StartIdentityProviderFlowResponse, err error) {
	switch t := req.GetContent().(type) {
	case *user.StartIdentityProviderFlowRequest_Urls:
		return s.startIDPIntent(ctx, req.GetIdpId(), t.Urls)
	case *user.StartIdentityProviderFlowRequest_Ldap:
		return s.startLDAPIntent(ctx, req.GetIdpId(), t.Ldap)
	default:
		return nil, errors.ThrowUnimplementedf(nil, "USERv2-S2g21", "type oneOf %T in method StartIdentityProviderFlow not implemented", t)
	}
}

func (s *Server) startIDPIntent(ctx context.Context, idpID string, urls *user.RedirectURLs) (*user.StartIdentityProviderFlowResponse, error) {
	intentWriteModel, details, err := s.command.CreateIntent(ctx, idpID, urls.GetSuccessUrl(), urls.GetFailureUrl(), authz.GetCtxData(ctx).OrgID)
>>>>>>> 52f68f8d
	if err != nil {
		return nil, err
	}
	authURL, err := s.command.AuthURLFromProvider(ctx, idpID, intentWriteModel.AggregateID, s.idpCallback(ctx))
	if err != nil {
		return nil, err
	}
	return &user.StartIdentityProviderIntentResponse{
		Details:  object.DomainToDetailsPb(details),
		NextStep: &user.StartIdentityProviderIntentResponse_AuthUrl{AuthUrl: authURL},
	}, nil
}

<<<<<<< HEAD
func (s *Server) RetrieveIdentityProviderIntent(ctx context.Context, req *user.RetrieveIdentityProviderIntentRequest) (_ *user.RetrieveIdentityProviderIntentResponse, err error) {
	intent, err := s.command.GetIntentWriteModel(ctx, req.GetIdpIntentId(), authz.GetCtxData(ctx).OrgID)
=======
func (s *Server) startLDAPIntent(ctx context.Context, idpID string, ldapCredentials *user.LDAPCredentials) (*user.StartIdentityProviderFlowResponse, error) {
	intentWriteModel, details, err := s.command.CreateIntent(ctx, idpID, "", "", authz.GetCtxData(ctx).OrgID)
	if err != nil {
		return nil, err
	}
	externalUser, userID, attributes, err := s.ldapLogin(ctx, intentWriteModel.IDPID, ldapCredentials.GetUsername(), ldapCredentials.GetPassword())
	if err != nil {
		if err := s.command.FailIDPIntent(ctx, intentWriteModel, err.Error()); err != nil {
			return nil, err
		}
		return nil, err
	}
	token, err := s.command.SucceedLDAPIDPIntent(ctx, intentWriteModel, externalUser, userID, attributes)
	if err != nil {
		return nil, err
	}
	return &user.StartIdentityProviderFlowResponse{
		Details:  object.DomainToDetailsPb(details),
		NextStep: &user.StartIdentityProviderFlowResponse_Intent{Intent: &user.Intent{IntentId: intentWriteModel.AggregateID, Token: token}},
	}, nil
}

func (s *Server) checkLinkedExternalUser(ctx context.Context, idpID, externalUserID string) (string, error) {
	idQuery, err := query.NewIDPUserLinkIDPIDSearchQuery(idpID)
	if err != nil {
		return "", err
	}
	externalIDQuery, err := query.NewIDPUserLinksExternalIDSearchQuery(externalUserID)
	if err != nil {
		return "", err
	}
	queries := []query.SearchQuery{
		idQuery, externalIDQuery,
	}
	links, err := s.query.IDPUserLinks(ctx, &query.IDPUserLinksSearchQuery{Queries: queries}, false)
	if err != nil {
		return "", err
	}
	if len(links.Links) == 1 {
		return links.Links[0].UserID, nil
	}
	return "", nil
}

func (s *Server) ldapLogin(ctx context.Context, idpID, username, password string) (idp.User, string, map[string][]string, error) {
	provider, err := s.command.GetProvider(ctx, idpID, "")
	if err != nil {
		return nil, "", nil, err
	}
	ldapProvider, ok := provider.(*ldap.Provider)
	if !ok {
		return nil, "", nil, errors.ThrowInvalidArgument(nil, "IDP-9a02j2n2bh", "Errors.ExternalIDP.IDPTypeNotImplemented")
	}
	session := ldapProvider.GetSession(username, password)
	externalUser, err := session.FetchUser(ctx)
	if errs.Is(err, ldap.ErrFailedLogin) || errs.Is(err, ldap.ErrNoSingleUser) {
		return nil, "", nil, errors.ThrowInvalidArgument(nil, "COMMAND-nzun2i", "Errors.User.ExternalIDP.LoginFailed")
	}
	if err != nil {
		return nil, "", nil, err
	}
	userID, err := s.checkLinkedExternalUser(ctx, idpID, externalUser.GetID())
	if err != nil {
		return nil, "", nil, err
	}

	attributes := make(map[string][]string, 0)
	for _, item := range session.Entry.Attributes {
		attributes[item.Name] = item.Values
	}
	return externalUser, userID, attributes, nil
}

func (s *Server) RetrieveIdentityProviderInformation(ctx context.Context, req *user.RetrieveIdentityProviderInformationRequest) (_ *user.RetrieveIdentityProviderInformationResponse, err error) {
	intent, err := s.command.GetIntentWriteModel(ctx, req.GetIntentId(), authz.GetCtxData(ctx).OrgID)
>>>>>>> 52f68f8d
	if err != nil {
		return nil, err
	}
	if err := s.checkIntentToken(req.GetIdpIntentToken(), intent.AggregateID); err != nil {
		return nil, err
	}
	if intent.State != domain.IDPIntentStateSucceeded {
		return nil, errors.ThrowPreconditionFailed(nil, "IDP-Hk38e", "Errors.Intent.NotSucceeded")
	}
	return idpIntentToIDPIntentPb(intent, s.idpAlg)
}

<<<<<<< HEAD
func idpIntentToIDPIntentPb(intent *command.IDPIntentWriteModel, alg crypto.EncryptionAlgorithm) (_ *user.RetrieveIdentityProviderIntentResponse, err error) {
	var idToken *string
	if intent.IDPIDToken != "" {
		idToken = &intent.IDPIDToken
	}
	var accessToken string
	if intent.IDPAccessToken != nil {
		accessToken, err = crypto.DecryptString(intent.IDPAccessToken, alg)
		if err != nil {
			return nil, err
		}
	}
=======
func intentToIDPInformationPb(intent *command.IDPIntentWriteModel, alg crypto.EncryptionAlgorithm) (_ *user.RetrieveIdentityProviderInformationResponse, err error) {
>>>>>>> 52f68f8d
	rawInformation := new(structpb.Struct)
	err = rawInformation.UnmarshalJSON(intent.IDPUser)
	if err != nil {
		return nil, err
	}
<<<<<<< HEAD

	return &user.RetrieveIdentityProviderIntentResponse{
		Details: &object_pb.Details{
			Sequence:      intent.ProcessedSequence,
			ChangeDate:    timestamppb.New(intent.ChangeDate),
			ResourceOwner: intent.ResourceOwner,
		},
=======
	information := &user.RetrieveIdentityProviderInformationResponse{
		Details: intentToDetailsPb(intent),
>>>>>>> 52f68f8d
		IdpInformation: &user.IDPInformation{
			IdpId:          intent.IDPID,
			UserId:         intent.IDPUserID,
			UserName:       intent.IDPUserName,
			RawInformation: rawInformation,
		},
	}
	if intent.IDPIDToken != "" || intent.IDPAccessToken != nil {
		information.IdpInformation.Access, err = idpOAuthTokensToPb(intent.IDPIDToken, intent.IDPAccessToken, alg)
		if err != nil {
			return nil, err
		}
	}

	if intent.IDPEntryAttributes != nil {
		access, err := IDPEntryAttributesToPb(intent.IDPEntryAttributes)
		if err != nil {
			return nil, err
		}
		information.IdpInformation.Access = access
	}

	return information, nil
}

func idpOAuthTokensToPb(idpIDToken string, idpAccessToken *crypto.CryptoValue, alg crypto.EncryptionAlgorithm) (_ *user.IDPInformation_Oauth, err error) {
	var idToken *string
	if idpIDToken != "" {
		idToken = &idpIDToken
	}
	var accessToken string
	if idpAccessToken != nil {
		accessToken, err = crypto.DecryptString(idpAccessToken, alg)
		if err != nil {
			return nil, err
		}
	}
	return &user.IDPInformation_Oauth{
		Oauth: &user.IDPOAuthAccessInformation{
			AccessToken: accessToken,
			IdToken:     idToken,
		},
	}, nil
}

func intentToDetailsPb(intent *command.IDPIntentWriteModel) *object_pb.Details {
	return &object_pb.Details{
		Sequence:      intent.ProcessedSequence,
		ChangeDate:    timestamppb.New(intent.ChangeDate),
		ResourceOwner: intent.ResourceOwner,
	}
}

func IDPEntryAttributesToPb(entryAttributes map[string][]string) (*user.IDPInformation_Ldap, error) {
	values := make(map[string]interface{}, 0)
	for k, v := range entryAttributes {
		intValues := make([]interface{}, len(v))
		for i, value := range v {
			intValues[i] = value
		}
		values[k] = intValues
	}
	attributes, err := structpb.NewStruct(values)
	if err != nil {
		return nil, err
	}
	return &user.IDPInformation_Ldap{
		Ldap: &user.IDPLDAPAccessInformation{
			Attributes: attributes,
		},
	}, nil
}

func (s *Server) checkIntentToken(token string, intentID string) error {
	return crypto.CheckToken(s.idpAlg, token, intentID)
}

func (s *Server) ListAuthenticationMethodTypes(ctx context.Context, req *user.ListAuthenticationMethodTypesRequest) (*user.ListAuthenticationMethodTypesResponse, error) {
	authMethods, err := s.query.ListActiveUserAuthMethodTypes(ctx, req.GetUserId(), false)
	if err != nil {
		return nil, err
	}
	return &user.ListAuthenticationMethodTypesResponse{
		Details:         object.ToListDetails(authMethods.SearchResponse),
		AuthMethodTypes: authMethodTypesToPb(authMethods.AuthMethodTypes),
	}, nil
}

func authMethodTypesToPb(methodTypes []domain.UserAuthMethodType) []user.AuthenticationMethodType {
	methods := make([]user.AuthenticationMethodType, len(methodTypes))
	for i, method := range methodTypes {
		methods[i] = authMethodTypeToPb(method)
	}
	return methods
}

func authMethodTypeToPb(methodType domain.UserAuthMethodType) user.AuthenticationMethodType {
	switch methodType {
	case domain.UserAuthMethodTypeTOTP:
		return user.AuthenticationMethodType_AUTHENTICATION_METHOD_TYPE_TOTP
	case domain.UserAuthMethodTypeU2F:
		return user.AuthenticationMethodType_AUTHENTICATION_METHOD_TYPE_U2F
	case domain.UserAuthMethodTypePasswordless:
		return user.AuthenticationMethodType_AUTHENTICATION_METHOD_TYPE_PASSKEY
	case domain.UserAuthMethodTypePassword:
		return user.AuthenticationMethodType_AUTHENTICATION_METHOD_TYPE_PASSWORD
	case domain.UserAuthMethodTypeIDP:
		return user.AuthenticationMethodType_AUTHENTICATION_METHOD_TYPE_IDP
	case domain.UserAuthMethodTypeOTPSMS:
		return user.AuthenticationMethodType_AUTHENTICATION_METHOD_TYPE_OTP_SMS
	case domain.UserAuthMethodTypeOTPEmail:
		return user.AuthenticationMethodType_AUTHENTICATION_METHOD_TYPE_OTP_EMAIL
	case domain.UserAuthMethodTypeUnspecified:
		return user.AuthenticationMethodType_AUTHENTICATION_METHOD_TYPE_UNSPECIFIED
	default:
		return user.AuthenticationMethodType_AUTHENTICATION_METHOD_TYPE_UNSPECIFIED
	}
}<|MERGE_RESOLUTION|>--- conflicted
+++ resolved
@@ -129,11 +129,7 @@
 	}, nil
 }
 
-<<<<<<< HEAD
 func (s *Server) StartIdentityProviderIntent(ctx context.Context, req *user.StartIdentityProviderIntentRequest) (_ *user.StartIdentityProviderIntentResponse, err error) {
-	id, details, err := s.command.CreateIntent(ctx, req.GetIdpId(), req.GetSuccessUrl(), req.GetFailureUrl(), authz.GetCtxData(ctx).OrgID)
-=======
-func (s *Server) StartIdentityProviderFlow(ctx context.Context, req *user.StartIdentityProviderFlowRequest) (_ *user.StartIdentityProviderFlowResponse, err error) {
 	switch t := req.GetContent().(type) {
 	case *user.StartIdentityProviderFlowRequest_Urls:
 		return s.startIDPIntent(ctx, req.GetIdpId(), t.Urls)
@@ -146,7 +142,6 @@
 
 func (s *Server) startIDPIntent(ctx context.Context, idpID string, urls *user.RedirectURLs) (*user.StartIdentityProviderFlowResponse, error) {
 	intentWriteModel, details, err := s.command.CreateIntent(ctx, idpID, urls.GetSuccessUrl(), urls.GetFailureUrl(), authz.GetCtxData(ctx).OrgID)
->>>>>>> 52f68f8d
 	if err != nil {
 		return nil, err
 	}
@@ -160,10 +155,6 @@
 	}, nil
 }
 
-<<<<<<< HEAD
-func (s *Server) RetrieveIdentityProviderIntent(ctx context.Context, req *user.RetrieveIdentityProviderIntentRequest) (_ *user.RetrieveIdentityProviderIntentResponse, err error) {
-	intent, err := s.command.GetIntentWriteModel(ctx, req.GetIdpIntentId(), authz.GetCtxData(ctx).OrgID)
-=======
 func (s *Server) startLDAPIntent(ctx context.Context, idpID string, ldapCredentials *user.LDAPCredentials) (*user.StartIdentityProviderFlowResponse, error) {
 	intentWriteModel, details, err := s.command.CreateIntent(ctx, idpID, "", "", authz.GetCtxData(ctx).OrgID)
 	if err != nil {
@@ -237,9 +228,8 @@
 	return externalUser, userID, attributes, nil
 }
 
-func (s *Server) RetrieveIdentityProviderInformation(ctx context.Context, req *user.RetrieveIdentityProviderInformationRequest) (_ *user.RetrieveIdentityProviderInformationResponse, err error) {
-	intent, err := s.command.GetIntentWriteModel(ctx, req.GetIntentId(), authz.GetCtxData(ctx).OrgID)
->>>>>>> 52f68f8d
+func (s *Server) RetrieveIdentityProviderIntent(ctx context.Context, req *user.RetrieveIdentityProviderIntentRequest) (_ *user.RetrieveIdentityProviderIntentResponse, err error) {
+	intent, err := s.command.GetIntentWriteModel(ctx, req.GetIdpIntentId(), authz.GetCtxData(ctx).OrgID)
 	if err != nil {
 		return nil, err
 	}
@@ -252,39 +242,14 @@
 	return idpIntentToIDPIntentPb(intent, s.idpAlg)
 }
 
-<<<<<<< HEAD
 func idpIntentToIDPIntentPb(intent *command.IDPIntentWriteModel, alg crypto.EncryptionAlgorithm) (_ *user.RetrieveIdentityProviderIntentResponse, err error) {
-	var idToken *string
-	if intent.IDPIDToken != "" {
-		idToken = &intent.IDPIDToken
-	}
-	var accessToken string
-	if intent.IDPAccessToken != nil {
-		accessToken, err = crypto.DecryptString(intent.IDPAccessToken, alg)
-		if err != nil {
-			return nil, err
-		}
-	}
-=======
-func intentToIDPInformationPb(intent *command.IDPIntentWriteModel, alg crypto.EncryptionAlgorithm) (_ *user.RetrieveIdentityProviderInformationResponse, err error) {
->>>>>>> 52f68f8d
 	rawInformation := new(structpb.Struct)
 	err = rawInformation.UnmarshalJSON(intent.IDPUser)
 	if err != nil {
 		return nil, err
 	}
-<<<<<<< HEAD
-
-	return &user.RetrieveIdentityProviderIntentResponse{
-		Details: &object_pb.Details{
-			Sequence:      intent.ProcessedSequence,
-			ChangeDate:    timestamppb.New(intent.ChangeDate),
-			ResourceOwner: intent.ResourceOwner,
-		},
-=======
-	information := &user.RetrieveIdentityProviderInformationResponse{
+	information := &user.RetrieveIdentityProviderIntentResponse{
 		Details: intentToDetailsPb(intent),
->>>>>>> 52f68f8d
 		IdpInformation: &user.IDPInformation{
 			IdpId:          intent.IDPID,
 			UserId:         intent.IDPUserID,
