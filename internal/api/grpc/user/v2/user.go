--- conflicted
+++ resolved
@@ -204,24 +204,7 @@
 }
 
 func (s *Server) checkIntentToken(token string, intentID string) error {
-<<<<<<< HEAD
 	return crypto.CheckToken(s.idpAlg, token, intentID)
-=======
-	if token == "" {
-		return errors.ThrowPermissionDenied(nil, "IDP-Sfefs", "Errors.Intent.InvalidToken")
-	}
-	data, err := base64.RawURLEncoding.DecodeString(token)
-	if err != nil {
-		return errors.ThrowPermissionDenied(err, "IDP-Swg31", "Errors.Intent.InvalidToken")
-	}
-	decryptedToken, err := s.idpAlg.Decrypt(data, s.idpAlg.EncryptionKeyID())
-	if err != nil {
-		return errors.ThrowPermissionDenied(err, "IDP-Sf4gt", "Errors.Intent.InvalidToken")
-	}
-	if string(decryptedToken) != intentID {
-		return errors.ThrowPermissionDenied(nil, "IDP-dkje3", "Errors.Intent.InvalidToken")
-	}
-	return nil
 }
 
 func (s *Server) ListAuthenticationMethodTypes(ctx context.Context, req *user.ListAuthenticationMethodTypesRequest) (*user.ListAuthenticationMethodTypesResponse, error) {
@@ -260,5 +243,4 @@
 	default:
 		return user.AuthenticationMethodType_AUTHENTICATION_METHOD_TYPE_UNSPECIFIED
 	}
->>>>>>> 84085478
 }