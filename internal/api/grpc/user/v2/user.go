package user

import (
	"context"
	errs "errors"
	"io"

	"golang.org/x/text/language"
	"google.golang.org/protobuf/types/known/structpb"
	"google.golang.org/protobuf/types/known/timestamppb"

	"github.com/zitadel/zitadel/internal/api/authz"
	"github.com/zitadel/zitadel/internal/api/grpc/object/v2"
	"github.com/zitadel/zitadel/internal/command"
	"github.com/zitadel/zitadel/internal/crypto"
	"github.com/zitadel/zitadel/internal/domain"
	"github.com/zitadel/zitadel/internal/errors"
	"github.com/zitadel/zitadel/internal/idp"
	"github.com/zitadel/zitadel/internal/idp/providers/ldap"
	"github.com/zitadel/zitadel/internal/query"
	object_pb "github.com/zitadel/zitadel/pkg/grpc/object/v2beta"
	user "github.com/zitadel/zitadel/pkg/grpc/user/v2beta"
)

func (s *Server) AddHumanUser(ctx context.Context, req *user.AddHumanUserRequest) (_ *user.AddHumanUserResponse, err error) {
	human, err := AddUserRequestToAddHuman(req)
	if err != nil {
		return nil, err
	}
	orgID := authz.GetCtxData(ctx).OrgID
	err = s.command.AddHuman(ctx, orgID, human, false)
	if err != nil {
		return nil, err
	}
	return &user.AddHumanUserResponse{
		UserId:    human.ID,
		Details:   object.DomainToDetailsPb(human.Details),
		EmailCode: human.EmailCode,
		PhoneCode: human.PhoneCode,
	}, nil
}

func AddUserRequestToAddHuman(req *user.AddHumanUserRequest) (*command.AddHuman, error) {
	username := req.GetUsername()
	if username == "" {
		username = req.GetEmail().GetEmail()
	}
	var urlTemplate string
	if req.GetEmail().GetSendCode() != nil {
		urlTemplate = req.GetEmail().GetSendCode().GetUrlTemplate()
		// test the template execution so the async notification will not fail because of it and the user won't realize
		if err := domain.RenderConfirmURLTemplate(io.Discard, urlTemplate, req.GetUserId(), "code", "orgID"); err != nil {
			return nil, err
		}
	}
	passwordChangeRequired := req.GetPassword().GetChangeRequired() || req.GetHashedPassword().GetChangeRequired()
	metadata := make([]*command.AddMetadataEntry, len(req.Metadata))
	for i, metadataEntry := range req.Metadata {
		metadata[i] = &command.AddMetadataEntry{
			Key:   metadataEntry.GetKey(),
			Value: metadataEntry.GetValue(),
		}
	}
	links := make([]*command.AddLink, len(req.GetIdpLinks()))
	for i, link := range req.GetIdpLinks() {
		links[i] = &command.AddLink{
			IDPID:         link.GetIdpId(),
			IDPExternalID: link.GetUserId(),
			DisplayName:   link.GetUserName(),
		}
	}
	return &command.AddHuman{
		ID:          req.GetUserId(),
		Username:    username,
		FirstName:   req.GetProfile().GetGivenName(),
		LastName:    req.GetProfile().GetFamilyName(),
		NickName:    req.GetProfile().GetNickName(),
		DisplayName: req.GetProfile().GetDisplayName(),
		Email: command.Email{
			Address:     domain.EmailAddress(req.GetEmail().GetEmail()),
			Verified:    req.GetEmail().GetIsVerified(),
			ReturnCode:  req.GetEmail().GetReturnCode() != nil,
			URLTemplate: urlTemplate,
		},
		Phone: command.Phone{
			Number:     domain.PhoneNumber(req.GetPhone().GetPhone()),
			Verified:   req.GetPhone().GetIsVerified(),
			ReturnCode: req.GetPhone().GetReturnCode() != nil,
		},
		PreferredLanguage:      language.Make(req.GetProfile().GetPreferredLanguage()),
		Gender:                 genderToDomain(req.GetProfile().GetGender()),
		Password:               req.GetPassword().GetPassword(),
		EncodedPasswordHash:    req.GetHashedPassword().GetHash(),
		PasswordChangeRequired: passwordChangeRequired,
		Passwordless:           false,
		Register:               false,
		Metadata:               metadata,
		Links:                  links,
	}, nil
}

func genderToDomain(gender user.Gender) domain.Gender {
	switch gender {
	case user.Gender_GENDER_UNSPECIFIED:
		return domain.GenderUnspecified
	case user.Gender_GENDER_FEMALE:
		return domain.GenderFemale
	case user.Gender_GENDER_MALE:
		return domain.GenderMale
	case user.Gender_GENDER_DIVERSE:
		return domain.GenderDiverse
	default:
		return domain.GenderUnspecified
	}
}

func (s *Server) AddIDPLink(ctx context.Context, req *user.AddIDPLinkRequest) (_ *user.AddIDPLinkResponse, err error) {
	orgID := authz.GetCtxData(ctx).OrgID
	details, err := s.command.AddUserIDPLink(ctx, req.UserId, orgID, &command.AddLink{
		IDPID:         req.GetIdpLink().GetIdpId(),
		DisplayName:   req.GetIdpLink().GetUserName(),
		IDPExternalID: req.GetIdpLink().GetUserId(),
	})
	if err != nil {
		return nil, err
	}
	return &user.AddIDPLinkResponse{
		Details: object.DomainToDetailsPb(details),
	}, nil
}

func (s *Server) StartIdentityProviderIntent(ctx context.Context, req *user.StartIdentityProviderIntentRequest) (_ *user.StartIdentityProviderIntentResponse, err error) {
	switch t := req.GetContent().(type) {
	case *user.StartIdentityProviderIntentRequest_Urls:
		return s.startIDPIntent(ctx, req.GetIdpId(), t.Urls)
	case *user.StartIdentityProviderIntentRequest_Ldap:
		return s.startLDAPIntent(ctx, req.GetIdpId(), t.Ldap)
	default:
		return nil, errors.ThrowUnimplementedf(nil, "USERv2-S2g21", "type oneOf %T in method StartIdentityProviderIntent not implemented", t)
	}
}

func (s *Server) startIDPIntent(ctx context.Context, idpID string, urls *user.RedirectURLs) (*user.StartIdentityProviderIntentResponse, error) {
	intentWriteModel, details, err := s.command.CreateIntent(ctx, idpID, urls.GetSuccessUrl(), urls.GetFailureUrl(), authz.GetCtxData(ctx).OrgID)
	if err != nil {
		return nil, err
	}
	content, redirect, err := s.command.AuthFromProvider(ctx, idpID, intentWriteModel.AggregateID, s.idpCallback(ctx), s.samlRootURL(ctx, idpID))
	if err != nil {
		return nil, err
	}
<<<<<<< HEAD
	if redirect {
		return &user.StartIdentityProviderFlowResponse{
			Details:  object.DomainToDetailsPb(details),
			NextStep: &user.StartIdentityProviderFlowResponse_AuthUrl{AuthUrl: content},
		}, nil
	} else {
		return &user.StartIdentityProviderFlowResponse{
			Details: object.DomainToDetailsPb(details),
			NextStep: &user.StartIdentityProviderFlowResponse_PostForm{
				PostForm: []byte(content),
			},
		}, nil
	}
=======
	return &user.StartIdentityProviderIntentResponse{
		Details:  object.DomainToDetailsPb(details),
		NextStep: &user.StartIdentityProviderIntentResponse_AuthUrl{AuthUrl: authURL},
	}, nil
>>>>>>> 7edc73bd
}

func (s *Server) startLDAPIntent(ctx context.Context, idpID string, ldapCredentials *user.LDAPCredentials) (*user.StartIdentityProviderIntentResponse, error) {
	intentWriteModel, details, err := s.command.CreateIntent(ctx, idpID, "", "", authz.GetCtxData(ctx).OrgID)
	if err != nil {
		return nil, err
	}
	externalUser, userID, attributes, err := s.ldapLogin(ctx, intentWriteModel.IDPID, ldapCredentials.GetUsername(), ldapCredentials.GetPassword())
	if err != nil {
		if err := s.command.FailIDPIntent(ctx, intentWriteModel, err.Error()); err != nil {
			return nil, err
		}
		return nil, err
	}
	token, err := s.command.SucceedLDAPIDPIntent(ctx, intentWriteModel, externalUser, userID, attributes)
	if err != nil {
		return nil, err
	}
	return &user.StartIdentityProviderIntentResponse{
		Details:  object.DomainToDetailsPb(details),
		NextStep: &user.StartIdentityProviderIntentResponse_IdpIntent{IdpIntent: &user.IDPIntent{IdpIntentId: intentWriteModel.AggregateID, IdpIntentToken: token}},
	}, nil
}

func (s *Server) checkLinkedExternalUser(ctx context.Context, idpID, externalUserID string) (string, error) {
	idQuery, err := query.NewIDPUserLinkIDPIDSearchQuery(idpID)
	if err != nil {
		return "", err
	}
	externalIDQuery, err := query.NewIDPUserLinksExternalIDSearchQuery(externalUserID)
	if err != nil {
		return "", err
	}
	queries := []query.SearchQuery{
		idQuery, externalIDQuery,
	}
	links, err := s.query.IDPUserLinks(ctx, &query.IDPUserLinksSearchQuery{Queries: queries}, false)
	if err != nil {
		return "", err
	}
	if len(links.Links) == 1 {
		return links.Links[0].UserID, nil
	}
	return "", nil
}

func (s *Server) ldapLogin(ctx context.Context, idpID, username, password string) (idp.User, string, map[string][]string, error) {
	provider, err := s.command.GetProvider(ctx, idpID, "", "")
	if err != nil {
		return nil, "", nil, err
	}
	ldapProvider, ok := provider.(*ldap.Provider)
	if !ok {
		return nil, "", nil, errors.ThrowInvalidArgument(nil, "IDP-9a02j2n2bh", "Errors.ExternalIDP.IDPTypeNotImplemented")
	}
	session := ldapProvider.GetSession(username, password)
	externalUser, err := session.FetchUser(ctx)
	if errs.Is(err, ldap.ErrFailedLogin) || errs.Is(err, ldap.ErrNoSingleUser) {
		return nil, "", nil, errors.ThrowInvalidArgument(nil, "COMMAND-nzun2i", "Errors.User.ExternalIDP.LoginFailed")
	}
	if err != nil {
		return nil, "", nil, err
	}
	userID, err := s.checkLinkedExternalUser(ctx, idpID, externalUser.GetID())
	if err != nil {
		return nil, "", nil, err
	}

	attributes := make(map[string][]string, 0)
	for _, item := range session.Entry.Attributes {
		attributes[item.Name] = item.Values
	}
	return externalUser, userID, attributes, nil
}

func (s *Server) RetrieveIdentityProviderIntent(ctx context.Context, req *user.RetrieveIdentityProviderIntentRequest) (_ *user.RetrieveIdentityProviderIntentResponse, err error) {
	intent, err := s.command.GetIntentWriteModel(ctx, req.GetIdpIntentId(), authz.GetCtxData(ctx).OrgID)
	if err != nil {
		return nil, err
	}
	if err := s.checkIntentToken(req.GetIdpIntentToken(), intent.AggregateID); err != nil {
		return nil, err
	}
	if intent.State != domain.IDPIntentStateSucceeded {
		return nil, errors.ThrowPreconditionFailed(nil, "IDP-Hk38e", "Errors.Intent.NotSucceeded")
	}
	return idpIntentToIDPIntentPb(intent, s.idpAlg)
}

func idpIntentToIDPIntentPb(intent *command.IDPIntentWriteModel, alg crypto.EncryptionAlgorithm) (_ *user.RetrieveIdentityProviderIntentResponse, err error) {
	rawInformation := new(structpb.Struct)
	err = rawInformation.UnmarshalJSON(intent.IDPUser)
	if err != nil {
		return nil, err
	}
	information := &user.RetrieveIdentityProviderIntentResponse{
		Details: intentToDetailsPb(intent),
		IdpInformation: &user.IDPInformation{
			IdpId:          intent.IDPID,
			UserId:         intent.IDPUserID,
			UserName:       intent.IDPUserName,
			RawInformation: rawInformation,
		},
	}
	if intent.IDPIDToken != "" || intent.IDPAccessToken != nil {
		information.IdpInformation.Access, err = idpOAuthTokensToPb(intent.IDPIDToken, intent.IDPAccessToken, alg)
		if err != nil {
			return nil, err
		}
	}

	if intent.IDPEntryAttributes != nil {
		access, err := IDPEntryAttributesToPb(intent.IDPEntryAttributes)
		if err != nil {
			return nil, err
		}
		information.IdpInformation.Access = access
	}

	if intent.Response != "" {
		information.IdpInformation.Access = IDPSAMLResponseToPb(intent.Response)
	}

	return information, nil
}

func idpOAuthTokensToPb(idpIDToken string, idpAccessToken *crypto.CryptoValue, alg crypto.EncryptionAlgorithm) (_ *user.IDPInformation_Oauth, err error) {
	var idToken *string
	if idpIDToken != "" {
		idToken = &idpIDToken
	}
	var accessToken string
	if idpAccessToken != nil {
		accessToken, err = crypto.DecryptString(idpAccessToken, alg)
		if err != nil {
			return nil, err
		}
	}
	return &user.IDPInformation_Oauth{
		Oauth: &user.IDPOAuthAccessInformation{
			AccessToken: accessToken,
			IdToken:     idToken,
		},
	}, nil
}

func intentToDetailsPb(intent *command.IDPIntentWriteModel) *object_pb.Details {
	return &object_pb.Details{
		Sequence:      intent.ProcessedSequence,
		ChangeDate:    timestamppb.New(intent.ChangeDate),
		ResourceOwner: intent.ResourceOwner,
	}
}

func IDPEntryAttributesToPb(entryAttributes map[string][]string) (*user.IDPInformation_Ldap, error) {
	values := make(map[string]interface{}, 0)
	for k, v := range entryAttributes {
		intValues := make([]interface{}, len(v))
		for i, value := range v {
			intValues[i] = value
		}
		values[k] = intValues
	}
	attributes, err := structpb.NewStruct(values)
	if err != nil {
		return nil, err
	}
	return &user.IDPInformation_Ldap{
		Ldap: &user.IDPLDAPAccessInformation{
			Attributes: attributes,
		},
	}, nil
}

func IDPSAMLResponseToPb(response string) *user.IDPInformation_Saml {
	return &user.IDPInformation_Saml{
		Saml: &user.IDPSAMLAccessInformation{
			Response: response,
		},
	}
}

func (s *Server) checkIntentToken(token string, intentID string) error {
	return crypto.CheckToken(s.idpAlg, token, intentID)
}

func (s *Server) ListAuthenticationMethodTypes(ctx context.Context, req *user.ListAuthenticationMethodTypesRequest) (*user.ListAuthenticationMethodTypesResponse, error) {
	authMethods, err := s.query.ListActiveUserAuthMethodTypes(ctx, req.GetUserId(), false)
	if err != nil {
		return nil, err
	}
	return &user.ListAuthenticationMethodTypesResponse{
		Details:         object.ToListDetails(authMethods.SearchResponse),
		AuthMethodTypes: authMethodTypesToPb(authMethods.AuthMethodTypes),
	}, nil
}

func authMethodTypesToPb(methodTypes []domain.UserAuthMethodType) []user.AuthenticationMethodType {
	methods := make([]user.AuthenticationMethodType, len(methodTypes))
	for i, method := range methodTypes {
		methods[i] = authMethodTypeToPb(method)
	}
	return methods
}

func authMethodTypeToPb(methodType domain.UserAuthMethodType) user.AuthenticationMethodType {
	switch methodType {
	case domain.UserAuthMethodTypeTOTP:
		return user.AuthenticationMethodType_AUTHENTICATION_METHOD_TYPE_TOTP
	case domain.UserAuthMethodTypeU2F:
		return user.AuthenticationMethodType_AUTHENTICATION_METHOD_TYPE_U2F
	case domain.UserAuthMethodTypePasswordless:
		return user.AuthenticationMethodType_AUTHENTICATION_METHOD_TYPE_PASSKEY
	case domain.UserAuthMethodTypePassword:
		return user.AuthenticationMethodType_AUTHENTICATION_METHOD_TYPE_PASSWORD
	case domain.UserAuthMethodTypeIDP:
		return user.AuthenticationMethodType_AUTHENTICATION_METHOD_TYPE_IDP
	case domain.UserAuthMethodTypeOTPSMS:
		return user.AuthenticationMethodType_AUTHENTICATION_METHOD_TYPE_OTP_SMS
	case domain.UserAuthMethodTypeOTPEmail:
		return user.AuthenticationMethodType_AUTHENTICATION_METHOD_TYPE_OTP_EMAIL
	case domain.UserAuthMethodTypeUnspecified:
		return user.AuthenticationMethodType_AUTHENTICATION_METHOD_TYPE_UNSPECIFIED
	default:
		return user.AuthenticationMethodType_AUTHENTICATION_METHOD_TYPE_UNSPECIFIED
	}
}<|MERGE_RESOLUTION|>--- conflicted
+++ resolved
@@ -149,26 +149,19 @@
 	if err != nil {
 		return nil, err
 	}
-<<<<<<< HEAD
 	if redirect {
-		return &user.StartIdentityProviderFlowResponse{
+		return &user.StartIdentityProviderIntentResponse{
 			Details:  object.DomainToDetailsPb(details),
-			NextStep: &user.StartIdentityProviderFlowResponse_AuthUrl{AuthUrl: content},
+			NextStep: &user.StartIdentityProviderIntentResponse_AuthUrl{AuthUrl: content},
 		}, nil
 	} else {
-		return &user.StartIdentityProviderFlowResponse{
+		return &user.StartIdentityProviderIntentResponse{
 			Details: object.DomainToDetailsPb(details),
-			NextStep: &user.StartIdentityProviderFlowResponse_PostForm{
+			NextStep: &user.StartIdentityProviderIntentResponse_PostForm{
 				PostForm: []byte(content),
 			},
 		}, nil
 	}
-=======
-	return &user.StartIdentityProviderIntentResponse{
-		Details:  object.DomainToDetailsPb(details),
-		NextStep: &user.StartIdentityProviderIntentResponse_AuthUrl{AuthUrl: authURL},
-	}, nil
->>>>>>> 7edc73bd
 }
 
 func (s *Server) startLDAPIntent(ctx context.Context, idpID string, ldapCredentials *user.LDAPCredentials) (*user.StartIdentityProviderIntentResponse, error) {
