package user

import (
	"context"
	"errors"
	"io"

	"golang.org/x/text/language"
	"google.golang.org/protobuf/types/known/structpb"
	"google.golang.org/protobuf/types/known/timestamppb"

	"github.com/zitadel/zitadel/internal/api/authz"
	"github.com/zitadel/zitadel/internal/api/grpc/object/v2"
	"github.com/zitadel/zitadel/internal/command"
	"github.com/zitadel/zitadel/internal/crypto"
	"github.com/zitadel/zitadel/internal/domain"
	"github.com/zitadel/zitadel/internal/idp"
	"github.com/zitadel/zitadel/internal/idp/providers/ldap"
	"github.com/zitadel/zitadel/internal/query"
	"github.com/zitadel/zitadel/internal/zerrors"
	object_pb "github.com/zitadel/zitadel/pkg/grpc/object/v2"
	"github.com/zitadel/zitadel/pkg/grpc/user/v2"
)

func (s *Server) AddHumanUser(ctx context.Context, req *user.AddHumanUserRequest) (_ *user.AddHumanUserResponse, err error) {

	human, err := AddUserRequestToAddHuman(req)
	if err != nil {
		return nil, err
	}
	orgID := authz.GetCtxData(ctx).OrgID
	if err = s.command.AddUserHuman(ctx, orgID, human, false, s.userCodeAlg); err != nil {
		return nil, err
	}
	return &user.AddHumanUserResponse{
		UserId:    human.ID,
		Details:   object.DomainToDetailsPb(human.Details),
		EmailCode: human.EmailCode,
		PhoneCode: human.PhoneCode,
	}, nil
}

func AddUserRequestToAddHuman(req *user.AddHumanUserRequest) (*command.AddHuman, error) {
	username := req.GetUsername()
	if username == "" {
		username = req.GetEmail().GetEmail()
	}
	passwordChangeRequired := req.GetPassword().GetChangeRequired() || req.GetHashedPassword().GetChangeRequired()
	metadata := make([]*command.AddMetadataEntry, len(req.Metadata))
	for i, metadataEntry := range req.Metadata {
		metadata[i] = &command.AddMetadataEntry{
			Key:   metadataEntry.GetKey(),
			Value: metadataEntry.GetValue(),
		}
	}
	links := make([]*command.AddLink, len(req.GetIdpLinks()))
	for i, link := range req.GetIdpLinks() {
		links[i] = &command.AddLink{
			IDPID:         link.GetIdpId(),
			IDPExternalID: link.GetUserId(),
			DisplayName:   link.GetUserName(),
		}
	}
	email, err := addUserRequestEmailToCommand(req.GetEmail())
	if err != nil {
		return nil, err
	}
	return &command.AddHuman{
		ID:          req.GetUserId(),
		Username:    username,
		FirstName:   req.GetProfile().GetGivenName(),
		LastName:    req.GetProfile().GetFamilyName(),
		NickName:    req.GetProfile().GetNickName(),
		DisplayName: req.GetProfile().GetDisplayName(),
		Email:       email,
		Phone: command.Phone{
			Number:     domain.PhoneNumber(req.GetPhone().GetPhone()),
			Verified:   req.GetPhone().GetIsVerified(),
			ReturnCode: req.GetPhone().GetReturnCode() != nil,
		},
		PreferredLanguage:      language.Make(req.GetProfile().GetPreferredLanguage()),
		Gender:                 genderToDomain(req.GetProfile().GetGender()),
		Password:               req.GetPassword().GetPassword(),
		EncodedPasswordHash:    req.GetHashedPassword().GetHash(),
		PasswordChangeRequired: passwordChangeRequired,
		Passwordless:           false,
		Register:               false,
		Metadata:               metadata,
		Links:                  links,
		TOTPSecret:             req.GetTotpSecret(),
	}, nil
}

func addUserRequestEmailToCommand(email *user.SetHumanEmail) (command.Email, error) {
	address := domain.EmailAddress(email.GetEmail())
	switch v := email.GetVerification().(type) {
	case *user.SetHumanEmail_ReturnCode:
		return command.Email{Address: address, ReturnCode: true}, nil
	case *user.SetHumanEmail_SendCode:
		urlTemplate := v.SendCode.GetUrlTemplate()
		// test the template execution so the async notification will not fail because of it and the user won't realize
		if err := domain.RenderConfirmURLTemplate(io.Discard, urlTemplate, "userID", "code", "orgID"); err != nil {
			return command.Email{}, err
		}
		return command.Email{Address: address, URLTemplate: urlTemplate}, nil
	case *user.SetHumanEmail_IsVerified:
		return command.Email{Address: address, Verified: v.IsVerified, NoEmailVerification: true}, nil
	default:
		return command.Email{Address: address}, nil
	}
}

func genderToDomain(gender user.Gender) domain.Gender {
	switch gender {
	case user.Gender_GENDER_UNSPECIFIED:
		return domain.GenderUnspecified
	case user.Gender_GENDER_FEMALE:
		return domain.GenderFemale
	case user.Gender_GENDER_MALE:
		return domain.GenderMale
	case user.Gender_GENDER_DIVERSE:
		return domain.GenderDiverse
	default:
		return domain.GenderUnspecified
	}
}

func (s *Server) UpdateHumanUser(ctx context.Context, req *user.UpdateHumanUserRequest) (_ *user.UpdateHumanUserResponse, err error) {
	human, err := UpdateUserRequestToChangeHuman(req)
	if err != nil {
		return nil, err
	}
	err = s.command.ChangeUserHuman(ctx, human, s.userCodeAlg)
	if err != nil {
		return nil, err
	}
	return &user.UpdateHumanUserResponse{
		Details:   object.DomainToDetailsPb(human.Details),
		EmailCode: human.EmailCode,
		PhoneCode: human.PhoneCode,
	}, nil
}

func (s *Server) LockUser(ctx context.Context, req *user.LockUserRequest) (_ *user.LockUserResponse, err error) {
	details, err := s.command.LockUserV2(ctx, req.UserId)
	if err != nil {
		return nil, err
	}
	return &user.LockUserResponse{
		Details: object.DomainToDetailsPb(details),
	}, nil
}

func (s *Server) UnlockUser(ctx context.Context, req *user.UnlockUserRequest) (_ *user.UnlockUserResponse, err error) {
	details, err := s.command.UnlockUserV2(ctx, req.UserId)
	if err != nil {
		return nil, err
	}
	return &user.UnlockUserResponse{
		Details: object.DomainToDetailsPb(details),
	}, nil
}

func (s *Server) DeactivateUser(ctx context.Context, req *user.DeactivateUserRequest) (_ *user.DeactivateUserResponse, err error) {
	details, err := s.command.DeactivateUserV2(ctx, req.UserId)
	if err != nil {
		return nil, err
	}
	return &user.DeactivateUserResponse{
		Details: object.DomainToDetailsPb(details),
	}, nil
}

func (s *Server) ReactivateUser(ctx context.Context, req *user.ReactivateUserRequest) (_ *user.ReactivateUserResponse, err error) {
	details, err := s.command.ReactivateUserV2(ctx, req.UserId)
	if err != nil {
		return nil, err
	}
	return &user.ReactivateUserResponse{
		Details: object.DomainToDetailsPb(details),
	}, nil
}

func ifNotNilPtr[v, p any](value *v, conv func(v) p) *p {
	var pNil *p
	if value == nil {
		return pNil
	}
	pVal := conv(*value)
	return &pVal
}

func UpdateUserRequestToChangeHuman(req *user.UpdateHumanUserRequest) (*command.ChangeHuman, error) {
	email, err := SetHumanEmailToEmail(req.Email, req.GetUserId())
	if err != nil {
		return nil, err
	}
	return &command.ChangeHuman{
		ID:       req.GetUserId(),
		Username: req.Username,
		Profile:  SetHumanProfileToProfile(req.Profile),
		Email:    email,
		Phone:    SetHumanPhoneToPhone(req.Phone),
		Password: SetHumanPasswordToPassword(req.Password),
	}, nil
}

func SetHumanProfileToProfile(profile *user.SetHumanProfile) *command.Profile {
	if profile == nil {
		return nil
	}
	var firstName *string
	if profile.GivenName != "" {
		firstName = &profile.GivenName
	}
	var lastName *string
	if profile.FamilyName != "" {
		lastName = &profile.FamilyName
	}
	return &command.Profile{
		FirstName:         firstName,
		LastName:          lastName,
		NickName:          profile.NickName,
		DisplayName:       profile.DisplayName,
		PreferredLanguage: ifNotNilPtr(profile.PreferredLanguage, language.Make),
		Gender:            ifNotNilPtr(profile.Gender, genderToDomain),
	}
}

func SetHumanEmailToEmail(email *user.SetHumanEmail, userID string) (*command.Email, error) {
	if email == nil {
		return nil, nil
	}
	var urlTemplate string
	if email.GetSendCode() != nil && email.GetSendCode().UrlTemplate != nil {
		urlTemplate = *email.GetSendCode().UrlTemplate
		if err := domain.RenderConfirmURLTemplate(io.Discard, urlTemplate, userID, "code", "orgID"); err != nil {
			return nil, err
		}
	}
	return &command.Email{
		Address:     domain.EmailAddress(email.Email),
		Verified:    email.GetIsVerified(),
		ReturnCode:  email.GetReturnCode() != nil,
		URLTemplate: urlTemplate,
	}, nil
}

func SetHumanPhoneToPhone(phone *user.SetHumanPhone) *command.Phone {
	if phone == nil {
		return nil
	}
	return &command.Phone{
		Number:     domain.PhoneNumber(phone.GetPhone()),
		Verified:   phone.GetIsVerified(),
		ReturnCode: phone.GetReturnCode() != nil,
	}
}

func SetHumanPasswordToPassword(password *user.SetPassword) *command.Password {
	if password == nil {
		return nil
	}
	return &command.Password{
		PasswordCode:        password.GetVerificationCode(),
		OldPassword:         password.GetCurrentPassword(),
		Password:            password.GetPassword().GetPassword(),
		EncodedPasswordHash: password.GetHashedPassword().GetHash(),
		ChangeRequired:      password.GetPassword().GetChangeRequired() || password.GetHashedPassword().GetChangeRequired(),
	}
}

func (s *Server) DeleteUser(ctx context.Context, req *user.DeleteUserRequest) (_ *user.DeleteUserResponse, err error) {
	memberships, grants, err := s.removeUserDependencies(ctx, req.GetUserId())
	if err != nil {
		return nil, err
	}
	details, err := s.command.RemoveUserV2(ctx, req.UserId, memberships, grants...)
	if err != nil {
		return nil, err
	}
	return &user.DeleteUserResponse{
		Details: object.DomainToDetailsPb(details),
	}, nil
}

func (s *Server) removeUserDependencies(ctx context.Context, userID string) ([]*command.CascadingMembership, []string, error) {
	userGrantUserQuery, err := query.NewUserGrantUserIDSearchQuery(userID)
	if err != nil {
		return nil, nil, err
	}
	grants, err := s.query.UserGrants(ctx, &query.UserGrantsQueries{
		Queries: []query.SearchQuery{userGrantUserQuery},
	}, true)
	if err != nil {
		return nil, nil, err
	}
	membershipsUserQuery, err := query.NewMembershipUserIDQuery(userID)
	if err != nil {
		return nil, nil, err
	}
	memberships, err := s.query.Memberships(ctx, &query.MembershipSearchQuery{
		Queries: []query.SearchQuery{membershipsUserQuery},
	}, false)
	if err != nil {
		return nil, nil, err
	}
	return cascadingMemberships(memberships.Memberships), userGrantsToIDs(grants.UserGrants), nil
}

func cascadingMemberships(memberships []*query.Membership) []*command.CascadingMembership {
	cascades := make([]*command.CascadingMembership, len(memberships))
	for i, membership := range memberships {
		cascades[i] = &command.CascadingMembership{
			UserID:        membership.UserID,
			ResourceOwner: membership.ResourceOwner,
			IAM:           cascadingIAMMembership(membership.IAM),
			Org:           cascadingOrgMembership(membership.Org),
			Project:       cascadingProjectMembership(membership.Project),
			ProjectGrant:  cascadingProjectGrantMembership(membership.ProjectGrant),
		}
	}
	return cascades
}

func cascadingIAMMembership(membership *query.IAMMembership) *command.CascadingIAMMembership {
	if membership == nil {
		return nil
	}
	return &command.CascadingIAMMembership{IAMID: membership.IAMID}
}
func cascadingOrgMembership(membership *query.OrgMembership) *command.CascadingOrgMembership {
	if membership == nil {
		return nil
	}
	return &command.CascadingOrgMembership{OrgID: membership.OrgID}
}
func cascadingProjectMembership(membership *query.ProjectMembership) *command.CascadingProjectMembership {
	if membership == nil {
		return nil
	}
	return &command.CascadingProjectMembership{ProjectID: membership.ProjectID}
}
func cascadingProjectGrantMembership(membership *query.ProjectGrantMembership) *command.CascadingProjectGrantMembership {
	if membership == nil {
		return nil
	}
	return &command.CascadingProjectGrantMembership{ProjectID: membership.ProjectID, GrantID: membership.GrantID}
}

func userGrantsToIDs(userGrants []*query.UserGrant) []string {
	converted := make([]string, len(userGrants))
	for i, grant := range userGrants {
		converted[i] = grant.ID
	}
	return converted
}

func (s *Server) StartIdentityProviderIntent(ctx context.Context, req *user.StartIdentityProviderIntentRequest) (_ *user.StartIdentityProviderIntentResponse, err error) {
	switch t := req.GetContent().(type) {
	case *user.StartIdentityProviderIntentRequest_Urls:
		return s.startIDPIntent(ctx, req.GetIdpId(), t.Urls)
	case *user.StartIdentityProviderIntentRequest_Ldap:
		return s.startLDAPIntent(ctx, req.GetIdpId(), t.Ldap)
	default:
		return nil, zerrors.ThrowUnimplementedf(nil, "USERv2-S2g21", "type oneOf %T in method StartIdentityProviderIntent not implemented", t)
	}
}

func (s *Server) startIDPIntent(ctx context.Context, idpID string, urls *user.RedirectURLs) (*user.StartIdentityProviderIntentResponse, error) {
	intentWriteModel, details, err := s.command.CreateIntent(ctx, idpID, urls.GetSuccessUrl(), urls.GetFailureUrl(), authz.GetInstance(ctx).InstanceID())
	if err != nil {
		return nil, err
	}
	content, redirect, err := s.command.AuthFromProvider(ctx, idpID, intentWriteModel.AggregateID, s.idpCallback(ctx), s.samlRootURL(ctx, idpID))
	if err != nil {
		return nil, err
	}
	if redirect {
		return &user.StartIdentityProviderIntentResponse{
			Details:  object.DomainToDetailsPb(details),
			NextStep: &user.StartIdentityProviderIntentResponse_AuthUrl{AuthUrl: content},
		}, nil
	} else {
		return &user.StartIdentityProviderIntentResponse{
			Details: object.DomainToDetailsPb(details),
			NextStep: &user.StartIdentityProviderIntentResponse_PostForm{
				PostForm: []byte(content),
			},
		}, nil
	}
}

func (s *Server) startLDAPIntent(ctx context.Context, idpID string, ldapCredentials *user.LDAPCredentials) (*user.StartIdentityProviderIntentResponse, error) {
	intentWriteModel, details, err := s.command.CreateIntent(ctx, idpID, "", "", authz.GetInstance(ctx).InstanceID())
	if err != nil {
		return nil, err
	}
	externalUser, userID, attributes, err := s.ldapLogin(ctx, intentWriteModel.IDPID, ldapCredentials.GetUsername(), ldapCredentials.GetPassword())
	if err != nil {
		if err := s.command.FailIDPIntent(ctx, intentWriteModel, err.Error()); err != nil {
			return nil, err
		}
		return nil, err
	}
	token, err := s.command.SucceedLDAPIDPIntent(ctx, intentWriteModel, externalUser, userID, attributes)
	if err != nil {
		return nil, err
	}
	return &user.StartIdentityProviderIntentResponse{
		Details: object.DomainToDetailsPb(details),
		NextStep: &user.StartIdentityProviderIntentResponse_IdpIntent{
			IdpIntent: &user.IDPIntent{
				IdpIntentId:    intentWriteModel.AggregateID,
				IdpIntentToken: token,
				UserId:         userID,
			},
		},
	}, nil
}

func (s *Server) checkLinkedExternalUser(ctx context.Context, idpID, externalUserID string) (string, error) {
	idQuery, err := query.NewIDPUserLinkIDPIDSearchQuery(idpID)
	if err != nil {
		return "", err
	}
	externalIDQuery, err := query.NewIDPUserLinksExternalIDSearchQuery(externalUserID)
	if err != nil {
		return "", err
	}
	queries := []query.SearchQuery{
		idQuery, externalIDQuery,
	}
	links, err := s.query.IDPUserLinks(ctx, &query.IDPUserLinksSearchQuery{Queries: queries}, nil)
	if err != nil {
		return "", err
	}
	if len(links.Links) == 1 {
		return links.Links[0].UserID, nil
	}
	return "", nil
}

func (s *Server) ldapLogin(ctx context.Context, idpID, username, password string) (idp.User, string, map[string][]string, error) {
	provider, err := s.command.GetProvider(ctx, idpID, "", "")
	if err != nil {
		return nil, "", nil, err
	}
	ldapProvider, ok := provider.(*ldap.Provider)
	if !ok {
		return nil, "", nil, zerrors.ThrowInvalidArgument(nil, "IDP-9a02j2n2bh", "Errors.ExternalIDP.IDPTypeNotImplemented")
	}
	session := ldapProvider.GetSession(username, password)
	externalUser, err := session.FetchUser(ctx)
	if errors.Is(err, ldap.ErrFailedLogin) || errors.Is(err, ldap.ErrNoSingleUser) {
		return nil, "", nil, zerrors.ThrowInvalidArgument(nil, "COMMAND-nzun2i", "Errors.User.ExternalIDP.LoginFailed")
	}
	if err != nil {
		return nil, "", nil, err
	}
	userID, err := s.checkLinkedExternalUser(ctx, idpID, externalUser.GetID())
	if err != nil {
		return nil, "", nil, err
	}

	attributes := make(map[string][]string, 0)
	for _, item := range session.Entry.Attributes {
		attributes[item.Name] = item.Values
	}
	return externalUser, userID, attributes, nil
}

func (s *Server) RetrieveIdentityProviderIntent(ctx context.Context, req *user.RetrieveIdentityProviderIntentRequest) (_ *user.RetrieveIdentityProviderIntentResponse, err error) {
	intent, err := s.command.GetIntentWriteModel(ctx, req.GetIdpIntentId(), "")
	if err != nil {
		return nil, err
	}
	if err := s.checkIntentToken(req.GetIdpIntentToken(), intent.AggregateID); err != nil {
		return nil, err
	}
	if intent.State != domain.IDPIntentStateSucceeded {
		return nil, zerrors.ThrowPreconditionFailed(nil, "IDP-nme4gszsvx", "Errors.Intent.NotSucceeded")
	}
	return idpIntentToIDPIntentPb(intent, s.idpAlg)
}

func idpIntentToIDPIntentPb(intent *command.IDPIntentWriteModel, alg crypto.EncryptionAlgorithm) (_ *user.RetrieveIdentityProviderIntentResponse, err error) {
	rawInformation := new(structpb.Struct)
	err = rawInformation.UnmarshalJSON(intent.IDPUser)
	if err != nil {
		return nil, err
	}
	information := &user.RetrieveIdentityProviderIntentResponse{
		Details: intentToDetailsPb(intent),
		IdpInformation: &user.IDPInformation{
			IdpId:          intent.IDPID,
			UserId:         intent.IDPUserID,
			UserName:       intent.IDPUserName,
			RawInformation: rawInformation,
		},
		UserId: intent.UserID,
	}
	if intent.IDPIDToken != "" || intent.IDPAccessToken != nil {
		information.IdpInformation.Access, err = idpOAuthTokensToPb(intent.IDPIDToken, intent.IDPAccessToken, alg)
		if err != nil {
			return nil, err
		}
	}

	if intent.IDPEntryAttributes != nil {
		access, err := IDPEntryAttributesToPb(intent.IDPEntryAttributes)
		if err != nil {
			return nil, err
		}
		information.IdpInformation.Access = access
	}

	if intent.Assertion != nil {
		assertion, err := crypto.Decrypt(intent.Assertion, alg)
		if err != nil {
			return nil, err
		}
		information.IdpInformation.Access = IDPSAMLResponseToPb(assertion)
	}

	return information, nil
}

func idpOAuthTokensToPb(idpIDToken string, idpAccessToken *crypto.CryptoValue, alg crypto.EncryptionAlgorithm) (_ *user.IDPInformation_Oauth, err error) {
	var idToken *string
	if idpIDToken != "" {
		idToken = &idpIDToken
	}
	var accessToken string
	if idpAccessToken != nil {
		accessToken, err = crypto.DecryptString(idpAccessToken, alg)
		if err != nil {
			return nil, err
		}
	}
	return &user.IDPInformation_Oauth{
		Oauth: &user.IDPOAuthAccessInformation{
			AccessToken: accessToken,
			IdToken:     idToken,
		},
	}, nil
}

func intentToDetailsPb(intent *command.IDPIntentWriteModel) *object_pb.Details {
	return &object_pb.Details{
		Sequence:      intent.ProcessedSequence,
		ChangeDate:    timestamppb.New(intent.ChangeDate),
		ResourceOwner: intent.ResourceOwner,
	}
}

func IDPEntryAttributesToPb(entryAttributes map[string][]string) (*user.IDPInformation_Ldap, error) {
	values := make(map[string]interface{}, 0)
	for k, v := range entryAttributes {
		intValues := make([]interface{}, len(v))
		for i, value := range v {
			intValues[i] = value
		}
		values[k] = intValues
	}
	attributes, err := structpb.NewStruct(values)
	if err != nil {
		return nil, err
	}
	return &user.IDPInformation_Ldap{
		Ldap: &user.IDPLDAPAccessInformation{
			Attributes: attributes,
		},
	}, nil
}

func IDPSAMLResponseToPb(assertion []byte) *user.IDPInformation_Saml {
	return &user.IDPInformation_Saml{
		Saml: &user.IDPSAMLAccessInformation{
			Assertion: assertion,
		},
	}
}

func (s *Server) checkIntentToken(token string, intentID string) error {
	return crypto.CheckToken(s.idpAlg, token, intentID)
}

func (s *Server) ListAuthenticationMethodTypes(ctx context.Context, req *user.ListAuthenticationMethodTypesRequest) (*user.ListAuthenticationMethodTypesResponse, error) {
	authMethods, err := s.query.ListUserAuthMethodTypes(ctx, req.GetUserId(), true, req.GetDomainQuery().GetIncludeWithoutDomain(), req.GetDomainQuery().GetDomain())
	if err != nil {
		return nil, err
	}
	return &user.ListAuthenticationMethodTypesResponse{
		Details:         object.ToListDetails(authMethods.SearchResponse),
		AuthMethodTypes: authMethodTypesToPb(authMethods.AuthMethodTypes),
	}, nil
}

func (s *Server) ListAuthenticationFactors(ctx context.Context, req *user.ListAuthenticationFactorsRequest) (*user.ListAuthenticationFactorsResponse, error) {
	query := new(query.UserAuthMethodSearchQueries)
<<<<<<< HEAD
	err := query.AppendUserIDQuery(req.UserId)
	if err != nil {
		return nil, err
	}

	if len(req.GetAuthFactors()) > 0 {
		authMethods := object.AuthFactorsToPb(req.GetAuthFactors())
		err = query.AppendAuthMethodsQuery(authMethods...)
	} else {
		err = query.AppendAuthMethodsQuery(domain.UserAuthMethodTypeU2F, domain.UserAuthMethodTypeTOTP, domain.UserAuthMethodTypeOTPSMS, domain.UserAuthMethodTypeOTPEmail)
	}
	if err != nil {
		return nil, err
	}

	if len(req.GetStates()) > 0 {
		states := object.AuthFactorStatesToPb(req.GetStates())
		err = query.AppendStatesQuery(states...)
	} else {
		err = query.AppendStateQuery(domain.MFAStateReady)
	}

	if err != nil {
		return nil, err
	}
	authMethods, err := s.query.SearchUserAuthMethods(ctx, query, nil)
	if err != nil {
		return nil, err
	}
=======

	if err := query.AppendUserIDQuery(req.UserId); err != nil {
		return nil, err
	}

	authMethodsType := []domain.UserAuthMethodType{domain.UserAuthMethodTypeU2F, domain.UserAuthMethodTypeTOTP, domain.UserAuthMethodTypeOTPSMS, domain.UserAuthMethodTypeOTPEmail}
	if len(req.GetAuthFactors()) > 0 {
		authMethodsType = object.AuthFactorsToPb(req.GetAuthFactors())
	}
	if err := query.AppendAuthMethodsQuery(authMethodsType...); err != nil {
		return nil, err
	}

	states := []domain.MFAState{domain.MFAStateReady}
	if len(req.GetStates()) > 0 {
		states = object.AuthFactorStatesToPb(req.GetStates())
	}
	if err := query.AppendStatesQuery(states...); err != nil {
		return nil, err
	}

	authMethods, err := s.query.SearchUserAuthMethods(ctx, query, s.checkPermission)
	if err != nil {
		return nil, err
	}

>>>>>>> dfa8ce59
	return &user.ListAuthenticationFactorsResponse{
		Result: object.AuthMethodsToPb(authMethods),
	}, nil
}

func authMethodTypesToPb(methodTypes []domain.UserAuthMethodType) []user.AuthenticationMethodType {
	methods := make([]user.AuthenticationMethodType, len(methodTypes))
	for i, method := range methodTypes {
		methods[i] = authMethodTypeToPb(method)
	}
	return methods
}

func authMethodTypeToPb(methodType domain.UserAuthMethodType) user.AuthenticationMethodType {
	switch methodType {
	case domain.UserAuthMethodTypeTOTP:
		return user.AuthenticationMethodType_AUTHENTICATION_METHOD_TYPE_TOTP
	case domain.UserAuthMethodTypeU2F:
		return user.AuthenticationMethodType_AUTHENTICATION_METHOD_TYPE_U2F
	case domain.UserAuthMethodTypePasswordless:
		return user.AuthenticationMethodType_AUTHENTICATION_METHOD_TYPE_PASSKEY
	case domain.UserAuthMethodTypePassword:
		return user.AuthenticationMethodType_AUTHENTICATION_METHOD_TYPE_PASSWORD
	case domain.UserAuthMethodTypeIDP:
		return user.AuthenticationMethodType_AUTHENTICATION_METHOD_TYPE_IDP
	case domain.UserAuthMethodTypeOTPSMS:
		return user.AuthenticationMethodType_AUTHENTICATION_METHOD_TYPE_OTP_SMS
	case domain.UserAuthMethodTypeOTPEmail:
		return user.AuthenticationMethodType_AUTHENTICATION_METHOD_TYPE_OTP_EMAIL
	case domain.UserAuthMethodTypeUnspecified:
		return user.AuthenticationMethodType_AUTHENTICATION_METHOD_TYPE_UNSPECIFIED
	default:
		return user.AuthenticationMethodType_AUTHENTICATION_METHOD_TYPE_UNSPECIFIED
	}
}

func (s *Server) CreateInviteCode(ctx context.Context, req *user.CreateInviteCodeRequest) (*user.CreateInviteCodeResponse, error) {
	invite, err := createInviteCodeRequestToCommand(req)
	if err != nil {
		return nil, err
	}
	details, code, err := s.command.CreateInviteCode(ctx, invite)
	if err != nil {
		return nil, err
	}
	return &user.CreateInviteCodeResponse{
		Details:    object.DomainToDetailsPb(details),
		InviteCode: code,
	}, nil
}

func (s *Server) ResendInviteCode(ctx context.Context, req *user.ResendInviteCodeRequest) (*user.ResendInviteCodeResponse, error) {
	details, err := s.command.ResendInviteCode(ctx, req.GetUserId(), "", "")
	if err != nil {
		return nil, err
	}
	return &user.ResendInviteCodeResponse{
		Details: object.DomainToDetailsPb(details),
	}, nil
}

func (s *Server) VerifyInviteCode(ctx context.Context, req *user.VerifyInviteCodeRequest) (*user.VerifyInviteCodeResponse, error) {
	details, err := s.command.VerifyInviteCode(ctx, req.GetUserId(), req.GetVerificationCode())
	if err != nil {
		return nil, err
	}
	return &user.VerifyInviteCodeResponse{
		Details: object.DomainToDetailsPb(details),
	}, nil
}

func createInviteCodeRequestToCommand(req *user.CreateInviteCodeRequest) (*command.CreateUserInvite, error) {
	switch v := req.GetVerification().(type) {
	case *user.CreateInviteCodeRequest_SendCode:
		urlTemplate := v.SendCode.GetUrlTemplate()
		// test the template execution so the async notification will not fail because of it and the user won't realize
		if err := domain.RenderConfirmURLTemplate(io.Discard, urlTemplate, req.GetUserId(), "code", "orgID"); err != nil {
			return nil, err
		}
		return &command.CreateUserInvite{UserID: req.GetUserId(), URLTemplate: urlTemplate, ApplicationName: v.SendCode.GetApplicationName()}, nil
	case *user.CreateInviteCodeRequest_ReturnCode:
		return &command.CreateUserInvite{UserID: req.GetUserId(), ReturnCode: true}, nil
	default:
		return &command.CreateUserInvite{UserID: req.GetUserId()}, nil
	}
}<|MERGE_RESOLUTION|>--- conflicted
+++ resolved
@@ -599,37 +599,6 @@
 
 func (s *Server) ListAuthenticationFactors(ctx context.Context, req *user.ListAuthenticationFactorsRequest) (*user.ListAuthenticationFactorsResponse, error) {
 	query := new(query.UserAuthMethodSearchQueries)
-<<<<<<< HEAD
-	err := query.AppendUserIDQuery(req.UserId)
-	if err != nil {
-		return nil, err
-	}
-
-	if len(req.GetAuthFactors()) > 0 {
-		authMethods := object.AuthFactorsToPb(req.GetAuthFactors())
-		err = query.AppendAuthMethodsQuery(authMethods...)
-	} else {
-		err = query.AppendAuthMethodsQuery(domain.UserAuthMethodTypeU2F, domain.UserAuthMethodTypeTOTP, domain.UserAuthMethodTypeOTPSMS, domain.UserAuthMethodTypeOTPEmail)
-	}
-	if err != nil {
-		return nil, err
-	}
-
-	if len(req.GetStates()) > 0 {
-		states := object.AuthFactorStatesToPb(req.GetStates())
-		err = query.AppendStatesQuery(states...)
-	} else {
-		err = query.AppendStateQuery(domain.MFAStateReady)
-	}
-
-	if err != nil {
-		return nil, err
-	}
-	authMethods, err := s.query.SearchUserAuthMethods(ctx, query, nil)
-	if err != nil {
-		return nil, err
-	}
-=======
 
 	if err := query.AppendUserIDQuery(req.UserId); err != nil {
 		return nil, err
@@ -656,7 +625,6 @@
 		return nil, err
 	}
 
->>>>>>> dfa8ce59
 	return &user.ListAuthenticationFactorsResponse{
 		Result: object.AuthMethodsToPb(authMethods),
 	}, nil
