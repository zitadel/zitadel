--- conflicted
+++ resolved
@@ -5,11 +5,7 @@
 import (
 	"context"
 	"encoding/base64"
-<<<<<<< HEAD
-=======
-	"errors"
 	"fmt"
->>>>>>> f27ca697
 	"slices"
 	"testing"
 	"time"
@@ -672,7 +668,7 @@
 				IamCTX,
 				&user.ListUsersRequest{},
 				func(ctx context.Context, request *user.ListUsersRequest) userAttrs {
-					infos := createUsers(ctx, orgResp.OrganizationId, 3, false)
+					infos := createUsers(ctx, Instance, orgResp.OrganizationId, 3, false)
 					request.Queries = []*user.SearchQuery{}
 					request.Queries = append(request.Queries, OrganizationIdQuery(orgResp.OrganizationId))
 					request.Queries = append(request.Queries, InUserIDsQuery(infos.userIDs()))
@@ -936,7 +932,7 @@
 				IamCTX,
 				&user.ListUsersRequest{},
 				func(ctx context.Context, request *user.ListUsersRequest) userAttrs {
-					infos := createUsers(ctx, orgResp.OrganizationId, 3, false)
+					infos := createUsers(ctx, Instance, orgResp.OrganizationId, 3, false)
 					request.Queries = []*user.SearchQuery{}
 					request.Queries = append(request.Queries, OrganizationIdQuery(orgResp.OrganizationId))
 					request.Queries = append(request.Queries, InUserEmailsQuery(infos.emails()))
@@ -1283,12 +1279,11 @@
 			},
 		},
 	}
-<<<<<<< HEAD
 	for _, tc := range tt {
 		t.Run(tc.name, func(t1 *testing.T) {
 			infos := tc.args.dep(IamCTX, tc.args.req)
 
-			retryDuration, tick := integration.WaitForAndTickWithMaxDuration(tc.args.ctx, 20*time.Second)
+			retryDuration, tick := integration.WaitForAndTickWithMaxDuration(tc.args.ctx, time.Minute)
 			require.EventuallyWithT(t1, func(ttt *assert.CollectT) {
 				got, err := Client.ListUsers(tc.args.ctx, tc.args.req)
 				if tc.wantErr {
@@ -1296,22 +1291,6 @@
 					return
 				}
 				require.NoError(ttt, err)
-=======
-	for _, f := range permissionCheckV2Settings {
-		for _, tc := range tt {
-			t.Run(f.TestNamePrependString+tc.name, func(t1 *testing.T) {
-				setPermissionCheckV2Flag(t, f.SetFlag)
-				infos := tc.args.dep(IamCTX, tc.args.req)
-
-				retryDuration, tick := integration.WaitForAndTickWithMaxDuration(tc.args.ctx, time.Minute)
-				require.EventuallyWithT(t1, func(ttt *assert.CollectT) {
-					got, err := Client.ListUsers(tc.args.ctx, tc.args.req)
-					if tc.wantErr {
-						require.Error(ttt, err)
-						return
-					}
-					require.NoError(ttt, err)
->>>>>>> f27ca697
 
 				// always only give back dependency infos which are required for the response
 				require.Len(ttt, tc.want.Result, len(infos))
