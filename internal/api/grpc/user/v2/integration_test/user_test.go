//go:build integration

package user_test

import (
	"context"
	"fmt"
	"net/url"
	"os"
	"testing"
	"time"

	"github.com/brianvoe/gofakeit/v6"
	"github.com/muhlemmer/gu"
	"github.com/stretchr/testify/assert"
	"github.com/stretchr/testify/require"
	"github.com/zitadel/logging"
	"google.golang.org/grpc/codes"
	"google.golang.org/grpc/status"
	"google.golang.org/protobuf/types/known/structpb"
	"google.golang.org/protobuf/types/known/timestamppb"

	"github.com/zitadel/zitadel/internal/integration"
	"github.com/zitadel/zitadel/internal/integration/sink"
	"github.com/zitadel/zitadel/pkg/grpc/auth"
	"github.com/zitadel/zitadel/pkg/grpc/idp"
	mgmt "github.com/zitadel/zitadel/pkg/grpc/management"
	"github.com/zitadel/zitadel/pkg/grpc/object/v2"
	user_v1 "github.com/zitadel/zitadel/pkg/grpc/user"
	"github.com/zitadel/zitadel/pkg/grpc/user/v2"
)

var (
	CTX                            context.Context
	IamCTX                         context.Context
	UserCTX                        context.Context
	SystemCTX                      context.Context
	SystemUserWithNoPermissionsCTX context.Context
	Instance                       *integration.Instance
	Client                         user.UserServiceClient
)

func TestMain(m *testing.M) {
	os.Exit(func() int {
		ctx, cancel := context.WithTimeout(context.Background(), 15*time.Minute)
		defer cancel()

		Instance = integration.NewInstance(ctx)

		SystemUserWithNoPermissionsCTX = integration.WithSystemUserWithNoPermissionsAuthorization(ctx)
		UserCTX = Instance.WithAuthorization(ctx, integration.UserTypeNoPermission)
		IamCTX = Instance.WithAuthorization(ctx, integration.UserTypeIAMOwner)
		SystemCTX = integration.WithSystemAuthorization(ctx)
		CTX = Instance.WithAuthorization(ctx, integration.UserTypeOrgOwner)
		Client = Instance.Client.UserV2
		return m.Run()
	}())
}

func TestServer_AddHumanUser(t *testing.T) {
	idpResp := Instance.AddGenericOAuthProvider(IamCTX, Instance.DefaultOrg.Id)
	type args struct {
		ctx context.Context
		req *user.AddHumanUserRequest
	}
	tests := []struct {
		name    string
		args    args
		want    *user.AddHumanUserResponse
		wantErr bool
	}{
		{
			name: "default verification",
			args: args{
				CTX,
				&user.AddHumanUserRequest{
					Organization: &object.Organization{
						Org: &object.Organization_OrgId{
							OrgId: Instance.DefaultOrg.Id,
						},
					},
					Profile: &user.SetHumanProfile{
						GivenName:         "Donald",
						FamilyName:        "Duck",
						NickName:          gu.Ptr("Dukkie"),
						DisplayName:       gu.Ptr("Donald Duck"),
						PreferredLanguage: gu.Ptr("en"),
						Gender:            user.Gender_GENDER_DIVERSE.Enum(),
					},
					Email: &user.SetHumanEmail{},
					Phone: &user.SetHumanPhone{},
					Metadata: []*user.SetMetadataEntry{
						{
							Key:   "somekey",
							Value: []byte("somevalue"),
						},
					},
					PasswordType: &user.AddHumanUserRequest_Password{
						Password: &user.Password{
							Password:       "DifficultPW666!",
							ChangeRequired: true,
						},
					},
				},
			},
			want: &user.AddHumanUserResponse{
				Details: &object.Details{
					ChangeDate:    timestamppb.Now(),
					ResourceOwner: Instance.DefaultOrg.Id,
				},
			},
		},
		{
			name: "default verification (org domain ctx)",
			args: args{
				CTX,
				&user.AddHumanUserRequest{
					Organization: &object.Organization{
						Org: &object.Organization_OrgDomain{
							OrgDomain: Instance.DefaultOrg.PrimaryDomain,
						},
					},
					Profile: &user.SetHumanProfile{
						GivenName:         "Donald",
						FamilyName:        "Duck",
						NickName:          gu.Ptr("Dukkie"),
						DisplayName:       gu.Ptr("Donald Duck"),
						PreferredLanguage: gu.Ptr("en"),
						Gender:            user.Gender_GENDER_DIVERSE.Enum(),
					},
					Email: &user.SetHumanEmail{},
					Phone: &user.SetHumanPhone{},
					Metadata: []*user.SetMetadataEntry{
						{
							Key:   "somekey",
							Value: []byte("somevalue"),
						},
					},
					PasswordType: &user.AddHumanUserRequest_Password{
						Password: &user.Password{
							Password:       "DifficultPW666!",
							ChangeRequired: true,
						},
					},
				},
			},
			want: &user.AddHumanUserResponse{
				Details: &object.Details{
					ChangeDate:    timestamppb.Now(),
					ResourceOwner: Instance.DefaultOrg.Id,
				},
			},
		},
		{
			name: "return email verification code",
			args: args{
				CTX,
				&user.AddHumanUserRequest{
					Organization: &object.Organization{
						Org: &object.Organization_OrgId{
							OrgId: Instance.DefaultOrg.Id,
						},
					},
					Profile: &user.SetHumanProfile{
						GivenName:         "Donald",
						FamilyName:        "Duck",
						NickName:          gu.Ptr("Dukkie"),
						DisplayName:       gu.Ptr("Donald Duck"),
						PreferredLanguage: gu.Ptr("en"),
						Gender:            user.Gender_GENDER_DIVERSE.Enum(),
					},
					Email: &user.SetHumanEmail{
						Verification: &user.SetHumanEmail_ReturnCode{
							ReturnCode: &user.ReturnEmailVerificationCode{},
						},
					},
					Metadata: []*user.SetMetadataEntry{
						{
							Key:   "somekey",
							Value: []byte("somevalue"),
						},
					},
					PasswordType: &user.AddHumanUserRequest_Password{
						Password: &user.Password{
							Password:       "DifficultPW666!",
							ChangeRequired: true,
						},
					},
				},
			},
			want: &user.AddHumanUserResponse{
				Details: &object.Details{
					ChangeDate:    timestamppb.Now(),
					ResourceOwner: Instance.DefaultOrg.Id,
				},
				EmailCode: gu.Ptr("something"),
			},
		},
		{
			name: "custom template",
			args: args{
				CTX,
				&user.AddHumanUserRequest{
					Organization: &object.Organization{
						Org: &object.Organization_OrgId{
							OrgId: Instance.DefaultOrg.Id,
						},
					},
					Profile: &user.SetHumanProfile{
						GivenName:         "Donald",
						FamilyName:        "Duck",
						NickName:          gu.Ptr("Dukkie"),
						DisplayName:       gu.Ptr("Donald Duck"),
						PreferredLanguage: gu.Ptr("en"),
						Gender:            user.Gender_GENDER_DIVERSE.Enum(),
					},
					Email: &user.SetHumanEmail{
						Verification: &user.SetHumanEmail_SendCode{
							SendCode: &user.SendEmailVerificationCode{
								UrlTemplate: gu.Ptr("https://example.com/email/verify?userID={{.UserID}}&code={{.Code}}&orgID={{.OrgID}}"),
							},
						},
					},
					Metadata: []*user.SetMetadataEntry{
						{
							Key:   "somekey",
							Value: []byte("somevalue"),
						},
					},
					PasswordType: &user.AddHumanUserRequest_Password{
						Password: &user.Password{
							Password:       "DifficultPW666!",
							ChangeRequired: true,
						},
					},
				},
			},
			want: &user.AddHumanUserResponse{
				Details: &object.Details{
					ChangeDate:    timestamppb.Now(),
					ResourceOwner: Instance.DefaultOrg.Id,
				},
			},
		},
		{
			name: "return phone verification code",
			args: args{
				CTX,
				&user.AddHumanUserRequest{
					Organization: &object.Organization{
						Org: &object.Organization_OrgId{
							OrgId: Instance.DefaultOrg.Id,
						},
					},
					Profile: &user.SetHumanProfile{
						GivenName:         "Donald",
						FamilyName:        "Duck",
						NickName:          gu.Ptr("Dukkie"),
						DisplayName:       gu.Ptr("Donald Duck"),
						PreferredLanguage: gu.Ptr("en"),
						Gender:            user.Gender_GENDER_DIVERSE.Enum(),
					},
					Email: &user.SetHumanEmail{},
					Phone: &user.SetHumanPhone{
						Phone: "+41791234567",
						Verification: &user.SetHumanPhone_ReturnCode{
							ReturnCode: &user.ReturnPhoneVerificationCode{},
						},
					},
					Metadata: []*user.SetMetadataEntry{
						{
							Key:   "somekey",
							Value: []byte("somevalue"),
						},
					},
					PasswordType: &user.AddHumanUserRequest_Password{
						Password: &user.Password{
							Password:       "DifficultPW666!",
							ChangeRequired: true,
						},
					},
				},
			},
			want: &user.AddHumanUserResponse{
				Details: &object.Details{
					ChangeDate:    timestamppb.Now(),
					ResourceOwner: Instance.DefaultOrg.Id,
				},
				PhoneCode: gu.Ptr("something"),
			},
		},
		{
			name: "custom template error",
			args: args{
				CTX,
				&user.AddHumanUserRequest{
					Organization: &object.Organization{
						Org: &object.Organization_OrgId{
							OrgId: Instance.DefaultOrg.Id,
						},
					},
					Profile: &user.SetHumanProfile{
						GivenName:         "Donald",
						FamilyName:        "Duck",
						NickName:          gu.Ptr("Dukkie"),
						DisplayName:       gu.Ptr("Donald Duck"),
						PreferredLanguage: gu.Ptr("en"),
						Gender:            user.Gender_GENDER_DIVERSE.Enum(),
					},
					Email: &user.SetHumanEmail{
						Verification: &user.SetHumanEmail_SendCode{
							SendCode: &user.SendEmailVerificationCode{
								UrlTemplate: gu.Ptr("{{"),
							},
						},
					},
					Metadata: []*user.SetMetadataEntry{
						{
							Key:   "somekey",
							Value: []byte("somevalue"),
						},
					},
					PasswordType: &user.AddHumanUserRequest_Password{
						Password: &user.Password{
							Password:       "DifficultPW666!",
							ChangeRequired: true,
						},
					},
				},
			},
			wantErr: true,
		},
		{
			name: "missing REQUIRED profile",
			args: args{
				CTX,
				&user.AddHumanUserRequest{
					Organization: &object.Organization{
						Org: &object.Organization_OrgId{
							OrgId: Instance.DefaultOrg.Id,
						},
					},
					Email: &user.SetHumanEmail{
						Verification: &user.SetHumanEmail_ReturnCode{
							ReturnCode: &user.ReturnEmailVerificationCode{},
						},
					},
					Metadata: []*user.SetMetadataEntry{
						{
							Key:   "somekey",
							Value: []byte("somevalue"),
						},
					},
					PasswordType: &user.AddHumanUserRequest_Password{
						Password: &user.Password{
							Password:       "DifficultPW666!",
							ChangeRequired: true,
						},
					},
				},
			},
			wantErr: true,
		},
		{
			name: "missing REQUIRED email",
			args: args{
				CTX,
				&user.AddHumanUserRequest{
					Organization: &object.Organization{
						Org: &object.Organization_OrgId{
							OrgId: Instance.DefaultOrg.Id,
						},
					},
					Profile: &user.SetHumanProfile{
						GivenName:         "Donald",
						FamilyName:        "Duck",
						NickName:          gu.Ptr("Dukkie"),
						DisplayName:       gu.Ptr("Donald Duck"),
						PreferredLanguage: gu.Ptr("en"),
						Gender:            user.Gender_GENDER_DIVERSE.Enum(),
					},
					Metadata: []*user.SetMetadataEntry{
						{
							Key:   "somekey",
							Value: []byte("somevalue"),
						},
					},
					PasswordType: &user.AddHumanUserRequest_Password{
						Password: &user.Password{
							Password:       "DifficultPW666!",
							ChangeRequired: true,
						},
					},
				},
			},
			wantErr: true,
		},
		{
			name: "missing idp",
			args: args{
				CTX,
				&user.AddHumanUserRequest{
					Organization: &object.Organization{
						Org: &object.Organization_OrgId{
							OrgId: Instance.DefaultOrg.Id,
						},
					},
					Profile: &user.SetHumanProfile{
						GivenName:         "Donald",
						FamilyName:        "Duck",
						NickName:          gu.Ptr("Dukkie"),
						DisplayName:       gu.Ptr("Donald Duck"),
						PreferredLanguage: gu.Ptr("en"),
						Gender:            user.Gender_GENDER_DIVERSE.Enum(),
					},
					Email: &user.SetHumanEmail{
						Email: "livio@zitadel.com",
						Verification: &user.SetHumanEmail_IsVerified{
							IsVerified: true,
						},
					},
					Metadata: []*user.SetMetadataEntry{
						{
							Key:   "somekey",
							Value: []byte("somevalue"),
						},
					},
					PasswordType: &user.AddHumanUserRequest_Password{
						Password: &user.Password{
							Password:       "DifficultPW666!",
							ChangeRequired: false,
						},
					},
					IdpLinks: []*user.IDPLink{
						{
							IdpId:    "idpID",
							UserId:   "userID",
							UserName: "username",
						},
					},
				},
			},
			wantErr: true,
		},
		{
			name: "with idp",
			args: args{
				CTX,
				&user.AddHumanUserRequest{
					Organization: &object.Organization{
						Org: &object.Organization_OrgId{
							OrgId: Instance.DefaultOrg.Id,
						},
					},
					Profile: &user.SetHumanProfile{
						GivenName:         "Donald",
						FamilyName:        "Duck",
						NickName:          gu.Ptr("Dukkie"),
						DisplayName:       gu.Ptr("Donald Duck"),
						PreferredLanguage: gu.Ptr("en"),
						Gender:            user.Gender_GENDER_DIVERSE.Enum(),
					},
					Email: &user.SetHumanEmail{
						Email: "livio@zitadel.com",
						Verification: &user.SetHumanEmail_IsVerified{
							IsVerified: true,
						},
					},
					Metadata: []*user.SetMetadataEntry{
						{
							Key:   "somekey",
							Value: []byte("somevalue"),
						},
					},
					PasswordType: &user.AddHumanUserRequest_Password{
						Password: &user.Password{
							Password:       "DifficultPW666!",
							ChangeRequired: false,
						},
					},
					IdpLinks: []*user.IDPLink{
						{
							IdpId:    idpResp.Id,
							UserId:   "userID",
							UserName: "username",
						},
					},
				},
			},
			want: &user.AddHumanUserResponse{
				Details: &object.Details{
					ChangeDate:    timestamppb.Now(),
					ResourceOwner: Instance.DefaultOrg.Id,
				},
			},
		},
		{
			name: "with totp",
			args: args{
				CTX,
				&user.AddHumanUserRequest{
					Organization: &object.Organization{
						Org: &object.Organization_OrgId{
							OrgId: Instance.DefaultOrg.Id,
						},
					},
					Profile: &user.SetHumanProfile{
						GivenName:         "Donald",
						FamilyName:        "Duck",
						NickName:          gu.Ptr("Dukkie"),
						DisplayName:       gu.Ptr("Donald Duck"),
						PreferredLanguage: gu.Ptr("en"),
						Gender:            user.Gender_GENDER_DIVERSE.Enum(),
					},
					Email: &user.SetHumanEmail{
						Email: "livio@zitadel.com",
						Verification: &user.SetHumanEmail_IsVerified{
							IsVerified: true,
						},
					},
					Metadata: []*user.SetMetadataEntry{
						{
							Key:   "somekey",
							Value: []byte("somevalue"),
						},
					},
					PasswordType: &user.AddHumanUserRequest_Password{
						Password: &user.Password{
							Password:       "DifficultPW666!",
							ChangeRequired: false,
						},
					},
					TotpSecret: gu.Ptr("secret"),
				},
			},
			want: &user.AddHumanUserResponse{
				Details: &object.Details{
					ChangeDate:    timestamppb.Now(),
					ResourceOwner: Instance.DefaultOrg.Id,
				},
			},
		},
		{
			name: "password not complexity conform",
			args: args{
				CTX,
				&user.AddHumanUserRequest{
					Organization: &object.Organization{
						Org: &object.Organization_OrgId{
							OrgId: Instance.DefaultOrg.Id,
						},
					},
					Profile: &user.SetHumanProfile{
						GivenName:         "Donald",
						FamilyName:        "Duck",
						NickName:          gu.Ptr("Dukkie"),
						DisplayName:       gu.Ptr("Donald Duck"),
						PreferredLanguage: gu.Ptr("en"),
						Gender:            user.Gender_GENDER_DIVERSE.Enum(),
					},
					Email: &user.SetHumanEmail{},
					Metadata: []*user.SetMetadataEntry{
						{
							Key:   "somekey",
							Value: []byte("somevalue"),
						},
					},
					PasswordType: &user.AddHumanUserRequest_Password{
						Password: &user.Password{
							Password: "insufficient",
						},
					},
				},
			},
			wantErr: true,
		},
		{
			name: "hashed password",
			args: args{
				CTX,
				&user.AddHumanUserRequest{
					Organization: &object.Organization{
						Org: &object.Organization_OrgId{
							OrgId: Instance.DefaultOrg.Id,
						},
					},
					Profile: &user.SetHumanProfile{
						GivenName:         "Donald",
						FamilyName:        "Duck",
						NickName:          gu.Ptr("Dukkie"),
						DisplayName:       gu.Ptr("Donald Duck"),
						PreferredLanguage: gu.Ptr("en"),
						Gender:            user.Gender_GENDER_DIVERSE.Enum(),
					},
					Email: &user.SetHumanEmail{},
					Metadata: []*user.SetMetadataEntry{
						{
							Key:   "somekey",
							Value: []byte("somevalue"),
						},
					},
					PasswordType: &user.AddHumanUserRequest_HashedPassword{
						HashedPassword: &user.HashedPassword{
							Hash: "$2y$12$hXUrnqdq1RIIYZ2HPytIIe5lXdIvbhqrTvdPsSF7o.jFh817Z6lwm",
						},
					},
				},
			},
			want: &user.AddHumanUserResponse{
				Details: &object.Details{
					ChangeDate:    timestamppb.Now(),
					ResourceOwner: Instance.DefaultOrg.Id,
				},
			},
		},
		{
			name: "unsupported hashed password",
			args: args{
				CTX,
				&user.AddHumanUserRequest{
					Organization: &object.Organization{
						Org: &object.Organization_OrgId{
							OrgId: Instance.DefaultOrg.Id,
						},
					},
					Profile: &user.SetHumanProfile{
						GivenName:         "Donald",
						FamilyName:        "Duck",
						NickName:          gu.Ptr("Dukkie"),
						DisplayName:       gu.Ptr("Donald Duck"),
						PreferredLanguage: gu.Ptr("en"),
						Gender:            user.Gender_GENDER_DIVERSE.Enum(),
					},
					Email: &user.SetHumanEmail{},
					Metadata: []*user.SetMetadataEntry{
						{
							Key:   "somekey",
							Value: []byte("somevalue"),
						},
					},
					PasswordType: &user.AddHumanUserRequest_HashedPassword{
						HashedPassword: &user.HashedPassword{
							Hash: "$scrypt$ln=16,r=8,p=1$cmFuZG9tc2FsdGlzaGFyZA$Rh+NnJNo1I6nRwaNqbDm6kmADswD1+7FTKZ7Ln9D8nQ",
						},
					},
				},
			},
			wantErr: true,
		},
	}
	for i, tt := range tests {
		t.Run(tt.name, func(t *testing.T) {
			userID := fmt.Sprint(time.Now().UnixNano() + int64(i))
			tt.args.req.UserId = &userID
			if email := tt.args.req.GetEmail(); email != nil {
				email.Email = fmt.Sprintf("%s@me.now", userID)
			}

			if tt.want != nil {
				tt.want.UserId = userID
			}

			got, err := Client.AddHumanUser(tt.args.ctx, tt.args.req)
			if tt.wantErr {
				require.Error(t, err)
				return
			}
			require.NoError(t, err)

			assert.Equal(t, tt.want.GetUserId(), got.GetUserId())
			if tt.want.GetEmailCode() != "" {
				assert.NotEmpty(t, got.GetEmailCode())
			} else {
				assert.Empty(t, got.GetEmailCode())
			}
			if tt.want.GetPhoneCode() != "" {
				assert.NotEmpty(t, got.GetPhoneCode())
			} else {
				assert.Empty(t, got.GetPhoneCode())
			}
			integration.AssertDetails(t, tt.want, got)
		})
	}
}

func TestServer_AddHumanUser_Permission(t *testing.T) {
	newOrgOwnerEmail := gofakeit.Email()
	newOrg := Instance.CreateOrganization(IamCTX, fmt.Sprintf("AddHuman-%s", gofakeit.AppName()), newOrgOwnerEmail)
	type args struct {
		ctx context.Context
		req *user.AddHumanUserRequest
	}
	tests := []struct {
		name    string
		args    args
		want    *user.AddHumanUserResponse
		wantErr bool
	}{
		{
			name: "System, ok",
			args: args{
				SystemCTX,
				&user.AddHumanUserRequest{
					Organization: &object.Organization{
						Org: &object.Organization_OrgId{
							OrgId: newOrg.GetOrganizationId(),
						},
					},
					Profile: &user.SetHumanProfile{
						GivenName:         "Donald",
						FamilyName:        "Duck",
						NickName:          gu.Ptr("Dukkie"),
						DisplayName:       gu.Ptr("Donald Duck"),
						PreferredLanguage: gu.Ptr("en"),
						Gender:            user.Gender_GENDER_DIVERSE.Enum(),
					},
					Email: &user.SetHumanEmail{},
					Phone: &user.SetHumanPhone{},
					Metadata: []*user.SetMetadataEntry{
						{
							Key:   "somekey",
							Value: []byte("somevalue"),
						},
					},
					PasswordType: &user.AddHumanUserRequest_Password{
						Password: &user.Password{
							Password:       "DifficultPW666!",
							ChangeRequired: true,
						},
					},
				},
			},
			want: &user.AddHumanUserResponse{
				Details: &object.Details{
					ChangeDate:    timestamppb.Now(),
					ResourceOwner: newOrg.GetOrganizationId(),
				},
			},
		},
		{
			name: "Instance, ok",
			args: args{
				IamCTX,
				&user.AddHumanUserRequest{
					Organization: &object.Organization{
						Org: &object.Organization_OrgId{
							OrgId: newOrg.GetOrganizationId(),
						},
					},
					Profile: &user.SetHumanProfile{
						GivenName:         "Donald",
						FamilyName:        "Duck",
						NickName:          gu.Ptr("Dukkie"),
						DisplayName:       gu.Ptr("Donald Duck"),
						PreferredLanguage: gu.Ptr("en"),
						Gender:            user.Gender_GENDER_DIVERSE.Enum(),
					},
					Email: &user.SetHumanEmail{},
					Phone: &user.SetHumanPhone{},
					Metadata: []*user.SetMetadataEntry{
						{
							Key:   "somekey",
							Value: []byte("somevalue"),
						},
					},
					PasswordType: &user.AddHumanUserRequest_Password{
						Password: &user.Password{
							Password:       "DifficultPW666!",
							ChangeRequired: true,
						},
					},
				},
			},
			want: &user.AddHumanUserResponse{
				Details: &object.Details{
					ChangeDate:    timestamppb.Now(),
					ResourceOwner: newOrg.GetOrganizationId(),
				},
			},
		},
		{
			name: "Org, error",
			args: args{
				CTX,
				&user.AddHumanUserRequest{
					Organization: &object.Organization{
						Org: &object.Organization_OrgId{
							OrgId: newOrg.GetOrganizationId(),
						},
					},
					Profile: &user.SetHumanProfile{
						GivenName:         "Donald",
						FamilyName:        "Duck",
						NickName:          gu.Ptr("Dukkie"),
						DisplayName:       gu.Ptr("Donald Duck"),
						PreferredLanguage: gu.Ptr("en"),
						Gender:            user.Gender_GENDER_DIVERSE.Enum(),
					},
					Email: &user.SetHumanEmail{},
					Phone: &user.SetHumanPhone{},
					Metadata: []*user.SetMetadataEntry{
						{
							Key:   "somekey",
							Value: []byte("somevalue"),
						},
					},
					PasswordType: &user.AddHumanUserRequest_Password{
						Password: &user.Password{
							Password:       "DifficultPW666!",
							ChangeRequired: true,
						},
					},
				},
			},
			wantErr: true,
		},
		{
			name: "User, error",
			args: args{
				UserCTX,
				&user.AddHumanUserRequest{
					Organization: &object.Organization{
						Org: &object.Organization_OrgId{
							OrgId: newOrg.GetOrganizationId(),
						},
					},
					Profile: &user.SetHumanProfile{
						GivenName:         "Donald",
						FamilyName:        "Duck",
						NickName:          gu.Ptr("Dukkie"),
						DisplayName:       gu.Ptr("Donald Duck"),
						PreferredLanguage: gu.Ptr("en"),
						Gender:            user.Gender_GENDER_DIVERSE.Enum(),
					},
					Email: &user.SetHumanEmail{},
					Phone: &user.SetHumanPhone{},
					Metadata: []*user.SetMetadataEntry{
						{
							Key:   "somekey",
							Value: []byte("somevalue"),
						},
					},
					PasswordType: &user.AddHumanUserRequest_Password{
						Password: &user.Password{
							Password:       "DifficultPW666!",
							ChangeRequired: true,
						},
					},
				},
			},
			wantErr: true,
		},
	}
	for i, tt := range tests {
		t.Run(tt.name, func(t *testing.T) {
			userID := fmt.Sprint(time.Now().UnixNano() + int64(i))
			tt.args.req.UserId = &userID
			if email := tt.args.req.GetEmail(); email != nil {
				email.Email = fmt.Sprintf("%s@me.now", userID)
			}

			if tt.want != nil {
				tt.want.UserId = userID
			}

			got, err := Client.AddHumanUser(tt.args.ctx, tt.args.req)
			if tt.wantErr {
				require.Error(t, err)
				return
			}
			require.NoError(t, err)

			assert.Equal(t, tt.want.GetUserId(), got.GetUserId())
			integration.AssertDetails(t, tt.want, got)
		})
	}
}

func TestServer_UpdateHumanUser(t *testing.T) {
	type args struct {
		ctx context.Context
		req *user.UpdateHumanUserRequest
	}
	tests := []struct {
		name    string
		prepare func(request *user.UpdateHumanUserRequest) error
		args    args
		want    *user.UpdateHumanUserResponse
		wantErr bool
	}{
		{
			name: "not exisiting",
			prepare: func(request *user.UpdateHumanUserRequest) error {
				request.UserId = "notexisiting"
				return nil
			},
			args: args{
				CTX,
				&user.UpdateHumanUserRequest{
					Username: gu.Ptr("changed"),
				},
			},
			wantErr: true,
		},
		{
			name: "change username, ok",
			prepare: func(request *user.UpdateHumanUserRequest) error {
				userID := Instance.CreateHumanUser(CTX).GetUserId()
				request.UserId = userID
				return nil
			},
			args: args{
				CTX,
				&user.UpdateHumanUserRequest{
					Username: gu.Ptr(gofakeit.Username()),
				},
			},
			want: &user.UpdateHumanUserResponse{
				Details: &object.Details{
					ChangeDate:    timestamppb.Now(),
					ResourceOwner: Instance.DefaultOrg.Id,
				},
			},
		},
		{
			name: "change profile, ok",
			prepare: func(request *user.UpdateHumanUserRequest) error {
				userID := Instance.CreateHumanUser(CTX).GetUserId()
				request.UserId = userID
				return nil
			},
			args: args{
				CTX,
				&user.UpdateHumanUserRequest{
					Profile: &user.SetHumanProfile{
						GivenName:         "Donald",
						FamilyName:        "Duck",
						NickName:          gu.Ptr("Dukkie"),
						DisplayName:       gu.Ptr("Donald Duck"),
						PreferredLanguage: gu.Ptr("en"),
						Gender:            user.Gender_GENDER_DIVERSE.Enum(),
					},
				},
			},
			want: &user.UpdateHumanUserResponse{
				Details: &object.Details{
					ChangeDate:    timestamppb.Now(),
					ResourceOwner: Instance.DefaultOrg.Id,
				},
			},
		},
		{
			name: "change email, ok",
			prepare: func(request *user.UpdateHumanUserRequest) error {
				userID := Instance.CreateHumanUser(CTX).GetUserId()
				request.UserId = userID
				return nil
			},
			args: args{
				CTX,
				&user.UpdateHumanUserRequest{
					Email: &user.SetHumanEmail{
						Email:        "changed@test.com",
						Verification: &user.SetHumanEmail_IsVerified{IsVerified: true},
					},
				},
			},
			want: &user.UpdateHumanUserResponse{
				Details: &object.Details{
					ChangeDate:    timestamppb.Now(),
					ResourceOwner: Instance.DefaultOrg.Id,
				},
			},
		},
		{
			name: "change email, code, ok",
			prepare: func(request *user.UpdateHumanUserRequest) error {
				userID := Instance.CreateHumanUser(CTX).GetUserId()
				request.UserId = userID
				return nil
			},
			args: args{
				CTX,
				&user.UpdateHumanUserRequest{
					Email: &user.SetHumanEmail{
						Email:        "changed@test.com",
						Verification: &user.SetHumanEmail_ReturnCode{},
					},
				},
			},
			want: &user.UpdateHumanUserResponse{
				Details: &object.Details{
					ChangeDate:    timestamppb.Now(),
					ResourceOwner: Instance.DefaultOrg.Id,
				},
				EmailCode: gu.Ptr("something"),
			},
		},
		{
			name: "change phone, ok",
			prepare: func(request *user.UpdateHumanUserRequest) error {
				userID := Instance.CreateHumanUser(CTX).GetUserId()
				request.UserId = userID
				return nil
			},
			args: args{
				CTX,
				&user.UpdateHumanUserRequest{
					Phone: &user.SetHumanPhone{
						Phone:        "+41791234567",
						Verification: &user.SetHumanPhone_IsVerified{IsVerified: true},
					},
				},
			},
			want: &user.UpdateHumanUserResponse{
				Details: &object.Details{
					ChangeDate:    timestamppb.Now(),
					ResourceOwner: Instance.DefaultOrg.Id,
				},
			},
		},
		{
			name: "change phone, code, ok",
			prepare: func(request *user.UpdateHumanUserRequest) error {
				userID := Instance.CreateHumanUser(CTX).GetUserId()
				request.UserId = userID
				return nil
			},
			args: args{
				CTX,
				&user.UpdateHumanUserRequest{
					Phone: &user.SetHumanPhone{
						Phone:        "+41791234568",
						Verification: &user.SetHumanPhone_ReturnCode{},
					},
				},
			},
			want: &user.UpdateHumanUserResponse{
				Details: &object.Details{
					ChangeDate:    timestamppb.Now(),
					ResourceOwner: Instance.DefaultOrg.Id,
				},
				PhoneCode: gu.Ptr("something"),
			},
		},
		{
			name: "change password, code, ok",
			prepare: func(request *user.UpdateHumanUserRequest) error {
				userID := Instance.CreateHumanUser(CTX).GetUserId()
				request.UserId = userID
				resp, err := Client.PasswordReset(CTX, &user.PasswordResetRequest{
					UserId: userID,
					Medium: &user.PasswordResetRequest_ReturnCode{
						ReturnCode: &user.ReturnPasswordResetCode{},
					},
				})
				if err != nil {
					return err
				}
				request.Password.Verification = &user.SetPassword_VerificationCode{
					VerificationCode: resp.GetVerificationCode(),
				}
				return nil
			},
			args: args{
				CTX,
				&user.UpdateHumanUserRequest{
					Password: &user.SetPassword{
						PasswordType: &user.SetPassword_Password{
							Password: &user.Password{
								Password:       "Password1!",
								ChangeRequired: true,
							},
						},
					},
				},
			},
			want: &user.UpdateHumanUserResponse{
				Details: &object.Details{
					ChangeDate:    timestamppb.Now(),
					ResourceOwner: Instance.DefaultOrg.Id,
				},
			},
		},
		{
			name: "change hashed password, code, ok",
			prepare: func(request *user.UpdateHumanUserRequest) error {
				userID := Instance.CreateHumanUser(CTX).GetUserId()
				request.UserId = userID
				resp, err := Client.PasswordReset(CTX, &user.PasswordResetRequest{
					UserId: userID,
					Medium: &user.PasswordResetRequest_ReturnCode{
						ReturnCode: &user.ReturnPasswordResetCode{},
					},
				})
				if err != nil {
					return err
				}
				request.Password.Verification = &user.SetPassword_VerificationCode{
					VerificationCode: resp.GetVerificationCode(),
				}
				return nil
			},
			args: args{
				CTX,
				&user.UpdateHumanUserRequest{
					Password: &user.SetPassword{
						PasswordType: &user.SetPassword_HashedPassword{
							HashedPassword: &user.HashedPassword{
								Hash: "$2y$12$hXUrnqdq1RIIYZ2HPytIIe5lXdIvbhqrTvdPsSF7o.jFh817Z6lwm",
							},
						},
					},
				},
			},
			want: &user.UpdateHumanUserResponse{
				Details: &object.Details{
					ChangeDate:    timestamppb.Now(),
					ResourceOwner: Instance.DefaultOrg.Id,
				},
			},
		},
		{
			name: "change hashed password, code, not supported",
			prepare: func(request *user.UpdateHumanUserRequest) error {
				userID := Instance.CreateHumanUser(CTX).GetUserId()
				request.UserId = userID
				resp, err := Client.PasswordReset(CTX, &user.PasswordResetRequest{
					UserId: userID,
					Medium: &user.PasswordResetRequest_ReturnCode{
						ReturnCode: &user.ReturnPasswordResetCode{},
					},
				})
				if err != nil {
					return err
				}
				request.Password = &user.SetPassword{
					Verification: &user.SetPassword_VerificationCode{
						VerificationCode: resp.GetVerificationCode(),
					},
				}
				return nil
			},
			args: args{
				CTX,
				&user.UpdateHumanUserRequest{
					Password: &user.SetPassword{
						PasswordType: &user.SetPassword_HashedPassword{
							HashedPassword: &user.HashedPassword{
								Hash: "$scrypt$ln=16,r=8,p=1$cmFuZG9tc2FsdGlzaGFyZA$Rh+NnJNo1I6nRwaNqbDm6kmADswD1+7FTKZ7Ln9D8nQ",
							},
						},
					},
				},
			},
			wantErr: true,
		},
		{
			name: "change password, old password, ok",
			prepare: func(request *user.UpdateHumanUserRequest) error {
				userID := Instance.CreateHumanUser(CTX).GetUserId()
				request.UserId = userID

				resp, err := Client.PasswordReset(CTX, &user.PasswordResetRequest{
					UserId: userID,
					Medium: &user.PasswordResetRequest_ReturnCode{
						ReturnCode: &user.ReturnPasswordResetCode{},
					},
				})
				if err != nil {
					return err
				}
				pw := "Password1."
				_, err = Client.SetPassword(CTX, &user.SetPasswordRequest{
					UserId: userID,
					NewPassword: &user.Password{
						Password:       pw,
						ChangeRequired: true,
					},
					Verification: &user.SetPasswordRequest_VerificationCode{
						VerificationCode: resp.GetVerificationCode(),
					},
				})
				if err != nil {
					return err
				}
				request.Password.Verification = &user.SetPassword_CurrentPassword{
					CurrentPassword: pw,
				}
				return nil
			},
			args: args{
				CTX,
				&user.UpdateHumanUserRequest{
					Password: &user.SetPassword{
						PasswordType: &user.SetPassword_Password{
							Password: &user.Password{
								Password:       "Password1!",
								ChangeRequired: true,
							},
						},
					},
				},
			},
			want: &user.UpdateHumanUserResponse{
				Details: &object.Details{
					ChangeDate:    timestamppb.Now(),
					ResourceOwner: Instance.DefaultOrg.Id,
				},
			},
		},
	}
	for _, tt := range tests {
		t.Run(tt.name, func(t *testing.T) {
			err := tt.prepare(tt.args.req)
			require.NoError(t, err)

			got, err := Client.UpdateHumanUser(tt.args.ctx, tt.args.req)
			if tt.wantErr {
				require.Error(t, err)
				return
			}
			require.NoError(t, err)

			if tt.want.GetEmailCode() != "" {
				assert.NotEmpty(t, got.GetEmailCode())
			} else {
				assert.Empty(t, got.GetEmailCode())
			}
			if tt.want.GetPhoneCode() != "" {
				assert.NotEmpty(t, got.GetPhoneCode())
			} else {
				assert.Empty(t, got.GetPhoneCode())
			}
			integration.AssertDetails(t, tt.want, got)
		})
	}
}

func TestServer_UpdateHumanUser_Permission(t *testing.T) {
	newOrgOwnerEmail := gofakeit.Email()
	newOrg := Instance.CreateOrganization(IamCTX, fmt.Sprintf("UpdateHuman-%s", gofakeit.AppName()), newOrgOwnerEmail)
	newUserID := newOrg.CreatedAdmins[0].GetUserId()
	type args struct {
		ctx context.Context
		req *user.UpdateHumanUserRequest
	}
	tests := []struct {
		name    string
		args    args
		want    *user.UpdateHumanUserResponse
		wantErr bool
	}{
		{
			name: "system, ok",
			args: args{
				SystemCTX,
				&user.UpdateHumanUserRequest{
					UserId:   newUserID,
					Username: gu.Ptr(gofakeit.Username()),
				},
			},
			want: &user.UpdateHumanUserResponse{
				Details: &object.Details{
					ChangeDate:    timestamppb.Now(),
					ResourceOwner: newOrg.GetOrganizationId(),
				},
			},
		},
		{
			name: "instance, ok",
			args: args{
				IamCTX,
				&user.UpdateHumanUserRequest{
					UserId:   newUserID,
					Username: gu.Ptr(gofakeit.Username()),
				},
			},
			want: &user.UpdateHumanUserResponse{
				Details: &object.Details{
					ChangeDate:    timestamppb.Now(),
					ResourceOwner: newOrg.GetOrganizationId(),
				},
			},
		},
		{
			name: "org, error",
			args: args{
				CTX,
				&user.UpdateHumanUserRequest{
					UserId:   newUserID,
					Username: gu.Ptr(gofakeit.Username()),
				},
			},
			wantErr: true,
		},
		{
			name: "user, error",
			args: args{
				UserCTX,
				&user.UpdateHumanUserRequest{
					UserId:   newUserID,
					Username: gu.Ptr(gofakeit.Username()),
				},
			},
			wantErr: true,
		},
	}
	for _, tt := range tests {
		t.Run(tt.name, func(t *testing.T) {
			got, err := Client.UpdateHumanUser(tt.args.ctx, tt.args.req)
			if tt.wantErr {
				require.Error(t, err)
			} else {
				require.NoError(t, err)
			}
			integration.AssertDetails(t, tt.want, got)
		})
	}
}

func TestServer_LockUser(t *testing.T) {
	type args struct {
		ctx     context.Context
		req     *user.LockUserRequest
		prepare func(request *user.LockUserRequest) error
	}
	tests := []struct {
		name    string
		args    args
		want    *user.LockUserResponse
		wantErr bool
	}{
		{
			name: "lock, not existing",
			args: args{
				CTX,
				&user.LockUserRequest{
					UserId: "notexisting",
				},
				func(request *user.LockUserRequest) error { return nil },
			},
			wantErr: true,
		},
		{
			name: "lock, ok",
			args: args{
				CTX,
				&user.LockUserRequest{},
				func(request *user.LockUserRequest) error {
					resp := Instance.CreateHumanUser(CTX)
					request.UserId = resp.GetUserId()
					return nil
				},
			},
			want: &user.LockUserResponse{
				Details: &object.Details{
					ChangeDate:    timestamppb.Now(),
					ResourceOwner: Instance.DefaultOrg.Id,
				},
			},
		},
		{
			name: "lock machine, ok",
			args: args{
				CTX,
				&user.LockUserRequest{},
				func(request *user.LockUserRequest) error {
					resp := Instance.CreateMachineUser(CTX)
					request.UserId = resp.GetUserId()
					return nil
				},
			},
			want: &user.LockUserResponse{
				Details: &object.Details{
					ChangeDate:    timestamppb.Now(),
					ResourceOwner: Instance.DefaultOrg.Id,
				},
			},
		},
		{
			name: "lock, already locked",
			args: args{
				CTX,
				&user.LockUserRequest{},
				func(request *user.LockUserRequest) error {
					resp := Instance.CreateHumanUser(CTX)
					request.UserId = resp.GetUserId()
					_, err := Client.LockUser(CTX, &user.LockUserRequest{
						UserId: resp.GetUserId(),
					})
					return err
				},
			},
			wantErr: true,
		},
		{
			name: "lock machine, already locked",
			args: args{
				CTX,
				&user.LockUserRequest{},
				func(request *user.LockUserRequest) error {
					resp := Instance.CreateMachineUser(CTX)
					request.UserId = resp.GetUserId()
					_, err := Client.LockUser(CTX, &user.LockUserRequest{
						UserId: resp.GetUserId(),
					})
					return err
				},
			},
			wantErr: true,
		},
	}
	for _, tt := range tests {
		t.Run(tt.name, func(t *testing.T) {
			err := tt.args.prepare(tt.args.req)
			require.NoError(t, err)

			got, err := Client.LockUser(tt.args.ctx, tt.args.req)
			if tt.wantErr {
				require.Error(t, err)
				return
			}
			require.NoError(t, err)
			integration.AssertDetails(t, tt.want, got)
		})
	}
}

func TestServer_UnLockUser(t *testing.T) {
	type args struct {
		ctx     context.Context
		req     *user.UnlockUserRequest
		prepare func(request *user.UnlockUserRequest) error
	}
	tests := []struct {
		name    string
		args    args
		want    *user.UnlockUserResponse
		wantErr bool
	}{
		{
			name: "unlock, not existing",
			args: args{
				CTX,
				&user.UnlockUserRequest{
					UserId: "notexisting",
				},
				func(request *user.UnlockUserRequest) error { return nil },
			},
			wantErr: true,
		},
		{
			name: "unlock, not locked",
			args: args{
				ctx: CTX,
				req: &user.UnlockUserRequest{},
				prepare: func(request *user.UnlockUserRequest) error {
					resp := Instance.CreateHumanUser(CTX)
					request.UserId = resp.GetUserId()
					return nil
				},
			},
			wantErr: true,
		},
		{
			name: "unlock machine, not locked",
			args: args{
				ctx: CTX,
				req: &user.UnlockUserRequest{},
				prepare: func(request *user.UnlockUserRequest) error {
					resp := Instance.CreateMachineUser(CTX)
					request.UserId = resp.GetUserId()
					return nil
				},
			},
			wantErr: true,
		},
		{
			name: "unlock, ok",
			args: args{
				ctx: CTX,
				req: &user.UnlockUserRequest{},
				prepare: func(request *user.UnlockUserRequest) error {
					resp := Instance.CreateHumanUser(CTX)
					request.UserId = resp.GetUserId()
					_, err := Client.LockUser(CTX, &user.LockUserRequest{
						UserId: resp.GetUserId(),
					})
					return err
				},
			},
			want: &user.UnlockUserResponse{
				Details: &object.Details{
					ChangeDate:    timestamppb.Now(),
					ResourceOwner: Instance.DefaultOrg.Id,
				},
			},
		},
		{
			name: "unlock machine, ok",
			args: args{
				ctx: CTX,
				req: &user.UnlockUserRequest{},
				prepare: func(request *user.UnlockUserRequest) error {
					resp := Instance.CreateMachineUser(CTX)
					request.UserId = resp.GetUserId()
					_, err := Client.LockUser(CTX, &user.LockUserRequest{
						UserId: resp.GetUserId(),
					})
					return err
				},
			},
			want: &user.UnlockUserResponse{
				Details: &object.Details{
					ChangeDate:    timestamppb.Now(),
					ResourceOwner: Instance.DefaultOrg.Id,
				},
			},
		},
	}
	for _, tt := range tests {
		t.Run(tt.name, func(t *testing.T) {
			err := tt.args.prepare(tt.args.req)
			require.NoError(t, err)

			got, err := Client.UnlockUser(tt.args.ctx, tt.args.req)
			if tt.wantErr {
				require.Error(t, err)
				return
			}
			require.NoError(t, err)
			integration.AssertDetails(t, tt.want, got)
		})
	}
}

func TestServer_DeactivateUser(t *testing.T) {
	type args struct {
		ctx     context.Context
		req     *user.DeactivateUserRequest
		prepare func(request *user.DeactivateUserRequest) error
	}
	tests := []struct {
		name    string
		args    args
		want    *user.DeactivateUserResponse
		wantErr bool
	}{
		{
			name: "deactivate, not existing",
			args: args{
				CTX,
				&user.DeactivateUserRequest{
					UserId: "notexisting",
				},
				func(request *user.DeactivateUserRequest) error { return nil },
			},
			wantErr: true,
		},
		{
			name: "deactivate, ok",
			args: args{
				CTX,
				&user.DeactivateUserRequest{},
				func(request *user.DeactivateUserRequest) error {
					resp := Instance.CreateHumanUser(CTX)
					request.UserId = resp.GetUserId()
					return nil
				},
			},
			want: &user.DeactivateUserResponse{
				Details: &object.Details{
					ChangeDate:    timestamppb.Now(),
					ResourceOwner: Instance.DefaultOrg.Id,
				},
			},
		},
		{
			name: "deactivate machine, ok",
			args: args{
				CTX,
				&user.DeactivateUserRequest{},
				func(request *user.DeactivateUserRequest) error {
					resp := Instance.CreateMachineUser(CTX)
					request.UserId = resp.GetUserId()
					return nil
				},
			},
			want: &user.DeactivateUserResponse{
				Details: &object.Details{
					ChangeDate:    timestamppb.Now(),
					ResourceOwner: Instance.DefaultOrg.Id,
				},
			},
		},
		{
			name: "deactivate, already deactivated",
			args: args{
				CTX,
				&user.DeactivateUserRequest{},
				func(request *user.DeactivateUserRequest) error {
					resp := Instance.CreateHumanUser(CTX)
					request.UserId = resp.GetUserId()
					_, err := Client.DeactivateUser(CTX, &user.DeactivateUserRequest{
						UserId: resp.GetUserId(),
					})
					return err
				},
			},
			wantErr: true,
		},
		{
			name: "deactivate machine, already deactivated",
			args: args{
				CTX,
				&user.DeactivateUserRequest{},
				func(request *user.DeactivateUserRequest) error {
					resp := Instance.CreateMachineUser(CTX)
					request.UserId = resp.GetUserId()
					_, err := Client.DeactivateUser(CTX, &user.DeactivateUserRequest{
						UserId: resp.GetUserId(),
					})
					return err
				},
			},
			wantErr: true,
		},
	}
	for _, tt := range tests {
		t.Run(tt.name, func(t *testing.T) {
			err := tt.args.prepare(tt.args.req)
			require.NoError(t, err)

			got, err := Client.DeactivateUser(tt.args.ctx, tt.args.req)
			if tt.wantErr {
				require.Error(t, err)
				return
			}
			require.NoError(t, err)

			integration.AssertDetails(t, tt.want, got)
		})
	}
}

func TestServer_ReactivateUser(t *testing.T) {
	type args struct {
		ctx     context.Context
		req     *user.ReactivateUserRequest
		prepare func(request *user.ReactivateUserRequest) error
	}
	tests := []struct {
		name    string
		args    args
		want    *user.ReactivateUserResponse
		wantErr bool
	}{
		{
			name: "reactivate, not existing",
			args: args{
				CTX,
				&user.ReactivateUserRequest{
					UserId: "notexisting",
				},
				func(request *user.ReactivateUserRequest) error { return nil },
			},
			wantErr: true,
		},
		{
			name: "reactivate, not deactivated",
			args: args{
				ctx: CTX,
				req: &user.ReactivateUserRequest{},
				prepare: func(request *user.ReactivateUserRequest) error {
					resp := Instance.CreateHumanUser(CTX)
					request.UserId = resp.GetUserId()
					return nil
				},
			},
			wantErr: true,
		},
		{
			name: "reactivate machine, not deactivated",
			args: args{
				ctx: CTX,
				req: &user.ReactivateUserRequest{},
				prepare: func(request *user.ReactivateUserRequest) error {
					resp := Instance.CreateMachineUser(CTX)
					request.UserId = resp.GetUserId()
					return nil
				},
			},
			wantErr: true,
		},
		{
			name: "reactivate, ok",
			args: args{
				ctx: CTX,
				req: &user.ReactivateUserRequest{},
				prepare: func(request *user.ReactivateUserRequest) error {
					resp := Instance.CreateHumanUser(CTX)
					request.UserId = resp.GetUserId()
					_, err := Client.DeactivateUser(CTX, &user.DeactivateUserRequest{
						UserId: resp.GetUserId(),
					})
					return err
				},
			},
			want: &user.ReactivateUserResponse{
				Details: &object.Details{
					ChangeDate:    timestamppb.Now(),
					ResourceOwner: Instance.DefaultOrg.Id,
				},
			},
		},
		{
			name: "reactivate machine, ok",
			args: args{
				ctx: CTX,
				req: &user.ReactivateUserRequest{},
				prepare: func(request *user.ReactivateUserRequest) error {
					resp := Instance.CreateMachineUser(CTX)
					request.UserId = resp.GetUserId()
					_, err := Client.DeactivateUser(CTX, &user.DeactivateUserRequest{
						UserId: resp.GetUserId(),
					})
					return err
				},
			},
			want: &user.ReactivateUserResponse{
				Details: &object.Details{
					ChangeDate:    timestamppb.Now(),
					ResourceOwner: Instance.DefaultOrg.Id,
				},
			},
		},
	}
	for _, tt := range tests {
		t.Run(tt.name, func(t *testing.T) {
			err := tt.args.prepare(tt.args.req)
			require.NoError(t, err)

			got, err := Client.ReactivateUser(tt.args.ctx, tt.args.req)
			if tt.wantErr {
				require.Error(t, err)
				return
			}
			require.NoError(t, err)
			integration.AssertDetails(t, tt.want, got)
		})
	}
}

func TestServer_DeleteUser(t *testing.T) {
	projectResp, err := Instance.CreateProject(CTX)
	require.NoError(t, err)
	type args struct {
		req     *user.DeleteUserRequest
		prepare func(*testing.T, *user.DeleteUserRequest) context.Context
	}
	tests := []struct {
		name    string
		args    args
		want    *user.DeleteUserResponse
		wantErr bool
	}{
		{
			name: "remove, not existing",
			args: args{
				&user.DeleteUserRequest{
					UserId: "notexisting",
				},
				func(*testing.T, *user.DeleteUserRequest) context.Context { return CTX },
			},
			wantErr: true,
		},
		{
			name: "remove human, ok",
			args: args{
				req: &user.DeleteUserRequest{},
				prepare: func(_ *testing.T, request *user.DeleteUserRequest) context.Context {
					resp := Instance.CreateHumanUser(CTX)
					request.UserId = resp.GetUserId()
					return CTX
				},
			},
			want: &user.DeleteUserResponse{
				Details: &object.Details{
					ChangeDate:    timestamppb.Now(),
					ResourceOwner: Instance.DefaultOrg.Id,
				},
			},
		},
		{
			name: "remove machine, ok",
			args: args{
				req: &user.DeleteUserRequest{},
				prepare: func(_ *testing.T, request *user.DeleteUserRequest) context.Context {
					resp := Instance.CreateMachineUser(CTX)
					request.UserId = resp.GetUserId()
					return CTX
				},
			},
			want: &user.DeleteUserResponse{
				Details: &object.Details{
					ChangeDate:    timestamppb.Now(),
					ResourceOwner: Instance.DefaultOrg.Id,
				},
			},
		},
		{
			name: "remove dependencies, ok",
			args: args{
				req: &user.DeleteUserRequest{},
				prepare: func(_ *testing.T, request *user.DeleteUserRequest) context.Context {
					resp := Instance.CreateHumanUser(CTX)
					request.UserId = resp.GetUserId()
					Instance.CreateProjectUserGrant(t, CTX, projectResp.GetId(), request.UserId)
					Instance.CreateProjectMembership(t, CTX, projectResp.GetId(), request.UserId)
					Instance.CreateOrgMembership(t, CTX, request.UserId)
					return CTX
				},
			},
			want: &user.DeleteUserResponse{
				Details: &object.Details{
					ChangeDate:    timestamppb.Now(),
					ResourceOwner: Instance.DefaultOrg.Id,
				},
			},
		},
		{
<<<<<<< HEAD
			name: "remove self human, ok",
			args: args{
				req: &user.DeleteUserRequest{},
				prepare: func(t *testing.T, request *user.DeleteUserRequest) context.Context {
					removeUser, err := Client.AddHumanUser(CTX, &user.AddHumanUserRequest{
						Organization: &object.Organization{Org: &object.Organization_OrgId{OrgId: Instance.DefaultOrg.Id}},
						Profile: &user.SetHumanProfile{
							GivenName:  "givenName",
							FamilyName: "familyName",
						},
						Email: &user.SetHumanEmail{
							Email:        gofakeit.Email(),
							Verification: &user.SetHumanEmail_IsVerified{IsVerified: true},
						},
					})
					require.NoError(t, err)
					request.UserId = removeUser.UserId
					Instance.RegisterUserPasskey(CTX, removeUser.UserId)
					_, token, _, _ := Instance.CreateVerifiedWebAuthNSession(t, CTX, removeUser.UserId)
					return integration.WithAuthorizationToken(UserCTX, token)
=======
			name: "remove self, ok",
			args: args{
				req: &user.DeleteUserRequest{},
				prepare: func(t *testing.T, request *user.DeleteUserRequest) context.Context {
					removeUser, err := Instance.Client.Mgmt.AddMachineUser(CTX, &mgmt.AddMachineUserRequest{
						UserName: gofakeit.Username(),
						Name:     gofakeit.Name(),
					})
					request.UserId = removeUser.UserId
					require.NoError(t, err)
					tokenResp, err := Instance.Client.Mgmt.AddPersonalAccessToken(CTX, &mgmt.AddPersonalAccessTokenRequest{UserId: removeUser.UserId})
					require.NoError(t, err)
					return integration.WithAuthorizationToken(UserCTX, tokenResp.Token)
>>>>>>> c6aa6385
				},
			},
			want: &user.DeleteUserResponse{
				Details: &object.Details{
					ChangeDate:    timestamppb.Now(),
					ResourceOwner: Instance.DefaultOrg.Id,
				},
			},
		},
		{
			name: "remove self machine, error",
			args: args{
				req: &user.DeleteUserRequest{},
				prepare: func(t *testing.T, request *user.DeleteUserRequest) context.Context {
					removeUser, err := Instance.Client.Mgmt.AddMachineUser(CTX, &mgmt.AddMachineUserRequest{
						UserName: gofakeit.Username(),
						Name:     gofakeit.Name(),
					})
					request.UserId = removeUser.UserId
					require.NoError(t, err)
					tokenResp, err := Instance.Client.Mgmt.AddPersonalAccessToken(CTX, &mgmt.AddPersonalAccessTokenRequest{UserId: removeUser.UserId})
					require.NoError(t, err)
					return integration.WithAuthorizationToken(UserCTX, tokenResp.Token)
				},
			},
			wantErr: true,
		},
	}
	for _, tt := range tests {
		t.Run(tt.name, func(t *testing.T) {
			ctx := tt.args.prepare(t, tt.args.req)
			got, err := Client.DeleteUser(ctx, tt.args.req)
			if tt.wantErr {
				require.Error(t, err)
				return
			}
			require.NoError(t, err)
			integration.AssertDetails(t, tt.want, got)
		})
	}
}

func TestServer_StartIdentityProviderIntent(t *testing.T) {
	idpResp := Instance.AddGenericOAuthProvider(IamCTX, Instance.DefaultOrg.Id)
	orgIdpResp := Instance.AddOrgGenericOAuthProvider(CTX, Instance.DefaultOrg.Id)
	orgResp := Instance.CreateOrganization(IamCTX, fmt.Sprintf("NotDefaultOrg-%s", gofakeit.AppName()), gofakeit.Email())
	notDefaultOrgIdpResp := Instance.AddOrgGenericOAuthProvider(IamCTX, orgResp.OrganizationId)
	samlIdpID := Instance.AddSAMLProvider(IamCTX)
	samlRedirectIdpID := Instance.AddSAMLRedirectProvider(IamCTX, "")
	samlPostIdpID := Instance.AddSAMLPostProvider(IamCTX)
	type args struct {
		ctx context.Context
		req *user.StartIdentityProviderIntentRequest
	}
	type want struct {
		details            *object.Details
		url                string
		parametersExisting []string
		parametersEqual    map[string]string
		postForm           bool
	}
	tests := []struct {
		name    string
		args    args
		want    want
		wantErr bool
	}{
		{
			name: "missing urls",
			args: args{
				CTX,
				&user.StartIdentityProviderIntentRequest{
					IdpId: idpResp.Id,
				},
			},
			wantErr: true,
		},
		{
			name: "next step oauth auth url",
			args: args{
				CTX,
				&user.StartIdentityProviderIntentRequest{
					IdpId: idpResp.Id,
					Content: &user.StartIdentityProviderIntentRequest_Urls{
						Urls: &user.RedirectURLs{
							SuccessUrl: "https://example.com/success",
							FailureUrl: "https://example.com/failure",
						},
					},
				},
			},
			want: want{
				details: &object.Details{
					ChangeDate:    timestamppb.Now(),
					ResourceOwner: Instance.ID(),
				},
				url: "https://example.com/oauth/v2/authorize",
				parametersEqual: map[string]string{
					"client_id":     "clientID",
					"prompt":        "select_account",
					"redirect_uri":  "http://" + Instance.Domain + ":8080/idps/callback",
					"response_type": "code",
					"scope":         "openid profile email",
				},
				parametersExisting: []string{"state"},
			},
			wantErr: false,
		},
		{
			name: "next step oauth auth url, default org",
			args: args{
				CTX,
				&user.StartIdentityProviderIntentRequest{
					IdpId: orgIdpResp.Id,
					Content: &user.StartIdentityProviderIntentRequest_Urls{
						Urls: &user.RedirectURLs{
							SuccessUrl: "https://example.com/success",
							FailureUrl: "https://example.com/failure",
						},
					},
				},
			},
			want: want{
				details: &object.Details{
					ChangeDate:    timestamppb.Now(),
					ResourceOwner: Instance.ID(),
				},
				url: "https://example.com/oauth/v2/authorize",
				parametersEqual: map[string]string{
					"client_id":     "clientID",
					"prompt":        "select_account",
					"redirect_uri":  "http://" + Instance.Domain + ":8080/idps/callback",
					"response_type": "code",
					"scope":         "openid profile email",
				},
				parametersExisting: []string{"state"},
			},
			wantErr: false,
		},
		{
			name: "next step oauth auth url, default org",
			args: args{
				CTX,
				&user.StartIdentityProviderIntentRequest{
					IdpId: notDefaultOrgIdpResp.Id,
					Content: &user.StartIdentityProviderIntentRequest_Urls{
						Urls: &user.RedirectURLs{
							SuccessUrl: "https://example.com/success",
							FailureUrl: "https://example.com/failure",
						},
					},
				},
			},
			want: want{
				details: &object.Details{
					ChangeDate:    timestamppb.Now(),
					ResourceOwner: Instance.ID(),
				},
				url: "https://example.com/oauth/v2/authorize",
				parametersEqual: map[string]string{
					"client_id":     "clientID",
					"prompt":        "select_account",
					"redirect_uri":  "http://" + Instance.Domain + ":8080/idps/callback",
					"response_type": "code",
					"scope":         "openid profile email",
				},
				parametersExisting: []string{"state"},
			},
			wantErr: false,
		},
		{
			name: "next step oauth auth url org",
			args: args{
				CTX,
				&user.StartIdentityProviderIntentRequest{
					IdpId: orgIdpResp.Id,
					Content: &user.StartIdentityProviderIntentRequest_Urls{
						Urls: &user.RedirectURLs{
							SuccessUrl: "https://example.com/success",
							FailureUrl: "https://example.com/failure",
						},
					},
				},
			},
			want: want{
				details: &object.Details{
					ChangeDate:    timestamppb.Now(),
					ResourceOwner: Instance.ID(),
				},
				url: "https://example.com/oauth/v2/authorize",
				parametersEqual: map[string]string{
					"client_id":     "clientID",
					"prompt":        "select_account",
					"redirect_uri":  "http://" + Instance.Domain + ":8080/idps/callback",
					"response_type": "code",
					"scope":         "openid profile email",
				},
				parametersExisting: []string{"state"},
			},
			wantErr: false,
		},
		{
			name: "next step saml default",
			args: args{
				CTX,
				&user.StartIdentityProviderIntentRequest{
					IdpId: samlIdpID,
					Content: &user.StartIdentityProviderIntentRequest_Urls{
						Urls: &user.RedirectURLs{
							SuccessUrl: "https://example.com/success",
							FailureUrl: "https://example.com/failure",
						},
					},
				},
			},
			want: want{
				details: &object.Details{
					ChangeDate:    timestamppb.Now(),
					ResourceOwner: Instance.ID(),
				},
				url:                "http://" + Instance.Domain + ":8000/sso",
				parametersExisting: []string{"RelayState", "SAMLRequest"},
			},
			wantErr: false,
		},
		{
			name: "next step saml auth url",
			args: args{
				CTX,
				&user.StartIdentityProviderIntentRequest{
					IdpId: samlRedirectIdpID,
					Content: &user.StartIdentityProviderIntentRequest_Urls{
						Urls: &user.RedirectURLs{
							SuccessUrl: "https://example.com/success",
							FailureUrl: "https://example.com/failure",
						},
					},
				},
			},
			want: want{
				details: &object.Details{
					ChangeDate:    timestamppb.Now(),
					ResourceOwner: Instance.ID(),
				},
				url:                "http://" + Instance.Domain + ":8000/sso",
				parametersExisting: []string{"RelayState", "SAMLRequest"},
			},
			wantErr: false,
		},
		{
			name: "next step saml form",
			args: args{
				CTX,
				&user.StartIdentityProviderIntentRequest{
					IdpId: samlPostIdpID,
					Content: &user.StartIdentityProviderIntentRequest_Urls{
						Urls: &user.RedirectURLs{
							SuccessUrl: "https://example.com/success",
							FailureUrl: "https://example.com/failure",
						},
					},
				},
			},
			want: want{
				details: &object.Details{
					ChangeDate:    timestamppb.Now(),
					ResourceOwner: Instance.ID(),
				},
				postForm: true,
			},
			wantErr: false,
		},
	}
	for _, tt := range tests {
		t.Run(tt.name, func(t *testing.T) {
			got, err := Client.StartIdentityProviderIntent(tt.args.ctx, tt.args.req)
			if tt.wantErr {
				require.Error(t, err)
				return
			}
			require.NoError(t, err)

			if tt.want.url != "" {
				authUrl, err := url.Parse(got.GetAuthUrl())
				require.NoError(t, err)
				require.Len(t, authUrl.Query(), len(tt.want.parametersEqual)+len(tt.want.parametersExisting))

				for _, existing := range tt.want.parametersExisting {
					assert.True(t, authUrl.Query().Has(existing))
				}
				for key, equal := range tt.want.parametersEqual {
					assert.Equal(t, equal, authUrl.Query().Get(key))
				}
			}
			if tt.want.postForm {
				assert.NotEmpty(t, got.GetPostForm())
			}
			integration.AssertDetails(t, &user.StartIdentityProviderIntentResponse{
				Details: tt.want.details,
			}, got)
		})
	}
}

func TestServer_RetrieveIdentityProviderIntent(t *testing.T) {
	oauthIdpID := Instance.AddGenericOAuthProvider(IamCTX, gofakeit.AppName()).GetId()
	oidcIdpID := Instance.AddGenericOIDCProvider(IamCTX, gofakeit.AppName()).GetId()
	samlIdpID := Instance.AddSAMLPostProvider(IamCTX)
	ldapIdpID := Instance.AddLDAPProvider(IamCTX)
	authURL, err := url.Parse(Instance.CreateIntent(CTX, oauthIdpID).GetAuthUrl())
	require.NoError(t, err)
	intentID := authURL.Query().Get("state")
	expiry := time.Now().Add(1 * time.Hour)
	expiryFormatted := expiry.Round(time.Millisecond).UTC().Format("2006-01-02T15:04:05.999Z07:00")

	intentUser := Instance.CreateHumanUser(IamCTX)
	_, err = Instance.CreateUserIDPlink(IamCTX, intentUser.GetUserId(), "idpUserID", oauthIdpID, "username")
	require.NoError(t, err)

	successfulID, token, changeDate, sequence, err := sink.SuccessfulOAuthIntent(Instance.ID(), oauthIdpID, "id", "", expiry)
	require.NoError(t, err)
	successfulWithUserID, withUsertoken, withUserchangeDate, withUsersequence, err := sink.SuccessfulOAuthIntent(Instance.ID(), oauthIdpID, "id", "user", expiry)
	require.NoError(t, err)
	successfulExpiredID, expiredToken, _, _, err := sink.SuccessfulOAuthIntent(Instance.ID(), oauthIdpID, "id", "user", time.Now().Add(time.Second))
	require.NoError(t, err)
	// make sure the intent is expired
	time.Sleep(2 * time.Second)
	successfulConsumedID, consumedToken, _, _, err := sink.SuccessfulOAuthIntent(Instance.ID(), oauthIdpID, "idpUserID", intentUser.GetUserId(), expiry)
	require.NoError(t, err)
	// make sure the intent is consumed
	Instance.CreateIntentSession(t, IamCTX, intentUser.GetUserId(), successfulConsumedID, consumedToken)
	oidcSuccessful, oidcToken, oidcChangeDate, oidcSequence, err := sink.SuccessfulOIDCIntent(Instance.ID(), oidcIdpID, "id", "", expiry)
	require.NoError(t, err)
	oidcSuccessfulWithUserID, oidcWithUserIDToken, oidcWithUserIDChangeDate, oidcWithUserIDSequence, err := sink.SuccessfulOIDCIntent(Instance.ID(), oidcIdpID, "id", "user", expiry)
	require.NoError(t, err)
	ldapSuccessfulID, ldapToken, ldapChangeDate, ldapSequence, err := sink.SuccessfulLDAPIntent(Instance.ID(), ldapIdpID, "id", "")
	require.NoError(t, err)
	ldapSuccessfulWithUserID, ldapWithUserToken, ldapWithUserChangeDate, ldapWithUserSequence, err := sink.SuccessfulLDAPIntent(Instance.ID(), ldapIdpID, "id", "user")
	require.NoError(t, err)
	samlSuccessfulID, samlToken, samlChangeDate, samlSequence, err := sink.SuccessfulSAMLIntent(Instance.ID(), samlIdpID, "id", "", expiry)
	require.NoError(t, err)
	samlSuccessfulWithUserID, samlWithUserToken, samlWithUserChangeDate, samlWithUserSequence, err := sink.SuccessfulSAMLIntent(Instance.ID(), samlIdpID, "id", "user", expiry)
	require.NoError(t, err)
	type args struct {
		ctx context.Context
		req *user.RetrieveIdentityProviderIntentRequest
	}
	tests := []struct {
		name    string
		args    args
		want    *user.RetrieveIdentityProviderIntentResponse
		wantErr bool
	}{
		{
			name: "failed intent",
			args: args{
				CTX,
				&user.RetrieveIdentityProviderIntentRequest{
					IdpIntentId:    intentID,
					IdpIntentToken: "",
				},
			},
			wantErr: true,
		},
		{
			name: "wrong token",
			args: args{
				CTX,
				&user.RetrieveIdentityProviderIntentRequest{
					IdpIntentId:    successfulID,
					IdpIntentToken: "wrong token",
				},
			},
			wantErr: true,
		},
		{
			name: "retrieve successful oauth intent",
			args: args{
				CTX,
				&user.RetrieveIdentityProviderIntentRequest{
					IdpIntentId:    successfulID,
					IdpIntentToken: token,
				},
			},
			want: &user.RetrieveIdentityProviderIntentResponse{
				Details: &object.Details{
					ChangeDate:    timestamppb.New(changeDate),
					ResourceOwner: Instance.ID(),
					Sequence:      sequence,
				},
				IdpInformation: &user.IDPInformation{
					Access: &user.IDPInformation_Oauth{
						Oauth: &user.IDPOAuthAccessInformation{
							AccessToken: "accessToken",
							IdToken:     gu.Ptr("idToken"),
						},
					},
					IdpId:    oauthIdpID,
					UserId:   "id",
					UserName: "",
					RawInformation: func() *structpb.Struct {
						s, err := structpb.NewStruct(map[string]interface{}{
							"RawInfo": map[string]interface{}{
								"id":                 "id",
								"preferred_username": "username",
							},
						})
						require.NoError(t, err)
						return s
					}(),
				},
				AddHumanUser: &user.AddHumanUserRequest{
					Profile: &user.SetHumanProfile{
						PreferredLanguage: gu.Ptr("und"),
					},
					IdpLinks: []*user.IDPLink{
						{IdpId: oauthIdpID, UserId: "id"},
					},
					Email: &user.SetHumanEmail{
						Verification: &user.SetHumanEmail_SendCode{SendCode: &user.SendEmailVerificationCode{}},
					},
				},
			},
			wantErr: false,
		},
		{
			name: "retrieve successful intent with linked user",
			args: args{
				CTX,
				&user.RetrieveIdentityProviderIntentRequest{
					IdpIntentId:    successfulWithUserID,
					IdpIntentToken: withUsertoken,
				},
			},
			want: &user.RetrieveIdentityProviderIntentResponse{
				Details: &object.Details{
					ChangeDate:    timestamppb.New(withUserchangeDate),
					ResourceOwner: Instance.ID(),
					Sequence:      withUsersequence,
				},
				UserId: "user",
				IdpInformation: &user.IDPInformation{
					Access: &user.IDPInformation_Oauth{
						Oauth: &user.IDPOAuthAccessInformation{
							AccessToken: "accessToken",
							IdToken:     gu.Ptr("idToken"),
						},
					},
					IdpId:    oauthIdpID,
					UserId:   "id",
					UserName: "",
					RawInformation: func() *structpb.Struct {
						s, err := structpb.NewStruct(map[string]interface{}{
							"RawInfo": map[string]interface{}{
								"id":                 "id",
								"preferred_username": "username",
							},
						})
						require.NoError(t, err)
						return s
					}(),
				},
			},
			wantErr: false,
		},
		{
			name: "retrieve successful expired intent",
			args: args{
				CTX,
				&user.RetrieveIdentityProviderIntentRequest{
					IdpIntentId:    successfulExpiredID,
					IdpIntentToken: expiredToken,
				},
			},
			wantErr: true,
		},
		{
			name: "retrieve successful consumed intent",
			args: args{
				CTX,
				&user.RetrieveIdentityProviderIntentRequest{
					IdpIntentId:    successfulConsumedID,
					IdpIntentToken: consumedToken,
				},
			},
			wantErr: true,
		},
		{
			name: "retrieve successful oidc intent",
			args: args{
				CTX,
				&user.RetrieveIdentityProviderIntentRequest{
					IdpIntentId:    oidcSuccessful,
					IdpIntentToken: oidcToken,
				},
			},
			want: &user.RetrieveIdentityProviderIntentResponse{
				Details: &object.Details{
					ChangeDate:    timestamppb.New(oidcChangeDate),
					ResourceOwner: Instance.ID(),
					Sequence:      oidcSequence,
				},
				UserId: "",
				IdpInformation: &user.IDPInformation{
					Access: &user.IDPInformation_Oauth{
						Oauth: &user.IDPOAuthAccessInformation{
							AccessToken: "accessToken",
							IdToken:     gu.Ptr("idToken"),
						},
					},
					IdpId:    oidcIdpID,
					UserId:   "id",
					UserName: "username",
					RawInformation: func() *structpb.Struct {
						s, err := structpb.NewStruct(map[string]interface{}{
							"sub":                "id",
							"preferred_username": "username",
						})
						require.NoError(t, err)
						return s
					}(),
				},
				AddHumanUser: &user.AddHumanUserRequest{
					Username: gu.Ptr("username"),
					Profile: &user.SetHumanProfile{
						PreferredLanguage: gu.Ptr("und"),
					},
					IdpLinks: []*user.IDPLink{
						{IdpId: oidcIdpID, UserId: "id", UserName: "username"},
					},
					Email: &user.SetHumanEmail{
						Verification: &user.SetHumanEmail_SendCode{SendCode: &user.SendEmailVerificationCode{}},
					},
				},
			},
			wantErr: false,
		},
		{
			name: "retrieve successful oidc intent with linked user",
			args: args{
				CTX,
				&user.RetrieveIdentityProviderIntentRequest{
					IdpIntentId:    oidcSuccessfulWithUserID,
					IdpIntentToken: oidcWithUserIDToken,
				},
			},
			want: &user.RetrieveIdentityProviderIntentResponse{
				Details: &object.Details{
					ChangeDate:    timestamppb.New(oidcWithUserIDChangeDate),
					ResourceOwner: Instance.ID(),
					Sequence:      oidcWithUserIDSequence,
				},
				UserId: "user",
				IdpInformation: &user.IDPInformation{
					Access: &user.IDPInformation_Oauth{
						Oauth: &user.IDPOAuthAccessInformation{
							AccessToken: "accessToken",
							IdToken:     gu.Ptr("idToken"),
						},
					},
					IdpId:    oidcIdpID,
					UserId:   "id",
					UserName: "username",
					RawInformation: func() *structpb.Struct {
						s, err := structpb.NewStruct(map[string]interface{}{
							"sub":                "id",
							"preferred_username": "username",
						})
						require.NoError(t, err)
						return s
					}(),
				},
			},
			wantErr: false,
		},
		{
			name: "retrieve successful ldap intent",
			args: args{
				CTX,
				&user.RetrieveIdentityProviderIntentRequest{
					IdpIntentId:    ldapSuccessfulID,
					IdpIntentToken: ldapToken,
				},
			},
			want: &user.RetrieveIdentityProviderIntentResponse{
				Details: &object.Details{
					ChangeDate:    timestamppb.New(ldapChangeDate),
					ResourceOwner: Instance.ID(),
					Sequence:      ldapSequence,
				},
				IdpInformation: &user.IDPInformation{
					Access: &user.IDPInformation_Ldap{
						Ldap: &user.IDPLDAPAccessInformation{
							Attributes: func() *structpb.Struct {
								s, err := structpb.NewStruct(map[string]interface{}{
									"id":       []interface{}{"id"},
									"username": []interface{}{"username"},
									"language": []interface{}{"en"},
								})
								require.NoError(t, err)
								return s
							}(),
						},
					},
					IdpId:    ldapIdpID,
					UserId:   "id",
					UserName: "username",
					RawInformation: func() *structpb.Struct {
						s, err := structpb.NewStruct(map[string]interface{}{
							"id":                "id",
							"preferredUsername": "username",
							"preferredLanguage": "en",
						})
						require.NoError(t, err)
						return s
					}(),
				},
				AddHumanUser: &user.AddHumanUserRequest{
					Username: gu.Ptr("username"),
					Profile: &user.SetHumanProfile{
						PreferredLanguage: gu.Ptr("en"),
					},
					IdpLinks: []*user.IDPLink{
						{IdpId: ldapIdpID, UserId: "id", UserName: "username"},
					},
					Email: &user.SetHumanEmail{
						Verification: &user.SetHumanEmail_SendCode{SendCode: &user.SendEmailVerificationCode{}},
					},
				},
			},
			wantErr: false,
		},
		{
			name: "retrieve successful ldap intent with linked user",
			args: args{
				CTX,
				&user.RetrieveIdentityProviderIntentRequest{
					IdpIntentId:    ldapSuccessfulWithUserID,
					IdpIntentToken: ldapWithUserToken,
				},
			},
			want: &user.RetrieveIdentityProviderIntentResponse{
				Details: &object.Details{
					ChangeDate:    timestamppb.New(ldapWithUserChangeDate),
					ResourceOwner: Instance.ID(),
					Sequence:      ldapWithUserSequence,
				},
				UserId: "user",
				IdpInformation: &user.IDPInformation{
					Access: &user.IDPInformation_Ldap{
						Ldap: &user.IDPLDAPAccessInformation{
							Attributes: func() *structpb.Struct {
								s, err := structpb.NewStruct(map[string]interface{}{
									"id":       []interface{}{"id"},
									"username": []interface{}{"username"},
									"language": []interface{}{"en"},
								})
								require.NoError(t, err)
								return s
							}(),
						},
					},
					IdpId:    ldapIdpID,
					UserId:   "id",
					UserName: "username",
					RawInformation: func() *structpb.Struct {
						s, err := structpb.NewStruct(map[string]interface{}{
							"id":                "id",
							"preferredUsername": "username",
							"preferredLanguage": "en",
						})
						require.NoError(t, err)
						return s
					}(),
				},
			},
			wantErr: false,
		},
		{
			name: "retrieve successful saml intent",
			args: args{
				CTX,
				&user.RetrieveIdentityProviderIntentRequest{
					IdpIntentId:    samlSuccessfulID,
					IdpIntentToken: samlToken,
				},
			},
			want: &user.RetrieveIdentityProviderIntentResponse{
				Details: &object.Details{
					ChangeDate:    timestamppb.New(samlChangeDate),
					ResourceOwner: Instance.ID(),
					Sequence:      samlSequence,
				},
				IdpInformation: &user.IDPInformation{
					Access: &user.IDPInformation_Saml{
						Saml: &user.IDPSAMLAccessInformation{
							Assertion: []byte(fmt.Sprintf(`<Assertion xmlns="urn:oasis:names:tc:SAML:2.0:assertion" ID="id" IssueInstant="0001-01-01T00:00:00Z" Version=""><Issuer xmlns="urn:oasis:names:tc:SAML:2.0:assertion" NameQualifier="" SPNameQualifier="" Format="" SPProvidedID=""></Issuer><Conditions NotBefore="0001-01-01T00:00:00Z" NotOnOrAfter="%s"></Conditions></Assertion>`, expiryFormatted)),
						},
					},
					IdpId:    samlIdpID,
					UserId:   "id",
					UserName: "",
					RawInformation: func() *structpb.Struct {
						s, err := structpb.NewStruct(map[string]interface{}{
							"id": "id",
							"attributes": map[string]interface{}{
								"attribute1": []interface{}{"value1"},
							},
						})
						require.NoError(t, err)
						return s
					}(),
				},
				AddHumanUser: &user.AddHumanUserRequest{
					Profile: &user.SetHumanProfile{
						PreferredLanguage: gu.Ptr("und"),
					},
					IdpLinks: []*user.IDPLink{
						{IdpId: samlIdpID, UserId: "id"},
					},
					Email: &user.SetHumanEmail{
						Verification: &user.SetHumanEmail_SendCode{SendCode: &user.SendEmailVerificationCode{}},
					},
				},
			},
			wantErr: false,
		},
		{
			name: "retrieve successful saml intent with linked user",
			args: args{
				CTX,
				&user.RetrieveIdentityProviderIntentRequest{
					IdpIntentId:    samlSuccessfulWithUserID,
					IdpIntentToken: samlWithUserToken,
				},
			},
			want: &user.RetrieveIdentityProviderIntentResponse{
				Details: &object.Details{
					ChangeDate:    timestamppb.New(samlWithUserChangeDate),
					ResourceOwner: Instance.ID(),
					Sequence:      samlWithUserSequence,
				},
				IdpInformation: &user.IDPInformation{
					Access: &user.IDPInformation_Saml{
						Saml: &user.IDPSAMLAccessInformation{
							Assertion: []byte(fmt.Sprintf(`<Assertion xmlns="urn:oasis:names:tc:SAML:2.0:assertion" ID="id" IssueInstant="0001-01-01T00:00:00Z" Version=""><Issuer xmlns="urn:oasis:names:tc:SAML:2.0:assertion" NameQualifier="" SPNameQualifier="" Format="" SPProvidedID=""></Issuer><Conditions NotBefore="0001-01-01T00:00:00Z" NotOnOrAfter="%s"></Conditions></Assertion>`, expiryFormatted)),
						},
					},
					IdpId:    samlIdpID,
					UserId:   "id",
					UserName: "",
					RawInformation: func() *structpb.Struct {
						s, err := structpb.NewStruct(map[string]interface{}{
							"id": "id",
							"attributes": map[string]interface{}{
								"attribute1": []interface{}{"value1"},
							},
						})
						require.NoError(t, err)
						return s
					}(),
				},
				UserId: "user",
			},
			wantErr: false,
		},
	}
	for _, tt := range tests {
		t.Run(tt.name, func(t *testing.T) {
			got, err := Client.RetrieveIdentityProviderIntent(tt.args.ctx, tt.args.req)
			if tt.wantErr {
				require.Error(t, err)
				return
			}
			require.NoError(t, err)

			assert.EqualExportedValues(t, tt.want, got)
		})
	}
}

func ctxFromNewUserWithRegisteredPasswordlessLegacy(t *testing.T) (context.Context, string, *auth.AddMyPasswordlessResponse) {
	userID := Instance.CreateHumanUser(CTX).GetUserId()
	Instance.RegisterUserPasskey(CTX, userID)
	_, sessionToken, _, _ := Instance.CreateVerifiedWebAuthNSession(t, CTX, userID)
	ctx := integration.WithAuthorizationToken(CTX, sessionToken)

	pkr, err := Instance.Client.Auth.AddMyPasswordless(ctx, &auth.AddMyPasswordlessRequest{})
	require.NoError(t, err)
	require.NotEmpty(t, pkr.GetKey())
	return ctx, userID, pkr
}

func ctxFromNewUserWithVerifiedPasswordlessLegacy(t *testing.T) (context.Context, string) {
	ctx, userID, pkr := ctxFromNewUserWithRegisteredPasswordlessLegacy(t)

	attestationResponse, err := Instance.WebAuthN.CreateAttestationResponseData(pkr.GetKey().GetPublicKey())
	require.NoError(t, err)

	_, err = Instance.Client.Auth.VerifyMyPasswordless(ctx, &auth.VerifyMyPasswordlessRequest{
		Verification: &user_v1.WebAuthNVerification{
			TokenName:           "Mickey",
			PublicKeyCredential: attestationResponse,
		},
	})
	require.NoError(t, err)
	return ctx, userID
}

func TestServer_ListAuthenticationMethodTypes(t *testing.T) {
	userIDWithoutAuth := Instance.CreateHumanUser(CTX).GetUserId()

	userIDWithPasskey := Instance.CreateHumanUser(CTX).GetUserId()
	Instance.RegisterUserPasskey(CTX, userIDWithPasskey)

	userMultipleAuth := Instance.CreateHumanUser(CTX).GetUserId()
	Instance.RegisterUserPasskey(CTX, userMultipleAuth)
	provider, err := Instance.Client.Mgmt.AddGenericOIDCProvider(CTX, &mgmt.AddGenericOIDCProviderRequest{
		Name:         "ListAuthenticationMethodTypes",
		Issuer:       "https://example.com",
		ClientId:     "client_id",
		ClientSecret: "client_secret",
	})
	require.NoError(t, err)
	_, err = Instance.Client.Mgmt.AddCustomLoginPolicy(CTX, &mgmt.AddCustomLoginPolicyRequest{})
	require.Condition(t, func() bool {
		code := status.Convert(err).Code()
		return code == codes.AlreadyExists || code == codes.OK
	})
	_, err = Instance.Client.Mgmt.AddIDPToLoginPolicy(CTX, &mgmt.AddIDPToLoginPolicyRequest{
		IdpId:     provider.GetId(),
		OwnerType: idp.IDPOwnerType_IDP_OWNER_TYPE_ORG,
	})
	require.NoError(t, err)
	_, err = Instance.Client.UserV2.AddIDPLink(CTX, &user.AddIDPLinkRequest{UserId: userMultipleAuth, IdpLink: &user.IDPLink{
		IdpId:    provider.GetId(),
		UserId:   "external-id",
		UserName: "displayName",
	}})
	require.NoError(t, err)
	// This should not remove the user IDP links
	_, err = Instance.Client.Mgmt.RemoveIDPFromLoginPolicy(CTX, &mgmt.RemoveIDPFromLoginPolicyRequest{
		IdpId: provider.GetId(),
	})
	require.NoError(t, err)

	_, userLegacyID := ctxFromNewUserWithVerifiedPasswordlessLegacy(t)
	require.NoError(t, err)

	type args struct {
		ctx context.Context
		req *user.ListAuthenticationMethodTypesRequest
	}
	tests := []struct {
		name string
		args args
		want *user.ListAuthenticationMethodTypesResponse
	}{
		{
			name: "no auth",
			args: args{
				CTX,
				&user.ListAuthenticationMethodTypesRequest{
					UserId: userIDWithoutAuth,
				},
			},
			want: &user.ListAuthenticationMethodTypesResponse{
				Details: &object.ListDetails{
					TotalResult: 0,
				},
			},
		},
		{
			name: "with auth (passkey)",
			args: args{
				CTX,
				&user.ListAuthenticationMethodTypesRequest{
					UserId: userIDWithPasskey,
				},
			},
			want: &user.ListAuthenticationMethodTypesResponse{
				Details: &object.ListDetails{
					TotalResult: 1,
				},
				AuthMethodTypes: []user.AuthenticationMethodType{
					user.AuthenticationMethodType_AUTHENTICATION_METHOD_TYPE_PASSKEY,
				},
			},
		},
		{
			name: "with auth (passkey) with domain",
			args: args{
				CTX,
				&user.ListAuthenticationMethodTypesRequest{
					UserId: userIDWithPasskey,
					DomainQuery: &user.DomainQuery{
						Domain: Instance.Domain,
					},
				},
			},
			want: &user.ListAuthenticationMethodTypesResponse{
				Details: &object.ListDetails{
					TotalResult: 1,
				},
				AuthMethodTypes: []user.AuthenticationMethodType{
					user.AuthenticationMethodType_AUTHENTICATION_METHOD_TYPE_PASSKEY,
				},
			},
		},
		{
			name: "with auth (passkey) with wrong domain",
			args: args{
				CTX,
				&user.ListAuthenticationMethodTypesRequest{
					UserId: userIDWithPasskey,
					DomainQuery: &user.DomainQuery{
						Domain: "notexistent",
					},
				},
			},
			want: &user.ListAuthenticationMethodTypesResponse{
				Details: &object.ListDetails{
					TotalResult: 0,
				},
			},
		},
		{
			name: "with auth (passkey) with legacy",
			args: args{
				CTX,
				&user.ListAuthenticationMethodTypesRequest{
					UserId: userLegacyID,
					DomainQuery: &user.DomainQuery{
						Domain: "notexistent",
					},
				},
			},
			want: &user.ListAuthenticationMethodTypesResponse{
				Details: &object.ListDetails{
					TotalResult: 0,
				},
			},
		},
		{
			name: "with auth (passkey) with legacy included",
			args: args{
				CTX,
				&user.ListAuthenticationMethodTypesRequest{
					UserId: userLegacyID,
					DomainQuery: &user.DomainQuery{
						Domain:               "notexistent",
						IncludeWithoutDomain: true,
					},
				},
			},
			want: &user.ListAuthenticationMethodTypesResponse{
				Details: &object.ListDetails{
					TotalResult: 1,
				},
				AuthMethodTypes: []user.AuthenticationMethodType{
					user.AuthenticationMethodType_AUTHENTICATION_METHOD_TYPE_PASSKEY,
				},
			},
		},
		{
			name: "multiple auth",
			args: args{
				CTX,
				&user.ListAuthenticationMethodTypesRequest{
					UserId: userMultipleAuth,
				},
			},
			want: &user.ListAuthenticationMethodTypesResponse{
				Details: &object.ListDetails{
					TotalResult: 2,
				},
				AuthMethodTypes: []user.AuthenticationMethodType{
					user.AuthenticationMethodType_AUTHENTICATION_METHOD_TYPE_PASSKEY,
					user.AuthenticationMethodType_AUTHENTICATION_METHOD_TYPE_IDP,
				},
			},
		},
		{
			name: "multiple auth with domain",
			args: args{
				CTX,
				&user.ListAuthenticationMethodTypesRequest{
					UserId: userMultipleAuth,
					DomainQuery: &user.DomainQuery{
						Domain: Instance.Domain,
					},
				},
			},
			want: &user.ListAuthenticationMethodTypesResponse{
				Details: &object.ListDetails{
					TotalResult: 2,
				},
				AuthMethodTypes: []user.AuthenticationMethodType{
					user.AuthenticationMethodType_AUTHENTICATION_METHOD_TYPE_PASSKEY,
					user.AuthenticationMethodType_AUTHENTICATION_METHOD_TYPE_IDP,
				},
			},
		},
		{
			name: "multiple auth with wrong domain",
			args: args{
				CTX,
				&user.ListAuthenticationMethodTypesRequest{
					UserId: userMultipleAuth,
					DomainQuery: &user.DomainQuery{
						Domain: "notexistent",
					},
				},
			},
			want: &user.ListAuthenticationMethodTypesResponse{
				Details: &object.ListDetails{
					TotalResult: 1,
				},
				AuthMethodTypes: []user.AuthenticationMethodType{
					user.AuthenticationMethodType_AUTHENTICATION_METHOD_TYPE_IDP,
				},
			},
		},
	}
	for _, tt := range tests {
		t.Run(tt.name, func(t *testing.T) {
			retryDuration, tick := integration.WaitForAndTickWithMaxDuration(tt.args.ctx, time.Minute)
			require.EventuallyWithT(t, func(ttt *assert.CollectT) {
				got, err := Client.ListAuthenticationMethodTypes(tt.args.ctx, tt.args.req)
				require.NoError(ttt, err)
				if !assert.Equal(ttt, tt.want.GetDetails().GetTotalResult(), got.GetDetails().GetTotalResult()) {
					return
				}
				assert.Equal(ttt, tt.want.GetAuthMethodTypes(), got.GetAuthMethodTypes())
				integration.AssertListDetails(ttt, tt.want, got)
			}, retryDuration, tick, "timeout waiting for expected auth methods result")
		})
	}
}

func TestServer_ListAuthenticationFactors(t *testing.T) {
	tests := []struct {
		name    string
		args    *user.ListAuthenticationFactorsRequest
		want    *user.ListAuthenticationFactorsResponse
		dep     func(args *user.ListAuthenticationFactorsRequest, want *user.ListAuthenticationFactorsResponse)
		wantErr bool
		ctx     context.Context
	}{
		{
			name: "no auth",
			args: &user.ListAuthenticationFactorsRequest{},
			want: &user.ListAuthenticationFactorsResponse{
				Result: nil,
			},
			dep: func(args *user.ListAuthenticationFactorsRequest, want *user.ListAuthenticationFactorsResponse) {
				userIDWithoutAuth := Instance.CreateHumanUser(CTX).GetUserId()
				args.UserId = userIDWithoutAuth
			},
			ctx: CTX,
		},
		{
			name: "with u2f",
			args: &user.ListAuthenticationFactorsRequest{},
			want: &user.ListAuthenticationFactorsResponse{
				Result: []*user.AuthFactor{
					{
						State: user.AuthFactorState_AUTH_FACTOR_STATE_READY,
					},
				},
			},
			dep: func(args *user.ListAuthenticationFactorsRequest, want *user.ListAuthenticationFactorsResponse) {
				userWithU2F := Instance.CreateHumanUser(CTX).GetUserId()
				U2FId := Instance.RegisterUserU2F(CTX, userWithU2F)

				args.UserId = userWithU2F
				want.Result[0].Type = &user.AuthFactor_U2F{
					U2F: &user.AuthFactorU2F{
						Id:   U2FId,
						Name: "nice name",
					},
				}
			},
			ctx: CTX,
		},
		{
			name: "with totp, u2f",
			args: &user.ListAuthenticationFactorsRequest{},
			want: &user.ListAuthenticationFactorsResponse{
				Result: []*user.AuthFactor{
					{
						State: user.AuthFactorState_AUTH_FACTOR_STATE_READY,
						Type: &user.AuthFactor_Otp{
							Otp: &user.AuthFactorOTP{},
						},
					},
					{
						State: user.AuthFactorState_AUTH_FACTOR_STATE_READY,
					},
				},
			},
			dep: func(args *user.ListAuthenticationFactorsRequest, want *user.ListAuthenticationFactorsResponse) {
				userWithTOTP := Instance.CreateHumanUserWithTOTP(CTX, "secret").GetUserId()
				U2FIdWithTOTP := Instance.RegisterUserU2F(CTX, userWithTOTP)

				args.UserId = userWithTOTP
				want.Result[1].Type = &user.AuthFactor_U2F{
					U2F: &user.AuthFactorU2F{
						Id:   U2FIdWithTOTP,
						Name: "nice name",
					},
				}
			},
			ctx: CTX,
		},
		{
			name: "with totp, u2f filtered",
			args: &user.ListAuthenticationFactorsRequest{
				AuthFactors: []user.AuthFactors{user.AuthFactors_U2F},
			},
			want: &user.ListAuthenticationFactorsResponse{
				Result: []*user.AuthFactor{
					{
						State: user.AuthFactorState_AUTH_FACTOR_STATE_READY,
					},
				},
			},
			dep: func(args *user.ListAuthenticationFactorsRequest, want *user.ListAuthenticationFactorsResponse) {
				userWithTOTP := Instance.CreateHumanUserWithTOTP(CTX, "secret").GetUserId()
				U2FIdWithTOTP := Instance.RegisterUserU2F(CTX, userWithTOTP)

				args.UserId = userWithTOTP
				want.Result[0].Type = &user.AuthFactor_U2F{
					U2F: &user.AuthFactorU2F{
						Id:   U2FIdWithTOTP,
						Name: "nice name",
					},
				}
			},
			ctx: CTX,
		},
		{
			name: "with sms",
			args: &user.ListAuthenticationFactorsRequest{},
			want: &user.ListAuthenticationFactorsResponse{
				Result: []*user.AuthFactor{
					{
						State: user.AuthFactorState_AUTH_FACTOR_STATE_READY,
						Type: &user.AuthFactor_OtpSms{
							OtpSms: &user.AuthFactorOTPSMS{},
						},
					},
				},
			},
			dep: func(args *user.ListAuthenticationFactorsRequest, want *user.ListAuthenticationFactorsResponse) {
				userWithSMS := Instance.CreateHumanUserVerified(CTX, Instance.DefaultOrg.GetId(), gofakeit.Email(), gofakeit.Phone()).GetUserId()
				Instance.RegisterUserOTPSMS(CTX, userWithSMS)

				args.UserId = userWithSMS
			},
			ctx: CTX,
		},
		{
			name: "with email",
			args: &user.ListAuthenticationFactorsRequest{},
			want: &user.ListAuthenticationFactorsResponse{
				Result: []*user.AuthFactor{
					{
						State: user.AuthFactorState_AUTH_FACTOR_STATE_READY,
						Type: &user.AuthFactor_OtpEmail{
							OtpEmail: &user.AuthFactorOTPEmail{},
						},
					},
				},
			},
			dep: func(args *user.ListAuthenticationFactorsRequest, want *user.ListAuthenticationFactorsResponse) {
				userWithEmail := Instance.CreateHumanUserVerified(CTX, Instance.DefaultOrg.GetId(), gofakeit.Email(), gofakeit.Phone()).GetUserId()
				Instance.RegisterUserOTPEmail(CTX, userWithEmail)

				args.UserId = userWithEmail
			},
			ctx: CTX,
		},
		{
			name: "with not ready u2f",
			args: &user.ListAuthenticationFactorsRequest{},
			want: &user.ListAuthenticationFactorsResponse{
				Result: []*user.AuthFactor{},
			},
			dep: func(args *user.ListAuthenticationFactorsRequest, want *user.ListAuthenticationFactorsResponse) {
				userWithNotReadyU2F := Instance.CreateHumanUser(CTX).GetUserId()
				_, err := Instance.Client.UserV2.RegisterU2F(CTX, &user.RegisterU2FRequest{
					UserId: userWithNotReadyU2F,
					Domain: Instance.Domain,
				})
				logging.OnError(err).Panic("Could not register u2f")

				args.UserId = userWithNotReadyU2F
			},
			ctx: CTX,
		},
		{
			name: "with not ready u2f state filtered",
			args: &user.ListAuthenticationFactorsRequest{
				States: []user.AuthFactorState{user.AuthFactorState_AUTH_FACTOR_STATE_NOT_READY},
			},
			want: &user.ListAuthenticationFactorsResponse{
				Result: []*user.AuthFactor{
					{
						State: user.AuthFactorState_AUTH_FACTOR_STATE_NOT_READY,
					},
				},
			},
			dep: func(args *user.ListAuthenticationFactorsRequest, want *user.ListAuthenticationFactorsResponse) {
				userWithNotReadyU2F := Instance.CreateHumanUser(CTX).GetUserId()
				U2FNotReady, err := Instance.Client.UserV2.RegisterU2F(CTX, &user.RegisterU2FRequest{
					UserId: userWithNotReadyU2F,
					Domain: Instance.Domain,
				})
				logging.OnError(err).Panic("Could not register u2f")

				args.UserId = userWithNotReadyU2F
				want.Result[0].Type = &user.AuthFactor_U2F{
					U2F: &user.AuthFactorU2F{
						Id:   U2FNotReady.GetU2FId(),
						Name: "",
					},
				}
			},
			ctx: CTX,
		},
		{
			name: "with no userId",
			args: &user.ListAuthenticationFactorsRequest{
				UserId: "",
			},
			ctx:     CTX,
			wantErr: true,
		},
		{
			name: "with no permission",
			args: &user.ListAuthenticationFactorsRequest{},
			dep: func(args *user.ListAuthenticationFactorsRequest, want *user.ListAuthenticationFactorsResponse) {
				userWithTOTP := Instance.CreateHumanUserWithTOTP(CTX, "totp").GetUserId()

				args.UserId = userWithTOTP
			},
			ctx:     UserCTX,
			wantErr: true,
		},
		{
			name: "with unknown user",
			args: &user.ListAuthenticationFactorsRequest{
				UserId: "unknown",
			},
			want: &user.ListAuthenticationFactorsResponse{},
			ctx:  CTX,
		},
	}
	for _, tt := range tests {
		t.Run(tt.name, func(t *testing.T) {
			if tt.dep != nil {
				tt.dep(tt.args, tt.want)
			}

			retryDuration, tick := integration.WaitForAndTickWithMaxDuration(CTX, time.Minute)
			require.EventuallyWithT(t, func(ttt *assert.CollectT) {
				got, err := Client.ListAuthenticationFactors(tt.ctx, tt.args)
				if tt.wantErr {
					require.Error(ttt, err)
					return
				}
				require.NoError(ttt, err)

				assert.ElementsMatch(t, tt.want.GetResult(), got.GetResult())
			}, retryDuration, tick, "timeout waiting for expected auth methods result")
		})
	}
}

func TestServer_CreateInviteCode(t *testing.T) {
	type args struct {
		ctx     context.Context
		req     *user.CreateInviteCodeRequest
		prepare func(request *user.CreateInviteCodeRequest) error
	}
	tests := []struct {
		name    string
		args    args
		want    *user.CreateInviteCodeResponse
		wantErr bool
	}{
		{
			name: "create, not existing",
			args: args{
				CTX,
				&user.CreateInviteCodeRequest{
					UserId: "notexisting",
				},
				func(request *user.CreateInviteCodeRequest) error { return nil },
			},
			wantErr: true,
		},
		{
			name: "create, ok",
			args: args{
				ctx: CTX,
				req: &user.CreateInviteCodeRequest{},
				prepare: func(request *user.CreateInviteCodeRequest) error {
					resp := Instance.CreateHumanUser(CTX)
					request.UserId = resp.GetUserId()
					return nil
				},
			},
			want: &user.CreateInviteCodeResponse{
				Details: &object.Details{
					ChangeDate:    timestamppb.Now(),
					ResourceOwner: Instance.DefaultOrg.Id,
				},
			},
		},
		{
			name: "create, invalid template",
			args: args{
				ctx: CTX,
				req: &user.CreateInviteCodeRequest{
					Verification: &user.CreateInviteCodeRequest_SendCode{
						SendCode: &user.SendInviteCode{
							UrlTemplate: gu.Ptr("{{"),
						},
					},
				},
				prepare: func(request *user.CreateInviteCodeRequest) error {
					resp := Instance.CreateHumanUser(CTX)
					request.UserId = resp.GetUserId()
					return nil
				},
			},
			wantErr: true,
		},
		{
			name: "create, valid template",
			args: args{
				ctx: CTX,
				req: &user.CreateInviteCodeRequest{
					Verification: &user.CreateInviteCodeRequest_SendCode{
						SendCode: &user.SendInviteCode{
							UrlTemplate:     gu.Ptr("https://example.com/email/verify?userID={{.UserID}}&code={{.Code}}&orgID={{.OrgID}}"),
							ApplicationName: gu.Ptr("TestApp"),
						},
					},
				},
				prepare: func(request *user.CreateInviteCodeRequest) error {
					resp := Instance.CreateHumanUser(CTX)
					request.UserId = resp.GetUserId()
					return nil
				},
			},
			want: &user.CreateInviteCodeResponse{
				Details: &object.Details{
					ChangeDate:    timestamppb.Now(),
					ResourceOwner: Instance.DefaultOrg.Id,
				},
			},
		},
		{
			name: "create, return code, ok",
			args: args{
				ctx: CTX,
				req: &user.CreateInviteCodeRequest{
					Verification: &user.CreateInviteCodeRequest_ReturnCode{
						ReturnCode: &user.ReturnInviteCode{},
					},
				},
				prepare: func(request *user.CreateInviteCodeRequest) error {
					resp := Instance.CreateHumanUser(CTX)
					request.UserId = resp.GetUserId()
					return nil
				},
			},
			want: &user.CreateInviteCodeResponse{
				Details: &object.Details{
					ChangeDate:    timestamppb.Now(),
					ResourceOwner: Instance.DefaultOrg.Id,
				},
				InviteCode: gu.Ptr("something"),
			},
		},
	}
	for _, tt := range tests {
		t.Run(tt.name, func(t *testing.T) {
			err := tt.args.prepare(tt.args.req)
			require.NoError(t, err)

			got, err := Client.CreateInviteCode(tt.args.ctx, tt.args.req)
			if tt.wantErr {
				require.Error(t, err)
				return
			}
			require.NoError(t, err)

			integration.AssertDetails(t, tt.want, got)
			if tt.want.GetInviteCode() != "" {
				assert.NotEmpty(t, got.GetInviteCode())
			} else {
				assert.Empty(t, got.GetInviteCode())
			}
		})
	}
}

func TestServer_ResendInviteCode(t *testing.T) {
	type args struct {
		ctx     context.Context
		req     *user.ResendInviteCodeRequest
		prepare func(request *user.ResendInviteCodeRequest) error
	}
	tests := []struct {
		name    string
		args    args
		want    *user.ResendInviteCodeResponse
		wantErr bool
	}{
		{
			name: "user not existing",
			args: args{
				CTX,
				&user.ResendInviteCodeRequest{
					UserId: "notexisting",
				},
				func(request *user.ResendInviteCodeRequest) error { return nil },
			},
			wantErr: true,
		},
		{
			name: "code not existing",
			args: args{
				ctx: CTX,
				req: &user.ResendInviteCodeRequest{},
				prepare: func(request *user.ResendInviteCodeRequest) error {
					resp := Instance.CreateHumanUser(CTX)
					request.UserId = resp.GetUserId()
					return nil
				},
			},
			wantErr: true,
		},
		{
			name: "code not sent before",
			args: args{
				ctx: CTX,
				req: &user.ResendInviteCodeRequest{},
				prepare: func(request *user.ResendInviteCodeRequest) error {
					userResp := Instance.CreateHumanUser(CTX)
					request.UserId = userResp.GetUserId()
					Instance.CreateInviteCode(CTX, userResp.GetUserId())
					return nil
				},
			},
			wantErr: true,
		},
		{
			name: "resend, ok",
			args: args{
				ctx: CTX,
				req: &user.ResendInviteCodeRequest{},
				prepare: func(request *user.ResendInviteCodeRequest) error {
					resp := Instance.CreateHumanUser(CTX)
					request.UserId = resp.GetUserId()
					_, err := Instance.Client.UserV2.CreateInviteCode(CTX, &user.CreateInviteCodeRequest{
						UserId: resp.GetUserId(),
					})
					return err
				},
			},
			want: &user.ResendInviteCodeResponse{
				Details: &object.Details{
					ChangeDate:    timestamppb.Now(),
					ResourceOwner: Instance.DefaultOrg.Id,
				},
			},
		},
	}
	for _, tt := range tests {
		t.Run(tt.name, func(t *testing.T) {
			err := tt.args.prepare(tt.args.req)
			require.NoError(t, err)

			got, err := Client.ResendInviteCode(tt.args.ctx, tt.args.req)
			if tt.wantErr {
				require.Error(t, err)
				return
			}
			require.NoError(t, err)

			integration.AssertDetails(t, tt.want, got)
		})
	}
}

func TestServer_VerifyInviteCode(t *testing.T) {
	type args struct {
		ctx     context.Context
		req     *user.VerifyInviteCodeRequest
		prepare func(request *user.VerifyInviteCodeRequest) error
	}
	tests := []struct {
		name    string
		args    args
		want    *user.VerifyInviteCodeResponse
		wantErr bool
	}{
		{
			name: "user not existing",
			args: args{
				CTX,
				&user.VerifyInviteCodeRequest{
					UserId: "notexisting",
				},
				func(request *user.VerifyInviteCodeRequest) error { return nil },
			},
			wantErr: true,
		},
		{
			name: "code not existing",
			args: args{
				ctx: CTX,
				req: &user.VerifyInviteCodeRequest{},
				prepare: func(request *user.VerifyInviteCodeRequest) error {
					resp := Instance.CreateHumanUser(CTX)
					request.UserId = resp.GetUserId()
					return nil
				},
			},
			wantErr: true,
		},
		{
			name: "invalid code",
			args: args{
				ctx: CTX,
				req: &user.VerifyInviteCodeRequest{
					VerificationCode: "invalid",
				},
				prepare: func(request *user.VerifyInviteCodeRequest) error {
					userResp := Instance.CreateHumanUser(CTX)
					request.UserId = userResp.GetUserId()
					Instance.CreateInviteCode(CTX, userResp.GetUserId())
					return nil
				},
			},
			wantErr: true,
		},
		{
			name: "verify, ok",
			args: args{
				ctx: CTX,
				req: &user.VerifyInviteCodeRequest{},
				prepare: func(request *user.VerifyInviteCodeRequest) error {
					userResp := Instance.CreateHumanUser(CTX)
					request.UserId = userResp.GetUserId()
					codeResp := Instance.CreateInviteCode(CTX, userResp.GetUserId())
					request.VerificationCode = codeResp.GetInviteCode()
					return nil
				},
			},
			want: &user.VerifyInviteCodeResponse{
				Details: &object.Details{
					ChangeDate:    timestamppb.Now(),
					ResourceOwner: Instance.DefaultOrg.Id,
				},
			},
		},
	}
	for _, tt := range tests {
		t.Run(tt.name, func(t *testing.T) {
			err := tt.args.prepare(tt.args.req)
			require.NoError(t, err)

			got, err := Client.VerifyInviteCode(tt.args.ctx, tt.args.req)
			if tt.wantErr {
				require.Error(t, err)
				return
			}
			require.NoError(t, err)
			integration.AssertDetails(t, tt.want, got)
		})
	}
}

func TestServer_HumanMFAInitSkipped(t *testing.T) {
	type args struct {
		ctx     context.Context
		req     *user.HumanMFAInitSkippedRequest
		prepare func(request *user.HumanMFAInitSkippedRequest) error
	}
	tests := []struct {
		name       string
		args       args
		want       *user.HumanMFAInitSkippedResponse
		checkState func(t *testing.T, userID string, resp *user.HumanMFAInitSkippedResponse)
		wantErr    bool
	}{
		{
			name: "user not existing",
			args: args{
				CTX,
				&user.HumanMFAInitSkippedRequest{
					UserId: "notexisting",
				},
				func(request *user.HumanMFAInitSkippedRequest) error { return nil },
			},
			wantErr: true,
		},
		{
			name: "ok",
			args: args{
				CTX,
				&user.HumanMFAInitSkippedRequest{},
				func(request *user.HumanMFAInitSkippedRequest) error {
					resp := Instance.CreateHumanUser(CTX)
					request.UserId = resp.GetUserId()
					return nil
				},
			},
			want: &user.HumanMFAInitSkippedResponse{
				Details: &object.Details{
					ChangeDate:    timestamppb.Now(),
					ResourceOwner: Instance.DefaultOrg.Id,
				},
			},
			checkState: func(t *testing.T, userID string, resp *user.HumanMFAInitSkippedResponse) {
				state, err := Client.GetUserByID(CTX, &user.GetUserByIDRequest{
					UserId: userID,
				})
				require.NoError(t, err)
				integration.EqualProto(t,
					state.GetUser().GetHuman().GetMfaInitSkipped(),
					resp.GetDetails().GetChangeDate(),
				)
			},
		},
	}
	for _, tt := range tests {
		t.Run(tt.name, func(t *testing.T) {
			err := tt.args.prepare(tt.args.req)
			require.NoError(t, err)

			got, err := Client.HumanMFAInitSkipped(tt.args.ctx, tt.args.req)
			if tt.wantErr {
				require.Error(t, err)
				return
			}
			require.NoError(t, err)
			integration.AssertDetails(t, tt.want, got)
			if tt.checkState != nil {
				tt.checkState(t, tt.args.req.GetUserId(), got)
			}
		})
	}
}<|MERGE_RESOLUTION|>--- conflicted
+++ resolved
@@ -1830,28 +1830,6 @@
 			},
 		},
 		{
-<<<<<<< HEAD
-			name: "remove self human, ok",
-			args: args{
-				req: &user.DeleteUserRequest{},
-				prepare: func(t *testing.T, request *user.DeleteUserRequest) context.Context {
-					removeUser, err := Client.AddHumanUser(CTX, &user.AddHumanUserRequest{
-						Organization: &object.Organization{Org: &object.Organization_OrgId{OrgId: Instance.DefaultOrg.Id}},
-						Profile: &user.SetHumanProfile{
-							GivenName:  "givenName",
-							FamilyName: "familyName",
-						},
-						Email: &user.SetHumanEmail{
-							Email:        gofakeit.Email(),
-							Verification: &user.SetHumanEmail_IsVerified{IsVerified: true},
-						},
-					})
-					require.NoError(t, err)
-					request.UserId = removeUser.UserId
-					Instance.RegisterUserPasskey(CTX, removeUser.UserId)
-					_, token, _, _ := Instance.CreateVerifiedWebAuthNSession(t, CTX, removeUser.UserId)
-					return integration.WithAuthorizationToken(UserCTX, token)
-=======
 			name: "remove self, ok",
 			args: args{
 				req: &user.DeleteUserRequest{},
@@ -1865,7 +1843,36 @@
 					tokenResp, err := Instance.Client.Mgmt.AddPersonalAccessToken(CTX, &mgmt.AddPersonalAccessTokenRequest{UserId: removeUser.UserId})
 					require.NoError(t, err)
 					return integration.WithAuthorizationToken(UserCTX, tokenResp.Token)
->>>>>>> c6aa6385
+				},
+			},
+			want: &user.DeleteUserResponse{
+				Details: &object.Details{
+					ChangeDate:    timestamppb.Now(),
+					ResourceOwner: Instance.DefaultOrg.Id,
+				},
+			},
+		},
+		{
+			name: "remove self human, ok",
+			args: args{
+				req: &user.DeleteUserRequest{},
+				prepare: func(t *testing.T, request *user.DeleteUserRequest) context.Context {
+					removeUser, err := Client.AddHumanUser(CTX, &user.AddHumanUserRequest{
+						Organization: &object.Organization{Org: &object.Organization_OrgId{OrgId: Instance.DefaultOrg.Id}},
+						Profile: &user.SetHumanProfile{
+							GivenName:  "givenName",
+							FamilyName: "familyName",
+						},
+						Email: &user.SetHumanEmail{
+							Email:        gofakeit.Email(),
+							Verification: &user.SetHumanEmail_IsVerified{IsVerified: true},
+						},
+					})
+					require.NoError(t, err)
+					request.UserId = removeUser.UserId
+					Instance.RegisterUserPasskey(CTX, removeUser.UserId)
+					_, token, _, _ := Instance.CreateVerifiedWebAuthNSession(t, CTX, removeUser.UserId)
+					return integration.WithAuthorizationToken(UserCTX, token)
 				},
 			},
 			want: &user.DeleteUserResponse{
