//go:build integration

package user_test

import (
	"context"
	"fmt"
	"net/url"
	"os"
	"testing"
	"time"

	"github.com/brianvoe/gofakeit/v6"
	"github.com/muhlemmer/gu"
	"github.com/stretchr/testify/assert"
	"github.com/stretchr/testify/require"
	"github.com/zitadel/logging"
	"google.golang.org/grpc/codes"
	"google.golang.org/grpc/status"
	"google.golang.org/protobuf/types/known/structpb"
	"google.golang.org/protobuf/types/known/timestamppb"

	"github.com/zitadel/zitadel/internal/integration"
	"github.com/zitadel/zitadel/internal/integration/sink"
	"github.com/zitadel/zitadel/pkg/grpc/auth"
	"github.com/zitadel/zitadel/pkg/grpc/idp"
	mgmt "github.com/zitadel/zitadel/pkg/grpc/management"
	"github.com/zitadel/zitadel/pkg/grpc/object/v2"
	user_v1 "github.com/zitadel/zitadel/pkg/grpc/user"
	"github.com/zitadel/zitadel/pkg/grpc/user/v2"
)

var (
	CTX                            context.Context
	IamCTX                         context.Context
	UserCTX                        context.Context
	SystemCTX                      context.Context
	SystemUserWithNoPermissionsCTX context.Context
	Instance                       *integration.Instance
	Client                         user.UserServiceClient
)

func TestMain(m *testing.M) {
	os.Exit(func() int {
		ctx, cancel := context.WithTimeout(context.Background(), 15*time.Minute)
		defer cancel()

		Instance = integration.NewInstance(ctx)

		SystemUserWithNoPermissionsCTX = integration.WithSystemUserWithNoPermissionsAuthorization(ctx)
		UserCTX = Instance.WithAuthorization(ctx, integration.UserTypeNoPermission)
		IamCTX = Instance.WithAuthorization(ctx, integration.UserTypeIAMOwner)
		SystemCTX = integration.WithSystemAuthorization(ctx)
		CTX = Instance.WithAuthorization(ctx, integration.UserTypeOrgOwner)
		Client = Instance.Client.UserV2
		return m.Run()
	}())
}

func TestServer_CreateUser(t *testing.T) {
	type args struct {
		ctx context.Context
		req *user.CreateUserRequest
	}
	type testCase struct {
		args    args
		want    *user.CreateUserResponse
		wantErr bool
	}
	tests := []struct {
		name     string
		testCase func(runId string) testCase
	}{
		{
			name: "default verification",
			testCase: func(runId string) testCase {
				username := fmt.Sprintf("donald.duck+%s", runId)
				email := username + "@example.com"
				return testCase{
					args: args{
						CTX,
						&user.CreateUserRequest{
							OrganizationId: Instance.DefaultOrg.Id,
							Username:       &username,
							UserType: &user.CreateUserRequest_Human_{
								Human: &user.CreateUserRequest_Human{
									Profile: &user.SetHumanProfile{
										GivenName:  "Donald",
										FamilyName: "Duck",
									},
									Email: &user.SetHumanEmail{
										Email: email,
									},
								},
							},
						},
					},
					want: &user.CreateUserResponse{
						Id: "is generated",
					},
					wantErr: false,
				}
			},
		},
		{
			name: "return email verification code",
			testCase: func(runId string) testCase {
				username := fmt.Sprintf("donald.duck+%s", runId)
				email := username + "@example.com"
				return testCase{
					args: args{
						CTX,
						&user.CreateUserRequest{
							OrganizationId: Instance.DefaultOrg.Id,
							Username:       &username,
							UserType: &user.CreateUserRequest_Human_{
								Human: &user.CreateUserRequest_Human{
									Profile: &user.SetHumanProfile{
										GivenName:  "Donald",
										FamilyName: "Duck",
									},
									Email: &user.SetHumanEmail{
										Email: email,
										Verification: &user.SetHumanEmail_ReturnCode{
											ReturnCode: &user.ReturnEmailVerificationCode{},
										},
									},
								},
							},
						},
					},
					want: &user.CreateUserResponse{
						Id:        "is generated",
						EmailCode: gu.Ptr("something"),
					},
				}
			},
		},
		{
			name: "custom template",
			testCase: func(runId string) testCase {
				username := fmt.Sprintf("donald.duck+%s", runId)
				email := username + "@example.com"
				return testCase{
					args: args{
						CTX,
						&user.CreateUserRequest{
							OrganizationId: Instance.DefaultOrg.Id,
							Username:       &username,
							UserType: &user.CreateUserRequest_Human_{
								Human: &user.CreateUserRequest_Human{
									Profile: &user.SetHumanProfile{
										GivenName:  "Donald",
										FamilyName: "Duck",
									},
									Email: &user.SetHumanEmail{
										Email: email,
										Verification: &user.SetHumanEmail_SendCode{
											SendCode: &user.SendEmailVerificationCode{
												UrlTemplate: gu.Ptr("https://example.com/email/verify?userID={{.UserID}}&code={{.Code}}&orgID={{.OrgID}}"),
											},
										},
									},
								},
							},
						},
					},
					want: &user.CreateUserResponse{
						Id: "is generated",
					},
				}
			},
		},
		{
			name: "return phone verification code",
			testCase: func(runId string) testCase {
				username := fmt.Sprintf("donald.duck+%s", runId)
				email := username + "@example.com"
				return testCase{
					args: args{
						CTX,
						&user.CreateUserRequest{
							OrganizationId: Instance.DefaultOrg.Id,
							Username:       &username,
							UserType: &user.CreateUserRequest_Human_{
								Human: &user.CreateUserRequest_Human{
									Profile: &user.SetHumanProfile{
										GivenName:  "Donald",
										FamilyName: "Duck",
									},
									Email: &user.SetHumanEmail{
										Email: email,
									},
									Phone: &user.SetHumanPhone{
										Phone: "+41791234567",
										Verification: &user.SetHumanPhone_ReturnCode{
											ReturnCode: &user.ReturnPhoneVerificationCode{},
										},
									},
								},
							},
						},
					},
					want: &user.CreateUserResponse{
						Id:        "is generated",
						PhoneCode: gu.Ptr("something"),
					},
				}
			},
		},
		{
			name: "custom template error",
			testCase: func(runId string) testCase {
				username := fmt.Sprintf("donald.duck+%s", runId)
				email := username + "@example.com"
				return testCase{
					args: args{
						CTX,
						&user.CreateUserRequest{
							OrganizationId: Instance.DefaultOrg.Id,
							Username:       &username,
							UserType: &user.CreateUserRequest_Human_{
								Human: &user.CreateUserRequest_Human{
									Profile: &user.SetHumanProfile{
										GivenName:  "Donald",
										FamilyName: "Duck",
									},
									Email: &user.SetHumanEmail{
										Email: email,
										Verification: &user.SetHumanEmail_SendCode{
											SendCode: &user.SendEmailVerificationCode{
												UrlTemplate: gu.Ptr("{{"),
											},
										},
									},
								},
							},
						},
					},
					wantErr: true,
				}
			},
		},
		{
			name: "missing REQUIRED profile",
			testCase: func(runId string) testCase {
				username := fmt.Sprintf("donald.duck+%s", runId)
				email := username + "@example.com"
				return testCase{
					args: args{
						CTX,
						&user.CreateUserRequest{
							OrganizationId: Instance.DefaultOrg.Id,
							Username:       &username,
							UserType: &user.CreateUserRequest_Human_{
								Human: &user.CreateUserRequest_Human{
									Email: &user.SetHumanEmail{
										Email: email,
										Verification: &user.SetHumanEmail_ReturnCode{
											ReturnCode: &user.ReturnEmailVerificationCode{},
										},
									},
								},
							},
						},
					},
					wantErr: true,
				}
			},
		},
		{
			name: "missing REQUIRED email",
			testCase: func(runId string) testCase {
				username := fmt.Sprintf("donald.duck+%s", runId)
				return testCase{
					args: args{
						CTX,
						&user.CreateUserRequest{
							OrganizationId: Instance.DefaultOrg.Id,
							Username:       &username,
							UserType: &user.CreateUserRequest_Human_{
								Human: &user.CreateUserRequest_Human{
									Profile: &user.SetHumanProfile{
										GivenName:  "Donald",
										FamilyName: "Duck",
									},
								},
							},
						},
					},
					wantErr: true,
				}
			},
		},
		{
			name: "missing empty email",
			testCase: func(runId string) testCase {
				username := fmt.Sprintf("donald.duck+%s", runId)
				return testCase{
					args: args{
						CTX,
						&user.CreateUserRequest{
							OrganizationId: Instance.DefaultOrg.Id,
							Username:       &username,
							UserType: &user.CreateUserRequest_Human_{
								Human: &user.CreateUserRequest_Human{
									Profile: &user.SetHumanProfile{
										GivenName:  "Donald",
										FamilyName: "Duck",
									},
									Email: &user.SetHumanEmail{},
								},
							},
						},
					},
					wantErr: true,
				}
			},
		},
		{
			name: "missing idp",
			testCase: func(runId string) testCase {
				username := fmt.Sprintf("donald.duck+%s", runId)
				email := username + "@example.com"
				return testCase{
					args: args{
						CTX,
						&user.CreateUserRequest{
							OrganizationId: Instance.DefaultOrg.Id,
							Username:       &username,
							UserType: &user.CreateUserRequest_Human_{
								Human: &user.CreateUserRequest_Human{
									Profile: &user.SetHumanProfile{
										GivenName:  "Donald",
										FamilyName: "Duck",
									},
									Email: &user.SetHumanEmail{
										Email: email,
										Verification: &user.SetHumanEmail_IsVerified{
											IsVerified: true,
										},
									},
									IdpLinks: []*user.IDPLink{
										{
											IdpId:    "idpID",
											UserId:   "userID",
											UserName: "username",
										},
									},
								},
							},
						},
					},
					wantErr: true,
				}
			},
		},
		{
			name: "with idp",
			testCase: func(runId string) testCase {
				username := fmt.Sprintf("donald.duck+%s", runId)
				email := username + "@example.com"
				idpResp := Instance.AddGenericOAuthProvider(IamCTX, Instance.DefaultOrg.Id)
				return testCase{
					args: args{
						CTX,
						&user.CreateUserRequest{
							OrganizationId: Instance.DefaultOrg.Id,
							Username:       &username,
							UserType: &user.CreateUserRequest_Human_{
								Human: &user.CreateUserRequest_Human{
									Profile: &user.SetHumanProfile{
										GivenName:  "Donald",
										FamilyName: "Duck",
									},
									Email: &user.SetHumanEmail{
										Email: email,
										Verification: &user.SetHumanEmail_IsVerified{
											IsVerified: true,
										},
									},
									IdpLinks: []*user.IDPLink{
										{
											IdpId:    idpResp.Id,
											UserId:   "userID",
											UserName: "username",
										},
									},
								},
							},
						},
					},
					want: &user.CreateUserResponse{
						Id: "is generated",
					},
				}
			},
		},
		{
			name: "with totp",
			testCase: func(runId string) testCase {
				username := fmt.Sprintf("donald.duck+%s", runId)
				email := username + "@example.com"
				return testCase{
					args: args{
						CTX,
						&user.CreateUserRequest{
							OrganizationId: Instance.DefaultOrg.Id,
							Username:       &username,
							UserType: &user.CreateUserRequest_Human_{
								Human: &user.CreateUserRequest_Human{
									Profile: &user.SetHumanProfile{
										GivenName:  "Donald",
										FamilyName: "Duck",
									},
									Email: &user.SetHumanEmail{
										Email: email,
										Verification: &user.SetHumanEmail_IsVerified{
											IsVerified: true,
										},
									},
									TotpSecret: gu.Ptr("secret"),
								},
							},
						},
					},
					want: &user.CreateUserResponse{
						Id: "is generated",
					},
				}
			},
		},
		{
			name: "password not complexity conform",
			testCase: func(runId string) testCase {
				username := fmt.Sprintf("donald.duck+%s", runId)
				email := username + "@example.com"
				return testCase{
					args: args{
						CTX,
						&user.CreateUserRequest{
							OrganizationId: Instance.DefaultOrg.Id,
							Username:       &username,
							UserType: &user.CreateUserRequest_Human_{
								Human: &user.CreateUserRequest_Human{
									Profile: &user.SetHumanProfile{
										GivenName:         "Donald",
										FamilyName:        "Duck",
										NickName:          gu.Ptr("Dukkie"),
										DisplayName:       gu.Ptr("Donald Duck"),
										PreferredLanguage: gu.Ptr("en"),
										Gender:            user.Gender_GENDER_DIVERSE.Enum(),
									},
									Email: &user.SetHumanEmail{
										Email: email,
									},
									PasswordType: &user.CreateUserRequest_Human_Password{
										Password: &user.Password{
											Password: "insufficient",
										},
									},
								},
							},
						},
					},
					wantErr: true,
				}
			},
		},
		{
			name: "hashed password",
			testCase: func(runId string) testCase {
				username := fmt.Sprintf("donald.duck+%s", runId)
				email := username + "@example.com"
				return testCase{
					args: args{
						CTX,
						&user.CreateUserRequest{
							OrganizationId: Instance.DefaultOrg.Id,
							Username:       &username,
							UserType: &user.CreateUserRequest_Human_{
								Human: &user.CreateUserRequest_Human{
									Profile: &user.SetHumanProfile{
										GivenName:  "Donald",
										FamilyName: "Duck",
									},
									Email: &user.SetHumanEmail{
										Email: email,
									},
									PasswordType: &user.CreateUserRequest_Human_HashedPassword{
										HashedPassword: &user.HashedPassword{
											Hash: "$2y$12$hXUrnqdq1RIIYZ2HPytIIe5lXdIvbhqrTvdPsSF7o.jFh817Z6lwm",
										},
									},
								},
							},
						},
					},
					want: &user.CreateUserResponse{
						Id: "is generated",
					},
				}
			},
		},
		{
			name: "unsupported hashed password",
			testCase: func(runId string) testCase {
				username := fmt.Sprintf("donald.duck+%s", runId)
				email := username + "@example.com"
				return testCase{
					args: args{
						CTX,
						&user.CreateUserRequest{
							OrganizationId: Instance.DefaultOrg.Id,
							Username:       &username,
							UserType: &user.CreateUserRequest_Human_{
								Human: &user.CreateUserRequest_Human{
									Profile: &user.SetHumanProfile{
										GivenName:  "Donald",
										FamilyName: "Duck",
									},
									Email: &user.SetHumanEmail{
										Email: email,
									},
									PasswordType: &user.CreateUserRequest_Human_HashedPassword{
										HashedPassword: &user.HashedPassword{
											Hash: "$scrypt$ln=16,r=8,p=1$cmFuZG9tc2FsdGlzaGFyZA$Rh+NnJNo1I6nRwaNqbDm6kmADswD1+7FTKZ7Ln9D8nQ",
										},
									},
								},
							},
						},
					},
					wantErr: true,
				}
			},
		},
		{
			name: "human default username",
			testCase: func(runId string) testCase {
				username := fmt.Sprintf("donald.duck+%s", runId)
				email := username + "@example.com"
				return testCase{
					args: args{
						CTX,
						&user.CreateUserRequest{
							OrganizationId: Instance.DefaultOrg.Id,
							UserType: &user.CreateUserRequest_Human_{
								Human: &user.CreateUserRequest_Human{
									Profile: &user.SetHumanProfile{
										GivenName:  "Donald",
										FamilyName: "Duck",
									},
									Email: &user.SetHumanEmail{
										Email: email,
									},
								},
							},
						},
					},
					want: &user.CreateUserResponse{
						Id: "is generated",
					},
				}
			},
		},
		{
			name: "machine user",
			testCase: func(runId string) testCase {
				username := fmt.Sprintf("donald.duck+%s", runId)
				return testCase{
					args: args{
						CTX,
						&user.CreateUserRequest{
							OrganizationId: Instance.DefaultOrg.Id,
							Username:       &username,
							UserType: &user.CreateUserRequest_Machine_{
								Machine: &user.CreateUserRequest_Machine{
									Name: "donald",
								},
							},
						},
					},
					want: &user.CreateUserResponse{
						Id: "is generated",
					},
				}
			},
		},
		{
			name: "machine default username to generated id",
			testCase: func(runId string) testCase {
				return testCase{
					args: args{
						CTX,
						&user.CreateUserRequest{
							OrganizationId: Instance.DefaultOrg.Id,
							UserType: &user.CreateUserRequest_Machine_{
								Machine: &user.CreateUserRequest_Machine{
									Name: "donald",
								},
							},
						},
					},
					want: &user.CreateUserResponse{
						Id: "is generated",
					},
				}
			},
		},
		{
			name: "machine default username to given id",
			testCase: func(runId string) testCase {
				return testCase{
					args: args{
						CTX,
						&user.CreateUserRequest{
							UserId:         &runId,
							OrganizationId: Instance.DefaultOrg.Id,
							UserType: &user.CreateUserRequest_Machine_{
								Machine: &user.CreateUserRequest_Machine{
									Name: "donald",
								},
							},
						},
					},
					want: &user.CreateUserResponse{
						Id: runId,
					},
				}
			},
		},
		{
			name: "org does not exist human, error",
			testCase: func(runId string) testCase {
				username := fmt.Sprintf("donald.duck+%s", runId)
				email := username + "@example.com"
				return testCase{
					args: args{
						CTX,
						&user.CreateUserRequest{
							OrganizationId: "does not exist",
							Username:       &username,
							UserType: &user.CreateUserRequest_Human_{
								Human: &user.CreateUserRequest_Human{
									Profile: &user.SetHumanProfile{
										GivenName:  "Donald",
										FamilyName: "Duck",
									},
									Email: &user.SetHumanEmail{
										Email: email,
									},
								},
							},
						},
					},
					wantErr: true,
				}
			},
		},
		{
			name: "org does not exist machine, error",
			testCase: func(runId string) testCase {
				username := fmt.Sprintf("donald.duck+%s", runId)
				return testCase{
					args: args{
						CTX,
						&user.CreateUserRequest{
							OrganizationId: "does not exist",
							Username:       &username,
							UserType: &user.CreateUserRequest_Machine_{
								Machine: &user.CreateUserRequest_Machine{
									Name: gofakeit.Name(),
								},
							},
						},
					},
					wantErr: true,
				}
			},
		},
	}
	for i, tt := range tests {
		t.Run(tt.name, func(t *testing.T) {
			now := time.Now()
			runId := fmt.Sprint(now.UnixNano() + int64(i))
			test := tt.testCase(runId)
			got, err := Client.CreateUser(test.args.ctx, test.args.req)
			if test.wantErr {
				require.Error(t, err)
				return
			}
			require.NoError(t, err)
			creationDate := got.CreationDate.AsTime()
			assert.Greater(t, creationDate, now, "creation date is before the test started")
			assert.Less(t, creationDate, time.Now(), "creation date is in the future")
			if test.want.GetEmailCode() != "" {
				assert.NotEmpty(t, got.GetEmailCode(), "email code is empty")
			} else {
				assert.Empty(t, got.GetEmailCode(), "email code is not empty")
			}
			if test.want.GetPhoneCode() != "" {
				assert.NotEmpty(t, got.GetPhoneCode(), "phone code is empty")
			} else {
				assert.Empty(t, got.GetPhoneCode(), "phone code is not empty")
			}
			if test.want.GetId() == "is generated" {
				assert.Len(t, got.GetId(), 18, "ID is not 18 characters")
			} else {
				assert.Equal(t, test.want.GetId(), got.GetId(), "ID is not the same")
			}
		})
	}
}

func TestServer_CreateUser_And_Compare(t *testing.T) {
	type args struct {
		ctx context.Context
		req *user.CreateUserRequest
	}
	type testCase struct {
		name   string
		args   args
		assert func(t *testing.T, createResponse *user.CreateUserResponse, getResponse *user.GetUserByIDResponse)
	}
	tests := []struct {
		name     string
		testCase func(runId string) testCase
	}{{
		name: "human given username",
		testCase: func(runId string) testCase {
			username := fmt.Sprintf("donald.duck+%s", runId)
			email := username + "@example.com"
			return testCase{
				args: args{
					ctx: CTX,
					req: &user.CreateUserRequest{
						OrganizationId: Instance.DefaultOrg.Id,
						Username:       &username,
						UserType: &user.CreateUserRequest_Human_{
							Human: &user.CreateUserRequest_Human{
								Profile: &user.SetHumanProfile{
									GivenName:  "Donald",
									FamilyName: "Duck",
								},
								Email: &user.SetHumanEmail{
									Email: email,
								},
							},
						},
					},
				},
				assert: func(t *testing.T, _ *user.CreateUserResponse, getResponse *user.GetUserByIDResponse) {
					assert.Equal(t, username, getResponse.GetUser().GetUsername())
				},
			}
		},
	}, {
		name: "human username default to email",
		testCase: func(runId string) testCase {
			username := fmt.Sprintf("donald.duck+%s", runId)
			email := username + "@example.com"
			return testCase{
				args: args{
					ctx: CTX,
					req: &user.CreateUserRequest{
						OrganizationId: Instance.DefaultOrg.Id,
						UserType: &user.CreateUserRequest_Human_{
							Human: &user.CreateUserRequest_Human{
								Profile: &user.SetHumanProfile{
									GivenName:  "Donald",
									FamilyName: "Duck",
								},
								Email: &user.SetHumanEmail{
									Email: email,
								},
							},
						},
					},
				},
				assert: func(t *testing.T, _ *user.CreateUserResponse, getResponse *user.GetUserByIDResponse) {
					assert.Equal(t, email, getResponse.GetUser().GetUsername())
				},
			}
		},
	}, {
		name: "machine username given",
		testCase: func(runId string) testCase {
			username := fmt.Sprintf("donald.duck+%s", runId)
			return testCase{
				args: args{
					ctx: CTX,
					req: &user.CreateUserRequest{
						OrganizationId: Instance.DefaultOrg.Id,
						Username:       &username,
						UserType: &user.CreateUserRequest_Machine_{
							Machine: &user.CreateUserRequest_Machine{
								Name: "donald",
							},
						},
					},
				},
				assert: func(t *testing.T, _ *user.CreateUserResponse, getResponse *user.GetUserByIDResponse) {
					assert.Equal(t, username, getResponse.GetUser().GetUsername())
				},
			}
		},
	}, {
		name: "machine username default to generated id",
		testCase: func(runId string) testCase {
			return testCase{
				args: args{
					ctx: CTX,
					req: &user.CreateUserRequest{
						OrganizationId: Instance.DefaultOrg.Id,
						UserType: &user.CreateUserRequest_Machine_{
							Machine: &user.CreateUserRequest_Machine{
								Name: "donald",
							},
						},
					},
				},
				assert: func(t *testing.T, createResponse *user.CreateUserResponse, getResponse *user.GetUserByIDResponse) {
					assert.Equal(t, createResponse.GetId(), getResponse.GetUser().GetUsername())
				},
			}
		},
	}, {
		name: "machine username default to given id",
		testCase: func(runId string) testCase {
			return testCase{
				args: args{
					ctx: CTX,
					req: &user.CreateUserRequest{
						OrganizationId: Instance.DefaultOrg.Id,
						UserId:         &runId,
						UserType: &user.CreateUserRequest_Machine_{
							Machine: &user.CreateUserRequest_Machine{
								Name: "donald",
							},
						},
					},
				},
				assert: func(t *testing.T, createResponse *user.CreateUserResponse, getResponse *user.GetUserByIDResponse) {
					assert.Equal(t, runId, getResponse.GetUser().GetUsername())
				},
			}
		},
	}}
	for i, tt := range tests {
		t.Run(tt.name, func(t *testing.T) {
			now := time.Now()
			runId := fmt.Sprint(now.UnixNano() + int64(i))
			test := tt.testCase(runId)
			createResponse, err := Client.CreateUser(test.args.ctx, test.args.req)
			require.NoError(t, err)
			Instance.TriggerUserByID(test.args.ctx, createResponse.GetId())
			getResponse, err := Client.GetUserByID(test.args.ctx, &user.GetUserByIDRequest{
				UserId: createResponse.GetId(),
			})
			require.NoError(t, err)
			test.assert(t, createResponse, getResponse)
		})
	}
}

func TestServer_CreateUser_Permission(t *testing.T) {
	newOrgOwnerEmail := gofakeit.Email()
	newOrg := Instance.CreateOrganization(IamCTX, fmt.Sprintf("AddHuman-%s", gofakeit.AppName()), newOrgOwnerEmail)
	type args struct {
		ctx context.Context
		req *user.CreateUserRequest
	}
	tests := []struct {
		name    string
		args    args
		wantErr bool
	}{
		{
			name: "human system, ok",
			args: args{
				SystemCTX,
				&user.CreateUserRequest{
					OrganizationId: newOrg.GetOrganizationId(),
					UserType: &user.CreateUserRequest_Human_{
						Human: &user.CreateUserRequest_Human{
							Profile: &user.SetHumanProfile{
								GivenName:  "Donald",
								FamilyName: "Duck",
							},
							Email: &user.SetHumanEmail{
								Email: "this is overwritten with a unique address",
							},
						},
					},
				},
			},
		},
		{
			name: "human instance, ok",
			args: args{
				IamCTX,
				&user.CreateUserRequest{
					OrganizationId: newOrg.GetOrganizationId(),
					UserType: &user.CreateUserRequest_Human_{
						Human: &user.CreateUserRequest_Human{
							Profile: &user.SetHumanProfile{
								GivenName:  "Donald",
								FamilyName: "Duck",
							},
							Email: &user.SetHumanEmail{
								Email: "this is overwritten with a unique address",
							},
						},
					},
				},
			},
		},
		{
			name: "human org, error",
			args: args{
				CTX,
				&user.CreateUserRequest{
					OrganizationId: newOrg.GetOrganizationId(),
					UserType: &user.CreateUserRequest_Human_{
						Human: &user.CreateUserRequest_Human{
							Profile: &user.SetHumanProfile{
								GivenName:  "Donald",
								FamilyName: "Duck",
							},
							Email: &user.SetHumanEmail{
								Email: "this is overwritten with a unique address",
							},
						},
					},
				},
			},
			wantErr: true,
		},
		{
			name: "human user, error",
			args: args{
				UserCTX,
				&user.CreateUserRequest{
					OrganizationId: newOrg.GetOrganizationId(),
					UserType: &user.CreateUserRequest_Human_{
						Human: &user.CreateUserRequest_Human{
							Profile: &user.SetHumanProfile{
								GivenName:  "Donald",
								FamilyName: "Duck",
							},
							Email: &user.SetHumanEmail{
								Email: "this is overwritten with a unique address",
							},
						},
					},
				},
			},
			wantErr: true,
		},
		{
			name: "machine system, ok",
			args: args{
				SystemCTX,
				&user.CreateUserRequest{
					OrganizationId: newOrg.GetOrganizationId(),
					UserType: &user.CreateUserRequest_Machine_{
						Machine: &user.CreateUserRequest_Machine{
							Name: "donald",
						},
					},
				},
			},
		},
		{
			name: "machine instance, ok",
			args: args{
				IamCTX,
				&user.CreateUserRequest{
					OrganizationId: newOrg.GetOrganizationId(),
					UserType: &user.CreateUserRequest_Machine_{
						Machine: &user.CreateUserRequest_Machine{
							Name: "donald",
						},
					},
				},
			},
		},
		{
			name: "machine org, error",
			args: args{
				CTX,
				&user.CreateUserRequest{
					OrganizationId: newOrg.GetOrganizationId(),
					UserType: &user.CreateUserRequest_Machine_{
						Machine: &user.CreateUserRequest_Machine{
							Name: "donald",
						},
					},
				},
			},
			wantErr: true,
		},
		{
			name: "machine user, error",
			args: args{
				UserCTX,
				&user.CreateUserRequest{
					OrganizationId: newOrg.GetOrganizationId(),
					UserType: &user.CreateUserRequest_Machine_{
						Machine: &user.CreateUserRequest_Machine{
							Name: "donald",
						},
					},
				},
			},
			wantErr: true,
		},
	}
	for i, tt := range tests {
		t.Run(tt.name, func(t *testing.T) {
			userID := fmt.Sprint(time.Now().UnixNano() + int64(i))
			tt.args.req.UserId = &userID
			if email := tt.args.req.GetHuman().GetEmail(); email != nil {
				email.Email = fmt.Sprintf("%s@example.com", userID)
			}
			_, err := Client.CreateUser(tt.args.ctx, tt.args.req)
			if tt.wantErr {
				require.Error(t, err)
				return
			}
			require.NoError(t, err)
		})
	}
}

func TestServer_UpdateUserTypeHuman(t *testing.T) {
	type args struct {
		ctx context.Context
		req *user.UpdateUserRequest
	}
	type testCase struct {
		args    args
		want    *user.UpdateUserResponse
		wantErr bool
	}
	tests := []struct {
		name     string
		testCase func(runId, userId string) testCase
	}{
		{
			name: "default verification",
			testCase: func(runId, userId string) testCase {
				username := fmt.Sprintf("donald.duck+%s", runId)
				email := username + "@example.com"
				return testCase{
					args: args{
						CTX,
						&user.UpdateUserRequest{
							UserId: userId,
							UserType: &user.UpdateUserRequest_Human_{
								Human: &user.UpdateUserRequest_Human{
									Email: &user.SetHumanEmail{
										Email: email,
									},
								},
							},
						},
					},
					want:    &user.UpdateUserResponse{},
					wantErr: false,
				}
			},
		},
		{
			name: "return email verification code",
			testCase: func(runId, userId string) testCase {
				username := fmt.Sprintf("donald.duck+%s", runId)
				email := username + "@example.com"
				return testCase{
					args: args{
						CTX,
						&user.UpdateUserRequest{
							UserId: userId,
							UserType: &user.UpdateUserRequest_Human_{
								Human: &user.UpdateUserRequest_Human{
									Email: &user.SetHumanEmail{
										Email: email,
										Verification: &user.SetHumanEmail_ReturnCode{
											ReturnCode: &user.ReturnEmailVerificationCode{},
										},
									},
								},
							},
						},
					},
					want: &user.UpdateUserResponse{
						EmailCode: gu.Ptr("something"),
					},
				}
			},
		},
		{
			name: "custom template",
			testCase: func(runId, userId string) testCase {
				username := fmt.Sprintf("donald.duck+%s", runId)
				email := username + "@example.com"
				return testCase{
					args: args{
						CTX,
						&user.UpdateUserRequest{
							UserId: userId,
							UserType: &user.UpdateUserRequest_Human_{
								Human: &user.UpdateUserRequest_Human{
									Email: &user.SetHumanEmail{
										Email: email,
										Verification: &user.SetHumanEmail_SendCode{
											SendCode: &user.SendEmailVerificationCode{
												UrlTemplate: gu.Ptr("https://example.com/email/verify?userID={{.UserID}}&code={{.Code}}&orgID={{.OrgID}}"),
											},
										},
									},
								},
							},
						},
					},
					want: &user.UpdateUserResponse{},
				}
			},
		},
		{
			name: "return phone verification code",
			testCase: func(runId, userId string) testCase {
				return testCase{
					args: args{
						CTX,
						&user.UpdateUserRequest{
							UserId: userId,
							UserType: &user.UpdateUserRequest_Human_{
								Human: &user.UpdateUserRequest_Human{
									Phone: &user.SetHumanPhone{
										Phone: "+41791234568",
										Verification: &user.SetHumanPhone_ReturnCode{
											ReturnCode: &user.ReturnPhoneVerificationCode{},
										},
									},
								},
							},
						},
					},
					want: &user.UpdateUserResponse{
						PhoneCode: gu.Ptr("something"),
					},
				}
			},
		},
		{
			name: "custom template error",
			testCase: func(runId, userId string) testCase {
				username := fmt.Sprintf("donald.duck+%s", runId)
				email := username + "@example.com"
				return testCase{
					args: args{
						CTX,
						&user.UpdateUserRequest{
							UserId: userId,
							UserType: &user.UpdateUserRequest_Human_{
								Human: &user.UpdateUserRequest_Human{
									Email: &user.SetHumanEmail{
										Email: email,
										Verification: &user.SetHumanEmail_SendCode{
											SendCode: &user.SendEmailVerificationCode{
												UrlTemplate: gu.Ptr("{{"),
											},
										},
									},
								},
							},
						},
					},
					wantErr: true,
				}
			},
		},
		{
			name: "missing empty email",
			testCase: func(runId, userId string) testCase {
				return testCase{
					args: args{
						CTX,
						&user.UpdateUserRequest{
							UserId: userId,
							UserType: &user.UpdateUserRequest_Human_{
								Human: &user.UpdateUserRequest_Human{
									Email: &user.SetHumanEmail{},
								},
							},
						},
					},
					wantErr: true,
				}
			},
		},
		{
			name: "password not complexity conform",
			testCase: func(runId, userId string) testCase {
				return testCase{
					args: args{
						CTX,
						&user.UpdateUserRequest{
							UserId: userId,
							UserType: &user.UpdateUserRequest_Human_{
								Human: &user.UpdateUserRequest_Human{
									Password: &user.SetPassword{
										PasswordType: &user.SetPassword_Password{
											Password: &user.Password{
												Password: "insufficient",
											},
										},
									},
								},
							},
						},
					},
					wantErr: true,
				}
			},
		},
		{
			name: "hashed password",
			testCase: func(runId, userId string) testCase {
				return testCase{
					args: args{
						CTX,
						&user.UpdateUserRequest{
							UserId: userId,
							UserType: &user.UpdateUserRequest_Human_{
								Human: &user.UpdateUserRequest_Human{
									Password: &user.SetPassword{
										PasswordType: &user.SetPassword_HashedPassword{
											HashedPassword: &user.HashedPassword{
												Hash: "$2y$12$hXUrnqdq1RIIYZ2HPytIIe5lXdIvbhqrTvdPsSF7o.jFh817Z6lwm",
											},
										},
									},
								},
							},
						},
					},
					want: &user.UpdateUserResponse{},
				}
			},
		},
		{
			name: "unsupported hashed password",
			testCase: func(runId, userId string) testCase {
				return testCase{
					args: args{
						CTX,
						&user.UpdateUserRequest{
							UserId: userId,
							UserType: &user.UpdateUserRequest_Human_{
								Human: &user.UpdateUserRequest_Human{
									Password: &user.SetPassword{
										PasswordType: &user.SetPassword_HashedPassword{
											HashedPassword: &user.HashedPassword{
												Hash: "$scrypt$ln=16,r=8,p=1$cmFuZG9tc2FsdGlzaGFyZA$Rh+NnJNo1I6nRwaNqbDm6kmADswD1+7FTKZ7Ln9D8nQ",
											},
										},
									},
								},
							},
						},
					},
					wantErr: true,
				}
			},
		},
		{
			name: "update human user with machine fields, error",
			testCase: func(runId, userId string) testCase {
				return testCase{
					args: args{
						CTX,
						&user.UpdateUserRequest{
							UserId: userId,
							UserType: &user.UpdateUserRequest_Machine_{
								Machine: &user.UpdateUserRequest_Machine{
									Name: &runId,
								},
							},
						},
					},
					wantErr: true,
				}
			},
		},
	}
	for i, tt := range tests {
		t.Run(tt.name, func(t *testing.T) {
			now := time.Now()
			runId := fmt.Sprint(now.UnixNano() + int64(i))
			userId := Instance.CreateUserTypeHuman(CTX).GetId()
			test := tt.testCase(runId, userId)
			got, err := Client.UpdateUser(test.args.ctx, test.args.req)
			if test.wantErr {
				require.Error(t, err)
				return
			}
			require.NoError(t, err)
			changeDate := got.ChangeDate.AsTime()
			assert.Greater(t, changeDate, now, "change date is before the test started")
			assert.Less(t, changeDate, time.Now(), "change date is in the future")
			if test.want.GetEmailCode() != "" {
				assert.NotEmpty(t, got.GetEmailCode(), "email code is empty")
			} else {
				assert.Empty(t, got.GetEmailCode(), "email code is not empty")
			}
			if test.want.GetPhoneCode() != "" {
				assert.NotEmpty(t, got.GetPhoneCode(), "phone code is empty")
			} else {
				assert.Empty(t, got.GetPhoneCode(), "phone code is not empty")
			}
		})
	}
}

func TestServer_UpdateUserTypeMachine(t *testing.T) {
	type args struct {
		ctx context.Context
		req *user.UpdateUserRequest
	}
	type testCase struct {
		args    args
		wantErr bool
	}
	tests := []struct {
		name     string
		testCase func(runId, userId string) testCase
	}{
		{
			name: "update machine, ok",
			testCase: func(runId, userId string) testCase {
				return testCase{
					args: args{
						CTX,
						&user.UpdateUserRequest{
							UserId: userId,
							UserType: &user.UpdateUserRequest_Machine_{
								Machine: &user.UpdateUserRequest_Machine{
									Name: gu.Ptr("donald"),
								},
							},
						},
					},
				}
			},
		},
		{
			name: "update machine user with human fields, error",
			testCase: func(runId, userId string) testCase {
				return testCase{
					args: args{
						CTX,
						&user.UpdateUserRequest{
							UserId: userId,
							UserType: &user.UpdateUserRequest_Human_{
								Human: &user.UpdateUserRequest_Human{
									Profile: &user.UpdateUserRequest_Human_Profile{
										GivenName: gu.Ptr("Donald"),
									},
								},
							},
						},
					},
					wantErr: true,
				}
			},
		},
	}
	for i, tt := range tests {
		t.Run(tt.name, func(t *testing.T) {
			now := time.Now()
			runId := fmt.Sprint(now.UnixNano() + int64(i))
			userId := Instance.CreateUserTypeMachine(CTX).GetId()
			test := tt.testCase(runId, userId)
			got, err := Client.UpdateUser(test.args.ctx, test.args.req)
			if test.wantErr {
				require.Error(t, err)
				return
			}
			require.NoError(t, err)
			changeDate := got.ChangeDate.AsTime()
			assert.Greater(t, changeDate, now, "change date is before the test started")
			assert.Less(t, changeDate, time.Now(), "change date is in the future")
		})
	}
}

func TestServer_UpdateUser_And_Compare(t *testing.T) {
	type args struct {
		ctx    context.Context
		create *user.CreateUserRequest
		update *user.UpdateUserRequest
	}
	type testCase struct {
		args   args
		assert func(t *testing.T, getResponse *user.GetUserByIDResponse)
	}
	tests := []struct {
		name     string
		testCase func(runId string) testCase
	}{{
		name: "human remove phone",
		testCase: func(runId string) testCase {
			username := fmt.Sprintf("donald.duck+%s", runId)
			email := username + "@example.com"
			return testCase{
				args: args{
					ctx: CTX,
					create: &user.CreateUserRequest{
						OrganizationId: Instance.DefaultOrg.Id,
						UserId:         &runId,
						UserType: &user.CreateUserRequest_Human_{
							Human: &user.CreateUserRequest_Human{
								Profile: &user.SetHumanProfile{
									GivenName:  "Donald",
									FamilyName: "Duck",
								},
								Email: &user.SetHumanEmail{
									Email: email,
								},
								Phone: &user.SetHumanPhone{
									Phone: "+1234567890",
								},
							},
						},
					},
					update: &user.UpdateUserRequest{
						UserId: runId,
						UserType: &user.UpdateUserRequest_Human_{
							Human: &user.UpdateUserRequest_Human{
								Phone: &user.SetHumanPhone{},
							},
						},
					},
				},
				assert: func(t *testing.T, getResponse *user.GetUserByIDResponse) {
					assert.Empty(t, getResponse.GetUser().GetHuman().GetPhone().GetPhone(), "phone is not empty")
				},
			}
		},
	}, {
		name: "human username",
		testCase: func(runId string) testCase {
			username := fmt.Sprintf("donald.duck+%s", runId)
			email := username + "@example.com"
			return testCase{
				args: args{
					ctx: CTX,
					create: &user.CreateUserRequest{
						OrganizationId: Instance.DefaultOrg.Id,
						UserId:         &runId,
						UserType: &user.CreateUserRequest_Human_{
							Human: &user.CreateUserRequest_Human{
								Profile: &user.SetHumanProfile{
									GivenName:  "Donald",
									FamilyName: "Duck",
								},
								Email: &user.SetHumanEmail{
									Email: email,
								},
							},
						},
					},
					update: &user.UpdateUserRequest{
						UserId:   runId,
						Username: &username,
						UserType: &user.UpdateUserRequest_Human_{
							Human: &user.UpdateUserRequest_Human{},
						},
					},
				},
				assert: func(t *testing.T, getResponse *user.GetUserByIDResponse) {
					assert.Equal(t, username, getResponse.GetUser().GetUsername())
				},
			}
		},
	}, {
		name: "machine username",
		testCase: func(runId string) testCase {
			username := fmt.Sprintf("donald.duck+%s", runId)
			return testCase{
				args: args{
					ctx: CTX,
					create: &user.CreateUserRequest{
						OrganizationId: Instance.DefaultOrg.Id,
						UserId:         &runId,
						UserType: &user.CreateUserRequest_Machine_{
							Machine: &user.CreateUserRequest_Machine{
								Name: "Donald",
							},
						},
					},
					update: &user.UpdateUserRequest{
						UserId:   runId,
						Username: &username,
						UserType: &user.UpdateUserRequest_Machine_{
							Machine: &user.UpdateUserRequest_Machine{},
						},
					},
				},
				assert: func(t *testing.T, getResponse *user.GetUserByIDResponse) {
					assert.Equal(t, username, getResponse.GetUser().GetUsername())
				},
			}
		},
	}}
	for i, tt := range tests {
		t.Run(tt.name, func(t *testing.T) {
			now := time.Now()
			runId := fmt.Sprint(now.UnixNano() + int64(i))
			test := tt.testCase(runId)
			createResponse, err := Client.CreateUser(test.args.ctx, test.args.create)
			require.NoError(t, err)
			_, err = Client.UpdateUser(test.args.ctx, test.args.update)
			require.NoError(t, err)
			Instance.TriggerUserByID(test.args.ctx, createResponse.GetId())
			getResponse, err := Client.GetUserByID(test.args.ctx, &user.GetUserByIDRequest{
				UserId: createResponse.GetId(),
			})
			require.NoError(t, err)
			test.assert(t, getResponse)
		})
	}
}

func TestServer_UpdateUser_Permission(t *testing.T) {
	newOrgOwnerEmail := gofakeit.Email()
	newOrg := Instance.CreateOrganization(IamCTX, fmt.Sprintf("AddHuman-%s", gofakeit.AppName()), newOrgOwnerEmail)
	newHumanUserID := newOrg.CreatedAdmins[0].GetUserId()
	machineUserResp, err := Instance.Client.UserV2.CreateUser(IamCTX, &user.CreateUserRequest{
		OrganizationId: newOrg.OrganizationId,
		UserType: &user.CreateUserRequest_Machine_{
			Machine: &user.CreateUserRequest_Machine{
				Name: "Donald",
			},
		},
	})
	require.NoError(t, err)
	newMachineUserID := machineUserResp.GetId()
	Instance.TriggerUserByID(IamCTX, newMachineUserID)
	type args struct {
		ctx context.Context
		req *user.UpdateUserRequest
	}
	type testCase struct {
		args    args
		wantErr bool
	}
	tests := []struct {
		name     string
		testCase func() testCase
	}{
		{
			name: "human, system, ok",
			testCase: func() testCase {
				return testCase{
					args: args{
						SystemCTX,
						&user.UpdateUserRequest{
							UserId: newHumanUserID,
							UserType: &user.UpdateUserRequest_Human_{
								Human: &user.UpdateUserRequest_Human{
									Profile: &user.UpdateUserRequest_Human_Profile{
										GivenName: gu.Ptr("Donald"),
									},
								},
							},
						},
					},
				}
			},
		},
		{
			name: "human instance, ok",
			testCase: func() testCase {
				return testCase{
					args: args{
						IamCTX,
						&user.UpdateUserRequest{
							UserId: newHumanUserID,
							UserType: &user.UpdateUserRequest_Human_{
								Human: &user.UpdateUserRequest_Human{
									Profile: &user.UpdateUserRequest_Human_Profile{
										GivenName: gu.Ptr("Donald"),
									},
								},
							},
						},
					},
				}
			},
		},
		{
			name: "human org, error",
			testCase: func() testCase {
				return testCase{
					args: args{
						CTX,
						&user.UpdateUserRequest{
							UserId: newHumanUserID,
							UserType: &user.UpdateUserRequest_Human_{
								Human: &user.UpdateUserRequest_Human{
									Profile: &user.UpdateUserRequest_Human_Profile{
										GivenName: gu.Ptr("Donald"),
									},
								},
							},
						},
					},
					wantErr: true,
				}
			},
		},
		{
			name: "human user, error",
			testCase: func() testCase {
				return testCase{
					args: args{
						UserCTX,
						&user.UpdateUserRequest{
							UserId: newHumanUserID,
							UserType: &user.UpdateUserRequest_Human_{
								Human: &user.UpdateUserRequest_Human{
									Profile: &user.UpdateUserRequest_Human_Profile{
										GivenName: gu.Ptr("Donald"),
									},
								},
							},
						},
					},
					wantErr: true,
				}
			},
		},
		{
			name: "machine system, ok",
			testCase: func() testCase {
				return testCase{
					args: args{
						SystemCTX,
						&user.UpdateUserRequest{
							UserId: newMachineUserID,
							UserType: &user.UpdateUserRequest_Machine_{
								Machine: &user.UpdateUserRequest_Machine{
									Name: gu.Ptr("Donald"),
								},
							},
						},
					},
				}
			},
		},
		{
			name: "machine instance, ok",
			testCase: func() testCase {
				return testCase{
					args: args{
						IamCTX,
						&user.UpdateUserRequest{
							UserId: newMachineUserID,
							UserType: &user.UpdateUserRequest_Machine_{
								Machine: &user.UpdateUserRequest_Machine{
									Name: gu.Ptr("Donald"),
								},
							},
						},
					},
				}
			},
		},
		{
			name: "machine org, error",
			testCase: func() testCase {
				return testCase{
					args: args{
						CTX,
						&user.UpdateUserRequest{
							UserId: newMachineUserID,
							UserType: &user.UpdateUserRequest_Machine_{
								Machine: &user.UpdateUserRequest_Machine{
									Name: gu.Ptr("Donald"),
								},
							},
						},
					},
					wantErr: true,
				}
			},
		},
		{
			name: "machine user, error",
			testCase: func() testCase {
				return testCase{
					args: args{
						UserCTX,
						&user.UpdateUserRequest{
							UserId: newMachineUserID,
							UserType: &user.UpdateUserRequest_Machine_{
								Machine: &user.UpdateUserRequest_Machine{
									Name: gu.Ptr("Donald"),
								},
							},
						},
					},
					wantErr: true,
				}
			},
		},
	}
	for _, tt := range tests {
		t.Run(tt.name, func(t *testing.T) {
			test := tt.testCase()
			_, err := Client.UpdateUser(test.args.ctx, test.args.req)
			if test.wantErr {
				require.Error(t, err)
				return
			}
			require.NoError(t, err)
		})
	}
}

func TestServer_LockUser(t *testing.T) {
	type args struct {
		ctx     context.Context
		req     *user.LockUserRequest
		prepare func(request *user.LockUserRequest) error
	}
	tests := []struct {
		name    string
		args    args
		want    *user.LockUserResponse
		wantErr bool
	}{
		{
			name: "lock, not existing",
			args: args{
				CTX,
				&user.LockUserRequest{
					UserId: "notexisting",
				},
				func(request *user.LockUserRequest) error { return nil },
			},
			wantErr: true,
		},
		{
			name: "lock, ok",
			args: args{
				CTX,
				&user.LockUserRequest{},
				func(request *user.LockUserRequest) error {
					resp := Instance.CreateHumanUser(CTX)
					request.UserId = resp.GetUserId()
					return nil
				},
			},
			want: &user.LockUserResponse{
				Details: &object.Details{
					ChangeDate:    timestamppb.Now(),
					ResourceOwner: Instance.DefaultOrg.Id,
				},
			},
		},
		{
			name: "lock machine, ok",
			args: args{
				CTX,
				&user.LockUserRequest{},
				func(request *user.LockUserRequest) error {
					resp := Instance.CreateMachineUser(CTX)
					request.UserId = resp.GetUserId()
					return nil
				},
			},
			want: &user.LockUserResponse{
				Details: &object.Details{
					ChangeDate:    timestamppb.Now(),
					ResourceOwner: Instance.DefaultOrg.Id,
				},
			},
		},
		{
			name: "lock, already locked",
			args: args{
				CTX,
				&user.LockUserRequest{},
				func(request *user.LockUserRequest) error {
					resp := Instance.CreateHumanUser(CTX)
					request.UserId = resp.GetUserId()
					_, err := Client.LockUser(CTX, &user.LockUserRequest{
						UserId: resp.GetUserId(),
					})
					return err
				},
			},
			wantErr: true,
		},
		{
			name: "lock machine, already locked",
			args: args{
				CTX,
				&user.LockUserRequest{},
				func(request *user.LockUserRequest) error {
					resp := Instance.CreateMachineUser(CTX)
					request.UserId = resp.GetUserId()
					_, err := Client.LockUser(CTX, &user.LockUserRequest{
						UserId: resp.GetUserId(),
					})
					return err
				},
			},
			wantErr: true,
		},
	}
	for _, tt := range tests {
		t.Run(tt.name, func(t *testing.T) {
			err := tt.args.prepare(tt.args.req)
			require.NoError(t, err)

			got, err := Client.LockUser(tt.args.ctx, tt.args.req)
			if tt.wantErr {
				require.Error(t, err)
				return
			}
			require.NoError(t, err)
			integration.AssertDetails(t, tt.want, got)
		})
	}
}

func TestServer_UnLockUser(t *testing.T) {
	type args struct {
		ctx     context.Context
		req     *user.UnlockUserRequest
		prepare func(request *user.UnlockUserRequest) error
	}
	tests := []struct {
		name    string
		args    args
		want    *user.UnlockUserResponse
		wantErr bool
	}{
		{
			name: "unlock, not existing",
			args: args{
				CTX,
				&user.UnlockUserRequest{
					UserId: "notexisting",
				},
				func(request *user.UnlockUserRequest) error { return nil },
			},
			wantErr: true,
		},
		{
			name: "unlock, not locked",
			args: args{
				ctx: CTX,
				req: &user.UnlockUserRequest{},
				prepare: func(request *user.UnlockUserRequest) error {
					resp := Instance.CreateHumanUser(CTX)
					request.UserId = resp.GetUserId()
					return nil
				},
			},
			wantErr: true,
		},
		{
			name: "unlock machine, not locked",
			args: args{
				ctx: CTX,
				req: &user.UnlockUserRequest{},
				prepare: func(request *user.UnlockUserRequest) error {
					resp := Instance.CreateMachineUser(CTX)
					request.UserId = resp.GetUserId()
					return nil
				},
			},
			wantErr: true,
		},
		{
			name: "unlock, ok",
			args: args{
				ctx: CTX,
				req: &user.UnlockUserRequest{},
				prepare: func(request *user.UnlockUserRequest) error {
					resp := Instance.CreateHumanUser(CTX)
					request.UserId = resp.GetUserId()
					_, err := Client.LockUser(CTX, &user.LockUserRequest{
						UserId: resp.GetUserId(),
					})
					return err
				},
			},
			want: &user.UnlockUserResponse{
				Details: &object.Details{
					ChangeDate:    timestamppb.Now(),
					ResourceOwner: Instance.DefaultOrg.Id,
				},
			},
		},
		{
			name: "unlock machine, ok",
			args: args{
				ctx: CTX,
				req: &user.UnlockUserRequest{},
				prepare: func(request *user.UnlockUserRequest) error {
					resp := Instance.CreateMachineUser(CTX)
					request.UserId = resp.GetUserId()
					_, err := Client.LockUser(CTX, &user.LockUserRequest{
						UserId: resp.GetUserId(),
					})
					return err
				},
			},
			want: &user.UnlockUserResponse{
				Details: &object.Details{
					ChangeDate:    timestamppb.Now(),
					ResourceOwner: Instance.DefaultOrg.Id,
				},
			},
		},
	}
	for _, tt := range tests {
		t.Run(tt.name, func(t *testing.T) {
			err := tt.args.prepare(tt.args.req)
			require.NoError(t, err)

			got, err := Client.UnlockUser(tt.args.ctx, tt.args.req)
			if tt.wantErr {
				require.Error(t, err)
				return
			}
			require.NoError(t, err)
			integration.AssertDetails(t, tt.want, got)
		})
	}
}

func TestServer_DeactivateUser(t *testing.T) {
	type args struct {
		ctx     context.Context
		req     *user.DeactivateUserRequest
		prepare func(request *user.DeactivateUserRequest) error
	}
	tests := []struct {
		name    string
		args    args
		want    *user.DeactivateUserResponse
		wantErr bool
	}{
		{
			name: "deactivate, not existing",
			args: args{
				CTX,
				&user.DeactivateUserRequest{
					UserId: "notexisting",
				},
				func(request *user.DeactivateUserRequest) error { return nil },
			},
			wantErr: true,
		},
		{
			name: "deactivate, ok",
			args: args{
				CTX,
				&user.DeactivateUserRequest{},
				func(request *user.DeactivateUserRequest) error {
					resp := Instance.CreateHumanUser(CTX)
					request.UserId = resp.GetUserId()
					return nil
				},
			},
			want: &user.DeactivateUserResponse{
				Details: &object.Details{
					ChangeDate:    timestamppb.Now(),
					ResourceOwner: Instance.DefaultOrg.Id,
				},
			},
		},
		{
			name: "deactivate machine, ok",
			args: args{
				CTX,
				&user.DeactivateUserRequest{},
				func(request *user.DeactivateUserRequest) error {
					resp := Instance.CreateMachineUser(CTX)
					request.UserId = resp.GetUserId()
					return nil
				},
			},
			want: &user.DeactivateUserResponse{
				Details: &object.Details{
					ChangeDate:    timestamppb.Now(),
					ResourceOwner: Instance.DefaultOrg.Id,
				},
			},
		},
		{
			name: "deactivate, already deactivated",
			args: args{
				CTX,
				&user.DeactivateUserRequest{},
				func(request *user.DeactivateUserRequest) error {
					resp := Instance.CreateHumanUser(CTX)
					request.UserId = resp.GetUserId()
					_, err := Client.DeactivateUser(CTX, &user.DeactivateUserRequest{
						UserId: resp.GetUserId(),
					})
					return err
				},
			},
			wantErr: true,
		},
		{
			name: "deactivate machine, already deactivated",
			args: args{
				CTX,
				&user.DeactivateUserRequest{},
				func(request *user.DeactivateUserRequest) error {
					resp := Instance.CreateMachineUser(CTX)
					request.UserId = resp.GetUserId()
					_, err := Client.DeactivateUser(CTX, &user.DeactivateUserRequest{
						UserId: resp.GetUserId(),
					})
					return err
				},
			},
			wantErr: true,
		},
	}
	for _, tt := range tests {
		t.Run(tt.name, func(t *testing.T) {
			err := tt.args.prepare(tt.args.req)
			require.NoError(t, err)

			got, err := Client.DeactivateUser(tt.args.ctx, tt.args.req)
			if tt.wantErr {
				require.Error(t, err)
				return
			}
			require.NoError(t, err)

			integration.AssertDetails(t, tt.want, got)
		})
	}
}

func TestServer_ReactivateUser(t *testing.T) {
	type args struct {
		ctx     context.Context
		req     *user.ReactivateUserRequest
		prepare func(request *user.ReactivateUserRequest) error
	}
	tests := []struct {
		name    string
		args    args
		want    *user.ReactivateUserResponse
		wantErr bool
	}{
		{
			name: "reactivate, not existing",
			args: args{
				CTX,
				&user.ReactivateUserRequest{
					UserId: "notexisting",
				},
				func(request *user.ReactivateUserRequest) error { return nil },
			},
			wantErr: true,
		},
		{
			name: "reactivate, not deactivated",
			args: args{
				ctx: CTX,
				req: &user.ReactivateUserRequest{},
				prepare: func(request *user.ReactivateUserRequest) error {
					resp := Instance.CreateHumanUser(CTX)
					request.UserId = resp.GetUserId()
					return nil
				},
			},
			wantErr: true,
		},
		{
			name: "reactivate machine, not deactivated",
			args: args{
				ctx: CTX,
				req: &user.ReactivateUserRequest{},
				prepare: func(request *user.ReactivateUserRequest) error {
					resp := Instance.CreateMachineUser(CTX)
					request.UserId = resp.GetUserId()
					return nil
				},
			},
			wantErr: true,
		},
		{
			name: "reactivate, ok",
			args: args{
				ctx: CTX,
				req: &user.ReactivateUserRequest{},
				prepare: func(request *user.ReactivateUserRequest) error {
					resp := Instance.CreateHumanUser(CTX)
					request.UserId = resp.GetUserId()
					_, err := Client.DeactivateUser(CTX, &user.DeactivateUserRequest{
						UserId: resp.GetUserId(),
					})
					return err
				},
			},
			want: &user.ReactivateUserResponse{
				Details: &object.Details{
					ChangeDate:    timestamppb.Now(),
					ResourceOwner: Instance.DefaultOrg.Id,
				},
			},
		},
		{
			name: "reactivate machine, ok",
			args: args{
				ctx: CTX,
				req: &user.ReactivateUserRequest{},
				prepare: func(request *user.ReactivateUserRequest) error {
					resp := Instance.CreateMachineUser(CTX)
					request.UserId = resp.GetUserId()
					_, err := Client.DeactivateUser(CTX, &user.DeactivateUserRequest{
						UserId: resp.GetUserId(),
					})
					return err
				},
			},
			want: &user.ReactivateUserResponse{
				Details: &object.Details{
					ChangeDate:    timestamppb.Now(),
					ResourceOwner: Instance.DefaultOrg.Id,
				},
			},
		},
	}
	for _, tt := range tests {
		t.Run(tt.name, func(t *testing.T) {
			err := tt.args.prepare(tt.args.req)
			require.NoError(t, err)

			got, err := Client.ReactivateUser(tt.args.ctx, tt.args.req)
			if tt.wantErr {
				require.Error(t, err)
				return
			}
			require.NoError(t, err)
			integration.AssertDetails(t, tt.want, got)
		})
	}
}

func TestServer_DeleteUser(t *testing.T) {
	projectResp := Instance.CreateProject(CTX, t, "", gofakeit.AppName(), false, false)

	type args struct {
		req     *user.DeleteUserRequest
		prepare func(*testing.T, *user.DeleteUserRequest) (deleteCtx context.Context, tryAuthCtx context.Context)
	}
	tests := []struct {
		name    string
		args    args
		want    *user.DeleteUserResponse
		wantErr bool
	}{
		{
			name: "remove, not existing",
			args: args{
				&user.DeleteUserRequest{
					UserId: "notexisting",
				},
				func(*testing.T, *user.DeleteUserRequest) (context.Context, context.Context) { return CTX, nil },
			},
			wantErr: true,
		},
		{
			name: "remove human, ok",
			args: args{
				req: &user.DeleteUserRequest{},
				prepare: func(_ *testing.T, request *user.DeleteUserRequest) (context.Context, context.Context) {
					resp := Instance.CreateHumanUser(CTX)
					request.UserId = resp.GetUserId()
					return CTX, nil
				},
			},
			want: &user.DeleteUserResponse{
				Details: &object.Details{
					ChangeDate:    timestamppb.Now(),
					ResourceOwner: Instance.DefaultOrg.Id,
				},
			},
		},
		{
			name: "remove machine, ok",
			args: args{
				req: &user.DeleteUserRequest{},
				prepare: func(_ *testing.T, request *user.DeleteUserRequest) (context.Context, context.Context) {
					resp := Instance.CreateMachineUser(CTX)
					request.UserId = resp.GetUserId()
					return CTX, nil
				},
			},
			want: &user.DeleteUserResponse{
				Details: &object.Details{
					ChangeDate:    timestamppb.Now(),
					ResourceOwner: Instance.DefaultOrg.Id,
				},
			},
		},
		{
			name: "remove dependencies, ok",
			args: args{
				req: &user.DeleteUserRequest{},
				prepare: func(_ *testing.T, request *user.DeleteUserRequest) (context.Context, context.Context) {
					resp := Instance.CreateHumanUser(CTX)
					request.UserId = resp.GetUserId()
					Instance.CreateProjectUserGrant(t, CTX, projectResp.GetId(), request.UserId)
					Instance.CreateProjectMembership(t, CTX, projectResp.GetId(), request.UserId)
					Instance.CreateOrgMembership(t, CTX, request.UserId)
					return CTX, nil
				},
			},
			want: &user.DeleteUserResponse{
				Details: &object.Details{
					ChangeDate:    timestamppb.Now(),
					ResourceOwner: Instance.DefaultOrg.Id,
				},
			},
		},
		{
			name: "remove self, ok",
			args: args{
				req: &user.DeleteUserRequest{},
<<<<<<< HEAD
				prepare: func(t *testing.T, request *user.DeleteUserRequest) (context.Context, context.Context) {
=======
				prepare: func(t *testing.T, request *user.DeleteUserRequest) context.Context {
>>>>>>> c2674df8
					removeUser, err := Client.CreateUser(CTX, &user.CreateUserRequest{
						OrganizationId: Instance.DefaultOrg.Id,
						UserType: &user.CreateUserRequest_Human_{
							Human: &user.CreateUserRequest_Human{
								Profile: &user.SetHumanProfile{
									GivenName:  "givenName",
									FamilyName: "familyName",
								},
								Email: &user.SetHumanEmail{
									Email:        gofakeit.Email(),
									Verification: &user.SetHumanEmail_IsVerified{IsVerified: true},
								},
							},
						},
<<<<<<< HEAD
					})
					require.NoError(t, err)
					request.UserId = removeUser.Id
					Instance.RegisterUserPasskey(CTX, removeUser.Id)
					_, token, _, _ := Instance.CreateVerifiedWebAuthNSession(t, CTX, removeUser.Id)
					return integration.WithAuthorizationToken(UserCTX, token), nil
				},
			},
			want: &user.DeleteUserResponse{
				Details: &object.Details{
					ChangeDate:    timestamppb.Now(),
					ResourceOwner: Instance.DefaultOrg.Id,
				},
			},
		},
		{
			name: "remove self, pat becomes invalid",
			args: args{
				req: &user.DeleteUserRequest{},
				prepare: func(t *testing.T, request *user.DeleteUserRequest) (context.Context, context.Context) {
					removeUser := Instance.CreateUserTypeMachine(CTX)
					request.UserId = removeUser.Id
					token, err := Client.AddPersonalAccessToken(CTX, &user.AddPersonalAccessTokenRequest{
						UserId:         removeUser.Id,
						ExpirationDate: timestamppb.New(time.Now().Add(time.Hour)),
					})
					require.NoError(t, err)
					return CTX, integration.WithAuthorizationToken(UserCTX, token.Token)
=======
					})
					require.NoError(t, err)
					request.UserId = removeUser.Id
					Instance.RegisterUserPasskey(CTX, removeUser.Id)
					_, token, _, _ := Instance.CreateVerifiedWebAuthNSession(t, CTX, removeUser.Id)
					return integration.WithAuthorizationToken(UserCTX, token)
>>>>>>> c2674df8
				},
			},
			want: &user.DeleteUserResponse{
				Details: &object.Details{
					ChangeDate:    timestamppb.Now(),
					ResourceOwner: Instance.DefaultOrg.Id,
				},
			},
		},
	}
	for _, tt := range tests {
		t.Run(tt.name, func(t *testing.T) {
			deleteCtx, tryAuthCtx := tt.args.prepare(t, tt.args.req)
			if tryAuthCtx != nil {
				_, err = Client.ListKeys(tryAuthCtx, &user.ListKeysRequest{Filters: []*user.KeysSearchFilter{{
					Filter: &user.KeysSearchFilter_UserIdFilter{UserIdFilter: &user.IDFilter{
						Id: "not existing",
					}}},
				}})
				assert.NoError(t, err)
			}
			got, err := Client.DeleteUser(deleteCtx, tt.args.req)
			if tt.wantErr {
				require.Error(t, err)
				return
			}
			require.NoError(t, err)
			integration.AssertDetails(t, tt.want, got)
			if tryAuthCtx != nil {
				_, err = Client.ListKeys(tryAuthCtx, &user.ListKeysRequest{Filters: []*user.KeysSearchFilter{{
					Filter: &user.KeysSearchFilter_UserIdFilter{UserIdFilter: &user.IDFilter{
						Id: "not existing",
					}}},
				}})
				assert.Error(t, err)
			}
		})
	}
}

func TestServer_StartIdentityProviderIntent(t *testing.T) {
	idpResp := Instance.AddGenericOAuthProvider(IamCTX, Instance.DefaultOrg.Id)
	orgIdpResp := Instance.AddOrgGenericOAuthProvider(CTX, Instance.DefaultOrg.Id)
	orgResp := Instance.CreateOrganization(IamCTX, fmt.Sprintf("NotDefaultOrg-%s", gofakeit.AppName()), gofakeit.Email())
	notDefaultOrgIdpResp := Instance.AddOrgGenericOAuthProvider(IamCTX, orgResp.OrganizationId)
	samlIdpID := Instance.AddSAMLProvider(IamCTX)
	samlRedirectIdpID := Instance.AddSAMLRedirectProvider(IamCTX, "")
	samlPostIdpID := Instance.AddSAMLPostProvider(IamCTX)
	type args struct {
		ctx context.Context
		req *user.StartIdentityProviderIntentRequest
	}
	type want struct {
		details            *object.Details
		url                string
		parametersExisting []string
		parametersEqual    map[string]string
		postForm           bool
	}
	tests := []struct {
		name    string
		args    args
		want    want
		wantErr bool
	}{
		{
			name: "missing urls",
			args: args{
				CTX,
				&user.StartIdentityProviderIntentRequest{
					IdpId: idpResp.Id,
				},
			},
			wantErr: true,
		},
		{
			name: "next step oauth auth url",
			args: args{
				CTX,
				&user.StartIdentityProviderIntentRequest{
					IdpId: idpResp.Id,
					Content: &user.StartIdentityProviderIntentRequest_Urls{
						Urls: &user.RedirectURLs{
							SuccessUrl: "https://example.com/success",
							FailureUrl: "https://example.com/failure",
						},
					},
				},
			},
			want: want{
				details: &object.Details{
					ChangeDate:    timestamppb.Now(),
					ResourceOwner: Instance.ID(),
				},
				url: "https://example.com/oauth/v2/authorize",
				parametersEqual: map[string]string{
					"client_id":     "clientID",
					"prompt":        "select_account",
					"redirect_uri":  "http://" + Instance.Domain + ":8080/idps/callback",
					"response_type": "code",
					"scope":         "openid profile email",
				},
				parametersExisting: []string{"state"},
			},
			wantErr: false,
		},
		{
			name: "next step oauth auth url, default org",
			args: args{
				CTX,
				&user.StartIdentityProviderIntentRequest{
					IdpId: orgIdpResp.Id,
					Content: &user.StartIdentityProviderIntentRequest_Urls{
						Urls: &user.RedirectURLs{
							SuccessUrl: "https://example.com/success",
							FailureUrl: "https://example.com/failure",
						},
					},
				},
			},
			want: want{
				details: &object.Details{
					ChangeDate:    timestamppb.Now(),
					ResourceOwner: Instance.ID(),
				},
				url: "https://example.com/oauth/v2/authorize",
				parametersEqual: map[string]string{
					"client_id":     "clientID",
					"prompt":        "select_account",
					"redirect_uri":  "http://" + Instance.Domain + ":8080/idps/callback",
					"response_type": "code",
					"scope":         "openid profile email",
				},
				parametersExisting: []string{"state"},
			},
			wantErr: false,
		},
		{
			name: "next step oauth auth url, default org",
			args: args{
				CTX,
				&user.StartIdentityProviderIntentRequest{
					IdpId: notDefaultOrgIdpResp.Id,
					Content: &user.StartIdentityProviderIntentRequest_Urls{
						Urls: &user.RedirectURLs{
							SuccessUrl: "https://example.com/success",
							FailureUrl: "https://example.com/failure",
						},
					},
				},
			},
			want: want{
				details: &object.Details{
					ChangeDate:    timestamppb.Now(),
					ResourceOwner: Instance.ID(),
				},
				url: "https://example.com/oauth/v2/authorize",
				parametersEqual: map[string]string{
					"client_id":     "clientID",
					"prompt":        "select_account",
					"redirect_uri":  "http://" + Instance.Domain + ":8080/idps/callback",
					"response_type": "code",
					"scope":         "openid profile email",
				},
				parametersExisting: []string{"state"},
			},
			wantErr: false,
		},
		{
			name: "next step oauth auth url org",
			args: args{
				CTX,
				&user.StartIdentityProviderIntentRequest{
					IdpId: orgIdpResp.Id,
					Content: &user.StartIdentityProviderIntentRequest_Urls{
						Urls: &user.RedirectURLs{
							SuccessUrl: "https://example.com/success",
							FailureUrl: "https://example.com/failure",
						},
					},
				},
			},
			want: want{
				details: &object.Details{
					ChangeDate:    timestamppb.Now(),
					ResourceOwner: Instance.ID(),
				},
				url: "https://example.com/oauth/v2/authorize",
				parametersEqual: map[string]string{
					"client_id":     "clientID",
					"prompt":        "select_account",
					"redirect_uri":  "http://" + Instance.Domain + ":8080/idps/callback",
					"response_type": "code",
					"scope":         "openid profile email",
				},
				parametersExisting: []string{"state"},
			},
			wantErr: false,
		},
		{
			name: "next step saml default",
			args: args{
				CTX,
				&user.StartIdentityProviderIntentRequest{
					IdpId: samlIdpID,
					Content: &user.StartIdentityProviderIntentRequest_Urls{
						Urls: &user.RedirectURLs{
							SuccessUrl: "https://example.com/success",
							FailureUrl: "https://example.com/failure",
						},
					},
				},
			},
			want: want{
				details: &object.Details{
					ChangeDate:    timestamppb.Now(),
					ResourceOwner: Instance.ID(),
				},
				url:                "http://" + Instance.Domain + ":8000/sso",
				parametersExisting: []string{"RelayState", "SAMLRequest"},
			},
			wantErr: false,
		},
		{
			name: "next step saml auth url",
			args: args{
				CTX,
				&user.StartIdentityProviderIntentRequest{
					IdpId: samlRedirectIdpID,
					Content: &user.StartIdentityProviderIntentRequest_Urls{
						Urls: &user.RedirectURLs{
							SuccessUrl: "https://example.com/success",
							FailureUrl: "https://example.com/failure",
						},
					},
				},
			},
			want: want{
				details: &object.Details{
					ChangeDate:    timestamppb.Now(),
					ResourceOwner: Instance.ID(),
				},
				url:                "http://" + Instance.Domain + ":8000/sso",
				parametersExisting: []string{"RelayState", "SAMLRequest"},
			},
			wantErr: false,
		},
		{
			name: "next step saml form",
			args: args{
				CTX,
				&user.StartIdentityProviderIntentRequest{
					IdpId: samlPostIdpID,
					Content: &user.StartIdentityProviderIntentRequest_Urls{
						Urls: &user.RedirectURLs{
							SuccessUrl: "https://example.com/success",
							FailureUrl: "https://example.com/failure",
						},
					},
				},
			},
			want: want{
				details: &object.Details{
					ChangeDate:    timestamppb.Now(),
					ResourceOwner: Instance.ID(),
				},
				postForm: true,
			},
			wantErr: false,
		},
	}
	for _, tt := range tests {
		t.Run(tt.name, func(t *testing.T) {
			got, err := Client.StartIdentityProviderIntent(tt.args.ctx, tt.args.req)
			if tt.wantErr {
				require.Error(t, err)
				return
			}
			require.NoError(t, err)

			if tt.want.url != "" {
				authUrl, err := url.Parse(got.GetAuthUrl())
				require.NoError(t, err)
				require.Len(t, authUrl.Query(), len(tt.want.parametersEqual)+len(tt.want.parametersExisting))

				for _, existing := range tt.want.parametersExisting {
					assert.True(t, authUrl.Query().Has(existing))
				}
				for key, equal := range tt.want.parametersEqual {
					assert.Equal(t, equal, authUrl.Query().Get(key))
				}
			}
			if tt.want.postForm {
				assert.NotEmpty(t, got.GetPostForm())
			}
			integration.AssertDetails(t, &user.StartIdentityProviderIntentResponse{
				Details: tt.want.details,
			}, got)
		})
	}
}

func TestServer_RetrieveIdentityProviderIntent(t *testing.T) {
	oauthIdpID := Instance.AddGenericOAuthProvider(IamCTX, gofakeit.AppName()).GetId()
	oidcIdpID := Instance.AddGenericOIDCProvider(IamCTX, gofakeit.AppName()).GetId()
	samlIdpID := Instance.AddSAMLPostProvider(IamCTX)
	ldapIdpID := Instance.AddLDAPProvider(IamCTX)
	authURL, err := url.Parse(Instance.CreateIntent(CTX, oauthIdpID).GetAuthUrl())
	require.NoError(t, err)
	intentID := authURL.Query().Get("state")
	expiry := time.Now().Add(1 * time.Hour)
	expiryFormatted := expiry.Round(time.Millisecond).UTC().Format("2006-01-02T15:04:05.999Z07:00")

	intentUser := Instance.CreateHumanUser(IamCTX)
	_, err = Instance.CreateUserIDPlink(IamCTX, intentUser.GetUserId(), "idpUserID", oauthIdpID, "username")
	require.NoError(t, err)

	successfulID, token, changeDate, sequence, err := sink.SuccessfulOAuthIntent(Instance.ID(), oauthIdpID, "id", "", expiry)
	require.NoError(t, err)
	successfulWithUserID, withUsertoken, withUserchangeDate, withUsersequence, err := sink.SuccessfulOAuthIntent(Instance.ID(), oauthIdpID, "id", "user", expiry)
	require.NoError(t, err)
	successfulExpiredID, expiredToken, _, _, err := sink.SuccessfulOAuthIntent(Instance.ID(), oauthIdpID, "id", "user", time.Now().Add(time.Second))
	require.NoError(t, err)
	// make sure the intent is expired
	time.Sleep(2 * time.Second)
	successfulConsumedID, consumedToken, _, _, err := sink.SuccessfulOAuthIntent(Instance.ID(), oauthIdpID, "idpUserID", intentUser.GetUserId(), expiry)
	require.NoError(t, err)
	// make sure the intent is consumed
	Instance.CreateIntentSession(t, IamCTX, intentUser.GetUserId(), successfulConsumedID, consumedToken)
	oidcSuccessful, oidcToken, oidcChangeDate, oidcSequence, err := sink.SuccessfulOIDCIntent(Instance.ID(), oidcIdpID, "id", "", expiry)
	require.NoError(t, err)
	oidcSuccessfulWithUserID, oidcWithUserIDToken, oidcWithUserIDChangeDate, oidcWithUserIDSequence, err := sink.SuccessfulOIDCIntent(Instance.ID(), oidcIdpID, "id", "user", expiry)
	require.NoError(t, err)
	ldapSuccessfulID, ldapToken, ldapChangeDate, ldapSequence, err := sink.SuccessfulLDAPIntent(Instance.ID(), ldapIdpID, "id", "")
	require.NoError(t, err)
	ldapSuccessfulWithUserID, ldapWithUserToken, ldapWithUserChangeDate, ldapWithUserSequence, err := sink.SuccessfulLDAPIntent(Instance.ID(), ldapIdpID, "id", "user")
	require.NoError(t, err)
	samlSuccessfulID, samlToken, samlChangeDate, samlSequence, err := sink.SuccessfulSAMLIntent(Instance.ID(), samlIdpID, "id", "", expiry)
	require.NoError(t, err)
	samlSuccessfulWithUserID, samlWithUserToken, samlWithUserChangeDate, samlWithUserSequence, err := sink.SuccessfulSAMLIntent(Instance.ID(), samlIdpID, "id", "user", expiry)
	require.NoError(t, err)
	type args struct {
		ctx context.Context
		req *user.RetrieveIdentityProviderIntentRequest
	}
	tests := []struct {
		name    string
		args    args
		want    *user.RetrieveIdentityProviderIntentResponse
		wantErr bool
	}{
		{
			name: "failed intent",
			args: args{
				CTX,
				&user.RetrieveIdentityProviderIntentRequest{
					IdpIntentId:    intentID,
					IdpIntentToken: "",
				},
			},
			wantErr: true,
		},
		{
			name: "wrong token",
			args: args{
				CTX,
				&user.RetrieveIdentityProviderIntentRequest{
					IdpIntentId:    successfulID,
					IdpIntentToken: "wrong token",
				},
			},
			wantErr: true,
		},
		{
			name: "retrieve successful oauth intent",
			args: args{
				CTX,
				&user.RetrieveIdentityProviderIntentRequest{
					IdpIntentId:    successfulID,
					IdpIntentToken: token,
				},
			},
			want: &user.RetrieveIdentityProviderIntentResponse{
				Details: &object.Details{
					ChangeDate:    timestamppb.New(changeDate),
					ResourceOwner: Instance.ID(),
					Sequence:      sequence,
				},
				IdpInformation: &user.IDPInformation{
					Access: &user.IDPInformation_Oauth{
						Oauth: &user.IDPOAuthAccessInformation{
							AccessToken: "accessToken",
							IdToken:     gu.Ptr("idToken"),
						},
					},
					IdpId:    oauthIdpID,
					UserId:   "id",
					UserName: "",
					RawInformation: func() *structpb.Struct {
						s, err := structpb.NewStruct(map[string]interface{}{
							"RawInfo": map[string]interface{}{
								"id":                 "id",
								"preferred_username": "username",
							},
						})
						require.NoError(t, err)
						return s
					}(),
				},
				AddHumanUser: &user.AddHumanUserRequest{
					Profile: &user.SetHumanProfile{
						PreferredLanguage: gu.Ptr("und"),
					},
					IdpLinks: []*user.IDPLink{
						{IdpId: oauthIdpID, UserId: "id"},
					},
					Email: &user.SetHumanEmail{
						Verification: &user.SetHumanEmail_SendCode{SendCode: &user.SendEmailVerificationCode{}},
					},
				},
			},
			wantErr: false,
		},
		{
			name: "retrieve successful intent with linked user",
			args: args{
				CTX,
				&user.RetrieveIdentityProviderIntentRequest{
					IdpIntentId:    successfulWithUserID,
					IdpIntentToken: withUsertoken,
				},
			},
			want: &user.RetrieveIdentityProviderIntentResponse{
				Details: &object.Details{
					ChangeDate:    timestamppb.New(withUserchangeDate),
					ResourceOwner: Instance.ID(),
					Sequence:      withUsersequence,
				},
				UserId: "user",
				IdpInformation: &user.IDPInformation{
					Access: &user.IDPInformation_Oauth{
						Oauth: &user.IDPOAuthAccessInformation{
							AccessToken: "accessToken",
							IdToken:     gu.Ptr("idToken"),
						},
					},
					IdpId:    oauthIdpID,
					UserId:   "id",
					UserName: "",
					RawInformation: func() *structpb.Struct {
						s, err := structpb.NewStruct(map[string]interface{}{
							"RawInfo": map[string]interface{}{
								"id":                 "id",
								"preferred_username": "username",
							},
						})
						require.NoError(t, err)
						return s
					}(),
				},
			},
			wantErr: false,
		},
		{
			name: "retrieve successful expired intent",
			args: args{
				CTX,
				&user.RetrieveIdentityProviderIntentRequest{
					IdpIntentId:    successfulExpiredID,
					IdpIntentToken: expiredToken,
				},
			},
			wantErr: true,
		},
		{
			name: "retrieve successful consumed intent",
			args: args{
				CTX,
				&user.RetrieveIdentityProviderIntentRequest{
					IdpIntentId:    successfulConsumedID,
					IdpIntentToken: consumedToken,
				},
			},
			wantErr: true,
		},
		{
			name: "retrieve successful oidc intent",
			args: args{
				CTX,
				&user.RetrieveIdentityProviderIntentRequest{
					IdpIntentId:    oidcSuccessful,
					IdpIntentToken: oidcToken,
				},
			},
			want: &user.RetrieveIdentityProviderIntentResponse{
				Details: &object.Details{
					ChangeDate:    timestamppb.New(oidcChangeDate),
					ResourceOwner: Instance.ID(),
					Sequence:      oidcSequence,
				},
				UserId: "",
				IdpInformation: &user.IDPInformation{
					Access: &user.IDPInformation_Oauth{
						Oauth: &user.IDPOAuthAccessInformation{
							AccessToken: "accessToken",
							IdToken:     gu.Ptr("idToken"),
						},
					},
					IdpId:    oidcIdpID,
					UserId:   "id",
					UserName: "username",
					RawInformation: func() *structpb.Struct {
						s, err := structpb.NewStruct(map[string]interface{}{
							"sub":                "id",
							"preferred_username": "username",
						})
						require.NoError(t, err)
						return s
					}(),
				},
				AddHumanUser: &user.AddHumanUserRequest{
					Username: gu.Ptr("username"),
					Profile: &user.SetHumanProfile{
						PreferredLanguage: gu.Ptr("und"),
					},
					IdpLinks: []*user.IDPLink{
						{IdpId: oidcIdpID, UserId: "id", UserName: "username"},
					},
					Email: &user.SetHumanEmail{
						Verification: &user.SetHumanEmail_SendCode{SendCode: &user.SendEmailVerificationCode{}},
					},
				},
			},
			wantErr: false,
		},
		{
			name: "retrieve successful oidc intent with linked user",
			args: args{
				CTX,
				&user.RetrieveIdentityProviderIntentRequest{
					IdpIntentId:    oidcSuccessfulWithUserID,
					IdpIntentToken: oidcWithUserIDToken,
				},
			},
			want: &user.RetrieveIdentityProviderIntentResponse{
				Details: &object.Details{
					ChangeDate:    timestamppb.New(oidcWithUserIDChangeDate),
					ResourceOwner: Instance.ID(),
					Sequence:      oidcWithUserIDSequence,
				},
				UserId: "user",
				IdpInformation: &user.IDPInformation{
					Access: &user.IDPInformation_Oauth{
						Oauth: &user.IDPOAuthAccessInformation{
							AccessToken: "accessToken",
							IdToken:     gu.Ptr("idToken"),
						},
					},
					IdpId:    oidcIdpID,
					UserId:   "id",
					UserName: "username",
					RawInformation: func() *structpb.Struct {
						s, err := structpb.NewStruct(map[string]interface{}{
							"sub":                "id",
							"preferred_username": "username",
						})
						require.NoError(t, err)
						return s
					}(),
				},
			},
			wantErr: false,
		},
		{
			name: "retrieve successful ldap intent",
			args: args{
				CTX,
				&user.RetrieveIdentityProviderIntentRequest{
					IdpIntentId:    ldapSuccessfulID,
					IdpIntentToken: ldapToken,
				},
			},
			want: &user.RetrieveIdentityProviderIntentResponse{
				Details: &object.Details{
					ChangeDate:    timestamppb.New(ldapChangeDate),
					ResourceOwner: Instance.ID(),
					Sequence:      ldapSequence,
				},
				IdpInformation: &user.IDPInformation{
					Access: &user.IDPInformation_Ldap{
						Ldap: &user.IDPLDAPAccessInformation{
							Attributes: func() *structpb.Struct {
								s, err := structpb.NewStruct(map[string]interface{}{
									"id":       []interface{}{"id"},
									"username": []interface{}{"username"},
									"language": []interface{}{"en"},
								})
								require.NoError(t, err)
								return s
							}(),
						},
					},
					IdpId:    ldapIdpID,
					UserId:   "id",
					UserName: "username",
					RawInformation: func() *structpb.Struct {
						s, err := structpb.NewStruct(map[string]interface{}{
							"id":                "id",
							"preferredUsername": "username",
							"preferredLanguage": "en",
						})
						require.NoError(t, err)
						return s
					}(),
				},
				AddHumanUser: &user.AddHumanUserRequest{
					Username: gu.Ptr("username"),
					Profile: &user.SetHumanProfile{
						PreferredLanguage: gu.Ptr("en"),
					},
					IdpLinks: []*user.IDPLink{
						{IdpId: ldapIdpID, UserId: "id", UserName: "username"},
					},
					Email: &user.SetHumanEmail{
						Verification: &user.SetHumanEmail_SendCode{SendCode: &user.SendEmailVerificationCode{}},
					},
				},
			},
			wantErr: false,
		},
		{
			name: "retrieve successful ldap intent with linked user",
			args: args{
				CTX,
				&user.RetrieveIdentityProviderIntentRequest{
					IdpIntentId:    ldapSuccessfulWithUserID,
					IdpIntentToken: ldapWithUserToken,
				},
			},
			want: &user.RetrieveIdentityProviderIntentResponse{
				Details: &object.Details{
					ChangeDate:    timestamppb.New(ldapWithUserChangeDate),
					ResourceOwner: Instance.ID(),
					Sequence:      ldapWithUserSequence,
				},
				UserId: "user",
				IdpInformation: &user.IDPInformation{
					Access: &user.IDPInformation_Ldap{
						Ldap: &user.IDPLDAPAccessInformation{
							Attributes: func() *structpb.Struct {
								s, err := structpb.NewStruct(map[string]interface{}{
									"id":       []interface{}{"id"},
									"username": []interface{}{"username"},
									"language": []interface{}{"en"},
								})
								require.NoError(t, err)
								return s
							}(),
						},
					},
					IdpId:    ldapIdpID,
					UserId:   "id",
					UserName: "username",
					RawInformation: func() *structpb.Struct {
						s, err := structpb.NewStruct(map[string]interface{}{
							"id":                "id",
							"preferredUsername": "username",
							"preferredLanguage": "en",
						})
						require.NoError(t, err)
						return s
					}(),
				},
			},
			wantErr: false,
		},
		{
			name: "retrieve successful saml intent",
			args: args{
				CTX,
				&user.RetrieveIdentityProviderIntentRequest{
					IdpIntentId:    samlSuccessfulID,
					IdpIntentToken: samlToken,
				},
			},
			want: &user.RetrieveIdentityProviderIntentResponse{
				Details: &object.Details{
					ChangeDate:    timestamppb.New(samlChangeDate),
					ResourceOwner: Instance.ID(),
					Sequence:      samlSequence,
				},
				IdpInformation: &user.IDPInformation{
					Access: &user.IDPInformation_Saml{
						Saml: &user.IDPSAMLAccessInformation{
							Assertion: []byte(fmt.Sprintf(`<Assertion xmlns="urn:oasis:names:tc:SAML:2.0:assertion" ID="id" IssueInstant="0001-01-01T00:00:00Z" Version=""><Issuer xmlns="urn:oasis:names:tc:SAML:2.0:assertion" NameQualifier="" SPNameQualifier="" Format="" SPProvidedID=""></Issuer><Conditions NotBefore="0001-01-01T00:00:00Z" NotOnOrAfter="%s"></Conditions></Assertion>`, expiryFormatted)),
						},
					},
					IdpId:    samlIdpID,
					UserId:   "id",
					UserName: "",
					RawInformation: func() *structpb.Struct {
						s, err := structpb.NewStruct(map[string]interface{}{
							"id": "id",
							"attributes": map[string]interface{}{
								"attribute1": []interface{}{"value1"},
							},
						})
						require.NoError(t, err)
						return s
					}(),
				},
				AddHumanUser: &user.AddHumanUserRequest{
					Profile: &user.SetHumanProfile{
						PreferredLanguage: gu.Ptr("und"),
					},
					IdpLinks: []*user.IDPLink{
						{IdpId: samlIdpID, UserId: "id"},
					},
					Email: &user.SetHumanEmail{
						Verification: &user.SetHumanEmail_SendCode{SendCode: &user.SendEmailVerificationCode{}},
					},
				},
			},
			wantErr: false,
		},
		{
			name: "retrieve successful saml intent with linked user",
			args: args{
				CTX,
				&user.RetrieveIdentityProviderIntentRequest{
					IdpIntentId:    samlSuccessfulWithUserID,
					IdpIntentToken: samlWithUserToken,
				},
			},
			want: &user.RetrieveIdentityProviderIntentResponse{
				Details: &object.Details{
					ChangeDate:    timestamppb.New(samlWithUserChangeDate),
					ResourceOwner: Instance.ID(),
					Sequence:      samlWithUserSequence,
				},
				IdpInformation: &user.IDPInformation{
					Access: &user.IDPInformation_Saml{
						Saml: &user.IDPSAMLAccessInformation{
							Assertion: []byte(fmt.Sprintf(`<Assertion xmlns="urn:oasis:names:tc:SAML:2.0:assertion" ID="id" IssueInstant="0001-01-01T00:00:00Z" Version=""><Issuer xmlns="urn:oasis:names:tc:SAML:2.0:assertion" NameQualifier="" SPNameQualifier="" Format="" SPProvidedID=""></Issuer><Conditions NotBefore="0001-01-01T00:00:00Z" NotOnOrAfter="%s"></Conditions></Assertion>`, expiryFormatted)),
						},
					},
					IdpId:    samlIdpID,
					UserId:   "id",
					UserName: "",
					RawInformation: func() *structpb.Struct {
						s, err := structpb.NewStruct(map[string]interface{}{
							"id": "id",
							"attributes": map[string]interface{}{
								"attribute1": []interface{}{"value1"},
							},
						})
						require.NoError(t, err)
						return s
					}(),
				},
				UserId: "user",
			},
			wantErr: false,
		},
	}
	for _, tt := range tests {
		t.Run(tt.name, func(t *testing.T) {
			got, err := Client.RetrieveIdentityProviderIntent(tt.args.ctx, tt.args.req)
			if tt.wantErr {
				require.Error(t, err)
				return
			}
			require.NoError(t, err)

			assert.EqualExportedValues(t, tt.want, got)
		})
	}
}

func ctxFromNewUserWithRegisteredPasswordlessLegacy(t *testing.T) (context.Context, string, *auth.AddMyPasswordlessResponse) {
	userID := Instance.CreateHumanUser(CTX).GetUserId()
	Instance.RegisterUserPasskey(CTX, userID)
	_, sessionToken, _, _ := Instance.CreateVerifiedWebAuthNSession(t, CTX, userID)
	ctx := integration.WithAuthorizationToken(CTX, sessionToken)

	pkr, err := Instance.Client.Auth.AddMyPasswordless(ctx, &auth.AddMyPasswordlessRequest{})
	require.NoError(t, err)
	require.NotEmpty(t, pkr.GetKey())
	return ctx, userID, pkr
}

func ctxFromNewUserWithVerifiedPasswordlessLegacy(t *testing.T) (context.Context, string) {
	ctx, userID, pkr := ctxFromNewUserWithRegisteredPasswordlessLegacy(t)

	attestationResponse, err := Instance.WebAuthN.CreateAttestationResponseData(pkr.GetKey().GetPublicKey())
	require.NoError(t, err)

	_, err = Instance.Client.Auth.VerifyMyPasswordless(ctx, &auth.VerifyMyPasswordlessRequest{
		Verification: &user_v1.WebAuthNVerification{
			TokenName:           "Mickey",
			PublicKeyCredential: attestationResponse,
		},
	})
	require.NoError(t, err)
	return ctx, userID
}

func TestServer_ListAuthenticationMethodTypes(t *testing.T) {
	userIDWithoutAuth := Instance.CreateHumanUser(CTX).GetUserId()

	userIDWithPasskey := Instance.CreateHumanUser(CTX).GetUserId()
	Instance.RegisterUserPasskey(CTX, userIDWithPasskey)

	userMultipleAuth := Instance.CreateHumanUser(CTX).GetUserId()
	Instance.RegisterUserPasskey(CTX, userMultipleAuth)
	provider, err := Instance.Client.Mgmt.AddGenericOIDCProvider(CTX, &mgmt.AddGenericOIDCProviderRequest{
		Name:         "ListAuthenticationMethodTypes",
		Issuer:       "https://example.com",
		ClientId:     "client_id",
		ClientSecret: "client_secret",
	})
	require.NoError(t, err)
	_, err = Instance.Client.Mgmt.AddCustomLoginPolicy(CTX, &mgmt.AddCustomLoginPolicyRequest{})
	require.Condition(t, func() bool {
		code := status.Convert(err).Code()
		return code == codes.AlreadyExists || code == codes.OK
	})
	_, err = Instance.Client.Mgmt.AddIDPToLoginPolicy(CTX, &mgmt.AddIDPToLoginPolicyRequest{
		IdpId:     provider.GetId(),
		OwnerType: idp.IDPOwnerType_IDP_OWNER_TYPE_ORG,
	})
	require.NoError(t, err)
	_, err = Instance.Client.UserV2.AddIDPLink(CTX, &user.AddIDPLinkRequest{UserId: userMultipleAuth, IdpLink: &user.IDPLink{
		IdpId:    provider.GetId(),
		UserId:   "external-id",
		UserName: "displayName",
	}})
	require.NoError(t, err)
	// This should not remove the user IDP links
	_, err = Instance.Client.Mgmt.RemoveIDPFromLoginPolicy(CTX, &mgmt.RemoveIDPFromLoginPolicyRequest{
		IdpId: provider.GetId(),
	})
	require.NoError(t, err)

	_, userLegacyID := ctxFromNewUserWithVerifiedPasswordlessLegacy(t)
	require.NoError(t, err)

	type args struct {
		ctx context.Context
		req *user.ListAuthenticationMethodTypesRequest
	}
	tests := []struct {
		name string
		args args
		want *user.ListAuthenticationMethodTypesResponse
	}{
		{
			name: "no auth",
			args: args{
				CTX,
				&user.ListAuthenticationMethodTypesRequest{
					UserId: userIDWithoutAuth,
				},
			},
			want: &user.ListAuthenticationMethodTypesResponse{
				Details: &object.ListDetails{
					TotalResult: 0,
				},
			},
		},
		{
			name: "with auth (passkey)",
			args: args{
				CTX,
				&user.ListAuthenticationMethodTypesRequest{
					UserId: userIDWithPasskey,
				},
			},
			want: &user.ListAuthenticationMethodTypesResponse{
				Details: &object.ListDetails{
					TotalResult: 1,
				},
				AuthMethodTypes: []user.AuthenticationMethodType{
					user.AuthenticationMethodType_AUTHENTICATION_METHOD_TYPE_PASSKEY,
				},
			},
		},
		{
			name: "with auth (passkey) with domain",
			args: args{
				CTX,
				&user.ListAuthenticationMethodTypesRequest{
					UserId: userIDWithPasskey,
					DomainQuery: &user.DomainQuery{
						Domain: Instance.Domain,
					},
				},
			},
			want: &user.ListAuthenticationMethodTypesResponse{
				Details: &object.ListDetails{
					TotalResult: 1,
				},
				AuthMethodTypes: []user.AuthenticationMethodType{
					user.AuthenticationMethodType_AUTHENTICATION_METHOD_TYPE_PASSKEY,
				},
			},
		},
		{
			name: "with auth (passkey) with wrong domain",
			args: args{
				CTX,
				&user.ListAuthenticationMethodTypesRequest{
					UserId: userIDWithPasskey,
					DomainQuery: &user.DomainQuery{
						Domain: "notexistent",
					},
				},
			},
			want: &user.ListAuthenticationMethodTypesResponse{
				Details: &object.ListDetails{
					TotalResult: 0,
				},
			},
		},
		{
			name: "with auth (passkey) with legacy",
			args: args{
				CTX,
				&user.ListAuthenticationMethodTypesRequest{
					UserId: userLegacyID,
					DomainQuery: &user.DomainQuery{
						Domain: "notexistent",
					},
				},
			},
			want: &user.ListAuthenticationMethodTypesResponse{
				Details: &object.ListDetails{
					TotalResult: 0,
				},
			},
		},
		{
			name: "with auth (passkey) with legacy included",
			args: args{
				CTX,
				&user.ListAuthenticationMethodTypesRequest{
					UserId: userLegacyID,
					DomainQuery: &user.DomainQuery{
						Domain:               "notexistent",
						IncludeWithoutDomain: true,
					},
				},
			},
			want: &user.ListAuthenticationMethodTypesResponse{
				Details: &object.ListDetails{
					TotalResult: 1,
				},
				AuthMethodTypes: []user.AuthenticationMethodType{
					user.AuthenticationMethodType_AUTHENTICATION_METHOD_TYPE_PASSKEY,
				},
			},
		},
		{
			name: "multiple auth",
			args: args{
				CTX,
				&user.ListAuthenticationMethodTypesRequest{
					UserId: userMultipleAuth,
				},
			},
			want: &user.ListAuthenticationMethodTypesResponse{
				Details: &object.ListDetails{
					TotalResult: 2,
				},
				AuthMethodTypes: []user.AuthenticationMethodType{
					user.AuthenticationMethodType_AUTHENTICATION_METHOD_TYPE_PASSKEY,
					user.AuthenticationMethodType_AUTHENTICATION_METHOD_TYPE_IDP,
				},
			},
		},
		{
			name: "multiple auth with domain",
			args: args{
				CTX,
				&user.ListAuthenticationMethodTypesRequest{
					UserId: userMultipleAuth,
					DomainQuery: &user.DomainQuery{
						Domain: Instance.Domain,
					},
				},
			},
			want: &user.ListAuthenticationMethodTypesResponse{
				Details: &object.ListDetails{
					TotalResult: 2,
				},
				AuthMethodTypes: []user.AuthenticationMethodType{
					user.AuthenticationMethodType_AUTHENTICATION_METHOD_TYPE_PASSKEY,
					user.AuthenticationMethodType_AUTHENTICATION_METHOD_TYPE_IDP,
				},
			},
		},
		{
			name: "multiple auth with wrong domain",
			args: args{
				CTX,
				&user.ListAuthenticationMethodTypesRequest{
					UserId: userMultipleAuth,
					DomainQuery: &user.DomainQuery{
						Domain: "notexistent",
					},
				},
			},
			want: &user.ListAuthenticationMethodTypesResponse{
				Details: &object.ListDetails{
					TotalResult: 1,
				},
				AuthMethodTypes: []user.AuthenticationMethodType{
					user.AuthenticationMethodType_AUTHENTICATION_METHOD_TYPE_IDP,
				},
			},
		},
	}
	for _, tt := range tests {
		t.Run(tt.name, func(t *testing.T) {
			retryDuration, tick := integration.WaitForAndTickWithMaxDuration(tt.args.ctx, time.Minute)
			require.EventuallyWithT(t, func(ttt *assert.CollectT) {
				got, err := Client.ListAuthenticationMethodTypes(tt.args.ctx, tt.args.req)
				require.NoError(ttt, err)
				if !assert.Equal(ttt, tt.want.GetDetails().GetTotalResult(), got.GetDetails().GetTotalResult()) {
					return
				}
				assert.Equal(ttt, tt.want.GetAuthMethodTypes(), got.GetAuthMethodTypes())
				integration.AssertListDetails(ttt, tt.want, got)
			}, retryDuration, tick, "timeout waiting for expected auth methods result")
		})
	}
}

func TestServer_ListAuthenticationFactors(t *testing.T) {
	tests := []struct {
		name    string
		args    *user.ListAuthenticationFactorsRequest
		want    *user.ListAuthenticationFactorsResponse
		dep     func(args *user.ListAuthenticationFactorsRequest, want *user.ListAuthenticationFactorsResponse)
		wantErr bool
		ctx     context.Context
	}{
		{
			name: "no auth",
			args: &user.ListAuthenticationFactorsRequest{},
			want: &user.ListAuthenticationFactorsResponse{
				Result: nil,
			},
			dep: func(args *user.ListAuthenticationFactorsRequest, want *user.ListAuthenticationFactorsResponse) {
				userIDWithoutAuth := Instance.CreateHumanUser(CTX).GetUserId()
				args.UserId = userIDWithoutAuth
			},
			ctx: CTX,
		},
		{
			name: "with u2f",
			args: &user.ListAuthenticationFactorsRequest{},
			want: &user.ListAuthenticationFactorsResponse{
				Result: []*user.AuthFactor{
					{
						State: user.AuthFactorState_AUTH_FACTOR_STATE_READY,
					},
				},
			},
			dep: func(args *user.ListAuthenticationFactorsRequest, want *user.ListAuthenticationFactorsResponse) {
				userWithU2F := Instance.CreateHumanUser(CTX).GetUserId()
				U2FId := Instance.RegisterUserU2F(CTX, userWithU2F)

				args.UserId = userWithU2F
				want.Result[0].Type = &user.AuthFactor_U2F{
					U2F: &user.AuthFactorU2F{
						Id:   U2FId,
						Name: "nice name",
					},
				}
			},
			ctx: CTX,
		},
		{
			name: "with totp, u2f",
			args: &user.ListAuthenticationFactorsRequest{},
			want: &user.ListAuthenticationFactorsResponse{
				Result: []*user.AuthFactor{
					{
						State: user.AuthFactorState_AUTH_FACTOR_STATE_READY,
						Type: &user.AuthFactor_Otp{
							Otp: &user.AuthFactorOTP{},
						},
					},
					{
						State: user.AuthFactorState_AUTH_FACTOR_STATE_READY,
					},
				},
			},
			dep: func(args *user.ListAuthenticationFactorsRequest, want *user.ListAuthenticationFactorsResponse) {
				userWithTOTP := Instance.CreateHumanUserWithTOTP(CTX, "secret").GetUserId()
				U2FIdWithTOTP := Instance.RegisterUserU2F(CTX, userWithTOTP)

				args.UserId = userWithTOTP
				want.Result[1].Type = &user.AuthFactor_U2F{
					U2F: &user.AuthFactorU2F{
						Id:   U2FIdWithTOTP,
						Name: "nice name",
					},
				}
			},
			ctx: CTX,
		},
		{
			name: "with totp, u2f filtered",
			args: &user.ListAuthenticationFactorsRequest{
				AuthFactors: []user.AuthFactors{user.AuthFactors_U2F},
			},
			want: &user.ListAuthenticationFactorsResponse{
				Result: []*user.AuthFactor{
					{
						State: user.AuthFactorState_AUTH_FACTOR_STATE_READY,
					},
				},
			},
			dep: func(args *user.ListAuthenticationFactorsRequest, want *user.ListAuthenticationFactorsResponse) {
				userWithTOTP := Instance.CreateHumanUserWithTOTP(CTX, "secret").GetUserId()
				U2FIdWithTOTP := Instance.RegisterUserU2F(CTX, userWithTOTP)

				args.UserId = userWithTOTP
				want.Result[0].Type = &user.AuthFactor_U2F{
					U2F: &user.AuthFactorU2F{
						Id:   U2FIdWithTOTP,
						Name: "nice name",
					},
				}
			},
			ctx: CTX,
		},
		{
			name: "with sms",
			args: &user.ListAuthenticationFactorsRequest{},
			want: &user.ListAuthenticationFactorsResponse{
				Result: []*user.AuthFactor{
					{
						State: user.AuthFactorState_AUTH_FACTOR_STATE_READY,
						Type: &user.AuthFactor_OtpSms{
							OtpSms: &user.AuthFactorOTPSMS{},
						},
					},
				},
			},
			dep: func(args *user.ListAuthenticationFactorsRequest, want *user.ListAuthenticationFactorsResponse) {
				userWithSMS := Instance.CreateHumanUserVerified(CTX, Instance.DefaultOrg.GetId(), gofakeit.Email(), gofakeit.Phone()).GetUserId()
				Instance.RegisterUserOTPSMS(CTX, userWithSMS)

				args.UserId = userWithSMS
			},
			ctx: CTX,
		},
		{
			name: "with email",
			args: &user.ListAuthenticationFactorsRequest{},
			want: &user.ListAuthenticationFactorsResponse{
				Result: []*user.AuthFactor{
					{
						State: user.AuthFactorState_AUTH_FACTOR_STATE_READY,
						Type: &user.AuthFactor_OtpEmail{
							OtpEmail: &user.AuthFactorOTPEmail{},
						},
					},
				},
			},
			dep: func(args *user.ListAuthenticationFactorsRequest, want *user.ListAuthenticationFactorsResponse) {
				userWithEmail := Instance.CreateHumanUserVerified(CTX, Instance.DefaultOrg.GetId(), gofakeit.Email(), gofakeit.Phone()).GetUserId()
				Instance.RegisterUserOTPEmail(CTX, userWithEmail)

				args.UserId = userWithEmail
			},
			ctx: CTX,
		},
		{
			name: "with not ready u2f",
			args: &user.ListAuthenticationFactorsRequest{},
			want: &user.ListAuthenticationFactorsResponse{
				Result: []*user.AuthFactor{},
			},
			dep: func(args *user.ListAuthenticationFactorsRequest, want *user.ListAuthenticationFactorsResponse) {
				userWithNotReadyU2F := Instance.CreateHumanUser(CTX).GetUserId()
				_, err := Instance.Client.UserV2.RegisterU2F(CTX, &user.RegisterU2FRequest{
					UserId: userWithNotReadyU2F,
					Domain: Instance.Domain,
				})
				logging.OnError(err).Panic("Could not register u2f")

				args.UserId = userWithNotReadyU2F
			},
			ctx: CTX,
		},
		{
			name: "with not ready u2f state filtered",
			args: &user.ListAuthenticationFactorsRequest{
				States: []user.AuthFactorState{user.AuthFactorState_AUTH_FACTOR_STATE_NOT_READY},
			},
			want: &user.ListAuthenticationFactorsResponse{
				Result: []*user.AuthFactor{
					{
						State: user.AuthFactorState_AUTH_FACTOR_STATE_NOT_READY,
					},
				},
			},
			dep: func(args *user.ListAuthenticationFactorsRequest, want *user.ListAuthenticationFactorsResponse) {
				userWithNotReadyU2F := Instance.CreateHumanUser(CTX).GetUserId()
				U2FNotReady, err := Instance.Client.UserV2.RegisterU2F(CTX, &user.RegisterU2FRequest{
					UserId: userWithNotReadyU2F,
					Domain: Instance.Domain,
				})
				logging.OnError(err).Panic("Could not register u2f")

				args.UserId = userWithNotReadyU2F
				want.Result[0].Type = &user.AuthFactor_U2F{
					U2F: &user.AuthFactorU2F{
						Id:   U2FNotReady.GetU2FId(),
						Name: "",
					},
				}
			},
			ctx: CTX,
		},
		{
			name: "with no userId",
			args: &user.ListAuthenticationFactorsRequest{
				UserId: "",
			},
			ctx:     CTX,
			wantErr: true,
		},
		{
			name: "with no permission",
			args: &user.ListAuthenticationFactorsRequest{},
			dep: func(args *user.ListAuthenticationFactorsRequest, want *user.ListAuthenticationFactorsResponse) {
				userWithTOTP := Instance.CreateHumanUserWithTOTP(CTX, "totp").GetUserId()

				args.UserId = userWithTOTP
			},
			ctx:     UserCTX,
			wantErr: true,
		},
		{
			name: "with unknown user",
			args: &user.ListAuthenticationFactorsRequest{
				UserId: "unknown",
			},
			want: &user.ListAuthenticationFactorsResponse{},
			ctx:  CTX,
		},
	}
	for _, tt := range tests {
		t.Run(tt.name, func(t *testing.T) {
			if tt.dep != nil {
				tt.dep(tt.args, tt.want)
			}

			retryDuration, tick := integration.WaitForAndTickWithMaxDuration(CTX, time.Minute)
			require.EventuallyWithT(t, func(ttt *assert.CollectT) {
				got, err := Client.ListAuthenticationFactors(tt.ctx, tt.args)
				if tt.wantErr {
					require.Error(ttt, err)
					return
				}
				require.NoError(ttt, err)

				assert.ElementsMatch(t, tt.want.GetResult(), got.GetResult())
			}, retryDuration, tick, "timeout waiting for expected auth methods result")
		})
	}
}

func TestServer_CreateInviteCode(t *testing.T) {
	type args struct {
		ctx     context.Context
		req     *user.CreateInviteCodeRequest
		prepare func(request *user.CreateInviteCodeRequest) error
	}
	tests := []struct {
		name    string
		args    args
		want    *user.CreateInviteCodeResponse
		wantErr bool
	}{
		{
			name: "create, not existing",
			args: args{
				CTX,
				&user.CreateInviteCodeRequest{
					UserId: "notexisting",
				},
				func(request *user.CreateInviteCodeRequest) error { return nil },
			},
			wantErr: true,
		},
		{
			name: "create, ok",
			args: args{
				ctx: CTX,
				req: &user.CreateInviteCodeRequest{},
				prepare: func(request *user.CreateInviteCodeRequest) error {
					resp := Instance.CreateHumanUser(CTX)
					request.UserId = resp.GetUserId()
					return nil
				},
			},
			want: &user.CreateInviteCodeResponse{
				Details: &object.Details{
					ChangeDate:    timestamppb.Now(),
					ResourceOwner: Instance.DefaultOrg.Id,
				},
			},
		},
		{
			name: "create, invalid template",
			args: args{
				ctx: CTX,
				req: &user.CreateInviteCodeRequest{
					Verification: &user.CreateInviteCodeRequest_SendCode{
						SendCode: &user.SendInviteCode{
							UrlTemplate: gu.Ptr("{{"),
						},
					},
				},
				prepare: func(request *user.CreateInviteCodeRequest) error {
					resp := Instance.CreateHumanUser(CTX)
					request.UserId = resp.GetUserId()
					return nil
				},
			},
			wantErr: true,
		},
		{
			name: "create, valid template",
			args: args{
				ctx: CTX,
				req: &user.CreateInviteCodeRequest{
					Verification: &user.CreateInviteCodeRequest_SendCode{
						SendCode: &user.SendInviteCode{
							UrlTemplate:     gu.Ptr("https://example.com/email/verify?userID={{.UserID}}&code={{.Code}}&orgID={{.OrgID}}"),
							ApplicationName: gu.Ptr("TestApp"),
						},
					},
				},
				prepare: func(request *user.CreateInviteCodeRequest) error {
					resp := Instance.CreateHumanUser(CTX)
					request.UserId = resp.GetUserId()
					return nil
				},
			},
			want: &user.CreateInviteCodeResponse{
				Details: &object.Details{
					ChangeDate:    timestamppb.Now(),
					ResourceOwner: Instance.DefaultOrg.Id,
				},
			},
		},
		{
			name: "create, return code, ok",
			args: args{
				ctx: CTX,
				req: &user.CreateInviteCodeRequest{
					Verification: &user.CreateInviteCodeRequest_ReturnCode{
						ReturnCode: &user.ReturnInviteCode{},
					},
				},
				prepare: func(request *user.CreateInviteCodeRequest) error {
					resp := Instance.CreateHumanUser(CTX)
					request.UserId = resp.GetUserId()
					return nil
				},
			},
			want: &user.CreateInviteCodeResponse{
				Details: &object.Details{
					ChangeDate:    timestamppb.Now(),
					ResourceOwner: Instance.DefaultOrg.Id,
				},
				InviteCode: gu.Ptr("something"),
			},
		},
	}
	for _, tt := range tests {
		t.Run(tt.name, func(t *testing.T) {
			err := tt.args.prepare(tt.args.req)
			require.NoError(t, err)

			got, err := Client.CreateInviteCode(tt.args.ctx, tt.args.req)
			if tt.wantErr {
				require.Error(t, err)
				return
			}
			require.NoError(t, err)

			integration.AssertDetails(t, tt.want, got)
			if tt.want.GetInviteCode() != "" {
				assert.NotEmpty(t, got.GetInviteCode())
			} else {
				assert.Empty(t, got.GetInviteCode())
			}
		})
	}
}

func TestServer_ResendInviteCode(t *testing.T) {
	type args struct {
		ctx     context.Context
		req     *user.ResendInviteCodeRequest
		prepare func(request *user.ResendInviteCodeRequest) error
	}
	tests := []struct {
		name    string
		args    args
		want    *user.ResendInviteCodeResponse
		wantErr bool
	}{
		{
			name: "user not existing",
			args: args{
				CTX,
				&user.ResendInviteCodeRequest{
					UserId: "notexisting",
				},
				func(request *user.ResendInviteCodeRequest) error { return nil },
			},
			wantErr: true,
		},
		{
			name: "code not existing",
			args: args{
				ctx: CTX,
				req: &user.ResendInviteCodeRequest{},
				prepare: func(request *user.ResendInviteCodeRequest) error {
					resp := Instance.CreateHumanUser(CTX)
					request.UserId = resp.GetUserId()
					return nil
				},
			},
			wantErr: true,
		},
		{
			name: "code not sent before",
			args: args{
				ctx: CTX,
				req: &user.ResendInviteCodeRequest{},
				prepare: func(request *user.ResendInviteCodeRequest) error {
					userResp := Instance.CreateHumanUser(CTX)
					request.UserId = userResp.GetUserId()
					Instance.CreateInviteCode(CTX, userResp.GetUserId())
					return nil
				},
			},
			wantErr: true,
		},
		{
			name: "resend, ok",
			args: args{
				ctx: CTX,
				req: &user.ResendInviteCodeRequest{},
				prepare: func(request *user.ResendInviteCodeRequest) error {
					resp := Instance.CreateHumanUser(CTX)
					request.UserId = resp.GetUserId()
					_, err := Instance.Client.UserV2.CreateInviteCode(CTX, &user.CreateInviteCodeRequest{
						UserId: resp.GetUserId(),
					})
					return err
				},
			},
			want: &user.ResendInviteCodeResponse{
				Details: &object.Details{
					ChangeDate:    timestamppb.Now(),
					ResourceOwner: Instance.DefaultOrg.Id,
				},
			},
		},
	}
	for _, tt := range tests {
		t.Run(tt.name, func(t *testing.T) {
			err := tt.args.prepare(tt.args.req)
			require.NoError(t, err)

			got, err := Client.ResendInviteCode(tt.args.ctx, tt.args.req)
			if tt.wantErr {
				require.Error(t, err)
				return
			}
			require.NoError(t, err)

			integration.AssertDetails(t, tt.want, got)
		})
	}
}

func TestServer_VerifyInviteCode(t *testing.T) {
	type args struct {
		ctx     context.Context
		req     *user.VerifyInviteCodeRequest
		prepare func(request *user.VerifyInviteCodeRequest) error
	}
	tests := []struct {
		name    string
		args    args
		want    *user.VerifyInviteCodeResponse
		wantErr bool
	}{
		{
			name: "user not existing",
			args: args{
				CTX,
				&user.VerifyInviteCodeRequest{
					UserId: "notexisting",
				},
				func(request *user.VerifyInviteCodeRequest) error { return nil },
			},
			wantErr: true,
		},
		{
			name: "code not existing",
			args: args{
				ctx: CTX,
				req: &user.VerifyInviteCodeRequest{},
				prepare: func(request *user.VerifyInviteCodeRequest) error {
					resp := Instance.CreateHumanUser(CTX)
					request.UserId = resp.GetUserId()
					return nil
				},
			},
			wantErr: true,
		},
		{
			name: "invalid code",
			args: args{
				ctx: CTX,
				req: &user.VerifyInviteCodeRequest{
					VerificationCode: "invalid",
				},
				prepare: func(request *user.VerifyInviteCodeRequest) error {
					userResp := Instance.CreateHumanUser(CTX)
					request.UserId = userResp.GetUserId()
					Instance.CreateInviteCode(CTX, userResp.GetUserId())
					return nil
				},
			},
			wantErr: true,
		},
		{
			name: "verify, ok",
			args: args{
				ctx: CTX,
				req: &user.VerifyInviteCodeRequest{},
				prepare: func(request *user.VerifyInviteCodeRequest) error {
					userResp := Instance.CreateHumanUser(CTX)
					request.UserId = userResp.GetUserId()
					codeResp := Instance.CreateInviteCode(CTX, userResp.GetUserId())
					request.VerificationCode = codeResp.GetInviteCode()
					return nil
				},
			},
			want: &user.VerifyInviteCodeResponse{
				Details: &object.Details{
					ChangeDate:    timestamppb.Now(),
					ResourceOwner: Instance.DefaultOrg.Id,
				},
			},
		},
	}
	for _, tt := range tests {
		t.Run(tt.name, func(t *testing.T) {
			err := tt.args.prepare(tt.args.req)
			require.NoError(t, err)

			got, err := Client.VerifyInviteCode(tt.args.ctx, tt.args.req)
			if tt.wantErr {
				require.Error(t, err)
				return
			}
			require.NoError(t, err)
			integration.AssertDetails(t, tt.want, got)
		})
	}
}

func TestServer_HumanMFAInitSkipped(t *testing.T) {
	type args struct {
		ctx     context.Context
		req     *user.HumanMFAInitSkippedRequest
		prepare func(request *user.HumanMFAInitSkippedRequest) error
	}
	tests := []struct {
		name       string
		args       args
		want       *user.HumanMFAInitSkippedResponse
		checkState func(t *testing.T, userID string, resp *user.HumanMFAInitSkippedResponse)
		wantErr    bool
	}{
		{
			name: "user not existing",
			args: args{
				CTX,
				&user.HumanMFAInitSkippedRequest{
					UserId: "notexisting",
				},
				func(request *user.HumanMFAInitSkippedRequest) error { return nil },
			},
			wantErr: true,
		},
		{
			name: "ok",
			args: args{
				CTX,
				&user.HumanMFAInitSkippedRequest{},
				func(request *user.HumanMFAInitSkippedRequest) error {
					resp := Instance.CreateHumanUser(CTX)
					request.UserId = resp.GetUserId()
					return nil
				},
			},
			want: &user.HumanMFAInitSkippedResponse{
				Details: &object.Details{
					ChangeDate:    timestamppb.Now(),
					ResourceOwner: Instance.DefaultOrg.Id,
				},
			},
			checkState: func(t *testing.T, userID string, resp *user.HumanMFAInitSkippedResponse) {
				state, err := Client.GetUserByID(CTX, &user.GetUserByIDRequest{
					UserId: userID,
				})
				require.NoError(t, err)
				integration.EqualProto(t,
					state.GetUser().GetHuman().GetMfaInitSkipped(),
					resp.GetDetails().GetChangeDate(),
				)
			},
		},
	}
	for _, tt := range tests {
		t.Run(tt.name, func(t *testing.T) {
			err := tt.args.prepare(tt.args.req)
			require.NoError(t, err)
			got, err := Client.HumanMFAInitSkipped(tt.args.ctx, tt.args.req)
			if tt.wantErr {
				require.Error(t, err)
				return
			}
			require.NoError(t, err)
			integration.AssertDetails(t, tt.want, got)
			if tt.checkState != nil {
				tt.checkState(t, tt.args.req.GetUserId(), got)
			}
		})
	}
}<|MERGE_RESOLUTION|>--- conflicted
+++ resolved
@@ -2246,11 +2246,7 @@
 			name: "remove self, ok",
 			args: args{
 				req: &user.DeleteUserRequest{},
-<<<<<<< HEAD
 				prepare: func(t *testing.T, request *user.DeleteUserRequest) (context.Context, context.Context) {
-=======
-				prepare: func(t *testing.T, request *user.DeleteUserRequest) context.Context {
->>>>>>> c2674df8
 					removeUser, err := Client.CreateUser(CTX, &user.CreateUserRequest{
 						OrganizationId: Instance.DefaultOrg.Id,
 						UserType: &user.CreateUserRequest_Human_{
@@ -2265,7 +2261,6 @@
 								},
 							},
 						},
-<<<<<<< HEAD
 					})
 					require.NoError(t, err)
 					request.UserId = removeUser.Id
@@ -2294,14 +2289,6 @@
 					})
 					require.NoError(t, err)
 					return CTX, integration.WithAuthorizationToken(UserCTX, token.Token)
-=======
-					})
-					require.NoError(t, err)
-					request.UserId = removeUser.Id
-					Instance.RegisterUserPasskey(CTX, removeUser.Id)
-					_, token, _, _ := Instance.CreateVerifiedWebAuthNSession(t, CTX, removeUser.Id)
-					return integration.WithAuthorizationToken(UserCTX, token)
->>>>>>> c2674df8
 				},
 			},
 			want: &user.DeleteUserResponse{
@@ -2316,7 +2303,7 @@
 		t.Run(tt.name, func(t *testing.T) {
 			deleteCtx, tryAuthCtx := tt.args.prepare(t, tt.args.req)
 			if tryAuthCtx != nil {
-				_, err = Client.ListKeys(tryAuthCtx, &user.ListKeysRequest{Filters: []*user.KeysSearchFilter{{
+				_, err := Client.ListKeys(tryAuthCtx, &user.ListKeysRequest{Filters: []*user.KeysSearchFilter{{
 					Filter: &user.KeysSearchFilter_UserIdFilter{UserIdFilter: &user.IDFilter{
 						Id: "not existing",
 					}}},
