--- conflicted
+++ resolved
@@ -1757,11 +1757,7 @@
 
 	type args struct {
 		req     *user.DeleteUserRequest
-<<<<<<< HEAD
-		prepare func(request *user.DeleteUserRequest)
-=======
 		prepare func(*testing.T, *user.DeleteUserRequest) context.Context
->>>>>>> 27a1b8db
 	}
 	tests := []struct {
 		name    string
@@ -1775,11 +1771,7 @@
 				&user.DeleteUserRequest{
 					UserId: "notexisting",
 				},
-<<<<<<< HEAD
-				nil,
-=======
 				func(*testing.T, *user.DeleteUserRequest) context.Context { return CTX },
->>>>>>> 27a1b8db
 			},
 			wantErr: true,
 		},
@@ -1787,16 +1779,10 @@
 			name: "remove human, ok",
 			args: args{
 				req: &user.DeleteUserRequest{},
-<<<<<<< HEAD
-				prepare: func(request *user.DeleteUserRequest) {
-					resp := Instance.CreateHumanUser(CTX)
-					request.UserId = resp.GetUserId()
-=======
 				prepare: func(_ *testing.T, request *user.DeleteUserRequest) context.Context {
 					resp := Instance.CreateHumanUser(CTX)
 					request.UserId = resp.GetUserId()
 					return CTX
->>>>>>> 27a1b8db
 				},
 			},
 			want: &user.DeleteUserResponse{
@@ -1810,16 +1796,10 @@
 			name: "remove machine, ok",
 			args: args{
 				req: &user.DeleteUserRequest{},
-<<<<<<< HEAD
-				prepare: func(request *user.DeleteUserRequest) {
-					resp := Instance.CreateMachineUser(CTX)
-					request.UserId = resp.GetUserId()
-=======
 				prepare: func(_ *testing.T, request *user.DeleteUserRequest) context.Context {
 					resp := Instance.CreateMachineUser(CTX)
 					request.UserId = resp.GetUserId()
 					return CTX
->>>>>>> 27a1b8db
 				},
 			},
 			want: &user.DeleteUserResponse{
@@ -1833,18 +1813,12 @@
 			name: "remove dependencies, ok",
 			args: args{
 				req: &user.DeleteUserRequest{},
-<<<<<<< HEAD
-				prepare: func(request *user.DeleteUserRequest) {
-=======
 				prepare: func(_ *testing.T, request *user.DeleteUserRequest) context.Context {
->>>>>>> 27a1b8db
 					resp := Instance.CreateHumanUser(CTX)
 					request.UserId = resp.GetUserId()
 					Instance.CreateProjectUserGrant(t, CTX, projectResp.GetId(), request.UserId)
 					Instance.CreateProjectMembership(t, CTX, projectResp.GetId(), request.UserId)
 					Instance.CreateOrgMembership(t, CTX, request.UserId)
-<<<<<<< HEAD
-=======
 					return CTX
 				},
 			},
@@ -1869,7 +1843,6 @@
 					tokenResp, err := Instance.Client.Mgmt.AddPersonalAccessToken(CTX, &mgmt.AddPersonalAccessTokenRequest{UserId: removeUser.UserId})
 					require.NoError(t, err)
 					return integration.WithAuthorizationToken(UserCTX, tokenResp.Token)
->>>>>>> 27a1b8db
 				},
 			},
 			want: &user.DeleteUserResponse{
@@ -1882,16 +1855,8 @@
 	}
 	for _, tt := range tests {
 		t.Run(tt.name, func(t *testing.T) {
-<<<<<<< HEAD
-			if tt.args.prepare != nil {
-				tt.args.prepare(tt.args.req)
-			}
-
-			got, err := Client.DeleteUser(tt.args.ctx, tt.args.req)
-=======
 			ctx := tt.args.prepare(t, tt.args.req)
 			got, err := Client.DeleteUser(ctx, tt.args.req)
->>>>>>> 27a1b8db
 			if tt.wantErr {
 				require.Error(t, err)
 				return
