package user

import (
	"context"
	"net/http"

	"connectrpc.com/connect"
	"google.golang.org/protobuf/reflect/protoreflect"

	"github.com/zitadel/zitadel/internal/api/authz"
	"github.com/zitadel/zitadel/internal/api/grpc/server"
	"github.com/zitadel/zitadel/internal/command"
	"github.com/zitadel/zitadel/internal/config/systemdefaults"
	"github.com/zitadel/zitadel/internal/crypto"
	"github.com/zitadel/zitadel/internal/domain"
	"github.com/zitadel/zitadel/internal/query"
	"github.com/zitadel/zitadel/pkg/grpc/user/v2"
	"github.com/zitadel/zitadel/pkg/grpc/user/v2/userconnect"
)

var _ userconnect.UserServiceHandler = (*Server)(nil)

type Server struct {
<<<<<<< HEAD
	user.UnimplementedUserServiceServer
	command     *command.Commands
	query       *query.Queries
	userCodeAlg crypto.EncryptionAlgorithm
	idpAlg      crypto.EncryptionAlgorithm
	idpCallback func(ctx context.Context) string
	samlRootURL func(ctx context.Context, idpID string) string
=======
	systemDefaults systemdefaults.SystemDefaults
	command        *command.Commands
	query          *query.Queries
	userCodeAlg    crypto.EncryptionAlgorithm
	idpAlg         crypto.EncryptionAlgorithm
	idpCallback    func(ctx context.Context) string
	samlRootURL    func(ctx context.Context, idpID string) string
>>>>>>> 9ebf2316

	assetAPIPrefix func(context.Context) string

	checkPermission domain.PermissionCheck
	systemDefaults  systemdefaults.SystemDefaults
}

type Config struct{}

func CreateServer(
	command *command.Commands,
	query *query.Queries,
	systemDefaults systemdefaults.SystemDefaults,
	userCodeAlg crypto.EncryptionAlgorithm,
	idpAlg crypto.EncryptionAlgorithm,
	idpCallback func(ctx context.Context) string,
	samlRootURL func(ctx context.Context, idpID string) string,
	assetAPIPrefix func(ctx context.Context) string,
	checkPermission domain.PermissionCheck,
) *Server {
	return &Server{
		command:         command,
		query:           query,
		userCodeAlg:     userCodeAlg,
		idpAlg:          idpAlg,
		idpCallback:     idpCallback,
		samlRootURL:     samlRootURL,
		assetAPIPrefix:  assetAPIPrefix,
		checkPermission: checkPermission,
		systemDefaults:  systemDefaults,
	}
}

func (s *Server) RegisterConnectServer(interceptors ...connect.Interceptor) (string, http.Handler) {
	return userconnect.NewUserServiceHandler(s, connect.WithInterceptors(interceptors...))
}

func (s *Server) FileDescriptor() protoreflect.FileDescriptor {
	return user.File_zitadel_user_v2_user_service_proto
}

func (s *Server) AppName() string {
	return user.UserService_ServiceDesc.ServiceName
}

func (s *Server) MethodPrefix() string {
	return user.UserService_ServiceDesc.ServiceName
}

func (s *Server) AuthMethods() authz.MethodMapping {
	return user.UserService_AuthMethods
}

func (s *Server) RegisterGateway() server.RegisterGatewayFunc {
	return user.RegisterUserServiceHandler
}<|MERGE_RESOLUTION|>--- conflicted
+++ resolved
@@ -21,15 +21,6 @@
 var _ userconnect.UserServiceHandler = (*Server)(nil)
 
 type Server struct {
-<<<<<<< HEAD
-	user.UnimplementedUserServiceServer
-	command     *command.Commands
-	query       *query.Queries
-	userCodeAlg crypto.EncryptionAlgorithm
-	idpAlg      crypto.EncryptionAlgorithm
-	idpCallback func(ctx context.Context) string
-	samlRootURL func(ctx context.Context, idpID string) string
-=======
 	systemDefaults systemdefaults.SystemDefaults
 	command        *command.Commands
 	query          *query.Queries
@@ -37,7 +28,6 @@
 	idpAlg         crypto.EncryptionAlgorithm
 	idpCallback    func(ctx context.Context) string
 	samlRootURL    func(ctx context.Context, idpID string) string
->>>>>>> 9ebf2316
 
 	assetAPIPrefix func(context.Context) string
 
