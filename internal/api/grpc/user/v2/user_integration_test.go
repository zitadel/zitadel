--- conflicted
+++ resolved
@@ -795,11 +795,8 @@
 	successfulID, token, changeDate, sequence := Tester.CreateSuccessfulOAuthIntent(t, idpID, "", "id")
 	successfulWithUserID, WithUsertoken, WithUserchangeDate, WithUsersequence := Tester.CreateSuccessfulOAuthIntent(t, idpID, "user", "id")
 	ldapSuccessfulID, ldapToken, ldapChangeDate, ldapSequence := Tester.CreateSuccessfulLDAPIntent(t, idpID, "", "id")
-<<<<<<< HEAD
+	ldapSuccessfulWithUserID, ldapWithUserToken, ldapWithUserChangeDate, ldapWithUserSequence := Tester.CreateSuccessfulLDAPIntent(t, idpID, "user", "id")
 	samlSuccessfulID, samlToken, samlChangeDate, samlSequence := Tester.CreateSuccessfulSAMLIntent(t, idpID, "", "id")
-=======
-	ldapSuccessfulWithUserID, ldapWithUserToken, ldapWithUserChangeDate, ldapWithUserSequence := Tester.CreateSuccessfulLDAPIntent(t, idpID, "user", "id")
->>>>>>> 2823678e
 	type args struct {
 		ctx context.Context
 		req *user.RetrieveIdentityProviderIntentRequest
@@ -953,35 +950,16 @@
 			wantErr: false,
 		},
 		{
-<<<<<<< HEAD
-			name: "retrieve successful saml intent",
-			args: args{
-				CTX,
-				&user.RetrieveIdentityProviderIntentRequest{
-					IdpIntentId:    samlSuccessfulID,
-					IdpIntentToken: samlToken,
-=======
 			name: "retrieve successful ldap intent with linked user",
 			args: args{
 				CTX,
 				&user.RetrieveIdentityProviderIntentRequest{
 					IdpIntentId:    ldapSuccessfulWithUserID,
 					IdpIntentToken: ldapWithUserToken,
->>>>>>> 2823678e
 				},
 			},
 			want: &user.RetrieveIdentityProviderIntentResponse{
 				Details: &object.Details{
-<<<<<<< HEAD
-					ChangeDate:    timestamppb.New(samlChangeDate),
-					ResourceOwner: Tester.Organisation.ID,
-					Sequence:      samlSequence,
-				},
-				IdpInformation: &user.IDPInformation{
-					Access: &user.IDPInformation_Saml{
-						Saml: &user.IDPSAMLAccessInformation{
-							Response: "response",
-=======
 					ChangeDate:    timestamppb.New(ldapWithUserChangeDate),
 					ResourceOwner: Tester.Organisation.ID,
 					Sequence:      ldapWithUserSequence,
@@ -999,12 +977,47 @@
 								require.NoError(t, err)
 								return s
 							}(),
->>>>>>> 2823678e
 						},
 					},
 					IdpId:    idpID,
 					UserId:   "id",
-<<<<<<< HEAD
+					UserName: "username",
+					RawInformation: func() *structpb.Struct {
+						s, err := structpb.NewStruct(map[string]interface{}{
+							"id":                "id",
+							"preferredUsername": "username",
+							"preferredLanguage": "en",
+						})
+						require.NoError(t, err)
+						return s
+					}(),
+				},
+			},
+			wantErr: false,
+		},
+		{
+			name: "retrieve successful saml intent",
+			args: args{
+				CTX,
+				&user.RetrieveIdentityProviderIntentRequest{
+					IdpIntentId:    samlSuccessfulID,
+					IdpIntentToken: samlToken,
+				},
+			},
+			want: &user.RetrieveIdentityProviderIntentResponse{
+				Details: &object.Details{
+					ChangeDate:    timestamppb.New(samlChangeDate),
+					ResourceOwner: Tester.Organisation.ID,
+					Sequence:      samlSequence,
+				},
+				IdpInformation: &user.IDPInformation{
+					Access: &user.IDPInformation_Saml{
+						Saml: &user.IDPSAMLAccessInformation{
+							Response: "response",
+						},
+					},
+					IdpId:    idpID,
+					UserId:   "id",
 					UserName: "",
 					RawInformation: func() *structpb.Struct {
 						s, err := structpb.NewStruct(map[string]interface{}{
@@ -1012,14 +1025,6 @@
 							"Attributes": map[string]interface{}{
 								"attribute1": []interface{}{"value1"},
 							},
-=======
-					UserName: "username",
-					RawInformation: func() *structpb.Struct {
-						s, err := structpb.NewStruct(map[string]interface{}{
-							"id":                "id",
-							"preferredUsername": "username",
-							"preferredLanguage": "en",
->>>>>>> 2823678e
 						})
 						require.NoError(t, err)
 						return s
