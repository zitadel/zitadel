--- conflicted
+++ resolved
@@ -641,11 +641,7 @@
 	tests := []struct {
 		name    string
 		args    args
-<<<<<<< HEAD
 		want    want
-=======
-		want    *user.StartIdentityProviderIntentResponse
->>>>>>> 7edc73bd
 		wantErr bool
 	}{
 		{
@@ -672,7 +668,6 @@
 					},
 				},
 			},
-<<<<<<< HEAD
 			want: want{
 				details: &object.Details{
 					ChangeDate:    timestamppb.Now(),
@@ -756,15 +751,6 @@
 				details: &object.Details{
 					ChangeDate:    timestamppb.Now(),
 					ResourceOwner: Tester.Organisation.ID,
-=======
-			want: &user.StartIdentityProviderIntentResponse{
-				Details: &object.Details{
-					ChangeDate:    timestamppb.Now(),
-					ResourceOwner: Tester.Organisation.ID,
-				},
-				NextStep: &user.StartIdentityProviderIntentResponse_AuthUrl{
-					AuthUrl: "https://example.com/oauth/v2/authorize?client_id=clientID&prompt=select_account&redirect_uri=http%3A%2F%2Flocalhost%3A8080%2Fidps%2Fcallback&response_type=code&scope=openid+profile+email&state=",
->>>>>>> 7edc73bd
 				},
 				postForm: true,
 			},
