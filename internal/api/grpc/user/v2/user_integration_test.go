--- conflicted
+++ resolved
@@ -649,21 +649,14 @@
 			name: "next step auth url",
 			args: args{
 				CTX,
-<<<<<<< HEAD
 				&user.StartIdentityProviderIntentRequest{
-					IdpId:      idpID,
-					SuccessUrl: "https://example.com/success",
-					FailureUrl: "https://example.com/failure",
-=======
-				&user.StartIdentityProviderFlowRequest{
 					IdpId: idpID,
-					Content: &user.StartIdentityProviderFlowRequest_Urls{
+					Content: &user.StartIdentityProviderIntentRequest_Urls{
 						Urls: &user.RedirectURLs{
 							SuccessUrl: "https://example.com/success",
 							FailureUrl: "https://example.com/failure",
 						},
 					},
->>>>>>> 52f68f8d
 				},
 			},
 			want: &user.StartIdentityProviderIntentResponse{
