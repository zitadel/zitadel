package user

import (
	"context"
	"io"

	"connectrpc.com/connect"
	"golang.org/x/text/language"
	"google.golang.org/protobuf/types/known/timestamppb"

	"github.com/zitadel/zitadel/internal/command"
	"github.com/zitadel/zitadel/internal/domain"
	"github.com/zitadel/zitadel/internal/zerrors"
	legacyobject "github.com/zitadel/zitadel/pkg/grpc/object/v2"
	"github.com/zitadel/zitadel/pkg/grpc/user/v2"
)

<<<<<<< HEAD
func (s *Server) createUserTypeHuman(ctx context.Context, humanPb *user.CreateUserRequest_Human, orgId string, userName, userId *string) (*user.CreateUserResponse, error) {
	metadataEntries := make([]*user.SetMetadataEntry, len(humanPb.Metadata))
	for i, metadataEntry := range humanPb.Metadata {
		metadataEntries[i] = &user.SetMetadataEntry{
			Key:   metadataEntry.GetKey(),
			Value: metadataEntry.GetValue(),
		}
	}

=======
func (s *Server) createUserTypeHuman(ctx context.Context, humanPb *user.CreateUserRequest_Human, orgId string, userName, userId *string) (*connect.Response[user.CreateUserResponse], error) {
>>>>>>> 9ebf2316
	addHumanPb := &user.AddHumanUserRequest{
		Username: userName,
		UserId:   userId,
		Organization: &legacyobject.Organization{
			Org: &legacyobject.Organization_OrgId{OrgId: orgId},
		},
		Profile:    humanPb.Profile,
		Email:      humanPb.Email,
		Phone:      humanPb.Phone,
		IdpLinks:   humanPb.IdpLinks,
		TotpSecret: humanPb.TotpSecret,
		Metadata:   metadataEntries,
	}
	switch pwType := humanPb.GetPasswordType().(type) {
	case *user.CreateUserRequest_Human_HashedPassword:
		addHumanPb.PasswordType = &user.AddHumanUserRequest_HashedPassword{
			HashedPassword: pwType.HashedPassword,
		}
	case *user.CreateUserRequest_Human_Password:
		addHumanPb.PasswordType = &user.AddHumanUserRequest_Password{
			Password: pwType.Password,
		}
	default:
		// optional password is not set
	}
	newHuman, err := AddUserRequestToAddHuman(addHumanPb)
	if err != nil {
		return nil, err
	}
	if err = s.command.AddUserHuman(
		ctx,
		orgId,
		newHuman,
		false,
		s.userCodeAlg,
	); err != nil {
		return nil, err
	}
	return connect.NewResponse(&user.CreateUserResponse{
		Id:           newHuman.ID,
		CreationDate: timestamppb.New(newHuman.Details.EventDate),
		EmailCode:    newHuman.EmailCode,
		PhoneCode:    newHuman.PhoneCode,
	}), nil
}

func (s *Server) updateUserTypeHuman(ctx context.Context, humanPb *user.UpdateUserRequest_Human, userId string, userName *string) (*connect.Response[user.UpdateUserResponse], error) {
	cmd, err := updateHumanUserToCommand(userId, userName, humanPb)
	if err != nil {
		return nil, err
	}
	if err = s.command.ChangeUserHuman(ctx, cmd, s.userCodeAlg); err != nil {
		return nil, err
	}
	return connect.NewResponse(&user.UpdateUserResponse{
		ChangeDate: timestamppb.New(cmd.Details.EventDate),
		EmailCode:  cmd.EmailCode,
		PhoneCode:  cmd.PhoneCode,
	}), nil
}

func updateHumanUserToCommand(userId string, userName *string, human *user.UpdateUserRequest_Human) (*command.ChangeHuman, error) {
	phone := human.GetPhone()
	if phone != nil && phone.Phone == "" && phone.GetVerification() != nil {
		return nil, zerrors.ThrowInvalidArgument(nil, "USERv2-4f3d6", "Errors.User.Phone.VerifyingRemovalIsNotSupported")
	}
	email, err := setHumanEmailToEmail(human.Email, userId)
	if err != nil {
		return nil, err
	}
	return &command.ChangeHuman{
		ID:       userId,
		Username: userName,
		Profile:  SetHumanProfileToProfile(human.Profile),
		Email:    email,
		Phone:    setHumanPhoneToPhone(human.Phone, true),
		Password: setHumanPasswordToPassword(human.Password),
	}, nil
}

func updateHumanUserRequestToChangeHuman(req *user.UpdateHumanUserRequest) (*command.ChangeHuman, error) {
	email, err := setHumanEmailToEmail(req.Email, req.GetUserId())
	if err != nil {
		return nil, err
	}
	changeHuman := &command.ChangeHuman{
		ID:       req.GetUserId(),
		Username: req.Username,
		Email:    email,
		Phone:    setHumanPhoneToPhone(req.Phone, false),
		Password: setHumanPasswordToPassword(req.Password),
	}
	if profile := req.GetProfile(); profile != nil {
		var firstName *string
		if profile.GivenName != "" {
			firstName = &profile.GivenName
		}
		var lastName *string
		if profile.FamilyName != "" {
			lastName = &profile.FamilyName
		}
		changeHuman.Profile = SetHumanProfileToProfile(&user.UpdateUserRequest_Human_Profile{
			GivenName:         firstName,
			FamilyName:        lastName,
			NickName:          profile.NickName,
			DisplayName:       profile.DisplayName,
			PreferredLanguage: profile.PreferredLanguage,
			Gender:            profile.Gender,
		})
	}
	return changeHuman, nil
}

func SetHumanProfileToProfile(profile *user.UpdateUserRequest_Human_Profile) *command.Profile {
	if profile == nil {
		return nil
	}
	return &command.Profile{
		FirstName:         profile.GivenName,
		LastName:          profile.FamilyName,
		NickName:          profile.NickName,
		DisplayName:       profile.DisplayName,
		PreferredLanguage: ifNotNilPtr(profile.PreferredLanguage, language.Make),
		Gender:            ifNotNilPtr(profile.Gender, genderToDomain),
	}
}

func setHumanEmailToEmail(email *user.SetHumanEmail, userID string) (*command.Email, error) {
	if email == nil {
		return nil, nil
	}
	var urlTemplate string
	if email.GetSendCode() != nil && email.GetSendCode().UrlTemplate != nil {
		urlTemplate = *email.GetSendCode().UrlTemplate
		if err := domain.RenderConfirmURLTemplate(io.Discard, urlTemplate, userID, "code", "orgID"); err != nil {
			return nil, err
		}
	}
	return &command.Email{
		Address:     domain.EmailAddress(email.Email),
		Verified:    email.GetIsVerified(),
		ReturnCode:  email.GetReturnCode() != nil,
		URLTemplate: urlTemplate,
	}, nil
}

func setHumanPhoneToPhone(phone *user.SetHumanPhone, withRemove bool) *command.Phone {
	if phone == nil {
		return nil
	}
	number := phone.GetPhone()
	return &command.Phone{
		Number:     domain.PhoneNumber(number),
		Verified:   phone.GetIsVerified(),
		ReturnCode: phone.GetReturnCode() != nil,
		Remove:     withRemove && number == "",
	}
}

func setHumanPasswordToPassword(password *user.SetPassword) *command.Password {
	if password == nil {
		return nil
	}
	return &command.Password{
		PasswordCode:        password.GetVerificationCode(),
		OldPassword:         password.GetCurrentPassword(),
		Password:            password.GetPassword().GetPassword(),
		EncodedPasswordHash: password.GetHashedPassword().GetHash(),
		ChangeRequired:      password.GetPassword().GetChangeRequired() || password.GetHashedPassword().GetChangeRequired(),
	}
}<|MERGE_RESOLUTION|>--- conflicted
+++ resolved
@@ -15,7 +15,6 @@
 	"github.com/zitadel/zitadel/pkg/grpc/user/v2"
 )
 
-<<<<<<< HEAD
 func (s *Server) createUserTypeHuman(ctx context.Context, humanPb *user.CreateUserRequest_Human, orgId string, userName, userId *string) (*user.CreateUserResponse, error) {
 	metadataEntries := make([]*user.SetMetadataEntry, len(humanPb.Metadata))
 	for i, metadataEntry := range humanPb.Metadata {
@@ -24,10 +23,6 @@
 			Value: metadataEntry.GetValue(),
 		}
 	}
-
-=======
-func (s *Server) createUserTypeHuman(ctx context.Context, humanPb *user.CreateUserRequest_Human, orgId string, userName, userId *string) (*connect.Response[user.CreateUserResponse], error) {
->>>>>>> 9ebf2316
 	addHumanPb := &user.AddHumanUserRequest{
 		Username: userName,
 		UserId:   userId,
