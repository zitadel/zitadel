//go:build integration

package saml_test

import (
	"context"
	"net/url"
	"regexp"
	"testing"
	"time"

	"github.com/brianvoe/gofakeit/v6"
	"github.com/crewjam/saml"
	"github.com/crewjam/saml/samlsp"
	"github.com/muhlemmer/gu"
	"github.com/stretchr/testify/assert"
	"github.com/stretchr/testify/require"
	"google.golang.org/protobuf/types/known/timestamppb"

	"github.com/zitadel/zitadel/internal/integration"
	"github.com/zitadel/zitadel/pkg/grpc/object/v2"
	saml_pb "github.com/zitadel/zitadel/pkg/grpc/saml/v2"
	"github.com/zitadel/zitadel/pkg/grpc/session/v2"
)

<<<<<<< HEAD
var (
	CTX      context.Context
	Instance *integration.Instance
	Client   saml_pb.SAMLServiceClient
)

func TestMain(m *testing.M) {
	os.Exit(func() int {
		ctx, cancel := context.WithTimeout(context.Background(), 15*time.Minute)
		defer cancel()

		Instance = integration.NewInstance(ctx)
		Client = Instance.Client.SAMLv2

		CTX = Instance.WithAuthorization(ctx, integration.UserTypeOrgOwner)
		return m.Run()
	}())
}

func TestServer_GetSAMLRequest(t *testing.T) {
	rootURL := "https://sp.example.com"
=======
func TestServer_GetSAMLRequest(t *testing.T) {
>>>>>>> 840da5be
	idpMetadata, err := Instance.GetSAMLIDPMetadata()
	require.NoError(t, err)

	acsRedirect := idpMetadata.IDPSSODescriptors[0].SingleSignOnServices[0]
	acsPost := idpMetadata.IDPSSODescriptors[0].SingleSignOnServices[1]

	_, _, spMiddlewareRedirect := createSAMLApplication(CTX, t, idpMetadata, saml.HTTPRedirectBinding, false, false)
	_, _, spMiddlewarePost := createSAMLApplication(CTX, t, idpMetadata, saml.HTTPPostBinding, false, false)

	tests := []struct {
		name    string
		dep     func() (time.Time, string, error)
		wantErr bool
	}{
		{
			name: "Not found",
			dep: func() (time.Time, string, error) {
				return time.Time{}, "123", nil
			},
			wantErr: true,
		},
		{
			name: "success, redirect binding",
			dep: func() (time.Time, string, error) {
				return Instance.CreateSAMLAuthRequest(spMiddlewareRedirect, Instance.Users[integration.UserTypeOrgOwner].ID, acsRedirect, gofakeit.BitcoinAddress(), saml.HTTPRedirectBinding)
			},
		},
		{
			name: "success, post binding",
			dep: func() (time.Time, string, error) {
				return Instance.CreateSAMLAuthRequest(spMiddlewarePost, Instance.Users[integration.UserTypeOrgOwner].ID, acsPost, gofakeit.BitcoinAddress(), saml.HTTPPostBinding)
			},
		},
	}
	for _, tt := range tests {
		t.Run(tt.name, func(t *testing.T) {
			creationTime, authRequestID, err := tt.dep()
			require.NoError(t, err)

			retryDuration, tick := integration.WaitForAndTickWithMaxDuration(CTX, time.Minute)
			require.EventuallyWithT(t, func(ttt *assert.CollectT) {
				got, err := Client.GetSAMLRequest(CTX, &saml_pb.GetSAMLRequestRequest{
					SamlRequestId: authRequestID,
				})
				if tt.wantErr {
					assert.Error(ttt, err)
					return
				}
				assert.NoError(ttt, err)
				authRequest := got.GetSamlRequest()
				assert.NotNil(ttt, authRequest)
				assert.Equal(ttt, authRequestID, authRequest.GetId())
				assert.WithinRange(ttt, authRequest.GetCreationDate().AsTime(), creationTime.Add(-time.Second), creationTime.Add(time.Second))
			}, retryDuration, tick, "timeout waiting for expected saml request result")
		})
	}
}

func TestServer_CreateResponse(t *testing.T) {
	idpMetadata, err := Instance.GetSAMLIDPMetadata()
	require.NoError(t, err)
	acsRedirect := idpMetadata.IDPSSODescriptors[0].SingleSignOnServices[0]
	acsPost := idpMetadata.IDPSSODescriptors[0].SingleSignOnServices[1]

	_, rootURLPost, spMiddlewarePost := createSAMLApplication(CTX, t, idpMetadata, saml.HTTPPostBinding, false, false)
	_, rootURLRedirect, spMiddlewareRedirect := createSAMLApplication(CTX, t, idpMetadata, saml.HTTPRedirectBinding, false, false)
	sessionResp := createSession(CTX, t, Instance.Users[integration.UserTypeOrgOwner].ID)

	tests := []struct {
		name      string
		req       *saml_pb.CreateResponseRequest
		AuthError string
		want      *saml_pb.CreateResponseResponse
		wantURL   *url.URL
		wantErr   bool
	}{
		{
			name: "Not found",
			req: &saml_pb.CreateResponseRequest{
				SamlRequestId: "123",
				ResponseKind: &saml_pb.CreateResponseRequest_Session{
					Session: &saml_pb.Session{
						SessionId:    sessionResp.GetSessionId(),
						SessionToken: sessionResp.GetSessionToken(),
					},
				},
			},
			wantErr: true,
		},
		{
			name: "session not found",
			req: &saml_pb.CreateResponseRequest{
				SamlRequestId: func() string {
					_, authRequestID, err := Instance.CreateSAMLAuthRequest(spMiddlewareRedirect, Instance.Users[integration.UserTypeOrgOwner].ID, acsRedirect, gofakeit.BitcoinAddress(), saml.HTTPRedirectBinding)
					require.NoError(t, err)
					return authRequestID
				}(),
				ResponseKind: &saml_pb.CreateResponseRequest_Session{
					Session: &saml_pb.Session{
						SessionId:    "foo",
						SessionToken: "bar",
					},
				},
			},
			wantErr: true,
		},
		{
			name: "session token invalid",
			req: &saml_pb.CreateResponseRequest{
				SamlRequestId: func() string {
					_, authRequestID, err := Instance.CreateSAMLAuthRequest(spMiddlewareRedirect, Instance.Users[integration.UserTypeOrgOwner].ID, acsRedirect, gofakeit.BitcoinAddress(), saml.HTTPRedirectBinding)
					require.NoError(t, err)
					return authRequestID
				}(),
				ResponseKind: &saml_pb.CreateResponseRequest_Session{
					Session: &saml_pb.Session{
						SessionId:    sessionResp.GetSessionId(),
						SessionToken: "bar",
					},
				},
			},
			wantErr: true,
		},
		{
			name: "fail callback, post",
			req: &saml_pb.CreateResponseRequest{
				SamlRequestId: func() string {
					_, authRequestID, err := Instance.CreateSAMLAuthRequest(spMiddlewarePost, Instance.Users[integration.UserTypeOrgOwner].ID, acsPost, gofakeit.BitcoinAddress(), saml.HTTPPostBinding)
					require.NoError(t, err)
					return authRequestID
				}(),
				ResponseKind: &saml_pb.CreateResponseRequest_Error{
					Error: &saml_pb.AuthorizationError{
						Error:            saml_pb.ErrorReason_ERROR_REASON_REQUEST_DENIED,
						ErrorDescription: gu.Ptr("nope"),
					},
				},
			},
			want: &saml_pb.CreateResponseResponse{
				Url: regexp.QuoteMeta(`https://` + rootURLPost + `/saml/acs`),
				Binding: &saml_pb.CreateResponseResponse_Post{Post: &saml_pb.PostResponse{
					RelayState:   "notempty",
					SamlResponse: "notempty",
				}},
				Details: &object.Details{
					ChangeDate:    timestamppb.Now(),
					ResourceOwner: Instance.ID(),
				},
			},
			wantErr: false,
		},
		{
			name: "fail callback, post, already failed",
			req: &saml_pb.CreateResponseRequest{
				SamlRequestId: func() string {
					_, authRequestID, err := Instance.CreateSAMLAuthRequest(spMiddlewarePost, Instance.Users[integration.UserTypeOrgOwner].ID, acsPost, gofakeit.BitcoinAddress(), saml.HTTPPostBinding)
					require.NoError(t, err)
					Instance.FailSAMLAuthRequest(CTX, authRequestID, saml_pb.ErrorReason_ERROR_REASON_AUTH_N_FAILED)
					return authRequestID
				}(),
				ResponseKind: &saml_pb.CreateResponseRequest_Error{
					Error: &saml_pb.AuthorizationError{
						Error:            saml_pb.ErrorReason_ERROR_REASON_REQUEST_DENIED,
						ErrorDescription: gu.Ptr("nope"),
					},
				},
			},
			wantErr: true,
		},
		{
			name: "fail callback, redirect",
			req: &saml_pb.CreateResponseRequest{
				SamlRequestId: func() string {
					_, authRequestID, err := Instance.CreateSAMLAuthRequest(spMiddlewareRedirect, Instance.Users[integration.UserTypeOrgOwner].ID, acsPost, gofakeit.BitcoinAddress(), saml.HTTPPostBinding)
					require.NoError(t, err)
					return authRequestID
				}(),
				ResponseKind: &saml_pb.CreateResponseRequest_Error{
					Error: &saml_pb.AuthorizationError{
						Error:            saml_pb.ErrorReason_ERROR_REASON_REQUEST_DENIED,
						ErrorDescription: gu.Ptr("nope"),
					},
				},
			},
			want: &saml_pb.CreateResponseResponse{
				Url:     `https:\/\/` + rootURLRedirect + `\/saml\/acs\?RelayState=(.*)&SAMLResponse=(.*)`,
				Binding: &saml_pb.CreateResponseResponse_Redirect{Redirect: &saml_pb.RedirectResponse{}},
				Details: &object.Details{
					ChangeDate:    timestamppb.Now(),
					ResourceOwner: Instance.ID(),
				},
			},
			wantErr: false,
		},
		{
			name: "callback, redirect",
			req: &saml_pb.CreateResponseRequest{
				SamlRequestId: func() string {
					_, authRequestID, err := Instance.CreateSAMLAuthRequest(spMiddlewareRedirect, Instance.Users[integration.UserTypeOrgOwner].ID, acsRedirect, gofakeit.BitcoinAddress(), saml.HTTPRedirectBinding)
					require.NoError(t, err)
					return authRequestID
				}(),
				ResponseKind: &saml_pb.CreateResponseRequest_Session{
					Session: &saml_pb.Session{
						SessionId:    sessionResp.GetSessionId(),
						SessionToken: sessionResp.GetSessionToken(),
					},
				},
			},
			want: &saml_pb.CreateResponseResponse{
				Url:     `https:\/\/` + rootURLRedirect + `\/saml\/acs\?RelayState=(.*)&SAMLResponse=(.*)&SigAlg=(.*)&Signature=(.*)`,
				Binding: &saml_pb.CreateResponseResponse_Redirect{Redirect: &saml_pb.RedirectResponse{}},
				Details: &object.Details{
					ChangeDate:    timestamppb.Now(),
					ResourceOwner: Instance.ID(),
				},
			},
			wantErr: false,
		},
		{
			name: "callback, post",
			req: &saml_pb.CreateResponseRequest{
				SamlRequestId: func() string {
					_, authRequestID, err := Instance.CreateSAMLAuthRequest(spMiddlewarePost, Instance.Users[integration.UserTypeOrgOwner].ID, acsPost, gofakeit.BitcoinAddress(), saml.HTTPPostBinding)
					require.NoError(t, err)
					return authRequestID
				}(),
				ResponseKind: &saml_pb.CreateResponseRequest_Session{
					Session: &saml_pb.Session{
						SessionId:    sessionResp.GetSessionId(),
						SessionToken: sessionResp.GetSessionToken(),
					},
				},
			},
			want: &saml_pb.CreateResponseResponse{
				Url: regexp.QuoteMeta(`https://` + rootURLPost + `/saml/acs`),
				Binding: &saml_pb.CreateResponseResponse_Post{Post: &saml_pb.PostResponse{
					RelayState:   "notempty",
					SamlResponse: "notempty",
				}},
				Details: &object.Details{
					ChangeDate:    timestamppb.Now(),
					ResourceOwner: Instance.ID(),
				},
			},
			wantErr: false,
		},
		{
			name: "callback, post",
			req: &saml_pb.CreateResponseRequest{
				SamlRequestId: func() string {
					_, authRequestID, err := Instance.CreateSAMLAuthRequest(spMiddlewarePost, Instance.Users[integration.UserTypeOrgOwner].ID, acsPost, gofakeit.BitcoinAddress(), saml.HTTPPostBinding)
					require.NoError(t, err)
					Instance.SuccessfulSAMLAuthRequest(CTX, Instance.Users[integration.UserTypeOrgOwner].ID, authRequestID)
					return authRequestID
				}(),
				ResponseKind: &saml_pb.CreateResponseRequest_Session{
					Session: &saml_pb.Session{
						SessionId:    sessionResp.GetSessionId(),
						SessionToken: sessionResp.GetSessionToken(),
					},
				},
			},
			wantErr: true,
		},
	}
	for _, tt := range tests {
		t.Run(tt.name, func(t *testing.T) {
			got, err := Client.CreateResponse(CTX, tt.req)
			if tt.wantErr {
				require.Error(t, err)
				return
			}
			require.NoError(t, err)
			integration.AssertDetails(t, tt.want, got)
			if tt.want != nil {
				assert.Regexp(t, regexp.MustCompile(tt.want.Url), got.GetUrl())
				if tt.want.GetPost() != nil {
					assert.NotEmpty(t, got.GetPost().GetRelayState())
					assert.NotEmpty(t, got.GetPost().GetSamlResponse())
				}
				if tt.want.GetRedirect() != nil {
					assert.NotNil(t, got.GetRedirect())
				}
			}
		})
	}
}

func TestServer_CreateResponse_Permission(t *testing.T) {
	idpMetadata, err := Instance.GetSAMLIDPMetadata()
	require.NoError(t, err)
	acsRedirect := idpMetadata.IDPSSODescriptors[0].SingleSignOnServices[0]

	tests := []struct {
		name    string
		dep     func(ctx context.Context, t *testing.T) *saml_pb.CreateResponseRequest
		want    *saml_pb.CreateResponseResponse
		wantURL *url.URL
		wantErr bool
	}{
		{
			name: "usergrant to project and different resourceowner with different project grant",
			dep: func(ctx context.Context, t *testing.T) *saml_pb.CreateResponseRequest {
				projectID, _, sp := createSAMLApplication(ctx, t, idpMetadata, saml.HTTPRedirectBinding, true, true)
				projectID2, _, _ := createSAMLApplication(ctx, t, idpMetadata, saml.HTTPRedirectBinding, true, true)

				orgResp := Instance.CreateOrganization(ctx, "saml-permission-"+gofakeit.AppName(), gofakeit.Email())
				Instance.CreateProjectGrant(ctx, projectID2, orgResp.GetOrganizationId())
				user := Instance.CreateHumanUserVerified(ctx, orgResp.GetOrganizationId(), gofakeit.Email(), gofakeit.Phone())
				Instance.CreateProjectUserGrant(t, ctx, projectID, user.GetUserId())

				return createSessionAndSmlRequestForCallback(ctx, t, sp, Instance.Users[integration.UserTypeOrgOwner].ID, acsRedirect, user.GetUserId(), saml.HTTPRedirectBinding)
			},
			wantErr: true,
		},
		{
			name: "usergrant to project and different resourceowner with project grant",
			dep: func(ctx context.Context, t *testing.T) *saml_pb.CreateResponseRequest {
				projectID, _, sp := createSAMLApplication(ctx, t, idpMetadata, saml.HTTPRedirectBinding, true, true)

				orgResp := Instance.CreateOrganization(ctx, "saml-permission-"+gofakeit.AppName(), gofakeit.Email())
				Instance.CreateProjectGrant(ctx, projectID, orgResp.GetOrganizationId())
				user := Instance.CreateHumanUserVerified(ctx, orgResp.GetOrganizationId(), gofakeit.Email(), gofakeit.Phone())
				Instance.CreateProjectUserGrant(t, ctx, projectID, user.GetUserId())

				return createSessionAndSmlRequestForCallback(ctx, t, sp, Instance.Users[integration.UserTypeOrgOwner].ID, acsRedirect, user.GetUserId(), saml.HTTPRedirectBinding)
			},
			want: &saml_pb.CreateResponseResponse{
				Url:     `https:\/\/(.*)\/saml\/acs\?RelayState=(.*)&SAMLResponse=(.*)&SigAlg=(.*)&Signature=(.*)`,
				Binding: &saml_pb.CreateResponseResponse_Redirect{Redirect: &saml_pb.RedirectResponse{}},
				Details: &object.Details{
					ChangeDate:    timestamppb.Now(),
					ResourceOwner: Instance.ID(),
				},
			},
			wantErr: false,
		},
		{
			name: "usergrant to project grant and different resourceowner with project grant",
			dep: func(ctx context.Context, t *testing.T) *saml_pb.CreateResponseRequest {
				projectID, _, sp := createSAMLApplication(ctx, t, idpMetadata, saml.HTTPRedirectBinding, true, true)

				orgResp := Instance.CreateOrganization(ctx, "saml-permission-"+gofakeit.AppName(), gofakeit.Email())
				projectGrantResp := Instance.CreateProjectGrant(ctx, projectID, orgResp.GetOrganizationId())
				user := Instance.CreateHumanUserVerified(ctx, orgResp.GetOrganizationId(), gofakeit.Email(), gofakeit.Phone())
				Instance.CreateProjectGrantUserGrant(ctx, orgResp.GetOrganizationId(), projectID, projectGrantResp.GetGrantId(), user.GetUserId())

				return createSessionAndSmlRequestForCallback(ctx, t, sp, Instance.Users[integration.UserTypeOrgOwner].ID, acsRedirect, user.GetUserId(), saml.HTTPRedirectBinding)
			},
			want: &saml_pb.CreateResponseResponse{
				Url:     `https:\/\/(.*)\/saml\/acs\?RelayState=(.*)&SAMLResponse=(.*)&SigAlg=(.*)&Signature=(.*)`,
				Binding: &saml_pb.CreateResponseResponse_Redirect{Redirect: &saml_pb.RedirectResponse{}},
				Details: &object.Details{
					ChangeDate:    timestamppb.Now(),
					ResourceOwner: Instance.ID(),
				},
			},
			wantErr: false,
		},
		{
			name: "no usergrant and different resourceowner",
			dep: func(ctx context.Context, t *testing.T) *saml_pb.CreateResponseRequest {
				_, _, sp := createSAMLApplication(ctx, t, idpMetadata, saml.HTTPRedirectBinding, true, true)

				orgResp := Instance.CreateOrganization(ctx, "saml-permisison-"+gofakeit.AppName(), gofakeit.Email())
				user := Instance.CreateHumanUserVerified(ctx, orgResp.GetOrganizationId(), gofakeit.Email(), gofakeit.Phone())
				return createSessionAndSmlRequestForCallback(ctx, t, sp, Instance.Users[integration.UserTypeOrgOwner].ID, acsRedirect, user.GetUserId(), saml.HTTPRedirectBinding)
			},
			wantErr: true,
		},
		{
			name: "no usergrant and same resourceowner",
			dep: func(ctx context.Context, t *testing.T) *saml_pb.CreateResponseRequest {
				_, _, sp := createSAMLApplication(ctx, t, idpMetadata, saml.HTTPRedirectBinding, true, true)
				user := Instance.CreateHumanUser(ctx)

				return createSessionAndSmlRequestForCallback(ctx, t, sp, Instance.Users[integration.UserTypeOrgOwner].ID, acsRedirect, user.GetUserId(), saml.HTTPRedirectBinding)
			},
			wantErr: true,
		},
		{
			name: "usergrant and different resourceowner",
			dep: func(ctx context.Context, t *testing.T) *saml_pb.CreateResponseRequest {
				projectID, _, sp := createSAMLApplication(ctx, t, idpMetadata, saml.HTTPRedirectBinding, true, true)

				orgResp := Instance.CreateOrganization(ctx, "saml-permisison-"+gofakeit.AppName(), gofakeit.Email())
				user := Instance.CreateHumanUserVerified(ctx, orgResp.GetOrganizationId(), gofakeit.Email(), gofakeit.Phone())
				Instance.CreateProjectUserGrant(t, ctx, projectID, user.GetUserId())

				return createSessionAndSmlRequestForCallback(ctx, t, sp, Instance.Users[integration.UserTypeOrgOwner].ID, acsRedirect, user.GetUserId(), saml.HTTPRedirectBinding)
			},
			wantErr: true,
		},
		{
			name: "usergrant and same resourceowner",
			dep: func(ctx context.Context, t *testing.T) *saml_pb.CreateResponseRequest {
				projectID, _, sp := createSAMLApplication(ctx, t, idpMetadata, saml.HTTPRedirectBinding, true, true)

				user := Instance.CreateHumanUser(ctx)
				Instance.CreateProjectUserGrant(t, ctx, projectID, user.GetUserId())

				return createSessionAndSmlRequestForCallback(ctx, t, sp, Instance.Users[integration.UserTypeOrgOwner].ID, acsRedirect, user.GetUserId(), saml.HTTPRedirectBinding)
			},
			want: &saml_pb.CreateResponseResponse{
				Url:     `https:\/\/(.*)\/saml\/acs\?RelayState=(.*)&SAMLResponse=(.*)&SigAlg=(.*)&Signature=(.*)`,
				Binding: &saml_pb.CreateResponseResponse_Redirect{Redirect: &saml_pb.RedirectResponse{}},
				Details: &object.Details{
					ChangeDate:    timestamppb.Now(),
					ResourceOwner: Instance.ID(),
				},
			},
		},
		{
			name: "projectRoleCheck, usergrant and same resourceowner",
			dep: func(ctx context.Context, t *testing.T) *saml_pb.CreateResponseRequest {
				projectID, _, sp := createSAMLApplication(ctx, t, idpMetadata, saml.HTTPRedirectBinding, true, false)

				user := Instance.CreateHumanUser(ctx)
				Instance.CreateProjectUserGrant(t, ctx, projectID, user.GetUserId())

				return createSessionAndSmlRequestForCallback(ctx, t, sp, Instance.Users[integration.UserTypeOrgOwner].ID, acsRedirect, user.GetUserId(), saml.HTTPRedirectBinding)
			},
			want: &saml_pb.CreateResponseResponse{
				Url:     `https:\/\/(.*)\/saml\/acs\?RelayState=(.*)&SAMLResponse=(.*)&SigAlg=(.*)&Signature=(.*)`,
				Binding: &saml_pb.CreateResponseResponse_Redirect{Redirect: &saml_pb.RedirectResponse{}},
				Details: &object.Details{
					ChangeDate:    timestamppb.Now(),
					ResourceOwner: Instance.ID(),
				},
			},
		},
		{
			name: "projectRoleCheck, no usergrant and same resourceowner",
			dep: func(ctx context.Context, t *testing.T) *saml_pb.CreateResponseRequest {
				_, _, sp := createSAMLApplication(ctx, t, idpMetadata, saml.HTTPRedirectBinding, true, false)
				user := Instance.CreateHumanUser(ctx)

				return createSessionAndSmlRequestForCallback(ctx, t, sp, Instance.Users[integration.UserTypeOrgOwner].ID, acsRedirect, user.GetUserId(), saml.HTTPRedirectBinding)
			},
			wantErr: true,
		},
		{
			name: "projectRoleCheck, usergrant and different resourceowner",
			dep: func(ctx context.Context, t *testing.T) *saml_pb.CreateResponseRequest {
				projectID, _, sp := createSAMLApplication(ctx, t, idpMetadata, saml.HTTPRedirectBinding, true, false)
				orgResp := Instance.CreateOrganization(ctx, "saml-permisison-"+gofakeit.AppName(), gofakeit.Email())
				user := Instance.CreateHumanUserVerified(ctx, orgResp.GetOrganizationId(), gofakeit.Email(), gofakeit.Phone())
				Instance.CreateProjectUserGrant(t, ctx, projectID, user.GetUserId())

				return createSessionAndSmlRequestForCallback(ctx, t, sp, Instance.Users[integration.UserTypeOrgOwner].ID, acsRedirect, user.GetUserId(), saml.HTTPRedirectBinding)
			},
			want: &saml_pb.CreateResponseResponse{
				Url:     `https:\/\/(.*)\/saml\/acs\?RelayState=(.*)&SAMLResponse=(.*)&SigAlg=(.*)&Signature=(.*)`,
				Binding: &saml_pb.CreateResponseResponse_Redirect{Redirect: &saml_pb.RedirectResponse{}},
				Details: &object.Details{
					ChangeDate:    timestamppb.Now(),
					ResourceOwner: Instance.ID(),
				},
			},
		},
		{
			name: "projectRoleCheck, no usergrant and different resourceowner",
			dep: func(ctx context.Context, t *testing.T) *saml_pb.CreateResponseRequest {
				_, _, sp := createSAMLApplication(ctx, t, idpMetadata, saml.HTTPRedirectBinding, true, false)
				orgResp := Instance.CreateOrganization(ctx, "saml-permisison-"+gofakeit.AppName(), gofakeit.Email())
				user := Instance.CreateHumanUserVerified(ctx, orgResp.GetOrganizationId(), gofakeit.Email(), gofakeit.Phone())

				return createSessionAndSmlRequestForCallback(ctx, t, sp, Instance.Users[integration.UserTypeOrgOwner].ID, acsRedirect, user.GetUserId(), saml.HTTPRedirectBinding)
			},
			wantErr: true,
		},
		{
			name: "projectRoleCheck, usergrant on project grant and different resourceowner",
			dep: func(ctx context.Context, t *testing.T) *saml_pb.CreateResponseRequest {
				projectID, _, sp := createSAMLApplication(ctx, t, idpMetadata, saml.HTTPRedirectBinding, true, false)

				orgResp := Instance.CreateOrganization(ctx, "saml-permissison-"+gofakeit.AppName(), gofakeit.Email())
				projectGrantResp := Instance.CreateProjectGrant(ctx, projectID, orgResp.GetOrganizationId())
				user := Instance.CreateHumanUserVerified(ctx, orgResp.GetOrganizationId(), gofakeit.Email(), gofakeit.Phone())
				Instance.CreateProjectGrantUserGrant(ctx, orgResp.GetOrganizationId(), projectID, projectGrantResp.GetGrantId(), user.GetUserId())

				return createSessionAndSmlRequestForCallback(ctx, t, sp, Instance.Users[integration.UserTypeOrgOwner].ID, acsRedirect, user.GetUserId(), saml.HTTPRedirectBinding)
			},
			want: &saml_pb.CreateResponseResponse{
				Url:     `https:\/\/(.*)\/saml\/acs\?RelayState=(.*)&SAMLResponse=(.*)&SigAlg=(.*)&Signature=(.*)`,
				Binding: &saml_pb.CreateResponseResponse_Redirect{Redirect: &saml_pb.RedirectResponse{}},
				Details: &object.Details{
					ChangeDate:    timestamppb.Now(),
					ResourceOwner: Instance.ID(),
				},
			},
		},
		{
			name: "projectRoleCheck, no usergrant on project grant and different resourceowner",
			dep: func(ctx context.Context, t *testing.T) *saml_pb.CreateResponseRequest {
				projectID, _, sp := createSAMLApplication(ctx, t, idpMetadata, saml.HTTPRedirectBinding, true, false)

				orgResp := Instance.CreateOrganization(ctx, "saml-permissison-"+gofakeit.AppName(), gofakeit.Email())
				Instance.CreateProjectGrant(ctx, projectID, orgResp.GetOrganizationId())
				user := Instance.CreateHumanUserVerified(ctx, orgResp.GetOrganizationId(), gofakeit.Email(), gofakeit.Phone())

				return createSessionAndSmlRequestForCallback(ctx, t, sp, Instance.Users[integration.UserTypeOrgOwner].ID, acsRedirect, user.GetUserId(), saml.HTTPRedirectBinding)
			},
			wantErr: true,
		},
		{
			name: "hasProjectCheck, same resourceowner",
			dep: func(ctx context.Context, t *testing.T) *saml_pb.CreateResponseRequest {
				_, _, sp := createSAMLApplication(ctx, t, idpMetadata, saml.HTTPRedirectBinding, false, true)
				user := Instance.CreateHumanUser(ctx)

				return createSessionAndSmlRequestForCallback(ctx, t, sp, Instance.Users[integration.UserTypeOrgOwner].ID, acsRedirect, user.GetUserId(), saml.HTTPRedirectBinding)
			},
			want: &saml_pb.CreateResponseResponse{
				Url:     `https:\/\/(.*)\/saml\/acs\?RelayState=(.*)&SAMLResponse=(.*)&SigAlg=(.*)&Signature=(.*)`,
				Binding: &saml_pb.CreateResponseResponse_Redirect{Redirect: &saml_pb.RedirectResponse{}},
				Details: &object.Details{
					ChangeDate:    timestamppb.Now(),
					ResourceOwner: Instance.ID(),
				},
			},
		},
		{
			name: "hasProjectCheck, different resourceowner",
			dep: func(ctx context.Context, t *testing.T) *saml_pb.CreateResponseRequest {
				_, _, sp := createSAMLApplication(ctx, t, idpMetadata, saml.HTTPRedirectBinding, false, true)
				orgResp := Instance.CreateOrganization(ctx, "saml-permisison-"+gofakeit.AppName(), gofakeit.Email())
				user := Instance.CreateHumanUserVerified(ctx, orgResp.GetOrganizationId(), gofakeit.Email(), gofakeit.Phone())

				return createSessionAndSmlRequestForCallback(ctx, t, sp, Instance.Users[integration.UserTypeOrgOwner].ID, acsRedirect, user.GetUserId(), saml.HTTPRedirectBinding)
			},
			wantErr: true,
		},
		{
			name: "hasProjectCheck, different resourceowner with project grant",
			dep: func(ctx context.Context, t *testing.T) *saml_pb.CreateResponseRequest {
				projectID, _, sp := createSAMLApplication(ctx, t, idpMetadata, saml.HTTPRedirectBinding, false, true)
				orgResp := Instance.CreateOrganization(ctx, "saml-permissison-"+gofakeit.AppName(), gofakeit.Email())
				Instance.CreateProjectGrant(ctx, projectID, orgResp.GetOrganizationId())
				user := Instance.CreateHumanUserVerified(ctx, orgResp.GetOrganizationId(), gofakeit.Email(), gofakeit.Phone())

				return createSessionAndSmlRequestForCallback(ctx, t, sp, Instance.Users[integration.UserTypeOrgOwner].ID, acsRedirect, user.GetUserId(), saml.HTTPRedirectBinding)
			},
			want: &saml_pb.CreateResponseResponse{
				Url:     `https:\/\/(.*)\/saml\/acs\?RelayState=(.*)&SAMLResponse=(.*)&SigAlg=(.*)&Signature=(.*)`,
				Binding: &saml_pb.CreateResponseResponse_Redirect{Redirect: &saml_pb.RedirectResponse{}},
				Details: &object.Details{
					ChangeDate:    timestamppb.Now(),
					ResourceOwner: Instance.ID(),
				},
			},
		},
	}
	for _, tt := range tests {
		t.Run(tt.name, func(t *testing.T) {
			req := tt.dep(IAMCTX, t)

			got, err := Client.CreateResponse(CTX, req)
			if tt.wantErr {
				require.Error(t, err)
				return
			}
			require.NoError(t, err)
			integration.AssertDetails(t, tt.want, got)
			if tt.want != nil {
				assert.Regexp(t, regexp.MustCompile(tt.want.Url), got.GetUrl())
				if tt.want.GetPost() != nil {
					assert.NotEmpty(t, got.GetPost().GetRelayState())
					assert.NotEmpty(t, got.GetPost().GetSamlResponse())
				}
				if tt.want.GetRedirect() != nil {
					assert.NotNil(t, got.GetRedirect())
				}
			}
		})
	}
}

func createSession(ctx context.Context, t *testing.T, userID string) *session.CreateSessionResponse {
	sessionResp, err := Instance.Client.SessionV2.CreateSession(ctx, &session.CreateSessionRequest{
		Checks: &session.Checks{
			User: &session.CheckUser{
				Search: &session.CheckUser_UserId{
					UserId: userID,
				},
			},
		},
	})
	require.NoError(t, err)
	return sessionResp
}

func createSessionAndSmlRequestForCallback(ctx context.Context, t *testing.T, sp *samlsp.Middleware, loginClient string, acsRedirect saml.Endpoint, userID, binding string) *saml_pb.CreateResponseRequest {
	_, authRequestID, err := Instance.CreateSAMLAuthRequest(sp, loginClient, acsRedirect, gofakeit.BitcoinAddress(), binding)
	require.NoError(t, err)
	sessionResp := createSession(ctx, t, userID)
	return &saml_pb.CreateResponseRequest{
		SamlRequestId: authRequestID,
		ResponseKind: &saml_pb.CreateResponseRequest_Session{
			Session: &saml_pb.Session{
				SessionId:    sessionResp.GetSessionId(),
				SessionToken: sessionResp.GetSessionToken(),
			},
		},
	}
}

func createSAMLSP(t *testing.T, idpMetadata *saml.EntityDescriptor, binding string) (string, *samlsp.Middleware) {
	rootURL := "example." + gofakeit.DomainName()
	spMiddleware, err := integration.CreateSAMLSP("https://"+rootURL, idpMetadata, binding)
	require.NoError(t, err)
	return rootURL, spMiddleware
}

func createSAMLApplication(ctx context.Context, t *testing.T, idpMetadata *saml.EntityDescriptor, binding string, projectRoleCheck, hasProjectCheck bool) (string, string, *samlsp.Middleware) {
	project, err := Instance.CreateProjectWithPermissionCheck(ctx, projectRoleCheck, hasProjectCheck)
	require.NoError(t, err)
	rootURL, sp := createSAMLSP(t, idpMetadata, binding)
	_, err = Instance.CreateSAMLClient(ctx, project.GetId(), sp)
	require.NoError(t, err)
	return project.GetId(), rootURL, sp
}<|MERGE_RESOLUTION|>--- conflicted
+++ resolved
@@ -23,31 +23,7 @@
 	"github.com/zitadel/zitadel/pkg/grpc/session/v2"
 )
 
-<<<<<<< HEAD
-var (
-	CTX      context.Context
-	Instance *integration.Instance
-	Client   saml_pb.SAMLServiceClient
-)
-
-func TestMain(m *testing.M) {
-	os.Exit(func() int {
-		ctx, cancel := context.WithTimeout(context.Background(), 15*time.Minute)
-		defer cancel()
-
-		Instance = integration.NewInstance(ctx)
-		Client = Instance.Client.SAMLv2
-
-		CTX = Instance.WithAuthorization(ctx, integration.UserTypeOrgOwner)
-		return m.Run()
-	}())
-}
-
 func TestServer_GetSAMLRequest(t *testing.T) {
-	rootURL := "https://sp.example.com"
-=======
-func TestServer_GetSAMLRequest(t *testing.T) {
->>>>>>> 840da5be
 	idpMetadata, err := Instance.GetSAMLIDPMetadata()
 	require.NoError(t, err)
 
