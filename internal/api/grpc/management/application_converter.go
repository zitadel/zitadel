--- conflicted
+++ resolved
@@ -2,19 +2,14 @@
 
 import (
 	"encoding/json"
-<<<<<<< HEAD
 	"github.com/caos/zitadel/internal/v2/domain"
 	"google.golang.org/protobuf/types/known/timestamppb"
-=======
 	"time"
->>>>>>> 74418544
-
 	"github.com/caos/logging"
 	"github.com/golang/protobuf/ptypes"
 	"google.golang.org/protobuf/encoding/protojson"
 	"google.golang.org/protobuf/types/known/durationpb"
 	"google.golang.org/protobuf/types/known/structpb"
-
 	"github.com/caos/zitadel/internal/eventstore/models"
 	key_model "github.com/caos/zitadel/internal/key/model"
 	"github.com/caos/zitadel/internal/model"
@@ -46,15 +41,7 @@
 	return &management.Application_OidcConfig{
 		OidcConfig: oidcConfigFromDomain(app),
 	}
-<<<<<<< HEAD
-=======
-	if app.Type == proj_model.AppTypeAPI {
-		return &management.Application_ApiConfig{
-			ApiConfig: apiConfigFromModel(app.APIConfig),
-		}
-	}
 	return nil
->>>>>>> 74418544
 }
 
 func oidcConfigFromDomain(config *domain.OIDCApp) *management.OIDCConfig {
@@ -139,12 +126,13 @@
 	}
 }
 
-<<<<<<< HEAD
 func appUpdateToDomain(app *management.ApplicationUpdate) domain.Application {
 	return &domain.ChangeApp{
 		AppID:   app.Id,
 		AppName: app.Name,
-=======
+	}
+}
+
 func apiAppCreateToModel(app *management.APIApplicationCreate) *proj_model.Application {
 	return &proj_model.Application{
 		ObjectRoot: models.ObjectRoot{
@@ -165,7 +153,6 @@
 		},
 		AppID: app.Id,
 		Name:  app.Name,
->>>>>>> 74418544
 	}
 }
 
@@ -458,13 +445,9 @@
 	case management.OIDCAuthMethodType_OIDCAUTHMETHODTYPE_POST:
 		return domain.OIDCAuthMethodTypePost
 	case management.OIDCAuthMethodType_OIDCAUTHMETHODTYPE_NONE:
-<<<<<<< HEAD
 		return domain.OIDCAuthMethodTypeNone
-=======
-		return proj_model.OIDCAuthMethodTypeNone
 	case management.OIDCAuthMethodType_OIDCAUTHMETHODTYPE_PRIVATE_KEY_JWT:
 		return proj_model.OIDCAuthMethodTypePrivateKeyJWT
->>>>>>> 74418544
 	default:
 		return domain.OIDCAuthMethodTypeBasic
 	}
@@ -509,11 +492,11 @@
 	}
 }
 
-<<<<<<< HEAD
 func oidcTokenTypeToDomain(tokenType management.OIDCTokenType) domain.OIDCTokenType {
-=======
-func apiAuthMethodTypeFromModel(authType proj_model.APIAuthMethodType) management.APIAuthMethodType {
-	switch authType {
+	func
+	apiAuthMethodTypeFromModel(authType
+	proj_model.APIAuthMethodType) management.APIAuthMethodType{
+		switch authType{
 	case proj_model.APIAuthMethodTypeBasic:
 		return management.APIAuthMethodType_APIAUTHMETHODTYPE_BASIC
 	case proj_model.APIAuthMethodTypePrivateKeyJWT:
@@ -521,11 +504,12 @@
 	default:
 		return management.APIAuthMethodType_APIAUTHMETHODTYPE_BASIC
 	}
-}
-
-func oidcTokenTypeToModel(tokenType management.OIDCTokenType) proj_model.OIDCTokenType {
->>>>>>> 74418544
-	switch tokenType {
+	}
+
+	func
+	oidcTokenTypeToModel(tokenType
+	management.OIDCTokenType) proj_model.OIDCTokenType{
+		switch tokenType{
 	case management.OIDCTokenType_OIDCTokenType_Bearer:
 		return domain.OIDCTokenTypeBearer
 	case management.OIDCTokenType_OIDCTokenType_JWT:
@@ -533,10 +517,12 @@
 	default:
 		return domain.OIDCTokenTypeBearer
 	}
-}
-
-func oidcTokenTypeFromDomain(tokenType domain.OIDCTokenType) management.OIDCTokenType {
-	switch tokenType {
+	}
+
+	func
+	oidcTokenTypeFromDomain(tokenType
+	domain.OIDCTokenType) management.OIDCTokenType{
+		switch tokenType{
 	case domain.OIDCTokenTypeBearer:
 		return management.OIDCTokenType_OIDCTokenType_Bearer
 	case domain.OIDCTokenTypeJWT:
@@ -544,10 +530,12 @@
 	default:
 		return management.OIDCTokenType_OIDCTokenType_Bearer
 	}
-}
-
-func oidcTokenTypeFromModel(tokenType proj_model.OIDCTokenType) management.OIDCTokenType {
-	switch tokenType {
+	}
+
+	func
+	oidcTokenTypeFromModel(tokenType
+	proj_model.OIDCTokenType) management.OIDCTokenType{
+		switch tokenType{
 	case proj_model.OIDCTokenTypeBearer:
 		return management.OIDCTokenType_OIDCTokenType_Bearer
 	case proj_model.OIDCTokenTypeJWT:
@@ -555,104 +543,118 @@
 	default:
 		return management.OIDCTokenType_OIDCTokenType_Bearer
 	}
-}
-
-func oidcVersionFromDomain(version domain.OIDCVersion) management.OIDCVersion {
-	switch version {
+	}
+
+	func
+	oidcVersionFromDomain(version
+	domain.OIDCVersion) management.OIDCVersion{
+		switch version{
 	case domain.OIDCVersionV1:
 		return management.OIDCVersion_OIDCV1_0
 	default:
 		return management.OIDCVersion_OIDCV1_0
 	}
-}
-
-func oidcVersionFromModel(version proj_model.OIDCVersion) management.OIDCVersion {
-	switch version {
+	}
+
+	func
+	oidcVersionFromModel(version
+	proj_model.OIDCVersion) management.OIDCVersion{
+		switch version{
 	case proj_model.OIDCVersionV1:
 		return management.OIDCVersion_OIDCV1_0
 	default:
 		return management.OIDCVersion_OIDCV1_0
 	}
-}
-
-func appChangesToResponse(response *proj_model.ApplicationChanges, offset uint64, limit uint64) (_ *management.Changes) {
-	return &management.Changes{
-		Limit:   limit,
-		Offset:  offset,
-		Changes: appChangesToMgtAPI(response),
-	}
-}
-
-func appChangesToMgtAPI(changes *proj_model.ApplicationChanges) (_ []*management.Change) {
-	result := make([]*management.Change, len(changes.Changes))
-
-	for i, change := range changes.Changes {
-		b, err := json.Marshal(change.Data)
-		data := &structpb.Struct{}
-		err = protojson.Unmarshal(b, data)
-		if err != nil {
-		}
-		result[i] = &management.Change{
-			ChangeDate: change.ChangeDate,
-			EventType:  message.NewLocalizedEventType(change.EventType),
-			Sequence:   change.Sequence,
-			Editor:     change.ModifierName,
-			EditorId:   change.ModifierId,
-			Data:       data,
-		}
-	}
-
-	return result
-}
-
-func clientKeyViewsFromModel(keys ...*key_model.AuthNKeyView) []*management.ClientKeyView {
-	keyViews := make([]*management.ClientKeyView, len(keys))
-	for i, key := range keys {
+	}
+
+	func
+	appChangesToResponse(response*proj_model.ApplicationChanges, offset
+	uint64, limit
+	uint64) (_ * management.Changes)
+	{
+		return &management.Changes{
+			Limit:   limit,
+			Offset:  offset,
+			Changes: appChangesToMgtAPI(response),
+		}
+	}
+
+	func
+	appChangesToMgtAPI(changes * proj_model.ApplicationChanges)(_
+	[]*management.Change) {
+		result := make([]*management.Change, len(changes.Changes))
+
+		for i, change := range changes.Changes {
+			b, err := json.Marshal(change.Data)
+			data := &structpb.Struct{}
+			err = protojson.Unmarshal(b, data)
+			if err != nil {
+			}
+			result[i] = &management.Change{
+				ChangeDate: change.ChangeDate,
+				EventType:  message.NewLocalizedEventType(change.EventType),
+				Sequence:   change.Sequence,
+				Editor:     change.ModifierName,
+				EditorId:   change.ModifierId,
+				Data:       data,
+			}
+		}
+
+		return result
+	}
+
+	func
+	clientKeyViewsFromModel(keys... * key_model.AuthNKeyView) []*management.ClientKeyView{
+		keyViews := make([]*management.ClientKeyView, len(keys))
+		for i, key := range keys{
 		keyViews[i] = clientKeyViewFromModel(key)
 	}
-	return keyViews
-}
-
-func clientKeyViewFromModel(key *key_model.AuthNKeyView) *management.ClientKeyView {
-	creationDate, err := ptypes.TimestampProto(key.CreationDate)
-	logging.Log("MANAG-DAs2t").OnError(err).Debug("unable to parse timestamp")
-
-	expirationDate, err := ptypes.TimestampProto(key.ExpirationDate)
-	logging.Log("MANAG-BDgh4").OnError(err).Debug("unable to parse timestamp")
-
-	return &management.ClientKeyView{
+		return keyViews
+	}
+
+	func
+	clientKeyViewFromModel(key*key_model.AuthNKeyView) * management.ClientKeyView{
+		creationDate, err, := ptypes.TimestampProto(key.CreationDate)
+		logging.Log("MANAG-DAs2t").OnError(err).Debug("unable to parse timestamp")
+
+		expirationDate, err := ptypes.TimestampProto(key.ExpirationDate)
+		logging.Log("MANAG-BDgh4").OnError(err).Debug("unable to parse timestamp")
+
+		return &management.ClientKeyView{
 		Id:             key.ID,
 		CreationDate:   creationDate,
 		ExpirationDate: expirationDate,
 		Sequence:       key.Sequence,
 		Type:           authNKeyTypeFromModel(key.Type),
 	}
-}
-
-func addClientKeyToModel(key *management.AddClientKeyRequest) *proj_model.ClientKey {
-	expirationDate := time.Time{}
-	if key.ExpirationDate != nil {
+	}
+
+	func
+	addClientKeyToModel(key*management.AddClientKeyRequest) * proj_model.ClientKey{
+		expirationDate := time.Time{}
+		if key.ExpirationDate != nil{
 		var err error
 		expirationDate, err = ptypes.Timestamp(key.ExpirationDate)
 		logging.Log("MANAG-Dgt42").OnError(err).Debug("unable to parse expiration date")
 	}
 
-	return &proj_model.ClientKey{
+		return &proj_model.ClientKey{
 		ExpirationDate: expirationDate,
 		Type:           authNKeyTypeToModel(key.Type),
 		ApplicationID:  key.ApplicationId,
 		ObjectRoot:     models.ObjectRoot{AggregateID: key.ProjectId},
 	}
-}
-
-func addClientKeyFromModel(key *proj_model.ClientKey) *management.AddClientKeyResponse {
-	creationDate, err := ptypes.TimestampProto(key.CreationDate)
-	logging.Log("MANAG-FBzz4").OnError(err).Debug("unable to parse cretaion date")
-
-	expirationDate, err := ptypes.TimestampProto(key.ExpirationDate)
-	logging.Log("MANAG-sag21").OnError(err).Debug("unable to parse cretaion date")
-
-	detail, err := json.Marshal(struct {
+	}
+
+	func
+	addClientKeyFromModel(key*proj_model.ClientKey) * management.AddClientKeyResponse{
+		creationDate, err, := ptypes.TimestampProto(key.CreationDate)
+		logging.Log("MANAG-FBzz4").OnError(err).Debug("unable to parse cretaion date")
+
+		expirationDate, err := ptypes.TimestampProto(key.ExpirationDate)
+		logging.Log("MANAG-sag21").OnError(err).Debug("unable to parse cretaion date")
+
+		detail, err := json.Marshal(struct{
 		Type     string `json:"type"`
 		KeyID    string `json:"keyId"`
 		Key      string `json:"key"`
@@ -665,9 +667,9 @@
 		AppID:    key.ApplicationID,
 		ClientID: key.ClientID,
 	})
-	logging.Log("MANAG-adt42").OnError(err).Warn("unable to marshall key")
-
-	return &management.AddClientKeyResponse{
+		logging.Log("MANAG-adt42").OnError(err).Warn("unable to marshall key")
+
+		return &management.AddClientKeyResponse{
 		Id:             key.KeyID,
 		CreationDate:   creationDate,
 		ExpirationDate: expirationDate,
@@ -675,50 +677,56 @@
 		KeyDetails:     detail,
 		Type:           authNKeyTypeFromModel(key.Type),
 	}
-}
-
-func authNKeyTypeToModel(typ management.AuthNKeyType) key_model.AuthNKeyType {
-	switch typ {
+	}
+
+	func
+	authNKeyTypeToModel(typ
+	management.AuthNKeyType) key_model.AuthNKeyType{
+		switch typ{
 	case management.AuthNKeyType_AUTHNKEY_JSON:
 		return key_model.AuthNKeyTypeJSON
 	default:
 		return key_model.AuthNKeyTypeNONE
 	}
-}
-
-func authNKeyTypeFromModel(typ key_model.AuthNKeyType) management.AuthNKeyType {
-	switch typ {
+	}
+
+	func
+	authNKeyTypeFromModel(typ
+	key_model.AuthNKeyType) management.AuthNKeyType{
+		switch typ{
 	case key_model.AuthNKeyTypeJSON:
 		return management.AuthNKeyType_AUTHNKEY_JSON
 	default:
 		return management.AuthNKeyType_AUTHNKEY_UNSPECIFIED
 	}
-}
-
-func clientKeySearchRequestToModel(req *management.ClientKeySearchRequest) *key_model.AuthNKeySearchRequest {
-	return &key_model.AuthNKeySearchRequest{
+	}
+
+	func
+	clientKeySearchRequestToModel(req*management.ClientKeySearchRequest) * key_model.AuthNKeySearchRequest{
+		return &key_model.AuthNKeySearchRequest{
 		Offset: req.Offset,
 		Limit:  req.Limit,
 		Asc:    req.Asc,
 		Queries: []*key_model.AuthNKeySearchQuery{
-			{
-				Key:    key_model.AuthNKeyObjectType,
-				Method: model.SearchMethodEquals,
-				Value:  key_model.AuthNKeyObjectTypeApplication,
-			}, {
-				Key:    key_model.AuthNKeyObjectID,
-				Method: model.SearchMethodEquals,
-				Value:  req.ApplicationId,
-			},
-		},
-	}
-}
-
-func clientKeySearchResponseFromModel(req *key_model.AuthNKeySearchResponse) *management.ClientKeySearchResponse {
-	viewTimestamp, err := ptypes.TimestampProto(req.Timestamp)
-	logging.Log("MANAG-Sk9ds").OnError(err).Debug("unable to parse cretaion date")
-
-	return &management.ClientKeySearchResponse{
+	{
+		Key:    key_model.AuthNKeyObjectType,
+		Method: model.SearchMethodEquals,
+		Value:  key_model.AuthNKeyObjectTypeApplication,
+	},{
+		Key:    key_model.AuthNKeyObjectID,
+		Method: model.SearchMethodEquals,
+		Value:  req.ApplicationId,
+	},
+	},
+	}
+	}
+
+	func
+	clientKeySearchResponseFromModel(req*key_model.AuthNKeySearchResponse) * management.ClientKeySearchResponse{
+		viewTimestamp, err, := ptypes.TimestampProto(req.Timestamp)
+		logging.Log("MANAG-Sk9ds").OnError(err).Debug("unable to parse cretaion date")
+
+		return &management.ClientKeySearchResponse{
 		Offset:            req.Offset,
 		Limit:             req.Limit,
 		TotalResult:       req.TotalResult,
@@ -726,4 +734,4 @@
 		ViewTimestamp:     viewTimestamp,
 		Result:            clientKeyViewsFromModel(req.Result...),
 	}
-}+	}