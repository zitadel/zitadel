--- conflicted
+++ resolved
@@ -1,21 +1,17 @@
 package management
 
 import (
-<<<<<<< HEAD
+	"github.com/caos/zitadel/internal/api/authz"
+	"github.com/caos/zitadel/internal/api/grpc/server"
+	"github.com/caos/zitadel/internal/command"
+	"github.com/caos/zitadel/internal/config/systemdefaults"
+	"github.com/caos/zitadel/internal/management/repository"
+	"github.com/caos/zitadel/internal/management/repository/eventsourcing"
+	"github.com/caos/zitadel/internal/query"
 	"github.com/caos/zitadel/internal/v2/command"
 	"github.com/caos/zitadel/internal/v2/query"
 	"github.com/caos/zitadel/pkg/grpc/management"
-=======
-	"github.com/caos/zitadel/internal/command"
-	"github.com/caos/zitadel/internal/query"
->>>>>>> c0f55e72
 	"google.golang.org/grpc"
-
-	"github.com/caos/zitadel/internal/api/authz"
-	"github.com/caos/zitadel/internal/api/grpc/server"
-	"github.com/caos/zitadel/internal/config/systemdefaults"
-	"github.com/caos/zitadel/internal/management/repository"
-	"github.com/caos/zitadel/internal/management/repository/eventsourcing"
 )
 
 const (
@@ -25,14 +21,9 @@
 var _ management.ManagementServiceServer = (*Server)(nil)
 
 type Server struct {
-<<<<<<< HEAD
 	management.UnimplementedManagementServiceServer
-	command        *command.CommandSide
-	query          *query.QuerySide
-=======
 	command        *command.Commands
 	query          *query.Queries
->>>>>>> c0f55e72
 	project        repository.ProjectRepository
 	org            repository.OrgRepository
 	user           repository.UserRepository
