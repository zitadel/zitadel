--- conflicted
+++ resolved
@@ -244,7 +244,6 @@
 	}
 }
 
-<<<<<<< HEAD
 func addGitHubProviderToCommand(req *mgmt_pb.AddGitHubProviderRequest) command.GitHubProvider {
 	return command.GitHubProvider{
 		ClientID:     req.ClientId,
@@ -289,8 +288,6 @@
 	}
 }
 
-=======
->>>>>>> fd879cdb
 func addGoogleProviderToCommand(req *mgmt_pb.AddGoogleProviderRequest) command.GoogleProvider {
 	return command.GoogleProvider{
 		Name:         req.Name,
