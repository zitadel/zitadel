--- conflicted
+++ resolved
@@ -218,49 +218,6 @@
 	}
 }
 
-<<<<<<< HEAD
-func addGenericOIDCProviderToCommand(req *mgmt_pb.AddGenericOIDCProviderRequest) command.GenericOIDCProvider {
-	return command.GenericOIDCProvider{
-		Name:         req.Name,
-		Issuer:       req.Issuer,
-		ClientID:     req.ClientId,
-		ClientSecret: req.ClientSecret,
-		Scopes:       req.Scopes,
-		IDPOptions:   idp_grpc.OptionsToCommand(req.ProviderOptions),
-	}
-}
-
-func updateGenericOIDCProviderToCommand(req *mgmt_pb.UpdateGenericOIDCProviderRequest) command.GenericOIDCProvider {
-	return command.GenericOIDCProvider{
-		Name:         req.Name,
-		Issuer:       req.Issuer,
-		ClientID:     req.ClientId,
-		ClientSecret: req.ClientSecret,
-		Scopes:       req.Scopes,
-		IDPOptions:   idp_grpc.OptionsToCommand(req.ProviderOptions),
-	}
-}
-
-func addJWTProviderToCommand(req *mgmt_pb.AddJWTProviderRequest) command.JWTProvider {
-	return command.JWTProvider{
-		Name:        req.Name,
-		Issuer:      req.Issuer,
-		JWTEndpoint: req.JwtEndpoint,
-		KeyEndpoint: req.KeysEndpoint,
-		HeaderName:  req.HeaderName,
-		IDPOptions:  idp_grpc.OptionsToCommand(req.ProviderOptions),
-	}
-}
-
-func updateJWTProviderToCommand(req *mgmt_pb.UpdateJWTProviderRequest) command.JWTProvider {
-	return command.JWTProvider{
-		Name:        req.Name,
-		Issuer:      req.Issuer,
-		JWTEndpoint: req.JwtEndpoint,
-		KeyEndpoint: req.KeysEndpoint,
-		HeaderName:  req.HeaderName,
-		IDPOptions:  idp_grpc.OptionsToCommand(req.ProviderOptions),
-=======
 func addGenericOAuthProviderToCommand(req *mgmt_pb.AddGenericOAuthProviderRequest) command.GenericOAuthProvider {
 	return command.GenericOAuthProvider{
 		Name:                  req.Name,
@@ -284,7 +241,50 @@
 		UserEndpoint:          req.UserEndpoint,
 		Scopes:                req.Scopes,
 		IDPOptions:            idp_grpc.OptionsToCommand(req.ProviderOptions),
->>>>>>> 737d14e8
+	}
+}
+
+func addGenericOIDCProviderToCommand(req *mgmt_pb.AddGenericOIDCProviderRequest) command.GenericOIDCProvider {
+	return command.GenericOIDCProvider{
+		Name:         req.Name,
+		Issuer:       req.Issuer,
+		ClientID:     req.ClientId,
+		ClientSecret: req.ClientSecret,
+		Scopes:       req.Scopes,
+		IDPOptions:   idp_grpc.OptionsToCommand(req.ProviderOptions),
+	}
+}
+
+func updateGenericOIDCProviderToCommand(req *mgmt_pb.UpdateGenericOIDCProviderRequest) command.GenericOIDCProvider {
+	return command.GenericOIDCProvider{
+		Name:         req.Name,
+		Issuer:       req.Issuer,
+		ClientID:     req.ClientId,
+		ClientSecret: req.ClientSecret,
+		Scopes:       req.Scopes,
+		IDPOptions:   idp_grpc.OptionsToCommand(req.ProviderOptions),
+	}
+}
+
+func addJWTProviderToCommand(req *mgmt_pb.AddJWTProviderRequest) command.JWTProvider {
+	return command.JWTProvider{
+		Name:        req.Name,
+		Issuer:      req.Issuer,
+		JWTEndpoint: req.JwtEndpoint,
+		KeyEndpoint: req.KeysEndpoint,
+		HeaderName:  req.HeaderName,
+		IDPOptions:  idp_grpc.OptionsToCommand(req.ProviderOptions),
+	}
+}
+
+func updateJWTProviderToCommand(req *mgmt_pb.UpdateJWTProviderRequest) command.JWTProvider {
+	return command.JWTProvider{
+		Name:        req.Name,
+		Issuer:      req.Issuer,
+		JWTEndpoint: req.JwtEndpoint,
+		KeyEndpoint: req.KeysEndpoint,
+		HeaderName:  req.HeaderName,
+		IDPOptions:  idp_grpc.OptionsToCommand(req.ProviderOptions),
 	}
 }
 
