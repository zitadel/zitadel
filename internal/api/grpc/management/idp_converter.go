--- conflicted
+++ resolved
@@ -461,7 +461,30 @@
 	}
 }
 
-<<<<<<< HEAD
+func addAppleProviderToCommand(req *mgmt_pb.AddAppleProviderRequest) command.AppleProvider {
+	return command.AppleProvider{
+		Name:       req.Name,
+		ClientID:   req.ClientId,
+		TeamID:     req.TeamId,
+		KeyID:      req.KeyId,
+		PrivateKey: req.PrivateKey,
+		Scopes:     req.Scopes,
+		IDPOptions: idp_grpc.OptionsToCommand(req.ProviderOptions),
+	}
+}
+
+func updateAppleProviderToCommand(req *mgmt_pb.UpdateAppleProviderRequest) command.AppleProvider {
+	return command.AppleProvider{
+		Name:       req.Name,
+		ClientID:   req.ClientId,
+		TeamID:     req.TeamId,
+		KeyID:      req.KeyId,
+		PrivateKey: req.PrivateKey,
+		Scopes:     req.Scopes,
+		IDPOptions: idp_grpc.OptionsToCommand(req.ProviderOptions),
+	}
+}
+
 func addSAMLProviderToCommand(req *mgmt_pb.AddSAMLProviderRequest) command.SAMLProvider {
 	return command.SAMLProvider{
 		Name:              req.Name,
@@ -496,28 +519,5 @@
 		return saml.HTTPArtifactBinding
 	default:
 		return ""
-=======
-func addAppleProviderToCommand(req *mgmt_pb.AddAppleProviderRequest) command.AppleProvider {
-	return command.AppleProvider{
-		Name:       req.Name,
-		ClientID:   req.ClientId,
-		TeamID:     req.TeamId,
-		KeyID:      req.KeyId,
-		PrivateKey: req.PrivateKey,
-		Scopes:     req.Scopes,
-		IDPOptions: idp_grpc.OptionsToCommand(req.ProviderOptions),
-	}
-}
-
-func updateAppleProviderToCommand(req *mgmt_pb.UpdateAppleProviderRequest) command.AppleProvider {
-	return command.AppleProvider{
-		Name:       req.Name,
-		ClientID:   req.ClientId,
-		TeamID:     req.TeamId,
-		KeyID:      req.KeyId,
-		PrivateKey: req.PrivateKey,
-		Scopes:     req.Scopes,
-		IDPOptions: idp_grpc.OptionsToCommand(req.ProviderOptions),
->>>>>>> 7edc73bd
 	}
 }