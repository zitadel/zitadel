--- conflicted
+++ resolved
@@ -227,41 +227,24 @@
 	}
 }
 
-<<<<<<< HEAD
-func ListMachineTokensRequestToQuery(ctx context.Context, req *mgmt_pb.ListMachineTokensRequest) (*query.MachineTokenSearchQueries, error) {
-	resourcOwner, err := query.NewMachineTokenResourceOwnerSearchQuery(authz.GetCtxData(ctx).OrgID)
-	if err != nil {
-		return nil, err
-	}
-	userID, err := query.NewMachineTokenUserIDSearchQuery(req.UserId)
-=======
 func ListPersonalAccessTokensRequestToQuery(ctx context.Context, req *mgmt_pb.ListPersonalAccessTokensRequest) (*query.PersonalAccessTokenSearchQueries, error) {
 	resourceOwner, err := query.NewPersonalAccessTokenResourceOwnerSearchQuery(authz.GetCtxData(ctx).OrgID)
 	if err != nil {
 		return nil, err
 	}
 	userID, err := query.NewPersonalAccessTokenUserIDSearchQuery(req.UserId)
->>>>>>> 699fdaf6
-	if err != nil {
-		return nil, err
-	}
-	offset, limit, asc := object.ListQueryToModel(req.Query)
-<<<<<<< HEAD
-	return &query.MachineTokenSearchQueries{
-=======
+	if err != nil {
+		return nil, err
+	}
+	offset, limit, asc := object.ListQueryToModel(req.Query)
 	return &query.PersonalAccessTokenSearchQueries{
->>>>>>> 699fdaf6
 		SearchRequest: query.SearchRequest{
 			Offset: offset,
 			Limit:  limit,
 			Asc:    asc,
 		},
 		Queries: []query.SearchQuery{
-<<<<<<< HEAD
-			resourcOwner,
-=======
 			resourceOwner,
->>>>>>> 699fdaf6
 			userID,
 		},
 	}, nil
