//go:build integration

package management_test

import (
	"context"
	"os"
	"strconv"
	"strings"
	"testing"
	"time"

	"github.com/stretchr/testify/require"
	"golang.org/x/text/language"
	"google.golang.org/grpc/codes"
	"google.golang.org/grpc/status"

	"github.com/zitadel/zitadel/internal/integration"
	"github.com/zitadel/zitadel/pkg/grpc/management"
	"github.com/zitadel/zitadel/pkg/grpc/user"
)

var (
	CTX    context.Context
	Tester *integration.Tester
	Client management.ManagementServiceClient
)

func TestMain(m *testing.M) {
	os.Exit(func() int {
		ctx, errCtx, cancel := integration.Contexts(3 * time.Minute)
		defer cancel()

		Tester = integration.NewTester(ctx)
		defer Tester.Done()

		CTX, _ = Tester.WithAuthorization(ctx, integration.OrgOwner), errCtx
		Client = Tester.Client.Mgmt
		return m.Run()
	}())
}

// TestImport_and_Get reproduces https://github.com/zitadel/zitadel/issues/5808
// which led to consistency issues due the call timestamp not being
// updated after a bulk Trigger.
// This test Imports a user and directly tries to Get it, 100 times in a loop.
// When the bug still existed, some (between 1 to 7 out of 100)
// Get calls would return a Not Found error.
func TestImport_and_Get(t *testing.T) {
	const N = 100

	for i := 0; i < N; i++ {
		firstName := strconv.Itoa(i)
		t.Run(firstName, func(t *testing.T) {
			// create unique names.
			lastName := strconv.FormatInt(time.Now().Unix(), 10)
			userName := strings.Join([]string{firstName, lastName}, "_")
			email := strings.Join([]string{userName, "example.com"}, "@")

			res, err := Client.ImportHumanUser(CTX, &management.ImportHumanUserRequest{
				UserName: userName,
				Profile: &management.ImportHumanUserRequest_Profile{
					FirstName:         firstName,
					LastName:          lastName,
					PreferredLanguage: language.Japanese.String(),
					Gender:            user.Gender_GENDER_DIVERSE,
				},
				Email: &management.ImportHumanUserRequest_Email{
					Email:           email,
					IsEmailVerified: true,
				},
			})
			require.NoError(t, err)

			_, err = Client.GetUserByID(CTX, &management.GetUserByIDRequest{Id: res.GetUserId()})

			s, ok := status.FromError(err)
			if ok && s != nil && s.Code() == codes.NotFound {
				t.Errorf("iteration %d: user with id %q not found", i, res.GetUserId())
			}
			require.NoError(t, err) // catch and fail on any other error
		})
	}
}

<<<<<<< HEAD
func TestImport_UnsupportedPreferredLanguage(t *testing.T) {
=======
func TestImport_UnparsablePreferredLanguage(t *testing.T) {
>>>>>>> dd33538c
	random := integration.RandString(5)
	_, err := Client.ImportHumanUser(CTX, &management.ImportHumanUserRequest{
		UserName: random,
		Profile: &management.ImportHumanUserRequest_Profile{
			FirstName:         random,
			LastName:          random,
<<<<<<< HEAD
			PreferredLanguage: language.Afrikaans.String(),
			Gender:            user.Gender_GENDER_DIVERSE,
		},
		Email: &management.ImportHumanUserRequest_Email{
			Email:           random + "@zitadel.com",
=======
			PreferredLanguage: "not valid",
			Gender:            user.Gender_GENDER_DIVERSE,
		},
		Email: &management.ImportHumanUserRequest_Email{
			Email:           random + "@example.com",
>>>>>>> dd33538c
			IsEmailVerified: true,
		},
	})
	require.NoError(t, err)
}<|MERGE_RESOLUTION|>--- conflicted
+++ resolved
@@ -83,30 +83,18 @@
 	}
 }
 
-<<<<<<< HEAD
-func TestImport_UnsupportedPreferredLanguage(t *testing.T) {
-=======
 func TestImport_UnparsablePreferredLanguage(t *testing.T) {
->>>>>>> dd33538c
 	random := integration.RandString(5)
 	_, err := Client.ImportHumanUser(CTX, &management.ImportHumanUserRequest{
 		UserName: random,
 		Profile: &management.ImportHumanUserRequest_Profile{
 			FirstName:         random,
 			LastName:          random,
-<<<<<<< HEAD
-			PreferredLanguage: language.Afrikaans.String(),
-			Gender:            user.Gender_GENDER_DIVERSE,
-		},
-		Email: &management.ImportHumanUserRequest_Email{
-			Email:           random + "@zitadel.com",
-=======
 			PreferredLanguage: "not valid",
 			Gender:            user.Gender_GENDER_DIVERSE,
 		},
 		Email: &management.ImportHumanUserRequest_Email{
 			Email:           random + "@example.com",
->>>>>>> dd33538c
 			IsEmailVerified: true,
 		},
 	})
