--- conflicted
+++ resolved
@@ -28,18 +28,12 @@
 )
 
 func (s *Server) getUserByID(ctx context.Context, id string) (*query.User, error) {
-	user, err := s.query.GetUserByID(ctx, true, id, false)
-	if err != nil {
-		return nil, err
-	}
-<<<<<<< HEAD
+	user, err := s.query.GetUserByID(ctx, true, id)
+	if err != nil {
+		return nil, err
+	}
 	if user.ResourceOwner != authz.GetCtxData(ctx).OrgID {
 		return nil, errors.ThrowNotFound(nil, "MANAG-fpo4B", "Errors.User.NotFound")
-=======
-	user, err := s.query.GetUserByID(ctx, true, id, owner)
-	if err != nil {
-		return nil, err
->>>>>>> 060b4ab2
 	}
 	return user, nil
 }
@@ -55,15 +49,7 @@
 }
 
 func (s *Server) GetUserByLoginNameGlobal(ctx context.Context, req *mgmt_pb.GetUserByLoginNameGlobalRequest) (*mgmt_pb.GetUserByLoginNameGlobalResponse, error) {
-<<<<<<< HEAD
-	user, err := s.query.GetUserByLoginName(ctx, true, req.LoginName, false)
-=======
-	loginName, err := query.NewUserPreferredLoginNameSearchQuery(req.LoginName, query.TextEquals)
-	if err != nil {
-		return nil, err
-	}
-	user, err := s.query.GetUser(ctx, true, loginName)
->>>>>>> 060b4ab2
+	user, err := s.query.GetUserByLoginName(ctx, true, req.LoginName)
 	if err != nil {
 		return nil, err
 	}
