package management

import (
	"context"

	"github.com/zitadel/zitadel/internal/api/authz"
	idp_grpc "github.com/zitadel/zitadel/internal/api/grpc/idp"
	object_pb "github.com/zitadel/zitadel/internal/api/grpc/object"
	"github.com/zitadel/zitadel/internal/query"
	mgmt_pb "github.com/zitadel/zitadel/pkg/grpc/management"
)

func (s *Server) GetOrgIDPByID(ctx context.Context, req *mgmt_pb.GetOrgIDPByIDRequest) (*mgmt_pb.GetOrgIDPByIDResponse, error) {
	idp, err := s.query.IDPByIDAndResourceOwner(ctx, true, req.Id, authz.GetCtxData(ctx).OrgID, false)
	if err != nil {
		return nil, err
	}
	return &mgmt_pb.GetOrgIDPByIDResponse{Idp: idp_grpc.ModelIDPViewToPb(idp)}, nil
}

func (s *Server) ListOrgIDPs(ctx context.Context, req *mgmt_pb.ListOrgIDPsRequest) (*mgmt_pb.ListOrgIDPsResponse, error) {
	queries, err := listIDPsToModel(ctx, req)
	if err != nil {
		return nil, err
	}
	resp, err := s.query.IDPs(ctx, queries, false)
	if err != nil {
		return nil, err
	}
	return &mgmt_pb.ListOrgIDPsResponse{
		Result:  idp_grpc.IDPViewsToPb(resp.IDPs),
		Details: object_pb.ToListDetails(resp.Count, resp.Sequence, resp.Timestamp),
	}, nil
}

func (s *Server) AddOrgOIDCIDP(ctx context.Context, req *mgmt_pb.AddOrgOIDCIDPRequest) (*mgmt_pb.AddOrgOIDCIDPResponse, error) {
	config, err := s.command.AddIDPConfig(ctx, AddOIDCIDPRequestToDomain(req), authz.GetCtxData(ctx).OrgID)
	if err != nil {
		return nil, err
	}
	return &mgmt_pb.AddOrgOIDCIDPResponse{
		IdpId: config.IDPConfigID,
		Details: object_pb.AddToDetailsPb(
			config.Sequence,
			config.ChangeDate,
			config.ResourceOwner,
		),
	}, nil
}

func (s *Server) AddOrgJWTIDP(ctx context.Context, req *mgmt_pb.AddOrgJWTIDPRequest) (*mgmt_pb.AddOrgJWTIDPResponse, error) {
	config, err := s.command.AddIDPConfig(ctx, AddJWTIDPRequestToDomain(req), authz.GetCtxData(ctx).OrgID)
	if err != nil {
		return nil, err
	}
	return &mgmt_pb.AddOrgJWTIDPResponse{
		IdpId: config.IDPConfigID,
		Details: object_pb.AddToDetailsPb(
			config.Sequence,
			config.ChangeDate,
			config.ResourceOwner,
		),
	}, nil
}

func (s *Server) DeactivateOrgIDP(ctx context.Context, req *mgmt_pb.DeactivateOrgIDPRequest) (*mgmt_pb.DeactivateOrgIDPResponse, error) {
	objectDetails, err := s.command.DeactivateIDPConfig(ctx, req.IdpId, authz.GetCtxData(ctx).OrgID)
	if err != nil {
		return nil, err
	}
	return &mgmt_pb.DeactivateOrgIDPResponse{Details: object_pb.DomainToChangeDetailsPb(objectDetails)}, nil
}

func (s *Server) ReactivateOrgIDP(ctx context.Context, req *mgmt_pb.ReactivateOrgIDPRequest) (*mgmt_pb.ReactivateOrgIDPResponse, error) {
	objectDetails, err := s.command.ReactivateIDPConfig(ctx, req.IdpId, authz.GetCtxData(ctx).OrgID)
	if err != nil {
		return nil, err
	}
	return &mgmt_pb.ReactivateOrgIDPResponse{Details: object_pb.DomainToChangeDetailsPb(objectDetails)}, nil
}

func (s *Server) RemoveOrgIDP(ctx context.Context, req *mgmt_pb.RemoveOrgIDPRequest) (*mgmt_pb.RemoveOrgIDPResponse, error) {
	idp, err := s.query.IDPByIDAndResourceOwner(ctx, true, req.IdpId, authz.GetCtxData(ctx).OrgID, true)
	if err != nil {
		return nil, err
	}
	idpQuery, err := query.NewIDPUserLinkIDPIDSearchQuery(req.IdpId)
	if err != nil {
		return nil, err
	}
	userLinks, err := s.query.IDPUserLinks(ctx, &query.IDPUserLinksSearchQuery{
		Queries: []query.SearchQuery{idpQuery},
	}, true)
	if err != nil {
		return nil, err
	}
	_, err = s.command.RemoveIDPConfig(ctx, req.IdpId, authz.GetCtxData(ctx).OrgID, idp != nil, userLinksToDomain(userLinks.Links)...)
	if err != nil {
		return nil, err
	}
	return &mgmt_pb.RemoveOrgIDPResponse{}, nil
}

func (s *Server) UpdateOrgIDP(ctx context.Context, req *mgmt_pb.UpdateOrgIDPRequest) (*mgmt_pb.UpdateOrgIDPResponse, error) {
	config, err := s.command.ChangeIDPConfig(ctx, updateIDPToDomain(req), authz.GetCtxData(ctx).OrgID)
	if err != nil {
		return nil, err
	}
	return &mgmt_pb.UpdateOrgIDPResponse{
		Details: object_pb.ChangeToDetailsPb(
			config.Sequence,
			config.ChangeDate,
			config.ResourceOwner,
		),
	}, nil
}

func (s *Server) UpdateOrgIDPOIDCConfig(ctx context.Context, req *mgmt_pb.UpdateOrgIDPOIDCConfigRequest) (*mgmt_pb.UpdateOrgIDPOIDCConfigResponse, error) {
	config, err := s.command.ChangeIDPOIDCConfig(ctx, updateOIDCConfigToDomain(req), authz.GetCtxData(ctx).OrgID)
	if err != nil {
		return nil, err
	}
	return &mgmt_pb.UpdateOrgIDPOIDCConfigResponse{
		Details: object_pb.ChangeToDetailsPb(
			config.Sequence,
			config.ChangeDate,
			config.ResourceOwner,
		),
	}, nil
}

func (s *Server) UpdateOrgIDPJWTConfig(ctx context.Context, req *mgmt_pb.UpdateOrgIDPJWTConfigRequest) (*mgmt_pb.UpdateOrgIDPJWTConfigResponse, error) {
	config, err := s.command.ChangeIDPJWTConfig(ctx, updateJWTConfigToDomain(req), authz.GetCtxData(ctx).OrgID)
	if err != nil {
		return nil, err
	}
	return &mgmt_pb.UpdateOrgIDPJWTConfigResponse{
		Details: object_pb.ChangeToDetailsPb(
			config.Sequence,
			config.ChangeDate,
			config.ResourceOwner,
		),
	}, nil
}

func (s *Server) GetProviderByID(ctx context.Context, req *mgmt_pb.GetProviderByIDRequest) (*mgmt_pb.GetProviderByIDResponse, error) {
	orgIDQuery, err := query.NewIDPTemplateResourceOwnerSearchQuery(authz.GetCtxData(ctx).OrgID)
	if err != nil {
		return nil, err
	}
	idp, err := s.query.IDPTemplateByID(ctx, true, req.Id, false, orgIDQuery)
	if err != nil {
		return nil, err
	}
	return &mgmt_pb.GetProviderByIDResponse{Idp: idp_grpc.ProviderToPb(idp)}, nil
}

func (s *Server) ListProviders(ctx context.Context, req *mgmt_pb.ListProvidersRequest) (*mgmt_pb.ListProvidersResponse, error) {
	queries, err := listProvidersToQuery(ctx, req)
	if err != nil {
		return nil, err
	}
	resp, err := s.query.IDPTemplates(ctx, queries, false)
	if err != nil {
		return nil, err
	}
	return &mgmt_pb.ListProvidersResponse{
		Result:  idp_grpc.ProvidersToPb(resp.Templates),
		Details: object_pb.ToListDetails(resp.Count, resp.Sequence, resp.Timestamp),
	}, nil
}

func (s *Server) AddGenericOAuthProvider(ctx context.Context, req *mgmt_pb.AddGenericOAuthProviderRequest) (*mgmt_pb.AddGenericOAuthProviderResponse, error) {
	id, details, err := s.command.AddOrgGenericOAuthProvider(ctx, authz.GetCtxData(ctx).OrgID, addGenericOAuthProviderToCommand(req))
	if err != nil {
		return nil, err
	}
	return &mgmt_pb.AddGenericOAuthProviderResponse{
		Id:      id,
		Details: object_pb.DomainToAddDetailsPb(details),
	}, nil
}

func (s *Server) UpdateGenericOAuthProvider(ctx context.Context, req *mgmt_pb.UpdateGenericOAuthProviderRequest) (*mgmt_pb.UpdateGenericOAuthProviderResponse, error) {
	details, err := s.command.UpdateOrgGenericOAuthProvider(ctx, authz.GetCtxData(ctx).OrgID, req.Id, updateGenericOAuthProviderToCommand(req))
	if err != nil {
		return nil, err
	}
	return &mgmt_pb.UpdateGenericOAuthProviderResponse{
		Details: object_pb.DomainToChangeDetailsPb(details),
	}, nil
}

<<<<<<< HEAD
func (s *Server) AddGitHubProvider(ctx context.Context, req *mgmt_pb.AddGitHubProviderRequest) (*mgmt_pb.AddGitHubProviderResponse, error) {
	id, details, err := s.command.AddOrgGitHubProvider(ctx, authz.GetCtxData(ctx).OrgID, addGitHubProviderToCommand(req))
	if err != nil {
		return nil, err
	}
	return &mgmt_pb.AddGitHubProviderResponse{
=======
func (s *Server) AddGenericOIDCProvider(ctx context.Context, req *mgmt_pb.AddGenericOIDCProviderRequest) (*mgmt_pb.AddGenericOIDCProviderResponse, error) {
	id, details, err := s.command.AddOrgGenericOIDCProvider(ctx, authz.GetCtxData(ctx).OrgID, addGenericOIDCProviderToCommand(req))
	if err != nil {
		return nil, err
	}
	return &mgmt_pb.AddGenericOIDCProviderResponse{
>>>>>>> ed4983d3
		Id:      id,
		Details: object_pb.DomainToAddDetailsPb(details),
	}, nil
}

<<<<<<< HEAD
func (s *Server) UpdateGitHubProvider(ctx context.Context, req *mgmt_pb.UpdateGitHubProviderRequest) (*mgmt_pb.UpdateGitHubProviderResponse, error) {
	details, err := s.command.UpdateOrgGitHubProvider(ctx, authz.GetCtxData(ctx).OrgID, req.Id, updateGitHubProviderToCommand(req))
	if err != nil {
		return nil, err
	}
	return &mgmt_pb.UpdateGitHubProviderResponse{
=======
func (s *Server) UpdateGenericOIDCProvider(ctx context.Context, req *mgmt_pb.UpdateGenericOIDCProviderRequest) (*mgmt_pb.UpdateGenericOIDCProviderResponse, error) {
	details, err := s.command.UpdateOrgGenericOIDCProvider(ctx, authz.GetCtxData(ctx).OrgID, req.Id, updateGenericOIDCProviderToCommand(req))
	if err != nil {
		return nil, err
	}
	return &mgmt_pb.UpdateGenericOIDCProviderResponse{
>>>>>>> ed4983d3
		Details: object_pb.DomainToChangeDetailsPb(details),
	}, nil
}

<<<<<<< HEAD
func (s *Server) AddGitHubEnterpriseServerProvider(ctx context.Context, req *mgmt_pb.AddGitHubEnterpriseServerProviderRequest) (*mgmt_pb.AddGitHubEnterpriseServerProviderResponse, error) {
	id, details, err := s.command.AddOrgGitHubEnterpriseProvider(ctx, authz.GetCtxData(ctx).OrgID, addGitHubEnterpriseProviderToCommand(req))
	if err != nil {
		return nil, err
	}
	return &mgmt_pb.AddGitHubEnterpriseServerProviderResponse{
=======
func (s *Server) AddJWTProvider(ctx context.Context, req *mgmt_pb.AddJWTProviderRequest) (*mgmt_pb.AddJWTProviderResponse, error) {
	id, details, err := s.command.AddOrgJWTProvider(ctx, authz.GetCtxData(ctx).OrgID, addJWTProviderToCommand(req))
	if err != nil {
		return nil, err
	}
	return &mgmt_pb.AddJWTProviderResponse{
>>>>>>> ed4983d3
		Id:      id,
		Details: object_pb.DomainToAddDetailsPb(details),
	}, nil
}

<<<<<<< HEAD
func (s *Server) UpdateGitHubEnterpriseServerProvider(ctx context.Context, req *mgmt_pb.UpdateGitHubEnterpriseServerProviderRequest) (*mgmt_pb.UpdateGitHubEnterpriseServerProviderResponse, error) {
	details, err := s.command.UpdateOrgGitHubEnterpriseProvider(ctx, authz.GetCtxData(ctx).OrgID, req.Id, updateGitHubEnterpriseProviderToCommand(req))
	if err != nil {
		return nil, err
	}
	return &mgmt_pb.UpdateGitHubEnterpriseServerProviderResponse{
=======
func (s *Server) UpdateJWTProvider(ctx context.Context, req *mgmt_pb.UpdateJWTProviderRequest) (*mgmt_pb.UpdateJWTProviderResponse, error) {
	details, err := s.command.UpdateOrgJWTProvider(ctx, authz.GetCtxData(ctx).OrgID, req.Id, updateJWTProviderToCommand(req))
	if err != nil {
		return nil, err
	}
	return &mgmt_pb.UpdateJWTProviderResponse{
>>>>>>> ed4983d3
		Details: object_pb.DomainToChangeDetailsPb(details),
	}, nil
}

func (s *Server) AddGoogleProvider(ctx context.Context, req *mgmt_pb.AddGoogleProviderRequest) (*mgmt_pb.AddGoogleProviderResponse, error) {
	id, details, err := s.command.AddOrgGoogleProvider(ctx, authz.GetCtxData(ctx).OrgID, addGoogleProviderToCommand(req))
	if err != nil {
		return nil, err
	}
	return &mgmt_pb.AddGoogleProviderResponse{
		Id:      id,
		Details: object_pb.DomainToAddDetailsPb(details),
	}, nil
}

func (s *Server) UpdateGoogleProvider(ctx context.Context, req *mgmt_pb.UpdateGoogleProviderRequest) (*mgmt_pb.UpdateGoogleProviderResponse, error) {
	details, err := s.command.UpdateOrgGoogleProvider(ctx, authz.GetCtxData(ctx).OrgID, req.Id, updateGoogleProviderToCommand(req))
	if err != nil {
		return nil, err
	}
	return &mgmt_pb.UpdateGoogleProviderResponse{
		Details: object_pb.DomainToChangeDetailsPb(details),
	}, nil
}

func (s *Server) AddLDAPProvider(ctx context.Context, req *mgmt_pb.AddLDAPProviderRequest) (*mgmt_pb.AddLDAPProviderResponse, error) {
	id, details, err := s.command.AddOrgLDAPProvider(ctx, authz.GetCtxData(ctx).OrgID, addLDAPProviderToCommand(req))
	if err != nil {
		return nil, err
	}
	return &mgmt_pb.AddLDAPProviderResponse{
		Id:      id,
		Details: object_pb.DomainToAddDetailsPb(details),
	}, nil
}

func (s *Server) UpdateLDAPProvider(ctx context.Context, req *mgmt_pb.UpdateLDAPProviderRequest) (*mgmt_pb.UpdateLDAPProviderResponse, error) {
	details, err := s.command.UpdateOrgLDAPProvider(ctx, authz.GetCtxData(ctx).OrgID, req.Id, updateLDAPProviderToCommand(req))
	if err != nil {
		return nil, err
	}
	return &mgmt_pb.UpdateLDAPProviderResponse{
		Details: object_pb.DomainToChangeDetailsPb(details),
	}, nil
}

func (s *Server) DeleteProvider(ctx context.Context, req *mgmt_pb.DeleteProviderRequest) (*mgmt_pb.DeleteProviderResponse, error) {
	details, err := s.command.DeleteOrgProvider(ctx, authz.GetCtxData(ctx).OrgID, req.Id)
	if err != nil {
		return nil, err
	}
	return &mgmt_pb.DeleteProviderResponse{
		Details: object_pb.DomainToChangeDetailsPb(details),
	}, nil
}<|MERGE_RESOLUTION|>--- conflicted
+++ resolved
@@ -191,80 +191,86 @@
 	}, nil
 }
 
-<<<<<<< HEAD
+func (s *Server) AddGenericOIDCProvider(ctx context.Context, req *mgmt_pb.AddGenericOIDCProviderRequest) (*mgmt_pb.AddGenericOIDCProviderResponse, error) {
+	id, details, err := s.command.AddOrgGenericOIDCProvider(ctx, authz.GetCtxData(ctx).OrgID, addGenericOIDCProviderToCommand(req))
+	if err != nil {
+		return nil, err
+	}
+	return &mgmt_pb.AddGenericOIDCProviderResponse{
+		Id:      id,
+		Details: object_pb.DomainToAddDetailsPb(details),
+	}, nil
+}
+
+func (s *Server) UpdateGenericOIDCProvider(ctx context.Context, req *mgmt_pb.UpdateGenericOIDCProviderRequest) (*mgmt_pb.UpdateGenericOIDCProviderResponse, error) {
+	details, err := s.command.UpdateOrgGenericOIDCProvider(ctx, authz.GetCtxData(ctx).OrgID, req.Id, updateGenericOIDCProviderToCommand(req))
+	if err != nil {
+		return nil, err
+	}
+	return &mgmt_pb.UpdateGenericOIDCProviderResponse{
+		Details: object_pb.DomainToChangeDetailsPb(details),
+	}, nil
+}
+
+func (s *Server) AddJWTProvider(ctx context.Context, req *mgmt_pb.AddJWTProviderRequest) (*mgmt_pb.AddJWTProviderResponse, error) {
+	id, details, err := s.command.AddOrgJWTProvider(ctx, authz.GetCtxData(ctx).OrgID, addJWTProviderToCommand(req))
+	if err != nil {
+		return nil, err
+	}
+	return &mgmt_pb.AddJWTProviderResponse{
+		Id:      id,
+		Details: object_pb.DomainToAddDetailsPb(details),
+	}, nil
+}
+
+func (s *Server) UpdateJWTProvider(ctx context.Context, req *mgmt_pb.UpdateJWTProviderRequest) (*mgmt_pb.UpdateJWTProviderResponse, error) {
+	details, err := s.command.UpdateOrgJWTProvider(ctx, authz.GetCtxData(ctx).OrgID, req.Id, updateJWTProviderToCommand(req))
+	if err != nil {
+		return nil, err
+	}
+	return &mgmt_pb.UpdateJWTProviderResponse{
+		Details: object_pb.DomainToChangeDetailsPb(details),
+	}, nil
+}
+
 func (s *Server) AddGitHubProvider(ctx context.Context, req *mgmt_pb.AddGitHubProviderRequest) (*mgmt_pb.AddGitHubProviderResponse, error) {
 	id, details, err := s.command.AddOrgGitHubProvider(ctx, authz.GetCtxData(ctx).OrgID, addGitHubProviderToCommand(req))
 	if err != nil {
 		return nil, err
 	}
 	return &mgmt_pb.AddGitHubProviderResponse{
-=======
-func (s *Server) AddGenericOIDCProvider(ctx context.Context, req *mgmt_pb.AddGenericOIDCProviderRequest) (*mgmt_pb.AddGenericOIDCProviderResponse, error) {
-	id, details, err := s.command.AddOrgGenericOIDCProvider(ctx, authz.GetCtxData(ctx).OrgID, addGenericOIDCProviderToCommand(req))
-	if err != nil {
-		return nil, err
-	}
-	return &mgmt_pb.AddGenericOIDCProviderResponse{
->>>>>>> ed4983d3
-		Id:      id,
-		Details: object_pb.DomainToAddDetailsPb(details),
-	}, nil
-}
-
-<<<<<<< HEAD
+		Id:      id,
+		Details: object_pb.DomainToAddDetailsPb(details),
+	}, nil
+}
+
 func (s *Server) UpdateGitHubProvider(ctx context.Context, req *mgmt_pb.UpdateGitHubProviderRequest) (*mgmt_pb.UpdateGitHubProviderResponse, error) {
 	details, err := s.command.UpdateOrgGitHubProvider(ctx, authz.GetCtxData(ctx).OrgID, req.Id, updateGitHubProviderToCommand(req))
 	if err != nil {
 		return nil, err
 	}
 	return &mgmt_pb.UpdateGitHubProviderResponse{
-=======
-func (s *Server) UpdateGenericOIDCProvider(ctx context.Context, req *mgmt_pb.UpdateGenericOIDCProviderRequest) (*mgmt_pb.UpdateGenericOIDCProviderResponse, error) {
-	details, err := s.command.UpdateOrgGenericOIDCProvider(ctx, authz.GetCtxData(ctx).OrgID, req.Id, updateGenericOIDCProviderToCommand(req))
-	if err != nil {
-		return nil, err
-	}
-	return &mgmt_pb.UpdateGenericOIDCProviderResponse{
->>>>>>> ed4983d3
-		Details: object_pb.DomainToChangeDetailsPb(details),
-	}, nil
-}
-
-<<<<<<< HEAD
+		Details: object_pb.DomainToChangeDetailsPb(details),
+	}, nil
+}
+
 func (s *Server) AddGitHubEnterpriseServerProvider(ctx context.Context, req *mgmt_pb.AddGitHubEnterpriseServerProviderRequest) (*mgmt_pb.AddGitHubEnterpriseServerProviderResponse, error) {
 	id, details, err := s.command.AddOrgGitHubEnterpriseProvider(ctx, authz.GetCtxData(ctx).OrgID, addGitHubEnterpriseProviderToCommand(req))
 	if err != nil {
 		return nil, err
 	}
 	return &mgmt_pb.AddGitHubEnterpriseServerProviderResponse{
-=======
-func (s *Server) AddJWTProvider(ctx context.Context, req *mgmt_pb.AddJWTProviderRequest) (*mgmt_pb.AddJWTProviderResponse, error) {
-	id, details, err := s.command.AddOrgJWTProvider(ctx, authz.GetCtxData(ctx).OrgID, addJWTProviderToCommand(req))
-	if err != nil {
-		return nil, err
-	}
-	return &mgmt_pb.AddJWTProviderResponse{
->>>>>>> ed4983d3
-		Id:      id,
-		Details: object_pb.DomainToAddDetailsPb(details),
-	}, nil
-}
-
-<<<<<<< HEAD
+		Id:      id,
+		Details: object_pb.DomainToAddDetailsPb(details),
+	}, nil
+}
+
 func (s *Server) UpdateGitHubEnterpriseServerProvider(ctx context.Context, req *mgmt_pb.UpdateGitHubEnterpriseServerProviderRequest) (*mgmt_pb.UpdateGitHubEnterpriseServerProviderResponse, error) {
 	details, err := s.command.UpdateOrgGitHubEnterpriseProvider(ctx, authz.GetCtxData(ctx).OrgID, req.Id, updateGitHubEnterpriseProviderToCommand(req))
 	if err != nil {
 		return nil, err
 	}
 	return &mgmt_pb.UpdateGitHubEnterpriseServerProviderResponse{
-=======
-func (s *Server) UpdateJWTProvider(ctx context.Context, req *mgmt_pb.UpdateJWTProviderRequest) (*mgmt_pb.UpdateJWTProviderResponse, error) {
-	details, err := s.command.UpdateOrgJWTProvider(ctx, authz.GetCtxData(ctx).OrgID, req.Id, updateJWTProviderToCommand(req))
-	if err != nil {
-		return nil, err
-	}
-	return &mgmt_pb.UpdateJWTProviderResponse{
->>>>>>> ed4983d3
 		Details: object_pb.DomainToChangeDetailsPb(details),
 	}, nil
 }
