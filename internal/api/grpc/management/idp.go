--- conflicted
+++ resolved
@@ -166,27 +166,38 @@
 	}, nil
 }
 
-<<<<<<< HEAD
+func (s *Server) AddGenericOAuthProvider(ctx context.Context, req *mgmt_pb.AddGenericOAuthProviderRequest) (*mgmt_pb.AddGenericOAuthProviderResponse, error) {
+	id, details, err := s.command.AddOrgGenericOAuthProvider(ctx, authz.GetCtxData(ctx).OrgID, addGenericOAuthProviderToCommand(req))
+	if err != nil {
+		return nil, err
+	}
+	return &mgmt_pb.AddGenericOAuthProviderResponse{
+		Id:      id,
+		Details: object_pb.DomainToAddDetailsPb(details),
+	}, nil
+}
+
+func (s *Server) UpdateGenericOAuthProvider(ctx context.Context, req *mgmt_pb.UpdateGenericOAuthProviderRequest) (*mgmt_pb.UpdateGenericOAuthProviderResponse, error) {
+	details, err := s.command.UpdateOrgGenericOAuthProvider(ctx, authz.GetCtxData(ctx).OrgID, req.Id, updateGenericOAuthProviderToCommand(req))
+	if err != nil {
+		return nil, err
+	}
+	return &mgmt_pb.UpdateGenericOAuthProviderResponse{
+		Details: object_pb.DomainToChangeDetailsPb(details),
+	}, nil
+}
+
 func (s *Server) AddGenericOIDCProvider(ctx context.Context, req *mgmt_pb.AddGenericOIDCProviderRequest) (*mgmt_pb.AddGenericOIDCProviderResponse, error) {
 	id, details, err := s.command.AddOrgGenericOIDCProvider(ctx, authz.GetCtxData(ctx).OrgID, addGenericOIDCProviderToCommand(req))
 	if err != nil {
 		return nil, err
 	}
 	return &mgmt_pb.AddGenericOIDCProviderResponse{
-=======
-func (s *Server) AddGenericOAuthProvider(ctx context.Context, req *mgmt_pb.AddGenericOAuthProviderRequest) (*mgmt_pb.AddGenericOAuthProviderResponse, error) {
-	id, details, err := s.command.AddOrgGenericOAuthProvider(ctx, authz.GetCtxData(ctx).OrgID, addGenericOAuthProviderToCommand(req))
-	if err != nil {
-		return nil, err
-	}
-	return &mgmt_pb.AddGenericOAuthProviderResponse{
->>>>>>> 737d14e8
-		Id:      id,
-		Details: object_pb.DomainToAddDetailsPb(details),
-	}, nil
-}
-
-<<<<<<< HEAD
+		Id:      id,
+		Details: object_pb.DomainToAddDetailsPb(details),
+	}, nil
+}
+
 func (s *Server) UpdateGenericOIDCProvider(ctx context.Context, req *mgmt_pb.UpdateGenericOIDCProviderRequest) (*mgmt_pb.UpdateGenericOIDCProviderResponse, error) {
 	details, err := s.command.UpdateOrgGenericOIDCProvider(ctx, authz.GetCtxData(ctx).OrgID, req.Id, updateGenericOIDCProviderToCommand(req))
 	if err != nil {
@@ -214,14 +225,6 @@
 		return nil, err
 	}
 	return &mgmt_pb.UpdateJWTProviderResponse{
-=======
-func (s *Server) UpdateGenericOAuthProvider(ctx context.Context, req *mgmt_pb.UpdateGenericOAuthProviderRequest) (*mgmt_pb.UpdateGenericOAuthProviderResponse, error) {
-	details, err := s.command.UpdateOrgGenericOAuthProvider(ctx, authz.GetCtxData(ctx).OrgID, req.Id, updateGenericOAuthProviderToCommand(req))
-	if err != nil {
-		return nil, err
-	}
-	return &mgmt_pb.UpdateGenericOAuthProviderResponse{
->>>>>>> 737d14e8
 		Details: object_pb.DomainToChangeDetailsPb(details),
 	}, nil
 }
