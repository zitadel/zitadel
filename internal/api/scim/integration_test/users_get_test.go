--- conflicted
+++ resolved
@@ -111,81 +111,6 @@
 				username := gofakeit.Username()
 				createdUser, err := Instance.Client.SCIM.Users.Create(CTX, Instance.DefaultOrg.Id, withUsername(fullUserJson, username))
 				require.NoError(t, err)
-<<<<<<< HEAD
-				return createdUser.ID
-			},
-			cleanup: func(userID string) {
-				_, err := Instance.Client.UserV2.DeleteUser(CTX, &user.DeleteUserRequest{UserId: userID})
-				require.NoError(t, err)
-			},
-			want: &resources.ScimUser{
-				ExternalID: "701984",
-				UserName:   "bjensen@example.com",
-				Name: &resources.ScimUserName{
-					Formatted:       "Babs Jensen", // DisplayName takes precedence
-					FamilyName:      "Jensen",
-					GivenName:       "Barbara",
-					MiddleName:      "Jane",
-					HonorificPrefix: "Ms.",
-					HonorificSuffix: "III",
-				},
-				DisplayName:       "Babs Jensen",
-				NickName:          "Babs",
-				ProfileUrl:        test.Must(schemas.ParseHTTPURL("http://login.example.com/bjensen")),
-				Title:             "Tour Guide",
-				PreferredLanguage: language.Make("en-US"),
-				Locale:            "en-US",
-				Timezone:          "America/Los_Angeles",
-				Active:            schemas.NewRelaxedBool(true),
-				Emails: []*resources.ScimEmail{
-					{
-						Value:   "bjensen@example.com",
-						Primary: true,
-						Type:    "work",
-					},
-				},
-				PhoneNumbers: []*resources.ScimPhoneNumber{
-					{
-						Value:   "+415555555555",
-						Primary: true,
-					},
-				},
-				Ims: []*resources.ScimIms{
-					{
-						Value: "someaimhandle",
-						Type:  "aim",
-					},
-					{
-						Value: "twitterhandle",
-						Type:  "X",
-					},
-				},
-				Addresses: []*resources.ScimAddress{
-					{
-						Type:          "work",
-						StreetAddress: "100 Universal City Plaza",
-						Locality:      "Hollywood",
-						Region:        "CA",
-						PostalCode:    "91608",
-						Country:       "USA",
-						Formatted:     "100 Universal City Plaza\nHollywood, CA 91608 USA",
-						Primary:       true,
-					},
-					{
-						Type:          "home",
-						StreetAddress: "456 Hollywood Blvd",
-						Locality:      "Hollywood",
-						Region:        "CA",
-						PostalCode:    "91608",
-						Country:       "USA",
-						Formatted:     "456 Hollywood Blvd\nHollywood, CA 91608 USA",
-					},
-				},
-				Photos: []*resources.ScimPhoto{
-					{
-						Value: *test.Must(schemas.ParseHTTPURL("https://photos.example.com/profilephoto/72930000000Ccne/F")),
-						Type:  "photo",
-=======
 				return testCase{
 					userID: createdUser.ID,
 					want: &resources.ScimUser{
@@ -289,7 +214,6 @@
 								Primary: false,
 							},
 						},
->>>>>>> 615972aa
 					},
 				}
 			},
