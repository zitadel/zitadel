package resources

import (
	"context"

	"golang.org/x/text/language"

	"github.com/zitadel/zitadel/internal/api/authz"
	scim_config "github.com/zitadel/zitadel/internal/api/scim/config"
	"github.com/zitadel/zitadel/internal/api/scim/resources/filter"
	"github.com/zitadel/zitadel/internal/api/scim/resources/patch"
	scim_schemas "github.com/zitadel/zitadel/internal/api/scim/schemas"
	"github.com/zitadel/zitadel/internal/command"
	"github.com/zitadel/zitadel/internal/crypto"
	"github.com/zitadel/zitadel/internal/domain"
	"github.com/zitadel/zitadel/internal/query"
	"github.com/zitadel/zitadel/internal/zerrors"
)

type UsersHandler struct {
	command         *command.Commands
	query           *query.Queries
	userCodeAlg     crypto.EncryptionAlgorithm
	config          *scim_config.Config
	filterEvaluator *filter.Evaluator
	schema          *scim_schemas.ResourceSchema
}

type ScimUser struct {
	*scim_schemas.Resource `scim:"ignoreInSchema"`
	ID                     string                        `json:"id" scim:"ignoreInSchema"`
	ExternalID             string                        `json:"externalId,omitempty"`
	UserName               string                        `json:"userName,omitempty" scim:"required,unique,caseInsensitive"`
	Name                   *ScimUserName                 `json:"name,omitempty" scim:"required"`
	DisplayName            string                        `json:"displayName,omitempty"`
	NickName               string                        `json:"nickName,omitempty"`
	ProfileUrl             *scim_schemas.HttpURL         `json:"profileUrl,omitempty"`
	Title                  string                        `json:"title,omitempty"`
	PreferredLanguage      language.Tag                  `json:"preferredLanguage,omitempty"`
	Locale                 string                        `json:"locale,omitempty"`
	Timezone               string                        `json:"timezone,omitempty"`
	Active                 *scim_schemas.RelaxedBool     `json:"active,omitempty"`
	Emails                 []*ScimEmail                  `json:"emails,omitempty" scim:"required"`
	PhoneNumbers           []*ScimPhoneNumber            `json:"phoneNumbers,omitempty"`
	Password               *scim_schemas.WriteOnlyString `json:"password,omitempty"`
	Ims                    []*ScimIms                    `json:"ims,omitempty"`
	Addresses              []*ScimAddress                `json:"addresses,omitempty"`
	Photos                 []*ScimPhoto                  `json:"photos,omitempty"`
	Entitlements           []*ScimEntitlement            `json:"entitlements,omitempty"`
	Roles                  []*ScimRole                   `json:"roles,omitempty"`
}

type ScimEntitlement struct {
	Value   string `json:"value,omitempty"`
	Display string `json:"display,omitempty"`
	Type    string `json:"type,omitempty"`
	Primary bool   `json:"primary,omitempty"`
}

type ScimRole struct {
	Value   string `json:"value,omitempty"`
	Display string `json:"display,omitempty"`
	Type    string `json:"type,omitempty"`
	Primary bool   `json:"primary,omitempty"`
}

type ScimPhoto struct {
	Value   scim_schemas.HttpURL `json:"value"`
	Display string               `json:"display,omitempty"`
	Type    string               `json:"type"`
	Primary bool                 `json:"primary,omitempty"`
}

type ScimAddress struct {
	Type          string `json:"type,omitempty"`
	StreetAddress string `json:"streetAddress,omitempty"`
	Locality      string `json:"locality,omitempty"`
	Region        string `json:"region,omitempty"`
	PostalCode    string `json:"postalCode,omitempty"`
	Country       string `json:"country,omitempty"`
	Formatted     string `json:"formatted,omitempty"`
	Primary       bool   `json:"primary,omitempty"`
}

type ScimIms struct {
	Value string `json:"value"`
	Type  string `json:"type"`
}

type ScimEmail struct {
	Value   string `json:"value" scim:"required"`
	Primary bool   `json:"primary"`
}

type ScimPhoneNumber struct {
	Value   string `json:"value"`
	Primary bool   `json:"primary"`
}

type ScimUserName struct {
	Formatted       string `json:"formatted,omitempty"`
	FamilyName      string `json:"familyName,omitempty" scim:"required"`
	GivenName       string `json:"givenName,omitempty" scim:"required"`
	MiddleName      string `json:"middleName,omitempty"`
	HonorificPrefix string `json:"honorificPrefix,omitempty"`
	HonorificSuffix string `json:"honorificSuffix,omitempty"`
}

func NewUsersHandler(
	command *command.Commands,
	query *query.Queries,
	userCodeAlg crypto.EncryptionAlgorithm,
	config *scim_config.Config) ResourceHandler[*ScimUser] {
	return &UsersHandler{
		command,
		query,
		userCodeAlg,
		config,
		filter.NewEvaluator(scim_schemas.IdUser),
		scim_schemas.BuildSchema(scim_schemas.SchemaBuilderArgs{
			ID:           scim_schemas.IdUser,
			Name:         scim_schemas.UserResourceType,
			EndpointName: scim_schemas.UsersResourceType,
			Description:  "User Account",
			Resource:     new(ScimUser),
		}),
	}
}

func (u *ScimUser) GetResource() *scim_schemas.Resource {
	return u.Resource
}

func (u *ScimUser) GetSchemas() []scim_schemas.ScimSchemaType {
	if u.Resource == nil {
		return nil
	}

	return u.Resource.Schemas
}

func (h *UsersHandler) Schema() *scim_schemas.ResourceSchema {
	return h.schema
}

func (h *UsersHandler) NewResource() *ScimUser {
	return new(ScimUser)
}

func (h *UsersHandler) Create(ctx context.Context, user *ScimUser) (*ScimUser, error) {
	orgID := authz.GetCtxData(ctx).OrgID
	addHuman, err := h.mapToAddHuman(ctx, user)
	if err != nil {
		return nil, err
	}

	err = h.command.AddUserHuman(ctx, orgID, addHuman, false, h.userCodeAlg)
	if err != nil {
		return nil, err
	}

	h.mapAddCommandToScimUser(ctx, user, addHuman)
	return user, nil
}

func (h *UsersHandler) Replace(ctx context.Context, id string, user *ScimUser) (*ScimUser, error) {
	user.ID = id
	changeHuman, err := h.mapToChangeHuman(ctx, user)
	if err != nil {
		return nil, err
	}

	err = h.command.ChangeUserHuman(ctx, changeHuman, h.userCodeAlg)
	if err != nil {
		return nil, err
	}

	h.mapChangeCommandToScimUser(ctx, user, changeHuman)
	return user, nil
}

func (h *UsersHandler) Update(ctx context.Context, id string, operations patch.OperationCollection) error {
	orgID := authz.GetCtxData(ctx).OrgID
	userWM, err := h.command.UserHumanWriteModel(ctx, id, orgID, true, true, true, true, false, false, true)
	if err != nil {
		return err
	}

	user := h.mapWriteModelToScimUser(ctx, userWM)
	changeHuman, err := h.applyPatchesToChangeHuman(ctx, user, operations)
	if err != nil {
		return err
	}

	// ensure the identity of the user is not modified
	changeHuman.ID = id
	changeHuman.ResourceOwner = orgID
	return h.command.ChangeUserHuman(ctx, changeHuman, h.userCodeAlg)
}

func (h *UsersHandler) Delete(ctx context.Context, id string) error {
	memberships, grants, err := h.queryUserDependencies(ctx, id)
	if err != nil {
		return err
	}
<<<<<<< HEAD

	_, err = h.command.RemoveUserV2(ctx, id, authz.GetCtxData(ctx).OrgID, h.command.CheckPermissionUserDelete(ctx, false), memberships, grants...)
=======
	_, err = h.command.RemoveUserV2(ctx, id, authz.GetCtxData(ctx).OrgID, func(isHuman bool) command.PermissionCheck {
		return h.command.NewPermissionCheckUserDelete(ctx, isHuman)
	}, memberships, grants...)
>>>>>>> 092dbbc9
	return err
}

func (h *UsersHandler) Get(ctx context.Context, id string) (*ScimUser, error) {
	user, err := h.query.GetUserByIDWithResourceOwner(ctx, false, id, authz.GetCtxData(ctx).OrgID)
	if err != nil {
		return nil, err
	}

	if user.Type != domain.UserTypeHuman {
		return nil, zerrors.ThrowNotFound(nil, "SCIM-USRT1", "Errors.Users.NotFound")
	}

	metadata, err := h.queryMetadataForUser(ctx, id)
	if err != nil {
		return nil, err
	}
	return h.mapToScimUser(ctx, user, metadata), nil
}

func (h *UsersHandler) List(ctx context.Context, request *ListRequest) (*ListResponse[*ScimUser], error) {
	q, err := h.buildListQuery(ctx, request)
	if err != nil {
		return nil, err
	}

	if request.Count == 0 {
		count, err := h.query.CountUsers(ctx, q)
		if err != nil {
			return nil, err
		}

		return NewListResponse(count, q.SearchRequest, make([]*ScimUser, 0)), nil
	}

	users, err := h.query.SearchUsers(ctx, q, nil)
	if err != nil {
		return nil, err
	}

	metadata, err := h.queryMetadataForUsers(ctx, usersToIDs(users.Users))
	if err != nil {
		return nil, err
	}

	scimUsers := h.mapToScimUsers(ctx, users.Users, metadata)
	return NewListResponse(users.SearchResponse.Count, q.SearchRequest, scimUsers), nil
}

func (h *UsersHandler) queryUserDependencies(ctx context.Context, userID string) ([]*command.CascadingMembership, []string, error) {
	userGrantUserQuery, err := query.NewUserGrantUserIDSearchQuery(userID)
	if err != nil {
		return nil, nil, err
	}

	grants, err := h.query.UserGrants(ctx, &query.UserGrantsQueries{
		Queries: []query.SearchQuery{userGrantUserQuery},
	}, true)
	if err != nil {
		return nil, nil, err
	}

	membershipsUserQuery, err := query.NewMembershipUserIDQuery(userID)
	if err != nil {
		return nil, nil, err
	}

	memberships, err := h.query.Memberships(ctx, &query.MembershipSearchQuery{
		Queries: []query.SearchQuery{membershipsUserQuery},
	}, false)

	if err != nil {
		return nil, nil, err
	}
	return cascadingMemberships(memberships.Memberships), userGrantsToIDs(grants.UserGrants), nil
}<|MERGE_RESOLUTION|>--- conflicted
+++ resolved
@@ -203,14 +203,9 @@
 	if err != nil {
 		return err
 	}
-<<<<<<< HEAD
-
-	_, err = h.command.RemoveUserV2(ctx, id, authz.GetCtxData(ctx).OrgID, h.command.CheckPermissionUserDelete(ctx, false), memberships, grants...)
-=======
 	_, err = h.command.RemoveUserV2(ctx, id, authz.GetCtxData(ctx).OrgID, func(isHuman bool) command.PermissionCheck {
 		return h.command.NewPermissionCheckUserDelete(ctx, isHuman)
 	}, memberships, grants...)
->>>>>>> 092dbbc9
 	return err
 }
 
