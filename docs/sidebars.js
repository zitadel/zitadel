module.exports = {
  examples: [
    "examples/introduction",
    {
      type: "category",
      label: "Integrate ZITADEL Login in your App",
      items: [
        "examples/login/angular",
        "examples/login/react",
        "examples/login/flutter",
        "examples/login/nextjs",
      ],
      collapsed: false,
    },
    {
      type: "category",
      label: "Secure your API",
      items: [
        "examples/secure-api/go",
        "examples/secure-api/dot-net"],
      collapsed: false,
    },
    {
      type: "category",
      label: "Call the ZITADEL API",
      items: [
        "examples/call-zitadel-api/go",
        "examples/call-zitadel-api/dot-net",
      ],
      collapsed: false,
    },
    {
      type: "category",
      label: "Identity Aware Proxy",
      items: ["examples/identity-proxy/oauth2-proxy"],
      collapsed: false,
    },
  ],
  guides: [
    "guides/overview",
    {
      type: "category",
      label: "Get started",
      collapsed: false,
      items: [
        "guides/start/quickstart",
      ],
    },
    {
      type: "category",
      label: "Deploy",
      collapsed: false,
      items: [
        "guides/deploy/overview",
        "guides/deploy/linux",
        "guides/deploy/macos",
        "guides/deploy/compose",
        "guides/deploy/knative",
        "guides/deploy/kubernetes",
        "guides/deploy/loadbalancing-example/loadbalancing-example",
      ],
    },
    {
      type: "category",
      label: "Manage",
      collapsed: false,
      items: [
        {
          type: 'category',
          label: 'Cloud',
          items: [
            "guides/manage/cloud/overview",
            "guides/manage/cloud/start",
            "guides/manage/cloud/instances",
            "guides/manage/cloud/billing",
            "guides/manage/cloud/users",
            "guides/manage/cloud/support",
          ]
        },
        {
          type: 'category',
          label: 'Self-Hosted',
          items: [
            "guides/manage/self-hosted/configure/configure",
            "guides/manage/self-hosted/proxy/proxy",
            "guides/manage/self-hosted/custom-domain",
            "guides/manage/self-hosted/http2",
            "guides/manage/self-hosted/tls_modes",
            "guides/manage/self-hosted/database/database",
          ]
        },
        {
          type: 'category',
          label: 'Console',
          items: [
            "guides/manage/console/organizations",
            "guides/manage/console/projects",
            "guides/manage/console/applications",
          ]
        },
        {
          type: 'category',
          label: 'Customize',
          items: [
            "guides/manage/customize/branding",
            "guides/manage/customize/texts",
            "guides/manage/customize/behavior",
            "guides/manage/customize/user-metadata",
          ]
        },
        {
          type: 'category',
          label: 'Terraform',
          items: [
            "guides/manage/terraform/basics",
          ]
        }
      ],
    },
    {
      type: "category",
      label: "Integrate",
      collapsed: false,
      items: [
        "guides/integrate/login-users",
        "guides/integrate/identity-brokering",
        {
          type: "category",
          label: "Access ZITADEL APIs",
          collapsed: false,
          items: [
            "guides/integrate/serviceusers",
            "guides/integrate/access-zitadel-apis",
            "guides/integrate/access-zitadel-system-api",
            "guides/integrate/export-and-import",
          ],
        },
        {
          type: "category",
          label: "OpenID Connect 1.0 Clients",
          collapsed: false,
          items: [
            "guides/integrate/oauth-recommended-flows",
            "guides/integrate/auth0-oidc",
            "guides/integrate/azuread-oidc",
            "guides/integrate/authenticated-mongodb-charts",
            "guides/integrate/gitlab-self-hosted",
          ],
        },
        {
          type: "category",
          label: "SAML 2.0 Clients",
          collapsed: false,
          items: [
            "guides/integrate/auth0-saml",
            "guides/integrate/aws-saml",
            "guides/integrate/pingidentity-saml",
            "guides/integrate/atlassian-saml",
            "guides/integrate/gitlab-saml",
          ],
        },
      ],
    },
    {
      type: "category",
      label: "Solution Scenarios",
      collapsed: false,
      items: [
        "guides/solution-scenarios/introduction",
        "guides/solution-scenarios/b2c",
        "guides/solution-scenarios/b2b",
      ],
    },
    {
      type: "category",
      label: "Trainings",
      collapsed: true,
      items: [
        "guides/trainings/introduction",
        "guides/trainings/application",
        "guides/trainings/recurring",
        "guides/trainings/project",
      ],
    },
  ],
  apis: [
    "apis/introduction",
    {
      type: "category",
      label: "API Definition",
      collapsed: false,
      items: [
        "apis/statuscodes",
        {
          type: "category",
          label: "Proto",
          collapsed: true,
          items: [
            "apis/proto/auth",
            "apis/proto/management",
            "apis/proto/admin",
            "apis/proto/system",
            "apis/proto/instance",
            "apis/proto/org",
            "apis/proto/user",
            "apis/proto/app",
            "apis/proto/policy",
            "apis/proto/auth_n_key",
            "apis/proto/change",
            "apis/proto/idp",
            "apis/proto/member",
            "apis/proto/metadata",
            "apis/proto/message",
            "apis/proto/text",
            "apis/proto/action",
            "apis/proto/object",
            "apis/proto/options",
          ],
        },
        {
<<<<<<< HEAD
            type: 'category',
            label: 'ZITADEL',
            collapsed: true,
            items: [
                'concepts/zitadel/architecture',
                {
                    type: 'category',
                    label: "Object Overview",
                    collapsed: false,
                    items: [
                        'concepts/zitadel/objects/overview',
                        'concepts/zitadel/objects/organizations',
                        'concepts/zitadel/objects/policies',
                        'concepts/zitadel/objects/projects',
                        'concepts/zitadel/objects/applications',
                        'concepts/zitadel/objects/granted_projects',
                        'concepts/zitadel/objects/users',
                        'concepts/zitadel/objects/managers',
                        'concepts/zitadel/objects/jwt_idp',
                    ],
                },
            ],
        }, {
            type: 'category',
            label: 'General',
            collapsed: true,
            items: [
                'concepts/general/principles',
                'concepts/general/eventstore',
            ],
=======
          type: "category",
          label: "Assets API",
          collapsed: true,
          items: ["apis/assets/assets"],
>>>>>>> 2957407b
        },
          "apis/actions"
      ],
    },
    {
      type: "category",
      label: "OpenID Connect & OAuth",
      collapsed: false,
      items: [
        "apis/openidoauth/endpoints",
        "apis/openidoauth/scopes",
        "apis/openidoauth/claims",
        "apis/openidoauth/authn-methods",
        "apis/openidoauth/grant-types",
      ],
    },
    {
      type: "category",
      label: "SAML",
      collapsed: false,
      items: [
        "apis/saml/endpoints",
      ],
    },
    {
      type: "category",
      label: "Observability",
      collapsed: false,
      items: [
        "apis/observability/metrics",
        "apis/observability/health",
      ],
    },
    {
      type: "category",
      label: "Rate Limits",
      collapsed: false,
      items: [
        "apis/ratelimits/ratelimits",
        "legal/rate-limit-policy",
      ],
    },
  ],
  concepts: [
    "concepts/introduction",
    "concepts/principles",
    {
      type: "category",
      label: "Eventstore",
      collapsed: false,
      items: [
        "concepts/eventstore/overview",
        "concepts/eventstore/implementation",
      ],
    },
    {
      type: "category",
      label: "Architecture",
      collapsed: false,
      items: [
        "concepts/architecture/software",
        "concepts/architecture/solution",
        "concepts/architecture/secrets",
      ],
    },
    {
      type: "category",
      label: "Structure",
      collapsed: false,
      items: [
        "concepts/structure/overview",
        "concepts/structure/instance",
        "concepts/structure/organizations",
        "concepts/structure/policies",
        "concepts/structure/projects",
        "concepts/structure/applications",
        "concepts/structure/granted_projects",
        "concepts/structure/users",
        "concepts/structure/managers",
      ],
    },
    {
      type: "category",
      label: "Use Cases",
      collapsed: false,
      items: ["concepts/usecases/saas"],
    },
    {
      type: "category",
      label: "Features",
      collapsed: false,
      items: [
        "concepts/features/actions",
        "concepts/features/selfservice"
      ],
    },
  ],
  manuals: [
    "manuals/introduction",
    "manuals/user-profile",
    "manuals/user-login",
    "manuals/troubleshooting",
  ],
  legal: [
    "legal/introduction",
    "legal/terms-of-service",
    "legal/data-processing-agreement",
    {
      type: "category",
      label: "Service Description",
      collapsed: false,
      items: ["legal/cloud-service-description", "legal/service-level-description", "legal/support-services"],
    },
    {
      type: "category",
      label: "Additional terms",
      collapsed: true,
      items: [
        "legal/terms-support-service",
        "legal/terms-of-service-dedicated",
      ],
    },
    {
      type: "category",
      label: "Policies",
      collapsed: false,
      items: [
        "legal/privacy-policy",
        "legal/acceptable-use-policy",
        "legal/rate-limit-policy",
      ],
    },
  ],
};<|MERGE_RESOLUTION|>--- conflicted
+++ resolved
@@ -218,43 +218,10 @@
           ],
         },
         {
-<<<<<<< HEAD
-            type: 'category',
-            label: 'ZITADEL',
-            collapsed: true,
-            items: [
-                'concepts/zitadel/architecture',
-                {
-                    type: 'category',
-                    label: "Object Overview",
-                    collapsed: false,
-                    items: [
-                        'concepts/zitadel/objects/overview',
-                        'concepts/zitadel/objects/organizations',
-                        'concepts/zitadel/objects/policies',
-                        'concepts/zitadel/objects/projects',
-                        'concepts/zitadel/objects/applications',
-                        'concepts/zitadel/objects/granted_projects',
-                        'concepts/zitadel/objects/users',
-                        'concepts/zitadel/objects/managers',
-                        'concepts/zitadel/objects/jwt_idp',
-                    ],
-                },
-            ],
-        }, {
-            type: 'category',
-            label: 'General',
-            collapsed: true,
-            items: [
-                'concepts/general/principles',
-                'concepts/general/eventstore',
-            ],
-=======
           type: "category",
           label: "Assets API",
           collapsed: true,
           items: ["apis/assets/assets"],
->>>>>>> 2957407b
         },
           "apis/actions"
       ],
@@ -334,6 +301,7 @@
         "concepts/structure/granted_projects",
         "concepts/structure/users",
         "concepts/structure/managers",
+        "concepts/zitadel/objects/jwt_idp",
       ],
     },
     {
