module.exports = {
  examples: [
    "examples/introduction",
    {
      type: "category",
      label: "Integrate ZITADEL Login in your App",
      items: [
        "examples/login/angular",
        "examples/login/react",
        "examples/login/flutter",
        "examples/login/nextjs",
      ],
      collapsed: false,
    },
    {
      type: "category",
      label: "Secure your API",
      items: [
        "examples/secure-api/go",
        "examples/secure-api/dot-net"],
      collapsed: false,
    },
    {
      type: "category",
      label: "Call the ZITADEL API",
      items: [
        "examples/call-zitadel-api/go",
        "examples/call-zitadel-api/dot-net",
      ],
      collapsed: false,
    },
    {
      type: "category",
      label: "Identity Aware Proxy",
      items: ["examples/identity-proxy/oauth2-proxy"],
      collapsed: false,
    },
  ],
  guides: [
    "guides/overview",
    {
      type: "category",
      label: "Get started",
      collapsed: false,
      items: [
        "guides/start/quickstart",
      ],
    },
    {
      type: "category",
      label: "Deploy",
      collapsed: false,
      items: [
        "guides/deploy/overview",
        "guides/deploy/linux",
        "guides/deploy/macos",
        "guides/deploy/compose",
        "guides/deploy/knative",
        "guides/deploy/kubernetes",
        "guides/deploy/loadbalancing-example/loadbalancing-example",
      ],
    },
    {
      type: "category",
      label: "Manage",
      collapsed: false,
      items: [
        {
          type: 'category',
          label: 'Cloud',
          items: [
            "guides/manage/cloud/overview",
            "guides/manage/cloud/start",
            "guides/manage/cloud/instances",
            "guides/manage/cloud/billing",
            "guides/manage/cloud/users",
            "guides/manage/cloud/support",
          ]
        },
        {
          type: 'category',
          label: 'Self-Hosted',
          items: [
            "guides/manage/self-hosted/configure/configure",
            "guides/manage/self-hosted/proxy/proxy",
            "guides/manage/self-hosted/custom-domain",
            "guides/manage/self-hosted/http2",
            "guides/manage/self-hosted/tls_modes",
          ]
        },
        {
          type: 'category',
          label: 'Console',
          items: [
            "guides/manage/console/organizations",
            "guides/manage/console/projects",
            "guides/manage/console/applications",

          ]
        },
        {
          type: 'category',
          label: 'Customize',
          items: [
            "guides/manage/customize/branding",
            "guides/manage/customize/texts",
            "guides/manage/customize/behavior",
            "guides/manage/customize/user-metadata",
          ]
        }
      ],
    },
    {
      type: "category",
      label: "Integrate",
      collapsed: false,
      items: [
        "guides/integrate/identity-brokering",
        "guides/integrate/access-zitadel-apis",
        "guides/integrate/authenticated-mongodb-charts",
        "guides/integrate/auth0",
        "guides/integrate/gitlab-self-hosted",
        "guides/integrate/login-users",
        "guides/integrate/serviceusers",
        "guides/integrate/oauth-recommended-flows",
      ],
    },
    {
      type: "category",
<<<<<<< HEAD
      label: "Solution Scenarios",
=======
      label: "Authorization",
      collapsed: false,
      items: ["guides/authorization/oauth-recommended-flows"],
    },
    {
      type: "category",
      label: "API",
      collapsed: false,
      items: [
          "guides/api/access-zitadel-apis",
          "guides/api/export-and-import"
      ],
    },
    {
      type: "category",
      label: "Customization",
>>>>>>> fb52575f
      collapsed: false,
      items: [
        "guides/solution-scenarios/introduction",
        "guides/solution-scenarios/b2c",
        "guides/solution-scenarios/b2b",
      ],
    },
    {
      type: "category",
      label: "Trainings",
      collapsed: true,
      items: [
        "guides/trainings/introduction",
        "guides/trainings/application",
        "guides/trainings/recurring"
      ],
    },
  ],
  apis: [
    "apis/introduction",
    {
      type: "category",
      label: "API Definition",
      collapsed: false,
      items: [
        "apis/statuscodes",
        {
          type: "category",
          label: "Proto",
          collapsed: true,
          items: [
            "apis/proto/auth",
            "apis/proto/management",
            "apis/proto/admin",
            "apis/proto/system",
            "apis/proto/instance",
            "apis/proto/org",
            "apis/proto/user",
            "apis/proto/app",
            "apis/proto/policy",
            "apis/proto/auth_n_key",
            "apis/proto/change",
            "apis/proto/idp",
            "apis/proto/member",
            "apis/proto/metadata",
            "apis/proto/message",
            "apis/proto/text",
            "apis/proto/action",
            "apis/proto/object",
            "apis/proto/options",
          ],
        },
        {
          type: "category",
          label: "Assets API",
          collapsed: true,
          items: ["apis/assets/assets"],
        },
          "apis/actions"
      ],
    },
    {
      type: "category",
      label: "OpenID Connect & OAuth",
      collapsed: false,
      items: [
        "apis/openidoauth/endpoints",
        "apis/openidoauth/scopes",
        "apis/openidoauth/claims",
        "apis/openidoauth/authn-methods",
        "apis/openidoauth/grant-types",
      ],
    },
    {
      type: "category",
      label: "Rate Limits",
      collapsed: false,
      items: [
        "legal/rate-limit-policy",
        "apis/ratelimits/login",
        "apis/ratelimits/api",
      ],
    },
  ],
  concepts: [
    "concepts/introduction",
    "concepts/principles",
    {
      type: "category",
      label: "Eventstore",
      collapsed: false,
      items: [
        "concepts/eventstore/overview",
        "concepts/eventstore/zitadel",
      ],
    },
    "concepts/architecture",
    {
      type: "category",
      label: "Structure",
      collapsed: false,
      items: [
        "concepts/structure/overview",
        "concepts/structure/instance",
        "concepts/structure/organizations",
        "concepts/structure/policies",
        "concepts/structure/projects",
        "concepts/structure/applications",
        "concepts/structure/granted_projects",
        "concepts/structure/users",
        "concepts/structure/managers",
      ],
    },
    {
      type: "category",
      label: "Use Cases",
      collapsed: false,
      items: ["concepts/usecases/saas"],
    },
    {
      type: "category",
      label: "Features",
      collapsed: false,
      items: ["concepts/features/actions"],
    },
  ],
  manuals: [
    "manuals/introduction",
    "manuals/user-profile",
    "manuals/user-login",
    "manuals/troubleshooting",
  ],
  legal: [
    "legal/introduction",
    "legal/terms-of-service",
    "legal/data-processing-agreement",
    {
      type: "category",
      label: "Service Description",
      collapsed: false,
      items: ["legal/cloud-service-description", "legal/service-level-description", "legal/support-services"],
    },
    {
      type: "category",
      label: "Additional terms",
      collapsed: true,
      items: [
        "legal/terms-support-service",
        "legal/terms-of-service-dedicated",
      ],
    },
    {
      type: "category",
      label: "Policies",
      collapsed: false,
      items: [
        "legal/privacy-policy",
        "legal/acceptable-use-policy",
        "legal/rate-limit-policy",
      ],
    },
  ],
};<|MERGE_RESOLUTION|>--- conflicted
+++ resolved
@@ -123,30 +123,12 @@
         "guides/integrate/login-users",
         "guides/integrate/serviceusers",
         "guides/integrate/oauth-recommended-flows",
-      ],
-    },
-    {
-      type: "category",
-<<<<<<< HEAD
+        "guides/integrate/export-and-import"
+      ],
+    },
+    {
+      type: "category",
       label: "Solution Scenarios",
-=======
-      label: "Authorization",
-      collapsed: false,
-      items: ["guides/authorization/oauth-recommended-flows"],
-    },
-    {
-      type: "category",
-      label: "API",
-      collapsed: false,
-      items: [
-          "guides/api/access-zitadel-apis",
-          "guides/api/export-and-import"
-      ],
-    },
-    {
-      type: "category",
-      label: "Customization",
->>>>>>> fb52575f
       collapsed: false,
       items: [
         "guides/solution-scenarios/introduction",
