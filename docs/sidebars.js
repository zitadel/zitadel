module.exports = {
  manuals: [
    'manuals/introduction',
    {
      type: 'category',
      label: 'User',
      items: ['manuals/user'],
      collapsed: false,
    },
    {
      type: 'category',
      label: 'Administrator',
      items: ['manuals/admin-managers'],
      collapsed: false,
    },
  ],
  quickstarts: [
    'quickstarts/introduction',
    {
      type: 'category',
      label: 'Single Page Applications',
      items: ['quickstarts/angular'],
      collapsed: false,
    },
    {
      type: 'category',
      label: 'Identity Aware Proxy',
      items: ['quickstarts/oauth2-proxy'],
      collapsed: false,
    }
  ],
  guides: [
    'guides/introduction',
    {
      type: 'category',
<<<<<<< HEAD
      label: 'Installation',
      items: [
          {
              type: 'category',
              label: 'CAOS Managed',
              items: [
                  'guides/installation/shared-cloud',
                  'guides/installation/managed-dedicated-instance'
              ],
          },
          {
              type: 'category',
              label: 'Self Managed',
              items: [
                  'guides/installation/crd',
                  'guides/installation/gitops',
                  'guides/installation/orbos'
              ],
          },
      ],
=======
      label: 'Get to know ZITADEL',
      items: ['guides/get-started', 'guides/organizations', 'guides/projects', 'guides/oauth-recommended-flows', 'guides/serviceusers', 'guides/access-zitadel-apis', 'guides/identity-brokering'],
      collapsed: false,
>>>>>>> b3fc0d6f
    },
    {
      type: 'category',
      label: 'Get to know ZITADEL',
      items: [
          'guides/usage/get-started',
          'guides/usage/organizations',
          'guides/usage/projects',
          'guides/usage/oauth-recommended-flows',
          'guides/usage/serviceusers',
          'guides/usage/access-zitadel-apis',
          'guides/usage/identity-brokering',
      ]
    }
  ],
  apis: [
    'apis/introduction',
    'apis/domains',
    'apis/apis',
    {
      type: 'category',
      label: 'Proto API Definition',
      items: [
        'apis/proto/auth',
        'apis/proto/management',
        'apis/proto/admin',
        'apis/proto/org',
        'apis/proto/user',
        'apis/proto/app',
        'apis/proto/policy',
        'apis/proto/auth_n_key',
        'apis/proto/change',
        'apis/proto/idp',
        'apis/proto/member',
        'apis/proto/message',
        'apis/proto/object',
        'apis/proto/options',
      ],
      collapsed: false,
    },
    {
      type: 'category',
      label: 'OpenID Connect & OAuth',
<<<<<<< HEAD
      items: [
          'apis/openidoauth/endpoints',
          'apis/openidoauth/scopes',
          'apis/openidoauth/claims',
          'apis/openidoauth/authn-methods',
          'apis/openidoauth/grant-types'
      ],
=======
      items: ['apis/openidoauth/endpoints', 'apis/openidoauth/scopes', 'apis/openidoauth/claims', 'apis/openidoauth/authn-methods', 'apis/openidoauth/grant-types'],
      collapsed: false,
>>>>>>> b3fc0d6f
    },
  ],
  concepts: [
    'concepts/introduction',
    'concepts/architecture',
    'concepts/principles',
  ]
};<|MERGE_RESOLUTION|>--- conflicted
+++ resolved
@@ -33,12 +33,13 @@
     'guides/introduction',
     {
       type: 'category',
-<<<<<<< HEAD
       label: 'Installation',
+      collapsed: false,
       items: [
           {
               type: 'category',
               label: 'CAOS Managed',
+              collapsed: false,
               items: [
                   'guides/installation/shared-cloud',
                   'guides/installation/managed-dedicated-instance'
@@ -47,6 +48,7 @@
           {
               type: 'category',
               label: 'Self Managed',
+              collapsed: false,
               items: [
                   'guides/installation/crd',
                   'guides/installation/gitops',
@@ -54,15 +56,11 @@
               ],
           },
       ],
-=======
-      label: 'Get to know ZITADEL',
-      items: ['guides/get-started', 'guides/organizations', 'guides/projects', 'guides/oauth-recommended-flows', 'guides/serviceusers', 'guides/access-zitadel-apis', 'guides/identity-brokering'],
-      collapsed: false,
->>>>>>> b3fc0d6f
     },
     {
       type: 'category',
       label: 'Get to know ZITADEL',
+      collapsed: false,
       items: [
           'guides/usage/get-started',
           'guides/usage/organizations',
@@ -71,7 +69,7 @@
           'guides/usage/serviceusers',
           'guides/usage/access-zitadel-apis',
           'guides/usage/identity-brokering',
-      ]
+      ],
     }
   ],
   apis: [
@@ -81,6 +79,7 @@
     {
       type: 'category',
       label: 'Proto API Definition',
+      collapsed: false,
       items: [
         'apis/proto/auth',
         'apis/proto/management',
@@ -97,12 +96,11 @@
         'apis/proto/object',
         'apis/proto/options',
       ],
-      collapsed: false,
     },
     {
       type: 'category',
       label: 'OpenID Connect & OAuth',
-<<<<<<< HEAD
+      collapsed: false,
       items: [
           'apis/openidoauth/endpoints',
           'apis/openidoauth/scopes',
@@ -110,10 +108,6 @@
           'apis/openidoauth/authn-methods',
           'apis/openidoauth/grant-types'
       ],
-=======
-      items: ['apis/openidoauth/endpoints', 'apis/openidoauth/scopes', 'apis/openidoauth/claims', 'apis/openidoauth/authn-methods', 'apis/openidoauth/grant-types'],
-      collapsed: false,
->>>>>>> b3fc0d6f
     },
   ],
   concepts: [
