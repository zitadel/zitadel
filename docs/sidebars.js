module.exports = {
  manuals: [
    'manuals/introduction',
    {
      type: 'category',
      label: 'User',
      items: ['manuals/user-register', 'manuals/user-login', 'manuals/user-password', 'manuals/user-factors', 'manuals/user-email', 'manuals/user-phone', 'manuals/user-social-login', ],
      collapsed: false,
    },
    {
      type: 'category',
      label: 'Administrator',
      items: ['manuals/admin-managers'],
      collapsed: false,
    },
  ],
  quickstarts: [
    'quickstarts/introduction',
    {
      type: 'category',
      label: 'Single Page Applications',
      items: ['quickstarts/angular'],
      collapsed: false,
    },
    {
      type: 'category',
      label: 'Backends',
      items: ['quickstarts/go'],
    },
    {
      type: 'category',
      label: 'Identity Aware Proxy',
      items: ['quickstarts/oauth2-proxy'],
      collapsed: false,
    }
  ],
  guides: [
    'guides/introduction',
    {
      type: 'category',
      label: 'Get to know ZITADEL',
      collapsed: false,
      items: [
          'guides/usage/get-started',
          'guides/usage/organizations',
          'guides/usage/projects',
          'guides/usage/oauth-recommended-flows',
          'guides/usage/serviceusers',
          'guides/usage/access-zitadel-apis',
          'guides/usage/identity-brokering',
      ],
    },
      {
          type: 'category',
          label: 'Installation',
          collapsed: false,
          items: [
              {
                  type: 'category',
                  label: 'CAOS Managed',
                  collapsed: true,
                  items: [
                      'guides/installation/shared-cloud',
                      'guides/installation/managed-dedicated-instance'
                  ],
              },
              {
                  type: 'category',
                  label: 'Self Managed',
                  collapsed: true,
                  items: [
                      'guides/installation/crd',
                      'guides/installation/gitops',
                      'guides/installation/orbos'
                  ],
              },
          ],
      }
  ],
  apis: [
    'apis/introduction',
    'apis/domains',
    {
      type: 'category',
      label: 'OpenID Connect & OAuth',
      items: ['apis/openidoauth/endpoints', 'apis/openidoauth/scopes', 'apis/openidoauth/claims', 'apis/openidoauth/authn-methods', 'apis/openidoauth/grant-types'],
      collapsed: false,
    },
    'apis/apis',
    {
      type: 'category',
      label: 'Proto API Definition',
      collapsed: false,
      items: [
        'apis/proto/auth',
        'apis/proto/management',
        'apis/proto/admin',
        'apis/proto/org',
        'apis/proto/user',
        'apis/proto/app',
        'apis/proto/policy',
        'apis/proto/auth_n_key',
        'apis/proto/change',
        'apis/proto/idp',
        'apis/proto/member',
        'apis/proto/message',
        'apis/proto/object',
        'apis/proto/options',
      ],
    },
<<<<<<< HEAD
=======
    {
      type: 'category',
      label: 'OpenID Connect & OAuth',
      collapsed: false,
      items: [
          'apis/openidoauth/endpoints',
          'apis/openidoauth/scopes',
          'apis/openidoauth/claims',
          'apis/openidoauth/authn-methods',
          'apis/openidoauth/grant-types'
      ],
    },
>>>>>>> 8faf655e
  ],
  concepts: [
    'concepts/introduction',
    'concepts/architecture',
    'concepts/principles',
  ]
};<|MERGE_RESOLUTION|>--- conflicted
+++ resolved
@@ -80,12 +80,6 @@
   apis: [
     'apis/introduction',
     'apis/domains',
-    {
-      type: 'category',
-      label: 'OpenID Connect & OAuth',
-      items: ['apis/openidoauth/endpoints', 'apis/openidoauth/scopes', 'apis/openidoauth/claims', 'apis/openidoauth/authn-methods', 'apis/openidoauth/grant-types'],
-      collapsed: false,
-    },
     'apis/apis',
     {
       type: 'category',
@@ -108,8 +102,6 @@
         'apis/proto/options',
       ],
     },
-<<<<<<< HEAD
-=======
     {
       type: 'category',
       label: 'OpenID Connect & OAuth',
@@ -122,7 +114,6 @@
           'apis/openidoauth/grant-types'
       ],
     },
->>>>>>> 8faf655e
   ],
   concepts: [
     'concepts/introduction',
