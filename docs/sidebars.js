module.exports = {
  examples: [
    "examples/introduction",
    {
      type: "category",
      label: "Integrate ZITADEL Login in your App",
      items: [
        "examples/login/angular",
        "examples/login/react",
        "examples/login/flutter",
        "examples/login/nextjs",
      ],
      collapsed: false,
    },
    {
      type: "category",
      label: "Secure your API",
      items: [
        "examples/secure-api/go",
        "examples/secure-api/dot-net"],
      collapsed: false,
    },
    {
      type: "category",
      label: "Call the ZITADEL API",
      items: [
        "examples/call-zitadel-api/go",
        "examples/call-zitadel-api/dot-net",
      ],
      collapsed: false,
    },
    {
      type: "category",
      label: "Identity Aware Proxy",
      items: ["examples/identity-proxy/oauth2-proxy"],
      collapsed: false,
    },
  ],
  guides: [
    "guides/overview",
    {
      type: "category",
      label: "Get started",
      collapsed: false,
      items: [
        "guides/start/quickstart",
      ],
    },
    {
      type: "category",
      label: "Deploy",
      collapsed: false,
      items: [
        "guides/deploy/overview",
        "guides/deploy/linux",
        "guides/deploy/macos",
        "guides/deploy/compose",
        "guides/deploy/knative",
        "guides/deploy/kubernetes",
        "guides/deploy/loadbalancing-example/loadbalancing-example",
      ],
    },
    {
      type: "category",
      label: "Manage",
      collapsed: false,
      items: [
        {
          type: 'category',
          label: 'Cloud',
          items: [
            "guides/manage/cloud/overview",
            "guides/manage/cloud/start",
            "guides/manage/cloud/instances",
            "guides/manage/cloud/billing",
            "guides/manage/cloud/users",
            "guides/manage/cloud/support",
          ]
        },
        {
          type: 'category',
          label: 'Self-Hosted',
          items: [
            "guides/manage/self-hosted/configure/configure",
            "guides/manage/self-hosted/proxy/proxy",
            "guides/manage/self-hosted/custom-domain",
            "guides/manage/self-hosted/http2",
            "guides/manage/self-hosted/tls_modes",
            "guides/manage/self-hosted/database/database",
          ]
        },
        {
          type: 'category',
          label: 'Console',
          items: [
            "guides/manage/console/organizations",
            "guides/manage/console/projects",
            "guides/manage/console/applications",
          ]
        },
        {
          type: 'category',
          label: 'Customize',
          items: [
            "guides/manage/customize/branding",
            "guides/manage/customize/texts",
            "guides/manage/customize/behavior",
            "guides/manage/customize/user-metadata",
          ]
        }
      ],
    },
    {
      type: "category",
      label: "Integrate",
      collapsed: false,
      items: [
<<<<<<< HEAD
        "guides/integrate/identity-brokering",
        "guides/integrate/access-zitadel-apis",
        "guides/integrate/access-zitadel-system-api",
        "guides/integrate/authenticated-mongodb-charts",
        "guides/integrate/auth0-oidc",
        "guides/integrate/auth0-saml",
        "guides/integrate/azuread-oidc",
        "guides/integrate/gitlab-saml",
        "guides/integrate/gitlab-self-hosted",
        "guides/integrate/aws-saml",
        "guides/integrate/pingidentity-saml",
        "guides/integrate/atlassian-saml",
=======
>>>>>>> 7fbdfdaf
        "guides/integrate/login-users",
        "guides/integrate/identity-brokering",
        {
          type: "category",
          label: "Access ZITADEL APIs",
          collapsed: false,
          items: [
            "guides/integrate/serviceusers",
            "guides/integrate/access-zitadel-apis",
            "guides/integrate/access-zitadel-system-api",
            "guides/integrate/export-and-import",
          ],
        },
        {
          type: "category",
          label: "OpenID Connect 1.0 Clients",
          collapsed: false,
          items: [
            "guides/integrate/oauth-recommended-flows",
            "guides/integrate/auth0-oidc",
            "guides/integrate/azuread-oidc",
            "guides/integrate/authenticated-mongodb-charts",
            "guides/integrate/gitlab-self-hosted",
          ],
        },
        {
          type: "category",
          label: "SAML 2.0 Clients",
          collapsed: false,
          items: [
            "guides/integrate/auth0-saml",
            "guides/integrate/aws-saml",
            "guides/integrate/pingidentity-saml",
          ],
        },
      ],
    },
    {
      type: "category",
      label: "Solution Scenarios",
      collapsed: false,
      items: [
        "guides/solution-scenarios/introduction",
        "guides/solution-scenarios/b2c",
        "guides/solution-scenarios/b2b",
      ],
    },
    {
      type: "category",
      label: "Trainings",
      collapsed: true,
      items: [
        "guides/trainings/introduction",
        "guides/trainings/application",
        "guides/trainings/recurring",
        "guides/trainings/project",
      ],
    },
  ],
  apis: [
    "apis/introduction",
    {
      type: "category",
      label: "API Definition",
      collapsed: false,
      items: [
        "apis/statuscodes",
        {
          type: "category",
          label: "Proto",
          collapsed: true,
          items: [
            "apis/proto/auth",
            "apis/proto/management",
            "apis/proto/admin",
            "apis/proto/system",
            "apis/proto/instance",
            "apis/proto/org",
            "apis/proto/user",
            "apis/proto/app",
            "apis/proto/policy",
            "apis/proto/auth_n_key",
            "apis/proto/change",
            "apis/proto/idp",
            "apis/proto/member",
            "apis/proto/metadata",
            "apis/proto/message",
            "apis/proto/text",
            "apis/proto/action",
            "apis/proto/object",
            "apis/proto/options",
          ],
        },
        {
          type: "category",
          label: "Assets API",
          collapsed: true,
          items: ["apis/assets/assets"],
        },
          "apis/actions"
      ],
    },
    {
      type: "category",
      label: "OpenID Connect & OAuth",
      collapsed: false,
      items: [
        "apis/openidoauth/endpoints",
        "apis/openidoauth/scopes",
        "apis/openidoauth/claims",
        "apis/openidoauth/authn-methods",
        "apis/openidoauth/grant-types",
      ],
    },
    {
      type: "category",
      label: "SAML",
      collapsed: false,
      items: [
        "apis/saml/endpoints",
      ],
    },
    {
      type: "category",
      label: "Rate Limits",
      collapsed: false,
      items: [
        "apis/ratelimits/ratelimits",
        "legal/rate-limit-policy",
      ],
    },
  ],
  concepts: [
    "concepts/introduction",
    "concepts/principles",
    {
      type: "category",
      label: "Eventstore",
      collapsed: false,
      items: [
        "concepts/eventstore/overview",
        "concepts/eventstore/implementation",
      ],
    },
    {
      type: "category",
      label: "Architecture",
      collapsed: false,
      items: [
        "concepts/architecture/software",
        "concepts/architecture/solution",
        "concepts/architecture/secrets",
      ],
    },
    {
      type: "category",
      label: "Structure",
      collapsed: false,
      items: [
        "concepts/structure/overview",
        "concepts/structure/instance",
        "concepts/structure/organizations",
        "concepts/structure/policies",
        "concepts/structure/projects",
        "concepts/structure/applications",
        "concepts/structure/granted_projects",
        "concepts/structure/users",
        "concepts/structure/managers",
      ],
    },
    {
      type: "category",
      label: "Use Cases",
      collapsed: false,
      items: ["concepts/usecases/saas"],
    },
    {
      type: "category",
      label: "Features",
      collapsed: false,
      items: ["concepts/features/actions"],
    },
  ],
  manuals: [
    "manuals/introduction",
    "manuals/user-profile",
    "manuals/user-login",
    "manuals/troubleshooting",
  ],
  legal: [
    "legal/introduction",
    "legal/terms-of-service",
    "legal/data-processing-agreement",
    {
      type: "category",
      label: "Service Description",
      collapsed: false,
      items: ["legal/cloud-service-description", "legal/service-level-description", "legal/support-services"],
    },
    {
      type: "category",
      label: "Additional terms",
      collapsed: true,
      items: [
        "legal/terms-support-service",
        "legal/terms-of-service-dedicated",
      ],
    },
    {
      type: "category",
      label: "Policies",
      collapsed: false,
      items: [
        "legal/privacy-policy",
        "legal/acceptable-use-policy",
        "legal/rate-limit-policy",
      ],
    },
  ],
};<|MERGE_RESOLUTION|>--- conflicted
+++ resolved
@@ -115,21 +115,6 @@
       label: "Integrate",
       collapsed: false,
       items: [
-<<<<<<< HEAD
-        "guides/integrate/identity-brokering",
-        "guides/integrate/access-zitadel-apis",
-        "guides/integrate/access-zitadel-system-api",
-        "guides/integrate/authenticated-mongodb-charts",
-        "guides/integrate/auth0-oidc",
-        "guides/integrate/auth0-saml",
-        "guides/integrate/azuread-oidc",
-        "guides/integrate/gitlab-saml",
-        "guides/integrate/gitlab-self-hosted",
-        "guides/integrate/aws-saml",
-        "guides/integrate/pingidentity-saml",
-        "guides/integrate/atlassian-saml",
-=======
->>>>>>> 7fbdfdaf
         "guides/integrate/login-users",
         "guides/integrate/identity-brokering",
         {
@@ -163,6 +148,8 @@
             "guides/integrate/auth0-saml",
             "guides/integrate/aws-saml",
             "guides/integrate/pingidentity-saml",
+            "guides/integrate/atlassian-saml",
+            "guides/integrate/gitlab-saml",
           ],
         },
       ],
