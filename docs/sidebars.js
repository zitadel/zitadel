--- conflicted
+++ resolved
@@ -347,13 +347,10 @@
             "guides/integrate/identity-providers/okta-oidc",
             "guides/integrate/identity-providers/okta-saml",
             "guides/integrate/identity-providers/keycloak",
+            "guides/integrate/identity-providers/linkedin-oauth",
             "guides/integrate/identity-providers/mocksaml",
-<<<<<<< HEAD
-            "guides/integrate/identity-providers/linkedin-oauth",
+            "guides/integrate/identity-providers/jwt-idp",
             "guides/integrate/identity-providers/migrate",
-=======
-            "guides/integrate/identity-providers/jwt-idp",
->>>>>>> 376c3a3f
             "guides/integrate/identity-providers/additional-information",
           ],
         },
