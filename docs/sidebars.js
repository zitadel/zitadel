module.exports = {
  guides: [
    "guides/overview",
    {
      type: "category",
      label: "Get started",
      collapsed: false,
      items: [
        "guides/start/quickstart",
        {
          type: "category",
          label: "Frontend",
          items: [
            "examples/login/angular",
            "examples/login/react",
            "examples/login/flutter",
            "examples/login/nextjs",
          ],
          collapsed: true,
        },
        {
          type: "category",
          label: "Backend",
          items: [
            "examples/secure-api/go",
            "examples/secure-api/python-flask",
            "examples/secure-api/dot-net"
          ],
          collapsed: true,
        },
      ],
    },
    "examples/sdks",
    {
      type: "category",
      label: "Example Applications",
      items: [
        "examples/introduction",
        {
          type: 'link',
          label: 'Frontend', // The link label
          href: '/examples/introduction#frontend', // The internal path
        },
        {
          type: 'link',
          label: 'Backend', // The link label
          href: '/examples/introduction#backend', // The internal path
        }
      ],
      collapsed: true,
    },
    {
      type: "category",
      label: "Manage",
      collapsed: true,
      items: [
        {
          type: "category",
          label: "Cloud",
          items: [
            "guides/manage/cloud/overview",
            "guides/manage/cloud/start",
            "guides/manage/cloud/instances",
            "guides/manage/cloud/billing",
            "guides/manage/cloud/users",
            "guides/manage/cloud/support",
          ],
        },
        {
          type: "category",
          label: "Console",
          items: [
            "guides/manage/console/overview",
            "guides/manage/console/instance-settings",
            "guides/manage/console/organizations",
            "guides/manage/console/projects",
            "guides/manage/console/roles",
            "guides/manage/console/applications",
            "guides/manage/console/users",
            "guides/manage/console/managers",
            "guides/manage/console/actions",
          ],
        },
        {
          type: "category",
          label: "Customize",
          items: [
            "guides/manage/customize/branding",
            "guides/manage/customize/texts",
            "guides/manage/customize/behavior",
          ],
        },
        {
          type: "category",
          label: "Terraform",
          items: ["guides/manage/terraform/basics"],
        },
        {
          type: "category",
          label: "Users",
          items: [
            "guides/manage/user/reg-create-user",
            "guides/manage/customize/user-metadata",
          ],
        },
      ],
    },
    {
      type: "category",
      label: "Migrate",
      collapsed: true,
      items: [
        "guides/migrate/introduction",
        "guides/migrate/users",
        {
          type: "category",
          label: "Sources",
          collapsed: true,
          items: [
            "guides/migrate/sources/zitadel",
            "guides/migrate/sources/auth0",
          ]
        },
      ]
    },
    {
      type: "category",
      label: "Integrate",
      link: {
        type: "generated-index",
        title: "Integrate",
        slug: "guides/integrate",
        description:
          "Integrate your users and application with ZITADEL. In this section you will find resource on how to authenticate your users, configure external identity providers, access the ZITADEL APIs to manage resources, and integrate with third party services and tools.",
      },
      items: [
        {
          type: "category",
          label: "Authenticate Users",
          collapsed: true,
          items: [
            "guides/integrate/login-users",
            "guides/integrate/oauth-recommended-flows",
            "guides/integrate/logout",
          ],
        },
        {
          type: "category",
          label: "Configure Identity Providers",
          link: {
            type: "generated-index",
            title: "Let users login with their preferred identity provider",
            slug: "/guides/integrate/identity-providers",
            description:
              "In the following guides you will learn how to configure and setup your preferred external identity provider in ZITADEL.",

          },
          collapsed: true,
          items: [
            "guides/integrate/identity-providers/google",
            "guides/integrate/identity-providers/azure-ad",
            "guides/integrate/identity-providers/github",
            "guides/integrate/identity-providers/gitlab",
            "guides/integrate/identity-providers/ldap",
            "guides/integrate/identity-providers/openldap",
            "guides/integrate/identity-providers/google-oidc",
            "guides/integrate/identity-providers/azuread-oidc",
          ],
        },
        {
          type: "category",
          label: "Access ZITADEL APIs",
          collapsed: true,
          items: [
            {
              type: "category",
              label: "Authenticate Service Users",
              link: {
                type: "generated-index",
                title: "Authenticate Service Users",
                slug: "/guides/integrate/serviceusers",
                description:
                  "How to authenticate service users",
              },
              collapsed: true,
              items: [
                "guides/integrate/private-key-jwt",
                "guides/integrate/client-credentials",
                "guides/integrate/pat",
              ],
            },
            "guides/integrate/access-zitadel-apis",
            "guides/integrate/access-zitadel-system-api",
            "guides/integrate/event-api",
            {
              type: "category",
              label: "Example Code",
              items: [
                "examples/call-zitadel-api/go",
                "examples/call-zitadel-api/dot-net",
              ],
              collapsed: true,
            },
          ],
        },
        {
          type: "category",
          label: "Services",
          link: {
            type: "generated-index",
            title: "Integrate ZITADEL with your favorite services",
            slug: "/guides/integrate/services",
            description:
              "With the guides in this section you will learn how to integrate ZITADEL with your services.",

          },
          collapsed: true,
          items: [
            "guides/integrate/services/gitlab-self-hosted",
            "guides/integrate/services/aws-saml",
            "guides/integrate/services/google-cloud",
            "guides/integrate/services/atlassian-saml",
            "guides/integrate/services/gitlab-saml",
            "guides/integrate/services/auth0-oidc",
            "guides/integrate/services/auth0-saml",
            "guides/integrate/services/pingidentity-saml",
          ],
        },
        {
          type: "category",
          label: "Tools",
          link: {
            type: "generated-index",
            title: "Integrate ZITADEL with your tools",
            slug: "/guides/integrate/tools",
            description:
              "With the guides in this section you will learn how to integrate ZITADEL with your favorite tools.",

          },
          collapsed: true,
          items: [
            "guides/integrate/authenticated-mongodb-charts",
            "examples/identity-proxy/oauth2-proxy"
          ],
        },
      ],
    },
    {
      type: "category",
      label: "Solution Scenarios",
      link: {
        type: "generated-index",
        title: "Solution Scenarios",
        slug: "guides/solution-scenarios/introduction",
        description:
          "Customers of an SaaS Identity and Access Management System usually have all distinct use cases and requirements. This guide attempts to explain real-world implementations and break them down into Solution Scenarios which aim to help you getting started with ZITADEL.",
      },
      collapsed: true,
      items: [
        "guides/solution-scenarios/b2c",
        "guides/solution-scenarios/b2b",
        "guides/solution-scenarios/saas",
        "guides/solution-scenarios/domain-discovery",
        "guides/solution-scenarios/configurations",
      ],
    },
    {
      type: "category",
      label: "Concepts",
      collapsed: true,
      items: [
        "concepts/introduction",
        "concepts/structure/instance",
        "concepts/structure/organizations",
        "concepts/structure/projects",
        "concepts/structure/applications",
        "concepts/structure/granted_projects",
        "concepts/structure/users",
        "concepts/structure/managers",
        "concepts/structure/policies",
        "concepts/features/identity-brokering",
        "concepts/structure/jwt_idp",
        "concepts/features/actions",
        "concepts/features/audit-trail",
        "concepts/features/selfservice",
      ]
    },
    {
      type: "category",
      label: "Architecture",
      collapsed: true,
      items: [
        "concepts/architecture/software",
        "concepts/architecture/solution",
        "concepts/architecture/secrets",
        "concepts/principles",
        {
          type: "category",
          label: "Eventstore",
          collapsed: true,
          items: [
            "concepts/eventstore/overview",
            "concepts/eventstore/implementation",
          ],
        },
      ]
    },
    {
      type: "category",
      label: "Support",
      collapsed: true,
      items: [
        "support/troubleshooting",
        {
          type: 'category',
          label: "Technical Advisory",
          link: {
            type: 'doc',
            id: 'support/technical_advisory',
          },
          collapsed: true,
          items: [
              {
                type: 'autogenerated',
                dirName: 'support/advisory',
              },
          ],
        },
        {
          type: "category",
          label: "Trainings",
          collapsed: true,
          items: [
            "support/trainings/introduction",
            "support/trainings/application",
            "support/trainings/recurring",
            "support/trainings/project",
          ],
        },
      ]
    },
  ],
  apis: [
    "apis/introduction",
    {
      type: "category",
      label: "Core Resources",
      collapsed: false,
      items: [
        {
          type: "category",
          label: "Authenticated User",
          link: {
            type: "generated-index",
            title: "Auth API",
            slug: "/apis/auth",
            description:
              "The authentication API (aka Auth API) is used for all operations on the currently logged in user. The user id is taken from the sub claim in the token.",

          },
          items: require("./docs/apis/auth/sidebar.js"),
        },
        {
          type: "category",
          label: "Organization Objects",
          link: {
            type: "generated-index",
            title: "Management API",
            slug: "/apis/mgmt",
            description:
              "The management API is as the name states the interface where systems can mutate IAM objects like, organizations, projects, clients, users and so on if they have the necessary access rights. To identify the current organization you can send a header x-zitadel-orgid or if no header is set, the organization of the authenticated user is set.",
          },
          items: require("./docs/apis/mgmt/sidebar.js"),
        },
        {
          type: "category",
          label: "Instance Objects",
          link: {
            type: "generated-index",
            title: "Admin API",
            slug: "/apis/admin",
            description:
              "This API is intended to configure and manage one ZITADEL instance itself.",
          },
          items: require("./docs/apis/admin/sidebar.js"),
        },
        {
          type: "category",
          label: "Instance Lifecycle",
          link: {
            type: "generated-index",
            title: "System API",
            slug: "/apis/system",
            description:
              "This API is intended to manage the different ZITADEL instances within the system.\n" +
              "\n" +
              "Checkout the guide how to access the ZITADEL System API.",
          },
          items: require("./docs/apis/system/sidebar.js"),
        },
        {
          type: "category",
          label: "User Lifecycle (Alpha)",
          link: {
            type: "generated-index",
            title: "User Service API (Alpha)",
            slug: "/apis/user_service",
            description:
              "This API is intended to manage users in a ZITADEL instance.\n"+
              "\n"+
              "This project is in alpha state. It can AND will continue breaking until the services provide the same functionality as the current login.",
          },
          items: require("./docs/apis/user_service/sidebar.js"),
        },
        {
          type: "category",
<<<<<<< HEAD
          label: "Settings Lifecycle (Alpha)",
          link: {
            type: "generated-index",
            title: "Settings Service API (Alpha)",
            slug: "/apis/settings_service",
            description:
              "This API is intended to manage settings in a ZITADEL instance.\n"+
              "\n"+
              "This project is in alpha state. It can AND will continue breaking until the services provide the same functionality as the current login.",
          },
          items: require("./docs/apis/settings_service/sidebar.js"),
=======
          label: "Session Lifecycle (Alpha)",
          link: {
            type: "generated-index",
            title: "Session Service API (Alpha)",
            slug: "/apis/session_service",
            description:
              "This API is intended to manage sessions in a ZITADEL instance.\n"+
              "\n"+
              "This project is in alpha state. It can AND will continue breaking until the services provide the same functionality as the current login.",
          },
          items: require("./docs/apis/session_service/sidebar.js"),
>>>>>>> c2cb84cd
        },
        {
          type: "category",
          label: "Assets",
          collapsed: true,
          items: ["apis/assets/assets"],
        },
      ]
    },
    {
      type: "category",
      label: "Sign In Users ",
      collapsed: false,
      items: [
        {
          type: "category",
          label: "OpenID Connect & OAuth",
          collapsed: true,
          items: [
            "apis/openidoauth/endpoints",
            "apis/openidoauth/authrequest",
            "apis/openidoauth/scopes",
            "apis/openidoauth/claims",
            "apis/openidoauth/authn-methods",
            "apis/openidoauth/grant-types",
          ],
        },
        {
          type: "category",
          label: "SAML 2.0",
          collapsed: true,
          items: ["apis/saml/endpoints"],
        },
      ],
    },
    {
      type: "category",
      label: "Actions",
      collapsed: false,
      items: [
        "apis/actions/introduction",
        "apis/actions/modules",
        "apis/actions/internal-authentication",
        "apis/actions/external-authentication",
        "apis/actions/complement-token",
        "apis/actions/objects",
      ]
    },
    {
      type: "doc",
      label: "gRPC Status Codes",
      id: "apis/statuscodes"
    },
    {
      type: "category",
      label: "Observability",
      collapsed: false,
      items: ["apis/observability/metrics", "apis/observability/health"],
    },
    {
      type: 'link',
      label: 'Rate Limits (Cloud)', // The link label
      href: '/legal/rate-limit-policy', // The internal path
    },
  ],
  selfHosting: [
    {
      type: "category",
      label: "Deploy",
      collapsed: false,
      items: [
        "self-hosting/deploy/overview",
        "self-hosting/deploy/linux",
        "self-hosting/deploy/macos",
        "self-hosting/deploy/compose",
        "self-hosting/deploy/knative",
        "self-hosting/deploy/kubernetes",
        "self-hosting/deploy/loadbalancing-example/loadbalancing-example"
      ],
    },
    {
      type: "category",
      label: "Manage",
      collapsed: false,
      items: [
        "self-hosting/manage/production",
        "self-hosting/manage/productionchecklist",
        "self-hosting/manage/configure/configure",
        "self-hosting/manage/reverseproxy/reverse_proxy",
        "self-hosting/manage/custom-domain",
        "self-hosting/manage/http2",
        "self-hosting/manage/tls_modes",
        "self-hosting/manage/database/database",
        "self-hosting/manage/updating_scaling",
        "self-hosting/manage/quotas"
      ],
    },
  ],
  support: [
  ],
  legal: [
    "legal/introduction",
    "legal/terms-of-service",
    "legal/data-processing-agreement",
    {
      type: "category",
      label: "Service Description",
      collapsed: false,
      items: [
        "legal/cloud-service-description",
        "legal/service-level-description",
        "legal/support-services",
      ],
    },
    {
      type: "category",
      label: "Additional terms",
      collapsed: true,
      items: [
        "legal/terms-support-service",
        "legal/terms-of-service-dedicated",
      ],
    },
    {
      type: "category",
      label: "Policies",
      collapsed: false,
      items: [
        "legal/privacy-policy",
        "legal/acceptable-use-policy",
        "legal/rate-limit-policy",
        "legal/vulnerability-disclosure-policy",
      ],
    },
  ],
};<|MERGE_RESOLUTION|>--- conflicted
+++ resolved
@@ -414,7 +414,20 @@
         },
         {
           type: "category",
-<<<<<<< HEAD
+          label: "Session Lifecycle (Alpha)",
+          link: {
+            type: "generated-index",
+            title: "Session Service API (Alpha)",
+            slug: "/apis/session_service",
+            description:
+              "This API is intended to manage sessions in a ZITADEL instance.\n"+
+              "\n"+
+              "This project is in alpha state. It can AND will continue breaking until the services provide the same functionality as the current login.",
+          },
+          items: require("./docs/apis/session_service/sidebar.js"),
+        },
+        {
+          type: "category",
           label: "Settings Lifecycle (Alpha)",
           link: {
             type: "generated-index",
@@ -426,19 +439,6 @@
               "This project is in alpha state. It can AND will continue breaking until the services provide the same functionality as the current login.",
           },
           items: require("./docs/apis/settings_service/sidebar.js"),
-=======
-          label: "Session Lifecycle (Alpha)",
-          link: {
-            type: "generated-index",
-            title: "Session Service API (Alpha)",
-            slug: "/apis/session_service",
-            description:
-              "This API is intended to manage sessions in a ZITADEL instance.\n"+
-              "\n"+
-              "This project is in alpha state. It can AND will continue breaking until the services provide the same functionality as the current login.",
-          },
-          items: require("./docs/apis/session_service/sidebar.js"),
->>>>>>> c2cb84cd
         },
         {
           type: "category",
