module.exports = {
  guides: [
    "guides/overview",
    {
      type: "category",
      label: "Get Started",
      collapsed: false,
      items: [
        "guides/start/quickstart",
        {
          type: "category",
          label: "Frontend",
          items: [
            "examples/login/angular",
            "examples/login/react",
            "examples/login/flutter",
            "examples/login/nextjs",
            "examples/login/go",
            "examples/login/java-spring",
          ],
          collapsed: true,
        },
        {
          type: "category",
          label: "Backend",
          items: [
            "examples/secure-api/go",
            "examples/secure-api/python-flask",
            "examples/secure-api/dot-net",
<<<<<<< HEAD
            "examples/secure-api/java-spring",
=======
            "examples/secure-api/nodejs-nestjs",
>>>>>>> cdc4a684
          ],
          collapsed: true,
        },
      ],
    },
    "examples/sdks",
    {
      type: "category",
      label: "Example Applications",
      items: [
        "examples/introduction",
        {
          type: "link",
          label: "Frontend", // The link label
          href: "/examples/introduction#frontend", // The internal path
        },
        {
          type: "link",
          label: "Backend", // The link label
          href: "/examples/introduction#backend", // The internal path
        },
      ],
      collapsed: true,
    },
    {
      type: "category",
      label: "Manage",
      collapsed: true,
      items: [
        {
          type: "category",
          label: "Cloud",
          link: {
            type: "generated-index",
            title: "Overview",
            slug: "guides/manage/cloud/overview",
            description:
              "Our customer portal is used to manage all your  ZITADEL instances. You can also manage your subscriptions, billing, newsletters and support requests.",
          },
          items: [
            "guides/manage/cloud/start",
            "guides/manage/cloud/instances",
            "guides/manage/cloud/billing",
            "guides/manage/cloud/users",
            "guides/manage/cloud/support",
          ],
        },
        {
          type: "category",
          label: "Console",
          items: [
            "guides/manage/console/overview",
            "guides/manage/console/instance-settings",
            "guides/manage/console/organizations",
            "guides/manage/console/projects",
            "guides/manage/console/roles",
            "guides/manage/console/applications",
            "guides/manage/console/users",
            "guides/manage/console/managers",
            "guides/manage/console/actions",
          ],
        },
        {
          type: "category",
          label: "Customize",
          items: [
            "guides/manage/customize/branding",
            "guides/manage/customize/texts",
            "guides/manage/customize/behavior",
            "guides/manage/customize/restrictions",
          ],
        },
        {
          type: "category",
          label: "Terraform",
          items: ["guides/manage/terraform/basics"],
        },
        {
          type: "category",
          label: "Users",
          items: [
            "guides/manage/user/reg-create-user",
            "guides/manage/customize/user-metadata",
          ],
        },
      ],
    },
    {
      type: "category",
      label: "Migrate",
      collapsed: true,
      items: [
        "guides/migrate/introduction",
        "guides/migrate/users",
        {
          type: "category",
          label: "Sources",
          collapsed: true,
          items: [
            "guides/migrate/sources/zitadel",
            "guides/migrate/sources/auth0",
            "guides/migrate/sources/keycloak",
          ],
        },
      ],
    },
    {
      type: "category",
      label: "Integrate",
      link: {
        type: "generated-index",
        title: "Integrate",
        slug: "guides/integrate",
        description:
          "Integrate your users and application with ZITADEL. In this section you will find resource on how to authenticate your users, configure external identity providers, access the ZITADEL APIs to manage resources, and integrate with third party services and tools.",
      },
      items: [
        {
          type: "category",
          label: "Authenticate Users",
          collapsed: true,
          link: {
            type: "generated-index",
            title: "Authenticate Human Users",
            slug: "guides/integrate/human-users",
            description: "How to authenticate human users with OpenID Connect",
          },
          items: [
            "guides/integrate/login-users",
            "guides/integrate/oauth-recommended-flows",
            "guides/integrate/logout",
          ],
        },
        {
          type: "category",
          label: "Token Introspection",
          link: {
            type: "generated-index",
            title: "Token Introspection",
            slug: "/guides/integrate/token-introspection",
            description:
              "Token introspection is the process of checking whether an access token is valid and can be used to access protected resources. You have an API that acts as an OAuth resource server and can be accessed by user-facing applications. To validate an access token by calling the ZITADEL introspection API, you can use the JSON Web Token (JWT) Profile (recommended) or Basic Authentication for token introspection. It's crucial to understand that the API is entirely separate from the front end. The API shouldn’t concern itself with the token type received. Instead, it's about how the API chooses to call the introspection endpoint, either through JWT Profile or Basic Authentication. Many APIs assume they might receive a JWT and attempt to verify it based on signature or expiration. However, with ZITADEL, you can send either a JWT or an opaque Bearer token from the client end to the API. This flexibility is one of ZITADEL's standout features.",
          },
          collapsed: true,
          items: [
            "guides/integrate/token-introspection/private-key-jwt",
            "guides/integrate/token-introspection/basic-auth",
          ],
        },
        {
          type: "category",
          label: "Authenticate Service Users",
          link: {
            type: "generated-index",
            title: "Authenticate ZITADEL Service Users",
            slug: "/guides/integrate/serviceusers",
            description:
              "How to authenticate service users for machine-to-machine (M2M) communication between services. You also need to authenticate service users to access ZITADEL's APIs.",
          },
          collapsed: true,
          items: [
            "guides/integrate/private-key-jwt",
            "guides/integrate/client-credentials",
            "guides/integrate/pat",
          ],
        },
        {
          type: "category",
          label: "Role Management",
          collapsed: true,
          items: ["guides/integrate/retrieve-user-roles"],
        },
        {
          type: "category",
          label: "Build your own Login UI",
          link: {
            type: "generated-index",
            title: "Build your own Login UI",
            slug: "/guides/integrate/login-ui",
            description:
              "In the following guides you will learn how to create your own login UI with our APIs. The different scenarios like username/password, external identity provider, etc. will be shown.",
          },
          collapsed: true,
          items: [
            "guides/integrate/login-ui/username-password",
            "guides/integrate/login-ui/external-login",
            "guides/integrate/login-ui/passkey",
            "guides/integrate/login-ui/mfa",
            "guides/integrate/login-ui/select-account",
            "guides/integrate/login-ui/password-reset",
            "guides/integrate/login-ui/logout",
            "guides/integrate/login-ui/oidc-standard",
          ],
        },
        {
          type: "category",
          label: "Configure Identity Providers",
          link: {
            type: "generated-index",
            title:
              "Let Users Login with Preferred Identity Provider in ZITADEL",
            slug: "/guides/integrate/identity-providers",
            description:
              "In the following guides you will learn how to configure and setup your preferred external identity provider in ZITADEL.",
          },
          collapsed: true,
          items: [
            "guides/integrate/identity-providers/google",
            "guides/integrate/identity-providers/azure-ad",
            "guides/integrate/identity-providers/github",
            "guides/integrate/identity-providers/gitlab",
            "guides/integrate/identity-providers/apple",
            "guides/integrate/identity-providers/ldap",
            "guides/integrate/identity-providers/openldap",
            "guides/integrate/identity-providers/migrate",
            "guides/integrate/identity-providers/okta",
            "guides/integrate/identity-providers/keycloak",
          ],
        },
        {
          type: "category",
          label: "Access ZITADEL APIs",
          collapsed: true,
          items: [
            {
              type: "link",
              label: "Authenticate Service Users",
              href: "/guides/integrate/serviceusers",
            },
            "guides/integrate/access-zitadel-apis",
            "guides/integrate/access-zitadel-system-api",
            "guides/integrate/event-api",
            {
              type: "category",
              label: "Example Code",
              items: [
                "examples/call-zitadel-api/go",
                "examples/call-zitadel-api/dot-net",
              ],
              collapsed: true,
            },
          ],
        },
        {
          type: "category",
          label: "Services",
          link: {
            type: "generated-index",
            title: "Integrate ZITADEL with your Favorite Services",
            slug: "/guides/integrate/services",
            description:
              "With the guides in this section you will learn how to integrate ZITADEL with your services.",
          },
          collapsed: true,
          items: [
            {
              type: "autogenerated",
              dirName: "guides/integrate/services",
            },
            {
              type: "link",
              label: "Bold BI (boldbi.com)",
              href: "https://support.boldbi.com/kb/article/13708/how-to-configure-zitadel-oauth-login-in-bold-bi",
            },
            {
              type: "link",
              label: "Cloudflare workers",
              href: "https://zitadel.com/blog/increase-spa-security-with-cloudflare-workers",
            },
            {
              type: "link",
              label: "Firezone (firezone.dev)",
              href: "https://www.firezone.dev/docs/authenticate/oidc/zitadel",
            },
            {
              type: "link",
              label: "Nextcloud",
              href: "https://zitadel.com/blog/zitadel-as-sso-provider-for-selfhosting",
            },
            {
              type: "link",
              label: "Netbird (netbird.io)",
              href: "https://docs.netbird.io/selfhosted/identity-providers",
            },
            {
              type: "link",
              label: "Psono (psono.com)",
              href: "https://doc.psono.com/admin/configuration/oidc-zitadel.html",
            },
            {
              type: "link",
              label: "Zoho Desk (zoho.com)",
              href: "https://help.zoho.com/portal/en/kb/desk/user-management-and-security/data-security/articles/setting-up-saml-single-signon-for-help-center#Zitadel_IDP",
            },
          ],
        },
        {
          type: "category",
          label: "Tools",
          link: {
            type: "generated-index",
            title: "Integrate ZITADEL with your Tools",
            slug: "/guides/integrate/tools",
            description:
              "With the guides in this section you will learn how to integrate ZITADEL with your favorite tools.",
          },
          collapsed: true,
          items: [
            {
              type: "link",
              label: "Argo CD",
              href: "https://argo-cd.readthedocs.io/en/latest/operator-manual/user-management/zitadel/",
            },
            "guides/integrate/tools/apache2",
            "guides/integrate/authenticated-mongodb-charts",
            "examples/identity-proxy/oauth2-proxy",
          ],
        },
      ],
    },
    {
      type: "category",
      label: "Solution Scenarios",
      link: {
        type: "generated-index",
        title: "Solution Scenarios",
        slug: "guides/solution-scenarios/introduction",
        description:
          "Customers of an SaaS Identity and access management system usually have all distinct use cases and requirements. This guide attempts to explain real-world implementations and break them down into solution scenarios which aim to help you getting started with ZITADEL.",
      },
      collapsed: true,
      items: [
        "guides/solution-scenarios/b2c",
        "guides/solution-scenarios/b2b",
        "guides/solution-scenarios/saas",
        "guides/solution-scenarios/domain-discovery",
        "guides/solution-scenarios/configurations",
        "guides/solution-scenarios/frontend-calling-backend-API",
        "guides/solution-scenarios/device-authorization",
      ],
    },
    {
      type: "category",
      label: "Concepts",
      collapsed: true,
      link: {
        type: "generated-index",
        title: "Concepts and Features",
        slug: "concepts",
        description:
          "This part of our documentation contains ZITADEL specific or general concepts required to understand the system or our guides.",
      },
      items: [
        "concepts/structure/instance",
        "concepts/structure/organizations",
        "concepts/structure/projects",
        "concepts/structure/applications",
        "concepts/structure/granted_projects",
        "concepts/structure/users",
        "concepts/structure/managers",
        "concepts/structure/policies",
        "concepts/features/identity-brokering",
        "concepts/structure/jwt_idp",
        "concepts/features/actions",
        "concepts/features/audit-trail",
        "concepts/features/selfservice",
      ],
    },
    {
      type: "category",
      label: "Architecture",
      collapsed: true,
      items: [
        "concepts/architecture/software",
        "concepts/architecture/solution",
        "concepts/architecture/secrets",
        "concepts/principles",
        {
          type: "category",
          label: "Event Store",
          collapsed: true,
          items: [
            "concepts/eventstore/overview",
            "concepts/eventstore/implementation",
          ],
        },
      ],
    },
    {
      type: "category",
      label: "Support",
      collapsed: true,
      items: [
        "support/software-release-cycles-support",
        "support/troubleshooting",
        {
          type: "link",
          label: "Support Service Descriptions",
          href: "/legal/service-description/support-services",
        },
        {
          type: "category",
          label: "Technical Advisory",
          link: {
            type: "doc",
            id: "support/technical_advisory",
          },
          collapsed: true,
          items: [
            {
              type: "autogenerated",
              dirName: "support/advisory",
            },
          ],
        },
      ],
    },
  ],
  apis: [
    "apis/introduction",
    {
      type: "category",
      label: "Core Resources",
      collapsed: false,
      link: {
        type: "generated-index",
        title: "Core Resources",
        slug: "/apis/resources/",
        description: "Resource based API definitions",
      },
      items: [
        {
          type: "category",
          label: "Authenticated User",
          link: {
            type: "generated-index",
            title: "Auth API",
            slug: "/apis/resources/auth",
            description:
              "The authentication API (aka Auth API) is used for all operations on the currently logged in user. The user id is taken from the sub claim in the token.",
          },
          items: require("./docs/apis/resources/auth/sidebar.js"),
        },
        {
          type: "category",
          label: "Organization Objects",
          link: {
            type: "generated-index",
            title: "Management API",
            slug: "/apis/resources/mgmt",
            description:
              "The management API is as the name states the interface where systems can mutate IAM objects like, organizations, projects, clients, users and so on if they have the necessary access rights. To identify the current organization you can send a header x-zitadel-orgid or if no header is set, the organization of the authenticated user is set.",
          },
          items: require("./docs/apis/resources/mgmt/sidebar.js"),
        },
        {
          type: "category",
          label: "Instance Objects",
          link: {
            type: "generated-index",
            title: "Admin API",
            slug: "/apis/resources/admin",
            description:
              "This API is intended to configure and manage one ZITADEL instance itself.",
          },
          items: require("./docs/apis/resources/admin/sidebar.js"),
        },
        {
          type: "category",
          label: "Instance Lifecycle",
          link: {
            type: "generated-index",
            title: "System API",
            slug: "/apis/resources/system",
            description:
              "This API is intended to manage the different ZITADEL instances within the system.\n" +
              "\n" +
              "Checkout the guide how to access the ZITADEL System API.",
          },
          items: require("./docs/apis/resources/system/sidebar.js"),
        },
        {
          type: "category",
          label: "User Lifecycle (Beta)",
          link: {
            type: "generated-index",
            title: "User Service API (Beta)",
            slug: "/apis/resources/user_service",
            description:
              "This API is intended to manage users in a ZITADEL instance.\n" +
              "\n" +
              "This project is in beta state. It can AND will continue breaking until the services provide the same functionality as the current login.",
          },
          items: require("./docs/apis/resources/user_service/sidebar.js"),
        },
        {
          type: "category",
          label: "Session Lifecycle (Beta)",
          link: {
            type: "generated-index",
            title: "Session Service API (Beta)",
            slug: "/apis/resources/session_service",
            description:
              "This API is intended to manage sessions in a ZITADEL instance.\n" +
              "\n" +
              "This project is in beta state. It can AND will continue breaking until the services provide the same functionality as the current login.",
          },
          items: require("./docs/apis/resources/session_service/sidebar.js"),
        },
        {
          type: "category",
          label: "OIDC Lifecycle (Beta)",
          link: {
            type: "generated-index",
            title: "OIDC Service API (Beta)",
            slug: "/apis/resources/oidc_service",
            description:
              "Get OIDC Auth Request details and create callback URLs.\n" +
              "\n" +
              "This project is in beta state. It can AND will continue breaking until the services provide the same functionality as the current login.",
          },
          items: require("./docs/apis/resources/oidc_service/sidebar.js"),
        },
        {
          type: "category",
          label: "Settings Lifecycle (Beta)",
          link: {
            type: "generated-index",
            title: "Settings Service API (Beta)",
            slug: "/apis/resources/settings_service",
            description:
              "This API is intended to manage settings in a ZITADEL instance.\n" +
              "\n" +
              "This project is in beta state. It can AND will continue to break until the services provide the same functionality as the current login.",
          },
          items: require("./docs/apis/resources/settings_service/sidebar.js"),
        },
        {
          type: "category",
          label: "Assets",
          collapsed: true,
          items: ["apis/assets/assets"],
        },
      ],
    },
    {
      type: "category",
      label: "Sign In Users ",
      collapsed: false,
      items: [
        {
          type: "category",
          label: "OpenID Connect & OAuth",
          collapsed: true,
          items: [
            "apis/openidoauth/endpoints",
            "apis/openidoauth/authrequest",
            "apis/openidoauth/scopes",
            "apis/openidoauth/claims",
            "apis/openidoauth/authn-methods",
            "apis/openidoauth/grant-types",
          ],
        },
        {
          type: "category",
          label: "SAML 2.0",
          collapsed: true,
          items: ["apis/saml/endpoints"],
        },
      ],
    },
    {
      type: "category",
      label: "Actions",
      collapsed: false,
      items: [
        "apis/actions/introduction",
        "apis/actions/modules",
        "apis/actions/internal-authentication",
        "apis/actions/external-authentication",
        "apis/actions/complement-token",
        "apis/actions/customize-samlresponse",
        "apis/actions/objects",
      ],
    },
    {
      type: "doc",
      label: "gRPC Status Codes",
      id: "apis/statuscodes",
    },
    {
      type: "category",
      label: "Observability",
      collapsed: false,
      items: ["apis/observability/metrics", "apis/observability/health"],
    },
    {
      type: "link",
      label: "Rate Limits (Cloud)", // The link label
      href: "/legal/policies/rate-limit-policy", // The internal path
    },
  ],
  selfHosting: [
    {
      type: "category",
      label: "Deploy",
      collapsed: false,
      items: [
        "self-hosting/deploy/overview",
        "self-hosting/deploy/linux",
        "self-hosting/deploy/macos",
        "self-hosting/deploy/compose",
        "self-hosting/deploy/knative",
        "self-hosting/deploy/kubernetes",
        "self-hosting/deploy/loadbalancing-example/loadbalancing-example",
        "self-hosting/deploy/troubleshooting/troubleshooting",
      ],
    },
    {
      type: "category",
      label: "Manage",
      collapsed: false,
      items: [
        "self-hosting/manage/production",
        "self-hosting/manage/productionchecklist",
        "self-hosting/manage/configure/configure",
        {
          type: "category",
          collapsed: false,
          label: "Reverse Proxy",
          link: {
            type: "doc",
            id: "self-hosting/manage/reverseproxy/reverse_proxy",
          },
          items: [
            "self-hosting/manage/reverseproxy/traefik/traefik",
            "self-hosting/manage/reverseproxy/nginx/nginx",
            "self-hosting/manage/reverseproxy/caddy/caddy",
            //            "self-hosting/manage/reverseproxy/httpd/httpd", grpc NOT WORKING
            "self-hosting/manage/reverseproxy/cloudflare/cloudflare",
            "self-hosting/manage/reverseproxy/cloudflare_tunnel/cloudflare_tunnel",
            "self-hosting/manage/reverseproxy/zitadel_cloud/zitadel_cloud",
          ],
        },
        "self-hosting/manage/custom-domain",
        "self-hosting/manage/http2",
        "self-hosting/manage/tls_modes",
        "self-hosting/manage/database/database",
        "self-hosting/manage/updating_scaling",
        "self-hosting/manage/usage_control",
      ],
    },
  ],
  legal: [
    {
      type: "category",
      label: "Legal Agreements",
      collapsed: false,
      link: {
        type: "generated-index",
        title: "Legal Agreements",
        slug: "legal",
        description:
          "This section contains important agreements, policies and appendices relevant for users of our websites and services. All documents will be provided in English language.",
      },
      items: [
        "legal/terms-of-service",
        "legal/data-processing-agreement",
        "legal/subprocessors",
        "legal/annex-support-services",
        {
          type: "category",
          label: "Service Description",
          collapsed: false,
          link: {
            type: "generated-index",
            title: "Service description",
            slug: "/legal/service-description",
            description:
              "Description of services and service levels for ZITADEL Cloud and Enterprise subscriptions.",
          },
          items: [
            {
              type: "autogenerated",
              dirName: "legal/service-description",
            },
          ],
        },
        {
          type: "category",
          label: "Policies",
          collapsed: false,
          link: {
            type: "generated-index",
            title: "Policies",
            slug: "/legal/policies",
            description:
              "Policies and guidelines in addition to our terms of services.",
          },
          items: [
            {
              type: "autogenerated",
              dirName: "legal/policies",
            },
          ],
        },
      ],
    },
  ],
};<|MERGE_RESOLUTION|>--- conflicted
+++ resolved
@@ -27,11 +27,8 @@
             "examples/secure-api/go",
             "examples/secure-api/python-flask",
             "examples/secure-api/dot-net",
-<<<<<<< HEAD
+            "examples/secure-api/nodejs-nestjs",
             "examples/secure-api/java-spring",
-=======
-            "examples/secure-api/nodejs-nestjs",
->>>>>>> cdc4a684
           ],
           collapsed: true,
         },
