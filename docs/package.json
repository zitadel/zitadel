{
  "name": "zitadel-docs",
  "version": "0.0.0",
  "private": true,
  "scripts": {
    "docusaurus": "docusaurus",
    "start": "docusaurus start",
    "start:api": "pnpm run generate && docusaurus start",
    "build": "pnpm run generate && docusaurus build",
    "swizzle": "docusaurus swizzle",
    "deploy": "docusaurus deploy",
    "clear": "docusaurus clear",
    "serve": "docusaurus serve",
    "write-translations": "docusaurus write-translations",
    "write-heading-ids": "docusaurus write-heading-ids",
    "generate": "pnpm run generate:grpc && pnpm run generate:apidocs && pnpm run generate:configdocs",
    "generate:grpc": "buf generate ../proto",
    "generate:apidocs": "docusaurus gen-api-docs all",
    "generate:configdocs": "cp -r ../cmd/defaults.yaml ./docs/self-hosting/manage/configure/ && cp -r ../cmd/setup/steps.yaml ./docs/self-hosting/manage/configure/",
<<<<<<< HEAD
    "generate:re-gen": "pnpm generate:clean-all && pnpm generate",
    "generate:clean-all": "docusaurus clean-api-docs all"
=======
    "generate:re-gen": "yarn generate:clean-all && yarn generate",
    "generate:clean-all": "docusaurus clean-api-docs all",
    "postinstall": "sh ./plugin-download.sh"
>>>>>>> 27cd1d85
  },
  "dependencies": {
    "@bufbuild/buf": "^1.14.0",
    "@docusaurus/core": "^3.8.1",
    "@docusaurus/faster": "^3.8.1",
    "@docusaurus/preset-classic": "^3.8.1",
    "@docusaurus/theme-mermaid": "^3.8.1",
    "@docusaurus/theme-search-algolia": "^3.8.1",
    "@headlessui/react": "^1.7.4",
    "@heroicons/react": "^2.0.13",
    "@inkeep/cxkit-docusaurus": "^0.5.89",
    "autoprefixer": "^10.4.13",
    "clsx": "^1.2.1",
    "docusaurus-plugin-image-zoom": "^3.0.1",
    "docusaurus-plugin-openapi-docs": "4.4.0",
    "docusaurus-theme-github-codeblock": "^2.0.2",
    "docusaurus-theme-openapi-docs": "4.4.0",
    "mdx-mermaid": "^2.0.0",
    "postcss": "^8.4.31",
    "raw-loader": "^4.0.2",
    "react": "^18.2.0",
    "react-copy-to-clipboard": "^5.1.0",
    "react-dom": "^18.2.0",
    "react-google-charts": "^5.2.1",
    "react-player": "^2.15.1"
  },
  "browserslist": {
    "production": [
      ">0.5%",
      "not dead",
      "not op_mini all"
    ],
    "development": [
      "last 1 chrome version",
      "last 1 firefox version",
      "last 1 safari version"
    ]
  },
  "devDependencies": {
    "@docusaurus/module-type-aliases": "^3.8.1",
    "@docusaurus/types": "^3.8.1",
    "tailwindcss": "^3.2.4"
  },
  "packageManager": "pnpm@9.1.2+sha256.19c17528f9ca20bd442e4ca42f00f1b9808a9cb419383cd04ba32ef19322aba7"
}<|MERGE_RESOLUTION|>--- conflicted
+++ resolved
@@ -17,14 +17,9 @@
     "generate:grpc": "buf generate ../proto",
     "generate:apidocs": "docusaurus gen-api-docs all",
     "generate:configdocs": "cp -r ../cmd/defaults.yaml ./docs/self-hosting/manage/configure/ && cp -r ../cmd/setup/steps.yaml ./docs/self-hosting/manage/configure/",
-<<<<<<< HEAD
-    "generate:re-gen": "pnpm generate:clean-all && pnpm generate",
-    "generate:clean-all": "docusaurus clean-api-docs all"
-=======
-    "generate:re-gen": "yarn generate:clean-all && yarn generate",
+    "generate:re-gen": "yarn generate:clean-all && pnpm generate",
     "generate:clean-all": "docusaurus clean-api-docs all",
     "postinstall": "sh ./plugin-download.sh"
->>>>>>> 27cd1d85
   },
   "dependencies": {
     "@bufbuild/buf": "^1.14.0",
