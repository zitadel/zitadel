--- conflicted
+++ resolved
@@ -13,8 +13,9 @@
 - A [Traefik](https://doc.traefik.io/traefik/) reverse proxy container with upstream HTTP/2 enabled, issuing a self-signed TLS certificate.
 - A Login container that is accessible via Traefik at `/ui/v2/login`
 - A Zitadel container that is accessible via Traefik at all other paths than `/ui/v2/login`.
-- The Traefik container and the login container call the Zitadel container via the internal Docker network at `h2c://zitadel:8080`
 - An insecure [PostgreSQL](https://www.postgresql.org/docs/current/index.html).
+
+The Traefik container and the login container call the Zitadel container via the internal Docker network at `h2c://zitadel:8080`
 
 The setup is tested against Docker version 28.0.4 and Docker Compose version v2.34.0
 
@@ -70,9 +71,4 @@
 Your browser warns you about the insecure self-signed TLS certificate. As 127.0.0.1.sslip.io resolves to your localhost, you can safely proceed.
 Use the password *Password1!* to log in.
 
-<<<<<<< HEAD
-Read more about [the login process](/guides/integrate/login/oidc/login-users).
-=======
-You can connect to the database like this: `docker exec -it loadbalancing-example-db-1 psql --host localhost`
-For example, to show all login names: `docker exec -it loadbalancing-example-db-1 psql -d zitadel --host localhost -c 'select * from projections.login_names3'`
->>>>>>> c815ff2a
+Read more about [the login process](/guides/integrate/login/oidc/login-users).