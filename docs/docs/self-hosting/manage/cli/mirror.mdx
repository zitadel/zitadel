--- conflicted
+++ resolved
@@ -138,11 +138,6 @@
 
 # The destination database the data are copied to. Use either cockroach or postgres, by default cockroach is used
 Destination:
-<<<<<<< HEAD
-  # Postgres is always used as destination
-  # The values describe the possible fields to set values
-=======
->>>>>>> d26305f9
   postgres:
     Host: localhost # ZITADEL_DATABASE_POSTGRES_HOST
     Port: 5432 # ZITADEL_DATABASE_POSTGRES_PORT
@@ -154,21 +149,12 @@
     Options: "" # ZITADEL_DATABASE_POSTGRES_OPTIONS
     User:
       Username: zitadel # ZITADEL_DATABASE_POSTGRES_USER_USERNAME
-<<<<<<< HEAD
       Password: "" # ZITADEL_DATABASE_POSTGRES_USER_PASSWORD
       SSL:
         Mode: disable # ZITADEL_DATABASE_POSTGRES_USER_SSL_MODE
         RootCert: "" # ZITADEL_DATABASE_POSTGRES_USER_SSL_ROOTCERT
         Cert: "" # ZITADEL_DATABASE_POSTGRES_USER_SSL_CERT
         Key: "" # ZITADEL_DATABASE_POSTGRES_USER_SSL_KEY
-=======
-      Password: # ZITADEL_DATABASE_POSTGRES_USER_PASSWORD
-      SSL:
-        Mode: disable # ZITADEL_DATABASE_POSTGRES_USER_SSL_MODE
-        RootCert: # ZITADEL_DATABASE_POSTGRES_USER_SSL_ROOTCERT
-        Cert: # ZITADEL_DATABASE_POSTGRES_USER_SSL_CERT
-        Key: # ZITADEL_DATABASE_POSTGRES_USER_SSL_KEY
->>>>>>> d26305f9
 
 # As cockroachdb first copies the data into memory this parameter is used to iterate through the events table and fetch only the given amount of events per iteration
 EventBulkSize: 10000 # ZITADEL_EVENTBULKSIZE
