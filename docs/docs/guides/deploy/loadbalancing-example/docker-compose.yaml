--- conflicted
+++ resolved
@@ -30,20 +30,14 @@
       - "zitadel-certs:/crdb-certs:ro"
 
   certs:
-<<<<<<< HEAD
     image: "cockroachdb/cockroach:v22.1.0"
     entrypoint: ["/bin/bash", "-c"]
     command:
       [
-        "cp /certs/* /zitadel-certs/ && cockroach cert create-client --certs-dir
-        /zitadel-certs/ --ca-key /zitadel-certs/ca.key zitadel_user && chown
-        1000:1000 /zitadel-certs/*",
+        "cp /certs/* /zitadel-certs/ && cockroach cert create-client --overwrite
+        --certs-dir /zitadel-certs/ --ca-key /zitadel-certs/ca.key zitadel_user
+        && chown 1000:1000 /zitadel-certs/*",
       ]
-=======
-    image: 'cockroachdb/cockroach:v22.1.0'
-    entrypoint: [ '/bin/bash', '-c' ]
-    command: [ 'cp /certs/* /zitadel-certs/ && cockroach cert create-client --overwrite --certs-dir /zitadel-certs/ --ca-key /zitadel-certs/ca.key zitadel_user && chown 1000:1000 /zitadel-certs/*' ]
->>>>>>> ac66a54d
     volumes:
       - "certs:/certs:ro"
       - "zitadel-certs:/zitadel-certs:rw"
