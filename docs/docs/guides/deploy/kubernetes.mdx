---
title: Kubernetes
---

import Disclaimer from './_disclaimer.mdx'
import DefaultUser from './_defaultuser.mdx'
import Next from './_next.mdx'

Installation and configuration details are described in the [open source ZITADEL charts repo](https://github.com/zitadel/zitadel-charts).
By default, the chart installs a secure and highly available ZITADEL instance.
For running an easily testable, insecure, non-HA ZITADEL instance, run the following commands.

## Helm

### Add the helm repositories for CockroachDB and ZITADEL

```bash
helm repo add cockroachdb https://charts.cockroachdb.com/
helm repo add zitadel https://charts.zitadel.com
```

<<<<<<< HEAD
### Install zitadel

#### Install an insecure zitadel release that works with localhost with an admin account
=======
### Install an insecure cockroachdb and zitadel release that works with localhost
>>>>>>> 865050c0

```bash
# CockroachDB
helm install crdb cockroachdb/cockroachdb \
  --set fullnameOverride=crdb \
  --set single-node=true \
  --set statefulset.replicas=1

# ZITADEL
helm install my-zitadel zitadel/zitadel \
  --set zitadel.masterkey="MasterkeyNeedsToHave32Characters" \
  --set zitadel.configmapConfig.ExternalSecure=false \
  --set zitadel.configmapConfig.TLS.Enabled=false \
  --set zitadel.secretConfig.Database.cockroach.User.Password="a-zitadel-db-user-password" \
  --set replicaCount=1
```

<DefaultUser components={props.components} />

#### Install an insecure zitadel release that works with localhost with a service account

!!!Caution!!! With this setup you only get a service account with a key and no admin account where you can login directly into ZITADEL.

```bash
helm install --namespace zitadel --create-namespace my-zitadel zitadel/zitadel \
  --set zitadel.masterkey="MasterkeyNeedsToHave32Characters" \
  --set zitadel.configmapConfig.ExternalSecure=false \
  --set zitadel.configmapConfig.TLS.Enabled=false \
  --set zitadel.secretConfig.Database.cockroach.User.Password="a-zitadel-db-user-password" \
  --set replicaCount=1 \
  --set cockroachdb.single-node=true \
  --set cockroachdb.statefulset.replicas=1 \
  --set zitadel.configmapConfig.FirstInstance.MachineKeyPath="/machinekey/zitadel-admin-sa.json" \
  --set zitadel.configmapConfig.FirstInstance.Org.Machine.Machine.Username="zitadel-admin-sa" \
  --set zitadel.configmapConfig.FirstInstance.Org.Machine.Machine.Name="Admin" \
  --set zitadel.configmapConfig.FirstInstance.Org.Machine.MachineKey.Type=1
```

When helm is done, you get a command to retrieve your machine key, which is saved as a kubernetes secret, for example:
```bash
kubectl -n zitadel get secret zitadel-admin-sa -o jsonpath='{ .data.zitadel-admin-sa\.json }' | base64 -D
```

This key can be used to provision resources with for example [Terraform](../manage/terraform/basics.md).

### Forward the ZITADEL service port to your local machine

```bash
kubectl port-forward svc/my-zitadel 8080:8080
```

<Next components={props.components} />
<Disclaimer components={props.components} /><|MERGE_RESOLUTION|>--- conflicted
+++ resolved
@@ -19,13 +19,9 @@
 helm repo add zitadel https://charts.zitadel.com
 ```
 
-<<<<<<< HEAD
 ### Install zitadel
 
-#### Install an insecure zitadel release that works with localhost with an admin account
-=======
-### Install an insecure cockroachdb and zitadel release that works with localhost
->>>>>>> 865050c0
+#### Install an insecure cockroachdb and zitadel release that works with localhost
 
 ```bash
 # CockroachDB
@@ -40,7 +36,9 @@
   --set zitadel.configmapConfig.ExternalSecure=false \
   --set zitadel.configmapConfig.TLS.Enabled=false \
   --set zitadel.secretConfig.Database.cockroach.User.Password="a-zitadel-db-user-password" \
-  --set replicaCount=1
+  --set replicaCount=1 \
+  --set cockroachdb.single-node=true \
+  --set cockroachdb.statefulset.replicas=1
 ```
 
 <DefaultUser components={props.components} />
