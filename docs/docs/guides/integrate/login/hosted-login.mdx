--- conflicted
+++ resolved
@@ -180,10 +180,13 @@
 
 #### Step-by-step Guide
 
-<<<<<<< HEAD
 To try out the new login without modifying it, the easiest way is to just activate it on your Zitadel Cloud instance domain at `https://<YOUR_ZITADEL_INSTANCE_DOMAIN>/ui/v2/login`.
 
 The easiest way to actually customizing it is to fork the https://github.com/zitadel/typescript repo and use the "Deploy" button to run your code on Vercel.
+
+:::caution
+Before you reconfigure Zitadel, we recommend you to create a service user with the IAM_OWNER role for a lockout-failsafe.
+:::
 
 <Tabs queryString="deployment">
     <TabItem value="zitadel_cloud_standard" label="Zitadel Cloud Standard V2 Login" default="true">
@@ -204,7 +207,6 @@
         Note: [Zitadel Manager Guide](https://zitadel.com/docs/guides/manage/console/managers)
         3. Deploy login to Vercel: You can do so, be directly clicking the [“Deploy” button](https://github.com/zitadel/typescript?tab=readme-ov-file#deploy-to-vercel) at the bottom of the readme in our [repository](https://github.com/zitadel/typescript)
         4. If you have used the deploy button in the steps before, you will automatically be asked for this step. Enter the environment variables in Vercel
-        - ZITADEL_SERVICE_USER_ID
         - PAT
         - ZITADEL_API_URL (Example: https://my-domain.zitadel.cloud, no trailing slash)
         5. Add the domain where your login UI is hosted to the [trusted domains](https://zitadel.com/docs/apis/resources/admin/admin-service-add-instance-trusted-domain) in Zitadel. (Example: my-new-zitadel-login.vercel.app)
@@ -217,24 +219,6 @@
 
     </TabItem>
 </Tabs>
-=======
-The simplest way to deploy the new login for yourself is by using the [“Deploy” button in our repository](https://github.com/zitadel/typescript?tab=readme-ov-file#deploy-to-vercel) to deploy the login directly to your Vercel.
-
-1. [Create a service user](https://zitadel.com/docs/guides/integrate/service-users/personal-access-token#create-a-service-user-with-a-pat) with a PAT in your instance
-2. Give the user IAM_LOGIN_CLIENT Permissions in the default settings (YOUR_DOMAIN/ui/console/instance?id=organizations)
-   Note: [Zitadel Manager Guide](https://zitadel.com/docs/guides/manage/console/managers)
-3. Deploy login to Vercel: You can do so, be directly clicking the [“Deploy” button](https://github.com/zitadel/typescript?tab=readme-ov-file#deploy-to-vercel) at the bottom of the readme in our [repository](https://github.com/zitadel/typescript)
-4. If you have used the deploy button in the steps before, you will automatically be asked for this step. Enter the environment variables in Vercel
-   - PAT
-   - ZITADEL_API_URL (Example: https://my-domain.zitadel.cloud, no trailing slash)
-5. Add the domain where your login UI is hosted to the [trusted domains](https://zitadel.com/docs/apis/resources/admin/admin-service-add-instance-trusted-domain) in Zitadel. (Example: my-new-zitadel-login.vercel.app)
-6. Use the new login in your application. You have three different options on how to achieve this
-   1. Enable the new login on your application configuration and add the URL of your login UI, with that settings Zitadel will automatically redirect you to the new login if you call the old one.
-      ![Login V2 Application Configuration](/img/guides/integrate/login/login-v2-app-config.png)
-   2. Enable the [loginV2 feature](https://zitadel.com/docs/apis/resources/feature_service_v2/feature-service-set-instance-features) on the instance and add the URL of your login. If you enable this feature, the login will be used for every application configured in your Zitadel instance. (Example: https://my-new-zitadel-login.vercel.app)
-   3. Change the issuer in the code of your application to the new domain of your login
-7. Enforce users to have their email verified. By setting `EMAIL_VERIFICATION` to `true` in your environment variables, your users will be enforced to verify their email address before they can log in.
->>>>>>> 6379d6a0
 
 ### Important Notes
 
