--- conflicted
+++ resolved
@@ -85,13 +85,8 @@
 ```json
 {
   "deviceAuthorizationRequest": {
-<<<<<<< HEAD
     "id": "XzNejv6NxqVU8Qur5uxEh7f_Wi1p0qUu4PJTJ6JUIx0xtJ2uqmU",
-    "clientId": "170086824411201793@yourapp",
-=======
-    "id": "uEwFVs5e5OOHrXuS/02WpwkN/2pucoIgHsFkktgMjDNl9gz/dt8",
     "clientId": "170086824411201793",
->>>>>>> 94ab3bab
     "scope": [
       "openid",
       "profile"
