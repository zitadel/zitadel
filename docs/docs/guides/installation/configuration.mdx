--- conflicted
+++ resolved
@@ -9,13 +9,8 @@
 For example, if you want to configure the default ZITADEL IAM admin username and password, export these two variables.
 
 ```bash
-<<<<<<< HEAD
 export ZITADEL_DEFAULTINSTANCE_ORG_HUMAN_USERNAME="root"
 export ZITADEL_DEFAULTINSTANCE_ORG_HUMAN_PASSWORD="RootPassword1!"
-=======
-export ZITADEL_DEFAULTINSTANCE_HUMAN_USERNAME="root"
-export ZITADEL_DEFAULTINSTANCE_HUMAN_PASSWORD="RootPassword1!"
->>>>>>> 0906c2d5
 ```
 
 ### Configure by configuration files
@@ -27,15 +22,17 @@
 # Create a configuration file containing normal configuration
 cat << EOF > ./zitadel-config.yaml
 DefaultInstance:
-  Human:
-    Username: root
+  Org:
+    Human:
+      Username: root
 EOF
 
 # Create a configuration file containing secrets
 cat << EOF > ./zitadel-secrets.yaml
 DefaultInstance:
-  Human:
-    Password: RootPassword1!
+  Org:
+    Human:
+      Password: RootPassword1!
 EOF
 
 # Pass multiple config files using the --config argument
