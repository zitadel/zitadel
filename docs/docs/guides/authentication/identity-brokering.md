--- conflicted
+++ resolved
@@ -92,11 +92,7 @@
 ![Configure identity provider](/img/console_org_identity_provider.gif)
 
 ### 4.Send the primary domain scope on the authorization request
-<<<<<<< HEAD
-ZITADEL will show a set of identity providers by default. This configuration can be changed by users with the [manager role] (https://docs.zitadel.ch/docs/concepts/zitadel/objects/managers) *IAM_OWNER*.
-=======
-ZITADEL shows a set of identity providers by default. This configuration can be changed by users with the [manager role] (https://docs.zitadel.ch/docs/concepts/zitadel/objects/managers) `IAM_OWNER`.
->>>>>>> 84f53ac3
+ZITADEL shows a set of identity providers by default. This configuration can be changed by users with the [manager role] (https://docs.zitadel.ch/docs/concepts/zitadel/objects/managers) *IAM_OWNER*.
 
 An organization's login settings are shown:
 
