---
title: Access ZITADEL APIs
---

<table class="table-wrapper">
    <tr>
        <td>Description</td>
        <td>Learn how to authorize Service Users to access ZITADEL APIs.</td>
    </tr>
    <tr>
        <td>Learning Outcomes</td>
        <td>
            In this module you will:
            <ul>
                <li>Grant a Service User for ZITADEL</li>
                <li>Authorize a Service User with a JWT that is signed with your private key</li>
            </ul>
        </td>
    </tr>
     <tr>
        <td>Prerequisites</td>
        <td>
            <ul>
                <li>Knowledge of <a href="/docs/guides/authorization/oauth-recommended-flows">Recommended Authorization Flows</a></li>
                <li>Knowledge of <a href="/docs/guides/authentication/serviceusers">Service Users</a></li>
            </ul>
        </td>
    </tr>
</table>

## ZITADEL Managers

ZITADEL Managers are Users who have permission to manage ZITADEL itself.
There are some different levels for managers:

- **IAM Managers**: This is the highest level. Users with IAM Manager roles can manage the whole IAM. 
- **Org Managers**: Managers in the Organization Level can manage everything within the granted Organization.
- **Project Mangers**: These users can manage projects.
- **Project Grant Manager**: The project grant manager is for projects, which are granted by another organization.

Each level has different Roles. [Read more about ZITADEL Manager Roles](../../concepts/structure/managers.md).


## Exercise: Add ORG_OWNER to Service User

Make sure you have a Service User with a Key. (For more detailed information about creating a service user, see [Service User](../authentication/serviceusers)).

<<<<<<< HEAD
1. Navigate to Organization Detail
2. Click the **+** button in the right part of console, in the managers part of details
3. Search the user and select it
4. Select the role **ORG_OWNER**
=======
1. Navigate to Organization Detail.
2. On the right side of the console, in the manager's details, select the **+** button.
3. Search for the user and select it.
4. Choose the role `ORG_OWNER`.
>>>>>>> 84f53ac3

![Add Org Manager](/img/console_org_manager_add.gif)

## Authenticating a service user

In ZITADEL, we use the `private_jwt` (**“JWT bearer token with private key”**, [RFC7523](https://tools.ietf.org/html/rfc7523)) authorization grant for this non-interactive authentication.
For details, refer to the topic, [Service User](../authentication/serviceusers).

### Request an OAuth token, with audience for ZITADEL

With the encoded JWT from the prior step, craft a POST request to ZITADEL's token endpoint:

To access the ZITADEL APIs, you need the ZITADEL Project ID in the audience of your token.
This is possible by sending a custom scope for the audience. [Read more about Custom Scopes](../../apis/openidoauth/scopes).

Use the scope `urn:zitadel:iam:org:project:id:{projectid}:aud` to include the project id in your audience:

> The scope for zitadel.ch is: `urn:zitadel:iam:org:project:id:69234237810729019:aud`

```bash
curl --request POST \
  --url https://api.zitadel.ch/oauth/v2/token \
  --header 'Content-Type: application/x-www-form-urlencoded' \
  --data grant_type=urn:ietf:params:oauth:grant-type:jwt-bearer \
  --data scope='openid profile email urn:zitadel:iam:org:project:id:69234237810729019:aud' \
  --data assertion=eyJ0eXAiOiJKV1QiL...
```

* `grant_type` must be `urn:ietf:params:oauth:grant-type:jwt-bearer`.
* `scope` should contain any [Scopes](../../apis/openidoauth/scopes) you want to include, but must include `openid`. For this example, please include `profile` and `email`.
* `assertion` is the encoded value of the JWT that was signed with your private key from the prior step.

You should receive a successful response with `access_token`,  `token_type` and time to expiry in seconds as `expires_in`.

```bash
HTTP/1.1 200 OK
Content-Type: application/json

{
  "access_token": "MtjHodGy4zxKylDOhg6kW90WeEQs2q...",
  "token_type": "Bearer",
  "expires_in": 43199
}
```

With this token, you can access the [ZITADEL APIs](../../apis/introduction) .

## Knowledge Check

* Managers are used for all users to get authorizations for all projects.
    - [ ] yes
    - [ ] no
* You need the ZITADEL Project Id in your audience and can access this with a custom scope.
    - [ ] yes
    - [ ] no


<details>
    <summary>
        Solutions
    </summary>


* Managers are used for all users to get authorizations for all projects.
    - [ ] yes
    - [x] no (Managers are used only to grant users for ZITADEL)
* You need the ZITADEL Project Id in your audience and can access this with a custom scope.
    - [x] yes
    - [ ] no

</details>

## Summary

* Grant a user for ZITADEL
* Because there is no interactive logon, you need to use a JWT that is signed with your private key to authorize the user.
* With a custom scope (`urn:zitadel:iam:org:project:id:{projectid}:aud`), you can access ZITADEL APIs.


Where to go from here:

* [ZITADEL API Documentation](../../apis/introduction)<|MERGE_RESOLUTION|>--- conflicted
+++ resolved
@@ -45,17 +45,10 @@
 
 Make sure you have a Service User with a Key. (For more detailed information about creating a service user, see [Service User](../authentication/serviceusers)).
 
-<<<<<<< HEAD
-1. Navigate to Organization Detail
-2. Click the **+** button in the right part of console, in the managers part of details
-3. Search the user and select it
-4. Select the role **ORG_OWNER**
-=======
 1. Navigate to Organization Detail.
 2. On the right side of the console, in the manager's details, select the **+** button.
 3. Search for the user and select it.
-4. Choose the role `ORG_OWNER`.
->>>>>>> 84f53ac3
+4. Choose the role *ORG_OWNER*.
 
 ![Add Org Manager](/img/console_org_manager_add.gif)
 
