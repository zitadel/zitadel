--- conflicted
+++ resolved
@@ -37,19 +37,11 @@
 
 Now, make the action hook into the [external authentication flow](../../../apis/actions/register-flow#external-authentication).
 
-<<<<<<< HEAD
 1. In the **Flows <i className="las la-exchange-alt"></i>** section, select the **+ New** button.
 1. Select the **Flow Type** _External Authentication_.
 1. Select the **Trigger Type** _Post Creation_.
 1. In the **Actions** dropdown, check _addGrant_.
 1. Select the **Save** button.
-=======
-1. In the **Flows <i class="las la-exchange-alt"></i>** section, select the **+ New** button.
-2. Select the **Flow Type** *External Authentication*.
-3. Select the **Trigger Type** *Post Creation*.
-4. In the **Actions** dropdown, check *addGrant*.
-5. Select the **Save** button.
->>>>>>> add232d1
 
 <!-- TODO: ## Test if your action works -->
 
