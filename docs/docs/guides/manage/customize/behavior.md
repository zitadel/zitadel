--- conflicted
+++ resolved
@@ -32,19 +32,8 @@
 1. Paste this snippet into the multiline textfield.
 1. Replace the snippets placeholders and select **Save**.
 
-<<<<<<< HEAD
-```js
-function addGrant(ctx, api) {
-  api.userGrants.push({
-    ProjectID: "<the projects resource ID you copied above>",
-    Roles: ["<the role key you copied above>"],
-  });
-}
-=======
-
 ```js reference
 https://github.com/zitadel/actions/blob/main/examples/add_user_grant.js
->>>>>>> ac66a54d
 ```
 
 ## Run the action when a user registers
