--- conflicted
+++ resolved
@@ -5,12 +5,8 @@
 The ZITADEL API has different possibilities to create users.
 This can be used, if you are building your own registration page.
 
-<<<<<<< HEAD
-[Import Human User](/apis/mgmt)
-=======
 Use the following API call to create your users:
 [Create User (Human)](/apis/mgmt/management-service-import-human-user.api.mdx)
->>>>>>> 4389a32d
 
 ## With Username and Password
 
@@ -43,15 +39,11 @@
 The second possibility is to send the link directly to the user per email.
 Use the following request in that case:
 
-<<<<<<< HEAD
 [Send Passwordless Registration ](/apis/mgmt)
-=======
-[Send Passwordless Registration ](../../../apis/mgmt)
 
 ## Verified Email Address
 
 When creating users you can define wether you want to verify their email address before activating the user.
 
 In case you want to create the user with an verified email address set the `isEmailVerified` property to `true`.
-No initialization email will be sent to the user.
->>>>>>> 4389a32d
+No initialization email will be sent to the user.