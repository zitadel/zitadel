---
title: Technical Advisory 10001
---

## Date and Version

<<<<<<< HEAD
Version: 2.36.0

Date: Calendar Week 36
=======
Version: 2.35.0
Date: Calendar Week 34
>>>>>>> 28b19168

## Description

Currently, disabling the `Allow Register` setting in the Login Policy, will disable any registration - local and through External Identity Providers (IDP). 
This might be a good solution, if you manage all users yourself and do not want them to create any new account.
If you on the other hand want users to be able to federate their accounts from another IDP and only want to disable local registration, there's currently no option to do so.

Further ZITADEL provided the possibility to disable registration on each IDP with the introduction of IDP Templates.

To address this, we are going to change the behavior of the setting mentioned above, so that if disable, it will only prevent local registration. Registration of a federated user will still be possible - if not disabled by the corresponding IDP Template.

## Statement

This behaviour change was tracked in the following PR: [Restrict AllowRegistration check to local registration](https://github.com/zitadel/zitadel/pull/5939).
The change was part of version [v2.35.0](https://github.com/zitadel/zitadel/releases/tag/v2.35.0)

## Mitigation

If you want to prevent user creation / registration through an IDP, be sure to disable the `isCreationAllowed` option on the desired IDP Templates.

## Impact

Once this update has been released and deployed, the `Allow Register` setting in the Login Policy will only affect local registrations and users might be able to create a ZITADEL account through an IDP, depending on your IDP provider options.<|MERGE_RESOLUTION|>--- conflicted
+++ resolved
@@ -4,14 +4,9 @@
 
 ## Date and Version
 
-<<<<<<< HEAD
-Version: 2.36.0
+Version: 2.35.0
 
-Date: Calendar Week 36
-=======
-Version: 2.35.0
 Date: Calendar Week 34
->>>>>>> 28b19168
 
 ## Description
 
