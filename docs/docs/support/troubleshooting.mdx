---
title: Troubleshoot ZITADEL
sidebar_label: Troubleshoot
---

You will find some possible error messages here, what the problem is and what some possible solutions can be.

:::tip Didn't find an answer?  
Join or [Chat](https://zitadel.com/chat) or open a [Discussion](https://github.com/zitadel/zitadel/discussions).
:::

## User agent does not correspond

This error appeared for some users as soon as they were redirected to the login page of ZITADEL.
ZITADEL uses some cookies to identify the browser/user agent of the user, so it is able to store the active user sessions. By blocking the cookies the functions of ZITADEL will be affected.

We only found this issue with iPhone users, and it was dependent on the settings of the device.

Go to the settings of the app Safari and check in the "Experimental WebKit Features" if SameSite strict enforcement (ITP) is disabled
Also check if "block all cookies" is active. If so please disable this setting.

To make sure, that your new settings will trigger, please restart your mobile phone and try it again.

**Settings > Safari > Advanced > Experimental Features > disable: „SameSite strict enforcement (ITP)“**

![Same Site Strict Enforvement](/img/manuals/errors/same-site-strict.png)

**Settings > Safari > disable: "Block All cookies"** 
![Block all cookies](/img/manuals/errors/block-cookies.png)

Do you still face this issue? Please contact us, and we will help you find out what the problem is.

## Invalid audience

`invalid audience (APP-Zxfako)`

This error message refers to the audience claim (`aud`) of your token.
This claim identifies the audience, i.e. the resource server, that this token is intended for.
If a resource server does not identify itself with a value in the "aud" claim when this claim is present, then the must be rejected (see [RFC7519](https://www.rfc-editor.org/rfc/rfc7519#section-4.1.3) for more details).

You might encounter this error message from ZITADEL, typically when you authenticated with a client in one project and trying to access an application in another project.
You need add a specific [reserved scope](/docs/apis/openidoauth/scopes#reserved-scopes) to add the projectID to the audience of the access token.

The two scenarios should help you troubleshoot this issue:

### Frontend to Backend

You have one project for your frontend application and one project for your backend application.
End-users authenticate to an application in your frontend project.
The frontend then sends requests to the backend, validates the token with ZITADEL's introspection endpoint, and returns a payload to the frontend.
The backend returns the error `invalid audience (APP-Zxfako)`.

You must add the scope `urn:zitadel:iam:org:project:id:{projectId}:aud` to the auth request that is send from the front end.
Replace `projectId` with the projectId of your backend.

### Accessing ZITADEL's APIs

You have a project for a frontend application.
The application should also access the API of your ZITADEL, for example to pull a list of all users and display them on a user page.
End-users authenticate to the application in the frontend project, but when calling the management API you get the error `invalid audience (APP-Zxfako)`.

You must add the scope `urn:zitadel:iam:org:project:id:zitadel:aud` to the auth request that is send from the front end.

When accessing your ZITADEL instance's APIs they act as a resource server.
You can check the Console or via API and see that when you open your default organization there exists a project "ZITADEL" that contains different applications for each API and the Console.
Like in the scenario above the access token requires to have an `aud` claim that includes the "ZITADEL" project.
Instead of `urn:zitadel:iam:org:project:id:zitadel:aud` you could also use `urn:zitadel:iam:org:project:id:{projectId}:aud`, where  `projectId` is the projectId of the Project "ZITADEL".

## WebFinger requirement for Tailscale

The WebFinger requirement and setup is a step a user has to take outside of their IdP set-up. WebFinger is a protocol which supports the ability for OIDC issuer discovery, and we use it to prove that the user has administrative control over the domain and to retrieve the issuer. This is a requirement we have in place for all users, regardless of their IdP, who use custom OIDC with Tailscale.

On their custom domain, e.g example.com, users need to host a WebFinger endpoint at https://example.com/.well-known/webfinger. When queried, this endpoint returns a JSON response detailing the issuer. Users would need to host the endpoint with the link to the ZITADEL issuer. Tailscale only looks up this endpoint once when a user signs up, and will only look up this endpoint again if the user needs to make a configuration change to their identity provider.

The requirements and a set up guide is detailed in the [Tailscale documentation](https://tailscale.com/kb/1240/sso-custom-oidc/).

## Login not possible. The organization of the user must be granted to the project

![Organization must be granted Error](/img/support/login_not_possible_error.png)

<<<<<<< HEAD
ZITADEL does is not only capable of handling authentication but also authorization.
This error message tells you, that a project grant is missing from the owner organization to the organization of the authenticating user.
=======
ZITADEL is not only capable of handling authentication but also authorization.
This error message tells you, that a permission is missing for the organization of the user.
>>>>>>> 027118d5

You do have two organizations, an owner (Organization A) and a customer (Organization B).
The Organization A owns a Project, and has to grant it to Organization B, so users are allowed to authenticate.
The error message tells that the permission is required, but the project is not granted to Organization B.
![Project Grant Missing](/img/support/project_grant_missing.png)


You do have two possibilities.
1. Disable the permission check
2. Give the permission to the organization

### Disable the permission check

1. Go to the organization, who owns the project, where the user tries to authenticate.
2. Navigate to the general settings of the needed project
3. Disable "Check for Project on Authentication"

![Project Settings](/img/support/check_for_project_on_authentication.png)


### Give the needed permission to the organization

1. Go to the organization, who owns the project, where the user tries to authenticate.
2. Navigate to the grants page of the needed project
3. Click on the "New" button
4. Search for the organization to which you want to grant the project (e.g Organization B)
5. Select the roles you want to grant
6. Click save

![Project Grant for Organization B](/img/support/project_grant_for_customer_b.png)<|MERGE_RESOLUTION|>--- conflicted
+++ resolved
@@ -78,13 +78,8 @@
 
 ![Organization must be granted Error](/img/support/login_not_possible_error.png)
 
-<<<<<<< HEAD
-ZITADEL does is not only capable of handling authentication but also authorization.
+ZITADEL is not only capable of handling authentication but also authorization.
 This error message tells you, that a project grant is missing from the owner organization to the organization of the authenticating user.
-=======
-ZITADEL is not only capable of handling authentication but also authorization.
-This error message tells you, that a permission is missing for the organization of the user.
->>>>>>> 027118d5
 
 You do have two organizations, an owner (Organization A) and a customer (Organization B).
 The Organization A owns a Project, and has to grant it to Organization B, so users are allowed to authenticate.
