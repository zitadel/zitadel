--- conflicted
+++ resolved
@@ -10,8 +10,4 @@
 
 This not only enhances the overall user experience but also reinforces the organization's brand presence. Additionally, custom domains can contribute to trust and credibility, as users are more likely to recognize and trust URLs associated with the organization rather than generic domains. Overall, ZITADEL's custom domain feature empowers organizations to tailor the authentication process to align with their brand identity and user expectations.
 
-<<<<<<< HEAD
-Learn how to [configure a custom domain in ZITADEL Cloud](/guides/manage/cloud/instances#add-custom-domain) or how to configure [custom domain when self-hosting](/self-hosting/manage/custom-domain).
-=======
-Learn how to [configure a custom domain in ZITADEL Cloud](/docs/guides/manage/cloud/instances#add-custom-domain) or how to configure [custom domain when self-hosting](/docs/self-hosting/manage/custom-domain).
->>>>>>> 383b68b4
+Learn how to [configure a custom domain in ZITADEL Cloud](/docs/guides/manage/cloud/instances#add-custom-domain) or how to configure [custom domain when self-hosting](/docs/self-hosting/manage/custom-domain).