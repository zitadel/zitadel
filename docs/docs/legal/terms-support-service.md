--- conflicted
+++ resolved
@@ -213,15 +213,9 @@
 
 ### Entry into force
 
-<<<<<<< HEAD
 These TOS shall enter into force as of 15.07.2022.
 
 Last revised: June 14, 2022
-=======
-These TOS shall enter into force as of July 9, 2022.
-
-Last revised: June 9, 2022
->>>>>>> 0c1f03b2
 
 ### Amendments
 
