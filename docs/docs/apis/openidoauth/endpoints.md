--- conflicted
+++ resolved
@@ -14,11 +14,7 @@
 
 ## authorization_endpoint
 
-<<<<<<< HEAD
-[https://<YOUR_DOMAIN>/oauth/v2/authorize]({your_domain}/oauth/v2/authorize)
-=======
 {your_domain}/oauth/v2/authorize
->>>>>>> ace94917
 
 :::note
 The authorization_endpoint is located with the login page, due to the need of accessing the same cookie domain
