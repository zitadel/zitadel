--- conflicted
+++ resolved
@@ -152,7 +152,6 @@
 - `mfasVerified` Array of *Number*  
   <ul><li>0: OTP</li><li>1: U2F</li><li>2: U2F User verification</li></ul>
 - `audience` Array of *string*
-<<<<<<< HEAD
 - `authTime` *Date*
 
 ## HTTP Request
@@ -168,11 +167,8 @@
 - `contentLength` *number*
 - `transferEncoding` Array of *string*
 - `host` *string*
-- `form` Map *string* of Array of *string* 
+- `form` Map *string* of Array of *string*
 - `postForm` Map *string* of Array of *string*
 - `trailer` Map *string* of Array of *string*
 - `remoteAddr` *string*
-- `requestURI` *string*
-=======
-- `authTime` *Date*
->>>>>>> c54ddc71
+- `requestURI` *string*