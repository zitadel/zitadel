---
title: zitadel/idp.proto
---
> This document reflects the state from API 1.0 (available from 20.04.2021)




## Messages


### AzureADTenant



| Field | Type | Description | Validation |
| ----- | ---- | ----------- | ----------- |
| [**oneof**](https://developers.google.com/protocol-buffers/docs/proto3#oneof) type.tenant_type |  AzureADTenantType | - |  |
| [**oneof**](https://developers.google.com/protocol-buffers/docs/proto3#oneof) type.tenant_id |  string | - |  |




### IDP



| Field | Type | Description | Validation |
| ----- | ---- | ----------- | ----------- |
| id |  string | - |  |
| details |  zitadel.v1.ObjectDetails | - |  |
| state |  IDPState | - |  |
| name |  string | - |  |
| styling_type |  IDPStylingType | - |  |
| owner |  IDPOwnerType | - |  |
| [**oneof**](https://developers.google.com/protocol-buffers/docs/proto3#oneof) config.oidc_config |  OIDCConfig | - |  |
| [**oneof**](https://developers.google.com/protocol-buffers/docs/proto3#oneof) config.jwt_config |  JWTConfig | - |  |
| auto_register |  bool | - |  |




### IDPIDQuery



| Field | Type | Description | Validation |
| ----- | ---- | ----------- | ----------- |
| id |  string | - | string.max_len: 200<br />  |




### IDPLoginPolicyLink



| Field | Type | Description | Validation |
| ----- | ---- | ----------- | ----------- |
| idp_id |  string | - |  |
| idp_name |  string | - |  |
| idp_type |  IDPType | - |  |




### IDPNameQuery



| Field | Type | Description | Validation |
| ----- | ---- | ----------- | ----------- |
| name |  string | - | string.max_len: 200<br />  |
| method |  zitadel.v1.TextQueryMethod | - | enum.defined_only: true<br />  |




### IDPOwnerTypeQuery



| Field | Type | Description | Validation |
| ----- | ---- | ----------- | ----------- |
| owner_type |  IDPOwnerType | - | enum.defined_only: true<br />  |




### IDPUserLink



| Field | Type | Description | Validation |
| ----- | ---- | ----------- | ----------- |
| user_id |  string | - |  |
| idp_id |  string | - |  |
| idp_name |  string | - |  |
| provided_user_id |  string | - |  |
| provided_user_name |  string | - |  |
| idp_type |  IDPType | - |  |




### JWTConfig



| Field | Type | Description | Validation |
| ----- | ---- | ----------- | ----------- |
| jwt_endpoint |  string | - | string.min_len: 1<br /> string.max_len: 200<br />  |
| issuer |  string | - | string.min_len: 1<br /> string.max_len: 200<br />  |
| keys_endpoint |  string | - | string.min_len: 1<br /> string.max_len: 200<br />  |
| header_name |  string | - | string.min_len: 1<br /> string.max_len: 200<br />  |




### LDAPAttributes



| Field | Type | Description | Validation |
| ----- | ---- | ----------- | ----------- |
| id_attribute |  string | - | string.max_len: 200<br />  |
| first_name_attribute |  string | - | string.max_len: 200<br />  |
| last_name_attribute |  string | - | string.max_len: 200<br />  |
| display_name_attribute |  string | - | string.max_len: 200<br />  |
| nick_name_attribute |  string | - | string.max_len: 200<br />  |
| preferred_username_attribute |  string | - | string.max_len: 200<br />  |
| email_attribute |  string | - | string.max_len: 200<br />  |
| email_verified_attribute |  string | - | string.max_len: 200<br />  |
| phone_attribute |  string | - | string.max_len: 200<br />  |
| phone_verified_attribute |  string | - | string.max_len: 200<br />  |
| preferred_language_attribute |  string | - | string.max_len: 200<br />  |
| avatar_url_attribute |  string | - | string.max_len: 200<br />  |
| profile_attribute |  string | - | string.max_len: 200<br />  |




### LDAPConfig



| Field | Type | Description | Validation |
| ----- | ---- | ----------- | ----------- |
| host |  string | - |  |
| port |  string | - |  |
| tls |  bool | - |  |
| base_dn |  string | - |  |
| user_object_class |  string | - |  |
| user_unique_attribute |  string | - |  |
| admin |  string | - |  |
| attributes |  LDAPAttributes | - |  |
| provider_options |  Options | - |  |




### OIDCConfig



| Field | Type | Description | Validation |
| ----- | ---- | ----------- | ----------- |
| client_id |  string | - |  |
| issuer |  string | - |  |
| scopes | repeated string | - |  |
| display_name_mapping |  OIDCMappingField | - |  |
| username_mapping |  OIDCMappingField | - |  |




### Options



| Field | Type | Description | Validation |
| ----- | ---- | ----------- | ----------- |
| is_linking_allowed |  bool | - |  |
| is_creation_allowed |  bool | - |  |
| is_auto_creation |  bool | - |  |
| is_auto_update |  bool | - |  |




<<<<<<< HEAD
=======
### Provider



| Field | Type | Description | Validation |
| ----- | ---- | ----------- | ----------- |
| id |  string | - |  |
| details |  zitadel.v1.ObjectDetails | - |  |
| state |  IDPState | - |  |
| name |  string | - |  |
| owner |  IDPOwnerType | - |  |
| type |  ProviderType | - |  |
| config |  ProviderConfig | - |  |




### ProviderConfig



| Field | Type | Description | Validation |
| ----- | ---- | ----------- | ----------- |
| options |  Options | - |  |
| [**oneof**](https://developers.google.com/protocol-buffers/docs/proto3#oneof) config.ldap |  LDAPConfig | - |  |




>>>>>>> 586495a0


## Enums


### AzureADTenantType {#azureadtenanttype}


| Name | Number | Description |
| ---- | ------ | ----------- |
| AZURE_AD_TENANT_TYPE_COMMON | 0 | - |
| AZURE_AD_TENANT_TYPE_ORGANISATIONS | 1 | - |
| AZURE_AD_TENANT_TYPE_CONSUMERS | 2 | - |




### IDPFieldName {#idpfieldname}


| Name | Number | Description |
| ---- | ------ | ----------- |
| IDP_FIELD_NAME_UNSPECIFIED | 0 | - |
| IDP_FIELD_NAME_NAME | 1 | - |




### IDPOwnerType {#idpownertype}
the owner of the identity provider.

| Name | Number | Description |
| ---- | ------ | ----------- |
| IDP_OWNER_TYPE_UNSPECIFIED | 0 | - |
| IDP_OWNER_TYPE_SYSTEM | 1 | system is managed by the ZITADEL administrators |
| IDP_OWNER_TYPE_ORG | 2 | org is managed by de organisation administrators |




### IDPState {#idpstate}


| Name | Number | Description |
| ---- | ------ | ----------- |
| IDP_STATE_UNSPECIFIED | 0 | - |
| IDP_STATE_ACTIVE | 1 | - |
| IDP_STATE_INACTIVE | 2 | - |




### IDPStylingType {#idpstylingtype}


| Name | Number | Description |
| ---- | ------ | ----------- |
| STYLING_TYPE_UNSPECIFIED | 0 | - |
| STYLING_TYPE_GOOGLE | 1 | - |




### IDPType {#idptype}
authorization framework of the identity provider

| Name | Number | Description |
| ---- | ------ | ----------- |
| IDP_TYPE_UNSPECIFIED | 0 | - |
| IDP_TYPE_OIDC | 1 | - |
| IDP_TYPE_JWT | 3 | PLANNED: IDP_TYPE_SAML |




### OIDCMappingField {#oidcmappingfield}


| Name | Number | Description |
| ---- | ------ | ----------- |
| OIDC_MAPPING_FIELD_UNSPECIFIED | 0 | - |
| OIDC_MAPPING_FIELD_PREFERRED_USERNAME | 1 | - |
| OIDC_MAPPING_FIELD_EMAIL | 2 | - |




### ProviderType {#providertype}


| Name | Number | Description |
| ---- | ------ | ----------- |
| PROVIDER_TYPE_UNSPECIFIED | 0 | - |
| PROVIDER_TYPE_OIDC | 1 | - |
| PROVIDER_TYPE_JWT | 2 | - |
| PROVIDER_TYPE_LDAP | 3 | - |
| PROVIDER_TYPE_OAUTH | 4 | - |
| PROVIDER_TYPE_AZURE_AD | 5 | - |
| PROVIDER_TYPE_GITHUB | 6 | - |
| PROVIDER_TYPE_GITHUB_EE | 7 | - |
| PROVIDER_TYPE_GITLAB | 8 | - |
| PROVIDER_TYPE_GITLAB_SELF_HOSTED | 9 | - |
| PROVIDER_TYPE_GOOGLE | 10 | - |



<|MERGE_RESOLUTION|>--- conflicted
+++ resolved
@@ -188,8 +188,6 @@
 
 
 
-<<<<<<< HEAD
-=======
 ### Provider
 
 
@@ -219,7 +217,6 @@
 
 
 
->>>>>>> 586495a0
 
 
 ## Enums
