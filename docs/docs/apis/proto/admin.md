--- conflicted
+++ resolved
@@ -636,41 +636,13 @@
 [SetDefaultDomainClaimedMessageTextResponse](#setdefaultdomainclaimedmessagetextresponse)
 
 Sets the default custom text for domain claimed phone message
-<<<<<<< HEAD
-it impacts all organisations without customized domain claimed message text
-=======
 it impacts all organisations without customized verify phone message text
->>>>>>> bdf3887f
 The Following Variables can be used:
 {{.Domain}} {{.TempUsername}} {{.UserName}} {{.FirstName}} {{.LastName}} {{.NickName}} {{.DisplayName}} {{.LastEmail}} {{.VerifiedEmail}} {{.LastPhone}} {{.VerifiedPhone}} {{.PreferredLoginName}} {{.LoginNames}} {{.ChangeDate}}
 
 
 
 
-<<<<<<< HEAD
-### GetDefaultLoginTexts
-
-> **rpc** GetDefaultLoginTexts([GetDefaultLoginTextsRequest](#getdefaultlogintextsrequest))
-[GetDefaultLoginTextsResponse](#getdefaultlogintextsresponse)
-
-Returns the default custom texts for login ui
-
-
-
-
-### SetDefaultLoginText
-
-> **rpc** SetDefaultLoginText([SetDefaultLoginTextsRequest](#setdefaultlogintextsrequest))
-[SetDefaultLoginTextsResponse](#setdefaultlogintextsresponse)
-
-Sets the default custom text for login ui
-it impacts all organisations without customized login ui texts
-
-
-
-
-=======
->>>>>>> bdf3887f
 ### ListIAMMemberRoles
 
 > **rpc** ListIAMMemberRoles([ListIAMMemberRolesRequest](#listiammemberrolesrequest))
@@ -1081,31 +1053,6 @@
 
 
 
-<<<<<<< HEAD
-### GetDefaultLoginTextsRequest
-This is an empty request
-
-
-| Field | Type | Description | Validation |
-| ----- | ---- | ----------- | ----------- |
-| language |  string | - | string.min_len: 1<br /> string.max_len: 200<br />  |
-
-
-
-
-### GetDefaultLoginTextsResponse
-
-
-
-| Field | Type | Description | Validation |
-| ----- | ---- | ----------- | ----------- |
-| custom_text |  zitadel.text.v1.LoginCustomText | - |  |
-
-
-
-
-=======
->>>>>>> bdf3887f
 ### GetDefaultPasswordResetMessageTextRequest
 This is an empty request
 
@@ -1965,48 +1912,6 @@
 
 
 
-<<<<<<< HEAD
-### SetDefaultLoginTextsRequest
-
-
-
-| Field | Type | Description | Validation |
-| ----- | ---- | ----------- | ----------- |
-| language |  string | - | string.min_len: 1<br /> string.max_len: 200<br />  |
-| select_account_text |  zitadel.text.v1.SelectAccountScreenText | - |  |
-| login_text |  zitadel.text.v1.LoginScreenText | - |  |
-| password_text |  zitadel.text.v1.PasswordScreenText | - |  |
-| reset_password_text |  zitadel.text.v1.ResetPasswordScreenText | - |  |
-| initialize_user_text |  zitadel.text.v1.InitializeUserScreenText | - |  |
-| initialize_done_text |  zitadel.text.v1.InitializeDoneScreenText | - |  |
-| init_mfa_prompt_text |  zitadel.text.v1.InitMFAPromptScreenText | - |  |
-| init_mfa_otp_text |  zitadel.text.v1.InitMFAOTPScreenText | - |  |
-| init_mfa_u2f_text |  zitadel.text.v1.InitMFAU2FScreenText | - |  |
-| init_mfa_done_text |  zitadel.text.v1.InitMFADoneScreenText | - |  |
-| verify_mfa_otp_text |  zitadel.text.v1.VerifyMFAOTPScreenText | - |  |
-| verify_mfa_u2f_text |  zitadel.text.v1.VerifyMFAU2FScreenText | - |  |
-| registration_option_text |  zitadel.text.v1.RegistrationOptionScreenText | - |  |
-| registration_user_text |  zitadel.text.v1.RegistrationUserScreenText | - |  |
-| registration_org_text |  zitadel.text.v1.RegistrationOrgScreenText | - |  |
-| passwordless_text |  zitadel.text.v1.PasswordlessScreenText | - |  |
-| success_login_text |  zitadel.text.v1.SuccessLoginScreenText | - |  |
-
-
-
-
-### SetDefaultLoginTextsResponse
-
-
-
-| Field | Type | Description | Validation |
-| ----- | ---- | ----------- | ----------- |
-| details |  zitadel.v1.ObjectDetails | - |  |
-
-
-
-
-=======
->>>>>>> bdf3887f
 ### SetDefaultPasswordResetMessageTextRequest
 
 
