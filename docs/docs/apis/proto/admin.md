--- conflicted
+++ resolved
@@ -1610,12 +1610,9 @@
 | password_complexity_policy |  bool | - |  |
 | label_policy |  bool | - |  |
 | custom_domain |  bool | - |  |
-<<<<<<< HEAD
 | label_policy_private_label |  bool | - |  |
 | label_policy_watermark |  bool | - |  |
-=======
 | login_policy_password_reset |  bool | - |  |
->>>>>>> c0d9d86b
 
 
 
@@ -1651,12 +1648,9 @@
 | password_complexity_policy |  bool | - |  |
 | label_policy |  bool | - |  |
 | custom_domain |  bool | - |  |
-<<<<<<< HEAD
 | label_policy_private_label |  bool | - |  |
 | label_policy_watermark |  bool | - |  |
-=======
 | login_policy_password_reset |  bool | - |  |
->>>>>>> c0d9d86b
 
 
 
