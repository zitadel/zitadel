--- conflicted
+++ resolved
@@ -32,23 +32,111 @@
     GET: /languages
 
 
-<<<<<<< HEAD
+### SetDefaultLanguage
+
+> **rpc** SetDefaultLanguage([SetDefaultLanguageRequest](#setdefaultlanguagerequest))
+[SetDefaultLanguageResponse](#setdefaultlanguageresponse)
+
+Set the default language
+
+
+
+    PUT: /languages/default/{language}
+
+
+### GetDefaultLanguage
+
+> **rpc** GetDefaultLanguage([GetDefaultLanguageRequest](#getdefaultlanguagerequest))
+[GetDefaultLanguageResponse](#getdefaultlanguageresponse)
+
+Set the default language
+
+
+
+    GET: /languages/default
+
+
+### ListSecretGenerators
+
+> **rpc** ListSecretGenerators([ListSecretGeneratorsRequest](#listsecretgeneratorsrequest))
+[ListSecretGeneratorsResponse](#listsecretgeneratorsresponse)
+
+Set the default language
+
+
+
+    POST: /secretgenerators/_search
+
+
+### GetSecretGenerator
+
+> **rpc** GetSecretGenerator([GetSecretGeneratorRequest](#getsecretgeneratorrequest))
+[GetSecretGeneratorResponse](#getsecretgeneratorresponse)
+
+Get Secret Generator by type (e.g PasswordResetCode)
+
+
+
+    GET: /secretgenerators/{generator_type}
+
+
+### UpdateSecretGenerator
+
+> **rpc** UpdateSecretGenerator([UpdateSecretGeneratorRequest](#updatesecretgeneratorrequest))
+[UpdateSecretGeneratorResponse](#updatesecretgeneratorresponse)
+
+Update secret generator configuration
+
+
+
+    PUT: /secretgenerators/{generator_type}
+
+
+### GetSMTPConfig
+
+> **rpc** GetSMTPConfig([GetSMTPConfigRequest](#getsmtpconfigrequest))
+[GetSMTPConfigResponse](#getsmtpconfigresponse)
+
+Get system smtp configuration
+
+
+
+    GET: /smtp
+
+
+### UpdateSMTPConfig
+
+> **rpc** UpdateSMTPConfig([UpdateSMTPConfigRequest](#updatesmtpconfigrequest))
+[UpdateSMTPConfigResponse](#updatesmtpconfigresponse)
+
+Update system smtp configuration
+
+
+
+    PUT: /smtp
+
+
+### UpdateSMTPConfigPassword
+
+> **rpc** UpdateSMTPConfigPassword([UpdateSMTPConfigPasswordRequest](#updatesmtpconfigpasswordrequest))
+[UpdateSMTPConfigPasswordResponse](#updatesmtpconfigpasswordresponse)
+
+Update system smtp configuration password for host
+
+
+
+    PUT: /smtp/password
+
+
 ### ListSMSProviderConfigs
 
 > **rpc** ListSMSProviderConfigs([ListSMSProviderConfigsRequest](#listsmsproviderconfigsrequest))
 [ListSMSProviderConfigsResponse](#listsmsproviderconfigsresponse)
-=======
-### SetDefaultLanguage
-
-> **rpc** SetDefaultLanguage([SetDefaultLanguageRequest](#setdefaultlanguagerequest))
-[SetDefaultLanguageResponse](#setdefaultlanguageresponse)
->>>>>>> e3528ff0
 
 Set the default language
 
 
 
-<<<<<<< HEAD
     POST: /sms/_search
 
 
@@ -56,21 +144,11 @@
 
 > **rpc** GetSMSProviderConfig([GetSMSProviderConfigRequest](#getsmsproviderconfigrequest))
 [GetSMSProviderConfigResponse](#getsmsproviderconfigresponse)
-=======
-    PUT: /languages/default/{language}
-
-
-### GetDefaultLanguage
-
-> **rpc** GetDefaultLanguage([GetDefaultLanguageRequest](#getdefaultlanguagerequest))
-[GetDefaultLanguageResponse](#getdefaultlanguageresponse)
->>>>>>> e3528ff0
 
 Set the default language
 
 
 
-<<<<<<< HEAD
     GET: /sms/{id}
 
 
@@ -102,85 +180,12 @@
 
 > **rpc** UpdateSMSProviderConfigTwilioToken([UpdateSMSProviderConfigTwilioTokenRequest](#updatesmsproviderconfigtwiliotokenrequest))
 [UpdateSMSProviderConfigTwilioTokenResponse](#updatesmsproviderconfigtwiliotokenresponse)
-=======
-    GET: /languages/default
-
-
-### ListSecretGenerators
-
-> **rpc** ListSecretGenerators([ListSecretGeneratorsRequest](#listsecretgeneratorsrequest))
-[ListSecretGeneratorsResponse](#listsecretgeneratorsresponse)
-
-Set the default language
-
-
-
-    POST: /secretgenerators/_search
-
-
-### GetSecretGenerator
-
-> **rpc** GetSecretGenerator([GetSecretGeneratorRequest](#getsecretgeneratorrequest))
-[GetSecretGeneratorResponse](#getsecretgeneratorresponse)
-
-Get Secret Generator by type (e.g PasswordResetCode)
-
-
-
-    GET: /secretgenerators/{generator_type}
-
-
-### UpdateSecretGenerator
-
-> **rpc** UpdateSecretGenerator([UpdateSecretGeneratorRequest](#updatesecretgeneratorrequest))
-[UpdateSecretGeneratorResponse](#updatesecretgeneratorresponse)
->>>>>>> e3528ff0
 
 Update secret generator configuration
 
 
 
-<<<<<<< HEAD
     PUT: /sms/twilio/{id}/token
-=======
-    PUT: /secretgenerators/{generator_type}
-
-
-### GetSMTPConfig
-
-> **rpc** GetSMTPConfig([GetSMTPConfigRequest](#getsmtpconfigrequest))
-[GetSMTPConfigResponse](#getsmtpconfigresponse)
-
-Get system smtp configuration
-
-
-
-    GET: /smtp
-
-
-### UpdateSMTPConfig
-
-> **rpc** UpdateSMTPConfig([UpdateSMTPConfigRequest](#updatesmtpconfigrequest))
-[UpdateSMTPConfigResponse](#updatesmtpconfigresponse)
-
-Update system smtp configuration
-
-
-
-    PUT: /smtp
-
-
-### UpdateSMTPConfigPassword
-
-> **rpc** UpdateSMTPConfigPassword([UpdateSMTPConfigPasswordRequest](#updatesmtpconfigpasswordrequest))
-[UpdateSMTPConfigPasswordResponse](#updatesmtpconfigpasswordresponse)
-
-Update system smtp configuration password for host
-
-
-
-    PUT: /smtp/password
->>>>>>> e3528ff0
 
 
 ### GetOrgByID
@@ -2170,9 +2175,6 @@
 
 
 
-<<<<<<< HEAD
-### GetSMSProviderConfigRequest
-=======
 ### GetSMTPConfigRequest
 This is an empty request
 
@@ -2191,37 +2193,45 @@
 
 
 ### GetSecretGeneratorRequest
->>>>>>> e3528ff0
-
-
-
-| Field | Type | Description | Validation |
-| ----- | ---- | ----------- | ----------- |
-<<<<<<< HEAD
+
+
+
+| Field | Type | Description | Validation |
+| ----- | ---- | ----------- | ----------- |
+| generator_type |  zitadel.settings.v1.SecretGeneratorType | - | enum.defined_only: true<br /> enum.not_in: [0]<br />  |
+
+
+
+
+### GetSecretGeneratorResponse
+
+
+
+| Field | Type | Description | Validation |
+| ----- | ---- | ----------- | ----------- |
+| secret_generator |  zitadel.settings.v1.SecretGenerator | - |  |
+
+
+
+
+### GetSMSProviderConfigRequest
+
+
+
+| Field | Type | Description | Validation |
+| ----- | ---- | ----------- | ----------- |
 | id |  string | - | string.min_len: 1<br /> string.max_len: 100<br />  |
 
 
 
 
 ### GetSMSProviderConfigResponse
-=======
-| generator_type |  zitadel.settings.v1.SecretGeneratorType | - | enum.defined_only: true<br /> enum.not_in: [0]<br />  |
-
-
-
-
-### GetSecretGeneratorResponse
->>>>>>> e3528ff0
-
-
-
-| Field | Type | Description | Validation |
-| ----- | ---- | ----------- | ----------- |
-<<<<<<< HEAD
+
+
+
+| Field | Type | Description | Validation |
+| ----- | ---- | ----------- | ----------- |
 | config |  zitadel.settings.v1.SMSProviderConfig | - |  |
-=======
-| secret_generator |  zitadel.settings.v1.SecretGenerator | - |  |
->>>>>>> e3528ff0
 
 
 
@@ -2460,42 +2470,49 @@
 
 
 
-<<<<<<< HEAD
+### ListSecretGeneratorsRequest
+
+
+
+| Field | Type | Description | Validation |
+| ----- | ---- | ----------- | ----------- |
+| query |  zitadel.v1.ListQuery | list limitations and ordering |  |
+| queries | repeated zitadel.settings.v1.SecretGeneratorQuery | criterias the client is looking for |  |
+
+
+
+
+### ListSecretGeneratorsResponse
+
+
+
+| Field | Type | Description | Validation |
+| ----- | ---- | ----------- | ----------- |
+| details |  zitadel.v1.ListDetails | - |  |
+| result | repeated zitadel.settings.v1.SecretGenerator | - |  |
+
+
+
+
 ### ListSMSProviderConfigsRequest
-=======
-### ListSecretGeneratorsRequest
->>>>>>> e3528ff0
 
 
 
 | Field | Type | Description | Validation |
 | ----- | ---- | ----------- | ----------- |
 | query |  zitadel.v1.ListQuery | list limitations and ordering |  |
-<<<<<<< HEAD
 
 
 
 
 ### ListSMSProviderConfigsResponse
-=======
-| queries | repeated zitadel.settings.v1.SecretGeneratorQuery | criterias the client is looking for |  |
-
-
-
-
-### ListSecretGeneratorsResponse
->>>>>>> e3528ff0
 
 
 
 | Field | Type | Description | Validation |
 | ----- | ---- | ----------- | ----------- |
 | details |  zitadel.v1.ListDetails | - |  |
-<<<<<<< HEAD
 | result | repeated zitadel.settings.v1.SMSProviderConfig | - |  |
-=======
-| result | repeated zitadel.settings.v1.SecretGenerator | - |  |
->>>>>>> e3528ff0
 
 
 
@@ -3685,62 +3702,34 @@
 
 
 
-<<<<<<< HEAD
-### UpdateSMSProviderConfigTwilioRequest
-=======
 ### UpdateSMTPConfigPasswordRequest
->>>>>>> e3528ff0
-
-
-
-| Field | Type | Description | Validation |
-| ----- | ---- | ----------- | ----------- |
-<<<<<<< HEAD
-| id |  string | - | string.min_len: 1<br /> string.max_len: 200<br />  |
-| sid |  string | - | string.min_len: 1<br /> string.max_len: 200<br />  |
-| from |  string | - | string.min_len: 1<br /> string.max_len: 200<br />  |
-
-
-
-
-### UpdateSMSProviderConfigTwilioResponse
-=======
+
+
+
+| Field | Type | Description | Validation |
+| ----- | ---- | ----------- | ----------- |
 | password |  string | - |  |
 
 
 
 
 ### UpdateSMTPConfigPasswordResponse
->>>>>>> e3528ff0
-
-
-
-| Field | Type | Description | Validation |
-| ----- | ---- | ----------- | ----------- |
-| details |  zitadel.v1.ObjectDetails | - |  |
-
-
-
-
-<<<<<<< HEAD
-### UpdateSMSProviderConfigTwilioTokenRequest
-=======
+
+
+
+| Field | Type | Description | Validation |
+| ----- | ---- | ----------- | ----------- |
+| details |  zitadel.v1.ObjectDetails | - |  |
+
+
+
+
 ### UpdateSMTPConfigRequest
->>>>>>> e3528ff0
-
-
-
-| Field | Type | Description | Validation |
-| ----- | ---- | ----------- | ----------- |
-<<<<<<< HEAD
-| id |  string | - | string.min_len: 1<br /> string.max_len: 200<br />  |
-| token |  string | - | string.min_len: 1<br /> string.max_len: 200<br />  |
-
-
-
-
-### UpdateSMSProviderConfigTwilioTokenResponse
-=======
+
+
+
+| Field | Type | Description | Validation |
+| ----- | ---- | ----------- | ----------- |
 | sender_address |  string | - | string.min_len: 1<br /> string.max_len: 200<br />  |
 | sender_name |  string | - | string.min_len: 1<br /> string.max_len: 200<br />  |
 | tls |  bool | - |  |
@@ -3779,7 +3768,53 @@
 
 
 ### UpdateSecretGeneratorResponse
->>>>>>> e3528ff0
+
+
+
+| Field | Type | Description | Validation |
+| ----- | ---- | ----------- | ----------- |
+| details |  zitadel.v1.ObjectDetails | - |  |
+
+
+
+
+### UpdateSMSProviderConfigTwilioRequest
+
+
+
+| Field | Type | Description | Validation |
+| ----- | ---- | ----------- | ----------- |
+| id |  string | - | string.min_len: 1<br /> string.max_len: 200<br />  |
+| sid |  string | - | string.min_len: 1<br /> string.max_len: 200<br />  |
+| from |  string | - | string.min_len: 1<br /> string.max_len: 200<br />  |
+
+
+
+
+### UpdateSMSProviderConfigTwilioResponse
+
+
+
+| Field | Type | Description | Validation |
+| ----- | ---- | ----------- | ----------- |
+| details |  zitadel.v1.ObjectDetails | - |  |
+
+
+
+
+### UpdateSMSProviderConfigTwilioTokenRequest
+
+
+
+| Field | Type | Description | Validation |
+| ----- | ---- | ----------- | ----------- |
+| id |  string | - | string.min_len: 1<br /> string.max_len: 200<br />  |
+| token |  string | - | string.min_len: 1<br /> string.max_len: 200<br />  |
+
+
+
+
+### UpdateSMSProviderConfigTwilioTokenResponse
 
 
 
