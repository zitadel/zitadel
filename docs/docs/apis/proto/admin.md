---
title: zitadel/admin.proto
---
> This document reflects the state from API 1.0 (available from 20.04.2021)


## AdminService {#zitadeladminv1adminservice}


### Healthz

> **rpc** Healthz([HealthzRequest](#healthzrequest))
[HealthzResponse](#healthzresponse)

Indicates if ZITADEL is running.
It respondes as soon as ZITADEL started



    GET: /healthz


### GetSupportedLanguages

> **rpc** GetSupportedLanguages([GetSupportedLanguagesRequest](#getsupportedlanguagesrequest))
[GetSupportedLanguagesResponse](#getsupportedlanguagesresponse)

Returns the default languages



    GET: /languages


### SetDefaultLanguage

> **rpc** SetDefaultLanguage([SetDefaultLanguageRequest](#setdefaultlanguagerequest))
[SetDefaultLanguageResponse](#setdefaultlanguageresponse)

Set the default language



    PUT: /languages/default/{language}


### GetDefaultLanguage

> **rpc** GetDefaultLanguage([GetDefaultLanguageRequest](#getdefaultlanguagerequest))
[GetDefaultLanguageResponse](#getdefaultlanguageresponse)

Set the default language



    GET: /languages/default


### GetMyInstance

> **rpc** GetMyInstance([GetMyInstanceRequest](#getmyinstancerequest))
[GetMyInstanceResponse](#getmyinstanceresponse)

Returns the details of the instance



    GET: /instances/me


### ListInstanceDomains

> **rpc** ListInstanceDomains([ListInstanceDomainsRequest](#listinstancedomainsrequest))
[ListInstanceDomainsResponse](#listinstancedomainsresponse)

Returns the domains of the instance



    POST: /domains/_search


### ListSecretGenerators

> **rpc** ListSecretGenerators([ListSecretGeneratorsRequest](#listsecretgeneratorsrequest))
[ListSecretGeneratorsResponse](#listsecretgeneratorsresponse)

Set the default language



    POST: /secretgenerators/_search


### GetSecretGenerator

> **rpc** GetSecretGenerator([GetSecretGeneratorRequest](#getsecretgeneratorrequest))
[GetSecretGeneratorResponse](#getsecretgeneratorresponse)

Get Secret Generator by type (e.g PasswordResetCode)



    GET: /secretgenerators/{generator_type}


### UpdateSecretGenerator

> **rpc** UpdateSecretGenerator([UpdateSecretGeneratorRequest](#updatesecretgeneratorrequest))
[UpdateSecretGeneratorResponse](#updatesecretgeneratorresponse)

Update secret generator configuration



    PUT: /secretgenerators/{generator_type}


### GetSMTPConfig

> **rpc** GetSMTPConfig([GetSMTPConfigRequest](#getsmtpconfigrequest))
[GetSMTPConfigResponse](#getsmtpconfigresponse)

Get system smtp configuration



    GET: /smtp


### AddSMTPConfig

> **rpc** AddSMTPConfig([AddSMTPConfigRequest](#addsmtpconfigrequest))
[AddSMTPConfigResponse](#addsmtpconfigresponse)

Add system smtp configuration



    POST: /smtp


### UpdateSMTPConfig

> **rpc** UpdateSMTPConfig([UpdateSMTPConfigRequest](#updatesmtpconfigrequest))
[UpdateSMTPConfigResponse](#updatesmtpconfigresponse)

Update system smtp configuration



    PUT: /smtp


### UpdateSMTPConfigPassword

> **rpc** UpdateSMTPConfigPassword([UpdateSMTPConfigPasswordRequest](#updatesmtpconfigpasswordrequest))
[UpdateSMTPConfigPasswordResponse](#updatesmtpconfigpasswordresponse)

Update system smtp configuration password for host



    PUT: /smtp/password


### RemoveSMTPConfig

> **rpc** RemoveSMTPConfig([RemoveSMTPConfigRequest](#removesmtpconfigrequest))
[RemoveSMTPConfigResponse](#removesmtpconfigresponse)

Remove system smtp configuration



    DELETE: /smtp


### ListSMSProviders

> **rpc** ListSMSProviders([ListSMSProvidersRequest](#listsmsprovidersrequest))
[ListSMSProvidersResponse](#listsmsprovidersresponse)

list sms provider configurations



    POST: /sms/_search


### GetSMSProvider

> **rpc** GetSMSProvider([GetSMSProviderRequest](#getsmsproviderrequest))
[GetSMSProviderResponse](#getsmsproviderresponse)

Get sms provider



    GET: /sms/{id}


### AddSMSProviderTwilio

> **rpc** AddSMSProviderTwilio([AddSMSProviderTwilioRequest](#addsmsprovidertwiliorequest))
[AddSMSProviderTwilioResponse](#addsmsprovidertwilioresponse)

Add twilio sms provider



    POST: /sms/twilio


### UpdateSMSProviderTwilio

> **rpc** UpdateSMSProviderTwilio([UpdateSMSProviderTwilioRequest](#updatesmsprovidertwiliorequest))
[UpdateSMSProviderTwilioResponse](#updatesmsprovidertwilioresponse)

Update twilio sms provider



    PUT: /sms/twilio/{id}


### UpdateSMSProviderTwilioToken

> **rpc** UpdateSMSProviderTwilioToken([UpdateSMSProviderTwilioTokenRequest](#updatesmsprovidertwiliotokenrequest))
[UpdateSMSProviderTwilioTokenResponse](#updatesmsprovidertwiliotokenresponse)

Update twilio sms provider token



    PUT: /sms/twilio/{id}/token


### ActivateSMSProvider

> **rpc** ActivateSMSProvider([ActivateSMSProviderRequest](#activatesmsproviderrequest))
[ActivateSMSProviderResponse](#activatesmsproviderresponse)

Activate sms provider



    POST: /sms/{id}/_activate


### DeactivateSMSProvider

> **rpc** DeactivateSMSProvider([DeactivateSMSProviderRequest](#deactivatesmsproviderrequest))
[DeactivateSMSProviderResponse](#deactivatesmsproviderresponse)

Deactivate sms provider



    POST: /sms/{id}/_deactivate


### RemoveSMSProvider

> **rpc** RemoveSMSProvider([RemoveSMSProviderRequest](#removesmsproviderrequest))
[RemoveSMSProviderResponse](#removesmsproviderresponse)

Remove sms provider token



    DELETE: /sms/{id}


### GetOIDCSettings

> **rpc** GetOIDCSettings([GetOIDCSettingsRequest](#getoidcsettingsrequest))
[GetOIDCSettingsResponse](#getoidcsettingsresponse)

Get OIDC settings (e.g token lifetimes, etc.)



    GET: /settings/oidc


### AddOIDCSettings

> **rpc** AddOIDCSettings([AddOIDCSettingsRequest](#addoidcsettingsrequest))
[AddOIDCSettingsResponse](#addoidcsettingsresponse)

Add oidc settings (e.g token lifetimes, etc)



    POST: /settings/oidc


### UpdateOIDCSettings

> **rpc** UpdateOIDCSettings([UpdateOIDCSettingsRequest](#updateoidcsettingsrequest))
[UpdateOIDCSettingsResponse](#updateoidcsettingsresponse)

Update oidc settings (e.g token lifetimes, etc)



    PUT: /settings/oidc


### GetFileSystemNotificationProvider

> **rpc** GetFileSystemNotificationProvider([GetFileSystemNotificationProviderRequest](#getfilesystemnotificationproviderrequest))
[GetFileSystemNotificationProviderResponse](#getfilesystemnotificationproviderresponse)

Get file system notification provider



    GET: /notification/provider/file


### GetLogNotificationProvider

> **rpc** GetLogNotificationProvider([GetLogNotificationProviderRequest](#getlognotificationproviderrequest))
[GetLogNotificationProviderResponse](#getlognotificationproviderresponse)

Get log notification provider



    GET: /notification/provider/log


### GetSecurityPolicy

> **rpc** GetSecurityPolicy([GetSecurityPolicyRequest](#getsecuritypolicyrequest))
[GetSecurityPolicyResponse](#getsecuritypolicyresponse)

Get the security policy



    GET: /policies/security


### SetSecurityPolicy

> **rpc** SetSecurityPolicy([SetSecurityPolicyRequest](#setsecuritypolicyrequest))
[SetSecurityPolicyResponse](#setsecuritypolicyresponse)

set the security policy



    PUT: /policies/security


### GetOrgByID

> **rpc** GetOrgByID([GetOrgByIDRequest](#getorgbyidrequest))
[GetOrgByIDResponse](#getorgbyidresponse)

Returns an organisation by id



    GET: /orgs/{id}


### IsOrgUnique

> **rpc** IsOrgUnique([IsOrgUniqueRequest](#isorguniquerequest))
[IsOrgUniqueResponse](#isorguniqueresponse)

Checks whether an organisation exists by the given parameters



    GET: /orgs/_is_unique


### SetDefaultOrg

> **rpc** SetDefaultOrg([SetDefaultOrgRequest](#setdefaultorgrequest))
[SetDefaultOrgResponse](#setdefaultorgresponse)

Set the default org



    PUT: /orgs/default/{org_id}


### GetDefaultOrg

> **rpc** GetDefaultOrg([GetDefaultOrgRequest](#getdefaultorgrequest))
[GetDefaultOrgResponse](#getdefaultorgresponse)

Set the default org



    GET: /orgs/default


### ListOrgs

> **rpc** ListOrgs([ListOrgsRequest](#listorgsrequest))
[ListOrgsResponse](#listorgsresponse)

Returns all organisations matching the request
all queries need to match (AND)



    POST: /orgs/_search


### SetUpOrg

> **rpc** SetUpOrg([SetUpOrgRequest](#setuporgrequest))
[SetUpOrgResponse](#setuporgresponse)

Creates a new org and user
and adds the user to the orgs members as ORG_OWNER



    POST: /orgs/_setup


### RemoveOrg

> **rpc** RemoveOrg([RemoveOrgRequest](#removeorgrequest))
[RemoveOrgResponse](#removeorgresponse)

Sets the state of the organisation and all its resource (Users, Projects, Grants to and from the org) to removed
Users of this organisation will not be able login



    DELETE: /orgs/{org_id}


### GetIDPByID

> **rpc** GetIDPByID([GetIDPByIDRequest](#getidpbyidrequest))
[GetIDPByIDResponse](#getidpbyidresponse)

Returns a identity provider configuration of the IAM instance



    GET: /idps/{id}


### ListIDPs

> **rpc** ListIDPs([ListIDPsRequest](#listidpsrequest))
[ListIDPsResponse](#listidpsresponse)

Returns all identity provider configurations of the IAM instance



    POST: /idps/_search


### AddOIDCIDP

> **rpc** AddOIDCIDP([AddOIDCIDPRequest](#addoidcidprequest))
[AddOIDCIDPResponse](#addoidcidpresponse)

Adds a new oidc identity provider configuration the IAM instance



    POST: /idps/oidc


### AddJWTIDP

> **rpc** AddJWTIDP([AddJWTIDPRequest](#addjwtidprequest))
[AddJWTIDPResponse](#addjwtidpresponse)

Adds a new jwt identity provider configuration the IAM instance



    POST: /idps/jwt


### UpdateIDP

> **rpc** UpdateIDP([UpdateIDPRequest](#updateidprequest))
[UpdateIDPResponse](#updateidpresponse)

Updates the specified idp
all fields are updated. If no value is provided the field will be empty afterwards.



    PUT: /idps/{idp_id}


### DeactivateIDP

> **rpc** DeactivateIDP([DeactivateIDPRequest](#deactivateidprequest))
[DeactivateIDPResponse](#deactivateidpresponse)

Sets the state of the idp to IDP_STATE_INACTIVE
the state MUST be IDP_STATE_ACTIVE for this call



    POST: /idps/{idp_id}/_deactivate


### ReactivateIDP

> **rpc** ReactivateIDP([ReactivateIDPRequest](#reactivateidprequest))
[ReactivateIDPResponse](#reactivateidpresponse)

Sets the state of the idp to IDP_STATE_ACTIVE
the state MUST be IDP_STATE_INACTIVE for this call



    POST: /idps/{idp_id}/_reactivate


### RemoveIDP

> **rpc** RemoveIDP([RemoveIDPRequest](#removeidprequest))
[RemoveIDPResponse](#removeidpresponse)

RemoveIDP deletes the IDP permanetly



    DELETE: /idps/{idp_id}


### UpdateIDPOIDCConfig

> **rpc** UpdateIDPOIDCConfig([UpdateIDPOIDCConfigRequest](#updateidpoidcconfigrequest))
[UpdateIDPOIDCConfigResponse](#updateidpoidcconfigresponse)

Updates the oidc configuration of the specified idp
all fields are updated. If no value is provided the field will be empty afterwards.



    PUT: /idps/{idp_id}/oidc_config


### UpdateIDPJWTConfig

> **rpc** UpdateIDPJWTConfig([UpdateIDPJWTConfigRequest](#updateidpjwtconfigrequest))
[UpdateIDPJWTConfigResponse](#updateidpjwtconfigresponse)

Updates the jwt configuration of the specified idp
all fields are updated. If no value is provided the field will be empty afterwards.



    PUT: /idps/{idp_id}/jwt_config


### ListProviders

> **rpc** ListProviders([ListProvidersRequest](#listprovidersrequest))
[ListProvidersResponse](#listprovidersresponse)

Returns all identity providers, which match the query
Limit should always be set, there is a default limit set by the service



    POST: /idps/templates/_search


### GetProviderByID

> **rpc** GetProviderByID([GetProviderByIDRequest](#getproviderbyidrequest))
[GetProviderByIDResponse](#getproviderbyidresponse)

Returns an identity provider of the instance



    GET: /idps/templates/{id}


### AddGenericOAuthProvider

> **rpc** AddGenericOAuthProvider([AddGenericOAuthProviderRequest](#addgenericoauthproviderrequest))
[AddGenericOAuthProviderResponse](#addgenericoauthproviderresponse)

Add a new OAuth2 identity provider on the instance



    POST: /idps/oauth


### UpdateGenericOAuthProvider

> **rpc** UpdateGenericOAuthProvider([UpdateGenericOAuthProviderRequest](#updategenericoauthproviderrequest))
[UpdateGenericOAuthProviderResponse](#updategenericoauthproviderresponse)

Change an existing OAuth2 identity provider on the instance



<<<<<<< HEAD
    POST: /idps/oauth/{id}


### AddGitHubProvider

> **rpc** AddGitHubProvider([AddGitHubProviderRequest](#addgithubproviderrequest))
[AddGitHubProviderResponse](#addgithubproviderresponse)

Add a new GitHub identity provider on the instance



    POST: /idps/github


### UpdateGitHubProvider

> **rpc** UpdateGitHubProvider([UpdateGitHubProviderRequest](#updategithubproviderrequest))
[UpdateGitHubProviderResponse](#updategithubproviderresponse)

Change an existing GitHub identity provider on the instance



    POST: /idps/github/{id}


### AddGitHubEnterpriseServerProvider

> **rpc** AddGitHubEnterpriseServerProvider([AddGitHubEnterpriseServerProviderRequest](#addgithubenterpriseserverproviderrequest))
[AddGitHubEnterpriseServerProviderResponse](#addgithubenterpriseserverproviderresponse)

Add a new GitHub Enterprise Server identity provider on the instance



    POST: /idps/github_es


### UpdateGitHubEnterpriseServerProvider

> **rpc** UpdateGitHubEnterpriseServerProvider([UpdateGitHubEnterpriseServerProviderRequest](#updategithubenterpriseserverproviderrequest))
[UpdateGitHubEnterpriseServerProviderResponse](#updategithubenterpriseserverproviderresponse)

Change an existing GitHub Enterprise Server identity provider on the instance



    POST: /idps/github_es/{id}
=======
    PUT: /idps/oauth/{id}
>>>>>>> fd879cdb


### AddGoogleProvider

> **rpc** AddGoogleProvider([AddGoogleProviderRequest](#addgoogleproviderrequest))
[AddGoogleProviderResponse](#addgoogleproviderresponse)

Add a new Google identity provider on the instance



    POST: /idps/google


### UpdateGoogleProvider

> **rpc** UpdateGoogleProvider([UpdateGoogleProviderRequest](#updategoogleproviderrequest))
[UpdateGoogleProviderResponse](#updategoogleproviderresponse)

Change an existing Google identity provider on the instance



    PUT: /idps/google/{id}


### AddLDAPProvider

> **rpc** AddLDAPProvider([AddLDAPProviderRequest](#addldapproviderrequest))
[AddLDAPProviderResponse](#addldapproviderresponse)

Add a new LDAP identity provider on the instance



    POST: /idps/ldap


### UpdateLDAPProvider

> **rpc** UpdateLDAPProvider([UpdateLDAPProviderRequest](#updateldapproviderrequest))
[UpdateLDAPProviderResponse](#updateldapproviderresponse)

Change an existing LDAP identity provider on the instance



    PUT: /idps/ldap/{id}


### DeleteProvider

> **rpc** DeleteProvider([DeleteProviderRequest](#deleteproviderrequest))
[DeleteProviderResponse](#deleteproviderresponse)

Remove an identity provider
Will remove all linked providers of this configuration on the users



    DELETE: /idps/templates/{id}


### GetOrgIAMPolicy

> **rpc** GetOrgIAMPolicy([GetOrgIAMPolicyRequest](#getorgiampolicyrequest))
[GetOrgIAMPolicyResponse](#getorgiampolicyresponse)

deprecated: please use DomainPolicy instead
Returns the Org IAM policy defined by the administrators of ZITADEL



    GET: /policies/orgiam


### UpdateOrgIAMPolicy

> **rpc** UpdateOrgIAMPolicy([UpdateOrgIAMPolicyRequest](#updateorgiampolicyrequest))
[UpdateOrgIAMPolicyResponse](#updateorgiampolicyresponse)

deprecated: please use DomainPolicy instead
Updates the default OrgIAM policy.
it impacts all organisations without a customised policy



    PUT: /policies/orgiam


### GetCustomOrgIAMPolicy

> **rpc** GetCustomOrgIAMPolicy([GetCustomOrgIAMPolicyRequest](#getcustomorgiampolicyrequest))
[GetCustomOrgIAMPolicyResponse](#getcustomorgiampolicyresponse)

deprecated: please use DomainPolicy instead
Returns the customised policy or the default if not customised



    GET: /orgs/{org_id}/policies/orgiam


### AddCustomOrgIAMPolicy

> **rpc** AddCustomOrgIAMPolicy([AddCustomOrgIAMPolicyRequest](#addcustomorgiampolicyrequest))
[AddCustomOrgIAMPolicyResponse](#addcustomorgiampolicyresponse)

deprecated: please use DomainPolicy instead
Defines a custom OrgIAM policy as specified



    POST: /orgs/{org_id}/policies/orgiam


### UpdateCustomOrgIAMPolicy

> **rpc** UpdateCustomOrgIAMPolicy([UpdateCustomOrgIAMPolicyRequest](#updatecustomorgiampolicyrequest))
[UpdateCustomOrgIAMPolicyResponse](#updatecustomorgiampolicyresponse)

deprecated: please use DomainPolicy instead
Updates a custom OrgIAM policy as specified



    PUT: /orgs/{org_id}/policies/orgiam


### ResetCustomOrgIAMPolicyToDefault

> **rpc** ResetCustomOrgIAMPolicyToDefault([ResetCustomOrgIAMPolicyToDefaultRequest](#resetcustomorgiampolicytodefaultrequest))
[ResetCustomOrgIAMPolicyToDefaultResponse](#resetcustomorgiampolicytodefaultresponse)

deprecated: please use DomainPolicy instead
Resets the org iam policy of the organisation to default
ZITADEL will fallback to the default policy defined by the ZITADEL administrators



    DELETE: /orgs/{org_id}/policies/orgiam


### GetDomainPolicy

> **rpc** GetDomainPolicy([GetDomainPolicyRequest](#getdomainpolicyrequest))
[GetDomainPolicyResponse](#getdomainpolicyresponse)

Returns the Domain policy defined by the administrators of ZITADEL



    GET: /policies/domain


### UpdateDomainPolicy

> **rpc** UpdateDomainPolicy([UpdateDomainPolicyRequest](#updatedomainpolicyrequest))
[UpdateDomainPolicyResponse](#updatedomainpolicyresponse)

Updates the default Domain policy.
it impacts all organisations without a customised policy



    PUT: /policies/domain


### GetCustomDomainPolicy

> **rpc** GetCustomDomainPolicy([GetCustomDomainPolicyRequest](#getcustomdomainpolicyrequest))
[GetCustomDomainPolicyResponse](#getcustomdomainpolicyresponse)

Returns the customised policy or the default if not customised



    GET: /orgs/{org_id}/policies/domain


### AddCustomDomainPolicy

> **rpc** AddCustomDomainPolicy([AddCustomDomainPolicyRequest](#addcustomdomainpolicyrequest))
[AddCustomDomainPolicyResponse](#addcustomdomainpolicyresponse)

Defines a custom Domain policy as specified



    POST: /orgs/{org_id}/policies/domain


### UpdateCustomDomainPolicy

> **rpc** UpdateCustomDomainPolicy([UpdateCustomDomainPolicyRequest](#updatecustomdomainpolicyrequest))
[UpdateCustomDomainPolicyResponse](#updatecustomdomainpolicyresponse)

Updates a custom Domain policy as specified



    PUT: /orgs/{org_id}/policies/domain


### ResetCustomDomainPolicyToDefault

> **rpc** ResetCustomDomainPolicyToDefault([ResetCustomDomainPolicyToDefaultRequest](#resetcustomdomainpolicytodefaultrequest))
[ResetCustomDomainPolicyToDefaultResponse](#resetcustomdomainpolicytodefaultresponse)

Resets the org iam policy of the organisation to default
ZITADEL will fallback to the default policy defined by the ZITADEL administrators



    DELETE: /orgs/{org_id}/policies/domain


### GetLabelPolicy

> **rpc** GetLabelPolicy([GetLabelPolicyRequest](#getlabelpolicyrequest))
[GetLabelPolicyResponse](#getlabelpolicyresponse)

Returns the label policy defined by the administrators of ZITADEL



    GET: /policies/label


### GetPreviewLabelPolicy

> **rpc** GetPreviewLabelPolicy([GetPreviewLabelPolicyRequest](#getpreviewlabelpolicyrequest))
[GetPreviewLabelPolicyResponse](#getpreviewlabelpolicyresponse)

Returns the preview label policy defined by the administrators of ZITADEL



    GET: /policies/label/_preview


### UpdateLabelPolicy

> **rpc** UpdateLabelPolicy([UpdateLabelPolicyRequest](#updatelabelpolicyrequest))
[UpdateLabelPolicyResponse](#updatelabelpolicyresponse)

Updates the default label policy of ZITADEL
it impacts all organisations without a customised policy



    PUT: /policies/label


### ActivateLabelPolicy

> **rpc** ActivateLabelPolicy([ActivateLabelPolicyRequest](#activatelabelpolicyrequest))
[ActivateLabelPolicyResponse](#activatelabelpolicyresponse)

Activates all changes of the label policy



    POST: /policies/label/_activate


### RemoveLabelPolicyLogo

> **rpc** RemoveLabelPolicyLogo([RemoveLabelPolicyLogoRequest](#removelabelpolicylogorequest))
[RemoveLabelPolicyLogoResponse](#removelabelpolicylogoresponse)

Removes the logo of the label policy



    DELETE: /policies/label/logo


### RemoveLabelPolicyLogoDark

> **rpc** RemoveLabelPolicyLogoDark([RemoveLabelPolicyLogoDarkRequest](#removelabelpolicylogodarkrequest))
[RemoveLabelPolicyLogoDarkResponse](#removelabelpolicylogodarkresponse)

Removes the logo dark of the label policy



    DELETE: /policies/label/logo_dark


### RemoveLabelPolicyIcon

> **rpc** RemoveLabelPolicyIcon([RemoveLabelPolicyIconRequest](#removelabelpolicyiconrequest))
[RemoveLabelPolicyIconResponse](#removelabelpolicyiconresponse)

Removes the icon of the label policy



    DELETE: /policies/label/icon


### RemoveLabelPolicyIconDark

> **rpc** RemoveLabelPolicyIconDark([RemoveLabelPolicyIconDarkRequest](#removelabelpolicyicondarkrequest))
[RemoveLabelPolicyIconDarkResponse](#removelabelpolicyicondarkresponse)

Removes the logo dark of the label policy



    DELETE: /policies/label/icon_dark


### RemoveLabelPolicyFont

> **rpc** RemoveLabelPolicyFont([RemoveLabelPolicyFontRequest](#removelabelpolicyfontrequest))
[RemoveLabelPolicyFontResponse](#removelabelpolicyfontresponse)

Removes the font of the label policy



    DELETE: /policies/label/font


### GetLoginPolicy

> **rpc** GetLoginPolicy([GetLoginPolicyRequest](#getloginpolicyrequest))
[GetLoginPolicyResponse](#getloginpolicyresponse)

Returns the login policy defined by the administrators of ZITADEL



    GET: /policies/login


### UpdateLoginPolicy

> **rpc** UpdateLoginPolicy([UpdateLoginPolicyRequest](#updateloginpolicyrequest))
[UpdateLoginPolicyResponse](#updateloginpolicyresponse)

Updates the default login policy of ZITADEL
it impacts all organisations without a customised policy



    PUT: /policies/login


### ListLoginPolicyIDPs

> **rpc** ListLoginPolicyIDPs([ListLoginPolicyIDPsRequest](#listloginpolicyidpsrequest))
[ListLoginPolicyIDPsResponse](#listloginpolicyidpsresponse)

Returns the idps linked to the default login policy,
defined by the administrators of ZITADEL



    POST: /policies/login/idps/_search


### AddIDPToLoginPolicy

> **rpc** AddIDPToLoginPolicy([AddIDPToLoginPolicyRequest](#addidptologinpolicyrequest))
[AddIDPToLoginPolicyResponse](#addidptologinpolicyresponse)

Adds the povided idp to the default login policy.
It impacts all organisations without a customised policy



    POST: /policies/login/idps


### RemoveIDPFromLoginPolicy

> **rpc** RemoveIDPFromLoginPolicy([RemoveIDPFromLoginPolicyRequest](#removeidpfromloginpolicyrequest))
[RemoveIDPFromLoginPolicyResponse](#removeidpfromloginpolicyresponse)

Removes the povided idp from the default login policy.
It impacts all organisations without a customised policy



    DELETE: /policies/login/idps/{idp_id}


### ListLoginPolicySecondFactors

> **rpc** ListLoginPolicySecondFactors([ListLoginPolicySecondFactorsRequest](#listloginpolicysecondfactorsrequest))
[ListLoginPolicySecondFactorsResponse](#listloginpolicysecondfactorsresponse)

Returns the available second factors defined by the administrators of ZITADEL



    POST: /policies/login/second_factors/_search


### AddSecondFactorToLoginPolicy

> **rpc** AddSecondFactorToLoginPolicy([AddSecondFactorToLoginPolicyRequest](#addsecondfactortologinpolicyrequest))
[AddSecondFactorToLoginPolicyResponse](#addsecondfactortologinpolicyresponse)

Adds a second factor to the default login policy.
It impacts all organisations without a customised policy



    POST: /policies/login/second_factors


### RemoveSecondFactorFromLoginPolicy

> **rpc** RemoveSecondFactorFromLoginPolicy([RemoveSecondFactorFromLoginPolicyRequest](#removesecondfactorfromloginpolicyrequest))
[RemoveSecondFactorFromLoginPolicyResponse](#removesecondfactorfromloginpolicyresponse)

Removes a second factor from the default login policy.
It impacts all organisations without a customised policy



    DELETE: /policies/login/second_factors/{type}


### ListLoginPolicyMultiFactors

> **rpc** ListLoginPolicyMultiFactors([ListLoginPolicyMultiFactorsRequest](#listloginpolicymultifactorsrequest))
[ListLoginPolicyMultiFactorsResponse](#listloginpolicymultifactorsresponse)

Returns the available multi factors defined by the administrators of ZITADEL



    POST: /policies/login/multi_factors/_search


### AddMultiFactorToLoginPolicy

> **rpc** AddMultiFactorToLoginPolicy([AddMultiFactorToLoginPolicyRequest](#addmultifactortologinpolicyrequest))
[AddMultiFactorToLoginPolicyResponse](#addmultifactortologinpolicyresponse)

Adds a multi factor to the default login policy.
It impacts all organisations without a customised policy



    POST: /policies/login/multi_factors


### RemoveMultiFactorFromLoginPolicy

> **rpc** RemoveMultiFactorFromLoginPolicy([RemoveMultiFactorFromLoginPolicyRequest](#removemultifactorfromloginpolicyrequest))
[RemoveMultiFactorFromLoginPolicyResponse](#removemultifactorfromloginpolicyresponse)

Removes a multi factor from the default login policy.
It impacts all organisations without a customised policy



    DELETE: /policies/login/multi_factors/{type}


### GetPasswordComplexityPolicy

> **rpc** GetPasswordComplexityPolicy([GetPasswordComplexityPolicyRequest](#getpasswordcomplexitypolicyrequest))
[GetPasswordComplexityPolicyResponse](#getpasswordcomplexitypolicyresponse)

Returns the password complexity policy defined by the administrators of ZITADEL



    GET: /policies/password/complexity


### UpdatePasswordComplexityPolicy

> **rpc** UpdatePasswordComplexityPolicy([UpdatePasswordComplexityPolicyRequest](#updatepasswordcomplexitypolicyrequest))
[UpdatePasswordComplexityPolicyResponse](#updatepasswordcomplexitypolicyresponse)

Updates the default password complexity policy of ZITADEL
it impacts all organisations without a customised policy



    PUT: /policies/password/complexity


### GetPasswordAgePolicy

> **rpc** GetPasswordAgePolicy([GetPasswordAgePolicyRequest](#getpasswordagepolicyrequest))
[GetPasswordAgePolicyResponse](#getpasswordagepolicyresponse)

Returns the password age policy defined by the administrators of ZITADEL



    GET: /policies/password/age


### UpdatePasswordAgePolicy

> **rpc** UpdatePasswordAgePolicy([UpdatePasswordAgePolicyRequest](#updatepasswordagepolicyrequest))
[UpdatePasswordAgePolicyResponse](#updatepasswordagepolicyresponse)

Updates the default password age policy of ZITADEL
it impacts all organisations without a customised policy



    PUT: /policies/password/age


### GetLockoutPolicy

> **rpc** GetLockoutPolicy([GetLockoutPolicyRequest](#getlockoutpolicyrequest))
[GetLockoutPolicyResponse](#getlockoutpolicyresponse)

Returns the lockout policy defined by the administrators of ZITADEL



    GET: /policies/lockout


### UpdateLockoutPolicy

> **rpc** UpdateLockoutPolicy([UpdateLockoutPolicyRequest](#updatelockoutpolicyrequest))
[UpdateLockoutPolicyResponse](#updatelockoutpolicyresponse)

Updates the default lockout policy of ZITADEL
it impacts all organisations without a customised policy



    PUT: /policies/password/lockout


### GetPrivacyPolicy

> **rpc** GetPrivacyPolicy([GetPrivacyPolicyRequest](#getprivacypolicyrequest))
[GetPrivacyPolicyResponse](#getprivacypolicyresponse)

Returns the privacy policy defined by the administrators of ZITADEL



    GET: /policies/privacy


### UpdatePrivacyPolicy

> **rpc** UpdatePrivacyPolicy([UpdatePrivacyPolicyRequest](#updateprivacypolicyrequest))
[UpdatePrivacyPolicyResponse](#updateprivacypolicyresponse)

Updates the default privacy policy of ZITADEL
it impacts all organisations without a customised policy
Variable {{.Lang}} can be set to have different links based on the language



    PUT: /policies/privacy


### AddNotificationPolicy

> **rpc** AddNotificationPolicy([AddNotificationPolicyRequest](#addnotificationpolicyrequest))
[AddNotificationPolicyResponse](#addnotificationpolicyresponse)

Add a default notification policy for ZITADEL
it impacts all organisations without a customised policy



    POST: /policies/notification


### GetNotificationPolicy

> **rpc** GetNotificationPolicy([GetNotificationPolicyRequest](#getnotificationpolicyrequest))
[GetNotificationPolicyResponse](#getnotificationpolicyresponse)

Returns the notification policy defined by the administrators of ZITADEL



    GET: /policies/notification


### UpdateNotificationPolicy

> **rpc** UpdateNotificationPolicy([UpdateNotificationPolicyRequest](#updatenotificationpolicyrequest))
[UpdateNotificationPolicyResponse](#updatenotificationpolicyresponse)

Updates the default notification policy of ZITADEL
it impacts all organisations without a customised policy



    PUT: /policies/notification


### GetDefaultInitMessageText

> **rpc** GetDefaultInitMessageText([GetDefaultInitMessageTextRequest](#getdefaultinitmessagetextrequest))
[GetDefaultInitMessageTextResponse](#getdefaultinitmessagetextresponse)

Returns the default text for initial message (translation file)



    GET: /text/default/message/init/{language}


### GetCustomInitMessageText

> **rpc** GetCustomInitMessageText([GetCustomInitMessageTextRequest](#getcustominitmessagetextrequest))
[GetCustomInitMessageTextResponse](#getcustominitmessagetextresponse)

Returns the custom text for initial message (overwritten in eventstore)



    GET: /text/message/init/{language}


### SetDefaultInitMessageText

> **rpc** SetDefaultInitMessageText([SetDefaultInitMessageTextRequest](#setdefaultinitmessagetextrequest))
[SetDefaultInitMessageTextResponse](#setdefaultinitmessagetextresponse)

Sets the default custom text for initial message
it impacts all organisations without customized initial message text
The Following Variables can be used:
{{.Code}} {{.UserName}} {{.FirstName}} {{.LastName}} {{.NickName}} {{.DisplayName}} {{.LastEmail}} {{.VerifiedEmail}} {{.LastPhone}} {{.VerifiedPhone}} {{.PreferredLoginName}} {{.LoginNames}} {{.ChangeDate}} {{.CreationDate}}



    PUT: /text/message/init/{language}


### ResetCustomInitMessageTextToDefault

> **rpc** ResetCustomInitMessageTextToDefault([ResetCustomInitMessageTextToDefaultRequest](#resetcustominitmessagetexttodefaultrequest))
[ResetCustomInitMessageTextToDefaultResponse](#resetcustominitmessagetexttodefaultresponse)

Removes the custom init message text of the system
The default text from the translation file will trigger after



    DELETE: /text/message/init/{language}


### GetDefaultPasswordResetMessageText

> **rpc** GetDefaultPasswordResetMessageText([GetDefaultPasswordResetMessageTextRequest](#getdefaultpasswordresetmessagetextrequest))
[GetDefaultPasswordResetMessageTextResponse](#getdefaultpasswordresetmessagetextresponse)

Returns the default text for password reset message (translation file)



    GET: /text/deafult/message/passwordreset/{language}


### GetCustomPasswordResetMessageText

> **rpc** GetCustomPasswordResetMessageText([GetCustomPasswordResetMessageTextRequest](#getcustompasswordresetmessagetextrequest))
[GetCustomPasswordResetMessageTextResponse](#getcustompasswordresetmessagetextresponse)

Returns the custom text for password reset message (overwritten in eventstore)



    GET: /text/message/passwordreset/{language}


### SetDefaultPasswordResetMessageText

> **rpc** SetDefaultPasswordResetMessageText([SetDefaultPasswordResetMessageTextRequest](#setdefaultpasswordresetmessagetextrequest))
[SetDefaultPasswordResetMessageTextResponse](#setdefaultpasswordresetmessagetextresponse)

Sets the default custom text for password reset message
it impacts all organisations without customized password reset message text
The Following Variables can be used:
{{.Code}} {{.UserName}} {{.FirstName}} {{.LastName}} {{.NickName}} {{.DisplayName}} {{.LastEmail}} {{.VerifiedEmail}} {{.LastPhone}} {{.VerifiedPhone}} {{.PreferredLoginName}} {{.LoginNames}} {{.ChangeDate}} {{.CreationDate}}



    PUT: /text/message/passwordreset/{language}


### ResetCustomPasswordResetMessageTextToDefault

> **rpc** ResetCustomPasswordResetMessageTextToDefault([ResetCustomPasswordResetMessageTextToDefaultRequest](#resetcustompasswordresetmessagetexttodefaultrequest))
[ResetCustomPasswordResetMessageTextToDefaultResponse](#resetcustompasswordresetmessagetexttodefaultresponse)

Removes the custom password reset message text of the system
The default text from the translation file will trigger after



    DELETE: /text/message/verifyemail/{language}


### GetDefaultVerifyEmailMessageText

> **rpc** GetDefaultVerifyEmailMessageText([GetDefaultVerifyEmailMessageTextRequest](#getdefaultverifyemailmessagetextrequest))
[GetDefaultVerifyEmailMessageTextResponse](#getdefaultverifyemailmessagetextresponse)

Returns the default text for verify email message (translation files)



    GET: /text/default/message/verifyemail/{language}


### GetCustomVerifyEmailMessageText

> **rpc** GetCustomVerifyEmailMessageText([GetCustomVerifyEmailMessageTextRequest](#getcustomverifyemailmessagetextrequest))
[GetCustomVerifyEmailMessageTextResponse](#getcustomverifyemailmessagetextresponse)

Returns the custom text for verify email message (overwritten in eventstore)



    GET: /text/message/verifyemail/{language}


### SetDefaultVerifyEmailMessageText

> **rpc** SetDefaultVerifyEmailMessageText([SetDefaultVerifyEmailMessageTextRequest](#setdefaultverifyemailmessagetextrequest))
[SetDefaultVerifyEmailMessageTextResponse](#setdefaultverifyemailmessagetextresponse)

Sets the default custom text for verify email message
it impacts all organisations without customized verify email message text
The Following Variables can be used:
{{.Code}} {{.UserName}} {{.FirstName}} {{.LastName}} {{.NickName}} {{.DisplayName}} {{.LastEmail}} {{.VerifiedEmail}} {{.LastPhone}} {{.VerifiedPhone}} {{.PreferredLoginName}} {{.LoginNames}} {{.ChangeDate}} {{.CreationDate}}



    PUT: /text/message/verifyemail/{language}


### ResetCustomVerifyEmailMessageTextToDefault

> **rpc** ResetCustomVerifyEmailMessageTextToDefault([ResetCustomVerifyEmailMessageTextToDefaultRequest](#resetcustomverifyemailmessagetexttodefaultrequest))
[ResetCustomVerifyEmailMessageTextToDefaultResponse](#resetcustomverifyemailmessagetexttodefaultresponse)

Removes the custom verify email message text of the system
The default text from the translation file will trigger after



    DELETE: /text/message/verifyemail/{language}


### GetDefaultVerifyPhoneMessageText

> **rpc** GetDefaultVerifyPhoneMessageText([GetDefaultVerifyPhoneMessageTextRequest](#getdefaultverifyphonemessagetextrequest))
[GetDefaultVerifyPhoneMessageTextResponse](#getdefaultverifyphonemessagetextresponse)

Returns the default text for verify phone message (translation file)



    GET: /text/default/message/verifyphone/{language}


### GetCustomVerifyPhoneMessageText

> **rpc** GetCustomVerifyPhoneMessageText([GetCustomVerifyPhoneMessageTextRequest](#getcustomverifyphonemessagetextrequest))
[GetCustomVerifyPhoneMessageTextResponse](#getcustomverifyphonemessagetextresponse)

Returns the custom text for verify phone message



    GET: /text/message/verifyphone/{language}


### SetDefaultVerifyPhoneMessageText

> **rpc** SetDefaultVerifyPhoneMessageText([SetDefaultVerifyPhoneMessageTextRequest](#setdefaultverifyphonemessagetextrequest))
[SetDefaultVerifyPhoneMessageTextResponse](#setdefaultverifyphonemessagetextresponse)

Sets the default custom text for verify phone message
it impacts all organisations without customized verify phone message text
The Following Variables can be used:
{{.Code}} {{.UserName}} {{.FirstName}} {{.LastName}} {{.NickName}} {{.DisplayName}} {{.LastEmail}} {{.VerifiedEmail}} {{.LastPhone}} {{.VerifiedPhone}} {{.PreferredLoginName}} {{.LoginNames}} {{.ChangeDate}} {{.CreationDate}}



    PUT: /text/message/verifyphone/{language}


### ResetCustomVerifyPhoneMessageTextToDefault

> **rpc** ResetCustomVerifyPhoneMessageTextToDefault([ResetCustomVerifyPhoneMessageTextToDefaultRequest](#resetcustomverifyphonemessagetexttodefaultrequest))
[ResetCustomVerifyPhoneMessageTextToDefaultResponse](#resetcustomverifyphonemessagetexttodefaultresponse)

Removes the custom verify phone text of the system
The default text from the translation file will trigger after



    DELETE: /text/message/verifyphone/{language}


### GetDefaultDomainClaimedMessageText

> **rpc** GetDefaultDomainClaimedMessageText([GetDefaultDomainClaimedMessageTextRequest](#getdefaultdomainclaimedmessagetextrequest))
[GetDefaultDomainClaimedMessageTextResponse](#getdefaultdomainclaimedmessagetextresponse)

Returns the default text for domain claimed message (translation file)



    GET: /text/default/message/domainclaimed/{language}


### GetCustomDomainClaimedMessageText

> **rpc** GetCustomDomainClaimedMessageText([GetCustomDomainClaimedMessageTextRequest](#getcustomdomainclaimedmessagetextrequest))
[GetCustomDomainClaimedMessageTextResponse](#getcustomdomainclaimedmessagetextresponse)

Returns the custom text for domain claimed message (overwritten in eventstore)



    GET: /text/message/domainclaimed/{language}


### SetDefaultDomainClaimedMessageText

> **rpc** SetDefaultDomainClaimedMessageText([SetDefaultDomainClaimedMessageTextRequest](#setdefaultdomainclaimedmessagetextrequest))
[SetDefaultDomainClaimedMessageTextResponse](#setdefaultdomainclaimedmessagetextresponse)

Sets the default custom text for domain claimed message
it impacts all organisations without customized domain claimed message text
The Following Variables can be used:
{{.Domain}} {{.TempUsername}} {{.UserName}} {{.FirstName}} {{.LastName}} {{.NickName}} {{.DisplayName}} {{.LastEmail}} {{.VerifiedEmail}} {{.LastPhone}} {{.VerifiedPhone}} {{.PreferredLoginName}} {{.LoginNames}} {{.ChangeDate}} {{.CreationDate}}



    PUT: /text/message/domainclaimed/{language}


### ResetCustomDomainClaimedMessageTextToDefault

> **rpc** ResetCustomDomainClaimedMessageTextToDefault([ResetCustomDomainClaimedMessageTextToDefaultRequest](#resetcustomdomainclaimedmessagetexttodefaultrequest))
[ResetCustomDomainClaimedMessageTextToDefaultResponse](#resetcustomdomainclaimedmessagetexttodefaultresponse)

Removes the custom domain claimed message text of the system
The default text from the translation file will trigger after



    DELETE: /text/message/domainclaimed/{language}


### GetDefaultPasswordlessRegistrationMessageText

> **rpc** GetDefaultPasswordlessRegistrationMessageText([GetDefaultPasswordlessRegistrationMessageTextRequest](#getdefaultpasswordlessregistrationmessagetextrequest))
[GetDefaultPasswordlessRegistrationMessageTextResponse](#getdefaultpasswordlessregistrationmessagetextresponse)

Returns the default text for passwordless registration message (translation file)



    GET: /text/default/message/passwordless_registration/{language}


### GetCustomPasswordlessRegistrationMessageText

> **rpc** GetCustomPasswordlessRegistrationMessageText([GetCustomPasswordlessRegistrationMessageTextRequest](#getcustompasswordlessregistrationmessagetextrequest))
[GetCustomPasswordlessRegistrationMessageTextResponse](#getcustompasswordlessregistrationmessagetextresponse)

Returns the custom text for passwordless registration message (overwritten in eventstore)



    GET: /text/message/passwordless_registration/{language}


### SetDefaultPasswordlessRegistrationMessageText

> **rpc** SetDefaultPasswordlessRegistrationMessageText([SetDefaultPasswordlessRegistrationMessageTextRequest](#setdefaultpasswordlessregistrationmessagetextrequest))
[SetDefaultPasswordlessRegistrationMessageTextResponse](#setdefaultpasswordlessregistrationmessagetextresponse)

Sets the default custom text for passwordless registration message
it impacts all organisations without customized passwordless registration message text
The Following Variables can be used:
{{.UserName}} {{.FirstName}} {{.LastName}} {{.NickName}} {{.DisplayName}} {{.LastEmail}} {{.VerifiedEmail}} {{.LastPhone}} {{.VerifiedPhone}} {{.PreferredLoginName}} {{.LoginNames}} {{.ChangeDate}} {{.CreationDate}}



    PUT: /text/message/passwordless_registration/{language}


### ResetCustomPasswordlessRegistrationMessageTextToDefault

> **rpc** ResetCustomPasswordlessRegistrationMessageTextToDefault([ResetCustomPasswordlessRegistrationMessageTextToDefaultRequest](#resetcustompasswordlessregistrationmessagetexttodefaultrequest))
[ResetCustomPasswordlessRegistrationMessageTextToDefaultResponse](#resetcustompasswordlessregistrationmessagetexttodefaultresponse)

Removes the custom passwordless link message text of the system
The default text from the translation file will trigger after



    DELETE: /text/message/passwordless_registration/{language}


### GetDefaultPasswordChangeMessageText

> **rpc** GetDefaultPasswordChangeMessageText([GetDefaultPasswordChangeMessageTextRequest](#getdefaultpasswordchangemessagetextrequest))
[GetDefaultPasswordChangeMessageTextResponse](#getdefaultpasswordchangemessagetextresponse)

Returns the default text for password change message (translation file)



    GET: /text/default/message/password_change/{language}


### GetCustomPasswordChangeMessageText

> **rpc** GetCustomPasswordChangeMessageText([GetCustomPasswordChangeMessageTextRequest](#getcustompasswordchangemessagetextrequest))
[GetCustomPasswordChangeMessageTextResponse](#getcustompasswordchangemessagetextresponse)

Returns the custom text for password change message (overwritten in eventstore)



    GET: /text/message/password_change/{language}


### SetDefaultPasswordChangeMessageText

> **rpc** SetDefaultPasswordChangeMessageText([SetDefaultPasswordChangeMessageTextRequest](#setdefaultpasswordchangemessagetextrequest))
[SetDefaultPasswordChangeMessageTextResponse](#setdefaultpasswordchangemessagetextresponse)

Sets the default custom text for password change message
it impacts all organisations without customized password change message text
The Following Variables can be used:
{{.UserName}} {{.FirstName}} {{.LastName}} {{.NickName}} {{.DisplayName}} {{.LastEmail}} {{.VerifiedEmail}} {{.LastPhone}} {{.VerifiedPhone}} {{.PreferredLoginName}} {{.LoginNames}} {{.ChangeDate}} {{.CreationDate}}



    PUT: /text/message/password_change/{language}


### ResetCustomPasswordChangeMessageTextToDefault

> **rpc** ResetCustomPasswordChangeMessageTextToDefault([ResetCustomPasswordChangeMessageTextToDefaultRequest](#resetcustompasswordchangemessagetexttodefaultrequest))
[ResetCustomPasswordChangeMessageTextToDefaultResponse](#resetcustompasswordchangemessagetexttodefaultresponse)

Removes the custom password change message text of the system
The default text from the translation file will trigger after



    DELETE: /text/message/password_change/{language}


### GetDefaultLoginTexts

> **rpc** GetDefaultLoginTexts([GetDefaultLoginTextsRequest](#getdefaultlogintextsrequest))
[GetDefaultLoginTextsResponse](#getdefaultlogintextsresponse)

Returns the default custom texts for login ui (translation file)



    GET: /text/default/login/{language}


### GetCustomLoginTexts

> **rpc** GetCustomLoginTexts([GetCustomLoginTextsRequest](#getcustomlogintextsrequest))
[GetCustomLoginTextsResponse](#getcustomlogintextsresponse)

Returns the custom texts for login ui



    GET: /text/login/{language}


### SetCustomLoginText

> **rpc** SetCustomLoginText([SetCustomLoginTextsRequest](#setcustomlogintextsrequest))
[SetCustomLoginTextsResponse](#setcustomlogintextsresponse)

Sets the custom text for login ui
it impacts all organisations without customized login ui texts



    PUT: /text/login/{language}


### ResetCustomLoginTextToDefault

> **rpc** ResetCustomLoginTextToDefault([ResetCustomLoginTextsToDefaultRequest](#resetcustomlogintextstodefaultrequest))
[ResetCustomLoginTextsToDefaultResponse](#resetcustomlogintextstodefaultresponse)

Removes the custom texts for login ui
it impacts all organisations without customized login ui texts
The default text form translation file will trigger after



    DELETE: /text/login/{language}


### ListIAMMemberRoles

> **rpc** ListIAMMemberRoles([ListIAMMemberRolesRequest](#listiammemberrolesrequest))
[ListIAMMemberRolesResponse](#listiammemberrolesresponse)

Returns the IAM roles visible for the requested user



    POST: /members/roles/_search


### ListIAMMembers

> **rpc** ListIAMMembers([ListIAMMembersRequest](#listiammembersrequest))
[ListIAMMembersResponse](#listiammembersresponse)

Returns all members matching the request
all queries need to match (ANDed)



    POST: /members/_search


### AddIAMMember

> **rpc** AddIAMMember([AddIAMMemberRequest](#addiammemberrequest))
[AddIAMMemberResponse](#addiammemberresponse)

Adds a user to the membership list of ZITADEL with the given roles
undefined roles will be dropped



    POST: /members


### UpdateIAMMember

> **rpc** UpdateIAMMember([UpdateIAMMemberRequest](#updateiammemberrequest))
[UpdateIAMMemberResponse](#updateiammemberresponse)

Sets the given roles on a member.
The member has only roles provided by this call



    PUT: /members/{user_id}


### RemoveIAMMember

> **rpc** RemoveIAMMember([RemoveIAMMemberRequest](#removeiammemberrequest))
[RemoveIAMMemberResponse](#removeiammemberresponse)

Removes the user from the membership list of ZITADEL



    DELETE: /members/{user_id}


### ListViews

> **rpc** ListViews([ListViewsRequest](#listviewsrequest))
[ListViewsResponse](#listviewsresponse)

Returns all stored read models of ZITADEL
views are used for search optimisation and optimise request latencies
they represent the delta of the event happend on the objects



    POST: /views/_search


### ListFailedEvents

> **rpc** ListFailedEvents([ListFailedEventsRequest](#listfailedeventsrequest))
[ListFailedEventsResponse](#listfailedeventsresponse)

Returns event descriptions which cannot be processed.
It's possible that some events need some retries.
For example if the SMTP-API wasn't able to send an email at the first time



    POST: /failedevents/_search


### RemoveFailedEvent

> **rpc** RemoveFailedEvent([RemoveFailedEventRequest](#removefailedeventrequest))
[RemoveFailedEventResponse](#removefailedeventresponse)

Deletes the event from failed events view.
the event is not removed from the change stream
This call is usefull if the system was able to process the event later.
e.g. if the second try of sending an email was successful. the first try produced a
failed event. You can find out if it worked on the `failure_count`



    DELETE: /failedevents/{database}/{view_name}/{failed_sequence}


### ImportData

> **rpc** ImportData([ImportDataRequest](#importdatarequest))
[ImportDataResponse](#importdataresponse)

Imports data into instance and creates different objects



    POST: /import


### ExportData

> **rpc** ExportData([ExportDataRequest](#exportdatarequest))
[ExportDataResponse](#exportdataresponse)

Exports data from instance



    POST: /export


### ListEventTypes

> **rpc** ListEventTypes([ListEventTypesRequest](#listeventtypesrequest))
[ListEventTypesResponse](#listeventtypesresponse)





    POST: /events/types/_search


### ListEvents

> **rpc** ListEvents([ListEventsRequest](#listeventsrequest))
[ListEventsResponse](#listeventsresponse)





    POST: /events/_search


### ListAggregateTypes

> **rpc** ListAggregateTypes([ListAggregateTypesRequest](#listaggregatetypesrequest))
[ListAggregateTypesResponse](#listaggregatetypesresponse)





    POST: /aggregates/types/_search







## Messages


### ActivateLabelPolicyRequest
This is an empty request




### ActivateLabelPolicyResponse



| Field | Type | Description | Validation |
| ----- | ---- | ----------- | ----------- |
| details |  zitadel.v1.ObjectDetails | - |  |




### ActivateSMSProviderRequest



| Field | Type | Description | Validation |
| ----- | ---- | ----------- | ----------- |
| id |  string | - | string.min_len: 1<br /> string.max_len: 200<br />  |




### ActivateSMSProviderResponse



| Field | Type | Description | Validation |
| ----- | ---- | ----------- | ----------- |
| details |  zitadel.v1.ObjectDetails | - |  |




### AddCustomDomainPolicyRequest



| Field | Type | Description | Validation |
| ----- | ---- | ----------- | ----------- |
| org_id |  string | - | string.min_len: 1<br /> string.max_len: 200<br />  |
| user_login_must_be_domain |  bool | the username has to end with the domain of it's organisation (uniqueness is organisation based) |  |
| validate_org_domains |  bool | - |  |
| smtp_sender_address_matches_instance_domain |  bool | - |  |




### AddCustomDomainPolicyResponse



| Field | Type | Description | Validation |
| ----- | ---- | ----------- | ----------- |
| details |  zitadel.v1.ObjectDetails | - |  |




### AddCustomOrgIAMPolicyRequest



| Field | Type | Description | Validation |
| ----- | ---- | ----------- | ----------- |
| org_id |  string | - | string.min_len: 1<br /> string.max_len: 200<br />  |
| user_login_must_be_domain |  bool | the username has to end with the domain of it's organisation (uniqueness is organisation based) |  |




### AddCustomOrgIAMPolicyResponse



| Field | Type | Description | Validation |
| ----- | ---- | ----------- | ----------- |
| details |  zitadel.v1.ObjectDetails | - |  |




### AddGenericOAuthProviderRequest



| Field | Type | Description | Validation |
| ----- | ---- | ----------- | ----------- |
| name |  string | - | string.min_len: 1<br /> string.max_len: 200<br />  |
| client_id |  string | - | string.min_len: 1<br /> string.max_len: 200<br />  |
| client_secret |  string | - | string.min_len: 1<br /> string.max_len: 200<br />  |
| authorization_endpoint |  string | - | string.min_len: 1<br /> string.max_len: 200<br />  |
| token_endpoint |  string | - | string.min_len: 1<br /> string.max_len: 200<br />  |
| user_endpoint |  string | - | string.min_len: 1<br /> string.max_len: 200<br />  |
| scopes | repeated string | - | repeated.max_items: 20<br /> repeated.items.string.min_len: 1<br /> repeated.items.string.max_len: 100<br />  |
<<<<<<< HEAD
| provider_options |  zitadel.idp.v1.Options | - | message.required: true<br />  |
=======
| provider_options |  zitadel.idp.v1.Options | - |  |
>>>>>>> fd879cdb




### AddGenericOAuthProviderResponse



| Field | Type | Description | Validation |
| ----- | ---- | ----------- | ----------- |
| details |  zitadel.v1.ObjectDetails | - |  |
| id |  string | - |  |




<<<<<<< HEAD
### AddGenericOIDCProviderRequest



| Field | Type | Description | Validation |
| ----- | ---- | ----------- | ----------- |
| name |  string | - | string.min_len: 1<br /> string.max_len: 200<br />  |
| issuer |  string | - | string.min_len: 1<br /> string.max_len: 200<br />  |
| client_id |  string | - | string.min_len: 1<br /> string.max_len: 200<br />  |
| client_secret |  string | - | string.min_len: 1<br /> string.max_len: 200<br />  |
| scopes | repeated string | - | repeated.max_items: 20<br /> repeated.items.string.min_len: 1<br /> repeated.items.string.max_len: 100<br />  |
| provider_options |  zitadel.idp.v1.Options | - | message.required: true<br />  |




### AddGitHubEnterpriseServerProviderRequest



| Field | Type | Description | Validation |
| ----- | ---- | ----------- | ----------- |
| client_id |  string | - | string.min_len: 1<br /> string.max_len: 200<br />  |
| name |  string | - | string.min_len: 1<br /> string.max_len: 200<br />  |
| client_secret |  string | - | string.min_len: 1<br /> string.max_len: 200<br />  |
| authorization_endpoint |  string | - | string.min_len: 1<br /> string.max_len: 200<br />  |
| token_endpoint |  string | - | string.min_len: 1<br /> string.max_len: 200<br />  |
| user_endpoint |  string | - | string.min_len: 1<br /> string.max_len: 200<br />  |
| scopes | repeated string | - | repeated.max_items: 20<br /> repeated.items.string.min_len: 1<br /> repeated.items.string.max_len: 100<br />  |
| provider_options |  zitadel.idp.v1.Options | - | message.required: true<br />  |




### AddGitHubEnterpriseServerProviderResponse



| Field | Type | Description | Validation |
| ----- | ---- | ----------- | ----------- |
| details |  zitadel.v1.ObjectDetails | - |  |
| id |  string | - |  |




### AddGitHubProviderRequest



| Field | Type | Description | Validation |
| ----- | ---- | ----------- | ----------- |
| client_id |  string | - | string.min_len: 1<br /> string.max_len: 200<br />  |
| client_secret |  string | - | string.min_len: 1<br /> string.max_len: 200<br />  |
| scopes | repeated string | - | repeated.max_items: 20<br /> repeated.items.string.min_len: 1<br /> repeated.items.string.max_len: 100<br />  |
| provider_options |  zitadel.idp.v1.Options | - | message.required: true<br />  |




### AddGitHubProviderResponse



| Field | Type | Description | Validation |
| ----- | ---- | ----------- | ----------- |
| details |  zitadel.v1.ObjectDetails | - |  |
| id |  string | - |  |




=======
>>>>>>> fd879cdb
### AddGoogleProviderRequest



| Field | Type | Description | Validation |
| ----- | ---- | ----------- | ----------- |
| name |  string | Google will be used as default, if no name is provided | string.max_len: 200<br />  |
| client_id |  string | - | string.min_len: 1<br /> string.max_len: 200<br />  |
| client_secret |  string | - | string.min_len: 1<br /> string.max_len: 200<br />  |
| scopes | repeated string | - | repeated.max_items: 20<br /> repeated.items.string.min_len: 1<br /> repeated.items.string.max_len: 100<br />  |
| provider_options |  zitadel.idp.v1.Options | - |  |




### AddGoogleProviderResponse



| Field | Type | Description | Validation |
| ----- | ---- | ----------- | ----------- |
| details |  zitadel.v1.ObjectDetails | - |  |
| id |  string | - |  |




### AddIAMMemberRequest



| Field | Type | Description | Validation |
| ----- | ---- | ----------- | ----------- |
| user_id |  string | - | string.min_len: 1<br /> string.max_len: 200<br />  |
| roles | repeated string | if no roles provided the user won't have any rights |  |




### AddIAMMemberResponse



| Field | Type | Description | Validation |
| ----- | ---- | ----------- | ----------- |
| details |  zitadel.v1.ObjectDetails | - |  |




### AddIDPToLoginPolicyRequest



| Field | Type | Description | Validation |
| ----- | ---- | ----------- | ----------- |
| idp_id |  string | Id of the predefined idp configuration | string.min_len: 1<br /> string.max_len: 200<br />  |




### AddIDPToLoginPolicyResponse



| Field | Type | Description | Validation |
| ----- | ---- | ----------- | ----------- |
| details |  zitadel.v1.ObjectDetails | - |  |




### AddJWTIDPRequest



| Field | Type | Description | Validation |
| ----- | ---- | ----------- | ----------- |
| name |  string | - | string.min_len: 1<br /> string.max_len: 200<br />  |
| styling_type |  zitadel.idp.v1.IDPStylingType | - | enum.defined_only: true<br />  |
| jwt_endpoint |  string | - | string.min_len: 1<br /> string.max_len: 200<br />  |
| issuer |  string | - | string.min_len: 1<br /> string.max_len: 200<br />  |
| keys_endpoint |  string | - | string.min_len: 1<br /> string.max_len: 200<br />  |
| header_name |  string | - | string.min_len: 1<br /> string.max_len: 200<br />  |
| auto_register |  bool | - |  |




### AddJWTIDPResponse



| Field | Type | Description | Validation |
| ----- | ---- | ----------- | ----------- |
| details |  zitadel.v1.ObjectDetails | - |  |
| idp_id |  string | - |  |




### AddLDAPProviderRequest



| Field | Type | Description | Validation |
| ----- | ---- | ----------- | ----------- |
| name |  string | - | string.min_len: 1<br /> string.max_len: 200<br />  |
| host |  string | - | string.min_len: 1<br /> string.max_len: 200<br />  |
| port |  string | - | string.max_len: 5<br />  |
| tls |  bool | - |  |
| base_dn |  string | - | string.min_len: 1<br /> string.max_len: 200<br />  |
| user_object_class |  string | - | string.min_len: 1<br /> string.max_len: 200<br />  |
| user_unique_attribute |  string | - | string.min_len: 1<br /> string.max_len: 200<br />  |
| admin |  string | - | string.min_len: 1<br /> string.max_len: 200<br />  |
| password |  string | - | string.min_len: 1<br /> string.max_len: 200<br />  |
| attributes |  zitadel.idp.v1.LDAPAttributes | - |  |
| provider_options |  zitadel.idp.v1.Options | - |  |




### AddLDAPProviderResponse



| Field | Type | Description | Validation |
| ----- | ---- | ----------- | ----------- |
| details |  zitadel.v1.ObjectDetails | - |  |
| id |  string | - |  |




### AddMultiFactorToLoginPolicyRequest



| Field | Type | Description | Validation |
| ----- | ---- | ----------- | ----------- |
| type |  zitadel.policy.v1.MultiFactorType | - | enum.defined_only: true<br /> enum.not_in: [0]<br />  |




### AddMultiFactorToLoginPolicyResponse



| Field | Type | Description | Validation |
| ----- | ---- | ----------- | ----------- |
| details |  zitadel.v1.ObjectDetails | - |  |




### AddNotificationPolicyRequest



| Field | Type | Description | Validation |
| ----- | ---- | ----------- | ----------- |
| password_change |  bool | - |  |




### AddNotificationPolicyResponse



| Field | Type | Description | Validation |
| ----- | ---- | ----------- | ----------- |
| details |  zitadel.v1.ObjectDetails | - |  |




### AddOIDCIDPRequest



| Field | Type | Description | Validation |
| ----- | ---- | ----------- | ----------- |
| name |  string | - | string.min_len: 1<br /> string.max_len: 200<br />  |
| styling_type |  zitadel.idp.v1.IDPStylingType | - | enum.defined_only: true<br />  |
| client_id |  string | - | string.min_len: 1<br /> string.max_len: 200<br />  |
| client_secret |  string | - | string.min_len: 1<br /> string.max_len: 200<br />  |
| issuer |  string | - | string.min_len: 1<br /> string.max_len: 200<br />  |
| scopes | repeated string | - |  |
| display_name_mapping |  zitadel.idp.v1.OIDCMappingField | - | enum.defined_only: true<br />  |
| username_mapping |  zitadel.idp.v1.OIDCMappingField | - | enum.defined_only: true<br />  |
| auto_register |  bool | - |  |




### AddOIDCIDPResponse



| Field | Type | Description | Validation |
| ----- | ---- | ----------- | ----------- |
| details |  zitadel.v1.ObjectDetails | - |  |
| idp_id |  string | - |  |




### AddOIDCSettingsRequest



| Field | Type | Description | Validation |
| ----- | ---- | ----------- | ----------- |
| access_token_lifetime |  google.protobuf.Duration | - |  |
| id_token_lifetime |  google.protobuf.Duration | - |  |
| refresh_token_idle_expiration |  google.protobuf.Duration | - |  |
| refresh_token_expiration |  google.protobuf.Duration | - |  |




### AddOIDCSettingsResponse



| Field | Type | Description | Validation |
| ----- | ---- | ----------- | ----------- |
| details |  zitadel.v1.ObjectDetails | - |  |




### AddSMSProviderTwilioRequest



| Field | Type | Description | Validation |
| ----- | ---- | ----------- | ----------- |
| sid |  string | - | string.min_len: 1<br /> string.max_len: 200<br />  |
| token |  string | - | string.min_len: 1<br /> string.max_len: 200<br />  |
| sender_number |  string | - | string.min_len: 1<br /> string.max_len: 200<br />  |




### AddSMSProviderTwilioResponse



| Field | Type | Description | Validation |
| ----- | ---- | ----------- | ----------- |
| details |  zitadel.v1.ObjectDetails | - |  |
| id |  string | - |  |




### AddSMTPConfigRequest



| Field | Type | Description | Validation |
| ----- | ---- | ----------- | ----------- |
| sender_address |  string | - | string.min_len: 1<br /> string.max_len: 200<br />  |
| sender_name |  string | - | string.min_len: 1<br /> string.max_len: 200<br />  |
| tls |  bool | - |  |
| host |  string | - | string.min_len: 1<br /> string.max_len: 500<br />  |
| user |  string | - |  |
| password |  string | - |  |




### AddSMTPConfigResponse



| Field | Type | Description | Validation |
| ----- | ---- | ----------- | ----------- |
| details |  zitadel.v1.ObjectDetails | - |  |




### AddSecondFactorToLoginPolicyRequest



| Field | Type | Description | Validation |
| ----- | ---- | ----------- | ----------- |
| type |  zitadel.policy.v1.SecondFactorType | - | enum.defined_only: true<br /> enum.not_in: [0]<br />  |




### AddSecondFactorToLoginPolicyResponse



| Field | Type | Description | Validation |
| ----- | ---- | ----------- | ----------- |
| details |  zitadel.v1.ObjectDetails | - |  |




### DataOrg



| Field | Type | Description | Validation |
| ----- | ---- | ----------- | ----------- |
| org_id |  string | - |  |
| org |  zitadel.management.v1.AddOrgRequest | - |  |
| domain_policy |  AddCustomDomainPolicyRequest | - |  |
| label_policy |  zitadel.management.v1.AddCustomLabelPolicyRequest | - |  |
| lockout_policy |  zitadel.management.v1.AddCustomLockoutPolicyRequest | - |  |
| login_policy |  zitadel.management.v1.AddCustomLoginPolicyRequest | - |  |
| password_complexity_policy |  zitadel.management.v1.AddCustomPasswordComplexityPolicyRequest | - |  |
| privacy_policy |  zitadel.management.v1.AddCustomPrivacyPolicyRequest | - |  |
| projects | repeated zitadel.v1.v1.DataProject | - |  |
| project_roles | repeated zitadel.management.v1.AddProjectRoleRequest | - |  |
| api_apps | repeated zitadel.v1.v1.DataAPIApplication | - |  |
| oidc_apps | repeated zitadel.v1.v1.DataOIDCApplication | - |  |
| human_users | repeated zitadel.v1.v1.DataHumanUser | - |  |
| machine_users | repeated zitadel.v1.v1.DataMachineUser | - |  |
| trigger_actions | repeated zitadel.management.v1.SetTriggerActionsRequest | - |  |
| actions | repeated zitadel.v1.v1.DataAction | - |  |
| project_grants | repeated zitadel.v1.v1.DataProjectGrant | - |  |
| user_grants | repeated zitadel.management.v1.AddUserGrantRequest | - |  |
| org_members | repeated zitadel.management.v1.AddOrgMemberRequest | - |  |
| project_members | repeated zitadel.management.v1.AddProjectMemberRequest | - |  |
| project_grant_members | repeated zitadel.management.v1.AddProjectGrantMemberRequest | - |  |
| user_metadata | repeated zitadel.management.v1.SetUserMetadataRequest | - |  |
| login_texts | repeated zitadel.management.v1.SetCustomLoginTextsRequest | - |  |
| init_messages | repeated zitadel.management.v1.SetCustomInitMessageTextRequest | - |  |
| password_reset_messages | repeated zitadel.management.v1.SetCustomPasswordResetMessageTextRequest | - |  |
| verify_email_messages | repeated zitadel.management.v1.SetCustomVerifyEmailMessageTextRequest | - |  |
| verify_phone_messages | repeated zitadel.management.v1.SetCustomVerifyPhoneMessageTextRequest | - |  |
| domain_claimed_messages | repeated zitadel.management.v1.SetCustomDomainClaimedMessageTextRequest | - |  |
| passwordless_registration_messages | repeated zitadel.management.v1.SetCustomPasswordlessRegistrationMessageTextRequest | - |  |
| oidc_idps | repeated zitadel.v1.v1.DataOIDCIDP | - |  |
| jwt_idps | repeated zitadel.v1.v1.DataJWTIDP | - |  |
| user_links | repeated zitadel.idp.v1.IDPUserLink | - |  |
| domains | repeated zitadel.org.v1.Domain | - |  |
| app_keys | repeated zitadel.v1.v1.DataAppKey | - |  |
| machine_keys | repeated zitadel.v1.v1.DataMachineKey | - |  |




### DeactivateIDPRequest



| Field | Type | Description | Validation |
| ----- | ---- | ----------- | ----------- |
| idp_id |  string | - | string.min_len: 1<br /> string.max_len: 200<br />  |




### DeactivateIDPResponse



| Field | Type | Description | Validation |
| ----- | ---- | ----------- | ----------- |
| details |  zitadel.v1.ObjectDetails | - |  |




### DeactivateSMSProviderRequest



| Field | Type | Description | Validation |
| ----- | ---- | ----------- | ----------- |
| id |  string | - | string.min_len: 1<br /> string.max_len: 200<br />  |




### DeactivateSMSProviderResponse



| Field | Type | Description | Validation |
| ----- | ---- | ----------- | ----------- |
| details |  zitadel.v1.ObjectDetails | - |  |




### DeleteProviderRequest



| Field | Type | Description | Validation |
| ----- | ---- | ----------- | ----------- |
| id |  string | - | string.min_len: 1<br /> string.max_len: 200<br />  |




### DeleteProviderResponse



| Field | Type | Description | Validation |
| ----- | ---- | ----------- | ----------- |
| details |  zitadel.v1.ObjectDetails | - |  |




### ExportDataRequest



| Field | Type | Description | Validation |
| ----- | ---- | ----------- | ----------- |
| org_ids | repeated string | - |  |
| excluded_org_ids | repeated string | - |  |
| with_passwords |  bool | - |  |
| with_otp |  bool | - |  |
| response_output |  bool | - |  |
| local_output |  ExportDataRequest.LocalOutput | - |  |
| s3_output |  ExportDataRequest.S3Output | - |  |
| gcs_output |  ExportDataRequest.GCSOutput | - |  |
| timeout |  string | - |  |




### ExportDataRequest.GCSOutput



| Field | Type | Description | Validation |
| ----- | ---- | ----------- | ----------- |
| bucket |  string | - |  |
| serviceaccount_json |  string | - |  |
| path |  string | - |  |




### ExportDataRequest.LocalOutput



| Field | Type | Description | Validation |
| ----- | ---- | ----------- | ----------- |
| path |  string | - |  |




### ExportDataRequest.S3Output



| Field | Type | Description | Validation |
| ----- | ---- | ----------- | ----------- |
| path |  string | - |  |
| endpoint |  string | - |  |
| access_key_id |  string | - |  |
| secret_access_key |  string | - |  |
| ssl |  bool | - |  |
| bucket |  string | - |  |




### ExportDataResponse



| Field | Type | Description | Validation |
| ----- | ---- | ----------- | ----------- |
| orgs | repeated DataOrg | - |  |




### FailedEvent



| Field | Type | Description | Validation |
| ----- | ---- | ----------- | ----------- |
| database |  string | - |  |
| view_name |  string | - |  |
| failed_sequence |  uint64 | - |  |
| failure_count |  uint64 | - |  |
| error_message |  string | - |  |
| last_failed |  google.protobuf.Timestamp | - |  |




### GetCustomDomainClaimedMessageTextRequest



| Field | Type | Description | Validation |
| ----- | ---- | ----------- | ----------- |
| language |  string | - | string.min_len: 1<br /> string.max_len: 200<br />  |




### GetCustomDomainClaimedMessageTextResponse



| Field | Type | Description | Validation |
| ----- | ---- | ----------- | ----------- |
| custom_text |  zitadel.text.v1.MessageCustomText | - |  |




### GetCustomDomainPolicyRequest



| Field | Type | Description | Validation |
| ----- | ---- | ----------- | ----------- |
| org_id |  string | - | string.min_len: 1<br /> string.max_len: 200<br />  |




### GetCustomDomainPolicyResponse



| Field | Type | Description | Validation |
| ----- | ---- | ----------- | ----------- |
| policy |  zitadel.policy.v1.DomainPolicy | - |  |
| is_default |  bool | deprecated: is_default is also defined in zitadel.policy.v1.DomainPolicy |  |




### GetCustomInitMessageTextRequest



| Field | Type | Description | Validation |
| ----- | ---- | ----------- | ----------- |
| language |  string | - | string.min_len: 1<br /> string.max_len: 200<br />  |




### GetCustomInitMessageTextResponse



| Field | Type | Description | Validation |
| ----- | ---- | ----------- | ----------- |
| custom_text |  zitadel.text.v1.MessageCustomText | - |  |




### GetCustomLoginTextsRequest



| Field | Type | Description | Validation |
| ----- | ---- | ----------- | ----------- |
| language |  string | - | string.min_len: 1<br /> string.max_len: 200<br />  |




### GetCustomLoginTextsResponse



| Field | Type | Description | Validation |
| ----- | ---- | ----------- | ----------- |
| custom_text |  zitadel.text.v1.LoginCustomText | - |  |




### GetCustomOrgIAMPolicyRequest



| Field | Type | Description | Validation |
| ----- | ---- | ----------- | ----------- |
| org_id |  string | - | string.min_len: 1<br /> string.max_len: 200<br />  |




### GetCustomOrgIAMPolicyResponse



| Field | Type | Description | Validation |
| ----- | ---- | ----------- | ----------- |
| policy |  zitadel.policy.v1.OrgIAMPolicy | - |  |
| is_default |  bool | deprecated: is_default is also defined in zitadel.policy.v1.OrgIAMPolicy |  |




### GetCustomPasswordChangeMessageTextRequest



| Field | Type | Description | Validation |
| ----- | ---- | ----------- | ----------- |
| language |  string | - | string.min_len: 1<br /> string.max_len: 200<br />  |




### GetCustomPasswordChangeMessageTextResponse



| Field | Type | Description | Validation |
| ----- | ---- | ----------- | ----------- |
| custom_text |  zitadel.text.v1.MessageCustomText | - |  |




### GetCustomPasswordResetMessageTextRequest



| Field | Type | Description | Validation |
| ----- | ---- | ----------- | ----------- |
| language |  string | - | string.min_len: 1<br /> string.max_len: 200<br />  |




### GetCustomPasswordResetMessageTextResponse



| Field | Type | Description | Validation |
| ----- | ---- | ----------- | ----------- |
| custom_text |  zitadel.text.v1.MessageCustomText | - |  |




### GetCustomPasswordlessRegistrationMessageTextRequest



| Field | Type | Description | Validation |
| ----- | ---- | ----------- | ----------- |
| language |  string | - | string.min_len: 1<br /> string.max_len: 200<br />  |




### GetCustomPasswordlessRegistrationMessageTextResponse



| Field | Type | Description | Validation |
| ----- | ---- | ----------- | ----------- |
| custom_text |  zitadel.text.v1.MessageCustomText | - |  |




### GetCustomVerifyEmailMessageTextRequest



| Field | Type | Description | Validation |
| ----- | ---- | ----------- | ----------- |
| language |  string | - | string.min_len: 1<br /> string.max_len: 200<br />  |




### GetCustomVerifyEmailMessageTextResponse



| Field | Type | Description | Validation |
| ----- | ---- | ----------- | ----------- |
| custom_text |  zitadel.text.v1.MessageCustomText | - |  |




### GetCustomVerifyPhoneMessageTextRequest



| Field | Type | Description | Validation |
| ----- | ---- | ----------- | ----------- |
| language |  string | - | string.min_len: 1<br /> string.max_len: 200<br />  |




### GetCustomVerifyPhoneMessageTextResponse



| Field | Type | Description | Validation |
| ----- | ---- | ----------- | ----------- |
| custom_text |  zitadel.text.v1.MessageCustomText | - |  |




### GetDefaultDomainClaimedMessageTextRequest



| Field | Type | Description | Validation |
| ----- | ---- | ----------- | ----------- |
| language |  string | - | string.min_len: 1<br /> string.max_len: 200<br />  |




### GetDefaultDomainClaimedMessageTextResponse



| Field | Type | Description | Validation |
| ----- | ---- | ----------- | ----------- |
| custom_text |  zitadel.text.v1.MessageCustomText | - |  |




### GetDefaultInitMessageTextRequest



| Field | Type | Description | Validation |
| ----- | ---- | ----------- | ----------- |
| language |  string | - | string.min_len: 1<br /> string.max_len: 200<br />  |




### GetDefaultInitMessageTextResponse



| Field | Type | Description | Validation |
| ----- | ---- | ----------- | ----------- |
| custom_text |  zitadel.text.v1.MessageCustomText | - |  |




### GetDefaultLanguageRequest
This is an empty request




### GetDefaultLanguageResponse



| Field | Type | Description | Validation |
| ----- | ---- | ----------- | ----------- |
| language |  string | - |  |




### GetDefaultLoginTextsRequest



| Field | Type | Description | Validation |
| ----- | ---- | ----------- | ----------- |
| language |  string | - | string.min_len: 1<br /> string.max_len: 200<br />  |




### GetDefaultLoginTextsResponse



| Field | Type | Description | Validation |
| ----- | ---- | ----------- | ----------- |
| custom_text |  zitadel.text.v1.LoginCustomText | - |  |




### GetDefaultOrgRequest
This is an empty request




### GetDefaultOrgResponse



| Field | Type | Description | Validation |
| ----- | ---- | ----------- | ----------- |
| org |  zitadel.org.v1.Org | - |  |




### GetDefaultPasswordChangeMessageTextRequest



| Field | Type | Description | Validation |
| ----- | ---- | ----------- | ----------- |
| language |  string | - | string.min_len: 1<br /> string.max_len: 200<br />  |




### GetDefaultPasswordChangeMessageTextResponse



| Field | Type | Description | Validation |
| ----- | ---- | ----------- | ----------- |
| custom_text |  zitadel.text.v1.MessageCustomText | - |  |




### GetDefaultPasswordResetMessageTextRequest



| Field | Type | Description | Validation |
| ----- | ---- | ----------- | ----------- |
| language |  string | - | string.min_len: 1<br /> string.max_len: 200<br />  |




### GetDefaultPasswordResetMessageTextResponse



| Field | Type | Description | Validation |
| ----- | ---- | ----------- | ----------- |
| custom_text |  zitadel.text.v1.MessageCustomText | - |  |




### GetDefaultPasswordlessRegistrationMessageTextRequest



| Field | Type | Description | Validation |
| ----- | ---- | ----------- | ----------- |
| language |  string | - | string.min_len: 1<br /> string.max_len: 200<br />  |




### GetDefaultPasswordlessRegistrationMessageTextResponse



| Field | Type | Description | Validation |
| ----- | ---- | ----------- | ----------- |
| custom_text |  zitadel.text.v1.MessageCustomText | - |  |




### GetDefaultVerifyEmailMessageTextRequest



| Field | Type | Description | Validation |
| ----- | ---- | ----------- | ----------- |
| language |  string | - | string.min_len: 1<br /> string.max_len: 200<br />  |




### GetDefaultVerifyEmailMessageTextResponse



| Field | Type | Description | Validation |
| ----- | ---- | ----------- | ----------- |
| custom_text |  zitadel.text.v1.MessageCustomText | - |  |




### GetDefaultVerifyPhoneMessageTextRequest



| Field | Type | Description | Validation |
| ----- | ---- | ----------- | ----------- |
| language |  string | - | string.min_len: 1<br /> string.max_len: 200<br />  |




### GetDefaultVerifyPhoneMessageTextResponse



| Field | Type | Description | Validation |
| ----- | ---- | ----------- | ----------- |
| custom_text |  zitadel.text.v1.MessageCustomText | - |  |




### GetDomainPolicyRequest





### GetDomainPolicyResponse



| Field | Type | Description | Validation |
| ----- | ---- | ----------- | ----------- |
| policy |  zitadel.policy.v1.DomainPolicy | - |  |




### GetFileSystemNotificationProviderRequest
This is an empty request




### GetFileSystemNotificationProviderResponse



| Field | Type | Description | Validation |
| ----- | ---- | ----------- | ----------- |
| provider |  zitadel.settings.v1.DebugNotificationProvider | - |  |




### GetIDPByIDRequest



| Field | Type | Description | Validation |
| ----- | ---- | ----------- | ----------- |
| id |  string | - | string.min_len: 1<br /> string.max_len: 200<br />  |




### GetIDPByIDResponse



| Field | Type | Description | Validation |
| ----- | ---- | ----------- | ----------- |
| idp |  zitadel.idp.v1.IDP | - |  |




### GetLabelPolicyRequest
This is an empty request




### GetLabelPolicyResponse



| Field | Type | Description | Validation |
| ----- | ---- | ----------- | ----------- |
| policy |  zitadel.policy.v1.LabelPolicy | - |  |




### GetLockoutPolicyRequest
This is an empty request




### GetLockoutPolicyResponse



| Field | Type | Description | Validation |
| ----- | ---- | ----------- | ----------- |
| policy |  zitadel.policy.v1.LockoutPolicy | - |  |




### GetLogNotificationProviderRequest
This is an empty request




### GetLogNotificationProviderResponse



| Field | Type | Description | Validation |
| ----- | ---- | ----------- | ----------- |
| provider |  zitadel.settings.v1.DebugNotificationProvider | - |  |




### GetLoginPolicyRequest
This is an empty request




### GetLoginPolicyResponse



| Field | Type | Description | Validation |
| ----- | ---- | ----------- | ----------- |
| policy |  zitadel.policy.v1.LoginPolicy | - |  |




### GetMyInstanceRequest
This is an empty request




### GetMyInstanceResponse



| Field | Type | Description | Validation |
| ----- | ---- | ----------- | ----------- |
| instance |  zitadel.instance.v1.InstanceDetail | - |  |




### GetNotificationPolicyRequest
This is an empty request




### GetNotificationPolicyResponse



| Field | Type | Description | Validation |
| ----- | ---- | ----------- | ----------- |
| policy |  zitadel.policy.v1.NotificationPolicy | - |  |




### GetOIDCSettingsRequest
This is an empty request




### GetOIDCSettingsResponse



| Field | Type | Description | Validation |
| ----- | ---- | ----------- | ----------- |
| settings |  zitadel.settings.v1.OIDCSettings | - |  |




### GetOrgByIDRequest



| Field | Type | Description | Validation |
| ----- | ---- | ----------- | ----------- |
| id |  string | - | string.min_len: 1<br /> string.max_len: 200<br />  |




### GetOrgByIDResponse



| Field | Type | Description | Validation |
| ----- | ---- | ----------- | ----------- |
| org |  zitadel.org.v1.Org | - |  |




### GetOrgIAMPolicyRequest





### GetOrgIAMPolicyResponse



| Field | Type | Description | Validation |
| ----- | ---- | ----------- | ----------- |
| policy |  zitadel.policy.v1.OrgIAMPolicy | - |  |




### GetPasswordAgePolicyRequest
This is an empty request




### GetPasswordAgePolicyResponse



| Field | Type | Description | Validation |
| ----- | ---- | ----------- | ----------- |
| policy |  zitadel.policy.v1.PasswordAgePolicy | - |  |




### GetPasswordComplexityPolicyRequest





### GetPasswordComplexityPolicyResponse



| Field | Type | Description | Validation |
| ----- | ---- | ----------- | ----------- |
| policy |  zitadel.policy.v1.PasswordComplexityPolicy | - |  |




### GetPreviewLabelPolicyRequest
This is an empty request




### GetPreviewLabelPolicyResponse



| Field | Type | Description | Validation |
| ----- | ---- | ----------- | ----------- |
| policy |  zitadel.policy.v1.LabelPolicy | - |  |




### GetPrivacyPolicyRequest
This is an empty request




### GetPrivacyPolicyResponse



| Field | Type | Description | Validation |
| ----- | ---- | ----------- | ----------- |
| policy |  zitadel.policy.v1.PrivacyPolicy | - |  |




### GetProviderByIDRequest



| Field | Type | Description | Validation |
| ----- | ---- | ----------- | ----------- |
| id |  string | - | string.min_len: 1<br /> string.max_len: 200<br />  |




### GetProviderByIDResponse



| Field | Type | Description | Validation |
| ----- | ---- | ----------- | ----------- |
| idp |  zitadel.idp.v1.Provider | - |  |




### GetSMSProviderRequest



| Field | Type | Description | Validation |
| ----- | ---- | ----------- | ----------- |
| id |  string | - | string.min_len: 1<br /> string.max_len: 100<br />  |




### GetSMSProviderResponse



| Field | Type | Description | Validation |
| ----- | ---- | ----------- | ----------- |
| config |  zitadel.settings.v1.SMSProvider | - |  |




### GetSMTPConfigRequest
This is an empty request




### GetSMTPConfigResponse



| Field | Type | Description | Validation |
| ----- | ---- | ----------- | ----------- |
| smtp_config |  zitadel.settings.v1.SMTPConfig | - |  |




### GetSecretGeneratorRequest



| Field | Type | Description | Validation |
| ----- | ---- | ----------- | ----------- |
| generator_type |  zitadel.settings.v1.SecretGeneratorType | - | enum.defined_only: true<br /> enum.not_in: [0]<br />  |




### GetSecretGeneratorResponse



| Field | Type | Description | Validation |
| ----- | ---- | ----------- | ----------- |
| secret_generator |  zitadel.settings.v1.SecretGenerator | - |  |




### GetSecurityPolicyRequest
This is an empty request




### GetSecurityPolicyResponse



| Field | Type | Description | Validation |
| ----- | ---- | ----------- | ----------- |
| policy |  zitadel.settings.v1.SecurityPolicy | - |  |




### GetSupportedLanguagesRequest
This is an empty request




### GetSupportedLanguagesResponse



| Field | Type | Description | Validation |
| ----- | ---- | ----------- | ----------- |
| languages | repeated string | - |  |




### HealthzRequest
This is an empty request




### HealthzResponse
This is an empty response




### IDPQuery



| Field | Type | Description | Validation |
| ----- | ---- | ----------- | ----------- |
| [**oneof**](https://developers.google.com/protocol-buffers/docs/proto3#oneof) query.idp_id_query |  zitadel.idp.v1.IDPIDQuery | - |  |
| [**oneof**](https://developers.google.com/protocol-buffers/docs/proto3#oneof) query.idp_name_query |  zitadel.idp.v1.IDPNameQuery | - |  |




### ImportDataError



| Field | Type | Description | Validation |
| ----- | ---- | ----------- | ----------- |
| type |  string | - |  |
| id |  string | - |  |
| message |  string | - |  |




### ImportDataOrg



| Field | Type | Description | Validation |
| ----- | ---- | ----------- | ----------- |
| orgs | repeated DataOrg | - |  |




### ImportDataRequest



| Field | Type | Description | Validation |
| ----- | ---- | ----------- | ----------- |
| [**oneof**](https://developers.google.com/protocol-buffers/docs/proto3#oneof) data.data_orgs |  ImportDataOrg | - |  |
| [**oneof**](https://developers.google.com/protocol-buffers/docs/proto3#oneof) data.data_orgsv1 |  zitadel.v1.v1.ImportDataOrg | - |  |
| [**oneof**](https://developers.google.com/protocol-buffers/docs/proto3#oneof) data.data_orgs_local |  ImportDataRequest.LocalInput | - |  |
| [**oneof**](https://developers.google.com/protocol-buffers/docs/proto3#oneof) data.data_orgsv1_local |  ImportDataRequest.LocalInput | - |  |
| [**oneof**](https://developers.google.com/protocol-buffers/docs/proto3#oneof) data.data_orgs_s3 |  ImportDataRequest.S3Input | - |  |
| [**oneof**](https://developers.google.com/protocol-buffers/docs/proto3#oneof) data.data_orgsv1_s3 |  ImportDataRequest.S3Input | - |  |
| [**oneof**](https://developers.google.com/protocol-buffers/docs/proto3#oneof) data.data_orgs_gcs |  ImportDataRequest.GCSInput | - |  |
| [**oneof**](https://developers.google.com/protocol-buffers/docs/proto3#oneof) data.data_orgsv1_gcs |  ImportDataRequest.GCSInput | - |  |
| timeout |  string | - |  |




### ImportDataRequest.GCSInput



| Field | Type | Description | Validation |
| ----- | ---- | ----------- | ----------- |
| bucket |  string | - |  |
| serviceaccount_json |  string | - |  |
| path |  string | - |  |




### ImportDataRequest.LocalInput



| Field | Type | Description | Validation |
| ----- | ---- | ----------- | ----------- |
| path |  string | - |  |




### ImportDataRequest.S3Input



| Field | Type | Description | Validation |
| ----- | ---- | ----------- | ----------- |
| path |  string | - |  |
| endpoint |  string | - |  |
| access_key_id |  string | - |  |
| secret_access_key |  string | - |  |
| ssl |  bool | - |  |
| bucket |  string | - |  |




### ImportDataResponse



| Field | Type | Description | Validation |
| ----- | ---- | ----------- | ----------- |
| errors | repeated ImportDataError | - |  |
| success |  ImportDataSuccess | - |  |




### ImportDataSuccess



| Field | Type | Description | Validation |
| ----- | ---- | ----------- | ----------- |
| orgs | repeated ImportDataSuccessOrg | - |  |




### ImportDataSuccessOrg



| Field | Type | Description | Validation |
| ----- | ---- | ----------- | ----------- |
| org_id |  string | - |  |
| project_ids | repeated string | - |  |
| project_roles | repeated string | - |  |
| oidc_app_ids | repeated string | - |  |
| api_app_ids | repeated string | - |  |
| human_user_ids | repeated string | - |  |
| machine_user_ids | repeated string | - |  |
| action_ids | repeated string | - |  |
| trigger_actions | repeated zitadel.management.v1.SetTriggerActionsRequest | - |  |
| project_grants | repeated ImportDataSuccessProjectGrant | - |  |
| user_grants | repeated ImportDataSuccessUserGrant | - |  |
| org_members | repeated string | - |  |
| project_members | repeated ImportDataSuccessProjectMember | - |  |
| project_grant_members | repeated ImportDataSuccessProjectGrantMember | - |  |
| oidc_ipds | repeated string | - |  |
| jwt_idps | repeated string | - |  |
| idp_links | repeated string | - |  |
| user_links | repeated ImportDataSuccessUserLinks | - |  |
| user_metadata | repeated ImportDataSuccessUserMetadata | - |  |
| domains | repeated string | - |  |
| app_keys | repeated string | - |  |
| machine_keys | repeated string | - |  |




### ImportDataSuccessProjectGrant



| Field | Type | Description | Validation |
| ----- | ---- | ----------- | ----------- |
| grant_id |  string | - |  |
| project_id |  string | - |  |
| org_id |  string | - |  |




### ImportDataSuccessProjectGrantMember



| Field | Type | Description | Validation |
| ----- | ---- | ----------- | ----------- |
| project_id |  string | - |  |
| grant_id |  string | - |  |
| user_id |  string | - |  |




### ImportDataSuccessProjectMember



| Field | Type | Description | Validation |
| ----- | ---- | ----------- | ----------- |
| project_id |  string | - |  |
| user_id |  string | - |  |




### ImportDataSuccessUserGrant



| Field | Type | Description | Validation |
| ----- | ---- | ----------- | ----------- |
| project_id |  string | - |  |
| user_id |  string | - |  |




### ImportDataSuccessUserLinks



| Field | Type | Description | Validation |
| ----- | ---- | ----------- | ----------- |
| user_id |  string | - |  |
| external_user_id |  string | - |  |
| display_name |  string | - |  |
| idp_id |  string | - |  |




### ImportDataSuccessUserMetadata



| Field | Type | Description | Validation |
| ----- | ---- | ----------- | ----------- |
| user_id |  string | - |  |
| key |  string | - |  |




### IsOrgUniqueRequest
if name or domain is already in use, org is not unique
at least one argument has to be provided


| Field | Type | Description | Validation |
| ----- | ---- | ----------- | ----------- |
| name |  string | - | string.max_len: 200<br />  |
| domain |  string | - | string.max_len: 200<br />  |




### IsOrgUniqueResponse



| Field | Type | Description | Validation |
| ----- | ---- | ----------- | ----------- |
| is_unique |  bool | - |  |




### ListAggregateTypesRequest





### ListAggregateTypesResponse



| Field | Type | Description | Validation |
| ----- | ---- | ----------- | ----------- |
| aggregate_types | repeated zitadel.event.v1.AggregateType | - |  |




### ListEventTypesRequest





### ListEventTypesResponse



| Field | Type | Description | Validation |
| ----- | ---- | ----------- | ----------- |
| event_types | repeated zitadel.event.v1.EventType | - |  |




### ListEventsRequest



| Field | Type | Description | Validation |
| ----- | ---- | ----------- | ----------- |
| sequence |  uint64 | sequence represents the order of events. It's always upcounting if asc is false sequence is used as less than filter if asc is true sequence is used as greater than filter if sequence is 0 the field is ignored |  |
| limit |  uint32 | - |  |
| asc |  bool | - |  |
| editor_user_id |  string | - | string.min_len: 0<br /> string.max_len: 200<br />  |
| event_types | repeated string | the types are or filtered and must match the type exatly | repeated.max_items: 30<br />  |
| aggregate_id |  string | - | string.min_len: 0<br /> string.max_len: 200<br />  |
| aggregate_types | repeated string | - | repeated.max_items: 10<br />  |
| resource_owner |  string | - | string.min_len: 0<br /> string.max_len: 200<br />  |
| creation_date |  google.protobuf.Timestamp | if asc is false creation_date is used as less than filter if asc is true creation_date is used as greater than filter if creation_date is not set the field is ignored |  |




### ListEventsResponse



| Field | Type | Description | Validation |
| ----- | ---- | ----------- | ----------- |
| events | repeated zitadel.event.v1.Event | - |  |




### ListFailedEventsRequest
This is an empty request




### ListFailedEventsResponse



| Field | Type | Description | Validation |
| ----- | ---- | ----------- | ----------- |
| result | repeated FailedEvent | TODO: list details |  |




### ListIAMMemberRolesRequest
This is an empty request




### ListIAMMemberRolesResponse



| Field | Type | Description | Validation |
| ----- | ---- | ----------- | ----------- |
| details |  zitadel.v1.ListDetails | - |  |
| roles | repeated string | - |  |




### ListIAMMembersRequest



| Field | Type | Description | Validation |
| ----- | ---- | ----------- | ----------- |
| query |  zitadel.v1.ListQuery | list limitations and ordering |  |
| queries | repeated zitadel.member.v1.SearchQuery | criterias the client is looking for |  |




### ListIAMMembersResponse



| Field | Type | Description | Validation |
| ----- | ---- | ----------- | ----------- |
| details |  zitadel.v1.ListDetails | - |  |
| result | repeated zitadel.member.v1.Member | - |  |




### ListIDPsRequest



| Field | Type | Description | Validation |
| ----- | ---- | ----------- | ----------- |
| query |  zitadel.v1.ListQuery | list limitations and ordering |  |
| sorting_column |  zitadel.idp.v1.IDPFieldName | the field the result is sorted |  |
| queries | repeated IDPQuery | criterias the client is looking for |  |




### ListIDPsResponse



| Field | Type | Description | Validation |
| ----- | ---- | ----------- | ----------- |
| details |  zitadel.v1.ListDetails | - |  |
| sorting_column |  zitadel.idp.v1.IDPFieldName | - |  |
| result | repeated zitadel.idp.v1.IDP | - |  |




### ListInstanceDomainsRequest



| Field | Type | Description | Validation |
| ----- | ---- | ----------- | ----------- |
| query |  zitadel.v1.ListQuery | - |  |
| sorting_column |  zitadel.instance.v1.DomainFieldName | the field the result is sorted |  |
| queries | repeated zitadel.instance.v1.DomainSearchQuery | criterias the client is looking for |  |




### ListInstanceDomainsResponse



| Field | Type | Description | Validation |
| ----- | ---- | ----------- | ----------- |
| details |  zitadel.v1.ListDetails | - |  |
| sorting_column |  zitadel.instance.v1.DomainFieldName | - |  |
| result | repeated zitadel.instance.v1.Domain | - |  |




### ListLoginPolicyIDPsRequest



| Field | Type | Description | Validation |
| ----- | ---- | ----------- | ----------- |
| query |  zitadel.v1.ListQuery | list limitations and ordering |  |




### ListLoginPolicyIDPsResponse



| Field | Type | Description | Validation |
| ----- | ---- | ----------- | ----------- |
| details |  zitadel.v1.ListDetails | - |  |
| result | repeated zitadel.idp.v1.IDPLoginPolicyLink | - |  |




### ListLoginPolicyMultiFactorsRequest
This is an empty request




### ListLoginPolicyMultiFactorsResponse



| Field | Type | Description | Validation |
| ----- | ---- | ----------- | ----------- |
| details |  zitadel.v1.ListDetails | - |  |
| result | repeated zitadel.policy.v1.MultiFactorType | - |  |




### ListLoginPolicySecondFactorsRequest
This is an empty request




### ListLoginPolicySecondFactorsResponse



| Field | Type | Description | Validation |
| ----- | ---- | ----------- | ----------- |
| details |  zitadel.v1.ListDetails | - |  |
| result | repeated zitadel.policy.v1.SecondFactorType | - |  |




### ListOrgsRequest



| Field | Type | Description | Validation |
| ----- | ---- | ----------- | ----------- |
| query |  zitadel.v1.ListQuery | list limitations and ordering |  |
| sorting_column |  zitadel.org.v1.OrgFieldName | the field the result is sorted |  |
| queries | repeated zitadel.org.v1.OrgQuery | criterias the client is looking for |  |




### ListOrgsResponse



| Field | Type | Description | Validation |
| ----- | ---- | ----------- | ----------- |
| details |  zitadel.v1.ListDetails | - |  |
| sorting_column |  zitadel.org.v1.OrgFieldName | - |  |
| result | repeated zitadel.org.v1.Org | - |  |




### ListProvidersRequest



| Field | Type | Description | Validation |
| ----- | ---- | ----------- | ----------- |
| query |  zitadel.v1.ListQuery | list limitations and ordering |  |
| queries | repeated ProviderQuery | criteria the client is looking for |  |




### ListProvidersResponse



| Field | Type | Description | Validation |
| ----- | ---- | ----------- | ----------- |
| details |  zitadel.v1.ListDetails | - |  |
| result | repeated zitadel.idp.v1.Provider | - |  |




### ListSMSProvidersRequest



| Field | Type | Description | Validation |
| ----- | ---- | ----------- | ----------- |
| query |  zitadel.v1.ListQuery | list limitations and ordering |  |




### ListSMSProvidersResponse



| Field | Type | Description | Validation |
| ----- | ---- | ----------- | ----------- |
| details |  zitadel.v1.ListDetails | - |  |
| result | repeated zitadel.settings.v1.SMSProvider | - |  |




### ListSecretGeneratorsRequest



| Field | Type | Description | Validation |
| ----- | ---- | ----------- | ----------- |
| query |  zitadel.v1.ListQuery | list limitations and ordering |  |
| queries | repeated zitadel.settings.v1.SecretGeneratorQuery | criterias the client is looking for |  |




### ListSecretGeneratorsResponse



| Field | Type | Description | Validation |
| ----- | ---- | ----------- | ----------- |
| details |  zitadel.v1.ListDetails | - |  |
| result | repeated zitadel.settings.v1.SecretGenerator | - |  |




### ListViewsRequest
This is an empty request




### ListViewsResponse



| Field | Type | Description | Validation |
| ----- | ---- | ----------- | ----------- |
| result | repeated View | TODO: list details |  |




### ProviderQuery



| Field | Type | Description | Validation |
| ----- | ---- | ----------- | ----------- |
| [**oneof**](https://developers.google.com/protocol-buffers/docs/proto3#oneof) query.idp_id_query |  zitadel.idp.v1.IDPIDQuery | - |  |
| [**oneof**](https://developers.google.com/protocol-buffers/docs/proto3#oneof) query.idp_name_query |  zitadel.idp.v1.IDPNameQuery | - |  |




### ReactivateIDPRequest



| Field | Type | Description | Validation |
| ----- | ---- | ----------- | ----------- |
| idp_id |  string | - | string.min_len: 1<br /> string.max_len: 200<br />  |




### ReactivateIDPResponse



| Field | Type | Description | Validation |
| ----- | ---- | ----------- | ----------- |
| details |  zitadel.v1.ObjectDetails | - |  |




### RemoveFailedEventRequest



| Field | Type | Description | Validation |
| ----- | ---- | ----------- | ----------- |
| database |  string | - | string.min_len: 1<br /> string.max_len: 200<br />  |
| view_name |  string | - | string.min_len: 1<br /> string.max_len: 200<br />  |
| failed_sequence |  uint64 | - |  |




### RemoveFailedEventResponse
This is an empty response




### RemoveIAMMemberRequest



| Field | Type | Description | Validation |
| ----- | ---- | ----------- | ----------- |
| user_id |  string | - | string.min_len: 1<br /> string.max_len: 200<br />  |




### RemoveIAMMemberResponse



| Field | Type | Description | Validation |
| ----- | ---- | ----------- | ----------- |
| details |  zitadel.v1.ObjectDetails | - |  |




### RemoveIDPFromLoginPolicyRequest



| Field | Type | Description | Validation |
| ----- | ---- | ----------- | ----------- |
| idp_id |  string | - | string.min_len: 1<br /> string.max_len: 200<br />  |




### RemoveIDPFromLoginPolicyResponse



| Field | Type | Description | Validation |
| ----- | ---- | ----------- | ----------- |
| details |  zitadel.v1.ObjectDetails | - |  |




### RemoveIDPRequest



| Field | Type | Description | Validation |
| ----- | ---- | ----------- | ----------- |
| idp_id |  string | - | string.min_len: 1<br /> string.max_len: 200<br />  |




### RemoveIDPResponse



| Field | Type | Description | Validation |
| ----- | ---- | ----------- | ----------- |
| details |  zitadel.v1.ObjectDetails | - |  |




### RemoveLabelPolicyFontRequest
This is an empty request




### RemoveLabelPolicyFontResponse



| Field | Type | Description | Validation |
| ----- | ---- | ----------- | ----------- |
| details |  zitadel.v1.ObjectDetails | - |  |




### RemoveLabelPolicyIconDarkRequest
This is an empty request




### RemoveLabelPolicyIconDarkResponse



| Field | Type | Description | Validation |
| ----- | ---- | ----------- | ----------- |
| details |  zitadel.v1.ObjectDetails | - |  |




### RemoveLabelPolicyIconRequest
This is an empty request




### RemoveLabelPolicyIconResponse



| Field | Type | Description | Validation |
| ----- | ---- | ----------- | ----------- |
| details |  zitadel.v1.ObjectDetails | - |  |




### RemoveLabelPolicyLogoDarkRequest
This is an empty request




### RemoveLabelPolicyLogoDarkResponse



| Field | Type | Description | Validation |
| ----- | ---- | ----------- | ----------- |
| details |  zitadel.v1.ObjectDetails | - |  |




### RemoveLabelPolicyLogoRequest
This is an empty request




### RemoveLabelPolicyLogoResponse



| Field | Type | Description | Validation |
| ----- | ---- | ----------- | ----------- |
| details |  zitadel.v1.ObjectDetails | - |  |




### RemoveMultiFactorFromLoginPolicyRequest



| Field | Type | Description | Validation |
| ----- | ---- | ----------- | ----------- |
| type |  zitadel.policy.v1.MultiFactorType | - | enum.defined_only: true<br /> enum.not_in: [0]<br />  |




### RemoveMultiFactorFromLoginPolicyResponse



| Field | Type | Description | Validation |
| ----- | ---- | ----------- | ----------- |
| details |  zitadel.v1.ObjectDetails | - |  |




### RemoveOrgRequest



| Field | Type | Description | Validation |
| ----- | ---- | ----------- | ----------- |
| org_id |  string | - | string.min_len: 1<br /> string.max_len: 200<br />  |




### RemoveOrgResponse



| Field | Type | Description | Validation |
| ----- | ---- | ----------- | ----------- |
| details |  zitadel.v1.ObjectDetails | - |  |




### RemoveSMSProviderRequest



| Field | Type | Description | Validation |
| ----- | ---- | ----------- | ----------- |
| id |  string | - | string.min_len: 1<br /> string.max_len: 200<br />  |




### RemoveSMSProviderResponse



| Field | Type | Description | Validation |
| ----- | ---- | ----------- | ----------- |
| details |  zitadel.v1.ObjectDetails | - |  |




### RemoveSMTPConfigRequest
this is en empty request




### RemoveSMTPConfigResponse



| Field | Type | Description | Validation |
| ----- | ---- | ----------- | ----------- |
| details |  zitadel.v1.ObjectDetails | - |  |




### RemoveSecondFactorFromLoginPolicyRequest



| Field | Type | Description | Validation |
| ----- | ---- | ----------- | ----------- |
| type |  zitadel.policy.v1.SecondFactorType | - | enum.defined_only: true<br /> enum.not_in: [0]<br />  |




### RemoveSecondFactorFromLoginPolicyResponse



| Field | Type | Description | Validation |
| ----- | ---- | ----------- | ----------- |
| details |  zitadel.v1.ObjectDetails | - |  |




### ResetCustomDomainClaimedMessageTextToDefaultRequest



| Field | Type | Description | Validation |
| ----- | ---- | ----------- | ----------- |
| language |  string | - | string.min_len: 1<br /> string.max_len: 200<br />  |




### ResetCustomDomainClaimedMessageTextToDefaultResponse



| Field | Type | Description | Validation |
| ----- | ---- | ----------- | ----------- |
| details |  zitadel.v1.ObjectDetails | - |  |




### ResetCustomDomainPolicyToDefaultRequest



| Field | Type | Description | Validation |
| ----- | ---- | ----------- | ----------- |
| org_id |  string | - | string.min_len: 1<br /> string.max_len: 200<br />  |




### ResetCustomDomainPolicyToDefaultResponse



| Field | Type | Description | Validation |
| ----- | ---- | ----------- | ----------- |
| details |  zitadel.v1.ObjectDetails | - |  |




### ResetCustomInitMessageTextToDefaultRequest



| Field | Type | Description | Validation |
| ----- | ---- | ----------- | ----------- |
| language |  string | - | string.min_len: 1<br /> string.max_len: 200<br />  |




### ResetCustomInitMessageTextToDefaultResponse



| Field | Type | Description | Validation |
| ----- | ---- | ----------- | ----------- |
| details |  zitadel.v1.ObjectDetails | - |  |




### ResetCustomLoginTextsToDefaultRequest



| Field | Type | Description | Validation |
| ----- | ---- | ----------- | ----------- |
| language |  string | - | string.min_len: 1<br /> string.max_len: 200<br />  |




### ResetCustomLoginTextsToDefaultResponse



| Field | Type | Description | Validation |
| ----- | ---- | ----------- | ----------- |
| details |  zitadel.v1.ObjectDetails | - |  |




### ResetCustomOrgIAMPolicyToDefaultRequest



| Field | Type | Description | Validation |
| ----- | ---- | ----------- | ----------- |
| org_id |  string | - | string.min_len: 1<br /> string.max_len: 200<br />  |




### ResetCustomOrgIAMPolicyToDefaultResponse



| Field | Type | Description | Validation |
| ----- | ---- | ----------- | ----------- |
| details |  zitadel.v1.ObjectDetails | - |  |




### ResetCustomPasswordChangeMessageTextToDefaultRequest



| Field | Type | Description | Validation |
| ----- | ---- | ----------- | ----------- |
| language |  string | - | string.min_len: 1<br /> string.max_len: 200<br />  |




### ResetCustomPasswordChangeMessageTextToDefaultResponse



| Field | Type | Description | Validation |
| ----- | ---- | ----------- | ----------- |
| details |  zitadel.v1.ObjectDetails | - |  |




### ResetCustomPasswordResetMessageTextToDefaultRequest



| Field | Type | Description | Validation |
| ----- | ---- | ----------- | ----------- |
| language |  string | - | string.min_len: 1<br /> string.max_len: 200<br />  |




### ResetCustomPasswordResetMessageTextToDefaultResponse



| Field | Type | Description | Validation |
| ----- | ---- | ----------- | ----------- |
| details |  zitadel.v1.ObjectDetails | - |  |




### ResetCustomPasswordlessRegistrationMessageTextToDefaultRequest



| Field | Type | Description | Validation |
| ----- | ---- | ----------- | ----------- |
| language |  string | - | string.min_len: 1<br /> string.max_len: 200<br />  |




### ResetCustomPasswordlessRegistrationMessageTextToDefaultResponse



| Field | Type | Description | Validation |
| ----- | ---- | ----------- | ----------- |
| details |  zitadel.v1.ObjectDetails | - |  |




### ResetCustomVerifyEmailMessageTextToDefaultRequest



| Field | Type | Description | Validation |
| ----- | ---- | ----------- | ----------- |
| language |  string | - | string.min_len: 1<br /> string.max_len: 200<br />  |




### ResetCustomVerifyEmailMessageTextToDefaultResponse



| Field | Type | Description | Validation |
| ----- | ---- | ----------- | ----------- |
| details |  zitadel.v1.ObjectDetails | - |  |




### ResetCustomVerifyPhoneMessageTextToDefaultRequest



| Field | Type | Description | Validation |
| ----- | ---- | ----------- | ----------- |
| language |  string | - | string.min_len: 1<br /> string.max_len: 200<br />  |




### ResetCustomVerifyPhoneMessageTextToDefaultResponse



| Field | Type | Description | Validation |
| ----- | ---- | ----------- | ----------- |
| details |  zitadel.v1.ObjectDetails | - |  |




### SetCustomLoginTextsRequest



| Field | Type | Description | Validation |
| ----- | ---- | ----------- | ----------- |
| language |  string | - | string.min_len: 1<br /> string.max_len: 200<br />  |
| select_account_text |  zitadel.text.v1.SelectAccountScreenText | - |  |
| login_text |  zitadel.text.v1.LoginScreenText | - |  |
| password_text |  zitadel.text.v1.PasswordScreenText | - |  |
| username_change_text |  zitadel.text.v1.UsernameChangeScreenText | - |  |
| username_change_done_text |  zitadel.text.v1.UsernameChangeDoneScreenText | - |  |
| init_password_text |  zitadel.text.v1.InitPasswordScreenText | - |  |
| init_password_done_text |  zitadel.text.v1.InitPasswordDoneScreenText | - |  |
| email_verification_text |  zitadel.text.v1.EmailVerificationScreenText | - |  |
| email_verification_done_text |  zitadel.text.v1.EmailVerificationDoneScreenText | - |  |
| initialize_user_text |  zitadel.text.v1.InitializeUserScreenText | - |  |
| initialize_done_text |  zitadel.text.v1.InitializeUserDoneScreenText | - |  |
| init_mfa_prompt_text |  zitadel.text.v1.InitMFAPromptScreenText | - |  |
| init_mfa_otp_text |  zitadel.text.v1.InitMFAOTPScreenText | - |  |
| init_mfa_u2f_text |  zitadel.text.v1.InitMFAU2FScreenText | - |  |
| init_mfa_done_text |  zitadel.text.v1.InitMFADoneScreenText | - |  |
| mfa_providers_text |  zitadel.text.v1.MFAProvidersText | - |  |
| verify_mfa_otp_text |  zitadel.text.v1.VerifyMFAOTPScreenText | - |  |
| verify_mfa_u2f_text |  zitadel.text.v1.VerifyMFAU2FScreenText | - |  |
| passwordless_text |  zitadel.text.v1.PasswordlessScreenText | - |  |
| password_change_text |  zitadel.text.v1.PasswordChangeScreenText | - |  |
| password_change_done_text |  zitadel.text.v1.PasswordChangeDoneScreenText | - |  |
| password_reset_done_text |  zitadel.text.v1.PasswordResetDoneScreenText | - |  |
| registration_option_text |  zitadel.text.v1.RegistrationOptionScreenText | - |  |
| registration_user_text |  zitadel.text.v1.RegistrationUserScreenText | - |  |
| registration_org_text |  zitadel.text.v1.RegistrationOrgScreenText | - |  |
| linking_user_done_text |  zitadel.text.v1.LinkingUserDoneScreenText | - |  |
| external_user_not_found_text |  zitadel.text.v1.ExternalUserNotFoundScreenText | - |  |
| success_login_text |  zitadel.text.v1.SuccessLoginScreenText | - |  |
| logout_text |  zitadel.text.v1.LogoutDoneScreenText | - |  |
| footer_text |  zitadel.text.v1.FooterText | - |  |
| passwordless_prompt_text |  zitadel.text.v1.PasswordlessPromptScreenText | - |  |
| passwordless_registration_text |  zitadel.text.v1.PasswordlessRegistrationScreenText | - |  |
| passwordless_registration_done_text |  zitadel.text.v1.PasswordlessRegistrationDoneScreenText | - |  |
| external_registration_user_overview_text |  zitadel.text.v1.ExternalRegistrationUserOverviewScreenText | - |  |




### SetCustomLoginTextsResponse



| Field | Type | Description | Validation |
| ----- | ---- | ----------- | ----------- |
| details |  zitadel.v1.ObjectDetails | - |  |




### SetDefaultDomainClaimedMessageTextRequest



| Field | Type | Description | Validation |
| ----- | ---- | ----------- | ----------- |
| language |  string | - | string.min_len: 1<br /> string.max_len: 200<br />  |
| title |  string | - | string.max_len: 200<br />  |
| pre_header |  string | - | string.max_len: 200<br />  |
| subject |  string | - | string.max_len: 200<br />  |
| greeting |  string | - | string.max_len: 200<br />  |
| text |  string | - | string.max_len: 800<br />  |
| button_text |  string | - | string.max_len: 200<br />  |
| footer_text |  string | - | string.max_len: 200<br />  |




### SetDefaultDomainClaimedMessageTextResponse



| Field | Type | Description | Validation |
| ----- | ---- | ----------- | ----------- |
| details |  zitadel.v1.ObjectDetails | - |  |




### SetDefaultInitMessageTextRequest



| Field | Type | Description | Validation |
| ----- | ---- | ----------- | ----------- |
| language |  string | - | string.min_len: 1<br /> string.max_len: 200<br />  |
| title |  string | - | string.max_len: 200<br />  |
| pre_header |  string | - | string.max_len: 200<br />  |
| subject |  string | - | string.max_len: 200<br />  |
| greeting |  string | - | string.max_len: 200<br />  |
| text |  string | - | string.max_len: 1000<br />  |
| button_text |  string | - | string.max_len: 200<br />  |
| footer_text |  string | - | string.max_len: 200<br />  |




### SetDefaultInitMessageTextResponse



| Field | Type | Description | Validation |
| ----- | ---- | ----------- | ----------- |
| details |  zitadel.v1.ObjectDetails | - |  |




### SetDefaultLanguageRequest



| Field | Type | Description | Validation |
| ----- | ---- | ----------- | ----------- |
| language |  string | - | string.min_len: 1<br /> string.max_len: 10<br />  |




### SetDefaultLanguageResponse



| Field | Type | Description | Validation |
| ----- | ---- | ----------- | ----------- |
| details |  zitadel.v1.ObjectDetails | - |  |




### SetDefaultOrgRequest



| Field | Type | Description | Validation |
| ----- | ---- | ----------- | ----------- |
| org_id |  string | - | string.min_len: 1<br /> string.max_len: 200<br />  |




### SetDefaultOrgResponse



| Field | Type | Description | Validation |
| ----- | ---- | ----------- | ----------- |
| details |  zitadel.v1.ObjectDetails | - |  |




### SetDefaultPasswordChangeMessageTextRequest



| Field | Type | Description | Validation |
| ----- | ---- | ----------- | ----------- |
| language |  string | - | string.min_len: 1<br /> string.max_len: 200<br />  |
| title |  string | - | string.max_len: 200<br />  |
| pre_header |  string | - | string.max_len: 200<br />  |
| subject |  string | - | string.max_len: 200<br />  |
| greeting |  string | - | string.max_len: 200<br />  |
| text |  string | - | string.max_len: 800<br />  |
| button_text |  string | - | string.max_len: 200<br />  |
| footer_text |  string | - | string.max_len: 200<br />  |




### SetDefaultPasswordChangeMessageTextResponse



| Field | Type | Description | Validation |
| ----- | ---- | ----------- | ----------- |
| details |  zitadel.v1.ObjectDetails | - |  |




### SetDefaultPasswordResetMessageTextRequest



| Field | Type | Description | Validation |
| ----- | ---- | ----------- | ----------- |
| language |  string | - | string.min_len: 1<br /> string.max_len: 200<br />  |
| title |  string | - | string.max_len: 200<br />  |
| pre_header |  string | - | string.max_len: 200<br />  |
| subject |  string | - | string.max_len: 200<br />  |
| greeting |  string | - | string.max_len: 200<br />  |
| text |  string | - | string.max_len: 800<br />  |
| button_text |  string | - | string.max_len: 200<br />  |
| footer_text |  string | - | string.max_len: 200<br />  |




### SetDefaultPasswordResetMessageTextResponse



| Field | Type | Description | Validation |
| ----- | ---- | ----------- | ----------- |
| details |  zitadel.v1.ObjectDetails | - |  |




### SetDefaultPasswordlessRegistrationMessageTextRequest



| Field | Type | Description | Validation |
| ----- | ---- | ----------- | ----------- |
| language |  string | - | string.min_len: 1<br /> string.max_len: 200<br />  |
| title |  string | - | string.max_len: 200<br />  |
| pre_header |  string | - | string.max_len: 200<br />  |
| subject |  string | - | string.max_len: 200<br />  |
| greeting |  string | - | string.max_len: 200<br />  |
| text |  string | - | string.max_len: 800<br />  |
| button_text |  string | - | string.max_len: 200<br />  |
| footer_text |  string | - | string.max_len: 200<br />  |




### SetDefaultPasswordlessRegistrationMessageTextResponse



| Field | Type | Description | Validation |
| ----- | ---- | ----------- | ----------- |
| details |  zitadel.v1.ObjectDetails | - |  |




### SetDefaultVerifyEmailMessageTextRequest



| Field | Type | Description | Validation |
| ----- | ---- | ----------- | ----------- |
| language |  string | - | string.min_len: 1<br /> string.max_len: 200<br />  |
| title |  string | - | string.max_len: 200<br />  |
| pre_header |  string | - | string.max_len: 200<br />  |
| subject |  string | - | string.max_len: 200<br />  |
| greeting |  string | - | string.max_len: 200<br />  |
| text |  string | - | string.max_len: 800<br />  |
| button_text |  string | - | string.max_len: 200<br />  |
| footer_text |  string | - | string.max_len: 200<br />  |




### SetDefaultVerifyEmailMessageTextResponse



| Field | Type | Description | Validation |
| ----- | ---- | ----------- | ----------- |
| details |  zitadel.v1.ObjectDetails | - |  |




### SetDefaultVerifyPhoneMessageTextRequest



| Field | Type | Description | Validation |
| ----- | ---- | ----------- | ----------- |
| language |  string | - | string.min_len: 1<br /> string.max_len: 200<br />  |
| title |  string | - | string.max_len: 200<br />  |
| pre_header |  string | - | string.max_len: 200<br />  |
| subject |  string | - | string.max_len: 200<br />  |
| greeting |  string | - | string.max_len: 200<br />  |
| text |  string | - | string.max_len: 800<br />  |
| button_text |  string | - | string.max_len: 200<br />  |
| footer_text |  string | - | string.max_len: 200<br />  |




### SetDefaultVerifyPhoneMessageTextResponse



| Field | Type | Description | Validation |
| ----- | ---- | ----------- | ----------- |
| details |  zitadel.v1.ObjectDetails | - |  |




### SetSecurityPolicyRequest



| Field | Type | Description | Validation |
| ----- | ---- | ----------- | ----------- |
| enable_iframe_embedding |  bool | states if iframe embedding is enabled or disabled |  |
| allowed_origins | repeated string | origins allowed to load ZITADEL in an iframe if enable_iframe_embedding is true |  |




### SetSecurityPolicyResponse



| Field | Type | Description | Validation |
| ----- | ---- | ----------- | ----------- |
| details |  zitadel.v1.ObjectDetails | - |  |




### SetUpOrgRequest



| Field | Type | Description | Validation |
| ----- | ---- | ----------- | ----------- |
| org |  SetUpOrgRequest.Org | - | message.required: true<br />  |
| [**oneof**](https://developers.google.com/protocol-buffers/docs/proto3#oneof) user.human |  SetUpOrgRequest.Human | oneof field for the user managing the organisation |  |
| roles | repeated string | specify Org Member Roles for the provided user (default is ORG_OWNER if roles are empty) |  |




### SetUpOrgRequest.Human



| Field | Type | Description | Validation |
| ----- | ---- | ----------- | ----------- |
| user_name |  string | - | string.min_len: 1<br /> string.max_len: 200<br />  |
| profile |  SetUpOrgRequest.Human.Profile | - | message.required: true<br />  |
| email |  SetUpOrgRequest.Human.Email | - | message.required: true<br />  |
| phone |  SetUpOrgRequest.Human.Phone | - |  |
| password |  string | - |  |




### SetUpOrgRequest.Human.Email



| Field | Type | Description | Validation |
| ----- | ---- | ----------- | ----------- |
| email |  string | - | string.email: true<br />  |
| is_email_verified |  bool | - |  |




### SetUpOrgRequest.Human.Phone



| Field | Type | Description | Validation |
| ----- | ---- | ----------- | ----------- |
| phone |  string | has to be a global number | string.min_len: 1<br /> string.max_len: 50<br /> string.prefix: +<br />  |
| is_phone_verified |  bool | - |  |




### SetUpOrgRequest.Human.Profile



| Field | Type | Description | Validation |
| ----- | ---- | ----------- | ----------- |
| first_name |  string | - | string.min_len: 1<br /> string.max_len: 200<br />  |
| last_name |  string | - | string.min_len: 1<br /> string.max_len: 200<br />  |
| nick_name |  string | - | string.max_len: 200<br />  |
| display_name |  string | - | string.max_len: 200<br />  |
| preferred_language |  string | - | string.max_len: 10<br />  |
| gender |  zitadel.user.v1.Gender | - |  |




### SetUpOrgRequest.Org



| Field | Type | Description | Validation |
| ----- | ---- | ----------- | ----------- |
| name |  string | - | string.min_len: 1<br /> string.max_len: 200<br />  |
| domain |  string | - | string.max_len: 200<br />  |




### SetUpOrgResponse



| Field | Type | Description | Validation |
| ----- | ---- | ----------- | ----------- |
| details |  zitadel.v1.ObjectDetails | - |  |
| org_id |  string | - |  |
| user_id |  string | - |  |




### UpdateCustomDomainPolicyRequest



| Field | Type | Description | Validation |
| ----- | ---- | ----------- | ----------- |
| org_id |  string | - | string.min_len: 1<br /> string.max_len: 200<br />  |
| user_login_must_be_domain |  bool | - |  |
| validate_org_domains |  bool | - |  |
| smtp_sender_address_matches_instance_domain |  bool | - |  |




### UpdateCustomDomainPolicyResponse



| Field | Type | Description | Validation |
| ----- | ---- | ----------- | ----------- |
| details |  zitadel.v1.ObjectDetails | - |  |




### UpdateCustomOrgIAMPolicyRequest



| Field | Type | Description | Validation |
| ----- | ---- | ----------- | ----------- |
| org_id |  string | - | string.min_len: 1<br /> string.max_len: 200<br />  |
| user_login_must_be_domain |  bool | - |  |




### UpdateCustomOrgIAMPolicyResponse



| Field | Type | Description | Validation |
| ----- | ---- | ----------- | ----------- |
| details |  zitadel.v1.ObjectDetails | - |  |




### UpdateDomainPolicyRequest



| Field | Type | Description | Validation |
| ----- | ---- | ----------- | ----------- |
| user_login_must_be_domain |  bool | - |  |
| validate_org_domains |  bool | - |  |
| smtp_sender_address_matches_instance_domain |  bool | - |  |




### UpdateDomainPolicyResponse



| Field | Type | Description | Validation |
| ----- | ---- | ----------- | ----------- |
| details |  zitadel.v1.ObjectDetails | - |  |




### UpdateGenericOAuthProviderRequest



| Field | Type | Description | Validation |
| ----- | ---- | ----------- | ----------- |
| id |  string | - | string.min_len: 1<br /> string.max_len: 200<br />  |
| name |  string | - | string.min_len: 1<br /> string.max_len: 200<br />  |
| client_id |  string | - | string.min_len: 1<br /> string.max_len: 200<br />  |
<<<<<<< HEAD
| client_secret |  string | - | string.max_len: 200<br />  |
=======
| client_secret |  string | client_secret will only be updated if provided | string.max_len: 200<br />  |
>>>>>>> fd879cdb
| authorization_endpoint |  string | - | string.min_len: 1<br /> string.max_len: 200<br />  |
| token_endpoint |  string | - | string.min_len: 1<br /> string.max_len: 200<br />  |
| user_endpoint |  string | - | string.min_len: 1<br /> string.max_len: 200<br />  |
| scopes | repeated string | - | repeated.max_items: 20<br /> repeated.items.string.min_len: 1<br /> repeated.items.string.max_len: 100<br />  |
<<<<<<< HEAD
| provider_options |  zitadel.idp.v1.Options | - | message.required: true<br />  |
=======
| provider_options |  zitadel.idp.v1.Options | - |  |
>>>>>>> fd879cdb




### UpdateGenericOAuthProviderResponse



| Field | Type | Description | Validation |
| ----- | ---- | ----------- | ----------- |
| details |  zitadel.v1.ObjectDetails | - |  |




<<<<<<< HEAD
### UpdateGitHubEnterpriseServerProviderRequest



| Field | Type | Description | Validation |
| ----- | ---- | ----------- | ----------- |
| id |  string | - | string.min_len: 1<br /> string.max_len: 200<br />  |
| name |  string | - | string.min_len: 1<br /> string.max_len: 200<br />  |
| client_id |  string | - | string.min_len: 1<br /> string.max_len: 200<br />  |
| client_secret |  string | - | string.max_len: 200<br />  |
| authorization_endpoint |  string | - | string.min_len: 1<br /> string.max_len: 200<br />  |
| token_endpoint |  string | - | string.min_len: 1<br /> string.max_len: 200<br />  |
| user_endpoint |  string | - | string.min_len: 1<br /> string.max_len: 200<br />  |
| scopes | repeated string | - | repeated.max_items: 20<br /> repeated.items.string.min_len: 1<br /> repeated.items.string.max_len: 100<br />  |
| provider_options |  zitadel.idp.v1.Options | - | message.required: true<br />  |




### UpdateGitHubEnterpriseServerProviderResponse



| Field | Type | Description | Validation |
| ----- | ---- | ----------- | ----------- |
| details |  zitadel.v1.ObjectDetails | - |  |




### UpdateGitHubProviderRequest



| Field | Type | Description | Validation |
| ----- | ---- | ----------- | ----------- |
| id |  string | - | string.min_len: 1<br /> string.max_len: 200<br />  |
| client_id |  string | - | string.min_len: 1<br /> string.max_len: 200<br />  |
| client_secret |  string | - | string.max_len: 200<br />  |
| scopes | repeated string | - | repeated.max_items: 20<br /> repeated.items.string.min_len: 1<br /> repeated.items.string.max_len: 100<br />  |
| provider_options |  zitadel.idp.v1.Options | - | message.required: true<br />  |




### UpdateGitHubProviderResponse



| Field | Type | Description | Validation |
| ----- | ---- | ----------- | ----------- |
| details |  zitadel.v1.ObjectDetails | - |  |




=======
>>>>>>> fd879cdb
### UpdateGoogleProviderRequest



| Field | Type | Description | Validation |
| ----- | ---- | ----------- | ----------- |
| id |  string | - | string.min_len: 1<br /> string.max_len: 200<br />  |
| name |  string | - | string.max_len: 200<br />  |
| client_id |  string | - | string.min_len: 1<br /> string.max_len: 200<br />  |
| client_secret |  string | client_secret will only be updated if provided | string.max_len: 200<br />  |
| scopes | repeated string | - | repeated.max_items: 20<br /> repeated.items.string.min_len: 1<br /> repeated.items.string.max_len: 100<br />  |
| provider_options |  zitadel.idp.v1.Options | - |  |




### UpdateGoogleProviderResponse



| Field | Type | Description | Validation |
| ----- | ---- | ----------- | ----------- |
| details |  zitadel.v1.ObjectDetails | - |  |




### UpdateIAMMemberRequest



| Field | Type | Description | Validation |
| ----- | ---- | ----------- | ----------- |
| user_id |  string | - | string.min_len: 1<br /> string.max_len: 200<br />  |
| roles | repeated string | if no roles provided the user won't have any rights |  |




### UpdateIAMMemberResponse



| Field | Type | Description | Validation |
| ----- | ---- | ----------- | ----------- |
| details |  zitadel.v1.ObjectDetails | - |  |




### UpdateIDPJWTConfigRequest



| Field | Type | Description | Validation |
| ----- | ---- | ----------- | ----------- |
| idp_id |  string | - | string.min_len: 1<br /> string.max_len: 200<br />  |
| jwt_endpoint |  string | - | string.min_len: 1<br /> string.max_len: 200<br />  |
| issuer |  string | - | string.min_len: 1<br /> string.max_len: 200<br />  |
| keys_endpoint |  string | - | string.min_len: 1<br /> string.max_len: 200<br />  |
| header_name |  string | - | string.min_len: 1<br /> string.max_len: 200<br />  |




### UpdateIDPJWTConfigResponse



| Field | Type | Description | Validation |
| ----- | ---- | ----------- | ----------- |
| details |  zitadel.v1.ObjectDetails | - |  |




### UpdateIDPOIDCConfigRequest



| Field | Type | Description | Validation |
| ----- | ---- | ----------- | ----------- |
| idp_id |  string | - | string.min_len: 1<br /> string.max_len: 200<br />  |
| issuer |  string | - | string.min_len: 1<br /> string.max_len: 200<br />  |
| client_id |  string | - | string.min_len: 1<br /> string.max_len: 200<br />  |
| client_secret |  string | - | string.max_len: 200<br />  |
| scopes | repeated string | - |  |
| display_name_mapping |  zitadel.idp.v1.OIDCMappingField | - | enum.defined_only: true<br />  |
| username_mapping |  zitadel.idp.v1.OIDCMappingField | - | enum.defined_only: true<br />  |




### UpdateIDPOIDCConfigResponse



| Field | Type | Description | Validation |
| ----- | ---- | ----------- | ----------- |
| details |  zitadel.v1.ObjectDetails | - |  |




### UpdateIDPRequest



| Field | Type | Description | Validation |
| ----- | ---- | ----------- | ----------- |
| idp_id |  string | - | string.min_len: 1<br /> string.max_len: 200<br />  |
| name |  string | - | string.min_len: 1<br /> string.max_len: 200<br />  |
| styling_type |  zitadel.idp.v1.IDPStylingType | - | enum.defined_only: true<br />  |
| auto_register |  bool | - |  |




### UpdateIDPResponse



| Field | Type | Description | Validation |
| ----- | ---- | ----------- | ----------- |
| details |  zitadel.v1.ObjectDetails | - |  |




### UpdateLDAPProviderRequest



| Field | Type | Description | Validation |
| ----- | ---- | ----------- | ----------- |
| id |  string | - | string.min_len: 1<br /> string.max_len: 200<br />  |
| name |  string | - | string.min_len: 1<br /> string.max_len: 200<br />  |
| host |  string | - | string.min_len: 1<br /> string.max_len: 200<br />  |
| port |  string | - | string.max_len: 5<br />  |
| tls |  bool | - |  |
| base_dn |  string | - | string.min_len: 1<br /> string.max_len: 200<br />  |
| user_object_class |  string | - | string.min_len: 1<br /> string.max_len: 200<br />  |
| user_unique_attribute |  string | - | string.min_len: 1<br /> string.max_len: 200<br />  |
| admin |  string | - | string.min_len: 1<br /> string.max_len: 200<br />  |
| password |  string | - | string.max_len: 200<br />  |
| attributes |  zitadel.idp.v1.LDAPAttributes | - |  |
| provider_options |  zitadel.idp.v1.Options | - |  |




### UpdateLDAPProviderResponse



| Field | Type | Description | Validation |
| ----- | ---- | ----------- | ----------- |
| details |  zitadel.v1.ObjectDetails | - |  |




### UpdateLabelPolicyRequest



| Field | Type | Description | Validation |
| ----- | ---- | ----------- | ----------- |
| primary_color |  string | - | string.max_len: 50<br />  |
| hide_login_name_suffix |  bool | - |  |
| warn_color |  string | - | string.max_len: 50<br />  |
| background_color |  string | - | string.max_len: 50<br />  |
| font_color |  string | - | string.max_len: 50<br />  |
| primary_color_dark |  string | - | string.max_len: 50<br />  |
| background_color_dark |  string | - | string.max_len: 50<br />  |
| warn_color_dark |  string | - | string.max_len: 50<br />  |
| font_color_dark |  string | - | string.max_len: 50<br />  |
| disable_watermark |  bool | - |  |




### UpdateLabelPolicyResponse



| Field | Type | Description | Validation |
| ----- | ---- | ----------- | ----------- |
| details |  zitadel.v1.ObjectDetails | - |  |




### UpdateLockoutPolicyRequest



| Field | Type | Description | Validation |
| ----- | ---- | ----------- | ----------- |
| max_password_attempts |  uint32 | failed attempts until a user gets locked |  |




### UpdateLockoutPolicyResponse



| Field | Type | Description | Validation |
| ----- | ---- | ----------- | ----------- |
| details |  zitadel.v1.ObjectDetails | - |  |




### UpdateLoginPolicyRequest



| Field | Type | Description | Validation |
| ----- | ---- | ----------- | ----------- |
| allow_username_password |  bool | - |  |
| allow_register |  bool | - |  |
| allow_external_idp |  bool | - |  |
| force_mfa |  bool | - |  |
| passwordless_type |  zitadel.policy.v1.PasswordlessType | - | enum.defined_only: true<br />  |
| hide_password_reset |  bool | - |  |
| ignore_unknown_usernames |  bool | - |  |
| default_redirect_uri |  string | - |  |
| password_check_lifetime |  google.protobuf.Duration | - |  |
| external_login_check_lifetime |  google.protobuf.Duration | - |  |
| mfa_init_skip_lifetime |  google.protobuf.Duration | - |  |
| second_factor_check_lifetime |  google.protobuf.Duration | - |  |
| multi_factor_check_lifetime |  google.protobuf.Duration | - |  |
| allow_domain_discovery |  bool | If set to true, the suffix (@domain.com) of an unknown username input on the login screen will be matched against the org domains and will redirect to the registration of that organisation on success. |  |
| disable_login_with_email |  bool | - |  |
| disable_login_with_phone |  bool | - |  |




### UpdateLoginPolicyResponse



| Field | Type | Description | Validation |
| ----- | ---- | ----------- | ----------- |
| details |  zitadel.v1.ObjectDetails | - |  |




### UpdateNotificationPolicyRequest



| Field | Type | Description | Validation |
| ----- | ---- | ----------- | ----------- |
| password_change |  bool | - |  |




### UpdateNotificationPolicyResponse



| Field | Type | Description | Validation |
| ----- | ---- | ----------- | ----------- |
| details |  zitadel.v1.ObjectDetails | - |  |




### UpdateOIDCSettingsRequest



| Field | Type | Description | Validation |
| ----- | ---- | ----------- | ----------- |
| access_token_lifetime |  google.protobuf.Duration | - |  |
| id_token_lifetime |  google.protobuf.Duration | - |  |
| refresh_token_idle_expiration |  google.protobuf.Duration | - |  |
| refresh_token_expiration |  google.protobuf.Duration | - |  |




### UpdateOIDCSettingsResponse



| Field | Type | Description | Validation |
| ----- | ---- | ----------- | ----------- |
| details |  zitadel.v1.ObjectDetails | - |  |




### UpdateOrgIAMPolicyRequest



| Field | Type | Description | Validation |
| ----- | ---- | ----------- | ----------- |
| user_login_must_be_domain |  bool | - |  |




### UpdateOrgIAMPolicyResponse



| Field | Type | Description | Validation |
| ----- | ---- | ----------- | ----------- |
| details |  zitadel.v1.ObjectDetails | - |  |




### UpdatePasswordAgePolicyRequest



| Field | Type | Description | Validation |
| ----- | ---- | ----------- | ----------- |
| max_age_days |  uint32 | - |  |
| expire_warn_days |  uint32 | - |  |




### UpdatePasswordAgePolicyResponse



| Field | Type | Description | Validation |
| ----- | ---- | ----------- | ----------- |
| details |  zitadel.v1.ObjectDetails | - |  |




### UpdatePasswordComplexityPolicyRequest



| Field | Type | Description | Validation |
| ----- | ---- | ----------- | ----------- |
| min_length |  uint32 | - |  |
| has_uppercase |  bool | - |  |
| has_lowercase |  bool | - |  |
| has_number |  bool | - |  |
| has_symbol |  bool | - |  |




### UpdatePasswordComplexityPolicyResponse



| Field | Type | Description | Validation |
| ----- | ---- | ----------- | ----------- |
| details |  zitadel.v1.ObjectDetails | - |  |




### UpdatePrivacyPolicyRequest



| Field | Type | Description | Validation |
| ----- | ---- | ----------- | ----------- |
| tos_link |  string | - |  |
| privacy_link |  string | - |  |
| help_link |  string | - |  |




### UpdatePrivacyPolicyResponse



| Field | Type | Description | Validation |
| ----- | ---- | ----------- | ----------- |
| details |  zitadel.v1.ObjectDetails | - |  |




### UpdateSMSProviderTwilioRequest



| Field | Type | Description | Validation |
| ----- | ---- | ----------- | ----------- |
| id |  string | - | string.min_len: 1<br /> string.max_len: 200<br />  |
| sid |  string | - | string.min_len: 1<br /> string.max_len: 200<br />  |
| sender_number |  string | - | string.min_len: 1<br /> string.max_len: 200<br />  |




### UpdateSMSProviderTwilioResponse



| Field | Type | Description | Validation |
| ----- | ---- | ----------- | ----------- |
| details |  zitadel.v1.ObjectDetails | - |  |




### UpdateSMSProviderTwilioTokenRequest



| Field | Type | Description | Validation |
| ----- | ---- | ----------- | ----------- |
| id |  string | - | string.min_len: 1<br /> string.max_len: 200<br />  |
| token |  string | - | string.min_len: 1<br /> string.max_len: 200<br />  |




### UpdateSMSProviderTwilioTokenResponse



| Field | Type | Description | Validation |
| ----- | ---- | ----------- | ----------- |
| details |  zitadel.v1.ObjectDetails | - |  |




### UpdateSMTPConfigPasswordRequest



| Field | Type | Description | Validation |
| ----- | ---- | ----------- | ----------- |
| password |  string | - |  |




### UpdateSMTPConfigPasswordResponse



| Field | Type | Description | Validation |
| ----- | ---- | ----------- | ----------- |
| details |  zitadel.v1.ObjectDetails | - |  |




### UpdateSMTPConfigRequest



| Field | Type | Description | Validation |
| ----- | ---- | ----------- | ----------- |
| sender_address |  string | - | string.min_len: 1<br /> string.max_len: 200<br />  |
| sender_name |  string | - | string.min_len: 1<br /> string.max_len: 200<br />  |
| tls |  bool | - |  |
| host |  string | - | string.min_len: 1<br /> string.max_len: 500<br />  |
| user |  string | - |  |




### UpdateSMTPConfigResponse



| Field | Type | Description | Validation |
| ----- | ---- | ----------- | ----------- |
| details |  zitadel.v1.ObjectDetails | - |  |




### UpdateSecretGeneratorRequest



| Field | Type | Description | Validation |
| ----- | ---- | ----------- | ----------- |
| generator_type |  zitadel.settings.v1.SecretGeneratorType | - | enum.defined_only: true<br /> enum.not_in: [0]<br />  |
| length |  uint32 | - |  |
| expiry |  google.protobuf.Duration | - |  |
| include_lower_letters |  bool | - |  |
| include_upper_letters |  bool | - |  |
| include_digits |  bool | - |  |
| include_symbols |  bool | - |  |




### UpdateSecretGeneratorResponse



| Field | Type | Description | Validation |
| ----- | ---- | ----------- | ----------- |
| details |  zitadel.v1.ObjectDetails | - |  |




### View



| Field | Type | Description | Validation |
| ----- | ---- | ----------- | ----------- |
| database |  string | - |  |
| view_name |  string | - |  |
| processed_sequence |  uint64 | - |  |
| event_timestamp |  google.protobuf.Timestamp | The timestamp the event occurred |  |
| last_successful_spooler_run |  google.protobuf.Timestamp | - |  |





<|MERGE_RESOLUTION|>--- conflicted
+++ resolved
@@ -614,8 +614,7 @@
 
 
 
-<<<<<<< HEAD
-    POST: /idps/oauth/{id}
+    PUT: /idps/oauth/{id}
 
 
 ### AddGitHubProvider
@@ -639,7 +638,7 @@
 
 
 
-    POST: /idps/github/{id}
+    PUT: /idps/github/{id}
 
 
 ### AddGitHubEnterpriseServerProvider
@@ -663,10 +662,7 @@
 
 
 
-    POST: /idps/github_es/{id}
-=======
-    PUT: /idps/oauth/{id}
->>>>>>> fd879cdb
+    PUT: /idps/github_es/{id}
 
 
 ### AddGoogleProvider
@@ -1962,11 +1958,7 @@
 | token_endpoint |  string | - | string.min_len: 1<br /> string.max_len: 200<br />  |
 | user_endpoint |  string | - | string.min_len: 1<br /> string.max_len: 200<br />  |
 | scopes | repeated string | - | repeated.max_items: 20<br /> repeated.items.string.min_len: 1<br /> repeated.items.string.max_len: 100<br />  |
-<<<<<<< HEAD
 | provider_options |  zitadel.idp.v1.Options | - | message.required: true<br />  |
-=======
-| provider_options |  zitadel.idp.v1.Options | - |  |
->>>>>>> fd879cdb
 
 
 
@@ -1983,7 +1975,6 @@
 
 
 
-<<<<<<< HEAD
 ### AddGenericOIDCProviderRequest
 
 
@@ -2056,8 +2047,6 @@
 
 
 
-=======
->>>>>>> fd879cdb
 ### AddGoogleProviderRequest
 
 
@@ -5033,20 +5022,12 @@
 | id |  string | - | string.min_len: 1<br /> string.max_len: 200<br />  |
 | name |  string | - | string.min_len: 1<br /> string.max_len: 200<br />  |
 | client_id |  string | - | string.min_len: 1<br /> string.max_len: 200<br />  |
-<<<<<<< HEAD
 | client_secret |  string | - | string.max_len: 200<br />  |
-=======
-| client_secret |  string | client_secret will only be updated if provided | string.max_len: 200<br />  |
->>>>>>> fd879cdb
 | authorization_endpoint |  string | - | string.min_len: 1<br /> string.max_len: 200<br />  |
 | token_endpoint |  string | - | string.min_len: 1<br /> string.max_len: 200<br />  |
 | user_endpoint |  string | - | string.min_len: 1<br /> string.max_len: 200<br />  |
 | scopes | repeated string | - | repeated.max_items: 20<br /> repeated.items.string.min_len: 1<br /> repeated.items.string.max_len: 100<br />  |
-<<<<<<< HEAD
 | provider_options |  zitadel.idp.v1.Options | - | message.required: true<br />  |
-=======
-| provider_options |  zitadel.idp.v1.Options | - |  |
->>>>>>> fd879cdb
 
 
 
@@ -5062,7 +5043,6 @@
 
 
 
-<<<<<<< HEAD
 ### UpdateGitHubEnterpriseServerProviderRequest
 
 
@@ -5119,8 +5099,6 @@
 
 
 
-=======
->>>>>>> fd879cdb
 ### UpdateGoogleProviderRequest
 
 
