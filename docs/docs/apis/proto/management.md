--- conflicted
+++ resolved
@@ -630,26 +630,6 @@
     DELETE: /users/{user_id}/keys/{key_id}
 
 
-<<<<<<< HEAD
-### GetMachineTokenByIDs
-
-> **rpc** GetMachineTokenByIDs([GetMachineTokenByIDsRequest](#getmachinetokenbyidsrequest))
-[GetMachineTokenByIDsResponse](#getmachinetokenbyidsresponse)
-
-Returns a machine key of a (machine) user
-
-
-
-    GET: /users/{user_id}/tokens/{token_id}
-
-
-### ListMachineTokens
-
-> **rpc** ListMachineTokens([ListMachineTokensRequest](#listmachinetokensrequest))
-[ListMachineTokensResponse](#listmachinetokensresponse)
-
-Returns all machine keys of a (machine) user which match the query
-=======
 ### GetPersonalAccessTokenByIDs
 
 > **rpc** GetPersonalAccessTokenByIDs([GetPersonalAccessTokenByIDsRequest](#getpersonalaccesstokenbyidsrequest))
@@ -668,38 +648,10 @@
 [ListPersonalAccessTokensResponse](#listpersonalaccesstokensresponse)
 
 Returns all personal access tokens of a (machine) user which match the query
->>>>>>> 699fdaf6
 Limit should always be set, there is a default limit set by the service
 
 
 
-<<<<<<< HEAD
-    POST: /users/{user_id}/tokens/_search
-
-
-### AddMachineToken
-
-> **rpc** AddMachineToken([AddMachineTokenRequest](#addmachinetokenrequest))
-[AddMachineTokenResponse](#addmachinetokenresponse)
-
-Generates a new machine key, details should be stored after return
-
-
-
-    POST: /users/{user_id}/tokens
-
-
-### RemoveMachineToken
-
-> **rpc** RemoveMachineToken([RemoveMachineTokenRequest](#removemachinetokenrequest))
-[RemoveMachineTokenResponse](#removemachinetokenresponse)
-
-Removed a machine key
-
-
-
-    DELETE: /users/{user_id}/tokens/{token_id}
-=======
     POST: /users/{user_id}/pats/_search
 
 
@@ -725,7 +677,6 @@
 
 
     DELETE: /users/{user_id}/pats/{token_id}
->>>>>>> 699fdaf6
 
 
 ### ListHumanLinkedIDPs
