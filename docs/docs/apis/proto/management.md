---
title: zitadel/management.proto
---
> This document reflects the state from API 1.0 (available from 20.04.2021)


## ManagementService {#zitadelmanagementv1managementservice}


### Healthz

> **rpc** Healthz([HealthzRequest](#healthzrequest))
[HealthzResponse](#healthzresponse)





    GET: /healthz


### GetOIDCInformation

> **rpc** GetOIDCInformation([GetOIDCInformationRequest](#getoidcinformationrequest))
[GetOIDCInformationResponse](#getoidcinformationresponse)





    GET: /zitadel/docs


### GetIAM

> **rpc** GetIAM([GetIAMRequest](#getiamrequest))
[GetIAMResponse](#getiamresponse)

Returns some needed settings of the IAM (Global Organisation ID, Zitadel Project ID)



    GET: /iam


### GetSupportedLanguages

> **rpc** GetSupportedLanguages([GetSupportedLanguagesRequest](#getsupportedlanguagesrequest))
[GetSupportedLanguagesResponse](#getsupportedlanguagesresponse)

Returns the default languages



    GET: /languages


### GetUserByID

> **rpc** GetUserByID([GetUserByIDRequest](#getuserbyidrequest))
[GetUserByIDResponse](#getuserbyidresponse)

Returns the requested full blown user (human or machine)



    GET: /users/{id}


### GetUserByLoginNameGlobal

> **rpc** GetUserByLoginNameGlobal([GetUserByLoginNameGlobalRequest](#getuserbyloginnameglobalrequest))
[GetUserByLoginNameGlobalResponse](#getuserbyloginnameglobalresponse)

Searches a user over all organisations
the login name has to match exactly



    GET: /global/users/_by_login_name


### ListUsers

> **rpc** ListUsers([ListUsersRequest](#listusersrequest))
[ListUsersResponse](#listusersresponse)

Return the users matching the query
Limit should always be set, there is a default limit set by the service



    POST: /users/_search


### ListUserChanges

> **rpc** ListUserChanges([ListUserChangesRequest](#listuserchangesrequest))
[ListUserChangesResponse](#listuserchangesresponse)

Returns the history of the user (each event)
Limit should always be set, there is a default limit set by the service



    POST: /users/{user_id}/changes/_search


### IsUserUnique

> **rpc** IsUserUnique([IsUserUniqueRequest](#isuseruniquerequest))
[IsUserUniqueResponse](#isuseruniqueresponse)

Returns if a user with the searched email or username is unique



    GET: /users/_is_unique


### AddHumanUser

> **rpc** AddHumanUser([AddHumanUserRequest](#addhumanuserrequest))
[AddHumanUserResponse](#addhumanuserresponse)

Create a user of the type human
A email will be sent to the user if email is not verified or no password is set
If a password is given, the user has to change on the next login



    POST: /users/human


### ImportHumanUser

> **rpc** ImportHumanUser([ImportHumanUserRequest](#importhumanuserrequest))
[ImportHumanUserResponse](#importhumanuserresponse)

Create a user of the type human
A email will be sent to the user if email is not verified or no password is set
If a password is given, the user doesn't have to change on the next login



    POST: /users/human/_import


### AddMachineUser

> **rpc** AddMachineUser([AddMachineUserRequest](#addmachineuserrequest))
[AddMachineUserResponse](#addmachineuserresponse)

Create a user of the type machine



    POST: /users/machine


### DeactivateUser

> **rpc** DeactivateUser([DeactivateUserRequest](#deactivateuserrequest))
[DeactivateUserResponse](#deactivateuserresponse)

Changes the user state to deactivated
The user will not be able to login
returns an error if user state is already deactivated



    POST: /users/{id}/_deactivate


### ReactivateUser

> **rpc** ReactivateUser([ReactivateUserRequest](#reactivateuserrequest))
[ReactivateUserResponse](#reactivateuserresponse)

Changes the user state to active
returns an error if user state is not deactivated



    POST: /users/{id}/_reactivate


### LockUser

> **rpc** LockUser([LockUserRequest](#lockuserrequest))
[LockUserResponse](#lockuserresponse)

Changes the user state to deactivated
The user will not be able to login
returns an error if user state is already locked



    POST: /users/{id}/_lock


### UnlockUser

> **rpc** UnlockUser([UnlockUserRequest](#unlockuserrequest))
[UnlockUserResponse](#unlockuserresponse)

Changes the user state to active
returns an error if user state is not locked



    POST: /users/{id}/_unlock


### RemoveUser

> **rpc** RemoveUser([RemoveUserRequest](#removeuserrequest))
[RemoveUserResponse](#removeuserresponse)

Changes the user state to deleted



    DELETE: /users/{id}


### UpdateUserName

> **rpc** UpdateUserName([UpdateUserNameRequest](#updateusernamerequest))
[UpdateUserNameResponse](#updateusernameresponse)

Changes the username



    PUT: /users/{user_id}/username


### SetUserMetadata

> **rpc** SetUserMetadata([SetUserMetadataRequest](#setusermetadatarequest))
[SetUserMetadataResponse](#setusermetadataresponse)

Sets a user metadata by key



    POST: /users/{id}/metadata/{key}


### BulkSetUserMetadata

> **rpc** BulkSetUserMetadata([BulkSetUserMetadataRequest](#bulksetusermetadatarequest))
[BulkSetUserMetadataResponse](#bulksetusermetadataresponse)

Set a list of user metadata



    POST: /users/{id}/metadata/_bulk


### ListUserMetadata

> **rpc** ListUserMetadata([ListUserMetadataRequest](#listusermetadatarequest))
[ListUserMetadataResponse](#listusermetadataresponse)

Returns the user metadata



    POST: /users/{id}/metadata/_search


### GetUserMetadata

> **rpc** GetUserMetadata([GetUserMetadataRequest](#getusermetadatarequest))
[GetUserMetadataResponse](#getusermetadataresponse)

Returns the user metadata by key



    GET: /users/{id}/metadata/{key}


### RemoveUserMetadata

> **rpc** RemoveUserMetadata([RemoveUserMetadataRequest](#removeusermetadatarequest))
[RemoveUserMetadataResponse](#removeusermetadataresponse)

Removes a user metadata by key



    DELETE: /users/{id}/metadata/{key}


### BulkRemoveUserMetadata

> **rpc** BulkRemoveUserMetadata([BulkRemoveUserMetadataRequest](#bulkremoveusermetadatarequest))
[BulkRemoveUserMetadataResponse](#bulkremoveusermetadataresponse)

Set a list of user metadata



    DELETE: /users/{id}/metadata/_bulk


### GetHumanProfile

> **rpc** GetHumanProfile([GetHumanProfileRequest](#gethumanprofilerequest))
[GetHumanProfileResponse](#gethumanprofileresponse)

Returns the profile of the human



    GET: /users/{user_id}/profile


### UpdateHumanProfile

> **rpc** UpdateHumanProfile([UpdateHumanProfileRequest](#updatehumanprofilerequest))
[UpdateHumanProfileResponse](#updatehumanprofileresponse)

Changes the profile of the human



    PUT: /users/{user_id}/profile


### GetHumanEmail

> **rpc** GetHumanEmail([GetHumanEmailRequest](#gethumanemailrequest))
[GetHumanEmailResponse](#gethumanemailresponse)

GetHumanEmail returns the email and verified state of the human



    GET: /users/{user_id}/email


### UpdateHumanEmail

> **rpc** UpdateHumanEmail([UpdateHumanEmailRequest](#updatehumanemailrequest))
[UpdateHumanEmailResponse](#updatehumanemailresponse)

Changes the email of the human
If state is not verified, the user will get a verification email



    PUT: /users/{user_id}/email


### ResendHumanInitialization

> **rpc** ResendHumanInitialization([ResendHumanInitializationRequest](#resendhumaninitializationrequest))
[ResendHumanInitializationResponse](#resendhumaninitializationresponse)

Resends an email to the given email address to finish the initialization process of the user
Changes the email address of the user if it is provided



    POST: /users/{user_id}/_resend_initialization


### ResendHumanEmailVerification

> **rpc** ResendHumanEmailVerification([ResendHumanEmailVerificationRequest](#resendhumanemailverificationrequest))
[ResendHumanEmailVerificationResponse](#resendhumanemailverificationresponse)

Resends an email to the given email address to finish the email verification process of the user



    POST: /users/{user_id}/email/_resend_verification


### GetHumanPhone

> **rpc** GetHumanPhone([GetHumanPhoneRequest](#gethumanphonerequest))
[GetHumanPhoneResponse](#gethumanphoneresponse)

Returns the phone and verified state of the human phone



    GET: /users/{user_id}/phone


### UpdateHumanPhone

> **rpc** UpdateHumanPhone([UpdateHumanPhoneRequest](#updatehumanphonerequest))
[UpdateHumanPhoneResponse](#updatehumanphoneresponse)

Changes the phone number
If verified is not set, the user will get an sms to verify the number



    PUT: /users/{user_id}/phone


### RemoveHumanPhone

> **rpc** RemoveHumanPhone([RemoveHumanPhoneRequest](#removehumanphonerequest))
[RemoveHumanPhoneResponse](#removehumanphoneresponse)

Removes the phone number of the human



    DELETE: /users/{user_id}/phone


### ResendHumanPhoneVerification

> **rpc** ResendHumanPhoneVerification([ResendHumanPhoneVerificationRequest](#resendhumanphoneverificationrequest))
[ResendHumanPhoneVerificationResponse](#resendhumanphoneverificationresponse)

An sms will be sent to the given phone number to finish the phone verification process of the user



    POST: /users/{user_id}/phone/_resend_verification


### RemoveHumanAvatar

> **rpc** RemoveHumanAvatar([RemoveHumanAvatarRequest](#removehumanavatarrequest))
[RemoveHumanAvatarResponse](#removehumanavatarresponse)

Removes the avatar number of the human



    DELETE: /users/{user_id}/avatar


### SetHumanInitialPassword

> **rpc** SetHumanInitialPassword([SetHumanInitialPasswordRequest](#sethumaninitialpasswordrequest))
[SetHumanInitialPasswordResponse](#sethumaninitialpasswordresponse)

deprecated: use SetHumanPassword



    POST: /users/{user_id}/password/_initialize


### SetHumanPassword

> **rpc** SetHumanPassword([SetHumanPasswordRequest](#sethumanpasswordrequest))
[SetHumanPasswordResponse](#sethumanpasswordresponse)

Set a new password for a user, on default the user has to change the password on the next login
Set no_change_required to true if the user does not have to change the password on the next login



    POST: /users/{user_id}/password


### SendHumanResetPasswordNotification

> **rpc** SendHumanResetPasswordNotification([SendHumanResetPasswordNotificationRequest](#sendhumanresetpasswordnotificationrequest))
[SendHumanResetPasswordNotificationResponse](#sendhumanresetpasswordnotificationresponse)

An email will be sent to the given address to reset the password of the user



    POST: /users/{user_id}/password/_reset


### ListHumanAuthFactors

> **rpc** ListHumanAuthFactors([ListHumanAuthFactorsRequest](#listhumanauthfactorsrequest))
[ListHumanAuthFactorsResponse](#listhumanauthfactorsresponse)

Returns a list of all factors (second and multi) which are configured on the user



    POST: /users/{user_id}/auth_factors/_search


### RemoveHumanAuthFactorOTP

> **rpc** RemoveHumanAuthFactorOTP([RemoveHumanAuthFactorOTPRequest](#removehumanauthfactorotprequest))
[RemoveHumanAuthFactorOTPResponse](#removehumanauthfactorotpresponse)

The otp second factor will be removed from the user
Because only one otp can be configured per user, the configured one will be removed



    DELETE: /users/{user_id}/auth_factors/otp


### RemoveHumanAuthFactorU2F

> **rpc** RemoveHumanAuthFactorU2F([RemoveHumanAuthFactorU2FRequest](#removehumanauthfactoru2frequest))
[RemoveHumanAuthFactorU2FResponse](#removehumanauthfactoru2fresponse)

The u2f (universial second factor) will be removed from the user



    DELETE: /users/{user_id}/auth_factors/u2f/{token_id}


### ListHumanPasswordless

> **rpc** ListHumanPasswordless([ListHumanPasswordlessRequest](#listhumanpasswordlessrequest))
[ListHumanPasswordlessResponse](#listhumanpasswordlessresponse)

Returns all configured passwordless authenticators



    POST: /users/{user_id}/passwordless/_search


### AddPasswordlessRegistration

> **rpc** AddPasswordlessRegistration([AddPasswordlessRegistrationRequest](#addpasswordlessregistrationrequest))
[AddPasswordlessRegistrationResponse](#addpasswordlessregistrationresponse)

Adds a new passwordless authenticator link to the user and returns it directly
This link enables the user to register a new device if current passwordless devices are all platform authenticators
e.g. User has already registered Windows Hello and wants to register FaceID on the iPhone



    POST: /users/{user_id}/passwordless/_link


### SendPasswordlessRegistration

> **rpc** SendPasswordlessRegistration([SendPasswordlessRegistrationRequest](#sendpasswordlessregistrationrequest))
[SendPasswordlessRegistrationResponse](#sendpasswordlessregistrationresponse)

Adds a new passwordless authenticator link to the user and sends it to the registered email address
This link enables the user to register a new device if current passwordless devices are all platform authenticators
e.g. User has already registered Windows Hello and wants to register FaceID on the iPhone



    POST: /users/{user_id}/passwordless/_send_link


### RemoveHumanPasswordless

> **rpc** RemoveHumanPasswordless([RemoveHumanPasswordlessRequest](#removehumanpasswordlessrequest))
[RemoveHumanPasswordlessResponse](#removehumanpasswordlessresponse)

Removed a configured passwordless authenticator



    DELETE: /users/{user_id}/passwordless/{token_id}


### UpdateMachine

> **rpc** UpdateMachine([UpdateMachineRequest](#updatemachinerequest))
[UpdateMachineResponse](#updatemachineresponse)

Changes a machine user



    PUT: /users/{user_id}/machine


### GenerateMachineSecret

> **rpc** GenerateMachineSecret([GenerateMachineSecretRequest](#generatemachinesecretrequest))
[GenerateMachineSecretResponse](#generatemachinesecretresponse)

Generates and sets a new machine secret



    PUT: /users/{user_id}/secret


### RemoveMachineSecret

> **rpc** RemoveMachineSecret([RemoveMachineSecretRequest](#removemachinesecretrequest))
[RemoveMachineSecretResponse](#removemachinesecretresponse)

Removes the machine secret



    DELETE: /users/{user_id}/secret


### GetMachineKeyByIDs

> **rpc** GetMachineKeyByIDs([GetMachineKeyByIDsRequest](#getmachinekeybyidsrequest))
[GetMachineKeyByIDsResponse](#getmachinekeybyidsresponse)

Returns a machine key of a (machine) user



    GET: /users/{user_id}/keys/{key_id}


### ListMachineKeys

> **rpc** ListMachineKeys([ListMachineKeysRequest](#listmachinekeysrequest))
[ListMachineKeysResponse](#listmachinekeysresponse)

Returns all machine keys of a (machine) user which match the query
Limit should always be set, there is a default limit set by the service



    POST: /users/{user_id}/keys/_search


### AddMachineKey

> **rpc** AddMachineKey([AddMachineKeyRequest](#addmachinekeyrequest))
[AddMachineKeyResponse](#addmachinekeyresponse)

Generates a new machine key, details should be stored after return



    POST: /users/{user_id}/keys


### RemoveMachineKey

> **rpc** RemoveMachineKey([RemoveMachineKeyRequest](#removemachinekeyrequest))
[RemoveMachineKeyResponse](#removemachinekeyresponse)

Removes a machine key



    DELETE: /users/{user_id}/keys/{key_id}


### GetPersonalAccessTokenByIDs

> **rpc** GetPersonalAccessTokenByIDs([GetPersonalAccessTokenByIDsRequest](#getpersonalaccesstokenbyidsrequest))
[GetPersonalAccessTokenByIDsResponse](#getpersonalaccesstokenbyidsresponse)

Returns a personal access token of a (machine) user



    GET: /users/{user_id}/pats/{token_id}


### ListPersonalAccessTokens

> **rpc** ListPersonalAccessTokens([ListPersonalAccessTokensRequest](#listpersonalaccesstokensrequest))
[ListPersonalAccessTokensResponse](#listpersonalaccesstokensresponse)

Returns all personal access tokens of a (machine) user which match the query
Limit should always be set, there is a default limit set by the service



    POST: /users/{user_id}/pats/_search


### AddPersonalAccessToken

> **rpc** AddPersonalAccessToken([AddPersonalAccessTokenRequest](#addpersonalaccesstokenrequest))
[AddPersonalAccessTokenResponse](#addpersonalaccesstokenresponse)

Generates a new personal access token for a machine user, details should be stored after return



    POST: /users/{user_id}/pats


### RemovePersonalAccessToken

> **rpc** RemovePersonalAccessToken([RemovePersonalAccessTokenRequest](#removepersonalaccesstokenrequest))
[RemovePersonalAccessTokenResponse](#removepersonalaccesstokenresponse)

Removes a personal access token



    DELETE: /users/{user_id}/pats/{token_id}


### ListHumanLinkedIDPs

> **rpc** ListHumanLinkedIDPs([ListHumanLinkedIDPsRequest](#listhumanlinkedidpsrequest))
[ListHumanLinkedIDPsResponse](#listhumanlinkedidpsresponse)

Lists all identity providers (social logins) which a human has configured (e.g Google, Microsoft, AD, etc..)
Limit should always be set, there is a default limit set by the service



    POST: /users/{user_id}/idps/_search


### RemoveHumanLinkedIDP

> **rpc** RemoveHumanLinkedIDP([RemoveHumanLinkedIDPRequest](#removehumanlinkedidprequest))
[RemoveHumanLinkedIDPResponse](#removehumanlinkedidpresponse)

Removed a configured identity provider (social login) of a human



    DELETE: /users/{user_id}/idps/{idp_id}/{linked_user_id}


### ListUserMemberships

> **rpc** ListUserMemberships([ListUserMembershipsRequest](#listusermembershipsrequest))
[ListUserMembershipsResponse](#listusermembershipsresponse)

Show all the permissions a user has iin ZITADEL (ZITADEL Manager)
Limit should always be set, there is a default limit set by the service



    POST: /users/{user_id}/memberships/_search


### GetMyOrg

> **rpc** GetMyOrg([GetMyOrgRequest](#getmyorgrequest))
[GetMyOrgResponse](#getmyorgresponse)

Returns the org given in the header



    GET: /orgs/me


### GetOrgByDomainGlobal

> **rpc** GetOrgByDomainGlobal([GetOrgByDomainGlobalRequest](#getorgbydomainglobalrequest))
[GetOrgByDomainGlobalResponse](#getorgbydomainglobalresponse)

Search a org over all organisations
Domain must match exactly



    GET: /global/orgs/_by_domain


### ListOrgChanges

> **rpc** ListOrgChanges([ListOrgChangesRequest](#listorgchangesrequest))
[ListOrgChangesResponse](#listorgchangesresponse)

Returns the history of my organisation (each event)
Limit should always be set, there is a default limit set by the service



    POST: /orgs/me/changes/_search


### AddOrg

> **rpc** AddOrg([AddOrgRequest](#addorgrequest))
[AddOrgResponse](#addorgresponse)

Creates a new organisation



    POST: /orgs


### UpdateOrg

> **rpc** UpdateOrg([UpdateOrgRequest](#updateorgrequest))
[UpdateOrgResponse](#updateorgresponse)

Changes my organisation



    PUT: /orgs/me


### DeactivateOrg

> **rpc** DeactivateOrg([DeactivateOrgRequest](#deactivateorgrequest))
[DeactivateOrgResponse](#deactivateorgresponse)

Sets the state of my organisation to deactivated
Users of this organisation will not be able login



    POST: /orgs/me/_deactivate


### ReactivateOrg

> **rpc** ReactivateOrg([ReactivateOrgRequest](#reactivateorgrequest))
[ReactivateOrgResponse](#reactivateorgresponse)

Sets the state of my organisation to active



    POST: /orgs/me/_reactivate


### RemoveOrg

> **rpc** RemoveOrg([RemoveOrgRequest](#removeorgrequest))
[RemoveOrgResponse](#removeorgresponse)

Sets the state of my organisation and all its resource (Users, Projects, Grants to and from the org) to removed
Users of this organisation will not be able login



    DELETE: /orgs/me


### SetOrgMetadata

> **rpc** SetOrgMetadata([SetOrgMetadataRequest](#setorgmetadatarequest))
[SetOrgMetadataResponse](#setorgmetadataresponse)

Sets a org metadata by key



    POST: /metadata/{key}


### BulkSetOrgMetadata

> **rpc** BulkSetOrgMetadata([BulkSetOrgMetadataRequest](#bulksetorgmetadatarequest))
[BulkSetOrgMetadataResponse](#bulksetorgmetadataresponse)

Set a list of org metadata



    POST: /metadata/_bulk


### ListOrgMetadata

> **rpc** ListOrgMetadata([ListOrgMetadataRequest](#listorgmetadatarequest))
[ListOrgMetadataResponse](#listorgmetadataresponse)

Returns the org metadata



    POST: /metadata/_search


### GetOrgMetadata

> **rpc** GetOrgMetadata([GetOrgMetadataRequest](#getorgmetadatarequest))
[GetOrgMetadataResponse](#getorgmetadataresponse)

Returns the org metadata by key



    GET: /metadata/{key}


### RemoveOrgMetadata

> **rpc** RemoveOrgMetadata([RemoveOrgMetadataRequest](#removeorgmetadatarequest))
[RemoveOrgMetadataResponse](#removeorgmetadataresponse)

Removes a org metadata by key



    DELETE: /metadata/{key}


### BulkRemoveOrgMetadata

> **rpc** BulkRemoveOrgMetadata([BulkRemoveOrgMetadataRequest](#bulkremoveorgmetadatarequest))
[BulkRemoveOrgMetadataResponse](#bulkremoveorgmetadataresponse)

Set a list of org metadata



    DELETE: /metadata/_bulk


### ListOrgDomains

> **rpc** ListOrgDomains([ListOrgDomainsRequest](#listorgdomainsrequest))
[ListOrgDomainsResponse](#listorgdomainsresponse)

Returns all registered domains of my organisation
Limit should always be set, there is a default limit set by the service



    POST: /orgs/me/domains/_search


### AddOrgDomain

> **rpc** AddOrgDomain([AddOrgDomainRequest](#addorgdomainrequest))
[AddOrgDomainResponse](#addorgdomainresponse)

Adds a new domain to my organisation



    POST: /orgs/me/domains


### RemoveOrgDomain

> **rpc** RemoveOrgDomain([RemoveOrgDomainRequest](#removeorgdomainrequest))
[RemoveOrgDomainResponse](#removeorgdomainresponse)

Removed the domain from my organisation



    DELETE: /orgs/me/domains/{domain}


### GenerateOrgDomainValidation

> **rpc** GenerateOrgDomainValidation([GenerateOrgDomainValidationRequest](#generateorgdomainvalidationrequest))
[GenerateOrgDomainValidationResponse](#generateorgdomainvalidationresponse)

Generates a new file to validate you domain



    POST: /orgs/me/domains/{domain}/validation/_generate


### ValidateOrgDomain

> **rpc** ValidateOrgDomain([ValidateOrgDomainRequest](#validateorgdomainrequest))
[ValidateOrgDomainResponse](#validateorgdomainresponse)

Validates your domain with the choosen method
Validated domains must be unique



    POST: /orgs/me/domains/{domain}/validation/_validate


### SetPrimaryOrgDomain

> **rpc** SetPrimaryOrgDomain([SetPrimaryOrgDomainRequest](#setprimaryorgdomainrequest))
[SetPrimaryOrgDomainResponse](#setprimaryorgdomainresponse)

Sets the domain as primary
Primary domain is shown as suffix on the preferred username on the users of the organisation



    POST: /orgs/me/domains/{domain}/_set_primary


### ListOrgMemberRoles

> **rpc** ListOrgMemberRoles([ListOrgMemberRolesRequest](#listorgmemberrolesrequest))
[ListOrgMemberRolesResponse](#listorgmemberrolesresponse)

Returns all ZITADEL roles which are for organisation managers



    POST: /orgs/members/roles/_search


### ListOrgMembers

> **rpc** ListOrgMembers([ListOrgMembersRequest](#listorgmembersrequest))
[ListOrgMembersResponse](#listorgmembersresponse)

Returns all ZITADEL managers of this organisation (Project and Project Grant managers not included)
Limit should always be set, there is a default limit set by the service



    POST: /orgs/me/members/_search


### AddOrgMember

> **rpc** AddOrgMember([AddOrgMemberRequest](#addorgmemberrequest))
[AddOrgMemberResponse](#addorgmemberresponse)

Adds a new organisation manager, which is allowed to administrate ZITADEL



    POST: /orgs/me/members


### UpdateOrgMember

> **rpc** UpdateOrgMember([UpdateOrgMemberRequest](#updateorgmemberrequest))
[UpdateOrgMemberResponse](#updateorgmemberresponse)

Changes the organisation manager



    PUT: /orgs/me/members/{user_id}


### RemoveOrgMember

> **rpc** RemoveOrgMember([RemoveOrgMemberRequest](#removeorgmemberrequest))
[RemoveOrgMemberResponse](#removeorgmemberresponse)

Removes an organisation manager



    DELETE: /orgs/me/members/{user_id}


### GetProjectByID

> **rpc** GetProjectByID([GetProjectByIDRequest](#getprojectbyidrequest))
[GetProjectByIDResponse](#getprojectbyidresponse)

Returns a project from my organisation (no granted projects)



    GET: /projects/{id}


### GetGrantedProjectByID

> **rpc** GetGrantedProjectByID([GetGrantedProjectByIDRequest](#getgrantedprojectbyidrequest))
[GetGrantedProjectByIDResponse](#getgrantedprojectbyidresponse)

returns a project my organisation got granted from another organisation



    GET: /granted_projects/{project_id}/grants/{grant_id}


### ListProjects

> **rpc** ListProjects([ListProjectsRequest](#listprojectsrequest))
[ListProjectsResponse](#listprojectsresponse)

Returns all projects my organisation is the owner (no granted projects)
Limit should always be set, there is a default limit set by the service



    POST: /projects/_search


### ListGrantedProjects

> **rpc** ListGrantedProjects([ListGrantedProjectsRequest](#listgrantedprojectsrequest))
[ListGrantedProjectsResponse](#listgrantedprojectsresponse)

returns all projects my organisation got granted from another organisation
Limit should always be set, there is a default limit set by the service



    POST: /granted_projects/_search


### ListGrantedProjectRoles

> **rpc** ListGrantedProjectRoles([ListGrantedProjectRolesRequest](#listgrantedprojectrolesrequest))
[ListGrantedProjectRolesResponse](#listgrantedprojectrolesresponse)

returns all roles of a project grant
Limit should always be set, there is a default limit set by the service



    GET: /granted_projects/{project_id}/grants/{grant_id}/roles/_search


### ListProjectChanges

> **rpc** ListProjectChanges([ListProjectChangesRequest](#listprojectchangesrequest))
[ListProjectChangesResponse](#listprojectchangesresponse)

Returns the history of the project (each event)
Limit should always be set, there is a default limit set by the service



    POST: /projects/{project_id}/changes/_search


### AddProject

> **rpc** AddProject([AddProjectRequest](#addprojectrequest))
[AddProjectResponse](#addprojectresponse)

Adds an new project to the organisation



    POST: /projects


### UpdateProject

> **rpc** UpdateProject([UpdateProjectRequest](#updateprojectrequest))
[UpdateProjectResponse](#updateprojectresponse)

Changes a project



    PUT: /projects/{id}


### DeactivateProject

> **rpc** DeactivateProject([DeactivateProjectRequest](#deactivateprojectrequest))
[DeactivateProjectResponse](#deactivateprojectresponse)

Sets the state of a project to deactivated
Returns an error if project is already deactivated



    POST: /projects/{id}/_deactivate


### ReactivateProject

> **rpc** ReactivateProject([ReactivateProjectRequest](#reactivateprojectrequest))
[ReactivateProjectResponse](#reactivateprojectresponse)

Sets the state of a project to active
Returns an error if project is not deactivated



    POST: /projects/{id}/_reactivate


### RemoveProject

> **rpc** RemoveProject([RemoveProjectRequest](#removeprojectrequest))
[RemoveProjectResponse](#removeprojectresponse)

Removes a project
All project grants, applications and user grants for this project will be removed



    DELETE: /projects/{id}


### ListProjectRoles

> **rpc** ListProjectRoles([ListProjectRolesRequest](#listprojectrolesrequest))
[ListProjectRolesResponse](#listprojectrolesresponse)

Returns all roles of a project matching the search query
If no limit is requested, default limit will be set, if the limit is higher then the default an error will be returned



    POST: /projects/{project_id}/roles/_search


### AddProjectRole

> **rpc** AddProjectRole([AddProjectRoleRequest](#addprojectrolerequest))
[AddProjectRoleResponse](#addprojectroleresponse)

Adds a role to a project, key must be unique in the project



    POST: /projects/{project_id}/roles


### BulkAddProjectRoles

> **rpc** BulkAddProjectRoles([BulkAddProjectRolesRequest](#bulkaddprojectrolesrequest))
[BulkAddProjectRolesResponse](#bulkaddprojectrolesresponse)

add a list of project roles in one request



    POST: /projects/{project_id}/roles/_bulk


### UpdateProjectRole

> **rpc** UpdateProjectRole([UpdateProjectRoleRequest](#updateprojectrolerequest))
[UpdateProjectRoleResponse](#updateprojectroleresponse)

Changes a project role, key is not editable
If a key should change, remove the role and create a new



    PUT: /projects/{project_id}/roles/{role_key}


### RemoveProjectRole

> **rpc** RemoveProjectRole([RemoveProjectRoleRequest](#removeprojectrolerequest))
[RemoveProjectRoleResponse](#removeprojectroleresponse)

Removes role from UserGrants, ProjectGrants and from Project



    DELETE: /projects/{project_id}/roles/{role_key}


### ListProjectMemberRoles

> **rpc** ListProjectMemberRoles([ListProjectMemberRolesRequest](#listprojectmemberrolesrequest))
[ListProjectMemberRolesResponse](#listprojectmemberrolesresponse)

Returns all ZITADEL roles which are for project managers



    POST: /projects/members/roles/_search


### ListProjectMembers

> **rpc** ListProjectMembers([ListProjectMembersRequest](#listprojectmembersrequest))
[ListProjectMembersResponse](#listprojectmembersresponse)

Returns all ZITADEL managers of a projects
Limit should always be set, there is a default limit set by the service



    POST: /projects/{project_id}/members/_search


### AddProjectMember

> **rpc** AddProjectMember([AddProjectMemberRequest](#addprojectmemberrequest))
[AddProjectMemberResponse](#addprojectmemberresponse)

Adds a new project manager, which is allowed to administrate in ZITADEL



    POST: /projects/{project_id}/members


### UpdateProjectMember

> **rpc** UpdateProjectMember([UpdateProjectMemberRequest](#updateprojectmemberrequest))
[UpdateProjectMemberResponse](#updateprojectmemberresponse)

Change project manager, which is allowed to administrate in ZITADEL



    PUT: /projects/{project_id}/members/{user_id}


### RemoveProjectMember

> **rpc** RemoveProjectMember([RemoveProjectMemberRequest](#removeprojectmemberrequest))
[RemoveProjectMemberResponse](#removeprojectmemberresponse)

Remove project manager, which is allowed to administrate in ZITADEL



    DELETE: /projects/{project_id}/members/{user_id}


### GetAppByID

> **rpc** GetAppByID([GetAppByIDRequest](#getappbyidrequest))
[GetAppByIDResponse](#getappbyidresponse)

Returns an application (oidc or api)



    GET: /projects/{project_id}/apps/{app_id}


### ListApps

> **rpc** ListApps([ListAppsRequest](#listappsrequest))
[ListAppsResponse](#listappsresponse)

Returns all applications of a project matching the query
Limit should always be set, there is a default limit set by the service



    POST: /projects/{project_id}/apps/_search


### ListAppChanges

> **rpc** ListAppChanges([ListAppChangesRequest](#listappchangesrequest))
[ListAppChangesResponse](#listappchangesresponse)

Returns the history of the application (each event)
Limit should always be set, there is a default limit set by the service



    POST: /projects/{project_id}/apps/{app_id}/changes/_search


### AddOIDCApp

> **rpc** AddOIDCApp([AddOIDCAppRequest](#addoidcapprequest))
[AddOIDCAppResponse](#addoidcappresponse)

Adds a new oidc client
Returns a client id
Returns a new generated secret if needed (Depending on the configuration)



    POST: /projects/{project_id}/apps/oidc


### AddSAMLApp

> **rpc** AddSAMLApp([AddSAMLAppRequest](#addsamlapprequest))
[AddSAMLAppResponse](#addsamlappresponse)

Adds a new saml service provider
Returns a entityID



    POST: /projects/{project_id}/apps/saml


### AddAPIApp

> **rpc** AddAPIApp([AddAPIAppRequest](#addapiapprequest))
[AddAPIAppResponse](#addapiappresponse)

Adds a new api application
Returns a client id
Returns a new generated secret if needed (Depending on the configuration)



    POST: /projects/{project_id}/apps/api


### UpdateApp

> **rpc** UpdateApp([UpdateAppRequest](#updateapprequest))
[UpdateAppResponse](#updateappresponse)

Changes application



    PUT: /projects/{project_id}/apps/{app_id}


### UpdateOIDCAppConfig

> **rpc** UpdateOIDCAppConfig([UpdateOIDCAppConfigRequest](#updateoidcappconfigrequest))
[UpdateOIDCAppConfigResponse](#updateoidcappconfigresponse)

Changes the configuration of the oidc client



    PUT: /projects/{project_id}/apps/{app_id}/oidc_config


### UpdateSAMLAppConfig

> **rpc** UpdateSAMLAppConfig([UpdateSAMLAppConfigRequest](#updatesamlappconfigrequest))
[UpdateSAMLAppConfigResponse](#updatesamlappconfigresponse)

Changes the configuration of the saml application



    PUT: /projects/{project_id}/apps/{app_id}/saml_config


### UpdateAPIAppConfig

> **rpc** UpdateAPIAppConfig([UpdateAPIAppConfigRequest](#updateapiappconfigrequest))
[UpdateAPIAppConfigResponse](#updateapiappconfigresponse)

Changes the configuration of the api application



    PUT: /projects/{project_id}/apps/{app_id}/api_config


### DeactivateApp

> **rpc** DeactivateApp([DeactivateAppRequest](#deactivateapprequest))
[DeactivateAppResponse](#deactivateappresponse)

Set the state to deactivated
Its not possible to request tokens for deactivated apps
Returns an error if already deactivated



    POST: /projects/{project_id}/apps/{app_id}/_deactivate


### ReactivateApp

> **rpc** ReactivateApp([ReactivateAppRequest](#reactivateapprequest))
[ReactivateAppResponse](#reactivateappresponse)

Set the state to active
Returns an error if not deactivated



    POST: /projects/{project_id}/apps/{app_id}/_reactivate


### RemoveApp

> **rpc** RemoveApp([RemoveAppRequest](#removeapprequest))
[RemoveAppResponse](#removeappresponse)

Removed the application



    DELETE: /projects/{project_id}/apps/{app_id}


### RegenerateOIDCClientSecret

> **rpc** RegenerateOIDCClientSecret([RegenerateOIDCClientSecretRequest](#regenerateoidcclientsecretrequest))
[RegenerateOIDCClientSecretResponse](#regenerateoidcclientsecretresponse)

Generates a new client secret for the oidc client, make sure to save the response



    POST: /projects/{project_id}/apps/{app_id}/oidc_config/_generate_client_secret


### RegenerateAPIClientSecret

> **rpc** RegenerateAPIClientSecret([RegenerateAPIClientSecretRequest](#regenerateapiclientsecretrequest))
[RegenerateAPIClientSecretResponse](#regenerateapiclientsecretresponse)

Generates a new client secret for the api application, make sure to save the response



    POST: /projects/{project_id}/apps/{app_id}/api_config/_generate_client_secret


### GetAppKey

> **rpc** GetAppKey([GetAppKeyRequest](#getappkeyrequest))
[GetAppKeyResponse](#getappkeyresponse)

Returns an application key



    GET: /projects/{project_id}/apps/{app_id}/keys/{key_id}


### ListAppKeys

> **rpc** ListAppKeys([ListAppKeysRequest](#listappkeysrequest))
[ListAppKeysResponse](#listappkeysresponse)

Returns all application keys matching the result
Limit should always be set, there is a default limit set by the service



    POST: /projects/{project_id}/apps/{app_id}/keys/_search


### AddAppKey

> **rpc** AddAppKey([AddAppKeyRequest](#addappkeyrequest))
[AddAppKeyResponse](#addappkeyresponse)

Creates a new app key
Will return key details in result, make sure to save it



    POST: /projects/{project_id}/apps/{app_id}/keys


### RemoveAppKey

> **rpc** RemoveAppKey([RemoveAppKeyRequest](#removeappkeyrequest))
[RemoveAppKeyResponse](#removeappkeyresponse)

Removes an app key



    DELETE: /projects/{project_id}/apps/{app_id}/keys/{key_id}


### ListProjectGrantChanges

> **rpc** ListProjectGrantChanges([ListProjectGrantChangesRequest](#listprojectgrantchangesrequest))
[ListProjectGrantChangesResponse](#listprojectgrantchangesresponse)

Returns the history of the project grant (each event)
Limit should always be set, there is a default limit set by the service



    POST: /projects/{project_id}/grants/{grant_id}/changes/_search


### GetProjectGrantByID

> **rpc** GetProjectGrantByID([GetProjectGrantByIDRequest](#getprojectgrantbyidrequest))
[GetProjectGrantByIDResponse](#getprojectgrantbyidresponse)

Returns a project grant (ProjectGrant = Grant another organisation for my project)



    GET: /projects/{project_id}/grants/{grant_id}


### ListProjectGrants

> **rpc** ListProjectGrants([ListProjectGrantsRequest](#listprojectgrantsrequest))
[ListProjectGrantsResponse](#listprojectgrantsresponse)

Returns all project grants matching the query, (ProjectGrant = Grant another organisation for my project)
Limit should always be set, there is a default limit set by the service



    POST: /projects/{project_id}/grants/_search


### ListAllProjectGrants

> **rpc** ListAllProjectGrants([ListAllProjectGrantsRequest](#listallprojectgrantsrequest))
[ListAllProjectGrantsResponse](#listallprojectgrantsresponse)

Returns all project grants matching the query, (ProjectGrant = Grant another organisation for my project)
Limit should always be set, there is a default limit set by the service



    POST: /projectgrants/_search


### AddProjectGrant

> **rpc** AddProjectGrant([AddProjectGrantRequest](#addprojectgrantrequest))
[AddProjectGrantResponse](#addprojectgrantresponse)

Add a new project grant (ProjectGrant = Grant another organisation for my project)
Project Grant will be listed in granted project of the other organisation



    POST: /projects/{project_id}/grants


### UpdateProjectGrant

> **rpc** UpdateProjectGrant([UpdateProjectGrantRequest](#updateprojectgrantrequest))
[UpdateProjectGrantResponse](#updateprojectgrantresponse)

Change project grant (ProjectGrant = Grant another organisation for my project)
Project Grant will be listed in granted project of the other organisation



    PUT: /projects/{project_id}/grants/{grant_id}


### DeactivateProjectGrant

> **rpc** DeactivateProjectGrant([DeactivateProjectGrantRequest](#deactivateprojectgrantrequest))
[DeactivateProjectGrantResponse](#deactivateprojectgrantresponse)

Set state of project grant to deactivated (ProjectGrant = Grant another organisation for my project)
Returns error if project not active



    POST: /projects/{project_id}/grants/{grant_id}/_deactivate


### ReactivateProjectGrant

> **rpc** ReactivateProjectGrant([ReactivateProjectGrantRequest](#reactivateprojectgrantrequest))
[ReactivateProjectGrantResponse](#reactivateprojectgrantresponse)

Set state of project grant to active (ProjectGrant = Grant another organisation for my project)
Returns error if project not deactivated



    POST: /projects/{project_id}/grants/{grant_id}/_reactivate


### RemoveProjectGrant

> **rpc** RemoveProjectGrant([RemoveProjectGrantRequest](#removeprojectgrantrequest))
[RemoveProjectGrantResponse](#removeprojectgrantresponse)

Removes project grant and all user grants for this project grant



    DELETE: /projects/{project_id}/grants/{grant_id}


### ListProjectGrantMemberRoles

> **rpc** ListProjectGrantMemberRoles([ListProjectGrantMemberRolesRequest](#listprojectgrantmemberrolesrequest))
[ListProjectGrantMemberRolesResponse](#listprojectgrantmemberrolesresponse)

Returns all ZITADEL roles which are for project grant managers



    POST: /projects/grants/members/roles/_search


### ListProjectGrantMembers

> **rpc** ListProjectGrantMembers([ListProjectGrantMembersRequest](#listprojectgrantmembersrequest))
[ListProjectGrantMembersResponse](#listprojectgrantmembersresponse)

Returns all ZITADEL managers of this project grant
Limit should always be set, there is a default limit set by the service



    POST: /projects/{project_id}/grants/{grant_id}/members/_search


### AddProjectGrantMember

> **rpc** AddProjectGrantMember([AddProjectGrantMemberRequest](#addprojectgrantmemberrequest))
[AddProjectGrantMemberResponse](#addprojectgrantmemberresponse)

Adds a new project grant manager, which is allowed to administrate in ZITADEL



    POST: /projects/{project_id}/grants/{grant_id}/members


### UpdateProjectGrantMember

> **rpc** UpdateProjectGrantMember([UpdateProjectGrantMemberRequest](#updateprojectgrantmemberrequest))
[UpdateProjectGrantMemberResponse](#updateprojectgrantmemberresponse)

Changes project grant manager, which is allowed to administrate in ZITADEL



    PUT: /projects/{project_id}/grants/{grant_id}/members/{user_id}


### RemoveProjectGrantMember

> **rpc** RemoveProjectGrantMember([RemoveProjectGrantMemberRequest](#removeprojectgrantmemberrequest))
[RemoveProjectGrantMemberResponse](#removeprojectgrantmemberresponse)

Removed project grant manager



    DELETE: /projects/{project_id}/grants/{grant_id}/members/{user_id}


### GetUserGrantByID

> **rpc** GetUserGrantByID([GetUserGrantByIDRequest](#getusergrantbyidrequest))
[GetUserGrantByIDResponse](#getusergrantbyidresponse)

Returns a user grant (authorization of a user for a project)



    GET: /users/{user_id}/grants/{grant_id}


### ListUserGrants

> **rpc** ListUserGrants([ListUserGrantRequest](#listusergrantrequest))
[ListUserGrantResponse](#listusergrantresponse)

Returns al user grant matching the query (authorizations of user for projects)
Limit should always be set, there is a default limit set by the service



    POST: /users/grants/_search


### AddUserGrant

> **rpc** AddUserGrant([AddUserGrantRequest](#addusergrantrequest))
[AddUserGrantResponse](#addusergrantresponse)

Creates a new user grant (authorization of a user for a project with specified roles)



    POST: /users/{user_id}/grants


### UpdateUserGrant

> **rpc** UpdateUserGrant([UpdateUserGrantRequest](#updateusergrantrequest))
[UpdateUserGrantResponse](#updateusergrantresponse)

Changes a user grant (authorization of a user for a project with specified roles)



    PUT: /users/{user_id}/grants/{grant_id}


### DeactivateUserGrant

> **rpc** DeactivateUserGrant([DeactivateUserGrantRequest](#deactivateusergrantrequest))
[DeactivateUserGrantResponse](#deactivateusergrantresponse)

Sets the state of a user grant to deactivated
User will not be able to use the granted project anymore
Returns an error if user grant is already deactivated



    POST: /users/{user_id}/grants/{grant_id}/_deactivate


### ReactivateUserGrant

> **rpc** ReactivateUserGrant([ReactivateUserGrantRequest](#reactivateusergrantrequest))
[ReactivateUserGrantResponse](#reactivateusergrantresponse)

Sets the state of a user grant to active
Returns an error if user grant is not deactivated



    POST: /users/{user_id}/grants/{grant_id}/_reactivate


### RemoveUserGrant

> **rpc** RemoveUserGrant([RemoveUserGrantRequest](#removeusergrantrequest))
[RemoveUserGrantResponse](#removeusergrantresponse)

Removes a user grant



    DELETE: /users/{user_id}/grants/{grant_id}


### BulkRemoveUserGrant

> **rpc** BulkRemoveUserGrant([BulkRemoveUserGrantRequest](#bulkremoveusergrantrequest))
[BulkRemoveUserGrantResponse](#bulkremoveusergrantresponse)

remove a list of user grants in one request



    DELETE: /user_grants/_bulk


### GetOrgIAMPolicy

> **rpc** GetOrgIAMPolicy([GetOrgIAMPolicyRequest](#getorgiampolicyrequest))
[GetOrgIAMPolicyResponse](#getorgiampolicyresponse)

deprecated: please use DomainPolicy instead
Returns the domain policy (this policy is managed by the iam administrator)



    GET: /policies/orgiam


### GetDomainPolicy

> **rpc** GetDomainPolicy([GetDomainPolicyRequest](#getdomainpolicyrequest))
[GetDomainPolicyResponse](#getdomainpolicyresponse)

Returns the domain policy (this policy is managed by the iam administrator)



    GET: /policies/domain


### GetLoginPolicy

> **rpc** GetLoginPolicy([GetLoginPolicyRequest](#getloginpolicyrequest))
[GetLoginPolicyResponse](#getloginpolicyresponse)

Returns the login policy of the organisation
With this policy the login gui can be configured



    GET: /policies/login


### GetDefaultLoginPolicy

> **rpc** GetDefaultLoginPolicy([GetDefaultLoginPolicyRequest](#getdefaultloginpolicyrequest))
[GetDefaultLoginPolicyResponse](#getdefaultloginpolicyresponse)

Returns the default login policy configured in the IAM



    GET: /policies/default/login


### AddCustomLoginPolicy

> **rpc** AddCustomLoginPolicy([AddCustomLoginPolicyRequest](#addcustomloginpolicyrequest))
[AddCustomLoginPolicyResponse](#addcustomloginpolicyresponse)

Add a custom login policy for the organisation
With this policy the login gui can be configured



    POST: /policies/login


### UpdateCustomLoginPolicy

> **rpc** UpdateCustomLoginPolicy([UpdateCustomLoginPolicyRequest](#updatecustomloginpolicyrequest))
[UpdateCustomLoginPolicyResponse](#updatecustomloginpolicyresponse)

Change the custom login policy for the organisation
With this policy the login gui can be configured



    PUT: /policies/login


### ResetLoginPolicyToDefault

> **rpc** ResetLoginPolicyToDefault([ResetLoginPolicyToDefaultRequest](#resetloginpolicytodefaultrequest))
[ResetLoginPolicyToDefaultResponse](#resetloginpolicytodefaultresponse)

Removes the custom login policy of the organisation
The default policy of the IAM will trigger after



    DELETE: /policies/login


### ListLoginPolicyIDPs

> **rpc** ListLoginPolicyIDPs([ListLoginPolicyIDPsRequest](#listloginpolicyidpsrequest))
[ListLoginPolicyIDPsResponse](#listloginpolicyidpsresponse)

Lists all possible identity providers configured on the organisation
Limit should always be set, there is a default limit set by the service



    POST: /policies/login/idps/_search


### AddIDPToLoginPolicy

> **rpc** AddIDPToLoginPolicy([AddIDPToLoginPolicyRequest](#addidptologinpolicyrequest))
[AddIDPToLoginPolicyResponse](#addidptologinpolicyresponse)

Add a (preconfigured) identity provider to the custom login policy



    POST: /policies/login/idps


### RemoveIDPFromLoginPolicy

> **rpc** RemoveIDPFromLoginPolicy([RemoveIDPFromLoginPolicyRequest](#removeidpfromloginpolicyrequest))
[RemoveIDPFromLoginPolicyResponse](#removeidpfromloginpolicyresponse)

Remove a identity provider from the custom login policy



    DELETE: /policies/login/idps/{idp_id}


### ListLoginPolicySecondFactors

> **rpc** ListLoginPolicySecondFactors([ListLoginPolicySecondFactorsRequest](#listloginpolicysecondfactorsrequest))
[ListLoginPolicySecondFactorsResponse](#listloginpolicysecondfactorsresponse)

Returns all configured second factors of the custom login policy



    POST: /policies/login/second_factors/_search


### AddSecondFactorToLoginPolicy

> **rpc** AddSecondFactorToLoginPolicy([AddSecondFactorToLoginPolicyRequest](#addsecondfactortologinpolicyrequest))
[AddSecondFactorToLoginPolicyResponse](#addsecondfactortologinpolicyresponse)

Adds a new second factor to the custom login policy



    POST: /policies/login/second_factors


### RemoveSecondFactorFromLoginPolicy

> **rpc** RemoveSecondFactorFromLoginPolicy([RemoveSecondFactorFromLoginPolicyRequest](#removesecondfactorfromloginpolicyrequest))
[RemoveSecondFactorFromLoginPolicyResponse](#removesecondfactorfromloginpolicyresponse)

Remove a second factor from the custom login policy



    DELETE: /policies/login/second_factors/{type}


### ListLoginPolicyMultiFactors

> **rpc** ListLoginPolicyMultiFactors([ListLoginPolicyMultiFactorsRequest](#listloginpolicymultifactorsrequest))
[ListLoginPolicyMultiFactorsResponse](#listloginpolicymultifactorsresponse)

Returns all configured multi factors of the custom login policy



    POST: /policies/login/auth_factors/_search


### AddMultiFactorToLoginPolicy

> **rpc** AddMultiFactorToLoginPolicy([AddMultiFactorToLoginPolicyRequest](#addmultifactortologinpolicyrequest))
[AddMultiFactorToLoginPolicyResponse](#addmultifactortologinpolicyresponse)

Adds a new multi factor to the custom login policy



    POST: /policies/login/multi_factors


### RemoveMultiFactorFromLoginPolicy

> **rpc** RemoveMultiFactorFromLoginPolicy([RemoveMultiFactorFromLoginPolicyRequest](#removemultifactorfromloginpolicyrequest))
[RemoveMultiFactorFromLoginPolicyResponse](#removemultifactorfromloginpolicyresponse)

Remove a multi factor from the custom login policy



    DELETE: /policies/login/multi_factors/{type}


### GetPasswordComplexityPolicy

> **rpc** GetPasswordComplexityPolicy([GetPasswordComplexityPolicyRequest](#getpasswordcomplexitypolicyrequest))
[GetPasswordComplexityPolicyResponse](#getpasswordcomplexitypolicyresponse)

Returns the password complexity policy of the organisation
With this policy the password strength can be configured



    GET: /policies/password/complexity


### GetDefaultPasswordComplexityPolicy

> **rpc** GetDefaultPasswordComplexityPolicy([GetDefaultPasswordComplexityPolicyRequest](#getdefaultpasswordcomplexitypolicyrequest))
[GetDefaultPasswordComplexityPolicyResponse](#getdefaultpasswordcomplexitypolicyresponse)

Returns the default password complexity policy of the IAM
With this policy the password strength can be configured



    GET: /policies/default/password/complexity


### AddCustomPasswordComplexityPolicy

> **rpc** AddCustomPasswordComplexityPolicy([AddCustomPasswordComplexityPolicyRequest](#addcustompasswordcomplexitypolicyrequest))
[AddCustomPasswordComplexityPolicyResponse](#addcustompasswordcomplexitypolicyresponse)

Add a custom password complexity policy for the organisation
With this policy the password strength can be configured



    POST: /policies/password/complexity


### UpdateCustomPasswordComplexityPolicy

> **rpc** UpdateCustomPasswordComplexityPolicy([UpdateCustomPasswordComplexityPolicyRequest](#updatecustompasswordcomplexitypolicyrequest))
[UpdateCustomPasswordComplexityPolicyResponse](#updatecustompasswordcomplexitypolicyresponse)

Update the custom password complexity policy for the organisation
With this policy the password strength can be configured



    PUT: /policies/password/complexity


### ResetPasswordComplexityPolicyToDefault

> **rpc** ResetPasswordComplexityPolicyToDefault([ResetPasswordComplexityPolicyToDefaultRequest](#resetpasswordcomplexitypolicytodefaultrequest))
[ResetPasswordComplexityPolicyToDefaultResponse](#resetpasswordcomplexitypolicytodefaultresponse)

Removes the custom password complexity policy of the organisation
The default policy of the IAM will trigger after



    DELETE: /policies/password/complexity


### GetPasswordAgePolicy

> **rpc** GetPasswordAgePolicy([GetPasswordAgePolicyRequest](#getpasswordagepolicyrequest))
[GetPasswordAgePolicyResponse](#getpasswordagepolicyresponse)

The password age policy is not used at the moment



    GET: /policies/password/age


### GetDefaultPasswordAgePolicy

> **rpc** GetDefaultPasswordAgePolicy([GetDefaultPasswordAgePolicyRequest](#getdefaultpasswordagepolicyrequest))
[GetDefaultPasswordAgePolicyResponse](#getdefaultpasswordagepolicyresponse)

The password age policy is not used at the moment



    GET: /policies/default/password/age


### AddCustomPasswordAgePolicy

> **rpc** AddCustomPasswordAgePolicy([AddCustomPasswordAgePolicyRequest](#addcustompasswordagepolicyrequest))
[AddCustomPasswordAgePolicyResponse](#addcustompasswordagepolicyresponse)

The password age policy is not used at the moment



    POST: /policies/password/age


### UpdateCustomPasswordAgePolicy

> **rpc** UpdateCustomPasswordAgePolicy([UpdateCustomPasswordAgePolicyRequest](#updatecustompasswordagepolicyrequest))
[UpdateCustomPasswordAgePolicyResponse](#updatecustompasswordagepolicyresponse)

The password age policy is not used at the moment



    PUT: /policies/password/age


### ResetPasswordAgePolicyToDefault

> **rpc** ResetPasswordAgePolicyToDefault([ResetPasswordAgePolicyToDefaultRequest](#resetpasswordagepolicytodefaultrequest))
[ResetPasswordAgePolicyToDefaultResponse](#resetpasswordagepolicytodefaultresponse)

The password age policy is not used at the moment



    DELETE: /policies/password/age


### GetLockoutPolicy

> **rpc** GetLockoutPolicy([GetLockoutPolicyRequest](#getlockoutpolicyrequest))
[GetLockoutPolicyResponse](#getlockoutpolicyresponse)





    GET: /policies/lockout


### GetDefaultLockoutPolicy

> **rpc** GetDefaultLockoutPolicy([GetDefaultLockoutPolicyRequest](#getdefaultlockoutpolicyrequest))
[GetDefaultLockoutPolicyResponse](#getdefaultlockoutpolicyresponse)





    GET: /policies/default/lockout


### AddCustomLockoutPolicy

> **rpc** AddCustomLockoutPolicy([AddCustomLockoutPolicyRequest](#addcustomlockoutpolicyrequest))
[AddCustomLockoutPolicyResponse](#addcustomlockoutpolicyresponse)





    POST: /policies/lockout


### UpdateCustomLockoutPolicy

> **rpc** UpdateCustomLockoutPolicy([UpdateCustomLockoutPolicyRequest](#updatecustomlockoutpolicyrequest))
[UpdateCustomLockoutPolicyResponse](#updatecustomlockoutpolicyresponse)





    PUT: /policies/lockout


### ResetLockoutPolicyToDefault

> **rpc** ResetLockoutPolicyToDefault([ResetLockoutPolicyToDefaultRequest](#resetlockoutpolicytodefaultrequest))
[ResetLockoutPolicyToDefaultResponse](#resetlockoutpolicytodefaultresponse)





    DELETE: /policies/lockout


### GetPrivacyPolicy

> **rpc** GetPrivacyPolicy([GetPrivacyPolicyRequest](#getprivacypolicyrequest))
[GetPrivacyPolicyResponse](#getprivacypolicyresponse)

Returns the privacy policy of the organisation
With this policy privacy relevant things can be configured (e.g. tos link)



    GET: /policies/privacy


### GetDefaultPrivacyPolicy

> **rpc** GetDefaultPrivacyPolicy([GetDefaultPrivacyPolicyRequest](#getdefaultprivacypolicyrequest))
[GetDefaultPrivacyPolicyResponse](#getdefaultprivacypolicyresponse)

Returns the default privacy policy of the IAM
With this policy the privacy relevant things can be configured (e.g tos link)



    GET: /policies/default/privacy


### AddCustomPrivacyPolicy

> **rpc** AddCustomPrivacyPolicy([AddCustomPrivacyPolicyRequest](#addcustomprivacypolicyrequest))
[AddCustomPrivacyPolicyResponse](#addcustomprivacypolicyresponse)

Add a custom privacy policy for the organisation
With this policy privacy relevant things can be configured (e.g. tos link)
Variable {{.Lang}} can be set to have different links based on the language



    POST: /policies/privacy


### UpdateCustomPrivacyPolicy

> **rpc** UpdateCustomPrivacyPolicy([UpdateCustomPrivacyPolicyRequest](#updatecustomprivacypolicyrequest))
[UpdateCustomPrivacyPolicyResponse](#updatecustomprivacypolicyresponse)

Update the privacy policy for the organisation
With this policy privacy relevant things can be configured (e.g. tos link)
Variable {{.Lang}} can be set to have different links based on the language



    PUT: /policies/privacy


### ResetPrivacyPolicyToDefault

> **rpc** ResetPrivacyPolicyToDefault([ResetPrivacyPolicyToDefaultRequest](#resetprivacypolicytodefaultrequest))
[ResetPrivacyPolicyToDefaultResponse](#resetprivacypolicytodefaultresponse)

Removes the privacy policy of the organisation
The default policy of the IAM will trigger after



    DELETE: /policies/privacy


### GetNotificationPolicy

> **rpc** GetNotificationPolicy([GetNotificationPolicyRequest](#getnotificationpolicyrequest))
[GetNotificationPolicyResponse](#getnotificationpolicyresponse)

Returns the notification policy of the organisation
With this notification policy it can be configured how users should be notified



    GET: /policies/notification


### GetDefaultNotificationPolicy

> **rpc** GetDefaultNotificationPolicy([GetDefaultNotificationPolicyRequest](#getdefaultnotificationpolicyrequest))
[GetDefaultNotificationPolicyResponse](#getdefaultnotificationpolicyresponse)

Returns the default notification policy of the IAM
With this notification privacy it can be configured how users should be notified



    GET: /policies/default/notification


### AddCustomNotificationPolicy

> **rpc** AddCustomNotificationPolicy([AddCustomNotificationPolicyRequest](#addcustomnotificationpolicyrequest))
[AddCustomNotificationPolicyResponse](#addcustomnotificationpolicyresponse)

Add a custom notification policy for the organisation
With this notification privacy it can be configured how users should be notified



    POST: /policies/notification


### UpdateCustomNotificationPolicy

> **rpc** UpdateCustomNotificationPolicy([UpdateCustomNotificationPolicyRequest](#updatecustomnotificationpolicyrequest))
[UpdateCustomNotificationPolicyResponse](#updatecustomnotificationpolicyresponse)

Update the notification policy for the organisation
With this notification privacy it can be configured how users should be notified



    PUT: /policies/notification


### ResetNotificationPolicyToDefault

> **rpc** ResetNotificationPolicyToDefault([ResetNotificationPolicyToDefaultRequest](#resetnotificationpolicytodefaultrequest))
[ResetNotificationPolicyToDefaultResponse](#resetnotificationpolicytodefaultresponse)

Removes the notification policy of the organisation
The default policy of the IAM will trigger after



    DELETE: /policies/notification


### GetLabelPolicy

> **rpc** GetLabelPolicy([GetLabelPolicyRequest](#getlabelpolicyrequest))
[GetLabelPolicyResponse](#getlabelpolicyresponse)

Returns the active label policy of the organisation
With this policy the private labeling can be configured (colors, etc.)



    GET: /policies/label


### GetPreviewLabelPolicy

> **rpc** GetPreviewLabelPolicy([GetPreviewLabelPolicyRequest](#getpreviewlabelpolicyrequest))
[GetPreviewLabelPolicyResponse](#getpreviewlabelpolicyresponse)

Returns the preview label policy of the organisation
With this policy the private labeling can be configured (colors, etc.)



    GET: /policies/label/_preview


### GetDefaultLabelPolicy

> **rpc** GetDefaultLabelPolicy([GetDefaultLabelPolicyRequest](#getdefaultlabelpolicyrequest))
[GetDefaultLabelPolicyResponse](#getdefaultlabelpolicyresponse)

Returns the default label policy of the IAM
With this policy the private labeling can be configured (colors, etc.)



    GET: /policies/default/label


### AddCustomLabelPolicy

> **rpc** AddCustomLabelPolicy([AddCustomLabelPolicyRequest](#addcustomlabelpolicyrequest))
[AddCustomLabelPolicyResponse](#addcustomlabelpolicyresponse)

Add a custom label policy for the organisation
With this policy the private labeling can be configured (colors, etc.)



    POST: /policies/label


### UpdateCustomLabelPolicy

> **rpc** UpdateCustomLabelPolicy([UpdateCustomLabelPolicyRequest](#updatecustomlabelpolicyrequest))
[UpdateCustomLabelPolicyResponse](#updatecustomlabelpolicyresponse)

Changes the custom label policy for the organisation
With this policy the private labeling can be configured (colors, etc.)



    PUT: /policies/label


### ActivateCustomLabelPolicy

> **rpc** ActivateCustomLabelPolicy([ActivateCustomLabelPolicyRequest](#activatecustomlabelpolicyrequest))
[ActivateCustomLabelPolicyResponse](#activatecustomlabelpolicyresponse)

Activates all changes of the label policy



    POST: /policies/label/_activate


### RemoveCustomLabelPolicyLogo

> **rpc** RemoveCustomLabelPolicyLogo([RemoveCustomLabelPolicyLogoRequest](#removecustomlabelpolicylogorequest))
[RemoveCustomLabelPolicyLogoResponse](#removecustomlabelpolicylogoresponse)

Removes the logo of the label policy



    DELETE: /policies/label/logo


### RemoveCustomLabelPolicyLogoDark

> **rpc** RemoveCustomLabelPolicyLogoDark([RemoveCustomLabelPolicyLogoDarkRequest](#removecustomlabelpolicylogodarkrequest))
[RemoveCustomLabelPolicyLogoDarkResponse](#removecustomlabelpolicylogodarkresponse)

Removes the logo dark of the label policy



    DELETE: /policies/label/logo_dark


### RemoveCustomLabelPolicyIcon

> **rpc** RemoveCustomLabelPolicyIcon([RemoveCustomLabelPolicyIconRequest](#removecustomlabelpolicyiconrequest))
[RemoveCustomLabelPolicyIconResponse](#removecustomlabelpolicyiconresponse)

Removes the icon of the label policy



    DELETE: /policies/label/icon


### RemoveCustomLabelPolicyIconDark

> **rpc** RemoveCustomLabelPolicyIconDark([RemoveCustomLabelPolicyIconDarkRequest](#removecustomlabelpolicyicondarkrequest))
[RemoveCustomLabelPolicyIconDarkResponse](#removecustomlabelpolicyicondarkresponse)

Removes the logo dark of the label policy



    DELETE: /policies/label/icon_dark


### RemoveCustomLabelPolicyFont

> **rpc** RemoveCustomLabelPolicyFont([RemoveCustomLabelPolicyFontRequest](#removecustomlabelpolicyfontrequest))
[RemoveCustomLabelPolicyFontResponse](#removecustomlabelpolicyfontresponse)

Removes the font of the label policy



    DELETE: /policies/label/font


### ResetLabelPolicyToDefault

> **rpc** ResetLabelPolicyToDefault([ResetLabelPolicyToDefaultRequest](#resetlabelpolicytodefaultrequest))
[ResetLabelPolicyToDefaultResponse](#resetlabelpolicytodefaultresponse)

Removes the custom label policy of the organisation
The default policy of the IAM will trigger after



    DELETE: /policies/label


### GetCustomInitMessageText

> **rpc** GetCustomInitMessageText([GetCustomInitMessageTextRequest](#getcustominitmessagetextrequest))
[GetCustomInitMessageTextResponse](#getcustominitmessagetextresponse)

Returns the custom text for initial message



    GET: /text/message/init/{language}


### GetDefaultInitMessageText

> **rpc** GetDefaultInitMessageText([GetDefaultInitMessageTextRequest](#getdefaultinitmessagetextrequest))
[GetDefaultInitMessageTextResponse](#getdefaultinitmessagetextresponse)

Returns the default text for initial message



    GET: /text/default/message/init/{language}


### SetCustomInitMessageText

> **rpc** SetCustomInitMessageText([SetCustomInitMessageTextRequest](#setcustominitmessagetextrequest))
[SetCustomInitMessageTextResponse](#setcustominitmessagetextresponse)

Sets the custom text for initial message
The Following Variables can be used:
{{.Code}} {{.UserName}} {{.FirstName}} {{.LastName}} {{.NickName}} {{.DisplayName}} {{.LastEmail}} {{.VerifiedEmail}} {{.LastPhone}} {{.VerifiedPhone}} {{.PreferredLoginName}} {{.LoginNames}} {{.ChangeDate}}



    PUT: /text/message/init/{language}


### ResetCustomInitMessageTextToDefault

> **rpc** ResetCustomInitMessageTextToDefault([ResetCustomInitMessageTextToDefaultRequest](#resetcustominitmessagetexttodefaultrequest))
[ResetCustomInitMessageTextToDefaultResponse](#resetcustominitmessagetexttodefaultresponse)

Removes the custom init message text of the organisation
The default text of the IAM will trigger after



    DELETE: /text/message/init/{language}


### GetCustomPasswordResetMessageText

> **rpc** GetCustomPasswordResetMessageText([GetCustomPasswordResetMessageTextRequest](#getcustompasswordresetmessagetextrequest))
[GetCustomPasswordResetMessageTextResponse](#getcustompasswordresetmessagetextresponse)

Returns the custom text for password reset message



    GET: /text/message/passwordreset/{language}


### GetDefaultPasswordResetMessageText

> **rpc** GetDefaultPasswordResetMessageText([GetDefaultPasswordResetMessageTextRequest](#getdefaultpasswordresetmessagetextrequest))
[GetDefaultPasswordResetMessageTextResponse](#getdefaultpasswordresetmessagetextresponse)

Returns the default text for password reset message



    GET: /text/default/message/passwordreset/{language}


### SetCustomPasswordResetMessageText

> **rpc** SetCustomPasswordResetMessageText([SetCustomPasswordResetMessageTextRequest](#setcustompasswordresetmessagetextrequest))
[SetCustomPasswordResetMessageTextResponse](#setcustompasswordresetmessagetextresponse)

Sets the custom text for password reset message
The Following Variables can be used:
{{.Code}} {{.UserName}} {{.FirstName}} {{.LastName}} {{.NickName}} {{.DisplayName}} {{.LastEmail}} {{.VerifiedEmail}} {{.LastPhone}} {{.VerifiedPhone}} {{.PreferredLoginName}} {{.LoginNames}} {{.ChangeDate}} {{.CreationDate}}



    PUT: /text/message/passwordreset/{language}


### ResetCustomPasswordResetMessageTextToDefault

> **rpc** ResetCustomPasswordResetMessageTextToDefault([ResetCustomPasswordResetMessageTextToDefaultRequest](#resetcustompasswordresetmessagetexttodefaultrequest))
[ResetCustomPasswordResetMessageTextToDefaultResponse](#resetcustompasswordresetmessagetexttodefaultresponse)

Removes the custom password reset message text of the organisation
The default text of the IAM will trigger after



    DELETE: /text/message/verifyemail/{language}


### GetCustomVerifyEmailMessageText

> **rpc** GetCustomVerifyEmailMessageText([GetCustomVerifyEmailMessageTextRequest](#getcustomverifyemailmessagetextrequest))
[GetCustomVerifyEmailMessageTextResponse](#getcustomverifyemailmessagetextresponse)

Returns the custom text for verify email message



    GET: /text/message/verifyemail/{language}


### GetDefaultVerifyEmailMessageText

> **rpc** GetDefaultVerifyEmailMessageText([GetDefaultVerifyEmailMessageTextRequest](#getdefaultverifyemailmessagetextrequest))
[GetDefaultVerifyEmailMessageTextResponse](#getdefaultverifyemailmessagetextresponse)

Returns the default text for verify email message



    GET: /text/default/message/verifyemail/{language}


### SetCustomVerifyEmailMessageText

> **rpc** SetCustomVerifyEmailMessageText([SetCustomVerifyEmailMessageTextRequest](#setcustomverifyemailmessagetextrequest))
[SetCustomVerifyEmailMessageTextResponse](#setcustomverifyemailmessagetextresponse)

Sets the custom text for verify email message
The Following Variables can be used:
{{.Code}} {{.UserName}} {{.FirstName}} {{.LastName}} {{.NickName}} {{.DisplayName}} {{.LastEmail}} {{.VerifiedEmail}} {{.LastPhone}} {{.VerifiedPhone}} {{.PreferredLoginName}} {{.LoginNames}} {{.ChangeDate}} {{.CreationDate}}



    PUT: /text/message/verifyemail/{language}


### ResetCustomVerifyEmailMessageTextToDefault

> **rpc** ResetCustomVerifyEmailMessageTextToDefault([ResetCustomVerifyEmailMessageTextToDefaultRequest](#resetcustomverifyemailmessagetexttodefaultrequest))
[ResetCustomVerifyEmailMessageTextToDefaultResponse](#resetcustomverifyemailmessagetexttodefaultresponse)

Removes the custom verify email message text of the organisation
The default text of the IAM will trigger after



    DELETE: /text/message/verifyemail/{language}


### GetCustomVerifyPhoneMessageText

> **rpc** GetCustomVerifyPhoneMessageText([GetCustomVerifyPhoneMessageTextRequest](#getcustomverifyphonemessagetextrequest))
[GetCustomVerifyPhoneMessageTextResponse](#getcustomverifyphonemessagetextresponse)

Returns the custom text for verify email message



    GET: /text/message/verifyphone/{language}


### GetDefaultVerifyPhoneMessageText

> **rpc** GetDefaultVerifyPhoneMessageText([GetDefaultVerifyPhoneMessageTextRequest](#getdefaultverifyphonemessagetextrequest))
[GetDefaultVerifyPhoneMessageTextResponse](#getdefaultverifyphonemessagetextresponse)

Returns the custom text for verify email message



    GET: /text/default/message/verifyphone/{language}


### SetCustomVerifyPhoneMessageText

> **rpc** SetCustomVerifyPhoneMessageText([SetCustomVerifyPhoneMessageTextRequest](#setcustomverifyphonemessagetextrequest))
[SetCustomVerifyPhoneMessageTextResponse](#setcustomverifyphonemessagetextresponse)

Sets the default custom text for verify email message
The Following Variables can be used:
{{.Code}} {{.UserName}} {{.FirstName}} {{.LastName}} {{.NickName}} {{.DisplayName}} {{.LastEmail}} {{.VerifiedEmail}} {{.LastPhone}} {{.VerifiedPhone}} {{.PreferredLoginName}} {{.LoginNames}} {{.ChangeDate}} {{.CreationDate}}



    PUT: /text/message/verifyphone/{language}


### ResetCustomVerifyPhoneMessageTextToDefault

> **rpc** ResetCustomVerifyPhoneMessageTextToDefault([ResetCustomVerifyPhoneMessageTextToDefaultRequest](#resetcustomverifyphonemessagetexttodefaultrequest))
[ResetCustomVerifyPhoneMessageTextToDefaultResponse](#resetcustomverifyphonemessagetexttodefaultresponse)

Removes the custom verify phone text of the organisation
The default text of the IAM will trigger after



    DELETE: /text/message/verifyphone/{language}


### GetCustomDomainClaimedMessageText

> **rpc** GetCustomDomainClaimedMessageText([GetCustomDomainClaimedMessageTextRequest](#getcustomdomainclaimedmessagetextrequest))
[GetCustomDomainClaimedMessageTextResponse](#getcustomdomainclaimedmessagetextresponse)

Returns the custom text for domain claimed message



    GET: /text/message/domainclaimed/{language}


### GetDefaultDomainClaimedMessageText

> **rpc** GetDefaultDomainClaimedMessageText([GetDefaultDomainClaimedMessageTextRequest](#getdefaultdomainclaimedmessagetextrequest))
[GetDefaultDomainClaimedMessageTextResponse](#getdefaultdomainclaimedmessagetextresponse)

Returns the custom text for domain claimed message



    GET: /text/default/message/domainclaimed/{language}


### SetCustomDomainClaimedMessageCustomText

> **rpc** SetCustomDomainClaimedMessageCustomText([SetCustomDomainClaimedMessageTextRequest](#setcustomdomainclaimedmessagetextrequest))
[SetCustomDomainClaimedMessageTextResponse](#setcustomdomainclaimedmessagetextresponse)

Sets the custom text for domain claimed message
The Following Variables can be used:
{{.Domain}} {{.TempUsername}} {{.UserName}} {{.FirstName}} {{.LastName}} {{.NickName}} {{.DisplayName}} {{.LastEmail}} {{.VerifiedEmail}} {{.LastPhone}} {{.VerifiedPhone}} {{.PreferredLoginName}} {{.LoginNames}} {{.ChangeDate}} {{.CreationDate}}



    PUT: /text/message/domainclaimed/{language}


### ResetCustomDomainClaimedMessageTextToDefault

> **rpc** ResetCustomDomainClaimedMessageTextToDefault([ResetCustomDomainClaimedMessageTextToDefaultRequest](#resetcustomdomainclaimedmessagetexttodefaultrequest))
[ResetCustomDomainClaimedMessageTextToDefaultResponse](#resetcustomdomainclaimedmessagetexttodefaultresponse)

Removes the custom domain claimed message text of the organisation
The default text of the IAM will trigger after



    DELETE: /text/message/domainclaimed/{language}


### GetCustomPasswordlessRegistrationMessageText

> **rpc** GetCustomPasswordlessRegistrationMessageText([GetCustomPasswordlessRegistrationMessageTextRequest](#getcustompasswordlessregistrationmessagetextrequest))
[GetCustomPasswordlessRegistrationMessageTextResponse](#getcustompasswordlessregistrationmessagetextresponse)

Returns the custom text for passwordless link message



    GET: /text/message/passwordless_registration/{language}


### GetDefaultPasswordlessRegistrationMessageText

> **rpc** GetDefaultPasswordlessRegistrationMessageText([GetDefaultPasswordlessRegistrationMessageTextRequest](#getdefaultpasswordlessregistrationmessagetextrequest))
[GetDefaultPasswordlessRegistrationMessageTextResponse](#getdefaultpasswordlessregistrationmessagetextresponse)

Returns the custom text for passwordless link message



    GET: /text/default/message/passwordless_registration/{language}


### SetCustomPasswordlessRegistrationMessageCustomText

> **rpc** SetCustomPasswordlessRegistrationMessageCustomText([SetCustomPasswordlessRegistrationMessageTextRequest](#setcustompasswordlessregistrationmessagetextrequest))
[SetCustomPasswordlessRegistrationMessageTextResponse](#setcustompasswordlessregistrationmessagetextresponse)

Sets the custom text for passwordless link message
The Following Variables can be used:
{{.UserName}} {{.FirstName}} {{.LastName}} {{.NickName}} {{.DisplayName}} {{.LastEmail}} {{.VerifiedEmail}} {{.LastPhone}} {{.VerifiedPhone}} {{.PreferredLoginName}} {{.LoginNames}} {{.ChangeDate}} {{.CreationDate}}



    PUT: /text/message/passwordless_registration/{language}


### ResetCustomPasswordlessRegistrationMessageTextToDefault

> **rpc** ResetCustomPasswordlessRegistrationMessageTextToDefault([ResetCustomPasswordlessRegistrationMessageTextToDefaultRequest](#resetcustompasswordlessregistrationmessagetexttodefaultrequest))
[ResetCustomPasswordlessRegistrationMessageTextToDefaultResponse](#resetcustompasswordlessregistrationmessagetexttodefaultresponse)

Removes the custom passwordless link message text of the organisation
The default text of the IAM will trigger after



    DELETE: /text/message/passwordless_registration/{language}


### GetCustomPasswordChangeMessageText

> **rpc** GetCustomPasswordChangeMessageText([GetCustomPasswordChangeMessageTextRequest](#getcustompasswordchangemessagetextrequest))
[GetCustomPasswordChangeMessageTextResponse](#getcustompasswordchangemessagetextresponse)

Returns the custom text for password change message



    GET: /text/message/password_change/{language}


### GetDefaultPasswordChangeMessageText

> **rpc** GetDefaultPasswordChangeMessageText([GetDefaultPasswordChangeMessageTextRequest](#getdefaultpasswordchangemessagetextrequest))
[GetDefaultPasswordChangeMessageTextResponse](#getdefaultpasswordchangemessagetextresponse)

Returns the custom text for password change link message



    GET: /text/default/message/password_change/{language}


### SetCustomPasswordChangeMessageCustomText

> **rpc** SetCustomPasswordChangeMessageCustomText([SetCustomPasswordChangeMessageTextRequest](#setcustompasswordchangemessagetextrequest))
[SetCustomPasswordChangeMessageTextResponse](#setcustompasswordchangemessagetextresponse)

Sets the custom text for password change message
The Following Variables can be used:
{{.UserName}} {{.FirstName}} {{.LastName}} {{.NickName}} {{.DisplayName}} {{.LastEmail}} {{.VerifiedEmail}} {{.LastPhone}} {{.VerifiedPhone}} {{.PreferredLoginName}} {{.LoginNames}} {{.ChangeDate}} {{.CreationDate}}



    PUT: /text/message/password_change/{language}


### ResetCustomPasswordChangeMessageTextToDefault

> **rpc** ResetCustomPasswordChangeMessageTextToDefault([ResetCustomPasswordChangeMessageTextToDefaultRequest](#resetcustompasswordchangemessagetexttodefaultrequest))
[ResetCustomPasswordChangeMessageTextToDefaultResponse](#resetcustompasswordchangemessagetexttodefaultresponse)

Removes the custom password change message text of the organisation
The default text of the IAM will trigger after



    DELETE: /text/message/password_change/{language}


### GetCustomLoginTexts

> **rpc** GetCustomLoginTexts([GetCustomLoginTextsRequest](#getcustomlogintextsrequest))
[GetCustomLoginTextsResponse](#getcustomlogintextsresponse)

Returns the custom texts for login ui



    GET: /text/login/{language}


### GetDefaultLoginTexts

> **rpc** GetDefaultLoginTexts([GetDefaultLoginTextsRequest](#getdefaultlogintextsrequest))
[GetDefaultLoginTextsResponse](#getdefaultlogintextsresponse)

Returns the custom texts for login ui



    GET: /text/default/login/{language}


### SetCustomLoginText

> **rpc** SetCustomLoginText([SetCustomLoginTextsRequest](#setcustomlogintextsrequest))
[SetCustomLoginTextsResponse](#setcustomlogintextsresponse)

Sets the default custom text for login ui
it impacts all organisations without customized login ui texts



    PUT: /text/login/{language}


### ResetCustomLoginTextToDefault

> **rpc** ResetCustomLoginTextToDefault([ResetCustomLoginTextsToDefaultRequest](#resetcustomlogintextstodefaultrequest))
[ResetCustomLoginTextsToDefaultResponse](#resetcustomlogintextstodefaultresponse)

Removes the custom login text of the organisation
The default text of the IAM will trigger after



    DELETE: /text/login/{language}


### GetOrgIDPByID

> **rpc** GetOrgIDPByID([GetOrgIDPByIDRequest](#getorgidpbyidrequest))
[GetOrgIDPByIDResponse](#getorgidpbyidresponse)

Returns a identity provider configuration of the organisation



    GET: /idps/{id}


### ListOrgIDPs

> **rpc** ListOrgIDPs([ListOrgIDPsRequest](#listorgidpsrequest))
[ListOrgIDPsResponse](#listorgidpsresponse)

Returns all identity provider configuration in the organisation, which match the query
Limit should always be set, there is a default limit set by the service



    POST: /idps/_search


### AddOrgOIDCIDP

> **rpc** AddOrgOIDCIDP([AddOrgOIDCIDPRequest](#addorgoidcidprequest))
[AddOrgOIDCIDPResponse](#addorgoidcidpresponse)

Add a new identity provider configuration in the organisation
Provider must be OIDC compliant



    POST: /idps/oidc


### AddOrgJWTIDP

> **rpc** AddOrgJWTIDP([AddOrgJWTIDPRequest](#addorgjwtidprequest))
[AddOrgJWTIDPResponse](#addorgjwtidpresponse)

Add a new jwt identity provider configuration in the organisation



    POST: /idps/jwt


### DeactivateOrgIDP

> **rpc** DeactivateOrgIDP([DeactivateOrgIDPRequest](#deactivateorgidprequest))
[DeactivateOrgIDPResponse](#deactivateorgidpresponse)

Deactivate identity provider configuration
Users will not be able to use this provider for login (e.g Google, Microsoft, AD, etc)
Returns error if already deactivated



    POST: /idps/{idp_id}/_deactivate


### ReactivateOrgIDP

> **rpc** ReactivateOrgIDP([ReactivateOrgIDPRequest](#reactivateorgidprequest))
[ReactivateOrgIDPResponse](#reactivateorgidpresponse)

Activate identity provider configuration
Returns error if not deactivated



    POST: /idps/{idp_id}/_reactivate


### RemoveOrgIDP

> **rpc** RemoveOrgIDP([RemoveOrgIDPRequest](#removeorgidprequest))
[RemoveOrgIDPResponse](#removeorgidpresponse)

Removes identity provider configuration
Will remove all linked providers of this configuration on the users



    DELETE: /idps/{idp_id}


### UpdateOrgIDP

> **rpc** UpdateOrgIDP([UpdateOrgIDPRequest](#updateorgidprequest))
[UpdateOrgIDPResponse](#updateorgidpresponse)

Change identity provider configuration of the organisation



    PUT: /idps/{idp_id}


### UpdateOrgIDPOIDCConfig

> **rpc** UpdateOrgIDPOIDCConfig([UpdateOrgIDPOIDCConfigRequest](#updateorgidpoidcconfigrequest))
[UpdateOrgIDPOIDCConfigResponse](#updateorgidpoidcconfigresponse)

Change OIDC identity provider configuration of the organisation



    PUT: /idps/{idp_id}/oidc_config


### UpdateOrgIDPJWTConfig

> **rpc** UpdateOrgIDPJWTConfig([UpdateOrgIDPJWTConfigRequest](#updateorgidpjwtconfigrequest))
[UpdateOrgIDPJWTConfigResponse](#updateorgidpjwtconfigresponse)

Change JWT identity provider configuration of the organisation



    PUT: /idps/{idp_id}/jwt_config


### ListProviders

> **rpc** ListProviders([ListProvidersRequest](#listprovidersrequest))
[ListProvidersResponse](#listprovidersresponse)

Returns all identity providers, which match the query
Limit should always be set, there is a default limit set by the service



    POST: /idps/templates/_search


### GetProviderByID

> **rpc** GetProviderByID([GetProviderByIDRequest](#getproviderbyidrequest))
[GetProviderByIDResponse](#getproviderbyidresponse)

Returns an identity provider of the organisation



    GET: /idps/templates/{id}


### AddGenericOAuthProvider

> **rpc** AddGenericOAuthProvider([AddGenericOAuthProviderRequest](#addgenericoauthproviderrequest))
[AddGenericOAuthProviderResponse](#addgenericoauthproviderresponse)

Add a new OAuth2 identity provider in the organisation



    POST: /idps/oauth


### UpdateGenericOAuthProvider

> **rpc** UpdateGenericOAuthProvider([UpdateGenericOAuthProviderRequest](#updategenericoauthproviderrequest))
[UpdateGenericOAuthProviderResponse](#updategenericoauthproviderresponse)

Change an existing OAuth2 identity provider in the organisation



<<<<<<< HEAD
    POST: /idps/oauth/{id}


### AddGitHubProvider

> **rpc** AddGitHubProvider([AddGitHubProviderRequest](#addgithubproviderrequest))
[AddGitHubProviderResponse](#addgithubproviderresponse)

Add a new GitHub identity provider in the organisation



    POST: /idps/github


### UpdateGitHubProvider

> **rpc** UpdateGitHubProvider([UpdateGitHubProviderRequest](#updategithubproviderrequest))
[UpdateGitHubProviderResponse](#updategithubproviderresponse)

Change an existing GitHub identity provider in the organisation



    POST: /idps/github/{id}


### AddGitHubEnterpriseServerProvider

> **rpc** AddGitHubEnterpriseServerProvider([AddGitHubEnterpriseServerProviderRequest](#addgithubenterpriseserverproviderrequest))
[AddGitHubEnterpriseServerProviderResponse](#addgithubenterpriseserverproviderresponse)

Add a new GitHub Enterprise Server identity provider in the organisation



    POST: /idps/github_es


### UpdateGitHubEnterpriseServerProvider

> **rpc** UpdateGitHubEnterpriseServerProvider([UpdateGitHubEnterpriseServerProviderRequest](#updategithubenterpriseserverproviderrequest))
[UpdateGitHubEnterpriseServerProviderResponse](#updategithubenterpriseserverproviderresponse)

Change an existing GitHub Enterprise Server identity provider in the organisation



    POST: /idps/github_es/{id}
=======
    PUT: /idps/oauth/{id}
>>>>>>> fd879cdb


### AddGoogleProvider

> **rpc** AddGoogleProvider([AddGoogleProviderRequest](#addgoogleproviderrequest))
[AddGoogleProviderResponse](#addgoogleproviderresponse)

Add a new Google identity provider in the organisation



    POST: /idps/google


### UpdateGoogleProvider

> **rpc** UpdateGoogleProvider([UpdateGoogleProviderRequest](#updategoogleproviderrequest))
[UpdateGoogleProviderResponse](#updategoogleproviderresponse)

Change an existing Google identity provider in the organisation



    PUT: /idps/google/{id}


### AddLDAPProvider

> **rpc** AddLDAPProvider([AddLDAPProviderRequest](#addldapproviderrequest))
[AddLDAPProviderResponse](#addldapproviderresponse)

Add a new LDAP identity provider in the organisation



    POST: /idps/ldap


### UpdateLDAPProvider

> **rpc** UpdateLDAPProvider([UpdateLDAPProviderRequest](#updateldapproviderrequest))
[UpdateLDAPProviderResponse](#updateldapproviderresponse)

Change an existing LDAP identity provider in the organisation



    PUT: /idps/ldap/{id}


### DeleteProvider

> **rpc** DeleteProvider([DeleteProviderRequest](#deleteproviderrequest))
[DeleteProviderResponse](#deleteproviderresponse)

Remove an identity provider
Will remove all linked providers of this configuration on the users



    DELETE: /idps/templates/{id}


### ListActions

> **rpc** ListActions([ListActionsRequest](#listactionsrequest))
[ListActionsResponse](#listactionsresponse)





    POST: /actions/_search


### GetAction

> **rpc** GetAction([GetActionRequest](#getactionrequest))
[GetActionResponse](#getactionresponse)





    GET: /actions/{id}


### CreateAction

> **rpc** CreateAction([CreateActionRequest](#createactionrequest))
[CreateActionResponse](#createactionresponse)





    POST: /actions


### UpdateAction

> **rpc** UpdateAction([UpdateActionRequest](#updateactionrequest))
[UpdateActionResponse](#updateactionresponse)





    PUT: /actions/{id}


### DeactivateAction

> **rpc** DeactivateAction([DeactivateActionRequest](#deactivateactionrequest))
[DeactivateActionResponse](#deactivateactionresponse)





    POST: /actions/{id}/_deactivate


### ReactivateAction

> **rpc** ReactivateAction([ReactivateActionRequest](#reactivateactionrequest))
[ReactivateActionResponse](#reactivateactionresponse)





    POST: /actions/{id}/_reactivate


### DeleteAction

> **rpc** DeleteAction([DeleteActionRequest](#deleteactionrequest))
[DeleteActionResponse](#deleteactionresponse)





    DELETE: /actions/{id}


### ListFlowTypes

> **rpc** ListFlowTypes([ListFlowTypesRequest](#listflowtypesrequest))
[ListFlowTypesResponse](#listflowtypesresponse)





    POST: /flows/types/_search


### ListFlowTriggerTypes

> **rpc** ListFlowTriggerTypes([ListFlowTriggerTypesRequest](#listflowtriggertypesrequest))
[ListFlowTriggerTypesResponse](#listflowtriggertypesresponse)





    POST: /flows/{type}/triggers/_search


### GetFlow

> **rpc** GetFlow([GetFlowRequest](#getflowrequest))
[GetFlowResponse](#getflowresponse)





    GET: /flows/{type}


### ClearFlow

> **rpc** ClearFlow([ClearFlowRequest](#clearflowrequest))
[ClearFlowResponse](#clearflowresponse)





    POST: /flows/{type}/_clear


### SetTriggerActions

> **rpc** SetTriggerActions([SetTriggerActionsRequest](#settriggeractionsrequest))
[SetTriggerActionsResponse](#settriggeractionsresponse)





    POST: /flows/{flow_type}/trigger/{trigger_type}







## Messages


### ActionQuery



| Field | Type | Description | Validation |
| ----- | ---- | ----------- | ----------- |
| [**oneof**](https://developers.google.com/protocol-buffers/docs/proto3#oneof) query.action_id_query |  zitadel.action.v1.ActionIDQuery | - |  |
| [**oneof**](https://developers.google.com/protocol-buffers/docs/proto3#oneof) query.action_name_query |  zitadel.action.v1.ActionNameQuery | - |  |
| [**oneof**](https://developers.google.com/protocol-buffers/docs/proto3#oneof) query.action_state_query |  zitadel.action.v1.ActionStateQuery | - |  |




### ActivateCustomLabelPolicyRequest
This is an empty request




### ActivateCustomLabelPolicyResponse



| Field | Type | Description | Validation |
| ----- | ---- | ----------- | ----------- |
| details |  zitadel.v1.ObjectDetails | - |  |




### AddAPIAppRequest



| Field | Type | Description | Validation |
| ----- | ---- | ----------- | ----------- |
| project_id |  string | - | string.min_len: 1<br /> string.max_len: 200<br />  |
| name |  string | - | string.min_len: 1<br /> string.max_len: 200<br />  |
| auth_method_type |  zitadel.app.v1.APIAuthMethodType | - | enum.defined_only: true<br />  |




### AddAPIAppResponse



| Field | Type | Description | Validation |
| ----- | ---- | ----------- | ----------- |
| app_id |  string | - |  |
| details |  zitadel.v1.ObjectDetails | - |  |
| client_id |  string | - |  |
| client_secret |  string | - |  |




### AddAppKeyRequest



| Field | Type | Description | Validation |
| ----- | ---- | ----------- | ----------- |
| project_id |  string | - | string.min_len: 1<br /> string.max_len: 200<br />  |
| app_id |  string | - | string.min_len: 1<br /> string.max_len: 200<br />  |
| type |  zitadel.authn.v1.KeyType | - | enum.defined_only: true<br /> enum.not_in: [0]<br />  |
| expiration_date |  google.protobuf.Timestamp | - |  |




### AddAppKeyResponse



| Field | Type | Description | Validation |
| ----- | ---- | ----------- | ----------- |
| id |  string | - |  |
| details |  zitadel.v1.ObjectDetails | - |  |
| key_details |  bytes | - |  |




### AddCustomLabelPolicyRequest



| Field | Type | Description | Validation |
| ----- | ---- | ----------- | ----------- |
| primary_color |  string | - | string.max_len: 50<br />  |
| hide_login_name_suffix |  bool | hides the org suffix on the login form if the scope \"urn:zitadel:iam:org:domain:primary:{domainname}\" is set |  |
| warn_color |  string | - | string.max_len: 50<br />  |
| background_color |  string | - | string.max_len: 50<br />  |
| font_color |  string | - | string.max_len: 50<br />  |
| primary_color_dark |  string | - | string.max_len: 50<br />  |
| background_color_dark |  string | - | string.max_len: 50<br />  |
| warn_color_dark |  string | - | string.max_len: 50<br />  |
| font_color_dark |  string | - | string.max_len: 50<br />  |
| disable_watermark |  bool | - |  |




### AddCustomLabelPolicyResponse



| Field | Type | Description | Validation |
| ----- | ---- | ----------- | ----------- |
| details |  zitadel.v1.ObjectDetails | - |  |




### AddCustomLockoutPolicyRequest



| Field | Type | Description | Validation |
| ----- | ---- | ----------- | ----------- |
| max_password_attempts |  uint32 | - |  |




### AddCustomLockoutPolicyResponse



| Field | Type | Description | Validation |
| ----- | ---- | ----------- | ----------- |
| details |  zitadel.v1.ObjectDetails | - |  |




### AddCustomLoginPolicyRequest



| Field | Type | Description | Validation |
| ----- | ---- | ----------- | ----------- |
| allow_username_password |  bool | - |  |
| allow_register |  bool | - |  |
| allow_external_idp |  bool | - |  |
| force_mfa |  bool | - |  |
| passwordless_type |  zitadel.policy.v1.PasswordlessType | - | enum.defined_only: true<br />  |
| hide_password_reset |  bool | - |  |
| ignore_unknown_usernames |  bool | - |  |
| default_redirect_uri |  string | - |  |
| password_check_lifetime |  google.protobuf.Duration | - |  |
| external_login_check_lifetime |  google.protobuf.Duration | - |  |
| mfa_init_skip_lifetime |  google.protobuf.Duration | - |  |
| second_factor_check_lifetime |  google.protobuf.Duration | - |  |
| multi_factor_check_lifetime |  google.protobuf.Duration | - |  |
| second_factors | repeated zitadel.policy.v1.SecondFactorType | - |  |
| multi_factors | repeated zitadel.policy.v1.MultiFactorType | - |  |
| idps | repeated AddCustomLoginPolicyRequest.IDP | - |  |
| allow_domain_discovery |  bool | If set to true, the suffix (@domain.com) of an unknown username input on the login screen will be matched against the org domains and will redirect to the registration of that organisation on success. |  |
| disable_login_with_email |  bool | - |  |
| disable_login_with_phone |  bool | - |  |




### AddCustomLoginPolicyRequest.IDP



| Field | Type | Description | Validation |
| ----- | ---- | ----------- | ----------- |
| idp_id |  string | - | string.min_len: 1<br /> string.max_len: 200<br />  |
| ownerType |  zitadel.idp.v1.IDPOwnerType | - | enum.defined_only: true<br /> enum.not_in: [0]<br />  |




### AddCustomLoginPolicyResponse



| Field | Type | Description | Validation |
| ----- | ---- | ----------- | ----------- |
| details |  zitadel.v1.ObjectDetails | - |  |




### AddCustomNotificationPolicyRequest



| Field | Type | Description | Validation |
| ----- | ---- | ----------- | ----------- |
| password_change |  bool | - |  |




### AddCustomNotificationPolicyResponse



| Field | Type | Description | Validation |
| ----- | ---- | ----------- | ----------- |
| details |  zitadel.v1.ObjectDetails | - |  |




### AddCustomPasswordAgePolicyRequest



| Field | Type | Description | Validation |
| ----- | ---- | ----------- | ----------- |
| max_age_days |  uint32 | - |  |
| expire_warn_days |  uint32 | - |  |




### AddCustomPasswordAgePolicyResponse



| Field | Type | Description | Validation |
| ----- | ---- | ----------- | ----------- |
| details |  zitadel.v1.ObjectDetails | - |  |




### AddCustomPasswordComplexityPolicyRequest



| Field | Type | Description | Validation |
| ----- | ---- | ----------- | ----------- |
| min_length |  uint64 | - |  |
| has_uppercase |  bool | - |  |
| has_lowercase |  bool | - |  |
| has_number |  bool | - |  |
| has_symbol |  bool | - |  |




### AddCustomPasswordComplexityPolicyResponse



| Field | Type | Description | Validation |
| ----- | ---- | ----------- | ----------- |
| details |  zitadel.v1.ObjectDetails | - |  |




### AddCustomPrivacyPolicyRequest



| Field | Type | Description | Validation |
| ----- | ---- | ----------- | ----------- |
| tos_link |  string | - |  |
| privacy_link |  string | - |  |
| help_link |  string | - |  |




### AddCustomPrivacyPolicyResponse



| Field | Type | Description | Validation |
| ----- | ---- | ----------- | ----------- |
| details |  zitadel.v1.ObjectDetails | - |  |




### AddGenericOAuthProviderRequest



| Field | Type | Description | Validation |
| ----- | ---- | ----------- | ----------- |
| name |  string | - | string.min_len: 1<br /> string.max_len: 200<br />  |
| client_id |  string | - | string.min_len: 1<br /> string.max_len: 200<br />  |
| client_secret |  string | - | string.min_len: 1<br /> string.max_len: 200<br />  |
| authorization_endpoint |  string | - | string.min_len: 1<br /> string.max_len: 200<br />  |
| token_endpoint |  string | - | string.min_len: 1<br /> string.max_len: 200<br />  |
| user_endpoint |  string | - | string.min_len: 1<br /> string.max_len: 200<br />  |
| scopes | repeated string | - | repeated.max_items: 20<br /> repeated.items.string.min_len: 1<br /> repeated.items.string.max_len: 100<br />  |
<<<<<<< HEAD
| provider_options |  zitadel.idp.v1.Options | - | message.required: true<br />  |
=======
| provider_options |  zitadel.idp.v1.Options | - |  |
>>>>>>> fd879cdb




### AddGenericOAuthProviderResponse



| Field | Type | Description | Validation |
| ----- | ---- | ----------- | ----------- |
| details |  zitadel.v1.ObjectDetails | - |  |
| id |  string | - |  |




<<<<<<< HEAD
### AddGitHubEnterpriseServerProviderRequest



| Field | Type | Description | Validation |
| ----- | ---- | ----------- | ----------- |
| client_id |  string | - | string.min_len: 1<br /> string.max_len: 200<br />  |
| name |  string | - | string.min_len: 1<br /> string.max_len: 200<br />  |
| client_secret |  string | - | string.min_len: 1<br /> string.max_len: 200<br />  |
| authorization_endpoint |  string | - | string.min_len: 1<br /> string.max_len: 200<br />  |
| token_endpoint |  string | - | string.min_len: 1<br /> string.max_len: 200<br />  |
| user_endpoint |  string | - | string.min_len: 1<br /> string.max_len: 200<br />  |
| scopes | repeated string | - | repeated.max_items: 20<br /> repeated.items.string.min_len: 1<br /> repeated.items.string.max_len: 100<br />  |
| provider_options |  zitadel.idp.v1.Options | - | message.required: true<br />  |




### AddGitHubEnterpriseServerProviderResponse



| Field | Type | Description | Validation |
| ----- | ---- | ----------- | ----------- |
| details |  zitadel.v1.ObjectDetails | - |  |
| id |  string | - |  |




### AddGitHubProviderRequest



| Field | Type | Description | Validation |
| ----- | ---- | ----------- | ----------- |
| client_id |  string | - | string.min_len: 1<br /> string.max_len: 200<br />  |
| client_secret |  string | - | string.min_len: 1<br /> string.max_len: 200<br />  |
| scopes | repeated string | - | repeated.max_items: 20<br /> repeated.items.string.min_len: 1<br /> repeated.items.string.max_len: 100<br />  |
| provider_options |  zitadel.idp.v1.Options | - | message.required: true<br />  |




### AddGitHubProviderResponse



| Field | Type | Description | Validation |
| ----- | ---- | ----------- | ----------- |
| details |  zitadel.v1.ObjectDetails | - |  |
| id |  string | - |  |




=======
>>>>>>> fd879cdb
### AddGoogleProviderRequest



| Field | Type | Description | Validation |
| ----- | ---- | ----------- | ----------- |
| name |  string | Google will be used as default, if no name is provided | string.max_len: 200<br />  |
| client_id |  string | - | string.min_len: 1<br /> string.max_len: 200<br />  |
| client_secret |  string | - | string.min_len: 1<br /> string.max_len: 200<br />  |
| scopes | repeated string | - | repeated.max_items: 20<br /> repeated.items.string.min_len: 1<br /> repeated.items.string.max_len: 100<br />  |
| provider_options |  zitadel.idp.v1.Options | - |  |




### AddGoogleProviderResponse



| Field | Type | Description | Validation |
| ----- | ---- | ----------- | ----------- |
| details |  zitadel.v1.ObjectDetails | - |  |
| id |  string | - |  |




### AddHumanUserRequest



| Field | Type | Description | Validation |
| ----- | ---- | ----------- | ----------- |
| user_name |  string | - | string.min_len: 1<br /> string.max_len: 200<br />  |
| profile |  AddHumanUserRequest.Profile | - | message.required: true<br />  |
| email |  AddHumanUserRequest.Email | - | message.required: true<br />  |
| phone |  AddHumanUserRequest.Phone | - |  |
| initial_password |  string | - |  |




### AddHumanUserRequest.Email



| Field | Type | Description | Validation |
| ----- | ---- | ----------- | ----------- |
| email |  string | - | string.email: true<br />  |
| is_email_verified |  bool | - |  |




### AddHumanUserRequest.Phone



| Field | Type | Description | Validation |
| ----- | ---- | ----------- | ----------- |
| phone |  string | has to be a global number | string.min_len: 1<br /> string.max_len: 50<br /> string.prefix: +<br />  |
| is_phone_verified |  bool | - |  |




### AddHumanUserRequest.Profile



| Field | Type | Description | Validation |
| ----- | ---- | ----------- | ----------- |
| first_name |  string | - | string.min_len: 1<br /> string.max_len: 200<br />  |
| last_name |  string | - | string.min_len: 1<br /> string.max_len: 200<br />  |
| nick_name |  string | - | string.max_len: 200<br />  |
| display_name |  string | - | string.max_len: 200<br />  |
| preferred_language |  string | - | string.max_len: 10<br />  |
| gender |  zitadel.user.v1.Gender | - |  |




### AddHumanUserResponse



| Field | Type | Description | Validation |
| ----- | ---- | ----------- | ----------- |
| user_id |  string | - |  |
| details |  zitadel.v1.ObjectDetails | - |  |




### AddIDPToLoginPolicyRequest



| Field | Type | Description | Validation |
| ----- | ---- | ----------- | ----------- |
| idp_id |  string | - | string.min_len: 1<br /> string.max_len: 200<br />  |
| ownerType |  zitadel.idp.v1.IDPOwnerType | - | enum.defined_only: true<br /> enum.not_in: [0]<br />  |




### AddIDPToLoginPolicyResponse



| Field | Type | Description | Validation |
| ----- | ---- | ----------- | ----------- |
| details |  zitadel.v1.ObjectDetails | - |  |




### AddLDAPProviderRequest



| Field | Type | Description | Validation |
| ----- | ---- | ----------- | ----------- |
| name |  string | - | string.min_len: 1<br /> string.max_len: 200<br />  |
| host |  string | - | string.min_len: 1<br /> string.max_len: 200<br />  |
| port |  string | - | string.max_len: 5<br />  |
| tls |  bool | - |  |
| base_dn |  string | - | string.min_len: 1<br /> string.max_len: 200<br />  |
| user_object_class |  string | - | string.min_len: 1<br /> string.max_len: 200<br />  |
| user_unique_attribute |  string | - | string.min_len: 1<br /> string.max_len: 200<br />  |
| admin |  string | - | string.min_len: 1<br /> string.max_len: 200<br />  |
| password |  string | - | string.min_len: 1<br /> string.max_len: 200<br />  |
| attributes |  zitadel.idp.v1.LDAPAttributes | - |  |
| provider_options |  zitadel.idp.v1.Options | - |  |




### AddLDAPProviderResponse



| Field | Type | Description | Validation |
| ----- | ---- | ----------- | ----------- |
| details |  zitadel.v1.ObjectDetails | - |  |
| id |  string | - |  |




### AddMachineKeyRequest



| Field | Type | Description | Validation |
| ----- | ---- | ----------- | ----------- |
| user_id |  string | - | string.min_len: 1<br />  |
| type |  zitadel.authn.v1.KeyType | - | enum.defined_only: true<br /> enum.not_in: [0]<br />  |
| expiration_date |  google.protobuf.Timestamp | - |  |




### AddMachineKeyResponse



| Field | Type | Description | Validation |
| ----- | ---- | ----------- | ----------- |
| key_id |  string | - |  |
| key_details |  bytes | - |  |
| details |  zitadel.v1.ObjectDetails | - |  |




### AddMachineUserRequest



| Field | Type | Description | Validation |
| ----- | ---- | ----------- | ----------- |
| user_name |  string | - | string.min_len: 1<br /> string.max_len: 200<br />  |
| name |  string | - | string.min_len: 1<br /> string.max_len: 200<br />  |
| description |  string | - | string.max_len: 500<br />  |
| access_token_type |  zitadel.user.v1.AccessTokenType | - | enum.defined_only: true<br />  |




### AddMachineUserResponse



| Field | Type | Description | Validation |
| ----- | ---- | ----------- | ----------- |
| user_id |  string | - |  |
| details |  zitadel.v1.ObjectDetails | - |  |




### AddMultiFactorToLoginPolicyRequest



| Field | Type | Description | Validation |
| ----- | ---- | ----------- | ----------- |
| type |  zitadel.policy.v1.MultiFactorType | - | enum.defined_only: true<br /> enum.not_in: [0]<br />  |




### AddMultiFactorToLoginPolicyResponse



| Field | Type | Description | Validation |
| ----- | ---- | ----------- | ----------- |
| details |  zitadel.v1.ObjectDetails | - |  |




### AddOIDCAppRequest



| Field | Type | Description | Validation |
| ----- | ---- | ----------- | ----------- |
| project_id |  string | - | string.min_len: 1<br /> string.max_len: 200<br />  |
| name |  string | - | string.min_len: 1<br /> string.max_len: 200<br />  |
| redirect_uris | repeated string | - |  |
| response_types | repeated zitadel.app.v1.OIDCResponseType | - |  |
| grant_types | repeated zitadel.app.v1.OIDCGrantType | - |  |
| app_type |  zitadel.app.v1.OIDCAppType | - | enum.defined_only: true<br />  |
| auth_method_type |  zitadel.app.v1.OIDCAuthMethodType | - | enum.defined_only: true<br />  |
| post_logout_redirect_uris | repeated string | - |  |
| version |  zitadel.app.v1.OIDCVersion | - | enum.defined_only: true<br />  |
| dev_mode |  bool | - |  |
| access_token_type |  zitadel.app.v1.OIDCTokenType | - | enum.defined_only: true<br />  |
| access_token_role_assertion |  bool | - |  |
| id_token_role_assertion |  bool | - |  |
| id_token_userinfo_assertion |  bool | - |  |
| clock_skew |  google.protobuf.Duration | - | duration.lte.seconds: 5<br /> duration.lte.nanos: 0<br /> duration.gte.seconds: 0<br /> duration.gte.nanos: 0<br />  |
| additional_origins | repeated string | - |  |




### AddOIDCAppResponse



| Field | Type | Description | Validation |
| ----- | ---- | ----------- | ----------- |
| app_id |  string | - |  |
| details |  zitadel.v1.ObjectDetails | - |  |
| client_id |  string | - |  |
| client_secret |  string | - |  |
| none_compliant |  bool | - |  |
| compliance_problems | repeated zitadel.v1.LocalizedMessage | - |  |




### AddOrgDomainRequest



| Field | Type | Description | Validation |
| ----- | ---- | ----------- | ----------- |
| domain |  string | - | string.min_len: 1<br /> string.max_len: 200<br />  |




### AddOrgDomainResponse



| Field | Type | Description | Validation |
| ----- | ---- | ----------- | ----------- |
| details |  zitadel.v1.ObjectDetails | - |  |




### AddOrgJWTIDPRequest



| Field | Type | Description | Validation |
| ----- | ---- | ----------- | ----------- |
| name |  string | - | string.min_len: 1<br /> string.max_len: 200<br />  |
| styling_type |  zitadel.idp.v1.IDPStylingType | - | enum.defined_only: true<br />  |
| jwt_endpoint |  string | - | string.min_len: 1<br /> string.max_len: 200<br />  |
| issuer |  string | - | string.min_len: 1<br /> string.max_len: 200<br />  |
| keys_endpoint |  string | - | string.min_len: 1<br /> string.max_len: 200<br />  |
| header_name |  string | - | string.min_len: 1<br /> string.max_len: 200<br />  |
| auto_register |  bool | - |  |




### AddOrgJWTIDPResponse



| Field | Type | Description | Validation |
| ----- | ---- | ----------- | ----------- |
| details |  zitadel.v1.ObjectDetails | - |  |
| idp_id |  string | - |  |




### AddOrgMemberRequest



| Field | Type | Description | Validation |
| ----- | ---- | ----------- | ----------- |
| user_id |  string | - | string.min_len: 1<br /> string.max_len: 200<br />  |
| roles | repeated string | - |  |




### AddOrgMemberResponse



| Field | Type | Description | Validation |
| ----- | ---- | ----------- | ----------- |
| details |  zitadel.v1.ObjectDetails | - |  |




### AddOrgOIDCIDPRequest



| Field | Type | Description | Validation |
| ----- | ---- | ----------- | ----------- |
| name |  string | - | string.min_len: 1<br /> string.max_len: 200<br />  |
| styling_type |  zitadel.idp.v1.IDPStylingType | - | enum.defined_only: true<br />  |
| client_id |  string | - | string.min_len: 1<br /> string.max_len: 200<br />  |
| client_secret |  string | - | string.min_len: 1<br /> string.max_len: 200<br />  |
| issuer |  string | - | string.min_len: 1<br /> string.max_len: 200<br />  |
| scopes | repeated string | - |  |
| display_name_mapping |  zitadel.idp.v1.OIDCMappingField | - | enum.defined_only: true<br />  |
| username_mapping |  zitadel.idp.v1.OIDCMappingField | - | enum.defined_only: true<br />  |
| auto_register |  bool | - |  |




### AddOrgOIDCIDPResponse



| Field | Type | Description | Validation |
| ----- | ---- | ----------- | ----------- |
| details |  zitadel.v1.ObjectDetails | - |  |
| idp_id |  string | - |  |




### AddOrgRequest



| Field | Type | Description | Validation |
| ----- | ---- | ----------- | ----------- |
| name |  string | - | string.min_len: 1<br /> string.max_len: 200<br />  |




### AddOrgResponse



| Field | Type | Description | Validation |
| ----- | ---- | ----------- | ----------- |
| id |  string | - |  |
| details |  zitadel.v1.ObjectDetails | - |  |




### AddPasswordlessRegistrationRequest



| Field | Type | Description | Validation |
| ----- | ---- | ----------- | ----------- |
| user_id |  string | - | string.min_len: 1<br /> string.max_len: 200<br />  |




### AddPasswordlessRegistrationResponse



| Field | Type | Description | Validation |
| ----- | ---- | ----------- | ----------- |
| details |  zitadel.v1.ObjectDetails | - |  |
| link |  string | - |  |
| expiration |  google.protobuf.Duration | - |  |




### AddPersonalAccessTokenRequest



| Field | Type | Description | Validation |
| ----- | ---- | ----------- | ----------- |
| user_id |  string | - | string.min_len: 1<br />  |
| expiration_date |  google.protobuf.Timestamp | - |  |




### AddPersonalAccessTokenResponse



| Field | Type | Description | Validation |
| ----- | ---- | ----------- | ----------- |
| token_id |  string | - |  |
| token |  string | - |  |
| details |  zitadel.v1.ObjectDetails | - |  |




### AddProjectGrantMemberRequest



| Field | Type | Description | Validation |
| ----- | ---- | ----------- | ----------- |
| project_id |  string | - | string.min_len: 1<br /> string.max_len: 200<br />  |
| grant_id |  string | - | string.min_len: 1<br /> string.max_len: 200<br />  |
| user_id |  string | - | string.min_len: 1<br /> string.max_len: 200<br />  |
| roles | repeated string | - |  |




### AddProjectGrantMemberResponse



| Field | Type | Description | Validation |
| ----- | ---- | ----------- | ----------- |
| details |  zitadel.v1.ObjectDetails | - |  |




### AddProjectGrantRequest



| Field | Type | Description | Validation |
| ----- | ---- | ----------- | ----------- |
| project_id |  string | - | string.min_len: 1<br /> string.max_len: 200<br />  |
| granted_org_id |  string | - | string.min_len: 1<br /> string.max_len: 200<br />  |
| role_keys | repeated string | - |  |




### AddProjectGrantResponse



| Field | Type | Description | Validation |
| ----- | ---- | ----------- | ----------- |
| grant_id |  string | - |  |
| details |  zitadel.v1.ObjectDetails | - |  |




### AddProjectMemberRequest



| Field | Type | Description | Validation |
| ----- | ---- | ----------- | ----------- |
| project_id |  string | - | string.min_len: 1<br /> string.max_len: 200<br />  |
| user_id |  string | - | string.min_len: 1<br /> string.max_len: 200<br />  |
| roles | repeated string | - |  |




### AddProjectMemberResponse



| Field | Type | Description | Validation |
| ----- | ---- | ----------- | ----------- |
| details |  zitadel.v1.ObjectDetails | - |  |




### AddProjectRequest



| Field | Type | Description | Validation |
| ----- | ---- | ----------- | ----------- |
| name |  string | - | string.min_len: 1<br /> string.max_len: 200<br />  |
| project_role_assertion |  bool | - |  |
| project_role_check |  bool | - |  |
| has_project_check |  bool | - |  |
| private_labeling_setting |  zitadel.project.v1.PrivateLabelingSetting | - | enum.defined_only: true<br />  |




### AddProjectResponse



| Field | Type | Description | Validation |
| ----- | ---- | ----------- | ----------- |
| id |  string | - | string.min_len: 1<br /> string.max_len: 200<br />  |
| details |  zitadel.v1.ObjectDetails | - |  |




### AddProjectRoleRequest



| Field | Type | Description | Validation |
| ----- | ---- | ----------- | ----------- |
| project_id |  string | - | string.min_len: 1<br /> string.max_len: 200<br />  |
| role_key |  string | - | string.min_len: 1<br /> string.max_len: 200<br />  |
| display_name |  string | - | string.min_len: 1<br /> string.max_len: 200<br />  |
| group |  string | - | string.max_len: 200<br />  |




### AddProjectRoleResponse



| Field | Type | Description | Validation |
| ----- | ---- | ----------- | ----------- |
| details |  zitadel.v1.ObjectDetails | - |  |




### AddSAMLAppRequest



| Field | Type | Description | Validation |
| ----- | ---- | ----------- | ----------- |
| project_id |  string | - | string.min_len: 1<br /> string.max_len: 200<br />  |
| name |  string | - | string.min_len: 1<br /> string.max_len: 200<br />  |
| [**oneof**](https://developers.google.com/protocol-buffers/docs/proto3#oneof) metadata.metadata_xml |  bytes | - | bytes.max_len: 500000<br />  |
| [**oneof**](https://developers.google.com/protocol-buffers/docs/proto3#oneof) metadata.metadata_url |  string | - | string.max_len: 200<br />  |




### AddSAMLAppResponse



| Field | Type | Description | Validation |
| ----- | ---- | ----------- | ----------- |
| app_id |  string | - |  |
| details |  zitadel.v1.ObjectDetails | - |  |




### AddSecondFactorToLoginPolicyRequest



| Field | Type | Description | Validation |
| ----- | ---- | ----------- | ----------- |
| type |  zitadel.policy.v1.SecondFactorType | - | enum.defined_only: true<br /> enum.not_in: [0]<br />  |




### AddSecondFactorToLoginPolicyResponse



| Field | Type | Description | Validation |
| ----- | ---- | ----------- | ----------- |
| details |  zitadel.v1.ObjectDetails | - |  |




### AddUserGrantRequest



| Field | Type | Description | Validation |
| ----- | ---- | ----------- | ----------- |
| user_id |  string | - | string.min_len: 1<br /> string.max_len: 200<br />  |
| project_id |  string | - | string.min_len: 1<br /> string.max_len: 200<br />  |
| project_grant_id |  string | - | string.max_len: 200<br />  |
| role_keys | repeated string | - |  |




### AddUserGrantResponse



| Field | Type | Description | Validation |
| ----- | ---- | ----------- | ----------- |
| user_grant_id |  string | - |  |
| details |  zitadel.v1.ObjectDetails | - |  |




### BulkAddProjectRolesRequest



| Field | Type | Description | Validation |
| ----- | ---- | ----------- | ----------- |
| project_id |  string | - | string.min_len: 1<br /> string.max_len: 200<br />  |
| roles | repeated BulkAddProjectRolesRequest.Role | - |  |




### BulkAddProjectRolesRequest.Role



| Field | Type | Description | Validation |
| ----- | ---- | ----------- | ----------- |
| key |  string | - | string.min_len: 1<br /> string.max_len: 200<br />  |
| display_name |  string | - | string.min_len: 1<br /> string.max_len: 200<br />  |
| group |  string | - | string.max_len: 200<br />  |




### BulkAddProjectRolesResponse



| Field | Type | Description | Validation |
| ----- | ---- | ----------- | ----------- |
| details |  zitadel.v1.ObjectDetails | - |  |




### BulkRemoveOrgMetadataRequest



| Field | Type | Description | Validation |
| ----- | ---- | ----------- | ----------- |
| keys | repeated string | - | repeated.items.string.min_len: 1<br /> repeated.items.string.max_len: 200<br />  |




### BulkRemoveOrgMetadataResponse



| Field | Type | Description | Validation |
| ----- | ---- | ----------- | ----------- |
| details |  zitadel.v1.ObjectDetails | - |  |




### BulkRemoveUserGrantRequest



| Field | Type | Description | Validation |
| ----- | ---- | ----------- | ----------- |
| grant_id | repeated string | - |  |




### BulkRemoveUserGrantResponse





### BulkRemoveUserMetadataRequest



| Field | Type | Description | Validation |
| ----- | ---- | ----------- | ----------- |
| id |  string | - | string.min_len: 1<br /> string.max_len: 200<br />  |
| keys | repeated string | - | repeated.items.string.min_len: 1<br /> repeated.items.string.max_len: 200<br />  |




### BulkRemoveUserMetadataResponse



| Field | Type | Description | Validation |
| ----- | ---- | ----------- | ----------- |
| details |  zitadel.v1.ObjectDetails | - |  |




### BulkSetOrgMetadataRequest



| Field | Type | Description | Validation |
| ----- | ---- | ----------- | ----------- |
| metadata | repeated BulkSetOrgMetadataRequest.Metadata | - |  |




### BulkSetOrgMetadataRequest.Metadata



| Field | Type | Description | Validation |
| ----- | ---- | ----------- | ----------- |
| key |  string | - | string.min_len: 1<br /> string.max_len: 200<br />  |
| value |  bytes | - | bytes.min_len: 1<br /> bytes.max_len: 500000<br />  |




### BulkSetOrgMetadataResponse



| Field | Type | Description | Validation |
| ----- | ---- | ----------- | ----------- |
| details |  zitadel.v1.ObjectDetails | - |  |




### BulkSetUserMetadataRequest



| Field | Type | Description | Validation |
| ----- | ---- | ----------- | ----------- |
| id |  string | - | string.min_len: 1<br /> string.max_len: 200<br />  |
| metadata | repeated BulkSetUserMetadataRequest.Metadata | - |  |




### BulkSetUserMetadataRequest.Metadata



| Field | Type | Description | Validation |
| ----- | ---- | ----------- | ----------- |
| key |  string | - | string.min_len: 1<br /> string.max_len: 200<br />  |
| value |  bytes | - | bytes.min_len: 1<br /> bytes.max_len: 500000<br />  |




### BulkSetUserMetadataResponse



| Field | Type | Description | Validation |
| ----- | ---- | ----------- | ----------- |
| details |  zitadel.v1.ObjectDetails | - |  |




### ClearFlowRequest



| Field | Type | Description | Validation |
| ----- | ---- | ----------- | ----------- |
| type |  string | id of the flow |  |




### ClearFlowResponse



| Field | Type | Description | Validation |
| ----- | ---- | ----------- | ----------- |
| details |  zitadel.v1.ObjectDetails | - |  |




### CreateActionRequest



| Field | Type | Description | Validation |
| ----- | ---- | ----------- | ----------- |
| name |  string | - | string.min_len: 1<br /> string.max_len: 200<br />  |
| script |  string | - | string.min_len: 1<br /> string.max_len: 2000<br />  |
| timeout |  google.protobuf.Duration | - | duration.lte.seconds: 20<br /> duration.lte.nanos: 0<br /> duration.gte.seconds: 0<br /> duration.gte.nanos: 0<br />  |
| allowed_to_fail |  bool | - |  |




### CreateActionResponse



| Field | Type | Description | Validation |
| ----- | ---- | ----------- | ----------- |
| details |  zitadel.v1.ObjectDetails | - |  |
| id |  string | - |  |




### DeactivateActionRequest



| Field | Type | Description | Validation |
| ----- | ---- | ----------- | ----------- |
| id |  string | - |  |




### DeactivateActionResponse



| Field | Type | Description | Validation |
| ----- | ---- | ----------- | ----------- |
| details |  zitadel.v1.ObjectDetails | - |  |




### DeactivateAppRequest



| Field | Type | Description | Validation |
| ----- | ---- | ----------- | ----------- |
| project_id |  string | - | string.min_len: 1<br /> string.max_len: 200<br />  |
| app_id |  string | - | string.min_len: 1<br /> string.max_len: 200<br />  |




### DeactivateAppResponse



| Field | Type | Description | Validation |
| ----- | ---- | ----------- | ----------- |
| details |  zitadel.v1.ObjectDetails | - |  |




### DeactivateOrgIDPRequest



| Field | Type | Description | Validation |
| ----- | ---- | ----------- | ----------- |
| idp_id |  string | - | string.min_len: 1<br /> string.max_len: 200<br />  |




### DeactivateOrgIDPResponse



| Field | Type | Description | Validation |
| ----- | ---- | ----------- | ----------- |
| details |  zitadel.v1.ObjectDetails | - |  |




### DeactivateOrgRequest
This is an empty request




### DeactivateOrgResponse



| Field | Type | Description | Validation |
| ----- | ---- | ----------- | ----------- |
| details |  zitadel.v1.ObjectDetails | - |  |




### DeactivateProjectGrantRequest



| Field | Type | Description | Validation |
| ----- | ---- | ----------- | ----------- |
| project_id |  string | - | string.min_len: 1<br /> string.max_len: 200<br />  |
| grant_id |  string | - | string.min_len: 1<br /> string.max_len: 200<br />  |




### DeactivateProjectGrantResponse



| Field | Type | Description | Validation |
| ----- | ---- | ----------- | ----------- |
| details |  zitadel.v1.ObjectDetails | - |  |




### DeactivateProjectRequest



| Field | Type | Description | Validation |
| ----- | ---- | ----------- | ----------- |
| id |  string | - | string.min_len: 1<br /> string.max_len: 200<br />  |




### DeactivateProjectResponse



| Field | Type | Description | Validation |
| ----- | ---- | ----------- | ----------- |
| details |  zitadel.v1.ObjectDetails | - |  |




### DeactivateUserGrantRequest



| Field | Type | Description | Validation |
| ----- | ---- | ----------- | ----------- |
| user_id |  string | - | string.min_len: 1<br /> string.max_len: 200<br />  |
| grant_id |  string | - | string.min_len: 1<br /> string.max_len: 200<br />  |




### DeactivateUserGrantResponse



| Field | Type | Description | Validation |
| ----- | ---- | ----------- | ----------- |
| details |  zitadel.v1.ObjectDetails | - |  |




### DeactivateUserRequest



| Field | Type | Description | Validation |
| ----- | ---- | ----------- | ----------- |
| id |  string | - | string.min_len: 1<br /> string.max_len: 200<br />  |




### DeactivateUserResponse



| Field | Type | Description | Validation |
| ----- | ---- | ----------- | ----------- |
| details |  zitadel.v1.ObjectDetails | - |  |




### DeleteActionRequest



| Field | Type | Description | Validation |
| ----- | ---- | ----------- | ----------- |
| id |  string | - |  |




### DeleteActionResponse





### DeleteProviderRequest



| Field | Type | Description | Validation |
| ----- | ---- | ----------- | ----------- |
| id |  string | - | string.min_len: 1<br /> string.max_len: 200<br />  |




### DeleteProviderResponse



| Field | Type | Description | Validation |
| ----- | ---- | ----------- | ----------- |
| details |  zitadel.v1.ObjectDetails | - |  |




### GenerateMachineSecretRequest



| Field | Type | Description | Validation |
| ----- | ---- | ----------- | ----------- |
| user_id |  string | - | string.min_len: 1<br />  |




### GenerateMachineSecretResponse



| Field | Type | Description | Validation |
| ----- | ---- | ----------- | ----------- |
| client_id |  string | - |  |
| client_secret |  string | - |  |
| details |  zitadel.v1.ObjectDetails | - |  |




### GenerateOrgDomainValidationRequest



| Field | Type | Description | Validation |
| ----- | ---- | ----------- | ----------- |
| domain |  string | - | string.min_len: 1<br /> string.max_len: 200<br />  |
| type |  zitadel.org.v1.DomainValidationType | - | enum.defined_only: true<br /> enum.not_in: [0]<br />  |




### GenerateOrgDomainValidationResponse



| Field | Type | Description | Validation |
| ----- | ---- | ----------- | ----------- |
| token |  string | - |  |
| url |  string | - |  |




### GetActionRequest



| Field | Type | Description | Validation |
| ----- | ---- | ----------- | ----------- |
| id |  string | - |  |




### GetActionResponse



| Field | Type | Description | Validation |
| ----- | ---- | ----------- | ----------- |
| action |  zitadel.action.v1.Action | - |  |




### GetAppByIDRequest



| Field | Type | Description | Validation |
| ----- | ---- | ----------- | ----------- |
| project_id |  string | - | string.min_len: 1<br /> string.max_len: 200<br />  |
| app_id |  string | - | string.min_len: 1<br /> string.max_len: 200<br />  |




### GetAppByIDResponse



| Field | Type | Description | Validation |
| ----- | ---- | ----------- | ----------- |
| app |  zitadel.app.v1.App | - |  |




### GetAppKeyRequest



| Field | Type | Description | Validation |
| ----- | ---- | ----------- | ----------- |
| project_id |  string | - | string.min_len: 1<br /> string.max_len: 200<br />  |
| app_id |  string | - | string.min_len: 1<br /> string.max_len: 200<br />  |
| key_id |  string | - | string.min_len: 1<br /> string.max_len: 200<br />  |




### GetAppKeyResponse



| Field | Type | Description | Validation |
| ----- | ---- | ----------- | ----------- |
| key |  zitadel.authn.v1.Key | - |  |




### GetCustomDomainClaimedMessageTextRequest



| Field | Type | Description | Validation |
| ----- | ---- | ----------- | ----------- |
| language |  string | - | string.min_len: 1<br /> string.max_len: 200<br />  |




### GetCustomDomainClaimedMessageTextResponse



| Field | Type | Description | Validation |
| ----- | ---- | ----------- | ----------- |
| custom_text |  zitadel.text.v1.MessageCustomText | - |  |




### GetCustomInitMessageTextRequest



| Field | Type | Description | Validation |
| ----- | ---- | ----------- | ----------- |
| language |  string | - | string.min_len: 1<br /> string.max_len: 200<br />  |




### GetCustomInitMessageTextResponse



| Field | Type | Description | Validation |
| ----- | ---- | ----------- | ----------- |
| custom_text |  zitadel.text.v1.MessageCustomText | - |  |




### GetCustomLoginTextsRequest



| Field | Type | Description | Validation |
| ----- | ---- | ----------- | ----------- |
| language |  string | - | string.min_len: 1<br /> string.max_len: 200<br />  |




### GetCustomLoginTextsResponse



| Field | Type | Description | Validation |
| ----- | ---- | ----------- | ----------- |
| custom_text |  zitadel.text.v1.LoginCustomText | - |  |




### GetCustomPasswordChangeMessageTextRequest



| Field | Type | Description | Validation |
| ----- | ---- | ----------- | ----------- |
| language |  string | - | string.min_len: 1<br /> string.max_len: 200<br />  |




### GetCustomPasswordChangeMessageTextResponse



| Field | Type | Description | Validation |
| ----- | ---- | ----------- | ----------- |
| custom_text |  zitadel.text.v1.MessageCustomText | - |  |




### GetCustomPasswordResetMessageTextRequest



| Field | Type | Description | Validation |
| ----- | ---- | ----------- | ----------- |
| language |  string | - | string.min_len: 1<br /> string.max_len: 200<br />  |




### GetCustomPasswordResetMessageTextResponse



| Field | Type | Description | Validation |
| ----- | ---- | ----------- | ----------- |
| custom_text |  zitadel.text.v1.MessageCustomText | - |  |




### GetCustomPasswordlessRegistrationMessageTextRequest



| Field | Type | Description | Validation |
| ----- | ---- | ----------- | ----------- |
| language |  string | - | string.min_len: 1<br /> string.max_len: 200<br />  |




### GetCustomPasswordlessRegistrationMessageTextResponse



| Field | Type | Description | Validation |
| ----- | ---- | ----------- | ----------- |
| custom_text |  zitadel.text.v1.MessageCustomText | - |  |




### GetCustomVerifyEmailMessageTextRequest



| Field | Type | Description | Validation |
| ----- | ---- | ----------- | ----------- |
| language |  string | - | string.min_len: 1<br /> string.max_len: 200<br />  |




### GetCustomVerifyEmailMessageTextResponse



| Field | Type | Description | Validation |
| ----- | ---- | ----------- | ----------- |
| custom_text |  zitadel.text.v1.MessageCustomText | - |  |




### GetCustomVerifyPhoneMessageTextRequest



| Field | Type | Description | Validation |
| ----- | ---- | ----------- | ----------- |
| language |  string | - | string.min_len: 1<br /> string.max_len: 200<br />  |




### GetCustomVerifyPhoneMessageTextResponse



| Field | Type | Description | Validation |
| ----- | ---- | ----------- | ----------- |
| custom_text |  zitadel.text.v1.MessageCustomText | - |  |




### GetDefaultDomainClaimedMessageTextRequest



| Field | Type | Description | Validation |
| ----- | ---- | ----------- | ----------- |
| language |  string | - | string.min_len: 1<br /> string.max_len: 200<br />  |




### GetDefaultDomainClaimedMessageTextResponse



| Field | Type | Description | Validation |
| ----- | ---- | ----------- | ----------- |
| custom_text |  zitadel.text.v1.MessageCustomText | - |  |




### GetDefaultInitMessageTextRequest



| Field | Type | Description | Validation |
| ----- | ---- | ----------- | ----------- |
| language |  string | - | string.min_len: 1<br /> string.max_len: 200<br />  |




### GetDefaultInitMessageTextResponse



| Field | Type | Description | Validation |
| ----- | ---- | ----------- | ----------- |
| custom_text |  zitadel.text.v1.MessageCustomText | - |  |




### GetDefaultLabelPolicyRequest
This is an empty request




### GetDefaultLabelPolicyResponse



| Field | Type | Description | Validation |
| ----- | ---- | ----------- | ----------- |
| policy |  zitadel.policy.v1.LabelPolicy | - |  |




### GetDefaultLockoutPolicyRequest
This is an empty request




### GetDefaultLockoutPolicyResponse



| Field | Type | Description | Validation |
| ----- | ---- | ----------- | ----------- |
| policy |  zitadel.policy.v1.LockoutPolicy | - |  |




### GetDefaultLoginPolicyRequest





### GetDefaultLoginPolicyResponse



| Field | Type | Description | Validation |
| ----- | ---- | ----------- | ----------- |
| policy |  zitadel.policy.v1.LoginPolicy | - |  |




### GetDefaultLoginTextsRequest



| Field | Type | Description | Validation |
| ----- | ---- | ----------- | ----------- |
| language |  string | - | string.min_len: 1<br /> string.max_len: 200<br />  |




### GetDefaultLoginTextsResponse



| Field | Type | Description | Validation |
| ----- | ---- | ----------- | ----------- |
| custom_text |  zitadel.text.v1.LoginCustomText | - |  |




### GetDefaultNotificationPolicyRequest
This is an empty request




### GetDefaultNotificationPolicyResponse



| Field | Type | Description | Validation |
| ----- | ---- | ----------- | ----------- |
| policy |  zitadel.policy.v1.NotificationPolicy | - |  |




### GetDefaultPasswordAgePolicyRequest
This is an empty request




### GetDefaultPasswordAgePolicyResponse



| Field | Type | Description | Validation |
| ----- | ---- | ----------- | ----------- |
| policy |  zitadel.policy.v1.PasswordAgePolicy | - |  |




### GetDefaultPasswordChangeMessageTextRequest



| Field | Type | Description | Validation |
| ----- | ---- | ----------- | ----------- |
| language |  string | - | string.min_len: 1<br /> string.max_len: 200<br />  |




### GetDefaultPasswordChangeMessageTextResponse



| Field | Type | Description | Validation |
| ----- | ---- | ----------- | ----------- |
| custom_text |  zitadel.text.v1.MessageCustomText | - |  |




### GetDefaultPasswordComplexityPolicyRequest
This is an empty request




### GetDefaultPasswordComplexityPolicyResponse



| Field | Type | Description | Validation |
| ----- | ---- | ----------- | ----------- |
| policy |  zitadel.policy.v1.PasswordComplexityPolicy | - |  |




### GetDefaultPasswordResetMessageTextRequest



| Field | Type | Description | Validation |
| ----- | ---- | ----------- | ----------- |
| language |  string | - | string.min_len: 1<br /> string.max_len: 200<br />  |




### GetDefaultPasswordResetMessageTextResponse



| Field | Type | Description | Validation |
| ----- | ---- | ----------- | ----------- |
| custom_text |  zitadel.text.v1.MessageCustomText | - |  |




### GetDefaultPasswordlessRegistrationMessageTextRequest



| Field | Type | Description | Validation |
| ----- | ---- | ----------- | ----------- |
| language |  string | - | string.min_len: 1<br /> string.max_len: 200<br />  |




### GetDefaultPasswordlessRegistrationMessageTextResponse



| Field | Type | Description | Validation |
| ----- | ---- | ----------- | ----------- |
| custom_text |  zitadel.text.v1.MessageCustomText | - |  |




### GetDefaultPrivacyPolicyRequest
This is an empty request




### GetDefaultPrivacyPolicyResponse



| Field | Type | Description | Validation |
| ----- | ---- | ----------- | ----------- |
| policy |  zitadel.policy.v1.PrivacyPolicy | - |  |




### GetDefaultVerifyEmailMessageTextRequest



| Field | Type | Description | Validation |
| ----- | ---- | ----------- | ----------- |
| language |  string | - | string.min_len: 1<br /> string.max_len: 200<br />  |




### GetDefaultVerifyEmailMessageTextResponse



| Field | Type | Description | Validation |
| ----- | ---- | ----------- | ----------- |
| custom_text |  zitadel.text.v1.MessageCustomText | - |  |




### GetDefaultVerifyPhoneMessageTextRequest



| Field | Type | Description | Validation |
| ----- | ---- | ----------- | ----------- |
| language |  string | - | string.min_len: 1<br /> string.max_len: 200<br />  |




### GetDefaultVerifyPhoneMessageTextResponse



| Field | Type | Description | Validation |
| ----- | ---- | ----------- | ----------- |
| custom_text |  zitadel.text.v1.MessageCustomText | - |  |




### GetDomainPolicyRequest





### GetDomainPolicyResponse



| Field | Type | Description | Validation |
| ----- | ---- | ----------- | ----------- |
| policy |  zitadel.policy.v1.DomainPolicy | - |  |




### GetFlowRequest



| Field | Type | Description | Validation |
| ----- | ---- | ----------- | ----------- |
| type |  string | id of the flow |  |




### GetFlowResponse



| Field | Type | Description | Validation |
| ----- | ---- | ----------- | ----------- |
| flow |  zitadel.action.v1.Flow | - |  |




### GetGrantedProjectByIDRequest



| Field | Type | Description | Validation |
| ----- | ---- | ----------- | ----------- |
| project_id |  string | - | string.min_len: 1<br /> string.max_len: 200<br />  |
| grant_id |  string | - | string.min_len: 1<br /> string.max_len: 200<br />  |




### GetGrantedProjectByIDResponse



| Field | Type | Description | Validation |
| ----- | ---- | ----------- | ----------- |
| granted_project |  zitadel.project.v1.GrantedProject | - |  |




### GetHumanEmailRequest



| Field | Type | Description | Validation |
| ----- | ---- | ----------- | ----------- |
| user_id |  string | - | string.min_len: 1<br /> string.max_len: 200<br />  |




### GetHumanEmailResponse



| Field | Type | Description | Validation |
| ----- | ---- | ----------- | ----------- |
| details |  zitadel.v1.ObjectDetails | - |  |
| email |  zitadel.user.v1.Email | - |  |




### GetHumanPhoneRequest



| Field | Type | Description | Validation |
| ----- | ---- | ----------- | ----------- |
| user_id |  string | - | string.min_len: 1<br /> string.max_len: 200<br />  |




### GetHumanPhoneResponse



| Field | Type | Description | Validation |
| ----- | ---- | ----------- | ----------- |
| details |  zitadel.v1.ObjectDetails | - |  |
| phone |  zitadel.user.v1.Phone | - |  |




### GetHumanProfileRequest



| Field | Type | Description | Validation |
| ----- | ---- | ----------- | ----------- |
| user_id |  string | - | string.min_len: 1<br /> string.max_len: 200<br />  |




### GetHumanProfileResponse



| Field | Type | Description | Validation |
| ----- | ---- | ----------- | ----------- |
| details |  zitadel.v1.ObjectDetails | - |  |
| profile |  zitadel.user.v1.Profile | - |  |




### GetIAMRequest
This is an empty request




### GetIAMResponse



| Field | Type | Description | Validation |
| ----- | ---- | ----------- | ----------- |
| global_org_id |  string | deprecated: use default_org_id instead |  |
| iam_project_id |  string | - |  |
| default_org_id |  string | - |  |




### GetLabelPolicyRequest
This is an empty request




### GetLabelPolicyResponse



| Field | Type | Description | Validation |
| ----- | ---- | ----------- | ----------- |
| policy |  zitadel.policy.v1.LabelPolicy | - |  |
| is_default |  bool | deprecated: is_default is also defined in zitadel.policy.v1.LabelPolicy |  |




### GetLockoutPolicyRequest
This is an empty request




### GetLockoutPolicyResponse



| Field | Type | Description | Validation |
| ----- | ---- | ----------- | ----------- |
| policy |  zitadel.policy.v1.LockoutPolicy | - |  |
| is_default |  bool | deprecated: is_default is also defined in zitadel.policy.v1.LockoutPolicy |  |




### GetLoginPolicyRequest





### GetLoginPolicyResponse



| Field | Type | Description | Validation |
| ----- | ---- | ----------- | ----------- |
| policy |  zitadel.policy.v1.LoginPolicy | - |  |
| is_default |  bool | deprecated: is_default is also defined in zitadel.policy.v1.LoginPolicy |  |




### GetMachineKeyByIDsRequest



| Field | Type | Description | Validation |
| ----- | ---- | ----------- | ----------- |
| user_id |  string | - | string.min_len: 1<br /> string.max_len: 200<br />  |
| key_id |  string | - | string.min_len: 1<br /> string.max_len: 200<br />  |




### GetMachineKeyByIDsResponse



| Field | Type | Description | Validation |
| ----- | ---- | ----------- | ----------- |
| key |  zitadel.authn.v1.Key | - |  |




### GetMyOrgRequest
This is an empty request




### GetMyOrgResponse



| Field | Type | Description | Validation |
| ----- | ---- | ----------- | ----------- |
| org |  zitadel.org.v1.Org | - |  |




### GetNotificationPolicyRequest
This is an empty request




### GetNotificationPolicyResponse



| Field | Type | Description | Validation |
| ----- | ---- | ----------- | ----------- |
| policy |  zitadel.policy.v1.NotificationPolicy | - |  |




### GetOIDCInformationRequest
This is an empty request




### GetOIDCInformationResponse



| Field | Type | Description | Validation |
| ----- | ---- | ----------- | ----------- |
| issuer |  string | - |  |
| discovery_endpoint |  string | - |  |




### GetOrgByDomainGlobalRequest



| Field | Type | Description | Validation |
| ----- | ---- | ----------- | ----------- |
| domain |  string | - | string.min_len: 1<br /> string.max_len: 200<br />  |




### GetOrgByDomainGlobalResponse



| Field | Type | Description | Validation |
| ----- | ---- | ----------- | ----------- |
| org |  zitadel.org.v1.Org | - |  |




### GetOrgIAMPolicyRequest





### GetOrgIAMPolicyResponse



| Field | Type | Description | Validation |
| ----- | ---- | ----------- | ----------- |
| policy |  zitadel.policy.v1.OrgIAMPolicy | - |  |




### GetOrgIDPByIDRequest



| Field | Type | Description | Validation |
| ----- | ---- | ----------- | ----------- |
| id |  string | - | string.min_len: 1<br /> string.max_len: 200<br />  |




### GetOrgIDPByIDResponse



| Field | Type | Description | Validation |
| ----- | ---- | ----------- | ----------- |
| idp |  zitadel.idp.v1.IDP | - |  |




### GetOrgMetadataRequest



| Field | Type | Description | Validation |
| ----- | ---- | ----------- | ----------- |
| key |  string | - | string.min_len: 1<br /> string.max_len: 200<br />  |




### GetOrgMetadataResponse



| Field | Type | Description | Validation |
| ----- | ---- | ----------- | ----------- |
| metadata |  zitadel.metadata.v1.Metadata | - |  |




### GetPasswordAgePolicyRequest
This is an empty request




### GetPasswordAgePolicyResponse



| Field | Type | Description | Validation |
| ----- | ---- | ----------- | ----------- |
| policy |  zitadel.policy.v1.PasswordAgePolicy | - |  |
| is_default |  bool | deprecated: is_default is also defined in zitadel.policy.v1.PasswordAgePolicy |  |




### GetPasswordComplexityPolicyRequest





### GetPasswordComplexityPolicyResponse



| Field | Type | Description | Validation |
| ----- | ---- | ----------- | ----------- |
| policy |  zitadel.policy.v1.PasswordComplexityPolicy | - |  |
| is_default |  bool | deprecated: is_default is also defined in zitadel.policy.v1.PasswordComplexityPolicy |  |




### GetPersonalAccessTokenByIDsRequest



| Field | Type | Description | Validation |
| ----- | ---- | ----------- | ----------- |
| user_id |  string | - | string.min_len: 1<br /> string.max_len: 200<br />  |
| token_id |  string | - | string.min_len: 1<br /> string.max_len: 200<br />  |




### GetPersonalAccessTokenByIDsResponse



| Field | Type | Description | Validation |
| ----- | ---- | ----------- | ----------- |
| token |  zitadel.user.v1.PersonalAccessToken | - |  |




### GetPreviewLabelPolicyRequest
This is an empty request




### GetPreviewLabelPolicyResponse



| Field | Type | Description | Validation |
| ----- | ---- | ----------- | ----------- |
| policy |  zitadel.policy.v1.LabelPolicy | - |  |
| is_default |  bool | deprecated: is_default is also defined in zitadel.policy.v1.LabelPolicy |  |




### GetPrivacyPolicyRequest
This is an empty request




### GetPrivacyPolicyResponse



| Field | Type | Description | Validation |
| ----- | ---- | ----------- | ----------- |
| policy |  zitadel.policy.v1.PrivacyPolicy | - |  |




### GetProjectByIDRequest



| Field | Type | Description | Validation |
| ----- | ---- | ----------- | ----------- |
| id |  string | - | string.min_len: 1<br /> string.max_len: 200<br />  |




### GetProjectByIDResponse



| Field | Type | Description | Validation |
| ----- | ---- | ----------- | ----------- |
| project |  zitadel.project.v1.Project | - |  |




### GetProjectGrantByIDRequest



| Field | Type | Description | Validation |
| ----- | ---- | ----------- | ----------- |
| project_id |  string | - | string.min_len: 1<br /> string.max_len: 200<br />  |
| grant_id |  string | - | string.min_len: 1<br /> string.max_len: 200<br />  |




### GetProjectGrantByIDResponse



| Field | Type | Description | Validation |
| ----- | ---- | ----------- | ----------- |
| project_grant |  zitadel.project.v1.GrantedProject | - |  |




### GetProviderByIDRequest



| Field | Type | Description | Validation |
| ----- | ---- | ----------- | ----------- |
| id |  string | - | string.min_len: 1<br /> string.max_len: 200<br />  |




### GetProviderByIDResponse



| Field | Type | Description | Validation |
| ----- | ---- | ----------- | ----------- |
| idp |  zitadel.idp.v1.Provider | - |  |




### GetSupportedLanguagesRequest
This is an empty request




### GetSupportedLanguagesResponse



| Field | Type | Description | Validation |
| ----- | ---- | ----------- | ----------- |
| languages | repeated string | - |  |




### GetUserByIDRequest



| Field | Type | Description | Validation |
| ----- | ---- | ----------- | ----------- |
| id |  string | - | string.min_len: 1<br /> string.max_len: 200<br />  |




### GetUserByIDResponse



| Field | Type | Description | Validation |
| ----- | ---- | ----------- | ----------- |
| user |  zitadel.user.v1.User | - |  |




### GetUserByLoginNameGlobalRequest



| Field | Type | Description | Validation |
| ----- | ---- | ----------- | ----------- |
| login_name |  string | - | string.min_len: 1<br /> string.max_len: 200<br />  |




### GetUserByLoginNameGlobalResponse



| Field | Type | Description | Validation |
| ----- | ---- | ----------- | ----------- |
| user |  zitadel.user.v1.User | - |  |




### GetUserGrantByIDRequest



| Field | Type | Description | Validation |
| ----- | ---- | ----------- | ----------- |
| user_id |  string | - | string.min_len: 1<br /> string.max_len: 200<br />  |
| grant_id |  string | - | string.min_len: 1<br /> string.max_len: 200<br />  |




### GetUserGrantByIDResponse



| Field | Type | Description | Validation |
| ----- | ---- | ----------- | ----------- |
| user_grant |  zitadel.user.v1.UserGrant | - |  |




### GetUserMetadataRequest



| Field | Type | Description | Validation |
| ----- | ---- | ----------- | ----------- |
| id |  string | - | string.min_len: 1<br /> string.max_len: 200<br />  |
| key |  string | - | string.min_len: 1<br /> string.max_len: 200<br />  |




### GetUserMetadataResponse



| Field | Type | Description | Validation |
| ----- | ---- | ----------- | ----------- |
| metadata |  zitadel.metadata.v1.Metadata | - |  |




### HealthzRequest
This is an empty request




### HealthzResponse
This is an empty response




### IDPQuery



| Field | Type | Description | Validation |
| ----- | ---- | ----------- | ----------- |
| [**oneof**](https://developers.google.com/protocol-buffers/docs/proto3#oneof) query.idp_id_query |  zitadel.idp.v1.IDPIDQuery | - |  |
| [**oneof**](https://developers.google.com/protocol-buffers/docs/proto3#oneof) query.idp_name_query |  zitadel.idp.v1.IDPNameQuery | - |  |
| [**oneof**](https://developers.google.com/protocol-buffers/docs/proto3#oneof) query.owner_type_query |  zitadel.idp.v1.IDPOwnerTypeQuery | - |  |




### ImportHumanUserRequest



| Field | Type | Description | Validation |
| ----- | ---- | ----------- | ----------- |
| user_name |  string | - | string.min_len: 1<br /> string.max_len: 200<br />  |
| profile |  ImportHumanUserRequest.Profile | - | message.required: true<br />  |
| email |  ImportHumanUserRequest.Email | - | message.required: true<br />  |
| phone |  ImportHumanUserRequest.Phone | - |  |
| password |  string | - |  |
| hashed_password |  ImportHumanUserRequest.HashedPassword | - |  |
| password_change_required |  bool | - |  |
| request_passwordless_registration |  bool | - |  |
| otp_code |  string | - |  |
| idps | repeated ImportHumanUserRequest.IDP | - |  |




### ImportHumanUserRequest.Email



| Field | Type | Description | Validation |
| ----- | ---- | ----------- | ----------- |
| email |  string | - | string.email: true<br />  |
| is_email_verified |  bool | - |  |




### ImportHumanUserRequest.HashedPassword



| Field | Type | Description | Validation |
| ----- | ---- | ----------- | ----------- |
| value |  string | - |  |
| algorithm |  string | - |  |




### ImportHumanUserRequest.IDP



| Field | Type | Description | Validation |
| ----- | ---- | ----------- | ----------- |
| config_id |  string | internal id of the IDP in ZITADEL | string.min_len: 1<br /> string.max_len: 200<br />  |
| external_user_id |  string | id of the user on the IDP | string.min_len: 1<br /> string.max_len: 200<br />  |
| display_name |  string | (display) name of the user on the IDP | string.max_len: 200<br />  |




### ImportHumanUserRequest.Phone



| Field | Type | Description | Validation |
| ----- | ---- | ----------- | ----------- |
| phone |  string | has to be a global number | string.min_len: 1<br /> string.max_len: 50<br /> string.prefix: +<br />  |
| is_phone_verified |  bool | - |  |




### ImportHumanUserRequest.Profile



| Field | Type | Description | Validation |
| ----- | ---- | ----------- | ----------- |
| first_name |  string | - | string.min_len: 1<br /> string.max_len: 200<br />  |
| last_name |  string | - | string.min_len: 1<br /> string.max_len: 200<br />  |
| nick_name |  string | - | string.max_len: 200<br />  |
| display_name |  string | - | string.max_len: 200<br />  |
| preferred_language |  string | - | string.max_len: 10<br />  |
| gender |  zitadel.user.v1.Gender | - |  |




### ImportHumanUserResponse



| Field | Type | Description | Validation |
| ----- | ---- | ----------- | ----------- |
| user_id |  string | - |  |
| details |  zitadel.v1.ObjectDetails | - |  |
| passwordless_registration |  ImportHumanUserResponse.PasswordlessRegistration | - |  |




### ImportHumanUserResponse.PasswordlessRegistration



| Field | Type | Description | Validation |
| ----- | ---- | ----------- | ----------- |
| link |  string | - |  |
| lifetime |  google.protobuf.Duration | deprecated: use expiration instead |  |
| expiration |  google.protobuf.Duration | - |  |




### IsUserUniqueRequest



| Field | Type | Description | Validation |
| ----- | ---- | ----------- | ----------- |
| user_name |  string | - | string.max_len: 200<br />  |
| email |  string | - | string.max_len: 200<br />  |




### IsUserUniqueResponse



| Field | Type | Description | Validation |
| ----- | ---- | ----------- | ----------- |
| is_unique |  bool | - |  |




### ListActionsRequest



| Field | Type | Description | Validation |
| ----- | ---- | ----------- | ----------- |
| query |  zitadel.v1.ListQuery | list limitations and ordering |  |
| sorting_column |  zitadel.action.v1.ActionFieldName | the field the result is sorted |  |
| queries | repeated ActionQuery | criteria the client is looking for |  |




### ListActionsResponse



| Field | Type | Description | Validation |
| ----- | ---- | ----------- | ----------- |
| details |  zitadel.v1.ListDetails | - |  |
| sorting_column |  zitadel.action.v1.ActionFieldName | - |  |
| result | repeated zitadel.action.v1.Action | - |  |




### ListAllProjectGrantsRequest



| Field | Type | Description | Validation |
| ----- | ---- | ----------- | ----------- |
| query |  zitadel.v1.ListQuery | list limitations and ordering |  |
| queries | repeated zitadel.project.v1.AllProjectGrantQuery | criterias the client is looking for |  |




### ListAllProjectGrantsResponse



| Field | Type | Description | Validation |
| ----- | ---- | ----------- | ----------- |
| details |  zitadel.v1.ListDetails | - |  |
| result | repeated zitadel.project.v1.GrantedProject | - |  |




### ListAppChangesRequest



| Field | Type | Description | Validation |
| ----- | ---- | ----------- | ----------- |
| query |  zitadel.change.v1.ChangeQuery | list limitations and ordering |  |
| project_id |  string | - | string.min_len: 1<br /> string.max_len: 200<br />  |
| app_id |  string | - | string.min_len: 1<br /> string.max_len: 200<br />  |




### ListAppChangesResponse



| Field | Type | Description | Validation |
| ----- | ---- | ----------- | ----------- |
| result | repeated zitadel.change.v1.Change | zitadel.v1.ListDetails details = 1; was always returned empty (as we cannot get the necessary infos) |  |




### ListAppKeysRequest



| Field | Type | Description | Validation |
| ----- | ---- | ----------- | ----------- |
| query |  zitadel.v1.ListQuery | list limitations and ordering |  |
| app_id |  string | - | string.min_len: 1<br /> string.max_len: 200<br />  |
| project_id |  string | - | string.min_len: 1<br /> string.max_len: 200<br />  |




### ListAppKeysResponse



| Field | Type | Description | Validation |
| ----- | ---- | ----------- | ----------- |
| details |  zitadel.v1.ListDetails | - |  |
| result | repeated zitadel.authn.v1.Key | - |  |




### ListAppsRequest



| Field | Type | Description | Validation |
| ----- | ---- | ----------- | ----------- |
| project_id |  string | - | string.min_len: 1<br /> string.max_len: 200<br />  |
| query |  zitadel.v1.ListQuery | list limitations and ordering |  |
| queries | repeated zitadel.app.v1.AppQuery | criterias the client is looking for |  |




### ListAppsResponse



| Field | Type | Description | Validation |
| ----- | ---- | ----------- | ----------- |
| details |  zitadel.v1.ListDetails | - |  |
| result | repeated zitadel.app.v1.App | - |  |




### ListFlowTriggerTypesRequest



| Field | Type | Description | Validation |
| ----- | ---- | ----------- | ----------- |
| type |  string | - |  |




### ListFlowTriggerTypesResponse



| Field | Type | Description | Validation |
| ----- | ---- | ----------- | ----------- |
| result | repeated zitadel.action.v1.TriggerType | - |  |




### ListFlowTypesRequest





### ListFlowTypesResponse



| Field | Type | Description | Validation |
| ----- | ---- | ----------- | ----------- |
| result | repeated zitadel.action.v1.FlowType | - |  |




### ListGrantedProjectRolesRequest



| Field | Type | Description | Validation |
| ----- | ---- | ----------- | ----------- |
| project_id |  string | - | string.min_len: 1<br /> string.max_len: 200<br />  |
| grant_id |  string | - | string.min_len: 1<br /> string.max_len: 200<br />  |
| query |  zitadel.v1.ListQuery | list limitations and ordering |  |
| queries | repeated zitadel.project.v1.RoleQuery | criterias the client is looking for |  |




### ListGrantedProjectRolesResponse



| Field | Type | Description | Validation |
| ----- | ---- | ----------- | ----------- |
| details |  zitadel.v1.ListDetails | - |  |
| result | repeated zitadel.project.v1.Role | - |  |




### ListGrantedProjectsRequest



| Field | Type | Description | Validation |
| ----- | ---- | ----------- | ----------- |
| query |  zitadel.v1.ListQuery | list limitations and ordering |  |
| queries | repeated zitadel.project.v1.ProjectQuery | criterias the client is looking for |  |




### ListGrantedProjectsResponse



| Field | Type | Description | Validation |
| ----- | ---- | ----------- | ----------- |
| details |  zitadel.v1.ListDetails | - |  |
| result | repeated zitadel.project.v1.GrantedProject | - |  |




### ListHumanAuthFactorsRequest



| Field | Type | Description | Validation |
| ----- | ---- | ----------- | ----------- |
| user_id |  string | - | string.min_len: 1<br /> string.max_len: 200<br />  |




### ListHumanAuthFactorsResponse



| Field | Type | Description | Validation |
| ----- | ---- | ----------- | ----------- |
| result | repeated zitadel.user.v1.AuthFactor | - |  |




### ListHumanLinkedIDPsRequest



| Field | Type | Description | Validation |
| ----- | ---- | ----------- | ----------- |
| user_id |  string | - | string.min_len: 1<br /> string.max_len: 200<br />  |
| query |  zitadel.v1.ListQuery | list limitations and ordering |  |




### ListHumanLinkedIDPsResponse



| Field | Type | Description | Validation |
| ----- | ---- | ----------- | ----------- |
| details |  zitadel.v1.ListDetails | - |  |
| result | repeated zitadel.idp.v1.IDPUserLink | - |  |




### ListHumanPasswordlessRequest



| Field | Type | Description | Validation |
| ----- | ---- | ----------- | ----------- |
| user_id |  string | - | string.min_len: 1<br /> string.max_len: 200<br />  |




### ListHumanPasswordlessResponse



| Field | Type | Description | Validation |
| ----- | ---- | ----------- | ----------- |
| result | repeated zitadel.user.v1.WebAuthNToken | - |  |




### ListLoginPolicyIDPsRequest



| Field | Type | Description | Validation |
| ----- | ---- | ----------- | ----------- |
| query |  zitadel.v1.ListQuery | - |  |




### ListLoginPolicyIDPsResponse



| Field | Type | Description | Validation |
| ----- | ---- | ----------- | ----------- |
| details |  zitadel.v1.ListDetails | - |  |
| result | repeated zitadel.idp.v1.IDPLoginPolicyLink | - |  |




### ListLoginPolicyMultiFactorsRequest





### ListLoginPolicyMultiFactorsResponse



| Field | Type | Description | Validation |
| ----- | ---- | ----------- | ----------- |
| details |  zitadel.v1.ListDetails | - |  |
| result | repeated zitadel.policy.v1.MultiFactorType | - |  |




### ListLoginPolicySecondFactorsRequest





### ListLoginPolicySecondFactorsResponse



| Field | Type | Description | Validation |
| ----- | ---- | ----------- | ----------- |
| details |  zitadel.v1.ListDetails | - |  |
| result | repeated zitadel.policy.v1.SecondFactorType | - |  |




### ListMachineKeysRequest



| Field | Type | Description | Validation |
| ----- | ---- | ----------- | ----------- |
| user_id |  string | - | string.min_len: 1<br /> string.max_len: 200<br />  |
| query |  zitadel.v1.ListQuery | list limitations and ordering |  |




### ListMachineKeysResponse



| Field | Type | Description | Validation |
| ----- | ---- | ----------- | ----------- |
| details |  zitadel.v1.ListDetails | - |  |
| result | repeated zitadel.authn.v1.Key | - |  |




### ListOrgChangesRequest



| Field | Type | Description | Validation |
| ----- | ---- | ----------- | ----------- |
| query |  zitadel.change.v1.ChangeQuery | list limitations and ordering |  |




### ListOrgChangesResponse



| Field | Type | Description | Validation |
| ----- | ---- | ----------- | ----------- |
| result | repeated zitadel.change.v1.Change | zitadel.v1.ListDetails details = 1; was always returned empty (as we cannot get the necessary infos) |  |




### ListOrgDomainsRequest



| Field | Type | Description | Validation |
| ----- | ---- | ----------- | ----------- |
| query |  zitadel.v1.ListQuery | list limitations and ordering |  |
| queries | repeated zitadel.org.v1.DomainSearchQuery | criterias the client is looking for |  |




### ListOrgDomainsResponse



| Field | Type | Description | Validation |
| ----- | ---- | ----------- | ----------- |
| details |  zitadel.v1.ListDetails | - |  |
| result | repeated zitadel.org.v1.Domain | - |  |




### ListOrgIDPsRequest



| Field | Type | Description | Validation |
| ----- | ---- | ----------- | ----------- |
| query |  zitadel.v1.ListQuery | list limitations and ordering |  |
| sorting_column |  zitadel.idp.v1.IDPFieldName | the field the result is sorted |  |
| queries | repeated IDPQuery | criterias the client is looking for |  |




### ListOrgIDPsResponse



| Field | Type | Description | Validation |
| ----- | ---- | ----------- | ----------- |
| details |  zitadel.v1.ListDetails | - |  |
| sorting_column |  zitadel.idp.v1.IDPFieldName | - |  |
| result | repeated zitadel.idp.v1.IDP | - |  |




### ListOrgMemberRolesRequest
This is an empty request




### ListOrgMemberRolesResponse



| Field | Type | Description | Validation |
| ----- | ---- | ----------- | ----------- |
| result | repeated string | - |  |




### ListOrgMembersRequest



| Field | Type | Description | Validation |
| ----- | ---- | ----------- | ----------- |
| query |  zitadel.v1.ListQuery | list limitations and ordering |  |
| queries | repeated zitadel.member.v1.SearchQuery | criterias the client is looking for |  |




### ListOrgMembersResponse



| Field | Type | Description | Validation |
| ----- | ---- | ----------- | ----------- |
| details |  zitadel.v1.ListDetails | list limitations and ordering |  |
| result | repeated zitadel.member.v1.Member | criterias the client is looking for |  |




### ListOrgMetadataRequest



| Field | Type | Description | Validation |
| ----- | ---- | ----------- | ----------- |
| query |  zitadel.v1.ListQuery | - |  |
| queries | repeated zitadel.metadata.v1.MetadataQuery | - |  |




### ListOrgMetadataResponse



| Field | Type | Description | Validation |
| ----- | ---- | ----------- | ----------- |
| details |  zitadel.v1.ListDetails | - |  |
| result | repeated zitadel.metadata.v1.Metadata | - |  |




### ListPersonalAccessTokensRequest



| Field | Type | Description | Validation |
| ----- | ---- | ----------- | ----------- |
| user_id |  string | - | string.min_len: 1<br /> string.max_len: 200<br />  |
| query |  zitadel.v1.ListQuery | list limitations and ordering |  |




### ListPersonalAccessTokensResponse



| Field | Type | Description | Validation |
| ----- | ---- | ----------- | ----------- |
| details |  zitadel.v1.ListDetails | - |  |
| result | repeated zitadel.user.v1.PersonalAccessToken | - |  |




### ListProjectChangesRequest



| Field | Type | Description | Validation |
| ----- | ---- | ----------- | ----------- |
| query |  zitadel.change.v1.ChangeQuery | list limitations and ordering |  |
| project_id |  string | - | string.min_len: 1<br /> string.max_len: 200<br />  |




### ListProjectChangesResponse



| Field | Type | Description | Validation |
| ----- | ---- | ----------- | ----------- |
| result | repeated zitadel.change.v1.Change | zitadel.v1.ListDetails details = 1; was always returned empty (as we cannot get the necessary infos) |  |




### ListProjectGrantChangesRequest



| Field | Type | Description | Validation |
| ----- | ---- | ----------- | ----------- |
| query |  zitadel.change.v1.ChangeQuery | list limitations and ordering |  |
| project_id |  string | - | string.min_len: 1<br /> string.max_len: 200<br />  |
| grant_id |  string | - | string.min_len: 1<br /> string.max_len: 200<br />  |




### ListProjectGrantChangesResponse



| Field | Type | Description | Validation |
| ----- | ---- | ----------- | ----------- |
| result | repeated zitadel.change.v1.Change | zitadel.v1.ListDetails details = 1; was always returned empty (as we cannot get the necessary infos) |  |




### ListProjectGrantMemberRolesRequest



| Field | Type | Description | Validation |
| ----- | ---- | ----------- | ----------- |
| query |  zitadel.v1.ListQuery | - |  |
| result | repeated string | - |  |




### ListProjectGrantMemberRolesResponse



| Field | Type | Description | Validation |
| ----- | ---- | ----------- | ----------- |
| details |  zitadel.v1.ListDetails | - |  |
| result | repeated string | - |  |




### ListProjectGrantMembersRequest



| Field | Type | Description | Validation |
| ----- | ---- | ----------- | ----------- |
| project_id |  string | - | string.min_len: 1<br /> string.max_len: 200<br />  |
| grant_id |  string | - | string.min_len: 1<br /> string.max_len: 200<br />  |
| query |  zitadel.v1.ListQuery | list limitations and ordering |  |
| queries | repeated zitadel.member.v1.SearchQuery | criterias the client is looking for |  |




### ListProjectGrantMembersResponse



| Field | Type | Description | Validation |
| ----- | ---- | ----------- | ----------- |
| details |  zitadel.v1.ListDetails | - |  |
| result | repeated zitadel.member.v1.Member | - |  |




### ListProjectGrantsRequest



| Field | Type | Description | Validation |
| ----- | ---- | ----------- | ----------- |
| project_id |  string | - | string.min_len: 1<br /> string.max_len: 200<br />  |
| query |  zitadel.v1.ListQuery | list limitations and ordering |  |
| queries | repeated zitadel.project.v1.ProjectGrantQuery | criterias the client is looking for |  |




### ListProjectGrantsResponse



| Field | Type | Description | Validation |
| ----- | ---- | ----------- | ----------- |
| details |  zitadel.v1.ListDetails | - |  |
| result | repeated zitadel.project.v1.GrantedProject | - |  |




### ListProjectMemberRolesRequest
This is an empty request




### ListProjectMemberRolesResponse



| Field | Type | Description | Validation |
| ----- | ---- | ----------- | ----------- |
| details |  zitadel.v1.ListDetails | - |  |
| result | repeated string | - |  |




### ListProjectMembersRequest



| Field | Type | Description | Validation |
| ----- | ---- | ----------- | ----------- |
| project_id |  string | - | string.min_len: 1<br /> string.max_len: 200<br />  |
| query |  zitadel.v1.ListQuery | list limitations and ordering |  |
| queries | repeated zitadel.member.v1.SearchQuery | criterias the client is looking for |  |




### ListProjectMembersResponse



| Field | Type | Description | Validation |
| ----- | ---- | ----------- | ----------- |
| details |  zitadel.v1.ListDetails | - |  |
| result | repeated zitadel.member.v1.Member | - |  |




### ListProjectRolesRequest



| Field | Type | Description | Validation |
| ----- | ---- | ----------- | ----------- |
| project_id |  string | - | string.min_len: 1<br /> string.max_len: 200<br />  |
| query |  zitadel.v1.ListQuery | list limitations and ordering |  |
| queries | repeated zitadel.project.v1.RoleQuery | criterias the client is looking for |  |




### ListProjectRolesResponse



| Field | Type | Description | Validation |
| ----- | ---- | ----------- | ----------- |
| details |  zitadel.v1.ListDetails | - |  |
| result | repeated zitadel.project.v1.Role | - |  |




### ListProjectsRequest



| Field | Type | Description | Validation |
| ----- | ---- | ----------- | ----------- |
| query |  zitadel.v1.ListQuery | list limitations and ordering |  |
| queries | repeated zitadel.project.v1.ProjectQuery | criterias the client is looking for |  |




### ListProjectsResponse



| Field | Type | Description | Validation |
| ----- | ---- | ----------- | ----------- |
| details |  zitadel.v1.ListDetails | - |  |
| result | repeated zitadel.project.v1.Project | - |  |




### ListProvidersRequest



| Field | Type | Description | Validation |
| ----- | ---- | ----------- | ----------- |
| query |  zitadel.v1.ListQuery | list limitations and ordering |  |
| queries | repeated ProviderQuery | criteria the client is looking for |  |




### ListProvidersResponse



| Field | Type | Description | Validation |
| ----- | ---- | ----------- | ----------- |
| details |  zitadel.v1.ListDetails | - |  |
| result | repeated zitadel.idp.v1.Provider | - |  |




### ListUserChangesRequest



| Field | Type | Description | Validation |
| ----- | ---- | ----------- | ----------- |
| query |  zitadel.change.v1.ChangeQuery | list limitations and ordering |  |
| user_id |  string | - | string.min_len: 1<br /> string.max_len: 200<br />  |




### ListUserChangesResponse



| Field | Type | Description | Validation |
| ----- | ---- | ----------- | ----------- |
| result | repeated zitadel.change.v1.Change | zitadel.v1.ListDetails details = 1; was always returned empty (as we cannot get the necessary infos) |  |




### ListUserGrantRequest



| Field | Type | Description | Validation |
| ----- | ---- | ----------- | ----------- |
| query |  zitadel.v1.ListQuery | list limitations and ordering |  |
| queries | repeated zitadel.user.v1.UserGrantQuery | criterias the client is looking for |  |




### ListUserGrantResponse



| Field | Type | Description | Validation |
| ----- | ---- | ----------- | ----------- |
| details |  zitadel.v1.ListDetails | - |  |
| result | repeated zitadel.user.v1.UserGrant | - |  |




### ListUserMembershipsRequest



| Field | Type | Description | Validation |
| ----- | ---- | ----------- | ----------- |
| user_id |  string | list limitations and ordering | string.min_len: 1<br /> string.max_len: 200<br />  |
| query |  zitadel.v1.ListQuery | the field the result is sorted |  |
| queries | repeated zitadel.user.v1.MembershipQuery | criterias the client is looking for |  |




### ListUserMembershipsResponse



| Field | Type | Description | Validation |
| ----- | ---- | ----------- | ----------- |
| details |  zitadel.v1.ListDetails | - |  |
| result | repeated zitadel.user.v1.Membership | - |  |




### ListUserMetadataRequest



| Field | Type | Description | Validation |
| ----- | ---- | ----------- | ----------- |
| id |  string | - | string.min_len: 1<br /> string.max_len: 200<br />  |
| query |  zitadel.v1.ListQuery | - |  |
| queries | repeated zitadel.metadata.v1.MetadataQuery | - |  |




### ListUserMetadataResponse



| Field | Type | Description | Validation |
| ----- | ---- | ----------- | ----------- |
| details |  zitadel.v1.ListDetails | - |  |
| result | repeated zitadel.metadata.v1.Metadata | - |  |




### ListUsersRequest



| Field | Type | Description | Validation |
| ----- | ---- | ----------- | ----------- |
| query |  zitadel.v1.ListQuery | list limitations and ordering |  |
| sorting_column |  zitadel.user.v1.UserFieldName | the field the result is sorted |  |
| queries | repeated zitadel.user.v1.SearchQuery | criterias the client is looking for |  |




### ListUsersResponse



| Field | Type | Description | Validation |
| ----- | ---- | ----------- | ----------- |
| details |  zitadel.v1.ListDetails | - |  |
| sorting_column |  zitadel.user.v1.UserFieldName | - |  |
| result | repeated zitadel.user.v1.User | - |  |




### LockUserRequest



| Field | Type | Description | Validation |
| ----- | ---- | ----------- | ----------- |
| id |  string | - | string.min_len: 1<br /> string.max_len: 200<br />  |




### LockUserResponse



| Field | Type | Description | Validation |
| ----- | ---- | ----------- | ----------- |
| details |  zitadel.v1.ObjectDetails | - |  |




### ProviderQuery



| Field | Type | Description | Validation |
| ----- | ---- | ----------- | ----------- |
| [**oneof**](https://developers.google.com/protocol-buffers/docs/proto3#oneof) query.idp_id_query |  zitadel.idp.v1.IDPIDQuery | - |  |
| [**oneof**](https://developers.google.com/protocol-buffers/docs/proto3#oneof) query.idp_name_query |  zitadel.idp.v1.IDPNameQuery | - |  |
| [**oneof**](https://developers.google.com/protocol-buffers/docs/proto3#oneof) query.owner_type_query |  zitadel.idp.v1.IDPOwnerTypeQuery | - |  |




### ReactivateActionRequest



| Field | Type | Description | Validation |
| ----- | ---- | ----------- | ----------- |
| id |  string | - |  |




### ReactivateActionResponse



| Field | Type | Description | Validation |
| ----- | ---- | ----------- | ----------- |
| details |  zitadel.v1.ObjectDetails | - |  |




### ReactivateAppRequest



| Field | Type | Description | Validation |
| ----- | ---- | ----------- | ----------- |
| project_id |  string | - | string.min_len: 1<br /> string.max_len: 200<br />  |
| app_id |  string | - | string.min_len: 1<br /> string.max_len: 200<br />  |




### ReactivateAppResponse



| Field | Type | Description | Validation |
| ----- | ---- | ----------- | ----------- |
| details |  zitadel.v1.ObjectDetails | - |  |




### ReactivateOrgIDPRequest



| Field | Type | Description | Validation |
| ----- | ---- | ----------- | ----------- |
| idp_id |  string | - | string.min_len: 1<br /> string.max_len: 200<br />  |




### ReactivateOrgIDPResponse



| Field | Type | Description | Validation |
| ----- | ---- | ----------- | ----------- |
| details |  zitadel.v1.ObjectDetails | - |  |




### ReactivateOrgRequest
This is an empty request




### ReactivateOrgResponse



| Field | Type | Description | Validation |
| ----- | ---- | ----------- | ----------- |
| details |  zitadel.v1.ObjectDetails | - |  |




### ReactivateProjectGrantRequest



| Field | Type | Description | Validation |
| ----- | ---- | ----------- | ----------- |
| project_id |  string | - | string.min_len: 1<br /> string.max_len: 200<br />  |
| grant_id |  string | - | string.min_len: 1<br /> string.max_len: 200<br />  |




### ReactivateProjectGrantResponse



| Field | Type | Description | Validation |
| ----- | ---- | ----------- | ----------- |
| details |  zitadel.v1.ObjectDetails | - |  |




### ReactivateProjectRequest



| Field | Type | Description | Validation |
| ----- | ---- | ----------- | ----------- |
| id |  string | - | string.min_len: 1<br /> string.max_len: 200<br />  |




### ReactivateProjectResponse



| Field | Type | Description | Validation |
| ----- | ---- | ----------- | ----------- |
| details |  zitadel.v1.ObjectDetails | - |  |




### ReactivateUserGrantRequest



| Field | Type | Description | Validation |
| ----- | ---- | ----------- | ----------- |
| user_id |  string | - | string.min_len: 1<br /> string.max_len: 200<br />  |
| grant_id |  string | - | string.min_len: 1<br /> string.max_len: 200<br />  |




### ReactivateUserGrantResponse



| Field | Type | Description | Validation |
| ----- | ---- | ----------- | ----------- |
| details |  zitadel.v1.ObjectDetails | - |  |




### ReactivateUserRequest



| Field | Type | Description | Validation |
| ----- | ---- | ----------- | ----------- |
| id |  string | - | string.min_len: 1<br /> string.max_len: 200<br />  |




### ReactivateUserResponse



| Field | Type | Description | Validation |
| ----- | ---- | ----------- | ----------- |
| details |  zitadel.v1.ObjectDetails | - |  |




### RegenerateAPIClientSecretRequest



| Field | Type | Description | Validation |
| ----- | ---- | ----------- | ----------- |
| project_id |  string | - | string.min_len: 1<br /> string.max_len: 200<br />  |
| app_id |  string | - | string.min_len: 1<br /> string.max_len: 200<br />  |




### RegenerateAPIClientSecretResponse



| Field | Type | Description | Validation |
| ----- | ---- | ----------- | ----------- |
| client_secret |  string | - |  |
| details |  zitadel.v1.ObjectDetails | - |  |




### RegenerateOIDCClientSecretRequest



| Field | Type | Description | Validation |
| ----- | ---- | ----------- | ----------- |
| project_id |  string | - | string.min_len: 1<br /> string.max_len: 200<br />  |
| app_id |  string | - | string.min_len: 1<br /> string.max_len: 200<br />  |




### RegenerateOIDCClientSecretResponse



| Field | Type | Description | Validation |
| ----- | ---- | ----------- | ----------- |
| client_secret |  string | - |  |
| details |  zitadel.v1.ObjectDetails | - |  |




### RemoveAppKeyRequest



| Field | Type | Description | Validation |
| ----- | ---- | ----------- | ----------- |
| project_id |  string | - | string.min_len: 1<br /> string.max_len: 200<br />  |
| app_id |  string | - | string.min_len: 1<br /> string.max_len: 200<br />  |
| key_id |  string | - | string.min_len: 1<br /> string.max_len: 200<br />  |




### RemoveAppKeyResponse



| Field | Type | Description | Validation |
| ----- | ---- | ----------- | ----------- |
| details |  zitadel.v1.ObjectDetails | - |  |




### RemoveAppRequest



| Field | Type | Description | Validation |
| ----- | ---- | ----------- | ----------- |
| project_id |  string | - | string.min_len: 1<br /> string.max_len: 200<br />  |
| app_id |  string | - | string.min_len: 1<br /> string.max_len: 200<br />  |




### RemoveAppResponse



| Field | Type | Description | Validation |
| ----- | ---- | ----------- | ----------- |
| details |  zitadel.v1.ObjectDetails | - |  |




### RemoveCustomLabelPolicyFontRequest
This is an empty request




### RemoveCustomLabelPolicyFontResponse



| Field | Type | Description | Validation |
| ----- | ---- | ----------- | ----------- |
| details |  zitadel.v1.ObjectDetails | - |  |




### RemoveCustomLabelPolicyIconDarkRequest
This is an empty request




### RemoveCustomLabelPolicyIconDarkResponse



| Field | Type | Description | Validation |
| ----- | ---- | ----------- | ----------- |
| details |  zitadel.v1.ObjectDetails | - |  |




### RemoveCustomLabelPolicyIconRequest
This is an empty request




### RemoveCustomLabelPolicyIconResponse



| Field | Type | Description | Validation |
| ----- | ---- | ----------- | ----------- |
| details |  zitadel.v1.ObjectDetails | - |  |




### RemoveCustomLabelPolicyLogoDarkRequest
This is an empty request




### RemoveCustomLabelPolicyLogoDarkResponse



| Field | Type | Description | Validation |
| ----- | ---- | ----------- | ----------- |
| details |  zitadel.v1.ObjectDetails | - |  |




### RemoveCustomLabelPolicyLogoRequest
This is an empty request




### RemoveCustomLabelPolicyLogoResponse



| Field | Type | Description | Validation |
| ----- | ---- | ----------- | ----------- |
| details |  zitadel.v1.ObjectDetails | - |  |




### RemoveHumanAuthFactorOTPRequest



| Field | Type | Description | Validation |
| ----- | ---- | ----------- | ----------- |
| user_id |  string | - | string.min_len: 1<br /> string.max_len: 200<br />  |




### RemoveHumanAuthFactorOTPResponse



| Field | Type | Description | Validation |
| ----- | ---- | ----------- | ----------- |
| details |  zitadel.v1.ObjectDetails | - |  |




### RemoveHumanAuthFactorU2FRequest



| Field | Type | Description | Validation |
| ----- | ---- | ----------- | ----------- |
| user_id |  string | - | string.min_len: 1<br /> string.max_len: 200<br />  |
| token_id |  string | - | string.min_len: 1<br /> string.max_len: 200<br />  |




### RemoveHumanAuthFactorU2FResponse



| Field | Type | Description | Validation |
| ----- | ---- | ----------- | ----------- |
| details |  zitadel.v1.ObjectDetails | - |  |




### RemoveHumanAvatarRequest



| Field | Type | Description | Validation |
| ----- | ---- | ----------- | ----------- |
| user_id |  string | - | string.min_len: 1<br /> string.max_len: 200<br />  |




### RemoveHumanAvatarResponse



| Field | Type | Description | Validation |
| ----- | ---- | ----------- | ----------- |
| details |  zitadel.v1.ObjectDetails | - |  |




### RemoveHumanLinkedIDPRequest



| Field | Type | Description | Validation |
| ----- | ---- | ----------- | ----------- |
| user_id |  string | - | string.min_len: 1<br /> string.max_len: 200<br />  |
| idp_id |  string | - | string.min_len: 1<br /> string.max_len: 200<br />  |
| linked_user_id |  string | - | string.min_len: 1<br /> string.max_len: 200<br />  |




### RemoveHumanLinkedIDPResponse



| Field | Type | Description | Validation |
| ----- | ---- | ----------- | ----------- |
| details |  zitadel.v1.ObjectDetails | - |  |




### RemoveHumanPasswordlessRequest



| Field | Type | Description | Validation |
| ----- | ---- | ----------- | ----------- |
| user_id |  string | - | string.min_len: 1<br /> string.max_len: 200<br />  |
| token_id |  string | - | string.min_len: 1<br /> string.max_len: 200<br />  |




### RemoveHumanPasswordlessResponse



| Field | Type | Description | Validation |
| ----- | ---- | ----------- | ----------- |
| details |  zitadel.v1.ObjectDetails | - |  |




### RemoveHumanPhoneRequest



| Field | Type | Description | Validation |
| ----- | ---- | ----------- | ----------- |
| user_id |  string | - | string.min_len: 1<br /> string.max_len: 200<br />  |




### RemoveHumanPhoneResponse



| Field | Type | Description | Validation |
| ----- | ---- | ----------- | ----------- |
| details |  zitadel.v1.ObjectDetails | - |  |




### RemoveIDPFromLoginPolicyRequest



| Field | Type | Description | Validation |
| ----- | ---- | ----------- | ----------- |
| idp_id |  string | - | string.min_len: 1<br /> string.max_len: 200<br />  |




### RemoveIDPFromLoginPolicyResponse



| Field | Type | Description | Validation |
| ----- | ---- | ----------- | ----------- |
| details |  zitadel.v1.ObjectDetails | - |  |




### RemoveMachineKeyRequest



| Field | Type | Description | Validation |
| ----- | ---- | ----------- | ----------- |
| user_id |  string | - | string.min_len: 1<br /> string.max_len: 200<br />  |
| key_id |  string | - | string.min_len: 1<br /> string.max_len: 200<br />  |




### RemoveMachineKeyResponse



| Field | Type | Description | Validation |
| ----- | ---- | ----------- | ----------- |
| details |  zitadel.v1.ObjectDetails | - |  |




### RemoveMachineSecretRequest



| Field | Type | Description | Validation |
| ----- | ---- | ----------- | ----------- |
| user_id |  string | - | string.min_len: 1<br /> string.max_len: 200<br />  |




### RemoveMachineSecretResponse



| Field | Type | Description | Validation |
| ----- | ---- | ----------- | ----------- |
| details |  zitadel.v1.ObjectDetails | - |  |




### RemoveMultiFactorFromLoginPolicyRequest



| Field | Type | Description | Validation |
| ----- | ---- | ----------- | ----------- |
| type |  zitadel.policy.v1.MultiFactorType | - | enum.defined_only: true<br /> enum.not_in: [0]<br />  |




### RemoveMultiFactorFromLoginPolicyResponse



| Field | Type | Description | Validation |
| ----- | ---- | ----------- | ----------- |
| details |  zitadel.v1.ObjectDetails | - |  |




### RemoveOrgDomainRequest



| Field | Type | Description | Validation |
| ----- | ---- | ----------- | ----------- |
| domain |  string | - | string.min_len: 1<br /> string.max_len: 200<br />  |




### RemoveOrgDomainResponse



| Field | Type | Description | Validation |
| ----- | ---- | ----------- | ----------- |
| details |  zitadel.v1.ObjectDetails | - |  |




### RemoveOrgIDPRequest



| Field | Type | Description | Validation |
| ----- | ---- | ----------- | ----------- |
| idp_id |  string | - | string.min_len: 1<br /> string.max_len: 200<br />  |




### RemoveOrgIDPResponse
This is an empty response




### RemoveOrgMemberRequest



| Field | Type | Description | Validation |
| ----- | ---- | ----------- | ----------- |
| user_id |  string | - | string.min_len: 1<br /> string.max_len: 200<br />  |




### RemoveOrgMemberResponse



| Field | Type | Description | Validation |
| ----- | ---- | ----------- | ----------- |
| details |  zitadel.v1.ObjectDetails | - |  |




### RemoveOrgMetadataRequest



| Field | Type | Description | Validation |
| ----- | ---- | ----------- | ----------- |
| key |  string | - | string.min_len: 1<br /> string.max_len: 200<br />  |




### RemoveOrgMetadataResponse



| Field | Type | Description | Validation |
| ----- | ---- | ----------- | ----------- |
| details |  zitadel.v1.ObjectDetails | - |  |




### RemoveOrgRequest





### RemoveOrgResponse



| Field | Type | Description | Validation |
| ----- | ---- | ----------- | ----------- |
| details |  zitadel.v1.ObjectDetails | - |  |




### RemovePersonalAccessTokenRequest



| Field | Type | Description | Validation |
| ----- | ---- | ----------- | ----------- |
| user_id |  string | - | string.min_len: 1<br /> string.max_len: 200<br />  |
| token_id |  string | - | string.min_len: 1<br /> string.max_len: 200<br />  |




### RemovePersonalAccessTokenResponse



| Field | Type | Description | Validation |
| ----- | ---- | ----------- | ----------- |
| details |  zitadel.v1.ObjectDetails | - |  |




### RemoveProjectGrantMemberRequest



| Field | Type | Description | Validation |
| ----- | ---- | ----------- | ----------- |
| project_id |  string | - | string.min_len: 1<br /> string.max_len: 200<br />  |
| grant_id |  string | - | string.min_len: 1<br /> string.max_len: 200<br />  |
| user_id |  string | - | string.min_len: 1<br /> string.max_len: 200<br />  |




### RemoveProjectGrantMemberResponse



| Field | Type | Description | Validation |
| ----- | ---- | ----------- | ----------- |
| details |  zitadel.v1.ObjectDetails | - |  |




### RemoveProjectGrantRequest



| Field | Type | Description | Validation |
| ----- | ---- | ----------- | ----------- |
| project_id |  string | - | string.min_len: 1<br /> string.max_len: 200<br />  |
| grant_id |  string | - | string.min_len: 1<br /> string.max_len: 200<br />  |




### RemoveProjectGrantResponse



| Field | Type | Description | Validation |
| ----- | ---- | ----------- | ----------- |
| details |  zitadel.v1.ObjectDetails | - |  |




### RemoveProjectMemberRequest



| Field | Type | Description | Validation |
| ----- | ---- | ----------- | ----------- |
| project_id |  string | - | string.min_len: 1<br /> string.max_len: 200<br />  |
| user_id |  string | - | string.min_len: 1<br /> string.max_len: 200<br />  |




### RemoveProjectMemberResponse



| Field | Type | Description | Validation |
| ----- | ---- | ----------- | ----------- |
| details |  zitadel.v1.ObjectDetails | - |  |




### RemoveProjectRequest



| Field | Type | Description | Validation |
| ----- | ---- | ----------- | ----------- |
| id |  string | - | string.min_len: 1<br /> string.max_len: 200<br />  |




### RemoveProjectResponse



| Field | Type | Description | Validation |
| ----- | ---- | ----------- | ----------- |
| details |  zitadel.v1.ObjectDetails | - |  |




### RemoveProjectRoleRequest



| Field | Type | Description | Validation |
| ----- | ---- | ----------- | ----------- |
| project_id |  string | - | string.min_len: 1<br /> string.max_len: 200<br />  |
| role_key |  string | - | string.min_len: 1<br /> string.max_len: 200<br />  |




### RemoveProjectRoleResponse



| Field | Type | Description | Validation |
| ----- | ---- | ----------- | ----------- |
| details |  zitadel.v1.ObjectDetails | - |  |




### RemoveSecondFactorFromLoginPolicyRequest



| Field | Type | Description | Validation |
| ----- | ---- | ----------- | ----------- |
| type |  zitadel.policy.v1.SecondFactorType | - | enum.defined_only: true<br /> enum.not_in: [0]<br />  |




### RemoveSecondFactorFromLoginPolicyResponse



| Field | Type | Description | Validation |
| ----- | ---- | ----------- | ----------- |
| details |  zitadel.v1.ObjectDetails | - |  |




### RemoveUserGrantRequest



| Field | Type | Description | Validation |
| ----- | ---- | ----------- | ----------- |
| user_id |  string | - | string.min_len: 1<br /> string.max_len: 200<br />  |
| grant_id |  string | - | string.min_len: 1<br /> string.max_len: 200<br />  |




### RemoveUserGrantResponse



| Field | Type | Description | Validation |
| ----- | ---- | ----------- | ----------- |
| details |  zitadel.v1.ObjectDetails | - |  |




### RemoveUserMetadataRequest



| Field | Type | Description | Validation |
| ----- | ---- | ----------- | ----------- |
| id |  string | - | string.min_len: 1<br /> string.max_len: 200<br />  |
| key |  string | - | string.min_len: 1<br /> string.max_len: 200<br />  |




### RemoveUserMetadataResponse



| Field | Type | Description | Validation |
| ----- | ---- | ----------- | ----------- |
| details |  zitadel.v1.ObjectDetails | - |  |




### RemoveUserRequest



| Field | Type | Description | Validation |
| ----- | ---- | ----------- | ----------- |
| id |  string | - | string.min_len: 1<br /> string.max_len: 200<br />  |




### RemoveUserResponse



| Field | Type | Description | Validation |
| ----- | ---- | ----------- | ----------- |
| details |  zitadel.v1.ObjectDetails | - |  |




### ResendHumanEmailVerificationRequest



| Field | Type | Description | Validation |
| ----- | ---- | ----------- | ----------- |
| user_id |  string | - | string.min_len: 1<br /> string.max_len: 200<br />  |




### ResendHumanEmailVerificationResponse



| Field | Type | Description | Validation |
| ----- | ---- | ----------- | ----------- |
| details |  zitadel.v1.ObjectDetails | - |  |




### ResendHumanInitializationRequest



| Field | Type | Description | Validation |
| ----- | ---- | ----------- | ----------- |
| user_id |  string | - | string.min_len: 1<br /> string.max_len: 200<br />  |
| email |  string | - | string.email: true<br /> string.ignore_empty: true<br />  |




### ResendHumanInitializationResponse



| Field | Type | Description | Validation |
| ----- | ---- | ----------- | ----------- |
| details |  zitadel.v1.ObjectDetails | - |  |




### ResendHumanPhoneVerificationRequest



| Field | Type | Description | Validation |
| ----- | ---- | ----------- | ----------- |
| user_id |  string | - | string.min_len: 1<br /> string.max_len: 200<br />  |




### ResendHumanPhoneVerificationResponse



| Field | Type | Description | Validation |
| ----- | ---- | ----------- | ----------- |
| details |  zitadel.v1.ObjectDetails | - |  |




### ResetCustomDomainClaimedMessageTextToDefaultRequest
This is an empty request


| Field | Type | Description | Validation |
| ----- | ---- | ----------- | ----------- |
| language |  string | - | string.min_len: 1<br /> string.max_len: 200<br />  |




### ResetCustomDomainClaimedMessageTextToDefaultResponse



| Field | Type | Description | Validation |
| ----- | ---- | ----------- | ----------- |
| details |  zitadel.v1.ObjectDetails | - |  |




### ResetCustomInitMessageTextToDefaultRequest



| Field | Type | Description | Validation |
| ----- | ---- | ----------- | ----------- |
| language |  string | - | string.min_len: 1<br /> string.max_len: 200<br />  |




### ResetCustomInitMessageTextToDefaultResponse



| Field | Type | Description | Validation |
| ----- | ---- | ----------- | ----------- |
| details |  zitadel.v1.ObjectDetails | - |  |




### ResetCustomLoginTextsToDefaultRequest



| Field | Type | Description | Validation |
| ----- | ---- | ----------- | ----------- |
| language |  string | - | string.min_len: 1<br /> string.max_len: 200<br />  |




### ResetCustomLoginTextsToDefaultResponse



| Field | Type | Description | Validation |
| ----- | ---- | ----------- | ----------- |
| details |  zitadel.v1.ObjectDetails | - |  |




### ResetCustomPasswordChangeMessageTextToDefaultRequest



| Field | Type | Description | Validation |
| ----- | ---- | ----------- | ----------- |
| language |  string | - | string.min_len: 1<br /> string.max_len: 200<br />  |




### ResetCustomPasswordChangeMessageTextToDefaultResponse



| Field | Type | Description | Validation |
| ----- | ---- | ----------- | ----------- |
| details |  zitadel.v1.ObjectDetails | - |  |




### ResetCustomPasswordResetMessageTextToDefaultRequest



| Field | Type | Description | Validation |
| ----- | ---- | ----------- | ----------- |
| language |  string | - | string.min_len: 1<br /> string.max_len: 200<br />  |




### ResetCustomPasswordResetMessageTextToDefaultResponse



| Field | Type | Description | Validation |
| ----- | ---- | ----------- | ----------- |
| details |  zitadel.v1.ObjectDetails | - |  |




### ResetCustomPasswordlessRegistrationMessageTextToDefaultRequest



| Field | Type | Description | Validation |
| ----- | ---- | ----------- | ----------- |
| language |  string | - | string.min_len: 1<br /> string.max_len: 200<br />  |




### ResetCustomPasswordlessRegistrationMessageTextToDefaultResponse



| Field | Type | Description | Validation |
| ----- | ---- | ----------- | ----------- |
| details |  zitadel.v1.ObjectDetails | - |  |




### ResetCustomVerifyEmailMessageTextToDefaultRequest



| Field | Type | Description | Validation |
| ----- | ---- | ----------- | ----------- |
| language |  string | - | string.min_len: 1<br /> string.max_len: 200<br />  |




### ResetCustomVerifyEmailMessageTextToDefaultResponse



| Field | Type | Description | Validation |
| ----- | ---- | ----------- | ----------- |
| details |  zitadel.v1.ObjectDetails | - |  |




### ResetCustomVerifyPhoneMessageTextToDefaultRequest



| Field | Type | Description | Validation |
| ----- | ---- | ----------- | ----------- |
| language |  string | - | string.min_len: 1<br /> string.max_len: 200<br />  |




### ResetCustomVerifyPhoneMessageTextToDefaultResponse



| Field | Type | Description | Validation |
| ----- | ---- | ----------- | ----------- |
| details |  zitadel.v1.ObjectDetails | - |  |




### ResetLabelPolicyToDefaultRequest
This is an empty request




### ResetLabelPolicyToDefaultResponse



| Field | Type | Description | Validation |
| ----- | ---- | ----------- | ----------- |
| details |  zitadel.v1.ObjectDetails | - |  |




### ResetLockoutPolicyToDefaultRequest
This is an empty request




### ResetLockoutPolicyToDefaultResponse



| Field | Type | Description | Validation |
| ----- | ---- | ----------- | ----------- |
| details |  zitadel.v1.ObjectDetails | - |  |




### ResetLoginPolicyToDefaultRequest





### ResetLoginPolicyToDefaultResponse



| Field | Type | Description | Validation |
| ----- | ---- | ----------- | ----------- |
| details |  zitadel.v1.ObjectDetails | - |  |




### ResetNotificationPolicyToDefaultRequest
This is an empty request




### ResetNotificationPolicyToDefaultResponse



| Field | Type | Description | Validation |
| ----- | ---- | ----------- | ----------- |
| details |  zitadel.v1.ObjectDetails | - |  |




### ResetPasswordAgePolicyToDefaultRequest
This is an empty request




### ResetPasswordAgePolicyToDefaultResponse



| Field | Type | Description | Validation |
| ----- | ---- | ----------- | ----------- |
| details |  zitadel.v1.ObjectDetails | - |  |




### ResetPasswordComplexityPolicyToDefaultRequest
This is an empty request




### ResetPasswordComplexityPolicyToDefaultResponse



| Field | Type | Description | Validation |
| ----- | ---- | ----------- | ----------- |
| details |  zitadel.v1.ObjectDetails | - |  |




### ResetPrivacyPolicyToDefaultRequest
This is an empty request




### ResetPrivacyPolicyToDefaultResponse



| Field | Type | Description | Validation |
| ----- | ---- | ----------- | ----------- |
| details |  zitadel.v1.ObjectDetails | - |  |




### SendHumanResetPasswordNotificationRequest



| Field | Type | Description | Validation |
| ----- | ---- | ----------- | ----------- |
| user_id |  string | - | string.min_len: 1<br /> string.max_len: 200<br />  |
| type |  SendHumanResetPasswordNotificationRequest.Type | - | enum.defined_only: true<br />  |




### SendHumanResetPasswordNotificationResponse



| Field | Type | Description | Validation |
| ----- | ---- | ----------- | ----------- |
| details |  zitadel.v1.ObjectDetails | - |  |




### SendPasswordlessRegistrationRequest



| Field | Type | Description | Validation |
| ----- | ---- | ----------- | ----------- |
| user_id |  string | - | string.min_len: 1<br /> string.max_len: 200<br />  |




### SendPasswordlessRegistrationResponse



| Field | Type | Description | Validation |
| ----- | ---- | ----------- | ----------- |
| details |  zitadel.v1.ObjectDetails | - |  |




### SetCustomDomainClaimedMessageTextRequest



| Field | Type | Description | Validation |
| ----- | ---- | ----------- | ----------- |
| language |  string | - | string.min_len: 1<br /> string.max_len: 200<br />  |
| title |  string | - | string.max_len: 200<br />  |
| pre_header |  string | - | string.max_len: 200<br />  |
| subject |  string | - | string.max_len: 200<br />  |
| greeting |  string | - | string.max_len: 200<br />  |
| text |  string | - | string.max_len: 800<br />  |
| button_text |  string | - | string.max_len: 200<br />  |
| footer_text |  string | - | string.max_len: 200<br />  |




### SetCustomDomainClaimedMessageTextResponse



| Field | Type | Description | Validation |
| ----- | ---- | ----------- | ----------- |
| details |  zitadel.v1.ObjectDetails | - |  |




### SetCustomInitMessageTextRequest



| Field | Type | Description | Validation |
| ----- | ---- | ----------- | ----------- |
| language |  string | - | string.min_len: 1<br /> string.max_len: 200<br />  |
| title |  string | - | string.max_len: 200<br />  |
| pre_header |  string | - | string.max_len: 200<br />  |
| subject |  string | - | string.max_len: 200<br />  |
| greeting |  string | - | string.max_len: 200<br />  |
| text |  string | - | string.max_len: 800<br />  |
| button_text |  string | - | string.max_len: 200<br />  |
| footer_text |  string | - | string.max_len: 200<br />  |




### SetCustomInitMessageTextResponse



| Field | Type | Description | Validation |
| ----- | ---- | ----------- | ----------- |
| details |  zitadel.v1.ObjectDetails | - |  |




### SetCustomLoginTextsRequest



| Field | Type | Description | Validation |
| ----- | ---- | ----------- | ----------- |
| language |  string | - | string.min_len: 1<br /> string.max_len: 200<br />  |
| select_account_text |  zitadel.text.v1.SelectAccountScreenText | - |  |
| login_text |  zitadel.text.v1.LoginScreenText | - |  |
| password_text |  zitadel.text.v1.PasswordScreenText | - |  |
| username_change_text |  zitadel.text.v1.UsernameChangeScreenText | - |  |
| username_change_done_text |  zitadel.text.v1.UsernameChangeDoneScreenText | - |  |
| init_password_text |  zitadel.text.v1.InitPasswordScreenText | - |  |
| init_password_done_text |  zitadel.text.v1.InitPasswordDoneScreenText | - |  |
| email_verification_text |  zitadel.text.v1.EmailVerificationScreenText | - |  |
| email_verification_done_text |  zitadel.text.v1.EmailVerificationDoneScreenText | - |  |
| initialize_user_text |  zitadel.text.v1.InitializeUserScreenText | - |  |
| initialize_done_text |  zitadel.text.v1.InitializeUserDoneScreenText | - |  |
| init_mfa_prompt_text |  zitadel.text.v1.InitMFAPromptScreenText | - |  |
| init_mfa_otp_text |  zitadel.text.v1.InitMFAOTPScreenText | - |  |
| init_mfa_u2f_text |  zitadel.text.v1.InitMFAU2FScreenText | - |  |
| init_mfa_done_text |  zitadel.text.v1.InitMFADoneScreenText | - |  |
| mfa_providers_text |  zitadel.text.v1.MFAProvidersText | - |  |
| verify_mfa_otp_text |  zitadel.text.v1.VerifyMFAOTPScreenText | - |  |
| verify_mfa_u2f_text |  zitadel.text.v1.VerifyMFAU2FScreenText | - |  |
| passwordless_text |  zitadel.text.v1.PasswordlessScreenText | - |  |
| password_change_text |  zitadel.text.v1.PasswordChangeScreenText | - |  |
| password_change_done_text |  zitadel.text.v1.PasswordChangeDoneScreenText | - |  |
| password_reset_done_text |  zitadel.text.v1.PasswordResetDoneScreenText | - |  |
| registration_option_text |  zitadel.text.v1.RegistrationOptionScreenText | - |  |
| registration_user_text |  zitadel.text.v1.RegistrationUserScreenText | - |  |
| registration_org_text |  zitadel.text.v1.RegistrationOrgScreenText | - |  |
| linking_user_done_text |  zitadel.text.v1.LinkingUserDoneScreenText | - |  |
| external_user_not_found_text |  zitadel.text.v1.ExternalUserNotFoundScreenText | - |  |
| success_login_text |  zitadel.text.v1.SuccessLoginScreenText | - |  |
| logout_text |  zitadel.text.v1.LogoutDoneScreenText | - |  |
| footer_text |  zitadel.text.v1.FooterText | - |  |
| passwordless_prompt_text |  zitadel.text.v1.PasswordlessPromptScreenText | - |  |
| passwordless_registration_text |  zitadel.text.v1.PasswordlessRegistrationScreenText | - |  |
| passwordless_registration_done_text |  zitadel.text.v1.PasswordlessRegistrationDoneScreenText | - |  |
| external_registration_user_overview_text |  zitadel.text.v1.ExternalRegistrationUserOverviewScreenText | - |  |




### SetCustomLoginTextsResponse



| Field | Type | Description | Validation |
| ----- | ---- | ----------- | ----------- |
| details |  zitadel.v1.ObjectDetails | - |  |




### SetCustomPasswordChangeMessageTextRequest



| Field | Type | Description | Validation |
| ----- | ---- | ----------- | ----------- |
| language |  string | - | string.min_len: 1<br /> string.max_len: 200<br />  |
| title |  string | - | string.max_len: 200<br />  |
| pre_header |  string | - | string.max_len: 200<br />  |
| subject |  string | - | string.max_len: 200<br />  |
| greeting |  string | - | string.max_len: 200<br />  |
| text |  string | - | string.max_len: 800<br />  |
| button_text |  string | - | string.max_len: 200<br />  |
| footer_text |  string | - | string.max_len: 200<br />  |




### SetCustomPasswordChangeMessageTextResponse



| Field | Type | Description | Validation |
| ----- | ---- | ----------- | ----------- |
| details |  zitadel.v1.ObjectDetails | - |  |




### SetCustomPasswordResetMessageTextRequest



| Field | Type | Description | Validation |
| ----- | ---- | ----------- | ----------- |
| language |  string | - | string.min_len: 1<br /> string.max_len: 200<br />  |
| title |  string | - | string.max_len: 200<br />  |
| pre_header |  string | - | string.max_len: 200<br />  |
| subject |  string | - | string.max_len: 200<br />  |
| greeting |  string | - | string.max_len: 200<br />  |
| text |  string | - | string.max_len: 800<br />  |
| button_text |  string | - | string.max_len: 200<br />  |
| footer_text |  string | - | string.max_len: 200<br />  |




### SetCustomPasswordResetMessageTextResponse



| Field | Type | Description | Validation |
| ----- | ---- | ----------- | ----------- |
| details |  zitadel.v1.ObjectDetails | - |  |




### SetCustomPasswordlessRegistrationMessageTextRequest



| Field | Type | Description | Validation |
| ----- | ---- | ----------- | ----------- |
| language |  string | - | string.min_len: 1<br /> string.max_len: 200<br />  |
| title |  string | - | string.max_len: 200<br />  |
| pre_header |  string | - | string.max_len: 200<br />  |
| subject |  string | - | string.max_len: 200<br />  |
| greeting |  string | - | string.max_len: 200<br />  |
| text |  string | - | string.max_len: 800<br />  |
| button_text |  string | - | string.max_len: 200<br />  |
| footer_text |  string | - | string.max_len: 200<br />  |




### SetCustomPasswordlessRegistrationMessageTextResponse



| Field | Type | Description | Validation |
| ----- | ---- | ----------- | ----------- |
| details |  zitadel.v1.ObjectDetails | - |  |




### SetCustomVerifyEmailMessageTextRequest



| Field | Type | Description | Validation |
| ----- | ---- | ----------- | ----------- |
| language |  string | - | string.min_len: 1<br /> string.max_len: 200<br />  |
| title |  string | - | string.max_len: 200<br />  |
| pre_header |  string | - | string.max_len: 200<br />  |
| subject |  string | - | string.max_len: 200<br />  |
| greeting |  string | - | string.max_len: 200<br />  |
| text |  string | - | string.max_len: 800<br />  |
| button_text |  string | - | string.max_len: 200<br />  |
| footer_text |  string | - | string.max_len: 200<br />  |




### SetCustomVerifyEmailMessageTextResponse



| Field | Type | Description | Validation |
| ----- | ---- | ----------- | ----------- |
| details |  zitadel.v1.ObjectDetails | - |  |




### SetCustomVerifyPhoneMessageTextRequest



| Field | Type | Description | Validation |
| ----- | ---- | ----------- | ----------- |
| language |  string | - | string.min_len: 1<br /> string.max_len: 200<br />  |
| title |  string | - | string.max_len: 200<br />  |
| pre_header |  string | - | string.max_len: 200<br />  |
| subject |  string | - | string.max_len: 200<br />  |
| greeting |  string | - | string.max_len: 200<br />  |
| text |  string | - | string.max_len: 800<br />  |
| button_text |  string | - | string.max_len: 200<br />  |
| footer_text |  string | - | string.max_len: 200<br />  |




### SetCustomVerifyPhoneMessageTextResponse



| Field | Type | Description | Validation |
| ----- | ---- | ----------- | ----------- |
| details |  zitadel.v1.ObjectDetails | - |  |




### SetHumanInitialPasswordRequest



| Field | Type | Description | Validation |
| ----- | ---- | ----------- | ----------- |
| user_id |  string | - | string.min_len: 1<br />  |
| password |  string | - | string.min_len: 1<br /> string.max_len: 72<br />  |




### SetHumanInitialPasswordResponse



| Field | Type | Description | Validation |
| ----- | ---- | ----------- | ----------- |
| details |  zitadel.v1.ObjectDetails | - |  |




### SetHumanPasswordRequest



| Field | Type | Description | Validation |
| ----- | ---- | ----------- | ----------- |
| user_id |  string | - | string.min_len: 1<br />  |
| password |  string | - | string.min_len: 1<br /> string.max_len: 72<br />  |
| no_change_required |  bool | - |  |




### SetHumanPasswordResponse



| Field | Type | Description | Validation |
| ----- | ---- | ----------- | ----------- |
| details |  zitadel.v1.ObjectDetails | - |  |




### SetOrgMetadataRequest



| Field | Type | Description | Validation |
| ----- | ---- | ----------- | ----------- |
| key |  string | - | string.min_len: 1<br /> string.max_len: 200<br />  |
| value |  bytes | - | bytes.min_len: 1<br /> bytes.max_len: 500000<br />  |




### SetOrgMetadataResponse



| Field | Type | Description | Validation |
| ----- | ---- | ----------- | ----------- |
| details |  zitadel.v1.ObjectDetails | - |  |




### SetPrimaryOrgDomainRequest



| Field | Type | Description | Validation |
| ----- | ---- | ----------- | ----------- |
| domain |  string | - | string.min_len: 1<br /> string.max_len: 200<br />  |




### SetPrimaryOrgDomainResponse



| Field | Type | Description | Validation |
| ----- | ---- | ----------- | ----------- |
| details |  zitadel.v1.ObjectDetails | - |  |




### SetTriggerActionsRequest



| Field | Type | Description | Validation |
| ----- | ---- | ----------- | ----------- |
| flow_type |  string | id of the flow type |  |
| trigger_type |  string | id of the trigger type |  |
| action_ids | repeated string | - |  |




### SetTriggerActionsResponse



| Field | Type | Description | Validation |
| ----- | ---- | ----------- | ----------- |
| details |  zitadel.v1.ObjectDetails | - |  |




### SetUserMetadataRequest



| Field | Type | Description | Validation |
| ----- | ---- | ----------- | ----------- |
| id |  string | - | string.min_len: 1<br /> string.max_len: 200<br />  |
| key |  string | - | string.min_len: 1<br /> string.max_len: 200<br />  |
| value |  bytes | - | bytes.min_len: 1<br /> bytes.max_len: 500000<br />  |




### SetUserMetadataResponse



| Field | Type | Description | Validation |
| ----- | ---- | ----------- | ----------- |
| id |  string | - |  |
| details |  zitadel.v1.ObjectDetails | - |  |




### UnlockUserRequest



| Field | Type | Description | Validation |
| ----- | ---- | ----------- | ----------- |
| id |  string | - | string.min_len: 1<br /> string.max_len: 200<br />  |




### UnlockUserResponse



| Field | Type | Description | Validation |
| ----- | ---- | ----------- | ----------- |
| details |  zitadel.v1.ObjectDetails | - |  |




### UpdateAPIAppConfigRequest



| Field | Type | Description | Validation |
| ----- | ---- | ----------- | ----------- |
| project_id |  string | - | string.min_len: 1<br /> string.max_len: 200<br />  |
| app_id |  string | - | string.min_len: 1<br /> string.max_len: 200<br />  |
| auth_method_type |  zitadel.app.v1.APIAuthMethodType | - | enum.defined_only: true<br />  |




### UpdateAPIAppConfigResponse



| Field | Type | Description | Validation |
| ----- | ---- | ----------- | ----------- |
| details |  zitadel.v1.ObjectDetails | - |  |




### UpdateActionRequest



| Field | Type | Description | Validation |
| ----- | ---- | ----------- | ----------- |
| id |  string | - | string.min_len: 1<br /> string.max_len: 200<br />  |
| name |  string | - | string.min_len: 1<br /> string.max_len: 200<br />  |
| script |  string | - | string.min_len: 1<br /> string.max_len: 2000<br />  |
| timeout |  google.protobuf.Duration | - | duration.lte.seconds: 20<br /> duration.lte.nanos: 0<br /> duration.gte.seconds: 0<br /> duration.gte.nanos: 0<br />  |
| allowed_to_fail |  bool | - |  |




### UpdateActionResponse



| Field | Type | Description | Validation |
| ----- | ---- | ----------- | ----------- |
| details |  zitadel.v1.ObjectDetails | - |  |




### UpdateAppRequest



| Field | Type | Description | Validation |
| ----- | ---- | ----------- | ----------- |
| project_id |  string | - | string.min_len: 1<br /> string.max_len: 200<br />  |
| app_id |  string | - | string.min_len: 1<br /> string.max_len: 200<br />  |
| name |  string | - | string.min_len: 1<br /> string.max_len: 200<br />  |




### UpdateAppResponse



| Field | Type | Description | Validation |
| ----- | ---- | ----------- | ----------- |
| details |  zitadel.v1.ObjectDetails | - |  |




### UpdateCustomLabelPolicyRequest



| Field | Type | Description | Validation |
| ----- | ---- | ----------- | ----------- |
| primary_color |  string | - | string.max_len: 50<br />  |
| hide_login_name_suffix |  bool | - |  |
| warn_color |  string | - | string.max_len: 50<br />  |
| background_color |  string | - | string.max_len: 50<br />  |
| font_color |  string | - | string.max_len: 50<br />  |
| primary_color_dark |  string | - | string.max_len: 50<br />  |
| background_color_dark |  string | - | string.max_len: 50<br />  |
| warn_color_dark |  string | - | string.max_len: 50<br />  |
| font_color_dark |  string | - | string.max_len: 50<br />  |
| disable_watermark |  bool | - |  |




### UpdateCustomLabelPolicyResponse



| Field | Type | Description | Validation |
| ----- | ---- | ----------- | ----------- |
| details |  zitadel.v1.ObjectDetails | - |  |




### UpdateCustomLockoutPolicyRequest



| Field | Type | Description | Validation |
| ----- | ---- | ----------- | ----------- |
| max_password_attempts |  uint32 | - |  |




### UpdateCustomLockoutPolicyResponse



| Field | Type | Description | Validation |
| ----- | ---- | ----------- | ----------- |
| details |  zitadel.v1.ObjectDetails | - |  |




### UpdateCustomLoginPolicyRequest



| Field | Type | Description | Validation |
| ----- | ---- | ----------- | ----------- |
| allow_username_password |  bool | - |  |
| allow_register |  bool | - |  |
| allow_external_idp |  bool | - |  |
| force_mfa |  bool | - |  |
| passwordless_type |  zitadel.policy.v1.PasswordlessType | - | enum.defined_only: true<br />  |
| hide_password_reset |  bool | - |  |
| ignore_unknown_usernames |  bool | - |  |
| default_redirect_uri |  string | - |  |
| password_check_lifetime |  google.protobuf.Duration | - |  |
| external_login_check_lifetime |  google.protobuf.Duration | - |  |
| mfa_init_skip_lifetime |  google.protobuf.Duration | - |  |
| second_factor_check_lifetime |  google.protobuf.Duration | - |  |
| multi_factor_check_lifetime |  google.protobuf.Duration | - |  |
| allow_domain_discovery |  bool | If set to true, the suffix (@domain.com) of an unknown username input on the login screen will be matched against the org domains and will redirect to the registration of that organisation on success. |  |
| disable_login_with_email |  bool | - |  |
| disable_login_with_phone |  bool | - |  |




### UpdateCustomLoginPolicyResponse



| Field | Type | Description | Validation |
| ----- | ---- | ----------- | ----------- |
| details |  zitadel.v1.ObjectDetails | - |  |




### UpdateCustomNotificationPolicyRequest



| Field | Type | Description | Validation |
| ----- | ---- | ----------- | ----------- |
| password_change |  bool | - |  |




### UpdateCustomNotificationPolicyResponse



| Field | Type | Description | Validation |
| ----- | ---- | ----------- | ----------- |
| details |  zitadel.v1.ObjectDetails | - |  |




### UpdateCustomPasswordAgePolicyRequest



| Field | Type | Description | Validation |
| ----- | ---- | ----------- | ----------- |
| max_age_days |  uint32 | - |  |
| expire_warn_days |  uint32 | - |  |




### UpdateCustomPasswordAgePolicyResponse



| Field | Type | Description | Validation |
| ----- | ---- | ----------- | ----------- |
| details |  zitadel.v1.ObjectDetails | - |  |




### UpdateCustomPasswordComplexityPolicyRequest



| Field | Type | Description | Validation |
| ----- | ---- | ----------- | ----------- |
| min_length |  uint64 | - |  |
| has_uppercase |  bool | - |  |
| has_lowercase |  bool | - |  |
| has_number |  bool | - |  |
| has_symbol |  bool | - |  |




### UpdateCustomPasswordComplexityPolicyResponse



| Field | Type | Description | Validation |
| ----- | ---- | ----------- | ----------- |
| details |  zitadel.v1.ObjectDetails | - |  |




### UpdateCustomPrivacyPolicyRequest



| Field | Type | Description | Validation |
| ----- | ---- | ----------- | ----------- |
| tos_link |  string | - |  |
| privacy_link |  string | - |  |
| help_link |  string | - |  |




### UpdateCustomPrivacyPolicyResponse



| Field | Type | Description | Validation |
| ----- | ---- | ----------- | ----------- |
| details |  zitadel.v1.ObjectDetails | - |  |




### UpdateGenericOAuthProviderRequest



| Field | Type | Description | Validation |
| ----- | ---- | ----------- | ----------- |
| id |  string | - | string.min_len: 1<br /> string.max_len: 200<br />  |
| name |  string | - | string.min_len: 1<br /> string.max_len: 200<br />  |
| client_id |  string | - | string.min_len: 1<br /> string.max_len: 200<br />  |
<<<<<<< HEAD
| client_secret |  string | - | string.max_len: 200<br />  |
=======
| client_secret |  string | client_secret will only be updated if provided | string.max_len: 200<br />  |
>>>>>>> fd879cdb
| authorization_endpoint |  string | - | string.min_len: 1<br /> string.max_len: 200<br />  |
| token_endpoint |  string | - | string.min_len: 1<br /> string.max_len: 200<br />  |
| user_endpoint |  string | - | string.min_len: 1<br /> string.max_len: 200<br />  |
| scopes | repeated string | - | repeated.max_items: 20<br /> repeated.items.string.min_len: 1<br /> repeated.items.string.max_len: 100<br />  |
<<<<<<< HEAD
| provider_options |  zitadel.idp.v1.Options | - | message.required: true<br />  |
=======
| provider_options |  zitadel.idp.v1.Options | - |  |
>>>>>>> fd879cdb




### UpdateGenericOAuthProviderResponse



| Field | Type | Description | Validation |
| ----- | ---- | ----------- | ----------- |
| details |  zitadel.v1.ObjectDetails | - |  |




<<<<<<< HEAD
### UpdateGitHubEnterpriseServerProviderRequest



| Field | Type | Description | Validation |
| ----- | ---- | ----------- | ----------- |
| id |  string | - | string.min_len: 1<br /> string.max_len: 200<br />  |
| name |  string | - | string.min_len: 1<br /> string.max_len: 200<br />  |
| client_id |  string | - | string.min_len: 1<br /> string.max_len: 200<br />  |
| client_secret |  string | - | string.max_len: 200<br />  |
| authorization_endpoint |  string | - | string.min_len: 1<br /> string.max_len: 200<br />  |
| token_endpoint |  string | - | string.min_len: 1<br /> string.max_len: 200<br />  |
| user_endpoint |  string | - | string.min_len: 1<br /> string.max_len: 200<br />  |
| scopes | repeated string | - | repeated.max_items: 20<br /> repeated.items.string.min_len: 1<br /> repeated.items.string.max_len: 100<br />  |
| provider_options |  zitadel.idp.v1.Options | - | message.required: true<br />  |




### UpdateGitHubEnterpriseServerProviderResponse



| Field | Type | Description | Validation |
| ----- | ---- | ----------- | ----------- |
| details |  zitadel.v1.ObjectDetails | - |  |




### UpdateGitHubProviderRequest



| Field | Type | Description | Validation |
| ----- | ---- | ----------- | ----------- |
| id |  string | - | string.min_len: 1<br /> string.max_len: 200<br />  |
| client_id |  string | - | string.min_len: 1<br /> string.max_len: 200<br />  |
| client_secret |  string | - | string.max_len: 200<br />  |
| scopes | repeated string | - | repeated.max_items: 20<br /> repeated.items.string.min_len: 1<br /> repeated.items.string.max_len: 100<br />  |
| provider_options |  zitadel.idp.v1.Options | - | message.required: true<br />  |




### UpdateGitHubProviderResponse



| Field | Type | Description | Validation |
| ----- | ---- | ----------- | ----------- |
| details |  zitadel.v1.ObjectDetails | - |  |




=======
>>>>>>> fd879cdb
### UpdateGoogleProviderRequest



| Field | Type | Description | Validation |
| ----- | ---- | ----------- | ----------- |
| id |  string | - | string.min_len: 1<br /> string.max_len: 200<br />  |
| name |  string | - | string.max_len: 200<br />  |
| client_id |  string | - | string.min_len: 1<br /> string.max_len: 200<br />  |
| client_secret |  string | client_secret will only be updated if provided | string.max_len: 200<br />  |
| scopes | repeated string | - | repeated.max_items: 20<br /> repeated.items.string.min_len: 1<br /> repeated.items.string.max_len: 100<br />  |
| provider_options |  zitadel.idp.v1.Options | - |  |




### UpdateGoogleProviderResponse



| Field | Type | Description | Validation |
| ----- | ---- | ----------- | ----------- |
| details |  zitadel.v1.ObjectDetails | - |  |




### UpdateHumanEmailRequest



| Field | Type | Description | Validation |
| ----- | ---- | ----------- | ----------- |
| user_id |  string | - | string.min_len: 1<br /> string.max_len: 200<br />  |
| email |  string | - | string.email: true<br />  |
| is_email_verified |  bool | - |  |




### UpdateHumanEmailResponse



| Field | Type | Description | Validation |
| ----- | ---- | ----------- | ----------- |
| details |  zitadel.v1.ObjectDetails | - |  |




### UpdateHumanPhoneRequest



| Field | Type | Description | Validation |
| ----- | ---- | ----------- | ----------- |
| user_id |  string | - | string.min_len: 1<br /> string.max_len: 200<br />  |
| phone |  string | - | string.min_len: 1<br /> string.max_len: 50<br /> string.prefix: +<br />  |
| is_phone_verified |  bool | - |  |




### UpdateHumanPhoneResponse



| Field | Type | Description | Validation |
| ----- | ---- | ----------- | ----------- |
| details |  zitadel.v1.ObjectDetails | - |  |




### UpdateHumanProfileRequest



| Field | Type | Description | Validation |
| ----- | ---- | ----------- | ----------- |
| user_id |  string | - | string.min_len: 1<br /> string.max_len: 200<br />  |
| first_name |  string | - | string.min_len: 1<br /> string.max_len: 200<br />  |
| last_name |  string | - | string.min_len: 1<br /> string.max_len: 200<br />  |
| nick_name |  string | - | string.max_len: 200<br />  |
| display_name |  string | - | string.min_len: 1<br /> string.max_len: 200<br />  |
| preferred_language |  string | - | string.max_len: 10<br />  |
| gender |  zitadel.user.v1.Gender | - |  |




### UpdateHumanProfileResponse



| Field | Type | Description | Validation |
| ----- | ---- | ----------- | ----------- |
| details |  zitadel.v1.ObjectDetails | - |  |




### UpdateLDAPProviderRequest



| Field | Type | Description | Validation |
| ----- | ---- | ----------- | ----------- |
| id |  string | - | string.min_len: 1<br /> string.max_len: 200<br />  |
| name |  string | - | string.min_len: 1<br /> string.max_len: 200<br />  |
| host |  string | - | string.min_len: 1<br /> string.max_len: 200<br />  |
| port |  string | - | string.max_len: 5<br />  |
| tls |  bool | - |  |
| base_dn |  string | - | string.min_len: 1<br /> string.max_len: 200<br />  |
| user_object_class |  string | - | string.min_len: 1<br /> string.max_len: 200<br />  |
| user_unique_attribute |  string | - | string.min_len: 1<br /> string.max_len: 200<br />  |
| admin |  string | - | string.min_len: 1<br /> string.max_len: 200<br />  |
| password |  string | - | string.max_len: 200<br />  |
| attributes |  zitadel.idp.v1.LDAPAttributes | - |  |
| provider_options |  zitadel.idp.v1.Options | - |  |




### UpdateLDAPProviderResponse



| Field | Type | Description | Validation |
| ----- | ---- | ----------- | ----------- |
| details |  zitadel.v1.ObjectDetails | - |  |




### UpdateMachineRequest



| Field | Type | Description | Validation |
| ----- | ---- | ----------- | ----------- |
| user_id |  string | - | string.min_len: 1<br /> string.max_len: 200<br />  |
| description |  string | - | string.max_len: 500<br />  |
| name |  string | - | string.min_len: 1<br /> string.max_len: 200<br />  |
| access_token_type |  zitadel.user.v1.AccessTokenType | - | enum.defined_only: true<br />  |




### UpdateMachineResponse



| Field | Type | Description | Validation |
| ----- | ---- | ----------- | ----------- |
| details |  zitadel.v1.ObjectDetails | - |  |




### UpdateOIDCAppConfigRequest



| Field | Type | Description | Validation |
| ----- | ---- | ----------- | ----------- |
| project_id |  string | - | string.min_len: 1<br /> string.max_len: 200<br />  |
| app_id |  string | - | string.min_len: 1<br /> string.max_len: 200<br />  |
| redirect_uris | repeated string | - |  |
| response_types | repeated zitadel.app.v1.OIDCResponseType | - |  |
| grant_types | repeated zitadel.app.v1.OIDCGrantType | - |  |
| app_type |  zitadel.app.v1.OIDCAppType | - | enum.defined_only: true<br />  |
| auth_method_type |  zitadel.app.v1.OIDCAuthMethodType | - | enum.defined_only: true<br />  |
| post_logout_redirect_uris | repeated string | - |  |
| dev_mode |  bool | - |  |
| access_token_type |  zitadel.app.v1.OIDCTokenType | - | enum.defined_only: true<br />  |
| access_token_role_assertion |  bool | - |  |
| id_token_role_assertion |  bool | - |  |
| id_token_userinfo_assertion |  bool | - |  |
| clock_skew |  google.protobuf.Duration | - | duration.lte.seconds: 5<br /> duration.lte.nanos: 0<br /> duration.gte.seconds: 0<br /> duration.gte.nanos: 0<br />  |
| additional_origins | repeated string | - |  |




### UpdateOIDCAppConfigResponse



| Field | Type | Description | Validation |
| ----- | ---- | ----------- | ----------- |
| details |  zitadel.v1.ObjectDetails | - |  |




### UpdateOrgIDPJWTConfigRequest



| Field | Type | Description | Validation |
| ----- | ---- | ----------- | ----------- |
| idp_id |  string | - | string.min_len: 1<br /> string.max_len: 200<br />  |
| jwt_endpoint |  string | - | string.min_len: 1<br /> string.max_len: 200<br />  |
| issuer |  string | - | string.min_len: 1<br /> string.max_len: 200<br />  |
| keys_endpoint |  string | - | string.min_len: 1<br /> string.max_len: 200<br />  |
| header_name |  string | - | string.min_len: 1<br /> string.max_len: 200<br />  |




### UpdateOrgIDPJWTConfigResponse



| Field | Type | Description | Validation |
| ----- | ---- | ----------- | ----------- |
| details |  zitadel.v1.ObjectDetails | - |  |




### UpdateOrgIDPOIDCConfigRequest



| Field | Type | Description | Validation |
| ----- | ---- | ----------- | ----------- |
| idp_id |  string | - | string.min_len: 1<br /> string.max_len: 200<br />  |
| client_id |  string | - | string.min_len: 1<br /> string.max_len: 200<br />  |
| client_secret |  string | - | string.max_len: 200<br />  |
| issuer |  string | - | string.min_len: 1<br /> string.max_len: 200<br />  |
| scopes | repeated string | - |  |
| display_name_mapping |  zitadel.idp.v1.OIDCMappingField | - | enum.defined_only: true<br />  |
| username_mapping |  zitadel.idp.v1.OIDCMappingField | - | enum.defined_only: true<br />  |




### UpdateOrgIDPOIDCConfigResponse



| Field | Type | Description | Validation |
| ----- | ---- | ----------- | ----------- |
| details |  zitadel.v1.ObjectDetails | - |  |




### UpdateOrgIDPRequest



| Field | Type | Description | Validation |
| ----- | ---- | ----------- | ----------- |
| idp_id |  string | - | string.min_len: 1<br /> string.max_len: 200<br />  |
| name |  string | - | string.min_len: 1<br /> string.max_len: 200<br />  |
| styling_type |  zitadel.idp.v1.IDPStylingType | - | enum.defined_only: true<br />  |
| auto_register |  bool | - |  |




### UpdateOrgIDPResponse



| Field | Type | Description | Validation |
| ----- | ---- | ----------- | ----------- |
| details |  zitadel.v1.ObjectDetails | - |  |




### UpdateOrgMemberRequest



| Field | Type | Description | Validation |
| ----- | ---- | ----------- | ----------- |
| user_id |  string | - | string.min_len: 1<br /> string.max_len: 200<br />  |
| roles | repeated string | - |  |




### UpdateOrgMemberResponse



| Field | Type | Description | Validation |
| ----- | ---- | ----------- | ----------- |
| details |  zitadel.v1.ObjectDetails | - |  |




### UpdateOrgRequest



| Field | Type | Description | Validation |
| ----- | ---- | ----------- | ----------- |
| name |  string | - | string.min_len: 1<br /> string.max_len: 200<br />  |




### UpdateOrgResponse



| Field | Type | Description | Validation |
| ----- | ---- | ----------- | ----------- |
| details |  zitadel.v1.ObjectDetails | - |  |




### UpdateProjectGrantMemberRequest



| Field | Type | Description | Validation |
| ----- | ---- | ----------- | ----------- |
| project_id |  string | - | string.min_len: 1<br /> string.max_len: 200<br />  |
| grant_id |  string | - | string.min_len: 1<br /> string.max_len: 200<br />  |
| user_id |  string | - | string.min_len: 1<br /> string.max_len: 200<br />  |
| roles | repeated string | - |  |




### UpdateProjectGrantMemberResponse



| Field | Type | Description | Validation |
| ----- | ---- | ----------- | ----------- |
| details |  zitadel.v1.ObjectDetails | - |  |




### UpdateProjectGrantRequest



| Field | Type | Description | Validation |
| ----- | ---- | ----------- | ----------- |
| project_id |  string | - | string.min_len: 1<br /> string.max_len: 200<br />  |
| grant_id |  string | - | string.min_len: 1<br /> string.max_len: 200<br />  |
| role_keys | repeated string | - |  |




### UpdateProjectGrantResponse



| Field | Type | Description | Validation |
| ----- | ---- | ----------- | ----------- |
| details |  zitadel.v1.ObjectDetails | - |  |




### UpdateProjectMemberRequest



| Field | Type | Description | Validation |
| ----- | ---- | ----------- | ----------- |
| project_id |  string | - | string.min_len: 1<br /> string.max_len: 200<br />  |
| user_id |  string | - | string.min_len: 1<br /> string.max_len: 200<br />  |
| roles | repeated string | - |  |




### UpdateProjectMemberResponse



| Field | Type | Description | Validation |
| ----- | ---- | ----------- | ----------- |
| details |  zitadel.v1.ObjectDetails | - |  |




### UpdateProjectRequest



| Field | Type | Description | Validation |
| ----- | ---- | ----------- | ----------- |
| id |  string | - | string.min_len: 1<br /> string.max_len: 200<br />  |
| name |  string | - | string.min_len: 1<br /> string.max_len: 200<br />  |
| project_role_assertion |  bool | - |  |
| project_role_check |  bool | - |  |
| has_project_check |  bool | - |  |
| private_labeling_setting |  zitadel.project.v1.PrivateLabelingSetting | - | enum.defined_only: true<br />  |




### UpdateProjectResponse



| Field | Type | Description | Validation |
| ----- | ---- | ----------- | ----------- |
| details |  zitadel.v1.ObjectDetails | - |  |




### UpdateProjectRoleRequest



| Field | Type | Description | Validation |
| ----- | ---- | ----------- | ----------- |
| project_id |  string | - | string.min_len: 1<br /> string.max_len: 200<br />  |
| role_key |  string | - | string.min_len: 1<br /> string.max_len: 200<br />  |
| display_name |  string | - | string.min_len: 1<br /> string.max_len: 200<br />  |
| group |  string | - | string.max_len: 200<br />  |




### UpdateProjectRoleResponse



| Field | Type | Description | Validation |
| ----- | ---- | ----------- | ----------- |
| details |  zitadel.v1.ObjectDetails | - |  |




### UpdateSAMLAppConfigRequest



| Field | Type | Description | Validation |
| ----- | ---- | ----------- | ----------- |
| project_id |  string | - | string.min_len: 1<br /> string.max_len: 200<br />  |
| app_id |  string | - | string.min_len: 1<br /> string.max_len: 200<br />  |
| [**oneof**](https://developers.google.com/protocol-buffers/docs/proto3#oneof) metadata.metadata_xml |  bytes | - | bytes.max_len: 500000<br />  |
| [**oneof**](https://developers.google.com/protocol-buffers/docs/proto3#oneof) metadata.metadata_url |  string | - | string.max_len: 200<br />  |




### UpdateSAMLAppConfigResponse



| Field | Type | Description | Validation |
| ----- | ---- | ----------- | ----------- |
| details |  zitadel.v1.ObjectDetails | - |  |




### UpdateUserGrantRequest



| Field | Type | Description | Validation |
| ----- | ---- | ----------- | ----------- |
| user_id |  string | - | string.min_len: 1<br /> string.max_len: 200<br />  |
| grant_id |  string | - | string.min_len: 1<br /> string.max_len: 200<br />  |
| role_keys | repeated string | - |  |




### UpdateUserGrantResponse



| Field | Type | Description | Validation |
| ----- | ---- | ----------- | ----------- |
| details |  zitadel.v1.ObjectDetails | - |  |




### UpdateUserNameRequest



| Field | Type | Description | Validation |
| ----- | ---- | ----------- | ----------- |
| user_id |  string | - | string.min_len: 1<br /> string.max_len: 200<br />  |
| user_name |  string | - | string.min_len: 1<br /> string.max_len: 200<br />  |




### UpdateUserNameResponse



| Field | Type | Description | Validation |
| ----- | ---- | ----------- | ----------- |
| details |  zitadel.v1.ObjectDetails | - |  |




### ValidateOrgDomainRequest



| Field | Type | Description | Validation |
| ----- | ---- | ----------- | ----------- |
| domain |  string | - | string.min_len: 1<br /> string.max_len: 200<br />  |




### ValidateOrgDomainResponse



| Field | Type | Description | Validation |
| ----- | ---- | ----------- | ----------- |
| details |  zitadel.v1.ObjectDetails | - |  |





<|MERGE_RESOLUTION|>--- conflicted
+++ resolved
@@ -3071,8 +3071,7 @@
 
 
 
-<<<<<<< HEAD
-    POST: /idps/oauth/{id}
+    PUT: /idps/oauth/{id}
 
 
 ### AddGitHubProvider
@@ -3096,7 +3095,7 @@
 
 
 
-    POST: /idps/github/{id}
+    PUT: /idps/github/{id}
 
 
 ### AddGitHubEnterpriseServerProvider
@@ -3120,10 +3119,7 @@
 
 
 
-    POST: /idps/github_es/{id}
-=======
-    PUT: /idps/oauth/{id}
->>>>>>> fd879cdb
+    PUT: /idps/github_es/{id}
 
 
 ### AddGoogleProvider
@@ -3636,11 +3632,7 @@
 | token_endpoint |  string | - | string.min_len: 1<br /> string.max_len: 200<br />  |
 | user_endpoint |  string | - | string.min_len: 1<br /> string.max_len: 200<br />  |
 | scopes | repeated string | - | repeated.max_items: 20<br /> repeated.items.string.min_len: 1<br /> repeated.items.string.max_len: 100<br />  |
-<<<<<<< HEAD
-| provider_options |  zitadel.idp.v1.Options | - | message.required: true<br />  |
-=======
 | provider_options |  zitadel.idp.v1.Options | - |  |
->>>>>>> fd879cdb
 
 
 
@@ -3657,7 +3649,6 @@
 
 
 
-<<<<<<< HEAD
 ### AddGitHubEnterpriseServerProviderRequest
 
 
@@ -3714,8 +3705,6 @@
 
 
 
-=======
->>>>>>> fd879cdb
 ### AddGoogleProviderRequest
 
 
@@ -9089,20 +9078,12 @@
 | id |  string | - | string.min_len: 1<br /> string.max_len: 200<br />  |
 | name |  string | - | string.min_len: 1<br /> string.max_len: 200<br />  |
 | client_id |  string | - | string.min_len: 1<br /> string.max_len: 200<br />  |
-<<<<<<< HEAD
 | client_secret |  string | - | string.max_len: 200<br />  |
-=======
-| client_secret |  string | client_secret will only be updated if provided | string.max_len: 200<br />  |
->>>>>>> fd879cdb
 | authorization_endpoint |  string | - | string.min_len: 1<br /> string.max_len: 200<br />  |
 | token_endpoint |  string | - | string.min_len: 1<br /> string.max_len: 200<br />  |
 | user_endpoint |  string | - | string.min_len: 1<br /> string.max_len: 200<br />  |
 | scopes | repeated string | - | repeated.max_items: 20<br /> repeated.items.string.min_len: 1<br /> repeated.items.string.max_len: 100<br />  |
-<<<<<<< HEAD
 | provider_options |  zitadel.idp.v1.Options | - | message.required: true<br />  |
-=======
-| provider_options |  zitadel.idp.v1.Options | - |  |
->>>>>>> fd879cdb
 
 
 
@@ -9118,7 +9099,6 @@
 
 
 
-<<<<<<< HEAD
 ### UpdateGitHubEnterpriseServerProviderRequest
 
 
@@ -9175,8 +9155,36 @@
 
 
 
-=======
->>>>>>> fd879cdb
+### UpdateGenericOAuthProviderRequest
+
+
+
+| Field | Type | Description | Validation |
+| ----- | ---- | ----------- | ----------- |
+| id |  string | - | string.min_len: 1<br /> string.max_len: 200<br />  |
+| name |  string | - | string.min_len: 1<br /> string.max_len: 200<br />  |
+| client_id |  string | - | string.min_len: 1<br /> string.max_len: 200<br />  |
+| client_secret |  string | client_secret will only be updated if provided | string.max_len: 200<br />  |
+| authorization_endpoint |  string | - | string.min_len: 1<br /> string.max_len: 200<br />  |
+| token_endpoint |  string | - | string.min_len: 1<br /> string.max_len: 200<br />  |
+| user_endpoint |  string | - | string.min_len: 1<br /> string.max_len: 200<br />  |
+| scopes | repeated string | - | repeated.max_items: 20<br /> repeated.items.string.min_len: 1<br /> repeated.items.string.max_len: 100<br />  |
+| provider_options |  zitadel.idp.v1.Options | - |  |
+
+
+
+
+### UpdateGenericOAuthProviderResponse
+
+
+
+| Field | Type | Description | Validation |
+| ----- | ---- | ----------- | ----------- |
+| details |  zitadel.v1.ObjectDetails | - |  |
+
+
+
+
 ### UpdateGoogleProviderRequest
 
 
