---
title: zitadel/management.proto
---
> This document reflects the state from API 1.0 (available from 20.04.2021)


## ManagementService {#zitadelmanagementv1managementservice}


### Healthz

> **rpc** Healthz([HealthzRequest](#healthzrequest))
[HealthzResponse](#healthzresponse)





    GET: /healthz


### GetOIDCInformation

> **rpc** GetOIDCInformation([GetOIDCInformationRequest](#getoidcinformationrequest))
[GetOIDCInformationResponse](#getoidcinformationresponse)





    GET: /zitadel/docs


### GetIAM

> **rpc** GetIAM([GetIAMRequest](#getiamrequest))
[GetIAMResponse](#getiamresponse)

Returns some needed settings of the IAM (Global Organisation ID, Zitadel Project ID)



    GET: /iam


### GetSupportedLanguages

> **rpc** GetSupportedLanguages([GetSupportedLanguagesRequest](#getsupportedlanguagesrequest))
[GetSupportedLanguagesResponse](#getsupportedlanguagesresponse)

Returns the default languages



    GET: /languages


### GetUserByID

> **rpc** GetUserByID([GetUserByIDRequest](#getuserbyidrequest))
[GetUserByIDResponse](#getuserbyidresponse)

Returns the requested full blown user (human or machine)



    GET: /users/{id}


### GetUserByLoginNameGlobal

> **rpc** GetUserByLoginNameGlobal([GetUserByLoginNameGlobalRequest](#getuserbyloginnameglobalrequest))
[GetUserByLoginNameGlobalResponse](#getuserbyloginnameglobalresponse)

Searches a user over all organisations
the login name has to match exactly



    GET: /global/users/_by_login_name


### ListUsers

> **rpc** ListUsers([ListUsersRequest](#listusersrequest))
[ListUsersResponse](#listusersresponse)

Return the users matching the query
Limit should always be set, there is a default limit set by the service



    POST: /users/_search


### ListUserChanges

> **rpc** ListUserChanges([ListUserChangesRequest](#listuserchangesrequest))
[ListUserChangesResponse](#listuserchangesresponse)

Returns the history of the user (each event)
Limit should always be set, there is a default limit set by the service



    POST: /users/{user_id}/changes/_search


### IsUserUnique

> **rpc** IsUserUnique([IsUserUniqueRequest](#isuseruniquerequest))
[IsUserUniqueResponse](#isuseruniqueresponse)

Returns if a user with the searched email or username is unique



    GET: /users/_is_unique


### AddHumanUser

> **rpc** AddHumanUser([AddHumanUserRequest](#addhumanuserrequest))
[AddHumanUserResponse](#addhumanuserresponse)

Create a user of the type human
A email will be sent to the user if email is not verified or no password is set
If a password is given, the user has to change on the next login



    POST: /users/human


### ImportHumanUser

> **rpc** ImportHumanUser([ImportHumanUserRequest](#importhumanuserrequest))
[ImportHumanUserResponse](#importhumanuserresponse)

Create a user of the type human
A email will be sent to the user if email is not verified or no password is set
If a password is given, the user doesn't have to change on the next login



    POST: /users/human/_import


### AddMachineUser

> **rpc** AddMachineUser([AddMachineUserRequest](#addmachineuserrequest))
[AddMachineUserResponse](#addmachineuserresponse)

Create a user of the type machine



    POST: /users/machine


### DeactivateUser

> **rpc** DeactivateUser([DeactivateUserRequest](#deactivateuserrequest))
[DeactivateUserResponse](#deactivateuserresponse)

Changes the user state to deactivated
The user will not be able to login
returns an error if user state is already deactivated



    POST: /users/{id}/_deactivate


### ReactivateUser

> **rpc** ReactivateUser([ReactivateUserRequest](#reactivateuserrequest))
[ReactivateUserResponse](#reactivateuserresponse)

Changes the user state to active
returns an error if user state is not deactivated



    POST: /users/{id}/_reactivate


### LockUser

> **rpc** LockUser([LockUserRequest](#lockuserrequest))
[LockUserResponse](#lockuserresponse)

Changes the user state to deactivated
The user will not be able to login
returns an error if user state is already locked



    POST: /users/{id}/_lock


### UnlockUser

> **rpc** UnlockUser([UnlockUserRequest](#unlockuserrequest))
[UnlockUserResponse](#unlockuserresponse)

Changes the user state to active
returns an error if user state is not locked



    POST: /users/{id}/_unlock


### RemoveUser

> **rpc** RemoveUser([RemoveUserRequest](#removeuserrequest))
[RemoveUserResponse](#removeuserresponse)

Changes the user state to deleted



    DELETE: /users/{id}


### UpdateUserName

> **rpc** UpdateUserName([UpdateUserNameRequest](#updateusernamerequest))
[UpdateUserNameResponse](#updateusernameresponse)

Changes the username



    PUT: /users/{user_id}/username


### SetUserMetadata

> **rpc** SetUserMetadata([SetUserMetadataRequest](#setusermetadatarequest))
[SetUserMetadataResponse](#setusermetadataresponse)

Sets a user metadata by key



    POST: /users/{id}/metadata/{key}


### BulkSetUserMetadata

> **rpc** BulkSetUserMetadata([BulkSetUserMetadataRequest](#bulksetusermetadatarequest))
[BulkSetUserMetadataResponse](#bulksetusermetadataresponse)

Set a list of user metadata



    POST: /users/{id}/metadata/_bulk


### ListUserMetadata

> **rpc** ListUserMetadata([ListUserMetadataRequest](#listusermetadatarequest))
[ListUserMetadataResponse](#listusermetadataresponse)

Returns the user metadata



    POST: /users/{id}/metadata/_search


### GetUserMetadata

> **rpc** GetUserMetadata([GetUserMetadataRequest](#getusermetadatarequest))
[GetUserMetadataResponse](#getusermetadataresponse)

Returns the user metadata by key



    GET: /users/{id}/metadata/{key}


### RemoveUserMetadata

> **rpc** RemoveUserMetadata([RemoveUserMetadataRequest](#removeusermetadatarequest))
[RemoveUserMetadataResponse](#removeusermetadataresponse)

Removes a user metadata by key



    DELETE: /users/{id}/metadata/{key}


### BulkRemoveUserMetadata

> **rpc** BulkRemoveUserMetadata([BulkRemoveUserMetadataRequest](#bulkremoveusermetadatarequest))
[BulkRemoveUserMetadataResponse](#bulkremoveusermetadataresponse)

Set a list of user metadata



    DELETE: /users/{id}/metadata/_bulk


### GetHumanProfile

> **rpc** GetHumanProfile([GetHumanProfileRequest](#gethumanprofilerequest))
[GetHumanProfileResponse](#gethumanprofileresponse)

Returns the profile of the human



    GET: /users/{user_id}/profile


### UpdateHumanProfile

> **rpc** UpdateHumanProfile([UpdateHumanProfileRequest](#updatehumanprofilerequest))
[UpdateHumanProfileResponse](#updatehumanprofileresponse)

Changes the profile of the human



    PUT: /users/{user_id}/profile


### GetHumanEmail

> **rpc** GetHumanEmail([GetHumanEmailRequest](#gethumanemailrequest))
[GetHumanEmailResponse](#gethumanemailresponse)

GetHumanEmail returns the email and verified state of the human



    GET: /users/{user_id}/email


### UpdateHumanEmail

> **rpc** UpdateHumanEmail([UpdateHumanEmailRequest](#updatehumanemailrequest))
[UpdateHumanEmailResponse](#updatehumanemailresponse)

Changes the email of the human
If state is not verified, the user will get a verification email



    PUT: /users/{user_id}/email


### ResendHumanInitialization

> **rpc** ResendHumanInitialization([ResendHumanInitializationRequest](#resendhumaninitializationrequest))
[ResendHumanInitializationResponse](#resendhumaninitializationresponse)

Resends an email to the given email address to finish the initialization process of the user
Changes the email address of the user if it is provided



    POST: /users/{user_id}/_resend_initialization


### ResendHumanEmailVerification

> **rpc** ResendHumanEmailVerification([ResendHumanEmailVerificationRequest](#resendhumanemailverificationrequest))
[ResendHumanEmailVerificationResponse](#resendhumanemailverificationresponse)

Resends an email to the given email address to finish the email verification process of the user



    POST: /users/{user_id}/email/_resend_verification


### GetHumanPhone

> **rpc** GetHumanPhone([GetHumanPhoneRequest](#gethumanphonerequest))
[GetHumanPhoneResponse](#gethumanphoneresponse)

Returns the phone and verified state of the human phone



    GET: /users/{user_id}/phone


### UpdateHumanPhone

> **rpc** UpdateHumanPhone([UpdateHumanPhoneRequest](#updatehumanphonerequest))
[UpdateHumanPhoneResponse](#updatehumanphoneresponse)

Changes the phone number
If verified is not set, the user will get an sms to verify the number



    PUT: /users/{user_id}/phone


### RemoveHumanPhone

> **rpc** RemoveHumanPhone([RemoveHumanPhoneRequest](#removehumanphonerequest))
[RemoveHumanPhoneResponse](#removehumanphoneresponse)

Removes the phone number of the human



    DELETE: /users/{user_id}/phone


### ResendHumanPhoneVerification

> **rpc** ResendHumanPhoneVerification([ResendHumanPhoneVerificationRequest](#resendhumanphoneverificationrequest))
[ResendHumanPhoneVerificationResponse](#resendhumanphoneverificationresponse)

An sms will be sent to the given phone number to finish the phone verification process of the user



    POST: /users/{user_id}/phone/_resend_verification


### RemoveHumanAvatar

> **rpc** RemoveHumanAvatar([RemoveHumanAvatarRequest](#removehumanavatarrequest))
[RemoveHumanAvatarResponse](#removehumanavatarresponse)

Removes the avatar number of the human



    DELETE: /users/{user_id}/avatar


### SetHumanInitialPassword

> **rpc** SetHumanInitialPassword([SetHumanInitialPasswordRequest](#sethumaninitialpasswordrequest))
[SetHumanInitialPasswordResponse](#sethumaninitialpasswordresponse)

deprecated: use SetHumanPassword



    POST: /users/{user_id}/password/_initialize


### SetHumanPassword

> **rpc** SetHumanPassword([SetHumanPasswordRequest](#sethumanpasswordrequest))
[SetHumanPasswordResponse](#sethumanpasswordresponse)

Set a new password for a user, on default the user has to change the password on the next login
Set no_change_required to true if the user does not have to change the password on the next login



    POST: /users/{user_id}/password


### SendHumanResetPasswordNotification

> **rpc** SendHumanResetPasswordNotification([SendHumanResetPasswordNotificationRequest](#sendhumanresetpasswordnotificationrequest))
[SendHumanResetPasswordNotificationResponse](#sendhumanresetpasswordnotificationresponse)

An email will be sent to the given address to reset the password of the user



    POST: /users/{user_id}/password/_reset


### ListHumanAuthFactors

> **rpc** ListHumanAuthFactors([ListHumanAuthFactorsRequest](#listhumanauthfactorsrequest))
[ListHumanAuthFactorsResponse](#listhumanauthfactorsresponse)

Returns a list of all factors (second and multi) which are configured on the user



    POST: /users/{user_id}/auth_factors/_search


### RemoveHumanAuthFactorOTP

> **rpc** RemoveHumanAuthFactorOTP([RemoveHumanAuthFactorOTPRequest](#removehumanauthfactorotprequest))
[RemoveHumanAuthFactorOTPResponse](#removehumanauthfactorotpresponse)

The otp second factor will be removed from the user
Because only one otp can be configured per user, the configured one will be removed



    DELETE: /users/{user_id}/auth_factors/otp


### RemoveHumanAuthFactorU2F

> **rpc** RemoveHumanAuthFactorU2F([RemoveHumanAuthFactorU2FRequest](#removehumanauthfactoru2frequest))
[RemoveHumanAuthFactorU2FResponse](#removehumanauthfactoru2fresponse)

The u2f (universial second factor) will be removed from the user



    DELETE: /users/{user_id}/auth_factors/u2f/{token_id}


### ListHumanPasswordless

> **rpc** ListHumanPasswordless([ListHumanPasswordlessRequest](#listhumanpasswordlessrequest))
[ListHumanPasswordlessResponse](#listhumanpasswordlessresponse)

Returns all configured passwordless authenticators



    POST: /users/{user_id}/passwordless/_search


### AddPasswordlessRegistration

> **rpc** AddPasswordlessRegistration([AddPasswordlessRegistrationRequest](#addpasswordlessregistrationrequest))
[AddPasswordlessRegistrationResponse](#addpasswordlessregistrationresponse)

Adds a new passwordless authenticator link to the user and returns it directly
This link enables the user to register a new device if current passwordless devices are all platform authenticators
e.g. User has already registered Windows Hello and wants to register FaceID on the iPhone



    POST: /users/{user_id}/passwordless/_link


### SendPasswordlessRegistration

> **rpc** SendPasswordlessRegistration([SendPasswordlessRegistrationRequest](#sendpasswordlessregistrationrequest))
[SendPasswordlessRegistrationResponse](#sendpasswordlessregistrationresponse)

Adds a new passwordless authenticator link to the user and sends it to the registered email address
This link enables the user to register a new device if current passwordless devices are all platform authenticators
e.g. User has already registered Windows Hello and wants to register FaceID on the iPhone



    POST: /users/{user_id}/passwordless/_send_link


### RemoveHumanPasswordless

> **rpc** RemoveHumanPasswordless([RemoveHumanPasswordlessRequest](#removehumanpasswordlessrequest))
[RemoveHumanPasswordlessResponse](#removehumanpasswordlessresponse)

Removed a configured passwordless authenticator



    DELETE: /users/{user_id}/passwordless/{token_id}


### UpdateMachine

> **rpc** UpdateMachine([UpdateMachineRequest](#updatemachinerequest))
[UpdateMachineResponse](#updatemachineresponse)

Changes a machine user



    PUT: /users/{user_id}/machine


### GetMachineKeyByIDs

> **rpc** GetMachineKeyByIDs([GetMachineKeyByIDsRequest](#getmachinekeybyidsrequest))
[GetMachineKeyByIDsResponse](#getmachinekeybyidsresponse)

Returns a machine key of a (machine) user



    GET: /users/{user_id}/keys/{key_id}


### ListMachineKeys

> **rpc** ListMachineKeys([ListMachineKeysRequest](#listmachinekeysrequest))
[ListMachineKeysResponse](#listmachinekeysresponse)

Returns all machine keys of a (machine) user which match the query
Limit should always be set, there is a default limit set by the service



    POST: /users/{user_id}/keys/_search


### AddMachineKey

> **rpc** AddMachineKey([AddMachineKeyRequest](#addmachinekeyrequest))
[AddMachineKeyResponse](#addmachinekeyresponse)

Generates a new machine key, details should be stored after return



    POST: /users/{user_id}/keys


### RemoveMachineKey

> **rpc** RemoveMachineKey([RemoveMachineKeyRequest](#removemachinekeyrequest))
[RemoveMachineKeyResponse](#removemachinekeyresponse)

Removes a machine key



    DELETE: /users/{user_id}/keys/{key_id}


### GetPersonalAccessTokenByIDs

> **rpc** GetPersonalAccessTokenByIDs([GetPersonalAccessTokenByIDsRequest](#getpersonalaccesstokenbyidsrequest))
[GetPersonalAccessTokenByIDsResponse](#getpersonalaccesstokenbyidsresponse)

Returns a personal access token of a (machine) user



    GET: /users/{user_id}/pats/{token_id}


### ListPersonalAccessTokens

> **rpc** ListPersonalAccessTokens([ListPersonalAccessTokensRequest](#listpersonalaccesstokensrequest))
[ListPersonalAccessTokensResponse](#listpersonalaccesstokensresponse)

Returns all personal access tokens of a (machine) user which match the query
Limit should always be set, there is a default limit set by the service



    POST: /users/{user_id}/pats/_search


### AddPersonalAccessToken

> **rpc** AddPersonalAccessToken([AddPersonalAccessTokenRequest](#addpersonalaccesstokenrequest))
[AddPersonalAccessTokenResponse](#addpersonalaccesstokenresponse)

Generates a new personal access token for a machine user, details should be stored after return



    POST: /users/{user_id}/pats


### RemovePersonalAccessToken

> **rpc** RemovePersonalAccessToken([RemovePersonalAccessTokenRequest](#removepersonalaccesstokenrequest))
[RemovePersonalAccessTokenResponse](#removepersonalaccesstokenresponse)

Removes a personal access token



    DELETE: /users/{user_id}/pats/{token_id}


### ListHumanLinkedIDPs

> **rpc** ListHumanLinkedIDPs([ListHumanLinkedIDPsRequest](#listhumanlinkedidpsrequest))
[ListHumanLinkedIDPsResponse](#listhumanlinkedidpsresponse)

Lists all identity providers (social logins) which a human has configured (e.g Google, Microsoft, AD, etc..)
Limit should always be set, there is a default limit set by the service



    POST: /users/{user_id}/idps/_search


### RemoveHumanLinkedIDP

> **rpc** RemoveHumanLinkedIDP([RemoveHumanLinkedIDPRequest](#removehumanlinkedidprequest))
[RemoveHumanLinkedIDPResponse](#removehumanlinkedidpresponse)

Removed a configured identity provider (social login) of a human



    DELETE: /users/{user_id}/idps/{idp_id}/{linked_user_id}


### ListUserMemberships

> **rpc** ListUserMemberships([ListUserMembershipsRequest](#listusermembershipsrequest))
[ListUserMembershipsResponse](#listusermembershipsresponse)

Show all the permissions a user has iin ZITADEL (ZITADEL Manager)
Limit should always be set, there is a default limit set by the service



    POST: /users/{user_id}/memberships/_search


### GetMyOrg

> **rpc** GetMyOrg([GetMyOrgRequest](#getmyorgrequest))
[GetMyOrgResponse](#getmyorgresponse)

Returns the org given in the header



    GET: /orgs/me


### GetOrgByDomainGlobal

> **rpc** GetOrgByDomainGlobal([GetOrgByDomainGlobalRequest](#getorgbydomainglobalrequest))
[GetOrgByDomainGlobalResponse](#getorgbydomainglobalresponse)

Search a org over all organisations
Domain must match exactly



    GET: /global/orgs/_by_domain


### ListOrgChanges

> **rpc** ListOrgChanges([ListOrgChangesRequest](#listorgchangesrequest))
[ListOrgChangesResponse](#listorgchangesresponse)

Returns the history of my organisation (each event)
Limit should always be set, there is a default limit set by the service



    POST: /orgs/me/changes/_search


### AddOrg

> **rpc** AddOrg([AddOrgRequest](#addorgrequest))
[AddOrgResponse](#addorgresponse)

Creates a new organisation



    POST: /orgs


### UpdateOrg

> **rpc** UpdateOrg([UpdateOrgRequest](#updateorgrequest))
[UpdateOrgResponse](#updateorgresponse)

Changes my organisation



    PUT: /orgs/me


### DeactivateOrg

> **rpc** DeactivateOrg([DeactivateOrgRequest](#deactivateorgrequest))
[DeactivateOrgResponse](#deactivateorgresponse)

Sets the state of my organisation to deactivated
Users of this organisation will not be able login



    POST: /orgs/me/_deactivate


### ReactivateOrg

> **rpc** ReactivateOrg([ReactivateOrgRequest](#reactivateorgrequest))
[ReactivateOrgResponse](#reactivateorgresponse)

Sets the state of my organisation to active



    POST: /orgs/me/_reactivate


### SetOrgMetadata

> **rpc** SetOrgMetadata([SetOrgMetadataRequest](#setorgmetadatarequest))
[SetOrgMetadataResponse](#setorgmetadataresponse)

Sets a org metadata by key



    POST: /metadata/{key}


### BulkSetOrgMetadata

> **rpc** BulkSetOrgMetadata([BulkSetOrgMetadataRequest](#bulksetorgmetadatarequest))
[BulkSetOrgMetadataResponse](#bulksetorgmetadataresponse)

Set a list of org metadata



    POST: /metadata/_bulk


### ListOrgMetadata

> **rpc** ListOrgMetadata([ListOrgMetadataRequest](#listorgmetadatarequest))
[ListOrgMetadataResponse](#listorgmetadataresponse)

Returns the org metadata



    POST: /metadata/_search


### GetOrgMetadata

> **rpc** GetOrgMetadata([GetOrgMetadataRequest](#getorgmetadatarequest))
[GetOrgMetadataResponse](#getorgmetadataresponse)

Returns the org metadata by key



    GET: /metadata/{key}


### RemoveOrgMetadata

> **rpc** RemoveOrgMetadata([RemoveOrgMetadataRequest](#removeorgmetadatarequest))
[RemoveOrgMetadataResponse](#removeorgmetadataresponse)

Removes a org metadata by key



    DELETE: /metadata/{key}


### BulkRemoveOrgMetadata

> **rpc** BulkRemoveOrgMetadata([BulkRemoveOrgMetadataRequest](#bulkremoveorgmetadatarequest))
[BulkRemoveOrgMetadataResponse](#bulkremoveorgmetadataresponse)

Set a list of org metadata



    DELETE: /metadata/_bulk


### ListOrgDomains

> **rpc** ListOrgDomains([ListOrgDomainsRequest](#listorgdomainsrequest))
[ListOrgDomainsResponse](#listorgdomainsresponse)

Returns all registered domains of my organisation
Limit should always be set, there is a default limit set by the service



    POST: /orgs/me/domains/_search


### AddOrgDomain

> **rpc** AddOrgDomain([AddOrgDomainRequest](#addorgdomainrequest))
[AddOrgDomainResponse](#addorgdomainresponse)

Adds a new domain to my organisation



    POST: /orgs/me/domains


### RemoveOrgDomain

> **rpc** RemoveOrgDomain([RemoveOrgDomainRequest](#removeorgdomainrequest))
[RemoveOrgDomainResponse](#removeorgdomainresponse)

Removed the domain from my organisation



    DELETE: /orgs/me/domains/{domain}


### GenerateOrgDomainValidation

> **rpc** GenerateOrgDomainValidation([GenerateOrgDomainValidationRequest](#generateorgdomainvalidationrequest))
[GenerateOrgDomainValidationResponse](#generateorgdomainvalidationresponse)

Generates a new file to validate you domain



    POST: /orgs/me/domains/{domain}/validation/_generate


### ValidateOrgDomain

> **rpc** ValidateOrgDomain([ValidateOrgDomainRequest](#validateorgdomainrequest))
[ValidateOrgDomainResponse](#validateorgdomainresponse)

Validates your domain with the choosen method
Validated domains must be unique



    POST: /orgs/me/domains/{domain}/validation/_validate


### SetPrimaryOrgDomain

> **rpc** SetPrimaryOrgDomain([SetPrimaryOrgDomainRequest](#setprimaryorgdomainrequest))
[SetPrimaryOrgDomainResponse](#setprimaryorgdomainresponse)

Sets the domain as primary
Primary domain is shown as suffix on the preferred username on the users of the organisation



    POST: /orgs/me/domains/{domain}/_set_primary


### ListOrgMemberRoles

> **rpc** ListOrgMemberRoles([ListOrgMemberRolesRequest](#listorgmemberrolesrequest))
[ListOrgMemberRolesResponse](#listorgmemberrolesresponse)

Returns all ZITADEL roles which are for organisation managers



    POST: /orgs/members/roles/_search


### ListOrgMembers

> **rpc** ListOrgMembers([ListOrgMembersRequest](#listorgmembersrequest))
[ListOrgMembersResponse](#listorgmembersresponse)

Returns all ZITADEL managers of this organisation (Project and Project Grant managers not included)
Limit should always be set, there is a default limit set by the service



    POST: /orgs/me/members/_search


### AddOrgMember

> **rpc** AddOrgMember([AddOrgMemberRequest](#addorgmemberrequest))
[AddOrgMemberResponse](#addorgmemberresponse)

Adds a new organisation manager, which is allowed to administrate ZITADEL



    POST: /orgs/me/members


### UpdateOrgMember

> **rpc** UpdateOrgMember([UpdateOrgMemberRequest](#updateorgmemberrequest))
[UpdateOrgMemberResponse](#updateorgmemberresponse)

Changes the organisation manager



    PUT: /orgs/me/members/{user_id}


### RemoveOrgMember

> **rpc** RemoveOrgMember([RemoveOrgMemberRequest](#removeorgmemberrequest))
[RemoveOrgMemberResponse](#removeorgmemberresponse)

Removes an organisation manager



    DELETE: /orgs/me/members/{user_id}


### GetProjectByID

> **rpc** GetProjectByID([GetProjectByIDRequest](#getprojectbyidrequest))
[GetProjectByIDResponse](#getprojectbyidresponse)

Returns a project from my organisation (no granted projects)



    GET: /projects/{id}


### GetGrantedProjectByID

> **rpc** GetGrantedProjectByID([GetGrantedProjectByIDRequest](#getgrantedprojectbyidrequest))
[GetGrantedProjectByIDResponse](#getgrantedprojectbyidresponse)

returns a project my organisation got granted from another organisation



    GET: /granted_projects/{project_id}/grants/{grant_id}


### ListProjects

> **rpc** ListProjects([ListProjectsRequest](#listprojectsrequest))
[ListProjectsResponse](#listprojectsresponse)

Returns all projects my organisation is the owner (no granted projects)
Limit should always be set, there is a default limit set by the service



    POST: /projects/_search


### ListGrantedProjects

> **rpc** ListGrantedProjects([ListGrantedProjectsRequest](#listgrantedprojectsrequest))
[ListGrantedProjectsResponse](#listgrantedprojectsresponse)

returns all projects my organisation got granted from another organisation
Limit should always be set, there is a default limit set by the service



    POST: /granted_projects/_search


### ListGrantedProjectRoles

> **rpc** ListGrantedProjectRoles([ListGrantedProjectRolesRequest](#listgrantedprojectrolesrequest))
[ListGrantedProjectRolesResponse](#listgrantedprojectrolesresponse)

returns all roles of a project grant
Limit should always be set, there is a default limit set by the service



    GET: /granted_projects/{project_id}/grants/{grant_id}/roles/_search


### ListProjectChanges

> **rpc** ListProjectChanges([ListProjectChangesRequest](#listprojectchangesrequest))
[ListProjectChangesResponse](#listprojectchangesresponse)

Returns the history of the project (each event)
Limit should always be set, there is a default limit set by the service



    POST: /projects/{project_id}/changes/_search


### AddProject

> **rpc** AddProject([AddProjectRequest](#addprojectrequest))
[AddProjectResponse](#addprojectresponse)

Adds an new project to the organisation



    POST: /projects


### UpdateProject

> **rpc** UpdateProject([UpdateProjectRequest](#updateprojectrequest))
[UpdateProjectResponse](#updateprojectresponse)

Changes a project



    PUT: /projects/{id}


### DeactivateProject

> **rpc** DeactivateProject([DeactivateProjectRequest](#deactivateprojectrequest))
[DeactivateProjectResponse](#deactivateprojectresponse)

Sets the state of a project to deactivated
Returns an error if project is already deactivated



    POST: /projects/{id}/_deactivate


### ReactivateProject

> **rpc** ReactivateProject([ReactivateProjectRequest](#reactivateprojectrequest))
[ReactivateProjectResponse](#reactivateprojectresponse)

Sets the state of a project to active
Returns an error if project is not deactivated



    POST: /projects/{id}/_reactivate


### RemoveProject

> **rpc** RemoveProject([RemoveProjectRequest](#removeprojectrequest))
[RemoveProjectResponse](#removeprojectresponse)

Removes a project
All project grants, applications and user grants for this project will be removed



    DELETE: /projects/{id}


### ListProjectRoles

> **rpc** ListProjectRoles([ListProjectRolesRequest](#listprojectrolesrequest))
[ListProjectRolesResponse](#listprojectrolesresponse)

Returns all roles of a project matching the search query
If no limit is requested, default limit will be set, if the limit is higher then the default an error will be returned



    POST: /projects/{project_id}/roles/_search


### AddProjectRole

> **rpc** AddProjectRole([AddProjectRoleRequest](#addprojectrolerequest))
[AddProjectRoleResponse](#addprojectroleresponse)

Adds a role to a project, key must be unique in the project



    POST: /projects/{project_id}/roles


### BulkAddProjectRoles

> **rpc** BulkAddProjectRoles([BulkAddProjectRolesRequest](#bulkaddprojectrolesrequest))
[BulkAddProjectRolesResponse](#bulkaddprojectrolesresponse)

add a list of project roles in one request



    POST: /projects/{project_id}/roles/_bulk


### UpdateProjectRole

> **rpc** UpdateProjectRole([UpdateProjectRoleRequest](#updateprojectrolerequest))
[UpdateProjectRoleResponse](#updateprojectroleresponse)

Changes a project role, key is not editable
If a key should change, remove the role and create a new



    PUT: /projects/{project_id}/roles/{role_key}


### RemoveProjectRole

> **rpc** RemoveProjectRole([RemoveProjectRoleRequest](#removeprojectrolerequest))
[RemoveProjectRoleResponse](#removeprojectroleresponse)

Removes role from UserGrants, ProjectGrants and from Project



    DELETE: /projects/{project_id}/roles/{role_key}


### ListProjectMemberRoles

> **rpc** ListProjectMemberRoles([ListProjectMemberRolesRequest](#listprojectmemberrolesrequest))
[ListProjectMemberRolesResponse](#listprojectmemberrolesresponse)

Returns all ZITADEL roles which are for project managers



    POST: /projects/members/roles/_search


### ListProjectMembers

> **rpc** ListProjectMembers([ListProjectMembersRequest](#listprojectmembersrequest))
[ListProjectMembersResponse](#listprojectmembersresponse)

Returns all ZITADEL managers of a projects
Limit should always be set, there is a default limit set by the service



    POST: /projects/{project_id}/members/_search


### AddProjectMember

> **rpc** AddProjectMember([AddProjectMemberRequest](#addprojectmemberrequest))
[AddProjectMemberResponse](#addprojectmemberresponse)

Adds a new project manager, which is allowed to administrate in ZITADEL



    POST: /projects/{project_id}/members


### UpdateProjectMember

> **rpc** UpdateProjectMember([UpdateProjectMemberRequest](#updateprojectmemberrequest))
[UpdateProjectMemberResponse](#updateprojectmemberresponse)

Change project manager, which is allowed to administrate in ZITADEL



    PUT: /projects/{project_id}/members/{user_id}


### RemoveProjectMember

> **rpc** RemoveProjectMember([RemoveProjectMemberRequest](#removeprojectmemberrequest))
[RemoveProjectMemberResponse](#removeprojectmemberresponse)

Remove project manager, which is allowed to administrate in ZITADEL



    DELETE: /projects/{project_id}/members/{user_id}


### GetAppByID

> **rpc** GetAppByID([GetAppByIDRequest](#getappbyidrequest))
[GetAppByIDResponse](#getappbyidresponse)

Returns an application (oidc or api)



    GET: /projects/{project_id}/apps/{app_id}


### ListApps

> **rpc** ListApps([ListAppsRequest](#listappsrequest))
[ListAppsResponse](#listappsresponse)

Returns all applications of a project matching the query
Limit should always be set, there is a default limit set by the service



    POST: /projects/{project_id}/apps/_search


### ListAppChanges

> **rpc** ListAppChanges([ListAppChangesRequest](#listappchangesrequest))
[ListAppChangesResponse](#listappchangesresponse)

Returns the history of the application (each event)
Limit should always be set, there is a default limit set by the service



    POST: /projects/{project_id}/apps/{app_id}/changes/_search


### AddOIDCApp

> **rpc** AddOIDCApp([AddOIDCAppRequest](#addoidcapprequest))
[AddOIDCAppResponse](#addoidcappresponse)

Adds a new oidc client
Returns a client id
Returns a new generated secret if needed (Depending on the configuration)



    POST: /projects/{project_id}/apps/oidc


### AddSAMLApp

> **rpc** AddSAMLApp([AddSAMLAppRequest](#addsamlapprequest))
[AddSAMLAppResponse](#addsamlappresponse)

Adds a new saml service provider
Returns a entityID



    POST: /projects/{project_id}/apps/saml


### AddAPIApp

> **rpc** AddAPIApp([AddAPIAppRequest](#addapiapprequest))
[AddAPIAppResponse](#addapiappresponse)

Adds a new api application
Returns a client id
Returns a new generated secret if needed (Depending on the configuration)



    POST: /projects/{project_id}/apps/api


### UpdateApp

> **rpc** UpdateApp([UpdateAppRequest](#updateapprequest))
[UpdateAppResponse](#updateappresponse)

Changes application



    PUT: /projects/{project_id}/apps/{app_id}


### UpdateOIDCAppConfig

> **rpc** UpdateOIDCAppConfig([UpdateOIDCAppConfigRequest](#updateoidcappconfigrequest))
[UpdateOIDCAppConfigResponse](#updateoidcappconfigresponse)

Changes the configuration of the oidc client



    PUT: /projects/{project_id}/apps/{app_id}/oidc_config


### UpdateSAMLAppConfig

> **rpc** UpdateSAMLAppConfig([UpdateSAMLAppConfigRequest](#updatesamlappconfigrequest))
[UpdateSAMLAppConfigResponse](#updatesamlappconfigresponse)

Changes the configuration of the saml application



    PUT: /projects/{project_id}/apps/{app_id}/saml_config


### UpdateAPIAppConfig

> **rpc** UpdateAPIAppConfig([UpdateAPIAppConfigRequest](#updateapiappconfigrequest))
[UpdateAPIAppConfigResponse](#updateapiappconfigresponse)

Changes the configuration of the api application



    PUT: /projects/{project_id}/apps/{app_id}/api_config


### DeactivateApp

> **rpc** DeactivateApp([DeactivateAppRequest](#deactivateapprequest))
[DeactivateAppResponse](#deactivateappresponse)

Set the state to deactivated
Its not possible to request tokens for deactivated apps
Returns an error if already deactivated



    POST: /projects/{project_id}/apps/{app_id}/_deactivate


### ReactivateApp

> **rpc** ReactivateApp([ReactivateAppRequest](#reactivateapprequest))
[ReactivateAppResponse](#reactivateappresponse)

Set the state to active
Returns an error if not deactivated



    POST: /projects/{project_id}/apps/{app_id}/_reactivate


### RemoveApp

> **rpc** RemoveApp([RemoveAppRequest](#removeapprequest))
[RemoveAppResponse](#removeappresponse)

Removed the application



    DELETE: /projects/{project_id}/apps/{app_id}


### RegenerateOIDCClientSecret

> **rpc** RegenerateOIDCClientSecret([RegenerateOIDCClientSecretRequest](#regenerateoidcclientsecretrequest))
[RegenerateOIDCClientSecretResponse](#regenerateoidcclientsecretresponse)

Generates a new client secret for the oidc client, make sure to save the response



    POST: /projects/{project_id}/apps/{app_id}/oidc_config/_generate_client_secret


### RegenerateAPIClientSecret

> **rpc** RegenerateAPIClientSecret([RegenerateAPIClientSecretRequest](#regenerateapiclientsecretrequest))
[RegenerateAPIClientSecretResponse](#regenerateapiclientsecretresponse)

Generates a new client secret for the api application, make sure to save the response



    POST: /projects/{project_id}/apps/{app_id}/api_config/_generate_client_secret


### GetAppKey

> **rpc** GetAppKey([GetAppKeyRequest](#getappkeyrequest))
[GetAppKeyResponse](#getappkeyresponse)

Returns an application key



    GET: /projects/{project_id}/apps/{app_id}/keys/{key_id}


### ListAppKeys

> **rpc** ListAppKeys([ListAppKeysRequest](#listappkeysrequest))
[ListAppKeysResponse](#listappkeysresponse)

Returns all application keys matching the result
Limit should always be set, there is a default limit set by the service



    POST: /projects/{project_id}/apps/{app_id}/keys/_search


### AddAppKey

> **rpc** AddAppKey([AddAppKeyRequest](#addappkeyrequest))
[AddAppKeyResponse](#addappkeyresponse)

Creates a new app key
Will return key details in result, make sure to save it



    POST: /projects/{project_id}/apps/{app_id}/keys


### RemoveAppKey

> **rpc** RemoveAppKey([RemoveAppKeyRequest](#removeappkeyrequest))
[RemoveAppKeyResponse](#removeappkeyresponse)

Removes an app key



    DELETE: /projects/{project_id}/apps/{app_id}/keys/{key_id}


### ListProjectGrantChanges

> **rpc** ListProjectGrantChanges([ListProjectGrantChangesRequest](#listprojectgrantchangesrequest))
[ListProjectGrantChangesResponse](#listprojectgrantchangesresponse)

Returns the history of the project grant (each event)
Limit should always be set, there is a default limit set by the service



    POST: /projects/{project_id}/grants/{grant_id}/changes/_search


### GetProjectGrantByID

> **rpc** GetProjectGrantByID([GetProjectGrantByIDRequest](#getprojectgrantbyidrequest))
[GetProjectGrantByIDResponse](#getprojectgrantbyidresponse)

Returns a project grant (ProjectGrant = Grant another organisation for my project)



    GET: /projects/{project_id}/grants/{grant_id}


### ListProjectGrants

> **rpc** ListProjectGrants([ListProjectGrantsRequest](#listprojectgrantsrequest))
[ListProjectGrantsResponse](#listprojectgrantsresponse)

Returns all project grants matching the query, (ProjectGrant = Grant another organisation for my project)
Limit should always be set, there is a default limit set by the service



    POST: /projects/{project_id}/grants/_search


### ListAllProjectGrants

> **rpc** ListAllProjectGrants([ListAllProjectGrantsRequest](#listallprojectgrantsrequest))
[ListAllProjectGrantsResponse](#listallprojectgrantsresponse)

Returns all project grants matching the query, (ProjectGrant = Grant another organisation for my project)
Limit should always be set, there is a default limit set by the service



    POST: /projectgrants/_search


### AddProjectGrant

> **rpc** AddProjectGrant([AddProjectGrantRequest](#addprojectgrantrequest))
[AddProjectGrantResponse](#addprojectgrantresponse)

Add a new project grant (ProjectGrant = Grant another organisation for my project)
Project Grant will be listed in granted project of the other organisation



    POST: /projects/{project_id}/grants


### UpdateProjectGrant

> **rpc** UpdateProjectGrant([UpdateProjectGrantRequest](#updateprojectgrantrequest))
[UpdateProjectGrantResponse](#updateprojectgrantresponse)

Change project grant (ProjectGrant = Grant another organisation for my project)
Project Grant will be listed in granted project of the other organisation



    PUT: /projects/{project_id}/grants/{grant_id}


### DeactivateProjectGrant

> **rpc** DeactivateProjectGrant([DeactivateProjectGrantRequest](#deactivateprojectgrantrequest))
[DeactivateProjectGrantResponse](#deactivateprojectgrantresponse)

Set state of project grant to deactivated (ProjectGrant = Grant another organisation for my project)
Returns error if project not active



    POST: /projects/{project_id}/grants/{grant_id}/_deactivate


### ReactivateProjectGrant

> **rpc** ReactivateProjectGrant([ReactivateProjectGrantRequest](#reactivateprojectgrantrequest))
[ReactivateProjectGrantResponse](#reactivateprojectgrantresponse)

Set state of project grant to active (ProjectGrant = Grant another organisation for my project)
Returns error if project not deactivated



    POST: /projects/{project_id}/grants/{grant_id}/_reactivate


### RemoveProjectGrant

> **rpc** RemoveProjectGrant([RemoveProjectGrantRequest](#removeprojectgrantrequest))
[RemoveProjectGrantResponse](#removeprojectgrantresponse)

Removes project grant and all user grants for this project grant



    DELETE: /projects/{project_id}/grants/{grant_id}


### ListProjectGrantMemberRoles

> **rpc** ListProjectGrantMemberRoles([ListProjectGrantMemberRolesRequest](#listprojectgrantmemberrolesrequest))
[ListProjectGrantMemberRolesResponse](#listprojectgrantmemberrolesresponse)

Returns all ZITADEL roles which are for project grant managers



    POST: /projects/grants/members/roles/_search


### ListProjectGrantMembers

> **rpc** ListProjectGrantMembers([ListProjectGrantMembersRequest](#listprojectgrantmembersrequest))
[ListProjectGrantMembersResponse](#listprojectgrantmembersresponse)

Returns all ZITADEL managers of this project grant
Limit should always be set, there is a default limit set by the service



    POST: /projects/{project_id}/grants/{grant_id}/members/_search


### AddProjectGrantMember

> **rpc** AddProjectGrantMember([AddProjectGrantMemberRequest](#addprojectgrantmemberrequest))
[AddProjectGrantMemberResponse](#addprojectgrantmemberresponse)

Adds a new project grant manager, which is allowed to administrate in ZITADEL



    POST: /projects/{project_id}/grants/{grant_id}/members


### UpdateProjectGrantMember

> **rpc** UpdateProjectGrantMember([UpdateProjectGrantMemberRequest](#updateprojectgrantmemberrequest))
[UpdateProjectGrantMemberResponse](#updateprojectgrantmemberresponse)

Changes project grant manager, which is allowed to administrate in ZITADEL



    PUT: /projects/{project_id}/grants/{grant_id}/members/{user_id}


### RemoveProjectGrantMember

> **rpc** RemoveProjectGrantMember([RemoveProjectGrantMemberRequest](#removeprojectgrantmemberrequest))
[RemoveProjectGrantMemberResponse](#removeprojectgrantmemberresponse)

Removed project grant manager



    DELETE: /projects/{project_id}/grants/{grant_id}/members/{user_id}


### GetUserGrantByID

> **rpc** GetUserGrantByID([GetUserGrantByIDRequest](#getusergrantbyidrequest))
[GetUserGrantByIDResponse](#getusergrantbyidresponse)

Returns a user grant (authorization of a user for a project)



    GET: /users/{user_id}/grants/{grant_id}


### ListUserGrants

> **rpc** ListUserGrants([ListUserGrantRequest](#listusergrantrequest))
[ListUserGrantResponse](#listusergrantresponse)

Returns al user grant matching the query (authorizations of user for projects)
Limit should always be set, there is a default limit set by the service



    POST: /users/grants/_search


### AddUserGrant

> **rpc** AddUserGrant([AddUserGrantRequest](#addusergrantrequest))
[AddUserGrantResponse](#addusergrantresponse)

Creates a new user grant (authorization of a user for a project with specified roles)



    POST: /users/{user_id}/grants


### UpdateUserGrant

> **rpc** UpdateUserGrant([UpdateUserGrantRequest](#updateusergrantrequest))
[UpdateUserGrantResponse](#updateusergrantresponse)

Changes a user grant (authorization of a user for a project with specified roles)



    PUT: /users/{user_id}/grants/{grant_id}


### DeactivateUserGrant

> **rpc** DeactivateUserGrant([DeactivateUserGrantRequest](#deactivateusergrantrequest))
[DeactivateUserGrantResponse](#deactivateusergrantresponse)

Sets the state of a user grant to deactivated
User will not be able to use the granted project anymore
Returns an error if user grant is already deactivated



    POST: /users/{user_id}/grants/{grant_id}/_deactivate


### ReactivateUserGrant

> **rpc** ReactivateUserGrant([ReactivateUserGrantRequest](#reactivateusergrantrequest))
[ReactivateUserGrantResponse](#reactivateusergrantresponse)

Sets the state of a user grant to active
Returns an error if user grant is not deactivated



    POST: /users/{user_id}/grants/{grant_id}/_reactivate


### RemoveUserGrant

> **rpc** RemoveUserGrant([RemoveUserGrantRequest](#removeusergrantrequest))
[RemoveUserGrantResponse](#removeusergrantresponse)

Removes a user grant



    DELETE: /users/{user_id}/grants/{grant_id}


### BulkRemoveUserGrant

> **rpc** BulkRemoveUserGrant([BulkRemoveUserGrantRequest](#bulkremoveusergrantrequest))
[BulkRemoveUserGrantResponse](#bulkremoveusergrantresponse)

remove a list of user grants in one request



    DELETE: /user_grants/_bulk


### GetOrgIAMPolicy

> **rpc** GetOrgIAMPolicy([GetOrgIAMPolicyRequest](#getorgiampolicyrequest))
[GetOrgIAMPolicyResponse](#getorgiampolicyresponse)

deprecated: please use DomainPolicy instead
Returns the domain policy (this policy is managed by the iam administrator)



    GET: /policies/orgiam


### GetDomainPolicy

> **rpc** GetDomainPolicy([GetDomainPolicyRequest](#getdomainpolicyrequest))
[GetDomainPolicyResponse](#getdomainpolicyresponse)

Returns the domain policy (this policy is managed by the iam administrator)



    GET: /policies/domain


### GetLoginPolicy

> **rpc** GetLoginPolicy([GetLoginPolicyRequest](#getloginpolicyrequest))
[GetLoginPolicyResponse](#getloginpolicyresponse)

Returns the login policy of the organisation
With this policy the login gui can be configured



    GET: /policies/login


### GetDefaultLoginPolicy

> **rpc** GetDefaultLoginPolicy([GetDefaultLoginPolicyRequest](#getdefaultloginpolicyrequest))
[GetDefaultLoginPolicyResponse](#getdefaultloginpolicyresponse)

Returns the default login policy configured in the IAM



    GET: /policies/default/login


### AddCustomLoginPolicy

> **rpc** AddCustomLoginPolicy([AddCustomLoginPolicyRequest](#addcustomloginpolicyrequest))
[AddCustomLoginPolicyResponse](#addcustomloginpolicyresponse)

Add a custom login policy for the organisation
With this policy the login gui can be configured



    POST: /policies/login


### UpdateCustomLoginPolicy

> **rpc** UpdateCustomLoginPolicy([UpdateCustomLoginPolicyRequest](#updatecustomloginpolicyrequest))
[UpdateCustomLoginPolicyResponse](#updatecustomloginpolicyresponse)

Change the custom login policy for the organisation
With this policy the login gui can be configured



    PUT: /policies/login


### ResetLoginPolicyToDefault

> **rpc** ResetLoginPolicyToDefault([ResetLoginPolicyToDefaultRequest](#resetloginpolicytodefaultrequest))
[ResetLoginPolicyToDefaultResponse](#resetloginpolicytodefaultresponse)

Removes the custom login policy of the organisation
The default policy of the IAM will trigger after



    DELETE: /policies/login


### ListLoginPolicyIDPs

> **rpc** ListLoginPolicyIDPs([ListLoginPolicyIDPsRequest](#listloginpolicyidpsrequest))
[ListLoginPolicyIDPsResponse](#listloginpolicyidpsresponse)

Lists all possible identity providers configured on the organisation
Limit should always be set, there is a default limit set by the service



    POST: /policies/login/idps/_search


### AddIDPToLoginPolicy

> **rpc** AddIDPToLoginPolicy([AddIDPToLoginPolicyRequest](#addidptologinpolicyrequest))
[AddIDPToLoginPolicyResponse](#addidptologinpolicyresponse)

Add a (preconfigured) identity provider to the custom login policy



    POST: /policies/login/idps


### RemoveIDPFromLoginPolicy

> **rpc** RemoveIDPFromLoginPolicy([RemoveIDPFromLoginPolicyRequest](#removeidpfromloginpolicyrequest))
[RemoveIDPFromLoginPolicyResponse](#removeidpfromloginpolicyresponse)

Remove a identity provider from the custom login policy



    DELETE: /policies/login/idps/{idp_id}


### ListLoginPolicySecondFactors

> **rpc** ListLoginPolicySecondFactors([ListLoginPolicySecondFactorsRequest](#listloginpolicysecondfactorsrequest))
[ListLoginPolicySecondFactorsResponse](#listloginpolicysecondfactorsresponse)

Returns all configured second factors of the custom login policy



    POST: /policies/login/second_factors/_search


### AddSecondFactorToLoginPolicy

> **rpc** AddSecondFactorToLoginPolicy([AddSecondFactorToLoginPolicyRequest](#addsecondfactortologinpolicyrequest))
[AddSecondFactorToLoginPolicyResponse](#addsecondfactortologinpolicyresponse)

Adds a new second factor to the custom login policy



    POST: /policies/login/second_factors


### RemoveSecondFactorFromLoginPolicy

> **rpc** RemoveSecondFactorFromLoginPolicy([RemoveSecondFactorFromLoginPolicyRequest](#removesecondfactorfromloginpolicyrequest))
[RemoveSecondFactorFromLoginPolicyResponse](#removesecondfactorfromloginpolicyresponse)

Remove a second factor from the custom login policy



    DELETE: /policies/login/second_factors/{type}


### ListLoginPolicyMultiFactors

> **rpc** ListLoginPolicyMultiFactors([ListLoginPolicyMultiFactorsRequest](#listloginpolicymultifactorsrequest))
[ListLoginPolicyMultiFactorsResponse](#listloginpolicymultifactorsresponse)

Returns all configured multi factors of the custom login policy



    POST: /policies/login/auth_factors/_search


### AddMultiFactorToLoginPolicy

> **rpc** AddMultiFactorToLoginPolicy([AddMultiFactorToLoginPolicyRequest](#addmultifactortologinpolicyrequest))
[AddMultiFactorToLoginPolicyResponse](#addmultifactortologinpolicyresponse)

Adds a new multi factor to the custom login policy



    POST: /policies/login/multi_factors


### RemoveMultiFactorFromLoginPolicy

> **rpc** RemoveMultiFactorFromLoginPolicy([RemoveMultiFactorFromLoginPolicyRequest](#removemultifactorfromloginpolicyrequest))
[RemoveMultiFactorFromLoginPolicyResponse](#removemultifactorfromloginpolicyresponse)

Remove a multi factor from the custom login policy



    DELETE: /policies/login/multi_factors/{type}


### GetPasswordComplexityPolicy

> **rpc** GetPasswordComplexityPolicy([GetPasswordComplexityPolicyRequest](#getpasswordcomplexitypolicyrequest))
[GetPasswordComplexityPolicyResponse](#getpasswordcomplexitypolicyresponse)

Returns the password complexity policy of the organisation
With this policy the password strength can be configured



    GET: /policies/password/complexity


### GetDefaultPasswordComplexityPolicy

> **rpc** GetDefaultPasswordComplexityPolicy([GetDefaultPasswordComplexityPolicyRequest](#getdefaultpasswordcomplexitypolicyrequest))
[GetDefaultPasswordComplexityPolicyResponse](#getdefaultpasswordcomplexitypolicyresponse)

Returns the default password complexity policy of the IAM
With this policy the password strength can be configured



    GET: /policies/default/password/complexity


### AddCustomPasswordComplexityPolicy

> **rpc** AddCustomPasswordComplexityPolicy([AddCustomPasswordComplexityPolicyRequest](#addcustompasswordcomplexitypolicyrequest))
[AddCustomPasswordComplexityPolicyResponse](#addcustompasswordcomplexitypolicyresponse)

Add a custom password complexity policy for the organisation
With this policy the password strength can be configured



    POST: /policies/password/complexity


### UpdateCustomPasswordComplexityPolicy

> **rpc** UpdateCustomPasswordComplexityPolicy([UpdateCustomPasswordComplexityPolicyRequest](#updatecustompasswordcomplexitypolicyrequest))
[UpdateCustomPasswordComplexityPolicyResponse](#updatecustompasswordcomplexitypolicyresponse)

Update the custom password complexity policy for the organisation
With this policy the password strength can be configured



    PUT: /policies/password/complexity


### ResetPasswordComplexityPolicyToDefault

> **rpc** ResetPasswordComplexityPolicyToDefault([ResetPasswordComplexityPolicyToDefaultRequest](#resetpasswordcomplexitypolicytodefaultrequest))
[ResetPasswordComplexityPolicyToDefaultResponse](#resetpasswordcomplexitypolicytodefaultresponse)

Removes the custom password complexity policy of the organisation
The default policy of the IAM will trigger after



    DELETE: /policies/password/complexity


### GetPasswordAgePolicy

> **rpc** GetPasswordAgePolicy([GetPasswordAgePolicyRequest](#getpasswordagepolicyrequest))
[GetPasswordAgePolicyResponse](#getpasswordagepolicyresponse)

The password age policy is not used at the moment



    GET: /policies/password/age


### GetDefaultPasswordAgePolicy

> **rpc** GetDefaultPasswordAgePolicy([GetDefaultPasswordAgePolicyRequest](#getdefaultpasswordagepolicyrequest))
[GetDefaultPasswordAgePolicyResponse](#getdefaultpasswordagepolicyresponse)

The password age policy is not used at the moment



    GET: /policies/default/password/age


### AddCustomPasswordAgePolicy

> **rpc** AddCustomPasswordAgePolicy([AddCustomPasswordAgePolicyRequest](#addcustompasswordagepolicyrequest))
[AddCustomPasswordAgePolicyResponse](#addcustompasswordagepolicyresponse)

The password age policy is not used at the moment



    POST: /policies/password/age


### UpdateCustomPasswordAgePolicy

> **rpc** UpdateCustomPasswordAgePolicy([UpdateCustomPasswordAgePolicyRequest](#updatecustompasswordagepolicyrequest))
[UpdateCustomPasswordAgePolicyResponse](#updatecustompasswordagepolicyresponse)

The password age policy is not used at the moment



    PUT: /policies/password/age


### ResetPasswordAgePolicyToDefault

> **rpc** ResetPasswordAgePolicyToDefault([ResetPasswordAgePolicyToDefaultRequest](#resetpasswordagepolicytodefaultrequest))
[ResetPasswordAgePolicyToDefaultResponse](#resetpasswordagepolicytodefaultresponse)

The password age policy is not used at the moment



    DELETE: /policies/password/age


### GetLockoutPolicy

> **rpc** GetLockoutPolicy([GetLockoutPolicyRequest](#getlockoutpolicyrequest))
[GetLockoutPolicyResponse](#getlockoutpolicyresponse)





    GET: /policies/lockout


### GetDefaultLockoutPolicy

> **rpc** GetDefaultLockoutPolicy([GetDefaultLockoutPolicyRequest](#getdefaultlockoutpolicyrequest))
[GetDefaultLockoutPolicyResponse](#getdefaultlockoutpolicyresponse)





    GET: /policies/default/lockout


### AddCustomLockoutPolicy

> **rpc** AddCustomLockoutPolicy([AddCustomLockoutPolicyRequest](#addcustomlockoutpolicyrequest))
[AddCustomLockoutPolicyResponse](#addcustomlockoutpolicyresponse)





    POST: /policies/lockout


### UpdateCustomLockoutPolicy

> **rpc** UpdateCustomLockoutPolicy([UpdateCustomLockoutPolicyRequest](#updatecustomlockoutpolicyrequest))
[UpdateCustomLockoutPolicyResponse](#updatecustomlockoutpolicyresponse)





    PUT: /policies/lockout


### ResetLockoutPolicyToDefault

> **rpc** ResetLockoutPolicyToDefault([ResetLockoutPolicyToDefaultRequest](#resetlockoutpolicytodefaultrequest))
[ResetLockoutPolicyToDefaultResponse](#resetlockoutpolicytodefaultresponse)





    DELETE: /policies/lockout


### GetPrivacyPolicy

> **rpc** GetPrivacyPolicy([GetPrivacyPolicyRequest](#getprivacypolicyrequest))
[GetPrivacyPolicyResponse](#getprivacypolicyresponse)

Returns the privacy policy of the organisation
With this policy privacy relevant things can be configured (e.g. tos link)



    GET: /policies/privacy


### GetDefaultPrivacyPolicy

> **rpc** GetDefaultPrivacyPolicy([GetDefaultPrivacyPolicyRequest](#getdefaultprivacypolicyrequest))
[GetDefaultPrivacyPolicyResponse](#getdefaultprivacypolicyresponse)

Returns the default privacy policy of the IAM
With this policy the privacy relevant things can be configured (e.g tos link)



    GET: /policies/default/privacy


### AddCustomPrivacyPolicy

> **rpc** AddCustomPrivacyPolicy([AddCustomPrivacyPolicyRequest](#addcustomprivacypolicyrequest))
[AddCustomPrivacyPolicyResponse](#addcustomprivacypolicyresponse)

Add a custom privacy policy for the organisation
With this policy privacy relevant things can be configured (e.g. tos link)
Variable {{.Lang}} can be set to have different links based on the language



    POST: /policies/privacy


### UpdateCustomPrivacyPolicy

> **rpc** UpdateCustomPrivacyPolicy([UpdateCustomPrivacyPolicyRequest](#updatecustomprivacypolicyrequest))
[UpdateCustomPrivacyPolicyResponse](#updatecustomprivacypolicyresponse)

Update the privacy complexity policy for the organisation
With this policy privacy relevant things can be configured (e.g. tos link)
Variable {{.Lang}} can be set to have different links based on the language



    PUT: /policies/privacy


### ResetPrivacyPolicyToDefault

> **rpc** ResetPrivacyPolicyToDefault([ResetPrivacyPolicyToDefaultRequest](#resetprivacypolicytodefaultrequest))
[ResetPrivacyPolicyToDefaultResponse](#resetprivacypolicytodefaultresponse)

Removes the privacy policy of the organisation
The default policy of the IAM will trigger after



    DELETE: /policies/privacy


### GetLabelPolicy

> **rpc** GetLabelPolicy([GetLabelPolicyRequest](#getlabelpolicyrequest))
[GetLabelPolicyResponse](#getlabelpolicyresponse)

Returns the active label policy of the organisation
With this policy the private labeling can be configured (colors, etc.)



    GET: /policies/label


### GetPreviewLabelPolicy

> **rpc** GetPreviewLabelPolicy([GetPreviewLabelPolicyRequest](#getpreviewlabelpolicyrequest))
[GetPreviewLabelPolicyResponse](#getpreviewlabelpolicyresponse)

Returns the preview label policy of the organisation
With this policy the private labeling can be configured (colors, etc.)



    GET: /policies/label/_preview


### GetDefaultLabelPolicy

> **rpc** GetDefaultLabelPolicy([GetDefaultLabelPolicyRequest](#getdefaultlabelpolicyrequest))
[GetDefaultLabelPolicyResponse](#getdefaultlabelpolicyresponse)

Returns the default label policy of the IAM
With this policy the private labeling can be configured (colors, etc.)



    GET: /policies/default/label


### AddCustomLabelPolicy

> **rpc** AddCustomLabelPolicy([AddCustomLabelPolicyRequest](#addcustomlabelpolicyrequest))
[AddCustomLabelPolicyResponse](#addcustomlabelpolicyresponse)

Add a custom label policy for the organisation
With this policy the private labeling can be configured (colors, etc.)



    POST: /policies/label


### UpdateCustomLabelPolicy

> **rpc** UpdateCustomLabelPolicy([UpdateCustomLabelPolicyRequest](#updatecustomlabelpolicyrequest))
[UpdateCustomLabelPolicyResponse](#updatecustomlabelpolicyresponse)

Changes the custom label policy for the organisation
With this policy the private labeling can be configured (colors, etc.)



    PUT: /policies/label


### ActivateCustomLabelPolicy

> **rpc** ActivateCustomLabelPolicy([ActivateCustomLabelPolicyRequest](#activatecustomlabelpolicyrequest))
[ActivateCustomLabelPolicyResponse](#activatecustomlabelpolicyresponse)

Activates all changes of the label policy



    POST: /policies/label/_activate


### RemoveCustomLabelPolicyLogo

> **rpc** RemoveCustomLabelPolicyLogo([RemoveCustomLabelPolicyLogoRequest](#removecustomlabelpolicylogorequest))
[RemoveCustomLabelPolicyLogoResponse](#removecustomlabelpolicylogoresponse)

Removes the logo of the label policy



    DELETE: /policies/label/logo


### RemoveCustomLabelPolicyLogoDark

> **rpc** RemoveCustomLabelPolicyLogoDark([RemoveCustomLabelPolicyLogoDarkRequest](#removecustomlabelpolicylogodarkrequest))
[RemoveCustomLabelPolicyLogoDarkResponse](#removecustomlabelpolicylogodarkresponse)

Removes the logo dark of the label policy



    DELETE: /policies/label/logo_dark


### RemoveCustomLabelPolicyIcon

> **rpc** RemoveCustomLabelPolicyIcon([RemoveCustomLabelPolicyIconRequest](#removecustomlabelpolicyiconrequest))
[RemoveCustomLabelPolicyIconResponse](#removecustomlabelpolicyiconresponse)

Removes the icon of the label policy



    DELETE: /policies/label/icon


### RemoveCustomLabelPolicyIconDark

> **rpc** RemoveCustomLabelPolicyIconDark([RemoveCustomLabelPolicyIconDarkRequest](#removecustomlabelpolicyicondarkrequest))
[RemoveCustomLabelPolicyIconDarkResponse](#removecustomlabelpolicyicondarkresponse)

Removes the logo dark of the label policy



    DELETE: /policies/label/icon_dark


### RemoveCustomLabelPolicyFont

> **rpc** RemoveCustomLabelPolicyFont([RemoveCustomLabelPolicyFontRequest](#removecustomlabelpolicyfontrequest))
[RemoveCustomLabelPolicyFontResponse](#removecustomlabelpolicyfontresponse)

Removes the font of the label policy



    DELETE: /policies/label/font


### ResetLabelPolicyToDefault

> **rpc** ResetLabelPolicyToDefault([ResetLabelPolicyToDefaultRequest](#resetlabelpolicytodefaultrequest))
[ResetLabelPolicyToDefaultResponse](#resetlabelpolicytodefaultresponse)

Removes the custom label policy of the organisation
The default policy of the IAM will trigger after



    DELETE: /policies/label


### GetCustomInitMessageText

> **rpc** GetCustomInitMessageText([GetCustomInitMessageTextRequest](#getcustominitmessagetextrequest))
[GetCustomInitMessageTextResponse](#getcustominitmessagetextresponse)

Returns the custom text for initial message



    GET: /text/message/init/{language}


### GetDefaultInitMessageText

> **rpc** GetDefaultInitMessageText([GetDefaultInitMessageTextRequest](#getdefaultinitmessagetextrequest))
[GetDefaultInitMessageTextResponse](#getdefaultinitmessagetextresponse)

Returns the default text for initial message



    GET: /text/default/message/init/{language}


### SetCustomInitMessageText

> **rpc** SetCustomInitMessageText([SetCustomInitMessageTextRequest](#setcustominitmessagetextrequest))
[SetCustomInitMessageTextResponse](#setcustominitmessagetextresponse)

Sets the custom text for initial message
The Following Variables can be used:
{{.Code}} {{.UserName}} {{.FirstName}} {{.LastName}} {{.NickName}} {{.DisplayName}} {{.LastEmail}} {{.VerifiedEmail}} {{.LastPhone}} {{.VerifiedPhone}} {{.PreferredLoginName}} {{.LoginNames}} {{.ChangeDate}}



    PUT: /text/message/init/{language}


### ResetCustomInitMessageTextToDefault

> **rpc** ResetCustomInitMessageTextToDefault([ResetCustomInitMessageTextToDefaultRequest](#resetcustominitmessagetexttodefaultrequest))
[ResetCustomInitMessageTextToDefaultResponse](#resetcustominitmessagetexttodefaultresponse)

Removes the custom init message text of the organisation
The default text of the IAM will trigger after



    DELETE: /text/message/init/{language}


### GetCustomPasswordResetMessageText

> **rpc** GetCustomPasswordResetMessageText([GetCustomPasswordResetMessageTextRequest](#getcustompasswordresetmessagetextrequest))
[GetCustomPasswordResetMessageTextResponse](#getcustompasswordresetmessagetextresponse)

Returns the custom text for password reset message



    GET: /text/message/passwordreset/{language}


### GetDefaultPasswordResetMessageText

> **rpc** GetDefaultPasswordResetMessageText([GetDefaultPasswordResetMessageTextRequest](#getdefaultpasswordresetmessagetextrequest))
[GetDefaultPasswordResetMessageTextResponse](#getdefaultpasswordresetmessagetextresponse)

Returns the default text for password reset message



    GET: /text/default/message/passwordreset/{language}


### SetCustomPasswordResetMessageText

> **rpc** SetCustomPasswordResetMessageText([SetCustomPasswordResetMessageTextRequest](#setcustompasswordresetmessagetextrequest))
[SetCustomPasswordResetMessageTextResponse](#setcustompasswordresetmessagetextresponse)

Sets the custom text for password reset message
The Following Variables can be used:
{{.Code}} {{.UserName}} {{.FirstName}} {{.LastName}} {{.NickName}} {{.DisplayName}} {{.LastEmail}} {{.VerifiedEmail}} {{.LastPhone}} {{.VerifiedPhone}} {{.PreferredLoginName}} {{.LoginNames}} {{.ChangeDate}}



    PUT: /text/message/passwordreset/{language}


### ResetCustomPasswordResetMessageTextToDefault

> **rpc** ResetCustomPasswordResetMessageTextToDefault([ResetCustomPasswordResetMessageTextToDefaultRequest](#resetcustompasswordresetmessagetexttodefaultrequest))
[ResetCustomPasswordResetMessageTextToDefaultResponse](#resetcustompasswordresetmessagetexttodefaultresponse)

Removes the custom password reset message text of the organisation
The default text of the IAM will trigger after



    DELETE: /text/message/verifyemail/{language}


### GetCustomVerifyEmailMessageText

> **rpc** GetCustomVerifyEmailMessageText([GetCustomVerifyEmailMessageTextRequest](#getcustomverifyemailmessagetextrequest))
[GetCustomVerifyEmailMessageTextResponse](#getcustomverifyemailmessagetextresponse)

Returns the custom text for verify email message



    GET: /text/message/verifyemail/{language}


### GetDefaultVerifyEmailMessageText

> **rpc** GetDefaultVerifyEmailMessageText([GetDefaultVerifyEmailMessageTextRequest](#getdefaultverifyemailmessagetextrequest))
[GetDefaultVerifyEmailMessageTextResponse](#getdefaultverifyemailmessagetextresponse)

Returns the default text for verify email message



    GET: /text/default/message/verifyemail/{language}


### SetCustomVerifyEmailMessageText

> **rpc** SetCustomVerifyEmailMessageText([SetCustomVerifyEmailMessageTextRequest](#setcustomverifyemailmessagetextrequest))
[SetCustomVerifyEmailMessageTextResponse](#setcustomverifyemailmessagetextresponse)

Sets the custom text for verify email message
The Following Variables can be used:
{{.Code}} {{.UserName}} {{.FirstName}} {{.LastName}} {{.NickName}} {{.DisplayName}} {{.LastEmail}} {{.VerifiedEmail}} {{.LastPhone}} {{.VerifiedPhone}} {{.PreferredLoginName}} {{.LoginNames}} {{.ChangeDate}}



    PUT: /text/message/verifyemail/{language}


### ResetCustomVerifyEmailMessageTextToDefault

> **rpc** ResetCustomVerifyEmailMessageTextToDefault([ResetCustomVerifyEmailMessageTextToDefaultRequest](#resetcustomverifyemailmessagetexttodefaultrequest))
[ResetCustomVerifyEmailMessageTextToDefaultResponse](#resetcustomverifyemailmessagetexttodefaultresponse)

Removes the custom verify email message text of the organisation
The default text of the IAM will trigger after



    DELETE: /text/message/verifyemail/{language}


### GetCustomVerifyPhoneMessageText

> **rpc** GetCustomVerifyPhoneMessageText([GetCustomVerifyPhoneMessageTextRequest](#getcustomverifyphonemessagetextrequest))
[GetCustomVerifyPhoneMessageTextResponse](#getcustomverifyphonemessagetextresponse)

Returns the custom text for verify email message



    GET: /text/message/verifyphone/{language}


### GetDefaultVerifyPhoneMessageText

> **rpc** GetDefaultVerifyPhoneMessageText([GetDefaultVerifyPhoneMessageTextRequest](#getdefaultverifyphonemessagetextrequest))
[GetDefaultVerifyPhoneMessageTextResponse](#getdefaultverifyphonemessagetextresponse)

Returns the custom text for verify email message



    GET: /text/default/message/verifyphone/{language}


### SetCustomVerifyPhoneMessageText

> **rpc** SetCustomVerifyPhoneMessageText([SetCustomVerifyPhoneMessageTextRequest](#setcustomverifyphonemessagetextrequest))
[SetCustomVerifyPhoneMessageTextResponse](#setcustomverifyphonemessagetextresponse)

Sets the default custom text for verify email message
The Following Variables can be used:
{{.Code}} {{.UserName}} {{.FirstName}} {{.LastName}} {{.NickName}} {{.DisplayName}} {{.LastEmail}} {{.VerifiedEmail}} {{.LastPhone}} {{.VerifiedPhone}} {{.PreferredLoginName}} {{.LoginNames}} {{.ChangeDate}}



    PUT: /text/message/verifyphone/{language}


### ResetCustomVerifyPhoneMessageTextToDefault

> **rpc** ResetCustomVerifyPhoneMessageTextToDefault([ResetCustomVerifyPhoneMessageTextToDefaultRequest](#resetcustomverifyphonemessagetexttodefaultrequest))
[ResetCustomVerifyPhoneMessageTextToDefaultResponse](#resetcustomverifyphonemessagetexttodefaultresponse)

Removes the custom verify phone text of the organisation
The default text of the IAM will trigger after



    DELETE: /text/message/verifyphone/{language}


### GetCustomDomainClaimedMessageText

> **rpc** GetCustomDomainClaimedMessageText([GetCustomDomainClaimedMessageTextRequest](#getcustomdomainclaimedmessagetextrequest))
[GetCustomDomainClaimedMessageTextResponse](#getcustomdomainclaimedmessagetextresponse)

Returns the custom text for domain claimed message



    GET: /text/message/domainclaimed/{language}


### GetDefaultDomainClaimedMessageText

> **rpc** GetDefaultDomainClaimedMessageText([GetDefaultDomainClaimedMessageTextRequest](#getdefaultdomainclaimedmessagetextrequest))
[GetDefaultDomainClaimedMessageTextResponse](#getdefaultdomainclaimedmessagetextresponse)

Returns the custom text for domain claimed message



    GET: /text/default/message/domainclaimed/{language}


### SetCustomDomainClaimedMessageCustomText

> **rpc** SetCustomDomainClaimedMessageCustomText([SetCustomDomainClaimedMessageTextRequest](#setcustomdomainclaimedmessagetextrequest))
[SetCustomDomainClaimedMessageTextResponse](#setcustomdomainclaimedmessagetextresponse)

Sets the custom text for domain claimed message
The Following Variables can be used:
{{.Domain}} {{.TempUsername}} {{.UserName}} {{.FirstName}} {{.LastName}} {{.NickName}} {{.DisplayName}} {{.LastEmail}} {{.VerifiedEmail}} {{.LastPhone}} {{.VerifiedPhone}} {{.PreferredLoginName}} {{.LoginNames}} {{.ChangeDate}}



    PUT: /text/message/domainclaimed/{language}


### ResetCustomDomainClaimedMessageTextToDefault

> **rpc** ResetCustomDomainClaimedMessageTextToDefault([ResetCustomDomainClaimedMessageTextToDefaultRequest](#resetcustomdomainclaimedmessagetexttodefaultrequest))
[ResetCustomDomainClaimedMessageTextToDefaultResponse](#resetcustomdomainclaimedmessagetexttodefaultresponse)

Removes the custom domain claimed message text of the organisation
The default text of the IAM will trigger after



    DELETE: /text/message/domainclaimed/{language}


### GetCustomPasswordlessRegistrationMessageText

> **rpc** GetCustomPasswordlessRegistrationMessageText([GetCustomPasswordlessRegistrationMessageTextRequest](#getcustompasswordlessregistrationmessagetextrequest))
[GetCustomPasswordlessRegistrationMessageTextResponse](#getcustompasswordlessregistrationmessagetextresponse)

Returns the custom text for passwordless link message



    GET: /text/message/passwordless_registration/{language}


### GetDefaultPasswordlessRegistrationMessageText

> **rpc** GetDefaultPasswordlessRegistrationMessageText([GetDefaultPasswordlessRegistrationMessageTextRequest](#getdefaultpasswordlessregistrationmessagetextrequest))
[GetDefaultPasswordlessRegistrationMessageTextResponse](#getdefaultpasswordlessregistrationmessagetextresponse)

Returns the custom text for passwordless link message



    GET: /text/default/message/passwordless_registration/{language}


### SetCustomPasswordlessRegistrationMessageCustomText

> **rpc** SetCustomPasswordlessRegistrationMessageCustomText([SetCustomPasswordlessRegistrationMessageTextRequest](#setcustompasswordlessregistrationmessagetextrequest))
[SetCustomPasswordlessRegistrationMessageTextResponse](#setcustompasswordlessregistrationmessagetextresponse)

Sets the custom text for passwordless link message
The Following Variables can be used:
{{.UserName}} {{.FirstName}} {{.LastName}} {{.NickName}} {{.DisplayName}} {{.LastEmail}} {{.VerifiedEmail}} {{.LastPhone}} {{.VerifiedPhone}} {{.PreferredLoginName}} {{.LoginNames}} {{.ChangeDate}}



    PUT: /text/message/passwordless_registration/{language}


### ResetCustomPasswordlessRegistrationMessageTextToDefault

> **rpc** ResetCustomPasswordlessRegistrationMessageTextToDefault([ResetCustomPasswordlessRegistrationMessageTextToDefaultRequest](#resetcustompasswordlessregistrationmessagetexttodefaultrequest))
[ResetCustomPasswordlessRegistrationMessageTextToDefaultResponse](#resetcustompasswordlessregistrationmessagetexttodefaultresponse)

Removes the custom passwordless link message text of the organisation
The default text of the IAM will trigger after



    DELETE: /text/message/passwordless_registration/{language}


### GetCustomLoginTexts

> **rpc** GetCustomLoginTexts([GetCustomLoginTextsRequest](#getcustomlogintextsrequest))
[GetCustomLoginTextsResponse](#getcustomlogintextsresponse)

Returns the custom texts for login ui



    GET: /text/login/{language}


### GetDefaultLoginTexts

> **rpc** GetDefaultLoginTexts([GetDefaultLoginTextsRequest](#getdefaultlogintextsrequest))
[GetDefaultLoginTextsResponse](#getdefaultlogintextsresponse)

Returns the custom texts for login ui



    GET: /text/default/login/{language}


### SetCustomLoginText

> **rpc** SetCustomLoginText([SetCustomLoginTextsRequest](#setcustomlogintextsrequest))
[SetCustomLoginTextsResponse](#setcustomlogintextsresponse)

Sets the default custom text for login ui
it impacts all organisations without customized login ui texts



    PUT: /text/login/{language}


### ResetCustomLoginTextToDefault

> **rpc** ResetCustomLoginTextToDefault([ResetCustomLoginTextsToDefaultRequest](#resetcustomlogintextstodefaultrequest))
[ResetCustomLoginTextsToDefaultResponse](#resetcustomlogintextstodefaultresponse)

Removes the custom login text of the organisation
The default text of the IAM will trigger after



    DELETE: /text/login/{language}


### GetOrgIDPByID

> **rpc** GetOrgIDPByID([GetOrgIDPByIDRequest](#getorgidpbyidrequest))
[GetOrgIDPByIDResponse](#getorgidpbyidresponse)

Returns a identity provider configuration of the organisation



    GET: /idps/{id}


### ListOrgIDPs

> **rpc** ListOrgIDPs([ListOrgIDPsRequest](#listorgidpsrequest))
[ListOrgIDPsResponse](#listorgidpsresponse)

Returns all identity provider configuration in the organisation, which match the query
Limit should always be set, there is a default limit set by the service



    POST: /idps/_search


### AddOrgOIDCIDP

> **rpc** AddOrgOIDCIDP([AddOrgOIDCIDPRequest](#addorgoidcidprequest))
[AddOrgOIDCIDPResponse](#addorgoidcidpresponse)

Add a new identity provider configuration in the organisation
Provider must be OIDC compliant



    POST: /idps/oidc


### AddOrgJWTIDP

> **rpc** AddOrgJWTIDP([AddOrgJWTIDPRequest](#addorgjwtidprequest))
[AddOrgJWTIDPResponse](#addorgjwtidpresponse)

Add a new jwt identity provider configuration in the organisation



    POST: /idps/jwt


### DeactivateOrgIDP

> **rpc** DeactivateOrgIDP([DeactivateOrgIDPRequest](#deactivateorgidprequest))
[DeactivateOrgIDPResponse](#deactivateorgidpresponse)

Deactivate identity provider configuration
Users will not be able to use this provider for login (e.g Google, Microsoft, AD, etc)
Returns error if already deactivated



    POST: /idps/{idp_id}/_deactivate


### ReactivateOrgIDP

> **rpc** ReactivateOrgIDP([ReactivateOrgIDPRequest](#reactivateorgidprequest))
[ReactivateOrgIDPResponse](#reactivateorgidpresponse)

Activate identity provider configuration
Returns error if not deactivated



    POST: /idps/{idp_id}/_reactivate


### RemoveOrgIDP

> **rpc** RemoveOrgIDP([RemoveOrgIDPRequest](#removeorgidprequest))
[RemoveOrgIDPResponse](#removeorgidpresponse)

Removes identity provider configuration
Will remove all linked providers of this configuration on the users



    DELETE: /idps/{idp_id}


### UpdateOrgIDP

> **rpc** UpdateOrgIDP([UpdateOrgIDPRequest](#updateorgidprequest))
[UpdateOrgIDPResponse](#updateorgidpresponse)

Change identity provider configuration of the organisation



    PUT: /idps/{idp_id}


### UpdateOrgIDPOIDCConfig

> **rpc** UpdateOrgIDPOIDCConfig([UpdateOrgIDPOIDCConfigRequest](#updateorgidpoidcconfigrequest))
[UpdateOrgIDPOIDCConfigResponse](#updateorgidpoidcconfigresponse)

Change OIDC identity provider configuration of the organisation



    PUT: /idps/{idp_id}/oidc_config


### UpdateOrgIDPJWTConfig

> **rpc** UpdateOrgIDPJWTConfig([UpdateOrgIDPJWTConfigRequest](#updateorgidpjwtconfigrequest))
[UpdateOrgIDPJWTConfigResponse](#updateorgidpjwtconfigresponse)

Change JWT identity provider configuration of the organisation



    PUT: /idps/{idp_id}/jwt_config


### ListActions

> **rpc** ListActions([ListActionsRequest](#listactionsrequest))
[ListActionsResponse](#listactionsresponse)





    POST: /actions/_search


### GetAction

> **rpc** GetAction([GetActionRequest](#getactionrequest))
[GetActionResponse](#getactionresponse)





    GET: /actions/{id}


### CreateAction

> **rpc** CreateAction([CreateActionRequest](#createactionrequest))
[CreateActionResponse](#createactionresponse)





    POST: /actions


### UpdateAction

> **rpc** UpdateAction([UpdateActionRequest](#updateactionrequest))
[UpdateActionResponse](#updateactionresponse)





    PUT: /actions/{id}


### DeactivateAction

> **rpc** DeactivateAction([DeactivateActionRequest](#deactivateactionrequest))
[DeactivateActionResponse](#deactivateactionresponse)





    POST: /actions/{id}/_deactivate


### ReactivateAction

> **rpc** ReactivateAction([ReactivateActionRequest](#reactivateactionrequest))
[ReactivateActionResponse](#reactivateactionresponse)





    POST: /actions/{id}/_reactivate


### DeleteAction

> **rpc** DeleteAction([DeleteActionRequest](#deleteactionrequest))
[DeleteActionResponse](#deleteactionresponse)





    DELETE: /actions/{id}


### ListFlowTypes

> **rpc** ListFlowTypes([ListFlowTypesRequest](#listflowtypesrequest))
[ListFlowTypesResponse](#listflowtypesresponse)





    POST: /flows/types/_search


### ListFlowTriggerTypes

> **rpc** ListFlowTriggerTypes([ListFlowTriggerTypesRequest](#listflowtriggertypesrequest))
[ListFlowTriggerTypesResponse](#listflowtriggertypesresponse)





    POST: /flows/{type}/triggers/_search


### GetFlow

> **rpc** GetFlow([GetFlowRequest](#getflowrequest))
[GetFlowResponse](#getflowresponse)





    GET: /flows/{type}


### ClearFlow

> **rpc** ClearFlow([ClearFlowRequest](#clearflowrequest))
[ClearFlowResponse](#clearflowresponse)





    POST: /flows/{type}/_clear


### SetTriggerActions

> **rpc** SetTriggerActions([SetTriggerActionsRequest](#settriggeractionsrequest))
[SetTriggerActionsResponse](#settriggeractionsresponse)





    POST: /flows/{flow_type}/trigger/{trigger_type}







## Messages


### ActionQuery



| Field | Type | Description | Validation |
| ----- | ---- | ----------- | ----------- |
| [**oneof**](https://developers.google.com/protocol-buffers/docs/proto3#oneof) query.action_id_query |  zitadel.action.v1.ActionIDQuery | - |  |
| [**oneof**](https://developers.google.com/protocol-buffers/docs/proto3#oneof) query.action_name_query |  zitadel.action.v1.ActionNameQuery | - |  |
| [**oneof**](https://developers.google.com/protocol-buffers/docs/proto3#oneof) query.action_state_query |  zitadel.action.v1.ActionStateQuery | - |  |




### ActivateCustomLabelPolicyRequest
This is an empty request




### ActivateCustomLabelPolicyResponse



| Field | Type | Description | Validation |
| ----- | ---- | ----------- | ----------- |
| details |  zitadel.v1.ObjectDetails | - |  |




### AddAPIAppRequest



| Field | Type | Description | Validation |
| ----- | ---- | ----------- | ----------- |
| project_id |  string | - | string.min_len: 1<br /> string.max_len: 200<br />  |
| name |  string | - | string.min_len: 1<br /> string.max_len: 200<br />  |
| auth_method_type |  zitadel.app.v1.APIAuthMethodType | - | enum.defined_only: true<br />  |




### AddAPIAppResponse



| Field | Type | Description | Validation |
| ----- | ---- | ----------- | ----------- |
| app_id |  string | - |  |
| details |  zitadel.v1.ObjectDetails | - |  |
| client_id |  string | - |  |
| client_secret |  string | - |  |




### AddAppKeyRequest



| Field | Type | Description | Validation |
| ----- | ---- | ----------- | ----------- |
| project_id |  string | - | string.min_len: 1<br /> string.max_len: 200<br />  |
| app_id |  string | - | string.min_len: 1<br /> string.max_len: 200<br />  |
| type |  zitadel.authn.v1.KeyType | - | enum.defined_only: true<br /> enum.not_in: [0]<br />  |
| expiration_date |  google.protobuf.Timestamp | - |  |




### AddAppKeyResponse



| Field | Type | Description | Validation |
| ----- | ---- | ----------- | ----------- |
| id |  string | - |  |
| details |  zitadel.v1.ObjectDetails | - |  |
| key_details |  bytes | - |  |




### AddCustomLabelPolicyRequest



| Field | Type | Description | Validation |
| ----- | ---- | ----------- | ----------- |
| primary_color |  string | - | string.max_len: 50<br />  |
<<<<<<< HEAD
| hide_login_name_suffix |  bool | hides the org suffix on the login form if the scope \"urn:zitadel:iam:org:domain:primary:{domainname}\" is set. Details about this scope in https://docs.zitadel.com/docs/apis/openidoauth/scopes#reserved-scopes |  |
=======
| hide_login_name_suffix |  bool | hides the org suffix on the login form if the scope \"urn:zitadel:iam:org:domain:primary:{domainname}\" is set |  |
>>>>>>> c0f65088
| warn_color |  string | - | string.max_len: 50<br />  |
| background_color |  string | - | string.max_len: 50<br />  |
| font_color |  string | - | string.max_len: 50<br />  |
| primary_color_dark |  string | - | string.max_len: 50<br />  |
| background_color_dark |  string | - | string.max_len: 50<br />  |
| warn_color_dark |  string | - | string.max_len: 50<br />  |
| font_color_dark |  string | - | string.max_len: 50<br />  |
| disable_watermark |  bool | - |  |




### AddCustomLabelPolicyResponse



| Field | Type | Description | Validation |
| ----- | ---- | ----------- | ----------- |
| details |  zitadel.v1.ObjectDetails | - |  |




### AddCustomLockoutPolicyRequest



| Field | Type | Description | Validation |
| ----- | ---- | ----------- | ----------- |
| max_password_attempts |  uint32 | - |  |




### AddCustomLockoutPolicyResponse



| Field | Type | Description | Validation |
| ----- | ---- | ----------- | ----------- |
| details |  zitadel.v1.ObjectDetails | - |  |




### AddCustomLoginPolicyRequest



| Field | Type | Description | Validation |
| ----- | ---- | ----------- | ----------- |
| allow_username_password |  bool | - |  |
| allow_register |  bool | - |  |
| allow_external_idp |  bool | - |  |
| force_mfa |  bool | - |  |
| passwordless_type |  zitadel.policy.v1.PasswordlessType | - | enum.defined_only: true<br />  |
| hide_password_reset |  bool | - |  |
| ignore_unknown_usernames |  bool | - |  |
| default_redirect_uri |  string | - |  |
| password_check_lifetime |  google.protobuf.Duration | - |  |
| external_login_check_lifetime |  google.protobuf.Duration | - |  |
| mfa_init_skip_lifetime |  google.protobuf.Duration | - |  |
| second_factor_check_lifetime |  google.protobuf.Duration | - |  |
| multi_factor_check_lifetime |  google.protobuf.Duration | - |  |
| second_factors | repeated zitadel.policy.v1.SecondFactorType | - |  |
| multi_factors | repeated zitadel.policy.v1.MultiFactorType | - |  |
| idps | repeated AddCustomLoginPolicyRequest.IDP | - |  |
| allow_domain_discovery |  bool | If set to true, the suffix (@domain.com) of an unknown username input on the login screen will be matched against the org domains and will redirect to the registration of that organisation on success. |  |




### AddCustomLoginPolicyRequest.IDP



| Field | Type | Description | Validation |
| ----- | ---- | ----------- | ----------- |
| idp_id |  string | - | string.min_len: 1<br /> string.max_len: 200<br />  |
| ownerType |  zitadel.idp.v1.IDPOwnerType | - | enum.defined_only: true<br /> enum.not_in: [0]<br />  |




### AddCustomLoginPolicyResponse



| Field | Type | Description | Validation |
| ----- | ---- | ----------- | ----------- |
| details |  zitadel.v1.ObjectDetails | - |  |




### AddCustomPasswordAgePolicyRequest



| Field | Type | Description | Validation |
| ----- | ---- | ----------- | ----------- |
| max_age_days |  uint32 | - |  |
| expire_warn_days |  uint32 | - |  |




### AddCustomPasswordAgePolicyResponse



| Field | Type | Description | Validation |
| ----- | ---- | ----------- | ----------- |
| details |  zitadel.v1.ObjectDetails | - |  |




### AddCustomPasswordComplexityPolicyRequest



| Field | Type | Description | Validation |
| ----- | ---- | ----------- | ----------- |
| min_length |  uint64 | - |  |
| has_uppercase |  bool | - |  |
| has_lowercase |  bool | - |  |
| has_number |  bool | - |  |
| has_symbol |  bool | - |  |




### AddCustomPasswordComplexityPolicyResponse



| Field | Type | Description | Validation |
| ----- | ---- | ----------- | ----------- |
| details |  zitadel.v1.ObjectDetails | - |  |




### AddCustomPrivacyPolicyRequest



| Field | Type | Description | Validation |
| ----- | ---- | ----------- | ----------- |
| tos_link |  string | - |  |
| privacy_link |  string | - |  |
| help_link |  string | - |  |




### AddCustomPrivacyPolicyResponse



| Field | Type | Description | Validation |
| ----- | ---- | ----------- | ----------- |
| details |  zitadel.v1.ObjectDetails | - |  |




### AddHumanUserRequest



| Field | Type | Description | Validation |
| ----- | ---- | ----------- | ----------- |
| user_name |  string | - | string.min_len: 1<br /> string.max_len: 200<br />  |
| profile |  AddHumanUserRequest.Profile | - | message.required: true<br />  |
| email |  AddHumanUserRequest.Email | - | message.required: true<br />  |
| phone |  AddHumanUserRequest.Phone | - |  |
| initial_password |  string | - |  |




### AddHumanUserRequest.Email



| Field | Type | Description | Validation |
| ----- | ---- | ----------- | ----------- |
| email |  string | - | string.email: true<br />  |
| is_email_verified |  bool | - |  |




### AddHumanUserRequest.Phone



| Field | Type | Description | Validation |
| ----- | ---- | ----------- | ----------- |
| phone |  string | has to be a global number | string.min_len: 1<br /> string.max_len: 50<br /> string.prefix: +<br />  |
| is_phone_verified |  bool | - |  |




### AddHumanUserRequest.Profile



| Field | Type | Description | Validation |
| ----- | ---- | ----------- | ----------- |
| first_name |  string | - | string.min_len: 1<br /> string.max_len: 200<br />  |
| last_name |  string | - | string.min_len: 1<br /> string.max_len: 200<br />  |
| nick_name |  string | - | string.max_len: 200<br />  |
| display_name |  string | - | string.max_len: 200<br />  |
| preferred_language |  string | - | string.max_len: 10<br />  |
| gender |  zitadel.user.v1.Gender | - |  |




### AddHumanUserResponse



| Field | Type | Description | Validation |
| ----- | ---- | ----------- | ----------- |
| user_id |  string | - |  |
| details |  zitadel.v1.ObjectDetails | - |  |




### AddIDPToLoginPolicyRequest



| Field | Type | Description | Validation |
| ----- | ---- | ----------- | ----------- |
| idp_id |  string | - | string.min_len: 1<br /> string.max_len: 200<br />  |
| ownerType |  zitadel.idp.v1.IDPOwnerType | - | enum.defined_only: true<br /> enum.not_in: [0]<br />  |




### AddIDPToLoginPolicyResponse



| Field | Type | Description | Validation |
| ----- | ---- | ----------- | ----------- |
| details |  zitadel.v1.ObjectDetails | - |  |




### AddMachineKeyRequest



| Field | Type | Description | Validation |
| ----- | ---- | ----------- | ----------- |
| user_id |  string | - | string.min_len: 1<br />  |
| type |  zitadel.authn.v1.KeyType | - | enum.defined_only: true<br /> enum.not_in: [0]<br />  |
| expiration_date |  google.protobuf.Timestamp | - |  |




### AddMachineKeyResponse



| Field | Type | Description | Validation |
| ----- | ---- | ----------- | ----------- |
| key_id |  string | - |  |
| key_details |  bytes | - |  |
| details |  zitadel.v1.ObjectDetails | - |  |




### AddMachineUserRequest



| Field | Type | Description | Validation |
| ----- | ---- | ----------- | ----------- |
| user_name |  string | - | string.min_len: 1<br /> string.max_len: 200<br />  |
| name |  string | - | string.min_len: 1<br /> string.max_len: 200<br />  |
| description |  string | - | string.max_len: 500<br />  |




### AddMachineUserResponse



| Field | Type | Description | Validation |
| ----- | ---- | ----------- | ----------- |
| user_id |  string | - |  |
| details |  zitadel.v1.ObjectDetails | - |  |




### AddMultiFactorToLoginPolicyRequest



| Field | Type | Description | Validation |
| ----- | ---- | ----------- | ----------- |
| type |  zitadel.policy.v1.MultiFactorType | - | enum.defined_only: true<br /> enum.not_in: [0]<br />  |




### AddMultiFactorToLoginPolicyResponse



| Field | Type | Description | Validation |
| ----- | ---- | ----------- | ----------- |
| details |  zitadel.v1.ObjectDetails | - |  |




### AddOIDCAppRequest



| Field | Type | Description | Validation |
| ----- | ---- | ----------- | ----------- |
| project_id |  string | - | string.min_len: 1<br /> string.max_len: 200<br />  |
| name |  string | - | string.min_len: 1<br /> string.max_len: 200<br />  |
| redirect_uris | repeated string | - |  |
| response_types | repeated zitadel.app.v1.OIDCResponseType | - |  |
| grant_types | repeated zitadel.app.v1.OIDCGrantType | - |  |
| app_type |  zitadel.app.v1.OIDCAppType | - | enum.defined_only: true<br />  |
| auth_method_type |  zitadel.app.v1.OIDCAuthMethodType | - | enum.defined_only: true<br />  |
| post_logout_redirect_uris | repeated string | - |  |
| version |  zitadel.app.v1.OIDCVersion | - | enum.defined_only: true<br />  |
| dev_mode |  bool | - |  |
| access_token_type |  zitadel.app.v1.OIDCTokenType | - | enum.defined_only: true<br />  |
| access_token_role_assertion |  bool | - |  |
| id_token_role_assertion |  bool | - |  |
| id_token_userinfo_assertion |  bool | - |  |
| clock_skew |  google.protobuf.Duration | - | duration.lte.seconds: 5<br /> duration.lte.nanos: 0<br /> duration.gte.seconds: 0<br /> duration.gte.nanos: 0<br />  |
| additional_origins | repeated string | - |  |




### AddOIDCAppResponse



| Field | Type | Description | Validation |
| ----- | ---- | ----------- | ----------- |
| app_id |  string | - |  |
| details |  zitadel.v1.ObjectDetails | - |  |
| client_id |  string | - |  |
| client_secret |  string | - |  |
| none_compliant |  bool | - |  |
| compliance_problems | repeated zitadel.v1.LocalizedMessage | - |  |




### AddOrgDomainRequest



| Field | Type | Description | Validation |
| ----- | ---- | ----------- | ----------- |
| domain |  string | - | string.min_len: 1<br /> string.max_len: 200<br />  |




### AddOrgDomainResponse



| Field | Type | Description | Validation |
| ----- | ---- | ----------- | ----------- |
| details |  zitadel.v1.ObjectDetails | - |  |




### AddOrgJWTIDPRequest



| Field | Type | Description | Validation |
| ----- | ---- | ----------- | ----------- |
| name |  string | - | string.min_len: 1<br /> string.max_len: 200<br />  |
| styling_type |  zitadel.idp.v1.IDPStylingType | - | enum.defined_only: true<br />  |
| jwt_endpoint |  string | - | string.min_len: 1<br /> string.max_len: 200<br />  |
| issuer |  string | - | string.min_len: 1<br /> string.max_len: 200<br />  |
| keys_endpoint |  string | - | string.min_len: 1<br /> string.max_len: 200<br />  |
| header_name |  string | - | string.min_len: 1<br /> string.max_len: 200<br />  |
| auto_register |  bool | - |  |




### AddOrgJWTIDPResponse



| Field | Type | Description | Validation |
| ----- | ---- | ----------- | ----------- |
| details |  zitadel.v1.ObjectDetails | - |  |
| idp_id |  string | - |  |




### AddOrgMemberRequest



| Field | Type | Description | Validation |
| ----- | ---- | ----------- | ----------- |
| user_id |  string | - | string.min_len: 1<br /> string.max_len: 200<br />  |
| roles | repeated string | - |  |




### AddOrgMemberResponse



| Field | Type | Description | Validation |
| ----- | ---- | ----------- | ----------- |
| details |  zitadel.v1.ObjectDetails | - |  |




### AddOrgOIDCIDPRequest



| Field | Type | Description | Validation |
| ----- | ---- | ----------- | ----------- |
| name |  string | - | string.min_len: 1<br /> string.max_len: 200<br />  |
| styling_type |  zitadel.idp.v1.IDPStylingType | - | enum.defined_only: true<br />  |
| client_id |  string | - | string.min_len: 1<br /> string.max_len: 200<br />  |
| client_secret |  string | - | string.min_len: 1<br /> string.max_len: 200<br />  |
| issuer |  string | - | string.min_len: 1<br /> string.max_len: 200<br />  |
| scopes | repeated string | - |  |
| display_name_mapping |  zitadel.idp.v1.OIDCMappingField | - | enum.defined_only: true<br />  |
| username_mapping |  zitadel.idp.v1.OIDCMappingField | - | enum.defined_only: true<br />  |
| auto_register |  bool | - |  |




### AddOrgOIDCIDPResponse



| Field | Type | Description | Validation |
| ----- | ---- | ----------- | ----------- |
| details |  zitadel.v1.ObjectDetails | - |  |
| idp_id |  string | - |  |




### AddOrgRequest



| Field | Type | Description | Validation |
| ----- | ---- | ----------- | ----------- |
| name |  string | - | string.min_len: 1<br /> string.max_len: 200<br />  |




### AddOrgResponse



| Field | Type | Description | Validation |
| ----- | ---- | ----------- | ----------- |
| id |  string | - |  |
| details |  zitadel.v1.ObjectDetails | - |  |




### AddPasswordlessRegistrationRequest



| Field | Type | Description | Validation |
| ----- | ---- | ----------- | ----------- |
| user_id |  string | - | string.min_len: 1<br /> string.max_len: 200<br />  |




### AddPasswordlessRegistrationResponse



| Field | Type | Description | Validation |
| ----- | ---- | ----------- | ----------- |
| details |  zitadel.v1.ObjectDetails | - |  |
| link |  string | - |  |
| expiration |  google.protobuf.Duration | - |  |




### AddPersonalAccessTokenRequest



| Field | Type | Description | Validation |
| ----- | ---- | ----------- | ----------- |
| user_id |  string | - | string.min_len: 1<br />  |
| expiration_date |  google.protobuf.Timestamp | - |  |




### AddPersonalAccessTokenResponse



| Field | Type | Description | Validation |
| ----- | ---- | ----------- | ----------- |
| token_id |  string | - |  |
| token |  string | - |  |
| details |  zitadel.v1.ObjectDetails | - |  |




### AddProjectGrantMemberRequest



| Field | Type | Description | Validation |
| ----- | ---- | ----------- | ----------- |
| project_id |  string | - | string.min_len: 1<br /> string.max_len: 200<br />  |
| grant_id |  string | - | string.min_len: 1<br /> string.max_len: 200<br />  |
| user_id |  string | - | string.min_len: 1<br /> string.max_len: 200<br />  |
| roles | repeated string | - |  |




### AddProjectGrantMemberResponse



| Field | Type | Description | Validation |
| ----- | ---- | ----------- | ----------- |
| details |  zitadel.v1.ObjectDetails | - |  |




### AddProjectGrantRequest



| Field | Type | Description | Validation |
| ----- | ---- | ----------- | ----------- |
| project_id |  string | - | string.min_len: 1<br /> string.max_len: 200<br />  |
| granted_org_id |  string | - | string.min_len: 1<br /> string.max_len: 200<br />  |
| role_keys | repeated string | - |  |




### AddProjectGrantResponse



| Field | Type | Description | Validation |
| ----- | ---- | ----------- | ----------- |
| grant_id |  string | - |  |
| details |  zitadel.v1.ObjectDetails | - |  |




### AddProjectMemberRequest



| Field | Type | Description | Validation |
| ----- | ---- | ----------- | ----------- |
| project_id |  string | - | string.min_len: 1<br /> string.max_len: 200<br />  |
| user_id |  string | - | string.min_len: 1<br /> string.max_len: 200<br />  |
| roles | repeated string | - |  |




### AddProjectMemberResponse



| Field | Type | Description | Validation |
| ----- | ---- | ----------- | ----------- |
| details |  zitadel.v1.ObjectDetails | - |  |




### AddProjectRequest



| Field | Type | Description | Validation |
| ----- | ---- | ----------- | ----------- |
| name |  string | - | string.min_len: 1<br /> string.max_len: 200<br />  |
| project_role_assertion |  bool | - |  |
| project_role_check |  bool | - |  |
| has_project_check |  bool | - |  |
| private_labeling_setting |  zitadel.project.v1.PrivateLabelingSetting | - | enum.defined_only: true<br />  |




### AddProjectResponse



| Field | Type | Description | Validation |
| ----- | ---- | ----------- | ----------- |
| id |  string | - | string.min_len: 1<br /> string.max_len: 200<br />  |
| details |  zitadel.v1.ObjectDetails | - |  |




### AddProjectRoleRequest



| Field | Type | Description | Validation |
| ----- | ---- | ----------- | ----------- |
| project_id |  string | - | string.min_len: 1<br /> string.max_len: 200<br />  |
| role_key |  string | - | string.min_len: 1<br /> string.max_len: 200<br />  |
| display_name |  string | - | string.min_len: 1<br /> string.max_len: 200<br />  |
| group |  string | - | string.max_len: 200<br />  |




### AddProjectRoleResponse



| Field | Type | Description | Validation |
| ----- | ---- | ----------- | ----------- |
| details |  zitadel.v1.ObjectDetails | - |  |




### AddSAMLAppRequest



| Field | Type | Description | Validation |
| ----- | ---- | ----------- | ----------- |
| project_id |  string | - | string.min_len: 1<br /> string.max_len: 200<br />  |
| name |  string | - | string.min_len: 1<br /> string.max_len: 200<br />  |
| [**oneof**](https://developers.google.com/protocol-buffers/docs/proto3#oneof) metadata.metadata_xml |  bytes | - | bytes.max_len: 500000<br />  |
| [**oneof**](https://developers.google.com/protocol-buffers/docs/proto3#oneof) metadata.metadata_url |  string | - | string.max_len: 200<br />  |




### AddSAMLAppResponse



| Field | Type | Description | Validation |
| ----- | ---- | ----------- | ----------- |
| app_id |  string | - |  |
| details |  zitadel.v1.ObjectDetails | - |  |




### AddSecondFactorToLoginPolicyRequest



| Field | Type | Description | Validation |
| ----- | ---- | ----------- | ----------- |
| type |  zitadel.policy.v1.SecondFactorType | - | enum.defined_only: true<br /> enum.not_in: [0]<br />  |




### AddSecondFactorToLoginPolicyResponse



| Field | Type | Description | Validation |
| ----- | ---- | ----------- | ----------- |
| details |  zitadel.v1.ObjectDetails | - |  |




### AddUserGrantRequest



| Field | Type | Description | Validation |
| ----- | ---- | ----------- | ----------- |
| user_id |  string | - | string.min_len: 1<br /> string.max_len: 200<br />  |
| project_id |  string | - | string.min_len: 1<br /> string.max_len: 200<br />  |
| project_grant_id |  string | - | string.max_len: 200<br />  |
| role_keys | repeated string | - |  |




### AddUserGrantResponse



| Field | Type | Description | Validation |
| ----- | ---- | ----------- | ----------- |
| user_grant_id |  string | - |  |
| details |  zitadel.v1.ObjectDetails | - |  |




### BulkAddProjectRolesRequest



| Field | Type | Description | Validation |
| ----- | ---- | ----------- | ----------- |
| project_id |  string | - | string.min_len: 1<br /> string.max_len: 200<br />  |
| roles | repeated BulkAddProjectRolesRequest.Role | - |  |




### BulkAddProjectRolesRequest.Role



| Field | Type | Description | Validation |
| ----- | ---- | ----------- | ----------- |
| key |  string | - | string.min_len: 1<br /> string.max_len: 200<br />  |
| display_name |  string | - | string.min_len: 1<br /> string.max_len: 200<br />  |
| group |  string | - | string.max_len: 200<br />  |




### BulkAddProjectRolesResponse



| Field | Type | Description | Validation |
| ----- | ---- | ----------- | ----------- |
| details |  zitadel.v1.ObjectDetails | - |  |




### BulkRemoveOrgMetadataRequest



| Field | Type | Description | Validation |
| ----- | ---- | ----------- | ----------- |
| keys | repeated string | - | repeated.items.string.min_len: 1<br /> repeated.items.string.max_len: 200<br />  |




### BulkRemoveOrgMetadataResponse



| Field | Type | Description | Validation |
| ----- | ---- | ----------- | ----------- |
| details |  zitadel.v1.ObjectDetails | - |  |




### BulkRemoveUserGrantRequest



| Field | Type | Description | Validation |
| ----- | ---- | ----------- | ----------- |
| grant_id | repeated string | - |  |




### BulkRemoveUserGrantResponse





### BulkRemoveUserMetadataRequest



| Field | Type | Description | Validation |
| ----- | ---- | ----------- | ----------- |
| id |  string | - | string.min_len: 1<br /> string.max_len: 200<br />  |
| keys | repeated string | - | repeated.items.string.min_len: 1<br /> repeated.items.string.max_len: 200<br />  |




### BulkRemoveUserMetadataResponse



| Field | Type | Description | Validation |
| ----- | ---- | ----------- | ----------- |
| details |  zitadel.v1.ObjectDetails | - |  |




### BulkSetOrgMetadataRequest



| Field | Type | Description | Validation |
| ----- | ---- | ----------- | ----------- |
| metadata | repeated BulkSetOrgMetadataRequest.Metadata | - |  |




### BulkSetOrgMetadataRequest.Metadata



| Field | Type | Description | Validation |
| ----- | ---- | ----------- | ----------- |
| key |  string | - | string.min_len: 1<br /> string.max_len: 200<br />  |
| value |  bytes | - | bytes.min_len: 1<br /> bytes.max_len: 500000<br />  |




### BulkSetOrgMetadataResponse



| Field | Type | Description | Validation |
| ----- | ---- | ----------- | ----------- |
| details |  zitadel.v1.ObjectDetails | - |  |




### BulkSetUserMetadataRequest



| Field | Type | Description | Validation |
| ----- | ---- | ----------- | ----------- |
| id |  string | - | string.min_len: 1<br /> string.max_len: 200<br />  |
| metadata | repeated BulkSetUserMetadataRequest.Metadata | - |  |




### BulkSetUserMetadataRequest.Metadata



| Field | Type | Description | Validation |
| ----- | ---- | ----------- | ----------- |
| key |  string | - | string.min_len: 1<br /> string.max_len: 200<br />  |
| value |  bytes | - | bytes.min_len: 1<br /> bytes.max_len: 500000<br />  |




### BulkSetUserMetadataResponse



| Field | Type | Description | Validation |
| ----- | ---- | ----------- | ----------- |
| details |  zitadel.v1.ObjectDetails | - |  |




### ClearFlowRequest



| Field | Type | Description | Validation |
| ----- | ---- | ----------- | ----------- |
| type |  string | id of the flow |  |




### ClearFlowResponse



| Field | Type | Description | Validation |
| ----- | ---- | ----------- | ----------- |
| details |  zitadel.v1.ObjectDetails | - |  |




### CreateActionRequest



| Field | Type | Description | Validation |
| ----- | ---- | ----------- | ----------- |
| name |  string | - | string.min_len: 1<br /> string.max_len: 200<br />  |
| script |  string | - | string.min_len: 1<br /> string.max_len: 2000<br />  |
| timeout |  google.protobuf.Duration | - | duration.lte.seconds: 20<br /> duration.lte.nanos: 0<br /> duration.gte.seconds: 0<br /> duration.gte.nanos: 0<br />  |
| allowed_to_fail |  bool | - |  |




### CreateActionResponse



| Field | Type | Description | Validation |
| ----- | ---- | ----------- | ----------- |
| details |  zitadel.v1.ObjectDetails | - |  |
| id |  string | - |  |




### DeactivateActionRequest



| Field | Type | Description | Validation |
| ----- | ---- | ----------- | ----------- |
| id |  string | - |  |




### DeactivateActionResponse



| Field | Type | Description | Validation |
| ----- | ---- | ----------- | ----------- |
| details |  zitadel.v1.ObjectDetails | - |  |




### DeactivateAppRequest



| Field | Type | Description | Validation |
| ----- | ---- | ----------- | ----------- |
| project_id |  string | - | string.min_len: 1<br /> string.max_len: 200<br />  |
| app_id |  string | - | string.min_len: 1<br /> string.max_len: 200<br />  |




### DeactivateAppResponse



| Field | Type | Description | Validation |
| ----- | ---- | ----------- | ----------- |
| details |  zitadel.v1.ObjectDetails | - |  |




### DeactivateOrgIDPRequest



| Field | Type | Description | Validation |
| ----- | ---- | ----------- | ----------- |
| idp_id |  string | - | string.min_len: 1<br /> string.max_len: 200<br />  |




### DeactivateOrgIDPResponse



| Field | Type | Description | Validation |
| ----- | ---- | ----------- | ----------- |
| details |  zitadel.v1.ObjectDetails | - |  |




### DeactivateOrgRequest
This is an empty request




### DeactivateOrgResponse



| Field | Type | Description | Validation |
| ----- | ---- | ----------- | ----------- |
| details |  zitadel.v1.ObjectDetails | - |  |




### DeactivateProjectGrantRequest



| Field | Type | Description | Validation |
| ----- | ---- | ----------- | ----------- |
| project_id |  string | - | string.min_len: 1<br /> string.max_len: 200<br />  |
| grant_id |  string | - | string.min_len: 1<br /> string.max_len: 200<br />  |




### DeactivateProjectGrantResponse



| Field | Type | Description | Validation |
| ----- | ---- | ----------- | ----------- |
| details |  zitadel.v1.ObjectDetails | - |  |




### DeactivateProjectRequest



| Field | Type | Description | Validation |
| ----- | ---- | ----------- | ----------- |
| id |  string | - | string.min_len: 1<br /> string.max_len: 200<br />  |




### DeactivateProjectResponse



| Field | Type | Description | Validation |
| ----- | ---- | ----------- | ----------- |
| details |  zitadel.v1.ObjectDetails | - |  |




### DeactivateUserGrantRequest



| Field | Type | Description | Validation |
| ----- | ---- | ----------- | ----------- |
| user_id |  string | - | string.min_len: 1<br /> string.max_len: 200<br />  |
| grant_id |  string | - | string.min_len: 1<br /> string.max_len: 200<br />  |




### DeactivateUserGrantResponse



| Field | Type | Description | Validation |
| ----- | ---- | ----------- | ----------- |
| details |  zitadel.v1.ObjectDetails | - |  |




### DeactivateUserRequest



| Field | Type | Description | Validation |
| ----- | ---- | ----------- | ----------- |
| id |  string | - | string.min_len: 1<br /> string.max_len: 200<br />  |




### DeactivateUserResponse



| Field | Type | Description | Validation |
| ----- | ---- | ----------- | ----------- |
| details |  zitadel.v1.ObjectDetails | - |  |




### DeleteActionRequest



| Field | Type | Description | Validation |
| ----- | ---- | ----------- | ----------- |
| id |  string | - |  |




### DeleteActionResponse





### GenerateOrgDomainValidationRequest



| Field | Type | Description | Validation |
| ----- | ---- | ----------- | ----------- |
| domain |  string | - | string.min_len: 1<br /> string.max_len: 200<br />  |
| type |  zitadel.org.v1.DomainValidationType | - | enum.defined_only: true<br /> enum.not_in: [0]<br />  |




### GenerateOrgDomainValidationResponse



| Field | Type | Description | Validation |
| ----- | ---- | ----------- | ----------- |
| token |  string | - |  |
| url |  string | - |  |




### GetActionRequest



| Field | Type | Description | Validation |
| ----- | ---- | ----------- | ----------- |
| id |  string | - |  |




### GetActionResponse



| Field | Type | Description | Validation |
| ----- | ---- | ----------- | ----------- |
| action |  zitadel.action.v1.Action | - |  |




### GetAppByIDRequest



| Field | Type | Description | Validation |
| ----- | ---- | ----------- | ----------- |
| project_id |  string | - | string.min_len: 1<br /> string.max_len: 200<br />  |
| app_id |  string | - | string.min_len: 1<br /> string.max_len: 200<br />  |




### GetAppByIDResponse



| Field | Type | Description | Validation |
| ----- | ---- | ----------- | ----------- |
| app |  zitadel.app.v1.App | - |  |




### GetAppKeyRequest



| Field | Type | Description | Validation |
| ----- | ---- | ----------- | ----------- |
| project_id |  string | - | string.min_len: 1<br /> string.max_len: 200<br />  |
| app_id |  string | - | string.min_len: 1<br /> string.max_len: 200<br />  |
| key_id |  string | - | string.min_len: 1<br /> string.max_len: 200<br />  |




### GetAppKeyResponse



| Field | Type | Description | Validation |
| ----- | ---- | ----------- | ----------- |
| key |  zitadel.authn.v1.Key | - |  |




### GetCustomDomainClaimedMessageTextRequest



| Field | Type | Description | Validation |
| ----- | ---- | ----------- | ----------- |
| language |  string | - | string.min_len: 1<br /> string.max_len: 200<br />  |




### GetCustomDomainClaimedMessageTextResponse



| Field | Type | Description | Validation |
| ----- | ---- | ----------- | ----------- |
| custom_text |  zitadel.text.v1.MessageCustomText | - |  |




### GetCustomInitMessageTextRequest



| Field | Type | Description | Validation |
| ----- | ---- | ----------- | ----------- |
| language |  string | - | string.min_len: 1<br /> string.max_len: 200<br />  |




### GetCustomInitMessageTextResponse



| Field | Type | Description | Validation |
| ----- | ---- | ----------- | ----------- |
| custom_text |  zitadel.text.v1.MessageCustomText | - |  |




### GetCustomLoginTextsRequest



| Field | Type | Description | Validation |
| ----- | ---- | ----------- | ----------- |
| language |  string | - | string.min_len: 1<br /> string.max_len: 200<br />  |




### GetCustomLoginTextsResponse



| Field | Type | Description | Validation |
| ----- | ---- | ----------- | ----------- |
| custom_text |  zitadel.text.v1.LoginCustomText | - |  |




### GetCustomPasswordResetMessageTextRequest



| Field | Type | Description | Validation |
| ----- | ---- | ----------- | ----------- |
| language |  string | - | string.min_len: 1<br /> string.max_len: 200<br />  |




### GetCustomPasswordResetMessageTextResponse



| Field | Type | Description | Validation |
| ----- | ---- | ----------- | ----------- |
| custom_text |  zitadel.text.v1.MessageCustomText | - |  |




### GetCustomPasswordlessRegistrationMessageTextRequest



| Field | Type | Description | Validation |
| ----- | ---- | ----------- | ----------- |
| language |  string | - | string.min_len: 1<br /> string.max_len: 200<br />  |




### GetCustomPasswordlessRegistrationMessageTextResponse



| Field | Type | Description | Validation |
| ----- | ---- | ----------- | ----------- |
| custom_text |  zitadel.text.v1.MessageCustomText | - |  |




### GetCustomVerifyEmailMessageTextRequest



| Field | Type | Description | Validation |
| ----- | ---- | ----------- | ----------- |
| language |  string | - | string.min_len: 1<br /> string.max_len: 200<br />  |




### GetCustomVerifyEmailMessageTextResponse



| Field | Type | Description | Validation |
| ----- | ---- | ----------- | ----------- |
| custom_text |  zitadel.text.v1.MessageCustomText | - |  |




### GetCustomVerifyPhoneMessageTextRequest



| Field | Type | Description | Validation |
| ----- | ---- | ----------- | ----------- |
| language |  string | - | string.min_len: 1<br /> string.max_len: 200<br />  |




### GetCustomVerifyPhoneMessageTextResponse



| Field | Type | Description | Validation |
| ----- | ---- | ----------- | ----------- |
| custom_text |  zitadel.text.v1.MessageCustomText | - |  |




### GetDefaultDomainClaimedMessageTextRequest



| Field | Type | Description | Validation |
| ----- | ---- | ----------- | ----------- |
| language |  string | - | string.min_len: 1<br /> string.max_len: 200<br />  |




### GetDefaultDomainClaimedMessageTextResponse



| Field | Type | Description | Validation |
| ----- | ---- | ----------- | ----------- |
| custom_text |  zitadel.text.v1.MessageCustomText | - |  |




### GetDefaultInitMessageTextRequest



| Field | Type | Description | Validation |
| ----- | ---- | ----------- | ----------- |
| language |  string | - | string.min_len: 1<br /> string.max_len: 200<br />  |




### GetDefaultInitMessageTextResponse



| Field | Type | Description | Validation |
| ----- | ---- | ----------- | ----------- |
| custom_text |  zitadel.text.v1.MessageCustomText | - |  |




### GetDefaultLabelPolicyRequest
This is an empty request




### GetDefaultLabelPolicyResponse



| Field | Type | Description | Validation |
| ----- | ---- | ----------- | ----------- |
| policy |  zitadel.policy.v1.LabelPolicy | - |  |




### GetDefaultLockoutPolicyRequest
This is an empty request




### GetDefaultLockoutPolicyResponse



| Field | Type | Description | Validation |
| ----- | ---- | ----------- | ----------- |
| policy |  zitadel.policy.v1.LockoutPolicy | - |  |




### GetDefaultLoginPolicyRequest





### GetDefaultLoginPolicyResponse



| Field | Type | Description | Validation |
| ----- | ---- | ----------- | ----------- |
| policy |  zitadel.policy.v1.LoginPolicy | - |  |




### GetDefaultLoginTextsRequest



| Field | Type | Description | Validation |
| ----- | ---- | ----------- | ----------- |
| language |  string | - | string.min_len: 1<br /> string.max_len: 200<br />  |




### GetDefaultLoginTextsResponse



| Field | Type | Description | Validation |
| ----- | ---- | ----------- | ----------- |
| custom_text |  zitadel.text.v1.LoginCustomText | - |  |




### GetDefaultPasswordAgePolicyRequest
This is an empty request




### GetDefaultPasswordAgePolicyResponse



| Field | Type | Description | Validation |
| ----- | ---- | ----------- | ----------- |
| policy |  zitadel.policy.v1.PasswordAgePolicy | - |  |




### GetDefaultPasswordComplexityPolicyRequest
This is an empty request




### GetDefaultPasswordComplexityPolicyResponse



| Field | Type | Description | Validation |
| ----- | ---- | ----------- | ----------- |
| policy |  zitadel.policy.v1.PasswordComplexityPolicy | - |  |




### GetDefaultPasswordResetMessageTextRequest



| Field | Type | Description | Validation |
| ----- | ---- | ----------- | ----------- |
| language |  string | - | string.min_len: 1<br /> string.max_len: 200<br />  |




### GetDefaultPasswordResetMessageTextResponse



| Field | Type | Description | Validation |
| ----- | ---- | ----------- | ----------- |
| custom_text |  zitadel.text.v1.MessageCustomText | - |  |




### GetDefaultPasswordlessRegistrationMessageTextRequest



| Field | Type | Description | Validation |
| ----- | ---- | ----------- | ----------- |
| language |  string | - | string.min_len: 1<br /> string.max_len: 200<br />  |




### GetDefaultPasswordlessRegistrationMessageTextResponse



| Field | Type | Description | Validation |
| ----- | ---- | ----------- | ----------- |
| custom_text |  zitadel.text.v1.MessageCustomText | - |  |




### GetDefaultPrivacyPolicyRequest
This is an empty request




### GetDefaultPrivacyPolicyResponse



| Field | Type | Description | Validation |
| ----- | ---- | ----------- | ----------- |
| policy |  zitadel.policy.v1.PrivacyPolicy | - |  |




### GetDefaultVerifyEmailMessageTextRequest



| Field | Type | Description | Validation |
| ----- | ---- | ----------- | ----------- |
| language |  string | - | string.min_len: 1<br /> string.max_len: 200<br />  |




### GetDefaultVerifyEmailMessageTextResponse



| Field | Type | Description | Validation |
| ----- | ---- | ----------- | ----------- |
| custom_text |  zitadel.text.v1.MessageCustomText | - |  |




### GetDefaultVerifyPhoneMessageTextRequest



| Field | Type | Description | Validation |
| ----- | ---- | ----------- | ----------- |
| language |  string | - | string.min_len: 1<br /> string.max_len: 200<br />  |




### GetDefaultVerifyPhoneMessageTextResponse



| Field | Type | Description | Validation |
| ----- | ---- | ----------- | ----------- |
| custom_text |  zitadel.text.v1.MessageCustomText | - |  |




### GetDomainPolicyRequest





### GetDomainPolicyResponse



| Field | Type | Description | Validation |
| ----- | ---- | ----------- | ----------- |
| policy |  zitadel.policy.v1.DomainPolicy | - |  |




### GetFlowRequest



| Field | Type | Description | Validation |
| ----- | ---- | ----------- | ----------- |
| type |  string | id of the flow |  |




### GetFlowResponse



| Field | Type | Description | Validation |
| ----- | ---- | ----------- | ----------- |
| flow |  zitadel.action.v1.Flow | - |  |




### GetGrantedProjectByIDRequest



| Field | Type | Description | Validation |
| ----- | ---- | ----------- | ----------- |
| project_id |  string | - | string.min_len: 1<br /> string.max_len: 200<br />  |
| grant_id |  string | - | string.min_len: 1<br /> string.max_len: 200<br />  |




### GetGrantedProjectByIDResponse



| Field | Type | Description | Validation |
| ----- | ---- | ----------- | ----------- |
| granted_project |  zitadel.project.v1.GrantedProject | - |  |




### GetHumanEmailRequest



| Field | Type | Description | Validation |
| ----- | ---- | ----------- | ----------- |
| user_id |  string | - | string.min_len: 1<br /> string.max_len: 200<br />  |




### GetHumanEmailResponse



| Field | Type | Description | Validation |
| ----- | ---- | ----------- | ----------- |
| details |  zitadel.v1.ObjectDetails | - |  |
| email |  zitadel.user.v1.Email | - |  |




### GetHumanPhoneRequest



| Field | Type | Description | Validation |
| ----- | ---- | ----------- | ----------- |
| user_id |  string | - | string.min_len: 1<br /> string.max_len: 200<br />  |




### GetHumanPhoneResponse



| Field | Type | Description | Validation |
| ----- | ---- | ----------- | ----------- |
| details |  zitadel.v1.ObjectDetails | - |  |
| phone |  zitadel.user.v1.Phone | - |  |




### GetHumanProfileRequest



| Field | Type | Description | Validation |
| ----- | ---- | ----------- | ----------- |
| user_id |  string | - | string.min_len: 1<br /> string.max_len: 200<br />  |




### GetHumanProfileResponse



| Field | Type | Description | Validation |
| ----- | ---- | ----------- | ----------- |
| details |  zitadel.v1.ObjectDetails | - |  |
| profile |  zitadel.user.v1.Profile | - |  |




### GetIAMRequest
This is an empty request




### GetIAMResponse



| Field | Type | Description | Validation |
| ----- | ---- | ----------- | ----------- |
| global_org_id |  string | deprecated: use default_org_id instead |  |
| iam_project_id |  string | - |  |
| default_org_id |  string | - |  |




### GetLabelPolicyRequest
This is an empty request




### GetLabelPolicyResponse



| Field | Type | Description | Validation |
| ----- | ---- | ----------- | ----------- |
| policy |  zitadel.policy.v1.LabelPolicy | - |  |
| is_default |  bool | deprecated: is_default is also defined in zitadel.policy.v1.LabelPolicy |  |




### GetLockoutPolicyRequest
This is an empty request




### GetLockoutPolicyResponse



| Field | Type | Description | Validation |
| ----- | ---- | ----------- | ----------- |
| policy |  zitadel.policy.v1.LockoutPolicy | - |  |
| is_default |  bool | deprecated: is_default is also defined in zitadel.policy.v1.LockoutPolicy |  |




### GetLoginPolicyRequest





### GetLoginPolicyResponse



| Field | Type | Description | Validation |
| ----- | ---- | ----------- | ----------- |
| policy |  zitadel.policy.v1.LoginPolicy | - |  |
| is_default |  bool | deprecated: is_default is also defined in zitadel.policy.v1.LoginPolicy |  |




### GetMachineKeyByIDsRequest



| Field | Type | Description | Validation |
| ----- | ---- | ----------- | ----------- |
| user_id |  string | - | string.min_len: 1<br /> string.max_len: 200<br />  |
| key_id |  string | - | string.min_len: 1<br /> string.max_len: 200<br />  |




### GetMachineKeyByIDsResponse



| Field | Type | Description | Validation |
| ----- | ---- | ----------- | ----------- |
| key |  zitadel.authn.v1.Key | - |  |




### GetMyOrgRequest
This is an empty request




### GetMyOrgResponse



| Field | Type | Description | Validation |
| ----- | ---- | ----------- | ----------- |
| org |  zitadel.org.v1.Org | - |  |




### GetOIDCInformationRequest
This is an empty request




### GetOIDCInformationResponse



| Field | Type | Description | Validation |
| ----- | ---- | ----------- | ----------- |
| issuer |  string | - |  |
| discovery_endpoint |  string | - |  |




### GetOrgByDomainGlobalRequest



| Field | Type | Description | Validation |
| ----- | ---- | ----------- | ----------- |
| domain |  string | - | string.min_len: 1<br /> string.max_len: 200<br />  |




### GetOrgByDomainGlobalResponse



| Field | Type | Description | Validation |
| ----- | ---- | ----------- | ----------- |
| org |  zitadel.org.v1.Org | - |  |




### GetOrgIAMPolicyRequest





### GetOrgIAMPolicyResponse



| Field | Type | Description | Validation |
| ----- | ---- | ----------- | ----------- |
| policy |  zitadel.policy.v1.OrgIAMPolicy | - |  |




### GetOrgIDPByIDRequest



| Field | Type | Description | Validation |
| ----- | ---- | ----------- | ----------- |
| id |  string | - | string.min_len: 1<br /> string.max_len: 200<br />  |




### GetOrgIDPByIDResponse



| Field | Type | Description | Validation |
| ----- | ---- | ----------- | ----------- |
| idp |  zitadel.idp.v1.IDP | - |  |




### GetOrgMetadataRequest



| Field | Type | Description | Validation |
| ----- | ---- | ----------- | ----------- |
| key |  string | - | string.min_len: 1<br /> string.max_len: 200<br />  |




### GetOrgMetadataResponse



| Field | Type | Description | Validation |
| ----- | ---- | ----------- | ----------- |
| metadata |  zitadel.metadata.v1.Metadata | - |  |




### GetPasswordAgePolicyRequest
This is an empty request




### GetPasswordAgePolicyResponse



| Field | Type | Description | Validation |
| ----- | ---- | ----------- | ----------- |
| policy |  zitadel.policy.v1.PasswordAgePolicy | - |  |
| is_default |  bool | deprecated: is_default is also defined in zitadel.policy.v1.PasswordAgePolicy |  |




### GetPasswordComplexityPolicyRequest





### GetPasswordComplexityPolicyResponse



| Field | Type | Description | Validation |
| ----- | ---- | ----------- | ----------- |
| policy |  zitadel.policy.v1.PasswordComplexityPolicy | - |  |
| is_default |  bool | deprecated: is_default is also defined in zitadel.policy.v1.PasswordComplexityPolicy |  |




### GetPersonalAccessTokenByIDsRequest



| Field | Type | Description | Validation |
| ----- | ---- | ----------- | ----------- |
| user_id |  string | - | string.min_len: 1<br /> string.max_len: 200<br />  |
| token_id |  string | - | string.min_len: 1<br /> string.max_len: 200<br />  |




### GetPersonalAccessTokenByIDsResponse



| Field | Type | Description | Validation |
| ----- | ---- | ----------- | ----------- |
| token |  zitadel.user.v1.PersonalAccessToken | - |  |




### GetPreviewLabelPolicyRequest
This is an empty request




### GetPreviewLabelPolicyResponse



| Field | Type | Description | Validation |
| ----- | ---- | ----------- | ----------- |
| policy |  zitadel.policy.v1.LabelPolicy | - |  |
| is_default |  bool | deprecated: is_default is also defined in zitadel.policy.v1.LabelPolicy |  |




### GetPrivacyPolicyRequest
This is an empty request




### GetPrivacyPolicyResponse



| Field | Type | Description | Validation |
| ----- | ---- | ----------- | ----------- |
| policy |  zitadel.policy.v1.PrivacyPolicy | - |  |




### GetProjectByIDRequest



| Field | Type | Description | Validation |
| ----- | ---- | ----------- | ----------- |
| id |  string | - | string.min_len: 1<br /> string.max_len: 200<br />  |




### GetProjectByIDResponse



| Field | Type | Description | Validation |
| ----- | ---- | ----------- | ----------- |
| project |  zitadel.project.v1.Project | - |  |




### GetProjectGrantByIDRequest



| Field | Type | Description | Validation |
| ----- | ---- | ----------- | ----------- |
| project_id |  string | - | string.min_len: 1<br /> string.max_len: 200<br />  |
| grant_id |  string | - | string.min_len: 1<br /> string.max_len: 200<br />  |




### GetProjectGrantByIDResponse



| Field | Type | Description | Validation |
| ----- | ---- | ----------- | ----------- |
| project_grant |  zitadel.project.v1.GrantedProject | - |  |




### GetSupportedLanguagesRequest
This is an empty request




### GetSupportedLanguagesResponse



| Field | Type | Description | Validation |
| ----- | ---- | ----------- | ----------- |
| languages | repeated string | - |  |




### GetUserByIDRequest



| Field | Type | Description | Validation |
| ----- | ---- | ----------- | ----------- |
| id |  string | - | string.min_len: 1<br /> string.max_len: 200<br />  |




### GetUserByIDResponse



| Field | Type | Description | Validation |
| ----- | ---- | ----------- | ----------- |
| user |  zitadel.user.v1.User | - |  |




### GetUserByLoginNameGlobalRequest



| Field | Type | Description | Validation |
| ----- | ---- | ----------- | ----------- |
| login_name |  string | - | string.min_len: 1<br /> string.max_len: 200<br />  |




### GetUserByLoginNameGlobalResponse



| Field | Type | Description | Validation |
| ----- | ---- | ----------- | ----------- |
| user |  zitadel.user.v1.User | - |  |




### GetUserGrantByIDRequest



| Field | Type | Description | Validation |
| ----- | ---- | ----------- | ----------- |
| user_id |  string | - | string.min_len: 1<br /> string.max_len: 200<br />  |
| grant_id |  string | - | string.min_len: 1<br /> string.max_len: 200<br />  |




### GetUserGrantByIDResponse



| Field | Type | Description | Validation |
| ----- | ---- | ----------- | ----------- |
| user_grant |  zitadel.user.v1.UserGrant | - |  |




### GetUserMetadataRequest



| Field | Type | Description | Validation |
| ----- | ---- | ----------- | ----------- |
| id |  string | - | string.min_len: 1<br /> string.max_len: 200<br />  |
| key |  string | - | string.min_len: 1<br /> string.max_len: 200<br />  |




### GetUserMetadataResponse



| Field | Type | Description | Validation |
| ----- | ---- | ----------- | ----------- |
| metadata |  zitadel.metadata.v1.Metadata | - |  |




### HealthzRequest
This is an empty request




### HealthzResponse
This is an empty response




### IDPQuery



| Field | Type | Description | Validation |
| ----- | ---- | ----------- | ----------- |
| [**oneof**](https://developers.google.com/protocol-buffers/docs/proto3#oneof) query.idp_id_query |  zitadel.idp.v1.IDPIDQuery | - |  |
| [**oneof**](https://developers.google.com/protocol-buffers/docs/proto3#oneof) query.idp_name_query |  zitadel.idp.v1.IDPNameQuery | - |  |
| [**oneof**](https://developers.google.com/protocol-buffers/docs/proto3#oneof) query.owner_type_query |  zitadel.idp.v1.IDPOwnerTypeQuery | - |  |




### ImportHumanUserRequest



| Field | Type | Description | Validation |
| ----- | ---- | ----------- | ----------- |
| user_name |  string | - | string.min_len: 1<br /> string.max_len: 200<br />  |
| profile |  ImportHumanUserRequest.Profile | - | message.required: true<br />  |
| email |  ImportHumanUserRequest.Email | - | message.required: true<br />  |
| phone |  ImportHumanUserRequest.Phone | - |  |
| password |  string | - |  |
| hashed_password |  ImportHumanUserRequest.HashedPassword | - |  |
| password_change_required |  bool | - |  |
| request_passwordless_registration |  bool | - |  |
| otp_code |  string | - |  |




### ImportHumanUserRequest.Email



| Field | Type | Description | Validation |
| ----- | ---- | ----------- | ----------- |
| email |  string | - | string.email: true<br />  |
| is_email_verified |  bool | - |  |




### ImportHumanUserRequest.HashedPassword



| Field | Type | Description | Validation |
| ----- | ---- | ----------- | ----------- |
| value |  string | - |  |
| algorithm |  string | - |  |




### ImportHumanUserRequest.Phone



| Field | Type | Description | Validation |
| ----- | ---- | ----------- | ----------- |
| phone |  string | has to be a global number | string.min_len: 1<br /> string.max_len: 50<br /> string.prefix: +<br />  |
| is_phone_verified |  bool | - |  |




### ImportHumanUserRequest.Profile



| Field | Type | Description | Validation |
| ----- | ---- | ----------- | ----------- |
| first_name |  string | - | string.min_len: 1<br /> string.max_len: 200<br />  |
| last_name |  string | - | string.min_len: 1<br /> string.max_len: 200<br />  |
| nick_name |  string | - | string.max_len: 200<br />  |
| display_name |  string | - | string.max_len: 200<br />  |
| preferred_language |  string | - | string.max_len: 10<br />  |
| gender |  zitadel.user.v1.Gender | - |  |




### ImportHumanUserResponse



| Field | Type | Description | Validation |
| ----- | ---- | ----------- | ----------- |
| user_id |  string | - |  |
| details |  zitadel.v1.ObjectDetails | - |  |
| passwordless_registration |  ImportHumanUserResponse.PasswordlessRegistration | - |  |




### ImportHumanUserResponse.PasswordlessRegistration



| Field | Type | Description | Validation |
| ----- | ---- | ----------- | ----------- |
| link |  string | - |  |
| lifetime |  google.protobuf.Duration | deprecated: use expiration instead |  |
| expiration |  google.protobuf.Duration | - |  |




### IsUserUniqueRequest



| Field | Type | Description | Validation |
| ----- | ---- | ----------- | ----------- |
| user_name |  string | - | string.max_len: 200<br />  |
| email |  string | - | string.max_len: 200<br />  |




### IsUserUniqueResponse



| Field | Type | Description | Validation |
| ----- | ---- | ----------- | ----------- |
| is_unique |  bool | - |  |




### ListActionsRequest



| Field | Type | Description | Validation |
| ----- | ---- | ----------- | ----------- |
| query |  zitadel.v1.ListQuery | list limitations and ordering |  |
| sorting_column |  zitadel.action.v1.ActionFieldName | the field the result is sorted |  |
| queries | repeated ActionQuery | criteria the client is looking for |  |




### ListActionsResponse



| Field | Type | Description | Validation |
| ----- | ---- | ----------- | ----------- |
| details |  zitadel.v1.ListDetails | - |  |
| sorting_column |  zitadel.action.v1.ActionFieldName | - |  |
| result | repeated zitadel.action.v1.Action | - |  |




### ListAllProjectGrantsRequest



| Field | Type | Description | Validation |
| ----- | ---- | ----------- | ----------- |
| query |  zitadel.v1.ListQuery | list limitations and ordering |  |
| queries | repeated zitadel.project.v1.AllProjectGrantQuery | criterias the client is looking for |  |




### ListAllProjectGrantsResponse



| Field | Type | Description | Validation |
| ----- | ---- | ----------- | ----------- |
| details |  zitadel.v1.ListDetails | - |  |
| result | repeated zitadel.project.v1.GrantedProject | - |  |




### ListAppChangesRequest



| Field | Type | Description | Validation |
| ----- | ---- | ----------- | ----------- |
| query |  zitadel.change.v1.ChangeQuery | list limitations and ordering |  |
| project_id |  string | - | string.min_len: 1<br /> string.max_len: 200<br />  |
| app_id |  string | - | string.min_len: 1<br /> string.max_len: 200<br />  |




### ListAppChangesResponse



| Field | Type | Description | Validation |
| ----- | ---- | ----------- | ----------- |
| result | repeated zitadel.change.v1.Change | zitadel.v1.ListDetails details = 1; was always returned empty (as we cannot get the necessary infos) |  |




### ListAppKeysRequest



| Field | Type | Description | Validation |
| ----- | ---- | ----------- | ----------- |
| query |  zitadel.v1.ListQuery | list limitations and ordering |  |
| app_id |  string | - | string.min_len: 1<br /> string.max_len: 200<br />  |
| project_id |  string | - | string.min_len: 1<br /> string.max_len: 200<br />  |




### ListAppKeysResponse



| Field | Type | Description | Validation |
| ----- | ---- | ----------- | ----------- |
| details |  zitadel.v1.ListDetails | - |  |
| result | repeated zitadel.authn.v1.Key | - |  |




### ListAppsRequest



| Field | Type | Description | Validation |
| ----- | ---- | ----------- | ----------- |
| project_id |  string | - | string.min_len: 1<br /> string.max_len: 200<br />  |
| query |  zitadel.v1.ListQuery | list limitations and ordering |  |
| queries | repeated zitadel.app.v1.AppQuery | criterias the client is looking for |  |




### ListAppsResponse



| Field | Type | Description | Validation |
| ----- | ---- | ----------- | ----------- |
| details |  zitadel.v1.ListDetails | - |  |
| result | repeated zitadel.app.v1.App | - |  |




### ListFlowTriggerTypesRequest



| Field | Type | Description | Validation |
| ----- | ---- | ----------- | ----------- |
| type |  string | - |  |




### ListFlowTriggerTypesResponse



| Field | Type | Description | Validation |
| ----- | ---- | ----------- | ----------- |
| result | repeated zitadel.action.v1.TriggerType | - |  |




### ListFlowTypesRequest





### ListFlowTypesResponse



| Field | Type | Description | Validation |
| ----- | ---- | ----------- | ----------- |
| result | repeated zitadel.action.v1.FlowType | - |  |




### ListGrantedProjectRolesRequest



| Field | Type | Description | Validation |
| ----- | ---- | ----------- | ----------- |
| project_id |  string | - | string.min_len: 1<br /> string.max_len: 200<br />  |
| grant_id |  string | - | string.min_len: 1<br /> string.max_len: 200<br />  |
| query |  zitadel.v1.ListQuery | list limitations and ordering |  |
| queries | repeated zitadel.project.v1.RoleQuery | criterias the client is looking for |  |




### ListGrantedProjectRolesResponse



| Field | Type | Description | Validation |
| ----- | ---- | ----------- | ----------- |
| details |  zitadel.v1.ListDetails | - |  |
| result | repeated zitadel.project.v1.Role | - |  |




### ListGrantedProjectsRequest



| Field | Type | Description | Validation |
| ----- | ---- | ----------- | ----------- |
| query |  zitadel.v1.ListQuery | list limitations and ordering |  |
| queries | repeated zitadel.project.v1.ProjectQuery | criterias the client is looking for |  |




### ListGrantedProjectsResponse



| Field | Type | Description | Validation |
| ----- | ---- | ----------- | ----------- |
| details |  zitadel.v1.ListDetails | - |  |
| result | repeated zitadel.project.v1.GrantedProject | - |  |




### ListHumanAuthFactorsRequest



| Field | Type | Description | Validation |
| ----- | ---- | ----------- | ----------- |
| user_id |  string | - | string.min_len: 1<br /> string.max_len: 200<br />  |




### ListHumanAuthFactorsResponse



| Field | Type | Description | Validation |
| ----- | ---- | ----------- | ----------- |
| result | repeated zitadel.user.v1.AuthFactor | - |  |




### ListHumanLinkedIDPsRequest



| Field | Type | Description | Validation |
| ----- | ---- | ----------- | ----------- |
| user_id |  string | - | string.min_len: 1<br /> string.max_len: 200<br />  |
| query |  zitadel.v1.ListQuery | list limitations and ordering |  |




### ListHumanLinkedIDPsResponse



| Field | Type | Description | Validation |
| ----- | ---- | ----------- | ----------- |
| details |  zitadel.v1.ListDetails | - |  |
| result | repeated zitadel.idp.v1.IDPUserLink | - |  |




### ListHumanPasswordlessRequest



| Field | Type | Description | Validation |
| ----- | ---- | ----------- | ----------- |
| user_id |  string | - | string.min_len: 1<br /> string.max_len: 200<br />  |




### ListHumanPasswordlessResponse



| Field | Type | Description | Validation |
| ----- | ---- | ----------- | ----------- |
| result | repeated zitadel.user.v1.WebAuthNToken | - |  |




### ListLoginPolicyIDPsRequest



| Field | Type | Description | Validation |
| ----- | ---- | ----------- | ----------- |
| query |  zitadel.v1.ListQuery | - |  |




### ListLoginPolicyIDPsResponse



| Field | Type | Description | Validation |
| ----- | ---- | ----------- | ----------- |
| details |  zitadel.v1.ListDetails | - |  |
| result | repeated zitadel.idp.v1.IDPLoginPolicyLink | - |  |




### ListLoginPolicyMultiFactorsRequest





### ListLoginPolicyMultiFactorsResponse



| Field | Type | Description | Validation |
| ----- | ---- | ----------- | ----------- |
| details |  zitadel.v1.ListDetails | - |  |
| result | repeated zitadel.policy.v1.MultiFactorType | - |  |




### ListLoginPolicySecondFactorsRequest





### ListLoginPolicySecondFactorsResponse



| Field | Type | Description | Validation |
| ----- | ---- | ----------- | ----------- |
| details |  zitadel.v1.ListDetails | - |  |
| result | repeated zitadel.policy.v1.SecondFactorType | - |  |




### ListMachineKeysRequest



| Field | Type | Description | Validation |
| ----- | ---- | ----------- | ----------- |
| user_id |  string | - | string.min_len: 1<br /> string.max_len: 200<br />  |
| query |  zitadel.v1.ListQuery | list limitations and ordering |  |




### ListMachineKeysResponse



| Field | Type | Description | Validation |
| ----- | ---- | ----------- | ----------- |
| details |  zitadel.v1.ListDetails | - |  |
| result | repeated zitadel.authn.v1.Key | - |  |




### ListOrgChangesRequest



| Field | Type | Description | Validation |
| ----- | ---- | ----------- | ----------- |
| query |  zitadel.change.v1.ChangeQuery | list limitations and ordering |  |




### ListOrgChangesResponse



| Field | Type | Description | Validation |
| ----- | ---- | ----------- | ----------- |
| result | repeated zitadel.change.v1.Change | zitadel.v1.ListDetails details = 1; was always returned empty (as we cannot get the necessary infos) |  |




### ListOrgDomainsRequest



| Field | Type | Description | Validation |
| ----- | ---- | ----------- | ----------- |
| query |  zitadel.v1.ListQuery | list limitations and ordering |  |
| queries | repeated zitadel.org.v1.DomainSearchQuery | criterias the client is looking for |  |




### ListOrgDomainsResponse



| Field | Type | Description | Validation |
| ----- | ---- | ----------- | ----------- |
| details |  zitadel.v1.ListDetails | - |  |
| result | repeated zitadel.org.v1.Domain | - |  |




### ListOrgIDPsRequest



| Field | Type | Description | Validation |
| ----- | ---- | ----------- | ----------- |
| query |  zitadel.v1.ListQuery | list limitations and ordering |  |
| sorting_column |  zitadel.idp.v1.IDPFieldName | the field the result is sorted |  |
| queries | repeated IDPQuery | criterias the client is looking for |  |




### ListOrgIDPsResponse



| Field | Type | Description | Validation |
| ----- | ---- | ----------- | ----------- |
| details |  zitadel.v1.ListDetails | - |  |
| sorting_column |  zitadel.idp.v1.IDPFieldName | - |  |
| result | repeated zitadel.idp.v1.IDP | - |  |




### ListOrgMemberRolesRequest
This is an empty request




### ListOrgMemberRolesResponse



| Field | Type | Description | Validation |
| ----- | ---- | ----------- | ----------- |
| result | repeated string | - |  |




### ListOrgMembersRequest



| Field | Type | Description | Validation |
| ----- | ---- | ----------- | ----------- |
| query |  zitadel.v1.ListQuery | list limitations and ordering |  |
| queries | repeated zitadel.member.v1.SearchQuery | criterias the client is looking for |  |




### ListOrgMembersResponse



| Field | Type | Description | Validation |
| ----- | ---- | ----------- | ----------- |
| details |  zitadel.v1.ListDetails | list limitations and ordering |  |
| result | repeated zitadel.member.v1.Member | criterias the client is looking for |  |




### ListOrgMetadataRequest



| Field | Type | Description | Validation |
| ----- | ---- | ----------- | ----------- |
| query |  zitadel.v1.ListQuery | - |  |
| queries | repeated zitadel.metadata.v1.MetadataQuery | - |  |




### ListOrgMetadataResponse



| Field | Type | Description | Validation |
| ----- | ---- | ----------- | ----------- |
| details |  zitadel.v1.ListDetails | - |  |
| result | repeated zitadel.metadata.v1.Metadata | - |  |




### ListPersonalAccessTokensRequest



| Field | Type | Description | Validation |
| ----- | ---- | ----------- | ----------- |
| user_id |  string | - | string.min_len: 1<br /> string.max_len: 200<br />  |
| query |  zitadel.v1.ListQuery | list limitations and ordering |  |




### ListPersonalAccessTokensResponse



| Field | Type | Description | Validation |
| ----- | ---- | ----------- | ----------- |
| details |  zitadel.v1.ListDetails | - |  |
| result | repeated zitadel.user.v1.PersonalAccessToken | - |  |




### ListProjectChangesRequest



| Field | Type | Description | Validation |
| ----- | ---- | ----------- | ----------- |
| query |  zitadel.change.v1.ChangeQuery | list limitations and ordering |  |
| project_id |  string | - | string.min_len: 1<br /> string.max_len: 200<br />  |




### ListProjectChangesResponse



| Field | Type | Description | Validation |
| ----- | ---- | ----------- | ----------- |
| result | repeated zitadel.change.v1.Change | zitadel.v1.ListDetails details = 1; was always returned empty (as we cannot get the necessary infos) |  |




### ListProjectGrantChangesRequest



| Field | Type | Description | Validation |
| ----- | ---- | ----------- | ----------- |
| query |  zitadel.change.v1.ChangeQuery | list limitations and ordering |  |
| project_id |  string | - | string.min_len: 1<br /> string.max_len: 200<br />  |
| grant_id |  string | - | string.min_len: 1<br /> string.max_len: 200<br />  |




### ListProjectGrantChangesResponse



| Field | Type | Description | Validation |
| ----- | ---- | ----------- | ----------- |
| result | repeated zitadel.change.v1.Change | zitadel.v1.ListDetails details = 1; was always returned empty (as we cannot get the necessary infos) |  |




### ListProjectGrantMemberRolesRequest



| Field | Type | Description | Validation |
| ----- | ---- | ----------- | ----------- |
| query |  zitadel.v1.ListQuery | - |  |
| result | repeated string | - |  |




### ListProjectGrantMemberRolesResponse



| Field | Type | Description | Validation |
| ----- | ---- | ----------- | ----------- |
| details |  zitadel.v1.ListDetails | - |  |
| result | repeated string | - |  |




### ListProjectGrantMembersRequest



| Field | Type | Description | Validation |
| ----- | ---- | ----------- | ----------- |
| project_id |  string | - | string.min_len: 1<br /> string.max_len: 200<br />  |
| grant_id |  string | - | string.min_len: 1<br /> string.max_len: 200<br />  |
| query |  zitadel.v1.ListQuery | list limitations and ordering |  |
| queries | repeated zitadel.member.v1.SearchQuery | criterias the client is looking for |  |




### ListProjectGrantMembersResponse



| Field | Type | Description | Validation |
| ----- | ---- | ----------- | ----------- |
| details |  zitadel.v1.ListDetails | - |  |
| result | repeated zitadel.member.v1.Member | - |  |




### ListProjectGrantsRequest



| Field | Type | Description | Validation |
| ----- | ---- | ----------- | ----------- |
| project_id |  string | - | string.min_len: 1<br /> string.max_len: 200<br />  |
| query |  zitadel.v1.ListQuery | list limitations and ordering |  |
| queries | repeated zitadel.project.v1.ProjectGrantQuery | criterias the client is looking for |  |




### ListProjectGrantsResponse



| Field | Type | Description | Validation |
| ----- | ---- | ----------- | ----------- |
| details |  zitadel.v1.ListDetails | - |  |
| result | repeated zitadel.project.v1.GrantedProject | - |  |




### ListProjectMemberRolesRequest
This is an empty request




### ListProjectMemberRolesResponse



| Field | Type | Description | Validation |
| ----- | ---- | ----------- | ----------- |
| details |  zitadel.v1.ListDetails | - |  |
| result | repeated string | - |  |




### ListProjectMembersRequest



| Field | Type | Description | Validation |
| ----- | ---- | ----------- | ----------- |
| project_id |  string | - | string.min_len: 1<br /> string.max_len: 200<br />  |
| query |  zitadel.v1.ListQuery | list limitations and ordering |  |
| queries | repeated zitadel.member.v1.SearchQuery | criterias the client is looking for |  |




### ListProjectMembersResponse



| Field | Type | Description | Validation |
| ----- | ---- | ----------- | ----------- |
| details |  zitadel.v1.ListDetails | - |  |
| result | repeated zitadel.member.v1.Member | - |  |




### ListProjectRolesRequest



| Field | Type | Description | Validation |
| ----- | ---- | ----------- | ----------- |
| project_id |  string | - | string.min_len: 1<br /> string.max_len: 200<br />  |
| query |  zitadel.v1.ListQuery | list limitations and ordering |  |
| queries | repeated zitadel.project.v1.RoleQuery | criterias the client is looking for |  |




### ListProjectRolesResponse



| Field | Type | Description | Validation |
| ----- | ---- | ----------- | ----------- |
| details |  zitadel.v1.ListDetails | - |  |
| result | repeated zitadel.project.v1.Role | - |  |




### ListProjectsRequest



| Field | Type | Description | Validation |
| ----- | ---- | ----------- | ----------- |
| query |  zitadel.v1.ListQuery | list limitations and ordering |  |
| queries | repeated zitadel.project.v1.ProjectQuery | criterias the client is looking for |  |




### ListProjectsResponse



| Field | Type | Description | Validation |
| ----- | ---- | ----------- | ----------- |
| details |  zitadel.v1.ListDetails | - |  |
| result | repeated zitadel.project.v1.Project | - |  |




### ListUserChangesRequest



| Field | Type | Description | Validation |
| ----- | ---- | ----------- | ----------- |
| query |  zitadel.change.v1.ChangeQuery | list limitations and ordering |  |
| user_id |  string | - | string.min_len: 1<br /> string.max_len: 200<br />  |




### ListUserChangesResponse



| Field | Type | Description | Validation |
| ----- | ---- | ----------- | ----------- |
| result | repeated zitadel.change.v1.Change | zitadel.v1.ListDetails details = 1; was always returned empty (as we cannot get the necessary infos) |  |




### ListUserGrantRequest



| Field | Type | Description | Validation |
| ----- | ---- | ----------- | ----------- |
| query |  zitadel.v1.ListQuery | list limitations and ordering |  |
| queries | repeated zitadel.user.v1.UserGrantQuery | criterias the client is looking for |  |




### ListUserGrantResponse



| Field | Type | Description | Validation |
| ----- | ---- | ----------- | ----------- |
| details |  zitadel.v1.ListDetails | - |  |
| result | repeated zitadel.user.v1.UserGrant | - |  |




### ListUserMembershipsRequest



| Field | Type | Description | Validation |
| ----- | ---- | ----------- | ----------- |
| user_id |  string | list limitations and ordering | string.min_len: 1<br /> string.max_len: 200<br />  |
| query |  zitadel.v1.ListQuery | the field the result is sorted |  |
| queries | repeated zitadel.user.v1.MembershipQuery | criterias the client is looking for |  |




### ListUserMembershipsResponse



| Field | Type | Description | Validation |
| ----- | ---- | ----------- | ----------- |
| details |  zitadel.v1.ListDetails | - |  |
| result | repeated zitadel.user.v1.Membership | - |  |




### ListUserMetadataRequest



| Field | Type | Description | Validation |
| ----- | ---- | ----------- | ----------- |
| id |  string | - | string.min_len: 1<br /> string.max_len: 200<br />  |
| query |  zitadel.v1.ListQuery | - |  |
| queries | repeated zitadel.metadata.v1.MetadataQuery | - |  |




### ListUserMetadataResponse



| Field | Type | Description | Validation |
| ----- | ---- | ----------- | ----------- |
| details |  zitadel.v1.ListDetails | - |  |
| result | repeated zitadel.metadata.v1.Metadata | - |  |




### ListUsersRequest



| Field | Type | Description | Validation |
| ----- | ---- | ----------- | ----------- |
| query |  zitadel.v1.ListQuery | list limitations and ordering |  |
| sorting_column |  zitadel.user.v1.UserFieldName | the field the result is sorted |  |
| queries | repeated zitadel.user.v1.SearchQuery | criterias the client is looking for |  |




### ListUsersResponse



| Field | Type | Description | Validation |
| ----- | ---- | ----------- | ----------- |
| details |  zitadel.v1.ListDetails | - |  |
| sorting_column |  zitadel.user.v1.UserFieldName | - |  |
| result | repeated zitadel.user.v1.User | - |  |




### LockUserRequest



| Field | Type | Description | Validation |
| ----- | ---- | ----------- | ----------- |
| id |  string | - | string.min_len: 1<br /> string.max_len: 200<br />  |




### LockUserResponse



| Field | Type | Description | Validation |
| ----- | ---- | ----------- | ----------- |
| details |  zitadel.v1.ObjectDetails | - |  |




### ReactivateActionRequest



| Field | Type | Description | Validation |
| ----- | ---- | ----------- | ----------- |
| id |  string | - |  |




### ReactivateActionResponse



| Field | Type | Description | Validation |
| ----- | ---- | ----------- | ----------- |
| details |  zitadel.v1.ObjectDetails | - |  |




### ReactivateAppRequest



| Field | Type | Description | Validation |
| ----- | ---- | ----------- | ----------- |
| project_id |  string | - | string.min_len: 1<br /> string.max_len: 200<br />  |
| app_id |  string | - | string.min_len: 1<br /> string.max_len: 200<br />  |




### ReactivateAppResponse



| Field | Type | Description | Validation |
| ----- | ---- | ----------- | ----------- |
| details |  zitadel.v1.ObjectDetails | - |  |




### ReactivateOrgIDPRequest



| Field | Type | Description | Validation |
| ----- | ---- | ----------- | ----------- |
| idp_id |  string | - | string.min_len: 1<br /> string.max_len: 200<br />  |




### ReactivateOrgIDPResponse



| Field | Type | Description | Validation |
| ----- | ---- | ----------- | ----------- |
| details |  zitadel.v1.ObjectDetails | - |  |




### ReactivateOrgRequest
This is an empty request




### ReactivateOrgResponse



| Field | Type | Description | Validation |
| ----- | ---- | ----------- | ----------- |
| details |  zitadel.v1.ObjectDetails | - |  |




### ReactivateProjectGrantRequest



| Field | Type | Description | Validation |
| ----- | ---- | ----------- | ----------- |
| project_id |  string | - | string.min_len: 1<br /> string.max_len: 200<br />  |
| grant_id |  string | - | string.min_len: 1<br /> string.max_len: 200<br />  |




### ReactivateProjectGrantResponse



| Field | Type | Description | Validation |
| ----- | ---- | ----------- | ----------- |
| details |  zitadel.v1.ObjectDetails | - |  |




### ReactivateProjectRequest



| Field | Type | Description | Validation |
| ----- | ---- | ----------- | ----------- |
| id |  string | - | string.min_len: 1<br /> string.max_len: 200<br />  |




### ReactivateProjectResponse



| Field | Type | Description | Validation |
| ----- | ---- | ----------- | ----------- |
| details |  zitadel.v1.ObjectDetails | - |  |




### ReactivateUserGrantRequest



| Field | Type | Description | Validation |
| ----- | ---- | ----------- | ----------- |
| user_id |  string | - | string.min_len: 1<br /> string.max_len: 200<br />  |
| grant_id |  string | - | string.min_len: 1<br /> string.max_len: 200<br />  |




### ReactivateUserGrantResponse



| Field | Type | Description | Validation |
| ----- | ---- | ----------- | ----------- |
| details |  zitadel.v1.ObjectDetails | - |  |




### ReactivateUserRequest



| Field | Type | Description | Validation |
| ----- | ---- | ----------- | ----------- |
| id |  string | - | string.min_len: 1<br /> string.max_len: 200<br />  |




### ReactivateUserResponse



| Field | Type | Description | Validation |
| ----- | ---- | ----------- | ----------- |
| details |  zitadel.v1.ObjectDetails | - |  |




### RegenerateAPIClientSecretRequest



| Field | Type | Description | Validation |
| ----- | ---- | ----------- | ----------- |
| project_id |  string | - | string.min_len: 1<br /> string.max_len: 200<br />  |
| app_id |  string | - | string.min_len: 1<br /> string.max_len: 200<br />  |




### RegenerateAPIClientSecretResponse



| Field | Type | Description | Validation |
| ----- | ---- | ----------- | ----------- |
| client_secret |  string | - |  |
| details |  zitadel.v1.ObjectDetails | - |  |




### RegenerateOIDCClientSecretRequest



| Field | Type | Description | Validation |
| ----- | ---- | ----------- | ----------- |
| project_id |  string | - | string.min_len: 1<br /> string.max_len: 200<br />  |
| app_id |  string | - | string.min_len: 1<br /> string.max_len: 200<br />  |




### RegenerateOIDCClientSecretResponse



| Field | Type | Description | Validation |
| ----- | ---- | ----------- | ----------- |
| client_secret |  string | - |  |
| details |  zitadel.v1.ObjectDetails | - |  |




### RemoveAppKeyRequest



| Field | Type | Description | Validation |
| ----- | ---- | ----------- | ----------- |
| project_id |  string | - | string.min_len: 1<br /> string.max_len: 200<br />  |
| app_id |  string | - | string.min_len: 1<br /> string.max_len: 200<br />  |
| key_id |  string | - | string.min_len: 1<br /> string.max_len: 200<br />  |




### RemoveAppKeyResponse



| Field | Type | Description | Validation |
| ----- | ---- | ----------- | ----------- |
| details |  zitadel.v1.ObjectDetails | - |  |




### RemoveAppRequest



| Field | Type | Description | Validation |
| ----- | ---- | ----------- | ----------- |
| project_id |  string | - | string.min_len: 1<br /> string.max_len: 200<br />  |
| app_id |  string | - | string.min_len: 1<br /> string.max_len: 200<br />  |




### RemoveAppResponse



| Field | Type | Description | Validation |
| ----- | ---- | ----------- | ----------- |
| details |  zitadel.v1.ObjectDetails | - |  |




### RemoveCustomLabelPolicyFontRequest
This is an empty request




### RemoveCustomLabelPolicyFontResponse



| Field | Type | Description | Validation |
| ----- | ---- | ----------- | ----------- |
| details |  zitadel.v1.ObjectDetails | - |  |




### RemoveCustomLabelPolicyIconDarkRequest
This is an empty request




### RemoveCustomLabelPolicyIconDarkResponse



| Field | Type | Description | Validation |
| ----- | ---- | ----------- | ----------- |
| details |  zitadel.v1.ObjectDetails | - |  |




### RemoveCustomLabelPolicyIconRequest
This is an empty request




### RemoveCustomLabelPolicyIconResponse



| Field | Type | Description | Validation |
| ----- | ---- | ----------- | ----------- |
| details |  zitadel.v1.ObjectDetails | - |  |




### RemoveCustomLabelPolicyLogoDarkRequest
This is an empty request




### RemoveCustomLabelPolicyLogoDarkResponse



| Field | Type | Description | Validation |
| ----- | ---- | ----------- | ----------- |
| details |  zitadel.v1.ObjectDetails | - |  |




### RemoveCustomLabelPolicyLogoRequest
This is an empty request




### RemoveCustomLabelPolicyLogoResponse



| Field | Type | Description | Validation |
| ----- | ---- | ----------- | ----------- |
| details |  zitadel.v1.ObjectDetails | - |  |




### RemoveHumanAuthFactorOTPRequest



| Field | Type | Description | Validation |
| ----- | ---- | ----------- | ----------- |
| user_id |  string | - | string.min_len: 1<br /> string.max_len: 200<br />  |




### RemoveHumanAuthFactorOTPResponse



| Field | Type | Description | Validation |
| ----- | ---- | ----------- | ----------- |
| details |  zitadel.v1.ObjectDetails | - |  |




### RemoveHumanAuthFactorU2FRequest



| Field | Type | Description | Validation |
| ----- | ---- | ----------- | ----------- |
| user_id |  string | - | string.min_len: 1<br /> string.max_len: 200<br />  |
| token_id |  string | - | string.min_len: 1<br /> string.max_len: 200<br />  |




### RemoveHumanAuthFactorU2FResponse



| Field | Type | Description | Validation |
| ----- | ---- | ----------- | ----------- |
| details |  zitadel.v1.ObjectDetails | - |  |




### RemoveHumanAvatarRequest



| Field | Type | Description | Validation |
| ----- | ---- | ----------- | ----------- |
| user_id |  string | - | string.min_len: 1<br /> string.max_len: 200<br />  |




### RemoveHumanAvatarResponse



| Field | Type | Description | Validation |
| ----- | ---- | ----------- | ----------- |
| details |  zitadel.v1.ObjectDetails | - |  |




### RemoveHumanLinkedIDPRequest



| Field | Type | Description | Validation |
| ----- | ---- | ----------- | ----------- |
| user_id |  string | - | string.min_len: 1<br /> string.max_len: 200<br />  |
| idp_id |  string | - | string.min_len: 1<br /> string.max_len: 200<br />  |
| linked_user_id |  string | - | string.min_len: 1<br /> string.max_len: 200<br />  |




### RemoveHumanLinkedIDPResponse



| Field | Type | Description | Validation |
| ----- | ---- | ----------- | ----------- |
| details |  zitadel.v1.ObjectDetails | - |  |




### RemoveHumanPasswordlessRequest



| Field | Type | Description | Validation |
| ----- | ---- | ----------- | ----------- |
| user_id |  string | - | string.min_len: 1<br /> string.max_len: 200<br />  |
| token_id |  string | - | string.min_len: 1<br /> string.max_len: 200<br />  |




### RemoveHumanPasswordlessResponse



| Field | Type | Description | Validation |
| ----- | ---- | ----------- | ----------- |
| details |  zitadel.v1.ObjectDetails | - |  |




### RemoveHumanPhoneRequest



| Field | Type | Description | Validation |
| ----- | ---- | ----------- | ----------- |
| user_id |  string | - | string.min_len: 1<br /> string.max_len: 200<br />  |




### RemoveHumanPhoneResponse



| Field | Type | Description | Validation |
| ----- | ---- | ----------- | ----------- |
| details |  zitadel.v1.ObjectDetails | - |  |




### RemoveIDPFromLoginPolicyRequest



| Field | Type | Description | Validation |
| ----- | ---- | ----------- | ----------- |
| idp_id |  string | - | string.min_len: 1<br /> string.max_len: 200<br />  |




### RemoveIDPFromLoginPolicyResponse



| Field | Type | Description | Validation |
| ----- | ---- | ----------- | ----------- |
| details |  zitadel.v1.ObjectDetails | - |  |




### RemoveMachineKeyRequest



| Field | Type | Description | Validation |
| ----- | ---- | ----------- | ----------- |
| user_id |  string | - | string.min_len: 1<br /> string.max_len: 200<br />  |
| key_id |  string | - | string.min_len: 1<br /> string.max_len: 200<br />  |




### RemoveMachineKeyResponse



| Field | Type | Description | Validation |
| ----- | ---- | ----------- | ----------- |
| details |  zitadel.v1.ObjectDetails | - |  |




### RemoveMultiFactorFromLoginPolicyRequest



| Field | Type | Description | Validation |
| ----- | ---- | ----------- | ----------- |
| type |  zitadel.policy.v1.MultiFactorType | - | enum.defined_only: true<br /> enum.not_in: [0]<br />  |




### RemoveMultiFactorFromLoginPolicyResponse



| Field | Type | Description | Validation |
| ----- | ---- | ----------- | ----------- |
| details |  zitadel.v1.ObjectDetails | - |  |




### RemoveOrgDomainRequest



| Field | Type | Description | Validation |
| ----- | ---- | ----------- | ----------- |
| domain |  string | - | string.min_len: 1<br /> string.max_len: 200<br />  |




### RemoveOrgDomainResponse



| Field | Type | Description | Validation |
| ----- | ---- | ----------- | ----------- |
| details |  zitadel.v1.ObjectDetails | - |  |




### RemoveOrgIDPRequest



| Field | Type | Description | Validation |
| ----- | ---- | ----------- | ----------- |
| idp_id |  string | - | string.min_len: 1<br /> string.max_len: 200<br />  |




### RemoveOrgIDPResponse
This is an empty response




### RemoveOrgMemberRequest



| Field | Type | Description | Validation |
| ----- | ---- | ----------- | ----------- |
| user_id |  string | - | string.min_len: 1<br /> string.max_len: 200<br />  |




### RemoveOrgMemberResponse



| Field | Type | Description | Validation |
| ----- | ---- | ----------- | ----------- |
| details |  zitadel.v1.ObjectDetails | - |  |




### RemoveOrgMetadataRequest



| Field | Type | Description | Validation |
| ----- | ---- | ----------- | ----------- |
| key |  string | - | string.min_len: 1<br /> string.max_len: 200<br />  |




### RemoveOrgMetadataResponse



| Field | Type | Description | Validation |
| ----- | ---- | ----------- | ----------- |
| details |  zitadel.v1.ObjectDetails | - |  |




### RemovePersonalAccessTokenRequest



| Field | Type | Description | Validation |
| ----- | ---- | ----------- | ----------- |
| user_id |  string | - | string.min_len: 1<br /> string.max_len: 200<br />  |
| token_id |  string | - | string.min_len: 1<br /> string.max_len: 200<br />  |




### RemovePersonalAccessTokenResponse



| Field | Type | Description | Validation |
| ----- | ---- | ----------- | ----------- |
| details |  zitadel.v1.ObjectDetails | - |  |




### RemoveProjectGrantMemberRequest



| Field | Type | Description | Validation |
| ----- | ---- | ----------- | ----------- |
| project_id |  string | - | string.min_len: 1<br /> string.max_len: 200<br />  |
| grant_id |  string | - | string.min_len: 1<br /> string.max_len: 200<br />  |
| user_id |  string | - | string.min_len: 1<br /> string.max_len: 200<br />  |




### RemoveProjectGrantMemberResponse



| Field | Type | Description | Validation |
| ----- | ---- | ----------- | ----------- |
| details |  zitadel.v1.ObjectDetails | - |  |




### RemoveProjectGrantRequest



| Field | Type | Description | Validation |
| ----- | ---- | ----------- | ----------- |
| project_id |  string | - | string.min_len: 1<br /> string.max_len: 200<br />  |
| grant_id |  string | - | string.min_len: 1<br /> string.max_len: 200<br />  |




### RemoveProjectGrantResponse



| Field | Type | Description | Validation |
| ----- | ---- | ----------- | ----------- |
| details |  zitadel.v1.ObjectDetails | - |  |




### RemoveProjectMemberRequest



| Field | Type | Description | Validation |
| ----- | ---- | ----------- | ----------- |
| project_id |  string | - | string.min_len: 1<br /> string.max_len: 200<br />  |
| user_id |  string | - | string.min_len: 1<br /> string.max_len: 200<br />  |




### RemoveProjectMemberResponse



| Field | Type | Description | Validation |
| ----- | ---- | ----------- | ----------- |
| details |  zitadel.v1.ObjectDetails | - |  |




### RemoveProjectRequest



| Field | Type | Description | Validation |
| ----- | ---- | ----------- | ----------- |
| id |  string | - | string.min_len: 1<br /> string.max_len: 200<br />  |




### RemoveProjectResponse



| Field | Type | Description | Validation |
| ----- | ---- | ----------- | ----------- |
| details |  zitadel.v1.ObjectDetails | - |  |




### RemoveProjectRoleRequest



| Field | Type | Description | Validation |
| ----- | ---- | ----------- | ----------- |
| project_id |  string | - | string.min_len: 1<br /> string.max_len: 200<br />  |
| role_key |  string | - | string.min_len: 1<br /> string.max_len: 200<br />  |




### RemoveProjectRoleResponse



| Field | Type | Description | Validation |
| ----- | ---- | ----------- | ----------- |
| details |  zitadel.v1.ObjectDetails | - |  |




### RemoveSecondFactorFromLoginPolicyRequest



| Field | Type | Description | Validation |
| ----- | ---- | ----------- | ----------- |
| type |  zitadel.policy.v1.SecondFactorType | - | enum.defined_only: true<br /> enum.not_in: [0]<br />  |




### RemoveSecondFactorFromLoginPolicyResponse



| Field | Type | Description | Validation |
| ----- | ---- | ----------- | ----------- |
| details |  zitadel.v1.ObjectDetails | - |  |




### RemoveUserGrantRequest



| Field | Type | Description | Validation |
| ----- | ---- | ----------- | ----------- |
| user_id |  string | - | string.min_len: 1<br /> string.max_len: 200<br />  |
| grant_id |  string | - | string.min_len: 1<br /> string.max_len: 200<br />  |




### RemoveUserGrantResponse



| Field | Type | Description | Validation |
| ----- | ---- | ----------- | ----------- |
| details |  zitadel.v1.ObjectDetails | - |  |




### RemoveUserMetadataRequest



| Field | Type | Description | Validation |
| ----- | ---- | ----------- | ----------- |
| id |  string | - | string.min_len: 1<br /> string.max_len: 200<br />  |
| key |  string | - | string.min_len: 1<br /> string.max_len: 200<br />  |




### RemoveUserMetadataResponse



| Field | Type | Description | Validation |
| ----- | ---- | ----------- | ----------- |
| details |  zitadel.v1.ObjectDetails | - |  |




### RemoveUserRequest



| Field | Type | Description | Validation |
| ----- | ---- | ----------- | ----------- |
| id |  string | - | string.min_len: 1<br /> string.max_len: 200<br />  |




### RemoveUserResponse



| Field | Type | Description | Validation |
| ----- | ---- | ----------- | ----------- |
| details |  zitadel.v1.ObjectDetails | - |  |




### ResendHumanEmailVerificationRequest



| Field | Type | Description | Validation |
| ----- | ---- | ----------- | ----------- |
| user_id |  string | - | string.min_len: 1<br /> string.max_len: 200<br />  |




### ResendHumanEmailVerificationResponse



| Field | Type | Description | Validation |
| ----- | ---- | ----------- | ----------- |
| details |  zitadel.v1.ObjectDetails | - |  |




### ResendHumanInitializationRequest



| Field | Type | Description | Validation |
| ----- | ---- | ----------- | ----------- |
| user_id |  string | - | string.min_len: 1<br /> string.max_len: 200<br />  |
| email |  string | - | string.email: true<br /> string.ignore_empty: true<br />  |




### ResendHumanInitializationResponse



| Field | Type | Description | Validation |
| ----- | ---- | ----------- | ----------- |
| details |  zitadel.v1.ObjectDetails | - |  |




### ResendHumanPhoneVerificationRequest



| Field | Type | Description | Validation |
| ----- | ---- | ----------- | ----------- |
| user_id |  string | - | string.min_len: 1<br /> string.max_len: 200<br />  |




### ResendHumanPhoneVerificationResponse



| Field | Type | Description | Validation |
| ----- | ---- | ----------- | ----------- |
| details |  zitadel.v1.ObjectDetails | - |  |




### ResetCustomDomainClaimedMessageTextToDefaultRequest
This is an empty request


| Field | Type | Description | Validation |
| ----- | ---- | ----------- | ----------- |
| language |  string | - | string.min_len: 1<br /> string.max_len: 200<br />  |




### ResetCustomDomainClaimedMessageTextToDefaultResponse



| Field | Type | Description | Validation |
| ----- | ---- | ----------- | ----------- |
| details |  zitadel.v1.ObjectDetails | - |  |




### ResetCustomInitMessageTextToDefaultRequest



| Field | Type | Description | Validation |
| ----- | ---- | ----------- | ----------- |
| language |  string | - | string.min_len: 1<br /> string.max_len: 200<br />  |




### ResetCustomInitMessageTextToDefaultResponse



| Field | Type | Description | Validation |
| ----- | ---- | ----------- | ----------- |
| details |  zitadel.v1.ObjectDetails | - |  |




### ResetCustomLoginTextsToDefaultRequest



| Field | Type | Description | Validation |
| ----- | ---- | ----------- | ----------- |
| language |  string | - | string.min_len: 1<br /> string.max_len: 200<br />  |




### ResetCustomLoginTextsToDefaultResponse



| Field | Type | Description | Validation |
| ----- | ---- | ----------- | ----------- |
| details |  zitadel.v1.ObjectDetails | - |  |




### ResetCustomPasswordResetMessageTextToDefaultRequest



| Field | Type | Description | Validation |
| ----- | ---- | ----------- | ----------- |
| language |  string | - | string.min_len: 1<br /> string.max_len: 200<br />  |




### ResetCustomPasswordResetMessageTextToDefaultResponse



| Field | Type | Description | Validation |
| ----- | ---- | ----------- | ----------- |
| details |  zitadel.v1.ObjectDetails | - |  |




### ResetCustomPasswordlessRegistrationMessageTextToDefaultRequest



| Field | Type | Description | Validation |
| ----- | ---- | ----------- | ----------- |
| language |  string | - | string.min_len: 1<br /> string.max_len: 200<br />  |




### ResetCustomPasswordlessRegistrationMessageTextToDefaultResponse



| Field | Type | Description | Validation |
| ----- | ---- | ----------- | ----------- |
| details |  zitadel.v1.ObjectDetails | - |  |




### ResetCustomVerifyEmailMessageTextToDefaultRequest



| Field | Type | Description | Validation |
| ----- | ---- | ----------- | ----------- |
| language |  string | - | string.min_len: 1<br /> string.max_len: 200<br />  |




### ResetCustomVerifyEmailMessageTextToDefaultResponse



| Field | Type | Description | Validation |
| ----- | ---- | ----------- | ----------- |
| details |  zitadel.v1.ObjectDetails | - |  |




### ResetCustomVerifyPhoneMessageTextToDefaultRequest



| Field | Type | Description | Validation |
| ----- | ---- | ----------- | ----------- |
| language |  string | - | string.min_len: 1<br /> string.max_len: 200<br />  |




### ResetCustomVerifyPhoneMessageTextToDefaultResponse



| Field | Type | Description | Validation |
| ----- | ---- | ----------- | ----------- |
| details |  zitadel.v1.ObjectDetails | - |  |




### ResetLabelPolicyToDefaultRequest
This is an empty request




### ResetLabelPolicyToDefaultResponse



| Field | Type | Description | Validation |
| ----- | ---- | ----------- | ----------- |
| details |  zitadel.v1.ObjectDetails | - |  |




### ResetLockoutPolicyToDefaultRequest
This is an empty request




### ResetLockoutPolicyToDefaultResponse



| Field | Type | Description | Validation |
| ----- | ---- | ----------- | ----------- |
| details |  zitadel.v1.ObjectDetails | - |  |




### ResetLoginPolicyToDefaultRequest





### ResetLoginPolicyToDefaultResponse



| Field | Type | Description | Validation |
| ----- | ---- | ----------- | ----------- |
| details |  zitadel.v1.ObjectDetails | - |  |




### ResetPasswordAgePolicyToDefaultRequest
This is an empty request




### ResetPasswordAgePolicyToDefaultResponse



| Field | Type | Description | Validation |
| ----- | ---- | ----------- | ----------- |
| details |  zitadel.v1.ObjectDetails | - |  |




### ResetPasswordComplexityPolicyToDefaultRequest
This is an empty request




### ResetPasswordComplexityPolicyToDefaultResponse



| Field | Type | Description | Validation |
| ----- | ---- | ----------- | ----------- |
| details |  zitadel.v1.ObjectDetails | - |  |




### ResetPrivacyPolicyToDefaultRequest
This is an empty request




### ResetPrivacyPolicyToDefaultResponse



| Field | Type | Description | Validation |
| ----- | ---- | ----------- | ----------- |
| details |  zitadel.v1.ObjectDetails | - |  |




### SendHumanResetPasswordNotificationRequest



| Field | Type | Description | Validation |
| ----- | ---- | ----------- | ----------- |
| user_id |  string | - | string.min_len: 1<br /> string.max_len: 200<br />  |
| type |  SendHumanResetPasswordNotificationRequest.Type | - | enum.defined_only: true<br />  |




### SendHumanResetPasswordNotificationResponse



| Field | Type | Description | Validation |
| ----- | ---- | ----------- | ----------- |
| details |  zitadel.v1.ObjectDetails | - |  |




### SendPasswordlessRegistrationRequest



| Field | Type | Description | Validation |
| ----- | ---- | ----------- | ----------- |
| user_id |  string | - | string.min_len: 1<br /> string.max_len: 200<br />  |




### SendPasswordlessRegistrationResponse



| Field | Type | Description | Validation |
| ----- | ---- | ----------- | ----------- |
| details |  zitadel.v1.ObjectDetails | - |  |




### SetCustomDomainClaimedMessageTextRequest



| Field | Type | Description | Validation |
| ----- | ---- | ----------- | ----------- |
| language |  string | - | string.min_len: 1<br /> string.max_len: 200<br />  |
| title |  string | - | string.max_len: 200<br />  |
| pre_header |  string | - | string.max_len: 200<br />  |
| subject |  string | - | string.max_len: 200<br />  |
| greeting |  string | - | string.max_len: 200<br />  |
| text |  string | - | string.max_len: 800<br />  |
| button_text |  string | - | string.max_len: 200<br />  |
| footer_text |  string | - | string.max_len: 200<br />  |




### SetCustomDomainClaimedMessageTextResponse



| Field | Type | Description | Validation |
| ----- | ---- | ----------- | ----------- |
| details |  zitadel.v1.ObjectDetails | - |  |




### SetCustomInitMessageTextRequest



| Field | Type | Description | Validation |
| ----- | ---- | ----------- | ----------- |
| language |  string | - | string.min_len: 1<br /> string.max_len: 200<br />  |
| title |  string | - | string.max_len: 200<br />  |
| pre_header |  string | - | string.max_len: 200<br />  |
| subject |  string | - | string.max_len: 200<br />  |
| greeting |  string | - | string.max_len: 200<br />  |
| text |  string | - | string.max_len: 800<br />  |
| button_text |  string | - | string.max_len: 200<br />  |
| footer_text |  string | - | string.max_len: 200<br />  |




### SetCustomInitMessageTextResponse



| Field | Type | Description | Validation |
| ----- | ---- | ----------- | ----------- |
| details |  zitadel.v1.ObjectDetails | - |  |




### SetCustomLoginTextsRequest



| Field | Type | Description | Validation |
| ----- | ---- | ----------- | ----------- |
| language |  string | - | string.min_len: 1<br /> string.max_len: 200<br />  |
| select_account_text |  zitadel.text.v1.SelectAccountScreenText | - |  |
| login_text |  zitadel.text.v1.LoginScreenText | - |  |
| password_text |  zitadel.text.v1.PasswordScreenText | - |  |
| username_change_text |  zitadel.text.v1.UsernameChangeScreenText | - |  |
| username_change_done_text |  zitadel.text.v1.UsernameChangeDoneScreenText | - |  |
| init_password_text |  zitadel.text.v1.InitPasswordScreenText | - |  |
| init_password_done_text |  zitadel.text.v1.InitPasswordDoneScreenText | - |  |
| email_verification_text |  zitadel.text.v1.EmailVerificationScreenText | - |  |
| email_verification_done_text |  zitadel.text.v1.EmailVerificationDoneScreenText | - |  |
| initialize_user_text |  zitadel.text.v1.InitializeUserScreenText | - |  |
| initialize_done_text |  zitadel.text.v1.InitializeUserDoneScreenText | - |  |
| init_mfa_prompt_text |  zitadel.text.v1.InitMFAPromptScreenText | - |  |
| init_mfa_otp_text |  zitadel.text.v1.InitMFAOTPScreenText | - |  |
| init_mfa_u2f_text |  zitadel.text.v1.InitMFAU2FScreenText | - |  |
| init_mfa_done_text |  zitadel.text.v1.InitMFADoneScreenText | - |  |
| mfa_providers_text |  zitadel.text.v1.MFAProvidersText | - |  |
| verify_mfa_otp_text |  zitadel.text.v1.VerifyMFAOTPScreenText | - |  |
| verify_mfa_u2f_text |  zitadel.text.v1.VerifyMFAU2FScreenText | - |  |
| passwordless_text |  zitadel.text.v1.PasswordlessScreenText | - |  |
| password_change_text |  zitadel.text.v1.PasswordChangeScreenText | - |  |
| password_change_done_text |  zitadel.text.v1.PasswordChangeDoneScreenText | - |  |
| password_reset_done_text |  zitadel.text.v1.PasswordResetDoneScreenText | - |  |
| registration_option_text |  zitadel.text.v1.RegistrationOptionScreenText | - |  |
| registration_user_text |  zitadel.text.v1.RegistrationUserScreenText | - |  |
| registration_org_text |  zitadel.text.v1.RegistrationOrgScreenText | - |  |
| linking_user_done_text |  zitadel.text.v1.LinkingUserDoneScreenText | - |  |
| external_user_not_found_text |  zitadel.text.v1.ExternalUserNotFoundScreenText | - |  |
| success_login_text |  zitadel.text.v1.SuccessLoginScreenText | - |  |
| logout_text |  zitadel.text.v1.LogoutDoneScreenText | - |  |
| footer_text |  zitadel.text.v1.FooterText | - |  |
| passwordless_prompt_text |  zitadel.text.v1.PasswordlessPromptScreenText | - |  |
| passwordless_registration_text |  zitadel.text.v1.PasswordlessRegistrationScreenText | - |  |
| passwordless_registration_done_text |  zitadel.text.v1.PasswordlessRegistrationDoneScreenText | - |  |
| external_registration_user_overview_text |  zitadel.text.v1.ExternalRegistrationUserOverviewScreenText | - |  |




### SetCustomLoginTextsResponse



| Field | Type | Description | Validation |
| ----- | ---- | ----------- | ----------- |
| details |  zitadel.v1.ObjectDetails | - |  |




### SetCustomPasswordResetMessageTextRequest



| Field | Type | Description | Validation |
| ----- | ---- | ----------- | ----------- |
| language |  string | - | string.min_len: 1<br /> string.max_len: 200<br />  |
| title |  string | - | string.max_len: 200<br />  |
| pre_header |  string | - | string.max_len: 200<br />  |
| subject |  string | - | string.max_len: 200<br />  |
| greeting |  string | - | string.max_len: 200<br />  |
| text |  string | - | string.max_len: 800<br />  |
| button_text |  string | - | string.max_len: 200<br />  |
| footer_text |  string | - | string.max_len: 200<br />  |




### SetCustomPasswordResetMessageTextResponse



| Field | Type | Description | Validation |
| ----- | ---- | ----------- | ----------- |
| details |  zitadel.v1.ObjectDetails | - |  |




### SetCustomPasswordlessRegistrationMessageTextRequest



| Field | Type | Description | Validation |
| ----- | ---- | ----------- | ----------- |
| language |  string | - | string.min_len: 1<br /> string.max_len: 200<br />  |
| title |  string | - | string.max_len: 200<br />  |
| pre_header |  string | - | string.max_len: 200<br />  |
| subject |  string | - | string.max_len: 200<br />  |
| greeting |  string | - | string.max_len: 200<br />  |
| text |  string | - | string.max_len: 800<br />  |
| button_text |  string | - | string.max_len: 200<br />  |
| footer_text |  string | - | string.max_len: 200<br />  |




### SetCustomPasswordlessRegistrationMessageTextResponse



| Field | Type | Description | Validation |
| ----- | ---- | ----------- | ----------- |
| details |  zitadel.v1.ObjectDetails | - |  |




### SetCustomVerifyEmailMessageTextRequest



| Field | Type | Description | Validation |
| ----- | ---- | ----------- | ----------- |
| language |  string | - | string.min_len: 1<br /> string.max_len: 200<br />  |
| title |  string | - | string.max_len: 200<br />  |
| pre_header |  string | - | string.max_len: 200<br />  |
| subject |  string | - | string.max_len: 200<br />  |
| greeting |  string | - | string.max_len: 200<br />  |
| text |  string | - | string.max_len: 800<br />  |
| button_text |  string | - | string.max_len: 200<br />  |
| footer_text |  string | - | string.max_len: 200<br />  |




### SetCustomVerifyEmailMessageTextResponse



| Field | Type | Description | Validation |
| ----- | ---- | ----------- | ----------- |
| details |  zitadel.v1.ObjectDetails | - |  |




### SetCustomVerifyPhoneMessageTextRequest



| Field | Type | Description | Validation |
| ----- | ---- | ----------- | ----------- |
| language |  string | - | string.min_len: 1<br /> string.max_len: 200<br />  |
| title |  string | - | string.max_len: 200<br />  |
| pre_header |  string | - | string.max_len: 200<br />  |
| subject |  string | - | string.max_len: 200<br />  |
| greeting |  string | - | string.max_len: 200<br />  |
| text |  string | - | string.max_len: 800<br />  |
| button_text |  string | - | string.max_len: 200<br />  |
| footer_text |  string | - | string.max_len: 200<br />  |




### SetCustomVerifyPhoneMessageTextResponse



| Field | Type | Description | Validation |
| ----- | ---- | ----------- | ----------- |
| details |  zitadel.v1.ObjectDetails | - |  |




### SetHumanInitialPasswordRequest



| Field | Type | Description | Validation |
| ----- | ---- | ----------- | ----------- |
| user_id |  string | - | string.min_len: 1<br />  |
| password |  string | - | string.min_len: 1<br /> string.max_len: 72<br />  |




### SetHumanInitialPasswordResponse



| Field | Type | Description | Validation |
| ----- | ---- | ----------- | ----------- |
| details |  zitadel.v1.ObjectDetails | - |  |




### SetHumanPasswordRequest



| Field | Type | Description | Validation |
| ----- | ---- | ----------- | ----------- |
| user_id |  string | - | string.min_len: 1<br />  |
| password |  string | - | string.min_len: 1<br /> string.max_len: 72<br />  |
| no_change_required |  bool | - |  |




### SetHumanPasswordResponse



| Field | Type | Description | Validation |
| ----- | ---- | ----------- | ----------- |
| details |  zitadel.v1.ObjectDetails | - |  |




### SetOrgMetadataRequest



| Field | Type | Description | Validation |
| ----- | ---- | ----------- | ----------- |
| key |  string | - | string.min_len: 1<br /> string.max_len: 200<br />  |
| value |  bytes | - | bytes.min_len: 1<br /> bytes.max_len: 500000<br />  |




### SetOrgMetadataResponse



| Field | Type | Description | Validation |
| ----- | ---- | ----------- | ----------- |
| details |  zitadel.v1.ObjectDetails | - |  |




### SetPrimaryOrgDomainRequest



| Field | Type | Description | Validation |
| ----- | ---- | ----------- | ----------- |
| domain |  string | - | string.min_len: 1<br /> string.max_len: 200<br />  |




### SetPrimaryOrgDomainResponse



| Field | Type | Description | Validation |
| ----- | ---- | ----------- | ----------- |
| details |  zitadel.v1.ObjectDetails | - |  |




### SetTriggerActionsRequest



| Field | Type | Description | Validation |
| ----- | ---- | ----------- | ----------- |
| flow_type |  string | id of the flow type |  |
| trigger_type |  string | id of the trigger type |  |
| action_ids | repeated string | - |  |




### SetTriggerActionsResponse



| Field | Type | Description | Validation |
| ----- | ---- | ----------- | ----------- |
| details |  zitadel.v1.ObjectDetails | - |  |




### SetUserMetadataRequest



| Field | Type | Description | Validation |
| ----- | ---- | ----------- | ----------- |
| id |  string | - | string.min_len: 1<br /> string.max_len: 200<br />  |
| key |  string | - | string.min_len: 1<br /> string.max_len: 200<br />  |
| value |  bytes | - | bytes.min_len: 1<br /> bytes.max_len: 500000<br />  |




### SetUserMetadataResponse



| Field | Type | Description | Validation |
| ----- | ---- | ----------- | ----------- |
| id |  string | - |  |
| details |  zitadel.v1.ObjectDetails | - |  |




### UnlockUserRequest



| Field | Type | Description | Validation |
| ----- | ---- | ----------- | ----------- |
| id |  string | - | string.min_len: 1<br /> string.max_len: 200<br />  |




### UnlockUserResponse



| Field | Type | Description | Validation |
| ----- | ---- | ----------- | ----------- |
| details |  zitadel.v1.ObjectDetails | - |  |




### UpdateAPIAppConfigRequest



| Field | Type | Description | Validation |
| ----- | ---- | ----------- | ----------- |
| project_id |  string | - | string.min_len: 1<br /> string.max_len: 200<br />  |
| app_id |  string | - | string.min_len: 1<br /> string.max_len: 200<br />  |
| auth_method_type |  zitadel.app.v1.APIAuthMethodType | - | enum.defined_only: true<br />  |




### UpdateAPIAppConfigResponse



| Field | Type | Description | Validation |
| ----- | ---- | ----------- | ----------- |
| details |  zitadel.v1.ObjectDetails | - |  |




### UpdateActionRequest



| Field | Type | Description | Validation |
| ----- | ---- | ----------- | ----------- |
| id |  string | - | string.min_len: 1<br /> string.max_len: 200<br />  |
| name |  string | - | string.min_len: 1<br /> string.max_len: 200<br />  |
| script |  string | - | string.min_len: 1<br /> string.max_len: 2000<br />  |
| timeout |  google.protobuf.Duration | - | duration.lte.seconds: 20<br /> duration.lte.nanos: 0<br /> duration.gte.seconds: 0<br /> duration.gte.nanos: 0<br />  |
| allowed_to_fail |  bool | - |  |




### UpdateActionResponse



| Field | Type | Description | Validation |
| ----- | ---- | ----------- | ----------- |
| details |  zitadel.v1.ObjectDetails | - |  |




### UpdateAppRequest



| Field | Type | Description | Validation |
| ----- | ---- | ----------- | ----------- |
| project_id |  string | - | string.min_len: 1<br /> string.max_len: 200<br />  |
| app_id |  string | - | string.min_len: 1<br /> string.max_len: 200<br />  |
| name |  string | - | string.min_len: 1<br /> string.max_len: 200<br />  |




### UpdateAppResponse



| Field | Type | Description | Validation |
| ----- | ---- | ----------- | ----------- |
| details |  zitadel.v1.ObjectDetails | - |  |




### UpdateCustomLabelPolicyRequest



| Field | Type | Description | Validation |
| ----- | ---- | ----------- | ----------- |
| primary_color |  string | - | string.max_len: 50<br />  |
| hide_login_name_suffix |  bool | - |  |
| warn_color |  string | - | string.max_len: 50<br />  |
| background_color |  string | - | string.max_len: 50<br />  |
| font_color |  string | - | string.max_len: 50<br />  |
| primary_color_dark |  string | - | string.max_len: 50<br />  |
| background_color_dark |  string | - | string.max_len: 50<br />  |
| warn_color_dark |  string | - | string.max_len: 50<br />  |
| font_color_dark |  string | - | string.max_len: 50<br />  |
| disable_watermark |  bool | - |  |




### UpdateCustomLabelPolicyResponse



| Field | Type | Description | Validation |
| ----- | ---- | ----------- | ----------- |
| details |  zitadel.v1.ObjectDetails | - |  |




### UpdateCustomLockoutPolicyRequest



| Field | Type | Description | Validation |
| ----- | ---- | ----------- | ----------- |
| max_password_attempts |  uint32 | - |  |




### UpdateCustomLockoutPolicyResponse



| Field | Type | Description | Validation |
| ----- | ---- | ----------- | ----------- |
| details |  zitadel.v1.ObjectDetails | - |  |




### UpdateCustomLoginPolicyRequest



| Field | Type | Description | Validation |
| ----- | ---- | ----------- | ----------- |
| allow_username_password |  bool | - |  |
| allow_register |  bool | - |  |
| allow_external_idp |  bool | - |  |
| force_mfa |  bool | - |  |
| passwordless_type |  zitadel.policy.v1.PasswordlessType | - | enum.defined_only: true<br />  |
| hide_password_reset |  bool | - |  |
| ignore_unknown_usernames |  bool | - |  |
| default_redirect_uri |  string | - |  |
| password_check_lifetime |  google.protobuf.Duration | - |  |
| external_login_check_lifetime |  google.protobuf.Duration | - |  |
| mfa_init_skip_lifetime |  google.protobuf.Duration | - |  |
| second_factor_check_lifetime |  google.protobuf.Duration | - |  |
| multi_factor_check_lifetime |  google.protobuf.Duration | - |  |
| allow_domain_discovery |  bool | If set to true, the suffix (@domain.com) of an unknown username input on the login screen will be matched against the org domains and will redirect to the registration of that organisation on success. |  |




### UpdateCustomLoginPolicyResponse



| Field | Type | Description | Validation |
| ----- | ---- | ----------- | ----------- |
| details |  zitadel.v1.ObjectDetails | - |  |




### UpdateCustomPasswordAgePolicyRequest



| Field | Type | Description | Validation |
| ----- | ---- | ----------- | ----------- |
| max_age_days |  uint32 | - |  |
| expire_warn_days |  uint32 | - |  |




### UpdateCustomPasswordAgePolicyResponse



| Field | Type | Description | Validation |
| ----- | ---- | ----------- | ----------- |
| details |  zitadel.v1.ObjectDetails | - |  |




### UpdateCustomPasswordComplexityPolicyRequest



| Field | Type | Description | Validation |
| ----- | ---- | ----------- | ----------- |
| min_length |  uint64 | - |  |
| has_uppercase |  bool | - |  |
| has_lowercase |  bool | - |  |
| has_number |  bool | - |  |
| has_symbol |  bool | - |  |




### UpdateCustomPasswordComplexityPolicyResponse



| Field | Type | Description | Validation |
| ----- | ---- | ----------- | ----------- |
| details |  zitadel.v1.ObjectDetails | - |  |




### UpdateCustomPrivacyPolicyRequest



| Field | Type | Description | Validation |
| ----- | ---- | ----------- | ----------- |
| tos_link |  string | - |  |
| privacy_link |  string | - |  |
| help_link |  string | - |  |




### UpdateCustomPrivacyPolicyResponse



| Field | Type | Description | Validation |
| ----- | ---- | ----------- | ----------- |
| details |  zitadel.v1.ObjectDetails | - |  |




### UpdateHumanEmailRequest



| Field | Type | Description | Validation |
| ----- | ---- | ----------- | ----------- |
| user_id |  string | - | string.min_len: 1<br /> string.max_len: 200<br />  |
| email |  string | - | string.email: true<br />  |
| is_email_verified |  bool | - |  |




### UpdateHumanEmailResponse



| Field | Type | Description | Validation |
| ----- | ---- | ----------- | ----------- |
| details |  zitadel.v1.ObjectDetails | - |  |




### UpdateHumanPhoneRequest



| Field | Type | Description | Validation |
| ----- | ---- | ----------- | ----------- |
| user_id |  string | - | string.min_len: 1<br /> string.max_len: 200<br />  |
| phone |  string | - | string.min_len: 1<br /> string.max_len: 50<br /> string.prefix: +<br />  |
| is_phone_verified |  bool | - |  |




### UpdateHumanPhoneResponse



| Field | Type | Description | Validation |
| ----- | ---- | ----------- | ----------- |
| details |  zitadel.v1.ObjectDetails | - |  |




### UpdateHumanProfileRequest



| Field | Type | Description | Validation |
| ----- | ---- | ----------- | ----------- |
| user_id |  string | - | string.min_len: 1<br /> string.max_len: 200<br />  |
| first_name |  string | - | string.min_len: 1<br /> string.max_len: 200<br />  |
| last_name |  string | - | string.min_len: 1<br /> string.max_len: 200<br />  |
| nick_name |  string | - | string.max_len: 200<br />  |
| display_name |  string | - | string.min_len: 1<br /> string.max_len: 200<br />  |
| preferred_language |  string | - | string.max_len: 10<br />  |
| gender |  zitadel.user.v1.Gender | - |  |




### UpdateHumanProfileResponse



| Field | Type | Description | Validation |
| ----- | ---- | ----------- | ----------- |
| details |  zitadel.v1.ObjectDetails | - |  |




### UpdateMachineRequest



| Field | Type | Description | Validation |
| ----- | ---- | ----------- | ----------- |
| user_id |  string | - | string.min_len: 1<br /> string.max_len: 200<br />  |
| description |  string | - | string.max_len: 500<br />  |
| name |  string | - | string.min_len: 1<br /> string.max_len: 200<br />  |




### UpdateMachineResponse



| Field | Type | Description | Validation |
| ----- | ---- | ----------- | ----------- |
| details |  zitadel.v1.ObjectDetails | - |  |




### UpdateOIDCAppConfigRequest



| Field | Type | Description | Validation |
| ----- | ---- | ----------- | ----------- |
| project_id |  string | - | string.min_len: 1<br /> string.max_len: 200<br />  |
| app_id |  string | - | string.min_len: 1<br /> string.max_len: 200<br />  |
| redirect_uris | repeated string | - |  |
| response_types | repeated zitadel.app.v1.OIDCResponseType | - |  |
| grant_types | repeated zitadel.app.v1.OIDCGrantType | - |  |
| app_type |  zitadel.app.v1.OIDCAppType | - | enum.defined_only: true<br />  |
| auth_method_type |  zitadel.app.v1.OIDCAuthMethodType | - | enum.defined_only: true<br />  |
| post_logout_redirect_uris | repeated string | - |  |
| dev_mode |  bool | - |  |
| access_token_type |  zitadel.app.v1.OIDCTokenType | - | enum.defined_only: true<br />  |
| access_token_role_assertion |  bool | - |  |
| id_token_role_assertion |  bool | - |  |
| id_token_userinfo_assertion |  bool | - |  |
| clock_skew |  google.protobuf.Duration | - | duration.lte.seconds: 5<br /> duration.lte.nanos: 0<br /> duration.gte.seconds: 0<br /> duration.gte.nanos: 0<br />  |
| additional_origins | repeated string | - |  |




### UpdateOIDCAppConfigResponse



| Field | Type | Description | Validation |
| ----- | ---- | ----------- | ----------- |
| details |  zitadel.v1.ObjectDetails | - |  |




### UpdateOrgIDPJWTConfigRequest



| Field | Type | Description | Validation |
| ----- | ---- | ----------- | ----------- |
| idp_id |  string | - | string.min_len: 1<br /> string.max_len: 200<br />  |
| jwt_endpoint |  string | - | string.min_len: 1<br /> string.max_len: 200<br />  |
| issuer |  string | - | string.min_len: 1<br /> string.max_len: 200<br />  |
| keys_endpoint |  string | - | string.min_len: 1<br /> string.max_len: 200<br />  |
| header_name |  string | - | string.min_len: 1<br /> string.max_len: 200<br />  |




### UpdateOrgIDPJWTConfigResponse



| Field | Type | Description | Validation |
| ----- | ---- | ----------- | ----------- |
| details |  zitadel.v1.ObjectDetails | - |  |




### UpdateOrgIDPOIDCConfigRequest



| Field | Type | Description | Validation |
| ----- | ---- | ----------- | ----------- |
| idp_id |  string | - | string.min_len: 1<br /> string.max_len: 200<br />  |
| client_id |  string | - | string.min_len: 1<br /> string.max_len: 200<br />  |
| client_secret |  string | - | string.max_len: 200<br />  |
| issuer |  string | - | string.min_len: 1<br /> string.max_len: 200<br />  |
| scopes | repeated string | - |  |
| display_name_mapping |  zitadel.idp.v1.OIDCMappingField | - | enum.defined_only: true<br />  |
| username_mapping |  zitadel.idp.v1.OIDCMappingField | - | enum.defined_only: true<br />  |




### UpdateOrgIDPOIDCConfigResponse



| Field | Type | Description | Validation |
| ----- | ---- | ----------- | ----------- |
| details |  zitadel.v1.ObjectDetails | - |  |




### UpdateOrgIDPRequest



| Field | Type | Description | Validation |
| ----- | ---- | ----------- | ----------- |
| idp_id |  string | - | string.min_len: 1<br /> string.max_len: 200<br />  |
| name |  string | - | string.min_len: 1<br /> string.max_len: 200<br />  |
| styling_type |  zitadel.idp.v1.IDPStylingType | - | enum.defined_only: true<br />  |
| auto_register |  bool | - |  |




### UpdateOrgIDPResponse



| Field | Type | Description | Validation |
| ----- | ---- | ----------- | ----------- |
| details |  zitadel.v1.ObjectDetails | - |  |




### UpdateOrgMemberRequest



| Field | Type | Description | Validation |
| ----- | ---- | ----------- | ----------- |
| user_id |  string | - | string.min_len: 1<br /> string.max_len: 200<br />  |
| roles | repeated string | - |  |




### UpdateOrgMemberResponse



| Field | Type | Description | Validation |
| ----- | ---- | ----------- | ----------- |
| details |  zitadel.v1.ObjectDetails | - |  |




### UpdateOrgRequest



| Field | Type | Description | Validation |
| ----- | ---- | ----------- | ----------- |
| name |  string | - | string.min_len: 1<br /> string.max_len: 200<br />  |




### UpdateOrgResponse



| Field | Type | Description | Validation |
| ----- | ---- | ----------- | ----------- |
| details |  zitadel.v1.ObjectDetails | - |  |




### UpdateProjectGrantMemberRequest



| Field | Type | Description | Validation |
| ----- | ---- | ----------- | ----------- |
| project_id |  string | - | string.min_len: 1<br /> string.max_len: 200<br />  |
| grant_id |  string | - | string.min_len: 1<br /> string.max_len: 200<br />  |
| user_id |  string | - | string.min_len: 1<br /> string.max_len: 200<br />  |
| roles | repeated string | - |  |




### UpdateProjectGrantMemberResponse



| Field | Type | Description | Validation |
| ----- | ---- | ----------- | ----------- |
| details |  zitadel.v1.ObjectDetails | - |  |




### UpdateProjectGrantRequest



| Field | Type | Description | Validation |
| ----- | ---- | ----------- | ----------- |
| project_id |  string | - | string.min_len: 1<br /> string.max_len: 200<br />  |
| grant_id |  string | - | string.min_len: 1<br /> string.max_len: 200<br />  |
| role_keys | repeated string | - |  |




### UpdateProjectGrantResponse



| Field | Type | Description | Validation |
| ----- | ---- | ----------- | ----------- |
| details |  zitadel.v1.ObjectDetails | - |  |




### UpdateProjectMemberRequest



| Field | Type | Description | Validation |
| ----- | ---- | ----------- | ----------- |
| project_id |  string | - | string.min_len: 1<br /> string.max_len: 200<br />  |
| user_id |  string | - | string.min_len: 1<br /> string.max_len: 200<br />  |
| roles | repeated string | - |  |




### UpdateProjectMemberResponse



| Field | Type | Description | Validation |
| ----- | ---- | ----------- | ----------- |
| details |  zitadel.v1.ObjectDetails | - |  |




### UpdateProjectRequest



| Field | Type | Description | Validation |
| ----- | ---- | ----------- | ----------- |
| id |  string | - | string.min_len: 1<br /> string.max_len: 200<br />  |
| name |  string | - | string.min_len: 1<br /> string.max_len: 200<br />  |
| project_role_assertion |  bool | - |  |
| project_role_check |  bool | - |  |
| has_project_check |  bool | - |  |
| private_labeling_setting |  zitadel.project.v1.PrivateLabelingSetting | - | enum.defined_only: true<br />  |




### UpdateProjectResponse



| Field | Type | Description | Validation |
| ----- | ---- | ----------- | ----------- |
| details |  zitadel.v1.ObjectDetails | - |  |




### UpdateProjectRoleRequest



| Field | Type | Description | Validation |
| ----- | ---- | ----------- | ----------- |
| project_id |  string | - | string.min_len: 1<br /> string.max_len: 200<br />  |
| role_key |  string | - | string.min_len: 1<br /> string.max_len: 200<br />  |
| display_name |  string | - | string.min_len: 1<br /> string.max_len: 200<br />  |
| group |  string | - | string.max_len: 200<br />  |




### UpdateProjectRoleResponse



| Field | Type | Description | Validation |
| ----- | ---- | ----------- | ----------- |
| details |  zitadel.v1.ObjectDetails | - |  |




### UpdateSAMLAppConfigRequest



| Field | Type | Description | Validation |
| ----- | ---- | ----------- | ----------- |
| project_id |  string | - | string.min_len: 1<br /> string.max_len: 200<br />  |
| app_id |  string | - | string.min_len: 1<br /> string.max_len: 200<br />  |
| [**oneof**](https://developers.google.com/protocol-buffers/docs/proto3#oneof) metadata.metadata_xml |  bytes | - | bytes.max_len: 500000<br />  |
| [**oneof**](https://developers.google.com/protocol-buffers/docs/proto3#oneof) metadata.metadata_url |  string | - | string.max_len: 200<br />  |




### UpdateSAMLAppConfigResponse



| Field | Type | Description | Validation |
| ----- | ---- | ----------- | ----------- |
| details |  zitadel.v1.ObjectDetails | - |  |




### UpdateUserGrantRequest



| Field | Type | Description | Validation |
| ----- | ---- | ----------- | ----------- |
| user_id |  string | - | string.min_len: 1<br /> string.max_len: 200<br />  |
| grant_id |  string | - | string.min_len: 1<br /> string.max_len: 200<br />  |
| role_keys | repeated string | - |  |




### UpdateUserGrantResponse



| Field | Type | Description | Validation |
| ----- | ---- | ----------- | ----------- |
| details |  zitadel.v1.ObjectDetails | - |  |




### UpdateUserNameRequest



| Field | Type | Description | Validation |
| ----- | ---- | ----------- | ----------- |
| user_id |  string | - | string.min_len: 1<br /> string.max_len: 200<br />  |
| user_name |  string | - | string.min_len: 1<br /> string.max_len: 200<br />  |




### UpdateUserNameResponse



| Field | Type | Description | Validation |
| ----- | ---- | ----------- | ----------- |
| details |  zitadel.v1.ObjectDetails | - |  |




### ValidateOrgDomainRequest



| Field | Type | Description | Validation |
| ----- | ---- | ----------- | ----------- |
| domain |  string | - | string.min_len: 1<br /> string.max_len: 200<br />  |




### ValidateOrgDomainResponse



| Field | Type | Description | Validation |
| ----- | ---- | ----------- | ----------- |
| details |  zitadel.v1.ObjectDetails | - |  |





<|MERGE_RESOLUTION|>--- conflicted
+++ resolved
@@ -3115,11 +3115,7 @@
 | Field | Type | Description | Validation |
 | ----- | ---- | ----------- | ----------- |
 | primary_color |  string | - | string.max_len: 50<br />  |
-<<<<<<< HEAD
-| hide_login_name_suffix |  bool | hides the org suffix on the login form if the scope \"urn:zitadel:iam:org:domain:primary:{domainname}\" is set. Details about this scope in https://docs.zitadel.com/docs/apis/openidoauth/scopes#reserved-scopes |  |
-=======
 | hide_login_name_suffix |  bool | hides the org suffix on the login form if the scope \"urn:zitadel:iam:org:domain:primary:{domainname}\" is set |  |
->>>>>>> c0f65088
 | warn_color |  string | - | string.max_len: 50<br />  |
 | background_color |  string | - | string.max_len: 50<br />  |
 | font_color |  string | - | string.max_len: 50<br />  |
