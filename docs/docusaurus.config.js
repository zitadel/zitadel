/** @type {import('@docusaurus/types').DocusaurusConfig} */
module.exports = {
  title: "ZITADEL Docs",
  trailingSlash: false,
  url: "https://zitadel.com",
  baseUrl: "/docs",
  onBrokenLinks: "warn",
  onBrokenAnchors: "warn",
  onBrokenMarkdownLinks: "throw",
  favicon: "img/favicon.ico",
  organizationName: "zitadel",
  projectName: "zitadel",
  scripts: [
    {
      src: "/docs/proxy/js/script.js",
      async: true,
      defer: true,
      "data-domain": "zitadel.com",
      "data-api": "/docs/proxy/api/event",
    },
  ],
  customFields: {
    description:
      "Documentation for ZITADEL - Identity infrastructure, simplified for you.",
  },
  themeConfig: {
    metadata: [
      {
        name: "keywords",
        content:
          "zitadel, documentation, jwt, saml, oauth2, authentication, serverless, login, auth, authorization, sso, openid-connect, oidc, mfa, 2fa, passkeys, fido2, docker",
      },
      {
        property: "og:type",
        content: "website",
      },
      { property: "og:url", content: "https://www.zitadel.com/docs" },
      {
        property: "og:image",
        content: "https://www.zitadel.com/docs/img/preview.png",
      },
      { property: "twitter:card", content: "summary_large_image" },
      { property: "twitter:url", content: "https://www.zitadel.com/docs" },
      { property: "twitter:title", content: "ZITADEL Docs" },
      {
        property: "twitter:image",
        content: "https://www.zitadel.com/docs/img/preview.png",
      },
    ],
    zoom: {
      selector: ".markdown :not(em) > img",
      background: {
        light: "rgb(243, 244, 246)",
        dark: "rgb(55, 59, 82)",
      },
      // options you can specify via https://github.com/francoischalifour/medium-zoom#usage
      config: {},
    },
    navbar: {
      // title: 'ZITADEL',
      logo: {
        alt: "ZITADEL logo",
        src: "img/zitadel-logo-dark.svg",
        srcDark: "img/zitadel-logo-light.svg",
        href: "https://zitadel.com",
        target: "_blank",
      },
      items: [
        {
          type: "doc",
          label: "🚀 Quick Start",
          docId: "guides/start/quickstart",
          position: "left",
        }, 
        {
          type: "doc",
          label: "Documentation",
          docId: "guides/overview",
          position: "left",
        }, 
        {
          type: "doc",
          label: "APIs",
          docId: "apis/introduction",
          position: "left",
        },
        {
          type: "doc",
          label: "Self-Hosting",
          docId: "self-hosting/deploy/overview",
          position: "left",
        },
        {
          type: "doc",
          docId: "legal",
          label: "Legal",
          position: "right",
        },
        {
          type: "html",
          position: "right",
          value:
            '<a href="https://github.com/zitadel/zitadel/discussions" style="text-decoration: none; width: 20px; height: 24px; display: flex"><i class="las la-comments"></i></a>',
        },
        {
          type: "html",
          position: "right",
          value:
            '<a href="https://github.com/zitadel/zitadel" style="text-decoration: none; width: 20px; height: 24px; display: flex"><i class="lab la-github"></i></a>',
        },
        {
          type: "html",
          position: "right",
          value:
            '<a href="https://zitadel.com/chat" style="text-decoration: none; width: 20px; height: 24px; display: flex; margin: 0 .5rem 0 0"><i class="lab la-discord"></i></a>',
        },
      ],
    },
    footer: {
      links: [
        {
          title: "Community",
          items: [
            {
              label: "Chat",
              href: "https://zitadel.com/chat",
            },
            {
              label: "GitHub Discussions",
              href: "https://github.com/zitadel/zitadel/discussions",
            },
            {
              label: "Twitter",
              href: "https://twitter.com/zitadel",
            },
            {
              label: "Linkedin",
              href: "https://www.linkedin.com/company/zitadel/",
            },
            {
              label: "Blog",
              href: "https://zitadel.com/blog",
            },
          ],
        },
        {
          title: "Legal",
          items: [
            {
              label: "Terms and Conditions",
              href: "/legal/terms-of-service",
            },
            {
              label: "Privacy Policy",
              href: "/legal/policies/privacy-policy",
            },
          ],
        },
        {
          title: "About",
          items: [
            {
              label: "Website",
              href: "https://zitadel.com",
            },
            {
              label: "Contact",
              href: "https://zitadel.com/contact/",
            },
            {
              label: "GitHub",
              href: "https://github.com/zitadel",
            },
            {
              label: "Status",
              href: "https://status.zitadel.com/",
            }
          ],
        },
      ],
      copyright: `Copyright © ${new Date().getFullYear()} ZITADEL Docs - Built with Docusaurus.`,
    },
    algolia: {
      appId: "8H6ZKXENLO",
      apiKey: "124fe1c102a184bc6fc70c75dc84f96f",
      indexName: "zitadel",
      selector: "div#",
    },
    prism: {
      additionalLanguages: ["csharp", "dart", "groovy", "regex", "java", "php", "python", "protobuf"],
    },
    colorMode: {
      defaultMode: "dark",
      disableSwitch: false,
      respectPrefersColorScheme: true,
    },
    codeblock: {
      showGithubLink: true,
      githubLinkLabel: 'View on GitHub',
      showRunmeLink: false,
      runmeLinkLabel: 'Checkout via Runme'
    },
  },
  webpack: {
    jsLoader: (isServer) => ({
      loader: require.resolve('swc-loader'),
      options: {
        jsc: {
          parser: {
            syntax: 'typescript',
            tsx: true,
          },
          transform: {
            react: {
              runtime: 'automatic',
            },
          },
          target: 'es2017',
        },
        module: {
          type: isServer ? 'commonjs' : 'es6',
        },
      },
    }),
  },
  presets: [
    [
      "classic",
      /** @type {import('@docusaurus/preset-classic').Options} */
      ({
        docs: {
          routeBasePath: "/",
          sidebarPath: require.resolve("./sidebars.js"),
          showLastUpdateAuthor: true,
          showLastUpdateTime: true,
          editUrl: "https://github.com/zitadel/zitadel/edit/main/docs/",
          remarkPlugins: [require("mdx-mermaid")],
          
          docItemComponent:  '@theme/ApiItem'
        },
        theme: {
          customCss: require.resolve("./src/css/custom.css"),
        },
      })
    ],

  ],
  plugins: [
    [
      'docusaurus-plugin-openapi-docs',
      {
        id: "apiDocs",
        docsPluginId: "classic",
        config: {
          auth: {
            specPath: ".artifacts/openapi/zitadel/auth.swagger.json",
            outputDir: "docs/apis/resources/auth",
            sidebarOptions: {
              groupPathsBy: "tag",
              categoryLinkSource: "tag",
            },
          },
          mgmt: {
            specPath: ".artifacts/openapi/zitadel/management.swagger.json",
            outputDir: "docs/apis/resources/mgmt",
            sidebarOptions: {
              groupPathsBy: "tag",
              categoryLinkSource: "tag",
            },
          },
          admin: {
            specPath: ".artifacts/openapi/zitadel/admin.swagger.json",
            outputDir: "docs/apis/resources/admin",
            sidebarOptions: {
              groupPathsBy: "tag",
              categoryLinkSource: "tag",
            },
          },
          system: {
            specPath: ".artifacts/openapi/zitadel/system.swagger.json",
            outputDir: "docs/apis/resources/system",
            sidebarOptions: {
              groupPathsBy: "tag",
              categoryLinkSource: "tag",
            },
          },
          user_v2: {
            specPath: ".artifacts/openapi/zitadel/user/v2/user_service.swagger.json",
            outputDir: "docs/apis/resources/user_service_v2",
            sidebarOptions: {
              groupPathsBy: "tag",
              categoryLinkSource: "tag",
            },
          },
          session_v2: {
            specPath: ".artifacts/openapi/zitadel/session/v2/session_service.swagger.json",
            outputDir: "docs/apis/resources/session_service_v2",
            sidebarOptions: {
              groupPathsBy: "tag",
              categoryLinkSource: "tag",
            },
          },
          oidc_v2: {
            specPath: ".artifacts/openapi/zitadel/oidc/v2/oidc_service.swagger.json",
            outputDir: "docs/apis/resources/oidc_service_v2",
            sidebarOptions: {
              groupPathsBy: "tag",
              categoryLinkSource: "tag",
            },
          },
          settings_v2: {
            specPath: ".artifacts/openapi/zitadel/settings/v2/settings_service.swagger.json",
            outputDir: "docs/apis/resources/settings_service_v2",
            sidebarOptions: {
              groupPathsBy: "tag",
              categoryLinkSource: "tag",
            },
          },
          user_schema_v3: {
            specPath: ".artifacts/openapi/zitadel/user/schema/v3alpha/user_schema_service.swagger.json",
            outputDir: "docs/apis/resources/user_schema_service_v3",
            sidebarOptions: {
              groupPathsBy: "tag",
              categoryLinkSource: "auto",
            },
          },
          user_v3: {
            specPath: ".artifacts/openapi/zitadel/user/v3alpha/user_service.swagger.json",
            outputDir: "docs/apis/resources/user_service_v3",
            sidebarOptions: {
              groupPathsBy: "tag",
              categoryLinkSource: "auto",
            },
          },
          action_v3: {
            specPath: ".artifacts/openapi/zitadel/resources/action/v3alpha/action_service.swagger.json",
            outputDir: "docs/apis/resources/action_service_v3",
            sidebarOptions: {
                groupPathsBy: "tag",
                categoryLinkSource: "auto",
            },
          },
          webkey_v3: {
            specPath: ".artifacts/openapi/zitadel/resources/webkey/v3alpha/webkey_service.swagger.json",
            outputDir: "docs/apis/resources/webkey_service_v3",
            sidebarOptions: {
                groupPathsBy: "tag",
                categoryLinkSource: "auto",
            },
          },
          feature_v2: {
            specPath: ".artifacts/openapi/zitadel/feature/v2/feature_service.swagger.json",
            outputDir: "docs/apis/resources/feature_service_v2",
            sidebarOptions: {
                groupPathsBy: "tag",
                categoryLinkSource: "auto",
            },
          },
<<<<<<< HEAD
          org_v2: {
            specPath: ".artifacts/openapi/zitadel/org/v2/org_service.swagger.json",
            outputDir: "docs/apis/resources/org_service_v2",
=======
          idp_v2: {
            specPath: ".artifacts/openapi/zitadel/idp/v2/idp_service.swagger.json",
            outputDir: "docs/apis/resources/idp_service_v2",
>>>>>>> 3e3d46ac
            sidebarOptions: {
              groupPathsBy: "tag",
              categoryLinkSource: "auto",
            },
          },
        },
      },
    ],
    require.resolve("docusaurus-plugin-image-zoom"),
    async function myPlugin(context, options) {
      return {
        name: "docusaurus-tailwindcss",
        configurePostCss(postcssOptions) {
          // Appends TailwindCSS and AutoPrefixer.
          postcssOptions.plugins.push(require("tailwindcss"));
          postcssOptions.plugins.push(require("autoprefixer"));
          return postcssOptions;
        },
      };
    },
  ],
  themes: [ "docusaurus-theme-github-codeblock", "docusaurus-theme-openapi-docs"],
};<|MERGE_RESOLUTION|>--- conflicted
+++ resolved
@@ -356,15 +356,17 @@
                 categoryLinkSource: "auto",
             },
           },
-<<<<<<< HEAD
           org_v2: {
             specPath: ".artifacts/openapi/zitadel/org/v2/org_service.swagger.json",
             outputDir: "docs/apis/resources/org_service_v2",
-=======
+            sidebarOptions: {
+              groupPathsBy: "tag",
+              categoryLinkSource: "auto",
+            },
+          },
           idp_v2: {
             specPath: ".artifacts/openapi/zitadel/idp/v2/idp_service.swagger.json",
             outputDir: "docs/apis/resources/idp_service_v2",
->>>>>>> 3e3d46ac
             sidebarOptions: {
               groupPathsBy: "tag",
               categoryLinkSource: "auto",
