/** @type {import('@docusaurus/types').DocusaurusConfig} */
module.exports = {
  title: "ZITADEL Docs",
  staticDirectories: ["static"],
  trailingSlash: false,
  url: "https://zitadel.com",
<<<<<<< HEAD
  baseUrl: "/docs/",
=======
  baseUrl: "/docs",
>>>>>>> 89b3eba6
  onBrokenLinks: "throw",
  onBrokenMarkdownLinks: "warn",
  favicon: "img/favicon.ico",
  organizationName: "zitadel",
  projectName: "zitadel",
  scripts: [
    {
      src: "/docs/proxy/js/script.js",
      async: true,
      defer: true,
      "data-domain": "zitadel.com",
      "data-api": "/docs/proxy/api/event",
    },
  ],
  customFields: {
    description:
      "Documentation for ZITADEL - The best of Auth0 and Keycloak combined. Built for the serverless era.",
  },
  themeConfig: {
    metadata: [
      {
        name: "keywords",
        content:
          "zitadel, documentation, jwt, saml, oauth2, authentication, serverless, login, auth, authorization, sso, openid-connect, oidc, mfa, 2fa, passkeys, fido2, docker",
      },
    ],
    zoom: {
      selector: ".markdown :not(em) > img",
      background: {
        light: "rgb(243, 244, 246)",
        dark: "rgb(55, 59, 82)",
      },
      // options you can specify via https://github.com/francoischalifour/medium-zoom#usage
      config: {},
    },
    navbar: {
      // title: 'ZITADEL',
      logo: {
        alt: "ZITADEL logo",
        src: "/img/zitadel-logo-dark.svg",
        srcDark: "/img/zitadel-logo-light.svg",
      },
      items: [
        {
          type: "doc",
          label: "Guides",
          docId: "guides/overview",
          position: "left",
        },
        {
          type: "doc",
          label: "Examples",
          docId: "examples/introduction",
          position: "left",
        },
        {
          type: "doc",
          label: "APIs",
          docId: "apis/introduction",
          position: "left",
        },
        {
          type: "doc",
          docId: "concepts/introduction",
          label: "Concepts",
          position: "left",
        },
        {
          type: "doc",
          docId: "manuals/introduction",
          label: "Help",
          position: "left",
        },
        {
          type: "doc",
          docId: "legal/introduction",
          label: "Legal",
          position: "left",
        },
        {
          type: "html",
          position: "right",
          value:
            '<a href="https://github.com/zitadel/zitadel/discussions" style="text-decoration: none; width: 20px; height: 24px; display: flex"><i class="las la-comments"></i></a>',
        },
        {
          type: "html",
          position: "right",
          value:
            '<a href="https://github.com/zitadel/zitadel" style="text-decoration: none; width: 20px; height: 24px; display: flex"><i class="lab la-github"></i></a>',
        },
        {
          type: "html",
          position: "right",
          value:
            '<a href="https://zitadel.com/chat" style="text-decoration: none; width: 20px; height: 24px; display: flex; margin: 0 .5rem 0 0"><i class="lab la-discord"></i></a>',
        },
      ],
    },
    footer: {
      links: [
        {
          title: "Community",
          items: [
            {
              label: "Chat",
              href: "https://zitadel.com/chat",
            },
            {
              label: "GitHub Discussions",
              href: "https://github.com/zitadel/zitadel/discussions",
            },
            {
              label: "Twitter",
              href: "https://twitter.com/zitadel",
            },
            {
              label: "Linkedin",
              href: "https://www.linkedin.com/company/zitadel/",
            },
            {
              label: "Blog",
              href: "https://zitadel.com/blog",
            },
          ],
        },
        {
          title: "Legal",
          items: [
            {
              label: "Terms and Conditions",
              href: "/legal/terms-of-service",
            },
            {
              label: "Privacy Policy",
              href: "/legal/privacy-policy",
            },
          ],
        },
        {
          title: "About",
          items: [
            {
              label: "Website",
              href: "https://zitadel.com",
            },
            {
              label: "Contact",
              href: "https://zitadel.com/contact/",
            },
            {
              label: "GitHub",
              href: "https://github.com/zitadel",
            },
            {
              label: "Status",
              href: "https://status.zitadel.com/",
            },
            {
              label: "Docs v1 (deprecated)",
              href: "https://docs-v1.zitadel.com/",
            },
          ],
        },
      ],
      copyright: `Copyright © ${new Date().getFullYear()} ZITADEL Docs - Built with Docusaurus.`,
    },
    algolia: {
      appId: "8H6ZKXENLO",
      apiKey: "124fe1c102a184bc6fc70c75dc84f96f",
      indexName: "zitadel",
      selector: "div#",
    },
    prism: {
      additionalLanguages: ["csharp", "dart", "groovy", "regex"],
    },
    colorMode: {
      defaultMode: "dark",
      disableSwitch: false,
      respectPrefersColorScheme: true,
    },
  },
  presets: [
    [
      "@docusaurus/preset-classic",
      {
        docs: {
          routeBasePath: "/",
          sidebarPath: require.resolve("./sidebars.js"),
          showLastUpdateAuthor: true,
          showLastUpdateTime: true,
          editUrl: "https://github.com/zitadel/zitadel/edit/main/docs/",
          remarkPlugins: [require("mdx-mermaid")],
        },
        theme: {
          customCss: require.resolve("./src/css/custom.css"),
        },
      },
    ],
  ],
  plugins: [
    require.resolve("docusaurus-plugin-image-zoom"),
    async function myPlugin(context, options) {
      return {
        name: "docusaurus-tailwindcss",
        configurePostCss(postcssOptions) {
          // Appends TailwindCSS and AutoPrefixer.
          postcssOptions.plugins.push(require("tailwindcss"));
          postcssOptions.plugins.push(require("autoprefixer"));
          return postcssOptions;
        },
      };
    },
  ],
  themes: ["@saucelabs/theme-github-codeblock"],
};<|MERGE_RESOLUTION|>--- conflicted
+++ resolved
@@ -4,11 +4,7 @@
   staticDirectories: ["static"],
   trailingSlash: false,
   url: "https://zitadel.com",
-<<<<<<< HEAD
   baseUrl: "/docs/",
-=======
-  baseUrl: "/docs",
->>>>>>> 89b3eba6
   onBrokenLinks: "throw",
   onBrokenMarkdownLinks: "warn",
   favicon: "img/favicon.ico",
