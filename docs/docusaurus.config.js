/** @type {import('@docusaurus/types').DocusaurusConfig} */
module.exports = {
  title: "ZITADEL Docs",
  trailingSlash: false,
  url: "https://zitadel.com",
  baseUrl: "/docs",
  onBrokenLinks: "warn",
  onBrokenAnchors: "warn",
  onBrokenMarkdownLinks: "throw",
  favicon: "img/favicon.ico",
  organizationName: "zitadel",
  projectName: "zitadel",
  scripts: [
    {
      src: "/docs/proxy/js/script.js",
      async: true,
      defer: true,
      "data-domain": "zitadel.com",
      "data-api": "/docs/proxy/api/event",
    },
  ],
  customFields: {
    description:
      "Documentation for ZITADEL - Identity infrastructure, simplified for you.",
  },
  themeConfig: {
    metadata: [
      {
        name: "keywords",
        content:
          "zitadel, documentation, jwt, saml, oauth2, authentication, serverless, login, auth, authorization, sso, openid-connect, oidc, mfa, 2fa, passkeys, fido2, docker",
      },
      {
        property: "og:type",
        content: "website",
      },
      { property: "og:url", content: "https://www.zitadel.com/docs" },
      {
        property: "og:image",
        content: "https://www.zitadel.com/docs/img/preview.png",
      },
      { property: "twitter:card", content: "summary_large_image" },
      { property: "twitter:url", content: "https://www.zitadel.com/docs" },
      { property: "twitter:title", content: "ZITADEL Docs" },
      {
        property: "twitter:image",
        content: "https://www.zitadel.com/docs/img/preview.png",
      },
    ],
    zoom: {
      selector: ".markdown :not(em) > img",
      background: {
        light: "rgb(243, 244, 246)",
        dark: "rgb(55, 59, 82)",
      },
      // options you can specify via https://github.com/francoischalifour/medium-zoom#usage
      config: {},
    },
    navbar: {
      // title: 'ZITADEL',
      logo: {
        alt: "ZITADEL logo",
        src: "img/zitadel-logo-dark.svg",
        srcDark: "img/zitadel-logo-light.svg",
        href: "https://zitadel.com",
        target: "_blank",
      },
      items: [
        {
          type: "doc",
          label: "🚀 Quick Start",
          docId: "guides/start/quickstart",
          position: "left",
        }, 
        {
          type: "doc",
          label: "Documentation",
          docId: "guides/overview",
          position: "left",
        }, 
        {
          type: "doc",
          label: "APIs",
          docId: "apis/introduction",
          position: "left",
        },
        {
          type: "doc",
          label: "Self-Hosting",
          docId: "self-hosting/deploy/overview",
          position: "left",
        },
        {
          type: "doc",
          docId: "legal",
          label: "Legal",
          position: "right",
        },
        {
          type: "html",
          position: "right",
          value:
            '<a href="https://github.com/zitadel/zitadel/discussions" style="text-decoration: none; width: 20px; height: 24px; display: flex"><i class="las la-comments"></i></a>',
        },
        {
          type: "html",
          position: "right",
          value:
            '<a href="https://github.com/zitadel/zitadel" style="text-decoration: none; width: 20px; height: 24px; display: flex"><i class="lab la-github"></i></a>',
        },
        {
          type: "html",
          position: "right",
          value:
            '<a href="https://zitadel.com/chat" style="text-decoration: none; width: 20px; height: 24px; display: flex; margin: 0 .5rem 0 0"><i class="lab la-discord"></i></a>',
        },
      ],
    },
    footer: {
      links: [
        {
          title: "Community",
          items: [
            {
              label: "Chat",
              href: "https://zitadel.com/chat",
            },
            {
              label: "GitHub Discussions",
              href: "https://github.com/zitadel/zitadel/discussions",
            },
            {
              label: "Twitter",
              href: "https://twitter.com/zitadel",
            },
            {
              label: "Linkedin",
              href: "https://www.linkedin.com/company/zitadel/",
            },
            {
              label: "Blog",
              href: "https://zitadel.com/blog",
            },
          ],
        },
        {
          title: "Legal",
          items: [
            {
              label: "Terms and Conditions",
              href: "/legal/terms-of-service",
            },
            {
              label: "Privacy Policy",
              href: "/legal/policies/privacy-policy",
            },
          ],
        },
        {
          title: "About",
          items: [
            {
              label: "Website",
              href: "https://zitadel.com",
            },
            {
              label: "Contact",
              href: "https://zitadel.com/contact/",
            },
            {
              label: "GitHub",
              href: "https://github.com/zitadel",
            },
            {
              label: "Status",
              href: "https://status.zitadel.com/",
            }
          ],
        },
      ],
      copyright: `Copyright © ${new Date().getFullYear()} ZITADEL Docs - Built with Docusaurus.`,
    },
    algolia: {
      appId: "8H6ZKXENLO",
      apiKey: "124fe1c102a184bc6fc70c75dc84f96f",
      indexName: "zitadel",
      selector: "div#",
    },
    prism: {
      additionalLanguages: ["csharp", "dart", "groovy", "regex", "java", "php", "python", "protobuf", "json", "bash"],
    },
    colorMode: {
      defaultMode: "dark",
      disableSwitch: false,
      respectPrefersColorScheme: true,
    },
    codeblock: {
      showGithubLink: true,
      githubLinkLabel: 'View on GitHub',
      showRunmeLink: false,
      runmeLinkLabel: 'Checkout via Runme'
    },
  },
  presets: [
    [
      "classic",
      /** @type {import('@docusaurus/preset-classic').Options} */
      ({
        docs: {
          routeBasePath: "/",
          sidebarPath: require.resolve("./sidebars.js"),
          showLastUpdateAuthor: true,
          showLastUpdateTime: true,
          editUrl: "https://github.com/zitadel/zitadel/edit/main/docs/",
          remarkPlugins: [require("mdx-mermaid")],
          
          docItemComponent:  '@theme/ApiItem'
        },
        theme: {
          customCss: require.resolve("./src/css/custom.css"),
        },
      })
    ],

  ],
  plugins: [
    [
      'docusaurus-plugin-openapi-docs',
      {
        id: "apiDocs",
        docsPluginId: "classic",
        config: {
          auth: {
            specPath: ".artifacts/openapi/zitadel/auth.swagger.json",
            outputDir: "docs/apis/resources/auth",
            sidebarOptions: {
              groupPathsBy: "tag",
              categoryLinkSource: "tag",
            },
          },
          mgmt: {
            specPath: ".artifacts/openapi/zitadel/management.swagger.json",
            outputDir: "docs/apis/resources/mgmt",
            sidebarOptions: {
              groupPathsBy: "tag",
              categoryLinkSource: "tag",
            },
          },
          admin: {
            specPath: ".artifacts/openapi/zitadel/admin.swagger.json",
            outputDir: "docs/apis/resources/admin",
            sidebarOptions: {
              groupPathsBy: "tag",
              categoryLinkSource: "tag",
            },
          },
          system: {
            specPath: ".artifacts/openapi/zitadel/system.swagger.json",
            outputDir: "docs/apis/resources/system",
            sidebarOptions: {
              groupPathsBy: "tag",
              categoryLinkSource: "tag",
            },
          },
          user_v2: {
            specPath: ".artifacts/openapi/zitadel/user/v2/user_service.swagger.json",
            outputDir: "docs/apis/resources/user_service_v2",
            sidebarOptions: {
              groupPathsBy: "tag",
              categoryLinkSource: "auto",
            },
          },
          session_v2: {
            specPath: ".artifacts/openapi/zitadel/session/v2/session_service.swagger.json",
            outputDir: "docs/apis/resources/session_service_v2",
            sidebarOptions: {
              groupPathsBy: "tag",
              categoryLinkSource: "auto",
            },
          },
          oidc_v2: {
            specPath: ".artifacts/openapi/zitadel/oidc/v2/oidc_service.swagger.json",
            outputDir: "docs/apis/resources/oidc_service_v2",
            sidebarOptions: {
              groupPathsBy: "tag",
              categoryLinkSource: "auto",
            },
          },
          saml_v2: {
            specPath: ".artifacts/openapi/zitadel/saml/v2/saml_service.swagger.json",
            outputDir: "docs/apis/resources/saml_service_v2",
            sidebarOptions: {
              groupPathsBy: "tag",
              categoryLinkSource: "auto",
            },
          },
          settings_v2: {
            specPath: ".artifacts/openapi/zitadel/settings/v2/settings_service.swagger.json",
            outputDir: "docs/apis/resources/settings_service_v2",
            sidebarOptions: {
              groupPathsBy: "tag",
              categoryLinkSource: "auto",
            },
          },
          action_v2: {
            specPath: ".artifacts/openapi/zitadel/action/v2beta/action_service.swagger.json",
            outputDir: "docs/apis/resources/action_service_v2",
            sidebarOptions: {
                groupPathsBy: "tag",
                categoryLinkSource: "auto",
            },
          },
          webkey_v2: {
            specPath: ".artifacts/openapi/zitadel/webkey/v2beta/webkey_service.swagger.json",
            outputDir: "docs/apis/resources/webkey_service_v2",
            sidebarOptions: {
                groupPathsBy: "tag",
                categoryLinkSource: "auto",
            },
          },
          feature_v2: {
            specPath: ".artifacts/openapi/zitadel/feature/v2/feature_service.swagger.json",
            outputDir: "docs/apis/resources/feature_service_v2",
            sidebarOptions: {
                groupPathsBy: "tag",
                categoryLinkSource: "auto",
            },
          },
          org_v2: {
            specPath: ".artifacts/openapi/zitadel/org/v2/org_service.swagger.json",
            outputDir: "docs/apis/resources/org_service_v2",
            sidebarOptions: {
              groupPathsBy: "tag",
              categoryLinkSource: "auto",
            },
          },
          idp_v2: {
            specPath: ".artifacts/openapi/zitadel/idp/v2/idp_service.swagger.json",
            outputDir: "docs/apis/resources/idp_service_v2",
            sidebarOptions: {
              groupPathsBy: "tag",
              categoryLinkSource: "auto",
            },
          },
          project_v2beta: {
            specPath: ".artifacts/openapi/zitadel/project/v2beta/project_service.swagger.json",
            outputDir: "docs/apis/resources/project_service_v2",
            sidebarOptions: {
              groupPathsBy: "tag",
              categoryLinkSource: "auto",
            },
          },
          instance_v2: {
            specPath: ".artifacts/openapi/zitadel/instance/v2beta/instance_service.swagger.json",
            outputDir: "docs/apis/resources/instance_service_v2",
            sidebarOptions: {
              groupPathsBy: "tag",
              categoryLinkSource: "auto",
            },
          },
        },
      },
    ],
    require.resolve("docusaurus-plugin-image-zoom"),
    async function myPlugin(context, options) {
      return {
        name: "docusaurus-tailwindcss",
        configurePostCss(postcssOptions) {
          // Appends TailwindCSS and AutoPrefixer.
          postcssOptions.plugins.push(require("tailwindcss"));
          postcssOptions.plugins.push(require("autoprefixer"));
          return postcssOptions;
        },
      };
    },
  ],
<<<<<<< HEAD
  markdown: {
    mermaid: true,
  },
  themes: [ "docusaurus-theme-github-codeblock", "docusaurus-theme-openapi-docs", '@docusaurus/theme-mermaid'],
=======
  themes: [ "docusaurus-theme-github-codeblock", "docusaurus-theme-openapi-docs"],
  future: {
    v4: false, // Disabled because of some problems related to https://github.com/facebook/docusaurus/issues/11040
    experimental_faster: {
      swcJsLoader: false, // Disabled because of memory usage > 8GB which is a problem on vercel default runners
      swcJsMinimizer: true,
      swcHtmlMinimizer : true,
      lightningCssMinimizer: true,
      mdxCrossCompilerCache: true,
      ssgWorkerThreads: false, // Disabled because of some problems related to https://github.com/facebook/docusaurus/issues/11040
      rspackBundler: true,
      rspackPersistentCache: true,
    },
  },
>>>>>>> b46c41e4
};<|MERGE_RESOLUTION|>--- conflicted
+++ resolved
@@ -374,12 +374,6 @@
       };
     },
   ],
-<<<<<<< HEAD
-  markdown: {
-    mermaid: true,
-  },
-  themes: [ "docusaurus-theme-github-codeblock", "docusaurus-theme-openapi-docs", '@docusaurus/theme-mermaid'],
-=======
   themes: [ "docusaurus-theme-github-codeblock", "docusaurus-theme-openapi-docs"],
   future: {
     v4: false, // Disabled because of some problems related to https://github.com/facebook/docusaurus/issues/11040
@@ -394,5 +388,4 @@
       rspackPersistentCache: true,
     },
   },
->>>>>>> b46c41e4
 };