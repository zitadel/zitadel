--- conflicted
+++ resolved
@@ -364,15 +364,17 @@
               categoryLinkSource: "auto",
             },
           },
-<<<<<<< HEAD
           project_v2beta: {
             specPath: ".artifacts/openapi/zitadel/project/v2beta/project_service.swagger.json",
             outputDir: "docs/apis/resources/project_service_v2",
-=======
+            sidebarOptions: {
+              groupPathsBy: "tag",
+              categoryLinkSource: "auto",
+            },
+          },
           instance_v2: {
             specPath: ".artifacts/openapi/zitadel/instance/v2beta/instance_service.swagger.json",
             outputDir: "docs/apis/resources/instance_service_v2",
->>>>>>> 6889d6a1
             sidebarOptions: {
               groupPathsBy: "tag",
               categoryLinkSource: "auto",
