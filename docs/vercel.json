--- conflicted
+++ resolved
@@ -222,13 +222,13 @@
       "permanent": true
     },
     {
-<<<<<<< HEAD
       "source": "/docs/guides/integrate/login-ui/typescript-repo",
       "destination": "/docs/guides/integrate/login-ui/login-app",
-=======
+      "permanent": true
+    },
+    {
       "source": "/docs/legal/service-description/billing",
       "destination": "https://help.zitadel.com/pricing-and-billing-of-zitadel-services",
->>>>>>> 15a7095c
       "permanent": true
     }
   ]
