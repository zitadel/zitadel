--- conflicted
+++ resolved
@@ -293,11 +293,7 @@
     dependencies:
       '@connectrpc/connect-node':
         specifier: ^1.4.0
-<<<<<<< HEAD
-        version: 1.4.0(@bufbuild/protobuf@1.9.0)(@connectrpc/connect@1.4.0)
-=======
         version: 1.4.0(@bufbuild/protobuf@1.10.0)(@connectrpc/connect@1.4.0)
->>>>>>> 985d22b1
       jose:
         specifier: ^5.3.0
         version: 5.3.0
@@ -799,13 +795,10 @@
       '@bufbuild/buf-win32-arm64': 1.32.1
       '@bufbuild/buf-win32-x64': 1.32.1
     dev: true
-<<<<<<< HEAD
-=======
 
   /@bufbuild/protobuf@1.10.0:
     resolution: {integrity: sha512-QDdVFLoN93Zjg36NoQPZfsVH9tZew7wKDKyV5qRdj8ntT4wQCOradQjRaTdwMhWUYsgKsvCINKKm87FdEk96Ag==}
     dev: false
->>>>>>> 985d22b1
 
   /@bufbuild/protobuf@1.9.0:
     resolution: {integrity: sha512-W7gp8Q/v1NlCZLsv8pQ3Y0uCu/SHgXOVFK+eUluUKWXmsb6VHkpNx0apdOWWcDbB9sJoKeP8uPrjmehJz6xETQ==}
@@ -839,7 +832,6 @@
       '@manypkg/get-packages': 1.1.3
       semver: 7.6.2
     dev: true
-<<<<<<< HEAD
 
   /@changesets/changelog-git@0.2.0:
     resolution: {integrity: sha512-bHOx97iFI4OClIT35Lok3sJAwM31VbUM++gnMBV16fdbtBhgYu4dxsphBF/0AZZsyAHMrnM0yFcj5gZM1py6uQ==}
@@ -847,15 +839,6 @@
       '@changesets/types': 6.0.0
     dev: true
 
-=======
-
-  /@changesets/changelog-git@0.2.0:
-    resolution: {integrity: sha512-bHOx97iFI4OClIT35Lok3sJAwM31VbUM++gnMBV16fdbtBhgYu4dxsphBF/0AZZsyAHMrnM0yFcj5gZM1py6uQ==}
-    dependencies:
-      '@changesets/types': 6.0.0
-    dev: true
-
->>>>>>> 985d22b1
   /@changesets/cli@2.27.3:
     resolution: {integrity: sha512-ve/VpWApILlSs8cr0okNx5C2LKRawI9XZgvfmf58S8sar2nhx5DPJREFXYZBahs0FeTfvH0rdVl+nGe8QF45Ig==}
     hasBin: true
@@ -1011,11 +994,7 @@
     dev: true
     optional: true
 
-<<<<<<< HEAD
-  /@connectrpc/connect-node@1.4.0(@bufbuild/protobuf@1.9.0)(@connectrpc/connect@1.4.0):
-=======
   /@connectrpc/connect-node@1.4.0(@bufbuild/protobuf@1.10.0)(@connectrpc/connect@1.4.0):
->>>>>>> 985d22b1
     resolution: {integrity: sha512-0ANnrr6SvsjevsWEgdzHy7BaHkluZyS6s4xNoVt7RBHFR5V/kT9lPokoIbYUOU9JHzdRgTaS3x5595mwUsu15g==}
     engines: {node: '>=16.0.0'}
     peerDependencies:
@@ -1026,8 +1005,6 @@
       '@connectrpc/connect': 1.4.0(@bufbuild/protobuf@1.10.0)
       undici: 5.28.4
     dev: false
-<<<<<<< HEAD
-=======
 
   /@connectrpc/connect@1.4.0(@bufbuild/protobuf@1.10.0):
     resolution: {integrity: sha512-vZeOkKaAjyV4+RH3+rJZIfDFJAfr+7fyYr6sLDKbYX3uuTVszhFe9/YKf5DNqrDb5cKdKVlYkGn6DTDqMitAnA==}
@@ -1036,7 +1013,6 @@
     dependencies:
       '@bufbuild/protobuf': 1.10.0
     dev: false
->>>>>>> 985d22b1
 
   /@connectrpc/connect@1.4.0(@bufbuild/protobuf@1.9.0):
     resolution: {integrity: sha512-vZeOkKaAjyV4+RH3+rJZIfDFJAfr+7fyYr6sLDKbYX3uuTVszhFe9/YKf5DNqrDb5cKdKVlYkGn6DTDqMitAnA==}
