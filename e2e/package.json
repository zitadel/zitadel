{
  "name": "zitadel-e2e",
  "version": "0.0.0",
  "scripts": {
    "open": "npx cypress open",
    "e2e": "npx cypress run",
    "open:golang": "npm run open --",
    "e2e:golang": "npm run e2e --",
<<<<<<< HEAD
    "open:golangangular": "CYPRESS_BASE_URL=http://localhost:8080 CYPRESS_BACKEND_URL=http://localhost:8080 npm run open --",
    "e2e:golangangular": "CYPRESS_BASE_URL=http://localhost:8080 CYPRESS_BACKEND_URL=http://localhost:8080 npm run e2e --",
    "open:angular": "CYPRESS_BASE_URL=http://localhost:8080 CYPRESS_BACKEND_URL=http://localhost:8080 CYPRESS_WEBHOOK_HANDLER_HOST=localhost npm run open --",
    "e2e:angular": "CYPRESS_BASE_URL=http://localhost:8080 CYPRESS_BACKEND_URL=http://localhost:8080 CYPRESS_WEBHOOK_HANDLER_HOST=localhost npm run e2e --",
=======
    "open:golangangular": "CYPRESS_BASE_URL=http://localhost:4200 CYPRESS_BACKEND_URL=http://localhost:8080 npm run open --",
    "e2e:golangangular": "CYPRESS_BASE_URL=http://localhost:4200 CYPRESS_BACKEND_URL=http://localhost:8080 npm run e2e --",
    "open:angulargolang": "npm run open:golangangular --",
    "e2e:angulargolang": "npm run e2e:golangangular --",
    "open:angular": "CYPRESS_BASE_URL=http://localhost:4200 CYPRESS_BACKEND_URL=http://localhost:8080 CYPRESS_WEBHOOK_HANDLER_HOST=host.docker.internal npm run open --",
    "e2e:angular": "CYPRESS_BASE_URL=http://localhost:4200 CYPRESS_BACKEND_URL=http://localhost:8080 CYPRESS_WEBHOOK_HANDLER_HOST=host.docker.internal npm run e2e --",
>>>>>>> 58cfb94e
    "lint": "prettier --check cypress",
    "lint:fix": "prettier --write cypress"
  },
  "private": true,
  "dependencies": {
    "@types/pg": "^8.6.6",
    "cypress-wait-until": "^1.7.2",
    "jsonwebtoken": "^8.5.1",
    "mochawesome": "^7.1.3",
    "pg": "^8.8.0",
    "prettier": "^2.7.1",
    "typescript": "^4.8.4",
    "uuid": "^9.0.0",
    "wait-on": "^6.0.1"
  },
  "devDependencies": {
    "@types/node": "^18.8.3",
    "cypress": "^12.2.0"
  }
}<|MERGE_RESOLUTION|>--- conflicted
+++ resolved
@@ -6,19 +6,12 @@
     "e2e": "npx cypress run",
     "open:golang": "npm run open --",
     "e2e:golang": "npm run e2e --",
-<<<<<<< HEAD
-    "open:golangangular": "CYPRESS_BASE_URL=http://localhost:8080 CYPRESS_BACKEND_URL=http://localhost:8080 npm run open --",
-    "e2e:golangangular": "CYPRESS_BASE_URL=http://localhost:8080 CYPRESS_BACKEND_URL=http://localhost:8080 npm run e2e --",
-    "open:angular": "CYPRESS_BASE_URL=http://localhost:8080 CYPRESS_BACKEND_URL=http://localhost:8080 CYPRESS_WEBHOOK_HANDLER_HOST=localhost npm run open --",
-    "e2e:angular": "CYPRESS_BASE_URL=http://localhost:8080 CYPRESS_BACKEND_URL=http://localhost:8080 CYPRESS_WEBHOOK_HANDLER_HOST=localhost npm run e2e --",
-=======
     "open:golangangular": "CYPRESS_BASE_URL=http://localhost:4200 CYPRESS_BACKEND_URL=http://localhost:8080 npm run open --",
     "e2e:golangangular": "CYPRESS_BASE_URL=http://localhost:4200 CYPRESS_BACKEND_URL=http://localhost:8080 npm run e2e --",
     "open:angulargolang": "npm run open:golangangular --",
     "e2e:angulargolang": "npm run e2e:golangangular --",
     "open:angular": "CYPRESS_BASE_URL=http://localhost:4200 CYPRESS_BACKEND_URL=http://localhost:8080 CYPRESS_WEBHOOK_HANDLER_HOST=host.docker.internal npm run open --",
     "e2e:angular": "CYPRESS_BASE_URL=http://localhost:4200 CYPRESS_BACKEND_URL=http://localhost:8080 CYPRESS_WEBHOOK_HANDLER_HOST=host.docker.internal npm run e2e --",
->>>>>>> 58cfb94e
     "lint": "prettier --check cypress",
     "lint:fix": "prettier --write cypress"
   },
