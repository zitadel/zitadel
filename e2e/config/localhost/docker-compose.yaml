--- conflicted
+++ resolved
@@ -30,15 +30,10 @@
 
   db:
     restart: 'always'
-<<<<<<< HEAD
-    image: 'cockroachdb/cockroach:latest-v24.3'
-    command: 'start-single-node --insecure --http-addr :9090'
-=======
     image: 'postgres:17-alpine'
     environment:
       - POSTGRES_USER=postgres
       - POSTGRES_PASSWORD=postgres
->>>>>>> cf3f0223
     healthcheck:
       test: ["CMD-SHELL", "pg_isready", "-d", "zitadel", "-U", "postgres"]
       interval: '10s'
