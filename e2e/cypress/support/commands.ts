<<<<<<< HEAD
import 'cypress-wait-until';
//
//namespace Cypress {
//    interface Chainable {
//        /**
//         * Custom command that authenticates a user.
//         *
//         * @example cy.consolelogin('hodor', 'hodor1234')
//         */
//        consolelogin(username: string, password: string): void
//    }
//}
//
//Cypress.Commands.add('consolelogin', { prevSubject: false }, (username: string, password: string) => {
//
//    window.sessionStorage.removeItem("zitadel:access_token")
//    cy.visit(Cypress.config('baseUrl')/ui/console).then(() => {
//        // fill the fields and push button
//        cy.get('#loginName').type(username, { log: false })
//        cy.get('#submit-button').click()
//        cy.get('#password').type(password, { log: false })
//        cy.get('#submit-button').click()
//        cy.location('pathname', {timeout: 5 * 1000}).should('eq', '/');
//    })
//})
//

interface ShouldNotExistOptions {
    selector?: string
    timeout?: number
=======
/*
namespace Cypress {
    interface Chainable {
*/
/**
 * Custom command that authenticates a user.
 *
 * @example cy.consolelogin('hodor', 'hodor1234')
 */
/*        consolelogin(username: string, password: string): void
    }
>>>>>>> fc4f4096
}

declare global {
    namespace Cypress {
        interface Chainable {
            /**
             * Custom command that asserts on clipboard text.
             *
             * @example cy.clipboardMatches('hodor', 'hodor1234')
             */
            clipboardMatches(pattern: RegExp | string): Cypress.Chainable<null>

            /**
             * Custom command that waits until the selector finds zero elements.
             * If no selector is provided, shouldNotExists tries to defer the
             * selector from the previous JQuery subject.
             */
             shouldNotExist(options?: ShouldNotExistOptions): Cypress.Chainable<null>
             shouldNotExist(subject?: Cypress.JQueryWithSelector, options?: ShouldNotExistOptions): Cypress.Chainable<null>
        }
    }
}

Cypress.Commands.add("clipboardMatches", { prevSubject: false }, (pattern: RegExp | string) => {
    /* doesn't work reliably
    return cy.window()
        .then(win => {
            win.focus()
            return cy.waitUntil(() => win.navigator.clipboard.readText()
                .then(clipboadText => {
                    win.focus()
                    const matches = typeof pattern === "string"
                    ? clipboadText.includes(pattern)
                    : pattern.test(clipboadText)
                    if (!matches) {
                        cy.log(`text in clipboard ${clipboadText} doesn't match the pattern ${pattern}, yet`)
                    }
                    return matches
                })
            )
        })
        .then(() => null)
    */
})

Cypress.Commands.add("shouldNotExist", { prevSubject: ['optional', 'element'] }, (subject?: Cypress.JQueryWithSelector, options?: ShouldNotExistOptions) => {
    return cy.waitUntil(
        () => {
            return Cypress.$(options?.selector || subject?.selector).length === 0
        },
        { timeout:
            typeof options?.timeout === 'number'
            ? options.timeout
            : 500
        },
    )
})<|MERGE_RESOLUTION|>--- conflicted
+++ resolved
@@ -1,4 +1,3 @@
-<<<<<<< HEAD
 import 'cypress-wait-until';
 //
 //namespace Cypress {
@@ -27,46 +26,33 @@
 //
 
 interface ShouldNotExistOptions {
-    selector?: string
-    timeout?: number
-=======
-/*
-namespace Cypress {
-    interface Chainable {
-*/
-/**
- * Custom command that authenticates a user.
- *
- * @example cy.consolelogin('hodor', 'hodor1234')
- */
-/*        consolelogin(username: string, password: string): void
-    }
->>>>>>> fc4f4096
+  selector?: string;
+  timeout?: number;
 }
 
 declare global {
-    namespace Cypress {
-        interface Chainable {
-            /**
-             * Custom command that asserts on clipboard text.
-             *
-             * @example cy.clipboardMatches('hodor', 'hodor1234')
-             */
-            clipboardMatches(pattern: RegExp | string): Cypress.Chainable<null>
+  namespace Cypress {
+    interface Chainable {
+      /**
+       * Custom command that asserts on clipboard text.
+       *
+       * @example cy.clipboardMatches('hodor', 'hodor1234')
+       */
+      clipboardMatches(pattern: RegExp | string): Cypress.Chainable<null>;
 
-            /**
-             * Custom command that waits until the selector finds zero elements.
-             * If no selector is provided, shouldNotExists tries to defer the
-             * selector from the previous JQuery subject.
-             */
-             shouldNotExist(options?: ShouldNotExistOptions): Cypress.Chainable<null>
-             shouldNotExist(subject?: Cypress.JQueryWithSelector, options?: ShouldNotExistOptions): Cypress.Chainable<null>
-        }
+      /**
+       * Custom command that waits until the selector finds zero elements.
+       * If no selector is provided, shouldNotExists tries to defer the
+       * selector from the previous JQuery subject.
+       */
+      shouldNotExist(options?: ShouldNotExistOptions): Cypress.Chainable<null>;
+      shouldNotExist(subject?: Cypress.JQueryWithSelector, options?: ShouldNotExistOptions): Cypress.Chainable<null>;
     }
+  }
 }
 
-Cypress.Commands.add("clipboardMatches", { prevSubject: false }, (pattern: RegExp | string) => {
-    /* doesn't work reliably
+Cypress.Commands.add('clipboardMatches', { prevSubject: false }, (pattern: RegExp | string) => {
+  /* doesn't work reliably
     return cy.window()
         .then(win => {
             win.focus()
@@ -85,17 +71,17 @@
         })
         .then(() => null)
     */
-})
+});
 
-Cypress.Commands.add("shouldNotExist", { prevSubject: ['optional', 'element'] }, (subject?: Cypress.JQueryWithSelector, options?: ShouldNotExistOptions) => {
+Cypress.Commands.add(
+  'shouldNotExist',
+  { prevSubject: ['optional', 'element'] },
+  (subject?: Cypress.JQueryWithSelector, options?: ShouldNotExistOptions) => {
     return cy.waitUntil(
-        () => {
-            return Cypress.$(options?.selector || subject?.selector).length === 0
-        },
-        { timeout:
-            typeof options?.timeout === 'number'
-            ? options.timeout
-            : 500
-        },
-    )
-})+      () => {
+        return Cypress.$(options?.selector || subject?.selector).length === 0;
+      },
+      { timeout: typeof options?.timeout === 'number' ? options.timeout : 500 },
+    );
+  },
+);