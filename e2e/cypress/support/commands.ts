--- conflicted
+++ resolved
@@ -77,13 +77,6 @@
     */
 });
 
-<<<<<<< HEAD
-Cypress.Commands.add('shouldNotExist', { prevSubject: false }, (options?: ShouldNotExistOptions) => {
-  return cy.waitUntil(() => Cypress.$(options?.selector).length === 0, {
-    errorMsg: () => `Timed out while waiting for element to not exist: ${Cypress.$(options?.selector).text()}`,
-    timeout: typeof options?.timeout === 'number' ? options.timeout : 500,
-  });
-=======
 Cypress.Commands.add('shouldNotExist', { prevSubject: false }, (options: ShouldNotExistOptions) => {
   if (!options.timeout) {
     const elements = Cypress.$(options.selector);
@@ -112,5 +105,4 @@
   cy.get('.data-e2e-message');
   cy.shouldNotExist({ selector: '.data-e2e-failure' });
   cy.get('.data-e2e-success');
->>>>>>> 5651f986
 });