import { apiCallProperties } from './apiauth';

<<<<<<< HEAD
// Entity is an object but not a function
type Entity =
    { [k: string]: any }
    & ({ bind?: never }
        | { call?: never });

export function ensureSomething(api: apiCallProperties, searchPath: string, find: (entity: Entity) => boolean, apiPath: (entity: Entity) => string, method: string, body: Entity, expectEntity: (entity: Entity) => boolean): Cypress.Chainable<number> {
    return searchSomething(api, searchPath, find).then(sRes => {
        if (expectEntity(sRes.entity)) {
            return cy.wrap({
                id: sRes?.entity?.id,
                initialSequence: 0
            })
        }

        const req = {
            method: method,
            url: `${api.mgntBaseURL}${apiPath(sRes.entity)}`,
            headers: {
                Authorization: api.authHeader
            },
            body: body,
            failOnStatusCode: false,
            followRedirect: false,
        }

        return cy.request(req).then(cRes => {
            expect(cRes.status).to.equal(200)
            return {
                id: cRes.body.id,
                initialSequence: sRes.sequence
            }
        })
    }).then((data) => {
        awaitDesired(90, expectEntity, data.initialSequence, api, searchPath, find)
        return cy.wrap<number>(data.id)
=======
export function ensureSomethingExists(
  api: apiCallProperties,
  searchPath: string,
  find: (entity: any) => boolean,
  createPath: string,
  body: any,
): Cypress.Chainable<number> {
  return searchSomething(api, searchPath, find)
    .then((sRes) => {
      if (sRes.entity) {
        return cy.wrap({
          id: sRes.entity.id,
          initialSequence: 0,
        });
      }
      return cy
        .request({
          method: 'POST',
          url: `${api.mgntBaseURL}${createPath}`,
          headers: {
            Authorization: api.authHeader,
          },
          body: body,
          failOnStatusCode: false,
          followRedirect: false,
        })
        .then((cRes) => {
          expect(cRes.status).to.equal(200);
          return {
            id: cRes.body.id,
            initialSequence: sRes.sequence,
          };
        });
>>>>>>> fc4f4096
    })
    .then((data) => {
      awaitDesired(90, (entity) => !!entity, data.initialSequence, api, searchPath, find);
      return cy.wrap<number>(data.id);
    });
}

<<<<<<< HEAD
export function ensureSomethingExists(api: apiCallProperties, searchPath: string, find: (entity: Entity) => boolean, createPath: string, body: Entity): Cypress.Chainable<number> {
    return ensureSomething(api, searchPath, find, () => createPath, 'POST', body, entity => !!entity)
}

export function ensureSomethingDoesntExist(api: apiCallProperties, searchPath: string, find: (entity: Entity) => boolean, deletePath: (entity: Entity) => string): Cypress.Chainable<null> {
    return ensureSomething(api, searchPath, find, deletePath, 'DELETE', null, entity => !entity)
        .then(() => {return null })
}

type SearchResult = {
    entity: Entity
    sequence: number
}

export function searchSomething(api: apiCallProperties, searchPath: string, find: (entity: Entity) => boolean): Cypress.Chainable<SearchResult> {

    return cy.request({
        method: 'POST',
        url: `${api.mgntBaseURL}${searchPath}`,
        headers: {
            Authorization: api.authHeader
        },
    }).then(res => {
        return {
            entity: res.body.result?.find(find) || null,
            sequence: res.body.details.processedSequence
        }
=======
export function ensureSomethingDoesntExist(
  api: apiCallProperties,
  searchPath: string,
  find: (entity: any) => boolean,
  deletePath: (entity: any) => string,
): Cypress.Chainable<null> {
  return searchSomething(api, searchPath, find)
    .then((sRes) => {
      if (!sRes.entity) {
        return cy.wrap(0);
      }
      return cy
        .request({
          method: 'DELETE',
          url: `${api.mgntBaseURL}${deletePath(sRes.entity)}`,
          headers: {
            Authorization: api.authHeader,
          },
          failOnStatusCode: false,
        })
        .then((dRes) => {
          expect(dRes.status).to.equal(200);
          return sRes.sequence;
        });
    })
    .then((initialSequence) => {
      awaitDesired(90, (entity) => !entity, initialSequence, api, searchPath, find);
      return null;
    });
}

type SearchResult = {
  entity: any;
  sequence: number;
};

function searchSomething(
  api: apiCallProperties,
  searchPath: string,
  find: (entity: any) => boolean,
): Cypress.Chainable<SearchResult> {
  return cy
    .request({
      method: 'POST',
      url: `${api.mgntBaseURL}${searchPath}`,
      headers: {
        Authorization: api.authHeader,
      },
>>>>>>> fc4f4096
    })
    .then((res) => {
      return {
        entity: res.body.result?.find(find) || null,
        sequence: res.body.details.processedSequence,
      };
    });
}

<<<<<<< HEAD
function awaitDesired(trials: number, expectEntity: (entity: Entity) => boolean, initialSequence: number, api: apiCallProperties, searchPath: string, find: (entity: Entity) => boolean) {
    searchSomething(api, searchPath, find).then(resp => {
        const foundExpectedEntity = expectEntity(resp.entity)
        const foundExpectedSequence = resp.sequence > initialSequence
=======
function awaitDesired(
  trials: number,
  expectEntity: (entity: any) => boolean,
  initialSequence: number,
  api: apiCallProperties,
  searchPath: string,
  find: (entity: any) => boolean,
) {
  searchSomething(api, searchPath, find).then((resp) => {
    const foundExpectedEntity = expectEntity(resp.entity);
    const foundExpectedSequence = resp.sequence > initialSequence;
>>>>>>> fc4f4096

    if (!foundExpectedEntity || !foundExpectedSequence) {
      expect(trials, `trying ${trials} more times`).to.be.greaterThan(0);
      cy.wait(1000);
      awaitDesired(trials - 1, expectEntity, initialSequence, api, searchPath, find);
    }
  });
}<|MERGE_RESOLUTION|>--- conflicted
+++ resolved
@@ -1,77 +1,48 @@
 import { apiCallProperties } from './apiauth';
 
-<<<<<<< HEAD
 // Entity is an object but not a function
-type Entity =
-    { [k: string]: any }
-    & ({ bind?: never }
-        | { call?: never });
+type Entity = { [k: string]: any } & ({ bind?: never } | { call?: never });
 
-export function ensureSomething(api: apiCallProperties, searchPath: string, find: (entity: Entity) => boolean, apiPath: (entity: Entity) => string, method: string, body: Entity, expectEntity: (entity: Entity) => boolean): Cypress.Chainable<number> {
-    return searchSomething(api, searchPath, find).then(sRes => {
-        if (expectEntity(sRes.entity)) {
-            return cy.wrap({
-                id: sRes?.entity?.id,
-                initialSequence: 0
-            })
-        }
-
-        const req = {
-            method: method,
-            url: `${api.mgntBaseURL}${apiPath(sRes.entity)}`,
-            headers: {
-                Authorization: api.authHeader
-            },
-            body: body,
-            failOnStatusCode: false,
-            followRedirect: false,
-        }
-
-        return cy.request(req).then(cRes => {
-            expect(cRes.status).to.equal(200)
-            return {
-                id: cRes.body.id,
-                initialSequence: sRes.sequence
-            }
-        })
-    }).then((data) => {
-        awaitDesired(90, expectEntity, data.initialSequence, api, searchPath, find)
-        return cy.wrap<number>(data.id)
-=======
-export function ensureSomethingExists(
+export function ensureSomething(
   api: apiCallProperties,
   searchPath: string,
-  find: (entity: any) => boolean,
-  createPath: string,
-  body: any,
+  find: (entity: Entity) => boolean,
+  apiPath: (entity: Entity) => string,
+  method: string,
+  body: Entity,
+  expectEntity: (entity: Entity) => boolean,
 ): Cypress.Chainable<number> {
   return searchSomething(api, searchPath, find)
     .then((sRes) => {
-      if (sRes.entity) {
+      if (expectEntity(sRes.entity)) {
         return cy.wrap({
-          id: sRes.entity.id,
+          id: sRes?.entity?.id,
           initialSequence: 0,
         });
       }
-      return cy
-        .request({
-          method: 'POST',
-          url: `${api.mgntBaseURL}${createPath}`,
-          headers: {
-            Authorization: api.authHeader,
-          },
-          body: body,
-          failOnStatusCode: false,
-          followRedirect: false,
-        })
-        .then((cRes) => {
-          expect(cRes.status).to.equal(200);
-          return {
-            id: cRes.body.id,
-            initialSequence: sRes.sequence,
-          };
-        });
->>>>>>> fc4f4096
+
+      const req = {
+        method: method,
+        url: `${api.mgntBaseURL}${apiPath(sRes.entity)}`,
+        headers: {
+          Authorization: api.authHeader,
+        },
+        body: body,
+        failOnStatusCode: false,
+        followRedirect: false,
+      };
+
+      return cy.request(req).then((cRes) => {
+        expect(cRes.status).to.equal(200);
+        return {
+          id: cRes.body.id,
+          initialSequence: sRes.sequence,
+        };
+      });
+    })
+    .then((data) => {
+      awaitDesired(90, expectEntity, data.initialSequence, api, searchPath, find);
+      return cy.wrap<number>(data.id);
     })
     .then((data) => {
       awaitDesired(90, (entity) => !!entity, data.initialSequence, api, searchPath, find);
@@ -79,75 +50,44 @@
     });
 }
 
-<<<<<<< HEAD
-export function ensureSomethingExists(api: apiCallProperties, searchPath: string, find: (entity: Entity) => boolean, createPath: string, body: Entity): Cypress.Chainable<number> {
-    return ensureSomething(api, searchPath, find, () => createPath, 'POST', body, entity => !!entity)
+export function ensureSomethingExists(
+  api: apiCallProperties,
+  searchPath: string,
+  find: (entity: Entity) => boolean,
+  createPath: string,
+  body: Entity,
+): Cypress.Chainable<number> {
+  return ensureSomething(
+    api,
+    searchPath,
+    find,
+    () => createPath,
+    'POST',
+    body,
+    (entity) => !!entity,
+  );
 }
 
-export function ensureSomethingDoesntExist(api: apiCallProperties, searchPath: string, find: (entity: Entity) => boolean, deletePath: (entity: Entity) => string): Cypress.Chainable<null> {
-    return ensureSomething(api, searchPath, find, deletePath, 'DELETE', null, entity => !entity)
-        .then(() => {return null })
+export function ensureSomethingDoesntExist(
+  api: apiCallProperties,
+  searchPath: string,
+  find: (entity: Entity) => boolean,
+  deletePath: (entity: Entity) => string,
+): Cypress.Chainable<null> {
+  return ensureSomething(api, searchPath, find, deletePath, 'DELETE', null, (entity) => !entity).then(() => {
+    return null;
+  });
 }
 
 type SearchResult = {
-    entity: Entity
-    sequence: number
-}
-
-export function searchSomething(api: apiCallProperties, searchPath: string, find: (entity: Entity) => boolean): Cypress.Chainable<SearchResult> {
-
-    return cy.request({
-        method: 'POST',
-        url: `${api.mgntBaseURL}${searchPath}`,
-        headers: {
-            Authorization: api.authHeader
-        },
-    }).then(res => {
-        return {
-            entity: res.body.result?.find(find) || null,
-            sequence: res.body.details.processedSequence
-        }
-=======
-export function ensureSomethingDoesntExist(
-  api: apiCallProperties,
-  searchPath: string,
-  find: (entity: any) => boolean,
-  deletePath: (entity: any) => string,
-): Cypress.Chainable<null> {
-  return searchSomething(api, searchPath, find)
-    .then((sRes) => {
-      if (!sRes.entity) {
-        return cy.wrap(0);
-      }
-      return cy
-        .request({
-          method: 'DELETE',
-          url: `${api.mgntBaseURL}${deletePath(sRes.entity)}`,
-          headers: {
-            Authorization: api.authHeader,
-          },
-          failOnStatusCode: false,
-        })
-        .then((dRes) => {
-          expect(dRes.status).to.equal(200);
-          return sRes.sequence;
-        });
-    })
-    .then((initialSequence) => {
-      awaitDesired(90, (entity) => !entity, initialSequence, api, searchPath, find);
-      return null;
-    });
-}
-
-type SearchResult = {
-  entity: any;
+  entity: Entity;
   sequence: number;
 };
 
-function searchSomething(
+export function searchSomething(
   api: apiCallProperties,
   searchPath: string,
-  find: (entity: any) => boolean,
+  find: (entity: Entity) => boolean,
 ): Cypress.Chainable<SearchResult> {
   return cy
     .request({
@@ -156,7 +96,12 @@
       headers: {
         Authorization: api.authHeader,
       },
->>>>>>> fc4f4096
+    })
+    .then((res) => {
+      return {
+        entity: res.body.result?.find(find) || null,
+        sequence: res.body.details.processedSequence,
+      };
     })
     .then((res) => {
       return {
@@ -166,24 +111,17 @@
     });
 }
 
-<<<<<<< HEAD
-function awaitDesired(trials: number, expectEntity: (entity: Entity) => boolean, initialSequence: number, api: apiCallProperties, searchPath: string, find: (entity: Entity) => boolean) {
-    searchSomething(api, searchPath, find).then(resp => {
-        const foundExpectedEntity = expectEntity(resp.entity)
-        const foundExpectedSequence = resp.sequence > initialSequence
-=======
 function awaitDesired(
   trials: number,
-  expectEntity: (entity: any) => boolean,
+  expectEntity: (entity: Entity) => boolean,
   initialSequence: number,
   api: apiCallProperties,
   searchPath: string,
-  find: (entity: any) => boolean,
+  find: (entity: Entity) => boolean,
 ) {
   searchSomething(api, searchPath, find).then((resp) => {
     const foundExpectedEntity = expectEntity(resp.entity);
     const foundExpectedSequence = resp.sequence > initialSequence;
->>>>>>> fc4f4096
 
     if (!foundExpectedEntity || !foundExpectedSequence) {
       expect(trials, `trying ${trials} more times`).to.be.greaterThan(0);
