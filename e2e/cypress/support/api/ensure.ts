--- conflicted
+++ resolved
@@ -34,11 +34,7 @@
             }
         })
     }).then((data) => {
-<<<<<<< HEAD
-        awaitDesired(30, expectEntity, data.initialSequence, api, searchPath, find)
-=======
-        awaitDesired(90, (entity) => !!entity, data.initialSequence, api, searchPath, find)
->>>>>>> 49396c46
+        awaitDesired(90, expectEntity, data.initialSequence, api, searchPath, find)
         return cy.wrap<number>(data.id)
     })
 }
@@ -47,31 +43,9 @@
     return ensureSomething(api, searchPath, find, () => createPath, 'POST', body, entity => !!entity)
 }
 
-<<<<<<< HEAD
 export function ensureSomethingDoesntExist(api: apiCallProperties, searchPath: string, find: (entity: Entity) => boolean, deletePath: (entity: Entity) => string): Cypress.Chainable<null> {
     return ensureSomething(api, searchPath, find, deletePath, 'DELETE', null, entity => !entity)
-        .then(() => { return null })
-=======
-    return searchSomething(api, searchPath, find).then(sRes => {
-        if (!sRes.entity) {
-            return cy.wrap(0)
-        }
-        return cy.request({
-            method: 'DELETE',
-            url: `${api.mgntBaseURL}${deletePath(sRes.entity)}`,
-            headers: {
-                Authorization: api.authHeader
-            },
-            failOnStatusCode: false
-        }).then((dRes) => {
-            expect(dRes.status).to.equal(200)
-            return sRes.sequence
-        })
-    }).then((initialSequence) => {
-        awaitDesired(90, (entity) => !entity , initialSequence, api, searchPath, find)
-        return null
-    })
->>>>>>> 49396c46
+        .then(() => {return null })
 }
 
 type SearchResult = {
