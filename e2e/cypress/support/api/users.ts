--- conflicted
+++ resolved
@@ -1,10 +1,5 @@
-<<<<<<< HEAD
-import { apiCallProperties } from './apiauth';
-import { ensureSomethingDoesntExist, ensureSomethingExists, getSomething } from './ensure';
-=======
-import { ensureItemDoesntExist, ensureItemExists } from './ensure';
+import { ensureItemDoesntExist, ensureItemExists, getSomething } from './ensure';
 import { API } from './types';
->>>>>>> 48f535af
 
 export function ensureHumanUserExists(api: API, username: string): Cypress.Chainable<number> {
   return ensureItemExists(
@@ -55,7 +50,7 @@
   );
 }
 
-export function ensureUserMetadataExists(api: apiCallProperties, userId: string, key: string): Cypress.Chainable<number> {
+export function ensureUserMetadataExists(api: API, userId: string, key: string): Cypress.Chainable<number> {
   return getSomething(api, `users/${userId}/metadata/${key}`, (metadata: any) => metadata.key === key).then((sRes) => {
     if (sRes.entity) {
       return;
@@ -63,7 +58,7 @@
   });
 }
 
-export function ensureUserMetadataDoesntExist(api: apiCallProperties, userId: string, key: string): Cypress.Chainable<null> {
+export function ensureUserMetadataDoesntExist(api: API, userId: string, key: string): Cypress.Chainable<null> {
   return getSomething(api, `users/${userId}/metadata/${key}`, (metadata: any) => metadata.key === key).then((sRes) => {
     if (sRes.entity) {
       return;
