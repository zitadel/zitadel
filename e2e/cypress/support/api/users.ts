import { apiCallProperties } from './apiauth';
import { ensureSomethingDoesntExist, ensureSomethingExists } from './ensure';

export function ensureHumanUserExists(api: apiCallProperties, username: string): Cypress.Chainable<number> {
<<<<<<< HEAD

    return ensureSomethingExists(
        api,
        'users/_search',
        (user: any) => user.userName === username,
        'users/human',
        {
            user_name: username,
            profile: {
                first_name: 'e2efirstName',
                last_name: 'e2elastName',
            },
            email: {
                email: 'e2e@email.ch',
            },
            phone: {
                phone: '+41 123456789',

            }
        },
    )
}

export function ensureMachineUserExists(api: apiCallProperties, username: string): Cypress.Chainable<number> {

    return ensureSomethingExists(
        api,
        'users/_search',
        (user: any) => user.userName === username,
        'users/machine',
        {
            user_name: username,
            name: 'e2emachinename',
            description: 'e2emachinedescription',
        },
    )
=======
  return ensureSomethingExists(api, 'users/_search', (user: any) => user.userName === username, 'users/human', {
    user_name: username,
    profile: {
      first_name: 'e2efirstName',
      last_name: 'e2elastName',
    },
    email: {
      email: 'e2e@email.ch',
    },
    phone: {
      phone: '+41 123456789',
    },
  });
}

export function ensureMachineUserExists(api: apiCallProperties, username: string): Cypress.Chainable<number> {
  return ensureSomethingExists(api, 'users/_search', (user: any) => user.userName === username, 'users/machine', {
    user_name: username,
    name: 'e2emachinename',
    description: 'e2emachinedescription',
  });
>>>>>>> fc4f4096
}

export function ensureUserDoesntExist(api: apiCallProperties, username: string): Cypress.Chainable<null> {
  return ensureSomethingDoesntExist(
    api,
    'users/_search',
    (user: any) => user.userName === username,
    (user) => `users/${user.id}`,
  );
}<|MERGE_RESOLUTION|>--- conflicted
+++ resolved
@@ -2,44 +2,6 @@
 import { ensureSomethingDoesntExist, ensureSomethingExists } from './ensure';
 
 export function ensureHumanUserExists(api: apiCallProperties, username: string): Cypress.Chainable<number> {
-<<<<<<< HEAD
-
-    return ensureSomethingExists(
-        api,
-        'users/_search',
-        (user: any) => user.userName === username,
-        'users/human',
-        {
-            user_name: username,
-            profile: {
-                first_name: 'e2efirstName',
-                last_name: 'e2elastName',
-            },
-            email: {
-                email: 'e2e@email.ch',
-            },
-            phone: {
-                phone: '+41 123456789',
-
-            }
-        },
-    )
-}
-
-export function ensureMachineUserExists(api: apiCallProperties, username: string): Cypress.Chainable<number> {
-
-    return ensureSomethingExists(
-        api,
-        'users/_search',
-        (user: any) => user.userName === username,
-        'users/machine',
-        {
-            user_name: username,
-            name: 'e2emachinename',
-            description: 'e2emachinedescription',
-        },
-    )
-=======
   return ensureSomethingExists(api, 'users/_search', (user: any) => user.userName === username, 'users/human', {
     user_name: username,
     profile: {
@@ -61,7 +23,6 @@
     name: 'e2emachinename',
     description: 'e2emachinedescription',
   });
->>>>>>> fc4f4096
 }
 
 export function ensureUserDoesntExist(api: apiCallProperties, username: string): Cypress.Chainable<null> {
