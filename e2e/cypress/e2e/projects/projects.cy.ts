import { apiAuth } from '../../support/api/apiauth';
import { ensureProjectDoesntExist, ensureProjectExists } from '../../support/api/projects';

<<<<<<< HEAD
describe("projects", () => {

  beforeEach(() => {
    apiAuth().as("api")
  })

  const testProjectNameCreate = "e2eprojectcreate";
  const testProjectNameDeleteList = "e2eprojectdeletelist";
  const testProjectNameDeleteGrid = "e2eprojectdeletegrid";

  describe("add project", () => {
    beforeEach(`ensure it doesn't exist already`, function() {
      ensureProjectDoesntExist(this.api, testProjectNameCreate);
      cy.visit(`/projects`);
    });

    it("should add a project", () => {
      cy.get(".add-project-button")
        .click({ force: true });
      cy.get("input")
        .type(testProjectNameCreate);
      cy.get('[data-e2e="continue-button"]')
        .click();
      cy.get(".data-e2e-success");
      cy.wait(200);
      cy.get(".data-e2e-failure", { timeout: 0 })
        .should("not.exist");
=======
describe('projects', () => {
  const testProjectNameCreate = 'e2eprojectcreate';
  const testProjectNameDeleteList = 'e2eprojectdeletelist';
  const testProjectNameDeleteGrid = 'e2eprojectdeletegrid';

  describe('add project', () => {
    beforeEach(`ensure it doesn't exist already`, () => {
      apiAuth().then((api) => {
        ensureProjectDoesntExist(api, testProjectNameCreate);
      });
      cy.visit(`/projects`);
    });

    it('should add a project', () => {
      cy.get('.add-project-button').click({ force: true });
      cy.get('input').type(testProjectNameCreate);
      cy.get('[data-e2e="continue-button"]').click();
      cy.get('.data-e2e-success');
      cy.wait(200);
      cy.get('.data-e2e-failure', { timeout: 0 }).should('not.exist');
>>>>>>> fc4f4096
    });

    it("should configure a project to assert roles on authentication")
  });

<<<<<<< HEAD
  describe("edit project", () => {
    beforeEach("ensure it exists", function() {
      ensureProjectExists(this.api, testProjectNameDeleteList);
      cy.visit(`/projects`);
    });

    describe("remove project", () => {

      beforeEach("ensure it exists", function() {
        ensureProjectExists(this.api, testProjectNameDeleteGrid);
        cy.visit(`/projects`);
      });

      it("removes the project from list view", () => {
        cy.get('[data-e2e="toggle-grid"]')
          .click();
=======
  describe('remove project', () => {
    describe('list view', () => {
      beforeEach('ensure it exists', () => {
        apiAuth().then((api) => {
          ensureProjectExists(api, testProjectNameDeleteList);
        });
        cy.visit(`/projects`);
      });

      it('removes the project', () => {
        cy.get('[data-e2e="toggle-grid"]').click();
>>>>>>> fc4f4096
        cy.get('[data-e2e="timestamp"]');
        cy.contains('tr', testProjectNameDeleteList, { timeout: 1000 })
          .find('[data-e2e="delete-project-button"]')
          .click({ force: true });
<<<<<<< HEAD
        cy.get('[data-e2e="confirm-dialog-input"]')
          .focus()
          .type(testProjectNameDeleteList);
        cy.get('[data-e2e="confirm-dialog-button"]')
          .click();
        cy.get(".data-e2e-success");
        cy.wait(200);
        cy.get(".data-e2e-failure", { timeout: 0 })
          .should("not.exist");
      });

      it("removes the project from grid view", () => {
        cy.contains('[data-e2e="grid-card"]', testProjectNameDeleteGrid)
          .find('[data-e2e="delete-project-button"]')
          .click({force: true});
        cy.get('[data-e2e="confirm-dialog-input"]')
          .focus()
          .type(testProjectNameDeleteGrid);
        cy.get('[data-e2e="confirm-dialog-button"]')
          .click();
        cy.get(".data-e2e-success");
        cy.wait(200);
        cy.get(".data-e2e-failure", { timeout: 0 })
          .should("not.exist");
=======
        cy.get('[data-e2e="confirm-dialog-input"]').focus().type(testProjectNameDeleteList);
        cy.get('[data-e2e="confirm-dialog-button"]').click();
        cy.get('.data-e2e-success');
        cy.wait(200);
        cy.get('.data-e2e-failure', { timeout: 0 }).should('not.exist');
      });
    });

    describe('grid view', () => {
      beforeEach('ensure it exists', () => {
        apiAuth().then((api) => {
          ensureProjectExists(api, testProjectNameDeleteGrid);
        });
        cy.visit(`/projects`);
      });

      it('removes the project', () => {
        cy.contains('[data-e2e="grid-card"]', testProjectNameDeleteGrid)
          .find('[data-e2e="delete-project-button"]')
          .click({ force: true });
        cy.get('[data-e2e="confirm-dialog-input"]').focus().type(testProjectNameDeleteGrid);
        cy.get('[data-e2e="confirm-dialog-button"]').click();
        cy.get('.data-e2e-success');
        cy.wait(200);
        cy.get('.data-e2e-failure', { timeout: 0 }).should('not.exist');
>>>>>>> fc4f4096
      });
      });

      it("should add a project manager")
      it("should remove a project manager")
    })
});<|MERGE_RESOLUTION|>--- conflicted
+++ resolved
@@ -1,45 +1,18 @@
 import { apiAuth } from '../../support/api/apiauth';
 import { ensureProjectDoesntExist, ensureProjectExists } from '../../support/api/projects';
 
-<<<<<<< HEAD
-describe("projects", () => {
+describe('projects', () => {
+  beforeEach(() => {
+    apiAuth().as('api');
+  });
 
-  beforeEach(() => {
-    apiAuth().as("api")
-  })
-
-  const testProjectNameCreate = "e2eprojectcreate";
-  const testProjectNameDeleteList = "e2eprojectdeletelist";
-  const testProjectNameDeleteGrid = "e2eprojectdeletegrid";
-
-  describe("add project", () => {
-    beforeEach(`ensure it doesn't exist already`, function() {
-      ensureProjectDoesntExist(this.api, testProjectNameCreate);
-      cy.visit(`/projects`);
-    });
-
-    it("should add a project", () => {
-      cy.get(".add-project-button")
-        .click({ force: true });
-      cy.get("input")
-        .type(testProjectNameCreate);
-      cy.get('[data-e2e="continue-button"]')
-        .click();
-      cy.get(".data-e2e-success");
-      cy.wait(200);
-      cy.get(".data-e2e-failure", { timeout: 0 })
-        .should("not.exist");
-=======
-describe('projects', () => {
   const testProjectNameCreate = 'e2eprojectcreate';
   const testProjectNameDeleteList = 'e2eprojectdeletelist';
   const testProjectNameDeleteGrid = 'e2eprojectdeletegrid';
 
   describe('add project', () => {
-    beforeEach(`ensure it doesn't exist already`, () => {
-      apiAuth().then((api) => {
-        ensureProjectDoesntExist(api, testProjectNameCreate);
-      });
+    beforeEach(`ensure it doesn't exist already`, function () {
+      ensureProjectDoesntExist(this.api, testProjectNameCreate);
       cy.visit(`/projects`);
     });
 
@@ -50,89 +23,37 @@
       cy.get('.data-e2e-success');
       cy.wait(200);
       cy.get('.data-e2e-failure', { timeout: 0 }).should('not.exist');
->>>>>>> fc4f4096
     });
 
-    it("should configure a project to assert roles on authentication")
+    it('should configure a project to assert roles on authentication');
   });
 
-<<<<<<< HEAD
-  describe("edit project", () => {
-    beforeEach("ensure it exists", function() {
+  describe('edit project', () => {
+    beforeEach('ensure it exists', function () {
       ensureProjectExists(this.api, testProjectNameDeleteList);
       cy.visit(`/projects`);
     });
 
-    describe("remove project", () => {
-
-      beforeEach("ensure it exists", function() {
+    describe('remove project', () => {
+      beforeEach('ensure it exists', function () {
         ensureProjectExists(this.api, testProjectNameDeleteGrid);
         cy.visit(`/projects`);
       });
 
-      it("removes the project from list view", () => {
-        cy.get('[data-e2e="toggle-grid"]')
-          .click();
-=======
-  describe('remove project', () => {
-    describe('list view', () => {
-      beforeEach('ensure it exists', () => {
-        apiAuth().then((api) => {
-          ensureProjectExists(api, testProjectNameDeleteList);
-        });
-        cy.visit(`/projects`);
-      });
-
-      it('removes the project', () => {
+      it('removes the project from list view', () => {
         cy.get('[data-e2e="toggle-grid"]').click();
->>>>>>> fc4f4096
         cy.get('[data-e2e="timestamp"]');
         cy.contains('tr', testProjectNameDeleteList, { timeout: 1000 })
           .find('[data-e2e="delete-project-button"]')
           .click({ force: true });
-<<<<<<< HEAD
-        cy.get('[data-e2e="confirm-dialog-input"]')
-          .focus()
-          .type(testProjectNameDeleteList);
-        cy.get('[data-e2e="confirm-dialog-button"]')
-          .click();
-        cy.get(".data-e2e-success");
-        cy.wait(200);
-        cy.get(".data-e2e-failure", { timeout: 0 })
-          .should("not.exist");
-      });
-
-      it("removes the project from grid view", () => {
-        cy.contains('[data-e2e="grid-card"]', testProjectNameDeleteGrid)
-          .find('[data-e2e="delete-project-button"]')
-          .click({force: true});
-        cy.get('[data-e2e="confirm-dialog-input"]')
-          .focus()
-          .type(testProjectNameDeleteGrid);
-        cy.get('[data-e2e="confirm-dialog-button"]')
-          .click();
-        cy.get(".data-e2e-success");
-        cy.wait(200);
-        cy.get(".data-e2e-failure", { timeout: 0 })
-          .should("not.exist");
-=======
         cy.get('[data-e2e="confirm-dialog-input"]').focus().type(testProjectNameDeleteList);
         cy.get('[data-e2e="confirm-dialog-button"]').click();
         cy.get('.data-e2e-success');
         cy.wait(200);
         cy.get('.data-e2e-failure', { timeout: 0 }).should('not.exist');
       });
-    });
 
-    describe('grid view', () => {
-      beforeEach('ensure it exists', () => {
-        apiAuth().then((api) => {
-          ensureProjectExists(api, testProjectNameDeleteGrid);
-        });
-        cy.visit(`/projects`);
-      });
-
-      it('removes the project', () => {
+      it('removes the project from grid view', () => {
         cy.contains('[data-e2e="grid-card"]', testProjectNameDeleteGrid)
           .find('[data-e2e="delete-project-button"]')
           .click({ force: true });
@@ -141,11 +62,10 @@
         cy.get('.data-e2e-success');
         cy.wait(200);
         cy.get('.data-e2e-failure', { timeout: 0 }).should('not.exist');
->>>>>>> fc4f4096
       });
-      });
+    });
 
-      it("should add a project manager")
-      it("should remove a project manager")
-    })
+    it('should add a project manager');
+    it('should remove a project manager');
+  });
 });