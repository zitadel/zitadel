--- conflicted
+++ resolved
@@ -1,13 +1,7 @@
-<<<<<<< HEAD
-import { ensureHumanIsMember, ensureHumanIsNotMember } from "support/api/members";
-import { ensureHumanUserExists } from "support/api/users";
-import { apiAuth } from "../../support/api/apiauth";
-import { ensureProjectExists, ensureProjectResourceDoesntExist, Roles } from "../../support/api/projects";
-=======
+import { ensureHumanIsMember, ensureHumanIsNotMember } from 'support/api/members';
+import { ensureHumanUserExists } from 'support/api/users';
 import { apiAuth } from '../../support/api/apiauth';
 import { ensureProjectExists, ensureProjectResourceDoesntExist, Roles } from '../../support/api/projects';
->>>>>>> fc4f4096
-
 
 describe('permissions', () => {
   const testProjectName = 'e2eprojectpermission';
@@ -17,221 +11,154 @@
   const testRoleGroup = 'e2eroleundertestgroup';
   const testGrantName = 'e2egrantundertest';
 
-<<<<<<< HEAD
-    beforeEach(() => {
-        apiAuth().as("api")
-    })
+  beforeEach(() => {
+    apiAuth().as('api');
+  });
 
-    describe("management", () => {
+  describe('management', () => {
+    describe('organizations', () => {
+      const testManagerName = 'e2ehumanmanager';
 
-        describe("organizations", () => {
+      beforeEach(function () {
+        ensureHumanUserExists(this.api, testManagerName);
+      });
 
-            const testManagerName = "e2ehumanmanager"
+      describe('add manager', () => {
+        beforeEach(function () {
+          ensureHumanIsNotMember(this.api, testManagerName);
+          cy.visit('/orgs');
+        });
 
-            beforeEach(function () {
-                ensureHumanUserExists(this.api, testManagerName)
-            })
+        it('should add an organization manager', () => {
+          cy.contains('tr', Cypress.env('ORGANIZATION')).click();
+          cy.get('[data-e2e="add-member-button"]').click();
+          cy.get('[data-e2e="add-member-input"]').type(testManagerName);
+          cy.get('[data-e2e="user-option"]').click();
+          cy.contains('[data-e2e="role-checkbox"]', 'Org Owner').click();
+          cy.get('[data-e2e="confirm-add-member-button"]').click();
+          cy.get('.data-e2e-success');
+          cy.contains('[data-e2e="member-avatar"]', 'ee');
+          cy.get('.data-e2e-failure', { timeout: 0 }).should('not.exist');
+        });
+      });
 
-            describe("add manager", () => {
+      describe('edit authorizations', () => {
+        beforeEach(function () {
+          ensureHumanIsMember(this.api, testManagerName, ['ORG_OWNER', 'ORG_OWNER_VIEWER']);
+          cy.visit('/orgs');
+          cy.contains('tr', Cypress.env('ORGANIZATION')).click();
+          cy.contains('[data-e2e="member-avatar"]', 'ee').click();
+          cy.contains('tr', testManagerName).as('managerRow');
+        });
 
-                beforeEach(function() {
-                    ensureHumanIsNotMember(this.api, testManagerName)
-                    cy.visit('/orgs')
-                })
+        it('should remove a manager', () => {
+          cy.get('@managerRow').find('[data-e2e="remove-member-button"]').click({ force: true });
+          cy.get('[data-e2e="confirm-dialog-button"]').click();
+          cy.get('.data-e2e-success');
+          // https://github.com/NoriSte/cypress-wait-until/issues/75#issuecomment-572685623
+          cy.waitUntil(() => Cypress.$(`tr:contains('${testManagerName}')`).length === 0);
+          cy.get('.data-e2e-failure', { timeout: 0 }).should('not.exist');
+        });
 
-                it("should add an organization manager", () => {
-                    cy.contains("tr", Cypress.env("ORGANIZATION"))
-                        .click()
-                    cy.get('[data-e2e="add-member-button"]')
-                        .click()
-                    cy.get('[data-e2e="add-member-input"]')
-                        .type(testManagerName)
-                    cy.get('[data-e2e="user-option"]')
-                        .click()
-                    cy.contains('[data-e2e="role-checkbox"]', "Org Owner")
-                        .click()
-                    cy.get('[data-e2e="confirm-add-member-button"]')
-                        .click()
-                    cy.get(".data-e2e-success");
-                    cy.contains('[data-e2e="member-avatar"]', "ee")
-                    cy.get(".data-e2e-failure", { timeout: 0 })
-                        .should("not.exist");
-                })
-            })
+        describe('roles', () => {
+          it('should remove a managers authorization', () => {
+            cy.get('@managerRow').find('[data-e2e="role"]').should('have.length', 2);
+            cy.get('@managerRow')
+              .contains('[data-e2e="role"]', 'Org Owner Viewer')
+              .find('[data-e2e="remove-role-button"]')
+              .click();
+            cy.get('[data-e2e="confirm-dialog-button"]').click();
+            cy.get('.data-e2e-success');
+            cy.get('@managerRow').find('[data-e2e="remove-role-button"]').should('have.length', 1);
+            cy.get('.data-e2e-failure', { timeout: 0 }).should('not.exist');
+          });
+        });
+      });
+    });
 
-            describe("edit authorizations", () => {
-                beforeEach(function() {
-                    ensureHumanIsMember(this.api, testManagerName, ["ORG_OWNER", "ORG_OWNER_VIEWER"])
-                    cy.visit('/orgs')
-                    cy.contains("tr", Cypress.env("ORGANIZATION"))
-                        .click()
-                    cy.contains('[data-e2e="member-avatar"]', "ee")
-                        .click()
-                    cy.contains("tr", testManagerName)
-                        .as('managerRow')
-                })
+    describe('projects', () => {
+      const testProjectName = 'e2eprojectpermission';
+      const testRoleName = 'e2eroleundertestname';
+      const testRoleDisplay = 'e2eroleundertestdisplay';
+      const testRoleGroup = 'e2eroleundertestgroup';
 
-                it("should remove a manager", () => {
-                    cy.get('@managerRow')
-                        .find('[data-e2e="remove-member-button"]')
-                        .click({force: true})
-                    cy.get('[data-e2e="confirm-dialog-button"]')
-                        .click();
-                    cy.get(".data-e2e-success");
-                    // https://github.com/NoriSte/cypress-wait-until/issues/75#issuecomment-572685623
-                    cy.waitUntil(() => Cypress.$(`tr:contains('${testManagerName}')`).length === 0)
-                    cy.get(".data-e2e-failure", { timeout: 0 })
-                        .should("not.exist");
-                })
+      beforeEach(function () {
+        ensureProjectExists(this.api, testProjectName).as('projectId');
+      });
 
-                describe("roles", () => {
-                    it("should remove a managers authorization", () =>{
-                        cy.get('@managerRow')
-                            .find('[data-e2e="role"]')
-                            .should("have.length", 2)
-                        cy.get('@managerRow')
-                            .contains('[data-e2e="role"]', "Org Owner Viewer")
-                            .find('[data-e2e="remove-role-button"]')
-                            .click()
-                        cy.get('[data-e2e="confirm-dialog-button"]')
-                            .click();
-                        cy.get(".data-e2e-success");
-                        cy.get('@managerRow')
-                            .find('[data-e2e="remove-role-button"]')
-                            .should("have.length", 1)
-                        cy.get(".data-e2e-failure", { timeout: 0 })
-                            .should("not.exist");
-                    })
-                })
-            })
-        })
-=======
-  var projectId: number;
+      describe('managers', () => {
+        it('should add a project manager');
+        it('should remove a project manager');
+      });
 
-  beforeEach(() => {
-    apiAuth().then((apiCalls) => {
-      ensureProjectExists(apiCalls, testProjectName).then((projId) => {
-        projectId = projId;
+      describe('authorizations', () => {
+        it('should add an authorization');
+        it('should remove an authorization');
+      });
+
+      describe('owned projects', () => {
+        describe('roles', () => {
+          beforeEach(function () {
+            ensureProjectResourceDoesntExist(this.api, this.projectId, Roles, testRoleName);
+            cy.visit(`/projects/${this.projectId}?id=roles`);
+          });
+
+          it('should add a role', () => {
+            cy.get('[data-e2e="add-new-role"]').click();
+            cy.get('[formcontrolname="key"]').type(testRoleName);
+            cy.get('[formcontrolname="displayName"]').type(testRoleDisplay);
+            cy.get('[formcontrolname="group"]').type(testRoleGroup);
+            cy.get('[data-e2e="save-button"]').click();
+            cy.get('.data-e2e-success');
+            cy.contains('tr', testRoleName);
+            cy.get('.data-e2e-failure', { timeout: 0 }).should('not.exist');
+          });
+          it('should remove a role');
+        });
+
+        describe('grants', () => {
+          it('should add a grant');
+          it('should remove a grant');
+        });
       });
     });
   });
 
-  describe('add role', () => {
-    beforeEach(() => {
-      apiAuth().then((api) => {
-        ensureProjectResourceDoesntExist(api, projectId, Roles, testRoleName);
-        cy.visit(`/projects/${projectId}?id=roles`);
+  describe('validations', () => {
+    describe('owned projects', () => {
+      describe('no ownership', () => {
+        it('a user without project global ownership can ...');
+        it('a user without project global ownership can not ...');
+      });
+      describe('project owner viewer global', () => {
+        it('a project owner viewer global additionally can ...');
+        it('a project owner viewer global still can not ...');
+      });
+      describe('project owner global', () => {
+        it('a project owner global additionally can ...');
+        it('a project owner global still can not ...');
       });
     });
 
-    it('should add a role', () => {
-      cy.get('[data-e2e="add-new-role"]').click();
-      cy.get('[formcontrolname="key"]').type(testRoleName);
-      cy.get('[formcontrolname="displayName"]').type(testRoleDisplay);
-      cy.get('[formcontrolname="group"]').type(testRoleGroup);
-      cy.get('[data-e2e="save-button"]').click();
-      cy.get('.data-e2e-success');
-      cy.wait(200);
-      cy.get('.data-e2e-failure', { timeout: 0 }).should('not.exist');
+    describe('granted projects', () => {
+      describe('no ownership', () => {
+        it('a user without project grant ownership can ...');
+        it('a user without project grant ownership can not ...');
+      });
+      describe('project grant owner viewer', () => {
+        it('a project grant owner viewer additionally can ...');
+        it('a project grant owner viewer still can not ...');
+      });
+      describe('project grant owner', () => {
+        it('a project grant owner additionally can ...');
+        it('a project grant owner still can not ...');
+      });
+    });
+    describe('organization', () => {
+      describe('org owner', () => {
+        it('a project owner global can ...');
+        it('a project owner global can not ...');
+      });
     });
   });
-});
-/*
->>>>>>> fc4f4096
-
-        describe("projects", () => {
-
-            const testProjectName = 'e2eprojectpermission'
-            const testRoleName = 'e2eroleundertestname'
-            const testRoleDisplay = 'e2eroleundertestdisplay'
-            const testRoleGroup = 'e2eroleundertestgroup'
-
-            beforeEach(function () {
-                ensureProjectExists(this.api, testProjectName)
-                  .as("projectId")
-            })
-
-            describe("managers", () => {
-                it("should add a project manager")
-                it("should remove a project manager")
-            })
-
-            describe("authorizations", () => {
-                it('should add an authorization')
-                it('should remove an authorization')
-            })
-
-            describe("owned projects", () => {
-
-                describe('roles', () => {
-                    beforeEach(function() {
-                        ensureProjectResourceDoesntExist(this.api, this.projectId, Roles, testRoleName)
-                        cy.visit(`/projects/${this.projectId}?id=roles`)
-                    })
-
-                    it('should add a role',  () => {
-                        cy.get('[data-e2e="add-new-role"]')
-                            .click()
-                        cy.get('[formcontrolname="key"]')
-                            .type(testRoleName)
-                        cy.get('[formcontrolname="displayName"]')
-                            .type(testRoleDisplay)
-                        cy.get('[formcontrolname="group"]')
-                            .type(testRoleGroup)
-                        cy.get('[data-e2e="save-button"]')
-                            .click()
-                        cy.get('.data-e2e-success')
-                        cy.contains('tr', testRoleName)
-                        cy.get('.data-e2e-failure', { timeout: 0 })
-                            .should('not.exist')
-                    })
-                    it('should remove a role')
-                })
-
-                describe('grants', () => {
-                    it('should add a grant')
-                    it('should remove a grant')
-                })
-            })
-        })
-    })
-
-    describe('validations', () => {
-
-        describe("owned projects", () => {
-            describe("no ownership", () => {
-                it("a user without project global ownership can ...")
-                it("a user without project global ownership can not ...")
-            })
-            describe("project owner viewer global", () => {
-                it("a project owner viewer global additionally can ...")
-                it("a project owner viewer global still can not ...")
-            })
-            describe("project owner global", () => {
-                it("a project owner global additionally can ...")
-                it("a project owner global still can not ...")
-            })
-        })
-
-        describe("granted projects", () => {
-            describe("no ownership", () => {
-                it("a user without project grant ownership can ...")
-                it("a user without project grant ownership can not ...")
-            })
-            describe("project grant owner viewer", () => {
-                it("a project grant owner viewer additionally can ...")
-                it("a project grant owner viewer still can not ...")
-            })
-            describe("project grant owner", () => {
-                it("a project grant owner additionally can ...")
-                it("a project grant owner still can not ...")
-            })
-        })
-        describe("organization", () => {
-            describe("org owner", () => {
-                it("a project owner global can ...")
-                it("a project owner global can not ...")
-            })
-        })
-    })
-})+});