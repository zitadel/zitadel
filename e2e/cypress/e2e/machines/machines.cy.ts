--- conflicted
+++ resolved
@@ -47,11 +47,7 @@
         .click({ force: true });
       cy.get('[data-e2e="confirm-dialog-input"]')
         .focus()
-<<<<<<< HEAD
         .type(testMachineUserNameRemove);
-=======
-        .type(loginname(testMachineUserNameRemove, Cypress.env('ORGANIZATION')));
->>>>>>> 2bc19f55
       cy.get('[data-e2e="confirm-dialog-button"]').click();
       cy.get('.data-e2e-success');
       cy.wait(200);
