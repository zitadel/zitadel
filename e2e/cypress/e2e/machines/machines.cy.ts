import { apiAuth } from '../../support/api/apiauth';
import { ensureMachineUserExists, ensureUserDoesntExist } from '../../support/api/users';
import { loginname } from '../../support/login/users';

<<<<<<< HEAD
describe("machines", () => {

  beforeEach(() => {
    apiAuth().as("api")
  })

=======
describe('machines', () => {
>>>>>>> fc4f4096
  const machinesPath = `/users?type=machine`;
  const testMachineUserNameAdd = 'e2emachineusernameadd';
  const testMachineUserNameRemove = 'e2emachineusernameremove';

<<<<<<< HEAD
  describe("add", () => {
    beforeEach(`ensure it doesn't exist already`, function() {
      ensureUserDoesntExist(this.api, testMachineUserNameAdd)
      cy.visit(machinesPath);
    });

    it.only("should add a machine", () => {
      cy.get('[data-e2e="create-user-button"]')
        .click();
      cy.url()
        .should("contain", "users/create-machine");
      //force needed due to the prefilled username prefix
      cy.get('[formcontrolname="userName"]')
        .type(testMachineUserNameAdd);
      cy.get('[formcontrolname="name"]')
        .type("e2emachinename");
      cy.get('[formcontrolname="description"]')
        .type("e2emachinedescription");
      cy.get('[data-e2e="create-button"]')
        .click();
      cy.get(".data-e2e-success");
      const loginName = loginname(testMachineUserNameAdd, Cypress.env("ORGANIZATION"))
      cy.contains('[data-e2e="copy-loginname"]', loginName)
        .click()
      cy.clipboardMatches(loginName)
      cy.shouldNotExist({selector: '.data-e2e-failure'})
    });
  });

  describe("edit", () => {
    beforeEach("ensure it exists", function() {
      ensureMachineUserExists(this.api, testMachineUserNameRemove)
      cy.visit(machinesPath);
    });

    it("should delete a machine", () => {
      cy.contains("tr", testMachineUserNameRemove)
        .as("machineUserRow")
=======
  describe('add', () => {
    before(`ensure it doesn't exist already`, () => {
      apiAuth().then((apiCallProperties) => {
        ensureUserDoesntExist(apiCallProperties, testMachineUserNameAdd).then(() => {
          cy.visit(machinesPath);
        });
      });
    });

    it('should add a machine', () => {
      cy.get('[data-e2e="create-user-button"]').click();
      cy.url().should('contain', 'users/create-machine');
      //force needed due to the prefilled username prefix
      cy.get('[formcontrolname="userName"]').type(testMachineUserNameAdd);
      cy.get('[formcontrolname="name"]').type('e2emachinename');
      cy.get('[formcontrolname="description"]').type('e2emachinedescription');
      cy.get('[data-e2e="create-button"]').click();
      cy.get('.data-e2e-success');
      cy.wait(200);
      cy.get('.data-e2e-failure', { timeout: 0 }).should('not.exist');
    });
  });

  describe('remove', () => {
    before('ensure it exists', () => {
      apiAuth().then((api) => {
        ensureMachineUserExists(api, testMachineUserNameRemove).then(() => {
          cy.visit(machinesPath);
        });
      });
    });

    it('should delete a machine', () => {
      cy.contains('tr', testMachineUserNameRemove)
        // doesn't work, need to force click.
        // .trigger('mouseover')
>>>>>>> fc4f4096
        .find('[data-e2e="enabled-delete-button"]')
        .click({ force: true });
      cy.get('[data-e2e="confirm-dialog-input"]')
        .focus()
<<<<<<< HEAD
        .type(loginname(testMachineUserNameRemove, Cypress.env("ORGANIZATION")));
      cy.get('[data-e2e="confirm-dialog-button"]')
        .click();
      cy.get(".data-e2e-success");
      cy.get("$machineUserRow")
        .shouldNotExist()
      cy.shouldNotExist({selector: ".data-e2e-failure"})
=======
        .type(loginname(testMachineUserNameRemove, Cypress.env('ORGANIZATION')));
      cy.get('[data-e2e="confirm-dialog-button"]').click();
      cy.get('.data-e2e-success');
      cy.wait(200);
      cy.get('.data-e2e-failure', { timeout: 0 }).should('not.exist');
>>>>>>> fc4f4096
    });

    it("should create a personal access token")
  });
});<|MERGE_RESOLUTION|>--- conflicted
+++ resolved
@@ -2,70 +2,22 @@
 import { ensureMachineUserExists, ensureUserDoesntExist } from '../../support/api/users';
 import { loginname } from '../../support/login/users';
 
-<<<<<<< HEAD
-describe("machines", () => {
+describe('machines', () => {
+  beforeEach(() => {
+    apiAuth().as('api');
+  });
 
-  beforeEach(() => {
-    apiAuth().as("api")
-  })
-
-=======
-describe('machines', () => {
->>>>>>> fc4f4096
   const machinesPath = `/users?type=machine`;
   const testMachineUserNameAdd = 'e2emachineusernameadd';
   const testMachineUserNameRemove = 'e2emachineusernameremove';
 
-<<<<<<< HEAD
-  describe("add", () => {
-    beforeEach(`ensure it doesn't exist already`, function() {
-      ensureUserDoesntExist(this.api, testMachineUserNameAdd)
+  describe('add', () => {
+    beforeEach(`ensure it doesn't exist already`, function () {
+      ensureUserDoesntExist(this.api, testMachineUserNameAdd);
       cy.visit(machinesPath);
     });
 
-    it.only("should add a machine", () => {
-      cy.get('[data-e2e="create-user-button"]')
-        .click();
-      cy.url()
-        .should("contain", "users/create-machine");
-      //force needed due to the prefilled username prefix
-      cy.get('[formcontrolname="userName"]')
-        .type(testMachineUserNameAdd);
-      cy.get('[formcontrolname="name"]')
-        .type("e2emachinename");
-      cy.get('[formcontrolname="description"]')
-        .type("e2emachinedescription");
-      cy.get('[data-e2e="create-button"]')
-        .click();
-      cy.get(".data-e2e-success");
-      const loginName = loginname(testMachineUserNameAdd, Cypress.env("ORGANIZATION"))
-      cy.contains('[data-e2e="copy-loginname"]', loginName)
-        .click()
-      cy.clipboardMatches(loginName)
-      cy.shouldNotExist({selector: '.data-e2e-failure'})
-    });
-  });
-
-  describe("edit", () => {
-    beforeEach("ensure it exists", function() {
-      ensureMachineUserExists(this.api, testMachineUserNameRemove)
-      cy.visit(machinesPath);
-    });
-
-    it("should delete a machine", () => {
-      cy.contains("tr", testMachineUserNameRemove)
-        .as("machineUserRow")
-=======
-  describe('add', () => {
-    before(`ensure it doesn't exist already`, () => {
-      apiAuth().then((apiCallProperties) => {
-        ensureUserDoesntExist(apiCallProperties, testMachineUserNameAdd).then(() => {
-          cy.visit(machinesPath);
-        });
-      });
-    });
-
-    it('should add a machine', () => {
+    it.only('should add a machine', () => {
       cy.get('[data-e2e="create-user-button"]').click();
       cy.url().should('contain', 'users/create-machine');
       //force needed due to the prefilled username prefix
@@ -74,46 +26,33 @@
       cy.get('[formcontrolname="description"]').type('e2emachinedescription');
       cy.get('[data-e2e="create-button"]').click();
       cy.get('.data-e2e-success');
-      cy.wait(200);
-      cy.get('.data-e2e-failure', { timeout: 0 }).should('not.exist');
+      const loginName = loginname(testMachineUserNameAdd, Cypress.env('ORGANIZATION'));
+      cy.contains('[data-e2e="copy-loginname"]', loginName).click();
+      cy.clipboardMatches(loginName);
+      cy.shouldNotExist({ selector: '.data-e2e-failure' });
     });
   });
 
-  describe('remove', () => {
-    before('ensure it exists', () => {
-      apiAuth().then((api) => {
-        ensureMachineUserExists(api, testMachineUserNameRemove).then(() => {
-          cy.visit(machinesPath);
-        });
-      });
+  describe('edit', () => {
+    beforeEach('ensure it exists', function () {
+      ensureMachineUserExists(this.api, testMachineUserNameRemove);
+      cy.visit(machinesPath);
     });
 
     it('should delete a machine', () => {
       cy.contains('tr', testMachineUserNameRemove)
-        // doesn't work, need to force click.
-        // .trigger('mouseover')
->>>>>>> fc4f4096
+        .as('machineUserRow')
         .find('[data-e2e="enabled-delete-button"]')
         .click({ force: true });
       cy.get('[data-e2e="confirm-dialog-input"]')
         .focus()
-<<<<<<< HEAD
-        .type(loginname(testMachineUserNameRemove, Cypress.env("ORGANIZATION")));
-      cy.get('[data-e2e="confirm-dialog-button"]')
-        .click();
-      cy.get(".data-e2e-success");
-      cy.get("$machineUserRow")
-        .shouldNotExist()
-      cy.shouldNotExist({selector: ".data-e2e-failure"})
-=======
         .type(loginname(testMachineUserNameRemove, Cypress.env('ORGANIZATION')));
       cy.get('[data-e2e="confirm-dialog-button"]').click();
       cy.get('.data-e2e-success');
-      cy.wait(200);
-      cy.get('.data-e2e-failure', { timeout: 0 }).should('not.exist');
->>>>>>> fc4f4096
+      cy.get('$machineUserRow').shouldNotExist();
+      cy.shouldNotExist({ selector: '.data-e2e-failure' });
     });
 
-    it("should create a personal access token")
+    it('should create a personal access token');
   });
 });