--- conflicted
+++ resolved
@@ -30,15 +30,9 @@
       }
       , () => {
       cy.visit(orgsPath);
-<<<<<<< HEAD
-      // cy.wait(3000);
-      cy.contains('tr', newOrg).click();
-      cy.contains(newOrg).should('be.visible');
-=======
       cy.wait(2000);
       cy.contains('tr', newOrg).click();
       cy.wait(1000);
->>>>>>> 5adebd55
       cy.get('[data-e2e="actions"]').click();
       cy.get('[data-e2e="delete"]', { timeout: 1000 }).should('be.visible').click();
       cy.get('[data-e2e="confirm-dialog-input"]').focus().clear().type(newOrg);
