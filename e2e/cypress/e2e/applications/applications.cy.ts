--- conflicted
+++ resolved
@@ -5,19 +5,17 @@
   const testProjectName = 'e2eprojectapplication';
   const testAppName = 'e2eappundertest';
 
-<<<<<<< HEAD
   beforeEach(() => {
     apiAuth()
-      .as("api")
-      .then(api => {
-        ensureProjectExists(api, testProjectName)
-          .as("projectId")
-      })
-  })
+      .as('api')
+      .then((api) => {
+        ensureProjectExists(api, testProjectName).as('projectId');
+      });
+  });
 
-  describe("add app", function() {
-    beforeEach(`ensure it doesn't exist already`, function() {
-/*      ensureProjectResourceDoesntExist(
+  describe('add app', function () {
+    beforeEach(`ensure it doesn't exist already`, function () {
+      /*      ensureProjectResourceDoesntExist(
         this.api,
         this.projectId,
         Apps,
@@ -26,82 +24,29 @@
       cy.visit(`/projects/${this.projectId}`);
     });
 
-    it("add app", () => {
-      cy.get('[data-e2e="app-card-add"]')
-        .should("be.visible")
-        .click();
-      cy.get('[formcontrolname="name"]')
-        .focus()
-        .type(testAppName);
-      cy.get('[for="WEB"]')
-        .click();
-      cy.get('[data-e2e="continue-button-nameandtype"]')
-        .click();
-      cy.get('[for="PKCE"]')
-        .should('be.visible')
-        .click();
-      cy.get('[data-e2e="continue-button-authmethod"]')
-        .click();
-      cy.get('[data-e2e="redirect-uris"] input')
-        .focus()
-        .type("http://localhost:3000/api/auth/callback/zitadel");
-      cy.get('[data-e2e="postlogout-uris"] input')
-        .focus()
-        .type("http://localhost:3000");
-      cy.get('[data-e2e="continue-button-redirecturis"]')
-        .click();
-      cy.get('[data-e2e="create-button"]')
-        .click()
-      cy.get("[id*=overlay]")
-        .should("exist");
-      cy.get(".data-e2e-success");
-      const expectClientId = new RegExp(`^.*[0-9]+\\@${testProjectName}.*$`)
-      cy.get('[data-e2e="client-id-copy"]')
-        .click()
-      cy.contains('[data-e2e="client-id"]', expectClientId)
-      cy.clipboardMatches(expectClientId)
-      cy.get(".data-e2e-failure", { timeout: 0 })
-        .should("not.exist");
-=======
-  beforeEach(`ensure it doesn't exist already`, () => {
-    apiAuth().then((api) => {
-      ensureProjectExists(api, testProjectName).then((projectID) => {
-        ensureProjectResourceDoesntExist(api, projectID, Apps, testAppName).then(() => {
-          cy.visit(`/projects/${projectID}`);
-        });
-      });
->>>>>>> fc4f4096
+    it('add app', () => {
+      cy.get('[data-e2e="app-card-add"]').should('be.visible').click();
+      cy.get('[formcontrolname="name"]').focus().type(testAppName);
+      cy.get('[for="WEB"]').click();
+      cy.get('[data-e2e="continue-button-nameandtype"]').click();
+      cy.get('[for="PKCE"]').should('be.visible').click();
+      cy.get('[data-e2e="continue-button-authmethod"]').click();
+      cy.get('[data-e2e="redirect-uris"] input').focus().type('http://localhost:3000/api/auth/callback/zitadel');
+      cy.get('[data-e2e="postlogout-uris"] input').focus().type('http://localhost:3000');
+      cy.get('[data-e2e="continue-button-redirecturis"]').click();
+      cy.get('[data-e2e="create-button"]').click();
+      cy.get('[id*=overlay]').should('exist');
+      cy.get('.data-e2e-success');
+      const expectClientId = new RegExp(`^.*[0-9]+\\@${testProjectName}.*$`);
+      cy.get('[data-e2e="client-id-copy"]').click();
+      cy.contains('[data-e2e="client-id"]', expectClientId);
+      cy.clipboardMatches(expectClientId);
+      cy.get('.data-e2e-failure', { timeout: 0 }).should('not.exist');
     });
-  })
+  });
 
-<<<<<<< HEAD
-  describe("edit app", () => {
-    it("should configure an application to enable dev mode")
-    it("should configure an application to put user roles and info inside id token")
-  })
-=======
-  it('add app', () => {
-    cy.get('[data-e2e="app-card-add"]').should('be.visible').click();
-    // select webapp
-    cy.get('[formcontrolname="name"]').type(testAppName);
-    cy.get('[for="WEB"]').click();
-    cy.get('[data-e2e="continue-button-nameandtype"]').click();
-    //select authentication
-    cy.get('[for="PKCE"]').click();
-    cy.get('[data-e2e="continue-button-authmethod"]').click();
-    //enter URL
-    cy.get('cnsl-redirect-uris').eq(0).type('https://testurl.org');
-    cy.get('cnsl-redirect-uris').eq(1).type('https://testlogouturl.org');
-    cy.get('[data-e2e="continue-button-redirecturis"]').click();
-    cy.get('[data-e2e="create-button"]')
-      .click()
-      .then(() => {
-        cy.get('[id*=overlay]').should('exist');
-      });
-    cy.get('.data-e2e-success');
-    cy.wait(200);
-    cy.get('.data-e2e-failure', { timeout: 0 }).should('not.exist');
-    //TODO: check client ID/Secret
+  describe('edit app', () => {
+    it('should configure an application to enable dev mode');
+    it('should configure an application to put user roles and info inside id token');
   });
->>>>>>> fc4f4096
 });