import { apiAuth } from '../../support/api/apiauth';
import { ensureHumanUserExists, ensureUserDoesntExist } from '../../support/api/users';
import { loginname } from '../../support/login/users';

describe('humans', () => {
  const humansPath = `/users?type=human`;
  const testHumanUserNameAdd = 'e2ehumanusernameadd';
  const testHumanUserNameRemove = 'e2ehumanusernameremove';

  beforeEach(() => {
    apiAuth().as('api');
  });

  describe('add', () => {
    beforeEach(`ensure it doesn't exist already`, function () {
      ensureUserDoesntExist(this.api, testHumanUserNameAdd);
      cy.visit(humansPath);
    });

    it.only('should add a user', () => {
      cy.get('[data-e2e="create-user-button"]').click();
      cy.url().should('contain', 'users/create');
      cy.get('[formcontrolname="email"]').type('dummy@dummy.com');
      //force needed due to the prefilled username prefix
      cy.get('[formcontrolname="userName"]').type(loginname(testHumanUserNameAdd, Cypress.env('ORGANIZATION')));
      cy.get('[formcontrolname="firstName"]').type('e2ehumanfirstname');
      cy.get('[formcontrolname="lastName"]').type('e2ehumanlastname');
      cy.get('[formcontrolname="phone"]').type('+41 123456789');
      cy.get('[data-e2e="create-button"]').click();
      cy.get('.data-e2e-success');
      const loginName = loginname(testHumanUserNameAdd, Cypress.env('ORGANIZATION'));
      cy.contains('[data-e2e="copy-loginname"]', loginName).click();
      cy.clipboardMatches(loginName);
      cy.get('.data-e2e-failure', { timeout: 0 }).should('not.exist');
    });
  });

  describe('remove', () => {
<<<<<<< HEAD
    beforeEach('ensure it exists', function () {
      ensureHumanUserExists(this.api, testHumanUserNameRemove);
      cy.visit(humansPath);
=======
    before('ensure it exists', () => {
      apiAuth().then((api) => {
        ensureHumanUserExists(api, loginname(testHumanUserNameRemove, Cypress.env('ORGANIZATION'))).then(() => {
          cy.visit(humansPath);
        });
      });
>>>>>>> ce22961d
    });

    it('should delete a human user', () => {
      cy.contains('tr', testHumanUserNameRemove)
        .as('humanUserRow')
        .find('[data-e2e="enabled-delete-button"]')
        .click({ force: true });
      cy.get('[data-e2e="confirm-dialog-input"]')
        .focus()
        .type(loginname(testHumanUserNameRemove, Cypress.env('ORGANIZATION')));
      cy.get('[data-e2e="confirm-dialog-button"]').click();
      cy.get('.data-e2e-success');
      cy.get('$humanUserRow').shouldNotExist();
      cy.shouldNotExist({ selector: '.data-e2e-failure' });
    });
  });
});<|MERGE_RESOLUTION|>--- conflicted
+++ resolved
@@ -36,18 +36,9 @@
   });
 
   describe('remove', () => {
-<<<<<<< HEAD
     beforeEach('ensure it exists', function () {
       ensureHumanUserExists(this.api, testHumanUserNameRemove);
       cy.visit(humansPath);
-=======
-    before('ensure it exists', () => {
-      apiAuth().then((api) => {
-        ensureHumanUserExists(api, loginname(testHumanUserNameRemove, Cypress.env('ORGANIZATION'))).then(() => {
-          cy.visit(humansPath);
-        });
-      });
->>>>>>> ce22961d
     });
 
     it('should delete a human user', () => {
