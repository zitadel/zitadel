--- conflicted
+++ resolved
@@ -129,14 +129,7 @@
 
 ### Login with Passkeys
 
-<<<<<<< HEAD
-- works on all modern platforms, devices, and browsers
-- phishing resistant alternative
-- requires only one gesture by the user
-- easy enrollment of the device during registration
-=======
 Use our login widget to allow easy and secure access to your applications and enjoy all the benefits of Passkeys (FIDO 2 / WebAuthN):
->>>>>>> b458d62a
 
 [![Passkeys](https://user-images.githubusercontent.com/1366906/223664178-4132faef-4832-4014-b9ab-90c2a8d15436.gif)](https://www.youtube.com/watch?v=cZjHQYurSjw&list=PLTDa7jTlOyRLdABgD2zL0LGM7rx5GZ1IR&index=2 "Passkeys")
 
