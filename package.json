{
  "packageManager": "pnpm@9.1.2+sha256.19c17528f9ca20bd442e4ca42f00f1b9808a9cb419383cd04ba32ef19322aba7",
  "private": true,
  "name": "zitadel-monorepo",
  "scripts": {
    "changeset": "changeset",
    "devcontainer": "devcontainer",
    "devcontainer:lint-unit": "pnpm devcontainer up --config .devcontainer/turbo-lint-unit/devcontainer.json --workspace-folder . --remove-existing-container",
    "devcontainer:integration:login": "pnpm devcontainer up --config .devcontainer/login-integration/devcontainer.json --workspace-folder . --remove-existing-container",
<<<<<<< HEAD
    "clean": "turbo run clean",
    "clean:all": "pnpm run clean && rm -rf .turbo node_modules"
=======
    "generate": "turbo run generate"
>>>>>>> e86737b2
  },
  "pnpm": {
    "overrides": {
      "@typescript-eslint/parser": "^8.35.1",
      "@zitadel/client": "workspace:*",
      "@zitadel/proto": "workspace:*"
    }
  },
  "devDependencies": {
    "@changesets/cli": "^2.29.5",
    "@devcontainers/cli": "^0.80.0",
    "turbo": "2.5.5"
  }
}<|MERGE_RESOLUTION|>--- conflicted
+++ resolved
@@ -7,12 +7,9 @@
     "devcontainer": "devcontainer",
     "devcontainer:lint-unit": "pnpm devcontainer up --config .devcontainer/turbo-lint-unit/devcontainer.json --workspace-folder . --remove-existing-container",
     "devcontainer:integration:login": "pnpm devcontainer up --config .devcontainer/login-integration/devcontainer.json --workspace-folder . --remove-existing-container",
-<<<<<<< HEAD
     "clean": "turbo run clean",
-    "clean:all": "pnpm run clean && rm -rf .turbo node_modules"
-=======
+    "clean:all": "pnpm run clean && rm -rf .turbo node_modules",
     "generate": "turbo run generate"
->>>>>>> e86737b2
   },
   "pnpm": {
     "overrides": {
