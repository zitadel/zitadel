module github.com/zitadel/zitadel

<<<<<<< HEAD
go 1.21.8
=======
go 1.21.1

// https://go.dev/doc/toolchain
toolchain go1.21.8
>>>>>>> b2d7352a

require (
	cloud.google.com/go/storage v1.39.0
	github.com/BurntSushi/toml v1.3.2
	github.com/DATA-DOG/go-sqlmock v1.5.2
	github.com/GoogleCloudPlatform/opentelemetry-operations-go/exporter/trace v1.21.0
	github.com/Masterminds/squirrel v1.5.4
	github.com/ajstarks/svgo v0.0.0-20211024235047-1546f124cd8b
	github.com/benbjohnson/clock v1.3.5
	github.com/boombuler/barcode v1.0.1
	github.com/brianvoe/gofakeit/v6 v6.26.4
	github.com/cockroachdb/cockroach-go/v2 v2.3.6
	github.com/common-nighthawk/go-figure v0.0.0-20210622060536-734e95fb86be
	github.com/crewjam/saml v0.4.14
	github.com/descope/virtualwebauthn v1.0.2
	github.com/dop251/goja v0.0.0-20240220182346-e401ed450204
	github.com/dop251/goja_nodejs v0.0.0-20240221231712-27eeffc9c235
	github.com/drone/envsubst v1.0.3
	github.com/envoyproxy/protoc-gen-validate v1.0.4
	github.com/fatih/color v1.16.0
	github.com/go-jose/go-jose/v3 v3.0.3
	github.com/go-ldap/ldap/v3 v3.4.6
	github.com/go-webauthn/webauthn v0.10.1
	github.com/gorilla/csrf v1.7.2
	github.com/gorilla/mux v1.8.1
	github.com/gorilla/schema v1.2.1
	github.com/gorilla/securecookie v1.1.2
	github.com/grpc-ecosystem/go-grpc-middleware v1.4.0
	github.com/grpc-ecosystem/grpc-gateway v1.16.0
	github.com/grpc-ecosystem/grpc-gateway/v2 v2.19.1
	github.com/h2non/gock v1.2.0
	github.com/improbable-eng/grpc-web v0.15.0
	github.com/jackc/pgx/v5 v5.5.5
	github.com/jarcoal/jpath v0.0.0-20140328210829-f76b8b2dbf52
	github.com/jinzhu/gorm v1.9.16
	github.com/k3a/html2text v1.2.1
	github.com/kevinburke/twilio-go v0.0.0-20231009225535-38b36b35294d
	github.com/lucasb-eyer/go-colorful v1.2.0
	github.com/minio/minio-go/v7 v7.0.68
	github.com/mitchellh/mapstructure v1.5.0
	github.com/muesli/gamut v0.3.1
	github.com/muhlemmer/gu v0.3.1
	github.com/muhlemmer/httpforwarded v0.1.0
	github.com/nicksnyder/go-i18n/v2 v2.4.0
	github.com/pquerna/otp v1.4.0
	github.com/rakyll/statik v0.1.7
	github.com/rs/cors v1.10.1
	github.com/santhosh-tekuri/jsonschema/v5 v5.3.1
	github.com/sony/sonyflake v1.2.0
	github.com/spf13/cobra v1.8.0
	github.com/spf13/viper v1.18.2
	github.com/stretchr/testify v1.9.0
	github.com/superseriousbusiness/exifremove v0.0.0-20210330092427-6acd27eac203
	github.com/ttacon/libphonenumber v1.2.1
	github.com/zitadel/logging v0.6.0
	github.com/zitadel/oidc/v3 v3.18.0
	github.com/zitadel/passwap v0.5.0
	github.com/zitadel/saml v0.1.3
	go.opentelemetry.io/contrib/instrumentation/google.golang.org/grpc/otelgrpc v0.49.0
	go.opentelemetry.io/contrib/instrumentation/net/http/otelhttp v0.49.0
	go.opentelemetry.io/otel v1.24.0
	go.opentelemetry.io/otel/exporters/otlp/otlptrace/otlptracegrpc v1.24.0
	go.opentelemetry.io/otel/exporters/prometheus v0.46.0
	go.opentelemetry.io/otel/exporters/stdout/stdouttrace v1.24.0
	go.opentelemetry.io/otel/metric v1.24.0
	go.opentelemetry.io/otel/sdk v1.24.0
	go.opentelemetry.io/otel/sdk/metric v1.24.0
	go.opentelemetry.io/otel/trace v1.24.0
	go.uber.org/mock v0.4.0
	golang.org/x/crypto v0.21.0
	golang.org/x/exp v0.0.0-20240222234643-814bf88cf225
	golang.org/x/net v0.22.0
	golang.org/x/oauth2 v0.18.0
	golang.org/x/sync v0.6.0
	golang.org/x/text v0.14.0
	google.golang.org/api v0.168.0
	google.golang.org/genproto/googleapis/api v0.0.0-20240304212257-790db918fca8
	google.golang.org/grpc v1.62.1
	google.golang.org/protobuf v1.33.0
	sigs.k8s.io/yaml v1.4.0
)

require (
	github.com/GoogleCloudPlatform/opentelemetry-operations-go/internal/resourcemapping v0.45.0 // indirect
	github.com/bmatcuk/doublestar/v4 v4.6.1 // indirect
	github.com/crewjam/httperr v0.2.0 // indirect
	github.com/go-chi/chi/v5 v5.0.12 // indirect
	github.com/go-logr/logr v1.4.1 // indirect
	github.com/go-logr/stdr v1.2.2 // indirect
	github.com/go-sql-driver/mysql v1.7.1 // indirect
	github.com/go-webauthn/x v0.1.8 // indirect
	github.com/golang-jwt/jwt/v4 v4.5.0 // indirect
	github.com/golang-jwt/jwt/v5 v5.2.1 // indirect
	github.com/golang/protobuf v1.5.4 // indirect
	github.com/google/go-tpm v0.9.0 // indirect
	github.com/google/pprof v0.0.0-20240227163752-401108e1b7e7 // indirect
	github.com/google/s2a-go v0.1.7 // indirect
	github.com/jackc/puddle/v2 v2.2.1 // indirect
	github.com/klauspost/cpuid/v2 v2.2.7 // indirect
	github.com/lib/pq v1.10.9 // indirect
	github.com/mattermost/xml-roundtrip-validator v0.1.0 // indirect
	github.com/mattn/go-colorable v0.1.13 // indirect
	github.com/mattn/go-isatty v0.0.20 // indirect
	github.com/pelletier/go-toml/v2 v2.1.1 // indirect
	github.com/pkg/errors v0.9.1 // indirect
	github.com/sagikazarmark/locafero v0.4.0 // indirect
	github.com/sagikazarmark/slog-shim v0.1.0 // indirect
	github.com/sourcegraph/conc v0.3.0 // indirect
	github.com/zenazn/goji v1.0.1 // indirect
	github.com/zitadel/schema v1.3.0 // indirect
	go.uber.org/multierr v1.11.0 // indirect
	golang.org/x/time v0.5.0 // indirect
	google.golang.org/genproto v0.0.0-20240304212257-790db918fca8 // indirect
	google.golang.org/genproto/googleapis/rpc v0.0.0-20240304212257-790db918fca8 // indirect
)

require (
	cloud.google.com/go v0.112.1 // indirect
	cloud.google.com/go/compute v1.25.0 // indirect
	cloud.google.com/go/compute/metadata v0.2.3 // indirect
	cloud.google.com/go/iam v1.1.6 // indirect
	cloud.google.com/go/trace v1.10.5 // indirect
	github.com/Azure/go-ntlmssp v0.0.0-20221128193559-754e69321358 // indirect
	github.com/amdonov/xmlsig v0.1.0 // indirect
	github.com/beevik/etree v1.3.0
	github.com/beorn7/perks v1.0.1 // indirect
	github.com/cenkalti/backoff/v4 v4.2.1 // indirect
	github.com/cespare/xxhash/v2 v2.2.0 // indirect
	github.com/davecgh/go-spew v1.1.2-0.20180830191138-d8f796af33cc // indirect
	github.com/desertbit/timer v0.0.0-20180107155436-c41aec40b27f // indirect
	github.com/dlclark/regexp2 v1.11.0 // indirect
	github.com/dsoprea/go-exif v0.0.0-20230826092837-6579e82b732d // indirect
	github.com/dsoprea/go-exif/v2 v2.0.0-20230826092837-6579e82b732d // indirect
	github.com/dsoprea/go-iptc v0.0.0-20200610044640-bc9ca208b413 // indirect
	github.com/dsoprea/go-jpeg-image-structure v0.0.0-20221012074422-4f3f7e934102 // indirect
	github.com/dsoprea/go-logging v0.0.0-20200710184922-b02d349568dd // indirect
	github.com/dsoprea/go-photoshop-info-format v0.0.0-20200610045659-121dd752914d // indirect
	github.com/dsoprea/go-png-image-structure v0.0.0-20210512210324-29b889a6093d // indirect
	github.com/dsoprea/go-utility v0.0.0-20221003172846-a3e1774ef349 // indirect
	github.com/dustin/go-humanize v1.0.1 // indirect
	github.com/felixge/httpsnoop v1.0.4 // indirect
	github.com/fsnotify/fsnotify v1.7.0 // indirect
	github.com/fxamacker/cbor/v2 v2.6.0 // indirect
	github.com/go-asn1-ber/asn1-ber v1.5.5 // indirect
	github.com/go-errors/errors v1.5.1 // indirect
	github.com/go-sourcemap/sourcemap v2.1.3+incompatible // indirect
	github.com/go-xmlfmt/xmlfmt v1.1.2 // indirect
	github.com/gofrs/flock v0.8.1 // indirect
	github.com/gofrs/uuid v4.4.0+incompatible // indirect
	github.com/golang/geo v0.0.0-20230421003525-6adc56603217 // indirect
	github.com/golang/groupcache v0.0.0-20210331224755-41bb18bfe9da // indirect
	github.com/google/uuid v1.6.0
	github.com/googleapis/enterprise-certificate-proxy v0.3.2 // indirect
	github.com/googleapis/gax-go/v2 v2.12.2 // indirect
	github.com/gorilla/handlers v1.5.2 // indirect
	github.com/h2non/filetype v1.1.3 // indirect
	github.com/h2non/parth v0.0.0-20190131123155-b4df798d6542 // indirect
	github.com/hashicorp/hcl v1.0.0 // indirect
	github.com/inconshreveable/mousetrap v1.1.0 // indirect
	github.com/jackc/pgpassfile v1.0.0 // indirect
	github.com/jackc/pgservicefile v0.0.0-20231201235250-de7065d80cb9 // indirect
	github.com/jinzhu/inflection v1.0.0 // indirect
	github.com/jonboulle/clockwork v0.4.0
	github.com/json-iterator/go v1.1.12 // indirect
	github.com/kevinburke/go-types v0.0.0-20210723172823-2deba1f80ba7 // indirect
	github.com/kevinburke/rest v0.0.0-20231107185522-a9c371f90234 // indirect
	github.com/klauspost/compress v1.17.7 // indirect
	github.com/lann/builder v0.0.0-20180802200727-47ae307949d0 // indirect
	github.com/lann/ps v0.0.0-20150810152359-62de8c46ede0 // indirect
	github.com/magiconair/properties v1.8.7 // indirect
	github.com/mattn/go-sqlite3 v2.0.3+incompatible // indirect
	github.com/minio/md5-simd v1.1.2 // indirect
	github.com/minio/sha256-simd v1.0.1 // indirect
	github.com/modern-go/concurrent v0.0.0-20180306012644-bacd9c7ef1dd // indirect
	github.com/modern-go/reflect2 v1.0.2 // indirect
	github.com/muesli/clusters v0.0.0-20200529215643-2700303c1762 // indirect
	github.com/muesli/kmeans v0.3.1 // indirect
	github.com/pmezard/go-difflib v1.0.1-0.20181226105442-5d4384ee4fb2 // indirect
	github.com/prometheus/client_golang v1.19.0
	github.com/prometheus/client_model v0.6.0 // indirect
	github.com/prometheus/common v0.49.0 // indirect
	github.com/prometheus/procfs v0.12.0 // indirect
	github.com/rs/xid v1.5.0 // indirect
	github.com/russellhaering/goxmldsig v1.4.0 // indirect
	github.com/sirupsen/logrus v1.9.3
	github.com/spf13/afero v1.11.0 // indirect
	github.com/spf13/cast v1.6.0 // indirect
	github.com/spf13/pflag v1.0.5
	github.com/subosito/gotenv v1.6.0 // indirect
	github.com/ttacon/builder v0.0.0-20170518171403-c099f663e1c2 // indirect
	github.com/x448/float16 v0.8.4 // indirect
	github.com/xrash/smetrics v0.0.0-20231213231151-1d8dd44e695e // indirect
	go.opencensus.io v0.24.0 // indirect
	go.opentelemetry.io/otel/exporters/otlp/otlptrace v1.24.0 // indirect
	go.opentelemetry.io/proto/otlp v1.1.0 // indirect
	golang.org/x/sys v0.18.0
	google.golang.org/appengine v1.6.8 // indirect
	gopkg.in/ini.v1 v1.67.0 // indirect
	gopkg.in/yaml.v2 v2.4.0 // indirect
	gopkg.in/yaml.v3 v3.0.1 // indirect
	nhooyr.io/websocket v1.8.10 // indirect
)<|MERGE_RESOLUTION|>--- conflicted
+++ resolved
@@ -1,13 +1,6 @@
 module github.com/zitadel/zitadel
 
-<<<<<<< HEAD
 go 1.21.8
-=======
-go 1.21.1
-
-// https://go.dev/doc/toolchain
-toolchain go1.21.8
->>>>>>> b2d7352a
 
 require (
 	cloud.google.com/go/storage v1.39.0
