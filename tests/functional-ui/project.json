--- conflicted
+++ resolved
@@ -13,14 +13,10 @@
             "@zitadel/api:build",
             "run-db"
         ],
-<<<<<<< HEAD
-        "command": "nx run @zitadel/api:prod:test-functional-ui"
-=======
         "executor": "nx:run-commands",
         "options": {
             "command": "nx run @zitadel/api:prod:test-functional-ui --excludeTaskDependencies"
         }  
->>>>>>> 82782f1d
     },
     "open": {
       "description": "Opens the Cypress Test Runner for interactive testing.",
