# Contributing to Zitadel

Zitadel is an open-source identity and access management platform built with a modern tech stack including Go (API), Next.js/React (Login), Angular (Console), and Docusaurus (Docs) - all orchestrated through an Nx monorepo with pnpm for efficient development workflows.

## Quick Start

1. Clone the repository: `git clone https://github.com/zitadel/zitadel` or [open it in a local Dev Container](https://vscode.dev/redirect?url=vscode://ms-vscode-remote.remote-containers/cloneInVolume?url=https://github.com/zitadel/zitadel) or [create a GitHub Codespace](https://codespaces.new/zitadel/zitadel)
2. If you cloned the repository to your local machine, install the required development dependencies
   - [Node.js v22.x](https://nodejs.org/en/download/) - Required for UI development and to run development commands `pnpm nx ...`
   - [Go 1.24.x](https://go.dev/doc/install) - Required for API development
   - [Docker](https://docs.docker.com/engine/install/) - Required for supporting services like the development database and for tests.
   - [Cypress runtime dependencies](https://docs.cypress.io/guides/continuous-integration/introduction#Dependencies) - Required for Browser UI tests
   <details>
      <summary>WSL2 on Windows 10 users (click to expand)</summary>
      
      For Cypress tests on WSL2, you may need to configure X11 forwarding. Following suggestions [here](https://stackoverflow.com/questions/62641553/setup-cypress-on-wsl-ubuntu-for-windows-10) and [here](https://github.com/microsoft/WSL/issues/4106). Use at your own risk.

      1. Install `VcXsrv Windows X Server`
      2. Set shortcut target to `"C:\Program Files\VcXsrv\xlaunch.exe" -ac`
      3. In WSL2: `export DISPLAY=$(cat /etc/resolv.conf | grep nameserver | awk '{print $2}'):0`
      4. Disable access control when starting XLaunch
   </details>
3. Use [Corepack](https://pnpm.io/installation#using-corepack) to make sure you have [pnpm](https://pnpm.io/) installed in the correct version: `corepack enable`.
4. Install node module dependencies: `pnpm install`
5. Generate code `pnpm nx run-many --target generate`
6. Optionally, install the following VSCode plugins:
   - [Go](https://marketplace.visualstudio.com/items?itemName=golang.Go) - For API development. Use golangci-lint v2 as linter.
   - [Angular Language Service](https://marketplace.visualstudio.com/items?itemName=Angular.ng-template) - For Console development
   - [ESLint](https://marketplace.visualstudio.com/items?itemName=dbaeumer.vscode-eslint) - Code linting
   - [Prettier](https://marketplace.visualstudio.com/items?itemName=esbenp.prettier-vscode) - Code formatting
   - [Nx Console](https://marketplace.visualstudio.com/items?itemName=nrwl.angular-console) - Nx task runner tooling

Jump to the dedicated sections for developing a specific project:

- [Contributing to the API](#contribute-to-api)
- [Contributing to the Login](#contribute-to-login)
- [Contributing to the Console](#contribute-to-console)
- [Contributing to the Docs](#contribute-to-docs)
- [Contributing translations](#contribute-translations)

## Development Commands Cheat Sheet

This repository contains multiple interconnected projects.
You can build and start any project with Nx commands.

| Task                          | Command                                     | Notes                        | Details                                                                                                                                                                                          |
| ----------------------------- | ------------------------------------------- | ---------------------------- | ------------------------------------------------------------------------------------------------------------------------------------------------------------------------------------------------ |
| **Production**                | `pnpm nx run PROJECT:prod`                  | Production server            |                                                                                                                                                                                                  |
| **Develop**                   | `pnpm nx run PROJECT:dev`                   | Development server           |                                                                                                                                                                                                  |
| **Generate**                  | `pnpm nx run PROJECT:generate`              | Generate .gitignored files   |                                                                                                                                                                                                  |
| **Generate Go Files**         | `pnpm nx run @zitadel/api:generate-go`      | Regenerate checked-in files  | This is needed to generate files using [Stringer](https://pkg.go.dev/golang.org/x/tools/cmd/stringer), [Enumer](https://github.com/dmarkham/enumer) or [gomock](https://github.com/uber-go/mock) |
| **Test - Unit**               | `pnpm nx run PROJECT:test-unit`             | Run unit tests               |                                                                                                                                                                                                  |
| **Test - Integration**        | `pnpm nx run PROJECT:test-integration`      | Run integration tests        | Learn mnore about how to [debug API integration tests](#run-api-integration-tests)                                                                                                               |
| **Test - Integration Stop**   | `pnpm nx run PROJECT:test-integration-stop` | Stop integration containers  |                                                                                                                                                                                                  |
| **Test - Functional UI**      | `pnpm nx run @zitadel/functional-ui:test`   | Run functional UI tests      | Learn more about how to [develop the Console and opening the interactive Test Suite](#pass-console-quality-checks)                                                                               |
| **Test - Functional UI Stop** | `pnpm nx run @zitadel/functional-ui:stop`   | Run functional UI containers |                                                                                                                                                                                                  |
| **Test**                      | `pnpm nx run PROJECT:test`                  | Run all tests                |                                                                                                                                                                                                  |
| **Lint**                      | `pnpm nx run PROJECT:lint`                  | Check code style             |                                                                                                                                                                                                  |
| **Lint Fix**                  | `pnpm nx run PROJECT:lint-fix`              | Auto-fix style issues        |                                                                                                                                                                                                  |

Replace `PROJECT` with one of the following:

- `@zitadel/zitadel` (you can omit this root level project when using `pnpm nx run`, like `pnpm nx run db`)
- `@zitadel/api`
- `@zitadel/login`
- `@zitadel/console`
- `@zitadel/docs`
- `@zitadel/client`
- `@zitadel/proto`

Instead of the project names, you can also use their directory names for `PROJECT`, like `pnpm nx run login:dev`.
Alternatively, you can use the infix-notation, like `pnpm nx dev @zitadel/login` or `pnpm nx dev login`.
To stream all logs instead of opening the interactive terminal, disable the TUI with `pnpm nx --tui false ...`.
If a command is stuck because a process is already running, stop the Nx daemon and try again: `pnpm nx daemon --stop`.

## Introduction

Thank you for your interest in contributing! As you might know there is more than code to contribute. You can find all information needed to start contributing here.

Please give us and our community the chance to get rid of security vulnerabilities by responsibly disclosing these issues to [security@zitadel.com](mailto:security@zitadel.com).

The strongest part of a community is the possibility to share thoughts. That's why we try to react as soon as possible to your ideas, thoughts and feedback. We love to discuss as much as possible in an open space like in the [issues](https://github.com/zitadel/zitadel/issues) and [discussions](https://github.com/zitadel/zitadel/discussions) section here or in our [chat](https://zitadel.com/chat), but we understand your doubts and provide further contact options [here](https://zitadel.com/contact).

If you want to give an answer or be part of discussions please be kind. Treat others like you want to be treated. Read more about our code of conduct [here](CODE_OF_CONDUCT.md).

## What can I contribute?

For people who are new to Zitadel: We flag issues which are a good starting point to start contributing.
You can find them [here](https://github.com/zitadel/zitadel/issues?q=is%3Aissue+is%3Aopen+label%3A%22good+first+issue%22).
We add the label "good first issue" for problems we think are a good starting point to contribute to Zitadel.

- [Issues for first time contributors](https://github.com/zitadel/zitadel/issues?q=is%3Aissue+is%3Aopen+label%3A%22good+first+issue%22)
- [All issues](https://github.com/zitadel/zitadel/issues)

Help shape the future of Zitadel:

- Join our [chat](https://zitadel.com/chat) and discuss with us or others.
- Ask or answer questions in the [issues section](https://github.com/zitadel/zitadel/issues)
- Share your thoughts and ideas in the [discussions section](https://github.com/zitadel/zitadel/discussions)

Make Zitadel more popular and give it a ⭐

Follow [@zitadel](https://twitter.com/zitadel) on twitter

[Contribute](#how-to-contribute)

- [Contribute API code](#contribute-to-api)
- [Contribute frontend code](#contribute-to-frontend)
- If you found a mistake on our [Docs page](https://zitadel.com/docs) or something is missing please read [the Docs section](#contribute-to-docs)
- [Translate](#contribute-translations) and improve texts

## How to contribute

We strongly recommend [talking to us](https://zitadel.com/contact) before you start contributing to streamline your work with ours.

We accept contributions through pull requests.
You need a github account for that.
If you are unfamiliar with git have a look at Github's documentation on [creating forks](https://help.github.com/articles/fork-a-repo) and [creating pull requests](https://docs.github.com/en/pull-requests/collaborating-with-pull-requests/proposing-changes-to-your-work-with-pull-requests/creating-a-pull-request-from-a-fork).
Please draft the pull request as soon as possible.
Go through the following checklist before you submit the final pull request:

### Components

The code consists of the following parts:

<<<<<<< HEAD
| name            | description                                        | language                                                                                                  | where to find                                       | Development Guide                                  |
| --------------- | -------------------------------------------------- | --------------------------------------------------------------------------------------------------------- | --------------------------------------------------- | -------------------------------------------------- |
| backend         | Service that serves the grpc(-web) and RESTful API | [go](https://go.dev)                                                                                      | [API implementation](./internal/api/grpc)           | [Contribute to Backend](contribute-backend)        |
| API definitions | Specifications of the API                          | [Protobuf](https://developers.google.com/protocol-buffers)                                                | [./proto/zitadel](./proto/zitadel)                  | [Contribute to Backend](contribute-backend)        |
| console         | Frontend the user interacts with after log in      | [Angular](https://angular.io), [Typescript](https://www.typescriptlang.org)                               | [./console](./console)                              | [Contribute to Frontend](contribute-frontend)      |
| login           | Modern authentication UI built with Next.js        | [Next.js](https://nextjs.org), [React](https://reactjs.org), [TypeScript](https://www.typescriptlang.org) | [./login](./login)                                  | [Contribute to Frontend](contribute-frontend)      |
| docs            | Project documentation made with docusaurus         | [Docusaurus](https://docusaurus.io/)                                                                      | [./docs](./docs)                                    | [Contribute to Frontend](contribute-frontend)      |
| translations    | Internationalization files for default languages   | [YAML](https://yaml.org/)                                                                                 | [./console](./console) and [./internal](./internal) | [Contribute Translations](contribute-translations) |
=======
| name               | description                                        | language                                                                                                  | where to find                                       | Development Guide                                   |
| ------------------ | -------------------------------------------------- | --------------------------------------------------------------------------------------------------------- | --------------------------------------------------- | --------------------------------------------------- |
| API implementation | Service that serves the grpc(-web) and RESTful API | [go](https://go.dev)                                                                                      | [API implementation](./internal/api/grpc)           | [Contribute to API](#contribute-to-api)             |
| API definitions    | Specifications of the API                          | [Protobuf](https://developers.google.com/protocol-buffers)                                                | [./proto/zitadel](./proto/zitadel)                  | [Contribute to API](#contribute-to-api)             |
| Console            | Frontend the user interacts with after log in      | [Angular](https://angular.io), [Typescript](https://www.typescriptlang.org)                               | [./console](./console)                              | [Contribute to Frontend](#contribute-to-frontend)   |
| Login              | Modern authentication UI built with Next.js        | [Next.js](https://nextjs.org), [React](https://reactjs.org), [TypeScript](https://www.typescriptlang.org) | [./apps/login](./apps/login)                        | [Contribute to Frontend](#contribute-to-frontend)   |
| Docs               | Project documentation made with docusaurus         | [Docusaurus](https://docusaurus.io/)                                                                      | [./docs](./docs)                                    | [Contribute to Frontend](#contribute-to-frontend)   |
| translations       | Internationalization files for default languages   | YAML                                                                                                      | [./console](./console) and [./internal](./internal) | [Contribute Translations](#contribute-translations) |
>>>>>>> 7ee74c33

Please follow the guides to validate and test the code before you contribute.

### Submitting a pull request (PR)

1. [Fork](https://docs.github.com/en/get-started/quickstart/fork-a-repo) the [zitadel/zitadel](https://github.com/zitadel/zitadel) repository on GitHub
2. On your fork, commit your changes to a new branch

   `git checkout -b my-fix-branch main`

3. Make your changes following the [guidelines](#how-to-contribute) in this guide. Make sure that all tests pass.

4. Commit the changes on the new branch

   `git commit --all`

5. [Merge](https://git-scm.com/book/en/v2/Git-Branching-Basic-Branching-and-Merging) the latest commit of the `main`-branch

6. Push the changes to your branch on Github

   `git push origin my-fix-branch`

7. Use [Semantic Release commit messages](https://github.com/angular/angular.js/blob/master/DEVELOPERS.md#type) to simplify creation of release notes. In the title of the pull request [correct tagging](#commit-messages) is required and will be requested by the reviewers.

8. On GitHub, [send a pull request](https://docs.github.com/en/pull-requests/collaborating-with-pull-requests/proposing-changes-to-your-work-with-pull-requests/requesting-a-pull-request-review) to `zitadel:main`. Request review from one of the maintainers.

### Review a pull request

The reviewers will provide you feedback and approve your changes as soon as they are satisfied.
If we ask you for changes in the code, you can follow the [GitHub Guide](https://docs.github.com/en/pull-requests/collaborating-with-pull-requests/reviewing-changes-in-pull-requests/incorporating-feedback-in-your-pull-request) to incorporate feedback in your pull request.

<!-- TODO: how to do this via git -->
<!-- TODO: change commit message via git -->

### Commit messages

Make sure you use [semantic release messages format](https://github.com/angular/angular.js/blob/master/DEVELOPERS.md#type).

`<type>(<scope>): <short summary>`

#### Type

Must be one of the following:

- **feat**: New Feature
- **fix**: Bug Fix
- **docs**: Documentation

#### Scope

This is optional to indicate which component is affected. If in doubt, leave blank (`<type>: <short summary>`)

#### Short summary

Provide a brief description of the change.

### Quality assurance

Please make sure you cover your changes with tests before marking a Pull Request as ready for review:

- [ ] Integration tests against the gRPC server ensure that one or multiple API calls that belong together return the expected results.
- [ ] Integration tests against the gRPC server ensure that probable good and bad read and write permissions are tested.
- [ ] Integration tests against the gRPC server ensure that the API is easily usable despite eventual consistency.
- [ ] Integration tests against the gRPC server ensure that all probable login and registration flows are covered."
- [ ] Integration tests ensure that certain commands emit expected events that trigger notifications.
- [ ] Integration tests ensure that certain events trigger expected notifications.

### General Guidelines

#### Gender Neutrality and Inclusive Language

We are committed to creating a welcoming and inclusive community for all developers, regardless of their gender identity or expression. To achieve this, we are actively working to ensure that our contribution guidelines are gender-neutral and use inclusive language.

**Use gender-neutral pronouns**:
Don't use gender-specific pronouns unless the person you're referring to is actually that gender.
In particular, don't use he, him, his, she, or her as gender-neutral pronouns, and don't use he/she or (s)he or other such punctuational approaches. Instead, use the singular they.

**Choose gender-neutral alternatives**:
Opt for gender-neutral terms instead of gendered ones whenever possible.
Replace "policeman" with "police officer," "manpower" with "workforce," and "businessman" with "entrepreneur" or "businessperson."

**Avoid ableist language**:
Ableist language includes words or phrases such as crazy, insane, blind to or blind eye to, cripple, dumb, and others.
Choose alternative words depending on the context.

### API

Zitadel follows an API first approach. This means all features can not only be accessed via the UI but also via the API.
The API is designed to be used by different clients, such as web applications, mobile applications, and other services.
Therefore, the API is designed to be easy to use, consistent, and reliable.
Please check out the dedicated [API guidelines](./API_DESIGN.md) page when contributing to the API.

## Contribute to API

<<<<<<< HEAD
By executing the commands from this section, you can run everything you need to develop the Zitadel backend locally.
=======
To start developing, make sure you followed the [quick start](#quick-start) steps.
>>>>>>> 7ee74c33

### Develop the API

<<<<<<< HEAD
#### What You Will Do:
The [Docker Compose](https://docs.docker.com/compose/) file below runs a [PostgreSQL](https://www.postgresql.org/download/) container on your local machine.
Then, with [make](https://www.gnu.org/software/make/), you'll build a debuggable Zitadel binary and run it using [delve](https://github.com/go-delve/delve), a debugger.
Finally, you'll test your changes via the console your binary is serving at http://<span because="breaks the link"></span>localhost:8080 and verify the database.
Once you are happy with your changes, you'll run end-to-end tests and tear everything down.

Zitadel uses [golangci-lint v2](https://golangci-lint.run) for code quality checks. Please use [this configuration](.golangci.yaml) when running `golangci-lint`. We recommend setting golangci-lint as the linter in your IDE.

The commands in this section are tested against the following software versions:
=======
Optionally build the Console

```bash
pnpm nx run @zitadel/api:build-console
```
>>>>>>> 7ee74c33

Optionally start the Login in another terminal

```bash
pnpm nx run @zitadel/login:prod
```

Run the local development database.

```bash
pnpm nx db
```

Start a debug session in your IDE.
For example, in VSCode, you can use a `launch.json` configuration like this.

```json
   {
      "name": "Debug Zitadel API",
      "type": "go",
      "request": "launch",
      "mode": "debug",
      "env": {
            "ZITADEL_DATABASE_POSTGRES_HOST": "${env:DEVCONTAINER_DB_HOST}"
      },
      "program": "main.go",
      "args": [
            "start-from-init",
            "--config",
            "${workspaceFolder}/apps/api/prod-default.yaml",
            "--steps",
            "${workspaceFolder}/apps/api/prod-default.yaml",
            "--masterkey",
            "MasterkeyNeedsToHave32Characters"
      ]
   }
```

<<<<<<< HEAD


Build the binary. This takes a few minutes, but you can speed up rebuilds. _If you don't already have [Buf](https://buf.build/docs/cli/installation/), you'll need to install it._
=======
If you have built the Console and started the Login, visit http://localhost:8080/ui/console?login_hint=zitadel-admin@zitadel.localhost and enter `Password1!` to log in.

Call the API using the generated [](./admin.pat) with [grpcurl](https://github.com/fullstorydev/grpcurl) or [grpcui](https://github.com/fullstorydev/grpcui), for example:
>>>>>>> 7ee74c33

```bash
grpcurl -plaintext -H "Authorization: Bearer $(cat admin.pat)" localhost:8080 zitadel.user.v2.UserService.ListUsers
```

<<<<<<< HEAD
> Note: With this command, several steps are executed.
> For speeding up rebuilds, you can reexecute only specific steps you think are necessary based on your changes.
> Generating gRPC stubs: `make core_api`
> Running unit tests: `make core_unit_test`
> Generating the console: `make console_build console_move`
> Build the binary: `make compile`

You can now run and debug the binary in `./zitadel` using your favourite IDE, for example [GoLand](https://www.jetbrains.com/go/).

Or, from the CLI, run
```baseh
./zitadel start-from-init --masterkey MasterkeyNeedsToHave32Characters --tlsMode disabled
```

You can test if Zitadel does what you expect by using the UI at http://localhost:8080/ui/console.
Also, you can verify the data by running `psql "host=localhost dbname=zitadel sslmode=disable"` and running SQL queries.
=======
To connect to the database and explore Zitadel data, run `psql "host=${DEVCONTAINER_DB_HOST:-localhost} dbname=zitadel sslmode=disable"`.
>>>>>>> 7ee74c33

### Run API Unit Tests

To test the code without dependencies, run the unit tests:

```bash
pnpm nx run @zitadel/api:test-unit
```

<<<<<<< HEAD
### Run Local Integration Tests

Integration tests are run as gRPC clients against a running Zitadel server binary.
The server binary is typically [built with coverage enabled](https://go.dev/doc/build-cover).
It is also possible to run a Zitadel sever in a debugger and run the integrations tests like that. In order to run the server, a database is required.

In order to prepare the local system, the following will bring up the database, builds a coverage binary, initializes the database and starts the server.
=======
### Run API Integration Tests

API tests are run as gRPC clients against a running Zitadel server binary.
The server binary is [built with coverage enabled](https://go.dev/doc/build-cover).
>>>>>>> 7ee74c33

```bash
pnpm nx run @zitadel/api:test-integration
```

<<<<<<< HEAD
When this job is finished, you can run individual package integration tests through your IDE or command-line. The actual integration test clients reside in the `integration_test` subdirectory of the package they aim to test. Integration test files use the `integration` build tag, in order to be excluded from regular unit tests.
Because of the server-client split, Go is usually unaware of changes in server code and tends to cache test results. Pass `-count 1` to disable test caching.
=======
To develop and run the test cases from within your IDE or by the command line, start only the API.
The actual integration test clients reside in the `integration_test` subdirectory of the package they aim to test.
Integration test files use the `integration` build tag, in order to be excluded from regular unit tests.
Because of the server-client split, Go is usually unaware of changes in server code and tends to cache test results.
Pass `-count 1` to disable test caching.

```bash
pnpm nx run @zitadel/api:test-integration-run-api
```
>>>>>>> 7ee74c33

Example command to run a single package integration test:

```bash
go test -count 1 -tags integration ./internal/api/grpc/management/integration_test
```

To run all available integration tests:

```bash
go test -count 1 -tags integration -parallel 1 $(go list -tags integration ./... | grep -e \"integration_test\" -e \"events_testing\")
```

It is also possible to run the API in a debugger and run the integrations tests against it.
In order to run the server, a database with correctly set up data is required.
When starting the debugger, make sure the Zitadel binary starts with `start-from-init --config=./apps/api/test-integration-api.yaml --steps=./apps/api/test-integration-api.yaml --masterkey=MasterkeyNeedsToHave32Characters"`

To cleanup after testing (deletes the ephemeral database!):

```bash
pnpm nx run @zitadel/devcontainer:compose down db-api-integration cache-api-integration
```

### Run Functional UI Tests

To test the whole system, including the Console UI and the Login UI, run the Functional UI tests.

```bash
# If you made changes in the tests/functional-ui directory, make sure you reformat the files
pnpm nx run @zitadel/functional-ui:lint-fix

<<<<<<< HEAD
The test binary has the race detector enabled. `core_core_integration_server_stop` checks for any race logs reported by Go and will print them along with a `66` exit code when found. Note that the actual race condition may have happened anywhere during the server lifetime, including start, stop or serving gRPC requests during tests.
=======
# Run the tests
pnpm nx run @zitadel/functional-ui:test
```
>>>>>>> 7ee74c33

## Contribute Frontend Code

This repository uses **pnpm** as package manager and **Nx** for build orchestration.

### Project Overview

Choose your contribution area:

- **[Login App](#contribute-to-login)** (Next.js/React) - Modern authentication flows
- **[Console](#contribute-to-console)** (Angular) - Admin dashboard and user management
- **[Docs](#contribute-to-docs)** (Docusaurus) - Project documentation
- **[Client Packages](#client-packages)** - Shared libraries for API communication

### Project Dependencies

```
apps/login → packages/zitadel-client → packages/zitadel-proto
console → packages/zitadel-client → packages/zitadel-proto
docs → (independent)
```

**Nx handles this automatically** - when you change `zitadel-proto`, Nx rebuilds dependent projects.

### Contribute to Login

The Login UI is a Next.js application that provides the user interface for authentication flows.
It is MIT-licensed, so you are free to change and deploy it as you like.
It's located in the `apps/login` directory and uses pnpm and Nx for development.
Get familiar with the [Login ui docs](https://zitadel.com/docs/guides/integrate/login-ui).

To start developing, make sure you followed the [quick start](#quick-start) steps.

#### Develop the Login against a local API

Run the local development database.

```bash
pnpm nx db
```

In another terminal, start the API

```bash
pnpm nx run @zitadel/api:prod
```

In another terminal, start the Login development server

```bash
pnpm nx run @zitadel/login:dev
```

Visit http://localhost:8080/ui/console?login_hint=zitadel-admin@zitadel.localhost and enter `Password1!` to log in.

Make some changes to the source code and see how the browser is automatically updated.

#### Develop against a Cloud instance

If you don't want to build and run a local API, you can just run the Login development server and point it to a cloud instance.

1. Create a personal access token and point your instance to your local Login, [as described in the Docs](https://zitadel.com/docs/self-hosting/manage/login-client).
2. Save the following file to `apps/login/.env.dev.local`

```env
ZITADEL_API_URL=https://[your-cloud-instance-domain]
ZITADEL_SERVICE_USER_TOKEN=[personal access token for an IAM Login Client]
```

3. Start the development server.

```bash
pnpm nx run @zitadel/login:dev
```

Visit http://localhost:8080/ui/console?login_hint=zitadel-admin@zitadel.localhost and enter `Password1!` to log in.

#### Login Architecture

The Login application consists of multiple packages:

- `@zitadel/login` - Main Next.js application
- `@zitadel/client` - TypeScript client library for Zitadel APIs
- `@zitadel/proto` - Protocol buffer definitions and generated code

The build process uses Nx and pnpm to orchestrate dependencies:

#### Pass Login Quality Checks

Reproduce the pipeline quality checks for the code you changed.

```bash
# Run Login-related linting builds and unit tests
pnpm nx run-many --projects @zitadel/login @zitadel/client @zitadel/proto --targets lint build test
```

Fix the quality checks, add new checks that cover your changes and mark your pull request as ready for review when the pipeline checks pass.

#### <a name="login-deploy"></a>Deploy

- [![Deploy with Vercel](https://vercel.com/button)](https://vercel.com/new/clone?repository-url=https%3A%2F%2Fgithub.com%2Fzitadel%2Fzitadel&env=ZITADEL_API_URL,ZITADEL_SERVICE_USER_ID,ZITADEL_SERVICE_USER_TOKEN&root-directory=apps/login&envDescription=Setup%20a%20service%20account%20with%20IAM_LOGIN_CLIENT%20membership%20on%20your%20instance%20and%20provide%20its%20id%20and%20personal%20access%20token.&project-name=zitadel-login&repository-name=zitadel-login)
- Build and deploy with Docker: `pnpm nx run @zitadel/login:build && docker build -t my-zitadel-login apps/login`
- Build and deploy with NodeJS: `pnpm nx run @zitadel/login:prod`

### Contribute to Console

To learn more about the Console, go to the Consoles [README.md](./console/README.md).

To start developing, make sure you followed the [quick start](#quick-start) steps.

#### Develop the Console against a local API

Run the local development database.

```bash
pnpm nx db
```

In another terminal, start the API

```bash
pnpm nx run @zitadel/api:prod
```

In another terminal, start the Login

```bash
pnpm nx run @zitadel/login:prod
```

Allow the API [to redirect to your dev server](#configure-console-dev-server-redirects).

In another terminal, start the Console development server

```bash
pnpm nx run @zitadel/console:dev
```

Visit http://localhost:4200/?login_hint=zitadel-admin@zitadel.localhost and enter `Password1!` to log in.

Make some changes to the source code and see how the browser is automatically updated.

#### Develop against a Cloud instance

If you don't want to build and run a local API, you can just run the console development server and point it to a cloud instance.

Save the following file to console/.env.local

```env
ENVIRONMENT_JSON_URL=https://[your-cloud-instance-domain]/ui/console/assets/environment.json
```

Start the development server.

```bash
pnpm nx run @zitadel/console:dev
```

<<<<<<< HEAD

When Zitadel accepts traffic, navigate to http://localhost:8080/ui/console/projects?login_hint=zitadel-admin@zitadel.localhost and log in with  _Password1!_.
Proceed [with configuring your console redirect URIs](console-redirect).
=======
Allow the API [to redirect to your dev server](#configure-console-dev-server-redirects).

Visit http://localhost:4200/?login_hint=zitadel-admin@zitadel.localhost and enter `Password1!` to log in.
>>>>>>> 7ee74c33

#### Configure Console Dev Server Redirects

To allow Console access via http://localhost:4200, you have to configure the Zitadel API.

1. Navigate to http://localhost:8080/ui/console/projects.
2. Select the _ZITADEL_ project.
3. Select the _Console_ application.
4. Select _Redirect Settings_
5. Add _http://<span because="breaks the link"></span>localhost:4200/auth/callback_ to the _Redirect URIs_
6. Add _http://<span because="breaks the link"></span>localhost:4200/signedout_ to the _Post Logout URIs_
7. Select the _Save_ button

#### Pass Console Quality Checks

Run the quality checks for the code you changed.

```bash
# Run console-related linting builds and unit tests
pnpm nx run-many --projects @zitadel/console @zitadel/client @zitadel/proto @zitadel/functional-ui --targets lint build test
```

Run functional UI tests against a locally built API and a dev server Console.

Allow the API [to redirect to your dev server](#configure-console-dev-server-redirects).
Alternatively, create the file `tests/functional-ui/.env.open.local` with the following content:

```conf
CYPRESS_BASE_URL=http://localhost:8080/ui/console
```

```bash
# Run the API and the Console dev server
# Beware this doesn't work from within a dev container.
pnpm nx run @zitadel/functional-ui:open
```

Or run all tests to completion.

```bash
# Run the tests
pnpm nx run @zitadel/functional-ui:test
```

Fix the quality checks, add new checks that cover your changes and mark your pull request as ready for review when the pipeline checks pass.

### Contribute to Client Packages

To start developing, make sure you followed the [quick start](#quick-start) steps.

**`@zitadel/proto`**: Protocol buffer definitions and generated TypeScript/JavaScript clients.

```bash
pnpm nx run @zitadel/proto:generate  # Regenerate after proto changes
```

**`@zitadel/client`**: High-level TypeScript client library with utilities for API interaction.

```bash
pnpm nx run @zitadel/client:build  # Build after changes
```

### Contribute to Docs

Project documentation is made with Docusaurus and is located under [./docs](./docs). The documentation uses **pnpm** and **Nx** for development and build processes.

To start developing, make sure you followed the [quick start](#quick-start) steps.

#### Local Development

```bash
# Start development server (recommended)
pnpm nx run @zitadel/docs:dev

# Or start production server
pnpm nx run @zitadel/docs:prod
```

The Docs build process automatically:

1. Downloads required protoc plugins
2. Generates gRPC documentation from proto files
3. Generates API documentation from OpenAPI specs
4. Copies configuration files
5. Builds the Docusaurus site

#### Local testing

The documentation server will be available at http://localhost:3000 with live reload for fast development feedback.

#### Style guide

- **Code with variables**: Make sure that code snippets can be used by setting environment variables, instead of manually replacing a placeholder.
- **Embedded files**: When embedding mdx files, make sure the template is prefixed by "\_" (lowdash). The content will be rendered inside the parent page, but is not accessible individually (eg, by search).
- **Don't repeat yourself**: When using the same content in multiple places, save and manage the content as a separate file and make use of embedded files to import it into other docs pages.
- **Embedded code**: You can embed code snippets from a repository. See the [plugin](https://github.com/saucelabs/docusaurus-theme-github-codeblock#usage) for usage.

Following the [Google style guide](https://developers.google.com/style) is highly recommended. Its clear and concise guidelines ensure consistency and effective communication within the wider developer community.

The style guide covers a lot of material, so their [highlights](https://developers.google.com/style/highlights) page provides an overview of its most important points. Some of the points stated in the highlights that we care about most are given below:

- Be conversational and friendly without being frivolous.
- Use sentence case for document titles and section headings.
- Use active voice: make clear who's performing the action.
- Use descriptive link text.

#### Docs pull request

When making a pull request use `docs(<scope>): <short summary>` as title for the semantic release.
Scope can be left empty (omit the brackets) or refer to the top navigation sections.

#### Pass Quality Checks

Verify the Docs build correctly.

```bash
pnpm nx run @zitadel/docs:build
```

<<<<<<< HEAD
Fix the [quality checks](troubleshoot-frontend), add new checks that cover your changes and mark your pull request as ready for review when the pipeline checks pass.

### <a name="troubleshoot-frontend"></a>Troubleshoot Frontend Quality Checks

To debug and fix failing tasks, execute them individually using the `--filter` flag.

We recommend using [one of the dev containers](dev-containers) to reproduce pipeline issues.

```bash
# to reproduce linting error in the console:
pnpm lint --filter=console
# To fix them:
pnpm lint:fix --filter=console
```

More tasks that are runnable on-demand.
Some tasks have variants like `pnpm test:e2e:angulargolang`,
others support arguments and flags like `pnpm test:integration run --spec apps/login/integration/integration/login.cy.ts`.
For the turbo commands, check your options with `pnpm turbo --help`

| Command                   | Description                                              | Example                                                                                                                                                    |
| ------------------------- | -------------------------------------------------------- | ---------------------------------------------------------------------------------------------------------------------------------------------------------- |
| `pnpm turbo run generate` | Generate stubs from Proto files                          | Generate API docs: `pnpm turbo run generate --filter zitadel-docs`                                                                                         |
| `pnpm turbo build`        | Build runnable JavaScript code                           | Regenerate the proto stubs and build the @zitadel/client package: `pnpm turbo build --filter @zitadel/client`                                              |
| `pnpm turbo quality`      | Reproduce the pipeline quality checks                    | Run login-related quality checks `pnpm turbo quality --filter './apps/login/*' --filter './packages/*'`                                                    |
| `pnpm turbo lint`         | Check linting issues                                     | Check login-related linting issues for differences with main `pnpm turbo lint --filter=[main...HEAD] --filter .'/apps/login/**/*' --filter './packages/*'` |
| `pnpm turbo lint:fix`     | Fix linting issues                                       | Fix console-relevant linting issues `pnpm turbo lint:fix --filter console --filter './packages/*' --filter zitadel-e2e`                                    |
| `pnpm turbo test:unit`    | Run unit tests. Rerun on file changes                    | Run unit tests in all packages in and watch for file changes `pnpm turbo watch test:unit`                                                                  |
| `pnpm turbo test:e2e`     | Run the Cypress CLI for console e2e tests                | Test interactively against the console in a local dev server and Zitadel in a container: `pnpm turbo test:e2e:angular open`                                |
| `pnpm turbo down`         | Remove containers and volumes                            | Shut down containers from the integration test setup `pnpm turbo down`                                                                                     |
| `pnpm turbo clean`        | Remove downloaded dependencies and other generated files | Remove generated docs  `pnpm turbo clean --filter zitadel-docs`                                                                                            |

## <a name="dev-containers"></>Developing Zitadel with Dev Containers

You can use dev containers if you'd like to make sure you have the same development environment like the corresponding GitHub PR checks use.
The following dev containers are available:

- **.devcontainer/base/devcontainer.json**: Contains everything you need to run whatever you want.
- **.devcontainer/turbo-lint-unit/devcontainer.json**: Runs a dev container that executes frontent linting and unit tests and then exits. This is useful to reproduce the corresponding GitHub PR check.
- **.devcontainer/turbo-lint-unit-debug/devcontainer.json**: Runs a dev container that executes frontent linting and unit tests in watch mode. You can fix the errors right away and have immediate feedback.
- **.devcontainer/login-integration/devcontainer.json**: Runs a dev container that executes login integration tests and then exits. This is useful to reproduce the corresponding GitHub PR check.
- **.devcontainer/login-integration-debug/devcontainer.json**: Runs a dev container that spins up the login in a hot-reloading dev server and executes login integration tests interactively. You can fix the errors right away and have immediate feedback.

You can also run the GitHub PR checks locally in dev containers without having to connect to a dev container.


The following pnpm commands use the [devcontainer CLI](https://github.com/devcontainers/cli/) and exit when the checks are done.
The minimal system requirements are having Docker and the devcontainers CLI installed.
If you don't have the node_modules installed already, you need to install the devcontainers CLI manually. Run `npm i -g @devcontainers/cli@0.80.0`. Alternatively, the [official Microsoft VS Code extension for Dev Containers](https://marketplace.visualstudio.com/items?itemName=ms-vscode-remote.remote-containers) offers a command `Dev Containers: Install devcontainer CLI`


```bash
npm run devcontainer:lint-unit
npm run devcontainer:integration:login
```

If you don't have NPM installed, copy and execute the scripts from the package.json directly.

To connect to a dev container to have full IDE support, follow the instructions provided by your code editor/IDE to initiate the dev container.
This typically involves opening the "Command Palette" or similar functionality and searching for commands related to "Dev Containers" or "Remote Containers".
The quick start guide for VS Code can found [here](https://code.visualstudio.com/docs/devcontainers/containers#_quick-start-open-an-existing-folder-in-a-container)

For example, to build and run the Zitadel binary in a dev container, connect your IDE to the dev container described in .devcontainer/base/devcontainer.json.
Run the following commands inside the container to start Zitadel.

```bash
make compile && ./zitadel start-from-init --masterkey MasterkeyNeedsToHave32Characters --tlsMode disabled
```

Zitadel serves traffic as soon as you can see the following log line:

`INFO[0001] server is listening on [::]:8080`

=======
Fix the quality checks, add new checks that cover your changes and mark your pull request as ready for review when the pipeline checks pass.
>>>>>>> 7ee74c33

## Contribute Translations

Zitadel loads translations from four files:

- [Console texts](./console/src/assets/i18n)
- [Login interface](./internal/api/ui/login/static/i18n)
- [Email notification](./internal/notification/static/i18n)
- [Common texts](./internal/static/i18n) for success or error toasts

You may edit the texts in these files or create a new file for additional language support. Make sure you set the locale (ISO 639-1 code) as the name of the new language file.
Please make sure that the languages within the files remain in their own language, e.g. German must always be `Deutsch`.
If you have added support for a new language, please also ensure that it is added in the list of languages in all the other language files.

You also have to add some changes to the following files:

- [Register Local File](./console/src/app/app.module.ts)
- [Add Supported Language](./console/src/app/utils/language.ts)
- [Customized Text Docs](./docs/docs/guides/manage/customize/texts.md)
- [Add language option](./internal/api/ui/login/static/templates/external_not_found_option.html)

## **Did you find a security flaw?**

- Please read [Security Policy](./SECURITY.md).

## Product management

The Zitadel Team works with an agile product management methodology.
You can find all the issues prioritized and ordered in the [product board](https://github.com/orgs/zitadel/projects/2/views/1).

### Sprint

We want to deliver a new release every second week. So we plan everything in two-week sprints.
Each Tuesday we estimate new issues and on Wednesday the last sprint will be reviewed and the next one will be planned.
After a sprint ends a new version of Zitadel will be released, and publish to [Zitadel Cloud](https://zitadel.cloud) the following Monday.

If there are critical or urgent issues we will have a look at it earlier than two weeks.
To show the community the needed information, each issue gets attributes and labels.

### About the attributes

You can find the attributes on the project "Product Management".

#### State

The state should reflect the progress of the issue and what is going on right now.

- **No status**: Issue just got added and has to be looked at.
- **🧐 Investigating**: We are currently investigating to find out what the problem is, which priority it should have and what has to be implemented. Or we need some more information from the author.
- **📨 Product backlog**: If an issue is in the backlog, it is not currently being worked on. These are recorded so that they can be worked on in the future. Issues with this state do not have to be completely defined yet.
- **📝 Prioritized product backlog**: An issue with the state "Prioritized Backlog" is ready for the refinement from the perspective of the product owner (PO) to implement. This means the developer can find all the relevant information and acceptance criteria in the issue.
- **🔖 Ready**: The issue is ready to take into a sprint. Difference to "prioritized..." is that the complexity is defined by the team.
- **📋 Sprint backlog**: The issue is scheduled for the current sprint.
- **🏗 In progress**: Someone is working on this issue right now. The issue will get an assignee as soon as it is in progress.
- **❌ Blocked**: The issue is blocked until another issue is resolved/done.
- **👀 In review**: The issue is in review. Please add someone to review your issue or let us know that it is ready to review with a comment on your pull request.
- **✅ Done**: The issue is implemented and merged to main.

#### Priority

Priority shows you the priority the Zitadel team has given this issue. In general the higher the demand from customers and community for the feature, the higher the priority.

- **🌋 Critical**: This is a security issue or something that has to be fixed urgently, because the software is not usable or highly vulnerable.
- **🏔 High**: These are the issues the Zitadel team is currently focusing on and will be implemented as soon as possible.
- **🏕 Medium**: After all the high issues are done these will be next.
- **🏝 Low**: This is low in priority and will probably not be implemented in the next time or just if someone has some time in between.

#### Complexity

This should give you an indication how complex the issue is. It's not about the hours or effort it takes.
Everything that is higher than 8 should be split in smaller parts.

**1**, **2**, **3**, **5**, **8**, **13**

### About the labels

There are a few general labels that don't belong to a specific category.

- **good first issue**: This label shows contributors, that it is an easy entry point to start developing on Zitadel.
- **help wanted**: The author is seeking help on this topic, this may be from an internal Zitadel team member or external contributors.

#### Category

The category shows which part of Zitadel is affected.

- **category: backend**: The backend includes the APIs, event store, command and query side. This is developed in golang.
- **category: ci**: ci is all about continuous integration and pipelines.
- **category: design**: All about the ux/ui of Zitadel
- **category: docs**: Adjustments or new documentations, this can be found in the docs folder.
- **category: frontend**: The frontend concerns on the one hand the Zitadel management Console (Angular) and on the other hand the Login (gohtml)
- **category: infra**: Infrastructure does include many different parts. E.g Terraform-provider, docker, metrics, etc.
- **category: translation**: Everything concerning translations or new languages

#### Language

The language shows you in which programming language the affected part is written

- **lang: angular**
- **lang: go**
- **lang: javascript**<|MERGE_RESOLUTION|>--- conflicted
+++ resolved
@@ -12,7 +12,7 @@
    - [Cypress runtime dependencies](https://docs.cypress.io/guides/continuous-integration/introduction#Dependencies) - Required for Browser UI tests
    <details>
       <summary>WSL2 on Windows 10 users (click to expand)</summary>
-      
+
       For Cypress tests on WSL2, you may need to configure X11 forwarding. Following suggestions [here](https://stackoverflow.com/questions/62641553/setup-cypress-on-wsl-ubuntu-for-windows-10) and [here](https://github.com/microsoft/WSL/issues/4106). Use at your own risk.
 
       1. Install `VcXsrv Windows X Server`
@@ -123,16 +123,6 @@
 
 The code consists of the following parts:
 
-<<<<<<< HEAD
-| name            | description                                        | language                                                                                                  | where to find                                       | Development Guide                                  |
-| --------------- | -------------------------------------------------- | --------------------------------------------------------------------------------------------------------- | --------------------------------------------------- | -------------------------------------------------- |
-| backend         | Service that serves the grpc(-web) and RESTful API | [go](https://go.dev)                                                                                      | [API implementation](./internal/api/grpc)           | [Contribute to Backend](contribute-backend)        |
-| API definitions | Specifications of the API                          | [Protobuf](https://developers.google.com/protocol-buffers)                                                | [./proto/zitadel](./proto/zitadel)                  | [Contribute to Backend](contribute-backend)        |
-| console         | Frontend the user interacts with after log in      | [Angular](https://angular.io), [Typescript](https://www.typescriptlang.org)                               | [./console](./console)                              | [Contribute to Frontend](contribute-frontend)      |
-| login           | Modern authentication UI built with Next.js        | [Next.js](https://nextjs.org), [React](https://reactjs.org), [TypeScript](https://www.typescriptlang.org) | [./login](./login)                                  | [Contribute to Frontend](contribute-frontend)      |
-| docs            | Project documentation made with docusaurus         | [Docusaurus](https://docusaurus.io/)                                                                      | [./docs](./docs)                                    | [Contribute to Frontend](contribute-frontend)      |
-| translations    | Internationalization files for default languages   | [YAML](https://yaml.org/)                                                                                 | [./console](./console) and [./internal](./internal) | [Contribute Translations](contribute-translations) |
-=======
 | name               | description                                        | language                                                                                                  | where to find                                       | Development Guide                                   |
 | ------------------ | -------------------------------------------------- | --------------------------------------------------------------------------------------------------------- | --------------------------------------------------- | --------------------------------------------------- |
 | API implementation | Service that serves the grpc(-web) and RESTful API | [go](https://go.dev)                                                                                      | [API implementation](./internal/api/grpc)           | [Contribute to API](#contribute-to-api)             |
@@ -141,7 +131,6 @@
 | Login              | Modern authentication UI built with Next.js        | [Next.js](https://nextjs.org), [React](https://reactjs.org), [TypeScript](https://www.typescriptlang.org) | [./apps/login](./apps/login)                        | [Contribute to Frontend](#contribute-to-frontend)   |
 | Docs               | Project documentation made with docusaurus         | [Docusaurus](https://docusaurus.io/)                                                                      | [./docs](./docs)                                    | [Contribute to Frontend](#contribute-to-frontend)   |
 | translations       | Internationalization files for default languages   | YAML                                                                                                      | [./console](./console) and [./internal](./internal) | [Contribute Translations](#contribute-translations) |
->>>>>>> 7ee74c33
 
 Please follow the guides to validate and test the code before you contribute.
 
@@ -236,31 +225,15 @@
 
 ## Contribute to API
 
-<<<<<<< HEAD
-By executing the commands from this section, you can run everything you need to develop the Zitadel backend locally.
-=======
 To start developing, make sure you followed the [quick start](#quick-start) steps.
->>>>>>> 7ee74c33
 
 ### Develop the API
 
-<<<<<<< HEAD
-#### What You Will Do:
-The [Docker Compose](https://docs.docker.com/compose/) file below runs a [PostgreSQL](https://www.postgresql.org/download/) container on your local machine.
-Then, with [make](https://www.gnu.org/software/make/), you'll build a debuggable Zitadel binary and run it using [delve](https://github.com/go-delve/delve), a debugger.
-Finally, you'll test your changes via the console your binary is serving at http://<span because="breaks the link"></span>localhost:8080 and verify the database.
-Once you are happy with your changes, you'll run end-to-end tests and tear everything down.
-
-Zitadel uses [golangci-lint v2](https://golangci-lint.run) for code quality checks. Please use [this configuration](.golangci.yaml) when running `golangci-lint`. We recommend setting golangci-lint as the linter in your IDE.
-
-The commands in this section are tested against the following software versions:
-=======
 Optionally build the Console
 
 ```bash
 pnpm nx run @zitadel/api:build-console
 ```
->>>>>>> 7ee74c33
 
 Optionally start the Login in another terminal
 
@@ -268,6 +241,22 @@
 pnpm nx run @zitadel/login:prod
 ```
 
+> Note: With this command, several steps are executed.
+> For speeding up rebuilds, you can reexecute only specific steps you think are necessary based on your changes.
+> Generating gRPC stubs: `make core_api`
+> Running unit tests: `make core_unit_test`
+> Generating the console: `make console_build console_move`
+> Build the binary: `make compile`
+
+You can now run and debug the binary in `./zitadel` using your favourite IDE, for example [GoLand](https://www.jetbrains.com/go/).
+
+Or, from the CLI, run
+```baseh
+./zitadel start-from-init --masterkey MasterkeyNeedsToHave32Characters --tlsMode disabled
+```
+
+You can test if Zitadel does what you expect by using the UI at http://localhost:8080/ui/console.
+Also, you can verify the data by running `psql "host=localhost dbname=zitadel sslmode=disable"` and running SQL queries.
 Run the local development database.
 
 ```bash
@@ -299,40 +288,15 @@
    }
 ```
 
-<<<<<<< HEAD
-
-
-Build the binary. This takes a few minutes, but you can speed up rebuilds. _If you don't already have [Buf](https://buf.build/docs/cli/installation/), you'll need to install it._
-=======
 If you have built the Console and started the Login, visit http://localhost:8080/ui/console?login_hint=zitadel-admin@zitadel.localhost and enter `Password1!` to log in.
 
 Call the API using the generated [](./admin.pat) with [grpcurl](https://github.com/fullstorydev/grpcurl) or [grpcui](https://github.com/fullstorydev/grpcui), for example:
->>>>>>> 7ee74c33
 
 ```bash
 grpcurl -plaintext -H "Authorization: Bearer $(cat admin.pat)" localhost:8080 zitadel.user.v2.UserService.ListUsers
 ```
 
-<<<<<<< HEAD
-> Note: With this command, several steps are executed.
-> For speeding up rebuilds, you can reexecute only specific steps you think are necessary based on your changes.
-> Generating gRPC stubs: `make core_api`
-> Running unit tests: `make core_unit_test`
-> Generating the console: `make console_build console_move`
-> Build the binary: `make compile`
-
-You can now run and debug the binary in `./zitadel` using your favourite IDE, for example [GoLand](https://www.jetbrains.com/go/).
-
-Or, from the CLI, run
-```baseh
-./zitadel start-from-init --masterkey MasterkeyNeedsToHave32Characters --tlsMode disabled
-```
-
-You can test if Zitadel does what you expect by using the UI at http://localhost:8080/ui/console.
-Also, you can verify the data by running `psql "host=localhost dbname=zitadel sslmode=disable"` and running SQL queries.
-=======
 To connect to the database and explore Zitadel data, run `psql "host=${DEVCONTAINER_DB_HOST:-localhost} dbname=zitadel sslmode=disable"`.
->>>>>>> 7ee74c33
 
 ### Run API Unit Tests
 
@@ -342,29 +306,20 @@
 pnpm nx run @zitadel/api:test-unit
 ```
 
-<<<<<<< HEAD
-### Run Local Integration Tests
+### Run API Integration Tests
 
 Integration tests are run as gRPC clients against a running Zitadel server binary.
 The server binary is typically [built with coverage enabled](https://go.dev/doc/build-cover).
 It is also possible to run a Zitadel sever in a debugger and run the integrations tests like that. In order to run the server, a database is required.
 
 In order to prepare the local system, the following will bring up the database, builds a coverage binary, initializes the database and starts the server.
-=======
-### Run API Integration Tests
-
 API tests are run as gRPC clients against a running Zitadel server binary.
 The server binary is [built with coverage enabled](https://go.dev/doc/build-cover).
->>>>>>> 7ee74c33
 
 ```bash
 pnpm nx run @zitadel/api:test-integration
 ```
 
-<<<<<<< HEAD
-When this job is finished, you can run individual package integration tests through your IDE or command-line. The actual integration test clients reside in the `integration_test` subdirectory of the package they aim to test. Integration test files use the `integration` build tag, in order to be excluded from regular unit tests.
-Because of the server-client split, Go is usually unaware of changes in server code and tends to cache test results. Pass `-count 1` to disable test caching.
-=======
 To develop and run the test cases from within your IDE or by the command line, start only the API.
 The actual integration test clients reside in the `integration_test` subdirectory of the package they aim to test.
 Integration test files use the `integration` build tag, in order to be excluded from regular unit tests.
@@ -374,7 +329,6 @@
 ```bash
 pnpm nx run @zitadel/api:test-integration-run-api
 ```
->>>>>>> 7ee74c33
 
 Example command to run a single package integration test:
 
@@ -403,16 +357,28 @@
 To test the whole system, including the Console UI and the Login UI, run the Functional UI tests.
 
 ```bash
+make core_integration_server_stop core_integration_db_down
+```
+
+The test binary has the race detector enabled. `core_core_integration_server_stop` checks for any race logs reported by Go and will print them along with a `66` exit code when found. Note that the actual race condition may have happened anywhere during the server lifetime, including start, stop or serving gRPC requests during tests.
+
+### Run Local End-to-End Tests
+
+To test the whole system, including the console UI and the login UI, run the E2E tests.
+
+```bash
+# Build the production docker image
+export Zitadel_IMAGE=zitadel:local GOOS=linux
+make docker_image
+
+# If you made changes in the e2e directory, make sure you reformat the files
+pnpm turbo lint:fix --filter=e2e
 # If you made changes in the tests/functional-ui directory, make sure you reformat the files
 pnpm nx run @zitadel/functional-ui:lint-fix
 
-<<<<<<< HEAD
-The test binary has the race detector enabled. `core_core_integration_server_stop` checks for any race logs reported by Go and will print them along with a `66` exit code when found. Note that the actual race condition may have happened anywhere during the server lifetime, including start, stop or serving gRPC requests during tests.
-=======
 # Run the tests
 pnpm nx run @zitadel/functional-ui:test
 ```
->>>>>>> 7ee74c33
 
 ## Contribute Frontend Code
 
@@ -537,7 +503,25 @@
 pnpm nx run @zitadel/api:prod
 ```
 
-In another terminal, start the Login
+
+When Zitadel accepts traffic, navigate to http://localhost:8080/ui/console/projects?login_hint=zitadel-admin@zitadel.localhost and log in with  _Password1!_.
+Proceed [with configuring your console redirect URIs](console-redirect).
+
+#### <a name="console-redirect"></a> Configure Console redirect URI
+
+To allow console access via http://localhost:4200, you have to configure the Zitadel backend.
+
+1. Navigate to /ui/console/projects in your target Zitadel instance.
+3. Select the _Zitadel_ project.
+4. Select the _Console_ application.
+5. Select _Redirect Settings_
+6. Add _http://<span because="breaks the link"></span>localhost:4200/auth/callback_ to the _Redirect URIs_
+7. Add _http://<span because="breaks the link"></span>localhost:4200/signedout_ to the _Post Logout URIs_
+8. Select the _Save_ button
+
+#### Develop
+
+Run the local console development server.
 
 ```bash
 pnpm nx run @zitadel/login:prod
@@ -571,15 +555,9 @@
 pnpm nx run @zitadel/console:dev
 ```
 
-<<<<<<< HEAD
-
-When Zitadel accepts traffic, navigate to http://localhost:8080/ui/console/projects?login_hint=zitadel-admin@zitadel.localhost and log in with  _Password1!_.
-Proceed [with configuring your console redirect URIs](console-redirect).
-=======
 Allow the API [to redirect to your dev server](#configure-console-dev-server-redirects).
 
 Visit http://localhost:4200/?login_hint=zitadel-admin@zitadel.localhost and enter `Password1!` to log in.
->>>>>>> 7ee74c33
 
 #### Configure Console Dev Server Redirects
 
@@ -699,8 +677,7 @@
 pnpm nx run @zitadel/docs:build
 ```
 
-<<<<<<< HEAD
-Fix the [quality checks](troubleshoot-frontend), add new checks that cover your changes and mark your pull request as ready for review when the pipeline checks pass.
+Fix the quality checks, add new checks that cover your changes and mark your pull request as ready for review when the pipeline checks pass.
 
 ### <a name="troubleshoot-frontend"></a>Troubleshoot Frontend Quality Checks
 
@@ -773,11 +750,8 @@
 
 `INFO[0001] server is listening on [::]:8080`
 
-=======
-Fix the quality checks, add new checks that cover your changes and mark your pull request as ready for review when the pipeline checks pass.
->>>>>>> 7ee74c33
-
-## Contribute Translations
+
+## <a name="contribute-translations"></a>Contribute Translations
 
 Zitadel loads translations from four files:
 
