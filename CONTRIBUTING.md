--- conflicted
+++ resolved
@@ -123,7 +123,6 @@
 
 The code consists of the following parts:
 
-<<<<<<< HEAD
 | name               | description                                        | language                                                                                                  | where to find                                       | Development Guide                                   |
 | ------------------ | -------------------------------------------------- | --------------------------------------------------------------------------------------------------------- | --------------------------------------------------- | --------------------------------------------------- |
 | API implementation | Service that serves the grpc(-web) and RESTful API | [go](https://go.dev)                                                                                      | [API implementation](./internal/api/grpc)           | [Contribute to API](#contribute-to-api)             |
@@ -132,16 +131,6 @@
 | Login              | Modern authentication UI built with Next.js        | [Next.js](https://nextjs.org), [React](https://reactjs.org), [TypeScript](https://www.typescriptlang.org) | [./apps/login](./apps/login)                        | [Contribute to Frontend](#contribute-to-frontend)   |
 | Docs               | Project documentation made with docusaurus         | [Docusaurus](https://docusaurus.io/)                                                                      | [./docs](./docs)                                    | [Contribute to Frontend](#contribute-to-frontend)   |
 | translations       | Internationalization files for default languages   | YAML                                                                                                      | [./console](./console) and [./internal](./internal) | [Contribute Translations](#contribute-translations) |
-=======
-| name            | description                                        | language                                                                                                  | where to find                                       | Development Guide                                  |
-| --------------- | -------------------------------------------------- | --------------------------------------------------------------------------------------------------------- | --------------------------------------------------- | -------------------------------------------------- |
-| backend         | Service that serves the grpc(-web) and RESTful API | [go](https://go.dev)                                                                                      | [API implementation](./internal/api/grpc)           | [Contribute to Backend](contribute-backend)        |
-| API definitions | Specifications of the API                          | [Protobuf](https://developers.google.com/protocol-buffers)                                                | [./proto/zitadel](./proto/zitadel)                  | [Contribute to Backend](contribute-backend)        |
-| console         | Frontend the user interacts with after log in      | [Angular](https://angular.io), [Typescript](https://www.typescriptlang.org)                               | [./console](./console)                              | [Contribute to Frontend](contribute-frontend)      |
-| login           | Modern authentication UI built with Next.js        | [Next.js](https://nextjs.org), [React](https://reactjs.org), [TypeScript](https://www.typescriptlang.org) | [./login](./login)                                  | [Contribute to Frontend](contribute-frontend)      |
-| docs            | Project documentation made with docusaurus         | [Docusaurus](https://docusaurus.io/)                                                                      | [./docs](./docs)                                    | [Contribute to Frontend](contribute-frontend)      |
-| translations    | Internationalization files for default languages   | [YAML](https://yaml.org/)                                                                                 | [./console](./console) and [./internal](./internal) | [Contribute Translations](contribute-translations) |
->>>>>>> 4c078c14
 
 Please follow the guides to validate and test the code before you contribute.
 
@@ -240,22 +229,11 @@
 
 ### Develop the API
 
-<<<<<<< HEAD
 Optionally build the Console
 
 ```bash
 pnpm nx run @zitadel/api:build-console
 ```
-=======
-Using [Docker Compose](https://docs.docker.com/compose/), you run a [PostgreSQL](https://www.postgresql.org/download/) container on your local machine.
-With [make](https://www.gnu.org/software/make/), you build a debuggable Zitadel binary and run it using [delve](https://github.com/go-delve/delve).
-Then, you test your changes via the console your binary is serving at http://<span because="breaks the link"></span>localhost:8080 and by verifying the database.
-Once you are happy with your changes, you run end-to-end tests and tear everything down.
-
-Zitadel uses [golangci-lint v2](https://golangci-lint.run) for code quality checks. Please use [this configuration](.golangci.yaml) when running `golangci-lint`. We recommend setting golangci-lint as the linter in your IDE.
-
-The commands in this section are tested against the following software versions:
->>>>>>> 4c078c14
 
 Optionally start the Login in another terminal
 
@@ -294,32 +272,15 @@
    }
 ```
 
-<<<<<<< HEAD
 If you have built the Console and started the Login, visit http://localhost:8080/ui/console?login_hint=zitadel-admin@zitadel.localhost and enter `Password1!` to log in.
 
 Call the API using the generated [](./admin.pat) with [grpcurl](https://github.com/fullstorydev/grpcurl) or [grpcui](https://github.com/fullstorydev/grpcui), for example:
-=======
-Build the binary. This takes a few minutes, but you can speed up rebuilds.
->>>>>>> 4c078c14
 
 ```bash
 grpcurl -plaintext -H "Authorization: Bearer $(cat admin.pat)" localhost:8080 zitadel.user.v2.UserService.ListUsers
 ```
 
-<<<<<<< HEAD
 To connect to the database and explore Zitadel data, run `psql "host=${DEVCONTAINER_DB_HOST:-localhost} dbname=zitadel sslmode=disable"`.
-=======
-> Note: With this command, several steps are executed.
-> For speeding up rebuilds, you can reexecute only specific steps you think are necessary based on your changes.
-> Generating gRPC stubs: `make core_api`
-> Running unit tests: `make core_unit_test`
-> Generating the console: `make console_build console_move`
-> Build the binary: `make compile`
-
-You can now run and debug the binary in .artifacts/zitadel/zitadel using your favourite IDE, for example GoLand.
-You can test if Zitadel does what you expect by using the UI at http://localhost:8080/ui/console.
-Also, you can verify the data by running `psql "host=localhost dbname=zitadel sslmode=disable"` and running SQL queries.
->>>>>>> 4c078c14
 
 ### Run API Unit Tests
 
@@ -338,7 +299,6 @@
 pnpm nx run @zitadel/api:test-integration
 ```
 
-<<<<<<< HEAD
 To develop and run the test cases from within your IDE or by the command line, start only the API.
 The actual integration test clients reside in the `integration_test` subdirectory of the package they aim to test.
 Integration test files use the `integration` build tag, in order to be excluded from regular unit tests.
@@ -348,10 +308,6 @@
 ```bash
 pnpm nx run @zitadel/api:test-integration-run-api
 ```
-=======
-When this job is finished, you can run individual package integration tests through your IDE or command-line. The actual integration test clients reside in the `integration_test` subdirectory of the package they aim to test. Integration test files use the `integration` build tag, in order to be excluded from regular unit tests.
-Because of the server-client split, Go is usually unaware of changes in server code and tends to cache test results. Pass `-count 1` to disable test caching.
->>>>>>> 4c078c14
 
 Example command to run a single package integration test:
 
@@ -383,13 +339,9 @@
 # If you made changes in the tests/functional-ui directory, make sure you reformat the files
 pnpm nx run @zitadel/functional-ui:lint-fix
 
-<<<<<<< HEAD
 # Run the tests
 pnpm nx run @zitadel/functional-ui:test
 ```
-=======
-The test binary has the race detector enabled. `core_core_integration_server_stop` checks for any race logs reported by Go and will print them along with a `66` exit code when found. Note that the actual race condition may have happened anywhere during the server lifetime, including start, stop or serving gRPC requests during tests.
->>>>>>> 4c078c14
 
 ## Contribute Frontend Code
 
@@ -672,83 +624,7 @@
 pnpm nx run @zitadel/docs:build
 ```
 
-<<<<<<< HEAD
 Fix the quality checks, add new checks that cover your changes and mark your pull request as ready for review when the pipeline checks pass.
-=======
-Fix the [quality checks](troubleshoot-frontend), add new checks that cover your changes and mark your pull request as ready for review when the pipeline checks pass.
-
-### <a name="troubleshoot-frontend"></a>Troubleshoot Frontend Quality Checks
-
-To debug and fix failing tasks, execute them individually using the `--filter` flag.
-
-We recommend to use [one of the dev containers](dev-containers) to reproduce pipeline issues.
-
-```bash
-# to reproduce linting error in the console:
-pnpm lint --filter=console
-# To fix them:
-pnpm lint:fix --filter=console
-```
-
-More tasks that are runnable on-demand.
-Some tasks have variants like `pnpm test:e2e:angulargolang`,
-others support arguments and flags like `pnpm test:integration run --spec apps/login/integration/integration/login.cy.ts`.
-For the turbo commands, check your options with `pnpm turbo --help`
-
-| Command                   | Description                                              | Example                                                                                                                                                    |
-| ------------------------- | -------------------------------------------------------- | ---------------------------------------------------------------------------------------------------------------------------------------------------------- |
-| `pnpm turbo run generate` | Generate stubs from Proto files                          | Generate API docs: `pnpm turbo run generate --filter zitadel-docs`                                                                                         |
-| `pnpm turbo build`        | Build runnable JavaScript code                           | Regenerate the proto stubs and build the @zitadel/client package: `pnpm turbo build --filter @zitadel/client`                                              |
-| `pnpm turbo quality`      | Reproduce the pipeline quality checks                    | Run login-related quality checks `pnpm turbo quality --filter './apps/login/*' --filter './packages/*'`                                                    |
-| `pnpm turbo lint`         | Check linting issues                                     | Check login-related linting issues for differences with main `pnpm turbo lint --filter=[main...HEAD] --filter .'/apps/login/**/*' --filter './packages/*'` |
-| `pnpm turbo lint:fix`     | Fix linting issues                                       | Fix console-relevant linting issues `pnpm turbo lint:fix --filter console --filter './packages/*' --filter zitadel-e2e`                                    |
-| `pnpm turbo test:unit`    | Run unit tests. Rerun on file changes                    | Run unit tests in all packages in and watch for file changes `pnpm turbo watch test:unit`                                                                  |
-| `pnpm turbo test:e2e`     | Run the Cypress CLI for console e2e tests                | Test interactively against the console in a local dev server and Zitadel in a container: `pnpm turbo test:e2e:angular open`                                |
-| `pnpm turbo down`         | Remove containers and volumes                            | Shut down containers from the integration test setup `pnpm turbo down`                                                                                     |
-| `pnpm turbo clean`        | Remove downloaded dependencies and other generated files | Remove generated docs  `pnpm turbo clean --filter zitadel-docs`                                                                                            |
-
-## <a name="dev-containers"></>Developing Zitadel with Dev Containers
-
-You can use dev containers if you'd like to make sure you have the same development environment like the corresponding GitHub PR checks use.
-The following dev containers are available:
-
-- **.devcontainer/base/devcontainer.json**: Contains everything you need to run whatever you want.
-- **.devcontainer/turbo-lint-unit/devcontainer.json**: Runs a dev container that executes frontent linting and unit tests and then exits. This is useful to reproduce the corresponding GitHub PR check.
-- **.devcontainer/turbo-lint-unit-debug/devcontainer.json**: Runs a dev container that executes frontent linting and unit tests in watch mode. You can fix the errors right away and have immediate feedback.
-- **.devcontainer/login-integration/devcontainer.json**: Runs a dev container that executes login integration tests and then exits. This is useful to reproduce the corresponding GitHub PR check.
-- **.devcontainer/login-integration-debug/devcontainer.json**: Runs a dev container that spins up the login in a hot-reloading dev server and executes login integration tests interactively. You can fix the errors right away and have immediate feedback.
-
-You can also run the GitHub PR checks locally in dev containers without having to connect to a dev container.
-
-
-The following pnpm commands use the [devcontainer CLI](https://github.com/devcontainers/cli/) and exit when the checks are done.
-The minimal system requirements are having Docker and the devcontainers CLI installed.
-If you don't have the node_modules installed already, you need to install the devcontainers CLI manually. Run `npm i -g @devcontainers/cli@0.80.0`. Alternatively, the [official Microsoft VS Code extension for Dev Containers](https://marketplace.visualstudio.com/items?itemName=ms-vscode-remote.remote-containers) offers a command `Dev Containers: Install devcontainer CLI`
-
-
-```bash
-npm run devcontainer:lint-unit
-npm run devcontainer:integration:login
-```
-
-If you don't have NPM installed, copy and execute the scripts from the package.json directly.
-
-To connect to a dev container to have full IDE support, follow the instructions provided by your code editor/IDE to initiate the dev container.
-This typically involves opening the "Command Palette" or similar functionality and searching for commands related to "Dev Containers" or "Remote Containers".
-The quick start guide for VS Code can found [here](https://code.visualstudio.com/docs/devcontainers/containers#_quick-start-open-an-existing-folder-in-a-container)
-
-For example, to build and run the Zitadel binary in a dev container, connect your IDE to the dev container described in .devcontainer/base/devcontainer.json.
-Run the following commands inside the container to start Zitadel.
-
-```bash
-make compile && ./zitadel start-from-init --masterkey MasterkeyNeedsToHave32Characters --tlsMode disabled
-```
-
-Zitadel serves traffic as soon as you can see the following log line:
-
-`INFO[0001] server is listening on [::]:8080`
-
->>>>>>> 4c078c14
 
 ## Contribute Translations
 
