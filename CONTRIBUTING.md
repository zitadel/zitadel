# Contributing to ZITADEL

## Introduction

Thank you for your interest about how to contribute! As you might know there is more than code to contribute. You can find all information needed to start contributing here.

Please give us and our community the chance to get rid of security vulnerabilities by responsibly disclose this kind of issues by contacting [security@zitadel.com](mailto:security@zitadel.com).

The strongest part of a community is the possibility to share thoughts. That's why we try to react as soon as possible to your ideas, thoughts and feedback. We love to discuss as much as possible in an open space like in the [issues](https://github.com/zitadel/zitadel/issues) and [discussions](https://github.com/zitadel/zitadel/discussions) section here or in our [chat](https://zitadel.com/chat), but we understand your doubts and provide further contact options [here](https://zitadel.com/contact).

If you want to give an answer or be part of discussions please be kind. Treat others like you want to be treated. Read more about our code of conduct [here](CODE_OF_CONDUCT.md).

## What can I contribute?

For people who are new to ZITADEL: We flag issues which are a good starting point to start contributing. You find them [here](https://github.com/zitadel/zitadel/issues?q=is%3Aissue+is%3Aopen+label%3A%22good+first+issue%22)

Make ZITADEL more popular and give it a ⭐

Help shaping the future of ZITADEL:

- Join our [chat](https://zitadel.com/chat) and discuss with us or others.
- Ask or answer questions in the [issues section](https://github.com/zitadel/zitadel/issues)
- Share your thoughts and ideas in the [discussions section](https://github.com/zitadel/zitadel/discussions)

[Contribute](#how-to-contribute)

- [Contribute code](#contribute)
- If you found a mistake on our [docs page](https://docs.zitadel.com) or something is missing please read [the docs section](#contribute-docs)
- [Translate](#contribute-internationalization) and improve texts

Follow [@zitadel](https://twitter.com/zitadel) on twitter

## How to contribute

We strongly recommend to [talk to us](https://zitadel.com/contact) before you start contributing to streamline our and your work.

We accept contributions through pull requests. You need a github account for that. If you are unfamiliar with git have a look at Github's documentation on [creating forks](https://help.github.com/articles/fork-a-repo) and [creating pull requests](https://docs.github.com/en/pull-requests/collaborating-with-pull-requests/proposing-changes-to-your-work-with-pull-requests/creating-a-pull-request-from-a-fork). Please draft the pull request as soon as possible. Go through the following checklist before you submit the final pull request:

### Submit a Pull Request (PR)

> :warning: Currently main development is done on branch `v2-alpha`. Make sure you're merging into the correct branch.

1. [Fork](https://docs.github.com/en/get-started/quickstart/fork-a-repo) the [zitadel/zitadel](https://github.com/zitadel/zitadel) repository on GitHub
2. On your fork, commit your changes to a new branch

`git checkout -b my-fix-branch v2-alpha`

3. Make your changes following the [guidelines](#contribute) in this guide. Make sure that all tests pass.

4. Commit the changes on the new branch

`git commit --all`

5. [Merge](https://git-scm.com/book/en/v2/Git-Branching-Basic-Branching-and-Merging) the latest commit of the `v2-alpha`-branch

6. Push the changes to your branch on Github

`git push origin my-fix-branch`

7. Use [Semantic Release commit messages](https://github.com/angular/angular.js/blob/master/DEVELOPERS.md#type) to simplify creation of release notes. In the title of the pull request [correct tagging](#commit-messages) is required and will be requested by the reviewers.

8.  On GitHub, [send a pull request](https://docs.github.com/en/pull-requests/collaborating-with-pull-requests/proposing-changes-to-your-work-with-pull-requests/requesting-a-pull-request-review) to `zitadel:v2-alpha`. Request review from one of the maintainers.

### Reviewing a Pull Request

The reviewers will provide you feedback and approve your changes as soon as they are satisfied. If we ask you for changes in the code, you can follow the [GitHub Guide](https://docs.github.com/en/pull-requests/collaborating-with-pull-requests/reviewing-changes-in-pull-requests/incorporating-feedback-in-your-pull-request) to incorporate feedback in your pull request.

<!-- TODO: how to do this via git -->
<!-- TODO: change commit message via git -->

### Commit Messages

Make sure you use [semantic release messages format](https://github.com/angular/angular.js/blob/master/DEVELOPERS.md#type).

`<type>(<scope>): <short summary>`

#### Type

Must be one of the following: 

- **feat**: New Feature
- **fix**: Bug Fix
- **docs**: Documentation

#### Scope

This is optional to indicate which component is affected. In doubt, leave blank (`<type>: <short summary>`)

#### Short Summary

Provide a brief description of the change.

## Contribute

The code consists of the following parts:

| name            | description                                                        | language                                                                    | where to find                                      |
| --------------- | ------------------------------------------------------------------ | --------------------------------------------------------------------------- | -------------------------------------------------- |
| backend         | Service that serves the grpc(-web) and RESTful API                 | [go](https://go.dev)                                                        | [API implementation](./internal/api/grpc)          |
| console         | Frontend the user interacts with after he is logged in             | [Angular](https://angular.io), [Typescript](https://www.typescriptlang.org) | [./console](./console)                             |
| login           | Server side rendered frontend the user interacts with during login | [go](https://go.dev), [go templates](https://pkg.go.dev/html/template)      | [./internal/api/ui/login](./internal/api/ui/login) |
| API definitions | Specifications of the API                                          | [Protobuf](https://developers.google.com/protocol-buffers)                  | [./proto/zitadel](./proto/zitadel)                 |
| docs            | Project documentation made with docusaurus                         | [Docusaurus](https://docusaurus.io/)                                        | [./docs](./docs)                                   |

Please validate and test the code before you contribute.

We add the label "good first issue" for problems we think are a good starting point to contribute to ZITADEL.

- [Issues for first time contributors](https://github.com/zitadel/zitadel/issues?q=is%3Aissue+is%3Aopen+label%3A%22good+first+issue%22)
- [All issues](https://github.com/zitadel/zitadel/issues)


### Backend / Login

To keep the code clean and understandable we use [golangci-lint](https://golangci-lint.run). We recommend to format the code with this linter while working on ZITADEL to simplify the review process. The configuration is located [here](./.golangci.yaml).

To start the backend with a debugger run the [`main.go`-file](./main.go) located in the root of ZITADEL and provide the arguments and env-variables from below. Ensure that the database is running by running `docker compose -f ./build/local/docker-compose.yml up db`. For additional information please use the documentation of your IDE.

Make sure to use the following configurations:

<!-- TODO: document workflow -->

### Console

To run console locally, navigate to the console subfolder and run `npm install` and then `npm start` for a dev server. Navigate to http://localhost:4200/. The app will automatically reload if you change any of the source files.

Console loads its environment from the [environment.json](https://github.com/zitadel/zitadel/blob/v2-alpha/console/src/assets/environment.json), make sure to change the configuration to your instance project.
When the backend is running locally ensure you are specifying your [localhost](http://localhost:8080/ui/console/assets/environment.json) endpoints.

### API Definitions

Ensure the provided code meets the [official style guide](https://developers.google.com/protocol-buffers/docs/style).

The following docker command builds the grpc stub into the correct folders:

```bash
docker build -f build/grpc/Dockerfile -t zitadel-base:local . \
    && docker build -f build/zitadel/Dockerfile . -t zitadel-go-base --target go-copy -o .
```

### Testing

<!-- TODO: how to run E2E tests -->

## Contribute Docs

Project documentation is made with docusaurus and is located under [./docs](./docs).
Please refer to the [README](./docs/README.md) for more information and local testing.

When making a pull request use `docs(<scope>): <short summary>` as title for the semantic release.
Scope can be left empty (omit the brackets) or refer to the top navigation sections.

## Contribute Internationalization

ZITADEL loads translations from four files:

- [Console texts](./console/src/assets/i18n)
<<<<<<< HEAD
- [Login interface](./internal/api/ui/login/static/i18n) 
=======
- [Login interface](./internal/api/ui/login/static/i18n)
>>>>>>> 06fd70d4
- [Email notification](./internal/notification/static/i18n)
- [Common texts](./internal/static/i18n) for success or error toasts

You may edit the texts in these files or create a new file for additional language support. Make sure you set the locale (ISO 639-1 code) as the name of the new language file.

## Want to start ZITADEL?

You can find an installation guide for all the different environments here:
[https://docs.zitadel.com/docs/guides/installation](https://docs.zitadel.com/docs/guides/installation)

## **Did you find a security flaw?**

- Please read [Security Policy](./SECURITY.md).<|MERGE_RESOLUTION|>--- conflicted
+++ resolved
@@ -38,12 +38,10 @@
 
 ### Submit a Pull Request (PR)
 
-> :warning: Currently main development is done on branch `v2-alpha`. Make sure you're merging into the correct branch.
-
 1. [Fork](https://docs.github.com/en/get-started/quickstart/fork-a-repo) the [zitadel/zitadel](https://github.com/zitadel/zitadel) repository on GitHub
 2. On your fork, commit your changes to a new branch
 
-`git checkout -b my-fix-branch v2-alpha`
+`git checkout -b my-fix-branch main`
 
 3. Make your changes following the [guidelines](#contribute) in this guide. Make sure that all tests pass.
 
@@ -51,7 +49,7 @@
 
 `git commit --all`
 
-5. [Merge](https://git-scm.com/book/en/v2/Git-Branching-Basic-Branching-and-Merging) the latest commit of the `v2-alpha`-branch
+5. [Merge](https://git-scm.com/book/en/v2/Git-Branching-Basic-Branching-and-Merging) the latest commit of the `main`-branch
 
 6. Push the changes to your branch on Github
 
@@ -59,7 +57,7 @@
 
 7. Use [Semantic Release commit messages](https://github.com/angular/angular.js/blob/master/DEVELOPERS.md#type) to simplify creation of release notes. In the title of the pull request [correct tagging](#commit-messages) is required and will be requested by the reviewers.
 
-8.  On GitHub, [send a pull request](https://docs.github.com/en/pull-requests/collaborating-with-pull-requests/proposing-changes-to-your-work-with-pull-requests/requesting-a-pull-request-review) to `zitadel:v2-alpha`. Request review from one of the maintainers.
+8.  On GitHub, [send a pull request](https://docs.github.com/en/pull-requests/collaborating-with-pull-requests/proposing-changes-to-your-work-with-pull-requests/requesting-a-pull-request-review) to `zitadel:main`. Request review from one of the maintainers.
 
 ### Reviewing a Pull Request
 
@@ -76,7 +74,7 @@
 
 #### Type
 
-Must be one of the following: 
+Must be one of the following:
 
 - **feat**: New Feature
 - **fix**: Bug Fix
@@ -124,7 +122,7 @@
 
 To run console locally, navigate to the console subfolder and run `npm install` and then `npm start` for a dev server. Navigate to http://localhost:4200/. The app will automatically reload if you change any of the source files.
 
-Console loads its environment from the [environment.json](https://github.com/zitadel/zitadel/blob/v2-alpha/console/src/assets/environment.json), make sure to change the configuration to your instance project.
+Console loads its environment from the [environment.json](https://github.com/zitadel/zitadel/blob/main/console/src/assets/environment.json), make sure to change the configuration to your instance project.
 When the backend is running locally ensure you are specifying your [localhost](http://localhost:8080/ui/console/assets/environment.json) endpoints.
 
 ### API Definitions
@@ -155,11 +153,7 @@
 ZITADEL loads translations from four files:
 
 - [Console texts](./console/src/assets/i18n)
-<<<<<<< HEAD
-- [Login interface](./internal/api/ui/login/static/i18n) 
-=======
 - [Login interface](./internal/api/ui/login/static/i18n)
->>>>>>> 06fd70d4
 - [Email notification](./internal/notification/static/i18n)
 - [Common texts](./internal/static/i18n) for success or error toasts
 
