Log:
  Level: $ZITADEL_LOG_LEVEL
  Formatter:
    Format: text

Tracing:
  Type: google
  Config:
    ProjectID: $ZITADEL_TRACING_PROJECT_ID
    MetricPrefix: ZITADEL-V1
    Fraction: $ZITADEL_TRACING_FRACTION

AuthZ:
  Repository:
    Eventstore:
      ServiceName: 'AuthZ'
      Repository:
        SQL:
          Host: $ZITADEL_EVENTSTORE_HOST
          Port: $ZITADEL_EVENTSTORE_PORT
          User: 'authz'
          Database: 'eventstore'
          Password: $CR_AUTHZ_PASSWORD
          SSL:
            Mode: $CR_SSL_MODE
            RootCert: $CR_ROOT_CERT
            Cert: $CR_AUTHZ_CERT
            Key: $CR_AUTHZ_KEY
      Cache:
        Type: 'fastcache'
        Config:
          MaxCacheSizeInByte: 10485760 #10mb
    View:
      Host: $ZITADEL_EVENTSTORE_HOST
      Port: $ZITADEL_EVENTSTORE_PORT
      User: 'authz'
      Database: 'authz'
      SSL:
        Mode: $CR_SSL_MODE
        RootCert: $CR_ROOT_CERT
        Cert: $CR_AUTHZ_CERT
        Key: $CR_AUTHZ_KEY
    Spooler:
      ConcurrentTasks: 1
      BulkLimit: 100
      FailureCountUntilSkip: 5

Auth:
  SearchLimit: 100
  Eventstore:
    ServiceName: 'authAPI'
    Repository:
      SQL:
        Host: $ZITADEL_EVENTSTORE_HOST
        Port: $ZITADEL_EVENTSTORE_PORT
        User: 'auth'
        Database: 'eventstore'
        Password: $CR_AUTH_PASSWORD
        SSL:
          Mode: $CR_SSL_MODE
          RootCert: $CR_ROOT_CERT
          Cert: $CR_AUTH_CERT
          Key: $CR_AUTH_KEY
    Cache:
      Type: 'fastcache'
      Config:
        MaxCacheSizeInByte: 10485760 #10mb
  AuthRequest:
    Connection:
      Host: $ZITADEL_EVENTSTORE_HOST
      Port: $ZITADEL_EVENTSTORE_PORT
      User: 'auth'
      Database: 'auth'
      Password: $CR_AUTH_PASSWORD
      SSL:
        Mode: $CR_SSL_MODE
        RootCert: $CR_ROOT_CERT
        Cert: $CR_AUTH_CERT
        Key: $CR_AUTH_KEY
  View:
    Host: $ZITADEL_EVENTSTORE_HOST
    Port: $ZITADEL_EVENTSTORE_PORT
    User: 'auth'
    Database: 'auth'
    Password: $CR_AUTH_PASSWORD
    SSL:
      Mode: $CR_SSL_MODE
      RootCert: $CR_ROOT_CERT
      Cert: $CR_AUTH_CERT
      Key: $CR_AUTH_KEY
  Spooler:
    ConcurrentTasks: 4
    BulkLimit: 100
    FailureCountUntilSkip: 5
  KeyConfig:
    Size: 2048
    PrivateKeyLifetime: 6h
    PublicKeyLifetime: 30h
    EncryptionConfig:
      EncryptionKeyID: $ZITADEL_OIDC_KEYS_ID
    SigningKeyRotation: 10s

Admin:
  SearchLimit: 100
  Domain: $ZITADEL_DEFAULT_DOMAIN
  Eventstore:
    ServiceName: 'Admin'
    Repository:
      SQL:
        Host: $ZITADEL_EVENTSTORE_HOST
        Port: $ZITADEL_EVENTSTORE_PORT
        User: 'admin_api'
        Database: 'eventstore'
        Password: $CR_ADMIN_PASSWORD
        SSL:
          Mode: $CR_SSL_MODE
          RootCert: $CR_ROOT_CERT
          Cert: $CR_ADMIN_CERT
          Key: $CR_ADMIN_KEY
    Cache:
      Type: 'fastcache'
      Config:
        MaxCacheSizeInByte: 10485760 #10mb
  View:
    Host: $ZITADEL_EVENTSTORE_HOST
    Port: $ZITADEL_EVENTSTORE_PORT
    User: 'admin_api'
    Database: 'admin_api'
    Password: $CR_ADMIN_PASSWORD
    SSL:
      Mode: $CR_SSL_MODE
      RootCert: $CR_ROOT_CERT
      Cert: $CR_ADMIN_CERT
      Key: $CR_ADMIN_KEY
  Spooler:
    ConcurrentTasks: 1
    BulkLimit: 100
    FailureCountUntilSkip: 5

Mgmt:
  SearchLimit: 100
  Domain: $ZITADEL_DEFAULT_DOMAIN
  Eventstore:
    ServiceName: 'ManagementAPI'
    Repository:
      SQL:
        Host: $ZITADEL_EVENTSTORE_HOST
        Port: $ZITADEL_EVENTSTORE_PORT
        User: 'management'
        Database: 'eventstore'
        Password: $CR_MANAGEMENT_PASSWORD
        SSL:
          Mode: $CR_SSL_MODE
          RootCert: $CR_ROOT_CERT
          Cert: $CR_MANAGEMENT_CERT
          Key: $CR_MANAGEMENT_KEY
    Cache:
      Type: 'fastcache'
      Config:
        MaxCacheSizeInByte: 10485760 #10mb
  View:
    Host: $ZITADEL_EVENTSTORE_HOST
    Port: $ZITADEL_EVENTSTORE_PORT
    User: 'management'
    Database: 'management'
    Password: $CR_MANAGEMENT_PASSWORD
    SSL:
      Mode: $CR_SSL_MODE
      RootCert: $CR_ROOT_CERT
      Cert: $CR_MANAGEMENT_CERT
      Key: $CR_MANAGEMENT_KEY
  Spooler:
    ConcurrentTasks: 4
    BulkLimit: 100
    FailureCountUntilSkip: 5

API:
  GRPC:
    ServerPort: 50001
    GatewayPort: 50002
    CustomHeaders:
      - x-zitadel-
  OIDC:
    OPConfig:
      Issuer: $ZITADEL_ISSUER
      DefaultLogoutRedirectURI: $ZITADEL_ACCOUNTS/logout/done
    StorageConfig:
      DefaultLoginURL: $ZITADEL_ACCOUNTS/login?authRequestID=
      DefaultAccessTokenLifetime: 12h
      DefaultIdTokenLifetime: 12h
      SigningKeyAlgorithm: RS256
    UserAgentCookieConfig:
      Name: caos.zitadel.useragent
      Domain: $ZITADEL_COOKIE_DOMAIN
      Key:
        EncryptionKeyID: $ZITADEL_COOKIE_KEY
    Cache:
      MaxAge: $ZITADEL_CACHE_MAXAGE
      SharedMaxAge: $ZITADEL_CACHE_SHARED_MAXAGE
    Endpoints:
      Auth:
        Path: 'authorize'
        URL: '$ZITADEL_AUTHORIZE/authorize'
      Token:
        Path: 'token'
        URL: '$ZITADEL_OAUTH/token'
      EndSession:
        Path: 'endsession'
        URL: '$ZITADEL_AUTHORIZE/endsession'
      Userinfo:
        Path: 'userinfo'
        URL: '$ZITADEL_OAUTH/userinfo'
      Keys:
        Path: 'keys'
        URL: '$ZITADEL_OAUTH/keys'

<<<<<<< HEAD
UI:
  Port: 50003
  Login:
    Handler:
      OidcAuthCallbackURL: '$ZITADEL_AUTHORIZE/authorize/'
      ZitadelURL: '$ZITADEL_CONSOLE'
      LanguageCookieName: 'caos.zitadel.login.lang'
      DefaultLanguage: 'de'
      CSRF:
        CookieName: 'caos.zitadel.login.csrf'
        Key:
          EncryptionKeyID: $ZITADEL_CSRF_KEY
        Development: $ZITADEL_CSRF_DEV
      Cache:
        MaxAge: $ZITADEL_CACHE_MAXAGE
        SharedMaxAge: $ZITADEL_CACHE_SHARED_MAXAGE
  Console:
    EnvOverwriteDir: $ZITADEL_CONSOLE_ENV_DIR
    ShortCache:
      MaxAge: $ZITADEL_SHORT_CACHE_MAXAGE
      SharedMaxAge: $ZITADEL_SHORT_CACHE_SHARED_MAXAGE
    LongCache:
=======

AuthZ:
  Repository:
    Eventstore:
      ServiceName: 'AuthZ'
      Repository:
        SQL:
          Host: $ZITADEL_EVENTSTORE_HOST
          Port: $ZITADEL_EVENTSTORE_PORT
          User: 'authz'
          Password: $CR_AUTHZ_PASSWORD
          Database: 'eventstore'
          SSL:
            Mode: $CR_SSL_MODE
            RootCert: $CR_ROOT_CERT
            Cert: $CR_AUTHZ_CERT
            Key: $CR_AUTHZ_KEY
      Cache:
        Type: 'fastcache'
        Config:
          MaxCacheSizeInByte: 10485760 #10mb
    View:
      Host: $ZITADEL_EVENTSTORE_HOST
      Port: $ZITADEL_EVENTSTORE_PORT
      User: 'authz'
      Password: $CR_AUTHZ_PASSWORD
      Database: 'authz'
      SSL:
        Mode: $CR_SSL_MODE
        RootCert: $CR_ROOT_CERT
        Cert: $CR_AUTHZ_CERT
        Key: $CR_AUTHZ_KEY
    Spooler:
      ConcurrentTasks: 1
      BulkLimit: 100
      FailureCountUntilSkip: 5

Admin:
  API:
    GRPC:
      ServerPort: 50040
      GatewayPort: 50041
      CustomHeaders:
        - x-zitadel-
  Repository:
    SearchLimit: 100
    Domain: $ZITADEL_DEFAULT_DOMAIN
    Eventstore:
      ServiceName: 'Admin'
      Repository:
        SQL:
          Host: $ZITADEL_EVENTSTORE_HOST
          Port: $ZITADEL_EVENTSTORE_PORT
          User: 'adminapi'
          Password: $CR_ADMINAPI_PASSWORD
          Database: 'eventstore'
          SSL:
            Mode: $CR_SSL_MODE
            RootCert: $CR_ROOT_CERT
            Cert: $CR_ADMINAPI_CERT
            Key: $CR_ADMINAPI_KEY
      Cache:
        Type: 'fastcache'
        Config:
          MaxCacheSizeInByte: 10485760 #10mb
    View:
      Host: $ZITADEL_EVENTSTORE_HOST
      Port: $ZITADEL_EVENTSTORE_PORT
      User: 'adminapi'
      Password: $CR_ADMINAPI_PASSWORD
      Database: 'adminapi'
      SSL:
        Mode: $CR_SSL_MODE
        RootCert: $CR_ROOT_CERT
        Cert: $CR_ADMINAPI_CERT
        Key: $CR_ADMINAPI_KEY
    Spooler:
      ConcurrentTasks: 1
      BulkLimit: 100
      FailureCountUntilSkip: 5

Console:
  Port: 50050
  EnvOverwriteDir: $ZITADEL_CONSOLE_ENV_DIR
  ShortCache:
    MaxAge: $ZITADEL_SHORT_CACHE_MAXAGE
    SharedMaxAge: $ZITADEL_SHORT_CACHE_SHARED_MAXAGE
  LongCache:
>>>>>>> c621fdee
      MaxAge: $ZITADEL_CACHE_MAXAGE
      SharedMaxAge: $ZITADEL_CACHE_SHARED_MAXAGE
    CSPDomain: $ZITADEL_DEFAULT_DOMAIN

Notification:
  Repository:
    DefaultLanguage: 'de'
    Domain: $ZITADEL_DEFAULT_DOMAIN
    Eventstore:
      ServiceName: 'Notification'
      Repository:
        SQL:
          Host: $ZITADEL_EVENTSTORE_HOST
          Port: $ZITADEL_EVENTSTORE_PORT
          User: 'notification'
<<<<<<< HEAD
=======
          Password: $CR_NOTIFICATION_PASSWORD
>>>>>>> c621fdee
          Database: 'eventstore'
          Password: $CR_NOTIFICATION_PASSWORD
          SSL:
            Mode: $CR_SSL_MODE
            RootCert: $CR_ROOT_CERT
            Cert: $CR_NOTIFICATION_CERT
            Key: $CR_NOTIFICATION_KEY
      Cache:
        Type: 'fastcache'
        Config:
          MaxCacheSizeInByte: 10485760 #10mb
    View:
      Host: $ZITADEL_EVENTSTORE_HOST
      Port: $ZITADEL_EVENTSTORE_PORT
      User: 'notification'
<<<<<<< HEAD
=======
      Password: $CR_NOTIFICATION_PASSWORD
>>>>>>> c621fdee
      Database: 'notification'
      Password: $CR_NOTIFICATION_PASSWORD
      SSL:
        Mode: $CR_SSL_MODE
        RootCert: $CR_ROOT_CERT
        Cert: $CR_NOTIFICATION_CERT
        Key: $CR_NOTIFICATION_KEY
    Spooler:
      ConcurrentTasks: 4
      BulkLimit: 100
      FailureCountUntilSkip: 5
      Handlers:
        Notification:
          MinimumCycleDuration: 10s<|MERGE_RESOLUTION|>--- conflicted
+++ resolved
@@ -111,12 +111,12 @@
         Port: $ZITADEL_EVENTSTORE_PORT
         User: 'admin_api'
         Database: 'eventstore'
-        Password: $CR_ADMIN_PASSWORD
+        Password: $CR_ADMINAPI_PASSWORD
         SSL:
           Mode: $CR_SSL_MODE
           RootCert: $CR_ROOT_CERT
-          Cert: $CR_ADMIN_CERT
-          Key: $CR_ADMIN_KEY
+          Cert: $CR_ADMINAPI_CERT
+          Key: $CR_ADMINAPI_KEY
     Cache:
       Type: 'fastcache'
       Config:
@@ -126,12 +126,12 @@
     Port: $ZITADEL_EVENTSTORE_PORT
     User: 'admin_api'
     Database: 'admin_api'
-    Password: $CR_ADMIN_PASSWORD
+    Password: $CR_ADMINAPI_PASSWORD
     SSL:
       Mode: $CR_SSL_MODE
       RootCert: $CR_ROOT_CERT
-      Cert: $CR_ADMIN_CERT
-      Key: $CR_ADMIN_KEY
+      Cert: $CR_ADMINAPI_CERT
+      Key: $CR_ADMINAPI_KEY
   Spooler:
     ConcurrentTasks: 1
     BulkLimit: 100
@@ -214,7 +214,6 @@
         Path: 'keys'
         URL: '$ZITADEL_OAUTH/keys'
 
-<<<<<<< HEAD
 UI:
   Port: 50003
   Login:
@@ -237,96 +236,6 @@
       MaxAge: $ZITADEL_SHORT_CACHE_MAXAGE
       SharedMaxAge: $ZITADEL_SHORT_CACHE_SHARED_MAXAGE
     LongCache:
-=======
-
-AuthZ:
-  Repository:
-    Eventstore:
-      ServiceName: 'AuthZ'
-      Repository:
-        SQL:
-          Host: $ZITADEL_EVENTSTORE_HOST
-          Port: $ZITADEL_EVENTSTORE_PORT
-          User: 'authz'
-          Password: $CR_AUTHZ_PASSWORD
-          Database: 'eventstore'
-          SSL:
-            Mode: $CR_SSL_MODE
-            RootCert: $CR_ROOT_CERT
-            Cert: $CR_AUTHZ_CERT
-            Key: $CR_AUTHZ_KEY
-      Cache:
-        Type: 'fastcache'
-        Config:
-          MaxCacheSizeInByte: 10485760 #10mb
-    View:
-      Host: $ZITADEL_EVENTSTORE_HOST
-      Port: $ZITADEL_EVENTSTORE_PORT
-      User: 'authz'
-      Password: $CR_AUTHZ_PASSWORD
-      Database: 'authz'
-      SSL:
-        Mode: $CR_SSL_MODE
-        RootCert: $CR_ROOT_CERT
-        Cert: $CR_AUTHZ_CERT
-        Key: $CR_AUTHZ_KEY
-    Spooler:
-      ConcurrentTasks: 1
-      BulkLimit: 100
-      FailureCountUntilSkip: 5
-
-Admin:
-  API:
-    GRPC:
-      ServerPort: 50040
-      GatewayPort: 50041
-      CustomHeaders:
-        - x-zitadel-
-  Repository:
-    SearchLimit: 100
-    Domain: $ZITADEL_DEFAULT_DOMAIN
-    Eventstore:
-      ServiceName: 'Admin'
-      Repository:
-        SQL:
-          Host: $ZITADEL_EVENTSTORE_HOST
-          Port: $ZITADEL_EVENTSTORE_PORT
-          User: 'adminapi'
-          Password: $CR_ADMINAPI_PASSWORD
-          Database: 'eventstore'
-          SSL:
-            Mode: $CR_SSL_MODE
-            RootCert: $CR_ROOT_CERT
-            Cert: $CR_ADMINAPI_CERT
-            Key: $CR_ADMINAPI_KEY
-      Cache:
-        Type: 'fastcache'
-        Config:
-          MaxCacheSizeInByte: 10485760 #10mb
-    View:
-      Host: $ZITADEL_EVENTSTORE_HOST
-      Port: $ZITADEL_EVENTSTORE_PORT
-      User: 'adminapi'
-      Password: $CR_ADMINAPI_PASSWORD
-      Database: 'adminapi'
-      SSL:
-        Mode: $CR_SSL_MODE
-        RootCert: $CR_ROOT_CERT
-        Cert: $CR_ADMINAPI_CERT
-        Key: $CR_ADMINAPI_KEY
-    Spooler:
-      ConcurrentTasks: 1
-      BulkLimit: 100
-      FailureCountUntilSkip: 5
-
-Console:
-  Port: 50050
-  EnvOverwriteDir: $ZITADEL_CONSOLE_ENV_DIR
-  ShortCache:
-    MaxAge: $ZITADEL_SHORT_CACHE_MAXAGE
-    SharedMaxAge: $ZITADEL_SHORT_CACHE_SHARED_MAXAGE
-  LongCache:
->>>>>>> c621fdee
       MaxAge: $ZITADEL_CACHE_MAXAGE
       SharedMaxAge: $ZITADEL_CACHE_SHARED_MAXAGE
     CSPDomain: $ZITADEL_DEFAULT_DOMAIN
@@ -342,10 +251,6 @@
           Host: $ZITADEL_EVENTSTORE_HOST
           Port: $ZITADEL_EVENTSTORE_PORT
           User: 'notification'
-<<<<<<< HEAD
-=======
-          Password: $CR_NOTIFICATION_PASSWORD
->>>>>>> c621fdee
           Database: 'eventstore'
           Password: $CR_NOTIFICATION_PASSWORD
           SSL:
@@ -361,10 +266,6 @@
       Host: $ZITADEL_EVENTSTORE_HOST
       Port: $ZITADEL_EVENTSTORE_PORT
       User: 'notification'
-<<<<<<< HEAD
-=======
-      Password: $CR_NOTIFICATION_PASSWORD
->>>>>>> c621fdee
       Database: 'notification'
       Password: $CR_NOTIFICATION_PASSWORD
       SSL:
