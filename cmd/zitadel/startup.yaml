Tracing:
  Type: google
  Config:
    ProjectID: $TRACING_PROJECT_ID
    MetricPrefix: ZITADEL-V1
    Fraction: 1

Log:
  Level: debug
  Formatter:
    Format: text

Mgmt:
  API:
    GRPC:
      ServerPort: 50010
      GatewayPort: 50011
      CustomHeaders:
        - x-zitadel-
  Repository:
    Eventstore:
      ServiceName: 'ManagementAPI'
      Repository:
        SQL:
          Host: $CR_HOST
          Port: $CR_PORT
          User: 'management'
          Database: 'management'
          SSLmode: disable
      Cache:
        Type: 'fastcache'
        Config:
          MaxCacheSizeInByte: 10485760 #10mb
    PasswordSaltCost: 14
    ClientSecretGenerator:
      Length: 64
      IncludeLowerLetters: true
      IncludeUpperLetters: true
      IncludeDigits: true
      IncludeSymbols: true
<<<<<<< HEAD
    InitializeUserCode:
      Length: 6
      IncludeLowerLetters: false
      IncludeUpperLetters: true
      IncludeDigits: true
      IncludeSymbols: false
    EmailVerificationCode:
      Length: 6
      IncludeLowerLetters: false
      IncludeUpperLetters: true
      IncludeDigits: true
      IncludeSymbols: false
    PasswordVerificationCode:
      Length: 6
      IncludeLowerLetters: false
      IncludeUpperLetters: true
      IncludeDigits: true
      IncludeSymbols: false
    PhoneVerificationCode:
      Length: 6
      IncludeLowerLetters: false
      IncludeUpperLetters: true
      IncludeDigits: true
      IncludeSymbols: false
=======

>>>>>>> 5df648fc

Auth:
  API:
    GRPC:
      ServerPort: 50020
      GatewayPort: 50021
      CustomHeaders:
        - x-zitadel-

Login:
#  will get port range 5003x

Admin:
  API:
    GRPC:
      ServerPort: 50040
      GatewayPort: 50041
      CustomHeaders:
        - x-zitadel-

Console:
  Port: 50050
  StaticDir: /app/console/dist<|MERGE_RESOLUTION|>--- conflicted
+++ resolved
@@ -38,34 +38,6 @@
       IncludeUpperLetters: true
       IncludeDigits: true
       IncludeSymbols: true
-<<<<<<< HEAD
-    InitializeUserCode:
-      Length: 6
-      IncludeLowerLetters: false
-      IncludeUpperLetters: true
-      IncludeDigits: true
-      IncludeSymbols: false
-    EmailVerificationCode:
-      Length: 6
-      IncludeLowerLetters: false
-      IncludeUpperLetters: true
-      IncludeDigits: true
-      IncludeSymbols: false
-    PasswordVerificationCode:
-      Length: 6
-      IncludeLowerLetters: false
-      IncludeUpperLetters: true
-      IncludeDigits: true
-      IncludeSymbols: false
-    PhoneVerificationCode:
-      Length: 6
-      IncludeLowerLetters: false
-      IncludeUpperLetters: true
-      IncludeDigits: true
-      IncludeSymbols: false
-=======
-
->>>>>>> 5df648fc
 
 Auth:
   API:
