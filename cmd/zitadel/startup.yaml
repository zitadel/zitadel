--- conflicted
+++ resolved
@@ -246,55 +246,6 @@
     BulkLimit: 10000
     FailureCountUntilSkip: 5
 
-<<<<<<< HEAD
-Mgmt:
-  SearchLimit: 1000
-  Domain: $ZITADEL_DEFAULT_DOMAIN
-  APIDomain: $ZITADEL_API_DOMAIN
-  Eventstore:
-    ServiceName: 'ManagementAPI'
-    Repository:
-      SQL:
-        Host: $CR_HOST
-        Port: $CR_PORT
-        User: $CR_USER
-        Database: 'eventstore'
-        Password: $CR_PASSWORD
-        MaxOpenConns: 3
-        MaxConnLifetime: 30m
-        MaxConnIdleTime: 30m
-        Options: $CR_OPTIONS
-        SSL:
-          Mode: $CR_SSL_MODE
-          RootCert: $CR_ROOT_CERT
-          Cert: $CR_USER_CERT
-          Key: $CR_USER_KEY
-    Cache:
-      Type: 'fastcache'
-      Config:
-        MaxCacheSizeInByte: 10485760 #10mb
-  View:
-    Host: $CR_HOST
-    Port: $CR_PORT
-    User: $CR_USER
-    Options: $CR_OPTIONS
-    Database: 'management'
-    Password: $CR_PASSWORD
-    MaxOpenConns: 3
-    MaxConnLifetime: 30m
-    MaxConnIdleTime: 30m
-    SSL:
-      Mode: $CR_SSL_MODE
-      RootCert: $CR_ROOT_CERT
-      Cert: $CR_USER_CERT
-      Key: $CR_USER_KEY
-  Spooler:
-    ConcurrentWorkers: 1
-    BulkLimit: 10000
-    FailureCountUntilSkip: 5
-
-=======
->>>>>>> b2d9ab9b
 API:
   Domain: $ZITADEL_API_DOMAIN
   GRPC:
