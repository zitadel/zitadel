--- conflicted
+++ resolved
@@ -32,13 +32,8 @@
   Port: $ZITADEL_EVENTSTORE_PORT
   Database: 'eventstore'
   MaxOpenConns: 3
-<<<<<<< HEAD
-  MaxConnLifetime: 5m
-  MaxConnIdleTime: 5m
-=======
   MaxConnLifetime: 30m
   MaxConnIdleTime: 30m
->>>>>>> 45ebd162
   SSL:
     Mode: $CR_SSL_MODE
     RootCert: $CR_ROOT_CERT
@@ -50,13 +45,8 @@
     User: 'eventstore'
     Password: $CR_EVENTSTORE_PASSWORD
     MaxOpenConns: 5
-<<<<<<< HEAD
-    MaxConnLifetime: 5m
-    MaxConnIdleTime: 5m
-=======
-    MaxConnLifetime: 30m
-    MaxConnIdleTime: 30m
->>>>>>> 45ebd162
+    MaxConnLifetime: 30m
+    MaxConnIdleTime: 30m
     SSL:
       Mode: $CR_SSL_MODE
       RootCert: $CR_ROOT_CERT
@@ -68,13 +58,8 @@
     User: 'queries'
     Password: $CR_QUERIES_PASSWORD
     MaxOpenConns: 2
-<<<<<<< HEAD
-    MaxConnLifetime: 5m
-    MaxConnIdleTime: 5m
-=======
-    MaxConnLifetime: 30m
-    MaxConnIdleTime: 30m
->>>>>>> 45ebd162
+    MaxConnLifetime: 30m
+    MaxConnIdleTime: 30m
     SSL:
       Mode: $CR_SSL_MODE
       RootCert: $CR_ROOT_CERT
@@ -86,10 +71,7 @@
   RetryFailedAfter: 1s
   MaxFailureCount: 5
   BulkLimit: 200
-<<<<<<< HEAD
   MaxIterators: 1
-=======
->>>>>>> 45ebd162
   CRDB:
     Host: $ZITADEL_EVENTSTORE_HOST
     Port: $ZITADEL_EVENTSTORE_PORT
@@ -98,13 +80,8 @@
     Schema: 'projections'
     Password: $CR_QUERIES_PASSWORD
     MaxOpenConns: 3
-<<<<<<< HEAD
-    MaxConnLifetime: 5m
-    MaxConnIdleTime: 5m
-=======
-    MaxConnLifetime: 30m
-    MaxConnIdleTime: 30m
->>>>>>> 45ebd162
+    MaxConnLifetime: 30m
+    MaxConnIdleTime: 30m
     SSL:
       Mode: $CR_SSL_MODE
       RootCert: $CR_ROOT_CERT
@@ -126,13 +103,8 @@
           Database: 'eventstore'
           Password: $CR_AUTHZ_PASSWORD
           MaxOpenConns: 3
-<<<<<<< HEAD
-          MaxConnLifetime: 5m
-          MaxConnIdleTime: 5m
-=======
           MaxConnLifetime: 30m
           MaxConnIdleTime: 30m
->>>>>>> 45ebd162
           SSL:
             Mode: $CR_SSL_MODE
             RootCert: $CR_ROOT_CERT
@@ -149,13 +121,8 @@
       Database: 'authz'
       Password: $CR_AUTHZ_PASSWORD
       MaxOpenConns: 3
-<<<<<<< HEAD
-      MaxConnLifetime: 5m
-      MaxConnIdleTime: 5m
-=======
       MaxConnLifetime: 30m
       MaxConnIdleTime: 30m
->>>>>>> 45ebd162
       SSL:
         Mode: $CR_SSL_MODE
         RootCert: $CR_ROOT_CERT
@@ -180,13 +147,8 @@
         Database: 'eventstore'
         Password: $CR_AUTH_PASSWORD
         MaxOpenConns: 3
-<<<<<<< HEAD
-        MaxConnLifetime: 5m
-        MaxConnIdleTime: 5m
-=======
         MaxConnLifetime: 30m
         MaxConnIdleTime: 30m
->>>>>>> 45ebd162
         SSL:
           Mode: $CR_SSL_MODE
           RootCert: $CR_ROOT_CERT
@@ -204,13 +166,8 @@
       Database: 'auth'
       Password: $CR_AUTH_PASSWORD
       MaxOpenConns: 3
-<<<<<<< HEAD
-      MaxConnLifetime: 5m
-      MaxConnIdleTime: 5m
-=======
       MaxConnLifetime: 30m
       MaxConnIdleTime: 30m
->>>>>>> 45ebd162
       SSL:
         Mode: $CR_SSL_MODE
         RootCert: $CR_ROOT_CERT
@@ -223,13 +180,8 @@
     Database: 'auth'
     Password: $CR_AUTH_PASSWORD
     MaxOpenConns: 3
-<<<<<<< HEAD
-    MaxConnLifetime: 5m
-    MaxConnIdleTime: 5m
-=======
-    MaxConnLifetime: 30m
-    MaxConnIdleTime: 30m
->>>>>>> 45ebd162
+    MaxConnLifetime: 30m
+    MaxConnIdleTime: 30m
     SSL:
       Mode: $CR_SSL_MODE
       RootCert: $CR_ROOT_CERT
@@ -254,13 +206,8 @@
         Database: 'eventstore'
         Password: $CR_ADMINAPI_PASSWORD
         MaxOpenConns: 3
-<<<<<<< HEAD
-        MaxConnLifetime: 5m
-        MaxConnIdleTime: 5m
-=======
         MaxConnLifetime: 30m
         MaxConnIdleTime: 30m
->>>>>>> 45ebd162
         SSL:
           Mode: $CR_SSL_MODE
           RootCert: $CR_ROOT_CERT
@@ -277,13 +224,8 @@
     Database: 'adminapi'
     Password: $CR_ADMINAPI_PASSWORD
     MaxOpenConns: 3
-<<<<<<< HEAD
-    MaxConnLifetime: 5m
-    MaxConnIdleTime: 5m
-=======
-    MaxConnLifetime: 30m
-    MaxConnIdleTime: 30m
->>>>>>> 45ebd162
+    MaxConnLifetime: 30m
+    MaxConnIdleTime: 30m
     SSL:
       Mode: $CR_SSL_MODE
       RootCert: $CR_ROOT_CERT
@@ -308,13 +250,8 @@
         Database: 'eventstore'
         Password: $CR_MANAGEMENT_PASSWORD
         MaxOpenConns: 3
-<<<<<<< HEAD
-        MaxConnLifetime: 5m
-        MaxConnIdleTime: 5m
-=======
         MaxConnLifetime: 30m
         MaxConnIdleTime: 30m
->>>>>>> 45ebd162
         SSL:
           Mode: $CR_SSL_MODE
           RootCert: $CR_ROOT_CERT
@@ -331,13 +268,8 @@
     Database: 'management'
     Password: $CR_MANAGEMENT_PASSWORD
     MaxOpenConns: 3
-<<<<<<< HEAD
-    MaxConnLifetime: 5m
-    MaxConnIdleTime: 5m
-=======
-    MaxConnLifetime: 30m
-    MaxConnIdleTime: 30m
->>>>>>> 45ebd162
+    MaxConnLifetime: 30m
+    MaxConnIdleTime: 30m
     SSL:
       Mode: $CR_SSL_MODE
       RootCert: $CR_ROOT_CERT
@@ -448,13 +380,8 @@
           Database: 'eventstore'
           Password: $CR_NOTIFICATION_PASSWORD
           MaxOpenConns: 2
-<<<<<<< HEAD
-          MaxConnLifetime: 5m
-          MaxConnIdleTime: 5m
-=======
           MaxConnLifetime: 30m
           MaxConnIdleTime: 30m
->>>>>>> 45ebd162
           SSL:
             Mode: $CR_SSL_MODE
             RootCert: $CR_ROOT_CERT
@@ -471,13 +398,8 @@
       Database: 'notification'
       Password: $CR_NOTIFICATION_PASSWORD
       MaxOpenConns: 2
-<<<<<<< HEAD
-      MaxConnLifetime: 5m
-      MaxConnIdleTime: 5m
-=======
       MaxConnLifetime: 30m
       MaxConnIdleTime: 30m
->>>>>>> 45ebd162
       SSL:
         Mode: $CR_SSL_MODE
         RootCert: $CR_ROOT_CERT
