Tracing:
  Type: google
  Config:
    ProjectID: $ZITADEL_TRACING_PROJECT_ID
    MetricPrefix: ZITADEL-V1
    Fraction: $ZITADEL_TRACING_FRACTION

Log:
  Level: $ZITADEL_LOG_LEVEL
  Formatter:
    Format: text

Mgmt:
  API:
    GRPC:
      ServerPort: 50010
      GatewayPort: 50011
      CustomHeaders:
        - x-zitadel-
  Repository:
    SearchLimit: 100
    Eventstore:
      ServiceName: 'ManagementAPI'
      Repository:
        SQL:
          Host: $ZITADEL_EVENTSTORE_HOST
          Port: $ZITADEL_EVENTSTORE_PORT
          User: 'management'
          Database: 'management'
          SSLmode: disable
      Cache:
        Type: 'fastcache'
        Config:
          MaxCacheSizeInByte: 10485760 #10mb
<<<<<<< HEAD
    View:
      Host: $CR_HOST
      Port: $CR_PORT
      User: 'management'
      Database: 'management'
      SSLmode: disable
    Spooler:
      ConcurrentTasks: 4
      BulkLimit: 100
      FailureCountUntilSkip: 5
=======
>>>>>>> 49d86fda

Auth:
  API:
    GRPC:
      ServerPort: 50020
      GatewayPort: 50021
      CustomHeaders:
        - x-zitadel-

Login:
#  will get port range 5003x

Admin:
  API:
    GRPC:
      ServerPort: 50040
      GatewayPort: 50041
      CustomHeaders:
        - x-zitadel-

Console:
  Port: 50050
  StaticDir: /app/console/dist<|MERGE_RESOLUTION|>--- conflicted
+++ resolved
@@ -32,10 +32,9 @@
         Type: 'fastcache'
         Config:
           MaxCacheSizeInByte: 10485760 #10mb
-<<<<<<< HEAD
     View:
-      Host: $CR_HOST
-      Port: $CR_PORT
+      Host: $ZITADEL_EVENTSTORE_HOST
+      Port: $ZITADEL_EVENTSTORE_PORT
       User: 'management'
       Database: 'management'
       SSLmode: disable
@@ -43,8 +42,6 @@
       ConcurrentTasks: 4
       BulkLimit: 100
       FailureCountUntilSkip: 5
-=======
->>>>>>> 49d86fda
 
 Auth:
   API:
