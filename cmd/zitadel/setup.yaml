Log:
  Level: $ZITADEL_LOG_LEVEL
  Formatter:
    Format: text

Eventstore:
  ServiceName: 'Admin'
  Repository:
    SQL:
      Host: $ZITADEL_EVENTSTORE_HOST
      Port: $ZITADEL_EVENTSTORE_PORT
      User: 'adminapi'
      Database: 'eventstore'
      Password: $CR_ADMINAPI_PASSWORD
      SSL:
        Mode: $CR_SSL_MODE
        RootCert: $CR_ROOT_CERT
        Cert: $CR_ADMINAPI_CERT
        Key: $CR_ADMINAPI_KEY
  Cache:
    Type: 'fastcache'
    Config:
      MaxCacheSizeInByte: 10485760 #10mb

SetUp:
<<<<<<< HEAD
  GlobalOrg: 'Global'
  IAMProject: 'Zitadel'
  DefaultLoginPolicy:
    AllowUsernamePassword: true
    AllowRegister: true
    AllowExternalIdp: true
  DefaultLabelPolicy:
    PrimaryColor: '#222324'
    SecundaryColor: '#ffffff'  
  Orgs:
    - Name: 'Global'
      Domain: 'global.caos.ch'
      Default: true
      OrgIamPolicy: true
      Users:
        - FirstName: 'Global Org'
          LastName: 'Administrator'
          UserName: 'zitadel-global-org-admin@caos.ch'
          Email: 'zitadel-global-org-admin@caos.ch'
          Password: 'Password1!'
      Owners:
        - 'zitadel-global-org-admin@caos.ch'
    - Name: 'CAOS AG'
      Domain: 'caos.ch'
      Users:
        - FirstName: 'Zitadel'
          LastName: 'Administrator'
          UserName: 'zitadel-admin'
          Email: 'zitadel-admin@caos.ch'
          Password: 'Password1!'
      Owners:
        - 'zitadel-admin@caos.ch'
      Projects:
        - Name: 'Zitadel'
          OIDCApps:
            - Name: 'Management-API'
            - Name: 'Auth-API'
            - Name: 'Admin-API'
            - Name: 'Zitadel Console'
              RedirectUris:
                - '$ZITADEL_CONSOLE/auth/callback'
              PostLogoutRedirectUris:
                - '$ZITADEL_CONSOLE/signedout'
              ResponseTypes:
                - $ZITADEL_CONSOLE_RESPONSE_TYPE
              GrantTypes:
                - $ZITADEL_CONSOLE_GRANT_TYPE
              ApplicationType: 'USER_AGENT'
              AuthMethodType: 'NONE'
              DevMode: $ZITADEL_CONSOLE_DEV_MODE
  Owners:
    - 'zitadel-admin@caos.ch'
=======
  Step1:
    GlobalOrg: 'Global'
    IAMProject: 'Zitadel'
    DefaultLoginPolicy:
      AllowUsernamePassword: true
      AllowRegister: true
      AllowExternalIdp: true
    Orgs:
      - Name: 'Global'
        Domain: 'global.caos.ch'
        Default: true
        OrgIamPolicy: true
        Users:
          - FirstName: 'Global Org'
            LastName: 'Administrator'
            UserName: 'zitadel-global-org-admin@caos.ch'
            Email: 'zitadel-global-org-admin@caos.ch'
            Password: 'Password1!'
        Owners:
          - 'zitadel-global-org-admin@caos.ch'
      - Name: 'CAOS AG'
        Domain: 'caos.ch'
        Users:
          - FirstName: 'Zitadel'
            LastName: 'Administrator'
            UserName: 'zitadel-admin'
            Email: 'zitadel-admin@caos.ch'
            Password: 'Password1!'
        Owners:
          - 'zitadel-admin@caos.ch'
        Projects:
          - Name: 'Zitadel'
            OIDCApps:
              - Name: 'Management-API'
              - Name: 'Auth-API'
              - Name: 'Admin-API'
              - Name: 'Zitadel Console'
                RedirectUris:
                  - '$ZITADEL_CONSOLE/auth/callback'
                PostLogoutRedirectUris:
                  - '$ZITADEL_CONSOLE/signedout'
                ResponseTypes:
                  - $ZITADEL_CONSOLE_RESPONSE_TYPE
                GrantTypes:
                  - $ZITADEL_CONSOLE_GRANT_TYPE
                ApplicationType: 'USER_AGENT'
                AuthMethodType: 'NONE'
                DevMode: $ZITADEL_CONSOLE_DEV_MODE
    Owners:
      - 'zitadel-admin@caos.ch'
  #TODO: label policy
  # Step2:
  #   DefaulLabelPolicy:
  #     PrimaryColor: green
  #     SecondaryColor: red
>>>>>>> 8278efc1
<|MERGE_RESOLUTION|>--- conflicted
+++ resolved
@@ -23,7 +23,6 @@
       MaxCacheSizeInByte: 10485760 #10mb
 
 SetUp:
-<<<<<<< HEAD
   GlobalOrg: 'Global'
   IAMProject: 'Zitadel'
   DefaultLoginPolicy:
@@ -75,61 +74,4 @@
               AuthMethodType: 'NONE'
               DevMode: $ZITADEL_CONSOLE_DEV_MODE
   Owners:
-    - 'zitadel-admin@caos.ch'
-=======
-  Step1:
-    GlobalOrg: 'Global'
-    IAMProject: 'Zitadel'
-    DefaultLoginPolicy:
-      AllowUsernamePassword: true
-      AllowRegister: true
-      AllowExternalIdp: true
-    Orgs:
-      - Name: 'Global'
-        Domain: 'global.caos.ch'
-        Default: true
-        OrgIamPolicy: true
-        Users:
-          - FirstName: 'Global Org'
-            LastName: 'Administrator'
-            UserName: 'zitadel-global-org-admin@caos.ch'
-            Email: 'zitadel-global-org-admin@caos.ch'
-            Password: 'Password1!'
-        Owners:
-          - 'zitadel-global-org-admin@caos.ch'
-      - Name: 'CAOS AG'
-        Domain: 'caos.ch'
-        Users:
-          - FirstName: 'Zitadel'
-            LastName: 'Administrator'
-            UserName: 'zitadel-admin'
-            Email: 'zitadel-admin@caos.ch'
-            Password: 'Password1!'
-        Owners:
-          - 'zitadel-admin@caos.ch'
-        Projects:
-          - Name: 'Zitadel'
-            OIDCApps:
-              - Name: 'Management-API'
-              - Name: 'Auth-API'
-              - Name: 'Admin-API'
-              - Name: 'Zitadel Console'
-                RedirectUris:
-                  - '$ZITADEL_CONSOLE/auth/callback'
-                PostLogoutRedirectUris:
-                  - '$ZITADEL_CONSOLE/signedout'
-                ResponseTypes:
-                  - $ZITADEL_CONSOLE_RESPONSE_TYPE
-                GrantTypes:
-                  - $ZITADEL_CONSOLE_GRANT_TYPE
-                ApplicationType: 'USER_AGENT'
-                AuthMethodType: 'NONE'
-                DevMode: $ZITADEL_CONSOLE_DEV_MODE
-    Owners:
-      - 'zitadel-admin@caos.ch'
-  #TODO: label policy
-  # Step2:
-  #   DefaulLabelPolicy:
-  #     PrimaryColor: green
-  #     SecondaryColor: red
->>>>>>> 8278efc1
+    - 'zitadel-admin@caos.ch'