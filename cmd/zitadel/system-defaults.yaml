--- conflicted
+++ resolved
@@ -63,7 +63,52 @@
       Description: Standard lockout policy
       MaxAttempts: 5
       ShowLockOutFailures: true
-<<<<<<< HEAD
+  IamID: 'IAM'
+  SetUp:
+    GlobalOrg: 'Global'
+    IAMProject: 'Zitadel'
+    Orgs:
+      - Name: 'Global'
+        Domain: 'global.caos.ch'
+        Default: true
+        Users:
+          - FirstName: 'Global Org'
+            LastName: 'Administrator'
+            UserName: 'zitadel-global-org-admin@caos.ch'
+            Email: 'zitadel-global-org-admin@caos.ch'
+            Password: 'Password'
+        Owners:
+          - 'zitadel-global-org-admin@caos.ch'
+      - Name: 'CAOS AG'
+        Domain: 'caos.ch'
+        Users:
+          - FirstName: 'Zitadel'
+            LastName: 'Administrator'
+            UserName: 'zitadel-admin@caos.ch'
+            Email: 'zitadel-admin@caos.ch'
+            Password: 'Password'
+        Owners:
+          - 'zitadel-admin@caos.ch'
+        Projects:
+          - Name: 'Zitadel'
+            OIDCApps:
+              - Name: 'Management-API'
+              - Name: 'Auth-API'
+              - Name: 'Admin-API'
+              - Name: 'Zitadel Console'
+                RedirectUris:
+                  - '$CITADEL_CONSOLE/auth/callback'
+                PostLogoutRedirectUris:
+                  - '$CITADEL_CONSOLE/signedout'
+                ResponseTypes:
+                  - 'CODE'
+                GrantTypes:
+                  - 'AUTHORIZATION_CODE'
+                  - 'IMPLICIT'
+                ApplicationType: 'NATIVE'
+                AuthMethodType: 'AUTH_TYPE_NONE'
+    Owners:
+      - 'zitadel-admin@caos.ch'
   Notifications:
     DebugMode: $DEBUG_MODE
     Endpoints:
@@ -114,52 +159,4 @@
         Subject: 'Telefonnummer Verifizieren'
         Greeting: 'Hallo {{.FirstName}} {{.LastName}},'
         Text: 'Eine Telefonnummer wurde hinzugefügt. Bitte verifiziere diese in dem du folgenden Code eingibst: {{.Code}}'
-        ButtonText: 'Telefon verifizieren'
-=======
-  IamID: 'IAM'
-  SetUp:
-    GlobalOrg: 'Global'
-    IAMProject: 'Zitadel'
-    Orgs:
-      - Name: 'Global'
-        Domain: 'global.caos.ch'
-        Default: true
-        Users:
-          - FirstName: 'Global Org'
-            LastName: 'Administrator'
-            UserName: 'zitadel-global-org-admin@caos.ch'
-            Email: 'zitadel-global-org-admin@caos.ch'
-            Password: 'Password'
-        Owners:
-          - 'zitadel-global-org-admin@caos.ch'
-      - Name: 'CAOS AG'
-        Domain: 'caos.ch'
-        Users:
-          - FirstName: 'Zitadel'
-            LastName: 'Administrator'
-            UserName: 'zitadel-admin@caos.ch'
-            Email: 'zitadel-admin@caos.ch'
-            Password: 'Password'
-        Owners:
-          - 'zitadel-admin@caos.ch'
-        Projects:
-          - Name: 'Zitadel'
-            OIDCApps:
-              - Name: 'Management-API'
-              - Name: 'Auth-API'
-              - Name: 'Admin-API'
-              - Name: 'Zitadel Console'
-                RedirectUris:
-                  - '$CITADEL_CONSOLE/auth/callback'
-                PostLogoutRedirectUris:
-                  - '$CITADEL_CONSOLE/signedout'
-                ResponseTypes:
-                  - 'CODE'
-                GrantTypes:
-                  - 'AUTHORIZATION_CODE'
-                  - 'IMPLICIT'
-                ApplicationType: 'NATIVE'
-                AuthMethodType: 'AUTH_TYPE_NONE'
-    Owners:
-      - 'zitadel-admin@caos.ch'
->>>>>>> effc2c23
+        ButtonText: 'Telefon verifizieren'