--- conflicted
+++ resolved
@@ -42,7 +42,22 @@
       Issuer: 'Zitadel'
       VerificationKey:
         EncryptionKeyID: $ZITADEL_OTP_VERIFICATION_KEY
-<<<<<<< HEAD
+  DefaultPolicies:
+    Age:
+      Description: Standard age policy
+      MaxAgeDays: 365
+      ExpireWarnDays: 10
+    Complexity:
+      Description: Standard complexity policy
+      MinLength: 8
+      HasLowercase: true
+      HasUppercase: false
+      HasNumber: true
+      HasSymbol: true
+    Lockout:
+      Description: Standard lockout policy
+      MaxAttempts: 5
+      ShowLockOutFailures: true
   IamID: 'IAM'
   SetUp:
     GlobalOrg: 'Global'
@@ -88,22 +103,4 @@
                 ApplicationType: 'NATIVE'
                 AuthMethodType: 'AUTH_TYPE_NONE'
     Owners:
-      - 'zitadel-admin@caos.ch'
-=======
-  DefaultPolicies:
-    Age:
-      Description: Standard age policy
-      MaxAgeDays: 365
-      ExpireWarnDays: 10 
-    Complexity:
-      Description: Standard complexity policy
-      MinLength: 8
-      HasLowercase: true
-      HasUppercase: false
-      HasNumber: true
-      HasSymbol: true
-    Lockout:
-      Description: Standard lockout policy
-      MaxAttempts: 5
-      ShowLockOutFailures: true        
->>>>>>> b9c93859
+      - 'zitadel-admin@caos.ch'