--- conflicted
+++ resolved
@@ -42,13 +42,11 @@
       Issuer: 'Zitadel'
       VerificationKey:
         EncryptionKeyID: $ZITADEL_OTP_VERIFICATION_KEY
-<<<<<<< HEAD
   VerificationLifetimes:
     PasswordCheck: 240h #10d
     MfaInitSkip: 720h #30d
     MfaSoftwareCheck: 18h
     MfaHardwareCheck: 12h
-=======
   DefaultPolicies:
     Age:
       Description: Standard age policy
@@ -64,5 +62,4 @@
     Lockout:
       Description: Standard lockout policy
       MaxAttempts: 5
-      ShowLockOutFailures: true        
->>>>>>> b9c93859
+      ShowLockOutFailures: true        