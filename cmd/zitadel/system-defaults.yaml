--- conflicted
+++ resolved
@@ -62,9 +62,6 @@
     Lockout:
       Description: Standard lockout policy
       MaxAttempts: 5
-<<<<<<< HEAD
-      ShowLockOutFailures: true        
-=======
       ShowLockOutFailures: true
   IamID: 'IAM'
   SetUp:
@@ -111,5 +108,4 @@
                 ApplicationType: 'NATIVE'
                 AuthMethodType: 'AUTH_TYPE_NONE'
     Owners:
-      - 'zitadel-admin@caos.ch'
->>>>>>> effc2c23
+      - 'zitadel-admin@caos.ch'