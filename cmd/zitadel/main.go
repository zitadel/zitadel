package main

import (
	"context"
	"flag"

	"github.com/caos/zitadel/internal/command"
	"github.com/caos/zitadel/internal/config/types"
	"github.com/caos/zitadel/internal/eventstore"
	"github.com/caos/zitadel/internal/query"
	metrics "github.com/caos/zitadel/internal/telemetry/metrics/config"

	"github.com/caos/logging"

	admin_es "github.com/caos/zitadel/internal/admin/repository/eventsourcing"
	"github.com/caos/zitadel/internal/api"
	internal_authz "github.com/caos/zitadel/internal/api/authz"
	"github.com/caos/zitadel/internal/api/grpc/admin"
	"github.com/caos/zitadel/internal/api/grpc/auth"
	"github.com/caos/zitadel/internal/api/grpc/management"
	"github.com/caos/zitadel/internal/api/oidc"
	auth_es "github.com/caos/zitadel/internal/auth/repository/eventsourcing"
	"github.com/caos/zitadel/internal/authz"
	authz_repo "github.com/caos/zitadel/internal/authz/repository/eventsourcing"
	"github.com/caos/zitadel/internal/config"
	sd "github.com/caos/zitadel/internal/config/systemdefaults"
	mgmt_es "github.com/caos/zitadel/internal/management/repository/eventsourcing"
	"github.com/caos/zitadel/internal/notification"
	"github.com/caos/zitadel/internal/setup"
	tracing "github.com/caos/zitadel/internal/telemetry/tracing/config"
	"github.com/caos/zitadel/internal/ui"
	"github.com/caos/zitadel/internal/ui/console"
	"github.com/caos/zitadel/internal/ui/login"
)

type Config struct {
	Log            logging.Config
	Tracing        tracing.TracingConfig
	Metrics        metrics.MetricsConfig
	InternalAuthZ  internal_authz.Config
	SystemDefaults sd.SystemDefaults

	EventstoreBase types.SQLBase
	Commands       command.Config
<<<<<<< HEAD
=======
	Queries        query.Config
>>>>>>> 8dcbbc87

	AuthZ authz.Config
	Auth  auth_es.Config
	Admin admin_es.Config
	Mgmt  mgmt_es.Config

	API api.Config
	UI  ui.Config

	Notification notification.Config
}

type setupConfig struct {
	Log logging.Config

	Eventstore     types.SQL
	SystemDefaults sd.SystemDefaults
	SetUp          setup.IAMSetUp
}

var (
	configPaths         = config.NewArrayFlags("authz.yaml", "startup.yaml", "system-defaults.yaml")
	setupPaths          = config.NewArrayFlags("system-defaults.yaml", "setup.yaml")
	adminEnabled        = flag.Bool("admin", true, "enable admin api")
	managementEnabled   = flag.Bool("management", true, "enable management api")
	authEnabled         = flag.Bool("auth", true, "enable auth api")
	oidcEnabled         = flag.Bool("oidc", true, "enable oidc api")
	loginEnabled        = flag.Bool("login", true, "enable login ui")
	consoleEnabled      = flag.Bool("console", true, "enable console ui")
	notificationEnabled = flag.Bool("notification", true, "enable notification handler")
	localDevMode        = flag.Bool("localDevMode", false, "enable local development specific configs")
)

const (
	cmdStart = "start"
	cmdSetup = "setup"
)

func main() {
	flag.Var(configPaths, "config-files", "paths to the config files")
	flag.Var(configPaths, "setup-files", "paths to the setup files")
	flag.Parse()
	arg := flag.Arg(0)
	switch arg {
	case cmdStart:
		startZitadel(configPaths.Values())
	case cmdSetup:
		startSetup(setupPaths.Values(), *localDevMode)
	default:
		logging.Log("MAIN-afEQ2").Fatal("please provide an valid argument [start, setup]")
	}
}

func startZitadel(configPaths []string) {
	conf := new(Config)
	err := config.Read(conf, configPaths...)
	logging.Log("MAIN-FaF2r").OnError(err).Fatal("cannot read config")

	ctx := context.Background()
	esCommands, err := eventstore.StartWithUser(conf.EventstoreBase, conf.Commands.Eventstore)
	if err != nil {
		return
	}
	commands, err := command.StartCommands(esCommands, conf.SystemDefaults)
	if err != nil {
		return
	}
<<<<<<< HEAD
	esQueries, err := eventstore.StartWithUser(conf.EventstoreBase, conf.Commands.Eventstore)
=======
	esQueries, err := eventstore.StartWithUser(conf.EventstoreBase, conf.Queries.Eventstore)
>>>>>>> 8dcbbc87
	if err != nil {
		return
	}
	queries, err := query.StartQueries(esQueries, conf.SystemDefaults)
	if err != nil {
		return
	}
	authZRepo, err := authz.Start(ctx, conf.AuthZ, conf.InternalAuthZ, conf.SystemDefaults, queries)
	logging.Log("MAIN-s9KOw").OnError(err).Fatal("error starting authz repo")
	var authRepo *auth_es.EsRepository
	if *authEnabled || *oidcEnabled || *loginEnabled {
		authRepo, err = auth_es.Start(conf.Auth, conf.InternalAuthZ, conf.SystemDefaults, commands, queries, authZRepo, esQueries)
		logging.Log("MAIN-9oRw6").OnError(err).Fatal("error starting auth repo")
	}

	startAPI(ctx, conf, authZRepo, authRepo, commands, queries)
	startUI(ctx, conf, authRepo, commands, queries)

	if *notificationEnabled {
		notification.Start(ctx, conf.Notification, conf.SystemDefaults, commands)
	}

	<-ctx.Done()
	logging.Log("MAIN-s8d2h").Info("stopping zitadel")
}

func startUI(ctx context.Context, conf *Config, authRepo *auth_es.EsRepository, command *command.Commands, query *query.Queries) {
	uis := ui.Create(conf.UI)
	if *loginEnabled {
		login, prefix := login.Start(conf.UI.Login, command, query, authRepo, conf.SystemDefaults, *localDevMode)
		uis.RegisterHandler(prefix, login.Handler())
	}
	if *consoleEnabled {
		consoleHandler, prefix, err := console.Start(conf.UI.Console)
		logging.Log("API-AGD1f").OnError(err).Fatal("error starting console")
		uis.RegisterHandler(prefix, consoleHandler)
	}
	uis.Start(ctx)
}

func startAPI(ctx context.Context, conf *Config, authZRepo *authz_repo.EsRepository, authRepo *auth_es.EsRepository, command *command.Commands, query *query.Queries) {
	roles := make([]string, len(conf.InternalAuthZ.RolePermissionMappings))
	for i, role := range conf.InternalAuthZ.RolePermissionMappings {
		roles[i] = role.Role
	}
	repo, err := admin_es.Start(ctx, conf.Admin, conf.SystemDefaults, roles)
	logging.Log("API-D42tq").OnError(err).Fatal("error starting auth repo")

	apis := api.Create(conf.API, conf.InternalAuthZ, authZRepo, authRepo, repo, conf.SystemDefaults)

	if *adminEnabled {
		apis.RegisterServer(ctx, admin.CreateServer(command, query, repo))
	}
	if *managementEnabled {
		managementRepo, err := mgmt_es.Start(conf.Mgmt, conf.SystemDefaults, roles, query)
		logging.Log("API-Gd2qq").OnError(err).Fatal("error starting management repo")
		apis.RegisterServer(ctx, management.CreateServer(command, query, managementRepo, conf.SystemDefaults))
	}
	if *authEnabled {
		apis.RegisterServer(ctx, auth.CreateServer(command, query, authRepo))
	}
	if *oidcEnabled {
		op := oidc.NewProvider(ctx, conf.API.OIDC, command, query, authRepo, *localDevMode)
		apis.RegisterHandler("/oauth/v2", op.HttpHandler())
	}
	apis.Start(ctx)
}

func startSetup(configPaths []string, localDevMode bool) {
	conf := new(setupConfig)
	err := config.Read(conf, configPaths...)
	logging.Log("MAIN-FaF2r").OnError(err).Fatal("cannot read config")

	ctx := context.Background()

	es, err := eventstore.Start(conf.Eventstore)
	logging.Log("MAIN-Ddt3").OnError(err).Fatal("cannot start eventstore")

	commands, err := command.StartCommands(es, conf.SystemDefaults)
	logging.Log("MAIN-dsjrr").OnError(err).Fatal("cannot start command side")

	err = setup.Execute(ctx, conf.SetUp, conf.SystemDefaults.IamID, commands)
	logging.Log("MAIN-djs3R").OnError(err).Panic("failed to execute setup steps")
}<|MERGE_RESOLUTION|>--- conflicted
+++ resolved
@@ -42,10 +42,7 @@
 
 	EventstoreBase types.SQLBase
 	Commands       command.Config
-<<<<<<< HEAD
-=======
 	Queries        query.Config
->>>>>>> 8dcbbc87
 
 	AuthZ authz.Config
 	Auth  auth_es.Config
@@ -113,11 +110,7 @@
 	if err != nil {
 		return
 	}
-<<<<<<< HEAD
-	esQueries, err := eventstore.StartWithUser(conf.EventstoreBase, conf.Commands.Eventstore)
-=======
 	esQueries, err := eventstore.StartWithUser(conf.EventstoreBase, conf.Queries.Eventstore)
->>>>>>> 8dcbbc87
 	if err != nil {
 		return
 	}
