--- conflicted
+++ resolved
@@ -41,8 +41,13 @@
 		PersistentPreRun: func(cmd *cobra.Command, args []string) {
 			err := viper.MergeConfig(bytes.NewBuffer(defaultConfig))
 			logging.OnError(err).Fatal("unable to read default config")
+			
+			for _, file := range *configFiles {
+				viper.SetConfigFile(file)
+				err := viper.MergeInConfig()
+				logging.WithFields("file", file).OnError(err).Warn("unable to read config file")
+			}
 
-<<<<<<< HEAD
 			if isSrcFile = viper.IsSet("Source.file.path"); isSrcFile {
 				filePath = viper.GetString("Source.file.path")
 			}
@@ -66,12 +71,6 @@
 						logging.Fatal("file path leads to a file not a directory")
 					}
 				}
-=======
-			for _, file := range *configFiles {
-				viper.SetConfigFile(file)
-				err := viper.MergeInConfig()
-				logging.WithFields("file", file).OnError(err).Warn("unable to read config file")
->>>>>>> 3d071fc5
 			}
 		},
 		Run: func(cmd *cobra.Command, args []string) {
