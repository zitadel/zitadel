--- conflicted
+++ resolved
@@ -43,16 +43,11 @@
 	domain            string
 }
 
-<<<<<<< HEAD
-func (mig *FirstInstance) Execute(ctx context.Context) error {
+func (mig *FirstInstance) Execute(ctx context.Context, _ eventstore.Event) error {
 	if mig.Skip {
 		return nil
 	}
-	keyStorage, err := crypto_db.NewKeyStorage(mig.db, mig.masterKey)
-=======
-func (mig *FirstInstance) Execute(ctx context.Context, _ eventstore.Event) error {
 	keyStorage, err := mig.verifyEncryptionKeys(ctx)
->>>>>>> b0e51524
 	if err != nil {
 		return err
 	}
