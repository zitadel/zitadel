package setup

import (
	"context"
	"embed"
	"fmt"

	"github.com/zitadel/logging"

	"github.com/zitadel/zitadel/internal/database"
	"github.com/zitadel/zitadel/internal/eventstore"
)

var (
	//go:embed 40/cockroach/*.sql
	//go:embed 40/postgres/*.sql
	initPushFunc embed.FS
)

type InitPushFunc struct {
	dbClient *database.DB
}

func (mig *InitPushFunc) Execute(ctx context.Context, _ eventstore.Event) (err error) {
	statements, err := readStatements(initPushFunc, "40", mig.dbClient.Type())
	if err != nil {
		return err
	}
	conn, err := mig.dbClient.Conn(ctx)
	if err != nil {
		return err
	}
	defer func() {
		closeErr := conn.Close()
		logging.OnError(closeErr).Debug("failed to release connection")
		// Force the pool to reopen connections to apply the new types
		mig.dbClient.Pool.Reset()
	}()

	for _, stmt := range statements {
		logging.WithFields("file", stmt.file, "migration", mig.String()).Info("execute statement")
		if _, err := conn.ExecContext(ctx, stmt.query); err != nil {
			return fmt.Errorf("%s %s: %w", mig.String(), stmt.file, err)
		}
	}

	return nil
}

func (mig *InitPushFunc) String() string {
<<<<<<< HEAD
	return "40_init_push_func_v2"
=======
	return "40_init_push_func_v3"
>>>>>>> 690147b3
}<|MERGE_RESOLUTION|>--- conflicted
+++ resolved
@@ -48,9 +48,5 @@
 }
 
 func (mig *InitPushFunc) String() string {
-<<<<<<< HEAD
-	return "40_init_push_func_v2"
-=======
 	return "40_init_push_func_v3"
->>>>>>> 690147b3
 }