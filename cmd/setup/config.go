package setup

import (
	"bytes"
	"strings"
	"time"

	"github.com/mitchellh/mapstructure"
	"github.com/spf13/viper"
	"github.com/zitadel/logging"

	"github.com/zitadel/zitadel/cmd/encryption"
	"github.com/zitadel/zitadel/cmd/hooks"
	"github.com/zitadel/zitadel/internal/actions"
	internal_authz "github.com/zitadel/zitadel/internal/api/authz"
	"github.com/zitadel/zitadel/internal/api/oidc"
	"github.com/zitadel/zitadel/internal/api/ui/login"
	"github.com/zitadel/zitadel/internal/cache/connector"
	"github.com/zitadel/zitadel/internal/command"
	"github.com/zitadel/zitadel/internal/config/hook"
	"github.com/zitadel/zitadel/internal/config/systemdefaults"
	"github.com/zitadel/zitadel/internal/database"
	"github.com/zitadel/zitadel/internal/domain"
	"github.com/zitadel/zitadel/internal/eventstore"
	"github.com/zitadel/zitadel/internal/id"
	"github.com/zitadel/zitadel/internal/notification/handlers"
	"github.com/zitadel/zitadel/internal/query/projection"
	static_config "github.com/zitadel/zitadel/internal/static/config"
)

type Config struct {
	ForMirror       bool
	Database        database.Config
	Caches          *connector.CachesConfig
	SystemDefaults  systemdefaults.SystemDefaults
	InternalAuthZ   internal_authz.Config
	ExternalDomain  string
	ExternalPort    uint16
	ExternalSecure  bool
	Log             *logging.Config
	EncryptionKeys  *encryption.EncryptionKeyConfig
	DefaultInstance command.InstanceSetup
	Machine         *id.Config
	Projections     projection.Config
	Notifications   handlers.WorkerConfig
	Eventstore      *eventstore.Config

	InitProjections InitProjections
	AssetStorage    static_config.AssetStorageConfig
	OIDC            oidc.Config
	Login           login.Config
	WebAuthNName    string
	Telemetry       *handlers.TelemetryPusherConfig
	SystemAPIUsers  map[string]*internal_authz.SystemAPIUser
}

type InitProjections struct {
	Enabled          bool
	RetryFailedAfter time.Duration
	MaxFailureCount  uint8
	BulkLimit        uint64
}

func MustNewConfig(v *viper.Viper) *Config {
	config := new(Config)
	err := v.Unmarshal(config,
		viper.DecodeHook(mapstructure.ComposeDecodeHookFunc(
			hooks.SliceTypeStringDecode[*domain.CustomMessageText],
			hooks.SliceTypeStringDecode[internal_authz.RoleMapping],
			hooks.MapTypeStringDecode[string, *internal_authz.SystemAPIUser],
			hooks.MapHTTPHeaderStringDecode,
			database.DecodeHook,
			actions.HTTPConfigDecodeHook,
			hook.EnumHookFunc(internal_authz.MemberTypeString),
			hook.Base64ToBytesHookFunc(),
			hook.TagToLanguageHookFunc(),
			mapstructure.StringToTimeDurationHookFunc(),
			mapstructure.StringToTimeHookFunc(time.RFC3339),
			mapstructure.StringToSliceHookFunc(","),
			mapstructure.TextUnmarshallerHookFunc(),
		)),
	)
	logging.OnError(err).Fatal("unable to read default config")

	err = config.Log.SetLogger()
	logging.OnError(err).Fatal("unable to set logger")

	id.Configure(config.Machine)

	return config
}

type Steps struct {
	s1ProjectionTable                       *ProjectionTable
	s2AssetsTable                           *AssetTable
	FirstInstance                           *FirstInstance
	s5LastFailed                            *LastFailed
	s6OwnerRemoveColumns                    *OwnerRemoveColumns
	s7LogstoreTables                        *LogstoreTables
	s8AuthTokens                            *AuthTokenIndexes
	CorrectCreationDate                     *CorrectCreationDate
	s12AddOTPColumns                        *AddOTPColumns
	s13FixQuotaProjection                   *FixQuotaConstraints
	s14NewEventsTable                       *NewEventsTable
	s15CurrentStates                        *CurrentProjectionState
	s16UniqueConstraintsLower               *UniqueConstraintToLower
	s17AddOffsetToUniqueConstraints         *AddOffsetToCurrentStates
	s18AddLowerFieldsToLoginNames           *AddLowerFieldsToLoginNames
	s19AddCurrentStatesIndex                *AddCurrentSequencesIndex
	s20AddByUserSessionIndex                *AddByUserIndexToSession
	s21AddBlockFieldToLimits                *AddBlockFieldToLimits
	s22ActiveInstancesIndex                 *ActiveInstanceEvents
	s23CorrectGlobalUniqueConstraints       *CorrectGlobalUniqueConstraints
	s24AddActorToAuthTokens                 *AddActorToAuthTokens
	s25User11AddLowerFieldsToVerifiedEmail  *User11AddLowerFieldsToVerifiedEmail
	s26AuthUsers3                           *AuthUsers3
	s27IDPTemplate6SAMLNameIDFormat         *IDPTemplate6SAMLNameIDFormat
	s28AddFieldTable                        *AddFieldTable
	s29FillFieldsForProjectGrant            *FillFieldsForProjectGrant
	s30FillFieldsForOrgDomainVerified       *FillFieldsForOrgDomainVerified
	s31AddAggregateIndexToFields            *AddAggregateIndexToFields
	s32AddAuthSessionID                     *AddAuthSessionID
	s33SMSConfigs3TwilioAddVerifyServiceSid *SMSConfigs3TwilioAddVerifyServiceSid
	s34AddCacheSchema                       *AddCacheSchema
	s35AddPositionToIndexEsWm               *AddPositionToIndexEsWm
	s36FillV2Milestones                     *FillV3Milestones
	s37Apps7OIDConfigsBackChannelLogoutURI  *Apps7OIDConfigsBackChannelLogoutURI
	s38BackChannelLogoutNotificationStart   *BackChannelLogoutNotificationStart
	s40InitPushFunc                         *InitPushFunc
<<<<<<< HEAD
	s42CorrectProjectOwners                 *CorrectProjectOwners
=======
	s42Apps7OIDCConfigsLoginVersion         *Apps7OIDCConfigsLoginVersion
>>>>>>> 50d2b26a
}

func MustNewSteps(v *viper.Viper) *Steps {
	v.AutomaticEnv()
	v.SetEnvPrefix("ZITADEL")
	v.SetEnvKeyReplacer(strings.NewReplacer(".", "_"))
	v.SetConfigType("yaml")
	err := v.ReadConfig(bytes.NewBuffer(defaultSteps))
	logging.OnError(err).Fatal("unable to read setup steps")

	for _, file := range stepFiles {
		v.SetConfigFile(file)
		err := v.MergeInConfig()
		logging.WithFields("file", file).OnError(err).Warn("unable to read setup file")
	}

	steps := new(Steps)
	err = v.Unmarshal(steps,
		viper.DecodeHook(mapstructure.ComposeDecodeHookFunc(
			hook.Base64ToBytesHookFunc(),
			hook.TagToLanguageHookFunc(),
			mapstructure.StringToTimeDurationHookFunc(),
			mapstructure.StringToTimeHookFunc(time.RFC3339),
			mapstructure.StringToSliceHookFunc(","),
			mapstructure.TextUnmarshallerHookFunc(),
		)),
	)
	logging.OnError(err).Fatal("unable to read steps")
	return steps
}<|MERGE_RESOLUTION|>--- conflicted
+++ resolved
@@ -127,11 +127,8 @@
 	s37Apps7OIDConfigsBackChannelLogoutURI  *Apps7OIDConfigsBackChannelLogoutURI
 	s38BackChannelLogoutNotificationStart   *BackChannelLogoutNotificationStart
 	s40InitPushFunc                         *InitPushFunc
-<<<<<<< HEAD
-	s42CorrectProjectOwners                 *CorrectProjectOwners
-=======
 	s42Apps7OIDCConfigsLoginVersion         *Apps7OIDCConfigsLoginVersion
->>>>>>> 50d2b26a
+	s43CorrectProjectOwners                 *CorrectProjectOwners
 }
 
 func MustNewSteps(v *viper.Viper) *Steps {
