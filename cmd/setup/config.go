--- conflicted
+++ resolved
@@ -133,11 +133,8 @@
 	s42Apps7OIDCConfigsLoginVersion         *Apps7OIDCConfigsLoginVersion
 	s43CreateFieldsDomainIndex              *CreateFieldsDomainIndex
 	s44ReplaceCurrentSequencesIndex         *ReplaceCurrentSequencesIndex
-<<<<<<< HEAD
-=======
 	s45CorrectProjectOwners                 *CorrectProjectOwners
 	s46InitPermissionFunctions              *InitPermissionFunctions
->>>>>>> 94cbf975
 }
 
 func MustNewSteps(v *viper.Viper) *Steps {
