--- conflicted
+++ resolved
@@ -120,11 +120,8 @@
 	s31AddAggregateIndexToFields            *AddAggregateIndexToFields
 	s32AddAuthSessionID                     *AddAuthSessionID
 	s33SMSConfigs3TwilioAddVerifyServiceSid *SMSConfigs3TwilioAddVerifyServiceSid
-<<<<<<< HEAD
+	s34AddCacheSchema                       *AddCacheSchema
 	s35AddPositionToIndexEsWm               *AddPositionToIndexEsWm
-=======
-	s34AddCacheSchema                       *AddCacheSchema
->>>>>>> f6535896
 }
 
 func MustNewSteps(v *viper.Viper) *Steps {
