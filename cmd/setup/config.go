package setup

import (
	"bytes"
	"strings"
	"time"

	"github.com/mitchellh/mapstructure"
	"github.com/spf13/viper"
	"github.com/zitadel/logging"

	"github.com/zitadel/zitadel/cmd/encryption"
	"github.com/zitadel/zitadel/cmd/hooks"
	"github.com/zitadel/zitadel/internal/actions"
	internal_authz "github.com/zitadel/zitadel/internal/api/authz"
	"github.com/zitadel/zitadel/internal/api/oidc"
	"github.com/zitadel/zitadel/internal/api/ui/login"
	"github.com/zitadel/zitadel/internal/cache/connector"
	"github.com/zitadel/zitadel/internal/command"
	"github.com/zitadel/zitadel/internal/config/hook"
	"github.com/zitadel/zitadel/internal/config/systemdefaults"
	"github.com/zitadel/zitadel/internal/database"
	"github.com/zitadel/zitadel/internal/domain"
	"github.com/zitadel/zitadel/internal/eventstore"
	"github.com/zitadel/zitadel/internal/id"
	"github.com/zitadel/zitadel/internal/notification/handlers"
	"github.com/zitadel/zitadel/internal/query/projection"
	static_config "github.com/zitadel/zitadel/internal/static/config"
)

type Config struct {
	ForMirror       bool
	Database        database.Config
	Caches          *connector.CachesConfig
	SystemDefaults  systemdefaults.SystemDefaults
	InternalAuthZ   internal_authz.Config
	ExternalDomain  string
	ExternalPort    uint16
	ExternalSecure  bool
	Log             *logging.Config
	EncryptionKeys  *encryption.EncryptionKeyConfig
	DefaultInstance command.InstanceSetup
	Machine         *id.Config
	Projections     projection.Config
	Notifications   handlers.WorkerConfig
	Eventstore      *eventstore.Config

	InitProjections InitProjections
	AssetStorage    static_config.AssetStorageConfig
	OIDC            oidc.Config
	Login           login.Config
	WebAuthNName    string
	Telemetry       *handlers.TelemetryPusherConfig
	SystemAPIUsers  map[string]*internal_authz.SystemAPIUser
}

type InitProjections struct {
	Enabled          bool
	RetryFailedAfter time.Duration
	MaxFailureCount  uint8
	BulkLimit        uint64
}

func MustNewConfig(v *viper.Viper) *Config {
	config := new(Config)
	err := v.Unmarshal(config,
		viper.DecodeHook(mapstructure.ComposeDecodeHookFunc(
			hooks.SliceTypeStringDecode[*domain.CustomMessageText],
			hooks.SliceTypeStringDecode[internal_authz.RoleMapping],
			hooks.MapTypeStringDecode[string, *internal_authz.SystemAPIUser],
			hooks.MapHTTPHeaderStringDecode,
			database.DecodeHook,
			actions.HTTPConfigDecodeHook,
			hook.EnumHookFunc(internal_authz.MemberTypeString),
			hook.Base64ToBytesHookFunc(),
			hook.TagToLanguageHookFunc(),
			mapstructure.StringToTimeDurationHookFunc(),
			mapstructure.StringToTimeHookFunc(time.RFC3339),
			mapstructure.StringToSliceHookFunc(","),
			mapstructure.TextUnmarshallerHookFunc(),
		)),
	)
	logging.OnError(err).Fatal("unable to read default config")

	err = config.Log.SetLogger()
	logging.OnError(err).Fatal("unable to set logger")

	id.Configure(config.Machine)

	// Copy the global role permissions mappings to the instance until we allow instance-level configuration over the API.
	config.DefaultInstance.RolePermissionMappings = config.InternalAuthZ.RolePermissionMappings

	return config
}

type Steps struct {
	s1ProjectionTable                       *ProjectionTable
	s2AssetsTable                           *AssetTable
	FirstInstance                           *FirstInstance
	s5LastFailed                            *LastFailed
	s6OwnerRemoveColumns                    *OwnerRemoveColumns
	s7LogstoreTables                        *LogstoreTables
	s8AuthTokens                            *AuthTokenIndexes
	CorrectCreationDate                     *CorrectCreationDate
	s12AddOTPColumns                        *AddOTPColumns
	s13FixQuotaProjection                   *FixQuotaConstraints
	s14NewEventsTable                       *NewEventsTable
	s15CurrentStates                        *CurrentProjectionState
	s16UniqueConstraintsLower               *UniqueConstraintToLower
	s17AddOffsetToUniqueConstraints         *AddOffsetToCurrentStates
	s18AddLowerFieldsToLoginNames           *AddLowerFieldsToLoginNames
	s19AddCurrentStatesIndex                *AddCurrentSequencesIndex
	s20AddByUserSessionIndex                *AddByUserIndexToSession
	s21AddBlockFieldToLimits                *AddBlockFieldToLimits
	s22ActiveInstancesIndex                 *ActiveInstanceEvents
	s23CorrectGlobalUniqueConstraints       *CorrectGlobalUniqueConstraints
	s24AddActorToAuthTokens                 *AddActorToAuthTokens
	s25User11AddLowerFieldsToVerifiedEmail  *User11AddLowerFieldsToVerifiedEmail
	s26AuthUsers3                           *AuthUsers3
	s27IDPTemplate6SAMLNameIDFormat         *IDPTemplate6SAMLNameIDFormat
	s28AddFieldTable                        *AddFieldTable
	s29FillFieldsForProjectGrant            *FillFieldsForProjectGrant
	s30FillFieldsForOrgDomainVerified       *FillFieldsForOrgDomainVerified
	s31AddAggregateIndexToFields            *AddAggregateIndexToFields
	s32AddAuthSessionID                     *AddAuthSessionID
	s33SMSConfigs3TwilioAddVerifyServiceSid *SMSConfigs3TwilioAddVerifyServiceSid
	s34AddCacheSchema                       *AddCacheSchema
	s35AddPositionToIndexEsWm               *AddPositionToIndexEsWm
	s36FillV2Milestones                     *FillV3Milestones
	s37Apps7OIDConfigsBackChannelLogoutURI  *Apps7OIDConfigsBackChannelLogoutURI
	s38BackChannelLogoutNotificationStart   *BackChannelLogoutNotificationStart
	s40InitPushFunc                         *InitPushFunc
	s42Apps7OIDCConfigsLoginVersion         *Apps7OIDCConfigsLoginVersion
	s43CreateFieldsDomainIndex              *CreateFieldsDomainIndex
	s44ReplaceCurrentSequencesIndex         *ReplaceCurrentSequencesIndex
	s45CorrectProjectOwners                 *CorrectProjectOwners
	s46InitPermissionFunctions              *InitPermissionFunctions
	s47FillMembershipFields                 *FillMembershipFields
	s48Apps7SAMLConfigsLoginVersion         *Apps7SAMLConfigsLoginVersion
	s49InitPermittedOrgsFunction            *InitPermittedOrgsFunction
	s50IDPTemplate6UsePKCE                  *IDPTemplate6UsePKCE
<<<<<<< HEAD
	s52InitPermittedOrgsFunction            *InitPermittedOrgsFunction52
=======
	s51IDPTemplate6RootCA                   *IDPTemplate6RootCA
>>>>>>> 833e654a
}

func MustNewSteps(v *viper.Viper) *Steps {
	v.AutomaticEnv()
	v.SetEnvPrefix("ZITADEL")
	v.SetEnvKeyReplacer(strings.NewReplacer(".", "_"))
	v.SetConfigType("yaml")
	err := v.ReadConfig(bytes.NewBuffer(defaultSteps))
	logging.OnError(err).Fatal("unable to read setup steps")

	for _, file := range stepFiles {
		v.SetConfigFile(file)
		err := v.MergeInConfig()
		logging.WithFields("file", file).OnError(err).Warn("unable to read setup file")
	}

	steps := new(Steps)
	err = v.Unmarshal(steps,
		viper.DecodeHook(mapstructure.ComposeDecodeHookFunc(
			hook.Base64ToBytesHookFunc(),
			hook.TagToLanguageHookFunc(),
			mapstructure.StringToTimeDurationHookFunc(),
			mapstructure.StringToTimeHookFunc(time.RFC3339),
			mapstructure.StringToSliceHookFunc(","),
			mapstructure.TextUnmarshallerHookFunc(),
		)),
	)
	logging.OnError(err).Fatal("unable to read steps")
	return steps
}<|MERGE_RESOLUTION|>--- conflicted
+++ resolved
@@ -139,11 +139,8 @@
 	s48Apps7SAMLConfigsLoginVersion         *Apps7SAMLConfigsLoginVersion
 	s49InitPermittedOrgsFunction            *InitPermittedOrgsFunction
 	s50IDPTemplate6UsePKCE                  *IDPTemplate6UsePKCE
-<<<<<<< HEAD
+	s51IDPTemplate6RootCA                   *IDPTemplate6RootCA
 	s52InitPermittedOrgsFunction            *InitPermittedOrgsFunction52
-=======
-	s51IDPTemplate6RootCA                   *IDPTemplate6RootCA
->>>>>>> 833e654a
 }
 
 func MustNewSteps(v *viper.Viper) *Steps {
