--- conflicted
+++ resolved
@@ -128,11 +128,8 @@
 	s38BackChannelLogoutNotificationStart   *BackChannelLogoutNotificationStart
 	s40InitPushFunc                         *InitPushFunc
 	s42Apps7OIDCConfigsLoginVersion         *Apps7OIDCConfigsLoginVersion
-<<<<<<< HEAD
-	s43ReplaceCurrentSequencesIndex         *ReplaceCurrentSequencesIndex
-=======
 	s43CreateFieldsDomainIndex              *CreateFieldsDomainIndex
->>>>>>> df2c6f1d
+	s44ReplaceCurrentSequencesIndex         *ReplaceCurrentSequencesIndex
 }
 
 func MustNewSteps(v *viper.Viper) *Steps {
