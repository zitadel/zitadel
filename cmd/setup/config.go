package setup

import (
	"bytes"
	"strings"
	"time"

	"github.com/mitchellh/mapstructure"
	"github.com/spf13/viper"
	"github.com/zitadel/logging"

	"github.com/zitadel/zitadel/cmd/encryption"
	"github.com/zitadel/zitadel/cmd/hooks"
	"github.com/zitadel/zitadel/internal/actions"
	internal_authz "github.com/zitadel/zitadel/internal/api/authz"
	"github.com/zitadel/zitadel/internal/api/oidc"
	"github.com/zitadel/zitadel/internal/api/ui/login"
	"github.com/zitadel/zitadel/internal/cache/connector"
	"github.com/zitadel/zitadel/internal/command"
	"github.com/zitadel/zitadel/internal/config/hook"
	"github.com/zitadel/zitadel/internal/config/systemdefaults"
	"github.com/zitadel/zitadel/internal/database"
	"github.com/zitadel/zitadel/internal/domain"
	"github.com/zitadel/zitadel/internal/eventstore"
	"github.com/zitadel/zitadel/internal/id"
	"github.com/zitadel/zitadel/internal/notification/handlers"
	"github.com/zitadel/zitadel/internal/query/projection"
	static_config "github.com/zitadel/zitadel/internal/static/config"
)

type Config struct {
	ForMirror       bool
	Database        database.Config
	Caches          *connector.CachesConfig
	SystemDefaults  systemdefaults.SystemDefaults
	InternalAuthZ   internal_authz.Config
	ExternalDomain  string
	ExternalPort    uint16
	ExternalSecure  bool
	Log             *logging.Config
	EncryptionKeys  *encryption.EncryptionKeyConfig
	DefaultInstance command.InstanceSetup
	Machine         *id.Config
	Projections     projection.Config
	Notifications   handlers.WorkerConfig
	Eventstore      *eventstore.Config

	InitProjections InitProjections
	AssetStorage    static_config.AssetStorageConfig
	OIDC            oidc.Config
	Login           login.Config
	WebAuthNName    string
	Telemetry       *handlers.TelemetryPusherConfig
	SystemAPIUsers  map[string]*internal_authz.SystemAPIUser
}

type InitProjections struct {
	Enabled          bool
	RetryFailedAfter time.Duration
	MaxFailureCount  uint8
	BulkLimit        uint64
}

func MustNewConfig(v *viper.Viper) *Config {
	config := new(Config)
	err := v.Unmarshal(config,
		viper.DecodeHook(mapstructure.ComposeDecodeHookFunc(
			hooks.SliceTypeStringDecode[*domain.CustomMessageText],
			hooks.SliceTypeStringDecode[internal_authz.RoleMapping],
			hooks.MapTypeStringDecode[string, *internal_authz.SystemAPIUser],
			hooks.MapHTTPHeaderStringDecode,
			database.DecodeHook,
			actions.HTTPConfigDecodeHook,
			hook.EnumHookFunc(internal_authz.MemberTypeString),
			hook.Base64ToBytesHookFunc(),
			hook.TagToLanguageHookFunc(),
			mapstructure.StringToTimeDurationHookFunc(),
			mapstructure.StringToTimeHookFunc(time.RFC3339),
			mapstructure.StringToSliceHookFunc(","),
			mapstructure.TextUnmarshallerHookFunc(),
		)),
	)
	logging.OnError(err).Fatal("unable to read default config")

	err = config.Log.SetLogger()
	logging.OnError(err).Fatal("unable to set logger")

	id.Configure(config.Machine)

	return config
}

type Steps struct {
	s1ProjectionTable                       *ProjectionTable
	s2AssetsTable                           *AssetTable
	FirstInstance                           *FirstInstance
	s5LastFailed                            *LastFailed
	s6OwnerRemoveColumns                    *OwnerRemoveColumns
	s7LogstoreTables                        *LogstoreTables
	s8AuthTokens                            *AuthTokenIndexes
	CorrectCreationDate                     *CorrectCreationDate
	s12AddOTPColumns                        *AddOTPColumns
	s13FixQuotaProjection                   *FixQuotaConstraints
	s14NewEventsTable                       *NewEventsTable
	s15CurrentStates                        *CurrentProjectionState
	s16UniqueConstraintsLower               *UniqueConstraintToLower
	s17AddOffsetToUniqueConstraints         *AddOffsetToCurrentStates
	s18AddLowerFieldsToLoginNames           *AddLowerFieldsToLoginNames
	s19AddCurrentStatesIndex                *AddCurrentSequencesIndex
	s20AddByUserSessionIndex                *AddByUserIndexToSession
	s21AddBlockFieldToLimits                *AddBlockFieldToLimits
	s22ActiveInstancesIndex                 *ActiveInstanceEvents
	s23CorrectGlobalUniqueConstraints       *CorrectGlobalUniqueConstraints
	s24AddActorToAuthTokens                 *AddActorToAuthTokens
	s25User11AddLowerFieldsToVerifiedEmail  *User11AddLowerFieldsToVerifiedEmail
	s26AuthUsers3                           *AuthUsers3
	s27IDPTemplate6SAMLNameIDFormat         *IDPTemplate6SAMLNameIDFormat
	s28AddFieldTable                        *AddFieldTable
	s29FillFieldsForProjectGrant            *FillFieldsForProjectGrant
	s30FillFieldsForOrgDomainVerified       *FillFieldsForOrgDomainVerified
	s31AddAggregateIndexToFields            *AddAggregateIndexToFields
	s32AddAuthSessionID                     *AddAuthSessionID
	s33SMSConfigs3TwilioAddVerifyServiceSid *SMSConfigs3TwilioAddVerifyServiceSid
	s34AddCacheSchema                       *AddCacheSchema
	s35AddPositionToIndexEsWm               *AddPositionToIndexEsWm
	s36FillV2Milestones                     *FillV3Milestones
	s37Apps7OIDConfigsBackChannelLogoutURI  *Apps7OIDConfigsBackChannelLogoutURI
	s38BackChannelLogoutNotificationStart   *BackChannelLogoutNotificationStart
	s40InitPushFunc                         *InitPushFunc
	s42Apps7OIDCConfigsLoginVersion         *Apps7OIDCConfigsLoginVersion
<<<<<<< HEAD
	s43CorrectProjectOwners                 *CorrectProjectOwners
=======
	s43CreateFieldsDomainIndex              *CreateFieldsDomainIndex
	s44ReplaceCurrentSequencesIndex         *ReplaceCurrentSequencesIndex
>>>>>>> 829f4543
}

func MustNewSteps(v *viper.Viper) *Steps {
	v.AutomaticEnv()
	v.SetEnvPrefix("ZITADEL")
	v.SetEnvKeyReplacer(strings.NewReplacer(".", "_"))
	v.SetConfigType("yaml")
	err := v.ReadConfig(bytes.NewBuffer(defaultSteps))
	logging.OnError(err).Fatal("unable to read setup steps")

	for _, file := range stepFiles {
		v.SetConfigFile(file)
		err := v.MergeInConfig()
		logging.WithFields("file", file).OnError(err).Warn("unable to read setup file")
	}

	steps := new(Steps)
	err = v.Unmarshal(steps,
		viper.DecodeHook(mapstructure.ComposeDecodeHookFunc(
			hook.Base64ToBytesHookFunc(),
			hook.TagToLanguageHookFunc(),
			mapstructure.StringToTimeDurationHookFunc(),
			mapstructure.StringToTimeHookFunc(time.RFC3339),
			mapstructure.StringToSliceHookFunc(","),
			mapstructure.TextUnmarshallerHookFunc(),
		)),
	)
	logging.OnError(err).Fatal("unable to read steps")
	return steps
}<|MERGE_RESOLUTION|>--- conflicted
+++ resolved
@@ -128,12 +128,9 @@
 	s38BackChannelLogoutNotificationStart   *BackChannelLogoutNotificationStart
 	s40InitPushFunc                         *InitPushFunc
 	s42Apps7OIDCConfigsLoginVersion         *Apps7OIDCConfigsLoginVersion
-<<<<<<< HEAD
-	s43CorrectProjectOwners                 *CorrectProjectOwners
-=======
 	s43CreateFieldsDomainIndex              *CreateFieldsDomainIndex
 	s44ReplaceCurrentSequencesIndex         *ReplaceCurrentSequencesIndex
->>>>>>> 829f4543
+	s45CorrectProjectOwners                 *CorrectProjectOwners
 }
 
 func MustNewSteps(v *viper.Viper) *Steps {
