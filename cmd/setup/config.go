package setup

import (
	"bytes"
	"strings"
	"time"

	"github.com/mitchellh/mapstructure"
	"github.com/spf13/viper"
	"github.com/zitadel/logging"

	"github.com/zitadel/zitadel/cmd/encryption"
	"github.com/zitadel/zitadel/cmd/hooks"
	"github.com/zitadel/zitadel/internal/actions"
	"github.com/zitadel/zitadel/internal/api/authz"
	"github.com/zitadel/zitadel/internal/api/oidc"
	"github.com/zitadel/zitadel/internal/api/ui/login"
	"github.com/zitadel/zitadel/internal/cache/connector"
	"github.com/zitadel/zitadel/internal/command"
	"github.com/zitadel/zitadel/internal/config/hook"
	"github.com/zitadel/zitadel/internal/config/systemdefaults"
	"github.com/zitadel/zitadel/internal/database"
	"github.com/zitadel/zitadel/internal/domain"
	"github.com/zitadel/zitadel/internal/eventstore"
	"github.com/zitadel/zitadel/internal/execution"
	"github.com/zitadel/zitadel/internal/id"
	"github.com/zitadel/zitadel/internal/notification/handlers"
	"github.com/zitadel/zitadel/internal/query/projection"
	static_config "github.com/zitadel/zitadel/internal/static/config"
	metrics "github.com/zitadel/zitadel/internal/telemetry/metrics/config"
)

type Config struct {
	ForMirror       bool
	Database        database.Config
	Caches          *connector.CachesConfig
	SystemDefaults  systemdefaults.SystemDefaults
	InternalAuthZ   authz.Config
	SystemAuthZ     authz.Config
	ExternalDomain  string
	ExternalPort    uint16
	ExternalSecure  bool
	Log             *logging.Config
	Metrics         metrics.Config
	EncryptionKeys  *encryption.EncryptionKeyConfig
	DefaultInstance command.InstanceSetup
	Machine         *id.Config
	Projections     projection.Config
	Notifications   handlers.WorkerConfig
	Executions      execution.WorkerConfig
	Eventstore      *eventstore.Config

	InitProjections InitProjections
	AssetStorage    static_config.AssetStorageConfig
	OIDC            oidc.Config
	Login           login.Config
	WebAuthNName    string
	Telemetry       *handlers.TelemetryPusherConfig
	SystemAPIUsers  map[string]*authz.SystemAPIUser
}

type InitProjections struct {
	Enabled          bool
	RetryFailedAfter time.Duration
	MaxFailureCount  uint8
	BulkLimit        uint64
}

func MustNewConfig(v *viper.Viper) *Config {
	config := new(Config)
	err := v.Unmarshal(config,
		viper.DecodeHook(mapstructure.ComposeDecodeHookFunc(
			hooks.SliceTypeStringDecode[*domain.CustomMessageText],
			hooks.SliceTypeStringDecode[authz.RoleMapping],
			hooks.MapTypeStringDecode[string, *authz.SystemAPIUser],
			hooks.MapHTTPHeaderStringDecode,
			database.DecodeHook(false),
			actions.HTTPConfigDecodeHook,
			hook.EnumHookFunc(authz.MemberTypeString),
			hook.Base64ToBytesHookFunc(),
			hook.TagToLanguageHookFunc(),
			mapstructure.StringToTimeDurationHookFunc(),
			mapstructure.StringToTimeHookFunc(time.RFC3339),
			mapstructure.StringToSliceHookFunc(","),
			mapstructure.TextUnmarshallerHookFunc(),
		)),
	)
	logging.OnError(err).Fatal("unable to read default config")

	err = config.Log.SetLogger()
	logging.OnError(err).Fatal("unable to set logger")

	err = config.Metrics.NewMeter()
	logging.OnError(err).Fatal("unable to set meter")

	id.Configure(config.Machine)

	// Copy the global role permissions mappings to the instance until we allow instance-level configuration over the API.
	config.DefaultInstance.RolePermissionMappings = config.InternalAuthZ.RolePermissionMappings

	return config
}

type Steps struct {
	s1ProjectionTable                       *ProjectionTable
	s2AssetsTable                           *AssetTable
	FirstInstance                           *FirstInstance
	s5LastFailed                            *LastFailed
	s6OwnerRemoveColumns                    *OwnerRemoveColumns
	s7LogstoreTables                        *LogstoreTables
	s8AuthTokens                            *AuthTokenIndexes
	CorrectCreationDate                     *CorrectCreationDate
	s12AddOTPColumns                        *AddOTPColumns
	s13FixQuotaProjection                   *FixQuotaConstraints
	s14NewEventsTable                       *NewEventsTable
	s15CurrentStates                        *CurrentProjectionState
	s16UniqueConstraintsLower               *UniqueConstraintToLower
	s17AddOffsetToUniqueConstraints         *AddOffsetToCurrentStates
	s18AddLowerFieldsToLoginNames           *AddLowerFieldsToLoginNames
	s19AddCurrentStatesIndex                *AddCurrentSequencesIndex
	s20AddByUserSessionIndex                *AddByUserIndexToSession
	s21AddBlockFieldToLimits                *AddBlockFieldToLimits
	s22ActiveInstancesIndex                 *ActiveInstanceEvents
	s23CorrectGlobalUniqueConstraints       *CorrectGlobalUniqueConstraints
	s24AddActorToAuthTokens                 *AddActorToAuthTokens
	s25User11AddLowerFieldsToVerifiedEmail  *User11AddLowerFieldsToVerifiedEmail
	s26AuthUsers3                           *AuthUsers3
	s27IDPTemplate6SAMLNameIDFormat         *IDPTemplate6SAMLNameIDFormat
	s28AddFieldTable                        *AddFieldTable
	s29FillFieldsForProjectGrant            *FillFieldsForProjectGrant
	s30FillFieldsForOrgDomainVerified       *FillFieldsForOrgDomainVerified
	s31AddAggregateIndexToFields            *AddAggregateIndexToFields
	s32AddAuthSessionID                     *AddAuthSessionID
	s33SMSConfigs3TwilioAddVerifyServiceSid *SMSConfigs3TwilioAddVerifyServiceSid
	s34AddCacheSchema                       *AddCacheSchema
	s35AddPositionToIndexEsWm               *AddPositionToIndexEsWm
	s36FillV2Milestones                     *FillV3Milestones
	s37Apps7OIDConfigsBackChannelLogoutURI  *Apps7OIDConfigsBackChannelLogoutURI
	s38BackChannelLogoutNotificationStart   *BackChannelLogoutNotificationStart
	s40InitPushFunc                         *InitPushFunc
	s42Apps7OIDCConfigsLoginVersion         *Apps7OIDCConfigsLoginVersion
	s43CreateFieldsDomainIndex              *CreateFieldsDomainIndex
	s44ReplaceCurrentSequencesIndex         *ReplaceCurrentSequencesIndex
	s45CorrectProjectOwners                 *CorrectProjectOwners
	s46InitPermissionFunctions              *InitPermissionFunctions
	s47FillMembershipFields                 *FillMembershipFields
	s48Apps7SAMLConfigsLoginVersion         *Apps7SAMLConfigsLoginVersion
	s49InitPermittedOrgsFunction            *InitPermittedOrgsFunction
	s50IDPTemplate6UsePKCE                  *IDPTemplate6UsePKCE
	s51IDPTemplate6RootCA                   *IDPTemplate6RootCA
<<<<<<< HEAD
	s52InitPermittedOrgsFunction            *InitPermittedOrgsFunction52
=======
	s52IDPTemplate6LDAP2                    *IDPTemplate6LDAP2
>>>>>>> 79d1e7d4
}

func MustNewSteps(v *viper.Viper) *Steps {
	v.AutomaticEnv()
	v.SetEnvPrefix("ZITADEL")
	v.SetEnvKeyReplacer(strings.NewReplacer(".", "_"))
	v.SetConfigType("yaml")
	err := v.ReadConfig(bytes.NewBuffer(defaultSteps))
	logging.OnError(err).Fatal("unable to read setup steps")

	for _, file := range stepFiles {
		v.SetConfigFile(file)
		err := v.MergeInConfig()
		logging.WithFields("file", file).OnError(err).Warn("unable to read setup file")
	}

	steps := new(Steps)
	err = v.Unmarshal(steps,
		viper.DecodeHook(mapstructure.ComposeDecodeHookFunc(
			hook.Base64ToBytesHookFunc(),
			hook.TagToLanguageHookFunc(),
			mapstructure.StringToTimeDurationHookFunc(),
			mapstructure.StringToTimeHookFunc(time.RFC3339),
			mapstructure.StringToSliceHookFunc(","),
			mapstructure.TextUnmarshallerHookFunc(),
		)),
	)
	logging.OnError(err).Fatal("unable to read steps")
	return steps
}<|MERGE_RESOLUTION|>--- conflicted
+++ resolved
@@ -148,11 +148,8 @@
 	s49InitPermittedOrgsFunction            *InitPermittedOrgsFunction
 	s50IDPTemplate6UsePKCE                  *IDPTemplate6UsePKCE
 	s51IDPTemplate6RootCA                   *IDPTemplate6RootCA
-<<<<<<< HEAD
-	s52InitPermittedOrgsFunction            *InitPermittedOrgsFunction52
-=======
 	s52IDPTemplate6LDAP2                    *IDPTemplate6LDAP2
->>>>>>> 79d1e7d4
+	s53InitPermittedOrgsFunction            *InitPermittedOrgsFunction52
 }
 
 func MustNewSteps(v *viper.Viper) *Steps {
