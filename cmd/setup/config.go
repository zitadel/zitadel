--- conflicted
+++ resolved
@@ -153,15 +153,12 @@
 	s54InstancePositionIndex                *InstancePositionIndex
 	s55ExecutionHandlerStart                *ExecutionHandlerStart
 	s56IDPTemplate6SAMLFederatedLogout      *IDPTemplate6SAMLFederatedLogout
-<<<<<<< HEAD
-	s57SessionRecoveryCodeCheckedAt         *SessionRecoveryCodeCheckedAt
-=======
 	s57CreateResourceCounts                 *CreateResourceCounts
 	s58ReplaceLoginNames3View               *ReplaceLoginNames3View
 	s59SetupWebkeys                         *SetupWebkeys
 	s60GenerateSystemID                     *GenerateSystemID
 	s61IDPTemplate6SAMLSignatureAlgorithm   *IDPTemplate6SAMLSignatureAlgorithm
->>>>>>> ded0adff
+	s62SessionRecoveryCodeCheckedAt         *SessionRecoveryCodeCheckedAt
 }
 
 func MustNewSteps(v *viper.Viper) *Steps {
