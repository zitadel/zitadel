package setup

import (
	"bytes"
	"strings"
	"time"

	"github.com/mitchellh/mapstructure"
	"github.com/spf13/viper"
	"github.com/zitadel/logging"

	"github.com/zitadel/zitadel/cmd/encryption"
	"github.com/zitadel/zitadel/cmd/hooks"
	"github.com/zitadel/zitadel/internal/actions"
	internal_authz "github.com/zitadel/zitadel/internal/api/authz"
	"github.com/zitadel/zitadel/internal/api/oidc"
	"github.com/zitadel/zitadel/internal/api/ui/login"
	"github.com/zitadel/zitadel/internal/cache/connector"
	"github.com/zitadel/zitadel/internal/command"
	"github.com/zitadel/zitadel/internal/config/hook"
	"github.com/zitadel/zitadel/internal/config/systemdefaults"
	"github.com/zitadel/zitadel/internal/database"
	"github.com/zitadel/zitadel/internal/domain"
	"github.com/zitadel/zitadel/internal/eventstore"
	"github.com/zitadel/zitadel/internal/id"
	"github.com/zitadel/zitadel/internal/notification/handlers"
	"github.com/zitadel/zitadel/internal/query/projection"
	static_config "github.com/zitadel/zitadel/internal/static/config"
)

type Config struct {
	ForMirror       bool
	Database        database.Config
	Caches          *connector.CachesConfig
	SystemDefaults  systemdefaults.SystemDefaults
	InternalAuthZ   internal_authz.Config
	ExternalDomain  string
	ExternalPort    uint16
	ExternalSecure  bool
	Log             *logging.Config
	EncryptionKeys  *encryption.EncryptionKeyConfig
	DefaultInstance command.InstanceSetup
	Machine         *id.Config
	Projections     projection.Config
	Notifications   handlers.WorkerConfig
	Eventstore      *eventstore.Config

	InitProjections InitProjections
	AssetStorage    static_config.AssetStorageConfig
	OIDC            oidc.Config
	Login           login.Config
	WebAuthNName    string
	Telemetry       *handlers.TelemetryPusherConfig
	SystemAPIUsers  map[string]*internal_authz.SystemAPIUser
}

type InitProjections struct {
	Enabled          bool
	RetryFailedAfter time.Duration
	MaxFailureCount  uint8
	BulkLimit        uint64
}

func MustNewConfig(v *viper.Viper) *Config {
	config := new(Config)
	err := v.Unmarshal(config,
		viper.DecodeHook(mapstructure.ComposeDecodeHookFunc(
			hooks.SliceTypeStringDecode[*domain.CustomMessageText],
			hooks.SliceTypeStringDecode[internal_authz.RoleMapping],
			hooks.MapTypeStringDecode[string, *internal_authz.SystemAPIUser],
			hooks.MapHTTPHeaderStringDecode,
			database.DecodeHook,
			actions.HTTPConfigDecodeHook,
			hook.EnumHookFunc(internal_authz.MemberTypeString),
			hook.Base64ToBytesHookFunc(),
			hook.TagToLanguageHookFunc(),
			mapstructure.StringToTimeDurationHookFunc(),
			mapstructure.StringToTimeHookFunc(time.RFC3339),
			mapstructure.StringToSliceHookFunc(","),
			mapstructure.TextUnmarshallerHookFunc(),
		)),
	)
	logging.OnError(err).Fatal("unable to read default config")

	err = config.Log.SetLogger()
	logging.OnError(err).Fatal("unable to set logger")

	id.Configure(config.Machine)

	return config
}

type Steps struct {
	s1ProjectionTable                       *ProjectionTable
	s2AssetsTable                           *AssetTable
	FirstInstance                           *FirstInstance
	s5LastFailed                            *LastFailed
	s6OwnerRemoveColumns                    *OwnerRemoveColumns
	s7LogstoreTables                        *LogstoreTables
	s8AuthTokens                            *AuthTokenIndexes
	CorrectCreationDate                     *CorrectCreationDate
	s12AddOTPColumns                        *AddOTPColumns
	s13FixQuotaProjection                   *FixQuotaConstraints
	s14NewEventsTable                       *NewEventsTable
	s15CurrentStates                        *CurrentProjectionState
	s16UniqueConstraintsLower               *UniqueConstraintToLower
	s17AddOffsetToUniqueConstraints         *AddOffsetToCurrentStates
	s18AddLowerFieldsToLoginNames           *AddLowerFieldsToLoginNames
	s19AddCurrentStatesIndex                *AddCurrentSequencesIndex
	s20AddByUserSessionIndex                *AddByUserIndexToSession
	s21AddBlockFieldToLimits                *AddBlockFieldToLimits
	s22ActiveInstancesIndex                 *ActiveInstanceEvents
	s23CorrectGlobalUniqueConstraints       *CorrectGlobalUniqueConstraints
	s24AddActorToAuthTokens                 *AddActorToAuthTokens
	s25User11AddLowerFieldsToVerifiedEmail  *User11AddLowerFieldsToVerifiedEmail
	s26AuthUsers3                           *AuthUsers3
	s27IDPTemplate6SAMLNameIDFormat         *IDPTemplate6SAMLNameIDFormat
	s28AddFieldTable                        *AddFieldTable
	s29FillFieldsForProjectGrant            *FillFieldsForProjectGrant
	s30FillFieldsForOrgDomainVerified       *FillFieldsForOrgDomainVerified
	s31AddAggregateIndexToFields            *AddAggregateIndexToFields
	s32AddAuthSessionID                     *AddAuthSessionID
	s33SMSConfigs3TwilioAddVerifyServiceSid *SMSConfigs3TwilioAddVerifyServiceSid
	s34AddCacheSchema                       *AddCacheSchema
	s35AddPositionToIndexEsWm               *AddPositionToIndexEsWm
	s36FillV2Milestones                     *FillV3Milestones
	s37Apps7OIDConfigsBackChannelLogoutURI  *Apps7OIDConfigsBackChannelLogoutURI
	s38BackChannelLogoutNotificationStart   *BackChannelLogoutNotificationStart
	s40InitPushFunc                         *InitPushFunc
	s42Apps7OIDCConfigsLoginVersion         *Apps7OIDCConfigsLoginVersion
	s43CreateFieldsDomainIndex              *CreateFieldsDomainIndex
	s44ReplaceCurrentSequencesIndex         *ReplaceCurrentSequencesIndex
<<<<<<< HEAD
=======
	s45CorrectProjectOwners                 *CorrectProjectOwners
>>>>>>> 690147b3
}

func MustNewSteps(v *viper.Viper) *Steps {
	v.AutomaticEnv()
	v.SetEnvPrefix("ZITADEL")
	v.SetEnvKeyReplacer(strings.NewReplacer(".", "_"))
	v.SetConfigType("yaml")
	err := v.ReadConfig(bytes.NewBuffer(defaultSteps))
	logging.OnError(err).Fatal("unable to read setup steps")

	for _, file := range stepFiles {
		v.SetConfigFile(file)
		err := v.MergeInConfig()
		logging.WithFields("file", file).OnError(err).Warn("unable to read setup file")
	}

	steps := new(Steps)
	err = v.Unmarshal(steps,
		viper.DecodeHook(mapstructure.ComposeDecodeHookFunc(
			hook.Base64ToBytesHookFunc(),
			hook.TagToLanguageHookFunc(),
			mapstructure.StringToTimeDurationHookFunc(),
			mapstructure.StringToTimeHookFunc(time.RFC3339),
			mapstructure.StringToSliceHookFunc(","),
			mapstructure.TextUnmarshallerHookFunc(),
		)),
	)
	logging.OnError(err).Fatal("unable to read steps")
	return steps
}<|MERGE_RESOLUTION|>--- conflicted
+++ resolved
@@ -130,10 +130,7 @@
 	s42Apps7OIDCConfigsLoginVersion         *Apps7OIDCConfigsLoginVersion
 	s43CreateFieldsDomainIndex              *CreateFieldsDomainIndex
 	s44ReplaceCurrentSequencesIndex         *ReplaceCurrentSequencesIndex
-<<<<<<< HEAD
-=======
 	s45CorrectProjectOwners                 *CorrectProjectOwners
->>>>>>> 690147b3
 }
 
 func MustNewSteps(v *viper.Viper) *Steps {
