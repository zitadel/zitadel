--- conflicted
+++ resolved
@@ -27,7 +27,6 @@
 	"github.com/zitadel/zitadel/internal/notification/handlers"
 	"github.com/zitadel/zitadel/internal/query/projection"
 	static_config "github.com/zitadel/zitadel/internal/static/config"
-	metrics "github.com/zitadel/zitadel/internal/telemetry/metrics/config"
 )
 
 type Config struct {
@@ -41,7 +40,6 @@
 	ExternalPort    uint16
 	ExternalSecure  bool
 	Log             *logging.Config
-	Metrics         metrics.Config
 	EncryptionKeys  *encryption.EncryptionKeyConfig
 	DefaultInstance command.InstanceSetup
 	Machine         *id.Config
@@ -89,9 +87,6 @@
 
 	err = config.Log.SetLogger()
 	logging.OnError(err).Fatal("unable to set logger")
-
-	err = config.Metrics.NewMeter()
-	logging.OnError(err).Fatal("unable to set meter")
 
 	id.Configure(config.Machine)
 
@@ -148,12 +143,7 @@
 	s49InitPermittedOrgsFunction            *InitPermittedOrgsFunction
 	s50IDPTemplate6UsePKCE                  *IDPTemplate6UsePKCE
 	s51IDPTemplate6RootCA                   *IDPTemplate6RootCA
-<<<<<<< HEAD
-	s52IDPTemplate6LDAP2                    *IDPTemplate6LDAP2
-	s53InitPermittedOrgsFunction            *InitPermittedOrgsFunction53
-=======
 	s52InitPermittedOrgsFunction            *InitPermittedOrgsFunction52
->>>>>>> 8a3b1106
 }
 
 func MustNewSteps(v *viper.Viper) *Steps {
