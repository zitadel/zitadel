package setup

import (
	"bytes"
	"strings"
	"time"

	"github.com/mitchellh/mapstructure"
	"github.com/spf13/viper"
	"github.com/zitadel/logging"

	"github.com/zitadel/zitadel/cmd/encryption"
	"github.com/zitadel/zitadel/cmd/hooks"
	"github.com/zitadel/zitadel/internal/actions"
	internal_authz "github.com/zitadel/zitadel/internal/api/authz"
	"github.com/zitadel/zitadel/internal/api/oidc"
	"github.com/zitadel/zitadel/internal/api/ui/login"
	"github.com/zitadel/zitadel/internal/command"
	"github.com/zitadel/zitadel/internal/config/hook"
	"github.com/zitadel/zitadel/internal/config/systemdefaults"
	"github.com/zitadel/zitadel/internal/database"
	"github.com/zitadel/zitadel/internal/domain"
	"github.com/zitadel/zitadel/internal/eventstore"
	"github.com/zitadel/zitadel/internal/id"
	"github.com/zitadel/zitadel/internal/notification/handlers"
	"github.com/zitadel/zitadel/internal/query/projection"
	static_config "github.com/zitadel/zitadel/internal/static/config"
)

type Config struct {
	ForMirror       bool
	Database        database.Config
	SystemDefaults  systemdefaults.SystemDefaults
	InternalAuthZ   internal_authz.Config
	ExternalDomain  string
	ExternalPort    uint16
	ExternalSecure  bool
	Log             *logging.Config
	EncryptionKeys  *encryption.EncryptionKeyConfig
	DefaultInstance command.InstanceSetup
	Machine         *id.Config
	Projections     projection.Config
	Eventstore      *eventstore.Config

	InitProjections InitProjections
	AssetStorage    static_config.AssetStorageConfig
	OIDC            oidc.Config
	Login           login.Config
	WebAuthNName    string
	Telemetry       *handlers.TelemetryPusherConfig
	SystemAPIUsers  map[string]*internal_authz.SystemAPIUser
}

type InitProjections struct {
	Enabled          bool
	RetryFailedAfter time.Duration
	MaxFailureCount  uint8
	BulkLimit        uint64
}

func MustNewConfig(v *viper.Viper) *Config {
	config := new(Config)
	err := v.Unmarshal(config,
		viper.DecodeHook(mapstructure.ComposeDecodeHookFunc(
			hooks.SliceTypeStringDecode[*domain.CustomMessageText],
			hooks.SliceTypeStringDecode[internal_authz.RoleMapping],
			hooks.MapTypeStringDecode[string, *internal_authz.SystemAPIUser],
			hooks.MapHTTPHeaderStringDecode,
			database.DecodeHook,
			actions.HTTPConfigDecodeHook,
			hook.EnumHookFunc(internal_authz.MemberTypeString),
			hook.Base64ToBytesHookFunc(),
			hook.TagToLanguageHookFunc(),
			mapstructure.StringToTimeDurationHookFunc(),
			mapstructure.StringToTimeHookFunc(time.RFC3339),
			mapstructure.StringToSliceHookFunc(","),
		)),
	)
	logging.OnError(err).Fatal("unable to read default config")

	err = config.Log.SetLogger()
	logging.OnError(err).Fatal("unable to set logger")

	id.Configure(config.Machine)

	return config
}

type Steps struct {
<<<<<<< HEAD
	s1ProjectionTable                       *ProjectionTable
	s2AssetsTable                           *AssetTable
	FirstInstance                           *FirstInstance
	s5LastFailed                            *LastFailed
	s6OwnerRemoveColumns                    *OwnerRemoveColumns
	s7LogstoreTables                        *LogstoreTables
	s8AuthTokens                            *AuthTokenIndexes
	CorrectCreationDate                     *CorrectCreationDate
	s12AddOTPColumns                        *AddOTPColumns
	s13FixQuotaProjection                   *FixQuotaConstraints
	s14NewEventsTable                       *NewEventsTable
	s15CurrentStates                        *CurrentProjectionState
	s16UniqueConstraintsLower               *UniqueConstraintToLower
	s17AddOffsetToUniqueConstraints         *AddOffsetToCurrentStates
	s18AddLowerFieldsToLoginNames           *AddLowerFieldsToLoginNames
	s19AddCurrentStatesIndex                *AddCurrentSequencesIndex
	s20AddByUserSessionIndex                *AddByUserIndexToSession
	s21AddBlockFieldToLimits                *AddBlockFieldToLimits
	s22ActiveInstancesIndex                 *ActiveInstanceEvents
	s23CorrectGlobalUniqueConstraints       *CorrectGlobalUniqueConstraints
	s24AddActorToAuthTokens                 *AddActorToAuthTokens
	s25User11AddLowerFieldsToVerifiedEmail  *User11AddLowerFieldsToVerifiedEmail
	s26AuthUsers3                           *AuthUsers3
	s27IDPTemplate6SAMLNameIDFormat         *IDPTemplate6SAMLNameIDFormat
	s31SMSConfigs2TwilioAddVerifyServiceSid *SMSConfigs2TwilioAddVerifyServiceSid
=======
	s1ProjectionTable                      *ProjectionTable
	s2AssetsTable                          *AssetTable
	FirstInstance                          *FirstInstance
	s5LastFailed                           *LastFailed
	s6OwnerRemoveColumns                   *OwnerRemoveColumns
	s7LogstoreTables                       *LogstoreTables
	s8AuthTokens                           *AuthTokenIndexes
	CorrectCreationDate                    *CorrectCreationDate
	s12AddOTPColumns                       *AddOTPColumns
	s13FixQuotaProjection                  *FixQuotaConstraints
	s14NewEventsTable                      *NewEventsTable
	s15CurrentStates                       *CurrentProjectionState
	s16UniqueConstraintsLower              *UniqueConstraintToLower
	s17AddOffsetToUniqueConstraints        *AddOffsetToCurrentStates
	s18AddLowerFieldsToLoginNames          *AddLowerFieldsToLoginNames
	s19AddCurrentStatesIndex               *AddCurrentSequencesIndex
	s20AddByUserSessionIndex               *AddByUserIndexToSession
	s21AddBlockFieldToLimits               *AddBlockFieldToLimits
	s22ActiveInstancesIndex                *ActiveInstanceEvents
	s23CorrectGlobalUniqueConstraints      *CorrectGlobalUniqueConstraints
	s24AddActorToAuthTokens                *AddActorToAuthTokens
	s25User11AddLowerFieldsToVerifiedEmail *User11AddLowerFieldsToVerifiedEmail
	s26AuthUsers3                          *AuthUsers3
	s27IDPTemplate6SAMLNameIDFormat        *IDPTemplate6SAMLNameIDFormat
	s28AddFieldTable                       *AddFieldTable
	s29FillFieldsForProjectGrant           *FillFieldsForProjectGrant
	s30FillFieldsForOrgDomainVerified      *FillFieldsForOrgDomainVerified
>>>>>>> ab7c4841
}

func MustNewSteps(v *viper.Viper) *Steps {
	v.AutomaticEnv()
	v.SetEnvPrefix("ZITADEL")
	v.SetEnvKeyReplacer(strings.NewReplacer(".", "_"))
	v.SetConfigType("yaml")
	err := v.ReadConfig(bytes.NewBuffer(defaultSteps))
	logging.OnError(err).Fatal("unable to read setup steps")

	for _, file := range stepFiles {
		v.SetConfigFile(file)
		err := v.MergeInConfig()
		logging.WithFields("file", file).OnError(err).Warn("unable to read setup file")
	}

	steps := new(Steps)
	err = v.Unmarshal(steps,
		viper.DecodeHook(mapstructure.ComposeDecodeHookFunc(
			hook.Base64ToBytesHookFunc(),
			hook.TagToLanguageHookFunc(),
			mapstructure.StringToTimeDurationHookFunc(),
			mapstructure.StringToTimeHookFunc(time.RFC3339),
			mapstructure.StringToSliceHookFunc(","),
		)),
	)
	logging.OnError(err).Fatal("unable to read steps")
	return steps
}<|MERGE_RESOLUTION|>--- conflicted
+++ resolved
@@ -87,7 +87,6 @@
 }
 
 type Steps struct {
-<<<<<<< HEAD
 	s1ProjectionTable                       *ProjectionTable
 	s2AssetsTable                           *AssetTable
 	FirstInstance                           *FirstInstance
@@ -112,36 +111,10 @@
 	s25User11AddLowerFieldsToVerifiedEmail  *User11AddLowerFieldsToVerifiedEmail
 	s26AuthUsers3                           *AuthUsers3
 	s27IDPTemplate6SAMLNameIDFormat         *IDPTemplate6SAMLNameIDFormat
+	s28AddFieldTable                        *AddFieldTable
+	s29FillFieldsForProjectGrant            *FillFieldsForProjectGrant
+	s30FillFieldsForOrgDomainVerified       *FillFieldsForOrgDomainVerified
 	s31SMSConfigs2TwilioAddVerifyServiceSid *SMSConfigs2TwilioAddVerifyServiceSid
-=======
-	s1ProjectionTable                      *ProjectionTable
-	s2AssetsTable                          *AssetTable
-	FirstInstance                          *FirstInstance
-	s5LastFailed                           *LastFailed
-	s6OwnerRemoveColumns                   *OwnerRemoveColumns
-	s7LogstoreTables                       *LogstoreTables
-	s8AuthTokens                           *AuthTokenIndexes
-	CorrectCreationDate                    *CorrectCreationDate
-	s12AddOTPColumns                       *AddOTPColumns
-	s13FixQuotaProjection                  *FixQuotaConstraints
-	s14NewEventsTable                      *NewEventsTable
-	s15CurrentStates                       *CurrentProjectionState
-	s16UniqueConstraintsLower              *UniqueConstraintToLower
-	s17AddOffsetToUniqueConstraints        *AddOffsetToCurrentStates
-	s18AddLowerFieldsToLoginNames          *AddLowerFieldsToLoginNames
-	s19AddCurrentStatesIndex               *AddCurrentSequencesIndex
-	s20AddByUserSessionIndex               *AddByUserIndexToSession
-	s21AddBlockFieldToLimits               *AddBlockFieldToLimits
-	s22ActiveInstancesIndex                *ActiveInstanceEvents
-	s23CorrectGlobalUniqueConstraints      *CorrectGlobalUniqueConstraints
-	s24AddActorToAuthTokens                *AddActorToAuthTokens
-	s25User11AddLowerFieldsToVerifiedEmail *User11AddLowerFieldsToVerifiedEmail
-	s26AuthUsers3                          *AuthUsers3
-	s27IDPTemplate6SAMLNameIDFormat        *IDPTemplate6SAMLNameIDFormat
-	s28AddFieldTable                       *AddFieldTable
-	s29FillFieldsForProjectGrant           *FillFieldsForProjectGrant
-	s30FillFieldsForOrgDomainVerified      *FillFieldsForOrgDomainVerified
->>>>>>> ab7c4841
 }
 
 func MustNewSteps(v *viper.Viper) *Steps {
