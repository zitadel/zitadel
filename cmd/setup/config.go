--- conflicted
+++ resolved
@@ -136,12 +136,9 @@
 	s45CorrectProjectOwners                 *CorrectProjectOwners
 	s46InitPermissionFunctions              *InitPermissionFunctions
 	s47FillMembershipFields                 *FillMembershipFields
-<<<<<<< HEAD
-	s50IDPTemplate6UsePKCE                  *IDPTemplate6UsePKCE
-=======
 	s48Apps7SAMLConfigsLoginVersion         *Apps7SAMLConfigsLoginVersion
 	s49InitPermittedOrgsFunction            *InitPermittedOrgsFunction
->>>>>>> 3042bbb9
+	s50IDPTemplate6UsePKCE                  *IDPTemplate6UsePKCE
 }
 
 func MustNewSteps(v *viper.Viper) *Steps {
