--- conflicted
+++ resolved
@@ -102,11 +102,8 @@
 	s21AddBlockFieldToLimits          *AddBlockFieldToLimits
 	s22ActiveInstancesIndex           *ActiveInstanceEvents
 	s23CorrectGlobalUniqueConstraints *CorrectGlobalUniqueConstraints
-<<<<<<< HEAD
-	s24AddLowerFieldsToVerifiedEmail  *AddLowerFieldsToVerifiedEmail
-=======
 	s24AddActorToAuthTokens           *AddActorToAuthTokens
->>>>>>> 6398349c
+	s25AddLowerFieldsToVerifiedEmail  *AddLowerFieldsToVerifiedEmail
 }
 
 func MustNewSteps(v *viper.Viper) *Steps {
