--- conflicted
+++ resolved
@@ -125,11 +125,8 @@
 	s36FillV2Milestones                     *FillV3Milestones
 	s37Apps7OIDConfigsBackChannelLogoutURI  *Apps7OIDConfigsBackChannelLogoutURI
 	s38BackChannelLogoutNotificationStart   *BackChannelLogoutNotificationStart
-<<<<<<< HEAD
-	s39InitPushFunc                         *InitPushFunc
-=======
+	s40InitPushFunc                         *InitPushFunc
 	s39DeleteStaleOrgFields                 *DeleteStaleOrgFields
->>>>>>> ccef67ce
 }
 
 func MustNewSteps(v *viper.Viper) *Steps {
