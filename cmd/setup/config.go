package setup

import (
	"bytes"
	"strings"
	"time"

	"github.com/mitchellh/mapstructure"
	"github.com/spf13/viper"
	"github.com/zitadel/logging"

	"github.com/zitadel/zitadel/internal/api/authz"
	"github.com/zitadel/zitadel/internal/command"
	"github.com/zitadel/zitadel/internal/config/hook"
	"github.com/zitadel/zitadel/internal/config/systemdefaults"
	"github.com/zitadel/zitadel/internal/crypto"
	"github.com/zitadel/zitadel/internal/database"
	"github.com/zitadel/zitadel/internal/domain"
	"github.com/zitadel/zitadel/internal/eventstore"
	"github.com/zitadel/zitadel/internal/id"
	"github.com/zitadel/zitadel/internal/query/projection"
)

type Config struct {
	Database        database.Config
	SystemDefaults  systemdefaults.SystemDefaults
	InternalAuthZ   authz.Config
	ExternalDomain  string
	ExternalPort    uint16
	ExternalSecure  bool
	Log             *logging.Config
	EncryptionKeys  *encryptionKeyConfig
	DefaultInstance command.InstanceSetup
	Machine         *id.Config
	Projections     projection.Config
	Eventstore      *eventstore.Config
}

func MustNewConfig(v *viper.Viper) *Config {
	config := new(Config)
	err := v.Unmarshal(config,
		viper.DecodeHook(mapstructure.ComposeDecodeHookFunc(
			hook.Base64ToBytesHookFunc(),
			hook.TagToLanguageHookFunc(),
			mapstructure.StringToTimeDurationHookFunc(),
			mapstructure.StringToTimeHookFunc(time.RFC3339),
			mapstructure.StringToSliceHookFunc(","),
			database.DecodeHook,
			hook.EnumHookFunc(domain.FeatureString),
			hook.EnumHookFunc(authz.MemberTypeString),
		)),
	)
	logging.OnError(err).Fatal("unable to read default config")

	err = config.Log.SetLogger()
	logging.OnError(err).Fatal("unable to set logger")

	id.Configure(config.Machine)

	return config
}

type Steps struct {
	s1ProjectionTable               *ProjectionTable
	s2AssetsTable                   *AssetTable
	FirstInstance                   *FirstInstance
	s5LastFailed                    *LastFailed
	s6OwnerRemoveColumns            *OwnerRemoveColumns
	s7LogstoreTables                *LogstoreTables
	s8AuthTokens                    *AuthTokenIndexes
	CorrectCreationDate             *CorrectCreationDate
	s12AddOTPColumns                *AddOTPColumns
	s13FixQuotaProjection           *FixQuotaConstraints
	s14NewEventsTable               *NewEventsTable
	s15CurrentStates                *CurrentProjectionState
	s16UniqueConstraintsLower       *UniqueConstraintToLower
	s17AddOffsetToUniqueConstraints *AddOffsetToCurrentStates
	s18AddLowerFieldsToLoginNames   *AddLowerFieldsToLoginNames
	s19AddCurrentStatesIndex        *AddCurrentSequencesIndex
	s20AddByUserSessionIndex        *AddByUserIndexToSession
<<<<<<< HEAD
=======
	s21AddBlockFieldToLimits        *AddBlockFieldToLimits
>>>>>>> 8470649e
}

type encryptionKeyConfig struct {
	User *crypto.KeyConfig
	SMTP *crypto.KeyConfig
	OIDC *crypto.KeyConfig
}

func MustNewSteps(v *viper.Viper) *Steps {
	v.AutomaticEnv()
	v.SetEnvPrefix("ZITADEL")
	v.SetEnvKeyReplacer(strings.NewReplacer(".", "_"))
	v.SetConfigType("yaml")
	err := v.ReadConfig(bytes.NewBuffer(defaultSteps))
	logging.OnError(err).Fatal("unable to read setup steps")

	for _, file := range stepFiles {
		v.SetConfigFile(file)
		err := v.MergeInConfig()
		logging.WithFields("file", file).OnError(err).Warn("unable to read setup file")
	}

	steps := new(Steps)
	err = v.Unmarshal(steps,
		viper.DecodeHook(mapstructure.ComposeDecodeHookFunc(
			hook.Base64ToBytesHookFunc(),
			hook.TagToLanguageHookFunc(),
			mapstructure.StringToTimeDurationHookFunc(),
			mapstructure.StringToTimeHookFunc(time.RFC3339),
			mapstructure.StringToSliceHookFunc(","),
			hook.EnumHookFunc(domain.FeatureString),
		)),
	)
	logging.OnError(err).Fatal("unable to read steps")
	return steps
}<|MERGE_RESOLUTION|>--- conflicted
+++ resolved
@@ -78,10 +78,7 @@
 	s18AddLowerFieldsToLoginNames   *AddLowerFieldsToLoginNames
 	s19AddCurrentStatesIndex        *AddCurrentSequencesIndex
 	s20AddByUserSessionIndex        *AddByUserIndexToSession
-<<<<<<< HEAD
-=======
 	s21AddBlockFieldToLimits        *AddBlockFieldToLimits
->>>>>>> 8470649e
 }
 
 type encryptionKeyConfig struct {
