package setup

import (
	"bytes"
	"strings"
	"time"

	"github.com/mitchellh/mapstructure"
	"github.com/spf13/viper"
	"github.com/zitadel/logging"

	"github.com/zitadel/zitadel/cmd/encryption"
	"github.com/zitadel/zitadel/cmd/hooks"
	"github.com/zitadel/zitadel/internal/actions"
	internal_authz "github.com/zitadel/zitadel/internal/api/authz"
	"github.com/zitadel/zitadel/internal/api/oidc"
	"github.com/zitadel/zitadel/internal/api/ui/login"
	"github.com/zitadel/zitadel/internal/command"
	"github.com/zitadel/zitadel/internal/config/hook"
	"github.com/zitadel/zitadel/internal/config/systemdefaults"
	"github.com/zitadel/zitadel/internal/database"
	"github.com/zitadel/zitadel/internal/domain"
	"github.com/zitadel/zitadel/internal/eventstore"
	"github.com/zitadel/zitadel/internal/id"
	"github.com/zitadel/zitadel/internal/notification/handlers"
	"github.com/zitadel/zitadel/internal/query/projection"
	static_config "github.com/zitadel/zitadel/internal/static/config"
)

type Config struct {
	Database        database.Config
	SystemDefaults  systemdefaults.SystemDefaults
	InternalAuthZ   internal_authz.Config
	ExternalDomain  string
	ExternalPort    uint16
	ExternalSecure  bool
	Log             *logging.Config
	EncryptionKeys  *encryption.EncryptionKeyConfig
	DefaultInstance command.InstanceSetup
	Machine         *id.Config
	Projections     projection.Config
	Eventstore      *eventstore.Config

	InitProjections InitProjections
	AssetStorage    static_config.AssetStorageConfig
	OIDC            oidc.Config
	Login           login.Config
	WebAuthNName    string
	Telemetry       *handlers.TelemetryPusherConfig
	SystemAPIUsers  map[string]*internal_authz.SystemAPIUser
}

type InitProjections struct {
	Enabled          bool
	RetryFailedAfter time.Duration
	MaxFailureCount  uint8
	BulkLimit        uint64
}

func MustNewConfig(v *viper.Viper) *Config {
	config := new(Config)
	err := v.Unmarshal(config,
		viper.DecodeHook(mapstructure.ComposeDecodeHookFunc(
			hooks.SliceTypeStringDecode[*domain.CustomMessageText],
			hooks.SliceTypeStringDecode[internal_authz.RoleMapping],
			hooks.MapTypeStringDecode[string, *internal_authz.SystemAPIUser],
			hooks.MapHTTPHeaderStringDecode,
			database.DecodeHook,
			actions.HTTPConfigDecodeHook,
			hook.EnumHookFunc(internal_authz.MemberTypeString),
			hook.Base64ToBytesHookFunc(),
			hook.TagToLanguageHookFunc(),
			mapstructure.StringToTimeDurationHookFunc(),
			mapstructure.StringToTimeHookFunc(time.RFC3339),
			mapstructure.StringToSliceHookFunc(","),
		)),
	)
	logging.OnError(err).Fatal("unable to read default config")

	err = config.Log.SetLogger()
	logging.OnError(err).Fatal("unable to set logger")

	id.Configure(config.Machine)

	return config
}

type Steps struct {
	s1ProjectionTable                      *ProjectionTable
	s2AssetsTable                          *AssetTable
	FirstInstance                          *FirstInstance
	s5LastFailed                           *LastFailed
	s6OwnerRemoveColumns                   *OwnerRemoveColumns
	s7LogstoreTables                       *LogstoreTables
	s8AuthTokens                           *AuthTokenIndexes
	CorrectCreationDate                    *CorrectCreationDate
	s12AddOTPColumns                       *AddOTPColumns
	s13FixQuotaProjection                  *FixQuotaConstraints
	s14NewEventsTable                      *NewEventsTable
	s15CurrentStates                       *CurrentProjectionState
	s16UniqueConstraintsLower              *UniqueConstraintToLower
	s17AddOffsetToUniqueConstraints        *AddOffsetToCurrentStates
	s18AddLowerFieldsToLoginNames          *AddLowerFieldsToLoginNames
	s19AddCurrentStatesIndex               *AddCurrentSequencesIndex
	s20AddByUserSessionIndex               *AddByUserIndexToSession
	s21AddBlockFieldToLimits               *AddBlockFieldToLimits
	s22ActiveInstancesIndex                *ActiveInstanceEvents
	s23CorrectGlobalUniqueConstraints      *CorrectGlobalUniqueConstraints
	s24AddActorToAuthTokens                *AddActorToAuthTokens
	s25User11AddLowerFieldsToVerifiedEmail *User11AddLowerFieldsToVerifiedEmail
<<<<<<< HEAD
	s27IDPTemplate6SAMLNameIDFormat        *IDPTemplate6SAMLNameIDFormat
=======
	s26AuthUsers3                          *AuthUsers3
>>>>>>> fb162a7d
}

func MustNewSteps(v *viper.Viper) *Steps {
	v.AutomaticEnv()
	v.SetEnvPrefix("ZITADEL")
	v.SetEnvKeyReplacer(strings.NewReplacer(".", "_"))
	v.SetConfigType("yaml")
	err := v.ReadConfig(bytes.NewBuffer(defaultSteps))
	logging.OnError(err).Fatal("unable to read setup steps")

	for _, file := range stepFiles {
		v.SetConfigFile(file)
		err := v.MergeInConfig()
		logging.WithFields("file", file).OnError(err).Warn("unable to read setup file")
	}

	steps := new(Steps)
	err = v.Unmarshal(steps,
		viper.DecodeHook(mapstructure.ComposeDecodeHookFunc(
			hook.Base64ToBytesHookFunc(),
			hook.TagToLanguageHookFunc(),
			mapstructure.StringToTimeDurationHookFunc(),
			mapstructure.StringToTimeHookFunc(time.RFC3339),
			mapstructure.StringToSliceHookFunc(","),
		)),
	)
	logging.OnError(err).Fatal("unable to read steps")
	return steps
}<|MERGE_RESOLUTION|>--- conflicted
+++ resolved
@@ -108,11 +108,8 @@
 	s23CorrectGlobalUniqueConstraints      *CorrectGlobalUniqueConstraints
 	s24AddActorToAuthTokens                *AddActorToAuthTokens
 	s25User11AddLowerFieldsToVerifiedEmail *User11AddLowerFieldsToVerifiedEmail
-<<<<<<< HEAD
+	s26AuthUsers3                          *AuthUsers3
 	s27IDPTemplate6SAMLNameIDFormat        *IDPTemplate6SAMLNameIDFormat
-=======
-	s26AuthUsers3                          *AuthUsers3
->>>>>>> fb162a7d
 }
 
 func MustNewSteps(v *viper.Viper) *Steps {
