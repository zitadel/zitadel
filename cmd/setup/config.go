package setup

import (
	"bytes"
	"strings"
	"time"

	"github.com/mitchellh/mapstructure"
	"github.com/spf13/viper"
	"github.com/zitadel/logging"

	"github.com/zitadel/zitadel/cmd/encryption"
	"github.com/zitadel/zitadel/cmd/hooks"
	"github.com/zitadel/zitadel/internal/actions"
	internal_authz "github.com/zitadel/zitadel/internal/api/authz"
	"github.com/zitadel/zitadel/internal/api/oidc"
	"github.com/zitadel/zitadel/internal/api/ui/login"
	"github.com/zitadel/zitadel/internal/cache/connector"
	"github.com/zitadel/zitadel/internal/command"
	"github.com/zitadel/zitadel/internal/config/hook"
	"github.com/zitadel/zitadel/internal/config/systemdefaults"
	"github.com/zitadel/zitadel/internal/database"
	"github.com/zitadel/zitadel/internal/domain"
	"github.com/zitadel/zitadel/internal/eventstore"
	"github.com/zitadel/zitadel/internal/id"
	"github.com/zitadel/zitadel/internal/notification/handlers"
	"github.com/zitadel/zitadel/internal/query/projection"
	static_config "github.com/zitadel/zitadel/internal/static/config"
)

type Config struct {
	ForMirror       bool
	Database        database.Config
	Caches          *connector.CachesConfig
	SystemDefaults  systemdefaults.SystemDefaults
	InternalAuthZ   internal_authz.Config
	ExternalDomain  string
	ExternalPort    uint16
	ExternalSecure  bool
	Log             *logging.Config
	EncryptionKeys  *encryption.EncryptionKeyConfig
	DefaultInstance command.InstanceSetup
	Machine         *id.Config
	Projections     projection.Config
	Notifications   handlers.WorkerConfig
	Eventstore      *eventstore.Config

	InitProjections InitProjections
	AssetStorage    static_config.AssetStorageConfig
	OIDC            oidc.Config
	Login           login.Config
	WebAuthNName    string
	Telemetry       *handlers.TelemetryPusherConfig
	SystemAPIUsers  map[string]*internal_authz.SystemAPIUser
}

type InitProjections struct {
	Enabled          bool
	RetryFailedAfter time.Duration
	MaxFailureCount  uint8
	BulkLimit        uint64
}

func MustNewConfig(v *viper.Viper) *Config {
	config := new(Config)
	err := v.Unmarshal(config,
		viper.DecodeHook(mapstructure.ComposeDecodeHookFunc(
			hooks.SliceTypeStringDecode[*domain.CustomMessageText],
			hooks.SliceTypeStringDecode[internal_authz.RoleMapping],
			hooks.MapTypeStringDecode[string, *internal_authz.SystemAPIUser],
			hooks.MapHTTPHeaderStringDecode,
			database.DecodeHook,
			actions.HTTPConfigDecodeHook,
			hook.EnumHookFunc(internal_authz.MemberTypeString),
			hook.Base64ToBytesHookFunc(),
			hook.TagToLanguageHookFunc(),
			mapstructure.StringToTimeDurationHookFunc(),
			mapstructure.StringToTimeHookFunc(time.RFC3339),
			mapstructure.StringToSliceHookFunc(","),
			mapstructure.TextUnmarshallerHookFunc(),
		)),
	)
	logging.OnError(err).Fatal("unable to read default config")

	err = config.Log.SetLogger()
	logging.OnError(err).Fatal("unable to set logger")

	id.Configure(config.Machine)

	// Copy the global role permissions mappings to the instance until we allow instance-level configuration over the API.
	config.DefaultInstance.RolePermissionMappings = config.InternalAuthZ.RolePermissionMappings

	return config
}

type Steps struct {
	s1ProjectionTable                       *ProjectionTable
	s2AssetsTable                           *AssetTable
	FirstInstance                           *FirstInstance
	s5LastFailed                            *LastFailed
	s6OwnerRemoveColumns                    *OwnerRemoveColumns
	s7LogstoreTables                        *LogstoreTables
	s8AuthTokens                            *AuthTokenIndexes
	CorrectCreationDate                     *CorrectCreationDate
	s12AddOTPColumns                        *AddOTPColumns
	s13FixQuotaProjection                   *FixQuotaConstraints
	s14NewEventsTable                       *NewEventsTable
	s15CurrentStates                        *CurrentProjectionState
	s16UniqueConstraintsLower               *UniqueConstraintToLower
	s17AddOffsetToUniqueConstraints         *AddOffsetToCurrentStates
	s18AddLowerFieldsToLoginNames           *AddLowerFieldsToLoginNames
	s19AddCurrentStatesIndex                *AddCurrentSequencesIndex
	s20AddByUserSessionIndex                *AddByUserIndexToSession
	s21AddBlockFieldToLimits                *AddBlockFieldToLimits
	s22ActiveInstancesIndex                 *ActiveInstanceEvents
	s23CorrectGlobalUniqueConstraints       *CorrectGlobalUniqueConstraints
	s24AddActorToAuthTokens                 *AddActorToAuthTokens
	s25User11AddLowerFieldsToVerifiedEmail  *User11AddLowerFieldsToVerifiedEmail
	s26AuthUsers3                           *AuthUsers3
	s27IDPTemplate6SAMLNameIDFormat         *IDPTemplate6SAMLNameIDFormat
	s28AddFieldTable                        *AddFieldTable
	s29FillFieldsForProjectGrant            *FillFieldsForProjectGrant
	s30FillFieldsForOrgDomainVerified       *FillFieldsForOrgDomainVerified
	s31AddAggregateIndexToFields            *AddAggregateIndexToFields
	s32AddAuthSessionID                     *AddAuthSessionID
	s33SMSConfigs3TwilioAddVerifyServiceSid *SMSConfigs3TwilioAddVerifyServiceSid
	s34AddCacheSchema                       *AddCacheSchema
	s35AddPositionToIndexEsWm               *AddPositionToIndexEsWm
	s36FillV2Milestones                     *FillV3Milestones
	s37Apps7OIDConfigsBackChannelLogoutURI  *Apps7OIDConfigsBackChannelLogoutURI
	s38BackChannelLogoutNotificationStart   *BackChannelLogoutNotificationStart
	s40InitPushFunc                         *InitPushFunc
	s42Apps7OIDCConfigsLoginVersion         *Apps7OIDCConfigsLoginVersion
	s43CreateFieldsDomainIndex              *CreateFieldsDomainIndex
	s44ReplaceCurrentSequencesIndex         *ReplaceCurrentSequencesIndex
	s45CorrectProjectOwners                 *CorrectProjectOwners
	s46InitPermissionFunctions              *InitPermissionFunctions
	s47FillMembershipFields                 *FillMembershipFields
<<<<<<< HEAD
	s48InitPermiottedOrgsFunction           *InitPermittedOrgsFunction
=======
	s48Apps7SAMLConfigsLoginVersion         *Apps7SAMLConfigsLoginVersion
>>>>>>> 7c96dcd9
}

func MustNewSteps(v *viper.Viper) *Steps {
	v.AutomaticEnv()
	v.SetEnvPrefix("ZITADEL")
	v.SetEnvKeyReplacer(strings.NewReplacer(".", "_"))
	v.SetConfigType("yaml")
	err := v.ReadConfig(bytes.NewBuffer(defaultSteps))
	logging.OnError(err).Fatal("unable to read setup steps")

	for _, file := range stepFiles {
		v.SetConfigFile(file)
		err := v.MergeInConfig()
		logging.WithFields("file", file).OnError(err).Warn("unable to read setup file")
	}

	steps := new(Steps)
	err = v.Unmarshal(steps,
		viper.DecodeHook(mapstructure.ComposeDecodeHookFunc(
			hook.Base64ToBytesHookFunc(),
			hook.TagToLanguageHookFunc(),
			mapstructure.StringToTimeDurationHookFunc(),
			mapstructure.StringToTimeHookFunc(time.RFC3339),
			mapstructure.StringToSliceHookFunc(","),
			mapstructure.TextUnmarshallerHookFunc(),
		)),
	)
	logging.OnError(err).Fatal("unable to read steps")
	return steps
}<|MERGE_RESOLUTION|>--- conflicted
+++ resolved
@@ -136,11 +136,8 @@
 	s45CorrectProjectOwners                 *CorrectProjectOwners
 	s46InitPermissionFunctions              *InitPermissionFunctions
 	s47FillMembershipFields                 *FillMembershipFields
-<<<<<<< HEAD
-	s48InitPermiottedOrgsFunction           *InitPermittedOrgsFunction
-=======
 	s48Apps7SAMLConfigsLoginVersion         *Apps7SAMLConfigsLoginVersion
->>>>>>> 7c96dcd9
+	s49InitPermiottedOrgsFunction           *InitPermittedOrgsFunction
 }
 
 func MustNewSteps(v *viper.Viper) *Steps {
