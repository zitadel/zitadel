package setup

import (
	"bytes"
	"strings"
	"time"

	"github.com/mitchellh/mapstructure"
	"github.com/spf13/viper"
	"github.com/zitadel/logging"

	"github.com/zitadel/zitadel/cmd/encryption"
	"github.com/zitadel/zitadel/cmd/hooks"
	"github.com/zitadel/zitadel/internal/actions"
	internal_authz "github.com/zitadel/zitadel/internal/api/authz"
	"github.com/zitadel/zitadel/internal/api/oidc"
	"github.com/zitadel/zitadel/internal/api/ui/login"
	"github.com/zitadel/zitadel/internal/cache/connector"
	"github.com/zitadel/zitadel/internal/command"
	"github.com/zitadel/zitadel/internal/config/hook"
	"github.com/zitadel/zitadel/internal/config/systemdefaults"
	"github.com/zitadel/zitadel/internal/database"
	"github.com/zitadel/zitadel/internal/domain"
	"github.com/zitadel/zitadel/internal/eventstore"
	"github.com/zitadel/zitadel/internal/id"
	"github.com/zitadel/zitadel/internal/notification/handlers"
	"github.com/zitadel/zitadel/internal/query/projection"
	static_config "github.com/zitadel/zitadel/internal/static/config"
)

type Config struct {
	ForMirror       bool
	Database        database.Config
	Caches          *connector.CachesConfig
	SystemDefaults  systemdefaults.SystemDefaults
	InternalAuthZ   internal_authz.Config
	ExternalDomain  string
	ExternalPort    uint16
	ExternalSecure  bool
	Log             *logging.Config
	EncryptionKeys  *encryption.EncryptionKeyConfig
	DefaultInstance command.InstanceSetup
	Machine         *id.Config
	Projections     projection.Config
	Notifications   handlers.WorkerConfig
	Eventstore      *eventstore.Config

	InitProjections InitProjections
	AssetStorage    static_config.AssetStorageConfig
	OIDC            oidc.Config
	Login           login.Config
	WebAuthNName    string
	Telemetry       *handlers.TelemetryPusherConfig
	SystemAPIUsers  map[string]*internal_authz.SystemAPIUser
}

type InitProjections struct {
	Enabled          bool
	RetryFailedAfter time.Duration
	MaxFailureCount  uint8
	BulkLimit        uint64
}

func MustNewConfig(v *viper.Viper) *Config {
	config := new(Config)
	err := v.Unmarshal(config,
		viper.DecodeHook(mapstructure.ComposeDecodeHookFunc(
			hooks.SliceTypeStringDecode[*domain.CustomMessageText],
			hooks.SliceTypeStringDecode[internal_authz.RoleMapping],
			hooks.MapTypeStringDecode[string, *internal_authz.SystemAPIUser],
			hooks.MapHTTPHeaderStringDecode,
			database.DecodeHook,
			actions.HTTPConfigDecodeHook,
			hook.EnumHookFunc(internal_authz.MemberTypeString),
			hook.Base64ToBytesHookFunc(),
			hook.TagToLanguageHookFunc(),
			mapstructure.StringToTimeDurationHookFunc(),
			mapstructure.StringToTimeHookFunc(time.RFC3339),
			mapstructure.StringToSliceHookFunc(","),
			mapstructure.TextUnmarshallerHookFunc(),
		)),
	)
	logging.OnError(err).Fatal("unable to read default config")

	err = config.Log.SetLogger()
	logging.OnError(err).Fatal("unable to set logger")

	id.Configure(config.Machine)

	return config
}

type Steps struct {
	s1ProjectionTable                       *ProjectionTable
	s2AssetsTable                           *AssetTable
	FirstInstance                           *FirstInstance
	s5LastFailed                            *LastFailed
	s6OwnerRemoveColumns                    *OwnerRemoveColumns
	s7LogstoreTables                        *LogstoreTables
	s8AuthTokens                            *AuthTokenIndexes
	CorrectCreationDate                     *CorrectCreationDate
	s12AddOTPColumns                        *AddOTPColumns
	s13FixQuotaProjection                   *FixQuotaConstraints
	s14NewEventsTable                       *NewEventsTable
	s15CurrentStates                        *CurrentProjectionState
	s16UniqueConstraintsLower               *UniqueConstraintToLower
	s17AddOffsetToUniqueConstraints         *AddOffsetToCurrentStates
	s18AddLowerFieldsToLoginNames           *AddLowerFieldsToLoginNames
	s19AddCurrentStatesIndex                *AddCurrentSequencesIndex
	s20AddByUserSessionIndex                *AddByUserIndexToSession
	s21AddBlockFieldToLimits                *AddBlockFieldToLimits
	s22ActiveInstancesIndex                 *ActiveInstanceEvents
	s23CorrectGlobalUniqueConstraints       *CorrectGlobalUniqueConstraints
	s24AddActorToAuthTokens                 *AddActorToAuthTokens
	s25User11AddLowerFieldsToVerifiedEmail  *User11AddLowerFieldsToVerifiedEmail
	s26AuthUsers3                           *AuthUsers3
	s27IDPTemplate6SAMLNameIDFormat         *IDPTemplate6SAMLNameIDFormat
	s28AddFieldTable                        *AddFieldTable
	s29FillFieldsForProjectGrant            *FillFieldsForProjectGrant
	s30FillFieldsForOrgDomainVerified       *FillFieldsForOrgDomainVerified
	s31AddAggregateIndexToFields            *AddAggregateIndexToFields
	s32AddAuthSessionID                     *AddAuthSessionID
	s33SMSConfigs3TwilioAddVerifyServiceSid *SMSConfigs3TwilioAddVerifyServiceSid
	s34AddCacheSchema                       *AddCacheSchema
	s35AddPositionToIndexEsWm               *AddPositionToIndexEsWm
	s36FillV2Milestones                     *FillV3Milestones
	s37Apps7OIDConfigsBackChannelLogoutURI  *Apps7OIDConfigsBackChannelLogoutURI
	s38BackChannelLogoutNotificationStart   *BackChannelLogoutNotificationStart
	s40InitPushFunc                         *InitPushFunc
<<<<<<< HEAD
	s39DeleteStaleOrgFields                 *DeleteStaleOrgFields
	s41FillFieldsForInstanceDomains         *FillFieldsForInstanceDomains
	s45InitPermissionFunctions              *InitPermissionFunctions
=======
	s42Apps7OIDCConfigsLoginVersion         *Apps7OIDCConfigsLoginVersion
	s43CreateFieldsDomainIndex              *CreateFieldsDomainIndex
	s44ReplaceCurrentSequencesIndex         *ReplaceCurrentSequencesIndex
>>>>>>> e621224a
}

func MustNewSteps(v *viper.Viper) *Steps {
	v.AutomaticEnv()
	v.SetEnvPrefix("ZITADEL")
	v.SetEnvKeyReplacer(strings.NewReplacer(".", "_"))
	v.SetConfigType("yaml")
	err := v.ReadConfig(bytes.NewBuffer(defaultSteps))
	logging.OnError(err).Fatal("unable to read setup steps")

	for _, file := range stepFiles {
		v.SetConfigFile(file)
		err := v.MergeInConfig()
		logging.WithFields("file", file).OnError(err).Warn("unable to read setup file")
	}

	steps := new(Steps)
	err = v.Unmarshal(steps,
		viper.DecodeHook(mapstructure.ComposeDecodeHookFunc(
			hook.Base64ToBytesHookFunc(),
			hook.TagToLanguageHookFunc(),
			mapstructure.StringToTimeDurationHookFunc(),
			mapstructure.StringToTimeHookFunc(time.RFC3339),
			mapstructure.StringToSliceHookFunc(","),
			mapstructure.TextUnmarshallerHookFunc(),
		)),
	)
	logging.OnError(err).Fatal("unable to read steps")
	return steps
}<|MERGE_RESOLUTION|>--- conflicted
+++ resolved
@@ -127,15 +127,10 @@
 	s37Apps7OIDConfigsBackChannelLogoutURI  *Apps7OIDConfigsBackChannelLogoutURI
 	s38BackChannelLogoutNotificationStart   *BackChannelLogoutNotificationStart
 	s40InitPushFunc                         *InitPushFunc
-<<<<<<< HEAD
-	s39DeleteStaleOrgFields                 *DeleteStaleOrgFields
-	s41FillFieldsForInstanceDomains         *FillFieldsForInstanceDomains
 	s45InitPermissionFunctions              *InitPermissionFunctions
-=======
 	s42Apps7OIDCConfigsLoginVersion         *Apps7OIDCConfigsLoginVersion
 	s43CreateFieldsDomainIndex              *CreateFieldsDomainIndex
 	s44ReplaceCurrentSequencesIndex         *ReplaceCurrentSequencesIndex
->>>>>>> e621224a
 }
 
 func MustNewSteps(v *viper.Viper) *Steps {
