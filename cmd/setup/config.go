package setup

import (
	"bytes"
	"strings"
	"time"

	"github.com/mitchellh/mapstructure"
	"github.com/spf13/viper"
	"github.com/zitadel/logging"

	"github.com/zitadel/zitadel/cmd/encryption"
	"github.com/zitadel/zitadel/cmd/hooks"
	"github.com/zitadel/zitadel/internal/actions"
	internal_authz "github.com/zitadel/zitadel/internal/api/authz"
	"github.com/zitadel/zitadel/internal/api/oidc"
	"github.com/zitadel/zitadel/internal/api/ui/login"
	"github.com/zitadel/zitadel/internal/cache/connector"
	"github.com/zitadel/zitadel/internal/command"
	"github.com/zitadel/zitadel/internal/config/hook"
	"github.com/zitadel/zitadel/internal/config/systemdefaults"
	"github.com/zitadel/zitadel/internal/database"
	"github.com/zitadel/zitadel/internal/domain"
	"github.com/zitadel/zitadel/internal/eventstore"
	"github.com/zitadel/zitadel/internal/id"
	"github.com/zitadel/zitadel/internal/notification/handlers"
	"github.com/zitadel/zitadel/internal/query/projection"
	static_config "github.com/zitadel/zitadel/internal/static/config"
)

type Config struct {
	ForMirror       bool
	Database        database.Config
	Caches          *connector.CachesConfig
	SystemDefaults  systemdefaults.SystemDefaults
	InternalAuthZ   internal_authz.Config
	ExternalDomain  string
	ExternalPort    uint16
	ExternalSecure  bool
	Log             *logging.Config
	EncryptionKeys  *encryption.EncryptionKeyConfig
	DefaultInstance command.InstanceSetup
	Machine         *id.Config
	Projections     projection.Config
	Notifications   handlers.WorkerConfig
	Eventstore      *eventstore.Config

	InitProjections InitProjections
	AssetStorage    static_config.AssetStorageConfig
	OIDC            oidc.Config
	Login           login.Config
	WebAuthNName    string
	Telemetry       *handlers.TelemetryPusherConfig
	SystemAPIUsers  map[string]*internal_authz.SystemAPIUser
}

type InitProjections struct {
	Enabled          bool
	RetryFailedAfter time.Duration
	MaxFailureCount  uint8
	BulkLimit        uint64
}

func MustNewConfig(v *viper.Viper) *Config {
	config := new(Config)
	err := v.Unmarshal(config,
		viper.DecodeHook(mapstructure.ComposeDecodeHookFunc(
			hooks.SliceTypeStringDecode[*domain.CustomMessageText],
			hooks.SliceTypeStringDecode[internal_authz.RoleMapping],
			hooks.MapTypeStringDecode[string, *internal_authz.SystemAPIUser],
			hooks.MapHTTPHeaderStringDecode,
			database.DecodeHook,
			actions.HTTPConfigDecodeHook,
			hook.EnumHookFunc(internal_authz.MemberTypeString),
			hook.Base64ToBytesHookFunc(),
			hook.TagToLanguageHookFunc(),
			mapstructure.StringToTimeDurationHookFunc(),
			mapstructure.StringToTimeHookFunc(time.RFC3339),
			mapstructure.StringToSliceHookFunc(","),
			mapstructure.TextUnmarshallerHookFunc(),
		)),
	)
	logging.OnError(err).Fatal("unable to read default config")

	err = config.Log.SetLogger()
	logging.OnError(err).Fatal("unable to set logger")

	id.Configure(config.Machine)

	return config
}

type Steps struct {
	s1ProjectionTable                       *ProjectionTable
	s2AssetsTable                           *AssetTable
	FirstInstance                           *FirstInstance
	s5LastFailed                            *LastFailed
	s6OwnerRemoveColumns                    *OwnerRemoveColumns
	s7LogstoreTables                        *LogstoreTables
	s8AuthTokens                            *AuthTokenIndexes
	CorrectCreationDate                     *CorrectCreationDate
	s12AddOTPColumns                        *AddOTPColumns
	s13FixQuotaProjection                   *FixQuotaConstraints
	s14NewEventsTable                       *NewEventsTable
	s15CurrentStates                        *CurrentProjectionState
	s16UniqueConstraintsLower               *UniqueConstraintToLower
	s17AddOffsetToUniqueConstraints         *AddOffsetToCurrentStates
	s18AddLowerFieldsToLoginNames           *AddLowerFieldsToLoginNames
	s19AddCurrentStatesIndex                *AddCurrentSequencesIndex
	s20AddByUserSessionIndex                *AddByUserIndexToSession
	s21AddBlockFieldToLimits                *AddBlockFieldToLimits
	s22ActiveInstancesIndex                 *ActiveInstanceEvents
	s23CorrectGlobalUniqueConstraints       *CorrectGlobalUniqueConstraints
	s24AddActorToAuthTokens                 *AddActorToAuthTokens
	s25User11AddLowerFieldsToVerifiedEmail  *User11AddLowerFieldsToVerifiedEmail
	s26AuthUsers3                           *AuthUsers3
	s27IDPTemplate6SAMLNameIDFormat         *IDPTemplate6SAMLNameIDFormat
	s28AddFieldTable                        *AddFieldTable
	s29FillFieldsForProjectGrant            *FillFieldsForProjectGrant
	s30FillFieldsForOrgDomainVerified       *FillFieldsForOrgDomainVerified
	s31AddAggregateIndexToFields            *AddAggregateIndexToFields
	s32AddAuthSessionID                     *AddAuthSessionID
	s33SMSConfigs3TwilioAddVerifyServiceSid *SMSConfigs3TwilioAddVerifyServiceSid
	s34AddCacheSchema                       *AddCacheSchema
	s35AddPositionToIndexEsWm               *AddPositionToIndexEsWm
	s36FillV2Milestones                     *FillV3Milestones
	s37Apps7OIDConfigsBackChannelLogoutURI  *Apps7OIDConfigsBackChannelLogoutURI
	s38BackChannelLogoutNotificationStart   *BackChannelLogoutNotificationStart
<<<<<<< HEAD
	s39DeleteStaleOrgFields                 *DeleteStaleOrgFields
	s40InitPushFunc                         *InitPushFunc
	s41FillFieldsForInstanceDomains         *FillFieldsForInstanceDomains
	s42Apps7OIDCConfigsLoginVersion         *Apps7OIDCConfigsLoginVersion
=======
	s40InitPushFunc                         *InitPushFunc
>>>>>>> b5e92a61
}

func MustNewSteps(v *viper.Viper) *Steps {
	v.AutomaticEnv()
	v.SetEnvPrefix("ZITADEL")
	v.SetEnvKeyReplacer(strings.NewReplacer(".", "_"))
	v.SetConfigType("yaml")
	err := v.ReadConfig(bytes.NewBuffer(defaultSteps))
	logging.OnError(err).Fatal("unable to read setup steps")

	for _, file := range stepFiles {
		v.SetConfigFile(file)
		err := v.MergeInConfig()
		logging.WithFields("file", file).OnError(err).Warn("unable to read setup file")
	}

	steps := new(Steps)
	err = v.Unmarshal(steps,
		viper.DecodeHook(mapstructure.ComposeDecodeHookFunc(
			hook.Base64ToBytesHookFunc(),
			hook.TagToLanguageHookFunc(),
			mapstructure.StringToTimeDurationHookFunc(),
			mapstructure.StringToTimeHookFunc(time.RFC3339),
			mapstructure.StringToSliceHookFunc(","),
			mapstructure.TextUnmarshallerHookFunc(),
		)),
	)
	logging.OnError(err).Fatal("unable to read steps")
	return steps
}<|MERGE_RESOLUTION|>--- conflicted
+++ resolved
@@ -126,14 +126,8 @@
 	s36FillV2Milestones                     *FillV3Milestones
 	s37Apps7OIDConfigsBackChannelLogoutURI  *Apps7OIDConfigsBackChannelLogoutURI
 	s38BackChannelLogoutNotificationStart   *BackChannelLogoutNotificationStart
-<<<<<<< HEAD
-	s39DeleteStaleOrgFields                 *DeleteStaleOrgFields
 	s40InitPushFunc                         *InitPushFunc
-	s41FillFieldsForInstanceDomains         *FillFieldsForInstanceDomains
 	s42Apps7OIDCConfigsLoginVersion         *Apps7OIDCConfigsLoginVersion
-=======
-	s40InitPushFunc                         *InitPushFunc
->>>>>>> b5e92a61
 }
 
 func MustNewSteps(v *viper.Viper) *Steps {
