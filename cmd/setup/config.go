--- conflicted
+++ resolved
@@ -90,18 +90,9 @@
 	s17AddOffsetToUniqueConstraints *AddOffsetToCurrentStates
 	s18AddLowerFieldsToLoginNames   *AddLowerFieldsToLoginNames
 	s19AddCurrentStatesIndex        *AddCurrentSequencesIndex
-<<<<<<< HEAD
-	s20ActiveInstancesIndex         *ActiveInstanceEvents
-=======
 	s20AddByUserSessionIndex        *AddByUserIndexToSession
 	s21AddBlockFieldToLimits        *AddBlockFieldToLimits
-}
-
-type encryptionKeyConfig struct {
-	User *crypto.KeyConfig
-	SMTP *crypto.KeyConfig
-	OIDC *crypto.KeyConfig
->>>>>>> e593a8ec
+	s22ActiveInstancesIndex         *ActiveInstanceEvents
 }
 
 func MustNewSteps(v *viper.Viper) *Steps {
