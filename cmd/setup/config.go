--- conflicted
+++ resolved
@@ -127,11 +127,6 @@
 	s37Apps7OIDConfigsBackChannelLogoutURI  *Apps7OIDConfigsBackChannelLogoutURI
 	s38BackChannelLogoutNotificationStart   *BackChannelLogoutNotificationStart
 	s40InitPushFunc                         *InitPushFunc
-<<<<<<< HEAD
-	s41FillFieldsForInstanceDomains         *FillFieldsForInstanceDomains
-=======
-	s39DeleteStaleOrgFields                 *DeleteStaleOrgFields
->>>>>>> b89e8a60
 }
 
 func MustNewSteps(v *viper.Viper) *Steps {
