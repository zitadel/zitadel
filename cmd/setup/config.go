package setup

import (
	"bytes"
	"strings"
	"time"

	"github.com/mitchellh/mapstructure"
	"github.com/spf13/viper"
	"github.com/zitadel/logging"

	"github.com/zitadel/zitadel/cmd/encryption"
	"github.com/zitadel/zitadel/cmd/hooks"
	"github.com/zitadel/zitadel/internal/actions"
	"github.com/zitadel/zitadel/internal/api/authz"
	"github.com/zitadel/zitadel/internal/api/oidc"
	"github.com/zitadel/zitadel/internal/api/ui/login"
	"github.com/zitadel/zitadel/internal/cache/connector"
	"github.com/zitadel/zitadel/internal/command"
	"github.com/zitadel/zitadel/internal/config/hook"
	"github.com/zitadel/zitadel/internal/config/systemdefaults"
	"github.com/zitadel/zitadel/internal/database"
	"github.com/zitadel/zitadel/internal/domain"
	"github.com/zitadel/zitadel/internal/eventstore"
	"github.com/zitadel/zitadel/internal/execution"
	"github.com/zitadel/zitadel/internal/id"
	"github.com/zitadel/zitadel/internal/notification/handlers"
	"github.com/zitadel/zitadel/internal/query/projection"
	static_config "github.com/zitadel/zitadel/internal/static/config"
	metrics "github.com/zitadel/zitadel/internal/telemetry/metrics/config"
)

type Config struct {
	ForMirror       bool
	Database        database.Config
	Caches          *connector.CachesConfig
	SystemDefaults  systemdefaults.SystemDefaults
	InternalAuthZ   authz.Config
	SystemAuthZ     authz.Config
	ExternalDomain  string
	ExternalPort    uint16
	ExternalSecure  bool
	Log             *logging.Config
	Metrics         metrics.Config
	EncryptionKeys  *encryption.EncryptionKeyConfig
	DefaultInstance command.InstanceSetup
	Machine         *id.Config
	Projections     projection.Config
	Notifications   handlers.WorkerConfig
	Executions      execution.WorkerConfig
	Eventstore      *eventstore.Config

	InitProjections InitProjections
	AssetStorage    static_config.AssetStorageConfig
	OIDC            oidc.Config
	Login           login.Config
	WebAuthNName    string
	Telemetry       *handlers.TelemetryPusherConfig
	SystemAPIUsers  map[string]*authz.SystemAPIUser
}

type InitProjections struct {
	Enabled          bool
	RetryFailedAfter time.Duration
	MaxFailureCount  uint8
	BulkLimit        uint64
}

func MustNewConfig(v *viper.Viper) *Config {
	config := new(Config)
	err := v.Unmarshal(config,
		viper.DecodeHook(mapstructure.ComposeDecodeHookFunc(
			hooks.SliceTypeStringDecode[*domain.CustomMessageText],
			hooks.SliceTypeStringDecode[authz.RoleMapping],
			hooks.MapTypeStringDecode[string, *authz.SystemAPIUser],
			hooks.MapHTTPHeaderStringDecode,
			database.DecodeHook(false),
			actions.HTTPConfigDecodeHook,
			hook.EnumHookFunc(authz.MemberTypeString),
			hook.Base64ToBytesHookFunc(),
			hook.TagToLanguageHookFunc(),
			mapstructure.StringToTimeDurationHookFunc(),
			mapstructure.StringToTimeHookFunc(time.RFC3339),
			mapstructure.StringToSliceHookFunc(","),
			mapstructure.TextUnmarshallerHookFunc(),
		)),
	)
	logging.OnError(err).Fatal("unable to read default config")

	err = config.Log.SetLogger()
	logging.OnError(err).Fatal("unable to set logger")

	err = config.Metrics.NewMeter()
	logging.OnError(err).Fatal("unable to set meter")

	id.Configure(config.Machine)

	// Copy the global role permissions mappings to the instance until we allow instance-level configuration over the API.
	config.DefaultInstance.RolePermissionMappings = config.InternalAuthZ.RolePermissionMappings

	return config
}

type Steps struct {
	s1ProjectionTable                       *ProjectionTable
	s2AssetsTable                           *AssetTable
	FirstInstance                           *FirstInstance
	s5LastFailed                            *LastFailed
	s6OwnerRemoveColumns                    *OwnerRemoveColumns
	s7LogstoreTables                        *LogstoreTables
	s8AuthTokens                            *AuthTokenIndexes
	CorrectCreationDate                     *CorrectCreationDate
	s12AddOTPColumns                        *AddOTPColumns
	s13FixQuotaProjection                   *FixQuotaConstraints
	s14NewEventsTable                       *NewEventsTable
	s15CurrentStates                        *CurrentProjectionState
	s16UniqueConstraintsLower               *UniqueConstraintToLower
	s17AddOffsetToUniqueConstraints         *AddOffsetToCurrentStates
	s18AddLowerFieldsToLoginNames           *AddLowerFieldsToLoginNames
	s19AddCurrentStatesIndex                *AddCurrentSequencesIndex
	s20AddByUserSessionIndex                *AddByUserIndexToSession
	s21AddBlockFieldToLimits                *AddBlockFieldToLimits
	s22ActiveInstancesIndex                 *ActiveInstanceEvents
	s23CorrectGlobalUniqueConstraints       *CorrectGlobalUniqueConstraints
	s24AddActorToAuthTokens                 *AddActorToAuthTokens
	s25User11AddLowerFieldsToVerifiedEmail  *User11AddLowerFieldsToVerifiedEmail
	s26AuthUsers3                           *AuthUsers3
	s27IDPTemplate6SAMLNameIDFormat         *IDPTemplate6SAMLNameIDFormat
	s28AddFieldTable                        *AddFieldTable
	s29FillFieldsForProjectGrant            *FillFieldsForProjectGrant
	s30FillFieldsForOrgDomainVerified       *FillFieldsForOrgDomainVerified
	s31AddAggregateIndexToFields            *AddAggregateIndexToFields
	s32AddAuthSessionID                     *AddAuthSessionID
	s33SMSConfigs3TwilioAddVerifyServiceSid *SMSConfigs3TwilioAddVerifyServiceSid
	s34AddCacheSchema                       *AddCacheSchema
	s35AddPositionToIndexEsWm               *AddPositionToIndexEsWm
	s36FillV2Milestones                     *FillV3Milestones
	s37Apps7OIDConfigsBackChannelLogoutURI  *Apps7OIDConfigsBackChannelLogoutURI
	s38BackChannelLogoutNotificationStart   *BackChannelLogoutNotificationStart
	s40InitPushFunc                         *InitPushFunc
	s42Apps7OIDCConfigsLoginVersion         *Apps7OIDCConfigsLoginVersion
	s43CreateFieldsDomainIndex              *CreateFieldsDomainIndex
	s44ReplaceCurrentSequencesIndex         *ReplaceCurrentSequencesIndex
	s45CorrectProjectOwners                 *CorrectProjectOwners
	s46InitPermissionFunctions              *InitPermissionFunctions
	s47FillMembershipFields                 *FillMembershipFields
	s48Apps7SAMLConfigsLoginVersion         *Apps7SAMLConfigsLoginVersion
	s49InitPermittedOrgsFunction            *InitPermittedOrgsFunction
	s50IDPTemplate6UsePKCE                  *IDPTemplate6UsePKCE
	s51IDPTemplate6RootCA                   *IDPTemplate6RootCA
	s52IDPTemplate6LDAP2                    *IDPTemplate6LDAP2
	s53InitPermittedOrgsFunction            *InitPermittedOrgsFunction53
	s54InstancePositionIndex                *InstancePositionIndex
	s55ExecutionHandlerStart                *ExecutionHandlerStart
	s56IDPTemplate6SAMLFederatedLogout      *IDPTemplate6SAMLFederatedLogout
	s57CreateResourceCounts                 *CreateResourceCounts
	s58ReplaceLoginNames3View               *ReplaceLoginNames3View
	s59SetupWebkeys                         *SetupWebkeys
	s60GenerateSystemID                     *GenerateSystemID
	s61IDPTemplate6SAMLSignatureAlgorithm   *IDPTemplate6SAMLSignatureAlgorithm
<<<<<<< HEAD
	s62SessionRecoveryCodeCheckedAt         *SessionRecoveryCodeCheckedAt
=======
	s62HTTPProviderAddSigningKey            *HTTPProviderAddSigningKey
	s63AlterResourceCounts                  *AlterResourceCounts
	s64ChangePushPosition                   *ChangePushPosition
>>>>>>> 22ef817d
}

func MustNewSteps(v *viper.Viper) *Steps {
	v.AutomaticEnv()
	v.SetEnvPrefix("ZITADEL")
	v.SetEnvKeyReplacer(strings.NewReplacer(".", "_"))
	v.SetConfigType("yaml")
	err := v.ReadConfig(bytes.NewBuffer(defaultSteps))
	logging.OnError(err).Fatal("unable to read setup steps")

	for _, file := range stepFiles {
		v.SetConfigFile(file)
		err := v.MergeInConfig()
		logging.WithFields("file", file).OnError(err).Warn("unable to read setup file")
	}

	steps := new(Steps)
	err = v.Unmarshal(steps,
		viper.DecodeHook(mapstructure.ComposeDecodeHookFunc(
			hook.Base64ToBytesHookFunc(),
			hook.TagToLanguageHookFunc(),
			mapstructure.StringToTimeDurationHookFunc(),
			mapstructure.StringToTimeHookFunc(time.RFC3339),
			mapstructure.StringToSliceHookFunc(","),
			mapstructure.TextUnmarshallerHookFunc(),
		)),
	)
	logging.OnError(err).Fatal("unable to read steps")
	return steps
}<|MERGE_RESOLUTION|>--- conflicted
+++ resolved
@@ -158,13 +158,10 @@
 	s59SetupWebkeys                         *SetupWebkeys
 	s60GenerateSystemID                     *GenerateSystemID
 	s61IDPTemplate6SAMLSignatureAlgorithm   *IDPTemplate6SAMLSignatureAlgorithm
-<<<<<<< HEAD
-	s62SessionRecoveryCodeCheckedAt         *SessionRecoveryCodeCheckedAt
-=======
 	s62HTTPProviderAddSigningKey            *HTTPProviderAddSigningKey
 	s63AlterResourceCounts                  *AlterResourceCounts
 	s64ChangePushPosition                   *ChangePushPosition
->>>>>>> 22ef817d
+	s65SessionRecoveryCodeCheckedAt         *SessionRecoveryCodeCheckedAt
 }
 
 func MustNewSteps(v *viper.Viper) *Steps {
