package setup

import (
	"bytes"
	"strings"
	"time"

	"github.com/mitchellh/mapstructure"
	"github.com/spf13/viper"
	"github.com/zitadel/logging"

	"github.com/zitadel/zitadel/cmd/encryption"
	"github.com/zitadel/zitadel/cmd/hooks"
	"github.com/zitadel/zitadel/internal/actions"
	"github.com/zitadel/zitadel/internal/api/authz"
	"github.com/zitadel/zitadel/internal/api/oidc"
	"github.com/zitadel/zitadel/internal/api/ui/login"
	"github.com/zitadel/zitadel/internal/cache/connector"
	"github.com/zitadel/zitadel/internal/command"
	"github.com/zitadel/zitadel/internal/config/hook"
	"github.com/zitadel/zitadel/internal/config/systemdefaults"
	"github.com/zitadel/zitadel/internal/database"
	"github.com/zitadel/zitadel/internal/domain"
	"github.com/zitadel/zitadel/internal/eventstore"
	"github.com/zitadel/zitadel/internal/execution"
	"github.com/zitadel/zitadel/internal/id"
	"github.com/zitadel/zitadel/internal/notification/handlers"
	"github.com/zitadel/zitadel/internal/query/projection"
	static_config "github.com/zitadel/zitadel/internal/static/config"
	metrics "github.com/zitadel/zitadel/internal/telemetry/metrics/config"
)

type Config struct {
	ForMirror       bool
	Database        database.Config
	Caches          *connector.CachesConfig
	SystemDefaults  systemdefaults.SystemDefaults
	InternalAuthZ   authz.Config
	SystemAuthZ     authz.Config
	ExternalDomain  string
	ExternalPort    uint16
	ExternalSecure  bool
	Log             *logging.Config
	Metrics         metrics.Config
	EncryptionKeys  *encryption.EncryptionKeyConfig
	DefaultInstance command.InstanceSetup
	Machine         *id.Config
	Projections     projection.Config
	Notifications   handlers.WorkerConfig
	Executions      execution.WorkerConfig
	Eventstore      *eventstore.Config

	InitProjections InitProjections
	AssetStorage    static_config.AssetStorageConfig
	OIDC            oidc.Config
	Login           login.Config
	WebAuthNName    string
	Telemetry       *handlers.TelemetryPusherConfig
	SystemAPIUsers  map[string]*authz.SystemAPIUser
}

type InitProjections struct {
	Enabled          bool
	RetryFailedAfter time.Duration
	MaxFailureCount  uint8
	BulkLimit        uint64
}

func MustNewConfig(v *viper.Viper) *Config {
	config := new(Config)
	err := v.Unmarshal(config,
		viper.DecodeHook(mapstructure.ComposeDecodeHookFunc(
			hooks.SliceTypeStringDecode[*domain.CustomMessageText],
			hooks.SliceTypeStringDecode[authz.RoleMapping],
			hooks.MapTypeStringDecode[string, *authz.SystemAPIUser],
			hooks.MapHTTPHeaderStringDecode,
			database.DecodeHook(false),
			actions.HTTPConfigDecodeHook,
			hook.EnumHookFunc(authz.MemberTypeString),
			hook.Base64ToBytesHookFunc(),
			hook.TagToLanguageHookFunc(),
			mapstructure.StringToTimeDurationHookFunc(),
			mapstructure.StringToTimeHookFunc(time.RFC3339),
			mapstructure.StringToSliceHookFunc(","),
			mapstructure.TextUnmarshallerHookFunc(),
		)),
	)
	logging.OnError(err).Fatal("unable to read default config")

	err = config.Log.SetLogger()
	logging.OnError(err).Fatal("unable to set logger")

	err = config.Metrics.NewMeter()
	logging.OnError(err).Fatal("unable to set meter")

	id.Configure(config.Machine)

	// Copy the global role permissions mappings to the instance until we allow instance-level configuration over the API.
	config.DefaultInstance.RolePermissionMappings = config.InternalAuthZ.RolePermissionMappings

	return config
}

type Steps struct {
	s1ProjectionTable                       *ProjectionTable
	s2AssetsTable                           *AssetTable
	FirstInstance                           *FirstInstance
	s5LastFailed                            *LastFailed
	s6OwnerRemoveColumns                    *OwnerRemoveColumns
	s7LogstoreTables                        *LogstoreTables
	s8AuthTokens                            *AuthTokenIndexes
	CorrectCreationDate                     *CorrectCreationDate
	s12AddOTPColumns                        *AddOTPColumns
	s13FixQuotaProjection                   *FixQuotaConstraints
	s14NewEventsTable                       *NewEventsTable
	s15CurrentStates                        *CurrentProjectionState
	s16UniqueConstraintsLower               *UniqueConstraintToLower
	s17AddOffsetToUniqueConstraints         *AddOffsetToCurrentStates
	s18AddLowerFieldsToLoginNames           *AddLowerFieldsToLoginNames
	s19AddCurrentStatesIndex                *AddCurrentSequencesIndex
	s20AddByUserSessionIndex                *AddByUserIndexToSession
	s21AddBlockFieldToLimits                *AddBlockFieldToLimits
	s22ActiveInstancesIndex                 *ActiveInstanceEvents
	s23CorrectGlobalUniqueConstraints       *CorrectGlobalUniqueConstraints
	s24AddActorToAuthTokens                 *AddActorToAuthTokens
	s25User11AddLowerFieldsToVerifiedEmail  *User11AddLowerFieldsToVerifiedEmail
	s26AuthUsers3                           *AuthUsers3
	s27IDPTemplate6SAMLNameIDFormat         *IDPTemplate6SAMLNameIDFormat
	s28AddFieldTable                        *AddFieldTable
	s29FillFieldsForProjectGrant            *FillFieldsForProjectGrant
	s30FillFieldsForOrgDomainVerified       *FillFieldsForOrgDomainVerified
	s31AddAggregateIndexToFields            *AddAggregateIndexToFields
	s32AddAuthSessionID                     *AddAuthSessionID
	s33SMSConfigs3TwilioAddVerifyServiceSid *SMSConfigs3TwilioAddVerifyServiceSid
	s34AddCacheSchema                       *AddCacheSchema
	s35AddPositionToIndexEsWm               *AddPositionToIndexEsWm
	s36FillV2Milestones                     *FillV3Milestones
	s37Apps7OIDConfigsBackChannelLogoutURI  *Apps7OIDConfigsBackChannelLogoutURI
	s38BackChannelLogoutNotificationStart   *BackChannelLogoutNotificationStart
	s40InitPushFunc                         *InitPushFunc
	s42Apps7OIDCConfigsLoginVersion         *Apps7OIDCConfigsLoginVersion
	s43CreateFieldsDomainIndex              *CreateFieldsDomainIndex
	s44ReplaceCurrentSequencesIndex         *ReplaceCurrentSequencesIndex
	s45CorrectProjectOwners                 *CorrectProjectOwners
	s46InitPermissionFunctions              *InitPermissionFunctions
	s47FillMembershipFields                 *FillMembershipFields
	s48Apps7SAMLConfigsLoginVersion         *Apps7SAMLConfigsLoginVersion
	s49InitPermittedOrgsFunction            *InitPermittedOrgsFunction
	s50IDPTemplate6UsePKCE                  *IDPTemplate6UsePKCE
	s51IDPTemplate6RootCA                   *IDPTemplate6RootCA
	s52IDPTemplate6LDAP2                    *IDPTemplate6LDAP2
	s53InitPermittedOrgsFunction            *InitPermittedOrgsFunction53
	s54InstancePositionIndex                *InstancePositionIndex
	s55ExecutionHandlerStart                *ExecutionHandlerStart
	s56IDPTemplate6SAMLFederatedLogout      *IDPTemplate6SAMLFederatedLogout
	s57CreateResourceCounts                 *CreateResourceCounts
	s58ReplaceLoginNames3View               *ReplaceLoginNames3View
	s59SetupWebkeys                         *SetupWebkeys
	s60GenerateSystemID                     *GenerateSystemID
	s61IDPTemplate6SAMLSignatureAlgorithm   *IDPTemplate6SAMLSignatureAlgorithm
<<<<<<< HEAD
	s63AlterResourceCounts                  *AlterResourceCounts
=======
	s62HTTPProviderAddSigningKey            *HTTPProviderAddSigningKey
>>>>>>> 75774eb6
}

func MustNewSteps(v *viper.Viper) *Steps {
	v.AutomaticEnv()
	v.SetEnvPrefix("ZITADEL")
	v.SetEnvKeyReplacer(strings.NewReplacer(".", "_"))
	v.SetConfigType("yaml")
	err := v.ReadConfig(bytes.NewBuffer(defaultSteps))
	logging.OnError(err).Fatal("unable to read setup steps")

	for _, file := range stepFiles {
		v.SetConfigFile(file)
		err := v.MergeInConfig()
		logging.WithFields("file", file).OnError(err).Warn("unable to read setup file")
	}

	steps := new(Steps)
	err = v.Unmarshal(steps,
		viper.DecodeHook(mapstructure.ComposeDecodeHookFunc(
			hook.Base64ToBytesHookFunc(),
			hook.TagToLanguageHookFunc(),
			mapstructure.StringToTimeDurationHookFunc(),
			mapstructure.StringToTimeHookFunc(time.RFC3339),
			mapstructure.StringToSliceHookFunc(","),
			mapstructure.TextUnmarshallerHookFunc(),
		)),
	)
	logging.OnError(err).Fatal("unable to read steps")
	return steps
}<|MERGE_RESOLUTION|>--- conflicted
+++ resolved
@@ -158,11 +158,8 @@
 	s59SetupWebkeys                         *SetupWebkeys
 	s60GenerateSystemID                     *GenerateSystemID
 	s61IDPTemplate6SAMLSignatureAlgorithm   *IDPTemplate6SAMLSignatureAlgorithm
-<<<<<<< HEAD
+	s62HTTPProviderAddSigningKey            *HTTPProviderAddSigningKey
 	s63AlterResourceCounts                  *AlterResourceCounts
-=======
-	s62HTTPProviderAddSigningKey            *HTTPProviderAddSigningKey
->>>>>>> 75774eb6
 }
 
 func MustNewSteps(v *viper.Viper) *Steps {
