--- conflicted
+++ resolved
@@ -161,11 +161,8 @@
 	s62HTTPProviderAddSigningKey            *HTTPProviderAddSigningKey
 	s63AlterResourceCounts                  *AlterResourceCounts
 	s64ChangePushPosition                   *ChangePushPosition
-<<<<<<< HEAD
-	s65SessionRecoveryCodeCheckedAt         *SessionRecoveryCodeCheckedAt
-=======
 	s65FixUserMetadata5Index                *FixUserMetadata5Index
->>>>>>> adc8fb20
+	s66SessionRecoveryCodeCheckedAt         *SessionRecoveryCodeCheckedAt
 }
 
 func MustNewSteps(v *viper.Viper) *Steps {
