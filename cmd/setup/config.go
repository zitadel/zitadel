--- conflicted
+++ resolved
@@ -153,11 +153,8 @@
 	s54InstancePositionIndex                *InstancePositionIndex
 	s55ExecutionHandlerStart                *ExecutionHandlerStart
 	s56IDPTemplate6SAMLFederatedLogout      *IDPTemplate6SAMLFederatedLogout
-<<<<<<< HEAD
+	s57CreateResourceCounts                 *CreateResourceCounts
 	s58HostedLoginTranslation               *HostedLoginTranslation
-=======
-	s57CreateResourceCounts                 *CreateResourceCounts
->>>>>>> 1e5ffd41
 }
 
 func MustNewSteps(v *viper.Viper) *Steps {
