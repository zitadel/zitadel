package setup

import (
	"bytes"
	"strings"
	"time"

	"github.com/mitchellh/mapstructure"
	"github.com/spf13/viper"
	"github.com/zitadel/logging"

	"github.com/zitadel/zitadel/cmd/encryption"
	"github.com/zitadel/zitadel/cmd/hooks"
	"github.com/zitadel/zitadel/internal/actions"
	"github.com/zitadel/zitadel/internal/api/authz"
	"github.com/zitadel/zitadel/internal/api/oidc"
	"github.com/zitadel/zitadel/internal/api/ui/login"
	"github.com/zitadel/zitadel/internal/cache/connector"
	"github.com/zitadel/zitadel/internal/command"
	"github.com/zitadel/zitadel/internal/config/hook"
	"github.com/zitadel/zitadel/internal/config/systemdefaults"
	"github.com/zitadel/zitadel/internal/database"
	"github.com/zitadel/zitadel/internal/domain"
	"github.com/zitadel/zitadel/internal/eventstore"
	"github.com/zitadel/zitadel/internal/execution"
	"github.com/zitadel/zitadel/internal/id"
	"github.com/zitadel/zitadel/internal/notification/handlers"
	"github.com/zitadel/zitadel/internal/query/projection"
	static_config "github.com/zitadel/zitadel/internal/static/config"
	metrics "github.com/zitadel/zitadel/internal/telemetry/metrics/config"
)

type Config struct {
	ForMirror       bool
	Database        database.Config
	Caches          *connector.CachesConfig
	SystemDefaults  systemdefaults.SystemDefaults
	InternalAuthZ   authz.Config
	SystemAuthZ     authz.Config
	ExternalDomain  string
	ExternalPort    uint16
	ExternalSecure  bool
	Log             *logging.Config
	Metrics         metrics.Config
	EncryptionKeys  *encryption.EncryptionKeyConfig
	DefaultInstance command.InstanceSetup
	Machine         *id.Config
	Projections     projection.Config
	Notifications   handlers.WorkerConfig
	Executions      execution.WorkerConfig
	Eventstore      *eventstore.Config

	InitProjections InitProjections
	AssetStorage    static_config.AssetStorageConfig
	OIDC            oidc.Config
	Login           login.Config
	WebAuthNName    string
	Telemetry       *handlers.TelemetryPusherConfig
	SystemAPIUsers  map[string]*authz.SystemAPIUser
}

type InitProjections struct {
	Enabled          bool
	RetryFailedAfter time.Duration
	MaxFailureCount  uint8
	BulkLimit        uint64
}

func MustNewConfig(v *viper.Viper) *Config {
	config := new(Config)
	err := v.Unmarshal(config,
		viper.DecodeHook(mapstructure.ComposeDecodeHookFunc(
			hooks.SliceTypeStringDecode[*domain.CustomMessageText],
			hooks.SliceTypeStringDecode[authz.RoleMapping],
			hooks.MapTypeStringDecode[string, *authz.SystemAPIUser],
			hooks.MapHTTPHeaderStringDecode,
			database.DecodeHook(false),
			actions.HTTPConfigDecodeHook,
			hook.EnumHookFunc(authz.MemberTypeString),
			hook.Base64ToBytesHookFunc(),
			hook.TagToLanguageHookFunc(),
			mapstructure.StringToTimeDurationHookFunc(),
			mapstructure.StringToTimeHookFunc(time.RFC3339),
			mapstructure.StringToSliceHookFunc(","),
			mapstructure.TextUnmarshallerHookFunc(),
		)),
	)
	logging.OnError(err).Fatal("unable to read default config")

	err = config.Log.SetLogger()
	logging.OnError(err).Fatal("unable to set logger")

	err = config.Metrics.NewMeter()
	logging.OnError(err).Fatal("unable to set meter")

	id.Configure(config.Machine)

	// Copy the global role permissions mappings to the instance until we allow instance-level configuration over the API.
	config.DefaultInstance.RolePermissionMappings = config.InternalAuthZ.RolePermissionMappings

	return config
}

type Steps struct {
	s1ProjectionTable                       *ProjectionTable
	s2AssetsTable                           *AssetTable
	FirstInstance                           *FirstInstance
	s5LastFailed                            *LastFailed
	s6OwnerRemoveColumns                    *OwnerRemoveColumns
	s7LogstoreTables                        *LogstoreTables
	s8AuthTokens                            *AuthTokenIndexes
	CorrectCreationDate                     *CorrectCreationDate
	s12AddOTPColumns                        *AddOTPColumns
	s13FixQuotaProjection                   *FixQuotaConstraints
	s14NewEventsTable                       *NewEventsTable
	s15CurrentStates                        *CurrentProjectionState
	s16UniqueConstraintsLower               *UniqueConstraintToLower
	s17AddOffsetToUniqueConstraints         *AddOffsetToCurrentStates
	s18AddLowerFieldsToLoginNames           *AddLowerFieldsToLoginNames
	s19AddCurrentStatesIndex                *AddCurrentSequencesIndex
	s20AddByUserSessionIndex                *AddByUserIndexToSession
	s21AddBlockFieldToLimits                *AddBlockFieldToLimits
	s22ActiveInstancesIndex                 *ActiveInstanceEvents
	s23CorrectGlobalUniqueConstraints       *CorrectGlobalUniqueConstraints
	s24AddActorToAuthTokens                 *AddActorToAuthTokens
	s25User11AddLowerFieldsToVerifiedEmail  *User11AddLowerFieldsToVerifiedEmail
	s26AuthUsers3                           *AuthUsers3
	s27IDPTemplate6SAMLNameIDFormat         *IDPTemplate6SAMLNameIDFormat
	s28AddFieldTable                        *AddFieldTable
	s29FillFieldsForProjectGrant            *FillFieldsForProjectGrant
	s30FillFieldsForOrgDomainVerified       *FillFieldsForOrgDomainVerified
	s31AddAggregateIndexToFields            *AddAggregateIndexToFields
	s32AddAuthSessionID                     *AddAuthSessionID
	s33SMSConfigs3TwilioAddVerifyServiceSid *SMSConfigs3TwilioAddVerifyServiceSid
	s34AddCacheSchema                       *AddCacheSchema
	s35AddPositionToIndexEsWm               *AddPositionToIndexEsWm
	s36FillV2Milestones                     *FillV3Milestones
	s37Apps7OIDConfigsBackChannelLogoutURI  *Apps7OIDConfigsBackChannelLogoutURI
	s38BackChannelLogoutNotificationStart   *BackChannelLogoutNotificationStart
	s40InitPushFunc                         *InitPushFunc
	s42Apps7OIDCConfigsLoginVersion         *Apps7OIDCConfigsLoginVersion
	s43CreateFieldsDomainIndex              *CreateFieldsDomainIndex
	s44ReplaceCurrentSequencesIndex         *ReplaceCurrentSequencesIndex
	s45CorrectProjectOwners                 *CorrectProjectOwners
	s46InitPermissionFunctions              *InitPermissionFunctions
	s47FillMembershipFields                 *FillMembershipFields
	s48Apps7SAMLConfigsLoginVersion         *Apps7SAMLConfigsLoginVersion
	s49InitPermittedOrgsFunction            *InitPermittedOrgsFunction
	s50IDPTemplate6UsePKCE                  *IDPTemplate6UsePKCE
	s51IDPTemplate6RootCA                   *IDPTemplate6RootCA
	s52IDPTemplate6LDAP2                    *IDPTemplate6LDAP2
	s53InitPermittedOrgsFunction            *InitPermittedOrgsFunction53
	s54InstancePositionIndex                *InstancePositionIndex
	s55ExecutionHandlerStart                *ExecutionHandlerStart
	s56IDPTemplate6SAMLFederatedLogout      *IDPTemplate6SAMLFederatedLogout
	s57CreateResourceCounts                 *CreateResourceCounts
<<<<<<< HEAD
	s59HostedLoginTranslation               *HostedLoginTranslation
=======
	s58ReplaceLoginNames3View               *ReplaceLoginNames3View
>>>>>>> 83839fc2
}

func MustNewSteps(v *viper.Viper) *Steps {
	v.AutomaticEnv()
	v.SetEnvPrefix("ZITADEL")
	v.SetEnvKeyReplacer(strings.NewReplacer(".", "_"))
	v.SetConfigType("yaml")
	err := v.ReadConfig(bytes.NewBuffer(defaultSteps))
	logging.OnError(err).Fatal("unable to read setup steps")

	for _, file := range stepFiles {
		v.SetConfigFile(file)
		err := v.MergeInConfig()
		logging.WithFields("file", file).OnError(err).Warn("unable to read setup file")
	}

	steps := new(Steps)
	err = v.Unmarshal(steps,
		viper.DecodeHook(mapstructure.ComposeDecodeHookFunc(
			hook.Base64ToBytesHookFunc(),
			hook.TagToLanguageHookFunc(),
			mapstructure.StringToTimeDurationHookFunc(),
			mapstructure.StringToTimeHookFunc(time.RFC3339),
			mapstructure.StringToSliceHookFunc(","),
			mapstructure.TextUnmarshallerHookFunc(),
		)),
	)
	logging.OnError(err).Fatal("unable to read steps")
	return steps
}<|MERGE_RESOLUTION|>--- conflicted
+++ resolved
@@ -154,11 +154,8 @@
 	s55ExecutionHandlerStart                *ExecutionHandlerStart
 	s56IDPTemplate6SAMLFederatedLogout      *IDPTemplate6SAMLFederatedLogout
 	s57CreateResourceCounts                 *CreateResourceCounts
-<<<<<<< HEAD
+	s58ReplaceLoginNames3View               *ReplaceLoginNames3View
 	s59HostedLoginTranslation               *HostedLoginTranslation
-=======
-	s58ReplaceLoginNames3View               *ReplaceLoginNames3View
->>>>>>> 83839fc2
 }
 
 func MustNewSteps(v *viper.Viper) *Steps {
