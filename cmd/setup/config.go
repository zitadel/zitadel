package setup

import (
	"bytes"
	"strings"

	"github.com/mitchellh/mapstructure"
	"github.com/spf13/viper"
	"github.com/zitadel/logging"

	"github.com/zitadel/zitadel/internal/api/authz"
	"github.com/zitadel/zitadel/internal/command"
	"github.com/zitadel/zitadel/internal/config/hook"
	"github.com/zitadel/zitadel/internal/config/systemdefaults"
	"github.com/zitadel/zitadel/internal/crypto"
	"github.com/zitadel/zitadel/internal/database"
	"github.com/zitadel/zitadel/internal/id"
	"github.com/zitadel/zitadel/internal/query/projection"
)

type Config struct {
	Database        database.Config
	SystemDefaults  systemdefaults.SystemDefaults
	InternalAuthZ   authz.Config
	ExternalDomain  string
	ExternalPort    uint16
	ExternalSecure  bool
	Log             *logging.Config
	EncryptionKeys  *encryptionKeyConfig
	DefaultInstance command.InstanceSetup
	Machine         *id.Config
	Projections     projection.Config
}

func MustNewConfig(v *viper.Viper) *Config {
	config := new(Config)
	err := v.Unmarshal(config,
		viper.DecodeHook(mapstructure.ComposeDecodeHookFunc(
			hook.Base64ToBytesHookFunc(),
			hook.TagToLanguageHookFunc(),
			mapstructure.StringToTimeDurationHookFunc(),
			mapstructure.StringToSliceHookFunc(","),
			database.DecodeHook,
		)),
	)
	logging.OnError(err).Fatal("unable to read default config")

	err = config.Log.SetLogger()
	logging.OnError(err).Fatal("unable to set logger")

	id.Configure(config.Machine)

	return config
}

type Steps struct {
<<<<<<< HEAD
	s1ProjectionTable    *ProjectionTable
	s2AssetsTable        *AssetTable
	FirstInstance        *FirstInstance
	s4EventstoreIndexes  *EventstoreIndexes
	s6OwnerRemoveColumns *OwnerRemoveColumns
=======
	s1ProjectionTable   *ProjectionTable
	s2AssetsTable       *AssetTable
	FirstInstance       *FirstInstance
	s4EventstoreIndexes *EventstoreIndexes
	s5LastFailed        *LastFailed
>>>>>>> 29441ce4
}

type encryptionKeyConfig struct {
	User *crypto.KeyConfig
	SMTP *crypto.KeyConfig
}

func MustNewSteps(v *viper.Viper) *Steps {
	v.AutomaticEnv()
	v.SetEnvPrefix("ZITADEL")
	v.SetEnvKeyReplacer(strings.NewReplacer(".", "_"))
	v.SetConfigType("yaml")
	err := v.ReadConfig(bytes.NewBuffer(defaultSteps))
	logging.OnError(err).Fatal("unable to read setup steps")

	for _, file := range stepFiles {
		v.SetConfigFile(file)
		err := v.MergeInConfig()
		logging.WithFields("file", file).OnError(err).Warn("unable to read setup file")
	}

	steps := new(Steps)
	err = v.Unmarshal(steps,
		viper.DecodeHook(mapstructure.ComposeDecodeHookFunc(
			hook.Base64ToBytesHookFunc(),
			hook.TagToLanguageHookFunc(),
			mapstructure.StringToTimeDurationHookFunc(),
			mapstructure.StringToSliceHookFunc(","),
		)),
	)
	logging.OnError(err).Fatal("unable to read steps")
	return steps
}<|MERGE_RESOLUTION|>--- conflicted
+++ resolved
@@ -54,19 +54,12 @@
 }
 
 type Steps struct {
-<<<<<<< HEAD
-	s1ProjectionTable    *ProjectionTable
-	s2AssetsTable        *AssetTable
-	FirstInstance        *FirstInstance
-	s4EventstoreIndexes  *EventstoreIndexes
-	s6OwnerRemoveColumns *OwnerRemoveColumns
-=======
 	s1ProjectionTable   *ProjectionTable
 	s2AssetsTable       *AssetTable
 	FirstInstance       *FirstInstance
 	s4EventstoreIndexes *EventstoreIndexes
 	s5LastFailed        *LastFailed
->>>>>>> 29441ce4
+	s6OwnerRemoveColumns *OwnerRemoveColumns
 }
 
 type encryptionKeyConfig struct {
