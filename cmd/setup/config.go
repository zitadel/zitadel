--- conflicted
+++ resolved
@@ -162,12 +162,9 @@
 	s63AlterResourceCounts                  *AlterResourceCounts
 	s64ChangePushPosition                   *ChangePushPosition
 	s65FixUserMetadata5Index                *FixUserMetadata5Index
-<<<<<<< HEAD
-	s68TargetAddPayloadTypeColumn           *TargetAddPayloadTypeColumn
-=======
 	s66SessionRecoveryCodeCheckedAt         *SessionRecoveryCodeCheckedAt
 	s67SyncMemberRoleFields                 *SyncMemberRoleFields
->>>>>>> 2221b5ef
+	s68TargetAddPayloadTypeColumn           *TargetAddPayloadTypeColumn
 }
 
 func MustNewSteps(v *viper.Viper) *Steps {
