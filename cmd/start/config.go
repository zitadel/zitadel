package start

import (
<<<<<<< HEAD
	"encoding/json"
	"net/http"
	"reflect"
=======
>>>>>>> 83ed1f37
	"time"

	"github.com/mitchellh/mapstructure"
	"github.com/spf13/viper"
	"github.com/zitadel/logging"

	"github.com/zitadel/zitadel/cmd/encryption"
	"github.com/zitadel/zitadel/cmd/systemapi"
	"github.com/zitadel/zitadel/internal/actions"
	admin_es "github.com/zitadel/zitadel/internal/admin/repository/eventsourcing"
	internal_authz "github.com/zitadel/zitadel/internal/api/authz"
	"github.com/zitadel/zitadel/internal/api/http/middleware"
	"github.com/zitadel/zitadel/internal/api/oidc"
	"github.com/zitadel/zitadel/internal/api/saml"
	"github.com/zitadel/zitadel/internal/api/ui/console"
	"github.com/zitadel/zitadel/internal/api/ui/login"
	auth_es "github.com/zitadel/zitadel/internal/auth/repository/eventsourcing"
	"github.com/zitadel/zitadel/internal/command"
	"github.com/zitadel/zitadel/internal/config/hook"
	"github.com/zitadel/zitadel/internal/config/network"
	"github.com/zitadel/zitadel/internal/config/systemdefaults"
	"github.com/zitadel/zitadel/internal/database"
	"github.com/zitadel/zitadel/internal/domain"
	"github.com/zitadel/zitadel/internal/eventstore"
	"github.com/zitadel/zitadel/internal/id"
	"github.com/zitadel/zitadel/internal/logstore"
	"github.com/zitadel/zitadel/internal/notification/handlers"
	"github.com/zitadel/zitadel/internal/query/projection"
	static_config "github.com/zitadel/zitadel/internal/static/config"
	metrics "github.com/zitadel/zitadel/internal/telemetry/metrics/config"
	tracing "github.com/zitadel/zitadel/internal/telemetry/tracing/config"
)

type Config struct {
	Log               *logging.Config
	Port              uint16
	ExternalPort      uint16
	ExternalDomain    string
	ExternalSecure    bool
	TLS               network.TLS
	HTTP2HostHeader   string
	HTTP1HostHeader   string
	WebAuthNName      string
	Database          database.Config
	Tracing           tracing.Config
	Metrics           metrics.Config
	Projections       projection.Config
	Auth              auth_es.Config
	Admin             admin_es.Config
	UserAgentCookie   *middleware.UserAgentCookieConfig
	OIDC              oidc.Config
	SAML              saml.Config
	Login             login.Config
	Console           console.Config
	AssetStorage      static_config.AssetStorageConfig
	InternalAuthZ     internal_authz.Config
	SystemDefaults    systemdefaults.SystemDefaults
	EncryptionKeys    *encryption.EncryptionKeyConfig
	DefaultInstance   command.InstanceSetup
	AuditLogRetention time.Duration
<<<<<<< HEAD
	SystemAPIUsers    map[string]*internal_authz.SystemAPIUser
=======
	SystemAPIUsers    systemapi.Users
>>>>>>> 83ed1f37
	CustomerPortal    string
	Machine           *id.Config
	Actions           *actions.Config
	Eventstore        *eventstore.Config
	LogStore          *logstore.Configs
	Quotas            *QuotasConfig
	Telemetry         *handlers.TelemetryPusherConfig
}

type QuotasConfig struct {
	Access struct {
		logstore.EmitterConfig  `mapstructure:",squash"`
		middleware.AccessConfig `mapstructure:",squash"`
	}
	Execution *logstore.EmitterConfig
}

func MustNewConfig(v *viper.Viper) *Config {
	config := new(Config)

	err := v.Unmarshal(config,
		viper.DecodeHook(mapstructure.ComposeDecodeHookFunc(
			sliceTypeEnvDecodeHookFunc[*domain.CustomMessageText],
			sliceTypeEnvDecodeHookFunc[*command.AddQuota],
			sliceTypeEnvDecodeHookFunc[internal_authz.RoleMapping],
			mapTypeEnvDecodeHookFunc[*internal_authz.SystemAPIUser],
			mapHTTPHeaderDecodeHook,
			hook.Base64ToBytesHookFunc(),
			hook.TagToLanguageHookFunc(),
			mapstructure.StringToTimeDurationHookFunc(),
			mapstructure.StringToTimeHookFunc(time.RFC3339),
			mapstructure.StringToSliceHookFunc(","),
			database.DecodeHook,
			actions.HTTPConfigDecodeHook,
<<<<<<< HEAD
=======
			systemapi.UsersDecodeHook,
			hook.EnumHookFunc(domain.FeatureString),
			hook.EnumHookFunc(internal_authz.MemberTypeString),
>>>>>>> 83ed1f37
		)),
	)
	logging.OnError(err).Fatal("unable to read config")

	err = config.Log.SetLogger()
	logging.OnError(err).Fatal("unable to set logger")

	err = config.Tracing.NewTracer()
	logging.OnError(err).Fatal("unable to set tracer")

	err = config.Metrics.NewMeter()
	logging.OnError(err).Fatal("unable to set meter")

	id.Configure(config.Machine)
	actions.SetHTTPConfig(&config.Actions.HTTP)

	return config
<<<<<<< HEAD
}

type encryptionKeyConfig struct {
	DomainVerification   *crypto.KeyConfig
	IDPConfig            *crypto.KeyConfig
	OIDC                 *crypto.KeyConfig
	SAML                 *crypto.KeyConfig
	OTP                  *crypto.KeyConfig
	SMS                  *crypto.KeyConfig
	SMTP                 *crypto.KeyConfig
	User                 *crypto.KeyConfig
	CSRFCookieKeyID      string
	UserAgentCookieKeyID string
}

func sliceTypeEnvDecodeHookFunc[T any](from, to reflect.Value) (any, error) {
	into := make([]T, 0)
	return complexTypeEnvDecodeHook(from, to, into)
}

func mapTypeEnvDecodeHookFunc[T any](from, to reflect.Value) (any, error) {
	into := make(map[string]T, 0)
	return complexTypeEnvDecodeHook(from, to, into)
}

func mapHTTPHeaderDecodeHook(from, to reflect.Value) (any, error) {
	into := http.Header{}
	return complexTypeEnvDecodeHook(from, to, into)
}

func complexTypeEnvDecodeHook(from, to reflect.Value, out any) (any, error) {
	fromInterface := from.Interface()
	if to.Type() != reflect.TypeOf(out) {
		return fromInterface, nil
	}
	data, ok := fromInterface.(string)
	if !ok {
		return fromInterface, nil
	}
	err := json.Unmarshal([]byte(data), &out)
	return out, err
=======
>>>>>>> 83ed1f37
}<|MERGE_RESOLUTION|>--- conflicted
+++ resolved
@@ -1,12 +1,9 @@
 package start
 
 import (
-<<<<<<< HEAD
 	"encoding/json"
 	"net/http"
 	"reflect"
-=======
->>>>>>> 83ed1f37
 	"time"
 
 	"github.com/mitchellh/mapstructure"
@@ -67,11 +64,7 @@
 	EncryptionKeys    *encryption.EncryptionKeyConfig
 	DefaultInstance   command.InstanceSetup
 	AuditLogRetention time.Duration
-<<<<<<< HEAD
-	SystemAPIUsers    map[string]*internal_authz.SystemAPIUser
-=======
 	SystemAPIUsers    systemapi.Users
->>>>>>> 83ed1f37
 	CustomerPortal    string
 	Machine           *id.Config
 	Actions           *actions.Config
@@ -95,9 +88,10 @@
 	err := v.Unmarshal(config,
 		viper.DecodeHook(mapstructure.ComposeDecodeHookFunc(
 			sliceTypeEnvDecodeHookFunc[*domain.CustomMessageText],
-			sliceTypeEnvDecodeHookFunc[*command.AddQuota],
+			sliceTypeEnvDecodeHookFunc[*command.SetQuota],
 			sliceTypeEnvDecodeHookFunc[internal_authz.RoleMapping],
-			mapTypeEnvDecodeHookFunc[*internal_authz.SystemAPIUser],
+			mapTypeEnvDecodeHookFunc[string, *internal_authz.SystemAPIUser],
+			mapTypeEnvDecodeHookFunc[domain.Feature, any],
 			mapHTTPHeaderDecodeHook,
 			hook.Base64ToBytesHookFunc(),
 			hook.TagToLanguageHookFunc(),
@@ -106,12 +100,9 @@
 			mapstructure.StringToSliceHookFunc(","),
 			database.DecodeHook,
 			actions.HTTPConfigDecodeHook,
-<<<<<<< HEAD
-=======
 			systemapi.UsersDecodeHook,
 			hook.EnumHookFunc(domain.FeatureString),
 			hook.EnumHookFunc(internal_authz.MemberTypeString),
->>>>>>> 83ed1f37
 		)),
 	)
 	logging.OnError(err).Fatal("unable to read config")
@@ -129,20 +120,6 @@
 	actions.SetHTTPConfig(&config.Actions.HTTP)
 
 	return config
-<<<<<<< HEAD
-}
-
-type encryptionKeyConfig struct {
-	DomainVerification   *crypto.KeyConfig
-	IDPConfig            *crypto.KeyConfig
-	OIDC                 *crypto.KeyConfig
-	SAML                 *crypto.KeyConfig
-	OTP                  *crypto.KeyConfig
-	SMS                  *crypto.KeyConfig
-	SMTP                 *crypto.KeyConfig
-	User                 *crypto.KeyConfig
-	CSRFCookieKeyID      string
-	UserAgentCookieKeyID string
 }
 
 func sliceTypeEnvDecodeHookFunc[T any](from, to reflect.Value) (any, error) {
@@ -150,8 +127,8 @@
 	return complexTypeEnvDecodeHook(from, to, into)
 }
 
-func mapTypeEnvDecodeHookFunc[T any](from, to reflect.Value) (any, error) {
-	into := make(map[string]T, 0)
+func mapTypeEnvDecodeHookFunc[K ~string | ~int, V any](from, to reflect.Value) (any, error) {
+	into := make(map[K]V, 0)
 	return complexTypeEnvDecodeHook(from, to, into)
 }
 
@@ -171,6 +148,4 @@
 	}
 	err := json.Unmarshal([]byte(data), &out)
 	return out, err
-=======
->>>>>>> 83ed1f37
 }