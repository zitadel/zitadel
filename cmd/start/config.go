--- conflicted
+++ resolved
@@ -87,11 +87,8 @@
 	err = config.Tracing.NewTracer()
 	logging.OnError(err).Fatal("unable to set tracer")
 
-<<<<<<< HEAD
-=======
 	err = config.Metrics.NewMeter()
 	logging.OnError(err).Fatal("unable to set meter")
 
->>>>>>> 6e608030
 	return config
 }