package start

import (
	"context"
	"crypto/tls"
	_ "embed"
	"fmt"
	"math"
	"net/http"
	"os"
	"os/signal"
	"slices"
	"syscall"
	"time"

	clockpkg "github.com/benbjohnson/clock"
	"github.com/common-nighthawk/go-figure"
	"github.com/fatih/color"
	"github.com/gorilla/mux"
	"github.com/spf13/cobra"
	"github.com/spf13/viper"
	"github.com/zitadel/logging"
	"github.com/zitadel/oidc/v3/pkg/op"
	"github.com/zitadel/saml/pkg/provider"
	"golang.org/x/net/http2"
	"golang.org/x/net/http2/h2c"

	"github.com/zitadel/zitadel/cmd/build"
	"github.com/zitadel/zitadel/cmd/encryption"
	"github.com/zitadel/zitadel/cmd/key"
	cmd_tls "github.com/zitadel/zitadel/cmd/tls"
	"github.com/zitadel/zitadel/internal/actions"
	admin_es "github.com/zitadel/zitadel/internal/admin/repository/eventsourcing"
	"github.com/zitadel/zitadel/internal/api"
	"github.com/zitadel/zitadel/internal/api/assets"
	internal_authz "github.com/zitadel/zitadel/internal/api/authz"
	"github.com/zitadel/zitadel/internal/api/grpc/admin"
	"github.com/zitadel/zitadel/internal/api/grpc/auth"
	feature_v2 "github.com/zitadel/zitadel/internal/api/grpc/feature/v2"
	feature_v2beta "github.com/zitadel/zitadel/internal/api/grpc/feature/v2beta"
	idp_v2 "github.com/zitadel/zitadel/internal/api/grpc/idp/v2"
	"github.com/zitadel/zitadel/internal/api/grpc/management"
	oidc_v2 "github.com/zitadel/zitadel/internal/api/grpc/oidc/v2"
	oidc_v2beta "github.com/zitadel/zitadel/internal/api/grpc/oidc/v2beta"
	org_v2 "github.com/zitadel/zitadel/internal/api/grpc/org/v2"
	org_v2beta "github.com/zitadel/zitadel/internal/api/grpc/org/v2beta"
	action_v3_alpha "github.com/zitadel/zitadel/internal/api/grpc/resources/action/v3alpha"
	"github.com/zitadel/zitadel/internal/api/grpc/resources/debug_events/debug_events"
	user_v3_alpha "github.com/zitadel/zitadel/internal/api/grpc/resources/user/v3alpha"
	userschema_v3_alpha "github.com/zitadel/zitadel/internal/api/grpc/resources/userschema/v3alpha"
	"github.com/zitadel/zitadel/internal/api/grpc/resources/webkey/v3"
	saml_v2 "github.com/zitadel/zitadel/internal/api/grpc/saml/v2"
	session_v2 "github.com/zitadel/zitadel/internal/api/grpc/session/v2"
	session_v2beta "github.com/zitadel/zitadel/internal/api/grpc/session/v2beta"
	settings_v2 "github.com/zitadel/zitadel/internal/api/grpc/settings/v2"
	settings_v2beta "github.com/zitadel/zitadel/internal/api/grpc/settings/v2beta"
	"github.com/zitadel/zitadel/internal/api/grpc/system"
	user_v2 "github.com/zitadel/zitadel/internal/api/grpc/user/v2"
	user_v2beta "github.com/zitadel/zitadel/internal/api/grpc/user/v2beta"
	http_util "github.com/zitadel/zitadel/internal/api/http"
	"github.com/zitadel/zitadel/internal/api/http/middleware"
	"github.com/zitadel/zitadel/internal/api/idp"
	"github.com/zitadel/zitadel/internal/api/oidc"
	"github.com/zitadel/zitadel/internal/api/robots_txt"
	"github.com/zitadel/zitadel/internal/api/saml"
	"github.com/zitadel/zitadel/internal/api/scim"
	"github.com/zitadel/zitadel/internal/api/scim/schemas"
	"github.com/zitadel/zitadel/internal/api/ui/console"
	"github.com/zitadel/zitadel/internal/api/ui/console/path"
	"github.com/zitadel/zitadel/internal/api/ui/login"
	auth_es "github.com/zitadel/zitadel/internal/auth/repository/eventsourcing"
	"github.com/zitadel/zitadel/internal/authz"
	authz_repo "github.com/zitadel/zitadel/internal/authz/repository"
	authz_es "github.com/zitadel/zitadel/internal/authz/repository/eventsourcing/eventstore"
	"github.com/zitadel/zitadel/internal/cache/connector"
	"github.com/zitadel/zitadel/internal/command"
	"github.com/zitadel/zitadel/internal/crypto"
	cryptoDB "github.com/zitadel/zitadel/internal/crypto/database"
	"github.com/zitadel/zitadel/internal/database"
	"github.com/zitadel/zitadel/internal/domain"
	"github.com/zitadel/zitadel/internal/eventstore"
	old_es "github.com/zitadel/zitadel/internal/eventstore/repository/sql"
	new_es "github.com/zitadel/zitadel/internal/eventstore/v3"
	"github.com/zitadel/zitadel/internal/execution"
	"github.com/zitadel/zitadel/internal/i18n"
	"github.com/zitadel/zitadel/internal/id"
	"github.com/zitadel/zitadel/internal/integration/sink"
	"github.com/zitadel/zitadel/internal/logstore"
	"github.com/zitadel/zitadel/internal/logstore/emitters/access"
	emit_execution "github.com/zitadel/zitadel/internal/logstore/emitters/execution"
	emit_stdout "github.com/zitadel/zitadel/internal/logstore/emitters/stdout"
	"github.com/zitadel/zitadel/internal/logstore/record"
	"github.com/zitadel/zitadel/internal/net"
	"github.com/zitadel/zitadel/internal/notification"
	"github.com/zitadel/zitadel/internal/query"
	"github.com/zitadel/zitadel/internal/static"
	es_v4 "github.com/zitadel/zitadel/internal/v2/eventstore"
	es_v4_pg "github.com/zitadel/zitadel/internal/v2/eventstore/postgres"
	"github.com/zitadel/zitadel/internal/webauthn"
	"github.com/zitadel/zitadel/openapi"
)

func New(server chan<- *Server) *cobra.Command {
	start := &cobra.Command{
		Use:   "start",
		Short: "starts ZITADEL instance",
		Long: `starts ZITADEL.
Requirements:
- cockroachdb`,
		RunE: func(cmd *cobra.Command, args []string) error {
			err := cmd_tls.ModeFromFlag(cmd)
			if err != nil {
				return err
			}
			config := MustNewConfig(viper.GetViper())
			masterKey, err := key.MasterKey(cmd)
			if err != nil {
				return err
			}
			return startZitadel(cmd.Context(), config, masterKey, server)
		},
	}

	startFlags(start)

	return start
}

type Server struct {
	Config     *Config
	DB         *database.DB
	KeyStorage crypto.KeyStorage
	Keys       *encryption.EncryptionKeys
	Eventstore *eventstore.Eventstore
	Queries    *query.Queries
	AuthzRepo  authz_repo.Repository
	Storage    static.Storage
	Commands   *command.Commands
	Router     *mux.Router
	TLSConfig  *tls.Config
	Shutdown   chan<- os.Signal
}

func startZitadel(ctx context.Context, config *Config, masterKey string, server chan<- *Server) error {
	showBasicInformation(config)

	// sink Server is stubbed out in production builds, see function's godoc.
	closeSink := sink.StartServer()
	defer closeSink()

	i18n.MustLoadSupportedLanguagesFromDir()

	dbClient, err := database.Connect(config.Database, false)
	if err != nil {
		return fmt.Errorf("cannot start DB client for queries: %w", err)
	}

	keyStorage, err := cryptoDB.NewKeyStorage(dbClient, masterKey)
	if err != nil {
		return fmt.Errorf("cannot start key storage: %w", err)
	}
	keys, err := encryption.EnsureEncryptionKeys(ctx, config.EncryptionKeys, keyStorage)
	if err != nil {
		return err
	}

	config.Eventstore.Pusher = new_es.NewEventstore(dbClient)
	config.Eventstore.Searcher = new_es.NewEventstore(dbClient)
	config.Eventstore.Querier = old_es.NewCRDB(dbClient)
	eventstoreClient := eventstore.NewEventstore(config.Eventstore)
	eventstoreV4 := es_v4.NewEventstoreFromOne(es_v4_pg.New(dbClient, &es_v4_pg.Config{
		MaxRetries: config.Eventstore.MaxRetries,
	}))

	sessionTokenVerifier := internal_authz.SessionTokenVerifier(keys.OIDC)
	cacheConnectors, err := connector.StartConnectors(config.Caches, dbClient)
	if err != nil {
		return fmt.Errorf("unable to start caches: %w", err)
	}

	queries, err := query.StartQueries(
		ctx,
		eventstoreClient,
		eventstoreV4.Querier,
		dbClient,
		dbClient,
		cacheConnectors,
		config.Projections,
		config.SystemDefaults,
		keys.IDPConfig,
		keys.OTP,
		keys.OIDC,
		keys.SAML,
		keys.Target,
		config.InternalAuthZ.RolePermissionMappings,
		sessionTokenVerifier,
		func(q *query.Queries) domain.PermissionCheck {
			return func(ctx context.Context, permission, orgID, resourceID string) (err error) {
				return internal_authz.CheckPermission(ctx, &authz_es.UserMembershipRepo{Queries: q}, config.InternalAuthZ.RolePermissionMappings, permission, orgID, resourceID)
			}
		},
		config.AuditLogRetention,
		config.SystemAPIUsers,
		true,
	)
	if err != nil {
		return fmt.Errorf("cannot start queries: %w", err)
	}

	authZRepo, err := authz.Start(queries, eventstoreClient, dbClient, keys.OIDC, config.ExternalSecure)
	if err != nil {
		return fmt.Errorf("error starting authz repo: %w", err)
	}
	permissionCheck := func(ctx context.Context, permission, orgID, resourceID string) (err error) {
		return internal_authz.CheckPermission(ctx, authZRepo, config.InternalAuthZ.RolePermissionMappings, permission, orgID, resourceID)
	}

	storage, err := config.AssetStorage.NewStorage(dbClient.DB)
	if err != nil {
		return fmt.Errorf("cannot start asset storage client: %w", err)
	}
	webAuthNConfig := &webauthn.Config{
		DisplayName:    config.WebAuthNName,
		ExternalSecure: config.ExternalSecure,
	}
	commands, err := command.StartCommands(ctx,
		eventstoreClient,
		cacheConnectors,
		config.SystemDefaults,
		config.InternalAuthZ.RolePermissionMappings,
		storage,
		webAuthNConfig,
		config.ExternalDomain,
		config.ExternalSecure,
		config.ExternalPort,
		keys.IDPConfig,
		keys.OTP,
		keys.SMTP,
		keys.SMS,
		keys.User,
		keys.DomainVerification,
		keys.OIDC,
		keys.SAML,
		keys.Target,
		&http.Client{},
		permissionCheck,
		sessionTokenVerifier,
		config.OIDC.DefaultAccessTokenLifetime,
		config.OIDC.DefaultRefreshTokenExpiration,
		config.OIDC.DefaultRefreshTokenIdleExpiration,
		config.DefaultInstance.SecretGenerators,
	)
	if err != nil {
		return fmt.Errorf("cannot start commands: %w", err)
	}
	defer commands.Close(ctx) // wait for background jobs

	clock := clockpkg.New()
	actionsExecutionStdoutEmitter, err := logstore.NewEmitter[*record.ExecutionLog](ctx, clock, &logstore.EmitterConfig{Enabled: config.LogStore.Execution.Stdout.Enabled}, emit_stdout.NewStdoutEmitter[*record.ExecutionLog]())
	if err != nil {
		return err
	}
<<<<<<< HEAD
	actionsExecutionDBEmitter, err := logstore.NewEmitter[*record.ExecutionLog](ctx, clock, config.Quotas.Execution, emit_execution.NewDatabaseLogStorage(queryDBClient, commands, queries))
=======
	actionsExecutionDBEmitter, err := logstore.NewEmitter[*record.ExecutionLog](ctx, clock, config.Quotas.Execution, execution.NewDatabaseLogStorage(dbClient, commands, queries))
>>>>>>> ec5f18c1
	if err != nil {
		return err
	}

	actionsLogstoreSvc := logstore.New(queries, actionsExecutionDBEmitter, actionsExecutionStdoutEmitter)
	actions.SetLogstoreService(actionsLogstoreSvc)

	notification.Register(
		ctx,
		config.Projections.Customizations["notifications"],
		config.Projections.Customizations["notificationsquotas"],
		config.Projections.Customizations["backchannel"],
		config.Projections.Customizations["telemetry"],
		config.Notifications,
		*config.Telemetry,
		config.ExternalDomain,
		config.ExternalPort,
		config.ExternalSecure,
		commands,
		queries,
		eventstoreClient,
		config.Login.DefaultOTPEmailURLV2,
		config.SystemDefaults.Notifications.FileSystemPath,
		keys.User,
		keys.SMTP,
		keys.SMS,
		keys.OIDC,
		config.OIDC.DefaultBackChannelLogoutLifetime,
		dbClient,
	)
	notification.Start(ctx)

	execution.Register(
		ctx,
		config.Projections.Customizations["executions"],
		config.Executions,
		queries,
		eventstoreClient,
		queryDBClient,
	)
	execution.Start(ctx)

	router := mux.NewRouter()
	tlsConfig, err := config.TLS.Config()
	if err != nil {
		return err
	}
	api, err := startAPIs(
		ctx,
		clock,
		router,
		commands,
		queries,
		eventstoreClient,
		dbClient,
		config,
		storage,
		authZRepo,
		keys,
		permissionCheck,
		cacheConnectors,
	)
	if err != nil {
		return err
	}
	commands.GrpcMethodExisting = checkExisting(api.ListGrpcMethods())
	commands.GrpcServiceExisting = checkExisting(api.ListGrpcServices())

	shutdown := make(chan os.Signal, 1)
	signal.Notify(shutdown, os.Interrupt, syscall.SIGTERM)

	if server != nil {
		server <- &Server{
			Config:     config,
			DB:         dbClient,
			KeyStorage: keyStorage,
			Keys:       keys,
			Eventstore: eventstoreClient,
			Queries:    queries,
			AuthzRepo:  authZRepo,
			Storage:    storage,
			Commands:   commands,
			Router:     router,
			TLSConfig:  tlsConfig,
			Shutdown:   shutdown,
		}
		close(server)
	}

	return listen(ctx, router, config.Port, tlsConfig, shutdown)
}

func startAPIs(
	ctx context.Context,
	clock clockpkg.Clock,
	router *mux.Router,
	commands *command.Commands,
	queries *query.Queries,
	eventstore *eventstore.Eventstore,
	dbClient *database.DB,
	config *Config,
	store static.Storage,
	authZRepo authz_repo.Repository,
	keys *encryption.EncryptionKeys,
	permissionCheck domain.PermissionCheck,
	cacheConnectors connector.Connectors,
) (*api.API, error) {
	repo := struct {
		authz_repo.Repository
		*query.Queries
	}{
		authZRepo,
		queries,
	}
	oidcPrefixes := []string{"/.well-known/openid-configuration", "/oidc/v1", "/oauth/v2"}
	// always set the origin in the context if available in the http headers, no matter for what protocol
	router.Use(middleware.WithOrigin(config.ExternalSecure, config.HTTP1HostHeader, config.HTTP2HostHeader, config.InstanceHostHeaders, config.PublicHostHeaders))
	systemTokenVerifier, err := internal_authz.StartSystemTokenVerifierFromConfig(http_util.BuildHTTP(config.ExternalDomain, config.ExternalPort, config.ExternalSecure), config.SystemAPIUsers)
	if err != nil {
		return nil, err
	}
	accessTokenVerifer := internal_authz.StartAccessTokenVerifierFromRepo(repo)
	verifier := internal_authz.StartAPITokenVerifier(repo, accessTokenVerifer, systemTokenVerifier)
	tlsConfig, err := config.TLS.Config()
	if err != nil {
		return nil, err
	}

	accessStdoutEmitter, err := logstore.NewEmitter[*record.AccessLog](ctx, clock, &logstore.EmitterConfig{Enabled: config.LogStore.Access.Stdout.Enabled}, emit_stdout.NewStdoutEmitter[*record.AccessLog]())
	if err != nil {
		return nil, err
	}
	accessDBEmitter, err := logstore.NewEmitter[*record.AccessLog](ctx, clock, &config.Quotas.Access.EmitterConfig, access.NewDatabaseLogStorage(dbClient, commands, queries))
	if err != nil {
		return nil, err
	}

	accessSvc := logstore.New[*record.AccessLog](queries, accessDBEmitter, accessStdoutEmitter)
	exhaustedCookieHandler := http_util.NewCookieHandler(
		http_util.WithUnsecure(),
		http_util.WithNonHttpOnly(),
		http_util.WithMaxAge(int(math.Floor(config.Quotas.Access.ExhaustedCookieMaxAge.Seconds()))),
	)
	limitingAccessInterceptor := middleware.NewAccessInterceptor(accessSvc, exhaustedCookieHandler, &config.Quotas.Access.AccessConfig)
	apis, err := api.New(ctx, config.Port, router, queries, verifier, config.InternalAuthZ, tlsConfig, config.ExternalDomain, append(config.InstanceHostHeaders, config.PublicHostHeaders...), limitingAccessInterceptor)
	if err != nil {
		return nil, fmt.Errorf("error creating api %w", err)
	}

	config.Auth.Spooler.Client = dbClient
	config.Auth.Spooler.Eventstore = eventstore
	config.Auth.Spooler.ActiveInstancer = queries
	authRepo, err := auth_es.Start(ctx, config.Auth, config.SystemDefaults, commands, queries, dbClient, eventstore, keys.OIDC, keys.User)
	if err != nil {
		return nil, fmt.Errorf("error starting auth repo: %w", err)
	}

	config.Admin.Spooler.Client = dbClient
	config.Admin.Spooler.Eventstore = eventstore
	config.Admin.Spooler.ActiveInstancer = queries
	err = admin_es.Start(ctx, config.Admin, store, dbClient, queries)
	if err != nil {
		return nil, fmt.Errorf("error starting admin repo: %w", err)
	}

	if err := apis.RegisterServer(ctx, system.CreateServer(commands, queries, config.Database.DatabaseName(), config.DefaultInstance, config.ExternalDomain), tlsConfig); err != nil {
		return nil, err
	}
	if err := apis.RegisterServer(ctx, admin.CreateServer(config.Database.DatabaseName(), commands, queries, keys.User, config.AuditLogRetention), tlsConfig); err != nil {
		return nil, err
	}
	if err := apis.RegisterServer(ctx, management.CreateServer(commands, queries, config.SystemDefaults, keys.User), tlsConfig); err != nil {
		return nil, err
	}
	if err := apis.RegisterServer(ctx, auth.CreateServer(commands, queries, authRepo, config.SystemDefaults, keys.User), tlsConfig); err != nil {
		return nil, err
	}
	if err := apis.RegisterService(ctx, user_v2beta.CreateServer(commands, queries, keys.User, keys.IDPConfig, idp.CallbackURL(), idp.SAMLRootURL(), assets.AssetAPI(), permissionCheck)); err != nil {
		return nil, err
	}
	if err := apis.RegisterService(ctx, user_v2.CreateServer(commands, queries, keys.User, keys.IDPConfig, idp.CallbackURL(), idp.SAMLRootURL(), assets.AssetAPI(), permissionCheck)); err != nil {
		return nil, err
	}
	if err := apis.RegisterService(ctx, session_v2beta.CreateServer(commands, queries, permissionCheck)); err != nil {
		return nil, err
	}
	if err := apis.RegisterService(ctx, settings_v2beta.CreateServer(commands, queries)); err != nil {
		return nil, err
	}
	if err := apis.RegisterService(ctx, org_v2beta.CreateServer(commands, queries, permissionCheck)); err != nil {
		return nil, err
	}
	if err := apis.RegisterService(ctx, feature_v2beta.CreateServer(commands, queries)); err != nil {
		return nil, err
	}
	if err := apis.RegisterService(ctx, session_v2.CreateServer(commands, queries, permissionCheck)); err != nil {
		return nil, err
	}
	if err := apis.RegisterService(ctx, settings_v2.CreateServer(commands, queries)); err != nil {
		return nil, err
	}
	if err := apis.RegisterService(ctx, org_v2.CreateServer(commands, queries, permissionCheck)); err != nil {
		return nil, err
	}
	if err := apis.RegisterService(ctx, feature_v2.CreateServer(commands, queries)); err != nil {
		return nil, err
	}
	if err := apis.RegisterService(ctx, idp_v2.CreateServer(commands, queries, permissionCheck)); err != nil {
		return nil, err
	}
	if err := apis.RegisterService(ctx, action_v3_alpha.CreateServer(config.SystemDefaults, commands, queries, domain.AllFunctions, apis.ListGrpcMethods, apis.ListGrpcServices)); err != nil {
		return nil, err
	}
	if err := apis.RegisterService(ctx, userschema_v3_alpha.CreateServer(config.SystemDefaults, commands, queries)); err != nil {
		return nil, err
	}
	if err := apis.RegisterService(ctx, user_v3_alpha.CreateServer(commands)); err != nil {
		return nil, err
	}
	if err := apis.RegisterService(ctx, webkey.CreateServer(commands, queries)); err != nil {
		return nil, err
	}
	if err := apis.RegisterService(ctx, debug_events.CreateServer(commands, queries)); err != nil {
		return nil, err
	}
	instanceInterceptor := middleware.InstanceInterceptor(queries, config.ExternalDomain, login.IgnoreInstanceEndpoints...)
	assetsCache := middleware.AssetsCacheInterceptor(config.AssetStorage.Cache.MaxAge, config.AssetStorage.Cache.SharedMaxAge)
	apis.RegisterHandlerOnPrefix(assets.HandlerPrefix, assets.NewHandler(commands, verifier, config.InternalAuthZ, id.SonyFlakeGenerator(), store, queries, middleware.CallDurationHandler, instanceInterceptor.Handler, assetsCache.Handler, limitingAccessInterceptor.Handle))

	apis.RegisterHandlerOnPrefix(idp.HandlerPrefix, idp.NewHandler(commands, queries, keys.IDPConfig, instanceInterceptor.Handler))

	userAgentInterceptor, err := middleware.NewUserAgentHandler(config.UserAgentCookie, keys.UserAgentCookieKey, id.SonyFlakeGenerator(), config.ExternalSecure, login.EndpointResources, login.EndpointExternalLoginCallbackFormPost, login.EndpointSAMLACS)
	if err != nil {
		return nil, err
	}

	// robots.txt handler
	robotsTxtHandler, err := robots_txt.Start()
	if err != nil {
		return nil, fmt.Errorf("unable to start robots txt handler: %w", err)
	}
	apis.RegisterHandlerOnPrefix(robots_txt.HandlerPrefix, robotsTxtHandler)

	// TODO: Record openapi access logs?
	openAPIHandler, err := openapi.Start()
	if err != nil {
		return nil, fmt.Errorf("unable to start openapi handler: %w", err)
	}
	apis.RegisterHandlerOnPrefix(openapi.HandlerPrefix, openAPIHandler)

	oidcServer, err := oidc.NewServer(ctx, config.OIDC, login.DefaultLoggedOutPath, config.ExternalSecure, commands, queries, authRepo, keys.OIDC, keys.OIDCKey, eventstore, dbClient, userAgentInterceptor, instanceInterceptor.Handler, limitingAccessInterceptor, config.Log.Slog(), config.SystemDefaults.SecretHasher)
	if err != nil {
		return nil, fmt.Errorf("unable to start oidc provider: %w", err)
	}
	apis.RegisterHandlerPrefixes(oidcServer, oidcPrefixes...)

	samlProvider, err := saml.NewProvider(config.SAML, config.ExternalSecure, commands, queries, authRepo, keys.OIDC, keys.SAML, eventstore, dbClient, instanceInterceptor.Handler, userAgentInterceptor, limitingAccessInterceptor)
	if err != nil {
		return nil, fmt.Errorf("unable to start saml provider: %w", err)
	}
	apis.RegisterHandlerOnPrefix(saml.HandlerPrefix, samlProvider.HttpHandler())

	apis.RegisterHandlerOnPrefix(
		schemas.HandlerPrefix,
		scim.NewServer(
			commands,
			queries,
			verifier,
			keys.User,
			&config.SCIM,
			instanceInterceptor.HandlerFuncWithError,
			middleware.AuthorizationInterceptor(verifier, config.InternalAuthZ).HandlerFuncWithError))

	c, err := console.Start(config.Console, config.ExternalSecure, oidcServer.IssuerFromRequest, middleware.CallDurationHandler, instanceInterceptor.Handler, limitingAccessInterceptor, config.CustomerPortal)
	if err != nil {
		return nil, fmt.Errorf("unable to start console: %w", err)
	}
	apis.RegisterHandlerOnPrefix(path.HandlerPrefix, c)
	consolePath := path.HandlerPrefix + "/"
	l, err := login.CreateLogin(
		config.Login,
		commands,
		queries,
		authRepo,
		store,
		consolePath,
		oidcServer.AuthCallbackURL(),
		samlProvider.AuthCallbackURL(),
		config.ExternalSecure,
		userAgentInterceptor,
		op.NewIssuerInterceptor(oidcServer.IssuerFromRequest).Handler,
		provider.NewIssuerInterceptor(samlProvider.IssuerFromRequest).Handler,
		instanceInterceptor.Handler,
		assetsCache.Handler,
		limitingAccessInterceptor.WithRedirect(consolePath).Handle,
		keys.User,
		keys.IDPConfig,
		keys.CSRFCookieKey,
		cacheConnectors,
	)
	if err != nil {
		return nil, fmt.Errorf("unable to start login: %w", err)
	}
	apis.RegisterHandlerOnPrefix(login.HandlerPrefix, l.Handler())
	apis.HandleFunc(login.EndpointDeviceAuth, login.RedirectDeviceAuthToPrefix)

	// After OIDC provider so that the callback endpoint can be used
	if err := apis.RegisterService(ctx, oidc_v2beta.CreateServer(commands, queries, oidcServer, config.ExternalSecure)); err != nil {
		return nil, err
	}
	if err := apis.RegisterService(ctx, oidc_v2.CreateServer(commands, queries, oidcServer, config.ExternalSecure)); err != nil {
		return nil, err
	}
	// After SAML provider so that the callback endpoint can be used
	if err := apis.RegisterService(ctx, saml_v2.CreateServer(commands, queries, samlProvider, config.ExternalSecure)); err != nil {
		return nil, err
	}
	// handle grpc at last to be able to handle the root, because grpc and gateway require a lot of different prefixes
	apis.RouteGRPC()
	return apis, nil
}

func listen(ctx context.Context, router *mux.Router, port uint16, tlsConfig *tls.Config, shutdown <-chan os.Signal) error {
	http2Server := &http2.Server{}
	http1Server := &http.Server{Handler: h2c.NewHandler(router, http2Server), TLSConfig: tlsConfig}

	lc := net.ListenConfig()
	lis, err := lc.Listen(ctx, "tcp", fmt.Sprintf(":%d", port))
	if err != nil {
		return fmt.Errorf("tcp listener on %d failed: %w", port, err)
	}

	errCh := make(chan error)

	go func() {
		logging.Infof("server is listening on %s", lis.Addr().String())
		if tlsConfig != nil {
			//we don't need to pass the files here, because we already initialized the TLS config on the server
			errCh <- http1Server.ServeTLS(lis, "", "")
		} else {
			errCh <- http1Server.Serve(lis)
		}
	}()

	select {
	case err := <-errCh:
		return fmt.Errorf("error starting server: %w", err)
	case <-shutdown:
		ctx, cancel := context.WithTimeout(ctx, 5*time.Second)
		defer cancel()
		return shutdownServer(ctx, http1Server)
	case <-ctx.Done():
		return shutdownServer(ctx, http1Server)
	}
}

func shutdownServer(ctx context.Context, server *http.Server) error {
	err := server.Shutdown(ctx)
	if err != nil {
		return fmt.Errorf("could not shutdown gracefully: %w", err)
	}
	logging.New().Info("server shutdown gracefully")
	return nil
}

func showBasicInformation(startConfig *Config) {
	fmt.Println(color.MagentaString(figure.NewFigure("ZITADEL", "", true).String()))
	http := "http"
	if startConfig.TLS.Enabled || startConfig.ExternalSecure {
		http = "https"
	}

	consoleURL := fmt.Sprintf("%s://%s:%v/ui/console\n", http, startConfig.ExternalDomain, startConfig.ExternalPort)
	healthCheckURL := fmt.Sprintf("%s://%s:%v/debug/healthz\n", http, startConfig.ExternalDomain, startConfig.ExternalPort)
	machineIdMethod := id.MachineIdentificationMethod()

	insecure := !startConfig.TLS.Enabled && !startConfig.ExternalSecure

	fmt.Printf(" ===============================================================\n\n")
	fmt.Printf(" Version          	: %s\n", build.Version())
	fmt.Printf(" TLS enabled      	: %v\n", startConfig.TLS.Enabled)
	fmt.Printf(" External Secure 	: %v\n", startConfig.ExternalSecure)
	fmt.Printf(" Machine Id Method	: %v\n", machineIdMethod)
	fmt.Printf(" Console URL      	: %s", color.BlueString(consoleURL))
	fmt.Printf(" Health Check URL 	: %s", color.BlueString(healthCheckURL))
	if insecure {
		fmt.Printf("\n %s: you're using plain http without TLS. Be aware this is \n", color.RedString("Warning"))
		fmt.Printf(" not a secure setup and should only be used for test systems.         \n")
		fmt.Printf(" Visit: %s    \n", color.CyanString("https://zitadel.com/docs/self-hosting/manage/tls_modes"))
	}
	fmt.Printf("\n ===============================================================\n\n")
}

func checkExisting(values []string) func(string) bool {
	return func(value string) bool {
		return slices.Contains(values, value)
	}
}<|MERGE_RESOLUTION|>--- conflicted
+++ resolved
@@ -260,11 +260,9 @@
 	if err != nil {
 		return err
 	}
-<<<<<<< HEAD
+  
 	actionsExecutionDBEmitter, err := logstore.NewEmitter[*record.ExecutionLog](ctx, clock, config.Quotas.Execution, emit_execution.NewDatabaseLogStorage(queryDBClient, commands, queries))
-=======
-	actionsExecutionDBEmitter, err := logstore.NewEmitter[*record.ExecutionLog](ctx, clock, config.Quotas.Execution, execution.NewDatabaseLogStorage(dbClient, commands, queries))
->>>>>>> ec5f18c1
+  
 	if err != nil {
 		return err
 	}
