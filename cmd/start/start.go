package start

import (
	"context"
	"crypto/tls"
	_ "embed"
	"fmt"
	"math"
	"net/http"
	"os"
	"os/signal"
	"slices"
	"syscall"
	"time"

	clockpkg "github.com/benbjohnson/clock"
	"github.com/common-nighthawk/go-figure"
	"github.com/fatih/color"
	"github.com/gorilla/mux"
	"github.com/spf13/cobra"
	"github.com/spf13/viper"
	"github.com/zitadel/logging"
	"github.com/zitadel/oidc/v3/pkg/op"
	"github.com/zitadel/saml/pkg/provider"
	"golang.org/x/net/http2"
	"golang.org/x/net/http2/h2c"
	"golang.org/x/text/language"

	"github.com/zitadel/zitadel/cmd/build"
	"github.com/zitadel/zitadel/cmd/encryption"
	"github.com/zitadel/zitadel/cmd/key"
	cmd_tls "github.com/zitadel/zitadel/cmd/tls"
	"github.com/zitadel/zitadel/internal/actions"
	admin_es "github.com/zitadel/zitadel/internal/admin/repository/eventsourcing"
	"github.com/zitadel/zitadel/internal/api"
	"github.com/zitadel/zitadel/internal/api/assets"
	internal_authz "github.com/zitadel/zitadel/internal/api/authz"
	action_v2 "github.com/zitadel/zitadel/internal/api/grpc/action/v2"
	action_v2_beta "github.com/zitadel/zitadel/internal/api/grpc/action/v2beta"
	"github.com/zitadel/zitadel/internal/api/grpc/admin"
	app_v2beta "github.com/zitadel/zitadel/internal/api/grpc/app/v2beta"
	application "github.com/zitadel/zitadel/internal/api/grpc/application/v2"
	"github.com/zitadel/zitadel/internal/api/grpc/auth"
	authorization_v2 "github.com/zitadel/zitadel/internal/api/grpc/authorization/v2"
	authorization_v2beta "github.com/zitadel/zitadel/internal/api/grpc/authorization/v2beta"
	feature_v2 "github.com/zitadel/zitadel/internal/api/grpc/feature/v2"
	feature_v2beta "github.com/zitadel/zitadel/internal/api/grpc/feature/v2beta"
	group_v2 "github.com/zitadel/zitadel/internal/api/grpc/group/v2"
	idp_v2 "github.com/zitadel/zitadel/internal/api/grpc/idp/v2"
	instance "github.com/zitadel/zitadel/internal/api/grpc/instance/v2beta"
	internal_permission_v2 "github.com/zitadel/zitadel/internal/api/grpc/internal_permission/v2"
	internal_permission_v2beta "github.com/zitadel/zitadel/internal/api/grpc/internal_permission/v2beta"
	"github.com/zitadel/zitadel/internal/api/grpc/management"
	oidc_v2 "github.com/zitadel/zitadel/internal/api/grpc/oidc/v2"
	oidc_v2beta "github.com/zitadel/zitadel/internal/api/grpc/oidc/v2beta"
	org_v2 "github.com/zitadel/zitadel/internal/api/grpc/org/v2"
	org_v2beta "github.com/zitadel/zitadel/internal/api/grpc/org/v2beta"
	project_v2beta "github.com/zitadel/zitadel/internal/api/grpc/project/v2beta"
	"github.com/zitadel/zitadel/internal/api/grpc/resources/debug_events/debug_events"
	user_v3_alpha "github.com/zitadel/zitadel/internal/api/grpc/resources/user/v3alpha"
	userschema_v3_alpha "github.com/zitadel/zitadel/internal/api/grpc/resources/userschema/v3alpha"
	saml_v2 "github.com/zitadel/zitadel/internal/api/grpc/saml/v2"
	session_v2 "github.com/zitadel/zitadel/internal/api/grpc/session/v2"
	session_v2beta "github.com/zitadel/zitadel/internal/api/grpc/session/v2beta"
	settings_v2 "github.com/zitadel/zitadel/internal/api/grpc/settings/v2"
	settings_v2beta "github.com/zitadel/zitadel/internal/api/grpc/settings/v2beta"
	"github.com/zitadel/zitadel/internal/api/grpc/system"
	user_v2 "github.com/zitadel/zitadel/internal/api/grpc/user/v2"
	user_v2beta "github.com/zitadel/zitadel/internal/api/grpc/user/v2beta"
	webkey_v2 "github.com/zitadel/zitadel/internal/api/grpc/webkey/v2"
	webkey_v2beta "github.com/zitadel/zitadel/internal/api/grpc/webkey/v2beta"
	http_util "github.com/zitadel/zitadel/internal/api/http"
	"github.com/zitadel/zitadel/internal/api/http/middleware"
	"github.com/zitadel/zitadel/internal/api/idp"
	"github.com/zitadel/zitadel/internal/api/oidc"
	"github.com/zitadel/zitadel/internal/api/robots_txt"
	"github.com/zitadel/zitadel/internal/api/saml"
	"github.com/zitadel/zitadel/internal/api/scim"
	"github.com/zitadel/zitadel/internal/api/scim/schemas"
	"github.com/zitadel/zitadel/internal/api/ui/console"
	"github.com/zitadel/zitadel/internal/api/ui/console/path"
	"github.com/zitadel/zitadel/internal/api/ui/login"
	auth_es "github.com/zitadel/zitadel/internal/auth/repository/eventsourcing"
	"github.com/zitadel/zitadel/internal/authz"
	authz_repo "github.com/zitadel/zitadel/internal/authz/repository"
	authz_es "github.com/zitadel/zitadel/internal/authz/repository/eventsourcing/eventstore"
	"github.com/zitadel/zitadel/internal/cache"
	"github.com/zitadel/zitadel/internal/cache/connector"
	"github.com/zitadel/zitadel/internal/command"
	"github.com/zitadel/zitadel/internal/crypto"
	cryptoDB "github.com/zitadel/zitadel/internal/crypto/database"
	"github.com/zitadel/zitadel/internal/database"
	"github.com/zitadel/zitadel/internal/domain"
	"github.com/zitadel/zitadel/internal/domain/federatedlogout"
	"github.com/zitadel/zitadel/internal/eventstore"
	old_es "github.com/zitadel/zitadel/internal/eventstore/repository/sql"
	new_es "github.com/zitadel/zitadel/internal/eventstore/v3"
	"github.com/zitadel/zitadel/internal/execution"
	"github.com/zitadel/zitadel/internal/i18n"
	"github.com/zitadel/zitadel/internal/id"
	"github.com/zitadel/zitadel/internal/integration/sink"
	"github.com/zitadel/zitadel/internal/logstore"
	"github.com/zitadel/zitadel/internal/logstore/emitters/access"
	emit_execution "github.com/zitadel/zitadel/internal/logstore/emitters/execution"
	emit_stdout "github.com/zitadel/zitadel/internal/logstore/emitters/stdout"
	"github.com/zitadel/zitadel/internal/logstore/record"
	"github.com/zitadel/zitadel/internal/net"
	"github.com/zitadel/zitadel/internal/notification"
	"github.com/zitadel/zitadel/internal/query"
	"github.com/zitadel/zitadel/internal/queue"
	"github.com/zitadel/zitadel/internal/serviceping"
	"github.com/zitadel/zitadel/internal/static"
	es_v4 "github.com/zitadel/zitadel/internal/v2/eventstore"
	es_v4_pg "github.com/zitadel/zitadel/internal/v2/eventstore/postgres"
	"github.com/zitadel/zitadel/internal/webauthn"
	"github.com/zitadel/zitadel/openapi"
)

func New(server chan<- *Server) *cobra.Command {
	start := &cobra.Command{
		Use:   "start",
		Short: "starts ZITADEL instance",
		Long: `starts ZITADEL.
Requirements:
- postgreSQL`,
		RunE: func(cmd *cobra.Command, args []string) error {
			err := cmd_tls.ModeFromFlag(cmd)
			if err != nil {
				return err
			}
			config := MustNewConfig(viper.GetViper())
			masterKey, err := key.MasterKey(cmd)
			if err != nil {
				return err
			}
			return startZitadel(cmd.Context(), config, masterKey, server)
		},
	}

	startFlags(start)

	return start
}

type Server struct {
	Config     *Config
	DB         *database.DB
	KeyStorage crypto.KeyStorage
	Keys       *encryption.EncryptionKeys
	Eventstore *eventstore.Eventstore
	Queries    *query.Queries
	AuthzRepo  authz_repo.Repository
	Storage    static.Storage
	Commands   *command.Commands
	Router     *mux.Router
	TLSConfig  *tls.Config
	Shutdown   chan<- os.Signal
}

func startZitadel(ctx context.Context, config *Config, masterKey string, server chan<- *Server) error {
	showBasicInformation(config)

	i18n.MustLoadSupportedLanguagesFromDir()

	dbClient, err := database.Connect(config.Database, false)
	if err != nil {
		return fmt.Errorf("cannot start DB client for queries: %w", err)
	}

	keyStorage, err := cryptoDB.NewKeyStorage(dbClient, masterKey)
	if err != nil {
		return fmt.Errorf("cannot start key storage: %w", err)
	}
	keys, err := encryption.EnsureEncryptionKeys(ctx, config.EncryptionKeys, keyStorage)
	if err != nil {
		return err
	}
	q, err := queue.NewQueue(&queue.Config{
		Client: dbClient,
	})
	if err != nil {
		return err
	}

	config.Eventstore.Pusher = new_es.NewEventstore(dbClient, new_es.WithExecutionQueueOption(q))
	config.Eventstore.Searcher = new_es.NewEventstore(dbClient, new_es.WithExecutionQueueOption(q))
	config.Eventstore.Querier = old_es.NewPostgres(dbClient)
	eventstoreClient := eventstore.NewEventstore(config.Eventstore)
	eventstoreV4 := es_v4.NewEventstoreFromOne(es_v4_pg.New(dbClient, &es_v4_pg.Config{
		MaxRetries: config.Eventstore.MaxRetries,
	}))

	sessionTokenVerifier := internal_authz.SessionTokenVerifier(keys.OIDC)
	cacheConnectors, err := connector.StartConnectors(config.Caches, dbClient)
	if err != nil {
		return fmt.Errorf("unable to start caches: %w", err)
	}

	queries, err := query.StartQueries(
		ctx,
		eventstoreClient,
		eventstoreV4.Querier,
		dbClient,
		dbClient,
		cacheConnectors,
		config.Projections,
		config.SystemDefaults,
		keys.IDPConfig,
		keys.OTP,
		keys.OIDC,
		keys.SAML,
		keys.Target,
		keys.SMS,
		keys.SMTP,
		config.InternalAuthZ.RolePermissionMappings,
		sessionTokenVerifier,
		func(q *query.Queries) domain.PermissionCheck {
			return func(ctx context.Context, permission, orgID, resourceID string) (err error) {
				return internal_authz.CheckPermission(ctx, &authz_es.UserMembershipRepo{Queries: q}, config.SystemAuthZ.RolePermissionMappings, config.InternalAuthZ.RolePermissionMappings, permission, orgID, resourceID)
			}
		},
		config.AuditLogRetention,
		config.SystemAPIUsers,
		true,
	)
	if err != nil {
		return fmt.Errorf("cannot start queries: %w", err)
	}

	authZRepo, err := authz.Start(queries, eventstoreClient, dbClient, keys.OIDC, config.ExternalSecure)
	if err != nil {
		return fmt.Errorf("error starting authz repo: %w", err)
	}
	permissionCheck := func(ctx context.Context, permission, orgID, resourceID string) (err error) {
		return internal_authz.CheckPermission(ctx, authZRepo, config.SystemAuthZ.RolePermissionMappings, config.InternalAuthZ.RolePermissionMappings, permission, orgID, resourceID)
	}

	storage, err := config.AssetStorage.NewStorage(dbClient.DB)
	if err != nil {
		return fmt.Errorf("cannot start asset storage client: %w", err)
	}
	webAuthNConfig := &webauthn.Config{
		DisplayName:    config.WebAuthNName,
		ExternalSecure: config.ExternalSecure,
	}
	commands, err := command.StartCommands(ctx,
		eventstoreClient,
		cacheConnectors,
		config.SystemDefaults,
		config.InternalAuthZ.RolePermissionMappings,
		storage,
		webAuthNConfig,
		config.ExternalDomain,
		config.ExternalSecure,
		config.ExternalPort,
		keys.IDPConfig,
		keys.OTP,
		keys.SMTP,
		keys.SMS,
		keys.User,
		keys.DomainVerification,
		keys.OIDC,
		keys.SAML,
		keys.Target,
		&http.Client{},
		permissionCheck,
		sessionTokenVerifier,
		config.OIDC.DefaultAccessTokenLifetime,
		config.OIDC.DefaultRefreshTokenExpiration,
		config.OIDC.DefaultRefreshTokenIdleExpiration,
		config.DefaultInstance.SecretGenerators,
		config.Login.DefaultEmailCodeURLTemplate,
		config.Login.DefaultPasswordSetURLTemplate,
	)
	if err != nil {
		return fmt.Errorf("cannot start commands: %w", err)
	}
	defer commands.Close(ctx) // wait for background jobs

	// sink Server is stubbed out in production builds, see function's godoc.
	closeSink := sink.StartServer(commands)
	defer closeSink()

	clock := clockpkg.New()
	actionsExecutionStdoutEmitter, err := logstore.NewEmitter(ctx, clock, &logstore.EmitterConfig{Enabled: config.LogStore.Execution.Stdout.Enabled}, emit_stdout.NewStdoutEmitter[*record.ExecutionLog]())
	if err != nil {
		return err
	}

	actionsExecutionDBEmitter, err := logstore.NewEmitter(ctx, clock, config.Quotas.Execution, emit_execution.NewDatabaseLogStorage(dbClient, commands, queries))
	if err != nil {
		return err
	}

	actionsLogstoreSvc := logstore.New(queries, actionsExecutionDBEmitter, actionsExecutionStdoutEmitter)
	actions.SetLogstoreService(actionsLogstoreSvc)

	notification.Register(
		ctx,
		config.Projections.Customizations["notifications"],
		config.Projections.Customizations["notificationsquotas"],
		config.Projections.Customizations["backchannel"],
		config.Projections.Customizations["telemetry"],
		config.Notifications,
		*config.Telemetry,
		config.ExternalDomain,
		config.ExternalPort,
		config.ExternalSecure,
		commands,
		queries,
		eventstoreClient,
		config.Login.DefaultPaths.OTPEmailPath,
		config.SystemDefaults.Notifications.FileSystemPath,
		keys.User,
		keys.SMTP,
		keys.SMS,
		keys.OIDC,
		config.OIDC.DefaultBackChannelLogoutLifetime,
		q,
	)
	notification.Start(ctx)

	execution.Register(
		config.Executions,
		q,
		keys.Target,
	)
	execution.Start(ctx)

	// the service ping and it's workers need to be registered before starting the queue
	if err := serviceping.Register(ctx, q, queries, eventstoreClient, config.ServicePing); err != nil {
		return err
	}

	if err = q.Start(ctx); err != nil {
		return err
	}

	// the scheduler / periodic jobs need to be started after the queue already runs
	if err = serviceping.Start(config.ServicePing, q); err != nil {
		return err
	}

	router := mux.NewRouter()
	tlsConfig, err := config.TLS.Config()
	if err != nil {
		return err
	}
	api, err := startAPIs(
		ctx,
		clock,
		router,
		commands,
		queries,
		eventstoreClient,
		dbClient,
		config,
		storage,
		authZRepo,
		keys,
		permissionCheck,
		cacheConnectors,
	)
	if err != nil {
		return err
	}
	commands.GrpcMethodExisting = checkExisting(api.ListGrpcMethods())
	commands.GrpcServiceExisting = checkExisting(api.ListGrpcServices())

	shutdown := make(chan os.Signal, 1)
	signal.Notify(shutdown, os.Interrupt, syscall.SIGTERM)

	if server != nil {
		server <- &Server{
			Config:     config,
			DB:         dbClient,
			KeyStorage: keyStorage,
			Keys:       keys,
			Eventstore: eventstoreClient,
			Queries:    queries,
			AuthzRepo:  authZRepo,
			Storage:    storage,
			Commands:   commands,
			Router:     router,
			TLSConfig:  tlsConfig,
			Shutdown:   shutdown,
		}
		close(server)
	}

	return listen(ctx, router, config.Port, tlsConfig, shutdown)
}

func startAPIs(
	ctx context.Context,
	clock clockpkg.Clock,
	router *mux.Router,
	commands *command.Commands,
	queries *query.Queries,
	eventstore *eventstore.Eventstore,
	dbClient *database.DB,
	config *Config,
	store static.Storage,
	authZRepo authz_repo.Repository,
	keys *encryption.EncryptionKeys,
	permissionCheck domain.PermissionCheck,
	cacheConnectors connector.Connectors,
) (*api.API, error) {
	repo := struct {
		authz_repo.Repository
		*query.Queries
	}{
		authZRepo,
		queries,
	}
	oidcPrefixes := []string{"/.well-known/openid-configuration", "/oidc/v1", "/oauth/v2"}
	// always set the origin in the context if available in the http headers, no matter for what protocol
	router.Use(middleware.WithOrigin(config.ExternalSecure, config.HTTP1HostHeader, config.HTTP2HostHeader, config.InstanceHostHeaders, config.PublicHostHeaders))
	systemTokenVerifier, err := internal_authz.StartSystemTokenVerifierFromConfig(http_util.BuildHTTP(config.ExternalDomain, config.ExternalPort, config.ExternalSecure), config.SystemAPIUsers)
	if err != nil {
		return nil, err
	}
	accessTokenVerifer := internal_authz.StartAccessTokenVerifierFromRepo(repo)
	verifier := internal_authz.StartAPITokenVerifier(repo, accessTokenVerifer, systemTokenVerifier)
	tlsConfig, err := config.TLS.Config()
	if err != nil {
		return nil, err
	}

	accessStdoutEmitter, err := logstore.NewEmitter(ctx, clock, &logstore.EmitterConfig{Enabled: config.LogStore.Access.Stdout.Enabled}, emit_stdout.NewStdoutEmitter[*record.AccessLog]())
	if err != nil {
		return nil, err
	}
	accessDBEmitter, err := logstore.NewEmitter(ctx, clock, &config.Quotas.Access.EmitterConfig, access.NewDatabaseLogStorage(dbClient, commands, queries))
	if err != nil {
		return nil, err
	}

	accessSvc := logstore.New(queries, accessDBEmitter, accessStdoutEmitter)
	exhaustedCookieHandler := http_util.NewCookieHandler(
		http_util.WithUnsecure(),
		http_util.WithNonHttpOnly(),
		http_util.WithMaxAge(int(math.Floor(config.Quotas.Access.ExhaustedCookieMaxAge.Seconds()))),
	)
	limitingAccessInterceptor := middleware.NewAccessInterceptor(accessSvc, exhaustedCookieHandler, &config.Quotas.Access.AccessConfig)
	translator := i18n.NewZitadelTranslator(language.English)
	apis, err := api.New(
		ctx,
		config.Port,
		router,
		queries,
		verifier,
		config.SystemAuthZ,
		config.InternalAuthZ,
		tlsConfig,
		config.ExternalDomain,
		append(config.InstanceHostHeaders, config.PublicHostHeaders...),
		limitingAccessInterceptor,
		keys.Target,
		translator,
	)
	if err != nil {
		return nil, fmt.Errorf("error creating api %w", err)
	}

	config.Auth.Spooler.Client = dbClient
	config.Auth.Spooler.Eventstore = eventstore
	config.Auth.Spooler.ActiveInstancer = queries
	authRepo, err := auth_es.Start(ctx, config.Auth, config.SystemDefaults, commands, queries, dbClient, eventstore, keys.OIDC, keys.User)
	if err != nil {
		return nil, fmt.Errorf("error starting auth repo: %w", err)
	}

	config.Admin.Spooler.Client = dbClient
	config.Admin.Spooler.Eventstore = eventstore
	config.Admin.Spooler.ActiveInstancer = queries
	err = admin_es.Start(ctx, config.Admin, store, dbClient, queries)
	if err != nil {
		return nil, fmt.Errorf("error starting admin repo: %w", err)
	}

	if err := apis.RegisterServer(ctx, system.CreateServer(commands, queries, config.Database.DatabaseName(), config.DefaultInstance, config.ExternalDomain), tlsConfig); err != nil {
		return nil, err
	}
	if err := apis.RegisterService(ctx, instance.CreateServer(commands, queries, config.Database.DatabaseName(), config.DefaultInstance, config.ExternalDomain)); err != nil {
		return nil, err
	}
	if err := apis.RegisterServer(ctx, admin.CreateServer(config.Database.DatabaseName(), commands, queries, keys.User, config.AuditLogRetention), tlsConfig); err != nil {
		return nil, err
	}
	if err := apis.RegisterServer(ctx, management.CreateServer(commands, queries, config.SystemDefaults, keys.User), tlsConfig); err != nil {
		return nil, err
	}
	if err := apis.RegisterServer(ctx, auth.CreateServer(commands, queries, authRepo, config.SystemDefaults, keys.User), tlsConfig); err != nil {
		return nil, err
	}
	if err := apis.RegisterService(ctx, user_v2beta.CreateServer(commands, queries, keys.User, keys.IDPConfig, idp.CallbackURL(), idp.SAMLRootURL(), assets.AssetAPI(), permissionCheck)); err != nil {
		return nil, err
	}
	if err := apis.RegisterService(ctx, user_v2.CreateServer(commands, queries, config.SystemDefaults, keys.User, keys.IDPConfig, idp.CallbackURL(), idp.SAMLRootURL(), assets.AssetAPI(), permissionCheck)); err != nil {
		return nil, err
	}
	if err := apis.RegisterService(ctx, session_v2beta.CreateServer(commands, queries, permissionCheck)); err != nil {
		return nil, err
	}
	if err := apis.RegisterService(ctx, settings_v2beta.CreateServer(config.SystemDefaults, commands, queries, permissionCheck)); err != nil {
		return nil, err
	}
	if err := apis.RegisterService(ctx, org_v2beta.CreateServer(config.SystemDefaults, commands, queries, permissionCheck)); err != nil {
		return nil, err
	}
	if err := apis.RegisterService(ctx, feature_v2beta.CreateServer(commands, queries)); err != nil {
		return nil, err
	}
	if err := apis.RegisterService(ctx, session_v2.CreateServer(commands, queries, permissionCheck)); err != nil {
		return nil, err
	}
	if err := apis.RegisterService(ctx, settings_v2.CreateServer(commands, queries)); err != nil {
		return nil, err
	}
	if err := apis.RegisterService(ctx, org_v2.CreateServer(commands, queries, permissionCheck)); err != nil {
		return nil, err
	}
	if err := apis.RegisterService(ctx, feature_v2.CreateServer(commands, queries)); err != nil {
		return nil, err
	}
	if err := apis.RegisterService(ctx, idp_v2.CreateServer(commands, queries, permissionCheck)); err != nil {
		return nil, err
	}
	if err := apis.RegisterService(ctx, action_v2_beta.CreateServer(config.SystemDefaults, commands, queries, domain.AllActionFunctions, apis.ListGrpcMethods, apis.ListGrpcServices)); err != nil {
		return nil, err
	}
	if err := apis.RegisterService(ctx, action_v2.CreateServer(config.SystemDefaults, commands, queries, domain.AllActionFunctions, apis.ListGrpcMethods, apis.ListGrpcServices)); err != nil {
		return nil, err
	}
	if err := apis.RegisterService(ctx, project_v2beta.CreateServer(config.SystemDefaults, commands, queries, permissionCheck)); err != nil {
		return nil, err
	}
	if err := apis.RegisterService(ctx, internal_permission_v2beta.CreateServer(config.SystemDefaults, commands, queries, permissionCheck)); err != nil {
		return nil, err
	}
	if err := apis.RegisterService(ctx, internal_permission_v2.CreateServer(config.SystemDefaults, commands, queries, permissionCheck)); err != nil {
		return nil, err
	}
	if err := apis.RegisterService(ctx, userschema_v3_alpha.CreateServer(config.SystemDefaults, commands, queries)); err != nil {
		return nil, err
	}
	if err := apis.RegisterService(ctx, user_v3_alpha.CreateServer(commands)); err != nil {
		return nil, err
	}
	if err := apis.RegisterService(ctx, webkey_v2beta.CreateServer(commands, queries)); err != nil {
		return nil, err
	}
	if err := apis.RegisterService(ctx, webkey_v2.CreateServer(commands, queries)); err != nil {
		return nil, err
	}
	if err := apis.RegisterService(ctx, debug_events.CreateServer(commands, queries)); err != nil {
		return nil, err
	}
	if err := apis.RegisterService(ctx, authorization_v2beta.CreateServer(config.SystemDefaults, commands, queries, permissionCheck)); err != nil {
		return nil, err
	}
<<<<<<< HEAD
	if err := apis.RegisterService(ctx, authorization_v2.CreateServer(config.SystemDefaults, commands, queries, permissionCheck)); err != nil {
		return nil, err
	}
	if err := apis.RegisterService(ctx, app.CreateServer(commands, queries, permissionCheck)); err != nil {
=======
	if err := apis.RegisterService(ctx, app_v2beta.CreateServer(commands, queries, permissionCheck)); err != nil {
		return nil, err
	}
	if err := apis.RegisterService(ctx, application.CreateServer(config.SystemDefaults, commands, queries, permissionCheck)); err != nil {
>>>>>>> 02816700
		return nil, err
	}
	if err := apis.RegisterService(ctx, group_v2.CreateServer(config.SystemDefaults, commands, queries, permissionCheck)); err != nil {
		return nil, err
	}

	instanceInterceptor := middleware.InstanceInterceptor(queries, config.ExternalDomain, translator, login.IgnoreInstanceEndpoints...)
	assetsCache := middleware.AssetsCacheInterceptor(config.AssetStorage.Cache.MaxAge, config.AssetStorage.Cache.SharedMaxAge)
	apis.RegisterHandlerOnPrefix(assets.HandlerPrefix, assets.NewHandler(
		commands,
		verifier,
		config.SystemAuthZ,
		config.InternalAuthZ,
		id.SonyFlakeGenerator(),
		store,
		queries,
		middleware.CallDurationHandler,
		instanceInterceptor.Handler,
		assetsCache.Handler,
		limitingAccessInterceptor.Handle,
		translator,
	))

	federatedLogoutsCache, err := connector.StartCache[federatedlogout.Index, string, *federatedlogout.FederatedLogout](ctx, []federatedlogout.Index{federatedlogout.IndexRequestID}, cache.PurposeFederatedLogout, cacheConnectors.Config.FederatedLogouts, cacheConnectors)
	if err != nil {
		return nil, err
	}

	apis.RegisterHandlerOnPrefix(idp.HandlerPrefix, idp.NewHandler(commands, queries, keys.IDPConfig, instanceInterceptor.Handler, federatedLogoutsCache))

	userAgentInterceptor, err := middleware.NewUserAgentHandler(config.UserAgentCookie, keys.UserAgentCookieKey, id.SonyFlakeGenerator(), config.ExternalSecure, login.EndpointResources, login.EndpointExternalLoginCallbackFormPost, login.EndpointSAMLACS)
	if err != nil {
		return nil, err
	}

	// robots.txt handler
	robotsTxtHandler, err := robots_txt.Start()
	if err != nil {
		return nil, fmt.Errorf("unable to start robots txt handler: %w", err)
	}
	apis.RegisterHandlerOnPrefix(robots_txt.HandlerPrefix, robotsTxtHandler)

	// TODO: Record openapi access logs?
	openAPIHandler, err := openapi.Start()
	if err != nil {
		return nil, fmt.Errorf("unable to start openapi handler: %w", err)
	}
	apis.RegisterHandlerOnPrefix(openapi.HandlerPrefix, openAPIHandler)

	oidcServer, err := oidc.NewServer(
		ctx,
		config.OIDC,
		login.DefaultLoggedOutPath,
		config.ExternalSecure,
		commands,
		queries,
		authRepo,
		keys.OIDC,
		keys.Target,
		keys.OIDCKey,
		eventstore,
		userAgentInterceptor,
		instanceInterceptor.Handler,
		limitingAccessInterceptor,
		config.Log.Slog(),
		config.SystemDefaults.SecretHasher,
		federatedLogoutsCache,
	)
	if err != nil {
		return nil, fmt.Errorf("unable to start oidc provider: %w", err)
	}
	apis.RegisterHandlerPrefixes(oidcServer, oidcPrefixes...)

	samlProvider, err := saml.NewProvider(config.SAML, config.ExternalSecure, commands, queries, authRepo, keys.OIDC, keys.SAML, keys.Target, eventstore, dbClient, instanceInterceptor.Handler, userAgentInterceptor, limitingAccessInterceptor)
	if err != nil {
		return nil, fmt.Errorf("unable to start saml provider: %w", err)
	}
	apis.RegisterHandlerOnPrefix(saml.HandlerPrefix, samlProvider.HttpHandler())

	apis.RegisterHandlerOnPrefix(
		schemas.HandlerPrefix,
		scim.NewServer(
			commands,
			queries,
			verifier,
			keys.User,
			&config.SCIM,
			translator,
			instanceInterceptor.HandlerFuncWithError,
			middleware.AuthorizationInterceptor(verifier, config.SystemAuthZ, config.InternalAuthZ).HandlerFuncWithError))

	c, err := console.Start(config.Console, config.ExternalSecure, oidcServer.IssuerFromRequest, middleware.CallDurationHandler, instanceInterceptor.Handler, limitingAccessInterceptor, config.CustomerPortal)
	if err != nil {
		return nil, fmt.Errorf("unable to start console: %w", err)
	}
	apis.RegisterHandlerOnPrefix(path.HandlerPrefix, c)
	consolePath := path.HandlerPrefix + "/"
	l, err := login.CreateLogin(
		config.Login,
		commands,
		queries,
		authRepo,
		store,
		consolePath,
		oidcServer.AuthCallbackURL(),
		samlProvider.AuthCallbackURL(),
		config.ExternalSecure,
		userAgentInterceptor,
		op.NewIssuerInterceptor(oidcServer.IssuerFromRequest).Handler,
		provider.NewIssuerInterceptor(samlProvider.IssuerFromRequest).Handler,
		instanceInterceptor.Handler,
		assetsCache.Handler,
		limitingAccessInterceptor.WithRedirect(consolePath).Handle,
		keys.User,
		keys.IDPConfig,
		keys.CSRFCookieKey,
		cacheConnectors,
		federatedLogoutsCache,
	)
	if err != nil {
		return nil, fmt.Errorf("unable to start login: %w", err)
	}
	apis.RegisterHandlerOnPrefix(login.HandlerPrefix, l.Handler())
	apis.HandleFunc(login.EndpointDeviceAuth, login.RedirectDeviceAuthToPrefix)

	// After OIDC provider so that the callback endpoint can be used
	if err := apis.RegisterService(ctx, oidc_v2beta.CreateServer(commands, queries, oidcServer, config.ExternalSecure)); err != nil {
		return nil, err
	}
	if err := apis.RegisterService(ctx, oidc_v2.CreateServer(commands, queries, oidcServer, config.ExternalSecure, keys.OIDC)); err != nil {
		return nil, err
	}
	// After SAML provider so that the callback endpoint can be used
	if err := apis.RegisterService(ctx, saml_v2.CreateServer(commands, queries, samlProvider, config.ExternalSecure)); err != nil {
		return nil, err
	}
	// handle grpc at last to be able to handle the root, because grpc and gateway require a lot of different prefixes
	apis.RouteGRPC()
	return apis, nil
}

func listen(ctx context.Context, router *mux.Router, port uint16, tlsConfig *tls.Config, shutdown <-chan os.Signal) error {
	http2Server := &http2.Server{}
	http1Server := &http.Server{Handler: h2c.NewHandler(router, http2Server), TLSConfig: tlsConfig}

	lc := net.ListenConfig()
	lis, err := lc.Listen(ctx, "tcp", fmt.Sprintf(":%d", port))
	if err != nil {
		return fmt.Errorf("tcp listener on %d failed: %w", port, err)
	}

	errCh := make(chan error)

	go func() {
		logging.Infof("server is listening on %s", lis.Addr().String())
		if tlsConfig != nil {
			// we don't need to pass the files here, because we already initialized the TLS config on the server
			errCh <- http1Server.ServeTLS(lis, "", "")
		} else {
			errCh <- http1Server.Serve(lis)
		}
	}()

	select {
	case err := <-errCh:
		return fmt.Errorf("error starting server: %w", err)
	case <-shutdown:
		ctx, cancel := context.WithTimeout(ctx, 5*time.Second)
		defer cancel()
		return shutdownServer(ctx, http1Server)
	case <-ctx.Done():
		return shutdownServer(ctx, http1Server)
	}
}

func shutdownServer(ctx context.Context, server *http.Server) error {
	err := server.Shutdown(ctx)
	if err != nil {
		return fmt.Errorf("could not shutdown gracefully: %w", err)
	}
	logging.New().Info("server shutdown gracefully")
	return nil
}

func showBasicInformation(startConfig *Config) {
	fmt.Println(color.MagentaString(figure.NewFigure("ZITADEL", "", true).String()))
	http := "http"
	if startConfig.TLS.Enabled || startConfig.ExternalSecure {
		http = "https"
	}

	consoleURL := fmt.Sprintf("%s://%s:%v/ui/console\n", http, startConfig.ExternalDomain, startConfig.ExternalPort)
	healthCheckURL := fmt.Sprintf("%s://%s:%v/debug/healthz\n", http, startConfig.ExternalDomain, startConfig.ExternalPort)
	machineIdMethod := id.MachineIdentificationMethod()

	insecure := !startConfig.TLS.Enabled && !startConfig.ExternalSecure

	fmt.Printf(" ===============================================================\n\n")
	fmt.Printf(" Version          	: %s\n", build.Version())
	fmt.Printf(" TLS enabled      	: %v\n", startConfig.TLS.Enabled)
	fmt.Printf(" External Secure 	: %v\n", startConfig.ExternalSecure)
	fmt.Printf(" Machine Id Method	: %v\n", machineIdMethod)
	fmt.Printf(" Console URL      	: %s", color.BlueString(consoleURL))
	fmt.Printf(" Health Check URL 	: %s", color.BlueString(healthCheckURL))
	if insecure {
		fmt.Printf("\n %s: you're using plain http without TLS. Be aware this is \n", color.RedString("Warning"))
		fmt.Printf(" not a secure setup and should only be used for test systems.         \n")
		fmt.Printf(" Visit: %s    \n", color.CyanString("https://zitadel.com/docs/self-hosting/manage/tls_modes"))
	}
	fmt.Printf("\n ===============================================================\n\n")
}

func checkExisting(values []string) func(string) bool {
	return func(value string) bool {
		return slices.Contains(values, value)
	}
}<|MERGE_RESOLUTION|>--- conflicted
+++ resolved
@@ -560,17 +560,13 @@
 	if err := apis.RegisterService(ctx, authorization_v2beta.CreateServer(config.SystemDefaults, commands, queries, permissionCheck)); err != nil {
 		return nil, err
 	}
-<<<<<<< HEAD
 	if err := apis.RegisterService(ctx, authorization_v2.CreateServer(config.SystemDefaults, commands, queries, permissionCheck)); err != nil {
 		return nil, err
 	}
-	if err := apis.RegisterService(ctx, app.CreateServer(commands, queries, permissionCheck)); err != nil {
-=======
 	if err := apis.RegisterService(ctx, app_v2beta.CreateServer(commands, queries, permissionCheck)); err != nil {
 		return nil, err
 	}
 	if err := apis.RegisterService(ctx, application.CreateServer(config.SystemDefaults, commands, queries, permissionCheck)); err != nil {
->>>>>>> 02816700
 		return nil, err
 	}
 	if err := apis.RegisterService(ctx, group_v2.CreateServer(config.SystemDefaults, commands, queries, permissionCheck)); err != nil {
