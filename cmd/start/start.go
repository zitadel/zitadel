--- conflicted
+++ resolved
@@ -304,7 +304,6 @@
 	)
 	notification.Start(ctx)
 
-<<<<<<< HEAD
 	execution.Register(
 		ctx,
 		config.Projections.Customizations["executions"],
@@ -314,11 +313,10 @@
 		dbClient,
 	)
 	execution.Start(ctx)
-=======
+
 	if err = q.Start(ctx); err != nil {
 		return err
 	}
->>>>>>> b0f70626
 
 	router := mux.NewRouter()
 	tlsConfig, err := config.TLS.Config()
