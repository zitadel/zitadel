package cmds

import (
<<<<<<< HEAD
	"errors"

	"github.com/caos/orbos/mntr"

	"github.com/caos/orbos/pkg/git"

=======
>>>>>>> e89b2be1
	"github.com/caos/orbos/pkg/kubernetes/cli"
	"github.com/caos/zitadel/pkg/databases"

	"github.com/spf13/cobra"
)

func BackupCommand(getRv GetRootValues) *cobra.Command {
	var (
		backup string
		cmd    = &cobra.Command{
			Use:   "backup",
			Short: "Instant backup",
			Long:  "Instant backup",
		}
	)

	flags := cmd.Flags()
	flags.StringVar(&backup, "backup", "", "Name used for backup folder")

	cmd.RunE = func(cmd *cobra.Command, args []string) (err error) {
		rv := getRv("backup", map[string]interface{}{"backup": backup}, "")
		defer func() {
			err = rv.ErrFunc(err)
		}()

		monitor := rv.Monitor
		orbConfig := rv.OrbConfig
		gitClient := rv.GitClient
<<<<<<< HEAD
		version := rv.Version

		if !rv.Gitops {
			return mntr.ToUserError(errors.New("backup command is only supported with the --gitops flag yet"))
		}
=======
>>>>>>> e89b2be1

		k8sClient, err := cli.Client(monitor, orbConfig, gitClient, rv.Kubeconfig, rv.Gitops, true)
		if err != nil {
			return err
		}

		if rv.Gitops {
			if err := databases.GitOpsInstantBackup(
				monitor,
				k8sClient,
				gitClient,
				backup,
			); err != nil {
				return err
			}

		} else {
			if err := databases.CrdInstantBackup(
				monitor,
				k8sClient,
				backup,
			); err != nil {
				return err
			}
		}
		return nil
	}
	return cmd
}<|MERGE_RESOLUTION|>--- conflicted
+++ resolved
@@ -1,15 +1,6 @@
 package cmds
 
 import (
-<<<<<<< HEAD
-	"errors"
-
-	"github.com/caos/orbos/mntr"
-
-	"github.com/caos/orbos/pkg/git"
-
-=======
->>>>>>> e89b2be1
 	"github.com/caos/orbos/pkg/kubernetes/cli"
 	"github.com/caos/zitadel/pkg/databases"
 
@@ -38,14 +29,6 @@
 		monitor := rv.Monitor
 		orbConfig := rv.OrbConfig
 		gitClient := rv.GitClient
-<<<<<<< HEAD
-		version := rv.Version
-
-		if !rv.Gitops {
-			return mntr.ToUserError(errors.New("backup command is only supported with the --gitops flag yet"))
-		}
-=======
->>>>>>> e89b2be1
 
 		k8sClient, err := cli.Client(monitor, orbConfig, gitClient, rv.Kubeconfig, rv.Gitops, true)
 		if err != nil {
