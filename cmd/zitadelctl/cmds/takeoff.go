--- conflicted
+++ resolved
@@ -1,16 +1,9 @@
 package cmds
 
 import (
-<<<<<<< HEAD
-	"io/ioutil"
+	"github.com/caos/orbos/pkg/kubernetes/cli"
+	"github.com/ghodss/yaml"
 
-	"github.com/caos/orbos/pkg/orb"
-
-=======
-	"github.com/caos/orbos/pkg/kubernetes/cli"
-	"sigs.k8s.io/yaml"
-
->>>>>>> 6b66c8b5
 	orbdb "github.com/caos/zitadel/operator/database/kinds/orb"
 
 	"github.com/caos/orbos/mntr"
@@ -50,10 +43,6 @@
 		orbConfig := rv.OrbConfig
 		gitClient := rv.GitClient
 
-<<<<<<< HEAD
-		orbConfigIsIncompleteErr := orb.IsComplete(orbConfig)
-		if orbConfigIsIncompleteErr != nil && (rv.Gitops || gitOpsZitadel || gitOpsDatabase) {
-=======
 		k8sClient, _, err := cli.Client(
 			monitor,
 			orbConfig,
@@ -62,27 +51,9 @@
 			gitOpsZitadel || gitOpsDatabase,
 		)
 		if err != nil {
->>>>>>> 6b66c8b5
 			return err
 		}
-		if orbConfigIsIncompleteErr == nil {
-			if err := gitClient.Configure(orbConfig.URL, []byte(orbConfig.Repokey)); err != nil {
-				monitor.Error(err)
-				return nil
-			}
 
-<<<<<<< HEAD
-			if err := gitClient.Clone(); err != nil {
-				monitor.Error(err)
-				return nil
-			}
-		}
-
-		value, err := ioutil.ReadFile(rv.Kubeconfig)
-		if err != nil {
-			// print help
-			return err
-=======
 		if err := kubernetes.EnsureCaosSystemNamespace(monitor, k8sClient); err != nil {
 			monitor.Info("failed to apply common resources into k8s-cluster")
 			return err
@@ -99,7 +70,6 @@
 				monitor.Info("failed to apply configuration resources into k8s-cluster")
 				return err
 			}
->>>>>>> 6b66c8b5
 		}
 
 		if err := deployOperator(
@@ -108,10 +78,6 @@
 			k8sClient,
 			rv.Version,
 			rv.Gitops || gitOpsZitadel,
-<<<<<<< HEAD
-			orbConfig,
-=======
->>>>>>> 6b66c8b5
 		); err != nil {
 			monitor.Error(err)
 		}
@@ -122,10 +88,6 @@
 			k8sClient,
 			rv.Version,
 			rv.Gitops || gitOpsDatabase,
-<<<<<<< HEAD
-			orbConfig,
-=======
->>>>>>> 6b66c8b5
 		); err != nil {
 			monitor.Error(err)
 		}
@@ -134,57 +96,14 @@
 	return cmd
 }
 
-<<<<<<< HEAD
-func deployOperator(monitor mntr.Monitor, gitClient *git.Client, kubeconfig *string, version string, gitops bool, orbcfg *orb.Orb) error {
-=======
 func deployOperator(monitor mntr.Monitor, gitClient *git.Client, k8sClient kubernetes.ClientInt, version string, gitops bool) error {
->>>>>>> 6b66c8b5
 	if gitops {
 		found, err := api.ExistsZitadelYml(gitClient)
 		if err != nil {
 			return err
 		}
 		if found {
-<<<<<<< HEAD
-			k8sClient := kubernetes.NewK8sClient(monitor, kubeconfig)
 
-			if k8sClient.Available() {
-				desiredTree, err := api.ReadZitadelYml(gitClient)
-				if err != nil {
-					return err
-				}
-				desired, err := orbzit.ParseDesiredV0(desiredTree)
-				if err != nil {
-					return err
-				}
-				spec := desired.Spec
-				spec.GitOps = gitops
-
-				if err := kubernetes.EnsureCaosSystemNamespace(monitor, k8sClient); err != nil {
-					return err
-				}
-
-				if err := kubernetes.EnsureOrbconfigSecret(monitor, k8sClient, orbcfg); err != nil {
-					return err
-				}
-
-				// at takeoff the artifacts have to be applied
-				spec.SelfReconciling = true
-				if err := orbzit.Reconcile(monitor, spec)(k8sClient); err != nil {
-					return err
-				}
-			}
-		}
-	} else {
-		k8sClient := kubernetes.NewK8sClient(monitor, kubeconfig)
-
-		if k8sClient.Available() {
-			// at takeoff the artifacts have to be applied
-			spec := &orbzit.Spec{
-				Version:         version,
-				SelfReconciling: true,
-				GitOps:          gitops,
-=======
 			desiredTree, err := api.ReadZitadelYml(gitClient)
 			if err != nil {
 				return err
@@ -192,20 +111,12 @@
 			desired, err := orbzit.ParseDesiredV0(desiredTree)
 			if err != nil {
 				return err
->>>>>>> 6b66c8b5
 			}
 			spec := desired.Spec
 			spec.GitOps = gitops
 
-<<<<<<< HEAD
-			if err := kubernetes.EnsureCaosSystemNamespace(monitor, k8sClient); err != nil {
-				return err
-			}
-
-=======
 			// at takeoff the artifacts have to be applied
 			spec.SelfReconciling = true
->>>>>>> 6b66c8b5
 			if err := orbzit.Reconcile(monitor, spec)(k8sClient); err != nil {
 				return err
 			}
@@ -226,54 +137,16 @@
 	return nil
 }
 
-<<<<<<< HEAD
-func deployDatabase(monitor mntr.Monitor, gitClient *git.Client, kubeconfig *string, version string, gitops bool, orbcfg *orb.Orb) error {
-=======
 func deployDatabase(monitor mntr.Monitor, gitClient *git.Client, k8sClient kubernetes.ClientInt, version string, gitops bool) error {
->>>>>>> 6b66c8b5
 	if gitops {
 		found, err := api.ExistsDatabaseYml(gitClient)
 		if err != nil {
 			return err
 		}
 		if found {
-<<<<<<< HEAD
-			k8sClient := kubernetes.NewK8sClient(monitor, kubeconfig)
-
-			if k8sClient.Available() {
-				desiredTree, err := api.ReadDatabaseYml(gitClient)
-				if err != nil {
-					return err
-				}
-				desired, err := orbdb.ParseDesiredV0(desiredTree)
-				if err != nil {
-					return err
-				}
-				spec := desired.Spec
-				spec.GitOps = gitops
-				// at takeoff the artifacts have to be applied
-				spec.SelfReconciling = true
-
-				if err := kubernetes.EnsureCaosSystemNamespace(monitor, k8sClient); err != nil {
-					return err
-				}
-
-				if err := kubernetes.EnsureOrbconfigSecret(monitor, k8sClient, orbcfg); err != nil {
-					return err
-				}
-
-				if err := orbdb.Reconcile(
-					monitor,
-					spec)(k8sClient); err != nil {
-					return err
-				}
-			} else {
-				monitor.Info("Failed to connect to k8s")
-=======
 			desiredTree, err := api.ReadDatabaseYml(gitClient)
 			if err != nil {
 				return err
->>>>>>> 6b66c8b5
 			}
 			desired, err := orbdb.ParseDesiredV0(desiredTree)
 			if err != nil {
@@ -282,15 +155,8 @@
 			spec := desired.Spec
 			spec.GitOps = gitops
 
-<<<<<<< HEAD
-			if err := kubernetes.EnsureCaosSystemNamespace(monitor, k8sClient); err != nil {
-				return err
-			}
-
-=======
 			// at takeoff the artifacts have to be applied
 			spec.SelfReconciling = true
->>>>>>> 6b66c8b5
 			if err := orbdb.Reconcile(
 				monitor,
 				spec)(k8sClient); err != nil {
