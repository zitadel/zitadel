--- conflicted
+++ resolved
@@ -197,42 +197,30 @@
       BulkLimit: 2000 # ZITADEL_PROJECTIONS_CUSTOMIZATIONS_PROJECTS_BULKLIMIT
     # The Notifications projection is used for sending emails and SMS to users
     Notifications:
-<<<<<<< HEAD
       # As notification projections don't result in database statements, retries don't have an effect
       MaxFailureCount: 0 # ZITADEL_PROJECTIONS_CUSTOMIZATIONS_NOTIFICATIONS_MAXFAILURECOUNT
-=======
-      # As notification projections don't result in database statements, retries don't have any effects
-      MaxFailureCount: 0
->>>>>>> d3e403f6
     # The NotificationsQuotas projection is used for calling quota webhooks
     NotificationsQuotas:
       # In case of failed deliveries, ZITADEL retries to send the data points to the configured endpoints, but only for active instances.
       # An instance is active, as long as there are projected events on the instance, that are not older than the HandleActiveInstances duration.
       # Delivery guarantee requirements are higher for quota webhooks
       # Defaults to 45 days
-<<<<<<< HEAD
       HandleActiveInstances: 1080h # ZITADEL_PROJECTIONS_CUSTOMIZATIONS_NOTIFICATIONSQUOTAS_HANDLEACTIVEINSTANCES
       # As quota notification projections don't result in database statements, retries don't have an effect
       MaxFailureCount: 0 # ZITADEL_PROJECTIONS_CUSTOMIZATIONS_NOTIFICATIONSQUOTAS_MAXFAILURECOUNT
       # Quota notifications are not so time critical. Setting RequeueEvery every five minutes doesn't annoy the db too much.
       RequeueEvery: 300s # ZITADEL_PROJECTIONS_CUSTOMIZATIONS_NOTIFICATIONSQUOTAS_REQUEUEEVERY
-=======
-      HandleActiveInstances: 1080h
-      # As quota notification projections don't result in database statements, retries don't have any effects
-      MaxFailureCount: 0
-      # Quota notifications are not so time critical. Setting RequeueEvery every five minutes doesn't annoy the database too much.
-      RequeueEvery: 300s
+    # The Telemetry projection is used for calling telemetry webhooks
     Telemetry:
       # In case of failed deliveries, ZITADEL retries to send the data points to the configured endpoints, but only for active instances.
       # An instance is active, as long as there are projected events on the instance, that are not older than the HandleActiveInstances duration.
       # Telemetry delivery guarantee requirements are a bit higher than normal data projections, as they are not interactively retryable.
       # Defaults to 15 days
-      HandleActiveInstances: 360h
+      HandleActiveInstances: 360h # ZITADEL_PROJECTIONS_CUSTOMIZATIONS_TELEMETRY_HANDLEACTIVEINSTANCES
       # As sending telemetry data doesn't result in database statements, retries don't have any effects
-      MaxFailureCount: 0
+      MaxFailureCount: 0 # ZITADEL_PROJECTIONS_CUSTOMIZATIONS_TELEMETRY_MAXFAILURECOUNT
       # Telemetry data synchronization is not time critical. Setting RequeueEvery to 55 minutes doesn't annoy the database too much.
-      RequeueEvery: 3300s
->>>>>>> d3e403f6
+      RequeueEvery: 3300s # ZITADEL_PROJECTIONS_CUSTOMIZATIONS_TELEMETRY_REQUEUEEVERY
 
 Auth:
   SearchLimit: 1000 # ZITADEL_AUTH_SEARCHLIMIT
@@ -291,13 +279,9 @@
     Keys:
       Path: /oauth/v2/keys # ZITADEL_OIDC_CUSTOMENDPOINTS_KEYS_PATH
     DeviceAuth:
-<<<<<<< HEAD
       Path: /oauth/v2/device_authorization # ZITADEL_OIDC_CUSTOMENDPOINTS_DEVICEAUTH_PATH
-=======
-      Path: /oauth/v2/device_authorization
-  DefaultLoginURLV2: "/login?authRequest="
-  DefaultLogoutURLV2: "/logout?post_logout_redirect="
->>>>>>> d3e403f6
+  DefaultLoginURLV2: "/login?authRequest=" # ZITADEL_OIDC_DEFAULTLOGINURLV2
+  DefaultLogoutURLV2: "/logout?post_logout_redirect=" # ZITADEL_OIDC_DEFAULTLOGOUTURLV2
 
 SAML:
   ProviderConfig:
@@ -309,12 +293,12 @@
       WantAuthRequestsSigned: true # ZITADEL_SAML_PROVIDERCONFIG_IDPCONFIG_WANTAUTHREQUESTSSIGNED
       Endpoints:
     #Organisation:
-    #  Name: ZITADEL
-    #  URL: https://zitadel.com
+    #  Name: ZITADEL # ZITADEL_SAML_PROVIDERCONFIG_ORGANISATION_NAME
+    #  URL: https://zitadel.com # ZITADEL_SAML_PROVIDERCONFIG_ORGANISATION_URL
     #ContactPerson:
-    #  ContactType: "technical"
-    #  Company: ZITADEL
-    #  EmailAddress: hi@zitadel.com
+    #  ContactType: "technical" # ZITADEL_SAML_PROVIDERCONFIG_CONTACTPERSON_CONTACTTYPE
+    #  Company: ZITADEL # ZITADEL_SAML_PROVIDERCONFIG_CONTACTPERSON_COMPANY
+    #  EmailAddress: hi@zitadel.com # ZITADEL_SAML_PROVIDERCONFIG_CONTACTPERSON_EMAILADDRESS
 
 Login:
   LanguageCookieName: zitadel.login.lang # ZITADEL_LOGIN_LANGUAGECOOKIENAME
@@ -382,40 +366,35 @@
 #TODO: remove as soon as possible
 SystemDefaults:
   SecretGenerators:
-<<<<<<< HEAD
     PasswordSaltCost: 14 # ZITADEL_SYSTEMDEFAULTS_SECRETGENERATORS_PASSWORDSALTCOST
     MachineKeySize: 2048 # ZITADEL_SYSTEMDEFAULTS_SECRETGENERATORS_MACHINEKEYSIZE
     ApplicationKeySize: 2048 # ZITADEL_SYSTEMDEFAULTS_SECRETGENERATORS_APPLICATIONKEYSIZE
-=======
-    PasswordSaltCost: 14
-    MachineKeySize: 2048
-    ApplicationKeySize: 2048
   PasswordHasher:
   # Set hasher configuration for user passwords.
   # Passwords previously hashed with a different algorithm
   # or cost are automatically re-hashed using this config,
   # upon password validation or update.
     Hasher:
-      Algorithm: "bcrypt"
-      Cost: 14
+      Algorithm: "bcrypt" # ZITADEL_SYSTEMDEFAULTS_PASSWORDHASHER_HASHER_ALGORITHM
+      Cost: 14 # ZITADEL_SYSTEMDEFAULTS_PASSWORDHASHER_HASHER_COST
 
     # Other supported Hasher configs:
 
     # Hasher:
-    #   Algorithm: "argon2i"
-    #   Time: 3
-    #   Memory: 32768
-    #   Threads: 4
+    #   Algorithm: "argon2i" # ZITADEL_SYSTEMDEFAULTS_PASSWORDHASHER_HASHER_ALGORITHM
+    #   Time: 3 # ZITADEL_SYSTEMDEFAULTS_PASSWORDHASHER_HASHER_TIME
+    #   Memory: 32768 # ZITADEL_SYSTEMDEFAULTS_PASSWORDHASHER_HASHER_MEMORY
+    #   Threads: 4 # ZITADEL_SYSTEMDEFAULTS_PASSWORDHASHER_HASHER_THREADS
 
     # Hasher:
-    #   Algorithm: "argon2id"
-    #   Time: 1
-    #   Memory: 65536
-    #   Threads: 4
+    #   Algorithm: "argon2id" # ZITADEL_SYSTEMDEFAULTS_PASSWORDHASHER_HASHER_ALGORITHM
+    #   Time: 1 # ZITADEL_SYSTEMDEFAULTS_PASSWORDHASHER_HASHER_TIME
+    #   Memory: 65536 # ZITADEL_SYSTEMDEFAULTS_PASSWORDHASHER_HASHER_MEMORY
+    #   Threads: 4 # ZITADEL_SYSTEMDEFAULTS_PASSWORDHASHER_HASHER_THREADS
 
     # Hasher:
-    #   Algorithm: "scrypt"
-    #   Cost: 15
+    #   Algorithm: "scrypt" # ZITADEL_SYSTEMDEFAULTS_PASSWORDHASHER_HASHER_ALGORITHM
+    #   Cost: 15 # ZITADEL_SYSTEMDEFAULTS_PASSWORDHASHER_HASHER_COST
     
     # Verifiers enable the possibility of verifying
     # passwords that are previously hashed using another
@@ -435,7 +414,6 @@
     #   - "bcrypt"
     #   - "md5"
     #   - "scrypt"
->>>>>>> d3e403f6
   Multifactors:
     OTP:
       # If this is empty, the issuer is the requested domain
@@ -605,33 +583,25 @@
       IncludeDigits: true # ZITADEL_DEFAULTINSTANCE_SECRETGENERATORS_PASSWORDLESSINITCODE_INCLUDEDIGITS
       IncludeSymbols: false # ZITADEL_DEFAULTINSTANCE_SECRETGENERATORS_PASSWORDLESSINITCODE_INCLUDESYMBOLS
     DomainVerification:
-<<<<<<< HEAD
       Length: 32 # ZITADEL_DEFAULTINSTANCE_SECRETGENERATORS_DOMAINVERIFICATION_LENGTH
       IncludeLowerLetters: true # ZITADEL_DEFAULTINSTANCE_SECRETGENERATORS_DOMAINVERIFICATION_INCLUDELOWERLETTERS
       IncludeUpperLetters: true # ZITADEL_DEFAULTINSTANCE_SECRETGENERATORS_DOMAINVERIFICATION_INCLUDEUPPERLETTERS
       IncludeDigits: true # ZITADEL_DEFAULTINSTANCE_SECRETGENERATORS_DOMAINVERIFICATION_INCLUDEDIGITS
       IncludeSymbols: false # ZITADEL_DEFAULTINSTANCE_SECRETGENERATORS_DOMAINVERIFICATION_INCLUDESYMBOLS
-=======
-      Length: 32
-      IncludeLowerLetters: true
-      IncludeUpperLetters: true
-      IncludeDigits: true
-      IncludeSymbols: false
     OTPSMS:
-      Length: 8
-      Expiry: "5m"
-      IncludeLowerLetters: false
-      IncludeUpperLetters: false
-      IncludeDigits: true
-      IncludeSymbols: false
+      Length: 8 # ZITADEL_DEFAULTINSTANCE_SECRETGENERATORS_OTPSMS_LENGTH
+      Expiry: "5m" # ZITADEL_DEFAULTINSTANCE_SECRETGENERATORS_OTPSMS_EXPIRY
+      IncludeLowerLetters: false # ZITADEL_DEFAULTINSTANCE_SECRETGENERATORS_OTPSMS_INCLUDELOWERLETTERS
+      IncludeUpperLetters: false # ZITADEL_DEFAULTINSTANCE_SECRETGENERATORS_OTPSMS_INCLUDEUPPERLETTERS
+      IncludeDigits: true # ZITADEL_DEFAULTINSTANCE_SECRETGENERATORS_OTPSMS_INCLUDEDIGITS
+      IncludeSymbols: false # ZITADEL_DEFAULTINSTANCE_SECRETGENERATORS_OTPSMS_INCLUDESYMBOLS
     OTPEmail:
-      Length: 8
-      Expiry: "5m"
-      IncludeLowerLetters: false
-      IncludeUpperLetters: false
-      IncludeDigits: true
-      IncludeSymbols: false
->>>>>>> d3e403f6
+      Length: 8 # ZITADEL_DEFAULTINSTANCE_SECRETGENERATORS_OTPEMAIL_LENGTH
+      Expiry: "5m" # ZITADEL_DEFAULTINSTANCE_SECRETGENERATORS_OTPEMAIL_EXPIRY
+      IncludeLowerLetters: false # ZITADEL_DEFAULTINSTANCE_SECRETGENERATORS_OTPEMAIL_INCLUDELOWERLETTERS
+      IncludeUpperLetters: false # ZITADEL_DEFAULTINSTANCE_SECRETGENERATORS_OTPEMAIL_INCLUDEUPPERLETTERS
+      IncludeDigits: true # ZITADEL_DEFAULTINSTANCE_SECRETGENERATORS_OTPEMAIL_INCLUDEDIGITS
+      IncludeSymbols: false # ZITADEL_DEFAULTINSTANCE_SECRETGENERATORS_OTPEMAIL_INCLUDESYMBOLS
   PasswordComplexityPolicy:
     MinLength: 8 # ZITADEL_DEFAULTINSTANCE_PASSWORDCOMPLEXITYPOLICY_MINLENGTH
     HasLowercase: true # ZITADEL_DEFAULTINSTANCE_PASSWORDCOMPLEXITYPOLICY_HASLOWERCASE
