Log:
  Level: info # ZITADEL_LOG_LEVEL
  Formatter:
    Format: text # ZITADEL_LOG_FORMATTER_FORMAT

# Exposes metrics on /debug/metrics
Metrics:
  # Select type otel (OpenTelemetry) or none (disables collection and endpoint)
  Type: otel # ZITADEL_METRICS_TYPE

Tracing:
  # Choose one in "otel", "google", "log" and "none"
  # Depending on the type there are different configuration options
  # for type 'otel' is used for standard [open telemetry](https://opentelemetry.io)
  # Fraction: 1.0
  # Endpoint: 'otel.collector.endpoint'
  #
  # type 'log' or '' disables tracing
  #
  # for type 'google'
  # ProjectID: ''
  # Fraction: 1.0
  Type: none # ZITADEL_TRACING_TYPE
  Fraction: 1.0 # ZITADEL_TRACING_FRACTION
  # The endpoint of the otel collector endpoint
  Endpoint: "" #ZITADEL_TRACING_ENDPOINT

# Profiler enables capturing profiling data (CPU, Memory, ...) for performance analysis
Profiler:
  # Choose one of "google" and "none"
  # Depending on the type there are different configuration options
  # for type 'google'
  # ProjectID: google-project-id
  #
  # type 'none' or '' disables profiling
  Type: none # ZITADEL_PROFILER_TYPE
  # projectID for google
  ProjectID: ''  # ZITADEL_PROFILER_PROJECTID

Telemetry:
  # As long as Enabled is true, ZITADEL tries to send usage data to the configured Telemetry.Endpoints.
  # Data is projected by ZITADEL even if Enabled is false.
  # This means that switching this to true makes ZITADEL try to send past data.
  Enabled: false # ZITADEL_TELEMETRY_ENABLED
  # Push telemetry data to all these endpoints at least once using an HTTP POST request.
  # If one endpoint returns an unsuccessful response code or times out,
  # ZITADEL retries to push the data point to all configured endpoints until it succeeds.
  # Configure delivery guarantees and intervals in the section Projections.Customizations.Telemetry
  # The endpoints can be reconfigured at runtime.
  # Ten redirects are followed.
  # If you change this configuration at runtime, remaining data that is not successfully delivered to the old endpoints is sent to the new endpoints.
  Endpoints:
    - https://httpbin.org/post
  # These headers are sent with every request to the configured endpoints.
  # Configure headers by environment variable using a JSON string with header values as arrays, like this:
  # ZITADEL_TELEMETRY_HEADERS='{"header1": ["value1"], "header2": ["value2", "value3"]}'
  Headers: # ZITADEL_TELEMETRY_HEADERS
  # single-value: "single-value"
  # multi-value:
  #   - "multi-value-1"
  #   - "multi-value-2"
  # The maximum number of data points that are queried before they are sent to the configured endpoints.
  Limit: 100 # ZITADEL_TELEMETRY_LIMIT

# Port ZITADEL will listen on
Port: 8080 # ZITADEL_PORT
# ExternalPort is the port on which end users access ZITADEL.
# It can differ from Port e.g. if a reverse proxy forwards the traffic to ZITADEL
# Read more about external access: https://zitadel.com/docs/self-hosting/manage/custom-domain
ExternalPort: 8080 # ZITADEL_EXTERNALPORT
# ExternalDomain is the domain on which end users access ZITADEL.
# Read more about external access: https://zitadel.com/docs/self-hosting/manage/custom-domain
ExternalDomain: localhost # ZITADEL_EXTERNALDOMAIN
# ExternalSecure specifies if ZITADEL is exposed externally using HTTPS or HTTP.
# Read more about external access: https://zitadel.com/docs/self-hosting/manage/custom-domain
ExternalSecure: true # ZITADEL_EXTERNALSECURE
TLS:
  # If enabled, ZITADEL will serve all traffic over TLS (HTTPS and gRPC)
  # you must then also provide a private key and certificate to be used for the connection
  # either directly or by a path to the corresponding file
  Enabled: true # ZITADEL_TLS_ENABLED
  # Path to the private key of the TLS certificate, will be loaded into the key
  # and overwrite any existing value
  # E.g. /path/to/key/file.pem
  KeyPath: # ZITADEL_TLS_KEYPATH
  # Private key of the TLS certificate (KeyPath has a higher priority than Key)
  # base64 encoded content of a pem file
  Key: # ZITADEL_TLS_KEY
  # Path to the certificate for the TLS connection, will be loaded into the Cert
  # and overwrite any existing value
  # E.g. /path/to/cert/file.pem
  CertPath: # ZITADEL_TLS_CERTPATH
  # Certificate for the TLS connection (CertPath will this overwrite if specified)
  # base64 encoded content of a pem file
  Cert: # ZITADEL_TLS_CERT

# Header name of HTTP2 (incl. gRPC) calls from which the instance will be matched
# Deprecated: Use the InstanceHostHeaders instead
HTTP2HostHeader: ":authority" # ZITADEL_HTTP2HOSTHEADER
# Header name of HTTP1 calls from which the instance will be matched
# Deprecated: Use the InstanceHostHeaders instead
HTTP1HostHeader: "host" # ZITADEL_HTTP1HOSTHEADER
# Ordered header name list, which will be used to match the instance
InstanceHostHeaders: # ZITADEL_INSTANCEHOSTHEADERS
  - "x-zitadel-instance-host"
# Ordered header name list, which will be used as the public host
PublicHostHeaders: # ZITADEL_PUBLICHOSTHEADERS
  - "x-zitadel-public-host"

WebAuthNName: ZITADEL # ZITADEL_WEBAUTHNNAME

Database:
  # CockroachDB is the default database of ZITADEL
  cockroach:
    Host: localhost # ZITADEL_DATABASE_COCKROACH_HOST
    Port: 26257 # ZITADEL_DATABASE_COCKROACH_PORT
    Database: zitadel # ZITADEL_DATABASE_COCKROACH_DATABASE
    MaxOpenConns: 5 # ZITADEL_DATABASE_COCKROACH_MAXOPENCONNS
    MaxIdleConns: 2 # ZITADEL_DATABASE_COCKROACH_MAXIDLECONNS
    MaxConnLifetime: 30m # ZITADEL_DATABASE_COCKROACH_MAXCONNLIFETIME
    MaxConnIdleTime: 5m # ZITADEL_DATABASE_COCKROACH_MAXCONNIDLETIME
    Options: "" # ZITADEL_DATABASE_COCKROACH_OPTIONS
    User:
      Username: zitadel # ZITADEL_DATABASE_COCKROACH_USER_USERNAME
      Password: "" # ZITADEL_DATABASE_COCKROACH_USER_PASSWORD
      SSL:
        Mode: disable # ZITADEL_DATABASE_COCKROACH_USER_SSL_MODE
        RootCert: "" # ZITADEL_DATABASE_COCKROACH_USER_SSL_ROOTCERT
        Cert: "" # ZITADEL_DATABASE_COCKROACH_USER_SSL_CERT
        Key: "" # ZITADEL_DATABASE_COCKROACH_USER_SSL_KEY
    Admin:
      # By default, ExistingDatabase is not specified in the connection string
      # If the connection resolves to a database that is not existing in your system, configure an existing one here
      # It is used in zitadel init to connect to cockroach and create a dedicated database for ZITADEL.
      ExistingDatabase: # ZITADEL_DATABASE_COCKROACH_ADMIN_EXISTINGDATABASE
      Username: root # ZITADEL_DATABASE_COCKROACH_ADMIN_USERNAME
      Password: "" # ZITADEL_DATABASE_COCKROACH_ADMIN_PASSWORD
      SSL:
        Mode: disable # ZITADEL_DATABASE_COCKROACH_ADMIN_SSL_MODE
        RootCert: "" # ZITADEL_DATABASE_COCKROACH_ADMIN_SSL_ROOTCERT
        Cert: "" # ZITADEL_DATABASE_COCKROACH_ADMIN_SSL_CERT
        Key: "" # ZITADEL_DATABASE_COCKROACH_ADMIN_SSL_KEY
  # Postgres is used as soon as a value is set
  # The values describe the possible fields to set values
  postgres:
    Host: # ZITADEL_DATABASE_POSTGRES_HOST
    Port: # ZITADEL_DATABASE_POSTGRES_PORT
    Database: # ZITADEL_DATABASE_POSTGRES_DATABASE
    MaxOpenConns: # ZITADEL_DATABASE_POSTGRES_MAXOPENCONNS
    MaxIdleConns: # ZITADEL_DATABASE_POSTGRES_MAXIDLECONNS
    MaxConnLifetime: # ZITADEL_DATABASE_POSTGRES_MAXCONNLIFETIME
    MaxConnIdleTime: # ZITADEL_DATABASE_POSTGRES_MAXCONNIDLETIME
    Options: # ZITADEL_DATABASE_POSTGRES_OPTIONS
    User:
      Username: # ZITADEL_DATABASE_POSTGRES_USER_USERNAME
      Password: # ZITADEL_DATABASE_POSTGRES_USER_PASSWORD
      SSL:
        Mode: # ZITADEL_DATABASE_POSTGRES_USER_SSL_MODE
        RootCert: # ZITADEL_DATABASE_POSTGRES_USER_SSL_ROOTCERT
        Cert: # ZITADEL_DATABASE_POSTGRES_USER_SSL_CERT
        Key: # ZITADEL_DATABASE_POSTGRES_USER_SSL_KEY
    Admin:
      # The default ExistingDatabase is postgres
      # If your db system doesn't have a database named postgres, configure an existing database here
      # It is used in zitadel init to connect to postgres and create a dedicated database for ZITADEL.
      ExistingDatabase: # ZITADEL_DATABASE_POSTGRES_ADMIN_EXISTINGDATABASE
      Username: # ZITADEL_DATABASE_POSTGRES_ADMIN_USERNAME
      Password: # ZITADEL_DATABASE_POSTGRES_ADMIN_PASSWORD
      SSL:
        Mode: # ZITADEL_DATABASE_POSTGRES_ADMIN_SSL_MODE
        RootCert: # ZITADEL_DATABASE_POSTGRES_ADMIN_SSL_ROOTCERT
        Cert: # ZITADEL_DATABASE_POSTGRES_ADMIN_SSL_CERT
        Key: # ZITADEL_DATABASE_POSTGRES_ADMIN_SSL_KEY

# Caches are EXPERIMENTAL. The following config may have breaking changes in the future.
# If no config is provided, caching is disabled by default.
Caches:
  # Connectors are reused by caches.
  Connectors:
    # Memory connector works with local server memory.
    # It is the simplest (and probably fastest) cache implementation.
    # Unsuitable for deployments with multiple containers,
    # as each container's cache may hold a different state of the same object.
    Memory:
      Enabled: false
      # AutoPrune removes invalidated or expired object from the cache.
      AutoPrune:
        Interval: 1m
        TimeOut: 5s
    # Postgres connector uses the configured database (postgres or cockraochdb) as cache.
    # It is suitable for deployments with multiple containers.
    # The cache is enabled by default because it is the default cache states for IdP form callbacks
    Postgres:
      Enabled: true
      AutoPrune:
        Interval: 15m
        TimeOut: 30s
    Redis:
      Enabled: false
      # The network type, either tcp or unix.
      # Default is tcp.
      # Network string
      # host:port address.
      Addr: localhost:6379
      # ClientName will execute the `CLIENT SETNAME ClientName` command for each conn.
      ClientName: ""
      # Use the specified Username to authenticate the current connection
      # with one of the connections defined in the ACL list when connecting
      # to a Redis 6.0 instance, or greater, that is using the Redis ACL system.
      Username: ""
      # Optional password. Must match the password specified in the
      # requirepass server configuration option (if connecting to a Redis 5.0 instance, or lower),
      # or the User Password when connecting to a Redis 6.0 instance, or greater,
      # that is using the Redis ACL system.
      Password: ""
      # Each ZITADEL cache uses an incremental DB namespace.
      # This option offsets the first DB so it doesn't conflict with other databases on the same server.
      # Note that ZITADEL uses FLUSHDB command to truncate a cache.
      # This can have destructive consequences when overlapping DB namespaces are used.
      DBOffset: 10
      # Maximum number of retries before giving up.
      # Default is 3 retries; -1 (not 0) disables retries.
      MaxRetries: 3
      # Minimum backoff between each retry.
      # Default is 8 milliseconds; -1 disables backoff.
      MinRetryBackoff: 8ms
      # Maximum backoff between each retry.
      # Default is 512 milliseconds; -1 disables backoff.
      MaxRetryBackoff: 512ms
      # Dial timeout for establishing new connections.
      # Default is 5 seconds.
      DialTimeout: 1s
      # Timeout for socket reads. If reached, commands will fail
      # with a timeout instead of blocking. Supported values:
      #   - `0` - default timeout (3 seconds).
      #   - `-1` - no timeout (block indefinitely).
      #   - `-2` - disables SetReadDeadline calls completely.
      ReadTimeout: 100ms
      # Timeout for socket writes. If reached, commands will fail
      # with a timeout instead of blocking.  Supported values:
      #   - `0` - default timeout (3 seconds).
      #   - `-1` - no timeout (block indefinitely).
      #   - `-2` - disables SetWriteDeadline calls completely.
      WriteTimeout: 100ms
      # Type of connection pool.
      # true for FIFO pool, false for LIFO pool.
      # Note that FIFO has slightly higher overhead compared to LIFO,
      # but it helps closing idle connections faster reducing the pool size.
      PoolFIFO: false
      # Base number of socket connections.
      # Default is 10 connections per every available CPU as reported by runtime.GOMAXPROCS.
      # If there is not enough connections in the pool, new connections will be allocated in excess of PoolSize,
      # you can limit it through MaxActiveConns
      PoolSize: 20
      # Amount of time client waits for connection if all connections
      # are busy before returning an error.
      # Default is ReadTimeout + 1 second.
      PoolTimeout: 100ms
      # Minimum number of idle connections which is useful when establishing
      # new connection is slow.
      # Default is 0. the idle connections are not closed by default.
      MinIdleConns: 5
      # Maximum number of idle connections.
      # Default is 0. the idle connections are not closed by default.
      MaxIdleConns: 10
      # Maximum number of connections allocated by the pool at a given time.
      # When zero, there is no limit on the number of connections in the pool.
      MaxActiveConns: 40
      # ConnMaxIdleTime is the maximum amount of time a connection may be idle.
      # Should be less than server's timeout.
      # Expired connections may be closed lazily before reuse.
      # If d <= 0, connections are not closed due to a connection's idle time.
      # Default is 30 minutes. -1 disables idle timeout check.
      ConnMaxIdleTime: 30m
      # ConnMaxLifetime is the maximum amount of time a connection may be reused.
      # Expired connections may be closed lazily before reuse.
      # If <= 0, connections are not closed due to a connection's age.
      # Default is to not close idle connections.
      ConnMaxLifetime: -1
      # Enable TLS server authentication using the default system bundle.
      EnableTLS: false
      # Disable set-lib on connect. Default is false.
      DisableIndentity: false
      # Add suffix to client name. Default is empty.
      IdentitySuffix: ""
      # Implementation of [Circuit Breaker Pattern](https://learn.microsoft.com/en-us/previous-versions/msp-n-p/dn589784(v=pandp.10)?redirectedfrom=MSDN)
      CircuitBreaker:
        # Interval when the counters are reset to 0.
        # 0 interval never resets the counters until the CB is opened.
        Interval: 0
        # Amount of consecutive failures permitted
        MaxConsecutiveFailures: 5
        # The ratio of failed requests out of total requests
        MaxFailureRatio: 0.1
        # Timeout after opening of the CB, until the state is set to half-open.
        Timeout: 60s
        # The allowed amount of requests that are allowed to pass when the CB is half-open.
        MaxRetryRequests: 1

  # Instance caches auth middleware instances, gettable by domain or ID.
  Instance:
    # Connector must be enabled above.
    # When connector is empty, this cache will be disabled.
    Connector: ""
    MaxAge: 1h
    LastUseAge: 10m
    # Log enables cache-specific logging. Default to error log to stderr when omitted.
    Log:
      Level: error
      AddSource: true
      Formatter:
        Format: text
  # Milestones caches instance milestone state, gettable by instance ID
  Milestones:
    Connector: ""
    MaxAge: 1h
    LastUseAge: 10m
    Log:
      Level: error
      AddSource: true
      Formatter:
        Format: text
  # Organization cache, gettable by primary domain or ID.
  Organization:
    Connector: ""
    MaxAge: 1h
    LastUseAge: 10m
    Log:
      Level: error
      AddSource: true
      Formatter:
        Format: text
  # IdP callbacks using form POST cache, required for handling them securely and without possible too big request urls.
  IdPFormCallbacks:
    Connector: "postgres"
    MaxAge: 1h
    LastUseAge: 10m
    Log:
      Level: error
      AddSource: true
      Formatter:
        Format: text

Machine:
  # Cloud-hosted VMs need to specify their metadata endpoint so that the machine can be uniquely identified.
  Identification:
    # Use private IP to identify machines uniquely
    PrivateIp:
      Enabled: true # ZITADEL_MACHINE_IDENTIFICATION_PRIVATEIP_ENABLED
    # Use hostname to identify machines uniquely
    # You want the process to be identified uniquely, so this works well in k8s where each pod gets its own
    # unique hostname, but not as well in some other hosting environments.
    Hostname:
      Enabled: false # ZITADEL_MACHINE_IDENTIFICATION_HOSTNAME_ENABLED
    # Use a webhook response to identify machines uniquely
    # Google Cloud Configuration
    Webhook:
      Enabled: true # ZITADEL_MACHINE_IDENTIFICATION_WEBHOOK_ENABLED
      Url: "http://metadata.google.internal/computeMetadata/v1/instance/id" # ZITADEL_MACHINE_IDENTIFICATION_WEBHOOK_URL
      Headers:
        "Metadata-Flavor": "Google"
    #
    # AWS EC2 IMDSv1 Configuration: https://docs.aws.amazon.com/AWSEC2/latest/UserGuide/instancedata-data-retrieval.html
    # Webhook:
    #   Url: "http://169.254.169.254/latest/meta-data/ami-id" # ZITADEL_MACHINE_IDENTIFICATION_WEBHOOK_URL
    #
    # AWS ECS v4 Configuration: https://docs.aws.amazon.com/AmazonECS/latest/developerguide/task-metadata-endpoint-v4.html
    # Webhook:
    #   Url: "${ECS_CONTAINER_METADATA_URI_V4}" # ZITADEL_MACHINE_IDENTIFICATION_WEBHOOK_URL
    #   JPath: "$.DockerId" # ZITADEL_MACHINE_IDENTIFICATION_WEBHOOK_JPATH
    #
    # Azure Configuration: https://docs.microsoft.com/en-us/azure/virtual-machines/windows/instance-metadata-service?tabs=linux
    # Webhook:
    #   Url: "http://169.254.169.254/metadata/instance?api-version=2021-02-01" # ZITADEL_MACHINE_IDENTIFICATION_WEBHOOK_URL
    #   JPath: "$.compute.vmId" # ZITADEL_MACHINE_IDENTIFICATION_WEBHOOK_JPATH

# Storage for assets like user avatar, organization logo, icon, font, ...
AssetStorage:
  Type: db # ZITADEL_ASSET_STORAGE_TYPE
  # HTTP cache control settings for serving assets in the assets API and login UI
  # the assets will also be served with an etag and last-modified header
  Cache:
    MaxAge: 5s # ZITADEL_ASSETSTORAGE_CACHE_MAXAGE
    # 168h are 7 days
    SharedMaxAge: 168h # ZITADEL_ASSETSTORAGE_CACHE_SHAREDMAXAGE

# The Projections section defines the behavior for the scheduled and synchronous events projections.
Projections:
  # The maximum duration a transaction remains open
  # before it spots left folding additional events
  # and updates the table.
  TransactionDuration: 1m # ZITADEL_PROJECTIONS_TRANSACTIONDURATION
  # Time interval between scheduled projections
  RequeueEvery: 60s # ZITADEL_PROJECTIONS_REQUEUEEVERY
  # Time between retried database statements resulting from projected events
  RetryFailedAfter: 1s # ZITADEL_PROJECTIONS_RETRYFAILEDAFTER
  # Retried execution number of database statements resulting from projected events
  MaxFailureCount: 5 # ZITADEL_PROJECTIONS_MAXFAILURECOUNT
  # Limit of returned events per query
  BulkLimit: 200 # ZITADEL_PROJECTIONS_BULKLIMIT
  # Only instances are projected, for which at least a projection-relevant event exists within the timeframe
  # from HandleActiveInstances duration in the past until the projection's current time
  # If set to 0 (default), every instance is always considered active
  HandleActiveInstances: 0s # ZITADEL_PROJECTIONS_HANDLEACTIVEINSTANCES
  # Maximum amount of instances cached as active
  # If set to 0, every instance is always considered active
  MaxActiveInstances: 0 # ZITADEL_PROJECTIONS_MAXACTIVEINSTANCES
  # In the Customizations section, all settings from above can be overwritten for each specific projection
  Customizations:
    custom_texts:
      BulkLimit: 400
    project_grant_fields:
      TransactionDuration: 0s
      BulkLimit: 2000
    org_domain_verified_fields:
      TransactionDuration: 0s
      BulkLimit: 2000

    # The Notifications projection is used for preparing the messages (emails and SMS) to be sent to users
    Notifications:
      # As notification projections don't result in database statements, retries don't have an effect
      MaxFailureCount: 10 # ZITADEL_PROJECTIONS_CUSTOMIZATIONS_NOTIFICATIONS_MAXFAILURECOUNT
    password_complexities:
      TransactionDuration: 2s # ZITADEL_PROJECTIONS_CUSTOMIZATIONS_PASSWORD_COMPLEXITIES_TRANSACTIONDURATION
    lockout_policy:
      TransactionDuration: 2s # ZITADEL_PROJECTIONS_CUSTOMIZATIONS_LOCKOUT_POLICY_TRANSACTIONDURATION
    # The NotificationsQuotas projection is used for calling quota webhooks
    NotificationsQuotas:
      # As quota notification projections don't result in database statements, retries don't have an effect
      MaxFailureCount: 10 # ZITADEL_PROJECTIONS_CUSTOMIZATIONS_NOTIFICATIONSQUOTAS_MAXFAILURECOUNT
      # Quota notifications are not so time critical. Setting RequeueEvery every five minutes doesn't annoy the db too much.
      RequeueEvery: 300s # ZITADEL_PROJECTIONS_CUSTOMIZATIONS_NOTIFICATIONSQUOTAS_REQUEUEEVERY
      # Sending emails can take longer than 500ms
      TransactionDuration: 5s # ZITADEL_PROJECTIONS_CUSTOMIZATIONS_NOTIFICATIONQUOTAS_TRANSACTIONDURATION
    milestones:
      BulkLimit: 50
    # The Telemetry projection is used for calling telemetry webhooks
    Telemetry:
      # As sending telemetry data doesn't result in database statements, retries don't have any effects
      MaxFailureCount: 0 # ZITADEL_PROJECTIONS_CUSTOMIZATIONS_TELEMETRY_MAXFAILURECOUNT
      # Telemetry data synchronization is not time critical. Setting RequeueEvery to 55 minutes doesn't annoy the database too much.
      RequeueEvery: 3300s # ZITADEL_PROJECTIONS_CUSTOMIZATIONS_TELEMETRY_REQUEUEEVERY

Notifications:
  # Notifications can be processed by either a sequential mode (legacy) or a new parallel mode.
  # The parallel mode is currently only recommended for Postgres databases.
  # For CockroachDB, the sequential mode is recommended, see: https://github.com/zitadel/zitadel/issues/9002
  # If legacy mode is enabled, the worker config below is ignored.
  LegacyEnabled: true # ZITADEL_NOTIFICATIONS_LEGACYENABLED
  # The amount of workers processing the notification request events.
  # If set to 0, no notification request events will be handled. This can be useful when running in
  # multi binary / pod setup and allowing only certain executables to process the events.
  Workers: 1 # ZITADEL_NOTIFIACATIONS_WORKERS
  # The maximum duration a job can do it's work before it is considered as failed.
  TransactionDuration: 10s # ZITADEL_NOTIFIACATIONS_TRANSACTIONDURATION
  # Automatically cancel the notification after the amount of failed attempts
  MaxAttempts: 3 # ZITADEL_NOTIFIACATIONS_MAXATTEMPTS
  # Automatically cancel the notification if it cannot be handled within a specific time
  MaxTtl: 5m  # ZITADEL_NOTIFIACATIONS_MAXTTL

Auth:
  # See Projections.BulkLimit
  SearchLimit: 1000 # ZITADEL_AUTH_SEARCHLIMIT
  Spooler:
    # See Projections.TransationDuration
    TransactionDuration: 10s #ZITADEL_AUTH_SPOOLER_TRANSACTIONDURATION
    # See Projections.BulkLimit
    BulkLimit: 100 #ZITADEL_AUTH_SPOOLER_BULKLIMIT
    # See Projections.MaxFailureCount
    FailureCountUntilSkip: 5 #ZITADEL_AUTH_SPOOLER_FAILURECOUNTUNTILSKIP
  # Defines the amount of auth requests stored in the LRU caches.
  # There are two caches implemented one for id and one for code
  AmountOfCachedAuthRequests: 0 #ZITADEL_AUTH_AMOUNTOFCACHEDAUTHREQUESTS

Admin:
  # See Projections.BulkLimit
  SearchLimit: 1000 # ZITADEL_ADMIN_SEARCHLIMIT
  Spooler:
    # See Projections.TransationDuration
    TransactionDuration: 10s
    # See Projections.BulkLimit
    BulkLimit: 200
    # See Projections.MaxFailureCount
    FailureCountUntilSkip: 5

UserAgentCookie:
  Name: zitadel.useragent # ZITADEL_USERAGENTCOOKIE_NAME
  # 8760h are 365 days, one year
  MaxAge: 8760h # ZITADEL_USERAGENTCOOKIE_MAXAGE

OIDC:
  CodeMethodS256: true # ZITADEL_OIDC_CODEMETHODS256
  AuthMethodPost: true # ZITADEL_OIDC_AUTHMETHODPOST
  AuthMethodPrivateKeyJWT: true # ZITADEL_OIDC_AUTHMETHODPRIVATEKEYJWT
  GrantTypeRefreshToken: true # ZITADEL_OIDC_GRANTTYPEREFRESHTOKEN
  RequestObjectSupported: true # ZITADEL_OIDC_REQUESTOBJECTSUPPORTED

  # Sets the default values for lifetime and expiration for OIDC
  # This default can be overwritten in the default instance configuration and for each instance during runtime
  # !!! Changing this after the initial setup will have no impact without a restart !!!
  DefaultAccessTokenLifetime: 12h # ZITADEL_OIDC_DEFAULTACCESSTOKENLIFETIME
  DefaultIdTokenLifetime: 12h # ZITADEL_OIDC_DEFAULTIDTOKENLIFETIME
  # 720h are 30 days, one month
  DefaultRefreshTokenIdleExpiration: 720h # ZITADEL_OIDC_DEFAULTREFRESHTOKENIDLEEXPIRATION
  # 2160h are 90 days, three months
  DefaultRefreshTokenExpiration: 2160h # ZITADEL_OIDC_DEFAULTREFRESHTOKENEXPIRATION

  # HTTP Cache-Control max-age header value to set on the jwks endpoint.
  # Only used when the web keys feature is enabled.  0 sets a no-store value.
  JWKSCacheControlMaxAge: 5m # ZITADEL_OIDC_JWKSCACHECONTROLMAXAGE
  CustomEndpoints:
    Auth:
      Path: /oauth/v2/authorize # ZITADEL_OIDC_CUSTOMENDPOINTS_AUTH_PATH
    Token:
      Path: /oauth/v2/token # ZITADEL_OIDC_CUSTOMENDPOINTS_TOKEN_PATH
    Introspection:
      Path: /oauth/v2/introspect # ZITADEL_OIDC_CUSTOMENDPOINTS_INTROSPECTION_PATH
    Userinfo:
      Path: /oidc/v1/userinfo # ZITADEL_OIDC_CUSTOMENDPOINTS_USERINFO_PATH
    Revocation:
      Path: /oauth/v2/revoke # ZITADEL_OIDC_CUSTOMENDPOINTS_REVOCATION_PATH
    EndSession:
      Path: /oidc/v1/end_session # ZITADEL_OIDC_CUSTOMENDPOINTS_ENDSESSION_PATH
    Keys:
      Path: /oauth/v2/keys # ZITADEL_OIDC_CUSTOMENDPOINTS_KEYS_PATH
    DeviceAuth:
      Path: /oauth/v2/device_authorization # ZITADEL_OIDC_CUSTOMENDPOINTS_DEVICEAUTH_PATH
  DeviceAuth:
    Lifetime: 5m # ZITADEL_OIDC_DEVICEAUTH_LIFETIME
    PollInterval: 5s # ZITADEL_OIDC_DEVICEAUTH_POLLINTERVAL
    UserCode:
      CharSet: "BCDFGHJKLMNPQRSTVWXZ" # ZITADEL_OIDC_DEVICEAUTH_USERCODE_CHARSET
      CharAmount: 8 # ZITADEL_OIDC_DEVICEAUTH_USERCODE_CHARARMOUNT
      DashInterval: 4 # ZITADEL_OIDC_DEVICEAUTH_USERCODE_DASHINTERVAL
  DefaultLoginURLV2: "/login?authRequest=" # ZITADEL_OIDC_DEFAULTLOGINURLV2
  DefaultLogoutURLV2: "/logout?post_logout_redirect=" # ZITADEL_OIDC_DEFAULTLOGOUTURLV2
  PublicKeyCacheMaxAge: 24h # ZITADEL_OIDC_PUBLICKEYCACHEMAXAGE
  DefaultBackChannelLogoutLifetime: 15m # ZITADEL_OIDC_DEFAULTBACKCHANNELLOGOUTLIFETIME

SAML:
  DefaultLoginURLV2: "/login?authRequest=" # ZITADEL_SAML_DEFAULTLOGINURLV2
  ProviderConfig:
    MetadataConfig:
      Path: "/metadata" # ZITADEL_SAML_PROVIDERCONFIG_METADATACONFIG_PATH
      SignatureAlgorithm: "http://www.w3.org/2001/04/xmldsig-more#rsa-sha256" # ZITADEL_SAML_PROVIDERCONFIG_METADATACONFIG_SIGNATUREALGORITHM
    IDPConfig:
      SignatureAlgorithm: "http://www.w3.org/2001/04/xmldsig-more#rsa-sha256" # ZITADEL_SAML_PROVIDERCONFIG_IDPCONFIG_SIGNATUREALGORITHM
      WantAuthRequestsSigned: true # ZITADEL_SAML_PROVIDERCONFIG_IDPCONFIG_WANTAUTHREQUESTSSIGNED
      Endpoints:
    #Organisation:
    #  Name: ZITADEL # ZITADEL_SAML_PROVIDERCONFIG_ORGANISATION_NAME
    #  URL: https://zitadel.com # ZITADEL_SAML_PROVIDERCONFIG_ORGANISATION_URL
    #ContactPerson:
    #  ContactType: "technical" # ZITADEL_SAML_PROVIDERCONFIG_CONTACTPERSON_CONTACTTYPE
    #  Company: ZITADEL # ZITADEL_SAML_PROVIDERCONFIG_CONTACTPERSON_COMPANY
    #  EmailAddress: hi@zitadel.com # ZITADEL_SAML_PROVIDERCONFIG_CONTACTPERSON_EMAILADDRESS

SCIM:
  DocumentationUrl: https://zitadel.com/docs/guides/manage/user/scim2
  AuthenticationSchemes:
    - Name: Zitadel authentication token
      Description: Authentication scheme using the OAuth Bearer Token Standard
      SpecUri: https://www.rfc-editor.org/info/rfc6750
      DocumentationUri: https://zitadel.com/docs/guides/integrate/service-users/authenticate-service-users
      Type: oauthbearertoken
  # default values whether an email/phone is considered verified when a users email/phone is created or updated
  EmailVerified: true # ZITADEL_SCIM_EMAILVERIFIED
  PhoneVerified: true # ZITADEL_SCIM_PHONEVERIFIED
  MaxRequestBodySize: 1_000_000 # ZITADEL_SCIM_MAXREQUESTBODYSIZE
  Bulk:
    MaxOperationsCount: 100 # ZITADEL_SCIM_BULK_MAXOPERATIONSCOUNT

Login:
  LanguageCookieName: zitadel.login.lang # ZITADEL_LOGIN_LANGUAGECOOKIENAME
  CSRFCookieName: zitadel.login.csrf # ZITADEL_LOGIN_CSRFCOOKIENAME
  Cache:
    MaxAge: 12h # ZITADEL_LOGIN_CACHE_MAXAGE
    # 168h is 7 days, one week
    SharedMaxAge: 168h # ZITADEL_LOGIN_CACHE_SHAREDMAXAGE
  DefaultOTPEmailURLV2: "/otp/verify?loginName={{.LoginName}}&code={{.Code}}" # ZITADEL_LOGIN_CACHE_DEFAULTOTPEMAILURLV2

Console:
  ShortCache:
    MaxAge: 0m # ZITADEL_CONSOLE_SHORTCACHE_MAXAGE
    SharedMaxAge: 5m # ZITADEL_CONSOLE_SHORTCACHE_SHAREDMAXAGE
  LongCache:
    MaxAge: 12h # ZITADEL_CONSOLE_LONGCACHE_MAXAGE
    # 168h is 7 days, one week
    SharedMaxAge: 168h # ZITADEL_CONSOLE_LONGCACHE_SHAREDMAXAGE
  InstanceManagementURL: "" # ZITADEL_CONSOLE_INSTANCEMANAGEMENTURL
  PostHog:
    URL: "" # ZITADEL_CONSOLE_POSTHOG_URL
    Token: "" # ZITADEL_CONSOLE_POSTHOG_TOKEN

EncryptionKeys:
  DomainVerification:
    EncryptionKeyID: "domainVerificationKey" # ZITADEL_ENCRYPTIONKEYS_DOMAINVERIFICATION_ENCRYPTIONKEYID
    DecryptionKeyIDs: # ZITADEL_ENCRYPTIONKEYS_DOMAINVERIFICATION_DECRYPTIONKEYIDS (comma separated list)
  IDPConfig:
    EncryptionKeyID: "idpConfigKey" # ZITADEL_ENCRYPTIONKEYS_IDPCONFIG_ENCRYPTIONKEYID
    DecryptionKeyIDs: # ZITADEL_ENCRYPTIONKEYS_IDPCONFIG_DECRYPTIONKEYIDS (comma separated list)
  OIDC:
    EncryptionKeyID: "oidcKey" # ZITADEL_ENCRYPTIONKEYS_OIDC_ENCRYPTIONKEYID
    DecryptionKeyIDs: # ZITADEL_ENCRYPTIONKEYS_OIDC_DECRYPTIONKEYIDS (comma separated list)
  SAML:
    EncryptionKeyID: "samlKey" # ZITADEL_ENCRYPTIONKEYS_SAML_ENCRYPTIONKEYID
    DecryptionKeyIDs: # ZITADEL_ENCRYPTIONKEYS_SAML_DECRYPTIONKEYIDS (comma separated list)
  OTP:
    EncryptionKeyID: "otpKey" # ZITADEL_ENCRYPTIONKEYS_OTP_ENCRYPTIONKEYID
    DecryptionKeyIDs: # ZITADEL_ENCRYPTIONKEYS_OTP_DECRYPTIONKEYIDS (comma separated list)
  SMS:
    EncryptionKeyID: "smsKey" # ZITADEL_ENCRYPTIONKEYS_SMS_ENCRYPTIONKEYID
    DecryptionKeyIDs: # ZITADEL_ENCRYPTIONKEYS_SMS_DECRYPTIONKEYIDS (comma separated list)
  SMTP:
    EncryptionKeyID: "smtpKey" # ZITADEL_ENCRYPTIONKEYS_SMTP_ENCRYPTIONKEYID
    DecryptionKeyIDs: # ZITADEL_ENCRYPTIONKEYS_SMTP_DECRYPTIONKEYIDS (comma separated list)
  User:
    EncryptionKeyID: "userKey" # ZITADEL_ENCRYPTIONKEYS_USER_ENCRYPTIONKEYID
    DecryptionKeyIDs: # ZITADEL_ENCRYPTIONKEYS_USER_DECRYPTIONKEYIDS (comma separated list)
  Target:
    EncryptionKeyID: "targetKey" # ZITADEL_ENCRYPTIONKEYS_TARGET_ENCRYPTIONKEYID
    DecryptionKeyIDs: # ZITADEL_ENCRYPTIONKEYS_TARGET_DECRYPTIONKEYIDS (comma separated list)
  CSRFCookieKeyID: "csrfCookieKey" # ZITADEL_ENCRYPTIONKEYS_CSRFCOOKIEKEYID
  UserAgentCookieKeyID: "userAgentCookieKey" # ZITADEL_ENCRYPTIONKEYS_USERAGENTCOOKIEKEYID

SystemAPIUsers:
# # Add keys for authentication of the systemAPI here:
# # you can specify any name for the user, but they will have to match the `issuer` and `sub` claim in the JWT:
# - superuser:
#     Path: /path/to/superuser/ey.pem  # you can provide the key either by reference with the path
#     Memberships:
#       # MemberType System allows the user to access all APIs for all instances or organizations
#       - MemberType: System
#         Roles:
#           - "SYSTEM_OWNER"
#           # Actually, we don't recommend adding IAM_OWNER and ORG_OWNER to the System membership, as this basically enables god mode for the system user
#           - "IAM_OWNER"
#           - "ORG_OWNER"
#       # MemberType IAM and Organization let you restrict access to a specific instance or organization by specifying the AggregateID
#       - MemberType: IAM
#         Roles: "IAM_OWNER"
#         AggregateID: "123456789012345678"
#       - MemberType: Organization
#         Roles: "ORG_OWNER"
#         AggregateID: "123456789012345678"
# - superuser2:
#     # If no memberships are specified, the user has a membership of type System with the role "SYSTEM_OWNER"
#     KeyData: <base64 encoded key>     # or you can directly embed it as base64 encoded value
# Configure the SystemAPIUsers by environment variable using JSON notation:
# ZITADEL_SYSTEMAPIUSERS='{"systemuser":{"Path":"/path/to/superuser/key.pem"},"systemuser2":{"KeyData":"<base64 encoded key>"}}'

SystemDefaults:
  SecretGenerators:
    MachineKeySize: 2048 # ZITADEL_SYSTEMDEFAULTS_SECRETGENERATORS_MACHINEKEYSIZE
    ApplicationKeySize: 2048 # ZITADEL_SYSTEMDEFAULTS_SECRETGENERATORS_APPLICATIONKEYSIZE
  PasswordHasher:
    # Set hasher configuration for user passwords.
    # Passwords previously hashed with a different algorithm
    # or cost are automatically re-hashed using this config,
    # upon password validation or update.
    Hasher:
      # Supported algorithms: "argon2i", "argon2id", "bcrypt", "scrypt", "pbkdf2"
      # Depending on the algorithm, different configuration options take effect.
      Algorithm: bcrypt # ZITADEL_SYSTEMDEFAULTS_PASSWORDHASHER_HASHER_ALGORITHM
      # Cost takes effect for the algorithms bcrypt and scrypt
      Cost: 14 # ZITADEL_SYSTEMDEFAULTS_PASSWORDHASHER_HASHER_COST
      # Time takes effect for the algorithms argon2i and argon2id
      Time: 3 # ZITADEL_SYSTEMDEFAULTS_PASSWORDHASHER_HASHER_TIME
      # Memory takes effect for the algorithms argon2i and argon2id
      Memory: 32768 # ZITADEL_SYSTEMDEFAULTS_PASSWORDHASHER_HASHER_MEMORY
      # Threads takes effect for the algorithms argon2i and argon2id
      Threads: 4 # ZITADEL_SYSTEMDEFAULTS_PASSWORDHASHER_HASHER_THREADS
      # Rounds takes effect for the algorithm pbkdf2
      Rounds: 290000 # ZITADEL_SYSTEMDEFAULTS_PASSWORDHASHER_HASHER_ROUNDS
      # Hash takes effect for the algorithm pbkdf2
      # Can be "sha1", "sha224", "sha256", "sha384" or "sha512"
      Hash: sha256 # ZITADEL_SYSTEMDEFAULTS_PASSWORDHASHER_HASHER_HASH

    # Verifiers enable the possibility of verifying
    # passwords that are previously hashed using another
    # algorithm then the Hasher.
    # This can be used when migrating from one algorithm to another,
    # or when importing users with hashed passwords.
    # There is no need to enable a Verifier of the same algorithm
    # as the Hasher.
    #
    # The format of the encoded hash strings must comply
    # with https://github.com/P-H-C/phc-string-format/blob/master/phc-sf-spec.md
    # https://passlib.readthedocs.io/en/stable/modular_crypt_format.html
    #
    # Supported verifiers: (uncomment to enable)
    Verifiers: # ZITADEL_SYSTEMDEFAULTS_PASSWORDHASHER_VERIFIERS
    #   - "argon2"   # verifier for both argon2i and argon2id.
    #   - "bcrypt"
    #   - "md5"      # md5Crypt with salt and password shuffling.
    #   - "md5plain" # md5 digest of a password without salt
    #   - "scrypt"
    #   - "pbkdf2"   # verifier for all pbkdf2 hash modes.
  SecretHasher:
    # Set hasher configuration for machine users, API and OIDC client secrets.
    Hasher:
      # Supported algorithms: "argon2i", "argon2id", "bcrypt", "scrypt", "pbkdf2"
      # Depending on the algorithm, different configuration options take effect.
      Algorithm: bcrypt # ZITADEL_SYSTEMDEFAULTS_SECRETHASHER_HASHER_ALGORITHM
      # Cost takes effect for the algorithms bcrypt and scrypt
      Cost: 4 # ZITADEL_SYSTEMDEFAULTS_SECRETHASHER_HASHER_COST
      # Time takes effect for the algorithms argon2i and argon2id
      Time: 3 # ZITADEL_SYSTEMDEFAULTS_SECRETHASHER_HASHER_TIME
      # Memory takes effect for the algorithms argon2i and argon2id
      Memory: 32768 # ZITADEL_SYSTEMDEFAULTS_SECRETHASHER_HASHER_MEMORY
      # Threads takes effect for the algorithms argon2i and argon2id
      Threads: 4 # ZITADEL_SYSTEMDEFAULTS_SECRETHASHER_HASHER_THREADS
      # Rounds takes effect for the algorithm pbkdf2
      Rounds: 290000 # ZITADEL_SYSTEMDEFAULTS_SECRETHASHER_HASHER_ROUNDS
      # Hash takes effect for the algorithm pbkdf2
      # Can be "sha1", "sha224", "sha256", "sha384" or "sha512"
      Hash: sha256 # ZITADEL_SYSTEMDEFAULTS_SECRETHASHER_HASHER_HASH
    Verifiers: # ZITADEL_SYSTEMDEFAULTS_SECRETHASHER_VERIFIERS
  Multifactors:
    OTP:
      # If this is empty, the issuer is the requested domain
      # This is helpful in scenarios with multiple ZITADEL environments or virtual instances
      Issuer: "ZITADEL" # ZITADEL_SYSTEMDEFAULTS_MULTIFACTORS_OTP_ISSUER
  DomainVerification:
    VerificationGenerator:
      Length: 32 # ZITADEL_SYSTEMDEFAULTS_DOMAINVERIFICATION_VERIFICATIONGENERATOR_LENGTH
      IncludeLowerLetters: true # ZITADEL_SYSTEMDEFAULTS_DOMAINVERIFICATION_VERIFICATIONGENERATOR_INCLUDELOWERLETTERS
      IncludeUpperLetters: true # ZITADEL_SYSTEMDEFAULTS_DOMAINVERIFICATION_VERIFICATIONGENERATOR_INCLUDEUPPERLETTERS
      IncludeDigits: true # ZITADEL_SYSTEMDEFAULTS_DOMAINVERIFICATION_VERIFICATIONGENERATOR_INCLUDEDIGITS
      IncludeSymbols: false # ZITADEL_SYSTEMDEFAULTS_DOMAINVERIFICATION_VERIFICATIONGENERATOR_INCLUDESYMBOLS
  Notifications:
    FileSystemPath: ".notifications/" # ZITADEL_SYSTEMDEFAULTS_NOTIFICATIONS_FILESYSTEMPATH
  KeyConfig:
    Size: 2048 # ZITADEL_SYSTEMDEFAULTS_KEYCONFIG_SIZE
    CertificateSize: 4096 # ZITADEL_SYSTEMDEFAULTS_KEYCONFIG_CERTIFICATESIZE
    PrivateKeyLifetime: 6h # ZITADEL_SYSTEMDEFAULTS_KEYCONFIG_PRIVATEKEYLIFETIME
    PublicKeyLifetime: 30h # ZITADEL_SYSTEMDEFAULTS_KEYCONFIG_PUBLICKEYLIFETIME
    # 8766h are 1 year
    CertificateLifetime: 8766h # ZITADEL_SYSTEMDEFAULTS_KEYCONFIG_CERTIFICATELIFETIME
  # DefaultQueryLimit limits the number of items that can be queried in a single v3 API search request without explicitly passing a limit.
  DefaultQueryLimit: 100 # ZITADEL_SYSTEMDEFAULTS_DEFAULTQUERYLIMIT
  # MaxQueryLimit limits the number of items that can be queried in a single v3 API search request with explicitly passing a limit.
  MaxQueryLimit: 1000 # ZITADEL_SYSTEMDEFAULTS_MAXQUERYLIMIT

Actions:
  HTTP:
    # Wildcard sub domains are currently unsupported
    DenyList: # ZITADEL_ACTIONS_HTTP_DENYLIST (comma separated list)
      - localhost
      - "127.0.0.0/8"
      - "::1"
      - "0.0.0.0"
      - "::"

LogStore:
  Access:
    Stdout:
      # If enabled, all access logs are printed to the binary's standard output
      Enabled: false # ZITADEL_LOGSTORE_ACCESS_STDOUT_ENABLED
  Execution:
    Stdout:
      # If enabled, all execution logs are printed to the binary's standard output
      Enabled: true # ZITADEL_LOGSTORE_EXECUTION_STDOUT_ENABLED

Quotas:
  Access:
    # If enabled, authenticated requests are counted and potentially limited depending on the configured quota of the instance
    Enabled: false # ZITADEL_QUOTAS_ACCESS_ENABLED
    Debounce:
      MinFrequency: 0s # ZITADEL_QUOTAS_ACCESS_DEBOUNCE_MINFREQUENCY
      MaxBulkSize: 0 # ZITADEL_QUOTAS_ACCESS_DEBOUNCE_MAXBULKSIZE
    ExhaustedCookieKey: "zitadel.quota.exhausted" # ZITADEL_QUOTAS_ACCESS_EXHAUSTEDCOOKIEKEY
    ExhaustedCookieMaxAge: "300s" # ZITADEL_QUOTAS_ACCESS_EXHAUSTEDCOOKIEMAXAGE
  Execution:
    # If enabled, all action executions are counted and potentially limited depending on the configured quota of the instance
    Enabled: false # ZITADEL_QUOTAS_EXECUTION_DATABASE_ENABLED
    Debounce:
      MinFrequency: 0s # ZITADEL_QUOTAS_EXECUTION_DEBOUNCE_MINFREQUENCY
      MaxBulkSize: 0 # ZITADEL_QUOTAS_EXECUTION_DEBOUNCE_MAXBULKSIZE

Eventstore:
  # Sets the maximum duration of transactions pushing events
  PushTimeout: 15s #ZITADEL_EVENTSTORE_PUSHTIMEOUT
  # Maximum amount of push retries in case of primary key violation on the sequence
  MaxRetries: 5 #ZITADEL_EVENTSTORE_MAXRETRIES

# The DefaultInstance section defines the default values for each new virtual instance that is created.
# Check out https://zitadel.com/docs/concepts/structure/instance#multiple-virtual-instances for more information about virtual instances.
# For the initial setup, the default values are used to create the first instance.
# However, you might want to have your first instance created by the setup job to have a different configuration.
# To overwrite the default values for the initial setup, configure the FirstInstance yaml section and pass it using the --steps flag.
DefaultInstance:
  InstanceName: ZITADEL # ZITADEL_DEFAULTINSTANCE_INSTANCENAME
  DefaultLanguage: en # ZITADEL_DEFAULTINSTANCE_DEFAULTLANGUAGE
  Org:
    Name: ZITADEL # ZITADEL_DEFAULTINSTANCE_ORG_NAME
    # In the DefaultInstance.Org.Human section, the initial organization's admin user with the role IAM_OWNER is defined.
    # If DefaultInstance.Org.Machine.Machine is defined, a service user is created with the IAM_OWNER role.
    Human:
      # In case that UserLoginMustBeDomain is false (default) and if you don't overwrite the username with an email,
      # it will be suffixed by the org domain (org-name + domain from config).
      # for example zitadel-admin in org `My Org` on domain.tld -> zitadel-admin@my-org.domain.tld
      UserName: zitadel-admin # ZITADEL_DEFAULTINSTANCE_ORG_HUMAN_USERNAME
      FirstName: ZITADEL # ZITADEL_DEFAULTINSTANCE_ORG_HUMAN_FIRSTNAME
      LastName: Admin # ZITADEL_DEFAULTINSTANCE_ORG_HUMAN_LASTNAME
      NickName: # ZITADEL_DEFAULTINSTANCE_ORG_HUMAN_NICKNAME
      DisplayName: # ZITADEL_DEFAULTINSTANCE_ORG_HUMAN_DISPLAYNAME
      Email:
        Address: # ZITADEL_DEFAULTINSTANCE_ORG_HUMAN_EMAIL_ADDRESS
        Verified: false # ZITADEL_DEFAULTINSTANCE_ORG_HUMAN_EMAIL_VERIFIED
      PreferredLanguage: en # ZITADEL_DEFAULTINSTANCE_ORG_HUMAN_PREFERREDLANGUAGE
      Gender: # ZITADEL_DEFAULTINSTANCE_ORG_HUMAN_GENDER
      Phone:
        Number: # ZITADEL_DEFAULTINSTANCE_ORG_HUMAN_PHONE_NUMBER
        Verified: # ZITADEL_DEFAULTINSTANCE_ORG_HUMAN_PHONE_VERIFIED
      Password: # ZITADEL_DEFAULTINSTANCE_ORG_HUMAN_PASSWORD
    # In the DefaultInstance.Org.Machine section, the initial organization's admin user with the role IAM_OWNER is defined.
    # If DefaultInstance.Org.Machine.Machine is defined, a service user is created with the IAM_OWNER role.
    Machine:
      Machine:
        Username: # ZITADEL_DEFAULTINSTANCE_ORG_MACHINE_MACHINE_USERNAME
        Name: # ZITADEL_DEFAULTINSTANCE_ORG_MACHINE_MACHINE_NAME
      MachineKey:
        # date format: 2023-01-01T00:00:00Z
        ExpirationDate: # ZITADEL_DEFAULTINSTANCE_ORG_MACHINE_MACHINEKEY_EXPIRATIONDATE
        # Currently, the only supported value is 1 for JSON
        Type: # ZITADEL_DEFAULTINSTANCE_ORG_MACHINE_MACHINEKEY_TYPE
      Pat:
        # date format: 2023-01-01T00:00:00Z
        ExpirationDate: # ZITADEL_DEFAULTINSTANCE_ORG_MACHINE_PAT_EXPIRATIONDATE
  SecretGenerators:
    ClientSecret:
      Length: 64 # ZITADEL_DEFAULTINSTANCE_SECRETGENERATORS_CLIENTSECRET_LENGTH
      IncludeLowerLetters: true # ZITADEL_DEFAULTINSTANCE_SECRETGENERATORS_CLIENTSECRET_INCLUDELOWERLETTERS
      IncludeUpperLetters: true # ZITADEL_DEFAULTINSTANCE_SECRETGENERATORS_CLIENTSECRET_INCLUDEUPPERLETTERS
      IncludeDigits: true # ZITADEL_DEFAULTINSTANCE_SECRETGENERATORS_CLIENTSECRET_INCLUDEDIGITS
      IncludeSymbols: false # ZITADEL_DEFAULTINSTANCE_SECRETGENERATORS_CLIENTSECRET_INCLUDESYMBOLS
    InitializeUserCode:
      Length: 6 # ZITADEL_DEFAULTINSTANCE_SECRETGENERATORS_INITIALIZEUSERCODE_LENGTH
      Expiry: "72h" # ZITADEL_DEFAULTINSTANCE_SECRETGENERATORS_INITIALIZEUSERCODE_EXPIRY
      IncludeLowerLetters: false # ZITADEL_DEFAULTINSTANCE_SECRETGENERATORS_INITIALIZEUSERCODE_INCLUDELOWERLETTERS
      IncludeUpperLetters: true # ZITADEL_DEFAULTINSTANCE_SECRETGENERATORS_INITIALIZEUSERCODE_INCLUDEUPPERLETTERS
      IncludeDigits: true # ZITADEL_DEFAULTINSTANCE_SECRETGENERATORS_INITIALIZEUSERCODE_INCLUDEDIGITS
      IncludeSymbols: false # ZITADEL_DEFAULTINSTANCE_SECRETGENERATORS_INITIALIZEUSERCODE_INCLUDESYMBOLS
    EmailVerificationCode:
      Length: 6 # ZITADEL_DEFAULTINSTANCE_SECRETGENERATORS_EMAILVERIFICATIONCODE_LENGTH
      Expiry: "1h" # ZITADEL_DEFAULTINSTANCE_SECRETGENERATORS_EMAILVERIFICATIONCODE_EXPIRY
      IncludeLowerLetters: false # ZITADEL_DEFAULTINSTANCE_SECRETGENERATORS_EMAILVERIFICATIONCODE_INCLUDELOWERLETTERS
      IncludeUpperLetters: true # ZITADEL_DEFAULTINSTANCE_SECRETGENERATORS_EMAILVERIFICATIONCODE_INCLUDEUPPERLETTERS
      IncludeDigits: true # ZITADEL_DEFAULTINSTANCE_SECRETGENERATORS_EMAILVERIFICATIONCODE_INCLUDEDIGITS
      IncludeSymbols: false # ZITADEL_DEFAULTINSTANCE_SECRETGENERATORS_EMAILVERIFICATIONCODE_INCLUDESYMBOLS
    PhoneVerificationCode:
      Length: 6 # ZITADEL_DEFAULTINSTANCE_SECRETGENERATORS_PHONEVERIFICATIONCODE_LENGTH
      Expiry: "1h" # ZITADEL_DEFAULTINSTANCE_SECRETGENERATORS_PHONEVERIFICATIONCODE_EXPIRY
      IncludeLowerLetters: false # ZITADEL_DEFAULTINSTANCE_SECRETGENERATORS_PHONEVERIFICATIONCODE_INCLUDELOWERLETTERS
      IncludeUpperLetters: true # ZITADEL_DEFAULTINSTANCE_SECRETGENERATORS_PHONEVERIFICATIONCODE_INCLUDEUPPERLETTERS
      IncludeDigits: true # ZITADEL_DEFAULTINSTANCE_SECRETGENERATORS_PHONEVERIFICATIONCODE_INCLUDEDIGITS
      IncludeSymbols: false # ZITADEL_DEFAULTINSTANCE_SECRETGENERATORS_PHONEVERIFICATIONCODE_INCLUDESYMBOLS
    PasswordVerificationCode:
      Length: 6 # ZITADEL_DEFAULTINSTANCE_SECRETGENERATORS_PASSWORDVERIFICATIONCODE_LENGTH
      Expiry: "1h" # ZITADEL_DEFAULTINSTANCE_SECRETGENERATORS_PASSWORDVERIFICATIONCODE_EXPIRY
      IncludeLowerLetters: false # ZITADEL_DEFAULTINSTANCE_SECRETGENERATORS_PASSWORDVERIFICATIONCODE_INCLUDELOWERLETTERS
      IncludeUpperLetters: true # ZITADEL_DEFAULTINSTANCE_SECRETGENERATORS_PASSWORDVERIFICATIONCODE_INCLUDEUPPERLETTERS
      IncludeDigits: true # ZITADEL_DEFAULTINSTANCE_SECRETGENERATORS_PASSWORDVERIFICATIONCODE_INCLUDEDIGITS
      IncludeSymbols: false # ZITADEL_DEFAULTINSTANCE_SECRETGENERATORS_PASSWORDVERIFICATIONCODE_INCLUDESYMBOLS
    PasswordlessInitCode:
      Length: 12 # ZITADEL_DEFAULTINSTANCE_SECRETGENERATORS_PASSWORDLESSINITCODE_LENGTH
      Expiry: "1h" # ZITADEL_DEFAULTINSTANCE_SECRETGENERATORS_PASSWORDLESSINITCODE_EXPIRY
      IncludeLowerLetters: true # ZITADEL_DEFAULTINSTANCE_SECRETGENERATORS_PASSWORDLESSINITCODE_INCLUDELOWERLETTERS
      IncludeUpperLetters: true # ZITADEL_DEFAULTINSTANCE_SECRETGENERATORS_PASSWORDLESSINITCODE_INCLUDEUPPERLETTERS
      IncludeDigits: true # ZITADEL_DEFAULTINSTANCE_SECRETGENERATORS_PASSWORDLESSINITCODE_INCLUDEDIGITS
      IncludeSymbols: false # ZITADEL_DEFAULTINSTANCE_SECRETGENERATORS_PASSWORDLESSINITCODE_INCLUDESYMBOLS
    DomainVerification:
      Length: 32 # ZITADEL_DEFAULTINSTANCE_SECRETGENERATORS_DOMAINVERIFICATION_LENGTH
      IncludeLowerLetters: true # ZITADEL_DEFAULTINSTANCE_SECRETGENERATORS_DOMAINVERIFICATION_INCLUDELOWERLETTERS
      IncludeUpperLetters: true # ZITADEL_DEFAULTINSTANCE_SECRETGENERATORS_DOMAINVERIFICATION_INCLUDEUPPERLETTERS
      IncludeDigits: true # ZITADEL_DEFAULTINSTANCE_SECRETGENERATORS_DOMAINVERIFICATION_INCLUDEDIGITS
      IncludeSymbols: false # ZITADEL_DEFAULTINSTANCE_SECRETGENERATORS_DOMAINVERIFICATION_INCLUDESYMBOLS
    OTPSMS:
      Length: 8 # ZITADEL_DEFAULTINSTANCE_SECRETGENERATORS_OTPSMS_LENGTH
      Expiry: "5m" # ZITADEL_DEFAULTINSTANCE_SECRETGENERATORS_OTPSMS_EXPIRY
      IncludeLowerLetters: false # ZITADEL_DEFAULTINSTANCE_SECRETGENERATORS_OTPSMS_INCLUDELOWERLETTERS
      IncludeUpperLetters: false # ZITADEL_DEFAULTINSTANCE_SECRETGENERATORS_OTPSMS_INCLUDEUPPERLETTERS
      IncludeDigits: true # ZITADEL_DEFAULTINSTANCE_SECRETGENERATORS_OTPSMS_INCLUDEDIGITS
      IncludeSymbols: false # ZITADEL_DEFAULTINSTANCE_SECRETGENERATORS_OTPSMS_INCLUDESYMBOLS
    OTPEmail:
      Length: 8 # ZITADEL_DEFAULTINSTANCE_SECRETGENERATORS_OTPEMAIL_LENGTH
      Expiry: "5m" # ZITADEL_DEFAULTINSTANCE_SECRETGENERATORS_OTPEMAIL_EXPIRY
      IncludeLowerLetters: false # ZITADEL_DEFAULTINSTANCE_SECRETGENERATORS_OTPEMAIL_INCLUDELOWERLETTERS
      IncludeUpperLetters: false # ZITADEL_DEFAULTINSTANCE_SECRETGENERATORS_OTPEMAIL_INCLUDEUPPERLETTERS
      IncludeDigits: true # ZITADEL_DEFAULTINSTANCE_SECRETGENERATORS_OTPEMAIL_INCLUDEDIGITS
      IncludeSymbols: false # ZITADEL_DEFAULTINSTANCE_SECRETGENERATORS_OTPEMAIL_INCLUDESYMBOLS
    InviteCode:
      Length: 6 # ZITADEL_DEFAULTINSTANCE_SECRETGENERATORS_INITIALIZEUSERCODE_LENGTH
      Expiry: "72h" # ZITADEL_DEFAULTINSTANCE_SECRETGENERATORS_INITIALIZEUSERCODE_EXPIRY
      IncludeLowerLetters: false # ZITADEL_DEFAULTINSTANCE_SECRETGENERATORS_INITIALIZEUSERCODE_INCLUDELOWERLETTERS
      IncludeUpperLetters: true # ZITADEL_DEFAULTINSTANCE_SECRETGENERATORS_INITIALIZEUSERCODE_INCLUDEUPPERLETTERS
      IncludeDigits: true # ZITADEL_DEFAULTINSTANCE_SECRETGENERATORS_INITIALIZEUSERCODE_INCLUDEDIGITS
      IncludeSymbols: false # ZITADEL_DEFAULTINSTANCE_SECRETGENERATORS_INITIALIZEUSERCODE_INCLUDESYMBOLS
    SigningKey:
      Length: 36 # ZITADEL_DEFAULTINSTANCE_SECRETGENERATORS_SIGNINGKEY_LENGTH
      IncludeLowerLetters: true # ZITADEL_DEFAULTINSTANCE_SECRETGENERATORS_SIGNINGKEY_INCLUDELOWERLETTERS
      IncludeUpperLetters: true # ZITADEL_DEFAULTINSTANCE_SECRETGENERATORS_SIGNINGKEY_INCLUDEUPPERLETTERS
      IncludeDigits: true # ZITADEL_DEFAULTINSTANCE_SECRETGENERATORS_SIGNINGKEY_INCLUDEDIGITS
      IncludeSymbols: false # ZITADEL_DEFAULTINSTANCE_SECRETGENERATORS_SIGNINGKEY_INCLUDESYMBOLS
  PasswordComplexityPolicy:
    MinLength: 8 # ZITADEL_DEFAULTINSTANCE_PASSWORDCOMPLEXITYPOLICY_MINLENGTH
    HasLowercase: true # ZITADEL_DEFAULTINSTANCE_PASSWORDCOMPLEXITYPOLICY_HASLOWERCASE
    HasUppercase: true # ZITADEL_DEFAULTINSTANCE_PASSWORDCOMPLEXITYPOLICY_HASUPPERCASE
    HasNumber: true # ZITADEL_DEFAULTINSTANCE_PASSWORDCOMPLEXITYPOLICY_HASNUMBER
    HasSymbol: true # ZITADEL_DEFAULTINSTANCE_PASSWORDCOMPLEXITYPOLICY_HASSYMBOL
  PasswordAgePolicy:
    ExpireWarnDays: 0 # ZITADEL_DEFAULTINSTANCE_PASSWORDAGEPOLICY_EXPIREWARNDAYS
    MaxAgeDays: 0 # ZITADEL_DEFAULTINSTANCE_PASSWORDAGEPOLICY_MAXAGEDAYS
  DomainPolicy:
    UserLoginMustBeDomain: false # ZITADEL_DEFAULTINSTANCE_DOMAINPOLICY_USERLOGINMUSTBEDOMAIN
    ValidateOrgDomains: false # ZITADEL_DEFAULTINSTANCE_DOMAINPOLICY_VALIDATEORGDOMAINS
    SMTPSenderAddressMatchesInstanceDomain: false # ZITADEL_DEFAULTINSTANCE_DOMAINPOLICY_SMTPSENDERADDRESSMATCHESINSTANCEDOMAIN
  LoginPolicy:
    AllowUsernamePassword: true # ZITADEL_DEFAULTINSTANCE_LOGINPOLICY_ALLOWUSERNAMEPASSWORD
    AllowRegister: true # ZITADEL_DEFAULTINSTANCE_LOGINPOLICY_ALLOWREGISTER
    AllowExternalIDP: true # ZITADEL_DEFAULTINSTANCE_LOGINPOLICY_ALLOWEXTERNALIDP
    ForceMFA: false # ZITADEL_DEFAULTINSTANCE_LOGINPOLICY_FORCEMFA
    HidePasswordReset: false # ZITADEL_DEFAULTINSTANCE_LOGINPOLICY_HIDEPASSWORDRESET
    IgnoreUnknownUsernames: false # ZITADEL_DEFAULTINSTANCE_LOGINPOLICY_IGNOREUNKNOWNUSERNAMES
    AllowDomainDiscovery: true # ZITADEL_DEFAULTINSTANCE_LOGINPOLICY_ALLOWDOMAINDISCOVERY
    # 1 is allowed, 0 is not allowed
    PasswordlessType: 1 # ZITADEL_DEFAULTINSTANCE_LOGINPOLICY_PASSWORDLESSTYPE
    # DefaultRedirectURL is empty by default because we use the Console UI
    DefaultRedirectURI: # ZITADEL_DEFAULTINSTANCE_LOGINPOLICY_DEFAULTREDIRECTURI
    # 240h = 10d
    PasswordCheckLifetime: 240h # ZITADEL_DEFAULTINSTANCE_LOGINPOLICY_PASSWORDCHECKLIFETIME
    # 240h = 10d
    ExternalLoginCheckLifetime: 240h # ZITADEL_DEFAULTINSTANCE_LOGINPOLICY_EXTERNALLOGINCHECKLIFETIME
    # 720h = 30d
    MfaInitSkipLifetime: 720h # ZITADEL_DEFAULTINSTANCE_LOGINPOLICY_MFAINITSKIPLIFETIME
    SecondFactorCheckLifetime: 18h # ZITADEL_DEFAULTINSTANCE_LOGINPOLICY_SECONDFACTORCHECKLIFETIME
    MultiFactorCheckLifetime: 12h # ZITADEL_DEFAULTINSTANCE_LOGINPOLICY_MULTIFACTORCHECKLIFETIME
  PrivacyPolicy:
    TOSLink: "" # ZITADEL_DEFAULTINSTANCE_PRIVACYPOLICY_TOSLINK
    PrivacyLink: "" # ZITADEL_DEFAULTINSTANCE_PRIVACYPOLICY_PRIVACYLINK
    HelpLink: "" # ZITADEL_DEFAULTINSTANCE_PRIVACYPOLICY_HELPLINK
    SupportEmail: "" # ZITADEL_DEFAULTINSTANCE_PRIVACYPOLICY_SUPPORTEMAIL
    DocsLink: https://zitadel.com/docs # ZITADEL_DEFAULTINSTANCE_PRIVACYPOLICY_DOCSLINK
    CustomLink: "" # ZITADEL_DEFAULTINSTANCE_PRIVACYPOLICY_CUSTOMLINK
    CustomLinkText: "" # ZITADEL_DEFAULTINSTANCE_PRIVACYPOLICY_CUSTOMLINKTEXT
  NotificationPolicy:
    PasswordChange: true # ZITADEL_DEFAULTINSTANCE_NOTIFICATIONPOLICY_PASSWORDCHANGE
  LabelPolicy:
    PrimaryColor: "#5469d4" # ZITADEL_DEFAULTINSTANCE_LABELPOLICY_PRIMARYCOLOR
    BackgroundColor: "#fafafa" # ZITADEL_DEFAULTINSTANCE_LABELPOLICY_BACKGROUNDCOLOR
    WarnColor: "#cd3d56" # ZITADEL_DEFAULTINSTANCE_LABELPOLICY_WARNCOLOR
    FontColor: "#000000" # ZITADEL_DEFAULTINSTANCE_LABELPOLICY_FONTCOLOR
    PrimaryColorDark: "#2073c4" # ZITADEL_DEFAULTINSTANCE_LABELPOLICY_PRIMARYCOLORDARK
    BackgroundColorDark: "#111827" # ZITADEL_DEFAULTINSTANCE_LABELPOLICY_BACKGROUNDCOLORDARK
    WarnColorDark: "#ff3b5b" # ZITADEL_DEFAULTINSTANCE_LABELPOLICY_WARNCOLORDARK
    FontColorDark: "#ffffff" # ZITADEL_DEFAULTINSTANCE_LABELPOLICY_FONTCOLORDARK
    HideLoginNameSuffix: false # ZITADEL_DEFAULTINSTANCE_LABELPOLICY_HIDELOGINNAMESUFFIX
    ErrorMsgPopup: false # ZITADEL_DEFAULTINSTANCE_LABELPOLICY_ERRORMSGPOPUP
    DisableWatermark: false # ZITADEL_DEFAULTINSTANCE_LABELPOLICY_DISABLEWATERMARK
  LockoutPolicy:
    MaxPasswordAttempts: 0 # ZITADEL_DEFAULTINSTANCE_LOCKOUTPOLICY_MAXPASSWORDATTEMPTS
    MaxOTPAttempts: 0 # ZITADEL_DEFAULTINSTANCE_LOCKOUTPOLICY_MAXOTPATTEMPTS
    ShouldShowLockoutFailure: true # ZITADEL_DEFAULTINSTANCE_LOCKOUTPOLICY_SHOULDSHOWLOCKOUTFAILURE
  EmailTemplate: CjwhZG9jdHlwZSBodG1sPgo8aHRtbCB4bWxucz0iaHR0cDovL3d3dy53My5vcmcvMTk5OS94aHRtbCIgeG1sbnM6dj0idXJuOnNjaGVtYXMtbWljcm9zb2Z0LWNvbTp2bWwiIHhtbG5zOm89InVybjpzY2hlbWFzLW1pY3Jvc29mdC1jb206b2ZmaWNlOm9mZmljZSI+CjxoZWFkPgogIDx0aXRsZT4KCiAgPC90aXRsZT4KICA8IS0tW2lmICFtc29dPjwhLS0+CiAgPG1ldGEgaHR0cC1lcXVpdj0iWC1VQS1Db21wYXRpYmxlIiBjb250ZW50PSJJRT1lZGdlIj4KICA8IS0tPCFbZW5kaWZdLS0+CiAgPG1ldGEgaHR0cC1lcXVpdj0iQ29udGVudC1UeXBlIiBjb250ZW50PSJ0ZXh0L2h0bWw7IGNoYXJzZXQ9VVRGLTgiPgogIDxtZXRhIG5hbWU9InZpZXdwb3J0IiBjb250ZW50PSJ3aWR0aD1kZXZpY2Utd2lkdGgsIGluaXRpYWwtc2NhbGU9MSI+CiAgPHN0eWxlIHR5cGU9InRleHQvY3NzIj4KICAgICNvdXRsb29rIGEgeyBwYWRkaW5nOjA7IH0KICAgIGJvZHkgeyBtYXJnaW46MDtwYWRkaW5nOjA7LXdlYmtpdC10ZXh0LXNpemUtYWRqdXN0OjEwMCU7LW1zLXRleHQtc2l6ZS1hZGp1c3Q6MTAwJTsgfQogICAgdGFibGUsIHRkIHsgYm9yZGVyLWNvbGxhcHNlOmNvbGxhcHNlO21zby10YWJsZS1sc3BhY2U6MHB0O21zby10YWJsZS1yc3BhY2U6MHB0OyB9CiAgICBpbWcgeyBib3JkZXI6MDtoZWlnaHQ6YXV0bztsaW5lLWhlaWdodDoxMDAlOyBvdXRsaW5lOm5vbmU7dGV4dC1kZWNvcmF0aW9uOm5vbmU7LW1zLWludGVycG9sYXRpb24tbW9kZTpiaWN1YmljOyB9CiAgICBwIHsgZGlzcGxheTpibG9jazttYXJnaW46MTNweCAwOyB9CiAgPC9zdHlsZT4KICA8IS0tW2lmIG1zb10+CiAgPHhtbD4KICAgIDxvOk9mZmljZURvY3VtZW50U2V0dGluZ3M+CiAgICAgIDxvOkFsbG93UE5HLz4KICAgICAgPG86UGl4ZWxzUGVySW5jaD45NjwvbzpQaXhlbHNQZXJJbmNoPgogICAgPC9vOk9mZmljZURvY3VtZW50U2V0dGluZ3M+CiAgPC94bWw+CiAgPCFbZW5kaWZdLS0+CiAgPCEtLVtpZiBsdGUgbXNvIDExXT4KICA8c3R5bGUgdHlwZT0idGV4dC9jc3MiPgogICAgLm1qLW91dGxvb2stZ3JvdXAtZml4IHsgd2lkdGg6MTAwJSAhaW1wb3J0YW50OyB9CiAgPC9zdHlsZT4KICA8IVtlbmRpZl0tLT4KCgogIDxzdHlsZSB0eXBlPSJ0ZXh0L2NzcyI+CiAgICBAbWVkaWEgb25seSBzY3JlZW4gYW5kIChtaW4td2lkdGg6NDgwcHgpIHsKICAgICAgLm1qLWNvbHVtbi1wZXItMTAwIHsgd2lkdGg6MTAwJSAhaW1wb3J0YW50OyBtYXgtd2lkdGg6IDEwMCU7IH0KICAgICAgLm1qLWNvbHVtbi1wZXItNjAgeyB3aWR0aDo2MCUgIWltcG9ydGFudDsgbWF4LXdpZHRoOiA2MCU7IH0KICAgIH0KICA8L3N0eWxlPgoKCiAgPHN0eWxlIHR5cGU9InRleHQvY3NzIj4KCgoKICAgIEBtZWRpYSBvbmx5IHNjcmVlbiBhbmQgKG1heC13aWR0aDo0ODBweCkgewogICAgICB0YWJsZS5tai1mdWxsLXdpZHRoLW1vYmlsZSB7IHdpZHRoOiAxMDAlICFpbXBvcnRhbnQ7IH0KICAgICAgdGQubWotZnVsbC13aWR0aC1tb2JpbGUgeyB3aWR0aDogYXV0byAhaW1wb3J0YW50OyB9CiAgICB9CgogIDwvc3R5bGU+CiAgPHN0eWxlIHR5cGU9InRleHQvY3NzIj4uc2hhZG93IGEgewogICAgYm94LXNoYWRvdzogMHB4IDNweCAxcHggLTJweCByZ2JhKDAsIDAsIDAsIDAuMiksIDBweCAycHggMnB4IDBweCByZ2JhKDAsIDAsIDAsIDAuMTQpLCAwcHggMXB4IDVweCAwcHggcmdiYSgwLCAwLCAwLCAwLjEyKTsKICB9PC9zdHlsZT4KCiAge3tpZiAuRm9udFVSTH19CiAgPHN0eWxlPgogICAgQGZvbnQtZmFjZSB7CiAgICAgIGZvbnQtZmFtaWx5OiAne3suRm9udEZhY2VGYW1pbHl9fSc7CiAgICAgIGZvbnQtc3R5bGU6IG5vcm1hbDsKICAgICAgZm9udC1kaXNwbGF5OiBzd2FwOwogICAgICBzcmM6IHVybCh7ey5Gb250VVJMfX0pOwogICAgfQogIDwvc3R5bGU+CiAge3tlbmR9fQoKPC9oZWFkPgo8Ym9keSBzdHlsZT0id29yZC1zcGFjaW5nOm5vcm1hbDsiPgoKCjxkaXYKICAgICAgICBzdHlsZT0iIgo+CgogIDx0YWJsZQogICAgICAgICAgYWxpZ249ImNlbnRlciIgYm9yZGVyPSIwIiBjZWxscGFkZGluZz0iMCIgY2VsbHNwYWNpbmc9IjAiIHJvbGU9InByZXNlbnRhdGlvbiIgc3R5bGU9ImJhY2tncm91bmQ6e3suQmFja2dyb3VuZENvbG9yfX07YmFja2dyb3VuZC1jb2xvcjp7ey5CYWNrZ3JvdW5kQ29sb3J9fTt3aWR0aDoxMDAlO2JvcmRlci1yYWRpdXM6MTZweDsiCiAgPgogICAgPHRib2R5PgogICAgPHRyPgogICAgICA8dGQ+CgoKICAgICAgICA8IS0tW2lmIG1zbyB8IElFXT48dGFibGUgYWxpZ249ImNlbnRlciIgYm9yZGVyPSIwIiBjZWxscGFkZGluZz0iMCIgY2VsbHNwYWNpbmc9IjAiIGNsYXNzPSIiIHN0eWxlPSJ3aWR0aDo4MDBweDsiIHdpZHRoPSI4MDAiID48dHI+PHRkIHN0eWxlPSJsaW5lLWhlaWdodDowcHg7Zm9udC1zaXplOjBweDttc28tbGluZS1oZWlnaHQtcnVsZTpleGFjdGx5OyI+PCFbZW5kaWZdLS0+CgoKICAgICAgICA8ZGl2ICBzdHlsZT0ibWFyZ2luOjBweCBhdXRvO2JvcmRlci1yYWRpdXM6MTZweDttYXgtd2lkdGg6ODAwcHg7Ij4KCiAgICAgICAgICA8dGFibGUKICAgICAgICAgICAgICAgICAgYWxpZ249ImNlbnRlciIgYm9yZGVyPSIwIiBjZWxscGFkZGluZz0iMCIgY2VsbHNwYWNpbmc9IjAiIHJvbGU9InByZXNlbnRhdGlvbiIgc3R5bGU9IndpZHRoOjEwMCU7Ym9yZGVyLXJhZGl1czoxNnB4OyIKICAgICAgICAgID4KICAgICAgICAgICAgPHRib2R5PgogICAgICAgICAgICA8dHI+CiAgICAgICAgICAgICAgPHRkCiAgICAgICAgICAgICAgICAgICAgICBzdHlsZT0iZGlyZWN0aW9uOmx0cjtmb250LXNpemU6MHB4O3BhZGRpbmc6MjBweCAwO3BhZGRpbmctbGVmdDowO3RleHQtYWxpZ246Y2VudGVyOyIKICAgICAgICAgICAgICA+CiAgICAgICAgICAgICAgICA8IS0tW2lmIG1zbyB8IElFXT48dGFibGUgcm9sZT0icHJlc2VudGF0aW9uIiBib3JkZXI9IjAiIGNlbGxwYWRkaW5nPSIwIiBjZWxsc3BhY2luZz0iMCI+PHRyPjx0ZCBjbGFzcz0iIiB3aWR0aD0iODAwcHgiID48IVtlbmRpZl0tLT4KCiAgICAgICAgICAgICAgICA8dGFibGUKICAgICAgICAgICAgICAgICAgICAgICAgYWxpZ249ImNlbnRlciIgYm9yZGVyPSIwIiBjZWxscGFkZGluZz0iMCIgY2VsbHNwYWNpbmc9IjAiIHJvbGU9InByZXNlbnRhdGlvbiIgc3R5bGU9IndpZHRoOjEwMCU7IgogICAgICAgICAgICAgICAgPgogICAgICAgICAgICAgICAgICA8dGJvZHk+CiAgICAgICAgICAgICAgICAgIDx0cj4KICAgICAgICAgICAgICAgICAgICA8dGQ+CgoKICAgICAgICAgICAgICAgICAgICAgIDwhLS1baWYgbXNvIHwgSUVdPjx0YWJsZSBhbGlnbj0iY2VudGVyIiBib3JkZXI9IjAiIGNlbGxwYWRkaW5nPSIwIiBjZWxsc3BhY2luZz0iMCIgY2xhc3M9IiIgc3R5bGU9IndpZHRoOjgwMHB4OyIgd2lkdGg9IjgwMCIgPjx0cj48dGQgc3R5bGU9ImxpbmUtaGVpZ2h0OjBweDtmb250LXNpemU6MHB4O21zby1saW5lLWhlaWdodC1ydWxlOmV4YWN0bHk7Ij48IVtlbmRpZl0tLT4KCgogICAgICAgICAgICAgICAgICAgICAgPGRpdiAgc3R5bGU9Im1hcmdpbjowcHggYXV0bzttYXgtd2lkdGg6ODAwcHg7Ij4KCiAgICAgICAgICAgICAgICAgICAgICAgIDx0YWJsZQogICAgICAgICAgICAgICAgICAgICAgICAgICAgICAgIGFsaWduPSJjZW50ZXIiIGJvcmRlcj0iMCIgY2VsbHBhZGRpbmc9IjAiIGNlbGxzcGFjaW5nPSIwIiByb2xlPSJwcmVzZW50YXRpb24iIHN0eWxlPSJ3aWR0aDoxMDAlOyIKICAgICAgICAgICAgICAgICAgICAgICAgPgogICAgICAgICAgICAgICAgICAgICAgICAgIDx0Ym9keT4KICAgICAgICAgICAgICAgICAgICAgICAgICA8dHI+CiAgICAgICAgICAgICAgICAgICAgICAgICAgICA8dGQKICAgICAgICAgICAgICAgICAgICAgICAgICAgICAgICAgICAgc3R5bGU9ImRpcmVjdGlvbjpsdHI7Zm9udC1zaXplOjBweDtwYWRkaW5nOjA7dGV4dC1hbGlnbjpjZW50ZXI7IgogICAgICAgICAgICAgICAgICAgICAgICAgICAgPgogICAgICAgICAgICAgICAgICAgICAgICAgICAgICA8IS0tW2lmIG1zbyB8IElFXT48dGFibGUgcm9sZT0icHJlc2VudGF0aW9uIiBib3JkZXI9IjAiIGNlbGxwYWRkaW5nPSIwIiBjZWxsc3BhY2luZz0iMCI+PHRyPjx0ZCBjbGFzcz0iIiBzdHlsZT0id2lkdGg6ODAwcHg7IiA+PCFbZW5kaWZdLS0+CgogICAgICAgICAgICAgICAgICAgICAgICAgICAgICA8ZGl2CiAgICAgICAgICAgICAgICAgICAgICAgICAgICAgICAgICAgICAgY2xhc3M9Im1qLWNvbHVtbi1wZXItMTAwIG1qLW91dGxvb2stZ3JvdXAtZml4IiBzdHlsZT0iZm9udC1zaXplOjA7bGluZS1oZWlnaHQ6MDt0ZXh0LWFsaWduOmxlZnQ7ZGlzcGxheTppbmxpbmUtYmxvY2s7d2lkdGg6MTAwJTtkaXJlY3Rpb246bHRyOyIKICAgICAgICAgICAgICAgICAgICAgICAgICAgICAgPgogICAgICAgICAgICAgICAgICAgICAgICAgICAgICAgIDwhLS1baWYgbXNvIHwgSUVdPjx0YWJsZSBib3JkZXI9IjAiIGNlbGxwYWRkaW5nPSIwIiBjZWxsc3BhY2luZz0iMCIgcm9sZT0icHJlc2VudGF0aW9uIiA+PHRyPjx0ZCBzdHlsZT0idmVydGljYWwtYWxpZ246dG9wO3dpZHRoOjgwMHB4OyIgPjwhW2VuZGlmXS0tPgoKICAgICAgICAgICAgICAgICAgICAgICAgICAgICAgICA8ZGl2CiAgICAgICAgICAgICAgICAgICAgICAgICAgICAgICAgICAgICAgICBjbGFzcz0ibWotY29sdW1uLXBlci0xMDAgbWotb3V0bG9vay1ncm91cC1maXgiIHN0eWxlPSJmb250LXNpemU6MHB4O3RleHQtYWxpZ246bGVmdDtkaXJlY3Rpb246bHRyO2Rpc3BsYXk6aW5saW5lLWJsb2NrO3ZlcnRpY2FsLWFsaWduOnRvcDt3aWR0aDoxMDAlOyIKICAgICAgICAgICAgICAgICAgICAgICAgICAgICAgICA+CgogICAgICAgICAgICAgICAgICAgICAgICAgICAgICAgICAgPHRhYmxlCiAgICAgICAgICAgICAgICAgICAgICAgICAgICAgICAgICAgICAgICAgIGJvcmRlcj0iMCIgY2VsbHBhZGRpbmc9IjAiIGNlbGxzcGFjaW5nPSIwIiByb2xlPSJwcmVzZW50YXRpb24iIHdpZHRoPSIxMDAlIgogICAgICAgICAgICAgICAgICAgICAgICAgICAgICAgICAgPgogICAgICAgICAgICAgICAgICAgICAgICAgICAgICAgICAgICA8dGJvZHk+CiAgICAgICAgICAgICAgICAgICAgICAgICAgICAgICAgICAgIDx0cj4KICAgICAgICAgICAgICAgICAgICAgICAgICAgICAgICAgICAgICA8dGQgIHN0eWxlPSJ2ZXJ0aWNhbC1hbGlnbjp0b3A7cGFkZGluZzowOyI+CiAgICAgICAgICAgICAgICAgICAgICAgICAgICAgICAgICAgICAgICB7e2lmIC5Mb2dvVVJMfX0KICAgICAgICAgICAgICAgICAgICAgICAgICAgICAgICAgICAgICAgIDx0YWJsZQogICAgICAgICAgICAgICAgICAgICAgICAgICAgICAgICAgICAgICAgICAgICAgICBib3JkZXI9IjAiIGNlbGxwYWRkaW5nPSIwIiBjZWxsc3BhY2luZz0iMCIgcm9sZT0icHJlc2VudGF0aW9uIiBzdHlsZT0iIiB3aWR0aD0iMTAwJSIKICAgICAgICAgICAgICAgICAgICAgICAgICAgICAgICAgICAgICAgID4KICAgICAgICAgICAgICAgICAgICAgICAgICAgICAgICAgICAgICAgICAgPHRib2R5PgoKICAgICAgICAgICAgICAgICAgICAgICAgICAgICAgICAgICAgICAgICAgPHRyPgogICAgICAgICAgICAgICAgICAgICAgICAgICAgICAgICAgICAgICAgICAgIDx0ZAogICAgICAgICAgICAgICAgICAgICAgICAgICAgICAgICAgICAgICAgICAgICAgICAgICAgYWxpZ249ImNlbnRlciIgc3R5bGU9ImZvbnQtc2l6ZTowcHg7cGFkZGluZzo1MHB4IDAgMzBweCAwO3dvcmQtYnJlYWs6YnJlYWstd29yZDsiCiAgICAgICAgICAgICAgICAgICAgICAgICAgICAgICAgICAgICAgICAgICAgPgoKICAgICAgICAgICAgICAgICAgICAgICAgICAgICAgICAgICAgICAgICAgICAgIDx0YWJsZQogICAgICAgICAgICAgICAgICAgICAgICAgICAgICAgICAgICAgICAgICAgICAgICAgICAgICBib3JkZXI9IjAiIGNlbGxwYWRkaW5nPSIwIiBjZWxsc3BhY2luZz0iMCIgcm9sZT0icHJlc2VudGF0aW9uIiBzdHlsZT0iYm9yZGVyLWNvbGxhcHNlOmNvbGxhcHNlO2JvcmRlci1zcGFjaW5nOjBweDsiCiAgICAgICAgICAgICAgICAgICAgICAgICAgICAgICAgICAgICAgICAgICAgICA+CiAgICAgICAgICAgICAgICAgICAgICAgICAgICAgICAgICAgICAgICAgICAgICAgIDx0Ym9keT4KICAgICAgICAgICAgICAgICAgICAgICAgICAgICAgICAgICAgICAgICAgICAgICAgPHRyPgogICAgICAgICAgICAgICAgICAgICAgICAgICAgICAgICAgICAgICAgICAgICAgICAgIDx0ZCAgc3R5bGU9IndpZHRoOjE4MHB4OyI+CgogICAgICAgICAgICAgICAgICAgICAgICAgICAgICAgICAgICAgICAgICAgICAgICAgICAgPGltZwogICAgICAgICAgICAgICAgICAgICAgICAgICAgICAgICAgICAgICAgICAgICAgICAgICAgICAgICAgICBoZWlnaHQ9ImF1dG8iIHNyYz0ie3suTG9nb1VSTH19IiBzdHlsZT0iYm9yZGVyOjA7Ym9yZGVyLXJhZGl1czo4cHg7ZGlzcGxheTpibG9jaztvdXRsaW5lOm5vbmU7dGV4dC1kZWNvcmF0aW9uOm5vbmU7aGVpZ2h0OmF1dG87d2lkdGg6MTAwJTtmb250LXNpemU6MTNweDsiIHdpZHRoPSIxODAiCiAgICAgICAgICAgICAgICAgICAgICAgICAgICAgICAgICAgICAgICAgICAgICAgICAgICAvPgoKICAgICAgICAgICAgICAgICAgICAgICAgICAgICAgICAgICAgICAgICAgICAgICAgICA8L3RkPgogICAgICAgICAgICAgICAgICAgICAgICAgICAgICAgICAgICAgICAgICAgICAgICA8L3RyPgogICAgICAgICAgICAgICAgICAgICAgICAgICAgICAgICAgICAgICAgICAgICAgICA8L3Rib2R5PgogICAgICAgICAgICAgICAgICAgICAgICAgICAgICAgICAgICAgICAgICAgICAgPC90YWJsZT4KCiAgICAgICAgICAgICAgICAgICAgICAgICAgICAgICAgICAgICAgICAgICAgPC90ZD4KICAgICAgICAgICAgICAgICAgICAgICAgICAgICAgICAgICAgICAgICAgPC90cj4KCiAgICAgICAgICAgICAgICAgICAgICAgICAgICAgICAgICAgICAgICAgIDwvdGJvZHk+CiAgICAgICAgICAgICAgICAgICAgICAgICAgICAgICAgICAgICAgICA8L3RhYmxlPgogICAgICAgICAgICAgICAgICAgICAgICAgICAgICAgICAgICAgICAge3tlbmR9fQogICAgICAgICAgICAgICAgICAgICAgICAgICAgICAgICAgICAgIDwvdGQ+CiAgICAgICAgICAgICAgICAgICAgICAgICAgICAgICAgICAgIDwvdHI+CiAgICAgICAgICAgICAgICAgICAgICAgICAgICAgICAgICAgIDwvdGJvZHk+CiAgICAgICAgICAgICAgICAgICAgICAgICAgICAgICAgICA8L3RhYmxlPgoKICAgICAgICAgICAgICAgICAgICAgICAgICAgICAgICA8L2Rpdj4KCiAgICAgICAgICAgICAgICAgICAgICAgICAgICAgICAgPCEtLVtpZiBtc28gfCBJRV0+PC90ZD48L3RyPjwvdGFibGU+PCFbZW5kaWZdLS0+CiAgICAgICAgICAgICAgICAgICAgICAgICAgICAgIDwvZGl2PgoKICAgICAgICAgICAgICAgICAgICAgICAgICAgICAgPCEtLVtpZiBtc28gfCBJRV0+PC90ZD48L3RyPjwvdGFibGU+PCFbZW5kaWZdLS0+CiAgICAgICAgICAgICAgICAgICAgICAgICAgICA8L3RkPgogICAgICAgICAgICAgICAgICAgICAgICAgIDwvdHI+CiAgICAgICAgICAgICAgICAgICAgICAgICAgPC90Ym9keT4KICAgICAgICAgICAgICAgICAgICAgICAgPC90YWJsZT4KCiAgICAgICAgICAgICAgICAgICAgICA8L2Rpdj4KCgogICAgICAgICAgICAgICAgICAgICAgPCEtLVtpZiBtc28gfCBJRV0+PC90ZD48L3RyPjwvdGFibGU+PCFbZW5kaWZdLS0+CgoKICAgICAgICAgICAgICAgICAgICA8L3RkPgogICAgICAgICAgICAgICAgICA8L3RyPgogICAgICAgICAgICAgICAgICA8L3Rib2R5PgogICAgICAgICAgICAgICAgPC90YWJsZT4KCiAgICAgICAgICAgICAgICA8IS0tW2lmIG1zbyB8IElFXT48L3RkPjwvdHI+PHRyPjx0ZCBjbGFzcz0iIiB3aWR0aD0iODAwcHgiID48IVtlbmRpZl0tLT4KCiAgICAgICAgICAgICAgICA8dGFibGUKICAgICAgICAgICAgICAgICAgICAgICAgYWxpZ249ImNlbnRlciIgYm9yZGVyPSIwIiBjZWxscGFkZGluZz0iMCIgY2VsbHNwYWNpbmc9IjAiIHJvbGU9InByZXNlbnRhdGlvbiIgc3R5bGU9IndpZHRoOjEwMCU7IgogICAgICAgICAgICAgICAgPgogICAgICAgICAgICAgICAgICA8dGJvZHk+CiAgICAgICAgICAgICAgICAgIDx0cj4KICAgICAgICAgICAgICAgICAgICA8dGQ+CgoKICAgICAgICAgICAgICAgICAgICAgIDwhLS1baWYgbXNvIHwgSUVdPjx0YWJsZSBhbGlnbj0iY2VudGVyIiBib3JkZXI9IjAiIGNlbGxwYWRkaW5nPSIwIiBjZWxsc3BhY2luZz0iMCIgY2xhc3M9IiIgc3R5bGU9IndpZHRoOjgwMHB4OyIgd2lkdGg9IjgwMCIgPjx0cj48dGQgc3R5bGU9ImxpbmUtaGVpZ2h0OjBweDtmb250LXNpemU6MHB4O21zby1saW5lLWhlaWdodC1ydWxlOmV4YWN0bHk7Ij48IVtlbmRpZl0tLT4KCgogICAgICAgICAgICAgICAgICAgICAgPGRpdiAgc3R5bGU9Im1hcmdpbjowcHggYXV0bzttYXgtd2lkdGg6ODAwcHg7Ij4KCiAgICAgICAgICAgICAgICAgICAgICAgIDx0YWJsZQogICAgICAgICAgICAgICAgICAgICAgICAgICAgICAgIGFsaWduPSJjZW50ZXIiIGJvcmRlcj0iMCIgY2VsbHBhZGRpbmc9IjAiIGNlbGxzcGFjaW5nPSIwIiByb2xlPSJwcmVzZW50YXRpb24iIHN0eWxlPSJ3aWR0aDoxMDAlOyIKICAgICAgICAgICAgICAgICAgICAgICAgPgogICAgICAgICAgICAgICAgICAgICAgICAgIDx0Ym9keT4KICAgICAgICAgICAgICAgICAgICAgICAgICA8dHI+CiAgICAgICAgICAgICAgICAgICAgICAgICAgICA8dGQKICAgICAgICAgICAgICAgICAgICAgICAgICAgICAgICAgICAgc3R5bGU9ImRpcmVjdGlvbjpsdHI7Zm9udC1zaXplOjBweDtwYWRkaW5nOjA7dGV4dC1hbGlnbjpjZW50ZXI7IgogICAgICAgICAgICAgICAgICAgICAgICAgICAgPgogICAgICAgICAgICAgICAgICAgICAgICAgICAgICA8IS0tW2lmIG1zbyB8IElFXT48dGFibGUgcm9sZT0icHJlc2VudGF0aW9uIiBib3JkZXI9IjAiIGNlbGxwYWRkaW5nPSIwIiBjZWxsc3BhY2luZz0iMCI+PHRyPjx0ZCBjbGFzcz0iIiBzdHlsZT0idmVydGljYWwtYWxpZ246dG9wO3dpZHRoOjQ4MHB4OyIgPjwhW2VuZGlmXS0tPgoKICAgICAgICAgICAgICAgICAgICAgICAgICAgICAgPGRpdgogICAgICAgICAgICAgICAgICAgICAgICAgICAgICAgICAgICAgIGNsYXNzPSJtai1jb2x1bW4tcGVyLTYwIG1qLW91dGxvb2stZ3JvdXAtZml4IiBzdHlsZT0iZm9udC1zaXplOjBweDt0ZXh0LWFsaWduOmxlZnQ7ZGlyZWN0aW9uOmx0cjtkaXNwbGF5OmlubGluZS1ibG9jazt2ZXJ0aWNhbC1hbGlnbjp0b3A7d2lkdGg6MTAwJTsiCiAgICAgICAgICAgICAgICAgICAgICAgICAgICAgID4KCiAgICAgICAgICAgICAgICAgICAgICAgICAgICAgICAgPHRhYmxlCiAgICAgICAgICAgICAgICAgICAgICAgICAgICAgICAgICAgICAgICBib3JkZXI9IjAiIGNlbGxwYWRkaW5nPSIwIiBjZWxsc3BhY2luZz0iMCIgcm9sZT0icHJlc2VudGF0aW9uIiB3aWR0aD0iMTAwJSIKICAgICAgICAgICAgICAgICAgICAgICAgICAgICAgICA+CiAgICAgICAgICAgICAgICAgICAgICAgICAgICAgICAgICA8dGJvZHk+CiAgICAgICAgICAgICAgICAgICAgICAgICAgICAgICAgICA8dHI+CiAgICAgICAgICAgICAgICAgICAgICAgICAgICAgICAgICAgIDx0ZCAgc3R5bGU9InZlcnRpY2FsLWFsaWduOnRvcDtwYWRkaW5nOjA7Ij4KCiAgICAgICAgICAgICAgICAgICAgICAgICAgICAgICAgICAgICAgPHRhYmxlCiAgICAgICAgICAgICAgICAgICAgICAgICAgICAgICAgICAgICAgICAgICAgICBib3JkZXI9IjAiIGNlbGxwYWRkaW5nPSIwIiBjZWxsc3BhY2luZz0iMCIgcm9sZT0icHJlc2VudGF0aW9uIiBzdHlsZT0iIiB3aWR0aD0iMTAwJSIKICAgICAgICAgICAgICAgICAgICAgICAgICAgICAgICAgICAgICA+CiAgICAgICAgICAgICAgICAgICAgICAgICAgICAgICAgICAgICAgICA8dGJvZHk+CgogICAgICAgICAgICAgICAgICAgICAgICAgICAgICAgICAgICAgICAgPHRyPgogICAgICAgICAgICAgICAgICAgICAgICAgICAgICAgICAgICAgICAgICA8dGQKICAgICAgICAgICAgICAgICAgICAgICAgICAgICAgICAgICAgICAgICAgICAgICAgICBhbGlnbj0iY2VudGVyIiBzdHlsZT0iZm9udC1zaXplOjBweDtwYWRkaW5nOjEwcHggMjVweDt3b3JkLWJyZWFrOmJyZWFrLXdvcmQ7IgogICAgICAgICAgICAgICAgICAgICAgICAgICAgICAgICAgICAgICAgICA+CgogICAgICAgICAgICAgICAgICAgICAgICAgICAgICAgICAgICAgICAgICAgIDxkaXYKICAgICAgICAgICAgICAgICAgICAgICAgICAgICAgICAgICAgICAgICAgICAgICAgICAgIHN0eWxlPSJmb250LWZhbWlseTp7ey5Gb250RmFtaWx5fX07Zm9udC1zaXplOjI0cHg7Zm9udC13ZWlnaHQ6NTAwO2xpbmUtaGVpZ2h0OjE7dGV4dC1hbGlnbjpjZW50ZXI7Y29sb3I6e3suRm9udENvbG9yfX07IgogICAgICAgICAgICAgICAgICAgICAgICAgICAgICAgICAgICAgICAgICAgID57ey5HcmVldGluZ319PC9kaXY+CgogICAgICAgICAgICAgICAgICAgICAgICAgICAgICAgICAgICAgICAgICA8L3RkPgogICAgICAgICAgICAgICAgICAgICAgICAgICAgICAgICAgICAgICAgPC90cj4KCiAgICAgICAgICAgICAgICAgICAgICAgICAgICAgICAgICAgICAgICA8dHI+CiAgICAgICAgICAgICAgICAgICAgICAgICAgICAgICAgICAgICAgICAgIDx0ZAogICAgICAgICAgICAgICAgICAgICAgICAgICAgICAgICAgICAgICAgICAgICAgICAgIGFsaWduPSJjZW50ZXIiIHN0eWxlPSJmb250LXNpemU6MHB4O3BhZGRpbmc6MTBweCAyNXB4O3dvcmQtYnJlYWs6YnJlYWstd29yZDsiCiAgICAgICAgICAgICAgICAgICAgICAgICAgICAgICAgICAgICAgICAgID4KCiAgICAgICAgICAgICAgICAgICAgICAgICAgICAgICAgICAgICAgICAgICAgPGRpdgogICAgICAgICAgICAgICAgICAgICAgICAgICAgICAgICAgICAgICAgICAgICAgICAgICAgc3R5bGU9ImZvbnQtZmFtaWx5Ont7LkZvbnRGYW1pbHl9fTtmb250LXNpemU6MTZweDtmb250LXdlaWdodDpsaWdodDtsaW5lLWhlaWdodDoxLjU7dGV4dC1hbGlnbjpjZW50ZXI7Y29sb3I6e3suRm9udENvbG9yfX07IgogICAgICAgICAgICAgICAgICAgICAgICAgICAgICAgICAgICAgICAgICAgID57ey5UZXh0fX08L2Rpdj4KCiAgICAgICAgICAgICAgICAgICAgICAgICAgICAgICAgICAgICAgICAgIDwvdGQ+CiAgICAgICAgICAgICAgICAgICAgICAgICAgICAgICAgICAgICAgICA8L3RyPgoKCiAgICAgICAgICAgICAgICAgICAgICAgICAgICAgICAgICAgICAgICA8dHI+CiAgICAgICAgICAgICAgICAgICAgICAgICAgICAgICAgICAgICAgICAgIDx0ZAogICAgICAgICAgICAgICAgICAgICAgICAgICAgICAgICAgICAgICAgICAgICAgICAgIGFsaWduPSJjZW50ZXIiIHZlcnRpY2FsLWFsaWduPSJtaWRkbGUiIGNsYXNzPSJzaGFkb3ciIHN0eWxlPSJmb250LXNpemU6MHB4O3BhZGRpbmc6MTBweCAyNXB4O3dvcmQtYnJlYWs6YnJlYWstd29yZDsiCiAgICAgICAgICAgICAgICAgICAgICAgICAgICAgICAgICAgICAgICAgID4KCiAgICAgICAgICAgICAgICAgICAgICAgICAgICAgICAgICAgICAgICAgICAgPHRhYmxlCiAgICAgICAgICAgICAgICAgICAgICAgICAgICAgICAgICAgICAgICAgICAgICAgICAgICBib3JkZXI9IjAiIGNlbGxwYWRkaW5nPSIwIiBjZWxsc3BhY2luZz0iMCIgcm9sZT0icHJlc2VudGF0aW9uIiBzdHlsZT0iYm9yZGVyLWNvbGxhcHNlOnNlcGFyYXRlO2xpbmUtaGVpZ2h0OjEwMCU7IgogICAgICAgICAgICAgICAgICAgICAgICAgICAgICAgICAgICAgICAgICAgID4KICAgICAgICAgICAgICAgICAgICAgICAgICAgICAgICAgICAgICAgICAgICAgIDx0cj4KICAgICAgICAgICAgICAgICAgICAgICAgICAgICAgICAgICAgICAgICAgICAgICAgPHRkCiAgICAgICAgICAgICAgICAgICAgICAgICAgICAgICAgICAgICAgICAgICAgICAgICAgICAgICAgYWxpZ249ImNlbnRlciIgYmdjb2xvcj0ie3suUHJpbWFyeUNvbG9yfX0iIHJvbGU9InByZXNlbnRhdGlvbiIgc3R5bGU9ImJvcmRlcjpub25lO2JvcmRlci1yYWRpdXM6NnB4O2N1cnNvcjphdXRvO21zby1wYWRkaW5nLWFsdDoxMHB4IDI1cHg7YmFja2dyb3VuZDp7ey5QcmltYXJ5Q29sb3J9fTsiIHZhbGlnbj0ibWlkZGxlIgogICAgICAgICAgICAgICAgICAgICAgICAgICAgICAgICAgICAgICAgICAgICAgICA+CiAgICAgICAgICAgICAgICAgICAgICAgICAgICAgICAgICAgICAgICAgICAgICAgICAgPGEKICAgICAgICAgICAgICAgICAgICAgICAgICAgICAgICAgICAgICAgICAgICAgICAgICAgICAgICAgIGhyZWY9Int7LlVSTH19IiByZWw9Im5vb3BlbmVyIG5vcmVmZXJyZXIgbm90cmFjayIgc3R5bGU9ImRpc3BsYXk6aW5saW5lLWJsb2NrO2JhY2tncm91bmQ6e3suUHJpbWFyeUNvbG9yfX07Y29sb3I6I2ZmZmZmZjtmb250LWZhbWlseTp7ey5Gb250RmFtaWx5fX07Zm9udC1zaXplOjE0cHg7Zm9udC13ZWlnaHQ6NTAwO2xpbmUtaGVpZ2h0OjEyMCU7bWFyZ2luOjA7dGV4dC1kZWNvcmF0aW9uOm5vbmU7dGV4dC10cmFuc2Zvcm06bm9uZTtwYWRkaW5nOjEwcHggMjVweDttc28tcGFkZGluZy1hbHQ6MHB4O2JvcmRlci1yYWRpdXM6NnB4OyIgdGFyZ2V0PSJfYmxhbmsiCiAgICAgICAgICAgICAgICAgICAgICAgICAgICAgICAgICAgICAgICAgICAgICAgICAgPgogICAgICAgICAgICAgICAgICAgICAgICAgICAgICAgICAgICAgICAgICAgICAgICAgICAge3suQnV0dG9uVGV4dH19CiAgICAgICAgICAgICAgICAgICAgICAgICAgICAgICAgICAgICAgICAgICAgICAgICAgPC9hPgogICAgICAgICAgICAgICAgICAgICAgICAgICAgICAgICAgICAgICAgICAgICAgICA8L3RkPgogICAgICAgICAgICAgICAgICAgICAgICAgICAgICAgICAgICAgICAgICAgICAgPC90cj4KICAgICAgICAgICAgICAgICAgICAgICAgICAgICAgICAgICAgICAgICAgICA8L3RhYmxlPgoKICAgICAgICAgICAgICAgICAgICAgICAgICAgICAgICAgICAgICAgICAgPC90ZD4KICAgICAgICAgICAgICAgICAgICAgICAgICAgICAgICAgICAgICAgIDwvdHI+CiAgICAgICAgICAgICAgICAgICAgICAgICAgICAgICAgICAgICAgICB7e2lmIC5JbmNsdWRlRm9vdGVyfX0KICAgICAgICAgICAgICAgICAgICAgICAgICAgICAgICAgICAgICAgIDx0cj4KICAgICAgICAgICAgICAgICAgICAgICAgICAgICAgICAgICAgICAgICAgPHRkCiAgICAgICAgICAgICAgICAgICAgICAgICAgICAgICAgICAgICAgICAgICAgICAgICAgYWxpZ249ImNlbnRlciIgc3R5bGU9ImZvbnQtc2l6ZTowcHg7cGFkZGluZzoxMHB4IDI1cHg7cGFkZGluZy10b3A6MjBweDtwYWRkaW5nLXJpZ2h0OjIwcHg7cGFkZGluZy1ib3R0b206MjBweDtwYWRkaW5nLWxlZnQ6MjBweDt3b3JkLWJyZWFrOmJyZWFrLXdvcmQ7IgogICAgICAgICAgICAgICAgICAgICAgICAgICAgICAgICAgICAgICAgICA+CgogICAgICAgICAgICAgICAgICAgICAgICAgICAgICAgICAgICAgICAgICAgIDxwCiAgICAgICAgICAgICAgICAgICAgICAgICAgICAgICAgICAgICAgICAgICAgICAgICAgICBzdHlsZT0iYm9yZGVyLXRvcDpzb2xpZCAycHggI2RiZGJkYjtmb250LXNpemU6MXB4O21hcmdpbjowcHggYXV0bzt3aWR0aDoxMDAlOyIKICAgICAgICAgICAgICAgICAgICAgICAgICAgICAgICAgICAgICAgICAgICA+CiAgICAgICAgICAgICAgICAgICAgICAgICAgICAgICAgICAgICAgICAgICAgPC9wPgoKICAgICAgICAgICAgICAgICAgICAgICAgICAgICAgICAgICAgICAgICAgICA8IS0tW2lmIG1zbyB8IElFXT48dGFibGUgYWxpZ249ImNlbnRlciIgYm9yZGVyPSIwIiBjZWxscGFkZGluZz0iMCIgY2VsbHNwYWNpbmc9IjAiIHN0eWxlPSJib3JkZXItdG9wOnNvbGlkIDJweCAjZGJkYmRiO2ZvbnQtc2l6ZToxcHg7bWFyZ2luOjBweCBhdXRvO3dpZHRoOjQ0MHB4OyIgcm9sZT0icHJlc2VudGF0aW9uIiB3aWR0aD0iNDQwcHgiID48dHI+PHRkIHN0eWxlPSJoZWlnaHQ6MDtsaW5lLWhlaWdodDowOyI+ICZuYnNwOwogICAgICAgICAgICAgICAgICAgICAgICAgICAgICAgICAgICAgIDwvdGQ+PC90cj48L3RhYmxlPjwhW2VuZGlmXS0tPgoKCiAgICAgICAgICAgICAgICAgICAgICAgICAgICAgICAgICAgICAgICAgIDwvdGQ+CiAgICAgICAgICAgICAgICAgICAgICAgICAgICAgICAgICAgICAgICA8L3RyPgoKICAgICAgICAgICAgICAgICAgICAgICAgICAgICAgICAgICAgICAgIDx0cj4KICAgICAgICAgICAgICAgICAgICAgICAgICAgICAgICAgICAgICAgICAgPHRkCiAgICAgICAgICAgICAgICAgICAgICAgICAgICAgICAgICAgICAgICAgICAgICAgICAgYWxpZ249ImNlbnRlciIgc3R5bGU9ImZvbnQtc2l6ZTowcHg7cGFkZGluZzoxNnB4O3dvcmQtYnJlYWs6YnJlYWstd29yZDsiCiAgICAgICAgICAgICAgICAgICAgICAgICAgICAgICAgICAgICAgICAgID4KCiAgICAgICAgICAgICAgICAgICAgICAgICAgICAgICAgICAgICAgICAgICAgPGRpdgogICAgICAgICAgICAgICAgICAgICAgICAgICAgICAgICAgICAgICAgICAgICAgICAgICAgc3R5bGU9ImZvbnQtZmFtaWx5Ont7LkZvbnRGYW1pbHl9fTtmb250LXNpemU6MTNweDtsaW5lLWhlaWdodDoxO3RleHQtYWxpZ246Y2VudGVyO2NvbG9yOnt7LkZvbnRDb2xvcn19OyIKICAgICAgICAgICAgICAgICAgICAgICAgICAgICAgICAgICAgICAgICAgICA+e3suRm9vdGVyVGV4dH19PC9kaXY+CgogICAgICAgICAgICAgICAgICAgICAgICAgICAgICAgICAgICAgICAgICA8L3RkPgogICAgICAgICAgICAgICAgICAgICAgICAgICAgICAgICAgICAgICAgPC90cj4KICAgICAgICAgICAgICAgICAgICAgICAgICAgICAgICAgICAgICAgIHt7ZW5kfX0KICAgICAgICAgICAgICAgICAgICAgICAgICAgICAgICAgICAgICAgIDwvdGJvZHk+CiAgICAgICAgICAgICAgICAgICAgICAgICAgICAgICAgICAgICAgPC90YWJsZT4KCiAgICAgICAgICAgICAgICAgICAgICAgICAgICAgICAgICAgIDwvdGQ+CiAgICAgICAgICAgICAgICAgICAgICAgICAgICAgICAgICA8L3RyPgogICAgICAgICAgICAgICAgICAgICAgICAgICAgICAgICAgPC90Ym9keT4KICAgICAgICAgICAgICAgICAgICAgICAgICAgICAgICA8L3RhYmxlPgoKICAgICAgICAgICAgICAgICAgICAgICAgICAgICAgPC9kaXY+CgogICAgICAgICAgICAgICAgICAgICAgICAgICAgICA8IS0tW2lmIG1zbyB8IElFXT48L3RkPjwvdHI+PC90YWJsZT48IVtlbmRpZl0tLT4KICAgICAgICAgICAgICAgICAgICAgICAgICAgIDwvdGQ+CiAgICAgICAgICAgICAgICAgICAgICAgICAgPC90cj4KICAgICAgICAgICAgICAgICAgICAgICAgICA8L3Rib2R5PgogICAgICAgICAgICAgICAgICAgICAgICA8L3RhYmxlPgoKICAgICAgICAgICAgICAgICAgICAgIDwvZGl2PgoKCiAgICAgICAgICAgICAgICAgICAgICA8IS0tW2lmIG1zbyB8IElFXT48L3RkPjwvdHI+PC90YWJsZT48IVtlbmRpZl0tLT4KCgogICAgICAgICAgICAgICAgICAgIDwvdGQ+CiAgICAgICAgICAgICAgICAgIDwvdHI+CiAgICAgICAgICAgICAgICAgIDwvdGJvZHk+CiAgICAgICAgICAgICAgICA8L3RhYmxlPgoKICAgICAgICAgICAgICAgIDwhLS1baWYgbXNvIHwgSUVdPjwvdGQ+PC90cj48L3RhYmxlPjwhW2VuZGlmXS0tPgogICAgICAgICAgICAgIDwvdGQ+CiAgICAgICAgICAgIDwvdHI+CiAgICAgICAgICAgIDwvdGJvZHk+CiAgICAgICAgICA8L3RhYmxlPgoKICAgICAgICA8L2Rpdj4KCgogICAgICAgIDwhLS1baWYgbXNvIHwgSUVdPjwvdGQ+PC90cj48L3RhYmxlPjwhW2VuZGlmXS0tPgoKCiAgICAgIDwvdGQ+CiAgICA8L3RyPgogICAgPC90Ym9keT4KICA8L3RhYmxlPgoKPC9kaXY+Cgo8L2JvZHk+CjwvaHRtbD4K # ZITADEL_DEFAULTINSTANCE_EMAILTEMPLATE

  # WebKeys configures the OIDC token signing keys that are generated when a new instance is created.
  # WebKeys are still in alpha, so the config is disabled here. This will prevent generation of keys for now.
  # WebKeys:
  #  Type: "rsa" # ZITADEL_DEFAULTINSTANCE_WEBKEYS_TYPE
  #  Config:
  #    Bits: "2048" # ZITADEL_DEFAULTINSTANCE_WEBKEYS_CONFIG_BITS
  #    Hasher: "sha256" # ZITADEL_DEFAULTINSTANCE_WEBKEYS_CONFIG_HASHER
  # WebKeys:
  #  Type: "ecdsa"
  #  Config:
  #    Curve: "P256" # ZITADEL_DEFAULTINSTANCE_WEBKEYS_CONFIG_CURVE

  # Sets the default values for lifetime and expiration for OIDC in each newly created instance
  # This default can be overwritten for each instance during runtime
  # Overwrites the system defaults
  # If defined but not all durations are set it will result in an error
  OIDCSettings:
    AccessTokenLifetime: 12h # ZITADEL_DEFAULTINSTANCE_OIDCSETTINGS_ACCESSTOKENLIFETIME
    IdTokenLifetime: 12h # ZITADEL_DEFAULTINSTANCE_OIDCSETTINGS_IDTOKENLIFETIME
    # 720h are 30 days
    RefreshTokenIdleExpiration: 720h # ZITADEL_DEFAULTINSTANCE_OIDCSETTINGS_REFRESHTOKENIDLEEXPIRATION
    # 2160h are 90 days
    RefreshTokenExpiration: 2160h # ZITADEL_DEFAULTINSTANCE_OIDCSETTINGS_REFRESHTOKENEXPIRATION
  # this configuration sets the default email configuration
  SMTPConfiguration:
    # Configuration of the host
    SMTP:
      # must include the port, like smtp.mailtrap.io:2525. IPv6 is also supported, like [2001:db8::1]:2525
      Host: # ZITADEL_DEFAULTINSTANCE_SMTPCONFIGURATION_SMTP_HOST
      User: # ZITADEL_DEFAULTINSTANCE_SMTPCONFIGURATION_SMTP_USER
      Password: # ZITADEL_DEFAULTINSTANCE_SMTPCONFIGURATION_SMTP_PASSWORD
    TLS: # ZITADEL_DEFAULTINSTANCE_SMTPCONFIGURATION_TLS
    # If the host of the sender is different from ExternalDomain set DefaultInstance.DomainPolicy.SMTPSenderAddressMatchesInstanceDomain to false
    From: # ZITADEL_DEFAULTINSTANCE_SMTPCONFIGURATION_FROM
    FromName: # ZITADEL_DEFAULTINSTANCE_SMTPCONFIGURATION_FROMNAME
    ReplyToAddress: # ZITADEL_DEFAULTINSTANCE_SMTPCONFIGURATION_REPLYTOADDRESS
  # Configure the MessageTexts by environment variable using JSON notation:
  # ZITADEL_DEFAULTINSTANCE_MESSAGETEXTS='[{"messageTextType": "InitCode", "title": "My custom title"},{"messageTextType": "PasswordReset", "greeting": "Hi there!"}]'
  # Beware that if you configure the MessageTexts by environment variable, all the default MessageTexts are lost.
  MessageTexts:
    - MessageTextType: InitCode
      Language: de
      Title: Zitadel - User initialisieren
      PreHeader: User initialisieren
      Subject: User initialisieren
      Greeting: Hallo {{.DisplayName}},
      Text: Dieser Benutzer wurde soeben im Zitadel erstellt. Mit dem Benutzernamen <br><strong>{{.PreferredLoginName}}</strong><br> kannst du dich anmelden. Nutze den untenstehenden Button, um die Initialisierung abzuschliessen <br>(Code <strong>{{.Code}}</strong>).<br> Falls du dieses Mail nicht angefordert hast, kannst du es einfach ignorieren.
      ButtonText: Initialisierung abschliessen
    - MessageTextType: PasswordReset
      Language: de
      Title: Zitadel - Passwort zurücksetzen
      PreHeader: Passwort zurücksetzen
      Subject: Passwort zurücksetzen
      Greeting: Hallo {{.DisplayName}},
      Text: Wir haben eine Anfrage für das Zurücksetzen deines Passwortes bekommen. Du kannst den untenstehenden Button verwenden, um dein Passwort zurückzusetzen <br>(Code <strong>{{.Code}}</strong>).<br> Falls du dieses Mail nicht angefordert hast, kannst du es ignorieren.
      ButtonText: Passwort zurücksetzen
    - MessageTextType: VerifyEmail
      Language: de
      Title: Zitadel - Email verifizieren
      PreHeader: Email verifizieren
      Subject: Email verifizieren
      Greeting: Hallo {{.DisplayName}},
      Text: Eine neue E-Mail Adresse wurde hinzugefügt. Bitte verwende den untenstehenden Button um diese zu verifizieren <br>(Code <strong>{{.Code}}</strong>).<br> Falls du deine E-Mail Adresse nicht selber hinzugefügt hast, kannst du dieses E-Mail ignorieren.
      ButtonText: Email verifizieren
    - MessageTextType: VerifyPhone
      Language: de
      Title: Zitadel - Telefonnummer verifizieren
      PreHeader: Telefonnummer verifizieren
      Subject: Telefonnummer verifizieren
      Greeting: Hallo {{.DisplayName}},
      Text: Eine Telefonnummer wurde hinzugefügt. Bitte verifiziere diese in dem du folgenden Code eingibst (Code {{.Code}})
      ButtonText: Telefon verifizieren
    - MessageTextType: DomainClaimed
      Language: de
      Title: Zitadel - Domain wurde beansprucht
      PreHeader: Email / Username ändern
      Subject: Domain wurde beansprucht
      Greeting: Hallo {{.DisplayName}},
      Text: Die Domain {{.Domain}} wurde von einer Organisation beansprucht. Dein derzeitiger User {{.Username}} ist nicht Teil dieser Organisation. Daher musst du beim nächsten Login eine neue Email hinterlegen. Für diesen Login haben wir dir einen temporären Usernamen ({{.TempUsername}}) erstellt.
      ButtonText: Login
    - MessageTextType: PasswordChange
      Language: de
      Title: ZITADEL - Passwort von Benutzer wurde geändert
      PreHeader: Passwort Änderung
      Subject: Passwort von Benutzer wurde geändert
      Greeting: Hallo {{.DisplayName}},
      Text: Das Password vom Benutzer wurde geändert. Wenn diese Änderung von jemand anderem gemacht wurde, empfehlen wir die sofortige Zurücksetzung ihres Passworts.
      ButtonText: Login
    - MessageTextType: InitCode
      Language: en
      Title: Zitadel - Initialize User
      PreHeader: Initialize User
      Subject: Initialize User
      Greeting: Hello {{.DisplayName}},
      Text: This user was created in Zitadel. Use the username {{.PreferredLoginName}} to login. Please click the button below to finish the initialization process. (Code {{.Code}}) If you didn't ask for this mail, please ignore it.
      ButtonText: Finish initialization
    - MessageTextType: PasswordReset
      Language: en
      Title: Zitadel - Reset password
      PreHeader: Reset password
      Subject: Reset password
      Greeting: Hello {{.DisplayName}},
      Text: We received a password reset request. Please use the button below to reset your password. (Code {{.Code}}) If you didn't ask for this mail, please ignore it.
      ButtonText: Reset password
    - MessageTextType: VerifyEmail
      Language: en
      Title: Zitadel - Verify email
      PreHeader: Verify email
      Subject: Verify email
      Greeting: Hello {{.DisplayName}},
      Text: A new email has been added. Please use the button below to verify your email. (Code {{.Code}}) If you didn't add a new email, please ignore this email.
      ButtonText: Verify email
    - MessageTextType: VerifyPhone
      Language: en
      Title: Zitadel - Verify phone
      PreHeader: Verify phone
      Subject: Verify phone
      Greeting: Hello {{.DisplayName}},
      Text: A new phone number has been added. Please use the following code to verify it {{.Code}}.
      ButtonText: Verify phone
    - MessageTextType: DomainClaimed
      Language: en
      Title: Zitadel - Domain has been claimed
      PreHeader: Change email/username
      Subject: Domain has been claimed
      Greeting: Hello {{.DisplayName}},
      Text: The domain {{.Domain}} has been claimed by an organization. Your current user {{.UserName}} is not part of this organization. Therefore you'll have to change your email when you login. We have created a temporary username ({{.TempUsername}}) for this login.
      ButtonText: Login
    - MessageTextType: PasswordChange
      Language: en
      Title: ZITADEL - Password of user has changed
      PreHeader: Change password
      Subject: Password of user has changed
      Greeting: Hello {{.DisplayName}},
      Text: The password of your user has changed. If this change was not done by you, please be advised to immediately reset your password.
      ButtonText: Login

  # Once a feature is set on the instance (true or false), system level feature settings
  # will be ignored until instance level features are reset.
  Features:
    LoginDefaultOrg: true # ZITADEL_DEFAULTINSTANCE_FEATURES_LOGINDEFAULTORG
    # TriggerIntrospectionProjections: false # ZITADEL_DEFAULTINSTANCE_FEATURES_TRIGGERINTROSPECTIONPROJECTIONS
    # LegacyIntrospection: false # ZITADEL_DEFAULTINSTANCE_FEATURES_LEGACYINTROSPECTION
    # PermissionCheckV2: false # ZITADEL_DEFAULTINSTANCE_FEATURES_PERMISSIONCHECKV2
  Limits:
    # AuditLogRetention limits the number of events that can be queried via the events API by their age.
    # A value of "0s" means that all events are available.
    # If this value is set, it overwrites the system default unless it is not reset via the admin API.
    AuditLogRetention: # ZITADEL_DEFAULTINSTANCE_LIMITS_AUDITLOGRETENTION
    # If Block is true, all requests except to /ui/console or the system API are blocked and /ui/login is redirected to /ui/console.
    # /ui/console shows a message that the instance is blocked with a link to Console.InstanceManagementURL
    Block: # ZITADEL_DEFAULTINSTANCE_LIMITS_BLOCK
  Restrictions:
    # DisallowPublicOrgRegistration defines if ZITADEL should expose the endpoint /ui/login/register/org
    # If it is true, the endpoint returns the HTTP status 404 on GET requests, and 409 on POST requests.
    DisallowPublicOrgRegistration: # ZITADEL_DEFAULTINSTANCE_RESTRICTIONS_DISALLOWPUBLICORGREGISTRATION
    # AllowedLanguages restricts the languages that can be used.
    # If the list is empty, all supported languages are allowed.
    AllowedLanguages: # ZITADEL_DEFAULTINSTANCE_RESTRICTIONS_ALLOWEDLANGUAGES
    # - en
    # - de
  Quotas:
    # Items take a slice of quota configurations, whereas, for each unit type and instance, one or zero quotas may exist.
    # The following unit types are supported

    # "requests.all.authenticated"
    # The sum of all requests to the ZITADEL API with an authorization header,
    # excluding the following exceptions
    # - Calls to the System API
    # - Calls that cause internal server errors
    # - Failed authorizations
    # - Requests after the quota already exceeded

    # "actions.all.runs.seconds"
    # The sum of all actions run durations in seconds
    # Configure the Items by environment variable using JSON notation:
    # ZITADEL_DEFAULTINSTANCE_QUOTAS_ITEMS='[{"unit": "requests.all.authenticated", "notifications": [{"percent": 100}]}]'
    Items: # ZITADEL_DEFAULTINSTANCE_QUOTAS_ITEMS
#      - Unit: "requests.all.authenticated"
#        # From defines the starting time from which the current quota period is calculated.
#        # This is relevant for querying the current usage.
#        From: "2023-01-01T00:00:00Z"
#        # ResetInterval defines the quota periods duration
#        ResetInterval: 720h # 30 days
#        # Amount defines the number of units for this quota
#        Amount: 25000
#        # Limit defines whether ZITADEL should block further authenticated requests when the configured amount is used.
#        # If you not only want to block authenticated requests but also authentication itself, consider using the system APIs SetLimits method.
#        Limit: false
#        # Notifications are emitted by ZITADEL when certain quota percentages are reached
#        Notifications:
#            # Percent defines the relative amount of used units, after which a notification should be emitted.
#          - Percent: 100
#            # Repeat defines, whether a notification should be emitted each time when a multitude of the configured Percent is used.
#            Repeat: true
#            # CallURL is called when a relative amount of the quota is used.
#            CallURL: "https://httpbin.org/post"

# AuditLogRetention limits the number of events that can be queried via the events API by their age.
# A value of "0s" means that all events are available.
# If an audit log retention is set using an instance limit, it will overwrite the system default.
AuditLogRetention: 0s # ZITADEL_AUDITLOGRETENTION

InternalAuthZ:
  # Configure the RolePermissionMappings by environment variable using JSON notation:
  # ZITADEL_INTERNALAUTHZ_ROLEPERMISSIONMAPPINGS='[{"role": "IAM_OWNER", "permissions": ["iam.write"]}, {"role": "ORG_OWNER", "permissions": ["org.write"]}]'
  # Beware that if you configure the RolePermissionMappings by environment variable, all the default RolePermissionMappings are lost.
  #
  # Warning: RolePermissionMappings are synhronized to the database.
  # Changes here will only be applied after running `zitadel setup` or `zitadel start-from-setup`.
  RolePermissionMappings:
    - Role: "SYSTEM_OWNER"
      Permissions:
        - "system.instance.read"
        - "system.instance.write"
        - "system.instance.delete"
        - "system.domain.read"
        - "system.domain.write"
        - "system.domain.delete"
        - "system.debug.read"
        - "system.debug.write"
        - "system.debug.delete"
        - "system.feature.read"
        - "system.feature.write"
        - "system.feature.delete"
        - "system.limits.write"
        - "system.limits.delete"
        - "system.quota.write"
        - "system.quota.delete"
        - "system.iam.member.read"
    - Role: "SYSTEM_OWNER_VIEWER"
      Permissions:
        - "system.instance.read"
        - "system.domain.read"
        - "system.debug.read"
        - "system.feature.read"
        - "system.iam.member.read"
    - Role: "IAM_OWNER"
      Permissions:
        - "iam.read"
        - "iam.write"
        - "iam.policy.read"
        - "iam.policy.write"
        - "iam.policy.delete"
        - "iam.member.read"
        - "iam.member.write"
        - "iam.member.delete"
        - "iam.idp.read"
        - "iam.idp.write"
        - "iam.idp.delete"
        - "iam.action.read"
        - "iam.action.write"
        - "iam.action.delete"
        - "iam.flow.read"
        - "iam.flow.write"
        - "iam.flow.delete"
        - "iam.feature.read"
        - "iam.feature.write"
        - "iam.feature.delete"
        - "iam.restrictions.read"
        - "iam.restrictions.write"
        - "iam.web_key.write"
        - "iam.web_key.delete"
        - "iam.web_key.read"
        - "iam.debug.write"
        - "iam.debug.read"
        - "org.read"
        - "org.global.read"
        - "org.create"
        - "org.write"
        - "org.delete"
        - "org.member.read"
        - "org.member.write"
        - "org.member.delete"
        - "org.idp.read"
        - "org.idp.write"
        - "org.idp.delete"
        - "org.action.read"
        - "org.action.write"
        - "org.action.delete"
        - "org.flow.read"
        - "org.flow.write"
        - "org.flow.delete"
        - "org.feature.read"
        - "org.feature.write"
        - "org.feature.delete"
        - "user.read"
        - "user.global.read"
        - "user.write"
        - "user.delete"
        - "user.grant.read"
        - "user.grant.write"
        - "user.grant.delete"
        - "user.membership.read"
        - "user.credential.write"
        - "user.passkey.write"
        - "user.feature.read"
        - "user.feature.write"
        - "user.feature.delete"
        - "policy.read"
        - "policy.write"
        - "policy.delete"
        - "project.read"
        - "project.create"
        - "project.write"
        - "project.delete"
        - "project.member.read"
        - "project.member.write"
        - "project.member.delete"
        - "project.role.read"
        - "project.role.write"
        - "project.role.delete"
        - "project.app.read"
        - "project.app.write"
        - "project.app.delete"
        - "project.grant.read"
        - "project.grant.write"
        - "project.grant.delete"
        - "project.grant.member.read"
        - "project.grant.member.write"
        - "project.grant.member.delete"
        - "events.read"
        - "milestones.read"
        - "session.read"
        - "session.delete"
        - "action.target.read"
        - "action.target.write"
        - "action.target.delete"
        - "action.execution.read"
        - "action.execution.write"
        - "userschema.read"
        - "userschema.write"
        - "userschema.delete"
<<<<<<< HEAD
        - "group.member.read"
        - "group.member.write"
        - "group.member.delete"
        - "group.read"
        - "group.create"
        - "group.write"
        - "group.delete"
        - "group.grant.read"
        - "group.grant.write"
        - "group.grant.delete"
=======
        - "session.read"
        - "session.delete"
>>>>>>> 9bbc3c48
    - Role: "IAM_OWNER_VIEWER"
      Permissions:
        - "iam.read"
        - "iam.policy.read"
        - "iam.member.read"
        - "iam.idp.read"
        - "iam.action.read"
        - "iam.flow.read"
        - "iam.restrictions.read"
        - "iam.feature.read"
        - "iam.web_key.read"
        - "iam.debug.read"
        - "org.read"
        - "org.member.read"
        - "org.idp.read"
        - "org.action.read"
        - "org.flow.read"
        - "org.feature.read"
        - "user.read"
        - "user.global.read"
        - "user.grant.read"
        - "user.membership.read"
        - "user.feature.read"
        - "policy.read"
        - "project.read"
        - "project.member.read"
        - "project.role.read"
        - "project.app.read"
        - "project.grant.read"
        - "project.grant.member.read"
        - "events.read"
        - "milestones.read"
        - "action.target.read"
        - "action.execution.read"
        - "userschema.read"
<<<<<<< HEAD
        - "group.membership.read"
        - "group.member.read"
        - "group.grant.read"
        - "group.read"
=======
        - "session.read"
>>>>>>> 9bbc3c48
    - Role: "IAM_ORG_MANAGER"
      Permissions:
        - "org.read"
        - "org.global.read"
        - "org.create"
        - "org.write"
        - "org.delete"
        - "org.member.read"
        - "org.member.write"
        - "org.member.delete"
        - "org.idp.read"
        - "org.idp.write"
        - "org.idp.delete"
        - "org.action.read"
        - "org.action.write"
        - "org.action.delete"
        - "org.flow.read"
        - "org.flow.write"
        - "org.flow.delete"
        - "org.feature.read"
        - "org.feature.write"
        - "org.feature.delete"
        - "user.read"
        - "user.global.read"
        - "user.write"
        - "user.delete"
        - "user.grant.read"
        - "user.grant.write"
        - "user.grant.delete"
        - "user.membership.read"
        - "user.credential.write"
        - "user.passkey.write"
        - "user.feature.read"
        - "user.feature.write"
        - "user.feature.delete"
        - "policy.read"
        - "policy.write"
        - "policy.delete"
        - "project.read"
        - "project.create"
        - "project.write"
        - "project.delete"
        - "project.member.read"
        - "project.member.write"
        - "project.member.delete"
        - "project.role.read"
        - "project.role.write"
        - "project.role.delete"
        - "project.app.read"
        - "project.app.write"
        - "project.app.delete"
        - "project.grant.read"
        - "project.grant.write"
        - "project.grant.delete"
        - "project.grant.member.read"
        - "project.grant.member.write"
        - "project.grant.member.delete"
        - "session.delete"
        - "group.membership.read"
        - "group.member.read"
        - "group.member.write"
        - "group.member.delete"
        - "group.read"
        - "group.create"
        - "group.write"
        - "group.delete"
        - "group.grant.read"
        - "group.grant.write"
        - "group.grant.delete"
    - Role: "IAM_USER_MANAGER"
      Permissions:
        - "org.read"
        - "org.global.read"
        - "org.member.read"
        - "org.member.delete"
        - "user.read"
        - "user.global.read"
        - "user.write"
        - "user.delete"
        - "user.grant.read"
        - "user.grant.write"
        - "user.grant.delete"
        - "user.membership.read"
        - "user.passkey.write"
        - "user.feature.read"
        - "user.feature.write"
        - "user.feature.delete"
        - "project.read"
        - "project.member.read"
        - "project.role.read"
        - "project.app.read"
        - "project.grant.read"
        - "project.grant.write"
        - "project.grant.delete"
        - "project.grant.member.read"
        - "session.delete"
        - "group.membership.read"
        - "group.member.read"
        - "group.member.write"
        - "group.member.delete"
        - "group.read"
        - "group.create"
        - "group.write"
        - "group.delete"
        - "group.grant.read"
        - "group.grant.write"
        - "group.grant.delete"
    - Role: "IAM_ADMIN_IMPERSONATOR"
      Permissions:
        - "admin.impersonation"
        - "impersonation"
    - Role: "IAM_END_USER_IMPERSONATOR"
      Permissions:
        - "impersonation"
    - Role: "ORG_OWNER"
      Permissions:
        - "org.read"
        - "org.global.read"
        - "org.write"
        - "org.delete"
        - "org.member.read"
        - "org.member.write"
        - "org.member.delete"
        - "org.idp.read"
        - "org.idp.write"
        - "org.idp.delete"
        - "org.action.read"
        - "org.action.write"
        - "org.action.delete"
        - "org.flow.read"
        - "org.flow.write"
        - "org.flow.delete"
        - "org.feature.read"
        - "org.feature.write"
        - "org.feature.delete"
        - "user.read"
        - "user.global.read"
        - "user.write"
        - "user.delete"
        - "user.grant.read"
        - "user.grant.write"
        - "user.grant.delete"
        - "user.membership.read"
        - "user.credential.write"
        - "user.passkey.write"
        - "user.feature.read"
        - "user.feature.write"
        - "user.feature.delete"
        - "policy.read"
        - "policy.write"
        - "policy.delete"
        - "project.read"
        - "project.create"
        - "project.write"
        - "project.delete"
        - "project.member.read"
        - "project.member.write"
        - "project.member.delete"
        - "project.role.read"
        - "project.role.write"
        - "project.role.delete"
        - "project.app.read"
        - "project.app.write"
        - "project.grant.read"
        - "project.grant.write"
        - "project.grant.delete"
        - "project.grant.member.read"
        - "project.grant.member.write"
        - "project.grant.member.delete"
        - "session.delete"
        - "group.membership.read"
        - "group.member.read"
        - "group.member.write"
        - "group.member.delete"
        - "group.read"
        - "group.create"
        - "group.write"
        - "group.delete"
        - "group.grant.read"
        - "group.grant.write"
        - "group.grant.delete"
    - Role: "IAM_LOGIN_CLIENT"
      Permissions:
        - "iam.read"
        - "iam.policy.read"
        - "iam.member.read"
        - "iam.member.write"
        - "iam.idp.read"
        - "iam.feature.read"
        - "iam.restrictions.read"
        - "org.read"
        - "org.member.read"
        - "org.member.write"
        - "org.idp.read"
        - "org.feature.read"
        - "user.read"
        - "user.write"
        - "user.grant.read"
        - "user.grant.write"
        - "user.membership.read"
        - "user.credential.write"
        - "user.passkey.write"
        - "user.feature.read"
        - "policy.read"
        - "project.read"
        - "project.member.read"
        - "project.member.write"
        - "project.role.read"
        - "project.app.read"
        - "project.member.read"
        - "project.member.write"
        - "project.grant.read"
        - "project.grant.member.read"
        - "project.grant.member.write"
        - "session.read"
        - "session.link"
        - "session.delete"
        - "userschema.read"
        - "group.membership.read"
        - "group.member.read"
        - "group.member.write"
        - "group.read"
        - "group.create"
        - "group.write"
        - "group.delete"
        - "group.grant.read"
        - "group.grant.write"
    - Role: "ORG_USER_MANAGER"
      Permissions:
        - "org.read"
        - "user.read"
        - "user.global.read"
        - "user.write"
        - "user.delete"
        - "user.grant.read"
        - "user.grant.write"
        - "user.grant.delete"
        - "user.membership.read"
        - "user.feature.read"
        - "user.feature.write"
        - "user.feature.delete"
        - "policy.read"
        - "project.read"
        - "project.role.read"
        - "session.delete"
    - Role: "ORG_OWNER_VIEWER"
      Permissions:
        - "org.read"
        - "org.member.read"
        - "org.idp.read"
        - "org.action.read"
        - "org.flow.read"
        - "org.feature.read"
        - "user.read"
        - "user.global.read"
        - "user.grant.read"
        - "user.membership.read"
        - "user.feature.read"
        - "policy.read"
        - "project.read"
        - "project.member.read"
        - "project.role.read"
        - "project.app.read"
        - "project.grant.read"
        - "project.grant.member.read"
        - "project.grant.user.grant.read"
        - "group.membership.read"
        - "group.read"
        - "group.grant.read"
    - Role: "ORG_SETTINGS_MANAGER"
      Permissions:
        - "org.read"
        - "org.write"
        - "org.member.read"
        - "org.idp.read"
        - "org.idp.write"
        - "org.idp.delete"
        - "org.feature.read"
        - "org.feature.write"
        - "org.feature.delete"
        - "policy.read"
        - "policy.write"
        - "policy.delete"
    - Role: "ORG_USER_PERMISSION_EDITOR"
      Permissions:
        - "org.read"
        - "org.member.read"
        - "user.read"
        - "user.global.read"
        - "user.grant.read"
        - "user.grant.write"
        - "user.grant.delete"
        - "policy.read"
        - "project.read"
        - "project.member.read"
        - "project.role.read"
        - "project.app.read"
        - "project.grant.read"
        - "project.grant.member.read"
        - "group.member.read"
        - "group.read"
        - "group.grant.read"
        - "group.grant.write"
    - Role: "ORG_PROJECT_PERMISSION_EDITOR"
      Permissions:
        - "org.read"
        - "org.member.read"
        - "user.read"
        - "user.global.read"
        - "user.grant.read"
        - "user.grant.write"
        - "user.grant.delete"
        - "policy.read"
        - "project.read"
        - "project.member.read"
        - "project.role.read"
        - "project.app.read"
        - "project.grant.read"
        - "project.grant.write"
        - "project.grant.delete"
        - "project.grant.member.read"
        - "group.member.read"
        - "group.read"
        - "group.grant.read"
        - "group.grant.write"
    - Role: "ORG_PROJECT_CREATOR"
      Permissions:
        - "user.global.read"
        - "policy.read"
        - "project.read:self"
        - "project.create"
        - "group.read"
    - Role: "ORG_ADMIN_IMPERSONATOR"
      Permissions:
        - "admin.impersonation"
        - "impersonation"
    - Role: "ORG_END_USER_IMPERSONATOR"
      Permissions:
        - "impersonation"
    - Role: "PROJECT_OWNER"
      Permissions:
        - "org.global.read"
        - "policy.read"
        - "project.read"
        - "project.write"
        - "project.delete"
        - "project.member.read"
        - "project.member.write"
        - "project.member.delete"
        - "project.role.read"
        - "project.role.write"
        - "project.role.delete"
        - "project.app.read"
        - "project.app.write"
        - "project.app.delete"
        - "project.grant.read"
        - "project.grant.write"
        - "project.grant.delete"
        - "project.grant.member.read"
        - "project.grant.member.write"
        - "project.grant.member.delete"
        - "user.read"
        - "user.global.read"
        - "user.grant.read"
        - "user.grant.write"
        - "user.grant.delete"
        - "user.membership.read"
        - "group.member.read"
        - "group.member.write"
        - "group.read"
        - "group.create"
        - "group.write"
        - "group.grant.read"
        - "group.grant.write"
    - Role: "PROJECT_OWNER_VIEWER"
      Permissions:
        - "policy.read"
        - "project.read"
        - "project.member.read"
        - "project.role.read"
        - "project.app.read"
        - "project.grant.read"
        - "project.grant.member.read"
        - "user.read"
        - "user.global.read"
        - "user.grant.read"
        - "user.membership.read"
        - "group.grant.read"
        - "group.member.read"
    - Role: "SELF_MANAGEMENT_GLOBAL"
      Permissions:
        - "org.create"
        - "policy.read"
        - "user.self.delete"
    - Role: "ORG_USER_SELF_MANAGER"
      Permissions:
        - "policy.read"
        - "user.self.delete"
        - "group.member.read"
    - Role: "PROJECT_OWNER_GLOBAL"
      Permissions:
        - "org.global.read"
        - "policy.read"
        - "project.read"
        - "project.write"
        - "project.delete"
        - "project.member.read"
        - "project.member.write"
        - "project.member.delete"
        - "project.role.read"
        - "project.role.write"
        - "project.role.delete"
        - "project.app.read"
        - "project.app.write"
        - "project.app.delete"
        - "user.global.read"
        - "user.grant.read"
        - "user.grant.write"
        - "user.grant.delete"
        - "user.membership.read"
        - "group.membership.read"
        - "group.read"
        - "group.grant.read"
    - Role: "PROJECT_OWNER_VIEWER_GLOBAL"
      Permissions:
        - "policy.read"
        - "project.read"
        - "project.member.read"
        - "project.role.read"
        - "project.app.read"
        - "project.grant.read"
        - "project.grant.member.read"
        - "user.global.read"
        - "user.grant.read"
        - "user.membership.read"
        - "group.membership.read"
        - "group.read"
        - "group.grant.read"
    - Role: "PROJECT_GRANT_OWNER"
      Permissions:
        - "policy.read"
        - "org.global.read"
        - "project.read"
        - "project.grant.read"
        - "project.grant.member.read"
        - "project.grant.member.write"
        - "project.grant.member.delete"
        - "user.read"
        - "user.global.read"
        - "user.grant.read"
        - "user.grant.write"
        - "user.grant.delete"
        - "user.membership.read"
        - "group.membership.read"
        - "group.read"
        - "group.grant.read"
    - Role: "PROJECT_GRANT_OWNER_VIEWER"
      Permissions:
        - "policy.read"
        - "project.read"
        - "project.grant.read"
        - "project.grant.member.read"
        - "user.read"
        - "user.global.read"
        - "user.grant.read"
        - "user.membership.read"
        - "group.membership.read"
        - "group.read"
        - "group.grant.read"

# If a new projection is introduced it will be prefilled during the setup process (if enabled)
# This can prevent serving outdated data after a version upgrade, but might require a longer setup / upgrade process:
# https://zitadel.com/docs/self-hosting/manage/updating_scaling
InitProjections:
  Enabled: true # ZITADEL_INITPROJECTIONS_ENABLED
  RetryFailedAfter: 100ms # ZITADEL_INITPROJECTIONS_RETRYFAILEDAFTER
  MaxFailureCount: 2 # ZITADEL_INITPROJECTIONS_MAXFAILURECOUNT
  BulkLimit: 1000 # ZITADEL_INITPROJECTIONS_BULKLIMIT<|MERGE_RESOLUTION|>--- conflicted
+++ resolved
@@ -1297,7 +1297,8 @@
         - "userschema.read"
         - "userschema.write"
         - "userschema.delete"
-<<<<<<< HEAD
+        - "session.read"
+        - "session.delete"
         - "group.member.read"
         - "group.member.write"
         - "group.member.delete"
@@ -1308,10 +1309,6 @@
         - "group.grant.read"
         - "group.grant.write"
         - "group.grant.delete"
-=======
-        - "session.read"
-        - "session.delete"
->>>>>>> 9bbc3c48
     - Role: "IAM_OWNER_VIEWER"
       Permissions:
         - "iam.read"
@@ -1347,14 +1344,11 @@
         - "action.target.read"
         - "action.execution.read"
         - "userschema.read"
-<<<<<<< HEAD
+        - "session.read"
         - "group.membership.read"
         - "group.member.read"
         - "group.grant.read"
         - "group.read"
-=======
-        - "session.read"
->>>>>>> 9bbc3c48
     - Role: "IAM_ORG_MANAGER"
       Permissions:
         - "org.read"
