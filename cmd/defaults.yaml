Log:
  Level: info # ZITADEL_LOG_LEVEL
  Formatter:
    Format: text # ZITADEL_LOG_FORMATTER_FORMAT

# Exposes metrics on /debug/metrics
Metrics:
  # Select type otel (OpenTelemetry) or none (disables collection and endpoint)
  Type: otel # ZITADEL_METRICS_TYPE

Tracing:
  # Choose one in "otel", "google", "log" and "none"
  # Depending on the type there are different configuration options
  # for type 'otel' is used for standard [open telemetry](https://opentelemetry.io)
  # Fraction: 1.0
  # Endpoint: 'otel.collector.endpoint'
  # ServiceName: 'ZITADEL' # Name of the service in traces
  #
  # type 'log' or '' disables tracing
  #
  # for type 'google'
  # ProjectID: ''
  # Fraction: 1.0
  Type: none # ZITADEL_TRACING_TYPE
  Fraction: 1.0 # ZITADEL_TRACING_FRACTION
  # The endpoint of the otel collector endpoint
  Endpoint: "" #ZITADEL_TRACING_ENDPOINT
  # The name of the service in traces
  ServiceName: "ZITADEL" #ZITADEL_TRACING_SERVICENAME

# Profiler enables capturing profiling data (CPU, Memory, ...) for performance analysis
Profiler:
  # Choose one of "google" and "none"
  # Depending on the type there are different configuration options
  # for type 'google'
  # ProjectID: google-project-id
  #
  # type 'none' or '' disables profiling
  Type: none # ZITADEL_PROFILER_TYPE
  # projectID for google
  ProjectID: ''  # ZITADEL_PROFILER_PROJECTID

Telemetry:
  # As long as Enabled is true, ZITADEL tries to send usage data to the configured Telemetry.Endpoints.
  # Data is projected by ZITADEL even if Enabled is false.
  # This means that switching this to true makes ZITADEL try to send past data.
  Enabled: false # ZITADEL_TELEMETRY_ENABLED
  # Push telemetry data to all these endpoints at least once using an HTTP POST request.
  # If one endpoint returns an unsuccessful response code or times out,
  # ZITADEL retries to push the data point to all configured endpoints until it succeeds.
  # Configure delivery guarantees and intervals in the section Projections.Customizations.Telemetry
  # The endpoints can be reconfigured at runtime.
  # Ten redirects are followed.
  # If you change this configuration at runtime, remaining data that is not successfully delivered to the old endpoints is sent to the new endpoints.
  Endpoints:
    - https://httpbin.org/post
  # These headers are sent with every request to the configured endpoints.
  # Configure headers by environment variable using a JSON string with header values as arrays, like this:
  # ZITADEL_TELEMETRY_HEADERS='{"header1": ["value1"], "header2": ["value2", "value3"]}'
  Headers: # ZITADEL_TELEMETRY_HEADERS
  # single-value: "single-value"
  # multi-value:
  #   - "multi-value-1"
  #   - "multi-value-2"
  # The maximum number of data points that are queried before they are sent to the configured endpoints.
  Limit: 100 # ZITADEL_TELEMETRY_LIMIT

# Port ZITADEL will listen on
Port: 8080 # ZITADEL_PORT
# ExternalPort is the port on which end users access ZITADEL.
# It can differ from Port e.g. if a reverse proxy forwards the traffic to ZITADEL
# Read more about external access: https://zitadel.com/docs/self-hosting/manage/custom-domain
ExternalPort: 8080 # ZITADEL_EXTERNALPORT
# ExternalDomain is the domain on which end users access ZITADEL.
# Read more about external access: https://zitadel.com/docs/self-hosting/manage/custom-domain
ExternalDomain: localhost # ZITADEL_EXTERNALDOMAIN
# ExternalSecure specifies if ZITADEL is exposed externally using HTTPS or HTTP.
# Read more about external access: https://zitadel.com/docs/self-hosting/manage/custom-domain
ExternalSecure: true # ZITADEL_EXTERNALSECURE
TLS:
  # If enabled, ZITADEL will serve all traffic over TLS (HTTPS and gRPC)
  # you must then also provide a private key and certificate to be used for the connection
  # either directly or by a path to the corresponding file
  Enabled: true # ZITADEL_TLS_ENABLED
  # Path to the private key of the TLS certificate, will be loaded into the key
  # and overwrite any existing value
  # E.g. /path/to/key/file.pem
  KeyPath: # ZITADEL_TLS_KEYPATH
  # Private key of the TLS certificate (KeyPath has a higher priority than Key)
  # base64 encoded content of a pem file
  Key: # ZITADEL_TLS_KEY
  # Path to the certificate for the TLS connection, will be loaded into the Cert
  # and overwrite any existing value
  # E.g. /path/to/cert/file.pem
  CertPath: # ZITADEL_TLS_CERTPATH
  # Certificate for the TLS connection (CertPath will this overwrite if specified)
  # base64 encoded content of a pem file
  Cert: # ZITADEL_TLS_CERT

# Header name of HTTP2 (incl. gRPC) calls from which the instance will be matched
# Deprecated: Use the InstanceHostHeaders instead
HTTP2HostHeader: ":authority" # ZITADEL_HTTP2HOSTHEADER
# Header name of HTTP1 calls from which the instance will be matched
# Deprecated: Use the InstanceHostHeaders instead
HTTP1HostHeader: "host" # ZITADEL_HTTP1HOSTHEADER
# Ordered header name list, which will be used to match the instance
InstanceHostHeaders: # ZITADEL_INSTANCEHOSTHEADERS
  - "x-zitadel-instance-host"
# Ordered header name list, which will be used as the public host
PublicHostHeaders: # ZITADEL_PUBLICHOSTHEADERS
  - "x-zitadel-public-host"

WebAuthNName: ZITADEL # ZITADEL_WEBAUTHNNAME

Database:
  # Postgres is the default database of ZITADEL
  postgres:
    Host: localhost # ZITADEL_DATABASE_POSTGRES_HOST
    Port: 5432 # ZITADEL_DATABASE_POSTGRES_PORT
    Database: zitadel # ZITADEL_DATABASE_POSTGRES_DATABASE
    MaxOpenConns: 10 # ZITADEL_DATABASE_POSTGRES_MAXOPENCONNS
    MaxIdleConns: 5 # ZITADEL_DATABASE_POSTGRES_MAXIDLECONNS
    MaxConnLifetime: 30m # ZITADEL_DATABASE_POSTGRES_MAXCONNLIFETIME
    MaxConnIdleTime: 5m # ZITADEL_DATABASE_POSTGRES_MAXCONNIDLETIME
    Options: "" # ZITADEL_DATABASE_POSTGRES_OPTIONS
    User:
      Username: zitadel # ZITADEL_DATABASE_POSTGRES_USER_USERNAME
      Password: "" # ZITADEL_DATABASE_POSTGRES_USER_PASSWORD
      SSL:
        Mode: disable # ZITADEL_DATABASE_POSTGRES_USER_SSL_MODE
        RootCert: "" # ZITADEL_DATABASE_POSTGRES_USER_SSL_ROOTCERT
        Cert: "" # ZITADEL_DATABASE_POSTGRES_USER_SSL_CERT
        Key: "" # ZITADEL_DATABASE_POSTGRES_USER_SSL_KEY
    Admin:
      # By default, ExistingDatabase is not specified in the connection string
      # If the connection resolves to a database that is not existing in your system, configure an existing one here
      # It is used in zitadel init to connect to postgres and create a dedicated database for ZITADEL.
      ExistingDatabase: # ZITADEL_DATABASE_POSTGRES_ADMIN_EXISTINGDATABASE
      Username: postgres # ZITADEL_DATABASE_POSTGRES_ADMIN_USERNAME
      Password: postgres # ZITADEL_DATABASE_POSTGRES_ADMIN_PASSWORD
      SSL:
        Mode: disable # ZITADEL_DATABASE_POSTGRES_ADMIN_SSL_MODE
        RootCert: "" # ZITADEL_DATABASE_POSTGRES_ADMIN_SSL_ROOTCERT
        Cert: "" # ZITADEL_DATABASE_POSTGRES_ADMIN_SSL_CERT
        Key: "" # ZITADEL_DATABASE_POSTGRES_ADMIN_SSL_KEY

# Caches are EXPERIMENTAL. The following config may have breaking changes in the future.
# If no config is provided, caching is disabled by default.
Caches:
  # Connectors are reused by caches.
  Connectors:
    # Memory connector works with local server memory.
    # It is the simplest (and probably fastest) cache implementation.
    # Unsuitable for deployments with multiple containers,
    # as each container's cache may hold a different state of the same object.
    Memory:
      Enabled: false
      # AutoPrune removes invalidated or expired object from the cache.
      AutoPrune:
        Interval: 1m
        TimeOut: 5s
    # Postgres connector uses the configured database (postgres or cockraochdb) as cache.
    # It is suitable for deployments with multiple containers.
    # The cache is enabled by default because it is the default cache states for IdP form callbacks
    Postgres:
      Enabled: true
      AutoPrune:
        Interval: 15m
        TimeOut: 30s
    Redis:
      Enabled: false
      # The network type, either tcp or unix.
      # Default is tcp.
      # Network string
      # host:port address.
      Addr: localhost:6379
      # ClientName will execute the `CLIENT SETNAME ClientName` command for each conn.
      ClientName: ""
      # Use the specified Username to authenticate the current connection
      # with one of the connections defined in the ACL list when connecting
      # to a Redis 6.0 instance, or greater, that is using the Redis ACL system.
      Username: ""
      # Optional password. Must match the password specified in the
      # requirepass server configuration option (if connecting to a Redis 5.0 instance, or lower),
      # or the User Password when connecting to a Redis 6.0 instance, or greater,
      # that is using the Redis ACL system.
      Password: ""
      # Each ZITADEL cache uses an incremental DB namespace.
      # This option offsets the first DB so it doesn't conflict with other databases on the same server.
      # Note that ZITADEL uses FLUSHDB command to truncate a cache.
      # This can have destructive consequences when overlapping DB namespaces are used.
      DBOffset: 10
      # Maximum number of retries before giving up.
      # Default is 3 retries; -1 (not 0) disables retries.
      MaxRetries: 3
      # Minimum backoff between each retry.
      # Default is 8 milliseconds; -1 disables backoff.
      MinRetryBackoff: 8ms
      # Maximum backoff between each retry.
      # Default is 512 milliseconds; -1 disables backoff.
      MaxRetryBackoff: 512ms
      # Dial timeout for establishing new connections.
      # Default is 5 seconds.
      DialTimeout: 1s
      # Timeout for socket reads. If reached, commands will fail
      # with a timeout instead of blocking. Supported values:
      #   - `0` - default timeout (3 seconds).
      #   - `-1` - no timeout (block indefinitely).
      #   - `-2` - disables SetReadDeadline calls completely.
      ReadTimeout: 100ms
      # Timeout for socket writes. If reached, commands will fail
      # with a timeout instead of blocking.  Supported values:
      #   - `0` - default timeout (3 seconds).
      #   - `-1` - no timeout (block indefinitely).
      #   - `-2` - disables SetWriteDeadline calls completely.
      WriteTimeout: 100ms
      # Type of connection pool.
      # true for FIFO pool, false for LIFO pool.
      # Note that FIFO has slightly higher overhead compared to LIFO,
      # but it helps closing idle connections faster reducing the pool size.
      PoolFIFO: false
      # Base number of socket connections.
      # Default is 10 connections per every available CPU as reported by runtime.GOMAXPROCS.
      # If there is not enough connections in the pool, new connections will be allocated in excess of PoolSize,
      # you can limit it through MaxActiveConns
      PoolSize: 20
      # Amount of time client waits for connection if all connections
      # are busy before returning an error.
      # Default is ReadTimeout + 1 second.
      PoolTimeout: 100ms
      # Minimum number of idle connections which is useful when establishing
      # new connection is slow.
      # Default is 0. the idle connections are not closed by default.
      MinIdleConns: 5
      # Maximum number of idle connections.
      # Default is 0. the idle connections are not closed by default.
      MaxIdleConns: 10
      # Maximum number of connections allocated by the pool at a given time.
      # When zero, there is no limit on the number of connections in the pool.
      MaxActiveConns: 40
      # ConnMaxIdleTime is the maximum amount of time a connection may be idle.
      # Should be less than server's timeout.
      # Expired connections may be closed lazily before reuse.
      # If d <= 0, connections are not closed due to a connection's idle time.
      # Default is 30 minutes. -1 disables idle timeout check.
      ConnMaxIdleTime: 30m
      # ConnMaxLifetime is the maximum amount of time a connection may be reused.
      # Expired connections may be closed lazily before reuse.
      # If <= 0, connections are not closed due to a connection's age.
      # Default is to not close idle connections.
      ConnMaxLifetime: -1
      # Enable TLS server authentication using the default system bundle.
      EnableTLS: false
      # Disable set-lib on connect. Default is false.
      DisableIndentity: false
      # Add suffix to client name. Default is empty.
      IdentitySuffix: ""
      # Implementation of [Circuit Breaker Pattern](https://learn.microsoft.com/en-us/previous-versions/msp-n-p/dn589784(v=pandp.10)?redirectedfrom=MSDN)
      CircuitBreaker:
        # Interval when the counters are reset to 0.
        # 0 interval never resets the counters until the CB is opened.
        Interval: 0
        # Amount of consecutive failures permitted
        MaxConsecutiveFailures: 5
        # The ratio of failed requests out of total requests
        MaxFailureRatio: 0.1
        # Timeout after opening of the CB, until the state is set to half-open.
        Timeout: 60s
        # The allowed amount of requests that are allowed to pass when the CB is half-open.
        MaxRetryRequests: 1

  # Instance caches auth middleware instances, gettable by domain or ID.
  Instance:
    # Connector must be enabled above.
    # When connector is empty, this cache will be disabled.
    Connector: ""
    MaxAge: 1h
    LastUseAge: 10m
    # Log enables cache-specific logging. Default to error log to stderr when omitted.
    Log:
      Level: error
      AddSource: true
      Formatter:
        Format: text
  # Milestones caches instance milestone state, gettable by instance ID
  Milestones:
    Connector: ""
    MaxAge: 1h
    LastUseAge: 10m
    Log:
      Level: error
      AddSource: true
      Formatter:
        Format: text
  # Organization cache, gettable by primary domain or ID.
  Organization:
    Connector: ""
    MaxAge: 1h
    LastUseAge: 10m
    Log:
      Level: error
      AddSource: true
      Formatter:
        Format: text
  # IdP callbacks using form POST cache, required for handling them securely and without possible too big request urls.
  IdPFormCallbacks:
    Connector: "postgres"
    MaxAge: 1h
    LastUseAge: 10m
    Log:
      Level: error
      AddSource: true
      Formatter:
        Format: text
  # Federated logouts store the information needed to handle federated logout and their state transfer
  FederatedLogouts:
    Connector: "postgres"
    MaxAge: 1h
    LastUseAge: 10m
    Log:
      Level: error
      AddSource: true
      Formatter:
        Format: text

Machine:
  # Cloud-hosted VMs need to specify their metadata endpoint so that the machine can be uniquely identified.
  Identification:
    # Use private IP to identify machines uniquely
    PrivateIp:
      Enabled: true # ZITADEL_MACHINE_IDENTIFICATION_PRIVATEIP_ENABLED
    # Use hostname to identify machines uniquely
    # You want the process to be identified uniquely, so this works well in k8s where each pod gets its own
    # unique hostname, but not as well in some other hosting environments.
    Hostname:
      Enabled: false # ZITADEL_MACHINE_IDENTIFICATION_HOSTNAME_ENABLED
    # Use a webhook response to identify machines uniquely
    # Google Cloud Configuration
    Webhook:
      Enabled: true # ZITADEL_MACHINE_IDENTIFICATION_WEBHOOK_ENABLED
      Url: "http://metadata.google.internal/computeMetadata/v1/instance/id" # ZITADEL_MACHINE_IDENTIFICATION_WEBHOOK_URL
      Headers:
        "Metadata-Flavor": "Google"
    #
    # AWS EC2 IMDSv1 Configuration: https://docs.aws.amazon.com/AWSEC2/latest/UserGuide/instancedata-data-retrieval.html
    # Webhook:
    #   Url: "http://169.254.169.254/latest/meta-data/ami-id" # ZITADEL_MACHINE_IDENTIFICATION_WEBHOOK_URL
    #
    # AWS ECS v4 Configuration: https://docs.aws.amazon.com/AmazonECS/latest/developerguide/task-metadata-endpoint-v4.html
    # Webhook:
    #   Url: "${ECS_CONTAINER_METADATA_URI_V4}" # ZITADEL_MACHINE_IDENTIFICATION_WEBHOOK_URL
    #   JPath: "$.DockerId" # ZITADEL_MACHINE_IDENTIFICATION_WEBHOOK_JPATH
    #
    # Azure Configuration: https://docs.microsoft.com/en-us/azure/virtual-machines/windows/instance-metadata-service?tabs=linux
    # Webhook:
    #   Url: "http://169.254.169.254/metadata/instance?api-version=2021-02-01" # ZITADEL_MACHINE_IDENTIFICATION_WEBHOOK_URL
    #   JPath: "$.compute.vmId" # ZITADEL_MACHINE_IDENTIFICATION_WEBHOOK_JPATH

# Storage for assets like user avatar, organization logo, icon, font, ...
AssetStorage:
  Type: db # ZITADEL_ASSET_STORAGE_TYPE
  # HTTP cache control settings for serving assets in the assets API and login UI
  # the assets will also be served with an etag and last-modified header
  Cache:
    MaxAge: 5s # ZITADEL_ASSETSTORAGE_CACHE_MAXAGE
    # 168h are 7 days
    SharedMaxAge: 168h # ZITADEL_ASSETSTORAGE_CACHE_SHAREDMAXAGE

# The Projections section defines the behavior for the scheduled and synchronous events projections.
Projections:
  # The maximum duration a transaction remains open
  # before it spots left folding additional events
  # and updates the table.
  TransactionDuration: 1m # ZITADEL_PROJECTIONS_TRANSACTIONDURATION
  # Time interval between scheduled projections
  RequeueEvery: 60s # ZITADEL_PROJECTIONS_REQUEUEEVERY
  # Time between retried database statements resulting from projected events
  RetryFailedAfter: 1s # ZITADEL_PROJECTIONS_RETRYFAILEDAFTER
  # Retried execution number of database statements resulting from projected events
  MaxFailureCount: 5 # ZITADEL_PROJECTIONS_MAXFAILURECOUNT
  # Limit of returned events per query
  BulkLimit: 200 # ZITADEL_PROJECTIONS_BULKLIMIT
  # Only instances are projected, for which at least a projection-relevant event exists within the timeframe
  # from HandleActiveInstances duration in the past until the projection's current time
  # If set to 0 (default), every instance is always considered active
  HandleActiveInstances: 0s # ZITADEL_PROJECTIONS_HANDLEACTIVEINSTANCES
  # Maximum amount of instances cached as active
  # If set to 0, every instance is always considered active
  MaxActiveInstances: 0 # ZITADEL_PROJECTIONS_MAXACTIVEINSTANCES
  # In the Customizations section, all settings from above can be overwritten for each specific projection
  Customizations:
    custom_texts:
      BulkLimit: 400
    project_grant_fields:
      TransactionDuration: 0s
      BulkLimit: 2000
    org_domain_verified_fields:
      TransactionDuration: 0s
      BulkLimit: 2000
    execution_handler:
      BulkLimit: 10
    # The Notifications projection is used for preparing the messages (emails and SMS) to be sent to users
    Notifications:
      # As notification projections don't result in database statements, retries don't have an effect
      MaxFailureCount: 10 # ZITADEL_PROJECTIONS_CUSTOMIZATIONS_NOTIFICATIONS_MAXFAILURECOUNT
    password_complexities:
      TransactionDuration: 2s # ZITADEL_PROJECTIONS_CUSTOMIZATIONS_PASSWORD_COMPLEXITIES_TRANSACTIONDURATION
    lockout_policy:
      TransactionDuration: 2s # ZITADEL_PROJECTIONS_CUSTOMIZATIONS_LOCKOUT_POLICY_TRANSACTIONDURATION
    # The NotificationsQuotas projection is used for calling quota webhooks
    NotificationsQuotas:
      # As quota notification projections don't result in database statements, retries don't have an effect
      MaxFailureCount: 10 # ZITADEL_PROJECTIONS_CUSTOMIZATIONS_NOTIFICATIONSQUOTAS_MAXFAILURECOUNT
      # Quota notifications are not so time critical. Setting RequeueEvery every five minutes doesn't annoy the db too much.
      RequeueEvery: 300s # ZITADEL_PROJECTIONS_CUSTOMIZATIONS_NOTIFICATIONSQUOTAS_REQUEUEEVERY
      # Sending emails can take longer than 500ms
      TransactionDuration: 5s # ZITADEL_PROJECTIONS_CUSTOMIZATIONS_NOTIFICATIONQUOTAS_TRANSACTIONDURATION
    milestones:
      BulkLimit: 50
    # The Telemetry projection is used for calling telemetry webhooks
    Telemetry:
      # As sending telemetry data doesn't result in database statements, retries don't have any effects
      MaxFailureCount: 0 # ZITADEL_PROJECTIONS_CUSTOMIZATIONS_TELEMETRY_MAXFAILURECOUNT
      # Telemetry data synchronization is not time critical. Setting RequeueEvery to 55 minutes doesn't annoy the database too much.
      RequeueEvery: 3300s # ZITADEL_PROJECTIONS_CUSTOMIZATIONS_TELEMETRY_REQUEUEEVERY

Notifications:
  # Notifications can be processed by either a sequential mode (legacy) or a new parallel mode.
  # The parallel mode is currently only recommended for Postgres databases.
  # If legacy mode is enabled, the worker config below is ignored.
  LegacyEnabled: true # ZITADEL_NOTIFICATIONS_LEGACYENABLED
  # The amount of workers processing the notification request events.
  # If set to 0, no notification request events will be handled. This can be useful when running in
  # multi binary / pod setup and allowing only certain executables to process the events.
  Workers: 1 # ZITADEL_NOTIFICATIONS_WORKERS
  # The maximum duration a job can do it's work before it is considered as failed.
  TransactionDuration: 10s # ZITADEL_NOTIFICATIONS_TRANSACTIONDURATION
  # Automatically cancel the notification after the amount of failed attempts
  MaxAttempts: 3 # ZITADEL_NOTIFICATIONS_MAXATTEMPTS
  # Automatically cancel the notification if it cannot be handled within a specific time
  MaxTtl: 5m  # ZITADEL_NOTIFICATIONS_MAXTTL

Executions:
  # The amount of workers processing the execution request events.
  # If set to 0, no execution request events will be handled. This can be useful when running in
  # multi binary / pod setup and allowing only certain executables to process the events.
  Workers: 1 # ZITADEL_EXECUTIONS_WORKERS
  # The maximum duration a job can do it's work before it is considered as failed.
  # This maximum duration is prioritized in case that the sum of the target's timeouts is higher,
  # to limit the runtime of a singular execution.
  TransactionDuration: 10s # ZITADEL_EXECUTIONS_TRANSACTIONDURATION
  # Automatically cancel the notification if it cannot be handled within a specific time
  MaxTtl: 5m  # ZITADEL_EXECUTIONS_MAXTTL

Auth:
  # See Projections.BulkLimit
  SearchLimit: 1000 # ZITADEL_AUTH_SEARCHLIMIT
  Spooler:
    # See Projections.TransationDuration
    TransactionDuration: 10s #ZITADEL_AUTH_SPOOLER_TRANSACTIONDURATION
    # See Projections.BulkLimit
    BulkLimit: 100 #ZITADEL_AUTH_SPOOLER_BULKLIMIT
    # See Projections.MaxFailureCount
    FailureCountUntilSkip: 5 #ZITADEL_AUTH_SPOOLER_FAILURECOUNTUNTILSKIP
  # Defines the amount of auth requests stored in the LRU caches.
  # There are two caches implemented one for id and one for code
  AmountOfCachedAuthRequests: 0 #ZITADEL_AUTH_AMOUNTOFCACHEDAUTHREQUESTS

Admin:
  # See Projections.BulkLimit
  SearchLimit: 1000 # ZITADEL_ADMIN_SEARCHLIMIT
  Spooler:
    # See Projections.TransationDuration
    TransactionDuration: 10s
    # See Projections.BulkLimit
    BulkLimit: 200
    # See Projections.MaxFailureCount
    FailureCountUntilSkip: 5

UserAgentCookie:
  Name: zitadel.useragent # ZITADEL_USERAGENTCOOKIE_NAME
  # 8760h are 365 days, one year
  MaxAge: 8760h # ZITADEL_USERAGENTCOOKIE_MAXAGE

OIDC:
  CodeMethodS256: true # ZITADEL_OIDC_CODEMETHODS256
  AuthMethodPost: true # ZITADEL_OIDC_AUTHMETHODPOST
  AuthMethodPrivateKeyJWT: true # ZITADEL_OIDC_AUTHMETHODPRIVATEKEYJWT
  GrantTypeRefreshToken: true # ZITADEL_OIDC_GRANTTYPEREFRESHTOKEN
  RequestObjectSupported: true # ZITADEL_OIDC_REQUESTOBJECTSUPPORTED

  # Sets the default values for lifetime and expiration for OIDC
  # This default can be overwritten in the default instance configuration and for each instance during runtime
  # !!! Changing this after the initial setup will have no impact without a restart !!!
  DefaultAccessTokenLifetime: 12h # ZITADEL_OIDC_DEFAULTACCESSTOKENLIFETIME
  DefaultIdTokenLifetime: 12h # ZITADEL_OIDC_DEFAULTIDTOKENLIFETIME
  # 720h are 30 days, one month
  DefaultRefreshTokenIdleExpiration: 720h # ZITADEL_OIDC_DEFAULTREFRESHTOKENIDLEEXPIRATION
  # 2160h are 90 days, three months
  DefaultRefreshTokenExpiration: 2160h # ZITADEL_OIDC_DEFAULTREFRESHTOKENEXPIRATION

  # HTTP Cache-Control max-age header value to set on the jwks endpoint.
  # Only used when the web keys feature is enabled.  0 sets a no-store value.
  JWKSCacheControlMaxAge: 5m # ZITADEL_OIDC_JWKSCACHECONTROLMAXAGE
  CustomEndpoints:
    Auth:
      Path: /oauth/v2/authorize # ZITADEL_OIDC_CUSTOMENDPOINTS_AUTH_PATH
    Token:
      Path: /oauth/v2/token # ZITADEL_OIDC_CUSTOMENDPOINTS_TOKEN_PATH
    Introspection:
      Path: /oauth/v2/introspect # ZITADEL_OIDC_CUSTOMENDPOINTS_INTROSPECTION_PATH
    Userinfo:
      Path: /oidc/v1/userinfo # ZITADEL_OIDC_CUSTOMENDPOINTS_USERINFO_PATH
    Revocation:
      Path: /oauth/v2/revoke # ZITADEL_OIDC_CUSTOMENDPOINTS_REVOCATION_PATH
    EndSession:
      Path: /oidc/v1/end_session # ZITADEL_OIDC_CUSTOMENDPOINTS_ENDSESSION_PATH
    Keys:
      Path: /oauth/v2/keys # ZITADEL_OIDC_CUSTOMENDPOINTS_KEYS_PATH
    DeviceAuth:
      Path: /oauth/v2/device_authorization # ZITADEL_OIDC_CUSTOMENDPOINTS_DEVICEAUTH_PATH
  DeviceAuth:
    Lifetime: 5m # ZITADEL_OIDC_DEVICEAUTH_LIFETIME
    PollInterval: 5s # ZITADEL_OIDC_DEVICEAUTH_POLLINTERVAL
    UserCode:
      CharSet: "BCDFGHJKLMNPQRSTVWXZ" # ZITADEL_OIDC_DEVICEAUTH_USERCODE_CHARSET
      CharAmount: 8 # ZITADEL_OIDC_DEVICEAUTH_USERCODE_CHARAMOUNT
      DashInterval: 4 # ZITADEL_OIDC_DEVICEAUTH_USERCODE_DASHINTERVAL
  DefaultLoginURLV2: "/ui/v2/login/login?authRequest=" # ZITADEL_OIDC_DEFAULTLOGINURLV2
  DefaultLogoutURLV2: "/ui/v2/login/logout?post_logout_redirect=" # ZITADEL_OIDC_DEFAULTLOGOUTURLV2
  PublicKeyCacheMaxAge: 24h # ZITADEL_OIDC_PUBLICKEYCACHEMAXAGE
  DefaultBackChannelLogoutLifetime: 15m # ZITADEL_OIDC_DEFAULTBACKCHANNELLOGOUTLIFETIME

SAML:
  DefaultLoginURLV2: "/ui/v2/login/login?samlRequest=" # ZITADEL_SAML_DEFAULTLOGINURLV2
  ProviderConfig:
    MetadataConfig:
      Path: "/metadata" # ZITADEL_SAML_PROVIDERCONFIG_METADATACONFIG_PATH
      SignatureAlgorithm: "http://www.w3.org/2001/04/xmldsig-more#rsa-sha256" # ZITADEL_SAML_PROVIDERCONFIG_METADATACONFIG_SIGNATUREALGORITHM
    IDPConfig:
      SignatureAlgorithm: "http://www.w3.org/2001/04/xmldsig-more#rsa-sha256" # ZITADEL_SAML_PROVIDERCONFIG_IDPCONFIG_SIGNATUREALGORITHM
      WantAuthRequestsSigned: true # ZITADEL_SAML_PROVIDERCONFIG_IDPCONFIG_WANTAUTHREQUESTSSIGNED
      Endpoints:
    #Organisation:
    #  Name: ZITADEL # ZITADEL_SAML_PROVIDERCONFIG_ORGANISATION_NAME
    #  URL: https://zitadel.com # ZITADEL_SAML_PROVIDERCONFIG_ORGANISATION_URL
    #ContactPerson:
    #  ContactType: "technical" # ZITADEL_SAML_PROVIDERCONFIG_CONTACTPERSON_CONTACTTYPE
    #  Company: ZITADEL # ZITADEL_SAML_PROVIDERCONFIG_CONTACTPERSON_COMPANY
    #  EmailAddress: hi@zitadel.com # ZITADEL_SAML_PROVIDERCONFIG_CONTACTPERSON_EMAILADDRESS

SCIM:
  DocumentationUrl: https://zitadel.com/docs/guides/manage/user/scim2
  AuthenticationSchemes:
    - Name: Zitadel authentication token
      Description: Authentication scheme using the OAuth Bearer Token Standard
      SpecUri: https://www.rfc-editor.org/info/rfc6750
      DocumentationUri: https://zitadel.com/docs/guides/integrate/service-users/authenticate-service-users
      Type: oauthbearertoken
  # default values whether an email/phone is considered verified when a users email/phone is created or updated
  EmailVerified: true # ZITADEL_SCIM_EMAILVERIFIED
  PhoneVerified: true # ZITADEL_SCIM_PHONEVERIFIED
  MaxRequestBodySize: 1_000_000 # ZITADEL_SCIM_MAXREQUESTBODYSIZE
  Bulk:
    MaxOperationsCount: 100 # ZITADEL_SCIM_BULK_MAXOPERATIONSCOUNT

Login:
  LanguageCookieName: zitadel.login.lang # ZITADEL_LOGIN_LANGUAGECOOKIENAME
  CSRFCookieName: zitadel.login.csrf # ZITADEL_LOGIN_CSRFCOOKIENAME
  Cache:
    MaxAge: 12h # ZITADEL_LOGIN_CACHE_MAXAGE
    # 168h is 7 days, one week
    SharedMaxAge: 168h # ZITADEL_LOGIN_CACHE_SHAREDMAXAGE
  DefaultPaths:
    BasePath: "/ui/v2/login"
    PasswordSetPath: "/password/set?code={{.Code}}&userId={{.UserID}}&organization={{.OrgID}}"
    EmailCodePath: "/verify?code={{.Code}}&userId={{.UserID}}&organization={{.OrgID}}"
    OTPEmailPath: "/otp/verify?code={{.Code}}&userID={{.UserID}}&sessionId={{.SessionID}}"

Console:
  ShortCache:
    MaxAge: 0m # ZITADEL_CONSOLE_SHORTCACHE_MAXAGE
    SharedMaxAge: 5m # ZITADEL_CONSOLE_SHORTCACHE_SHAREDMAXAGE
  LongCache:
    MaxAge: 12h # ZITADEL_CONSOLE_LONGCACHE_MAXAGE
    # 168h is 7 days, one week
    SharedMaxAge: 168h # ZITADEL_CONSOLE_LONGCACHE_SHAREDMAXAGE
  InstanceManagementURL: "" # ZITADEL_CONSOLE_INSTANCEMANAGEMENTURL
  PostHog:
    URL: "" # ZITADEL_CONSOLE_POSTHOG_URL
    Token: "" # ZITADEL_CONSOLE_POSTHOG_TOKEN

EncryptionKeys:
  DomainVerification:
    EncryptionKeyID: "domainVerificationKey" # ZITADEL_ENCRYPTIONKEYS_DOMAINVERIFICATION_ENCRYPTIONKEYID
    DecryptionKeyIDs: # ZITADEL_ENCRYPTIONKEYS_DOMAINVERIFICATION_DECRYPTIONKEYIDS (comma separated list)
  IDPConfig:
    EncryptionKeyID: "idpConfigKey" # ZITADEL_ENCRYPTIONKEYS_IDPCONFIG_ENCRYPTIONKEYID
    DecryptionKeyIDs: # ZITADEL_ENCRYPTIONKEYS_IDPCONFIG_DECRYPTIONKEYIDS (comma separated list)
  OIDC:
    EncryptionKeyID: "oidcKey" # ZITADEL_ENCRYPTIONKEYS_OIDC_ENCRYPTIONKEYID
    DecryptionKeyIDs: # ZITADEL_ENCRYPTIONKEYS_OIDC_DECRYPTIONKEYIDS (comma separated list)
  SAML:
    EncryptionKeyID: "samlKey" # ZITADEL_ENCRYPTIONKEYS_SAML_ENCRYPTIONKEYID
    DecryptionKeyIDs: # ZITADEL_ENCRYPTIONKEYS_SAML_DECRYPTIONKEYIDS (comma separated list)
  OTP:
    EncryptionKeyID: "otpKey" # ZITADEL_ENCRYPTIONKEYS_OTP_ENCRYPTIONKEYID
    DecryptionKeyIDs: # ZITADEL_ENCRYPTIONKEYS_OTP_DECRYPTIONKEYIDS (comma separated list)
  SMS:
    EncryptionKeyID: "smsKey" # ZITADEL_ENCRYPTIONKEYS_SMS_ENCRYPTIONKEYID
    DecryptionKeyIDs: # ZITADEL_ENCRYPTIONKEYS_SMS_DECRYPTIONKEYIDS (comma separated list)
  SMTP:
    EncryptionKeyID: "smtpKey" # ZITADEL_ENCRYPTIONKEYS_SMTP_ENCRYPTIONKEYID
    DecryptionKeyIDs: # ZITADEL_ENCRYPTIONKEYS_SMTP_DECRYPTIONKEYIDS (comma separated list)
  User:
    EncryptionKeyID: "userKey" # ZITADEL_ENCRYPTIONKEYS_USER_ENCRYPTIONKEYID
    DecryptionKeyIDs: # ZITADEL_ENCRYPTIONKEYS_USER_DECRYPTIONKEYIDS (comma separated list)
  Target:
    EncryptionKeyID: "targetKey" # ZITADEL_ENCRYPTIONKEYS_TARGET_ENCRYPTIONKEYID
    DecryptionKeyIDs: # ZITADEL_ENCRYPTIONKEYS_TARGET_DECRYPTIONKEYIDS (comma separated list)
  CSRFCookieKeyID: "csrfCookieKey" # ZITADEL_ENCRYPTIONKEYS_CSRFCOOKIEKEYID
  UserAgentCookieKeyID: "userAgentCookieKey" # ZITADEL_ENCRYPTIONKEYS_USERAGENTCOOKIEKEYID

SystemAPIUsers:
  # - superuser:
  #   Path: /path/to/superuser/key.pem
  #   Memberships:
  #     - MemberType: Organization
  #       Roles: "ORG_OWNER"
  #       AggregateID: "123456789012345678"
  #     - MemberType: Project
  #       Roles: "PROJECT_OWNER"


# # Add keys for authentication of the systemAPI here:
# # you can specify any name for the user, but they will have to match the `issuer` and `sub` claim in the JWT:
# - superuser:
#     Path: /path/to/superuser/ey.pem  # you can provide the key either by reference with the path
#     Memberships:
#       # MemberType System allows the user to access all APIs for all instances or organizations
#       - MemberType: System
#         Roles:
#           - "SYSTEM_OWNER"
#           # Actually, we don't recommend adding IAM_OWNER and ORG_OWNER to the System membership, as this basically enables god mode for the system user
#           - "IAM_OWNER"
#           - "ORG_OWNER"
#       # MemberType IAM and Organization let you restrict access to a specific instance or organization by specifying the AggregateID
#       - MemberType: IAM
#         Roles: "IAM_OWNER"
#         AggregateID: "123456789012345678"
#       - MemberType: Organization
#         Roles: "ORG_OWNER"
#         AggregateID: "123456789012345678"
# - superuser2:
#     # If no memberships are specified, the user has a membership of type System with the role "SYSTEM_OWNER"
#     KeyData: <base64 encoded key>     # or you can directly embed it as base64 encoded value
# Configure the SystemAPIUsers by environment variable using JSON notation:
# ZITADEL_SYSTEMAPIUSERS='{"systemuser":{"Path":"/path/to/superuser/key.pem"},"systemuser2":{"KeyData":"<base64 encoded key>"}}'

SystemDefaults:
  SecretGenerators:
    MachineKeySize: 2048 # ZITADEL_SYSTEMDEFAULTS_SECRETGENERATORS_MACHINEKEYSIZE
    ApplicationKeySize: 2048 # ZITADEL_SYSTEMDEFAULTS_SECRETGENERATORS_APPLICATIONKEYSIZE
  PasswordHasher:
    # Set hasher configuration for user passwords.
    # Passwords previously hashed with a different algorithm
    # or cost are automatically re-hashed using this config,
    # upon password validation or update.
    Hasher:
      # Supported algorithms: "argon2i", "argon2id", "bcrypt", "scrypt", "pbkdf2", "sha2"
      # Depending on the algorithm, different configuration options take effect.
      Algorithm: bcrypt # ZITADEL_SYSTEMDEFAULTS_PASSWORDHASHER_HASHER_ALGORITHM
      # Cost takes effect for the algorithms bcrypt and scrypt
      Cost: 14 # ZITADEL_SYSTEMDEFAULTS_PASSWORDHASHER_HASHER_COST
      # Time takes effect for the algorithms argon2i and argon2id
      Time: 3 # ZITADEL_SYSTEMDEFAULTS_PASSWORDHASHER_HASHER_TIME
      # Memory takes effect for the algorithms argon2i and argon2id
      Memory: 32768 # ZITADEL_SYSTEMDEFAULTS_PASSWORDHASHER_HASHER_MEMORY
      # Threads takes effect for the algorithms argon2i and argon2id
      Threads: 4 # ZITADEL_SYSTEMDEFAULTS_PASSWORDHASHER_HASHER_THREADS
      # Rounds takes effect for the algorithm pbkdf2 and sha2
      Rounds: 290000 # ZITADEL_SYSTEMDEFAULTS_PASSWORDHASHER_HASHER_ROUNDS
      # Hash takes effect for the algorithm pbkdf2 and sha2
      # Can be "sha1", "sha224", "sha256", "sha384" or "sha512" for pbkdf2
      # Can be "sha256" or "sha512" for sha2
      Hash: sha256 # ZITADEL_SYSTEMDEFAULTS_PASSWORDHASHER_HASHER_HASH

    # Verifiers enable the possibility of verifying
    # passwords that are previously hashed using another
    # algorithm then the Hasher.
    # This can be used when migrating from one algorithm to another,
    # or when importing users with hashed passwords.
    # There is no need to enable a Verifier of the same algorithm
    # as the Hasher.
    #
    # The format of the encoded hash strings must comply
    # with https://github.com/P-H-C/phc-string-format/blob/master/phc-sf-spec.md
    # https://passlib.readthedocs.io/en/stable/modular_crypt_format.html
    #
    # Supported verifiers: (uncomment to enable)
    Verifiers: # ZITADEL_SYSTEMDEFAULTS_PASSWORDHASHER_VERIFIERS
    #   - "argon2"   # verifier for both argon2i and argon2id.
    #   - "bcrypt"
    #   - "md5"      # md5Crypt with salt and password shuffling.
    #   - "md5plain" # md5 digest of a password without salt
    #   - "md5salted" # md5 digest of a salted password
    #   - "phpass"
    #   - "sha2" # crypt(3) SHA-256 and SHA-512
    #   - "scrypt"
    #   - "pbkdf2"   # verifier for all pbkdf2 hash modes.
  SecretHasher:
    # Set hasher configuration for machine users, API and OIDC client secrets.
    Hasher:
      # Supported algorithms: "argon2i", "argon2id", "bcrypt", "scrypt", "pbkdf2"
      # Depending on the algorithm, different configuration options take effect.
      Algorithm: bcrypt # ZITADEL_SYSTEMDEFAULTS_SECRETHASHER_HASHER_ALGORITHM
      # Cost takes effect for the algorithms bcrypt and scrypt
      Cost: 4 # ZITADEL_SYSTEMDEFAULTS_SECRETHASHER_HASHER_COST
      # Time takes effect for the algorithms argon2i and argon2id
      Time: 3 # ZITADEL_SYSTEMDEFAULTS_SECRETHASHER_HASHER_TIME
      # Memory takes effect for the algorithms argon2i and argon2id
      Memory: 32768 # ZITADEL_SYSTEMDEFAULTS_SECRETHASHER_HASHER_MEMORY
      # Threads takes effect for the algorithms argon2i and argon2id
      Threads: 4 # ZITADEL_SYSTEMDEFAULTS_SECRETHASHER_HASHER_THREADS
      # Rounds takes effect for the algorithm pbkdf2
      Rounds: 290000 # ZITADEL_SYSTEMDEFAULTS_SECRETHASHER_HASHER_ROUNDS
      # Hash takes effect for the algorithm pbkdf2
      # Can be "sha1", "sha224", "sha256", "sha384" or "sha512"
      Hash: sha256 # ZITADEL_SYSTEMDEFAULTS_SECRETHASHER_HASHER_HASH
    Verifiers: # ZITADEL_SYSTEMDEFAULTS_SECRETHASHER_VERIFIERS
  Multifactors:
    OTP:
      # If this is empty, the issuer is the requested domain
      # This is helpful in scenarios with multiple ZITADEL environments or virtual instances
      Issuer: "ZITADEL" # ZITADEL_SYSTEMDEFAULTS_MULTIFACTORS_OTP_ISSUER
  DomainVerification:
    VerificationGenerator:
      Length: 32 # ZITADEL_SYSTEMDEFAULTS_DOMAINVERIFICATION_VERIFICATIONGENERATOR_LENGTH
      IncludeLowerLetters: true # ZITADEL_SYSTEMDEFAULTS_DOMAINVERIFICATION_VERIFICATIONGENERATOR_INCLUDELOWERLETTERS
      IncludeUpperLetters: true # ZITADEL_SYSTEMDEFAULTS_DOMAINVERIFICATION_VERIFICATIONGENERATOR_INCLUDEUPPERLETTERS
      IncludeDigits: true # ZITADEL_SYSTEMDEFAULTS_DOMAINVERIFICATION_VERIFICATIONGENERATOR_INCLUDEDIGITS
      IncludeSymbols: false # ZITADEL_SYSTEMDEFAULTS_DOMAINVERIFICATION_VERIFICATIONGENERATOR_INCLUDESYMBOLS
  Notifications:
    FileSystemPath: ".notifications/" # ZITADEL_SYSTEMDEFAULTS_NOTIFICATIONS_FILESYSTEMPATH
  KeyConfig:
    Size: 2048 # ZITADEL_SYSTEMDEFAULTS_KEYCONFIG_SIZE
    CertificateSize: 4096 # ZITADEL_SYSTEMDEFAULTS_KEYCONFIG_CERTIFICATESIZE
    PrivateKeyLifetime: 6h # ZITADEL_SYSTEMDEFAULTS_KEYCONFIG_PRIVATEKEYLIFETIME
    PublicKeyLifetime: 30h # ZITADEL_SYSTEMDEFAULTS_KEYCONFIG_PUBLICKEYLIFETIME
    # 8766h are 1 year
    CertificateLifetime: 8766h # ZITADEL_SYSTEMDEFAULTS_KEYCONFIG_CERTIFICATELIFETIME
  # DefaultQueryLimit limits the number of items that can be queried in a single v3 API search request without explicitly passing a limit.
  DefaultQueryLimit: 100 # ZITADEL_SYSTEMDEFAULTS_DEFAULTQUERYLIMIT
  # MaxQueryLimit limits the number of items that can be queried in a single v3 API search request with explicitly passing a limit.
  MaxQueryLimit: 1000 # ZITADEL_SYSTEMDEFAULTS_MAXQUERYLIMIT
  # The maximum duration of the IDP intent lifetime after which the IDP intent expires and can not be retrieved or used anymore.
  # Note that this time is measured only after the IdP intent was successful and not after the IDP intent was created.
  MaxIdPIntentLifetime: 1h # ZITADEL_SYSTEMDEFAULTS_MAXIDPINTENTLIFETIME

Actions:
  HTTP:
    # Wildcard sub domains are currently unsupported
    DenyList: # ZITADEL_ACTIONS_HTTP_DENYLIST (comma separated list)
      - localhost
      - "127.0.0.0/8"
      - "::1"
      - "0.0.0.0"
      - "::"

LogStore:
  Access:
    Stdout:
      # If enabled, all access logs are printed to the binary's standard output
      Enabled: false # ZITADEL_LOGSTORE_ACCESS_STDOUT_ENABLED
  Execution:
    Stdout:
      # If enabled, all execution logs are printed to the binary's standard output
      Enabled: true # ZITADEL_LOGSTORE_EXECUTION_STDOUT_ENABLED

Quotas:
  Access:
    # If enabled, authenticated requests are counted and potentially limited depending on the configured quota of the instance
    Enabled: false # ZITADEL_QUOTAS_ACCESS_ENABLED
    Debounce:
      MinFrequency: 0s # ZITADEL_QUOTAS_ACCESS_DEBOUNCE_MINFREQUENCY
      MaxBulkSize: 0 # ZITADEL_QUOTAS_ACCESS_DEBOUNCE_MAXBULKSIZE
    ExhaustedCookieKey: "zitadel.quota.exhausted" # ZITADEL_QUOTAS_ACCESS_EXHAUSTEDCOOKIEKEY
    ExhaustedCookieMaxAge: "300s" # ZITADEL_QUOTAS_ACCESS_EXHAUSTEDCOOKIEMAXAGE
  Execution:
    # If enabled, all action executions are counted and potentially limited depending on the configured quota of the instance
    Enabled: false # ZITADEL_QUOTAS_EXECUTION_DATABASE_ENABLED
    Debounce:
      MinFrequency: 0s # ZITADEL_QUOTAS_EXECUTION_DEBOUNCE_MINFREQUENCY
      MaxBulkSize: 0 # ZITADEL_QUOTAS_EXECUTION_DEBOUNCE_MAXBULKSIZE

Eventstore:
  # Sets the maximum duration of transactions pushing events
  PushTimeout: 15s #ZITADEL_EVENTSTORE_PUSHTIMEOUT
  # Maximum amount of push retries in case of primary key violation on the sequence
  MaxRetries: 5 #ZITADEL_EVENTSTORE_MAXRETRIES

# The DefaultInstance section defines the default values for each new virtual instance that is created.
# Check out https://zitadel.com/docs/concepts/structure/instance#multiple-virtual-instances for more information about virtual instances.
# For the initial setup, the default values are used to create the first instance.
# However, you might want to have your first instance created by the setup job to have a different configuration.
# To overwrite the default values for the initial setup, configure the FirstInstance yaml section and pass it using the --steps flag.
DefaultInstance:
  InstanceName: ZITADEL # ZITADEL_DEFAULTINSTANCE_INSTANCENAME
  DefaultLanguage: en # ZITADEL_DEFAULTINSTANCE_DEFAULTLANGUAGE
  Org:
    Name: ZITADEL # ZITADEL_DEFAULTINSTANCE_ORG_NAME
    # In the DefaultInstance.Org.Human section, the initial organization's admin user with the role IAM_OWNER is defined.
    # If DefaultInstance.Org.Machine.Machine is defined, a service user is created with the IAM_OWNER role.
    Human:
      # In case that UserLoginMustBeDomain is false (default) and if you don't overwrite the username with an email,
      # it will be suffixed by the org domain (org-name + domain from config).
      # for example zitadel-admin in org `My Org` on domain.tld -> zitadel-admin@my-org.domain.tld
      UserName: zitadel-admin # ZITADEL_DEFAULTINSTANCE_ORG_HUMAN_USERNAME
      FirstName: ZITADEL # ZITADEL_DEFAULTINSTANCE_ORG_HUMAN_FIRSTNAME
      LastName: Admin # ZITADEL_DEFAULTINSTANCE_ORG_HUMAN_LASTNAME
      NickName: # ZITADEL_DEFAULTINSTANCE_ORG_HUMAN_NICKNAME
      DisplayName: # ZITADEL_DEFAULTINSTANCE_ORG_HUMAN_DISPLAYNAME
      Email:
        Address: # ZITADEL_DEFAULTINSTANCE_ORG_HUMAN_EMAIL_ADDRESS
        Verified: false # ZITADEL_DEFAULTINSTANCE_ORG_HUMAN_EMAIL_VERIFIED
      PreferredLanguage: en # ZITADEL_DEFAULTINSTANCE_ORG_HUMAN_PREFERREDLANGUAGE
      Gender: # ZITADEL_DEFAULTINSTANCE_ORG_HUMAN_GENDER
      Phone:
        Number: # ZITADEL_DEFAULTINSTANCE_ORG_HUMAN_PHONE_NUMBER
        Verified: # ZITADEL_DEFAULTINSTANCE_ORG_HUMAN_PHONE_VERIFIED
      Password: # ZITADEL_DEFAULTINSTANCE_ORG_HUMAN_PASSWORD
    # In the DefaultInstance.Org.Machine section, the initial organization's admin user with the role IAM_OWNER is defined.
    # If DefaultInstance.Org.Machine.Machine is defined, a service user is created with the IAM_OWNER role.
    Machine:
      Machine:
        Username: # ZITADEL_DEFAULTINSTANCE_ORG_MACHINE_MACHINE_USERNAME
        Name: # ZITADEL_DEFAULTINSTANCE_ORG_MACHINE_MACHINE_NAME
      MachineKey:
        # date format: 2023-01-01T00:00:00Z
        ExpirationDate: # ZITADEL_DEFAULTINSTANCE_ORG_MACHINE_MACHINEKEY_EXPIRATIONDATE
        # Currently, the only supported value is 1 for JSON
        Type: # ZITADEL_DEFAULTINSTANCE_ORG_MACHINE_MACHINEKEY_TYPE
      Pat:
        # date format: 2023-01-01T00:00:00Z
        ExpirationDate: # ZITADEL_DEFAULTINSTANCE_ORG_MACHINE_PAT_EXPIRATIONDATE
    LoginClient:
      Machine:
        Username: # ZITADEL_DEFAULTINSTANCE_ORG_LOGINCLIENT_MACHINE_USERNAME
        Name: # ZITADEL_DEFAULTINSTANCE_ORG_LOGINCLIENT_MACHINE_NAME
      Pat:
        # date format: 2023-01-01T00:00:00Z
        ExpirationDate: # ZITADEL_DEFAULTINSTANCE_ORG_LOGINCLIENT_PAT_EXPIRATIONDATE
  SecretGenerators:
    ClientSecret:
      Length: 64 # ZITADEL_DEFAULTINSTANCE_SECRETGENERATORS_CLIENTSECRET_LENGTH
      IncludeLowerLetters: true # ZITADEL_DEFAULTINSTANCE_SECRETGENERATORS_CLIENTSECRET_INCLUDELOWERLETTERS
      IncludeUpperLetters: true # ZITADEL_DEFAULTINSTANCE_SECRETGENERATORS_CLIENTSECRET_INCLUDEUPPERLETTERS
      IncludeDigits: true # ZITADEL_DEFAULTINSTANCE_SECRETGENERATORS_CLIENTSECRET_INCLUDEDIGITS
      IncludeSymbols: false # ZITADEL_DEFAULTINSTANCE_SECRETGENERATORS_CLIENTSECRET_INCLUDESYMBOLS
    InitializeUserCode:
      Length: 6 # ZITADEL_DEFAULTINSTANCE_SECRETGENERATORS_INITIALIZEUSERCODE_LENGTH
      Expiry: "72h" # ZITADEL_DEFAULTINSTANCE_SECRETGENERATORS_INITIALIZEUSERCODE_EXPIRY
      IncludeLowerLetters: false # ZITADEL_DEFAULTINSTANCE_SECRETGENERATORS_INITIALIZEUSERCODE_INCLUDELOWERLETTERS
      IncludeUpperLetters: true # ZITADEL_DEFAULTINSTANCE_SECRETGENERATORS_INITIALIZEUSERCODE_INCLUDEUPPERLETTERS
      IncludeDigits: true # ZITADEL_DEFAULTINSTANCE_SECRETGENERATORS_INITIALIZEUSERCODE_INCLUDEDIGITS
      IncludeSymbols: false # ZITADEL_DEFAULTINSTANCE_SECRETGENERATORS_INITIALIZEUSERCODE_INCLUDESYMBOLS
    EmailVerificationCode:
      Length: 6 # ZITADEL_DEFAULTINSTANCE_SECRETGENERATORS_EMAILVERIFICATIONCODE_LENGTH
      Expiry: "1h" # ZITADEL_DEFAULTINSTANCE_SECRETGENERATORS_EMAILVERIFICATIONCODE_EXPIRY
      IncludeLowerLetters: false # ZITADEL_DEFAULTINSTANCE_SECRETGENERATORS_EMAILVERIFICATIONCODE_INCLUDELOWERLETTERS
      IncludeUpperLetters: true # ZITADEL_DEFAULTINSTANCE_SECRETGENERATORS_EMAILVERIFICATIONCODE_INCLUDEUPPERLETTERS
      IncludeDigits: true # ZITADEL_DEFAULTINSTANCE_SECRETGENERATORS_EMAILVERIFICATIONCODE_INCLUDEDIGITS
      IncludeSymbols: false # ZITADEL_DEFAULTINSTANCE_SECRETGENERATORS_EMAILVERIFICATIONCODE_INCLUDESYMBOLS
    PhoneVerificationCode:
      Length: 6 # ZITADEL_DEFAULTINSTANCE_SECRETGENERATORS_PHONEVERIFICATIONCODE_LENGTH
      Expiry: "1h" # ZITADEL_DEFAULTINSTANCE_SECRETGENERATORS_PHONEVERIFICATIONCODE_EXPIRY
      IncludeLowerLetters: false # ZITADEL_DEFAULTINSTANCE_SECRETGENERATORS_PHONEVERIFICATIONCODE_INCLUDELOWERLETTERS
      IncludeUpperLetters: true # ZITADEL_DEFAULTINSTANCE_SECRETGENERATORS_PHONEVERIFICATIONCODE_INCLUDEUPPERLETTERS
      IncludeDigits: true # ZITADEL_DEFAULTINSTANCE_SECRETGENERATORS_PHONEVERIFICATIONCODE_INCLUDEDIGITS
      IncludeSymbols: false # ZITADEL_DEFAULTINSTANCE_SECRETGENERATORS_PHONEVERIFICATIONCODE_INCLUDESYMBOLS
    PasswordVerificationCode:
      Length: 6 # ZITADEL_DEFAULTINSTANCE_SECRETGENERATORS_PASSWORDVERIFICATIONCODE_LENGTH
      Expiry: "1h" # ZITADEL_DEFAULTINSTANCE_SECRETGENERATORS_PASSWORDVERIFICATIONCODE_EXPIRY
      IncludeLowerLetters: false # ZITADEL_DEFAULTINSTANCE_SECRETGENERATORS_PASSWORDVERIFICATIONCODE_INCLUDELOWERLETTERS
      IncludeUpperLetters: true # ZITADEL_DEFAULTINSTANCE_SECRETGENERATORS_PASSWORDVERIFICATIONCODE_INCLUDEUPPERLETTERS
      IncludeDigits: true # ZITADEL_DEFAULTINSTANCE_SECRETGENERATORS_PASSWORDVERIFICATIONCODE_INCLUDEDIGITS
      IncludeSymbols: false # ZITADEL_DEFAULTINSTANCE_SECRETGENERATORS_PASSWORDVERIFICATIONCODE_INCLUDESYMBOLS
    PasswordlessInitCode:
      Length: 12 # ZITADEL_DEFAULTINSTANCE_SECRETGENERATORS_PASSWORDLESSINITCODE_LENGTH
      Expiry: "1h" # ZITADEL_DEFAULTINSTANCE_SECRETGENERATORS_PASSWORDLESSINITCODE_EXPIRY
      IncludeLowerLetters: true # ZITADEL_DEFAULTINSTANCE_SECRETGENERATORS_PASSWORDLESSINITCODE_INCLUDELOWERLETTERS
      IncludeUpperLetters: true # ZITADEL_DEFAULTINSTANCE_SECRETGENERATORS_PASSWORDLESSINITCODE_INCLUDEUPPERLETTERS
      IncludeDigits: true # ZITADEL_DEFAULTINSTANCE_SECRETGENERATORS_PASSWORDLESSINITCODE_INCLUDEDIGITS
      IncludeSymbols: false # ZITADEL_DEFAULTINSTANCE_SECRETGENERATORS_PASSWORDLESSINITCODE_INCLUDESYMBOLS
    DomainVerification:
      Length: 32 # ZITADEL_DEFAULTINSTANCE_SECRETGENERATORS_DOMAINVERIFICATION_LENGTH
      IncludeLowerLetters: true # ZITADEL_DEFAULTINSTANCE_SECRETGENERATORS_DOMAINVERIFICATION_INCLUDELOWERLETTERS
      IncludeUpperLetters: true # ZITADEL_DEFAULTINSTANCE_SECRETGENERATORS_DOMAINVERIFICATION_INCLUDEUPPERLETTERS
      IncludeDigits: true # ZITADEL_DEFAULTINSTANCE_SECRETGENERATORS_DOMAINVERIFICATION_INCLUDEDIGITS
      IncludeSymbols: false # ZITADEL_DEFAULTINSTANCE_SECRETGENERATORS_DOMAINVERIFICATION_INCLUDESYMBOLS
    OTPSMS:
      Length: 8 # ZITADEL_DEFAULTINSTANCE_SECRETGENERATORS_OTPSMS_LENGTH
      Expiry: "5m" # ZITADEL_DEFAULTINSTANCE_SECRETGENERATORS_OTPSMS_EXPIRY
      IncludeLowerLetters: false # ZITADEL_DEFAULTINSTANCE_SECRETGENERATORS_OTPSMS_INCLUDELOWERLETTERS
      IncludeUpperLetters: false # ZITADEL_DEFAULTINSTANCE_SECRETGENERATORS_OTPSMS_INCLUDEUPPERLETTERS
      IncludeDigits: true # ZITADEL_DEFAULTINSTANCE_SECRETGENERATORS_OTPSMS_INCLUDEDIGITS
      IncludeSymbols: false # ZITADEL_DEFAULTINSTANCE_SECRETGENERATORS_OTPSMS_INCLUDESYMBOLS
    OTPEmail:
      Length: 8 # ZITADEL_DEFAULTINSTANCE_SECRETGENERATORS_OTPEMAIL_LENGTH
      Expiry: "5m" # ZITADEL_DEFAULTINSTANCE_SECRETGENERATORS_OTPEMAIL_EXPIRY
      IncludeLowerLetters: false # ZITADEL_DEFAULTINSTANCE_SECRETGENERATORS_OTPEMAIL_INCLUDELOWERLETTERS
      IncludeUpperLetters: false # ZITADEL_DEFAULTINSTANCE_SECRETGENERATORS_OTPEMAIL_INCLUDEUPPERLETTERS
      IncludeDigits: true # ZITADEL_DEFAULTINSTANCE_SECRETGENERATORS_OTPEMAIL_INCLUDEDIGITS
      IncludeSymbols: false # ZITADEL_DEFAULTINSTANCE_SECRETGENERATORS_OTPEMAIL_INCLUDESYMBOLS
    InviteCode:
      Length: 6 # ZITADEL_DEFAULTINSTANCE_SECRETGENERATORS_INITIALIZEUSERCODE_LENGTH
      Expiry: "72h" # ZITADEL_DEFAULTINSTANCE_SECRETGENERATORS_INITIALIZEUSERCODE_EXPIRY
      IncludeLowerLetters: false # ZITADEL_DEFAULTINSTANCE_SECRETGENERATORS_INITIALIZEUSERCODE_INCLUDELOWERLETTERS
      IncludeUpperLetters: true # ZITADEL_DEFAULTINSTANCE_SECRETGENERATORS_INITIALIZEUSERCODE_INCLUDEUPPERLETTERS
      IncludeDigits: true # ZITADEL_DEFAULTINSTANCE_SECRETGENERATORS_INITIALIZEUSERCODE_INCLUDEDIGITS
      IncludeSymbols: false # ZITADEL_DEFAULTINSTANCE_SECRETGENERATORS_INITIALIZEUSERCODE_INCLUDESYMBOLS
    SigningKey:
      Length: 36 # ZITADEL_DEFAULTINSTANCE_SECRETGENERATORS_SIGNINGKEY_LENGTH
      IncludeLowerLetters: true # ZITADEL_DEFAULTINSTANCE_SECRETGENERATORS_SIGNINGKEY_INCLUDELOWERLETTERS
      IncludeUpperLetters: true # ZITADEL_DEFAULTINSTANCE_SECRETGENERATORS_SIGNINGKEY_INCLUDEUPPERLETTERS
      IncludeDigits: true # ZITADEL_DEFAULTINSTANCE_SECRETGENERATORS_SIGNINGKEY_INCLUDEDIGITS
      IncludeSymbols: false # ZITADEL_DEFAULTINSTANCE_SECRETGENERATORS_SIGNINGKEY_INCLUDESYMBOLS
  PasswordComplexityPolicy:
    MinLength: 8 # ZITADEL_DEFAULTINSTANCE_PASSWORDCOMPLEXITYPOLICY_MINLENGTH
    HasLowercase: true # ZITADEL_DEFAULTINSTANCE_PASSWORDCOMPLEXITYPOLICY_HASLOWERCASE
    HasUppercase: true # ZITADEL_DEFAULTINSTANCE_PASSWORDCOMPLEXITYPOLICY_HASUPPERCASE
    HasNumber: true # ZITADEL_DEFAULTINSTANCE_PASSWORDCOMPLEXITYPOLICY_HASNUMBER
    HasSymbol: true # ZITADEL_DEFAULTINSTANCE_PASSWORDCOMPLEXITYPOLICY_HASSYMBOL
  PasswordAgePolicy:
    ExpireWarnDays: 0 # ZITADEL_DEFAULTINSTANCE_PASSWORDAGEPOLICY_EXPIREWARNDAYS
    MaxAgeDays: 0 # ZITADEL_DEFAULTINSTANCE_PASSWORDAGEPOLICY_MAXAGEDAYS
  DomainPolicy:
    UserLoginMustBeDomain: false # ZITADEL_DEFAULTINSTANCE_DOMAINPOLICY_USERLOGINMUSTBEDOMAIN
    ValidateOrgDomains: false # ZITADEL_DEFAULTINSTANCE_DOMAINPOLICY_VALIDATEORGDOMAINS
    SMTPSenderAddressMatchesInstanceDomain: false # ZITADEL_DEFAULTINSTANCE_DOMAINPOLICY_SMTPSENDERADDRESSMATCHESINSTANCEDOMAIN
  LoginPolicy:
    AllowUsernamePassword: true # ZITADEL_DEFAULTINSTANCE_LOGINPOLICY_ALLOWUSERNAMEPASSWORD
    AllowRegister: true # ZITADEL_DEFAULTINSTANCE_LOGINPOLICY_ALLOWREGISTER
    AllowExternalIDP: true # ZITADEL_DEFAULTINSTANCE_LOGINPOLICY_ALLOWEXTERNALIDP
    ForceMFA: false # ZITADEL_DEFAULTINSTANCE_LOGINPOLICY_FORCEMFA
    HidePasswordReset: false # ZITADEL_DEFAULTINSTANCE_LOGINPOLICY_HIDEPASSWORDRESET
    IgnoreUnknownUsernames: false # ZITADEL_DEFAULTINSTANCE_LOGINPOLICY_IGNOREUNKNOWNUSERNAMES
    AllowDomainDiscovery: true # ZITADEL_DEFAULTINSTANCE_LOGINPOLICY_ALLOWDOMAINDISCOVERY
    # 1 is allowed, 0 is not allowed
    PasswordlessType: 1 # ZITADEL_DEFAULTINSTANCE_LOGINPOLICY_PASSWORDLESSTYPE
    # DefaultRedirectURL is empty by default because we use the Console UI
    DefaultRedirectURI: # ZITADEL_DEFAULTINSTANCE_LOGINPOLICY_DEFAULTREDIRECTURI
    # 240h = 10d
    PasswordCheckLifetime: 240h # ZITADEL_DEFAULTINSTANCE_LOGINPOLICY_PASSWORDCHECKLIFETIME
    # 240h = 10d
    ExternalLoginCheckLifetime: 240h # ZITADEL_DEFAULTINSTANCE_LOGINPOLICY_EXTERNALLOGINCHECKLIFETIME
    # 720h = 30d
    MfaInitSkipLifetime: 720h # ZITADEL_DEFAULTINSTANCE_LOGINPOLICY_MFAINITSKIPLIFETIME
    SecondFactorCheckLifetime: 18h # ZITADEL_DEFAULTINSTANCE_LOGINPOLICY_SECONDFACTORCHECKLIFETIME
    MultiFactorCheckLifetime: 12h # ZITADEL_DEFAULTINSTANCE_LOGINPOLICY_MULTIFACTORCHECKLIFETIME
  PrivacyPolicy:
    TOSLink: "" # ZITADEL_DEFAULTINSTANCE_PRIVACYPOLICY_TOSLINK
    PrivacyLink: "" # ZITADEL_DEFAULTINSTANCE_PRIVACYPOLICY_PRIVACYLINK
    HelpLink: "" # ZITADEL_DEFAULTINSTANCE_PRIVACYPOLICY_HELPLINK
    SupportEmail: "" # ZITADEL_DEFAULTINSTANCE_PRIVACYPOLICY_SUPPORTEMAIL
    DocsLink: https://zitadel.com/docs # ZITADEL_DEFAULTINSTANCE_PRIVACYPOLICY_DOCSLINK
    CustomLink: "" # ZITADEL_DEFAULTINSTANCE_PRIVACYPOLICY_CUSTOMLINK
    CustomLinkText: "" # ZITADEL_DEFAULTINSTANCE_PRIVACYPOLICY_CUSTOMLINKTEXT
  NotificationPolicy:
    PasswordChange: true # ZITADEL_DEFAULTINSTANCE_NOTIFICATIONPOLICY_PASSWORDCHANGE
  LabelPolicy:
    PrimaryColor: "#5469d4" # ZITADEL_DEFAULTINSTANCE_LABELPOLICY_PRIMARYCOLOR
    BackgroundColor: "#fafafa" # ZITADEL_DEFAULTINSTANCE_LABELPOLICY_BACKGROUNDCOLOR
    WarnColor: "#cd3d56" # ZITADEL_DEFAULTINSTANCE_LABELPOLICY_WARNCOLOR
    FontColor: "#000000" # ZITADEL_DEFAULTINSTANCE_LABELPOLICY_FONTCOLOR
    PrimaryColorDark: "#2073c4" # ZITADEL_DEFAULTINSTANCE_LABELPOLICY_PRIMARYCOLORDARK
    BackgroundColorDark: "#111827" # ZITADEL_DEFAULTINSTANCE_LABELPOLICY_BACKGROUNDCOLORDARK
    WarnColorDark: "#ff3b5b" # ZITADEL_DEFAULTINSTANCE_LABELPOLICY_WARNCOLORDARK
    FontColorDark: "#ffffff" # ZITADEL_DEFAULTINSTANCE_LABELPOLICY_FONTCOLORDARK
    HideLoginNameSuffix: false # ZITADEL_DEFAULTINSTANCE_LABELPOLICY_HIDELOGINNAMESUFFIX
    ErrorMsgPopup: false # ZITADEL_DEFAULTINSTANCE_LABELPOLICY_ERRORMSGPOPUP
    DisableWatermark: false # ZITADEL_DEFAULTINSTANCE_LABELPOLICY_DISABLEWATERMARK
  LockoutPolicy:
    MaxPasswordAttempts: 0 # ZITADEL_DEFAULTINSTANCE_LOCKOUTPOLICY_MAXPASSWORDATTEMPTS
    MaxOTPAttempts: 0 # ZITADEL_DEFAULTINSTANCE_LOCKOUTPOLICY_MAXOTPATTEMPTS
    ShouldShowLockoutFailure: true # ZITADEL_DEFAULTINSTANCE_LOCKOUTPOLICY_SHOULDSHOWLOCKOUTFAILURE
  EmailTemplate: CjwhZG9jdHlwZSBodG1sPgo8aHRtbCB4bWxucz0iaHR0cDovL3d3dy53My5vcmcvMTk5OS94aHRtbCIgeG1sbnM6dj0idXJuOnNjaGVtYXMtbWljcm9zb2Z0LWNvbTp2bWwiIHhtbG5zOm89InVybjpzY2hlbWFzLW1pY3Jvc29mdC1jb206b2ZmaWNlOm9mZmljZSI+CjxoZWFkPgogIDx0aXRsZT4KCiAgPC90aXRsZT4KICA8IS0tW2lmICFtc29dPjwhLS0+CiAgPG1ldGEgaHR0cC1lcXVpdj0iWC1VQS1Db21wYXRpYmxlIiBjb250ZW50PSJJRT1lZGdlIj4KICA8IS0tPCFbZW5kaWZdLS0+CiAgPG1ldGEgaHR0cC1lcXVpdj0iQ29udGVudC1UeXBlIiBjb250ZW50PSJ0ZXh0L2h0bWw7IGNoYXJzZXQ9VVRGLTgiPgogIDxtZXRhIG5hbWU9InZpZXdwb3J0IiBjb250ZW50PSJ3aWR0aD1kZXZpY2Utd2lkdGgsIGluaXRpYWwtc2NhbGU9MSI+CiAgPHN0eWxlIHR5cGU9InRleHQvY3NzIj4KICAgICNvdXRsb29rIGEgeyBwYWRkaW5nOjA7IH0KICAgIGJvZHkgeyBtYXJnaW46MDtwYWRkaW5nOjA7LXdlYmtpdC10ZXh0LXNpemUtYWRqdXN0OjEwMCU7LW1zLXRleHQtc2l6ZS1hZGp1c3Q6MTAwJTsgfQogICAgdGFibGUsIHRkIHsgYm9yZGVyLWNvbGxhcHNlOmNvbGxhcHNlO21zby10YWJsZS1sc3BhY2U6MHB0O21zby10YWJsZS1yc3BhY2U6MHB0OyB9CiAgICBpbWcgeyBib3JkZXI6MDtoZWlnaHQ6YXV0bztsaW5lLWhlaWdodDoxMDAlOyBvdXRsaW5lOm5vbmU7dGV4dC1kZWNvcmF0aW9uOm5vbmU7LW1zLWludGVycG9sYXRpb24tbW9kZTpiaWN1YmljOyB9CiAgICBwIHsgZGlzcGxheTpibG9jazttYXJnaW46MTNweCAwOyB9CiAgPC9zdHlsZT4KICA8IS0tW2lmIG1zb10+CiAgPHhtbD4KICAgIDxvOk9mZmljZURvY3VtZW50U2V0dGluZ3M+CiAgICAgIDxvOkFsbG93UE5HLz4KICAgICAgPG86UGl4ZWxzUGVySW5jaD45NjwvbzpQaXhlbHNQZXJJbmNoPgogICAgPC9vOk9mZmljZURvY3VtZW50U2V0dGluZ3M+CiAgPC94bWw+CiAgPCFbZW5kaWZdLS0+CiAgPCEtLVtpZiBsdGUgbXNvIDExXT4KICA8c3R5bGUgdHlwZT0idGV4dC9jc3MiPgogICAgLm1qLW91dGxvb2stZ3JvdXAtZml4IHsgd2lkdGg6MTAwJSAhaW1wb3J0YW50OyB9CiAgPC9zdHlsZT4KICA8IVtlbmRpZl0tLT4KCgogIDxzdHlsZSB0eXBlPSJ0ZXh0L2NzcyI+CiAgICBAbWVkaWEgb25seSBzY3JlZW4gYW5kIChtaW4td2lkdGg6NDgwcHgpIHsKICAgICAgLm1qLWNvbHVtbi1wZXItMTAwIHsgd2lkdGg6MTAwJSAhaW1wb3J0YW50OyBtYXgtd2lkdGg6IDEwMCU7IH0KICAgICAgLm1qLWNvbHVtbi1wZXItNjAgeyB3aWR0aDo2MCUgIWltcG9ydGFudDsgbWF4LXdpZHRoOiA2MCU7IH0KICAgIH0KICA8L3N0eWxlPgoKCiAgPHN0eWxlIHR5cGU9InRleHQvY3NzIj4KCgoKICAgIEBtZWRpYSBvbmx5IHNjcmVlbiBhbmQgKG1heC13aWR0aDo0ODBweCkgewogICAgICB0YWJsZS5tai1mdWxsLXdpZHRoLW1vYmlsZSB7IHdpZHRoOiAxMDAlICFpbXBvcnRhbnQ7IH0KICAgICAgdGQubWotZnVsbC13aWR0aC1tb2JpbGUgeyB3aWR0aDogYXV0byAhaW1wb3J0YW50OyB9CiAgICB9CgogIDwvc3R5bGU+CiAgPHN0eWxlIHR5cGU9InRleHQvY3NzIj4uc2hhZG93IGEgewogICAgYm94LXNoYWRvdzogMHB4IDNweCAxcHggLTJweCByZ2JhKDAsIDAsIDAsIDAuMiksIDBweCAycHggMnB4IDBweCByZ2JhKDAsIDAsIDAsIDAuMTQpLCAwcHggMXB4IDVweCAwcHggcmdiYSgwLCAwLCAwLCAwLjEyKTsKICB9PC9zdHlsZT4KCiAge3tpZiAuRm9udFVSTH19CiAgPHN0eWxlPgogICAgQGZvbnQtZmFjZSB7CiAgICAgIGZvbnQtZmFtaWx5OiAne3suRm9udEZhY2VGYW1pbHl9fSc7CiAgICAgIGZvbnQtc3R5bGU6IG5vcm1hbDsKICAgICAgZm9udC1kaXNwbGF5OiBzd2FwOwogICAgICBzcmM6IHVybCh7ey5Gb250VVJMfX0pOwogICAgfQogIDwvc3R5bGU+CiAge3tlbmR9fQoKPC9oZWFkPgo8Ym9keSBzdHlsZT0id29yZC1zcGFjaW5nOm5vcm1hbDsiPgoKCjxkaXYKICAgICAgICBzdHlsZT0iIgo+CgogIDx0YWJsZQogICAgICAgICAgYWxpZ249ImNlbnRlciIgYm9yZGVyPSIwIiBjZWxscGFkZGluZz0iMCIgY2VsbHNwYWNpbmc9IjAiIHJvbGU9InByZXNlbnRhdGlvbiIgc3R5bGU9ImJhY2tncm91bmQ6e3suQmFja2dyb3VuZENvbG9yfX07YmFja2dyb3VuZC1jb2xvcjp7ey5CYWNrZ3JvdW5kQ29sb3J9fTt3aWR0aDoxMDAlO2JvcmRlci1yYWRpdXM6MTZweDsiCiAgPgogICAgPHRib2R5PgogICAgPHRyPgogICAgICA8dGQ+CgoKICAgICAgICA8IS0tW2lmIG1zbyB8IElFXT48dGFibGUgYWxpZ249ImNlbnRlciIgYm9yZGVyPSIwIiBjZWxscGFkZGluZz0iMCIgY2VsbHNwYWNpbmc9IjAiIGNsYXNzPSIiIHN0eWxlPSJ3aWR0aDo4MDBweDsiIHdpZHRoPSI4MDAiID48dHI+PHRkIHN0eWxlPSJsaW5lLWhlaWdodDowcHg7Zm9udC1zaXplOjBweDttc28tbGluZS1oZWlnaHQtcnVsZTpleGFjdGx5OyI+PCFbZW5kaWZdLS0+CgoKICAgICAgICA8ZGl2ICBzdHlsZT0ibWFyZ2luOjBweCBhdXRvO2JvcmRlci1yYWRpdXM6MTZweDttYXgtd2lkdGg6ODAwcHg7Ij4KCiAgICAgICAgICA8dGFibGUKICAgICAgICAgICAgICAgICAgYWxpZ249ImNlbnRlciIgYm9yZGVyPSIwIiBjZWxscGFkZGluZz0iMCIgY2VsbHNwYWNpbmc9IjAiIHJvbGU9InByZXNlbnRhdGlvbiIgc3R5bGU9IndpZHRoOjEwMCU7Ym9yZGVyLXJhZGl1czoxNnB4OyIKICAgICAgICAgID4KICAgICAgICAgICAgPHRib2R5PgogICAgICAgICAgICA8dHI+CiAgICAgICAgICAgICAgPHRkCiAgICAgICAgICAgICAgICAgICAgICBzdHlsZT0iZGlyZWN0aW9uOmx0cjtmb250LXNpemU6MHB4O3BhZGRpbmc6MjBweCAwO3BhZGRpbmctbGVmdDowO3RleHQtYWxpZ246Y2VudGVyOyIKICAgICAgICAgICAgICA+CiAgICAgICAgICAgICAgICA8IS0tW2lmIG1zbyB8IElFXT48dGFibGUgcm9sZT0icHJlc2VudGF0aW9uIiBib3JkZXI9IjAiIGNlbGxwYWRkaW5nPSIwIiBjZWxsc3BhY2luZz0iMCI+PHRyPjx0ZCBjbGFzcz0iIiB3aWR0aD0iODAwcHgiID48IVtlbmRpZl0tLT4KCiAgICAgICAgICAgICAgICA8dGFibGUKICAgICAgICAgICAgICAgICAgICAgICAgYWxpZ249ImNlbnRlciIgYm9yZGVyPSIwIiBjZWxscGFkZGluZz0iMCIgY2VsbHNwYWNpbmc9IjAiIHJvbGU9InByZXNlbnRhdGlvbiIgc3R5bGU9IndpZHRoOjEwMCU7IgogICAgICAgICAgICAgICAgPgogICAgICAgICAgICAgICAgICA8dGJvZHk+CiAgICAgICAgICAgICAgICAgIDx0cj4KICAgICAgICAgICAgICAgICAgICA8dGQ+CgoKICAgICAgICAgICAgICAgICAgICAgIDwhLS1baWYgbXNvIHwgSUVdPjx0YWJsZSBhbGlnbj0iY2VudGVyIiBib3JkZXI9IjAiIGNlbGxwYWRkaW5nPSIwIiBjZWxsc3BhY2luZz0iMCIgY2xhc3M9IiIgc3R5bGU9IndpZHRoOjgwMHB4OyIgd2lkdGg9IjgwMCIgPjx0cj48dGQgc3R5bGU9ImxpbmUtaGVpZ2h0OjBweDtmb250LXNpemU6MHB4O21zby1saW5lLWhlaWdodC1ydWxlOmV4YWN0bHk7Ij48IVtlbmRpZl0tLT4KCgogICAgICAgICAgICAgICAgICAgICAgPGRpdiAgc3R5bGU9Im1hcmdpbjowcHggYXV0bzttYXgtd2lkdGg6ODAwcHg7Ij4KCiAgICAgICAgICAgICAgICAgICAgICAgIDx0YWJsZQogICAgICAgICAgICAgICAgICAgICAgICAgICAgICAgIGFsaWduPSJjZW50ZXIiIGJvcmRlcj0iMCIgY2VsbHBhZGRpbmc9IjAiIGNlbGxzcGFjaW5nPSIwIiByb2xlPSJwcmVzZW50YXRpb24iIHN0eWxlPSJ3aWR0aDoxMDAlOyIKICAgICAgICAgICAgICAgICAgICAgICAgPgogICAgICAgICAgICAgICAgICAgICAgICAgIDx0Ym9keT4KICAgICAgICAgICAgICAgICAgICAgICAgICA8dHI+CiAgICAgICAgICAgICAgICAgICAgICAgICAgICA8dGQKICAgICAgICAgICAgICAgICAgICAgICAgICAgICAgICAgICAgc3R5bGU9ImRpcmVjdGlvbjpsdHI7Zm9udC1zaXplOjBweDtwYWRkaW5nOjA7dGV4dC1hbGlnbjpjZW50ZXI7IgogICAgICAgICAgICAgICAgICAgICAgICAgICAgPgogICAgICAgICAgICAgICAgICAgICAgICAgICAgICA8IS0tW2lmIG1zbyB8IElFXT48dGFibGUgcm9sZT0icHJlc2VudGF0aW9uIiBib3JkZXI9IjAiIGNlbGxwYWRkaW5nPSIwIiBjZWxsc3BhY2luZz0iMCI+PHRyPjx0ZCBjbGFzcz0iIiBzdHlsZT0id2lkdGg6ODAwcHg7IiA+PCFbZW5kaWZdLS0+CgogICAgICAgICAgICAgICAgICAgICAgICAgICAgICA8ZGl2CiAgICAgICAgICAgICAgICAgICAgICAgICAgICAgICAgICAgICAgY2xhc3M9Im1qLWNvbHVtbi1wZXItMTAwIG1qLW91dGxvb2stZ3JvdXAtZml4IiBzdHlsZT0iZm9udC1zaXplOjA7bGluZS1oZWlnaHQ6MDt0ZXh0LWFsaWduOmxlZnQ7ZGlzcGxheTppbmxpbmUtYmxvY2s7d2lkdGg6MTAwJTtkaXJlY3Rpb246bHRyOyIKICAgICAgICAgICAgICAgICAgICAgICAgICAgICAgPgogICAgICAgICAgICAgICAgICAgICAgICAgICAgICAgIDwhLS1baWYgbXNvIHwgSUVdPjx0YWJsZSBib3JkZXI9IjAiIGNlbGxwYWRkaW5nPSIwIiBjZWxsc3BhY2luZz0iMCIgcm9sZT0icHJlc2VudGF0aW9uIiA+PHRyPjx0ZCBzdHlsZT0idmVydGljYWwtYWxpZ246dG9wO3dpZHRoOjgwMHB4OyIgPjwhW2VuZGlmXS0tPgoKICAgICAgICAgICAgICAgICAgICAgICAgICAgICAgICA8ZGl2CiAgICAgICAgICAgICAgICAgICAgICAgICAgICAgICAgICAgICAgICBjbGFzcz0ibWotY29sdW1uLXBlci0xMDAgbWotb3V0bG9vay1ncm91cC1maXgiIHN0eWxlPSJmb250LXNpemU6MHB4O3RleHQtYWxpZ246bGVmdDtkaXJlY3Rpb246bHRyO2Rpc3BsYXk6aW5saW5lLWJsb2NrO3ZlcnRpY2FsLWFsaWduOnRvcDt3aWR0aDoxMDAlOyIKICAgICAgICAgICAgICAgICAgICAgICAgICAgICAgICA+CgogICAgICAgICAgICAgICAgICAgICAgICAgICAgICAgICAgPHRhYmxlCiAgICAgICAgICAgICAgICAgICAgICAgICAgICAgICAgICAgICAgICAgIGJvcmRlcj0iMCIgY2VsbHBhZGRpbmc9IjAiIGNlbGxzcGFjaW5nPSIwIiByb2xlPSJwcmVzZW50YXRpb24iIHdpZHRoPSIxMDAlIgogICAgICAgICAgICAgICAgICAgICAgICAgICAgICAgICAgPgogICAgICAgICAgICAgICAgICAgICAgICAgICAgICAgICAgICA8dGJvZHk+CiAgICAgICAgICAgICAgICAgICAgICAgICAgICAgICAgICAgIDx0cj4KICAgICAgICAgICAgICAgICAgICAgICAgICAgICAgICAgICAgICA8dGQgIHN0eWxlPSJ2ZXJ0aWNhbC1hbGlnbjp0b3A7cGFkZGluZzowOyI+CiAgICAgICAgICAgICAgICAgICAgICAgICAgICAgICAgICAgICAgICB7e2lmIC5Mb2dvVVJMfX0KICAgICAgICAgICAgICAgICAgICAgICAgICAgICAgICAgICAgICAgIDx0YWJsZQogICAgICAgICAgICAgICAgICAgICAgICAgICAgICAgICAgICAgICAgICAgICAgICBib3JkZXI9IjAiIGNlbGxwYWRkaW5nPSIwIiBjZWxsc3BhY2luZz0iMCIgcm9sZT0icHJlc2VudGF0aW9uIiBzdHlsZT0iIiB3aWR0aD0iMTAwJSIKICAgICAgICAgICAgICAgICAgICAgICAgICAgICAgICAgICAgICAgID4KICAgICAgICAgICAgICAgICAgICAgICAgICAgICAgICAgICAgICAgICAgPHRib2R5PgoKICAgICAgICAgICAgICAgICAgICAgICAgICAgICAgICAgICAgICAgICAgPHRyPgogICAgICAgICAgICAgICAgICAgICAgICAgICAgICAgICAgICAgICAgICAgIDx0ZAogICAgICAgICAgICAgICAgICAgICAgICAgICAgICAgICAgICAgICAgICAgICAgICAgICAgYWxpZ249ImNlbnRlciIgc3R5bGU9ImZvbnQtc2l6ZTowcHg7cGFkZGluZzo1MHB4IDAgMzBweCAwO3dvcmQtYnJlYWs6YnJlYWstd29yZDsiCiAgICAgICAgICAgICAgICAgICAgICAgICAgICAgICAgICAgICAgICAgICAgPgoKICAgICAgICAgICAgICAgICAgICAgICAgICAgICAgICAgICAgICAgICAgICAgIDx0YWJsZQogICAgICAgICAgICAgICAgICAgICAgICAgICAgICAgICAgICAgICAgICAgICAgICAgICAgICBib3JkZXI9IjAiIGNlbGxwYWRkaW5nPSIwIiBjZWxsc3BhY2luZz0iMCIgcm9sZT0icHJlc2VudGF0aW9uIiBzdHlsZT0iYm9yZGVyLWNvbGxhcHNlOmNvbGxhcHNlO2JvcmRlci1zcGFjaW5nOjBweDsiCiAgICAgICAgICAgICAgICAgICAgICAgICAgICAgICAgICAgICAgICAgICAgICA+CiAgICAgICAgICAgICAgICAgICAgICAgICAgICAgICAgICAgICAgICAgICAgICAgIDx0Ym9keT4KICAgICAgICAgICAgICAgICAgICAgICAgICAgICAgICAgICAgICAgICAgICAgICAgPHRyPgogICAgICAgICAgICAgICAgICAgICAgICAgICAgICAgICAgICAgICAgICAgICAgICAgIDx0ZCAgc3R5bGU9IndpZHRoOjE4MHB4OyI+CgogICAgICAgICAgICAgICAgICAgICAgICAgICAgICAgICAgICAgICAgICAgICAgICAgICAgPGltZwogICAgICAgICAgICAgICAgICAgICAgICAgICAgICAgICAgICAgICAgICAgICAgICAgICAgICAgICAgICBoZWlnaHQ9ImF1dG8iIHNyYz0ie3suTG9nb1VSTH19IiBzdHlsZT0iYm9yZGVyOjA7Ym9yZGVyLXJhZGl1czo4cHg7ZGlzcGxheTpibG9jaztvdXRsaW5lOm5vbmU7dGV4dC1kZWNvcmF0aW9uOm5vbmU7aGVpZ2h0OmF1dG87d2lkdGg6MTAwJTtmb250LXNpemU6MTNweDsiIHdpZHRoPSIxODAiCiAgICAgICAgICAgICAgICAgICAgICAgICAgICAgICAgICAgICAgICAgICAgICAgICAgICAvPgoKICAgICAgICAgICAgICAgICAgICAgICAgICAgICAgICAgICAgICAgICAgICAgICAgICA8L3RkPgogICAgICAgICAgICAgICAgICAgICAgICAgICAgICAgICAgICAgICAgICAgICAgICA8L3RyPgogICAgICAgICAgICAgICAgICAgICAgICAgICAgICAgICAgICAgICAgICAgICAgICA8L3Rib2R5PgogICAgICAgICAgICAgICAgICAgICAgICAgICAgICAgICAgICAgICAgICAgICAgPC90YWJsZT4KCiAgICAgICAgICAgICAgICAgICAgICAgICAgICAgICAgICAgICAgICAgICAgPC90ZD4KICAgICAgICAgICAgICAgICAgICAgICAgICAgICAgICAgICAgICAgICAgPC90cj4KCiAgICAgICAgICAgICAgICAgICAgICAgICAgICAgICAgICAgICAgICAgIDwvdGJvZHk+CiAgICAgICAgICAgICAgICAgICAgICAgICAgICAgICAgICAgICAgICA8L3RhYmxlPgogICAgICAgICAgICAgICAgICAgICAgICAgICAgICAgICAgICAgICAge3tlbmR9fQogICAgICAgICAgICAgICAgICAgICAgICAgICAgICAgICAgICAgIDwvdGQ+CiAgICAgICAgICAgICAgICAgICAgICAgICAgICAgICAgICAgIDwvdHI+CiAgICAgICAgICAgICAgICAgICAgICAgICAgICAgICAgICAgIDwvdGJvZHk+CiAgICAgICAgICAgICAgICAgICAgICAgICAgICAgICAgICA8L3RhYmxlPgoKICAgICAgICAgICAgICAgICAgICAgICAgICAgICAgICA8L2Rpdj4KCiAgICAgICAgICAgICAgICAgICAgICAgICAgICAgICAgPCEtLVtpZiBtc28gfCBJRV0+PC90ZD48L3RyPjwvdGFibGU+PCFbZW5kaWZdLS0+CiAgICAgICAgICAgICAgICAgICAgICAgICAgICAgIDwvZGl2PgoKICAgICAgICAgICAgICAgICAgICAgICAgICAgICAgPCEtLVtpZiBtc28gfCBJRV0+PC90ZD48L3RyPjwvdGFibGU+PCFbZW5kaWZdLS0+CiAgICAgICAgICAgICAgICAgICAgICAgICAgICA8L3RkPgogICAgICAgICAgICAgICAgICAgICAgICAgIDwvdHI+CiAgICAgICAgICAgICAgICAgICAgICAgICAgPC90Ym9keT4KICAgICAgICAgICAgICAgICAgICAgICAgPC90YWJsZT4KCiAgICAgICAgICAgICAgICAgICAgICA8L2Rpdj4KCgogICAgICAgICAgICAgICAgICAgICAgPCEtLVtpZiBtc28gfCBJRV0+PC90ZD48L3RyPjwvdGFibGU+PCFbZW5kaWZdLS0+CgoKICAgICAgICAgICAgICAgICAgICA8L3RkPgogICAgICAgICAgICAgICAgICA8L3RyPgogICAgICAgICAgICAgICAgICA8L3Rib2R5PgogICAgICAgICAgICAgICAgPC90YWJsZT4KCiAgICAgICAgICAgICAgICA8IS0tW2lmIG1zbyB8IElFXT48L3RkPjwvdHI+PHRyPjx0ZCBjbGFzcz0iIiB3aWR0aD0iODAwcHgiID48IVtlbmRpZl0tLT4KCiAgICAgICAgICAgICAgICA8dGFibGUKICAgICAgICAgICAgICAgICAgICAgICAgYWxpZ249ImNlbnRlciIgYm9yZGVyPSIwIiBjZWxscGFkZGluZz0iMCIgY2VsbHNwYWNpbmc9IjAiIHJvbGU9InByZXNlbnRhdGlvbiIgc3R5bGU9IndpZHRoOjEwMCU7IgogICAgICAgICAgICAgICAgPgogICAgICAgICAgICAgICAgICA8dGJvZHk+CiAgICAgICAgICAgICAgICAgIDx0cj4KICAgICAgICAgICAgICAgICAgICA8dGQ+CgoKICAgICAgICAgICAgICAgICAgICAgIDwhLS1baWYgbXNvIHwgSUVdPjx0YWJsZSBhbGlnbj0iY2VudGVyIiBib3JkZXI9IjAiIGNlbGxwYWRkaW5nPSIwIiBjZWxsc3BhY2luZz0iMCIgY2xhc3M9IiIgc3R5bGU9IndpZHRoOjgwMHB4OyIgd2lkdGg9IjgwMCIgPjx0cj48dGQgc3R5bGU9ImxpbmUtaGVpZ2h0OjBweDtmb250LXNpemU6MHB4O21zby1saW5lLWhlaWdodC1ydWxlOmV4YWN0bHk7Ij48IVtlbmRpZl0tLT4KCgogICAgICAgICAgICAgICAgICAgICAgPGRpdiAgc3R5bGU9Im1hcmdpbjowcHggYXV0bzttYXgtd2lkdGg6ODAwcHg7Ij4KCiAgICAgICAgICAgICAgICAgICAgICAgIDx0YWJsZQogICAgICAgICAgICAgICAgICAgICAgICAgICAgICAgIGFsaWduPSJjZW50ZXIiIGJvcmRlcj0iMCIgY2VsbHBhZGRpbmc9IjAiIGNlbGxzcGFjaW5nPSIwIiByb2xlPSJwcmVzZW50YXRpb24iIHN0eWxlPSJ3aWR0aDoxMDAlOyIKICAgICAgICAgICAgICAgICAgICAgICAgPgogICAgICAgICAgICAgICAgICAgICAgICAgIDx0Ym9keT4KICAgICAgICAgICAgICAgICAgICAgICAgICA8dHI+CiAgICAgICAgICAgICAgICAgICAgICAgICAgICA8dGQKICAgICAgICAgICAgICAgICAgICAgICAgICAgICAgICAgICAgc3R5bGU9ImRpcmVjdGlvbjpsdHI7Zm9udC1zaXplOjBweDtwYWRkaW5nOjA7dGV4dC1hbGlnbjpjZW50ZXI7IgogICAgICAgICAgICAgICAgICAgICAgICAgICAgPgogICAgICAgICAgICAgICAgICAgICAgICAgICAgICA8IS0tW2lmIG1zbyB8IElFXT48dGFibGUgcm9sZT0icHJlc2VudGF0aW9uIiBib3JkZXI9IjAiIGNlbGxwYWRkaW5nPSIwIiBjZWxsc3BhY2luZz0iMCI+PHRyPjx0ZCBjbGFzcz0iIiBzdHlsZT0idmVydGljYWwtYWxpZ246dG9wO3dpZHRoOjQ4MHB4OyIgPjwhW2VuZGlmXS0tPgoKICAgICAgICAgICAgICAgICAgICAgICAgICAgICAgPGRpdgogICAgICAgICAgICAgICAgICAgICAgICAgICAgICAgICAgICAgIGNsYXNzPSJtai1jb2x1bW4tcGVyLTYwIG1qLW91dGxvb2stZ3JvdXAtZml4IiBzdHlsZT0iZm9udC1zaXplOjBweDt0ZXh0LWFsaWduOmxlZnQ7ZGlyZWN0aW9uOmx0cjtkaXNwbGF5OmlubGluZS1ibG9jazt2ZXJ0aWNhbC1hbGlnbjp0b3A7d2lkdGg6MTAwJTsiCiAgICAgICAgICAgICAgICAgICAgICAgICAgICAgID4KCiAgICAgICAgICAgICAgICAgICAgICAgICAgICAgICAgPHRhYmxlCiAgICAgICAgICAgICAgICAgICAgICAgICAgICAgICAgICAgICAgICBib3JkZXI9IjAiIGNlbGxwYWRkaW5nPSIwIiBjZWxsc3BhY2luZz0iMCIgcm9sZT0icHJlc2VudGF0aW9uIiB3aWR0aD0iMTAwJSIKICAgICAgICAgICAgICAgICAgICAgICAgICAgICAgICA+CiAgICAgICAgICAgICAgICAgICAgICAgICAgICAgICAgICA8dGJvZHk+CiAgICAgICAgICAgICAgICAgICAgICAgICAgICAgICAgICA8dHI+CiAgICAgICAgICAgICAgICAgICAgICAgICAgICAgICAgICAgIDx0ZCAgc3R5bGU9InZlcnRpY2FsLWFsaWduOnRvcDtwYWRkaW5nOjA7Ij4KCiAgICAgICAgICAgICAgICAgICAgICAgICAgICAgICAgICAgICAgPHRhYmxlCiAgICAgICAgICAgICAgICAgICAgICAgICAgICAgICAgICAgICAgICAgICAgICBib3JkZXI9IjAiIGNlbGxwYWRkaW5nPSIwIiBjZWxsc3BhY2luZz0iMCIgcm9sZT0icHJlc2VudGF0aW9uIiBzdHlsZT0iIiB3aWR0aD0iMTAwJSIKICAgICAgICAgICAgICAgICAgICAgICAgICAgICAgICAgICAgICA+CiAgICAgICAgICAgICAgICAgICAgICAgICAgICAgICAgICAgICAgICA8dGJvZHk+CgogICAgICAgICAgICAgICAgICAgICAgICAgICAgICAgICAgICAgICAgPHRyPgogICAgICAgICAgICAgICAgICAgICAgICAgICAgICAgICAgICAgICAgICA8dGQKICAgICAgICAgICAgICAgICAgICAgICAgICAgICAgICAgICAgICAgICAgICAgICAgICBhbGlnbj0iY2VudGVyIiBzdHlsZT0iZm9udC1zaXplOjBweDtwYWRkaW5nOjEwcHggMjVweDt3b3JkLWJyZWFrOmJyZWFrLXdvcmQ7IgogICAgICAgICAgICAgICAgICAgICAgICAgICAgICAgICAgICAgICAgICA+CgogICAgICAgICAgICAgICAgICAgICAgICAgICAgICAgICAgICAgICAgICAgIDxkaXYKICAgICAgICAgICAgICAgICAgICAgICAgICAgICAgICAgICAgICAgICAgICAgICAgICAgIHN0eWxlPSJmb250LWZhbWlseTp7ey5Gb250RmFtaWx5fX07Zm9udC1zaXplOjI0cHg7Zm9udC13ZWlnaHQ6NTAwO2xpbmUtaGVpZ2h0OjE7dGV4dC1hbGlnbjpjZW50ZXI7Y29sb3I6e3suRm9udENvbG9yfX07IgogICAgICAgICAgICAgICAgICAgICAgICAgICAgICAgICAgICAgICAgICAgID57ey5HcmVldGluZ319PC9kaXY+CgogICAgICAgICAgICAgICAgICAgICAgICAgICAgICAgICAgICAgICAgICA8L3RkPgogICAgICAgICAgICAgICAgICAgICAgICAgICAgICAgICAgICAgICAgPC90cj4KCiAgICAgICAgICAgICAgICAgICAgICAgICAgICAgICAgICAgICAgICA8dHI+CiAgICAgICAgICAgICAgICAgICAgICAgICAgICAgICAgICAgICAgICAgIDx0ZAogICAgICAgICAgICAgICAgICAgICAgICAgICAgICAgICAgICAgICAgICAgICAgICAgIGFsaWduPSJjZW50ZXIiIHN0eWxlPSJmb250LXNpemU6MHB4O3BhZGRpbmc6MTBweCAyNXB4O3dvcmQtYnJlYWs6YnJlYWstd29yZDsiCiAgICAgICAgICAgICAgICAgICAgICAgICAgICAgICAgICAgICAgICAgID4KCiAgICAgICAgICAgICAgICAgICAgICAgICAgICAgICAgICAgICAgICAgICAgPGRpdgogICAgICAgICAgICAgICAgICAgICAgICAgICAgICAgICAgICAgICAgICAgICAgICAgICAgc3R5bGU9ImZvbnQtZmFtaWx5Ont7LkZvbnRGYW1pbHl9fTtmb250LXNpemU6MTZweDtmb250LXdlaWdodDpsaWdodDtsaW5lLWhlaWdodDoxLjU7dGV4dC1hbGlnbjpjZW50ZXI7Y29sb3I6e3suRm9udENvbG9yfX07IgogICAgICAgICAgICAgICAgICAgICAgICAgICAgICAgICAgICAgICAgICAgID57ey5UZXh0fX08L2Rpdj4KCiAgICAgICAgICAgICAgICAgICAgICAgICAgICAgICAgICAgICAgICAgIDwvdGQ+CiAgICAgICAgICAgICAgICAgICAgICAgICAgICAgICAgICAgICAgICA8L3RyPgoKCiAgICAgICAgICAgICAgICAgICAgICAgICAgICAgICAgICAgICAgICA8dHI+CiAgICAgICAgICAgICAgICAgICAgICAgICAgICAgICAgICAgICAgICAgIDx0ZAogICAgICAgICAgICAgICAgICAgICAgICAgICAgICAgICAgICAgICAgICAgICAgICAgIGFsaWduPSJjZW50ZXIiIHZlcnRpY2FsLWFsaWduPSJtaWRkbGUiIGNsYXNzPSJzaGFkb3ciIHN0eWxlPSJmb250LXNpemU6MHB4O3BhZGRpbmc6MTBweCAyNXB4O3dvcmQtYnJlYWs6YnJlYWstd29yZDsiCiAgICAgICAgICAgICAgICAgICAgICAgICAgICAgICAgICAgICAgICAgID4KCiAgICAgICAgICAgICAgICAgICAgICAgICAgICAgICAgICAgICAgICAgICAgPHRhYmxlCiAgICAgICAgICAgICAgICAgICAgICAgICAgICAgICAgICAgICAgICAgICAgICAgICAgICBib3JkZXI9IjAiIGNlbGxwYWRkaW5nPSIwIiBjZWxsc3BhY2luZz0iMCIgcm9sZT0icHJlc2VudGF0aW9uIiBzdHlsZT0iYm9yZGVyLWNvbGxhcHNlOnNlcGFyYXRlO2xpbmUtaGVpZ2h0OjEwMCU7IgogICAgICAgICAgICAgICAgICAgICAgICAgICAgICAgICAgICAgICAgICAgID4KICAgICAgICAgICAgICAgICAgICAgICAgICAgICAgICAgICAgICAgICAgICAgIDx0cj4KICAgICAgICAgICAgICAgICAgICAgICAgICAgICAgICAgICAgICAgICAgICAgICAgPHRkCiAgICAgICAgICAgICAgICAgICAgICAgICAgICAgICAgICAgICAgICAgICAgICAgICAgICAgICAgYWxpZ249ImNlbnRlciIgYmdjb2xvcj0ie3suUHJpbWFyeUNvbG9yfX0iIHJvbGU9InByZXNlbnRhdGlvbiIgc3R5bGU9ImJvcmRlcjpub25lO2JvcmRlci1yYWRpdXM6NnB4O2N1cnNvcjphdXRvO21zby1wYWRkaW5nLWFsdDoxMHB4IDI1cHg7YmFja2dyb3VuZDp7ey5QcmltYXJ5Q29sb3J9fTsiIHZhbGlnbj0ibWlkZGxlIgogICAgICAgICAgICAgICAgICAgICAgICAgICAgICAgICAgICAgICAgICAgICAgICA+CiAgICAgICAgICAgICAgICAgICAgICAgICAgICAgICAgICAgICAgICAgICAgICAgICAgPGEKICAgICAgICAgICAgICAgICAgICAgICAgICAgICAgICAgICAgICAgICAgICAgICAgICAgICAgICAgIGhyZWY9Int7LlVSTH19IiByZWw9Im5vb3BlbmVyIG5vcmVmZXJyZXIgbm90cmFjayIgc3R5bGU9ImRpc3BsYXk6aW5saW5lLWJsb2NrO2JhY2tncm91bmQ6e3suUHJpbWFyeUNvbG9yfX07Y29sb3I6I2ZmZmZmZjtmb250LWZhbWlseTp7ey5Gb250RmFtaWx5fX07Zm9udC1zaXplOjE0cHg7Zm9udC13ZWlnaHQ6NTAwO2xpbmUtaGVpZ2h0OjEyMCU7bWFyZ2luOjA7dGV4dC1kZWNvcmF0aW9uOm5vbmU7dGV4dC10cmFuc2Zvcm06bm9uZTtwYWRkaW5nOjEwcHggMjVweDttc28tcGFkZGluZy1hbHQ6MHB4O2JvcmRlci1yYWRpdXM6NnB4OyIgdGFyZ2V0PSJfYmxhbmsiCiAgICAgICAgICAgICAgICAgICAgICAgICAgICAgICAgICAgICAgICAgICAgICAgICAgPgogICAgICAgICAgICAgICAgICAgICAgICAgICAgICAgICAgICAgICAgICAgICAgICAgICAge3suQnV0dG9uVGV4dH19CiAgICAgICAgICAgICAgICAgICAgICAgICAgICAgICAgICAgICAgICAgICAgICAgICAgPC9hPgogICAgICAgICAgICAgICAgICAgICAgICAgICAgICAgICAgICAgICAgICAgICAgICA8L3RkPgogICAgICAgICAgICAgICAgICAgICAgICAgICAgICAgICAgICAgICAgICAgICAgPC90cj4KICAgICAgICAgICAgICAgICAgICAgICAgICAgICAgICAgICAgICAgICAgICA8L3RhYmxlPgoKICAgICAgICAgICAgICAgICAgICAgICAgICAgICAgICAgICAgICAgICAgPC90ZD4KICAgICAgICAgICAgICAgICAgICAgICAgICAgICAgICAgICAgICAgIDwvdHI+CiAgICAgICAgICAgICAgICAgICAgICAgICAgICAgICAgICAgICAgICB7e2lmIC5JbmNsdWRlRm9vdGVyfX0KICAgICAgICAgICAgICAgICAgICAgICAgICAgICAgICAgICAgICAgIDx0cj4KICAgICAgICAgICAgICAgICAgICAgICAgICAgICAgICAgICAgICAgICAgPHRkCiAgICAgICAgICAgICAgICAgICAgICAgICAgICAgICAgICAgICAgICAgICAgICAgICAgYWxpZ249ImNlbnRlciIgc3R5bGU9ImZvbnQtc2l6ZTowcHg7cGFkZGluZzoxMHB4IDI1cHg7cGFkZGluZy10b3A6MjBweDtwYWRkaW5nLXJpZ2h0OjIwcHg7cGFkZGluZy1ib3R0b206MjBweDtwYWRkaW5nLWxlZnQ6MjBweDt3b3JkLWJyZWFrOmJyZWFrLXdvcmQ7IgogICAgICAgICAgICAgICAgICAgICAgICAgICAgICAgICAgICAgICAgICA+CgogICAgICAgICAgICAgICAgICAgICAgICAgICAgICAgICAgICAgICAgICAgIDxwCiAgICAgICAgICAgICAgICAgICAgICAgICAgICAgICAgICAgICAgICAgICAgICAgICAgICBzdHlsZT0iYm9yZGVyLXRvcDpzb2xpZCAycHggI2RiZGJkYjtmb250LXNpemU6MXB4O21hcmdpbjowcHggYXV0bzt3aWR0aDoxMDAlOyIKICAgICAgICAgICAgICAgICAgICAgICAgICAgICAgICAgICAgICAgICAgICA+CiAgICAgICAgICAgICAgICAgICAgICAgICAgICAgICAgICAgICAgICAgICAgPC9wPgoKICAgICAgICAgICAgICAgICAgICAgICAgICAgICAgICAgICAgICAgICAgICA8IS0tW2lmIG1zbyB8IElFXT48dGFibGUgYWxpZ249ImNlbnRlciIgYm9yZGVyPSIwIiBjZWxscGFkZGluZz0iMCIgY2VsbHNwYWNpbmc9IjAiIHN0eWxlPSJib3JkZXItdG9wOnNvbGlkIDJweCAjZGJkYmRiO2ZvbnQtc2l6ZToxcHg7bWFyZ2luOjBweCBhdXRvO3dpZHRoOjQ0MHB4OyIgcm9sZT0icHJlc2VudGF0aW9uIiB3aWR0aD0iNDQwcHgiID48dHI+PHRkIHN0eWxlPSJoZWlnaHQ6MDtsaW5lLWhlaWdodDowOyI+ICZuYnNwOwogICAgICAgICAgICAgICAgICAgICAgICAgICAgICAgICAgICAgIDwvdGQ+PC90cj48L3RhYmxlPjwhW2VuZGlmXS0tPgoKCiAgICAgICAgICAgICAgICAgICAgICAgICAgICAgICAgICAgICAgICAgIDwvdGQ+CiAgICAgICAgICAgICAgICAgICAgICAgICAgICAgICAgICAgICAgICA8L3RyPgoKICAgICAgICAgICAgICAgICAgICAgICAgICAgICAgICAgICAgICAgIDx0cj4KICAgICAgICAgICAgICAgICAgICAgICAgICAgICAgICAgICAgICAgICAgPHRkCiAgICAgICAgICAgICAgICAgICAgICAgICAgICAgICAgICAgICAgICAgICAgICAgICAgYWxpZ249ImNlbnRlciIgc3R5bGU9ImZvbnQtc2l6ZTowcHg7cGFkZGluZzoxNnB4O3dvcmQtYnJlYWs6YnJlYWstd29yZDsiCiAgICAgICAgICAgICAgICAgICAgICAgICAgICAgICAgICAgICAgICAgID4KCiAgICAgICAgICAgICAgICAgICAgICAgICAgICAgICAgICAgICAgICAgICAgPGRpdgogICAgICAgICAgICAgICAgICAgICAgICAgICAgICAgICAgICAgICAgICAgICAgICAgICAgc3R5bGU9ImZvbnQtZmFtaWx5Ont7LkZvbnRGYW1pbHl9fTtmb250LXNpemU6MTNweDtsaW5lLWhlaWdodDoxO3RleHQtYWxpZ246Y2VudGVyO2NvbG9yOnt7LkZvbnRDb2xvcn19OyIKICAgICAgICAgICAgICAgICAgICAgICAgICAgICAgICAgICAgICAgICAgICA+e3suRm9vdGVyVGV4dH19PC9kaXY+CgogICAgICAgICAgICAgICAgICAgICAgICAgICAgICAgICAgICAgICAgICA8L3RkPgogICAgICAgICAgICAgICAgICAgICAgICAgICAgICAgICAgICAgICAgPC90cj4KICAgICAgICAgICAgICAgICAgICAgICAgICAgICAgICAgICAgICAgIHt7ZW5kfX0KICAgICAgICAgICAgICAgICAgICAgICAgICAgICAgICAgICAgICAgIDwvdGJvZHk+CiAgICAgICAgICAgICAgICAgICAgICAgICAgICAgICAgICAgICAgPC90YWJsZT4KCiAgICAgICAgICAgICAgICAgICAgICAgICAgICAgICAgICAgIDwvdGQ+CiAgICAgICAgICAgICAgICAgICAgICAgICAgICAgICAgICA8L3RyPgogICAgICAgICAgICAgICAgICAgICAgICAgICAgICAgICAgPC90Ym9keT4KICAgICAgICAgICAgICAgICAgICAgICAgICAgICAgICA8L3RhYmxlPgoKICAgICAgICAgICAgICAgICAgICAgICAgICAgICAgPC9kaXY+CgogICAgICAgICAgICAgICAgICAgICAgICAgICAgICA8IS0tW2lmIG1zbyB8IElFXT48L3RkPjwvdHI+PC90YWJsZT48IVtlbmRpZl0tLT4KICAgICAgICAgICAgICAgICAgICAgICAgICAgIDwvdGQ+CiAgICAgICAgICAgICAgICAgICAgICAgICAgPC90cj4KICAgICAgICAgICAgICAgICAgICAgICAgICA8L3Rib2R5PgogICAgICAgICAgICAgICAgICAgICAgICA8L3RhYmxlPgoKICAgICAgICAgICAgICAgICAgICAgIDwvZGl2PgoKCiAgICAgICAgICAgICAgICAgICAgICA8IS0tW2lmIG1zbyB8IElFXT48L3RkPjwvdHI+PC90YWJsZT48IVtlbmRpZl0tLT4KCgogICAgICAgICAgICAgICAgICAgIDwvdGQ+CiAgICAgICAgICAgICAgICAgIDwvdHI+CiAgICAgICAgICAgICAgICAgIDwvdGJvZHk+CiAgICAgICAgICAgICAgICA8L3RhYmxlPgoKICAgICAgICAgICAgICAgIDwhLS1baWYgbXNvIHwgSUVdPjwvdGQ+PC90cj48L3RhYmxlPjwhW2VuZGlmXS0tPgogICAgICAgICAgICAgIDwvdGQ+CiAgICAgICAgICAgIDwvdHI+CiAgICAgICAgICAgIDwvdGJvZHk+CiAgICAgICAgICA8L3RhYmxlPgoKICAgICAgICA8L2Rpdj4KCgogICAgICAgIDwhLS1baWYgbXNvIHwgSUVdPjwvdGQ+PC90cj48L3RhYmxlPjwhW2VuZGlmXS0tPgoKCiAgICAgIDwvdGQ+CiAgICA8L3RyPgogICAgPC90Ym9keT4KICA8L3RhYmxlPgoKPC9kaXY+Cgo8L2JvZHk+CjwvaHRtbD4K # ZITADEL_DEFAULTINSTANCE_EMAILTEMPLATE

  # WebKeys configures the OIDC token signing keys that are generated when a new instance is created.
  WebKeys:
    Type: "rsa" # ZITADEL_DEFAULTINSTANCE_WEBKEYS_TYPE
    Config:
     RSABits: "2048" # ZITADEL_DEFAULTINSTANCE_WEBKEYS_CONFIG_BITS
     RSAHasher: "sha256" # ZITADEL_DEFAULTINSTANCE_WEBKEYS_CONFIG_HASHER
  # WebKeys:
  #  Type: "ecdsa"
  #  Config:
  #    EllipticCurve: "P256" # ZITADEL_DEFAULTINSTANCE_WEBKEYS_CONFIG_CURVE

  # Sets the default values for lifetime and expiration for OIDC in each newly created instance
  # This default can be overwritten for each instance during runtime
  # Overwrites the system defaults
  # If defined but not all durations are set it will result in an error
  OIDCSettings:
    AccessTokenLifetime: 12h # ZITADEL_DEFAULTINSTANCE_OIDCSETTINGS_ACCESSTOKENLIFETIME
    IdTokenLifetime: 12h # ZITADEL_DEFAULTINSTANCE_OIDCSETTINGS_IDTOKENLIFETIME
    # 720h are 30 days
    RefreshTokenIdleExpiration: 720h # ZITADEL_DEFAULTINSTANCE_OIDCSETTINGS_REFRESHTOKENIDLEEXPIRATION
    # 2160h are 90 days
    RefreshTokenExpiration: 2160h # ZITADEL_DEFAULTINSTANCE_OIDCSETTINGS_REFRESHTOKENEXPIRATION
  # this configuration sets the default email configuration
  SMTPConfiguration:
    # Configuration of the host
    SMTP:
      # must include the port, like smtp.mailtrap.io:2525. IPv6 is also supported, like [2001:db8::1]:2525
      Host: # ZITADEL_DEFAULTINSTANCE_SMTPCONFIGURATION_SMTP_HOST
      User: # ZITADEL_DEFAULTINSTANCE_SMTPCONFIGURATION_SMTP_USER
      Password: # ZITADEL_DEFAULTINSTANCE_SMTPCONFIGURATION_SMTP_PASSWORD
    TLS: # ZITADEL_DEFAULTINSTANCE_SMTPCONFIGURATION_TLS
    # If the host of the sender is different from ExternalDomain set DefaultInstance.DomainPolicy.SMTPSenderAddressMatchesInstanceDomain to false
    From: # ZITADEL_DEFAULTINSTANCE_SMTPCONFIGURATION_FROM
    FromName: # ZITADEL_DEFAULTINSTANCE_SMTPCONFIGURATION_FROMNAME
    ReplyToAddress: # ZITADEL_DEFAULTINSTANCE_SMTPCONFIGURATION_REPLYTOADDRESS
  # Configure the MessageTexts by environment variable using JSON notation:
  # ZITADEL_DEFAULTINSTANCE_MESSAGETEXTS='[{"messageTextType": "InitCode", "title": "My custom title"},{"messageTextType": "PasswordReset", "greeting": "Hi there!"}]'
  # Beware that if you configure the MessageTexts by environment variable, all the default MessageTexts are lost.
  MessageTexts:
    - MessageTextType: InitCode
      Language: de
      Title: Zitadel - User initialisieren
      PreHeader: User initialisieren
      Subject: User initialisieren
      Greeting: Hallo {{.DisplayName}},
      Text: Dieser Benutzer wurde soeben im Zitadel erstellt. Mit dem Benutzernamen <br><strong>{{.PreferredLoginName}}</strong><br> kannst du dich anmelden. Nutze den untenstehenden Button, um die Initialisierung abzuschliessen <br>(Code <strong>{{.Code}}</strong>).<br> Falls du dieses Mail nicht angefordert hast, kannst du es einfach ignorieren.
      ButtonText: Initialisierung abschliessen
    - MessageTextType: PasswordReset
      Language: de
      Title: Zitadel - Passwort zurücksetzen
      PreHeader: Passwort zurücksetzen
      Subject: Passwort zurücksetzen
      Greeting: Hallo {{.DisplayName}},
      Text: Wir haben eine Anfrage für das Zurücksetzen deines Passwortes bekommen. Du kannst den untenstehenden Button verwenden, um dein Passwort zurückzusetzen <br>(Code <strong>{{.Code}}</strong>).<br> Falls du dieses Mail nicht angefordert hast, kannst du es ignorieren.
      ButtonText: Passwort zurücksetzen
    - MessageTextType: VerifyEmail
      Language: de
      Title: Zitadel - Email verifizieren
      PreHeader: Email verifizieren
      Subject: Email verifizieren
      Greeting: Hallo {{.DisplayName}},
      Text: Eine neue E-Mail Adresse wurde hinzugefügt. Bitte verwende den untenstehenden Button um diese zu verifizieren <br>(Code <strong>{{.Code}}</strong>).<br> Falls du deine E-Mail Adresse nicht selber hinzugefügt hast, kannst du dieses E-Mail ignorieren.
      ButtonText: Email verifizieren
    - MessageTextType: VerifyPhone
      Language: de
      Title: Zitadel - Telefonnummer verifizieren
      PreHeader: Telefonnummer verifizieren
      Subject: Telefonnummer verifizieren
      Greeting: Hallo {{.DisplayName}},
      Text: Eine Telefonnummer wurde hinzugefügt. Bitte verifiziere diese in dem du folgenden Code eingibst (Code {{.Code}})
      ButtonText: Telefon verifizieren
    - MessageTextType: DomainClaimed
      Language: de
      Title: Zitadel - Domain wurde beansprucht
      PreHeader: Email / Username ändern
      Subject: Domain wurde beansprucht
      Greeting: Hallo {{.DisplayName}},
      Text: Die Domain {{.Domain}} wurde von einer Organisation beansprucht. Dein derzeitiger User {{.Username}} ist nicht Teil dieser Organisation. Daher musst du beim nächsten Login eine neue Email hinterlegen. Für diesen Login haben wir dir einen temporären Usernamen ({{.TempUsername}}) erstellt.
      ButtonText: Login
    - MessageTextType: PasswordChange
      Language: de
      Title: ZITADEL - Passwort von Benutzer wurde geändert
      PreHeader: Passwort Änderung
      Subject: Passwort von Benutzer wurde geändert
      Greeting: Hallo {{.DisplayName}},
      Text: Das Password vom Benutzer wurde geändert. Wenn diese Änderung von jemand anderem gemacht wurde, empfehlen wir die sofortige Zurücksetzung ihres Passworts.
      ButtonText: Login
    - MessageTextType: InitCode
      Language: en
      Title: Zitadel - Initialize User
      PreHeader: Initialize User
      Subject: Initialize User
      Greeting: Hello {{.DisplayName}},
      Text: This user was created in Zitadel. Use the username {{.PreferredLoginName}} to login. Please click the button below to finish the initialization process. (Code {{.Code}}) If you didn't ask for this mail, please ignore it.
      ButtonText: Finish initialization
    - MessageTextType: PasswordReset
      Language: en
      Title: Zitadel - Reset password
      PreHeader: Reset password
      Subject: Reset password
      Greeting: Hello {{.DisplayName}},
      Text: We received a password reset request. Please use the button below to reset your password. (Code {{.Code}}) If you didn't ask for this mail, please ignore it.
      ButtonText: Reset password
    - MessageTextType: VerifyEmail
      Language: en
      Title: Zitadel - Verify email
      PreHeader: Verify email
      Subject: Verify email
      Greeting: Hello {{.DisplayName}},
      Text: A new email has been added. Please use the button below to verify your email. (Code {{.Code}}) If you didn't add a new email, please ignore this email.
      ButtonText: Verify email
    - MessageTextType: VerifyPhone
      Language: en
      Title: Zitadel - Verify phone
      PreHeader: Verify phone
      Subject: Verify phone
      Greeting: Hello {{.DisplayName}},
      Text: A new phone number has been added. Please use the following code to verify it {{.Code}}.
      ButtonText: Verify phone
    - MessageTextType: DomainClaimed
      Language: en
      Title: Zitadel - Domain has been claimed
      PreHeader: Change email/username
      Subject: Domain has been claimed
      Greeting: Hello {{.DisplayName}},
      Text: The domain {{.Domain}} has been claimed by an organization. Your current user {{.UserName}} is not part of this organization. Therefore you'll have to change your email when you login. We have created a temporary username ({{.TempUsername}}) for this login.
      ButtonText: Login
    - MessageTextType: PasswordChange
      Language: en
      Title: ZITADEL - Password of user has changed
      PreHeader: Change password
      Subject: Password of user has changed
      Greeting: Hello {{.DisplayName}},
      Text: The password of your user has changed. If this change was not done by you, please be advised to immediately reset your password.
      ButtonText: Login

  # Once a feature is set on the instance (true or false), system level feature settings
  # will be ignored until instance level features are reset.
  Features:
    LoginDefaultOrg: true # ZITADEL_DEFAULTINSTANCE_FEATURES_LOGINDEFAULTORG
    # UserSchema: false # ZITADEL_DEFAULTINSTANCE_FEATURES_USERSCHEMA
    # TokenExchange: false # ZITADEL_DEFAULTINSTANCE_FEATURES_TOKENEXCHANGE
    ImprovedPerformance: # ZITADEL_DEFAULTINSTANCE_FEATURES_IMPROVEDPERFORMANCE
    # https://github.com/zitadel/zitadel/blob/main/internal/feature/feature.go#L64-L68
    #   - 1 # OrgByID
    #   - 2 # ProjectGrant
    #   - 3 # Project
    #   - 4 # UserGrant
    #   - 5 # OrgDomainVerified
    # DebugOIDCParentError: false # ZITADEL_DEFAULTINSTANCE_FEATURES_DEBUGOIDCPARENTERROR
    # OIDCSingleV1SessionTermination: false # ZITADEL_DEFAULTINSTANCE_FEATURES_OIDCSINGLEV1SESSIONTERMINATION
    # EnableBackChannelLogout: false # ZITADEL_DEFAULTINSTANCE_FEATURES_ENABLEBACKCHANNELLOGOUT
    LoginV2:
      Required: true # ZITADEL_DEFAULTINSTANCE_FEATURES_LOGINV2_REQUIRED
    #  BaseURI: "" # ZITADEL_DEFAULTINSTANCE_FEATURES_LOGINV2_BASEURI
    # PermissionCheckV2: false # ZITADEL_DEFAULTINSTANCE_FEATURES_PERMISSIONCHECKV2
<<<<<<< HEAD
    ConsoleUseV2UserApi: true # ZITADEL_DEFAULTINSTANCE_FEATURES_CONSOLEUSEV2USERAPI
=======
    # ConsoleUseV2UserApi: false # ZITADEL_DEFAULTINSTANCE_FEATURES_CONSOLEUSEV2USERAPI
    # EnableRelationalTables: false # ZITADEL_DEFAULTINSTANCE_FEATURES_ENABLERELATIONALTABLES
>>>>>>> ded0adff

  Limits:
    # AuditLogRetention limits the number of events that can be queried via the events API by their age.
    # A value of "0s" means that all events are available.
    # If this value is set, it overwrites the system default unless it is not reset via the admin API.
    AuditLogRetention: # ZITADEL_DEFAULTINSTANCE_LIMITS_AUDITLOGRETENTION
    # If Block is true, all requests except to /ui/console or the system API are blocked and /ui/login is redirected to /ui/console.
    # /ui/console shows a message that the instance is blocked with a link to Console.InstanceManagementURL
    Block: # ZITADEL_DEFAULTINSTANCE_LIMITS_BLOCK
  Restrictions:
    # DisallowPublicOrgRegistration defines if ZITADEL should expose the endpoint /ui/login/register/org
    # If it is true, the endpoint returns the HTTP status 404 on GET requests, and 409 on POST requests.
    DisallowPublicOrgRegistration: # ZITADEL_DEFAULTINSTANCE_RESTRICTIONS_DISALLOWPUBLICORGREGISTRATION
    # AllowedLanguages restricts the languages that can be used.
    # If the list is empty, all supported languages are allowed.
    AllowedLanguages: # ZITADEL_DEFAULTINSTANCE_RESTRICTIONS_ALLOWEDLANGUAGES
    # - en
    # - de
  Quotas:
    # Items take a slice of quota configurations, whereas, for each unit type and instance, one or zero quotas may exist.
    # The following unit types are supported

    # "requests.all.authenticated"
    # The sum of all requests to the ZITADEL API with an authorization header,
    # excluding the following exceptions
    # - Calls to the System API
    # - Calls that cause internal server errors
    # - Failed authorizations
    # - Requests after the quota already exceeded

    # "actions.all.runs.seconds"
    # The sum of all actions run durations in seconds
    # Configure the Items by environment variable using JSON notation:
    # ZITADEL_DEFAULTINSTANCE_QUOTAS_ITEMS='[{"unit": "requests.all.authenticated", "notifications": [{"percent": 100}]}]'
    Items: # ZITADEL_DEFAULTINSTANCE_QUOTAS_ITEMS
#      - Unit: "requests.all.authenticated"
#        # From defines the starting time from which the current quota period is calculated.
#        # This is relevant for querying the current usage.
#        From: "2023-01-01T00:00:00Z"
#        # ResetInterval defines the quota periods duration
#        ResetInterval: 720h # 30 days
#        # Amount defines the number of units for this quota
#        Amount: 25000
#        # Limit defines whether ZITADEL should block further authenticated requests when the configured amount is used.
#        # If you not only want to block authenticated requests but also authentication itself, consider using the system APIs SetLimits method.
#        Limit: false
#        # Notifications are emitted by ZITADEL when certain quota percentages are reached
#        Notifications:
#            # Percent defines the relative amount of used units, after which a notification should be emitted.
#          - Percent: 100
#            # Repeat defines, whether a notification should be emitted each time when a multitude of the configured Percent is used.
#            Repeat: true
#            # CallURL is called when a relative amount of the quota is used.
#            CallURL: "https://httpbin.org/post"

# AuditLogRetention limits the number of events that can be queried via the events API by their age.
# A value of "0s" means that all events are available.
# If an audit log retention is set using an instance limit, it will overwrite the system default.
AuditLogRetention: 0s # ZITADEL_AUDITLOGRETENTION

# The ServicePing are periodic reports of analytics data and the usage of ZITADEL.
# It is sent to a central endpoint to help us improve ZITADEL.
# It's enabled by default, but you can opt out either completely or by disabling specific telemetry data.
ServicePing:
  # By setting Enabled to false, the service ping is disabled completely.
  Enabled: true # ZITADEL_SERVICEPING_ENABLED
  # The endpoint to which the reports are sent. The endpoint is used as a base path. Individual reports are sent to the endpoint with a specific path.
  Endpoint: "https://zitadel.com/api/ping" # ZITADEL_SERVICEPING_ENDPOINT
  # Interval at which the service ping is sent to the endpoint.
  # The interval is in the format of a cron expression.
  # By default, it is set to every daily.
  # Note that if the interval is set to `@daily`, we randomize the time to prevent all systems from sending their reports at the same time.
  # If you want to send the service ping at a specific time, you can set the interval to a cron expression like "@midnight" or "15 4 * * *".
  Interval: "@daily" # ZITADEL_SERVICEPING_INTERVAL
  # Maximum number of attempts for each individual report to be sent.
  # If one report fails, it will be retried up to this number of times.
  # Other reports will still be handled in parallel and have their own retry count.
  # This means if the base information only succeeded after 3 attempts,
  # the resource count still has 5 attempts to be sent.
  MaxAttempts: 5 # ZITADEL_SERVICEPING_MAXATTEMPTS
  # The following features can be enabled or disabled individually.
  # By default, all features are enabled.
  # Note that if the service ping is enabled, base information about the system is always sent.
  # This includes the version and the id, creation date and domains of all instances.
  # If you disable a feature, it will not be sent in the service ping.
  # Some features provide additional configuration options, if enabled.
  Telemetry:
    # ResourceCount is a periodic report of the number of resources in ZITADEL.
    # This includes the number of users, organizations, projects, and other resources.
    ResourceCount:
      Enabled: true # ZITADEL_SERVICEPING_TELEMETRY_RESOURCECOUNT_ENABLED
      # The number of counts that are sent in one batch.
      BulkSize: 10000 # ZITADEL_SERVICEPING_TELEMETRY_RESOURCECOUNT_BULKSIZE

InternalAuthZ:
  # Configure the RolePermissionMappings by environment variable using JSON notation:
  # ZITADEL_INTERNALAUTHZ_ROLEPERMISSIONMAPPINGS='[{"role": "IAM_OWNER", "permissions": ["iam.write"]}, {"role": "ORG_OWNER", "permissions": ["org.write"]}]'
  # Beware that if you configure the RolePermissionMappings by environment variable, all the default RolePermissionMappings are lost.
  #
  # Warning: RolePermissionMappings are synhronized to the database.
  # Changes here will only be applied after running `zitadel setup` or `zitadel start-from-setup`.
  RolePermissionMappings:
    - Role: "SYSTEM_OWNER"
      Permissions:
        - "system.instance.read"
        - "system.instance.write"
        - "system.instance.delete"
        - "system.domain.read"
        - "system.domain.write"
        - "system.domain.delete"
        - "system.debug.read"
        - "system.debug.write"
        - "system.debug.delete"
        - "system.feature.read"
        - "system.feature.write"
        - "system.feature.delete"
        - "system.limits.write"
        - "system.limits.delete"
        - "system.quota.write"
        - "system.quota.delete"
        - "system.iam.member.read"
    - Role: "SYSTEM_OWNER_VIEWER"
      Permissions:
        - "system.instance.read"
        - "system.domain.read"
        - "system.debug.read"
        - "system.feature.read"
        - "system.iam.member.read"
    - Role: "IAM_OWNER"
      Permissions:
        - "iam.read"
        - "iam.write"
        - "iam.policy.read"
        - "iam.policy.write"
        - "iam.policy.delete"
        - "iam.member.read"
        - "iam.member.write"
        - "iam.member.delete"
        - "iam.idp.read"
        - "iam.idp.write"
        - "iam.idp.delete"
        - "iam.action.read"
        - "iam.action.write"
        - "iam.action.delete"
        - "iam.flow.read"
        - "iam.flow.write"
        - "iam.flow.delete"
        - "iam.feature.read"
        - "iam.feature.write"
        - "iam.feature.delete"
        - "iam.restrictions.read"
        - "iam.restrictions.write"
        - "iam.web_key.write"
        - "iam.web_key.delete"
        - "iam.web_key.read"
        - "iam.debug.write"
        - "iam.debug.read"
        - "org.read"
        - "org.global.read"
        - "org.create"
        - "org.write"
        - "org.delete"
        - "org.member.read"
        - "org.member.write"
        - "org.member.delete"
        - "org.idp.read"
        - "org.idp.write"
        - "org.idp.delete"
        - "org.action.read"
        - "org.action.write"
        - "org.action.delete"
        - "org.flow.read"
        - "org.flow.write"
        - "org.flow.delete"
        - "org.feature.read"
        - "org.feature.write"
        - "org.feature.delete"
        - "user.read"
        - "user.global.read"
        - "user.write"
        - "user.delete"
        - "user.grant.read"
        - "user.grant.write"
        - "user.grant.delete"
        - "user.membership.read"
        - "user.credential.write"
        - "user.passkey.write"
        - "user.feature.read"
        - "user.feature.write"
        - "user.feature.delete"
        - "policy.read"
        - "policy.write"
        - "policy.delete"
        - "project.read"
        - "project.create"
        - "project.write"
        - "project.delete"
        - "project.member.read"
        - "project.member.write"
        - "project.member.delete"
        - "project.role.read"
        - "project.role.write"
        - "project.role.delete"
        - "project.app.read"
        - "project.app.write"
        - "project.app.delete"
        - "project.grant.read"
        - "project.grant.write"
        - "project.grant.delete"
        - "project.grant.member.read"
        - "project.grant.member.write"
        - "project.grant.member.delete"
        - "events.read"
        - "milestones.read"
        - "session.read"
        - "session.write"
        - "session.delete"
        - "action.target.read"
        - "action.target.write"
        - "action.target.delete"
        - "action.execution.read"
        - "action.execution.write"
        - "userschema.read"
        - "userschema.write"
        - "userschema.delete"
    - Role: "IAM_OWNER_VIEWER"
      Permissions:
        - "iam.read"
        - "iam.policy.read"
        - "iam.member.read"
        - "iam.idp.read"
        - "iam.action.read"
        - "iam.flow.read"
        - "iam.restrictions.read"
        - "iam.feature.read"
        - "iam.web_key.read"
        - "iam.debug.read"
        - "org.read"
        - "org.member.read"
        - "org.idp.read"
        - "org.action.read"
        - "org.flow.read"
        - "org.feature.read"
        - "user.read"
        - "user.global.read"
        - "user.grant.read"
        - "user.membership.read"
        - "user.feature.read"
        - "policy.read"
        - "project.read"
        - "project.member.read"
        - "project.role.read"
        - "project.app.read"
        - "project.grant.read"
        - "project.grant.member.read"
        - "events.read"
        - "milestones.read"
        - "action.target.read"
        - "action.execution.read"
        - "userschema.read"
        - "session.read"
    - Role: "IAM_ORG_MANAGER"
      Permissions:
        - "org.read"
        - "org.global.read"
        - "org.create"
        - "org.write"
        - "org.delete"
        - "org.member.read"
        - "org.member.write"
        - "org.member.delete"
        - "org.idp.read"
        - "org.idp.write"
        - "org.idp.delete"
        - "org.action.read"
        - "org.action.write"
        - "org.action.delete"
        - "org.flow.read"
        - "org.flow.write"
        - "org.flow.delete"
        - "org.feature.read"
        - "org.feature.write"
        - "org.feature.delete"
        - "user.read"
        - "user.global.read"
        - "user.write"
        - "user.delete"
        - "user.grant.read"
        - "user.grant.write"
        - "user.grant.delete"
        - "user.membership.read"
        - "user.credential.write"
        - "user.passkey.write"
        - "user.feature.read"
        - "user.feature.write"
        - "user.feature.delete"
        - "policy.read"
        - "policy.write"
        - "policy.delete"
        - "project.read"
        - "project.create"
        - "project.write"
        - "project.delete"
        - "project.member.read"
        - "project.member.write"
        - "project.member.delete"
        - "project.role.read"
        - "project.role.write"
        - "project.role.delete"
        - "project.app.read"
        - "project.app.write"
        - "project.app.delete"
        - "project.grant.read"
        - "project.grant.write"
        - "project.grant.delete"
        - "project.grant.member.read"
        - "project.grant.member.write"
        - "project.grant.member.delete"
        - "session.read"
        - "session.delete"
    - Role: "IAM_USER_MANAGER"
      Permissions:
        - "org.read"
        - "org.global.read"
        - "org.member.read"
        - "org.member.delete"
        - "user.read"
        - "user.global.read"
        - "user.write"
        - "user.delete"
        - "user.grant.read"
        - "user.grant.write"
        - "user.grant.delete"
        - "user.membership.read"
        - "user.passkey.write"
        - "user.feature.read"
        - "user.feature.write"
        - "user.feature.delete"
        - "project.read"
        - "project.member.read"
        - "project.role.read"
        - "project.app.read"
        - "project.grant.read"
        - "project.grant.write"
        - "project.grant.delete"
        - "project.grant.member.read"
        - "session.read"
        - "session.delete"
    - Role: "IAM_ADMIN_IMPERSONATOR"
      Permissions:
        - "admin.impersonation"
        - "impersonation"
    - Role: "IAM_END_USER_IMPERSONATOR"
      Permissions:
        - "impersonation"
    - Role: "ORG_OWNER"
      Permissions:
        - "org.read"
        - "org.global.read"
        - "org.write"
        - "org.delete"
        - "org.member.read"
        - "org.member.write"
        - "org.member.delete"
        - "org.idp.read"
        - "org.idp.write"
        - "org.idp.delete"
        - "org.action.read"
        - "org.action.write"
        - "org.action.delete"
        - "org.flow.read"
        - "org.flow.write"
        - "org.flow.delete"
        - "org.feature.read"
        - "org.feature.write"
        - "org.feature.delete"
        - "user.read"
        - "user.global.read"
        - "user.write"
        - "user.delete"
        - "user.grant.read"
        - "user.grant.write"
        - "user.grant.delete"
        - "user.membership.read"
        - "user.credential.write"
        - "user.passkey.write"
        - "user.feature.read"
        - "user.feature.write"
        - "user.feature.delete"
        - "policy.read"
        - "policy.write"
        - "policy.delete"
        - "project.read"
        - "project.create"
        - "project.write"
        - "project.delete"
        - "project.member.read"
        - "project.member.write"
        - "project.member.delete"
        - "project.role.read"
        - "project.role.write"
        - "project.role.delete"
        - "project.app.read"
        - "project.app.write"
        - "project.grant.read"
        - "project.grant.write"
        - "project.grant.delete"
        - "project.grant.member.read"
        - "project.grant.member.write"
        - "project.grant.member.delete"
        - "session.read"
        - "session.delete"
    - Role: "IAM_LOGIN_CLIENT"
      Permissions:
        - "iam.read"
        - "iam.policy.read"
        - "iam.member.read"
        - "iam.member.write"
        - "iam.idp.read"
        - "iam.feature.read"
        - "iam.restrictions.read"
        - "org.read"
        - "org.member.read"
        - "org.member.write"
        - "org.idp.read"
        - "org.feature.read"
        - "user.read"
        - "user.write"
        - "user.grant.read"
        - "user.grant.write"
        - "user.membership.read"
        - "user.credential.write"
        - "user.passkey.write"
        - "user.feature.read"
        - "policy.read"
        - "project.read"
        - "project.member.read"
        - "project.member.write"
        - "project.role.read"
        - "project.app.read"
        - "project.member.read"
        - "project.member.write"
        - "project.grant.read"
        - "project.grant.member.read"
        - "project.grant.member.write"
        - "session.read"
        - "session.write"
        - "session.link"
        - "session.delete"
        - "userschema.read"
    - Role: "ORG_USER_MANAGER"
      Permissions:
        - "org.read"
        - "user.read"
        - "user.global.read"
        - "user.write"
        - "user.delete"
        - "user.grant.read"
        - "user.grant.write"
        - "user.grant.delete"
        - "user.membership.read"
        - "user.feature.read"
        - "user.feature.write"
        - "user.feature.delete"
        - "policy.read"
        - "project.read"
        - "project.role.read"
        - "session.read"
        - "session.delete"
    - Role: "ORG_OWNER_VIEWER"
      Permissions:
        - "org.read"
        - "org.member.read"
        - "org.idp.read"
        - "org.action.read"
        - "org.flow.read"
        - "org.feature.read"
        - "user.read"
        - "user.global.read"
        - "user.grant.read"
        - "user.membership.read"
        - "user.feature.read"
        - "policy.read"
        - "project.read"
        - "project.member.read"
        - "project.role.read"
        - "project.app.read"
        - "project.grant.read"
        - "project.grant.member.read"
        - "project.grant.user.grant.read"
    - Role: "ORG_SETTINGS_MANAGER"
      Permissions:
        - "org.read"
        - "org.write"
        - "org.member.read"
        - "org.idp.read"
        - "org.idp.write"
        - "org.idp.delete"
        - "org.feature.read"
        - "org.feature.write"
        - "org.feature.delete"
        - "policy.read"
        - "policy.write"
        - "policy.delete"
    - Role: "ORG_USER_PERMISSION_EDITOR"
      Permissions:
        - "org.read"
        - "org.member.read"
        - "user.read"
        - "user.global.read"
        - "user.grant.read"
        - "user.grant.write"
        - "user.grant.delete"
        - "policy.read"
        - "project.read"
        - "project.member.read"
        - "project.role.read"
        - "project.app.read"
        - "project.grant.read"
        - "project.grant.member.read"
    - Role: "ORG_PROJECT_PERMISSION_EDITOR"
      Permissions:
        - "org.read"
        - "org.member.read"
        - "user.read"
        - "user.global.read"
        - "user.grant.read"
        - "user.grant.write"
        - "user.grant.delete"
        - "policy.read"
        - "project.read"
        - "project.member.read"
        - "project.role.read"
        - "project.app.read"
        - "project.grant.read"
        - "project.grant.write"
        - "project.grant.delete"
        - "project.grant.member.read"
    - Role: "ORG_PROJECT_CREATOR"
      Permissions:
        - "user.global.read"
        - "policy.read"
        - "project.read:self"
        - "project.create"
    - Role: "ORG_ADMIN_IMPERSONATOR"
      Permissions:
        - "admin.impersonation"
        - "impersonation"
    - Role: "ORG_END_USER_IMPERSONATOR"
      Permissions:
        - "impersonation"
    - Role: "PROJECT_OWNER"
      Permissions:
        - "org.global.read"
        - "policy.read"
        - "project.read"
        - "project.write"
        - "project.delete"
        - "project.member.read"
        - "project.member.write"
        - "project.member.delete"
        - "project.role.read"
        - "project.role.write"
        - "project.role.delete"
        - "project.app.read"
        - "project.app.write"
        - "project.app.delete"
        - "project.grant.read"
        - "project.grant.write"
        - "project.grant.delete"
        - "project.grant.member.read"
        - "project.grant.member.write"
        - "project.grant.member.delete"
        - "user.read"
        - "user.global.read"
        - "user.grant.read"
        - "user.grant.write"
        - "user.grant.delete"
        - "user.membership.read"
    - Role: "PROJECT_OWNER_VIEWER"
      Permissions:
        - "policy.read"
        - "project.read"
        - "project.member.read"
        - "project.role.read"
        - "project.app.read"
        - "project.grant.read"
        - "project.grant.member.read"
        - "user.read"
        - "user.global.read"
        - "user.grant.read"
        - "user.membership.read"
    - Role: "SELF_MANAGEMENT_GLOBAL"
      Permissions:
        - "org.create"
        - "policy.read"
        - "user.self.delete"
    - Role: "ORG_USER_SELF_MANAGER"
      Permissions:
        - "policy.read"
        - "user.self.delete"
    - Role: "PROJECT_OWNER_GLOBAL"
      Permissions:
        - "org.global.read"
        - "policy.read"
        - "project.read"
        - "project.write"
        - "project.delete"
        - "project.member.read"
        - "project.member.write"
        - "project.member.delete"
        - "project.role.read"
        - "project.role.write"
        - "project.role.delete"
        - "project.app.read"
        - "project.app.write"
        - "project.app.delete"
        - "user.global.read"
        - "user.grant.read"
        - "user.grant.write"
        - "user.grant.delete"
        - "user.membership.read"
    - Role: "PROJECT_OWNER_VIEWER_GLOBAL"
      Permissions:
        - "policy.read"
        - "project.read"
        - "project.member.read"
        - "project.role.read"
        - "project.app.read"
        - "project.grant.read"
        - "project.grant.member.read"
        - "user.global.read"
        - "user.grant.read"
        - "user.membership.read"
    - Role: "PROJECT_GRANT_OWNER"
      Permissions:
        - "policy.read"
        - "org.global.read"
        - "project.read"
        - "project.grant.read"
        - "project.grant.member.read"
        - "project.grant.member.write"
        - "project.grant.member.delete"
        - "user.read"
        - "user.global.read"
        - "user.grant.read"
        - "user.grant.write"
        - "user.grant.delete"
        - "user.membership.read"
    - Role: "PROJECT_GRANT_OWNER_VIEWER"
      Permissions:
        - "policy.read"
        - "project.read"
        - "project.grant.read"
        - "project.grant.member.read"
        - "user.read"
        - "user.global.read"
        - "user.grant.read"
        - "user.membership.read"

SystemAuthZ:
  RolePermissionMappings:
    - Role: "SYSTEM_OWNER"
      Permissions:
        - "system.instance.read"
        - "system.instance.write"
        - "system.instance.delete"
        - "system.domain.read"
        - "system.domain.write"
        - "system.domain.delete"
        - "system.debug.read"
        - "system.debug.write"
        - "system.debug.delete"
        - "system.feature.read"
        - "system.feature.write"
        - "system.feature.delete"
        - "system.limits.write"
        - "system.limits.delete"
        - "system.quota.write"
        - "system.quota.delete"
        - "system.iam.member.read"
    - Role: "SYSTEM_OWNER_VIEWER"
      Permissions:
        - "system.instance.read"
        - "system.domain.read"
        - "system.debug.read"
        - "system.feature.read"
        - "system.iam.member.read"
    - Role: "IAM_OWNER"
      Permissions:
        - "iam.read"
        - "iam.write"
        - "iam.policy.read"
        - "iam.policy.write"
        - "iam.policy.delete"
        - "iam.member.read"
        - "iam.member.write"
        - "iam.member.delete"
        - "iam.idp.read"
        - "iam.idp.write"
        - "iam.idp.delete"
        - "iam.action.read"
        - "iam.action.write"
        - "iam.action.delete"
        - "iam.flow.read"
        - "iam.flow.write"
        - "iam.flow.delete"
        - "iam.feature.read"
        - "iam.feature.write"
        - "iam.feature.delete"
        - "iam.restrictions.read"
        - "iam.restrictions.write"
        - "iam.web_key.write"
        - "iam.web_key.delete"
        - "iam.web_key.read"
        - "iam.debug.write"
        - "iam.debug.read"
        - "org.read"
        - "org.global.read"
        - "org.create"
        - "org.write"
        - "org.delete"
        - "org.member.read"
        - "org.member.write"
        - "org.member.delete"
        - "org.idp.read"
        - "org.idp.write"
        - "org.idp.delete"
        - "org.action.read"
        - "org.action.write"
        - "org.action.delete"
        - "org.flow.read"
        - "org.flow.write"
        - "org.flow.delete"
        - "org.feature.read"
        - "org.feature.write"
        - "org.feature.delete"
        - "user.read"
        - "user.global.read"
        - "user.write"
        - "user.delete"
        - "user.grant.read"
        - "user.grant.write"
        - "user.grant.delete"
        - "user.membership.read"
        - "user.credential.write"
        - "user.passkey.write"
        - "user.feature.read"
        - "user.feature.write"
        - "user.feature.delete"
        - "policy.read"
        - "policy.write"
        - "policy.delete"
        - "project.read"
        - "project.create"
        - "project.write"
        - "project.delete"
        - "project.member.read"
        - "project.member.write"
        - "project.member.delete"
        - "project.role.read"
        - "project.role.write"
        - "project.role.delete"
        - "project.app.read"
        - "project.app.write"
        - "project.app.delete"
        - "project.grant.read"
        - "project.grant.write"
        - "project.grant.delete"
        - "project.grant.member.read"
        - "project.grant.member.write"
        - "project.grant.member.delete"
        - "events.read"
        - "milestones.read"
        - "session.read"
        - "session.write"
        - "session.delete"
        - "action.target.read"
        - "action.target.write"
        - "action.target.delete"
        - "action.execution.read"
        - "action.execution.write"
        - "userschema.read"
        - "userschema.write"
        - "userschema.delete"
    - Role: "IAM_OWNER_VIEWER"
      Permissions:
        - "iam.read"
        - "iam.policy.read"
        - "iam.member.read"
        - "iam.idp.read"
        - "iam.action.read"
        - "iam.flow.read"
        - "iam.restrictions.read"
        - "iam.feature.read"
        - "iam.web_key.read"
        - "iam.debug.read"
        - "org.read"
        - "org.member.read"
        - "org.idp.read"
        - "org.action.read"
        - "org.flow.read"
        - "org.feature.read"
        - "user.read"
        - "user.global.read"
        - "user.grant.read"
        - "user.membership.read"
        - "user.feature.read"
        - "policy.read"
        - "project.read"
        - "project.member.read"
        - "project.role.read"
        - "project.app.read"
        - "project.grant.read"
        - "project.grant.member.read"
        - "events.read"
        - "milestones.read"
        - "action.target.read"
        - "action.execution.read"
        - "userschema.read"
        - "session.read"
    - Role: "IAM_ORG_MANAGER"
      Permissions:
        - "org.read"
        - "org.global.read"
        - "org.create"
        - "org.write"
        - "org.delete"
        - "org.member.read"
        - "org.member.write"
        - "org.member.delete"
        - "org.idp.read"
        - "org.idp.write"
        - "org.idp.delete"
        - "org.action.read"
        - "org.action.write"
        - "org.action.delete"
        - "org.flow.read"
        - "org.flow.write"
        - "org.flow.delete"
        - "org.feature.read"
        - "org.feature.write"
        - "org.feature.delete"
        - "user.read"
        - "user.global.read"
        - "user.write"
        - "user.delete"
        - "user.grant.read"
        - "user.grant.write"
        - "user.grant.delete"
        - "user.membership.read"
        - "user.credential.write"
        - "user.passkey.write"
        - "user.feature.read"
        - "user.feature.write"
        - "user.feature.delete"
        - "policy.read"
        - "policy.write"
        - "policy.delete"
        - "project.read"
        - "project.create"
        - "project.write"
        - "project.delete"
        - "project.member.read"
        - "project.member.write"
        - "project.member.delete"
        - "project.role.read"
        - "project.role.write"
        - "project.role.delete"
        - "project.app.read"
        - "project.app.write"
        - "project.app.delete"
        - "project.grant.read"
        - "project.grant.write"
        - "project.grant.delete"
        - "project.grant.member.read"
        - "project.grant.member.write"
        - "project.grant.member.delete"
        - "session.read"
        - "session.delete"
    - Role: "IAM_USER_MANAGER"
      Permissions:
        - "org.read"
        - "org.global.read"
        - "org.member.read"
        - "org.member.delete"
        - "user.read"
        - "user.global.read"
        - "user.write"
        - "user.delete"
        - "user.grant.read"
        - "user.grant.write"
        - "user.grant.delete"
        - "user.membership.read"
        - "user.passkey.write"
        - "user.feature.read"
        - "user.feature.write"
        - "user.feature.delete"
        - "project.read"
        - "project.member.read"
        - "project.role.read"
        - "project.app.read"
        - "project.grant.read"
        - "project.grant.write"
        - "project.grant.delete"
        - "project.grant.member.read"
        - "session.read"
        - "session.delete"
    - Role: "IAM_ADMIN_IMPERSONATOR"
      Permissions:
        - "admin.impersonation"
        - "impersonation"
    - Role: "IAM_END_USER_IMPERSONATOR"
      Permissions:
        - "impersonation"
    - Role: "IAM_LOGIN_CLIENT"
      Permissions:
        - "iam.read"
        - "iam.policy.read"
        - "iam.member.read"
        - "iam.member.write"
        - "iam.idp.read"
        - "iam.feature.read"
        - "iam.restrictions.read"
        - "org.read"
        - "org.member.read"
        - "org.member.write"
        - "org.idp.read"
        - "org.feature.read"
        - "user.read"
        - "user.write"
        - "user.grant.read"
        - "user.grant.write"
        - "user.membership.read"
        - "user.credential.write"
        - "user.passkey.write"
        - "user.feature.read"
        - "policy.read"
        - "project.read"
        - "project.member.read"
        - "project.member.write"
        - "project.role.read"
        - "project.app.read"
        - "project.member.read"
        - "project.member.write"
        - "project.grant.read"
        - "project.grant.member.read"
        - "project.grant.member.write"
        - "session.read"
        - "session.write"
        - "session.link"
        - "session.delete"
        - "userschema.read"

# If a new projection is introduced it will be prefilled during the setup process (if enabled)
# This can prevent serving outdated data after a version upgrade, but might require a longer setup / upgrade process:
# https://zitadel.com/docs/self-hosting/manage/updating_scaling
InitProjections:
  Enabled: true # ZITADEL_INITPROJECTIONS_ENABLED
  RetryFailedAfter: 100ms # ZITADEL_INITPROJECTIONS_RETRYFAILEDAFTER
  MaxFailureCount: 2 # ZITADEL_INITPROJECTIONS_MAXFAILURECOUNT
  BulkLimit: 1000 # ZITADEL_INITPROJECTIONS_BULKLIMIT<|MERGE_RESOLUTION|>--- conflicted
+++ resolved
@@ -1142,12 +1142,8 @@
       Required: true # ZITADEL_DEFAULTINSTANCE_FEATURES_LOGINV2_REQUIRED
     #  BaseURI: "" # ZITADEL_DEFAULTINSTANCE_FEATURES_LOGINV2_BASEURI
     # PermissionCheckV2: false # ZITADEL_DEFAULTINSTANCE_FEATURES_PERMISSIONCHECKV2
-<<<<<<< HEAD
     ConsoleUseV2UserApi: true # ZITADEL_DEFAULTINSTANCE_FEATURES_CONSOLEUSEV2USERAPI
-=======
-    # ConsoleUseV2UserApi: false # ZITADEL_DEFAULTINSTANCE_FEATURES_CONSOLEUSEV2USERAPI
     # EnableRelationalTables: false # ZITADEL_DEFAULTINSTANCE_FEATURES_ENABLERELATIONALTABLES
->>>>>>> ded0adff
 
   Limits:
     # AuditLogRetention limits the number of events that can be queried via the events API by their age.
