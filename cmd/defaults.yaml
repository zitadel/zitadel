Log:
  Level: info # ZITADEL_LOG_LEVEL
  Formatter:
    Format: text # ZITADEL_LOG_LEVEL

# Exposes metrics on /debug/metrics
Metrics:
  # Select type otel (OpenTelemetry) or none (disables collection and endpoint)
  Type: otel # ZITADEL_METRICS_TYPE

Tracing:
  # Choose one in "otel", "google", "log" and "none"
  Type: none # ZITADEL_TRACING_TYPE
  Fraction: 1.0 # ZITADEL_TRACING_FRACTION
  MetricPrefix: zitadel # ZITADEL_TRACING_METRICPREFIX

Telemetry:
  # As long as Enabled is true, ZITADEL tries to send usage data to the configured Telemetry.Endpoints.
  # Data is projected by ZITADEL even if Enabled is false.
  # This means that switching this to true makes ZITADEL try to send past data.
  Enabled: false
  # Push telemetry data to all these endpoints at least once using an HTTP POST request.
  # If one endpoint returns an unsuccessful response code or times out,
  # ZITADEL retries to push the data point to all configured endpoints until it succeeds.
  # Configure delivery guarantees and intervals in the section Projections.Customizations.Telemetry
  # The endpoints can be reconfigured at runtime.
  # Ten redirects are followed.
  # If you change this configuration at runtime, remaining data that is not successfully delivered to the old endpoints is sent to the new endpoints.
  Endpoints:
    - https://httpbin.org/post
  # These headers are sent with every request to the configured endpoints.
  Headers:
  # single-value: "single-value"
  # multi-value:
  #   - "multi-value-1"
  #   - "multi-value-2"
  # The maximum number of data points that are queried before they are sent to the configured endpoints.
  Limit: 100 # ZITADEL_TELEMETRY_LIMIT

# Port ZITADEL will listen on
Port: 8080 # ZITADEL_PORT
# Port ZITADEL is exposed on, it can differ from port e.g. if you proxy the traffic
# !!! Changing this after the initial setup breaks your system !!!
ExternalPort: 8080 # ZITADEL_EXTERNAL_PORT
# Domain/hostname ZITADEL is exposed externally
# !!! Changing this after the initial setup breaks your system !!!
ExternalDomain: localhost # ZITADEL_EXTERNAL_DOMAIN
# specifies if ZITADEL is exposed externally through TLS
# this must be set to true even if TLS is not enabled on ZITADEL itself
# but TLS traffic is terminated on a reverse proxy
# !!! Changing this after the initial setup breaks your system !!!
ExternalSecure: true # ZITADEL_EXTERNALSECURE
TLS:
  # If enabled, ZITADEL will serve all traffic over TLS (HTTPS and gRPC)
  # you must then also provide a private key and certificate to be used for the connection
  # either directly or by a path to the corresponding file
  Enabled: true # ZITADEL_TLS_ENABLED
  # Path to the private key of the TLS certificate, will be loaded into the key
  # and overwrite any existing value
  # E.g. /path/to/key/file.pem
  KeyPath: # ZITADEL_TLS_KEYPATH
  # Private key of the TLS certificate (KeyPath has a higher priority than Key)
  # base64 encoded content of a pem file
  Key: # ZITADEL_TLS_KEY
  # Path to the certificate for the TLS connection, will be loaded into the Cert
  # and overwrite any existing value
  # E.g. /path/to/cert/file.pem
  CertPath: # ZITADEL_TLS_CERTPATH
  # Certificate for the TLS connection (CertPath will this overwrite if specified)
  # base64 encoded content of a pem file
  Cert: # ZITADEL_TLS_CERT

# Header name of HTTP2 (incl. gRPC) calls from which the instance will be matched
HTTP2HostHeader: ":authority" # ZITADEL_HTTP2HOSTHEADER
# Header name of HTTP1 calls from which the instance will be matched
HTTP1HostHeader: "host" # ZITADEL_HTTP1HOSTHEADER

WebAuthNName: ZITADEL # ZITADEL_WEBAUTHN_NAME

Database:
  # CockroachDB is the default database of ZITADEL
  cockroach:
    Host: localhost # ZITADEL_DATABASE_COCKROACH_HOST
    Port: 26257 # ZITADEL_DATABASE_COCKROACH_PORT
    Database: zitadel # ZITADEL_DATABASE_COCKROACH_DATABASE
    MaxOpenConns: 20 # ZITADEL_DATABASE_COCKROACH_MAXOPENCONNS
    MaxIdleConns: 10 # ZITADEL_DATABASE_COCKROACH_MAXIDLECONNS
    MaxConnLifetime: 30m # ZITADEL_DATABASE_COCKROACH_MAXCONNLIFETIME
    MaxConnIdleTime: 5m # ZITADEL_DATABASE_COCKROACH_MAXCONNIDLETIME
    Options: "" # ZITADEL_DATABASE_COCKROACH_OPTIONS
    User:
      Username: zitadel # ZITADEL_DATABASE_COCKROACH_USER_USERNAME
      Password: "" # ZITADEL_DATABASE_COCKROACH_USER_PASSWORD
      SSL:
        Mode: disable # ZITADEL_DATABASE_COCKROACH_USER_SSL_MODE
        RootCert: "" # ZITADEL_DATABASE_COCKROACH_USER_SSL_ROOTCERT
        Cert: "" # ZITADEL_DATABASE_COCKROACH_USER_SSL_CERT
        Key: "" # ZITADEL_DATABASE_COCKROACH_USER_SSL_KEY
    Admin:
      Username: root # ZITADEL_DATABASE_COCKROACH_ADMIN_USERNAME
      Password: "" # ZITADEL_DATABASE_COCKROACH_ADMIN_PASSWORD
      SSL:
        Mode: disable # ZITADEL_DATABASE_COCKROACH_ADMIN_SSL_MODE
        RootCert: "" # ZITADEL_DATABASE_COCKROACH_ADMIN_SSL_ROOTCERT
        Cert: "" # ZITADEL_DATABASE_COCKROACH_ADMIN_SSL_CERT
        Key: "" # ZITADEL_DATABASE_COCKROACH_ADMIN_SSL_KEY
  # Postgres is used as soon as a value is set
  # The values describe the possible fields to set values
  postgres:
    Host: # ZITADEL_DATABASE_POSTGRES_HOST
    Port: # ZITADEL_DATABASE_POSTGRES_PORT
    Database: # ZITADEL_DATABASE_POSTGRES_DATABASE
    MaxOpenConns: # ZITADEL_DATABASE_POSTGRES_MAXOPENCONNS
    MaxIdleConns: # ZITADEL_DATABASE_POSTGRES_MAXIDLECONNS
    MaxConnLifetime: # ZITADEL_DATABASE_POSTGRES_MAXCONNLIFETIME
    MaxConnIdleTime: # ZITADEL_DATABASE_POSTGRES_MAXCONNIDLETIME
    Options: # ZITADEL_DATABASE_POSTGRES_OPTIONS
    User:
      Username: # ZITADEL_DATABASE_POSTGRES_USER_USERNAME
      Password: # ZITADEL_DATABASE_POSTGRES_USER_PASSWORD
      SSL:
        Mode: # ZITADEL_DATABASE_POSTGRES_USER_SSL_MODE
        RootCert: # ZITADEL_DATABASE_POSTGRES_USER_SSL_ROOTCERT
        Cert: # ZITADEL_DATABASE_POSTGRES_USER_SSL_CERT
        Key: # ZITADEL_DATABASE_POSTGRES_USER_SSL_KEY
    Admin:
      Username: # ZITADEL_DATABASE_POSTGRES_ADMIN_USERNAME
      Password: # ZITADEL_DATABASE_POSTGRES_ADMIN_PASSWORD
      SSL:
        Mode: # ZITADEL_DATABASE_POSTGRES_ADMIN_SSL_MODE
        RootCert: # ZITADEL_DATABASE_POSTGRES_ADMIN_SSL_ROOTCERT
        Cert: # ZITADEL_DATABASE_POSTGRES_ADMIN_SSL_CERT
        Key: # ZITADEL_DATABASE_POSTGRES_ADMIN_SSL_KEY

Machine:
  # Cloud-hosted VMs need to specify their metadata endpoint so that the machine can be uniquely identified.
  Identification:
    # Use private IP to identify machines uniquely
    PrivateIp:
      Enabled: true # ZITADEL_MACHINE_IDENTIFICATION_PRIVATEIP_ENABLED
    # Use hostname to identify machines uniquely
    # You want the process to be identified uniquely, so this works well in k8s where each pod gets its own
    # unique hostname, but not as well in some other hosting environments.
    Hostname:
      Enabled: false # ZITADEL_MACHINE_IDENTIFICATION_HOSTNAME_ENABLED
    # Use a webhook response to identify machines uniquely
    # Google Cloud Configuration
    Webhook:
      Enabled: true # ZITADEL_MACHINE_IDENTIFICATION_WEBHOOK_ENABLED
      Url: "http://metadata.google.internal/computeMetadata/v1/instance/id" # ZITADEL_MACHINE_IDENTIFICATION_WEBHOOK_URL
      Headers:
        "Metadata-Flavor": "Google" # ZITADEL_MACHINE_IDENTIFICATION_WEBHOOK_HEADERS
    #
    # AWS EC2 IMDSv1 Configuration: https://docs.aws.amazon.com/AWSEC2/latest/UserGuide/instancedata-data-retrieval.html
    # Webhook:
    #   Url: "http://169.254.169.254/latest/meta-data/ami-id" # ZITADEL_MACHINE_IDENTIFICATION_WEBHOOK_URL
    #
    # AWS ECS v4 Configuration: https://docs.aws.amazon.com/AmazonECS/latest/developerguide/task-metadata-endpoint-v4.html
    # Webhook:
    #   Url: "${ECS_CONTAINER_METADATA_URI_V4}" # ZITADEL_MACHINE_IDENTIFICATION_WEBHOOK_URL
    #   JPath: "$.DockerId" # ZITADEL_MACHINE_IDENTIFICATION_WEBHOOK_JPATH
    #
    # Azure Configuration: https://docs.microsoft.com/en-us/azure/virtual-machines/windows/instance-metadata-service?tabs=linux
    # Webhook:
    #   Url: "http://169.254.169.254/metadata/instance?api-version=2021-02-01" # ZITADEL_MACHINE_IDENTIFICATION_WEBHOOK_URL
    #   JPath: "$.compute.vmId" # ZITADEL_MACHINE_IDENTIFICATION_WEBHOOK_JPATH

# Storage for assets like user avatar, organization logo, icon, font, ...
AssetStorage:
  Type: db # ZITADEL_ASSET_STORAGE_TYPE
  # HTTP cache control settings for serving assets in the assets API and login UI
  # the assets will also be served with an etag and last-modified header
  Cache:
    MaxAge: 5s # ZITADEL_ASSETSTORAGE_CACHE_MAXAGE
    # 168h are 7 days
    SharedMaxAge: 168h # ZITADEL_ASSETSTORAGE_CACHE_SHAREDMAXAGE

# The Projections section defines the behavior for the scheduled and synchronous events projections.
Projections:
  # Time interval between scheduled projections
  RequeueEvery: 60s # ZITADEL_PROJECTIONS_REQUEUEEVERY
  # Time between retried database statements resulting from projected events
  RetryFailedAfter: 1s # ZITADEL_PROJECTIONS_RETRYFAILED
  # Retried execution number of database statements resulting from projected events
  MaxFailureCount: 5 # ZITADEL_PROJECTIONS_MAXFAILURECOUNT
  # Number of concurrent projection routines. Values of 0 and below are overwritten to 1
  ConcurrentInstances: 1 # ZITADEL_PROJECTIONS_CONCURRENTINSTANCES
  # Limit of returned events per query
  BulkLimit: 200 # ZITADEL_PROJECTIONS_BULKLIMIT
  # Only instances are projected, for which at least a projection-relevant event exists within the timeframe
  # from HandleActiveInstances duration in the past until the projection's current time
  # Defaults to twice the RequeueEvery duration
  HandleActiveInstances: 120s # ZITADEL_PROJECTIONS_HANDLEACTIVEINSTANCES
  # In the Customizations section, all settings from above can be overwritten for each specific projection
  Customizations:
    Projects:
      BulkLimit: 2000 # ZITADEL_PROJECTIONS_CUSTOMIZATIONS_PROJECTS_BULKLIMIT
    # The Notifications projection is used for sending emails and SMS to users
    Notifications:
      # As notification projections don't result in database statements, retries don't have an effect
      MaxFailureCount: 0 # ZITADEL_PROJECTIONS_CUSTOMIZATIONS_NOTIFICATIONS_MAXFAILURECOUNT
    # The NotificationsQuotas projection is used for calling quota webhooks
    NotificationsQuotas:
      # In case of failed deliveries, ZITADEL retries to send the data points to the configured endpoints, but only for active instances.
      # An instance is active, as long as there are projected events on the instance, that are not older than the HandleActiveInstances duration.
      # Delivery guarantee requirements are higher for quota webhooks
      # Defaults to 45 days
      HandleActiveInstances: 1080h # ZITADEL_PROJECTIONS_CUSTOMIZATIONS_NOTIFICATIONSQUOTAS_HANDLEACTIVEINSTANCES
      # As quota notification projections don't result in database statements, retries don't have an effect
      MaxFailureCount: 0 # ZITADEL_PROJECTIONS_CUSTOMIZATIONS_NOTIFICATIONSQUOTAS_MAXFAILURECOUNT
      # Quota notifications are not so time critical. Setting RequeueEvery every five minutes doesn't annoy the db too much.
      RequeueEvery: 300s # ZITADEL_PROJECTIONS_CUSTOMIZATIONS_NOTIFICATIONSQUOTAS_REQUEUEEVERY
    # The Telemetry projection is used for calling telemetry webhooks
    Telemetry:
      # In case of failed deliveries, ZITADEL retries to send the data points to the configured endpoints, but only for active instances.
      # An instance is active, as long as there are projected events on the instance, that are not older than the HandleActiveInstances duration.
      # Telemetry delivery guarantee requirements are a bit higher than normal data projections, as they are not interactively retryable.
      # Defaults to 15 days
      HandleActiveInstances: 360h # ZITADEL_PROJECTIONS_CUSTOMIZATIONS_TELEMETRY_HANDLEACTIVEINSTANCES
      # As sending telemetry data doesn't result in database statements, retries don't have any effects
      MaxFailureCount: 0 # ZITADEL_PROJECTIONS_CUSTOMIZATIONS_TELEMETRY_MAXFAILURECOUNT
      # Telemetry data synchronization is not time critical. Setting RequeueEvery to 55 minutes doesn't annoy the database too much.
      RequeueEvery: 3300s # ZITADEL_PROJECTIONS_CUSTOMIZATIONS_TELEMETRY_REQUEUEEVERY

Auth:
  SearchLimit: 1000 # ZITADEL_AUTH_SEARCHLIMIT
  Spooler:
    ConcurrentWorkers: 1 # ZITADEL_AUTH_SPOOLER_CONCURRENTWORKERS
    ConcurrentInstances: 1 # ZITADEL_AUTH_SPOOLER_CONCURRENTINSTANCES
    BulkLimit: 10000 # ZITADEL_AUTH_SPOOLER_BULKLIMIT
    FailureCountUntilSkip: 5 # ZITADEL_AUTH_SPOOLER_FAILURECOUNTUNTILSKIP

Admin:
  SearchLimit: 1000 # ZITADEL_ADMIN_SEARCHLIMIT
  Spooler:
    ConcurrentWorkers: 1 # ZITADEL_ADMIN_SPOOLER_CONCURRENTWORKERS
    ConcurrentInstances: 1 # ZITADEL_ADMIN_SPOOLER_CONCURRENTINSTANCES
    BulkLimit: 10000 # ZITADEL_ADMIN_SPOOLER_BULKLIMIT
    FailureCountUntilSkip: 5 # ZITADEL_ADMIN_SPOOLER_FAILURECOUNTUNTILSKIP

UserAgentCookie:
  Name: zitadel.useragent # ZITADEL_USERAGENTCOOKIE_NAME
  # 8760h are 365 days, one year
  MaxAge: 8760h # ZITADEL_USERAGENTCOOKIE_MAXAGE

OIDC:
  CodeMethodS256: true # ZITADEL_OIDC_CODEMETHODS256
  AuthMethodPost: true # ZITADEL_OIDC_AUTHMETHODPOST
  AuthMethodPrivateKeyJWT: true # ZITADEL_OIDC_AUTHMETHODPRIVATEKEYJWT
  GrantTypeRefreshToken: true # ZITADEL_OIDC_GRANTTYPEREFRESHTOKEN
  RequestObjectSupported: true # ZITADEL_OIDC_REQUESTOBJECTSUPPORTED
  SigningKeyAlgorithm: RS256 # ZITADEL_OIDC_SIGNINGKEYALGORITHM
  # Sets the default values for lifetime and expiration for OIDC
  # This default can be overwritten in the default instance configuration and for each instance during runtime
  # !!! Changing this after the initial setup will have no impact without a restart !!!
  DefaultAccessTokenLifetime: 12h # ZITADEL_OIDC_DEFAULTACCESSTOKENLIFETIME
  DefaultIdTokenLifetime: 12h # ZITADEL_OIDC_DEFAULTIDTOKENLIFETIME
  # 720h are 30 days, one month
  DefaultRefreshTokenIdleExpiration: 720h # ZITADEL_OIDC_DEFAULTREFRESHTOKENIDLEEXPIRATION
  # 2160h are 90 days, three months
  DefaultRefreshTokenExpiration: 2160h # ZITADEL_OIDC_DEFAULTREFRESHTOKENEXPIRATION
  Cache:
    MaxAge: 12h # ZITADEL_OIDC_CACHE_MAXAGE
    # 168h is 7 days, one week
    SharedMaxAge: 168h # ZITADEL_OIDC_CACHE_SHAREDMAXAGE
  CustomEndpoints:
    Auth:
      Path: /oauth/v2/authorize # ZITADEL_OIDC_CUSTOMENDPOINTS_AUTH_PATH
    Token:
      Path: /oauth/v2/token # ZITADEL_OIDC_CUSTOMENDPOINTS_TOKEN_PATH
    Introspection:
      Path: /oauth/v2/introspect # ZITADEL_OIDC_CUSTOMENDPOINTS_INTROSPECTION_PATH
    Userinfo:
      Path: /oidc/v1/userinfo # ZITADEL_OIDC_CUSTOMENDPOINTS_USERINFO_PATH
    Revocation:
      Path: /oauth/v2/revoke # ZITADEL_OIDC_CUSTOMENDPOINTS_REVOCATION_PATH
    EndSession:
      Path: /oidc/v1/end_session # ZITADEL_OIDC_CUSTOMENDPOINTS_ENDSESSION_PATH
    Keys:
      Path: /oauth/v2/keys # ZITADEL_OIDC_CUSTOMENDPOINTS_KEYS_PATH
    DeviceAuth:
      Path: /oauth/v2/device_authorization # ZITADEL_OIDC_CUSTOMENDPOINTS_DEVICEAUTH_PATH
  DefaultLoginURLV2: "/login?authRequest=" # ZITADEL_OIDC_DEFAULTLOGINURLV2
  DefaultLogoutURLV2: "/logout?post_logout_redirect=" # ZITADEL_OIDC_DEFAULTLOGOUTURLV2

SAML:
  ProviderConfig:
    MetadataConfig:
      Path: "/metadata" # ZITADEL_SAML_PROVIDERCONFIG_METADATACONFIG_PATH
      SignatureAlgorithm: "http://www.w3.org/2001/04/xmldsig-more#rsa-sha256" # ZITADEL_SAML_PROVIDERCONFIG_METADATACONFIG_SIGNATUREALGORITHM
    IDPConfig:
      SignatureAlgorithm: "http://www.w3.org/2001/04/xmldsig-more#rsa-sha256" # ZITADEL_SAML_PROVIDERCONFIG_IDPCONFIG_SIGNATUREALGORITHM
      WantAuthRequestsSigned: true # ZITADEL_SAML_PROVIDERCONFIG_IDPCONFIG_WANTAUTHREQUESTSSIGNED
      Endpoints:
    #Organisation:
    #  Name: ZITADEL # ZITADEL_SAML_PROVIDERCONFIG_ORGANISATION_NAME
    #  URL: https://zitadel.com # ZITADEL_SAML_PROVIDERCONFIG_ORGANISATION_URL
    #ContactPerson:
    #  ContactType: "technical" # ZITADEL_SAML_PROVIDERCONFIG_CONTACTPERSON_CONTACTTYPE
    #  Company: ZITADEL # ZITADEL_SAML_PROVIDERCONFIG_CONTACTPERSON_COMPANY
    #  EmailAddress: hi@zitadel.com # ZITADEL_SAML_PROVIDERCONFIG_CONTACTPERSON_EMAILADDRESS

Login:
  LanguageCookieName: zitadel.login.lang # ZITADEL_LOGIN_LANGUAGECOOKIENAME
  CSRFCookieName: zitadel.login.csrf # ZITADEL_LOGIN_CSRFCOOKIENAME
  Cache:
    MaxAge: 12h # ZITADEL_LOGIN_CACHE_MAXAGE
    # 168h is 7 days, one week
    SharedMaxAge: 168h # ZITADEL_LOGIN_CACHE_SHAREDMAXAGE

Console:
  ShortCache:
    MaxAge: 0m # ZITADEL_CONSOLE_SHORTCACHE_MAXAGE
    SharedMaxAge: 5m # ZITADEL_CONSOLE_SHORTCACHE_SHAREDMAXAGE
  LongCache:
    MaxAge: 12h # ZITADEL_CONSOLE_LONGCACHE_MAXAGE
    # 168h is 7 days, one week
    SharedMaxAge: 168h # ZITADEL_CONSOLE_LONGCACHE_SHAREDMAXAGE
  InstanceManagementURL: "" # ZITADEL_CONSOLE_INSTANCEMANAGEMENTURL

Notification:
  Repository:
    Spooler:
      ConcurrentWorkers: 1 # ZITADEL_NOTIFICATION_REPOSITORY_SPOOLER_CONCURRENTWORKERS
      ConcurrentInstances: 10 # ZITADEL_NOTIFICATION_REPOSITORY_SPOOLER_CONCURRENTINSTANCES
      BulkLimit: 10000 # ZITADEL_NOTIFICATION_REPOSITORY_SPOOLER_BULKLIMIT
      FailureCountUntilSkip: 5 # ZITADEL_NOTIFICATION_REPOSITORY_SPOOLER_FAILURECOUNTUNTILSKIP
      Handlers:

EncryptionKeys:
  DomainVerification:
    EncryptionKeyID: "domainVerificationKey" # ZITADEL_ENCRYPTIONKEYS_DOMAINVERIFICATION_ENCRYPTIONKEYID
    DecryptionKeyIDs:
  IDPConfig:
    EncryptionKeyID: "idpConfigKey" # ZITADEL_ENCRYPTIONKEYS_IDPCONFIG_ENCRYPTIONKEYID
    DecryptionKeyIDs:
  OIDC:
    EncryptionKeyID: "oidcKey" # ZITADEL_ENCRYPTIONKEYS_OIDC_ENCRYPTIONKEYID
    DecryptionKeyIDs:
  SAML:
    EncryptionKeyID: "samlKey" # ZITADEL_ENCRYPTIONKEYS_SAML_ENCRYPTIONKEYID
    DecryptionKeyIDs:
  OTP:
    EncryptionKeyID: "otpKey" # ZITADEL_ENCRYPTIONKEYS_OTP_ENCRYPTIONKEYID
    DecryptionKeyIDs:
  SMS:
    EncryptionKeyID: "smsKey" # ZITADEL_ENCRYPTIONKEYS_SMS_ENCRYPTIONKEYID
    DecryptionKeyIDs:
  SMTP:
    EncryptionKeyID: "smtpKey" # ZITADEL_ENCRYPTIONKEYS_SMTP_ENCRYPTIONKEYID
    DecryptionKeyIDs:
  User:
    EncryptionKeyID: "userKey" # ZITADEL_ENCRYPTIONKEYS_USER_ENCRYPTIONKEYID
    DecryptionKeyIDs:
  CSRFCookieKeyID: "csrfCookieKey" # ZITADEL_ENCRYPTIONKEYS_CSRFCOOKIEKEYID
  UserAgentCookieKeyID: "userAgentCookieKey" # ZITADEL_ENCRYPTIONKEYS_USERAGENTCOOKIEKEYID

SystemAPIUsers:
# Add keys for authentication of the systemAPI here:
# you can specify any name for the user, but they will have to match the `issuer` and `sub` claim in the JWT:
# - superuser:
#     Path: /path/to/superuser/key.pem  # you can provide the key either by reference with the path
# - superuser2:
#     KeyData: <base64 encoded key>     # or you can directly embed it as base64 encoded value

#TODO: remove as soon as possible
SystemDefaults:
  SecretGenerators:
    PasswordSaltCost: 14 # ZITADEL_SYSTEMDEFAULTS_SECRETGENERATORS_PASSWORDSALTCOST
    MachineKeySize: 2048 # ZITADEL_SYSTEMDEFAULTS_SECRETGENERATORS_MACHINEKEYSIZE
    ApplicationKeySize: 2048 # ZITADEL_SYSTEMDEFAULTS_SECRETGENERATORS_APPLICATIONKEYSIZE
  PasswordHasher:
  # Set hasher configuration for user passwords.
  # Passwords previously hashed with a different algorithm
  # or cost are automatically re-hashed using this config,
  # upon password validation or update.
    Hasher:
      Algorithm: "bcrypt" # ZITADEL_SYSTEMDEFAULTS_PASSWORDHASHER_HASHER_ALGORITHM
      Cost: 14 # ZITADEL_SYSTEMDEFAULTS_PASSWORDHASHER_HASHER_COST

    # Other supported Hasher configs:

    # Hasher:
    #   Algorithm: "argon2i" # ZITADEL_SYSTEMDEFAULTS_PASSWORDHASHER_HASHER_ALGORITHM
    #   Time: 3 # ZITADEL_SYSTEMDEFAULTS_PASSWORDHASHER_HASHER_TIME
    #   Memory: 32768 # ZITADEL_SYSTEMDEFAULTS_PASSWORDHASHER_HASHER_MEMORY
    #   Threads: 4 # ZITADEL_SYSTEMDEFAULTS_PASSWORDHASHER_HASHER_THREADS

    # Hasher:
    #   Algorithm: "argon2id" # ZITADEL_SYSTEMDEFAULTS_PASSWORDHASHER_HASHER_ALGORITHM
    #   Time: 1 # ZITADEL_SYSTEMDEFAULTS_PASSWORDHASHER_HASHER_TIME
    #   Memory: 65536 # ZITADEL_SYSTEMDEFAULTS_PASSWORDHASHER_HASHER_MEMORY
    #   Threads: 4 # ZITADEL_SYSTEMDEFAULTS_PASSWORDHASHER_HASHER_THREADS

    # Hasher:
<<<<<<< HEAD
    #   Algorithm: "scrypt" # ZITADEL_SYSTEMDEFAULTS_PASSWORDHASHER_HASHER_ALGORITHM
    #   Cost: 15 # ZITADEL_SYSTEMDEFAULTS_PASSWORDHASHER_HASHER_COST
    
=======
    #   Algorithm: "scrypt"
    #   Cost: 15

    # Hasher:
    #   Algorithm: "pbkdf2"
    #   Rounds: 290000
    #   Hash: "sha256" # Can be "sha1", "sha224", "sha256", "sha384" or "sha512"

>>>>>>> 57857b8d
    # Verifiers enable the possibility of verifying
    # passwords that are previously hashed using another
    # algorithm then the Hasher.
    # This can be used when migrating from one algorithm to another,
    # or when importing users with hashed passwords.
    # There is no need to enable a Verifier of the same algorithm
    # as the Hasher.
    #
    # The format of the encoded hash strings must comply
    # with https://github.com/P-H-C/phc-string-format/blob/master/phc-sf-spec.md
    # https://passlib.readthedocs.io/en/stable/modular_crypt_format.html
    #
    # Supported verifiers: (uncomment to enable)
    # Verifiers:
    #   - "argon2" # verifier for both argon2i and argon2id.
    #   - "bcrypt"
    #   - "md5"
    #   - "scrypt"
    #   - "pbkdf2" # verifier for all pbkdf2 hash modes.
  Multifactors:
    OTP:
      # If this is empty, the issuer is the requested domain
      # This is helpful in scenarios with multiple ZITADEL environments or virtual instances
      Issuer: "ZITADEL" # ZITADEL_SYSTEMDEFAULTS_MULTIFACTORS_OTP_ISSUER
  DomainVerification:
    VerificationGenerator:
      Length: 32 # ZITADEL_SYSTEMDEFAULTS_DOMAINVERIFICATION_VERIFICATIONGENERATOR_LENGTH
      IncludeLowerLetters: true # ZITADEL_SYSTEMDEFAULTS_DOMAINVERIFICATION_VERIFICATIONGENERATOR_INCLUDELOWERLETTERS
      IncludeUpperLetters: true # ZITADEL_SYSTEMDEFAULTS_DOMAINVERIFICATION_VERIFICATIONGENERATOR_INCLUDEUPPERLETTERS
      IncludeDigits: true # ZITADEL_SYSTEMDEFAULTS_DOMAINVERIFICATION_VERIFICATIONGENERATOR_INCLUDEDIGITS
      IncludeSymbols: false # ZITADEL_SYSTEMDEFAULTS_DOMAINVERIFICATION_VERIFICATIONGENERATOR_INCLUDESYMBOLS
  Notifications:
    FileSystemPath: ".notifications/" # ZITADEL_SYSTEMDEFAULTS_NOTIFICATIONS_FILESYSTEMPATH
  KeyConfig:
    Size: 2048 # ZITADEL_SYSTEMDEFAULTS_KEYCONFIG_SIZE
    CertificateSize: 4096 # ZITADEL_SYSTEMDEFAULTS_KEYCONFIG_CERTIFICATESIZE
    PrivateKeyLifetime: 6h # ZITADEL_SYSTEMDEFAULTS_KEYCONFIG_PRIVATEKEYLIFETIME
    PublicKeyLifetime: 30h # ZITADEL_SYSTEMDEFAULTS_KEYCONFIG_PUBLICKEYLIFETIME
    # 8766h are 1 year
    CertificateLifetime: 8766h # ZITADEL_SYSTEMDEFAULTS_KEYCONFIG_CERTIFICATELIFETIME

Actions:
  HTTP:
    # Wildcard sub domains are currently unsupported
    DenyList:
      - localhost
      - "127.0.0.1"

LogStore:
  Access:
    Database:
      # If enabled, all access logs are stored in the database table logstore.access
      Enabled: false # ZITADEL_LOGSTORE_ACCESS_DATABASE_ENABLED
      # Logs that are older than the keep duration are cleaned up continuously
      # 2160h are 90 days, 3 months
      Keep: 2160h # ZITADEL_LOGSTORE_ACCESS_DATABASE_KEEP
      # CleanupInterval defines the time between cleanup iterations
      CleanupInterval: 4h # ZITADEL_LOGSTORE_ACCESS_DATABASE_CLEANUPINTERVAL
      # Debouncing enables to asynchronously emit log entries, so the normal execution performance is not impaired
      # Log entries are held in memory until one of the conditions MinFrequency or MaxBulkSize meets.
      Debounce:
        MinFrequency: 2m # ZITADEL_LOGSTORE_ACCESS_DATABASE_DEBOUNCE_MINFREQUENCY
        MaxBulkSize: 100 # ZITADEL_LOGSTORE_ACCESS_DATABASE_DEBOUNCE_MAXBULKSIZE
    Stdout:
      # If enabled, all access logs are printed to the binary's standard output
      Enabled: false # ZITADEL_LOGSTORE_ACCESS_STDOUT_ENABLED
      # Debouncing enables to asynchronously emit log entries, so the normal execution performance is not impaired
      # Log entries are held in memory until one of the conditions MinFrequency or MaxBulkSize meets.
      Debounce:
        MinFrequency: 0s # ZITADEL_LOGSTORE_ACCESS_STDOUT_DEBOUNCE_MINFREQUENCY
        MaxBulkSize: 0 # ZITADEL_LOGSTORE_ACCESS_STDOUT_DEBOUNCE_MAXBULKSIZE
  Execution:
    Database:
      # If enabled, all action execution logs are stored in the database table logstore.execution
      Enabled: false # ZITADEL_LOGSTORE_EXECUTION_DATABASE_ENABLED
      # Logs that are older than the keep duration are cleaned up continuously
      # 2160h are 90 days, 3 months
      Keep: 2160h # ZITADEL_LOGSTORE_EXECUTION_DATABASE_KEEP
      # CleanupInterval defines the time between cleanup iterations
      CleanupInterval: 4h # ZITADEL_LOGSTORE_EXECUTION_DATABASE_CLEANUPINTERVAL
      # Debouncing enables to asynchronously emit log entries, so the normal execution performance is not impaired
      # Log entries are held in memory until one of the conditions MinFrequency or MaxBulkSize meets.
      Debounce:
        MinFrequency: 0s # ZITADEL_LOGSTORE_EXECUTION_DATABASE_DEBOUNCE_MINFREQUENCY
        MaxBulkSize: 0 # ZITADEL_LOGSTORE_EXECUTION_DATABASE_DEBOUNCE_MAXBULKSIZE
    Stdout:
      # If enabled, all execution logs are printed to the binary's standard output
      Enabled: true # ZITADEL_LOGSTORE_EXECUTION_STDOUT_ENABLED
      # Debouncing enables to asynchronously emit log entries, so the normal execution performance is not impaired
      # Log entries are held in memory until one of the conditions MinFrequency or MaxBulkSize meets.
      Debounce:
        MinFrequency: 0s # ZITADEL_LOGSTORE_EXECUTION_STDOUT_DEBOUNCE_MINFREQUENCY
        MaxBulkSize: 0 # ZITADEL_LOGSTORE_EXECUTION_STDOUT_DEBOUNCE_MAXBULKSIZE

Quotas:
  Access:
    ExhaustedCookieKey: "zitadel.quota.exhausted" # ZITADEL_QUOTAS_ACCESS_EXHAUSTEDCOOKIEKEY
    ExhaustedCookieMaxAge: "300s" # ZITADEL_QUOTAS_ACCESS_EXHAUSTEDCOOKIEMAXAGE

Eventstore:
  PushTimeout: 15s # ZITADEL_EVENTSTORE_PUSHTIMEOUT
  AllowOrderByCreationDate: false # ZITADEL_EVENTSTORE_ALLOWORDERBYCREATIONDATE

DefaultInstance:
  InstanceName: ZITADEL # ZITADEL_DEFAULTINSTANCE_INSTANCENAME
  DefaultLanguage: en # ZITADEL_DEFAULTINSTANCE_DEFAULTLANGUAGE
  Org:
    Name: ZITADEL # ZITADEL_DEFAULTINSTANCE_ORG_NAME
    # In the DefaultInstance.Org.Human section, the initial organization's admin user with the role IAM_OWNER is defined.
    # ZITADEL either creates a human user or a machine user.
    # If DefaultInstance.Org.Machine.Machine is defined, a service user is created with the IAM_OWNER role, not a human user.
    Human:
      # In case that UserLoginMustBeDomain is false (default) and if you don't overwrite the username with an email,
      # it will be suffixed by the org domain (org-name + domain from config).
      # for example zitadel-admin in org `My Org` on domain.tld -> zitadel-admin@my-org.domain.tld
      UserName: zitadel-admin # ZITADEL_DEFAULTINSTANCE_ORG_HUMAN_USERNAME
      FirstName: ZITADEL # ZITADEL_DEFAULTINSTANCE_ORG_HUMAN_FIRSTNAME
      LastName: Admin # ZITADEL_DEFAULTINSTANCE_ORG_HUMAN_LASTNAME
      NickName: # ZITADEL_DEFAULTINSTANCE_ORG_HUMAN_NICKNAME
      DisplayName: # ZITADEL_DEFAULTINSTANCE_ORG_HUMAN_DISPLAYNAME
      Email:
        Address: # ZITADEL_DEFAULTINSTANCE_ORG_HUMAN_EMAIL_ADDRESS
        Verified: false # ZITADEL_DEFAULTINSTANCE_ORG_HUMAN_EMAIL_VERIFIED
      PreferredLanguage: en # ZITADEL_DEFAULTINSTANCE_ORG_HUMAN_PREFERREDLANGUAGE
      Gender: # ZITADEL_DEFAULTINSTANCE_ORG_HUMAN_GENDER
      Phone:
        Number: # ZITADEL_DEFAULTINSTANCE_ORG_HUMAN_PHONE_NUMBER
        Verified: # ZITADEL_DEFAULTINSTANCE_ORG_HUMAN_PHONE_VERIFIED
      Password: # ZITADEL_DEFAULTINSTANCE_ORG_HUMAN_PASSWORD
    # In the DefaultInstance.Org.Machine section, the initial organization's admin user with the role IAM_OWNER is defined.
    # ZITADEL either creates a human user or a machine user.
    # If DefaultInstance.Org.Machine.Machine is defined, a service user is created with the IAM_OWNER role, not a human user.
    Machine:
      Machine:
        Username: # ZITADEL_DEFAULTINSTANCE_ORG_MACHINE_MACHINE_USERNAME
        Name: # ZITADEL_DEFAULTINSTANCE_ORG_MACHINE_MACHINE_NAME
      MachineKey:
        # date format: 2023-01-01T00:00:00Z
        ExpirationDate: # ZITADEL_DEFAULTINSTANCE_ORG_MACHINE_MACHINEKEY_EXPIRATIONDATE
        # Currently, the only supported value is 1 for JSON
        Type: # ZITADEL_DEFAULTINSTANCE_ORG_MACHINE_MACHINEKEY_TYPE
      Pat:
        # date format: 2023-01-01T00:00:00Z
        ExpirationDate: # ZITADEL_DEFAULTINSTANCE_ORG_MACHINE_PAT_EXPIRATIONDATE
  SecretGenerators:
    PasswordSaltCost: 14 # ZITADEL_DEFAULTINSTANCE_SECRETGENERATORS_PASSWORDSALTCOST
    ClientSecret:
      Length: 64 # ZITADEL_DEFAULTINSTANCE_SECRETGENERATORS_CLIENTSECRET_LENGTH
      IncludeLowerLetters: true # ZITADEL_DEFAULTINSTANCE_SECRETGENERATORS_CLIENTSECRET_INCLUDELOWERLETTERS
      IncludeUpperLetters: true # ZITADEL_DEFAULTINSTANCE_SECRETGENERATORS_CLIENTSECRET_INCLUDEUPPERLETTERS
      IncludeDigits: true # ZITADEL_DEFAULTINSTANCE_SECRETGENERATORS_CLIENTSECRET_INCLUDEDIGITS
      IncludeSymbols: false # ZITADEL_DEFAULTINSTANCE_SECRETGENERATORS_CLIENTSECRET_INCLUDESYMBOLS
    InitializeUserCode:
      Length: 6 # ZITADEL_DEFAULTINSTANCE_SECRETGENERATORS_INITIALIZEUSERCODE_LENGTH
      Expiry: "72h" # ZITADEL_DEFAULTINSTANCE_SECRETGENERATORS_INITIALIZEUSERCODE_EXPIRY
      IncludeLowerLetters: false # ZITADEL_DEFAULTINSTANCE_SECRETGENERATORS_INITIALIZEUSERCODE_INCLUDELOWERLETTERS
      IncludeUpperLetters: true # ZITADEL_DEFAULTINSTANCE_SECRETGENERATORS_INITIALIZEUSERCODE_INCLUDEUPPERLETTERS
      IncludeDigits: true # ZITADEL_DEFAULTINSTANCE_SECRETGENERATORS_INITIALIZEUSERCODE_INCLUDEDIGITS
      IncludeSymbols: false # ZITADEL_DEFAULTINSTANCE_SECRETGENERATORS_INITIALIZEUSERCODE_INCLUDESYMBOLS
    EmailVerificationCode:
      Length: 6 # ZITADEL_DEFAULTINSTANCE_SECRETGENERATORS_EMAILVERIFICATIONCODE_LENGTH
      Expiry: "1h" # ZITADEL_DEFAULTINSTANCE_SECRETGENERATORS_EMAILVERIFICATIONCODE_EXPIRY
      IncludeLowerLetters: false # ZITADEL_DEFAULTINSTANCE_SECRETGENERATORS_EMAILVERIFICATIONCODE_INCLUDELOWERLETTERS
      IncludeUpperLetters: true # ZITADEL_DEFAULTINSTANCE_SECRETGENERATORS_EMAILVERIFICATIONCODE_INCLUDEUPPERLETTERS
      IncludeDigits: true # ZITADEL_DEFAULTINSTANCE_SECRETGENERATORS_EMAILVERIFICATIONCODE_INCLUDEDIGITS
      IncludeSymbols: false # ZITADEL_DEFAULTINSTANCE_SECRETGENERATORS_EMAILVERIFICATIONCODE_INCLUDESYMBOLS
    PhoneVerificationCode:
      Length: 6 # ZITADEL_DEFAULTINSTANCE_SECRETGENERATORS_PHONEVERIFICATIONCODE_LENGTH
      Expiry: "1h" # ZITADEL_DEFAULTINSTANCE_SECRETGENERATORS_PHONEVERIFICATIONCODE_EXPIRY
      IncludeLowerLetters: false # ZITADEL_DEFAULTINSTANCE_SECRETGENERATORS_PHONEVERIFICATIONCODE_INCLUDELOWERLETTERS
      IncludeUpperLetters: true # ZITADEL_DEFAULTINSTANCE_SECRETGENERATORS_PHONEVERIFICATIONCODE_INCLUDEUPPERLETTERS
      IncludeDigits: true # ZITADEL_DEFAULTINSTANCE_SECRETGENERATORS_PHONEVERIFICATIONCODE_INCLUDEDIGITS
      IncludeSymbols: false # ZITADEL_DEFAULTINSTANCE_SECRETGENERATORS_PHONEVERIFICATIONCODE_INCLUDESYMBOLS
    PasswordVerificationCode:
      Length: 6 # ZITADEL_DEFAULTINSTANCE_SECRETGENERATORS_PASSWORDVERIFICATIONCODE_LENGTH
      Expiry: "1h" # ZITADEL_DEFAULTINSTANCE_SECRETGENERATORS_PASSWORDVERIFICATIONCODE_EXPIRY
      IncludeLowerLetters: false # ZITADEL_DEFAULTINSTANCE_SECRETGENERATORS_PASSWORDVERIFICATIONCODE_INCLUDELOWERLETTERS
      IncludeUpperLetters: true # ZITADEL_DEFAULTINSTANCE_SECRETGENERATORS_PASSWORDVERIFICATIONCODE_INCLUDEUPPERLETTERS
      IncludeDigits: true # ZITADEL_DEFAULTINSTANCE_SECRETGENERATORS_PASSWORDVERIFICATIONCODE_INCLUDEDIGITS
      IncludeSymbols: false # ZITADEL_DEFAULTINSTANCE_SECRETGENERATORS_PASSWORDVERIFICATIONCODE_INCLUDESYMBOLS
    PasswordlessInitCode:
      Length: 12 # ZITADEL_DEFAULTINSTANCE_SECRETGENERATORS_PASSWORDLESSINITCODE_LENGTH
      Expiry: "1h" # ZITADEL_DEFAULTINSTANCE_SECRETGENERATORS_PASSWORDLESSINITCODE_EXPIRY
      IncludeLowerLetters: true # ZITADEL_DEFAULTINSTANCE_SECRETGENERATORS_PASSWORDLESSINITCODE_INCLUDELOWERLETTERS
      IncludeUpperLetters: true # ZITADEL_DEFAULTINSTANCE_SECRETGENERATORS_PASSWORDLESSINITCODE_INCLUDEUPPERLETTERS
      IncludeDigits: true # ZITADEL_DEFAULTINSTANCE_SECRETGENERATORS_PASSWORDLESSINITCODE_INCLUDEDIGITS
      IncludeSymbols: false # ZITADEL_DEFAULTINSTANCE_SECRETGENERATORS_PASSWORDLESSINITCODE_INCLUDESYMBOLS
    DomainVerification:
      Length: 32 # ZITADEL_DEFAULTINSTANCE_SECRETGENERATORS_DOMAINVERIFICATION_LENGTH
      IncludeLowerLetters: true # ZITADEL_DEFAULTINSTANCE_SECRETGENERATORS_DOMAINVERIFICATION_INCLUDELOWERLETTERS
      IncludeUpperLetters: true # ZITADEL_DEFAULTINSTANCE_SECRETGENERATORS_DOMAINVERIFICATION_INCLUDEUPPERLETTERS
      IncludeDigits: true # ZITADEL_DEFAULTINSTANCE_SECRETGENERATORS_DOMAINVERIFICATION_INCLUDEDIGITS
      IncludeSymbols: false # ZITADEL_DEFAULTINSTANCE_SECRETGENERATORS_DOMAINVERIFICATION_INCLUDESYMBOLS
    OTPSMS:
      Length: 8 # ZITADEL_DEFAULTINSTANCE_SECRETGENERATORS_OTPSMS_LENGTH
      Expiry: "5m" # ZITADEL_DEFAULTINSTANCE_SECRETGENERATORS_OTPSMS_EXPIRY
      IncludeLowerLetters: false # ZITADEL_DEFAULTINSTANCE_SECRETGENERATORS_OTPSMS_INCLUDELOWERLETTERS
      IncludeUpperLetters: false # ZITADEL_DEFAULTINSTANCE_SECRETGENERATORS_OTPSMS_INCLUDEUPPERLETTERS
      IncludeDigits: true # ZITADEL_DEFAULTINSTANCE_SECRETGENERATORS_OTPSMS_INCLUDEDIGITS
      IncludeSymbols: false # ZITADEL_DEFAULTINSTANCE_SECRETGENERATORS_OTPSMS_INCLUDESYMBOLS
    OTPEmail:
      Length: 8 # ZITADEL_DEFAULTINSTANCE_SECRETGENERATORS_OTPEMAIL_LENGTH
      Expiry: "5m" # ZITADEL_DEFAULTINSTANCE_SECRETGENERATORS_OTPEMAIL_EXPIRY
      IncludeLowerLetters: false # ZITADEL_DEFAULTINSTANCE_SECRETGENERATORS_OTPEMAIL_INCLUDELOWERLETTERS
      IncludeUpperLetters: false # ZITADEL_DEFAULTINSTANCE_SECRETGENERATORS_OTPEMAIL_INCLUDEUPPERLETTERS
      IncludeDigits: true # ZITADEL_DEFAULTINSTANCE_SECRETGENERATORS_OTPEMAIL_INCLUDEDIGITS
      IncludeSymbols: false # ZITADEL_DEFAULTINSTANCE_SECRETGENERATORS_OTPEMAIL_INCLUDESYMBOLS
  PasswordComplexityPolicy:
    MinLength: 8 # ZITADEL_DEFAULTINSTANCE_PASSWORDCOMPLEXITYPOLICY_MINLENGTH
    HasLowercase: true # ZITADEL_DEFAULTINSTANCE_PASSWORDCOMPLEXITYPOLICY_HASLOWERCASE
    HasUppercase: true # ZITADEL_DEFAULTINSTANCE_PASSWORDCOMPLEXITYPOLICY_HASUPPERCASE
    HasNumber: true # ZITADEL_DEFAULTINSTANCE_PASSWORDCOMPLEXITYPOLICY_HASNUMBER
    HasSymbol: true # ZITADEL_DEFAULTINSTANCE_PASSWORDCOMPLEXITYPOLICY_HASSYMBOL
  PasswordAgePolicy:
    ExpireWarnDays: 0 # ZITADEL_DEFAULTINSTANCE_PASSWORDAGEPOLICY_EXPIREWARNDAYS
    MaxAgeDays: 0 # ZITADEL_DEFAULTINSTANCE_PASSWORDAGEPOLICY_MAXAGEDAYS
  DomainPolicy:
    UserLoginMustBeDomain: false # ZITADEL_DEFAULTINSTANCE_DOMAINPOLICY_USERLOGINMUSTBEDOMAIN
    ValidateOrgDomains: true # ZITADEL_DEFAULTINSTANCE_DOMAINPOLICY_VALIDATEORGDOMAINS
    SMTPSenderAddressMatchesInstanceDomain: false # ZITADEL_DEFAULTINSTANCE_DOMAINPOLICY_SMTPSENDERADDRESSMATCHESINSTANCEDOMAIN
  LoginPolicy:
    AllowUsernamePassword: true # ZITADEL_DEFAULTINSTANCE_LOGINPOLICY_ALLOWUSERNAMEPASSWORD
    AllowRegister: true # ZITADEL_DEFAULTINSTANCE_LOGINPOLICY_ALLOWREGISTER
    AllowExternalIDP: true # ZITADEL_DEFAULTINSTANCE_LOGINPOLICY_ALLOWEXTERNALIDP
    ForceMFA: false # ZITADEL_DEFAULTINSTANCE_LOGINPOLICY_FORCEMFA
    HidePasswordReset: false # ZITADEL_DEFAULTINSTANCE_LOGINPOLICY_HIDEPASSWORDRESET
    IgnoreUnknownUsernames: false # ZITADEL_DEFAULTINSTANCE_LOGINPOLICY_IGNOREUNKNOWNUSERNAMES
    AllowDomainDiscovery: false # ZITADEL_DEFAULTINSTANCE_LOGINPOLICY_ALLOWDOMAINDISCOVERY
    # 1 is allowed, 0 is not allowed
    PasswordlessType: 1 # ZITADEL_DEFAULTINSTANCE_LOGINPOLICY_PASSWORDLESSTYPE
    # DefaultRedirectURL is empty by default because we use the Console UI
    DefaultRedirectURI: # ZITADEL_DEFAULTINSTANCE_LOGINPOLICY_DEFAULTREDIRECTURI
    # 240h = 10d
    PasswordCheckLifetime: 240h # ZITADEL_DEFAULTINSTANCE_LOGINPOLICY_PASSWORDCHECKLIFETIME
    # 240h = 10d
    ExternalLoginCheckLifetime: 240h # ZITADEL_DEFAULTINSTANCE_LOGINPOLICY_EXTERNALLOGINCHECKLIFETIME
    # 720h = 30d
    MfaInitSkipLifetime: 720h # ZITADEL_DEFAULTINSTANCE_LOGINPOLICY_MFAINITSKIPLIFETIME
    SecondFactorCheckLifetime: 18h # ZITADEL_DEFAULTINSTANCE_LOGINPOLICY_SECONDFACTORCHECKLIFETIME
    MultiFactorCheckLifetime: 12h # ZITADEL_DEFAULTINSTANCE_LOGINPOLICY_MULTIFACTORCHECKLIFETIME
  PrivacyPolicy:
    TOSLink: https://zitadel.com/docs/legal/terms-of-service # ZITADEL_DEFAULTINSTANCE_PRIVACYPOLICY_TOSLINK
    PrivacyLink: https://zitadel.com/docs/legal/privacy-policy # ZITADEL_DEFAULTINSTANCE_PRIVACYPOLICY_PRIVACYLINK
    HelpLink: "" # ZITADEL_DEFAULTINSTANCE_PRIVACYPOLICY_HELPLINK
    SupportEmail: "" # ZITADEL_DEFAULTINSTANCE_PRIVACYPOLICY_SUPPORTEMAIL
  NotificationPolicy:
    PasswordChange: true # ZITADEL_DEFAULTINSTANCE_NOTIFICATIONPOLICY_PASSWORDCHANGE
  LabelPolicy:
    PrimaryColor: "#5469d4" # ZITADEL_DEFAULTINSTANCE_LABELPOLICY_PRIMARYCOLOR
    BackgroundColor: "#fafafa" # ZITADEL_DEFAULTINSTANCE_LABELPOLICY_BACKGROUNDCOLOR
    WarnColor: "#cd3d56" # ZITADEL_DEFAULTINSTANCE_LABELPOLICY_WARNCOLOR
    FontColor: "#000000" # ZITADEL_DEFAULTINSTANCE_LABELPOLICY_FONTCOLOR
    PrimaryColorDark: "#2073c4" # ZITADEL_DEFAULTINSTANCE_LABELPOLICY_PRIMARYCOLORDARK
    BackgroundColorDark: "#111827" # ZITADEL_DEFAULTINSTANCE_LABELPOLICY_BACKGROUNDCOLORDARK
    WarnColorDark: "#ff3b5b" # ZITADEL_DEFAULTINSTANCE_LABELPOLICY_WARNCOLORDARK
    FontColorDark: "#ffffff" # ZITADEL_DEFAULTINSTANCE_LABELPOLICY_FONTCOLORDARK
    HideLoginNameSuffix: false # ZITADEL_DEFAULTINSTANCE_LABELPOLICY_HIDELOGINNAMESUFFIX
    ErrorMsgPopup: false # ZITADEL_DEFAULTINSTANCE_LABELPOLICY_ERRORMSGPOPUP
    DisableWatermark: false # ZITADEL_DEFAULTINSTANCE_LABELPOLICY_DISABLEWATERMARK
  LockoutPolicy:
    MaxAttempts: 0 # ZITADEL_DEFAULTINSTANCE_LOCKOUTPOLICY_MAXATTEMPTS
    ShouldShowLockoutFailure: true # ZITADEL_DEFAULTINSTANCE_LOCKOUTPOLICY_SHOULDSHOWLOCKOUTFAILURE
  EmailTemplate: CjwhZG9jdHlwZSBodG1sPgo8aHRtbCB4bWxucz0iaHR0cDovL3d3dy53My5vcmcvMTk5OS94aHRtbCIgeG1sbnM6dj0idXJuOnNjaGVtYXMtbWljcm9zb2Z0LWNvbTp2bWwiIHhtbG5zOm89InVybjpzY2hlbWFzLW1pY3Jvc29mdC1jb206b2ZmaWNlOm9mZmljZSI+CjxoZWFkPgogIDx0aXRsZT4KCiAgPC90aXRsZT4KICA8IS0tW2lmICFtc29dPjwhLS0+CiAgPG1ldGEgaHR0cC1lcXVpdj0iWC1VQS1Db21wYXRpYmxlIiBjb250ZW50PSJJRT1lZGdlIj4KICA8IS0tPCFbZW5kaWZdLS0+CiAgPG1ldGEgaHR0cC1lcXVpdj0iQ29udGVudC1UeXBlIiBjb250ZW50PSJ0ZXh0L2h0bWw7IGNoYXJzZXQ9VVRGLTgiPgogIDxtZXRhIG5hbWU9InZpZXdwb3J0IiBjb250ZW50PSJ3aWR0aD1kZXZpY2Utd2lkdGgsIGluaXRpYWwtc2NhbGU9MSI+CiAgPHN0eWxlIHR5cGU9InRleHQvY3NzIj4KICAgICNvdXRsb29rIGEgeyBwYWRkaW5nOjA7IH0KICAgIGJvZHkgeyBtYXJnaW46MDtwYWRkaW5nOjA7LXdlYmtpdC10ZXh0LXNpemUtYWRqdXN0OjEwMCU7LW1zLXRleHQtc2l6ZS1hZGp1c3Q6MTAwJTsgfQogICAgdGFibGUsIHRkIHsgYm9yZGVyLWNvbGxhcHNlOmNvbGxhcHNlO21zby10YWJsZS1sc3BhY2U6MHB0O21zby10YWJsZS1yc3BhY2U6MHB0OyB9CiAgICBpbWcgeyBib3JkZXI6MDtoZWlnaHQ6YXV0bztsaW5lLWhlaWdodDoxMDAlOyBvdXRsaW5lOm5vbmU7dGV4dC1kZWNvcmF0aW9uOm5vbmU7LW1zLWludGVycG9sYXRpb24tbW9kZTpiaWN1YmljOyB9CiAgICBwIHsgZGlzcGxheTpibG9jazttYXJnaW46MTNweCAwOyB9CiAgPC9zdHlsZT4KICA8IS0tW2lmIG1zb10+CiAgPHhtbD4KICAgIDxvOk9mZmljZURvY3VtZW50U2V0dGluZ3M+CiAgICAgIDxvOkFsbG93UE5HLz4KICAgICAgPG86UGl4ZWxzUGVySW5jaD45NjwvbzpQaXhlbHNQZXJJbmNoPgogICAgPC9vOk9mZmljZURvY3VtZW50U2V0dGluZ3M+CiAgPC94bWw+CiAgPCFbZW5kaWZdLS0+CiAgPCEtLVtpZiBsdGUgbXNvIDExXT4KICA8c3R5bGUgdHlwZT0idGV4dC9jc3MiPgogICAgLm1qLW91dGxvb2stZ3JvdXAtZml4IHsgd2lkdGg6MTAwJSAhaW1wb3J0YW50OyB9CiAgPC9zdHlsZT4KICA8IVtlbmRpZl0tLT4KCgogIDxzdHlsZSB0eXBlPSJ0ZXh0L2NzcyI+CiAgICBAbWVkaWEgb25seSBzY3JlZW4gYW5kIChtaW4td2lkdGg6NDgwcHgpIHsKICAgICAgLm1qLWNvbHVtbi1wZXItMTAwIHsgd2lkdGg6MTAwJSAhaW1wb3J0YW50OyBtYXgtd2lkdGg6IDEwMCU7IH0KICAgICAgLm1qLWNvbHVtbi1wZXItNjAgeyB3aWR0aDo2MCUgIWltcG9ydGFudDsgbWF4LXdpZHRoOiA2MCU7IH0KICAgIH0KICA8L3N0eWxlPgoKCiAgPHN0eWxlIHR5cGU9InRleHQvY3NzIj4KCgoKICAgIEBtZWRpYSBvbmx5IHNjcmVlbiBhbmQgKG1heC13aWR0aDo0ODBweCkgewogICAgICB0YWJsZS5tai1mdWxsLXdpZHRoLW1vYmlsZSB7IHdpZHRoOiAxMDAlICFpbXBvcnRhbnQ7IH0KICAgICAgdGQubWotZnVsbC13aWR0aC1tb2JpbGUgeyB3aWR0aDogYXV0byAhaW1wb3J0YW50OyB9CiAgICB9CgogIDwvc3R5bGU+CiAgPHN0eWxlIHR5cGU9InRleHQvY3NzIj4uc2hhZG93IGEgewogICAgYm94LXNoYWRvdzogMHB4IDNweCAxcHggLTJweCByZ2JhKDAsIDAsIDAsIDAuMiksIDBweCAycHggMnB4IDBweCByZ2JhKDAsIDAsIDAsIDAuMTQpLCAwcHggMXB4IDVweCAwcHggcmdiYSgwLCAwLCAwLCAwLjEyKTsKICB9PC9zdHlsZT4KCiAge3tpZiAuRm9udFVSTH19CiAgPHN0eWxlPgogICAgQGZvbnQtZmFjZSB7CiAgICAgIGZvbnQtZmFtaWx5OiAne3suRm9udEZhY2VGYW1pbHl9fSc7CiAgICAgIGZvbnQtc3R5bGU6IG5vcm1hbDsKICAgICAgZm9udC1kaXNwbGF5OiBzd2FwOwogICAgICBzcmM6IHVybCh7ey5Gb250VVJMfX0pOwogICAgfQogIDwvc3R5bGU+CiAge3tlbmR9fQoKPC9oZWFkPgo8Ym9keSBzdHlsZT0id29yZC1zcGFjaW5nOm5vcm1hbDsiPgoKCjxkaXYKICAgICAgICBzdHlsZT0iIgo+CgogIDx0YWJsZQogICAgICAgICAgYWxpZ249ImNlbnRlciIgYm9yZGVyPSIwIiBjZWxscGFkZGluZz0iMCIgY2VsbHNwYWNpbmc9IjAiIHJvbGU9InByZXNlbnRhdGlvbiIgc3R5bGU9ImJhY2tncm91bmQ6e3suQmFja2dyb3VuZENvbG9yfX07YmFja2dyb3VuZC1jb2xvcjp7ey5CYWNrZ3JvdW5kQ29sb3J9fTt3aWR0aDoxMDAlO2JvcmRlci1yYWRpdXM6MTZweDsiCiAgPgogICAgPHRib2R5PgogICAgPHRyPgogICAgICA8dGQ+CgoKICAgICAgICA8IS0tW2lmIG1zbyB8IElFXT48dGFibGUgYWxpZ249ImNlbnRlciIgYm9yZGVyPSIwIiBjZWxscGFkZGluZz0iMCIgY2VsbHNwYWNpbmc9IjAiIGNsYXNzPSIiIHN0eWxlPSJ3aWR0aDo4MDBweDsiIHdpZHRoPSI4MDAiID48dHI+PHRkIHN0eWxlPSJsaW5lLWhlaWdodDowcHg7Zm9udC1zaXplOjBweDttc28tbGluZS1oZWlnaHQtcnVsZTpleGFjdGx5OyI+PCFbZW5kaWZdLS0+CgoKICAgICAgICA8ZGl2ICBzdHlsZT0ibWFyZ2luOjBweCBhdXRvO2JvcmRlci1yYWRpdXM6MTZweDttYXgtd2lkdGg6ODAwcHg7Ij4KCiAgICAgICAgICA8dGFibGUKICAgICAgICAgICAgICAgICAgYWxpZ249ImNlbnRlciIgYm9yZGVyPSIwIiBjZWxscGFkZGluZz0iMCIgY2VsbHNwYWNpbmc9IjAiIHJvbGU9InByZXNlbnRhdGlvbiIgc3R5bGU9IndpZHRoOjEwMCU7Ym9yZGVyLXJhZGl1czoxNnB4OyIKICAgICAgICAgID4KICAgICAgICAgICAgPHRib2R5PgogICAgICAgICAgICA8dHI+CiAgICAgICAgICAgICAgPHRkCiAgICAgICAgICAgICAgICAgICAgICBzdHlsZT0iZGlyZWN0aW9uOmx0cjtmb250LXNpemU6MHB4O3BhZGRpbmc6MjBweCAwO3BhZGRpbmctbGVmdDowO3RleHQtYWxpZ246Y2VudGVyOyIKICAgICAgICAgICAgICA+CiAgICAgICAgICAgICAgICA8IS0tW2lmIG1zbyB8IElFXT48dGFibGUgcm9sZT0icHJlc2VudGF0aW9uIiBib3JkZXI9IjAiIGNlbGxwYWRkaW5nPSIwIiBjZWxsc3BhY2luZz0iMCI+PHRyPjx0ZCBjbGFzcz0iIiB3aWR0aD0iODAwcHgiID48IVtlbmRpZl0tLT4KCiAgICAgICAgICAgICAgICA8dGFibGUKICAgICAgICAgICAgICAgICAgICAgICAgYWxpZ249ImNlbnRlciIgYm9yZGVyPSIwIiBjZWxscGFkZGluZz0iMCIgY2VsbHNwYWNpbmc9IjAiIHJvbGU9InByZXNlbnRhdGlvbiIgc3R5bGU9IndpZHRoOjEwMCU7IgogICAgICAgICAgICAgICAgPgogICAgICAgICAgICAgICAgICA8dGJvZHk+CiAgICAgICAgICAgICAgICAgIDx0cj4KICAgICAgICAgICAgICAgICAgICA8dGQ+CgoKICAgICAgICAgICAgICAgICAgICAgIDwhLS1baWYgbXNvIHwgSUVdPjx0YWJsZSBhbGlnbj0iY2VudGVyIiBib3JkZXI9IjAiIGNlbGxwYWRkaW5nPSIwIiBjZWxsc3BhY2luZz0iMCIgY2xhc3M9IiIgc3R5bGU9IndpZHRoOjgwMHB4OyIgd2lkdGg9IjgwMCIgPjx0cj48dGQgc3R5bGU9ImxpbmUtaGVpZ2h0OjBweDtmb250LXNpemU6MHB4O21zby1saW5lLWhlaWdodC1ydWxlOmV4YWN0bHk7Ij48IVtlbmRpZl0tLT4KCgogICAgICAgICAgICAgICAgICAgICAgPGRpdiAgc3R5bGU9Im1hcmdpbjowcHggYXV0bzttYXgtd2lkdGg6ODAwcHg7Ij4KCiAgICAgICAgICAgICAgICAgICAgICAgIDx0YWJsZQogICAgICAgICAgICAgICAgICAgICAgICAgICAgICAgIGFsaWduPSJjZW50ZXIiIGJvcmRlcj0iMCIgY2VsbHBhZGRpbmc9IjAiIGNlbGxzcGFjaW5nPSIwIiByb2xlPSJwcmVzZW50YXRpb24iIHN0eWxlPSJ3aWR0aDoxMDAlOyIKICAgICAgICAgICAgICAgICAgICAgICAgPgogICAgICAgICAgICAgICAgICAgICAgICAgIDx0Ym9keT4KICAgICAgICAgICAgICAgICAgICAgICAgICA8dHI+CiAgICAgICAgICAgICAgICAgICAgICAgICAgICA8dGQKICAgICAgICAgICAgICAgICAgICAgICAgICAgICAgICAgICAgc3R5bGU9ImRpcmVjdGlvbjpsdHI7Zm9udC1zaXplOjBweDtwYWRkaW5nOjA7dGV4dC1hbGlnbjpjZW50ZXI7IgogICAgICAgICAgICAgICAgICAgICAgICAgICAgPgogICAgICAgICAgICAgICAgICAgICAgICAgICAgICA8IS0tW2lmIG1zbyB8IElFXT48dGFibGUgcm9sZT0icHJlc2VudGF0aW9uIiBib3JkZXI9IjAiIGNlbGxwYWRkaW5nPSIwIiBjZWxsc3BhY2luZz0iMCI+PHRyPjx0ZCBjbGFzcz0iIiBzdHlsZT0id2lkdGg6ODAwcHg7IiA+PCFbZW5kaWZdLS0+CgogICAgICAgICAgICAgICAgICAgICAgICAgICAgICA8ZGl2CiAgICAgICAgICAgICAgICAgICAgICAgICAgICAgICAgICAgICAgY2xhc3M9Im1qLWNvbHVtbi1wZXItMTAwIG1qLW91dGxvb2stZ3JvdXAtZml4IiBzdHlsZT0iZm9udC1zaXplOjA7bGluZS1oZWlnaHQ6MDt0ZXh0LWFsaWduOmxlZnQ7ZGlzcGxheTppbmxpbmUtYmxvY2s7d2lkdGg6MTAwJTtkaXJlY3Rpb246bHRyOyIKICAgICAgICAgICAgICAgICAgICAgICAgICAgICAgPgogICAgICAgICAgICAgICAgICAgICAgICAgICAgICAgIDwhLS1baWYgbXNvIHwgSUVdPjx0YWJsZSBib3JkZXI9IjAiIGNlbGxwYWRkaW5nPSIwIiBjZWxsc3BhY2luZz0iMCIgcm9sZT0icHJlc2VudGF0aW9uIiA+PHRyPjx0ZCBzdHlsZT0idmVydGljYWwtYWxpZ246dG9wO3dpZHRoOjgwMHB4OyIgPjwhW2VuZGlmXS0tPgoKICAgICAgICAgICAgICAgICAgICAgICAgICAgICAgICA8ZGl2CiAgICAgICAgICAgICAgICAgICAgICAgICAgICAgICAgICAgICAgICBjbGFzcz0ibWotY29sdW1uLXBlci0xMDAgbWotb3V0bG9vay1ncm91cC1maXgiIHN0eWxlPSJmb250LXNpemU6MHB4O3RleHQtYWxpZ246bGVmdDtkaXJlY3Rpb246bHRyO2Rpc3BsYXk6aW5saW5lLWJsb2NrO3ZlcnRpY2FsLWFsaWduOnRvcDt3aWR0aDoxMDAlOyIKICAgICAgICAgICAgICAgICAgICAgICAgICAgICAgICA+CgogICAgICAgICAgICAgICAgICAgICAgICAgICAgICAgICAgPHRhYmxlCiAgICAgICAgICAgICAgICAgICAgICAgICAgICAgICAgICAgICAgICAgIGJvcmRlcj0iMCIgY2VsbHBhZGRpbmc9IjAiIGNlbGxzcGFjaW5nPSIwIiByb2xlPSJwcmVzZW50YXRpb24iIHdpZHRoPSIxMDAlIgogICAgICAgICAgICAgICAgICAgICAgICAgICAgICAgICAgPgogICAgICAgICAgICAgICAgICAgICAgICAgICAgICAgICAgICA8dGJvZHk+CiAgICAgICAgICAgICAgICAgICAgICAgICAgICAgICAgICAgIDx0cj4KICAgICAgICAgICAgICAgICAgICAgICAgICAgICAgICAgICAgICA8dGQgIHN0eWxlPSJ2ZXJ0aWNhbC1hbGlnbjp0b3A7cGFkZGluZzowOyI+CiAgICAgICAgICAgICAgICAgICAgICAgICAgICAgICAgICAgICAgICB7e2lmIC5Mb2dvVVJMfX0KICAgICAgICAgICAgICAgICAgICAgICAgICAgICAgICAgICAgICAgIDx0YWJsZQogICAgICAgICAgICAgICAgICAgICAgICAgICAgICAgICAgICAgICAgICAgICAgICBib3JkZXI9IjAiIGNlbGxwYWRkaW5nPSIwIiBjZWxsc3BhY2luZz0iMCIgcm9sZT0icHJlc2VudGF0aW9uIiBzdHlsZT0iIiB3aWR0aD0iMTAwJSIKICAgICAgICAgICAgICAgICAgICAgICAgICAgICAgICAgICAgICAgID4KICAgICAgICAgICAgICAgICAgICAgICAgICAgICAgICAgICAgICAgICAgPHRib2R5PgoKICAgICAgICAgICAgICAgICAgICAgICAgICAgICAgICAgICAgICAgICAgPHRyPgogICAgICAgICAgICAgICAgICAgICAgICAgICAgICAgICAgICAgICAgICAgIDx0ZAogICAgICAgICAgICAgICAgICAgICAgICAgICAgICAgICAgICAgICAgICAgICAgICAgICAgYWxpZ249ImNlbnRlciIgc3R5bGU9ImZvbnQtc2l6ZTowcHg7cGFkZGluZzo1MHB4IDAgMzBweCAwO3dvcmQtYnJlYWs6YnJlYWstd29yZDsiCiAgICAgICAgICAgICAgICAgICAgICAgICAgICAgICAgICAgICAgICAgICAgPgoKICAgICAgICAgICAgICAgICAgICAgICAgICAgICAgICAgICAgICAgICAgICAgIDx0YWJsZQogICAgICAgICAgICAgICAgICAgICAgICAgICAgICAgICAgICAgICAgICAgICAgICAgICAgICBib3JkZXI9IjAiIGNlbGxwYWRkaW5nPSIwIiBjZWxsc3BhY2luZz0iMCIgcm9sZT0icHJlc2VudGF0aW9uIiBzdHlsZT0iYm9yZGVyLWNvbGxhcHNlOmNvbGxhcHNlO2JvcmRlci1zcGFjaW5nOjBweDsiCiAgICAgICAgICAgICAgICAgICAgICAgICAgICAgICAgICAgICAgICAgICAgICA+CiAgICAgICAgICAgICAgICAgICAgICAgICAgICAgICAgICAgICAgICAgICAgICAgIDx0Ym9keT4KICAgICAgICAgICAgICAgICAgICAgICAgICAgICAgICAgICAgICAgICAgICAgICAgPHRyPgogICAgICAgICAgICAgICAgICAgICAgICAgICAgICAgICAgICAgICAgICAgICAgICAgIDx0ZCAgc3R5bGU9IndpZHRoOjE4MHB4OyI+CgogICAgICAgICAgICAgICAgICAgICAgICAgICAgICAgICAgICAgICAgICAgICAgICAgICAgPGltZwogICAgICAgICAgICAgICAgICAgICAgICAgICAgICAgICAgICAgICAgICAgICAgICAgICAgICAgICAgICBoZWlnaHQ9ImF1dG8iIHNyYz0ie3suTG9nb1VSTH19IiBzdHlsZT0iYm9yZGVyOjA7Ym9yZGVyLXJhZGl1czo4cHg7ZGlzcGxheTpibG9jaztvdXRsaW5lOm5vbmU7dGV4dC1kZWNvcmF0aW9uOm5vbmU7aGVpZ2h0OmF1dG87d2lkdGg6MTAwJTtmb250LXNpemU6MTNweDsiIHdpZHRoPSIxODAiCiAgICAgICAgICAgICAgICAgICAgICAgICAgICAgICAgICAgICAgICAgICAgICAgICAgICAvPgoKICAgICAgICAgICAgICAgICAgICAgICAgICAgICAgICAgICAgICAgICAgICAgICAgICA8L3RkPgogICAgICAgICAgICAgICAgICAgICAgICAgICAgICAgICAgICAgICAgICAgICAgICA8L3RyPgogICAgICAgICAgICAgICAgICAgICAgICAgICAgICAgICAgICAgICAgICAgICAgICA8L3Rib2R5PgogICAgICAgICAgICAgICAgICAgICAgICAgICAgICAgICAgICAgICAgICAgICAgPC90YWJsZT4KCiAgICAgICAgICAgICAgICAgICAgICAgICAgICAgICAgICAgICAgICAgICAgPC90ZD4KICAgICAgICAgICAgICAgICAgICAgICAgICAgICAgICAgICAgICAgICAgPC90cj4KCiAgICAgICAgICAgICAgICAgICAgICAgICAgICAgICAgICAgICAgICAgIDwvdGJvZHk+CiAgICAgICAgICAgICAgICAgICAgICAgICAgICAgICAgICAgICAgICA8L3RhYmxlPgogICAgICAgICAgICAgICAgICAgICAgICAgICAgICAgICAgICAgICAge3tlbmR9fQogICAgICAgICAgICAgICAgICAgICAgICAgICAgICAgICAgICAgIDwvdGQ+CiAgICAgICAgICAgICAgICAgICAgICAgICAgICAgICAgICAgIDwvdHI+CiAgICAgICAgICAgICAgICAgICAgICAgICAgICAgICAgICAgIDwvdGJvZHk+CiAgICAgICAgICAgICAgICAgICAgICAgICAgICAgICAgICA8L3RhYmxlPgoKICAgICAgICAgICAgICAgICAgICAgICAgICAgICAgICA8L2Rpdj4KCiAgICAgICAgICAgICAgICAgICAgICAgICAgICAgICAgPCEtLVtpZiBtc28gfCBJRV0+PC90ZD48L3RyPjwvdGFibGU+PCFbZW5kaWZdLS0+CiAgICAgICAgICAgICAgICAgICAgICAgICAgICAgIDwvZGl2PgoKICAgICAgICAgICAgICAgICAgICAgICAgICAgICAgPCEtLVtpZiBtc28gfCBJRV0+PC90ZD48L3RyPjwvdGFibGU+PCFbZW5kaWZdLS0+CiAgICAgICAgICAgICAgICAgICAgICAgICAgICA8L3RkPgogICAgICAgICAgICAgICAgICAgICAgICAgIDwvdHI+CiAgICAgICAgICAgICAgICAgICAgICAgICAgPC90Ym9keT4KICAgICAgICAgICAgICAgICAgICAgICAgPC90YWJsZT4KCiAgICAgICAgICAgICAgICAgICAgICA8L2Rpdj4KCgogICAgICAgICAgICAgICAgICAgICAgPCEtLVtpZiBtc28gfCBJRV0+PC90ZD48L3RyPjwvdGFibGU+PCFbZW5kaWZdLS0+CgoKICAgICAgICAgICAgICAgICAgICA8L3RkPgogICAgICAgICAgICAgICAgICA8L3RyPgogICAgICAgICAgICAgICAgICA8L3Rib2R5PgogICAgICAgICAgICAgICAgPC90YWJsZT4KCiAgICAgICAgICAgICAgICA8IS0tW2lmIG1zbyB8IElFXT48L3RkPjwvdHI+PHRyPjx0ZCBjbGFzcz0iIiB3aWR0aD0iODAwcHgiID48IVtlbmRpZl0tLT4KCiAgICAgICAgICAgICAgICA8dGFibGUKICAgICAgICAgICAgICAgICAgICAgICAgYWxpZ249ImNlbnRlciIgYm9yZGVyPSIwIiBjZWxscGFkZGluZz0iMCIgY2VsbHNwYWNpbmc9IjAiIHJvbGU9InByZXNlbnRhdGlvbiIgc3R5bGU9IndpZHRoOjEwMCU7IgogICAgICAgICAgICAgICAgPgogICAgICAgICAgICAgICAgICA8dGJvZHk+CiAgICAgICAgICAgICAgICAgIDx0cj4KICAgICAgICAgICAgICAgICAgICA8dGQ+CgoKICAgICAgICAgICAgICAgICAgICAgIDwhLS1baWYgbXNvIHwgSUVdPjx0YWJsZSBhbGlnbj0iY2VudGVyIiBib3JkZXI9IjAiIGNlbGxwYWRkaW5nPSIwIiBjZWxsc3BhY2luZz0iMCIgY2xhc3M9IiIgc3R5bGU9IndpZHRoOjgwMHB4OyIgd2lkdGg9IjgwMCIgPjx0cj48dGQgc3R5bGU9ImxpbmUtaGVpZ2h0OjBweDtmb250LXNpemU6MHB4O21zby1saW5lLWhlaWdodC1ydWxlOmV4YWN0bHk7Ij48IVtlbmRpZl0tLT4KCgogICAgICAgICAgICAgICAgICAgICAgPGRpdiAgc3R5bGU9Im1hcmdpbjowcHggYXV0bzttYXgtd2lkdGg6ODAwcHg7Ij4KCiAgICAgICAgICAgICAgICAgICAgICAgIDx0YWJsZQogICAgICAgICAgICAgICAgICAgICAgICAgICAgICAgIGFsaWduPSJjZW50ZXIiIGJvcmRlcj0iMCIgY2VsbHBhZGRpbmc9IjAiIGNlbGxzcGFjaW5nPSIwIiByb2xlPSJwcmVzZW50YXRpb24iIHN0eWxlPSJ3aWR0aDoxMDAlOyIKICAgICAgICAgICAgICAgICAgICAgICAgPgogICAgICAgICAgICAgICAgICAgICAgICAgIDx0Ym9keT4KICAgICAgICAgICAgICAgICAgICAgICAgICA8dHI+CiAgICAgICAgICAgICAgICAgICAgICAgICAgICA8dGQKICAgICAgICAgICAgICAgICAgICAgICAgICAgICAgICAgICAgc3R5bGU9ImRpcmVjdGlvbjpsdHI7Zm9udC1zaXplOjBweDtwYWRkaW5nOjA7dGV4dC1hbGlnbjpjZW50ZXI7IgogICAgICAgICAgICAgICAgICAgICAgICAgICAgPgogICAgICAgICAgICAgICAgICAgICAgICAgICAgICA8IS0tW2lmIG1zbyB8IElFXT48dGFibGUgcm9sZT0icHJlc2VudGF0aW9uIiBib3JkZXI9IjAiIGNlbGxwYWRkaW5nPSIwIiBjZWxsc3BhY2luZz0iMCI+PHRyPjx0ZCBjbGFzcz0iIiBzdHlsZT0idmVydGljYWwtYWxpZ246dG9wO3dpZHRoOjQ4MHB4OyIgPjwhW2VuZGlmXS0tPgoKICAgICAgICAgICAgICAgICAgICAgICAgICAgICAgPGRpdgogICAgICAgICAgICAgICAgICAgICAgICAgICAgICAgICAgICAgIGNsYXNzPSJtai1jb2x1bW4tcGVyLTYwIG1qLW91dGxvb2stZ3JvdXAtZml4IiBzdHlsZT0iZm9udC1zaXplOjBweDt0ZXh0LWFsaWduOmxlZnQ7ZGlyZWN0aW9uOmx0cjtkaXNwbGF5OmlubGluZS1ibG9jazt2ZXJ0aWNhbC1hbGlnbjp0b3A7d2lkdGg6MTAwJTsiCiAgICAgICAgICAgICAgICAgICAgICAgICAgICAgID4KCiAgICAgICAgICAgICAgICAgICAgICAgICAgICAgICAgPHRhYmxlCiAgICAgICAgICAgICAgICAgICAgICAgICAgICAgICAgICAgICAgICBib3JkZXI9IjAiIGNlbGxwYWRkaW5nPSIwIiBjZWxsc3BhY2luZz0iMCIgcm9sZT0icHJlc2VudGF0aW9uIiB3aWR0aD0iMTAwJSIKICAgICAgICAgICAgICAgICAgICAgICAgICAgICAgICA+CiAgICAgICAgICAgICAgICAgICAgICAgICAgICAgICAgICA8dGJvZHk+CiAgICAgICAgICAgICAgICAgICAgICAgICAgICAgICAgICA8dHI+CiAgICAgICAgICAgICAgICAgICAgICAgICAgICAgICAgICAgIDx0ZCAgc3R5bGU9InZlcnRpY2FsLWFsaWduOnRvcDtwYWRkaW5nOjA7Ij4KCiAgICAgICAgICAgICAgICAgICAgICAgICAgICAgICAgICAgICAgPHRhYmxlCiAgICAgICAgICAgICAgICAgICAgICAgICAgICAgICAgICAgICAgICAgICAgICBib3JkZXI9IjAiIGNlbGxwYWRkaW5nPSIwIiBjZWxsc3BhY2luZz0iMCIgcm9sZT0icHJlc2VudGF0aW9uIiBzdHlsZT0iIiB3aWR0aD0iMTAwJSIKICAgICAgICAgICAgICAgICAgICAgICAgICAgICAgICAgICAgICA+CiAgICAgICAgICAgICAgICAgICAgICAgICAgICAgICAgICAgICAgICA8dGJvZHk+CgogICAgICAgICAgICAgICAgICAgICAgICAgICAgICAgICAgICAgICAgPHRyPgogICAgICAgICAgICAgICAgICAgICAgICAgICAgICAgICAgICAgICAgICA8dGQKICAgICAgICAgICAgICAgICAgICAgICAgICAgICAgICAgICAgICAgICAgICAgICAgICBhbGlnbj0iY2VudGVyIiBzdHlsZT0iZm9udC1zaXplOjBweDtwYWRkaW5nOjEwcHggMjVweDt3b3JkLWJyZWFrOmJyZWFrLXdvcmQ7IgogICAgICAgICAgICAgICAgICAgICAgICAgICAgICAgICAgICAgICAgICA+CgogICAgICAgICAgICAgICAgICAgICAgICAgICAgICAgICAgICAgICAgICAgIDxkaXYKICAgICAgICAgICAgICAgICAgICAgICAgICAgICAgICAgICAgICAgICAgICAgICAgICAgIHN0eWxlPSJmb250LWZhbWlseTp7ey5Gb250RmFtaWx5fX07Zm9udC1zaXplOjI0cHg7Zm9udC13ZWlnaHQ6NTAwO2xpbmUtaGVpZ2h0OjE7dGV4dC1hbGlnbjpjZW50ZXI7Y29sb3I6e3suRm9udENvbG9yfX07IgogICAgICAgICAgICAgICAgICAgICAgICAgICAgICAgICAgICAgICAgICAgID57ey5HcmVldGluZ319PC9kaXY+CgogICAgICAgICAgICAgICAgICAgICAgICAgICAgICAgICAgICAgICAgICA8L3RkPgogICAgICAgICAgICAgICAgICAgICAgICAgICAgICAgICAgICAgICAgPC90cj4KCiAgICAgICAgICAgICAgICAgICAgICAgICAgICAgICAgICAgICAgICA8dHI+CiAgICAgICAgICAgICAgICAgICAgICAgICAgICAgICAgICAgICAgICAgIDx0ZAogICAgICAgICAgICAgICAgICAgICAgICAgICAgICAgICAgICAgICAgICAgICAgICAgIGFsaWduPSJjZW50ZXIiIHN0eWxlPSJmb250LXNpemU6MHB4O3BhZGRpbmc6MTBweCAyNXB4O3dvcmQtYnJlYWs6YnJlYWstd29yZDsiCiAgICAgICAgICAgICAgICAgICAgICAgICAgICAgICAgICAgICAgICAgID4KCiAgICAgICAgICAgICAgICAgICAgICAgICAgICAgICAgICAgICAgICAgICAgPGRpdgogICAgICAgICAgICAgICAgICAgICAgICAgICAgICAgICAgICAgICAgICAgICAgICAgICAgc3R5bGU9ImZvbnQtZmFtaWx5Ont7LkZvbnRGYW1pbHl9fTtmb250LXNpemU6MTZweDtmb250LXdlaWdodDpsaWdodDtsaW5lLWhlaWdodDoxLjU7dGV4dC1hbGlnbjpjZW50ZXI7Y29sb3I6e3suRm9udENvbG9yfX07IgogICAgICAgICAgICAgICAgICAgICAgICAgICAgICAgICAgICAgICAgICAgID57ey5UZXh0fX08L2Rpdj4KCiAgICAgICAgICAgICAgICAgICAgICAgICAgICAgICAgICAgICAgICAgIDwvdGQ+CiAgICAgICAgICAgICAgICAgICAgICAgICAgICAgICAgICAgICAgICA8L3RyPgoKCiAgICAgICAgICAgICAgICAgICAgICAgICAgICAgICAgICAgICAgICA8dHI+CiAgICAgICAgICAgICAgICAgICAgICAgICAgICAgICAgICAgICAgICAgIDx0ZAogICAgICAgICAgICAgICAgICAgICAgICAgICAgICAgICAgICAgICAgICAgICAgICAgIGFsaWduPSJjZW50ZXIiIHZlcnRpY2FsLWFsaWduPSJtaWRkbGUiIGNsYXNzPSJzaGFkb3ciIHN0eWxlPSJmb250LXNpemU6MHB4O3BhZGRpbmc6MTBweCAyNXB4O3dvcmQtYnJlYWs6YnJlYWstd29yZDsiCiAgICAgICAgICAgICAgICAgICAgICAgICAgICAgICAgICAgICAgICAgID4KCiAgICAgICAgICAgICAgICAgICAgICAgICAgICAgICAgICAgICAgICAgICAgPHRhYmxlCiAgICAgICAgICAgICAgICAgICAgICAgICAgICAgICAgICAgICAgICAgICAgICAgICAgICBib3JkZXI9IjAiIGNlbGxwYWRkaW5nPSIwIiBjZWxsc3BhY2luZz0iMCIgcm9sZT0icHJlc2VudGF0aW9uIiBzdHlsZT0iYm9yZGVyLWNvbGxhcHNlOnNlcGFyYXRlO2xpbmUtaGVpZ2h0OjEwMCU7IgogICAgICAgICAgICAgICAgICAgICAgICAgICAgICAgICAgICAgICAgICAgID4KICAgICAgICAgICAgICAgICAgICAgICAgICAgICAgICAgICAgICAgICAgICAgIDx0cj4KICAgICAgICAgICAgICAgICAgICAgICAgICAgICAgICAgICAgICAgICAgICAgICAgPHRkCiAgICAgICAgICAgICAgICAgICAgICAgICAgICAgICAgICAgICAgICAgICAgICAgICAgICAgICAgYWxpZ249ImNlbnRlciIgYmdjb2xvcj0ie3suUHJpbWFyeUNvbG9yfX0iIHJvbGU9InByZXNlbnRhdGlvbiIgc3R5bGU9ImJvcmRlcjpub25lO2JvcmRlci1yYWRpdXM6NnB4O2N1cnNvcjphdXRvO21zby1wYWRkaW5nLWFsdDoxMHB4IDI1cHg7YmFja2dyb3VuZDp7ey5QcmltYXJ5Q29sb3J9fTsiIHZhbGlnbj0ibWlkZGxlIgogICAgICAgICAgICAgICAgICAgICAgICAgICAgICAgICAgICAgICAgICAgICAgICA+CiAgICAgICAgICAgICAgICAgICAgICAgICAgICAgICAgICAgICAgICAgICAgICAgICAgPGEKICAgICAgICAgICAgICAgICAgICAgICAgICAgICAgICAgICAgICAgICAgICAgICAgICAgICAgICAgIGhyZWY9Int7LlVSTH19IiByZWw9Im5vb3BlbmVyIG5vcmVmZXJyZXIgbm90cmFjayIgc3R5bGU9ImRpc3BsYXk6aW5saW5lLWJsb2NrO2JhY2tncm91bmQ6e3suUHJpbWFyeUNvbG9yfX07Y29sb3I6I2ZmZmZmZjtmb250LWZhbWlseTp7ey5Gb250RmFtaWx5fX07Zm9udC1zaXplOjE0cHg7Zm9udC13ZWlnaHQ6NTAwO2xpbmUtaGVpZ2h0OjEyMCU7bWFyZ2luOjA7dGV4dC1kZWNvcmF0aW9uOm5vbmU7dGV4dC10cmFuc2Zvcm06bm9uZTtwYWRkaW5nOjEwcHggMjVweDttc28tcGFkZGluZy1hbHQ6MHB4O2JvcmRlci1yYWRpdXM6NnB4OyIgdGFyZ2V0PSJfYmxhbmsiCiAgICAgICAgICAgICAgICAgICAgICAgICAgICAgICAgICAgICAgICAgICAgICAgICAgPgogICAgICAgICAgICAgICAgICAgICAgICAgICAgICAgICAgICAgICAgICAgICAgICAgICAge3suQnV0dG9uVGV4dH19CiAgICAgICAgICAgICAgICAgICAgICAgICAgICAgICAgICAgICAgICAgICAgICAgICAgPC9hPgogICAgICAgICAgICAgICAgICAgICAgICAgICAgICAgICAgICAgICAgICAgICAgICA8L3RkPgogICAgICAgICAgICAgICAgICAgICAgICAgICAgICAgICAgICAgICAgICAgICAgPC90cj4KICAgICAgICAgICAgICAgICAgICAgICAgICAgICAgICAgICAgICAgICAgICA8L3RhYmxlPgoKICAgICAgICAgICAgICAgICAgICAgICAgICAgICAgICAgICAgICAgICAgPC90ZD4KICAgICAgICAgICAgICAgICAgICAgICAgICAgICAgICAgICAgICAgIDwvdHI+CiAgICAgICAgICAgICAgICAgICAgICAgICAgICAgICAgICAgICAgICB7e2lmIC5JbmNsdWRlRm9vdGVyfX0KICAgICAgICAgICAgICAgICAgICAgICAgICAgICAgICAgICAgICAgIDx0cj4KICAgICAgICAgICAgICAgICAgICAgICAgICAgICAgICAgICAgICAgICAgPHRkCiAgICAgICAgICAgICAgICAgICAgICAgICAgICAgICAgICAgICAgICAgICAgICAgICAgYWxpZ249ImNlbnRlciIgc3R5bGU9ImZvbnQtc2l6ZTowcHg7cGFkZGluZzoxMHB4IDI1cHg7cGFkZGluZy10b3A6MjBweDtwYWRkaW5nLXJpZ2h0OjIwcHg7cGFkZGluZy1ib3R0b206MjBweDtwYWRkaW5nLWxlZnQ6MjBweDt3b3JkLWJyZWFrOmJyZWFrLXdvcmQ7IgogICAgICAgICAgICAgICAgICAgICAgICAgICAgICAgICAgICAgICAgICA+CgogICAgICAgICAgICAgICAgICAgICAgICAgICAgICAgICAgICAgICAgICAgIDxwCiAgICAgICAgICAgICAgICAgICAgICAgICAgICAgICAgICAgICAgICAgICAgICAgICAgICBzdHlsZT0iYm9yZGVyLXRvcDpzb2xpZCAycHggI2RiZGJkYjtmb250LXNpemU6MXB4O21hcmdpbjowcHggYXV0bzt3aWR0aDoxMDAlOyIKICAgICAgICAgICAgICAgICAgICAgICAgICAgICAgICAgICAgICAgICAgICA+CiAgICAgICAgICAgICAgICAgICAgICAgICAgICAgICAgICAgICAgICAgICAgPC9wPgoKICAgICAgICAgICAgICAgICAgICAgICAgICAgICAgICAgICAgICAgICAgICA8IS0tW2lmIG1zbyB8IElFXT48dGFibGUgYWxpZ249ImNlbnRlciIgYm9yZGVyPSIwIiBjZWxscGFkZGluZz0iMCIgY2VsbHNwYWNpbmc9IjAiIHN0eWxlPSJib3JkZXItdG9wOnNvbGlkIDJweCAjZGJkYmRiO2ZvbnQtc2l6ZToxcHg7bWFyZ2luOjBweCBhdXRvO3dpZHRoOjQ0MHB4OyIgcm9sZT0icHJlc2VudGF0aW9uIiB3aWR0aD0iNDQwcHgiID48dHI+PHRkIHN0eWxlPSJoZWlnaHQ6MDtsaW5lLWhlaWdodDowOyI+ICZuYnNwOwogICAgICAgICAgICAgICAgICAgICAgICAgICAgICAgICAgICAgIDwvdGQ+PC90cj48L3RhYmxlPjwhW2VuZGlmXS0tPgoKCiAgICAgICAgICAgICAgICAgICAgICAgICAgICAgICAgICAgICAgICAgIDwvdGQ+CiAgICAgICAgICAgICAgICAgICAgICAgICAgICAgICAgICAgICAgICA8L3RyPgoKICAgICAgICAgICAgICAgICAgICAgICAgICAgICAgICAgICAgICAgIDx0cj4KICAgICAgICAgICAgICAgICAgICAgICAgICAgICAgICAgICAgICAgICAgPHRkCiAgICAgICAgICAgICAgICAgICAgICAgICAgICAgICAgICAgICAgICAgICAgICAgICAgYWxpZ249ImNlbnRlciIgc3R5bGU9ImZvbnQtc2l6ZTowcHg7cGFkZGluZzoxNnB4O3dvcmQtYnJlYWs6YnJlYWstd29yZDsiCiAgICAgICAgICAgICAgICAgICAgICAgICAgICAgICAgICAgICAgICAgID4KCiAgICAgICAgICAgICAgICAgICAgICAgICAgICAgICAgICAgICAgICAgICAgPGRpdgogICAgICAgICAgICAgICAgICAgICAgICAgICAgICAgICAgICAgICAgICAgICAgICAgICAgc3R5bGU9ImZvbnQtZmFtaWx5Ont7LkZvbnRGYW1pbHl9fTtmb250LXNpemU6MTNweDtsaW5lLWhlaWdodDoxO3RleHQtYWxpZ246Y2VudGVyO2NvbG9yOnt7LkZvbnRDb2xvcn19OyIKICAgICAgICAgICAgICAgICAgICAgICAgICAgICAgICAgICAgICAgICAgICA+e3suRm9vdGVyVGV4dH19PC9kaXY+CgogICAgICAgICAgICAgICAgICAgICAgICAgICAgICAgICAgICAgICAgICA8L3RkPgogICAgICAgICAgICAgICAgICAgICAgICAgICAgICAgICAgICAgICAgPC90cj4KICAgICAgICAgICAgICAgICAgICAgICAgICAgICAgICAgICAgICAgIHt7ZW5kfX0KICAgICAgICAgICAgICAgICAgICAgICAgICAgICAgICAgICAgICAgIDwvdGJvZHk+CiAgICAgICAgICAgICAgICAgICAgICAgICAgICAgICAgICAgICAgPC90YWJsZT4KCiAgICAgICAgICAgICAgICAgICAgICAgICAgICAgICAgICAgIDwvdGQ+CiAgICAgICAgICAgICAgICAgICAgICAgICAgICAgICAgICA8L3RyPgogICAgICAgICAgICAgICAgICAgICAgICAgICAgICAgICAgPC90Ym9keT4KICAgICAgICAgICAgICAgICAgICAgICAgICAgICAgICA8L3RhYmxlPgoKICAgICAgICAgICAgICAgICAgICAgICAgICAgICAgPC9kaXY+CgogICAgICAgICAgICAgICAgICAgICAgICAgICAgICA8IS0tW2lmIG1zbyB8IElFXT48L3RkPjwvdHI+PC90YWJsZT48IVtlbmRpZl0tLT4KICAgICAgICAgICAgICAgICAgICAgICAgICAgIDwvdGQ+CiAgICAgICAgICAgICAgICAgICAgICAgICAgPC90cj4KICAgICAgICAgICAgICAgICAgICAgICAgICA8L3Rib2R5PgogICAgICAgICAgICAgICAgICAgICAgICA8L3RhYmxlPgoKICAgICAgICAgICAgICAgICAgICAgIDwvZGl2PgoKCiAgICAgICAgICAgICAgICAgICAgICA8IS0tW2lmIG1zbyB8IElFXT48L3RkPjwvdHI+PC90YWJsZT48IVtlbmRpZl0tLT4KCgogICAgICAgICAgICAgICAgICAgIDwvdGQ+CiAgICAgICAgICAgICAgICAgIDwvdHI+CiAgICAgICAgICAgICAgICAgIDwvdGJvZHk+CiAgICAgICAgICAgICAgICA8L3RhYmxlPgoKICAgICAgICAgICAgICAgIDwhLS1baWYgbXNvIHwgSUVdPjwvdGQ+PC90cj48L3RhYmxlPjwhW2VuZGlmXS0tPgogICAgICAgICAgICAgIDwvdGQ+CiAgICAgICAgICAgIDwvdHI+CiAgICAgICAgICAgIDwvdGJvZHk+CiAgICAgICAgICA8L3RhYmxlPgoKICAgICAgICA8L2Rpdj4KCgogICAgICAgIDwhLS1baWYgbXNvIHwgSUVdPjwvdGQ+PC90cj48L3RhYmxlPjwhW2VuZGlmXS0tPgoKCiAgICAgIDwvdGQ+CiAgICA8L3RyPgogICAgPC90Ym9keT4KICA8L3RhYmxlPgoKPC9kaXY+Cgo8L2JvZHk+CjwvaHRtbD4K # ZITADEL_DEFAULTINSTANCE_EMAILTEMPLATE
  # Sets the default values for lifetime and expiration for OIDC in each newly created instance
  # This default can be overwritten for each instance during runtime
  # Overwrites the system defaults
  # If defined but not all durations are set it will result in an error
  OIDCSettings:
    AccessTokenLifetime: 12h # ZITADEL_DEFAULTINSTANCE_OIDCSETTINGS_ACCESSTOKENLIFETIME
    IdTokenLifetime: 12h # ZITADEL_DEFAULTINSTANCE_OIDCSETTINGS_IDTOKENLIFETIME
    # 720h are 30 days
    RefreshTokenIdleExpiration: 720h # ZITADEL_DEFAULTINSTANCE_OIDCSETTINGS_REFRESHTOKENIDLEEXPIRATION
    # 2160h are 90 days
    RefreshTokenExpiration: 2160h # ZITADEL_DEFAULTINSTANCE_OIDCSETTINGS_REFRESHTOKENEXPIRATION
  # this configuration sets the default email configuration
  SMTPConfiguration:
    # Configuration of the host
    SMTP:
      # must include the port, like smtp.mailtrap.io:2525. IPv6 is also supported, like [2001:db8::1]:2525
      Host: # ZITADEL_DEFAULTINSTANCE_SMTPCONFIGURATION_SMTP_HOST
      User: # ZITADEL_DEFAULTINSTANCE_SMTPCONFIGURATION_SMTP_USER
      Password: # ZITADEL_DEFAULTINSTANCE_SMTPCONFIGURATION_SMTP_PASSWORD
    TLS: # ZITADEL_DEFAULTINSTANCE_SMTPCONFIGURATION_SMTP_SSL
    # If the host of the sender is different from ExternalDomain set DefaultInstance.DomainPolicy.SMTPSenderAddressMatchesInstanceDomain to false
    From: # ZITADEL_DEFAULTINSTANCE_SMTPCONFIGURATION_SMTP_FROM
    FromName: # ZITADEL_DEFAULTINSTANCE_SMTPCONFIGURATION_SMTP_FROMNAME
  MessageTexts:
    - MessageTextType: InitCode
      Language: de
      Title: Zitadel - User initialisieren
      PreHeader: User initialisieren
      Subject: User initialisieren
      Greeting: Hallo {{.DisplayName}},
      Text: Dieser Benutzer wurde soeben im Zitadel erstellt. Mit dem Benutzernamen &lt;br&gt;&lt;strong&gt;{{.PreferredLoginName}}&lt;/strong&gt;&lt;br&gt; kannst du dich anmelden. Nutze den untenstehenden Button, um die Initialisierung abzuschliessen &lt;br&gt;(Code &lt;strong&gt;{{.Code}}&lt;/strong&gt;).&lt;br&gt; Falls du dieses Mail nicht angefordert hast, kannst du es einfach ignorieren.
      ButtonText: Initialisierung abschliessen
    - MessageTextType: PasswordReset
      Language: de
      Title: Zitadel - Passwort zurücksetzen
      PreHeader: Passwort zurücksetzen
      Subject: Passwort zurücksetzen
      Greeting: Hallo {{.DisplayName}},
      Text: Wir haben eine Anfrage für das Zurücksetzen deines Passwortes bekommen. Du kannst den untenstehenden Button verwenden, um dein Passwort zurückzusetzen &lt;br&gt;(Code &lt;strong&gt;{{.Code}}&lt;/strong&gt;).&lt;br&gt; Falls du dieses Mail nicht angefordert hast, kannst du es ignorieren.
      ButtonText: Passwort zurücksetzen
    - MessageTextType: VerifyEmail
      Language: de
      Title: Zitadel - Email verifizieren
      PreHeader: Email verifizieren
      Subject: Email verifizieren
      Greeting: Hallo {{.DisplayName}},
      Text: Eine neue E-Mail Adresse wurde hinzugefügt. Bitte verwende den untenstehenden Button um diese zu verifizieren &lt;br&gt;(Code &lt;strong&gt;{{.Code}}&lt;/strong&gt;).&lt;br&gt; Falls du deine E-Mail Adresse nicht selber hinzugefügt hast, kannst du dieses E-Mail ignorieren.
      ButtonText: Email verifizieren
    - MessageTextType: VerifyPhone
      Language: de
      Title: Zitadel - Telefonnummer verifizieren
      PreHeader: Telefonnummer verifizieren
      Subject: Telefonnummer verifizieren
      Greeting: Hallo {{.DisplayName}},
      Text: Eine Telefonnummer wurde hinzugefügt. Bitte verifiziere diese in dem du folgenden Code eingibst (Code {{.Code}})
      ButtonText: Telefon verifizieren
    - MessageTextType: DomainClaimed
      Language: de
      Title: Zitadel - Domain wurde beansprucht
      PreHeader: Email / Username ändern
      Subject: Domain wurde beansprucht
      Greeting: Hallo {{.DisplayName}},
      Text: Die Domain {{.Domain}} wurde von einer Organisation beansprucht. Dein derzeitiger User {{.Username}} ist nicht Teil dieser Organisation. Daher musst du beim nächsten Login eine neue Email hinterlegen. Für diesen Login haben wir dir einen temporären Usernamen ({{.TempUsername}}) erstellt.
      ButtonText: Login
    - MessageTextType: PasswordChange
      Language: de
      Title: ZITADEL - Passwort von Benutzer wurde geändert
      PreHeader: Passwort Änderung
      Subject: Passwort von Benutzer wurde geändert
      Greeting: Hallo {{.DisplayName}},
      Text: Das Password vom Benutzer wurde geändert. Wenn diese Änderung von jemand anderem gemacht wurde, empfehlen wir die sofortige Zurücksetzung ihres Passworts.
      ButtonText: Login
    - MessageTextType: InitCode
      Language: en
      Title: Zitadel - Initialize User
      PreHeader: Initialize User
      Subject: Initialize User
      Greeting: Hello {{.DisplayName}},
      Text: This user was created in Zitadel. Use the username {{.PreferredLoginName}} to login. Please click the button below to finish the initialization process. (Code {{.Code}}) If you didn't ask for this mail, please ignore it.
      ButtonText: Finish initialization
    - MessageTextType: PasswordReset
      Language: en
      Title: Zitadel - Reset password
      PreHeader: Reset password
      Subject: Reset password
      Greeting: Hello {{.DisplayName}},
      Text: We received a password reset request. Please use the button below to reset your password. (Code {{.Code}}) If you didn't ask for this mail, please ignore it.
      ButtonText: Reset password
    - MessageTextType: VerifyEmail
      Language: en
      Title: Zitadel - Verify email
      PreHeader: Verify email
      Subject: Verify email
      Greeting: Hello {{.DisplayName}},
      Text: A new email has been added. Please use the button below to verify your mail. (Code {{.Code}}) If you din't add a new email, please ignore this email.
      ButtonText: Verify email
    - MessageTextType: VerifyPhone
      Language: en
      Title: Zitadel - Verify phone
      PreHeader: Verify phone
      Subject: Verify phone
      Greeting: Hello {{.DisplayName}},
      Text: A new phone number has been added. Please use the following code to verify it {{.Code}}.
      ButtonText: Verify phone
    - MessageTextType: DomainClaimed
      Language: en
      Title: Zitadel - Domain has been claimed
      PreHeader: Change email/username
      Subject: Domain has been claimed
      Greeting: Hello {{.DisplayName}},
      Text: The domain {{.Domain}} has been claimed by an organization. Your current user {{.UserName}} is not part of this organization. Therefore you'll have to change your email when you login. We have created a temporary username ({{.TempUsername}}) for this login.
      ButtonText: Login
    - MessageTextType: PasswordChange
      Language: en
      Title: ZITADEL - Password of user has changed
      PreHeader: Change password
      Subject: Password of user has changed
      Greeting: Hello {{.DisplayName}},
      Text: The password of your user has changed. If this change was not done by you, please be advised to immediately reset your password.
      ButtonText: Login

  Quotas:
    # Items take a slice of quota configurations, whereas, for each unit type and instance, one or zero quotas may exist.
    # The following unit types are supported

    # "requests.all.authenticated"
    # The sum of all requests to the ZITADEL API with an authorization header,
    # excluding the following exceptions
    # - Calls to the System API
    # - Calls that cause internal server errors
    # - Failed authorizations
    # - Requests after the quota already exceeded

    # "actions.all.runs.seconds"
    # The sum of all actions run durations in seconds
    Items:
#      - Unit: "requests.all.authenticated"
#        # From defines the starting time from which the current quota period is calculated.
#        # This is relevant for querying the current usage.
#        From: "2023-01-01T00:00:00Z"
#        # ResetInterval defines the quota periods duration
#        ResetInterval: 720h # 30 days
#        # Amount defines the number of units for this quota
#        Amount: 25000
#        # Limit defines whether ZITADEL should block further usage when the configured amount is used
#        Limit: false
#        # Notifications are emitted by ZITADEL when certain quota percentages are reached
#        Notifications:
#            # Percent defines the relative amount of used units, after which a notification should be emitted.
#          - Percent: 100
#            # Repeat defines, whether a notification should be emitted each time when a multitude of the configured Percent is used.
#            Repeat: true
#            # CallURL is called when a relative amount of the quota is used.
#            CallURL: "https://httpbin.org/post"

AuditLogRetention: 0s

InternalAuthZ:
  RolePermissionMappings:
    - Role: "IAM_OWNER"
      Permissions:
        - "iam.read"
        - "iam.write"
        - "iam.policy.read"
        - "iam.policy.write"
        - "iam.policy.delete"
        - "iam.member.read"
        - "iam.member.write"
        - "iam.member.delete"
        - "iam.idp.read"
        - "iam.idp.write"
        - "iam.idp.delete"
        - "iam.action.read"
        - "iam.action.write"
        - "iam.action.delete"
        - "iam.flow.read"
        - "iam.flow.write"
        - "iam.flow.delete"
        - "org.read"
        - "org.global.read"
        - "org.create"
        - "org.write"
        - "org.delete"
        - "org.member.read"
        - "org.member.write"
        - "org.member.delete"
        - "org.idp.read"
        - "org.idp.write"
        - "org.idp.delete"
        - "org.action.read"
        - "org.action.write"
        - "org.action.delete"
        - "org.flow.read"
        - "org.flow.write"
        - "org.flow.delete"
        - "user.read"
        - "user.global.read"
        - "user.write"
        - "user.delete"
        - "user.grant.read"
        - "user.grant.write"
        - "user.grant.delete"
        - "user.membership.read"
        - "user.credential.write"
        - "user.passkey.write"
        - "policy.read"
        - "policy.write"
        - "policy.delete"
        - "project.read"
        - "project.create"
        - "project.write"
        - "project.delete"
        - "project.member.read"
        - "project.member.write"
        - "project.member.delete"
        - "project.role.read"
        - "project.role.write"
        - "project.role.delete"
        - "project.app.read"
        - "project.app.write"
        - "project.app.delete"
        - "project.grant.read"
        - "project.grant.write"
        - "project.grant.delete"
        - "project.grant.member.read"
        - "project.grant.member.write"
        - "project.grant.member.delete"
        - "events.read"
    - Role: "IAM_OWNER_VIEWER"
      Permissions:
        - "iam.read"
        - "iam.policy.read"
        - "iam.member.read"
        - "iam.idp.read"
        - "iam.action.read"
        - "iam.flow.read"
        - "org.read"
        - "org.member.read"
        - "org.idp.read"
        - "org.action.read"
        - "org.flow.read"
        - "user.read"
        - "user.global.read"
        - "user.grant.read"
        - "user.membership.read"
        - "policy.read"
        - "project.read"
        - "project.member.read"
        - "project.role.read"
        - "project.app.read"
        - "project.grant.read"
        - "project.grant.member.read"
        - "events.read"
    - Role: "IAM_ORG_MANAGER"
      Permissions:
        - "org.read"
        - "org.global.read"
        - "org.create"
        - "org.write"
        - "org.delete"
        - "org.member.read"
        - "org.member.write"
        - "org.member.delete"
        - "org.idp.read"
        - "org.idp.write"
        - "org.idp.delete"
        - "org.action.read"
        - "org.action.write"
        - "org.action.delete"
        - "org.flow.read"
        - "org.flow.write"
        - "org.flow.delete"
        - "user.read"
        - "user.global.read"
        - "user.write"
        - "user.delete"
        - "user.grant.read"
        - "user.grant.write"
        - "user.grant.delete"
        - "user.membership.read"
        - "user.credential.write"
        - "user.passkey.write"
        - "policy.read"
        - "policy.write"
        - "policy.delete"
        - "project.read"
        - "project.create"
        - "project.write"
        - "project.delete"
        - "project.member.read"
        - "project.member.write"
        - "project.member.delete"
        - "project.role.read"
        - "project.role.write"
        - "project.role.delete"
        - "project.app.read"
        - "project.app.write"
        - "project.app.delete"
        - "project.grant.read"
        - "project.grant.write"
        - "project.grant.delete"
        - "project.grant.member.read"
        - "project.grant.member.write"
        - "project.grant.member.delete"
    - Role: "IAM_USER_MANAGER"
      Permissions:
        - "org.read"
        - "org.global.read"
        - "org.member.read"
        - "org.member.delete"
        - "user.read"
        - "user.global.read"
        - "user.write"
        - "user.delete"
        - "user.grant.read"
        - "user.grant.write"
        - "user.grant.delete"
        - "user.membership.read"
        - "user.passkey.write"
        - "project.read"
        - "project.member.read"
        - "project.role.read"
        - "project.app.read"
        - "project.grant.read"
        - "project.grant.write"
        - "project.grant.delete"
        - "project.grant.member.read"
    - Role: "ORG_OWNER"
      Permissions:
        - "org.read"
        - "org.global.read"
        - "org.write"
        - "org.delete"
        - "org.member.read"
        - "org.member.write"
        - "org.member.delete"
        - "org.idp.read"
        - "org.idp.write"
        - "org.idp.delete"
        - "org.action.read"
        - "org.action.write"
        - "org.action.delete"
        - "org.flow.read"
        - "org.flow.write"
        - "org.flow.delete"
        - "user.read"
        - "user.global.read"
        - "user.write"
        - "user.delete"
        - "user.grant.read"
        - "user.grant.write"
        - "user.grant.delete"
        - "user.membership.read"
        - "user.credential.write"
        - "user.passkey.write"
        - "policy.read"
        - "policy.write"
        - "policy.delete"
        - "project.read"
        - "project.create"
        - "project.write"
        - "project.delete"
        - "project.member.read"
        - "project.member.write"
        - "project.member.delete"
        - "project.role.read"
        - "project.role.write"
        - "project.role.delete"
        - "project.app.read"
        - "project.app.write"
        - "project.grant.read"
        - "project.grant.write"
        - "project.grant.delete"
        - "project.grant.member.read"
        - "project.grant.member.write"
        - "project.grant.member.delete"
    - Role: "ORG_USER_MANAGER"
      Permissions:
        - "org.read"
        - "user.read"
        - "user.global.read"
        - "user.write"
        - "user.delete"
        - "user.grant.read"
        - "user.grant.write"
        - "user.grant.delete"
        - "user.membership.read"
        - "policy.read"
        - "project.read"
        - "project.role.read"
    - Role: "ORG_OWNER_VIEWER"
      Permissions:
        - "org.read"
        - "org.member.read"
        - "org.idp.read"
        - "org.action.read"
        - "org.flow.read"
        - "user.read"
        - "user.global.read"
        - "user.grant.read"
        - "user.membership.read"
        - "policy.read"
        - "project.read"
        - "project.member.read"
        - "project.role.read"
        - "project.app.read"
        - "project.grant.read"
        - "project.grant.member.read"
        - "project.grant.user.grant.read"
    - Role: "ORG_SETTINGS_MANAGER"
      Permissions:
        - "org.read"
        - "org.write"
        - "org.member.read"
        - "org.idp.read"
        - "org.idp.write"
        - "org.idp.delete"
        - "policy.read"
        - "policy.write"
        - "policy.delete"
    - Role: "ORG_USER_PERMISSION_EDITOR"
      Permissions:
        - "org.read"
        - "org.member.read"
        - "user.read"
        - "user.global.read"
        - "user.grant.read"
        - "user.grant.write"
        - "user.grant.delete"
        - "policy.read"
        - "project.read"
        - "project.member.read"
        - "project.role.read"
        - "project.app.read"
        - "project.grant.read"
        - "project.grant.member.read"
    - Role: "ORG_PROJECT_PERMISSION_EDITOR"
      Permissions:
        - "org.read"
        - "org.member.read"
        - "user.read"
        - "user.global.read"
        - "user.grant.read"
        - "user.grant.write"
        - "user.grant.delete"
        - "policy.read"
        - "project.read"
        - "project.member.read"
        - "project.role.read"
        - "project.app.read"
        - "project.grant.read"
        - "project.grant.write"
        - "project.grant.delete"
        - "project.grant.member.read"
    - Role: "ORG_PROJECT_CREATOR"
      Permissions:
        - "user.global.read"
        - "policy.read"
        - "project.read:self"
        - "project.create"
    - Role: "PROJECT_OWNER"
      Permissions:
        - "org.global.read"
        - "policy.read"
        - "project.read"
        - "project.write"
        - "project.delete"
        - "project.member.read"
        - "project.member.write"
        - "project.member.delete"
        - "project.role.read"
        - "project.role.write"
        - "project.role.delete"
        - "project.app.read"
        - "project.app.write"
        - "project.app.delete"
        - "project.grant.read"
        - "project.grant.write"
        - "project.grant.delete"
        - "project.grant.member.read"
        - "project.grant.member.write"
        - "project.grant.member.delete"
        - "user.read"
        - "user.global.read"
        - "user.grant.read"
        - "user.grant.write"
        - "user.grant.delete"
        - "user.membership.read"
    - Role: "PROJECT_OWNER_VIEWER"
      Permissions:
        - "policy.read"
        - "project.read"
        - "project.member.read"
        - "project.role.read"
        - "project.app.read"
        - "project.grant.read"
        - "project.grant.member.read"
        - "user.read"
        - "user.global.read"
        - "user.grant.read"
        - "user.membership.read"
    - Role: "SELF_MANAGEMENT_GLOBAL"
      Permissions:
        - "org.create"
        - "policy.read"
        - "user.self.delete"
    - Role: "ORG_USER_SELF_MANAGER"
      Permissions:
        - "policy.read"
        - "user.self.delete"
    - Role: "PROJECT_OWNER_GLOBAL"
      Permissions:
        - "org.global.read"
        - "policy.read"
        - "project.read"
        - "project.write"
        - "project.delete"
        - "project.member.read"
        - "project.member.write"
        - "project.member.delete"
        - "project.role.read"
        - "project.role.write"
        - "project.role.delete"
        - "project.app.read"
        - "project.app.write"
        - "project.app.delete"
        - "user.global.read"
        - "user.grant.read"
        - "user.grant.write"
        - "user.grant.delete"
        - "user.membership.read"
    - Role: "PROJECT_OWNER_VIEWER_GLOBAL"
      Permissions:
        - "policy.read"
        - "project.read"
        - "project.member.read"
        - "project.role.read"
        - "project.app.read"
        - "project.grant.read"
        - "project.grant.member.read"
        - "user.global.read"
        - "user.grant.read"
        - "user.membership.read"
    - Role: "PROJECT_GRANT_OWNER"
      Permissions:
        - "policy.read"
        - "org.global.read"
        - "project.read"
        - "project.grant.read"
        - "project.grant.member.read"
        - "project.grant.member.write"
        - "project.grant.member.delete"
        - "user.read"
        - "user.global.read"
        - "user.grant.read"
        - "user.grant.write"
        - "user.grant.delete"
        - "user.membership.read"
    - Role: "PROJECT_GRANT_OWNER_VIEWER"
      Permissions:
        - "policy.read"
        - "project.read"
        - "project.grant.read"
        - "project.grant.member.read"
        - "user.read"
        - "user.global.read"
        - "user.grant.read"
        - "user.membership.read"<|MERGE_RESOLUTION|>--- conflicted
+++ resolved
@@ -393,11 +393,6 @@
     #   Threads: 4 # ZITADEL_SYSTEMDEFAULTS_PASSWORDHASHER_HASHER_THREADS
 
     # Hasher:
-<<<<<<< HEAD
-    #   Algorithm: "scrypt" # ZITADEL_SYSTEMDEFAULTS_PASSWORDHASHER_HASHER_ALGORITHM
-    #   Cost: 15 # ZITADEL_SYSTEMDEFAULTS_PASSWORDHASHER_HASHER_COST
-    
-=======
     #   Algorithm: "scrypt"
     #   Cost: 15
 
@@ -406,7 +401,6 @@
     #   Rounds: 290000
     #   Hash: "sha256" # Can be "sha1", "sha224", "sha256", "sha384" or "sha512"
 
->>>>>>> 57857b8d
     # Verifiers enable the possibility of verifying
     # passwords that are previously hashed using another
     # algorithm then the Hasher.
