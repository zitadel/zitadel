Log:
  Level: info
  Formatter:
    Format: text

# Exposes metrics on /debug/metrics
Metrics:
  # Select type otel (OpenTelemetry) or none (disables collection and endpoint)
  Type: otel

Tracing:
  # Choose one in "otel", "google", "log" and "none"
  Type: none
  Fraction: 1.0
  MetricPrefix: zitadel

# Port ZITADEL will listen on
Port: 8080
# Port ZITADEL is exposed on, it can differ from port e.g. if you proxy the traffic
# !!! Changing this after initial setup breaks your system !!!
ExternalPort: 8080
# Domain / hostname ZITADEL is exposed externally
# !!! Changing this after initial setup breaks your system !!!
ExternalDomain: localhost
# specifies if ZITADEL is exposed externally through TLS
# this must be set to true even if TLS is not enabled on ZITADEL itself
# but TLS traffic is terminated on a reverse proxy
# !!! Changing this after initial setup breaks your system !!!
ExternalSecure: true
TLS:
  # if enabled, ZITADEL will serve all traffic over TLS (HTTPS and gRPC)
  # you must then also provide a private key and certificate to be used for the connection
  # either directly or by a path to the corresponding file
  Enabled: true
  # Path to the private key of the TLS certificate, it will be loaded into the Key
  # and overwrite any exising value
  KeyPath: #/path/to/key/file.pem
  # Private key of the TLS certificate (KeyPath will this overwrite, if specified)
  Key: #<bas64 encoded content of a pem file>
  # Path to the certificate for the TLS connection, it will be loaded into the Cert
  # and overwrite any exising value
  CertPath: #/path/to/cert/file.pem
  # Certificate for the TLS connection (CertPath will this overwrite, if specified)
  Cert: #<bas64 encoded content of a pem file>

# Header name of HTTP2 (incl. gRPC) calls from which the instance will be matched
HTTP2HostHeader: ":authority"
# Header name of HTTP1 calls from which the instance will be matched
HTTP1HostHeader: "host"

WebAuthNName: ZITADEL

Database:
  # CockroachDB is the default datbase of ZITADEL
  cockroach:
    Host: localhost
    Port: 26257
    Database: zitadel
    MaxOpenConns: 20
    MaxIdleConns: 10
    MaxConnLifetime: 30m
    MaxConnIdleTime: 5m
    Options: ""
    User:
      Username: zitadel
      Password: ""
      SSL:
        Mode: disable
        RootCert: ""
        Cert: ""
        Key: ""
    Admin:
      Username: root
      Password: ""
      SSL:
        Mode: disable
        RootCert: ""
        Cert: ""
        Key: ""
  # Postgres is used as soon as a value is set
  # The values describe the possible fields to set values
  postgres:
    Host:
    Port:
    Database:
    MaxOpenConns:
    MaxIdleConns:
    MaxConnLifetime:
    MaxConnIdleTime:
    Options:
    User:
      Username:
      Password:
      SSL:
        Mode:
        RootCert:
        Cert:
        Key:
    Admin:
      Username:
      Password:
      SSL:
        Mode:
        RootCert:
        Cert:
        Key:

Machine:
  # Cloud hosted VMs need to specify their metadata endpoint so that the machine can be uniquely identified.
  Identification:
    # Use private IP to identify machines uniquely
    PrivateIp:
      Enabled: true
    # Use hostname to identify machines uniquely
    # You want the process to be identified uniquely, so this works well in k8s where each pod gets its own
    # unique host name, but not as well in some other hosting environments.
    Hostname:
      Enabled: false
    # Use a webhook response to identify machines uniquely
    # Google Cloud Configuration
    Webhook:
      Enabled: true
      Url: "http://metadata.google.internal/computeMetadata/v1/instance/id"
      Headers:
        "Metadata-Flavor": "Google"
    #
    # AWS EC2 IMDSv1 Configuration: https://docs.aws.amazon.com/AWSEC2/latest/UserGuide/instancedata-data-retrieval.html
    # Webhook:
    #   Url: "http://169.254.169.254/latest/meta-data/ami-id"
    #
    # AWS ECS v4 Configuration: https://docs.aws.amazon.com/AmazonECS/latest/developerguide/task-metadata-endpoint-v4.html
    # Webhook:
    #   Url: "${ECS_CONTAINER_METADATA_URI_V4}"
    #   JPath: "$.DockerId"
    #
    # Azure Configuration: https://docs.microsoft.com/en-us/azure/virtual-machines/windows/instance-metadata-service?tabs=linux
    # Webhook:
    #   Url: "http://169.254.169.254/metadata/instance?api-version=2021-02-01"
    #   JPath: "$.compute.vmId"

# Storage for assets like user avatar, organization logo, icon, font, ...
AssetStorage:
  Type: db
  # HTTP cache control settings for serving assets in the assets API and login UI
  # the assets will also be served with an etag and last-modified header
  Cache:
    MaxAge: 5s
    SharedMaxAge: 168h #7d

# The Projections section defines the behaviour for the scheduled and synchronous events projections.
Projections:
  # Time interval between scheduled projections
  RequeueEvery: 60s
  # Time between retried database statements resulting from projected events
  RetryFailedAfter: 1s
  # Retried execution number of database statements resulting from projected events
  MaxFailureCount: 5
  # Number of concurrent projection routines. Values of 0 and below are overwritten to 1
  ConcurrentInstances: 1
  # Limit of returned events per query
  BulkLimit: 200
  # If HandleInactiveInstances this is false, only instances are projected,
  # for which at least a projection relevant event exists withing the timeframe
  # from twice the RequeueEvery time in the past until the projections current time
  HandleInactiveInstances: false
  # In the Customizations section, all settings from above can be overwritten for each specific projection
  Customizations:
    Projects:
      BulkLimit: 2000
<<<<<<< HEAD
    Notifications:
      MaxFailureCount: 0
    NotificationsQuotas:
      HandleInactiveInstances: true
=======
    # The Notifications projection is used for sending emails and SMS to users
    Notifications:
      # As notification projections don't result in database statements, retries don't have an effect
>>>>>>> 5dfb0f20
      MaxFailureCount: 0

Auth:
  SearchLimit: 1000
  Spooler:
    ConcurrentWorkers: 1
    ConcurrentInstances: 1
    BulkLimit: 10000
    FailureCountUntilSkip: 5

Admin:
  SearchLimit: 1000
  Spooler:
    ConcurrentWorkers: 1
    ConcurrentInstances: 1
    BulkLimit: 10000
    FailureCountUntilSkip: 5

UserAgentCookie:
  Name: zitadel.useragent
  MaxAge: 8760h #365*24h (1 year)

OIDC:
  CodeMethodS256: true
  AuthMethodPost: true
  AuthMethodPrivateKeyJWT: true
  GrantTypeRefreshToken: true
  RequestObjectSupported: true
  SigningKeyAlgorithm: RS256
  # Sets the default values for lifetime and expiration for OIDC
  # This default can be overwritten in the default instance configuration and for each instance during runtime
  # !!! Changing this after initial setup will have no impact without a restart !!!
  DefaultAccessTokenLifetime: 12h
  DefaultIdTokenLifetime: 12h
  DefaultRefreshTokenIdleExpiration: 720h #30d
  DefaultRefreshTokenExpiration: 2160h #90d
  Cache:
    MaxAge: 12h
    SharedMaxAge: 168h #7d
  CustomEndpoints:
    Auth:
      Path: /oauth/v2/authorize
    Token:
      Path: /oauth/v2/token
    Introspection:
      Path: /oauth/v2/introspect
    Userinfo:
      Path: /oidc/v1/userinfo
    Revocation:
      Path: /oauth/v2/revoke
    EndSession:
      Path: /oidc/v1/end_session
    Keys:
      Path: /oauth/v2/keys

SAML:
  ProviderConfig:
    MetadataConfig:
      Path: "/metadata"
      SignatureAlgorithm: "http://www.w3.org/2001/04/xmldsig-more#rsa-sha256"
    IDPConfig:
      SignatureAlgorithm: "http://www.w3.org/2001/04/xmldsig-more#rsa-sha256"
      WantAuthRequestsSigned: true
      Endpoints:
    #Organisation:
    #  Name: ZITADEL
    #  URL: https://zitadel.com
    #ContactPerson:
    #  ContactType: "technical"
    #  Company: ZITADEL
    #  EmailAddress: hi@zitadel.com

Login:
  LanguageCookieName: zitadel.login.lang
  CSRFCookieName: zitadel.login.csrf
  Cache:
    MaxAge: 12h
    SharedMaxAge: 168h #7d

Console:
  ShortCache:
    MaxAge: 0m
    SharedMaxAge: 5m
  LongCache:
    MaxAge: 12h
    SharedMaxAge: 168h #7d

Notification:
  Repository:
    Spooler:
      ConcurrentWorkers: 1
      ConcurrentInstances: 10
      BulkLimit: 10000
      FailureCountUntilSkip: 5
      Handlers:

EncryptionKeys:
  DomainVerification:
    EncryptionKeyID: "domainVerificationKey"
    DecryptionKeyIDs:
  IDPConfig:
    EncryptionKeyID: "idpConfigKey"
    DecryptionKeyIDs:
  OIDC:
    EncryptionKeyID: "oidcKey"
    DecryptionKeyIDs:
  SAML:
    EncryptionKeyID: "samlKey"
    DecryptionKeyIDs:
  OTP:
    EncryptionKeyID: "otpKey"
    DecryptionKeyIDs:
  SMS:
    EncryptionKeyID: "smsKey"
    DecryptionKeyIDs:
  SMTP:
    EncryptionKeyID: "smtpKey"
    DecryptionKeyIDs:
  User:
    EncryptionKeyID: "userKey"
    DecryptionKeyIDs:
  CSRFCookieKeyID: "csrfCookieKey"
  UserAgentCookieKeyID: "userAgentCookieKey"

SystemAPIUsers:
# add keys for authentication of the systemAPI here:
# you can specify any name for the user, but they will have to match the `issuer` and `sub` claim in the JWT:
# - superuser:
#     Path: /path/to/superuser/key.pem  # you can provide the key either by reference with the path
# - superuser2:
#     KeyData: <base64 encoded key>     # or you can directly embed it as base64 encoded value

#TODO: remove as soon as possible
SystemDefaults:
  SecretGenerators:
    PasswordSaltCost: 14
    MachineKeySize: 2048
    ApplicationKeySize: 2048
  Multifactors:
    OTP:
      Issuer: "ZITADEL"
  DomainVerification:
    VerificationGenerator:
      Length: 32
      IncludeLowerLetters: true
      IncludeUpperLetters: true
      IncludeDigits: true
      IncludeSymbols: false
  Notifications:
    FileSystemPath: ".notifications/"
  KeyConfig:
    Size: 2048
    CertificateSize: 4096
    PrivateKeyLifetime: 6h
    PublicKeyLifetime: 30h
    CertificateLifetime: 8766h

Actions:
  HTTP:
    # wildcard sub domains are currently unsupported
    DenyList:
      - localhost
      - "127.0.0.1"

LogStore:
  Access:
    Database:
      # If enabled, all access logs are stored in the database table logstore.access
      Enabled: false
      # Logs that are older than the keep duration are cleaned up continuously
      Keep: 2160h # 90 days
      # CleanupInterval defines the time between cleanup iterations
      CleanupInterval: 4h
      # Debouncing enables to asynchronously emit log entries, so the normal execution performance is not impaired
      # Log entries are held in-memory until one of the conditions MinFrequency or MaxBulkSize meets.
      Debounce:
        MinFrequency: 2m
        MaxBulkSize: 100
    Stdout:
      # If enabled, all access logs are printed to the binaries standard output
      Enabled: false
      # Debouncing enables to asynchronously emit log entries, so the normal execution performance is not impaired
      # Log entries are held in-memory until one of the conditions MinFrequency or MaxBulkSize meets.
      Debounce:
        MinFrequency: 0s
        MaxBulkSize: 0
  Execution:
    Database:
      # If enabled, all action execution logs are stored in the database table logstore.execution
      Enabled: false
      # Logs that are older than the keep duration are cleaned up continuously
      Keep: 2160h # 90 days
      # CleanupInterval defines the time between cleanup iterations
      CleanupInterval: 4h
      # Debouncing enables to asynchronously emit log entries, so the normal execution performance is not impaired
      # Log entries are held in-memory until one of the conditions MinFrequency or MaxBulkSize meets.
      Debounce:
        MinFrequency: 0s
        MaxBulkSize: 0
    Stdout:
      # If enabled, all execution logs are printed to the binaries standard output
      Enabled: true
      # Debouncing enables to asynchronously emit log entries, so the normal execution performance is not impaired
      # Log entries are held in-memory until one of the conditions MinFrequency or MaxBulkSize meets.
      Debounce:
        MinFrequency: 0s
        MaxBulkSize: 0

Quotas:
  Access:
    ExhaustedCookieKey: "zitadel.quota.exhausted"
    ExhaustedCookieMaxAge: "300s"

Eventstore:
  PushTimeout: 15s

DefaultInstance:
  InstanceName:
  DefaultLanguage: en
  Org:
    Name:
    Human:
      # in case that UserLoginMustBeDomain is false (default) and if you don't overwrite the username with an email,
      # it will be suffixed by the org domain (org-name + domain from config).
      # for example: zitadel-admin in org `My Org` on domain.tld -> zitadel-admin@my-org.domain.tld
      UserName: zitadel-admin
      FirstName: ZITADEL
      LastName: Admin
      NickName:
      DisplayName:
      Email:
        Address:
        Verified: false
      PreferredLanguage: en
      Gender:
      Phone:
        Number:
        Verified:
      Password:
    Machine:
      Machine:
        Username:
        Name:
      MachineKey:
        ExpirationDate:
        Type:
      Pat:
        ExpirationDate:
  SecretGenerators:
    PasswordSaltCost: 14
    ClientSecret:
      Length: 64
      IncludeLowerLetters: true
      IncludeUpperLetters: true
      IncludeDigits: true
      IncludeSymbols: false
    InitializeUserCode:
      Length: 6
      Expiry: "72h"
      IncludeLowerLetters: false
      IncludeUpperLetters: true
      IncludeDigits: true
      IncludeSymbols: false
    EmailVerificationCode:
      Length: 6
      Expiry: "1h"
      IncludeLowerLetters: false
      IncludeUpperLetters: true
      IncludeDigits: true
      IncludeSymbols: false
    PhoneVerificationCode:
      Length: 6
      Expiry: "1h"
      IncludeLowerLetters: false
      IncludeUpperLetters: true
      IncludeDigits: true
      IncludeSymbols: false
    PasswordVerificationCode:
      Length: 6
      Expiry: "1h"
      IncludeLowerLetters: false
      IncludeUpperLetters: true
      IncludeDigits: true
      IncludeSymbols: false
    PasswordlessInitCode:
      Length: 12
      Expiry: "1h"
      IncludeLowerLetters: true
      IncludeUpperLetters: true
      IncludeDigits: true
      IncludeSymbols: false
    DomainVerification:
      Length: 32
      IncludeLowerLetters: true
      IncludeUpperLetters: true
      IncludeDigits: true
      IncludeSymbols: false
  PasswordComplexityPolicy:
    MinLength: 8
    HasLowercase: true
    HasUppercase: true
    HasNumber: true
    HasSymbol: true
  PasswordAgePolicy:
    ExpireWarnDays: 0
    MaxAgeDays: 0
  DomainPolicy:
    UserLoginMustBeDomain: false
    ValidateOrgDomains: true
    SMTPSenderAddressMatchesInstanceDomain: false
  LoginPolicy:
    AllowUsernamePassword: true
    AllowRegister: true
    AllowExternalIDP: true
    ForceMFA: false
    HidePasswordReset: false
    IgnoreUnknownUsernames: false
    AllowDomainDiscovery: false
    PasswordlessType: 1 #1: allowed 0: not allowed
    DefaultRedirectURI: #empty because we use the Console UI
    PasswordCheckLifetime: 240h #10d
    ExternalLoginCheckLifetime: 240h #10d
    MfaInitSkipLifetime: 720h #30d
    SecondFactorCheckLifetime: 18h
    MultiFactorCheckLifetime: 12h
  PrivacyPolicy:
    TOSLink: https://zitadel.com/docs/legal/terms-of-service
    PrivacyLink: https://zitadel.com/docs/legal/privacy-policy
    HelpLink: ""
  NotificationPolicy:
    PasswordChange: true
  LabelPolicy:
    PrimaryColor: "#5469d4"
    BackgroundColor: "#fafafa"
    WarnColor: "#cd3d56"
    FontColor: "#000000"
    PrimaryColorDark: "#2073c4"
    BackgroundColorDark: "#111827"
    WarnColorDark: "#ff3b5b"
    FontColorDark: "#ffffff"
    HideLoginNameSuffix: false
    ErrorMsgPopup: false
    DisableWatermark: false
  LockoutPolicy:
    MaxAttempts: 0
    ShouldShowLockoutFailure: true
  EmailTemplate: CjwhZG9jdHlwZSBodG1sPgo8aHRtbCB4bWxucz0iaHR0cDovL3d3dy53My5vcmcvMTk5OS94aHRtbCIgeG1sbnM6dj0idXJuOnNjaGVtYXMtbWljcm9zb2Z0LWNvbTp2bWwiIHhtbG5zOm89InVybjpzY2hlbWFzLW1pY3Jvc29mdC1jb206b2ZmaWNlOm9mZmljZSI+CjxoZWFkPgogIDx0aXRsZT4KCiAgPC90aXRsZT4KICA8IS0tW2lmICFtc29dPjwhLS0+CiAgPG1ldGEgaHR0cC1lcXVpdj0iWC1VQS1Db21wYXRpYmxlIiBjb250ZW50PSJJRT1lZGdlIj4KICA8IS0tPCFbZW5kaWZdLS0+CiAgPG1ldGEgaHR0cC1lcXVpdj0iQ29udGVudC1UeXBlIiBjb250ZW50PSJ0ZXh0L2h0bWw7IGNoYXJzZXQ9VVRGLTgiPgogIDxtZXRhIG5hbWU9InZpZXdwb3J0IiBjb250ZW50PSJ3aWR0aD1kZXZpY2Utd2lkdGgsIGluaXRpYWwtc2NhbGU9MSI+CiAgPHN0eWxlIHR5cGU9InRleHQvY3NzIj4KICAgICNvdXRsb29rIGEgeyBwYWRkaW5nOjA7IH0KICAgIGJvZHkgeyBtYXJnaW46MDtwYWRkaW5nOjA7LXdlYmtpdC10ZXh0LXNpemUtYWRqdXN0OjEwMCU7LW1zLXRleHQtc2l6ZS1hZGp1c3Q6MTAwJTsgfQogICAgdGFibGUsIHRkIHsgYm9yZGVyLWNvbGxhcHNlOmNvbGxhcHNlO21zby10YWJsZS1sc3BhY2U6MHB0O21zby10YWJsZS1yc3BhY2U6MHB0OyB9CiAgICBpbWcgeyBib3JkZXI6MDtoZWlnaHQ6YXV0bztsaW5lLWhlaWdodDoxMDAlOyBvdXRsaW5lOm5vbmU7dGV4dC1kZWNvcmF0aW9uOm5vbmU7LW1zLWludGVycG9sYXRpb24tbW9kZTpiaWN1YmljOyB9CiAgICBwIHsgZGlzcGxheTpibG9jazttYXJnaW46MTNweCAwOyB9CiAgPC9zdHlsZT4KICA8IS0tW2lmIG1zb10+CiAgPHhtbD4KICAgIDxvOk9mZmljZURvY3VtZW50U2V0dGluZ3M+CiAgICAgIDxvOkFsbG93UE5HLz4KICAgICAgPG86UGl4ZWxzUGVySW5jaD45NjwvbzpQaXhlbHNQZXJJbmNoPgogICAgPC9vOk9mZmljZURvY3VtZW50U2V0dGluZ3M+CiAgPC94bWw+CiAgPCFbZW5kaWZdLS0+CiAgPCEtLVtpZiBsdGUgbXNvIDExXT4KICA8c3R5bGUgdHlwZT0idGV4dC9jc3MiPgogICAgLm1qLW91dGxvb2stZ3JvdXAtZml4IHsgd2lkdGg6MTAwJSAhaW1wb3J0YW50OyB9CiAgPC9zdHlsZT4KICA8IVtlbmRpZl0tLT4KCgogIDxzdHlsZSB0eXBlPSJ0ZXh0L2NzcyI+CiAgICBAbWVkaWEgb25seSBzY3JlZW4gYW5kIChtaW4td2lkdGg6NDgwcHgpIHsKICAgICAgLm1qLWNvbHVtbi1wZXItMTAwIHsgd2lkdGg6MTAwJSAhaW1wb3J0YW50OyBtYXgtd2lkdGg6IDEwMCU7IH0KICAgICAgLm1qLWNvbHVtbi1wZXItNjAgeyB3aWR0aDo2MCUgIWltcG9ydGFudDsgbWF4LXdpZHRoOiA2MCU7IH0KICAgIH0KICA8L3N0eWxlPgoKCiAgPHN0eWxlIHR5cGU9InRleHQvY3NzIj4KCgoKICAgIEBtZWRpYSBvbmx5IHNjcmVlbiBhbmQgKG1heC13aWR0aDo0ODBweCkgewogICAgICB0YWJsZS5tai1mdWxsLXdpZHRoLW1vYmlsZSB7IHdpZHRoOiAxMDAlICFpbXBvcnRhbnQ7IH0KICAgICAgdGQubWotZnVsbC13aWR0aC1tb2JpbGUgeyB3aWR0aDogYXV0byAhaW1wb3J0YW50OyB9CiAgICB9CgogIDwvc3R5bGU+CiAgPHN0eWxlIHR5cGU9InRleHQvY3NzIj4uc2hhZG93IGEgewogICAgYm94LXNoYWRvdzogMHB4IDNweCAxcHggLTJweCByZ2JhKDAsIDAsIDAsIDAuMiksIDBweCAycHggMnB4IDBweCByZ2JhKDAsIDAsIDAsIDAuMTQpLCAwcHggMXB4IDVweCAwcHggcmdiYSgwLCAwLCAwLCAwLjEyKTsKICB9PC9zdHlsZT4KCiAge3tpZiAuRm9udFVSTH19CiAgPHN0eWxlPgogICAgQGZvbnQtZmFjZSB7CiAgICAgIGZvbnQtZmFtaWx5OiAne3suRm9udEZhY2VGYW1pbHl9fSc7CiAgICAgIGZvbnQtc3R5bGU6IG5vcm1hbDsKICAgICAgZm9udC1kaXNwbGF5OiBzd2FwOwogICAgICBzcmM6IHVybCh7ey5Gb250VVJMfX0pOwogICAgfQogIDwvc3R5bGU+CiAge3tlbmR9fQoKPC9oZWFkPgo8Ym9keSBzdHlsZT0id29yZC1zcGFjaW5nOm5vcm1hbDsiPgoKCjxkaXYKICAgICAgICBzdHlsZT0iIgo+CgogIDx0YWJsZQogICAgICAgICAgYWxpZ249ImNlbnRlciIgYm9yZGVyPSIwIiBjZWxscGFkZGluZz0iMCIgY2VsbHNwYWNpbmc9IjAiIHJvbGU9InByZXNlbnRhdGlvbiIgc3R5bGU9ImJhY2tncm91bmQ6e3suQmFja2dyb3VuZENvbG9yfX07YmFja2dyb3VuZC1jb2xvcjp7ey5CYWNrZ3JvdW5kQ29sb3J9fTt3aWR0aDoxMDAlO2JvcmRlci1yYWRpdXM6MTZweDsiCiAgPgogICAgPHRib2R5PgogICAgPHRyPgogICAgICA8dGQ+CgoKICAgICAgICA8IS0tW2lmIG1zbyB8IElFXT48dGFibGUgYWxpZ249ImNlbnRlciIgYm9yZGVyPSIwIiBjZWxscGFkZGluZz0iMCIgY2VsbHNwYWNpbmc9IjAiIGNsYXNzPSIiIHN0eWxlPSJ3aWR0aDo4MDBweDsiIHdpZHRoPSI4MDAiID48dHI+PHRkIHN0eWxlPSJsaW5lLWhlaWdodDowcHg7Zm9udC1zaXplOjBweDttc28tbGluZS1oZWlnaHQtcnVsZTpleGFjdGx5OyI+PCFbZW5kaWZdLS0+CgoKICAgICAgICA8ZGl2ICBzdHlsZT0ibWFyZ2luOjBweCBhdXRvO2JvcmRlci1yYWRpdXM6MTZweDttYXgtd2lkdGg6ODAwcHg7Ij4KCiAgICAgICAgICA8dGFibGUKICAgICAgICAgICAgICAgICAgYWxpZ249ImNlbnRlciIgYm9yZGVyPSIwIiBjZWxscGFkZGluZz0iMCIgY2VsbHNwYWNpbmc9IjAiIHJvbGU9InByZXNlbnRhdGlvbiIgc3R5bGU9IndpZHRoOjEwMCU7Ym9yZGVyLXJhZGl1czoxNnB4OyIKICAgICAgICAgID4KICAgICAgICAgICAgPHRib2R5PgogICAgICAgICAgICA8dHI+CiAgICAgICAgICAgICAgPHRkCiAgICAgICAgICAgICAgICAgICAgICBzdHlsZT0iZGlyZWN0aW9uOmx0cjtmb250LXNpemU6MHB4O3BhZGRpbmc6MjBweCAwO3BhZGRpbmctbGVmdDowO3RleHQtYWxpZ246Y2VudGVyOyIKICAgICAgICAgICAgICA+CiAgICAgICAgICAgICAgICA8IS0tW2lmIG1zbyB8IElFXT48dGFibGUgcm9sZT0icHJlc2VudGF0aW9uIiBib3JkZXI9IjAiIGNlbGxwYWRkaW5nPSIwIiBjZWxsc3BhY2luZz0iMCI+PHRyPjx0ZCBjbGFzcz0iIiB3aWR0aD0iODAwcHgiID48IVtlbmRpZl0tLT4KCiAgICAgICAgICAgICAgICA8dGFibGUKICAgICAgICAgICAgICAgICAgICAgICAgYWxpZ249ImNlbnRlciIgYm9yZGVyPSIwIiBjZWxscGFkZGluZz0iMCIgY2VsbHNwYWNpbmc9IjAiIHJvbGU9InByZXNlbnRhdGlvbiIgc3R5bGU9IndpZHRoOjEwMCU7IgogICAgICAgICAgICAgICAgPgogICAgICAgICAgICAgICAgICA8dGJvZHk+CiAgICAgICAgICAgICAgICAgIDx0cj4KICAgICAgICAgICAgICAgICAgICA8dGQ+CgoKICAgICAgICAgICAgICAgICAgICAgIDwhLS1baWYgbXNvIHwgSUVdPjx0YWJsZSBhbGlnbj0iY2VudGVyIiBib3JkZXI9IjAiIGNlbGxwYWRkaW5nPSIwIiBjZWxsc3BhY2luZz0iMCIgY2xhc3M9IiIgc3R5bGU9IndpZHRoOjgwMHB4OyIgd2lkdGg9IjgwMCIgPjx0cj48dGQgc3R5bGU9ImxpbmUtaGVpZ2h0OjBweDtmb250LXNpemU6MHB4O21zby1saW5lLWhlaWdodC1ydWxlOmV4YWN0bHk7Ij48IVtlbmRpZl0tLT4KCgogICAgICAgICAgICAgICAgICAgICAgPGRpdiAgc3R5bGU9Im1hcmdpbjowcHggYXV0bzttYXgtd2lkdGg6ODAwcHg7Ij4KCiAgICAgICAgICAgICAgICAgICAgICAgIDx0YWJsZQogICAgICAgICAgICAgICAgICAgICAgICAgICAgICAgIGFsaWduPSJjZW50ZXIiIGJvcmRlcj0iMCIgY2VsbHBhZGRpbmc9IjAiIGNlbGxzcGFjaW5nPSIwIiByb2xlPSJwcmVzZW50YXRpb24iIHN0eWxlPSJ3aWR0aDoxMDAlOyIKICAgICAgICAgICAgICAgICAgICAgICAgPgogICAgICAgICAgICAgICAgICAgICAgICAgIDx0Ym9keT4KICAgICAgICAgICAgICAgICAgICAgICAgICA8dHI+CiAgICAgICAgICAgICAgICAgICAgICAgICAgICA8dGQKICAgICAgICAgICAgICAgICAgICAgICAgICAgICAgICAgICAgc3R5bGU9ImRpcmVjdGlvbjpsdHI7Zm9udC1zaXplOjBweDtwYWRkaW5nOjA7dGV4dC1hbGlnbjpjZW50ZXI7IgogICAgICAgICAgICAgICAgICAgICAgICAgICAgPgogICAgICAgICAgICAgICAgICAgICAgICAgICAgICA8IS0tW2lmIG1zbyB8IElFXT48dGFibGUgcm9sZT0icHJlc2VudGF0aW9uIiBib3JkZXI9IjAiIGNlbGxwYWRkaW5nPSIwIiBjZWxsc3BhY2luZz0iMCI+PHRyPjx0ZCBjbGFzcz0iIiBzdHlsZT0id2lkdGg6ODAwcHg7IiA+PCFbZW5kaWZdLS0+CgogICAgICAgICAgICAgICAgICAgICAgICAgICAgICA8ZGl2CiAgICAgICAgICAgICAgICAgICAgICAgICAgICAgICAgICAgICAgY2xhc3M9Im1qLWNvbHVtbi1wZXItMTAwIG1qLW91dGxvb2stZ3JvdXAtZml4IiBzdHlsZT0iZm9udC1zaXplOjA7bGluZS1oZWlnaHQ6MDt0ZXh0LWFsaWduOmxlZnQ7ZGlzcGxheTppbmxpbmUtYmxvY2s7d2lkdGg6MTAwJTtkaXJlY3Rpb246bHRyOyIKICAgICAgICAgICAgICAgICAgICAgICAgICAgICAgPgogICAgICAgICAgICAgICAgICAgICAgICAgICAgICAgIDwhLS1baWYgbXNvIHwgSUVdPjx0YWJsZSBib3JkZXI9IjAiIGNlbGxwYWRkaW5nPSIwIiBjZWxsc3BhY2luZz0iMCIgcm9sZT0icHJlc2VudGF0aW9uIiA+PHRyPjx0ZCBzdHlsZT0idmVydGljYWwtYWxpZ246dG9wO3dpZHRoOjgwMHB4OyIgPjwhW2VuZGlmXS0tPgoKICAgICAgICAgICAgICAgICAgICAgICAgICAgICAgICA8ZGl2CiAgICAgICAgICAgICAgICAgICAgICAgICAgICAgICAgICAgICAgICBjbGFzcz0ibWotY29sdW1uLXBlci0xMDAgbWotb3V0bG9vay1ncm91cC1maXgiIHN0eWxlPSJmb250LXNpemU6MHB4O3RleHQtYWxpZ246bGVmdDtkaXJlY3Rpb246bHRyO2Rpc3BsYXk6aW5saW5lLWJsb2NrO3ZlcnRpY2FsLWFsaWduOnRvcDt3aWR0aDoxMDAlOyIKICAgICAgICAgICAgICAgICAgICAgICAgICAgICAgICA+CgogICAgICAgICAgICAgICAgICAgICAgICAgICAgICAgICAgPHRhYmxlCiAgICAgICAgICAgICAgICAgICAgICAgICAgICAgICAgICAgICAgICAgIGJvcmRlcj0iMCIgY2VsbHBhZGRpbmc9IjAiIGNlbGxzcGFjaW5nPSIwIiByb2xlPSJwcmVzZW50YXRpb24iIHdpZHRoPSIxMDAlIgogICAgICAgICAgICAgICAgICAgICAgICAgICAgICAgICAgPgogICAgICAgICAgICAgICAgICAgICAgICAgICAgICAgICAgICA8dGJvZHk+CiAgICAgICAgICAgICAgICAgICAgICAgICAgICAgICAgICAgIDx0cj4KICAgICAgICAgICAgICAgICAgICAgICAgICAgICAgICAgICAgICA8dGQgIHN0eWxlPSJ2ZXJ0aWNhbC1hbGlnbjp0b3A7cGFkZGluZzowOyI+CiAgICAgICAgICAgICAgICAgICAgICAgICAgICAgICAgICAgICAgICB7e2lmIC5Mb2dvVVJMfX0KICAgICAgICAgICAgICAgICAgICAgICAgICAgICAgICAgICAgICAgIDx0YWJsZQogICAgICAgICAgICAgICAgICAgICAgICAgICAgICAgICAgICAgICAgICAgICAgICBib3JkZXI9IjAiIGNlbGxwYWRkaW5nPSIwIiBjZWxsc3BhY2luZz0iMCIgcm9sZT0icHJlc2VudGF0aW9uIiBzdHlsZT0iIiB3aWR0aD0iMTAwJSIKICAgICAgICAgICAgICAgICAgICAgICAgICAgICAgICAgICAgICAgID4KICAgICAgICAgICAgICAgICAgICAgICAgICAgICAgICAgICAgICAgICAgPHRib2R5PgoKICAgICAgICAgICAgICAgICAgICAgICAgICAgICAgICAgICAgICAgICAgPHRyPgogICAgICAgICAgICAgICAgICAgICAgICAgICAgICAgICAgICAgICAgICAgIDx0ZAogICAgICAgICAgICAgICAgICAgICAgICAgICAgICAgICAgICAgICAgICAgICAgICAgICAgYWxpZ249ImNlbnRlciIgc3R5bGU9ImZvbnQtc2l6ZTowcHg7cGFkZGluZzo1MHB4IDAgMzBweCAwO3dvcmQtYnJlYWs6YnJlYWstd29yZDsiCiAgICAgICAgICAgICAgICAgICAgICAgICAgICAgICAgICAgICAgICAgICAgPgoKICAgICAgICAgICAgICAgICAgICAgICAgICAgICAgICAgICAgICAgICAgICAgIDx0YWJsZQogICAgICAgICAgICAgICAgICAgICAgICAgICAgICAgICAgICAgICAgICAgICAgICAgICAgICBib3JkZXI9IjAiIGNlbGxwYWRkaW5nPSIwIiBjZWxsc3BhY2luZz0iMCIgcm9sZT0icHJlc2VudGF0aW9uIiBzdHlsZT0iYm9yZGVyLWNvbGxhcHNlOmNvbGxhcHNlO2JvcmRlci1zcGFjaW5nOjBweDsiCiAgICAgICAgICAgICAgICAgICAgICAgICAgICAgICAgICAgICAgICAgICAgICA+CiAgICAgICAgICAgICAgICAgICAgICAgICAgICAgICAgICAgICAgICAgICAgICAgIDx0Ym9keT4KICAgICAgICAgICAgICAgICAgICAgICAgICAgICAgICAgICAgICAgICAgICAgICAgPHRyPgogICAgICAgICAgICAgICAgICAgICAgICAgICAgICAgICAgICAgICAgICAgICAgICAgIDx0ZCAgc3R5bGU9IndpZHRoOjE4MHB4OyI+CgogICAgICAgICAgICAgICAgICAgICAgICAgICAgICAgICAgICAgICAgICAgICAgICAgICAgPGltZwogICAgICAgICAgICAgICAgICAgICAgICAgICAgICAgICAgICAgICAgICAgICAgICAgICAgICAgICAgICBoZWlnaHQ9ImF1dG8iIHNyYz0ie3suTG9nb1VSTH19IiBzdHlsZT0iYm9yZGVyOjA7Ym9yZGVyLXJhZGl1czo4cHg7ZGlzcGxheTpibG9jaztvdXRsaW5lOm5vbmU7dGV4dC1kZWNvcmF0aW9uOm5vbmU7aGVpZ2h0OmF1dG87d2lkdGg6MTAwJTtmb250LXNpemU6MTNweDsiIHdpZHRoPSIxODAiCiAgICAgICAgICAgICAgICAgICAgICAgICAgICAgICAgICAgICAgICAgICAgICAgICAgICAvPgoKICAgICAgICAgICAgICAgICAgICAgICAgICAgICAgICAgICAgICAgICAgICAgICAgICA8L3RkPgogICAgICAgICAgICAgICAgICAgICAgICAgICAgICAgICAgICAgICAgICAgICAgICA8L3RyPgogICAgICAgICAgICAgICAgICAgICAgICAgICAgICAgICAgICAgICAgICAgICAgICA8L3Rib2R5PgogICAgICAgICAgICAgICAgICAgICAgICAgICAgICAgICAgICAgICAgICAgICAgPC90YWJsZT4KCiAgICAgICAgICAgICAgICAgICAgICAgICAgICAgICAgICAgICAgICAgICAgPC90ZD4KICAgICAgICAgICAgICAgICAgICAgICAgICAgICAgICAgICAgICAgICAgPC90cj4KCiAgICAgICAgICAgICAgICAgICAgICAgICAgICAgICAgICAgICAgICAgIDwvdGJvZHk+CiAgICAgICAgICAgICAgICAgICAgICAgICAgICAgICAgICAgICAgICA8L3RhYmxlPgogICAgICAgICAgICAgICAgICAgICAgICAgICAgICAgICAgICAgICAge3tlbmR9fQogICAgICAgICAgICAgICAgICAgICAgICAgICAgICAgICAgICAgIDwvdGQ+CiAgICAgICAgICAgICAgICAgICAgICAgICAgICAgICAgICAgIDwvdHI+CiAgICAgICAgICAgICAgICAgICAgICAgICAgICAgICAgICAgIDwvdGJvZHk+CiAgICAgICAgICAgICAgICAgICAgICAgICAgICAgICAgICA8L3RhYmxlPgoKICAgICAgICAgICAgICAgICAgICAgICAgICAgICAgICA8L2Rpdj4KCiAgICAgICAgICAgICAgICAgICAgICAgICAgICAgICAgPCEtLVtpZiBtc28gfCBJRV0+PC90ZD48L3RyPjwvdGFibGU+PCFbZW5kaWZdLS0+CiAgICAgICAgICAgICAgICAgICAgICAgICAgICAgIDwvZGl2PgoKICAgICAgICAgICAgICAgICAgICAgICAgICAgICAgPCEtLVtpZiBtc28gfCBJRV0+PC90ZD48L3RyPjwvdGFibGU+PCFbZW5kaWZdLS0+CiAgICAgICAgICAgICAgICAgICAgICAgICAgICA8L3RkPgogICAgICAgICAgICAgICAgICAgICAgICAgIDwvdHI+CiAgICAgICAgICAgICAgICAgICAgICAgICAgPC90Ym9keT4KICAgICAgICAgICAgICAgICAgICAgICAgPC90YWJsZT4KCiAgICAgICAgICAgICAgICAgICAgICA8L2Rpdj4KCgogICAgICAgICAgICAgICAgICAgICAgPCEtLVtpZiBtc28gfCBJRV0+PC90ZD48L3RyPjwvdGFibGU+PCFbZW5kaWZdLS0+CgoKICAgICAgICAgICAgICAgICAgICA8L3RkPgogICAgICAgICAgICAgICAgICA8L3RyPgogICAgICAgICAgICAgICAgICA8L3Rib2R5PgogICAgICAgICAgICAgICAgPC90YWJsZT4KCiAgICAgICAgICAgICAgICA8IS0tW2lmIG1zbyB8IElFXT48L3RkPjwvdHI+PHRyPjx0ZCBjbGFzcz0iIiB3aWR0aD0iODAwcHgiID48IVtlbmRpZl0tLT4KCiAgICAgICAgICAgICAgICA8dGFibGUKICAgICAgICAgICAgICAgICAgICAgICAgYWxpZ249ImNlbnRlciIgYm9yZGVyPSIwIiBjZWxscGFkZGluZz0iMCIgY2VsbHNwYWNpbmc9IjAiIHJvbGU9InByZXNlbnRhdGlvbiIgc3R5bGU9IndpZHRoOjEwMCU7IgogICAgICAgICAgICAgICAgPgogICAgICAgICAgICAgICAgICA8dGJvZHk+CiAgICAgICAgICAgICAgICAgIDx0cj4KICAgICAgICAgICAgICAgICAgICA8dGQ+CgoKICAgICAgICAgICAgICAgICAgICAgIDwhLS1baWYgbXNvIHwgSUVdPjx0YWJsZSBhbGlnbj0iY2VudGVyIiBib3JkZXI9IjAiIGNlbGxwYWRkaW5nPSIwIiBjZWxsc3BhY2luZz0iMCIgY2xhc3M9IiIgc3R5bGU9IndpZHRoOjgwMHB4OyIgd2lkdGg9IjgwMCIgPjx0cj48dGQgc3R5bGU9ImxpbmUtaGVpZ2h0OjBweDtmb250LXNpemU6MHB4O21zby1saW5lLWhlaWdodC1ydWxlOmV4YWN0bHk7Ij48IVtlbmRpZl0tLT4KCgogICAgICAgICAgICAgICAgICAgICAgPGRpdiAgc3R5bGU9Im1hcmdpbjowcHggYXV0bzttYXgtd2lkdGg6ODAwcHg7Ij4KCiAgICAgICAgICAgICAgICAgICAgICAgIDx0YWJsZQogICAgICAgICAgICAgICAgICAgICAgICAgICAgICAgIGFsaWduPSJjZW50ZXIiIGJvcmRlcj0iMCIgY2VsbHBhZGRpbmc9IjAiIGNlbGxzcGFjaW5nPSIwIiByb2xlPSJwcmVzZW50YXRpb24iIHN0eWxlPSJ3aWR0aDoxMDAlOyIKICAgICAgICAgICAgICAgICAgICAgICAgPgogICAgICAgICAgICAgICAgICAgICAgICAgIDx0Ym9keT4KICAgICAgICAgICAgICAgICAgICAgICAgICA8dHI+CiAgICAgICAgICAgICAgICAgICAgICAgICAgICA8dGQKICAgICAgICAgICAgICAgICAgICAgICAgICAgICAgICAgICAgc3R5bGU9ImRpcmVjdGlvbjpsdHI7Zm9udC1zaXplOjBweDtwYWRkaW5nOjA7dGV4dC1hbGlnbjpjZW50ZXI7IgogICAgICAgICAgICAgICAgICAgICAgICAgICAgPgogICAgICAgICAgICAgICAgICAgICAgICAgICAgICA8IS0tW2lmIG1zbyB8IElFXT48dGFibGUgcm9sZT0icHJlc2VudGF0aW9uIiBib3JkZXI9IjAiIGNlbGxwYWRkaW5nPSIwIiBjZWxsc3BhY2luZz0iMCI+PHRyPjx0ZCBjbGFzcz0iIiBzdHlsZT0idmVydGljYWwtYWxpZ246dG9wO3dpZHRoOjQ4MHB4OyIgPjwhW2VuZGlmXS0tPgoKICAgICAgICAgICAgICAgICAgICAgICAgICAgICAgPGRpdgogICAgICAgICAgICAgICAgICAgICAgICAgICAgICAgICAgICAgIGNsYXNzPSJtai1jb2x1bW4tcGVyLTYwIG1qLW91dGxvb2stZ3JvdXAtZml4IiBzdHlsZT0iZm9udC1zaXplOjBweDt0ZXh0LWFsaWduOmxlZnQ7ZGlyZWN0aW9uOmx0cjtkaXNwbGF5OmlubGluZS1ibG9jazt2ZXJ0aWNhbC1hbGlnbjp0b3A7d2lkdGg6MTAwJTsiCiAgICAgICAgICAgICAgICAgICAgICAgICAgICAgID4KCiAgICAgICAgICAgICAgICAgICAgICAgICAgICAgICAgPHRhYmxlCiAgICAgICAgICAgICAgICAgICAgICAgICAgICAgICAgICAgICAgICBib3JkZXI9IjAiIGNlbGxwYWRkaW5nPSIwIiBjZWxsc3BhY2luZz0iMCIgcm9sZT0icHJlc2VudGF0aW9uIiB3aWR0aD0iMTAwJSIKICAgICAgICAgICAgICAgICAgICAgICAgICAgICAgICA+CiAgICAgICAgICAgICAgICAgICAgICAgICAgICAgICAgICA8dGJvZHk+CiAgICAgICAgICAgICAgICAgICAgICAgICAgICAgICAgICA8dHI+CiAgICAgICAgICAgICAgICAgICAgICAgICAgICAgICAgICAgIDx0ZCAgc3R5bGU9InZlcnRpY2FsLWFsaWduOnRvcDtwYWRkaW5nOjA7Ij4KCiAgICAgICAgICAgICAgICAgICAgICAgICAgICAgICAgICAgICAgPHRhYmxlCiAgICAgICAgICAgICAgICAgICAgICAgICAgICAgICAgICAgICAgICAgICAgICBib3JkZXI9IjAiIGNlbGxwYWRkaW5nPSIwIiBjZWxsc3BhY2luZz0iMCIgcm9sZT0icHJlc2VudGF0aW9uIiBzdHlsZT0iIiB3aWR0aD0iMTAwJSIKICAgICAgICAgICAgICAgICAgICAgICAgICAgICAgICAgICAgICA+CiAgICAgICAgICAgICAgICAgICAgICAgICAgICAgICAgICAgICAgICA8dGJvZHk+CgogICAgICAgICAgICAgICAgICAgICAgICAgICAgICAgICAgICAgICAgPHRyPgogICAgICAgICAgICAgICAgICAgICAgICAgICAgICAgICAgICAgICAgICA8dGQKICAgICAgICAgICAgICAgICAgICAgICAgICAgICAgICAgICAgICAgICAgICAgICAgICBhbGlnbj0iY2VudGVyIiBzdHlsZT0iZm9udC1zaXplOjBweDtwYWRkaW5nOjEwcHggMjVweDt3b3JkLWJyZWFrOmJyZWFrLXdvcmQ7IgogICAgICAgICAgICAgICAgICAgICAgICAgICAgICAgICAgICAgICAgICA+CgogICAgICAgICAgICAgICAgICAgICAgICAgICAgICAgICAgICAgICAgICAgIDxkaXYKICAgICAgICAgICAgICAgICAgICAgICAgICAgICAgICAgICAgICAgICAgICAgICAgICAgIHN0eWxlPSJmb250LWZhbWlseTp7ey5Gb250RmFtaWx5fX07Zm9udC1zaXplOjI0cHg7Zm9udC13ZWlnaHQ6NTAwO2xpbmUtaGVpZ2h0OjE7dGV4dC1hbGlnbjpjZW50ZXI7Y29sb3I6e3suRm9udENvbG9yfX07IgogICAgICAgICAgICAgICAgICAgICAgICAgICAgICAgICAgICAgICAgICAgID57ey5HcmVldGluZ319PC9kaXY+CgogICAgICAgICAgICAgICAgICAgICAgICAgICAgICAgICAgICAgICAgICA8L3RkPgogICAgICAgICAgICAgICAgICAgICAgICAgICAgICAgICAgICAgICAgPC90cj4KCiAgICAgICAgICAgICAgICAgICAgICAgICAgICAgICAgICAgICAgICA8dHI+CiAgICAgICAgICAgICAgICAgICAgICAgICAgICAgICAgICAgICAgICAgIDx0ZAogICAgICAgICAgICAgICAgICAgICAgICAgICAgICAgICAgICAgICAgICAgICAgICAgIGFsaWduPSJjZW50ZXIiIHN0eWxlPSJmb250LXNpemU6MHB4O3BhZGRpbmc6MTBweCAyNXB4O3dvcmQtYnJlYWs6YnJlYWstd29yZDsiCiAgICAgICAgICAgICAgICAgICAgICAgICAgICAgICAgICAgICAgICAgID4KCiAgICAgICAgICAgICAgICAgICAgICAgICAgICAgICAgICAgICAgICAgICAgPGRpdgogICAgICAgICAgICAgICAgICAgICAgICAgICAgICAgICAgICAgICAgICAgICAgICAgICAgc3R5bGU9ImZvbnQtZmFtaWx5Ont7LkZvbnRGYW1pbHl9fTtmb250LXNpemU6MTZweDtmb250LXdlaWdodDpsaWdodDtsaW5lLWhlaWdodDoxLjU7dGV4dC1hbGlnbjpjZW50ZXI7Y29sb3I6e3suRm9udENvbG9yfX07IgogICAgICAgICAgICAgICAgICAgICAgICAgICAgICAgICAgICAgICAgICAgID57ey5UZXh0fX08L2Rpdj4KCiAgICAgICAgICAgICAgICAgICAgICAgICAgICAgICAgICAgICAgICAgIDwvdGQ+CiAgICAgICAgICAgICAgICAgICAgICAgICAgICAgICAgICAgICAgICA8L3RyPgoKCiAgICAgICAgICAgICAgICAgICAgICAgICAgICAgICAgICAgICAgICA8dHI+CiAgICAgICAgICAgICAgICAgICAgICAgICAgICAgICAgICAgICAgICAgIDx0ZAogICAgICAgICAgICAgICAgICAgICAgICAgICAgICAgICAgICAgICAgICAgICAgICAgIGFsaWduPSJjZW50ZXIiIHZlcnRpY2FsLWFsaWduPSJtaWRkbGUiIGNsYXNzPSJzaGFkb3ciIHN0eWxlPSJmb250LXNpemU6MHB4O3BhZGRpbmc6MTBweCAyNXB4O3dvcmQtYnJlYWs6YnJlYWstd29yZDsiCiAgICAgICAgICAgICAgICAgICAgICAgICAgICAgICAgICAgICAgICAgID4KCiAgICAgICAgICAgICAgICAgICAgICAgICAgICAgICAgICAgICAgICAgICAgPHRhYmxlCiAgICAgICAgICAgICAgICAgICAgICAgICAgICAgICAgICAgICAgICAgICAgICAgICAgICBib3JkZXI9IjAiIGNlbGxwYWRkaW5nPSIwIiBjZWxsc3BhY2luZz0iMCIgcm9sZT0icHJlc2VudGF0aW9uIiBzdHlsZT0iYm9yZGVyLWNvbGxhcHNlOnNlcGFyYXRlO2xpbmUtaGVpZ2h0OjEwMCU7IgogICAgICAgICAgICAgICAgICAgICAgICAgICAgICAgICAgICAgICAgICAgID4KICAgICAgICAgICAgICAgICAgICAgICAgICAgICAgICAgICAgICAgICAgICAgIDx0cj4KICAgICAgICAgICAgICAgICAgICAgICAgICAgICAgICAgICAgICAgICAgICAgICAgPHRkCiAgICAgICAgICAgICAgICAgICAgICAgICAgICAgICAgICAgICAgICAgICAgICAgICAgICAgICAgYWxpZ249ImNlbnRlciIgYmdjb2xvcj0ie3suUHJpbWFyeUNvbG9yfX0iIHJvbGU9InByZXNlbnRhdGlvbiIgc3R5bGU9ImJvcmRlcjpub25lO2JvcmRlci1yYWRpdXM6NnB4O2N1cnNvcjphdXRvO21zby1wYWRkaW5nLWFsdDoxMHB4IDI1cHg7YmFja2dyb3VuZDp7ey5QcmltYXJ5Q29sb3J9fTsiIHZhbGlnbj0ibWlkZGxlIgogICAgICAgICAgICAgICAgICAgICAgICAgICAgICAgICAgICAgICAgICAgICAgICA+CiAgICAgICAgICAgICAgICAgICAgICAgICAgICAgICAgICAgICAgICAgICAgICAgICAgPGEKICAgICAgICAgICAgICAgICAgICAgICAgICAgICAgICAgICAgICAgICAgICAgICAgICAgICAgICAgIGhyZWY9Int7LlVSTH19IiByZWw9Im5vb3BlbmVyIG5vcmVmZXJyZXIgbm90cmFjayIgc3R5bGU9ImRpc3BsYXk6aW5saW5lLWJsb2NrO2JhY2tncm91bmQ6e3suUHJpbWFyeUNvbG9yfX07Y29sb3I6I2ZmZmZmZjtmb250LWZhbWlseTp7ey5Gb250RmFtaWx5fX07Zm9udC1zaXplOjE0cHg7Zm9udC13ZWlnaHQ6NTAwO2xpbmUtaGVpZ2h0OjEyMCU7bWFyZ2luOjA7dGV4dC1kZWNvcmF0aW9uOm5vbmU7dGV4dC10cmFuc2Zvcm06bm9uZTtwYWRkaW5nOjEwcHggMjVweDttc28tcGFkZGluZy1hbHQ6MHB4O2JvcmRlci1yYWRpdXM6NnB4OyIgdGFyZ2V0PSJfYmxhbmsiCiAgICAgICAgICAgICAgICAgICAgICAgICAgICAgICAgICAgICAgICAgICAgICAgICAgPgogICAgICAgICAgICAgICAgICAgICAgICAgICAgICAgICAgICAgICAgICAgICAgICAgICAge3suQnV0dG9uVGV4dH19CiAgICAgICAgICAgICAgICAgICAgICAgICAgICAgICAgICAgICAgICAgICAgICAgICAgPC9hPgogICAgICAgICAgICAgICAgICAgICAgICAgICAgICAgICAgICAgICAgICAgICAgICA8L3RkPgogICAgICAgICAgICAgICAgICAgICAgICAgICAgICAgICAgICAgICAgICAgICAgPC90cj4KICAgICAgICAgICAgICAgICAgICAgICAgICAgICAgICAgICAgICAgICAgICA8L3RhYmxlPgoKICAgICAgICAgICAgICAgICAgICAgICAgICAgICAgICAgICAgICAgICAgPC90ZD4KICAgICAgICAgICAgICAgICAgICAgICAgICAgICAgICAgICAgICAgIDwvdHI+CiAgICAgICAgICAgICAgICAgICAgICAgICAgICAgICAgICAgICAgICB7e2lmIC5JbmNsdWRlRm9vdGVyfX0KICAgICAgICAgICAgICAgICAgICAgICAgICAgICAgICAgICAgICAgIDx0cj4KICAgICAgICAgICAgICAgICAgICAgICAgICAgICAgICAgICAgICAgICAgPHRkCiAgICAgICAgICAgICAgICAgICAgICAgICAgICAgICAgICAgICAgICAgICAgICAgICAgYWxpZ249ImNlbnRlciIgc3R5bGU9ImZvbnQtc2l6ZTowcHg7cGFkZGluZzoxMHB4IDI1cHg7cGFkZGluZy10b3A6MjBweDtwYWRkaW5nLXJpZ2h0OjIwcHg7cGFkZGluZy1ib3R0b206MjBweDtwYWRkaW5nLWxlZnQ6MjBweDt3b3JkLWJyZWFrOmJyZWFrLXdvcmQ7IgogICAgICAgICAgICAgICAgICAgICAgICAgICAgICAgICAgICAgICAgICA+CgogICAgICAgICAgICAgICAgICAgICAgICAgICAgICAgICAgICAgICAgICAgIDxwCiAgICAgICAgICAgICAgICAgICAgICAgICAgICAgICAgICAgICAgICAgICAgICAgICAgICBzdHlsZT0iYm9yZGVyLXRvcDpzb2xpZCAycHggI2RiZGJkYjtmb250LXNpemU6MXB4O21hcmdpbjowcHggYXV0bzt3aWR0aDoxMDAlOyIKICAgICAgICAgICAgICAgICAgICAgICAgICAgICAgICAgICAgICAgICAgICA+CiAgICAgICAgICAgICAgICAgICAgICAgICAgICAgICAgICAgICAgICAgICAgPC9wPgoKICAgICAgICAgICAgICAgICAgICAgICAgICAgICAgICAgICAgICAgICAgICA8IS0tW2lmIG1zbyB8IElFXT48dGFibGUgYWxpZ249ImNlbnRlciIgYm9yZGVyPSIwIiBjZWxscGFkZGluZz0iMCIgY2VsbHNwYWNpbmc9IjAiIHN0eWxlPSJib3JkZXItdG9wOnNvbGlkIDJweCAjZGJkYmRiO2ZvbnQtc2l6ZToxcHg7bWFyZ2luOjBweCBhdXRvO3dpZHRoOjQ0MHB4OyIgcm9sZT0icHJlc2VudGF0aW9uIiB3aWR0aD0iNDQwcHgiID48dHI+PHRkIHN0eWxlPSJoZWlnaHQ6MDtsaW5lLWhlaWdodDowOyI+ICZuYnNwOwogICAgICAgICAgICAgICAgICAgICAgICAgICAgICAgICAgICAgIDwvdGQ+PC90cj48L3RhYmxlPjwhW2VuZGlmXS0tPgoKCiAgICAgICAgICAgICAgICAgICAgICAgICAgICAgICAgICAgICAgICAgIDwvdGQ+CiAgICAgICAgICAgICAgICAgICAgICAgICAgICAgICAgICAgICAgICA8L3RyPgoKICAgICAgICAgICAgICAgICAgICAgICAgICAgICAgICAgICAgICAgIDx0cj4KICAgICAgICAgICAgICAgICAgICAgICAgICAgICAgICAgICAgICAgICAgPHRkCiAgICAgICAgICAgICAgICAgICAgICAgICAgICAgICAgICAgICAgICAgICAgICAgICAgYWxpZ249ImNlbnRlciIgc3R5bGU9ImZvbnQtc2l6ZTowcHg7cGFkZGluZzoxNnB4O3dvcmQtYnJlYWs6YnJlYWstd29yZDsiCiAgICAgICAgICAgICAgICAgICAgICAgICAgICAgICAgICAgICAgICAgID4KCiAgICAgICAgICAgICAgICAgICAgICAgICAgICAgICAgICAgICAgICAgICAgPGRpdgogICAgICAgICAgICAgICAgICAgICAgICAgICAgICAgICAgICAgICAgICAgICAgICAgICAgc3R5bGU9ImZvbnQtZmFtaWx5Ont7LkZvbnRGYW1pbHl9fTtmb250LXNpemU6MTNweDtsaW5lLWhlaWdodDoxO3RleHQtYWxpZ246Y2VudGVyO2NvbG9yOnt7LkZvbnRDb2xvcn19OyIKICAgICAgICAgICAgICAgICAgICAgICAgICAgICAgICAgICAgICAgICAgICA+e3suRm9vdGVyVGV4dH19PC9kaXY+CgogICAgICAgICAgICAgICAgICAgICAgICAgICAgICAgICAgICAgICAgICA8L3RkPgogICAgICAgICAgICAgICAgICAgICAgICAgICAgICAgICAgICAgICAgPC90cj4KICAgICAgICAgICAgICAgICAgICAgICAgICAgICAgICAgICAgICAgIHt7ZW5kfX0KICAgICAgICAgICAgICAgICAgICAgICAgICAgICAgICAgICAgICAgIDwvdGJvZHk+CiAgICAgICAgICAgICAgICAgICAgICAgICAgICAgICAgICAgICAgPC90YWJsZT4KCiAgICAgICAgICAgICAgICAgICAgICAgICAgICAgICAgICAgIDwvdGQ+CiAgICAgICAgICAgICAgICAgICAgICAgICAgICAgICAgICA8L3RyPgogICAgICAgICAgICAgICAgICAgICAgICAgICAgICAgICAgPC90Ym9keT4KICAgICAgICAgICAgICAgICAgICAgICAgICAgICAgICA8L3RhYmxlPgoKICAgICAgICAgICAgICAgICAgICAgICAgICAgICAgPC9kaXY+CgogICAgICAgICAgICAgICAgICAgICAgICAgICAgICA8IS0tW2lmIG1zbyB8IElFXT48L3RkPjwvdHI+PC90YWJsZT48IVtlbmRpZl0tLT4KICAgICAgICAgICAgICAgICAgICAgICAgICAgIDwvdGQ+CiAgICAgICAgICAgICAgICAgICAgICAgICAgPC90cj4KICAgICAgICAgICAgICAgICAgICAgICAgICA8L3Rib2R5PgogICAgICAgICAgICAgICAgICAgICAgICA8L3RhYmxlPgoKICAgICAgICAgICAgICAgICAgICAgIDwvZGl2PgoKCiAgICAgICAgICAgICAgICAgICAgICA8IS0tW2lmIG1zbyB8IElFXT48L3RkPjwvdHI+PC90YWJsZT48IVtlbmRpZl0tLT4KCgogICAgICAgICAgICAgICAgICAgIDwvdGQ+CiAgICAgICAgICAgICAgICAgIDwvdHI+CiAgICAgICAgICAgICAgICAgIDwvdGJvZHk+CiAgICAgICAgICAgICAgICA8L3RhYmxlPgoKICAgICAgICAgICAgICAgIDwhLS1baWYgbXNvIHwgSUVdPjwvdGQ+PC90cj48L3RhYmxlPjwhW2VuZGlmXS0tPgogICAgICAgICAgICAgIDwvdGQ+CiAgICAgICAgICAgIDwvdHI+CiAgICAgICAgICAgIDwvdGJvZHk+CiAgICAgICAgICA8L3RhYmxlPgoKICAgICAgICA8L2Rpdj4KCgogICAgICAgIDwhLS1baWYgbXNvIHwgSUVdPjwvdGQ+PC90cj48L3RhYmxlPjwhW2VuZGlmXS0tPgoKCiAgICAgIDwvdGQ+CiAgICA8L3RyPgogICAgPC90Ym9keT4KICA8L3RhYmxlPgoKPC9kaXY+Cgo8L2JvZHk+CjwvaHRtbD4K
  # Sets the default values for lifetime and expiration for OIDC in each newly created instance
  # This default can be overwritten for each instance during runtime
  # Overwrites the system defaults
  # If defined but not all durations are set it will result in an error
  OIDCSettings:
    AccessTokenLifetime: 12h
    IdTokenLifetime: 12h
    RefreshTokenIdleExpiration: 720h #30d
    RefreshTokenExpiration: 2160h #90d
  # this configuration sets the default email configuration
  SMTPConfiguration:
    # configuration of the host
    SMTP:
      # must include the port, like smtp.mailtrap.io:2525. IPv6 is also supported, like [2001:db8::1]:2525
      Host:
      User:
      Password:
    TLS:
    # if the host of the sender is different from ExternalDomain set DefaultInstance.DomainPolicy.SMTPSenderAddressMatchesInstanceDomain to false
    From:
    FromName:
  MessageTexts:
    - MessageTextType: InitCode
      Language: de
      Title: Zitadel - User initialisieren
      PreHeader: User initialisieren
      Subject: User initialisieren
      Greeting: Hallo {{.FirstName}} {{.LastName}},
      Text: Dieser Benutzer wurde soeben im Zitadel erstellt. Mit dem Benutzernamen &lt;br&gt;&lt;strong&gt;{{.PreferredLoginName}}&lt;/strong&gt;&lt;br&gt; kannst du dich anmelden. Nutze den untenstehenden Button, um die Initialisierung abzuschliessen &lt;br&gt;(Code &lt;strong&gt;{{.Code}}&lt;/strong&gt;).&lt;br&gt; Falls du dieses Mail nicht angefordert hast, kannst du es einfach ignorieren.
      ButtonText: Initialisierung abschliessen
    - MessageTextType: PasswordReset
      Language: de
      Title: Zitadel - Passwort zurücksetzen
      PreHeader: Passwort zurücksetzen
      Subject: Passwort zurücksetzen
      Greeting: Hallo {{.FirstName}} {{.LastName}},
      Text: Wir haben eine Anfrage für das Zurücksetzen deines Passwortes bekommen. Du kannst den untenstehenden Button verwenden, um dein Passwort zurückzusetzen &lt;br&gt;(Code &lt;strong&gt;{{.Code}}&lt;/strong&gt;).&lt;br&gt; Falls du dieses Mail nicht angefordert hast, kannst du es ignorieren.
      ButtonText: Passwort zurücksetzen
    - MessageTextType: VerifyEmail
      Language: de
      Title: Zitadel - Email verifizieren
      PreHeader: Email verifizieren
      Subject: Email verifizieren
      Greeting: Hallo {{.FirstName}} {{.LastName}},
      Text: Eine neue E-Mail Adresse wurde hinzugefügt. Bitte verwende den untenstehenden Button um diese zu verifizieren &lt;br&gt;(Code &lt;strong&gt;{{.Code}}&lt;/strong&gt;).&lt;br&gt; Falls du deine E-Mail Adresse nicht selber hinzugefügt hast, kannst du dieses E-Mail ignorieren.
      ButtonText: Email verifizieren
    - MessageTextType: VerifyPhone
      Language: de
      Title: Zitadel - Telefonnummer verifizieren
      PreHeader: Telefonnummer verifizieren
      Subject: Telefonnummer verifizieren
      Greeting: Hallo {{.FirstName}} {{.LastName}},
      Text: Eine Telefonnummer wurde hinzugefügt. Bitte verifiziere diese in dem du folgenden Code eingibst (Code {{.Code}})
      ButtonText: Telefon verifizieren
    - MessageTextType: DomainClaimed
      Language: de
      Title: Zitadel - Domain wurde beansprucht
      PreHeader: Email / Username ändern
      Subject: Domain wurde beansprucht
      Greeting: Hallo {{.FirstName}} {{.LastName}},
      Text: Die Domain {{.Domain}} wurde von einer Organisation beansprucht. Dein derzeitiger User {{.Username}} ist nicht Teil dieser Organisation. Daher musst du beim nächsten Login eine neue Email hinterlegen. Für diesen Login haben wir dir einen temporären Usernamen ({{.TempUsername}}) erstellt.
      ButtonText: Login
    - MessageTextType: PasswordChange
      Language: de
      Title: ZITADEL - Passwort von Benutzer wurde geändert
      PreHeader: Passwort Änderung
      Subject: Passwort von Benutzer wurde geändert
      Greeting: Hallo {{.FirstName}} {{.LastName}},
      Text: Das Password vom Benutzer wurde geändert. Wenn diese Änderung von jemand anderem gemacht wurde, empfehlen wir die sofortige Zurücksetzung ihres Passworts.
      ButtonText: Login
    - MessageTextType: InitCode
      Language: en
      Title: Zitadel - Initialize User
      PreHeader: Initialize User
      Subject: Initialize User
      Greeting: Hello {{.FirstName}} {{.LastName}},
      Text: This user was created in Zitadel. Use the username {{.PreferredLoginName}} to login. Please click the button below to finish the initialization process. (Code {{.Code}}) If you didn't ask for this mail, please ignore it.
      ButtonText: Finish initialization
    - MessageTextType: PasswordReset
      Language: en
      Title: Zitadel - Reset password
      PreHeader: Reset password
      Subject: Reset password
      Greeting: Hello {{.FirstName}} {{.LastName}},
      Text: We received a password reset request. Please use the button below to reset your password. (Code {{.Code}}) If you didn't ask for this mail, please ignore it.
      ButtonText: Reset password
    - MessageTextType: VerifyEmail
      Language: en
      Title: Zitadel - Verify email
      PreHeader: Verify email
      Subject: Verify email
      Greeting: Hello {{.FirstName}} {{.LastName}},
      Text: A new email has been added. Please use the button below to verify your mail. (Code {{.Code}}) If you din't add a new email, please ignore this email.
      ButtonText: Verify email
    - MessageTextType: VerifyPhone
      Language: en
      Title: Zitadel - Verify phone
      PreHeader: Verify phone
      Subject: Verify phone
      Greeting: Hello {{.FirstName}} {{.LastName}},
      Text: A new phonenumber has been added. Please use the following code to verify it {{.Code}}.
      ButtonText: Verify phone
    - MessageTextType: DomainClaimed
      Language: en
      Title: Zitadel - Domain has been claimed
      PreHeader: Change email / username
      Subject: Domain has been claimed
      Greeting: Hello {{.FirstName}} {{.LastName}},
      Text: The domain {{.Domain}} has been claimed by an organisation. Your current user {{.UserName}} is not part of this organisation. Therefore you'll have to change your email when you login. We have created a temporary username ({{.TempUsername}}) for this login.
      ButtonText: Login
    - MessageTextType: PasswordChange
      Language: en
      Title: ZITADEL - Password of user has changed
      PreHeader: Change password
      Subject: Password of user has changed
      Greeting: Hello {{.FirstName}} {{.LastName}},
      Text: The password of your user has changed. If this change was not done by you, please be advised to immediately reset your password.
      ButtonText: Login

  Quotas:
    # Items takes a slice of quota configurations, whereas for each unit type and instance, one or zero quotas may exist.
    # The following unit types are supported

    # "requests.all.authenticated"
    # The sum of all requests to the ZITADEL API with an authorization header,
    # excluding the following exceptions
    # - Calls to the System API
    # - Calls that cause internal server errors
    # - Failed authorizations
    # - Requests after the quota already exceeded

    # "actions.all.runs.seconds"
    # The sum of all actions run durations in seconds
    Items:
#      - Unit: "requests.all.authenticated"
#        # From defines the starting time from which the current quota period is calculated from.
#        # This is relevant for querying the current usage.
#        From: "2023-01-01T00:00:00Z"
#        # ResetInterval defines the quota periods duration
#        ResetInterval: 720h # 30 days
#        # Amount defines the number of units for this quota
#        Amount: 25000
#        # Limit defines whether ZITADEL should block further usage when the configured amount is used
#        Limit: false
#        # Notifications are emitted by ZITADEL when certain quota percentages are reached
#        Notifications:
#            # Percent defines the relative amount of used units, after which a notification should be emitted.
#          - Percent: 100
#            # Repeat defines, whether a notification should be emitted each time when a multitude of the configured Percent is used.
#            Repeat: true
#            # CallURL is called when a relative amount of the quota is used.
#            CallURL: "https://httpbin.org/post"

AuditLogRetention: 0s

InternalAuthZ:
  RolePermissionMappings:
    - Role: "IAM_OWNER"
      Permissions:
        - "iam.read"
        - "iam.write"
        - "iam.policy.read"
        - "iam.policy.write"
        - "iam.policy.delete"
        - "iam.member.read"
        - "iam.member.write"
        - "iam.member.delete"
        - "iam.idp.read"
        - "iam.idp.write"
        - "iam.idp.delete"
        - "iam.action.read"
        - "iam.action.write"
        - "iam.action.delete"
        - "iam.flow.read"
        - "iam.flow.write"
        - "iam.flow.delete"
        - "org.read"
        - "org.global.read"
        - "org.create"
        - "org.write"
        - "org.delete"
        - "org.member.read"
        - "org.member.write"
        - "org.member.delete"
        - "org.idp.read"
        - "org.idp.write"
        - "org.idp.delete"
        - "org.action.read"
        - "org.action.write"
        - "org.action.delete"
        - "org.flow.read"
        - "org.flow.write"
        - "org.flow.delete"
        - "user.read"
        - "user.global.read"
        - "user.write"
        - "user.delete"
        - "user.grant.read"
        - "user.grant.write"
        - "user.grant.delete"
        - "user.membership.read"
        - "user.credential.write"
        - "policy.read"
        - "policy.write"
        - "policy.delete"
        - "project.read"
        - "project.create"
        - "project.write"
        - "project.delete"
        - "project.member.read"
        - "project.member.write"
        - "project.member.delete"
        - "project.role.read"
        - "project.role.write"
        - "project.role.delete"
        - "project.app.read"
        - "project.app.write"
        - "project.app.delete"
        - "project.grant.read"
        - "project.grant.write"
        - "project.grant.delete"
        - "project.grant.member.read"
        - "project.grant.member.write"
        - "project.grant.member.delete"
        - "events.read"
    - Role: "IAM_OWNER_VIEWER"
      Permissions:
        - "iam.read"
        - "iam.policy.read"
        - "iam.member.read"
        - "iam.idp.read"
        - "iam.action.read"
        - "iam.flow.read"
        - "org.read"
        - "org.member.read"
        - "org.idp.read"
        - "org.action.read"
        - "org.flow.read"
        - "user.read"
        - "user.global.read"
        - "user.grant.read"
        - "user.membership.read"
        - "policy.read"
        - "project.read"
        - "project.member.read"
        - "project.role.read"
        - "project.app.read"
        - "project.grant.read"
        - "project.grant.member.read"
        - "events.read"
    - Role: "IAM_ORG_MANAGER"
      Permissions:
        - "org.read"
        - "org.global.read"
        - "org.create"
        - "org.write"
        - "org.delete"
        - "org.member.read"
        - "org.member.write"
        - "org.member.delete"
        - "org.idp.read"
        - "org.idp.write"
        - "org.idp.delete"
        - "org.action.read"
        - "org.action.write"
        - "org.action.delete"
        - "org.flow.read"
        - "org.flow.write"
        - "org.flow.delete"
        - "user.read"
        - "user.global.read"
        - "user.write"
        - "user.delete"
        - "user.grant.read"
        - "user.grant.write"
        - "user.grant.delete"
        - "user.membership.read"
        - "user.credential.write"
        - "policy.read"
        - "policy.write"
        - "policy.delete"
        - "project.read"
        - "project.create"
        - "project.write"
        - "project.delete"
        - "project.member.read"
        - "project.member.write"
        - "project.member.delete"
        - "project.role.read"
        - "project.role.write"
        - "project.role.delete"
        - "project.app.read"
        - "project.app.write"
        - "project.app.delete"
        - "project.grant.read"
        - "project.grant.write"
        - "project.grant.delete"
        - "project.grant.member.read"
        - "project.grant.member.write"
        - "project.grant.member.delete"
    - Role: "IAM_USER_MANAGER"
      Permissions:
        - "org.read"
        - "org.global.read"
        - "org.member.read"
        - "org.member.delete"
        - "user.read"
        - "user.global.read"
        - "user.write"
        - "user.delete"
        - "user.grant.read"
        - "user.grant.write"
        - "user.grant.delete"
        - "user.membership.read"
        - "project.read"
        - "project.member.read"
        - "project.role.read"
        - "project.app.read"
        - "project.grant.read"
        - "project.grant.write"
        - "project.grant.delete"
        - "project.grant.member.read"
    - Role: "ORG_OWNER"
      Permissions:
        - "org.read"
        - "org.global.read"
        - "org.write"
        - "org.delete"
        - "org.member.read"
        - "org.member.write"
        - "org.member.delete"
        - "org.idp.read"
        - "org.idp.write"
        - "org.idp.delete"
        - "org.action.read"
        - "org.action.write"
        - "org.action.delete"
        - "org.flow.read"
        - "org.flow.write"
        - "org.flow.delete"
        - "user.read"
        - "user.global.read"
        - "user.write"
        - "user.delete"
        - "user.grant.read"
        - "user.grant.write"
        - "user.grant.delete"
        - "user.membership.read"
        - "user.credential.write"
        - "policy.read"
        - "policy.write"
        - "policy.delete"
        - "project.read"
        - "project.create"
        - "project.write"
        - "project.delete"
        - "project.member.read"
        - "project.member.write"
        - "project.member.delete"
        - "project.role.read"
        - "project.role.write"
        - "project.role.delete"
        - "project.app.read"
        - "project.app.write"
        - "project.grant.read"
        - "project.grant.write"
        - "project.grant.delete"
        - "project.grant.member.read"
        - "project.grant.member.write"
        - "project.grant.member.delete"
    - Role: "ORG_USER_MANAGER"
      Permissions:
        - "org.read"
        - "user.read"
        - "user.global.read"
        - "user.write"
        - "user.delete"
        - "user.grant.read"
        - "user.grant.write"
        - "user.grant.delete"
        - "user.membership.read"
        - "policy.read"
        - "project.read"
        - "project.role.read"
    - Role: "ORG_OWNER_VIEWER"
      Permissions:
        - "org.read"
        - "org.member.read"
        - "org.idp.read"
        - "org.action.read"
        - "org.flow.read"
        - "user.read"
        - "user.global.read"
        - "user.grant.read"
        - "user.membership.read"
        - "policy.read"
        - "project.read"
        - "project.member.read"
        - "project.role.read"
        - "project.app.read"
        - "project.grant.read"
        - "project.grant.member.read"
        - "project.grant.user.grant.read"
    - Role: "ORG_SETTINGS_MANAGER"
      Permissions:
        - "org.read"
        - "org.write"
        - "org.member.read"
        - "org.idp.read"
        - "org.idp.write"
        - "org.idp.delete"
        - "policy.read"
        - "policy.write"
        - "policy.delete"
    - Role: "ORG_USER_PERMISSION_EDITOR"
      Permissions:
        - "org.read"
        - "org.member.read"
        - "user.read"
        - "user.global.read"
        - "user.grant.read"
        - "user.grant.write"
        - "user.grant.delete"
        - "policy.read"
        - "project.read"
        - "project.member.read"
        - "project.role.read"
        - "project.app.read"
        - "project.grant.read"
        - "project.grant.member.read"
    - Role: "ORG_PROJECT_PERMISSION_EDITOR"
      Permissions:
        - "org.read"
        - "org.member.read"
        - "user.read"
        - "user.global.read"
        - "user.grant.read"
        - "user.grant.write"
        - "user.grant.delete"
        - "policy.read"
        - "project.read"
        - "project.member.read"
        - "project.role.read"
        - "project.app.read"
        - "project.grant.read"
        - "project.grant.write"
        - "project.grant.delete"
        - "project.grant.member.read"
    - Role: "ORG_PROJECT_CREATOR"
      Permissions:
        - "user.global.read"
        - "policy.read"
        - "project.read:self"
        - "project.create"
    - Role: "PROJECT_OWNER"
      Permissions:
        - "org.global.read"
        - "policy.read"
        - "project.read"
        - "project.write"
        - "project.delete"
        - "project.member.read"
        - "project.member.write"
        - "project.member.delete"
        - "project.role.read"
        - "project.role.write"
        - "project.role.delete"
        - "project.app.read"
        - "project.app.write"
        - "project.app.delete"
        - "project.grant.read"
        - "project.grant.write"
        - "project.grant.delete"
        - "project.grant.member.read"
        - "project.grant.member.write"
        - "project.grant.member.delete"
        - "user.read"
        - "user.global.read"
        - "user.grant.read"
        - "user.grant.write"
        - "user.grant.delete"
        - "user.membership.read"
    - Role: "PROJECT_OWNER_VIEWER"
      Permissions:
        - "policy.read"
        - "project.read"
        - "project.member.read"
        - "project.role.read"
        - "project.app.read"
        - "project.grant.read"
        - "project.grant.member.read"
        - "user.read"
        - "user.global.read"
        - "user.grant.read"
        - "user.membership.read"
    - Role: "SELF_MANAGEMENT_GLOBAL"
      Permissions:
        - "org.create"
        - "policy.read"
        - "user.self.delete"
    - Role: "PROJECT_OWNER_GLOBAL"
      Permissions:
        - "org.global.read"
        - "policy.read"
        - "project.read"
        - "project.write"
        - "project.delete"
        - "project.member.read"
        - "project.member.write"
        - "project.member.delete"
        - "project.role.read"
        - "project.role.write"
        - "project.role.delete"
        - "project.app.read"
        - "project.app.write"
        - "project.app.delete"
        - "user.global.read"
        - "user.grant.read"
        - "user.grant.write"
        - "user.grant.delete"
        - "user.membership.read"
    - Role: "PROJECT_OWNER_VIEWER_GLOBAL"
      Permissions:
        - "policy.read"
        - "project.read"
        - "project.member.read"
        - "project.role.read"
        - "project.app.read"
        - "project.grant.read"
        - "project.grant.member.read"
        - "user.global.read"
        - "user.grant.read"
        - "user.membership.read"
    - Role: "PROJECT_GRANT_OWNER"
      Permissions:
        - "policy.read"
        - "org.global.read"
        - "project.read"
        - "project.grant.read"
        - "project.grant.member.read"
        - "project.grant.member.write"
        - "project.grant.member.delete"
        - "user.read"
        - "user.global.read"
        - "user.grant.read"
        - "user.grant.write"
        - "user.grant.delete"
        - "user.membership.read"
    - Role: "PROJECT_GRANT_OWNER_VIEWER"
      Permissions:
        - "policy.read"
        - "project.read"
        - "project.grant.read"
        - "project.grant.member.read"
        - "user.read"
        - "user.global.read"
        - "user.grant.read"
        - "user.membership.read"<|MERGE_RESOLUTION|>--- conflicted
+++ resolved
@@ -167,16 +167,15 @@
   Customizations:
     Projects:
       BulkLimit: 2000
-<<<<<<< HEAD
-    Notifications:
-      MaxFailureCount: 0
-    NotificationsQuotas:
-      HandleInactiveInstances: true
-=======
     # The Notifications projection is used for sending emails and SMS to users
     Notifications:
       # As notification projections don't result in database statements, retries don't have an effect
->>>>>>> 5dfb0f20
+      MaxFailureCount: 0
+    # The NotificationsQuotas projection is used for calling quota webhooks
+    NotificationsQuotas:
+      # Delivery guarantee requirements are probably higher for quota webhooks
+      HandleInactiveInstances: true
+      # As quota notification projections don't result in database statements, retries don't have an effect
       MaxFailureCount: 0
 
 Auth:
