Log:
  Level: info # ZITADEL_LOG_LEVEL
  Formatter:
    Format: text # ZITADEL_LOG_LEVEL

# Exposes metrics on /debug/metrics
Metrics:
  # Select type otel (OpenTelemetry) or none (disables collection and endpoint)
  Type: otel # ZITADEL_METRICS_TYPE

Tracing:
  # Choose one in "otel", "google", "log" and "none"
  Type: none # ZITADEL_TRACING_TYPE
  Fraction: 1.0 # ZITADEL_TRACING_FRACTION
  MetricPrefix: zitadel # ZITADEL_TRACING_METRICPREFIX

Telemetry:
  # As long as Enabled is true, ZITADEL tries to send usage data to the configured Telemetry.Endpoints.
  # Data is projected by ZITADEL even if Enabled is false.
  # This means that switching this to true makes ZITADEL try to send past data.
  Enabled: false
  # Push telemetry data to all these endpoints at least once using an HTTP POST request.
  # If one endpoint returns an unsuccessful response code or times out,
  # ZITADEL retries to push the data point to all configured endpoints until it succeeds.
  # Configure delivery guarantees and intervals in the section Projections.Customizations.Telemetry
  # The endpoints can be reconfigured at runtime.
  # Ten redirects are followed.
  # If you change this configuration at runtime, remaining data that is not successfully delivered to the old endpoints is sent to the new endpoints.
  Endpoints:
    - https://httpbin.org/post
  # These headers are sent with every request to the configured endpoints.
  Headers:
  # single-value: "single-value"
  # multi-value:
  #   - "multi-value-1"
  #   - "multi-value-2"
  # The maximum number of data points that are queried before they are sent to the configured endpoints.
  Limit: 100 # ZITADEL_TELEMETRY_LIMIT

# Port ZITADEL will listen on
Port: 8080 # ZITADEL_PORT
# Port ZITADEL is exposed on, it can differ from port e.g. if you proxy the traffic
# !!! Changing this after the initial setup breaks your system !!!
ExternalPort: 8080 # ZITADEL_EXTERNALPORT
# Domain/hostname ZITADEL is exposed externally
# !!! Changing this after the initial setup breaks your system !!!
ExternalDomain: localhost # ZITADEL_EXTERNALDOMAIN
# specifies if ZITADEL is exposed externally through TLS
# this must be set to true even if TLS is not enabled on ZITADEL itself
# but TLS traffic is terminated on a reverse proxy
# !!! Changing this after the initial setup breaks your system !!!
ExternalSecure: true # ZITADEL_EXTERNALSECURE
TLS:
  # If enabled, ZITADEL will serve all traffic over TLS (HTTPS and gRPC)
  # you must then also provide a private key and certificate to be used for the connection
  # either directly or by a path to the corresponding file
  Enabled: true # ZITADEL_TLS_ENABLED
  # Path to the private key of the TLS certificate, will be loaded into the key
  # and overwrite any existing value
  # E.g. /path/to/key/file.pem
  KeyPath: # ZITADEL_TLS_KEYPATH
  # Private key of the TLS certificate (KeyPath has a higher priority than Key)
  # base64 encoded content of a pem file
  Key: # ZITADEL_TLS_KEY
  # Path to the certificate for the TLS connection, will be loaded into the Cert
  # and overwrite any existing value
  # E.g. /path/to/cert/file.pem
  CertPath: # ZITADEL_TLS_CERTPATH
  # Certificate for the TLS connection (CertPath will this overwrite if specified)
  # base64 encoded content of a pem file
  Cert: # ZITADEL_TLS_CERT

# Header name of HTTP2 (incl. gRPC) calls from which the instance will be matched
HTTP2HostHeader: ":authority" # ZITADEL_HTTP2HOSTHEADER
# Header name of HTTP1 calls from which the instance will be matched
HTTP1HostHeader: "host" # ZITADEL_HTTP1HOSTHEADER

WebAuthNName: ZITADEL # ZITADEL_WEBAUTHN_NAME

Database:
  # CockroachDB is the default database of ZITADEL
  cockroach:
    Host: localhost # ZITADEL_DATABASE_COCKROACH_HOST
    Port: 26257 # ZITADEL_DATABASE_COCKROACH_PORT
    Database: zitadel # ZITADEL_DATABASE_COCKROACH_DATABASE
    MaxOpenConns: 20 # ZITADEL_DATABASE_COCKROACH_MAXOPENCONNS
    MaxIdleConns: 10 # ZITADEL_DATABASE_COCKROACH_MAXIDLECONNS
    MaxConnLifetime: 30m # ZITADEL_DATABASE_COCKROACH_MAXCONNLIFETIME
    MaxConnIdleTime: 5m # ZITADEL_DATABASE_COCKROACH_MAXCONNIDLETIME
    Options: "" # ZITADEL_DATABASE_COCKROACH_OPTIONS
    User:
      Username: zitadel # ZITADEL_DATABASE_COCKROACH_USER_USERNAME
      Password: "" # ZITADEL_DATABASE_COCKROACH_USER_PASSWORD
      SSL:
        Mode: disable # ZITADEL_DATABASE_COCKROACH_USER_SSL_MODE
        RootCert: "" # ZITADEL_DATABASE_COCKROACH_USER_SSL_ROOTCERT
        Cert: "" # ZITADEL_DATABASE_COCKROACH_USER_SSL_CERT
        Key: "" # ZITADEL_DATABASE_COCKROACH_USER_SSL_KEY
    Admin:
      Username: root # ZITADEL_DATABASE_COCKROACH_ADMIN_USERNAME
      Password: "" # ZITADEL_DATABASE_COCKROACH_ADMIN_PASSWORD
      SSL:
        Mode: disable # ZITADEL_DATABASE_COCKROACH_ADMIN_SSL_MODE
        RootCert: "" # ZITADEL_DATABASE_COCKROACH_ADMIN_SSL_ROOTCERT
        Cert: "" # ZITADEL_DATABASE_COCKROACH_ADMIN_SSL_CERT
        Key: "" # ZITADEL_DATABASE_COCKROACH_ADMIN_SSL_KEY
  # Postgres is used as soon as a value is set
  # The values describe the possible fields to set values
  postgres:
    Host: # ZITADEL_DATABASE_POSTGRES_HOST
    Port: # ZITADEL_DATABASE_POSTGRES_PORT
    Database: # ZITADEL_DATABASE_POSTGRES_DATABASE
    MaxOpenConns: # ZITADEL_DATABASE_POSTGRES_MAXOPENCONNS
    MaxIdleConns: # ZITADEL_DATABASE_POSTGRES_MAXIDLECONNS
    MaxConnLifetime: # ZITADEL_DATABASE_POSTGRES_MAXCONNLIFETIME
    MaxConnIdleTime: # ZITADEL_DATABASE_POSTGRES_MAXCONNIDLETIME
    Options: # ZITADEL_DATABASE_POSTGRES_OPTIONS
    User:
      Username: # ZITADEL_DATABASE_POSTGRES_USER_USERNAME
      Password: # ZITADEL_DATABASE_POSTGRES_USER_PASSWORD
      SSL:
        Mode: # ZITADEL_DATABASE_POSTGRES_USER_SSL_MODE
        RootCert: # ZITADEL_DATABASE_POSTGRES_USER_SSL_ROOTCERT
        Cert: # ZITADEL_DATABASE_POSTGRES_USER_SSL_CERT
        Key: # ZITADEL_DATABASE_POSTGRES_USER_SSL_KEY
    Admin:
      Username: # ZITADEL_DATABASE_POSTGRES_ADMIN_USERNAME
      Password: # ZITADEL_DATABASE_POSTGRES_ADMIN_PASSWORD
      SSL:
        Mode: # ZITADEL_DATABASE_POSTGRES_ADMIN_SSL_MODE
        RootCert: # ZITADEL_DATABASE_POSTGRES_ADMIN_SSL_ROOTCERT
        Cert: # ZITADEL_DATABASE_POSTGRES_ADMIN_SSL_CERT
        Key: # ZITADEL_DATABASE_POSTGRES_ADMIN_SSL_KEY

Machine:
  # Cloud-hosted VMs need to specify their metadata endpoint so that the machine can be uniquely identified.
  Identification:
    # Use private IP to identify machines uniquely
    PrivateIp:
      Enabled: true # ZITADEL_MACHINE_IDENTIFICATION_PRIVATEIP_ENABLED
    # Use hostname to identify machines uniquely
    # You want the process to be identified uniquely, so this works well in k8s where each pod gets its own
    # unique hostname, but not as well in some other hosting environments.
    Hostname:
      Enabled: false # ZITADEL_MACHINE_IDENTIFICATION_HOSTNAME_ENABLED
    # Use a webhook response to identify machines uniquely
    # Google Cloud Configuration
    Webhook:
      Enabled: true # ZITADEL_MACHINE_IDENTIFICATION_WEBHOOK_ENABLED
      Url: "http://metadata.google.internal/computeMetadata/v1/instance/id" # ZITADEL_MACHINE_IDENTIFICATION_WEBHOOK_URL
      Headers:
        "Metadata-Flavor": "Google" # ZITADEL_MACHINE_IDENTIFICATION_WEBHOOK_HEADERS
    #
    # AWS EC2 IMDSv1 Configuration: https://docs.aws.amazon.com/AWSEC2/latest/UserGuide/instancedata-data-retrieval.html
    # Webhook:
    #   Url: "http://169.254.169.254/latest/meta-data/ami-id" # ZITADEL_MACHINE_IDENTIFICATION_WEBHOOK_URL
    #
    # AWS ECS v4 Configuration: https://docs.aws.amazon.com/AmazonECS/latest/developerguide/task-metadata-endpoint-v4.html
    # Webhook:
    #   Url: "${ECS_CONTAINER_METADATA_URI_V4}" # ZITADEL_MACHINE_IDENTIFICATION_WEBHOOK_URL
    #   JPath: "$.DockerId" # ZITADEL_MACHINE_IDENTIFICATION_WEBHOOK_JPATH
    #
    # Azure Configuration: https://docs.microsoft.com/en-us/azure/virtual-machines/windows/instance-metadata-service?tabs=linux
    # Webhook:
    #   Url: "http://169.254.169.254/metadata/instance?api-version=2021-02-01" # ZITADEL_MACHINE_IDENTIFICATION_WEBHOOK_URL
    #   JPath: "$.compute.vmId" # ZITADEL_MACHINE_IDENTIFICATION_WEBHOOK_JPATH

# Storage for assets like user avatar, organization logo, icon, font, ...
AssetStorage:
  Type: db # ZITADEL_ASSET_STORAGE_TYPE
  # HTTP cache control settings for serving assets in the assets API and login UI
  # the assets will also be served with an etag and last-modified header
  Cache:
    MaxAge: 5s # ZITADEL_ASSETSTORAGE_CACHE_MAXAGE
    # 168h are 7 days
    SharedMaxAge: 168h # ZITADEL_ASSETSTORAGE_CACHE_SHAREDMAXAGE

# The Projections section defines the behavior for the scheduled and synchronous events projections.
Projections:
  # Time interval between scheduled projections
  RequeueEvery: 60s # ZITADEL_PROJECTIONS_REQUEUEEVERY
  # Time between retried database statements resulting from projected events
  RetryFailedAfter: 1s # ZITADEL_PROJECTIONS_RETRYFAILED
  # Retried execution number of database statements resulting from projected events
  MaxFailureCount: 5 # ZITADEL_PROJECTIONS_MAXFAILURECOUNT
  # Number of concurrent projection routines. Values of 0 and below are overwritten to 1
  ConcurrentInstances: 1 # ZITADEL_PROJECTIONS_CONCURRENTINSTANCES
  # Limit of returned events per query
  BulkLimit: 200 # ZITADEL_PROJECTIONS_BULKLIMIT
  # Only instances are projected, for which at least a projection-relevant event exists within the timeframe
  # from HandleActiveInstances duration in the past until the projection's current time
  # Defaults to twice the RequeueEvery duration
  HandleActiveInstances: 120s # ZITADEL_PROJECTIONS_HANDLEACTIVEINSTANCES
  # In the Customizations section, all settings from above can be overwritten for each specific projection
  Customizations:
    Projects:
      BulkLimit: 2000 # ZITADEL_PROJECTIONS_CUSTOMIZATIONS_PROJECTS_BULKLIMIT
    # The Notifications projection is used for sending emails and SMS to users
    Notifications:
      # As notification projections don't result in database statements, retries don't have an effect
      MaxFailureCount: 0 # ZITADEL_PROJECTIONS_CUSTOMIZATIONS_NOTIFICATIONS_MAXFAILURECOUNT
    # The NotificationsQuotas projection is used for calling quota webhooks
    NotificationsQuotas:
      # In case of failed deliveries, ZITADEL retries to send the data points to the configured endpoints, but only for active instances.
      # An instance is active, as long as there are projected events on the instance, that are not older than the HandleActiveInstances duration.
      # Delivery guarantee requirements are higher for quota webhooks
      # Defaults to 45 days
      HandleActiveInstances: 1080h # ZITADEL_PROJECTIONS_CUSTOMIZATIONS_NOTIFICATIONSQUOTAS_HANDLEACTIVEINSTANCES
      # As quota notification projections don't result in database statements, retries don't have an effect
      MaxFailureCount: 0 # ZITADEL_PROJECTIONS_CUSTOMIZATIONS_NOTIFICATIONSQUOTAS_MAXFAILURECOUNT
      # Quota notifications are not so time critical. Setting RequeueEvery every five minutes doesn't annoy the db too much.
      RequeueEvery: 300s # ZITADEL_PROJECTIONS_CUSTOMIZATIONS_NOTIFICATIONSQUOTAS_REQUEUEEVERY
    # The Telemetry projection is used for calling telemetry webhooks
    Telemetry:
      # In case of failed deliveries, ZITADEL retries to send the data points to the configured endpoints, but only for active instances.
      # An instance is active, as long as there are projected events on the instance, that are not older than the HandleActiveInstances duration.
      # Telemetry delivery guarantee requirements are a bit higher than normal data projections, as they are not interactively retryable.
      # Defaults to 15 days
      HandleActiveInstances: 360h # ZITADEL_PROJECTIONS_CUSTOMIZATIONS_TELEMETRY_HANDLEACTIVEINSTANCES
      # As sending telemetry data doesn't result in database statements, retries don't have any effects
      MaxFailureCount: 0 # ZITADEL_PROJECTIONS_CUSTOMIZATIONS_TELEMETRY_MAXFAILURECOUNT
      # Telemetry data synchronization is not time critical. Setting RequeueEvery to 55 minutes doesn't annoy the database too much.
      RequeueEvery: 3300s # ZITADEL_PROJECTIONS_CUSTOMIZATIONS_TELEMETRY_REQUEUEEVERY

Auth:
  SearchLimit: 1000 # ZITADEL_AUTH_SEARCHLIMIT
  Spooler:
    ConcurrentWorkers: 1 # ZITADEL_AUTH_SPOOLER_CONCURRENTWORKERS
    ConcurrentInstances: 1 # ZITADEL_AUTH_SPOOLER_CONCURRENTINSTANCES
    BulkLimit: 10000 # ZITADEL_AUTH_SPOOLER_BULKLIMIT
    FailureCountUntilSkip: 5 # ZITADEL_AUTH_SPOOLER_FAILURECOUNTUNTILSKIP

Admin:
  SearchLimit: 1000 # ZITADEL_ADMIN_SEARCHLIMIT
  Spooler:
    ConcurrentWorkers: 1 # ZITADEL_ADMIN_SPOOLER_CONCURRENTWORKERS
    ConcurrentInstances: 1 # ZITADEL_ADMIN_SPOOLER_CONCURRENTINSTANCES
    BulkLimit: 10000 # ZITADEL_ADMIN_SPOOLER_BULKLIMIT
    FailureCountUntilSkip: 5 # ZITADEL_ADMIN_SPOOLER_FAILURECOUNTUNTILSKIP

UserAgentCookie:
  Name: zitadel.useragent # ZITADEL_USERAGENTCOOKIE_NAME
  # 8760h are 365 days, one year
  MaxAge: 8760h # ZITADEL_USERAGENTCOOKIE_MAXAGE

OIDC:
  CodeMethodS256: true # ZITADEL_OIDC_CODEMETHODS256
  AuthMethodPost: true # ZITADEL_OIDC_AUTHMETHODPOST
  AuthMethodPrivateKeyJWT: true # ZITADEL_OIDC_AUTHMETHODPRIVATEKEYJWT
  GrantTypeRefreshToken: true # ZITADEL_OIDC_GRANTTYPEREFRESHTOKEN
  RequestObjectSupported: true # ZITADEL_OIDC_REQUESTOBJECTSUPPORTED
  SigningKeyAlgorithm: RS256 # ZITADEL_OIDC_SIGNINGKEYALGORITHM
  # Sets the default values for lifetime and expiration for OIDC
  # This default can be overwritten in the default instance configuration and for each instance during runtime
  # !!! Changing this after the initial setup will have no impact without a restart !!!
  DefaultAccessTokenLifetime: 12h # ZITADEL_OIDC_DEFAULTACCESSTOKENLIFETIME
  DefaultIdTokenLifetime: 12h # ZITADEL_OIDC_DEFAULTIDTOKENLIFETIME
  # 720h are 30 days, one month
  DefaultRefreshTokenIdleExpiration: 720h # ZITADEL_OIDC_DEFAULTREFRESHTOKENIDLEEXPIRATION
  # 2160h are 90 days, three months
  DefaultRefreshTokenExpiration: 2160h # ZITADEL_OIDC_DEFAULTREFRESHTOKENEXPIRATION
  Cache:
    MaxAge: 12h # ZITADEL_OIDC_CACHE_MAXAGE
    # 168h is 7 days, one week
    SharedMaxAge: 168h # ZITADEL_OIDC_CACHE_SHAREDMAXAGE
  CustomEndpoints:
    Auth:
      Path: /oauth/v2/authorize # ZITADEL_OIDC_CUSTOMENDPOINTS_AUTH_PATH
    Token:
      Path: /oauth/v2/token # ZITADEL_OIDC_CUSTOMENDPOINTS_TOKEN_PATH
    Introspection:
      Path: /oauth/v2/introspect # ZITADEL_OIDC_CUSTOMENDPOINTS_INTROSPECTION_PATH
    Userinfo:
      Path: /oidc/v1/userinfo # ZITADEL_OIDC_CUSTOMENDPOINTS_USERINFO_PATH
    Revocation:
      Path: /oauth/v2/revoke # ZITADEL_OIDC_CUSTOMENDPOINTS_REVOCATION_PATH
    EndSession:
      Path: /oidc/v1/end_session # ZITADEL_OIDC_CUSTOMENDPOINTS_ENDSESSION_PATH
    Keys:
      Path: /oauth/v2/keys # ZITADEL_OIDC_CUSTOMENDPOINTS_KEYS_PATH
    DeviceAuth:
      Path: /oauth/v2/device_authorization # ZITADEL_OIDC_CUSTOMENDPOINTS_DEVICEAUTH_PATH
  DefaultLoginURLV2: "/login?authRequest=" # ZITADEL_OIDC_DEFAULTLOGINURLV2
  DefaultLogoutURLV2: "/logout?post_logout_redirect=" # ZITADEL_OIDC_DEFAULTLOGOUTURLV2

SAML:
  ProviderConfig:
    MetadataConfig:
      Path: "/metadata" # ZITADEL_SAML_PROVIDERCONFIG_METADATACONFIG_PATH
      SignatureAlgorithm: "http://www.w3.org/2001/04/xmldsig-more#rsa-sha256" # ZITADEL_SAML_PROVIDERCONFIG_METADATACONFIG_SIGNATUREALGORITHM
    IDPConfig:
      SignatureAlgorithm: "http://www.w3.org/2001/04/xmldsig-more#rsa-sha256" # ZITADEL_SAML_PROVIDERCONFIG_IDPCONFIG_SIGNATUREALGORITHM
      WantAuthRequestsSigned: true # ZITADEL_SAML_PROVIDERCONFIG_IDPCONFIG_WANTAUTHREQUESTSSIGNED
      Endpoints:
    #Organisation:
    #  Name: ZITADEL # ZITADEL_SAML_PROVIDERCONFIG_ORGANISATION_NAME
    #  URL: https://zitadel.com # ZITADEL_SAML_PROVIDERCONFIG_ORGANISATION_URL
    #ContactPerson:
    #  ContactType: "technical" # ZITADEL_SAML_PROVIDERCONFIG_CONTACTPERSON_CONTACTTYPE
    #  Company: ZITADEL # ZITADEL_SAML_PROVIDERCONFIG_CONTACTPERSON_COMPANY
    #  EmailAddress: hi@zitadel.com # ZITADEL_SAML_PROVIDERCONFIG_CONTACTPERSON_EMAILADDRESS

Login:
  LanguageCookieName: zitadel.login.lang # ZITADEL_LOGIN_LANGUAGECOOKIENAME
  CSRFCookieName: zitadel.login.csrf # ZITADEL_LOGIN_CSRFCOOKIENAME
  Cache:
    MaxAge: 12h # ZITADEL_LOGIN_CACHE_MAXAGE
    # 168h is 7 days, one week
    SharedMaxAge: 168h # ZITADEL_LOGIN_CACHE_SHAREDMAXAGE

Console:
  ShortCache:
    MaxAge: 0m # ZITADEL_CONSOLE_SHORTCACHE_MAXAGE
    SharedMaxAge: 5m # ZITADEL_CONSOLE_SHORTCACHE_SHAREDMAXAGE
  LongCache:
    MaxAge: 12h # ZITADEL_CONSOLE_LONGCACHE_MAXAGE
    # 168h is 7 days, one week
    SharedMaxAge: 168h # ZITADEL_CONSOLE_LONGCACHE_SHAREDMAXAGE
  InstanceManagementURL: "" # ZITADEL_CONSOLE_INSTANCEMANAGEMENTURL

Notification:
  Repository:
    Spooler:
      ConcurrentWorkers: 1 # ZITADEL_NOTIFICATION_REPOSITORY_SPOOLER_CONCURRENTWORKERS
      ConcurrentInstances: 10 # ZITADEL_NOTIFICATION_REPOSITORY_SPOOLER_CONCURRENTINSTANCES
      BulkLimit: 10000 # ZITADEL_NOTIFICATION_REPOSITORY_SPOOLER_BULKLIMIT
      FailureCountUntilSkip: 5 # ZITADEL_NOTIFICATION_REPOSITORY_SPOOLER_FAILURECOUNTUNTILSKIP
      Handlers:

EncryptionKeys:
  DomainVerification:
    EncryptionKeyID: "domainVerificationKey" # ZITADEL_ENCRYPTIONKEYS_DOMAINVERIFICATION_ENCRYPTIONKEYID
    DecryptionKeyIDs:
  IDPConfig:
    EncryptionKeyID: "idpConfigKey" # ZITADEL_ENCRYPTIONKEYS_IDPCONFIG_ENCRYPTIONKEYID
    DecryptionKeyIDs:
  OIDC:
    EncryptionKeyID: "oidcKey" # ZITADEL_ENCRYPTIONKEYS_OIDC_ENCRYPTIONKEYID
    DecryptionKeyIDs:
  SAML:
    EncryptionKeyID: "samlKey" # ZITADEL_ENCRYPTIONKEYS_SAML_ENCRYPTIONKEYID
    DecryptionKeyIDs:
  OTP:
    EncryptionKeyID: "otpKey" # ZITADEL_ENCRYPTIONKEYS_OTP_ENCRYPTIONKEYID
    DecryptionKeyIDs:
  SMS:
    EncryptionKeyID: "smsKey" # ZITADEL_ENCRYPTIONKEYS_SMS_ENCRYPTIONKEYID
    DecryptionKeyIDs:
  SMTP:
    EncryptionKeyID: "smtpKey" # ZITADEL_ENCRYPTIONKEYS_SMTP_ENCRYPTIONKEYID
    DecryptionKeyIDs:
  User:
    EncryptionKeyID: "userKey" # ZITADEL_ENCRYPTIONKEYS_USER_ENCRYPTIONKEYID
    DecryptionKeyIDs:
  CSRFCookieKeyID: "csrfCookieKey" # ZITADEL_ENCRYPTIONKEYS_CSRFCOOKIEKEYID
  UserAgentCookieKeyID: "userAgentCookieKey" # ZITADEL_ENCRYPTIONKEYS_USERAGENTCOOKIEKEYID

SystemAPIUsers:
# Add keys for authentication of the systemAPI here:
# you can specify any name for the user, but they will have to match the `issuer` and `sub` claim in the JWT:
# - superuser:
#     Path: /path/to/superuser/key.pem  # you can provide the key either by reference with the path
# - superuser2:
#     KeyData: <base64 encoded key>     # or you can directly embed it as base64 encoded value

#TODO: remove as soon as possible
SystemDefaults:
  SecretGenerators:
    PasswordSaltCost: 14 # ZITADEL_SYSTEMDEFAULTS_SECRETGENERATORS_PASSWORDSALTCOST
    MachineKeySize: 2048 # ZITADEL_SYSTEMDEFAULTS_SECRETGENERATORS_MACHINEKEYSIZE
    ApplicationKeySize: 2048 # ZITADEL_SYSTEMDEFAULTS_SECRETGENERATORS_APPLICATIONKEYSIZE
  PasswordHasher:
  # Set hasher configuration for user passwords.
  # Passwords previously hashed with a different algorithm
  # or cost are automatically re-hashed using this config,
  # upon password validation or update.
    Hasher:
      Algorithm: "bcrypt" # ZITADEL_SYSTEMDEFAULTS_PASSWORDHASHER_HASHER_ALGORITHM
      Cost: 14 # ZITADEL_SYSTEMDEFAULTS_PASSWORDHASHER_HASHER_COST

    # Other supported Hasher configs:

    # Hasher:
    #   Algorithm: "argon2i" # ZITADEL_SYSTEMDEFAULTS_PASSWORDHASHER_HASHER_ALGORITHM
    #   Time: 3 # ZITADEL_SYSTEMDEFAULTS_PASSWORDHASHER_HASHER_TIME
    #   Memory: 32768 # ZITADEL_SYSTEMDEFAULTS_PASSWORDHASHER_HASHER_MEMORY
    #   Threads: 4 # ZITADEL_SYSTEMDEFAULTS_PASSWORDHASHER_HASHER_THREADS

    # Hasher:
    #   Algorithm: "argon2id" # ZITADEL_SYSTEMDEFAULTS_PASSWORDHASHER_HASHER_ALGORITHM
    #   Time: 1 # ZITADEL_SYSTEMDEFAULTS_PASSWORDHASHER_HASHER_TIME
    #   Memory: 65536 # ZITADEL_SYSTEMDEFAULTS_PASSWORDHASHER_HASHER_MEMORY
    #   Threads: 4 # ZITADEL_SYSTEMDEFAULTS_PASSWORDHASHER_HASHER_THREADS

    # Hasher:
    #   Algorithm: "scrypt"
    #   Cost: 15

    # Hasher:
    #   Algorithm: "pbkdf2"
    #   Rounds: 290000
    #   Hash: "sha256" # Can be "sha1", "sha224", "sha256", "sha384" or "sha512"

    # Verifiers enable the possibility of verifying
    # passwords that are previously hashed using another
    # algorithm then the Hasher.
    # This can be used when migrating from one algorithm to another,
    # or when importing users with hashed passwords.
    # There is no need to enable a Verifier of the same algorithm
    # as the Hasher.
    #
    # The format of the encoded hash strings must comply
    # with https://github.com/P-H-C/phc-string-format/blob/master/phc-sf-spec.md
    # https://passlib.readthedocs.io/en/stable/modular_crypt_format.html
    #
    # Supported verifiers: (uncomment to enable)
    # Verifiers:
    #   - "argon2" # verifier for both argon2i and argon2id.
    #   - "bcrypt"
    #   - "md5"
    #   - "scrypt"
    #   - "pbkdf2" # verifier for all pbkdf2 hash modes.
  Multifactors:
    OTP:
      # If this is empty, the issuer is the requested domain
      # This is helpful in scenarios with multiple ZITADEL environments or virtual instances
      Issuer: "ZITADEL" # ZITADEL_SYSTEMDEFAULTS_MULTIFACTORS_OTP_ISSUER
  DomainVerification:
    VerificationGenerator:
      Length: 32 # ZITADEL_SYSTEMDEFAULTS_DOMAINVERIFICATION_VERIFICATIONGENERATOR_LENGTH
      IncludeLowerLetters: true # ZITADEL_SYSTEMDEFAULTS_DOMAINVERIFICATION_VERIFICATIONGENERATOR_INCLUDELOWERLETTERS
      IncludeUpperLetters: true # ZITADEL_SYSTEMDEFAULTS_DOMAINVERIFICATION_VERIFICATIONGENERATOR_INCLUDEUPPERLETTERS
      IncludeDigits: true # ZITADEL_SYSTEMDEFAULTS_DOMAINVERIFICATION_VERIFICATIONGENERATOR_INCLUDEDIGITS
      IncludeSymbols: false # ZITADEL_SYSTEMDEFAULTS_DOMAINVERIFICATION_VERIFICATIONGENERATOR_INCLUDESYMBOLS
  Notifications:
    FileSystemPath: ".notifications/" # ZITADEL_SYSTEMDEFAULTS_NOTIFICATIONS_FILESYSTEMPATH
  KeyConfig:
    Size: 2048 # ZITADEL_SYSTEMDEFAULTS_KEYCONFIG_SIZE
    CertificateSize: 4096 # ZITADEL_SYSTEMDEFAULTS_KEYCONFIG_CERTIFICATESIZE
    PrivateKeyLifetime: 6h # ZITADEL_SYSTEMDEFAULTS_KEYCONFIG_PRIVATEKEYLIFETIME
    PublicKeyLifetime: 30h # ZITADEL_SYSTEMDEFAULTS_KEYCONFIG_PUBLICKEYLIFETIME
    # 8766h are 1 year
    CertificateLifetime: 8766h # ZITADEL_SYSTEMDEFAULTS_KEYCONFIG_CERTIFICATELIFETIME

Actions:
  HTTP:
    # Wildcard sub domains are currently unsupported
    DenyList:
      - localhost
      - "127.0.0.1"

LogStore:
  Access:
    Database:
      # If enabled, all access logs are stored in the database table logstore.access
      Enabled: false # ZITADEL_LOGSTORE_ACCESS_DATABASE_ENABLED
      # Logs that are older than the keep duration are cleaned up continuously
      # 2160h are 90 days, 3 months
      Keep: 2160h # ZITADEL_LOGSTORE_ACCESS_DATABASE_KEEP
      # CleanupInterval defines the time between cleanup iterations
      CleanupInterval: 4h # ZITADEL_LOGSTORE_ACCESS_DATABASE_CLEANUPINTERVAL
      # Debouncing enables to asynchronously emit log entries, so the normal execution performance is not impaired
      # Log entries are held in memory until one of the conditions MinFrequency or MaxBulkSize meets.
      Debounce:
        MinFrequency: 2m # ZITADEL_LOGSTORE_ACCESS_DATABASE_DEBOUNCE_MINFREQUENCY
        MaxBulkSize: 100 # ZITADEL_LOGSTORE_ACCESS_DATABASE_DEBOUNCE_MAXBULKSIZE
    Stdout:
      # If enabled, all access logs are printed to the binary's standard output
      Enabled: false # ZITADEL_LOGSTORE_ACCESS_STDOUT_ENABLED
      # Debouncing enables to asynchronously emit log entries, so the normal execution performance is not impaired
      # Log entries are held in memory until one of the conditions MinFrequency or MaxBulkSize meets.
      Debounce:
        MinFrequency: 0s # ZITADEL_LOGSTORE_ACCESS_STDOUT_DEBOUNCE_MINFREQUENCY
        MaxBulkSize: 0 # ZITADEL_LOGSTORE_ACCESS_STDOUT_DEBOUNCE_MAXBULKSIZE
  Execution:
    Database:
      # If enabled, all action execution logs are stored in the database table logstore.execution
      Enabled: false # ZITADEL_LOGSTORE_EXECUTION_DATABASE_ENABLED
      # Logs that are older than the keep duration are cleaned up continuously
      # 2160h are 90 days, 3 months
      Keep: 2160h # ZITADEL_LOGSTORE_EXECUTION_DATABASE_KEEP
      # CleanupInterval defines the time between cleanup iterations
      CleanupInterval: 4h # ZITADEL_LOGSTORE_EXECUTION_DATABASE_CLEANUPINTERVAL
      # Debouncing enables to asynchronously emit log entries, so the normal execution performance is not impaired
      # Log entries are held in memory until one of the conditions MinFrequency or MaxBulkSize meets.
      Debounce:
        MinFrequency: 0s # ZITADEL_LOGSTORE_EXECUTION_DATABASE_DEBOUNCE_MINFREQUENCY
        MaxBulkSize: 0 # ZITADEL_LOGSTORE_EXECUTION_DATABASE_DEBOUNCE_MAXBULKSIZE
    Stdout:
      # If enabled, all execution logs are printed to the binary's standard output
      Enabled: true # ZITADEL_LOGSTORE_EXECUTION_STDOUT_ENABLED
      # Debouncing enables to asynchronously emit log entries, so the normal execution performance is not impaired
      # Log entries are held in memory until one of the conditions MinFrequency or MaxBulkSize meets.
      Debounce:
        MinFrequency: 0s # ZITADEL_LOGSTORE_EXECUTION_STDOUT_DEBOUNCE_MINFREQUENCY
        MaxBulkSize: 0 # ZITADEL_LOGSTORE_EXECUTION_STDOUT_DEBOUNCE_MAXBULKSIZE

Quotas:
  Access:
    ExhaustedCookieKey: "zitadel.quota.exhausted" # ZITADEL_QUOTAS_ACCESS_EXHAUSTEDCOOKIEKEY
    ExhaustedCookieMaxAge: "300s" # ZITADEL_QUOTAS_ACCESS_EXHAUSTEDCOOKIEMAXAGE

Eventstore:
  PushTimeout: 15s # ZITADEL_EVENTSTORE_PUSHTIMEOUT
  AllowOrderByCreationDate: false # ZITADEL_EVENTSTORE_ALLOWORDERBYCREATIONDATE

DefaultInstance:
  InstanceName: ZITADEL # ZITADEL_DEFAULTINSTANCE_INSTANCENAME
  DefaultLanguage: en # ZITADEL_DEFAULTINSTANCE_DEFAULTLANGUAGE
  Org:
    Name: ZITADEL # ZITADEL_DEFAULTINSTANCE_ORG_NAME
    # In the DefaultInstance.Org.Human section, the initial organization's admin user with the role IAM_OWNER is defined.
    # ZITADEL either creates a human user or a machine user.
    # If DefaultInstance.Org.Machine.Machine is defined, a service user is created with the IAM_OWNER role, not a human user.
    Human:
      # In case that UserLoginMustBeDomain is false (default) and if you don't overwrite the username with an email,
      # it will be suffixed by the org domain (org-name + domain from config).
      # for example zitadel-admin in org `My Org` on domain.tld -> zitadel-admin@my-org.domain.tld
      UserName: zitadel-admin # ZITADEL_DEFAULTINSTANCE_ORG_HUMAN_USERNAME
      FirstName: ZITADEL # ZITADEL_DEFAULTINSTANCE_ORG_HUMAN_FIRSTNAME
      LastName: Admin # ZITADEL_DEFAULTINSTANCE_ORG_HUMAN_LASTNAME
      NickName: # ZITADEL_DEFAULTINSTANCE_ORG_HUMAN_NICKNAME
      DisplayName: # ZITADEL_DEFAULTINSTANCE_ORG_HUMAN_DISPLAYNAME
      Email:
        Address: # ZITADEL_DEFAULTINSTANCE_ORG_HUMAN_EMAIL_ADDRESS
        Verified: false # ZITADEL_DEFAULTINSTANCE_ORG_HUMAN_EMAIL_VERIFIED
      PreferredLanguage: en # ZITADEL_DEFAULTINSTANCE_ORG_HUMAN_PREFERREDLANGUAGE
      Gender: # ZITADEL_DEFAULTINSTANCE_ORG_HUMAN_GENDER
      Phone:
        Number: # ZITADEL_DEFAULTINSTANCE_ORG_HUMAN_PHONE_NUMBER
        Verified: # ZITADEL_DEFAULTINSTANCE_ORG_HUMAN_PHONE_VERIFIED
      Password: # ZITADEL_DEFAULTINSTANCE_ORG_HUMAN_PASSWORD
    # In the DefaultInstance.Org.Machine section, the initial organization's admin user with the role IAM_OWNER is defined.
    # ZITADEL either creates a human user or a machine user.
    # If DefaultInstance.Org.Machine.Machine is defined, a service user is created with the IAM_OWNER role, not a human user.
    Machine:
      Machine:
        Username: # ZITADEL_DEFAULTINSTANCE_ORG_MACHINE_MACHINE_USERNAME
        Name: # ZITADEL_DEFAULTINSTANCE_ORG_MACHINE_MACHINE_NAME
      MachineKey:
        # date format: 2023-01-01T00:00:00Z
        ExpirationDate: # ZITADEL_DEFAULTINSTANCE_ORG_MACHINE_MACHINEKEY_EXPIRATIONDATE
        # Currently, the only supported value is 1 for JSON
        Type: # ZITADEL_DEFAULTINSTANCE_ORG_MACHINE_MACHINEKEY_TYPE
      Pat:
        # date format: 2023-01-01T00:00:00Z
        ExpirationDate: # ZITADEL_DEFAULTINSTANCE_ORG_MACHINE_PAT_EXPIRATIONDATE
  SecretGenerators:
    PasswordSaltCost: 14 # ZITADEL_DEFAULTINSTANCE_SECRETGENERATORS_PASSWORDSALTCOST
    ClientSecret:
      Length: 64 # ZITADEL_DEFAULTINSTANCE_SECRETGENERATORS_CLIENTSECRET_LENGTH
      IncludeLowerLetters: true # ZITADEL_DEFAULTINSTANCE_SECRETGENERATORS_CLIENTSECRET_INCLUDELOWERLETTERS
      IncludeUpperLetters: true # ZITADEL_DEFAULTINSTANCE_SECRETGENERATORS_CLIENTSECRET_INCLUDEUPPERLETTERS
      IncludeDigits: true # ZITADEL_DEFAULTINSTANCE_SECRETGENERATORS_CLIENTSECRET_INCLUDEDIGITS
      IncludeSymbols: false # ZITADEL_DEFAULTINSTANCE_SECRETGENERATORS_CLIENTSECRET_INCLUDESYMBOLS
    InitializeUserCode:
      Length: 6 # ZITADEL_DEFAULTINSTANCE_SECRETGENERATORS_INITIALIZEUSERCODE_LENGTH
      Expiry: "72h" # ZITADEL_DEFAULTINSTANCE_SECRETGENERATORS_INITIALIZEUSERCODE_EXPIRY
      IncludeLowerLetters: false # ZITADEL_DEFAULTINSTANCE_SECRETGENERATORS_INITIALIZEUSERCODE_INCLUDELOWERLETTERS
      IncludeUpperLetters: true # ZITADEL_DEFAULTINSTANCE_SECRETGENERATORS_INITIALIZEUSERCODE_INCLUDEUPPERLETTERS
      IncludeDigits: true # ZITADEL_DEFAULTINSTANCE_SECRETGENERATORS_INITIALIZEUSERCODE_INCLUDEDIGITS
      IncludeSymbols: false # ZITADEL_DEFAULTINSTANCE_SECRETGENERATORS_INITIALIZEUSERCODE_INCLUDESYMBOLS
    EmailVerificationCode:
      Length: 6 # ZITADEL_DEFAULTINSTANCE_SECRETGENERATORS_EMAILVERIFICATIONCODE_LENGTH
      Expiry: "1h" # ZITADEL_DEFAULTINSTANCE_SECRETGENERATORS_EMAILVERIFICATIONCODE_EXPIRY
      IncludeLowerLetters: false # ZITADEL_DEFAULTINSTANCE_SECRETGENERATORS_EMAILVERIFICATIONCODE_INCLUDELOWERLETTERS
      IncludeUpperLetters: true # ZITADEL_DEFAULTINSTANCE_SECRETGENERATORS_EMAILVERIFICATIONCODE_INCLUDEUPPERLETTERS
      IncludeDigits: true # ZITADEL_DEFAULTINSTANCE_SECRETGENERATORS_EMAILVERIFICATIONCODE_INCLUDEDIGITS
      IncludeSymbols: false # ZITADEL_DEFAULTINSTANCE_SECRETGENERATORS_EMAILVERIFICATIONCODE_INCLUDESYMBOLS
    PhoneVerificationCode:
      Length: 6 # ZITADEL_DEFAULTINSTANCE_SECRETGENERATORS_PHONEVERIFICATIONCODE_LENGTH
      Expiry: "1h" # ZITADEL_DEFAULTINSTANCE_SECRETGENERATORS_PHONEVERIFICATIONCODE_EXPIRY
      IncludeLowerLetters: false # ZITADEL_DEFAULTINSTANCE_SECRETGENERATORS_PHONEVERIFICATIONCODE_INCLUDELOWERLETTERS
      IncludeUpperLetters: true # ZITADEL_DEFAULTINSTANCE_SECRETGENERATORS_PHONEVERIFICATIONCODE_INCLUDEUPPERLETTERS
      IncludeDigits: true # ZITADEL_DEFAULTINSTANCE_SECRETGENERATORS_PHONEVERIFICATIONCODE_INCLUDEDIGITS
      IncludeSymbols: false # ZITADEL_DEFAULTINSTANCE_SECRETGENERATORS_PHONEVERIFICATIONCODE_INCLUDESYMBOLS
    PasswordVerificationCode:
      Length: 6 # ZITADEL_DEFAULTINSTANCE_SECRETGENERATORS_PASSWORDVERIFICATIONCODE_LENGTH
      Expiry: "1h" # ZITADEL_DEFAULTINSTANCE_SECRETGENERATORS_PASSWORDVERIFICATIONCODE_EXPIRY
      IncludeLowerLetters: false # ZITADEL_DEFAULTINSTANCE_SECRETGENERATORS_PASSWORDVERIFICATIONCODE_INCLUDELOWERLETTERS
      IncludeUpperLetters: true # ZITADEL_DEFAULTINSTANCE_SECRETGENERATORS_PASSWORDVERIFICATIONCODE_INCLUDEUPPERLETTERS
      IncludeDigits: true # ZITADEL_DEFAULTINSTANCE_SECRETGENERATORS_PASSWORDVERIFICATIONCODE_INCLUDEDIGITS
      IncludeSymbols: false # ZITADEL_DEFAULTINSTANCE_SECRETGENERATORS_PASSWORDVERIFICATIONCODE_INCLUDESYMBOLS
    PasswordlessInitCode:
      Length: 12 # ZITADEL_DEFAULTINSTANCE_SECRETGENERATORS_PASSWORDLESSINITCODE_LENGTH
      Expiry: "1h" # ZITADEL_DEFAULTINSTANCE_SECRETGENERATORS_PASSWORDLESSINITCODE_EXPIRY
      IncludeLowerLetters: true # ZITADEL_DEFAULTINSTANCE_SECRETGENERATORS_PASSWORDLESSINITCODE_INCLUDELOWERLETTERS
      IncludeUpperLetters: true # ZITADEL_DEFAULTINSTANCE_SECRETGENERATORS_PASSWORDLESSINITCODE_INCLUDEUPPERLETTERS
      IncludeDigits: true # ZITADEL_DEFAULTINSTANCE_SECRETGENERATORS_PASSWORDLESSINITCODE_INCLUDEDIGITS
      IncludeSymbols: false # ZITADEL_DEFAULTINSTANCE_SECRETGENERATORS_PASSWORDLESSINITCODE_INCLUDESYMBOLS
    DomainVerification:
      Length: 32 # ZITADEL_DEFAULTINSTANCE_SECRETGENERATORS_DOMAINVERIFICATION_LENGTH
      IncludeLowerLetters: true # ZITADEL_DEFAULTINSTANCE_SECRETGENERATORS_DOMAINVERIFICATION_INCLUDELOWERLETTERS
      IncludeUpperLetters: true # ZITADEL_DEFAULTINSTANCE_SECRETGENERATORS_DOMAINVERIFICATION_INCLUDEUPPERLETTERS
      IncludeDigits: true # ZITADEL_DEFAULTINSTANCE_SECRETGENERATORS_DOMAINVERIFICATION_INCLUDEDIGITS
      IncludeSymbols: false # ZITADEL_DEFAULTINSTANCE_SECRETGENERATORS_DOMAINVERIFICATION_INCLUDESYMBOLS
    OTPSMS:
      Length: 8 # ZITADEL_DEFAULTINSTANCE_SECRETGENERATORS_OTPSMS_LENGTH
      Expiry: "5m" # ZITADEL_DEFAULTINSTANCE_SECRETGENERATORS_OTPSMS_EXPIRY
      IncludeLowerLetters: false # ZITADEL_DEFAULTINSTANCE_SECRETGENERATORS_OTPSMS_INCLUDELOWERLETTERS
      IncludeUpperLetters: false # ZITADEL_DEFAULTINSTANCE_SECRETGENERATORS_OTPSMS_INCLUDEUPPERLETTERS
      IncludeDigits: true # ZITADEL_DEFAULTINSTANCE_SECRETGENERATORS_OTPSMS_INCLUDEDIGITS
      IncludeSymbols: false # ZITADEL_DEFAULTINSTANCE_SECRETGENERATORS_OTPSMS_INCLUDESYMBOLS
    OTPEmail:
      Length: 8 # ZITADEL_DEFAULTINSTANCE_SECRETGENERATORS_OTPEMAIL_LENGTH
      Expiry: "5m" # ZITADEL_DEFAULTINSTANCE_SECRETGENERATORS_OTPEMAIL_EXPIRY
      IncludeLowerLetters: false # ZITADEL_DEFAULTINSTANCE_SECRETGENERATORS_OTPEMAIL_INCLUDELOWERLETTERS
      IncludeUpperLetters: false # ZITADEL_DEFAULTINSTANCE_SECRETGENERATORS_OTPEMAIL_INCLUDEUPPERLETTERS
      IncludeDigits: true # ZITADEL_DEFAULTINSTANCE_SECRETGENERATORS_OTPEMAIL_INCLUDEDIGITS
      IncludeSymbols: false # ZITADEL_DEFAULTINSTANCE_SECRETGENERATORS_OTPEMAIL_INCLUDESYMBOLS
  PasswordComplexityPolicy:
    MinLength: 8 # ZITADEL_DEFAULTINSTANCE_PASSWORDCOMPLEXITYPOLICY_MINLENGTH
    HasLowercase: true # ZITADEL_DEFAULTINSTANCE_PASSWORDCOMPLEXITYPOLICY_HASLOWERCASE
    HasUppercase: true # ZITADEL_DEFAULTINSTANCE_PASSWORDCOMPLEXITYPOLICY_HASUPPERCASE
    HasNumber: true # ZITADEL_DEFAULTINSTANCE_PASSWORDCOMPLEXITYPOLICY_HASNUMBER
    HasSymbol: true # ZITADEL_DEFAULTINSTANCE_PASSWORDCOMPLEXITYPOLICY_HASSYMBOL
  PasswordAgePolicy:
    ExpireWarnDays: 0 # ZITADEL_DEFAULTINSTANCE_PASSWORDAGEPOLICY_EXPIREWARNDAYS
    MaxAgeDays: 0 # ZITADEL_DEFAULTINSTANCE_PASSWORDAGEPOLICY_MAXAGEDAYS
  DomainPolicy:
    UserLoginMustBeDomain: false # ZITADEL_DEFAULTINSTANCE_DOMAINPOLICY_USERLOGINMUSTBEDOMAIN
    ValidateOrgDomains: true # ZITADEL_DEFAULTINSTANCE_DOMAINPOLICY_VALIDATEORGDOMAINS
    SMTPSenderAddressMatchesInstanceDomain: false # ZITADEL_DEFAULTINSTANCE_DOMAINPOLICY_SMTPSENDERADDRESSMATCHESINSTANCEDOMAIN
  LoginPolicy:
    AllowUsernamePassword: true # ZITADEL_DEFAULTINSTANCE_LOGINPOLICY_ALLOWUSERNAMEPASSWORD
    AllowRegister: true # ZITADEL_DEFAULTINSTANCE_LOGINPOLICY_ALLOWREGISTER
    AllowExternalIDP: true # ZITADEL_DEFAULTINSTANCE_LOGINPOLICY_ALLOWEXTERNALIDP
    ForceMFA: false # ZITADEL_DEFAULTINSTANCE_LOGINPOLICY_FORCEMFA
    HidePasswordReset: false # ZITADEL_DEFAULTINSTANCE_LOGINPOLICY_HIDEPASSWORDRESET
    IgnoreUnknownUsernames: false # ZITADEL_DEFAULTINSTANCE_LOGINPOLICY_IGNOREUNKNOWNUSERNAMES
    AllowDomainDiscovery: false # ZITADEL_DEFAULTINSTANCE_LOGINPOLICY_ALLOWDOMAINDISCOVERY
    # 1 is allowed, 0 is not allowed
    PasswordlessType: 1 # ZITADEL_DEFAULTINSTANCE_LOGINPOLICY_PASSWORDLESSTYPE
    # DefaultRedirectURL is empty by default because we use the Console UI
    DefaultRedirectURI: # ZITADEL_DEFAULTINSTANCE_LOGINPOLICY_DEFAULTREDIRECTURI
    # 240h = 10d
    PasswordCheckLifetime: 240h # ZITADEL_DEFAULTINSTANCE_LOGINPOLICY_PASSWORDCHECKLIFETIME
    # 240h = 10d
    ExternalLoginCheckLifetime: 240h # ZITADEL_DEFAULTINSTANCE_LOGINPOLICY_EXTERNALLOGINCHECKLIFETIME
    # 720h = 30d
    MfaInitSkipLifetime: 720h # ZITADEL_DEFAULTINSTANCE_LOGINPOLICY_MFAINITSKIPLIFETIME
    SecondFactorCheckLifetime: 18h # ZITADEL_DEFAULTINSTANCE_LOGINPOLICY_SECONDFACTORCHECKLIFETIME
    MultiFactorCheckLifetime: 12h # ZITADEL_DEFAULTINSTANCE_LOGINPOLICY_MULTIFACTORCHECKLIFETIME
  PrivacyPolicy:
    TOSLink: https://zitadel.com/docs/legal/terms-of-service # ZITADEL_DEFAULTINSTANCE_PRIVACYPOLICY_TOSLINK
    PrivacyLink: https://zitadel.com/docs/legal/privacy-policy # ZITADEL_DEFAULTINSTANCE_PRIVACYPOLICY_PRIVACYLINK
    HelpLink: "" # ZITADEL_DEFAULTINSTANCE_PRIVACYPOLICY_HELPLINK
    SupportEmail: "" # ZITADEL_DEFAULTINSTANCE_PRIVACYPOLICY_SUPPORTEMAIL
  NotificationPolicy:
    PasswordChange: true # ZITADEL_DEFAULTINSTANCE_NOTIFICATIONPOLICY_PASSWORDCHANGE
  LabelPolicy:
    PrimaryColor: "#5469d4" # ZITADEL_DEFAULTINSTANCE_LABELPOLICY_PRIMARYCOLOR
    BackgroundColor: "#fafafa" # ZITADEL_DEFAULTINSTANCE_LABELPOLICY_BACKGROUNDCOLOR
    WarnColor: "#cd3d56" # ZITADEL_DEFAULTINSTANCE_LABELPOLICY_WARNCOLOR
    FontColor: "#000000" # ZITADEL_DEFAULTINSTANCE_LABELPOLICY_FONTCOLOR
    PrimaryColorDark: "#2073c4" # ZITADEL_DEFAULTINSTANCE_LABELPOLICY_PRIMARYCOLORDARK
    BackgroundColorDark: "#111827" # ZITADEL_DEFAULTINSTANCE_LABELPOLICY_BACKGROUNDCOLORDARK
    WarnColorDark: "#ff3b5b" # ZITADEL_DEFAULTINSTANCE_LABELPOLICY_WARNCOLORDARK
    FontColorDark: "#ffffff" # ZITADEL_DEFAULTINSTANCE_LABELPOLICY_FONTCOLORDARK
    HideLoginNameSuffix: false # ZITADEL_DEFAULTINSTANCE_LABELPOLICY_HIDELOGINNAMESUFFIX
    ErrorMsgPopup: false # ZITADEL_DEFAULTINSTANCE_LABELPOLICY_ERRORMSGPOPUP
    DisableWatermark: false # ZITADEL_DEFAULTINSTANCE_LABELPOLICY_DISABLEWATERMARK
  LockoutPolicy:
    MaxAttempts: 0 # ZITADEL_DEFAULTINSTANCE_LOCKOUTPOLICY_MAXATTEMPTS
    ShouldShowLockoutFailure: true # ZITADEL_DEFAULTINSTANCE_LOCKOUTPOLICY_SHOULDSHOWLOCKOUTFAILURE
  EmailTemplate: CjwhZG9jdHlwZSBodG1sPgo8aHRtbCB4bWxucz0iaHR0cDovL3d3dy53My5vcmcvMTk5OS94aHRtbCIgeG1sbnM6dj0idXJuOnNjaGVtYXMtbWljcm9zb2Z0LWNvbTp2bWwiIHhtbG5zOm89InVybjpzY2hlbWFzLW1pY3Jvc29mdC1jb206b2ZmaWNlOm9mZmljZSI+CjxoZWFkPgogIDx0aXRsZT4KCiAgPC90aXRsZT4KICA8IS0tW2lmICFtc29dPjwhLS0+CiAgPG1ldGEgaHR0cC1lcXVpdj0iWC1VQS1Db21wYXRpYmxlIiBjb250ZW50PSJJRT1lZGdlIj4KICA8IS0tPCFbZW5kaWZdLS0+CiAgPG1ldGEgaHR0cC1lcXVpdj0iQ29udGVudC1UeXBlIiBjb250ZW50PSJ0ZXh0L2h0bWw7IGNoYXJzZXQ9VVRGLTgiPgogIDxtZXRhIG5hbWU9InZpZXdwb3J0IiBjb250ZW50PSJ3aWR0aD1kZXZpY2Utd2lkdGgsIGluaXRpYWwtc2NhbGU9MSI+CiAgPHN0eWxlIHR5cGU9InRleHQvY3NzIj4KICAgICNvdXRsb29rIGEgeyBwYWRkaW5nOjA7IH0KICAgIGJvZHkgeyBtYXJnaW46MDtwYWRkaW5nOjA7LXdlYmtpdC10ZXh0LXNpemUtYWRqdXN0OjEwMCU7LW1zLXRleHQtc2l6ZS1hZGp1c3Q6MTAwJTsgfQogICAgdGFibGUsIHRkIHsgYm9yZGVyLWNvbGxhcHNlOmNvbGxhcHNlO21zby10YWJsZS1sc3BhY2U6MHB0O21zby10YWJsZS1yc3BhY2U6MHB0OyB9CiAgICBpbWcgeyBib3JkZXI6MDtoZWlnaHQ6YXV0bztsaW5lLWhlaWdodDoxMDAlOyBvdXRsaW5lOm5vbmU7dGV4dC1kZWNvcmF0aW9uOm5vbmU7LW1zLWludGVycG9sYXRpb24tbW9kZTpiaWN1YmljOyB9CiAgICBwIHsgZGlzcGxheTpibG9jazttYXJnaW46MTNweCAwOyB9CiAgPC9zdHlsZT4KICA8IS0tW2lmIG1zb10+CiAgPHhtbD4KICAgIDxvOk9mZmljZURvY3VtZW50U2V0dGluZ3M+CiAgICAgIDxvOkFsbG93UE5HLz4KICAgICAgPG86UGl4ZWxzUGVySW5jaD45NjwvbzpQaXhlbHNQZXJJbmNoPgogICAgPC9vOk9mZmljZURvY3VtZW50U2V0dGluZ3M+CiAgPC94bWw+CiAgPCFbZW5kaWZdLS0+CiAgPCEtLVtpZiBsdGUgbXNvIDExXT4KICA8c3R5bGUgdHlwZT0idGV4dC9jc3MiPgogICAgLm1qLW91dGxvb2stZ3JvdXAtZml4IHsgd2lkdGg6MTAwJSAhaW1wb3J0YW50OyB9CiAgPC9zdHlsZT4KICA8IVtlbmRpZl0tLT4KCgogIDxzdHlsZSB0eXBlPSJ0ZXh0L2NzcyI+CiAgICBAbWVkaWEgb25seSBzY3JlZW4gYW5kIChtaW4td2lkdGg6NDgwcHgpIHsKICAgICAgLm1qLWNvbHVtbi1wZXItMTAwIHsgd2lkdGg6MTAwJSAhaW1wb3J0YW50OyBtYXgtd2lkdGg6IDEwMCU7IH0KICAgICAgLm1qLWNvbHVtbi1wZXItNjAgeyB3aWR0aDo2MCUgIWltcG9ydGFudDsgbWF4LXdpZHRoOiA2MCU7IH0KICAgIH0KICA8L3N0eWxlPgoKCiAgPHN0eWxlIHR5cGU9InRleHQvY3NzIj4KCgoKICAgIEBtZWRpYSBvbmx5IHNjcmVlbiBhbmQgKG1heC13aWR0aDo0ODBweCkgewogICAgICB0YWJsZS5tai1mdWxsLXdpZHRoLW1vYmlsZSB7IHdpZHRoOiAxMDAlICFpbXBvcnRhbnQ7IH0KICAgICAgdGQubWotZnVsbC13aWR0aC1tb2JpbGUgeyB3aWR0aDogYXV0byAhaW1wb3J0YW50OyB9CiAgICB9CgogIDwvc3R5bGU+CiAgPHN0eWxlIHR5cGU9InRleHQvY3NzIj4uc2hhZG93IGEgewogICAgYm94LXNoYWRvdzogMHB4IDNweCAxcHggLTJweCByZ2JhKDAsIDAsIDAsIDAuMiksIDBweCAycHggMnB4IDBweCByZ2JhKDAsIDAsIDAsIDAuMTQpLCAwcHggMXB4IDVweCAwcHggcmdiYSgwLCAwLCAwLCAwLjEyKTsKICB9PC9zdHlsZT4KCiAge3tpZiAuRm9udFVSTH19CiAgPHN0eWxlPgogICAgQGZvbnQtZmFjZSB7CiAgICAgIGZvbnQtZmFtaWx5OiAne3suRm9udEZhY2VGYW1pbHl9fSc7CiAgICAgIGZvbnQtc3R5bGU6IG5vcm1hbDsKICAgICAgZm9udC1kaXNwbGF5OiBzd2FwOwogICAgICBzcmM6IHVybCh7ey5Gb250VVJMfX0pOwogICAgfQogIDwvc3R5bGU+CiAge3tlbmR9fQoKPC9oZWFkPgo8Ym9keSBzdHlsZT0id29yZC1zcGFjaW5nOm5vcm1hbDsiPgoKCjxkaXYKICAgICAgICBzdHlsZT0iIgo+CgogIDx0YWJsZQogICAgICAgICAgYWxpZ249ImNlbnRlciIgYm9yZGVyPSIwIiBjZWxscGFkZGluZz0iMCIgY2VsbHNwYWNpbmc9IjAiIHJvbGU9InByZXNlbnRhdGlvbiIgc3R5bGU9ImJhY2tncm91bmQ6e3suQmFja2dyb3VuZENvbG9yfX07YmFja2dyb3VuZC1jb2xvcjp7ey5CYWNrZ3JvdW5kQ29sb3J9fTt3aWR0aDoxMDAlO2JvcmRlci1yYWRpdXM6MTZweDsiCiAgPgogICAgPHRib2R5PgogICAgPHRyPgogICAgICA8dGQ+CgoKICAgICAgICA8IS0tW2lmIG1zbyB8IElFXT48dGFibGUgYWxpZ249ImNlbnRlciIgYm9yZGVyPSIwIiBjZWxscGFkZGluZz0iMCIgY2VsbHNwYWNpbmc9IjAiIGNsYXNzPSIiIHN0eWxlPSJ3aWR0aDo4MDBweDsiIHdpZHRoPSI4MDAiID48dHI+PHRkIHN0eWxlPSJsaW5lLWhlaWdodDowcHg7Zm9udC1zaXplOjBweDttc28tbGluZS1oZWlnaHQtcnVsZTpleGFjdGx5OyI+PCFbZW5kaWZdLS0+CgoKICAgICAgICA8ZGl2ICBzdHlsZT0ibWFyZ2luOjBweCBhdXRvO2JvcmRlci1yYWRpdXM6MTZweDttYXgtd2lkdGg6ODAwcHg7Ij4KCiAgICAgICAgICA8dGFibGUKICAgICAgICAgICAgICAgICAgYWxpZ249ImNlbnRlciIgYm9yZGVyPSIwIiBjZWxscGFkZGluZz0iMCIgY2VsbHNwYWNpbmc9IjAiIHJvbGU9InByZXNlbnRhdGlvbiIgc3R5bGU9IndpZHRoOjEwMCU7Ym9yZGVyLXJhZGl1czoxNnB4OyIKICAgICAgICAgID4KICAgICAgICAgICAgPHRib2R5PgogICAgICAgICAgICA8dHI+CiAgICAgICAgICAgICAgPHRkCiAgICAgICAgICAgICAgICAgICAgICBzdHlsZT0iZGlyZWN0aW9uOmx0cjtmb250LXNpemU6MHB4O3BhZGRpbmc6MjBweCAwO3BhZGRpbmctbGVmdDowO3RleHQtYWxpZ246Y2VudGVyOyIKICAgICAgICAgICAgICA+CiAgICAgICAgICAgICAgICA8IS0tW2lmIG1zbyB8IElFXT48dGFibGUgcm9sZT0icHJlc2VudGF0aW9uIiBib3JkZXI9IjAiIGNlbGxwYWRkaW5nPSIwIiBjZWxsc3BhY2luZz0iMCI+PHRyPjx0ZCBjbGFzcz0iIiB3aWR0aD0iODAwcHgiID48IVtlbmRpZl0tLT4KCiAgICAgICAgICAgICAgICA8dGFibGUKICAgICAgICAgICAgICAgICAgICAgICAgYWxpZ249ImNlbnRlciIgYm9yZGVyPSIwIiBjZWxscGFkZGluZz0iMCIgY2VsbHNwYWNpbmc9IjAiIHJvbGU9InByZXNlbnRhdGlvbiIgc3R5bGU9IndpZHRoOjEwMCU7IgogICAgICAgICAgICAgICAgPgogICAgICAgICAgICAgICAgICA8dGJvZHk+CiAgICAgICAgICAgICAgICAgIDx0cj4KICAgICAgICAgICAgICAgICAgICA8dGQ+CgoKICAgICAgICAgICAgICAgICAgICAgIDwhLS1baWYgbXNvIHwgSUVdPjx0YWJsZSBhbGlnbj0iY2VudGVyIiBib3JkZXI9IjAiIGNlbGxwYWRkaW5nPSIwIiBjZWxsc3BhY2luZz0iMCIgY2xhc3M9IiIgc3R5bGU9IndpZHRoOjgwMHB4OyIgd2lkdGg9IjgwMCIgPjx0cj48dGQgc3R5bGU9ImxpbmUtaGVpZ2h0OjBweDtmb250LXNpemU6MHB4O21zby1saW5lLWhlaWdodC1ydWxlOmV4YWN0bHk7Ij48IVtlbmRpZl0tLT4KCgogICAgICAgICAgICAgICAgICAgICAgPGRpdiAgc3R5bGU9Im1hcmdpbjowcHggYXV0bzttYXgtd2lkdGg6ODAwcHg7Ij4KCiAgICAgICAgICAgICAgICAgICAgICAgIDx0YWJsZQogICAgICAgICAgICAgICAgICAgICAgICAgICAgICAgIGFsaWduPSJjZW50ZXIiIGJvcmRlcj0iMCIgY2VsbHBhZGRpbmc9IjAiIGNlbGxzcGFjaW5nPSIwIiByb2xlPSJwcmVzZW50YXRpb24iIHN0eWxlPSJ3aWR0aDoxMDAlOyIKICAgICAgICAgICAgICAgICAgICAgICAgPgogICAgICAgICAgICAgICAgICAgICAgICAgIDx0Ym9keT4KICAgICAgICAgICAgICAgICAgICAgICAgICA8dHI+CiAgICAgICAgICAgICAgICAgICAgICAgICAgICA8dGQKICAgICAgICAgICAgICAgICAgICAgICAgICAgICAgICAgICAgc3R5bGU9ImRpcmVjdGlvbjpsdHI7Zm9udC1zaXplOjBweDtwYWRkaW5nOjA7dGV4dC1hbGlnbjpjZW50ZXI7IgogICAgICAgICAgICAgICAgICAgICAgICAgICAgPgogICAgICAgICAgICAgICAgICAgICAgICAgICAgICA8IS0tW2lmIG1zbyB8IElFXT48dGFibGUgcm9sZT0icHJlc2VudGF0aW9uIiBib3JkZXI9IjAiIGNlbGxwYWRkaW5nPSIwIiBjZWxsc3BhY2luZz0iMCI+PHRyPjx0ZCBjbGFzcz0iIiBzdHlsZT0id2lkdGg6ODAwcHg7IiA+PCFbZW5kaWZdLS0+CgogICAgICAgICAgICAgICAgICAgICAgICAgICAgICA8ZGl2CiAgICAgICAgICAgICAgICAgICAgICAgICAgICAgICAgICAgICAgY2xhc3M9Im1qLWNvbHVtbi1wZXItMTAwIG1qLW91dGxvb2stZ3JvdXAtZml4IiBzdHlsZT0iZm9udC1zaXplOjA7bGluZS1oZWlnaHQ6MDt0ZXh0LWFsaWduOmxlZnQ7ZGlzcGxheTppbmxpbmUtYmxvY2s7d2lkdGg6MTAwJTtkaXJlY3Rpb246bHRyOyIKICAgICAgICAgICAgICAgICAgICAgICAgICAgICAgPgogICAgICAgICAgICAgICAgICAgICAgICAgICAgICAgIDwhLS1baWYgbXNvIHwgSUVdPjx0YWJsZSBib3JkZXI9IjAiIGNlbGxwYWRkaW5nPSIwIiBjZWxsc3BhY2luZz0iMCIgcm9sZT0icHJlc2VudGF0aW9uIiA+PHRyPjx0ZCBzdHlsZT0idmVydGljYWwtYWxpZ246dG9wO3dpZHRoOjgwMHB4OyIgPjwhW2VuZGlmXS0tPgoKICAgICAgICAgICAgICAgICAgICAgICAgICAgICAgICA8ZGl2CiAgICAgICAgICAgICAgICAgICAgICAgICAgICAgICAgICAgICAgICBjbGFzcz0ibWotY29sdW1uLXBlci0xMDAgbWotb3V0bG9vay1ncm91cC1maXgiIHN0eWxlPSJmb250LXNpemU6MHB4O3RleHQtYWxpZ246bGVmdDtkaXJlY3Rpb246bHRyO2Rpc3BsYXk6aW5saW5lLWJsb2NrO3ZlcnRpY2FsLWFsaWduOnRvcDt3aWR0aDoxMDAlOyIKICAgICAgICAgICAgICAgICAgICAgICAgICAgICAgICA+CgogICAgICAgICAgICAgICAgICAgICAgICAgICAgICAgICAgPHRhYmxlCiAgICAgICAgICAgICAgICAgICAgICAgICAgICAgICAgICAgICAgICAgIGJvcmRlcj0iMCIgY2VsbHBhZGRpbmc9IjAiIGNlbGxzcGFjaW5nPSIwIiByb2xlPSJwcmVzZW50YXRpb24iIHdpZHRoPSIxMDAlIgogICAgICAgICAgICAgICAgICAgICAgICAgICAgICAgICAgPgogICAgICAgICAgICAgICAgICAgICAgICAgICAgICAgICAgICA8dGJvZHk+CiAgICAgICAgICAgICAgICAgICAgICAgICAgICAgICAgICAgIDx0cj4KICAgICAgICAgICAgICAgICAgICAgICAgICAgICAgICAgICAgICA8dGQgIHN0eWxlPSJ2ZXJ0aWNhbC1hbGlnbjp0b3A7cGFkZGluZzowOyI+CiAgICAgICAgICAgICAgICAgICAgICAgICAgICAgICAgICAgICAgICB7e2lmIC5Mb2dvVVJMfX0KICAgICAgICAgICAgICAgICAgICAgICAgICAgICAgICAgICAgICAgIDx0YWJsZQogICAgICAgICAgICAgICAgICAgICAgICAgICAgICAgICAgICAgICAgICAgICAgICBib3JkZXI9IjAiIGNlbGxwYWRkaW5nPSIwIiBjZWxsc3BhY2luZz0iMCIgcm9sZT0icHJlc2VudGF0aW9uIiBzdHlsZT0iIiB3aWR0aD0iMTAwJSIKICAgICAgICAgICAgICAgICAgICAgICAgICAgICAgICAgICAgICAgID4KICAgICAgICAgICAgICAgICAgICAgICAgICAgICAgICAgICAgICAgICAgPHRib2R5PgoKICAgICAgICAgICAgICAgICAgICAgICAgICAgICAgICAgICAgICAgICAgPHRyPgogICAgICAgICAgICAgICAgICAgICAgICAgICAgICAgICAgICAgICAgICAgIDx0ZAogICAgICAgICAgICAgICAgICAgICAgICAgICAgICAgICAgICAgICAgICAgICAgICAgICAgYWxpZ249ImNlbnRlciIgc3R5bGU9ImZvbnQtc2l6ZTowcHg7cGFkZGluZzo1MHB4IDAgMzBweCAwO3dvcmQtYnJlYWs6YnJlYWstd29yZDsiCiAgICAgICAgICAgICAgICAgICAgICAgICAgICAgICAgICAgICAgICAgICAgPgoKICAgICAgICAgICAgICAgICAgICAgICAgICAgICAgICAgICAgICAgICAgICAgIDx0YWJsZQogICAgICAgICAgICAgICAgICAgICAgICAgICAgICAgICAgICAgICAgICAgICAgICAgICAgICBib3JkZXI9IjAiIGNlbGxwYWRkaW5nPSIwIiBjZWxsc3BhY2luZz0iMCIgcm9sZT0icHJlc2VudGF0aW9uIiBzdHlsZT0iYm9yZGVyLWNvbGxhcHNlOmNvbGxhcHNlO2JvcmRlci1zcGFjaW5nOjBweDsiCiAgICAgICAgICAgICAgICAgICAgICAgICAgICAgICAgICAgICAgICAgICAgICA+CiAgICAgICAgICAgICAgICAgICAgICAgICAgICAgICAgICAgICAgICAgICAgICAgIDx0Ym9keT4KICAgICAgICAgICAgICAgICAgICAgICAgICAgICAgICAgICAgICAgICAgICAgICAgPHRyPgogICAgICAgICAgICAgICAgICAgICAgICAgICAgICAgICAgICAgICAgICAgICAgICAgIDx0ZCAgc3R5bGU9IndpZHRoOjE4MHB4OyI+CgogICAgICAgICAgICAgICAgICAgICAgICAgICAgICAgICAgICAgICAgICAgICAgICAgICAgPGltZwogICAgICAgICAgICAgICAgICAgICAgICAgICAgICAgICAgICAgICAgICAgICAgICAgICAgICAgICAgICBoZWlnaHQ9ImF1dG8iIHNyYz0ie3suTG9nb1VSTH19IiBzdHlsZT0iYm9yZGVyOjA7Ym9yZGVyLXJhZGl1czo4cHg7ZGlzcGxheTpibG9jaztvdXRsaW5lOm5vbmU7dGV4dC1kZWNvcmF0aW9uOm5vbmU7aGVpZ2h0OmF1dG87d2lkdGg6MTAwJTtmb250LXNpemU6MTNweDsiIHdpZHRoPSIxODAiCiAgICAgICAgICAgICAgICAgICAgICAgICAgICAgICAgICAgICAgICAgICAgICAgICAgICAvPgoKICAgICAgICAgICAgICAgICAgICAgICAgICAgICAgICAgICAgICAgICAgICAgICAgICA8L3RkPgogICAgICAgICAgICAgICAgICAgICAgICAgICAgICAgICAgICAgICAgICAgICAgICA8L3RyPgogICAgICAgICAgICAgICAgICAgICAgICAgICAgICAgICAgICAgICAgICAgICAgICA8L3Rib2R5PgogICAgICAgICAgICAgICAgICAgICAgICAgICAgICAgICAgICAgICAgICAgICAgPC90YWJsZT4KCiAgICAgICAgICAgICAgICAgICAgICAgICAgICAgICAgICAgICAgICAgICAgPC90ZD4KICAgICAgICAgICAgICAgICAgICAgICAgICAgICAgICAgICAgICAgICAgPC90cj4KCiAgICAgICAgICAgICAgICAgICAgICAgICAgICAgICAgICAgICAgICAgIDwvdGJvZHk+CiAgICAgICAgICAgICAgICAgICAgICAgICAgICAgICAgICAgICAgICA8L3RhYmxlPgogICAgICAgICAgICAgICAgICAgICAgICAgICAgICAgICAgICAgICAge3tlbmR9fQogICAgICAgICAgICAgICAgICAgICAgICAgICAgICAgICAgICAgIDwvdGQ+CiAgICAgICAgICAgICAgICAgICAgICAgICAgICAgICAgICAgIDwvdHI+CiAgICAgICAgICAgICAgICAgICAgICAgICAgICAgICAgICAgIDwvdGJvZHk+CiAgICAgICAgICAgICAgICAgICAgICAgICAgICAgICAgICA8L3RhYmxlPgoKICAgICAgICAgICAgICAgICAgICAgICAgICAgICAgICA8L2Rpdj4KCiAgICAgICAgICAgICAgICAgICAgICAgICAgICAgICAgPCEtLVtpZiBtc28gfCBJRV0+PC90ZD48L3RyPjwvdGFibGU+PCFbZW5kaWZdLS0+CiAgICAgICAgICAgICAgICAgICAgICAgICAgICAgIDwvZGl2PgoKICAgICAgICAgICAgICAgICAgICAgICAgICAgICAgPCEtLVtpZiBtc28gfCBJRV0+PC90ZD48L3RyPjwvdGFibGU+PCFbZW5kaWZdLS0+CiAgICAgICAgICAgICAgICAgICAgICAgICAgICA8L3RkPgogICAgICAgICAgICAgICAgICAgICAgICAgIDwvdHI+CiAgICAgICAgICAgICAgICAgICAgICAgICAgPC90Ym9keT4KICAgICAgICAgICAgICAgICAgICAgICAgPC90YWJsZT4KCiAgICAgICAgICAgICAgICAgICAgICA8L2Rpdj4KCgogICAgICAgICAgICAgICAgICAgICAgPCEtLVtpZiBtc28gfCBJRV0+PC90ZD48L3RyPjwvdGFibGU+PCFbZW5kaWZdLS0+CgoKICAgICAgICAgICAgICAgICAgICA8L3RkPgogICAgICAgICAgICAgICAgICA8L3RyPgogICAgICAgICAgICAgICAgICA8L3Rib2R5PgogICAgICAgICAgICAgICAgPC90YWJsZT4KCiAgICAgICAgICAgICAgICA8IS0tW2lmIG1zbyB8IElFXT48L3RkPjwvdHI+PHRyPjx0ZCBjbGFzcz0iIiB3aWR0aD0iODAwcHgiID48IVtlbmRpZl0tLT4KCiAgICAgICAgICAgICAgICA8dGFibGUKICAgICAgICAgICAgICAgICAgICAgICAgYWxpZ249ImNlbnRlciIgYm9yZGVyPSIwIiBjZWxscGFkZGluZz0iMCIgY2VsbHNwYWNpbmc9IjAiIHJvbGU9InByZXNlbnRhdGlvbiIgc3R5bGU9IndpZHRoOjEwMCU7IgogICAgICAgICAgICAgICAgPgogICAgICAgICAgICAgICAgICA8dGJvZHk+CiAgICAgICAgICAgICAgICAgIDx0cj4KICAgICAgICAgICAgICAgICAgICA8dGQ+CgoKICAgICAgICAgICAgICAgICAgICAgIDwhLS1baWYgbXNvIHwgSUVdPjx0YWJsZSBhbGlnbj0iY2VudGVyIiBib3JkZXI9IjAiIGNlbGxwYWRkaW5nPSIwIiBjZWxsc3BhY2luZz0iMCIgY2xhc3M9IiIgc3R5bGU9IndpZHRoOjgwMHB4OyIgd2lkdGg9IjgwMCIgPjx0cj48dGQgc3R5bGU9ImxpbmUtaGVpZ2h0OjBweDtmb250LXNpemU6MHB4O21zby1saW5lLWhlaWdodC1ydWxlOmV4YWN0bHk7Ij48IVtlbmRpZl0tLT4KCgogICAgICAgICAgICAgICAgICAgICAgPGRpdiAgc3R5bGU9Im1hcmdpbjowcHggYXV0bzttYXgtd2lkdGg6ODAwcHg7Ij4KCiAgICAgICAgICAgICAgICAgICAgICAgIDx0YWJsZQogICAgICAgICAgICAgICAgICAgICAgICAgICAgICAgIGFsaWduPSJjZW50ZXIiIGJvcmRlcj0iMCIgY2VsbHBhZGRpbmc9IjAiIGNlbGxzcGFjaW5nPSIwIiByb2xlPSJwcmVzZW50YXRpb24iIHN0eWxlPSJ3aWR0aDoxMDAlOyIKICAgICAgICAgICAgICAgICAgICAgICAgPgogICAgICAgICAgICAgICAgICAgICAgICAgIDx0Ym9keT4KICAgICAgICAgICAgICAgICAgICAgICAgICA8dHI+CiAgICAgICAgICAgICAgICAgICAgICAgICAgICA8dGQKICAgICAgICAgICAgICAgICAgICAgICAgICAgICAgICAgICAgc3R5bGU9ImRpcmVjdGlvbjpsdHI7Zm9udC1zaXplOjBweDtwYWRkaW5nOjA7dGV4dC1hbGlnbjpjZW50ZXI7IgogICAgICAgICAgICAgICAgICAgICAgICAgICAgPgogICAgICAgICAgICAgICAgICAgICAgICAgICAgICA8IS0tW2lmIG1zbyB8IElFXT48dGFibGUgcm9sZT0icHJlc2VudGF0aW9uIiBib3JkZXI9IjAiIGNlbGxwYWRkaW5nPSIwIiBjZWxsc3BhY2luZz0iMCI+PHRyPjx0ZCBjbGFzcz0iIiBzdHlsZT0idmVydGljYWwtYWxpZ246dG9wO3dpZHRoOjQ4MHB4OyIgPjwhW2VuZGlmXS0tPgoKICAgICAgICAgICAgICAgICAgICAgICAgICAgICAgPGRpdgogICAgICAgICAgICAgICAgICAgICAgICAgICAgICAgICAgICAgIGNsYXNzPSJtai1jb2x1bW4tcGVyLTYwIG1qLW91dGxvb2stZ3JvdXAtZml4IiBzdHlsZT0iZm9udC1zaXplOjBweDt0ZXh0LWFsaWduOmxlZnQ7ZGlyZWN0aW9uOmx0cjtkaXNwbGF5OmlubGluZS1ibG9jazt2ZXJ0aWNhbC1hbGlnbjp0b3A7d2lkdGg6MTAwJTsiCiAgICAgICAgICAgICAgICAgICAgICAgICAgICAgID4KCiAgICAgICAgICAgICAgICAgICAgICAgICAgICAgICAgPHRhYmxlCiAgICAgICAgICAgICAgICAgICAgICAgICAgICAgICAgICAgICAgICBib3JkZXI9IjAiIGNlbGxwYWRkaW5nPSIwIiBjZWxsc3BhY2luZz0iMCIgcm9sZT0icHJlc2VudGF0aW9uIiB3aWR0aD0iMTAwJSIKICAgICAgICAgICAgICAgICAgICAgICAgICAgICAgICA+CiAgICAgICAgICAgICAgICAgICAgICAgICAgICAgICAgICA8dGJvZHk+CiAgICAgICAgICAgICAgICAgICAgICAgICAgICAgICAgICA8dHI+CiAgICAgICAgICAgICAgICAgICAgICAgICAgICAgICAgICAgIDx0ZCAgc3R5bGU9InZlcnRpY2FsLWFsaWduOnRvcDtwYWRkaW5nOjA7Ij4KCiAgICAgICAgICAgICAgICAgICAgICAgICAgICAgICAgICAgICAgPHRhYmxlCiAgICAgICAgICAgICAgICAgICAgICAgICAgICAgICAgICAgICAgICAgICAgICBib3JkZXI9IjAiIGNlbGxwYWRkaW5nPSIwIiBjZWxsc3BhY2luZz0iMCIgcm9sZT0icHJlc2VudGF0aW9uIiBzdHlsZT0iIiB3aWR0aD0iMTAwJSIKICAgICAgICAgICAgICAgICAgICAgICAgICAgICAgICAgICAgICA+CiAgICAgICAgICAgICAgICAgICAgICAgICAgICAgICAgICAgICAgICA8dGJvZHk+CgogICAgICAgICAgICAgICAgICAgICAgICAgICAgICAgICAgICAgICAgPHRyPgogICAgICAgICAgICAgICAgICAgICAgICAgICAgICAgICAgICAgICAgICA8dGQKICAgICAgICAgICAgICAgICAgICAgICAgICAgICAgICAgICAgICAgICAgICAgICAgICBhbGlnbj0iY2VudGVyIiBzdHlsZT0iZm9udC1zaXplOjBweDtwYWRkaW5nOjEwcHggMjVweDt3b3JkLWJyZWFrOmJyZWFrLXdvcmQ7IgogICAgICAgICAgICAgICAgICAgICAgICAgICAgICAgICAgICAgICAgICA+CgogICAgICAgICAgICAgICAgICAgICAgICAgICAgICAgICAgICAgICAgICAgIDxkaXYKICAgICAgICAgICAgICAgICAgICAgICAgICAgICAgICAgICAgICAgICAgICAgICAgICAgIHN0eWxlPSJmb250LWZhbWlseTp7ey5Gb250RmFtaWx5fX07Zm9udC1zaXplOjI0cHg7Zm9udC13ZWlnaHQ6NTAwO2xpbmUtaGVpZ2h0OjE7dGV4dC1hbGlnbjpjZW50ZXI7Y29sb3I6e3suRm9udENvbG9yfX07IgogICAgICAgICAgICAgICAgICAgICAgICAgICAgICAgICAgICAgICAgICAgID57ey5HcmVldGluZ319PC9kaXY+CgogICAgICAgICAgICAgICAgICAgICAgICAgICAgICAgICAgICAgICAgICA8L3RkPgogICAgICAgICAgICAgICAgICAgICAgICAgICAgICAgICAgICAgICAgPC90cj4KCiAgICAgICAgICAgICAgICAgICAgICAgICAgICAgICAgICAgICAgICA8dHI+CiAgICAgICAgICAgICAgICAgICAgICAgICAgICAgICAgICAgICAgICAgIDx0ZAogICAgICAgICAgICAgICAgICAgICAgICAgICAgICAgICAgICAgICAgICAgICAgICAgIGFsaWduPSJjZW50ZXIiIHN0eWxlPSJmb250LXNpemU6MHB4O3BhZGRpbmc6MTBweCAyNXB4O3dvcmQtYnJlYWs6YnJlYWstd29yZDsiCiAgICAgICAgICAgICAgICAgICAgICAgICAgICAgICAgICAgICAgICAgID4KCiAgICAgICAgICAgICAgICAgICAgICAgICAgICAgICAgICAgICAgICAgICAgPGRpdgogICAgICAgICAgICAgICAgICAgICAgICAgICAgICAgICAgICAgICAgICAgICAgICAgICAgc3R5bGU9ImZvbnQtZmFtaWx5Ont7LkZvbnRGYW1pbHl9fTtmb250LXNpemU6MTZweDtmb250LXdlaWdodDpsaWdodDtsaW5lLWhlaWdodDoxLjU7dGV4dC1hbGlnbjpjZW50ZXI7Y29sb3I6e3suRm9udENvbG9yfX07IgogICAgICAgICAgICAgICAgICAgICAgICAgICAgICAgICAgICAgICAgICAgID57ey5UZXh0fX08L2Rpdj4KCiAgICAgICAgICAgICAgICAgICAgICAgICAgICAgICAgICAgICAgICAgIDwvdGQ+CiAgICAgICAgICAgICAgICAgICAgICAgICAgICAgICAgICAgICAgICA8L3RyPgoKCiAgICAgICAgICAgICAgICAgICAgICAgICAgICAgICAgICAgICAgICA8dHI+CiAgICAgICAgICAgICAgICAgICAgICAgICAgICAgICAgICAgICAgICAgIDx0ZAogICAgICAgICAgICAgICAgICAgICAgICAgICAgICAgICAgICAgICAgICAgICAgICAgIGFsaWduPSJjZW50ZXIiIHZlcnRpY2FsLWFsaWduPSJtaWRkbGUiIGNsYXNzPSJzaGFkb3ciIHN0eWxlPSJmb250LXNpemU6MHB4O3BhZGRpbmc6MTBweCAyNXB4O3dvcmQtYnJlYWs6YnJlYWstd29yZDsiCiAgICAgICAgICAgICAgICAgICAgICAgICAgICAgICAgICAgICAgICAgID4KCiAgICAgICAgICAgICAgICAgICAgICAgICAgICAgICAgICAgICAgICAgICAgPHRhYmxlCiAgICAgICAgICAgICAgICAgICAgICAgICAgICAgICAgICAgICAgICAgICAgICAgICAgICBib3JkZXI9IjAiIGNlbGxwYWRkaW5nPSIwIiBjZWxsc3BhY2luZz0iMCIgcm9sZT0icHJlc2VudGF0aW9uIiBzdHlsZT0iYm9yZGVyLWNvbGxhcHNlOnNlcGFyYXRlO2xpbmUtaGVpZ2h0OjEwMCU7IgogICAgICAgICAgICAgICAgICAgICAgICAgICAgICAgICAgICAgICAgICAgID4KICAgICAgICAgICAgICAgICAgICAgICAgICAgICAgICAgICAgICAgICAgICAgIDx0cj4KICAgICAgICAgICAgICAgICAgICAgICAgICAgICAgICAgICAgICAgICAgICAgICAgPHRkCiAgICAgICAgICAgICAgICAgICAgICAgICAgICAgICAgICAgICAgICAgICAgICAgICAgICAgICAgYWxpZ249ImNlbnRlciIgYmdjb2xvcj0ie3suUHJpbWFyeUNvbG9yfX0iIHJvbGU9InByZXNlbnRhdGlvbiIgc3R5bGU9ImJvcmRlcjpub25lO2JvcmRlci1yYWRpdXM6NnB4O2N1cnNvcjphdXRvO21zby1wYWRkaW5nLWFsdDoxMHB4IDI1cHg7YmFja2dyb3VuZDp7ey5QcmltYXJ5Q29sb3J9fTsiIHZhbGlnbj0ibWlkZGxlIgogICAgICAgICAgICAgICAgICAgICAgICAgICAgICAgICAgICAgICAgICAgICAgICA+CiAgICAgICAgICAgICAgICAgICAgICAgICAgICAgICAgICAgICAgICAgICAgICAgICAgPGEKICAgICAgICAgICAgICAgICAgICAgICAgICAgICAgICAgICAgICAgICAgICAgICAgICAgICAgICAgIGhyZWY9Int7LlVSTH19IiByZWw9Im5vb3BlbmVyIG5vcmVmZXJyZXIgbm90cmFjayIgc3R5bGU9ImRpc3BsYXk6aW5saW5lLWJsb2NrO2JhY2tncm91bmQ6e3suUHJpbWFyeUNvbG9yfX07Y29sb3I6I2ZmZmZmZjtmb250LWZhbWlseTp7ey5Gb250RmFtaWx5fX07Zm9udC1zaXplOjE0cHg7Zm9udC13ZWlnaHQ6NTAwO2xpbmUtaGVpZ2h0OjEyMCU7bWFyZ2luOjA7dGV4dC1kZWNvcmF0aW9uOm5vbmU7dGV4dC10cmFuc2Zvcm06bm9uZTtwYWRkaW5nOjEwcHggMjVweDttc28tcGFkZGluZy1hbHQ6MHB4O2JvcmRlci1yYWRpdXM6NnB4OyIgdGFyZ2V0PSJfYmxhbmsiCiAgICAgICAgICAgICAgICAgICAgICAgICAgICAgICAgICAgICAgICAgICAgICAgICAgPgogICAgICAgICAgICAgICAgICAgICAgICAgICAgICAgICAgICAgICAgICAgICAgICAgICAge3suQnV0dG9uVGV4dH19CiAgICAgICAgICAgICAgICAgICAgICAgICAgICAgICAgICAgICAgICAgICAgICAgICAgPC9hPgogICAgICAgICAgICAgICAgICAgICAgICAgICAgICAgICAgICAgICAgICAgICAgICA8L3RkPgogICAgICAgICAgICAgICAgICAgICAgICAgICAgICAgICAgICAgICAgICAgICAgPC90cj4KICAgICAgICAgICAgICAgICAgICAgICAgICAgICAgICAgICAgICAgICAgICA8L3RhYmxlPgoKICAgICAgICAgICAgICAgICAgICAgICAgICAgICAgICAgICAgICAgICAgPC90ZD4KICAgICAgICAgICAgICAgICAgICAgICAgICAgICAgICAgICAgICAgIDwvdHI+CiAgICAgICAgICAgICAgICAgICAgICAgICAgICAgICAgICAgICAgICB7e2lmIC5JbmNsdWRlRm9vdGVyfX0KICAgICAgICAgICAgICAgICAgICAgICAgICAgICAgICAgICAgICAgIDx0cj4KICAgICAgICAgICAgICAgICAgICAgICAgICAgICAgICAgICAgICAgICAgPHRkCiAgICAgICAgICAgICAgICAgICAgICAgICAgICAgICAgICAgICAgICAgICAgICAgICAgYWxpZ249ImNlbnRlciIgc3R5bGU9ImZvbnQtc2l6ZTowcHg7cGFkZGluZzoxMHB4IDI1cHg7cGFkZGluZy10b3A6MjBweDtwYWRkaW5nLXJpZ2h0OjIwcHg7cGFkZGluZy1ib3R0b206MjBweDtwYWRkaW5nLWxlZnQ6MjBweDt3b3JkLWJyZWFrOmJyZWFrLXdvcmQ7IgogICAgICAgICAgICAgICAgICAgICAgICAgICAgICAgICAgICAgICAgICA+CgogICAgICAgICAgICAgICAgICAgICAgICAgICAgICAgICAgICAgICAgICAgIDxwCiAgICAgICAgICAgICAgICAgICAgICAgICAgICAgICAgICAgICAgICAgICAgICAgICAgICBzdHlsZT0iYm9yZGVyLXRvcDpzb2xpZCAycHggI2RiZGJkYjtmb250LXNpemU6MXB4O21hcmdpbjowcHggYXV0bzt3aWR0aDoxMDAlOyIKICAgICAgICAgICAgICAgICAgICAgICAgICAgICAgICAgICAgICAgICAgICA+CiAgICAgICAgICAgICAgICAgICAgICAgICAgICAgICAgICAgICAgICAgICAgPC9wPgoKICAgICAgICAgICAgICAgICAgICAgICAgICAgICAgICAgICAgICAgICAgICA8IS0tW2lmIG1zbyB8IElFXT48dGFibGUgYWxpZ249ImNlbnRlciIgYm9yZGVyPSIwIiBjZWxscGFkZGluZz0iMCIgY2VsbHNwYWNpbmc9IjAiIHN0eWxlPSJib3JkZXItdG9wOnNvbGlkIDJweCAjZGJkYmRiO2ZvbnQtc2l6ZToxcHg7bWFyZ2luOjBweCBhdXRvO3dpZHRoOjQ0MHB4OyIgcm9sZT0icHJlc2VudGF0aW9uIiB3aWR0aD0iNDQwcHgiID48dHI+PHRkIHN0eWxlPSJoZWlnaHQ6MDtsaW5lLWhlaWdodDowOyI+ICZuYnNwOwogICAgICAgICAgICAgICAgICAgICAgICAgICAgICAgICAgICAgIDwvdGQ+PC90cj48L3RhYmxlPjwhW2VuZGlmXS0tPgoKCiAgICAgICAgICAgICAgICAgICAgICAgICAgICAgICAgICAgICAgICAgIDwvdGQ+CiAgICAgICAgICAgICAgICAgICAgICAgICAgICAgICAgICAgICAgICA8L3RyPgoKICAgICAgICAgICAgICAgICAgICAgICAgICAgICAgICAgICAgICAgIDx0cj4KICAgICAgICAgICAgICAgICAgICAgICAgICAgICAgICAgICAgICAgICAgPHRkCiAgICAgICAgICAgICAgICAgICAgICAgICAgICAgICAgICAgICAgICAgICAgICAgICAgYWxpZ249ImNlbnRlciIgc3R5bGU9ImZvbnQtc2l6ZTowcHg7cGFkZGluZzoxNnB4O3dvcmQtYnJlYWs6YnJlYWstd29yZDsiCiAgICAgICAgICAgICAgICAgICAgICAgICAgICAgICAgICAgICAgICAgID4KCiAgICAgICAgICAgICAgICAgICAgICAgICAgICAgICAgICAgICAgICAgICAgPGRpdgogICAgICAgICAgICAgICAgICAgICAgICAgICAgICAgICAgICAgICAgICAgICAgICAgICAgc3R5bGU9ImZvbnQtZmFtaWx5Ont7LkZvbnRGYW1pbHl9fTtmb250LXNpemU6MTNweDtsaW5lLWhlaWdodDoxO3RleHQtYWxpZ246Y2VudGVyO2NvbG9yOnt7LkZvbnRDb2xvcn19OyIKICAgICAgICAgICAgICAgICAgICAgICAgICAgICAgICAgICAgICAgICAgICA+e3suRm9vdGVyVGV4dH19PC9kaXY+CgogICAgICAgICAgICAgICAgICAgICAgICAgICAgICAgICAgICAgICAgICA8L3RkPgogICAgICAgICAgICAgICAgICAgICAgICAgICAgICAgICAgICAgICAgPC90cj4KICAgICAgICAgICAgICAgICAgICAgICAgICAgICAgICAgICAgICAgIHt7ZW5kfX0KICAgICAgICAgICAgICAgICAgICAgICAgICAgICAgICAgICAgICAgIDwvdGJvZHk+CiAgICAgICAgICAgICAgICAgICAgICAgICAgICAgICAgICAgICAgPC90YWJsZT4KCiAgICAgICAgICAgICAgICAgICAgICAgICAgICAgICAgICAgIDwvdGQ+CiAgICAgICAgICAgICAgICAgICAgICAgICAgICAgICAgICA8L3RyPgogICAgICAgICAgICAgICAgICAgICAgICAgICAgICAgICAgPC90Ym9keT4KICAgICAgICAgICAgICAgICAgICAgICAgICAgICAgICA8L3RhYmxlPgoKICAgICAgICAgICAgICAgICAgICAgICAgICAgICAgPC9kaXY+CgogICAgICAgICAgICAgICAgICAgICAgICAgICAgICA8IS0tW2lmIG1zbyB8IElFXT48L3RkPjwvdHI+PC90YWJsZT48IVtlbmRpZl0tLT4KICAgICAgICAgICAgICAgICAgICAgICAgICAgIDwvdGQ+CiAgICAgICAgICAgICAgICAgICAgICAgICAgPC90cj4KICAgICAgICAgICAgICAgICAgICAgICAgICA8L3Rib2R5PgogICAgICAgICAgICAgICAgICAgICAgICA8L3RhYmxlPgoKICAgICAgICAgICAgICAgICAgICAgIDwvZGl2PgoKCiAgICAgICAgICAgICAgICAgICAgICA8IS0tW2lmIG1zbyB8IElFXT48L3RkPjwvdHI+PC90YWJsZT48IVtlbmRpZl0tLT4KCgogICAgICAgICAgICAgICAgICAgIDwvdGQ+CiAgICAgICAgICAgICAgICAgIDwvdHI+CiAgICAgICAgICAgICAgICAgIDwvdGJvZHk+CiAgICAgICAgICAgICAgICA8L3RhYmxlPgoKICAgICAgICAgICAgICAgIDwhLS1baWYgbXNvIHwgSUVdPjwvdGQ+PC90cj48L3RhYmxlPjwhW2VuZGlmXS0tPgogICAgICAgICAgICAgIDwvdGQ+CiAgICAgICAgICAgIDwvdHI+CiAgICAgICAgICAgIDwvdGJvZHk+CiAgICAgICAgICA8L3RhYmxlPgoKICAgICAgICA8L2Rpdj4KCgogICAgICAgIDwhLS1baWYgbXNvIHwgSUVdPjwvdGQ+PC90cj48L3RhYmxlPjwhW2VuZGlmXS0tPgoKCiAgICAgIDwvdGQ+CiAgICA8L3RyPgogICAgPC90Ym9keT4KICA8L3RhYmxlPgoKPC9kaXY+Cgo8L2JvZHk+CjwvaHRtbD4K # ZITADEL_DEFAULTINSTANCE_EMAILTEMPLATE
  # Sets the default values for lifetime and expiration for OIDC in each newly created instance
  # This default can be overwritten for each instance during runtime
  # Overwrites the system defaults
  # If defined but not all durations are set it will result in an error
  OIDCSettings:
    AccessTokenLifetime: 12h # ZITADEL_DEFAULTINSTANCE_OIDCSETTINGS_ACCESSTOKENLIFETIME
    IdTokenLifetime: 12h # ZITADEL_DEFAULTINSTANCE_OIDCSETTINGS_IDTOKENLIFETIME
    # 720h are 30 days
    RefreshTokenIdleExpiration: 720h # ZITADEL_DEFAULTINSTANCE_OIDCSETTINGS_REFRESHTOKENIDLEEXPIRATION
    # 2160h are 90 days
    RefreshTokenExpiration: 2160h # ZITADEL_DEFAULTINSTANCE_OIDCSETTINGS_REFRESHTOKENEXPIRATION
  # this configuration sets the default email configuration
  SMTPConfiguration:
    # Configuration of the host
    SMTP:
      # must include the port, like smtp.mailtrap.io:2525. IPv6 is also supported, like [2001:db8::1]:2525
<<<<<<< HEAD
      Host:
      User:
      Password:
    TLS:
    # if the host of the sender is different from ExternalDomain set DefaultInstance.DomainPolicy.SMTPSenderAddressMatchesInstanceDomain to false
    From:
    FromName:
    ReplyToAddress:
=======
      Host: # ZITADEL_DEFAULTINSTANCE_SMTPCONFIGURATION_SMTP_HOST
      User: # ZITADEL_DEFAULTINSTANCE_SMTPCONFIGURATION_SMTP_USER
      Password: # ZITADEL_DEFAULTINSTANCE_SMTPCONFIGURATION_SMTP_PASSWORD
    TLS: # ZITADEL_DEFAULTINSTANCE_SMTPCONFIGURATION_SMTP_SSL
    # If the host of the sender is different from ExternalDomain set DefaultInstance.DomainPolicy.SMTPSenderAddressMatchesInstanceDomain to false
    From: # ZITADEL_DEFAULTINSTANCE_SMTPCONFIGURATION_SMTP_FROM
    FromName: # ZITADEL_DEFAULTINSTANCE_SMTPCONFIGURATION_SMTP_FROMNAME
>>>>>>> 52f68f8d
  MessageTexts:
    - MessageTextType: InitCode
      Language: de
      Title: Zitadel - User initialisieren
      PreHeader: User initialisieren
      Subject: User initialisieren
      Greeting: Hallo {{.DisplayName}},
      Text: Dieser Benutzer wurde soeben im Zitadel erstellt. Mit dem Benutzernamen &lt;br&gt;&lt;strong&gt;{{.PreferredLoginName}}&lt;/strong&gt;&lt;br&gt; kannst du dich anmelden. Nutze den untenstehenden Button, um die Initialisierung abzuschliessen &lt;br&gt;(Code &lt;strong&gt;{{.Code}}&lt;/strong&gt;).&lt;br&gt; Falls du dieses Mail nicht angefordert hast, kannst du es einfach ignorieren.
      ButtonText: Initialisierung abschliessen
    - MessageTextType: PasswordReset
      Language: de
      Title: Zitadel - Passwort zurücksetzen
      PreHeader: Passwort zurücksetzen
      Subject: Passwort zurücksetzen
      Greeting: Hallo {{.DisplayName}},
      Text: Wir haben eine Anfrage für das Zurücksetzen deines Passwortes bekommen. Du kannst den untenstehenden Button verwenden, um dein Passwort zurückzusetzen &lt;br&gt;(Code &lt;strong&gt;{{.Code}}&lt;/strong&gt;).&lt;br&gt; Falls du dieses Mail nicht angefordert hast, kannst du es ignorieren.
      ButtonText: Passwort zurücksetzen
    - MessageTextType: VerifyEmail
      Language: de
      Title: Zitadel - Email verifizieren
      PreHeader: Email verifizieren
      Subject: Email verifizieren
      Greeting: Hallo {{.DisplayName}},
      Text: Eine neue E-Mail Adresse wurde hinzugefügt. Bitte verwende den untenstehenden Button um diese zu verifizieren &lt;br&gt;(Code &lt;strong&gt;{{.Code}}&lt;/strong&gt;).&lt;br&gt; Falls du deine E-Mail Adresse nicht selber hinzugefügt hast, kannst du dieses E-Mail ignorieren.
      ButtonText: Email verifizieren
    - MessageTextType: VerifyPhone
      Language: de
      Title: Zitadel - Telefonnummer verifizieren
      PreHeader: Telefonnummer verifizieren
      Subject: Telefonnummer verifizieren
      Greeting: Hallo {{.DisplayName}},
      Text: Eine Telefonnummer wurde hinzugefügt. Bitte verifiziere diese in dem du folgenden Code eingibst (Code {{.Code}})
      ButtonText: Telefon verifizieren
    - MessageTextType: DomainClaimed
      Language: de
      Title: Zitadel - Domain wurde beansprucht
      PreHeader: Email / Username ändern
      Subject: Domain wurde beansprucht
      Greeting: Hallo {{.DisplayName}},
      Text: Die Domain {{.Domain}} wurde von einer Organisation beansprucht. Dein derzeitiger User {{.Username}} ist nicht Teil dieser Organisation. Daher musst du beim nächsten Login eine neue Email hinterlegen. Für diesen Login haben wir dir einen temporären Usernamen ({{.TempUsername}}) erstellt.
      ButtonText: Login
    - MessageTextType: PasswordChange
      Language: de
      Title: ZITADEL - Passwort von Benutzer wurde geändert
      PreHeader: Passwort Änderung
      Subject: Passwort von Benutzer wurde geändert
      Greeting: Hallo {{.DisplayName}},
      Text: Das Password vom Benutzer wurde geändert. Wenn diese Änderung von jemand anderem gemacht wurde, empfehlen wir die sofortige Zurücksetzung ihres Passworts.
      ButtonText: Login
    - MessageTextType: InitCode
      Language: en
      Title: Zitadel - Initialize User
      PreHeader: Initialize User
      Subject: Initialize User
      Greeting: Hello {{.DisplayName}},
      Text: This user was created in Zitadel. Use the username {{.PreferredLoginName}} to login. Please click the button below to finish the initialization process. (Code {{.Code}}) If you didn't ask for this mail, please ignore it.
      ButtonText: Finish initialization
    - MessageTextType: PasswordReset
      Language: en
      Title: Zitadel - Reset password
      PreHeader: Reset password
      Subject: Reset password
      Greeting: Hello {{.DisplayName}},
      Text: We received a password reset request. Please use the button below to reset your password. (Code {{.Code}}) If you didn't ask for this mail, please ignore it.
      ButtonText: Reset password
    - MessageTextType: VerifyEmail
      Language: en
      Title: Zitadel - Verify email
      PreHeader: Verify email
      Subject: Verify email
      Greeting: Hello {{.DisplayName}},
      Text: A new email has been added. Please use the button below to verify your mail. (Code {{.Code}}) If you din't add a new email, please ignore this email.
      ButtonText: Verify email
    - MessageTextType: VerifyPhone
      Language: en
      Title: Zitadel - Verify phone
      PreHeader: Verify phone
      Subject: Verify phone
      Greeting: Hello {{.DisplayName}},
      Text: A new phone number has been added. Please use the following code to verify it {{.Code}}.
      ButtonText: Verify phone
    - MessageTextType: DomainClaimed
      Language: en
      Title: Zitadel - Domain has been claimed
      PreHeader: Change email/username
      Subject: Domain has been claimed
      Greeting: Hello {{.DisplayName}},
      Text: The domain {{.Domain}} has been claimed by an organization. Your current user {{.UserName}} is not part of this organization. Therefore you'll have to change your email when you login. We have created a temporary username ({{.TempUsername}}) for this login.
      ButtonText: Login
    - MessageTextType: PasswordChange
      Language: en
      Title: ZITADEL - Password of user has changed
      PreHeader: Change password
      Subject: Password of user has changed
      Greeting: Hello {{.DisplayName}},
      Text: The password of your user has changed. If this change was not done by you, please be advised to immediately reset your password.
      ButtonText: Login

  Quotas:
    # Items take a slice of quota configurations, whereas, for each unit type and instance, one or zero quotas may exist.
    # The following unit types are supported

    # "requests.all.authenticated"
    # The sum of all requests to the ZITADEL API with an authorization header,
    # excluding the following exceptions
    # - Calls to the System API
    # - Calls that cause internal server errors
    # - Failed authorizations
    # - Requests after the quota already exceeded

    # "actions.all.runs.seconds"
    # The sum of all actions run durations in seconds
    Items:
#      - Unit: "requests.all.authenticated"
#        # From defines the starting time from which the current quota period is calculated.
#        # This is relevant for querying the current usage.
#        From: "2023-01-01T00:00:00Z"
#        # ResetInterval defines the quota periods duration
#        ResetInterval: 720h # 30 days
#        # Amount defines the number of units for this quota
#        Amount: 25000
#        # Limit defines whether ZITADEL should block further usage when the configured amount is used
#        Limit: false
#        # Notifications are emitted by ZITADEL when certain quota percentages are reached
#        Notifications:
#            # Percent defines the relative amount of used units, after which a notification should be emitted.
#          - Percent: 100
#            # Repeat defines, whether a notification should be emitted each time when a multitude of the configured Percent is used.
#            Repeat: true
#            # CallURL is called when a relative amount of the quota is used.
#            CallURL: "https://httpbin.org/post"

AuditLogRetention: 0s

InternalAuthZ:
  RolePermissionMappings:
    - Role: "IAM_OWNER"
      Permissions:
        - "iam.read"
        - "iam.write"
        - "iam.policy.read"
        - "iam.policy.write"
        - "iam.policy.delete"
        - "iam.member.read"
        - "iam.member.write"
        - "iam.member.delete"
        - "iam.idp.read"
        - "iam.idp.write"
        - "iam.idp.delete"
        - "iam.action.read"
        - "iam.action.write"
        - "iam.action.delete"
        - "iam.flow.read"
        - "iam.flow.write"
        - "iam.flow.delete"
        - "org.read"
        - "org.global.read"
        - "org.create"
        - "org.write"
        - "org.delete"
        - "org.member.read"
        - "org.member.write"
        - "org.member.delete"
        - "org.idp.read"
        - "org.idp.write"
        - "org.idp.delete"
        - "org.action.read"
        - "org.action.write"
        - "org.action.delete"
        - "org.flow.read"
        - "org.flow.write"
        - "org.flow.delete"
        - "user.read"
        - "user.global.read"
        - "user.write"
        - "user.delete"
        - "user.grant.read"
        - "user.grant.write"
        - "user.grant.delete"
        - "user.membership.read"
        - "user.credential.write"
        - "user.passkey.write"
        - "policy.read"
        - "policy.write"
        - "policy.delete"
        - "project.read"
        - "project.create"
        - "project.write"
        - "project.delete"
        - "project.member.read"
        - "project.member.write"
        - "project.member.delete"
        - "project.role.read"
        - "project.role.write"
        - "project.role.delete"
        - "project.app.read"
        - "project.app.write"
        - "project.app.delete"
        - "project.grant.read"
        - "project.grant.write"
        - "project.grant.delete"
        - "project.grant.member.read"
        - "project.grant.member.write"
        - "project.grant.member.delete"
        - "events.read"
    - Role: "IAM_OWNER_VIEWER"
      Permissions:
        - "iam.read"
        - "iam.policy.read"
        - "iam.member.read"
        - "iam.idp.read"
        - "iam.action.read"
        - "iam.flow.read"
        - "org.read"
        - "org.member.read"
        - "org.idp.read"
        - "org.action.read"
        - "org.flow.read"
        - "user.read"
        - "user.global.read"
        - "user.grant.read"
        - "user.membership.read"
        - "policy.read"
        - "project.read"
        - "project.member.read"
        - "project.role.read"
        - "project.app.read"
        - "project.grant.read"
        - "project.grant.member.read"
        - "events.read"
    - Role: "IAM_ORG_MANAGER"
      Permissions:
        - "org.read"
        - "org.global.read"
        - "org.create"
        - "org.write"
        - "org.delete"
        - "org.member.read"
        - "org.member.write"
        - "org.member.delete"
        - "org.idp.read"
        - "org.idp.write"
        - "org.idp.delete"
        - "org.action.read"
        - "org.action.write"
        - "org.action.delete"
        - "org.flow.read"
        - "org.flow.write"
        - "org.flow.delete"
        - "user.read"
        - "user.global.read"
        - "user.write"
        - "user.delete"
        - "user.grant.read"
        - "user.grant.write"
        - "user.grant.delete"
        - "user.membership.read"
        - "user.credential.write"
        - "user.passkey.write"
        - "policy.read"
        - "policy.write"
        - "policy.delete"
        - "project.read"
        - "project.create"
        - "project.write"
        - "project.delete"
        - "project.member.read"
        - "project.member.write"
        - "project.member.delete"
        - "project.role.read"
        - "project.role.write"
        - "project.role.delete"
        - "project.app.read"
        - "project.app.write"
        - "project.app.delete"
        - "project.grant.read"
        - "project.grant.write"
        - "project.grant.delete"
        - "project.grant.member.read"
        - "project.grant.member.write"
        - "project.grant.member.delete"
    - Role: "IAM_USER_MANAGER"
      Permissions:
        - "org.read"
        - "org.global.read"
        - "org.member.read"
        - "org.member.delete"
        - "user.read"
        - "user.global.read"
        - "user.write"
        - "user.delete"
        - "user.grant.read"
        - "user.grant.write"
        - "user.grant.delete"
        - "user.membership.read"
        - "user.passkey.write"
        - "project.read"
        - "project.member.read"
        - "project.role.read"
        - "project.app.read"
        - "project.grant.read"
        - "project.grant.write"
        - "project.grant.delete"
        - "project.grant.member.read"
    - Role: "ORG_OWNER"
      Permissions:
        - "org.read"
        - "org.global.read"
        - "org.write"
        - "org.delete"
        - "org.member.read"
        - "org.member.write"
        - "org.member.delete"
        - "org.idp.read"
        - "org.idp.write"
        - "org.idp.delete"
        - "org.action.read"
        - "org.action.write"
        - "org.action.delete"
        - "org.flow.read"
        - "org.flow.write"
        - "org.flow.delete"
        - "user.read"
        - "user.global.read"
        - "user.write"
        - "user.delete"
        - "user.grant.read"
        - "user.grant.write"
        - "user.grant.delete"
        - "user.membership.read"
        - "user.credential.write"
        - "user.passkey.write"
        - "policy.read"
        - "policy.write"
        - "policy.delete"
        - "project.read"
        - "project.create"
        - "project.write"
        - "project.delete"
        - "project.member.read"
        - "project.member.write"
        - "project.member.delete"
        - "project.role.read"
        - "project.role.write"
        - "project.role.delete"
        - "project.app.read"
        - "project.app.write"
        - "project.grant.read"
        - "project.grant.write"
        - "project.grant.delete"
        - "project.grant.member.read"
        - "project.grant.member.write"
        - "project.grant.member.delete"
    - Role: "ORG_USER_MANAGER"
      Permissions:
        - "org.read"
        - "user.read"
        - "user.global.read"
        - "user.write"
        - "user.delete"
        - "user.grant.read"
        - "user.grant.write"
        - "user.grant.delete"
        - "user.membership.read"
        - "policy.read"
        - "project.read"
        - "project.role.read"
    - Role: "ORG_OWNER_VIEWER"
      Permissions:
        - "org.read"
        - "org.member.read"
        - "org.idp.read"
        - "org.action.read"
        - "org.flow.read"
        - "user.read"
        - "user.global.read"
        - "user.grant.read"
        - "user.membership.read"
        - "policy.read"
        - "project.read"
        - "project.member.read"
        - "project.role.read"
        - "project.app.read"
        - "project.grant.read"
        - "project.grant.member.read"
        - "project.grant.user.grant.read"
    - Role: "ORG_SETTINGS_MANAGER"
      Permissions:
        - "org.read"
        - "org.write"
        - "org.member.read"
        - "org.idp.read"
        - "org.idp.write"
        - "org.idp.delete"
        - "policy.read"
        - "policy.write"
        - "policy.delete"
    - Role: "ORG_USER_PERMISSION_EDITOR"
      Permissions:
        - "org.read"
        - "org.member.read"
        - "user.read"
        - "user.global.read"
        - "user.grant.read"
        - "user.grant.write"
        - "user.grant.delete"
        - "policy.read"
        - "project.read"
        - "project.member.read"
        - "project.role.read"
        - "project.app.read"
        - "project.grant.read"
        - "project.grant.member.read"
    - Role: "ORG_PROJECT_PERMISSION_EDITOR"
      Permissions:
        - "org.read"
        - "org.member.read"
        - "user.read"
        - "user.global.read"
        - "user.grant.read"
        - "user.grant.write"
        - "user.grant.delete"
        - "policy.read"
        - "project.read"
        - "project.member.read"
        - "project.role.read"
        - "project.app.read"
        - "project.grant.read"
        - "project.grant.write"
        - "project.grant.delete"
        - "project.grant.member.read"
    - Role: "ORG_PROJECT_CREATOR"
      Permissions:
        - "user.global.read"
        - "policy.read"
        - "project.read:self"
        - "project.create"
    - Role: "PROJECT_OWNER"
      Permissions:
        - "org.global.read"
        - "policy.read"
        - "project.read"
        - "project.write"
        - "project.delete"
        - "project.member.read"
        - "project.member.write"
        - "project.member.delete"
        - "project.role.read"
        - "project.role.write"
        - "project.role.delete"
        - "project.app.read"
        - "project.app.write"
        - "project.app.delete"
        - "project.grant.read"
        - "project.grant.write"
        - "project.grant.delete"
        - "project.grant.member.read"
        - "project.grant.member.write"
        - "project.grant.member.delete"
        - "user.read"
        - "user.global.read"
        - "user.grant.read"
        - "user.grant.write"
        - "user.grant.delete"
        - "user.membership.read"
    - Role: "PROJECT_OWNER_VIEWER"
      Permissions:
        - "policy.read"
        - "project.read"
        - "project.member.read"
        - "project.role.read"
        - "project.app.read"
        - "project.grant.read"
        - "project.grant.member.read"
        - "user.read"
        - "user.global.read"
        - "user.grant.read"
        - "user.membership.read"
    - Role: "SELF_MANAGEMENT_GLOBAL"
      Permissions:
        - "org.create"
        - "policy.read"
        - "user.self.delete"
    - Role: "ORG_USER_SELF_MANAGER"
      Permissions:
        - "policy.read"
        - "user.self.delete"
    - Role: "PROJECT_OWNER_GLOBAL"
      Permissions:
        - "org.global.read"
        - "policy.read"
        - "project.read"
        - "project.write"
        - "project.delete"
        - "project.member.read"
        - "project.member.write"
        - "project.member.delete"
        - "project.role.read"
        - "project.role.write"
        - "project.role.delete"
        - "project.app.read"
        - "project.app.write"
        - "project.app.delete"
        - "user.global.read"
        - "user.grant.read"
        - "user.grant.write"
        - "user.grant.delete"
        - "user.membership.read"
    - Role: "PROJECT_OWNER_VIEWER_GLOBAL"
      Permissions:
        - "policy.read"
        - "project.read"
        - "project.member.read"
        - "project.role.read"
        - "project.app.read"
        - "project.grant.read"
        - "project.grant.member.read"
        - "user.global.read"
        - "user.grant.read"
        - "user.membership.read"
    - Role: "PROJECT_GRANT_OWNER"
      Permissions:
        - "policy.read"
        - "org.global.read"
        - "project.read"
        - "project.grant.read"
        - "project.grant.member.read"
        - "project.grant.member.write"
        - "project.grant.member.delete"
        - "user.read"
        - "user.global.read"
        - "user.grant.read"
        - "user.grant.write"
        - "user.grant.delete"
        - "user.membership.read"
    - Role: "PROJECT_GRANT_OWNER_VIEWER"
      Permissions:
        - "policy.read"
        - "project.read"
        - "project.grant.read"
        - "project.grant.member.read"
        - "user.read"
        - "user.global.read"
        - "user.grant.read"
        - "user.membership.read"<|MERGE_RESOLUTION|>--- conflicted
+++ resolved
@@ -370,10 +370,10 @@
     MachineKeySize: 2048 # ZITADEL_SYSTEMDEFAULTS_SECRETGENERATORS_MACHINEKEYSIZE
     ApplicationKeySize: 2048 # ZITADEL_SYSTEMDEFAULTS_SECRETGENERATORS_APPLICATIONKEYSIZE
   PasswordHasher:
-  # Set hasher configuration for user passwords.
-  # Passwords previously hashed with a different algorithm
-  # or cost are automatically re-hashed using this config,
-  # upon password validation or update.
+    # Set hasher configuration for user passwords.
+    # Passwords previously hashed with a different algorithm
+    # or cost are automatically re-hashed using this config,
+    # upon password validation or update.
     Hasher:
       Algorithm: "bcrypt" # ZITADEL_SYSTEMDEFAULTS_PASSWORDHASHER_HASHER_ALGORITHM
       Cost: 14 # ZITADEL_SYSTEMDEFAULTS_PASSWORDHASHER_HASHER_COST
@@ -680,16 +680,6 @@
     # Configuration of the host
     SMTP:
       # must include the port, like smtp.mailtrap.io:2525. IPv6 is also supported, like [2001:db8::1]:2525
-<<<<<<< HEAD
-      Host:
-      User:
-      Password:
-    TLS:
-    # if the host of the sender is different from ExternalDomain set DefaultInstance.DomainPolicy.SMTPSenderAddressMatchesInstanceDomain to false
-    From:
-    FromName:
-    ReplyToAddress:
-=======
       Host: # ZITADEL_DEFAULTINSTANCE_SMTPCONFIGURATION_SMTP_HOST
       User: # ZITADEL_DEFAULTINSTANCE_SMTPCONFIGURATION_SMTP_USER
       Password: # ZITADEL_DEFAULTINSTANCE_SMTPCONFIGURATION_SMTP_PASSWORD
@@ -697,7 +687,7 @@
     # If the host of the sender is different from ExternalDomain set DefaultInstance.DomainPolicy.SMTPSenderAddressMatchesInstanceDomain to false
     From: # ZITADEL_DEFAULTINSTANCE_SMTPCONFIGURATION_SMTP_FROM
     FromName: # ZITADEL_DEFAULTINSTANCE_SMTPCONFIGURATION_SMTP_FROMNAME
->>>>>>> 52f68f8d
+    ReplyToAddress: # ZITADEL_DEFAULTINSTANCE_SMTPCONFIGURATION_SMTP_REPLYTOADDRESS
   MessageTexts:
     - MessageTextType: InitCode
       Language: de
