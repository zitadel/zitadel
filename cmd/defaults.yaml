--- conflicted
+++ resolved
@@ -3,27 +3,6 @@
   Formatter:
     Format: text
 
-<<<<<<< HEAD
-database:
-  host: localhost
-  port: 26257
-  database: zitadel
-  maxOpenConns: 3
-  options: 
-  user:
-    username: zitadel
-    password: 
-    ssl:
-      mode: disable
-      rootCert: 
-      cert:
-      key:
-  # MaxConnLifetime: 30m
-  # MaxConnIdleTime: 30m
-
-adminUser:
-  username: root
-=======
 Port: 8080
 ExternalPort: 8080
 ExternalDomain: localhost
@@ -32,18 +11,22 @@
 Database:
   Host: localhost
   Port: 26257
-  User: zitadel
   Database: zitadel
-  Password: ""
   MaxOpenConns: 20
   MaxConnLifetime: 30m
   MaxConnIdleTime: 30m
   Options: ""
-  SSL:
-    Mode: diabled
-    RootCert: ""
-    Cert: ""
-    Key: ""
+  User:
+    User: zitadel
+    Password: ""
+    SSL:
+      Mode: diabled
+      RootCert: ""
+      Cert: ""
+      Key: ""
+
+AdminUser:
+  Username: root
 
 Projections:
   Config:
@@ -298,5 +281,4 @@
     PrivateKeyLifetime: 6h
     PublicKeyLifetime: 30h
     SigningKeyRotationCheck: 10s
-    SigningKeyGracefulPeriod: 10m
->>>>>>> 389eb4a2
+    SigningKeyGracefulPeriod: 10m