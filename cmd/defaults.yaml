--- conflicted
+++ resolved
@@ -450,65 +450,13 @@
   # The amount of workers processing the notification request events.
   # If set to 0, no notification request events will be handled. This can be useful when running in
   # multi binary / pod setup and allowing only certain executables to process the events.
-<<<<<<< HEAD
-  Workers: 1 # ZITADEL_NOTIFICATIONS_WORKERS
-  # The amount of events a single worker will process in a run.
-  BulkLimit: 10 # ZITADEL_NOTIFICATIONS_BULKLIMIT
-  # Time interval between scheduled notifications for request events
-  RequeueEvery: 5s # ZITADEL_NOTIFICATIONS_REQUEUEEVERY
-  # The amount of workers processing the notification retry events.
-  # If set to 0, no notification retry events will be handled. This can be useful when running in
-  # multi binary / pod setup and allowing only certain executables to process the events.
-  RetryWorkers: 1 # ZITADEL_NOTIFICATIONS_RETRYWORKERS
-  # Time interval between scheduled notifications for retry events
-  RetryRequeueEvery: 5s # ZITADEL_NOTIFICATIONS_RETRYREQUEUEEVERY
-  # Only instances are projected, for which at least a projection-relevant event exists within the timeframe
-  # from HandleActiveInstances duration in the past until the projection's current time
-  # If set to 0 (default), every instance is always considered active
-  HandleActiveInstances: 0s # ZITADEL_NOTIFICATIONS_HANDLEACTIVEINSTANCES
-  # The maximum duration a transaction remains open
-  # before it spots left folding additional events
-  # and updates the table.
-  TransactionDuration: 10s # ZITADEL_NOTIFICATIONS_TRANSACTIONDURATION
-=======
   Workers: 1 # ZITADEL_NOTIFIACATIONS_WORKERS
   # The maximum duration a job can do it's work before it is considered as failed.
   TransactionDuration: 10s # ZITADEL_NOTIFIACATIONS_TRANSACTIONDURATION
->>>>>>> b0f70626
   # Automatically cancel the notification after the amount of failed attempts
-  MaxAttempts: 3 # ZITADEL_NOTIFICATIONS_MAXATTEMPTS
+  MaxAttempts: 3 # ZITADEL_NOTIFIACATIONS_MAXATTEMPTS
   # Automatically cancel the notification if it cannot be handled within a specific time
-<<<<<<< HEAD
-  MaxTtl: 5m  # ZITADEL_NOTIFICATIONS_MAXTTL
-  # Failed attempts are retried after a confogired delay (with exponential backoff).
-  # Set a minimum and maximum delay and a factor for the backoff
-  MinRetryDelay: 5s  # ZITADEL_NOTIFICATIONS_MINRETRYDELAY
-  MaxRetryDelay: 1m # ZITADEL_NOTIFICATIONS_MAXRETRYDELAY
-  # Any factor below 1 will be set to 1
-  RetryDelayFactor: 1.5 # ZITADEL_NOTIFICATIONS_RETRYDELAYFACTOR
-
-Executions:
-  # The amount of workers processing the events to call targets through execution conditions.
-  # If set to 0, no executions will be handled. This can be useful when running in
-  # multi binary / pod setup and allowing only certain executables to process the events.
-  Workers: 1 # ZITADEL_EXECUTIONS_WORKERS
-  # The amount of events a single worker will process in a run.
-  BulkLimit: 10 # ZITADEL_EXECUTIONS_BULKLIMIT
-  # Time interval between scheduled executions
-  RequeueEvery: 5s # ZITADEL_EXECUTIONS_REQUEUEEVERY
-  # Only instances are projected, for which at least a projection-relevant event exists within the timeframe
-  # from HandleActiveInstances duration in the past until the projection's current time
-  # If set to 0 (default), every instance is always considered active
-  HandleActiveInstances: 0s # ZITADEL_EXECUTIONS_HANDLEACTIVEINSTANCES
-  # The maximum duration a transaction remains open
-  # before it spots left folding additional events
-  # and updates the table.
-  TransactionDuration: 10s # ZITADEL_EXECUTIONS_TRANSACTIONDURATION
-  # Automatically cancel the execution if it cannot be handled within a specific time
-  MaxTtl: 5m  # ZITADEL_EXECUTIONS_MAXTTL
-=======
   MaxTtl: 5m  # ZITADEL_NOTIFIACATIONS_MAXTTL
->>>>>>> b0f70626
 
 Auth:
   # See Projections.BulkLimit
