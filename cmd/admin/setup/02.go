--- conflicted
+++ resolved
@@ -3,65 +3,6 @@
 import (
 	"context"
 	"database/sql"
-<<<<<<< HEAD
-	"fmt"
-
-	"github.com/caos/zitadel/internal/api/authz"
-	command "github.com/caos/zitadel/internal/command"
-	"github.com/caos/zitadel/internal/config/systemdefaults"
-	"github.com/caos/zitadel/internal/crypto"
-	crypto_db "github.com/caos/zitadel/internal/crypto/database"
-	"github.com/caos/zitadel/internal/eventstore"
-)
-
-type DefaultInstance struct {
-	InstanceSetup command.InstanceSetup
-
-	userEncryptionKey *crypto.KeyConfig
-	masterKey         string
-	db                *sql.DB
-	es                *eventstore.Eventstore
-	iamDomain         string
-	defaults          systemdefaults.SystemDefaults
-	zitadelRoles      []authz.RoleMapping
-}
-
-func (mig *DefaultInstance) Execute(ctx context.Context) error {
-	keyStorage, err := crypto_db.NewKeyStorage(mig.db, mig.masterKey)
-	if err != nil {
-		return fmt.Errorf("cannot start key storage: %w", err)
-	}
-	if err = verifyKey(mig.userEncryptionKey, keyStorage); err != nil {
-		return err
-	}
-
-	userAlg, err := crypto.NewAESCrypto(mig.userEncryptionKey, keyStorage)
-	if err != nil {
-		return err
-	}
-
-	cmd := command.NewCommandV2(mig.es, mig.iamDomain, mig.defaults, userAlg, mig.zitadelRoles)
-
-	_, err = cmd.SetUpInstance(ctx, &mig.InstanceSetup)
-	return err
-}
-
-func (mig *DefaultInstance) String() string {
-	return "02_default_instance"
-}
-
-func verifyKey(key *crypto.KeyConfig, storage crypto.KeyStorage) (err error) {
-	_, err = crypto.LoadKey(key.EncryptionKeyID, storage)
-	if err == nil {
-		return nil
-	}
-	k, err := crypto.NewKey(key.EncryptionKeyID)
-	if err != nil {
-		return err
-	}
-	return storage.CreateKeys(k)
-=======
-	_ "embed"
 )
 
 const (
@@ -92,5 +33,4 @@
 
 func (mig *AssetTable) String() string {
 	return "02_assets"
->>>>>>> 4a0d61d7
 }