--- conflicted
+++ resolved
@@ -28,33 +28,6 @@
 )
 
 type Config struct {
-<<<<<<< HEAD
-	Log             *logging.Config
-	Port            uint16
-	ExternalPort    uint16
-	ExternalDomain  string
-	ExternalSecure  bool
-	HTTP2HostHeader string
-	HTTP1HostHeader string
-	WebAuthNName    string
-	Database        database.Config
-	Tracing         tracing.Config
-	Projections     projection.Config
-	AuthZ           authz.Config
-	Auth            auth_es.Config
-	Admin           admin_es.Config
-	UserAgentCookie *middleware.UserAgentCookieConfig
-	OIDC            oidc.Config
-	SAML            saml.Config
-	Login           login.Config
-	Console         console.Config
-	Notification    notification.Config
-	AssetStorage    static_config.AssetStorageConfig
-	InternalAuthZ   internal_authz.Config
-	SystemDefaults  systemdefaults.SystemDefaults
-	EncryptionKeys  *encryptionKeyConfig
-	DefaultInstance command.InstanceSetup
-=======
 	Log               *logging.Config
 	Port              uint16
 	ExternalPort      uint16
@@ -71,6 +44,7 @@
 	Admin             admin_es.Config
 	UserAgentCookie   *middleware.UserAgentCookieConfig
 	OIDC              oidc.Config
+	SAML              saml.Config
 	Login             login.Config
 	Console           console.Config
 	Notification      notification.Config
@@ -80,7 +54,6 @@
 	EncryptionKeys    *encryptionKeyConfig
 	DefaultInstance   command.InstanceSetup
 	AuditLogRetention time.Duration
->>>>>>> a9f82529
 }
 
 func MustNewConfig(v *viper.Viper) *Config {
