package initialise

import (
	"database/sql"
	_ "embed"

	"github.com/caos/logging"
	"github.com/caos/zitadel/internal/database"
	"github.com/spf13/cobra"
	"github.com/spf13/viper"

	//sql import
	_ "github.com/lib/pq"
)

func New() *cobra.Command {
	cmd := &cobra.Command{
		Use:   "init",
		Short: "initialize ZITADEL instance",
		Long: `Sets up the minimum requirements to start ZITADEL.

Prereqesits:
- cockroachdb

The user provided by flags needs priviledge to 
- create the database if it does not exist
- see other users and create a new one if the user does not exist
- grant all rights of the ZITADEL database to the user created if not yet set
`,
		RunE: func(cmd *cobra.Command, args []string) error {
			config := Config{}
			if err := viper.Unmarshal(&config); err != nil {
				return err
			}
<<<<<<< HEAD
			if err := initialise(config, verifyUser, verifyDB, verifyGrant); err != nil {
				return err
			}

			return verifyZitadel(config.Database)
=======
			return initialise(config, verifyUser, verifyDB, verifyGrant)
>>>>>>> 2d208dd8
		},
	}

	cmd.AddCommand(newZitadel(), newDatabase(), newUser(), newGrant())

	cmd.AddCommand(newZitadel(), newDatabase(), newUser(), newGrant())

	return cmd
}

<<<<<<< HEAD
func initialise(config Config, steps ...func(*sql.DB, database.Config) error) error {
	logging.Info("initialization started")

	db, err := database.Connect(adminConfig(config))
	if err != nil {
		return err
	}

	for _, step := range steps {
		if err = step(db, config.Database); err != nil {
			return err
		}
	}

	return db.Close()
=======
func adminConfig(config database.Config) database.Config {
	adminConfig := config
	adminConfig.User = user
	adminConfig.Password = password
	adminConfig.SSL.Cert = sslCert
	adminConfig.SSL.Key = sslKey

	return adminConfig
}

func initialise(config *Config, steps ...func(*sql.DB, database.Config) error) error {
	logging.Info("initialization started")

	db, err := database.Connect(adminConfig(config.Database))
	if err != nil {
		return err
	}

	for _, step := range steps {
		if err = step(db, config.Database); err != nil {
			return err
		}
	}

	if err = db.Close(); err != nil {
		return err
	}

	return verifyZitadel(config.Database)
>>>>>>> 2d208dd8
}<|MERGE_RESOLUTION|>--- conflicted
+++ resolved
@@ -32,15 +32,11 @@
 			if err := viper.Unmarshal(&config); err != nil {
 				return err
 			}
-<<<<<<< HEAD
 			if err := initialise(config, verifyUser, verifyDB, verifyGrant); err != nil {
 				return err
 			}
 
 			return verifyZitadel(config.Database)
-=======
-			return initialise(config, verifyUser, verifyDB, verifyGrant)
->>>>>>> 2d208dd8
 		},
 	}
 
@@ -51,7 +47,6 @@
 	return cmd
 }
 
-<<<<<<< HEAD
 func initialise(config Config, steps ...func(*sql.DB, database.Config) error) error {
 	logging.Info("initialization started")
 
@@ -67,35 +62,4 @@
 	}
 
 	return db.Close()
-=======
-func adminConfig(config database.Config) database.Config {
-	adminConfig := config
-	adminConfig.User = user
-	adminConfig.Password = password
-	adminConfig.SSL.Cert = sslCert
-	adminConfig.SSL.Key = sslKey
-
-	return adminConfig
-}
-
-func initialise(config *Config, steps ...func(*sql.DB, database.Config) error) error {
-	logging.Info("initialization started")
-
-	db, err := database.Connect(adminConfig(config.Database))
-	if err != nil {
-		return err
-	}
-
-	for _, step := range steps {
-		if err = step(db, config.Database); err != nil {
-			return err
-		}
-	}
-
-	if err = db.Close(); err != nil {
-		return err
-	}
-
-	return verifyZitadel(config.Database)
->>>>>>> 2d208dd8
 }