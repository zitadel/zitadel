package initialise

import (
	"database/sql"
	_ "embed"

	"github.com/caos/logging"
	"github.com/spf13/cobra"
	"github.com/spf13/viper"

	//sql import
	_ "github.com/lib/pq"

	"github.com/caos/zitadel/internal/database"
)

func New() *cobra.Command {
	cmd := &cobra.Command{
		Use:   "init",
		Short: "initialize ZITADEL instance",
		Long: `Sets up the minimum requirements to start ZITADEL.

Prereqesits:
- cockroachdb

The user provided by flags needs priviledge to 
- create the database if it does not exist
- see other users and create a new one if the user does not exist
- grant all rights of the ZITADEL database to the user created if not yet set
`,
		Run: func(cmd *cobra.Command, args []string) {
			config := Config{}
<<<<<<< HEAD
			err := viper.Unmarshal(&config)
			logging.OnError(err).Fatal("unable to read config")
			err = initialise(config,
				VerifyUser(config.Database.User.Username, config.Database.User.Password),
				VerifyDatabase(config.Database.Database),
				VerifyGrant(config.Database.Database, config.Database.User.Username),
			)
			logging.OnError(err).Fatal("unable to initialize the database")
=======
			if err := viper.Unmarshal(&config); err != nil {
				return err
			}
			if err := initialise(config,
				VerifyUser(config.Database.User.Username, config.Database.User.Password),
				VerifyDatabase(config.Database.Database),
				VerifyGrant(config.Database.Database, config.Database.User.Username),
			); err != nil {
				return err
			}
>>>>>>> 9e13b70a

			err = verifyZitadel(config.Database)
			logging.OnError(err).Fatal("unable to initialize ZITADEL")
		},
	}

	cmd.AddCommand(newZitadel(), newDatabase(), newUser(), newGrant())
	return cmd
}

func initialise(config Config, steps ...func(*sql.DB) error) error {
	logging.Info("initialization started")

	db, err := database.Connect(adminConfig(config))
	if err != nil {
		return err
	}
	err = Initialise(db, steps...)
	if err != nil {
		return err
	}
	return db.Close()
}

func Initialise(db *sql.DB, steps ...func(*sql.DB) error) error {
	for _, step := range steps {
		if err := step(db); err != nil {
			return err
		}
	}
	return nil
}<|MERGE_RESOLUTION|>--- conflicted
+++ resolved
@@ -30,27 +30,15 @@
 `,
 		Run: func(cmd *cobra.Command, args []string) {
 			config := Config{}
-<<<<<<< HEAD
 			err := viper.Unmarshal(&config)
 			logging.OnError(err).Fatal("unable to read config")
+
 			err = initialise(config,
 				VerifyUser(config.Database.User.Username, config.Database.User.Password),
 				VerifyDatabase(config.Database.Database),
 				VerifyGrant(config.Database.Database, config.Database.User.Username),
 			)
 			logging.OnError(err).Fatal("unable to initialize the database")
-=======
-			if err := viper.Unmarshal(&config); err != nil {
-				return err
-			}
-			if err := initialise(config,
-				VerifyUser(config.Database.User.Username, config.Database.User.Password),
-				VerifyDatabase(config.Database.Database),
-				VerifyGrant(config.Database.Database, config.Database.User.Username),
-			); err != nil {
-				return err
-			}
->>>>>>> 9e13b70a
 
 			err = verifyZitadel(config.Database)
 			logging.OnError(err).Fatal("unable to initialize ZITADEL")
