--- conflicted
+++ resolved
@@ -11,7 +11,6 @@
 	"github.com/stretchr/testify/require"
 
 	"github.com/zitadel/zitadel/backend/v3/domain"
-	"github.com/zitadel/zitadel/backend/v3/storage/database"
 	"github.com/zitadel/zitadel/backend/v3/storage/database/repository"
 	"github.com/zitadel/zitadel/internal/integration"
 	v2beta_org "github.com/zitadel/zitadel/pkg/grpc/org/v2beta"
@@ -19,36 +18,24 @@
 
 func TestServer_TestOrganizationReduces(t *testing.T) {
 	instanceID := Instance.ID()
-	orgRepo := repository.OrganizationRepository(pool)
 
 	t.Run("test org add reduces", func(t *testing.T) {
 		beforeCreate := time.Now()
 		orgName := gofakeit.Name()
 
-		org, err := OrgClient.CreateOrganization(CTX, &v2beta_org.CreateOrganizationRequest{
+		_, err := OrgClient.CreateOrganization(CTX, &v2beta_org.CreateOrganizationRequest{
 			Name: orgName,
 		})
 		require.NoError(t, err)
 		afterCreate := time.Now()
 
-		t.Cleanup(func() {
-			_, err = OrgClient.DeleteOrganization(CTX, &v2beta_org.DeleteOrganizationRequest{
-				Id: org.GetId(),
-			})
-			if err != nil {
-				t.Logf("Failed to delete organization on cleanup: %v", err)
-			}
-		})
+		orgRepo := repository.OrganizationRepository(pool)
 
 		retryDuration, tick := integration.WaitForAndTickWithMaxDuration(CTX, time.Minute)
 		assert.EventuallyWithT(t, func(tt *assert.CollectT) {
 			organization, err := orgRepo.Get(CTX,
-				database.WithCondition(
-					database.And(
-						orgRepo.IDCondition(org.GetId()),
-						orgRepo.InstanceIDCondition(instanceID),
-					),
-				),
+				orgRepo.NameCondition(orgName),
+				instanceID,
 			)
 			require.NoError(tt, err)
 
@@ -56,7 +43,7 @@
 			assert.NotNil(t, organization.ID)
 			assert.Equal(t, orgName, organization.Name)
 			assert.NotNil(t, organization.InstanceID)
-			assert.Equal(t, domain.OrgStateActive, organization.State)
+			assert.Equal(t, domain.OrgStateActive.String(), organization.State)
 			assert.WithinRange(t, organization.CreatedAt, beforeCreate, afterCreate)
 			assert.WithinRange(t, organization.UpdatedAt, beforeCreate, afterCreate)
 		}, retryDuration, tick)
@@ -70,15 +57,6 @@
 			Name: orgName,
 		})
 		require.NoError(t, err)
-
-		t.Cleanup(func() {
-			_, err = OrgClient.DeleteOrganization(CTX, &v2beta_org.DeleteOrganizationRequest{
-				Id: organization.Id,
-			})
-			if err != nil {
-				t.Logf("Failed to delete organization on cleanup: %v", err)
-			}
-		})
 
 		// 2. update org name
 		beforeUpdate := time.Now()
@@ -90,15 +68,13 @@
 		require.NoError(t, err)
 		afterUpdate := time.Now()
 
-		retryDuration, tick := integration.WaitForAndTickWithMaxDuration(CTX, time.Minute)
-		assert.EventuallyWithT(t, func(t *assert.CollectT) {
-			organization, err := orgRepo.Get(CTX,
-				database.WithCondition(
-					database.And(
-						orgRepo.IDCondition(organization.Id),
-						orgRepo.InstanceIDCondition(instanceID),
-					),
-				),
+		orgRepo := repository.OrganizationRepository(pool)
+
+		retryDuration, tick := integration.WaitForAndTickWithMaxDuration(CTX, time.Minute)
+		assert.EventuallyWithT(t, func(t *assert.CollectT) {
+			organization, err := orgRepo.Get(CTX,
+				orgRepo.NameCondition(orgName),
+				instanceID,
 			)
 			require.NoError(t, err)
 
@@ -116,15 +92,6 @@
 			Name: orgName,
 		})
 		require.NoError(t, err)
-		t.Cleanup(func() {
-			// Cleanup: delete the organization
-			_, err = OrgClient.DeleteOrganization(CTX, &v2beta_org.DeleteOrganizationRequest{
-				Id: organization.Id,
-			})
-			if err != nil {
-				t.Logf("Failed to delete organization on cleanup: %v", err)
-			}
-		})
 
 		// 2. deactivate org name
 		beforeDeactivate := time.Now()
@@ -135,20 +102,19 @@
 		require.NoError(t, err)
 		afterDeactivate := time.Now()
 
-		retryDuration, tick := integration.WaitForAndTickWithMaxDuration(CTX, time.Minute)
-		assert.EventuallyWithT(t, func(t *assert.CollectT) {
-			organization, err := orgRepo.Get(CTX,
-				database.WithCondition(
-					database.And(
-						orgRepo.IDCondition(organization.Id),
-						orgRepo.InstanceIDCondition(instanceID),
-					),
-				),
+		orgRepo := repository.OrganizationRepository(pool)
+
+		retryDuration, tick := integration.WaitForAndTickWithMaxDuration(CTX, time.Minute)
+		assert.EventuallyWithT(t, func(t *assert.CollectT) {
+			organization, err := orgRepo.Get(CTX,
+				orgRepo.NameCondition(orgName),
+				instanceID,
 			)
 			require.NoError(t, err)
 
 			// event org.deactivate
-			assert.Equal(t, domain.OrgStateInactive, organization.State)
+			assert.Equal(t, orgName, organization.Name)
+			assert.Equal(t, domain.OrgStateInactive.String(), organization.State)
 			assert.WithinRange(t, organization.UpdatedAt, beforeDeactivate, afterDeactivate)
 		}, retryDuration, tick)
 	})
@@ -161,15 +127,6 @@
 			Name: orgName,
 		})
 		require.NoError(t, err)
-		t.Cleanup(func() {
-			// Cleanup: delete the organization
-			_, err = OrgClient.DeleteOrganization(CTX, &v2beta_org.DeleteOrganizationRequest{
-				Id: organization.Id,
-			})
-			if err != nil {
-				t.Logf("Failed to delete organization on cleanup: %v", err)
-			}
-		})
 
 		// 2. deactivate org name
 		_, err = OrgClient.DeactivateOrganization(CTX, &v2beta_org.DeactivateOrganizationRequest{
@@ -182,15 +139,13 @@
 		retryDuration, tick := integration.WaitForAndTickWithMaxDuration(CTX, time.Minute)
 		assert.EventuallyWithT(t, func(t *assert.CollectT) {
 			organization, err := orgRepo.Get(CTX,
-				database.WithCondition(
-					database.And(
-						orgRepo.IDCondition(organization.Id),
-						orgRepo.InstanceIDCondition(instanceID),
-					),
-				),
-			)
-			require.NoError(t, err)
-			assert.Equal(t, domain.OrgStateInactive, organization.State)
+				orgRepo.NameCondition(orgName),
+				instanceID,
+			)
+			require.NoError(t, err)
+
+			assert.Equal(t, orgName, organization.Name)
+			assert.Equal(t, domain.OrgStateInactive.String(), organization.State)
 		}, retryDuration, tick)
 
 		// 4. activate org name
@@ -204,67 +159,18 @@
 		retryDuration, tick = integration.WaitForAndTickWithMaxDuration(CTX, time.Minute)
 		assert.EventuallyWithT(t, func(t *assert.CollectT) {
 			organization, err := orgRepo.Get(CTX,
-				database.WithCondition(
-					database.And(
-						orgRepo.IDCondition(organization.Id),
-						orgRepo.InstanceIDCondition(instanceID),
-					),
-				),
+				orgRepo.NameCondition(orgName),
+				instanceID,
 			)
 			require.NoError(t, err)
 
 			// event org.reactivate
 			assert.Equal(t, orgName, organization.Name)
-			assert.Equal(t, domain.OrgStateActive, organization.State)
+			assert.Equal(t, domain.OrgStateActive.String(), organization.State)
 			assert.WithinRange(t, organization.UpdatedAt, beforeActivate, afterActivate)
 		}, retryDuration, tick)
 	})
 
-<<<<<<< HEAD
-	// t.Run("test org remove reduces", func(t *testing.T) {
-	// 	orgName := gofakeit.Name()
-
-	// 	// 1. create org
-	// 	organization, err := OrgClient.CreateOrganization(CTX, &v2beta_org.CreateOrganizationRequest{
-	// 		Name: orgName,
-	// 	})
-	// 	require.NoError(t, err)
-
-	// 	// 2. check org retrivable
-	// 	orgRepo := repository.OrganizationRepository(pool)
-	// 	retryDuration, tick := integration.WaitForAndTickWithMaxDuration(CTX, time.Minute)
-	// 	assert.EventuallyWithT(t, func(t *assert.CollectT) {
-	// 		organization, err := orgRepo.Get(CTX,
-	// 			orgRepo.NameCondition(orgName),
-	// 			instanceID,
-	// 		)
-	// 		require.NoError(t, err)
-
-	// 		if organization == nil {
-	// 			assert.Fail(t, "this error is here because of a race condition")
-	// 		}
-	// 		assert.Equal(t, orgName, organization.Name)
-	// 	}, retryDuration, tick)
-
-	// 	// 3. delete org
-	// 	_, err = OrgClient.DeleteOrganization(CTX, &v2beta_org.DeleteOrganizationRequest{
-	// 		Id: organization.Id,
-	// 	})
-	// 	require.NoError(t, err)
-
-	// 	retryDuration, tick = integration.WaitForAndTickWithMaxDuration(CTX, time.Minute)
-	// 	assert.EventuallyWithT(t, func(t *assert.CollectT) {
-	// 		organization, err := orgRepo.Get(CTX,
-	// 			orgRepo.NameCondition(orgName),
-	// 			instanceID,
-	// 		)
-	// 		require.Equal(t, repository.ErrResourceDoesNotExist, err)
-
-	// 		// event org.remove
-	// 		assert.Nil(t, organization)
-	// 	}, retryDuration, tick)
-	// })
-=======
 	t.Run("test org remove reduces", func(t *testing.T) {
 		orgName := gofakeit.Name()
 
@@ -274,19 +180,20 @@
 		})
 		require.NoError(t, err)
 
-		// 2. check org retrievable
-		orgRepo := repository.OrganizationRepository(pool)
-		retryDuration, tick := integration.WaitForAndTickWithMaxDuration(CTX, time.Minute)
-		assert.EventuallyWithT(t, func(t *assert.CollectT) {
-			_, err := orgRepo.Get(CTX,
-				database.WithCondition(
-					database.And(
-						orgRepo.IDCondition(organization.Id),
-						orgRepo.InstanceIDCondition(instanceID),
-					),
-				),
-			)
-			require.NoError(t, err)
+		// 2. check org retrivable
+		orgRepo := repository.OrganizationRepository(pool)
+		retryDuration, tick := integration.WaitForAndTickWithMaxDuration(CTX, time.Minute)
+		assert.EventuallyWithT(t, func(t *assert.CollectT) {
+			organization, err := orgRepo.Get(CTX,
+				orgRepo.NameCondition(orgName),
+				instanceID,
+			)
+			require.NoError(t, err)
+
+			if organization == nil {
+				assert.Fail(t, "this error is here because of a race condition")
+			}
+			assert.Equal(t, orgName, organization.Name)
 		}, retryDuration, tick)
 
 		// 3. delete org
@@ -298,18 +205,13 @@
 		retryDuration, tick = integration.WaitForAndTickWithMaxDuration(CTX, time.Minute)
 		assert.EventuallyWithT(t, func(t *assert.CollectT) {
 			organization, err := orgRepo.Get(CTX,
-				database.WithCondition(
-					database.And(
-						orgRepo.IDCondition(organization.Id),
-						orgRepo.InstanceIDCondition(instanceID),
-					),
-				),
-			)
-			require.ErrorIs(t, err, new(database.NoRowFoundError))
+				orgRepo.NameCondition(orgName),
+				instanceID,
+			)
+			require.Equal(t, repository.ErrResourceDoesNotExist, err)
 
 			// event org.remove
 			assert.Nil(t, organization)
 		}, retryDuration, tick)
 	})
->>>>>>> 5a57c85d
-}+}
