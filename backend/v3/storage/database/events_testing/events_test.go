--- conflicted
+++ resolved
@@ -4,11 +4,8 @@
 
 import (
 	"context"
-<<<<<<< HEAD
-=======
 	"fmt"
 	"log"
->>>>>>> 02499f5f
 	"os"
 	"testing"
 	"time"
@@ -20,6 +17,7 @@
 	"github.com/zitadel/zitadel/backend/v3/storage/database/dialect/postgres"
 	"github.com/zitadel/zitadel/internal/integration"
 	"github.com/zitadel/zitadel/pkg/grpc/admin"
+	v2beta "github.com/zitadel/zitadel/pkg/grpc/instance/v2beta"
 	mgmt "github.com/zitadel/zitadel/pkg/grpc/management"
 	v2beta_org "github.com/zitadel/zitadel/pkg/grpc/org/v2beta"
 	v2beta_project "github.com/zitadel/zitadel/pkg/grpc/project/v2beta"
@@ -72,14 +70,14 @@
 		AdminClient = Instance.Client.Admin
 		MgmtClient = Instance.Client.Mgmt
 
-		// defer func() {
-		// 	_, err := Instance.Client.InstanceV2Beta.DeleteInstance(CTX, &v2beta.DeleteInstanceRequest{
-		// 		InstanceId: Instance.Instance.Id,
-		// 	})
-		// 	if err != nil {
-		// 		log.Printf("Failed to delete instance on cleanup: %v\n", err)
-		// 	}
-		// }()
+		defer func() {
+			_, err := Instance.Client.InstanceV2Beta.DeleteInstance(CTX, &v2beta.DeleteInstanceRequest{
+				InstanceId: Instance.Instance.Id,
+			})
+			if err != nil {
+				log.Printf("Failed to delete instance on cleanup: %v\n", err)
+			}
+		}()
 
 		var err error
 		dbConfig, err := pgxpool.ParseConfig(ConnString)
@@ -104,4 +102,4 @@
 
 		return m.Run()
 	}())
-}+}
