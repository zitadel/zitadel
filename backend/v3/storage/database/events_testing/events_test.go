//go:build integration

package events_test

import (
	"context"
	"log"
	"os"
	"testing"
	"time"

	"github.com/jackc/pgx/v5"
	"github.com/jackc/pgx/v5/pgxpool"

	"github.com/zitadel/zitadel/backend/v3/storage/database"
	"github.com/zitadel/zitadel/backend/v3/storage/database/dialect/postgres"
	"github.com/zitadel/zitadel/internal/integration"
<<<<<<< HEAD
	"github.com/zitadel/zitadel/pkg/grpc/admin"
	mgmt "github.com/zitadel/zitadel/pkg/grpc/management"
=======
	v2beta "github.com/zitadel/zitadel/pkg/grpc/instance/v2beta"
>>>>>>> 5a57c85d
	v2beta_org "github.com/zitadel/zitadel/pkg/grpc/org/v2beta"
	"github.com/zitadel/zitadel/pkg/grpc/system"
)

const ConnString = "host=localhost port=5432 user=zitadel password=zitadel dbname=zitadel sslmode=disable"

var (
	dbPool       *pgxpool.Pool
	CTX          context.Context
	Instance     *integration.Instance
	SystemClient system.SystemServiceClient
	OrgClient    v2beta_org.OrganizationServiceClient
	AdminClient  admin.AdminServiceClient
	MgmtClient   mgmt.ManagementServiceClient
)

var pool database.Pool

func TestMain(m *testing.M) {
	os.Exit(func() int {
		ctx, cancel := context.WithTimeout(context.Background(), 15*time.Minute)
		defer cancel()

		CTX = integration.WithSystemAuthorization(ctx)
		Instance = integration.NewInstance(CTX)

		SystemClient = integration.SystemClient()
		OrgClient = Instance.Client.OrgV2beta
		AdminClient = Instance.Client.Admin
		MgmtClient = Instance.Client.Mgmt

		defer func() {
			_, err := Instance.Client.InstanceV2Beta.DeleteInstance(CTX, &v2beta.DeleteInstanceRequest{
				InstanceId: Instance.Instance.Id,
			})
			if err != nil {
				log.Printf("Failed to delete instance on cleanup: %v\n", err)
			}
		}()

		var err error
		dbConfig, err := pgxpool.ParseConfig(ConnString)
		if err != nil {
			panic(err)
		}
		dbConfig.AfterConnect = func(ctx context.Context, conn *pgx.Conn) error {
			orgState, err := conn.LoadType(ctx, "zitadel.organization_state")
			if err != nil {
				return err
			}
			conn.TypeMap().RegisterType(orgState)
			return nil
		}

		dbPool, err = pgxpool.NewWithConfig(context.Background(), dbConfig)
		if err != nil {
			panic(err)
		}

		pool = postgres.PGxPool(dbPool)

		return m.Run()
	}())
}<|MERGE_RESOLUTION|>--- conflicted
+++ resolved
@@ -15,12 +15,9 @@
 	"github.com/zitadel/zitadel/backend/v3/storage/database"
 	"github.com/zitadel/zitadel/backend/v3/storage/database/dialect/postgres"
 	"github.com/zitadel/zitadel/internal/integration"
-<<<<<<< HEAD
 	"github.com/zitadel/zitadel/pkg/grpc/admin"
+	v2beta "github.com/zitadel/zitadel/pkg/grpc/instance/v2beta"
 	mgmt "github.com/zitadel/zitadel/pkg/grpc/management"
-=======
-	v2beta "github.com/zitadel/zitadel/pkg/grpc/instance/v2beta"
->>>>>>> 5a57c85d
 	v2beta_org "github.com/zitadel/zitadel/pkg/grpc/org/v2beta"
 	"github.com/zitadel/zitadel/pkg/grpc/system"
 )
@@ -30,6 +27,7 @@
 var (
 	dbPool       *pgxpool.Pool
 	CTX          context.Context
+	IAMCTX       context.Context
 	Instance     *integration.Instance
 	SystemClient system.SystemServiceClient
 	OrgClient    v2beta_org.OrganizationServiceClient
@@ -47,6 +45,7 @@
 		CTX = integration.WithSystemAuthorization(ctx)
 		Instance = integration.NewInstance(CTX)
 
+		IAMCTX = Instance.WithAuthorization(ctx, integration.UserTypeIAMOwner)
 		SystemClient = integration.SystemClient()
 		OrgClient = Instance.Client.OrgV2beta
 		AdminClient = Instance.Client.Admin
