--- conflicted
+++ resolved
@@ -32,10 +32,7 @@
 	SystemClient system.SystemServiceClient
 	OrgClient    v2beta_org.OrganizationServiceClient
 	AdminClient  admin.AdminServiceClient
-<<<<<<< HEAD
-=======
 	MgmtClient   mgmt.ManagementServiceClient
->>>>>>> 08f41e03
 )
 
 var pool database.Pool
@@ -52,10 +49,7 @@
 		SystemClient = integration.SystemClient()
 		OrgClient = Instance.Client.OrgV2beta
 		AdminClient = Instance.Client.Admin
-<<<<<<< HEAD
-=======
 		MgmtClient = Instance.Client.Mgmt
->>>>>>> 08f41e03
 
 		defer func() {
 			_, err := Instance.Client.InstanceV2Beta.DeleteInstance(CTX, &v2beta.DeleteInstanceRequest{
