//go:build integration

package events_test

import (
	"context"
<<<<<<< HEAD
=======
	"fmt"
	"log"
>>>>>>> 6c98559e
	"os"
	"testing"
	"time"

	"github.com/jackc/pgx/v5"
	"github.com/jackc/pgx/v5/pgxpool"

	"github.com/zitadel/zitadel/backend/v3/storage/database"
	"github.com/zitadel/zitadel/backend/v3/storage/database/dialect/postgres"
	"github.com/zitadel/zitadel/internal/integration"
	"github.com/zitadel/zitadel/pkg/grpc/admin"
	mgmt "github.com/zitadel/zitadel/pkg/grpc/management"
	v2beta_org "github.com/zitadel/zitadel/pkg/grpc/org/v2beta"
	v2beta_project "github.com/zitadel/zitadel/pkg/grpc/project/v2beta"
	"github.com/zitadel/zitadel/pkg/grpc/system"
	v2beta_user "github.com/zitadel/zitadel/pkg/grpc/user/v2beta"
)

func getEnv(key, fallback string) string {
	if value, exists := os.LookupEnv(key); exists {
		return value
	}
	return fallback
}

var ConnString = fmt.Sprintf(
	"host=%s port=%s user=%s password=%s dbname=%s sslmode=%s",
	getEnv("ZITADEL_DATABASE_POSTGRES_HOST", "localhost"),
	getEnv("ZITADEL_DATABASE_POSTGRES_PORT", "5433"),
	getEnv("ZITADEL_DATABASE_POSTGRES_USER", "zitadel"),
	getEnv("ZITADEL_DATABASE_POSTGRES_PASSWORD", "zitadel"),
	getEnv("ZITADEL_DATABASE_POSTGRES_DATABASE", "zitadel"),
	getEnv("ZITADEL_DATABASE_POSTGRES_SSL_MODE", "disable"),
)

var (
	dbPool        *pgxpool.Pool
	CTX           context.Context
	IAMCTX        context.Context
	Instance      *integration.Instance
	SystemClient  system.SystemServiceClient
	OrgClient     v2beta_org.OrganizationServiceClient
	ProjectClient v2beta_project.ProjectServiceClient
	AdminClient   admin.AdminServiceClient
	MgmtClient    mgmt.ManagementServiceClient
	UserClient    v2beta_user.UserServiceClient
)

var pool database.Pool

func TestMain(m *testing.M) {
	os.Exit(func() int {
		ctx, cancel := context.WithTimeout(context.Background(), 15*time.Minute)
		defer cancel()

		CTX = integration.WithSystemAuthorization(ctx)
		Instance = integration.NewInstance(CTX)

		IAMCTX = Instance.WithAuthorization(ctx, integration.UserTypeIAMOwner)
		SystemClient = integration.SystemClient()
		OrgClient = Instance.Client.OrgV2beta
		ProjectClient = Instance.Client.Projectv2Beta
		AdminClient = Instance.Client.Admin
		MgmtClient = Instance.Client.Mgmt
		UserClient = Instance.Client.UserV2beta

		// defer func() {
		// 	_, err := Instance.Client.InstanceV2Beta.DeleteInstance(CTX, &v2beta.DeleteInstanceRequest{
		// 		InstanceId: Instance.Instance.Id,
		// 	})
		// 	if err != nil {
		// 		log.Printf("Failed to delete instance on cleanup: %v\n", err)
		// 	}
		// }()

		var err error
		dbConfig, err := pgxpool.ParseConfig(ConnString)
		if err != nil {
			panic(err)
		}
		dbConfig.AfterConnect = func(ctx context.Context, conn *pgx.Conn) error {
			orgState, err := conn.LoadType(ctx, "zitadel.organization_state")
			if err != nil {
				return err
			}
			conn.TypeMap().RegisterType(orgState)
			return nil
		}

		dbPool, err = pgxpool.NewWithConfig(context.Background(), dbConfig)
		if err != nil {
			panic(err)
		}

		pool = postgres.PGxPool(dbPool)

		return m.Run()
	}())
}<|MERGE_RESOLUTION|>--- conflicted
+++ resolved
@@ -4,11 +4,7 @@
 
 import (
 	"context"
-<<<<<<< HEAD
-=======
 	"fmt"
-	"log"
->>>>>>> 6c98559e
 	"os"
 	"testing"
 	"time"
