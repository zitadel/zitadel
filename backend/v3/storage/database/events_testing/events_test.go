//go:build integration

package events_test

import (
	"context"
	"fmt"
	"log"
	"os"
	"testing"
	"time"

	"github.com/jackc/pgx/v5"
	"github.com/jackc/pgx/v5/pgxpool"

	"github.com/zitadel/zitadel/backend/v3/storage/database"
	"github.com/zitadel/zitadel/backend/v3/storage/database/dialect/postgres"
	"github.com/zitadel/zitadel/internal/integration"
	"github.com/zitadel/zitadel/pkg/grpc/admin"
	"github.com/zitadel/zitadel/pkg/grpc/authorization/v2"
	v2beta "github.com/zitadel/zitadel/pkg/grpc/instance/v2beta"
	mgmt "github.com/zitadel/zitadel/pkg/grpc/management"
	v2beta_org "github.com/zitadel/zitadel/pkg/grpc/org/v2beta"
	v2beta_project "github.com/zitadel/zitadel/pkg/grpc/project/v2beta"
	"github.com/zitadel/zitadel/pkg/grpc/session/v2"
	"github.com/zitadel/zitadel/pkg/grpc/system"
<<<<<<< HEAD
	"github.com/zitadel/zitadel/pkg/grpc/user/v2"
=======
	user_v2 "github.com/zitadel/zitadel/pkg/grpc/user/v2"
>>>>>>> 8472c768
)

func getEnv(key, fallback string) string {
	if value, exists := os.LookupEnv(key); exists {
		return value
	}
	return fallback
}

var ConnString = fmt.Sprintf(
	"host=%s port=%s user=%s password=%s dbname=%s sslmode=%s",
	getEnv("ZITADEL_DATABASE_POSTGRES_HOST", "localhost"),
	getEnv("ZITADEL_DATABASE_POSTGRES_PORT", "5433"),
	getEnv("ZITADEL_DATABASE_POSTGRES_USER", "zitadel"),
	getEnv("ZITADEL_DATABASE_POSTGRES_PASSWORD", "zitadel"),
	getEnv("ZITADEL_DATABASE_POSTGRES_DATABASE", "zitadel"),
	getEnv("ZITADEL_DATABASE_POSTGRES_SSL_MODE", "disable"),
)

var (
<<<<<<< HEAD
	dbPool        *pgxpool.Pool
	CTX           context.Context
	IAMCTX        context.Context
	Instance      *integration.Instance
	SystemClient  system.SystemServiceClient
	OrgClient     v2beta_org.OrganizationServiceClient
	ProjectClient v2beta_project.ProjectServiceClient
	SessionClient session.SessionServiceClient
	UserClient    user.UserServiceClient
	AdminClient   admin.AdminServiceClient
	MgmtClient    mgmt.ManagementServiceClient
=======
	dbPool              *pgxpool.Pool
	CTX                 context.Context
	IAMCTX              context.Context
	Instance            *integration.Instance
	SystemClient        system.SystemServiceClient
	OrgClient           v2beta_org.OrganizationServiceClient
	ProjectClient       v2beta_project.ProjectServiceClient
	AdminClient         admin.AdminServiceClient
	MgmtClient          mgmt.ManagementServiceClient
	UserClient          user_v2.UserServiceClient
	AuthorizationClient authorization.AuthorizationServiceClient
>>>>>>> 8472c768
)

var pool database.Pool

func TestMain(m *testing.M) {
	os.Exit(func() int {
		ctx, cancel := context.WithTimeout(context.Background(), 15*time.Minute)
		defer cancel()

		CTX = integration.WithSystemAuthorization(ctx)
		Instance = integration.NewInstance(CTX)

		IAMCTX = Instance.WithAuthorization(ctx, integration.UserTypeIAMOwner)
		SystemClient = integration.SystemClient()
		OrgClient = Instance.Client.OrgV2beta
		ProjectClient = Instance.Client.Projectv2Beta
		SessionClient = Instance.Client.SessionV2
		UserClient = Instance.Client.UserV2
		AdminClient = Instance.Client.Admin
		MgmtClient = Instance.Client.Mgmt
		UserClient = Instance.Client.UserV2
		AuthorizationClient = Instance.Client.AuthorizationV2

		defer func() {
			_, err := Instance.Client.InstanceV2Beta.DeleteInstance(CTX, &v2beta.DeleteInstanceRequest{
				InstanceId: Instance.Instance.Id,
			})
			if err != nil {
				log.Printf("Failed to delete instance on cleanup: %v\n", err)
			}
		}()

		var err error
		dbConfig, err := pgxpool.ParseConfig(ConnString)
		if err != nil {
			panic(err)
		}
		dbConfig.AfterConnect = func(ctx context.Context, conn *pgx.Conn) error {
			orgState, err := conn.LoadType(ctx, "zitadel.organization_state")
			if err != nil {
				return err
			}
			conn.TypeMap().RegisterType(orgState)
			return nil
		}

		dbPool, err = pgxpool.NewWithConfig(context.Background(), dbConfig)
		if err != nil {
			panic(err)
		}

		pool = postgres.PGxPool(dbPool)

		return m.Run()
	}())
}<|MERGE_RESOLUTION|>--- conflicted
+++ resolved
@@ -24,11 +24,7 @@
 	v2beta_project "github.com/zitadel/zitadel/pkg/grpc/project/v2beta"
 	"github.com/zitadel/zitadel/pkg/grpc/session/v2"
 	"github.com/zitadel/zitadel/pkg/grpc/system"
-<<<<<<< HEAD
 	"github.com/zitadel/zitadel/pkg/grpc/user/v2"
-=======
-	user_v2 "github.com/zitadel/zitadel/pkg/grpc/user/v2"
->>>>>>> 8472c768
 )
 
 func getEnv(key, fallback string) string {
@@ -49,19 +45,6 @@
 )
 
 var (
-<<<<<<< HEAD
-	dbPool        *pgxpool.Pool
-	CTX           context.Context
-	IAMCTX        context.Context
-	Instance      *integration.Instance
-	SystemClient  system.SystemServiceClient
-	OrgClient     v2beta_org.OrganizationServiceClient
-	ProjectClient v2beta_project.ProjectServiceClient
-	SessionClient session.SessionServiceClient
-	UserClient    user.UserServiceClient
-	AdminClient   admin.AdminServiceClient
-	MgmtClient    mgmt.ManagementServiceClient
-=======
 	dbPool              *pgxpool.Pool
 	CTX                 context.Context
 	IAMCTX              context.Context
@@ -69,11 +52,11 @@
 	SystemClient        system.SystemServiceClient
 	OrgClient           v2beta_org.OrganizationServiceClient
 	ProjectClient       v2beta_project.ProjectServiceClient
+	SessionClient session.SessionServiceClient
+	UserClient    user.UserServiceClient
 	AdminClient         admin.AdminServiceClient
 	MgmtClient          mgmt.ManagementServiceClient
-	UserClient          user_v2.UserServiceClient
 	AuthorizationClient authorization.AuthorizationServiceClient
->>>>>>> 8472c768
 )
 
 var pool database.Pool
@@ -94,7 +77,6 @@
 		UserClient = Instance.Client.UserV2
 		AdminClient = Instance.Client.Admin
 		MgmtClient = Instance.Client.Mgmt
-		UserClient = Instance.Client.UserV2
 		AuthorizationClient = Instance.Client.AuthorizationV2
 
 		defer func() {
