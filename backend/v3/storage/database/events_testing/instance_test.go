//go:build integration

package events_test

import (
	"testing"
	"time"

	"github.com/brianvoe/gofakeit/v6"
	"github.com/stretchr/testify/assert"
	"github.com/stretchr/testify/require"

	"github.com/zitadel/zitadel/backend/v3/storage/database"
	"github.com/zitadel/zitadel/backend/v3/storage/database/repository"
	"github.com/zitadel/zitadel/internal/integration"
	"github.com/zitadel/zitadel/pkg/grpc/system"
)

func TestServer_TestInstanceReduces(t *testing.T) {
	instanceRepo := repository.InstanceRepository(pool)

	t.Run("test instance add reduces", func(t *testing.T) {
		instanceName := gofakeit.Name()
		beforeCreate := time.Now()
		instance, err := SystemClient.CreateInstance(CTX, &system.CreateInstanceRequest{
			InstanceName: instanceName,
			Owner: &system.CreateInstanceRequest_Machine_{
				Machine: &system.CreateInstanceRequest_Machine{
					UserName:            "owner",
					Name:                "owner",
					PersonalAccessToken: &system.CreateInstanceRequest_PersonalAccessToken{},
				},
			},
		})
		afterCreate := time.Now()

		require.NoError(t, err)
		t.Cleanup(func() {
			_, err = SystemClient.RemoveInstance(CTX, &system.RemoveInstanceRequest{
				InstanceId: instance.GetInstanceId(),
			})
			if err != nil {
				t.Logf("Failed to delete instance on cleanup: %v", err)
			}
		})

		retryDuration, tick := integration.WaitForAndTickWithMaxDuration(CTX, time.Minute)
		assert.EventuallyWithT(t, func(ttt *assert.CollectT) {
			instance, err := instanceRepo.Get(CTX,
				database.WithCondition(instanceRepo.IDCondition(instance.GetInstanceId())),
			)
			require.NoError(ttt, err)
			// event instance.added
			assert.Equal(ttt, instanceName, instance.Name)
			// event instance.default.org.set
			assert.NotNil(t, instance.DefaultOrgID)
			// event instance.iam.project.set
			assert.NotNil(t, instance.IAMProjectID)
			// event instance.iam.console.set
			assert.NotNil(t, instance.ConsoleAppID)
			// event instance.default.language.set
			assert.NotNil(t, instance.DefaultLanguage)
			// event instance.added
			assert.WithinRange(t, instance.CreatedAt, beforeCreate, afterCreate)
			// event instance.added
			assert.WithinRange(t, instance.UpdatedAt, beforeCreate, afterCreate)
		}, retryDuration, tick)
	})

	t.Run("test instance update reduces", func(t *testing.T) {
		instanceName := gofakeit.Name()
		res, err := SystemClient.CreateInstance(CTX, &system.CreateInstanceRequest{
			InstanceName: instanceName,
			Owner: &system.CreateInstanceRequest_Machine_{
				Machine: &system.CreateInstanceRequest_Machine{
					UserName:            "owner",
					Name:                "owner",
					PersonalAccessToken: &system.CreateInstanceRequest_PersonalAccessToken{},
				},
			},
		})
		require.NoError(t, err)
		t.Cleanup(func() {
			_, err = SystemClient.RemoveInstance(CTX, &system.RemoveInstanceRequest{
				InstanceId: res.GetInstanceId(),
			})
			if err != nil {
				t.Logf("Failed to delete instance on cleanup: %v", err)
			}
		})

		instanceName += "new"
		beforeUpdate := time.Now()
		_, err = SystemClient.UpdateInstance(CTX, &system.UpdateInstanceRequest{
			InstanceId:   res.InstanceId,
			InstanceName: instanceName,
		})
		afterUpdate := time.Now()
		require.NoError(t, err)

		retryDuration, tick := integration.WaitForAndTickWithMaxDuration(CTX, time.Minute)
		assert.EventuallyWithT(t, func(ttt *assert.CollectT) {
			instance, err := instanceRepo.Get(CTX,
				database.WithCondition(instanceRepo.IDCondition(res.GetInstanceId())),
			)
			require.NoError(ttt, err)
			// event instance.changed
			assert.Equal(ttt, instanceName, instance.Name)
			assert.WithinRange(t, instance.UpdatedAt, beforeUpdate, afterUpdate)
		}, retryDuration, tick)
	})

	// t.Run("test instance delete reduces", func(t *testing.T) {
	// 	instanceName := gofakeit.Name()
	// 	res, err := SystemClient.CreateInstance(CTX, &system.CreateInstanceRequest{
	// 		InstanceName: instanceName,
	// 		Owner: &system.CreateInstanceRequest_Machine_{
	// 			Machine: &system.CreateInstanceRequest_Machine{
	// 				UserName:            "owner",
	// 				Name:                "owner",
	// 				PersonalAccessToken: &system.CreateInstanceRequest_PersonalAccessToken{},
	// 			},
	// 		},
	// 	})
	// 	require.NoError(t, err)

<<<<<<< HEAD
	// 	instanceRepo := repository.InstanceRepository(pool)

	// 	// check instance exists
	// 	retryDuration, tick := integration.WaitForAndTickWithMaxDuration(CTX, time.Minute)
	// 	assert.EventuallyWithT(t, func(ttt *assert.CollectT) {
	// 		instance, err := instanceRepo.Get(CTX,
	// 			res.InstanceId,
	// 		)
	// 		require.NoError(ttt, err)
	// 		assert.Equal(ttt, instanceName, instance.Name)
	// 	}, retryDuration, tick)
=======
		// check instance exists
		retryDuration, tick := integration.WaitForAndTickWithMaxDuration(CTX, time.Minute)
		assert.EventuallyWithT(t, func(ttt *assert.CollectT) {
			instance, err := instanceRepo.Get(CTX,
				database.WithCondition(instanceRepo.IDCondition(res.GetInstanceId())),
			)
			require.NoError(ttt, err)
			assert.Equal(ttt, instanceName, instance.Name)
		}, retryDuration, tick)
>>>>>>> 5a57c85d

	// 	_, err = SystemClient.RemoveInstance(CTX, &system.RemoveInstanceRequest{
	// 		InstanceId: res.InstanceId,
	// 	})
	// 	require.NoError(t, err)

<<<<<<< HEAD
	// 	retryDuration, tick = integration.WaitForAndTickWithMaxDuration(CTX, time.Minute)
	// 	assert.EventuallyWithT(t, func(ttt *assert.CollectT) {
	// 		instance, err := instanceRepo.Get(CTX,
	// 			res.InstanceId,
	// 		)
	// 		// event instance.removed
	// 		assert.Nil(t, instance)
	// 		require.Equal(t, repository.ErrResourceDoesNotExist, err)
	// 	}, retryDuration, tick)
	// })
=======
		retryDuration, tick = integration.WaitForAndTickWithMaxDuration(CTX, time.Minute)
		assert.EventuallyWithT(t, func(ttt *assert.CollectT) {
			instance, err := instanceRepo.Get(CTX,
				database.WithCondition(instanceRepo.IDCondition(res.GetInstanceId())),
			)
			// event instance.removed
			assert.Nil(t, instance)
			require.ErrorIs(t, err, new(database.NoRowFoundError))
		}, retryDuration, tick)
	})
>>>>>>> 5a57c85d
}<|MERGE_RESOLUTION|>--- conflicted
+++ resolved
@@ -110,33 +110,20 @@
 		}, retryDuration, tick)
 	})
 
-	// t.Run("test instance delete reduces", func(t *testing.T) {
-	// 	instanceName := gofakeit.Name()
-	// 	res, err := SystemClient.CreateInstance(CTX, &system.CreateInstanceRequest{
-	// 		InstanceName: instanceName,
-	// 		Owner: &system.CreateInstanceRequest_Machine_{
-	// 			Machine: &system.CreateInstanceRequest_Machine{
-	// 				UserName:            "owner",
-	// 				Name:                "owner",
-	// 				PersonalAccessToken: &system.CreateInstanceRequest_PersonalAccessToken{},
-	// 			},
-	// 		},
-	// 	})
-	// 	require.NoError(t, err)
+	t.Run("test instance delete reduces", func(t *testing.T) {
+		instanceName := gofakeit.Name()
+		res, err := SystemClient.CreateInstance(CTX, &system.CreateInstanceRequest{
+			InstanceName: instanceName,
+			Owner: &system.CreateInstanceRequest_Machine_{
+				Machine: &system.CreateInstanceRequest_Machine{
+					UserName:            "owner",
+					Name:                "owner",
+					PersonalAccessToken: &system.CreateInstanceRequest_PersonalAccessToken{},
+				},
+			},
+		})
+		require.NoError(t, err)
 
-<<<<<<< HEAD
-	// 	instanceRepo := repository.InstanceRepository(pool)
-
-	// 	// check instance exists
-	// 	retryDuration, tick := integration.WaitForAndTickWithMaxDuration(CTX, time.Minute)
-	// 	assert.EventuallyWithT(t, func(ttt *assert.CollectT) {
-	// 		instance, err := instanceRepo.Get(CTX,
-	// 			res.InstanceId,
-	// 		)
-	// 		require.NoError(ttt, err)
-	// 		assert.Equal(ttt, instanceName, instance.Name)
-	// 	}, retryDuration, tick)
-=======
 		// check instance exists
 		retryDuration, tick := integration.WaitForAndTickWithMaxDuration(CTX, time.Minute)
 		assert.EventuallyWithT(t, func(ttt *assert.CollectT) {
@@ -146,25 +133,12 @@
 			require.NoError(ttt, err)
 			assert.Equal(ttt, instanceName, instance.Name)
 		}, retryDuration, tick)
->>>>>>> 5a57c85d
 
-	// 	_, err = SystemClient.RemoveInstance(CTX, &system.RemoveInstanceRequest{
-	// 		InstanceId: res.InstanceId,
-	// 	})
-	// 	require.NoError(t, err)
+		_, err = SystemClient.RemoveInstance(CTX, &system.RemoveInstanceRequest{
+			InstanceId: res.InstanceId,
+		})
+		require.NoError(t, err)
 
-<<<<<<< HEAD
-	// 	retryDuration, tick = integration.WaitForAndTickWithMaxDuration(CTX, time.Minute)
-	// 	assert.EventuallyWithT(t, func(ttt *assert.CollectT) {
-	// 		instance, err := instanceRepo.Get(CTX,
-	// 			res.InstanceId,
-	// 		)
-	// 		// event instance.removed
-	// 		assert.Nil(t, instance)
-	// 		require.Equal(t, repository.ErrResourceDoesNotExist, err)
-	// 	}, retryDuration, tick)
-	// })
-=======
 		retryDuration, tick = integration.WaitForAndTickWithMaxDuration(CTX, time.Minute)
 		assert.EventuallyWithT(t, func(ttt *assert.CollectT) {
 			instance, err := instanceRepo.Get(CTX,
@@ -175,5 +149,4 @@
 			require.ErrorIs(t, err, new(database.NoRowFoundError))
 		}, retryDuration, tick)
 	})
->>>>>>> 5a57c85d
-}+}
