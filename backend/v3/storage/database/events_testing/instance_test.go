//go:build integration

package events_test

import (
	"testing"
	"time"

	"github.com/brianvoe/gofakeit/v6"
	"github.com/stretchr/testify/assert"
	"github.com/stretchr/testify/require"

	"github.com/zitadel/zitadel/backend/v3/storage/database"
	"github.com/zitadel/zitadel/backend/v3/storage/database/repository"
	"github.com/zitadel/zitadel/internal/integration"
	"github.com/zitadel/zitadel/pkg/grpc/system"
)

func TestServer_TestInstanceReduces(t *testing.T) {
	instanceRepo := repository.InstanceRepository(pool)

	t.Run("test instance add reduces", func(t *testing.T) {
		instanceName := gofakeit.Name()
		beforeCreate := time.Now()
		instance, err := SystemClient.CreateInstance(CTX, &system.CreateInstanceRequest{
			InstanceName: instanceName,
			Owner: &system.CreateInstanceRequest_Machine_{
				Machine: &system.CreateInstanceRequest_Machine{
					UserName:            "owner",
					Name:                "owner",
					PersonalAccessToken: &system.CreateInstanceRequest_PersonalAccessToken{},
				},
			},
		})
		afterCreate := time.Now()

		require.NoError(t, err)
		t.Cleanup(func() {
			_, err = SystemClient.RemoveInstance(CTX, &system.RemoveInstanceRequest{
				InstanceId: instance.GetInstanceId(),
			})
			if err != nil {
				t.Logf("Failed to delete instance on cleanup: %v", err)
			}
		})

		retryDuration, tick := integration.WaitForAndTickWithMaxDuration(CTX, time.Minute)
		assert.EventuallyWithT(t, func(ttt *assert.CollectT) {
			instance, err := instanceRepo.Get(CTX,
				database.WithCondition(instanceRepo.IDCondition(instance.GetInstanceId())),
			)
			require.NoError(ttt, err)
			// event instance.added
			assert.Equal(ttt, instanceName, instance.Name)
			// event instance.default.org.set
			assert.NotNil(t, instance.DefaultOrgID)
			// event instance.iam.project.set
			assert.NotNil(t, instance.IAMProjectID)
			// event instance.iam.console.set
			assert.NotNil(t, instance.ConsoleAppID)
			// event instance.default.language.set
			assert.NotNil(t, instance.DefaultLanguage)
			// event instance.added
			assert.WithinRange(t, instance.CreatedAt, beforeCreate, afterCreate)
			// event instance.added
			assert.WithinRange(t, instance.UpdatedAt, beforeCreate, afterCreate)
		}, retryDuration, tick)
	})

	t.Run("test instance update reduces", func(t *testing.T) {
		instanceName := gofakeit.Name()
		res, err := SystemClient.CreateInstance(CTX, &system.CreateInstanceRequest{
			InstanceName: instanceName,
			Owner: &system.CreateInstanceRequest_Machine_{
				Machine: &system.CreateInstanceRequest_Machine{
					UserName:            "owner",
					Name:                "owner",
					PersonalAccessToken: &system.CreateInstanceRequest_PersonalAccessToken{},
				},
			},
		})
		require.NoError(t, err)
		t.Cleanup(func() {
			_, err = SystemClient.RemoveInstance(CTX, &system.RemoveInstanceRequest{
				InstanceId: res.GetInstanceId(),
			})
			if err != nil {
				t.Logf("Failed to delete instance on cleanup: %v", err)
			}
		})

		instanceName += "new"
		beforeUpdate := time.Now()
		_, err = SystemClient.UpdateInstance(CTX, &system.UpdateInstanceRequest{
			InstanceId:   res.InstanceId,
			InstanceName: instanceName,
		})
		afterUpdate := time.Now()
		require.NoError(t, err)

		retryDuration, tick := integration.WaitForAndTickWithMaxDuration(CTX, time.Minute)
		assert.EventuallyWithT(t, func(ttt *assert.CollectT) {
			instance, err := instanceRepo.Get(CTX,
				database.WithCondition(instanceRepo.IDCondition(res.GetInstanceId())),
			)
			require.NoError(ttt, err)
			// event instance.changed
			assert.Equal(ttt, instanceName, instance.Name)
			assert.WithinRange(t, instance.UpdatedAt, beforeUpdate, afterUpdate)
		}, retryDuration, tick)
	})

	t.Run("test instance delete reduces", func(t *testing.T) {
		instanceName := gofakeit.Name()
		res, err := SystemClient.CreateInstance(CTX, &system.CreateInstanceRequest{
			InstanceName: instanceName,
			Owner: &system.CreateInstanceRequest_Machine_{
				Machine: &system.CreateInstanceRequest_Machine{
					UserName:            "owner",
					Name:                "owner",
					PersonalAccessToken: &system.CreateInstanceRequest_PersonalAccessToken{},
				},
			},
		})
		require.NoError(t, err)

		// check instance exists
		retryDuration, tick := integration.WaitForAndTickWithMaxDuration(CTX, time.Minute)
		assert.EventuallyWithT(t, func(ttt *assert.CollectT) {
			instance, err := instanceRepo.Get(CTX,
				database.WithCondition(instanceRepo.IDCondition(res.GetInstanceId())),
			)
			require.NoError(ttt, err)
			assert.Equal(ttt, instanceName, instance.Name)
		}, retryDuration, tick)

		_, err = SystemClient.RemoveInstance(CTX, &system.RemoveInstanceRequest{
			InstanceId: res.InstanceId,
		})
		require.NoError(t, err)

		retryDuration, tick = integration.WaitForAndTickWithMaxDuration(CTX, time.Minute)
		assert.EventuallyWithT(t, func(ttt *assert.CollectT) {
			instance, err := instanceRepo.Get(CTX,
				database.WithCondition(instanceRepo.IDCondition(res.GetInstanceId())),
			)
			// event instance.removed
			assert.Nil(t, instance)
<<<<<<< HEAD
			require.ErrorIs(t, &database.NoRowFoundError{}, err)
=======
			require.ErrorIs(t, err, new(database.NoRowFoundError))
>>>>>>> 5a57c85d
		}, retryDuration, tick)
	})
}<|MERGE_RESOLUTION|>--- conflicted
+++ resolved
@@ -146,11 +146,7 @@
 			)
 			// event instance.removed
 			assert.Nil(t, instance)
-<<<<<<< HEAD
-			require.ErrorIs(t, &database.NoRowFoundError{}, err)
-=======
 			require.ErrorIs(t, err, new(database.NoRowFoundError))
->>>>>>> 5a57c85d
 		}, retryDuration, tick)
 	})
-}+}
