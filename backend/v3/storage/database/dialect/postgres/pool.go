package postgres

import (
	"context"

	"github.com/jackc/pgx/v5/pgxpool"

	"github.com/zitadel/zitadel/backend/v3/storage/database"
	"github.com/zitadel/zitadel/backend/v3/storage/database/dialect/postgres/migration"
)

type pgxPool struct {
	*pgxpool.Pool
}

var (
<<<<<<< HEAD
	_ database.Pool = (*pgxPool)(nil)
=======
	_ database.Pool     = (*pgxPool)(nil)
	_ database.Migrator = (*pgxPool)(nil)
>>>>>>> 362420f6
)

// Acquire implements [database.Pool].
func (c *pgxPool) Acquire(ctx context.Context) (database.Client, error) {
	conn, err := c.Pool.Acquire(ctx)
	if err != nil {
		return nil, err
	}
	return &pgxConn{Conn: conn}, nil
}

// Query implements [database.Pool].
// Subtle: this method shadows the method (Pool).Query of pgxPool.Pool.
func (c *pgxPool) Query(ctx context.Context, sql string, args ...any) (database.Rows, error) {
	rows, err := c.Pool.Query(ctx, sql, args...)
	return &Rows{rows}, err
}

// QueryRow implements [database.Pool].
// Subtle: this method shadows the method (Pool).QueryRow of pgxPool.Pool.
func (c *pgxPool) QueryRow(ctx context.Context, sql string, args ...any) database.Row {
	return c.Pool.QueryRow(ctx, sql, args...)
}

// Exec implements [database.Pool].
// Subtle: this method shadows the method (Pool).Exec of pgxPool.Pool.
func (c *pgxPool) Exec(ctx context.Context, sql string, args ...any) error {
	_, err := c.Pool.Exec(ctx, sql, args...)
	return err
}

// Begin implements [database.Pool].
func (c *pgxPool) Begin(ctx context.Context, opts *database.TransactionOptions) (database.Transaction, error) {
	tx, err := c.Pool.BeginTx(ctx, transactionOptionsToPgx(opts))
	if err != nil {
		return nil, err
	}
	return &pgxTx{tx}, nil
}

// Close implements [database.Pool].
func (c *pgxPool) Close(_ context.Context) error {
	c.Pool.Close()
	return nil
}

// Migrate implements [database.Migrator].
func (c *pgxPool) Migrate(ctx context.Context) error {
<<<<<<< HEAD
	if isMigrated {
		return nil
	}

=======
>>>>>>> 362420f6
	client, err := c.Pool.Acquire(ctx)
	if err != nil {
		return err
	}
<<<<<<< HEAD
	err = migration.Migrate(ctx, client.Conn())
	isMigrated = err == nil
	return err
=======
	return migration.Migrate(ctx, client.Conn())
>>>>>>> 362420f6
}<|MERGE_RESOLUTION|>--- conflicted
+++ resolved
@@ -14,12 +14,7 @@
 }
 
 var (
-<<<<<<< HEAD
-	_ database.Pool = (*pgxPool)(nil)
-=======
-	_ database.Pool     = (*pgxPool)(nil)
-	_ database.Migrator = (*pgxPool)(nil)
->>>>>>> 362420f6
+  _ database.Pool = (*pgxPool)(nil)
 )
 
 // Acquire implements [database.Pool].
@@ -68,22 +63,16 @@
 
 // Migrate implements [database.Migrator].
 func (c *pgxPool) Migrate(ctx context.Context) error {
-<<<<<<< HEAD
 	if isMigrated {
 		return nil
 	}
 
-=======
->>>>>>> 362420f6
 	client, err := c.Pool.Acquire(ctx)
 	if err != nil {
 		return err
 	}
-<<<<<<< HEAD
+
 	err = migration.Migrate(ctx, client.Conn())
 	isMigrated = err == nil
 	return err
-=======
-	return migration.Migrate(ctx, client.Conn())
->>>>>>> 362420f6
 }