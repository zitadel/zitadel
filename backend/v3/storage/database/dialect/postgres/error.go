package postgres

import (
	"errors"
	"strings"

	"github.com/jackc/pgx/v5"
	"github.com/jackc/pgx/v5/pgconn"

	"github.com/zitadel/zitadel/backend/v3/storage/database"
)

func wrapError(err error) error {
	if err == nil {
		return nil
	}
	if errors.Is(err, pgx.ErrNoRows) {
		return database.NewNoRowFoundError(err)
	}
	if errors.Is(err, pgx.ErrTooManyRows) {
		return database.NewMultipleRowsFoundError(err)
	}

	var pgxErr *pgconn.PgError
	if errors.As(err, &pgxErr) {
		return wrapPgError(pgxErr)
	}

	// scany only exports its errors as strings
	if strings.HasPrefix(err.Error(), "scany: expected 1 row, got: ") {
		return database.NewMultipleRowsFoundError(err)
	}
	if strings.HasPrefix(err.Error(), "scany:") || strings.HasPrefix(err.Error(), "scanning:") {
		return database.NewScanError(err)
	}

	return database.NewUnknownError(err)
}

func wrapPgError(err *pgconn.PgError) error {
	switch err.Code {
	// 23514: check_violation - A value violates a CHECK constraint.
	case "23514":
		return database.NewCheckError(err.TableName, err.ConstraintName, err)
	// 23505: unique_violation - A value violates a UNIQUE constraint.
	case "23505":
		return database.NewUniqueError(err.TableName, err.ConstraintName, err)
	// 23503: foreign_key_violation - A value violates a foreign key constraint.
	case "23503":
		return database.NewForeignKeyError(err.TableName, err.ConstraintName, err)
	// 23502: not_null_violation - A value violates a NOT NULL constraint.
	case "23502":
<<<<<<< HEAD
		return database.NewNotNullError(pgxErr.TableName, pgxErr.ConstraintName, pgxErr)
	case "22P02":
		return database.NewCheckError(pgxErr.ConstraintName, pgxErr.TableName, pgxErr)
=======
		return database.NewNotNullError(err.TableName, err.ConstraintName, err)
	default:
		return database.NewUnknownError(err)
>>>>>>> 6c98559e
	}
}<|MERGE_RESOLUTION|>--- conflicted
+++ resolved
@@ -50,14 +50,10 @@
 		return database.NewForeignKeyError(err.TableName, err.ConstraintName, err)
 	// 23502: not_null_violation - A value violates a NOT NULL constraint.
 	case "23502":
-<<<<<<< HEAD
-		return database.NewNotNullError(pgxErr.TableName, pgxErr.ConstraintName, pgxErr)
+		return database.NewNotNullError(err.TableName, err.ConstraintName, err)
 	case "22P02":
-		return database.NewCheckError(pgxErr.ConstraintName, pgxErr.TableName, pgxErr)
-=======
-		return database.NewNotNullError(err.TableName, err.ConstraintName, err)
+		return database.NewCheckError(err.ConstraintName, err.TableName, err)
 	default:
 		return database.NewUnknownError(err)
->>>>>>> 6c98559e
 	}
 }