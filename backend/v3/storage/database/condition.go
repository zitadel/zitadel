package database

import "go.uber.org/mock/gomock"

// Condition represents a SQL condition.
// Its written after the WHERE keyword in a SQL statement.
type Condition interface {
	gomock.Matcher
	Write(builder *StatementBuilder)
	// IsRestrictingColumn is used to check if the condition filters for a specific column.
	// It acts as a save guard database operations that should be specific on the given column.
	IsRestrictingColumn(col Column) bool
}

type and struct {
	conditions []Condition
}

// Matches implements Condition.
func (a *and) Matches(x any) bool {
	toMatch, ok := x.(*and)
	if !ok {
		return false
	}
	if len(a.conditions) != len(toMatch.conditions) {
		return false
	}
	for i, condition := range a.conditions {
		if !condition.Matches(toMatch.conditions[i]) {
			return false
		}
	}
	return true
}

// String implements Condition.
func (a *and) String() string {
	return "database.and"
}

// Write implements [Condition].
func (a and) Write(builder *StatementBuilder) {
	if len(a.conditions) > 1 {
		builder.WriteString("(")
		defer builder.WriteString(")")
	}
	for i, condition := range a.conditions {
		if i > 0 {
			builder.WriteString(" AND ")
		}
		condition.Write(builder)
	}
}

// And combines multiple conditions with AND.
func And(conditions ...Condition) *and {
	return &and{conditions: conditions}
}

// IsRestrictingColumn implements [Condition].
func (a and) IsRestrictingColumn(col Column) bool {
	for _, condition := range a.conditions {
		if condition.IsRestrictingColumn(col) {
			return true
		}
	}
	return false
}

var _ Condition = (*and)(nil)

type or struct {
	conditions []Condition
}

// Matches implements Condition.
func (o *or) Matches(x any) bool {
	toMatch, ok := x.(*or)
	if !ok {
		return false
	}
	if len(o.conditions) != len(toMatch.conditions) {
		return false
	}
	for i, condition := range o.conditions {
		if !condition.Matches(toMatch.conditions[i]) {
			return false
		}
	}
	return true
}

// String implements Condition.
func (o *or) String() string {
	return "database.or"
}

// Write implements [Condition].
func (o or) Write(builder *StatementBuilder) {
	if len(o.conditions) > 1 {
		builder.WriteString("(")
		defer builder.WriteString(")")
	}
	for i, condition := range o.conditions {
		if i > 0 {
			builder.WriteString(" OR ")
		}
		condition.Write(builder)
	}
}

// Or combines multiple conditions with OR.
func Or(conditions ...Condition) *or {
	return &or{conditions: conditions}
}

// IsRestrictingColumn implements [Condition].
// It returns true only if all conditions are restricting the given column.
func (o or) IsRestrictingColumn(col Column) bool {
	for _, condition := range o.conditions {
		if !condition.IsRestrictingColumn(col) {
			return false
		}
	}
	return true
}

var _ Condition = (*or)(nil)

type isNull struct {
	column Column
}

// Matches implements Condition.
func (i *isNull) Matches(x any) bool {
	toMatch, ok := x.(*isNull)
	if !ok {
		return false
	}
	return i.column.Matches(toMatch.column)
}

// String implements Condition.
func (i *isNull) String() string {
	return "database.isNull"
}

// Write implements [Condition].
func (i isNull) Write(builder *StatementBuilder) {
	i.column.WriteQualified(builder)
	builder.WriteString(" IS NULL")
}

// IsNull creates a condition that checks if a column is NULL.
func IsNull(column Column) *isNull {
	return &isNull{column: column}
}

// IsRestrictingColumn implements [Condition].
// It returns false because it cannot be used for restricting a column.
func (i isNull) IsRestrictingColumn(col Column) bool {
	return false
}

var _ Condition = (*isNull)(nil)

type isNotNull struct {
	column Column
}

// Matches implements Condition.
func (i *isNotNull) Matches(x any) bool {
	toMatch, ok := x.(*isNotNull)
	if !ok {
		return false
	}
	return i.column.Matches(toMatch.column)
}

// String implements Condition.
func (i *isNotNull) String() string {
	return "database.isNotNull"
}

// Write implements [Condition].
func (i isNotNull) Write(builder *StatementBuilder) {
	i.column.WriteQualified(builder)
	builder.WriteString(" IS NOT NULL")
}

// IsNotNull creates a condition that checks if a column is NOT NULL.
func IsNotNull(column Column) *isNotNull {
	return &isNotNull{column: column}
}

// IsRestrictingColumn implements [Condition].
// It returns false because it cannot be used for restricting a column.
func (i isNotNull) IsRestrictingColumn(col Column) bool {
	return false
}

var _ Condition = (*isNotNull)(nil)

type valueCondition struct {
	write func(builder *StatementBuilder)
	col   Column
}

// Matches implements Condition.
func (c valueCondition) Matches(x any) bool {
	toMatch, ok := x.(valueCondition)
	if !ok {
		return false
	}
	return c.String() == toMatch.String()
}

// String implements Condition.
func (c valueCondition) String() string {
	return "database.valueCondition"
}

// NewTextCondition creates a condition that compares a text column with a value.
// If you want to use ignore case operations, consider using [NewTextIgnoreCaseCondition].
func NewTextCondition[T Text](col Column, op TextOperation, value T) Condition {
	return valueCondition{
		col: col,
		write: func(builder *StatementBuilder) {
			writeTextOperation[T](builder, col, op, value)
		},
	}
}

// NewTextIgnoreCaseCondition creates a condition that compares a text column with a value, ignoring case by lowercasing both.
func NewTextIgnoreCaseCondition[T Text](col Column, op TextOperation, value T) Condition {
	return valueCondition{
		col: col,
		write: func(builder *StatementBuilder) {
			writeTextOperation[T](builder, LowerColumn(col), op, LowerValue(value))
		},
	}
}

// NewDateCondition creates a condition that compares a numeric column with a value.
func NewNumberCondition[V Number](col Column, op NumberOperation, value V) Condition {
	return valueCondition{
		col: col,
		write: func(builder *StatementBuilder) {
			writeNumberOperation[V](builder, col, op, value)
		},
	}
}

// NewDateCondition creates a condition that compares a boolean column with a value.
func NewBooleanCondition[V Boolean](col Column, value V) Condition {
	return valueCondition{
		col: col,
		write: func(builder *StatementBuilder) {
			writeBooleanOperation[V](builder, col, value)
		},
	}
}

// NewBytesCondition creates a condition that compares a BYTEA column with a value.
func NewBytesCondition[V Bytes](col Column, op BytesOperation, value any) Condition {
	return valueCondition{
		col: col,
		write: func(builder *StatementBuilder) {
			writeBytesOperation[V](builder, col, op, value)
		},
	}
}

// NewColumnCondition creates a condition that compares two columns on equality.
func NewColumnCondition(col1, col2 Column) Condition {
	return valueCondition{
		col: col1,
		write: func(builder *StatementBuilder) {
			col1.WriteQualified(builder)
			builder.WriteString(" = ")
			col2.WriteQualified(builder)
		},
	}
}

// Write implements [Condition].
func (c valueCondition) Write(builder *StatementBuilder) {
	c.write(builder)
}

// IsRestrictingColumn implements [Condition].
func (i valueCondition) IsRestrictingColumn(col Column) bool {
	return i.col.Equals(col)
}

var _ Condition = (*valueCondition)(nil)

// existsCondition is a helper to write an EXISTS (SELECT 1 FROM <table> WHERE <condition>) clause.
// It implements Condition so it can be composed with other conditions using And/Or.
type existsCondition struct {
	table     string
	condition Condition
}

// Exists creates a condition that checks for the existence of rows in a subquery.
func Exists(table string, condition Condition) Condition {
	return &existsCondition{
		table:     table,
		condition: condition,
	}
}

// Write implements [Condition].
func (e existsCondition) Write(builder *StatementBuilder) {
	builder.WriteString(" EXISTS (SELECT 1 FROM ")
	builder.WriteString(e.table)
	builder.WriteString(" WHERE ")
	e.condition.Write(builder)
	builder.WriteString(")")
}

// IsRestrictingColumn implements [Condition].
func (e existsCondition) IsRestrictingColumn(col Column) bool {
	// Forward to the inner condition so safety checks (like instance_id presence) can still work.
	return e.condition.IsRestrictingColumn(col)
}

<<<<<<< HEAD
var _ Condition = (*valueCondition)(nil)

// existsCondition is a helper to write an EXISTS (SELECT 1 FROM <table> WHERE <condition>) clause.
// It implements Condition so it can be composed with other conditions using And/Or.
type existsCondition struct {
	table     string
	condition Condition
}

// Matches implements Condition.
func (e *existsCondition) Matches(x any) bool {
	toMatch, ok := x.(existsCondition)
	if !ok {
		return false
	}
	return e.String() == toMatch.String()
}

// String implements Condition.
func (e *existsCondition) String() string {
	return "database.existsCondition"
}

// Exists creates a condition that checks for the existence of rows in a subquery.
func Exists(table string, condition Condition) Condition {
	return &existsCondition{
		table:     table,
		condition: condition,
	}
}

// Write implements [Condition].
func (e existsCondition) Write(builder *StatementBuilder) {
	builder.WriteString(" EXISTS (SELECT 1 FROM ")
	builder.WriteString(e.table)
	builder.WriteString(" WHERE ")
	e.condition.Write(builder)
	builder.WriteString(")")
}
=======
var _ Condition = (*existsCondition)(nil)
>>>>>>> c7b333fb
<|MERGE_RESOLUTION|>--- conflicted
+++ resolved
@@ -302,6 +302,17 @@
 	condition Condition
 }
 
+// Matches implements Condition.
+func (e *existsCondition) Matches(x any) bool {
+	// Unimplemented
+	return false
+}
+
+// String implements Condition.
+func (e *existsCondition) String() string {
+	return "unimplemented"
+}
+
 // Exists creates a condition that checks for the existence of rows in a subquery.
 func Exists(table string, condition Condition) Condition {
 	return &existsCondition{
@@ -325,46 +336,4 @@
 	return e.condition.IsRestrictingColumn(col)
 }
 
-<<<<<<< HEAD
-var _ Condition = (*valueCondition)(nil)
-
-// existsCondition is a helper to write an EXISTS (SELECT 1 FROM <table> WHERE <condition>) clause.
-// It implements Condition so it can be composed with other conditions using And/Or.
-type existsCondition struct {
-	table     string
-	condition Condition
-}
-
-// Matches implements Condition.
-func (e *existsCondition) Matches(x any) bool {
-	toMatch, ok := x.(existsCondition)
-	if !ok {
-		return false
-	}
-	return e.String() == toMatch.String()
-}
-
-// String implements Condition.
-func (e *existsCondition) String() string {
-	return "database.existsCondition"
-}
-
-// Exists creates a condition that checks for the existence of rows in a subquery.
-func Exists(table string, condition Condition) Condition {
-	return &existsCondition{
-		table:     table,
-		condition: condition,
-	}
-}
-
-// Write implements [Condition].
-func (e existsCondition) Write(builder *StatementBuilder) {
-	builder.WriteString(" EXISTS (SELECT 1 FROM ")
-	builder.WriteString(e.table)
-	builder.WriteString(" WHERE ")
-	e.condition.Write(builder)
-	builder.WriteString(")")
-}
-=======
-var _ Condition = (*existsCondition)(nil)
->>>>>>> c7b333fb
+var _ Condition = (*existsCondition)(nil)