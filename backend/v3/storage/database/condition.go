--- conflicted
+++ resolved
@@ -18,15 +18,6 @@
 	}
 	firstCondition := true
 	for _, condition := range a.conditions {
-<<<<<<< HEAD
-		// if condition == nil {
-		// 	continue
-		// }
-=======
-		if condition == nil {
-			continue
-		}
->>>>>>> e0a87bda
 		if !firstCondition {
 			builder.WriteString(" AND ")
 		}
