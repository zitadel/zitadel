--- conflicted
+++ resolved
@@ -133,20 +133,12 @@
 	from Column
 }
 
-<<<<<<< HEAD
-// IsOnColumn implements [Change.IsOnColumn].
-=======
 // IsOnColumn implements [Change].
->>>>>>> 135b9b7c
 func (c *changeToColumn) IsOnColumn(col Column) bool {
 	return c.to.Equals(col)
 }
 
-<<<<<<< HEAD
-// Matches implements [Change.Matches].
-=======
 // Matches implements [Change].
->>>>>>> 135b9b7c
 func (c *changeToColumn) Matches(x any) bool {
 	toMatch, ok := x.(*changeToColumn)
 	if !ok {
@@ -155,20 +147,12 @@
 	return c.to.Equals(toMatch.to) && c.from.Equals(toMatch.from)
 }
 
-<<<<<<< HEAD
-// String implements [Change.String].
-=======
 // String implements [Change].
->>>>>>> 135b9b7c
 func (c *changeToColumn) String() string {
 	return "database.changeToColumn"
 }
 
-<<<<<<< HEAD
-// Write implements [Change.Write].
-=======
 // Write implements [Change].
->>>>>>> 135b9b7c
 func (c *changeToColumn) Write(builder *StatementBuilder) {
 	c.to.WriteUnqualified(builder)
 	builder.WriteString(" = ")
@@ -187,20 +171,12 @@
 	}
 }
 
-<<<<<<< HEAD
-// IsOnColumn implements [Change.IsOnColumn].
-=======
 // IsOnColumn implements [Change].
->>>>>>> 135b9b7c
 func (i *incrementColumnChange) IsOnColumn(col Column) bool {
 	return i.column.Equals(col)
 }
 
-<<<<<<< HEAD
-// Matches implements [Change.Matches].
-=======
 // Matches implements [Change].
->>>>>>> 135b9b7c
 func (i *incrementColumnChange) Matches(x any) bool {
 	toMatch, ok := x.(*incrementColumnChange)
 	if !ok {
@@ -209,20 +185,12 @@
 	return i.column.Equals(toMatch.column)
 }
 
-<<<<<<< HEAD
-// String implements [Change.String].
-=======
 // String implements [Change].
->>>>>>> 135b9b7c
 func (i *incrementColumnChange) String() string {
 	return "database.incrementColumnChange"
 }
 
-<<<<<<< HEAD
-// Write implements [Change.Write].
-=======
 // Write implements [Change].
->>>>>>> 135b9b7c
 func (i *incrementColumnChange) Write(builder *StatementBuilder) {
 	i.column.WriteUnqualified(builder)
 	builder.WriteString(" = ")
@@ -244,20 +212,12 @@
 	stmt   func(builder *StatementBuilder)
 }
 
-<<<<<<< HEAD
-// IsOnColumn implements [Change.IsOnColumn].
-=======
 // IsOnColumn implements [Change].
->>>>>>> 135b9b7c
 func (c *changeToStatement) IsOnColumn(col Column) bool {
 	return c.column.Equals(col)
 }
 
-<<<<<<< HEAD
-// Matches implements [Change.Matches].
-=======
 // Matches implements [Change].
->>>>>>> 135b9b7c
 func (c *changeToStatement) Matches(x any) bool {
 	toMatch, ok := x.(*changeToStatement)
 	if !ok {
@@ -276,20 +236,12 @@
 	return c.column.Equals(toMatch.column)
 }
 
-<<<<<<< HEAD
-// String implements [Change.String].
-=======
 // String implements [Change].
->>>>>>> 135b9b7c
 func (c *changeToStatement) String() string {
 	return "database.changeToStatement"
 }
 
-<<<<<<< HEAD
-// Write implements [Change.Write].
-=======
 // Write implements [Change].
->>>>>>> 135b9b7c
 func (c *changeToStatement) Write(builder *StatementBuilder) {
 	_, ok := c.column.(Columns)
 	if ok {
@@ -332,20 +284,12 @@
 	change func(name string) Change
 }
 
-<<<<<<< HEAD
-// IsOnColumn implements [CTEChange.IsOnColumn].
-=======
 // IsOnColumn implements [CTEChange].
->>>>>>> 135b9b7c
 func (c *cteChange) IsOnColumn(col Column) bool {
 	return false
 }
 
-<<<<<<< HEAD
-// Matches implements [CTEChange.Matches].
-=======
 // Matches implements [CTEChange].
->>>>>>> 135b9b7c
 func (c *cteChange) Matches(x any) bool {
 	toMatch, ok := x.(*cteChange)
 	if !ok {
@@ -354,19 +298,11 @@
 	var expectedCTEBuilder, actualCTEBuilder StatementBuilder
 	c.cte(&expectedCTEBuilder)
 	if c.change != nil {
-<<<<<<< HEAD
-		c.change(c.name)
-	}
-	toMatch.cte(&actualCTEBuilder)
-	if toMatch.change != nil {
-		toMatch.change(toMatch.name)
-=======
 		c.change(c.name).Write(&expectedCTEBuilder)
 	}
 	toMatch.cte(&actualCTEBuilder)
 	if toMatch.change != nil {
 		toMatch.change(toMatch.name).Write(&actualCTEBuilder)
->>>>>>> 135b9b7c
 	}
 
 	if expectedCTEBuilder.String() != actualCTEBuilder.String() {
@@ -375,29 +311,17 @@
 	return slices.Equal(expectedCTEBuilder.Args(), actualCTEBuilder.Args())
 }
 
-<<<<<<< HEAD
-// Name implements [CTEChange.Name].
-=======
 // Name implements [CTEChange].
->>>>>>> 135b9b7c
 func (c *cteChange) SetName(name string) {
 	c.name = name
 }
 
-<<<<<<< HEAD
-// String implements [CTEChange.String].
-=======
 // String implements [CTEChange].
->>>>>>> 135b9b7c
 func (c *cteChange) String() string {
 	return "database.cteChange"
 }
 
-<<<<<<< HEAD
-// Write implements [CTEChange.Write].
-=======
 // Write implements [CTEChange].
->>>>>>> 135b9b7c
 func (c *cteChange) Write(builder *StatementBuilder) {
 	if c.change == nil {
 		return
@@ -405,11 +329,7 @@
 	c.change(c.name).Write(builder)
 }
 
-<<<<<<< HEAD
-// WriteCTE implements [CTEChange.WriteCTE].
-=======
 // WriteCTE implements [CTEChange].
->>>>>>> 135b9b7c
 func (c *cteChange) WriteCTE(builder *StatementBuilder) {
 	c.cte(builder)
 }