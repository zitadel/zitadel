package database

import (
	"reflect"
	"slices"

	"go.uber.org/mock/gomock"
)

// Change represents a change to a column in a database table.
// Its written in the SET clause of an UPDATE statement.
type Change interface {
	gomock.Matcher
	// Write writes the change to the given statement builder.
	Write(builder *StatementBuilder) error
	// IsOnColumn checks if the change is on the given column.
	IsOnColumn(col Column) bool
}

// NoChange can be implemented by Changes that might not result in any actual change,
// resp. when the change has no set statement, e.g. [CTEChange] with no change function.
type NoChange interface {
	NoChange() bool
}

type change[V Value] struct {
	column Column
	value  V
}

// Matches implements [gomock.Matcher].
func (c *change[V]) Matches(x any) bool {
	toMatch, ok := x.(*change[V])
	if !ok {
		return false
	}
	colMatch := c.column.Equals(toMatch.column)
	valueMatch := reflect.DeepEqual(c.value, toMatch.value)
	return colMatch && valueMatch
}

// String implements [gomock.Matcher].
func (c *change[V]) String() string {
	return "database.change"
}

var (
	_ Change         = (*change[string])(nil)
	_ gomock.Matcher = (*change[string])(nil)
)

// NewChange creates a new Change for the given column and value.
// If you want to set a column to NULL, use [NewChangePtr].
func NewChange[V Value](col Column, value V) Change {
	return &change[V]{
		column: col,
		value:  value,
	}
}

// NewChangePtr creates a new Change for the given column and value pointer.
// If the value pointer is nil, the column will be set to NULL.
func NewChangePtr[V Value](col Column, value *V) Change {
	if value == nil {
		return NewChange(col, NullInstruction)
	}
	return NewChange(col, *value)
}

// Write implements [Change].
func (c change[V]) Write(builder *StatementBuilder) error {
	c.column.WriteUnqualified(builder)
	builder.WriteString(" = ")
	builder.WriteArg(c.value)
	return nil
}

// IsOnColumn implements [Change].
func (c change[V]) IsOnColumn(col Column) bool {
	return c.column.Equals(col)
}

type Changes []Change

func NewChanges(cols ...Change) Change {
	return Changes(cols)
}

// IsOnColumn implements [Change].
func (c Changes) IsOnColumn(col Column) bool {
	return slices.ContainsFunc(c, func(change Change) bool {
		return change.IsOnColumn(col)
	})
}

// Write implements [Change].
<<<<<<< HEAD
func (c Changes) Write(builder *StatementBuilder) {
	var hadChanges bool
	for _, change := range c {
		ch, ok := change.(NoChange)
		hasChanges := !ok || !ch.NoChange()
		// if the previous change actually wrote a change to the builder
		// and this change has changes, add a comma
		if hadChanges && hasChanges {
			builder.WriteString(", ")
		}
		change.Write(builder)
		// if the change had changes, mark that we had changes for the next iteration
		if hasChanges {
			hadChanges = hasChanges
=======
func (m Changes) Write(builder *StatementBuilder) error {
	for i, change := range m {
		if i > 0 {
			builder.WriteString(", ")
		}
		err := change.Write(builder)
		if err != nil {
			return err
>>>>>>> 96fffd98
		}
	}
	return nil
}

// Matches implements [gomock.Matcher].
func (c Changes) Matches(x any) bool {
	toMatch, ok := x.(*Changes)
	if !ok {
		return false
	}
	if len(c) != len(*toMatch) {
		return false
	}
	for i := range c {
		if !c[i].Matches((*toMatch)[i]) {
			return false
		}
	}
	return true
}

// String implements [gomock.Matcher].
func (c Changes) String() string {
	return "database.Changes"
}

// NoChange implements [NoChange].
// It returns false if any of the changes writes to the builder.
func (c Changes) NoChange() bool {
	for _, change := range c {
		no, ok := change.(NoChange)
		if !ok {
			return false
		}
		if no.NoChange() {
			return true
		}
	}
	return true
}

var _ Change = Changes(nil)

func NewChangeToNull(col Column) Change {
	return NewChange(col, NullInstruction)
}

func NewChangeToColumn(to, from Column) Change {
	return &changeToColumn{to: to, from: from}
}

type changeToColumn struct {
	to   Column
	from Column
}

// IsOnColumn implements [Change].
func (c *changeToColumn) IsOnColumn(col Column) bool {
	return c.to.Equals(col)
}

// Matches implements [Change].
func (c *changeToColumn) Matches(x any) bool {
	toMatch, ok := x.(*changeToColumn)
	if !ok {
		return false
	}
	return c.to.Equals(toMatch.to) && c.from.Equals(toMatch.from)
}

// String implements [Change].
func (c *changeToColumn) String() string {
	return "database.changeToColumn"
}

// Write implements [Change].
func (c *changeToColumn) Write(builder *StatementBuilder) error {
	c.to.WriteUnqualified(builder)
	builder.WriteString(" = ")
	c.from.WriteQualified(builder)
	return nil
}

var _ Change = (*changeToColumn)(nil)

type incrementColumnChange struct {
	column Column
}

func NewIncrementColumnChange(col Column) Change {
	return &incrementColumnChange{
		column: col,
	}
}

// IsOnColumn implements [Change].
func (i *incrementColumnChange) IsOnColumn(col Column) bool {
	return i.column.Equals(col)
}

// Matches implements [Change].
func (i *incrementColumnChange) Matches(x any) bool {
	toMatch, ok := x.(*incrementColumnChange)
	if !ok {
		return false
	}
	return i.column.Equals(toMatch.column)
}

// String implements [Change].
func (i *incrementColumnChange) String() string {
	return "database.incrementColumnChange"
}

// Write implements [Change].
func (i *incrementColumnChange) Write(builder *StatementBuilder) error {
	i.column.WriteUnqualified(builder)
	builder.WriteString(" = ")
	i.column.WriteUnqualified(builder)
	builder.WriteString(" + 1")
	return nil
}

var _ Change = (*incrementColumnChange)(nil)

func NewChangeToStatement(col Column, stmt func(builder *StatementBuilder)) Change {
	return &changeToStatement{
		column: col,
		stmt:   stmt,
	}
}

type changeToStatement struct {
	column Column
	stmt   func(builder *StatementBuilder)
}

// IsOnColumn implements [Change].
func (c *changeToStatement) IsOnColumn(col Column) bool {
	return c.column.Equals(col)
}

// Matches implements [Change].
func (c *changeToStatement) Matches(x any) bool {
	toMatch, ok := x.(*changeToStatement)
	if !ok {
		return false
	}
	var expectedBuilder, actualBuilder StatementBuilder
	c.stmt(&expectedBuilder)
	toMatch.stmt(&actualBuilder)

	if expectedBuilder.String() != actualBuilder.String() {
		return false
	}
	if !slices.Equal(expectedBuilder.Args(), actualBuilder.Args()) {
		return false
	}
	return c.column.Equals(toMatch.column)
}

// String implements [Change].
func (c *changeToStatement) String() string {
	return "database.changeToStatement"
}

// Write implements [Change].
func (c *changeToStatement) Write(builder *StatementBuilder) error {
	_, ok := c.column.(Columns)
	if ok {
		builder.WriteRune('(')
	}
	c.column.WriteUnqualified(builder)
	if ok {
		builder.WriteRune(')')
	}
	builder.WriteString(" = (")
	c.stmt(builder)
	builder.WriteString(")")
	return nil
}

var _ Change = (*changeToStatement)(nil)

// CTEChange represents a change that uses a Common Table Expression (CTE).
// It intercepts the Write process to first write the CTE part, and then the main change part.
type CTEChange interface {
	Change
	// WriteCTE writes the CTE part of the change to the given statement builder.
	// It writes the part inside the brackets meaning without the "WITH cte_name AS (" and the ending ")".
	WriteCTE(builder *StatementBuilder)
	// SetName sets the name of the CTE.
	// This is defined by the caller to ensure uniqueness.
	// The name is used to reference the CTE in the main change.
	SetName(name string)
}

func NewCTEChange(cte func(builder *StatementBuilder), change func(name string) Change) CTEChange {
	return &cteChange{
		cte:    cte,
		change: change,
	}
}

type cteChange struct {
	name   string
	cte    func(builder *StatementBuilder)
	change func(name string) Change
}

// IsOnColumn implements [CTEChange].
func (c *cteChange) IsOnColumn(col Column) bool {
	return false
}

// Matches implements [CTEChange].
func (c *cteChange) Matches(x any) bool {
	toMatch, ok := x.(*cteChange)
	if !ok {
		return false
	}
	var expectedCTEBuilder, actualCTEBuilder StatementBuilder
	c.cte(&expectedCTEBuilder)
	if c.change != nil {
		c.change(c.name).Write(&expectedCTEBuilder)
	}
	toMatch.cte(&actualCTEBuilder)
	if toMatch.change != nil {
		toMatch.change(toMatch.name).Write(&actualCTEBuilder)
	}

	if expectedCTEBuilder.String() != actualCTEBuilder.String() {
		return false
	}
	return slices.Equal(expectedCTEBuilder.Args(), actualCTEBuilder.Args())
}

// SetName implements [CTEChange].
func (c *cteChange) SetName(name string) {
	c.name = name
}

// String implements [CTEChange].
func (c *cteChange) String() string {
	return "database.cteChange"
}

// Write implements [CTEChange].
func (c *cteChange) Write(builder *StatementBuilder) error {
	if c.change == nil {
		return nil
	}
	c.change(c.name).Write(builder)
	return nil
}

// WriteCTE implements [CTEChange].
func (c *cteChange) WriteCTE(builder *StatementBuilder) {
	c.cte(builder)
}

// NoChange implements [NoChange].
// It returns true if there is no change function defined.
func (c *cteChange) NoChange() bool {
	return c.change == nil
}<|MERGE_RESOLUTION|>--- conflicted
+++ resolved
@@ -94,7 +94,6 @@
 }
 
 // Write implements [Change].
-<<<<<<< HEAD
 func (c Changes) Write(builder *StatementBuilder) {
 	var hadChanges bool
 	for _, change := range c {
@@ -109,16 +108,6 @@
 		// if the change had changes, mark that we had changes for the next iteration
 		if hasChanges {
 			hadChanges = hasChanges
-=======
-func (m Changes) Write(builder *StatementBuilder) error {
-	for i, change := range m {
-		if i > 0 {
-			builder.WriteString(", ")
-		}
-		err := change.Write(builder)
-		if err != nil {
-			return err
->>>>>>> 96fffd98
 		}
 	}
 	return nil
