--- conflicted
+++ resolved
@@ -35,47 +35,6 @@
 	return NewChange(col, *value)
 }
 
-func NewChangeToNull(col Column) Change {
-	return NewChange(col, NullInstruction)
-}
-
-func NewChangeToColumn(to, from Column) Change {
-	return &changeToColumn{to: to, from: from}
-}
-
-type changeToColumn struct {
-	to   Column
-	from Column
-}
-
-// IsOnColumn implements [Change].
-func (c *changeToColumn) IsOnColumn(col Column) bool {
-	return c.to.Equals(col)
-}
-
-// Matches implements [Change].
-func (c *changeToColumn) Matches(x any) bool {
-	toMatch, ok := x.(*changeToColumn)
-	if !ok {
-		return false
-	}
-	return c.to.Equals(toMatch.to) && c.from.Equals(toMatch.from)
-}
-
-// String implements [Change].
-func (c *changeToColumn) String() string {
-	return "database.changeToColumn"
-}
-
-// Write implements [Change].
-func (c *changeToColumn) Write(builder *StatementBuilder) {
-	c.to.WriteUnqualified(builder)
-	builder.WriteString(" = ")
-	c.from.WriteQualified(builder)
-}
-
-var _ Change = (*changeToColumn)(nil)
-
 type change[V Value] struct {
 	column Column
 	value  V
@@ -102,29 +61,7 @@
 	_ gomock.Matcher = (*change[string])(nil)
 )
 
-<<<<<<< HEAD
-// Write implements [Change].
-=======
-// NewChange creates a new Change for the given column and value.
-// If you want to set a column to NULL, use [NewChangePtr].
-func NewChange[V Value](col Column, value V) Change {
-	return &change[V]{
-		column: col,
-		value:  value,
-	}
-}
-
-// NewChangePtr creates a new Change for the given column and value pointer.
-// If the value pointer is nil, the column will be set to NULL.
-func NewChangePtr[V Value](col Column, value *V) Change {
-	if value == nil {
-		return NewChange(col, NullInstruction)
-	}
-	return NewChange(col, *value)
-}
-
-// Write implements [Change.Write].
->>>>>>> 74329b09
+// Write implements [Change.Write].
 func (c change[V]) Write(builder *StatementBuilder) {
 	c.column.WriteUnqualified(builder)
 	builder.WriteString(" = ")
@@ -183,8 +120,6 @@
 
 var _ Change = Changes(nil)
 
-<<<<<<< HEAD
-=======
 func NewChangeToNull(col Column) Change {
 	return NewChange(col, NullInstruction)
 }
@@ -226,7 +161,6 @@
 
 var _ Change = (*changeToColumn)(nil)
 
->>>>>>> 74329b09
 type incrementColumnChange struct {
 	column Column
 }
@@ -237,20 +171,12 @@
 	}
 }
 
-<<<<<<< HEAD
-// IsOnColumn implements [Change].
-=======
-// IsOnColumn implements [Change.IsOnColumn].
->>>>>>> 74329b09
+// IsOnColumn implements [Change.IsOnColumn].
 func (i *incrementColumnChange) IsOnColumn(col Column) bool {
 	return i.column.Equals(col)
 }
 
-<<<<<<< HEAD
-// Matches implements [Change].
-=======
 // Matches implements [Change.Matches].
->>>>>>> 74329b09
 func (i *incrementColumnChange) Matches(x any) bool {
 	toMatch, ok := x.(*incrementColumnChange)
 	if !ok {
@@ -259,26 +185,11 @@
 	return i.column.Equals(toMatch.column)
 }
 
-<<<<<<< HEAD
-// String implements [Change].
-=======
 // String implements [Change.String].
->>>>>>> 74329b09
 func (i *incrementColumnChange) String() string {
 	return "database.incrementColumnChange"
 }
 
-<<<<<<< HEAD
-// Write implements [Change].
-func (i *incrementColumnChange) Write(builder *StatementBuilder) {
-	i.column.WriteQualified(builder)
-	builder.WriteString(" = ")
-	i.column.WriteQualified(builder)
-	builder.WriteString(" + 1")
-}
-
-var _ Change = (*incrementColumnChange)(nil)
-=======
 // Write implements [Change.Write].
 func (i *incrementColumnChange) Write(builder *StatementBuilder) {
 	i.column.WriteUnqualified(builder)
@@ -421,5 +332,4 @@
 // WriteCTE implements [CTEChange.WriteCTE].
 func (c *cteChange) WriteCTE(builder *StatementBuilder) {
 	c.cte(builder)
-}
->>>>>>> 74329b09
+}