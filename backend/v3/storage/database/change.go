package database

<<<<<<< HEAD
import (
	"reflect"

	"go.uber.org/mock/gomock"
)
=======
import "slices"
>>>>>>> c7b333fb

// Change represents a change to a column in a database table.
// Its written in the SET clause of an UPDATE statement.
type Change interface {
<<<<<<< HEAD
	gomock.Matcher
=======
	// Write writes the change to the given statement builder.
>>>>>>> c7b333fb
	Write(builder *StatementBuilder)
	// IsOnColumn checks if the change is on the given column.
	IsOnColumn(col Column) bool
}

type change[V Value] struct {
	column Column
	value  V
}

// Matches implements [gomock.Matcher].
func (c *change[V]) Matches(x any) bool {
	toMatch, ok := x.(*change[V])
	if !ok {
		return false
	}
	return c.column == toMatch.column && reflect.DeepEqual(c.value, toMatch.value)
}

// String implements [gomock.Matcher].
func (c *change[V]) String() string {
	return "database.change"
}

var (
	_ Change         = (*change[string])(nil)
	_ gomock.Matcher = (*change[string])(nil)
)

// NewChange creates a new Change for the given column and value.
// If you want to set a column to NULL, use [NewChangePtr].
func NewChange[V Value](col Column, value V) Change {
	return &change[V]{
		column: col,
		value:  value,
	}
}

// NewChangePtr creates a new Change for the given column and value pointer.
// If the value pointer is nil, the column will be set to NULL.
func NewChangePtr[V Value](col Column, value *V) Change {
	if value == nil {
		return NewChange(col, NullInstruction)
	}
	return NewChange(col, *value)
}

// Write implements [Change].
func (c change[V]) Write(builder *StatementBuilder) {
	c.column.WriteUnqualified(builder)
	builder.WriteString(" = ")
	builder.WriteArg(c.value)
}

// IsOnColumn implements [Change].
func (c change[V]) IsOnColumn(col Column) bool {
	return c.column.Equals(col)
}

type Changes []Change

func NewChanges(cols ...Change) Change {
	return Changes(cols)
}

// IsOnColumn implements [Change].
func (c Changes) IsOnColumn(col Column) bool {
	return slices.ContainsFunc(c, func(change Change) bool {
		return change.IsOnColumn(col)
	})
}

// Write implements [Change].
func (m Changes) Write(builder *StatementBuilder) {
	for i, change := range m {
		if i > 0 {
			builder.WriteString(", ")
		}
		change.Write(builder)
	}
}

// Matches implements [gomock.Matcher].
func (c Changes) Matches(x any) bool {
	toMatch, ok := x.(*Changes)
	if !ok {
		return false
	}
	if len(c) != len(*toMatch) {
		return false
	}
	for i := range c {
		if !c[i].Matches((*toMatch)[i]) {
			return false
		}
	}
	return true
}

// String implements [gomock.Matcher].
func (c Changes) String() string {
	return "database.Changes"
}

var _ Change = Changes(nil)<|MERGE_RESOLUTION|>--- conflicted
+++ resolved
@@ -1,23 +1,17 @@
 package database
 
-<<<<<<< HEAD
 import (
 	"reflect"
+	"slices"
 
 	"go.uber.org/mock/gomock"
 )
-=======
-import "slices"
->>>>>>> c7b333fb
 
 // Change represents a change to a column in a database table.
 // Its written in the SET clause of an UPDATE statement.
 type Change interface {
-<<<<<<< HEAD
 	gomock.Matcher
-=======
 	// Write writes the change to the given statement builder.
->>>>>>> c7b333fb
 	Write(builder *StatementBuilder)
 	// IsOnColumn checks if the change is on the given column.
 	IsOnColumn(col Column) bool
@@ -34,7 +28,9 @@
 	if !ok {
 		return false
 	}
-	return c.column == toMatch.column && reflect.DeepEqual(c.value, toMatch.value)
+	colMatch := c.column.Equals(toMatch.column)
+	valueMatch := reflect.DeepEqual(c.value, toMatch.value)
+	return colMatch && valueMatch
 }
 
 // String implements [gomock.Matcher].
