--- conflicted
+++ resolved
@@ -62,27 +62,7 @@
 }
 
 func (p project) Update(ctx context.Context, client database.QueryExecutor, condition database.Condition, changes ...database.Change) (int64, error) {
-<<<<<<< HEAD
-	if len(changes) == 0 {
-		return 0, database.ErrNoChanges
-	}
-	if err := checkPKCondition(p, condition); err != nil {
-		return 0, err
-	}
-	if !database.Changes(changes).IsOnColumn(p.UpdatedAtColumn()) {
-		changes = append(changes, database.NewChange(p.UpdatedAtColumn(), database.NullInstruction))
-	}
-	builder := database.NewStatementBuilder(`UPDATE zitadel.projects SET `)
-	err := database.Changes(changes).Write(builder)
-	if err != nil {
-		return 0, err
-	}
-	writeCondition(builder, condition)
-
-	return client.Exec(ctx, builder.String(), builder.Args()...)
-=======
 	return updateOne(ctx, client, p, condition, changes...)
->>>>>>> 9274e008
 }
 
 func (p project) Delete(ctx context.Context, client database.QueryExecutor, condition database.Condition) (int64, error) {
