package repository

import (
	"encoding/json"
	"errors"

	"github.com/zitadel/zitadel/backend/v3/storage/database"
)

type JSONArray[T any] []*T

var ErrScanSource = errors.New("unsupported scan source")

<<<<<<< HEAD
func (a *JSONArray[T]) Scan(src any) error {

=======
func (a *JSONArray[T]) Scan(src any) (err error) {
	var rawJSON []byte
>>>>>>> cccfc816
	switch s := src.(type) {
	case string:
		if len(s) == 0 {
			return nil
		}
<<<<<<< HEAD
		return json.Unmarshal([]byte(s), a)
=======
		rawJSON = []byte(s)
>>>>>>> cccfc816
	case []byte:
		if len(s) == 0 {
			return nil
		}
<<<<<<< HEAD
		return json.Unmarshal(s, a)
=======
		rawJSON = s
>>>>>>> cccfc816
	case nil:
		return nil
	default:
		return ErrScanSource
<<<<<<< HEAD
=======
	}
	err = json.Unmarshal(rawJSON, a)
	if err != nil {
		return database.NewScanError(err)
>>>>>>> cccfc816
	}
	return nil
}<|MERGE_RESOLUTION|>--- conflicted
+++ resolved
@@ -11,43 +11,27 @@
 
 var ErrScanSource = errors.New("unsupported scan source")
 
-<<<<<<< HEAD
-func (a *JSONArray[T]) Scan(src any) error {
-
-=======
 func (a *JSONArray[T]) Scan(src any) (err error) {
 	var rawJSON []byte
->>>>>>> cccfc816
 	switch s := src.(type) {
 	case string:
 		if len(s) == 0 {
 			return nil
 		}
-<<<<<<< HEAD
-		return json.Unmarshal([]byte(s), a)
-=======
 		rawJSON = []byte(s)
->>>>>>> cccfc816
 	case []byte:
 		if len(s) == 0 {
 			return nil
 		}
-<<<<<<< HEAD
-		return json.Unmarshal(s, a)
-=======
 		rawJSON = s
->>>>>>> cccfc816
 	case nil:
 		return nil
 	default:
 		return ErrScanSource
-<<<<<<< HEAD
-=======
 	}
 	err = json.Unmarshal(rawJSON, a)
 	if err != nil {
 		return database.NewScanError(err)
->>>>>>> cccfc816
 	}
 	return nil
 }