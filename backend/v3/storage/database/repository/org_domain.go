package repository

import (
	"context"
	"time"

	"github.com/zitadel/zitadel/backend/v3/domain"
	"github.com/zitadel/zitadel/backend/v3/storage/database"
)

var _ domain.OrganizationDomainRepository = (*orgDomain)(nil)

<<<<<<< HEAD
type orgDomain struct {
	repository
}

func OrganizationDomainRepository(client database.QueryExecutor) domain.OrganizationDomainRepository {
	return &orgDomain{
		repository: repository{
			client: client,
		},
	}
=======
type orgDomain struct{}

func OrganizationDomainRepository() domain.OrganizationDomainRepository {
	return new(orgDomain)
}

func (orgDomain) qualifiedTableName() string {
	return "zitadel.org_domains"
}

func (orgDomain) unqualifiedTableName() string {
	return "org_domains"
>>>>>>> c7b333fb
}

// -------------------------------------------------------------
// repository
// -------------------------------------------------------------

const queryOrganizationDomainStmt = `SELECT instance_id, org_id, domain, is_verified, is_primary, validation_type, created_at, updated_at ` +
	`FROM zitadel.org_domains`

// Get implements [domain.OrganizationDomainRepository].
// Subtle: this method shadows the method ([domain.OrganizationRepository]).Get of orgDomain.org.
func (o orgDomain) Get(ctx context.Context, client database.QueryExecutor, opts ...database.QueryOption) (*domain.OrganizationDomain, error) {
	options := new(database.QueryOpts)
	for _, opt := range opts {
		opt(options)
	}

	if !options.Condition.IsRestrictingColumn(o.InstanceIDColumn()) {
		return nil, database.NewMissingConditionError(o.InstanceIDColumn())
	}

	var builder database.StatementBuilder
	builder.WriteString(queryOrganizationDomainStmt)
	options.Write(&builder)

	return scanOrganizationDomain(ctx, client, &builder)
}

// List implements [domain.OrganizationDomainRepository].
// Subtle: this method shadows the method ([domain.OrganizationRepository]).List of orgDomain.org.
func (o orgDomain) List(ctx context.Context, client database.QueryExecutor, opts ...database.QueryOption) ([]*domain.OrganizationDomain, error) {
	options := new(database.QueryOpts)
	for _, opt := range opts {
		opt(options)
	}

	if !options.Condition.IsRestrictingColumn(o.InstanceIDColumn()) {
		return nil, database.NewMissingConditionError(o.InstanceIDColumn())
	}

	var builder database.StatementBuilder
	builder.WriteString(queryOrganizationDomainStmt)
	options.Write(&builder)

	return scanOrganizationDomains(ctx, client, &builder)
}

// Add implements [domain.OrganizationDomainRepository].
func (o orgDomain) Add(ctx context.Context, client database.QueryExecutor, domain *domain.AddOrganizationDomain) error {
	var (
		builder              database.StatementBuilder
		createdAt, updatedAt any = database.DefaultInstruction, database.DefaultInstruction
	)
	if !domain.CreatedAt.IsZero() {
		createdAt = domain.CreatedAt
	}
	if !domain.UpdatedAt.IsZero() {
		updatedAt = domain.UpdatedAt
	}

	builder.WriteString(`INSERT INTO zitadel.org_domains (instance_id, org_id, domain, is_verified, is_primary, validation_type, created_at, updated_at) VALUES (`)
	builder.WriteArgs(domain.InstanceID, domain.OrgID, domain.Domain, domain.IsVerified, domain.IsPrimary, domain.ValidationType, createdAt, updatedAt)
	builder.WriteString(`) RETURNING created_at, updated_at`)

	return client.QueryRow(ctx, builder.String(), builder.Args()...).Scan(&domain.CreatedAt, &domain.UpdatedAt)
}

// Update implements [domain.OrganizationDomainRepository].
// Subtle: this method shadows the method ([domain.OrganizationRepository]).Update of orgDomain.org.
func (o orgDomain) Update(ctx context.Context, client database.QueryExecutor, condition database.Condition, changes ...database.Change) (int64, error) {
	if len(changes) == 0 {
		return 0, database.ErrNoChanges
	}
	if !condition.IsRestrictingColumn(o.InstanceIDColumn()) {
		return 0, database.NewMissingConditionError(o.InstanceIDColumn())
	}
	if !condition.IsRestrictingColumn(o.OrgIDColumn()) {
		return 0, database.NewMissingConditionError(o.OrgIDColumn())
	}
	if !database.Changes(changes).IsOnColumn(o.UpdatedAtColumn()) {
		changes = append(changes, database.NewChange(o.UpdatedAtColumn(), database.NullInstruction))
	}

	var builder database.StatementBuilder
	builder.WriteString(`UPDATE zitadel.org_domains SET `)
	database.Changes(changes).Write(&builder)
	writeCondition(&builder, condition)

	return client.Exec(ctx, builder.String(), builder.Args()...)
}

// Remove implements [domain.OrganizationDomainRepository].
func (o orgDomain) Remove(ctx context.Context, client database.QueryExecutor, condition database.Condition) (int64, error) {
	if !condition.IsRestrictingColumn(o.InstanceIDColumn()) {
		return 0, database.NewMissingConditionError(o.InstanceIDColumn())
	}
	if !condition.IsRestrictingColumn(o.OrgIDColumn()) {
		return 0, database.NewMissingConditionError(o.OrgIDColumn())
	}

	var builder database.StatementBuilder
	builder.WriteString(`DELETE FROM zitadel.org_domains `)
	writeCondition(&builder, condition)

	return client.Exec(ctx, builder.String(), builder.Args()...)
}

// -------------------------------------------------------------
// changes
// -------------------------------------------------------------

// SetPrimary implements [domain.OrganizationDomainRepository].
func (o orgDomain) SetPrimary() database.Change {
	return database.NewChange(o.IsPrimaryColumn(), true)
}

// SetValidationType implements [domain.OrganizationDomainRepository].
func (o orgDomain) SetValidationType(verificationType domain.DomainValidationType) database.Change {
	return database.NewChange(o.ValidationTypeColumn(), verificationType)
}

// SetVerified implements [domain.OrganizationDomainRepository].
func (o orgDomain) SetVerified() database.Change {
	return database.NewChange(o.IsVerifiedColumn(), true)
}

// SetUpdatedAt implements [domain.OrganizationDomainRepository].
func (o orgDomain) SetUpdatedAt(updatedAt time.Time) database.Change {
	return database.NewChange(o.UpdatedAtColumn(), updatedAt)
}

// -------------------------------------------------------------
// conditions
// -------------------------------------------------------------

// DomainCondition implements [domain.OrganizationDomainRepository].
func (o orgDomain) DomainCondition(op database.TextOperation, domain string) database.Condition {
	return database.NewTextCondition(o.DomainColumn(), op, domain)
}

// InstanceIDCondition implements [domain.OrganizationDomainRepository].
// Subtle: this method shadows the method ([domain.OrganizationRepository]).InstanceIDCondition of orgDomain.org.
func (o orgDomain) InstanceIDCondition(instanceID string) database.Condition {
	return database.NewTextCondition(o.InstanceIDColumn(), database.TextOperationEqual, instanceID)
}

// IsPrimaryCondition implements [domain.OrganizationDomainRepository].
func (o orgDomain) IsPrimaryCondition(isPrimary bool) database.Condition {
	return database.NewBooleanCondition(o.IsPrimaryColumn(), isPrimary)
}

// IsVerifiedCondition implements [domain.OrganizationDomainRepository].
func (o orgDomain) IsVerifiedCondition(isVerified bool) database.Condition {
	return database.NewBooleanCondition(o.IsVerifiedColumn(), isVerified)
}

// OrgIDCondition implements [domain.OrganizationDomainRepository].
func (o orgDomain) OrgIDCondition(orgID string) database.Condition {
	return database.NewTextCondition(o.OrgIDColumn(), database.TextOperationEqual, orgID)
}

// -------------------------------------------------------------
// columns
// -------------------------------------------------------------

// CreatedAtColumn implements [domain.OrganizationDomainRepository].
// Subtle: this method shadows the method ([domain.OrganizationRepository]).CreatedAtColumn of orgDomain.org.
func (o orgDomain) CreatedAtColumn() database.Column {
	return database.NewColumn(o.unqualifiedTableName(), "created_at")
}

// DomainColumn implements [domain.OrganizationDomainRepository].
func (o orgDomain) DomainColumn() database.Column {
	return database.NewColumn(o.unqualifiedTableName(), "domain")
}

// InstanceIDColumn implements [domain.OrganizationDomainRepository].
func (o orgDomain) InstanceIDColumn() database.Column {
	return database.NewColumn(o.unqualifiedTableName(), "instance_id")
}

// IsPrimaryColumn implements [domain.OrganizationDomainRepository].
func (o orgDomain) IsPrimaryColumn() database.Column {
	return database.NewColumn(o.unqualifiedTableName(), "is_primary")
}

// IsVerifiedColumn implements [domain.OrganizationDomainRepository].
func (o orgDomain) IsVerifiedColumn() database.Column {
	return database.NewColumn(o.unqualifiedTableName(), "is_verified")
}

// OrgIDColumn implements [domain.OrganizationDomainRepository].
func (o orgDomain) OrgIDColumn() database.Column {
	return database.NewColumn(o.unqualifiedTableName(), "org_id")
}

// UpdatedAtColumn implements [domain.OrganizationDomainRepository].
func (o orgDomain) UpdatedAtColumn() database.Column {
	return database.NewColumn(o.unqualifiedTableName(), "updated_at")
}

// ValidationTypeColumn implements [domain.OrganizationDomainRepository].
func (o orgDomain) ValidationTypeColumn() database.Column {
	return database.NewColumn(o.unqualifiedTableName(), "validation_type")
}

// -------------------------------------------------------------
// scanners
// -------------------------------------------------------------

func scanOrganizationDomain(ctx context.Context, client database.Querier, builder *database.StatementBuilder) (*domain.OrganizationDomain, error) {
	rows, err := client.Query(ctx, builder.String(), builder.Args()...)
	if err != nil {
		return nil, err
	}

	domain := &domain.OrganizationDomain{}
	if err := rows.(database.CollectableRows).CollectExactlyOneRow(domain); err != nil {
		return nil, err
	}
	return domain, nil
}

func scanOrganizationDomains(ctx context.Context, client database.Querier, builder *database.StatementBuilder) ([]*domain.OrganizationDomain, error) {
	rows, err := client.Query(ctx, builder.String(), builder.Args()...)
	if err != nil {
		return nil, err
	}

	var domains []*domain.OrganizationDomain
	if err := rows.(database.CollectableRows).Collect(&domains); err != nil {
		return nil, err
	}
	return domains, nil
}<|MERGE_RESOLUTION|>--- conflicted
+++ resolved
@@ -10,18 +10,6 @@
 
 var _ domain.OrganizationDomainRepository = (*orgDomain)(nil)
 
-<<<<<<< HEAD
-type orgDomain struct {
-	repository
-}
-
-func OrganizationDomainRepository(client database.QueryExecutor) domain.OrganizationDomainRepository {
-	return &orgDomain{
-		repository: repository{
-			client: client,
-		},
-	}
-=======
 type orgDomain struct{}
 
 func OrganizationDomainRepository() domain.OrganizationDomainRepository {
@@ -34,7 +22,6 @@
 
 func (orgDomain) unqualifiedTableName() string {
 	return "org_domains"
->>>>>>> c7b333fb
 }
 
 // -------------------------------------------------------------
