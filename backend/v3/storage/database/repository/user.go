package repository

import (
	"context"
	"errors"
	"time"

	"github.com/zitadel/zitadel/backend/v3/domain"
	"github.com/zitadel/zitadel/backend/v3/storage/database"
)

var _ domain.UserRepository = (*user)(nil)

type user struct {
	machine userMachine
	human   userHuman
}

func UserRepository() domain.UserRepository {
	return new(user)
}

func (u user) unqualifiedTableName() string {
	return "users"
}

// -------------------------------------------------------------
// repository
// -------------------------------------------------------------

// Create implements [domain.UserRepository].
func (u user) Create(ctx context.Context, client database.QueryExecutor, user *domain.User) error {
	if user.Machine != nil {
		return u.machine.create(ctx, client, user)
	}
	if user.Human != nil {
		return u.human.create(ctx, client, user)
	}
	// TODO(adlerhurst): return a proper error here
	return database.NewCheckError(u.unqualifiedTableName(), "type", errors.New("no type specified"))
}

// Delete implements [domain.UserRepository].
func (u user) Delete(ctx context.Context, client database.QueryExecutor, condition database.Condition) (int64, error) {
	if err := checkPKCondition(u, condition); err != nil {
		return 0, err
	}

	builder := database.NewStatementBuilder(`DELETE FROM zitadel.users `)
	writeCondition(builder, condition)

	return client.Exec(ctx, builder.String(), builder.Args()...)
}

// Get implements [domain.UserRepository].
func (u user) Get(ctx context.Context, client database.QueryExecutor, opts ...database.QueryOpts) *domain.User {
	panic("unimplemented")
}

// List implements [domain.UserRepository].
func (u user) List(ctx context.Context, client database.QueryExecutor, opts ...database.QueryOpts) []*domain.User {
	panic("unimplemented")
}

// -------------------------------------------------------------
// changes
// -------------------------------------------------------------

// SetState implements [domain.UserRepository].
func (u user) SetState(state domain.UserState) database.Change {
	return database.NewChange(u.StateColumn(), state.String())
}

// SetUpdatedAt implements [domain.UserRepository].
func (u user) SetUpdatedAt(updatedAt time.Time) database.Change {
	return database.NewChange(u.UpdatedAtColumn(), updatedAt)
}

// SetUsername implements [domain.UserRepository].
func (u user) SetUsername(username string) database.Change {
	return database.NewChange(u.UsernameColumn(), username)
}

// SetUsernameOrgUnique implements [domain.UserRepository].
func (u user) SetUsernameOrgUnique(usernameOrgUnique bool) database.Change {
	return database.NewChange(u.UsernameOrgUniqueColumn(), usernameOrgUnique)
}

// -------------------------------------------------------------
// conditions
// -------------------------------------------------------------

func (u user) PrimaryKeyCondition(instanceID, userID string) database.Condition {
	return database.And(
		u.InstanceIDCondition(instanceID),
		u.IDCondition(userID),
	)
<<<<<<< HEAD
=======
}

// InstanceIDCondition implements [domain.userConditions].
func (u user) InstanceIDCondition(instanceID string) database.Condition {
	return database.NewTextCondition(u.InstanceIDColumn(), database.TextOperationEqual, instanceID)
>>>>>>> e7b841a8
}

// CreatedAtCondition implements [domain.UserRepository].
func (u user) CreatedAtCondition(op database.NumberOperation, createdAt time.Time) database.Condition {
	return database.NewNumberCondition(u.CreatedAtColumn(), op, createdAt)
}

// IDCondition implements [domain.UserRepository].
func (u user) IDCondition(userID string) database.Condition {
	return database.NewTextCondition(u.IDColumn(), database.TextOperationEqual, userID)
}

// InstanceIDCondition implements [domain.UserRepository].
func (u user) InstanceIDCondition(instanceID string) database.Condition {
	return database.NewTextCondition(u.InstanceIDColumn(), database.TextOperationEqual, instanceID)
}

// OrgIDCondition implements [domain.UserRepository].
func (u user) OrgIDCondition(orgID string) database.Condition {
	return database.NewTextCondition(u.OrgIDColumn(), database.TextOperationEqual, orgID)
}

// StateCondition implements [domain.UserRepository].
func (u user) StateCondition(state domain.UserState) database.Condition {
	return database.NewTextCondition(u.StateColumn(), database.TextOperationEqual, state.String())
}

// UpdatedAtCondition implements [domain.UserRepository].
func (u user) UpdatedAtCondition(op database.NumberOperation, updatedAt time.Time) database.Condition {
	return database.NewNumberCondition(u.UpdatedAtColumn(), op, updatedAt)
}

// UsernameCondition implements [domain.UserRepository].
func (u user) UsernameCondition(op database.TextOperation, username string) database.Condition {
	return database.NewTextCondition(u.UsernameColumn(), op, username)
}

// UsernameOrgUniqueCondition implements [domain.UserRepository].
func (u user) UsernameOrgUniqueCondition(condition bool) database.Condition {
	return database.NewBooleanCondition(u.UsernameOrgUniqueColumn(), condition)
}

// TypeCondition implements [domain.UserRepository].
func (u user) TypeCondition(userType domain.UserType) database.Condition {
	switch userType {
	case domain.UserTypeHuman:
		return database.IsNull(u.machine.IDColumn())
	case domain.UserTypeMachine:
		return database.IsNull(u.human.IDColumn())
	}
	// TODO(adlerhurst): add a log line here to indicate an invalid user type was provided
	return database.IsNull(u.IDColumn())
}

// -------------------------------------------------------------
// columns
// -------------------------------------------------------------

<<<<<<< HEAD
=======
// PrimaryKeyColumns implements [domain.Repository].
>>>>>>> e7b841a8
func (u user) PrimaryKeyColumns() []database.Column {
	return []database.Column{
		u.InstanceIDColumn(),
		u.IDColumn(),
	}
<<<<<<< HEAD
=======
}

// InstanceIDColumn implements [domain.userColumns].
func (user) InstanceIDColumn() database.Column {
	return database.NewColumn("users", "instance_id")
>>>>>>> e7b841a8
}

// CreatedAtColumn implements [domain.UserRepository].
func (u user) CreatedAtColumn() database.Column {
	return database.NewColumn(u.unqualifiedTableName(), "created_at")
}

// IDColumn implements [domain.UserRepository].
func (u user) IDColumn() database.Column {
	return database.NewColumn(u.unqualifiedTableName(), "id")
}

// InstanceIDColumn implements [domain.UserRepository].
func (u user) InstanceIDColumn() database.Column {
	return database.NewColumn(u.unqualifiedTableName(), "instance_id")
}

// OrgIDColumn implements [domain.UserRepository].
func (u user) OrgIDColumn() database.Column {
	return database.NewColumn(u.unqualifiedTableName(), "org_id")
}

// StateColumn implements [domain.UserRepository].
func (u user) StateColumn() database.Column {
	return database.NewColumn(u.unqualifiedTableName(), "state")
}

// UpdatedAtColumn implements [domain.UserRepository].
func (u user) UpdatedAtColumn() database.Column {
	return database.NewColumn(u.unqualifiedTableName(), "updated_at")
}

// UsernameColumn implements [domain.UserRepository].
func (u user) UsernameColumn() database.Column {
	return database.NewColumn(u.unqualifiedTableName(), "username")
}

// UsernameOrgUniqueColumn implements [domain.UserRepository].
func (u user) UsernameOrgUniqueColumn() database.Column {
	return database.NewColumn(u.unqualifiedTableName(), "username_org_unique")
}

// -------------------------------------------------------------
// sub repositories
// -------------------------------------------------------------

// Human implements [domain.UserRepository].
func (u user) Human() domain.HumanUserRepository {
	return u.human
}

// Machine implements [domain.UserRepository].
func (u user) Machine() domain.MachineUserRepository {
	return u.machine
}<|MERGE_RESOLUTION|>--- conflicted
+++ resolved
@@ -38,6 +38,24 @@
 	}
 	// TODO(adlerhurst): return a proper error here
 	return database.NewCheckError(u.unqualifiedTableName(), "type", errors.New("no type specified"))
+}
+
+// Update implements [domain.UserRepository].
+func (u *user) Update(ctx context.Context, client database.QueryExecutor, condition database.Condition, changes ...database.Change) (int64, error) {
+	if len(changes) == 0 {
+		return 0, database.ErrNoChanges
+	}
+	if err := checkPKCondition(u, condition); err != nil {
+		return 0, err
+	}
+	if !database.Changes(changes).IsOnColumn(u.UpdatedAtColumn()) {
+		changes = append(changes, database.NewChange(u.UpdatedAtColumn(), database.NullInstruction))
+	}
+	builder := database.NewStatementBuilder(`UPDATE zitadel.users SET `)
+	database.Changes(changes).Write(builder)
+	writeCondition(builder, condition)
+
+	return client.Exec(ctx, builder.String(), builder.Args()...)
 }
 
 // Delete implements [domain.UserRepository].
@@ -95,14 +113,6 @@
 		u.InstanceIDCondition(instanceID),
 		u.IDCondition(userID),
 	)
-<<<<<<< HEAD
-=======
-}
-
-// InstanceIDCondition implements [domain.userConditions].
-func (u user) InstanceIDCondition(instanceID string) database.Condition {
-	return database.NewTextCondition(u.InstanceIDColumn(), database.TextOperationEqual, instanceID)
->>>>>>> e7b841a8
 }
 
 // CreatedAtCondition implements [domain.UserRepository].
@@ -161,23 +171,11 @@
 // columns
 // -------------------------------------------------------------
 
-<<<<<<< HEAD
-=======
-// PrimaryKeyColumns implements [domain.Repository].
->>>>>>> e7b841a8
 func (u user) PrimaryKeyColumns() []database.Column {
 	return []database.Column{
 		u.InstanceIDColumn(),
 		u.IDColumn(),
 	}
-<<<<<<< HEAD
-=======
-}
-
-// InstanceIDColumn implements [domain.userColumns].
-func (user) InstanceIDColumn() database.Column {
-	return database.NewColumn("users", "instance_id")
->>>>>>> e7b841a8
 }
 
 // CreatedAtColumn implements [domain.UserRepository].
