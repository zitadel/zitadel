package repository_test

import (
	"strconv"
	"testing"
	"time"

	"github.com/brianvoe/gofakeit/v6"
	"github.com/stretchr/testify/assert"
	"github.com/stretchr/testify/require"

	"github.com/zitadel/zitadel/backend/v3/domain"
	"github.com/zitadel/zitadel/backend/v3/storage/database"
	"github.com/zitadel/zitadel/backend/v3/storage/database/repository"
)

func TestCreateOrganization(t *testing.T) {
	beforeCreate := time.Now()
	tx, err := pool.Begin(t.Context(), nil)
	require.NoError(t, err)
	defer func() {
		err := tx.Rollback(t.Context())
		if err != nil {
			t.Logf("error during rollback: %v", err)
		}
	}()

	instanceRepo := repository.InstanceRepository()
	organizationRepo := repository.OrganizationRepository()
	// create instance
	instanceId := gofakeit.Name()
	instance := domain.Instance{
		ID:              instanceId,
		Name:            gofakeit.Name(),
		DefaultOrgID:    "defaultOrgId",
		IAMProjectID:    "iamProject",
		ConsoleClientID: "consoleCLient",
		ConsoleAppID:    "consoleApp",
		DefaultLanguage: "defaultLanguage",
	}
	err = instanceRepo.Create(t.Context(), tx, &instance)
	require.NoError(t, err)

	tests := []struct {
		name         string
		testFunc     func(t *testing.T, client database.QueryExecutor) *domain.Organization
		organization domain.Organization
		err          error
	}{
		{
			name: "happy path",
			organization: func() domain.Organization {
				organizationId := gofakeit.Name()
				organizationName := gofakeit.Name()
				organization := domain.Organization{
					ID:         organizationId,
					Name:       organizationName,
					InstanceID: instanceId,
					State:      domain.OrgStateActive,
				}
				return organization
			}(),
		},
		{
			name: "create organization without name",
			organization: func() domain.Organization {
				organizationId := gofakeit.Name()
				// organizationName := gofakeit.Name()
				organization := domain.Organization{
					ID:         organizationId,
					Name:       "",
					InstanceID: instanceId,
					State:      domain.OrgStateActive,
				}
				return organization
			}(),
			err: new(database.CheckError),
		},
		{
			name: "adding org with same id twice",
			testFunc: func(t *testing.T, tx database.QueryExecutor) *domain.Organization {
				organizationId := gofakeit.Name()
				organizationName := gofakeit.Name()

				org := domain.Organization{
					ID:         organizationId,
					Name:       organizationName,
					InstanceID: instanceId,
					State:      domain.OrgStateActive,
				}

				err := organizationRepo.Create(t.Context(), tx, &org)
				require.NoError(t, err)
				// change the name to make sure same only the id clashes
				org.Name = gofakeit.Name()
				return &org
			},
			err: new(database.UniqueError),
		},
		{
			name: "adding org with same name twice",
			testFunc: func(t *testing.T, tx database.QueryExecutor) *domain.Organization {
				organizationId := gofakeit.Name()
				organizationName := gofakeit.Name()

				org := domain.Organization{
					ID:         organizationId,
					Name:       organizationName,
					InstanceID: instanceId,
					State:      domain.OrgStateActive,
				}

				err := organizationRepo.Create(t.Context(), tx, &org)
				require.NoError(t, err)
				// change the id to make sure same name+instance causes an error
				org.ID = gofakeit.Name()
				return &org
			},
			err: new(database.UniqueError),
		},
		func() struct {
			name         string
			testFunc     func(t *testing.T, tx database.QueryExecutor) *domain.Organization
			organization domain.Organization
			err          error
		} {
			orgID := gofakeit.Name()
			organizationName := gofakeit.Name()

			return struct {
				name         string
				testFunc     func(t *testing.T, tx database.QueryExecutor) *domain.Organization
				organization domain.Organization
				err          error
			}{
				name: "adding org with same name, different instance",
				testFunc: func(t *testing.T, tx database.QueryExecutor) *domain.Organization {
					// create instance
					instId := gofakeit.Name()
					instance := domain.Instance{
						ID:              instId,
						Name:            gofakeit.Name(),
						DefaultOrgID:    "defaultOrgId",
						IAMProjectID:    "iamProject",
						ConsoleClientID: "consoleCLient",
						ConsoleAppID:    "consoleApp",
						DefaultLanguage: "defaultLanguage",
					}
					err := instanceRepo.Create(t.Context(), tx, &instance)
					assert.Nil(t, err)

					org := domain.Organization{
						ID:         gofakeit.Name(),
						Name:       organizationName,
						InstanceID: instId,
						State:      domain.OrgStateActive,
					}

					err = organizationRepo.Create(t.Context(), tx, &org)
					require.NoError(t, err)

					// change the id to make it unique
					org.ID = orgID
					// change the instanceID to a different instance
					org.InstanceID = instanceId
					return &org
				},
				organization: domain.Organization{
					ID:         orgID,
					Name:       organizationName,
					InstanceID: instanceId,
					State:      domain.OrgStateActive,
				},
			}
		}(),
		{
			name: "adding organization with no id",
			organization: func() domain.Organization {
				// organizationId := gofakeit.Name()
				organizationName := gofakeit.Name()
				organization := domain.Organization{
					// ID:              organizationId,
					Name:       organizationName,
					InstanceID: instanceId,
					State:      domain.OrgStateActive,
				}
				return organization
			}(),
			err: new(database.CheckError),
		},
		{
			name: "adding organization with no instance id",
			organization: func() domain.Organization {
				organizationId := gofakeit.Name()
				organizationName := gofakeit.Name()
				organization := domain.Organization{
					ID:    organizationId,
					Name:  organizationName,
					State: domain.OrgStateActive,
				}
				return organization
			}(),
			err: new(database.ForeignKeyError),
		},
		{
			name: "adding organization with non existent instance id",
			organization: func() domain.Organization {
				organizationId := gofakeit.Name()
				organizationName := gofakeit.Name()
				organization := domain.Organization{
					ID:         organizationId,
					Name:       organizationName,
					InstanceID: gofakeit.Name(),
					State:      domain.OrgStateActive,
				}
				return organization
			}(),
			err: new(database.ForeignKeyError),
		},
	}
	for _, tt := range tests {
		t.Run(tt.name, func(t *testing.T) {
			savepoint, err := tx.Begin(t.Context())
			require.NoError(t, err)
			defer func() {
				err = savepoint.Rollback(t.Context())
				if err != nil {
					t.Logf("error during rollback: %v", err)
				}
			}()

			var organization *domain.Organization
			if tt.testFunc != nil {
				organization = tt.testFunc(t, savepoint)
			} else {
				organization = &tt.organization
			}

			// create organization

			err = organizationRepo.Create(t.Context(), savepoint, organization)
			assert.ErrorIs(t, err, tt.err)
			if err != nil {
				return
			}
			afterCreate := time.Now()

			// check organization values
			organization, err = organizationRepo.Get(t.Context(), savepoint,
				database.WithCondition(
					database.And(
						organizationRepo.IDCondition(organization.ID),
						organizationRepo.InstanceIDCondition(organization.InstanceID),
					),
				),
			)
			require.NoError(t, err)

			assert.Equal(t, tt.organization.ID, organization.ID)
			assert.Equal(t, tt.organization.Name, organization.Name)
			assert.Equal(t, tt.organization.InstanceID, organization.InstanceID)
			assert.Equal(t, tt.organization.State, organization.State)
			assert.WithinRange(t, organization.CreatedAt, beforeCreate, afterCreate)
			assert.WithinRange(t, organization.UpdatedAt, beforeCreate, afterCreate)
		})
	}
}

func TestUpdateOrganization(t *testing.T) {
	beforeUpdate := time.Now()
	tx, err := pool.Begin(t.Context(), nil)
	require.NoError(t, err)
	defer func() {
		err := tx.Rollback(t.Context())
		if err != nil {
			t.Logf("error during rollback: %v", err)
		}
	}()

	instanceRepo := repository.InstanceRepository()
	organizationRepo := repository.OrganizationRepository()

	// create instance
	instanceId := gofakeit.Name()
	instance := domain.Instance{
		ID:              instanceId,
		Name:            gofakeit.Name(),
		DefaultOrgID:    "defaultOrgId",
		IAMProjectID:    "iamProject",
		ConsoleClientID: "consoleCLient",
		ConsoleAppID:    "consoleApp",
		DefaultLanguage: "defaultLanguage",
	}
	err = instanceRepo.Create(t.Context(), tx, &instance)
	require.NoError(t, err)

	tests := []struct {
		name         string
		testFunc     func(t *testing.T) *domain.Organization
		update       []database.Change
		rowsAffected int64
	}{
		{
			name: "happy path update name",
			testFunc: func(t *testing.T) *domain.Organization {
				organizationId := gofakeit.Name()
				organizationName := gofakeit.Name()

				org := domain.Organization{
					ID:         organizationId,
					Name:       organizationName,
					InstanceID: instanceId,
					State:      domain.OrgStateActive,
				}

				// create organization
				err := organizationRepo.Create(t.Context(), tx, &org)
				require.NoError(t, err)

				// update with updated value
				org.Name = "new_name"
				return &org
			},
			update:       []database.Change{organizationRepo.SetName("new_name")},
			rowsAffected: 1,
		},
		{
			name: "update deleted organization",
			testFunc: func(t *testing.T) *domain.Organization {
				organizationId := gofakeit.Name()
				organizationName := gofakeit.Name()

				org := domain.Organization{
					ID:         organizationId,
					Name:       organizationName,
					InstanceID: instanceId,
					State:      domain.OrgStateActive,
				}

				// create organization
				err := organizationRepo.Create(t.Context(), tx, &org)
				require.NoError(t, err)

				// delete instance
				_, err = organizationRepo.Delete(t.Context(), tx,
					database.And(
						organizationRepo.InstanceIDCondition(org.InstanceID),
						organizationRepo.IDCondition(org.ID),
					),
				)
				require.NoError(t, err)

				return &org
			},
			update:       []database.Change{organizationRepo.SetName("new_name")},
			rowsAffected: 0,
		},
		{
			name: "happy path change state",
			testFunc: func(t *testing.T) *domain.Organization {
				organizationId := gofakeit.Name()
				organizationName := gofakeit.Name()

				org := domain.Organization{
					ID:         organizationId,
					Name:       organizationName,
					InstanceID: instanceId,
					State:      domain.OrgStateActive,
				}

				// create organization
				err := organizationRepo.Create(t.Context(), tx, &org)
				require.NoError(t, err)

				// update with updated value
				org.State = domain.OrgStateInactive
				return &org
			},
			update:       []database.Change{organizationRepo.SetState(domain.OrgStateInactive)},
			rowsAffected: 1,
		},
		{
			name: "update non existent organization",
			testFunc: func(t *testing.T) *domain.Organization {
				organizationId := gofakeit.Name()

				org := domain.Organization{
					ID: organizationId,
				}
				return &org
			},
			update:       []database.Change{organizationRepo.SetName("new_name")},
			rowsAffected: 0,
		},
	}
	for _, tt := range tests {
		t.Run(tt.name, func(t *testing.T) {
			createdOrg := tt.testFunc(t)

			// update org
			rowsAffected, err := organizationRepo.Update(t.Context(), tx,
				database.And(
					organizationRepo.InstanceIDCondition(createdOrg.InstanceID),
					organizationRepo.IDCondition(createdOrg.ID),
				),
				tt.update...,
			)
			afterUpdate := time.Now()
			require.NoError(t, err)

			assert.Equal(t, tt.rowsAffected, rowsAffected)

			if rowsAffected == 0 {
				return
			}

			// check organization values
			organization, err := organizationRepo.Get(t.Context(), tx,
				database.WithCondition(
					database.And(
						organizationRepo.IDCondition(createdOrg.ID),
						organizationRepo.InstanceIDCondition(createdOrg.InstanceID),
					),
				),
			)
			require.NoError(t, err)

			assert.Equal(t, createdOrg.ID, organization.ID)
			assert.Equal(t, createdOrg.Name, organization.Name)
			assert.Equal(t, createdOrg.State, organization.State)
			assert.WithinRange(t, organization.UpdatedAt, beforeUpdate, afterUpdate)
		})
	}
}

func TestGetOrganization(t *testing.T) {
	tx, err := pool.Begin(t.Context(), nil)
	require.NoError(t, err)
	defer func() {
		err := tx.Rollback(t.Context())
		if err != nil {
			t.Logf("error during rollback: %v", err)
		}
	}()

	instanceRepo := repository.InstanceRepository()
	orgRepo := repository.OrganizationRepository()
	orgDomainRepo := repository.OrganizationDomainRepository()

	// create instance
	instanceId := gofakeit.Name()
	instance := domain.Instance{
		ID:              instanceId,
		Name:            gofakeit.Name(),
		DefaultOrgID:    "defaultOrgId",
		IAMProjectID:    "iamProject",
		ConsoleClientID: "consoleCLient",
		ConsoleAppID:    "consoleApp",
		DefaultLanguage: "defaultLanguage",
	}

	err = instanceRepo.Create(t.Context(), tx, &instance)
	require.NoError(t, err)

	// create organization
	// this org is created as an additional org which should NOT
	// be returned in the results of the tests
	org := domain.Organization{
		ID:         gofakeit.Name(),
		Name:       gofakeit.Name(),
		InstanceID: instanceId,
		State:      domain.OrgStateActive,
	}
	err = orgRepo.Create(t.Context(), tx, &org)
	require.NoError(t, err)

	type test struct {
		name                   string
		testFunc               func(t *testing.T) *domain.Organization
		orgIdentifierCondition database.Condition
		err                    error
	}

	tests := []test{
		func() test {
			organizationId := gofakeit.Name()
			return test{
				name: "happy path get using id",
				testFunc: func(t *testing.T) *domain.Organization {
					organizationName := gofakeit.Name()

					org := domain.Organization{
						ID:         organizationId,
						Name:       organizationName,
						InstanceID: instanceId,
						State:      domain.OrgStateInactive,
					}

					// create organization
					err := orgRepo.Create(t.Context(), tx, &org)
					require.NoError(t, err)

					return &org
				},
				orgIdentifierCondition: orgRepo.IDCondition(organizationId),
			}
		}(),
		func() test {
			organizationId := gofakeit.Name()
			return test{
				name: "happy path get using id including domain",
				testFunc: func(t *testing.T) *domain.Organization {
					organizationName := gofakeit.Name()

					org := domain.Organization{
						ID:         organizationId,
						Name:       organizationName,
						InstanceID: instanceId,
						State:      domain.OrgStateActive,
					}

					// create organization
					err := orgRepo.Create(t.Context(), tx, &org)
					require.NoError(t, err)

					d := &domain.AddOrganizationDomain{
						InstanceID: org.InstanceID,
						OrgID:      org.ID,
						Domain:     gofakeit.DomainName(),
						IsVerified: true,
						IsPrimary:  true,
					}
					err = orgDomainRepo.Add(t.Context(), tx, d)
					require.NoError(t, err)

					org.Domains = []*domain.OrganizationDomain{
						{
							InstanceID:     d.InstanceID,
							OrgID:          d.OrgID,
							ValidationType: d.ValidationType,
							Domain:         d.Domain,
							IsPrimary:      d.IsPrimary,
							IsVerified:     d.IsVerified,
							CreatedAt:      d.CreatedAt,
							UpdatedAt:      d.UpdatedAt,
						},
					}

					return &org
				},
				orgIdentifierCondition: orgRepo.IDCondition(organizationId),
			}
		}(),
		func() test {
			organizationName := gofakeit.Name()
			return test{
				name: "happy path get using name",
				testFunc: func(t *testing.T) *domain.Organization {
					organizationId := gofakeit.Name()

					org := domain.Organization{
						ID:         organizationId,
						Name:       organizationName,
						InstanceID: instanceId,
						State:      domain.OrgStateActive,
					}

					// create organization
					err := orgRepo.Create(t.Context(), tx, &org)
					require.NoError(t, err)

					return &org
				},
				orgIdentifierCondition: orgRepo.NameCondition(database.TextOperationEqual, organizationName),
			}
		}(),
		{
			name: "get non existent organization",
			testFunc: func(t *testing.T) *domain.Organization {
				org := domain.Organization{
					ID:   "non existent org",
					Name: "non existent org",
				}
				return &org
			},
			orgIdentifierCondition: orgRepo.NameCondition(database.TextOperationEqual, "non-existent-instance-name"),
			err:                    new(database.NoRowFoundError),
		},
	}
	for _, tt := range tests {
		t.Run(tt.name, func(t *testing.T) {
			var org *domain.Organization
			if tt.testFunc != nil {
				org = tt.testFunc(t)
			}

			// get org values
			returnedOrg, err := orgRepo.Get(t.Context(), tx,
				database.WithCondition(
					database.And(
						tt.orgIdentifierCondition,
						orgRepo.InstanceIDCondition(org.InstanceID),
					),
				),
			)
			if tt.err != nil {
				require.ErrorIs(t, tt.err, err)
				return
			}
			require.NoError(t, err)

			assert.Equal(t, returnedOrg.ID, org.ID)
			assert.Equal(t, returnedOrg.Name, org.Name)
			assert.Equal(t, returnedOrg.InstanceID, org.InstanceID)
			assert.Equal(t, returnedOrg.State, org.State)
		})
	}
}

func TestListOrganization(t *testing.T) {
	tx, err := pool.Begin(t.Context(), nil)
	require.NoError(t, err)
	defer func() {
		err := tx.Rollback(t.Context())
		if err != nil {
			t.Logf("error during rollback: %v", err)
		}
	}()

	instanceRepo := repository.InstanceRepository()
	organizationRepo := repository.OrganizationRepository()

	// create instance
	instanceId := gofakeit.Name()
	instance := domain.Instance{
		ID:              instanceId,
		Name:            gofakeit.Name(),
		DefaultOrgID:    "defaultOrgId",
		IAMProjectID:    "iamProject",
		ConsoleClientID: "consoleCLient",
		ConsoleAppID:    "consoleApp",
		DefaultLanguage: "defaultLanguage",
	}
	err = instanceRepo.Create(t.Context(), tx, &instance)
	require.NoError(t, err)

	type test struct {
		name                   string
		testFunc               func(t *testing.T, tx database.QueryExecutor) []*domain.Organization
		conditionClauses       []database.Condition
		noOrganizationReturned bool
	}
	tests := []test{
		{
			name: "happy path single organization no filter",
			testFunc: func(t *testing.T, tx database.QueryExecutor) []*domain.Organization {
				noOfOrganizations := 1
				organizations := make([]*domain.Organization, noOfOrganizations)
				for i := range noOfOrganizations {

					org := domain.Organization{
						ID:         strconv.Itoa(i),
						Name:       gofakeit.Name(),
						InstanceID: instanceId,
						State:      domain.OrgStateActive,
					}

					// create organization
					err := organizationRepo.Create(t.Context(), tx, &org)
					require.NoError(t, err)

					organizations[i] = &org
				}

				return organizations
			},
		},
		{
			name: "happy path multiple organization no filter",
			testFunc: func(t *testing.T, tx database.QueryExecutor) []*domain.Organization {
				noOfOrganizations := 5
				organizations := make([]*domain.Organization, noOfOrganizations)
				for i := range noOfOrganizations {

					org := domain.Organization{
						ID:         strconv.Itoa(i),
						Name:       gofakeit.Name(),
						InstanceID: instanceId,
						State:      domain.OrgStateActive,
					}

					// create organization
					err := organizationRepo.Create(t.Context(), tx, &org)
					require.NoError(t, err)

					organizations[i] = &org
				}

				return organizations
			},
		},
		func() test {
			organizationId := gofakeit.Name()
			return test{
				name: "organization filter on id",
				testFunc: func(t *testing.T, tx database.QueryExecutor) []*domain.Organization {
					// create organization
					// this org is created as an additional org which should NOT
					// be returned in the results of this test case
					org := domain.Organization{
						ID:         gofakeit.Name(),
						Name:       gofakeit.Name(),
						InstanceID: instanceId,
						State:      domain.OrgStateActive,
					}
					err = organizationRepo.Create(t.Context(), tx, &org)
					require.NoError(t, err)

					noOfOrganizations := 1
					organizations := make([]*domain.Organization, noOfOrganizations)
					for i := range noOfOrganizations {

						org := domain.Organization{
							ID:         organizationId,
							Name:       gofakeit.Name(),
							InstanceID: instanceId,
							State:      domain.OrgStateActive,
						}

						// create organization
						err := organizationRepo.Create(t.Context(), tx, &org)
						require.NoError(t, err)

						organizations[i] = &org
					}

					return organizations
				},
				conditionClauses: []database.Condition{
					organizationRepo.InstanceIDCondition(instanceId),
					organizationRepo.IDCondition(organizationId),
				},
			}
		}(),
		{
			name: "multiple organization filter on state",
			testFunc: func(t *testing.T, tx database.QueryExecutor) []*domain.Organization {
				// create organization
				// this org is created as an additional org which should NOT
				// be returned in the results of this test case
				org := domain.Organization{
					ID:         gofakeit.Name(),
					Name:       gofakeit.Name(),
					InstanceID: instanceId,
					State:      domain.OrgStateActive,
				}
				err = organizationRepo.Create(t.Context(), tx, &org)
				require.NoError(t, err)

				noOfOrganizations := 5
				organizations := make([]*domain.Organization, noOfOrganizations)
				for i := range noOfOrganizations {

					org := domain.Organization{
						ID:         strconv.Itoa(i),
						Name:       gofakeit.Name(),
						InstanceID: instanceId,
						State:      domain.OrgStateInactive,
					}

					// create organization
					err := organizationRepo.Create(t.Context(), tx, &org)
					require.NoError(t, err)

					organizations[i] = &org
				}

				return organizations
			},
			conditionClauses: []database.Condition{
				organizationRepo.InstanceIDCondition(instanceId),
				organizationRepo.StateCondition(domain.OrgStateInactive),
			},
		},
		func() test {
			instanceId_2 := gofakeit.Name()
			return test{
				name: "multiple organization filter on instance",
				testFunc: func(t *testing.T, tx database.QueryExecutor) []*domain.Organization {
					// create instance 1
					instanceId_1 := gofakeit.Name()
					instance := domain.Instance{
						ID:              instanceId_1,
						Name:            gofakeit.Name(),
						DefaultOrgID:    "defaultOrgId",
						IAMProjectID:    "iamProject",
						ConsoleClientID: "consoleCLient",
						ConsoleAppID:    "consoleApp",
						DefaultLanguage: "defaultLanguage",
					}
					err = instanceRepo.Create(t.Context(), tx, &instance)
					assert.Nil(t, err)

					// create organization
					// this org is created as an additional org which should NOT
					// be returned in the results of this test case
					org := domain.Organization{
						ID:         gofakeit.Name(),
						Name:       gofakeit.Name(),
						InstanceID: instanceId_1,
						State:      domain.OrgStateActive,
					}
					err = organizationRepo.Create(t.Context(), tx, &org)
					require.NoError(t, err)

					// create instance 2
					instance_2 := domain.Instance{
						ID:              instanceId_2,
						Name:            gofakeit.Name(),
						DefaultOrgID:    "defaultOrgId",
						IAMProjectID:    "iamProject",
						ConsoleClientID: "consoleCLient",
						ConsoleAppID:    "consoleApp",
						DefaultLanguage: "defaultLanguage",
					}
					err = instanceRepo.Create(t.Context(), tx, &instance_2)
					assert.Nil(t, err)

					noOfOrganizations := 5
					organizations := make([]*domain.Organization, noOfOrganizations)
					for i := range noOfOrganizations {

						org := domain.Organization{
							ID:         strconv.Itoa(i),
							Name:       gofakeit.Name(),
							InstanceID: instanceId_2,
							State:      domain.OrgStateActive,
						}

						// create organization
						err := organizationRepo.Create(t.Context(), tx, &org)
						require.NoError(t, err)

						organizations[i] = &org
					}

					return organizations
				},
				conditionClauses: []database.Condition{organizationRepo.InstanceIDCondition(instanceId_2)},
			}
		}(),
	}
	for _, tt := range tests {
		t.Run(tt.name, func(t *testing.T) {
			savepoint, err := tx.Begin(t.Context())
			require.NoError(t, err)
			defer func() {
				err = savepoint.Rollback(t.Context())
				if err != nil {
					t.Logf("error during rollback: %v", err)
				}
			}()
			organizations := tt.testFunc(t, savepoint)

			condition := organizationRepo.InstanceIDCondition(instanceId)
			if len(tt.conditionClauses) > 0 {
				condition = database.And(tt.conditionClauses...)
			}

			// check organization values
			returnedOrgs, err := organizationRepo.List(t.Context(), tx,
				database.WithCondition(condition),
				database.WithOrderByAscending(organizationRepo.CreatedAtColumn(), organizationRepo.IDColumn()),
			)
			require.NoError(t, err)
			if tt.noOrganizationReturned {
				assert.Nil(t, returnedOrgs)
				return
			}

			assert.Equal(t, len(organizations), len(returnedOrgs))
			for i, org := range organizations {
				assert.Equal(t, returnedOrgs[i].ID, org.ID)
				assert.Equal(t, returnedOrgs[i].Name, org.Name)
				assert.Equal(t, returnedOrgs[i].InstanceID, org.InstanceID)
				assert.Equal(t, returnedOrgs[i].State, org.State)
			}
		})
	}
}

func TestDeleteOrganization(t *testing.T) {
	tx, err := pool.Begin(t.Context(), nil)
	require.NoError(t, err)
	t.Cleanup(func() {
		_ = tx.Rollback(t.Context())
	})

	instanceRepo := repository.InstanceRepository()
	organizationRepo := repository.OrganizationRepository()

	// create instance
	instanceId := gofakeit.Name()
	instance := domain.Instance{
		ID:              instanceId,
		Name:            gofakeit.Name(),
		DefaultOrgID:    "defaultOrgId",
		IAMProjectID:    "iamProject",
		ConsoleClientID: "consoleCLient",
		ConsoleAppID:    "consoleApp",
		DefaultLanguage: "defaultLanguage",
	}
	err = instanceRepo.Create(t.Context(), tx, &instance)
	require.NoError(t, err)

	type test struct {
		name                   string
		testFunc               func(t *testing.T)
		orgIdentifierCondition database.Condition
		noOfDeletedRows        int64
	}
	tests := []test{
		func() test {
			organizationId := gofakeit.Name()
			var noOfOrganizations int64 = 1
			return test{
				name: "happy path delete organization filter id",
				testFunc: func(t *testing.T) {
<<<<<<< HEAD
					organizations := make([]*domain.Organization, noOfOrganizations)
					for i := range noOfOrganizations {

=======
					for range noOfOrganizations {
>>>>>>> 08f41e03
						org := domain.Organization{
							ID:         organizationId,
							Name:       gofakeit.Name(),
							InstanceID: instanceId,
							State:      domain.OrgStateActive,
						}

						// create organization
						err := organizationRepo.Create(t.Context(), tx, &org)
						require.NoError(t, err)

					}
				},
				orgIdentifierCondition: organizationRepo.IDCondition(organizationId),
				noOfDeletedRows:        noOfOrganizations,
			}
		}(),
		func() test {
			organizationName := gofakeit.Name()
			var noOfOrganizations int64 = 1
			return test{
				name: "happy path delete organization filter name",
				testFunc: func(t *testing.T) {
<<<<<<< HEAD
					organizations := make([]*domain.Organization, noOfOrganizations)
					for i := range noOfOrganizations {

=======
					for range noOfOrganizations {
>>>>>>> 08f41e03
						org := domain.Organization{
							ID:         gofakeit.Name(),
							Name:       organizationName,
							InstanceID: instanceId,
							State:      domain.OrgStateActive,
						}

						// create organization
						err := organizationRepo.Create(t.Context(), tx, &org)
						require.NoError(t, err)

					}
				},
				orgIdentifierCondition: organizationRepo.NameCondition(database.TextOperationEqual, organizationName),
				noOfDeletedRows:        noOfOrganizations,
			}
		}(),
		func() test {
			non_existent_organization_name := gofakeit.Name()
			return test{
				name:                   "delete non existent organization",
				orgIdentifierCondition: organizationRepo.NameCondition(database.TextOperationEqual, non_existent_organization_name),
			}
		}(),
		func() test {
			organizationName := gofakeit.Name()
			return test{
				name: "deleted already deleted organization",
				testFunc: func(t *testing.T) {
<<<<<<< HEAD
					noOfOrganizations := 1
					organizations := make([]*domain.Organization, noOfOrganizations)
					for i := range noOfOrganizations {

						org := domain.Organization{
							ID:         gofakeit.Name(),
							Name:       organizationName,
							InstanceID: instanceId,
							State:      domain.OrgStateActive,
						}

						// create organization
						err := organizationRepo.Create(t.Context(), tx, &org)
						require.NoError(t, err)

						organizations[i] = &org
=======
					org := domain.Organization{
						ID:         gofakeit.Name(),
						Name:       organizationName,
						InstanceID: instanceId,
						State:      domain.OrgStateActive,
>>>>>>> 08f41e03
					}

					// create organization
					err := organizationRepo.Create(t.Context(), tx, &org)
					require.NoError(t, err)

					// delete organization
					affectedRows, err := organizationRepo.Delete(t.Context(), tx,
						database.And(
<<<<<<< HEAD
							organizationRepo.InstanceIDCondition(organizations[0].InstanceID),
=======
							organizationRepo.InstanceIDCondition(org.InstanceID),
>>>>>>> 08f41e03
							organizationRepo.NameCondition(database.TextOperationEqual, organizationName),
						),
					)
					assert.Equal(t, int64(1), affectedRows)
					require.NoError(t, err)
				},
				orgIdentifierCondition: organizationRepo.NameCondition(database.TextOperationEqual, organizationName),
				// this test should return 0 affected rows as the org was already deleted
				noOfDeletedRows: 0,
			}
		}(),
	}
	for _, tt := range tests {
		t.Run(tt.name, func(t *testing.T) {
			if tt.testFunc != nil {
				tt.testFunc(t)
			}

			// delete organization
			noOfDeletedRows, err := organizationRepo.Delete(t.Context(), tx,
				database.And(
					organizationRepo.InstanceIDCondition(instanceId),
					tt.orgIdentifierCondition,
				),
			)
			require.NoError(t, err)
			assert.Equal(t, noOfDeletedRows, tt.noOfDeletedRows)

			// check organization was deleted
			organization, err := organizationRepo.Get(t.Context(), tx,
				database.WithCondition(
					database.And(
						tt.orgIdentifierCondition,
						organizationRepo.InstanceIDCondition(instanceId),
					),
				),
			)
			require.ErrorIs(t, err, new(database.NoRowFoundError))
			assert.Nil(t, organization)
		})
	}
}

func TestGetOrganizationWithSubResources(t *testing.T) {
	tx, err := pool.Begin(t.Context(), nil)
	require.NoError(t, err)
	t.Cleanup(func() {
		_ = tx.Rollback(t.Context())
	})

	instanceRepo := repository.InstanceRepository()
	orgRepo := repository.OrganizationRepository()

	// create instance
	instanceId := gofakeit.Name()
	err = instanceRepo.Create(t.Context(), tx, &domain.Instance{
		ID:              instanceId,
		Name:            gofakeit.Name(),
		DefaultOrgID:    "defaultOrgId",
		IAMProjectID:    "iamProject",
		ConsoleClientID: "consoleCLient",
		ConsoleAppID:    "consoleApp",
		DefaultLanguage: "defaultLanguage",
	})
	require.NoError(t, err)

	// create organization
	org := domain.Organization{
		ID:         "1",
		Name:       "org-name",
		InstanceID: instanceId,
		State:      domain.OrgStateActive,
	}
	err = orgRepo.Create(t.Context(), tx, &org)
	require.NoError(t, err)

	err = orgRepo.Create(t.Context(), tx, &domain.Organization{
		ID:         "without-sub-resources",
		Name:       "org-name-2",
		InstanceID: instanceId,
		State:      domain.OrgStateActive,
	})
	require.NoError(t, err)

	t.Run("domains", func(t *testing.T) {
		domainRepo := repository.OrganizationDomainRepository()

		domain1 := &domain.AddOrganizationDomain{
			InstanceID: org.InstanceID,
			OrgID:      org.ID,
			Domain:     "domain1.com",
			IsVerified: true,
			IsPrimary:  true,
		}
		err = domainRepo.Add(t.Context(), tx, domain1)
		require.NoError(t, err)

		domain2 := &domain.AddOrganizationDomain{
			InstanceID: org.InstanceID,
			OrgID:      org.ID,
			Domain:     "domain2.com",
			IsVerified: false,
			IsPrimary:  false,
		}
		err = domainRepo.Add(t.Context(), tx, domain2)
		require.NoError(t, err)

		t.Run("org by domain", func(t *testing.T) {
			orgRepo := orgRepo.LoadDomains()

			returnedOrg, err := orgRepo.Get(t.Context(), tx,
				database.WithCondition(
					database.And(
						orgRepo.InstanceIDCondition(instanceId),
						orgRepo.ExistsDomain(domainRepo.DomainCondition(database.TextOperationEqual, domain1.Domain)),
					),
				),
			)
			require.NoError(t, err)
			assert.Equal(t, org.ID, returnedOrg.ID)
			assert.Len(t, returnedOrg.Domains, 2)
		})

		t.Run("ensure org by domain works without LoadDomains", func(t *testing.T) {
			returnedOrg, err := orgRepo.Get(t.Context(), tx,
				database.WithCondition(
					database.And(
						orgRepo.InstanceIDCondition(instanceId),
						orgRepo.ExistsDomain(domainRepo.DomainCondition(database.TextOperationEqual, domain1.Domain)),
					),
				),
			)
			require.NoError(t, err)
			assert.Equal(t, org.ID, returnedOrg.ID)
			assert.Len(t, returnedOrg.Domains, 0)
		})
	})
<<<<<<< HEAD

	t.Run("metadata", func(t *testing.T) {
		metadataRepo := repository.OrganizationMetadataRepository()

		metadata := []*domain.OrganizationMetadata{
			{
				OrgID: org.ID,
				Metadata: domain.Metadata{
					InstanceID: org.InstanceID,
					Key:        "key1",
					Value:      []byte("value1"),
				},
			},
			{
				OrgID: org.ID,
				Metadata: domain.Metadata{
					InstanceID: org.InstanceID,
					Key:        "key2",
					Value:      []byte("value2"),
				},
			},
		}
		err = metadataRepo.Set(t.Context(), tx, metadata...)
		require.NoError(t, err)

		t.Run("org by metadata key", func(t *testing.T) {
			orgRepo := orgRepo.LoadMetadata()

			returnedOrg, err := orgRepo.Get(t.Context(), tx,
				database.WithCondition(
					database.And(
						orgRepo.InstanceIDCondition(instanceId),
						orgRepo.ExistsMetadata(metadataRepo.KeyCondition(database.TextOperationEqual, "key1")),
					),
				),
			)
			require.NoError(t, err)
			assert.Equal(t, org.ID, returnedOrg.ID)
			assert.Len(t, returnedOrg.Metadata, 2)
		})

		t.Run("org by metadata value", func(t *testing.T) {
			orgRepo := orgRepo.LoadMetadata()

			returnedOrg, err := orgRepo.Get(t.Context(), tx,
				database.WithCondition(
					database.And(
						orgRepo.InstanceIDCondition(instanceId),
						orgRepo.ExistsMetadata(metadataRepo.ValueCondition(database.BytesOperationEqual, []byte("value1"))),
					),
				),
			)
			require.NoError(t, err)
			assert.Equal(t, org.ID, returnedOrg.ID)
			assert.Len(t, returnedOrg.Metadata, 2)
		})

		t.Run("ensure org by metadata key works without LoadMetadata", func(t *testing.T) {
			returnedOrg, err := orgRepo.Get(t.Context(), tx,
				database.WithCondition(
					database.And(
						orgRepo.InstanceIDCondition(instanceId),
						orgRepo.ExistsMetadata(metadataRepo.KeyCondition(database.TextOperationEqual, "key1")),
					),
				),
			)
			require.NoError(t, err)
			assert.Equal(t, org.ID, returnedOrg.ID)
			assert.Len(t, returnedOrg.Metadata, 0)
		})
	})
=======
>>>>>>> 08f41e03
}<|MERGE_RESOLUTION|>--- conflicted
+++ resolved
@@ -926,13 +926,7 @@
 			return test{
 				name: "happy path delete organization filter id",
 				testFunc: func(t *testing.T) {
-<<<<<<< HEAD
-					organizations := make([]*domain.Organization, noOfOrganizations)
-					for i := range noOfOrganizations {
-
-=======
 					for range noOfOrganizations {
->>>>>>> 08f41e03
 						org := domain.Organization{
 							ID:         organizationId,
 							Name:       gofakeit.Name(),
@@ -956,13 +950,7 @@
 			return test{
 				name: "happy path delete organization filter name",
 				testFunc: func(t *testing.T) {
-<<<<<<< HEAD
-					organizations := make([]*domain.Organization, noOfOrganizations)
-					for i := range noOfOrganizations {
-
-=======
 					for range noOfOrganizations {
->>>>>>> 08f41e03
 						org := domain.Organization{
 							ID:         gofakeit.Name(),
 							Name:       organizationName,
@@ -992,30 +980,11 @@
 			return test{
 				name: "deleted already deleted organization",
 				testFunc: func(t *testing.T) {
-<<<<<<< HEAD
-					noOfOrganizations := 1
-					organizations := make([]*domain.Organization, noOfOrganizations)
-					for i := range noOfOrganizations {
-
-						org := domain.Organization{
-							ID:         gofakeit.Name(),
-							Name:       organizationName,
-							InstanceID: instanceId,
-							State:      domain.OrgStateActive,
-						}
-
-						// create organization
-						err := organizationRepo.Create(t.Context(), tx, &org)
-						require.NoError(t, err)
-
-						organizations[i] = &org
-=======
 					org := domain.Organization{
 						ID:         gofakeit.Name(),
 						Name:       organizationName,
 						InstanceID: instanceId,
 						State:      domain.OrgStateActive,
->>>>>>> 08f41e03
 					}
 
 					// create organization
@@ -1025,11 +994,7 @@
 					// delete organization
 					affectedRows, err := organizationRepo.Delete(t.Context(), tx,
 						database.And(
-<<<<<<< HEAD
-							organizationRepo.InstanceIDCondition(organizations[0].InstanceID),
-=======
 							organizationRepo.InstanceIDCondition(org.InstanceID),
->>>>>>> 08f41e03
 							organizationRepo.NameCondition(database.TextOperationEqual, organizationName),
 						),
 					)
@@ -1167,7 +1132,6 @@
 			assert.Len(t, returnedOrg.Domains, 0)
 		})
 	})
-<<<<<<< HEAD
 
 	t.Run("metadata", func(t *testing.T) {
 		metadataRepo := repository.OrganizationMetadataRepository()
@@ -1239,6 +1203,4 @@
 			assert.Len(t, returnedOrg.Metadata, 0)
 		})
 	})
-=======
->>>>>>> 08f41e03
 }