package repository_test

import (
	"strconv"
	"testing"
	"time"

	"github.com/brianvoe/gofakeit/v6"
	"github.com/stretchr/testify/assert"
	"github.com/stretchr/testify/require"

	"github.com/zitadel/zitadel/backend/v3/domain"
	"github.com/zitadel/zitadel/backend/v3/storage/database"
	"github.com/zitadel/zitadel/backend/v3/storage/database/repository"
)

func TestCreateOrganization(t *testing.T) {
	beforeCreate := time.Now()
	tx, err := pool.Begin(t.Context(), nil)
	require.NoError(t, err)
	defer func() {
		err := tx.Rollback(t.Context())
		if err != nil {
			t.Logf("error during rollback: %v", err)
		}
	}()

	instanceRepo := repository.InstanceRepository()
	organizationRepo := repository.OrganizationRepository()
	// create instance
	instanceId := gofakeit.Name()
	instance := domain.Instance{
		ID:              instanceId,
		Name:            gofakeit.Name(),
		DefaultOrgID:    "defaultOrgId",
		IAMProjectID:    "iamProject",
		ConsoleClientID: "consoleCLient",
		ConsoleAppID:    "consoleApp",
		DefaultLanguage: "defaultLanguage",
	}
	err = instanceRepo.Create(t.Context(), tx, &instance)
	require.NoError(t, err)

	tests := []struct {
		name         string
		testFunc     func(t *testing.T, client database.QueryExecutor) *domain.Organization
		organization domain.Organization
		err          error
	}{
		{
			name: "happy path",
			organization: func() domain.Organization {
				organizationId := gofakeit.Name()
				organizationName := gofakeit.Name()
				organization := domain.Organization{
					ID:         organizationId,
					Name:       organizationName,
					InstanceID: instanceId,
					State:      domain.OrgStateActive,
				}
				return organization
			}(),
		},
		{
			name: "create organization without name",
			organization: func() domain.Organization {
				organizationId := gofakeit.Name()
				// organizationName := gofakeit.Name()
				organization := domain.Organization{
					ID:         organizationId,
					Name:       "",
					InstanceID: instanceId,
					State:      domain.OrgStateActive,
				}
				return organization
			}(),
			err: new(database.CheckError),
		},
		{
			name: "adding org with same id twice",
			testFunc: func(t *testing.T, tx database.QueryExecutor) *domain.Organization {
				organizationId := gofakeit.Name()
				organizationName := gofakeit.Name()

				org := domain.Organization{
					ID:         organizationId,
					Name:       organizationName,
					InstanceID: instanceId,
					State:      domain.OrgStateActive,
				}

				err := organizationRepo.Create(t.Context(), tx, &org)
				require.NoError(t, err)
				// change the name to make sure same only the id clashes
				org.Name = gofakeit.Name()
				return &org
			},
			err: new(database.UniqueError),
		},
		{
			name: "adding org with same name twice",
			testFunc: func(t *testing.T, tx database.QueryExecutor) *domain.Organization {
				organizationId := gofakeit.Name()
				organizationName := gofakeit.Name()

				org := domain.Organization{
					ID:         organizationId,
					Name:       organizationName,
					InstanceID: instanceId,
					State:      domain.OrgStateActive,
				}

				err := organizationRepo.Create(t.Context(), tx, &org)
				require.NoError(t, err)
				// change the id to make sure same name+instance causes an error
				org.ID = gofakeit.Name()
				return &org
			},
			err: new(database.UniqueError),
		},
		func() struct {
			name         string
			testFunc     func(t *testing.T, tx database.QueryExecutor) *domain.Organization
			organization domain.Organization
			err          error
		} {
			orgID := gofakeit.Name()
			organizationName := gofakeit.Name()

			return struct {
				name         string
				testFunc     func(t *testing.T, tx database.QueryExecutor) *domain.Organization
				organization domain.Organization
				err          error
			}{
				name: "adding org with same name, different instance",
				testFunc: func(t *testing.T, tx database.QueryExecutor) *domain.Organization {
					// create instance
					instId := gofakeit.Name()
					instance := domain.Instance{
						ID:              instId,
						Name:            gofakeit.Name(),
						DefaultOrgID:    "defaultOrgId",
						IAMProjectID:    "iamProject",
						ConsoleClientID: "consoleCLient",
						ConsoleAppID:    "consoleApp",
						DefaultLanguage: "defaultLanguage",
					}
					err := instanceRepo.Create(t.Context(), tx, &instance)
					assert.Nil(t, err)

					org := domain.Organization{
						ID:         gofakeit.Name(),
						Name:       organizationName,
						InstanceID: instId,
						State:      domain.OrgStateActive,
					}

					err = organizationRepo.Create(t.Context(), tx, &org)
					require.NoError(t, err)

					// change the id to make it unique
					org.ID = orgID
					// change the instanceID to a different instance
					org.InstanceID = instanceId
					return &org
				},
				organization: domain.Organization{
					ID:         orgID,
					Name:       organizationName,
					InstanceID: instanceId,
					State:      domain.OrgStateActive,
				},
			}
		}(),
		{
			name: "adding organization with no id",
			organization: func() domain.Organization {
				// organizationId := gofakeit.Name()
				organizationName := gofakeit.Name()
				organization := domain.Organization{
					// ID:              organizationId,
					Name:       organizationName,
					InstanceID: instanceId,
					State:      domain.OrgStateActive,
				}
				return organization
			}(),
			err: new(database.CheckError),
		},
		{
			name: "adding organization with no instance id",
			organization: func() domain.Organization {
				organizationId := gofakeit.Name()
				organizationName := gofakeit.Name()
				organization := domain.Organization{
					ID:    organizationId,
					Name:  organizationName,
					State: domain.OrgStateActive,
				}
				return organization
			}(),
			err: new(database.ForeignKeyError),
		},
		{
			name: "adding organization with non existent instance id",
			organization: func() domain.Organization {
				organizationId := gofakeit.Name()
				organizationName := gofakeit.Name()
				organization := domain.Organization{
					ID:         organizationId,
					Name:       organizationName,
					InstanceID: gofakeit.Name(),
					State:      domain.OrgStateActive,
				}
				return organization
			}(),
			err: new(database.ForeignKeyError),
		},
	}
	for _, tt := range tests {
		t.Run(tt.name, func(t *testing.T) {
			savepoint, err := tx.Begin(t.Context())
			require.NoError(t, err)
			defer func() {
				err = savepoint.Rollback(t.Context())
				if err != nil {
					t.Logf("error during rollback: %v", err)
				}
			}()

			var organization *domain.Organization
			if tt.testFunc != nil {
				organization = tt.testFunc(t, savepoint)
			} else {
				organization = &tt.organization
			}

			// create organization

			err = organizationRepo.Create(t.Context(), savepoint, organization)
			assert.ErrorIs(t, err, tt.err)
			if err != nil {
				return
			}
			afterCreate := time.Now()

			// check organization values
			organization, err = organizationRepo.Get(t.Context(), savepoint,
				database.WithCondition(
					database.And(
						organizationRepo.IDCondition(organization.ID),
						organizationRepo.InstanceIDCondition(organization.InstanceID),
					),
				),
			)
			require.NoError(t, err)

			assert.Equal(t, tt.organization.ID, organization.ID)
			assert.Equal(t, tt.organization.Name, organization.Name)
			assert.Equal(t, tt.organization.InstanceID, organization.InstanceID)
			assert.Equal(t, tt.organization.State, organization.State)
			assert.WithinRange(t, organization.CreatedAt, beforeCreate, afterCreate)
			assert.WithinRange(t, organization.UpdatedAt, beforeCreate, afterCreate)
		})
	}
}

func TestUpdateOrganization(t *testing.T) {
	beforeUpdate := time.Now()
	tx, err := pool.Begin(t.Context(), nil)
	require.NoError(t, err)
	defer func() {
		err := tx.Rollback(t.Context())
		if err != nil {
			t.Logf("error during rollback: %v", err)
		}
	}()

	instanceRepo := repository.InstanceRepository()
	organizationRepo := repository.OrganizationRepository()

	// create instance
	instanceId := gofakeit.Name()
	instance := domain.Instance{
		ID:              instanceId,
		Name:            gofakeit.Name(),
		DefaultOrgID:    "defaultOrgId",
		IAMProjectID:    "iamProject",
		ConsoleClientID: "consoleCLient",
		ConsoleAppID:    "consoleApp",
		DefaultLanguage: "defaultLanguage",
	}
	err = instanceRepo.Create(t.Context(), tx, &instance)
	require.NoError(t, err)

	tests := []struct {
		name         string
		testFunc     func(t *testing.T) *domain.Organization
		update       []database.Change
		rowsAffected int64
	}{
		{
			name: "happy path update name",
			testFunc: func(t *testing.T) *domain.Organization {
				organizationId := gofakeit.Name()
				organizationName := gofakeit.Name()

				org := domain.Organization{
					ID:         organizationId,
					Name:       organizationName,
					InstanceID: instanceId,
					State:      domain.OrgStateActive,
				}

				// create organization
				err := organizationRepo.Create(t.Context(), tx, &org)
				require.NoError(t, err)

				// update with updated value
				org.Name = "new_name"
				return &org
			},
			update:       []database.Change{organizationRepo.SetName("new_name")},
			rowsAffected: 1,
		},
		{
			name: "update deleted organization",
			testFunc: func(t *testing.T) *domain.Organization {
				organizationId := gofakeit.Name()
				organizationName := gofakeit.Name()

				org := domain.Organization{
					ID:         organizationId,
					Name:       organizationName,
					InstanceID: instanceId,
					State:      domain.OrgStateActive,
				}

				// create organization
				err := organizationRepo.Create(t.Context(), tx, &org)
				require.NoError(t, err)

				// delete instance
				_, err = organizationRepo.Delete(t.Context(), tx,
					database.And(
						organizationRepo.InstanceIDCondition(org.InstanceID),
						organizationRepo.IDCondition(org.ID),
					),
				)
				require.NoError(t, err)

				return &org
			},
			update:       []database.Change{organizationRepo.SetName("new_name")},
			rowsAffected: 0,
		},
		{
			name: "happy path change state",
			testFunc: func(t *testing.T) *domain.Organization {
				organizationId := gofakeit.Name()
				organizationName := gofakeit.Name()

				org := domain.Organization{
					ID:         organizationId,
					Name:       organizationName,
					InstanceID: instanceId,
					State:      domain.OrgStateActive,
				}

				// create organization
				err := organizationRepo.Create(t.Context(), tx, &org)
				require.NoError(t, err)

				// update with updated value
				org.State = domain.OrgStateInactive
				return &org
			},
			update:       []database.Change{organizationRepo.SetState(domain.OrgStateInactive)},
			rowsAffected: 1,
		},
		{
			name: "update non existent organization",
			testFunc: func(t *testing.T) *domain.Organization {
				organizationId := gofakeit.Name()

				org := domain.Organization{
					ID: organizationId,
				}
				return &org
			},
			update:       []database.Change{organizationRepo.SetName("new_name")},
			rowsAffected: 0,
		},
	}
	for _, tt := range tests {
		t.Run(tt.name, func(t *testing.T) {
			createdOrg := tt.testFunc(t)

			// update org
			rowsAffected, err := organizationRepo.Update(t.Context(), tx,
				database.And(
					organizationRepo.InstanceIDCondition(createdOrg.InstanceID),
					organizationRepo.IDCondition(createdOrg.ID),
				),
				tt.update...,
			)
			afterUpdate := time.Now()
			require.NoError(t, err)

			assert.Equal(t, tt.rowsAffected, rowsAffected)

			if rowsAffected == 0 {
				return
			}

			// check organization values
			organization, err := organizationRepo.Get(t.Context(), tx,
				database.WithCondition(
					database.And(
						organizationRepo.IDCondition(createdOrg.ID),
						organizationRepo.InstanceIDCondition(createdOrg.InstanceID),
					),
				),
			)
			require.NoError(t, err)

			assert.Equal(t, createdOrg.ID, organization.ID)
			assert.Equal(t, createdOrg.Name, organization.Name)
			assert.Equal(t, createdOrg.State, organization.State)
			assert.WithinRange(t, organization.UpdatedAt, beforeUpdate, afterUpdate)
		})
	}
}

func TestGetOrganization(t *testing.T) {
	tx, err := pool.Begin(t.Context(), nil)
	require.NoError(t, err)
	defer func() {
		err := tx.Rollback(t.Context())
		if err != nil {
			t.Logf("error during rollback: %v", err)
		}
	}()

	instanceRepo := repository.InstanceRepository()
	orgRepo := repository.OrganizationRepository()
	orgDomainRepo := repository.OrganizationDomainRepository()

	// create instance
	instanceId := gofakeit.Name()
	instance := domain.Instance{
		ID:              instanceId,
		Name:            gofakeit.Name(),
		DefaultOrgID:    "defaultOrgId",
		IAMProjectID:    "iamProject",
		ConsoleClientID: "consoleCLient",
		ConsoleAppID:    "consoleApp",
		DefaultLanguage: "defaultLanguage",
	}

	err = instanceRepo.Create(t.Context(), tx, &instance)
	require.NoError(t, err)

	// create organization
	// this org is created as an additional org which should NOT
	// be returned in the results of the tests
	org := domain.Organization{
		ID:         gofakeit.Name(),
		Name:       gofakeit.Name(),
		InstanceID: instanceId,
		State:      domain.OrgStateActive,
	}
	err = orgRepo.Create(t.Context(), tx, &org)
	require.NoError(t, err)

	type test struct {
		name                   string
		testFunc               func(t *testing.T) *domain.Organization
		orgIdentifierCondition database.Condition
		err                    error
	}

	tests := []test{
		func() test {
			organizationId := gofakeit.Name()
			return test{
				name: "happy path get using id",
				testFunc: func(t *testing.T) *domain.Organization {
					organizationName := gofakeit.Name()

					org := domain.Organization{
						ID:         organizationId,
						Name:       organizationName,
						InstanceID: instanceId,
						State:      domain.OrgStateInactive,
					}

					// create organization
					err := orgRepo.Create(t.Context(), tx, &org)
					require.NoError(t, err)

					return &org
				},
				orgIdentifierCondition: orgRepo.IDCondition(organizationId),
			}
		}(),
		func() test {
			organizationId := gofakeit.Name()
			return test{
				name: "happy path get using id including domain",
				testFunc: func(t *testing.T) *domain.Organization {
					organizationName := gofakeit.Name()

					org := domain.Organization{
						ID:         organizationId,
						Name:       organizationName,
						InstanceID: instanceId,
						State:      domain.OrgStateActive,
					}

					// create organization
					err := orgRepo.Create(t.Context(), tx, &org)
					require.NoError(t, err)

					d := &domain.AddOrganizationDomain{
						InstanceID: org.InstanceID,
						OrgID:      org.ID,
						Domain:     gofakeit.DomainName(),
						IsVerified: true,
						IsPrimary:  true,
					}
					err = orgDomainRepo.Add(t.Context(), tx, d)
					require.NoError(t, err)

					org.Domains = []*domain.OrganizationDomain{
						{
							InstanceID:     d.InstanceID,
							OrgID:          d.OrgID,
							ValidationType: d.ValidationType,
							Domain:         d.Domain,
							IsPrimary:      d.IsPrimary,
							IsVerified:     d.IsVerified,
							CreatedAt:      d.CreatedAt,
							UpdatedAt:      d.UpdatedAt,
						},
					}

					return &org
				},
				orgIdentifierCondition: orgRepo.IDCondition(organizationId),
			}
		}(),
		func() test {
			organizationName := gofakeit.Name()
			return test{
				name: "happy path get using name",
				testFunc: func(t *testing.T) *domain.Organization {
					organizationId := gofakeit.Name()

					org := domain.Organization{
						ID:         organizationId,
						Name:       organizationName,
						InstanceID: instanceId,
						State:      domain.OrgStateActive,
					}

					// create organization
					err := orgRepo.Create(t.Context(), tx, &org)
					require.NoError(t, err)

					return &org
				},
				orgIdentifierCondition: orgRepo.NameCondition(database.TextOperationEqual, organizationName),
			}
		}(),
		{
			name: "get non existent organization",
			testFunc: func(t *testing.T) *domain.Organization {
				org := domain.Organization{
					ID:   "non existent org",
					Name: "non existent org",
				}
				return &org
			},
			orgIdentifierCondition: orgRepo.NameCondition(database.TextOperationEqual, "non-existent-instance-name"),
			err:                    new(database.NoRowFoundError),
		},
	}
	for _, tt := range tests {
		t.Run(tt.name, func(t *testing.T) {
			var org *domain.Organization
			if tt.testFunc != nil {
				org = tt.testFunc(t)
			}

			// get org values
			returnedOrg, err := orgRepo.Get(t.Context(), tx,
				database.WithCondition(
					database.And(
						tt.orgIdentifierCondition,
						orgRepo.InstanceIDCondition(org.InstanceID),
					),
				),
			)
			if tt.err != nil {
				require.ErrorIs(t, tt.err, err)
				return
			}
			require.NoError(t, err)

			assert.Equal(t, returnedOrg.ID, org.ID)
			assert.Equal(t, returnedOrg.Name, org.Name)
			assert.Equal(t, returnedOrg.InstanceID, org.InstanceID)
			assert.Equal(t, returnedOrg.State, org.State)
		})
	}
}

func TestListOrganization(t *testing.T) {
	tx, err := pool.Begin(t.Context(), nil)
	require.NoError(t, err)
	defer func() {
		err := tx.Rollback(t.Context())
		if err != nil {
			t.Logf("error during rollback: %v", err)
		}
	}()

	instanceRepo := repository.InstanceRepository()
	organizationRepo := repository.OrganizationRepository()

	// create instance
	instanceId := gofakeit.Name()
	instance := domain.Instance{
		ID:              instanceId,
		Name:            gofakeit.Name(),
		DefaultOrgID:    "defaultOrgId",
		IAMProjectID:    "iamProject",
		ConsoleClientID: "consoleCLient",
		ConsoleAppID:    "consoleApp",
		DefaultLanguage: "defaultLanguage",
	}
	err = instanceRepo.Create(t.Context(), tx, &instance)
	require.NoError(t, err)

	type test struct {
		name                   string
		testFunc               func(t *testing.T, tx database.QueryExecutor) []*domain.Organization
		conditionClauses       []database.Condition
		noOrganizationReturned bool
	}
	tests := []test{
		{
			name: "happy path single organization no filter",
			testFunc: func(t *testing.T, tx database.QueryExecutor) []*domain.Organization {
				noOfOrganizations := 1
				organizations := make([]*domain.Organization, noOfOrganizations)
				for i := range noOfOrganizations {

					org := domain.Organization{
						ID:         strconv.Itoa(i),
						Name:       gofakeit.Name(),
						InstanceID: instanceId,
						State:      domain.OrgStateActive,
					}

					// create organization
					err := organizationRepo.Create(t.Context(), tx, &org)
					require.NoError(t, err)

					organizations[i] = &org
				}

				return organizations
			},
		},
		{
			name: "happy path multiple organization no filter",
			testFunc: func(t *testing.T, tx database.QueryExecutor) []*domain.Organization {
				noOfOrganizations := 5
				organizations := make([]*domain.Organization, noOfOrganizations)
				for i := range noOfOrganizations {

					org := domain.Organization{
						ID:         strconv.Itoa(i),
						Name:       gofakeit.Name(),
						InstanceID: instanceId,
						State:      domain.OrgStateActive,
					}

					// create organization
					err := organizationRepo.Create(t.Context(), tx, &org)
					require.NoError(t, err)

					organizations[i] = &org
				}

				return organizations
			},
		},
		func() test {
			organizationId := gofakeit.Name()
			return test{
				name: "organization filter on id",
				testFunc: func(t *testing.T, tx database.QueryExecutor) []*domain.Organization {
					// create organization
					// this org is created as an additional org which should NOT
					// be returned in the results of this test case
					org := domain.Organization{
						ID:         gofakeit.Name(),
						Name:       gofakeit.Name(),
						InstanceID: instanceId,
						State:      domain.OrgStateActive,
					}
					err = organizationRepo.Create(t.Context(), tx, &org)
					require.NoError(t, err)

					noOfOrganizations := 1
					organizations := make([]*domain.Organization, noOfOrganizations)
					for i := range noOfOrganizations {

						org := domain.Organization{
							ID:         organizationId,
							Name:       gofakeit.Name(),
							InstanceID: instanceId,
							State:      domain.OrgStateActive,
						}

						// create organization
						err := organizationRepo.Create(t.Context(), tx, &org)
						require.NoError(t, err)

						organizations[i] = &org
					}

					return organizations
				},
				conditionClauses: []database.Condition{
					organizationRepo.InstanceIDCondition(instanceId),
					organizationRepo.IDCondition(organizationId),
				},
			}
		}(),
		{
			name: "multiple organization filter on state",
			testFunc: func(t *testing.T, tx database.QueryExecutor) []*domain.Organization {
				// create organization
				// this org is created as an additional org which should NOT
				// be returned in the results of this test case
				org := domain.Organization{
					ID:         gofakeit.Name(),
					Name:       gofakeit.Name(),
					InstanceID: instanceId,
					State:      domain.OrgStateActive,
				}
				err = organizationRepo.Create(t.Context(), tx, &org)
				require.NoError(t, err)

				noOfOrganizations := 5
				organizations := make([]*domain.Organization, noOfOrganizations)
				for i := range noOfOrganizations {

					org := domain.Organization{
						ID:         strconv.Itoa(i),
						Name:       gofakeit.Name(),
						InstanceID: instanceId,
						State:      domain.OrgStateInactive,
					}

					// create organization
					err := organizationRepo.Create(t.Context(), tx, &org)
					require.NoError(t, err)

					organizations[i] = &org
				}

				return organizations
			},
			conditionClauses: []database.Condition{
				organizationRepo.InstanceIDCondition(instanceId),
				organizationRepo.StateCondition(domain.OrgStateInactive),
			},
		},
		func() test {
			instanceId_2 := gofakeit.Name()
			return test{
				name: "multiple organization filter on instance",
				testFunc: func(t *testing.T, tx database.QueryExecutor) []*domain.Organization {
					// create instance 1
					instanceId_1 := gofakeit.Name()
					instance := domain.Instance{
						ID:              instanceId_1,
						Name:            gofakeit.Name(),
						DefaultOrgID:    "defaultOrgId",
						IAMProjectID:    "iamProject",
						ConsoleClientID: "consoleCLient",
						ConsoleAppID:    "consoleApp",
						DefaultLanguage: "defaultLanguage",
					}
					err = instanceRepo.Create(t.Context(), tx, &instance)
					assert.Nil(t, err)

					// create organization
					// this org is created as an additional org which should NOT
					// be returned in the results of this test case
					org := domain.Organization{
						ID:         gofakeit.Name(),
						Name:       gofakeit.Name(),
						InstanceID: instanceId_1,
						State:      domain.OrgStateActive,
					}
					err = organizationRepo.Create(t.Context(), tx, &org)
					require.NoError(t, err)

					// create instance 2
					instance_2 := domain.Instance{
						ID:              instanceId_2,
						Name:            gofakeit.Name(),
						DefaultOrgID:    "defaultOrgId",
						IAMProjectID:    "iamProject",
						ConsoleClientID: "consoleCLient",
						ConsoleAppID:    "consoleApp",
						DefaultLanguage: "defaultLanguage",
					}
					err = instanceRepo.Create(t.Context(), tx, &instance_2)
					assert.Nil(t, err)

					noOfOrganizations := 5
					organizations := make([]*domain.Organization, noOfOrganizations)
					for i := range noOfOrganizations {

						org := domain.Organization{
							ID:         strconv.Itoa(i),
							Name:       gofakeit.Name(),
							InstanceID: instanceId_2,
							State:      domain.OrgStateActive,
						}

						// create organization
						err := organizationRepo.Create(t.Context(), tx, &org)
						require.NoError(t, err)

						organizations[i] = &org
					}

					return organizations
				},
				conditionClauses: []database.Condition{organizationRepo.InstanceIDCondition(instanceId_2)},
			}
		}(),
	}
	for _, tt := range tests {
		t.Run(tt.name, func(t *testing.T) {
			savepoint, err := tx.Begin(t.Context())
			require.NoError(t, err)
			defer func() {
				err = savepoint.Rollback(t.Context())
				if err != nil {
					t.Logf("error during rollback: %v", err)
				}
			}()
			organizations := tt.testFunc(t, savepoint)

			condition := organizationRepo.InstanceIDCondition(instanceId)
			if len(tt.conditionClauses) > 0 {
				condition = database.And(tt.conditionClauses...)
			}

			// check organization values
			returnedOrgs, err := organizationRepo.List(t.Context(), tx,
				database.WithCondition(condition),
				database.WithOrderByAscending(organizationRepo.CreatedAtColumn(), organizationRepo.IDColumn()),
			)
			require.NoError(t, err)
			if tt.noOrganizationReturned {
				assert.Nil(t, returnedOrgs)
				return
			}

			assert.Equal(t, len(organizations), len(returnedOrgs))
			for i, org := range organizations {
				assert.Equal(t, returnedOrgs[i].ID, org.ID)
				assert.Equal(t, returnedOrgs[i].Name, org.Name)
				assert.Equal(t, returnedOrgs[i].InstanceID, org.InstanceID)
				assert.Equal(t, returnedOrgs[i].State, org.State)
			}
		})
	}
}

func TestDeleteOrganization(t *testing.T) {
	tx, err := pool.Begin(t.Context(), nil)
	require.NoError(t, err)
	t.Cleanup(func() {
		_ = tx.Rollback(t.Context())
	})

	instanceRepo := repository.InstanceRepository()
	organizationRepo := repository.OrganizationRepository()

	// create instance
	instanceId := gofakeit.Name()
	instance := domain.Instance{
		ID:              instanceId,
		Name:            gofakeit.Name(),
		DefaultOrgID:    "defaultOrgId",
		IAMProjectID:    "iamProject",
		ConsoleClientID: "consoleCLient",
		ConsoleAppID:    "consoleApp",
		DefaultLanguage: "defaultLanguage",
	}
	err = instanceRepo.Create(t.Context(), tx, &instance)
	require.NoError(t, err)

	type test struct {
		name                   string
		testFunc               func(t *testing.T)
		orgIdentifierCondition database.Condition
		noOfDeletedRows        int64
	}
	tests := []test{
		func() test {
			organizationId := gofakeit.Name()
			var noOfOrganizations int64 = 1
			return test{
				name: "happy path delete organization filter id",
				testFunc: func(t *testing.T) {
					for range noOfOrganizations {
						org := domain.Organization{
							ID:         organizationId,
							Name:       gofakeit.Name(),
							InstanceID: instanceId,
							State:      domain.OrgStateActive,
						}

						// create organization
						err := organizationRepo.Create(t.Context(), tx, &org)
						require.NoError(t, err)

					}
				},
				orgIdentifierCondition: organizationRepo.IDCondition(organizationId),
				noOfDeletedRows:        noOfOrganizations,
			}
		}(),
		func() test {
			organizationName := gofakeit.Name()
			var noOfOrganizations int64 = 1
			return test{
				name: "happy path delete organization filter name",
				testFunc: func(t *testing.T) {
					for range noOfOrganizations {
						org := domain.Organization{
							ID:         gofakeit.Name(),
							Name:       organizationName,
							InstanceID: instanceId,
							State:      domain.OrgStateActive,
						}

						// create organization
						err := organizationRepo.Create(t.Context(), tx, &org)
						require.NoError(t, err)

					}
				},
				orgIdentifierCondition: organizationRepo.NameCondition(database.TextOperationEqual, organizationName),
				noOfDeletedRows:        noOfOrganizations,
			}
		}(),
		func() test {
			non_existent_organization_name := gofakeit.Name()
			return test{
				name:                   "delete non existent organization",
				orgIdentifierCondition: organizationRepo.NameCondition(database.TextOperationEqual, non_existent_organization_name),
			}
		}(),
		func() test {
			organizationName := gofakeit.Name()
			return test{
				name: "deleted already deleted organization",
				testFunc: func(t *testing.T) {
					org := domain.Organization{
						ID:         gofakeit.Name(),
						Name:       organizationName,
						InstanceID: instanceId,
						State:      domain.OrgStateActive,
					}

					// create organization
					err := organizationRepo.Create(t.Context(), tx, &org)
					require.NoError(t, err)

					// delete organization
<<<<<<< HEAD
					affectedRows, err := organizationRepo.Delete(ctx,
						organizationRepo.NameCondition(database.TextOperationEqual, organizationName),
						organizations[0].InstanceID,
=======
					affectedRows, err := organizationRepo.Delete(t.Context(), tx,
						database.And(
							organizationRepo.InstanceIDCondition(org.InstanceID),
							organizationRepo.NameCondition(database.TextOperationEqual, organizationName),
						),
>>>>>>> c7b333fb
					)
					assert.Equal(t, int64(1), affectedRows)
					require.NoError(t, err)
				},
				orgIdentifierCondition: organizationRepo.NameCondition(database.TextOperationEqual, organizationName),
				// this test should return 0 affected rows as the org was already deleted
				noOfDeletedRows: 0,
			}
		}(),
	}
	for _, tt := range tests {
		t.Run(tt.name, func(t *testing.T) {
			if tt.testFunc != nil {
				tt.testFunc(t)
			}

			// delete organization
			noOfDeletedRows, err := organizationRepo.Delete(t.Context(), tx,
				database.And(
					organizationRepo.InstanceIDCondition(instanceId),
					tt.orgIdentifierCondition,
				),
			)
			require.NoError(t, err)
			assert.Equal(t, noOfDeletedRows, tt.noOfDeletedRows)

			// check organization was deleted
			organization, err := organizationRepo.Get(t.Context(), tx,
				database.WithCondition(
					database.And(
						tt.orgIdentifierCondition,
						organizationRepo.InstanceIDCondition(instanceId),
					),
				),
			)
			require.ErrorIs(t, err, new(database.NoRowFoundError))
			assert.Nil(t, organization)
		})
	}
}

func TestGetOrganizationWithSubResources(t *testing.T) {
	tx, err := pool.Begin(t.Context(), nil)
	require.NoError(t, err)
	t.Cleanup(func() {
		_ = tx.Rollback(t.Context())
	})

	instanceRepo := repository.InstanceRepository()
	orgRepo := repository.OrganizationRepository()

	// create instance
	instanceId := gofakeit.Name()
	err = instanceRepo.Create(t.Context(), tx, &domain.Instance{
		ID:              instanceId,
		Name:            gofakeit.Name(),
		DefaultOrgID:    "defaultOrgId",
		IAMProjectID:    "iamProject",
		ConsoleClientID: "consoleCLient",
		ConsoleAppID:    "consoleApp",
		DefaultLanguage: "defaultLanguage",
	})
	require.NoError(t, err)

	// create organization
	org := domain.Organization{
		ID:         "1",
		Name:       "org-name",
		InstanceID: instanceId,
		State:      domain.OrgStateActive,
	}
	err = orgRepo.Create(t.Context(), tx, &org)
	require.NoError(t, err)

	err = orgRepo.Create(t.Context(), tx, &domain.Organization{
		ID:         "without-sub-resources",
		Name:       "org-name-2",
		InstanceID: instanceId,
		State:      domain.OrgStateActive,
	})
	require.NoError(t, err)

	t.Run("domains", func(t *testing.T) {
		domainRepo := repository.OrganizationDomainRepository()

		domain1 := &domain.AddOrganizationDomain{
			InstanceID: org.InstanceID,
			OrgID:      org.ID,
			Domain:     "domain1.com",
			IsVerified: true,
			IsPrimary:  true,
		}
		err = domainRepo.Add(t.Context(), tx, domain1)
		require.NoError(t, err)

		domain2 := &domain.AddOrganizationDomain{
			InstanceID: org.InstanceID,
			OrgID:      org.ID,
			Domain:     "domain2.com",
			IsVerified: false,
			IsPrimary:  false,
		}
		err = domainRepo.Add(t.Context(), tx, domain2)
		require.NoError(t, err)

		t.Run("org by domain", func(t *testing.T) {
			orgRepo := orgRepo.LoadDomains()

			returnedOrg, err := orgRepo.Get(t.Context(), tx,
				database.WithCondition(
					database.And(
						orgRepo.InstanceIDCondition(instanceId),
						orgRepo.ExistsDomain(domainRepo.DomainCondition(database.TextOperationEqual, domain1.Domain)),
					),
				),
			)
			require.NoError(t, err)
			assert.Equal(t, org.ID, returnedOrg.ID)
			assert.Len(t, returnedOrg.Domains, 2)
		})

		t.Run("ensure org by domain works without LoadDomains", func(t *testing.T) {
			returnedOrg, err := orgRepo.Get(t.Context(), tx,
				database.WithCondition(
					database.And(
						orgRepo.InstanceIDCondition(instanceId),
						orgRepo.ExistsDomain(domainRepo.DomainCondition(database.TextOperationEqual, domain1.Domain)),
					),
				),
			)
			require.NoError(t, err)
			assert.Equal(t, org.ID, returnedOrg.ID)
			assert.Len(t, returnedOrg.Domains, 0)
		})
	})
}<|MERGE_RESOLUTION|>--- conflicted
+++ resolved
@@ -992,17 +992,11 @@
 					require.NoError(t, err)
 
 					// delete organization
-<<<<<<< HEAD
-					affectedRows, err := organizationRepo.Delete(ctx,
-						organizationRepo.NameCondition(database.TextOperationEqual, organizationName),
-						organizations[0].InstanceID,
-=======
 					affectedRows, err := organizationRepo.Delete(t.Context(), tx,
 						database.And(
 							organizationRepo.InstanceIDCondition(org.InstanceID),
 							organizationRepo.NameCondition(database.TextOperationEqual, organizationName),
 						),
->>>>>>> c7b333fb
 					)
 					assert.Equal(t, int64(1), affectedRows)
 					require.NoError(t, err)
