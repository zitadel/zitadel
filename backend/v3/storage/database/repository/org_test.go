--- conflicted
+++ resolved
@@ -1,5 +1,4 @@
 package repository_test
-<<<<<<< HEAD
 
 import (
 	"context"
@@ -718,14 +717,3 @@
 		})
 	}
 }
-=======
-
-// iraq: I had to comment out so that the UTs would pass
-// TestBla is an example and can be removed later
-// func TestBla(t *testing.T) {
-// 	var count int
-// 	err := pool.QueryRow(context.Background(), "select count(*) from zitadel.instances").Scan(&count)
-// 	assert.NoError(t, err)
-// 	assert.Equal(t, 0, count)
-// }
->>>>>>> 9595a1bc
