package repository

import (
	"context"

	"github.com/zitadel/zitadel/backend/v3/domain"
	"github.com/zitadel/zitadel/backend/v3/storage/database"
)

// -------------------------------------------------------------
// repository
// -------------------------------------------------------------

var _ domain.OrganizationRepository = (*org)(nil)

type org struct {
	shouldLoadDomains bool
	domainRepo        orgDomain
}

func (o org) unqualifiedTableName() string {
	return "organizations"
}

func OrganizationRepository() domain.OrganizationRepository {
	return new(org)
}

const queryOrganizationStmt = `SELECT organizations.id, organizations.name, organizations.instance_id, organizations.state, organizations.created_at, organizations.updated_at` +
	` , jsonb_agg(json_build_object('instanceId', org_domains.instance_id, 'orgId', org_domains.org_id, 'domain', org_domains.domain, 'isVerified', org_domains.is_verified, 'isPrimary', org_domains.is_primary, 'validationType', org_domains.validation_type, 'createdAt', org_domains.created_at, 'updatedAt', org_domains.updated_at)) FILTER (WHERE org_domains.org_id IS NOT NULL) AS domains` +
	` FROM zitadel.organizations`

// Get implements [domain.OrganizationRepository].
func (o org) Get(ctx context.Context, client database.QueryExecutor, opts ...database.QueryOption) (*domain.Organization, error) {
	opts = append(opts,
		o.joinDomains(),
		database.WithGroupBy(o.InstanceIDColumn(), o.IDColumn()),
	)

	options := new(database.QueryOpts)
	for _, opt := range opts {
		opt(options)
	}

	if !options.Condition.IsRestrictingColumn(o.InstanceIDColumn()) {
		return nil, database.NewMissingConditionError(o.InstanceIDColumn())
	}

	var builder database.StatementBuilder
	builder.WriteString(queryOrganizationStmt)
	options.Write(&builder)

	return scanOrganization(ctx, client, &builder)
}

// List implements [domain.OrganizationRepository].
func (o org) List(ctx context.Context, client database.QueryExecutor, opts ...database.QueryOption) ([]*domain.Organization, error) {
	opts = append(opts,
		o.joinDomains(),
		database.WithGroupBy(o.InstanceIDColumn(), o.IDColumn()),
	)

	options := new(database.QueryOpts)
	for _, opt := range opts {
		opt(options)
	}

	if !options.Condition.IsRestrictingColumn(o.InstanceIDColumn()) {
		return nil, database.NewMissingConditionError(o.InstanceIDColumn())
	}

	var builder database.StatementBuilder
	builder.WriteString(queryOrganizationStmt)
	options.Write(&builder)

	return scanOrganizations(ctx, client, &builder)
}

const createOrganizationStmt = `INSERT INTO zitadel.organizations (id, name, instance_id, state)` +
	` VALUES ($1, $2, $3, $4)` +
	` RETURNING created_at, updated_at`

// Create implements [domain.OrganizationRepository].
func (o org) Create(ctx context.Context, client database.QueryExecutor, organization *domain.Organization) error {
	builder := database.StatementBuilder{}
	builder.AppendArgs(organization.ID, organization.Name, organization.InstanceID, organization.State)
	builder.WriteString(createOrganizationStmt)

	return client.QueryRow(ctx, builder.String(), builder.Args()...).Scan(&organization.CreatedAt, &organization.UpdatedAt)
}

// Update implements [domain.OrganizationRepository].
func (o org) Update(ctx context.Context, client database.QueryExecutor, condition database.Condition, changes ...database.Change) (int64, error) {
	if len(changes) == 0 {
		return 0, database.ErrNoChanges
	}
	if !condition.IsRestrictingColumn(o.InstanceIDColumn()) {
		return 0, database.NewMissingConditionError(o.InstanceIDColumn())
	}
	if !database.Changes(changes).IsOnColumn(o.UpdatedAtColumn()) {
		changes = append(changes, database.NewChange(o.UpdatedAtColumn(), database.NullInstruction))
	}

	var builder database.StatementBuilder
	builder.WriteString(`UPDATE zitadel.organizations SET `)
	database.Changes(changes).Write(&builder)
	writeCondition(&builder, condition)

	stmt := builder.String()

	rowsAffected, err := client.Exec(ctx, stmt, builder.Args()...)
	return rowsAffected, err
}

// Delete implements [domain.OrganizationRepository].
func (o org) Delete(ctx context.Context, client database.QueryExecutor, condition database.Condition) (int64, error) {
	if !condition.IsRestrictingColumn(o.InstanceIDColumn()) {
		return 0, database.NewMissingConditionError(o.InstanceIDColumn())
	}

	var builder database.StatementBuilder
	builder.WriteString(`DELETE FROM zitadel.organizations`)
	writeCondition(&builder, condition)

	return client.Exec(ctx, builder.String(), builder.Args()...)
}

// -------------------------------------------------------------
// changes
// -------------------------------------------------------------

// SetName implements [domain.organizationChanges].
func (o org) SetName(name string) database.Change {
	return database.NewChange(o.NameColumn(), name)
}

// SetState implements [domain.organizationChanges].
func (o org) SetState(state domain.OrgState) database.Change {
	return database.NewChange(o.StateColumn(), state)
}

// -------------------------------------------------------------
// conditions
// -------------------------------------------------------------

// IDCondition implements [domain.organizationConditions].
func (o org) IDCondition(id string) database.Condition {
	return database.NewTextCondition(o.IDColumn(), database.TextOperationEqual, id)
}

// NameCondition implements [domain.organizationConditions].
<<<<<<< HEAD
func (o org) NameCondition(op database.TextOperation, name string) domain.OrgIdentifierCondition {
=======
func (o org) NameCondition(op database.TextOperation, name string) database.Condition {
>>>>>>> c7b333fb
	return database.NewTextCondition(o.NameColumn(), op, name)
}

// InstanceIDCondition implements [domain.organizationConditions].
func (o org) InstanceIDCondition(instanceID string) database.Condition {
	return database.NewTextCondition(o.InstanceIDColumn(), database.TextOperationEqual, instanceID)
}

// StateCondition implements [domain.organizationConditions].
func (o org) StateCondition(state domain.OrgState) database.Condition {
	return database.NewTextCondition(o.StateColumn(), database.TextOperationEqual, state.String())
}

// ExistsDomain creates a correlated [database.Exists] condition on org_domains.
<<<<<<< HEAD
// Use this when you want to filter organizations by a domain condition but still return all domains
// of the organization in the aggregated result.
=======
// Use this filter to make sure the organization returned contains a specific domain.
>>>>>>> c7b333fb
// Example usage:
//
//	domainRepo := orgRepo.Domains(true) // ensure domains are loaded/aggregated
//	org, _ := orgRepo.Get(ctx,
//	    database.WithCondition(
//	        database.And(
//	            orgRepo.InstanceIDCondition(instanceID),
<<<<<<< HEAD
//	            orgRepo.DomainExists(domainRepo.DomainCondition(database.TextOperationEqual, "example.com")),
=======
//	            orgRepo.ExistsDomain(domainRepo.DomainCondition(database.TextOperationEqual, "example.com")),
>>>>>>> c7b333fb
//	        ),
//	    ),
//	)
func (o org) ExistsDomain(cond database.Condition) database.Condition {
	return database.Exists(
<<<<<<< HEAD
		"zitadel.org_domains",
=======
		o.domainRepo.qualifiedTableName(),
>>>>>>> c7b333fb
		database.And(
			database.NewColumnCondition(o.InstanceIDColumn(), o.domainRepo.InstanceIDColumn()),
			database.NewColumnCondition(o.IDColumn(), o.domainRepo.OrgIDColumn()),
			cond,
		),
	)
}

// -------------------------------------------------------------
// columns
// -------------------------------------------------------------

// IDColumn implements [domain.organizationColumns].
func (o org) IDColumn() database.Column {
	return database.NewColumn(o.unqualifiedTableName(), "id")
}

// NameColumn implements [domain.organizationColumns].
func (o org) NameColumn() database.Column {
	return database.NewColumn(o.unqualifiedTableName(), "name")
}

// InstanceIDColumn implements [domain.organizationColumns].
func (o org) InstanceIDColumn() database.Column {
	return database.NewColumn(o.unqualifiedTableName(), "instance_id")
}

// StateColumn implements [domain.organizationColumns].
func (o org) StateColumn() database.Column {
	return database.NewColumn(o.unqualifiedTableName(), "state")
}

// CreatedAtColumn implements [domain.organizationColumns].
func (o org) CreatedAtColumn() database.Column {
	return database.NewColumn(o.unqualifiedTableName(), "created_at")
}

// UpdatedAtColumn implements [domain.organizationColumns].
func (o org) UpdatedAtColumn() database.Column {
	return database.NewColumn(o.unqualifiedTableName(), "updated_at")
}

// -------------------------------------------------------------
// scanners
// -------------------------------------------------------------

type rawOrg struct {
	*domain.Organization
	Domains JSONArray[domain.OrganizationDomain] `json:"domains,omitempty" db:"domains"`
}

func scanOrganization(ctx context.Context, querier database.Querier, builder *database.StatementBuilder) (*domain.Organization, error) {
	rows, err := querier.Query(ctx, builder.String(), builder.Args()...)
	if err != nil {
		return nil, err
	}

	var org rawOrg
	if err := rows.(database.CollectableRows).CollectExactlyOneRow(&org); err != nil {
		return nil, err
	}
	org.Organization.Domains = org.Domains

	return org.Organization, nil
}

func scanOrganizations(ctx context.Context, querier database.Querier, builder *database.StatementBuilder) ([]*domain.Organization, error) {
	rows, err := querier.Query(ctx, builder.String(), builder.Args()...)
	if err != nil {
		return nil, err
	}

	var orgs []*rawOrg
	if err := rows.(database.CollectableRows).Collect(&orgs); err != nil {
		return nil, err
	}

	result := make([]*domain.Organization, len(orgs))
	for i, org := range orgs {
		result[i] = org.Organization
		result[i].Domains = org.Domains
	}

	return result, nil
}

// -------------------------------------------------------------
// sub repositories
// -------------------------------------------------------------

func (o org) LoadDomains() domain.OrganizationRepository {
	return &org{
		shouldLoadDomains: true,
	}
}

func (o org) joinDomains() database.QueryOption {
	columns := make([]database.Condition, 0, 3)
	columns = append(columns,
		database.NewColumnCondition(o.InstanceIDColumn(), o.domainRepo.InstanceIDColumn()),
		database.NewColumnCondition(o.IDColumn(), o.domainRepo.OrgIDColumn()),
	)

<<<<<<< HEAD
	o.domainRepo = &orgDomain{
		repository: o.repository,
=======
	// If domains should not be joined, we make sure to return null for the domain columns
	// the query optimizer of the dialect should optimize this away if no domains are requested
	if !o.shouldLoadDomains {
		columns = append(columns, database.IsNull(o.domainRepo.OrgIDColumn()))
>>>>>>> c7b333fb
	}

	return database.WithLeftJoin(
		o.domainRepo.qualifiedTableName(),
		database.And(columns...),
	)
}<|MERGE_RESOLUTION|>--- conflicted
+++ resolved
@@ -149,11 +149,7 @@
 }
 
 // NameCondition implements [domain.organizationConditions].
-<<<<<<< HEAD
-func (o org) NameCondition(op database.TextOperation, name string) domain.OrgIdentifierCondition {
-=======
 func (o org) NameCondition(op database.TextOperation, name string) database.Condition {
->>>>>>> c7b333fb
 	return database.NewTextCondition(o.NameColumn(), op, name)
 }
 
@@ -168,12 +164,7 @@
 }
 
 // ExistsDomain creates a correlated [database.Exists] condition on org_domains.
-<<<<<<< HEAD
-// Use this when you want to filter organizations by a domain condition but still return all domains
-// of the organization in the aggregated result.
-=======
 // Use this filter to make sure the organization returned contains a specific domain.
->>>>>>> c7b333fb
 // Example usage:
 //
 //	domainRepo := orgRepo.Domains(true) // ensure domains are loaded/aggregated
@@ -181,21 +172,13 @@
 //	    database.WithCondition(
 //	        database.And(
 //	            orgRepo.InstanceIDCondition(instanceID),
-<<<<<<< HEAD
-//	            orgRepo.DomainExists(domainRepo.DomainCondition(database.TextOperationEqual, "example.com")),
-=======
 //	            orgRepo.ExistsDomain(domainRepo.DomainCondition(database.TextOperationEqual, "example.com")),
->>>>>>> c7b333fb
 //	        ),
 //	    ),
 //	)
 func (o org) ExistsDomain(cond database.Condition) database.Condition {
 	return database.Exists(
-<<<<<<< HEAD
-		"zitadel.org_domains",
-=======
 		o.domainRepo.qualifiedTableName(),
->>>>>>> c7b333fb
 		database.And(
 			database.NewColumnCondition(o.InstanceIDColumn(), o.domainRepo.InstanceIDColumn()),
 			database.NewColumnCondition(o.IDColumn(), o.domainRepo.OrgIDColumn()),
@@ -299,15 +282,10 @@
 		database.NewColumnCondition(o.IDColumn(), o.domainRepo.OrgIDColumn()),
 	)
 
-<<<<<<< HEAD
-	o.domainRepo = &orgDomain{
-		repository: o.repository,
-=======
 	// If domains should not be joined, we make sure to return null for the domain columns
 	// the query optimizer of the dialect should optimize this away if no domains are requested
 	if !o.shouldLoadDomains {
 		columns = append(columns, database.IsNull(o.domainRepo.OrgIDColumn()))
->>>>>>> c7b333fb
 	}
 
 	return database.WithLeftJoin(
