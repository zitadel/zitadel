--- conflicted
+++ resolved
@@ -130,11 +130,7 @@
 )
 
 func writeBooleanOperation[T Boolean](builder *StatementBuilder, col Column, value T) {
-<<<<<<< HEAD
-	col.Write(builder)
-=======
 	col.WriteQualified(builder)
->>>>>>> 5a57c85d
 	builder.WriteString(" = ")
 	builder.WriteArg(value)
-}+}
