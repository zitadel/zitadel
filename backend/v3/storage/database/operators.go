package database

import (
	"time"

	"golang.org/x/exp/constraints"
)

type wrappedValue[V Value] struct {
	value V
	fn    function
}

func LowerValue[T Value](v T) wrappedValue[T] {
	return wrappedValue[T]{value: v, fn: functionLower}
}

func SHA256Value[T Value](v T) wrappedValue[T] {
	return wrappedValue[T]{value: v, fn: functionSHA256}
}

func (b wrappedValue[V]) WriteArg(builder *StatementBuilder) {
	builder.Grow(len(b.fn) + 5)
	builder.WriteString(string(b.fn))
	builder.WriteRune('(')
	builder.WriteArg(b.value)
	builder.WriteRune(')')
}

var _ argWriter = (*wrappedValue[string])(nil)

type Value interface {
	Boolean | Number | Text | Instruction | Bytes
}

//go:generate enumer -type NumberOperation,TextOperation,BytesOperation -linecomment -output ./operators_enumer.go
type Operation interface {
	NumberOperation | TextOperation | BytesOperation
}

type Text interface {
	~string | Bytes
}

// TextOperation are operations that can be performed on text values.
type TextOperation uint8

const (
	// TextOperationEqual compares two strings for equality.
	TextOperationEqual TextOperation = iota + 1 // =
	// TextOperationNotEqual compares two strings for inequality.
	TextOperationNotEqual // <>
	// TextOperationStartsWith checks if the first string starts with the second.
<<<<<<< HEAD
	TextOperationStartsWith
	// TextOperationStartsWithIgnoreCase checks if the first string starts with the second, ignoring case.
	TextOperationStartsWithIgnoreCase
	// TextOperationContains checks if the first string contains the second
	TextOperationContains
	// TextOperationContains checks if the first string contains the second, ignoring case.
	TextOperationContainsIgnoreCase
	// TextOperationEndsWith checks if the first string ends with the second.
	TextOperationEndsWith
	// TextOperationEndsWithIgnoreCase checks if the first string ends with the second, ignoring case.
	TextOperationEndsWithIgnoreCase
)

var textOperations = map[TextOperation]string{
	TextOperationEqual:                " = ",
	TextOperationEqualIgnoreCase:      " LIKE ",
	TextOperationNotEqual:             " <> ",
	TextOperationNotEqualIgnoreCase:   " NOT LIKE ",
	TextOperationStartsWith:           " LIKE ",
	TextOperationStartsWithIgnoreCase: " LIKE ",
	TextOperationContains:             " LIKE ",
	TextOperationContainsIgnoreCase:   " LIKE ",
	TextOperationEndsWith:             " LIKE ",
	TextOperationEndsWithIgnoreCase:   " LIKE ",
}

func writeTextOperation[T Text](builder *StatementBuilder, col Column, op TextOperation, value T) {
	switch op {
	case TextOperationEqual, TextOperationNotEqual:
		col.WriteQualified(builder)
		builder.WriteString(textOperations[op])
		builder.WriteArg(value)
	case TextOperationEqualIgnoreCase, TextOperationNotEqualIgnoreCase:
		builder.WriteString("LOWER(")
		col.WriteQualified(builder)
		builder.WriteString(")")

		builder.WriteString(textOperations[op])
		builder.WriteString("LOWER(")
		builder.WriteArg(value)
		builder.WriteString(")")
	case TextOperationStartsWith:
		col.WriteQualified(builder)
		builder.WriteString(textOperations[op])
		builder.WriteArg(value)
		builder.WriteString(" || '%'")
	case TextOperationStartsWithIgnoreCase:
		builder.WriteString("LOWER(")
		col.WriteQualified(builder)
		builder.WriteString(")")

		builder.WriteString(textOperations[op])
		builder.WriteString("LOWER(")
		builder.WriteArg(value)
		builder.WriteString(")")
		builder.WriteString(" || '%'")
	case TextOperationContains:
		col.WriteQualified(builder)
		builder.WriteString(textOperations[op])
		builder.WriteString("'%' || ")
		builder.WriteArg(value)
		builder.WriteString(" || '%'")
	case TextOperationContainsIgnoreCase:
		builder.WriteString("LOWER(")
		col.WriteQualified(builder)
		builder.WriteString(")")
		builder.WriteString(textOperations[op])
		builder.WriteString("'%' || ")
		builder.WriteString("LOWER(")

		builder.WriteArg(value)
		builder.WriteString(")")
		builder.WriteString(" || '%'")
	case TextOperationEndsWith:
		col.WriteQualified(builder)
		builder.WriteString(textOperations[op])
		builder.WriteString("'%' || ")
		builder.WriteArg(value)
	case TextOperationEndsWithIgnoreCase:
		builder.WriteString("LOWER(")
		col.WriteQualified(builder)
		builder.WriteString(")")

		builder.WriteString(textOperations[op])
		builder.WriteString("'%' || ")
		builder.WriteString("LOWER(")
		builder.WriteArg(value)
		builder.WriteString(")")

	default:
		panic("unsupported text operation")
=======
	TextOperationStartsWith // LIKE
)

func writeTextOperation[T Text](builder *StatementBuilder, col Column, op TextOperation, value any) {
	writeOperation[T](builder, col, op.String(), value)
	if op == TextOperationStartsWith {
		builder.WriteString(" || '%'")
>>>>>>> c7b333fb
	}
}

type Number interface {
	constraints.Integer | constraints.Float | constraints.Complex | time.Time | time.Duration
}

// NumberOperation are operations that can be performed on number values.
type NumberOperation uint8

const (
	// NumberOperationEqual compares two numbers for equality.
	NumberOperationEqual NumberOperation = iota + 1 // =
	// NumberOperationNotEqual compares two numbers for inequality.
	NumberOperationNotEqual // <>
	// NumberOperationLessThan compares two numbers to check if the first is less than the second.
	NumberOperationLessThan // <
	// NumberOperationLessThanOrEqual compares two numbers to check if the first is less than or equal to the second.
	NumberOperationAtLeast // <=
	// NumberOperationGreaterThan compares two numbers to check if the first is greater than the second.
	NumberOperationGreaterThan // >
	// NumberOperationGreaterThanOrEqual compares two numbers to check if the first is greater than or equal to the second.
	NumberOperationAtMost // >=
)

func writeNumberOperation[T Number](builder *StatementBuilder, col Column, op NumberOperation, value any) {
	writeOperation[T](builder, col, op.String(), value)
}

type Boolean interface {
	~bool
}

func writeBooleanOperation[T Boolean](builder *StatementBuilder, col Column, value any) {
	writeOperation[T](builder, col, "=", value)
}

type Bytes interface {
	~[]byte
}

// BytesOperation are operations that can be performed on bytea values.
type BytesOperation uint8

const (
	BytesOperationEqual    BytesOperation = iota + 1 // =
	BytesOperationNotEqual                           // <>
)

func writeBytesOperation[T Bytes](builder *StatementBuilder, col Column, op BytesOperation, value any) {
	writeOperation[T](builder, col, op.String(), value)
}

func writeOperation[V Value](builder *StatementBuilder, col Column, op string, value any) {
	if op == "" {
		panic("unsupported operation")
	}

	switch value.(type) {
	case V, wrappedValue[V], *wrappedValue[V]:
	default:
		panic("unsupported value type")
	}
	col.WriteQualified(builder)
	builder.WriteRune(' ')
	builder.WriteString(op)
	builder.WriteRune(' ')
	builder.WriteArg(value)
}<|MERGE_RESOLUTION|>--- conflicted
+++ resolved
@@ -1,6 +1,7 @@
 package database
 
 import (
+	"fmt"
 	"time"
 
 	"golang.org/x/exp/constraints"
@@ -51,107 +52,29 @@
 	// TextOperationNotEqual compares two strings for inequality.
 	TextOperationNotEqual // <>
 	// TextOperationStartsWith checks if the first string starts with the second.
-<<<<<<< HEAD
-	TextOperationStartsWith
-	// TextOperationStartsWithIgnoreCase checks if the first string starts with the second, ignoring case.
-	TextOperationStartsWithIgnoreCase
+	TextOperationStartsWith // LIKE
 	// TextOperationContains checks if the first string contains the second
-	TextOperationContains
-	// TextOperationContains checks if the first string contains the second, ignoring case.
-	TextOperationContainsIgnoreCase
+	TextOperationContains // LIKE
 	// TextOperationEndsWith checks if the first string ends with the second.
-	TextOperationEndsWith
-	// TextOperationEndsWithIgnoreCase checks if the first string ends with the second, ignoring case.
-	TextOperationEndsWithIgnoreCase
-)
-
-var textOperations = map[TextOperation]string{
-	TextOperationEqual:                " = ",
-	TextOperationEqualIgnoreCase:      " LIKE ",
-	TextOperationNotEqual:             " <> ",
-	TextOperationNotEqualIgnoreCase:   " NOT LIKE ",
-	TextOperationStartsWith:           " LIKE ",
-	TextOperationStartsWithIgnoreCase: " LIKE ",
-	TextOperationContains:             " LIKE ",
-	TextOperationContainsIgnoreCase:   " LIKE ",
-	TextOperationEndsWith:             " LIKE ",
-	TextOperationEndsWithIgnoreCase:   " LIKE ",
-}
-
-func writeTextOperation[T Text](builder *StatementBuilder, col Column, op TextOperation, value T) {
-	switch op {
-	case TextOperationEqual, TextOperationNotEqual:
-		col.WriteQualified(builder)
-		builder.WriteString(textOperations[op])
-		builder.WriteArg(value)
-	case TextOperationEqualIgnoreCase, TextOperationNotEqualIgnoreCase:
-		builder.WriteString("LOWER(")
-		col.WriteQualified(builder)
-		builder.WriteString(")")
-
-		builder.WriteString(textOperations[op])
-		builder.WriteString("LOWER(")
-		builder.WriteArg(value)
-		builder.WriteString(")")
-	case TextOperationStartsWith:
-		col.WriteQualified(builder)
-		builder.WriteString(textOperations[op])
-		builder.WriteArg(value)
-		builder.WriteString(" || '%'")
-	case TextOperationStartsWithIgnoreCase:
-		builder.WriteString("LOWER(")
-		col.WriteQualified(builder)
-		builder.WriteString(")")
-
-		builder.WriteString(textOperations[op])
-		builder.WriteString("LOWER(")
-		builder.WriteArg(value)
-		builder.WriteString(")")
-		builder.WriteString(" || '%'")
-	case TextOperationContains:
-		col.WriteQualified(builder)
-		builder.WriteString(textOperations[op])
-		builder.WriteString("'%' || ")
-		builder.WriteArg(value)
-		builder.WriteString(" || '%'")
-	case TextOperationContainsIgnoreCase:
-		builder.WriteString("LOWER(")
-		col.WriteQualified(builder)
-		builder.WriteString(")")
-		builder.WriteString(textOperations[op])
-		builder.WriteString("'%' || ")
-		builder.WriteString("LOWER(")
-
-		builder.WriteArg(value)
-		builder.WriteString(")")
-		builder.WriteString(" || '%'")
-	case TextOperationEndsWith:
-		col.WriteQualified(builder)
-		builder.WriteString(textOperations[op])
-		builder.WriteString("'%' || ")
-		builder.WriteArg(value)
-	case TextOperationEndsWithIgnoreCase:
-		builder.WriteString("LOWER(")
-		col.WriteQualified(builder)
-		builder.WriteString(")")
-
-		builder.WriteString(textOperations[op])
-		builder.WriteString("'%' || ")
-		builder.WriteString("LOWER(")
-		builder.WriteArg(value)
-		builder.WriteString(")")
-
-	default:
-		panic("unsupported text operation")
-=======
-	TextOperationStartsWith // LIKE
+	TextOperationEndsWith // LIKE
 )
 
 func writeTextOperation[T Text](builder *StatementBuilder, col Column, op TextOperation, value any) {
-	writeOperation[T](builder, col, op.String(), value)
-	if op == TextOperationStartsWith {
+	switch op {
+	case TextOperationContains:
+		writeOperation[T](builder, col, op.String()+" '%' ||", value)
 		builder.WriteString(" || '%'")
->>>>>>> c7b333fb
+
+	case TextOperationEndsWith:
+		writeOperation[T](builder, col, op.String()+" '%' ||", value)
+
+	case TextOperationEqual, TextOperationNotEqual:
+		writeOperation[T](builder, col, op.String(), value)
+	case TextOperationStartsWith:
+		writeOperation[T](builder, col, op.String(), value)
+		builder.WriteString(" || '%'")
+	default:
+		panic(fmt.Sprintf("unexpected database.TextOperation: %#v", op))
 	}
 }
 
