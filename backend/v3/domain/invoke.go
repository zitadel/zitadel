package domain

import (
	"context"
	"fmt"

	"github.com/zitadel/zitadel/backend/v3/storage/database"
)

//go:generate mockgen -typed -package domainmock -destination ./mock/executor.mock.go . Executor
type Executor interface {
	Execute(ctx context.Context, opts *InvokeOpts) (err error)
	fmt.Stringer
}

// Commander is all that is needed to implement the command pattern.
// It is the interface all manipulations need to implement.
// If possible it should also be used for queries. We will find out if this is possible in the future.
//
//go:generate mockgen -typed -package domainmock -destination ./mock/commander.mock.go . Commander
type Commander interface {
	Validator
	EventProducer
	Executor
}

// Querier used to query data.
//
//go:generate mockgen -typed -package domainmock -destination ./mock/querier.mock.go . Querier
type Querier[T any] interface {
	Validator
	Executor
	// Result returns the result of the query.
	// If `Execute` returns an error, the result is nil.
	Result() T
}

// Invoke provides a way to execute commands within the domain package.
// It uses a chain of responsibility pattern to handle the command execution.
// The default chain includes logging, tracing, event publishing, transaction handling and validation.
// If you want to invoke multiple commands in a single transaction, you can use the [BatchExecutors] helper.
func Invoke(ctx context.Context, executor Executor, opts ...InvokeOpt) error {
	invokeOpts := DefaultOpts(
		NewLoggingInvoker(
			NewTraceInvoker(
				NewEventStoreInvoker(
					NewTransactionInvoker(
						NewValidatorInvoker(nil),
					),
				),
			),
		),
<<<<<<< HEAD
		DB: pool,
		// TODO(IAM-Marco): enable permission checker as soon as its implemented. Tracked in https://github.com/zitadel/zitadel/issues/10219
		Permissions: &noopPermissionChecker{},
	}
=======
	)
>>>>>>> c4221a9c
	for _, opt := range opts {
		opt(invokeOpts)
	}
	return invokeOpts.Invoke(ctx, executor)
}

// Invoker is part of the command pattern.
// It is the interface that is used to execute commands.
type Invoker interface {
	Invoke(ctx context.Context, command Executor, opts *InvokeOpts) error
}

type invoker struct {
	next Invoker
}

func (i invoker) execute(ctx context.Context, executor Executor, opts *InvokeOpts) error {
	if i.next != nil {
		return i.next.Invoke(ctx, executor, opts)
	}
	return executor.Execute(ctx, opts)
}

// ensureTx ensures that the InvokeOpts has a transaction.
//
// If [Commander] or [Querier] requires a transaction implement [Transactional]
// the close function ends the transaction and resets [InvokeOpts].db.
// If a new transaction is started, it returns a function to end the transaction.
// The caller is responsible to call the returned function to end the transaction.
// If no new transaction is started, the returned function is a no-op and still safe to call.
func (i invoker) ensureTx(ctx context.Context, opts *InvokeOpts) (close func(err error) error, err error) {
	beginner, ok := opts.DB().(database.Beginner)
	if !ok {
		return func(err error) error { return err }, nil
	}

	previousDB := opts.DB()
	tx, err := beginner.Begin(ctx, nil)
	if err != nil {
		return nil, err
	}
	opts.db = tx
	return func(err error) error {
		opts.db = previousDB
		return tx.End(ctx, err)
	}, nil
}<|MERGE_RESOLUTION|>--- conflicted
+++ resolved
@@ -50,14 +50,7 @@
 				),
 			),
 		),
-<<<<<<< HEAD
-		DB: pool,
-		// TODO(IAM-Marco): enable permission checker as soon as its implemented. Tracked in https://github.com/zitadel/zitadel/issues/10219
-		Permissions: &noopPermissionChecker{},
-	}
-=======
 	)
->>>>>>> c4221a9c
 	for _, opt := range opts {
 		opt(invokeOpts)
 	}
