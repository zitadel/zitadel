--- conflicted
+++ resolved
@@ -85,13 +85,8 @@
 	// Member returns the member repository which is a sub repository of the instance repository.
 	// Member() MemberRepository
 
-<<<<<<< HEAD
-	Get(ctx context.Context, id string) (*Instance, error)
-	List(ctx context.Context, conditions ...database.Condition) ([]*Instance, error)
-=======
 	Get(ctx context.Context, opts ...database.QueryOption) (*Instance, error)
 	List(ctx context.Context, opts ...database.QueryOption) ([]*Instance, error)
->>>>>>> 5a57c85d
 
 	Create(ctx context.Context, instance *Instance) error
 	Update(ctx context.Context, id string, changes ...database.Change) (int64, error)
@@ -105,4 +100,4 @@
 
 type CreateInstance struct {
 	Name string `json:"name"`
-}+}
