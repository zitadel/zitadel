--- conflicted
+++ resolved
@@ -20,10 +20,7 @@
 	sysConfig         systemdefaults.SystemDefaults
 	passwordHasher    *crypto.Hasher
 	idpEncryptionAlgo crypto.EncryptionAlgorithm
-<<<<<<< HEAD
-=======
 	mfaEncryptionAlgo crypto.EncryptionAlgorithm
->>>>>>> 5d5ab0e3
 
 	webauthnConfig *webauthn.Config
 )
@@ -58,11 +55,8 @@
 
 func SetWebAuthNConfig(cfg *webauthn.Config) {
 	webauthnConfig = cfg
-<<<<<<< HEAD
-=======
 }
 
 func SetMFAEncryptionAlgorithm(mfaEncryptionAlg crypto.EncryptionAlgorithm) {
 	mfaEncryptionAlgo = mfaEncryptionAlg
->>>>>>> 5d5ab0e3
 }