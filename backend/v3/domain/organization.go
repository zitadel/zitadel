--- conflicted
+++ resolved
@@ -7,31 +7,20 @@
 	"github.com/zitadel/zitadel/backend/v3/storage/database"
 )
 
-//go:generate enumer -type OrgState -transform lower -trimprefix OrgState
-type OrgState uint8
+type OrgState string
 
 const (
-	OrgStateActive OrgState = iota
-	OrgStateInactive
+	OrgStateActive   OrgState = "active"
+	OrgStateInactive OrgState = "inactive"
 )
 
 type Organization struct {
-<<<<<<< HEAD
-	ID         string     `json:"id,omitempty" db:"id"`
-	Name       string     `json:"name,omitempty" db:"name"`
-	InstanceID string     `json:"instanceId,omitempty" db:"instance_id"`
-	State      string     `json:"state,omitempty" db:"state"`
-	CreatedAt  time.Time  `json:"createdAt,omitzero" db:"created_at"`
-	UpdatedAt  time.Time  `json:"updatedAt,omitzero" db:"updated_at"`
-	DeletedAt  *time.Time `json:"deletedAt,omitempty" db:"deleted_at"`
-=======
 	ID         string    `json:"id,omitempty" db:"id"`
 	Name       string    `json:"name,omitempty" db:"name"`
 	InstanceID string    `json:"instanceId,omitempty" db:"instance_id"`
-	State      string    `json:"state,omitempty" db:"state"`
+	State      OrgState  `json:"state,omitempty" db:"state"`
 	CreatedAt  time.Time `json:"createdAt,omitempty" db:"created_at"`
 	UpdatedAt  time.Time `json:"updatedAt,omitempty" db:"updated_at"`
->>>>>>> 75a04e83
 }
 
 // OrgIdentifierCondition is used to help specify a single Organization,
