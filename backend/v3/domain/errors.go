--- conflicted
+++ resolved
@@ -5,13 +5,10 @@
 	"fmt"
 )
 
-<<<<<<< HEAD
 var (
 	ErrNoAdminSpecified = errors.New("at least one admin must be specified")
 	ErrNoOrgIdSpecified = errors.New("organization id must be specified")
 )
-=======
-var ErrNoAdminSpecified = errors.New("at least one admin must be specified")
 
 type wrongIDPTypeError struct {
 	expected IDPType
@@ -32,5 +29,4 @@
 func (e *wrongIDPTypeError) Is(target error) bool {
 	_, ok := target.(*wrongIDPTypeError)
 	return ok
-}
->>>>>>> 08f41e03
+}