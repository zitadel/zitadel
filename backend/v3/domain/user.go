--- conflicted
+++ resolved
@@ -102,10 +102,6 @@
 	Unverified *Verification
 }
 
-<<<<<<< HEAD
-	// Human() HumanUserRepository
-	// Machine() MachineUserRepository
-=======
 type HumanPhone struct {
 	Number     string    `db:"phone"`
 	VerifiedAt time.Time `db:"verified_at"`
@@ -114,7 +110,6 @@
 	// If nil, no phone change is in progress
 	Unverified *Verification
 }
->>>>>>> f2de589a
 
 type HumanTOTP struct {
 	VerifiedAt time.Time `db:"verified_at"`
