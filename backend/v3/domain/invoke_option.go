--- conflicted
+++ resolved
@@ -27,7 +27,6 @@
 	}
 }
 
-<<<<<<< HEAD
 func WithInstanceRepo(repo InstanceRepository) InvokeOpt {
 	return func(opts *InvokeOpts) {
 		opts.instanceRepo = repo
@@ -37,7 +36,9 @@
 func WithInstanceDomainRepo(repo InstanceDomainRepository) InvokeOpt {
 	return func(opts *InvokeOpts) {
 		opts.instanceDomainRepo = repo
-=======
+	}
+}
+
 // WithQueryExecutor sets the database client to be used by the command.
 // If not set, the default pool will be used.
 // This is mainly used for testing.
@@ -53,7 +54,6 @@
 func WithLegacyEventstore(es eventstore.LegacyEventstore) InvokeOpt {
 	return func(opts *InvokeOpts) {
 		opts.legacyEventstore = es
->>>>>>> c4221a9c
 	}
 }
 
