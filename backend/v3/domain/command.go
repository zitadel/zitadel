package domain

import (
	"context"
	"fmt"

	"github.com/zitadel/zitadel/backend/v3/storage/database"
<<<<<<< HEAD
)

// Commander is the all it needs to implement the command pattern.
=======
	legacy_es "github.com/zitadel/zitadel/internal/eventstore"
)

// Commander is all that is needed to implement the command pattern.
>>>>>>> 22ef817d
// It is the interface all manipulations need to implement.
// If possible it should also be used for queries. We will find out if this is possible in the future.
type Commander interface {
	Execute(ctx context.Context, opts *CommandOpts) (err error)
<<<<<<< HEAD
	Validate() (err error)
=======
	// Events returns the events that should be pushed to the event store after the command is executed.
	// If the command does not produce events, it should return nil or an empty slice.
	Events(ctx context.Context) []legacy_es.Command
>>>>>>> 22ef817d
	fmt.Stringer
}

// Invoker is part of the command pattern.
// It is the interface that is used to execute commands.
type Invoker interface {
	Invoke(ctx context.Context, command Commander, opts *CommandOpts) error
}

// CommandOpts are passed to each command
<<<<<<< HEAD
// they provide common fields used by commands like the database client.
type CommandOpts struct {
	DB               database.QueryExecutor
	Invoker          Invoker
	organizationRepo func(db database.QueryExecutor) OrganizationRepository
}

func (opts *CommandOpts) SetOrgRepo(repo func(db database.QueryExecutor) OrganizationRepository) {
	opts.organizationRepo = repo
}

func (opts *CommandOpts) orgRepo() OrganizationRepository {
	if opts.organizationRepo != nil {
		return opts.organizationRepo(opts.DB)
	}
	return orgRepo(opts.DB)
=======
// it provides common fields used by commands like the database client.
type CommandOpts struct {
	DB      database.QueryExecutor
	Invoker Invoker
>>>>>>> 22ef817d
}

type ensureTxOpts struct {
	*database.TransactionOptions
}

type EnsureTransactionOpt func(*ensureTxOpts)

// EnsureTx ensures that the DB is a transaction. If it is not, it will start a new transaction.
// The returned close function will end the transaction. If the DB is already a transaction, the close function
// will do nothing because another [Commander] is already responsible for ending the transaction.
func (o *CommandOpts) EnsureTx(ctx context.Context, opts ...EnsureTransactionOpt) (close func(context.Context, error) error, err error) {
	beginner, ok := o.DB.(database.Beginner)
	if !ok {
		// db is already a transaction
		return func(_ context.Context, err error) error {
			return err
		}, nil
	}

	txOpts := &ensureTxOpts{
		TransactionOptions: new(database.TransactionOptions),
	}
	for _, opt := range opts {
		opt(txOpts)
	}

	tx, err := beginner.Begin(ctx, txOpts.TransactionOptions)
	if err != nil {
		return nil, err
	}
	o.DB = tx

	return func(ctx context.Context, err error) error {
		return tx.End(ctx, err)
	}, nil
}

// EnsureClient ensures that the o.DB is a client. If it is not, it will get a new client from the [database.Pool].
// The returned close function will release the client. If the o.DB is already a client or transaction, the close function
// will do nothing because another [Commander] is already responsible for releasing the client.
func (o *CommandOpts) EnsureClient(ctx context.Context) (close func(_ context.Context) error, err error) {
	pool, ok := o.DB.(database.Pool)
	if !ok {
		// o.DB is already a client
		return func(_ context.Context) error {
			return nil
		}, nil
	}
	client, err := pool.Acquire(ctx)
	if err != nil {
		return nil, err
	}
	o.DB = client
	return func(ctx context.Context) error {
		return client.Release(ctx)
	}, nil
}

func (o *CommandOpts) Invoke(ctx context.Context, command Commander) error {
	if o.Invoker == nil {
		return command.Execute(ctx, o)
	}
	return o.Invoker.Invoke(ctx, command, o)
}

func DefaultOpts(invoker Invoker) *CommandOpts {
	if invoker == nil {
		invoker = &noopInvoker{}
	}
	return &CommandOpts{
<<<<<<< HEAD
		DB:               pool,
		Invoker:          invoker,
		organizationRepo: orgRepo,
=======
		DB:      pool,
		Invoker: invoker,
>>>>>>> 22ef817d
	}
}

// commandBatch is a batch of commands.
// It uses the [Invoker] provided by the opts to execute each command.
type commandBatch struct {
	Commands []Commander
}

<<<<<<< HEAD
=======
// Events implements Commander.
func (cmd *commandBatch) Events(ctx context.Context) []legacy_es.Command {
	commands := make([]legacy_es.Command, 0, len(cmd.Commands))
	for _, c := range cmd.Commands {
		if e := c.Events(ctx); len(e) > 0 {
			commands = append(commands, e...)
		}
	}
	return commands
}

>>>>>>> 22ef817d
func BatchCommands(cmds ...Commander) *commandBatch {
	return &commandBatch{
		Commands: cmds,
	}
}

// String implements [Commander].
func (cmd *commandBatch) String() string {
	return "commandBatch"
}

func (b *commandBatch) Execute(ctx context.Context, opts *CommandOpts) (err error) {
	for _, cmd := range b.Commands {
		if err = opts.Invoke(ctx, cmd); err != nil {
			return err
		}
	}
	return nil
}

<<<<<<< HEAD
func (b *commandBatch) Validate() (err error) {
	for _, cmd := range b.Commands {
		if err = cmd.Validate(); err != nil {
			return err
		}
	}
	return nil
}

=======
>>>>>>> 22ef817d
var _ Commander = (*commandBatch)(nil)<|MERGE_RESOLUTION|>--- conflicted
+++ resolved
@@ -5,27 +5,18 @@
 	"fmt"
 
 	"github.com/zitadel/zitadel/backend/v3/storage/database"
-<<<<<<< HEAD
-)
-
-// Commander is the all it needs to implement the command pattern.
-=======
 	legacy_es "github.com/zitadel/zitadel/internal/eventstore"
 )
 
 // Commander is all that is needed to implement the command pattern.
->>>>>>> 22ef817d
 // It is the interface all manipulations need to implement.
 // If possible it should also be used for queries. We will find out if this is possible in the future.
 type Commander interface {
 	Execute(ctx context.Context, opts *CommandOpts) (err error)
-<<<<<<< HEAD
 	Validate() (err error)
-=======
 	// Events returns the events that should be pushed to the event store after the command is executed.
 	// If the command does not produce events, it should return nil or an empty slice.
 	Events(ctx context.Context) []legacy_es.Command
->>>>>>> 22ef817d
 	fmt.Stringer
 }
 
@@ -36,7 +27,6 @@
 }
 
 // CommandOpts are passed to each command
-<<<<<<< HEAD
 // they provide common fields used by commands like the database client.
 type CommandOpts struct {
 	DB               database.QueryExecutor
@@ -53,12 +43,6 @@
 		return opts.organizationRepo(opts.DB)
 	}
 	return orgRepo(opts.DB)
-=======
-// it provides common fields used by commands like the database client.
-type CommandOpts struct {
-	DB      database.QueryExecutor
-	Invoker Invoker
->>>>>>> 22ef817d
 }
 
 type ensureTxOpts struct {
@@ -130,14 +114,9 @@
 		invoker = &noopInvoker{}
 	}
 	return &CommandOpts{
-<<<<<<< HEAD
 		DB:               pool,
 		Invoker:          invoker,
 		organizationRepo: orgRepo,
-=======
-		DB:      pool,
-		Invoker: invoker,
->>>>>>> 22ef817d
 	}
 }
 
@@ -147,8 +126,6 @@
 	Commands []Commander
 }
 
-<<<<<<< HEAD
-=======
 // Events implements Commander.
 func (cmd *commandBatch) Events(ctx context.Context) []legacy_es.Command {
 	commands := make([]legacy_es.Command, 0, len(cmd.Commands))
@@ -160,7 +137,6 @@
 	return commands
 }
 
->>>>>>> 22ef817d
 func BatchCommands(cmds ...Commander) *commandBatch {
 	return &commandBatch{
 		Commands: cmds,
@@ -181,7 +157,6 @@
 	return nil
 }
 
-<<<<<<< HEAD
 func (b *commandBatch) Validate() (err error) {
 	for _, cmd := range b.Commands {
 		if err = cmd.Validate(); err != nil {
@@ -191,6 +166,4 @@
 	return nil
 }
 
-=======
->>>>>>> 22ef817d
 var _ Commander = (*commandBatch)(nil)