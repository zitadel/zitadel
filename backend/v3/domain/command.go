--- conflicted
+++ resolved
@@ -31,15 +31,10 @@
 // CommandOpts are passed to each command
 // they provide common fields used by commands like the database client.
 type CommandOpts struct {
-<<<<<<< HEAD
 	DB      database.QueryExecutor
 	Invoker Invoker
 
-=======
-	DB                     database.QueryExecutor
-	Invoker                Invoker
 	Permissions            PermissionChecker
->>>>>>> 6eb4e617
 	organizationRepo       OrganizationRepository
 	organizationDomainRepo OrganizationDomainRepository
 
