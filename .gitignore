--- conflicted
+++ resolved
@@ -28,13 +28,8 @@
 .keys/*
 
 cockroach-data/*
-<<<<<<< HEAD
-
-#binaries
-zitadel
-=======
 .build/
 
 #binaries
 cmd/zitadel/zitadel
->>>>>>> 92a294f5
+zitadel