--- conflicted
+++ resolved
@@ -90,15 +90,10 @@
 load-test/dist
 load-test/output/*
 .vercel
-<<<<<<< HEAD
-go1.24.1.linux-arm64.tar.gz
-build.log
-=======
 
 # Turbo
 .turbo/
 **/.turbo/
 
 # PNPM
-.pnpm-store
->>>>>>> adaa6a8d
+.pnpm-store