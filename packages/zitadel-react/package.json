{
  "name": "@zitadel/react",
  "version": "0.0.0",
  "types": "./dist/index.d.ts",
  "sideEffects": [
    "**/*.css"
  ],
  "license": "MIT",
  "exports": {
    ".": {
      "import": "./dist/index.mjs",
      "require": "./dist/index.cjs"
    },
    "./styles.css": "./dist/index.css",
    "./assets/*": "./dist/assets/*"
  },
  "publishConfig": {
    "access": "public"
  },
  "scripts": {
    "build": "tsup",
    "test": "pnpm test:unit",
    "test:watch": "pnpm test:unit:watch",
    "test:unit": "vitest",
    "test:unit:watch": "vitest --watch",
    "dev": "tsup --watch",
    "lint": "eslint \"src/**/*.ts*\"",
    "clean": "rm -rf .turbo && rm -rf node_modules && rm -rf dist",
    "copy-files": "cp -R ./src/public/ ./dist/"
  },
  "peerDependencies": {
    "react": "^18.2.0"
  },
  "devDependencies": {
    "@testing-library/jest-dom": "^6.4.5",
    "@testing-library/react": "^16.0.0",
    "@types/react": "^18.3.3",
    "@types/react-dom": "^18.3.0",
    "@zitadel/tsconfig": "workspace:*",
    "autoprefixer": "10.4.20",
    "eslint-config-zitadel": "workspace:*",
    "jsdom": "^24.0.0",
<<<<<<< HEAD
    "postcss": "8.4.31",
=======
    "postcss": "8.4.41",
>>>>>>> 1d695819
    "sass": "^1.77.1",
    "tailwindcss": "3.4.9",
    "zitadel-tailwind-config": "workspace:*"
  }
}<|MERGE_RESOLUTION|>--- conflicted
+++ resolved
@@ -40,11 +40,7 @@
     "autoprefixer": "10.4.20",
     "eslint-config-zitadel": "workspace:*",
     "jsdom": "^24.0.0",
-<<<<<<< HEAD
-    "postcss": "8.4.31",
-=======
     "postcss": "8.4.41",
->>>>>>> 1d695819
     "sass": "^1.77.1",
     "tailwindcss": "3.4.9",
     "zitadel-tailwind-config": "workspace:*"
