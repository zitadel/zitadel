--- conflicted
+++ resolved
@@ -68,11 +68,7 @@
   },
   "sideEffects": false,
   "scripts": {
-<<<<<<< HEAD
-    "generate": "buf generate ../../proto --path ../../proto/zitadel",
-=======
     "generate": "pnpm exec buf generate ../../proto",
->>>>>>> e86737b2
     "clean": "rm -rf zitadel .turbo node_modules google protoc-gen-openapiv2 validate cjs types es"
   },
   "dependencies": {
