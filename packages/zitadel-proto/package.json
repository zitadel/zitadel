{
  "name": "@zitadel/proto",
  "version": "1.0.4",
  "license": "MIT",
  "publishConfig": {
    "access": "public"
  },
  "main": "./dist/index.js",
  "module": "./dist/index.mjs",
  "types": "./dist/index.d.ts",
  "exports": {
    ".": {
      "types": "./dist/index.d.ts",
      "import": "./dist/index.mjs",
      "require": "./dist/index.js"
    },
    "./v1": {
      "types": "./dist/v1.d.ts",
      "import": "./dist/v1.mjs",
      "require": "./dist/v1.js"
    },
    "./v2": {
      "types": "./dist/v2.d.ts",
      "import": "./dist/v2.mjs",
      "require": "./dist/v2.js"
    },
    "./v3alpha": {
      "types": "./dist/v3alpha.d.ts",
      "import": "./dist/v3alpha.mjs",
      "require": "./dist/v3alpha.js"
    },
    "./zitadel/*": {
      "types": "./zitadel/*.d.ts",
      "import": "./zitadel/*.js",
      "require": "./zitadel/*.js"
    },
    "./zitadel/*.js": {
      "types": "./zitadel/*.d.ts",
      "import": "./zitadel/*.js",
      "require": "./zitadel/*.js"
    }
  },
  "files": [
    "src/**",
    "zitadel/**",
    "validate/**",
    "google/**",
    "dist/**"
  ],
  "sideEffects": false,
  "scripts": {
    "generate": "buf generate https://github.com/zitadel/zitadel.git#tag=v3.0.0-rc.1 --path ./proto/zitadel",
    "clean": "rm -rf zitadel .turbo node_modules google protoc-gen-openapiv2 validate",
    "build": "tsup",
    "test:cjs": "node test/cjs-test.cjs",
    "test:esm": "node test/esm-test.mjs",
    "test:legacy": "ts-node test/legacy-test.ts",
    "test": "pnpm test:cjs && pnpm test:esm && pnpm test:legacy"
  },
  "dependencies": {
    "@bufbuild/protobuf": "^2.2.2"
  },
  "devDependencies": {
<<<<<<< HEAD
    "@bufbuild/buf": "^1.47.2",
    "tsup": "^8.0.0",
    "ts-node": "^10.9.2",
    "@zitadel/tsconfig": "workspace:*"
=======
    "@bufbuild/buf": "^1.53.0"
>>>>>>> 830c2795
  }
}<|MERGE_RESOLUTION|>--- conflicted
+++ resolved
@@ -61,13 +61,9 @@
     "@bufbuild/protobuf": "^2.2.2"
   },
   "devDependencies": {
-<<<<<<< HEAD
-    "@bufbuild/buf": "^1.47.2",
+    "@bufbuild/buf": "^1.53.0",
     "tsup": "^8.0.0",
     "ts-node": "^10.9.2",
     "@zitadel/tsconfig": "workspace:*"
-=======
-    "@bufbuild/buf": "^1.53.0"
->>>>>>> 830c2795
   }
 }