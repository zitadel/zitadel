go_bin := "$$(go env GOPATH)/bin"
gen_authopt_path := "$(go_bin)/protoc-gen-authoption"
gen_zitadel_path := "$(go_bin)/protoc-gen-zitadel"

now := $(shell date '+%Y-%m-%dT%T%z' | sed -E 's/.([0-9]{2})([0-9]{2})$$/-\1:\2/')
VERSION ?= development-$(now)
COMMIT_SHA ?= $(shell git rev-parse HEAD)
ZITADEL_IMAGE ?= zitadel:local

GOCOVERDIR = tmp/coverage
ZITADEL_MASTERKEY ?= MasterkeyNeedsToHave32Characters

export GOCOVERDIR ZITADEL_MASTERKEY

LOGIN_REMOTE_NAME := login
LOGIN_REMOTE_URL ?= https://github.com/zitadel/typescript.git
LOGIN_REMOTE_BRANCH ?= main

.PHONY: compile
compile: core_build console_build compile_pipeline

.PHONY: docker_image
docker_image:
	@if [ ! -f ./zitadel ]; then \
		echo "Compiling zitadel binary"; \
		$(MAKE) compile; \
	else \
		echo "Reusing precompiled zitadel binary"; \
	fi
	DOCKER_BUILDKIT=1 docker build -f build/zitadel/Dockerfile -t $(ZITADEL_IMAGE) .

.PHONY: compile_pipeline
compile_pipeline: console_move
	CGO_ENABLED=0 go build -o zitadel -v -ldflags="-s -w -X 'github.com/zitadel/zitadel/cmd/build.commit=$(COMMIT_SHA)' -X 'github.com/zitadel/zitadel/cmd/build.date=$(now)' -X 'github.com/zitadel/zitadel/cmd/build.version=$(VERSION)' "
	chmod +x zitadel

.PHONY: core_dependencies
core_dependencies:
	go mod download

.PHONY: core_static
core_static:
	go install github.com/rakyll/statik@v0.1.7
	go generate internal/api/ui/login/static/resources/generate.go
	go generate internal/api/ui/login/statik/generate.go
	go generate internal/notification/statik/generate.go
	go generate internal/statik/generate.go

.PHONY: core_generate_all
core_generate_all:
	go install github.com/dmarkham/enumer@v1.5.11 		# https://pkg.go.dev/github.com/dmarkham/enumer?tab=versions
	go install github.com/rakyll/statik@v0.1.7			# https://pkg.go.dev/github.com/rakyll/statik?tab=versions
	go install go.uber.org/mock/mockgen@v0.4.0			# https://pkg.go.dev/go.uber.org/mock/mockgen?tab=versions
	go install golang.org/x/tools/cmd/stringer@v0.36.0	# https://pkg.go.dev/golang.org/x/tools/cmd/stringer?tab=versions
	go generate ./...

.PHONY: core_assets
core_assets:
	mkdir -p docs/apis/assets
	go run internal/api/assets/generator/asset_generator.go -directory=internal/api/assets/generator/ -assets=docs/apis/assets/assets.md

.PHONY: core_api_generator
core_api_generator:
ifeq (,$(wildcard $(gen_authopt_path)))
	go install internal/protoc/protoc-gen-authoption/main.go \
    && mv $$(go env GOPATH)/bin/main $(gen_authopt_path)
endif
ifeq (,$(wildcard $(gen_zitadel_path)))
	go install internal/protoc/protoc-gen-zitadel/main.go \
    && mv $$(go env GOPATH)/bin/main $(gen_zitadel_path)
endif

.PHONY: core_grpc_dependencies
core_grpc_dependencies:
	go install google.golang.org/protobuf/cmd/protoc-gen-go@v1.35.1 						# https://pkg.go.dev/google.golang.org/protobuf/cmd/protoc-gen-go?tab=versions
	go install google.golang.org/grpc/cmd/protoc-gen-go-grpc@v1.5.1 						# https://pkg.go.dev/google.golang.org/grpc/cmd/protoc-gen-go-grpc?tab=versions
	go install github.com/grpc-ecosystem/grpc-gateway/v2/protoc-gen-grpc-gateway@v2.22.0	# https://pkg.go.dev/github.com/grpc-ecosystem/grpc-gateway/v2/protoc-gen-grpc-gateway?tab=versions
	go install github.com/grpc-ecosystem/grpc-gateway/v2/protoc-gen-openapiv2@v2.22.0 		# https://pkg.go.dev/github.com/grpc-ecosystem/grpc-gateway/v2/protoc-gen-openapiv2?tab=versions
	go install github.com/envoyproxy/protoc-gen-validate@v1.1.0								# https://pkg.go.dev/github.com/envoyproxy/protoc-gen-validate?tab=versions
	go install github.com/bufbuild/buf/cmd/buf@v1.45.0										# https://pkg.go.dev/github.com/bufbuild/buf/cmd/buf?tab=versions
	go install connectrpc.com/connect/cmd/protoc-gen-connect-go@v1.18.1						# https://pkg.go.dev/connectrpc.com/connect/cmd/protoc-gen-connect-go?tab=versions

.PHONY: core_api
core_api: core_api_generator core_grpc_dependencies
	buf generate
	mkdir -p pkg/grpc
	cp -r .artifacts/grpc/github.com/zitadel/zitadel/pkg/grpc/** pkg/grpc/
	mkdir -p openapi/v2/zitadel
	cp -r .artifacts/grpc/zitadel/ openapi/v2/zitadel

.PHONY: core_build
core_build: core_dependencies core_api core_static core_assets

.PHONY: console_move
console_move:
	cp -r console/dist/console/* internal/api/ui/console/static

.PHONY: console_dependencies
console_dependencies:
	npx pnpm install --frozen-lockfile --filter=console...

.PHONY: console_build
console_build: console_dependencies
	npx pnpm turbo build --filter=./console

.PHONY: clean
clean:
	$(RM) -r .artifacts/grpc
	$(RM) $(gen_authopt_path)
	$(RM) $(gen_zitadel_path)
	$(RM) -r tmp/

.PHONY: core_unit_test
core_unit_test:
	go test -race -coverprofile=profile.cov -coverpkg=./internal/...  ./...

.PHONY: core_integration_db_up
core_integration_db_up:
	docker compose -f internal/integration/config/docker-compose.yaml up --pull always --wait cache postgres

.PHONY: core_integration_db_down
core_integration_db_down:
	docker compose -f internal/integration/config/docker-compose.yaml down -v

.PHONY: core_integration_setup
core_integration_setup:
	go build -cover -race -tags integration -o zitadel.test main.go
	mkdir -p $${GOCOVERDIR}
	GORACE="halt_on_error=1" ./zitadel.test init --config internal/integration/config/zitadel.yaml --config internal/integration/config/postgres.yaml
	GORACE="halt_on_error=1" ./zitadel.test setup --masterkeyFromEnv --init-projections --config internal/integration/config/zitadel.yaml --config internal/integration/config/postgres.yaml --steps internal/integration/config/steps.yaml

.PHONY: core_integration_server_start
core_integration_server_start: core_integration_setup
	GORACE="log_path=tmp/race.log" \
	./zitadel.test start --masterkeyFromEnv --config internal/integration/config/zitadel.yaml --config internal/integration/config/postgres.yaml \
	  > tmp/zitadel.log 2>&1 \
	  & printf $$! > tmp/zitadel.pid

.PHONY: core_integration_test_packages
core_integration_test_packages:
<<<<<<< HEAD
	go test -race -count 1 -tags integration -timeout 30m $$(go list -tags integration ./... | grep -e "integration_test" -e "events_testing")
=======
	go test -race -count 1 -tags integration -timeout 60m -parallel 1 $$(go list -tags integration ./... | grep -e "integration_test" -e "events_testing")
>>>>>>> 69be6b94

.PHONY: core_integration_server_stop
core_integration_server_stop:
	pid=$$(cat tmp/zitadel.pid); \
	$(RM) tmp/zitadel.pid; \
	kill $$pid; \
	if [ -s tmp/race.log.$$pid ]; then \
		cat tmp/race.log.$$pid; \
		exit 66; \
	fi

.PHONY: core_integration_reports
core_integration_reports:
	go tool covdata textfmt -i=tmp/coverage -pkg=github.com/zitadel/zitadel/internal/...,github.com/zitadel/zitadel/cmd/...,github.com/zitadel/zitadel/backend/... -o profile.cov

.PHONY: core_integration_test
core_integration_test: core_integration_server_start core_integration_test_packages core_integration_server_stop core_integration_reports

.PHONY: console_lint
console_lint:
	npx pnpm turbo lint --filter=./console

.PHONY: core_lint
core_lint:
	golangci-lint run \
		--timeout 10m \
		--config ./.golangci.yaml \
		--out-format=github-actions \
		--concurrency=$$(getconf _NPROCESSORS_ONLN)

.PHONY: login_pull
login_pull: login_ensure_remote
	@echo "Pulling changes from the 'apps/login' subtree on remote $(LOGIN_REMOTE_NAME) branch $(LOGIN_REMOTE_BRANCH)"
	git fetch $(LOGIN_REMOTE_NAME) $(LOGIN_REMOTE_BRANCH)
	git merge -s ours --allow-unrelated-histories $(LOGIN_REMOTE_NAME)/$(LOGIN_REMOTE_BRANCH) -m "Synthetic merge to align histories"
	git push

.PHONY: login_push
login_push: login_ensure_remote
	@echo "Pushing changes to the 'apps/login' subtree on remote $(LOGIN_REMOTE_NAME) branch $(LOGIN_REMOTE_BRANCH)"
	git subtree split --prefix=apps/login -b login-sync-tmp
	git checkout login-sync-tmp
	git fetch $(LOGIN_REMOTE_NAME) main
	git merge -s ours --allow-unrelated-histories $(LOGIN_REMOTE_NAME)/main -m "Synthetic merge to align histories"
	git push $(LOGIN_REMOTE_NAME) login-sync-tmp:$(LOGIN_REMOTE_BRANCH)
	git checkout -
	git branch -D login-sync-tmp

login_ensure_remote:
	@if ! git remote get-url $(LOGIN_REMOTE_NAME) > /dev/null 2>&1; then \
		echo "Adding remote $(LOGIN_REMOTE_NAME)"; \
		git remote add $(LOGIN_REMOTE_NAME) $(LOGIN_REMOTE_URL); \
	else \
		echo "Remote $(LOGIN_REMOTE_NAME) already exists."; \
	fi<|MERGE_RESOLUTION|>--- conflicted
+++ resolved
@@ -138,11 +138,7 @@
 
 .PHONY: core_integration_test_packages
 core_integration_test_packages:
-<<<<<<< HEAD
-	go test -race -count 1 -tags integration -timeout 30m $$(go list -tags integration ./... | grep -e "integration_test" -e "events_testing")
-=======
 	go test -race -count 1 -tags integration -timeout 60m -parallel 1 $$(go list -tags integration ./... | grep -e "integration_test" -e "events_testing")
->>>>>>> 69be6b94
 
 .PHONY: core_integration_server_stop
 core_integration_server_stop:
@@ -197,4 +193,4 @@
 		git remote add $(LOGIN_REMOTE_NAME) $(LOGIN_REMOTE_URL); \
 	else \
 		echo "Remote $(LOGIN_REMOTE_NAME) already exists."; \
-	fi+	fi
