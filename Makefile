go_bin := $(shell go env GOPATH)/bin
gen_authopt_path := $(go_bin)/protoc-gen-authoption
gen_zitadel_path := $(go_bin)/protoc-gen-zitadel

.PHONY: hodor
hodor: 
	echo $(gen_authopt_path)

now := $(shell date '+%Y-%m-%dT%T%z' | sed -E 's/.([0-9]{2})([0-9]{2})$$/-\1:\2/')
VERSION ?= development-$(now)
COMMIT_SHA ?= $(shell git rev-parse HEAD)
ZITADEL_IMAGE ?= zitadel:local

GOCOVERDIR = tmp/coverage
ZITADEL_MASTERKEY ?= MasterkeyNeedsToHave32Characters

export GOCOVERDIR ZITADEL_MASTERKEY

LOGIN_REMOTE_NAME := login
LOGIN_REMOTE_URL ?= https://github.com/zitadel/typescript.git
LOGIN_REMOTE_BRANCH ?= main

.PHONY: compile
compile: core_build console_move compile_pipeline

.PHONY: docker_image
docker_image:
	@if [ ! -f ./zitadel ]; then \
		echo "Compiling zitadel binary"; \
		$(MAKE) compile; \
	else \
		echo "Reusing precompiled zitadel binary"; \
	fi
	DOCKER_BUILDKIT=1 docker build -f build/zitadel/Dockerfile -t $(ZITADEL_IMAGE) .

.PHONY: compile_pipeline
compile_pipeline: console_move
	CGO_ENABLED=0 go build -o apps/api/zitadel -v -ldflags="-s -w -X 'github.com/zitadel/zitadel/cmd/build.commit=$(COMMIT_SHA)' -X 'github.com/zitadel/zitadel/cmd/build.date=$(now)' -X 'github.com/zitadel/zitadel/cmd/build.version=$(VERSION)' "
	chmod +x zitadel

.PHONY: core_dependencies
core_dependencies:
	go mod download

.PHONY: core_static
core_static:
	go install github.com/rakyll/statik@v0.1.7
	go generate internal/api/ui/login/static/resources/generate.go
	go generate internal/api/ui/login/statik/generate.go
	go generate internal/notification/statik/generate.go
	go generate internal/statik/generate.go

.PHONY: core_generate_all
core_generate_all:
	go install github.com/dmarkham/enumer@v1.5.11 		# https://pkg.go.dev/github.com/dmarkham/enumer?tab=versions
	go install github.com/rakyll/statik@v0.1.7			# https://pkg.go.dev/github.com/rakyll/statik?tab=versions
	go install go.uber.org/mock/mockgen@v0.4.0			# https://pkg.go.dev/go.uber.org/mock/mockgen?tab=versions
	go install golang.org/x/tools/cmd/stringer@v0.36.0	# https://pkg.go.dev/golang.org/x/tools/cmd/stringer?tab=versions
	go generate ./...

.PHONY: core_assets
core_assets:
	mkdir -p docs/apis/assets
	go run internal/api/assets/generator/asset_generator.go -directory=internal/api/assets/generator/ -assets=docs/apis/assets/assets.md

.PHONY: core_api_generator
core_api_generator:
ifeq (,$(wildcard $(gen_authopt_path)))
	go install internal/protoc/protoc-gen-authoption/main.go \
    && mv $$(go env GOPATH)/bin/main $(gen_authopt_path)
endif
ifeq (,$(wildcard $(gen_zitadel_path)))
	go install internal/protoc/protoc-gen-zitadel/main.go \
    && mv $$(go env GOPATH)/bin/main $(gen_zitadel_path)
endif

.PHONY: core_grpc_dependencies
core_grpc_dependencies:
	go install google.golang.org/protobuf/cmd/protoc-gen-go@v1.35.1 						# https://pkg.go.dev/google.golang.org/protobuf/cmd/protoc-gen-go?tab=versions
	go install google.golang.org/grpc/cmd/protoc-gen-go-grpc@v1.5.1 						# https://pkg.go.dev/google.golang.org/grpc/cmd/protoc-gen-go-grpc?tab=versions
	go install github.com/grpc-ecosystem/grpc-gateway/v2/protoc-gen-grpc-gateway@v2.22.0	# https://pkg.go.dev/github.com/grpc-ecosystem/grpc-gateway/v2/protoc-gen-grpc-gateway?tab=versions
	go install github.com/grpc-ecosystem/grpc-gateway/v2/protoc-gen-openapiv2@v2.22.0 		# https://pkg.go.dev/github.com/grpc-ecosystem/grpc-gateway/v2/protoc-gen-openapiv2?tab=versions
	go install github.com/envoyproxy/protoc-gen-validate@v1.1.0								# https://pkg.go.dev/github.com/envoyproxy/protoc-gen-validate?tab=versions
	go install github.com/bufbuild/buf/cmd/buf@v1.45.0										# https://pkg.go.dev/github.com/bufbuild/buf/cmd/buf?tab=versions
	go install connectrpc.com/connect/cmd/protoc-gen-connect-go@v1.18.1						# https://pkg.go.dev/connectrpc.com/connect/cmd/protoc-gen-connect-go?tab=versions

.PHONY: core_api
core_api: core_api_generator core_grpc_dependencies
	PATH="$(go_bin):$(PATH)" npx buf generate
	mkdir -p pkg/grpc
	cp -r .artifacts/grpc/github.com/zitadel/zitadel/pkg/grpc/** pkg/grpc/
	mkdir -p openapi/v2/zitadel
	cp -r .artifacts/grpc/zitadel/ openapi/v2/zitadel

.PHONY: core_build
core_build: core_dependencies core_api core_static core_assets

.PHONY: console_move
console_move:
<<<<<<< HEAD
	cp -r apps/console/dist/console/* internal/api/ui/console/static
=======
	cp -r console/dist/console/* internal/api/ui/console/static

.PHONY: console_dependencies
console_dependencies:
	npx pnpm install --frozen-lockfile --filter=console...

.PHONY: console_build
console_build: console_dependencies
	npx pnpm turbo build --filter=./console
>>>>>>> cccba3f8

.PHONY: clean
clean:
	$(RM) -r .artifacts/grpc
	$(RM) $(gen_authopt_path)
	$(RM) $(gen_zitadel_path)
	$(RM) -r tmp/

.PHONY: core_unit_test
core_unit_test:
	go test -race -coverprofile=profile.cov -coverpkg=./internal/...  ./...

.PHONY: core_integration_db_up
core_integration_db_up:
	docker compose -f internal/integration/config/docker-compose.yaml up --pull always --wait cache postgres

.PHONY: core_integration_db_down
core_integration_db_down:
	docker compose -f internal/integration/config/docker-compose.yaml down -v

.PHONY: core_integration_setup
core_integration_setup:
	go build -cover -race -tags integration -o zitadel.test main.go
	mkdir -p $${GOCOVERDIR}
	GORACE="halt_on_error=1" ./zitadel.test init --config internal/integration/config/zitadel.yaml --config internal/integration/config/postgres.yaml
	GORACE="halt_on_error=1" ./zitadel.test setup --masterkeyFromEnv --init-projections --config internal/integration/config/zitadel.yaml --config internal/integration/config/postgres.yaml --steps internal/integration/config/steps.yaml

.PHONY: core_integration_server_start
core_integration_server_start: core_integration_setup
	GORACE="log_path=tmp/race.log" \
	./zitadel.test start --masterkeyFromEnv --config internal/integration/config/zitadel.yaml --config internal/integration/config/postgres.yaml \
	  > tmp/zitadel.log 2>&1 \
	  & printf $$! > tmp/zitadel.pid

.PHONY: core_integration_test_packages
core_integration_test_packages:
	go test -race -count 1 -tags integration -timeout 30m $$(go list -tags integration ./... | grep "integration_test")

.PHONY: core_integration_server_stop
core_integration_server_stop:
	pid=$$(cat tmp/zitadel.pid); \
	$(RM) tmp/zitadel.pid; \
	kill $$pid; \
	if [ -s tmp/race.log.$$pid ]; then \
		cat tmp/race.log.$$pid; \
		exit 66; \
	fi

.PHONY: core_integration_reports
core_integration_reports:
	go tool covdata textfmt -i=tmp/coverage -pkg=github.com/zitadel/zitadel/internal/...,github.com/zitadel/zitadel/cmd/... -o profile.cov

.PHONY: core_integration_test
core_integration_test: core_integration_server_start core_integration_test_packages core_integration_server_stop core_integration_reports

.PHONY: core_lint
core_lint:
	golangci-lint run \
		--timeout 10m \
		--config ./.golangci.yaml \
		--out-format=github-actions \
		--concurrency=$$(getconf _NPROCESSORS_ONLN)

.PHONY: login_pull
login_pull: login_ensure_remote
	@echo "Pulling changes from the 'apps/login' subtree on remote $(LOGIN_REMOTE_NAME) branch $(LOGIN_REMOTE_BRANCH)"
	git fetch $(LOGIN_REMOTE_NAME) $(LOGIN_REMOTE_BRANCH)
	git merge -s ours --allow-unrelated-histories $(LOGIN_REMOTE_NAME)/$(LOGIN_REMOTE_BRANCH) -m "Synthetic merge to align histories"
	git push

.PHONY: login_push
login_push: login_ensure_remote
	@echo "Pushing changes to the 'apps/login' subtree on remote $(LOGIN_REMOTE_NAME) branch $(LOGIN_REMOTE_BRANCH)"
	git subtree split --prefix=apps/login -b login-sync-tmp
	git checkout login-sync-tmp
	git fetch $(LOGIN_REMOTE_NAME) main
	git merge -s ours --allow-unrelated-histories $(LOGIN_REMOTE_NAME)/main -m "Synthetic merge to align histories"
	git push $(LOGIN_REMOTE_NAME) login-sync-tmp:$(LOGIN_REMOTE_BRANCH)
	git checkout -
	git branch -D login-sync-tmp

login_ensure_remote:
	@if ! git remote get-url $(LOGIN_REMOTE_NAME) > /dev/null 2>&1; then \
		echo "Adding remote $(LOGIN_REMOTE_NAME)"; \
		git remote add $(LOGIN_REMOTE_NAME) $(LOGIN_REMOTE_URL); \
	else \
		echo "Remote $(LOGIN_REMOTE_NAME) already exists."; \
	fi<|MERGE_RESOLUTION|>--- conflicted
+++ resolved
@@ -97,10 +97,7 @@
 
 .PHONY: console_move
 console_move:
-<<<<<<< HEAD
 	cp -r apps/console/dist/console/* internal/api/ui/console/static
-=======
-	cp -r console/dist/console/* internal/api/ui/console/static
 
 .PHONY: console_dependencies
 console_dependencies:
@@ -108,8 +105,7 @@
 
 .PHONY: console_build
 console_build: console_dependencies
-	npx pnpm turbo build --filter=./console
->>>>>>> cccba3f8
+	npx nx run console:build
 
 .PHONY: clean
 clean:
