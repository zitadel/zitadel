--- conflicted
+++ resolved
@@ -33,48 +33,6 @@
   { key: "X-Frame-Options", value: "deny" },
 ];
 
-<<<<<<< HEAD
-const imageRemotePatterns = [
-  {
-    protocol: "http",
-    hostname: "localhost",
-    port: "8080",
-    pathname: "/**",
-  },
-  {
-    protocol: "https",
-    hostname: "*.zitadel.*",
-    port: "",
-    pathname: "/**",
-  },
-];
-
-if (process.env.ZITADEL_API_URL) {
-  imageRemotePatterns.push({
-    protocol: "https",
-    hostname: process.env.ZITADEL_API_URL?.replace("https://", "") || "",
-    port: "",
-    pathname: "/**",
-  });
-}
-
-// Add support for custom theme background images from external URLs
-if (process.env.NEXT_PUBLIC_THEME_BACKGROUND_IMAGE && process.env.NEXT_PUBLIC_THEME_BACKGROUND_IMAGE.startsWith('http')) {
-  try {
-    const bgUrl = new URL(process.env.NEXT_PUBLIC_THEME_BACKGROUND_IMAGE);
-    imageRemotePatterns.push({
-      protocol: bgUrl.protocol.replace(':', ''),
-      hostname: bgUrl.hostname,
-      port: bgUrl.port || "",
-      pathname: "/**",
-    });
-  } catch (error) {
-    console.warn('Invalid NEXT_PUBLIC_THEME_BACKGROUND_IMAGE URL:', process.env.NEXT_PUBLIC_THEME_BACKGROUND_IMAGE);
-  }
-}
-
-=======
->>>>>>> 8e60cce2
 const nextConfig = {
   basePath: process.env.NEXT_PUBLIC_BASE_PATH,
   output: process.env.NEXT_OUTPUT_MODE || undefined,
