--- conflicted
+++ resolved
@@ -40,16 +40,10 @@
 ];
 
 const nextConfig = {
-<<<<<<< HEAD
   basePath: "/ui/v2/login",
   output: "standalone",
   outputFileTracingRoot: path.join(__dirname, "../../"),
-  reactStrictMode: true, // Recommended for the `pages` directory, default in `app`.
-=======
-  basePath: process.env.NEXT_PUBLIC_BASE_PATH,
-  output: process.env.NEXT_OUTPUT_MODE || undefined,
   reactStrictMode: true,
->>>>>>> adaa6a8d
   experimental: {
     dynamicIO: true,
     // Add React 19 compatibility optimizations
