{
  "$schema": "../../node_modules/nx/schemas/project-schema.json",
  "targets": {
    "build": {
      "description": "Builds the Next.js Login application in standalone mode for production",
      "cache": true,
      "dependsOn": [
        "^build"
      ],
      "inputs": [
        "default",
        "{workspaceRoot}/pnpm-lock.yaml",
        "!{projectRoot}/.env.*",
        "!{projectRoot}/.local.env",
        "!{projectRoot}/integration/**/*",
        "!{projectRoot}/acceptance/**/*",
        "!{projectRoot}/cypress.config.ts"
      ],
      "outputs": [
        "{projectRoot}/.next/standalone"
      ]
    },
    "build-vercel": {
      "description": "Builds the Next.js Login application for Vercel deployment",
      "cache": true,
      "dependsOn": [
        "^build"
      ],
      "inputs": [
        "default",
        "{workspaceRoot}/pnpm-lock.yaml",
        "!{projectRoot}/.env.*",
        "!{projectRoot}/.local.env",
        "!{projectRoot}/integration/**/*",
        "!{projectRoot}/acceptance/**/*",
        "!{projectRoot}/cypress.config.ts"
      ],
      "outputs": [
        "{projectRoot}/.next",
        "!{projectRoot}/.next/cache",
        "!{projectRoot}/.next/standalone"
      ]
    },
    "lint": {
      "description": "Runs all linters",
      "dependsOn": [
        "lint-check-*"
      ]
    },
    "lint-check-prettier": {
      "description": "Checks code formatting with Prettier",
      "cache": true,
      "inputs": [
        "default"
      ]
    },
    "lint-check-next": {
      "description": "Runs Next.js specific lint checks",
      "cache": true,
      "inputs": [
        "default"
      ]
    },
    "test-unit": {
      "description": "Runs unit tests using Vitest",
      "dependsOn": [
        "^build"
      ]
    },
    "prod": {
      "description": "Runs the Next.js Login application in production mode from the standalone build",
      "continuous": true,
      "dependsOn": [
        "build"
      ]
    },
    "dev": {
      "description": "Runs the Next.js Login application in development mode with hot-reloading",
      "continuous": true,
      "dependsOn": [
        "^build"
      ]
    },
<<<<<<< HEAD
    "test-integration-env": {
      "dependsOn": [
        "build",
        "@zitadel/login-api-mock:build"
      ],
      "description": "Run the integration tests with cypress",
      "executor": "nx:run-commands",
      "continuous": true,
      "options": {
        "commands": [
          "ZITADEL_API_URL=http://${DEVCONTAINER_LOGIN_API_MOCK_HOST:-localhost}:22222 ZITADEL_SERVICE_USER_TOKEN=none ZITADEL_SERVICE_USER_TOKEN_FILE=\"\" nx run @zitadel/login:prod --excludeTaskDependencies",
          "nx run @zitadel/login-api-mock:serve --excludeTaskDependencies"
        ]
      }
    },
    "test-integration": {
=======
    "test-integration-run": {
      "description": "Runs the integration tests using Cypress against an already running Login applications that should be connected to the Login API Mock server",
>>>>>>> 2c8d704b
      "cache": true,
      "dependsOn": [
        "test-integration-env"
      ],
      "inputs": [
        "default",
        "{workspaceRoot}/pnpm-lock.yaml",
        "!{projectRoot}/acceptance/**/*",
        { "env": "API_MOCK_STUBS_URL" },
        { "env": "LOGIN_BASE_URL" }
      ]
    }
  }
}<|MERGE_RESOLUTION|>--- conflicted
+++ resolved
@@ -81,7 +81,6 @@
         "^build"
       ]
     },
-<<<<<<< HEAD
     "test-integration-env": {
       "dependsOn": [
         "build",
@@ -98,10 +97,6 @@
       }
     },
     "test-integration": {
-=======
-    "test-integration-run": {
-      "description": "Runs the integration tests using Cypress against an already running Login applications that should be connected to the Login API Mock server",
->>>>>>> 2c8d704b
       "cache": true,
       "dependsOn": [
         "test-integration-env"
