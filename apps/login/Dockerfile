<<<<<<< HEAD
# syntax=docker.io/docker/dockerfile:1

FROM node:22-alpine

WORKDIR /app

ENV NODE_ENV=production

RUN addgroup --system --gid 1001 nodejs
RUN adduser --system --uid 1001 nextjs

COPY --chown=nextjs:nodejs public ./public
COPY --chown=nextjs:nodejs .next/standalone/ ./
COPY --chown=nextjs:nodejs .next/static ./.next/static 

USER nextjs

EXPOSE 3002

ENV PORT=3002

ENV HOSTNAME="0.0.0.0"
CMD ["node", "./apps/login/server.js"]
=======
FROM node:20-alpine AS base

FROM base AS build
ENV PNPM_HOME="/pnpm"
ENV PATH="$PNPM_HOME:$PATH"
RUN corepack enable && COREPACK_ENABLE_DOWNLOAD_PROMPT=0 corepack prepare pnpm@10.13.1 --activate && \
    apk update && \
    rm -rf /var/cache/apk/*
WORKDIR /app
COPY pnpm-lock.yaml ./
RUN --mount=type=cache,id=pnpm,target=/root/.local/share/pnpm/store pnpm fetch --frozen-lockfile
COPY package.json ./
RUN --mount=type=cache,id=pnpm,target=/root/.local/share/pnpm/store pnpm install --frozen-lockfile
COPY . .
RUN pnpm build:login:standalone

FROM scratch AS build-out
COPY --from=build /app/.next/standalone /
COPY --from=build /app/.next/static /.next/static
COPY public public

FROM base AS login-standalone
WORKDIR /runtime
RUN addgroup --system --gid 1001 nodejs && \
    adduser --system --uid 1001 nextjs
# If /.env-file/.env is mounted into the container, its variables are made available to the server before it starts up.
RUN mkdir -p /.env-file && touch /.env-file/.env && chown -R nextjs:nodejs /.env-file
COPY --chown=nextjs:nodejs ./scripts/ ./
COPY --chown=nextjs:nodejs --from=build-out / ./
USER nextjs
ENV HOSTNAME="0.0.0.0" \
    NEXT_PUBLIC_BASE_PATH="/ui/v2/login" \
    PORT=3000
# TODO: Check healthy, not ready
HEALTHCHECK --interval=30s --timeout=10s --start-period=5s --retries=3 \
    CMD ["/bin/sh", "-c", "node /runtime/healthcheck.js http://localhost:${PORT}/ui/v2/login/healthy"]
ENTRYPOINT ["/runtime/entrypoint.sh"]
>>>>>>> cccba3f8
<|MERGE_RESOLUTION|>--- conflicted
+++ resolved
@@ -1,4 +1,3 @@
-<<<<<<< HEAD
 # syntax=docker.io/docker/dockerfile:1
 
 FROM node:22-alpine
@@ -21,43 +20,4 @@
 ENV PORT=3002
 
 ENV HOSTNAME="0.0.0.0"
-CMD ["node", "./apps/login/server.js"]
-=======
-FROM node:20-alpine AS base
-
-FROM base AS build
-ENV PNPM_HOME="/pnpm"
-ENV PATH="$PNPM_HOME:$PATH"
-RUN corepack enable && COREPACK_ENABLE_DOWNLOAD_PROMPT=0 corepack prepare pnpm@10.13.1 --activate && \
-    apk update && \
-    rm -rf /var/cache/apk/*
-WORKDIR /app
-COPY pnpm-lock.yaml ./
-RUN --mount=type=cache,id=pnpm,target=/root/.local/share/pnpm/store pnpm fetch --frozen-lockfile
-COPY package.json ./
-RUN --mount=type=cache,id=pnpm,target=/root/.local/share/pnpm/store pnpm install --frozen-lockfile
-COPY . .
-RUN pnpm build:login:standalone
-
-FROM scratch AS build-out
-COPY --from=build /app/.next/standalone /
-COPY --from=build /app/.next/static /.next/static
-COPY public public
-
-FROM base AS login-standalone
-WORKDIR /runtime
-RUN addgroup --system --gid 1001 nodejs && \
-    adduser --system --uid 1001 nextjs
-# If /.env-file/.env is mounted into the container, its variables are made available to the server before it starts up.
-RUN mkdir -p /.env-file && touch /.env-file/.env && chown -R nextjs:nodejs /.env-file
-COPY --chown=nextjs:nodejs ./scripts/ ./
-COPY --chown=nextjs:nodejs --from=build-out / ./
-USER nextjs
-ENV HOSTNAME="0.0.0.0" \
-    NEXT_PUBLIC_BASE_PATH="/ui/v2/login" \
-    PORT=3000
-# TODO: Check healthy, not ready
-HEALTHCHECK --interval=30s --timeout=10s --start-period=5s --retries=3 \
-    CMD ["/bin/sh", "-c", "node /runtime/healthcheck.js http://localhost:${PORT}/ui/v2/login/healthy"]
-ENTRYPOINT ["/runtime/entrypoint.sh"]
->>>>>>> cccba3f8
+CMD ["node", "./apps/login/server.js"]