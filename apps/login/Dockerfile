FROM node:22-alpine
WORKDIR /app
RUN addgroup --system --gid 1001 nodejs && \
    adduser --system --uid 1001 nextjs
# If /.env-file/.env is mounted into the container, its variables are made available to the server before it starts up.
RUN mkdir -p /.env-file && touch /.env-file/.env && chown -R nextjs:nodejs /.env-file

COPY --chown=nextjs:nodejs .next/standalone ./

USER nextjs
<<<<<<< HEAD
ENV HOSTNAME="::" \
    NEXT_PUBLIC_BASE_PATH="/ui/v2/login" \
    PORT=3000
=======
ENV HOSTNAME="0.0.0.0" \
    PORT="3000" \
    NODE_ENV="production"

>>>>>>> 15a7095c
# TODO: Check healthy, not ready
HEALTHCHECK --interval=30s --timeout=10s --start-period=5s --retries=3 \
    CMD ["/bin/sh", "-c", "node /app/healthcheck.js http://localhost:${PORT}/ui/v2/login/healthy"]
ENTRYPOINT ["/app/entrypoint.sh", "node", "apps/login/server.js" ]<|MERGE_RESOLUTION|>--- conflicted
+++ resolved
@@ -8,16 +8,10 @@
 COPY --chown=nextjs:nodejs .next/standalone ./
 
 USER nextjs
-<<<<<<< HEAD
 ENV HOSTNAME="::" \
-    NEXT_PUBLIC_BASE_PATH="/ui/v2/login" \
-    PORT=3000
-=======
-ENV HOSTNAME="0.0.0.0" \
     PORT="3000" \
     NODE_ENV="production"
 
->>>>>>> 15a7095c
 # TODO: Check healthy, not ready
 HEALTHCHECK --interval=30s --timeout=10s --start-period=5s --retries=3 \
     CMD ["/bin/sh", "-c", "node /app/healthcheck.js http://localhost:${PORT}/ui/v2/login/healthy"]
