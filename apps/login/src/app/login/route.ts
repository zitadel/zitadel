--- conflicted
+++ resolved
@@ -74,156 +74,14 @@
 const ORG_DOMAIN_SCOPE_REGEX = /urn:zitadel:iam:org:domain:primary:(.+)/; // TODO: check regex for all domain character options
 const IDP_SCOPE_REGEX = /urn:zitadel:iam:org:idp:id:(.+)/;
 
-<<<<<<< HEAD
 export async function GET(request: NextRequest) {
   const _headers = await headers();
-  const { serviceUrl, serviceRegion } = getServiceUrlFromHeaders(_headers);
-=======
-/**
- * mfa is required, session is not valid anymore (e.g. session expired, user logged out, etc.)
- * to check for mfa for automatically selected session -> const response = await listAuthenticationMethodTypes(userId);
- **/
-async function isSessionValid(
-  serviceUrl: string,
-
-  session: Session,
-): Promise<boolean> {
-  // session can't be checked without user
-  if (!session.factors?.user) {
-    console.warn("Session has no user");
-    return false;
-  }
-
-  let mfaValid = true;
-
-  const authMethodTypes = await listAuthenticationMethodTypes({
-    serviceUrl,
-
-    userId: session.factors.user.id,
-  });
-
-  const authMethods = authMethodTypes.authMethodTypes;
-  if (authMethods && authMethods.includes(AuthenticationMethodType.TOTP)) {
-    mfaValid = !!session.factors.totp?.verifiedAt;
-    if (!mfaValid) {
-      console.warn(
-        "Session has no valid totpEmail factor",
-        session.factors.totp?.verifiedAt,
-      );
-    }
-  } else if (
-    authMethods &&
-    authMethods.includes(AuthenticationMethodType.OTP_EMAIL)
-  ) {
-    mfaValid = !!session.factors.otpEmail?.verifiedAt;
-    if (!mfaValid) {
-      console.warn(
-        "Session has no valid otpEmail factor",
-        session.factors.otpEmail?.verifiedAt,
-      );
-    }
-  } else if (
-    authMethods &&
-    authMethods.includes(AuthenticationMethodType.OTP_SMS)
-  ) {
-    mfaValid = !!session.factors.otpSms?.verifiedAt;
-    if (!mfaValid) {
-      console.warn(
-        "Session has no valid otpSms factor",
-        session.factors.otpSms?.verifiedAt,
-      );
-    }
-  } else if (
-    authMethods &&
-    authMethods.includes(AuthenticationMethodType.U2F)
-  ) {
-    mfaValid = !!session.factors.webAuthN?.verifiedAt;
-    if (!mfaValid) {
-      console.warn(
-        "Session has no valid u2f factor",
-        session.factors.webAuthN?.verifiedAt,
-      );
-    }
-  } else {
-    // only check settings if no auth methods are available, as this would require a setup
-    const loginSettings = await getLoginSettings({
-      serviceUrl,
-
-      organization: session.factors?.user?.organizationId,
-    });
-    if (loginSettings?.forceMfa || loginSettings?.forceMfaLocalOnly) {
-      const otpEmail = session.factors.otpEmail?.verifiedAt;
-      const otpSms = session.factors.otpSms?.verifiedAt;
-      const totp = session.factors.totp?.verifiedAt;
-      const webAuthN = session.factors.webAuthN?.verifiedAt;
-      const idp = session.factors.intent?.verifiedAt; // TODO: forceMFA should not consider this as valid factor
-
-      // must have one single check
-      mfaValid = !!(otpEmail || otpSms || totp || webAuthN || idp);
-      if (!mfaValid) {
-        console.warn("Session has no valid multifactor", session.factors);
-      }
-    } else {
-      mfaValid = true;
-    }
-  }
-
-  const validPassword = session?.factors?.password?.verifiedAt;
-  const validPasskey = session?.factors?.webAuthN?.verifiedAt;
-  const validIDP = session?.factors?.intent?.verifiedAt;
-
-  const stillValid = session.expirationDate
-    ? timestampDate(session.expirationDate).getTime() > new Date().getTime()
-    : true;
-
-  if (!stillValid) {
-    console.warn(
-      "Session is expired",
-      session.expirationDate
-        ? timestampDate(session.expirationDate).toDateString()
-        : "no expiration date",
-    );
-  }
-
-  const validChecks = !!(validPassword || validPasskey || validIDP);
-
-  return stillValid && validChecks && mfaValid;
-}
-
-async function findValidSession(
-  serviceUrl: string,
-
-  sessions: Session[],
-  authRequest: AuthRequest,
-): Promise<Session | undefined> {
-  const sessionsWithHint = sessions.filter((s) => {
-    if (authRequest.hintUserId) {
-      return s.factors?.user?.id === authRequest.hintUserId;
-    }
-    if (authRequest.loginHint) {
-      return s.factors?.user?.loginName === authRequest.loginHint;
-    }
-    return true;
-  });
-
-  if (sessionsWithHint.length === 0) {
-    return undefined;
-  }
->>>>>>> 5c5a8d53
+  const { serviceUrl } = getServiceUrlFromHeaders(_headers);
 
   const searchParams = request.nextUrl.searchParams;
 
-<<<<<<< HEAD
   const oidcRequestId = searchParams.get("authRequest"); // oidc initiated request
   const samlRequestId = searchParams.get("samlRequest"); // saml initiated request
-=======
-  // return the first valid session according to settings
-  for (const session of sessionsWithHint) {
-    if (await isSessionValid(serviceUrl, session)) {
-      return session;
-    }
-  }
->>>>>>> 5c5a8d53
 
   // internal request id which combines authRequest and samlRequest with the prefix oidc_ or saml_
   let requestId =
@@ -231,32 +89,8 @@
     `oidc_${oidcRequestId}` ||
     `saml_${samlRequestId}`;
 
-<<<<<<< HEAD
   const sessionId = searchParams.get("sessionId");
 
-=======
-function constructUrl(request: NextRequest, path: string) {
-  const forwardedHost =
-    request.headers.get("x-zitadel-forward-host") ??
-    request.headers.get("host");
-  const basePath = process.env.NEXT_PUBLIC_BASE_PATH || "";
-  return new URL(
-    `${basePath}${path}`,
-    forwardedHost?.startsWith("http")
-      ? forwardedHost
-      : `https://${forwardedHost}`,
-  );
-}
-
-export async function GET(request: NextRequest) {
-  const searchParams = request.nextUrl.searchParams;
-  const authRequestId = searchParams.get("authRequest");
-  const sessionId = searchParams.get("sessionId");
-
-  const _headers = await headers();
-  const { serviceUrl } = getServiceUrlFromHeaders(_headers);
-
->>>>>>> 5c5a8d53
   // TODO: find a better way to handle _rsc (react server components) requests and block them to avoid conflicts when creating oidc callback
   const _rsc = searchParams.get("_rsc");
   if (_rsc) {
@@ -275,7 +109,6 @@
       // this finishes the login process for OIDC
       await loginWithOIDCandSession({
         serviceUrl,
-        serviceRegion,
         authRequest: requestId.replace("oidc_", ""),
         sessionId,
         sessions,
@@ -286,7 +119,6 @@
       // this finishes the login process for SAML
       await loginWithSAMLandSession({
         serviceUrl,
-        serviceRegion,
         samlRequest: requestId.replace("saml_", ""),
         sessionId,
         sessions,
@@ -298,15 +130,8 @@
     if (requestId && requestId.startsWith("oidc_")) {
       const { authRequest } = await getAuthRequest({
         serviceUrl,
-<<<<<<< HEAD
-        serviceRegion,
         authRequestId: requestId.replace("oidc_", ""),
       });
-=======
-
-        selectedSession,
-      );
->>>>>>> 5c5a8d53
 
       let organization = "";
       let suffix = "";
@@ -321,7 +146,6 @@
           IDP_SCOPE_REGEX.test(s),
         );
 
-<<<<<<< HEAD
         if (orgScope) {
           const matched = ORG_SCOPE_REGEX.exec(orgScope);
           organization = matched?.[1] ?? "";
@@ -329,13 +153,6 @@
           const orgDomainScope = authRequest.scope.find((s: string) =>
             ORG_DOMAIN_SCOPE_REGEX.test(s),
           );
-=======
-        if (res && "redirect" in res && res?.redirect) {
-          const absoluteUrl = new URL(res.redirect, request.nextUrl);
-          return NextResponse.redirect(absoluteUrl.toString());
-        }
-      }
->>>>>>> 5c5a8d53
 
           if (orgDomainScope) {
             const matched = ORG_DOMAIN_SCOPE_REGEX.exec(orgDomainScope);
@@ -343,7 +160,7 @@
             if (orgDomain) {
               const orgs = await getOrgsByDomain({
                 serviceUrl,
-                serviceRegion,
+
                 domain: orgDomain,
               });
               if (orgs.result && orgs.result.length === 1) {
@@ -360,8 +177,7 @@
 
           const identityProviders = await getActiveIdentityProviders({
             serviceUrl,
-<<<<<<< HEAD
-            serviceRegion,
+
             orgId: organization ? organization : undefined,
           }).then((resp) => {
             return resp.identityProviders;
@@ -371,82 +187,6 @@
 
           if (idp) {
             const origin = request.nextUrl.origin;
-=======
-
-            req: create(CreateCallbackRequestSchema, {
-              authRequestId,
-              callbackKind: {
-                case: "session",
-                value: create(SessionSchema, session),
-              },
-            }),
-          });
-          if (callbackUrl) {
-            return NextResponse.redirect(callbackUrl);
-          } else {
-            return NextResponse.json(
-              { error: "An error occurred!" },
-              { status: 500 },
-            );
-          }
-        } catch (error: unknown) {
-          // handle already handled gracefully as these could come up if old emails with authRequestId are used (reset password, register emails etc.)
-          console.error(error);
-          if (
-            error &&
-            typeof error === "object" &&
-            "code" in error &&
-            error?.code === 9
-          ) {
-            const loginSettings = await getLoginSettings({
-              serviceUrl,
-
-              organization: selectedSession.factors?.user?.organizationId,
-            });
-
-            if (loginSettings?.defaultRedirectUri) {
-              return NextResponse.redirect(loginSettings.defaultRedirectUri);
-            }
-
-            const signedinUrl = constructUrl(request, "/signedin");
-            const params = new URLSearchParams();
-
-            if (selectedSession.factors?.user?.loginName) {
-              params.append(
-                "loginName",
-                selectedSession.factors?.user?.loginName,
-              );
-              // signedinUrl.searchParams.set(
-              //   "loginName",
-              //   selectedSession.factors?.user?.loginName,
-              // );
-            }
-            if (selectedSession.factors?.user?.organizationId) {
-              params.append(
-                "organization",
-                selectedSession.factors?.user?.organizationId,
-              );
-              // signedinUrl.searchParams.set(
-              //   "organization",
-              //   selectedSession.factors?.user?.organizationId,
-              // );
-            }
-            return NextResponse.redirect(signedinUrl + "?" + params);
-          } else {
-            return NextResponse.json({ error }, { status: 500 });
-          }
-        }
-      }
-    }
-  }
-
-  if (authRequestId) {
-    const { authRequest } = await getAuthRequest({
-      serviceUrl,
-
-      authRequestId,
-    });
->>>>>>> 5c5a8d53
 
             const identityProviderType = identityProviders[0].type;
             let provider = idpTypeToSlug(identityProviderType);
@@ -463,8 +203,7 @@
 
             return startIdentityProviderFlow({
               serviceUrl,
-<<<<<<< HEAD
-              serviceRegion,
+
               idpId,
               urls: {
                 successUrl:
@@ -481,16 +220,11 @@
               ) {
                 return NextResponse.redirect(resp.nextStep.value);
               }
-=======
-
-              domain: orgDomain,
->>>>>>> 5c5a8d53
             });
           }
         }
       }
 
-<<<<<<< HEAD
       if (authRequest && authRequest.prompt.includes(Prompt.CREATE)) {
         const registerUrl = new URL("/register", request.url);
         if (authRequest.id) {
@@ -499,27 +233,6 @@
         if (organization) {
           registerUrl.searchParams.set("organization", organization);
         }
-=======
-      if (idpScope) {
-        const matched = IDP_SCOPE_REGEX.exec(idpScope);
-        idpId = matched?.[1] ?? "";
-
-        const identityProviders = await getActiveIdentityProviders({
-          serviceUrl,
-
-          orgId: organization ? organization : undefined,
-        }).then((resp) => {
-          return resp.identityProviders;
-        });
-
-        const idp = identityProviders.find((idp) => idp.id === idpId);
-
-        if (idp) {
-          const origin = request.nextUrl.origin;
-
-          const identityProviderType = identityProviders[0].type;
-          let provider = idpTypeToSlug(identityProviderType);
->>>>>>> 5c5a8d53
 
         return NextResponse.redirect(registerUrl);
       }
@@ -587,8 +300,7 @@
            **/
           const selectedSession = await findValidSession({
             serviceUrl,
-<<<<<<< HEAD
-            serviceRegion,
+
             sessions,
             authRequest,
           });
@@ -599,184 +311,17 @@
               { status: 400 },
             );
           }
-=======
-
-            idpId,
-            urls: {
-              successUrl:
-                `${origin}/idp/${provider}/success?` +
-                new URLSearchParams(params),
-              failureUrl:
-                `${origin}/idp/${provider}/failure?` +
-                new URLSearchParams(params),
-            },
-          }).then((resp) => {
-            if (
-              resp.nextStep.value &&
-              typeof resp.nextStep.value === "string"
-            ) {
-              return NextResponse.redirect(resp.nextStep.value);
-            }
-          });
-        }
-      }
-    }
-
-    const gotoAccounts = (): NextResponse<unknown> => {
-      const accountsUrl = constructUrl(request, "/accounts");
-      const params = new URLSearchParams();
-      if (authRequest?.id) {
-        params.append("authRequestId", authRequest.id);
-        // accountsUrl.searchParams.set("authRequestId", authRequest?.id);
-      }
-      if (organization) {
-        params.append("organization", organization);
-        // accountsUrl.searchParams.set("organization", organization);
-      }
-
-      return NextResponse.redirect(accountsUrl + "?" + params);
-    };
-
-    if (authRequest && authRequest.prompt.includes(Prompt.CREATE)) {
-      const registerUrl = constructUrl(request, "/register");
-      const params = new URLSearchParams();
-      if (authRequest.id) {
-        params.append("authRequestId", authRequest.id);
-        // registerUrl.searchParams.set("authRequestId", authRequest.id);
-      }
-      if (organization) {
-        params.append("organization", organization);
-        // registerUrl.searchParams.set("organization", organization);
-      }
-
-      return NextResponse.redirect(registerUrl + "?" + params);
-    }
-
-    // use existing session and hydrate it for oidc
-    if (authRequest && sessions.length) {
-      // if some accounts are available for selection and select_account is set
-      if (authRequest.prompt.includes(Prompt.SELECT_ACCOUNT)) {
-        return gotoAccounts();
-      } else if (authRequest.prompt.includes(Prompt.LOGIN)) {
-        /**
-         * The login prompt instructs the authentication server to prompt the user for re-authentication, regardless of whether the user is already authenticated
-         */
-
-        // if a hint is provided, skip loginname page and jump to the next page
-        if (authRequest.loginHint) {
-          try {
-            let command: SendLoginnameCommand = {
-              loginName: authRequest.loginHint,
-              authRequestId: authRequest.id,
-            };
-
-            if (organization) {
-              command = { ...command, organization };
-            }
-
-            const res = await sendLoginname(command);
-
-            if (res && "redirect" in res && res?.redirect) {
-              const absoluteUrl = new URL(res.redirect, request.nextUrl);
-              return NextResponse.redirect(absoluteUrl.toString());
-            }
-          } catch (error) {
-            console.error("Failed to execute sendLoginname:", error);
-          }
-        }
-
-        const loginNameUrl = constructUrl(request, "/loginname");
-
-        const params = new URLSearchParams();
-
-        if (authRequest.id) {
-          params.append("authRequestId", authRequest.id);
-          // loginNameUrl.searchParams.set("authRequestId", authRequest.id);
-        }
-        if (authRequest.loginHint) {
-          params.append("loginName", authRequest.loginHint);
-          // loginNameUrl.searchParams.set("loginName", authRequest.loginHint);
-        }
-        if (organization) {
-          params.append("organization", organization);
-          // loginNameUrl.searchParams.set("organization", organization);
-        }
-        if (suffix) {
-          params.append("suffix", suffix);
-          // loginNameUrl.searchParams.set("suffix", suffix);
-        }
-        return NextResponse.redirect(loginNameUrl + "?" + params);
-      } else if (authRequest.prompt.includes(Prompt.NONE)) {
-        /**
-         * With an OIDC none prompt, the authentication server must not display any authentication or consent user interface pages.
-         * This means that the user should not be prompted to enter their password again.
-         * Instead, the server attempts to silently authenticate the user using an existing session or other authentication mechanisms that do not require user interaction
-         **/
-        const selectedSession = await findValidSession(
-          serviceUrl,
-
-          sessions,
-          authRequest,
-        );
-
-        if (!selectedSession || !selectedSession.id) {
-          return NextResponse.json(
-            { error: "No active session found" },
-            { status: 400 },
-          );
-        }
->>>>>>> 5c5a8d53
 
           const cookie = sessionCookies.find(
             (cookie) => cookie.id === selectedSession.id,
           );
 
-<<<<<<< HEAD
           if (!cookie || !cookie.id || !cookie.token) {
             return NextResponse.json(
               { error: "No active session found" },
               { status: 400 },
             );
           }
-=======
-        const session = {
-          sessionId: cookie.id,
-          sessionToken: cookie.token,
-        };
-
-        const { callbackUrl } = await createCallback({
-          serviceUrl,
-
-          req: create(CreateCallbackRequestSchema, {
-            authRequestId,
-            callbackKind: {
-              case: "session",
-              value: create(SessionSchema, session),
-            },
-          }),
-        });
-        return NextResponse.redirect(callbackUrl);
-      } else {
-        // check for loginHint, userId hint and valid sessions
-        let selectedSession = await findValidSession(
-          serviceUrl,
-
-          sessions,
-          authRequest,
-        );
-
-        if (!selectedSession || !selectedSession.id) {
-          return gotoAccounts();
-        }
-
-        const cookie = sessionCookies.find(
-          (cookie) => cookie.id === selectedSession.id,
-        );
-
-        if (!cookie || !cookie.id || !cookie.token) {
-          return gotoAccounts();
-        }
->>>>>>> 5c5a8d53
 
           const session = {
             sessionId: cookie.id,
@@ -799,7 +344,6 @@
           // check for loginHint, userId hint and valid sessions
           let selectedSession = await findValidSession({
             serviceUrl,
-            serviceRegion,
             sessions,
             authRequest,
           });
@@ -834,7 +378,7 @@
           try {
             const { callbackUrl } = await createCallback({
               serviceUrl,
-              serviceRegion,
+
               req: create(CreateCallbackRequestSchema, {
                 authRequestId: requestId.replace("oidc_", ""),
                 callbackKind: {
@@ -866,7 +410,6 @@
             });
           }
         }
-<<<<<<< HEAD
       } else {
         const loginNameUrl = new URL("/loginname", request.url);
 
@@ -877,48 +420,23 @@
         }
 
         if (organization) {
-          loginNameUrl.searchParams.set("organization", organization);
+          loginNameUrl.searchParams.append("organization", organization);
+          // loginNameUrl.searchParams.set("organization", organization);
         }
 
         return NextResponse.redirect(loginNameUrl);
-=======
-      }
-    } else {
-      const loginNameUrl = constructUrl(request, "/loginname");
-
-      const params = new URLSearchParams();
-      params.set("authRequestId", authRequestId);
-      // loginNameUrl.searchParams.set("authRequestId", authRequestId);
-      if (authRequest?.loginHint) {
-        params.set("loginName", authRequest.loginHint);
-        params.set("submit", "true"); // autosubmit
-        // loginNameUrl.searchParams.set("loginName", authRequest.loginHint);
-        // loginNameUrl.searchParams.set("submit", "true"); // autosubmit
-      }
-
-      if (organization) {
-        params.set("organization", organization);
-        // loginNameUrl.searchParams.set("organization", organization);
->>>>>>> 5c5a8d53
       }
     } else if (requestId && requestId.startsWith("saml_")) {
       // handle saml request
       const { samlRequest } = await getSAMLRequest({
         serviceUrl,
-        serviceRegion,
         samlRequestId: requestId.replace("saml_", ""),
       });
-
-<<<<<<< HEAD
-      samlRequest?.
     } else {
       return NextResponse.json(
         { error: "No authRequest nor samlRequest provided" },
         { status: 500 },
       );
-=======
-      return NextResponse.redirect(loginNameUrl + "?" + params);
->>>>>>> 5c5a8d53
     }
   }
 }