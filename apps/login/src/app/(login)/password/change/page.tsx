import { Alert } from "@/components/alert";
import { ChangePasswordForm } from "@/components/change-password-form";
import { DynamicTheme } from "@/components/dynamic-theme";
import { Translated } from "@/components/translated";
import { UserAvatar } from "@/components/user-avatar";
import { getServiceUrlFromHeaders } from "@/lib/service-url";
import { loadMostRecentSession } from "@/lib/session";
import { getBrandingSettings, getLoginSettings, getPasswordComplexitySettings } from "@/lib/zitadel";
import { Metadata } from "next";
import { getTranslations } from "next-intl/server";
import { headers } from "next/headers";

export async function generateMetadata(): Promise<Metadata> {
  const t = await getTranslations("password");
  return { title: t("change.title") };
}

export default async function Page(props: { searchParams: Promise<Record<string | number | symbol, string | undefined>> }) {
  const _headers = await headers();
  const { serviceUrl } = getServiceUrlFromHeaders(_headers);

  const searchParams = await props.searchParams;

  const { loginName, organization, requestId } = searchParams;

  // also allow no session to be found (ignoreUnkownUsername)
  const sessionFactors = await loadMostRecentSession({
    serviceUrl,
    sessionParams: {
      loginName,
      organization,
    },
  });

  const branding = await getBrandingSettings({
    serviceUrl,
    organization,
  });

  const passwordComplexity = await getPasswordComplexitySettings({
    serviceUrl,
    organization: sessionFactors?.factors?.user?.organizationId,
  });

  const loginSettings = await getLoginSettings({
    serviceUrl,
    organization: sessionFactors?.factors?.user?.organizationId,
  });

  return (
    <DynamicTheme branding={branding}>
      <div className="flex flex-col space-y-4">
<<<<<<< HEAD
        <h1>{sessionFactors?.factors?.user?.displayName ?? <Translated i18nKey="change.title" namespace="password" />}</h1>
=======
        <h1>
          <Translated i18nKey="change.title" namespace="password" />
        </h1>
>>>>>>> 00beaf6d
        <p className="ztdl-p mb-6 block">
          <Translated i18nKey="change.description" namespace="password" />
        </p>

        {/* show error only if usernames should be shown to be unknown */}
        {(!sessionFactors || !loginName) && !loginSettings?.ignoreUnknownUsernames && (
          <div className="py-4">
            <Alert>
              <Translated i18nKey="unknownContext" namespace="error" />
            </Alert>
          </div>
        )}

        {sessionFactors && (
          <UserAvatar
            loginName={loginName ?? sessionFactors.factors?.user?.loginName}
            displayName={sessionFactors.factors?.user?.displayName}
            showDropdown
            searchParams={searchParams}
          ></UserAvatar>
        )}
      </div>

      <div className="w-full">
        {passwordComplexity && loginName && sessionFactors?.factors?.user?.id ? (
          <ChangePasswordForm
            sessionId={sessionFactors.id}
            loginName={loginName}
            requestId={requestId}
            organization={organization}
            passwordComplexitySettings={passwordComplexity}
          />
        ) : (
          <div className="py-4">
            <Alert>
              <Translated i18nKey="failedLoading" namespace="error" />
            </Alert>
          </div>
        )}
      </div>
    </DynamicTheme>
  );
}<|MERGE_RESOLUTION|>--- conflicted
+++ resolved
@@ -50,13 +50,9 @@
   return (
     <DynamicTheme branding={branding}>
       <div className="flex flex-col space-y-4">
-<<<<<<< HEAD
-        <h1>{sessionFactors?.factors?.user?.displayName ?? <Translated i18nKey="change.title" namespace="password" />}</h1>
-=======
         <h1>
           <Translated i18nKey="change.title" namespace="password" />
         </h1>
->>>>>>> 00beaf6d
         <p className="ztdl-p mb-6 block">
           <Translated i18nKey="change.description" namespace="password" />
         </p>
