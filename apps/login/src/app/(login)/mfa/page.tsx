import { Alert } from "@/components/alert";
import { BackButton } from "@/components/back-button";
import { ChooseSecondFactor } from "@/components/choose-second-factor";
import { DynamicTheme } from "@/components/dynamic-theme";
import { Translated } from "@/components/translated";
import { UserAvatar } from "@/components/user-avatar";
import { getSessionCookieById } from "@/lib/cookies";
import { getServiceUrlFromHeaders } from "@/lib/service-url";
import { loadMostRecentSession } from "@/lib/session";
<<<<<<< HEAD
import { getBrandingSettings, getSession, listAuthenticationMethodTypes } from "@/lib/zitadel";
import { headers } from "next/headers";

export default async function Page(props: { searchParams: Promise<Record<string | number | symbol, string | undefined>> }) {
=======
import {
  getBrandingSettings,
  getSession,
  listAuthenticationMethodTypes,
} from "@/lib/zitadel";
import { Metadata } from "next";
import { getTranslations } from "next-intl/server";
import { headers } from "next/headers";

export async function generateMetadata(): Promise<Metadata> {
  const t = await getTranslations("mfa");
  return { title: t('verify.title')};
}

export default async function Page(props: {
  searchParams: Promise<Record<string | number | symbol, string | undefined>>;
}) {
>>>>>>> 8e60cce2
  const searchParams = await props.searchParams;

  const { loginName, requestId, organization, sessionId } = searchParams;

  const _headers = await headers();
  const { serviceUrl } = getServiceUrlFromHeaders(_headers);

  const sessionFactors = sessionId
    ? await loadSessionById(serviceUrl, sessionId, organization)
    : await loadSessionByLoginname(serviceUrl, loginName, organization);

  async function loadSessionByLoginname(serviceUrl: string, loginName?: string, organization?: string) {
    return loadMostRecentSession({
      serviceUrl,
      sessionParams: {
        loginName,
        organization,
      },
    }).then((session) => {
      if (session && session.factors?.user?.id) {
        return listAuthenticationMethodTypes({
          serviceUrl,
          userId: session.factors.user.id,
        }).then((methods) => {
          return {
            factors: session?.factors,
            authMethods: methods.authMethodTypes ?? [],
          };
        });
      }
    });
  }

  async function loadSessionById(host: string, sessionId: string, organization?: string) {
    const recent = await getSessionCookieById({ sessionId, organization });
    return getSession({
      serviceUrl,
      sessionId: recent.id,
      sessionToken: recent.token,
    }).then((response) => {
      if (response?.session && response.session.factors?.user?.id) {
        return listAuthenticationMethodTypes({
          serviceUrl,
          userId: response.session.factors.user.id,
        }).then((methods) => {
          return {
            factors: response.session?.factors,
            authMethods: methods.authMethodTypes ?? [],
          };
        });
      }
    });
  }

  const branding = await getBrandingSettings({
    serviceUrl,
    organization,
  });

  return (
    <DynamicTheme branding={branding}>
      <div className="flex flex-col space-y-4">
        <h1>
          <Translated i18nKey="verify.title" namespace="mfa" />
        </h1>
        <p className="ztdl-p">
          <Translated i18nKey="verify.description" namespace="mfa" />
        </p>

        {sessionFactors && (
          <UserAvatar
            loginName={loginName ?? sessionFactors.factors?.user?.loginName}
            displayName={sessionFactors.factors?.user?.displayName}
            showDropdown
            searchParams={searchParams}
          ></UserAvatar>
        )}
      </div>

      <div className="w-full">
        {!(loginName || sessionId) && (
          <Alert>
            <Translated i18nKey="unknownContext" namespace="error" />
          </Alert>
        )}

        {sessionFactors ? (
          <ChooseSecondFactor
            loginName={loginName}
            sessionId={sessionId}
            requestId={requestId}
            organization={organization}
            userMethods={sessionFactors.authMethods ?? []}
          ></ChooseSecondFactor>
        ) : (
          <Alert>
            <Translated i18nKey="verify.noResults" namespace="mfa" />
          </Alert>
        )}

        <div className="mt-8 flex w-full flex-row items-center">
          <BackButton />
          <span className="flex-grow"></span>
        </div>
      </div>
    </DynamicTheme>
  );
}<|MERGE_RESOLUTION|>--- conflicted
+++ resolved
@@ -7,30 +7,17 @@
 import { getSessionCookieById } from "@/lib/cookies";
 import { getServiceUrlFromHeaders } from "@/lib/service-url";
 import { loadMostRecentSession } from "@/lib/session";
-<<<<<<< HEAD
 import { getBrandingSettings, getSession, listAuthenticationMethodTypes } from "@/lib/zitadel";
-import { headers } from "next/headers";
-
-export default async function Page(props: { searchParams: Promise<Record<string | number | symbol, string | undefined>> }) {
-=======
-import {
-  getBrandingSettings,
-  getSession,
-  listAuthenticationMethodTypes,
-} from "@/lib/zitadel";
 import { Metadata } from "next";
 import { getTranslations } from "next-intl/server";
 import { headers } from "next/headers";
 
 export async function generateMetadata(): Promise<Metadata> {
   const t = await getTranslations("mfa");
-  return { title: t('verify.title')};
+  return { title: t("verify.title") };
 }
 
-export default async function Page(props: {
-  searchParams: Promise<Record<string | number | symbol, string | undefined>>;
-}) {
->>>>>>> 8e60cce2
+export default async function Page(props: { searchParams: Promise<Record<string | number | symbol, string | undefined>> }) {
   const searchParams = await props.searchParams;
 
   const { loginName, requestId, organization, sessionId } = searchParams;
