import { Alert, AlertType } from "@/components/alert";
import { DynamicTheme } from "@/components/dynamic-theme";
import { Translated } from "@/components/translated";
import { UserAvatar } from "@/components/user-avatar";
import { VerifyForm } from "@/components/verify-form";
import { sendEmailCode, sendInviteEmailCode } from "@/lib/server/verify";
import { getOriginalHostWithProtocol } from "@/lib/server/host";
import { getServiceUrlFromHeaders } from "@/lib/service-url";
import { loadMostRecentSession } from "@/lib/session";
import { getBrandingSettings, getUserByID } from "@/lib/zitadel";
import { HumanUser, User } from "@zitadel/proto/zitadel/user/v2/user_pb";
import { Metadata } from "next";
import { getTranslations } from "next-intl/server";
import { headers } from "next/headers";

export async function generateMetadata(): Promise<Metadata> {
  const t = await getTranslations("verify");
  return { title: t("verify.title") };
}

export default async function Page(props: { searchParams: Promise<any> }) {
  const searchParams = await props.searchParams;

  const { userId, loginName, code, organization, requestId, invite, send } = searchParams;

  const _headers = await headers();
  const { serviceUrl } = getServiceUrlFromHeaders(_headers);

  const branding = await getBrandingSettings({
    serviceUrl,
    organization,
  });

  let sessionFactors;
  let user: User | undefined;
  let human: HumanUser | undefined;
  let id: string | undefined;

  const doSend = send === "true";

  const basePath = process.env.NEXT_PUBLIC_BASE_PATH ?? "";

  async function sendEmail(userId: string) {
    const hostWithProtocol = await getOriginalHostWithProtocol();

    if (invite === "true") {
      await sendInviteEmailCode({
        userId,
        urlTemplate:
          `${hostWithProtocol}${basePath}/verify?code={{.Code}}&userId={{.UserID}}&organization={{.OrgID}}&invite=true` +
          (requestId ? `&requestId=${requestId}` : ""),
      }).catch((error) => {
        console.error("Could not send invitation email", error);
        throw Error("Failed to send invitation email");
      });
    } else {
      await sendEmailCode({
        userId,
        urlTemplate:
          `${hostWithProtocol}${basePath}/verify?code={{.Code}}&userId={{.UserID}}&organization={{.OrgID}}` +
          (requestId ? `&requestId=${requestId}` : ""),
      }).catch((error) => {
        console.error("Could not send verification email", error);
        throw Error("Failed to send verification email");
      });
    }
  }

  if ("loginName" in searchParams) {
    sessionFactors = await loadMostRecentSession({
      serviceUrl,
      sessionParams: {
        loginName,
        organization,
      },
    });

    if (doSend && sessionFactors?.factors?.user?.id) {
      await sendEmail(sessionFactors.factors.user.id);
    }
  } else if ("userId" in searchParams && userId) {
    if (doSend) {
      await sendEmail(userId);
    }

    const userResponse = await getUserByID({
      serviceUrl,
      userId,
    });
    if (userResponse) {
      user = userResponse.user;
      if (user?.type.case === "human") {
        human = user.type.value as HumanUser;
      }
    }
  }

  id = userId ?? sessionFactors?.factors?.user?.id;

  if (!id) {
    throw Error("Failed to get user id");
  }

  const params = new URLSearchParams({
    userId: userId,
    initial: "true", // defines that a code is not required and is therefore not shown in the UI
  });

  if (loginName) {
    params.set("loginName", loginName);
  }

  if (organization) {
    params.set("organization", organization);
  }

  if (requestId) {
    params.set("requestId", requestId);
  }

  return (
    <DynamicTheme branding={branding}>
      <div className="flex flex-col space-y-4">
        <h1>
          <Translated i18nKey="verify.title" namespace="verify" />
        </h1>
        <p className="ztdl-p">
          <Translated i18nKey="verify.description" namespace="verify" />
        </p>

        {sessionFactors ? (
          <UserAvatar
            loginName={loginName ?? sessionFactors.factors?.user?.loginName}
            displayName={sessionFactors.factors?.user?.displayName}
            showDropdown
            searchParams={searchParams}
          ></UserAvatar>
        ) : (
          user && (
            <UserAvatar loginName={user.preferredLoginName} displayName={human?.profile?.displayName} showDropdown={false} />
          )
        )}
      </div>

      <div className="w-full">
        {!id && (
          <div className="py-4">
            <Alert>
              <Translated i18nKey="unknownContext" namespace="error" />
            </Alert>
          </div>
        )}

        {id && send && (
          <div className="w-full py-4">
            <Alert type={AlertType.INFO}>
              <Translated i18nKey="verify.codeSent" namespace="verify" />
            </Alert>
          </div>
        )}

<<<<<<< HEAD
=======
        {sessionFactors ? (
          <UserAvatar
            loginName={loginName ?? sessionFactors.factors?.user?.loginName}
            displayName={sessionFactors.factors?.user?.displayName}
            showDropdown
            searchParams={searchParams}
          ></UserAvatar>
        ) : (
          user && (
            <UserAvatar loginName={user.preferredLoginName} displayName={human?.profile?.displayName} showDropdown={false} />
          )
        )}

>>>>>>> 1a0588fe
        <VerifyForm
          loginName={loginName}
          organization={organization}
          userId={id}
          code={code}
          isInvite={invite === "true"}
          requestId={requestId}
        />
      </div>
    </DynamicTheme>
  );
}<|MERGE_RESOLUTION|>--- conflicted
+++ resolved
@@ -159,8 +159,6 @@
           </div>
         )}
 
-<<<<<<< HEAD
-=======
         {sessionFactors ? (
           <UserAvatar
             loginName={loginName ?? sessionFactors.factors?.user?.loginName}
@@ -174,7 +172,6 @@
           )
         )}
 
->>>>>>> 1a0588fe
         <VerifyForm
           loginName={loginName}
           organization={organization}
