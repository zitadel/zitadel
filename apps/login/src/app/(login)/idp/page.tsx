--- conflicted
+++ resolved
@@ -50,11 +50,8 @@
             identityProviders={identityProviders}
             requestId={requestId}
             organization={organization}
-<<<<<<< HEAD
             postErrorRedirectUrl="/idp"
-=======
             showLabel={false}
->>>>>>> 19b744ca
           ></SignInWithIdp>
         )}
       </div>
