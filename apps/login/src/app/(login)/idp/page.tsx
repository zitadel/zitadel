import { DynamicTheme } from "@/components/dynamic-theme";
import { SignInWithIdp } from "@/components/sign-in-with-idp";
import { Translated } from "@/components/translated";
import { getServiceUrlFromHeaders } from "@/lib/service-url";
import { getActiveIdentityProviders, getBrandingSettings } from "@/lib/zitadel";
import { Metadata } from "next";
import { getTranslations } from "next-intl/server";
import { headers } from "next/headers";

export async function generateMetadata(): Promise<Metadata> {
  const t = await getTranslations("idp");
  return { title: t("title") };
}

export default async function Page(props: { searchParams: Promise<Record<string | number | symbol, string | undefined>> }) {
  const searchParams = await props.searchParams;

  const requestId = searchParams?.requestId;
  const organization = searchParams?.organization;

  const _headers = await headers();
  const { serviceUrl } = getServiceUrlFromHeaders(_headers);

  const identityProviders = await getActiveIdentityProviders({
    serviceUrl,
    orgId: organization,
  }).then((resp) => {
    return resp.identityProviders;
  });

  const branding = await getBrandingSettings({
    serviceUrl,
    organization,
  });

  return (
    <DynamicTheme branding={branding}>
      <div className="flex flex-col space-y-4">
        <h1>
          <Translated i18nKey="title" namespace="idp" />
        </h1>
        <p className="ztdl-p">
          <Translated i18nKey="description" namespace="idp" />
        </p>
      </div>

      <div className="w-full">
        {!!identityProviders?.length && (
          <SignInWithIdp
            identityProviders={identityProviders}
            requestId={requestId}
            organization={organization}
<<<<<<< HEAD
=======
            postErrorRedirectUrl="/idp"
>>>>>>> 00beaf6d
            showLabel={false}
          ></SignInWithIdp>
        )}
      </div>
    </DynamicTheme>
  );
}<|MERGE_RESOLUTION|>--- conflicted
+++ resolved
@@ -50,10 +50,7 @@
             identityProviders={identityProviders}
             requestId={requestId}
             organization={organization}
-<<<<<<< HEAD
-=======
             postErrorRedirectUrl="/idp"
->>>>>>> 00beaf6d
             showLabel={false}
           ></SignInWithIdp>
         )}
