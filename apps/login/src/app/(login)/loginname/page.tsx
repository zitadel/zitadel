--- conflicted
+++ resolved
@@ -76,15 +76,10 @@
           suffix={suffix}
           submit={submit}
           allowRegister={!!loginSettings?.allowRegister}
-<<<<<<< HEAD
         ></UsernameForm>
 
-        {identityProviders && (
+        {identityProviders && loginSettings?.allowExternalIdp && (
           <div className="w-full pt-6 pb-4">
-=======
-        >
-          {identityProviders && loginSettings?.allowExternalIdp && (
->>>>>>> 306fe21d
             <SignInWithIdp
               identityProviders={identityProviders}
               requestId={requestId}
