"use client";

import { idpTypeToSlug } from "@/lib/idp";
import { redirectToIdp } from "@/lib/server/idp";
import {
  IdentityProvider,
  IdentityProviderType,
} from "@zitadel/proto/zitadel/settings/v2/login_settings_pb";
import { useTranslations } from "next-intl";
import { ReactNode, useActionState } from "react";
import { Alert } from "./alert";
import { SignInWithIdentityProviderProps } from "./idps/base-button";
import { SignInWithApple } from "./idps/sign-in-with-apple";
import { SignInWithAzureAd } from "./idps/sign-in-with-azure-ad";
import { SignInWithGeneric } from "./idps/sign-in-with-generic";
import { SignInWithGithub } from "./idps/sign-in-with-github";
import { SignInWithGitlab } from "./idps/sign-in-with-gitlab";
import { SignInWithGoogle } from "./idps/sign-in-with-google";

export interface SignInWithIDPProps {
  children?: ReactNode;
  identityProviders: IdentityProvider[];
  requestId?: string;
  organization?: string;
  linkOnly?: boolean;
}

export function SignInWithIdp({
  identityProviders,
  requestId,
  organization,
  linkOnly,
}: Readonly<SignInWithIDPProps>) {
  const [state, action, _isPending] = useActionState(redirectToIdp, {});
  const t = useTranslations("idp");

  const renderIDPButton = (idp: IdentityProvider, index: number) => {
    const { id, name, type } = idp;

    const components: Partial<
      Record<
        IdentityProviderType,
        (props: SignInWithIdentityProviderProps) => ReactNode
      >
    > = {
      [IdentityProviderType.APPLE]: SignInWithApple,
      [IdentityProviderType.OAUTH]: SignInWithGeneric,
      [IdentityProviderType.OIDC]: SignInWithGeneric,
      [IdentityProviderType.GITHUB]: SignInWithGithub,
      [IdentityProviderType.GITHUB_ES]: SignInWithGithub,
      [IdentityProviderType.AZURE_AD]: SignInWithAzureAd,
      [IdentityProviderType.GOOGLE]: (props) => (
        <SignInWithGoogle {...props} e2e="google" />
      ),
      [IdentityProviderType.GITLAB]: SignInWithGitlab,
      [IdentityProviderType.GITLAB_SELF_HOSTED]: SignInWithGitlab,
      [IdentityProviderType.SAML]: SignInWithGeneric,
<<<<<<< HEAD
      [IdentityProviderType.LDAP]: SignInWithGeneric,
=======
      [IdentityProviderType.JWT]: SignInWithGeneric,
>>>>>>> 306fe21d
    };

    const Component = components[type];
    return Component ? (
      <form action={action} className="flex" key={`idp-${index}`}>
        <input type="hidden" name="id" value={id} />
        <input type="hidden" name="provider" value={idpTypeToSlug(type)} />
        <input type="hidden" name="requestId" value={requestId} />
        <input type="hidden" name="organization" value={organization} />
        <input
          type="hidden"
          name="linkOnly"
          value={linkOnly ? "true" : "false"}
        />
        <Component key={id} name={name} />
      </form>
    ) : null;
  };

  return (
    <div className="flex flex-col w-full space-y-2 text-sm">
      <p className="text-center ztdl-p">{t("orSignInWith")}</p>
      {!!identityProviders.length && identityProviders?.map(renderIDPButton)}
      {state?.error && (
        <div className="py-4">
          <Alert>{state?.error}</Alert>
        </div>
      )}
    </div>
  );
}

SignInWithIdp.displayName = "SignInWithIDP";<|MERGE_RESOLUTION|>--- conflicted
+++ resolved
@@ -55,11 +55,8 @@
       [IdentityProviderType.GITLAB]: SignInWithGitlab,
       [IdentityProviderType.GITLAB_SELF_HOSTED]: SignInWithGitlab,
       [IdentityProviderType.SAML]: SignInWithGeneric,
-<<<<<<< HEAD
       [IdentityProviderType.LDAP]: SignInWithGeneric,
-=======
       [IdentityProviderType.JWT]: SignInWithGeneric,
->>>>>>> 306fe21d
     };
 
     const Component = components[type];
