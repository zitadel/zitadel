--- conflicted
+++ resolved
@@ -20,10 +20,7 @@
   requestId?: string;
   organization?: string;
   linkOnly?: boolean;
-<<<<<<< HEAD
-=======
   postErrorRedirectUrl?: string;
->>>>>>> 00beaf6d
   showLabel?: boolean;
 }
 
@@ -32,10 +29,7 @@
   requestId,
   organization,
   linkOnly,
-<<<<<<< HEAD
-=======
   postErrorRedirectUrl,
->>>>>>> 00beaf6d
   showLabel = true,
 }: Readonly<SignInWithIDPProps>) {
   const [state, action, _isPending] = useActionState(redirectToIdp, {});
@@ -66,10 +60,7 @@
         <input type="hidden" name="requestId" value={requestId} />
         <input type="hidden" name="organization" value={organization} />
         <input type="hidden" name="linkOnly" value={linkOnly ? "true" : "false"} />
-<<<<<<< HEAD
-=======
         {postErrorRedirectUrl && <input type="hidden" name="postErrorRedirectUrl" value={postErrorRedirectUrl} />}
->>>>>>> 00beaf6d
         <Component key={id} name={name} />
       </form>
     ) : null;
