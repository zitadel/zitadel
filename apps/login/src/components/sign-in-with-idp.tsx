"use client";

import { idpTypeToSlug } from "@/lib/idp";
import { redirectToIdp } from "@/lib/server/idp";
import { IdentityProvider, IdentityProviderType } from "@zitadel/proto/zitadel/settings/v2/login_settings_pb";
import { ReactNode, useActionState } from "react";
import { Alert } from "./alert";
import { SignInWithIdentityProviderProps } from "./idps/base-button";
import { SignInWithApple } from "./idps/sign-in-with-apple";
import { SignInWithAzureAd } from "./idps/sign-in-with-azure-ad";
import { SignInWithGeneric } from "./idps/sign-in-with-generic";
import { SignInWithGithub } from "./idps/sign-in-with-github";
import { SignInWithGitlab } from "./idps/sign-in-with-gitlab";
import { SignInWithGoogle } from "./idps/sign-in-with-google";
import { Translated } from "./translated";

export interface SignInWithIDPProps {
  children?: ReactNode;
  identityProviders: IdentityProvider[];
  requestId?: string;
  organization?: string;
  linkOnly?: boolean;
<<<<<<< HEAD
  postErrorRedirectUrl?: string;
=======
  showLabel?: boolean;
>>>>>>> 19b744ca
}

export function SignInWithIdp({
  identityProviders,
  requestId,
  organization,
  linkOnly,
<<<<<<< HEAD
  postErrorRedirectUrl,
=======
  showLabel = true,
>>>>>>> 19b744ca
}: Readonly<SignInWithIDPProps>) {
  const [state, action, _isPending] = useActionState(redirectToIdp, {});

  const renderIDPButton = (idp: IdentityProvider, index: number) => {
    const { id, name, type } = idp;

    const components: Partial<Record<IdentityProviderType, (props: SignInWithIdentityProviderProps) => ReactNode>> = {
      [IdentityProviderType.APPLE]: SignInWithApple,
      [IdentityProviderType.OAUTH]: SignInWithGeneric,
      [IdentityProviderType.OIDC]: SignInWithGeneric,
      [IdentityProviderType.GITHUB]: SignInWithGithub,
      [IdentityProviderType.GITHUB_ES]: SignInWithGithub,
      [IdentityProviderType.AZURE_AD]: SignInWithAzureAd,
      [IdentityProviderType.GOOGLE]: (props) => <SignInWithGoogle {...props} e2e="google" />,
      [IdentityProviderType.GITLAB]: SignInWithGitlab,
      [IdentityProviderType.GITLAB_SELF_HOSTED]: SignInWithGitlab,
      [IdentityProviderType.SAML]: SignInWithGeneric,
      [IdentityProviderType.LDAP]: SignInWithGeneric,
      [IdentityProviderType.JWT]: SignInWithGeneric,
    };

    const Component = components[type];
    return Component ? (
      <form action={action} className="flex" key={`idp-${index}`}>
        <input type="hidden" name="id" value={id} />
        <input type="hidden" name="provider" value={idpTypeToSlug(type)} />
        <input type="hidden" name="requestId" value={requestId} />
        <input type="hidden" name="organization" value={organization} />
        <input type="hidden" name="linkOnly" value={linkOnly ? "true" : "false"} />
<<<<<<< HEAD
        {postErrorRedirectUrl && <input type="hidden" name="postErrorRedirectUrl" value={postErrorRedirectUrl} />}
=======
>>>>>>> 19b744ca
        <Component key={id} name={name} />
      </form>
    ) : null;
  };

  return (
    <div className="flex w-full flex-col space-y-2 text-sm">
      {showLabel && (
        <p className="ztdl-p text-center">
          <Translated i18nKey="orSignInWith" namespace="idp" />
        </p>
      )}
      {!!identityProviders?.length && identityProviders?.map(renderIDPButton)}
      {state?.error && (
        <div className="py-4">
          <Alert>{state?.error}</Alert>
        </div>
      )}
    </div>
  );
}

SignInWithIdp.displayName = "SignInWithIDP";<|MERGE_RESOLUTION|>--- conflicted
+++ resolved
@@ -20,11 +20,8 @@
   requestId?: string;
   organization?: string;
   linkOnly?: boolean;
-<<<<<<< HEAD
   postErrorRedirectUrl?: string;
-=======
   showLabel?: boolean;
->>>>>>> 19b744ca
 }
 
 export function SignInWithIdp({
@@ -32,11 +29,8 @@
   requestId,
   organization,
   linkOnly,
-<<<<<<< HEAD
   postErrorRedirectUrl,
-=======
   showLabel = true,
->>>>>>> 19b744ca
 }: Readonly<SignInWithIDPProps>) {
   const [state, action, _isPending] = useActionState(redirectToIdp, {});
 
@@ -66,10 +60,7 @@
         <input type="hidden" name="requestId" value={requestId} />
         <input type="hidden" name="organization" value={organization} />
         <input type="hidden" name="linkOnly" value={linkOnly ? "true" : "false"} />
-<<<<<<< HEAD
         {postErrorRedirectUrl && <input type="hidden" name="postErrorRedirectUrl" value={postErrorRedirectUrl} />}
-=======
->>>>>>> 19b744ca
         <Component key={id} name={name} />
       </form>
     ) : null;
