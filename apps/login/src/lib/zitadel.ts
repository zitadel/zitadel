import { Client, create, Duration } from "@zitadel/client";
import { createServerTransport as libCreateServerTransport } from "@zitadel/client/node";
import { makeReqCtx } from "@zitadel/client/v2";
import { IdentityProviderService } from "@zitadel/proto/zitadel/idp/v2/idp_service_pb";
import { OrganizationSchema, TextQueryMethod } from "@zitadel/proto/zitadel/object/v2/object_pb";
import { CreateCallbackRequest, OIDCService } from "@zitadel/proto/zitadel/oidc/v2/oidc_service_pb";
import { Organization } from "@zitadel/proto/zitadel/org/v2/org_pb";
import { OrganizationService } from "@zitadel/proto/zitadel/org/v2/org_service_pb";
import { CreateResponseRequest, SAMLService } from "@zitadel/proto/zitadel/saml/v2/saml_service_pb";
import { RequestChallenges } from "@zitadel/proto/zitadel/session/v2/challenge_pb";
import { Checks, SessionService } from "@zitadel/proto/zitadel/session/v2/session_service_pb";
import { LoginSettings } from "@zitadel/proto/zitadel/settings/v2/login_settings_pb";
import { SettingsService } from "@zitadel/proto/zitadel/settings/v2/settings_service_pb";
import { SendEmailVerificationCodeSchema } from "@zitadel/proto/zitadel/user/v2/email_pb";
import type { FormData, RedirectURLsJson } from "@zitadel/proto/zitadel/user/v2/idp_pb";
import { NotificationType, SendPasswordResetLinkSchema } from "@zitadel/proto/zitadel/user/v2/password_pb";
import { SearchQuery, SearchQuerySchema } from "@zitadel/proto/zitadel/user/v2/query_pb";
import { SendInviteCodeSchema } from "@zitadel/proto/zitadel/user/v2/user_pb";
import {
  AddHumanUserRequest,
  AddHumanUserRequestSchema,
  ResendEmailCodeRequest,
  ResendEmailCodeRequestSchema,
  SendEmailCodeRequestSchema,
  SetPasswordRequest,
  SetPasswordRequestSchema,
  UpdateHumanUserRequest,
  UserService,
  VerifyPasskeyRegistrationRequest,
  VerifyU2FRegistrationRequest,
} from "@zitadel/proto/zitadel/user/v2/user_service_pb";
import { unstable_cacheLife as cacheLife } from "next/cache";
import { getTranslations } from "next-intl/server";
import { getUserAgent } from "./fingerprint";
import { setSAMLFormCookie } from "./saml";
import { createServiceForHost } from "./service";

const useCache = process.env.DEBUG !== "true";

async function cacheWrapper<T>(callback: Promise<T>) {
  "use cache";
  cacheLife("hours");

  return callback;
}

export async function getHostedLoginTranslation({
  serviceUrl,
  organization,
  locale,
}: {
  serviceUrl: string;
  organization?: string;
  locale?: string;
}) {
  const settingsService: Client<typeof SettingsService> = await createServiceForHost(SettingsService, serviceUrl);

  const callback = settingsService
    .getHostedLoginTranslation(
      {
        level: organization
          ? {
              case: "organizationId",
              value: organization,
            }
          : {
              case: "instance",
              value: true,
            },
        locale: locale,
      },
      {},
    )
    .then((resp) => {
      return resp.translations ? resp.translations : undefined;
    });

  return useCache ? cacheWrapper(callback) : callback;
}

export async function getBrandingSettings({ serviceUrl, organization }: { serviceUrl: string; organization?: string }) {
  const settingsService: Client<typeof SettingsService> = await createServiceForHost(SettingsService, serviceUrl);

  const callback = settingsService
    .getBrandingSettings({ ctx: makeReqCtx(organization) }, {})
    .then((resp) => (resp.settings ? resp.settings : undefined));

  return useCache ? cacheWrapper(callback) : callback;
}

export async function getLoginSettings({ serviceUrl, organization }: { serviceUrl: string; organization?: string }) {
  const settingsService: Client<typeof SettingsService> = await createServiceForHost(SettingsService, serviceUrl);

  const callback = settingsService
    .getLoginSettings({ ctx: makeReqCtx(organization) }, {})
    .then((resp) => (resp.settings ? resp.settings : undefined));

  return useCache ? cacheWrapper(callback) : callback;
}

export async function getSecuritySettings({ serviceUrl }: { serviceUrl: string }) {
  const settingsService: Client<typeof SettingsService> = await createServiceForHost(SettingsService, serviceUrl);

  const callback = settingsService.getSecuritySettings({}).then((resp) => (resp.settings ? resp.settings : undefined));

  return useCache ? cacheWrapper(callback) : callback;
}

export async function getLockoutSettings({ serviceUrl, orgId }: { serviceUrl: string; orgId?: string }) {
  const settingsService: Client<typeof SettingsService> = await createServiceForHost(SettingsService, serviceUrl);

  const callback = settingsService
    .getLockoutSettings({ ctx: makeReqCtx(orgId) }, {})
    .then((resp) => (resp.settings ? resp.settings : undefined));

  return useCache ? cacheWrapper(callback) : callback;
}

export async function getPasswordExpirySettings({ serviceUrl, orgId }: { serviceUrl: string; orgId?: string }) {
  const settingsService: Client<typeof SettingsService> = await createServiceForHost(SettingsService, serviceUrl);

  const callback = settingsService
    .getPasswordExpirySettings({ ctx: makeReqCtx(orgId) }, {})
    .then((resp) => (resp.settings ? resp.settings : undefined));

  return useCache ? cacheWrapper(callback) : callback;
}

export async function listIDPLinks({ serviceUrl, userId }: { serviceUrl: string; userId: string }) {
  const userService: Client<typeof UserService> = await createServiceForHost(UserService, serviceUrl);

  return userService.listIDPLinks({ userId }, {});
}

export async function addOTPEmail({ serviceUrl, userId }: { serviceUrl: string; userId: string }) {
  const userService: Client<typeof UserService> = await createServiceForHost(UserService, serviceUrl);

  return userService.addOTPEmail({ userId }, {});
}

export async function addOTPSMS({ serviceUrl, userId }: { serviceUrl: string; userId: string }) {
  const userService: Client<typeof UserService> = await createServiceForHost(UserService, serviceUrl);

  return userService.addOTPSMS({ userId }, {});
}

export async function registerTOTP({ serviceUrl, userId }: { serviceUrl: string; userId: string }) {
  const userService: Client<typeof UserService> = await createServiceForHost(UserService, serviceUrl);

  return userService.registerTOTP({ userId }, {});
}

export async function getGeneralSettings({ serviceUrl }: { serviceUrl: string }) {
  const settingsService: Client<typeof SettingsService> = await createServiceForHost(SettingsService, serviceUrl);

  const callback = settingsService.getGeneralSettings({}, {}).then((resp) => resp.supportedLanguages);

  return useCache ? cacheWrapper(callback) : callback;
}

export async function getLegalAndSupportSettings({
  serviceUrl,
  organization,
}: {
  serviceUrl: string;
  organization?: string;
}) {
  const settingsService: Client<typeof SettingsService> = await createServiceForHost(SettingsService, serviceUrl);

  const callback = settingsService
    .getLegalAndSupportSettings({ ctx: makeReqCtx(organization) }, {})
    .then((resp) => (resp.settings ? resp.settings : undefined));

  return useCache ? cacheWrapper(callback) : callback;
}

export async function getPasswordComplexitySettings({
  serviceUrl,
  organization,
}: {
  serviceUrl: string;
  organization?: string;
}) {
  const settingsService: Client<typeof SettingsService> = await createServiceForHost(SettingsService, serviceUrl);

  const callback = settingsService
    .getPasswordComplexitySettings({ ctx: makeReqCtx(organization) })
    .then((resp) => (resp.settings ? resp.settings : undefined));

  return useCache ? cacheWrapper(callback) : callback;
}

export async function createSessionFromChecks({
  serviceUrl,
  checks,
  lifetime,
}: {
  serviceUrl: string;
  checks: Checks;
  lifetime: Duration;
}) {
  const sessionService: Client<typeof SessionService> = await createServiceForHost(SessionService, serviceUrl);

  const userAgent = await getUserAgent();

  return sessionService.createSession({ checks, lifetime, userAgent }, {});
}

export async function createSessionForUserIdAndIdpIntent({
  serviceUrl,
  userId,
  idpIntent,
  lifetime,
}: {
  serviceUrl: string;
  userId: string;
  idpIntent: {
    idpIntentId?: string | undefined;
    idpIntentToken?: string | undefined;
  };
  lifetime: Duration;
}) {
  console.log("Creating session for userId and IDP intent", { userId, idpIntent, lifetime });
  const sessionService: Client<typeof SessionService> = await createServiceForHost(SessionService, serviceUrl);

  const userAgent = await getUserAgent();

  return sessionService.createSession({
    checks: {
      user: {
        search: {
          case: "userId",
          value: userId,
        },
      },
      idpIntent,
    },
    lifetime,
    userAgent,
  });
}

export async function setSession({
  serviceUrl,
  sessionId,
  sessionToken,
  challenges,
  checks,
  lifetime,
}: {
  serviceUrl: string;
  sessionId: string;
  sessionToken: string;
  challenges: RequestChallenges | undefined;
  checks?: Checks;
  lifetime: Duration;
}) {
  const sessionService: Client<typeof SessionService> = await createServiceForHost(SessionService, serviceUrl);

  return sessionService.setSession(
    {
      sessionId,
      sessionToken,
      challenges,
      checks: checks ? checks : {},
      metadata: {},
      lifetime,
    },
    {},
  );
}

export async function getSession({
  serviceUrl,
  sessionId,
  sessionToken,
}: {
  serviceUrl: string;
  sessionId: string;
  sessionToken: string;
}) {
  const sessionService: Client<typeof SessionService> = await createServiceForHost(SessionService, serviceUrl);

  return sessionService.getSession({ sessionId, sessionToken }, {});
}

export async function deleteSession({
  serviceUrl,
  sessionId,
  sessionToken,
}: {
  serviceUrl: string;
  sessionId: string;
  sessionToken: string;
}) {
  const sessionService: Client<typeof SessionService> = await createServiceForHost(SessionService, serviceUrl);

  return sessionService.deleteSession({ sessionId, sessionToken }, {});
}

type ListSessionsCommand = {
  serviceUrl: string;
  ids: string[];
};

export async function listSessions({ serviceUrl, ids }: ListSessionsCommand) {
  const sessionService: Client<typeof SessionService> = await createServiceForHost(SessionService, serviceUrl);

  return sessionService.listSessions(
    {
      queries: [
        {
          query: {
            case: "idsQuery",
            value: { ids },
          },
        },
      ],
    },
    {},
  );
}

export type AddHumanUserData = {
  serviceUrl: string;
  firstName: string;
  lastName: string;
  email: string;
  password?: string;
  organization: string;
};

export async function addHumanUser({ serviceUrl, email, firstName, lastName, password, organization }: AddHumanUserData) {
  const userService: Client<typeof UserService> = await createServiceForHost(UserService, serviceUrl);

  let addHumanUserRequest: AddHumanUserRequest = create(AddHumanUserRequestSchema, {
    email: {
      email,
      verification: {
        case: "isVerified",
        value: false,
      },
    },
    username: email,
    profile: { givenName: firstName, familyName: lastName },
    passwordType: password ? { case: "password", value: { password } } : undefined,
  });

  if (organization) {
    const organizationSchema = create(OrganizationSchema, {
      org: { case: "orgId", value: organization },
    });

    addHumanUserRequest = {
      ...addHumanUserRequest,
      organization: organizationSchema,
    };
  }

  return userService.addHumanUser(addHumanUserRequest);
}

export async function addHuman({ serviceUrl, request }: { serviceUrl: string; request: AddHumanUserRequest }) {
  const userService: Client<typeof UserService> = await createServiceForHost(UserService, serviceUrl);

  return userService.addHumanUser(request);
}

export async function updateHuman({ serviceUrl, request }: { serviceUrl: string; request: UpdateHumanUserRequest }) {
  const userService: Client<typeof UserService> = await createServiceForHost(UserService, serviceUrl);

  return userService.updateHumanUser(request);
}

export async function verifyTOTPRegistration({
  serviceUrl,
  code,
  userId,
}: {
  serviceUrl: string;
  code: string;
  userId: string;
}) {
  const userService: Client<typeof UserService> = await createServiceForHost(UserService, serviceUrl);

  return userService.verifyTOTPRegistration({ code, userId }, {});
}

export async function getUserByID({ serviceUrl, userId }: { serviceUrl: string; userId: string }) {
  const userService: Client<typeof UserService> = await createServiceForHost(UserService, serviceUrl);

  return userService.getUserByID({ userId }, {});
}

export async function humanMFAInitSkipped({ serviceUrl, userId }: { serviceUrl: string; userId: string }) {
  const userService: Client<typeof UserService> = await createServiceForHost(UserService, serviceUrl);

  return userService.humanMFAInitSkipped({ userId }, {});
}

export async function verifyInviteCode({
  serviceUrl,
  userId,
  verificationCode,
}: {
  serviceUrl: string;
  userId: string;
  verificationCode: string;
}) {
  const userService: Client<typeof UserService> = await createServiceForHost(UserService, serviceUrl);

  return userService.verifyInviteCode({ userId, verificationCode }, {});
}

export async function sendEmailCode({
  serviceUrl,
  userId,
  urlTemplate,
}: {
  serviceUrl: string;
  userId: string;
  urlTemplate: string;
}) {
  let medium = create(SendEmailCodeRequestSchema, { userId });

  medium = create(SendEmailCodeRequestSchema, {
    ...medium,
    verification: {
      case: "sendCode",
      value: create(SendEmailVerificationCodeSchema, {
        urlTemplate,
      }),
    },
  });

  const userService: Client<typeof UserService> = await createServiceForHost(UserService, serviceUrl);

  return userService.sendEmailCode(medium, {});
}

export async function createInviteCode({
  serviceUrl,
  urlTemplate,
  userId,
}: {
  serviceUrl: string;
  urlTemplate: string;
  userId: string;
}) {
  let medium = create(SendInviteCodeSchema, {
    applicationName: "Typescript Login",
  });

  medium = {
    ...medium,
    urlTemplate,
  };

  const userService: Client<typeof UserService> = await createServiceForHost(UserService, serviceUrl);

  return userService.createInviteCode(
    {
      userId,
      verification: {
        case: "sendCode",
        value: medium,
      },
    },
    {},
  );
}

export type ListUsersCommand = {
  serviceUrl: string;
  loginName?: string;
  userName?: string;
  email?: string;
  phone?: string;
  organizationId?: string;
};

export async function listUsers({ serviceUrl, loginName, userName, phone, email, organizationId }: ListUsersCommand) {
  const queries: SearchQuery[] = [];

  // either use loginName or userName, email, phone
  if (loginName) {
    queries.push(
      create(SearchQuerySchema, {
        query: {
          case: "loginNameQuery",
          value: {
            loginName,
            method: TextQueryMethod.EQUALS,
          },
        },
      }),
    );
  } else if (userName || email || phone) {
    const orQueries: SearchQuery[] = [];

    if (userName) {
      const userNameQuery = create(SearchQuerySchema, {
        query: {
          case: "userNameQuery",
          value: {
            userName,
            method: TextQueryMethod.EQUALS,
          },
        },
      });
      orQueries.push(userNameQuery);
    }

    if (email) {
      const emailQuery = create(SearchQuerySchema, {
        query: {
          case: "emailQuery",
          value: {
            emailAddress: email,
            method: TextQueryMethod.EQUALS,
          },
        },
      });
      orQueries.push(emailQuery);
    }

    if (phone) {
      const phoneQuery = create(SearchQuerySchema, {
        query: {
          case: "phoneQuery",
          value: {
            number: phone,
            method: TextQueryMethod.EQUALS,
          },
        },
      });
      orQueries.push(phoneQuery);
    }

    queries.push(
      create(SearchQuerySchema, {
        query: {
          case: "orQuery",
          value: {
            queries: orQueries,
          },
        },
      }),
    );
  }

  if (organizationId) {
    queries.push(
      create(SearchQuerySchema, {
        query: {
          case: "organizationIdQuery",
          value: {
            organizationId,
          },
        },
      }),
    );
  }

  const userService: Client<typeof UserService> = await createServiceForHost(UserService, serviceUrl);

  return userService.listUsers({ queries });
}

export type SearchUsersCommand = {
  serviceUrl: string;
  searchValue: string;
  loginSettings: LoginSettings;
  organizationId?: string;
  suffix?: string;
};

const PhoneQuery = (searchValue: string) =>
  create(SearchQuerySchema, {
    query: {
      case: "phoneQuery",
      value: {
        number: searchValue,
        method: TextQueryMethod.EQUALS,
      },
    },
  });

const LoginNameQuery = (searchValue: string) =>
  create(SearchQuerySchema, {
    query: {
      case: "loginNameQuery",
      value: {
        loginName: searchValue,
        method: TextQueryMethod.EQUALS_IGNORE_CASE,
      },
    },
  });

const EmailQuery = (searchValue: string) =>
  create(SearchQuerySchema, {
    query: {
      case: "emailQuery",
      value: {
        emailAddress: searchValue,
        method: TextQueryMethod.EQUALS_IGNORE_CASE,
      },
    },
  });

/**
 * this is a dedicated search function to search for users from the loginname page
 * it searches users based on the loginName or userName and org suffix combination, and falls back to email and phone if no users are found
 *  */
export async function searchUsers({ serviceUrl, searchValue, loginSettings, organizationId, suffix }: SearchUsersCommand) {
  const queries: SearchQuery[] = [];

  const t = await getTranslations("zitadel");

  // if a suffix is provided, we search for the userName concatenated with the suffix
  if (suffix) {
    const searchValueWithSuffix = `${searchValue}@${suffix}`;
    const loginNameQuery = LoginNameQuery(searchValueWithSuffix);
    queries.push(loginNameQuery);
  } else {
    const loginNameQuery = LoginNameQuery(searchValue);
    queries.push(loginNameQuery);
  }

  if (organizationId) {
    queries.push(
      create(SearchQuerySchema, {
        query: {
          case: "organizationIdQuery",
          value: {
            organizationId,
          },
        },
      }),
    );
  }

  const userService: Client<typeof UserService> = await createServiceForHost(UserService, serviceUrl);

  const loginNameResult = await userService.listUsers({ queries });

  if (!loginNameResult || !loginNameResult.details) {
    return { error: t("errors.errorOccured") };
  }

  if (loginNameResult.result.length > 1) {
    return { error: t("errors.multipleUsersFound") };
  }

  if (loginNameResult.result.length == 1) {
    return loginNameResult;
  }

  const emailAndPhoneQueries: SearchQuery[] = [];
<<<<<<< HEAD
  if (
    loginSettings.disableLoginWithEmail &&
    loginSettings.disableLoginWithPhone
  ) {
    return { error: t("errors.userNotFound") };
=======
  if (loginSettings.disableLoginWithEmail && loginSettings.disableLoginWithPhone) {
    return { error: "User not found in the system" };
>>>>>>> e25b21a6
  } else if (loginSettings.disableLoginWithEmail && searchValue.length <= 20) {
    const phoneQuery = PhoneQuery(searchValue);
    emailAndPhoneQueries.push(phoneQuery);
  } else if (loginSettings.disableLoginWithPhone) {
    const emailQuery = EmailQuery(searchValue);
    emailAndPhoneQueries.push(emailQuery);
  } else {
    const orQuery: SearchQuery[] = [];

    const emailQuery = EmailQuery(searchValue);
    orQuery.push(emailQuery);

    let phoneQuery;
    if (searchValue.length <= 20) {
      phoneQuery = PhoneQuery(searchValue);
      orQuery.push(phoneQuery);
    }

    emailAndPhoneQueries.push(
      create(SearchQuerySchema, {
        query: {
          case: "orQuery",
          value: {
            queries: orQuery,
          },
        },
      }),
    );
  }

  if (organizationId) {
    emailAndPhoneQueries.push(
      create(SearchQuerySchema, {
        query: {
          case: "organizationIdQuery",
          value: {
            organizationId,
          },
        },
      }),
    );
  }

  const emailOrPhoneResult = await userService.listUsers({
    queries: emailAndPhoneQueries,
  });

  if (!emailOrPhoneResult || !emailOrPhoneResult.details) {
    return { error: t("errors.errorOccured") };
  }

  if (emailOrPhoneResult.result.length > 1) {
    return { error: t("errors.multipleUsersFound") };
  }

  if (emailOrPhoneResult.result.length == 1) {
    return emailOrPhoneResult;
  }

  return { error: t("errors.userNotFound") };
}

export async function getDefaultOrg({ serviceUrl }: { serviceUrl: string }): Promise<Organization | null> {
  const orgService: Client<typeof OrganizationService> = await createServiceForHost(OrganizationService, serviceUrl);

  return orgService
    .listOrganizations(
      {
        queries: [
          {
            query: {
              case: "defaultQuery",
              value: {},
            },
          },
        ],
      },
      {},
    )
    .then((resp) => (resp?.result && resp.result[0] ? resp.result[0] : null));
}

export async function getOrgsByDomain({ serviceUrl, domain }: { serviceUrl: string; domain: string }) {
  const orgService: Client<typeof OrganizationService> = await createServiceForHost(OrganizationService, serviceUrl);

  return orgService.listOrganizations(
    {
      queries: [
        {
          query: {
            case: "domainQuery",
            value: { domain, method: TextQueryMethod.EQUALS },
          },
        },
      ],
    },
    {},
  );
}

export async function startIdentityProviderFlow({
  serviceUrl,
  idpId,
  urls,
}: {
  serviceUrl: string;
  idpId: string;
  urls: RedirectURLsJson;
}): Promise<string | null> {
  const userService: Client<typeof UserService> = await createServiceForHost(UserService, serviceUrl);

  return userService
    .startIdentityProviderIntent({
      idpId,
      content: {
        case: "urls",
        value: urls,
      },
    })
    .then(async (resp) => {
      if (resp.nextStep.case === "authUrl" && resp.nextStep.value) {
        return resp.nextStep.value;
      } else if (resp.nextStep.case === "formData" && resp.nextStep.value) {
        const formData: FormData = resp.nextStep.value;
        const redirectUrl = "/saml-post";

        try {
          // Log the attempt with structure inspection
          console.log("Attempting to stringify formData.fields:", {
            fields: formData.fields,
            fieldsType: typeof formData.fields,
            fieldsKeys: Object.keys(formData.fields || {}),
            fieldsEntries: Object.entries(formData.fields || {}),
          });

          const stringifiedFields = JSON.stringify(formData.fields);
          console.log("Successfully stringified formData.fields, length:", stringifiedFields.length);

          // Check cookie size limits (typical limit is 4KB)
          if (stringifiedFields.length > 4000) {
            console.warn(
              `SAML form cookie value is large (${stringifiedFields.length} characters), may exceed browser limits`,
            );
          }

          const dataId = await setSAMLFormCookie(stringifiedFields);
          const params = new URLSearchParams({ url: formData.url, id: dataId });

          return `${redirectUrl}?${params.toString()}`;
        } catch (stringifyError) {
          console.error("JSON serialization failed:", stringifyError);
          throw new Error(
            `Failed to serialize SAML form data: ${stringifyError instanceof Error ? stringifyError.message : String(stringifyError)}`,
          );
        }
      } else {
        return null;
      }
    });
}

export async function startLDAPIdentityProviderFlow({
  serviceUrl,
  idpId,
  username,
  password,
}: {
  serviceUrl: string;
  idpId: string;
  username: string;
  password: string;
}) {
  const userService: Client<typeof UserService> = await createServiceForHost(UserService, serviceUrl);

  return userService.startIdentityProviderIntent({
    idpId,
    content: {
      case: "ldap",
      value: {
        username,
        password,
      },
    },
  });
}

export async function getAuthRequest({ serviceUrl, authRequestId }: { serviceUrl: string; authRequestId: string }) {
  const oidcService = await createServiceForHost(OIDCService, serviceUrl);

  return oidcService.getAuthRequest({
    authRequestId,
  });
}

export async function getDeviceAuthorizationRequest({ serviceUrl, userCode }: { serviceUrl: string; userCode: string }) {
  const oidcService = await createServiceForHost(OIDCService, serviceUrl);

  return oidcService.getDeviceAuthorizationRequest({
    userCode,
  });
}

export async function authorizeOrDenyDeviceAuthorization({
  serviceUrl,
  deviceAuthorizationId,
  session,
}: {
  serviceUrl: string;
  deviceAuthorizationId: string;
  session?: { sessionId: string; sessionToken: string };
}) {
  const oidcService = await createServiceForHost(OIDCService, serviceUrl);

  return oidcService.authorizeOrDenyDeviceAuthorization({
    deviceAuthorizationId,
    decision: session
      ? {
          case: "session",
          value: session,
        }
      : {
          case: "deny",
          value: {},
        },
  });
}

export async function createCallback({ serviceUrl, req }: { serviceUrl: string; req: CreateCallbackRequest }) {
  const oidcService = await createServiceForHost(OIDCService, serviceUrl);

  return oidcService.createCallback(req);
}

export async function getSAMLRequest({ serviceUrl, samlRequestId }: { serviceUrl: string; samlRequestId: string }) {
  const samlService = await createServiceForHost(SAMLService, serviceUrl);

  return samlService.getSAMLRequest({
    samlRequestId,
  });
}

export async function createResponse({ serviceUrl, req }: { serviceUrl: string; req: CreateResponseRequest }) {
  const samlService = await createServiceForHost(SAMLService, serviceUrl);

  return samlService.createResponse(req);
}

export async function verifyEmail({
  serviceUrl,
  userId,
  verificationCode,
}: {
  serviceUrl: string;
  userId: string;
  verificationCode: string;
}) {
  const userService: Client<typeof UserService> = await createServiceForHost(UserService, serviceUrl);

  return userService.verifyEmail(
    {
      userId,
      verificationCode,
    },
    {},
  );
}

export async function resendEmailCode({
  serviceUrl,
  userId,
  urlTemplate,
}: {
  serviceUrl: string;
  userId: string;
  urlTemplate: string;
}) {
  let request: ResendEmailCodeRequest = create(ResendEmailCodeRequestSchema, {
    userId,
  });

  const medium = create(SendEmailVerificationCodeSchema, {
    urlTemplate,
  });

  request = { ...request, verification: { case: "sendCode", value: medium } };

  const userService: Client<typeof UserService> = await createServiceForHost(UserService, serviceUrl);

  return userService.resendEmailCode(request, {});
}

export async function retrieveIDPIntent({ serviceUrl, id, token }: { serviceUrl: string; id: string; token: string }) {
  const userService: Client<typeof UserService> = await createServiceForHost(UserService, serviceUrl);

  return userService.retrieveIdentityProviderIntent({ idpIntentId: id, idpIntentToken: token }, {});
}

export async function getIDPByID({ serviceUrl, id }: { serviceUrl: string; id: string }) {
  const idpService: Client<typeof IdentityProviderService> = await createServiceForHost(IdentityProviderService, serviceUrl);

  return idpService.getIDPByID({ id }, {}).then((resp) => resp.idp);
}

export async function addIDPLink({
  serviceUrl,
  idp,
  userId,
}: {
  serviceUrl: string;
  idp: { id: string; userId: string; userName: string };
  userId: string;
}) {
  const userService: Client<typeof UserService> = await createServiceForHost(UserService, serviceUrl);

  return userService.addIDPLink(
    {
      idpLink: {
        userId: idp.userId,
        idpId: idp.id,
        userName: idp.userName,
      },
      userId,
    },
    {},
  );
}

export async function passwordReset({
  serviceUrl,
  userId,
  urlTemplate,
}: {
  serviceUrl: string;
  userId: string;
  urlTemplate?: string;
}) {
  let medium = create(SendPasswordResetLinkSchema, {
    notificationType: NotificationType.Email,
  });

  medium = {
    ...medium,
    urlTemplate,
  };

  const userService: Client<typeof UserService> = await createServiceForHost(UserService, serviceUrl);

  return userService.passwordReset(
    {
      userId,
      medium: {
        case: "sendLink",
        value: medium,
      },
    },
    {},
  );
}

export async function setUserPassword({
  serviceUrl,
  userId,
  password,
  code,
}: {
  serviceUrl: string;
  userId: string;
  password: string;
  code?: string;
}) {
  let payload = create(SetPasswordRequestSchema, {
    userId,
    newPassword: {
      password,
    },
  });

  if (code) {
    payload = {
      ...payload,
      verification: {
        case: "verificationCode",
        value: code,
      },
    };
  }

  const userService: Client<typeof UserService> = await createServiceForHost(UserService, serviceUrl);

  return userService.setPassword(payload, {}).catch((error) => {
    // throw error if failed precondition (ex. User is not yet initialized)
    if (error.code === 9 && error.message) {
      return { error: error.message };
    } else {
      throw error;
    }
  });
}

export async function setPassword({ serviceUrl, payload }: { serviceUrl: string; payload: SetPasswordRequest }) {
  const userService: Client<typeof UserService> = await createServiceForHost(UserService, serviceUrl);

  return userService.setPassword(payload, {});
}

/**
 *
 * @param host
 * @param userId the id of the user where the email should be set
 * @returns the newly set email
 */
export async function createPasskeyRegistrationLink({ serviceUrl, userId }: { serviceUrl: string; userId: string }) {
  const userService: Client<typeof UserService> = await createServiceForHost(UserService, serviceUrl);

  return userService.createPasskeyRegistrationLink({
    userId,
    medium: {
      case: "returnCode",
      value: {},
    },
  });
}

/**
 *
 * @param host
 * @param userId the id of the user where the email should be set
 * @param domain the domain on which the factor is registered
 * @returns the newly set email
 */
export async function registerU2F({ serviceUrl, userId, domain }: { serviceUrl: string; userId: string; domain: string }) {
  const userService: Client<typeof UserService> = await createServiceForHost(UserService, serviceUrl);

  return userService.registerU2F({
    userId,
    domain,
  });
}

/**
 *
 * @param host
 * @param request the request object for verifying U2F registration
 * @returns the result of the verification
 */
export async function verifyU2FRegistration({
  serviceUrl,
  request,
}: {
  serviceUrl: string;
  request: VerifyU2FRegistrationRequest;
}) {
  const userService: Client<typeof UserService> = await createServiceForHost(UserService, serviceUrl);

  return userService.verifyU2FRegistration(request, {});
}

/**
 *
 * @param host
 * @param orgId the organization ID
 * @param linking_allowed whether linking is allowed
 * @returns the active identity providers
 */
export async function getActiveIdentityProviders({
  serviceUrl,
  orgId,
  linking_allowed,
}: {
  serviceUrl: string;
  orgId?: string;
  linking_allowed?: boolean;
}) {
  const props: any = { ctx: makeReqCtx(orgId) };
  if (linking_allowed) {
    props.linkingAllowed = linking_allowed;
  }
  const settingsService: Client<typeof SettingsService> = await createServiceForHost(SettingsService, serviceUrl);

  return settingsService.getActiveIdentityProviders(props, {});
}

/**
 *
 * @param host
 * @param request the request object for verifying passkey registration
 * @returns the result of the verification
 */
export async function verifyPasskeyRegistration({
  serviceUrl,
  request,
}: {
  serviceUrl: string;
  request: VerifyPasskeyRegistrationRequest;
}) {
  const userService: Client<typeof UserService> = await createServiceForHost(UserService, serviceUrl);

  return userService.verifyPasskeyRegistration(request, {});
}

/**
 *
 * @param host
 * @param userId the id of the user where the email should be set
 * @param code the code for registering the passkey
 * @param domain the domain on which the factor is registered
 * @returns the newly set email
 */
export async function registerPasskey({
  serviceUrl,
  userId,
  code,
  domain,
}: {
  serviceUrl: string;
  userId: string;
  code: { id: string; code: string };
  domain: string;
}) {
  const userService: Client<typeof UserService> = await createServiceForHost(UserService, serviceUrl);

  return userService.registerPasskey({
    userId,
    code,
    domain,
  });
}

/**
 *
 * @param host
 * @param userId the id of the user where the email should be set
 * @returns the list of authentication method types
 */
export async function listAuthenticationMethodTypes({ serviceUrl, userId }: { serviceUrl: string; userId: string }) {
  const userService: Client<typeof UserService> = await createServiceForHost(UserService, serviceUrl);

  return userService.listAuthenticationMethodTypes({
    userId,
  });
}

export function createServerTransport(token: string, baseUrl: string) {
  return libCreateServerTransport(token, {
    baseUrl,
    interceptors: !process.env.CUSTOM_REQUEST_HEADERS
      ? undefined
      : [
          (next) => {
            return (req) => {
              process.env.CUSTOM_REQUEST_HEADERS!.split(",").forEach((header) => {
                const kv = header.split(":");
                if (kv.length === 2) {
                  req.header.set(kv[0].trim(), kv[1].trim());
                } else {
                  console.warn(`Skipping malformed header: ${header}`);
                }
              });
              return next(req);
            };
          },
        ],
  });
}<|MERGE_RESOLUTION|>--- conflicted
+++ resolved
@@ -657,16 +657,8 @@
   }
 
   const emailAndPhoneQueries: SearchQuery[] = [];
-<<<<<<< HEAD
-  if (
-    loginSettings.disableLoginWithEmail &&
-    loginSettings.disableLoginWithPhone
-  ) {
+  if (loginSettings.disableLoginWithEmail && loginSettings.disableLoginWithPhone) {
     return { error: t("errors.userNotFound") };
-=======
-  if (loginSettings.disableLoginWithEmail && loginSettings.disableLoginWithPhone) {
-    return { error: "User not found in the system" };
->>>>>>> e25b21a6
   } else if (loginSettings.disableLoginWithEmail && searchValue.length <= 20) {
     const phoneQuery = PhoneQuery(searchValue);
     emailAndPhoneQueries.push(phoneQuery);
