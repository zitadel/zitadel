--- conflicted
+++ resolved
@@ -1245,7 +1245,6 @@
   });
 }
 
-<<<<<<< HEAD
 export function createServerTransport(token: string, baseUrl: string) {
   const interceptors: any[] = [];
 
@@ -1272,53 +1271,6 @@
   return libCreateServerTransport(token, {
     baseUrl,
     interceptors,
-=======
-export interface ServiceConfig {
-  baseUrl: string;
-  instanceHost?: string; // only for multi-tenant
-  publicHost?: string; // only for multi-tenant
-}
-
-/**
- * Base type that all function parameters must extend to ensure serviceConfig is always required
- */
-export type WithServiceConfig<T = {}> = T & {
-  serviceConfig: ServiceConfig;
-};
-
-export function createServerTransport(token: string, serviceConfig: ServiceConfig) {
-  return libCreateServerTransport(token, {
-    baseUrl: serviceConfig.baseUrl,
-    interceptors:
-      !process.env.CUSTOM_REQUEST_HEADERS && !serviceConfig.instanceHost && !serviceConfig.publicHost
-        ? undefined
-        : [
-            (next) => {
-              return (req) => {
-                // Apply headers from serviceConfig
-                if (serviceConfig.instanceHost) {
-                  req.header.set("x-zitadel-instance-host", serviceConfig.instanceHost);
-                }
-                if (serviceConfig.publicHost) {
-                  req.header.set("x-zitadel-public-host", serviceConfig.publicHost);
-                }
-
-                // Apply headers from CUSTOM_REQUEST_HEADERS environment variable
-                if (process.env.CUSTOM_REQUEST_HEADERS) {
-                  process.env.CUSTOM_REQUEST_HEADERS.split(",").forEach((header) => {
-                    const kv = header.indexOf(":");
-                    if (kv > 0) {
-                      req.header.set(header.slice(0, kv).trim(), header.slice(kv + 1).trim());
-                    } else {
-                      console.warn(`Skipping malformed header: ${header}`);
-                    }
-                  });
-                }
-
-                return next(req);
-              };
-            },
-          ],
->>>>>>> df75be96
-  });
+  });
+
 }