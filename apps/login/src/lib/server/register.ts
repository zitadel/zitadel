"use server";

import { createSessionAndUpdateCookie } from "@/lib/server/cookie";
import { addHumanUser } from "@/lib/zitadel";
import { create } from "@zitadel/client";
import { Factors } from "@zitadel/proto/zitadel/session/v2/session_pb";
import {
  ChecksJson,
  ChecksSchema,
} from "@zitadel/proto/zitadel/session/v2/session_service_pb";
import { redirect } from "next/navigation";

type RegisterUserCommand = {
  email: string;
  firstName: string;
  lastName: string;
  password?: string;
  organization?: string;
  authRequestId?: string;
};

export type RegisterUserResponse = {
  userId: string;
  sessionId: string;
  factors: Factors | undefined;
};
export async function registerUser(command: RegisterUserCommand) {
  const human = await addHumanUser({
    email: command.email,
    firstName: command.firstName,
    lastName: command.lastName,
    password: command.password ? command.password : undefined,
    organization: command.organization,
  });

  if (!human) {
    return { error: "Could not create user" };
  }

<<<<<<< HEAD
    let checks = create(ChecksSchema, {
        user: {search: {case: "userId", value: human.userId}},
    });
    if (command.password) {
        checks = create(ChecksSchema, {
            user: {search: {case: "userId", value: human.userId}},
            password: {password: command.password}
        });
    }
    return createSessionAndUpdateCookie(
        checks,
        undefined,
        command.authRequestId,
    ).then((session) => {
        return {
            userId: human.userId,
            sessionId: session.id,
            factors: session.factors,
        };
    });
=======
  let checkPayload: any = {
    user: { search: { case: "userId", value: human.userId } },
  };

  if (command.password) {
    checkPayload = {
      ...checkPayload,
      password: { password: command.password },
    } as ChecksJson;
  }

  const checks = create(ChecksSchema, checkPayload);

  const session = await createSessionAndUpdateCookie(
    checks,
    undefined,
    command.authRequestId,
  );

  if (!session || !session.factors?.user) {
    return { error: "Could not create session" };
  }

  if (!command.password) {
    const params = new URLSearchParams({
      loginName: session.factors.user.loginName,
      organization: session.factors.user.organizationId,
    });

    if (command.authRequestId) {
      params.append("authRequestId", command.authRequestId);
    }

    return redirect("/passkey/set?" + params);
  } else {
    const params = new URLSearchParams({
      loginName: session.factors.user.loginName,
      organization: session.factors.user.organizationId,
    });

    if (command.authRequestId && session.factors.user.id) {
      params.append("authRequest", command.authRequestId);
      params.append("sessionId", session.id);

      return redirect("/login?" + params);
    } else {
      return redirect("/signedin?" + params);
    }
  }
>>>>>>> 17c2bd9e
}<|MERGE_RESOLUTION|>--- conflicted
+++ resolved
@@ -37,28 +37,6 @@
     return { error: "Could not create user" };
   }
 
-<<<<<<< HEAD
-    let checks = create(ChecksSchema, {
-        user: {search: {case: "userId", value: human.userId}},
-    });
-    if (command.password) {
-        checks = create(ChecksSchema, {
-            user: {search: {case: "userId", value: human.userId}},
-            password: {password: command.password}
-        });
-    }
-    return createSessionAndUpdateCookie(
-        checks,
-        undefined,
-        command.authRequestId,
-    ).then((session) => {
-        return {
-            userId: human.userId,
-            sessionId: session.id,
-            factors: session.factors,
-        };
-    });
-=======
   let checkPayload: any = {
     user: { search: { case: "userId", value: human.userId } },
   };
@@ -108,5 +86,4 @@
       return redirect("/signedin?" + params);
     }
   }
->>>>>>> 17c2bd9e
 }