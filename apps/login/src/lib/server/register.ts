"use server";

import { createSessionAndUpdateCookie, createSessionForIdpAndUpdateCookie } from "@/lib/server/cookie";
import { addHumanUser, addIDPLink, getLoginSettings, getUserByID, listAuthenticationMethodTypes } from "@/lib/zitadel";
import { create } from "@zitadel/client";
import { Factors } from "@zitadel/proto/zitadel/session/v2/session_pb";
<<<<<<< HEAD
import {
  ChecksJson,
  ChecksSchema,
} from "@zitadel/proto/zitadel/session/v2/session_service_pb";
import { headers } from "next/headers";
import { getTranslations } from "next-intl/server";
import { getNextUrl } from "../client";
=======
import { ChecksJson, ChecksSchema } from "@zitadel/proto/zitadel/session/v2/session_service_pb";
import { cookies, headers } from "next/headers";
import crypto from "crypto";
import { completeFlowOrGetUrl } from "../client";
>>>>>>> e25b21a6
import { getServiceUrlFromHeaders } from "../service-url";
import { checkEmailVerification, checkMFAFactors } from "../verify-helper";
import { getOrSetFingerprintId } from "../fingerprint";

type RegisterUserCommand = {
  email: string;
  firstName: string;
  lastName: string;
  password?: string;
  organization: string;
  requestId?: string;
};

export type RegisterUserResponse = {
  userId: string;
  sessionId: string;
  factors: Factors | undefined;
};
export async function registerUser(command: RegisterUserCommand) {
  const t = await getTranslations("register");
  const _headers = await headers();
  const { serviceUrl } = getServiceUrlFromHeaders(_headers);

  const addResponse = await addHumanUser({
    serviceUrl,
    email: command.email,
    firstName: command.firstName,
    lastName: command.lastName,
    password: command.password ? command.password : undefined,
    organization: command.organization,
  });

  if (!addResponse) {
    return { error: t("errors.couldNotCreateUser") };
  }

  const loginSettings = await getLoginSettings({
    serviceUrl,
    organization: command.organization,
  });

  let checkPayload: any = {
    user: { search: { case: "userId", value: addResponse.userId } },
  };

  if (command.password) {
    checkPayload = {
      ...checkPayload,
      password: { password: command.password },
    } as ChecksJson;
  }

  const checks = create(ChecksSchema, checkPayload);

  const session = await createSessionAndUpdateCookie({
    checks,
    requestId: command.requestId,
    lifetime: command.password ? loginSettings?.passwordCheckLifetime : undefined,
  });

  if (!session || !session.factors?.user) {
    return { error: t("errors.couldNotCreateSession") };
  }

  if (!command.password) {
    const params = new URLSearchParams({
      loginName: session.factors.user.loginName,
      organization: session.factors.user.organizationId,
    });

    if (command.requestId) {
      params.append("requestId", command.requestId);
    }

    // Set verification cookie for users registering with passkey (no password)
    // This allows them to proceed with passkey registration without additional verification
    const cookiesList = await cookies();
    const userAgentId = await getOrSetFingerprintId();

    const verificationCheck = crypto.createHash("sha256").update(`${session.factors.user.id}:${userAgentId}`).digest("hex");

    await cookiesList.set({
      name: "verificationCheck",
      value: verificationCheck,
      httpOnly: true,
      path: "/",
      maxAge: 300, // 5 minutes
    });

    return { redirect: "/passkey/set?" + params };
  } else {
    const userResponse = await getUserByID({
      serviceUrl,
      userId: session?.factors?.user?.id,
    });

    if (!userResponse.user) {
      return { error: t("errors.userNotFound") };
    }

    const humanUser = userResponse.user.type.case === "human" ? userResponse.user.type.value : undefined;

    const emailVerificationCheck = checkEmailVerification(
      session,
      humanUser,
      session.factors.user.organizationId,
      command.requestId,
    );

    if (emailVerificationCheck?.redirect) {
      return emailVerificationCheck;
    }

    return completeFlowOrGetUrl(
      command.requestId && session.id
        ? {
            sessionId: session.id,
            requestId: command.requestId,
            organization: session.factors.user.organizationId,
          }
        : {
            loginName: session.factors.user.loginName,
            organization: session.factors.user.organizationId,
          },
      loginSettings?.defaultRedirectUri,
    );
  }
}

type RegisterUserAndLinkToIDPommand = {
  email: string;
  firstName: string;
  lastName: string;
  organization: string;
  requestId?: string;
  idpIntent: {
    idpIntentId: string;
    idpIntentToken: string;
  };
  idpUserId: string;
  idpId: string;
  idpUserName: string;
};

export type registerUserAndLinkToIDPResponse = {
  userId: string;
  sessionId: string;
  factors: Factors | undefined;
};
<<<<<<< HEAD
export async function registerUserAndLinkToIDP(
  command: RegisterUserAndLinkToIDPommand,
) {
  const t = await getTranslations("register");
=======
export async function registerUserAndLinkToIDP(command: RegisterUserAndLinkToIDPommand) {
>>>>>>> e25b21a6
  const _headers = await headers();
  const { serviceUrl } = getServiceUrlFromHeaders(_headers);

  const addUserResponse = await addHumanUser({
    serviceUrl,
    email: command.email,
    firstName: command.firstName,
    lastName: command.lastName,
    organization: command.organization,
  });

<<<<<<< HEAD
  if (!addResponse) {
    return { error: t("errors.couldNotCreateUser") };
=======
  if (!addUserResponse) {
    return { error: "Could not create user" };
>>>>>>> e25b21a6
  }

  const loginSettings = await getLoginSettings({
    serviceUrl,
    organization: command.organization,
  });

  const idpLink = await addIDPLink({
    serviceUrl,
    idp: {
      id: command.idpId,
      userId: command.idpUserId,
      userName: command.idpUserName,
    },
    userId: addUserResponse.userId,
  });

  if (!idpLink) {
    return { error: t("errors.couldNotLinkIDP") };
  }

  const session = await createSessionForIdpAndUpdateCookie({
    requestId: command.requestId,
    userId: addUserResponse.userId, // the user we just created
    idpIntent: command.idpIntent,
    lifetime: loginSettings?.externalLoginCheckLifetime,
  });

  if (!session || !session.factors?.user) {
    return { error: t("errors.couldNotCreateSession") };
  }

  // const userResponse = await getUserByID({
  //   serviceUrl,
  //   userId: session?.factors?.user?.id,
  // });

  // if (!userResponse.user) {
  //   return { error: "User not found in the system" };
  // }

  // const humanUser = userResponse.user.type.case === "human" ? userResponse.user.type.value : undefined;

  // check to see if user was verified
  // const emailVerificationCheck = checkEmailVerification(session, humanUser, command.organization, command.requestId);

  // if (emailVerificationCheck?.redirect) {
  //   return emailVerificationCheck;
  // }

  // check if user has MFA methods
  let authMethods;
  if (session.factors?.user?.id) {
    const response = await listAuthenticationMethodTypes({
      serviceUrl,
      userId: session.factors.user.id,
    });
    if (response.authMethodTypes && response.authMethodTypes.length) {
      authMethods = response.authMethodTypes;
    }
  }

  // Always check MFA factors, even if no auth methods are configured
  // This ensures that force MFA settings are respected
  const mfaFactorCheck = await checkMFAFactors(
    serviceUrl,
    session,
    loginSettings,
    authMethods || [], // Pass empty array if no auth methods
    command.organization,
    command.requestId,
  );

  if (mfaFactorCheck?.redirect) {
    return mfaFactorCheck;
  }

  return completeFlowOrGetUrl(
    command.requestId && session.id
      ? {
          sessionId: session.id,
          requestId: command.requestId,
          organization: session.factors.user.organizationId,
        }
      : {
          loginName: session.factors.user.loginName,
          organization: session.factors.user.organizationId,
        },
    loginSettings?.defaultRedirectUri,
  );
}<|MERGE_RESOLUTION|>--- conflicted
+++ resolved
@@ -4,23 +4,14 @@
 import { addHumanUser, addIDPLink, getLoginSettings, getUserByID, listAuthenticationMethodTypes } from "@/lib/zitadel";
 import { create } from "@zitadel/client";
 import { Factors } from "@zitadel/proto/zitadel/session/v2/session_pb";
-<<<<<<< HEAD
-import {
-  ChecksJson,
-  ChecksSchema,
-} from "@zitadel/proto/zitadel/session/v2/session_service_pb";
-import { headers } from "next/headers";
-import { getTranslations } from "next-intl/server";
-import { getNextUrl } from "../client";
-=======
 import { ChecksJson, ChecksSchema } from "@zitadel/proto/zitadel/session/v2/session_service_pb";
 import { cookies, headers } from "next/headers";
-import crypto from "crypto";
-import { completeFlowOrGetUrl } from "../client";
->>>>>>> e25b21a6
+import { getTranslations } from "next-intl/server";
 import { getServiceUrlFromHeaders } from "../service-url";
 import { checkEmailVerification, checkMFAFactors } from "../verify-helper";
 import { getOrSetFingerprintId } from "../fingerprint";
+import crypto from "crypto";
+import { completeFlowOrGetUrl } from "../client";
 
 type RegisterUserCommand = {
   email: string;
@@ -167,14 +158,9 @@
   sessionId: string;
   factors: Factors | undefined;
 };
-<<<<<<< HEAD
-export async function registerUserAndLinkToIDP(
-  command: RegisterUserAndLinkToIDPommand,
-) {
+export async function registerUserAndLinkToIDP(command: RegisterUserAndLinkToIDPommand) {
   const t = await getTranslations("register");
-=======
-export async function registerUserAndLinkToIDP(command: RegisterUserAndLinkToIDPommand) {
->>>>>>> e25b21a6
+
   const _headers = await headers();
   const { serviceUrl } = getServiceUrlFromHeaders(_headers);
 
@@ -186,13 +172,8 @@
     organization: command.organization,
   });
 
-<<<<<<< HEAD
-  if (!addResponse) {
+  if (!addUserResponse) {
     return { error: t("errors.couldNotCreateUser") };
-=======
-  if (!addUserResponse) {
-    return { error: "Could not create user" };
->>>>>>> e25b21a6
   }
 
   const loginSettings = await getLoginSettings({
