"use server";

import { createSessionAndUpdateCookie, setSessionAndUpdateCookie } from "@/lib/server/cookie";
import {
  getLockoutSettings,
  getLoginSettings,
  getPasswordExpirySettings,
  getSession,
  getUserByID,
  listAuthenticationMethodTypes,
  listUsers,
  passwordReset,
  setPassword,
  setUserPassword,
} from "@/lib/zitadel";
import { ConnectError, create, Duration } from "@zitadel/client";
import { createUserServiceClient } from "@zitadel/client/v2";
import { Checks, ChecksSchema } from "@zitadel/proto/zitadel/session/v2/session_service_pb";
import { LoginSettings } from "@zitadel/proto/zitadel/settings/v2/login_settings_pb";
import { User, UserState } from "@zitadel/proto/zitadel/user/v2/user_pb";
<<<<<<< HEAD
import {
  AuthenticationMethodType,
  SetPasswordRequestSchema,
} from "@zitadel/proto/zitadel/user/v2/user_service_pb";
import { getTranslations } from "next-intl/server";
=======
import { SetPasswordRequestSchema } from "@zitadel/proto/zitadel/user/v2/user_service_pb";
>>>>>>> e25b21a6
import { headers } from "next/headers";
import { completeFlowOrGetUrl } from "../client";
import { getSessionCookieById, getSessionCookieByLoginName } from "../cookies";
import { getServiceUrlFromHeaders } from "../service-url";
import { getOriginalHostWithProtocol } from "./host";
import {
  checkEmailVerification,
  checkMFAFactors,
  checkPasswordChangeRequired,
  checkUserVerification,
} from "../verify-helper";
import { createServerTransport } from "../zitadel";

type ResetPasswordCommand = {
  loginName: string;
  organization?: string;
  requestId?: string;
};

export async function resetPassword(command: ResetPasswordCommand) {
  const _headers = await headers();
  const { serviceUrl } = getServiceUrlFromHeaders(_headers);
<<<<<<< HEAD
  const host = _headers.get("host");
  const t = await getTranslations("password");

  if (!host || typeof host !== "string") {
    throw new Error(t("errors.noHostFound"));
  }
=======

  // Get the original host that the user sees with protocol
  const hostWithProtocol = await getOriginalHostWithProtocol();
>>>>>>> e25b21a6

  const users = await listUsers({
    serviceUrl,
    loginName: command.loginName,
    organizationId: command.organization,
  });

<<<<<<< HEAD
  if (
    !users.details ||
    users.details.totalResult !== BigInt(1) ||
    !users.result[0].userId
  ) {
    return { error: t("errors.couldNotSendResetLink") };
=======
  if (!users.details || users.details.totalResult !== BigInt(1) || !users.result[0].userId) {
    return { error: "Could not send Password Reset Link" };
>>>>>>> e25b21a6
  }
  const userId = users.result[0].userId;

  const basePath = process.env.NEXT_PUBLIC_BASE_PATH ?? "";

  return passwordReset({
    serviceUrl,
    userId,
    urlTemplate:
      `${hostWithProtocol}${basePath}/password/set?code={{.Code}}&userId={{.UserID}}&organization={{.OrgID}}` +
      (command.requestId ? `&requestId=${command.requestId}` : ""),
  });
}

export type UpdateSessionCommand = {
  loginName: string;
  organization?: string;
  checks: Checks;
  requestId?: string;
};

export async function sendPassword(command: UpdateSessionCommand): Promise<{ error: string } | { redirect: string }> {
  const _headers = await headers();
  const { serviceUrl } = getServiceUrlFromHeaders(_headers);
  const t = await getTranslations("password");

  let sessionCookie = await getSessionCookieByLoginName({
    loginName: command.loginName,
    organization: command.organization,
  }).catch((error) => {
    console.warn("Ignored error:", error);
  });

  let session;
  let user: User;
  let loginSettings: LoginSettings | undefined;

  if (!sessionCookie) {
    const users = await listUsers({
      serviceUrl,
      loginName: command.loginName,
      organizationId: command.organization,
    });

    if (users.details?.totalResult == BigInt(1) && users.result[0].userId) {
      user = users.result[0];

      const checks = create(ChecksSchema, {
        user: { search: { case: "userId", value: users.result[0].userId } },
        password: { password: command.checks.password?.password },
      });

      loginSettings = await getLoginSettings({
        serviceUrl,
        organization: command.organization,
      });

      try {
        session = await createSessionAndUpdateCookie({
          checks,
          requestId: command.requestId,
          lifetime: loginSettings?.passwordCheckLifetime,
        });
      } catch (error: any) {
        if ("failedAttempts" in error && error.failedAttempts) {
          const lockoutSettings = await getLockoutSettings({
            serviceUrl,
            orgId: command.organization,
          });

          const hasLimit = lockoutSettings?.maxPasswordAttempts !== undefined && lockoutSettings?.maxPasswordAttempts > BigInt(0);
          const locked = hasLimit && error.failedAttempts >= (lockoutSettings?.maxPasswordAttempts);
          const messageKey = hasLimit
            ? "errors.failedToAuthenticate"
            : "errors.failedToAuthenticateNoLimit";

          return {
<<<<<<< HEAD
            error: t(messageKey, {
              failedAttempts: error.failedAttempts,
              maxPasswordAttempts: hasLimit ? (lockoutSettings?.maxPasswordAttempts).toString() : "?",
              lockoutMessage: locked ? t("errors.accountLockedContactAdmin") : "",
            }),
=======
            error:
              `Failed to authenticate. You had ${error.failedAttempts} of ${lockoutSettings?.maxPasswordAttempts} password attempts.` +
              (lockoutSettings?.maxPasswordAttempts && error.failedAttempts >= lockoutSettings?.maxPasswordAttempts
                ? "Contact your administrator to unlock your account"
                : ""),
>>>>>>> e25b21a6
          };
        }
        return { error: t("errors.couldNotCreateSessionForUser") };
      }
    } else {
      // this is a fake error message to hide that the user does not even exist
      return { error: "Could not verify password" };
    }
<<<<<<< HEAD

    // this is a fake error message to hide that the user does not even exist
    return { error: t("errors.couldNotVerifyPassword") };
=======
>>>>>>> e25b21a6
  } else {
    loginSettings = await getLoginSettings({
      serviceUrl,
      organization: sessionCookie.organization,
    });

    if (!loginSettings) {
      return { error: "Could not load login settings" };
    }

    let lifetime = loginSettings.passwordCheckLifetime;

    if (!lifetime) {
      console.warn("No password lifetime provided, defaulting to 24 hours");
      lifetime = {
        seconds: BigInt(60 * 60 * 24), // default to 24 hours
        nanos: 0,
      } as Duration;
    }

    try {
      session = await setSessionAndUpdateCookie({
        recentCookie: sessionCookie,
        checks: command.checks,
        requestId: command.requestId,
        lifetime,
      });
    } catch (error: any) {
      if ("failedAttempts" in error && error.failedAttempts) {
        const lockoutSettings = await getLockoutSettings({
          serviceUrl,
          orgId: command.organization,
        });

        const hasLimit = lockoutSettings?.maxPasswordAttempts !== undefined && lockoutSettings?.maxPasswordAttempts > BigInt(0);
        const locked = hasLimit && error.failedAttempts >= (lockoutSettings?.maxPasswordAttempts);
        const messageKey = hasLimit
          ? "errors.failedToAuthenticate"
          : "errors.failedToAuthenticateNoLimit";

        return {
<<<<<<< HEAD
          error: t(messageKey, {
            failedAttempts: error.failedAttempts,
            maxPasswordAttempts: hasLimit ? (lockoutSettings?.maxPasswordAttempts).toString() : "?",
            lockoutMessage: locked ? t("errors.accountLockedContactAdmin") : "",
          }),
=======
          error:
            `Failed to authenticate. You had ${error.failedAttempts} of ${lockoutSettings?.maxPasswordAttempts} password attempts.` +
            (lockoutSettings?.maxPasswordAttempts && error.failedAttempts >= lockoutSettings?.maxPasswordAttempts
              ? " Contact your administrator to unlock your account"
              : ""),
>>>>>>> e25b21a6
        };
      }
      throw error;
    }

    if (!session?.factors?.user?.id) {
      return { error: t("errors.couldNotCreateSessionForUser") };
    }

    const userResponse = await getUserByID({
      serviceUrl,
      userId: session?.factors?.user?.id,
    });

    if (!userResponse.user) {
      return { error: t("errors.userNotFound") };
    }

    user = userResponse.user;
  }

  if (!loginSettings) {
    loginSettings = await getLoginSettings({
      serviceUrl,
      organization: command.organization ?? session.factors?.user?.organizationId,
    });
  }

<<<<<<< HEAD
  if (!session?.factors?.user?.id || !sessionCookie) {
    return { error: t("errors.couldNotCreateSessionForUser") };
=======
  if (!session?.factors?.user?.id) {
    return { error: "Could not create session for user" };
>>>>>>> e25b21a6
  }

  const humanUser = user.type.case === "human" ? user.type.value : undefined;

  const expirySettings = await getPasswordExpirySettings({
    serviceUrl,
    orgId: command.organization ?? session.factors?.user?.organizationId,
  });

  // check if the user has to change password first
  const passwordChangedCheck = checkPasswordChangeRequired(
    expirySettings,
    session,
    humanUser,
    command.organization,
    command.requestId,
  );

  if (passwordChangedCheck?.redirect) {
    return passwordChangedCheck;
  }

  // throw error if user is in initial state here and do not continue
  if (user.state === UserState.INITIAL) {
    return { error: t("errors.initialUserNotSupported") };
  }

  // check to see if user was verified
  const emailVerificationCheck = checkEmailVerification(session, humanUser, command.organization, command.requestId);

  if (emailVerificationCheck?.redirect) {
    return emailVerificationCheck;
  }

  // if password, check if user has MFA methods
  let authMethods;
  if (command.checks && command.checks.password && session.factors?.user?.id) {
    const response = await listAuthenticationMethodTypes({
      serviceUrl,
      userId: session.factors.user.id,
    });
    if (response.authMethodTypes && response.authMethodTypes.length) {
      authMethods = response.authMethodTypes;
    }
  }

  if (!authMethods) {
    return { error: t("errors.couldNotVerifyPassword") };
  }

  const mfaFactorCheck = await checkMFAFactors(
    serviceUrl,
    session,
    loginSettings,
    authMethods,
    command.organization,
    command.requestId,
  );

  if (mfaFactorCheck?.redirect) {
    return mfaFactorCheck;
  }

  if (command.requestId && session.id) {
    // OIDC/SAML flow - use completeFlowOrGetUrl for proper handling
    console.log("Password auth: OIDC/SAML flow with requestId:", command.requestId, "sessionId:", session.id);
    const result = await completeFlowOrGetUrl(
      {
        sessionId: session.id,
        requestId: command.requestId,
        organization: command.organization ?? session.factors?.user?.organizationId,
      },
      loginSettings?.defaultRedirectUri,
    );
    console.log("Password auth: OIDC/SAML flow result:", result);

    // Safety net - ensure we always return a valid object
    if (!result || typeof result !== "object" || (!("redirect" in result) && !("error" in result))) {
      console.error("Password auth: Invalid result from completeFlowOrGetUrl (OIDC/SAML):", result);
      return { error: "Authentication completed but navigation failed" };
    }

    return result;
  }

  // Regular flow (no requestId) - return URL for client-side navigation
  console.log("Password auth: Regular flow with loginName:", session.factors.user.loginName);
  const result = await completeFlowOrGetUrl(
    {
      loginName: session.factors.user.loginName,
      organization: session.factors?.user?.organizationId,
    },
    loginSettings?.defaultRedirectUri,
  );
  console.log("Password auth: Regular flow result:", result);

  // Safety net - ensure we always return a valid object
  if (!result || typeof result !== "object" || (!("redirect" in result) && !("error" in result))) {
    console.error("Password auth: Invalid result from completeFlowOrGetUrl:", result);
    return { error: "Authentication completed but navigation failed" };
  }

  return result;
}

// this function lets users with code set a password or users with valid User Verification Check
export async function changePassword(command: { code?: string; userId: string; password: string }) {
  const _headers = await headers();
  const { serviceUrl } = getServiceUrlFromHeaders(_headers);
  const t = await getTranslations("password");

  // check for init state
  const { user } = await getUserByID({
    serviceUrl,
    userId: command.userId,
  });

  if (!user || user.userId !== command.userId) {
    return { error: t("errors.couldNotSendResetLink") };
  }
  const userId = user.userId;

  if (user.state === UserState.INITIAL) {
    return { error: t("errors.userInitialStateNotSupported") };
  }

  // check if the user has no password set in order to set a password
  if (!command.code) {
    const authmethods = await listAuthenticationMethodTypes({
      serviceUrl,
      userId,
    });

    // if the user has no authmethods set, we need to check if the user was verified
    if (authmethods.authMethodTypes.length !== 0) {
      return {
<<<<<<< HEAD
        error: t("errors.codeOrVerificationRequired"),
=======
        error: "You have to provide a code or have a valid User Verification Check",
>>>>>>> e25b21a6
      };
    }

    // check if a verification was done earlier
    const hasValidUserVerificationCheck = await checkUserVerification(user.userId);

    if (!hasValidUserVerificationCheck) {
      return { error: t("errors.verificationRequired") };
    }
  }

  return setUserPassword({
    serviceUrl,
    userId,
    password: command.password,
    code: command.code,
  });
}

type CheckSessionAndSetPasswordCommand = {
  sessionId: string;
  password: string;
};

export async function checkSessionAndSetPassword({ sessionId, password }: CheckSessionAndSetPasswordCommand) {
  const _headers = await headers();
  const { serviceUrl } = getServiceUrlFromHeaders(_headers);
  const t = await getTranslations("password");

  let sessionCookie;
  try {
    sessionCookie = await getSessionCookieById({ sessionId });
  } catch (error) {
    console.error("Error getting session cookie:", error);
    return { error: "Could not load session cookie" };
  }

  let session;
  try {
    const sessionResponse = await getSession({
      serviceUrl,
      sessionId: sessionCookie.id,
      sessionToken: sessionCookie.token,
    });
    session = sessionResponse.session;
  } catch (error) {
    console.error("Error getting session:", error);
    return { error: "Could not load session" };
  }

  if (!session || !session.factors?.user?.id) {
    return { error: t("errors.couldNotLoadSession") };
  }

  const payload = create(SetPasswordRequestSchema, {
    userId: session.factors.user.id,
    newPassword: {
      password,
    },
  });

  // check if the user has no password set in order to set a password
  let authmethods;
  try {
    authmethods = await listAuthenticationMethodTypes({
      serviceUrl,
      userId: session.factors.user.id,
    });
  } catch (error) {
    console.error("Error getting auth methods:", error);
    return { error: "Could not load auth methods" };
  }

  if (!authmethods) {
    return { error: t("errors.couldNotLoadAuthMethods") };
  }

  let loginSettings;
  try {
    loginSettings = await getLoginSettings({
      serviceUrl,
      organization: session.factors.user.organizationId,
    });
  } catch (error) {
    console.error("Error getting login settings:", error);
    return { error: "Could not load login settings" };
  }

  const forceMfa = !!(loginSettings?.forceMfa || loginSettings?.forceMfaLocalOnly);

  // if the user has no MFA but MFA is enforced, we can set a password otherwise we use the token of the user
  if (forceMfa) {
    console.log("Set password using service account due to enforced MFA without existing MFA methods");
    return setPassword({ serviceUrl, payload }).catch((error) => {
      // throw error if failed precondition (ex. User is not yet initialized)
      if (error.code === 9 && error.message) {
<<<<<<< HEAD
        return { error: t("errors.failedPrecondition") };
      } else {
        throw error;
=======
        return { error: "Failed precondition" };
>>>>>>> e25b21a6
      }
      return { error: "Could not set password" };
    });
  } else {
    const transport = async (serviceUrl: string, token: string) => {
      return createServerTransport(token, serviceUrl);
    };

    const myUserService = async (serviceUrl: string, sessionToken: string) => {
      const transportPromise = await transport(serviceUrl, sessionToken);
      return createUserServiceClient(transportPromise);
    };

    const selfService = await myUserService(serviceUrl, `${sessionCookie.token}`);

    return selfService
      .setPassword(
        {
          userId: session.factors.user.id,
          newPassword: { password, changeRequired: false },
        },
        {},
      )
      .catch((error: ConnectError) => {
        console.log(error);
        if (error.code === 7) {
          return { error: t("errors.sessionNotValid") };
        }
        return { error: "Could not set the password" };
      });
  }
}<|MERGE_RESOLUTION|>--- conflicted
+++ resolved
@@ -18,15 +18,7 @@
 import { Checks, ChecksSchema } from "@zitadel/proto/zitadel/session/v2/session_service_pb";
 import { LoginSettings } from "@zitadel/proto/zitadel/settings/v2/login_settings_pb";
 import { User, UserState } from "@zitadel/proto/zitadel/user/v2/user_pb";
-<<<<<<< HEAD
-import {
-  AuthenticationMethodType,
-  SetPasswordRequestSchema,
-} from "@zitadel/proto/zitadel/user/v2/user_service_pb";
-import { getTranslations } from "next-intl/server";
-=======
 import { SetPasswordRequestSchema } from "@zitadel/proto/zitadel/user/v2/user_service_pb";
->>>>>>> e25b21a6
 import { headers } from "next/headers";
 import { completeFlowOrGetUrl } from "../client";
 import { getSessionCookieById, getSessionCookieByLoginName } from "../cookies";
@@ -39,6 +31,7 @@
   checkUserVerification,
 } from "../verify-helper";
 import { createServerTransport } from "../zitadel";
+import { getTranslations } from "next-intl/server";
 
 type ResetPasswordCommand = {
   loginName: string;
@@ -49,18 +42,11 @@
 export async function resetPassword(command: ResetPasswordCommand) {
   const _headers = await headers();
   const { serviceUrl } = getServiceUrlFromHeaders(_headers);
-<<<<<<< HEAD
-  const host = _headers.get("host");
+
   const t = await getTranslations("password");
-
-  if (!host || typeof host !== "string") {
-    throw new Error(t("errors.noHostFound"));
-  }
-=======
 
   // Get the original host that the user sees with protocol
   const hostWithProtocol = await getOriginalHostWithProtocol();
->>>>>>> e25b21a6
 
   const users = await listUsers({
     serviceUrl,
@@ -68,17 +54,8 @@
     organizationId: command.organization,
   });
 
-<<<<<<< HEAD
-  if (
-    !users.details ||
-    users.details.totalResult !== BigInt(1) ||
-    !users.result[0].userId
-  ) {
+  if (!users.details || users.details.totalResult !== BigInt(1) || !users.result[0].userId) {
     return { error: t("errors.couldNotSendResetLink") };
-=======
-  if (!users.details || users.details.totalResult !== BigInt(1) || !users.result[0].userId) {
-    return { error: "Could not send Password Reset Link" };
->>>>>>> e25b21a6
   }
   const userId = users.result[0].userId;
 
@@ -149,26 +126,17 @@
             orgId: command.organization,
           });
 
-          const hasLimit = lockoutSettings?.maxPasswordAttempts !== undefined && lockoutSettings?.maxPasswordAttempts > BigInt(0);
-          const locked = hasLimit && error.failedAttempts >= (lockoutSettings?.maxPasswordAttempts);
-          const messageKey = hasLimit
-            ? "errors.failedToAuthenticate"
-            : "errors.failedToAuthenticateNoLimit";
+          const hasLimit =
+            lockoutSettings?.maxPasswordAttempts !== undefined && lockoutSettings?.maxPasswordAttempts > BigInt(0);
+          const locked = hasLimit && error.failedAttempts >= lockoutSettings?.maxPasswordAttempts;
+          const messageKey = hasLimit ? "errors.failedToAuthenticate" : "errors.failedToAuthenticateNoLimit";
 
           return {
-<<<<<<< HEAD
             error: t(messageKey, {
               failedAttempts: error.failedAttempts,
               maxPasswordAttempts: hasLimit ? (lockoutSettings?.maxPasswordAttempts).toString() : "?",
               lockoutMessage: locked ? t("errors.accountLockedContactAdmin") : "",
             }),
-=======
-            error:
-              `Failed to authenticate. You had ${error.failedAttempts} of ${lockoutSettings?.maxPasswordAttempts} password attempts.` +
-              (lockoutSettings?.maxPasswordAttempts && error.failedAttempts >= lockoutSettings?.maxPasswordAttempts
-                ? "Contact your administrator to unlock your account"
-                : ""),
->>>>>>> e25b21a6
           };
         }
         return { error: t("errors.couldNotCreateSessionForUser") };
@@ -177,12 +145,9 @@
       // this is a fake error message to hide that the user does not even exist
       return { error: "Could not verify password" };
     }
-<<<<<<< HEAD
 
     // this is a fake error message to hide that the user does not even exist
     return { error: t("errors.couldNotVerifyPassword") };
-=======
->>>>>>> e25b21a6
   } else {
     loginSettings = await getLoginSettings({
       serviceUrl,
@@ -217,26 +182,17 @@
           orgId: command.organization,
         });
 
-        const hasLimit = lockoutSettings?.maxPasswordAttempts !== undefined && lockoutSettings?.maxPasswordAttempts > BigInt(0);
-        const locked = hasLimit && error.failedAttempts >= (lockoutSettings?.maxPasswordAttempts);
-        const messageKey = hasLimit
-          ? "errors.failedToAuthenticate"
-          : "errors.failedToAuthenticateNoLimit";
+        const hasLimit =
+          lockoutSettings?.maxPasswordAttempts !== undefined && lockoutSettings?.maxPasswordAttempts > BigInt(0);
+        const locked = hasLimit && error.failedAttempts >= lockoutSettings?.maxPasswordAttempts;
+        const messageKey = hasLimit ? "errors.failedToAuthenticate" : "errors.failedToAuthenticateNoLimit";
 
         return {
-<<<<<<< HEAD
           error: t(messageKey, {
             failedAttempts: error.failedAttempts,
             maxPasswordAttempts: hasLimit ? (lockoutSettings?.maxPasswordAttempts).toString() : "?",
             lockoutMessage: locked ? t("errors.accountLockedContactAdmin") : "",
           }),
-=======
-          error:
-            `Failed to authenticate. You had ${error.failedAttempts} of ${lockoutSettings?.maxPasswordAttempts} password attempts.` +
-            (lockoutSettings?.maxPasswordAttempts && error.failedAttempts >= lockoutSettings?.maxPasswordAttempts
-              ? " Contact your administrator to unlock your account"
-              : ""),
->>>>>>> e25b21a6
         };
       }
       throw error;
@@ -265,13 +221,8 @@
     });
   }
 
-<<<<<<< HEAD
   if (!session?.factors?.user?.id || !sessionCookie) {
     return { error: t("errors.couldNotCreateSessionForUser") };
-=======
-  if (!session?.factors?.user?.id) {
-    return { error: "Could not create session for user" };
->>>>>>> e25b21a6
   }
 
   const humanUser = user.type.case === "human" ? user.type.value : undefined;
@@ -408,11 +359,7 @@
     // if the user has no authmethods set, we need to check if the user was verified
     if (authmethods.authMethodTypes.length !== 0) {
       return {
-<<<<<<< HEAD
         error: t("errors.codeOrVerificationRequired"),
-=======
-        error: "You have to provide a code or have a valid User Verification Check",
->>>>>>> e25b21a6
       };
     }
 
@@ -509,13 +456,7 @@
     return setPassword({ serviceUrl, payload }).catch((error) => {
       // throw error if failed precondition (ex. User is not yet initialized)
       if (error.code === 9 && error.message) {
-<<<<<<< HEAD
         return { error: t("errors.failedPrecondition") };
-      } else {
-        throw error;
-=======
-        return { error: "Failed precondition" };
->>>>>>> e25b21a6
       }
       return { error: "Could not set password" };
     });
