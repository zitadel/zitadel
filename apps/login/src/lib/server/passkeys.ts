--- conflicted
+++ resolved
@@ -287,17 +287,6 @@
   });
 
   let lifetime = command.lifetime; // Use provided lifetime first
-<<<<<<< HEAD
-
-  if (!lifetime) {
-    lifetime = checks?.webAuthN
-      ? loginSettings?.multiFactorCheckLifetime // TODO different lifetime for webauthn u2f/passkey
-      : checks?.otpEmail || checks?.otpSms
-        ? loginSettings?.secondFactorCheckLifetime
-        : undefined;
-  }
-=======
->>>>>>> c913904d
 
   if (!lifetime) {
     lifetime = checks?.webAuthN
