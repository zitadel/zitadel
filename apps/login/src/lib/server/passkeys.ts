"use server";

import {
  createPasskeyRegistrationLink,
  getLoginSettings,
  getSession,
  getUserByID,
  listAuthenticationMethodTypes,
  registerPasskey,
  verifyPasskeyRegistration as zitadelVerifyPasskeyRegistration,
} from "@/lib/zitadel";
import { create, Duration, Timestamp, timestampDate } from "@zitadel/client";
import { Session } from "@zitadel/proto/zitadel/session/v2/session_pb";
import { Checks } from "@zitadel/proto/zitadel/session/v2/session_service_pb";
import {
  RegisterPasskeyResponse,
  VerifyPasskeyRegistrationRequestSchema,
} from "@zitadel/proto/zitadel/user/v2/user_service_pb";
import { headers } from "next/headers";
import { userAgent } from "next/server";
<<<<<<< HEAD
import { getNextUrl } from "../client";
=======
import { completeFlowOrGetUrl } from "../client";
>>>>>>> 637b370c
import { getMostRecentSessionCookie, getSessionCookieById, getSessionCookieByLoginName } from "../cookies";
import { getServiceUrlFromHeaders } from "../service-url";
import { checkEmailVerification, checkUserVerification } from "../verify-helper";
import { setSessionAndUpdateCookie } from "./cookie";
import { getOriginalHost } from "./host";

type VerifyPasskeyCommand = {
  passkeyId: string;
  passkeyName?: string;
  publicKeyCredential: any;
  sessionId: string;
};

type RegisterPasskeyCommand = {
  sessionId: string;
};

function isSessionValid(session: Partial<Session>): {
  valid: boolean;
  verifiedAt?: Timestamp;
} {
  const validPassword = session?.factors?.password?.verifiedAt;
  const validPasskey = session?.factors?.webAuthN?.verifiedAt;
  const stillValid = session.expirationDate ? timestampDate(session.expirationDate) > new Date() : true;

  const verifiedAt = validPassword || validPasskey;
  const valid = !!((validPassword || validPasskey) && stillValid);

  return { valid, verifiedAt };
}

export async function registerPasskeyLink(
  command: RegisterPasskeyCommand,
): Promise<RegisterPasskeyResponse | { error: string }> {
  const { sessionId } = command;

  const _headers = await headers();
  const { serviceUrl } = getServiceUrlFromHeaders(_headers);
  const host = await getOriginalHost();

  const sessionCookie = await getSessionCookieById({ sessionId });
  const session = await getSession({
    serviceUrl,
    sessionId: sessionCookie.id,
    sessionToken: sessionCookie.token,
  });

  if (!session?.session?.factors?.user?.id) {
    return { error: "Could not determine user from session" };
  }

  const sessionValid = isSessionValid(session.session);

  if (!sessionValid) {
    const authmethods = await listAuthenticationMethodTypes({
      serviceUrl,
      userId: session.session.factors.user.id,
    });

    // if the user has no authmethods set, we need to check if the user was verified
    if (authmethods.authMethodTypes.length !== 0) {
      return {
        error: "You have to authenticate or have a valid User Verification Check",
      };
    }

    // check if a verification was done earlier
    const hasValidUserVerificationCheck = await checkUserVerification(session.session.factors.user.id);

    if (!hasValidUserVerificationCheck) {
      return { error: "User Verification Check has to be done" };
    }
  }

  const [hostname] = host.split(":");

  if (!hostname) {
    throw new Error("Could not get hostname");
  }

  const userId = session?.session?.factors?.user?.id;

  if (!userId) {
    throw new Error("Could not get session");
  }
  // TODO: add org context

  // use session token to add the passkey
  const registerLink = await createPasskeyRegistrationLink({
    serviceUrl,
    userId,
  });

  if (!registerLink.code) {
    throw new Error("Missing code in response");
  }

  return registerPasskey({
    serviceUrl,
    userId,
    code: registerLink.code,
    domain: hostname,
  });
}

export async function verifyPasskeyRegistration(command: VerifyPasskeyCommand) {
  const _headers = await headers();
  const { serviceUrl } = getServiceUrlFromHeaders(_headers);

  // if no name is provided, try to generate one from the user agent
  let passkeyName = command.passkeyName;
  if (!passkeyName) {
    const headersList = await headers();
    const userAgentStructure = { headers: headersList };
    const { browser, device, os } = userAgent(userAgentStructure);

    passkeyName = `${device.vendor ?? ""} ${device.model ?? ""}${
      device.vendor || device.model ? ", " : ""
    }${os.name}${os.name ? ", " : ""}${browser.name}`;
  }

  const sessionCookie = await getSessionCookieById({
    sessionId: command.sessionId,
  });
  const session = await getSession({
    serviceUrl,
    sessionId: sessionCookie.id,
    sessionToken: sessionCookie.token,
  });
  const userId = session?.session?.factors?.user?.id;

  if (!userId) {
    throw new Error("Could not get session");
  }

  return zitadelVerifyPasskeyRegistration({
    serviceUrl,
    request: create(VerifyPasskeyRegistrationRequestSchema, {
      passkeyId: command.passkeyId,
      publicKeyCredential: command.publicKeyCredential,
      passkeyName,
      userId,
    }),
  });
}

type SendPasskeyCommand = {
  loginName?: string;
  sessionId?: string;
  organization?: string;
  checks?: Checks;
  requestId?: string;
  lifetime?: Duration;
};

export async function sendPasskey(command: SendPasskeyCommand) {
  let { loginName, sessionId, organization, checks, requestId } = command;
  const recentSession = sessionId
    ? await getSessionCookieById({ sessionId })
    : loginName
      ? await getSessionCookieByLoginName({ loginName, organization })
      : await getMostRecentSessionCookie();

  if (!recentSession) {
    return {
      error: "Could not find session",
    };
  }

  const _headers = await headers();
  const { serviceUrl } = getServiceUrlFromHeaders(_headers);

  const loginSettings = await getLoginSettings({
    serviceUrl,
    organization,
  });

  let lifetime = checks?.webAuthN
    ? loginSettings?.multiFactorCheckLifetime // TODO different lifetime for webauthn u2f/passkey
    : checks?.otpEmail || checks?.otpSms
      ? loginSettings?.secondFactorCheckLifetime
      : undefined;

  if (!lifetime) {
    console.warn("No passkey lifetime provided, defaulting to 24 hours");

    lifetime = {
      seconds: BigInt(60 * 60 * 24), // default to 24 hours
      nanos: 0,
    } as Duration;
  }

  const session = await setSessionAndUpdateCookie({
    recentCookie: recentSession,
    checks,
    requestId,
    lifetime,
  });

  if (!session || !session?.factors?.user?.id) {
    return { error: "Could not update session" };
  }

  const userResponse = await getUserByID({
    serviceUrl,
    userId: session?.factors?.user?.id,
  });

  if (!userResponse.user) {
    return { error: "User not found in the system" };
  }

  const humanUser = userResponse.user.type.case === "human" ? userResponse.user.type.value : undefined;

  const emailVerificationCheck = checkEmailVerification(session, humanUser, organization, requestId);

  if (emailVerificationCheck?.redirect) {
    return emailVerificationCheck;
  }

  if (requestId && session.id) {
    return completeFlowOrGetUrl(
      {
        sessionId: session.id,
        requestId: requestId,
        organization: organization,
      },
      loginSettings?.defaultRedirectUri,
    );
  } else if (session?.factors?.user?.loginName) {
    return completeFlowOrGetUrl(
      {
        loginName: session.factors.user.loginName,
        organization: organization,
      },
      loginSettings?.defaultRedirectUri,
    );
  }
}<|MERGE_RESOLUTION|>--- conflicted
+++ resolved
@@ -18,11 +18,7 @@
 } from "@zitadel/proto/zitadel/user/v2/user_service_pb";
 import { headers } from "next/headers";
 import { userAgent } from "next/server";
-<<<<<<< HEAD
-import { getNextUrl } from "../client";
-=======
 import { completeFlowOrGetUrl } from "../client";
->>>>>>> 637b370c
 import { getMostRecentSessionCookie, getSessionCookieById, getSessionCookieByLoginName } from "../cookies";
 import { getServiceUrlFromHeaders } from "../service-url";
 import { checkEmailVerification, checkUserVerification } from "../verify-helper";
