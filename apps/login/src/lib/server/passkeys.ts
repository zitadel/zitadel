--- conflicted
+++ resolved
@@ -37,10 +37,7 @@
   sessionId?: string;
   userId?: string;
   code?: string;
-<<<<<<< HEAD
-=======
   codeId?: string;
->>>>>>> ee3654fe
 };
 
 function isSessionValid(session: Partial<Session>): {
@@ -60,13 +57,7 @@
 export async function registerPasskeyLink(
   command: RegisterPasskeyCommand,
 ): Promise<RegisterPasskeyResponse | { error: string }> {
-<<<<<<< HEAD
-  const { sessionId, userId, code } = command;
-
-  if (!sessionId && !userId) {
-=======
   if (!command.sessionId && !command.userId) {
->>>>>>> ee3654fe
     return { error: "Either sessionId or userId must be provided" };
   }
 
@@ -77,18 +68,11 @@
   let session: GetSessionResponse | undefined;
   let createdSession: Session | undefined;
   let currentUserId: string | undefined = undefined;
-<<<<<<< HEAD
-
-  if (sessionId) {
-    // Session-based flow (existing logic)
-    const sessionCookie = await getSessionCookieById({ sessionId });
-=======
   let registerCode: { id: string; code: string } | undefined = undefined;
 
   if (command.sessionId) {
     // Session-based flow (existing logic)
     const sessionCookie = await getSessionCookieById({ sessionId: command.sessionId });
->>>>>>> ee3654fe
     session = await getSession({
       serviceUrl,
       sessionId: sessionCookie.id,
@@ -119,14 +103,6 @@
       // check if a verification was done earlier
       const hasValidUserVerificationCheck = await checkUserVerification(currentUserId);
 
-<<<<<<< HEAD
-      if (!hasValidUserVerificationCheck) {
-        return { error: "User Verification Check has to be done" };
-      }
-    }
-  } else if (userId) {
-    currentUserId = userId;
-=======
       console.log("hasValidUserVerificationCheck", hasValidUserVerificationCheck);
       if (!hasValidUserVerificationCheck) {
         return { error: "User Verification Check has to be done" };
@@ -152,7 +128,6 @@
       id: command.codeId,
       code: command.code,
     };
->>>>>>> ee3654fe
 
     // Check if user exists
     const userResponse = await getUserByID({
@@ -164,10 +139,6 @@
       return { error: "User not found" };
     }
 
-<<<<<<< HEAD
-    // For userId-based flow, we assume verification was done via email/invite code
-    const hasValidUserVerificationCheck = await checkUserVerification(currentUserId);
-=======
     // Create a session for the user to continue the flow after passkey registration
     const checks = create(ChecksSchema, {
       user: {
@@ -182,30 +153,10 @@
       checks,
       requestId: undefined, // No requestId in passkey registration context, TODO: consider if needed
     });
->>>>>>> ee3654fe
 
     if (!createdSession) {
       return { error: "Could not create session" };
     }
-
-    // Create a session for the user to continue the flow after passkey registration
-    const checks = create(ChecksSchema, {
-      user: {
-        search: {
-          case: "loginName",
-          value: userResponse.user.preferredLoginName,
-        },
-      },
-    });
-
-    createdSession = await createSessionAndUpdateCookie({
-      checks,
-      requestId: undefined, // No requestId in passkey registration context, TODO: consider if needed
-    });
-
-    if (!createdSession) {
-      return { error: "Could not create session" };
-    }
   }
 
   if (!registerCode) {
@@ -220,24 +171,6 @@
 
   if (!currentUserId) {
     throw new Error("Could not determine user");
-<<<<<<< HEAD
-  }
-
-  let registerCode;
-
-  if (!code) {
-    // request a new code if no code is provided
-    const { code } = await createPasskeyRegistrationLink({
-      serviceUrl,
-      userId: currentUserId,
-    });
-    registerCode = code;
-  }
-
-  if (!registerCode) {
-    throw new Error("Missing code in response");
-=======
->>>>>>> ee3654fe
   }
 
   return registerPasskey({
