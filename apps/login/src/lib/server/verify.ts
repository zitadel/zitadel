--- conflicted
+++ resolved
@@ -17,12 +17,7 @@
 import { Session } from "@zitadel/proto/zitadel/session/v2/session_pb";
 import { ChecksSchema } from "@zitadel/proto/zitadel/session/v2/session_service_pb";
 import { cookies, headers } from "next/headers";
-<<<<<<< HEAD
-import { getTranslations } from "next-intl/server";
-import { getNextUrl } from "../client";
-=======
 import { completeFlowOrGetUrl } from "../client";
->>>>>>> e25b21a6
 import { getSessionCookieByLoginName } from "../cookies";
 import { getOrSetFingerprintId } from "../fingerprint";
 import { getServiceUrlFromHeaders } from "../service-url";
@@ -30,6 +25,7 @@
 import { checkMFAFactors } from "../verify-helper";
 import { createSessionAndUpdateCookie } from "./cookie";
 import { getOriginalHostWithProtocol } from "./host";
+import { getTranslations } from "next-intl/server";
 
 export async function verifyTOTP(code: string, loginName?: string, organization?: string) {
   const _headers = await headers();
@@ -258,15 +254,7 @@
   const t = await getTranslations("verify");
   const _headers = await headers();
   const { serviceUrl } = getServiceUrlFromHeaders(_headers);
-<<<<<<< HEAD
-  const host = _headers.get("host");
-
-  if (!host) {
-    return { error: t("errors.noHostFound") };
-  }
-=======
   const hostWithProtocol = await getOriginalHostWithProtocol();
->>>>>>> e25b21a6
 
   const basePath = process.env.NEXT_PUBLIC_BASE_PATH ?? "";
 
