--- conflicted
+++ resolved
@@ -1,8 +1,5 @@
 "use server";
 
-<<<<<<< HEAD
-import { getLoginSettings, getUserByID, startIdentityProviderFlow, startLDAPIdentityProviderFlow } from "@/lib/zitadel";
-=======
 import {
   getLoginSettings,
   getUserByID,
@@ -10,7 +7,6 @@
   startIdentityProviderFlow,
   startLDAPIdentityProviderFlow,
 } from "@/lib/zitadel";
->>>>>>> cccfc816
 import { headers } from "next/headers";
 import { redirect } from "next/navigation";
 import { completeFlowOrGetUrl } from "../client";
@@ -140,8 +136,6 @@
 
   // check to see if user was verified
   const emailVerificationCheck = checkEmailVerification(session, humanUser, command.organization, command.requestId);
-<<<<<<< HEAD
-=======
 
   if (emailVerificationCheck?.redirect) {
     return emailVerificationCheck;
@@ -167,7 +161,6 @@
     command.organization,
     command.requestId,
   );
->>>>>>> cccfc816
 
   if (mfaFactorCheck?.redirect) {
     return mfaFactorCheck;
