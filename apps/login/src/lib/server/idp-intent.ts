"use server";

import { getServiceConfig } from "@/lib/service-url";
import {
  retrieveIDPIntent,
  getIDPByID,
  addIDPLink,
  listUsers,
  addHuman,
  getLoginSettings,
  getOrgsByDomain,
  getActiveIdentityProviders,
  getUserByID,
  getDefaultOrg,
  updateHuman,
  ServiceConfig,
} from "@/lib/zitadel";
import { headers } from "next/headers";
import { Code, ConnectError, create } from "@zitadel/client";
import { AutoLinkingOption } from "@zitadel/proto/zitadel/idp/v2/idp_pb";
import { OrganizationSchema } from "@zitadel/proto/zitadel/object/v2/object_pb";
import {
  AddHumanUserRequest,
  AddHumanUserRequestSchema,
  UpdateHumanUserRequestSchema,
} from "@zitadel/proto/zitadel/user/v2/user_service_pb";
import { getSession } from "@/lib/zitadel";
import { getSessionCookieById } from "@/lib/cookies";
import { createNewSessionFromIdpIntent } from "./idp";
import { getTranslations } from "next-intl/server";
import crypto from "crypto";
import { getFingerprintIdCookie } from "../fingerprint";

const ORG_SUFFIX_REGEX = /(?<=@)(.+)/;

async function resolveOrganizationForUser({
  organization,
  addHumanUser,
  serviceConfig,
}: {
  organization?: string;
  addHumanUser?: AddHumanUserRequest;
  serviceConfig: ServiceConfig;
}): Promise<string | undefined> {
  if (organization) return organization;

  if (addHumanUser?.username && ORG_SUFFIX_REGEX.test(addHumanUser.username)) {
    const matched = ORG_SUFFIX_REGEX.exec(addHumanUser.username);
    const suffix = matched?.[1] ?? "";

    const orgs = await getOrgsByDomain({ serviceConfig, domain: suffix });
    const orgToCheckForDiscovery = orgs.result && orgs.result.length === 1 ? orgs.result[0].id : undefined;

    if (orgToCheckForDiscovery) {
      const orgLoginSettings = await getLoginSettings({ serviceConfig, organization: orgToCheckForDiscovery });
      if (orgLoginSettings?.allowDomainDiscovery) {
        return orgToCheckForDiscovery;
      }
    }
  }

  // Fallback to default organization if no org was resolved through discovery
  const defaultOrg = await getDefaultOrg({ serviceConfig });
  return defaultOrg?.id;
}

/**
 * Validates if IDP linking is allowed for a user's organization.
 * Checks:
 * 1. Organization allows external IDP login (allowExternalIdp)
 * 2. The specific IDP is activated for the organization
 *
 */
export async function validateIDPLinkingPermissions({
  serviceConfig,
  userOrganizationId,
  idpId,
}: {
  serviceConfig: ServiceConfig;
  userOrganizationId: string;
  idpId: string;
}): Promise<boolean> {
  // Check organization login settings
  const loginSettings = await getLoginSettings({ serviceConfig, organization: userOrganizationId });

  if (!loginSettings?.allowExternalIdp) {
    return false;
  }

  // Check if the IDP is activated for the organization and allows linking
  const activeIDPs = await getActiveIdentityProviders({ serviceConfig, orgId: userOrganizationId, linking_allowed: true });

  const isIDPActive = activeIDPs.identityProviders?.some((idp) => idp.id === idpId);

  if (!isIDPActive) {
    return false;
  }

  return true;
}

type IDPIntentResult = Awaited<ReturnType<typeof retrieveIDPIntent>>;
type IDPConfig = Awaited<ReturnType<typeof getIDPByID>>;

interface IDPHandlerContext {
  serviceConfig: ServiceConfig;
  t: (key: string) => string;
  intent: IDPIntentResult;
  idp: NonNullable<IDPConfig>;
  options: NonNullable<NonNullable<IDPConfig>["config"]>["options"];
  params: {
    provider: string;
    id: string;
    token: string;
    requestId?: string;
    organization?: string;
    postErrorRedirectUrl?: string;
    sessionId?: string;
    linkFingerprint?: string;
  };
  buildRedirectParams: (additionalParams?: Record<string, string>, includeToken?: boolean) => string;
}

type IDPHandlerResult = { redirect?: string; error?: string } | null;

/**
 * CASE 1: Explicit Linking (via sessionId)
 * This happens when a logged-in user initiates an IDP flow to link it to their account.
 */
async function resolveUserIdFromSession({
  sessionId,
  serviceConfig,
  provider,
}: {
  sessionId: string;
  serviceConfig: ServiceConfig;
  provider: string;
}) {
  try {
    const sessionCookie = await getSessionCookieById({ sessionId });
    if (!sessionCookie) {
      console.warn("[IDP Process] Session for linking not found or invalid");
      return { redirect: `/idp/${provider}/linking-failed?error=session_invalid` };
    }

    const sessionResp = await getSession({
      serviceConfig,
      sessionId: sessionCookie.id,
      sessionToken: sessionCookie.token,
    });
    const session = sessionResp.session;

    if (!session?.factors?.user?.id) {
      console.warn("[IDP Process] Session found but no userId associated for linking.");
      return { redirect: `/idp/${provider}/linking-failed?error=session_invalid` };
    }

    return { userId: session.factors.user.id };
  } catch (error) {
    console.warn("[IDP Process] Error retrieving session for linking:", error);
    return { redirect: `/idp/${provider}/linking-failed?error=session_invalid` };
  }
}

async function handleExplicitLinking(ctx: IDPHandlerContext): Promise<IDPHandlerResult> {
  const { sessionId, linkFingerprint, provider } = ctx.params;
  const { userId } = ctx.intent;
  const { options, serviceConfig, intent, t, buildRedirectParams } = ctx;

<<<<<<< HEAD
    // Consume the single-use token ONCE
    const intent = await retrieveIDPIntent({ serviceConfig, id, token });
=======
  if (sessionId && !userId) {
    // Intent should not have a userId if it is a linking intent
    // 1. Security Check: Verify Fingerprint
    const fingerprintCookie = await getFingerprintIdCookie();
>>>>>>> 7963cdd7

    if (!linkFingerprint || !fingerprintCookie?.value) {
      console.warn("[IDP Process] Missing fingerprint information for linking verification");
      return { redirect: `/idp/${provider}/linking-failed?error=session_mismatch` };
    }

    const expectedHash = crypto
      .createHash("sha256")
      .update(sessionId + fingerprintCookie.value)
      .digest("hex");

    if (linkFingerprint !== expectedHash) {
      console.warn("[IDP Process] Session linking fingerprint mismatch");
      return { redirect: `/idp/${provider}/linking-failed?error=session_mismatch` };
    }

<<<<<<< HEAD
    // Get IDP configuration
    const idp = await getIDPByID({ serviceConfig, id: idpInformation.idpId });
=======
    // 2. Retrieve Session & Resolve User
    const { userId: resolvedUserId, redirect: sessionRedirect } = await resolveUserIdFromSession({
      sessionId,
      serviceConfig,
      provider,
    });
>>>>>>> 7963cdd7

    if (sessionRedirect || !resolvedUserId) {
      return { redirect: sessionRedirect || `/idp/${provider}/linking-failed?error=session_invalid` };
    }

    console.log("[IDP Process] Resolved userId from session link:", resolvedUserId);

    // 3. Perform Linking Logic
    if (!options?.isLinkingAllowed) {
      console.error("[IDP Process] Linking not allowed by IDP configuration");
      const params = buildRedirectParams();
      return { redirect: `/idp/${provider}/linking-failed?${params}&error=linking_not_allowed` };
    }

    try {
      const targetUser = await getUserByID({ serviceConfig, userId: resolvedUserId });

      if (!targetUser || !targetUser.details?.resourceOwner) {
        console.error("[IDP Process] User not found or missing organization");
        const params = buildRedirectParams();
        return { redirect: `/idp/${provider}/linking-failed?${params}&error=user_not_found` };
      }

      const isAllowed = await validateIDPLinkingPermissions({
        serviceConfig,
        userOrganizationId: targetUser.details.resourceOwner,
        idpId: intent.idpInformation!.idpId,
      });

<<<<<<< HEAD
    // ============================================
    // CASE 1: User exists and should sign in
    // ============================================
    if (userId && !link) {
      // Auto-update user if enabled
      if (options?.isAutoUpdate && updateHumanUser) {
        try {
          await updateHuman({
            serviceConfig,
            request: create(UpdateHumanUserRequestSchema, {
              userId: userId,
              profile: updateHumanUser.profile,
              email: updateHumanUser.email,
              phone: updateHumanUser.phone,
            }),
          });
          console.log("[IDP Process] User auto-updated successfully");
        } catch (error: unknown) {
          console.warn("[IDP Process] Error auto-updating user:", error);
        }
=======
      if (!isAllowed) {
        console.error("[IDP Process] IDP linking validation failed");
        const params = buildRedirectParams();
        return { redirect: `/idp/${provider}/linking-failed?${params}&error=validation_failed` };
>>>>>>> 7963cdd7
      }

      await addIDPLink({
        serviceConfig,
        idp: {
          id: intent.idpInformation!.idpId,
          userId: intent.idpInformation!.userId,
          userName: intent.idpInformation!.userName,
        },
        userId: resolvedUserId,
      });
      console.log("[IDP Process] IDP linked successfully, creating session");

      const sessionResult = await createNewSessionFromIdpIntent({
        userId: resolvedUserId,
        idpIntent: {
          idpIntentId: ctx.params.id,
          idpIntentToken: ctx.params.token,
        },
        requestId: ctx.params.requestId,
        organization: ctx.params.organization,
      });

      if ("error" in sessionResult && sessionResult.error) {
        console.error("[IDP Process] Error creating session:", sessionResult.error);
        return { error: sessionResult.error };
      }

      if ("redirect" in sessionResult && sessionResult.redirect) {
        console.log("[IDP Process] Session created, redirecting to:", sessionResult.redirect);
        return { redirect: sessionResult.redirect };
      }

      return { error: t("errors.sessionCreationFailed") };
    } catch (error) {
      console.error("[IDP Process] Error linking IDP:", error);
      const errorMessage = error instanceof Error ? error.message : t("errors.unknownError");
      let params = buildRedirectParams({ error: errorMessage });
      if (error instanceof ConnectError && error.code === Code.AlreadyExists) {
        params = buildRedirectParams({ error: "external_idp_taken" });
      }
      return { redirect: `/idp/${provider}/linking-failed?${params}` };
    }
  }

  return null;
}

/**
 * CASE 2: User exists and should sign in
 */
async function handleUserExists(ctx: IDPHandlerContext): Promise<IDPHandlerResult> {
  const { sessionId } = ctx.params;
  const { userId, updateHumanUser } = ctx.intent;
  const { options, serviceConfig, t } = ctx;

  if (userId && !sessionId) {
    // Auto-update user if enabled
    if (options?.isAutoUpdate && updateHumanUser) {
      try {
        console.log("[IDP Process] Auto-updating user profile");
        await updateHuman({
          serviceConfig,
          request: create(UpdateHumanUserRequestSchema, {
            userId,
            profile: updateHumanUser.profile,
            email: updateHumanUser.email,
            phone: updateHumanUser.phone,
          }),
        });
      } catch (error) {
        console.warn("[IDP Process] Failed to auto-update user:", error);
        // Continue with login even if update fails
      }
    }

    // Create session and handle redirect
    console.log("[IDP Process] Creating session for existing user");
    const sessionResult = await createNewSessionFromIdpIntent({
      userId,
      idpIntent: {
        idpIntentId: ctx.params.id,
        idpIntentToken: ctx.params.token,
      },
      requestId: ctx.params.requestId,
      organization: ctx.params.organization,
    });

    if ("error" in sessionResult && sessionResult.error) {
      console.error("[IDP Process] Error creating session:", sessionResult.error);
      return { error: sessionResult.error };
    }

    if ("redirect" in sessionResult && sessionResult.redirect) {
      console.log("[IDP Process] Session created, redirecting to:", sessionResult.redirect);
      return { redirect: sessionResult.redirect };
    }

    return { error: t("errors.sessionCreationFailed") };
  }

  return null;
}

/**
 * CASE 3: Auto-linking (search for user and link)
 */
async function handleAutoLinking(ctx: IDPHandlerContext): Promise<IDPHandlerResult> {
  const { options, intent, serviceConfig, buildRedirectParams, t } = ctx;
  const { addHumanUser, idpInformation } = intent;
  const { organization, provider } = ctx.params;

  if (options?.autoLinking) {
    let foundUser;
    const email = addHumanUser?.email?.email;

    if (options.autoLinking === AutoLinkingOption.EMAIL && email) {
      foundUser = await listUsers({ serviceConfig, email, organizationId: organization }).then((response) => {
        return response.result ? response.result[0] : null;
      });
    } else if (options.autoLinking === AutoLinkingOption.USERNAME) {
      foundUser = await listUsers({
        serviceConfig,
        userName: idpInformation!.userName,
        organizationId: organization,
      }).then((response) => {
        return response.result ? response.result[0] : null;
      });
    } else {
      foundUser = await listUsers({
        serviceConfig,
        userName: idpInformation!.userName,
        email,
        organizationId: organization,
      }).then((response) => {
        return response.result ? response.result[0] : null;
      });
    }

    if (foundUser) {
      try {
        if (!foundUser.details?.resourceOwner) {
          console.error("[IDP Process] Found user missing organization information");
          const params = buildRedirectParams();
          return { redirect: `/idp/${provider}/linking-failed?${params}&error=missing_organization` };
        }

        // Validate IDP linking permissions
        const isAllowed = await validateIDPLinkingPermissions({
          serviceConfig,
<<<<<<< HEAD
          userOrganizationId: targetUser.details.resourceOwner,
          idpId: idpInformation.idpId,
=======
          userOrganizationId: foundUser.details.resourceOwner,
          idpId: idpInformation!.idpId,
>>>>>>> 7963cdd7
        });

        if (!isAllowed) {
          console.error("[IDP Process] Auto-linking validation failed");
          const params = buildRedirectParams();
          return { redirect: `/idp/${provider}/linking-failed?${params}&error=validation_failed` };
        }

        await addIDPLink({
          serviceConfig,
          idp: {
<<<<<<< HEAD
            id: idpInformation.idpId,
            userId: idpInformation.userId,
            userName: idpInformation.userName,
=======
            id: idpInformation!.idpId,
            userId: idpInformation!.userId,
            userName: idpInformation!.userName,
>>>>>>> 7963cdd7
          },
          userId: foundUser.userId,
        });
        console.log("[IDP Process] User auto-linked successfully, creating session");

        // Create session after auto-linking
        const sessionResult = await createNewSessionFromIdpIntent({
          userId: foundUser.userId,
          idpIntent: {
            idpIntentId: ctx.params.id,
            idpIntentToken: ctx.params.token,
          },
          requestId: ctx.params.requestId,
          organization: ctx.params.organization,
        });

        if ("error" in sessionResult && sessionResult.error) {
          console.error("[IDP Process] Error creating session:", sessionResult.error);
          return { error: sessionResult.error };
        }

        if ("redirect" in sessionResult && sessionResult.redirect) {
          console.log("[IDP Process] Session created, redirecting to:", sessionResult.redirect);
          return { redirect: sessionResult.redirect };
        }

        return { error: t("errors.sessionCreationFailed") };
      } catch (error) {
        console.error("[IDP Process] Error auto-linking user:", error);
        const errorMessage = error instanceof Error ? error.message : t("errors.unknownError");
        const params = buildRedirectParams({ error: errorMessage });
        return { redirect: `/idp/${provider}/linking-failed?${params}` };
      }
    }
  }

  return null;
}

<<<<<<< HEAD
      if (options.autoLinking === AutoLinkingOption.EMAIL && email) {
        foundUser = await listUsers({ serviceConfig, email, organizationId: organization }).then((response) => {
          return response.result ? response.result[0] : null;
        });
      } else if (options.autoLinking === AutoLinkingOption.USERNAME) {
        foundUser = await listUsers({ serviceConfig, userName: idpInformation.userName, organizationId: organization }).then(
          (response) => {
            return response.result ? response.result[0] : null;
          },
        );
      } else {
        foundUser = await listUsers({
          serviceConfig,
          userName: idpInformation.userName,
          email,
          organizationId: organization,
        }).then((response) => {
          return response.result ? response.result[0] : null;
        });
      }

      if (foundUser) {
        try {
          if (!foundUser.details?.resourceOwner) {
            console.error("[IDP Process] Found user missing organization information");
            const params = buildRedirectParams();
            return { redirect: `/idp/${provider}/linking-failed?${params}&error=missing_organization` };
          }

          // Validate IDP linking permissions
          const isAllowed = await validateIDPLinkingPermissions({
            serviceConfig,
            userOrganizationId: foundUser.details.resourceOwner,
            idpId: idpInformation.idpId,
          });

          if (!isAllowed) {
            console.error("[IDP Process] Auto-linking validation failed");
            const params = buildRedirectParams();
            return { redirect: `/idp/${provider}/linking-failed?${params}&error=validation_failed` };
          }

          await addIDPLink({
            serviceConfig,
            idp: {
              id: idpInformation.idpId,
              userId: idpInformation.userId,
              userName: idpInformation.userName,
            },
            userId: foundUser.userId,
          });
          console.log("[IDP Process] User auto-linked successfully, creating session");

          // Create session after auto-linking
          const sessionResult = await createNewSessionFromIdpIntent({
            userId: foundUser.userId,
            idpIntent: {
              idpIntentId: id,
              idpIntentToken: token,
            },
            requestId,
            organization,
          });

          if ("error" in sessionResult && sessionResult.error) {
            console.error("[IDP Process] Error creating session:", sessionResult.error);
            return { error: sessionResult.error };
          }

          if ("redirect" in sessionResult && sessionResult.redirect) {
            console.log("[IDP Process] Session created, redirecting to:", sessionResult.redirect);
            return { redirect: sessionResult.redirect };
          }

          return { error: t("errors.sessionCreationFailed") };
        } catch (error) {
          console.error("[IDP Process] Error auto-linking user:", error);
          const params = buildRedirectParams();
          return { redirect: `/idp/${provider}/linking-failed?${params}` };
        }
      }
=======
/**
 * CASE 4: Auto-creation of user
 */
async function handleAutoCreation(ctx: IDPHandlerContext): Promise<IDPHandlerResult> {
  const { options, intent, serviceConfig, buildRedirectParams, t } = ctx;
  const { addHumanUser } = intent;
  const { organization, provider } = ctx.params;

  if (options?.isAutoCreation && addHumanUser) {
    const orgToRegisterOn = await resolveOrganizationForUser({
      organization,
      addHumanUser,
      serviceConfig,
    });

    if (!orgToRegisterOn) {
      console.error("[IDP Process] Could not determine organization for auto-creation (no default org available)");
      const params = buildRedirectParams();
      return { redirect: `/idp/${provider}/failure?${params}&error=no_organization_context` };
>>>>>>> 7963cdd7
    }

    const organizationSchema = create(OrganizationSchema, {
      org: { case: "orgId", value: orgToRegisterOn },
    });

    const addHumanUserWithOrganization = create(AddHumanUserRequestSchema, {
      ...addHumanUser,
      organization: organizationSchema,
    });

    try {
      const newUser = await addHuman({ serviceConfig, request: addHumanUserWithOrganization });
      console.log("[IDP Process] User auto-created successfully, creating session");

      // Create session for newly created user
      const sessionResult = await createNewSessionFromIdpIntent({
        userId: newUser.userId,
        idpIntent: {
          idpIntentId: ctx.params.id,
          idpIntentToken: ctx.params.token,
        },
        requestId: ctx.params.requestId,
        organization: ctx.params.organization,
      });

      if ("error" in sessionResult && sessionResult.error) {
        console.error("[IDP Process] Error creating session:", sessionResult.error);
        return { error: sessionResult.error };
      }

      if ("redirect" in sessionResult && sessionResult.redirect) {
        console.log("[IDP Process] Session created, redirecting to:", sessionResult.redirect);
        return { redirect: sessionResult.redirect };
      }

      return { error: t("errors.sessionCreationFailed") };
    } catch (error: unknown) {
      console.error("[IDP Process] Error auto-creating user:", error);
      const params = buildRedirectParams();
      return { redirect: `/idp/${provider}/failure?${params}&error=user_creation_failed` };
    }
  }

<<<<<<< HEAD
      try {
        const newUser = await addHuman({ serviceConfig, request: addHumanUserWithOrganization });
        console.log("[IDP Process] User auto-created successfully, creating session");
=======
  return null;
}
>>>>>>> 7963cdd7

/**
 * CASE 5: Manual user creation allowed
 */
async function handleManualCreation(ctx: IDPHandlerContext): Promise<IDPHandlerResult> {
  const { options, intent, serviceConfig, buildRedirectParams } = ctx;
  const { addHumanUser, idpInformation } = intent;
  const { organization, provider } = ctx.params;

  if (options?.isCreationAllowed && addHumanUser) {
    const orgToRegisterOn = await resolveOrganizationForUser({
      organization,
      addHumanUser,
      serviceConfig,
    });

    if (!orgToRegisterOn) {
      console.error("[IDP Process] Could not determine organization for registration (no default org available)");
      const params = buildRedirectParams();
      return { redirect: `/idp/${provider}/registration-failed?${params}` };
    }

    // Store user data for manual registration form
    // Note: includeToken=true because the session hasn't been created yet
    // The token will be needed when registerUserAndLinkToIDP creates the session
    const params = buildRedirectParams(
      {
        organization: orgToRegisterOn,
        idpId: idpInformation!.idpId,
        idpUserId: idpInformation!.userId || "",
        idpUserName: idpInformation!.userName || "",
        // User data for pre-filling form
        givenName: addHumanUser.profile?.givenName || "",
        familyName: addHumanUser.profile?.familyName || "",
        email: addHumanUser.email?.email || "",
      },
      true,
    ); // includeToken=true
    return { redirect: `/idp/${provider}/complete-registration?${params}` };
  }

  return null;
}

/**
 * CASE 6: No user found and creation not allowed
 */
async function handleNoUserFound(ctx: IDPHandlerContext): Promise<IDPHandlerResult> {
  const { buildRedirectParams } = ctx;
  console.log("[IDP Process] No matching user and creation not allowed");
  const params = buildRedirectParams();
  return { redirect: `/idp/${ctx.params.provider}/account-not-found?${params}` };
}

/**
 * Server action to process IDP callback and handle ALL business logic.
 * This action:
 * 1. Consumes the single-use token once
 * 2. Performs all IDP-related operations (auto-update, auto-linking, auto-creation)
 * 3. Returns redirect URL or error for client-side navigation
 */
export async function processIDPCallback({
  provider,
  id,
  token,
  requestId,
  organization,
  postErrorRedirectUrl,
  sessionId,
  linkFingerprint,
}: {
  provider: string;
  id: string;
  token: string;
  requestId?: string;
  organization?: string;
  postErrorRedirectUrl?: string;
  sessionId?: string;
  linkFingerprint?: string;
}): Promise<{ redirect?: string; error?: string }> {
  // ... (headers and config retrieval) ...
  const _headers = await headers();
  const { serviceConfig } = getServiceConfig(_headers);

  const t = await getTranslations("idp");

  // Validate required parameters
  if (!provider || !id || !token) {
    console.error("[IDP Process] Missing required parameters:", { provider, id, hasToken: !!token });
    const errorParams = new URLSearchParams();
    if (requestId) errorParams.set("requestId", requestId);
    if (organization) errorParams.set("organization", organization);
    if (postErrorRedirectUrl) errorParams.set("postErrorRedirectUrl", postErrorRedirectUrl);

    return { redirect: `/idp/${provider}/failure?${errorParams.toString()}` };
  }

  try {
    console.log("[IDP Process] Retrieving IDP intent (single call):", {
      id,
      tokenPreview: token.substring(0, 10) + "...",
      timestamp: new Date().toISOString(),
    });

    // Consume the single-use token ONCE
    const intent = await retrieveIDPIntent({ serviceConfig, id, token });

    console.log("[IDP Process] Intent retrieved successfully, processing business logic");

    const { idpInformation } = intent;

    // Verify we have IDP info early on
    if (!idpInformation) {
      console.error("[IDP Process] IDP information missing");
      return { redirect: `/idp/${provider}/failure?error=missing_idp_info` };
    }

    // Get IDP configuration
    const idp = await getIDPByID({ serviceConfig, id: idpInformation.idpId });

    if (!idp) {
      return { error: t("errors.idpNotFound") };
    }

    const options = idp?.config?.options;

    // Build base redirect params
    const buildRedirectParams = (additionalParams?: Record<string, string>, includeToken: boolean = false) => {
      const params = new URLSearchParams();
      params.set("id", id);
      if (includeToken) params.set("token", token);
      if (requestId) params.set("requestId", requestId);
      if (organization) params.set("organization", organization);
      if (postErrorRedirectUrl) params.set("postErrorRedirectUrl", postErrorRedirectUrl);
      if (sessionId) params.set("linkToSessionId", sessionId); // Include sessionId in redirects

      if (additionalParams) {
        Object.entries(additionalParams).forEach(([key, value]) => {
          if (value) params.set(key, value);
        });
      }

      return params.toString();
    };

    const ctx: IDPHandlerContext = {
      serviceConfig,
      t,
      intent,
      idp,
      options,
      params: {
        provider,
        id,
        token,
        requestId,
        organization,
        postErrorRedirectUrl,
        sessionId,
        linkFingerprint,
      },
      buildRedirectParams,
    };

    const handlers = [
      handleExplicitLinking,
      handleUserExists,
      handleAutoLinking,
      handleAutoCreation,
      handleManualCreation,
      handleNoUserFound,
    ];

    for (const handler of handlers) {
      const result = await handler(ctx);
      if (result) {
        return result;
      }
    }

    // Should theoretically be unreachable if handleNoUserFound covers the rest
    return { error: t("errors.unknown") };
  } catch (error: unknown) {
    console.error("[IDP Process] Error processing intent:", error);

    const errorParams = new URLSearchParams();
    if (requestId) errorParams.set("requestId", requestId);
    if (organization) errorParams.set("organization", organization);
    if (postErrorRedirectUrl) errorParams.set("postErrorRedirectUrl", postErrorRedirectUrl);
    errorParams.set("error", error instanceof Error ? error.message : t("errors.unknownError"));

    return { redirect: `/idp/${provider}/failure?${errorParams.toString()}` };
  }
}<|MERGE_RESOLUTION|>--- conflicted
+++ resolved
@@ -167,15 +167,10 @@
   const { userId } = ctx.intent;
   const { options, serviceConfig, intent, t, buildRedirectParams } = ctx;
 
-<<<<<<< HEAD
-    // Consume the single-use token ONCE
-    const intent = await retrieveIDPIntent({ serviceConfig, id, token });
-=======
   if (sessionId && !userId) {
     // Intent should not have a userId if it is a linking intent
     // 1. Security Check: Verify Fingerprint
     const fingerprintCookie = await getFingerprintIdCookie();
->>>>>>> 7963cdd7
 
     if (!linkFingerprint || !fingerprintCookie?.value) {
       console.warn("[IDP Process] Missing fingerprint information for linking verification");
@@ -192,17 +187,12 @@
       return { redirect: `/idp/${provider}/linking-failed?error=session_mismatch` };
     }
 
-<<<<<<< HEAD
-    // Get IDP configuration
-    const idp = await getIDPByID({ serviceConfig, id: idpInformation.idpId });
-=======
     // 2. Retrieve Session & Resolve User
     const { userId: resolvedUserId, redirect: sessionRedirect } = await resolveUserIdFromSession({
       sessionId,
       serviceConfig,
       provider,
     });
->>>>>>> 7963cdd7
 
     if (sessionRedirect || !resolvedUserId) {
       return { redirect: sessionRedirect || `/idp/${provider}/linking-failed?error=session_invalid` };
@@ -232,33 +222,10 @@
         idpId: intent.idpInformation!.idpId,
       });
 
-<<<<<<< HEAD
-    // ============================================
-    // CASE 1: User exists and should sign in
-    // ============================================
-    if (userId && !link) {
-      // Auto-update user if enabled
-      if (options?.isAutoUpdate && updateHumanUser) {
-        try {
-          await updateHuman({
-            serviceConfig,
-            request: create(UpdateHumanUserRequestSchema, {
-              userId: userId,
-              profile: updateHumanUser.profile,
-              email: updateHumanUser.email,
-              phone: updateHumanUser.phone,
-            }),
-          });
-          console.log("[IDP Process] User auto-updated successfully");
-        } catch (error: unknown) {
-          console.warn("[IDP Process] Error auto-updating user:", error);
-        }
-=======
       if (!isAllowed) {
         console.error("[IDP Process] IDP linking validation failed");
         const params = buildRedirectParams();
         return { redirect: `/idp/${provider}/linking-failed?${params}&error=validation_failed` };
->>>>>>> 7963cdd7
       }
 
       await addIDPLink({
@@ -409,13 +376,8 @@
         // Validate IDP linking permissions
         const isAllowed = await validateIDPLinkingPermissions({
           serviceConfig,
-<<<<<<< HEAD
-          userOrganizationId: targetUser.details.resourceOwner,
-          idpId: idpInformation.idpId,
-=======
           userOrganizationId: foundUser.details.resourceOwner,
           idpId: idpInformation!.idpId,
->>>>>>> 7963cdd7
         });
 
         if (!isAllowed) {
@@ -427,15 +389,9 @@
         await addIDPLink({
           serviceConfig,
           idp: {
-<<<<<<< HEAD
-            id: idpInformation.idpId,
-            userId: idpInformation.userId,
-            userName: idpInformation.userName,
-=======
             id: idpInformation!.idpId,
             userId: idpInformation!.userId,
             userName: idpInformation!.userName,
->>>>>>> 7963cdd7
           },
           userId: foundUser.userId,
         });
@@ -475,89 +431,6 @@
   return null;
 }
 
-<<<<<<< HEAD
-      if (options.autoLinking === AutoLinkingOption.EMAIL && email) {
-        foundUser = await listUsers({ serviceConfig, email, organizationId: organization }).then((response) => {
-          return response.result ? response.result[0] : null;
-        });
-      } else if (options.autoLinking === AutoLinkingOption.USERNAME) {
-        foundUser = await listUsers({ serviceConfig, userName: idpInformation.userName, organizationId: organization }).then(
-          (response) => {
-            return response.result ? response.result[0] : null;
-          },
-        );
-      } else {
-        foundUser = await listUsers({
-          serviceConfig,
-          userName: idpInformation.userName,
-          email,
-          organizationId: organization,
-        }).then((response) => {
-          return response.result ? response.result[0] : null;
-        });
-      }
-
-      if (foundUser) {
-        try {
-          if (!foundUser.details?.resourceOwner) {
-            console.error("[IDP Process] Found user missing organization information");
-            const params = buildRedirectParams();
-            return { redirect: `/idp/${provider}/linking-failed?${params}&error=missing_organization` };
-          }
-
-          // Validate IDP linking permissions
-          const isAllowed = await validateIDPLinkingPermissions({
-            serviceConfig,
-            userOrganizationId: foundUser.details.resourceOwner,
-            idpId: idpInformation.idpId,
-          });
-
-          if (!isAllowed) {
-            console.error("[IDP Process] Auto-linking validation failed");
-            const params = buildRedirectParams();
-            return { redirect: `/idp/${provider}/linking-failed?${params}&error=validation_failed` };
-          }
-
-          await addIDPLink({
-            serviceConfig,
-            idp: {
-              id: idpInformation.idpId,
-              userId: idpInformation.userId,
-              userName: idpInformation.userName,
-            },
-            userId: foundUser.userId,
-          });
-          console.log("[IDP Process] User auto-linked successfully, creating session");
-
-          // Create session after auto-linking
-          const sessionResult = await createNewSessionFromIdpIntent({
-            userId: foundUser.userId,
-            idpIntent: {
-              idpIntentId: id,
-              idpIntentToken: token,
-            },
-            requestId,
-            organization,
-          });
-
-          if ("error" in sessionResult && sessionResult.error) {
-            console.error("[IDP Process] Error creating session:", sessionResult.error);
-            return { error: sessionResult.error };
-          }
-
-          if ("redirect" in sessionResult && sessionResult.redirect) {
-            console.log("[IDP Process] Session created, redirecting to:", sessionResult.redirect);
-            return { redirect: sessionResult.redirect };
-          }
-
-          return { error: t("errors.sessionCreationFailed") };
-        } catch (error) {
-          console.error("[IDP Process] Error auto-linking user:", error);
-          const params = buildRedirectParams();
-          return { redirect: `/idp/${provider}/linking-failed?${params}` };
-        }
-      }
-=======
 /**
  * CASE 4: Auto-creation of user
  */
@@ -577,7 +450,6 @@
       console.error("[IDP Process] Could not determine organization for auto-creation (no default org available)");
       const params = buildRedirectParams();
       return { redirect: `/idp/${provider}/failure?${params}&error=no_organization_context` };
->>>>>>> 7963cdd7
     }
 
     const organizationSchema = create(OrganizationSchema, {
@@ -622,14 +494,8 @@
     }
   }
 
-<<<<<<< HEAD
-      try {
-        const newUser = await addHuman({ serviceConfig, request: addHumanUserWithOrganization });
-        console.log("[IDP Process] User auto-created successfully, creating session");
-=======
   return null;
 }
->>>>>>> 7963cdd7
 
 /**
  * CASE 5: Manual user creation allowed
