"use client";

import { useState } from "react";
import { Button, ButtonVariants } from "./Button";
import { TextInput } from "./Input";
import { PrivacyPolicyCheckboxes } from "./PrivacyPolicyCheckboxes";
import { FieldValues, useForm } from "react-hook-form";
import { useRouter } from "next/navigation";
import { Spinner } from "./Spinner";
import AuthenticationMethodRadio, {
  methods,
} from "./AuthenticationMethodRadio";
import Alert from "./Alert";
<<<<<<< HEAD
import BackButton from "./BackButton";
=======
import { LegalAndSupportSettings } from "@zitadel/proto/zitadel/settings/v2beta/legal_settings_pb";
>>>>>>> 5f5dd025

type Inputs =
  | {
      firstname: string;
      lastname: string;
      email: string;
    }
  | FieldValues;

type Props = {
  legal: LegalAndSupportSettings;
  organization?: string;
  authRequestId?: string;
};

export default function RegisterFormWithoutPassword({
  legal,
  organization,
  authRequestId,
}: Props) {
  const { register, handleSubmit, formState } = useForm<Inputs>({
    mode: "onBlur",
  });

  const [loading, setLoading] = useState<boolean>(false);
  const [selected, setSelected] = useState(methods[0]);
  const [error, setError] = useState<string>("");

  const router = useRouter();

  async function submitAndRegister(values: Inputs) {
    setLoading(true);
    const res = await fetch("/api/registeruser", {
      method: "POST",
      headers: {
        "Content-Type": "application/json",
      },
      body: JSON.stringify({
        email: values.email,
        firstName: values.firstname,
        lastName: values.lastname,
        organization: organization,
      }),
    });
    setLoading(false);
    if (!res.ok) {
      const error = await res.json();
      throw new Error(error.details);
    }
    return res.json();
  }

  async function submitAndContinue(
    value: Inputs,
    withPassword: boolean = false,
  ) {
    const registerParams: any = value;

    if (organization) {
      registerParams.organization = organization;
    }

    if (authRequestId) {
      registerParams.authRequestId = authRequestId;
    }

    return withPassword
      ? router.push(`/register?` + new URLSearchParams(registerParams))
      : submitAndRegister(value)
          .then((session) => {
            setError("");

            const params: any = { loginName: session.factors.user.loginName };

            if (organization) {
              params.organization = organization;
            }

            if (authRequestId) {
              params.authRequestId = authRequestId;
            }

            return router.push(`/passkey/add?` + new URLSearchParams(params));
          })
          .catch((errorDetails: Error) => {
            setLoading(false);
            setError(errorDetails.message);
          });
  }

  const { errors } = formState;

  const [tosAndPolicyAccepted, setTosAndPolicyAccepted] = useState(false);

  return (
    <form className="w-full">
      <div className="grid grid-cols-2 gap-4 mb-4">
        <div className="">
          <TextInput
            type="firstname"
            autoComplete="firstname"
            required
            {...register("firstname", { required: "This field is required" })}
            label="First name"
            error={errors.firstname?.message as string}
          />
        </div>
        <div className="">
          <TextInput
            type="lastname"
            autoComplete="lastname"
            required
            {...register("lastname", { required: "This field is required" })}
            label="Last name"
            error={errors.lastname?.message as string}
          />
        </div>
        <div className="col-span-2">
          <TextInput
            type="email"
            autoComplete="email"
            required
            {...register("email", { required: "This field is required" })}
            label="E-mail"
            error={errors.email?.message as string}
          />
        </div>
      </div>

      {legal && (
        <PrivacyPolicyCheckboxes
          legal={legal}
          onChange={setTosAndPolicyAccepted}
        />
      )}

      <p className="mt-4 ztdl-p mb-6 block text-text-light-secondary-500 dark:text-text-dark-secondary-500">
        Select the method you would like to authenticate
      </p>

      <div className="pb-4">
        <AuthenticationMethodRadio
          selected={selected}
          selectionChanged={setSelected}
        />
      </div>

      {error && (
        <div className="py-4">
          <Alert>{error}</Alert>
        </div>
      )}

      <div className="mt-8 flex w-full flex-row items-center justify-between">
        <BackButton />
        <Button
          type="submit"
          variant={ButtonVariants.Primary}
          disabled={loading || !formState.isValid || !tosAndPolicyAccepted}
          onClick={handleSubmit((values) =>
            submitAndContinue(values, selected === methods[0] ? false : true),
          )}
        >
          {loading && <Spinner className="h-5 w-5 mr-2" />}
          continue
        </Button>
      </div>
    </form>
  );
}<|MERGE_RESOLUTION|>--- conflicted
+++ resolved
@@ -11,11 +11,8 @@
   methods,
 } from "./AuthenticationMethodRadio";
 import Alert from "./Alert";
-<<<<<<< HEAD
 import BackButton from "./BackButton";
-=======
 import { LegalAndSupportSettings } from "@zitadel/proto/zitadel/settings/v2beta/legal_settings_pb";
->>>>>>> 5f5dd025
 
 type Inputs =
   | {
