{
    "$schema": "../../node_modules/nx/schemas/project-schema.json",
    "name": "@zitadel/api",
    "projectType": "application",
    "namedInputs": {
        "sources": [
            "{workspaceRoot}/cmd/**/*.go",
            "{workspaceRoot}/internal/**/*.go",
            "{workspaceRoot}/proto/**/*.go",
            "{workspaceRoot}/pkg/**/*.go",
            "{workspaceRoot}/main.go"
        ],
        "runtime": [
            "sources",
            "{workspaceRoot}/go*",
            "!{workspaceRoot}/internal/integration/**/*",
            "!{workspaceRoot}/**/*_test.go",
            "!{workspaceRoot}/**/integration_test/**/*"
        ],
        "pack": [
            { "env": "VERSION" },
            "runtime"
        ]
    },
    "targets": {
        "prod": {
            "description": "Runs the Go-based API backend in production mode",
            "continuous": true,
            "dependsOn": [
                "build"
            ],
            "executor": "nx:run-commands",
            "options": {
                "parallel": false,
                "commands": [
<<<<<<< HEAD
                    "until nx run @zitadel/devcontainer:compose exec ${API_AWAIT_DB_SERVICE} pg_isready -U postgres -h localhost; do echo \"Awaiting DB\"; sleep 2; done",
=======
>>>>>>> 7ee74c33
                    "./.artifacts/bin/$(go env GOOS)/$(go env GOARCH)/${ZITADEL_BINARY:-zitadel.local} start-from-init --config ${API_CONFIG_FILE} --steps ${API_CONFIG_FILE} --masterkey MasterkeyNeedsToHave32Characters"
                ]
            },
            "defaultConfiguration": "default",
            "configurations": {
                "default": {
                    "env": {
                        "API_CONFIG_FILE": "{projectRoot}/prod-default.yaml"
                    }
                },
                "test-integration-api": {
                    "env": {
                        "API_CONFIG_FILE": "{projectRoot}/test-integration-api.yaml"
                    }
                },
                "test-functional-ui": {
                    "env": {
                        "API_CONFIG_FILE": "{projectRoot}/test-functional-ui.yaml"
                    }
                },
                "test-acceptance-login": {
                    "env": {
                        "API_CONFIG_FILE": "{projectRoot}/test-acceptance-login.yaml"
                    }
                }
            }
        },
        "build": {
            "description": "Compiles the Go-based API backend into an executable binary.",
            "dependsOn": [
                "generate",
                "build-console"
            ],
            "command": "bash -c 'CGO_ENABLED=0 go build -o .artifacts/bin/$(go env GOOS)/$(go env GOARCH)/zitadel.local -v -ldflags=\"-s -w\"'",
            "inputs": [
                { "runtime": "go env GOOS" },
                { "runtime": "go env GOARCH" },
                "runtime"
            ],
            "outputs": [
                "{workspaceRoot}/.artifacts/bin/*/*/zitadel.local"
            ]
        },
        "generate": {
            "description": "Generates the code needed to start a full-featured API: gRPC and OpenAPI stubs, static files for the embedded login v1, asset routes and documentation.",
            "dependsOn": [
                "generate-stubs",
                "generate-assets",
                "generate-statik"
            ]
        },
        "lint-install":{
            "description": "Installs golangci-lint binary for linting. Using go install is not recommended in the official docs, because this can produce non-deterministic results.",
            "cache": true,
            "command": "curl -sSfL https://raw.githubusercontent.com/golangci/golangci-lint/HEAD/install.sh | sh -s -- -b .artifacts/bin/$(go env GOOS)/$(go env GOARCH) v2.5.0",
            "inputs": [
                { "runtime": "go env GOOS" },
                { "runtime": "go env GOARCH" }
            ],
            "outputs": [
                "{workspaceRoot}/.artifacts/bin/*/*/golangci-lint"
            ]
        },
        "lint": {
            "description": "Lints the Go code with golangci-lint using the configuration in .golangci.yaml",
            "dependsOn": [
                "lint-install",
                "generate-stubs",
                "generate-assets"
            ],
            "command": "PATH=\"${PWD}/.artifacts/bin/$(go env GOOS)/$(go env GOARCH):$PATH\" golangci-lint run --timeout 15m --config ./.golangci.yaml --verbose",
            "cache": true,
            "inputs": [
                "sources",
                "{workspaceRoot}/.golangci.yaml"
            ]
        },
        "test": {
            "description": "Runs all tests (unit and integration)",
            "dependsOn": [
                "test-unit",
                "test-integration"
            ]
        },
        "test-unit": {
            "description": "Runs the unit tests with coverage",
            "dependsOn": [
                "generate-stubs",
                "generate-assets",
                "generate-statik"
            ],
            "command": "go test -race -coverprofile=profile.api.test-unit.cov -coverpkg=./internal/...  ./...",
            "inputs": [
                "sources",
                "{workspaceRoot}/go*"
            ],
            "outputs": [
                "{workspaceRoot}/profile.api.test-unit.cov"
            ]
        },
        "test-integration-build": {
            "description": "Builds the test binary for integration tests.",
            "dependsOn": [
                "generate-stubs",
                "generate-assets",
                "generate-statik"
            ],
            "command": "go build -cover -race -tags integration -o .artifacts/bin/$(go env GOOS)/$(go env GOARCH)/zitadel.test main.go",
            "cache": true,
            "inputs": [
                { "runtime": "go env GOOS" },
                { "runtime": "go env GOARCH" },
                "sources",
                "{workspaceRoot}/internal/integration/**",
                "{workspaceRoot}/go*"
            ],
            "outputs": [
                "{workspaceRoot}/.artifacts/bin/*/*/zitadel.test"
            ]
        },
        "test-integration-run-db": {
            "description": "Runs the database and cache for integration tests.",
            "continuous": true,
            "command": "nx run @zitadel/devcontainer:compose up --force-recreate --renew-anon-volumes db-api-integration cache-api-integration"
        },
        "test-integration-run-api": {
            "description": "Runs the API server for the integration tests.",
            "continuous": true,
            "dependsOn": [
                "test-integration-build"
            ],
            "executor": "nx:run-commands",
            "options": {
                "env": {
                    "ZITADEL_BINARY": "zitadel.test",
                    "GOCOVERDIR": "{workspaceRoot}/.artifacts/api-test-integration/coverage",
                    "GORACE": "log_path=.artifacts/api-test-integration/race.log"
                },
                "parallel": false,
                "commands": [
                    "rm -rf .artifacts/api-test-integration",
                    "mkdir -p ${GOCOVERDIR}",
                    "nx run @zitadel/api:prod:test-integration-api --excludeTaskDependencies"
                ]
            }
        },
        "test-integration": {
            "description": "Runs the integration tests sequentially with coverage and race condition detection. Go test caching is disabled, because the tests run against an out-of-process API.",
            "dependsOn": [
                "test-integration-run-db",
                "test-integration-run-api"
            ],
            "executor": "nx:run-commands",
            "options": {
                "parallel": false,
                "env": {
                    "GOCOVERDIR": "{workspaceRoot}/.artifacts/api-test-integration/coverage"
                },
                "commands": [
                    "wait-on --verbose --interval 2000 --simultaneous 1 --timeout 30m \"${ZITADEL_API_URL}/debug/ready\"",
                    "bash -c 'go test -race -count 1 -tags integration -timeout 60m -parallel 1 $(go list -tags integration ./... | grep -e \"integration_test\" -e \"events_testing\")'",
                    "go tool covdata textfmt -i=$GOCOVERDIR -pkg=github.com/zitadel/zitadel/internal/...,github.com/zitadel/zitadel/cmd/...,github.com/zitadel/zitadel/backend/... -o profile.api.test-integration.cov",
                    "nx run @zitadel/api:test-integration-stop"
                ]
            },
            "inputs": [
                { "runtime": "go env GOOS" },
                { "runtime": "go env GOARCH" },
                "sources",
                "{workspaceRoot}/internal/integration/**",
                "{workspaceRoot}/go*"
            ],
            "outputs": [
                "{workspaceRoot}/profile.api.test-integration.cov"
            ]
        },
        "test-integration-stop": {
            "description": "Stops the database and cache containers used for integration tests.",
            "command": "nx run @zitadel/devcontainer:compose down --volumes db-api-integration cache-api-integration"
        },
        "build-console": {
            "description": "Builds the Console and copies its static files to the API.",
            "dependsOn": [
                "@zitadel/console:build"
            ],
            "command": "cp -r console/dist/console/* internal/api/ui/console/static",
            "cache": true,
            "outputs": [
                "{workspaceRoot}/internal/api/ui/console/static"
            ]
        },
        "generate-install": {
            "description": "Installs the binaries needed for generating code. We avoid using go tools so the dev tool dependencies don't interfere with the prod dependencies.",
            "executor": "nx:run-commands",
            "options": {
                "commands": [
                    "GOBIN=${PWD}/.artifacts/bin/$(go env GOOS)/$(go env GOARCH) go install github.com/dmarkham/enumer@v1.5.11",
                    "GOBIN=${PWD}/.artifacts/bin/$(go env GOOS)/$(go env GOARCH) go install go.uber.org/mock/mockgen@v0.4.0",
                    "GOBIN=${PWD}/.artifacts/bin/$(go env GOOS)/$(go env GOARCH) go install golang.org/x/tools/cmd/stringer@v0.36.0",
                    "GOBIN=${PWD}/.artifacts/bin/$(go env GOOS)/$(go env GOARCH) go install github.com/rakyll/statik@v0.1.7",

                    "GOBIN=${PWD}/.artifacts/bin/$(go env GOOS)/$(go env GOARCH) go install github.com/bufbuild/buf/cmd/buf@v1.45.0",
                    "GOBIN=${PWD}/.artifacts/bin/$(go env GOOS)/$(go env GOARCH) go install google.golang.org/protobuf/cmd/protoc-gen-go@v1.35.1",
                    "GOBIN=${PWD}/.artifacts/bin/$(go env GOOS)/$(go env GOARCH) go install google.golang.org/grpc/cmd/protoc-gen-go-grpc@v1.5.1",
                    "GOBIN=${PWD}/.artifacts/bin/$(go env GOOS)/$(go env GOARCH) go install github.com/grpc-ecosystem/grpc-gateway/v2/protoc-gen-grpc-gateway@v2.22.0",
                    "GOBIN=${PWD}/.artifacts/bin/$(go env GOOS)/$(go env GOARCH) go install github.com/grpc-ecosystem/grpc-gateway/v2/protoc-gen-openapiv2@v2.22.0",
                    "GOBIN=${PWD}/.artifacts/bin/$(go env GOOS)/$(go env GOARCH) go install github.com/envoyproxy/protoc-gen-validate@v1.1.0",
                    "GOBIN=${PWD}/.artifacts/bin/$(go env GOOS)/$(go env GOARCH) go install connectrpc.com/connect/cmd/protoc-gen-connect-go@v1.18.1",
                    "GOBIN=${PWD}/.artifacts/bin/$(go env GOOS)/$(go env GOARCH) go install google.golang.org/protobuf/cmd/protoc-gen-go@v1.35.1",

                    "GOBIN=${PWD}/.artifacts/bin/$(go env GOOS)/$(go env GOARCH) go install ./internal/protoc/protoc-gen-authoption",
                    "GOBIN=${PWD}/.artifacts/bin/$(go env GOOS)/$(go env GOARCH) go install ./internal/protoc/protoc-gen-zitadel"
                ]
            },
            "cache": true,
            "inputs": [
                { "runtime": "go env GOOS" },
                { "runtime": "go env GOARCH" },
                "{workspaceRoot}/internal/protoc/protoc-gen-authoption/**/*",
                "{workspaceRoot}/internal/protoc/protoc-gen-zitadel/**/*"
            ],
            "outputs": [
                "{workspaceRoot}/.artifacts/bin/*/*/enumer",
                "{workspaceRoot}/.artifacts/bin/*/*/mockgen",
                "{workspaceRoot}/.artifacts/bin/*/*/stringer",
                "{workspaceRoot}/.artifacts/bin/*/*/statik",

                "{workspaceRoot}/.artifacts/bin/*/*/buf",
                "{workspaceRoot}/.artifacts/bin/*/*/protoc-gen-go",
                "{workspaceRoot}/.artifacts/bin/*/*/protoc-gen-go-grpc",
                "{workspaceRoot}/.artifacts/bin/*/*/protoc-gen-grpc-gateway",
                "{workspaceRoot}/.artifacts/bin/*/*/protoc-gen-openapiv2",
                "{workspaceRoot}/.artifacts/bin/*/*/protoc-gen-validate",
                "{workspaceRoot}/.artifacts/bin/*/*/protoc-gen-connect-go",

                "{workspaceRoot}/.artifacts/bin/*/*/protoc-gen-authoption",
                "{workspaceRoot}/.artifacts/bin/*/*/protoc-gen-zitadel"
            ]
        },
        "generate-stubs": {
            "description": "Generates the gRPC and OpenAPI stubs from the proto files.",
            "dependsOn": [
                "generate-install"
            ],
            "executor": "nx:run-commands",
            "options": {
                "parallel": false,
                "commands": [
                    "bash -c 'PATH=\"${PWD}/.artifacts/bin/$(go env GOOS)/$(go env GOARCH):$PATH\" buf generate'",
                    "mkdir -p pkg/grpc openapi/v2/zitadel",
                    "cp -r .artifacts/grpc/github.com/zitadel/zitadel/pkg/grpc/** pkg/grpc/",
                    "cp -r .artifacts/grpc/zitadel/ openapi/v2/zitadel"
                ]
            },
            "cache": true,
            "inputs": [
                "{workspaceRoot}/proto/**/*",
                "{workspaceRoot}/buf.gen.yaml",
                "{workspaceRoot}/buf.yaml"
            ],
            "outputs": [
                "{workspaceRoot}/pkg/grpc/**/*",
                "{workspaceRoot}/openapi/v2/zitadel/**/*"
            ]
        },
        "generate-statik": {
            "description": "Generates statik files for embedding static resources",
            "dependsOn": [
                "generate-install"
            ],
            "executor": "nx:run-commands",
            "options": {
                "commands": [
                    "PATH=\"${PWD}/.artifacts/bin/$(go env GOOS)/$(go env GOARCH):$PATH\" go generate internal/api/ui/login/static/resources/generate.go",
                    "PATH=\"${PWD}/.artifacts/bin/$(go env GOOS)/$(go env GOARCH):$PATH\" go generate internal/api/ui/login/statik/generate.go",
                    "PATH=\"${PWD}/.artifacts/bin/$(go env GOOS)/$(go env GOARCH):$PATH\" go generate internal/notification/statik/generate.go",
                    "PATH=\"${PWD}/.artifacts/bin/$(go env GOOS)/$(go env GOARCH):$PATH\" go generate internal/statik/generate.go"
                ]
            },
            "cache": true,
            "inputs": [
                { "runtime": "go env GOOS" },
                { "runtime": "go env GOARCH" },
                "{workspaceRoot}/internal/statik/generate.go",
                "{workspaceRoot}/internal/notification/statik/generate.go",
                "{workspaceRoot}/internal/api/ui/login/static/resources/generate.go",
                "{workspaceRoot}/internal/api/ui/login/statik/generate.go"
            ],
            "outputs": [
                "{workspaceRoot}/internal/statik/statik.go",
                "{workspaceRoot}/internal/notification/statik/statik.go",
                "{workspaceRoot}/internal/api/ui/login/static/resources/themes/zitadel/css/zitadel.css*",
                "{workspaceRoot}/internal/api/ui/login/statik/statik.go"
            ]
        },
        "generate-assets": {
            "description": "Generates asset routes and documentation",
            "dependsOn": [
                "generate-install"
            ],
            "command": "mkdir -p docs/apis/assets && go run internal/api/assets/generator/asset_generator.go -directory=internal/api/assets/generator/ -assets=docs/apis/assets/assets.md",
            "cache": true,
            "inputs": [
                "{workspaceRoot}/internal/api/assets/generator/asset_generator.go"
            ],
            "outputs": [
                "{workspaceRoot}/internal/api/assets/authz.go",
                "{workspaceRoot}/internal/api/assets/router.go",
                "{workspaceRoot}/docs/apis/assets/assets.md"
            ]
        },
        "generate-go": {
            "description": "Generates Go using Go native generation tools. This only needs to be run if sources for //go:generate  files change, like for Stringer, Enumer, Mockgen etc.",
            "dependsOn": [
                "generate-install"
            ],
            "command": "PATH=\"${PWD}/.artifacts/bin/$(go env GOOS)/$(go env GOARCH):$PATH\" go generate ./..."
        },
        "pack-platform": {
            "description": "Cross-compiles the binary and packages it for the platform defined by GOOS and GOARCH environment variables. The version is taken from the ZITADEL_VERSION environment variable.",
            "executor": "nx:run-commands",
            "options": {
                "commands": [
                    "mkdir -p .artifacts/pack .artifacts/bin/$GOOS/$GOARCH",
                    "bash -c 'EXT=\"\"; if [ \"$GOOS\" = \"windows\" ]; then EXT=\".exe\"; fi; echo \"Building for $GOOS-$GOARCH...\"; CGO_ENABLED=0 go build -o .artifacts/bin/$GOOS/$GOARCH/zitadel$EXT -v -ldflags=\"-s -w -X github.com/zitadel/zitadel/cmd/build.commit=$(git rev-parse --short HEAD) -X github.com/zitadel/zitadel/cmd/build.date=$(date \"+%Y-%m-%dT%T%z\" | sed -E \"s/.([0-9]{2})([0-9]{2})$/-\\1:\\2/\") -X github.com/zitadel/zitadel/cmd/build.version=${ZITADEL_VERSION}\"'",
                    "bash -c 'EXT=\"\"; if [ \"$GOOS\" = \"windows\" ]; then EXT=\".exe\"; fi; FOLDER=\".artifacts/pack/zitadel-$GOOS-$GOARCH\"; mkdir -p \"$FOLDER\"; cp \".artifacts/bin/$GOOS/$GOARCH/zitadel$EXT\" \"$FOLDER/\"; cp LICENSE \"$FOLDER/\"; cp README.md \"$FOLDER/\"; tar -czvf \"$FOLDER.tar.gz\" \"$FOLDER\"; rm -rf \"$FOLDER\"'"
                ]
            }
        },
        "pack-darwin-amd64": {
            "description": "Packages the API for Darwin AMD64 (Intel) architecture",
            "dependsOn": [
                "generate-stubs",
                "generate-assets",
                "generate-statik"
            ],
            "command": "GOOS=darwin GOARCH=amd64 nx run @zitadel/api:pack-platform",
            "cache": true,
            "inputs": [
                "pack",
                { "env": "ZITADEL_VERSION" }
            ],
            "outputs": [
                "{workspaceRoot}/.artifacts/pack/zitadel-darwin-amd64.tar.gz",
                "{workspaceRoot}/.artifacts/bin/darwin/amd64/zitadel"
            ]
        },
        "pack-darwin-arm64": {
            "description": "Packages the API for Darwin ARM64 (Apple Silicon) architecture",
            "dependsOn": [
                "generate-stubs",
                "generate-assets",
                "generate-statik"
            ],
            "command": "GOOS=darwin GOARCH=arm64 nx run @zitadel/api:pack-platform",
            "cache": true,
            "inputs": [
                "pack",
                { "env": "ZITADEL_VERSION" }
            ],
            "outputs": [
                "{workspaceRoot}/.artifacts/pack/zitadel-darwin-arm64.tar.gz",
                "{workspaceRoot}/.artifacts/bin/darwin/arm64/zitadel"
            ]
        },
        "pack-linux-amd64": {
            "description": "Packages the API for Linux AMD64 architecture",
            "dependsOn": [
                "generate-stubs",
                "generate-assets",
                "generate-statik"
            ],
            "command": "GOOS=linux GOARCH=amd64 nx run @zitadel/api:pack-platform",
            "cache": true,
            "inputs": [
                "pack",
                { "env": "ZITADEL_VERSION" }
            ],
            "outputs": [
                "{workspaceRoot}/.artifacts/pack/zitadel-linux-amd64.tar.gz",
                "{workspaceRoot}/.artifacts/bin/linux/amd64/zitadel"
            ]
        },
        "pack-linux-arm64": {
            "description": "Packages the API for Linux ARM64 architecture",
            "dependsOn": [
                "generate-stubs",
                "generate-assets",
                "generate-statik"
            ],
            "command": "GOOS=linux GOARCH=arm64 nx run @zitadel/api:pack-platform",
            "cache": true,
            "inputs": [
                "pack",
                { "env": "ZITADEL_VERSION" }
            ],
            "outputs": [
                "{workspaceRoot}/.artifacts/pack/zitadel-linux-arm64.tar.gz",
                "{workspaceRoot}/.artifacts/bin/linux/arm64/zitadel"
            ]
        },
        "pack-windows-amd64": {
            "description": "Packages the API for Windows AMD64 architecture",
            "dependsOn": [
                "generate-stubs",
                "generate-assets",
                "generate-statik"
            ],
            "command": "GOOS=windows GOARCH=amd64 nx run @zitadel/api:pack-platform",
            "cache": true,
            "inputs": [
                "pack",
                { "env": "ZITADEL_VERSION" }
            ],
            "outputs": [
                "{workspaceRoot}/.artifacts/pack/zitadel-windows-amd64.tar.gz",
                "{workspaceRoot}/.artifacts/bin/windows/amd64/zitadel.exe"
            ]
        },
        "pack-windows-arm64": {
            "description": "Packages the API for Windows ARM64 architecture",
            "dependsOn": [
                "generate-stubs",
                "generate-assets",
                "generate-statik"
            ],
            "command": "GOOS=windows GOARCH=arm64 nx run @zitadel/api:pack-platform",
            "cache": true,
            "inputs": [
                "pack",
                { "env": "ZITADEL_VERSION" }
            ],
            "outputs": [
                "{workspaceRoot}/.artifacts/pack/zitadel-windows-arm64.tar.gz",
                "{workspaceRoot}/.artifacts/bin/windows/arm64/zitadel.exe"
            ]
        }
    }
}<|MERGE_RESOLUTION|>--- conflicted
+++ resolved
@@ -33,10 +33,6 @@
             "options": {
                 "parallel": false,
                 "commands": [
-<<<<<<< HEAD
-                    "until nx run @zitadel/devcontainer:compose exec ${API_AWAIT_DB_SERVICE} pg_isready -U postgres -h localhost; do echo \"Awaiting DB\"; sleep 2; done",
-=======
->>>>>>> 7ee74c33
                     "./.artifacts/bin/$(go env GOOS)/$(go env GOARCH)/${ZITADEL_BINARY:-zitadel.local} start-from-init --config ${API_CONFIG_FILE} --steps ${API_CONFIG_FILE} --masterkey MasterkeyNeedsToHave32Characters"
                 ]
             },
