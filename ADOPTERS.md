## Adopters

Sharing experiences and learning from other users is essential. We are frequently asked who is using a particular feature of Zitadel so people can get in touch with other users to share experiences and best practices. People also often want to know if a specific product or platform has integrated Zitadel. While the Zitadel Discord Community allows users to get in touch, it can be challenging to find this information quickly.

The following is a directory of adopters to help identify users of individual features. The users themselves directly maintain the list.

### Adding yourself as a user

If you are using Zitadel, please consider adding yourself as a user with a quick description of your use case by opening a pull request to this file and adding a section describing your usage of Zitadel.

| Organization/Individual | Contact Information                                                  | Description of Usage                            |
| ----------------------- | -------------------------------------------------------------------- | ----------------------------------------------- |
| Zitadel                 | [@fforootd](https://github.com/fforootd) (and many more)             | Zitadel Cloud makes heavy use of of Zitadel ;-) |
| Rawkode Academy         | [@RawkodeAcademy](https://github.com/RawkodeAcademy)                 | Rawkode Academy Platform & Zulip use Zitadel for all user and M2M authentication |
| devOS: Sanity Edition   | [@devOS-Sanity-Edition](https://github.com/devOS-Sanity-Edition)     | Uses SSO Auth for every piece of our internal and external infrastructure |
| CNAP.tech               | [@cnap-tech](https://github.com/cnap-tech)                           | Using Zitadel for authentication and authorization in cloud-native applications |
| Minekube                | [@minekube](https://github.com/minekube)                             | Leveraging Zitadel for secure user authentication in gaming infrastructure |
<<<<<<< HEAD
|hirschengraben           | [hirschengraben.io](hirschengraben.io)                               | Using Zitadel as IDP for a multitenant B2B dispatch app for bike messengers |
=======
| Smat.io                 | [@smatio](https://github.com/smatio) - [@lukasver](https://github.com/lukasver) | Zitadel for authentication in cloud applications while offering B2B portfolio management solutions for professional investors |
>>>>>>> 6f6e2234
| Organization Name       | contact@example.com                                      | Description of how they use Zitadel             |
| Individual Name         | contact@example.com                                      | Description of how they use Zitadel             |
<|MERGE_RESOLUTION|>--- conflicted
+++ resolved
@@ -15,10 +15,7 @@
 | devOS: Sanity Edition   | [@devOS-Sanity-Edition](https://github.com/devOS-Sanity-Edition)     | Uses SSO Auth for every piece of our internal and external infrastructure |
 | CNAP.tech               | [@cnap-tech](https://github.com/cnap-tech)                           | Using Zitadel for authentication and authorization in cloud-native applications |
 | Minekube                | [@minekube](https://github.com/minekube)                             | Leveraging Zitadel for secure user authentication in gaming infrastructure |
-<<<<<<< HEAD
 |hirschengraben           | [hirschengraben.io](hirschengraben.io)                               | Using Zitadel as IDP for a multitenant B2B dispatch app for bike messengers |
-=======
 | Smat.io                 | [@smatio](https://github.com/smatio) - [@lukasver](https://github.com/lukasver) | Zitadel for authentication in cloud applications while offering B2B portfolio management solutions for professional investors |
->>>>>>> 6f6e2234
 | Organization Name       | contact@example.com                                      | Description of how they use Zitadel             |
 | Individual Name         | contact@example.com                                      | Description of how they use Zitadel             |
