## Adopters

Sharing experiences and learning from other users is essential. We are frequently asked who is using a particular feature of Zitadel so people can get in touch with other users to share experiences and best practices. People also often want to know if a specific product or platform has integrated Zitadel. While the Zitadel Discord Community allows users to get in touch, it can be challenging to find this information quickly.

The following is a directory of adopters to help identify users of individual features. The users themselves directly maintain the list.

### Adding yourself as a user

If you are using Zitadel, please consider adding yourself as a user with a quick description of your use case by opening a pull request to this file and adding a section describing your usage of Zitadel.

| Organization/Individual | Contact Information                                                  | Description of Usage                            |
| ----------------------- | -------------------------------------------------------------------- | ----------------------------------------------- |
| Zitadel                 | [@fforootd](https://github.com/fforootd) (and many more)             | Zitadel Cloud makes heavy use of of Zitadel ;-) |
| Rawkode Academy         | [@RawkodeAcademy](https://github.com/RawkodeAcademy)                 | Rawkode Academy Platform & Zulip use Zitadel for all user and M2M authentication |
<<<<<<< HEAD
| XPeditionist            | [@XPeditionistTravel](https://github.com/XPeditionistTravel)         | An innovative all-in-one travel solution use Zitadel as complete auth solution. |
=======
| devOS: Sanity Edition   | [@devOS-Sanity-Edition](https://github.com/devOS-Sanity-Edition)     | Uses SSO Auth for every piece of our internal and external infrastructure |
| CNAP.tech               | [@cnap-tech](https://github.com/cnap-tech)                           | Using Zitadel for authentication and authorization in cloud-native applications |
| Minekube                | [@minekube](https://github.com/minekube)                             | Leveraging Zitadel for secure user authentication in gaming infrastructure |
| Smat.io                 | [@smatio](https://github.com/smatio) - [@lukasver](https://github.com/lukasver) | Zitadel for authentication in cloud applications while offering B2B portfolio management solutions for professional investors |
>>>>>>> 25b013bf
| Organization Name       | contact@example.com                                      | Description of how they use Zitadel             |
| Individual Name         | contact@example.com                                      | Description of how they use Zitadel             |
<|MERGE_RESOLUTION|>--- conflicted
+++ resolved
@@ -12,13 +12,10 @@
 | ----------------------- | -------------------------------------------------------------------- | ----------------------------------------------- |
 | Zitadel                 | [@fforootd](https://github.com/fforootd) (and many more)             | Zitadel Cloud makes heavy use of of Zitadel ;-) |
 | Rawkode Academy         | [@RawkodeAcademy](https://github.com/RawkodeAcademy)                 | Rawkode Academy Platform & Zulip use Zitadel for all user and M2M authentication |
-<<<<<<< HEAD
 | XPeditionist            | [@XPeditionistTravel](https://github.com/XPeditionistTravel)         | An innovative all-in-one travel solution use Zitadel as complete auth solution. |
-=======
 | devOS: Sanity Edition   | [@devOS-Sanity-Edition](https://github.com/devOS-Sanity-Edition)     | Uses SSO Auth for every piece of our internal and external infrastructure |
 | CNAP.tech               | [@cnap-tech](https://github.com/cnap-tech)                           | Using Zitadel for authentication and authorization in cloud-native applications |
 | Minekube                | [@minekube](https://github.com/minekube)                             | Leveraging Zitadel for secure user authentication in gaming infrastructure |
 | Smat.io                 | [@smatio](https://github.com/smatio) - [@lukasver](https://github.com/lukasver) | Zitadel for authentication in cloud applications while offering B2B portfolio management solutions for professional investors |
->>>>>>> 25b013bf
 | Organization Name       | contact@example.com                                      | Description of how they use Zitadel             |
 | Individual Name         | contact@example.com                                      | Description of how they use Zitadel             |
