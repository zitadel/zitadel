--- conflicted
+++ resolved
@@ -2,13 +2,8 @@
     branches: [
         {name: 'main'},
         {name: '1.x.x', range: '1.x.x', channel: '1.x.x'},
-<<<<<<< HEAD
-        {name: 'v2-alpha', prerelease: true, channel: 'rapid'},
-        {name: 'auth-users', prerelease: true},
-=======
         {name: 'v2-alpha', prerelease: true},
         {name: 'scheduler', prerelease: true},
->>>>>>> 0b742233
     ],
     plugins: [
         "@semantic-release/commit-analyzer"
