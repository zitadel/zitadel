module.exports = {
    branches: ["master"],
    plugins: [
        "@semantic-release/commit-analyzer",
        "@semantic-release/release-notes-generator",
        ["@semantic-release/github", {
            "assets": [
                {
<<<<<<< HEAD
                    "path": ".artifacts/zitadel-darwin-amd64/zitadelctl",
                    "label": "Zitadelctl Darwin x86_64"
                },
                {
                    "path": ".artifacts/zitadel-linux-amd64/zitadelctl",
                    "label": "Zitadelctl Linux x86_64"
                },
                {
                    "path": ".artifacts/zitadel-windows-amd64/zitadelctl",
=======
                    "path": "./artifacts/zitadelctl-darwin-amd64/zitadelctl-darwin-amd64",
                    "label": "Zitadelctl Darwin x86_64"
                },
                {
                    "path": "./artifacts/zitadelctl-linux-amd64/zitadelctl-linux-amd64",
                    "label": "Zitadelctl Linux x86_64"
                },
                {
                    "path": "./artifacts/zitadelctl-windows-amd64/zitadelctl-windows-amd64.exe",
>>>>>>> 74418544
                    "label": "Zitadelctl Windows x86_64"
                }
            ]
        }],
    ]
};<|MERGE_RESOLUTION|>--- conflicted
+++ resolved
@@ -6,17 +6,6 @@
         ["@semantic-release/github", {
             "assets": [
                 {
-<<<<<<< HEAD
-                    "path": ".artifacts/zitadel-darwin-amd64/zitadelctl",
-                    "label": "Zitadelctl Darwin x86_64"
-                },
-                {
-                    "path": ".artifacts/zitadel-linux-amd64/zitadelctl",
-                    "label": "Zitadelctl Linux x86_64"
-                },
-                {
-                    "path": ".artifacts/zitadel-windows-amd64/zitadelctl",
-=======
                     "path": "./artifacts/zitadelctl-darwin-amd64/zitadelctl-darwin-amd64",
                     "label": "Zitadelctl Darwin x86_64"
                 },
@@ -26,7 +15,6 @@
                 },
                 {
                     "path": "./artifacts/zitadelctl-windows-amd64/zitadelctl-windows-amd64.exe",
->>>>>>> 74418544
                     "label": "Zitadelctl Windows x86_64"
                 }
             ]
