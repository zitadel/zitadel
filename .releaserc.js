module.exports = {
    branches: ["master"],
    plugins: [
        "@semantic-release/commit-analyzer",
        "@semantic-release/release-notes-generator",
<<<<<<< HEAD
        ["@semantic-release/github", {
            "assets": [
              {"path": ".artifacts/zitadel-darwin-amd64/zitadel-darwin-amd64", "label": "Zitadel Darwin x86_64"},
              {"path": ".artifacts/zitadel-linux-amd64/zitadel-linux-amd64", "label": "Zitadel Linux x86_64"},
              {"path": ".artifacts/zitadel-windows-amd64/zitadel-windows-amd64", "label": "Zitadel Windows x86_64"},
              {"path": ".artifacts/zitadel-darwin-amd64/zitadelctl-darwin-amd64", "label": "Zitadelctl Darwin x86_64"},
              {"path": ".artifacts/zitadel-linux-amd64/zitadelctl-linux-amd64", "label": "Zitadelctl Linux x86_64"},
              {"path": ".artifacts/zitadel-windows-amd64/zitadelctl-windows-amd64", "label": "Zitadelctl Windows x86_64"}
            ]
        }],
=======
        "@semantic-release/github"
>>>>>>> 168242e7
    ]
};<|MERGE_RESOLUTION|>--- conflicted
+++ resolved
@@ -3,19 +3,6 @@
     plugins: [
         "@semantic-release/commit-analyzer",
         "@semantic-release/release-notes-generator",
-<<<<<<< HEAD
-        ["@semantic-release/github", {
-            "assets": [
-              {"path": ".artifacts/zitadel-darwin-amd64/zitadel-darwin-amd64", "label": "Zitadel Darwin x86_64"},
-              {"path": ".artifacts/zitadel-linux-amd64/zitadel-linux-amd64", "label": "Zitadel Linux x86_64"},
-              {"path": ".artifacts/zitadel-windows-amd64/zitadel-windows-amd64", "label": "Zitadel Windows x86_64"},
-              {"path": ".artifacts/zitadel-darwin-amd64/zitadelctl-darwin-amd64", "label": "Zitadelctl Darwin x86_64"},
-              {"path": ".artifacts/zitadel-linux-amd64/zitadelctl-linux-amd64", "label": "Zitadelctl Linux x86_64"},
-              {"path": ".artifacts/zitadel-windows-amd64/zitadelctl-windows-amd64", "label": "Zitadelctl Windows x86_64"}
-            ]
-        }],
-=======
         "@semantic-release/github"
->>>>>>> 168242e7
     ]
 };