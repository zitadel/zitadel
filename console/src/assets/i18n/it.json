--- conflicted
+++ resolved
@@ -1635,15 +1635,13 @@
         "TITLE": "Google Provider",
         "DESCRIPTION": "Inserisci i dati necessari per il tuo Google provider."
       },
-<<<<<<< HEAD
       "GITHUBES": {
         "TITLE": "GitHub Enterprise Server Provider",
         "DESCRIPTION": "Inserisci i dati necessari per il tuo GitHub Enterprise Server provider."
-=======
+      },
       "GITHUB": {
         "TITLE": "Github Provider",
         "DESCRIPTION": "Inserisci i dati necessari per il tuo Github provider."
->>>>>>> f55877eb
       }
     },
     "DETAIL": {
