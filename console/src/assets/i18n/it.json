{
  "APP_NAME": "ZITADEL",
  "PAGINATOR": {
    "PREVIOUS": "Precedente",
    "NEXT": "Avanti",
    "COUNT": "Risultati totali",
    "MORE": "avanti"
  },
  "FOOTER": {
    "LINKS": {
      "CONTACT": "Contatto",
      "TOS": "Termini di servizio",
      "PP": "Informativa sulla privacy"
    },
    "THEME": {
      "DARK": "Scuro",
      "LIGHT": "Luminoso"
    }
  },
  "HOME": {
    "WELCOME": "Iniziare con ZITADEL",
    "DISCLAIMER": "ZITADEL tratta i tuoi dati in modo confidenziale e sicuro.",
    "DISCLAIMERLINK": "Ulteriori informazioni",
    "DOCUMENTATION": {
      "TITLE": "Documentazione",
      "DESCRIPTION": "Inizia con ZITADEL."
    },
    "GETSTARTED": {
      "TITLE": "Come iniziare con ZITADEL",
      "DESCRIPTION": "Inizia con ZITADEL."
    },
    "QUICKSTARTS": {
      "LABEL": "Primi passi",
      "TITLE": "Quickstarts",
      "DESCRIPTION": "Inizia con ZITADEL."
    },
    "SHORTCUTS": {
      "SHORTCUTS": "Scorciatoie",
      "SETTINGS": "Scorciatoie disponibili",
      "PROJECTS": "Progetti",
      "REORDER": "Per spostare, tieni premuto e trascina il riquadro",
      "ADD": "Per aggiungere, tieni premuto e trascina il riquadro"
    }
  },
  "ONBOARDING": {
    "DESCRIPTION": "Il tuo processo di onboarding",
    "MOREDESCRIPTION": "più scorciatoie",
    "COMPLETED": "completato",
    "DISMISS": "chiudi",
    "CARD": {
      "TITLE": "Fate funzionare il vostro ZITADEL",
      "DESCRIPTION": "Questa lista di azioni aiuta a configurare la vostra istanza e vi guida attraverso i passaggi più essenziali."
    },
    "EVENTS": {
      "instance.policy.label.added": {
        "title": "Imposta il tuo marchio",
        "description": "Definisci la colorazione e il design del vostro login e caricate il vostro logo e le vostre icone.",
        "action": "Imposta marchio"
      },
      "instance.smtp.config.added": {
        "title": "Configura le impostazioni SMTP",
        "description": "Imposta il proprio server di posta",
        "action": "Configura SMTP"
      },
      "project.added": {
        "title": "Crea il tuo primo progetto",
        "description": "Aggiungere il primo progetto e definire i ruoli e le autorizzazioni.",
        "action": "Crea progetto"
      },
      "project.application.added": {
        "title": "Crea la tua prima applicazione",
        "description": "Crea un'applicazione web, nativa, api o saml e imposta il flusso di autenticazione.",
        "action": "Crea applicazione"
      },
      "user.human.added": {
        "title": "Aggiungi utenti",
        "description": "Aggiungi gli utenti dell'applicazione",
        "action": "Aggiungi utente"
      },
      "user.grant.added": {
        "title": "Crea autorizzazioni per gli utenti",
        "description": "Consenti agli utenti di accedere alla tua applicazione e imposta il loro ruolo.",
        "action": "Crea autorizzazione"
      }
    }
  },
  "MENU": {
    "INSTANCE": "Istanza",
    "DASHBOARD": "Pagina iniziale",
    "PERSONAL_INFO": "Informazioni personali",
    "DOCUMENTATION": "Documentazione",
    "INSTANCEOVERVIEW": "Istanza",
    "ORGS": "Organizzazioni",
    "VIEWS": "Views",
    "EVENTS": "Eventi",
    "FAILEDEVENTS": "Eventi falliti",
    "ORGANIZATION": "Organizzazione",
    "DOMAINS": "Domini",
    "PROJECT": "Progetti",
    "PROJECTOVERVIEW": "Progetto",
    "PROJECTGRANTS": "Organizzazioni ammissibili",
    "ROLES": "Ruoli",
    "GRANTEDPROJECT": "Progetto delegato",
    "HUMANUSERS": "Utenti",
    "MACHINEUSERS": "Utenti di servizio",
    "LOGOUT": "Esci con tutti gli utenti",
    "NEWORG": "Nuova organizzazione",
    "IAMADMIN": "Sei un amministratore IAM. Nota che hai autorizzazioni estese.",
    "SHOWORGS": "Mostra tutte le organizzazioni",
    "GRANTS": "Autorizzazioni",
    "ACTIONS": "Azioni",
    "PRIVACY": "Informativa sulla privacy",
    "TOS": "Termini di servizio",
    "OPENSHORTCUTSTOOLTIP": "Premi ? per mostrare le scorciatoie da tastiera",
    "SETTINGS": "Impostazioni",
    "CUSTOMERPORTAL": "Customer Portal"
  },
  "ACTIONS": {
    "ACTIONS": "Azioni",
    "FILTER": "Filtra",
    "RENAME": "Rinomina",
    "SET": "Salva",
    "COPY": "Copia negli appunti",
    "COPIED": "Copiato negli appunti.",
    "RESET": "Ripristina",
    "RESETDEFAULT": "Ripristino delle impostazioni predefinite",
    "RESETTO": "Resettare a:",
    "RESETCURRENT": "Ripristina",
    "SHOW": "Mostra",
    "HIDE": "Nascondi",
    "SAVE": "Salva",
    "SAVENOW": "Salva ora",
    "NEW": "Nuovo",
    "ADD": "Aggiungi",
    "CREATE": "Crea",
    "CONTINUE": "Continua",
    "BACK": "Indietro",
    "CLOSE": "chiudi",
    "CLEAR": "Resetta",
    "CANCEL": "cancella",
    "INFO": "Info",
    "OK": "OK",
    "SELECT": "Seleziona",
    "VIEW": "Mostra",
    "SELECTIONDELETE": "Elimina selezione",
    "DELETE": "Elimina",
    "REMOVE": "Rimuovi",
    "VERIFY": "Verifica",
    "FINISH": "Chiudi",
    "FINISHED": "Chiudi",
    "CHANGE": "Cambia",
    "REACTIVATE": "Riattiva",
    "ACTIVATE": "Attiva",
    "DEACTIVATE": "Disattiva",
    "REFRESH": "Aggiorna",
    "LOGIN": "Accedi",
    "EDIT": "Modifica",
    "PIN": "Pin / Unpin",
    "CONFIGURE": "Configurare",
    "SEND": "Invia",
    "NEWVALUE": "Nuovo valore",
    "RESTORE": "Ripristina",
    "CONTINUEWITHOUTSAVE": "Continua senza salvare",
    "OF": "di",
    "PREVIOUS": "Precedente",
    "NEXT": "Avanti",
    "MORE": "azioni",
    "STEP": "Passo",
    "COMINGSOON": "Coming soon",
    "TABLE": {
      "SHOWUSER": "Mostra utente {{value}}"
    }
  },
  "MEMBERROLES": {
    "IAM_OWNER": "Ha il controllo sull'intera istanza, comprese tutte le organizzazioni",
    "IAM_OWNER_VIEWER": "Ha l'autorizzazione per esaminare l'intera istanza, comprese tutte le organizzazioni",
    "IAM_ORG_MANAGER": "Ha il permesso di creare e gestire organizzazioni",
    "IAM_USER_MANAGER": "Ha l'autorizzazione per creare e gestire utenti",
    "ORG_OWNER": "Ha il permesso su tutta l'organizzazione",
    "ORG_USER_MANAGER": "Ha l'autorizzazione per creare e gestire gli utenti dell'organizzazione",
    "ORG_OWNER_VIEWER": "Ha il permesso di esaminare l'intera organizzazione",
    "ORG_USER_PERMISSION_EDITOR": "Ha l'autorizzazione per gestire le autorizzazioni degli utenti",
    "ORG_PROJECT_PERMISSION_EDITOR": "Ha il permesso di gestire le sovvenzioni di progetto (Project Grant)",
    "ORG_PROJECT_CREATOR": "Ha il permesso di creare propri progetti e le impostazioni sottostanti",
    "PROJECT_OWNER": "Ha il permesso per l'intero progetto",
    "PROJECT_OWNER_VIEWER": "Ha il permesso di esaminare l'intero progetto",
    "PROJECT_OWNER_GLOBAL": "Ha il permesso per l'intero progetto",
    "PROJECT_OWNER_VIEWER_GLOBAL": "Ha il permesso di esaminare l'intero progetto",
    "PROJECT_GRANT_OWNER": "Ha l'autorizzazione per gestire le sovvenzioni di progetto (Project Grant)",
    "PROJECT_GRANT_OWNER_VIEWER": "Ha il permesso di esaminare le sovvenzioni di progetto (Project Grant)"
  },
  "OVERLAYS": {
    "ORGSWITCHER": {
      "TEXT": "Tutte le impostazioni e le tabelle dell'organizzazione si basano su un'organizzazione selezionata. Fai clic sul pulsante per cambiare organizzazione o crearne una nuova."
    },
    "INSTANCE": {
      "TEXT": "Clicca qui per accedere alle impostazioni dell'istanza. Tieni presente che hai accesso solo se disponi di autorizzazioni avanzate."
    },
    "PROFILE": {
      "TEXT": "Qui puoi passare da un account utente all'altro e gestire le sessioni e il profilo."
    },
    "NAV": {
      "TEXT": "Questa navigazione cambia in base all' organizzazione impostata sopra e la tua istanza."
    },
    "CONTEXTCHANGED": {
      "TEXT": "Attenzione! L'organizzazione è appena stata cambiata."
    }
  },
  "FILTER": {
    "TITLE": "Filter",
    "STATE": "Status",
    "DISPLAYNAME": "Utente Nome",
    "EMAIL": "Email",
    "USERNAME": "User Name",
    "ORGNAME": "Nome organizzazione",
    "PROJECTNAME": "Nome del progetto",
    "RESOURCEOWNER": "Resource Owner",
    "METHODS": {
      "5": "contiene",
      "7": "finisce con",
      "1": "equivale"
    }
  },
  "KEYBOARDSHORTCUTS": {
    "TITLE": "Tasti rapidi",
    "UNDERORGCONTEXT": "All'interno delle pagine dell'organizzazione",
    "SIDEWIDE": "Tasti rapidi globali",
    "SHORTCUTS": {
      "HOME": "Vai alla panoramica",
      "INSTANCE": "Vai alla pagina dell' istanza",
      "ORG": "Vai all'organizzazione",
      "ORGSETTINGS": "Alle impostazioni dell'organizzazione",
      "ORGSWITCHER": "Cambia organizzazione",
      "ME": "Vai al profilo",
      "PROJECTS": "Vai ai progetti",
      "USERS": "Vai ai utenti",
      "USERGRANTS": "Vai ai Autorizzazioni",
      "ACTIONS": "Vai ai azioni e processi",
      "DOMAINS": "Vai ai domini"
    }
  },
  "RESOURCEID": "Resource ID",
  "NAME": "Name",
  "VERSION": "Versione",
  "TABLE": {
    "NOROWS": "Nessun dato"
  },
  "ERRORS": {
    "REQUIRED": "Compilare questo campo.",
    "TOKENINVALID": {
      "TITLE": "Il tuo Access Token \u00e8 scaduto.",
      "DESCRIPTION": "Clicca il pulsante per richiedere una nuova sessione."
    },
    "INVALID_FORMAT": "Il formato non è valido.",
    "NOTANEMAIL": "Il valore dato non \u00e8 un indirizzo e-mail.",
    "MINLENGTH": "Deve essere lunga almeno {{requiredLength}} caratteri.",
    "UPPERCASEMISSING": "Deve includere un carattere maiuscolo.",
    "LOWERCASEMISSING": "Deve includere un carattere minuscolo.",
    "SYMBOLERROR": "Deve includere un simbolo o un segno di punteggiatura.",
    "NUMBERERROR": "Deve includere una cifra.",
    "PWNOTEQUAL": "Le password fornite non corrispondono.",
    "PHONE": "Il numero di telefono deve iniziare con 00 o +."
  },
  "USER": {
    "SETTINGS": {
      "TITLE": "Impostazioni",
      "GENERAL": "Generale",
      "IDP": "Fornitori di identità",
      "SECURITY": "Password e sicurezza",
      "KEYS": "Chiavi",
      "PAT": "Personal Access Tokens",
      "USERGRANTS": "Autorizzazioni",
      "MEMBERSHIPS": "Memberships",
      "METADATA": "Metadati"
    },
    "TITLE": "Informazioni personali",
    "DESCRIPTION": "Gestisci le tue informazioni e le impostazioni di sicurezza.",
    "PAGES": {
      "LIST": "Utenti",
      "TITLE": "Utente",
      "DESCRIPTION": "Crea nuovi utenti nella tua organizzazione e gestisci quelli esistenti.",
      "LISTMACHINE": "Utenti di servizio",
      "DESCRIPTIONMACHINE": "Creare e gestire gli utenti di servizio della tua organizzazione",
      "DETAIL": "Dettagli",
      "CREATE": "Crea",
      "MY": "Le mie informazioni",
      "LOGINNAMES": "Loginnames",
      "LOGINMETHODS": "Metodi di accesso",
      "LOGINNAMESDESC": "Questi sono i nomi di accesso:",
      "NOUSER": "Nessun utente associato.",
      "REACTIVATE": "Riattiva",
      "DEACTIVATE": "Disattiva",
      "FILTER": "Filtro",
      "STATE": "Stato",
      "DELETE": "Elimina utente",
      "UNLOCK": "Sblocca utente",
      "GENERATESECRET": "Genera Client Secret",
      "REMOVESECRET": "Elimina Client Secret",
      "LOCKEDDESCRIPTION": "Questo utente \u00e8 stato bloccato a causa del superamento dei tentativi massimi di accesso e deve essere sbloccato per essere utilizzato di nuovo.",
      "DELETEACCOUNT": "Elimina account personale",
      "DELETEACCOUNT_DESC": "Se esegui questa azione, sarai disconnesso e non avrai più accesso al tuo account. Questa azione non può essere invertita.",
      "DELETEACCOUNT_BTN": "Elimina",
      "DELETEACCOUNT_SUCCESS": "Account eliminato con successo!"
    },
    "DETAILS": {
      "DATECREATED": "Creato",
      "DATECHANGED": "Cambiato"
    },
    "DIALOG": {
      "DELETE_TITLE": "Elimina utente",
      "DELETE_SELF_TITLE": "Elimina Account",
      "DELETE_DESCRIPTION": "Stai per eliminare definitivamente un utente. Sei sicuro?",
      "DELETE_SELF_DESCRIPTION": "Stai per eliminare definitivamente il tuo account. Questo ti disconnetterà ed eliminerà il tuo utente. Questa azione non può essere annullata!",
      "DELETE_AUTH_DESCRIPTION": "Stai per eleminare il tuo account personale in modo permanente. Vuoi continuare?",
      "TYPEUSERNAME": "Ripeti '{{value}}' per confermare ed eliminare l'utente.",
      "USERNAME": "Nome utente",
      "DELETE_BTN": "Elimina"
    },
    "SENDEMAILDIALOG": {
      "TITLE": "Invia una notifica via e-mail",
      "DESCRIPTION": "Clicca il pulsante qui sotto per inviare una notifica all'indirizzo email corrente o cambiare l'indirizzo email nel campo.",
      "NEWEMAIL": "Nuovo indirizzo e-mail"
    },
    "SECRETDIALOG": {
      "CLIENTSECRET": "Client Secret",
      "CLIENTSECRET_DESCRIPTION": "Salvate il Client Secret in un luogo sicuro, perch\u00e9 non sarà più disponibile dopo aver chiuso la finestra di dialogo"
    },
    "TABLE": {
      "DEACTIVATE": "Disattiva",
      "ACTIVATE": "Attiva",
      "CHANGEDATE": "Ultima modifica",
      "CREATIONDATE": "creato",
      "TYPES": {
        "HUMAN": "Utenti",
        "MACHINE": "Utenti di servizio"
      },
      "FILTER": {
        "0": "Filtro per DisplayName",
        "1": "Filtro per nome utente",
        "2": "filtro per DisplayName",
        "3": "filtro per nome utente",
        "4": "filtro per email",
        "5": "filtro per DisplayName",
        "10": "filtro per il nome organizzazione",
        "12": "filtro per il nome progetto"
      },
      "EMPTY": "Nessuna voce"
    },
    "PASSWORDLESS": {
      "SEND": "Invia il link di registrazione",
      "TABLETYPE": "Tipo",
      "TABLESTATE": "Stato",
      "NAME": "Nome",
      "EMPTY": "Nessun dispositivo impostato",
      "TITLE": "Autenticazione passwordless",
      "DESCRIPTION": "Aggiungi i metodi di autenticazione basati su WebAuthn per accedere a ZITADEL senza password.",
      "MANAGE_DESCRIPTION": "Gestisci i metodi del secondo fattore dei vostri utenti.",
      "U2F": "Aggiungi metodo",
      "U2F_DIALOG_TITLE": "Verifica autenticatore",
      "U2F_DIALOG_DESCRIPTION": "Inserisci un nome per il tuo authenticatore o dispositivo usato.",
      "U2F_SUCCESS": "Autorizzazione passwordless creata con successo!",
      "U2F_ERROR": "Si \u00e8 verificato un errore durante la configurazione!",
      "U2F_NAME": "Nome dell'autenticatore",
      "TYPE": {
        "0": "Nessun MFA definito",
        "1": "One Time Password (OTP)",
        "2": "Impronta digitale, chiave di sicurezza, Face ID e altri"
      },
      "STATE": {
        "0": "Nessuno Stato",
        "1": "Non pronto",
        "2": "Pronto",
        "3": "Cancellato"
      },
      "DIALOG": {
        "DELETE_TITLE": "Rimuovere l'autenticazione passwordless",
        "DELETE_DESCRIPTION": "Stai per rimuovere un metodo di autenticazione passwordless. Sei sicuro?",
        "ADD_TITLE": "Autenticazione passwordless",
        "ADD_DESCRIPTION": "Seleziona una delle opzioni disponibili per creare un metodo di autenticazione passwordless.",
        "SEND_DESCRIPTION": "Inviati un link di registrazione al tuo indirizzo e-mail.",
        "SEND": "Invia il link di registrazione",
        "SENT": "L'e-mail \u00e8 stata consegnata con successo. Controlla la tua casella di posta per continuare con la configurazione.",
        "QRCODE_DESCRIPTION": "Genera un codice QR per la scansione con un altro dispositivo.",
        "QRCODE": "Genera un codice QR",
        "QRCODE_SCAN": "Scannerizza questo codice QR per continuare la configurazione sul tuo dispositivo.",
        "NEW_DESCRIPTION": "Usa questo dispositivo per impostare Passwordless.",
        "NEW": "Aggiungi nuovo"
      }
    },
    "MFA": {
      "TABLETYPE": "Tipo",
      "TABLESTATE": "Stato",
      "NAME": "Nome",
      "EMPTY": "nessun fattore aggiuntivo",
      "TITLE": "Autenticazione a pi\u00f9 fattori",
      "DESCRIPTION": "Aggiungi un secondo fattore per garantire la sicurezza ottimale del tuo account.",
      "MANAGE_DESCRIPTION": "Gestite i metodi del secondo fattore dei vostri utenti.",
      "ADD": "Aggiungi fattore",
      "OTP": "App di autenticazione per OTP (One-Time Password)",
      "OTP_DIALOG_TITLE": "Aggiungi OTP",
      "OTP_DIALOG_DESCRIPTION": "Scansiona il codice QR con un'app di autenticazione e inserisci il codice nel campo sottostante per verificare e attivare il metodo OTP.",
      "U2F": "Impronta digitale, chiave di sicurezza, Face ID e altri",
      "U2F_DIALOG_TITLE": "Verifica Fattore",
      "U2F_DIALOG_DESCRIPTION": "Inserisci un nome per il tuo methodo o dispositivo.",
      "U2F_SUCCESS": "Fattore aggiunto con successo!",
      "U2F_ERROR": "Si \u00e8 verificato un errore durante la configurazione!",
      "U2F_NAME": "Nome dell'autenticatore",
      "TYPE": {
        "0": "Nessun altro fattore definito",
        "1": "One Time Password (OTP)",
        "2": "Impronta digitale, chiave di sicurezza, Face ID e altri"
      },
      "STATE": {
        "0": "Nessuno Stato",
        "1": "Non pronto",
        "2": "Pronto",
        "3": "Cancellato"
      },
      "DIALOG": {
        "MFA_DELETE_TITLE": "Rimuovi metodo a due fattori",
        "MFA_DELETE_DESCRIPTION": "Stai per rimuovere un metodo a due fattori. Sei sicuro?",
        "ADD_MFA_TITLE": "Aggiungere un metodo a due fattori?",
        "ADD_MFA_DESCRIPTION": "Selezionare una delle seguenti opzioni."
      }
    },
    "EXTERNALIDP": {
      "TITLE": "IDP esterni",
      "DESC": "",
      "IDPCONFIGID": "IDP Config ID",
      "IDPNAME": "Nome Idp",
      "USERDISPLAYNAME": "Nome esterno",
      "EXTERNALUSERID": "ID utente esterno",
      "EMPTY": "Nessun IDP esterno trovato",
      "DIALOG": {
        "DELETE_TITLE": "Rimuovere l'IDP",
        "DELETE_DESCRIPTION": "Stai per eliminare un fornitore di identità da un utente. Vuoi continuare?"
      }
    },
    "CREATE": {
      "TITLE": "Crea un nuovo utente",
      "DESCRIPTION": "Si prega di fornirsi delle informazioni necessarie.",
      "NAMEANDEMAILSECTION": "Nome ed e-mail",
      "GENDERLANGSECTION": "Genere e linguaggio",
      "PHONESECTION": "Phone numbers",
      "PASSWORDSECTION": "Password iniziale",
      "ADDRESSANDPHONESECTION": "Numero di telefono",
      "INITMAILDESCRIPTION": "Se vengono selezionate entrambe le opzioni, non verrà inviata alcuna e-mail per l'inizializzazione. Se solo una delle opzioni viene selezionata, verrà inviata una mail per fornire/verificare i dati."
    },
    "CODEDIALOG": {
      "TITLE": "Verificare il numero di telefono",
      "DESCRIPTION": "Inserisci il codice che hai ricevuto via SMS per verificare il tuo numero di telefono.",
      "CODE": "Codice"
    },
    "DATA": {
      "STATE": "Stato",
      "STATE0": "Sconosciuto",
      "STATE1": "Attivo",
      "STATE2": "Inattivo",
      "STATE3": "Cancellato",
      "STATE4": "Bloccato",
      "STATE5": "sospeso",
      "STATE6": "Iniziale"
    },
    "PROFILE": {
      "TITLE": "Profilo",
      "EMAIL": "E-mail",
      "PHONE": "Numero di telefono",
      "PHONE_HINT": "Utilizza 00 o il simbolo + seguito dal prefisso del paese, o seleziona il paese ed inserisci il numero di telefono",
      "USERNAME": "Nome utente",
      "CHANGEUSERNAME": "cambia",
      "CHANGEUSERNAME_TITLE": "Cambia nome utente",
      "CHANGEUSERNAME_DESC": "Inserisci il tuo nome desiderato nel campo.",
      "FIRSTNAME": "Nome",
      "LASTNAME": "Cognome",
      "NICKNAME": "Soprannome",
      "DISPLAYNAME": "DisplayName",
      "PREFERRED_LANGUAGE": "Lingua",
      "GENDER": "Genere",
      "PASSWORD": "Password",
      "AVATAR": {
        "UPLOADTITLE": "Carica la tua immagine del profilo",
        "UPLOADBTN": "Scegli tra i file",
        "UPLOAD": "Carica",
        "CURRENT": "Immagine attuale",
        "PREVIEW": "Anteprima",
        "DELETESUCCESS": "Rimosso con successo!",
        "CROPPERERROR": "È successo un errore durante il caricamento del tuo file. Prova un formato e una dimensione diversi, se necessario."
      },
      "COUNTRY": "Paese"
    },
    "MACHINE": {
      "TITLE": "Dettagli dell'utente del servizio",
      "USERNAME": "Nome utente",
      "NAME": "Nome",
      "DESCRIPTION": "Descrizione",
      "KEYSTITLE": "Chiavi",
      "KEYSDESC": "Definisci le tue chiavi e aggiungi una data di scadenza opzionale.",
      "TOKENSTITLE": "Personal Access Tokens",
      "TOKENSDESC": "Questi Token d'accesso personali funzionano come i Access Token per OAuth.",
      "ID": "ID chiave",
      "TYPE": "Tipo",
      "EXPIRATIONDATE": "Data di scadenza",
      "CHOOSEDATEAFTER": "Inserisci una scadenza valida",
      "CHOOSEEXPIRY": "Seleziona una data di scadenza",
      "CREATIONDATE": "Data di creazione",
      "KEYDETAILS": "Dettagli chiave",
      "ACCESSTOKENTYPE": "Tipo Access Token",
      "ACCESSTOKENTYPES": {
        "0": "Bearer",
        "1": "JWT"
      },
      "ADD": {
        "TITLE": "Aggiungi chiave",
        "DESCRIPTION": "Seleziona il tuo tipo di chiave e scegli una data di scadenza opzionale."
      },
      "ADDED": {
        "TITLE": "La chiave \u00e8 stata creata",
        "DESCRIPTION": "Scarica la chiave perch\u00e9 non sar\u00e0 pi\u00f9 visibile dopo aver chiuso questa finestra di dialogo!"
      },
      "KEYTYPES": {
        "1": "JSON"
      },
      "DIALOG": {
        "DELETE_KEY": {
          "TITLE": "Elimina Chiave",
          "DESCRIPTION": "Vuoi eliminare la chiave selezionata? Questa azione non può essere annullata."
        }
      }
    },
    "PASSWORD": {
      "TITLE": "Password",
      "LABEL": "Una password sicura aiuta a proteggere l'account",
      "DESCRIPTION": "Inserisci la nuova password secondo i requisiti.",
      "OLD": "Password attuale",
      "NEW": "Nuova password",
      "CONFIRM": "Conferma la nuova password",
      "NEWINITIAL": "Password",
      "CONFIRMINITIAL": "Conferma password",
      "RESET": "Ripristina la password attuale",
      "SET": "Imposta nuova password",
      "RESENDNOTIFICATION": "Invia email per la reimpostazione",
      "REQUIRED": "Mancano alcuni campi obbligatori.",
      "MINLENGTHERROR": "Deve essere lunga almeno {{valore}} caratteri."
    },
    "ID": "ID",
    "EMAIL": "E-mail",
    "PHONE": "Numero di telefono",
    "PHONEEMPTY": "Nessun numero di telefono definito",
    "PHONEVERIFIED": "Numero di telefono verificato.",
    "EMAILVERIFIED": "Email verificata",
    "NOTVERIFIED": "non verificato",
    "PREFERRED_LOGINNAME": "Loginname preferito",
    "ISINITIAL": "L'utente non è ancora attivo.",
    "LOGINMETHODS": {
      "TITLE": "Informazioni di contatto",
      "DESCRIPTION": "Le informazioni fornite sono utilizzate per inviare informazioni importanti, come le e-mail di reset della password.",
      "EMAIL": {
        "TITLE": "E-mail",
        "VALID": "convalidato",
        "ISVERIFIED": "Email Verificato",
        "ISVERIFIEDDESC": "Se l'email viene indicata come verificata, non verrà inviata alcuna email di verificazione.",
        "RESEND": "Invia di nuovo l'e-mail di verifica",
        "EDITTITLE": "Cambiare l'e-mail",
        "EDITDESC": "Inserisci la nuova email nel campo sottostante."
      },
      "PHONE": {
        "TITLE": "Telefono",
        "VALID": "convalidato",
        "RESEND": "Reinvia il messaggio per la verifica",
        "EDITTITLE": "Cambia il numero di telefono",
        "EDITVALUE": "Numero di telefono",
        "EDITDESC": "Inserisci il nuovo numero di telefono nel campo sottostante.",
        "DELETETITLE": "Rimuovi il numero di telefono",
        "DELETEDESC": "Vuoi davvero rimuovere il numero di telefono"
      },
      "RESENDCODE": "Reinvia il codice",
      "ENTERCODE": "Verifica",
      "ENTERCODE_DESC": "Verifica il codice"
    },
    "GRANTS": {
      "TITLE": "User Grants",
      "DESCRIPTION": "Concedere a questo utente l'accesso a certi progetti",
      "CREATE": {
        "TITLE": "Crea User Grant",
        "DESCRIPTION": "Cerca l'organizzazione, il progetto e i ruoli di progetto corrispondenti."
      },
      "PROJECTNAME": "Nome del progretto",
      "PROJECT-OWNED": "Progetto",
      "PROJECT-GRANTED": "Progetto delegato",
      "FILTER": {
        "0": "filtro per utente",
        "1": "filtro per il dominio",
        "2": "filtro per projectname",
        "3": "filtro per rolename"
      }
    },
    "STATE": {
      "0": "Sconosciuto",
      "1": "Attivo",
      "2": "Inattivo",
      "3": "Rimosso",
      "4": "Bloccato",
      "5": "Sospeso",
      "6": "Initializzato"
    },
    "SEARCH": {
      "ADDITIONAL": "Nome (organizzazione corrente)",
      "ADDITIONAL-EXTERNAL": "Loginname (organizzazione esterna)"
    },
    "TARGET": {
      "SELF": "Se vuoi concedere l'accesso a un utente di un'altra organizzazione",
      "EXTERNAL": "Per concedere l'accesso a un utente della tua organizzazione",
      "CLICKHERE": "clicca qui"
    },
    "SIGNEDOUT": "Ti sei disconnesso. Clicca sul pulsante \"Accedi\" per accedere di nuovo.",
    "SIGNEDOUT_BTN": "Accedi",
    "EDITACCOUNT": "Modifica account",
    "ADDACCOUNT": "Accedi con un altro account",
    "RESENDINITIALEMAIL": "Invia nuovamente la mail di attivazione",
    "RESENDEMAILNOTIFICATION": "Invia di nuovo la notifica via e-mail",
    "TOAST": {
      "CREATED": "Utente creato con successo.",
      "SAVED": "Profilo salvato con successo.",
      "USERNAMECHANGED": "Nome utente cambiato con successo.",
      "EMAILSAVED": "E-mail salvata con successo.",
      "INITEMAILSENT": "Email di inizializzazione inviata.",
      "PHONESAVED": "Telefono salvato con successo.",
      "PHONEREMOVED": "Il telefono \u00e8 stato rimosso.",
      "PHONEVERIFIED": "Telefono verificato con successo.",
      "PHONEVERIFICATIONSENT": "Codice di verifica telefonica inviato.",
      "EMAILVERIFICATIONSENT": "Codice di verifica e-mail inviato.",
      "OTPREMOVED": "One Time Password (OTP) rimosso.",
      "U2FREMOVED": "Fattore rimosso.",
      "PASSWORDLESSREMOVED": "Rimosso senza password.",
      "INITIALPASSWORDSET": "Password iniziale impostata.",
      "PASSWORDNOTIFICATIONSENT": "Notifica di cambio password inviata.",
      "PASSWORDCHANGED": "Password cambiata con successo.",
      "REACTIVATED": "Utente riattivato.",
      "DEACTIVATED": "Utente disattivato.",
      "SELECTEDREACTIVATED": "Utenti selezionati riattivati.",
      "SELECTEDDEACTIVATED": "Utenti selezionati disattivati.",
      "SELECTEDKEYSDELETED": "Tasti selezionati cancellati.",
      "KEYADDED": "Chiave aggiunta!",
      "MACHINEADDED": "Utente di servizio creato!",
      "DELETED": "Utente cancellato con successo!",
      "UNLOCKED": "Utente sbloccato con successo!",
      "PASSWORDLESSREGISTRATIONSENT": "Link per la registrazione inviato con successo.",
      "SECRETGENERATED": "Secret generato con successo!",
      "SECRETREMOVED": "Secret rimosso con successo!"
    },
    "MEMBERSHIPS": {
      "TITLE": "Memberships di ZITADEL",
      "DESCRIPTION": "Questi sono tutti i member grant dell'utente. Puoi modificarli anche nelle pagine di dettaglio dell'organizzazione, del progetto o di sistema.",
      "ORGCONTEXT": "Vedi tutti i progetti che sono collegati all'organizzazione attualmente selezionata.",
      "USERCONTEXT": "Vedi tutte le organizzazioni e i progetti a cui sei autorizzato. Comprese le altre organizzazioni.",
      "CREATIONDATE": "Data di creazione",
      "CHANGEDATE": "Ultima modifica",
      "DISPLAYNAME": "DisplayName",
      "REMOVE": "Rimuovi",
      "TYPE": "Tipo",
      "ORGID": "ID dell' organizzazione",
      "UPDATED": "membership cambiato con successo.",
      "NOPERMISSIONTOEDIT": "Non hai l'autorizzazione richiesta per cambiare i ruoli!",
      "TYPES": {
        "UNKNOWN": "Sconosciuto",
        "ORG": "Organizzazione",
        "PROJECT": "Progetto",
        "GRANTEDPROJECT": "Progetto delegato"
      }
    },
    "PERSONALACCESSTOKEN": {
      "ID": "ID",
      "TOKEN": "Token",
      "ADD": {
        "TITLE": "Genera un nuovo token",
        "DESCRIPTION": "Definisci la data di scadenza del token",
        "CHOOSEEXPIRY": "Seleziona una data di scadenza",
        "CHOOSEDATEAFTER": "Inserisci una scadenza valida"
      },
      "ADDED": {
        "TITLE": "Personal Access Token",
        "DESCRIPTION": "Copia il tuo token di accesso. Non sarà possibile recuperarlo in seguito."
      },
      "DELETE": {
        "TITLE": "Elimina Token",
        "DESCRIPTION": "Stai per eliminare il token di accesso. Sei sicuro di voler continuare?"
      },
      "DELETED": "Token eliminato con successo."
    }
  },
  "METADATA": {
    "TITLE": "Metadati",
    "DESCRIPTION": "",
    "KEY": "Chiave",
    "VALUE": "Valore",
    "ADD": "Nuova voce",
    "SAVE": "Salva",
    "EMPTY": "Nessun metadato",
    "SETSUCCESS": "Salvato con successo",
    "REMOVESUCCESS": "Rimosso con successo"
  },
  "FLOWS": {
    "TITLE": "Azioni e Processi",
    "DESCRIPTION": "Esegui processi su certi eventi.",
    "ACTIONSTITLE": "Azioni",
    "ACTIONSDESCRIPTION": "Questi sono i tuoi script che puoi eseguire nei processi.",
    "FLOWSTITLE": "Processi",
    "FLOWSDESCRIPTION": "Processi di un certo tipo eseguono azioni al momento di un trigger.",
    "ID": "ID",
    "NAME": "Nome",
    "STATE": "Stato",
    "STATES": {
      "0": "Nessun stato",
      "1": "inattivo",
      "2": "attivo"
    },
    "ADDTRIGGER": "Aggiungi trigger",
    "FLOWCHANGED": "Il processo è stato modificato con successo.",
    "FLOWCLEARED": "Il processo è stato eliminato con successo.",
    "TIMEOUT": "Timeout",
    "TIMEOUTINSEC": "Timeout in secondi",
    "ALLOWEDTOFAIL": "Può fallire",
    "SCRIPT": "Script",
    "FLOWTYPE": "Tipo processo",
    "TRIGGERTYPE": "Tipo trigger",
    "ACTIONS": "Azioni",
    "ACTIONSMAX": "In base al tuo tier, hai a disposizione un numero limitato di azioni ({{value}}). Assicurati di disattivare quelli di cui non hai bisogno o considera di fare un upgrade.",
    "DIALOG": {
      "ADD": {
        "TITLE": "Crea azione"
      },
      "UPDATE": {
        "TITLE": "Modifica azione"
      },
      "DELETEACTION": {
        "TITLE": "Elimina azione?",
        "DESCRIPTION": "",
        "DELETE_SUCCESS": "Azione rimossa con successo."
      },
      "CLEAR": {
        "TITLE": "Elimina processo",
        "DESCRIPTION": "Stai per eliminare un processo. Questa azione non può essere annullata. Vuoi continuare?"
      },
      "REMOVEACTIONSLIST": {
        "TITLE": "Elimina le azioni selezionate?",
        "DESCRIPTION": "Sei sicuro di voler eliminare le azioni selezionate dal processo?"
      }
    },
    "TOAST": {
      "ACTIONSSET": "Azioni salvate!",
      "ACTIONREACTIVATED": "Azioni riattivati con successo",
      "ACTIONDEACTIVATED": "Azioni disattivati con successo"
    }
  },
  "IAM": {
    "TITLE": "Istanza",
    "DESCRIPTION": "Gestisci la tua istanza e le tue organizzazioni",
    "POLICIES": {
      "TITLE": "Impostazioni del Sistema e impostazioni d'accesso",
      "DESCRIPTION": "Gestisci le impostazioni del sistema e le impostazioni d'accesso."
    },
    "EVENTSTORE": {
      "TITLE": "IAM Eventstore",
      "DESCRIPTION": "Gestisci i view di ZITADEL e gli eventi falliti."
    },
    "MEMBER": {
      "TITLE": "Manager",
      "DESCRIPTION": "Questi manager possono modificare le impostazioni dell'istanza."
    },
    "PAGES": {
      "STATE": "Stato",
      "DOMAINLIST": "Domini"
    },
    "STATE": {
      "0": "Non specifico",
      "1": "In fase di creazione",
      "2": "Attiva",
      "3": "In fase di arresto",
      "4": "Arrestata"
    },
    "VIEWS": {
      "TITLE": "Views",
      "DESCRIPTION": "Questa carta mostra i tuoi view ZITADEL.",
      "VIEWNAME": "Nome",
      "DATABASE": "Database",
      "SEQUENCE": "Sequenza",
      "EVENTTIMESTAMP": "Timestamp",
      "LASTSPOOL": "ultimo Pool",
      "ACTIONS": "Azioni",
      "CLEAR": "ripristina",
      "CLEARED": "View ripristinato con successo!",
      "DIALOG": {
        "VIEW_CLEAR_TITLE": "Ripristina View",
        "VIEW_CLEAR_DESCRIPTION": "Stai per ripristinare un view. La cancellazione o ripristinazione di un view crea un processo durante il quale i dati potrebbero non essere disponibili per gli utenti. Sei davvero sicuro?"
      }
    },
    "FAILEDEVENTS": {
      "TITLE": "Eventi falliti",
      "DESCRIPTION": "Questa tabella mostra gli eventi di ZITADEL falliti.",
      "VIEWNAME": "Nome",
      "DATABASE": "Database",
      "FAILEDSEQUENCE": "Sequenza fallita",
      "FAILURECOUNT": "Conteggio dei fallimenti",
      "LASTFAILED": "L'ultimo fallimento a",
      "ERRORMESSAGE": "Messaggio di errore",
      "ACTIONS": "Azioni",
      "DELETE": "Rimuovi",
      "DELETESUCCESS": "Eventi falliti rimossi."
    },
    "EVENTS": {
      "TITLE": "Eventi",
      "DESCRIPTION": "Questa vista mostra tutti gli eventi in arrivo",
      "EDITOR": "Editore",
      "EDITORID": "ID Editore",
      "AGGREGATE": "Aggregato",
      "AGGREGATEID": "ID aggregato",
      "AGGREGATETYPE": "Tipo aggregato",
      "RESOURCEOWNER": "Resouce owner",
      "SEQUENCE": "Sequenza",
      "CREATIONDATE": "Creato",
      "TYPE": "Tipo",
      "PAYLOAD": "Payload",
      "FILTERS": {
        "BTN": "Filtra",
        "USER": {
          "IDLABEL": "ID",
          "CHECKBOX": "filtra per editore"
        },
        "AGGREGATE": {
          "TYPELABEL": "Aggregate Type",
          "IDLABEL": "ID",
          "CHECKBOX": "filtra per aggregato"
        },
        "TYPE": {
          "TYPELABEL": "Type",
          "CHECKBOX": "Filtra per tipo"
        },
        "RESOURCEOWNER": {
          "LABEL": "ID",
          "CHECKBOX": "Filter per Resource Owner"
        },
        "SEQUENCE": {
          "LABEL": "Sequence",
          "CHECKBOX": "Filter per sequenza",
          "SORT": "",
          "ASC": "Ascending",
          "DESC": "Descending"
        },
        "CREATIONDATE": {
          "LABEL": "Creation Date",
          "CHECKBOX": "Filter by Creation Date"
        },
        "OTHER": "altro",
        "OTHERS": "altri"
      },
      "DIALOG": {
        "TITLE": "Dettaglio dell'evento"
      }
    },
    "TOAST": {
      "MEMBERREMOVED": "Manager rimosso.",
      "MEMBERSADDED": "I manager sono stati aggiunti con successo.",
      "MEMBERADDED": "Il manager è stato aggiunto con successo.",
      "MEMBERCHANGED": "Manager cambiato.",
      "ROLEREMOVED": "Ruolo rimosso.",
      "ROLECHANGED": "Ruolo cambiato.",
      "REACTIVATED": "Riattivato",
      "DEACTIVATED": "Disattivato",
      "DELETED": "Organizzazione cancellata con successo"
    }
  },
  "ORG": {
    "PAGES": {
      "NAME": "Nome",
      "ID": "ID",
      "CREATIONDATE": "Data di creazione",
      "DATECHANGED": "Cambiato",
      "FILTER": "Filtro",
      "FILTERPLACEHOLDER": "Filtro per il nome",
      "LIST": "Organizzazioni",
      "LISTDESCRIPTION": "Scegli un'organizzazione.",
      "ACTIVE": "Attivo",
      "CREATE": "Creare un'organizzazione",
      "DEACTIVATE": "Disattiva organizzazione",
      "REACTIVATE": "Riattiva organizzazione",
      "NOPERMISSION": "Non hai l'autorizzazione per accedere alle impostazioni dell'organizzazione.",
      "USERSELFACCOUNT": "Usa il tuo account personale come proprietario dell'organizzazione",
      "ORGDETAIL_TITLE": "Inserisci il nome e il dominio della tua nuova organizzazione.",
      "ORGDETAIL_TITLE_WITHOUT_DOMAIN": "Inserisci il nome della tua nuova organizzazione.",
      "ORGDETAILUSER_TITLE": "Configurare il proprietario dell'organizzazione",
      "DELETE": "Elimina organizzazione",
      "DEFAULTLABEL": "Standard",
      "SETASDEFAULT": "Imposta come organizzazione predefinita",
      "DEFAULTORGSET": "Organizzazione predefinita cambiata con successo",
      "RENAME": {
        "ACTION": "Rinomina",
        "TITLE": "Rinomina organizzazione",
        "DESCRIPTION": "Inserisci il nuovo nome per la tua organizzazione",
        "BTN": "Rinomina"
      },
      "ORGDOMAIN": {
        "TITLE": "Verificazione della propriet\u00e0 del dominio dell'organizzazione",
        "VERIFICATION": "Verifica la propriet\u00e0 del tuo dominio. \u00c8 necessario scaricare un file di verifica e caricarlo all'URL fornito elencato di seguito, o inserire una voce DNS TXT Record per l'URL fornito. Per completare, clicca sul pulsante di verifica.",
        "VERIFICATION_SKIP": "Puoi saltare la verifica per ora e continuare a creare la tua organizzazione, ma per usare la tua organizzazione questo passo deve essere completato!",
        "VERIFICATION_VALIDATION_DESC": "I token sono controllati regolarmente per assicurarsi che tu sia ancora proprietario del dominio.",
        "VERIFICATION_NEWTOKEN_TITLE": "Richiesta di un nuovo token",
        "VERIFICATION_NEWTOKEN_DESC": "Se vuoi richiedere un nuovo token, seleziona il tuo metodo preferito. Se vuoi convalidare un token persistente, clicca sul pulsante qui sopra.",
        "VERIFICATION_VALIDATION_ONGOING": "\u00c8 gi\u00e0 stato richiesto un token di verifica. Clicca sul pulsante per richiedere un altro controllo di verifica.",
        "VERIFICATION_VALIDATION_ONGOING_TYPE": "Tipo di token:",
        "VERIFICATION_SUCCESSFUL": "Dominio verificato con successo!",
        "REQUESTNEWTOKEN": "Richiedi un nuovo token",
        "TYPES": {
          "1": "HTTP",
          "2": "DNS"
        }
      },
      "DOWNLOAD_FILE": "Scaricare il file",
      "SELECTORGTOOLTIP": "Seleziona questa organizzazione.",
      "PRIMARYDOMAIN": "Dominio primario",
      "STATE": "Stato",
      "USEPASSWORD": "Imposta la password iniziale",
      "USEPASSWORDDESC": "L'utente non deve impostare la password durante l'inizializzazione."
    },
    "LIST": {
      "TITLE": "Organizzazioni",
      "DESCRIPTION": "Queste sono le organizzazioni sulla tua istanza"
    },
    "DOMAINS": {
      "NEW": "Aggiungi dominio",
      "TITLE": "Domini",
      "DESCRIPTION": "Configura i tuoi domini. Questo dominio pu\u00f2 essere utilizzato per accedere con i tuoi utenti.",
      "SETPRIMARY": "Impostato come primario",
      "DELETE": {
        "TITLE": "Cancellare il dominio",
        "DESCRIPTION": "Stai per eliminare uno dei tuoi domini. Nota che i tuoi utenti non possono pi\u00f9 usare questo dominio per il loro login."
      },
      "ADD": {
        "TITLE": "Aggiungi dominio",
        "DESCRIPTION": "Stai per aggiungere un dominio per la tua organizzazione. Dopo che il processo ha avuto successo, i tuoi utenti saranno in grado di utilizzare il dominio per il loro login."
      }
    },
    "STATE": {
      "0": "Non definito",
      "1": "Attivo",
      "2": "Disattivato",
      "3": "Rimosso"
    },
    "MEMBER": {
      "TITLE": "Manager dell'organizzazione",
      "DESCRIPTION": "Definisci gli utenti che possono cambiare le preferenze delle tue organizzazioni."
    },
    "TOAST": {
      "UPDATED": "L'organizzazione es stata aggiornata.",
      "DEACTIVATED": "Organizzazione disattivata.",
      "REACTIVATED": "Organizzazione riattivata.",
      "DOMAINADDED": "Aggiunto dominio.",
      "DOMAINREMOVED": "Dominio rimosso.",
      "MEMBERADDED": "Manager aggiunto con successo",
      "MEMBERREMOVED": "Manager rimosso con successo",
      "MEMBERCHANGED": "Manager cambiato con successo",
      "SETPRIMARY": "Dominio primario cambiato con successo",
      "DELETED": "Organizzazione eliminata con successo",
      "ORG_WAS_DELETED": "Organizzazione è stata eliminata"
    },
    "DIALOG": {
      "DEACTIVATE": {
        "TITLE": "Disattivare l'organizzazione",
        "DESCRIPTION": "Stai per disattivate la tua organizzazione. Utenti dell' organizzazione non possono più accedere in seguito. Sei sicuro di procedere?"
      },
      "REACTIVATE": {
        "TITLE": "Riattivare l'organizzazione",
        "DESCRIPTION": "Stai per riattivare la tua organizzazione. Utenti dell' organizzazione possono accedere nuovamente dopo l'attivazione. Vuoi procedere?"
      },
      "DELETE": {
        "TITLE": "Elimina organizzazione",
        "DESCRIPTION": "Si sta per eliminare l'organizzazione. In questo modo si avvia un processo di eliminazione di tutti i dati relativi all'organizzazione. Per il momento non è possibile annullare questa azione.",
        "TYPENAME": "Inserisci '{{value}}' nel campo, per cancellare l'organizzazione.",
        "ORGNAME": "Nome",
        "BTN": "Elimina"
      }
    }
  },
  "SETTINGS": {
    "INSTANCE": {
      "TITLE": "Impostazioni dell'istanza",
      "DESCRIPTION": "Queste impostazioni si applicheranno a tutte le tue organizzazioni a meno che l'impostazione non venga sovrascritta."
    },
    "ORG": {
      "TITLE": "Impostazioni dell'organizzazione",
      "DESCRIPTION": "Queste impostazioni si applicheranno alla organizzazione corrente."
    },
    "LIST": {
      "GENERAL": "Generale",
      "LOGIN": "Comportamento login e sicurezza",
      "LOCKOUT": "Meccanismi di bloccaggio",
      "COMPLEXITY": "Complessità della password",
      "NOTIFICATIONS": "Impostazioni di notifica",
      "NOTIFICATIONS_DESC": "Impostazioni SMTP e SMS",
      "MESSAGETEXTS": "Testi di notifica",
      "IDP": "Fornitori di identità",
      "DOMAIN": "Impostazioni del dominio",
      "LOGINTEXTS": "Testi dell'interfaccia login",
      "BRANDING": "Branding",
      "PRIVACYPOLICY": "Informativa sulla privacy e TOS",
      "OIDC": "OIDC Token lifetime e scadenza",
      "SECRETS": "Aspetto dei segreti",
      "SECURITY": "Impostazioni di sicurezza"
    },
    "GROUPS": {
      "NOTIFICATIONS": "Notifiche",
      "LOGIN": "Accesso e login",
      "DOMAIN": "Dominio",
      "TEXTS": "Testi e lingue",
      "APPEARANCE": "Aspetto",
      "OTHER": "Altro"
    }
  },
  "SETTING": {
    "DEFAULTLANGUAGE": "Lingua standard",
    "LANGUAGE": {
      "de": "Deutsch",
      "en": "English",
      "fr": "Français",
      "it": "Italiano",
      "ja": "日本語",
      "pl": "Polski",
      "zh": "简体中文"
    },
    "SMTP": {
      "TITLE": "Impostazioni SMTP",
      "SENDERADDRESS": "Indirizzo email del mittente",
      "SENDERNAME": "Nome del mittente",
      "HOSTANDPORT": "Host e porta",
      "USER": "Utente",
      "PASSWORD": "Password",
      "SETPASSWORD": "Imposta SMTP Password",
      "PASSWORDSET": "SMTP Password impostata con successo.",
      "TLS": "Transport Layer Security (TLS)",
      "SAVED": "Salvato con successo!",
      "REQUIREDWARN": "Per inviare notifiche dal tuo dominio, devi inserire i tuoi dati SMTP."
    },
    "SMS": {
      "TITLE": "Impostazioni SMS",
      "PROVIDERS": "Fornitori",
      "PROVIDER": "Fornitore SMS",
      "ADDPROVIDER": "Aggiungi fornitore SMS",
      "ADDPROVIDERDESCRIPTION": "Scegli uno dei provider disponibili e inserisci i dati richiesti.",
      "REMOVEPROVIDER": "Elimina configurazione",
      "REMOVEPROVIDER_DESC": "Stai per eliminare una configurazione. Vuoi continuare?",
      "SMSPROVIDERSTATE": {
        "0": "Non specificato",
        "1": "Attivo",
        "2": "Inattivo"
      },
      "ACTIVATED": "Fornitore attivato.",
      "DEACTIVATED": "Fornitore disattivato.",
      "TWILIO": {
        "SID": "Sid",
        "TOKEN": "Token",
        "SENDERNUMBER": "Sender Number",
        "ADDED": "Twilio aggiunto con successo.",
        "REMOVED": "Twilio rimosso con successo.",
        "CHANGETOKEN": "Cambia Token",
        "SETTOKEN": "Cambia Token",
        "TOKENSET": "Token cambiato con successo."
      }
    },
    "OIDC": {
      "TITLE": "OIDC Einstellungen",
      "ACCESSTOKENLIFETIME": "Access Token Lifetime",
      "IDTOKENLIFETIME": "Id Token Lifetime",
      "REFRESHTOKENEXPIRATION": "Refresh Token Expiration",
      "REFRESHTOKENIDLEEXPIRATION": "Refresh Token Idle Expiration",
      "INHOURS": "ore",
      "INDAYS": "giorni"
    },
    "SECRETS": {
      "TITLE": "Aspetto dei segreti",
      "TYPES": "Tipi di segreti",
      "TYPE": {
        "1": "Initializzazione email",
        "2": "Verificazione dell' email",
        "3": "Verificazione del numero di telefono",
        "4": "Ripristino Password",
        "5": "Inizializzazione Passwordless",
        "6": "Segreto dell'applicazione"
      },
      "ADDGENERATOR": "Definisci aspetto",
      "GENERATORTYPE": "Tipo",
      "EXPIRY": "Scadenza (in ore)",
      "INCLUDEDIGITS": "Contiene numeri",
      "INCLUDESYMBOLS": "Contiene simboli",
      "INCLUDELOWERLETTERS": "Contiene lettere minuscole",
      "INCLUDEUPPERLETTERS": "Contiene lettere maiuscole",
      "LENGTH": "Lunghezza",
      "UPDATED": "Impostazioni aggiornati"
    },
    "SECURITY": {
      "DESCRIPTION": "Questa impostazione consente al CSP di consentire il framing da un insieme di domini consentiti. Si noti che abilitando l'uso di iFrames, si corre il rischio di consentire il clickjacking.",
      "IFRAMEENABLED": "I Frame enabled",
      "ALLOWEDORIGINS": "URL consentiti"
    },
    "DIALOG": {
      "RESET": {
        "DEFAULTTITLE": "Ripristina impostazioni",
        "DEFAULTDESCRIPTION": "Stai per ripristinare le impostazioni sulla configurazione predefinita della tua istanza. Sei sicuro di voler continuare?",
        "LOGINPOLICY_DESCRIPTION": "Avviso: Se continui, anche le impostazioni del provider di identità verranno ripristinate sull'impostazione dell'istanza."
      }
    }
  },
  "POLICY": {
    "TITLE": "Esplora le impostazioni",
    "DESCRIPTION": "Impostazioni che migliorano la tua sicurezza.",
    "APPLIEDTO": "Applicato a",
    "PWD_COMPLEXITY": {
      "TITLE": "Complessit\u00e0 della password",
      "DESCRIPTION": "Assicura che tutte le password impostate corrispondano a un modello specifico",
      "SYMBOLANDNUMBERERROR": "Deve essere composta da una cifra e un simbolo/segno di interpunzione.",
      "SYMBOLERROR": "Deve includere un simbolo/segno di punteggiatura.",
      "NUMBERERROR": "Deve includere una cifra.",
      "PATTERNERROR": "La password non corrisponde al modello richiesto."
    },
    "NOTIFICATION": {
      "TITLE": "Notifiche",
      "DESCRIPTION": "Determina su quali modifiche verranno inviate le notifiche",
      "PASSWORDCHANGE": "Cambiamento della password"
    },
    "PRIVATELABELING": {
      "TITLE": "Branding",
      "DESCRIPTION": "Dai al login il tuo stile personalizzato e modifica il suo comportamento.",
      "PREVIEW_DESCRIPTION": "Le impostazioni saranno automaticamente disponibili al preview environment.",
      "BTN": "Seleziona File",
      "ACTIVATEPREVIEW": "Applica la configurazione",
      "DARK": "Modo scuro",
      "LIGHT": "Modo Light",
      "CHANGEVIEW": "Cambia view",
      "ACTIVATED": "Le impostazioni sono ora LIVE",
      "THEME": "Tema",
      "COLORS": "Colori",
      "FONT": "Font",
      "ADVANCEDBEHAVIOR": "Comportamento avanzato",
      "DROP": "Rilascia qui l'immagine o",
      "RELEASE": "Rilascia",
      "DROPFONT": "Rilascia qui il file di font",
      "RELEASEFONT": "Rilascia",
      "USEOFLOGO": "Il tuo logo sar\u00e0 usato nel login e nelle email, mentre l'icona \u00e8 usata per gli elementi pi\u00f9 piccoli dell'interfaccia, come il selettore di organizzazione nella console.",
      "MAXSIZE": "La dimensione massima \u00e8 limitata a 524kB",
      "EMAILNOSVG": "Il formato di file SVG non \u00e8 supportato nelle email. Perci\u00f2 carica il tuo logo in PNG o in un altro formato supportato.",
      "MAXSIZEEXCEEDED": "Dimensione massima di 524kB superata.",
      "NOSVGSUPPORTED": "SVG non sono supportati",
      "FONTINLOGINONLY": "Il carattere \u00e8 attualmente visualizzato solo nell'interfaccia di accesso.",
      "BACKGROUNDCOLOR": "Colore di sfondo",
      "PRIMARYCOLOR": "Colore primario",
      "WARNCOLOR": "Colore di avviso",
      "FONTCOLOR": "Colore del testo",
      "VIEWS": {
        "PREVIEW": "Anteprima",
        "CURRENT": "Configurazione attuale"
      },
      "PREVIEW": {
        "TITLE": "Accesso",
        "SECOND": "accedi con il tuo account ZITADEL.",
        "ERROR": "L'utente non \u00e8 stato trovato!",
        "PRIMARYBUTTON": "Avanti",
        "SECONDARYBUTTON": "Registra"
      }
    },
    "PWD_AGE": {
      "TITLE": "Impostazioni di validità della password",
      "DESCRIPTION": "\u00c8 possibile impostare una impostazone per la validità delle password. Questa emette un avviso dopo che il tempo di invecchiamento specifico \u00e8 trascorso."
    },
    "PWD_LOCKOUT": {
      "TITLE": "Impostazioni di blocco",
      "DESCRIPTION": "Imposta un numero massimo di tentativi di password, dopo i quali gli account saranno bloccati."
    },
    "DOMAIN_POLICY": {
      "TITLE": "Impostazioni dominio"
    },
    "PRIVATELABELING_POLICY": {
      "TITLE": "Branding",
      "BTN": "Seleziona File",
      "DESCRIPTION": "Personalizza l'aspetto del Login",
      "ACTIVATEPREVIEW": "Attiva la configurazione"
    },
    "LOGIN_POLICY": {
      "TITLE": "Impostazioni di accesso",
      "DESCRIPTION": "Definisci come gli utenti possono essere autenticati e configura i fornitori di identità",
      "DESCRIPTIONCREATEADMIN": "Gli utenti possono scegliere tra gli IDP disponibili qui sotto.",
      "DESCRIPTIONCREATEMGMT": "Gli utenti possono scegliere tra gli IDP disponibili qui sotto. Nota: puoi usare i provider impostati nel sistema e quelli impostati della tua organizzazione.",
      "ADVANCED": "Impostazioni avanzate",
      "LIFETIMEDURATIONS": "Login Lifetimes",
      "SAVED": "Salvato con successo!"
    },
    "PRIVACY_POLICY": {
      "TITLE": "Informativa sulla privacy e TOS",
      "DESCRIPTION": "Imposta i tuoi link all'informativa sulla privacy e ai termini di servizio",
      "TOSLINK": "Link ai termini di servizio",
      "POLICYLINK": "Link all'informativa sulla privacy",
      "HELPLINK": "link per l'aiuto",
      "SUPPORTEMAIL": "e-mail di supporto",
      "SAVED": "Salvato con successo!",
      "RESET_TITLE": "Ripristina i valori predefiniti",
      "RESET_DESCRIPTION": "Stai per ripristinare i link predefiniti per i TOS e l'informativa sulla privacy. Vuoi davvero continuare?"
    },
    "LOGIN_TEXTS": {
      "TITLE": "Testi dell'interfaccia login",
      "DESCRIPTION": "Definisci i tuoi testi per le interfacce login. Se i testi sono vuoti, verr\u00e0 utilizzato il valore predefinito mostrato come segnaposto.",
      "DESCRIPTION_SHORT": "Imposta i tuoi testi per le interfacce login.",
      "NEWERVERSIONEXISTS": "Esiste una versione pi\u00f9 recente",
      "CURRENTDATE": "Configurazione attuale",
      "CHANGEDATE": "Versione pi\u00f9 recente",
      "KEYNAME": "Schermata login / interfaccia",
      "RESET_TITLE": "Ripristina i valori predefiniti",
      "RESET_DESCRIPTION": "Stai per ripristinare tutti i valori predefiniti. Tutte le modifiche che hai fatto saranno cancellate in modo permanente. Vuoi davvero continuare?",
      "UNSAVED_TITLE": "Continuare senza salvare?",
      "UNSAVED_DESCRIPTION": "Hai fatto delle modifiche senza salvare. Vuoi salvare ora?",
      "LOCALE": "Codice locale",
      "LOCALES": {
        "de": "Deutsch",
        "en": "English",
        "fr": "Français",
        "it": "Italiano",
        "ja": "日本語",
        "pl": "Polski",
        "zh": "简体中文"
      },
      "KEYS": {
        "emailVerificationDoneText": "Verifica dell'e-mail terminata con successo.",
        "emailVerificationText": "Verificazione email",
        "externalUserNotFoundText": "Utente esterno non trovato",
        "footerText": "Footer",
        "initMfaDoneText": "Inizializzazione MFA finita",
        "initMfaOtpText": "Inizializzazione MFA",
        "initMfaPromptText": "Richista di inizializzazione MFA",
        "initMfaU2fText": "Inizializzazione di un secondo fattore universale",
        "initPasswordDoneText": "Inizializzazione password finita",
        "initPasswordText": "Inizializzazione della password",
        "initializeDoneText": "Inizializzazione utente finita",
        "initializeUserText": "Inizializzazione utente",
        "linkingUserDoneText": "Collegamento dell'utente finito",
        "loginText": "Accesso",
        "logoutText": "Logout",
        "mfaProvidersText": "Fornitori MFA",
        "passwordChangeDoneText": "Cambio della password finito",
        "passwordChangeText": "Cambio della password",
        "passwordResetDoneText": "Reset della password finito",
        "passwordText": "Password",
        "registrationOptionText": "Opzioni per la registrazione",
        "registrationOrgText": "Registrazione Organizzazione",
        "registrationUserText": "Registrazione utente",
        "selectAccountText": "Selezionamento dell'account",
        "successLoginText": "Accesso con successo",
        "usernameChangeDoneText": "Cambio di nome utente finito",
        "usernameChangeText": "Cambio di nome utente",
        "verifyMfaOtpText": "Verificazione OTP",
        "verifyMfaU2fText": "Verificazione di un secondo fattore universale",
        "passwordlessPromptText": "Richista inizializzazione autenticazione passwordless",
        "passwordlessRegistrationDoneText": "Registrazione autenticazione passwordless finita",
        "passwordlessRegistrationText": "Registrazione autenticazione passwordless",
        "passwordlessText": "Autenticazione passwordless",
        "externalRegistrationUserOverviewText": "Registrazione utente esterno"
      }
    },
    "MESSAGE_TEXTS": {
      "TITLE": "Testi email",
      "DESCRIPTION": "Definite i vostri testi per le vostre mail di notifica.",
      "TYPE": "Notifica",
      "TYPES": {
        "INIT": "Inizializzazione",
        "VE": "Verificazione l'e-mail",
        "VP": "Verificazione del telefono",
        "PR": "Ripristino della password",
        "DC": "Rivendicazione del dominio",
        "PL": "Autenticazione Passwordless",
        "PC": "Cambiamento della password"
      },
      "CHIPS": {
        "firstname": "Nome",
        "lastname": "Cognome",
        "code": "Codice",
        "preferredLoginName": "Nome di accesso preferito",
        "displayName": "Displayname",
        "nickName": "Soprannome",
        "loginnames": "Nomi di accesso",
        "domain": "Dominio",
        "lastEmail": "Ultima email",
        "lastPhone": "Ultimo telefono",
        "verifiedEmail": "Email verificata",
        "verifiedPhone": "Telefono verificato",
        "changedate": "Cambia data",
        "username": "Nome utente",
        "tempUsername": "Nome utente temporaneo"
      },
      "TOAST": {
        "UPDATED": "Testi personalizzati salvati."
      }
    },
    "DEFAULTLABEL": "L'impostazione attuale corrisponde all'impostazione dell' istanza.",
    "BTN_INSTALL": "Impostazione",
    "BTN_EDIT": "Modifica",
    "DATA": {
      "DESCRIPTION": "Descrizione",
      "MINLENGTH": "lunghezza minima",
      "HASNUMBER": "ha numero",
      "HASSYMBOL": "ha il simbolo",
      "HASLOWERCASE": "ha la minuscola",
      "HASUPPERCASE": "ha la maiuscola",
      "SHOWLOCKOUTFAILURES": "mostra i fallimenti del blocco",
      "MAXATTEMPTS": "Massimo numero di tentativi di password",
      "EXPIREWARNDAYS": "Avviso scadenza dopo il giorno",
      "MAXAGEDAYS": "Lunghezza massima in giorni",
      "USERLOGINMUSTBEDOMAIN": "Nome utente deve contenere il dominio dell' organizzazione",
      "USERLOGINMUSTBEDOMAIN_DESCRIPTION": "Se abiliti questa impostazione, a tutti i nomi di accesso verrà aggiunto il suffisso del dominio dell'organizzazione. Se questa impostazione è disabilitata, devi assicurarti che i nomi utente siano univoci per tutte le organizzazioni.",
      "VALIDATEORGDOMAINS": "Verifica domini dell' organizzazione",
      "SMTPSENDERADDRESSMATCHESINSTANCEDOMAIN": "L'indirizzo mittente SMTP corrisponde al dominio dell'istanza",
      "ALLOWUSERNAMEPASSWORD": "Autenticazione classica con password consentita",
      "ALLOWEXTERNALIDP": "IDP esterno consentito",
      "ALLOWREGISTER": "Registrazione consentita",
      "ALLOWUSERNAMEPASSWORD_DESC": "Autenticazione classica con nome utente e password \u00e8 permessa.",
      "ALLOWEXTERNALIDP_DESC": "Il login \u00e8 permesso per gli IDP sottostanti",
      "ALLOWREGISTER_DESC": "Se l'opzione \u00e8 selezionata, nel login apparirà un passo aggiuntivo per la registrazione di un utente.",
      "FORCEMFA": "Forza MFA",
      "FORCEMFA_DESC": "Se l'opzione \u00e8 selezionata, gli utenti devono configurare un secondo fattore per il login.",
      "HIDEPASSWORDRESET": "Nascondi ripristino della password",
      "HIDEPASSWORDRESET_DESC": "Se l'opzione \u00e8 selezionata, l'utente non pu\u00f2 resettare la sua password nel interfaccia login.",
      "HIDELOGINNAMESUFFIX": "Nascondi il suffisso del nome utente",
      "HIDELOGINNAMESUFFIX_DESC": "Nasconde il suffisso del nome di accesso nell'interfaccia di accesso",
      "IGNOREUNKNOWNUSERNAMES": "Ignora un nome utente sconosciuto",
      "IGNOREUNKNOWNUSERNAMES_DESC": "Se l'opzione \u00e8 selezionata, l'inserimento della password viene mostrato anche se nessun utente è stato trovato. Nota che dopo il controllo della password, non viene mostrato se il nome utente o la password erano errati.",
      "ALLOWDOMAINDISCOVERY": "Scoperta del dominio consentita",
      "ALLOWDOMAINDISCOVERY_DESC": "Se l'opzione è selezionata, il suffisso (@domain.com) di un nome utente sconosciuto inserito nel login verrà confrontato con i domini organizzazione e, in caso di successo, verrà reindirizzato alla registrazione di tale organizzazione",
      "DISABLELOGINWITHEMAIL": "Disabilita il login con l'indirizzo e-mail",
      "DISABLELOGINWITHPHONE": "Disabilita l'accesso con il numero di telefono",
      "DEFAULTREDIRECTURI": "Default Redirect URI",
      "DEFAULTREDIRECTURI_DESC": "Definisce dove verrà reindirizzato l'utente se l'accesso è stato avviato senza un contesto dell'app (ad es. dall' email)",
      "ERRORMSGPOPUP": "Mostra l'errore nella finestra di dialogo",
      "DISABLEWATERMARK": "Nascondi la filigrana",
      "DISABLEWATERMARK_DESC": "Nascondi filigrana Powered by ZITADEL nell'interfaccia di accesso",
      "PASSWORDCHECKLIFETIME": "Lifetime verificazione password",
      "EXTERNALLOGINCHECKLIFETIME": "Lifetime verificazione login esterno",
      "MFAINITSKIPLIFETIME": "Lifetime Initalizzazione Multifattore",
      "SECONDFACTORCHECKLIFETIME": "Lifetime Second Factor Lifetime",
      "MULTIFACTORCHECKLIFETIME": "Lifetime Multi Factor",
      "INHOURS": "ore"
    },
    "RESET": "Ripristina l'impostazione dell'istanza",
    "CREATECUSTOM": "Crea un'impostazione personalizzata",
    "TOAST": {
      "SET": "Impostazione cambiata con successo!",
      "RESETSUCCESS": "Impostazione ripristinata con successo!",
      "UPLOADSUCCESS": "Caricato con successo!",
      "DELETESUCCESS": "Cancellato con successo!",
      "UPLOADFAILED": "Caricamento fallito!"
    }
  },
  "ORG_DETAIL": {
    "TITLE": "Organizzazione",
    "DESCRIPTION": "Qui puoi modificare la configurazione della tua organizzazione e gestire le sue membri.",
    "DETAIL": {
      "TITLE": "Dettaglio",
      "NAME": "Nome",
      "DOMAIN": "Dominio",
      "STATE": {
        "0": "Non definito",
        "1": "Attivo",
        "2": "Inattivo"
      }
    },
    "MEMBER": {
      "TITLE": "Member",
      "USERNAME": "Nome utente",
      "DISPLAYNAME": "Display Name",
      "LOGINNAME": "Nome di accesso",
      "EMAIL": "E-mail",
      "ROLES": "Ruoli",
      "ADD": "Aggiungi member",
      "ADDDESCRIPTION": "Inserisci gli indirizzi e-mail degli utenti da aggiungere."
    },
    "TABLE": {
      "TOTAL": "Voci totali",
      "SELECTION": "Elementi selezionati",
      "DEACTIVATE": "Disattivare l'utente",
      "ACTIVATE": "Attivare l'utente",
      "DELETE": "Elimina utente",
      "CLEAR": "Cancella la selezione"
    }
  },
  "PROJECT": {
    "PAGES": {
      "TITLE": "Progetto",
      "DESCRIPTION": "Qui puoi definire le applicazioni, gestire i ruoli e concedere ad altre organizzazioni di usare il tuo progetto.",
      "DELETE": "Rimuovi progetto",
      "LIST": "Progetti",
      "LISTDESCRIPTION": "Se non riesci a trovare il tuo progetto, contatta il proprietario o qualcuno con i diritti corrispondenti per ottenere l'accesso.",
      "DETAIL": "Dettagli",
      "CREATE": "Crea un progetto",
      "CREATE_DESC": "Inserisci il nome del tuo progetto.",
      "ROLE": "Ruolo",
      "NOITEMS": "Nessun progetto",
      "ZITADELPROJECT": "Questo appartiene al progetto ZITADEL. Attenzione: se fai delle modifiche ZITADEL potrebbe non comportarsi come previsto.",
      "TYPE": {
        "OWNED": "Progetti proprietari",
        "GRANTED": "Progetti delegati",
        "OWNED_SINGULAR": "Progetto proprietario",
        "GRANTED_SINGULAR": "Progetto delegato"
      },
      "PRIVATELABEL": {
        "TITLE": "Impostazione branding",
        "0": {
          "TITLE": "Non specificato",
          "DESC": "Non appena l'utente viene identificato, viene mostrata l'impostazione branding dell'organizzazione, prima che venga mostrato il default del sistema."
        },
        "1": {
          "TITLE": "Applica l'impostazione del progetto",
          "DESC": "Branding dell'organizzazione del progetto sar\u00e0 mostrata"
        },
        "2": {
          "TITLE": "Applica l'impostazione dell' organizzazione dell' utente",
          "DESC": "Verr\u00e0 mostrata l'impostazione branding dell'organizzazione del progetto, ma non appena l'utente viene identificato, verr\u00e0 mostrata l'impostazione dell'organizzazione dell'utente identificato."
        },
        "DIALOG": {
          "TITLE": "Impostazione branding",
          "DESCRIPTION": "Seleziona il comportamento del login, quando usi il progetto."
        }
      },
      "PINNED": "Pinned",
      "ALL": "Tutti",
      "CREATEDON": "Creazione",
      "LASTMODIFIED": "Ultima modifica",
      "ADDNEW": "Crea un nuovo progetto",
      "DIALOG": {
        "REACTIVATE": {
          "TITLE": "Riattivare il progetto",
          "DESCRIPTION": "Vuoi davvero riattivare il tuo progetto?"
        },
        "DEACTIVATE": {
          "TITLE": "Disattivare il progetto",
          "DESCRIPTION": "Vuoi davvero disattivare il tuo progetto?"
        },
        "DELETE": {
          "TITLE": "Rimuovere il progetto",
          "DESCRIPTION": "Vuoi davvero rimuovere il tuo progetto?",
          "TYPENAME": "Ripeti il nome del progetto per eliminarlo."
        }
      }
    },
    "SETTINGS": {
      "TITLE": "Impostazioni",
      "DESCRIPTION": ""
    },
    "STATE": {
      "TITLE": "Stato",
      "0": "Non definito",
      "1": "Attivo",
      "2": "Inattivo"
    },
    "TYPE": {
      "TITLE": "Tipo",
      "0": "Tipo sconosciuto",
      "1": "Progetto proprio",
      "2": "Progetto delegato"
    },
    "NAME": "Nome",
    "NAMEDIALOG": {
      "TITLE": "Rinomina il progetto",
      "DESCRIPTION": "Inserisci il nuovo nome del tuo progetto",
      "NAME": "Nuovo nome"
    },
    "MEMBER": {
      "TITLE": "Manager",
      "TITLEDESC": "I manager possono apportare modifiche a questo progetto in base al loro ruolo.",
      "DESCRIPTION": "Questi manager potrebbero apportare modifiche al tuo progetto.",
      "USERNAME": "Nome utente",
      "DISPLAYNAME": "Display Name",
      "LOGINNAME": "Nome di accesso",
      "EMAIL": "E-mail",
      "ROLES": "Ruoli",
      "USERID": "ID utente"
    },
    "GRANT": {
      "EMPTY": "Nessun organizzazione ammissibile.",
      "TITLE": "Organizzazioni ammissibili",
      "DESCRIPTION": "Permetti a un'altra organizzazione di usare il tuo progetto.",
      "EDITTITLE": "Configura ruoli",
      "CREATE": {
        "TITLE": "Crea un org grant",
        "SEL_USERS": "Seleziona gli utenti a cui vuoi concedere l'accesso",
        "SEL_PROJECT": "Cerca un progetto",
        "SEL_ROLES": "Seleziona i ruoli che vuoi aggiungere",
        "SEL_USER": "Seleziona utenti",
        "SEL_ORG": "Impostare il dominio",
        "SEL_ORG_DESC": "Inserisci il dominio completo per specificare l'organizzazione da concedere.",
        "ORG_TITLE": "Organizzazione",
        "ORG_DESCRIPTION": "Stai per concedere un utente per l'organizzazione {{name}}.",
        "ORG_DESCRIPTION_DESC": "Cambia il contesto nell'intestazione qui sopra per concedere un utente per un'altra organizzazione.",
        "SEL_ORG_FORMFIELD": "Dominio completo",
        "SEL_ORG_BUTTON": "Ricerca organizzazione",
        "FOR_ORG": "Org grant \u00e8 creato per:"
      },
      "DETAIL": {
        "TITLE": "Organizzazione ammissibile",
        "DESC": "Puoi definire quali ruoli possono essere usati e gestire i manager",
        "MEMBERTITLE": "Manager",
        "MEMBERDESC": "Questi sono i manager dell'org grant. Aggiungi qui gli utenti che devono ottenere l'accesso per modificare i dati del progetto.",
        "PROJECTNAME": "Nome del progetto",
        "GRANTEDORG": "Organizzazione ammissibile",
        "RESOURCEOWNER": "Resource owner"
      },
      "STATE": "Stato",
      "STATES": {
        "1": "Attivo",
        "2": "Inattivo"
      },
      "ALL": "Tutti",
      "SHOWDETAIL": "Mostra dettagli",
      "USER": "Utente",
      "MEMBERS": "Manager",
      "ORG": "Organizzazione",
      "PROJECTNAME": "Nome del progetto",
      "GRANTEDORG": "Organizzazione ammissible",
      "GRANTEDORGDOMAIN": "Dominio",
      "RESOURCEOWNER": "Resource owner",
      "GRANTEDORGNAME": "Nome dell'organizzazione",
      "GRANTID": "Grant Id",
      "CREATIONDATE": "Data di creazione",
      "CHANGEDATE": "Ultima modifica",
      "DATES": "Date",
      "ROLENAMESLIST": "Ruoli",
      "NOROLES": "Nessun ruolo",
      "TYPE": "Tipo",
      "TOAST": {
        "PROJECTGRANTUSERGRANTADDED": "Project grant creato.",
        "PROJECTGRANTADDED": "Project grant creato.",
        "PROJECTGRANTCHANGED": "Project grant è stato cambiato.",
        "PROJECTGRANTMEMBERADDED": "Grant manager aggiunto.",
        "PROJECTGRANTMEMBERCHANGED": "Grant manager cambiato.",
        "PROJECTGRANTMEMBERREMOVED": "Grant manager rimosso.",
        "PROJECTGRANTUPDATED": "Project Grant cambiato."
      },
      "DIALOG": {
        "DELETE_TITLE": "Rimuovere progetto delegato",
        "DELETE_DESCRIPTION": "Stai per eliminare definitivamente un progetto delegato. La organizzazione ammissibile non potrà più usare il tuo progetto. Vuoi davvero continuare?"
      },
      "ROLES": "Ruoli del progetto"
    },
    "APP": {
      "TITLE": "Applicazioni",
      "NAME": "Nome",
      "NAMEREQUIRED": "Il nome è necessario."
    },
    "ROLE": {
      "EMPTY": "Nessun ruolo",
      "ADDNEWLINE": "Aggiungi un altro ruolo",
      "KEY": "Chiave",
      "TITLE": "Ruoli",
      "DESCRIPTION": "Crea ruoli che possono essere usati per il project grant.",
      "NAME": "Nome",
      "DISPLAY_NAME": "Displayname",
      "GROUP": "Gruppo",
      "ACTIONS": "Azioni",
      "ADDTITLE": "Crea un ruolo",
      "ADDDESCRIPTION": "Inserisci i dati per il nuovo ruolo.",
      "EDITTITLE": "Modifica ruolo",
      "EDITDESCRIPTION": "Inserisci i nuovi dati per il ruolo.",
      "DELETE": "Rimuovi ruolo",
      "CREATIONDATE": "Creato",
      "CHANGEDATE": "Ultima modifica",
      "SELECTGROUPTOOLTIP": "Seleziona tutti i ruoli del gruppo {{group}}.",
      "OPTIONS": "Opzioni",
      "ASSERTION": "Includi ruoli con autenticazione",
      "ASSERTION_DESCRIPTION": "Le informazioni sui ruoli sono inviate dall'endpoint Userinfo e a seconda delle impostazioni dell'applicazione in token.",
      "CHECK": "Verifica l'autorizzazione durante l'autenticazione",
      "CHECK_DESCRIPTION": "Se impostato, gli utenti possono autenticarsi solo se un qualsiasi ruolo \u00e8 assegnato al loro account.",
      "DIALOG": {
        "DELETE_TITLE": "Elima ruolo",
        "DELETE_DESCRIPTION": "Stai per eliminare un ruolo del progetto. Vuoi davvero continuare?"
      }
    },
    "HAS_PROJECT": "Controlla project grant con l'autenticazione",
    "HAS_PROJECT_DESCRIPTION": "Questa impostazione verifica il project grant dell'organizzazione. In caso di mancanza, l'utente non può essere autenticato.",
    "TABLE": {
      "TOTAL": "Voci totali:",
      "SELECTION": "Elementi selezionati",
      "DEACTIVATE": "Disattiva progetto",
      "ACTIVATE": "Attiva progetto",
      "DELETE": "Rimuovi progetto",
      "ORGNAME": "Nome dell'organizzazione",
      "ORGDOMAIN": "Dominio",
      "STATE": "Stato",
      "TYPE": "Tipo",
      "CREATIONDATE": "Creato",
      "CHANGEDATE": "Ultima modifica",
      "RESOURCEOWNER": "Resouce owner",
      "SHOWTABLE": "Mostra tabella",
      "SHOWGRID": "Mostra la visualizzazione griglia",
      "EMPTY": "Nessun progetto trovato"
    },
    "TOAST": {
      "MEMBERREMOVED": "Manager rimosso con successo.",
      "MEMBERSADDED": "Manager aggiunto con successo.",
      "MEMBERADDED": "Manager aggiunto con successo.",
      "MEMBERCHANGED": "Manager cambiato con successo.",
      "ROLESCREATED": "Ruoli creati con successo.",
      "ROLEREMOVED": "Ruolo rimosso con successo.",
      "ROLECHANGED": "Ruolo cambiato con successo.",
      "REACTIVATED": "Riattivato con successo.",
      "DEACTIVATED": "Disattivato con successo.",
      "CREATED": "Progetto creato con successo.",
      "UPDATED": "Progetto cambiato con successo.",
      "GRANTUPDATED": "Grant cambiato con successo.",
      "DELETED": "Progetto eliminato con successo."
    }
  },
  "ROLES": {
    "DIALOG": {
      "DELETE_TITLE": "Elima ruolo",
      "DELETE_DESCRIPTION": "Stai per eliminare un ruolo. Vuoi davvero continuare?"
    }
  },
  "NEXTSTEPS": {
    "TITLE": "Passi successivi"
  },
  "IDP": {
    "LIST": {
      "TITLE": "Fornitori di identità",
      "DESCRIPTION": "Definisci ulteriori fornitori di identità, che possono essere utilizzati per l'autenticazione nelle tue organizzazioni.",
      "ACTIVETITLE": "Fornitori di identità"
    },
    "CREATE": {
      "TITLE": "Aggiungi provider",
      "DESCRIPTION": "Seleziona uno dei seguenti provider.",
      "STEPPERTITLE": "Create Provider",
      "OIDC": {
        "TITLE": "OIDC Provider",
        "DESCRIPTION": "Inserisci i dati necessari per il tuo provider OIDC."
      },
      "OAuth": {
        "TITLE": "OAuth Provider",
        "DESCRIPTION": "Inserisci i dati necessari per il tuo provider OAuth."
      },
      "JWT": {
        "TITLE": "JWT Provider",
        "DESCRIPTION": "Inserisci i dati necessari per il tuo provider JWT."
      },
      "GOOGLE": {
        "TITLE": "Google Provider",
        "DESCRIPTION": "Inserisci i dati necessari per il tuo Google provider."
      },
      "GITLAB": {
        "TITLE": "Gitlab Provider",
        "DESCRIPTION": "Inserisci i dati necessari per il tuo Gitlab provider."
      },
      "GITLABSELFHOSTED": {
        "TITLE": "Gitlab Self Hosted Provider",
        "DESCRIPTION": "Inserisci i dati necessari per il tuo Gitlab Self Hosted provider."
      },
      "GITHUBES": {
        "TITLE": "GitHub Enterprise Server Provider",
        "DESCRIPTION": "Inserisci i dati necessari per il tuo GitHub Enterprise Server provider."
      },
      "GITHUB": {
        "TITLE": "Github Provider",
        "DESCRIPTION": "Inserisci i dati necessari per il tuo Github provider."
      },
      "AZUREAD": {
        "TITLE": "Microsoft Provider",
        "DESCRIPTION": "Inserisci i dati necessari per il tuo Microsoft provider."
      },
      "LDAP": {
        "TITLE": "Active Directory / LDAP",
        "DESCRIPTION": "Inserisci i dati necessari per il tuo provider LDAP."
      }
    },
    "DETAIL": {
      "TITLE": "Fornitore di identità",
      "DESCRIPTION": "Aggiorna la configurazione del tuo fornitore di identit\u00e0.",
      "DATECREATED": "Creato",
      "DATECHANGED": "Cambiato"
    },
    "OPTIONS": {
      "ISAUTOCREATION": "Creazione automatica",
      "ISAUTOCREATION_DESC": "Se selezionato, verrà creato un account se non esiste ancora.",
      "ISAUTOUPDATE": "Aggiornamento automatico",
      "ISAUTOUPDATE_DESC": "Se selezionato, gli account vengono aggiornati alla riautenticazione.",
      "ISCREATIONALLOWED": "Creazione consentita",
      "ISCREATIONALLOWED_DESC": "Determina se i conti possono essere creati.",
      "ISLINKINGALLOWED": "Collegamento consentito",
      "ISLINKINGALLOWED_DESC": "Determina se un'identità può essere collegata a un account esistente."
    },
    "OWNERTYPES": {
      "0": "sconosciuto",
      "1": "Istanza",
      "2": "Organizzazione"
    },
    "TYPES": {
      "0": "sconosciuto",
      "1": "OIDC",
      "3": "JWT"
    },
    "STATES": {
      "1": "attivo",
      "2": "inattivo"
    },
    "AZUREADTENANTTYPES": {
      "0": "Common",
      "1": "Organizations",
<<<<<<< HEAD
      "2": "Consumer"
=======
      "2": "Consumers"
>>>>>>> 2ec36bd6
    },
    "ADD": "Aggiungi fornitore di identità",
    "AZUREADTENANTTYPE": "Tipo tenant",
    "AZUREADTENANTID": "tenant ID",
    "EMAILVERIFIED": "Email verificata",
    "NAMEHINT": "Se specificato, verrà mostrato nell'interfaccia di accesso.",
    "OPTIONAL": "opzionale",
    "LDAPATTRIBUTES": "Attributi LDAP",
    "UPDATEBINDPASSWORD": "aggiorna Bind Password",
    "UPDATECLIENTSECRET": "Aggiorna secret",
    "TYPE": "Tipo",
    "OWNER": "Owner",
    "ID": "ID",
    "NAME": "Nome",
    "AUTHORIZATIONENDPOINT": "Authorization Endpoint",
    "TOKENENDPOINT": "Token Endpoint",
    "USERENDPOINT": "User Endpoint",
    "IDATTRIBUTE": "Attributo ID",
    "AVAILABILITY": "Disponibilità",
    "AVAILABLE": "disponibile",
    "AVAILABLEBUTINACTIVE": "disponible ma inattivo",
    "SETAVAILABLE": "Imposta come disponibile",
    "SETUNAVAILABLE": "Imposta come non disponibile",
    "CONFIG": "Configurazione",
    "STATE": "Stato",
    "ISSUER": "Issuer",
    "SCOPESLIST": "Scope list",
    "CLIENTID": "Client ID",
    "CLIENTSECRET": "Client Secret",
    "LDAPCONNECTION": "Connessione",
    "LDAPUSERBINDING": "User binding",
    "BASEDN": "BaseDn",
    "BINDDN": "BindDn",
    "BINDPASSWORD": "Bind Password",
    "SERVERS": "Servers",
    "STARTTLS": "Start TLS",
    "TIMEOUT": "Timeout in seconds",
    "USERBASE": "Userbase",
    "USERFILTERS": "User filters",
    "USEROBJECTCLASSES": "User Object Classes",
    "REQUIRED": "necessario",
    "LDAPIDATTRIBUTE": "ID attribute",
    "AVATARURLATTRIBUTE": "Avatar Url attribute",
    "DISPLAYNAMEATTRIBUTE": "Displayname attribute",
    "EMAILATTRIBUTEATTRIBUTE": "Email attribute",
    "EMAILVERIFIEDATTRIBUTE": "Email verified attribute",
    "FIRSTNAMEATTRIBUTE": "Firstname attribute",
    "LASTNAMEATTRIBUTE": "Lastname attribute",
    "NICKNAMEATTRIBUTE": "Nickname attribute",
    "PHONEATTRIBUTE": "Phone attribute",
    "PHONEVERIFIEDATTRIBUTE": "Phone verified attribute",
    "PREFERREDLANGUAGEATTRIBUTE": "Preferred language attribute",
    "PREFERREDUSERNAMEATTRIBUTE": "Preferred username attribute",
    "PROFILEATTRIBUTE": "Profile attribute",
    "IDPDISPLAYNAMMAPPING": "Mapping del nome di visualizzazione IDP",
    "USERNAMEMAPPING": "Mapping del nome utente",
    "DATES": "Date",
    "CREATIONDATE": "Creato",
    "CHANGEDATE": "Ultima modifica",
    "DEACTIVATE": "Disattiva",
    "ACTIVATE": "Attiva",
    "DELETE": "Rimuovi IDP",
    "DELETE_TITLE": "Rimuovi IDP",
    "DELETE_DESCRIPTION": "Stai per rimuovere un fornitore di identit\u00e0. I cambiamenti risultanti sono irrevocabili. Vuoi davvero farlo?",
    "DELETE_SELECTION_TITLE": "Rimuovere IDP",
    "DELETE_SELECTION_DESCRIPTION": "Stai per rimuovere un fornitore di identit\u00e0. I cambiamenti risultanti sono irrevocabili. Vuoi davvero farlo?",
    "EMPTY": "Nessun IDP disponible",
    "OIDC": {
      "GENERAL": "Informazioni generali",
      "TITLE": "Configurazione OIDC",
      "DESCRIPTION": "Inserisci i dati per il OIDC Identity Provider."
    },
    "JWT": {
      "TITLE": "Configurazione JWT",
      "DESCRIPTION": "Inserisci i dati per il JWT Identity Provider.",
      "HEADERNAME": "Header Name",
      "JWTENDPOINT": "JWT Endpoint",
      "JWTKEYSENDPOINT": "JWT Keys Endpoint"
    },
    "TOAST": {
      "SAVED": "Salvato con successo.",
      "REACTIVATED": "IDP riattivato.",
      "DEACTIVATED": "IDP disattivato.",
      "SELECTEDREACTIVATED": "IDP selezionati riattivati.",
      "SELECTEDDEACTIVATED": "IDP selezionati disattivati.",
      "SELECTEDKEYSDELETED": "IDP selezionati cancellati.",
      "DELETED": "IDP rimosso con successo!",
      "ADDED": "Aggiunto con successo.",
      "REMOVED": "Rimosso con successo."
    }
  },
  "MFA": {
    "LIST": {
      "MULTIFACTORTITLE": "Passwordless",
      "MULTIFACTORDESCRIPTION": "Definisci qui i tuoi multifattori per l'autenticazione passwordless.",
      "SECONDFACTORTITLE": "Autenticazione a più fattori",
      "SECONDFACTORDESCRIPTION": "Definisci ulteriori possibili fattori con cui puoi proteggere l'autenticazione della tua password."
    },
    "CREATE": {
      "TITLE": "Nuovo fattore",
      "DESCRIPTION": "Seleziona il tuo nuovo tipo di fattore."
    },
    "DELETE": {
      "TITLE": "Rimuovi fattore",
      "DESCRIPTION": "Stai per rimuovere un fattore dal login. Sei sicuro?"
    },
    "TOAST": {
      "ADDED": "Aggiunto con successo.",
      "SAVED": "Salvato con successo.",
      "DELETED": "Rimosso con successo"
    },
    "TYPE": "Tipo",
    "MULTIFACTORTYPES": {
      "0": "Sconosciuto",
      "1": "Impronta digitale, chiave di sicurezza, Face ID e altri"
    },
    "SECONDFACTORTYPES": {
      "0": "Sconosciuto",
      "1": "One Time Password (OTP)",
      "2": "Impronta digitale, chiave di sicurezza, Face ID e altri"
    }
  },
  "LOGINPOLICY": {
    "CREATE": {
      "TITLE": "Impostazioni di accesso",
      "DESCRIPTION": "Definisci come i tuoi utenti possono essere autenticati nella tua organizzazione."
    },
    "IDPS": "Fornitori di identità",
    "ADDIDP": {
      "TITLE": "Aggiungi un IDP",
      "DESCRIPTION": "\u00c8 possibile selezionare IDPs dell'organizzazione o del sistema.",
      "SELECTIDPS": "Fornitori di identità"
    },
    "PASSWORDLESS": "Autenticazione passwordless",
    "PASSWORDLESSTYPE": {
      "0": "Non consentito",
      "1": "Consentito"
    }
  },
  "APP": {
    "LIST": "Applicazioni",
    "COMPLIANCE": "Conformità con OIDC",
    "URLS": "URLs",
    "CONFIGURATION": "Configurazione",
    "TOKEN": "Impostazioni Token",
    "PAGES": {
      "TITLE": "Applicazione",
      "ID": "ID",
      "DESCRIPTION": "Qui puoi modificare i dati della tua applicazione e la sua configurazione.",
      "CREATE": "Crea Applicazione",
      "CREATE_SELECT_PROJECT": "Seleziona il tuo progetto",
      "CREATE_NEW_PROJECT": "o crea uno nuovo <a href='{{url}}' title='Crea progetto'>qui</a>.",
      "CREATE_DESC_TITLE": "Inserisci i dettagli della tua applicazione passo dopo passo",
      "CREATE_DESC_SUB": "Una configurazione raccomandata sar\u00e0 generata automaticamente.",
      "STATE": "Stato",
      "DATECREATED": "Creato",
      "DATECHANGED": "Cambiato",
      "URLS": "URLs",
      "DELETE": "Rimuovi App",
      "DETAIL": {
        "TITLE": "Dettagli",
        "STATE": {
          "0": "Non definito",
          "1": "Attiva",
          "2": "Inattiva"
        }
      },
      "DIALOG": {
        "CONFIG": {
          "TITLE": "Configurazione OIDC"
        },
        "DELETE": {
          "TITLE": "Rimuovere App",
          "DESCRIPTION": "Vuoi davvero rimuovere questa applicazione?"
        }
      },
      "NEXTSTEPS": {
        "TITLE": "Passi successivi",
        "0": {
          "TITLE": "Aggiungi ruoli",
          "DESC": "Inserisci i ruoli del tuo progetto"
        },
        "1": {
          "TITLE": "Aggiungi utenti",
          "DESC": "Aggiungi nuovi utenti della tua organizzazione"
        },
        "2": {
          "TITLE": "Aiuto e supporto",
          "DESC": "Leggi la nostra documentazione sulla creazione di applicazioni o contatta il nostro supporto"
        }
      }
    },
    "NAMEDIALOG": {
      "TITLE": "Rinomina App",
      "DESCRIPTION": "Inserisci il nuovo nome della tua app",
      "NAME": "Nuovo nome"
    },
    "NAME": "Nome",
    "TYPE": "Tipo di applicazione",
    "AUTHMETHOD": "Authmethod",
    "AUTHMETHODSECTION": "Metodo di autenticazione",
    "GRANT": "Tipi di Grant",
    "ADDITIONALORIGINS": "Origini aggiuntive",
    "ADDITIONALORIGINSDESC": "Se vuoi aggiungere ulteriori Origini alla tua app che non \u00e8 usata come reindirizzamento puoi farlo qui.",
    "ORIGINS": "Origini",
    "NOTANORIGIN": "Il valore inserito non \u00e8 un'origine",
    "PROSWITCH": "Sono un professionista. Salta questo passo.",
    "NAMEANDTYPESECTION": "Nome e tipo",
    "TITLEFIRST": "Nome dell' applicazione",
    "TYPETITLE": "Che tipo di applicazione vuoi creare?",
    "OIDC": {
      "WELLKNOWN": "Per ulteriori informazioni, consultare il sito <a href='{{url}}' title='Discovery endpoint' target='_blank'>discovery endpoint</a>.",
      "INFO": {
        "ISSUER": "Issuer",
        "CLIENTID": "Client ID"
      },
      "CURRENT": "Configurazione attuale",
      "TOKENSECTIONTITLE": "Opzioni AuthToken",
      "REDIRECTSECTIONTITLE": "Impostazioni di reindirizzamento",
      "REDIRECTTITLE": "Specifica gli URI a cui il login sar\u00e0 reindirizzato.",
      "POSTREDIRECTTITLE": "Questo \u00e8 l'URI di reindirizzamento dopo il logout.",
      "REDIRECTDESCRIPTIONWEB": "Gli URI di reindirizzamento devono iniziare con https://. http:// \u00e8 valido solo con la modalit\u00e0 di sviluppo abilitata (DEV Mode).",
      "REDIRECTDESCRIPTIONNATIVE": "Gli URI di reindirizzamento devono iniziare con il proprio protocollo, http://127.0.0.1, http://[::1] o http://localhost.",
      "REDIRECTNOTVALID": "Questo URI di reindirizzamento non \u00e8 valido.",
      "COMMAORENTERSEPERATION": "separare con \u21b5",
      "TYPEREQUIRED": "Il tipo \u00e8 necessario per completare.",
      "TITLE": "Configurazione OIDC",
      "CLIENTID": "Client ID",
      "CLIENTSECRET": "Client Secret",
      "CLIENTSECRET_NOSECRET": "Con il flusso di autenticazione scelto, non \u00e8 richiesto alcun Client Secret e quindi non \u00e8 disponibile.",
      "CLIENTSECRET_DESCRIPTION": "Salvate il Client Secret in un luogo sicuro, perch\u00e9 non sarà più disponibile dopo aver chiuso la finestra di dialogo",
      "REGENERATESECRET": "Rigenera il Client Secret",
      "DEVMODE": "Modalit\u00e0 di sviluppo (DEV Mode)",
      "DEVMODEDESC": "Attenzione: Con la modalit\u00e0 di sviluppo abilitata, gli URI di reindirizzamento non saranno convalidati.",
      "SKIPNATIVEAPPSUCCESSPAGE": "Salta la pagina di successo dopo il login",
      "SKIPNATIVEAPPSUCCESSPAGE_DESCRIPTION": "Salta la pagina di successo dopo il login per questa applicazione nativa",
      "REDIRECT": "URI per il reindrizzamento",
      "REDIRECTSECTION": "Reindirizzamento",
      "POSTLOGOUTREDIRECT": "URI post logout",
      "RESPONSESECTION": "Tipi di risposta",
      "GRANTSECTION": "Tipi di autorizzazione",
      "GRANTTITLE": "Seleziona i tipi di autorizzazione. Nota: Implicit \u00e8 disponibile solo per le applicazioni basate su browser.",
      "APPTYPE": {
        "0": "Web",
        "1": "User agent",
        "2": "Native"
      },
      "RESPONSETYPE": "Tipi di risposta",
      "RESPONSE": {
        "0": "Codice",
        "1": "ID-Token",
        "2": "Token ID-Token"
      },
      "REFRESHTOKEN": "Refresh Token",
      "GRANTTYPE": "Tipi di autorizzazione",
      "GRANT": {
        "0": "Authorization Code",
        "1": "Implicit",
        "2": "Refresh Token"
      },
      "AUTHMETHOD": {
        "0": "Basic",
        "1": "Post",
        "2": "None",
        "3": "Private Key JWT"
      },
      "TOKENTYPE": "Tipo di token di autorizzazione",
      "TOKENTYPE0": "Bearer Token",
      "TOKENTYPE1": "JWT",
      "UNSECUREREDIRECT": "Speriamo proprio che tu sappia cosa stai facendo.",
      "OVERVIEWSECTION": "Sommario",
      "OVERVIEWTITLE": "Configurazione finita. Rivedi le tue impostazioni.",
      "ACCESSTOKENROLEASSERTION": "Aggiungere ruoli utente al Access Token",
      "ACCESSTOKENROLEASSERTION_DESCRIPTION": "Se selezionato, i ruoli richiesti dall'utente autenticato sono aggiunti all'Access Token",
      "IDTOKENROLEASSERTION": "Aggiungi ruoli nell'ID Token",
      "IDTOKENROLEASSERTION_DESCRIPTION": "Se selezionato, i ruoli richiesti dall'utente autenticato sono aggiunti all'ID Token.",
      "IDTOKENUSERINFOASSERTION": "Aggiungi le informazioni dell'utente nell'ID Token",
      "IDTOKENUSERINFOASSERTION_DESCRIPTION": "Aggiungi le richieste di profilo, email, telefono o indirizzo nell'ID Token.",
      "CLOCKSKEW": "Permette ai clienti di gestire lo skew di OP e client. La durata (0-5s) sar\u00e0 aggiunta a exp claim e sottratta da iats, auth_time e nbf.",
      "RECOMMENDED": "raccomandato",
      "NOTRECOMMENDED": "non raccomandato",
      "SELECTION": {
        "APPTYPE": {
          "WEB": {
            "TITLE": "Web",
            "DESCRIPTION": "Applicazioni web regolari come .net, PHP, Node.js, Java, ecc."
          },
          "NATIVE": {
            "TITLE": "Native",
            "DESCRIPTION": "App mobili, desktop, dispositivi intelligenti, ecc."
          },
          "USERAGENT": {
            "TITLE": "User Agent",
            "DESCRIPTION": "Single Page Applications (SPA) e in generale tutti i framework JS eseguiti nei browser"
          }
        }
      }
    },
    "API": {
      "INFO": {
        "CLIENTID": "Client ID"
      },
      "REGENERATESECRET": "Rigenera il Client Secret",
      "SELECTION": {
        "TITLE": "API",
        "DESCRIPTION": "API in generale"
      },
      "AUTHMETHOD": {
        "0": "Basic",
        "1": "Private Key JWT"
      }
    },
    "SAML": {
      "SELECTION": {
        "TITLE": "SAML",
        "DESCRIPTION": "Applicazioni SAMML"
      },
      "CONFIGSECTION": "Configurazione SAML",
      "URL": "URL in cui si trova il file di metadati",
      "OR": "o",
      "XML": "Carica Metadata XML",
      "METADATA": "Metadata",
      "METADATAFROMFILE": "Metadati dal file"
    },
    "AUTHMETHODS": {
      "CODE": {
        "TITLE": "Code",
        "DESCRIPTION": "Scambia il codice di autorizzazione con il token"
      },
      "PKCE": {
        "TITLE": "PKCE",
        "DESCRIPTION": "Usa un hash casuale invece di un Client Secret statico per maggiore sicurezza"
      },
      "POST": {
        "TITLE": "POST",
        "DESCRIPTION": "Invia client_id e client_secret come parte della richista."
      },
      "PK_JWT": {
        "TITLE": "Private Key JWT",
        "DESCRIPTION": "Usa un Private Key per autorizzare la tua applicazione"
      },
      "BASIC": {
        "TITLE": "Basic",
        "DESCRIPTION": "Autenticazione con nome utente e password"
      },
      "IMPLICIT": {
        "TITLE": "Implicit",
        "DESCRIPTION": "Ottenere i token direttamente dall'endpoint di autorizzazione"
      },
      "CUSTOM": {
        "TITLE": "Custom",
        "DESCRIPTION": "La tua impostazione non corrisponde a nessun'altra opzione."
      }
    },
    "TOAST": {
      "REACTIVATED": "Applicazione riattivata.",
      "DEACTIVATED": "Applicazione disattivata.",
      "OIDCUPDATED": "Applicazione aggiornata",
      "APIUPDATED": "Applicazione aggiornata",
      "UPDATED": "App aggiornata.",
      "CREATED": "App creata.",
      "CLIENTSECRETREGENERATED": "Client secret generato.",
      "DELETED": "App rimossa con successo.",
      "CONFIGCHANGED": "Modifiche alla configurazione rilevate"
    }
  },
  "GENDERS": {
    "0": "Sconosciuto",
    "1": "Femminile",
    "2": "Maschio",
    "3": "Altro"
  },
  "LANGUAGES": {
    "de": "Deutsch",
    "en": "English",
    "fr": "Français",
    "it": "Italiano",
    "ja": "日本語",
    "pl": "Polski",
    "zh": "简体中文"
  },
  "MEMBER": {
    "ADD": "Aggiungi un manager",
    "CREATIONTYPE": "Tipo di creazione",
    "CREATIONTYPES": {
      "3": "IAM",
      "2": "Organizzazione",
      "0": "Progetto proprio",
      "1": "Progetto delegato",
      "4": "Progetto"
    },
    "EDITROLE": "Modifica ruoli",
    "EDITFOR": "Modifica i ruoli per l'utente: {{value}}",
    "DIALOG": {
      "DELETE_TITLE": "Rimuovi manager",
      "DELETE_DESCRIPTION": "Stai per rimuovere un manager. Vuoi davvero continuare?"
    }
  },
  "ROLESLABEL": "Ruoli",
  "GRANTS": {
    "TITLE": "Autorizzazioni",
    "DESC": "Qui puoi vedere tutte le autorizzazioni della tua organizzazione.",
    "DELETE": "Cancellare l'autorizzazione",
    "EMPTY": "Nessuna autorizzazione trovata",
    "ADD": "Creare autorizzazione",
    "ADD_BTN": "Nuovo",
    "PROJECT": {
      "TITLE": "Autorizzazione",
      "DESCRIPTION": "Definisci le autorizzazioni per il progetto specificato. Nota che puoi vedere solo le voci dei progetti e degli utenti per i quali hai le autorizzazioni."
    },
    "USER": {
      "TITLE": "Autorizzazioni",
      "DESCRIPTION": "Definisci le autorizzazioni per l'utente specificato. Nota che puoi vedere solo le voci dei progetti e degli utenti per i quali hai le autorizzazioni."
    },
    "CREATE": {
      "TITLE": "Creare autorizzazione",
      "DESCRIPTION": "Cerca l'organizzazione, il progetto e i ruoli corrispondenti."
    },
    "EDIT": {
      "TITLE": "Modifica autorizzazione"
    },
    "DETAIL": {
      "TITLE": "Dettaglio dell'autorizzazione",
      "DESCRIPTION": "Qui potete vedere tutti i dettagli dell'autorizzazione."
    },
    "TOAST": {
      "UPDATED": "Autorizzazione aggiornata.",
      "REMOVED": "Autorizzazione rimossa con successo.",
      "BULKREMOVED": "Autorizzazioni rimossi con successo."
    },
    "DIALOG": {
      "DELETE_TITLE": "Elima autorizzazione",
      "DELETE_DESCRIPTION": "Stai per eliminare un' autorizzazione. Vuoi continuare?",
      "BULK_DELETE_TITLE": "Elimina autorizzazioni",
      "BULK_DELETE_DESCRIPTION": "Stai per eliminare diverse autorizzazioni. Vuoi continuare?"
    }
  },
  "CHANGES": {
    "LISTTITLE": "Ultimi cambiamenti",
    "BOTTOM": "Hai raggiunto la fine della lista.",
    "LOADMORE": "Carica di più",
    "ORG": {
      "TITLE": "Attivit\u00e0",
      "DESCRIPTION": "Qui puoi vedere gli ultimi eventi che hanno generato un cambio di organizzazione."
    },
    "PROJECT": {
      "TITLE": "Attivit\u00e0",
      "DESCRIPTION": "Qui puoi vedere gli ultimi eventi che hanno generato un cambiamento di progetto."
    },
    "USER": {
      "TITLE": "Attivit\u00e0",
      "DESCRIPTION": "Qui puoi vedere gli ultimi eventi che hanno generato un cambiamento dell'utente."
    }
  }
}<|MERGE_RESOLUTION|>--- conflicted
+++ resolved
@@ -1704,11 +1704,7 @@
     "AZUREADTENANTTYPES": {
       "0": "Common",
       "1": "Organizations",
-<<<<<<< HEAD
-      "2": "Consumer"
-=======
       "2": "Consumers"
->>>>>>> 2ec36bd6
     },
     "ADD": "Aggiungi fornitore di identità",
     "AZUREADTENANTTYPE": "Tipo tenant",
