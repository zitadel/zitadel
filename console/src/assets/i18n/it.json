--- conflicted
+++ resolved
@@ -2261,22 +2261,19 @@
         "CURRENT_DESC_TITLE": "Queste sono le tue impostazioni SMTP",
         "PROVIDER_SETTINGS": "Impostazioni del provider SMTP",
         "SENDER_SETTINGS": "Impostazioni mittente",
-<<<<<<< HEAD
+        "NEXT_STEPS": "Prossimi passi",
+        "ACTIVATE": {
+          "TITLE": "Attiva il tuo provider SMTP",
+          "DESCRIPTION": "ZITADEL non può utilizzare questo provider SMTP per inviare notifiche finché non lo attivi. Se attivi questo fornitore, qualsiasi altro fornitore che era attivo verrà ora disattivato."
+        },
+        "DEACTIVATE": {
+          "TITLE": "Disattiva il tuo provider SMTP",
+          "DESCRIPTION": "Dopo aver disattivato l'archivio SMTP, la schermata non è disponibile per l'utente, il documento è nuovo e non è attivo."
+        },
         "SAVE_SETTINGS": "Salva le tue impostazioni",
         "TEST": {
           "TITLE": "Metti alla prova le tue impostazioni",
           "DESCRIPTION": "Puoi testare le impostazioni del tuo provider SMTP e controllare il risultato del test prima di salvarle"
-=======
-        "TEST_SETTINGS": "Testare le impostazioni SMTP",
-        "NEXT_STEPS": "Prossimi passi",
-        "ACTIVATE": {
-          "TITLE": "Attiva il tuo provider SMTP",
-          "DESCRIPTION": "ZITADEL non può utilizzare questo provider SMTP per inviare notifiche finché non lo attivi. Se attivi questo fornitore, qualsiasi altro fornitore che era attivo verrà ora disattivato."
-        },
-        "DEACTIVATE": {
-          "TITLE": "Disattiva il tuo provider SMTP",
-          "DESCRIPTION": "Dopo aver disattivato l'archivio SMTP, la schermata non è disponibile per l'utente, il documento è nuovo e non è attivo."
->>>>>>> fb95f4a8
         }
       }
     },
