{
  "APP_NAME": "ZITADEL",
  "PAGINATOR": {
    "PREVIOUS": "Precedente",
    "NEXT": "Avanti",
    "COUNT": "Risultati totali",
    "MORE": "avanti"
  },
  "FOOTER": {
    "LINKS": {
      "CONTACT": "Contatto",
      "TOS": "Termini di servizio",
      "PP": "Informativa sulla privacy"
    },
    "THEME": {
      "DARK": "Scuro",
      "LIGHT": "Luminoso"
    }
  },
  "HOME": {
    "WELCOME": "Iniziare con ZITADEL",
    "DISCLAIMER": "ZITADEL tratta i tuoi dati in modo confidenziale e sicuro.",
    "DISCLAIMERLINK": "Ulteriori informazioni",
    "DOCUMENTATION": {
      "TITLE": "Documentazione",
      "DESCRIPTION": "Inizia con ZITADEL."
    },
    "GETSTARTED": {
      "TITLE": "Come iniziare con ZITADEL",
      "DESCRIPTION": "Inizia con ZITADEL."
    },
    "QUICKSTARTS": {
      "LABEL": "Primi passi",
      "TITLE": "Quickstarts",
      "DESCRIPTION": "Inizia con ZITADEL."
    },
    "SHORTCUTS": {
      "SHORTCUTS": "Scorciatoie",
      "SETTINGS": "Scorciatoie disponibili",
      "PROJECTS": "Progetti",
      "REORDER": "Per spostare, tieni premuto e trascina il riquadro",
      "ADD": "Per aggiungere, tieni premuto e trascina il riquadro"
    }
  },
  "ONBOARDING": {
    "DESCRIPTION": "Il tuo processo di onboarding",
    "MOREDESCRIPTION": "più scorciatoie",
    "COMPLETED": "completato",
    "DISMISS": "chiudi",
    "CARD": {
      "TITLE": "Fate funzionare il vostro ZITADEL",
      "DESCRIPTION": "Questa lista di azioni aiuta a configurare la vostra istanza e vi guida attraverso i passaggi più essenziali."
    },
    "MILESTONES": {
      "instance.policy.label.added": {
        "title": "Imposta il tuo marchio",
        "description": "Definisci la colorazione e il design del vostro login e caricate il vostro logo e le vostre icone.",
        "action": "Imposta marchio"
      },
      "instance.smtp.config.added": {
        "title": "Configura le impostazioni SMTP",
        "description": "Imposta il proprio server di posta",
        "action": "Configura SMTP"
      },
      "PROJECT_CREATED": {
        "title": "Crea il tuo primo progetto",
        "description": "Aggiungere il primo progetto e definire i ruoli e le autorizzazioni.",
        "action": "Crea progetto"
      },
      "APPLICATION_CREATED": {
        "title": "Registra la tua app",
        "description": "Registra la tua applicazione web, nativa, api o saml e configura un flusso di autenticazione.",
        "action": "Registra app"
      },
      "AUTHENTICATION_SUCCEEDED_ON_APPLICATION": {
        "title": "Accedi alla tua app",
        "description": "Integra la tua applicazione con ZITADEL per l'autenticazione e testala accedendo con il tuo utente amministratore.",
        "action": "Accedi"
      },
      "user.human.added": {
        "title": "Aggiungi utenti",
        "description": "Aggiungi gli utenti dell'applicazione",
        "action": "Aggiungi utente"
      },
      "user.grant.added": {
        "title": "Crea autorizzazioni per gli utenti",
        "description": "Consenti agli utenti di accedere alla tua applicazione e imposta il loro ruolo.",
        "action": "Crea autorizzazione"
      }
    }
  },
  "MENU": {
    "INSTANCE": "Istanza",
    "DASHBOARD": "Pagina iniziale",
    "PERSONAL_INFO": "Informazioni personali",
    "DOCUMENTATION": "Documentazione",
    "INSTANCEOVERVIEW": "Istanza",
    "ORGS": "Organizzazioni",
    "VIEWS": "Views",
    "EVENTS": "Eventi",
    "FAILEDEVENTS": "Eventi falliti",
    "ORGANIZATION": "Organizzazione",
    "PROJECT": "Progetti",
    "PROJECTOVERVIEW": "Progetto",
    "PROJECTGRANTS": "Organizzazioni ammissibili",
    "ROLES": "Ruoli",
    "GRANTEDPROJECT": "Progetto delegato",
    "HUMANUSERS": "Utenti",
    "MACHINEUSERS": "Utenti di servizio",
    "LOGOUT": "Esci con tutti gli utenti",
    "NEWORG": "Nuova organizzazione",
    "IAMADMIN": "Sei un amministratore IAM. Nota che hai autorizzazioni estese.",
    "SHOWORGS": "Mostra tutte le organizzazioni",
    "GRANTS": "Autorizzazioni",
    "ACTIONS": "Azioni",
    "PRIVACY": "Informativa sulla privacy",
    "TOS": "Termini di servizio",
    "OPENSHORTCUTSTOOLTIP": "Premi ? per mostrare le scorciatoie da tastiera",
    "SETTINGS": "Impostazioni",
    "CUSTOMERPORTAL": "Customer Portal"
  },
  "ACTIONS": {
    "ACTIONS": "Azioni",
    "FILTER": "Filtra",
    "RENAME": "Rinomina",
    "SET": "Salva",
    "COPY": "Copia negli appunti",
    "COPIED": "Copiato negli appunti.",
    "RESET": "Ripristina",
    "RESETDEFAULT": "Ripristino delle impostazioni predefinite",
    "RESETTO": "Resettare a:",
    "RESETCURRENT": "Ripristina",
    "SHOW": "Mostra",
    "HIDE": "Nascondi",
    "SAVE": "Salva",
    "SAVENOW": "Salva ora",
    "NEW": "Nuovo",
    "ADD": "Aggiungi",
    "CREATE": "Crea",
    "CONTINUE": "Continua",
    "BACK": "Indietro",
    "CLOSE": "chiudi",
    "CLEAR": "Resetta",
    "CANCEL": "cancella",
    "INFO": "Info",
    "OK": "OK",
    "SELECT": "Seleziona",
    "VIEW": "Mostra",
    "SELECTIONDELETE": "Elimina selezione",
    "DELETE": "Elimina",
    "REMOVE": "Rimuovi",
    "VERIFY": "Verifica",
    "FINISH": "Chiudi",
    "FINISHED": "Chiudi",
    "CHANGE": "Cambia",
    "REACTIVATE": "Riattiva",
    "ACTIVATE": "Attiva",
    "DEACTIVATE": "Disattiva",
    "REFRESH": "Aggiorna",
    "LOGIN": "Accedi",
    "EDIT": "Modifica",
    "PIN": "Pin / Unpin",
    "CONFIGURE": "Configurare",
    "SEND": "Invia",
    "NEWVALUE": "Nuovo valore",
    "RESTORE": "Ripristina",
    "CONTINUEWITHOUTSAVE": "Continua senza salvare",
    "OF": "di",
    "PREVIOUS": "Precedente",
    "NEXT": "Avanti",
    "MORE": "azioni",
    "STEP": "Passo",
    "UNSAVED": {
      "DIALOG": {
        "DESCRIPTION": "Sei sicuro di voler eliminare questa nuova azione? La tua azione andrà persa",
        "CANCEL": "Cancella",
        "DISCARD": "Continua comunque"
      }
    },
    "TABLE": {
      "SHOWUSER": "Mostra utente {{value}}"
    }
  },
  "MEMBERROLES": {
    "IAM_OWNER": "Ha il controllo sull'intera istanza, comprese tutte le organizzazioni",
    "IAM_OWNER_VIEWER": "Ha l'autorizzazione per esaminare l'intera istanza, comprese tutte le organizzazioni",
    "IAM_ORG_MANAGER": "Ha il permesso di creare e gestire organizzazioni",
    "IAM_USER_MANAGER": "Ha l'autorizzazione per creare e gestire utenti",
    "ORG_OWNER": "Ha il permesso su tutta l'organizzazione",
    "ORG_USER_MANAGER": "Ha l'autorizzazione per creare e gestire gli utenti dell'organizzazione",
    "ORG_OWNER_VIEWER": "Ha il permesso di esaminare l'intera organizzazione",
    "ORG_USER_PERMISSION_EDITOR": "Ha l'autorizzazione per gestire le autorizzazioni degli utenti",
    "ORG_PROJECT_PERMISSION_EDITOR": "Ha il permesso di gestire le sovvenzioni di progetto (Project Grant)",
    "ORG_PROJECT_CREATOR": "Ha il permesso di creare propri progetti e le impostazioni sottostanti",
    "PROJECT_OWNER": "Ha il permesso per l'intero progetto",
    "PROJECT_OWNER_VIEWER": "Ha il permesso di esaminare l'intero progetto",
    "PROJECT_OWNER_GLOBAL": "Ha il permesso per l'intero progetto",
    "PROJECT_OWNER_VIEWER_GLOBAL": "Ha il permesso di esaminare l'intero progetto",
    "PROJECT_GRANT_OWNER": "Ha l'autorizzazione per gestire le sovvenzioni di progetto (Project Grant)",
    "PROJECT_GRANT_OWNER_VIEWER": "Ha il permesso di esaminare le sovvenzioni di progetto (Project Grant)"
  },
  "OVERLAYS": {
    "ORGSWITCHER": {
      "TEXT": "Tutte le impostazioni e le tabelle dell'organizzazione si basano su un'organizzazione selezionata. Fai clic sul pulsante per cambiare organizzazione o crearne una nuova."
    },
    "INSTANCE": {
      "TEXT": "Clicca qui per accedere alle impostazioni dell'istanza. Tieni presente che hai accesso solo se disponi di autorizzazioni avanzate."
    },
    "PROFILE": {
      "TEXT": "Qui puoi passare da un account utente all'altro e gestire le sessioni e il profilo."
    },
    "NAV": {
      "TEXT": "Questa navigazione cambia in base all' organizzazione impostata sopra e la tua istanza."
    },
    "CONTEXTCHANGED": {
      "TEXT": "Attenzione! L'organizzazione è appena stata cambiata."
    },
    "SWITCHEDTOINSTANCE": {
      "TEXT": "La visualizzazione è appena stata modificata in istanza!"
    }
  },
  "FILTER": {
    "TITLE": "Filter",
    "STATE": "Status",
    "DISPLAYNAME": "Utente Nome",
    "EMAIL": "Email",
    "USERNAME": "User Name",
    "ORGNAME": "Nome organizzazione",
    "PROJECTNAME": "Nome del progetto",
    "RESOURCEOWNER": "Resource Owner",
    "METHODS": {
      "5": "contiene",
      "7": "finisce con",
      "1": "equivale"
    }
  },
  "KEYBOARDSHORTCUTS": {
    "TITLE": "Tasti rapidi",
    "UNDERORGCONTEXT": "All'interno delle pagine dell'organizzazione",
    "SIDEWIDE": "Tasti rapidi globali",
    "SHORTCUTS": {
      "HOME": "Vai alla panoramica",
      "INSTANCE": "Vai alla pagina dell' istanza",
      "ORG": "Vai all'organizzazione",
      "ORGSETTINGS": "Alle impostazioni dell'organizzazione",
      "ORGSWITCHER": "Cambia organizzazione",
      "ME": "Vai al profilo",
      "PROJECTS": "Vai ai progetti",
      "USERS": "Vai ai utenti",
      "USERGRANTS": "Vai ai Autorizzazioni",
      "ACTIONS": "Vai ai azioni e processi",
      "DOMAINS": "Vai ai domini"
    }
  },
  "RESOURCEID": "Resource ID",
  "NAME": "Name",
  "VERSION": "Versione",
  "TABLE": {
    "NOROWS": "Nessun dato"
  },
  "ERRORS": {
    "REQUIRED": "Compilare questo campo.",
    "ATLEASTONE": "Inserisci almeno un valore.",
    "TOKENINVALID": {
      "TITLE": "Il tuo Access Token \u00e8 scaduto.",
      "DESCRIPTION": "Clicca il pulsante per richiedere una nuova sessione."
    },
    "EXHAUSTED": {
      "TITLE": "La quota di richieste autenticate è esaurita.",
      "DESCRIPTION": "Cancellare o aumentare il limite per questa istanza ZITADEL."
    },
    "INVALID_FORMAT": "Il formato non è valido.",
    "NOTANEMAIL": "Il valore dato non \u00e8 un indirizzo e-mail.",
    "MINLENGTH": "Deve essere lunga almeno {{requiredLength}} caratteri.",
    "UPPERCASEMISSING": "Deve includere un carattere maiuscolo.",
    "LOWERCASEMISSING": "Deve includere un carattere minuscolo.",
    "SYMBOLERROR": "Deve includere un simbolo o un segno di punteggiatura.",
    "NUMBERERROR": "Deve includere una cifra.",
    "PWNOTEQUAL": "Le password fornite non corrispondono.",
    "PHONE": "Il numero di telefono deve iniziare con +."
  },
  "USER": {
    "SETTINGS": {
      "TITLE": "Impostazioni",
      "GENERAL": "Generale",
      "IDP": "Fornitori di identità",
      "SECURITY": "Password e sicurezza",
      "KEYS": "Chiavi",
      "PAT": "Personal Access Tokens",
      "USERGRANTS": "Autorizzazioni",
      "MEMBERSHIPS": "Memberships",
      "METADATA": "Metadati"
    },
    "TITLE": "Informazioni personali",
    "DESCRIPTION": "Gestisci le tue informazioni e le impostazioni di sicurezza.",
    "PAGES": {
      "LIST": "Utenti",
      "TITLE": "Utente",
      "DESCRIPTION": "Crea nuovi utenti nella tua organizzazione e gestisci quelli esistenti.",
      "LISTMACHINE": "Utenti di servizio",
      "DESCRIPTIONMACHINE": "Creare e gestire gli utenti di servizio della tua organizzazione",
      "DETAIL": "Dettagli",
      "CREATE": "Crea",
      "MY": "Le mie informazioni",
      "LOGINNAMES": "Loginnames",
      "LOGINMETHODS": "Metodi di accesso",
      "LOGINNAMESDESC": "Questi sono i nomi di accesso:",
      "NOUSER": "Nessun utente associato.",
      "REACTIVATE": "Riattiva",
      "DEACTIVATE": "Disattiva",
      "FILTER": "Filtro",
      "STATE": "Stato",
      "DELETE": "Elimina utente",
      "UNLOCK": "Sblocca utente",
      "GENERATESECRET": "Genera Client Secret",
      "REMOVESECRET": "Elimina Client Secret",
      "LOCKEDDESCRIPTION": "Questo utente \u00e8 stato bloccato a causa del superamento dei tentativi massimi di accesso e deve essere sbloccato per essere utilizzato di nuovo.",
      "DELETEACCOUNT": "Elimina account personale",
      "DELETEACCOUNT_DESC": "Se esegui questa azione, sarai disconnesso e non avrai più accesso al tuo account. Questa azione non può essere invertita.",
      "DELETEACCOUNT_BTN": "Elimina",
      "DELETEACCOUNT_SUCCESS": "Account eliminato con successo!"
    },
    "DETAILS": {
      "DATECREATED": "Creato",
      "DATECHANGED": "Cambiato"
    },
    "DIALOG": {
      "DELETE_TITLE": "Elimina utente",
      "DELETE_SELF_TITLE": "Elimina Account",
      "DELETE_DESCRIPTION": "Stai per eliminare definitivamente un utente. Sei sicuro?",
      "DELETE_SELF_DESCRIPTION": "Stai per eliminare definitivamente il tuo account. Questo ti disconnetterà ed eliminerà il tuo utente. Questa azione non può essere annullata!",
      "DELETE_AUTH_DESCRIPTION": "Stai per eleminare il tuo account personale in modo permanente. Vuoi continuare?",
      "TYPEUSERNAME": "Ripeti '{{value}}' per confermare ed eliminare l'utente.",
      "USERNAME": "Nome utente",
      "DELETE_BTN": "Elimina"
    },
    "SENDEMAILDIALOG": {
      "TITLE": "Invia una notifica via e-mail",
      "DESCRIPTION": "Clicca il pulsante qui sotto per inviare una notifica all'indirizzo email corrente o cambiare l'indirizzo email nel campo.",
      "NEWEMAIL": "Nuovo indirizzo e-mail"
    },
    "SECRETDIALOG": {
      "CLIENTSECRET": "Client Secret",
      "CLIENTSECRET_DESCRIPTION": "Salvate il Client Secret in un luogo sicuro, perch\u00e9 non sarà più disponibile dopo aver chiuso la finestra di dialogo"
    },
    "TABLE": {
      "DEACTIVATE": "Disattiva",
      "ACTIVATE": "Attiva",
      "CHANGEDATE": "Ultima modifica",
      "CREATIONDATE": "creato",
      "TYPES": {
        "HUMAN": "Utenti",
        "MACHINE": "Utenti di servizio"
      },
      "FILTER": {
        "0": "Filtro per DisplayName",
        "1": "Filtro per nome utente",
        "2": "filtro per DisplayName",
        "3": "filtro per nome utente",
        "4": "filtro per email",
        "5": "filtro per DisplayName",
        "10": "filtro per il nome organizzazione",
        "12": "filtro per il nome progetto"
      },
      "EMPTY": "Nessuna voce"
    },
    "PASSWORDLESS": {
      "SEND": "Invia il link di registrazione",
      "TABLETYPE": "Tipo",
      "TABLESTATE": "Stato",
      "NAME": "Nome",
      "EMPTY": "Nessun dispositivo impostato",
      "TITLE": "Autenticazione passwordless",
      "DESCRIPTION": "Aggiungi i metodi di autenticazione basati su WebAuthn per accedere a ZITADEL senza password.",
      "MANAGE_DESCRIPTION": "Gestisci i metodi del secondo fattore dei vostri utenti.",
      "U2F": "Aggiungi metodo",
      "U2F_DIALOG_TITLE": "Verifica autenticatore",
      "U2F_DIALOG_DESCRIPTION": "Inserisci un nome per il tuo authenticatore o dispositivo usato.",
      "U2F_SUCCESS": "Autorizzazione passwordless creata con successo!",
      "U2F_ERROR": "Si \u00e8 verificato un errore durante la configurazione!",
      "U2F_NAME": "Nome dell'autenticatore",
      "TYPE": {
        "0": "Nessun MFA definito",
        "1": "One Time Password (OTP)",
        "2": "Impronta digitale, chiave di sicurezza, Face ID e altri"
      },
      "STATE": {
        "0": "Nessuno Stato",
        "1": "Non pronto",
        "2": "Pronto",
        "3": "Cancellato"
      },
      "DIALOG": {
        "DELETE_TITLE": "Rimuovere l'autenticazione passwordless",
        "DELETE_DESCRIPTION": "Stai per rimuovere un metodo di autenticazione passwordless. Sei sicuro?",
        "ADD_TITLE": "Autenticazione passwordless",
        "ADD_DESCRIPTION": "Seleziona una delle opzioni disponibili per creare un metodo di autenticazione passwordless.",
        "SEND_DESCRIPTION": "Inviati un link di registrazione al tuo indirizzo e-mail.",
        "SEND": "Invia il link di registrazione",
        "SENT": "L'e-mail \u00e8 stata consegnata con successo. Controlla la tua casella di posta per continuare con la configurazione.",
        "QRCODE_DESCRIPTION": "Genera un codice QR per la scansione con un altro dispositivo.",
        "QRCODE": "Genera un codice QR",
        "QRCODE_SCAN": "Scannerizza questo codice QR per continuare la configurazione sul tuo dispositivo.",
        "NEW_DESCRIPTION": "Usa questo dispositivo per impostare Passwordless.",
        "NEW": "Aggiungi nuovo"
      }
    },
    "MFA": {
      "TABLETYPE": "Tipo",
      "TABLESTATE": "Stato",
      "NAME": "Nome",
      "EMPTY": "nessun fattore aggiuntivo",
      "TITLE": "Autenticazione a pi\u00f9 fattori",
      "DESCRIPTION": "Aggiungi un secondo fattore per garantire la sicurezza ottimale del tuo account.",
      "MANAGE_DESCRIPTION": "Gestite i metodi del secondo fattore dei vostri utenti.",
      "ADD": "Aggiungi fattore",
      "OTP": "App di autenticazione per TOTP (Time-based One-Time Password)",
      "OTP_DIALOG_TITLE": "Aggiungi TOTP",
      "OTP_DIALOG_DESCRIPTION": "Scansiona il codice QR con un'app di autenticazione e inserisci il codice nel campo sottostante per verificare e attivare il metodo OTP.",
      "U2F": "Impronta digitale, chiave di sicurezza, Face ID e altri",
      "U2F_DIALOG_TITLE": "Verifica Fattore",
      "U2F_DIALOG_DESCRIPTION": "Inserisci un nome per il tuo methodo o dispositivo.",
      "U2F_SUCCESS": "Fattore aggiunto con successo!",
      "U2F_ERROR": "Si \u00e8 verificato un errore durante la configurazione!",
      "U2F_NAME": "Nome dell'autenticatore",
      "OTPSMS": "OTP (One-Time Password) con SMS",
      "OTPEMAIL": "OTP (One-Time Password) with Email",
      "SETUPOTPSMSDESCRIPTION": "Vuoi impostare questo numero di telefono come secondo fattore OTP (One-Time password)?",
      "OTPSMSSUCCESS": "Fattore OTP impostato con successo.",
      "OTPSMSPHONEMUSTBEVERIFIED": "Il tuo telefono deve essere verificato per utilizzare questo metodo.",
      "OTPEMAILSUCCESS": "Fattore OTP impostato con successo.",
      "TYPE": {
        "0": "Nessun altro fattore definito",
        "1": "One Time Password (OTP)",
        "2": "Impronta digitale, chiave di sicurezza, Face ID e altri"
      },
      "STATE": {
        "0": "Nessuno Stato",
        "1": "Non pronto",
        "2": "Pronto",
        "3": "Cancellato"
      },
      "DIALOG": {
        "MFA_DELETE_TITLE": "Rimuovi metodo a due fattori",
        "MFA_DELETE_DESCRIPTION": "Stai per rimuovere un metodo a due fattori. Sei sicuro?",
        "ADD_MFA_TITLE": "Aggiungere un metodo a due fattori?",
        "ADD_MFA_DESCRIPTION": "Selezionare una delle seguenti opzioni."
      }
    },
    "EXTERNALIDP": {
      "TITLE": "IDP esterni",
      "DESC": "",
      "IDPCONFIGID": "IDP Config ID",
      "IDPNAME": "Nome Idp",
      "USERDISPLAYNAME": "Nome esterno",
      "EXTERNALUSERID": "ID utente esterno",
      "EMPTY": "Nessun IDP esterno trovato",
      "DIALOG": {
        "DELETE_TITLE": "Rimuovere l'IDP",
        "DELETE_DESCRIPTION": "Stai per eliminare un fornitore di identità da un utente. Vuoi continuare?"
      }
    },
    "CREATE": {
      "TITLE": "Crea un nuovo utente",
      "DESCRIPTION": "Si prega di fornirsi delle informazioni necessarie.",
      "NAMEANDEMAILSECTION": "Nome ed e-mail",
      "GENDERLANGSECTION": "Genere e linguaggio",
      "PHONESECTION": "Phone numbers",
      "PASSWORDSECTION": "Password iniziale",
      "ADDRESSANDPHONESECTION": "Numero di telefono",
      "INITMAILDESCRIPTION": "Se vengono selezionate entrambe le opzioni, non verrà inviata alcuna e-mail per l'inizializzazione. Se solo una delle opzioni viene selezionata, verrà inviata una mail per fornire/verificare i dati."
    },
    "CODEDIALOG": {
      "TITLE": "Verificare il numero di telefono",
      "DESCRIPTION": "Inserisci il codice che hai ricevuto via SMS per verificare il tuo numero di telefono.",
      "CODE": "Codice"
    },
    "DATA": {
      "STATE": "Stato",
      "STATE0": "Sconosciuto",
      "STATE1": "Attivo",
      "STATE2": "Inattivo",
      "STATE3": "Cancellato",
      "STATE4": "Bloccato",
      "STATE5": "sospeso",
      "STATE6": "Iniziale"
    },
    "PROFILE": {
      "TITLE": "Profilo",
      "EMAIL": "E-mail",
      "PHONE": "Numero di telefono",
      "PHONE_HINT": "Utilizza il simbolo + seguito dal prefisso del paese, o seleziona il paese ed inserisci il numero di telefono",
      "USERNAME": "Nome utente",
      "CHANGEUSERNAME": "cambia",
      "CHANGEUSERNAME_TITLE": "Cambia nome utente",
      "CHANGEUSERNAME_DESC": "Inserisci il tuo nome desiderato nel campo.",
      "FIRSTNAME": "Nome",
      "LASTNAME": "Cognome",
      "NICKNAME": "Soprannome",
      "DISPLAYNAME": "DisplayName",
      "PREFERREDLOGINNAME": "Nome di accesso preferito",
      "PREFERRED_LANGUAGE": "Lingua",
      "GENDER": "Genere",
      "PASSWORD": "Password",
      "AVATAR": {
        "UPLOADTITLE": "Carica la tua immagine del profilo",
        "UPLOADBTN": "Scegli tra i file",
        "UPLOAD": "Carica",
        "CURRENT": "Immagine attuale",
        "PREVIEW": "Anteprima",
        "DELETESUCCESS": "Rimosso con successo!",
        "CROPPERERROR": "È successo un errore durante il caricamento del tuo file. Prova un formato e una dimensione diversi, se necessario."
      },
      "COUNTRY": "Paese"
    },
    "MACHINE": {
      "TITLE": "Dettagli dell'utente del servizio",
      "USERNAME": "Nome utente",
      "NAME": "Nome",
      "DESCRIPTION": "Descrizione",
      "KEYSTITLE": "Chiavi",
      "KEYSDESC": "Definisci le tue chiavi e aggiungi una data di scadenza opzionale.",
      "TOKENSTITLE": "Personal Access Tokens",
      "TOKENSDESC": "Questi Token d'accesso personali funzionano come i Access Token per OAuth.",
      "ID": "ID chiave",
      "TYPE": "Tipo",
      "EXPIRATIONDATE": "Data di scadenza",
      "CHOOSEDATEAFTER": "Inserisci una scadenza valida",
      "CHOOSEEXPIRY": "Seleziona una data di scadenza",
      "CREATIONDATE": "Data di creazione",
      "KEYDETAILS": "Dettagli chiave",
      "ACCESSTOKENTYPE": "Tipo Access Token",
      "ACCESSTOKENTYPES": {
        "0": "Bearer",
        "1": "JWT"
      },
      "ADD": {
        "TITLE": "Aggiungi chiave",
        "DESCRIPTION": "Seleziona il tuo tipo di chiave e scegli una data di scadenza opzionale."
      },
      "ADDED": {
        "TITLE": "La chiave \u00e8 stata creata",
        "DESCRIPTION": "Scarica la chiave perch\u00e9 non sar\u00e0 pi\u00f9 visibile dopo aver chiuso questa finestra di dialogo!"
      },
      "KEYTYPES": {
        "1": "JSON"
      },
      "DIALOG": {
        "DELETE_KEY": {
          "TITLE": "Elimina Chiave",
          "DESCRIPTION": "Vuoi eliminare la chiave selezionata? Questa azione non può essere annullata."
        }
      }
    },
    "PASSWORD": {
      "TITLE": "Password",
      "LABEL": "Una password sicura aiuta a proteggere l'account",
      "DESCRIPTION": "Inserisci la nuova password secondo i requisiti.",
      "OLD": "Password attuale",
      "NEW": "Nuova password",
      "CONFIRM": "Conferma la nuova password",
      "NEWINITIAL": "Password",
      "CONFIRMINITIAL": "Conferma password",
      "RESET": "Ripristina la password attuale",
      "SET": "Imposta nuova password",
      "RESENDNOTIFICATION": "Invia email per la reimpostazione",
      "REQUIRED": "Mancano alcuni campi obbligatori.",
      "MINLENGTHERROR": "Deve essere lunga almeno {{valore}} caratteri."
    },
    "ID": "ID",
    "EMAIL": "E-mail",
    "PHONE": "Numero di telefono",
    "PHONEEMPTY": "Nessun numero di telefono definito",
    "PHONEVERIFIED": "Numero di telefono verificato.",
    "EMAILVERIFIED": "Email verificata",
    "NOTVERIFIED": "non verificato",
    "PREFERRED_LOGINNAME": "Loginname preferito",
    "ISINITIAL": "L'utente non è ancora attivo.",
    "LOGINMETHODS": {
      "TITLE": "Informazioni di contatto",
      "DESCRIPTION": "Le informazioni fornite sono utilizzate per inviare informazioni importanti, come le e-mail di reset della password.",
      "EMAIL": {
        "TITLE": "E-mail",
        "VALID": "convalidato",
        "ISVERIFIED": "Email Verificato",
        "ISVERIFIEDDESC": "Se l'email viene indicata come verificata, non verrà inviata alcuna email di verificazione.",
        "RESEND": "Invia di nuovo l'e-mail di verifica",
        "EDITTITLE": "Cambiare l'e-mail",
        "EDITDESC": "Inserisci la nuova email nel campo sottostante."
      },
      "PHONE": {
        "TITLE": "Telefono",
        "VALID": "convalidato",
        "RESEND": "Reinvia il messaggio per la verifica",
        "EDITTITLE": "Cambia il numero di telefono",
        "EDITVALUE": "Numero di telefono",
        "EDITDESC": "Inserisci il nuovo numero di telefono nel campo sottostante.",
        "DELETETITLE": "Rimuovi il numero di telefono",
        "DELETEDESC": "Vuoi davvero rimuovere il numero di telefono",
        "OTPSMSREMOVALWARNING": "Questo account utilizza questo numero di telefono come secondo fattore. Non sarai in grado di usarlo dopo aver proceduto."
      },
      "RESENDCODE": "Reinvia il codice",
      "ENTERCODE": "Verifica",
      "ENTERCODE_DESC": "Verifica il codice"
    },
    "GRANTS": {
      "TITLE": "User Grants",
      "DESCRIPTION": "Concedere a questo utente l'accesso a certi progetti",
      "CREATE": {
        "TITLE": "Crea User Grant",
        "DESCRIPTION": "Cerca l'organizzazione, il progetto e i ruoli di progetto corrispondenti."
      },
      "PROJECTNAME": "Nome del progretto",
      "PROJECT-OWNED": "Progetto",
      "PROJECT-GRANTED": "Progetto delegato",
      "FILTER": {
        "0": "filtro per utente",
        "1": "filtro per il dominio",
        "2": "filtro per projectname",
        "3": "filtro per rolename"
      }
    },
    "STATE": {
      "0": "Sconosciuto",
      "1": "Attivo",
      "2": "Inattivo",
      "3": "Rimosso",
      "4": "Bloccato",
      "5": "Sospeso",
      "6": "Initializzato"
    },
    "SEARCH": {
      "ADDITIONAL": "Nome (organizzazione corrente)",
      "ADDITIONAL-EXTERNAL": "Loginname (organizzazione esterna)"
    },
    "TARGET": {
      "SELF": "Se vuoi concedere l'accesso a un utente di un'altra organizzazione",
      "EXTERNAL": "Per concedere l'accesso a un utente della tua organizzazione",
      "CLICKHERE": "clicca qui"
    },
    "SIGNEDOUT": "Ti sei disconnesso. Clicca sul pulsante \"Accedi\" per accedere di nuovo.",
    "SIGNEDOUT_BTN": "Accedi",
    "EDITACCOUNT": "Modifica account",
    "ADDACCOUNT": "Accedi con un altro account",
    "RESENDINITIALEMAIL": "Invia nuovamente la mail di attivazione",
    "RESENDEMAILNOTIFICATION": "Invia di nuovo la notifica via e-mail",
    "TOAST": {
      "CREATED": "Utente creato con successo.",
      "SAVED": "Profilo salvato con successo.",
      "USERNAMECHANGED": "Nome utente cambiato con successo.",
      "EMAILSAVED": "E-mail salvata con successo.",
      "INITEMAILSENT": "Email di inizializzazione inviata.",
      "PHONESAVED": "Telefono salvato con successo.",
      "PHONEREMOVED": "Il telefono \u00e8 stato rimosso.",
      "PHONEVERIFIED": "Telefono verificato con successo.",
      "PHONEVERIFICATIONSENT": "Codice di verifica telefonica inviato.",
      "EMAILVERIFICATIONSENT": "Codice di verifica e-mail inviato.",
      "OTPREMOVED": "One Time Password (OTP) rimosso.",
      "U2FREMOVED": "Fattore rimosso.",
      "PASSWORDLESSREMOVED": "Rimosso senza password.",
      "INITIALPASSWORDSET": "Password iniziale impostata.",
      "PASSWORDNOTIFICATIONSENT": "Notifica di cambio password inviata.",
      "PASSWORDCHANGED": "Password cambiata con successo.",
      "REACTIVATED": "Utente riattivato.",
      "DEACTIVATED": "Utente disattivato.",
      "SELECTEDREACTIVATED": "Utenti selezionati riattivati.",
      "SELECTEDDEACTIVATED": "Utenti selezionati disattivati.",
      "SELECTEDKEYSDELETED": "Tasti selezionati cancellati.",
      "KEYADDED": "Chiave aggiunta!",
      "MACHINEADDED": "Utente di servizio creato!",
      "DELETED": "Utente cancellato con successo!",
      "UNLOCKED": "Utente sbloccato con successo!",
      "PASSWORDLESSREGISTRATIONSENT": "Link per la registrazione inviato con successo.",
      "SECRETGENERATED": "Secret generato con successo!",
      "SECRETREMOVED": "Secret rimosso con successo!"
    },
    "MEMBERSHIPS": {
      "TITLE": "Memberships di ZITADEL",
      "DESCRIPTION": "Questi sono tutti i member grant dell'utente. Puoi modificarli anche nelle pagine di dettaglio dell'organizzazione, del progetto o di sistema.",
      "ORGCONTEXT": "Vedi tutti i progetti che sono collegati all'organizzazione attualmente selezionata.",
      "USERCONTEXT": "Vedi tutte le organizzazioni e i progetti a cui sei autorizzato. Comprese le altre organizzazioni.",
      "CREATIONDATE": "Data di creazione",
      "CHANGEDATE": "Ultima modifica",
      "DISPLAYNAME": "DisplayName",
      "REMOVE": "Rimuovi",
      "TYPE": "Tipo",
      "ORGID": "ID dell' organizzazione",
      "UPDATED": "membership cambiato con successo.",
      "NOPERMISSIONTOEDIT": "Non hai l'autorizzazione richiesta per cambiare i ruoli!",
      "TYPES": {
        "UNKNOWN": "Sconosciuto",
        "ORG": "Organizzazione",
        "PROJECT": "Progetto",
        "GRANTEDPROJECT": "Progetto delegato"
      }
    },
    "PERSONALACCESSTOKEN": {
      "ID": "ID",
      "TOKEN": "Token",
      "ADD": {
        "TITLE": "Genera un nuovo token",
        "DESCRIPTION": "Definisci la data di scadenza del token",
        "CHOOSEEXPIRY": "Seleziona una data di scadenza",
        "CHOOSEDATEAFTER": "Inserisci una scadenza valida"
      },
      "ADDED": {
        "TITLE": "Personal Access Token",
        "DESCRIPTION": "Copia il tuo token di accesso. Non sarà possibile recuperarlo in seguito."
      },
      "DELETE": {
        "TITLE": "Elimina Token",
        "DESCRIPTION": "Stai per eliminare il token di accesso. Sei sicuro di voler continuare?"
      },
      "DELETED": "Token eliminato con successo."
    }
  },
  "METADATA": {
    "TITLE": "Metadati",
    "KEY": "Chiave",
    "VALUE": "Valore",
    "ADD": "Nuova voce",
    "SAVE": "Salva",
    "EMPTY": "Nessun metadato",
    "SETSUCCESS": "Salvato con successo",
    "REMOVESUCCESS": "Rimosso con successo"
  },
  "FLOWS": {
    "TITLE": "Azioni e Processi",
    "DESCRIPTION": "Esegui processi su certi eventi.",
    "ACTIONSTITLE": "Azioni",
    "ACTIONSDESCRIPTION": "Questi sono i tuoi script che puoi eseguire nei processi.",
    "FLOWSTITLE": "Processi",
    "FLOWSDESCRIPTION": "Processi di un certo tipo eseguono azioni al momento di un trigger.",
    "ID": "ID",
    "NAME": "Nome",
    "STATE": "Stato",
    "STATES": {
      "0": "Nessun stato",
      "1": "inattivo",
      "2": "attivo"
    },
    "ADDTRIGGER": "Aggiungi trigger",
    "FLOWCHANGED": "Il processo è stato modificato con successo.",
    "FLOWCLEARED": "Il processo è stato eliminato con successo.",
    "TIMEOUT": "Timeout",
    "TIMEOUTINSEC": "Timeout in secondi",
    "ALLOWEDTOFAIL": "Può fallire",
    "ALLOWEDTOFAILWARN": {
      "TITLE": "Attenzione",
      "DESCRIPTION": "Se disabiliti questa impostazione, potrebbe impedire agli utenti della tua organizzazione di accedere. Inoltre, non sarai più in grado di accedere alla console per disabilitare l'azione. Ti consigliamo di creare un utente amministratore in un'organizzazione separata o di testare gli script prima in un ambiente di sviluppo o in un'organizzazione di sviluppo."
    },
    "SCRIPT": "Script",
    "FLOWTYPE": "Tipo processo",
    "TRIGGERTYPE": "Tipo trigger",
    "ACTIONS": "Azioni",
    "ACTIONSMAX": "In base al tuo tier, hai a disposizione un numero limitato di azioni ({{value}}). Assicurati di disattivare quelli di cui non hai bisogno o considera di fare un upgrade.",
    "DIALOG": {
      "ADD": {
        "TITLE": "Crea azione"
      },
      "UPDATE": {
        "TITLE": "Modifica azione"
      },
      "DELETEACTION": {
        "TITLE": "Elimina azione?",
        "DESCRIPTION": "",
        "DELETE_SUCCESS": "Azione rimossa con successo."
      },
      "CLEAR": {
        "TITLE": "Elimina processo",
        "DESCRIPTION": "Stai per eliminare un processo. Questa azione non può essere annullata. Vuoi continuare?"
      },
      "REMOVEACTIONSLIST": {
        "TITLE": "Elimina le azioni selezionate?",
        "DESCRIPTION": "Sei sicuro di voler eliminare le azioni selezionate dal processo?"
      }
    },
    "TOAST": {
      "ACTIONSSET": "Azioni salvate!",
      "ACTIONREACTIVATED": "Azioni riattivati con successo",
      "ACTIONDEACTIVATED": "Azioni disattivati con successo"
    }
  },
  "IAM": {
    "TITLE": "Istanza",
    "DESCRIPTION": "Gestisci la tua istanza e le tue organizzazioni",
    "POLICIES": {
      "TITLE": "Impostazioni del Sistema e impostazioni d'accesso",
      "DESCRIPTION": "Gestisci le impostazioni del sistema e le impostazioni d'accesso."
    },
    "EVENTSTORE": {
      "TITLE": "IAM Eventstore",
      "DESCRIPTION": "Gestisci i view di ZITADEL e gli eventi falliti."
    },
    "MEMBER": {
      "TITLE": "Manager",
      "DESCRIPTION": "Questi manager possono modificare le impostazioni dell'istanza."
    },
    "PAGES": {
      "STATE": "Stato",
      "DOMAINLIST": "Domini personalizzati"
    },
    "STATE": {
      "0": "Non specifico",
      "1": "In fase di creazione",
      "2": "Attiva",
      "3": "In fase di arresto",
      "4": "Arrestata"
    },
    "VIEWS": {
      "TITLE": "Views",
      "DESCRIPTION": "Questa carta mostra i tuoi view ZITADEL.",
      "VIEWNAME": "Nome",
      "DATABASE": "Database",
      "SEQUENCE": "Sequenza",
      "EVENTTIMESTAMP": "Timestamp",
      "LASTSPOOL": "ultimo Pool",
      "ACTIONS": "Azioni",
      "CLEAR": "ripristina",
      "CLEARED": "View ripristinato con successo!",
      "DIALOG": {
        "VIEW_CLEAR_TITLE": "Ripristina View",
        "VIEW_CLEAR_DESCRIPTION": "Stai per ripristinare un view. La cancellazione o ripristinazione di un view crea un processo durante il quale i dati potrebbero non essere disponibili per gli utenti. Sei davvero sicuro?"
      }
    },
    "FAILEDEVENTS": {
      "TITLE": "Eventi falliti",
      "DESCRIPTION": "Questa tabella mostra gli eventi di ZITADEL falliti.",
      "VIEWNAME": "Nome",
      "DATABASE": "Database",
      "FAILEDSEQUENCE": "Sequenza fallita",
      "FAILURECOUNT": "Conteggio dei fallimenti",
      "LASTFAILED": "L'ultimo fallimento a",
      "ERRORMESSAGE": "Messaggio di errore",
      "ACTIONS": "Azioni",
      "DELETE": "Rimuovi",
      "DELETESUCCESS": "Eventi falliti rimossi."
    },
    "EVENTS": {
      "TITLE": "Eventi",
      "DESCRIPTION": "Questa vista mostra tutti gli eventi in arrivo",
      "EDITOR": "Editore",
      "EDITORID": "ID Editore",
      "AGGREGATE": "Aggregato",
      "AGGREGATEID": "ID aggregato",
      "AGGREGATETYPE": "Tipo aggregato",
      "RESOURCEOWNER": "Resouce owner",
      "SEQUENCE": "Sequenza",
      "CREATIONDATE": "Creato",
      "TYPE": "Tipo",
      "PAYLOAD": "Payload",
      "FILTERS": {
        "BTN": "Filtra",
        "USER": {
          "IDLABEL": "ID",
          "CHECKBOX": "filtra per editore"
        },
        "AGGREGATE": {
          "TYPELABEL": "Aggregate Type",
          "IDLABEL": "ID",
          "CHECKBOX": "filtra per aggregato"
        },
        "TYPE": {
          "TYPELABEL": "Type",
          "CHECKBOX": "Filtra per tipo"
        },
        "RESOURCEOWNER": {
          "LABEL": "ID",
          "CHECKBOX": "Filter per Resource Owner"
        },
        "SEQUENCE": {
          "LABEL": "Sequence",
          "CHECKBOX": "Filter per sequenza",
          "SORT": "",
          "ASC": "Ascending",
          "DESC": "Descending"
        },
        "CREATIONDATE": {
          "LABEL": "Creation Date",
          "CHECKBOX": "Filter by Creation Date"
        },
        "OTHER": "altro",
        "OTHERS": "altri"
      },
      "DIALOG": {
        "TITLE": "Dettaglio dell'evento"
      }
    },
    "TOAST": {
      "MEMBERREMOVED": "Manager rimosso.",
      "MEMBERSADDED": "I manager sono stati aggiunti con successo.",
      "MEMBERADDED": "Il manager è stato aggiunto con successo.",
      "MEMBERCHANGED": "Manager cambiato.",
      "ROLEREMOVED": "Ruolo rimosso.",
      "ROLECHANGED": "Ruolo cambiato.",
      "REACTIVATED": "Riattivato",
      "DEACTIVATED": "Disattivato",
      "DELETED": "Organizzazione cancellata con successo"
    }
  },
  "ORG": {
    "PAGES": {
      "NAME": "Nome",
      "ID": "ID",
      "CREATIONDATE": "Data di creazione",
      "DATECHANGED": "Cambiato",
      "FILTER": "Filtro",
      "FILTERPLACEHOLDER": "Filtro per il nome",
      "LIST": "Organizzazioni",
      "LISTDESCRIPTION": "Scegli un'organizzazione.",
      "ACTIVE": "Attivo",
      "CREATE": "Creare un'organizzazione",
      "DEACTIVATE": "Disattiva organizzazione",
      "REACTIVATE": "Riattiva organizzazione",
      "NOPERMISSION": "Non hai l'autorizzazione per accedere alle impostazioni dell'organizzazione.",
      "USERSELFACCOUNT": "Usa il tuo account personale come proprietario dell'organizzazione",
      "ORGDETAIL_TITLE": "Inserisci il nome e il dominio della tua nuova organizzazione.",
      "ORGDETAIL_TITLE_WITHOUT_DOMAIN": "Inserisci il nome della tua nuova organizzazione.",
      "ORGDETAILUSER_TITLE": "Configurare il proprietario dell'organizzazione",
      "DELETE": "Elimina organizzazione",
      "DEFAULTLABEL": "Standard",
      "SETASDEFAULT": "Imposta come organizzazione predefinita",
      "DEFAULTORGSET": "Organizzazione predefinita cambiata con successo",
      "RENAME": {
        "ACTION": "Rinomina",
        "TITLE": "Rinomina organizzazione",
        "DESCRIPTION": "Inserisci il nuovo nome per la tua organizzazione",
        "BTN": "Rinomina"
      },
      "ORGDOMAIN": {
        "TITLE": "Verificazione della propriet\u00e0 del dominio dell'organizzazione",
        "VERIFICATION": "Verifica la propriet\u00e0 del tuo dominio. \u00c8 necessario scaricare un file di verifica e caricarlo all'URL fornito elencato di seguito, o inserire una voce DNS TXT Record per l'URL fornito. Per completare, clicca sul pulsante di verifica.",
        "VERIFICATION_SKIP": "Puoi saltare la verifica per ora e continuare a creare la tua organizzazione, ma per usare la tua organizzazione questo passo deve essere completato!",
        "VERIFICATION_VALIDATION_DESC": "I token sono controllati regolarmente per assicurarsi che tu sia ancora proprietario del dominio.",
        "VERIFICATION_NEWTOKEN_TITLE": "Richiesta di un nuovo token",
        "VERIFICATION_NEWTOKEN_DESC": "Se vuoi richiedere un nuovo token, seleziona il tuo metodo preferito. Se vuoi convalidare un token persistente, clicca sul pulsante qui sopra.",
        "VERIFICATION_VALIDATION_ONGOING": "\u00c8 gi\u00e0 stato richiesto un token di verifica. Clicca sul pulsante per richiedere un altro controllo di verifica.",
        "VERIFICATION_VALIDATION_ONGOING_TYPE": "Tipo di token:",
        "VERIFICATION_SUCCESSFUL": "Dominio verificato con successo!",
        "REQUESTNEWTOKEN": "Richiedi un nuovo token",
        "TYPES": {
          "1": "HTTP",
          "2": "DNS"
        }
      },
      "DOWNLOAD_FILE": "Scaricare il file",
      "SELECTORGTOOLTIP": "Seleziona questa organizzazione.",
      "PRIMARYDOMAIN": "Dominio primario",
      "STATE": "Stato",
      "USEPASSWORD": "Imposta la password iniziale",
      "USEPASSWORDDESC": "L'utente non deve impostare la password durante l'inizializzazione."
    },
    "LIST": {
      "TITLE": "Organizzazioni",
      "DESCRIPTION": "Queste sono le organizzazioni sulla tua istanza"
    },
    "DOMAINS": {
      "NEW": "Aggiungi dominio",
      "TITLE": "Domini verificati",
      "DESCRIPTION": "Configura i tuoi domini. Questo dominio pu\u00f2 essere utilizzato per accedere con i tuoi utenti.",
      "SETPRIMARY": "Impostato come primario",
      "DELETE": {
        "TITLE": "Cancellare il dominio",
        "DESCRIPTION": "Stai per eliminare uno dei tuoi domini. Nota che i tuoi utenti non possono pi\u00f9 usare questo dominio per il loro login."
      },
      "ADD": {
        "TITLE": "Aggiungi dominio",
        "DESCRIPTION": "Stai per aggiungere un dominio per la tua organizzazione. Dopo che il processo ha avuto successo, i tuoi utenti saranno in grado di utilizzare il dominio per il loro login."
      }
    },
    "STATE": {
      "0": "Non definito",
      "1": "Attivo",
      "2": "Disattivato"
    },
    "MEMBER": {
      "TITLE": "Manager dell'organizzazione",
      "DESCRIPTION": "Definisci gli utenti che possono cambiare le preferenze delle tue organizzazioni."
    },
    "TOAST": {
      "UPDATED": "L'organizzazione es stata aggiornata.",
      "DEACTIVATED": "Organizzazione disattivata.",
      "REACTIVATED": "Organizzazione riattivata.",
      "DOMAINADDED": "Aggiunto dominio.",
      "DOMAINREMOVED": "Dominio rimosso.",
      "MEMBERADDED": "Manager aggiunto con successo",
      "MEMBERREMOVED": "Manager rimosso con successo",
      "MEMBERCHANGED": "Manager cambiato con successo",
      "SETPRIMARY": "Dominio primario cambiato con successo",
      "DELETED": "Organizzazione eliminata con successo",
      "ORG_WAS_DELETED": "Organizzazione è stata eliminata"
    },
    "DIALOG": {
      "DEACTIVATE": {
        "TITLE": "Disattivare l'organizzazione",
        "DESCRIPTION": "Stai per disattivate la tua organizzazione. Utenti dell' organizzazione non possono più accedere in seguito. Sei sicuro di procedere?"
      },
      "REACTIVATE": {
        "TITLE": "Riattivare l'organizzazione",
        "DESCRIPTION": "Stai per riattivare la tua organizzazione. Utenti dell' organizzazione possono accedere nuovamente dopo l'attivazione. Vuoi procedere?"
      },
      "DELETE": {
        "TITLE": "Elimina organizzazione",
        "DESCRIPTION": "Si sta per eliminare l'organizzazione. In questo modo si avvia un processo di eliminazione di tutti i dati relativi all'organizzazione. Per il momento non è possibile annullare questa azione.",
        "TYPENAME": "Inserisci '{{value}}' nel campo, per cancellare l'organizzazione.",
        "ORGNAME": "Nome",
        "BTN": "Elimina"
      }
    }
  },
  "SETTINGS": {
    "INSTANCE": {
      "TITLE": "Impostazioni dell'istanza",
      "DESCRIPTION": "Queste impostazioni si applicheranno a tutte le tue organizzazioni a meno che l'impostazione non venga sovrascritta."
    },
    "ORG": {
      "TITLE": "Impostazioni dell'organizzazione",
      "DESCRIPTION": "Queste impostazioni si applicheranno alla organizzazione corrente."
    },
    "LIST": {
      "GENERAL": "Generale",
      "LOGIN": "Comportamento login e sicurezza",
      "LOCKOUT": "Meccanismi di bloccaggio",
      "COMPLEXITY": "Complessità della password",
      "NOTIFICATIONS": "Impostazioni di notifica",
      "SMTP_PROVIDER": "Fornitore SMTP",
      "SMS_PROVIDER": "Fornitore di servizi SMS/telefonici",
      "NOTIFICATIONS_DESC": "Impostazioni SMTP e SMS",
      "MESSAGETEXTS": "Testi di notifica",
      "IDP": "Fornitori di identità",
      "VERIFIED_DAMAINS": "Domini verificati",
      "DOMAIN": "Impostazioni del dominio",
      "LOGINTEXTS": "Testi dell'interfaccia login",
      "BRANDING": "Branding",
      "PRIVACYPOLICY": "Informativa sulla privacy e TOS",
      "OIDC": "OIDC Token lifetime e scadenza",
      "SECRETS": "Aspetto dei segreti",
      "SECURITY": "Impostazioni di sicurezza"
    },
    "GROUPS": {
      "NOTIFICATIONS": "Notifiche",
      "LOGIN": "Accesso e login",
      "DOMAIN": "Dominio",
      "TEXTS": "Testi e lingue",
      "APPEARANCE": "Aspetto",
      "OTHER": "Altro"
    }
  },
  "SETTING": {
    "DEFAULTLANGUAGE": "Lingua standard",
    "LANGUAGE": {
      "de": "Deutsch",
      "en": "English",
      "es": "Español",
      "fr": "Français",
      "it": "Italiano",
      "ja": "日本語",
      "pl": "Polski",
      "zh": "简体中文",
      "bg": "Български",
      "pt": "Portuguese",
      "mk": "Македонски",
<<<<<<< HEAD
      "ru": "Русский"
=======
      "cs": "Čeština"
>>>>>>> e839f03f
    },
    "SMTP": {
      "TITLE": "Impostazioni SMTP",
      "SENDERADDRESS": "Indirizzo email del mittente",
      "SENDERNAME": "Nome del mittente",
      "REPLYTOADDRESS": "Indirizzo Reply-to",
      "HOSTANDPORT": "Host e porta",
      "USER": "Utente",
      "PASSWORD": "Password",
      "SETPASSWORD": "Imposta SMTP Password",
      "PASSWORDSET": "SMTP Password impostata con successo.",
      "TLS": "Transport Layer Security (TLS)",
      "SAVED": "Salvato con successo!",
      "REQUIREDWARN": "Per inviare notifiche dal tuo dominio, devi inserire i tuoi dati SMTP."
    },
    "SMS": {
      "TITLE": "Impostazioni SMS",
      "PROVIDERS": "Fornitori",
      "PROVIDER": "Fornitore SMS",
      "ADDPROVIDER": "Aggiungi fornitore SMS",
      "ADDPROVIDERDESCRIPTION": "Scegli uno dei provider disponibili e inserisci i dati richiesti.",
      "REMOVEPROVIDER": "Elimina configurazione",
      "REMOVEPROVIDER_DESC": "Stai per eliminare una configurazione. Vuoi continuare?",
      "SMSPROVIDERSTATE": {
        "0": "Non specificato",
        "1": "Attivo",
        "2": "Inattivo"
      },
      "ACTIVATED": "Fornitore attivato.",
      "DEACTIVATED": "Fornitore disattivato.",
      "TWILIO": {
        "SID": "Sid",
        "TOKEN": "Token",
        "SENDERNUMBER": "Sender Number",
        "ADDED": "Twilio aggiunto con successo.",
        "UPDATED": "Twilio aggiornato correttamente.",
        "REMOVED": "Twilio rimosso con successo.",
        "CHANGETOKEN": "Cambia Token",
        "SETTOKEN": "Cambia Token",
        "TOKENSET": "Token cambiato con successo."
      }
    },
    "OIDC": {
      "TITLE": "OIDC Einstellungen",
      "ACCESSTOKENLIFETIME": "Access Token Lifetime",
      "IDTOKENLIFETIME": "Id Token Lifetime",
      "REFRESHTOKENEXPIRATION": "Refresh Token Expiration",
      "REFRESHTOKENIDLEEXPIRATION": "Refresh Token Idle Expiration",
      "INHOURS": "ore",
      "INDAYS": "giorni"
    },
    "SECRETS": {
      "TITLE": "Generatore di password",
      "TYPES": "Tipi di segreti",
      "TYPE": {
        "1": "Initializzazione email",
        "2": "Verificazione dell' email",
        "3": "Verificazione del numero di telefono",
        "4": "Ripristino Password",
        "5": "Inizializzazione Passwordless",
        "6": "Segreto dell'applicazione",
        "7": "One Time Password (OTP) - SMS",
        "8": "One Time Password (OTP) - email"
      },
      "ADDGENERATOR": "Imposta il generatore di password",
      "GENERATORTYPE": "Tipo",
      "EXPIRY": "Scadenza (in ore)",
      "INCLUDEDIGITS": "Contiene numeri",
      "INCLUDESYMBOLS": "Contiene simboli",
      "INCLUDELOWERLETTERS": "Contiene lettere minuscole",
      "INCLUDEUPPERLETTERS": "Contiene lettere maiuscole",
      "LENGTH": "Lunghezza",
      "UPDATED": "Impostazioni aggiornati"
    },
    "SECURITY": {
      "DESCRIPTION": "Questa impostazione consente al CSP di consentire il framing da un insieme di domini consentiti. Si noti che abilitando l'uso di iFrames, si corre il rischio di consentire il clickjacking.",
      "IFRAMEENABLED": "I Frame enabled",
      "ALLOWEDORIGINS": "URL consentiti"
    },
    "DIALOG": {
      "RESET": {
        "DEFAULTTITLE": "Ripristina impostazioni",
        "DEFAULTDESCRIPTION": "Stai per ripristinare le impostazioni sulla configurazione predefinita della tua istanza. Sei sicuro di voler continuare?",
        "LOGINPOLICY_DESCRIPTION": "Avviso: Se continui, anche le impostazioni del provider di identità verranno ripristinate sull'impostazione dell'istanza."
      }
    }
  },
  "POLICY": {
    "TITLE": "Esplora le impostazioni",
    "DESCRIPTION": "Impostazioni che migliorano la tua sicurezza.",
    "APPLIEDTO": "Applicato a",
    "PWD_COMPLEXITY": {
      "TITLE": "Complessit\u00e0 della password",
      "DESCRIPTION": "Assicura che tutte le password impostate corrispondano a un modello specifico",
      "SYMBOLANDNUMBERERROR": "Deve essere composta da una cifra e un simbolo/segno di interpunzione.",
      "SYMBOLERROR": "Deve includere un simbolo/segno di punteggiatura.",
      "NUMBERERROR": "Deve includere una cifra.",
      "PATTERNERROR": "La password non corrisponde al modello richiesto."
    },
    "NOTIFICATION": {
      "TITLE": "Notifiche",
      "DESCRIPTION": "Determina su quali modifiche verranno inviate le notifiche",
      "PASSWORDCHANGE": "Cambiamento della password"
    },
    "PRIVATELABELING": {
      "TITLE": "Branding",
      "DESCRIPTION": "Dai al login il tuo stile personalizzato e modifica il suo comportamento.",
      "PREVIEW_DESCRIPTION": "Le impostazioni saranno automaticamente disponibili al preview environment.",
      "BTN": "Seleziona File",
      "ACTIVATEPREVIEW": "Applica la configurazione",
      "DARK": "Modo scuro",
      "LIGHT": "Modo Light",
      "CHANGEVIEW": "Cambia view",
      "ACTIVATED": "Le impostazioni sono ora LIVE",
      "THEME": "Tema",
      "COLORS": "Colori",
      "FONT": "Font",
      "ADVANCEDBEHAVIOR": "Comportamento avanzato",
      "DROP": "Rilascia qui l'immagine o",
      "RELEASE": "Rilascia",
      "DROPFONT": "Rilascia qui il file di font",
      "RELEASEFONT": "Rilascia",
      "USEOFLOGO": "Il tuo logo sar\u00e0 usato nel login e nelle email, mentre l'icona \u00e8 usata per gli elementi pi\u00f9 piccoli dell'interfaccia, come il selettore di organizzazione nella console.",
      "MAXSIZE": "La dimensione massima \u00e8 limitata a 524kB",
      "EMAILNOSVG": "Il formato di file SVG non \u00e8 supportato nelle email. Perci\u00f2 carica il tuo logo in PNG o in un altro formato supportato.",
      "MAXSIZEEXCEEDED": "Dimensione massima di 524kB superata.",
      "NOSVGSUPPORTED": "SVG non sono supportati",
      "FONTINLOGINONLY": "Il carattere \u00e8 attualmente visualizzato solo nell'interfaccia di accesso.",
      "BACKGROUNDCOLOR": "Colore di sfondo",
      "PRIMARYCOLOR": "Colore primario",
      "WARNCOLOR": "Colore di avviso",
      "FONTCOLOR": "Colore del testo",
      "VIEWS": {
        "PREVIEW": "Anteprima",
        "CURRENT": "Configurazione attuale"
      },
      "PREVIEW": {
        "TITLE": "Accesso",
        "SECOND": "accedi con il tuo account ZITADEL.",
        "ERROR": "L'utente non \u00e8 stato trovato!",
        "PRIMARYBUTTON": "Avanti",
        "SECONDARYBUTTON": "Registra"
      },
      "THEMEMODE": {
        "THEME_MODE_AUTO": "Modalità automatica",
        "THEME_MODE_LIGHT": "Solo modalità luminosa",
        "THEME_MODE_DARK": "Solo modalità oscura"
      }
    },
    "PWD_AGE": {
      "TITLE": "Impostazioni di validità della password",
      "DESCRIPTION": "\u00c8 possibile impostare una impostazone per la validità delle password. Questa emette un avviso dopo che il tempo di invecchiamento specifico \u00e8 trascorso."
    },
    "PWD_LOCKOUT": {
      "TITLE": "Impostazioni di blocco",
      "DESCRIPTION": "Imposta un numero massimo di tentativi di password, dopo i quali gli account saranno bloccati."
    },
    "DOMAIN_POLICY": {
      "TITLE": "Impostazioni dominio"
    },
    "PRIVATELABELING_POLICY": {
      "TITLE": "Branding",
      "BTN": "Seleziona File",
      "DESCRIPTION": "Personalizza l'aspetto del Login",
      "ACTIVATEPREVIEW": "Attiva la configurazione"
    },
    "LOGIN_POLICY": {
      "TITLE": "Impostazioni di accesso",
      "DESCRIPTION": "Definisci come gli utenti possono essere autenticati e configura i fornitori di identità",
      "DESCRIPTIONCREATEADMIN": "Gli utenti possono scegliere tra gli IDP disponibili qui sotto.",
      "DESCRIPTIONCREATEMGMT": "Gli utenti possono scegliere tra gli IDP disponibili qui sotto. Nota: puoi usare i provider impostati nel sistema e quelli impostati della tua organizzazione.",
      "ADVANCED": "Impostazioni avanzate",
      "LIFETIMEDURATIONS": "Login Lifetimes",
      "SAVED": "Salvato con successo!"
    },
    "PRIVACY_POLICY": {
      "TITLE": "Informativa sulla privacy e TOS",
      "DESCRIPTION": "Imposta i tuoi link all'informativa sulla privacy e ai termini di servizio",
      "TOSLINK": "Link ai termini di servizio",
      "POLICYLINK": "Link all'informativa sulla privacy",
      "HELPLINK": "link per l'aiuto",
      "SUPPORTEMAIL": "e-mail di supporto",
      "SAVED": "Salvato con successo!",
      "RESET_TITLE": "Ripristina i valori predefiniti",
      "RESET_DESCRIPTION": "Stai per ripristinare i link predefiniti per i TOS e l'informativa sulla privacy. Vuoi davvero continuare?"
    },
    "LOGIN_TEXTS": {
      "TITLE": "Testi dell'interfaccia login",
      "DESCRIPTION": "Definisci i tuoi testi per le interfacce login. Se i testi sono vuoti, verr\u00e0 utilizzato il valore predefinito mostrato come segnaposto.",
      "DESCRIPTION_SHORT": "Imposta i tuoi testi per le interfacce login.",
      "NEWERVERSIONEXISTS": "Esiste una versione pi\u00f9 recente",
      "CURRENTDATE": "Configurazione attuale",
      "CHANGEDATE": "Versione pi\u00f9 recente",
      "KEYNAME": "Schermata login / interfaccia",
      "RESET_TITLE": "Ripristina i valori predefiniti",
      "RESET_DESCRIPTION": "Stai per ripristinare tutti i valori predefiniti. Tutte le modifiche che hai fatto saranno cancellate in modo permanente. Vuoi davvero continuare?",
      "UNSAVED_TITLE": "Continuare senza salvare?",
      "UNSAVED_DESCRIPTION": "Hai fatto delle modifiche senza salvare. Vuoi salvare ora?",
      "LOCALE": "Codice locale",
      "LOCALES": {
        "de": "Deutsch",
        "en": "English",
        "es": "Español",
        "fr": "Français",
        "it": "Italiano",
        "ja": "日本語",
        "pl": "Polski",
        "zh": "简体中文",
        "bg": "Български",
        "pt": "Portuguese",
        "mk": "Македонски",
<<<<<<< HEAD
        "ru": "Русский"
=======
        "cs": "Čeština"
>>>>>>> e839f03f
      },
      "KEYS": {
        "emailVerificationDoneText": "Verifica dell'e-mail terminata con successo.",
        "emailVerificationText": "Verificazione email",
        "externalUserNotFoundText": "Utente esterno non trovato",
        "footerText": "Footer",
        "initMfaDoneText": "Inizializzazione MFA finita",
        "initMfaOtpText": "Inizializzazione MFA",
        "initMfaPromptText": "Richista di inizializzazione MFA",
        "initMfaU2fText": "Inizializzazione di un secondo fattore universale",
        "initPasswordDoneText": "Inizializzazione password finita",
        "initPasswordText": "Inizializzazione della password",
        "initializeDoneText": "Inizializzazione utente finita",
        "initializeUserText": "Inizializzazione utente",
        "linkingUserDoneText": "Collegamento dell'utente finito",
        "loginText": "Accesso",
        "logoutText": "Logout",
        "mfaProvidersText": "Fornitori MFA",
        "passwordChangeDoneText": "Cambio della password finito",
        "passwordChangeText": "Cambio della password",
        "passwordResetDoneText": "Reset della password finito",
        "passwordText": "Password",
        "registrationOptionText": "Opzioni per la registrazione",
        "registrationOrgText": "Registrazione Organizzazione",
        "registrationUserText": "Registrazione utente",
        "selectAccountText": "Selezionamento dell'account",
        "successLoginText": "Accesso con successo",
        "usernameChangeDoneText": "Cambio di nome utente finito",
        "usernameChangeText": "Cambio di nome utente",
        "verifyMfaOtpText": "Verificazione OTP",
        "verifyMfaU2fText": "Verificazione di un secondo fattore universale",
        "passwordlessPromptText": "Richista inizializzazione autenticazione passwordless",
        "passwordlessRegistrationDoneText": "Registrazione autenticazione passwordless finita",
        "passwordlessRegistrationText": "Registrazione autenticazione passwordless",
        "passwordlessText": "Autenticazione passwordless",
        "externalRegistrationUserOverviewText": "Registrazione utente esterno"
      }
    },
    "MESSAGE_TEXTS": {
      "TITLE": "Testi email",
      "DESCRIPTION": "Definite i vostri testi per le vostre mail di notifica.",
      "TYPE": "Notifica",
      "TYPES": {
        "INIT": "Inizializzazione",
        "VE": "Verificazione l'e-mail",
        "VP": "Verificazione del telefono",
        "VSO": "Verifica OTP SMS",
        "VEO": "Verifica OTP Email",
        "PR": "Ripristino della password",
        "DC": "Rivendicazione del dominio",
        "PL": "Autenticazione Passwordless",
        "PC": "Cambiamento della password"
      },
      "CHIPS": {
        "firstname": "Nome",
        "lastname": "Cognome",
        "code": "Codice",
        "preferredLoginName": "Nome di accesso preferito",
        "displayName": "Displayname",
        "nickName": "Soprannome",
        "loginnames": "Nomi di accesso",
        "domain": "Dominio",
        "lastEmail": "Ultima email",
        "lastPhone": "Ultimo telefono",
        "verifiedEmail": "Email verificata",
        "verifiedPhone": "Telefono verificato",
        "changedate": "Cambia data",
        "username": "Nome utente",
        "tempUsername": "Nome utente temporaneo",
        "otp": "Password monouso",
        "verifyUrl": "URL per verificare la password monouso"
      },
      "TOAST": {
        "UPDATED": "Testi personalizzati salvati."
      }
    },
    "DEFAULTLABEL": "L'impostazione attuale corrisponde all'impostazione dell' istanza.",
    "BTN_INSTALL": "Impostazione",
    "BTN_EDIT": "Modifica",
    "DATA": {
      "DESCRIPTION": "Descrizione",
      "MINLENGTH": "lunghezza minima",
      "HASNUMBER": "ha numero",
      "HASSYMBOL": "ha il simbolo",
      "HASLOWERCASE": "ha la minuscola",
      "HASUPPERCASE": "ha la maiuscola",
      "SHOWLOCKOUTFAILURES": "mostra i fallimenti del blocco",
      "MAXATTEMPTS": "Massimo numero di tentativi di password",
      "EXPIREWARNDAYS": "Avviso scadenza dopo il giorno",
      "MAXAGEDAYS": "Lunghezza massima in giorni",
      "USERLOGINMUSTBEDOMAIN": "Nome utente deve contenere il dominio dell' organizzazione",
      "USERLOGINMUSTBEDOMAIN_DESCRIPTION": "Se abiliti questa impostazione, a tutti i nomi di accesso verrà aggiunto il suffisso del dominio dell'organizzazione. Se questa impostazione è disabilitata, devi assicurarti che i nomi utente siano univoci per tutte le organizzazioni.",
      "VALIDATEORGDOMAINS": "Verifica del dominio dell'organizzazione richiesta (challenge DNS o HTTP)",
      "SMTPSENDERADDRESSMATCHESINSTANCEDOMAIN": "L'indirizzo mittente SMTP corrisponde al dominio dell'istanza",
      "ALLOWUSERNAMEPASSWORD": "Autenticazione classica con password consentita",
      "ALLOWEXTERNALIDP": "IDP esterno consentito",
      "ALLOWREGISTER": "Registrazione consentita",
      "ALLOWUSERNAMEPASSWORD_DESC": "Autenticazione classica con nome utente e password \u00e8 permessa.",
      "ALLOWEXTERNALIDP_DESC": "Il login \u00e8 permesso per gli IDP sottostanti",
      "ALLOWREGISTER_DESC": "Se l'opzione \u00e8 selezionata, nel login apparirà un passo aggiuntivo per la registrazione di un utente.",
      "FORCEMFA": "Forza MFA",
      "FORCEMFA_DESC": "Se l'opzione \u00e8 selezionata, gli utenti devono configurare un secondo fattore per il login.",
      "FORCEMFALOCALONLY": "Forza MFA per gli utenti locali",
      "FORCEMFALOCALONLY_DESC": "Se l'opzione è selezionata, gli utenti locali autenticati devono configurare un secondo fattore per l'accesso.",
      "HIDEPASSWORDRESET": "Nascondi ripristino della password",
      "HIDEPASSWORDRESET_DESC": "Se l'opzione \u00e8 selezionata, l'utente non pu\u00f2 resettare la sua password nel interfaccia login.",
      "HIDELOGINNAMESUFFIX": "Nascondi il suffisso del nome utente",
      "HIDELOGINNAMESUFFIX_DESC": "Nasconde il suffisso del nome di accesso nell'interfaccia di accesso",
      "IGNOREUNKNOWNUSERNAMES": "Ignora un nome utente sconosciuto",
      "IGNOREUNKNOWNUSERNAMES_DESC": "Se l'opzione \u00e8 selezionata, l'inserimento della password viene mostrato anche se nessun utente è stato trovato. Nota che dopo il controllo della password, non viene mostrato se il nome utente o la password erano errati.",
      "ALLOWDOMAINDISCOVERY": "Scoperta del dominio consentita",
      "ALLOWDOMAINDISCOVERY_DESC": "Se l'opzione è selezionata, il suffisso (@domain.com) di un nome utente sconosciuto inserito nel login verrà confrontato con i domini organizzazione e, in caso di successo, verrà reindirizzato alla registrazione di tale organizzazione",
      "DISABLELOGINWITHEMAIL": "Disabilita il login con l'indirizzo e-mail",
      "DISABLELOGINWITHPHONE": "Disabilita l'accesso con il numero di telefono",
      "DEFAULTREDIRECTURI": "Default Redirect URI",
      "DEFAULTREDIRECTURI_DESC": "Definisce dove verrà reindirizzato l'utente se l'accesso è stato avviato senza un contesto dell'app (ad es. dall' email)",
      "ERRORMSGPOPUP": "Mostra l'errore nella finestra di dialogo",
      "DISABLEWATERMARK": "Nascondi la filigrana",
      "DISABLEWATERMARK_DESC": "Nascondi filigrana Powered by ZITADEL nell'interfaccia di accesso",
      "PASSWORDCHECKLIFETIME": "Lifetime verificazione password",
      "EXTERNALLOGINCHECKLIFETIME": "Lifetime verificazione login esterno",
      "MFAINITSKIPLIFETIME": "Lifetime Initalizzazione Multifattore",
      "SECONDFACTORCHECKLIFETIME": "Lifetime Second Factor Lifetime",
      "MULTIFACTORCHECKLIFETIME": "Lifetime Multi Factor",
      "INHOURS": "ore"
    },
    "RESET": "Ripristina l'impostazione dell'istanza",
    "CREATECUSTOM": "Crea un'impostazione personalizzata",
    "TOAST": {
      "SET": "Impostazione cambiata con successo!",
      "RESETSUCCESS": "Impostazione ripristinata con successo!",
      "UPLOADSUCCESS": "Caricato con successo!",
      "DELETESUCCESS": "Cancellato con successo!",
      "UPLOADFAILED": "Caricamento fallito!"
    }
  },
  "ORG_DETAIL": {
    "TITLE": "Organizzazione",
    "DESCRIPTION": "Qui puoi modificare la configurazione della tua organizzazione e gestire le sue membri.",
    "DETAIL": {
      "TITLE": "Dettaglio",
      "NAME": "Nome",
      "DOMAIN": "Dominio",
      "STATE": {
        "0": "Non definito",
        "1": "Attivo",
        "2": "Inattivo"
      }
    },
    "MEMBER": {
      "TITLE": "Member",
      "USERNAME": "Nome utente",
      "DISPLAYNAME": "Display Name",
      "LOGINNAME": "Nome di accesso",
      "EMAIL": "E-mail",
      "ROLES": "Ruoli",
      "ADD": "Aggiungi member",
      "ADDDESCRIPTION": "Inserisci gli indirizzi e-mail degli utenti da aggiungere."
    },
    "TABLE": {
      "TOTAL": "Voci totali",
      "SELECTION": "Elementi selezionati",
      "DEACTIVATE": "Disattivare l'utente",
      "ACTIVATE": "Attivare l'utente",
      "DELETE": "Elimina utente",
      "CLEAR": "Cancella la selezione"
    }
  },
  "PROJECT": {
    "PAGES": {
      "TITLE": "Progetto",
      "DESCRIPTION": "Qui puoi definire le applicazioni, gestire i ruoli e concedere ad altre organizzazioni di usare il tuo progetto.",
      "DELETE": "Rimuovi progetto",
      "LIST": "Progetti",
      "LISTDESCRIPTION": "Se non riesci a trovare il tuo progetto, contatta il proprietario o qualcuno con i diritti corrispondenti per ottenere l'accesso.",
      "DETAIL": "Dettagli",
      "CREATE": "Crea un progetto",
      "CREATE_DESC": "Inserisci il nome del tuo progetto.",
      "ROLE": "Ruolo",
      "NOITEMS": "Nessun progetto",
      "ZITADELPROJECT": "Questo appartiene al progetto ZITADEL. Attenzione: se fai delle modifiche ZITADEL potrebbe non comportarsi come previsto.",
      "TYPE": {
        "OWNED": "Progetti proprietari",
        "GRANTED": "Progetti delegati",
        "OWNED_SINGULAR": "Progetto proprietario",
        "GRANTED_SINGULAR": "Progetto delegato"
      },
      "PRIVATELABEL": {
        "TITLE": "Impostazione branding",
        "0": {
          "TITLE": "Non specificato",
          "DESC": "Non appena l'utente viene identificato, viene mostrata l'impostazione branding dell'organizzazione, prima che venga mostrato il default del sistema."
        },
        "1": {
          "TITLE": "Applica l'impostazione del progetto",
          "DESC": "Branding dell'organizzazione del progetto sar\u00e0 mostrata"
        },
        "2": {
          "TITLE": "Applica l'impostazione dell' organizzazione dell' utente",
          "DESC": "Verr\u00e0 mostrata l'impostazione branding dell'organizzazione del progetto, ma non appena l'utente viene identificato, verr\u00e0 mostrata l'impostazione dell'organizzazione dell'utente identificato."
        },
        "DIALOG": {
          "TITLE": "Impostazione branding",
          "DESCRIPTION": "Seleziona il comportamento del login, quando usi il progetto."
        }
      },
      "PINNED": "Pinned",
      "ALL": "Tutti",
      "CREATEDON": "Creazione",
      "LASTMODIFIED": "Ultima modifica",
      "ADDNEW": "Crea un nuovo progetto",
      "DIALOG": {
        "REACTIVATE": {
          "TITLE": "Riattivare il progetto",
          "DESCRIPTION": "Vuoi davvero riattivare il tuo progetto?"
        },
        "DEACTIVATE": {
          "TITLE": "Disattivare il progetto",
          "DESCRIPTION": "Vuoi davvero disattivare il tuo progetto?"
        },
        "DELETE": {
          "TITLE": "Rimuovere il progetto",
          "DESCRIPTION": "Vuoi davvero rimuovere il tuo progetto?",
          "TYPENAME": "Ripeti il nome del progetto per eliminarlo."
        }
      }
    },
    "SETTINGS": {
      "TITLE": "Impostazioni",
      "DESCRIPTION": ""
    },
    "STATE": {
      "TITLE": "Stato",
      "0": "Non definito",
      "1": "Attivo",
      "2": "Inattivo"
    },
    "TYPE": {
      "TITLE": "Tipo",
      "0": "Tipo sconosciuto",
      "1": "Progetto proprio",
      "2": "Progetto delegato"
    },
    "NAME": "Nome",
    "NAMEDIALOG": {
      "TITLE": "Rinomina il progetto",
      "DESCRIPTION": "Inserisci il nuovo nome del tuo progetto",
      "NAME": "Nuovo nome"
    },
    "MEMBER": {
      "TITLE": "Manager",
      "TITLEDESC": "I manager possono apportare modifiche a questo progetto in base al loro ruolo.",
      "DESCRIPTION": "Questi manager potrebbero apportare modifiche al tuo progetto.",
      "USERNAME": "Nome utente",
      "DISPLAYNAME": "Display Name",
      "LOGINNAME": "Nome di accesso",
      "EMAIL": "E-mail",
      "ROLES": "Ruoli",
      "USERID": "ID utente"
    },
    "GRANT": {
      "EMPTY": "Nessun organizzazione ammissibile.",
      "TITLE": "Organizzazioni ammissibili",
      "DESCRIPTION": "Permetti a un'altra organizzazione di usare il tuo progetto.",
      "EDITTITLE": "Configura ruoli",
      "CREATE": {
        "TITLE": "Crea un org grant",
        "SEL_USERS": "Seleziona gli utenti a cui vuoi concedere l'accesso",
        "SEL_PROJECT": "Cerca un progetto",
        "SEL_ROLES": "Seleziona i ruoli che vuoi aggiungere",
        "SEL_USER": "Seleziona utenti",
        "SEL_ORG": "Cerca un'organizzazione",
        "SEL_ORG_DESC": "Cerca l'organizzazione da concedere.",
        "ORG_DESCRIPTION": "Stai per concedere un utente per l'organizzazione {{name}}.",
        "ORG_DESCRIPTION_DESC": "Cambia il contesto nell'intestazione qui sopra per concedere un utente per un'altra organizzazione.",
        "SEL_ORG_FORMFIELD": "Organizzazione",
        "FOR_ORG": "Org grant \u00e8 creato per:"
      },
      "DETAIL": {
        "TITLE": "Organizzazione ammissibile",
        "DESC": "Puoi definire quali ruoli possono essere usati e gestire i manager",
        "MEMBERTITLE": "Manager",
        "MEMBERDESC": "Questi sono i manager dell'org grant. Aggiungi qui gli utenti che devono ottenere l'accesso per modificare i dati del progetto.",
        "PROJECTNAME": "Nome del progetto",
        "GRANTEDORG": "Organizzazione ammissibile",
        "RESOURCEOWNER": "Resource owner"
      },
      "STATE": "Stato",
      "STATES": {
        "1": "Attivo",
        "2": "Inattivo"
      },
      "ALL": "Tutti",
      "SHOWDETAIL": "Mostra dettagli",
      "USER": "Utente",
      "MEMBERS": "Manager",
      "ORG": "Organizzazione",
      "PROJECTNAME": "Nome del progetto",
      "GRANTEDORG": "Organizzazione ammissible",
      "GRANTEDORGDOMAIN": "Dominio",
      "RESOURCEOWNER": "Resource owner",
      "GRANTEDORGNAME": "Nome dell'organizzazione",
      "GRANTID": "Grant Id",
      "CREATIONDATE": "Data di creazione",
      "CHANGEDATE": "Ultima modifica",
      "DATES": "Date",
      "ROLENAMESLIST": "Ruoli",
      "NOROLES": "Nessun ruolo",
      "TYPE": "Tipo",
      "TOAST": {
        "PROJECTGRANTUSERGRANTADDED": "Project grant creato.",
        "PROJECTGRANTADDED": "Project grant creato.",
        "PROJECTGRANTCHANGED": "Project grant è stato cambiato.",
        "PROJECTGRANTMEMBERADDED": "Grant manager aggiunto.",
        "PROJECTGRANTMEMBERCHANGED": "Grant manager cambiato.",
        "PROJECTGRANTMEMBERREMOVED": "Grant manager rimosso.",
        "PROJECTGRANTUPDATED": "Project Grant cambiato."
      },
      "DIALOG": {
        "DELETE_TITLE": "Rimuovere progetto delegato",
        "DELETE_DESCRIPTION": "Stai per eliminare definitivamente un progetto delegato. La organizzazione ammissibile non potrà più usare il tuo progetto. Vuoi davvero continuare?"
      },
      "ROLES": "Ruoli del progetto"
    },
    "APP": {
      "TITLE": "Applicazioni",
      "NAME": "Nome",
      "NAMEREQUIRED": "Il nome è necessario."
    },
    "ROLE": {
      "EMPTY": "Nessun ruolo",
      "ADDNEWLINE": "Aggiungi un altro ruolo",
      "KEY": "Chiave",
      "TITLE": "Ruoli",
      "DESCRIPTION": "Crea ruoli che possono essere usati per il project grant.",
      "NAME": "Nome",
      "DISPLAY_NAME": "Displayname",
      "GROUP": "Gruppo",
      "ACTIONS": "Azioni",
      "ADDTITLE": "Crea un ruolo",
      "ADDDESCRIPTION": "Inserisci i dati per il nuovo ruolo.",
      "EDITTITLE": "Modifica ruolo",
      "EDITDESCRIPTION": "Inserisci i nuovi dati per il ruolo.",
      "DELETE": "Rimuovi ruolo",
      "CREATIONDATE": "Creato",
      "CHANGEDATE": "Ultima modifica",
      "SELECTGROUPTOOLTIP": "Seleziona tutti i ruoli del gruppo {{group}}.",
      "OPTIONS": "Opzioni",
      "ASSERTION": "Includi ruoli con autenticazione",
      "ASSERTION_DESCRIPTION": "Le informazioni sui ruoli sono inviate dall'endpoint Userinfo e a seconda delle impostazioni dell'applicazione in token.",
      "CHECK": "Verifica l'autorizzazione durante l'autenticazione",
      "CHECK_DESCRIPTION": "Se impostato, gli utenti possono autenticarsi solo se un qualsiasi ruolo \u00e8 assegnato al loro account.",
      "DIALOG": {
        "DELETE_TITLE": "Elima ruolo",
        "DELETE_DESCRIPTION": "Stai per eliminare un ruolo del progetto. Vuoi davvero continuare?"
      }
    },
    "HAS_PROJECT": "Controlla project grant con l'autenticazione",
    "HAS_PROJECT_DESCRIPTION": "Questa impostazione verifica il project grant dell'organizzazione. In caso di mancanza, l'utente non può essere autenticato.",
    "TABLE": {
      "TOTAL": "Voci totali:",
      "SELECTION": "Elementi selezionati",
      "DEACTIVATE": "Disattiva progetto",
      "ACTIVATE": "Attiva progetto",
      "DELETE": "Rimuovi progetto",
      "ORGNAME": "Nome dell'organizzazione",
      "ORGDOMAIN": "Dominio",
      "STATE": "Stato",
      "TYPE": "Tipo",
      "CREATIONDATE": "Creato",
      "CHANGEDATE": "Ultima modifica",
      "RESOURCEOWNER": "Resouce owner",
      "SHOWTABLE": "Mostra tabella",
      "SHOWGRID": "Mostra la visualizzazione griglia",
      "EMPTY": "Nessun progetto trovato"
    },
    "TOAST": {
      "MEMBERREMOVED": "Manager rimosso con successo.",
      "MEMBERSADDED": "Manager aggiunto con successo.",
      "MEMBERADDED": "Manager aggiunto con successo.",
      "MEMBERCHANGED": "Manager cambiato con successo.",
      "ROLESCREATED": "Ruoli creati con successo.",
      "ROLEREMOVED": "Ruolo rimosso con successo.",
      "ROLECHANGED": "Ruolo cambiato con successo.",
      "REACTIVATED": "Riattivato con successo.",
      "DEACTIVATED": "Disattivato con successo.",
      "CREATED": "Progetto creato con successo.",
      "UPDATED": "Progetto cambiato con successo.",
      "GRANTUPDATED": "Grant cambiato con successo.",
      "DELETED": "Progetto eliminato con successo."
    }
  },
  "ROLES": {
    "DIALOG": {
      "DELETE_TITLE": "Elima ruolo",
      "DELETE_DESCRIPTION": "Stai per eliminare un ruolo. Vuoi davvero continuare?"
    }
  },
  "NEXTSTEPS": {
    "TITLE": "Passi successivi"
  },
  "IDP": {
    "LIST": {
      "TITLE": "Fornitori di identità",
      "DESCRIPTION": "Definisci ulteriori fornitori di identità, che possono essere utilizzati per l'autenticazione nelle tue organizzazioni.",
      "ACTIVETITLE": "Fornitori di identità"
    },
    "CREATE": {
      "TITLE": "Aggiungi provider",
      "DESCRIPTION": "Seleziona uno dei seguenti provider.",
      "STEPPERTITLE": "Create Provider",
      "OIDC": {
        "TITLE": "OIDC Provider",
        "DESCRIPTION": "Inserisci i dati necessari per il tuo provider OIDC."
      },
      "OAuth": {
        "TITLE": "OAuth Provider",
        "DESCRIPTION": "Inserisci i dati necessari per il tuo provider OAuth."
      },
      "JWT": {
        "TITLE": "JWT Provider",
        "DESCRIPTION": "Inserisci i dati necessari per il tuo provider JWT."
      },
      "GOOGLE": {
        "TITLE": "Google Provider",
        "DESCRIPTION": "Inserisci i dati necessari per il tuo Google provider."
      },
      "GITLAB": {
        "TITLE": "Gitlab Provider",
        "DESCRIPTION": "Inserisci i dati necessari per il tuo Gitlab provider."
      },
      "GITLABSELFHOSTED": {
        "TITLE": "Gitlab Self Hosted Provider",
        "DESCRIPTION": "Inserisci i dati necessari per il tuo Gitlab Self Hosted provider."
      },
      "GITHUBES": {
        "TITLE": "GitHub Enterprise Server Provider",
        "DESCRIPTION": "Inserisci i dati necessari per il tuo GitHub Enterprise Server provider."
      },
      "GITHUB": {
        "TITLE": "Github Provider",
        "DESCRIPTION": "Inserisci i dati necessari per il tuo Github provider."
      },
      "AZUREAD": {
        "TITLE": "Microsoft Provider",
        "DESCRIPTION": "Inserisci i dati necessari per il tuo Microsoft provider."
      },
      "LDAP": {
        "TITLE": "Active Directory / LDAP",
        "DESCRIPTION": "Inserisci i dati necessari per il tuo provider LDAP."
      }
    },
    "DETAIL": {
      "TITLE": "Fornitore di identità",
      "DESCRIPTION": "Aggiorna la configurazione del tuo fornitore di identit\u00e0.",
      "DATECREATED": "Creato",
      "DATECHANGED": "Cambiato"
    },
    "OPTIONS": {
      "ISAUTOCREATION": "Creazione automatica",
      "ISAUTOCREATION_DESC": "Se selezionato, verrà creato un account se non esiste ancora.",
      "ISAUTOUPDATE": "Aggiornamento automatico",
      "ISAUTOUPDATE_DESC": "Se selezionato, gli account vengono aggiornati alla riautenticazione.",
      "ISCREATIONALLOWED": "Creazione consentita",
      "ISCREATIONALLOWED_DESC": "Determina se i conti possono essere creati.",
      "ISLINKINGALLOWED": "Collegamento consentito",
      "ISLINKINGALLOWED_DESC": "Determina se un'identità può essere collegata a un account esistente."
    },
    "OWNERTYPES": {
      "0": "sconosciuto",
      "1": "Istanza",
      "2": "Organizzazione"
    },
    "TYPES": {
      "0": "sconosciuto",
      "1": "OIDC",
      "3": "JWT"
    },
    "STATES": {
      "1": "attivo",
      "2": "inattivo"
    },
    "AZUREADTENANTTYPES": {
      "3": "Tenant ID",
      "0": "Common",
      "1": "Organizations",
      "2": "Consumers"
    },
    "ADD": "Aggiungi fornitore di identità",
    "AZUREADTENANTTYPE": "Tipo tenant",
    "AZUREADTENANTID": "tenant ID",
    "EMAILVERIFIED": "Email verificata",
    "NAMEHINT": "Se specificato, verrà mostrato nell'interfaccia di accesso.",
    "OPTIONAL": "opzionale",
    "LDAPATTRIBUTES": "Attributi LDAP",
    "UPDATEBINDPASSWORD": "aggiorna Bind Password",
    "UPDATECLIENTSECRET": "Aggiorna secret",
    "TYPE": "Tipo",
    "OWNER": "Owner",
    "ID": "ID",
    "NAME": "Nome",
    "AUTHORIZATIONENDPOINT": "Authorization Endpoint",
    "TOKENENDPOINT": "Token Endpoint",
    "USERENDPOINT": "User Endpoint",
    "IDATTRIBUTE": "Attributo ID",
    "AVAILABILITY": "Disponibilità",
    "AVAILABLE": "disponibile",
    "AVAILABLEBUTINACTIVE": "disponible ma inattivo",
    "SETAVAILABLE": "Imposta come disponibile",
    "SETUNAVAILABLE": "Imposta come non disponibile",
    "CONFIG": "Configurazione",
    "STATE": "Stato",
    "ISSUER": "Issuer",
    "SCOPESLIST": "Scope list",
    "CLIENTID": "Client ID",
    "CLIENTSECRET": "Client Secret",
    "LDAPCONNECTION": "Connessione",
    "LDAPUSERBINDING": "User binding",
    "BASEDN": "BaseDn",
    "BINDDN": "BindDn",
    "BINDPASSWORD": "Bind Password",
    "SERVERS": "Servers",
    "STARTTLS": "Start TLS",
    "TIMEOUT": "Timeout in seconds",
    "USERBASE": "Userbase",
    "USERFILTERS": "User filters",
    "USEROBJECTCLASSES": "User Object Classes",
    "REQUIRED": "necessario",
    "LDAPIDATTRIBUTE": "ID attribute",
    "AVATARURLATTRIBUTE": "Avatar Url attribute",
    "DISPLAYNAMEATTRIBUTE": "Displayname attribute",
    "EMAILATTRIBUTEATTRIBUTE": "Email attribute",
    "EMAILVERIFIEDATTRIBUTE": "Email verified attribute",
    "FIRSTNAMEATTRIBUTE": "Firstname attribute",
    "LASTNAMEATTRIBUTE": "Lastname attribute",
    "NICKNAMEATTRIBUTE": "Nickname attribute",
    "PHONEATTRIBUTE": "Phone attribute",
    "PHONEVERIFIEDATTRIBUTE": "Phone verified attribute",
    "PREFERREDLANGUAGEATTRIBUTE": "Preferred language attribute",
    "PREFERREDUSERNAMEATTRIBUTE": "Preferred username attribute",
    "PROFILEATTRIBUTE": "Profile attribute",
    "IDPDISPLAYNAMMAPPING": "Mapping del nome di visualizzazione IDP",
    "USERNAMEMAPPING": "Mapping del nome utente",
    "DATES": "Date",
    "CREATIONDATE": "Creato",
    "CHANGEDATE": "Ultima modifica",
    "DEACTIVATE": "Disattiva",
    "ACTIVATE": "Attiva",
    "DELETE": "Rimuovi IDP",
    "DELETE_TITLE": "Rimuovi IDP",
    "DELETE_DESCRIPTION": "Stai per rimuovere un fornitore di identit\u00e0. I cambiamenti risultanti sono irrevocabili. Vuoi davvero farlo?",
    "REMOVE_WARN_TITLE": "Rimuovi IDP",
    "REMOVE_WARN_DESCRIPTION": "Stai per rimuovere un provider di identità. Questo rimuoverà la selezione dell'IDP disponibile per i tuoi utenti e gli utenti già registrati non potranno accedere nuovamente. Sei sicuro di continuare?",
    "DELETE_SELECTION_TITLE": "Rimuovere IDP",
    "DELETE_SELECTION_DESCRIPTION": "Stai per rimuovere un fornitore di identit\u00e0. I cambiamenti risultanti sono irrevocabili. Vuoi davvero farlo?",
    "EMPTY": "Nessun IDP disponible",
    "OIDC": {
      "GENERAL": "Informazioni generali",
      "TITLE": "Configurazione OIDC",
      "DESCRIPTION": "Inserisci i dati per il OIDC Identity Provider."
    },
    "JWT": {
      "TITLE": "Configurazione JWT",
      "DESCRIPTION": "Inserisci i dati per il JWT Identity Provider.",
      "HEADERNAME": "Header Name",
      "JWTENDPOINT": "JWT Endpoint",
      "JWTKEYSENDPOINT": "JWT Keys Endpoint"
    },
    "TOAST": {
      "SAVED": "Salvato con successo.",
      "REACTIVATED": "IDP riattivato.",
      "DEACTIVATED": "IDP disattivato.",
      "SELECTEDREACTIVATED": "IDP selezionati riattivati.",
      "SELECTEDDEACTIVATED": "IDP selezionati disattivati.",
      "SELECTEDKEYSDELETED": "IDP selezionati cancellati.",
      "DELETED": "IDP rimosso con successo!",
      "ADDED": "Aggiunto con successo.",
      "REMOVED": "Rimosso con successo."
    },
    "ISIDTOKENMAPPING": "Mappatura dal token ID",
    "ISIDTOKENMAPPING_DESC": "Se selezionato, le informazioni del provider vengono mappate dal token ID, non dal punto finale userinfo."
  },
  "MFA": {
    "LIST": {
      "MULTIFACTORTITLE": "Passwordless",
      "MULTIFACTORDESCRIPTION": "Definisci qui i tuoi multifattori per l'autenticazione passwordless.",
      "SECONDFACTORTITLE": "Autenticazione a più fattori",
      "SECONDFACTORDESCRIPTION": "Definisci ulteriori possibili fattori con cui puoi proteggere l'autenticazione della tua password."
    },
    "CREATE": {
      "TITLE": "Nuovo fattore",
      "DESCRIPTION": "Seleziona il tuo nuovo tipo di fattore."
    },
    "DELETE": {
      "TITLE": "Rimuovi fattore",
      "DESCRIPTION": "Stai per rimuovere un fattore dal login. Sei sicuro?"
    },
    "TOAST": {
      "ADDED": "Aggiunto con successo.",
      "SAVED": "Salvato con successo.",
      "DELETED": "Rimosso con successo"
    },
    "TYPE": "Tipo",
    "MULTIFACTORTYPES": {
      "0": "Sconosciuto",
      "1": "Impronta digitale, chiave di sicurezza, Face ID e altri"
    },
    "SECONDFACTORTYPES": {
      "0": "Sconosciuto",
      "1": "One Time Password per Authenticator App (TOTP)",
      "2": "Impronta digitale, chiave di sicurezza, Face ID e altri",
      "3": "One Time Password per Email (Email OTP)",
      "4": "One Time Password per SMS (SMS OTP)"
    }
  },
  "LOGINPOLICY": {
    "CREATE": {
      "TITLE": "Impostazioni di accesso",
      "DESCRIPTION": "Definisci come i tuoi utenti possono essere autenticati nella tua organizzazione."
    },
    "IDPS": "Fornitori di identità",
    "ADDIDP": {
      "TITLE": "Aggiungi un IDP",
      "DESCRIPTION": "\u00c8 possibile selezionare IDPs dell'organizzazione o del sistema.",
      "SELECTIDPS": "Fornitori di identità"
    },
    "PASSWORDLESS": "Autenticazione passwordless",
    "PASSWORDLESSTYPE": {
      "0": "Non consentito",
      "1": "Consentito"
    }
  },
  "APP": {
    "LIST": "Applicazioni",
    "COMPLIANCE": "Conformità con OIDC",
    "URLS": "URLs",
    "CONFIGURATION": "Configurazione",
    "TOKEN": "Impostazioni Token",
    "PAGES": {
      "TITLE": "Applicazione",
      "ID": "ID",
      "DESCRIPTION": "Qui puoi modificare i dati della tua applicazione e la sua configurazione.",
      "CREATE": "Crea Applicazione",
      "CREATE_SELECT_PROJECT": "Seleziona il tuo progetto",
      "CREATE_NEW_PROJECT": "o crea uno nuovo <a href='{{url}}' title='Crea progetto'>qui</a>.",
      "CREATE_DESC_TITLE": "Inserisci i dettagli della tua applicazione passo dopo passo",
      "CREATE_DESC_SUB": "Una configurazione raccomandata sar\u00e0 generata automaticamente.",
      "STATE": "Stato",
      "DATECREATED": "Creato",
      "DATECHANGED": "Cambiato",
      "URLS": "URLs",
      "DELETE": "Rimuovi App",
      "DETAIL": {
        "TITLE": "Dettagli",
        "STATE": {
          "0": "Non definito",
          "1": "Attiva",
          "2": "Inattiva"
        }
      },
      "DIALOG": {
        "CONFIG": {
          "TITLE": "Configurazione OIDC"
        },
        "DELETE": {
          "TITLE": "Rimuovere App",
          "DESCRIPTION": "Vuoi davvero rimuovere questa applicazione?"
        }
      },
      "NEXTSTEPS": {
        "TITLE": "Passi successivi",
        "0": {
          "TITLE": "Aggiungi ruoli",
          "DESC": "Inserisci i ruoli del tuo progetto"
        },
        "1": {
          "TITLE": "Aggiungi utenti",
          "DESC": "Aggiungi nuovi utenti della tua organizzazione"
        },
        "2": {
          "TITLE": "Aiuto e supporto",
          "DESC": "Leggi la nostra documentazione sulla creazione di applicazioni o contatta il nostro supporto"
        }
      }
    },
    "NAMEDIALOG": {
      "TITLE": "Rinomina App",
      "DESCRIPTION": "Inserisci il nuovo nome della tua app",
      "NAME": "Nuovo nome"
    },
    "NAME": "Nome",
    "TYPE": "Tipo di applicazione",
    "AUTHMETHOD": "Authmethod",
    "AUTHMETHODSECTION": "Metodo di autenticazione",
    "GRANT": "Tipi di Grant",
    "ADDITIONALORIGINS": "Origini aggiuntive",
    "ADDITIONALORIGINSDESC": "Se vuoi aggiungere ulteriori Origini alla tua app che non \u00e8 usata come reindirizzamento puoi farlo qui.",
    "ORIGINS": "Origini",
    "NOTANORIGIN": "Il valore inserito non \u00e8 un'origine",
    "PROSWITCH": "Sono un professionista. Salta questo passo.",
    "NAMEANDTYPESECTION": "Nome e tipo",
    "TITLEFIRST": "Nome dell' applicazione",
    "TYPETITLE": "Che tipo di applicazione vuoi creare?",
    "OIDC": {
      "WELLKNOWN": "Per ulteriori informazioni, consultare il sito <a href='{{url}}' title='Discovery endpoint' target='_blank'>discovery endpoint</a>.",
      "INFO": {
        "ISSUER": "Issuer",
        "CLIENTID": "Client ID"
      },
      "CURRENT": "Configurazione attuale",
      "TOKENSECTIONTITLE": "Opzioni AuthToken",
      "REDIRECTSECTIONTITLE": "Impostazioni di reindirizzamento",
      "REDIRECTTITLE": "Specifica gli URI a cui il login sar\u00e0 reindirizzato.",
      "POSTREDIRECTTITLE": "Questo \u00e8 l'URI di reindirizzamento dopo il logout.",
      "REDIRECTDESCRIPTIONWEB": "Gli URI di reindirizzamento devono iniziare con https://. http:// \u00e8 valido solo con la modalit\u00e0 di sviluppo abilitata (DEV Mode).",
      "REDIRECTDESCRIPTIONNATIVE": "Gli URI di reindirizzamento devono iniziare con il proprio protocollo, http://127.0.0.1, http://[::1] o http://localhost.",
      "REDIRECTNOTVALID": "Questo URI di reindirizzamento non \u00e8 valido.",
      "COMMAORENTERSEPERATION": "separare con \u21b5",
      "TYPEREQUIRED": "Il tipo \u00e8 necessario per completare.",
      "TITLE": "Configurazione OIDC",
      "CLIENTID": "Client ID",
      "CLIENTSECRET": "Client Secret",
      "CLIENTSECRET_NOSECRET": "Con il flusso di autenticazione scelto, non \u00e8 richiesto alcun Client Secret e quindi non \u00e8 disponibile.",
      "CLIENTSECRET_DESCRIPTION": "Salvate il Client Secret in un luogo sicuro, perch\u00e9 non sarà più disponibile dopo aver chiuso la finestra di dialogo",
      "REGENERATESECRET": "Rigenera il Client Secret",
      "DEVMODE": "Modalit\u00e0 di sviluppo (DEV Mode)",
      "DEVMODE_ENABLED": "Attivato",
      "DEVMODE_DISABLED": "Disattivato",
      "DEVMODEDESC": "Attenzione: Con la modalit\u00e0 di sviluppo abilitata, gli URI di reindirizzamento non saranno convalidati.",
      "SKIPNATIVEAPPSUCCESSPAGE": "Salta la pagina di successo dopo il login",
      "SKIPNATIVEAPPSUCCESSPAGE_DESCRIPTION": "Salta la pagina di successo dopo il login per questa applicazione nativa",
      "REDIRECT": "URI per il reindrizzamento",
      "REDIRECTSECTION": "Reindirizzamento",
      "POSTLOGOUTREDIRECT": "URI post logout",
      "RESPONSESECTION": "Tipi di risposta",
      "GRANTSECTION": "Tipi di autorizzazione",
      "GRANTTITLE": "Seleziona i tipi di autorizzazione. Nota: Implicit \u00e8 disponibile solo per le applicazioni basate su browser.",
      "APPTYPE": {
        "0": "Web",
        "1": "User agent",
        "2": "Native"
      },
      "RESPONSETYPE": "Tipi di risposta",
      "RESPONSE": {
        "0": "Codice",
        "1": "ID-Token",
        "2": "Token ID-Token"
      },
      "REFRESHTOKEN": "Refresh Token",
      "GRANTTYPE": "Tipi di autorizzazione",
      "GRANT": {
        "0": "Authorization Code",
        "1": "Implicit",
        "2": "Refresh Token",
        "3": "Device Code"
      },
      "AUTHMETHOD": {
        "0": "Basic",
        "1": "Post",
        "2": "None",
        "3": "Private Key JWT"
      },
      "TOKENTYPE": "Tipo di token di autorizzazione",
      "TOKENTYPE0": "Bearer Token",
      "TOKENTYPE1": "JWT",
      "UNSECUREREDIRECT": "Speriamo proprio che tu sappia cosa stai facendo.",
      "OVERVIEWSECTION": "Sommario",
      "OVERVIEWTITLE": "Configurazione finita. Rivedi le tue impostazioni.",
      "ACCESSTOKENROLEASSERTION": "Aggiungere ruoli utente al Access Token",
      "ACCESSTOKENROLEASSERTION_DESCRIPTION": "Se selezionato, i ruoli richiesti dall'utente autenticato sono aggiunti all'Access Token",
      "IDTOKENROLEASSERTION": "Aggiungi ruoli nell'ID Token",
      "IDTOKENROLEASSERTION_DESCRIPTION": "Se selezionato, i ruoli richiesti dall'utente autenticato sono aggiunti all'ID Token.",
      "IDTOKENUSERINFOASSERTION": "Aggiungi le informazioni dell'utente nell'ID Token",
      "IDTOKENUSERINFOASSERTION_DESCRIPTION": "Aggiungi le richieste di profilo, email, telefono o indirizzo nell'ID Token.",
      "CLOCKSKEW": "Permette ai clienti di gestire lo skew di OP e client. La durata (0-5s) sar\u00e0 aggiunta a exp claim e sottratta da iats, auth_time e nbf.",
      "RECOMMENDED": "raccomandato",
      "NOTRECOMMENDED": "non raccomandato",
      "SELECTION": {
        "APPTYPE": {
          "WEB": {
            "TITLE": "Web",
            "DESCRIPTION": "Applicazioni web regolari come .net, PHP, Node.js, Java, ecc."
          },
          "NATIVE": {
            "TITLE": "Native",
            "DESCRIPTION": "App mobili, desktop, dispositivi intelligenti, ecc."
          },
          "USERAGENT": {
            "TITLE": "User Agent",
            "DESCRIPTION": "Single Page Applications (SPA) e in generale tutti i framework JS eseguiti nei browser"
          }
        }
      }
    },
    "API": {
      "INFO": {
        "CLIENTID": "Client ID"
      },
      "REGENERATESECRET": "Rigenera il Client Secret",
      "SELECTION": {
        "TITLE": "API",
        "DESCRIPTION": "API in generale"
      },
      "AUTHMETHOD": {
        "0": "Basic",
        "1": "Private Key JWT"
      }
    },
    "SAML": {
      "SELECTION": {
        "TITLE": "SAML",
        "DESCRIPTION": "Applicazioni SAMML"
      },
      "CONFIGSECTION": "Configurazione SAML",
      "CHOOSEMETADATASOURCE": "Fornisci la tua configurazione SAML utilizzando una delle seguenti opzioni:",
      "METADATAOPT1": "Opzione 1. Specificare l'URL in cui si trova il file di metadati",
      "METADATAOPT2": "Opzione 2. Carica un file contenente il tuo XML di metadati",
      "METADATAOPT3": "Opzione 3. Crea al volo un file di metadati minimo fornendo ENTITYID e URL ACS",
      "UPLOAD": "Carica il file XML",
      "METADATA": "Metadata",
      "METADATAFROMFILE": "Metadati dal file",
      "CREATEMETADATA": "Crea metadati",
      "ENTITYID": "Entity ID",
      "ACSURL": "ACS endpoint URL"
    },
    "AUTHMETHODS": {
      "CODE": {
        "TITLE": "Code",
        "DESCRIPTION": "Scambia il codice di autorizzazione con il token"
      },
      "PKCE": {
        "TITLE": "PKCE",
        "DESCRIPTION": "Usa un hash casuale invece di un Client Secret statico per maggiore sicurezza"
      },
      "POST": {
        "TITLE": "POST",
        "DESCRIPTION": "Invia client_id e client_secret come parte della richista."
      },
      "PK_JWT": {
        "TITLE": "Private Key JWT",
        "DESCRIPTION": "Usa un Private Key per autorizzare la tua applicazione"
      },
      "BASIC": {
        "TITLE": "Basic",
        "DESCRIPTION": "Autenticazione con nome utente e password"
      },
      "IMPLICIT": {
        "TITLE": "Implicit",
        "DESCRIPTION": "Ottenere i token direttamente dall'endpoint di autorizzazione"
      },
      "DEVICECODE": {
        "TITLE": "Device Code",
        "DESCRIPTION": "Autorizza il dispositivo su un computer o uno smartphone."
      },
      "CUSTOM": {
        "TITLE": "Custom",
        "DESCRIPTION": "La tua impostazione non corrisponde a nessun'altra opzione."
      }
    },
    "TOAST": {
      "REACTIVATED": "Applicazione riattivata.",
      "DEACTIVATED": "Applicazione disattivata.",
      "OIDCUPDATED": "Applicazione aggiornata",
      "APIUPDATED": "Applicazione aggiornata",
      "UPDATED": "App aggiornata.",
      "CREATED": "App creata.",
      "CLIENTSECRETREGENERATED": "Client secret generato.",
      "DELETED": "App rimossa con successo.",
      "CONFIGCHANGED": "Modifiche alla configurazione rilevate"
    }
  },
  "GENDERS": {
    "0": "Sconosciuto",
    "1": "Femminile",
    "2": "Maschio",
    "3": "Altro"
  },
  "LANGUAGES": {
    "de": "Deutsch",
    "en": "English",
    "es": "Español",
    "fr": "Français",
    "it": "Italiano",
    "ja": "日本語",
    "pl": "Polski",
    "zh": "简体中文",
    "bg": "Български",
    "pt": "Portuguese",
    "mk": "Македонски",
<<<<<<< HEAD
    "ru": "Русский"
=======
    "cs": "Čeština"
>>>>>>> e839f03f
  },
  "MEMBER": {
    "ADD": "Aggiungi un manager",
    "CREATIONTYPE": "Tipo di creazione",
    "CREATIONTYPES": {
      "3": "IAM",
      "2": "Organizzazione",
      "0": "Progetto proprio",
      "1": "Progetto delegato",
      "4": "Progetto"
    },
    "EDITROLE": "Modifica ruoli",
    "EDITFOR": "Modifica i ruoli per l'utente: {{value}}",
    "DIALOG": {
      "DELETE_TITLE": "Rimuovi manager",
      "DELETE_DESCRIPTION": "Stai per rimuovere un manager. Vuoi davvero continuare?"
    }
  },
  "ROLESLABEL": "Ruoli",
  "GRANTS": {
    "TITLE": "Autorizzazioni",
    "DESC": "Qui puoi vedere tutte le autorizzazioni della tua organizzazione.",
    "DELETE": "Cancellare l'autorizzazione",
    "EMPTY": "Nessuna autorizzazione trovata",
    "ADD": "Creare autorizzazione",
    "ADD_BTN": "Nuovo",
    "PROJECT": {
      "TITLE": "Autorizzazione",
      "DESCRIPTION": "Definisci le autorizzazioni per il progetto specificato. Nota che puoi vedere solo le voci dei progetti e degli utenti per i quali hai le autorizzazioni."
    },
    "USER": {
      "TITLE": "Autorizzazioni",
      "DESCRIPTION": "Definisci le autorizzazioni per l'utente specificato. Nota che puoi vedere solo le voci dei progetti e degli utenti per i quali hai le autorizzazioni."
    },
    "CREATE": {
      "TITLE": "Creare autorizzazione",
      "DESCRIPTION": "Cerca l'organizzazione, il progetto e i ruoli corrispondenti."
    },
    "EDIT": {
      "TITLE": "Modifica autorizzazione"
    },
    "DETAIL": {
      "TITLE": "Dettaglio dell'autorizzazione",
      "DESCRIPTION": "Qui potete vedere tutti i dettagli dell'autorizzazione."
    },
    "TOAST": {
      "UPDATED": "Autorizzazione aggiornata.",
      "REMOVED": "Autorizzazione rimossa con successo.",
      "BULKREMOVED": "Autorizzazioni rimossi con successo."
    },
    "DIALOG": {
      "DELETE_TITLE": "Elima autorizzazione",
      "DELETE_DESCRIPTION": "Stai per eliminare un' autorizzazione. Vuoi continuare?",
      "BULK_DELETE_TITLE": "Elimina autorizzazioni",
      "BULK_DELETE_DESCRIPTION": "Stai per eliminare diverse autorizzazioni. Vuoi continuare?"
    }
  },
  "CHANGES": {
    "LISTTITLE": "Ultimi cambiamenti",
    "BOTTOM": "Hai raggiunto la fine della lista.",
    "LOADMORE": "Carica di più",
    "ORG": {
      "TITLE": "Attivit\u00e0",
      "DESCRIPTION": "Qui puoi vedere gli ultimi eventi che hanno generato un cambio di organizzazione."
    },
    "PROJECT": {
      "TITLE": "Attivit\u00e0",
      "DESCRIPTION": "Qui puoi vedere gli ultimi eventi che hanno generato un cambiamento di progetto."
    },
    "USER": {
      "TITLE": "Attivit\u00e0",
      "DESCRIPTION": "Qui puoi vedere gli ultimi eventi che hanno generato un cambiamento dell'utente."
    }
  }
}<|MERGE_RESOLUTION|>--- conflicted
+++ resolved
@@ -1060,11 +1060,8 @@
       "bg": "Български",
       "pt": "Portuguese",
       "mk": "Македонски",
-<<<<<<< HEAD
+      "cs": "Čeština",
       "ru": "Русский"
-=======
-      "cs": "Čeština"
->>>>>>> e839f03f
     },
     "SMTP": {
       "TITLE": "Impostazioni SMTP",
@@ -1276,11 +1273,8 @@
         "bg": "Български",
         "pt": "Portuguese",
         "mk": "Македонски",
-<<<<<<< HEAD
+        "cs": "Čeština",
         "ru": "Русский"
-=======
-        "cs": "Čeština"
->>>>>>> e839f03f
       },
       "KEYS": {
         "emailVerificationDoneText": "Verifica dell'e-mail terminata con successo.",
@@ -2170,11 +2164,8 @@
     "bg": "Български",
     "pt": "Portuguese",
     "mk": "Македонски",
-<<<<<<< HEAD
+    "cs": "Čeština",
     "ru": "Русский"
-=======
-    "cs": "Čeština"
->>>>>>> e839f03f
   },
   "MEMBER": {
     "ADD": "Aggiungi un manager",
