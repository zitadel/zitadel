--- conflicted
+++ resolved
@@ -1272,13 +1272,8 @@
       "UNSAVED_TITLE": "Continuare senza salvare?",
       "UNSAVED_DESCRIPTION": "Hai fatto delle modifiche senza salvare. Vuoi salvare ora?",
       "ACTIVE_LANGUAGE_NOT_ALLOWED": "Hai selezionato una lingua non consentita. Puoi continuare a modificare i testi. Ma se vuoi che i tuoi utenti possano effettivamente utilizzare questa lingua, cambia le restrizioni delle tue istanze.",
-<<<<<<< HEAD
-      "LANGUAGES_NOT_ALLOWED": "Non consentito:",
-      "LANGUAGE": "Lingua",
-=======
       "LANGUAGE": "Lingua",
       "LANGUAGES_NOT_ALLOWED": "Non consentito:",
->>>>>>> 8c85318f
       "LANGUAGES": {
         "de": "Deutsch",
         "en": "English",
