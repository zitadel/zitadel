{
  "APP_NAME": "ZITADEL",
  "PAGINATOR": {
    "PREVIOUS": "Previous",
    "NEXT": "Next",
    "COUNT": "Total Results",
    "MORE": "More"
  },
  "FOOTER": {
    "LINKS": {
      "CONTACT": "Contact",
      "TOS": "Terms of Service",
      "PP": "Privacy Policy"
    },
    "THEME": {
      "DARK": "Dark",
      "LIGHT": "Light"
    }
  },
  "HOME": {
    "WELCOME": "Get started with ZITADEL",
    "DISCLAIMER": "ZITADEL treats your data confidentially and securely.",
    "DISCLAIMERLINK": "Further information",
    "DOCUMENTATION": {
      "TITLE": "Documentation",
      "DESCRIPTION": "Get started with ZITADEL quickly."
    },
    "GETSTARTED": {
      "TITLE": "Get started with ZITADEL",
      "DESCRIPTION": "Get started with ZITADEL quickly."
    },
    "QUICKSTARTS": {
      "LABEL": "First Steps",
      "TITLE": "Quickstarts",
      "DESCRIPTION": "Get started with ZITADEL quickly."
    },
    "SHORTCUTS": {
      "SHORTCUTS": "Shortcuts",
      "SETTINGS": "Available shortcuts",
      "PROJECTS": "Projects",
      "REORDER": "Hold and drag the tile to move it",
      "ADD": "Hold and drag a tile to add"
    }
  },
  "ONBOARDING": {
    "DESCRIPTION": "Your onboarding process",
    "MOREDESCRIPTION": "more shortcuts",
    "COMPLETED": "completed",
    "DISMISS": "No thanks, I'm a pro.",
    "CARD": {
      "TITLE": "Get your ZITADEL running",
      "DESCRIPTION": "This checklist helps to setup your instance and guides your through the most essential steps"
    },
    "EVENTS": {
      "instance.policy.label.added": {
        "title": "Setup your brand",
        "description": "Define coloring and shape of your login and upload your logo and icons.",
        "action": "Setup branding"
      },
      "instance.smtp.config.added": {
        "title": "Setup your SMTP settings",
        "description": "Set your own mail server settings.",
        "action": "Setup SMTP"
      },
      "project.added": {
        "title": "Create a project",
        "description": "Add a project and define its roles and authorizations.",
        "action": "Create project"
      },
      "project.application.added": {
        "title": "Create an application",
        "description": "Create a web, native, api or saml application and setup your authentication flow.",
        "action": "Create app"
      },
      "user.human.added": {
        "title": "Add users",
        "description": "Add your application users",
        "action": "Add user"
      },
      "user.grant.added": {
        "title": "Grant users",
        "description": "Allow users to access your application and setup their role.",
        "action": "Grant user"
      }
    }
  },
  "MENU": {
    "INSTANCE": "Instance",
    "DASHBOARD": "Home",
    "PERSONAL_INFO": "Personal Information",
    "DOCUMENTATION": "Documentation",
    "INSTANCEOVERVIEW": "Instance",
    "ORGS": "Organizations",
    "VIEWS": "Views",
    "EVENTS": "Events",
    "FAILEDEVENTS": "Failed Events",
    "ORGANIZATION": "Organization",
    "DOMAINS": "Domains",
    "PROJECT": "Projects",
    "PROJECTOVERVIEW": "Overview",
    "PROJECTGRANTS": "Grants",
    "ROLES": "Roles",
    "GRANTEDPROJECT": "Granted Projects",
    "HUMANUSERS": "Users",
    "MACHINEUSERS": "Service Users",
    "LOGOUT": "Logout All Users",
    "NEWORG": "New Organization",
    "IAMADMIN": "You are an IAM Administrator. Note that you have extended permissions.",
    "SHOWORGS": "Show All Organizations",
    "GRANTS": "Authorizations",
    "ACTIONS": "Actions",
    "PRIVACY": "Privacy",
    "TOS": "Terms of Service",
    "OPENSHORTCUTSTOOLTIP": "Type ? to show keyboard shortcuts",
    "SETTINGS": "Settings",
    "CUSTOMERPORTAL": "Customer Portal"
  },
  "ACTIONS": {
    "ACTIONS": "Actions",
    "FILTER": "Filter",
    "RENAME": "Rename",
    "SET": "Set",
    "COPY": "Copy to Clipboard",
    "COPIED": "Copied to clipboard.",
    "RESET": "Reset",
    "RESETDEFAULT": "Reset to Default",
    "RESETTO": "Reset to: ",
    "RESETCURRENT": "Reset to current",
    "SHOW": "Show",
    "HIDE": "Hide",
    "SAVE": "Save",
    "SAVENOW": "Save now",
    "NEW": "New",
    "ADD": "Add",
    "CREATE": "Create",
    "CONTINUE": "Continue",
    "BACK": "Back",
    "CLOSE": "Close",
    "CLEAR": "Clear",
    "CANCEL": "Cancel",
    "INFO": "Info",
    "OK": "OK",
    "SELECT": "Select",
    "VIEW": "Show",
    "SELECTIONDELETE": "Delete selection",
    "DELETE": "Delete",
    "REMOVE": "Remove",
    "VERIFY": "Verify",
    "FINISH": "Finish",
    "FINISHED": "Close",
    "CHANGE": "Change",
    "REACTIVATE": "Reactivate",
    "ACTIVATE": "Activate",
    "DEACTIVATE": "Deactivate",
    "REFRESH": "Refresh",
    "LOGIN": "Login",
    "EDIT": "Edit",
    "PIN": "Pin / Unpin",
    "CONFIGURE": "Configure",
    "SEND": "Send",
    "NEWVALUE": "New Value",
    "RESTORE": "Restore",
    "CONTINUEWITHOUTSAVE": "Continue without saving",
    "OF": "of",
    "PREVIOUS": "Previous",
    "NEXT": "Next",
    "MORE": "more",
    "STEP": "Step",
    "SETUP": "Setup",
    "COMINGSOON": "Coming soon",
    "TABLE": {
      "SHOWUSER": "Show user {{value}}"
    }
  },
  "MEMBERROLES": {
    "IAM_OWNER": "Has control over the whole instance, including all organizations",
    "IAM_OWNER_VIEWER": "Has permission to review the whole instance, including all organizations",
    "IAM_ORG_MANAGER": "Has permission to create and manage organizations",
    "IAM_USER_MANAGER": "Has permission to create and manage users",
    "ORG_OWNER": "Has permission over the whole organization",
    "ORG_USER_MANAGER": "Has permission to create and manage users of the organization",
    "ORG_OWNER_VIEWER": "Has permission to review the whole organization",
    "ORG_USER_PERMISSION_EDITOR": "Has permission to manage user grants",
    "ORG_PROJECT_PERMISSION_EDITOR": "Has permission to manage project grants",
    "ORG_PROJECT_CREATOR": "Has permission to create his own projects and underlying settings",
    "PROJECT_OWNER": "Has permission over the whole project",
    "PROJECT_OWNER_VIEWER": "Has permission to review the whole project",
    "PROJECT_OWNER_GLOBAL": "Has permission over the whole project",
    "PROJECT_OWNER_VIEWER_GLOBAL": "Has permission to review the whole project",
    "PROJECT_GRANT_OWNER": "Has permission to manage the project grant",
    "PROJECT_GRANT_OWNER_VIEWER": "Has permission to review the project grant"
  },
  "OVERLAYS": {
    "ORGSWITCHER": {
      "TEXT": "All organization settings and tables in console are based on a selected organization. Click this button to switch organization or create a new one."
    },
    "INSTANCE": {
      "TEXT": "Click here to get to the instance settings. Note that you have only access to this button if you have enhanced permissions."
    },
    "PROFILE": {
      "TEXT": "Here you can switch between your user accounts and manage your sessions and profile."
    },
    "NAV": {
      "TEXT": "This navigation changes based on your selected organization above or your instance"
    },
    "CONTEXTCHANGED": {
      "TEXT": "Attention! The organization context has changed."
    }
  },
  "FILTER": {
    "TITLE": "Filter",
    "STATE": "Status",
    "DISPLAYNAME": "User Display Name",
    "EMAIL": "Email",
    "USERNAME": "User Name",
    "ORGNAME": "Organization Name",
    "PROJECTNAME": "Project Name",
    "RESOURCEOWNER": "Resource Owner",
    "METHODS": {
      "5": "contains",
      "7": "ends with",
      "1": "equals"
    }
  },
  "KEYBOARDSHORTCUTS": {
    "TITLE": "Keyboard Shortcuts",
    "UNDERORGCONTEXT": "Within organization pages",
    "SIDEWIDE": "Site-wide shortcuts",
    "SHORTCUTS": {
      "HOME": "<strong>G</strong>o to <strong>H</strong>ome",
      "INSTANCE": "<strong>G</strong>o to <strong>I</strong>instance",
      "ORG": "<strong>G</strong>o to <strong>O</strong>rganization",
      "ORGSETTINGS": "<strong>G</strong>o to Organization <strong>S</strong>ettings",
      "ORGSWITCHER": "Change Organization",
      "ME": "Go To own profile",
      "PROJECTS": "<strong>G</strong>o to <strong>P</strong>rojects",
      "USERS": "<strong>G</strong>o to <strong>U</strong>sers",
      "USERGRANTS": "<strong>G</strong>o to <strong>A</strong>uthorizations",
      "ACTIONS": "<strong>G</strong>o to Actions and <strong>F</strong>lows",
      "DOMAINS": "<strong>G</strong>o to <strong>D</strong>omains"
    }
  },
  "RESOURCEID": "Resource Id",
  "NAME": "Name",
  "VERSION": "Version",
  "TABLE": {
    "NOROWS": "No data"
  },
  "ERRORS": {
    "REQUIRED": "Please fill in this field.",
    "TOKENINVALID": {
      "TITLE": "Your authorization token has expired.",
      "DESCRIPTION": "Click the button below to log in again."
    },
    "INVALID_FORMAT": "The formatting is invalid.",
    "NOTANEMAIL": "The given value is not an e-mail address.",
    "MINLENGTH": "Must be at least {{requiredLength}} characters long.",
    "UPPERCASEMISSING": "Must include an uppercase character.",
    "LOWERCASEMISSING": "Must include a lowercase character.",
    "SYMBOLERROR": "Must include a symbol or punctuation mark.",
    "NUMBERERROR": "Must include a digit.",
    "PWNOTEQUAL": "The passwords provided do not match.",
    "PHONE": "The phone number must start with 00 or +."
  },
  "USER": {
    "SETTINGS": {
      "TITLE": "Settings",
      "GENERAL": "General",
      "IDP": "Identity Providers",
      "SECURITY": "Password and Security",
      "KEYS": "Keys",
      "PAT": "Personal Access Tokens",
      "USERGRANTS": "Authorizations",
      "MEMBERSHIPS": "Memberships",
      "METADATA": "Metadata"
    },
    "TITLE": "Personal Information",
    "DESCRIPTION": "Manage your information and security settings.",
    "PAGES": {
      "LIST": "Users",
      "TITLE": "User",
      "DESCRIPTION": "Create new users in your organization and manage existing ones.",
      "LISTMACHINE": "Service Users",
      "DESCRIPTIONMACHINE": "Create and manage Service Users of your organization",
      "DETAIL": "Detail",
      "CREATE": "Create",
      "MY": "My Information",
      "LOGINNAMES": "Login names",
      "LOGINMETHODS": "Login methods",
      "LOGINNAMESDESC": "These are your login names:",
      "NOUSER": "No associated user.",
      "REACTIVATE": "Reactivate",
      "DEACTIVATE": "Deactivate",
      "FILTER": "Filter",
      "STATE": "Status",
      "DELETE": "Delete User",
      "UNLOCK": "Unlock User",
      "GENERATESECRET": "Generate Client Secret",
      "REMOVESECRET": "Remove Client Secret",
      "LOCKEDDESCRIPTION": "This user has been locked out due to exceeding the maximum login attempts and must be unlocked to be used again.",
      "DELETEACCOUNT": "Delete Account",
      "DELETEACCOUNT_DESC": "If you perform this action, you will be logged out and will no longer have access to your account. This action is not reversible, so please continue with caution.",
      "DELETEACCOUNT_BTN": "Delete Account",
      "DELETEACCOUNT_SUCCESS": "Account deleted successfully!"
    },
    "DETAILS": {
      "DATECREATED": "Created",
      "DATECHANGED": "Changed"
    },
    "DIALOG": {
      "DELETE_TITLE": "Delete User",
      "DELETE_SELF_TITLE": "Delete Account",
      "DELETE_DESCRIPTION": "You are about to permanently delete a user. Are you sure?",
      "DELETE_SELF_DESCRIPTION": "You are about to permanently delete your personal account. This will log you out and delete your user. This action cannot be undone!",
      "DELETE_AUTH_DESCRIPTION": "You are about to permanently delete your personal account. Are you sure?",
      "TYPEUSERNAME": "Type '{{value}}', to confirm and delete the user.",
      "USERNAME": "Loginname",
      "DELETE_BTN": "Delete permanently"
    },
    "SENDEMAILDIALOG": {
      "TITLE": "Send Email Notification",
      "DESCRIPTION": "Click the button below to send a notification to the current email address or change the email address in the field.",
      "NEWEMAIL": "New email address"
    },
    "SECRETDIALOG": {
      "CLIENTSECRET": "Client Secret",
      "CLIENTSECRET_DESCRIPTION": "Keep your client secret at a safe place as it will disappear once the dialog is closed."
    },
    "TABLE": {
      "DEACTIVATE": "Deactivate",
      "ACTIVATE": "Activate",
      "CHANGEDATE": "Last Modified",
      "CREATIONDATE": "Created At",
      "TYPES": {
        "HUMAN": "Users",
        "MACHINE": "Service Users"
      },
      "FILTER": {
        "0": "Filter for DisplayName",
        "1": "Filter for Username",
        "2": "filter for DisplayName",
        "3": "filter for Username",
        "4": "filter for Email",
        "5": "filter for DisplayName",
        "10": "filter for organization name",
        "12": "filter for project name"
      },
      "EMPTY": "No entries"
    },
    "PASSWORDLESS": {
      "SEND": "Send registration link",
      "TABLETYPE": "Type",
      "TABLESTATE": "Status",
      "NAME": "Name",
      "EMPTY": "No device set",
      "TITLE": "Passwordless Authentication",
      "DESCRIPTION": "Add WebAuthn based Authentication Methods to log onto ZITADEL passwordless.",
      "MANAGE_DESCRIPTION": "Manage the second factor methods of your users.",
      "U2F": "Add method",
      "U2F_DIALOG_TITLE": "Verify authenticator",
      "U2F_DIALOG_DESCRIPTION": "Enter a name for your used passwordless Login",
      "U2F_SUCCESS": "Passwordless Auth created successfully!",
      "U2F_ERROR": "An error during setup occurred!",
      "U2F_NAME": "Authenticator Name",
      "TYPE": {
        "0": "No MFA defined",
        "1": "One Time Password (OTP)",
        "2": "Fingerprint, Security Keys, Face ID and other"
      },
      "STATE": {
        "0": "No State",
        "1": "Not Ready",
        "2": "Ready",
        "3": "Deleted"
      },
      "DIALOG": {
        "DELETE_TITLE": "Remove Passwordless Authentication Method",
        "DELETE_DESCRIPTION": "You are about to delete a passwordless Authentication method. Are you sure?",
        "ADD_TITLE": "Passwordless Authentication",
        "ADD_DESCRIPTION": "Select one of the available options for creating a passwordless authentication method.",
        "SEND_DESCRIPTION": "Send yourself a registration link to your email address.",
        "SEND": "Send registration link",
        "SENT": "The email was successfully delivered. Check your mailbox to continue with the setup.",
        "QRCODE_DESCRIPTION": "Generate QR code for scanning with another device.",
        "QRCODE": "Generate QR code",
        "QRCODE_SCAN": "Scan this QR code to continue with the setup on your device.",
        "NEW_DESCRIPTION": "Use this device to set up Passwordless.",
        "NEW": "Add New"
      }
    },
    "MFA": {
      "TABLETYPE": "Type",
      "TABLESTATE": "Status",
      "NAME": "Name",
      "EMPTY": "No additional factors",
      "TITLE": "Multifactor Authentication",
      "DESCRIPTION": "Add a second factor to ensure optimal security for your account.",
      "MANAGE_DESCRIPTION": "Manage the second factor methods of your users.",
      "ADD": "Add Factor",
      "OTP": "Authenticator App for OTP (One-Time Password)",
      "OTP_DIALOG_TITLE": "Add OTP",
      "OTP_DIALOG_DESCRIPTION": "Scan the QR code with an authenticator app and enter the code below to verify and activate the OTP method.",
      "U2F": "Fingerprint, Security Keys, Face ID and other",
      "U2F_DIALOG_TITLE": "Verify Factor",
      "U2F_DIALOG_DESCRIPTION": "Enter a name for your used universal Multifactor.",
      "U2F_SUCCESS": "Factor added successfully!",
      "U2F_ERROR": "An error during setup occurred!",
      "U2F_NAME": "Authenticator Name",
      "TYPE": {
        "0": "No MFA defined",
        "1": "One Time Password (OTP)",
        "2": "Fingerprint, Security Keys, Face ID and other"
      },
      "STATE": {
        "0": "No State",
        "1": "Not Ready",
        "2": "Ready",
        "3": "Deleted"
      },
      "DIALOG": {
        "MFA_DELETE_TITLE": "Remove Secondfactor",
        "MFA_DELETE_DESCRIPTION": "You are about to delete a second factor. Are you sure?",
        "ADD_MFA_TITLE": "Add Second Factor",
        "ADD_MFA_DESCRIPTION": "Select one of the following options."
      }
    },
    "EXTERNALIDP": {
      "TITLE": "External Identity Providers",
      "DESC": "",
      "IDPCONFIGID": "IDP Config ID",
      "IDPNAME": "IDP Name",
      "USERDISPLAYNAME": "External Name",
      "EXTERNALUSERID": "External User ID",
      "EMPTY": "No external IDP found",
      "DIALOG": {
        "DELETE_TITLE": "Remove IDP",
        "DELETE_DESCRIPTION": "You are about to delete an Identity Provider from a user. Do you really want to continue?"
      }
    },
    "CREATE": {
      "TITLE": "Create a New User",
      "DESCRIPTION": "Please provide the necessary information.",
      "NAMEANDEMAILSECTION": "Name and E-mail",
      "GENDERLANGSECTION": "Gender and Language",
      "PHONESECTION": "Phone numbers",
      "PASSWORDSECTION": "Initial Password",
      "ADDRESSANDPHONESECTION": "Phone number",
      "INITMAILDESCRIPTION": "If both options are selected, no email for initialization will be sent. If only one of the options is selected, a mail to provide / verify the data will be sent."
    },
    "CODEDIALOG": {
      "TITLE": "Verify Phone Number",
      "DESCRIPTION": "Enter the code you received by text message to verify your phone number.",
      "CODE": "Code"
    },
    "DATA": {
      "STATE": "Status",
      "STATE0": "Unknown",
      "STATE1": "Active",
      "STATE2": "Inactive",
      "STATE3": "Deleted",
      "STATE4": "Locked",
      "STATE5": "Suspended",
      "STATE6": "Initial"
    },
    "PROFILE": {
      "TITLE": "Profile",
      "EMAIL": "E-mail",
      "PHONE": "Phone number",
      "PHONE_HINT": "Use 00 or the + symbol followed by the calling country code, or select the country from the dropdown and finally enter the phone number",
      "USERNAME": "User Name",
      "CHANGEUSERNAME": "modify",
      "CHANGEUSERNAME_TITLE": "Change username",
      "CHANGEUSERNAME_DESC": "Enter the new name in the field below.",
      "FIRSTNAME": "First Name",
      "LASTNAME": "Last Name",
      "NICKNAME": "Nickname",
      "DISPLAYNAME": "Display Name",
      "PREFERRED_LANGUAGE": "Language",
      "GENDER": "Gender",
      "PASSWORD": "Password",
      "AVATAR": {
        "UPLOADTITLE": "Upload your Profile Picture",
        "UPLOADBTN": "Choose file",
        "UPLOAD": "Upload",
        "CURRENT": "Current Picture",
        "PREVIEW": "Preview",
        "DELETESUCCESS": "Deleted successfully!",
        "CROPPERERROR": "An error while uploading your file occurred. Try a different format and size if necessary."
      },
      "COUNTRY": "Country"
    },
    "MACHINE": {
      "TITLE": "Service User Details",
      "USERNAME": "User Name",
      "NAME": "Name",
      "DESCRIPTION": "Description",
      "KEYSTITLE": "Keys",
      "KEYSDESC": "Define your keys and add an optional expiration date.",
      "TOKENSTITLE": "Personal Access Tokens",
      "TOKENSDESC": "Personal access tokens function like ordinary OAuth access tokens.",
      "ID": "Key ID",
      "TYPE": "Type",
      "EXPIRATIONDATE": "Expiration date",
      "CHOOSEDATEAFTER": "Enter a valid expiration after",
      "CHOOSEEXPIRY": "Select an expiration date",
      "CREATIONDATE": "Creation Date",
      "KEYDETAILS": "Key Details",
      "ACCESSTOKENTYPE": "Access Token Type",
      "ACCESSTOKENTYPES": {
        "0": "Bearer",
        "1": "JWT"
      },
      "ADD": {
        "TITLE": "Add Key",
        "DESCRIPTION": "Select your key type and choose an optional expiration date."
      },
      "ADDED": {
        "TITLE": "The key was created",
        "DESCRIPTION": "Download the key as it won't be visible after closing this dialog!"
      },
      "KEYTYPES": {
        "1": "JSON"
      },
      "DIALOG": {
        "DELETE_KEY": {
          "TITLE": "Delete Key",
          "DESCRIPTION": "Do you want to delete the selected key? This cannot be undone."
        }
      }
    },
    "PASSWORD": {
      "TITLE": "Password",
      "LABEL": "A secure password helps to protect the account",
      "DESCRIPTION": "Enter the new password according to the policy below.",
      "OLD": "Current Password",
      "NEW": "New Password",
      "CONFIRM": "Confirm New Password",
      "NEWINITIAL": "Password",
      "CONFIRMINITIAL": "Confirm Password",
      "RESET": "Reset Current Password",
      "SET": "Set New Password",
      "RESENDNOTIFICATION": "Send Password Reset Link",
      "REQUIRED": "Some required fields are missing.",
      "MINLENGTHERROR": "Has to be at least {{value}} characters long."
    },
    "ID": "ID",
    "EMAIL": "E-mail",
    "PHONE": "Phone number",
    "PHONEEMPTY": "No phone number defined",
    "PHONEVERIFIED": "Phone number verified.",
    "EMAILVERIFIED": "Email verified",
    "NOTVERIFIED": "not verified",
    "PREFERRED_LOGINNAME": "Preferred Loginname",
    "ISINITIAL": "User is not active, yet.",
    "LOGINMETHODS": {
      "TITLE": "Contact Information",
      "DESCRIPTION": "The provided information is used to send important information, like password reset e-mails to you.",
      "EMAIL": {
        "TITLE": "E-mail",
        "VALID": "validated",
        "ISVERIFIED": "Email Verified",
        "ISVERIFIEDDESC": "If the email is indicated as verified, no email verification request will be made.",
        "RESEND": "Resend Verification E-mail",
        "EDITTITLE": "Change Email",
        "EDITDESC": "Enter the new email in the field below."
      },
      "PHONE": {
        "TITLE": "Phone",
        "VALID": "validated",
        "RESEND": "Resend Verification Text Message",
        "EDITTITLE": "Change number",
        "EDITVALUE": "Phone number",
        "EDITDESC": "Enter the new phone number in the field below.",
        "DELETETITLE": "Delete phone number",
        "DELETEDESC": "Do you really want to delete the phone number"
      },
      "RESENDCODE": "Resend Code",
      "ENTERCODE": "Verify",
      "ENTERCODE_DESC": "Verify Code"
    },
    "GRANTS": {
      "TITLE": "User Grants",
      "DESCRIPTION": "Grant this user access to certain projects",
      "CREATE": {
        "TITLE": "Create User Grant",
        "DESCRIPTION": "Search for the organization, the project and the corresponding project roles."
      },
      "PROJECTNAME": "Project Name",
      "PROJECT-OWNED": "Project",
      "PROJECT-GRANTED": "Granted project",
      "FILTER": {
        "0": "filter for user",
        "1": "filter for domain",
        "2": "filter for projectname",
        "3": "filter for rolename"
      }
    },
    "STATE": {
      "0": "Unknown",
      "1": "Active",
      "2": "Inactive",
      "3": "Deleted",
      "4": "Locked",
      "5": "Suspended",
      "6": "Initial"
    },
    "SEARCH": {
      "ADDITIONAL": "Loginname (current organization)",
      "ADDITIONAL-EXTERNAL": "Loginname (external organization)"
    },
    "TARGET": {
      "SELF": "If you want to grant a user of an other organization",
      "EXTERNAL": "To grant a user of your organization",
      "CLICKHERE": "click here"
    },
    "SIGNEDOUT": "You are signed out. Click the button \"Sign In\" to sign in again.",
    "SIGNEDOUT_BTN": "Sign In",
    "EDITACCOUNT": "Edit Account",
    "ADDACCOUNT": "Log in With Another Account",
    "RESENDINITIALEMAIL": "Resend activation mail",
    "RESENDEMAILNOTIFICATION": "Resend Email notification",
    "TOAST": {
      "CREATED": "User created successfully.",
      "SAVED": "Profile saved successfully.",
      "USERNAMECHANGED": "Username changed.",
      "EMAILSAVED": "E-mail saved successfully.",
      "INITEMAILSENT": "Initialization mail sent.",
      "PHONESAVED": "Phone saved successfully.",
      "PHONEREMOVED": "Phone has been removed.",
      "PHONEVERIFIED": "Phone verified successfully.",
      "PHONEVERIFICATIONSENT": "Phone verification code sent.",
      "EMAILVERIFICATIONSENT": "E-mail verification code sent.",
      "OTPREMOVED": "OTP removed.",
      "U2FREMOVED": "Factor removed.",
      "PASSWORDLESSREMOVED": "Passwordless removed.",
      "INITIALPASSWORDSET": "Initial password set.",
      "PASSWORDNOTIFICATIONSENT": "Password change notification sent.",
      "PASSWORDCHANGED": "Password changed successfully.",
      "REACTIVATED": "User reactivated.",
      "DEACTIVATED": "User deactivated.",
      "SELECTEDREACTIVATED": "Selected users reactivated.",
      "SELECTEDDEACTIVATED": "Selected users deactivated.",
      "SELECTEDKEYSDELETED": "Selected keys deleted.",
      "KEYADDED": "Key added!",
      "MACHINEADDED": "Service User created!",
      "DELETED": "User deleted successfully!",
      "UNLOCKED": "User unlocked successfully!",
      "PASSWORDLESSREGISTRATIONSENT": "Registration Link sent successfully.",
      "SECRETGENERATED": "Secret generated successfully!",
      "SECRETREMOVED": "Secret removed successfully!"
    },
    "MEMBERSHIPS": {
      "TITLE": "ZITADEL Manager Roles",
      "DESCRIPTION": "These are all member grants of the user. You can modify them also on organization, project, or IAM detail pages.",
      "ORGCONTEXT": "You see all organizations and projects that are related to the currently selected organization.",
      "USERCONTEXT": "You see all organizations and projects to which you are authorized. Including other organizations.",
      "CREATIONDATE": "Creation Date",
      "CHANGEDATE": "Last Modified",
      "DISPLAYNAME": "Display Name",
      "REMOVE": "Remove",
      "TYPE": "Type",
      "ORGID": "Organization ID",
      "UPDATED": "The membership was updated.",
      "NOPERMISSIONTOEDIT": "You are missing the required permissions to edit roles!",
      "TYPES": {
        "UNKNOWN": "Unknown",
        "ORG": "Organization",
        "PROJECT": "Project",
        "GRANTEDPROJECT": "Granted Project"
      }
    },
    "PERSONALACCESSTOKEN": {
      "ID": "ID",
      "TOKEN": "Token",
      "ADD": {
        "TITLE": "Generate new Personal Access Token",
        "DESCRIPTION": "Define a custom expiration for the token.",
        "CHOOSEEXPIRY": "Select an expiration date",
        "CHOOSEDATEAFTER": "Enter a valid expiration after"
      },
      "ADDED": {
        "TITLE": "Personal Access Token",
        "DESCRIPTION": "Make sure to copy your personal access token. You won't be able to see it again!"
      },
      "DELETE": {
        "TITLE": "Delete Token",
        "DESCRIPTION": "You are about to delete the personal access token. Are you sure?"
      },
      "DELETED": "Token deleted with success."
    }
  },
  "METADATA": {
    "TITLE": "Metadata",
    "DESCRIPTION": "",
    "KEY": "Key",
    "VALUE": "Value",
    "ADD": "New Entry",
    "SAVE": "Save",
    "EMPTY": "No metadata",
    "SETSUCCESS": "Element saved successfully",
    "REMOVESUCCESS": "Element deleted successfully"
  },
  "FLOWS": {
    "TITLE": "Actions and Flows",
    "DESCRIPTION": "Define scripts to execute on a certain event.",
    "ACTIONSTITLE": "Actions",
    "ACTIONSDESCRIPTION": "These are your scripts that you can run in the flows.",
    "FLOWSTITLE": "Flows",
    "FLOWSDESCRIPTION": "Flows of a certain type execute actions at the time of a trigger.",
    "ID": "ID",
    "NAME": "Name",
    "STATE": "State",
    "STATES": {
      "0": "no status",
      "1": "inactive",
      "2": "active"
    },
    "ADDTRIGGER": "Add trigger",
    "FLOWCHANGED": "The flow was changed successfully",
    "FLOWCLEARED": "The flow was reset successfully",
    "TIMEOUT": "Timeout",
    "TIMEOUTINSEC": "Timeout in seconds",
    "ALLOWEDTOFAIL": "Allowed To Fail",
    "SCRIPT": "Script",
    "FLOWTYPE": "Flow Type",
    "TRIGGERTYPE": "Trigger Type",
    "ACTIONS": "Actions",
    "ACTIONSMAX": "Based on your Tier, you have available a limited Number of Actions ({{value}}). Make sure to deactivate those you are not in need or consider upgrading your tier.",
    "DIALOG": {
      "ADD": {
        "TITLE": "Create an Action"
      },
      "UPDATE": {
        "TITLE": "Update Action"
      },
      "DELETEACTION": {
        "TITLE": "Delete Action?",
        "DESCRIPTION": "You are about to delete an action. This cannot be reverted. Are you sure?",
        "DELETE_SUCCESS": "Action deleted successfully."
      },
      "CLEAR": {
        "TITLE": "Clear flow?",
        "DESCRIPTION": "You are about to reset the flow along with its triggers and actions. This change cannot be restored. Are you sure?"
      },
      "REMOVEACTIONSLIST": {
        "TITLE": "Delete selected Actions?",
        "DESCRIPTION": "Are you sure you want to delete the selected actions from the flow?"
      }
    },
    "TOAST": {
      "ACTIONSSET": "Actions set",
      "ACTIONREACTIVATED": "Actions reactivated with success",
      "ACTIONDEACTIVATED": "Actions deactivated with success"
    }
  },
  "IAM": {
    "TITLE": "Instance",
    "DESCRIPTION": "Manage your instance settings and Organizations",
    "POLICIES": {
      "TITLE": "System Policies and Access Settings",
      "DESCRIPTION": "Manage your global Policies and Management Access Settings."
    },
    "EVENTSTORE": {
      "TITLE": "IAM Storage Administration",
      "DESCRIPTION": "Manage your ZITADEL views and failed events."
    },
    "MEMBER": {
      "TITLE": "Managers",
      "DESCRIPTION": "These Managers are allowed to make changes in your instance."
    },
    "PAGES": {
      "STATE": "Status",
      "DOMAINLIST": "Domains"
    },
    "STATE": {
      "0": "Unspecified",
      "1": "Creating",
      "2": "Running",
      "3": "Stopping",
      "4": "Stopped"
    },
    "VIEWS": {
      "TITLE": "Views",
      "DESCRIPTION": "This card shows your ZITADEL views.",
      "VIEWNAME": "Name",
      "DATABASE": "Database",
      "SEQUENCE": "Sequence",
      "EVENTTIMESTAMP": "Timestamp",
      "LASTSPOOL": "Successful spool",
      "ACTIONS": "Actions",
      "CLEAR": "Clear",
      "CLEARED": "View was successfully cleared!",
      "DIALOG": {
        "VIEW_CLEAR_TITLE": "Clear View",
        "VIEW_CLEAR_DESCRIPTION": "You are about to clear a view. Clearing a view creates a process during which data is possibly not available for endusers. Are you really sure?"
      }
    },
    "FAILEDEVENTS": {
      "TITLE": "Failed Events",
      "DESCRIPTION": "This card shows your failed events.",
      "VIEWNAME": "Name",
      "DATABASE": "Database",
      "FAILEDSEQUENCE": "Failed Sequence",
      "FAILURECOUNT": "Failure Count",
      "LASTFAILED": "Last failed at",
      "ERRORMESSAGE": "Error Message",
      "ACTIONS": "Actions",
      "DELETE": "Remove",
      "DELETESUCCESS": "Failed events removed."
    },
    "EVENTS": {
      "TITLE": "Events",
      "DESCRIPTION": "This view shows all occured events.",
      "EDITOR": "Editor",
      "EDITORID": "Editor ID",
      "AGGREGATE": "Aggregate",
      "AGGREGATEID": "Aggregate ID",
      "AGGREGATETYPE": "Aggregate Type",
      "RESOURCEOWNER": "Resource Owner",
      "SEQUENCE": "Sequence",
      "CREATIONDATE": "Created At",
      "TYPE": "Type",
      "PAYLOAD": "Payload",
      "FILTERS": {
        "BTN": "Filter",
        "USER": {
          "IDLABEL": "ID",
          "CHECKBOX": "Filter by Editor"
        },
        "AGGREGATE": {
          "TYPELABEL": "Aggregate Type",
          "IDLABEL": "ID",
          "CHECKBOX": "Filter by Aggregate"
        },
        "TYPE": {
          "TYPELABEL": "Type",
          "CHECKBOX": "Filter by Type"
        },
        "RESOURCEOWNER": {
          "LABEL": "ID",
          "CHECKBOX": "Filter by Resource Owner"
        },
        "SEQUENCE": {
          "LABEL": "Sequence",
          "CHECKBOX": "Filter by Sequence",
          "SORT": "Sorting",
          "ASC": "Ascending",
          "DESC": "Descending"
        },
        "CREATIONDATE": {
          "LABEL": "Creation Date",
          "CHECKBOX": "Filter by Creation Date"
        },
        "OTHER": "other",
        "OTHERS": "others"
      },
      "DIALOG": {
        "TITLE": "Event Detail"
      }
    },
    "TOAST": {
      "MEMBERREMOVED": "Manager removed.",
      "MEMBERSADDED": "Managers added.",
      "MEMBERADDED": "Manager added.",
      "MEMBERCHANGED": "Manager changed.",
      "ROLEREMOVED": "Role removed.",
      "ROLECHANGED": "Role changed.",
      "REACTIVATED": "Reactivated",
      "DEACTIVATED": "Deactivated"
    }
  },
  "ORG": {
    "PAGES": {
      "NAME": "Name",
      "ID": "ID",
      "CREATIONDATE": "Creation Date",
      "DATECHANGED": "Changed",
      "FILTER": "Filter",
      "FILTERPLACEHOLDER": "Filter for the name",
      "LIST": "Organizations",
      "LISTDESCRIPTION": "Choose an organization.",
      "ACTIVE": "Active",
      "CREATE": "Create Organization",
      "DEACTIVATE": "Deactivate Organization",
      "REACTIVATE": "Reactivate Organization",
      "NOPERMISSION": "You don't have the permission to access organization settings.",
      "USERSELFACCOUNT": "Use your personal account as organization owner",
      "ORGDETAIL_TITLE": "Enter the name and domain of your new organization.",
      "ORGDETAIL_TITLE_WITHOUT_DOMAIN": "Enter the name of your new organization.",
      "ORGDETAILUSER_TITLE": "Configure Organization Owner",
      "DELETE": "Delete organization",
      "DEFAULTLABEL": "Default",
      "SETASDEFAULT": "Set as default organization",
      "DEFAULTORGSET": "Default organization changed successfully",
      "RENAME": {
        "ACTION": "Rename",
        "TITLE": "Rename Organization",
        "DESCRIPTION": "Enter the new name for your organization",
        "BTN": "Rename"
      },
      "ORGDOMAIN": {
        "TITLE": "Organization Domain Ownership Verification",
        "VERIFICATION": "To verify the ownership of your domain, you need to download a verification file and upload it at the provided URL listed below, or place a TXT Record DNS entry for the provided URL. To complete, click the button to verify.",
        "VERIFICATION_SKIP": "You can skip verification for now and continue to create your organization, but in order to use your organization this step has to be completed!",
        "VERIFICATION_VALIDATION_DESC": "The tokens are checked regularly to ensure you are still owner of the domain.",
        "VERIFICATION_NEWTOKEN_TITLE": "Request New Token",
        "VERIFICATION_NEWTOKEN_DESC": "If you want to request a new token, select you preferred method. If you want to validate a persisting token, click the button above.",
        "VERIFICATION_VALIDATION_ONGOING": "A verification token has already been requested. Click on the button to trigger a verification check.",
        "VERIFICATION_VALIDATION_ONGOING_TYPE": "Type of the token:",
        "VERIFICATION_SUCCESSFUL": "Domain successfully verified!",
        "REQUESTNEWTOKEN": "Request new token",
        "TYPES": {
          "1": "HTTP",
          "2": "DNS"
        }
      },
      "DOWNLOAD_FILE": "Download File",
      "SELECTORGTOOLTIP": "Select this organization.",
      "PRIMARYDOMAIN": "Primary Domain",
      "STATE": "State",
      "USEPASSWORD": "Set Initial Password",
      "USEPASSWORDDESC": "The user does not have to set the password during initialization."
    },
    "LIST": {
      "TITLE": "Organizations",
      "DESCRIPTION": "These are the organizations on your instance"
    },
    "DOMAINS": {
      "NEW": "Add Domain",
      "TITLE": "Domains",
      "DESCRIPTION": "Configure your domains. This domain can be used to log in with your users.",
      "SETPRIMARY": "Set as Primary",
      "DELETE": {
        "TITLE": "Delete Domain",
        "DESCRIPTION": "You are about to delete one of your domains. Note that your users can no longer use this domain for their login."
      },
      "ADD": {
        "TITLE": "Add Domain",
        "DESCRIPTION": "You are about to add a domain for your organization. After successful process, you users will be able to use the domain for their login."
      }
    },
    "STATE": {
      "0": "Not defined",
      "1": "Active",
      "2": "Deactivated",
      "3": "Removed"
    },
    "MEMBER": {
      "TITLE": "Organization Managers",
      "DESCRIPTION": "Define the users who can change your organizations preferences."
    },
    "TOAST": {
      "UPDATED": "Organization updated successfully.",
      "DEACTIVATED": "Organization deactivated.",
      "REACTIVATED": "Organization reactivated.",
      "DOMAINADDED": "Added domain.",
      "DOMAINREMOVED": "Removed domain.",
      "MEMBERADDED": "Manager added.",
      "MEMBERREMOVED": "Manager removed.",
      "MEMBERCHANGED": "Manager changed.",
      "SETPRIMARY": "Primary domain set.",
      "DELETED": "Organisation deleted successfully",
      "ORG_WAS_DELETED": "Organisation has been deleted."
    },
    "DIALOG": {
      "DEACTIVATE": {
        "TITLE": "Deactivate organization",
        "DESCRIPTION": "You are about to deactivate your organization. Users won't be able to login afterwards. Are you sure to proceed?"
      },
      "REACTIVATE": {
        "TITLE": "Reactivate organization",
        "DESCRIPTION": "You are about to reactivate your organization. Users will be able to login again. Are you sure to proceed?"
      },
      "DELETE": {
        "TITLE": "Delete organization",
        "DESCRIPTION": "You are about to delete your organization. This initiates a process where all organization related data will be deleted. You can not revert this action as for now.",
        "TYPENAME": "Type '{{value}}', to delete your organization.",
        "ORGNAME": "Name",
        "BTN": "Delete"
      }
    }
  },
  "SETTINGS": {
    "INSTANCE": {
      "TITLE": "Instance Settings",
      "DESCRIPTION": "These settings will apply to all your organizations unless they have been overridden."
    },
    "ORG": {
      "TITLE": "Organization Settings",
      "DESCRIPTION": "These settings extend and overwrite your instance settings."
    },
    "LIST": {
      "GENERAL": "General",
      "LOGIN": "Login Behavior and Security",
      "LOCKOUT": "Lockout",
      "COMPLEXITY": "Password complexity",
      "NOTIFICATIONS": "Notification settings",
      "NOTIFICATIONS_DESC": "SMTP and SMS Settings",
      "MESSAGETEXTS": "Message Texts",
      "IDP": "Identity Providers",
      "DOMAIN": "Domain settings",
      "LOGINTEXTS": "Login Interface Texts",
      "BRANDING": "Branding",
      "PRIVACYPOLICY": "Privacy Policy",
      "OIDC": "OIDC Token lifetime and expiration",
      "SECRETS": "Secret Appearance",
      "SECURITY": "Security settings"
    },
    "GROUPS": {
      "NOTIFICATIONS": "Notifications",
      "LOGIN": "Login and Access",
      "DOMAIN": "Domain",
      "TEXTS": "Texts and Languages",
      "APPEARANCE": "Appearance",
      "OTHER": "Other"
    }
  },
  "SETTING": {
    "DEFAULTLANGUAGE": "Default Language",
    "LANGUAGE": {
      "de": "Deutsch",
      "en": "English",
      "fr": "Français",
      "it": "Italiano",
      "ja": "日本語",
      "pl": "Polski",
      "zh": "简体中文"
    },
    "SMTP": {
      "TITLE": "SMTP Settings",
      "SENDERADDRESS": "Sender Email Address",
      "SENDERNAME": "Sender Name",
      "HOSTANDPORT": "Host And Port",
      "USER": "User",
      "PASSWORD": "Password",
      "SETPASSWORD": "Set SMTP Password",
      "PASSWORDSET": "SMTP Password was set successfully.",
      "TLS": "Transport Layer Security (TLS)",
      "SAVED": "Saved successfully!",
      "REQUIREDWARN": "To send notifications from your domain, you have to enter your SMTP data."
    },
    "SMS": {
      "TITLE": "SMS Settings",
      "PROVIDERS": "Providers",
      "PROVIDER": "SMS Provider",
      "ADDPROVIDER": "Add SMS Provider",
      "ADDPROVIDERDESCRIPTION": "Choose one of the available providers and enter the required data.",
      "REMOVEPROVIDER": "Remove Provider",
      "REMOVEPROVIDER_DESC": "You are about to delete a provider configuration. Do you want to continue?",
      "SMSPROVIDERSTATE": {
        "0": "Unspecified",
        "1": "Active",
        "2": "Inactive"
      },
      "ACTIVATED": "Provider activated.",
      "DEACTIVATED": "Provider deactivated.",
      "TWILIO": {
        "SID": "Sid",
        "TOKEN": "Token",
        "SENDERNUMBER": "Sender Number",
        "ADDED": "Twilio added successfully.",
        "REMOVED": "Twilio removed",
        "CHANGETOKEN": "Change Token",
        "SETTOKEN": "Set Token",
        "TOKENSET": "Token successfully set."
      }
    },
    "OIDC": {
      "TITLE": "OIDC Settings",
      "ACCESSTOKENLIFETIME": "Access Token Lifetime",
      "IDTOKENLIFETIME": "Id Token Lifetime",
      "REFRESHTOKENEXPIRATION": "Refresh Token Expiration",
      "REFRESHTOKENIDLEEXPIRATION": "Refresh Token Idle Expiration",
      "INHOURS": "hours",
      "INDAYS": "Days"
    },
    "SECRETS": {
      "TITLE": "Secret Appearance",
      "TYPES": "Secret Types",
      "TYPE": {
        "1": "Initialization Mail",
        "2": "Email verification",
        "3": "Phone verification",
        "4": "Password Reset",
        "5": "Passwordless Initialization",
        "6": "App Secret"
      },
      "ADDGENERATOR": "Define Secret Appearance",
      "GENERATORTYPE": "Type",
      "EXPIRY": "Expiration (in hours)",
      "INCLUDEDIGITS": "Include Numbers",
      "INCLUDESYMBOLS": "Include Symbols",
      "INCLUDELOWERLETTERS": "Include Lower letters",
      "INCLUDEUPPERLETTERS": "Include Upper letters",
      "LENGTH": "Length",
      "UPDATED": "Settings updated."
    },
    "SECURITY": {
      "DESCRIPTION": "This setting sets the CSP to allow framing from a set of allowed domains. Note that by enabling the use of iFrames, you run the risk of allowing clickjacking.",
      "IFRAMEENABLED": "Allow iFrame",
      "ALLOWEDORIGINS": "Allowed URLs"
    },
    "DIALOG": {
      "RESET": {
        "DEFAULTTITLE": "Reset Setting",
        "DEFAULTDESCRIPTION": "You are about to reset your settings to the default configuration of your instance. Are you sure you want to continue?",
        "LOGINPOLICY_DESCRIPTION": "Warning: If your continue, Identity Provider settings will be reset to the instance setting too."
      }
    }
  },
  "POLICY": {
    "TITLE": "Explore Settings",
    "DESCRIPTION": "Pre-packaged settings that enhance your security.",
    "APPLIEDTO": "Applied to",
    "PWD_COMPLEXITY": {
      "TITLE": "Password Complexity",
      "DESCRIPTION": "Ensures that all set passwords correspond to a specific pattern",
      "SYMBOLANDNUMBERERROR": "Must consist of a digit and a symbol/punctuation mark.",
      "SYMBOLERROR": "Must include a symbol/punctuation mark.",
      "NUMBERERROR": "Must include a digit.",
      "PATTERNERROR": "The password does not meet the required pattern."
    },
    "NOTIFICATION": {
      "TITLE": "Notification",
      "DESCRIPTION": "Determines on which changes, notifications will be sent.",
      "PASSWORDCHANGE": "Password change"
    },
    "PRIVATELABELING": {
      "TITLE": "Branding",
      "DESCRIPTION": "Give the login your personalized style and modify its behavior.",
      "PREVIEW_DESCRIPTION": "Changes of the policy will automatically deployed to preview environment.",
      "BTN": "Select File",
      "ACTIVATEPREVIEW": "Apply configuration",
      "DARK": "Dark Mode",
      "LIGHT": "Light Mode",
      "CHANGEVIEW": "Change View",
      "ACTIVATED": "Policy changes are now LIVE",
      "THEME": "Theme",
      "COLORS": "Colors",
      "FONT": "Font",
      "ADVANCEDBEHAVIOR": "Advanced Behavior",
      "DROP": "Drop image here or",
      "RELEASE": "Release",
      "DROPFONT": "Drop font file here",
      "RELEASEFONT": "Release",
      "USEOFLOGO": "Your Logo will be used in the Login as well as emails, while the icon is used for smaller UI elements like in the organization switcher in console",
      "MAXSIZE": "The maximum size is limited to 524kB",
      "EMAILNOSVG": "The SVG file format is not supported in emails. Therefore upload your logo in PNG or other supported format.",
      "MAXSIZEEXCEEDED": "Maximum size of 524kB exceeded.",
      "NOSVGSUPPORTED": "SVG are not supported!",
      "FONTINLOGINONLY": "The font is currently only displayed in the login interface.",
      "VIEWS": {
        "PREVIEW": "Preview",
        "CURRENT": "Current Configuration"
      },
      "PREVIEW": {
        "TITLE": "Login",
        "SECOND": "login with your ZITADEL-Account.",
        "ERROR": "User could not be found!",
        "PRIMARYBUTTON": "next",
        "SECONDARYBUTTON": "register"
      }
    },
    "PWD_AGE": {
      "TITLE": "Password Aging",
      "DESCRIPTION": "You can set a policy for the aging of passwords. This policy emits a warning after the specific aging time has elapsed."
    },
    "PWD_LOCKOUT": {
      "TITLE": "Lockout Policy",
      "DESCRIPTION": "Set a maximum number of password-retries, after which accounts will be blocked."
    },
    "DOMAIN_POLICY": {
      "TITLE": "Domain Settings"
    },
    "PRIVATELABELING_POLICY": {
      "TITLE": "Branding",
      "BTN": "Select File",
      "DESCRIPTION": "Customize the appearance of the Login",
      "ACTIVATEPREVIEW": "Activate Configuration"
    },
    "LOGIN_POLICY": {
      "TITLE": "Login Settings",
      "DESCRIPTION": "Define how Users can be authenticated and configure Identity Providers",
      "DESCRIPTIONCREATEADMIN": "Users can choose from the available identity providers below.",
      "DESCRIPTIONCREATEMGMT": "Users can choose from the available identity providers below. Note: You can use System-set providers as well as providers set for your organization only.",
      "ADVANCED": "Advanced",
      "LIFETIMEDURATIONS": "Login Lifetimes",
      "SAVED": "Saved successfully!"
    },
    "PRIVACY_POLICY": {
      "TITLE": "Privacy Policy and TOS",
      "DESCRIPTION": "Set your Privacy Policy and Terms of Service Links",
      "TOSLINK": "Link to Terms of Service",
      "POLICYLINK": "Link to Privacy Policy",
      "HELPLINK": "Link to Help",
      "SUPPORTEMAIL": "Support Email",
      "SAVED": "Saved successfully!",
      "RESET_TITLE": "Restore Default Values",
      "RESET_DESCRIPTION": "You are about to restore the default Links for TOS and Privacy Policy. Do you really want to continue?"
    },
    "LOGIN_TEXTS": {
      "TITLE": "Login Interface Texts",
      "DESCRIPTION": "Define your texts for the login interfaces. If texts are empty, the default Value shown as the placeholder will be used.",
      "DESCRIPTION_SHORT": "Define your texts for the login interfaces.",
      "NEWERVERSIONEXISTS": "Newer Version exists",
      "CURRENTDATE": "Current configuration",
      "CHANGEDATE": "Newer Version from",
      "KEYNAME": "Login Screen / Interface",
      "RESET_TITLE": "Restore Default Values",
      "RESET_DESCRIPTION": "You are about to restore all default values. All changes you have made will be permanently deleted. Do you really want to continue?",
      "UNSAVED_TITLE": "Continue without saving?",
      "UNSAVED_DESCRIPTION": "Your have made changes without saving. Do you want to save now?",
      "LOCALE": "Locale Code",
      "LOCALES": {
        "de": "Deutsch",
        "en": "English",
        "fr": "Français",
        "it": "Italiano",
        "ja": "日本語",
        "pl": "Polski",
        "zh": "简体中文"
      },
      "KEYS": {
        "emailVerificationDoneText": "Email verification done",
        "emailVerificationText": "Email verification",
        "externalUserNotFoundText": "External user not found",
        "footerText": "Footer",
        "initMfaDoneText": "Initialize MFA done",
        "initMfaOtpText": "Initialize MFA",
        "initMfaPromptText": "Initialize MFA Prompt",
        "initMfaU2fText": "Initialize Universal Second Factor",
        "initPasswordDoneText": "Initialize password done",
        "initPasswordText": "Initialize password",
        "initializeDoneText": "Initialize user done",
        "initializeUserText": "Initialize user",
        "linkingUserDoneText": "Linking user done",
        "loginText": "Login",
        "logoutText": "Logout",
        "mfaProvidersText": "MFA Providers",
        "passwordChangeDoneText": "Password change done",
        "passwordChangeText": "Password change",
        "passwordResetDoneText": "Password reset done",
        "passwordText": "Password",
        "registrationOptionText": "Registration Options",
        "registrationOrgText": "Register Org",
        "registrationUserText": "Register User",
        "selectAccountText": "Select Account",
        "successLoginText": "Login with success",
        "usernameChangeDoneText": "Username change done",
        "usernameChangeText": "Username change",
        "verifyMfaOtpText": "Verify OTP",
        "verifyMfaU2fText": "Verify Universal Second Factor",
        "passwordlessPromptText": "Passwordless Prompt",
        "passwordlessRegistrationDoneText": "Passwordless Registration Done",
        "passwordlessRegistrationText": "Passwordless Registration",
        "passwordlessText": "Passwordless",
        "externalRegistrationUserOverviewText": "External Registration User Overview"
      }
    },
    "MESSAGE_TEXTS": {
      "TITLE": "Message Texts",
      "DESCRIPTION": "Define your texts for your notification mails.",
      "TYPE": "Notification",
      "TYPES": {
        "INIT": "Initialization",
        "VE": "Verify Email",
        "VP": "Verify Phone",
        "PR": "Password Reset",
        "DC": "Domain Claim",
        "PL": "Passwordless",
        "PC": "Password Change"
      },
      "CHIPS": {
        "firstname": "Firstname",
        "lastname": "Lastname",
        "code": "Code",
        "preferredLoginName": "Preferred Login Name",
        "displayName": "Displayname",
        "nickName": "Nickname",
        "loginnames": "Login names",
        "domain": "Domain",
        "lastEmail": "Last email",
        "lastPhone": "Last phone",
        "verifiedEmail": "Verified email",
        "verifiedPhone": "Verified phone",
        "changedate": "Change date",
        "username": "Username",
        "tempUsername": "Temp username"
      },
      "TOAST": {
        "UPDATED": "Custom Texts saved."
      }
    },
    "DEFAULTLABEL": "The current settings corresponds to the standard of your Instance.",
    "BTN_INSTALL": "Setup",
    "BTN_EDIT": "Modify",
    "DATA": {
      "DESCRIPTION": "Description",
      "MINLENGTH": "minimum length",
      "HASNUMBER": "has number",
      "HASSYMBOL": "has symbol",
      "HASLOWERCASE": "has lowercase",
      "HASUPPERCASE": "has uppercase",
      "SHOWLOCKOUTFAILURES": "show lockout failures",
      "MAXATTEMPTS": "Password maximum Attempts",
      "EXPIREWARNDAYS": "Expiration Warning after day",
      "MAXAGEDAYS": "Max Age in days",
      "USERLOGINMUSTBEDOMAIN": "Add organization domain as suffix to loginnames",
      "USERLOGINMUSTBEDOMAIN_DESCRIPTION": "If you enable this setting, all loginnames will be suffixed with the organization domain. If this settings is disabled, you have to ensure that usernames are unique over all organizations.",
      "VALIDATEORGDOMAINS": "Validate Org domains",
      "SMTPSENDERADDRESSMATCHESINSTANCEDOMAIN": "SMTP Sender Address matches Instance Domain",
      "ALLOWUSERNAMEPASSWORD": "Username Password allowed",
      "ALLOWEXTERNALIDP": "External IDP allowed",
      "ALLOWREGISTER": "Register allowed",
      "ALLOWUSERNAMEPASSWORD_DESC": "The conventional login with user name and password is allowed.",
      "ALLOWEXTERNALIDP_DESC": "The login is allowed for the underlying identity providers",
      "ALLOWREGISTER_DESC": "If the option is selected, an additional step for registering a user appears in the login.",
      "FORCEMFA": "Force MFA",
      "FORCEMFA_DESC": "If the option is selected, users have to configure a second factor for login.",
      "HIDEPASSWORDRESET": "Hide Password reset",
      "HIDEPASSWORDRESET_DESC": "If the option is selected, the user can't reset his password in the login process.",
      "HIDELOGINNAMESUFFIX": "Hide Loginname suffix",
      "HIDELOGINNAMESUFFIX_DESC": "Hides the login name suffix in the login interface",
      "IGNOREUNKNOWNUSERNAMES": "Ignore unknown usernames",
      "IGNOREUNKNOWNUSERNAMES_DESC": "If the option is selected, the password screen will be displayed in the login process even if the user was not found. The error on the password check will not disclose if the username or password was wrong.",
      "ALLOWDOMAINDISCOVERY": "Domain discovery allowed",
      "ALLOWDOMAINDISCOVERY_DESC": "If the option is selected, the suffix (@domain.com) of an unknown username input on the login screen will be matched against the organization domains and will redirect to the registration of that organisation on success.",
      "DISABLELOGINWITHEMAIL": "Disable login with email address",
      "DISABLELOGINWITHPHONE": "Disable login with phone number",
      "DEFAULTREDIRECTURI": "Default Redirect URI",
      "DEFAULTREDIRECTURI_DESC": "Defines where the user will be redirected to if the login has started without an app context (e.g. from mail)",
      "ERRORMSGPOPUP": "Show Error in Dialog",
      "DISABLEWATERMARK": "Hide Watermark",
      "DISABLEWATERMARK_DESC": "Hide Powered by ZITADEL watermark in the login interface",
      "PASSWORDCHECKLIFETIME": "Password Check Lifetime",
      "EXTERNALLOGINCHECKLIFETIME": "External Login Check Lifetime",
      "MFAINITSKIPLIFETIME": "Multifactor Init Lifetime",
      "SECONDFACTORCHECKLIFETIME": "Second Factor Check Lifetime",
      "MULTIFACTORCHECKLIFETIME": "Multifactor Check Lifetime",
      "INHOURS": "hours"
    },
    "RESET": "Reset to Instance default",
    "CREATECUSTOM": "Create Custom Policy",
    "TOAST": {
      "SET": "Policy set successfully!",
      "RESETSUCCESS": "Policy reset successfully!",
      "UPLOADSUCCESS": "Uploaded successfully!",
      "DELETESUCCESS": "Deleted successfully!",
      "UPLOADFAILED": "Upload failed!"
    }
  },
  "ORG_DETAIL": {
    "TITLE": "Organization",
    "DESCRIPTION": "Here you can edit the configuration of your organization and manage the members.",
    "DETAIL": {
      "TITLE": "Detail",
      "NAME": "Name",
      "DOMAIN": "Domain",
      "STATE": {
        "0": "Not defined",
        "1": "Active",
        "2": "Inactive"
      }
    },
    "MEMBER": {
      "TITLE": "Members",
      "USERNAME": "User Name",
      "DISPLAYNAME": "Display Name",
      "LOGINNAME": "Login Name",
      "EMAIL": "E-mail",
      "ROLES": "Roles",
      "ADD": "Add Member",
      "ADDDESCRIPTION": "Enter the names of the users to be added."
    },
    "TABLE": {
      "TOTAL": "Entries total",
      "SELECTION": "Selected Elements",
      "DEACTIVATE": "Deactivate User",
      "ACTIVATE": "Activate User",
      "DELETE": "Delete User",
      "CLEAR": "Clear selection"
    }
  },
  "PROJECT": {
    "PAGES": {
      "TITLE": "Project",
      "DESCRIPTION": "Here you can define applications, manage roles and grant other organizations to use your project.",
      "DELETE": "Delete Project",
      "LIST": "Projects",
      "LISTDESCRIPTION": "If you can't find a project, contact a project owner or someone with the corresponding rights to gain project access.",
      "DETAIL": "Detail",
      "CREATE": "Create Project",
      "CREATE_DESC": "Insert your project's name.",
      "ROLE": "Role",
      "NOITEMS": "No projects",
      "ZITADELPROJECT": "This belongs to the ZITADEL project. Beware: If you make changes ZITADEL may not behave as intended.",
      "TYPE": {
        "OWNED": "Owned Projects",
        "GRANTED": "Granted Projects",
        "OWNED_SINGULAR": "Owned Project",
        "GRANTED_SINGULAR": "Granted Project"
      },
      "PRIVATELABEL": {
        "TITLE": "Branding Setting",
        "0": {
          "TITLE": "Unspecified",
          "DESC": "As soon as the user is identified, the branding of the organization of the identified user will be shown, before the system default is shown."
        },
        "1": {
          "TITLE": "Use project setting",
          "DESC": "The branding of the organization which owns the project will be shown"
        },
        "2": {
          "TITLE": "Use User Organization setting",
          "DESC": "The branding of the organization of the project will be shown, but as soon as the user is identified, the setting of the organization of the identified user, will be shown."
        },
        "DIALOG": {
          "TITLE": "Branding Setting",
          "DESCRIPTION": "Select the behavior of the login, when using the project."
        }
      },
      "PINNED": "Pinned",
      "ALL": "All",
      "CREATEDON": "Created on",
      "LASTMODIFIED": "Last modified on",
      "ADDNEW": "Create New Project",
      "DIALOG": {
        "REACTIVATE": {
          "TITLE": "Reactivate Project",
          "DESCRIPTION": "Do you really want to reactivate your project?"
        },
        "DEACTIVATE": {
          "TITLE": "Deactivate Project",
          "DESCRIPTION": "Do you really want to deactivate your project?"
        },
        "DELETE": {
          "TITLE": "Delete Project",
          "DESCRIPTION": "Do you really want to delete your project?",
          "TYPENAME": "Type the name of the project to delete it permanently."
        }
      }
    },
    "SETTINGS": {
      "TITLE": "Settings",
      "DESCRIPTION": ""
    },
    "STATE": {
      "TITLE": "Status",
      "0": "Not defined",
      "1": "Active",
      "2": "Inactive"
    },
    "TYPE": {
      "TITLE": "Type",
      "0": "Unknown type",
      "1": "Owned",
      "2": "Granted"
    },
    "NAME": "Name",
    "NAMEDIALOG": {
      "TITLE": "Rename Project",
      "DESCRIPTION": "Enter the new name for your project",
      "NAME": "New Name"
    },
    "MEMBER": {
      "TITLE": "Managers",
      "TITLEDESC": "Managers can make changes to this project based on their role.",
      "DESCRIPTION": "These managers may be able to edit your project.",
      "USERNAME": "User Name",
      "DISPLAYNAME": "Display Name",
      "LOGINNAME": "Loginname",
      "EMAIL": "E-mail",
      "ROLES": "Roles",
      "USERID": "User ID"
    },
    "GRANT": {
      "EMPTY": "No granted organization.",
      "TITLE": "Project Grants",
      "DESCRIPTION": "Allow an other organization to use your project.",
      "EDITTITLE": "Edit roles",
      "CREATE": {
        "TITLE": "Create Organization Grant",
        "SEL_USERS": "Select the users you wish to grant access",
        "SEL_PROJECT": "Search for a project",
        "SEL_ROLES": "Select the roles you want to be added to the grant",
        "SEL_USER": "Select users",
        "SEL_ORG": "Set the domain",
        "SEL_ORG_DESC": "Enter the complete domain to specify the organization to grant.",
        "ORG_TITLE": "Organization",
        "ORG_DESCRIPTION": "You are about to grant a user for the organization {{name}}.",
        "ORG_DESCRIPTION_DESC": "Switch the context in the header above to grant a user for another organization.",
        "SEL_ORG_FORMFIELD": "Complete Domain",
        "SEL_ORG_BUTTON": "Search Organization",
        "FOR_ORG": "The grant is created for:"
      },
      "DETAIL": {
        "TITLE": "Project Grant",
        "DESC": "You can select which roles can be used by the specified organization, and elect managers",
        "MEMBERTITLE": "Managers",
        "MEMBERDESC": "These are the managers of the granted organization. Add users here who should gain access to edit the data of the project.",
        "PROJECTNAME": "Project Name",
        "GRANTEDORG": "Granted Organization",
        "RESOURCEOWNER": "Resource Owner"
      },
      "STATE": "Status",
      "STATES": {
        "1": "Active",
        "2": "Inactive"
      },
      "ALL": "All",
      "SHOWDETAIL": "Show Details",
      "USER": "User",
      "MEMBERS": "Managers",
      "ORG": "Organization",
      "PROJECTNAME": "Project Name",
      "GRANTEDORG": "Granted Organization",
      "GRANTEDORGDOMAIN": "Domain",
      "RESOURCEOWNER": "Resource Owner",
      "GRANTEDORGNAME": "Organization Name",
      "GRANTID": "Grant Id",
      "CREATIONDATE": "Creation Date",
      "CHANGEDATE": "Last modified",
      "DATES": "Dates",
      "ROLENAMESLIST": "Roles",
      "NOROLES": "No roles",
      "TYPE": "Type",
      "TOAST": {
        "PROJECTGRANTUSERGRANTADDED": "Project grant created.",
        "PROJECTGRANTADDED": "Project grant created.",
        "PROJECTGRANTCHANGED": "Project grant changed.",
        "PROJECTGRANTMEMBERADDED": "Grant manager added.",
        "PROJECTGRANTMEMBERCHANGED": "Grant manager changed.",
        "PROJECTGRANTMEMBERREMOVED": "Grant manager removed.",
        "PROJECTGRANTUPDATED": "Project Grant updated"
      },
      "DIALOG": {
        "DELETE_TITLE": "Delete project grant",
        "DELETE_DESCRIPTION": "You are about to delete a project grant. Are you sure?"
      },
      "ROLES": "Project Roles"
    },
    "APP": {
      "TITLE": "Applications",
      "NAME": "Name",
      "NAMEREQUIRED": "A name ist required."
    },
    "ROLE": {
      "EMPTY": "No role has been created yet.",
      "ADDNEWLINE": "Add additional role",
      "KEY": "Key",
      "TITLE": "Roles",
      "DESCRIPTION": "Define some roles which can be used to create project-grants.",
      "NAME": "Name",
      "DISPLAY_NAME": "Display Name",
      "GROUP": "Group",
      "ACTIONS": "Actions",
      "ADDTITLE": "Create Role",
      "ADDDESCRIPTION": "Enter the data for the new role.",
      "EDITTITLE": "Edit Role",
      "EDITDESCRIPTION": "Enter the new data for the role.",
      "DELETE": "Delete Role",
      "CREATIONDATE": "Created",
      "CHANGEDATE": "Last Modified",
      "SELECTGROUPTOOLTIP": "Select all Roles of the group {{group}}.",
      "OPTIONS": "Options",
      "ASSERTION": "Assert Roles on Authentication",
      "ASSERTION_DESCRIPTION": "Role information is sent from Userinfo endpoint and depending on your application settings in tokens and other types.",
      "CHECK": "Check authorization on Authentication",
      "CHECK_DESCRIPTION": "If set, users are only allowed to authenticate if any role is assigned to their account.",
      "DIALOG": {
        "DELETE_TITLE": "Delete role",
        "DELETE_DESCRIPTION": "You are about to delete a project role. Are you sure?"
      }
    },
    "HAS_PROJECT": "Check for Project on Authentication",
    "HAS_PROJECT_DESCRIPTION": "It is checked whether the user's organization has this project. If not, the user cannot be authenticated.",
    "TABLE": {
      "TOTAL": "Entries total:",
      "SELECTION": "Selected Elements",
      "DEACTIVATE": "Deactivate Project",
      "ACTIVATE": "Activate Project",
      "DELETE": "Delete Project",
      "ORGNAME": "Organization Name",
      "ORGDOMAIN": "Organization Domain",
      "STATE": "Status",
      "TYPE": "Type",
      "CREATIONDATE": "Created at",
      "CHANGEDATE": "Last modified",
      "RESOURCEOWNER": "Owner",
      "SHOWTABLE": "Show table",
      "SHOWGRID": "Show grid",
      "EMPTY": "No project found"
    },
    "TOAST": {
      "MEMBERREMOVED": "Manager removed.",
      "MEMBERSADDED": "Managers added.",
      "MEMBERADDED": "Manager added.",
      "MEMBERCHANGED": "Manager changed.",
      "ROLESCREATED": "Roles created.",
      "ROLEREMOVED": "Role removed.",
      "ROLECHANGED": "Role changed.",
      "REACTIVATED": "Reactivated.",
      "DEACTIVATED": "Deactivated.",
      "CREATED": "Project created.",
      "UPDATED": "Project changed.",
      "GRANTUPDATED": "Grant changed.",
      "DELETED": "Project deleted."
    }
  },
  "ROLES": {
    "DIALOG": {
      "DELETE_TITLE": "Delete role",
      "DELETE_DESCRIPTION": "You are about to delete a role. Are you sure?"
    }
  },
  "NEXTSTEPS": {
    "TITLE": "Next Steps"
  },
  "IDP": {
    "LIST": {
      "TITLE": "Identity Providers",
      "DESCRIPTION": "Manage your Identity Provider configuration, which can then be activated in your Login Settings.",
      "ACTIVETITLE": "Active Identity Providers"
    },
    "CREATE": {
      "TITLE": "Add provider",
      "DESCRIPTION": "Select one ore more of the following providers.",
      "STEPPERTITLE": "Create Provider",
      "OIDC": {
        "TITLE": "OIDC Provider",
        "DESCRIPTION": "Enter the required data for your OIDC provider."
      },
      "OAUTH": {
        "TITLE": "OAuth Provider",
        "DESCRIPTION": "Enter the required data for your OAuth provider."
      },
      "JWT": {
        "TITLE": "JWT Provider",
        "DESCRIPTION": "Enter the required data for your JWT provider."
      },
      "GOOGLE": {
        "TITLE": "Google Provider",
        "DESCRIPTION": "Enter the credentials for your Google Identity Provider"
      },
      "GITLAB": {
        "TITLE": "Gitlab Provider",
        "DESCRIPTION": "Enter the credentials for your Gitlab Identity Provider"
      },
      "GITLABSELFHOSTED": {
        "TITLE": "Gitlab Self Hosted Provider",
        "DESCRIPTION": "Enter the credentials for your Gitlab Self Hosted Identity Provider"
      },
      "GITHUBES": {
        "TITLE": "GitHub Enterprise Server Provider",
        "DESCRIPTION": "Enter the credentials for your GitHub Enterprise Server Identity Provider"
      },
      "GITHUB": {
        "TITLE": "Github Provider",
        "DESCRIPTION": "Enter the credentials for your Github Identity Provider"
      },
      "AZUREAD": {
        "TITLE": "Microsoft Provider",
        "DESCRIPTION": "Enter the credentials for your Microsoft Identity Provider"
      },
      "LDAP": {
        "TITLE": "Active Directory / LDAP",
        "DESCRIPTION": "Enter the credentials for your LDAP Provider"
      }
    },
    "DETAIL": {
      "TITLE": "Identity Provider",
      "DESCRIPTION": "Update your provider configuration",
      "DATECREATED": "Created",
      "DATECHANGED": "Changed"
    },
    "OPTIONS": {
      "ISAUTOCREATION": "Automatic creation",
      "ISAUTOCREATION_DESC": "If selected, an account will be created if it does not exist yet.",
      "ISAUTOUPDATE": "Automatic update",
      "ISAUTOUPDATE_DESC": "If selected, accounts are updated on reauthentication.",
      "ISCREATIONALLOWED": "Account creation allowed",
      "ISCREATIONALLOWED_DESC": "Determines whether accounts can be created.",
      "ISLINKINGALLOWED": "Account linking allowed",
      "ISLINKINGALLOWED_DESC": "Determines whether an identity can be linked to an existing account."
    },
    "OWNERTYPES": {
      "0": "unknown",
      "1": "Instance",
      "2": "Organization"
    },
    "STATES": {
      "1": "active",
      "2": "inactive"
    },
    "AZUREADTENANTTYPES": {
      "0": "Common",
      "1": "Organizations",
<<<<<<< HEAD
      "2": "Consumer"
=======
      "2": "Consumers"
>>>>>>> 2ec36bd6
    },
    "AZUREADTENANTTYPE": "Tenant Type",
    "AZUREADTENANTID": "Tenant ID",
    "EMAILVERIFIED": "Email verified",
    "NAMEHINT": "If specified it will be shown in the login interface.",
    "OPTIONAL": "optional",
    "LDAPATTRIBUTES": "LDAP Attributes",
    "UPDATEBINDPASSWORD": "update Bind Password",
    "UPDATECLIENTSECRET": "update client secret",
    "ADD": "Add Identity Provider",
    "TYPE": "Type",
    "OWNER": "Owner",
    "ID": "ID",
    "NAME": "Name",
    "AUTHORIZATIONENDPOINT": "Authorization Endpoint",
    "TOKENENDPOINT": "Token Endpoint",
    "USERENDPOINT": "User Endpoint",
    "IDATTRIBUTE": "ID Attribute",
    "AVAILABILITY": "Availability",
    "AVAILABLE": "available",
    "AVAILABLEBUTINACTIVE": "available but inactive",
    "SETAVAILABLE": "set as available",
    "SETUNAVAILABLE": "set as not available",
    "CONFIG": "Configuration",
    "STATE": "Status",
    "ISSUER": "Issuer",
    "SCOPESLIST": "Scopes List",
    "CLIENTID": "Client ID",
    "CLIENTSECRET": "Client Secret",
    "LDAPCONNECTION": "Connection",
    "LDAPUSERBINDING": "User binding",
    "BASEDN": "BaseDn",
    "BINDDN": "BindDn",
    "BINDPASSWORD": "Bind Password",
    "SERVERS": "Servers",
    "STARTTLS": "Start TLS",
    "TIMEOUT": "Timeout in seconds",
    "USERBASE": "Userbase",
    "USERFILTERS": "User filters",
    "USEROBJECTCLASSES": "User Object Classes",
    "REQUIRED": "required",
    "LDAPIDATTRIBUTE": "ID attribute",
    "AVATARURLATTRIBUTE": "Avatar Url attribute",
    "DISPLAYNAMEATTRIBUTE": "Displayname attribute",
    "EMAILATTRIBUTEATTRIBUTE": "Email attribute",
    "EMAILVERIFIEDATTRIBUTE": "Email verified attribute",
    "FIRSTNAMEATTRIBUTE": "Firstname attribute",
    "LASTNAMEATTRIBUTE": "Lastname attribute",
    "NICKNAMEATTRIBUTE": "Nickname attribute",
    "PHONEATTRIBUTE": "Phone attribute",
    "PHONEVERIFIEDATTRIBUTE": "Phone verified attribute",
    "PREFERREDLANGUAGEATTRIBUTE": "Preferred language attribute",
    "PREFERREDUSERNAMEATTRIBUTE": "Preferred username attribute",
    "PROFILEATTRIBUTE": "Profile attribute",
    "IDPDISPLAYNAMMAPPING": "IDP Display Name Mapping",
    "USERNAMEMAPPING": "Username Mapping",
    "DATES": "Dates",
    "CREATIONDATE": "Created At",
    "CHANGEDATE": "Last Modified",
    "DEACTIVATE": "Deactivate",
    "ACTIVATE": "Activate",
    "DELETE": "Delete",
    "DELETE_TITLE": "Delete IDP",
    "DELETE_DESCRIPTION": "You are about to delete an identity provider. The resulting changes are irrevocable. Do you really want to do this?",
    "DELETE_SELECTION_TITLE": "Delete IDP",
    "DELETE_SELECTION_DESCRIPTION": "You are about to delete an identity provider. The resulting changes are irrevocable. Do you really want to do this?",
    "EMPTY": "No IDP available",
    "OIDC": {
      "GENERAL": "General Information",
      "TITLE": "OIDC Configuration",
      "DESCRIPTION": "Enter the data for the OIDC Identity Provider."
    },
    "JWT": {
      "TITLE": "JWT Configuration",
      "DESCRIPTION": "Enter the data for JWT Identity Provider.",
      "HEADERNAME": "Header Name",
      "JWTENDPOINT": "JWT Endpoint",
      "JWTKEYSENDPOINT": "JWT Keys Endpoint"
    },
    "TOAST": {
      "SAVED": "Successfully saved.",
      "REACTIVATED": "Idp reactivated.",
      "DEACTIVATED": "Idp deactivated.",
      "SELECTEDREACTIVATED": "Selected Idps reactivated.",
      "SELECTEDDEACTIVATED": "Selected Idps deactivated.",
      "SELECTEDKEYSDELETED": "Selected Idps deleted.",
      "DELETED": "Idp removed successfully!",
      "ADDED": "Added successfully.",
      "REMOVED": "Removed successfully."
    }
  },
  "MFA": {
    "LIST": {
      "MULTIFACTORTITLE": "Passwordless",
      "MULTIFACTORDESCRIPTION": "Define your Multifactors for your passwordless Authentication here.",
      "SECONDFACTORTITLE": "Multifactor Authentication",
      "SECONDFACTORDESCRIPTION": "Define further possible factors with which you can secure your password authentication."
    },
    "CREATE": {
      "TITLE": "New Factor",
      "DESCRIPTION": "Select your new Factor type."
    },
    "DELETE": {
      "TITLE": "Delete Factor",
      "DESCRIPTION": "You are about to delete a Factor from Login Settings. Are you sure?"
    },
    "TOAST": {
      "ADDED": "Added successfully.",
      "SAVED": "Saved successfully.",
      "DELETED": "Removed successfully"
    },
    "TYPE": "Type",
    "MULTIFACTORTYPES": {
      "0": "Unknown",
      "1": "Fingerprint, Security Keys, Face ID and other"
    },
    "SECONDFACTORTYPES": {
      "0": "Unknown",
      "1": "One Time Password (OTP)",
      "2": "Fingerprint, Security Keys, Face ID and other"
    }
  },
  "LOGINPOLICY": {
    "CREATE": {
      "TITLE": "Login Settings",
      "DESCRIPTION": "Define how your users can be authenticated on your organization."
    },
    "IDPS": "Identity Providers",
    "ADDIDP": {
      "TITLE": "Add Identity Provider",
      "DESCRIPTION": "You can select predefined or self-created providers for authentication.",
      "SELECTIDPS": "Identity providers"
    },
    "PASSWORDLESS": "Passwordless Login",
    "PASSWORDLESSTYPE": {
      "0": "Not allowed",
      "1": "Allowed"
    }
  },
  "APP": {
    "LIST": "Applications",
    "COMPLIANCE": "OIDC Compliance",
    "URLS": "URLs",
    "CONFIGURATION": "Configuration",
    "TOKEN": "Token Settings",
    "PAGES": {
      "TITLE": "Application",
      "ID": "ID",
      "DESCRIPTION": "Here you can edit your application data and it's configuration.",
      "CREATE": "Create application",
      "CREATE_SELECT_PROJECT": "Select your project first",
      "CREATE_NEW_PROJECT": "or create a new one <a href='{{url}}' title='Create project'>here</a>.",
      "CREATE_DESC_TITLE": "Enter Your Application Details Step by Step",
      "CREATE_DESC_SUB": "A recommended configuration will be automatically generated.",
      "STATE": "Status",
      "DATECREATED": "Created",
      "DATECHANGED": "Changed",
      "URLS": "URLs",
      "DELETE": "Delete App",
      "DETAIL": {
        "TITLE": "Detail",
        "STATE": {
          "0": "Not defined",
          "1": "Active",
          "2": "Inactive"
        }
      },
      "DIALOG": {
        "CONFIG": {
          "TITLE": "Change OIDC Configuration"
        },
        "DELETE": {
          "TITLE": "Delete App",
          "DESCRIPTION": "Do you really want to delete this application?"
        }
      },
      "NEXTSTEPS": {
        "TITLE": "Next Steps",
        "0": {
          "TITLE": "Add roles",
          "DESC": "Enter your project roles"
        },
        "1": {
          "TITLE": "Add users",
          "DESC": "Add new users of your organization"
        },
        "2": {
          "TITLE": "Help & Support",
          "DESC": "Read our documentation on creating applications or contact our support"
        }
      }
    },
    "NAMEDIALOG": {
      "TITLE": "Rename App",
      "DESCRIPTION": "Enter the new name for your app",
      "NAME": "New Name"
    },
    "NAME": "Name",
    "TYPE": "Application Type",
    "AUTHMETHOD": "Authentication Method",
    "AUTHMETHODSECTION": "Authentication Method",
    "GRANT": "Grant Types",
    "ADDITIONALORIGINS": "Additional Origins",
    "ADDITIONALORIGINSDESC": "If you want to add additional Origins to your app which is not used as a redirect you can do that here.",
    "ORIGINS": "Origins",
    "NOTANORIGIN": "The entered value is not an origin",
    "PROSWITCH": "I'm a pro. Skip this wizard.",
    "NAMEANDTYPESECTION": "Name and Type",
    "TITLEFIRST": "Name of the application",
    "TYPETITLE": "Type of application",
    "OIDC": {
      "WELLKNOWN": "Further links can be retrieved from the <a href='{{url}}' title='Discovery endpoint' target='_blank'>discovery endpoint</a>.",
      "INFO": {
        "ISSUER": "Issuer",
        "CLIENTID": "Client Id"
      },
      "CURRENT": "Current Config",
      "TOKENSECTIONTITLE": "AuthToken Options",
      "REDIRECTSECTIONTITLE": "Redirect Settings",
      "REDIRECTTITLE": "Specify the URIs where the login will redirect to.",
      "POSTREDIRECTTITLE": "This is the redirect URI after logout.",
      "REDIRECTDESCRIPTIONWEB": "Redirect URIs must begin with https://. http:// is only valid with enabled development mode.",
      "REDIRECTDESCRIPTIONNATIVE": "Redirect URIs must begin with your own protocol, http://127.0.0.1, http://[::1] or http://localhost.",
      "REDIRECTNOTVALID": "This redirect URI is not valid.",
      "COMMAORENTERSEPERATION": "separate with ↵",
      "TYPEREQUIRED": "The type is required.",
      "TITLE": "OIDC Configuration",
      "CLIENTID": "Client ID",
      "CLIENTSECRET": "Client Secret",
      "CLIENTSECRET_NOSECRET": "With your chosen authentication flow, no secret is required and is therefore not available.",
      "CLIENTSECRET_DESCRIPTION": "Keep your client secret at a safe place as it will disappear once the dialog is closed.",
      "REGENERATESECRET": "Regenerate Client Secret",
      "DEVMODE": "Development Mode",
      "DEVMODEDESC": "Beware: With development mode enabled redirect URIs will not be validated.",
      "SKIPNATIVEAPPSUCCESSPAGE": "Skip Login Success Page",
      "SKIPNATIVEAPPSUCCESSPAGE_DESCRIPTION": "Skip the success page after a login for this native app.",
      "REDIRECT": "Redirect URIs",
      "REDIRECTSECTION": "Redirect URIs",
      "POSTLOGOUTREDIRECT": "Post Logout URIs",
      "RESPONSESECTION": "Response Types",
      "GRANTSECTION": "Grant Types",
      "GRANTTITLE": "Select your grant types. Note: Implicit is only available for browser-based applications.",
      "APPTYPE": {
        "0": "Web",
        "1": "User Agent",
        "2": "Native"
      },
      "RESPONSETYPE": "Response Types",
      "RESPONSE": {
        "0": "Code",
        "1": "ID Token",
        "2": "Token-ID Token"
      },
      "REFRESHTOKEN": "Refresh Token",
      "GRANTTYPE": "Grant Types",
      "GRANT": {
        "0": "Authorization Code",
        "1": "Implicit",
        "2": "Refresh Token"
      },
      "AUTHMETHOD": {
        "0": "Basic",
        "1": "Post",
        "2": "None",
        "3": "Private Key JWT"
      },
      "TOKENTYPE": "Auth Token Type",
      "TOKENTYPE0": "Bearer Token",
      "TOKENTYPE1": "JWT",
      "UNSECUREREDIRECT": "I sure hope you know what you are doing.",
      "OVERVIEWSECTION": "Overview",
      "OVERVIEWTITLE": "You are now done. Review your configuration.",
      "ACCESSTOKENROLEASSERTION": "Add user roles to the access token",
      "ACCESSTOKENROLEASSERTION_DESCRIPTION": "If selected, the requested roles of the authenticated user are added to the access token.",
      "IDTOKENROLEASSERTION": "User roles inside ID Token",
      "IDTOKENROLEASSERTION_DESCRIPTION": "If selected, the requested roles of the authenticated user are added to the ID token.",
      "IDTOKENUSERINFOASSERTION": "User Info inside ID Token",
      "IDTOKENUSERINFOASSERTION_DESCRIPTION": "Enables clients to retrieve profile, email, phone and address claims from ID token.",
      "CLOCKSKEW": "Enables clients to handle clock skew of OP and client. The duration (0-5s) will be added to exp claim and subtracted from iats, auth_time and nbf.",
      "RECOMMENDED": "recommended",
      "NOTRECOMMENDED": "not recommended",
      "SELECTION": {
        "APPTYPE": {
          "WEB": {
            "TITLE": "Web",
            "DESCRIPTION": "Regular Web applications like .net, PHP, Node.js, Java, etc."
          },
          "NATIVE": {
            "TITLE": "Native",
            "DESCRIPTION": "Mobile Apps, Desktop, Smart Devices, etc."
          },
          "USERAGENT": {
            "TITLE": "User Agent",
            "DESCRIPTION": "Single Page Applications (SPA) and in general all JS frameworks executed in browsers"
          }
        }
      }
    },
    "API": {
      "INFO": {
        "CLIENTID": "Client Id"
      },
      "REGENERATESECRET": "Regenerate Client Secret",
      "SELECTION": {
        "TITLE": "API",
        "DESCRIPTION": "APIs in general"
      },
      "AUTHMETHOD": {
        "0": "Basic",
        "1": "Private Key JWT"
      }
    },
    "SAML": {
      "SELECTION": {
        "TITLE": "SAML",
        "DESCRIPTION": "SAML Applications"
      },
      "CONFIGSECTION": "SAML Configuration",
      "URL": "Url where Metadata file is located",
      "OR": "or",
      "XML": "Upload Metadata XML",
      "METADATA": "Metadata",
      "METADATAFROMFILE": "Metadata from File"
    },
    "AUTHMETHODS": {
      "CODE": {
        "TITLE": "Code",
        "DESCRIPTION": "Exchange the authorization code for the tokens"
      },
      "PKCE": {
        "TITLE": "PKCE",
        "DESCRIPTION": "Use a random hash instead of a static client secret for more security"
      },
      "POST": {
        "TITLE": "POST",
        "DESCRIPTION": "Send client_id and client_secret as part of the form"
      },
      "PK_JWT": {
        "TITLE": "Private Key JWT",
        "DESCRIPTION": "Use a private key to authorize your application"
      },
      "BASIC": {
        "TITLE": "Basic",
        "DESCRIPTION": "Authentication with Username and Password"
      },
      "IMPLICIT": {
        "TITLE": "Implicit",
        "DESCRIPTION": "Get the tokens directly from the authorization endpoint"
      },
      "CUSTOM": {
        "TITLE": "Custom",
        "DESCRIPTION": "Your setting doesn't correspond to any other option."
      }
    },
    "TOAST": {
      "REACTIVATED": "Application reactivated.",
      "DEACTIVATED": "Application deactivated.",
      "OIDCUPDATED": "App updated.",
      "APIUPDATED": "App updated",
      "UPDATED": "App updated.",
      "CREATED": "App created.",
      "CLIENTSECRETREGENERATED": "client secret generated.",
      "DELETED": "App deleted.",
      "CONFIGCHANGED": "Changes detected!"
    }
  },
  "GENDERS": {
    "0": "Unknown",
    "1": "Female",
    "2": "Male",
    "3": "Other"
  },
  "LANGUAGES": {
    "de": "Deutsch",
    "en": "English",
    "fr": "Français",
    "it": "Italiano",
    "ja": "日本語",
    "pl": "Polski",
    "zh": "简体中文"
  },
  "MEMBER": {
    "ADD": "Add a Manager",
    "CREATIONTYPE": "Creation Type",
    "CREATIONTYPES": {
      "3": "IAM",
      "2": "Organization",
      "0": "Owned Project",
      "1": "Granted Project",
      "4": "Project"
    },
    "EDITROLE": "Edit roles",
    "EDITFOR": "Edit the roles for the user: {{value}}",
    "DIALOG": {
      "DELETE_TITLE": "Remove Manager",
      "DELETE_DESCRIPTION": "You are about to remove a manager. Are you sure?"
    }
  },
  "ROLESLABEL": "Roles",
  "GRANTS": {
    "TITLE": "Authorizations",
    "DESC": "These are all authorizations on your organization.",
    "DELETE": "Delete Authorization",
    "EMPTY": "No authorization found",
    "ADD": "Create Authorization",
    "ADD_BTN": "New",
    "PROJECT": {
      "TITLE": "Authorization",
      "DESCRIPTION": "Define authorizations for the specified project. Note that you can only see entries of projects and users for which you have the permissions."
    },
    "USER": {
      "TITLE": "Authorization",
      "DESCRIPTION": "Define authorizations for the specified user. Note that you can only see entries of projects and users for which you have the permissions."
    },
    "CREATE": {
      "TITLE": "Create authorization",
      "DESCRIPTION": "Search for the organization, the project, and the corresponding roles."
    },
    "EDIT": {
      "TITLE": "Change authorization"
    },
    "DETAIL": {
      "TITLE": "Authorization Detail",
      "DESCRIPTION": "Here you can see all the details of the authorization."
    },
    "TOAST": {
      "UPDATED": "Authorization updated.",
      "REMOVED": "Authorization removed",
      "BULKREMOVED": "Authorizations removed."
    },
    "DIALOG": {
      "DELETE_TITLE": "Delete authorization",
      "DELETE_DESCRIPTION": "You are about to delete an authorization. Do you want to continue?",
      "BULK_DELETE_TITLE": "Delete authorizations",
      "BULK_DELETE_DESCRIPTION": "You are about to delete multiple authorizations. Do you want to continue?"
    }
  },
  "CHANGES": {
    "LISTTITLE": "Last Changes",
    "BOTTOM": "You've reached the end of the list.",
    "LOADMORE": "Load more",
    "ORG": {
      "TITLE": "Activity",
      "DESCRIPTION": "Here you can see the latest events that have generated an organization change."
    },
    "PROJECT": {
      "TITLE": "Activity",
      "DESCRIPTION": "Here you can see the latest events that have generated a project change."
    },
    "USER": {
      "TITLE": "Activity",
      "DESCRIPTION": "Here you can see the latest events that have generated a user change."
    }
  }
}<|MERGE_RESOLUTION|>--- conflicted
+++ resolved
@@ -1695,11 +1695,7 @@
     "AZUREADTENANTTYPES": {
       "0": "Common",
       "1": "Organizations",
-<<<<<<< HEAD
-      "2": "Consumer"
-=======
       "2": "Consumers"
->>>>>>> 2ec36bd6
     },
     "AZUREADTENANTTYPE": "Tenant Type",
     "AZUREADTENANTID": "Tenant ID",
