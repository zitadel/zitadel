--- conflicted
+++ resolved
@@ -343,14 +343,9 @@
             },
             "PINNED":"Pinned",
             "ALL": "All",
-<<<<<<< HEAD
             "CREATEDON":"Created on",
-            "LASTMODIFIED":"Last modified on"
-=======
-            "CREATEDON":"created on",
-            "LASTMODIFIED":"last modified on",
-            "ADDNEW":"create new project"
->>>>>>> 3549a8b6
+            "LASTMODIFIED":"Last modified on",
+            "ADDNEW":"Create new project"
         },
         "STATE": {
             "TITLE":"State",
