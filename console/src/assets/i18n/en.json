--- conflicted
+++ resolved
@@ -614,15 +614,10 @@
       "LOGINPOLICYFACTORS": "Login Policy: Multifactors - custom",
       "LOGINPOLICYPASSWORDLESS": "Login Policy: Passwordless Authentication - custom",
       "LOGINPOLICYCOMPLEXITYPOLICY": "Password Complexity Policy - custom",
-<<<<<<< HEAD
-      "LABELPOLICY": "Labeling Policy - custom",
+      "LABELPOLICYPRIVATELABEL": "Label Richtlinie - benutzerdefiniert",
+      "LABELPOLICYWATERMARK": "Label Richtlinie - Wasserzeichen",
       "CUSTOMDOMAIN": "Domain Verification - available",
       "CUSTOMTEXT": "Custom texts"
-=======
-      "LABELPOLICYPRIVATELABEL": "Label Richtlinie - benutzerdefiniert",
-      "LABELPOLICYWATERMARK": "Label Richtlinie - Wasserzeichen",
-      "CUSTOMDOMAIN": "Domain Verification - available"
->>>>>>> 73d37459
     },
     "TIERSTATES": {
       "0": "Active",
