--- conflicted
+++ resolved
@@ -18,13 +18,8 @@
         "IAM_DESC": "Manage your organisations and administrators.",
         "IAM_BUTTON": "Manage ZITADEL",
         "WELCOME":"Welcome",
-<<<<<<< HEAD
-        "WELCOMESENTENCE":"Here you can find recommended Actions based on your last aquired permissions. Note that you may have to switch organization context in the header above.",
-        "DISCLAIMER":"You can only see settings of your current Organization specified in the header. Zitadel treats your data confidentially and securely.",
-=======
         "WELCOMESENTENCE":"Here you can find recommended Actions based on your last acquired permissions. Note that you may have to select your organisation in the header above.",
         "DISCLAIMER":"You can only see settings of your current organisation specified in the header. ZITADEL treats your data confidentially and securely.",
->>>>>>> af60b889
         "DISCLAIMERLINK":"Further information"
     },
     "MENU": {
