{
    "APP_NAME": "ZITADEL",
    "HOME": {
        "TITLE": "ZITADEL",
        "SECURITYANDPRIVACY": "Data Protection and Personalisation",
        "SECURITYANDPRIVACY_DESC": "Manage Your Information and Security Settings",
        "SECURITYANDPRIVACY_BUTTON": "Personalise Information and Security",
        "PROTECTION": "Organisational Policies",
        "PROTECTION_DESC": "Manage your organisational guidelines. Explore some pre-packaged solutions that save you time and ensure security.",
        "PROTECTION_BUTTON": "Explore",
        "PROJECTS": "Create and Manage Your Applications and Projects",
        "PROJECTS_DESC": "Authorize others to use your projects or define custom roles on eligible projects.",
        "PROJECTS_BUTTON": "Project Overview",
        "USERS": "Create and Manage Your Users",
        "USERS_DESC": "Monitor your role concept in real time. Take immediate action.",
        "USERS_BUTTON": "Show Users",
        "IAM": "Identity and Access Management",
        "IAM_DESC": "Manage your organisations and administrators.",
        "IAM_BUTTON": "Manage ZITADEL",
        "WELCOME":"Welcome",
        "WELCOMESENTENCE":"Here you can find recommended actions based on your last acquired permissions. Note that you may have to select your organisation in the header above.",
        "DISCLAIMER":"You can only see settings of your current organisation specified in the header. ZITADEL treats your data confidentially and securely.",
        "DISCLAIMERLINK":"Further information"
    },
    "MENU": {
        "PERSONAL_INFO": "Personal Information",
        "IAM":"Administration",
        "ORGANIZATION": "Organisation",
        "PROJECTSSECTION":"Projects Section",
        "PROJECT": "Projects",
        "GRANTEDPROJECT":"Granted Projects",
        "USERSECTION":"User Section",
        "HUMANUSERS": "Users",
        "MACHINEUSERS":"Service Users",
        "LOGOUT": "Logout All Users",
        "NEWORG":"New Organisation",
        "IAMADMIN":"You are an IAM Administrator. Note that you have extended permissions.",
        "SHOWORGS":"Show All Organisations"
    },
    "ACTIONS": {
        "SAVE": "Save",
        "NEW": "New",
        "ADD":"Add",
        "CREATE": "Create",
        "CONTINUE": "Continue",
        "BACK": "Back",
        "CLOSE": "Close",
        "CLEAR": "Clear",
        "CANCEL":"Cancel",
        "INFO": "Info",
        "OK": "OK",
        "VIEW": "Show",
        "SELECTIONDELETE":"Delete selection",
        "DELETE": "Delete",
        "REMOVE":"Remove",
        "VERIFY":"Verify",
        "FINISH":"Finish",
        "CHANGE":"Change",
        "REACTIVATE":"Reactivate",
        "DEACTIVATE":"Deactivate",
        "REFRESH":"Refresh",
        "LOGIN":"Login",
        "EDIT":"Edit",
<<<<<<< HEAD
        "PIN":"Pin / Unpin"
=======
        "CONFIGURE":"Configure"
>>>>>>> 905ee1c6
    },
    "ERRORS": {
        "REQUIRED": "Some required fields are missing.",
        "TOKENINVALID": {
            "TITLE":"Your authorisation token has expired.",
            "DESCRIPTION":"Click the button below to log in again."
        }
    },
    "USER": {
        "TITLE": "Personal Information",
        "DESCRIPTION": "Manage your information and security settings.",
        "PAGES": {
            "LIST": "Users",
            "TITLE": "User",
            "DESCRIPTION": "Create new users in your organisation and manage existing ones.",
            "LISTMACHINE": "Service Users",
            "DESCRIPTIONMACHINE": "Create and manage Service Users of your organisation",
            "DETAIL": "Detail",
            "CREATE": "Create",
            "MY": "My Informations",
            "LOGINNAMES":"Loginnames",
            "LOGINNAMESDESC":"These are your login names:",
            "COPY":"Copy to Clipboard",
            "COPIED":"Copied to clipboard.",
            "NOUSER":"No associated users.",
            "REACTIVATE":"Reactivate",
            "DEACTIVATE":"Deactivate",
            "FILTER":"Filter",
            "DELETE":"Delete User"
        },
        "DIALOG": {
            "DELETE_TITLE":"Delete User",
            "DELETE_DESCRIPTION":"You are about to permanently delete a user. Are you sure?"
        },
        "TABLE":{
            "DEACTIVATE":"Deactivate",
            "ACTIVATE":"Activate",
            "FILTER": {
                "1":"Filter for Username",
                "2":"filter for Firstname",
                "3":"filter for Lastname",
                "5":"filter for DisplayName",
                "6":"filter for email"
            }
        },
        "MFA": {
            "TABLETYPE":"Type",
            "TABLESTATE":"Status",
            "TABLEACTIONS":"Actions",
            "TITLE": "Multifactor Authentication",
            "DESCRIPTION": "Add a second factor to ensure optimal security for your account.",
            "MANAGE_DESCRIPTION": "Manage the second factor methods of your users.",
            "OTP": "Configure OTP",
            "OTP_DIALOG_TITLE": "Add OTP",
            "OTP_DIALOG_DESCRIPTION": "Scan the QR code with an authenticator app and enter the code below to verify and activate the OTP method.",
            "TYPE": {
                "0": "No MFA defined",
                "1": "SMS",
                "2": "OTP"
            },
            "STATE": {
                "0": "No State",
                "1": "Not Ready",
                "2": "Ready",
                "3": "Deleted"
            },
            "DIALOG": {
                "OTP_DELETE_TITLE":"Remove OTP Factor",
                "OTP_DELETE_DESCRIPTION":"You are about to delete OTP as second factor. Are you sure?"
            }
        },
        "EXTERNALIDP": {
          "TITLE": "External Identity Providers",
          "DESC": "",
          "IDPCONFIGID": "Idp Config ID",
          "IDPNAME": "Idp Name",
          "USERDISPLAYNAME":  "External Name",
          "EXTERNALUSERID": "External User ID",
          "DIALOG": {
            "REMOVE_TITLE":"Remove IDP",
            "REMOVE_DESCRIPTION":"You are about to delete an Identity Provider from a user. Do you really want to continue?"
        }
        },
        "CREATE": {
            "TITLE": "Create a New User",
            "DESCRIPTION": "Please provide the necesary information.",
            "NAMEANDEMAILSECTION":"Name and E-mail",
            "GENDERLANGSECTION":"Gender and Language",
            "PHONESECTION":"Phonen Numbers",
            "PASSWORDSECTION":"Initial Password",
            "ADDRESSANDPHONESECTION":"Phone Number"
        },
        "CODEDIALOG": {
            "TITLE":"Verify Phone Number",
            "DESCRIPTION":"Enter the code you recieved by text message to verify your phone number.",
            "CODE":"Code"
        },
        "DATA": {
            "STATE": "Status",
            "STATE0": "Unknown",
            "STATE1": "Active",
            "STATE2": "Inactive",
            "STATE3": "Deleted",
            "STATE4": "Locked",
            "STATE5": "Supend",
            "STATE6": "Initial"
        },
        "PROFILE": {
            "TITLE": "Profile",
            "EMAIL": "E-mail",
            "PHONE": "Phonen Number",
            "USERNAME": "User Name",
            "FIRSTNAME": "First Name",
            "LASTNAME": "Last Name",
            "NICKNAME": "Nickname",
            "DISPLAYNAME": "Display Name",
            "PREFERRED_LANGUAGE": "Language",
            "GENDER": "Gender",
            "PASSWORD":"Password"
        },
        "MACHINE": {
            "TITLE":"Service User Details",
            "USERNAME":"User Name",
            "NAME":"Name",
            "DESCRIPTION":"Description",
            "KEYSTITLE":"Keys",
            "KEYSDESC":"Define your keys and add an optional expiration date.",
            "ID":"Key ID",
            "TYPE":"Type",
            "EXPIRYDATE":"Expiration date",
            "CHOOSEEXPIRY":"Select an expiration date",
            "CREATIONDATE":"Creation Date",
            "KEYDETAILS":"Key Details",
            "ADD": {
                "TITLE":"Add Key",
                "DESCRIPTION":"Select your key type and choose an optional expiration date."
            },
            "ADDED": {
                "TITLE":"The key was created",
                "DESCRIPTION":"Download the key as it won't be visible after closing this dialog!"
            },
            "KEYTYPES": {
                "1":"JSON"
            }
        },
        "PASSWORD": {
            "TITLE": "Password",
            "DESCRIPTION": "Enter the new password according to the policy below.",
            "OLD": "Current Password",
            "NEW": "New Password",
            "CONFIRM": "Confirm New Password",
            "RESET": "Reset Current Password",
            "SET":"Set New Password",
            "RESENDNOTIFICATION": "Resend Password Reset Link",
            "REQUIRED": "Some required fields are missing.",
            "MINLENGTHERROR":"The password has to be at least {{value}} characters long.",
            "NOTEQUAL":"The passwords provided do not match."
        },
        "EMAIL": "E-mail",
        "PHONE": "Phone Number",
        "PREFERRED_LOGINNAME":"Preferred Loginname",
        "LOGINMETHODS": {
            "TITLE": "Contact Information",
            "DESCRIPTION": "The provided information is used to send important information, like password reset e-mails to you.",
            "EMAIL": {
                "TITLE": "E-mail",
                "VALID": "validated",
                "RESEND": "Resend Verification E-mail"
            },
            "PHONE": {
                "TITLE": "Phone",
                "VALID": "validated",
                "RESEND": "Resend Verification Text Message"
            },
            "RESENDCODE": "Resend Code",
            "ENTERCODE":"Verify",
            "ENTERCODE_DESC":"Verify Code"
        },
        "GRANTS": {
            "TITLE": "User Grants",
            "DESCRIPTION": "Grant this user access to certain projects",
            "CREATE": {
                "TITLE": "Create User Grant",
                "DESCRIPTION": "Search for the organisation, the project and the corresponding project roles."
            }
        },
        "VALIDATION": {
            "INVALIDPATTERN": "The password does not fulfil the defined rules.",
            "REQUIRED": "The input field is empty.",
            "MINLENGTH":"The password has to be at least {{requiredLength}} characters long.",
            "NOEMAIL":"The user name cannot be an e-mail address.",
            "UPPERCASEMISSING":"The password must include an uppercase character.",
            "LOWERCASEMISSING":"The password must include a lowercase character.",
            "SYMBOLERROR":"The password must include a symbol or punctuation mark.",
            "NUMBERERROR":"The password must include a digit."
        },
        "STATE": {
            "0":"Unknown",
            "1":"Active",
            "2":"Expired"
        },
        "SEARCH":{
            "FOUND":"Found"
        },
        "TARGET": {
            "SELF":"If you want to grant a user of an other organisation access",
            "EXTERNAL":"To grant a user of your organisation access",
            "CLICKHERE":"click here"
        },
        "SIGNEDOUT":"You are signed out. Click the button \"Sign In\" to sign in again.",
        "SIGNEDOUT_BTN":"Sign In",
        "EDITACCOUNT":"Edit Account",
        "ADDACCOUNT":"Log in With Another Account",
        "TOAST": {
            "CREATED":"User created successfully.",
            "SAVED":"Profile saved successfully.",
            "EMAILSAVED":"E-mail saved successfully.",
            "PHONESAVED":"Phone saved successfully.",
            "PHONEREMOVED":"Phone has been removed.",
            "PHONEVERIFIED":"Phone verified successfully.",
            "PHONEVERIFICATIONSENT":"Phone verification code sent.",
            "EMAILVERIFICATIONSENT":"E-mail verification code sent.",
            "OTPREMOVED":"OTP removed.",
            "INITIALPASSWORDSET":"Initial password set.",
            "PASSWORDNOTIFICATIONSENT":"Password change notification sent.",
            "PASSWORDCHANGED":"Password changed successfully.",
            "REACTIVATED":"User reactivated.",
            "DEACTIVATED":"User deactivated.",
            "SELECTEDREACTIVATED":"Selected users reactivated.",
            "SELECTEDDEACTIVATED":"Selected users deactivated.",
            "SELECTEDKEYSDELETED":"Selected keys deleted.",
            "KEYADDED":"Key added!",
            "MACHINEADDED":"Service User created!",
            "DELETED":"User deleted successfully!"
        },
        "MEMBERSHIPS": {
            "TITLE":"ZITADEL Manager Roles",
            "DESCRIPTION":"These are all member grants of the user. You can modify them also on organisation, project, or IAM detail pages.",
            "CREATIONDATE":"Creation Date",
            "CHANGEDATE":"Last Modified",
            "DISPLAYNAME":"Display Name",
            "REMOVE":"Remove",
            "TYPE":"Type",
            "TYPES":{
                "0":"Unknown",
                "1":"Organisation",
                "2":"Project",
                "3":"Granted Project"
            }
        }
    },
    "IAM": {
        "DETAIL": {
            "TITLE":"Identity and Access Management Administration",
            "DESCRIPTION":"Manage the ZITADEL settings."
        },
        "MEMBER": {
            "TITLE":"Managers",
            "DESCRIPTION":"Managers can add and edit organisations and make changes to their corresponding projects and applications."
        },
        "VIEWS": {
            "TITLE":"Views",
            "DESCRIPTION":"This card shows your ZITADEL views.",
            "VIEWNAME":"Name",
            "DATABASE":"Database",
            "SEQUENCE":"Sequence",
            "TIMESTAMP":"Timestamp",
            "ACTIONS":"Actions",
            "CLEAR":"Clear",
            "CLEARED":"View was successfully cleared!",
            "DIALOG": {
                "VIEW_CLEAR_TITLE": "Clear View",
                "VIEW_CLEAR_DESCRIPTION":"You are about to clear a view. Clearing a view creates a process during which data is possibly not available for endusers. Are you really sure?"
            }
        },
        "FAILEDEVENTS": {
            "TITLE":"Failed Events",
            "DESCRIPTION":"This card shows your failed events.",
            "VIEWNAME":"Name",
            "DATABASE":"Database",
            "FAILEDSEQUENCE":"Failed Sequence",
            "FAILURECOUNT":"Failure Count",
            "ERRORMESSAGE":"Error Message",
            "ACTIONS":"Actions",
            "DELETE":"Remove",
            "DELETESUCCESS":"Failed events removed."
        },
        "POLICY": {
            "TITLE":"Default policies for organisations",
            "DESCRIPTION":"These settings can be enhanced and/or customized by registered organisations."
        },
        "TOAST":{
            "MEMBERREMOVED":"Manager removed.",
            "MEMBERSADDED": "Managers added.",
            "MEMBERADDED": "Manager added.",
            "MEMBERCHANGED":"Manager changed.",
            "ROLEREMOVED":"Role removed.",
            "ROLECHANGED":"Role changed.",
            "REACTIVATED":"Reactivated",
            "DEACTIVATED":"Deactivated"
        }
    },
    "ORG": {
        "PAGES": {
            "NAME":"Name",
            "ID":"ID",
            "FILTER":"Filter",
            "FILTERPLACEHOLDER":"Filter for the name",
            "LIST": "Organisations",
            "LISTDESCRIPTION":"Choose an organisation.",
            "ACTIVE":"Active",
            "CREATE":"Create Organisation",
            "ORGDETAIL_TITLE":"Enter the name and domain of your new organisation.",
            "ORGDOMAIN_TITLE":"Organisation Domain Ownership Verification",
            "ORGDOMAIN_VERIFICATION":"Verify the ownership of your domain. You need to download a verification file and upload it at the provided URL listed below, or place a TXT Record DNS entry for the provided URL. To complete, click the button to verify.",
            "ORGDOMAIN_VERIFICATION_SKIP":"You can skip verification for now and continue to create your organisation, but in order to use your organisation this step has to be completed!",
            "ORGDETAILUSER_TITLE":"Configure Organisation Owner",
            "ORGDOMAIN_VERIFICATION_VALIDATION_DESC":"The tokens are checked regularly to ensure you are still owner of the domain.",
            "ORGDOMAIN_VERIFICATION_NEWTOKEN_TITLE":"Request New Token",
            "ORGDOMAIN_VERIFICATION_NEWTOKEN_DESC":"If you want to request a new token, select you preferred method. If you want to validate a persisting token, click the button above.",
            "ORGDOMAIN_VERIFICATION_VALIDATION_ONGOING":"A verification token has already been requested. Click on the button to trigger a verification check.",
            "DOWNLOAD_FILE":"Download File",
            "SELECTORGTOOLTIP":"Select this organisation.",
            "PRIMARYDOMAIN":"Primary Domain",
            "STATE":"State",
            "USEPASSWORD":"Set Initial Password"
        },
        "DOMAINS": {
            "NEW":"Add Domain",
            "TITLE":"Domains",
            "DESCRIPTION":"Configure your domains. This domain can be used to log in with your users.",
            "SETPRIMARY":"Set as Primary",
            "DELETE": {
                "TITLE":"Delete Domain",
                "DESCRIPTION":"You are about to delete one of your domains. Note that your users can no longer use this domain for their login."
            },
            "ADD": {
                "TITLE":"Add Domain",
                "DESCRIPTION":"You are about to add a domain for your organisation. After successful process, you users will be able to use the domain for their login."
            }
        },
        "STATE": {
            "0": "Not defined",
            "1": "Active",
            "2": "Deactivated"
        },
        "MEMBER": {
            "TITLE":"Organisation Managers",
            "DESCRIPTION":"Define the users who can change your organisations preferences."
        },
        "POLICY": {
            "TITLE":"Explore Policies",
            "DESCRIPTION":"Pre-packaged policies that enhance your security.",
            "PWD_COMPLEXITY": {
                "TITLE":"Password Complexity",
                "DESCRIPTION":"Ensures that all set passwords correspond to a specific pattern",
                "TITLECREATE":"Create Password Complexity Policy",
                "DESCRIPTIONCREATE":"Ensures that all set passwords correspond to a specific pattern",
                "SYMBOLANDNUMBERERROR":"The password must consist of a digit and a symbol/punctuation mark.",
                "SYMBOLERROR":"The password must include a symbol/punctuation mark.",
                "NUMBERERROR":"The password must include a digit.",
                "PATTERNERROR":"The password does not meet the required pattern."
            },
            "PWD_AGE": {
                "TITLE":"Password Aging",
                "DESCRIPTION":"You can set a policy for the aging of passwords. This policy emits a warning after the specific aging time has elapsed.",
                "TITLECREATE":"Create Password Aging Policy",
                "DESCRIPTIONCREATE":"You can set a policy for the aging of passwords. This policy emits a warning after the specific aging time has elapsed."
            },
            "PWD_LOCKOUT": {
                "TITLE":"Password Lockout",
                "DESCRIPTION":"Password retries are infinite in default mode. You have to apply this policy if you want to show the number of retries, or set a maximum number of retries after which the account will be blocked.",
                "TITLECREATE":"Create Password Lockout Policy",
                "DESCRIPTIONCREATE":"Password retries are infinite in default mode. You have to apply this policy if you want to show the number of retries, or set a maximum number of retries after which the account will be blocked."
            },
            "IAM_POLICY": {
                "TITLE":"IAM Access Preferences",
                "DESCRIPTION":"Define access properties of your users.",
                "TITLECREATE":"Set IAM Access Preferences",
                "DESCRIPTIONCREATE":"If the property \"UserLoginMustBeDomain\" is enabled an e-mail address cannot be used as a user name."
            },
            "LOGIN_POLICY": {
                "TITLE":"Login Policy",
                "DESCRIPTION":"Define how Users can be authenticated",
                "TITLECREATE":"Define how Users can be authenticated",
                "DESCRIPTIONCREATEADMIN":"Users can choose from the available identity providers below.",
                "DESCRIPTIONCREATEMGMT":"Users can choose from the available identity providers below. Note: You can use System-set providers as well as providers set for your organisation only.",
                "SAVED":"Saved successfully!"
            },
            "DEFAULTLABEL":"The currently set guideline corresponds to the standard setting set by the IAM Administrator.",
            "BTN_INSTALL":"Setup",
            "BTN_EDIT":"Modify",
            "DATA": {
                "DESCRIPTION":"Description",
                "MINLENGTH":"minimum length",
                "HASNUMBER": "has number",
                "HASSYMBOL": "has symbol",
                "HASLOWERCASE": "has lowercase",
                "HASUPPERCASE": "has uppercase",
                "SHOWLOCKOUTFAILURES":"show lockout failures",
                "MAXATTEMPTS":"Max Attempts",
                "EXPIREWARNDAYS":"Expiration Warning after day",
                "MAXAGEDAYS":"Max Age in days",
                "USERLOGINMUSTBEDOMAIN":"User Login must be Domain",
                "ALLOWUSERNAMEPASSWORD":"Username Password allowed",
                "ALLOWEXTERNALIDP":"External IDP allowed",
                "ALLOWREGISTER":"Register allowed"
            },
            "RESET":"Reset Policy",
            "TOAST":{
                "SET":"Policy set successfully!",
                "RESETSUCCESS":"Policy reset successfully!"
            }
        },
        "TOAST": {
            "DEACTIVATED":"Organisation deactivated.",
            "REACTIVATED":"Organisation reactivated.",
            "DOMAINADDED":"Added domain.",
            "DOMAINREMOVED":"Removed domain.",
            "MEMBERADDED":"Manager added.",
            "MEMBERREMOVED":"Manager removed.",
            "MEMBERCHANGED":"Manager changed.",
            "SETPRIMARY":"Primary domain set."
        }
    },
    "ORG_DETAIL": {
        "TITLE": "Organisation",
        "DESCRIPTION": "Here you can edit the configuration of your organisation and manage the members.",
        "DETAIL": {
            "TITLE": "Detail",
            "NAME": "Name",
            "DOMAIN": "Domain",
            "STATE": {
                "0": "Not defined",
                "1": "Active",
                "2": "Inactive"
            }
        },
        "MEMBER": {
            "TITLE": "Members",
            "USERNAME": "User Name",
            "FIRSTNAME": "First Name",
            "LASTNAME": "Last Name",
            "LOGINNAME":"Login Name",
            "EMAIL": "E-mail",
            "ROLES": "Roles",
            "ADD": "Add Member",
            "ADDDESCRIPTION": "Enter the e-mail addresses of the users to be added."
        },
        "TABLE": {
            "TOTAL": "Entries total:",
            "SELECTION": "Selected Elements",
            "DEACTIVATE": "Deactivate User",
            "ACTIVATE": "Activate User",
            "DELETE": "Delete User"
        }
    },
    "PROJECT": {
        "PAGES": {
            "TITLE": "Project",
            "DESCRIPTION": "Here you can define applications, manage roles and grant other organisations to use your project.",
            "LIST": "Projects",
            "LISTDESCRIPTION":"Here you can find all projects you are allowed to view or perform actions on. If you can't find a project, contact a project owner or someone with the corresponding rights to gain project access.",
            "DETAIL": "Detail",
            "CREATE": "Create project",
            "CREATE_DESC": "Insert your project's name.",
            "ROLE": "Role",
            "NOITEMS": "No projects",
            "ZITADELPROJECT":"This belongs to the ZITADEL project. Beware: If you make changes ZITADEL may not behave as intended.",
            "TYPE":{
                "OWNED":"Owned Projects",
                "GRANTED":"Granted Projects"
            },
            "PINNED":"Pinned",
            "ALL": "All",
            "CREATEDON":"Created on",
            "LASTMODIFIED":"Last modified on",
            "ADDNEW":"Create New Project",
            "DIALOG": {
                "REACTIVATE": {
                    "TITLE":"Reactivate Project",
                    "DESCRIPTION":"Do you really want to ractivate your project?"
                },
                "DEACTIVATE": {
                    "TITLE":"Deactivate Project",
                    "DESCRIPTION":"Do you really want to deactivate your project?"
                },
                "DELETE": {
                    "TITLE":"Delete Project",
                    "DESCRIPTION":"Do you really want to delete your project?"
                }
            }
        },
        "STATE": {
            "TITLE":"State",
            "0": "Not defined",
            "1": "Active",
            "2": "Inactive"
        },
        "TYPE": {
            "TITLE": "Type",
            "0": "Unknown type",
            "1": "Owned",
            "2": "Granted"
        },
        "NAME": "Name",
        "MEMBER": {
            "TITLE": "Managers",
            "TITLEDESC":"Managers can make changes to this project based on their role.",
            "DESCRIPTION":"Here you can find all managers of this project. You can add a new member and manage existing ones.",
            "USERNAME": "User Name",
            "FIRSTNAME": "First Name",
            "LASTNAME": "Last Name",
            "EMAIL": "E-mail",
            "ROLES": "Roles",
            "USERID":"User ID"
        },
        "GRANT": {
            "TITLE": "Granted Organisations",
            "DESCRIPTION": "Allow an other organisation to use your project.",
            "CREATE": {
                "TITLE": "Create Organisation Grant",
                "SEL_USERS": "Select the users you wish to grant access",
                "SEL_PROJECT": "Search for a project",
                "SEL_ROLES": "Select the roles you want to be added to the grant",
                "SEL_USER":"Search for a user",
                "SEL_ORG": "Set the domain",
                "SEL_ORG_DESC":"Enter the complete domain to specify the organisation to grant.",
                "ORG_TITLE":"Organisation",
                "ORG_DESCRIPTION":"You are about to grant a user for the organisation {{name}}.",
                "ORG_DESCRIPTION_DESC":"Switch the context in the header above to grant a user for another organisation.",
                "SEL_ORG_FORMFIELD":"Complete Domain",
                "SEL_ORG_BUTTON": "Search Organisation",
                "FOR_ORG":"The grant is created for:"
            },
            "DETAIL": {
                "TITLE":"Managers of the Granted Organisation",
                "DESC":"These are the managers of the granted organisation. You can select which users are allowed to maintain control of the project.",
                "MEMBERTITLE":"Managers",
                "MEMBERDESC":"These are the managers of the granted organisation. Add users here who should gain access to edit the data of the project.",
                "PROJECTNAME":"Project Name",
                "RESOURCEOWNER":"Resource Owner"
            },
            "SHOWDETAIL":"Show Details",
            "USER":"User",
            "MEMBERS":"Managers",
            "PROJECTNAME":"Project Name",
            "GRANTEDORG": "Granted Organisation",
            "GRANTEDORGDOMAIN": "Domain",
            "RESOURCEOWNER":"Resource Owner",
            "GRANTEDORGNAME":"Organisation Name",
            "CREATIONDATE": "Creation Date",
            "CHANGEDATE": "Last modified",
            "ROLENAMESLIST": "Roles",
            "NOROLES":"No roles",
            "TOAST": {
                "PROJECTGRANTUSERGRANTADDED":"Project grant created.",
                "PROJECTGRANTADDED":"Project grant created.",
                "PROJECTGRANTCHANGED":"Project grant changed.",
                "PROJECTGRANTMEMBERADDED":"Grant manager added.",
                "PROJECTGRANTMEMBERCHANGED":"Grant manager changed.",
                "PROJECTGRANTMEMBERREMOVED":"Grant manager removed."
            },
            "ROLES":"Project Roles"
        },
        "APP": {
            "TITLE": "Applications",
            "NAME": "Name",
            "NAMEREQUIRED":"A name ist required."
        },
        "ROLE": {
            "ADDNEWLINE":"Add additional role",
            "KEY":"Key",
            "TITLE": "Roles",
            "DESCRIPTION":"Define some roles which can be used to create project-grants.",
            "NAME": "Name",
            "DISPLAY_NAME": "Display Name",
            "GROUP": "Group",
            "ACTIONS": "Actions",
            "ADDTITLE": "Create Role",
            "ADDDESCRIPTION": "Enter the data for the new role.",
            "EDITTITLE": "Edit Role",
            "EDITDESCRIPTION": "Enter the new data for the role.",
            "DELETE":"Delete Role",
            "CREATIONDATE":"Created",
            "SELECTGROUPTOOLTIP":"Select all Roles of the group {{group}}."
        },
        "TABLE": {
            "TOTAL": "Entries total:",
            "SELECTION": "Selected Elements",
            "DEACTIVATE": "Deactivate Project",
            "ACTIVATE": "Activate Project",
            "DELETE": "Delete Project",
            "ORGNAME":"Organisation Name",
            "ORGDOMAIN":"Organisation Domain",
            "STATE":"Status",
            "TYPE":"Type",
            "CREATIONDATE":"Created at",
            "CHANGEDATE":"Last modified",
            "RESOURCEOWNER":"Owner"
        },
        "TOAST":{
            "MEMBERREMOVED":"Manager removed.",
            "MEMBERSADDED": "Managers added.",
            "MEMBERADDED": "Manager added.",
            "MEMBERCHANGED":"Manager changed.",
            "ROLEREMOVED":"Role removed.",
            "ROLECHANGED":"Role changed.",
            "REACTIVATED":"Reactivated.",
            "DEACTIVATED":"Deactivated.",
            "UPDATED":"Project changed.",
            "GRANTUPDATED":"Grant changed.",
            "DELETED":"Deleted Project."
        }
    },
    "IDP":{
        "LIST": {
            "TITLE":"Identity Providers",
            "DESCRIPTION":"Define additional Identity Providers, which can be used to authenticate in your organisations."
        },
        "CREATE": {
            "TITLE":"New Identity Provider",
            "DESCRIPTION":"Configure the Endpoint of your new service provider."
        },
        "DETAIL": {
          "TITLE":"Identity Provider",
          "DESCRIPTION":"General Configuration of your identity provider.",
          "OIDC": {
            "TITLE": "OIDC Configuration",
            "DESCRIPTION":"Provide the correct OIDC Configuration for your identity Provider below!"
          }
        },
        "TYPES": {
            "0":"unknown",
            "1":"System",
            "2":"Organisation"
        },
        "STATES":{
            "1":"active",
            "2":"inactive"
        },
        "MAPPINTFIELD": {
          "1": "Preferred Username",
          "2": "Email"
        },
        "TYPE":"Type",
        "ID": "ID",
        "NAME":"Name",
        "CONFIG":"Configuration",
        "STATE":"State",
        "LOGOSRC":"Logo Src",
        "ISSUER":"Issuer",
        "SCOPESLIST":"Scopes List",
        "CLIENTID":"Client ID",
        "CLIENTSECRET":"Client Secret",
        "IDPDISPLAYNAMMAPPING": "IDP Anzeigename Mapping",
        "USERNAMEMAPPING": "Username Mapping",
        "CREATIONDATE":"Created At",
        "CHANGEDATE":"Last Modified",
        "DEACTIVATE":"Deactivate",
        "ACTIVATE":"Activate",
        "DELETE":"Delete",
        "TOAST": {
            "SAVED": "Successfully saved."
        }
    },
    "LOGINPOLICY": {
        "CREATE": {
            "TITLE":"Login Policy",
            "DESCRIPTION":"Define how your users can be authenticated on your organisation."
        },
        "IDPS":"Identity Providers",
        "ADDIDP": {
            "TITLE":"Add Identity Provider",
            "DESCRIPTION":"You can select predefined or selfcreated providers for authentication.",
            "SELECTIDPS":"Identity providers"
        }
    },
    "APP": {
        "LIST": "Applications",
        "PAGES": {
            "TITLE": "Application",
            "DESCRIPTION": "Here you can edit your application data and it's configuration.",
            "CREATE_OIDC": "OIDC Application",
            "CREATE_OIDC_DESC_TITLE": "Enter Your Application Details Step by Step",
            "CREATE_OIDC_DESC_SUB": "A recommended configuration will be automatically generated.",
            "DETAIL": {
                "TITLE": "Detail",
                "STATE": {
                    "0": "Not defined",
                    "1": "Active",
                    "2": "Inactive"
                }
            }
        },
        "NAME": "Name",
        "TYPE":"Application Type",
        "GRANT":"Grant Types",
        "OIDC": {
            "PROSWITCH":"I'm a pro. Skip this wizard.",
            "NAMEANDTYPESECTION":"Name and Type",
            "TITLEFIRST":"Insert a name first.",
            "TYPETITLE":"What type of application do you want to create?",
            "REDIRECTTITLE":"Specify the URIs where the login will redirect to.",
            "POSTREDIRECTTITLE":"This is the redirect URI after logout.",
            "REDIRECTDESCRIPTIONWEB":"Redirect URIs must begin with https://. http:// is only valid with enabled development mode.",
            "REDIRECTDESCRIPTIONNATIVE":"Redirect URIs must begin with your own protocol or http://localhost.",
            "REDIRECTNOTVALID":"This redirect URI is not valid.",
            "TYPEREQUIRED":"The type is required.",
            "TITLE": "OIDC Configuration",
            "CLIENTID": "Client ID",
            "CLIENTSECRET": "Client Secret",
            "CLIENTSECRET_DESCRIPTION": "Keep your client secret at a safe place as it will disappear once the dialog is closed.",
            "REGENERATESECRET": "Regenerate Client Secret",
            "DEVMODE":"Development Mode",
            "DEVMODEDESC":"Beware: With development mode enabled redirect URIs will not be validated.",
            "REDIRECT": "Redirect URIs",
            "REDIRECTSECTION": "Redirect URIs",
            "POSTLOGOUTREDIRECT":"Post Logout URIs",
            "RESPONSE": "Response Types",
            "RESPONSESECTION": "Response Types",
            "GRANT": "Grant Types",
            "GRANTSECTION":"Grant Types",
            "GRANTTITLE":"Select your grant types. Note: Implicit is only available for browser-based applications.",
            "APPTYPE": "Application Types",
            "RESPONSE0": "Code",
            "RESPONSE1": "ID Token",
            "RESPONSE2": "Token-ID Token",
            "GRANT0": "Authorization Code",
            "GRANT1": "Implicit",
            "GRANT2": "Refresh Token",
            "APPTYPE0": "Web",
            "APPTYPE1": "User Agent",
            "APPTYPE2": "Native",
            "AUTHMETHOD":"Authentication Method",
            "AUTHMETHODSECTION":"Authentication Method",
            "AUTHMETHOD0":"Basic",
            "AUTHMETHOD1":"Post",
            "AUTHMETHOD2":"None",
            "UNSECUREREDIRECT":"I sure hope you know what you are doing.",
            "OVERVIEWSECTION":"Overview",
            "OVERVIEWTITLE":"You are now done. Review your configuration."
        },
        "TOAST": {
            "REACTIVATED":"Application reactivated.",
            "DEACTIVATED":"Application deactivated.",
            "OIDCUPDATED":"OIDC configuration updated.",
            "OIDCCLIENTSECRETREGENERATED":"OIDC client secret generated."
        }
    },
    "GENDERS": {
        "0": "Unknown",
        "1": "Female",
        "2": "Male",
        "3": "Other"
    },
    "LANGUAGES": {
        "de": "German",
        "en": "English"
    },
    "MEMBER":{
        "ADD":"Add a Manager",
        "CREATIONTYPE":"Creation Type",
        "CREATIONTYPES":{
            "3":"IAM",
            "2":"Organisation",
            "0":"Owned Project",
            "1":"Granted Project",
            "4":"Project"
        }
    },
    "ROLESLABEL":"Roles",
    "GRANTS": {
        "DELETE":"Delete Authorisation",
        "ADD":"Create Authorisation",
        "ADD_BTN":"New",
        "PROJECT": {
            "TITLE": "Authorisations",
            "DESCRIPTION": "Define authorisations for the specified project. Note that you can only see entries of projects and users for which you have the permissions."
        },
        "USER": {
            "TITLE": "Authorisations",
            "DESCRIPTION": "Define authorisations for the specified user. Note that you can only see entries of projects and users for which you have the permissions."
        },
        "CREATE": {
            "TITLE": "Create authorisation",
            "DESCRIPTION": "Search for the orgnanisation, the project, and the corresponding roles."
        },
        "DETAIL": {
            "TITLE":"Authorisation Detail",
            "DESCRIPTION":"Here you can see all the details of the authorisation."
        },
        "TOAST": {
            "UPDATED":"Grant updated.",
            "BULKREMOVED":"Grants removed."
        }
    },
    "CHANGES": {
        "LISTTITLE":"Last Changes",
        "BOTTOM":"You've reached the end of the list.",
        "ORG": {
            "TITLE":"Activity",
            "DESCRIPTION":"Here you can see the latest events that have generated an organisation change."
        },
        "PROJECT": {
            "TITLE":"Activity",
            "DESCRIPTION":"Here you can see the latest events that have generated a project change."
        },
        "USER": {
            "TITLE":"Activity",
            "DESCRIPTION":"Here you can see the latest events that have generated a user change."
        }
    }
}<|MERGE_RESOLUTION|>--- conflicted
+++ resolved
@@ -61,11 +61,8 @@
         "REFRESH":"Refresh",
         "LOGIN":"Login",
         "EDIT":"Edit",
-<<<<<<< HEAD
-        "PIN":"Pin / Unpin"
-=======
+        "PIN":"Pin / Unpin",
         "CONFIGURE":"Configure"
->>>>>>> 905ee1c6
     },
     "ERRORS": {
         "REQUIRED": "Some required fields are missing.",
