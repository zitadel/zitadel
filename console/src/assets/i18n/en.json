{
  "APP_NAME": "ZITADEL",
  "DESCRIPTIONS": {
    "METADATA_TITLE": "Metadata",
    "HOME": {
      "TITLE": "Get started with ZITADEL",
      "NEXT": {
        "TITLE": "Your next steps",
        "DESCRIPTION": "Complete the following steps to secure your application.",
        "CREATE_PROJECT": {
          "TITLE": "Create a project",
          "DESCRIPTION": "Add a project and define its roles and authorizations."
        }
      },
      "MORE_SHORTCUTS": {
        "GET_STARTED": {
          "TITLE": "Get Started",
          "DESCRIPTION": "Follow the quick start step-by-step guide and start building immediately."
        },
        "DOCS": {
          "TITLE": "Documentation",
          "DESCRIPTION": "Explore ZITADELs knowledge base to familiarize yourself with core concepts and ideas. Learn how ZITADEL works and how to use it."
        },
        "EXAMPLES": {
          "TITLE": "Examples and Software Development Kits",
          "DESCRIPTION": "Browse our examples and SDKs to use ZITADEL together with your favorite programming languages and tools."
        }
      }
    },
    "ORG": {
      "TITLE": "Organization",
      "DESCRIPTION": "An organization hosts users, projects with apps, identity providers and settings like company branding. Do you want to share settings across multiple organizations? Configure default settings.",
      "METADATA": "Add custom attributes to the organization like its location or an identifier in another system. You can use this information in your actions."
    },
    "PROJECTS": {
      "TITLE": "Projects",
      "DESCRIPTION": "A project hosts one or more applications, that you can use to authenticate your users. Also you can authorize your users with projects. To allow users from other organizations to log in to your applications, grant them access to your project.<br/><br/>If you can't find a project, contact the projects owner or someone with the corresponding rights to gain access.",
      "OWNED": {
        "TITLE": "Owned Projects",
        "DESCRIPTION": "These are the projects you own. You can manage theses projects settings, authorizations and applications."
      },
      "GRANTED": {
        "TITLE": "Granted Projects",
        "DESCRIPTION": "These are the projects that other organizations granted to you. With granted projects you can give your users access to other organisations applications."
      }
    },
    "USERS": {
      "TITLE": "Users",
      "DESCRIPTION": "A user is a human or a machine that can access your applications.",
      "HUMANS": {
        "TITLE": "Humans",
        "DESCRIPTION": "Humans authenticate interactively in a browser session with a login prompt.",
        "METADATA": "Add custom attributes to the user like the department. You can use this information in your actions."
      },
      "MACHINES": {
        "TITLE": "Machines",
        "DESCRIPTION": "Machines authenticate non-interactively using a JWT bearer token signed with a private key. They can also use a personal access token.",
        "METADATA": "Add custom attributes to the user like the authenticating system. You can use this information in your actions."
      },
      "SELF": {
        "METADATA": "Add custom attributes to your user like your department. You can use this information in your organizations actions."
      }
    },
    "AUTHORIZATIONS": {
      "TITLE": "Authorizations",
      "DESCRIPTION": "Authorizations define the access rights of a user to a project. You can grant a user access to a project and define the users roles within that project."
    },
    "ACTIONS": {
      "TITLE": "Actions",
      "DESCRIPTION": "Run custom code on events that happen as your users authenticate at ZITADEL. Automate your processes, enrich your users metadata and their tokens or notify external systems.",
      "SCRIPTS": {
        "TITLE": "Scripts",
        "DESCRIPTION": "Write your JavaScript code once and trigger it in multiple flows."
      },
      "FLOWS": {
        "TITLE": "Flows",
        "DESCRIPTION": "Choose an authentication flow and trigger your action on a specific event within this flow."
      }
    },
    "SETTINGS": {
      "INSTANCE": {
        "TITLE": "Instance Settings",
        "DESCRIPTION": "The instance settings are the default settings for all organizations. With the right permissions, some of them are overridable in organization settings."
      },
      "ORG": {
        "TITLE": "Organization Settings",
        "DESCRIPTION": "Customize the settings of your organization."
      },
      "IDPS": {
        "TITLE": "Identity Providers",
        "DESCRIPTION": "Create and activate external identity providers. Choose a well-known provider or configure any other OIDC, OAuth or SAML compatible provider of your choice. You can even use your existing JWT tokens as federated identities by configuring a JWT identity provider.",
        "NEXT": "What now?",
        "SAML": {
          "TITLE": "Configure your SAML Identity Provider",
          "DESCRIPTION": "ZITADEL is configured. Now your SAML Identity Provider needs some configuration. Most providers allow you to just upload the whole ZITADEL metadata XML. Other providers ask you to provide some distinct URLs only, like for example the entity ID (metadata URL), the Assertion Consumer Service (ACS) URL or the Single Logout URL."
        },
        "CALLBACK": {
          "TITLE": "Configure your {{ provider }} Identity Provider",
          "DESCRIPTION": "Before you can configure ZITADEL, pass this URL to your Identity Provider to enable the browser redirection back to ZITADEL after authentication."
        },
        "JWT": {
          "TITLE": "Use JWTs as federated Identities",
          "DESCRIPTION": "The JWT Identity Provider enables you to use your existing JWT tokens as federated identities. This feature is handy if you already have an issuer for JWTs. With a JWT IdP, you can use these JWTs to create and update users in ZITADEL on-the-fly."
        },
        "LDAP": {
          "TITLE": "Configure ZITADEL to connect to your LDAP Identity Provider",
          "DESCRIPTION": "Provide the connection details to your LDAP server and configure the mapping of your LDAP attributes to ZITADEL attributes."
        },
        "AUTOFILL": {
          "TITLE": "Autofill user data",
          "DESCRIPTION": "Use an action to improve your users experience. You can pre-fill ZITADELs registration form with values from the identity provider."
        },
        "ACTIVATE": {
          "TITLE": "Activate the IdP",
          "DESCRIPTION": "Your IdP is not active yet. Activate it to allow your users to log in."
        }
      },
      "PW_COMPLEXITY": {
        "TITLE": "Password Complexity",
        "DESCRIPTION": "Ensure your users use strong passwords by defining complexity rules."
      },
      "BRANDING": {
        "TITLE": "Branding",
        "DESCRIPTION": "Customize the look and feel of your login form. Remember to apply your configuration when you are done."
      },
      "PRIVACY_POLICY": {
        "TITLE": "External Links",
        "DESCRIPTION": "Guide your users to custom external resources shown on the login page. Users need to accept the Terms of Service and Privacy Policy before they can sign up."
      },
      "SMTP_PROVIDER": {
        "TITLE": "SMTP Settings",
        "DESCRIPTION": "Configure your SMTP server to use a domain for the sender address that your users know and trust."
      },
      "SMS_PROVIDER": {
        "TITLE": "SMS Settings",
        "DESCRIPTION": "To unlock all ZITADEL features, configure Twilio to send SMS messages to your users."
      },
      "IAM_EVENTS": {
        "TITLE": "Events",
        "DESCRIPTION": "This page show all state changes in your instance as far back as your instances audit trail limit. Filter the list by time range for debugging purposes or filter it by an aggregate for auditing purposes."
      },
      "IAM_FAILED_EVENTS": {
        "TITLE": "Failed Events",
        "DESCRIPTION": "This page shows all failed events in your instance. If ZITADEL doesn't behave as you expect, always check this this list first."
      },
      "IAM_VIEWS": {
        "TITLE": "Views",
        "DESCRIPTION": "This page shows all your database views and when they processed their latest event. If you miss some data, check if the view is up to date."
      },
      "LANGUAGES": {
        "TITLE": "Languages",
        "DESCRIPTION": "Restrict the languages that the login form and the notification messages are translated to. If you want to disable some of the languages, drag them to the Not Allowed Languages section. You can specify an allowed language as the default language. If a users preferred language is not allowed, the default language is used."
      },
      "SECRET_GENERATORS": {
        "TITLE": "Secret Generators",
        "DESCRIPTION": "Define your secrets complexities and lifetimes. A higher complexity and lifetime improves security, a lower complexity and lifetime improves decryption performance."
      },
      "SECURITY": {
        "TITLE": "Security Settings",
        "DESCRIPTION": "Enable ZITADEL features that can have security impacts. You really should know what you are doing before you change these settings."
      },
      "OIDC": {
        "TITLE": "OpenID Connect Settings",
        "DESCRIPTION": "Configure your OIDC token lifetimes. Use shorter lifetimes to increase your users security, use longer lifetimes to increase your users convenience.",
        "LABEL_HOURS": "Maximum Lifetime in hours",
        "LABEL_DAYS": "Maximum Lifetime in days",
        "ACCESS_TOKEN": {
          "TITLE": "Access Token",
          "DESCRIPTION": "The access token is used to authenticate a user. It is a short-lived token that is used to access the user's data. Use a short lifetime to minimize the risk of unauthorized access. Access tokens can automatically be refreshed using a refresh token."
        },
        "ID_TOKEN": {
          "TITLE": "ID Token",
          "DESCRIPTION": "The ID token is a JSON Web Token (JWT) that contains claims about the user. The ID token lifetime should not exceed the access token lifetime."
        },
        "REFRESH_TOKEN": {
          "TITLE": "Refresh Token",
          "DESCRIPTION": "The refresh token is used to obtain a new access token. It is a long-lived token that is used to refresh the access token. A user has to manually re-authenticate when the refresh token expires."
        },
        "REFRESH_TOKEN_IDLE": {
          "TITLE": "Idle Refresh Token",
          "DESCRIPTION": "The idle refresh token lifetime is the maximum time a refresh token can be unused."
        }
      },
      "MESSAGE_TEXTS": {
        "TITLE": "Message Texts",
        "DESCRIPTION": "Customize the texts of your notification email or SMS messages. If you want to disable some of the languages, restrict them in your instances language settings.",
        "TYPE_DESCRIPTIONS": {
          "DC": "When you claim a domain for your organization, users who don't use this domain in their login name will be prompted to change their login name to match the claimed domain.",
          "INIT": "When a user is created, they will receive an email with a link to set their password.",
          "PC": "When a user changes their password, they will receive a notification about the change if you have enabled this in the notification settings.",
          "PL": "When a user adds a passwordless authentication method, they need to activate it by clicking a link in an email.",
          "PR": "When a user resets their password, they will receive an email with a link to set a new password.",
          "VE": "When a user changes their email address, they will receive an email with a link to verify the new address.",
          "VP": "When a user changes their phone number, they will receive an SMS with a code to verify the new number.",
          "VEO": "When a user adds a One-Time Password via email method, they need to activate it by entering a code sent to their email address.",
          "VSO": "When a user adds a One-Time Password via SMS method, they need to activate it by entering a code sent to their phone number."
        }
      },
      "LOGIN_TEXTS": {
        "TITLE": "Login Interface Texts",
        "DESCRIPTION": "Customize the texts of your login form. If a text is empty, the placeholder shows the default value. If you want to disable some of the languages, restrict them in your instances language settings."
      },
      "DOMAINS": {
        "TITLE": "Domain Settings",
        "DESCRIPTION": "Define restrictions on your domains and configure your login name patterns.",
        "REQUIRE_VERIFICATION": {
          "TITLE": "Require custom domains to be be verified",
          "DESCRIPTION": "If this is activated, organization domains have to be verified before they can be used for domain discovery or username suffixing."
        },
        "LOGIN_NAME_PATTERN": {
          "TITLE": "Login Name Pattern",
          "DESCRIPTION": "Control the pattern of your users login names. ZITADEL selects your users organization as soon as they enter their login name. Therefore the loginnames need to be unique across all organizations. If you have users that have an account in multiple domains, you can ensure uniqueness by suffixing your login names with the organization domain."
        },
        "DOMAIN_VERIFICATION": {
          "TITLE": "Domain Verification",
          "DESCRIPTION": "Only allow your organization to use the domains they actually control. If activated, organization domains are periodically verified by DNS or HTTP challenge before they can be used. This is a security feature to prevent domain hijacking."
        },
        "SMTP_SENDER_ADDRESS": {
          "TITLE": "SMTP Sender Address",
          "DESCRIPTION": "Only allow an SMTP sender address if it matches one of your instance domains."
        }
      },
      "LOGIN": {
        "LIFETIMES": {
          "TITLE": "Login Lifetimes",
          "DESCRIPTION": "Harden your security by reducing some login-related maximum lifetimes.",
          "LABEL": "Maximum Lifetime in hours",
          "PW_CHECK": {
            "TITLE": "Password Check",
            "DESCRIPTION": "Your users have to change their passwords in these periods."
          },
          "EXT_LOGIN_CHECK": {
            "TITLE": "External Login Check",
            "DESCRIPTION": "Your users are redirected to their external identity proviers in theses periods."
          },
          "MULTI_FACTOR_INIT": {
            "TITLE": "Multifactor Init Check",
            "DESCRIPTION": "Your users will be prompted to set up a second factor or a Multifactor in these periods, if they haven't done so already. A lifetime of 0 deactivates this prompt."
          },
          "SECOND_FACTOR_CHECK": {
            "TITLE": "Second Factor Check",
            "DESCRIPTION": "Your users have to revalidate their second factor in these periods."
          },
          "MULTI_FACTOR_CHECK": {
            "TITLE": "Multifactor Check",
            "DESCRIPTION": "Your users have to revalidate their Multifactor in these periods."
          }
        },
        "FORM": {
          "TITLE": "Login Form",
          "DESCRIPTION": "Customize the login form.",
          "USERNAME_PASSWORD_ALLOWED": {
            "TITLE": "Username and Password allowed",
            "DESCRIPTION": "Allow your users to log in with their username and password. If this is deactivated, your users can only log in using passwordless authentication or with an external identity provider."
          },
          "USER_REGISTRATION_ALLOWED": {
            "TITLE": "User Registration allowed",
            "DESCRIPTION": "Allow anonymous users to create an account."
          },
          "ORG_REGISTRATION_ALLOWED": {
            "TITLE": "Organization Registration allowed",
            "DESCRIPTION": "Allow anonymous users to create an organization."
          },
          "EXTERNAL_LOGIN_ALLOWED": {
            "TITLE": "External Login allowed",
            "DESCRIPTION": "Allow your users to log in with an external identity provider instead of using the ZITADEL user to log in."
          },
          "PASSWORD_RESET_ALLOWED": {
            "TITLE": "Password Reset allowed",
            "DESCRIPTION": "Allow your users to reset their password."
          },
          "DOMAIN_DISCOVERY_ALLOWED": {
            "TITLE": "Domain Discovery allowed",
            "DESCRIPTION": "Find your users organizations depending on their login names domain, for example their email address."
          },
          "IGNORE_UNKNOWN_USERNAMES": {
            "TITLE": "Ignore unknown Usernames",
            "DESCRIPTION": "If this is activated, the login form will not show an error message if the username is unknown. This helps to prevent username guessing."
          },
          "DISABLE_EMAIL_LOGIN": {
            "TITLE": "Disable Email Login",
            "DESCRIPTION": "If this is activated, your users can't use their email addresses to log in. Beware that if you deactivate this, your users email addresses must be unique accross all organizations in order to log in."
          },
          "DISABLE_PHONE_LOGIN": {
            "TITLE": "Disable Phone Login",
            "DESCRIPTION": "If this is activated, your users can't use their phone numbers to log in. Beware that if you deactivate this, your users phone numbers must be unique accross all organizations in order to log in."
          }
        }
      }
    }
  },
  "PAGINATOR": {
    "PREVIOUS": "Previous",
    "NEXT": "Next",
    "COUNT": "Total Results",
    "MORE": "More"
  },
  "FOOTER": {
    "LINKS": {
      "CONTACT": "Contact",
      "TOS": "Terms of Service",
      "PP": "Privacy Policy"
    },
    "THEME": {
      "DARK": "Dark",
      "LIGHT": "Light"
    }
  },
  "HOME": {
    "WELCOME": "Get started with ZITADEL",
    "DISCLAIMER": "ZITADEL treats your data confidentially and securely.",
    "DISCLAIMERLINK": "Further information",
    "DOCUMENTATION": {
      "DESCRIPTION": "Get started with ZITADEL quickly."
    },
    "GETSTARTED": {
      "DESCRIPTION": "Get started with ZITADEL quickly."
    },
    "QUICKSTARTS": {
      "LABEL": "First Steps",
      "DESCRIPTION": "Get started with ZITADEL quickly."
    },
    "SHORTCUTS": {
      "SHORTCUTS": "Shortcuts",
      "SETTINGS": "Available shortcuts",
      "PROJECTS": "Projects",
      "REORDER": "Hold and drag the tile to move it",
      "ADD": "Hold and drag a tile to add"
    }
  },
  "ONBOARDING": {
    "DESCRIPTION": "Your next steps",
    "MOREDESCRIPTION": "more shortcuts",
    "COMPLETED": "completed",
    "DISMISS": "No thanks, I'm a pro.",
    "CARD": {
      "TITLE": "Get your ZITADEL running",
      "DESCRIPTION": "This checklist helps to setup your instance and guides your through the most essential steps"
    },
    "MILESTONES": {
      "instance.policy.label.added": {
        "title": "Setup your brand",
        "description": "Define coloring and shape of your login and upload your logo and icons.",
        "action": "Setup branding"
      },
      "instance.smtp.config.added": {
        "title": "Setup your SMTP settings",
        "description": "Set your own mail server settings.",
        "action": "Setup SMTP"
      },
      "PROJECT_CREATED": {
        "title": "Create a project",
        "description": "Add a project and define its roles and authorizations.",
        "action": "Create project"
      },
      "APPLICATION_CREATED": {
        "title": "Register your app",
        "description": "Register your web, native, api or saml application and setup an authentication flow.",
        "action": "Register app"
      },
      "AUTHENTICATION_SUCCEEDED_ON_APPLICATION": {
        "title": "Log in to your app",
        "description": "Integrate your application with ZITADEL for authentication and test it by logging in with your admin user.",
        "action": "Log in"
      },
      "user.human.added": {
        "title": "Add users",
        "description": "Add your application users",
        "action": "Add user"
      },
      "user.grant.added": {
        "title": "Grant users",
        "description": "Allow users to access your application and setup their role.",
        "action": "Grant user"
      }
    }
  },
  "MENU": {
    "INSTANCE": "Default settings",
    "DASHBOARD": "Home",
    "PERSONAL_INFO": "Personal Information",
    "DOCUMENTATION": "Documentation",
    "INSTANCEOVERVIEW": "Instance",
    "ORGS": "Organizations",
    "VIEWS": "Views",
    "EVENTS": "Events",
    "FAILEDEVENTS": "Failed Events",
    "ORGANIZATION": "Organization",
    "PROJECT": "Projects",
    "PROJECTOVERVIEW": "Overview",
    "PROJECTGRANTS": "Grants",
    "ROLES": "Roles",
    "GRANTEDPROJECT": "Granted Projects",
    "HUMANUSERS": "Users",
    "MACHINEUSERS": "Service Users",
    "LOGOUT": "Logout All Users",
    "NEWORG": "New Organization",
    "IAMADMIN": "You are an IAM Administrator. Note that you have extended permissions.",
    "SHOWORGS": "Show All Organizations",
    "GRANTS": "Authorizations",
    "ACTIONS": "Actions",
    "PRIVACY": "Privacy",
    "TOS": "Terms of Service",
    "OPENSHORTCUTSTOOLTIP": "Type ? to show keyboard shortcuts",
    "SETTINGS": "Settings",
    "CUSTOMERPORTAL": "Customer Portal"
  },
  "QUICKSTART": {
    "TITLE": "Integrate ZITADEL into your application",
    "DESCRIPTION": "Integrate ZITADEL into your application or use one of our samples to get started in minutes.",
    "BTN_START": "Create Application",
    "BTN_LEARNMORE": "Learn More",
    "CREATEPROJECTFORAPP": "Create Project {{value}}",
    "SELECT_FRAMEWORK": "Select Framework",
    "FRAMEWORK": "Framework",
    "FRAMEWORK_OTHER": "Other (OIDC, SAML, API)",
    "ALMOSTDONE": "You're almost done.",
    "REVIEWCONFIGURATION": "Review Configuration",
    "REVIEWCONFIGURATION_DESCRIPTION": "We've created a basic configuration for {{value}} applications. You can adapt this configuration to your needs after creation.",
    "REDIRECTS": "Configure redirects",
    "DEVMODEWARN": "Dev Mode is enabled by default. You can update values for production later.",
    "GUIDE": "Guide",
    "BROWSEEXAMPLES": "Browse Examples and SDKs",
    "DUPLICATEAPPRENAME": "An app with the same name exists already. Please choose a different name.",
    "DIALOG": {
      "CHANGE": {
        "TITLE": "Change Framework",
        "DESCRIPTION": "Choose one of the available frameworks for quick setup of your application."
      }
    }
  },
  "ACTIONS": {
    "ACTIONS": "Actions",
    "FILTER": "Filter",
    "RENAME": "Rename",
    "SET": "Set",
    "COPY": "Copy to Clipboard",
    "COPIED": "Copied to clipboard.",
    "RESET": "Reset",
    "RESETDEFAULT": "Reset to Default",
    "RESETTO": "Reset to: ",
    "RESETCURRENT": "Reset to current",
    "SHOW": "Show",
    "HIDE": "Hide",
    "SAVE": "Save",
    "SAVENOW": "Save now",
    "NEW": "New",
    "ADD": "Add",
    "CREATE": "Create",
    "CONTINUE": "Continue",
    "CONTINUEWITH": "Continue with {{value}}",
    "BACK": "Back",
    "CLOSE": "Close",
    "CLEAR": "Clear",
    "CANCEL": "Cancel",
    "INFO": "Info",
    "OK": "OK",
    "SELECT": "Select",
    "VIEW": "Show",
    "SELECTIONDELETE": "Delete selection",
    "DELETE": "Delete",
    "REMOVE": "Remove",
    "VERIFY": "Verify",
    "FINISH": "Finish",
    "FINISHED": "Close",
    "CHANGE": "Change",
    "REACTIVATE": "Reactivate",
    "ACTIVATE": "Activate",
    "DEACTIVATE": "Deactivate",
    "REFRESH": "Refresh",
    "LOGIN": "Login",
    "EDIT": "Edit",
    "PIN": "Pin / Unpin",
    "CONFIGURE": "Configure",
    "SEND": "Send",
    "NEWVALUE": "New Value",
    "RESTORE": "Restore",
    "CONTINUEWITHOUTSAVE": "Continue without saving",
    "OF": "of",
    "PREVIOUS": "Previous",
    "NEXT": "Next",
    "MORE": "more",
    "STEP": "Step",
    "SETUP": "Setup",
    "UNSAVEDCHANGES": "Unsaved changes",
    "UNSAVED": {
      "DIALOG": {
        "DESCRIPTION": "Are you sure you want to discard this new action? Your action will be lost",
        "CANCEL": "Cancel",
        "DISCARD": "Discard"
      }
    },
    "TABLE": {
      "SHOWUSER": "Show user {{value}}"
    },
    "DOWNLOAD": "Download"
  },
  "MEMBERROLES": {
    "IAM_OWNER": "Has control over the whole instance, including all organizations",
    "IAM_OWNER_VIEWER": "Has permission to review the whole instance, including all organizations",
    "IAM_ORG_MANAGER": "Has permission to create and manage organizations",
    "IAM_USER_MANAGER": "Has permission to create and manage users",
    "IAM_ADMIN_IMPERSONATOR": "Has permission to impersonate admin and end users from all organizations",
    "IAM_END_USER_IMPERSONATOR": "Has permission to impersonate end users from all organizations",
    "ORG_OWNER": "Has permission over the whole organization",
    "ORG_USER_MANAGER": "Has permission to create and manage users of the organization",
    "ORG_OWNER_VIEWER": "Has permission to review the whole organization",
    "ORG_USER_PERMISSION_EDITOR": "Has permission to manage user grants",
    "ORG_PROJECT_PERMISSION_EDITOR": "Has permission to manage project grants",
    "ORG_PROJECT_CREATOR": "Has permission to create his own projects and underlying settings",
    "ORG_ADMIN_IMPERSONATOR": "Has permission to impersonate admin and end users from the organization",
    "ORG_END_USER_IMPERSONATOR": "Has permission to impersonate end users from the organization",
    "PROJECT_OWNER": "Has permission over the whole project",
    "PROJECT_OWNER_VIEWER": "Has permission to review the whole project",
    "PROJECT_OWNER_GLOBAL": "Has permission over the whole project",
    "PROJECT_OWNER_VIEWER_GLOBAL": "Has permission to review the whole project",
    "PROJECT_GRANT_OWNER": "Has permission to manage the project grant",
    "PROJECT_GRANT_OWNER_VIEWER": "Has permission to review the project grant"
  },
  "OVERLAYS": {
    "ORGSWITCHER": {
      "TEXT": "All organization settings and tables in console are based on a selected organization. Click this button to switch organization or create a new one."
    },
    "INSTANCE": {
      "TEXT": "Click here to get to the instance settings. Note that you have only access to this button if you have enhanced permissions."
    },
    "PROFILE": {
      "TEXT": "Here you can switch between your user accounts and manage your sessions and profile."
    },
    "NAV": {
      "TEXT": "This navigation changes based on your selected organization above or your instance"
    },
    "CONTEXTCHANGED": {
      "TEXT": "The organization context has changed."
    },
    "SWITCHEDTOINSTANCE": {
      "TEXT": "The view just changed to instance!"
    }
  },
  "FILTER": {
    "TITLE": "Filter",
    "STATE": "Status",
    "DISPLAYNAME": "User Display Name",
    "EMAIL": "Email",
    "USERNAME": "User Name",
    "ORGNAME": "Organization Name",
    "PRIMARYDOMAIN": "Primary Domain",
    "PROJECTNAME": "Project Name",
    "RESOURCEOWNER": "Resource Owner",
    "METHODS": {
      "5": "contains",
      "7": "ends with",
      "1": "equals"
    }
  },
  "KEYBOARDSHORTCUTS": {
    "TITLE": "Keyboard Shortcuts",
    "UNDERORGCONTEXT": "Within organization pages",
    "SIDEWIDE": "Site-wide shortcuts",
    "SHORTCUTS": {
      "HOME": "<strong>G</strong>o to <strong>H</strong>ome",
      "INSTANCE": "<strong>G</strong>o to <strong>I</strong>instance",
      "ORG": "<strong>G</strong>o to <strong>O</strong>rganization",
      "ORGSETTINGS": "<strong>G</strong>o to Organization <strong>S</strong>ettings",
      "ORGSWITCHER": "Change Organization",
      "ME": "Go To own profile",
      "PROJECTS": "<strong>G</strong>o to <strong>P</strong>rojects",
      "USERS": "<strong>G</strong>o to <strong>U</strong>sers",
      "USERGRANTS": "<strong>G</strong>o to <strong>A</strong>uthorizations",
      "ACTIONS": "<strong>G</strong>o to Actions and <strong>F</strong>lows",
      "DOMAINS": "<strong>G</strong>o to <strong>D</strong>omains"
    }
  },
  "RESOURCEID": "Resource Id",
  "NAME": "Name",
  "VERSION": "Version",
  "TABLE": {
    "NOROWS": "No data"
  },
  "ERRORS": {
    "REQUIRED": "Please fill in this field.",
    "ATLEASTONE": "Provide at least one value.",
    "TOKENINVALID": {
      "TITLE": "Your authorization token has expired.",
      "DESCRIPTION": "Click the button below to log in again."
    },
    "EXHAUSTED": {
      "TITLE": "Your instance is blocked.",
      "DESCRIPTION": "Ask your ZITADEL instance administrator to update the subscription."
    },
    "INVALID_FORMAT": "The formatting is invalid.",
    "NOTANEMAIL": "The given value is not an e-mail address.",
    "MINLENGTH": "Must be at least {{requiredLength}} characters long.",
    "UPPERCASEMISSING": "Must include an uppercase character.",
    "LOWERCASEMISSING": "Must include a lowercase character.",
    "SYMBOLERROR": "Must include a symbol or punctuation mark.",
    "NUMBERERROR": "Must include a digit.",
    "PWNOTEQUAL": "The passwords provided do not match.",
    "PHONE": "The phone number must start with +."
  },
  "USER": {
    "SETTINGS": {
      "TITLE": "Settings",
      "GENERAL": "General",
      "IDP": "Identity Providers",
      "SECURITY": "Password and Security",
      "KEYS": "Keys",
      "PAT": "Personal Access Tokens",
      "USERGRANTS": "Authorizations",
      "MEMBERSHIPS": "Memberships",
      "METADATA": "Metadata"
    },
    "TITLE": "Personal Information",
    "DESCRIPTION": "Manage your information and security settings.",
    "PAGES": {
      "TITLE": "User",
      "DETAIL": "Detail",
      "CREATE": "Create",
      "MY": "My Information",
      "LOGINNAMES": "Login names",
      "LOGINMETHODS": "Login methods",
      "LOGINNAMESDESC": "These are your login names:",
      "NOUSER": "No associated user.",
      "REACTIVATE": "Reactivate",
      "DEACTIVATE": "Deactivate",
      "FILTER": "Filter",
      "STATE": "Status",
      "DELETE": "Delete User",
      "UNLOCK": "Unlock User",
      "GENERATESECRET": "Generate Client Secret",
      "REMOVESECRET": "Remove Client Secret",
      "LOCKEDDESCRIPTION": "This user has been locked out due to exceeding the maximum login attempts and must be unlocked to be used again.",
      "DELETEACCOUNT": "Delete Account",
      "DELETEACCOUNT_DESC": "If you perform this action, you will be logged out and will no longer have access to your account. This action is not reversible, so please continue with caution.",
      "DELETEACCOUNT_BTN": "Delete Account",
      "DELETEACCOUNT_SUCCESS": "Account deleted successfully!"
    },
    "DETAILS": {
      "DATECREATED": "Created",
      "DATECHANGED": "Changed"
    },
    "DIALOG": {
      "DELETE_TITLE": "Delete User",
      "DELETE_SELF_TITLE": "Delete Account",
      "DELETE_DESCRIPTION": "You are about to permanently delete a user. Are you sure?",
      "DELETE_SELF_DESCRIPTION": "You are about to permanently delete your personal account. This will log you out and delete your user. This action cannot be undone!",
      "DELETE_AUTH_DESCRIPTION": "You are about to permanently delete your personal account. Are you sure?",
      "TYPEUSERNAME": "Type '{{value}}', to confirm and delete the user.",
      "USERNAME": "Loginname",
      "DELETE_BTN": "Delete permanently"
    },
    "SENDEMAILDIALOG": {
      "TITLE": "Send Email Notification",
      "DESCRIPTION": "Click the button below to send a notification to the current email address or change the email address in the field.",
      "NEWEMAIL": "New email address"
    },
    "SECRETDIALOG": {
      "CLIENTSECRET": "Client Secret",
      "CLIENTSECRET_DESCRIPTION": "Keep your client secret at a safe place as it will disappear once the dialog is closed."
    },
    "TABLE": {
      "DEACTIVATE": "Deactivate",
      "ACTIVATE": "Activate",
      "CHANGEDATE": "Last Modified",
      "CREATIONDATE": "Created At",
      "FILTER": {
        "0": "Filter for DisplayName",
        "1": "Filter for Username",
        "2": "filter for DisplayName",
        "3": "filter for Username",
        "4": "filter for Email",
        "5": "filter for DisplayName",
        "10": "filter for organization name",
        "12": "filter for project name"
      },
      "EMPTY": "No entries"
    },
    "PASSWORDLESS": {
      "SEND": "Send registration link",
      "TABLETYPE": "Type",
      "TABLESTATE": "Status",
      "NAME": "Name",
      "EMPTY": "No device set",
      "TITLE": "Passwordless Authentication",
      "DESCRIPTION": "Add WebAuthn based Authentication Methods to log onto ZITADEL passwordless.",
      "MANAGE_DESCRIPTION": "Manage the second factor methods of your users.",
      "U2F": "Add method",
      "U2F_DIALOG_TITLE": "Verify authenticator",
      "U2F_DIALOG_DESCRIPTION": "Enter a name for your used passwordless Login",
      "U2F_SUCCESS": "Passwordless Auth created successfully!",
      "U2F_ERROR": "An error during setup occurred!",
      "U2F_NAME": "Authenticator Name",
      "TYPE": {
        "0": "No MFA defined",
        "1": "One Time Password (OTP)",
        "2": "Fingerprint, Security Keys, Face ID and other"
      },
      "STATE": {
        "0": "No State",
        "1": "Not Ready",
        "2": "Ready",
        "3": "Deleted"
      },
      "DIALOG": {
        "DELETE_TITLE": "Remove Passwordless Authentication Method",
        "DELETE_DESCRIPTION": "You are about to delete a passwordless Authentication method. Are you sure?",
        "ADD_TITLE": "Passwordless Authentication",
        "ADD_DESCRIPTION": "Select one of the available options for creating a passwordless authentication method.",
        "SEND_DESCRIPTION": "Send yourself a registration link to your email address.",
        "SEND": "Send registration link",
        "SENT": "The email was successfully delivered. Check your mailbox to continue with the setup.",
        "QRCODE_DESCRIPTION": "Generate QR code for scanning with another device.",
        "QRCODE": "Generate QR code",
        "QRCODE_SCAN": "Scan this QR code to continue with the setup on your device.",
        "NEW_DESCRIPTION": "Use this device to set up Passwordless.",
        "NEW": "Add New"
      }
    },
    "MFA": {
      "TABLETYPE": "Type",
      "TABLESTATE": "Status",
      "NAME": "Name",
      "EMPTY": "No additional factors",
      "TITLE": "Multifactor Authentication",
      "DESCRIPTION": "Add a second factor to ensure optimal security for your account.",
      "MANAGE_DESCRIPTION": "Manage the second factor methods of your users.",
      "ADD": "Add Factor",
      "OTP": "Authenticator App for TOTP (Time-based One-Time Password)",
      "OTP_DIALOG_TITLE": "Add OTP",
      "OTP_DIALOG_DESCRIPTION": "Scan the QR code with an authenticator app and enter the code below to verify and activate the OTP method.",
      "U2F": "Fingerprint, Security Keys, Face ID and other",
      "U2F_DIALOG_TITLE": "Verify Factor",
      "U2F_DIALOG_DESCRIPTION": "Enter a name for your used universal Multifactor.",
      "U2F_SUCCESS": "Factor added successfully!",
      "U2F_ERROR": "An error during setup occurred!",
      "U2F_NAME": "Authenticator Name",
      "OTPSMS": "OTP (One-Time Password) with SMS",
      "OTPEMAIL": "OTP (One-Time Password) with Email",
      "SETUPOTPSMSDESCRIPTION": "Do you want to setup this phonenumber as OTP (One-Time password) second factor?",
      "OTPSMSSUCCESS": "OTP factor set up with success.",
      "OTPSMSPHONEMUSTBEVERIFIED": "Your phone must be verified in order to use this method.",
      "OTPEMAILSUCCESS": "OTP factor set up with success.",
      "TYPE": {
        "0": "No MFA defined",
        "1": "One Time Password (OTP)",
        "2": "Fingerprint, Security Keys, Face ID and other"
      },
      "STATE": {
        "0": "No State",
        "1": "Not Ready",
        "2": "Ready",
        "3": "Deleted"
      },
      "DIALOG": {
        "MFA_DELETE_TITLE": "Remove Secondfactor",
        "MFA_DELETE_DESCRIPTION": "You are about to delete a second factor. Are you sure?",
        "ADD_MFA_TITLE": "Add Second Factor",
        "ADD_MFA_DESCRIPTION": "Select one of the following options."
      }
    },
    "EXTERNALIDP": {
      "TITLE": "External Identity Providers",
      "DESC": "",
      "IDPCONFIGID": "IDP Config ID",
      "IDPNAME": "IDP Name",
      "USERDISPLAYNAME": "External Name",
      "EXTERNALUSERID": "External User ID",
      "EMPTY": "No external IDP found",
      "DIALOG": {
        "DELETE_TITLE": "Remove IDP",
        "DELETE_DESCRIPTION": "You are about to delete an Identity Provider from a user. Do you really want to continue?"
      }
    },
    "CREATE": {
      "TITLE": "Create a New User",
      "DESCRIPTION": "Please provide the necessary information.",
      "NAMEANDEMAILSECTION": "Name and E-mail",
      "GENDERLANGSECTION": "Gender and Language",
      "PHONESECTION": "Phone numbers",
      "PASSWORDSECTION": "Initial Password",
      "ADDRESSANDPHONESECTION": "Phone number",
      "INITMAILDESCRIPTION": "If both options are selected, no email for initialization will be sent. If only one of the options is selected, a mail to provide / verify the data will be sent."
    },
    "CODEDIALOG": {
      "TITLE": "Verify Phone Number",
      "DESCRIPTION": "Enter the code you received by text message to verify your phone number.",
      "CODE": "Code"
    },
    "DATA": {
      "STATE": "Status",
      "STATE0": "Unknown",
      "STATE1": "Active",
      "STATE2": "Inactive",
      "STATE3": "Deleted",
      "STATE4": "Locked",
      "STATE5": "Suspended",
      "STATE6": "Initial"
    },
    "PROFILE": {
      "TITLE": "Profile",
      "EMAIL": "E-mail",
      "PHONE": "Phone number",
      "PHONE_HINT": "Use the + symbol followed by the calling country code, or select the country from the dropdown and finally enter the phone number",
      "USERNAME": "User Name",
      "CHANGEUSERNAME": "modify",
      "CHANGEUSERNAME_TITLE": "Change username",
      "CHANGEUSERNAME_DESC": "Enter the new name in the field below.",
      "FIRSTNAME": "Given Name",
      "LASTNAME": "Family Name",
      "NICKNAME": "Nickname",
      "DISPLAYNAME": "Display Name",
      "PREFERREDLOGINNAME": "Preferred login name",
      "PREFERRED_LANGUAGE": "Language",
      "GENDER": "Gender",
      "PASSWORD": "Password",
      "AVATAR": {
        "UPLOADTITLE": "Upload your Profile Picture",
        "UPLOADBTN": "Choose file",
        "UPLOAD": "Upload",
        "CURRENT": "Current Picture",
        "PREVIEW": "Preview",
        "DELETESUCCESS": "Deleted successfully!",
        "CROPPERERROR": "An error while uploading your file occurred. Try a different format and size if necessary."
      },
      "COUNTRY": "Country"
    },
    "MACHINE": {
      "TITLE": "Service User Details",
      "USERNAME": "User Name",
      "NAME": "Name",
      "DESCRIPTION": "Description",
      "KEYSTITLE": "Keys",
      "KEYSDESC": "Define your keys and add an optional expiration date.",
      "TOKENSTITLE": "Personal Access Tokens",
      "TOKENSDESC": "Personal access tokens function like ordinary OAuth access tokens.",
      "ID": "Key ID",
      "TYPE": "Type",
      "EXPIRATIONDATE": "Expiration date",
      "CHOOSEDATEAFTER": "Enter a valid expiration after",
      "CHOOSEEXPIRY": "Select an expiration date",
      "CREATIONDATE": "Creation Date",
      "KEYDETAILS": "Key Details",
      "ACCESSTOKENTYPE": "Access Token Type",
      "ACCESSTOKENTYPES": {
        "0": "Bearer",
        "1": "JWT"
      },
      "ADD": {
        "TITLE": "Add Key",
        "DESCRIPTION": "Select your key type and choose an optional expiration date."
      },
      "ADDED": {
        "TITLE": "The key was created",
        "DESCRIPTION": "Download the key as it won't be visible after closing this dialog!"
      },
      "KEYTYPES": {
        "1": "JSON"
      },
      "DIALOG": {
        "DELETE_KEY": {
          "TITLE": "Delete Key",
          "DESCRIPTION": "Do you want to delete the selected key? This cannot be undone."
        }
      }
    },
    "PASSWORD": {
      "TITLE": "Password",
      "LABEL": "A secure password helps to protect the account",
      "DESCRIPTION": "Enter the new password according to the policy below.",
      "OLD": "Current Password",
      "NEW": "New Password",
      "CONFIRM": "Confirm New Password",
      "NEWINITIAL": "Password",
      "CONFIRMINITIAL": "Confirm Password",
      "RESET": "Reset Current Password",
      "SET": "Set New Password",
      "RESENDNOTIFICATION": "Send Password Reset Link",
      "REQUIRED": "Some required fields are missing.",
      "MINLENGTHERROR": "Has to be at least {{value}} characters long."
    },
    "ID": "ID",
    "EMAIL": "E-mail",
    "PHONE": "Phone number",
    "PHONEEMPTY": "No phone number defined",
    "PHONEVERIFIED": "Phone number verified.",
    "EMAILVERIFIED": "Email verified",
    "NOTVERIFIED": "not verified",
    "PREFERRED_LOGINNAME": "Preferred Loginname",
    "ISINITIAL": "User is not active, yet.",
    "LOGINMETHODS": {
      "TITLE": "Contact Information",
      "DESCRIPTION": "The provided information is used to send important information, like password reset e-mails to you.",
      "EMAIL": {
        "TITLE": "E-mail",
        "VALID": "validated",
        "ISVERIFIED": "Email Verified",
        "ISVERIFIEDDESC": "If the email is indicated as verified, no email verification request will be made.",
        "RESEND": "Resend Verification E-mail",
        "EDITTITLE": "Change Email",
        "EDITDESC": "Enter the new email in the field below."
      },
      "PHONE": {
        "TITLE": "Phone",
        "VALID": "validated",
        "RESEND": "Resend Verification Text Message",
        "EDITTITLE": "Change number",
        "EDITVALUE": "Phone number",
        "EDITDESC": "Enter the new phone number in the field below.",
        "DELETETITLE": "Delete phone number",
        "DELETEDESC": "Do you really want to delete the phone number",
        "OTPSMSREMOVALWARNING": "This account uses this phone number as second factor. You won't be able to use it after you proceed."
      },
      "RESENDCODE": "Resend Code",
      "ENTERCODE": "Verify",
      "ENTERCODE_DESC": "Verify Code"
    },
    "GRANTS": {
      "TITLE": "User Grants",
      "DESCRIPTION": "Grant this user access to certain projects",
      "CREATE": {
        "TITLE": "Create User Grant",
        "DESCRIPTION": "Search for the organization, the project and the corresponding project roles."
      },
      "PROJECTNAME": "Project Name",
      "PROJECT-OWNED": "Project",
      "PROJECT-GRANTED": "Granted project",
      "FILTER": {
        "0": "filter for user",
        "1": "filter for domain",
        "2": "filter for projectname",
        "3": "filter for rolename"
      }
    },
    "STATE": {
      "0": "Unknown",
      "1": "Active",
      "2": "Inactive",
      "3": "Deleted",
      "4": "Locked",
      "5": "Suspended",
      "6": "Initial"
    },
    "SEARCH": {
      "ADDITIONAL": "Loginname (current organization)",
      "ADDITIONAL-EXTERNAL": "Loginname (external organization)"
    },
    "TARGET": {
      "SELF": "If you want to grant a user of an other organization",
      "EXTERNAL": "To grant a user of your organization",
      "CLICKHERE": "click here"
    },
    "SIGNEDOUT": "You are signed out. Click the button \"Sign In\" to sign in again.",
    "SIGNEDOUT_BTN": "Sign In",
    "EDITACCOUNT": "Edit Account",
    "ADDACCOUNT": "Log in With Another Account",
    "RESENDINITIALEMAIL": "Resend activation mail",
    "RESENDEMAILNOTIFICATION": "Resend Email notification",
    "TOAST": {
      "CREATED": "User created successfully.",
      "SAVED": "Profile saved successfully.",
      "USERNAMECHANGED": "Username changed.",
      "EMAILSAVED": "E-mail saved successfully.",
      "INITEMAILSENT": "Initialization mail sent.",
      "PHONESAVED": "Phone saved successfully.",
      "PHONEREMOVED": "Phone has been removed.",
      "PHONEVERIFIED": "Phone verified successfully.",
      "PHONEVERIFICATIONSENT": "Phone verification code sent.",
      "EMAILVERIFICATIONSENT": "E-mail verification code sent.",
      "OTPREMOVED": "OTP removed.",
      "U2FREMOVED": "Factor removed.",
      "PASSWORDLESSREMOVED": "Passwordless removed.",
      "INITIALPASSWORDSET": "Initial password set.",
      "PASSWORDNOTIFICATIONSENT": "Password change notification sent.",
      "PASSWORDCHANGED": "Password changed successfully.",
      "REACTIVATED": "User reactivated.",
      "DEACTIVATED": "User deactivated.",
      "SELECTEDREACTIVATED": "Selected users reactivated.",
      "SELECTEDDEACTIVATED": "Selected users deactivated.",
      "SELECTEDKEYSDELETED": "Selected keys deleted.",
      "KEYADDED": "Key added!",
      "MACHINEADDED": "Service User created!",
      "DELETED": "User deleted successfully!",
      "UNLOCKED": "User unlocked successfully!",
      "PASSWORDLESSREGISTRATIONSENT": "Registration Link sent successfully.",
      "SECRETGENERATED": "Secret generated successfully!",
      "SECRETREMOVED": "Secret removed successfully!"
    },
    "MEMBERSHIPS": {
      "TITLE": "ZITADEL Manager Roles",
      "DESCRIPTION": "These are all member grants of the user. You can modify them also on organization, project, or IAM detail pages.",
      "ORGCONTEXT": "You see all organizations and projects that are related to the currently selected organization.",
      "USERCONTEXT": "You see all organizations and projects to which you are authorized. Including other organizations.",
      "CREATIONDATE": "Creation Date",
      "CHANGEDATE": "Last Modified",
      "DISPLAYNAME": "Display Name",
      "REMOVE": "Remove",
      "TYPE": "Type",
      "ORGID": "Organization ID",
      "UPDATED": "The membership was updated.",
      "NOPERMISSIONTOEDIT": "You are missing the required permissions to edit roles!",
      "TYPES": {
        "UNKNOWN": "Unknown",
        "ORG": "Organization",
        "PROJECT": "Project",
        "GRANTEDPROJECT": "Granted Project"
      }
    },
    "PERSONALACCESSTOKEN": {
      "ID": "ID",
      "TOKEN": "Token",
      "ADD": {
        "TITLE": "Generate new Personal Access Token",
        "DESCRIPTION": "Define a custom expiration for the token.",
        "CHOOSEEXPIRY": "Select an expiration date",
        "CHOOSEDATEAFTER": "Enter a valid expiration after"
      },
      "ADDED": {
        "TITLE": "Personal Access Token",
        "DESCRIPTION": "Make sure to copy your personal access token. You won't be able to see it again!"
      },
      "DELETE": {
        "TITLE": "Delete Token",
        "DESCRIPTION": "You are about to delete the personal access token. Are you sure?"
      },
      "DELETED": "Token deleted with success."
    }
  },
  "METADATA": {
    "TITLE": "Metadata",
    "KEY": "Key",
    "VALUE": "Value",
    "ADD": "New Entry",
    "SAVE": "Save",
    "EMPTY": "No metadata",
    "SETSUCCESS": "Element saved successfully",
    "REMOVESUCCESS": "Element deleted successfully"
  },
  "FLOWS": {
    "ID": "ID",
    "NAME": "Name",
    "STATE": "State",
    "STATES": {
      "0": "no status",
      "1": "inactive",
      "2": "active"
    },
    "ADDTRIGGER": "Add trigger",
    "FLOWCHANGED": "The flow was changed successfully",
    "FLOWCLEARED": "The flow was reset successfully",
    "TIMEOUT": "Timeout",
    "TIMEOUTINSEC": "Timeout in seconds",
    "ALLOWEDTOFAIL": "Allowed To Fail",
    "ALLOWEDTOFAILWARN": {
      "TITLE": "Warning",
      "DESCRIPTION": "If you disable this setting, it may cause users in your organization to be unable to sign in. Additionally, you will no longer be able to access the console to disable the action. We recommend creating an administrator user in a separate organization or testing scripts first in a development environment or a development organization."
    },
    "SCRIPT": "Script",
    "FLOWTYPE": "Flow Type",
    "TRIGGERTYPE": "Trigger Type",
    "ACTIONS": "Actions",
    "ACTIONSMAX": "Based on your Tier, you have available a limited Number of Actions ({{value}}). Make sure to deactivate those you are not in need or consider upgrading your tier.",
    "DIALOG": {
      "ADD": {
        "TITLE": "Create an Action"
      },
      "UPDATE": {
        "TITLE": "Update Action"
      },
      "DELETEACTION": {
        "TITLE": "Delete Action?",
        "DESCRIPTION": "You are about to delete an action. This cannot be reverted. Are you sure?",
        "DELETE_SUCCESS": "Action deleted successfully."
      },
      "CLEAR": {
        "TITLE": "Clear flow?",
        "DESCRIPTION": "You are about to reset the flow along with its triggers and actions. This change cannot be restored. Are you sure?"
      },
      "REMOVEACTIONSLIST": {
        "TITLE": "Delete selected Actions?",
        "DESCRIPTION": "Are you sure you want to delete the selected actions from the flow?"
      }
    },
    "TOAST": {
      "ACTIONSSET": "Actions set",
      "ACTIONREACTIVATED": "Actions reactivated with success",
      "ACTIONDEACTIVATED": "Actions deactivated with success"
    }
  },
  "IAM": {
    "POLICIES": {
      "TITLE": "System Policies and Access Settings",
      "DESCRIPTION": "Manage your global Policies and Management Access Settings."
    },
    "EVENTSTORE": {
      "TITLE": "IAM Storage Administration",
      "DESCRIPTION": "Manage your ZITADEL views and failed events."
    },
    "MEMBER": {
      "TITLE": "Managers",
      "DESCRIPTION": "These Managers are allowed to make changes in your instance."
    },
    "PAGES": {
      "STATE": "Status",
      "DOMAINLIST": "Custom Domains"
    },
    "STATE": {
      "0": "Unspecified",
      "1": "Creating",
      "2": "Running",
      "3": "Stopping",
      "4": "Stopped"
    },
    "VIEWS": {
      "VIEWNAME": "Name",
      "DATABASE": "Database",
      "SEQUENCE": "Sequence",
      "EVENTTIMESTAMP": "Timestamp",
      "LASTSPOOL": "Successful spool",
      "ACTIONS": "Actions",
      "CLEAR": "Clear",
      "CLEARED": "View was successfully cleared!",
      "DIALOG": {
        "VIEW_CLEAR_TITLE": "Clear View",
        "VIEW_CLEAR_DESCRIPTION": "You are about to clear a view. Clearing a view creates a process during which data is possibly not available for endusers. Are you really sure?"
      }
    },
    "FAILEDEVENTS": {
      "VIEWNAME": "Name",
      "DATABASE": "Database",
      "FAILEDSEQUENCE": "Failed Sequence",
      "FAILURECOUNT": "Failure Count",
      "LASTFAILED": "Last failed at",
      "ERRORMESSAGE": "Error Message",
      "ACTIONS": "Actions",
      "DELETE": "Remove",
      "DELETESUCCESS": "Failed events removed."
    },
    "EVENTS": {
      "EDITOR": "Editor",
      "EDITORID": "Editor ID",
      "AGGREGATE": "Aggregate",
      "AGGREGATEID": "Aggregate ID",
      "AGGREGATETYPE": "Aggregate Type",
      "RESOURCEOWNER": "Resource Owner",
      "SEQUENCE": "Sequence",
      "CREATIONDATE": "Created At",
      "TYPE": "Type",
      "PAYLOAD": "Payload",
      "FILTERS": {
        "BTN": "Filter",
        "USER": {
          "IDLABEL": "ID",
          "CHECKBOX": "Filter by Editor"
        },
        "AGGREGATE": {
          "TYPELABEL": "Aggregate Type",
          "IDLABEL": "ID",
          "CHECKBOX": "Filter by Aggregate"
        },
        "TYPE": {
          "TYPELABEL": "Type",
          "CHECKBOX": "Filter by Type"
        },
        "RESOURCEOWNER": {
          "LABEL": "ID",
          "CHECKBOX": "Filter by Resource Owner"
        },
        "SEQUENCE": {
          "LABEL": "Sequence",
          "CHECKBOX": "Filter by Sequence"
        },
        "SORT": "Sort",
        "ASC": "Ascending",
        "DESC": "Descending",
        "CREATIONDATE": {
          "RADIO_FROM": "From",
          "RADIO_RANGE": "Range",
          "LABEL_SINCE": "Since",
          "LABEL_UNTIL": "Until"
        },
        "OTHER": "other",
        "OTHERS": "others"
      },
      "DIALOG": {
        "TITLE": "Event Detail"
      }
    },
    "TOAST": {
      "MEMBERREMOVED": "Manager removed.",
      "MEMBERSADDED": "Managers added.",
      "MEMBERADDED": "Manager added.",
      "MEMBERCHANGED": "Manager changed.",
      "ROLEREMOVED": "Role removed.",
      "ROLECHANGED": "Role changed.",
      "REACTIVATED": "Reactivated",
      "DEACTIVATED": "Deactivated"
    }
  },
  "ORG": {
    "PAGES": {
      "NAME": "Name",
      "ID": "ID",
      "CREATIONDATE": "Creation Date",
      "DATECHANGED": "Changed",
      "FILTER": "Filter",
      "FILTERPLACEHOLDER": "Filter for the name",
      "LIST": "Organizations",
      "LISTDESCRIPTION": "Choose an organization.",
      "ACTIVE": "Active",
      "CREATE": "Create Organization",
      "DEACTIVATE": "Deactivate Organization",
      "REACTIVATE": "Reactivate Organization",
      "NOPERMISSION": "You don't have the permission to access organization settings.",
      "USERSELFACCOUNT": "Use your personal account as organization owner",
      "ORGDETAIL_TITLE": "Enter the name and domain of your new organization.",
      "ORGDETAIL_TITLE_WITHOUT_DOMAIN": "Enter the name of your new organization.",
      "ORGDETAILUSER_TITLE": "Configure Organization Owner",
      "DELETE": "Delete organization",
      "DEFAULTLABEL": "Default",
      "SETASDEFAULT": "Set as default organization",
      "DEFAULTORGSET": "Default organization changed successfully",
      "RENAME": {
        "ACTION": "Rename",
        "TITLE": "Rename Organization",
        "DESCRIPTION": "Enter the new name for your organization",
        "BTN": "Rename"
      },
      "ORGDOMAIN": {
        "TITLE": "Verify {{value}} ownership",
        "VERIFICATION": "We offer you two methods to manually validate your domain:",
        "VERIFICATION_HTML": "- HTTP. Host a temporary verification file on your website",
        "VERIFICATION_DNS": "- DNS. Create a TXT Record DNS entry",
        "VERIFICATION_DNS_DESC": "If you manage {{ value }} and you have access to your DNS records, you can create a new TXT record with the following values:",
        "VERIFICATION_DNS_HOST_LABEL": "Host:",
        "VERIFICATION_DNS_CHALLENGE_LABEL": "Use this code for the value of the TXT record:",
        "VERIFICATION_HTTP_DESC": "If you have access to your website hosting, simply download the verification file and upload it at the provided URL",
        "VERIFICATION_HTTP_URL_LABEL": "Expected URL:",
        "VERIFICATION_HTTP_FILE_LABEL": "Verification file:",
        "VERIFICATION_SKIP": "You can skip verification for now and continue to create your organization, but in order to use your domain this step has to be completed!",
        "VERIFICATION_VALIDATION_DESC": "Do not delete the verification code, as ZITADEL will re-check the ownership of your domain from time to time.",
        "VERIFICATION_NEWTOKEN_TITLE": "Request New Token",
        "VERIFICATION_VALIDATION_ONGOING": "The {{ value }} method has been selected to verify your domain. Click on the button to trigger a verification check or reset the verification process.",
        "VERIFICATION_SUCCESSFUL": "Domain successfully verified!",
        "RESETMETHOD": "Reset verification method"
      },
      "DOWNLOAD_FILE": "Download File",
      "SELECTORGTOOLTIP": "Select this organization.",
      "PRIMARYDOMAIN": "Primary Domain",
      "STATE": "State",
      "USEPASSWORD": "Set Initial Password",
      "USEPASSWORDDESC": "The user does not have to set the password during initialization."
    },
    "LIST": {
      "TITLE": "Organizations",
      "DESCRIPTION": "These are the organizations on your instance"
    },
    "DOMAINS": {
      "NEW": "Add Domain",
      "TITLE": "Verified domains",
      "DESCRIPTION": "Configure your organization domains. This domain can be used for domain discovery and username suffixing.",
      "SETPRIMARY": "Set as Primary",
      "DELETE": {
        "TITLE": "Delete Domain",
        "DESCRIPTION": "You are about to delete one of your domains."
      },
      "ADD": {
        "TITLE": "Add Domain",
        "DESCRIPTION": "You are about to add a domain for your organization. After successful process, the domain can be used for domain discovery and as suffix for your users."
      }
    },
    "STATE": {
      "0": "Not defined",
      "1": "Active",
      "2": "Deactivated"
    },
    "MEMBER": {
      "TITLE": "Organization Managers",
      "DESCRIPTION": "Define the users who can change your organizations preferences."
    },
    "TOAST": {
      "UPDATED": "Organization updated successfully.",
      "DEACTIVATED": "Organization deactivated.",
      "REACTIVATED": "Organization reactivated.",
      "DOMAINADDED": "Added domain.",
      "DOMAINREMOVED": "Removed domain.",
      "MEMBERADDED": "Manager added.",
      "MEMBERREMOVED": "Manager removed.",
      "MEMBERCHANGED": "Manager changed.",
      "SETPRIMARY": "Primary domain set.",
      "DELETED": "Organisation deleted successfully",
      "ORG_WAS_DELETED": "Organisation has been deleted."
    },
    "DIALOG": {
      "DEACTIVATE": {
        "TITLE": "Deactivate organization",
        "DESCRIPTION": "You are about to deactivate your organization. Users won't be able to login afterwards. Are you sure to proceed?"
      },
      "REACTIVATE": {
        "TITLE": "Reactivate organization",
        "DESCRIPTION": "You are about to reactivate your organization. Users will be able to login again. Are you sure to proceed?"
      },
      "DELETE": {
        "TITLE": "Delete organization",
        "DESCRIPTION": "You are about to delete your organization. This initiates a process where all organization related data will be deleted. You can not revert this action as for now.",
        "TYPENAME": "Type '{{value}}', to delete your organization.",
        "ORGNAME": "Name",
        "BTN": "Delete"
      }
    }
  },
  "SETTINGS": {
    "INSTANCE": {
      "TITLE": "Instance Settings",
      "DESCRIPTION": "These settings will apply to all your organizations unless they have been overridden."
    },
    "LIST": {
      "ORGS": "Organizations",
      "LANGUAGES": "Languages",
      "LOGIN": "Login Behavior and Security",
      "LOCKOUT": "Lockout",
      "COMPLEXITY": "Password complexity",
      "NOTIFICATIONS": "Notifications",
      "SMTP_PROVIDER": "SMTP Provider",
      "SMS_PROVIDER": "SMS/Phone Provider",
      "NOTIFICATIONS_DESC": "SMTP and SMS Settings",
      "MESSAGETEXTS": "Message Texts",
      "IDP": "Identity Providers",
      "VERIFIED_DOMAINS": "Verified domains",
      "DOMAIN": "Domain settings",
      "LOGINTEXTS": "Login Interface Texts",
      "BRANDING": "Branding",
      "PRIVACYPOLICY": "Privacy Policy",
      "OIDC": "OIDC Token lifetime and expiration",
      "SECRETS": "Secret Generator",
      "SECURITY": "Security settings",
      "EVENTS": "Events",
      "FAILEDEVENTS": "Failed Events",
      "VIEWS": "Views"
    },
    "GROUPS": {
      "GENERAL": "General Information",
      "NOTIFICATIONS": "Notifications",
      "LOGIN": "Login and Access",
      "DOMAIN": "Domain",
      "TEXTS": "Texts and Languages",
      "APPEARANCE": "Appearance",
      "OTHER": "Other",
      "STORAGE": "Storage"
    }
  },
  "SETTING": {
    "LANGUAGES": {
      "DEFAULT": "Default Language",
      "ALLOWED": "Allowed Languages",
      "NOT_ALLOWED": "Not Allowed Languages",
      "ALLOW_ALL": "Allow All",
      "DISALLOW_ALL": "Disallow All",
      "SETASDEFAULT": "Set as Default Language",
      "DEFAULT_SAVED": "Default Language saved",
      "ALLOWED_SAVED": "Allowed Languages saved",
      "OPTIONS": {
        "de": "Deutsch",
        "en": "English",
        "es": "Español",
        "fr": "Français",
        "it": "Italiano",
        "ja": "日本語",
        "pl": "Polski",
        "zh": "简体中文",
        "bg": "Български",
        "pt": "Portuguese",
        "mk": "Македонски",
        "cs": "Čeština",
        "ru": "Русский",
        "nl": "Nederlands"
      }
    },
    "SMTP": {
<<<<<<< HEAD
      "TITLE": "SMTP Provider",
      "DESCRIPTION": "Description",
=======
>>>>>>> 2d25244c
      "SENDERADDRESS": "Sender Email Address",
      "SENDERNAME": "Sender Name",
      "REPLYTOADDRESS": "Reply-to Address",
      "HOSTANDPORT": "Host And Port",
      "USER": "User",
      "PASSWORD": "Password",
      "SETPASSWORD": "Set SMTP Password",
      "PASSWORDSET": "SMTP Password was set successfully.",
      "TLS": "Transport Layer Security (TLS)",
      "SAVED": "Saved successfully!",
      "NOCHANGES": "No changes!",
      "REQUIREDWARN": "To send notifications from your domain, you have to enter your SMTP data."
    },
    "SMS": {
      "PROVIDERS": "Providers",
      "PROVIDER": "SMS Provider",
      "ADDPROVIDER": "Add SMS Provider",
      "ADDPROVIDERDESCRIPTION": "Choose one of the available providers and enter the required data.",
      "REMOVEPROVIDER": "Remove Provider",
      "REMOVEPROVIDER_DESC": "You are about to delete a provider configuration. Do you want to continue?",
      "SMSPROVIDERSTATE": {
        "0": "Unspecified",
        "1": "Active",
        "2": "Inactive"
      },
      "ACTIVATED": "Provider activated.",
      "DEACTIVATED": "Provider deactivated.",
      "TWILIO": {
        "SID": "Sid",
        "TOKEN": "Token",
        "SENDERNUMBER": "Sender Number",
        "ADDED": "Twilio added successfully.",
        "UPDATED": "Twilio updated successfully.",
        "REMOVED": "Twilio removed",
        "CHANGETOKEN": "Change Token",
        "SETTOKEN": "Set Token",
        "TOKENSET": "Token successfully set."
      }
    },
    "SECRETS": {
      "TYPES": "Secret Types",
      "TYPE": {
        "1": "Initialization Mail",
        "2": "Email verification",
        "3": "Phone verification",
        "4": "Password Reset",
        "5": "Passwordless Initialization",
        "6": "App Secret",
        "7": "One Time Password (OTP) - SMS",
        "8": "One Time Password (OTP) - Email"
      },
      "ADDGENERATOR": "Define Secret Generator",
      "GENERATORTYPE": "Type",
      "EXPIRY": "Expiration (in hours)",
      "INCLUDEDIGITS": "Include Numbers",
      "INCLUDESYMBOLS": "Include Symbols",
      "INCLUDELOWERLETTERS": "Include Lower letters",
      "INCLUDEUPPERLETTERS": "Include Upper letters",
      "LENGTH": "Length",
      "UPDATED": "Settings updated."
    },
    "SECURITY": {
      "IFRAMETITLE": "iFrame",
      "IFRAMEDESCRIPTION": "This setting sets the CSP to allow framing from a set of allowed domains. Note that by enabling the use of iFrames, you run the risk of allowing clickjacking.",
      "IFRAMEENABLED": "Allow iFrame",
      "ALLOWEDORIGINS": "Allowed URLs",
      "IMPERSONATIONTITLE": "Impersonation",
      "IMPERSONATIONENABLED": "Allow Impersonation",
      "IMPERSONATIONDESCRIPTION": "This setting allows to use impersonation in principle. Note that the impersonator needs the appropriate `*_IMPERSONATOR` roles assigned as well."
    },
    "DIALOG": {
      "RESET": {
        "DEFAULTTITLE": "Reset Setting",
        "DEFAULTDESCRIPTION": "You are about to reset your settings to the default configuration of your instance. Are you sure you want to continue?",
        "LOGINPOLICY_DESCRIPTION": "Warning: If your continue, Identity Provider settings will be reset to the instance setting too."
      }
    }
  },
  "POLICY": {
    "APPLIEDTO": "Applied to",
    "PWD_COMPLEXITY": {
      "TITLE": "Password Complexity",
      "DESCRIPTION": "Ensures that all set passwords correspond to a specific pattern",
      "SYMBOLANDNUMBERERROR": "Must consist of a digit and a symbol/punctuation mark.",
      "SYMBOLERROR": "Must include a symbol/punctuation mark.",
      "NUMBERERROR": "Must include a digit.",
      "PATTERNERROR": "The password does not meet the required pattern."
    },
    "NOTIFICATION": {
      "TITLE": "Notification",
      "DESCRIPTION": "Determines on which changes, notifications will be sent.",
      "PASSWORDCHANGE": "Password change"
    },
    "PRIVATELABELING": {
      "DESCRIPTION": "Give the login your personalized style and modify its behavior.",
      "PREVIEW_DESCRIPTION": "Changes of the policy will automatically deployed to preview environment.",
      "BTN": "Select File",
      "ACTIVATEPREVIEW": "Apply configuration",
      "DARK": "Dark Mode",
      "LIGHT": "Light Mode",
      "CHANGEVIEW": "Change View",
      "ACTIVATED": "Policy changes are now LIVE",
      "THEME": "Theme",
      "COLORS": "Colors",
      "FONT": "Font",
      "ADVANCEDBEHAVIOR": "Advanced Behavior",
      "DROP": "Drop image here or",
      "RELEASE": "Release",
      "DROPFONT": "Drop font file here",
      "RELEASEFONT": "Release",
      "USEOFLOGO": "Your Logo will be used in the Login as well as emails, while the icon is used for smaller UI elements like in the organization switcher in console",
      "MAXSIZE": "The maximum size is limited to 524kB",
      "EMAILNOSVG": "The SVG file format is not supported in emails. Therefore upload your logo in PNG or other supported format.",
      "MAXSIZEEXCEEDED": "Maximum size of 524kB exceeded.",
      "NOSVGSUPPORTED": "SVG are not supported!",
      "FONTINLOGINONLY": "The font is currently only displayed in the login interface.",
      "BACKGROUNDCOLOR": "Background color",
      "PRIMARYCOLOR": "Primary color",
      "WARNCOLOR": "Warning color",
      "FONTCOLOR": "Font color",
      "VIEWS": {
        "PREVIEW": "Preview",
        "CURRENT": "Current Configuration"
      },
      "PREVIEW": {
        "TITLE": "Login",
        "SECOND": "login with your ZITADEL-Account.",
        "ERROR": "User could not be found!",
        "PRIMARYBUTTON": "next",
        "SECONDARYBUTTON": "register"
      },
      "THEMEMODE": {
        "THEME_MODE_AUTO": "Auto Mode",
        "THEME_MODE_LIGHT": "Light Mode only",
        "THEME_MODE_DARK": "Dark Mode only"
      }
    },
    "PWD_AGE": {
      "TITLE": "Password Aging",
      "DESCRIPTION": "You can set a policy for the aging of passwords. This policy emits a warning after the specific aging time has elapsed."
    },
    "PWD_LOCKOUT": {
      "TITLE": "Lockout Policy",
      "DESCRIPTION": "Set a maximum number of password-retries, after which accounts will be blocked."
    },
    "PRIVATELABELING_POLICY": {
      "TITLE": "Branding",
      "BTN": "Select File",
      "DESCRIPTION": "Customize the appearance of the Login",
      "ACTIVATEPREVIEW": "Activate Configuration"
    },
    "LOGIN_POLICY": {
      "TITLE": "Login Settings",
      "DESCRIPTION": "Define how Users can be authenticated and configure Identity Providers",
      "DESCRIPTIONCREATEADMIN": "Users can choose from the available identity providers below.",
      "DESCRIPTIONCREATEMGMT": "Users can choose from the available identity providers below. Note: You can use System-set providers as well as providers set for your organization only.",
      "LIFETIME_INVALID": "Form contains invalid value(s).",
      "SAVED": "Saved successfully!",
      "PROVIDER_ADDED": "Identity provider activated."
    },
    "PRIVACY_POLICY": {
      "DESCRIPTION": "Set your Privacy Policy and Terms of Service Links",
      "TOSLINK": "Link to Terms of Service",
      "POLICYLINK": "Link to Privacy Policy",
      "HELPLINK": "Link to Help",
      "SUPPORTEMAIL": "Support Email",
      "SAVED": "Saved successfully!",
      "RESET_TITLE": "Restore Default Values",
      "RESET_DESCRIPTION": "You are about to restore the default Links for TOS and Privacy Policy. Do you really want to continue?"
    },
    "LOGIN_TEXTS": {
      "TITLE": "Login Interface Texts",
      "DESCRIPTION": "Define your texts for the login interfaces. If texts are empty, the default Value shown as the placeholder will be used.",
      "DESCRIPTION_SHORT": "Define your texts for the login interfaces.",
      "NEWERVERSIONEXISTS": "Newer Version exists",
      "CURRENTDATE": "Current configuration",
      "CHANGEDATE": "Newer Version from",
      "KEYNAME": "Login Screen / Interface",
      "RESET_TITLE": "Restore Default Values",
      "RESET_DESCRIPTION": "You are about to restore all default values. All changes you have made will be permanently deleted. Do you really want to continue?",
      "UNSAVED_TITLE": "Continue without saving?",
      "UNSAVED_DESCRIPTION": "You have made changes without saving. Do you want to save now?",
      "ACTIVE_LANGUAGE_NOT_ALLOWED": "You selected a language that is not allowed. You can go on modifying the texts. But if you want your users to actually be able to use this language, change your instances restrictions.",
      "LANGUAGES_NOT_ALLOWED": "Not allowed:",
      "LANGUAGE": "Language",
      "LANGUAGES": {
        "de": "Deutsch",
        "en": "English",
        "es": "Español",
        "fr": "Français",
        "it": "Italiano",
        "ja": "日本語",
        "pl": "Polski",
        "zh": "简体中文",
        "bg": "Български",
        "pt": "Portuguese",
        "mk": "Македонски",
        "cs": "Čeština",
        "ru": "Русский",
        "nl": "Nederlands"
      },
      "KEYS": {
        "emailVerificationDoneText": "Email verification done",
        "emailVerificationText": "Email verification",
        "externalUserNotFoundText": "External user not found",
        "footerText": "Footer",
        "initMfaDoneText": "Initialize MFA done",
        "initMfaOtpText": "Initialize MFA",
        "initMfaPromptText": "Initialize MFA Prompt",
        "initMfaU2fText": "Initialize Universal Second Factor",
        "initPasswordDoneText": "Initialize password done",
        "initPasswordText": "Initialize password",
        "initializeDoneText": "Initialize user done",
        "initializeUserText": "Initialize user",
        "linkingUserDoneText": "Linking user done",
        "loginText": "Login",
        "logoutText": "Logout",
        "mfaProvidersText": "MFA Providers",
        "passwordChangeDoneText": "Password change done",
        "passwordChangeText": "Password change",
        "passwordResetDoneText": "Password reset done",
        "passwordText": "Password",
        "registrationOptionText": "Registration Options",
        "registrationOrgText": "Register Org",
        "registrationUserText": "Register User",
        "selectAccountText": "Select Account",
        "successLoginText": "Login with success",
        "usernameChangeDoneText": "Username change done",
        "usernameChangeText": "Username change",
        "verifyMfaOtpText": "Verify OTP",
        "verifyMfaU2fText": "Verify Universal Second Factor",
        "passwordlessPromptText": "Passwordless Prompt",
        "passwordlessRegistrationDoneText": "Passwordless Registration Done",
        "passwordlessRegistrationText": "Passwordless Registration",
        "passwordlessText": "Passwordless",
        "externalRegistrationUserOverviewText": "External Registration User Overview"
      }
    },
    "MESSAGE_TEXTS": {
      "TYPE": "Notification",
      "TYPES": {
        "INIT": "Initialization",
        "VE": "Verify Email",
        "VP": "Verify Phone",
        "VSO": "Verify SMS OTP",
        "VEO": "Verify Email OTP",
        "PR": "Password Reset",
        "DC": "Domain Claim",
        "PL": "Passwordless",
        "PC": "Password Change"
      },
      "CHIPS": {
        "firstname": "Given name",
        "lastname": "Family name",
        "code": "Code",
        "preferredLoginName": "Preferred Login Name",
        "displayName": "Displayname",
        "nickName": "Nickname",
        "loginnames": "Login names",
        "domain": "Domain",
        "lastEmail": "Last email",
        "lastPhone": "Last phone",
        "verifiedEmail": "Verified email",
        "verifiedPhone": "Verified phone",
        "changedate": "Change date",
        "username": "Username",
        "tempUsername": "Temp username",
        "otp": "One-time password",
        "verifyUrl": "Verify One-time-password URL"
      },
      "TOAST": {
        "UPDATED": "Custom Texts saved."
      }
    },
    "DEFAULTLABEL": "The current settings corresponds to the standard of your Instance.",
    "BTN_INSTALL": "Setup",
    "BTN_EDIT": "Modify",
    "DATA": {
      "DESCRIPTION": "Description",
      "MINLENGTH": "must have minimum length",
      "HASNUMBER": "must include a number",
      "HASSYMBOL": "must include a symbol",
      "HASLOWERCASE": "must include a lowercase letter",
      "HASUPPERCASE": "must include an uppercase letter",
      "SHOWLOCKOUTFAILURES": "show lockout failures",
      "MAXATTEMPTS": "Password maximum Attempts",
      "EXPIREWARNDAYS": "Expiration Warning after day",
      "MAXAGEDAYS": "Max Age in days",
      "USERLOGINMUSTBEDOMAIN": "Add organization domain as suffix to loginnames",
      "USERLOGINMUSTBEDOMAIN_DESCRIPTION": "If you enable this setting, all loginnames will be suffixed with the organization domain. If this settings is disabled, you have to ensure that usernames are unique over all organizations.",
      "VALIDATEORGDOMAINS": "Organization domain verification required (DNS or HTTP challenge)",
      "SMTPSENDERADDRESSMATCHESINSTANCEDOMAIN": "SMTP Sender Address matches Instance Domain",
      "ALLOWUSERNAMEPASSWORD_DESC": "The conventional login with user name and password is allowed.",
      "ALLOWEXTERNALIDP_DESC": "The login is allowed for the underlying identity providers",
      "ALLOWREGISTER_DESC": "If the option is selected, an additional step for registering a user appears in the login.",
      "FORCEMFA": "Force MFA",
      "FORCEMFALOCALONLY": "Force MFA for local authenticated users",
      "FORCEMFALOCALONLY_DESC": "If the option is selected, local authenticated users have to configure a second factor for login.",
      "HIDEPASSWORDRESET_DESC": "If the option is selected, the user can't reset his password in the login process.",
      "HIDELOGINNAMESUFFIX": "Hide Loginname suffix",
      "HIDELOGINNAMESUFFIX_DESC": "Hides the login name suffix in the login interface",
      "IGNOREUNKNOWNUSERNAMES_DESC": "If the option is selected, the password screen will be displayed in the login process even if the user was not found. The error on the password check will not disclose if the username or password was wrong.",
      "ALLOWDOMAINDISCOVERY_DESC": "If the option is selected, the suffix (@domain.com) of an unknown username input on the login screen will be matched against the organization domains and will redirect to the registration of that organisation on success.",
      "DEFAULTREDIRECTURI": "Default Redirect URI",
      "DEFAULTREDIRECTURI_DESC": "Defines where the user will be redirected to if the login has started without an app context (e.g. from mail)",
      "ERRORMSGPOPUP": "Show Error in Dialog",
      "DISABLEWATERMARK": "Hide Watermark",
      "DISABLEWATERMARK_DESC": "Hide Powered by ZITADEL watermark in the login interface"
    },
    "RESET": "Reset to Instance default",
    "CREATECUSTOM": "Create Custom Policy",
    "TOAST": {
      "SET": "Policy set successfully!",
      "RESETSUCCESS": "Policy reset successfully!",
      "UPLOADSUCCESS": "Uploaded successfully!",
      "DELETESUCCESS": "Deleted successfully!",
      "UPLOADFAILED": "Upload failed!"
    }
  },
  "ORG_DETAIL": {
    "TITLE": "Organization",
    "DESCRIPTION": "Here you can edit the configuration of your organization and manage the members.",
    "DETAIL": {
      "TITLE": "Detail",
      "NAME": "Name",
      "DOMAIN": "Domain",
      "STATE": {
        "0": "Not defined",
        "1": "Active",
        "2": "Inactive"
      }
    },
    "MEMBER": {
      "TITLE": "Members",
      "USERNAME": "User Name",
      "DISPLAYNAME": "Display Name",
      "LOGINNAME": "Login Name",
      "EMAIL": "E-mail",
      "ROLES": "Roles",
      "ADD": "Add Member",
      "ADDDESCRIPTION": "Enter the names of the users to be added."
    },
    "TABLE": {
      "TOTAL": "Entries total",
      "SELECTION": "Selected Elements",
      "DEACTIVATE": "Deactivate User",
      "ACTIVATE": "Activate User",
      "DELETE": "Delete User",
      "CLEAR": "Clear selection"
    }
  },
  "PROJECT": {
    "PAGES": {
      "TITLE": "Project",
      "DESCRIPTION": "Here you can define applications, manage roles and grant other organizations to use your project.",
      "DELETE": "Delete Project",
      "DETAIL": "Detail",
      "CREATE": "Create Project",
      "CREATE_DESC": "Insert your project's name.",
      "ROLE": "Role",
      "NOITEMS": "No projects",
      "ZITADELPROJECT": "This belongs to the ZITADEL project. Beware: If you make changes ZITADEL may not behave as intended.",
      "TYPE": {
        "OWNED": "Owned Projects",
        "OWNED_SINGULAR": "Owned Project",
        "GRANTED_SINGULAR": "Granted Project"
      },
      "PRIVATELABEL": {
        "TITLE": "Branding Setting",
        "0": {
          "TITLE": "Unspecified",
          "DESC": "As soon as the user is identified, the branding of the organization of the identified user will be shown, before the system default is shown."
        },
        "1": {
          "TITLE": "Use project setting",
          "DESC": "The branding of the organization which owns the project will be shown"
        },
        "2": {
          "TITLE": "Use User Organization setting",
          "DESC": "The branding of the organization of the project will be shown, but as soon as the user is identified, the setting of the organization of the identified user, will be shown."
        },
        "DIALOG": {
          "TITLE": "Branding Setting",
          "DESCRIPTION": "Select the behavior of the login, when using the project."
        }
      },
      "PINNED": "Pinned",
      "ALL": "All",
      "CREATEDON": "Created on",
      "LASTMODIFIED": "Last modified on",
      "ADDNEW": "Create New Project",
      "DIALOG": {
        "REACTIVATE": {
          "TITLE": "Reactivate Project",
          "DESCRIPTION": "Do you really want to reactivate your project?"
        },
        "DEACTIVATE": {
          "TITLE": "Deactivate Project",
          "DESCRIPTION": "Do you really want to deactivate your project?"
        },
        "DELETE": {
          "TITLE": "Delete Project",
          "DESCRIPTION": "Do you really want to delete your project?",
          "TYPENAME": "Type the name of the project to delete it permanently."
        }
      }
    },
    "SETTINGS": {
      "TITLE": "Settings",
      "DESCRIPTION": ""
    },
    "STATE": {
      "TITLE": "Status",
      "0": "Not defined",
      "1": "Active",
      "2": "Inactive"
    },
    "TYPE": {
      "TITLE": "Type",
      "0": "Unknown type",
      "1": "Owned",
      "2": "Granted"
    },
    "NAME": "Name",
    "NAMEDIALOG": {
      "TITLE": "Rename Project",
      "DESCRIPTION": "Enter the new name for your project",
      "NAME": "New Name"
    },
    "MEMBER": {
      "TITLE": "Managers",
      "TITLEDESC": "Managers can make changes to this project based on their role.",
      "DESCRIPTION": "These managers may be able to edit your project.",
      "USERNAME": "User Name",
      "DISPLAYNAME": "Display Name",
      "LOGINNAME": "Loginname",
      "EMAIL": "E-mail",
      "ROLES": "Roles",
      "USERID": "User ID"
    },
    "GRANT": {
      "EMPTY": "No granted organization.",
      "TITLE": "Project Grants",
      "DESCRIPTION": "Allow another organization to use your project.",
      "EDITTITLE": "Edit roles",
      "CREATE": {
        "TITLE": "Create Organization Grant",
        "SEL_USERS": "Select the users you wish to grant access",
        "SEL_PROJECT": "Search for a project",
        "SEL_ROLES": "Select the roles you want to be added to the grant",
        "SEL_USER": "Select users",
        "SEL_ORG": "Search an organization",
        "SEL_ORG_DESC": "Search the organization to grant.",
        "ORG_DESCRIPTION": "You are about to grant a user for the organization {{name}}.",
        "ORG_DESCRIPTION_DESC": "Switch the context in the header above to grant a user for another organization.",
        "SEL_ORG_FORMFIELD": "Organization",
        "FOR_ORG": "The grant is created for:"
      },
      "DETAIL": {
        "TITLE": "Project Grant",
        "DESC": "You can select which roles can be used by the specified organization, and elect managers",
        "MEMBERTITLE": "Managers",
        "MEMBERDESC": "These are the managers of the granted organization. Add users here who should gain access to edit the data of the project.",
        "PROJECTNAME": "Project Name",
        "GRANTEDORG": "Granted Organization",
        "RESOURCEOWNER": "Resource Owner"
      },
      "STATE": "Status",
      "STATES": {
        "1": "Active",
        "2": "Inactive"
      },
      "ALL": "All",
      "SHOWDETAIL": "Show Details",
      "USER": "User",
      "MEMBERS": "Managers",
      "ORG": "Organization",
      "PROJECTNAME": "Project Name",
      "GRANTEDORG": "Granted Organization",
      "GRANTEDORGDOMAIN": "Domain",
      "RESOURCEOWNER": "Resource Owner",
      "GRANTEDORGNAME": "Organization Name",
      "GRANTID": "Grant Id",
      "CREATIONDATE": "Creation Date",
      "CHANGEDATE": "Last modified",
      "DATES": "Dates",
      "ROLENAMESLIST": "Roles",
      "NOROLES": "No roles",
      "TYPE": "Type",
      "TOAST": {
        "PROJECTGRANTUSERGRANTADDED": "Project grant created.",
        "PROJECTGRANTADDED": "Project grant created.",
        "PROJECTGRANTCHANGED": "Project grant changed.",
        "PROJECTGRANTMEMBERADDED": "Grant manager added.",
        "PROJECTGRANTMEMBERCHANGED": "Grant manager changed.",
        "PROJECTGRANTMEMBERREMOVED": "Grant manager removed.",
        "PROJECTGRANTUPDATED": "Project Grant updated"
      },
      "DIALOG": {
        "DELETE_TITLE": "Delete project grant",
        "DELETE_DESCRIPTION": "You are about to delete a project grant. Are you sure?"
      },
      "ROLES": "Project Roles"
    },
    "APP": {
      "TITLE": "Applications",
      "NAME": "Name",
      "NAMEREQUIRED": "A name ist required."
    },
    "ROLE": {
      "EMPTY": "No role has been created yet.",
      "ADDNEWLINE": "Add additional role",
      "KEY": "Key",
      "TITLE": "Roles",
      "DESCRIPTION": "Define some roles which can be used to create project-grants.",
      "NAME": "Name",
      "DISPLAY_NAME": "Display Name",
      "GROUP": "Group",
      "ACTIONS": "Actions",
      "ADDTITLE": "Create Role",
      "ADDDESCRIPTION": "Enter the data for the new role.",
      "EDITTITLE": "Edit Role",
      "EDITDESCRIPTION": "Enter the new data for the role.",
      "DELETE": "Delete Role",
      "CREATIONDATE": "Created",
      "CHANGEDATE": "Last Modified",
      "SELECTGROUPTOOLTIP": "Select all Roles of the group {{group}}.",
      "OPTIONS": "Options",
      "ASSERTION": "Assert Roles on Authentication",
      "ASSERTION_DESCRIPTION": "Role information is sent from Userinfo endpoint and depending on your application settings in tokens and other types.",
      "CHECK": "Check authorization on Authentication",
      "CHECK_DESCRIPTION": "If set, users are only allowed to authenticate if any role is assigned to their account.",
      "DIALOG": {
        "DELETE_TITLE": "Delete role",
        "DELETE_DESCRIPTION": "You are about to delete a project role. Are you sure?"
      }
    },
    "HAS_PROJECT": "Check for Project on Authentication",
    "HAS_PROJECT_DESCRIPTION": "It is checked whether the user's organization has this project. If not, the user cannot be authenticated.",
    "TABLE": {
      "TOTAL": "Entries total:",
      "SELECTION": "Selected Elements",
      "DEACTIVATE": "Deactivate Project",
      "ACTIVATE": "Activate Project",
      "DELETE": "Delete Project",
      "ORGNAME": "Organization Name",
      "ORGDOMAIN": "Organization Domain",
      "STATE": "Status",
      "TYPE": "Type",
      "CREATIONDATE": "Created at",
      "CHANGEDATE": "Last modified",
      "RESOURCEOWNER": "Owner",
      "SHOWTABLE": "Show table",
      "SHOWGRID": "Show grid",
      "EMPTY": "No project found"
    },
    "TOAST": {
      "MEMBERREMOVED": "Manager removed.",
      "MEMBERSADDED": "Managers added.",
      "MEMBERADDED": "Manager added.",
      "MEMBERCHANGED": "Manager changed.",
      "ROLESCREATED": "Roles created.",
      "ROLEREMOVED": "Role removed.",
      "ROLECHANGED": "Role changed.",
      "REACTIVATED": "Reactivated.",
      "DEACTIVATED": "Deactivated.",
      "CREATED": "Project created.",
      "UPDATED": "Project changed.",
      "GRANTUPDATED": "Grant changed.",
      "DELETED": "Project deleted."
    }
  },
  "ROLES": {
    "DIALOG": {
      "DELETE_TITLE": "Delete role",
      "DELETE_DESCRIPTION": "You are about to delete a role. Are you sure?"
    }
  },
  "NEXTSTEPS": {
    "TITLE": "Next Steps"
  },
  "IDP": {
    "LIST": {
      "ACTIVETITLE": "Active Identity Providers"
    },
    "CREATE": {
      "TITLE": "Add provider",
      "DESCRIPTION": "Select one ore more of the following providers.",
      "STEPPERTITLE": "Create Provider",
      "OIDC": {
        "TITLE": "OIDC Provider",
        "DESCRIPTION": "Enter the required data for your OIDC provider."
      },
      "OAUTH": {
        "TITLE": "OAuth Provider",
        "DESCRIPTION": "Enter the required data for your OAuth provider."
      },
      "JWT": {
        "TITLE": "JWT Provider",
        "DESCRIPTION": "Enter the required data for your JWT provider."
      },
      "GOOGLE": {
        "TITLE": "Google Provider",
        "DESCRIPTION": "Enter the credentials for your Google Identity Provider"
      },
      "GITLAB": {
        "TITLE": "Gitlab Provider",
        "DESCRIPTION": "Enter the credentials for your Gitlab Identity Provider"
      },
      "GITLABSELFHOSTED": {
        "TITLE": "Gitlab Self Hosted Provider",
        "DESCRIPTION": "Enter the credentials for your Gitlab Self Hosted Identity Provider"
      },
      "GITHUBES": {
        "TITLE": "GitHub Enterprise Server Provider",
        "DESCRIPTION": "Enter the credentials for your GitHub Enterprise Server Identity Provider"
      },
      "GITHUB": {
        "TITLE": "Github Provider",
        "DESCRIPTION": "Enter the credentials for your Github Identity Provider"
      },
      "AZUREAD": {
        "TITLE": "Microsoft Provider",
        "DESCRIPTION": "Enter the credentials for your Microsoft Identity Provider"
      },
      "LDAP": {
        "TITLE": "Active Directory / LDAP",
        "DESCRIPTION": "Enter the credentials for your LDAP Provider"
      },
      "APPLE": {
        "TITLE": "Sign in with Apple",
        "DESCRIPTION": "Enter the credentials for your Apple Provider"
      },
      "SAML": {
        "TITLE": "Sign in with Saml SP",
        "DESCRIPTION": "Enter the credentials for your SAML Provider"
      }
    },
    "DETAIL": {
      "TITLE": "Identity Provider",
      "DESCRIPTION": "Update your provider configuration",
      "DATECREATED": "Created",
      "DATECHANGED": "Changed"
    },
    "OPTIONS": {
      "ISAUTOCREATION": "Automatic creation",
      "ISAUTOCREATION_DESC": "If selected, an account will be created if it does not exist yet.",
      "ISAUTOUPDATE": "Automatic update",
      "ISAUTOUPDATE_DESC": "If selected, accounts are updated on reauthentication.",
      "ISCREATIONALLOWED": "Account creation allowed",
      "ISCREATIONALLOWED_DESC": "Determines whether accounts can be created.",
      "ISLINKINGALLOWED": "Account linking allowed",
      "ISLINKINGALLOWED_DESC": "Determines whether an identity can be linked to an existing account."
    },
    "OWNERTYPES": {
      "0": "unknown",
      "1": "Instance",
      "2": "Organization"
    },
    "STATES": {
      "1": "active",
      "2": "inactive"
    },
    "AZUREADTENANTTYPES": {
      "3": "Tenant ID",
      "0": "Common",
      "1": "Organizations",
      "2": "Consumers"
    },
    "AZUREADTENANTTYPE": "Tenant Type",
    "AZUREADTENANTID": "Tenant ID",
    "EMAILVERIFIED": "Email verified",
    "NAMEHINT": "If specified it will be shown in the login interface.",
    "OPTIONAL": "optional",
    "LDAPATTRIBUTES": "LDAP Attributes",
    "UPDATEBINDPASSWORD": "update Bind Password",
    "UPDATECLIENTSECRET": "update client secret",
    "ADD": "Add Identity Provider",
    "TYPE": "Type",
    "OWNER": "Owner",
    "ID": "ID",
    "NAME": "Name",
    "AUTHORIZATIONENDPOINT": "Authorization Endpoint",
    "TOKENENDPOINT": "Token Endpoint",
    "USERENDPOINT": "User Endpoint",
    "IDATTRIBUTE": "ID Attribute",
    "AVAILABILITY": "Availability",
    "AVAILABLE": "available",
    "AVAILABLEBUTINACTIVE": "available but inactive",
    "SETAVAILABLE": "set as available",
    "SETUNAVAILABLE": "set as not available",
    "CONFIG": "Configuration",
    "STATE": "Status",
    "ISSUER": "Issuer",
    "SCOPESLIST": "Scopes List",
    "CLIENTID": "Client ID",
    "CLIENTSECRET": "Client Secret",
    "LDAPCONNECTION": "Connection",
    "LDAPUSERBINDING": "User binding",
    "BASEDN": "BaseDn",
    "BINDDN": "BindDn",
    "BINDPASSWORD": "Bind Password",
    "SERVERS": "Servers",
    "STARTTLS": "Start TLS",
    "TIMEOUT": "Timeout in seconds",
    "USERBASE": "Userbase",
    "USERFILTERS": "User filters",
    "USEROBJECTCLASSES": "User Object Classes",
    "REQUIRED": "required",
    "LDAPIDATTRIBUTE": "ID attribute",
    "AVATARURLATTRIBUTE": "Avatar Url attribute",
    "DISPLAYNAMEATTRIBUTE": "Displayname attribute",
    "EMAILATTRIBUTEATTRIBUTE": "Email attribute",
    "EMAILVERIFIEDATTRIBUTE": "Email verified attribute",
    "FIRSTNAMEATTRIBUTE": "Given name attribute",
    "LASTNAMEATTRIBUTE": "Family name attribute",
    "NICKNAMEATTRIBUTE": "Nickname attribute",
    "PHONEATTRIBUTE": "Phone attribute",
    "PHONEVERIFIEDATTRIBUTE": "Phone verified attribute",
    "PREFERREDLANGUAGEATTRIBUTE": "Preferred language attribute",
    "PREFERREDUSERNAMEATTRIBUTE": "Preferred username attribute",
    "PROFILEATTRIBUTE": "Profile attribute",
    "IDPDISPLAYNAMMAPPING": "IDP Display Name Mapping",
    "USERNAMEMAPPING": "Username Mapping",
    "DATES": "Dates",
    "CREATIONDATE": "Created At",
    "CHANGEDATE": "Last Modified",
    "DEACTIVATE": "Deactivate",
    "ACTIVATE": "Activate",
    "DELETE": "Delete",
    "DELETE_TITLE": "Delete IDP",
    "DELETE_DESCRIPTION": "You are about to delete an identity provider. The resulting changes are irrevocable. Do you really want to do this?",
    "REMOVE_WARN_TITLE": "Remove IDP",
    "REMOVE_WARN_DESCRIPTION": "You are about to remove an identity provider. This will remove the selection of the available IDP for your users and already registered users won't be able to login again. Are you sure to continue?",
    "DELETE_SELECTION_TITLE": "Delete IDP",
    "DELETE_SELECTION_DESCRIPTION": "You are about to delete an identity provider. The resulting changes are irrevocable. Do you really want to do this?",
    "EMPTY": "No IDP available",
    "OIDC": {
      "GENERAL": "General Information",
      "TITLE": "OIDC Configuration",
      "DESCRIPTION": "Enter the data for the OIDC Identity Provider."
    },
    "JWT": {
      "TITLE": "JWT Configuration",
      "DESCRIPTION": "Enter the data for JWT Identity Provider.",
      "HEADERNAME": "Header Name",
      "JWTENDPOINT": "JWT Endpoint",
      "JWTKEYSENDPOINT": "JWT Keys Endpoint"
    },
    "APPLE": {
      "TEAMID": "Team ID",
      "KEYID": "Key ID",
      "PRIVATEKEY": "Private Key",
      "UPDATEPRIVATEKEY": "Update Private Key",
      "UPLOADPRIVATEKEY": "Upload Private Key",
      "KEYMAXSIZEEXCEEDED": "Maximum size of 5kB exceeded."
    },
    "SAML": {
      "METADATAXML": "Metadata Xml",
      "METADATAURL": "Metadata URL",
      "BINDING": "Binding",
      "SIGNEDREQUEST": "Signed Request"
    },
    "TOAST": {
      "SAVED": "Successfully saved.",
      "REACTIVATED": "Idp reactivated.",
      "DEACTIVATED": "Idp deactivated.",
      "SELECTEDREACTIVATED": "Selected Idps reactivated.",
      "SELECTEDDEACTIVATED": "Selected Idps deactivated.",
      "SELECTEDKEYSDELETED": "Selected Idps deleted.",
      "DELETED": "Idp removed successfully!",
      "ADDED": "Added successfully.",
      "REMOVED": "Removed successfully."
    },
    "ISIDTOKENMAPPING": "Map from the ID token",
    "ISIDTOKENMAPPING_DESC": "If selected, provider information gets mapped from the ID token, not from the userinfo endpoint."
  },
  "MFA": {
    "LIST": {
      "MULTIFACTORTITLE": "Passwordless",
      "MULTIFACTORDESCRIPTION": "Define your Multifactors for your passwordless Authentication here.",
      "SECONDFACTORTITLE": "Multifactor Authentication",
      "SECONDFACTORDESCRIPTION": "Define further possible factors with which you can secure your password authentication."
    },
    "CREATE": {
      "TITLE": "New Factor",
      "DESCRIPTION": "Select your new Factor type."
    },
    "DELETE": {
      "TITLE": "Delete Factor",
      "DESCRIPTION": "You are about to delete a Factor from Login Settings. Are you sure?"
    },
    "TOAST": {
      "ADDED": "Added successfully.",
      "SAVED": "Saved successfully.",
      "DELETED": "Removed successfully"
    },
    "TYPE": "Type",
    "MULTIFACTORTYPES": {
      "0": "Unknown",
      "1": "Fingerprint, Security Keys, Face ID and other"
    },
    "SECONDFACTORTYPES": {
      "0": "Unknown",
      "1": "One Time Password by Authenticator App (TOTP)",
      "2": "Fingerprint, Security Keys, Face ID and other",
      "3": "One Time Password by Email (Email OTP)",
      "4": "One Time Password by SMS (SMS OTP)"
    }
  },
  "LOGINPOLICY": {
    "CREATE": {
      "TITLE": "Login Settings",
      "DESCRIPTION": "Define how your users can be authenticated on your organization."
    },
    "IDPS": "Identity Providers",
    "ADDIDP": {
      "TITLE": "Add Identity Provider",
      "DESCRIPTION": "You can select predefined or self-created providers for authentication.",
      "SELECTIDPS": "Identity providers"
    },
    "PASSWORDLESS": "Passwordless Login",
    "PASSWORDLESSTYPE": {
      "0": "Not allowed",
      "1": "Allowed"
    }
  },
  "SMTP": {
    "LIST": {
      "TITLE": "SMTP Provider",
      "DESCRIPTION": "These are the SMTP providers for your Zitadel instance. Activate the one you want to use to send notifications to your users.",
      "EMPTY": "No SMTP Provider available",
      "ACTIVATED": "Activated",
      "ACTIVATE": "Activate provider",
      "DEACTIVATE": "Deactivate provider",
      "TYPE": "Type",
      "DIALOG": {
        "ACTIVATED": "SMTP config has been activated",
        "ACTIVATE_WARN_TITLE": "Activate SMTP config",
        "ACTIVATE_WARN_DESCRIPTION": "You are about to activate an SMTP configuration. First we'll deactivate the current active provider and then activate this configuration. Are you sure?",
        "DEACTIVATE_WARN_TITLE": "Deactivate SMTP config",
        "DEACTIVATE_WARN_DESCRIPTION": "You are about to deactivate an SMTP configuration. Are you sure?",
        "DEACTIVATED": "SMTP config has been deactivated",
        "DELETE_TITLE": "Delete SMTP config",
        "DELETE_DESCRIPTION": "You are about to delete a configuration. Confirm this action typing the sender name",
        "DELETED": "SMTP config has been deleted",
        "SENDER": "Type {{value}}, to delete this SMTP configuration."
      }
    },
    "CREATE": {
      "TITLE": "Add SMTP provider",
      "DESCRIPTION": "Select one ore more of the following providers.",
      "STEPS": {
        "TITLE": "Add {{ value }} SMTP Provider",
        "CREATE_DESC_TITLE": "Enter your {{ value }} SMTP settings step by step",
        "CURRENT_DESC_TITLE": "These are your SMTP settings",
        "PROVIDER_SETTINGS": "SMTP Provider Settings",
        "SENDER_SETTINGS": "Sender Settings",
        "TEST_SETTINGS": "Test SMTP Settings"
      }
    },
    "DETAIL": {
      "TITLE": "SMTP Provider Settings"
    },
    "EMPTY": "No SMTP provider available",
    "STEPS": {
      "SENDGRID": {}
    }
  },
  "APP": {
    "LIST": "Applications",
    "COMPLIANCE": "OIDC Compliance",
    "URLS": "URLs",
    "CONFIGURATION": "Configuration",
    "TOKEN": "Token Settings",
    "PAGES": {
      "TITLE": "Application",
      "ID": "ID",
      "DESCRIPTION": "Here you can edit your application data and it's configuration.",
      "CREATE": "Create application",
      "CREATE_SELECT_PROJECT": "Select your project first",
      "CREATE_NEW_PROJECT": "or enter the name for your new project",
      "CREATE_DESC_TITLE": "Enter Your Application Details Step by Step",
      "CREATE_DESC_SUB": "A recommended configuration will be automatically generated.",
      "STATE": "Status",
      "DATECREATED": "Created",
      "DATECHANGED": "Changed",
      "URLS": "URLs",
      "DELETE": "Delete App",
      "JUMPTOPROJECT": "To configure roles, authorizations and more, navigate to the project.",
      "DETAIL": {
        "TITLE": "Detail",
        "STATE": {
          "0": "Not defined",
          "1": "Active",
          "2": "Inactive"
        }
      },
      "DIALOG": {
        "CONFIG": {
          "TITLE": "Change OIDC Configuration"
        },
        "DELETE": {
          "TITLE": "Delete App",
          "DESCRIPTION": "Do you really want to delete this application?"
        }
      },
      "NEXTSTEPS": {
        "TITLE": "Next Steps",
        "0": {
          "TITLE": "Add roles",
          "DESC": "Enter your project roles"
        },
        "1": {
          "TITLE": "Add users",
          "DESC": "Add new users of your organization"
        },
        "2": {
          "TITLE": "Help & Support",
          "DESC": "Read our documentation on creating applications or contact our support"
        }
      }
    },
    "NAMEDIALOG": {
      "TITLE": "Rename App",
      "DESCRIPTION": "Enter the new name for your app",
      "NAME": "New Name"
    },
    "NAME": "Name",
    "TYPE": "Application Type",
    "AUTHMETHOD": "Authentication Method",
    "AUTHMETHODSECTION": "Authentication Method",
    "GRANT": "Grant Types",
    "ADDITIONALORIGINS": "Additional Origins",
    "ADDITIONALORIGINSDESC": "If you want to add additional Origins to your app which is not used as a redirect you can do that here.",
    "ORIGINS": "Origins",
    "NOTANORIGIN": "The entered value is not an origin",
    "PROSWITCH": "I'm a pro. Skip this wizard.",
    "NAMEANDTYPESECTION": "Name and Type",
    "TITLEFIRST": "Name of the application",
    "TYPETITLE": "Type of application",
    "OIDC": {
      "WELLKNOWN": "Further links can be retrieved from the <a href='{{url}}' title='Discovery endpoint' target='_blank'>discovery endpoint</a>.",
      "INFO": {
        "ISSUER": "Issuer",
        "CLIENTID": "Client Id"
      },
      "CURRENT": "Current Config",
      "TOKENSECTIONTITLE": "AuthToken Options",
      "REDIRECTSECTIONTITLE": "Redirect Settings",
      "REDIRECTTITLE": "Specify the URIs where the login will redirect to.",
      "POSTREDIRECTTITLE": "This is the redirect URI after logout.",
      "REDIRECTDESCRIPTIONWEB": "Redirect URIs must begin with https://. http:// is only valid with enabled development mode.",
      "REDIRECTDESCRIPTIONNATIVE": "Redirect URIs must begin with your own protocol, http://127.0.0.1, http://[::1] or http://localhost.",
      "REDIRECTNOTVALID": "This redirect URI is not valid.",
      "COMMAORENTERSEPERATION": "separate with ↵",
      "TYPEREQUIRED": "The type is required.",
      "TITLE": "OIDC Configuration",
      "CLIENTID": "Client ID",
      "CLIENTSECRET": "Client Secret",
      "CLIENTSECRET_NOSECRET": "With your chosen authentication flow, no secret is required and is therefore not available.",
      "CLIENTSECRET_DESCRIPTION": "Keep your client secret at a safe place as it will disappear once the dialog is closed.",
      "REGENERATESECRET": "Regenerate Client Secret",
      "DEVMODE": "Development Mode",
      "DEVMODE_ENABLED": "Enabled",
      "DEVMODE_DISABLED": "Disabled",
      "DEVMODEDESC": "Beware: With development mode enabled redirect URIs will not be validated.",
      "SKIPNATIVEAPPSUCCESSPAGE": "Skip Login Success Page",
      "SKIPNATIVEAPPSUCCESSPAGE_DESCRIPTION": "Skip the success page after a login for this native app.",
      "REDIRECT": "Redirect URIs",
      "REDIRECTSECTION": "Redirect URIs",
      "POSTLOGOUTREDIRECT": "Post Logout URIs",
      "RESPONSESECTION": "Response Types",
      "GRANTSECTION": "Grant Types",
      "GRANTTITLE": "Select your grant types. Note: Implicit is only available for browser-based applications.",
      "APPTYPE": {
        "0": "Web",
        "1": "User Agent",
        "2": "Native"
      },
      "RESPONSETYPE": "Response Types",
      "RESPONSE": {
        "0": "Code",
        "1": "ID Token",
        "2": "Token-ID Token"
      },
      "REFRESHTOKEN": "Refresh Token",
      "GRANTTYPE": "Grant Types",
      "GRANT": {
        "0": "Authorization Code",
        "1": "Implicit",
        "2": "Refresh Token",
        "3": "Device Code",
        "4": "Token Exchange"
      },
      "AUTHMETHOD": {
        "0": "Basic",
        "1": "Post",
        "2": "None",
        "3": "Private Key JWT"
      },
      "TOKENTYPE": "Auth Token Type",
      "TOKENTYPE0": "Bearer Token",
      "TOKENTYPE1": "JWT",
      "UNSECUREREDIRECT": "I sure hope you know what you are doing.",
      "OVERVIEWSECTION": "Overview",
      "OVERVIEWTITLE": "You are now done. Review your configuration.",
      "ACCESSTOKENROLEASSERTION": "Add user roles to the access token",
      "ACCESSTOKENROLEASSERTION_DESCRIPTION": "If selected, the requested roles of the authenticated user are added to the access token.",
      "IDTOKENROLEASSERTION": "User roles inside ID Token",
      "IDTOKENROLEASSERTION_DESCRIPTION": "If selected, the requested roles of the authenticated user are added to the ID token.",
      "IDTOKENUSERINFOASSERTION": "User Info inside ID Token",
      "IDTOKENUSERINFOASSERTION_DESCRIPTION": "Enables clients to retrieve profile, email, phone and address claims from ID token.",
      "CLOCKSKEW": "Enables clients to handle clock skew of OP and client. The duration (0-5s) will be added to exp claim and subtracted from iats, auth_time and nbf.",
      "RECOMMENDED": "recommended",
      "NOTRECOMMENDED": "not recommended",
      "SELECTION": {
        "APPTYPE": {
          "WEB": {
            "TITLE": "Web",
            "DESCRIPTION": "Regular Web applications like .net, PHP, Node.js, Java, etc."
          },
          "NATIVE": {
            "TITLE": "Native",
            "DESCRIPTION": "Mobile Apps, Desktop, Smart Devices, etc."
          },
          "USERAGENT": {
            "TITLE": "User Agent",
            "DESCRIPTION": "Single Page Applications (SPA) and in general all JS frameworks executed in browsers"
          }
        }
      }
    },
    "API": {
      "INFO": {
        "CLIENTID": "Client Id"
      },
      "REGENERATESECRET": "Regenerate Client Secret",
      "SELECTION": {
        "TITLE": "API",
        "DESCRIPTION": "APIs in general"
      },
      "AUTHMETHOD": {
        "0": "Basic",
        "1": "Private Key JWT"
      }
    },
    "SAML": {
      "SELECTION": {
        "TITLE": "SAML",
        "DESCRIPTION": "SAML Applications"
      },
      "CONFIGSECTION": "SAML Configuration",
      "CHOOSEMETADATASOURCE": "Provide your SAML configuration using one of the following options:",
      "METADATAOPT1": "Option 1. Specify the url where metadata file is located",
      "METADATAOPT2": "Option 2. Upload a file containing your metadata XML",
      "METADATAOPT3": "Option 3. Create a minimal metadata file on the fly providing ENTITYID and ACS URL",
      "UPLOAD": "Upload XML file",
      "METADATA": "Metadata",
      "METADATAFROMFILE": "Metadata from file",
      "CERTIFICATE": "SAML certificate",
      "DOWNLOADCERT": "Download SAML certificate",
      "CREATEMETADATA": "Create metadata",
      "ENTITYID": "Entity ID",
      "ACSURL": "ACS endpoint URL"
    },
    "AUTHMETHODS": {
      "CODE": {
        "TITLE": "Code",
        "DESCRIPTION": "Exchange the authorization code for the tokens"
      },
      "PKCE": {
        "TITLE": "PKCE",
        "DESCRIPTION": "Use a random hash instead of a static client secret for more security"
      },
      "POST": {
        "TITLE": "POST",
        "DESCRIPTION": "Send client_id and client_secret as part of the form"
      },
      "PK_JWT": {
        "TITLE": "Private Key JWT",
        "DESCRIPTION": "Use a private key to authorize your application"
      },
      "BASIC": {
        "TITLE": "Basic",
        "DESCRIPTION": "Authentication with Username and Password"
      },
      "IMPLICIT": {
        "TITLE": "Implicit",
        "DESCRIPTION": "Get the tokens directly from the authorization endpoint"
      },
      "DEVICECODE": {
        "TITLE": "Device Code",
        "DESCRIPTION": "Authorize the device on a computer or smartphone."
      },
      "CUSTOM": {
        "TITLE": "Custom",
        "DESCRIPTION": "Your setting doesn't correspond to any other option."
      }
    },
    "TOAST": {
      "REACTIVATED": "Application reactivated.",
      "DEACTIVATED": "Application deactivated.",
      "OIDCUPDATED": "App updated.",
      "APIUPDATED": "App updated",
      "UPDATED": "App updated.",
      "CREATED": "App created.",
      "CLIENTSECRETREGENERATED": "client secret generated.",
      "DELETED": "App deleted.",
      "CONFIGCHANGED": "Changes detected!"
    }
  },
  "GENDERS": {
    "0": "Unknown",
    "1": "Female",
    "2": "Male",
    "3": "Other"
  },
  "LANGUAGES": {
    "de": "Deutsch",
    "en": "English",
    "es": "Español",
    "fr": "Français",
    "it": "Italiano",
    "ja": "日本語",
    "pl": "Polski",
    "zh": "简体中文",
    "bg": "Български",
    "pt": "Portuguese",
    "mk": "Македонски",
    "cs": "Čeština",
    "ru": "Русский",
    "nl": "Nederlands"
  },
  "MEMBER": {
    "ADD": "Add a Manager",
    "CREATIONTYPE": "Creation Type",
    "CREATIONTYPES": {
      "3": "IAM",
      "2": "Organization",
      "0": "Owned Project",
      "1": "Granted Project",
      "4": "Project"
    },
    "EDITROLE": "Edit roles",
    "EDITFOR": "Edit the roles for the user: {{value}}",
    "DIALOG": {
      "DELETE_TITLE": "Remove Manager",
      "DELETE_DESCRIPTION": "You are about to remove a manager. Are you sure?"
    },
    "SHOWDETAILS": "Click to show details."
  },
  "ROLESLABEL": "Roles",
  "GRANTS": {
    "TITLE": "Authorizations",
    "DESC": "These are all authorizations on your organization.",
    "DELETE": "Delete Authorization",
    "EMPTY": "No authorization found",
    "ADD": "Create Authorization",
    "ADD_BTN": "New",
    "PROJECT": {
      "TITLE": "Authorization",
      "DESCRIPTION": "Define authorizations for the specified project. Note that you can only see entries of projects and users for which you have the permissions."
    },
    "USER": {
      "TITLE": "Authorization",
      "DESCRIPTION": "Define authorizations for the specified user. Note that you can only see entries of projects and users for which you have the permissions."
    },
    "CREATE": {
      "TITLE": "Create authorization",
      "DESCRIPTION": "Search for the organization, the project, and the corresponding roles."
    },
    "EDIT": {
      "TITLE": "Change authorization"
    },
    "DETAIL": {
      "TITLE": "Authorization Detail",
      "DESCRIPTION": "Here you can see all the details of the authorization."
    },
    "TOAST": {
      "UPDATED": "Authorization updated.",
      "REMOVED": "Authorization removed",
      "BULKREMOVED": "Authorizations removed.",
      "CANTSHOWINFO": "You cannot visit this user's profile as you are not a member of the organization where this user belongs to"
    },
    "DIALOG": {
      "DELETE_TITLE": "Delete authorization",
      "DELETE_DESCRIPTION": "You are about to delete an authorization. Do you want to continue?",
      "BULK_DELETE_TITLE": "Delete authorizations",
      "BULK_DELETE_DESCRIPTION": "You are about to delete multiple authorizations. Do you want to continue?"
    }
  },
  "CHANGES": {
    "LISTTITLE": "Last Changes",
    "BOTTOM": "You've reached the end of the list.",
    "LOADMORE": "Load more",
    "ORG": {
      "TITLE": "Activity",
      "DESCRIPTION": "Here you can see the latest events that have generated an organization change."
    },
    "PROJECT": {
      "TITLE": "Activity",
      "DESCRIPTION": "Here you can see the latest events that have generated a project change."
    },
    "USER": {
      "TITLE": "Activity",
      "DESCRIPTION": "Here you can see the latest events that have generated a user change."
    }
  }
}<|MERGE_RESOLUTION|>--- conflicted
+++ resolved
@@ -1376,11 +1376,8 @@
       }
     },
     "SMTP": {
-<<<<<<< HEAD
       "TITLE": "SMTP Provider",
       "DESCRIPTION": "Description",
-=======
->>>>>>> 2d25244c
       "SENDERADDRESS": "Sender Email Address",
       "SENDERNAME": "Sender Name",
       "REPLYTOADDRESS": "Reply-to Address",
