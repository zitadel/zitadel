--- conflicted
+++ resolved
@@ -52,11 +52,7 @@
             "DETAIL": "Detail",
             "CREATE": "Create",
             "MY": "My Informations",
-<<<<<<< HEAD
-            "LOGINNAMES":"Methods to access your profile",
-=======
             "LOGINNAMES":"Loginnames",
->>>>>>> aa0510aa
             "LOGINNAMESDESC":"You can log into zitadel with these names",
             "COPY":"Copy to clipboard",
             "COPIED":"Copied to clipboard!",
