--- conflicted
+++ resolved
@@ -1042,11 +1042,8 @@
       "pl": "Polski",
       "zh": "简体中文",
       "bg": "Български",
-<<<<<<< HEAD
-			"pt": "Portuguese"
-=======
+			"pt": "Portuguese",
       "mk": "Македонски"
->>>>>>> 0f3c33cb
     },
     "SMTP": {
       "TITLE": "SMTP Settings",
@@ -1247,11 +1244,8 @@
         "pl": "Polski",
         "zh": "简体中文",
         "bg": "Български",
-<<<<<<< HEAD
-        "pt": "Portuguese"
-=======
+        "pt": "Portuguese",
         "mk": "Македонски"
->>>>>>> 0f3c33cb
       },
       "KEYS": {
         "emailVerificationDoneText": "Email verification done",
@@ -2119,11 +2113,8 @@
     "pl": "Polski",
     "zh": "简体中文",
     "bg": "Български",
-<<<<<<< HEAD
-    "pt": "Portuguese"
-=======
+    "pt": "Portuguese",
     "mk": "Македонски"
->>>>>>> 0f3c33cb
   },
   "MEMBER": {
     "ADD": "Add a Manager",
