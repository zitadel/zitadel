{
    "APP_NAME": "ZITADEL",
    "HOME": {
        "TITLE": "ZITADEL",
        "SECURITYANDPRIVACY": "Data protection and personalization",
        "SECURITYANDPRIVACY_DESC": "Manage your Information and Security settings",
        "SECURITYANDPRIVACY_BUTTON": "Personalize Information and Security",
        "PROTECTION": "Organisational Policies",
        "PROTECTION_DESC": "Manage your organisational guidelines. Explore some pre-packaged solutions that save you time and ensure security.",
        "PROTECTION_BUTTON": "Explore",
        "PROJECTS": "Create and Manage your Applications with Projects",
        "PROJECTS_DESC": "Authorize others to use your projects or define custom roles on eligible projects.",
        "PROJECTS_BUTTON": "Project Overview",
        "USERS": "Create and manage your users.",
        "USERS_DESC": "Monitor your role concept in real time. Take immediate action.",
        "USERS_BUTTON": "Show users",
        "ADMIN": "Identity and Access Management",
        "ADMIN_DESC": "Manage your organisations and administrators.",
        "ADMIN_BUTTON": "Manage ZITADEL"
    },
    "MENU": {
        "PERSONAL_INFO": "Personal Information",
        "IAM":"Administration",
<<<<<<< HEAD
        "ORGANIZATION": "Organisation",
        "PROJECTSSECTION":"Projects",
=======
        "ORGANIZATION": "Organization",
        "PROJECTSSECTION":"projects section",
>>>>>>> 5e42ff2b
        "PROJECT": "Projects",
        "GRANTEDPROJECT":"Granted Projects",
        "USERSECTION":"user section",
        "USER": "Users",
        "LOGOUT": "Logout all users",
        "NEWORG":"New Organisation",
        "IAMADMIN":"You are an IAM Administrator. Note that you have extended permissions!",
        "SHOWORGS":"Show all organisations"
    },
    "ACTIONS": {
        "SAVE": "Save",
        "NEW": "New",
        "ADD":"Add",
        "CREATE": "Create",
        "CONTINUE": "Continue",
        "BACK": "Back",
        "CLOSE": "Close",
        "CANCEL":"Cancel",
        "INFO": "Info",
        "OK": "OK",
        "VIEW": "Show",
        "DELETE": "Delete",
        "REMOVE":"Remove",
        "VERIFY":"Verify",
        "FINISH":"Finish"
    },
    "ERRORS": {
        "REQUIRED": "Some required fields are missing!"
    },
    "USER": {
        "TITLE": "Personal Information",
        "DESCRIPTION": "Manage your Information and Security settings.",
        "PAGES": {
            "LIST": "Users",
            "TITLE": "User",
            "DESCRIPTION": "Create new user in your organisation and manage existing ones.",
            "DETAIL": "Detail",
            "CREATE": "Create",
            "MY": "My Informations",
            "LOGINNAMES":"Loginnames",
            "LOGINNAMESDESC":"These are your Login Names.",
            "COPY":"Copy to clipboard",
            "COPIED":"Copied to clipboard!",
            "NOUSER":"No User",
            "REACTIVATE":"Reactivate",
            "DEACTIVATE":"Deactivate"
        },
        "MFA": {
            "TITLE": "Multifactor Authentication",
            "DESCRIPTION": "Add a second factor to ensure optimal security for your account.",
            "MANAGE_DESCRIPTION": "Manage the second factor methods of your users.",
            "OTP": "Configure OTP",
            "OTP_DIALOG_TITLE": "Add OTP",
            "OTP_DIALOG_DESCRIPTION": "Scan the QR code with an authenticator app and enter the code below to verify and activate OTP.",
            "TYPE": {
                "0": "No MFA defined",
                "1": "SMS",
                "2": "OTP"
            },
            "STATE": {
                "0": "No State",
                "1": "Not Ready",
                "2": "Ready",
                "3": "Deleted"
            }
        },
        "CREATE": {
            "TITLE": "Create a new User",
            "DESCRIPTION": "Please provide the necesary information.",
            "NAMEANDEMAILSECTION":"Name and Email",
            "GENDERLANGSECTION":"Gender and Language",
            "PHONESECTION":"Phonenumbers",
            "PASSWORDSECTION":"Set the initial Password."
        },
        "CODEDIALOG": {
            "TITLE":"Verify Phone Number",
            "DESCRIPTION":"Enter the code you recieved by message to verify your phone.",
            "CODE":"Code"
        },
        "DATA": {
            "STATE": "Status",
            "STATE0": "Unknown",
            "STATE1": "Active",
            "STATE2": "Inactive",
            "STATE3": "Deleted",
            "STATE4": "Locked",
            "STATE5": "Supend",
            "STATE6": "Initial"
        },
        "PROFILE": {
            "TITLE": "Profile",
            "EMAIL": "Email",
            "PHONE": "Phonenumber",
            "USERNAME": "Username",
            "FIRSTNAME": "Firstname",
            "LASTNAME": "Lastname",
            "NICKNAME": "Nickname",
            "DISPLAYNAME": "Displayname",
            "PREFERRED_LANGUAGE": "Language",
            "GENDER": "Gender",
            "PASSWORD":"Password"
        },
        "PASSWORD": {
            "TITLE": "Password",
            "DESCRIPTION": "## TODO - Replace with Password Policy text - TODO ##",
            "OLD": "Current Password",
            "NEW": "New Password",
            "CONFIRM": "Confirm new Password",
            "RESET": "Reset current Password",
            "SET":"Set new Password",
            "RESENDNOTIFICATION": "Resend Password Reset Link",
            "REQUIRED": "Some required fields are missing!",
            "MINLENGTHERROR":"Password has to be at least {{value}} characters long",
            "NOTEQUAL":"The password provided is not equal!"
        },
        "EMAIL": "Email",
        "PHONE": "Phonenumber",
        "LOGINMETHODS": {
            "TITLE": "Contact Information",
            "DESCRIPTION": "The provided information is used to send important information, like password reset Emails to you.",
            "EMAIL": {
                "TITLE": "Email",
                "VALID": "validated",
                "RESEND": "Resend verification mail"
            },
            "PHONE": {
                "TITLE": "Phone",
                "VALID": "validated",
                "RESEND": "Resend verification message"
            },
            "RESENDCODE": "Resend Code",
            "ENTERCODE":"Verify",
            "ENTERCODE_DESC":"Verify Code"
        },
        "GRANTS": {
            "TITLE": "User Grants",
            "DESCRIPTION": "Give this user control of certain projects",
            "CREATE": {
                "TITLE": "Create User Grant",
                "DESCRIPTION": "Search for the organisation, the project and the corresponding project roles!"
            }
        },
        "VALIDATION": {
            "INVALIDPATTERN": "## TODO - Replace with Password Policy text - TODO ##",
            "REQUIRED": "The input field is empty",
            "MINLENGTH":"The password has to be at least {{requiredLength}} characters long!",
            "NOEMAIL":"Username can not be an email address!",
            "UPPERCASEMISSING":"The password must include a uppercase character!",
            "LOWERCASEMISSING":"The password must include a lowercase character!",
            "SYMBOLERROR":"The password must include a symbol!",
            "NUMBERERROR":"The password must include a number!"
        },
        "STATE": {
            "0":"Unknown",
            "1":"Active",
            "2":"Expired"
        },
        "SEARCH":{
            "FOUND":"Found"
        },
        "TARGET": {
            "SELF":"You will get users of your organisation. If you want to add an external user", #DAFUQ
            "EXTERNAL":"To get users of your organisation", #DAFUQ
            "CLICKHERE":"Click here"
        },
        "SIGNEDOUT":"You are signed out. Click the button below to sign in again!",
        "SIGNEDOUT_BTN":"Sign In",
        "EDITACCOUNT":"Edit Account",
        "ADDACCOUNT":"log in with another account"
    },
    "Administation": {
        "DETAIL": {
            "TITLE":"Identity and Access Management Administration",
            "DESCRIPTION":"Manage the ZITADEL settings."
        },
        "MEMBER": {
            "TITLE":"Managers",
            "DESCRIPTION":"Managers can add and edit organisations and make changes to their corresponding projects and apps"
        },
        "VIEWS": {
            "TITLE":"Views and Events",
            "DESCRIPTION":"This Card shows your Zitadel Views, you can clear them and remove failed events.",
            "VIEWNAME":"Name",
            "DATABASE":"Database",
            "SEQUENCE":"Sequence",
            "ACTIONS":"Actions",
            "CLEAR":"Clear"
        }
    },
    "ORG": {
        "PAGES": {
            "LIST": "Organisations",
            "LISTDESCRIPTION":"Choose an organisation.",
            "ACTIVE":"Active",
            "CREATE":"Create organisation",
            "ORGDETAIL_TITLE":"Enter the name and domain of your new organisation.",
            "ORGDOMAIN_TITLE":"Organisation domain ownership verification",
            "ORGDOMAIN_VERIFICATION":"Provide your web domain and verify their ownership. You need to download a verification file and upload it at the provided URL listed below. To complete, click the button to verify.",
            "ORGDOMAIN_VERIFICATION_SKIP":"You can skip verification for now and continue to create your organisation, but in order to use your organisation this step has to be completed!",
            "ORGDETAILUSER_TITLE":"Configure Organisation Owner",
            "DOWNLOAD_FILE":"Download file",
            "SELECTORGTOOLTIP":"Select this organisation",
            "PRIMARYDOMAIN":"Primary Domain",
            "STATE":"State"
        },
        "DOMAINS": {
            "TITLE":"Domains",
<<<<<<< HEAD
            "DESCRIPTION":"Configure your domains. This domain can be used to login with your users."
=======
            "DESCRIPTION":"Configure your domains on which your users will be registered.",
            "DELETE": {
                "TITLE":"Delete domain?",
                "DESCRIPTION":"You are about to delete one of your domains. Note that your users can no longer use this domain for their logins."
            }
>>>>>>> 5e42ff2b
        },
        "STATE": {
            "0": "Not defined",
            "1": "Active",
            "2": "Deactivated"
        },
        "MEMBER": {
            "TITLE":"Organisation Managers",
            "DESCRIPTION":"Define Users which can change your organisations preferences."
        },
        "POLICY": {
            "TITLE":"Explore Policies",
            "DESCRIPTION":"Pre-packaged policeies that enhance your security.",
            "PWD_COMPLEXITY": {
                "TITLE":"Password Complexity",
                "DESCRIPTION":"Ensures that all set passwords correspond to a specific pattern",
                "TITLECREATE":"Create Password Complexity Policy",
                "DESCRIPTIONCREATE":"Ensures that all set passwords correspond to a specific pattern",
                "SYMBOLANDNUMBERERROR":"The password must consist of a number and a symbol",
                "SYMBOLERROR":"The password must include a symbol!",
                "NUMBERERROR":"The password must include a number!",
                "PATTERNERROR":"The required pattern is not fulfilled!"
            },
            "PWD_AGE": {
                "TITLE":"Maximal Password Age",
                "DESCRIPTION":"You can set a max age property for passwords. This policy includes a warning after a specific time has elapsed",
                "TITLECREATE":"Create Password Age Policy",
                "DESCRIPTIONCREATE":"You can set a max age property for passwords. This policy includes a warning after a specific time has elapsed"
            },
            "PWD_LOCKOUT": {
                "TITLE":"Password Lockout",
                "DESCRIPTION":"Password retries are infinite in default mode. You have to install this policy if you want to show retries or set a max amount of trials.",
                "TITLECREATE":"Create Password Lockout Policy",
                "DESCRIPTIONCREATE":"Password retries are infinite in default mode. You have to install this policy if you want to show retries or set a max amount of trials."
            },
            "IAM_POLICY": {
                "TITLE":"IAM Access Preferences",
                "DESCRIPTION":"Define access properties of your users",
                "TITLECREATE":"Set IAM Access preferences",
                "DESCRIPTIONCREATE":"Emails as username is not allowed for enabled UserLoginMustBeDomain"
            },
            "BTN_INSTALL":"Setup",
            "BTN_EDIT":"Modify",
            "DATA": {
                "DESCRIPTION":"Description",
                "MINLENGTH":"min length",
                "HASNUMBER": "has Number",
                "HASSYMBOL": "has Symbol",
                "HASLOWERCASE": "has lower case",
                "HASUPPERCASE": "has upper case",
                "SHOWLOCKOUTFAILURES":"show lockout failures",
                "MAXATTEMPTS":"Max Attempts",
                "EXPIREWARNDAYS":"Expiration Warning after day",
                "MAXAGEDAYS":"Max Age in days",
                "USERLOGINMUSTBEDOMAIN":"User Login must be Domain"
            },
            "DELETE":"Uninstall Policy"
        }
    },
    "ORG_DETAIL": {
        "TITLE": "Organisation",
        "DESCRIPTION": "Here you can edit your organisation configuration and manage members",
        "DETAIL": {
            "TITLE": "Detail",
            "NAME": "Name",
            "DOMAIN": "Domain",
            "STATE": {
                "0": "Not defined",
                "1": "Active",
                "2": "Inactive"
            }
        },
        "MEMBER": {
            "TITLE": "Members",
            "USERNAME": "Username",
            "FIRSTNAME": "Firstname",
            "LASTNAME": "Lastname",
            "EMAIL": "Email",
            "ROLES": "Roles",
            "ADD": "Add Member",
            "ADDDESCRIPTION": "Enter the mail addresses of the users to be added!"
        },
        "TABLE": {
            "TOTAL": "Entries total:",
            "SELECTION": "Selected Elements",
            "DEACTIVATE": "deactivate User",
            "ACTIVATE": "activate User",
            "DELETE": "delete User"
        }
    },
    "PROJECT": {
        "PAGES": {
            "TITLE": "Project",
            "DESCRIPTION": "Here you can define applications, manage roles and grant other organisations to use your project",
            "LIST": "Projects",
            "LISTDESCRIPTION":"Here you can find all projects you are allowed to view or perform actions on. If you can't find a project, contact a project owner or someone with the corresponding rights to gain project access.",
            "DETAIL": "Detail",
            "CREATE": "Create project",
            "CREATE_DESC": "Insert your projects name",
            "ROLE": "Role",
            "NOITEMS": "No projects",
            "ZITADELPROJECT":"This belongs to ZITADEL project. If you change something, ZITADEL may not behave as intended!",
            "TYPE":{
                "OWNED":"Owned Projects",
                "GRANTED":"Granted Projects"
            },
            "PINNED":"Pinned",
            "ALL": "All",
            "CREATEDON":"Created on",
            "LASTMODIFIED":"Last modified on"
        },
        "STATE": {
            "TITLE":"State",
            "0": "Not defined",
            "1": "Active",
            "2": "Inactive"
        },
        "TYPE": {
            "TITLE": "Type",
            "0": "Unknown type",
            "1": "Owned",
            "2": "Granted"
        },
        "NAME": "Name",
        "MEMBER": {
            "TITLE": "Managers",
            "TITLEDESC":"Managers can make changes on this project, based on their role.",
            "DESCRIPTION":"Here you can find all managers of this project. You can add a new member and manage existing ones.",
            "USERNAME": "Username",
            "FIRSTNAME": "Firstname",
            "LASTNAME": "Lastname",
            "EMAIL": "Email",
            "ROLES": "Roles",
            "USERID":"User Id"
        },
        "GRANT": {
            "TITLE": "Granted organisations",
            "DESCRIPTION": "Allow an other organisation to use your project",
            "CREATE": {
                "TITLE": "Create organisation grant",
                "SEL_USERS": "Select the users you wish to grant",
                "SEL_PROJECT": "Search for a project",
                "SEL_ROLES": "Select the roles you want to be added to the grant",
                "SEL_USER":"Search for a user",
                "SEL_ORG": "Set the domain",
                "SEL_ORG_DESC":"Enter the complete domain to specify the organisation to grant!",
                "ORG_TITLE":"Organisation",
                "ORG_DESCRIPTION":"You are about to grant a user for the organisation {{name}}",
                "ORG_DESCRIPTION_DESC":"Switch the context in the header above to grant a user for another organisation",
                "SEL_ORG_FORMFIELD":"Complete Domain",
                "SEL_ORG_BUTTON": "Search Organisation",
                "FOR_ORG":"The grant is created for:"
            },
            "DETAIL": {
                "TITLE":"Managers of the granted organisation",
                "DESC":"These are the Managers of the granted organisation. You can select which users are allowed to maintain control of the project."
            },
            "SHOWDETAIL":"Show Details",
            "USER":"User",
            "MEMBERS":"Managers",
            "PROJECTNAME":"Project Name",
            "GRANTEDORG": "Granted Organisation",
            "GRANTEDORGDOMAIN": "Domain",
            "GRANTEDORGNAME":"Org. Name",
            "CREATIONDATE": "Creation Date",
            "CHANGEDATE": "Last Modified",
            "ROLENAMESLIST": "Roles"
        },
        "APP": {
            "TITLE": "Applications",
            "NAME": "Name"
        },
        "ROLE": {
            "KEY":"Key",
            "TITLE": "Roles",
            "DESCRIPTION":"Define some roles which can be used to create project-grants",
            "NAME": "Name",
            "DISPLAY_NAME": "Display Name",
            "GROUP": "Group",
            "ACTIONS": "Actions",
            "ADDTITLE": "Create role",
            "ADDDESCRIPTION": "Enter the data for the new role!",
            "EDITTITLE": "Edit role",
            "EDITDESCRIPTION": "Enter the new data for the role!",
            "DELETE":"Delete Role",
            "CREATIONDATE":"Created",
            "SELECTGROUPTOOLTIP":"Select all Roles of the group {{group}}"
        },
        "TABLE": {
            "TOTAL": "Entries total:",
            "SELECTION": "Selected Elements",
            "DEACTIVATE": "Deactivate Project",
            "ACTIVATE": "Activate Project",
            "DELETE": "Delete Project",
            "ORGNAME":"Org. Name",
            "ORGDOMAIN":"Or.g Domain",
            "STATE":"Status",
            "TYPE":"Type",
            "CREATIONDATE":"Created At",
            "CHANGEDATE":"Last Modified",
            "RESOURCEOWNER":"Owner"
        }
    },
    "APP": {
        "LIST": "Applications",
        "PAGES": {
            "TITLE": "Application",
            "DESCRIPTION": "Here you can edit your application data and its configuration",
            "CREATE_OIDC": "OIDC Application",
            "CREATE_OIDC_DESc": "Enter your application details",
            "DETAIL": {
                "TITLE": "Detail",
                "STATE": {
                    "0": "Not defined",
                    "1": "Active",
                    "2": "Inactive"
                }
            }
        },
        "NAME": "Name",
        "OIDC": {
            "TITLE": "OIDC Configuration",
            "CLIENTID": "Client ID",
            "CLIENTSECRET": "Client Secret",
            "CLIENTSECRET_DESCRIPTION": "Save your Client Secret as it will disappear once the dialog is closed!",
            "REGENERATESECRET": "Regenerate Client Secret",
            "REDIRECT": "Redirect URIs",
            "POSTLOGOUTREDIRECT":"Post logout URIs",
            "RESPONSE": "Response Types",
            "GRANT": "Grant Types",
            "APPTYPE": "App Types",
            "RESPONSE0": "Code",
            "RESPONSE1": "Id Token",
            "RESPONSE2": "Token-Id Token",
            "GRANT0": "Authorization Code",
            "GRANT1": "Implicit",
            "GRANT2": "Refresh Token",
            "APPTYPE0": "Web",
            "APPTYPE1": "User Agent",
            "APPTYPE2": "Native",
            "AUTHMETHOD":"Auth Method",
            "AUTHMETHOD0":"Basic",
            "AUTHMETHOD1":"Post",
            "AUTHMETHOD2":"None"
        }
    },
    "GENDERS": {
        "0": "Unknown",
        "1": "Female",
        "2": "Male",
        "3": "Other"
    },
    "LANGUAGES": {
        "de": "German",
        "en": "English"
    },
    "MEMBER":{
        "ADD":"Add a manager"
    },
    "ROLES": {
        "ORG_OWNER": "Org. Owner",
        "ORG_MEMBER_VIEWER": "Org. Member Viewer",
        "ORG_PROJECT_ROLE_VIEWER": "Org. Project Role Viewer",
        "ORG_EDITOR":"Org. Editor",
        "ORG_VIEWER":"Org. Viewer",
        "ORG_MEMBER_EDITOR":"Org. Member Editor",
        "ORG_PROJECT_CREATOR":"Org. Project Creator",
        "ORG_PROJECT_EDITOR":"Org. Project Editor",
        "ORG_PROJECT_VIEWER":"Org. Project Viewer",
        "ORG_PROJECT_MEMBER_EDITOR":"Org. Project Member Editor",
        "ORG_PROJECT_MEMBER_VIEWER":"Org. Project Member Viewer",
        "ORG_PROJECT_ROLE_EDITOR":"Org. Project Role Editor",
        "ORG_PROJECT_APP_EDITOR":"Org. Project App Editor",
        "ORG_PROJECT_APP_VIEWER":"Org. Project App Viewer",
        "ORG_PROJECT_GRANT_EDITOR":"Org. Project Grant Editor" ,
        "ORG_PROJECT_GRANT_VIEWER":"Org. Project Grant Viewer",
        "ORG_PROJECT_GRANT_MEMBER_EDITOR":"Org. Project Grant Member Editor",
        "ORG_PROJECT_GRANT_MEMBER_VIEWER":"Org. Project Grant Member Viewer",
        "ORG_USER_EDITOR":"Org. User Editor",
        "ORG_USER_VIEWER":"Org. User Viewer",
        "ORG_USER_GRANT_EDITOR":"Org. User Grant Editor",
        "ORG_USER_GRANT_VIEWER":"Org. User Grant Viewer",
        "ORG_POLICY_EDITOR":"Org. Policy Editor",
        "ORG_POLICY_VIEWER":"Org. Policy Viewer",
        "PROJECT_OWNER":"Project Owner",
        "PROJECT_MEMBER_EDITOR":"Project Member Editor",
        "PROJECT_APP_EDITOR":"Project App Editor",
        "PROJECT_APP_VIEWER":"Project App Viewer",
        "PROJECT_USER_GRANT_EDITOR":"Project User Grant Editor",
        "PROJECT_USER_GRANT_VIEWER":"Project User Grant Viewer",
        "PROJECT_ROLE_EDITOR": "Project Role Editor",
        "PROJECT_MEMBER_VIEWER": "Project Member Viewer",
        "PROJECT_GRANT_EDITOR":"Project Grant Editor",
        "PROJECT_GRANT_VIEWER":"Project Grant Viewer",
        "PROJECT_GRANT_MEMBER_EDITOR":"Project Grant Member Editor",
        "PROJECT_GRANT_MEMBER_VIEWER":"Project Grant Member Viewer",
        "PROJECT_GRANT_OWNER":"Project Grant Owner",
        "PROJECT_GRANT_USER_GRANT_EDITOR":"Project Grant User Editor",
        "PROJECT_GRANT_USER_GRANT_VIEWER":"Project Grant User Grant Viewer"
    },
    "GRANTS": {
        "DELETE":"delete authorization",
        "ADD":"create authorization",
        "ADD_BTN":"New",
        "PROJECT": {
            "TITLE": "Authorizations",
            "DESCRIPTION": "Define Authorizations for the specified project. Note that you can only see entries from projects and users where you are permitted to."
        },
        "USER": {
            "TITLE": "Authorizations",
            "DESCRIPTION": "Define Authorizations for the specified user. Note that you can only see entries from projects and users where you are permitted to."
        },
        "CREATE": {
            "TITLE": "Create authorization",
            "DESCRIPTION": "Search for the orgnanization, the project and the corresponding roles."
        },
        "DETAIL": {
            "TITLE":"Authorization Detail",
            "DESCRIPTION":""
        }
    },
    "CHANGES": {
        "LISTTITLE":"Last Changes",
        "BOTTOM":"You've arrived at the bottom",
        "ORG": {
            "TITLE":"Activity",
            "DESCRIPTION":"Here you can see the latest events that have affected an organisation change"
        },
        "PROJECT": {
            "TITLE":"Activity",
            "DESCRIPTION":"Here you can see the latest events that have affected a projectchange"
        },
        "USER": {
            "TITLE":"Activity",
            "DESCRIPTION":"Here you can see the latest events that have affected a userchange"
        },
        "EVENTS": {
            "org.added": "created",
            "org.changed":"changed",
            "org.member.added":"member created",
            "org.member.removed":"member deleted",
            "org.domain.added":"domain added",
            "org.domain.verified":"domain verified",
            "org.domain.primary.set":"set primary domain",
            "org.domain.removed":"domain removed",
            "org.iam.policy.added":"IAM policy added",
            "project.added": "project added",
            "project.changed":"changed",
            "project.deactivated":"deactivated",
            "project.member.added":"added member",
            "project.member.removed":"member deleted",
            "project.role.added":"created role",
            "project.role.removed":"deleted role",
            "project.application.added":"added app",
            "project.application.config.oidc.added":"added OIDC config",  
            "user.added":"User added",
            "user.initialization.code.added":"Init code added",
            "user.phone.code.added":"Phone code added",
            "user.phone.code.sent":"User phone code sent",
            "user.initialization.code.sent":"Init code sent",
            "user.email.verification.sended": "User email verified",
            "user.email.code.added":"Email code added",
            "user.email.code.sent":"Email code sent",           
            "user.email.verified":"Email verified",
            "user.phone.verificationsended":"User phone verification sent",
            "user.phone.code":"User phone code created",
            "user.initialization.verification.sended":"User mail verification sent",
            "user.initialization.code.created":"Initialization code sent",
            "created.user.email.code":"User email code created",
            "created.user.phone.code":"Phone code created",
            "updated.user.password": "Update Password",
            "skipped.init.mfauser": "Mfa Method skipped",
            "verified.user.email":"User email verified",
            "registered.user":"User registered",
            "created.user":"User created",
            "skipped.init.mfa.user":"User MFA init skipped",
            "user.email.password.request.sended":"Email password request sended",
            "user.password.set.requested":"Password request",
            "user.phone.verification.sended":"User Phone verification sended",
            "user.phone.changed":"User phone changed",
            "user.phone.verified":"User phone verified",
            "updated.user.profile":"User Profile update",
            "user.email.init.sended":"User Email init sended",
            "user.password.changed":"Password geändert",
            "user.initialization.check.succeeded":"Init check succeeded",
            "user.password.check.succeeded":"Password check succeeded",
            "user.mfa.init.skipped":"MFA init skipped",
            "user.mfa.otp.added":"MFA OTP added",
            "user.mfa.otp.verified":"MFA OTP verified",
            "user.mfa.otp.removed":"MFA OTP removed",
            "user.selfregistered":"self registered"
        }
    }
}<|MERGE_RESOLUTION|>--- conflicted
+++ resolved
@@ -21,13 +21,8 @@
     "MENU": {
         "PERSONAL_INFO": "Personal Information",
         "IAM":"Administration",
-<<<<<<< HEAD
         "ORGANIZATION": "Organisation",
-        "PROJECTSSECTION":"Projects",
-=======
-        "ORGANIZATION": "Organization",
         "PROJECTSSECTION":"projects section",
->>>>>>> 5e42ff2b
         "PROJECT": "Projects",
         "GRANTEDPROJECT":"Granted Projects",
         "USERSECTION":"user section",
@@ -235,15 +230,11 @@
         },
         "DOMAINS": {
             "TITLE":"Domains",
-<<<<<<< HEAD
             "DESCRIPTION":"Configure your domains. This domain can be used to login with your users."
-=======
-            "DESCRIPTION":"Configure your domains on which your users will be registered.",
             "DELETE": {
                 "TITLE":"Delete domain?",
                 "DESCRIPTION":"You are about to delete one of your domains. Note that your users can no longer use this domain for their logins."
             }
->>>>>>> 5e42ff2b
         },
         "STATE": {
             "0": "Not defined",
