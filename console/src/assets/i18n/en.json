{
  "APP_NAME": "ZITADEL",
  "DESCRIPTIONS": {
    "METADATA_TITLE": "Metadata",
    "HOME": {
      "TITLE": "Get started with ZITADEL",
      "NEXT": {
        "TITLE": "Your next steps",
        "DESCRIPTION": "Complete the following steps to secure your application.",
        "CREATE_PROJECT": {
          "TITLE": "Create a project",
          "DESCRIPTION": "Add a project and define its roles and authorizations."
        }
      },
      "MORE_SHORTCUTS": {
        "GET_STARTED": {
          "TITLE": "Get Started",
          "DESCRIPTION": "Follow the quick start step-by-step guide and start building immediately."
        },
        "DOCS": {
          "TITLE": "Documentation",
          "DESCRIPTION": "Explore ZITADELs knowledge base to familiarize yourself with core concepts and ideas. Learn how ZITADEL works and how to use it."
        },
        "EXAMPLES": {
          "TITLE": "Examples and Software Development Kits",
          "DESCRIPTION": "Browse our examples and SDKs to use ZITADEL together with your favorite programming languages and tools."
        }
      }
    },
    "ORG": {
      "TITLE": "Organization",
      "DESCRIPTION": "An organization hosts users, projects with apps, identity providers and settings like company branding. Do you want to share settings across multiple organizations? Configure default settings.",
      "METADATA": "Add custom attributes to the organization like its location or an identifier in another system. You can use this information in your actions."
    },
    "PROJECTS": {
      "TITLE": "Projects",
      "DESCRIPTION": "A project hosts one or more applications, that you can use to authenticate your users. Also you can authorize your users with projects. To allow users from other organizations to log in to your applications, grant them access to your project.<br/><br/>If you can't find a project, contact the projects owner or someone with the corresponding rights to gain access.",
      "OWNED": {
        "TITLE": "Owned Projects",
        "DESCRIPTION": "These are the projects you own. You can manage these project settings, authorizations and applications."
      },
      "GRANTED": {
        "TITLE": "Granted Projects",
        "DESCRIPTION": "These are the projects that other organizations granted to you. With granted projects you can give your users access to other organisations applications."
      }
    },
    "USERS": {
      "TITLE": "Users",
      "DESCRIPTION": "A user is a human or a machine that can access your applications.",
      "HUMANS": {
        "TITLE": "Users",
        "DESCRIPTION": "Users authenticate interactively in a browser session with a login prompt.",
        "METADATA": "Add custom attributes to the user like the department. You can use this information in your actions."
      },
      "MACHINES": {
        "TITLE": "Service Users",
        "DESCRIPTION": "Service Users authenticate non-interactively using a JWT bearer token signed with a private key. They can also use a personal access token.",
        "METADATA": "Add custom attributes to the user like the authenticating system. You can use this information in your actions."
      },
      "SELF": {
        "METADATA": "Add custom attributes to your user like your department. You can use this information in your organizations actions."
      }
    },
    "AUTHORIZATIONS": {
      "TITLE": "Authorizations",
      "DESCRIPTION": "Authorizations define the access rights of a user to a project. You can grant a user access to a project and define the users roles within that project."
    },
    "ACTIONS": {
      "TITLE": "Actions",
      "DESCRIPTION": "Run custom code on events that happen as your users authenticate at ZITADEL. Automate your processes, enrich your users metadata and their tokens or notify external systems.",
      "SCRIPTS": {
        "TITLE": "Scripts",
        "DESCRIPTION": "Write your JavaScript code once and trigger it in multiple flows."
      },
      "FLOWS": {
        "TITLE": "Flows",
        "DESCRIPTION": "Choose an authentication flow and trigger your action on a specific event within this flow."
      },
      "ACTIONSTWO_NOTE": "Actions V2 a new, improved version of Actions is now available. The current version is still accessible, but our future development will focus on the new one, which will eventually replace the current version."
    },
    "SETTINGS": {
      "INSTANCE": {
        "TITLE": "Instance Settings",
        "DESCRIPTION": "Default settings for all organizations. With the right permissions, some of them are overridable in organization settings."
      },
      "ORG": {
        "TITLE": "Organization Settings",
        "DESCRIPTION": "Customize the settings of your organization."
      },
      "FEATURES": {
        "TITLE": "Feature Settings",
        "DESCRIPTION": "Unlock features for your instance."
      },
      "IDPS": {
        "TITLE": "Identity Providers",
        "DESCRIPTION": "Create and activate external identity providers. Choose a well-known provider or configure any other OIDC, OAuth or SAML compatible provider of your choice. You can even use your existing JWT tokens as federated identities by configuring a JWT identity provider.",
        "NEXT": "What now?",
        "SAML": {
          "TITLE": "Configure your SAML Identity Provider",
          "DESCRIPTION": "ZITADEL is configured. Now your SAML Identity Provider needs some configuration. Most providers allow you to just upload the whole ZITADEL metadata XML. Other providers ask you to provide some distinct URLs only, like for example the entity ID (metadata URL), the Assertion Consumer Service (ACS) URL or the Single Logout URL."
        },
        "CALLBACK": {
          "TITLE": "Configure your {{ provider }} Identity Provider",
          "DESCRIPTION": "Before you can configure ZITADEL, pass this URL to your Identity Provider to enable the browser redirection back to ZITADEL after authentication."
        },
        "JWT": {
          "TITLE": "Use JWTs as federated Identities",
          "DESCRIPTION": "The JWT Identity Provider enables you to use your existing JWT tokens as federated identities. This feature is handy if you already have an issuer for JWTs. With a JWT IdP, you can use these JWTs to create and update users in ZITADEL on-the-fly."
        },
        "LDAP": {
          "TITLE": "Configure ZITADEL to connect to your LDAP Identity Provider",
          "DESCRIPTION": "Provide the connection details to your LDAP server and configure the mapping of your LDAP attributes to ZITADEL attributes."
        },
        "AUTOFILL": {
          "TITLE": "Autofill user data",
          "DESCRIPTION": "Use an action to improve your users experience. You can pre-fill ZITADELs registration form with values from the identity provider."
        },
        "ACTIVATE": {
          "TITLE": "Activate the IdP",
          "DESCRIPTION": "Your IdP is not active yet. Activate it to allow your users to log in."
        }
      },
      "PW_COMPLEXITY": {
        "TITLE": "Password Complexity",
        "DESCRIPTION": "Ensure your users use strong passwords by defining complexity rules."
      },
      "BRANDING": {
        "TITLE": "Branding",
        "DESCRIPTION": "Customize the look and feel of your login form. Remember to apply your configuration when you are done."
      },
      "PRIVACY_POLICY": {
        "TITLE": "External Links",
        "DESCRIPTION": "Guide your users to custom external resources shown on the login page. Users need to accept the Terms of Service and Privacy Policy before they can sign up. Change the link to your documentation or set an empty string to hide the documentation button from the console. Add a custom external link and a custom text for that link in the console, or set them empty to hide that button."
      },
      "SMTP_PROVIDER": {
        "TITLE": "SMTP Settings",
        "DESCRIPTION": "Configure your SMTP server to use a domain for the sender address that your users know and trust."
      },
      "SMS_PROVIDER": {
        "TITLE": "SMS Settings",
        "DESCRIPTION": "To unlock all ZITADEL features, configure Twilio to send SMS messages to your users."
      },
      "IAM_EVENTS": {
        "TITLE": "Events",
        "DESCRIPTION": "This page show all state changes in your instance as far back as your instances audit trail limit. Filter the list by time range for debugging purposes or filter it by an aggregate for auditing purposes."
      },
      "IAM_FAILED_EVENTS": {
        "TITLE": "Failed Events",
        "DESCRIPTION": "This page shows all failed events in your instance. If ZITADEL doesn't behave as you expect, always check this this list first."
      },
      "IAM_VIEWS": {
        "TITLE": "Views",
        "DESCRIPTION": "This page shows all your database views and when they processed their latest event. If you miss some data, check if the view is up to date."
      },
      "LANGUAGES": {
        "TITLE": "Languages",
        "DESCRIPTION": "Restrict the languages that the login form and the notification messages are translated to. If you want to disable some of the languages, drag them to the Not Allowed Languages section. You can specify an allowed language as the default language. If a users preferred language is not allowed, the default language is used."
      },
      "SECRET_GENERATORS": {
        "TITLE": "Secret Generators",
        "DESCRIPTION": "Define your secrets complexities and lifetimes. A higher complexity and lifetime improves security, a lower complexity and lifetime improves decryption performance."
      },
      "SECURITY": {
        "TITLE": "Security Settings",
        "DESCRIPTION": "Enable ZITADEL features that can have security impacts. You really should know what you are doing before you change these settings."
      },
      "OIDC": {
        "TITLE": "OpenID Connect Settings",
        "DESCRIPTION": "Configure your OIDC token lifetimes. Use shorter lifetimes to increase your users security, use longer lifetimes to increase your users convenience.",
        "LABEL_HOURS": "Maximum Lifetime in hours",
        "LABEL_DAYS": "Maximum Lifetime in days",
        "ACCESS_TOKEN": {
          "TITLE": "Access Token",
          "DESCRIPTION": "The access token is used to authenticate a user. It is a short-lived token that is used to access the user's data. Use a short lifetime to minimize the risk of unauthorized access. Access tokens can automatically be refreshed using a refresh token."
        },
        "ID_TOKEN": {
          "TITLE": "ID Token",
          "DESCRIPTION": "The ID token is a JSON Web Token (JWT) that contains claims about the user. The ID token lifetime should not exceed the access token lifetime."
        },
        "REFRESH_TOKEN": {
          "TITLE": "Refresh Token",
          "DESCRIPTION": "The refresh token is used to obtain a new access token. It is a long-lived token that is used to refresh the access token. A user has to manually re-authenticate when the refresh token expires."
        },
        "REFRESH_TOKEN_IDLE": {
          "TITLE": "Idle Refresh Token",
          "DESCRIPTION": "The idle refresh token lifetime is the maximum time a refresh token can be unused."
        }
      },
      "WEB_KEYS": {
        "DESCRIPTION": "Manage your OIDC Web Keys to securely sign and validate tokens for your ZITADEL instance.",
        "TABLE": {
          "TITLE": "Active and Future Web Keys",
          "DESCRIPTION": "Your active and upcoming web keys. Activating a new key will deactivate the current one.",
          "NOTE": "Note: The JWKs OIDC endpoint returns a cacheable response (default 5 min). Avoid activating a key too soon, as it may not be available to caches and clients yet.",
          "ACTIVATE": "Activate next Web Key",
          "ACTIVE": "Currently active",
          "NEXT": "Next in queue",
          "FUTURE": "Future",
          "WARNING": "Web Key is less than 5 min old"
        },
        "CREATE": {
          "TITLE": "Create new Web Key",
          "DESCRIPTION": "Creating a new web key adds it to your list. ZITADEL uses RSA2048 keys with a SHA256 hasher by default.",
          "KEY_TYPE": "Key Type",
          "BITS": "Bits",
          "HASHER": "Hasher",
          "CURVE": "Curve"
        },
        "PREVIOUS_TABLE": {
          "TITLE": "Previous Web Keys",
          "DESCRIPTION": "These are your previous web keys that are no longer active.",
          "DEACTIVATED_ON": "Deactivated on"
        }
      },
      "MESSAGE_TEXTS": {
        "TITLE": "Message Texts",
        "DESCRIPTION": "Customize the texts of your notification email or SMS messages. If you want to disable some of the languages, restrict them in your instances language settings.",
        "TYPE_DESCRIPTIONS": {
          "DC": "When you claim a domain for your organization, users who don't use this domain in their login name will be prompted to change their login name to match the claimed domain.",
          "INIT": "When a user is created, they will receive an email with a link to set their password.",
          "PC": "When a user changes their password, they will receive a notification about the change if you have enabled this in the notification settings.",
          "PL": "When a user adds a passwordless authentication method, they need to activate it by clicking a link in an email.",
          "PR": "When a user resets their password, they will receive an email with a link to set a new password.",
          "VE": "When a user changes their email address, they will receive an email with a link to verify the new address.",
          "VP": "When a user changes their phone number, they will receive an SMS with a code to verify the new number.",
          "VEO": "When a user adds a One-Time Password via email method, they need to activate it by entering a code sent to their email address.",
          "VSO": "When a user adds a One-Time Password via SMS method, they need to activate it by entering a code sent to their phone number.",
          "IU": "When a user invite code is created, they will receive an email with a link to set their authentication method."
        }
      },
      "LOGIN_TEXTS": {
        "TITLE": "Login Interface Texts",
        "DESCRIPTION": "Customize the texts of your login form. If a text is empty, the placeholder shows the default value. If you want to disable some of the languages, restrict them in your instances language settings."
      },
      "DOMAINS": {
        "TITLE": "Domain Settings",
        "DESCRIPTION": "Define restrictions on your domains and configure your login name patterns.",
        "REQUIRE_VERIFICATION": {
          "TITLE": "Require custom domains to be be verified",
          "DESCRIPTION": "If this is activated, organization domains have to be verified before they can be used for domain discovery or username suffixing."
        },
        "LOGIN_NAME_PATTERN": {
          "TITLE": "Login Name Pattern",
          "DESCRIPTION": "Control the pattern of your users login names. ZITADEL selects your users organization as soon as they enter their login name. Therefore the loginnames need to be unique across all organizations. If you have users that have an account in multiple domains, you can ensure uniqueness by suffixing your login names with the organization domain."
        },
        "DOMAIN_VERIFICATION": {
          "TITLE": "Domain Verification",
          "DESCRIPTION": "Only allow your organization to use the domains they actually control. If activated, organization domains are periodically verified by DNS or HTTP challenge before they can be used. This is a security feature to prevent domain hijacking."
        },
        "SMTP_SENDER_ADDRESS": {
          "TITLE": "SMTP Sender Address",
          "DESCRIPTION": "Only allow an SMTP sender address if it matches one of your instance domains."
        }
      },
      "LOGIN": {
        "LIFETIMES": {
          "TITLE": "Login Lifetimes",
          "DESCRIPTION": "Harden your security by reducing some login-related maximum lifetimes.",
          "LABEL": "Maximum Lifetime in hours",
          "PW_CHECK": {
            "TITLE": "Password Check",
            "DESCRIPTION": "Users will be required to re-authenticate with their password after this period."
          },
          "EXT_LOGIN_CHECK": {
            "TITLE": "External Login Check",
            "DESCRIPTION": "Your users are redirected to their external identity providers after this periods."
          },
          "MULTI_FACTOR_INIT": {
            "TITLE": "Multifactor Init Check",
            "DESCRIPTION": "Your users will be prompted to set up a second factor or a Multifactor after this periods if they haven't done so already. A lifetime of 0 deactivates this prompt."
          },
          "SECOND_FACTOR_CHECK": {
            "TITLE": "Second Factor Check",
            "DESCRIPTION": "Your users have to revalidate their second factor in these periods."
          },
          "MULTI_FACTOR_CHECK": {
            "TITLE": "Multifactor Check",
            "DESCRIPTION": "Your users have to revalidate their Multifactor in these periods."
          }
        },
        "FORM": {
          "TITLE": "Login Form",
          "DESCRIPTION": "Customize the login form.",
          "USERNAME_PASSWORD_ALLOWED": {
            "TITLE": "Username and Password allowed",
            "DESCRIPTION": "Allow your users to log in with their username and password. If this is deactivated, your users can only log in using passwordless authentication or with an external identity provider."
          },
          "USER_REGISTRATION_ALLOWED": {
            "TITLE": "User Registration allowed",
            "DESCRIPTION": "Allow anonymous users to create an account."
          },
          "ORG_REGISTRATION_ALLOWED": {
            "TITLE": "Organization Registration allowed",
            "DESCRIPTION": "Allow anonymous users to create an organization."
          },
          "EXTERNAL_LOGIN_ALLOWED": {
            "TITLE": "External Login allowed",
            "DESCRIPTION": "Allow your users to log in with an external identity provider instead of using the ZITADEL user to log in."
          },
          "HIDE_PASSWORD_RESET": {
            "TITLE": "Password Reset hidden",
            "DESCRIPTION": "Do not allow your users to reset their password."
          },
          "DOMAIN_DISCOVERY_ALLOWED": {
            "TITLE": "Domain Discovery allowed",
            "DESCRIPTION": "Find your users organizations depending on their login names domain, for example their email address."
          },
          "IGNORE_UNKNOWN_USERNAMES": {
            "TITLE": "Ignore unknown Usernames",
            "DESCRIPTION": "If this is activated, the login form will not show an error message if the username is unknown. This helps to prevent username guessing."
          },
          "DISABLE_EMAIL_LOGIN": {
            "TITLE": "Disable Email Login",
            "DESCRIPTION": "If this is activated, your users can't use their email addresses to log in. Beware that if you deactivate this, your users email addresses must be unique accross all organizations in order to log in."
          },
          "DISABLE_PHONE_LOGIN": {
            "TITLE": "Disable Phone Login",
            "DESCRIPTION": "If this is activated, your users can't use their phone numbers to log in. Beware that if you deactivate this, your users phone numbers must be unique accross all organizations in order to log in."
          }
        }
      }
    }
  },
  "PAGINATOR": {
    "PREVIOUS": "Previous",
    "NEXT": "Next",
    "COUNT": "Total Results",
    "MORE": "More"
  },
  "FOOTER": {
    "LINKS": {
      "CONTACT": "Contact",
      "TOS": "Terms of Service",
      "PP": "Privacy Policy"
    },
    "THEME": {
      "DARK": "Dark",
      "LIGHT": "Light"
    }
  },
  "HOME": {
    "WELCOME": "Get started with ZITADEL",
    "DISCLAIMER": "ZITADEL treats your data confidentially and securely.",
    "DISCLAIMERLINK": "Further information",
    "DOCUMENTATION": {
      "DESCRIPTION": "Get started with ZITADEL quickly."
    },
    "GETSTARTED": {
      "DESCRIPTION": "Get started with ZITADEL quickly."
    },
    "QUICKSTARTS": {
      "LABEL": "First Steps",
      "DESCRIPTION": "Get started with ZITADEL quickly."
    },
    "SHORTCUTS": {
      "SHORTCUTS": "Shortcuts",
      "SETTINGS": "Available shortcuts",
      "PROJECTS": "Projects",
      "REORDER": "Hold and drag the tile to move it",
      "ADD": "Hold and drag a tile to add"
    }
  },
  "ONBOARDING": {
    "DESCRIPTION": "Your next steps",
    "MOREDESCRIPTION": "more shortcuts",
    "COMPLETED": "completed",
    "DISMISS": "No thanks, I'm a pro.",
    "CARD": {
      "TITLE": "Get your ZITADEL running",
      "DESCRIPTION": "This checklist helps to setup your instance and guides your through the most essential steps"
    },
    "MILESTONES": {
      "instance.policy.label.added": {
        "title": "Setup your brand",
        "description": "Define coloring and shape of your login and upload your logo and icons.",
        "action": "Setup branding"
      },
      "instance.smtp.config.added": {
        "title": "Setup your SMTP settings",
        "description": "Set your own mail server settings.",
        "action": "Setup SMTP"
      },
      "PROJECT_CREATED": {
        "title": "Create a project",
        "description": "Add a project and define its roles and authorizations.",
        "action": "Create project"
      },
      "APPLICATION_CREATED": {
        "title": "Register your app",
        "description": "Register your web, native, api or saml application and setup an authentication flow.",
        "action": "Register app"
      },
      "AUTHENTICATION_SUCCEEDED_ON_APPLICATION": {
        "title": "Log in to your app",
        "description": "Integrate your application with ZITADEL for authentication and test it by logging in with your admin user.",
        "action": "Log in"
      },
      "user.human.added": {
        "title": "Add users",
        "description": "Add your application users",
        "action": "Add user"
      },
      "user.grant.added": {
        "title": "Grant users",
        "description": "Allow users to access your application and setup their role.",
        "action": "Grant user"
      }
    }
  },
  "MENU": {
    "INSTANCE": "Default settings",
    "DASHBOARD": "Home",
    "PERSONAL_INFO": "Personal Information",
    "DOCUMENTATION": "Documentation",
    "INSTANCEOVERVIEW": "Instance",
    "ORGS": "Organizations",
    "VIEWS": "Views",
    "EVENTS": "Events",
    "FAILEDEVENTS": "Failed Events",
    "ORGANIZATION": "Organization",
    "PROJECT": "Projects",
    "PROJECTOVERVIEW": "Overview",
    "PROJECTGRANTS": "Grants",
    "ROLES": "Roles",
    "GRANTEDPROJECT": "Granted Projects",
    "HUMANUSERS": "Users",
    "MACHINEUSERS": "Service Users",
    "LOGOUT": "Logout All Users",
    "NEWORG": "New Organization",
    "IAMADMIN": "You are an IAM Administrator. Note that you have extended permissions.",
    "SHOWORGS": "Show All Organizations",
    "GRANTS": "Authorizations",
    "ACTIONS": "Actions",
    "TARGETS": "Targets",
    "PRIVACY": "Privacy",
    "TOS": "Terms of Service",
    "OPENSHORTCUTSTOOLTIP": "Type ? to show keyboard shortcuts",
    "SETTINGS": "Settings",
    "CUSTOMERPORTAL": "Customer Portal"
  },
  "QUICKSTART": {
    "TITLE": "Integrate ZITADEL into your application",
    "DESCRIPTION": "Integrate ZITADEL into your application or use one of our samples to get started in minutes.",
    "BTN_START": "Create Application",
    "BTN_LEARNMORE": "Learn More",
    "CREATEPROJECTFORAPP": "Create Project {{value}}",
    "SELECT_FRAMEWORK": "Select Framework",
    "FRAMEWORK": "Framework",
    "FRAMEWORK_OTHER": "Other (OIDC, SAML, API)",
    "ALMOSTDONE": "You're almost done.",
    "REVIEWCONFIGURATION": "Review Configuration",
    "REVIEWCONFIGURATION_DESCRIPTION": "We've created a basic configuration for {{value}} applications. You can adapt this configuration to your needs after creation.",
    "REDIRECTS": "Configure redirects",
    "DEVMODEWARN": "Dev Mode is enabled by default. You can update values for production later.",
    "GUIDE": "Guide",
    "BROWSEEXAMPLES": "Browse Examples and SDKs",
    "DUPLICATEAPPRENAME": "An app with the same name exists already. Please choose a different name.",
    "DIALOG": {
      "CHANGE": {
        "TITLE": "Change Framework",
        "DESCRIPTION": "Choose one of the available frameworks for quick setup of your application."
      }
    }
  },
  "ACTIONS": {
    "ACTIONS": "Actions",
    "FILTER": "Filter",
    "RENAME": "Rename",
    "SET": "Set",
    "COPY": "Copy to Clipboard",
    "COPIED": "Copied to clipboard.",
    "RESET": "Reset",
    "RESETDEFAULT": "Reset to Default",
    "RESETTO": "Reset to: ",
    "RESETCURRENT": "Reset to current",
    "SHOW": "Show",
    "HIDE": "Hide",
    "SAVE": "Save",
    "SAVENOW": "Save now",
    "NEW": "New",
    "ADD": "Add",
    "CREATE": "Create",
    "CONTINUE": "Continue",
    "CONTINUEWITH": "Continue with {{value}}",
    "BACK": "Back",
    "CLOSE": "Close",
    "CLEAR": "Clear",
    "CANCEL": "Cancel",
    "INFO": "Info",
    "OK": "OK",
    "SELECT": "Select",
    "VIEW": "Show",
    "SELECTIONDELETE": "Delete selection",
    "DELETE": "Delete",
    "REMOVE": "Remove",
    "VERIFY": "Verify",
    "FINISH": "Finish",
    "FINISHED": "Close",
    "CHANGE": "Change",
    "REACTIVATE": "Reactivate",
    "ACTIVATE": "Activate",
    "DEACTIVATE": "Deactivate",
    "REFRESH": "Refresh",
    "LOGIN": "Login",
    "EDIT": "Edit",
    "PIN": "Pin / Unpin",
    "CONFIGURE": "Configure",
    "SEND": "Send",
    "NEWVALUE": "New Value",
    "RESTORE": "Restore",
    "CONTINUEWITHOUTSAVE": "Continue without saving",
    "OF": "of",
    "PREVIOUS": "Previous",
    "NEXT": "Next",
    "MORE": "more",
    "STEP": "Step",
    "SETUP": "Setup",
    "TEST": "Test",
    "UNSAVEDCHANGES": "Unsaved changes",
    "UNSAVED": {
      "DIALOG": {
        "DESCRIPTION": "Are you sure you want to discard this new action? Your action will be lost",
        "CANCEL": "Cancel",
        "DISCARD": "Discard"
      }
    },
    "TABLE": {
      "SHOWUSER": "Show user {{value}}"
    },
    "DOWNLOAD": "Download",
    "APPLY": "Apply"
  },
  "ACTIONSTWO": {
    "BETA_NOTE": "You are currently using the new Actions V2, which is in beta. The previous Version 1 is still available but will be discontinued in the future. Please report any issues or feedback.",
    "EXECUTION": {
      "TITLE": "Actions",
      "DESCRIPTION": "Actions let you run custom code in response to API requests, events or specific functions. Use them to extend Zitadel, automate workflows, and integrate with other systems.",
      "TYPES": {
        "request": "Request",
        "response": "Response",
        "event": "Events",
        "function": "Function"
      },
      "DIALOG": {
        "CREATE_TITLE": "Create an Action",
        "UPDATE_TITLE": "Update an Action",
        "TYPE": {
          "DESCRIPTION": "Select when you want this Action to run",
          "REQUEST": {
            "TITLE": "Request",
            "DESCRIPTION": "Requests that occur within Zitadel. This could be something as a login request call."
          },
          "RESPONSE": {
            "TITLE": "Response",
            "DESCRIPTION": "A response from a request within Zitadel. Think of the response you get back from fetching a user."
          },
          "EVENTS": {
            "TITLE": "Events",
            "DESCRIPTION": "Events that happen within Zitadel. This could be anything like a user creating an account, a successful login etc."
          },
          "FUNCTIONS": {
            "TITLE": "Functions",
            "DESCRIPTION": "Functions that you can call within Zitadel. This could be anything from sending an email to creating a user."
          }
        },
        "CONDITION": {
          "REQ_RESP_DESCRIPTION": "Choose whether this action applies to all request, a specific service (ec. user management), or a single request (e.g. create user).",
          "ALL": {
            "TITLE": "All",
            "DESCRIPTION": "Select this if you want to run your action on every request"
          },
          "ALL_EVENTS": "Select this if you want to run your action on every event",
          "SELECT_SERVICE": {
            "TITLE": "Select Service",
            "DESCRIPTION": "Choose a Zitadel Service for you action."
          },
          "SELECT_METHOD": {
            "TITLE": "Select Method",
            "DESCRIPTION": "If you want to only execute on a specific request, select it here",
            "NOTE": "If you don't select a method, your action will run on every request in your selected service."
          },
          "FUNCTIONNAME": {
            "TITLE": "Function Name",
            "DESCRIPTION": "Choose the function you want to execute"
          },
          "SELECT_GROUP": {
            "TITLE": "Set Group",
            "DESCRIPTION": "If you want to only execute on a group of events, set the group here"
          },
          "SELECT_EVENT": {
            "TITLE": "Select Event",
            "DESCRIPTION": "If you want to only execute on a specific event, specify it here"
          }
        },
        "TARGET": {
          "DESCRIPTION": "You can choose to execute a target, or to run it on the same conditions as other targets.",
          "TARGET": {
            "DESCRIPTION": "The target you want to execute for this action"
          },
          "CONDITIONS": {
            "DESCRIPTION": "Execution Conditions"
          }
        }
      },
      "TABLE": {
        "CONDITION": "Condition",
        "TYPE": "Type",
        "TARGET": "Target",
        "CREATIONDATE": "Creation Date"
      }
    },
    "TARGET": {
      "TITLE": "Targets",
      "DESCRIPTION": "A target is the destination of the code you want to execute from an action. Create a target here and at it to your actions.",
      "CREATE": {
        "TITLE": "Create your Target",
        "DESCRIPTION": "Create your own target outside of Zitadel",
        "NAME": "Name",
        "NAME_DESCRIPTION": "Give your target a clear, descriptive name to make it easy to identify later",
        "TYPE": "Type",
        "TYPES": {
          "restWebhook": "REST Webhook",
          "restCall": "REST Call",
          "restAsync": "REST Async"
        },
        "TYPES_DESCRIPTION": "Webhook, the call handles the status code but response is irrelevant\nCall, the call handles the status code and response\nAsync, the call handles neither status code nor response, but can be called in parallel with other Targets",
        "ENDPOINT": "Endpoint",
        "ENDPOINT_DESCRIPTION": "Enter the endpoint where your code is hosted. Make sure it is accessible to us!",
        "TIMEOUT": "Timeout",
        "TIMEOUT_DESCRIPTION": "Set the maximum time your target has to respond. If it takes longer, we will stop the request.",
        "INTERRUPT_ON_ERROR": "Interrupt on Error",
        "INTERRUPT_ON_ERROR_DESCRIPTION": "Stop all executions when the targets returns with an error",
        "INTERRUPT_ON_ERROR_WARNING": "Caution: “Interrupt on Error” halts operations on failure, risking lockout. Test with it disabled to prevent blocking login/creation.",
        "AWAIT_RESPONSE": "Await Response",
        "AWAIT_RESPONSE_DESCRIPTION": "We'll Wait for a response before we do anything else. Useful if you intend to use multiple targets for a single action"
      },
      "TABLE": {
        "NAME": "Name",
        "ENDPOINT": "Endpoint",
        "CREATIONDATE": "Creation Date",
        "REORDER": "Reorder"
      }
    }
  },
  "MEMBERROLES": {
    "IAM_OWNER": "Has control over the whole instance, including all organizations",
    "IAM_OWNER_VIEWER": "Has permission to review the whole instance, including all organizations",
    "IAM_ORG_MANAGER": "Has permission to create and manage organizations",
    "IAM_USER_MANAGER": "Has permission to create and manage users",
    "IAM_ADMIN_IMPERSONATOR": "Has permission to impersonate admin and end users from all organizations",
    "IAM_END_USER_IMPERSONATOR": "Has permission to impersonate end users from all organizations",
    "IAM_LOGIN_CLIENT": "Has permission to manage login clients",
    "ORG_OWNER": "Has permission over the whole organization",
    "ORG_USER_MANAGER": "Has permission to create and manage users of the organization",
    "ORG_OWNER_VIEWER": "Has permission to review the whole organization",
    "ORG_SETTINGS_MANAGER": "Has permission to manage organization settings",
    "ORG_USER_PERMISSION_EDITOR": "Has permission to manage user grants",
    "ORG_PROJECT_PERMISSION_EDITOR": "Has permission to manage project grants",
    "ORG_PROJECT_CREATOR": "Has permission to create his own projects and underlying settings",
    "ORG_ADMIN_IMPERSONATOR": "Has permission to impersonate admin and end users from the organization",
    "ORG_END_USER_IMPERSONATOR": "Has permission to impersonate end users from the organization",
    "ORG_USER_SELF_MANAGER": "Has permission to manage their own user",
    "PROJECT_OWNER": "Has permission over the whole project",
    "PROJECT_OWNER_VIEWER": "Has permission to review the whole project",
    "PROJECT_OWNER_GLOBAL": "Has permission over the whole project",
    "PROJECT_OWNER_VIEWER_GLOBAL": "Has permission to review the whole project",
    "PROJECT_GRANT_OWNER": "Has permission to manage the project grant",
    "PROJECT_GRANT_OWNER_VIEWER": "Has permission to review the project grant"
  },
  "OVERLAYS": {
    "ORGSWITCHER": {
      "TEXT": "All organization settings and tables in console are based on a selected organization. Click this button to switch organization or create a new one."
    },
    "INSTANCE": {
      "TEXT": "Click here to get to the default settings. Note that you have only access to this button if you have enhanced permissions."
    },
    "PROFILE": {
      "TEXT": "Here you can switch between your user accounts and manage your sessions and profile."
    },
    "NAV": {
      "TEXT": "This navigation changes based on your selected organization above or your instance"
    },
    "CONTEXTCHANGED": {
      "TEXT": "The organization context has changed."
    },
    "SWITCHEDTOINSTANCE": {
      "TEXT": "The view just changed to instance!"
    }
  },
  "FILTER": {
    "TITLE": "Filter",
    "ORGNAME": "Organization Name",
    "ORGID": "Organization ID",
    "STATE": "State",
    "PRIMARYDOMAIN": "Primary Domain",
    "DISPLAYNAME": "User Display Name",
    "EMAIL": "Email",
    "USERNAME": "User Name",
    "PROJECTNAME": "Project Name",
    "RESOURCEOWNER": "Resource Owner",
    "METHODS": {
      "5": "contains",
      "7": "ends with",
      "1": "equals"
    }
  },
  "KEYBOARDSHORTCUTS": {
    "TITLE": "Keyboard Shortcuts",
    "UNDERORGCONTEXT": "Within organization pages",
    "SIDEWIDE": "Site-wide shortcuts",
    "SHORTCUTS": {
      "HOME": "<strong>G</strong>o to <strong>H</strong>ome",
      "INSTANCE": "<strong>G</strong>o to <strong>I</strong>nstance",
      "ORG": "<strong>G</strong>o to <strong>O</strong>rganization",
      "ORGSETTINGS": "<strong>G</strong>o to Organization <strong>S</strong>ettings",
      "ORGSWITCHER": "Change Organization",
      "ME": "Go To own profile",
      "PROJECTS": "<strong>G</strong>o to <strong>P</strong>rojects",
      "USERS": "<strong>G</strong>o to <strong>U</strong>sers",
      "USERGRANTS": "<strong>G</strong>o to <strong>A</strong>uthorizations",
      "ACTIONS": "<strong>G</strong>o to Actions and <strong>F</strong>lows",
      "DOMAINS": "<strong>G</strong>o to <strong>D</strong>omains"
    }
  },
  "RESOURCEID": "Resource Id",
  "NAME": "Name",
  "VERSION": "Version",
  "TABLE": {
    "NOROWS": "No data"
  },
  "ERRORS": {
    "REQUIRED": "Please fill in this field.",
    "ATLEASTONE": "Provide at least one value.",
    "TOKENINVALID": {
      "TITLE": "Your authorization token has expired.",
      "DESCRIPTION": "Click the button below to log in again."
    },
    "EXHAUSTED": {
      "TITLE": "Your instance is blocked.",
      "DESCRIPTION": "Ask your ZITADEL instance administrator to update the subscription."
    },
    "INVALID_FORMAT": "The formatting is invalid.",
    "NOTANEMAIL": "The given value is not an e-mail address.",
    "MINLENGTH": "Must be at least {{requiredLength}} characters long.",
    "MAXLENGTH": "Must be less than {{requiredLength}} characters.",
    "UPPERCASEMISSING": "Must include an uppercase letter.",
    "LOWERCASEMISSING": "Must include a lowercase letter.",
    "SYMBOLERROR": "Must include a symbol or punctuation mark.",
    "NUMBERERROR": "Must include a digit.",
    "PWNOTEQUAL": "The passwords provided do not match.",
    "PHONE": "The phone number must start with +."
  },
  "USER": {
    "SETTINGS": {
      "TITLE": "Settings",
      "GENERAL": "General",
      "IDP": "Identity Providers",
      "SECURITY": "Password and Security",
      "KEYS": "Keys",
      "PAT": "Personal Access Tokens",
      "USERGRANTS": "Authorizations",
      "MEMBERSHIPS": "Memberships",
      "METADATA": "Metadata"
    },
    "TITLE": "Personal Information",
    "DESCRIPTION": "Manage your information and security settings.",
    "PAGES": {
      "TITLE": "User",
      "DETAIL": "Detail",
      "CREATE": "Create",
      "MY": "My Information",
      "LOGINNAMES": "Login names",
      "LOGINMETHODS": "Login methods",
      "LOGINNAMESDESC": "These are your login names:",
      "NOUSER": "No associated user.",
      "REACTIVATE": "Reactivate",
      "DEACTIVATE": "Deactivate",
      "FILTER": "Filter",
      "STATE": "Status",
      "DELETE": "Delete User",
      "UNLOCK": "Unlock User",
      "GENERATESECRET": "Generate Client Secret",
      "REMOVESECRET": "Remove Client Secret",
      "LOCKEDDESCRIPTION": "This user has been locked out due to exceeding the maximum login attempts and must be unlocked to be used again.",
      "DELETEACCOUNT": "Delete Account",
      "DELETEACCOUNT_DESC": "If you perform this action, you will be logged out and will no longer have access to your account. This action is not reversible, so please continue with caution.",
      "DELETEACCOUNT_BTN": "Delete Account",
      "DELETEACCOUNT_SUCCESS": "Account deleted successfully!"
    },
    "DETAILS": {
      "DATECREATED": "Created",
      "DATECHANGED": "Changed"
    },
    "DIALOG": {
      "DELETE_TITLE": "Delete User",
      "DELETE_SELF_TITLE": "Delete Account",
      "DELETE_DESCRIPTION": "You are about to permanently delete a user. Are you sure?",
      "DELETE_SELF_DESCRIPTION": "You are about to permanently delete your personal account. This will log you out and delete your user. This action cannot be undone!",
      "DELETE_AUTH_DESCRIPTION": "You are about to permanently delete your personal account. Are you sure?",
      "TYPEUSERNAME": "Type '{{value}}', to confirm and delete the user.",
      "USERNAME": "Loginname",
      "DELETE_BTN": "Delete permanently"
    },
    "SENDEMAILDIALOG": {
      "TITLE": "Send Email Notification",
      "DESCRIPTION": "Click the button below to send a notification to the current email address or change the email address in the field.",
      "NEWEMAIL": "New email address"
    },
    "SECRETDIALOG": {
      "CLIENTSECRET": "Client Secret",
      "CLIENTSECRET_DESCRIPTION": "Keep your client secret at a safe place as it will disappear once the dialog is closed."
    },
    "TABLE": {
      "DEACTIVATE": "Deactivate",
      "ACTIVATE": "Activate",
      "CHANGEDATE": "Last Modified",
      "CREATIONDATE": "Created At",
      "FILTER": {
        "0": "Filter for DisplayName",
        "1": "Filter for Username",
        "2": "filter for DisplayName",
        "3": "filter for Username",
        "4": "filter for Email",
        "5": "filter for DisplayName",
        "10": "filter for organization name",
        "12": "filter for project name"
      },
      "EMPTY": "No entries"
    },
    "PASSWORDLESS": {
      "SEND": "Send registration link",
      "TABLETYPE": "Type",
      "TABLESTATE": "Status",
      "NAME": "Name",
      "EMPTY": "No device set",
      "TITLE": "Passwordless Authentication",
      "DESCRIPTION": "Add WebAuthn based Authentication Methods to log onto ZITADEL passwordless.",
      "MANAGE_DESCRIPTION": "Manage the second factor methods of your users.",
      "U2F": "Add method",
      "U2F_DIALOG_TITLE": "Verify authenticator",
      "U2F_DIALOG_DESCRIPTION": "Enter a name for your used passwordless Login",
      "U2F_SUCCESS": "Passwordless Auth created successfully!",
      "U2F_ERROR": "An error during setup occurred!",
      "U2F_NAME": "Authenticator Name",
      "TYPE": {
        "0": "No MFA defined",
        "1": "One Time Password (OTP)",
        "2": "Fingerprint, Security Keys, Face ID and other"
      },
      "STATE": {
        "0": "No State",
        "1": "Not Ready",
        "2": "Ready",
        "3": "Deleted"
      },
      "DIALOG": {
        "DELETE_TITLE": "Remove Passwordless Authentication Method",
        "DELETE_DESCRIPTION": "You are about to delete a passwordless Authentication method. Are you sure?",
        "ADD_TITLE": "Passwordless Authentication",
        "ADD_DESCRIPTION": "Select one of the available options for creating a passwordless authentication method.",
        "SEND_DESCRIPTION": "Send yourself a registration link to your email address.",
        "SEND": "Send registration link",
        "SENT": "The email was successfully delivered. Check your mailbox to continue with the setup.",
        "QRCODE_DESCRIPTION": "Generate QR code for scanning with another device.",
        "QRCODE": "Generate QR code",
        "QRCODE_SCAN": "Scan this QR code to continue with the setup on your device.",
        "NEW_DESCRIPTION": "Use this device to set up Passwordless.",
        "NEW": "Add New"
      }
    },
    "MFA": {
      "TABLETYPE": "Type",
      "TABLESTATE": "Status",
      "NAME": "Name",
      "EMPTY": "No additional factors",
      "TITLE": "Multifactor Authentication",
      "DESCRIPTION": "Add a second factor to ensure optimal security for your account.",
      "MANAGE_DESCRIPTION": "Manage the second factor methods of your users.",
      "ADD": "Add Factor",
      "OTP": "Authenticator App for TOTP (Time-based One-Time Password)",
      "OTP_DIALOG_TITLE": "Add OTP",
      "OTP_DIALOG_DESCRIPTION": "Scan the QR code with an authenticator app and enter the code below to verify and activate the OTP method.",
      "U2F": "Fingerprint, Security Keys, Face ID and other",
      "U2F_DIALOG_TITLE": "Verify Factor",
      "U2F_DIALOG_DESCRIPTION": "Enter a name for your used universal Multifactor.",
      "U2F_SUCCESS": "Factor added successfully!",
      "U2F_ERROR": "An error during setup occurred!",
      "U2F_NAME": "Authenticator Name",
      "OTPSMS": "OTP (One-Time Password) with SMS",
      "OTPEMAIL": "OTP (One-Time Password) with Email",
      "SETUPOTPSMSDESCRIPTION": "Do you want to setup this phonenumber as OTP (One-Time password) second factor?",
      "OTPSMSSUCCESS": "OTP factor set up with success.",
      "OTPSMSPHONEMUSTBEVERIFIED": "Your phone must be verified in order to use this method.",
      "OTPEMAILSUCCESS": "OTP factor set up with success.",
      "TYPE": {
        "0": "No MFA defined",
        "1": "One Time Password (OTP)",
        "2": "Fingerprint, Security Keys, Face ID and other"
      },
      "STATE": {
        "0": "No State",
        "1": "Not Ready",
        "2": "Ready",
        "3": "Deleted"
      },
      "DIALOG": {
        "MFA_DELETE_TITLE": "Remove Second factor",
        "MFA_DELETE_DESCRIPTION": "You are about to delete a second factor. Are you sure?",
        "ADD_MFA_TITLE": "Add Second Factor",
        "ADD_MFA_DESCRIPTION": "Select one of the following options."
      }
    },
    "EXTERNALIDP": {
      "TITLE": "External Identity Providers",
      "DESC": "",
      "IDPCONFIGID": "IDP Config ID",
      "IDPNAME": "IDP Name",
      "USERDISPLAYNAME": "External Name",
      "EXTERNALUSERID": "External User ID",
      "EMPTY": "No external IdP found",
      "DIALOG": {
        "DELETE_TITLE": "Remove IdP",
        "DELETE_DESCRIPTION": "You are about to delete an Identity Provider from a user. Do you really want to continue?"
      }
    },
    "CREATE": {
      "TITLE": "Create a New User",
      "DESCRIPTION": "Please provide the necessary information.",
      "NAMEANDEMAILSECTION": "Name and E-mail",
      "GENDERLANGSECTION": "Gender and Language",
      "PHONESECTION": "Phone numbers",
      "PASSWORDSECTION": "Initial Password",
      "ADDRESSANDPHONESECTION": "Phone number",
      "INITMAILDESCRIPTION": "If both options are selected, no email for initialization will be sent. If only one of the options is selected, a mail to provide / verify the data will be sent.",
      "SETUPAUTHENTICATIONLATER": "Setup authentication later for this User.",
      "INVITATION": "Send an invitation E-Mail for authentication setup and E-Mail verification.",
      "INITIALPASSWORD": "Set an initial password for the User."
    },
    "CODEDIALOG": {
      "TITLE": "Verify Phone Number",
      "DESCRIPTION": "Enter the code you received by text message to verify your phone number.",
      "CODE": "Code"
    },
    "DATA": {
      "STATE": "Status",
      "STATE0": "Unknown",
      "STATE1": "Active",
      "STATE2": "Inactive",
      "STATE3": "Deleted",
      "STATE4": "Locked",
      "STATE5": "Suspended",
      "STATE6": "Initial"
    },
    "PROFILE": {
      "TITLE": "Profile",
      "EMAIL": "E-mail",
      "PHONE": "Phone number",
      "PHONE_HINT": "Use the + symbol followed by the calling country code, or select the country from the dropdown and finally enter the phone number",
      "PHONE_VERIFIED": "Phone Number Verified",
      "SEND_SMS": "Send Verification SMS",
      "SEND_EMAIL": "Send E-Mail",
      "USERNAME": "User Name",
      "CHANGEUSERNAME": "modify",
      "CHANGEUSERNAME_TITLE": "Change username",
      "CHANGEUSERNAME_DESC": "Enter the new name in the field below.",
      "FIRSTNAME": "Given Name",
      "LASTNAME": "Family Name",
      "NICKNAME": "Nickname",
      "DISPLAYNAME": "Display Name",
      "PREFERREDLOGINNAME": "Preferred login name",
      "PREFERRED_LANGUAGE": "Language",
      "GENDER": "Gender",
      "PASSWORD": "Password",
      "AVATAR": {
        "UPLOADTITLE": "Upload your Profile Picture",
        "UPLOADBTN": "Choose file",
        "UPLOAD": "Upload",
        "CURRENT": "Current Picture",
        "PREVIEW": "Preview",
        "DELETESUCCESS": "Deleted successfully!",
        "CROPPERERROR": "An error while uploading your file occurred. Try a different format and size if necessary."
      },
      "COUNTRY": "Country"
    },
    "MACHINE": {
      "TITLE": "Service User Details",
      "USERNAME": "User Name",
      "NAME": "Name",
      "DESCRIPTION": "Description",
      "KEYSTITLE": "Keys",
      "KEYSDESC": "Define your keys and add an optional expiration date.",
      "TOKENSTITLE": "Personal Access Tokens",
      "TOKENSDESC": "Personal access tokens function like ordinary OAuth access tokens.",
      "ID": "Key ID",
      "TYPE": "Type",
      "EXPIRATIONDATE": "Expiration date",
      "CHOOSEDATEAFTER": "Enter a valid expiration after",
      "CHOOSEEXPIRY": "Select an expiration date",
      "CREATIONDATE": "Creation Date",
      "KEYDETAILS": "Key Details",
      "ACCESSTOKENTYPE": "Access Token Type",
      "ACCESSTOKENTYPES": {
        "0": "Bearer",
        "1": "JWT"
      },
      "ADD": {
        "TITLE": "Add Key",
        "DESCRIPTION": "Select your key type and choose an optional expiration date."
      },
      "ADDED": {
        "TITLE": "The key was created",
        "DESCRIPTION": "Download the key as it won't be visible after closing this dialog!"
      },
      "KEYTYPES": {
        "1": "JSON"
      },
      "DIALOG": {
        "DELETE_KEY": {
          "TITLE": "Delete Key",
          "DESCRIPTION": "Do you want to delete the selected key? This cannot be undone."
        }
      }
    },
    "PASSWORD": {
      "TITLE": "Password",
      "LABEL": "A secure password helps to protect the account",
      "DESCRIPTION": "Enter the new password according to the policy below.",
      "OLD": "Current Password",
      "NEW": "New Password",
      "CONFIRM": "Confirm New Password",
      "NEWINITIAL": "Password",
      "CONFIRMINITIAL": "Confirm Password",
      "RESET": "Reset Current Password",
      "SET": "Set New Password",
      "RESENDNOTIFICATION": "Send Password Reset Link",
      "REQUIRED": "Some required fields are missing.",
      "MINLENGTHERROR": "Must be at least {{value}} characters long.",
      "MAXLENGTHERROR": "Must be less than {{value}} characters."
    },
    "ID": "ID",
    "EMAIL": "E-mail",
    "PHONE": "Phone number",
    "PHONEEMPTY": "No phone number defined",
    "PHONEVERIFIED": "Phone number verified.",
    "EMAILVERIFIED": "Email verified",
    "NOTVERIFIED": "not verified",
    "PREFERRED_LOGINNAME": "Preferred Loginname",
    "ISINITIAL": "User is not active, yet.",
    "LOGINMETHODS": {
      "TITLE": "Contact Information",
      "DESCRIPTION": "The provided information is used to send important information, like password reset e-mails to you.",
      "EMAIL": {
        "TITLE": "E-mail",
        "VALID": "validated",
        "ISVERIFIED": "Email Verified",
        "ISVERIFIEDDESC": "If the email is indicated as verified, no email verification request will be made.",
        "RESEND": "Resend Verification E-mail",
        "EDITTITLE": "Change Email",
        "EDITDESC": "Enter the new email in the field below."
      },
      "PHONE": {
        "TITLE": "Phone",
        "VALID": "validated",
        "RESEND": "Resend Verification Text Message",
        "EDITTITLE": "Change number",
        "EDITVALUE": "Phone number",
        "EDITDESC": "Enter the new phone number in the field below.",
        "DELETETITLE": "Delete phone number",
        "DELETEDESC": "Do you really want to delete the phone number",
        "OTPSMSREMOVALWARNING": "This account uses this phone number as second factor. You won't be able to use it after you proceed."
      },
      "RESENDCODE": "Resend Code",
      "ENTERCODE": "Verify",
      "ENTERCODE_DESC": "Verify Code"
    },
    "GRANTS": {
      "TITLE": "User Grants",
      "DESCRIPTION": "Grant this user access to certain projects",
      "CREATE": {
        "TITLE": "Create User Grant",
        "DESCRIPTION": "Search for the organization, the project and the corresponding project roles."
      },
      "PROJECTNAME": "Project Name",
      "PROJECT-OWNED": "Project",
      "PROJECT-GRANTED": "Granted project",
      "FILTER": {
        "0": "filter for user",
        "1": "filter for domain",
        "2": "filter for projectname",
        "3": "filter for rolename"
      }
    },
    "STATE": {
      "0": "Unknown",
      "1": "Active",
      "2": "Inactive",
      "3": "Deleted",
      "4": "Locked",
      "5": "Suspended",
      "6": "Initial"
    },
    "STATEV2": {
      "0": "Unknown",
      "1": "Active",
      "2": "Inactive",
      "3": "Deleted",
      "4": "Locked",
      "5": "Initial"
    },
    "SEARCH": {
      "ADDITIONAL": "Loginname (current organization)",
      "ADDITIONAL-EXTERNAL": "Loginname (external organization)"
    },
    "TARGET": {
      "SELF": "If you want to grant a user of an other organization",
      "EXTERNAL": "To grant a user of your organization",
      "CLICKHERE": "click here"
    },
    "SIGNEDOUT": "You are signed out. Click the button \"Sign In\" to sign in again.",
    "SIGNEDOUT_BTN": "Sign In",
    "EDITACCOUNT": "Edit Account",
    "ADDACCOUNT": "Log in With Another Account",
    "RESENDINITIALEMAIL": "Resend activation mail",
    "RESENDEMAILNOTIFICATION": "Resend Email notification",
    "TOAST": {
      "CREATED": "User created successfully.",
      "SAVED": "Profile saved successfully.",
      "USERNAMECHANGED": "Username changed.",
      "EMAILSAVED": "E-mail saved successfully.",
      "INITEMAILSENT": "Initialization mail sent.",
      "PHONESAVED": "Phone saved successfully.",
      "PHONEREMOVED": "Phone has been removed.",
      "PHONEVERIFIED": "Phone verified successfully.",
      "PHONEVERIFICATIONSENT": "Phone verification code sent.",
      "EMAILVERIFICATIONSENT": "E-mail verification code sent.",
      "OTPREMOVED": "OTP removed.",
      "U2FREMOVED": "Factor removed.",
      "PASSWORDLESSREMOVED": "Passwordless removed.",
      "INITIALPASSWORDSET": "Initial password set.",
      "PASSWORDNOTIFICATIONSENT": "Password change notification sent.",
      "PASSWORDCHANGED": "Password changed successfully.",
      "REACTIVATED": "User reactivated.",
      "DEACTIVATED": "User deactivated.",
      "SELECTEDREACTIVATED": "Selected users reactivated.",
      "SELECTEDDEACTIVATED": "Selected users deactivated.",
      "SELECTEDKEYSDELETED": "Selected keys deleted.",
      "KEYADDED": "Key added!",
      "MACHINEADDED": "Service User created!",
      "DELETED": "User deleted successfully!",
      "UNLOCKED": "User unlocked successfully!",
      "PASSWORDLESSREGISTRATIONSENT": "Registration Link sent successfully.",
      "SECRETGENERATED": "Secret generated successfully!",
      "SECRETREMOVED": "Secret removed successfully!"
    },
    "MEMBERSHIPS": {
      "TITLE": "ZITADEL Manager Roles",
      "DESCRIPTION": "These are all member grants of the user. You can modify them also on organization, project, or IAM detail pages.",
      "ORGCONTEXT": "You see all organizations and projects that are related to the currently selected organization.",
      "USERCONTEXT": "You see all organizations and projects to which you are authorized. Including other organizations.",
      "CREATIONDATE": "Creation Date",
      "CHANGEDATE": "Last Modified",
      "DISPLAYNAME": "Display Name",
      "REMOVE": "Remove",
      "TYPE": "Type",
      "ORGID": "Organization ID",
      "UPDATED": "The membership was updated.",
      "NOPERMISSIONTOEDIT": "You are missing the required permissions to edit roles!",
      "TYPES": {
        "UNKNOWN": "Unknown",
        "ORG": "Organization",
        "PROJECT": "Project",
        "GRANTEDPROJECT": "Granted Project"
      }
    },
    "PERSONALACCESSTOKEN": {
      "ID": "ID",
      "TOKEN": "Token",
      "ADD": {
        "TITLE": "Generate new Personal Access Token",
        "DESCRIPTION": "Define a custom expiration for the token.",
        "CHOOSEEXPIRY": "Select an expiration date",
        "CHOOSEDATEAFTER": "Enter a valid expiration after"
      },
      "ADDED": {
        "TITLE": "Personal Access Token",
        "DESCRIPTION": "Make sure to copy your personal access token. You won't be able to see it again!"
      },
      "DELETE": {
        "TITLE": "Delete Token",
        "DESCRIPTION": "You are about to delete the personal access token. Are you sure?"
      },
      "DELETED": "Token deleted with success."
    }
  },
  "METADATA": {
    "TITLE": "Metadata",
    "KEY": "Key",
    "VALUE": "Value",
    "ADD": "New Entry",
    "SAVE": "Save",
    "EMPTY": "No metadata",
    "SETSUCCESS": "Element saved successfully",
    "REMOVESUCCESS": "Element deleted successfully"
  },
  "FLOWS": {
    "ID": "ID",
    "NAME": "Name",
    "STATE": "State",
    "STATES": {
      "0": "no status",
      "1": "inactive",
      "2": "active"
    },
    "ADDTRIGGER": "Add trigger",
    "FLOWCHANGED": "The flow was changed successfully",
    "FLOWCLEARED": "The flow was reset successfully",
    "TIMEOUT": "Timeout",
    "TIMEOUTINSEC": "Timeout in seconds",
    "ALLOWEDTOFAIL": "Allowed To Fail",
    "ALLOWEDTOFAILWARN": {
      "TITLE": "Warning",
      "DESCRIPTION": "If you disable this setting, it may cause users in your organization to be unable to sign in. Additionally, you will no longer be able to access the console to disable the action. We recommend creating an administrator user in a separate organization or testing scripts first in a development environment or a development organization."
    },
    "SCRIPT": "Script",
    "FLOWTYPE": "Flow Type",
    "TRIGGERTYPE": "Trigger Type",
    "ACTIONS": "Actions",
    "ACTIONSMAX": "Based on your Tier, you have available a limited Number of Actions ({{value}}). Make sure to deactivate those you are not in need or consider upgrading your tier.",
    "DIALOG": {
      "ADD": {
        "TITLE": "Create an Action"
      },
      "UPDATE": {
        "TITLE": "Update Action"
      },
      "DELETEACTION": {
        "TITLE": "Delete Action?",
        "DESCRIPTION": "You are about to delete an action. This cannot be reverted. Are you sure?",
        "DELETE_SUCCESS": "Action deleted successfully."
      },
      "CLEAR": {
        "TITLE": "Clear flow?",
        "DESCRIPTION": "You are about to reset the flow along with its triggers and actions. This change cannot be restored. Are you sure?"
      },
      "REMOVEACTIONSLIST": {
        "TITLE": "Delete selected Actions?",
        "DESCRIPTION": "Are you sure you want to delete the selected actions from the flow?"
      },
      "ABOUTNAME": "The name of the action and the name of the function in the javascript have to be the same"
    },
    "TOAST": {
      "ACTIONSSET": "Actions set",
      "ACTIONREACTIVATED": "Actions reactivated with success",
      "ACTIONDEACTIVATED": "Actions deactivated with success"
    }
  },
  "IAM": {
    "POLICIES": {
      "TITLE": "System Policies and Access Settings",
      "DESCRIPTION": "Manage your global Policies and Management Access Settings."
    },
    "EVENTSTORE": {
      "TITLE": "IAM Storage Administration",
      "DESCRIPTION": "Manage your ZITADEL views and failed events."
    },
    "MEMBER": {
      "TITLE": "Managers",
      "DESCRIPTION": "These Managers are allowed to make changes in your instance."
    },
    "PAGES": {
      "STATE": "Status",
      "DOMAINLIST": "Custom Domains"
    },
    "STATE": {
      "0": "Unspecified",
      "1": "Creating",
      "2": "Running",
      "3": "Stopping",
      "4": "Stopped"
    },
    "VIEWS": {
      "VIEWNAME": "Name",
      "DATABASE": "Database",
      "SEQUENCE": "Sequence",
      "EVENTTIMESTAMP": "Timestamp",
      "LASTSPOOL": "Successful spool",
      "ACTIONS": "Actions",
      "CLEAR": "Clear",
      "CLEARED": "View was successfully cleared!",
      "DIALOG": {
        "VIEW_CLEAR_TITLE": "Clear View",
        "VIEW_CLEAR_DESCRIPTION": "You are about to clear a view. Clearing a view creates a process during which data is possibly not available for endusers. Are you really sure?"
      }
    },
    "FAILEDEVENTS": {
      "VIEWNAME": "Name",
      "DATABASE": "Database",
      "FAILEDSEQUENCE": "Failed Sequence",
      "FAILURECOUNT": "Failure Count",
      "LASTFAILED": "Last failed at",
      "ERRORMESSAGE": "Error Message",
      "ACTIONS": "Actions",
      "DELETE": "Remove",
      "DELETESUCCESS": "Failed events removed."
    },
    "EVENTS": {
      "EDITOR": "Editor",
      "EDITORID": "Editor ID",
      "AGGREGATE": "Aggregate",
      "AGGREGATEID": "Aggregate ID",
      "AGGREGATETYPE": "Aggregate Type",
      "RESOURCEOWNER": "Resource Owner",
      "SEQUENCE": "Sequence",
      "CREATIONDATE": "Created At",
      "TYPE": "Type",
      "PAYLOAD": "Payload",
      "FILTERS": {
        "BTN": "Filter",
        "USER": {
          "IDLABEL": "ID",
          "CHECKBOX": "Filter by Editor"
        },
        "AGGREGATE": {
          "TYPELABEL": "Aggregate Type",
          "IDLABEL": "ID",
          "CHECKBOX": "Filter by Aggregate"
        },
        "TYPE": {
          "TYPELABEL": "Type",
          "CHECKBOX": "Filter by Type"
        },
        "RESOURCEOWNER": {
          "LABEL": "ID",
          "CHECKBOX": "Filter by Resource Owner"
        },
        "SEQUENCE": {
          "LABEL": "Sequence",
          "CHECKBOX": "Filter by Sequence"
        },
        "SORT": "Sort",
        "ASC": "Ascending",
        "DESC": "Descending",
        "CREATIONDATE": {
          "RADIO_FROM": "From",
          "RADIO_RANGE": "Range",
          "LABEL_SINCE": "Since",
          "LABEL_UNTIL": "Until"
        },
        "OTHER": "other",
        "OTHERS": "others"
      },
      "DIALOG": {
        "TITLE": "Event Detail"
      }
    },
    "TOAST": {
      "MEMBERREMOVED": "Manager removed.",
      "MEMBERSADDED": "Managers added.",
      "MEMBERADDED": "Manager added.",
      "MEMBERCHANGED": "Manager changed.",
      "ROLEREMOVED": "Role removed.",
      "ROLECHANGED": "Role changed.",
      "REACTIVATED": "Reactivated",
      "DEACTIVATED": "Deactivated"
    }
  },
  "ORG": {
    "PAGES": {
      "NAME": "Name",
      "ID": "ID",
      "CREATIONDATE": "Creation Date",
      "DATECHANGED": "Changed",
      "FILTER": "Filter",
      "FILTERPLACEHOLDER": "Filter for the name",
      "LIST": "Organizations",
      "LISTDESCRIPTION": "Choose an organization.",
      "ACTIVE": "Active",
      "CREATE": "Create Organization",
      "DEACTIVATE": "Deactivate Organization",
      "REACTIVATE": "Reactivate Organization",
      "NOPERMISSION": "You don't have the permission to access organization settings.",
      "USERSELFACCOUNT": "Use your personal account as organization owner",
      "ORGDETAIL_TITLE": "Enter the name and domain of your new organization.",
      "ORGDETAIL_TITLE_WITHOUT_DOMAIN": "Enter the name of your new organization.",
      "ORGDETAILUSER_TITLE": "Configure Organization Owner",
      "DELETE": "Delete organization",
      "DEFAULTLABEL": "Default",
      "SETASDEFAULT": "Set as default organization",
      "DEFAULTORGSET": "Default organization changed successfully",
      "RENAME": {
        "ACTION": "Rename",
        "TITLE": "Rename Organization",
        "DESCRIPTION": "Enter the new name for your organization",
        "BTN": "Rename"
      },
      "ORGDOMAIN": {
        "TITLE": "Verify {{value}} ownership",
        "VERIFICATION": "We offer you two methods to manually validate your domain:",
        "VERIFICATION_HTML": "- HTTP. Host a temporary verification file on your website",
        "VERIFICATION_DNS": "- DNS. Create a TXT Record DNS entry",
        "VERIFICATION_DNS_DESC": "If you manage {{ value }} and you have access to your DNS records, you can create a new TXT record with the following values:",
        "VERIFICATION_DNS_HOST_LABEL": "Host:",
        "VERIFICATION_DNS_CHALLENGE_LABEL": "Use this code for the value of the TXT record:",
        "VERIFICATION_HTTP_DESC": "If you have access to your website hosting, simply download the verification file and upload it at the provided URL",
        "VERIFICATION_HTTP_URL_LABEL": "Expected URL:",
        "VERIFICATION_HTTP_FILE_LABEL": "Verification file:",
        "VERIFICATION_SKIP": "You can skip verification for now and continue to create your organization, but in order to use your domain this step has to be completed!",
        "VERIFICATION_VALIDATION_DESC": "Do not delete the verification code, as ZITADEL will re-check the ownership of your domain from time to time.",
        "VERIFICATION_NEWTOKEN_TITLE": "Request New Token",
        "VERIFICATION_VALIDATION_ONGOING": "The {{ value }} method has been selected to verify your domain. Click on the button to trigger a verification check or reset the verification process.",
        "VERIFICATION_SUCCESSFUL": "Domain successfully verified!",
        "RESETMETHOD": "Reset verification method"
      },
      "DOWNLOAD_FILE": "Download File",
      "SELECTORGTOOLTIP": "Select this organization.",
      "PRIMARYDOMAIN": "Primary Domain",
      "STATE": "State",
      "USEPASSWORD": "Set Initial Password",
      "USEPASSWORDDESC": "The user does not have to set the password during initialization."
    },
    "LIST": {
      "TITLE": "Organizations",
      "DESCRIPTION": "These are the organizations on your instance"
    },
    "DOMAINS": {
      "NEW": "Add Domain",
      "TITLE": "Verified domains",
      "DESCRIPTION": "Configure your organization domains. This domain can be used for domain discovery and username suffixing.",
      "SETPRIMARY": "Set as Primary",
      "DELETE": {
        "TITLE": "Delete Domain",
        "DESCRIPTION": "You are about to delete one of your domains."
      },
      "ADD": {
        "TITLE": "Add Domain",
        "DESCRIPTION": "You are about to add a domain for your organization. After successful process, the domain can be used for domain discovery and as suffix for your users."
      }
    },
    "STATE": {
      "0": "Not defined",
      "1": "Active",
      "2": "Deactivated"
    },
    "MEMBER": {
      "TITLE": "Organization Managers",
      "DESCRIPTION": "Define the users who can change your organizations preferences."
    },
    "TOAST": {
      "UPDATED": "Organization updated successfully.",
      "DEACTIVATED": "Organization deactivated.",
      "REACTIVATED": "Organization reactivated.",
      "DOMAINADDED": "Added domain.",
      "DOMAINREMOVED": "Removed domain.",
      "MEMBERADDED": "Manager added.",
      "MEMBERREMOVED": "Manager removed.",
      "MEMBERCHANGED": "Manager changed.",
      "SETPRIMARY": "Primary domain set.",
      "DELETED": "Organization deleted successfully",
      "DEFAULTORGNOTFOUND": "The default organization was not found",
      "ORG_WAS_DELETED": "Organization has been deleted."
    },
    "DIALOG": {
      "DEACTIVATE": {
        "TITLE": "Deactivate organization",
        "DESCRIPTION": "You are about to deactivate your organization. Users won't be able to login afterwards. Are you sure to proceed?"
      },
      "REACTIVATE": {
        "TITLE": "Reactivate organization",
        "DESCRIPTION": "You are about to reactivate your organization. Users will be able to login again. Are you sure to proceed?"
      },
      "DELETE": {
        "TITLE": "Delete organization",
        "DESCRIPTION": "You are about to delete your organization. This initiates a process where all organization related data will be deleted. You can not revert this action as for now.",
        "TYPENAME": "Type '{{value}}', to delete your organization.",
        "ORGNAME": "Name",
        "BTN": "Delete"
      }
    }
  },
  "SETTINGS": {
    "LIST": {
      "ORGS": "Organizations",
      "FEATURESETTINGS": "Features",
      "LANGUAGES": "Languages",
      "LOGIN": "Login Behavior and Security",
      "LOCKOUT": "Lockout",
      "AGE": "Password expiry",
      "COMPLEXITY": "Password complexity",
      "NOTIFICATIONS": "Notifications",
      "SMTP_PROVIDER": "SMTP Provider",
      "SMS_PROVIDER": "SMS/Phone Provider",
      "NOTIFICATIONS_DESC": "SMTP and SMS Settings",
      "MESSAGETEXTS": "Message Texts",
      "IDP": "Identity Providers",
      "VERIFIED_DOMAINS": "Verified domains",
      "DOMAIN": "Domain settings",
      "LOGINTEXTS": "Login Interface Texts",
      "BRANDING": "Branding",
      "PRIVACYPOLICY": "External links",
      "OIDC": "OIDC Token lifetime and expiration",
      "WEB_KEYS": "OIDC Web Keys",
      "SECRETS": "Secret Generator",
      "SECURITY": "Security settings",
      "EVENTS": "Events",
      "FAILEDEVENTS": "Failed Events",
      "VIEWS": "Views",
      "ACTIONS": "Actions",
      "TARGETS": "Targets"
    },
    "GROUPS": {
      "GENERAL": "General Information",
      "NOTIFICATIONS": "Notifications",
      "LOGIN": "Login and Access",
      "DOMAIN": "Domain",
      "TEXTS": "Texts and Languages",
      "APPEARANCE": "Appearance",
      "OTHER": "Other",
      "STORAGE": "Storage",
      "ACTIONS": "Actions"
    },
    "BETA": "BETA"
  },
  "SETTING": {
    "LANGUAGES": {
      "DEFAULT": "Default Language",
      "ALLOWED": "Allowed Languages",
      "NOT_ALLOWED": "Not Allowed Languages",
      "ALLOW_ALL": "Allow All",
      "DISALLOW_ALL": "Disallow All",
      "SETASDEFAULT": "Set as Default Language",
      "DEFAULT_SAVED": "Default Language saved",
      "ALLOWED_SAVED": "Allowed Languages saved",
      "OPTIONS": {
        "de": "Deutsch",
        "en": "English",
        "es": "Español",
        "fr": "Français",
        "it": "Italiano",
        "ja": "日本語",
        "pl": "Polski",
        "zh": "简体中文",
        "bg": "Български",
        "pt": "Portuguese",
        "mk": "Македонски",
        "cs": "Čeština",
        "ru": "Русский",
        "nl": "Nederlands",
        "sv": "Svenska",
        "id": "Bahasa Indonesia",
        "hu": "Magyar",
        "ko": "한국어",
        "ro": "Română",
        "tr": "Türkçe"
      }
    },
    "SMTP": {
      "TITLE": "SMTP Provider",
      "DESCRIPTION": "Description",
      "SENDERADDRESS": "Sender Email Address",
      "SENDERNAME": "Sender Name",
      "REPLYTOADDRESS": "Reply-to Address",
      "HOSTANDPORT": "Host And Port",
      "USER": "User",
      "PASSWORD": "Password",
      "SETPASSWORD": "Set SMTP Password",
      "PASSWORDSET": "SMTP Password was set successfully.",
      "TLS": "Transport Layer Security (TLS)",
      "SAVED": "Saved successfully!",
      "NOCHANGES": "No changes!",
      "REQUIREDWARN": "To send notifications from your domain, you have to enter your SMTP data."
    },
    "SMS": {
      "PROVIDERS": "Providers",
      "PROVIDER": "SMS Provider",
      "ADDPROVIDER": "Add SMS Provider",
      "ADDPROVIDERDESCRIPTION": "Choose one of the available providers and enter the required data.",
      "REMOVEPROVIDER": "Remove Provider",
      "REMOVEPROVIDER_DESC": "You are about to delete a provider configuration. Do you want to continue?",
      "SMSPROVIDERSTATE": {
        "0": "Unspecified",
        "1": "Active",
        "2": "Inactive"
      },
      "ACTIVATED": "Provider activated.",
      "DEACTIVATED": "Provider deactivated.",
      "TWILIO": {
        "SID": "Sid",
        "TOKEN": "Token",
        "SENDERNUMBER": "Sender Number",
        "VERIFYSERVICESID": "Verification Service Sid",
        "VERIFYSERVICESID_DESCRIPTION": "Setting a Verification Service Sid, allows using the Twilio Verify Service instead of the Messages Service for verification of phone numbers and OTP SMS",
        "ADDED": "Twilio added successfully.",
        "UPDATED": "Twilio updated successfully.",
        "REMOVED": "Twilio removed",
        "CHANGETOKEN": "Change Token",
        "SETTOKEN": "Set Token",
        "TOKENSET": "Token successfully set."
      }
    },
    "SECRETS": {
      "TYPES": "Secret Types",
      "TYPE": {
        "1": "Initialization Mail",
        "2": "Email verification",
        "3": "Phone verification",
        "4": "Password Reset",
        "5": "Passwordless Initialization",
        "6": "App Secret",
        "7": "One Time Password (OTP) - SMS",
        "8": "One Time Password (OTP) - Email"
      },
      "EXPIRY": "Expiration (in minutes)",
      "INCLUDEDIGITS": "Include Numbers",
      "INCLUDESYMBOLS": "Include Symbols",
      "INCLUDELOWERLETTERS": "Include Lower letters",
      "INCLUDEUPPERLETTERS": "Include Upper letters",
      "LENGTH": "Length",
      "UPDATED": "Settings updated."
    },
    "SECURITY": {
      "IFRAMETITLE": "iFrame",
      "IFRAMEDESCRIPTION": "This setting sets the CSP to allow framing from a set of allowed domains. Note that by enabling the use of iFrames, you run the risk of allowing clickjacking.",
      "IFRAMEENABLED": "Allow iFrame",
      "ALLOWEDORIGINS": "Allowed URLs",
      "IMPERSONATIONTITLE": "Impersonation",
      "IMPERSONATIONENABLED": "Allow Impersonation",
      "IMPERSONATIONDESCRIPTION": "This setting allows to use impersonation in principle. Note that the impersonator needs the appropriate `*_IMPERSONATOR` roles assigned as well."
    },
    "FEATURES": {
      "LOGINDEFAULTORG": "Login Default Org",
      "LOGINDEFAULTORG_DESCRIPTION": "The login UI will use the settings of the default org (and not from the instance) if no organization context is set",
      "OIDCTOKENEXCHANGE": "OIDC Token Exchange",
      "OIDCTOKENEXCHANGE_DESCRIPTION": "Enable the experimental urn:ietf:params:oauth:grant-type:token-exchange grant type for the OIDC token endpoint. Token exchange can be used to request tokens with a lesser scope or impersonate other users. See the security policy to allow impersonation on an instance.",
      "USERSCHEMA": "User Schema",
      "USERSCHEMA_DESCRIPTION": "User Schemas allow to manage data schemas of user. If the flag is enabled, you'll be able to use the new API and its features.",
      "ACTIONS": "Actions",
      "ACTIONS_DESCRIPTION": "Actions v2 allow to manage data executions and targets. If the flag is enabled, you'll be able to use the new API and its features.",
      "OIDCSINGLEV1SESSIONTERMINATION": "OIDC Single V1 Session Termination",
      "OIDCSINGLEV1SESSIONTERMINATION_DESCRIPTION": "If the flag is enabled, you'll be able to terminate a single session from the login UI by providing an id_token with a `sid` claim as id_token_hint on the end_session endpoint. Note that currently all sessions from the same user agent (browser) are terminated in the login UI. Sessions managed through the Session API already allow the termination of single sessions.",
      "DEBUGOIDCPARENTERROR": "Debug OIDC Parent Error",
      "DEBUGOIDCPARENTERROR_DESCRIPTION": "If the flag is enabled, the OIDC parent error will be logged in the console.",
      "ENABLEBACKCHANNELLOGOUT": "Enable Backchannel Logout",
      "ENABLEBACKCHANNELLOGOUT_DESCRIPTION": "The Back-Channel Logout implements OpenID Connect Back-Channel Logout 1.0 and can be used to notify clients about session termination at the OpenID Provider.",
      "PERMISSIONCHECKV2": "Permission Check V2",
      "PERMISSIONCHECKV2_DESCRIPTION": "If the flag is enabled, you'll be able to use the new API and its features.",
      "STATES": {
        "INHERITED": "Inherit",
        "ENABLED": "Enabled",
        "DISABLED": "Disabled"
      },
      "INHERITED_DESCRIPTION": "This sets the value to the default value of the system.",
      "INHERITEDINDICATOR_DESCRIPTION": {
        "ENABLED": "\"Enabled\" is inherited",
        "DISABLED": "\"Disabled\" is inherited"
      },
      "RESET": "Set all to inherit",
      "CONSOLEUSEV2USERAPI": "Use V2 Api in Console for User creation",
      "CONSOLEUSEV2USERAPI_DESCRIPTION": "When this flag is enabled, the console uses the V2 User API to create new users. With the V2 API, newly created users start without an initial state.",
      "LOGINV2": "Login V2",
      "LOGINV2_DESCRIPTION": "Enabling this activates the new TypeScript-based login UI with improved security, performance, and customization.",
      "LOGINV2_BASEURI": "Base URI",
      "ENABLERELATIONALTABLES": "Relational Tables",
      "ENABLERELATIONALTABLES_DESCRIPTION": "Enable this to use relational tables instead of projections for storing data. Currently this toggle does nothing."
    },
    "DIALOG": {
      "RESET": {
        "DEFAULTTITLE": "Reset Setting",
        "DEFAULTDESCRIPTION": "You are about to reset your settings to the default configuration of your instance. Are you sure you want to continue?",
        "LOGINPOLICY_DESCRIPTION": "Warning: If your continue, Identity Provider settings will be reset to the instance setting too."
      }
    }
  },
  "POLICY": {
    "APPLIEDTO": "Applied to",
    "PWD_COMPLEXITY": {
      "TITLE": "Password Complexity",
      "DESCRIPTION": "Ensures that all set passwords correspond to a specific pattern",
      "SYMBOLANDNUMBERERROR": "Must consist of a digit and a symbol/punctuation mark.",
      "SYMBOLERROR": "Must include a symbol/punctuation mark.",
      "NUMBERERROR": "Must include a digit.",
      "PATTERNERROR": "The password does not meet the required pattern."
    },
    "NOTIFICATION": {
      "TITLE": "Notification",
      "DESCRIPTION": "Determines on which changes, notifications will be sent.",
      "PASSWORDCHANGE": "Password change"
    },
    "PRIVATELABELING": {
      "DESCRIPTION": "Give the login your personalized style and modify its behavior.",
      "PREVIEW_DESCRIPTION": "Changes of the policy will automatically deployed to preview environment.",
      "BTN": "Select File",
      "ACTIVATEPREVIEW": "Apply configuration",
      "DARK": "Dark Mode",
      "LIGHT": "Light Mode",
      "CHANGEVIEW": "Change View",
      "ACTIVATED": "Policy changes are now LIVE",
      "THEME": "Theme",
      "COLORS": "Colors",
      "FONT": "Font",
      "ADVANCEDBEHAVIOR": "Advanced Behavior",
      "DROP": "Drop image here or",
      "RELEASE": "Release",
      "DROPFONT": "Drop font file here",
      "RELEASEFONT": "Release",
      "USEOFLOGO": "Your Logo will be used in the Login as well as emails, while the icon is used for smaller UI elements like in the organization switcher in console",
      "MAXSIZE": "The maximum size is limited to 524kB",
      "EMAILNOSVG": "The SVG file format is not supported in emails. Therefore upload your logo in PNG or other supported format.",
      "MAXSIZEEXCEEDED": "Maximum size of 524kB exceeded.",
      "NOSVGSUPPORTED": "SVG are not supported!",
      "FONTINLOGINONLY": "The font is currently only displayed in the login interface.",
      "BACKGROUNDCOLOR": "Background color",
      "PRIMARYCOLOR": "Primary color",
      "WARNCOLOR": "Warning color",
      "FONTCOLOR": "Font color",
      "VIEWS": {
        "PREVIEW": "Preview",
        "CURRENT": "Current Configuration"
      },
      "PREVIEW": {
        "TITLE": "Login",
        "SECOND": "login with your ZITADEL-Account.",
        "ERROR": "User could not be found!",
        "PRIMARYBUTTON": "next",
        "SECONDARYBUTTON": "register"
      },
      "THEMEMODE": {
        "THEME_MODE_AUTO": "Auto Mode",
        "THEME_MODE_LIGHT": "Light Mode only",
        "THEME_MODE_DARK": "Dark Mode only"
      }
    },
    "PWD_AGE": {
      "TITLE": "Password Expiry",
      "DESCRIPTION": "You can set a policy for the expiry of passwords. This policy will force the user to change the password on the next login after the expiration. There are no automatic warnings and notifications."
    },
    "PWD_LOCKOUT": {
      "TITLE": "Lockout Policy",
      "DESCRIPTION": "Set a maximum number of password-retries, after which accounts will be blocked."
    },
    "PRIVATELABELING_POLICY": {
      "TITLE": "Branding",
      "BTN": "Select File",
      "DESCRIPTION": "Customize the appearance of the Login",
      "ACTIVATEPREVIEW": "Activate Configuration"
    },
    "LOGIN_POLICY": {
      "TITLE": "Login Settings",
      "DESCRIPTION": "Define how Users can be authenticated and configure Identity Providers",
      "DESCRIPTIONCREATEADMIN": "Users can choose from the available identity providers below.",
      "DESCRIPTIONCREATEMGMT": "Users can choose from the available identity providers below. Note: You can use System-set providers as well as providers set for your organization only.",
      "LIFETIME_INVALID": "Form contains invalid value(s).",
      "SAVED": "Saved successfully!",
      "PROVIDER_ADDED": "Identity provider activated."
    },
    "PRIVACY_POLICY": {
      "DESCRIPTION": "Set your Privacy Policy and Terms of Service Links",
      "TOSLINK": "Link to Terms of Service",
      "POLICYLINK": "Link to Privacy Policy",
      "HELPLINK": "Link to Help",
      "SUPPORTEMAIL": "Support Email",
      "DOCSLINK": "Docs Link (Console)",
      "CUSTOMLINK": "Custom Link (Console)",
      "CUSTOMLINKTEXT": "Custom Link Text (Console)",
      "SAVED": "Saved successfully!",
      "RESET_TITLE": "Restore Default Values",
      "RESET_DESCRIPTION": "You are about to restore the default Links for TOS and Privacy Policy. Do you really want to continue?"
    },
    "LOGIN_TEXTS": {
      "TITLE": "Login Interface Texts",
      "DESCRIPTION": "Define your texts for the login interfaces. If texts are empty, the default Value shown as the placeholder will be used.",
      "DESCRIPTION_SHORT": "Define your texts for the login interfaces.",
      "NEWERVERSIONEXISTS": "Newer Version exists",
      "CURRENTDATE": "Current configuration",
      "CHANGEDATE": "Newer Version from",
      "KEYNAME": "Login Screen / Interface",
      "RESET_TITLE": "Restore Default Values",
      "RESET_DESCRIPTION": "You are about to restore all default values. All changes you have made will be permanently deleted. Do you really want to continue?",
      "UNSAVED_TITLE": "Continue without saving?",
      "UNSAVED_DESCRIPTION": "You have made changes without saving. Do you want to save now?",
      "ACTIVE_LANGUAGE_NOT_ALLOWED": "You selected a language that is not allowed. You can go on modifying the texts. But if you want your users to actually be able to use this language, change your instances restrictions.",
      "LANGUAGES_NOT_ALLOWED": "Not allowed:",
      "LANGUAGE": "Language",
      "LANGUAGES": {
        "de": "Deutsch",
        "en": "English",
        "es": "Español",
        "fr": "Français",
        "it": "Italiano",
        "ja": "日本語",
        "pl": "Polski",
        "zh": "简体中文",
        "bg": "Български",
        "pt": "Portuguese",
        "mk": "Македонски",
        "cs": "Čeština",
        "ru": "Русский",
        "nl": "Nederlands",
        "sv": "Svenska",
        "id": "Bahasa Indonesia",
        "hu": "Magyar",
        "ko": "한국어",
        "ro": "Română",
        "tr": "Türkçe"
      },
      "KEYS": {
        "emailVerificationDoneText": "Email verification done",
        "emailVerificationText": "Email verification",
        "externalUserNotFoundText": "External user not found",
        "footerText": "Footer",
        "initMfaDoneText": "Initialize MFA done",
        "initMfaOtpText": "Initialize MFA",
        "initMfaPromptText": "Initialize MFA Prompt",
        "initMfaU2fText": "Initialize Universal Second Factor",
        "initPasswordDoneText": "Initialize password done",
        "initPasswordText": "Initialize password",
        "initializeDoneText": "Initialize user done",
        "initializeUserText": "Initialize user",
        "linkingUserDoneText": "Linking user done",
        "loginText": "Login",
        "logoutText": "Logout",
        "mfaProvidersText": "MFA Providers",
        "passwordChangeDoneText": "Password change done",
        "passwordChangeText": "Password change",
        "passwordResetDoneText": "Password reset done",
        "passwordText": "Password",
        "registrationOptionText": "Registration Options",
        "registrationOrgText": "Register Org",
        "registrationUserText": "Register User",
        "selectAccountText": "Select Account",
        "successLoginText": "Login with success",
        "usernameChangeDoneText": "Username change done",
        "usernameChangeText": "Username change",
        "verifyMfaOtpText": "Verify OTP",
        "verifyMfaU2fText": "Verify Universal Second Factor",
        "passwordlessPromptText": "Passwordless Prompt",
        "passwordlessRegistrationDoneText": "Passwordless Registration Done",
        "passwordlessRegistrationText": "Passwordless Registration",
        "passwordlessText": "Passwordless",
        "externalRegistrationUserOverviewText": "External Registration User Overview"
      }
    },
    "MESSAGE_TEXTS": {
      "TYPE": "Notification",
      "TYPES": {
        "INIT": "Initialization",
        "VE": "Verify Email",
        "VP": "Verify Phone",
        "VSO": "Verify SMS OTP",
        "VEO": "Verify Email OTP",
        "PR": "Password Reset",
        "DC": "Domain Claim",
        "PL": "Passwordless",
        "PC": "Password Change",
        "IU": "Invite User"
      },
      "CHIPS": {
        "firstname": "Given name",
        "lastname": "Family name",
        "code": "Code",
        "preferredLoginName": "Preferred Login Name",
        "displayName": "Displayname",
        "nickName": "Nickname",
        "loginnames": "Login names",
        "domain": "Domain",
        "lastEmail": "Last email",
        "lastPhone": "Last phone",
        "verifiedEmail": "Verified email",
        "verifiedPhone": "Verified phone",
        "changedate": "Change date",
        "username": "Username",
        "tempUsername": "Temp username",
        "otp": "One-time password",
        "verifyUrl": "Verify One-time password URL",
        "expiry": "Expiry",
        "applicationName": "Application name"
      },
      "TOAST": {
        "UPDATED": "Custom Texts saved."
      }
    },
    "DEFAULTLABEL": "The current settings corresponds to the standard of your Instance.",
    "BTN_INSTALL": "Setup",
    "BTN_EDIT": "Modify",
    "DATA": {
      "DESCRIPTION": "Description",
      "MINLENGTH": "must have minimum length",
      "HASNUMBER": "must include a number",
      "HASSYMBOL": "must include a symbol",
      "HASLOWERCASE": "must include a lowercase letter",
      "HASUPPERCASE": "must include an uppercase letter",
      "SHOWLOCKOUTFAILURES": "show lockout failures",
      "MAXPASSWORDATTEMPTS": "Password maximum attempts",
      "MAXOTPATTEMPTS": "OTP maximum attempts",
      "EXPIREWARNDAYS": "Expiration Warning after days",
      "MAXAGEDAYS": "Maximum validity in days",
      "USERLOGINMUSTBEDOMAIN": "Add organization domain as suffix to loginnames",
      "USERLOGINMUSTBEDOMAIN_DESCRIPTION": "If you enable this setting, all loginnames will be suffixed with the organization domain. If this settings is disabled, you have to ensure that usernames are unique over all organizations.",
      "VALIDATEORGDOMAINS": "Organization domain verification required (DNS or HTTP challenge)",
      "SMTPSENDERADDRESSMATCHESINSTANCEDOMAIN": "SMTP Sender Address matches Instance Domain",
      "ALLOWUSERNAMEPASSWORD_DESC": "The conventional login with user name and password is allowed.",
      "ALLOWEXTERNALIDP_DESC": "The login is allowed for the underlying identity providers",
      "ALLOWREGISTER_DESC": "If the option is selected, an additional step for registering a user appears in the login.",
      "FORCEMFA": "Force MFA for all users",
      "FORCEMFALOCALONLY": "Force MFA for local authenticated users only",
      "FORCEMFALOCALONLY_DESC": "If the option is selected, local authenticated users have to configure a second factor for login.",
      "HIDEPASSWORDRESET_DESC": "If the option is selected, the user can't reset his password in the login process.",
      "HIDELOGINNAMESUFFIX": "Hide Loginname suffix",
      "HIDELOGINNAMESUFFIX_DESC": "Hides the login name suffix in the login interface",
      "IGNOREUNKNOWNUSERNAMES_DESC": "If the option is selected, the password screen will be displayed in the login process even if the user was not found. The error on the password check will not disclose if the username or password was wrong.",
      "ALLOWDOMAINDISCOVERY_DESC": "If the option is selected, the suffix (@domain.com) of an unknown username input on the login screen will be matched against the organization domains and will redirect to the registration of that organisation on success.",
      "DEFAULTREDIRECTURI": "Default Redirect URI",
      "DEFAULTREDIRECTURI_DESC": "Defines where the user will be redirected to if the login has started without an app context (e.g. from mail)",
      "ERRORMSGPOPUP": "Show Error in Dialog",
      "DISABLEWATERMARK": "Hide Watermark",
      "DISABLEWATERMARK_DESC": "Hide Powered by ZITADEL watermark in the login interface"
    },
    "RESET": "Reset to Instance default",
    "CREATECUSTOM": "Create Custom Policy",
    "TOAST": {
      "SET": "Policy set successfully!",
      "RESETSUCCESS": "Policy reset successfully!",
      "UPLOADSUCCESS": "Uploaded successfully!",
      "DELETESUCCESS": "Deleted successfully!",
      "UPLOADFAILED": "Upload failed!"
    }
  },
  "ORG_DETAIL": {
    "TITLE": "Organization",
    "DESCRIPTION": "Here you can edit the configuration of your organization and manage the members.",
    "DETAIL": {
      "TITLE": "Detail",
      "NAME": "Name",
      "DOMAIN": "Domain",
      "STATE": {
        "0": "Not defined",
        "1": "Active",
        "2": "Inactive"
      }
    },
    "MEMBER": {
      "TITLE": "Members",
      "USERNAME": "User Name",
      "DISPLAYNAME": "Display Name",
      "LOGINNAME": "Login Name",
      "EMAIL": "E-mail",
      "ROLES": "Roles",
      "ADD": "Add Member",
      "ADDDESCRIPTION": "Enter the names of the users to be added."
    },
    "TABLE": {
      "TOTAL": "Entries total",
      "SELECTION": "Selected Elements",
      "DEACTIVATE": "Deactivate User",
      "ACTIVATE": "Activate User",
      "DELETE": "Delete User",
      "CLEAR": "Clear selection"
    }
  },
  "PROJECT": {
    "PAGES": {
      "TITLE": "Project",
      "DESCRIPTION": "Here you can define applications, manage roles and grant other organizations to use your project.",
      "DELETE": "Delete Project",
      "DETAIL": "Detail",
      "CREATE": "Create Project",
      "CREATE_DESC": "Insert your project's name.",
      "ROLE": "Role",
      "NOITEMS": "No projects",
      "ZITADELPROJECT": "This belongs to the ZITADEL project. Beware: If you make changes ZITADEL may not behave as intended.",
      "TYPE": {
        "OWNED": "Owned Projects",
        "OWNED_SINGULAR": "Owned Project",
        "GRANTED_SINGULAR": "Granted Project of {{name}}"
      },
      "PRIVATELABEL": {
        "TITLE": "Branding Setting",
        "0": {
          "TITLE": "Unspecified",
          "DESC": "As soon as the user is identified, the branding of the organization of the identified user will be shown, before the system default is shown."
        },
        "1": {
          "TITLE": "Use project setting",
          "DESC": "The branding of the organization which owns the project will be shown"
        },
        "2": {
          "TITLE": "Use User Organization setting",
          "DESC": "The branding of the organization of the project will be shown, but as soon as the user is identified, the setting of the organization of the identified user, will be shown."
        },
        "DIALOG": {
          "TITLE": "Branding Setting",
          "DESCRIPTION": "Select the behavior of the login, when using the project."
        }
      },
      "PINNED": "Pinned",
      "ALL": "All",
      "CREATEDON": "Created on",
      "LASTMODIFIED": "Last modified on",
      "ADDNEW": "Create New Project",
      "DIALOG": {
        "REACTIVATE": {
          "TITLE": "Reactivate Project",
          "DESCRIPTION": "Do you really want to reactivate your project?"
        },
        "DEACTIVATE": {
          "TITLE": "Deactivate Project",
          "DESCRIPTION": "Do you really want to deactivate your project?"
        },
        "DELETE": {
          "TITLE": "Delete Project",
          "DESCRIPTION": "Do you really want to delete your project?",
          "TYPENAME": "Type the name of the project to delete it permanently."
        }
      }
    },
    "SETTINGS": {
      "TITLE": "Settings",
      "DESCRIPTION": ""
    },
    "STATE": {
      "TITLE": "Status",
      "0": "Not defined",
      "1": "Active",
      "2": "Inactive"
    },
    "TYPE": {
      "TITLE": "Type",
      "0": "Unknown type",
      "1": "Owned",
      "2": "Granted"
    },
    "NAME": "Name",
    "NAMEDIALOG": {
      "TITLE": "Rename Project",
      "DESCRIPTION": "Enter the new name for your project",
      "NAME": "New Name"
    },
    "CLICK_TO_EDIT_NAME": "Click to edit project name",
    "MEMBER": {
      "TITLE": "Managers",
      "TITLEDESC": "Managers can make changes to this project based on their role.",
      "DESCRIPTION": "These managers may be able to edit your project.",
      "USERNAME": "User Name",
      "DISPLAYNAME": "Display Name",
      "LOGINNAME": "Loginname",
      "EMAIL": "E-mail",
      "ROLES": "Roles",
      "USERID": "User ID"
    },
    "GRANT": {
      "EMPTY": "No granted organization.",
      "TITLE": "Project Grants",
      "DESCRIPTION": "Allow another organization to use your project.",
      "EDITTITLE": "Edit roles",
      "CREATE": {
        "TITLE": "Create Organization Grant",
        "SEL_USERS": "Select the users you wish to grant access",
        "SEL_PROJECT": "Search for a project",
        "SEL_ROLES": "Select the roles you want to be added to the grant",
        "SEL_USER": "Select users",
        "SEL_ORG": "Search an organization",
        "SEL_ORG_DESC": "Search the organization to grant.",
        "ORG_DESCRIPTION": "You are about to grant a user for the organization {{name}}.",
        "ORG_DESCRIPTION_DESC": "Switch the context in the header above to grant a user for another organization.",
        "SEL_ORG_FORMFIELD": "Organization",
        "FOR_ORG": "The grant is created for:"
      },
      "DETAIL": {
        "TITLE": "Project Grant",
        "DESC": "You can select which roles can be used by the specified organization, and elect managers",
        "MEMBERTITLE": "Managers",
        "MEMBERDESC": "These are the managers of the granted organization. Add users here who should gain access to edit the data of the project.",
        "PROJECTNAME": "Project Name",
        "GRANTEDORG": "Granted Organization",
        "RESOURCEOWNER": "Resource Owner"
      },
      "STATE": "Status",
      "STATES": {
        "1": "Active",
        "2": "Inactive"
      },
      "ALL": "All",
      "SHOWDETAIL": "Show Details",
      "USER": "User",
      "MEMBERS": "Managers",
      "ORG": "Organization",
      "PROJECTNAME": "Project Name",
      "GRANTEDORG": "Granted Organization",
      "GRANTEDORGDOMAIN": "Domain",
      "RESOURCEOWNER": "Resource Owner",
      "GRANTEDORGNAME": "Organization Name",
      "GRANTID": "Grant Id",
      "CREATIONDATE": "Creation Date",
      "CHANGEDATE": "Last modified",
      "DATES": "Dates",
      "ROLENAMESLIST": "Roles",
      "NOROLES": "No roles",
      "TYPE": "Type",
      "TOAST": {
        "PROJECTGRANTUSERGRANTADDED": "Project grant created.",
        "PROJECTGRANTADDED": "Project grant created.",
        "PROJECTGRANTCHANGED": "Project grant changed.",
        "PROJECTGRANTMEMBERADDED": "Grant manager added.",
        "PROJECTGRANTMEMBERCHANGED": "Grant manager changed.",
        "PROJECTGRANTMEMBERREMOVED": "Grant manager removed.",
        "PROJECTGRANTUPDATED": "Project Grant updated"
      },
      "DIALOG": {
        "DELETE_TITLE": "Delete project grant",
        "DELETE_DESCRIPTION": "You are about to delete a project grant. Are you sure?"
      },
      "ROLES": "Project Roles"
    },
    "APP": {
      "TITLE": "Applications",
      "NAME": "Name",
      "NAMEREQUIRED": "A name ist required."
    },
    "ROLE": {
      "EMPTY": "No role has been created yet.",
      "ADDNEWLINE": "Add additional role",
      "KEY": "Key",
      "TITLE": "Roles",
      "DESCRIPTION": "Define some roles which can be used to create project-grants.",
      "NAME": "Name",
      "DISPLAY_NAME": "Display Name",
      "GROUP": "Group",
      "ACTIONS": "Actions",
      "ADDTITLE": "Create Role",
      "ADDDESCRIPTION": "Enter the data for the new role.",
      "EDITTITLE": "Edit Role",
      "EDITDESCRIPTION": "Enter the new data for the role.",
      "DELETE": "Delete Role",
      "CREATIONDATE": "Created",
      "CHANGEDATE": "Last Modified",
      "SELECTGROUPTOOLTIP": "Select all Roles of the group {{group}}.",
      "OPTIONS": "Options",
      "ASSERTION": "Return user roles during authentication",
      "ASSERTION_DESCRIPTION": "When a user authenticates, their role information is provided to your application. For OpenID Connect, the roles can be requested from the UserInfo endpoint or sent in the ID or Access Token, based on your application's configuration.",
      "CHECK": "Only authorized users can authenticate",
      "CHECK_DESCRIPTION": "Deny authentication if the user has no authorization assigned to this project. Authorizations to the project without assigned a specific role to the user are allowed.",
      "DIALOG": {
        "DELETE_TITLE": "Delete role",
        "DELETE_DESCRIPTION": "You are about to delete a project role. Are you sure?"
      }
    },
    "HAS_PROJECT": "Authentication is restricted to users from organizations that have been granted access to this project",
    "HAS_PROJECT_DESCRIPTION": "Before a user can be authenticated, it is verified that their affiliated organization has been granted access to this project. Authentication is not permitted for users from unauthorized organizations.",
    "TABLE": {
      "TOTAL": "Entries total:",
      "SELECTION": "Selected Elements",
      "DEACTIVATE": "Deactivate Project",
      "ACTIVATE": "Activate Project",
      "DELETE": "Delete Project",
      "ORGNAME": "Organization Name",
      "ORGID": "Organization ID",
      "ORGDOMAIN": "Organization Domain",
      "STATE": "Status",
      "TYPE": "Type",
      "CREATIONDATE": "Created at",
      "CHANGEDATE": "Last modified",
      "RESOURCEOWNER": "Owner",
      "SHOWTABLE": "Show table",
      "SHOWGRID": "Show grid",
      "EMPTY": "No project found"
    },
    "TOAST": {
      "MEMBERREMOVED": "Manager removed.",
      "MEMBERSADDED": "Managers added.",
      "MEMBERADDED": "Manager added.",
      "MEMBERCHANGED": "Manager changed.",
      "ROLESCREATED": "Roles created.",
      "ROLEREMOVED": "Role removed.",
      "ROLECHANGED": "Role changed.",
      "REACTIVATED": "Reactivated.",
      "DEACTIVATED": "Deactivated.",
      "CREATED": "Project created.",
      "UPDATED": "Project changed.",
      "GRANTUPDATED": "Grant changed.",
      "DELETED": "Project deleted."
    }
  },
  "ROLES": {
    "DIALOG": {
      "DELETE_TITLE": "Delete role",
      "DELETE_DESCRIPTION": "You are about to delete a role. Are you sure?"
    }
  },
  "NEXTSTEPS": {
    "TITLE": "Next Steps"
  },
  "IDP": {
    "LIST": {
      "ACTIVETITLE": "Active Identity Providers"
    },
    "CREATE": {
      "TITLE": "Add provider",
      "DESCRIPTION": "Select one or more of the following providers.",
      "STEPPERTITLE": "Create Provider",
      "OIDC": {
        "TITLE": "OIDC Provider",
        "DESCRIPTION": "Enter the required data for your OIDC provider."
      },
      "OAUTH": {
        "TITLE": "OAuth Provider",
        "DESCRIPTION": "Enter the required data for your OAuth provider."
      },
      "JWT": {
        "TITLE": "JWT Provider",
        "DESCRIPTION": "Enter the required data for your JWT provider."
      },
      "GOOGLE": {
        "TITLE": "Google Provider",
        "DESCRIPTION": "Enter the credentials for your Google Identity Provider"
      },
      "GITLAB": {
        "TITLE": "Gitlab Provider",
        "DESCRIPTION": "Enter the credentials for your Gitlab Identity Provider"
      },
      "GITLABSELFHOSTED": {
        "TITLE": "Gitlab Self Hosted Provider",
        "DESCRIPTION": "Enter the credentials for your Gitlab Self Hosted Identity Provider"
      },
      "GITHUBES": {
        "TITLE": "GitHub Enterprise Server Provider",
        "DESCRIPTION": "Enter the credentials for your GitHub Enterprise Server Identity Provider"
      },
      "GITHUB": {
        "TITLE": "Github Provider",
        "DESCRIPTION": "Enter the credentials for your Github Identity Provider"
      },
      "AZUREAD": {
        "TITLE": "Microsoft Provider",
        "DESCRIPTION": "Enter the credentials for your Microsoft Identity Provider"
      },
      "LDAP": {
        "TITLE": "Active Directory / LDAP",
        "DESCRIPTION": "Enter the credentials for your LDAP Provider"
      },
      "APPLE": {
        "TITLE": "Sign in with Apple",
        "DESCRIPTION": "Enter the credentials for your Apple Provider"
      },
      "SAML": {
        "TITLE": "Sign in with SAML",
        "DESCRIPTION": "Enter the credentials for your SAML Provider"
      }
    },
    "DETAIL": {
      "TITLE": "Identity Provider",
      "DESCRIPTION": "Update your provider configuration",
      "DATECREATED": "Created",
      "DATECHANGED": "Changed"
    },
    "OPTIONS": {
      "ISAUTOCREATION": "Automatic creation",
      "ISAUTOCREATION_DESC": "If selected, an account will be created if it does not exist yet.",
      "ISAUTOUPDATE": "Automatic update",
      "ISAUTOUPDATE_DESC": "If selected, accounts are updated on reauthentication.",
      "ISCREATIONALLOWED": "Account creation allowed (manually)",
      "ISCREATIONALLOWED_DESC": "Determines whether accounts can be created using an external account. Disable if users should not be able to edit account information when auto_creation is enabled.",
      "ISLINKINGALLOWED": "Account linking allowed (manually)",
      "ISLINKINGALLOWED_DESC": "Determines whether an identity can be manually linked to an existing account. Disable if users should only be allowed to link the proposed account in case of active auto_linking.",
      "AUTOLINKING_DESC": "Determines whether an identity will be prompted to be linked to an existing account.",
      "AUTOLINKINGTYPE": {
        "0": "Disabled",
        "1": "Check for existing Username",
        "2": "Check for existing Email"
      }
    },
    "OWNERTYPES": {
      "0": "unknown",
      "1": "Instance",
      "2": "Organization"
    },
    "STATES": {
      "1": "active",
      "2": "inactive"
    },
    "AZUREADTENANTTYPES": {
      "3": "Tenant ID",
      "0": "Common",
      "1": "Organizations",
      "2": "Consumers"
    },
    "AZUREADTENANTTYPE": "Tenant Type",
    "AZUREADTENANTID": "Tenant ID",
    "EMAILVERIFIED": "Email verified",
    "NAMEHINT": "If specified it will be shown in the login interface.",
    "OPTIONAL": "optional",
    "LDAPATTRIBUTES": "LDAP Attributes",
    "UPDATEBINDPASSWORD": "update Bind Password",
    "UPDATECLIENTSECRET": "update client secret",
    "ADD": "Add Identity Provider",
    "TYPE": "Type",
    "OWNER": "Owner",
    "ID": "ID",
    "NAME": "Name",
    "AUTHORIZATIONENDPOINT": "Authorization Endpoint",
    "TOKENENDPOINT": "Token Endpoint",
    "USERENDPOINT": "User Endpoint",
    "IDATTRIBUTE": "ID Attribute",
    "AVAILABILITY": "Availability",
    "AVAILABLE": "available",
    "AVAILABLEBUTINACTIVE": "available but inactive",
    "SETAVAILABLE": "set as available",
    "SETUNAVAILABLE": "set as not available",
    "CONFIG": "Configuration",
    "STATE": "Status",
    "ISSUER": "Issuer",
    "SCOPESLIST": "Scopes List",
    "CLIENTID": "Client ID",
    "CLIENTSECRET": "Client Secret",
    "LDAPCONNECTION": "Connection",
    "LDAPUSERBINDING": "User binding",
    "BASEDN": "BaseDn",
    "BINDDN": "BindDn",
    "BINDPASSWORD": "Bind Password",
    "SERVERS": "Servers",
    "STARTTLS": "Start TLS",
    "TIMEOUT": "Timeout in seconds",
    "USERBASE": "Userbase",
    "USERFILTERS": "User filters",
    "USEROBJECTCLASSES": "User Object Classes",
    "REQUIRED": "required",
    "LDAPIDATTRIBUTE": "ID attribute",
    "AVATARURLATTRIBUTE": "Avatar Url attribute",
    "DISPLAYNAMEATTRIBUTE": "Displayname attribute",
    "EMAILATTRIBUTEATTRIBUTE": "Email attribute",
    "EMAILVERIFIEDATTRIBUTE": "Email verified attribute",
    "FIRSTNAMEATTRIBUTE": "Given name attribute",
    "LASTNAMEATTRIBUTE": "Family name attribute",
    "NICKNAMEATTRIBUTE": "Nickname attribute",
    "PHONEATTRIBUTE": "Phone attribute",
    "PHONEVERIFIEDATTRIBUTE": "Phone verified attribute",
    "PREFERREDLANGUAGEATTRIBUTE": "Preferred language attribute",
    "PREFERREDUSERNAMEATTRIBUTE": "Preferred username attribute",
    "PROFILEATTRIBUTE": "Profile attribute",
    "IDPDISPLAYNAMMAPPING": "IdP Display Name Mapping",
    "USERNAMEMAPPING": "Username Mapping",
    "DATES": "Dates",
    "CREATIONDATE": "Created At",
    "CHANGEDATE": "Last Modified",
    "DEACTIVATE": "Deactivate",
    "ACTIVATE": "Activate",
    "DELETE": "Delete",
    "DELETE_TITLE": "Delete IdP",
    "DELETE_DESCRIPTION": "You are about to delete an identity provider. The resulting changes are irrevocable. Do you really want to do this?",
    "REMOVE_WARN_TITLE": "Remove IdP",
    "REMOVE_WARN_DESCRIPTION": "You are about to remove an identity provider. This will remove the selection of the available IdP for your users and already registered users won't be able to login again. Are you sure to continue?",
    "DELETE_SELECTION_TITLE": "Delete IdP",
    "DELETE_SELECTION_DESCRIPTION": "You are about to delete an identity provider. The resulting changes are irrevocable. Do you really want to do this?",
    "FEDERATEDLOGOUTENABLED": "Federated Logout Enabled",
    "FEDERATEDLOGOUTENABLED_DESC": "If enabled, the user will be logged out from the IdP as well if the user terminates the session in ZITADEL.",
    "EMPTY": "No IdP available",
    "OIDC": {
      "GENERAL": "General Information",
      "TITLE": "OIDC Configuration",
      "DESCRIPTION": "Enter the data for the OIDC Identity Provider."
    },
    "JWT": {
      "TITLE": "JWT Configuration",
      "DESCRIPTION": "Enter the data for JWT Identity Provider.",
      "HEADERNAME": "Header Name",
      "JWTENDPOINT": "JWT Endpoint",
      "JWTKEYSENDPOINT": "JWT Keys Endpoint"
    },
    "APPLE": {
      "TEAMID": "Team ID",
      "KEYID": "Key ID",
      "PRIVATEKEY": "Private Key",
      "UPDATEPRIVATEKEY": "Update Private Key",
      "UPLOADPRIVATEKEY": "Upload Private Key",
      "KEYMAXSIZEEXCEEDED": "Maximum size of 5kB exceeded."
    },
    "SAML": {
      "METADATAXML": "Metadata Xml",
      "METADATAURL": "Metadata URL",
      "BINDING": "Binding",
      "SIGNEDREQUEST": "Signed Request",
      "SIGNATUREALGORITHM": "Signature Algorithm",
      "NAMEIDFORMAT": "NameID Format",
      "TRANSIENTMAPPINGATTRIBUTENAME": "Custom Mapping Attribute Name",
      "TRANSIENTMAPPINGATTRIBUTENAME_DESC": "Alternative attribute name to map the user in case the `nameid-format` returned is `transient`, e.g. `http://schemas.xmlsoap.org/ws/2005/05/identity/claims/emailaddress`"
    },
    "TOAST": {
      "SAVED": "Successfully saved.",
      "REACTIVATED": "Idp reactivated.",
      "DEACTIVATED": "Idp deactivated.",
      "SELECTEDREACTIVATED": "Selected Idps reactivated.",
      "SELECTEDDEACTIVATED": "Selected Idps deactivated.",
      "SELECTEDKEYSDELETED": "Selected Idps deleted.",
      "DELETED": "Idp removed successfully!",
      "ADDED": "Added successfully.",
      "REMOVED": "Removed successfully."
    },
    "ISIDTOKENMAPPING": "Map from the ID token",
    "ISIDTOKENMAPPING_DESC": "If selected, provider information gets mapped from the ID token, not from the userinfo endpoint.",
    "USEPKCE": "Use PKCE",
    "USEPKCE_DESC": "Determines whether the code_challenge and code_challenge_method params are included in the auth request"
  },
  "MFA": {
    "LIST": {
      "MULTIFACTORTITLE": "Passwordless",
      "MULTIFACTORDESCRIPTION": "Define your Multifactors for your passwordless Authentication here.",
      "SECONDFACTORTITLE": "Multifactor Authentication",
      "SECONDFACTORDESCRIPTION": "Define further possible factors with which you can secure your password authentication."
    },
    "CREATE": {
      "TITLE": "New Factor",
      "DESCRIPTION": "Select your new Factor type."
    },
    "DELETE": {
      "TITLE": "Delete Factor",
      "DESCRIPTION": "You are about to delete a Factor from Login Settings. Are you sure?"
    },
    "TOAST": {
      "ADDED": "Added successfully.",
      "SAVED": "Saved successfully.",
      "DELETED": "Removed successfully"
    },
    "TYPE": "Type",
    "MULTIFACTORTYPES": {
      "0": "Unknown",
      "1": "Fingerprint, Security Keys, Face ID and other"
    },
    "SECONDFACTORTYPES": {
      "0": "Unknown",
      "1": "One Time Password by Authenticator App (TOTP)",
      "2": "Fingerprint, Security Keys, Face ID and other",
      "3": "One Time Password by Email (Email OTP)",
      "4": "One Time Password by SMS (SMS OTP)"
    }
  },
  "LOGINPOLICY": {
    "CREATE": {
      "TITLE": "Login Settings",
      "DESCRIPTION": "Define how your users can be authenticated on your organization."
    },
    "IDPS": "Identity Providers",
    "ADDIDP": {
      "TITLE": "Add Identity Provider",
      "DESCRIPTION": "You can select predefined or self-created providers for authentication.",
      "SELECTIDPS": "Identity providers"
    },
    "PASSWORDLESS": "Passwordless Login",
    "PASSWORDLESSTYPE": {
      "0": "Not allowed",
      "1": "Allowed"
    }
  },
  "SMTP": {
    "LIST": {
      "TITLE": "SMTP Provider",
      "DESCRIPTION": "These are the SMTP providers for your ZITADEL instance. Activate the one you want to use to send notifications to your users.",
      "EMPTY": "No SMTP Provider available",
      "ACTIVATED": "Activated",
      "ACTIVATE": "Activate provider",
      "DEACTIVATE": "Deactivate provider",
      "TEST": "Test your provider",
      "TYPE": "Type",
      "DIALOG": {
        "ACTIVATED": "SMTP config has been activated",
        "ACTIVATE_WARN_TITLE": "Activate SMTP config",
        "ACTIVATE_WARN_DESCRIPTION": "You are about to activate an SMTP configuration. First we'll deactivate the current active provider and then activate this configuration. Are you sure?",
        "DEACTIVATE_WARN_TITLE": "Deactivate SMTP config",
        "DEACTIVATE_WARN_DESCRIPTION": "You are about to deactivate an SMTP configuration. Are you sure?",
        "DEACTIVATED": "SMTP config has been deactivated",
        "DELETE_TITLE": "Delete SMTP config",
        "DELETE_DESCRIPTION": "You are about to delete a configuration. Confirm this action typing the sender name",
        "DELETED": "SMTP config has been deleted",
        "SENDER": "Type {{value}}, to delete this SMTP configuration.",
        "TEST_TITLE": "Test your SMTP config",
        "TEST_DESCRIPTION": "Specify an email address to test your SMTP configuration for this provider",
        "TEST_EMAIL": "Email address",
        "TEST_RESULT": "Test result"
      }
    },
    "CREATE": {
      "TITLE": "Add SMTP provider",
      "DESCRIPTION": "Select one or more of the following providers.",
      "STEPS": {
        "TITLE": "Add {{ value }} SMTP Provider",
        "CREATE_DESC_TITLE": "Enter your {{ value }} SMTP settings step by step",
        "CURRENT_DESC_TITLE": "These are your SMTP settings",
        "PROVIDER_SETTINGS": "SMTP Provider Settings",
        "SENDER_SETTINGS": "Sender Settings",
        "NEXT_STEPS": "Next Steps",
        "ACTIVATE": {
          "TITLE": "Activate your SMTP Provider",
          "DESCRIPTION": "ZITADEL cannot use this SMTP Provider to send notifications until you activate it. If you activate this provider any other provider that was active will now be deactivated."
        },
        "DEACTIVATE": {
          "TITLE": "Deactivate your SMTP Provider",
          "DESCRIPTION": "If you deactivate this SMTP Provider, ZITADEL cannot use it to send notifications until you activate it again."
        },
        "SAVE_SETTINGS": "Save your settings",
        "TEST": {
          "TITLE": "Test your settings",
          "DESCRIPTION": "You can test your SMTP provider settings and check the test result before saving them",
          "RESULT": "Your email was succesfully sent"
        }
      }
    },
    "DETAIL": {
      "TITLE": "SMTP Provider Settings"
    },
    "EMPTY": "No SMTP provider available",
    "STEPS": {
      "SENDGRID": {}
    }
  },
  "APP": {
    "LIST": "Applications",
    "COMPLIANCE": "OIDC Compliance",
    "URLS": "URLs",
    "CONFIGURATION": "Configuration",
    "TOKEN": "Token Settings",
    "OVERVIEW": "Overview",
    "OVERVIEW_DETAIL": {
      "TITLE": "Overview",
      "DESCRIPTION": "Here you can find an overview of your application and its configuration.",
      "GETSTARTED": "Get started with your application",
      "GETSTARTED_DESC": "This guide will help you integrate ZITADEL authentication into your application quickly and easily.",
      "FRAMEWORK": "Framework",
      "VIEWDOCS": "View Documentation",
      "VIEWEXAMPLE": "View Example",
      "ENVVARS": "Environment Variables",
      "ENVVARS_DESC": "Add these environment variables to your application:",
      "ENVFILE": ".env",
      "QUICKSTART": "What's your starting point?",
      "QUICKSTART_SUBTITLE": "Choose the option that best describes your situation:",
      "OPTION1": "Option 1: Clone Example Application",
      "OPTION1_DESC": "Get started quickly with a working example application:",
      "OPTION1_NOTE": "After cloning, update the environment variables with your application details.",
      "OPTION2": "Option 2: Integrate Existing Application",
      "OPTION2_DESC": "Integrate ZITADEL authentication into your existing application:",
      "STEP1": "Install the ZITADEL SDK for your framework",
      "STEP2": "Configure your environment variables",
      "STEP3": "Add authentication to your application",
      "STEP4": "Test the integration",
      "GENERIC": "General Integration",
      "GENERIC_DESC": "Choose from our comprehensive examples and guides:",
      "ALLEXAMPLES": "All Examples",
      "INTEGRATION_GUIDE": "Integration Guide",
      "NEXTSTEPS": "Next Steps",
      "CONFIGURE": "Configure Settings",
      "CONFIGURE_DESC": "Customize your app's OIDC configuration",
      "REDIRECTS": "Setup Redirects",
      "REDIRECTS_DESC": "Configure redirect and logout URLs",
      "URLS_DESC": "View important URLs for integration",
      "TERMINAL": "Terminal",
      "SCENARIO_NEW_TITLE": "I want to create a brand new application",
      "SCENARIO_NEW_DESC": "Perfect! We'll help you get started quickly with a working example that includes ZITADEL authentication built-in.",
      "SCENARIO_NEW_TOGGLE": "I don't have an application yet",
      "SCENARIO_EXISTING_TITLE": "I want to integrate into an existing application",
      "SCENARIO_EXISTING_DESC": "Great! We'll guide you through adding ZITADEL authentication to your current application step by step.",
      "SCENARIO_EXISTING_TOGGLE": "I have an existing application",
      "CLONE_EXAMPLE": "Clone Example",
      "CLONE_NOTE": "After cloning, simply update the .env file with your application details above and you're ready to go!",
      "BROWSE_EXAMPLES": "Browse All Examples",
      "GENERIC_NEW_NOTE": "Choose an example that matches your technology stack and clone it to get started quickly.",
      "EXISTING_STEP1_TITLE": "Install the SDK",
      "EXISTING_STEP1_DESC": "Add the SDK to your project",
      "EXISTING_STEP2_TITLE": "Add your configuration",
      "EXISTING_STEP2_DESC": "Copy and paste these environment variables into your application's configuration file",
      "EXISTING_STEP3_TITLE": "Set up authentication",
      "EXISTING_STEP3_DESC": "Follow our step-by-step integration guide to add authentication to your application",
      "VIEW_SDKS": "View SDK Docs",
      "AUTH_STATUS_CHECKING": "Checking authentication status...",
      "AUTH_STATUS_SUCCESS": "Your app has been authenticated with ZITADEL.",
      "AUTH_STATUS_PENDING": "Your app hasn't been authenticated with ZITADEL yet.",
      "AUTH_STATUS_PENDING_DESC": "Follow the steps below to complete the integration.",
      "SUCCESS_TITLE": "🎉 Great! Your app is successfully connected",
      "SUCCESS_DESC": "Your application has successfully authenticated with ZITADEL. You can now use the environment variables below for your integration.",
      "ENVVARS_AUTHENTICATED_DESC": "Your app is now connected to ZITADEL. Use these environment variables in your application:",
      "INTEGRATION_ENVVARS_TITLE": "Your Application Configuration",
      "INTEGRATION_ENVVARS_DESC": "Add these environment variables to your application to connect with ZITADEL:",
      "NEW_STEP1_TITLE": "Clone the example application",
      "NEW_STEP1_DESC": "Get started quickly with a working example that includes ZITADEL authentication built-in.",
      "NEW_STEP2_TITLE": "Configure your environment variables",
      "NEW_STEP2_DESC": "Add these environment variables to your application. Paste them into a .env file in the root of your project, or download the .env file and save it.",
      "NEW_STEP2_CLIENT_SECRET_NOTE": "Replace 'your-client-secret' with your actual client secret. If you didn't save it during app creation, ",
      "NEW_STEP2_CLIENT_SECRET_LINK": "generate a new one here",
      "NEW_STEP3_TITLE": "Run and test your application",
      "NEW_STEP3_DESC": "Install dependencies.",
      "NEW_STEP3_DESC2": "Start your application and test the authentication flow.",
      "NEW_STEP4_TITLE": "View the documentation",
      "NEW_STEP4_DESC": "Follow our guide on how to customize and extend your application with ZITADEL.",
      "STEP4_ACTION": "View Docs",
      "GENERIC_NEW_TITLE": "Choose your starting point",
      "GENERIC_EXISTING_TITLE": "Choose your integration approach",
      "GENERIC_EXISTING_NOTE": "Since no specific SDK is available for your framework, you can use our general integration guides or work directly with the OIDC/OAuth2 endpoints.",
      "API_DOCS": "API Documentation",
      "NEW_STEP_DOCS_TITLE": "View comprehensive documentation",
      "NEW_STEP_DOCS_DESC": "Learn more about advanced configuration options and best practices for your framework.",
      "EXISTING_STEP_DOCS_TITLE": "Learn more about integration",
<<<<<<< HEAD
      "EXISTING_STEP_DOCS_DESC": "Explore our detailed documentation for advanced configuration and troubleshooting."
=======
      "EXISTING_STEP_DOCS_DESC": "Explore our detailed documentation for advanced configuration and troubleshooting.",
      "SELECT_FRAMEWORK": "Select your framework",
      "SELECT_FRAMEWORK_DESC": "Choose the framework you're using to get tailored integration guidance and examples."
>>>>>>> f59f4d1c
    },
    "PAGES": {
      "TITLE": "Application",
      "ID": "ID",
      "DESCRIPTION": "Here you can edit your application data and it's configuration.",
      "QUICK_CREATE_TITLE": "Create Application",
      "QUICK_CREATE_DESC": "Create an application in three simple steps.",
      "QUICK_CREATE_FRAMEWORK": "Select your framework",
      "QUICK_CREATE_FRAMEWORK_DESC": "We provide you with a recommended configuration for your application. Choose the framework you are using, or the framework you intend to use.",
      "QUICK_CREATE_NAME": "Name your application",
      "CREATE": "Create application",
      "CREATE_PROJECT_AUTO": "Create project for me",
      "CREATE_PROJECT_AUTO_DESC": "Recommended if you're new to ZITADEL. We'll handle the project setup for you.",
      "CREATE_SELECT_PROJECT": "Select your project",
      "CREATE_NEW_PROJECT": "Type a name to create a new project",
      "CREATE_DESC_TITLE": "Enter Your Application Details Step by Step",
      "CREATE_DESC_SUB": "A recommended configuration will be automatically generated.",
      "STATE": "Status",
      "DATECREATED": "Created",
      "DATECHANGED": "Changed",
      "URLS": "URLs",
      "DELETE": "Delete App",
      "JUMPTOPROJECT": "To configure roles, authorizations and more, navigate to the project.",
      "DETAIL": {
        "TITLE": "Detail",
        "STATE": {
          "0": "Not defined",
          "1": "Active",
          "2": "Inactive"
        }
      },
      "DIALOG": {
        "CONFIG": {
          "TITLE": "Change OIDC Configuration"
        },
        "DELETE": {
          "TITLE": "Delete App",
          "DESCRIPTION": "Do you really want to delete this application?"
        }
      },
      "NEXTSTEPS": {
        "TITLE": "Next Steps",
        "0": {
          "TITLE": "Add roles",
          "DESC": "Enter your project roles"
        },
        "1": {
          "TITLE": "Add users",
          "DESC": "Add new users of your organization"
        },
        "2": {
          "TITLE": "Help & Support",
          "DESC": "Read our documentation on creating applications or contact our support"
        }
      }
    },
    "NAMEDIALOG": {
      "TITLE": "Rename App",
      "DESCRIPTION": "Enter the new name for your app",
      "NAME": "New Name"
    },
    "NAME": "Name",
    "TYPE": "Application Type",
    "AUTHMETHOD": "Authentication Method",
    "AUTHMETHODSECTION": "Authentication Method",
    "GRANT": "Grant Types",
    "ADDITIONALORIGINS": "Additional Origins",
    "ADDITIONALORIGINSDESC": "If you want to add additional Origins to your app which is not used as a redirect you can do that here.",
    "ORIGINS": "Origins",
    "NOTANORIGIN": "The entered value is not an origin",
    "PROSWITCH": "I'm a pro. Skip this wizard.",
    "NAMEANDTYPESECTION": "Name and Type",
    "TITLEFIRST": "Name of the application",
    "TYPETITLE": "Type of application",
    "OIDC": {
      "WELLKNOWN": "Further links can be retrieved from the <a href='{{url}}' title='Discovery endpoint' target='_blank'>discovery endpoint</a>.",
      "INFO": {
        "ISSUER": "Issuer",
        "CLIENTID": "Client Id"
      },
      "CURRENT": "Current Config",
      "TOKENSECTIONTITLE": "AuthToken Options",
      "REDIRECTSECTIONTITLE": "Redirect Settings",
      "REDIRECTTITLE": "Specify the URIs where the login will redirect to.",
      "POSTREDIRECTTITLE": "This is the redirect URI after logout.",
      "REDIRECTDESCRIPTIONWEB": "Redirect URIs must begin with https://. http:// is only valid with enabled development mode.",
      "REDIRECTDESCRIPTIONNATIVE": "Redirect URIs must begin with your own protocol, http://127.0.0.1, http://[::1] or http://localhost.",
      "REDIRECTNOTVALID": "This redirect URI is not valid.",
      "COMMAORENTERSEPERATION": "separate with ↵",
      "TYPEREQUIRED": "The type is required.",
      "TITLE": "OIDC Configuration",
      "CLIENTID": "Client ID",
      "CLIENTSECRET": "Client Secret",
      "CLIENTSECRET_NOSECRET": "With your chosen authentication flow, no secret is required and is therefore not available.",
      "CLIENTSECRET_DESCRIPTION": "Keep your client secret at a safe place as it will disappear once the dialog is closed.",
      "REGENERATESECRET": "Regenerate Client Secret",
      "DEVMODE": "Development Mode",
      "DEVMODE_ENABLED": "Enabled",
      "DEVMODE_DISABLED": "Disabled",
      "DEVMODEDESC": "Beware: With development mode enabled redirect URIs will not be validated.",
      "SKIPNATIVEAPPSUCCESSPAGE": "Skip Login Success Page",
      "SKIPNATIVEAPPSUCCESSPAGE_DESCRIPTION": "Skip the success page after a login for this native app.",
      "REDIRECT": "Redirect URIs",
      "REDIRECTSECTION": "Redirect URIs",
      "POSTLOGOUTREDIRECT": "Post Logout URIs",
      "RESPONSESECTION": "Response Types",
      "GRANTSECTION": "Grant Types",
      "GRANTTITLE": "Select your grant types. Note: Implicit is only available for browser-based applications.",
      "APPTYPE": {
        "0": "Web",
        "1": "User Agent",
        "2": "Native"
      },
      "RESPONSETYPE": "Response Types",
      "RESPONSE": {
        "0": "Code",
        "1": "ID Token",
        "2": "Token-ID Token"
      },
      "REFRESHTOKEN": "Refresh Token",
      "GRANTTYPE": "Grant Types",
      "GRANT": {
        "0": "Authorization Code",
        "1": "Implicit",
        "2": "Refresh Token",
        "3": "Device Code",
        "4": "Token Exchange"
      },
      "AUTHMETHOD": {
        "0": "Basic",
        "1": "Post",
        "2": "None",
        "3": "Private Key JWT"
      },
      "TOKENTYPE": "Auth Token Type",
      "TOKENTYPE0": "Bearer Token",
      "TOKENTYPE1": "JWT",
      "UNSECUREREDIRECT": "I sure hope you know what you are doing.",
      "OVERVIEWSECTION": "Overview",
      "OVERVIEWTITLE": "You are now done. Review your configuration.",
      "ACCESSTOKENROLEASSERTION": "Add user roles to the access token",
      "ACCESSTOKENROLEASSERTION_DESCRIPTION": "If selected, the requested roles of the authenticated user are added to the access token.",
      "IDTOKENROLEASSERTION": "User roles inside ID Token",
      "IDTOKENROLEASSERTION_DESCRIPTION": "When this option is enabled, the authenticated user's assigned roles will be added directly to their ID token. Ensure to enable the Project setting 'Assign user roles during authentication' or request via custom scope.",
      "IDTOKENUSERINFOASSERTION": "Include user's roles in the ID Token",
      "IDTOKENUSERINFOASSERTION_DESCRIPTION": "Enables clients to retrieve profile, email, phone and address claims from ID token.",
      "CLOCKSKEW": "Enables clients to handle clock skew of OP and client. The duration (0-5s) will be added to exp claim and subtracted from iats, auth_time and nbf.",
      "RECOMMENDED": "recommended",
      "NOTRECOMMENDED": "not recommended",
      "SELECTION": {
        "APPTYPE": {
          "WEB": {
            "TITLE": "Web",
            "DESCRIPTION": "Regular Web applications like .net, PHP, Node.js, Java, etc."
          },
          "NATIVE": {
            "TITLE": "Native",
            "DESCRIPTION": "Mobile Apps, Desktop, Smart Devices, etc."
          },
          "USERAGENT": {
            "TITLE": "User Agent",
            "DESCRIPTION": "Single Page Applications (SPA) and in general all JS frameworks executed in browsers"
          }
        }
      }
    },
    "API": {
      "INFO": {
        "CLIENTID": "Client Id"
      },
      "REGENERATESECRET": "Regenerate Client Secret",
      "SELECTION": {
        "TITLE": "API",
        "DESCRIPTION": "APIs in general"
      },
      "AUTHMETHOD": {
        "0": "Basic",
        "1": "Private Key JWT"
      }
    },
    "SAML": {
      "SELECTION": {
        "TITLE": "SAML",
        "DESCRIPTION": "SAML Applications"
      },
      "CONFIGSECTION": "SAML Configuration",
      "CHOOSEMETADATASOURCE": "Provide your SAML configuration using one of the following options:",
      "METADATAOPT1": "Option 1. Specify the url where metadata file is located",
      "METADATAOPT2": "Option 2. Upload a file containing your metadata XML",
      "METADATAOPT3": "Option 3. Create a minimal metadata file on the fly providing ENTITYID and ACS URL",
      "UPLOAD": "Upload XML file",
      "METADATA": "Metadata",
      "METADATAFROMFILE": "Metadata from file",
      "CERTIFICATE": "SAML certificate",
      "DOWNLOADCERT": "Download SAML certificate",
      "CREATEMETADATA": "Create metadata",
      "ENTITYID": "Entity ID",
      "ACSURL": "ACS endpoint URL"
    },
    "AUTHMETHODS": {
      "CODE": {
        "TITLE": "Code",
        "DESCRIPTION": "Exchange the authorization code for the tokens"
      },
      "PKCE": {
        "TITLE": "PKCE",
        "DESCRIPTION": "Use a random hash instead of a static client secret for more security"
      },
      "POST": {
        "TITLE": "POST",
        "DESCRIPTION": "Send client_id and client_secret as part of the form"
      },
      "PK_JWT": {
        "TITLE": "Private Key JWT",
        "DESCRIPTION": "Use a private key to authorize your application"
      },
      "BASIC": {
        "TITLE": "Basic",
        "DESCRIPTION": "Authentication with Username and Password"
      },
      "IMPLICIT": {
        "TITLE": "Implicit",
        "DESCRIPTION": "Get the tokens directly from the authorization endpoint"
      },
      "DEVICECODE": {
        "TITLE": "Device Code",
        "DESCRIPTION": "Authorize the device on a computer or smartphone."
      },
      "CUSTOM": {
        "TITLE": "Custom",
        "DESCRIPTION": "Your setting doesn't correspond to any other option."
      }
    },
    "TOAST": {
      "REACTIVATED": "Application reactivated.",
      "DEACTIVATED": "Application deactivated.",
      "OIDCUPDATED": "App updated.",
      "APIUPDATED": "App updated",
      "UPDATED": "App updated.",
      "CREATED": "App created.",
      "CLIENTSECRETREGENERATED": "client secret generated.",
      "DELETED": "App deleted.",
      "CONFIGCHANGED": "Changes detected!"
    },
    "LOGINV2": {
      "USEV2": "Use new Login UI",
      "BASEURL": "Custom base URL for the new Login UI"
    }
  },
  "GENDERS": {
    "0": "Unknown",
    "1": "Female",
    "2": "Male",
    "3": "Other"
  },
  "LANGUAGES": {
    "de": "Deutsch",
    "en": "English",
    "es": "Español",
    "fr": "Français",
    "it": "Italiano",
    "ja": "日本語",
    "pl": "Polski",
    "zh": "简体中文",
    "bg": "Български",
    "pt": "Portuguese",
    "mk": "Македонски",
    "cs": "Čeština",
    "ru": "Русский",
    "nl": "Nederlands",
    "sv": "Svenska",
    "id": "Bahasa Indonesia",
    "hu": "Magyar",
    "ko": "한국어",
    "ro": "Română",
    "tr": "Türkçe"
  },
  "MEMBER": {
    "ADD": "Add a Manager",
    "CREATIONTYPE": "Creation Type",
    "CREATIONTYPES": {
      "3": "IAM",
      "2": "Organization",
      "0": "Owned Project",
      "1": "Granted Project",
      "4": "Project"
    },
    "EDITROLE": "Edit roles",
    "EDITFOR": "Edit the roles for the user: {{value}}",
    "DIALOG": {
      "DELETE_TITLE": "Remove Manager",
      "DELETE_DESCRIPTION": "You are about to remove a manager. Are you sure?"
    },
    "SHOWDETAILS": "Click to show details."
  },
  "ROLESLABEL": "Roles",
  "GRANTS": {
    "TITLE": "Authorizations",
    "DESC": "These are all authorizations on your organization.",
    "DELETE": "Delete Authorization",
    "EMPTY": "No authorization found",
    "ADD": "Create Authorization",
    "ADD_BTN": "New",
    "PROJECT": {
      "TITLE": "Authorization",
      "DESCRIPTION": "Define authorizations for the specified project. Note that you can only see entries of projects and users for which you have the permissions."
    },
    "USER": {
      "TITLE": "Authorization",
      "DESCRIPTION": "Define authorizations for the specified user. Note that you can only see entries of projects and users for which you have the permissions."
    },
    "CREATE": {
      "TITLE": "Create authorization",
      "DESCRIPTION": "Search for the organization, the project, and the corresponding roles."
    },
    "EDIT": {
      "TITLE": "Change authorization"
    },
    "DETAIL": {
      "TITLE": "Authorization Detail",
      "DESCRIPTION": "Here you can see all the details of the authorization."
    },
    "TOAST": {
      "UPDATED": "Authorization updated.",
      "REMOVED": "Authorization removed",
      "BULKREMOVED": "Authorizations removed.",
      "CANTSHOWINFO": "You cannot visit this user's profile as you are not a member of the organization where this user belongs to"
    },
    "DIALOG": {
      "DELETE_TITLE": "Delete authorization",
      "DELETE_DESCRIPTION": "You are about to delete an authorization. Do you want to continue?",
      "BULK_DELETE_TITLE": "Delete authorizations",
      "BULK_DELETE_DESCRIPTION": "You are about to delete multiple authorizations. Do you want to continue?"
    }
  },
  "CHANGES": {
    "LISTTITLE": "Last Changes",
    "BOTTOM": "You've reached the end of the list.",
    "LOADMORE": "Load more",
    "ORG": {
      "TITLE": "Activity",
      "DESCRIPTION": "Here you can see the latest events that have generated an organization change."
    },
    "PROJECT": {
      "TITLE": "Activity",
      "DESCRIPTION": "Here you can see the latest events that have generated a project change."
    },
    "USER": {
      "TITLE": "Activity",
      "DESCRIPTION": "Here you can see the latest events that have generated a user change."
    }
  }
}<|MERGE_RESOLUTION|>--- conflicted
+++ resolved
@@ -2594,13 +2594,9 @@
       "NEW_STEP_DOCS_TITLE": "View comprehensive documentation",
       "NEW_STEP_DOCS_DESC": "Learn more about advanced configuration options and best practices for your framework.",
       "EXISTING_STEP_DOCS_TITLE": "Learn more about integration",
-<<<<<<< HEAD
-      "EXISTING_STEP_DOCS_DESC": "Explore our detailed documentation for advanced configuration and troubleshooting."
-=======
       "EXISTING_STEP_DOCS_DESC": "Explore our detailed documentation for advanced configuration and troubleshooting.",
       "SELECT_FRAMEWORK": "Select your framework",
       "SELECT_FRAMEWORK_DESC": "Choose the framework you're using to get tailored integration guidance and examples."
->>>>>>> f59f4d1c
     },
     "PAGES": {
       "TITLE": "Application",
