{
  "APP_NAME": "ZITADEL",
  "PAGINATOR": {
    "PREVIOUS": "Previous",
    "NEXT": "Next",
    "COUNT": "Total Results",
    "MORE": "More"
  },
  "FOOTER": {
    "LINKS": {
      "CONTACT": "Contact",
      "TOS": "Terms of Service",
      "PP": "Privacy Policy"
    },
    "THEME": {
      "DARK": "Dark",
      "LIGHT": "Light"
    }
  },
  "HOME": {
    "WELCOME": "Get started with ZITADEL",
    "DISCLAIMER": "ZITADEL treats your data confidentially and securely.",
    "DISCLAIMERLINK": "Further information",
    "DOCUMENTATION": {
      "TITLE": "Documentation",
      "DESCRIPTION": "Get started with ZITADEL quickly."
    },
    "GETSTARTED": {
      "TITLE": "Get started with ZITADEL",
      "DESCRIPTION": "Get started with ZITADEL quickly."
    },
    "QUICKSTARTS": {
      "LABEL": "First Steps",
      "TITLE": "Quickstarts",
      "DESCRIPTION": "Get started with ZITADEL quickly."
    },
    "SHORTCUTS": {
      "SHORTCUTS": "Shortcuts",
      "SETTINGS": "Available shortcuts",
      "PROJECTS": "Projects",
      "REORDER": "Hold and drag the tile to move it",
      "ADD": "Hold and drag a tile to add"
    }
  },
  "ONBOARDING": {
    "DESCRIPTION": "Your onboarding process",
    "COMPLETED": "completed",
    "DISMISS": "No thanks, I'm a pro.",
    "CARD": {
      "TITLE": "Get your ZITADEL running",
      "DESCRIPTION": "This checklist helps to setup your instance and guides your through the most essential steps"
    },
    "EVENTS": {
      "instance.policy.label.added": {
        "title": "Setup your brand",
        "description": "Define coloring and shape of your login and upload your logo and icons."
      },
      "instance.smtp.config.added": {
        "title": "Setup your SMTP settings",
        "description": "Set your own mail server settings."
      },
      "project.added": {
        "title": "Create your first project",
        "description": "Add your first project and define its roles and authorizations."
      },
      "project.application.added": {
        "title": "Create your first application",
        "description": "Create a web, native, api or saml application and setup your authentication flow."
      },
      "user.human.added": {
        "title": "Add users",
        "description": "Add your application users"
      },
      "user.grant.added": {
        "title": "Grant users",
        "description": "Allow users to access your application and setup their role."
      }
    }
  },
  "MENU": {
    "INSTANCE": "Instance",
    "DASHBOARD": "Home",
    "PERSONAL_INFO": "Personal Information",
    "DOCUMENTATION": "Documentation",
    "INSTANCEOVERVIEW": "Instance",
    "ORGS": "Organizations",
    "VIEWS": "Views",
    "EVENTS": "Events",
    "FAILEDEVENTS": "Failed Events",
    "ORGANIZATION": "Organization",
    "DOMAINS": "Domains",
    "PROJECT": "Projects",
    "PROJECTOVERVIEW": "Overview",
    "PROJECTGRANTS": "Grants",
    "ROLES": "Roles",
    "GRANTEDPROJECT": "Granted Projects",
    "HUMANUSERS": "Users",
    "MACHINEUSERS": "Service Users",
    "LOGOUT": "Logout All Users",
    "NEWORG": "New Organization",
    "IAMADMIN": "You are an IAM Administrator. Note that you have extended permissions.",
    "SHOWORGS": "Show All Organizations",
    "GRANTS": "Authorizations",
    "ACTIONS": "Actions",
    "PRIVACY": "Privacy",
    "TOS": "Terms of Service",
    "OPENSHORTCUTSTOOLTIP": "Type ? to show keyboard shortcuts",
    "SETTINGS": "Settings",
    "CUSTOMERPORTAL": "Customer Portal"
  },
  "ACTIONS": {
    "ACTIONS": "Actions",
    "FILTER": "Filter",
    "RENAME": "Rename",
    "SET": "Set",
    "COPY": "Copy to Clipboard",
    "COPIED": "Copied to clipboard.",
    "RESET": "Reset",
    "RESETDEFAULT": "Reset to Default",
    "RESETTO": "Reset to: ",
    "RESETCURRENT": "Reset to current",
    "SHOW": "Show",
    "HIDE": "Hide",
    "SAVE": "Save",
    "SAVENOW": "Save now",
    "NEW": "New",
    "ADD": "Add",
    "CREATE": "Create",
    "CONTINUE": "Continue",
    "BACK": "Back",
    "CLOSE": "Close",
    "CLEAR": "Clear",
    "CANCEL": "Cancel",
    "INFO": "Info",
    "OK": "OK",
    "SELECT": "Select",
    "VIEW": "Show",
    "SELECTIONDELETE": "Delete selection",
    "DELETE": "Delete",
    "REMOVE": "Remove",
    "VERIFY": "Verify",
    "FINISH": "Finish",
    "FINISHED": "Close",
    "CHANGE": "Change",
    "REACTIVATE": "Reactivate",
    "ACTIVATE": "Activate",
    "DEACTIVATE": "Deactivate",
    "REFRESH": "Refresh",
    "LOGIN": "Login",
    "EDIT": "Edit",
    "PIN": "Pin / Unpin",
    "CONFIGURE": "Configure",
    "SEND": "Send",
    "NEWVALUE": "New Value",
    "RESTORE": "Restore",
    "CONTINUEWITHOUTSAVE": "Continue without saving",
    "OF": "of",
    "PREVIOUS": "Previous",
    "NEXT": "Next",
    "MORE": "more",
    "STEP": "Step",
    "SETUP": "Setup",
    "COMINGSOON": "Coming soon",
    "TABLE": {
      "SHOWUSER": "Show user {{value}}"
    }
  },
  "MEMBERROLES": {
    "IAM_OWNER": "Has control over the whole instance, including all organizations",
    "IAM_OWNER_VIEWER": "Has permission to review the whole instance, including all organizations",
    "IAM_ORG_MANAGER": "Has permission to create and manage organizations",
    "IAM_USER_MANAGER": "Has permission to create and manage users",
    "ORG_OWNER": "Has permission over the whole organization",
    "ORG_USER_MANAGER": "Has permission to create and manage users of the organization",
    "ORG_OWNER_VIEWER": "Has permission to review the whole organization",
    "ORG_USER_PERMISSION_EDITOR": "Has permission to manage user grants",
    "ORG_PROJECT_PERMISSION_EDITOR": "Has permission to manage project grants",
    "ORG_PROJECT_CREATOR": "Has permission to create his own projects and underlying settings",
    "PROJECT_OWNER": "Has permission over the whole project",
    "PROJECT_OWNER_VIEWER": "Has permission to review the whole project",
    "PROJECT_OWNER_GLOBAL": "Has permission over the whole project",
    "PROJECT_OWNER_VIEWER_GLOBAL": "Has permission to review the whole project",
    "PROJECT_GRANT_OWNER": "Has permission to manage the project grant",
    "PROJECT_GRANT_OWNER_VIEWER": "Has permission to review the project grant"
  },
  "OVERLAYS": {
    "ORGSWITCHER": {
      "TEXT": "All organization settings and tables in console are based on a selected organization. Click this button to switch organization or create a new one."
    },
    "INSTANCE": {
      "TEXT": "Click here to get to the instance settings. Note that you have only access to this button if you have enhanced permissions."
    },
    "PROFILE": {
      "TEXT": "Here you can switch between your user accounts and manage your sessions and profile."
    },
    "NAV": {
      "TEXT": "This navigation changes based on your selected organization above or your instance"
    },
    "CONTEXTCHANGED": {
      "TEXT": "Attention! The organization context has changed."
    }
  },
  "FILTER": {
    "TITLE": "Filter",
    "STATE": "Status",
    "DISPLAYNAME": "User Display Name",
    "EMAIL": "Email",
    "USERNAME": "User Name",
    "ORGNAME": "Organization Name",
    "PROJECTNAME": "Project Name",
    "RESOURCEOWNER": "Resource Owner",
    "METHODS": {
      "5": "contains",
      "7": "ends with",
      "1": "equals"
    }
  },
  "KEYBOARDSHORTCUTS": {
    "TITLE": "Keyboard Shortcuts",
    "UNDERORGCONTEXT": "Within organization pages",
    "SIDEWIDE": "Site-wide shortcuts",
    "SHORTCUTS": {
      "HOME": "<strong>G</strong>o to <strong>H</strong>ome",
      "INSTANCE": "<strong>G</strong>o to <strong>I</strong>instance",
      "ORG": "<strong>G</strong>o to <strong>O</strong>rganization",
      "ORGSETTINGS": "<strong>G</strong>o to Organization <strong>S</strong>ettings",
      "ORGSWITCHER": "Change Organization",
      "ME": "Go To own profile",
      "PROJECTS": "<strong>G</strong>o to <strong>P</strong>rojects",
      "USERS": "<strong>G</strong>o to <strong>U</strong>sers",
      "USERGRANTS": "<strong>G</strong>o to <strong>A</strong>uthorizations",
      "ACTIONS": "<strong>G</strong>o to Actions and <strong>F</strong>lows",
      "DOMAINS": "<strong>G</strong>o to <strong>D</strong>omains"
    }
  },
  "RESOURCEID": "Resource Id",
  "NAME": "Name",
  "VERSION": "Version",
  "TABLE": {
    "NOROWS": "No data"
  },
  "ERRORS": {
    "REQUIRED": "Some required fields are missing.",
    "TOKENINVALID": {
      "TITLE": "Your authorization token has expired.",
      "DESCRIPTION": "Click the button below to log in again."
    }
  },
  "USER": {
    "SETTINGS": {
      "TITLE": "Settings",
      "GENERAL": "General",
      "IDP": "Identity Providers",
      "SECURITY": "Password and Security",
      "KEYS": "Keys",
      "PAT": "Personal Access Tokens",
      "USERGRANTS": "Authorizations",
      "MEMBERSHIPS": "Memberships",
      "METADATA": "Metadata"
    },
    "TITLE": "Personal Information",
    "DESCRIPTION": "Manage your information and security settings.",
    "PAGES": {
      "LIST": "Users",
      "TITLE": "User",
      "DESCRIPTION": "Create new users in your organization and manage existing ones.",
      "LISTMACHINE": "Service Users",
      "DESCRIPTIONMACHINE": "Create and manage Service Users of your organization",
      "DETAIL": "Detail",
      "CREATE": "Create",
      "MY": "My Information",
      "LOGINNAMES": "Login names",
      "LOGINMETHODS": "Login methods",
      "LOGINNAMESDESC": "These are your login names:",
      "NOUSER": "No associated user.",
      "REACTIVATE": "Reactivate",
      "DEACTIVATE": "Deactivate",
      "FILTER": "Filter",
      "STATE": "Status",
      "DELETE": "Delete User",
      "UNLOCK": "Unlock User",
      "GENERATESECRET": "Generate Client Secret",
      "REMOVESECRET": "Remove Client Secret",
      "LOCKEDDESCRIPTION": "This user has been locked out due to exceeding the maximum login attempts and must be unlocked to be used again.",
      "DELETEACCOUNT": "Delete Account",
      "DELETEACCOUNT_DESC": "If you perform this action, you will be logged out and will no longer have access to your account. This action is not reversible, so please continue with caution.",
      "DELETEACCOUNT_BTN": "Delete Account",
      "DELETEACCOUNT_SUCCESS": "Account deleted successfully!"
    },
    "DETAILS": {
      "DATECREATED": "Created",
      "DATECHANGED": "Changed"
    },
    "DIALOG": {
      "DELETE_TITLE": "Delete User",
      "DELETE_SELF_TITLE": "Delete Account",
      "DELETE_DESCRIPTION": "You are about to permanently delete a user. Are you sure?",
      "DELETE_SELF_DESCRIPTION": "You are about to permanently delete your personal account. This will log you out and delete your user. This action cannot be undone!",
      "DELETE_AUTH_DESCRIPTION": "You are about to permanently delete your personal account. Are you sure?",
      "TYPEUSERNAME": "Type '{{value}}', to confirm and delete the user.",
      "USERNAME": "Loginname",
      "DELETE_BTN": "Delete permanently"
    },
    "SENDEMAILDIALOG": {
      "TITLE": "Send Email Notification",
      "DESCRIPTION": "Click the button below to send a notification to the current email address or change the email address in the field.",
      "NEWEMAIL": "New email address"
    },
    "SECRETDIALOG": {
      "CLIENTSECRET": "Client Secret",
      "CLIENTSECRET_DESCRIPTION": "Keep your client secret at a safe place as it will disappear once the dialog is closed."
    },
    "TABLE": {
      "DEACTIVATE": "Deactivate",
      "ACTIVATE": "Activate",
      "CHANGEDATE": "Last Modified",
      "CREATIONDATE": "Created At",
      "TYPES": {
        "HUMAN": "Users",
        "MACHINE": "Service Users"
      },
      "FILTER": {
        "0": "Filter for DisplayName",
        "1": "Filter for Username",
        "2": "filter for DisplayName",
        "3": "filter for Username",
        "4": "filter for Email",
        "5": "filter for DisplayName",
        "10": "filter for organization name",
        "12": "filter for project name"
      },
      "EMPTY": "No entries"
    },
    "PASSWORDLESS": {
      "SEND": "Send registration link",
      "TABLETYPE": "Type",
      "TABLESTATE": "Status",
      "NAME": "Name",
      "EMPTY": "No device set",
      "TITLE": "Passwordless Authentication",
      "DESCRIPTION": "Add WebAuthn based Authentication Methods to log onto ZITADEL passwordless.",
      "MANAGE_DESCRIPTION": "Manage the second factor methods of your users.",
      "U2F": "Add method",
      "U2F_DIALOG_TITLE": "Verify authenticator",
      "U2F_DIALOG_DESCRIPTION": "Enter a name for your used passwordless Login",
      "U2F_SUCCESS": "Passwordless Auth created successfully!",
      "U2F_ERROR": "An error during setup occurred!",
      "U2F_NAME": "Authenticator Name",
      "TYPE": {
        "0": "No MFA defined",
        "1": "One Time Password (OTP)",
        "2": "Fingerprint, Security Keys, Face ID and other"
      },
      "STATE": {
        "0": "No State",
        "1": "Not Ready",
        "2": "Ready",
        "3": "Deleted"
      },
      "DIALOG": {
        "DELETE_TITLE": "Remove Passwordless Authentication Method",
        "DELETE_DESCRIPTION": "You are about to delete a passwordless Authentication method. Are you sure?",
        "ADD_TITLE": "Passwordless Authentication",
        "ADD_DESCRIPTION": "Select one of the available options for creating a passwordless authentication method.",
        "SEND_DESCRIPTION": "Send yourself a registration link to your email address.",
        "SEND": "Send registration link",
        "SENT": "The email was successfully delivered. Check your mailbox to continue with the setup.",
        "QRCODE_DESCRIPTION": "Generate QR code for scanning with another device.",
        "QRCODE": "Generate QR code",
        "QRCODE_SCAN": "Scan this QR code to continue with the setup on your device.",
        "NEW_DESCRIPTION": "Use this device to set up Passwordless.",
        "NEW": "Add New"
      }
    },
    "MFA": {
      "TABLETYPE": "Type",
      "TABLESTATE": "Status",
      "NAME": "Name",
      "EMPTY": "No additional factors",
      "TITLE": "Multifactor Authentication",
      "DESCRIPTION": "Add a second factor to ensure optimal security for your account.",
      "MANAGE_DESCRIPTION": "Manage the second factor methods of your users.",
      "ADD": "Add Factor",
      "OTP": "Authenticator App for OTP (One-Time Password)",
      "OTP_DIALOG_TITLE": "Add OTP",
      "OTP_DIALOG_DESCRIPTION": "Scan the QR code with an authenticator app and enter the code below to verify and activate the OTP method.",
      "U2F": "Fingerprint, Security Keys, Face ID and other",
      "U2F_DIALOG_TITLE": "Verify Factor",
      "U2F_DIALOG_DESCRIPTION": "Enter a name for your used universal Multifactor.",
      "U2F_SUCCESS": "Factor added successfully!",
      "U2F_ERROR": "An error during setup occurred!",
      "U2F_NAME": "Authenticator Name",
      "TYPE": {
        "0": "No MFA defined",
        "1": "One Time Password (OTP)",
        "2": "Fingerprint, Security Keys, Face ID and other"
      },
      "STATE": {
        "0": "No State",
        "1": "Not Ready",
        "2": "Ready",
        "3": "Deleted"
      },
      "DIALOG": {
        "MFA_DELETE_TITLE": "Remove Secondfactor",
        "MFA_DELETE_DESCRIPTION": "You are about to delete a second factor. Are you sure?",
        "ADD_MFA_TITLE": "Add Second Factor",
        "ADD_MFA_DESCRIPTION": "Select one of the following options."
      }
    },
    "EXTERNALIDP": {
      "TITLE": "External Identity Providers",
      "DESC": "",
      "IDPCONFIGID": "IDP Config ID",
      "IDPNAME": "IDP Name",
      "USERDISPLAYNAME": "External Name",
      "EXTERNALUSERID": "External User ID",
      "EMPTY": "No external IDP found",
      "DIALOG": {
        "DELETE_TITLE": "Remove IDP",
        "DELETE_DESCRIPTION": "You are about to delete an Identity Provider from a user. Do you really want to continue?"
      }
    },
    "CREATE": {
      "TITLE": "Create a New User",
      "DESCRIPTION": "Please provide the necessary information.",
      "NAMEANDEMAILSECTION": "Name and E-mail",
      "GENDERLANGSECTION": "Gender and Language",
      "PHONESECTION": "Phone numbers",
      "PASSWORDSECTION": "Initial Password",
      "ADDRESSANDPHONESECTION": "Phone number",
      "INITMAILDESCRIPTION": "If both options are selected, no email for initialization will be sent. If only one of the options is selected, a mail to provide / verify the data will be sent."
    },
    "CODEDIALOG": {
      "TITLE": "Verify Phone Number",
      "DESCRIPTION": "Enter the code you received by text message to verify your phone number.",
      "CODE": "Code"
    },
    "DATA": {
      "STATE": "Status",
      "STATE0": "Unknown",
      "STATE1": "Active",
      "STATE2": "Inactive",
      "STATE3": "Deleted",
      "STATE4": "Locked",
      "STATE5": "Suspended",
      "STATE6": "Initial"
    },
    "PROFILE": {
      "TITLE": "Profile",
      "EMAIL": "E-mail",
      "PHONE": "Phone number",
      "PHONE_HINT": "Use 00 or the + symbol followed by the calling country code, or select the country from the dropdown and finally enter the phone number",
      "USERNAME": "User Name",
      "CHANGEUSERNAME": "modify",
      "CHANGEUSERNAME_TITLE": "Change username",
      "CHANGEUSERNAME_DESC": "Enter the new name in the field below.",
      "FIRSTNAME": "First Name",
      "LASTNAME": "Last Name",
      "NICKNAME": "Nickname",
      "DISPLAYNAME": "Display Name",
      "PREFERRED_LANGUAGE": "Language",
      "GENDER": "Gender",
      "PASSWORD": "Password",
      "AVATAR": {
        "UPLOADTITLE": "Upload your Profile Picture",
        "UPLOADBTN": "Choose file",
        "UPLOAD": "Upload",
        "CURRENT": "Current Picture",
        "PREVIEW": "Preview",
        "DELETESUCCESS": "Deleted successfully!",
        "CROPPERERROR": "An error while uploading your file occurred. Try a different format and size if necessary."
      },
      "COUNTRY": "Country"
    },
    "MACHINE": {
      "TITLE": "Service User Details",
      "USERNAME": "User Name",
      "NAME": "Name",
      "DESCRIPTION": "Description",
      "KEYSTITLE": "Keys",
      "KEYSDESC": "Define your keys and add an optional expiration date.",
      "TOKENSTITLE": "Personal Access Tokens",
      "TOKENSDESC": "Personal access tokens function like ordinary OAuth access tokens.",
      "ID": "Key ID",
      "TYPE": "Type",
      "EXPIRATIONDATE": "Expiration date",
      "CHOOSEDATEAFTER": "Enter a valid expiration after",
      "CHOOSEEXPIRY": "Select an expiration date",
      "CREATIONDATE": "Creation Date",
      "KEYDETAILS": "Key Details",
      "ACCESSTOKENTYPE": "Access Token Type",
      "ACCESSTOKENTYPES": {
        "0": "Bearer",
        "1": "JWT"
      },
      "ADD": {
        "TITLE": "Add Key",
        "DESCRIPTION": "Select your key type and choose an optional expiration date."
      },
      "ADDED": {
        "TITLE": "The key was created",
        "DESCRIPTION": "Download the key as it won't be visible after closing this dialog!"
      },
      "KEYTYPES": {
        "1": "JSON"
      },
      "DIALOG": {
        "DELETE_KEY": {
          "TITLE": "Delete Key",
          "DESCRIPTION": "Do you want to delete the selected key? This cannot be undone."
        }
      }
    },
    "PASSWORD": {
      "TITLE": "Password",
      "LABEL": "A secure password helps to protect the account",
      "DESCRIPTION": "Enter the new password according to the policy below.",
      "OLD": "Current Password",
      "NEW": "New Password",
      "CONFIRM": "Confirm New Password",
      "NEWINITIAL": "Password",
      "CONFIRMINITIAL": "Confirm Password",
      "RESET": "Reset Current Password",
      "SET": "Set New Password",
      "RESENDNOTIFICATION": "Send Password Reset Link",
      "REQUIRED": "Some required fields are missing.",
      "MINLENGTHERROR": "Has to be at least {{value}} characters long.",
      "NOTEQUAL": "The passwords provided do not match."
    },
    "ID": "ID",
    "EMAIL": "E-mail",
    "PHONE": "Phone number",
    "PHONEEMPTY": "No phone number defined",
    "PHONEVERIFIED": "Phone number verified.",
    "EMAILVERIFIED": "Email verified",
    "NOTVERIFIED": "not verified",
    "PREFERRED_LOGINNAME": "Preferred Loginname",
    "ISINITIAL": "User is not active, yet.",
    "LOGINMETHODS": {
      "TITLE": "Contact Information",
      "DESCRIPTION": "The provided information is used to send important information, like password reset e-mails to you.",
      "EMAIL": {
        "TITLE": "E-mail",
        "VALID": "validated",
        "ISVERIFIED": "Email Verified",
        "ISVERIFIEDDESC": "If the email is indicated as verified, no email verification request will be made.",
        "RESEND": "Resend Verification E-mail",
        "EDITTITLE": "Change Email",
        "EDITDESC": "Enter the new email in the field below."
      },
      "PHONE": {
        "TITLE": "Phone",
        "VALID": "validated",
        "RESEND": "Resend Verification Text Message",
        "EDITTITLE": "Change number",
        "EDITVALUE": "Phone number",
        "EDITDESC": "Enter the new phone number in the field below.",
        "DELETETITLE": "Delete phone number",
        "DELETEDESC": "Do you really want to delete the phone number"
      },
      "RESENDCODE": "Resend Code",
      "ENTERCODE": "Verify",
      "ENTERCODE_DESC": "Verify Code"
    },
    "GRANTS": {
      "TITLE": "User Grants",
      "DESCRIPTION": "Grant this user access to certain projects",
      "CREATE": {
        "TITLE": "Create User Grant",
        "DESCRIPTION": "Search for the organization, the project and the corresponding project roles."
      },
      "PROJECTNAME": "Project Name",
      "PROJECT-OWNED": "Project",
      "PROJECT-GRANTED": "Granted project",
      "FILTER": {
        "0": "filter for user",
        "1": "filter for domain",
        "2": "filter for projectname",
        "3": "filter for rolename"
      }
    },
    "VALIDATION": {
      "INVALIDPATTERN": "The password does not fulfil the defined rules.",
      "NOTANEMAIL": "The given value is not an e-mail address",
      "REQUIRED": "The input field is empty.",
      "MINLENGTH": "The password has to be at least {{requiredLength}} characters long.",
      "NOEMAIL": "The user name cannot be an e-mail address.",
      "UPPERCASEMISSING": "Must include an uppercase character.",
      "LOWERCASEMISSING": "Must include a lowercase character.",
      "SYMBOLERROR": "Must include a symbol or punctuation mark.",
      "NUMBERERROR": "Must include a digit."
    },
    "STATE": {
      "0": "Unknown",
      "1": "Active",
      "2": "Inactive",
      "3": "Deleted",
      "4": "Locked",
      "5": "Suspended",
      "6": "Initial"
    },
    "SEARCH": {
      "ADDITIONAL": "Loginname (current organization)",
      "ADDITIONAL-EXTERNAL": "Loginname (external organization)"
    },
    "TARGET": {
      "SELF": "If you want to grant a user of an other organization",
      "EXTERNAL": "To grant a user of your organization",
      "CLICKHERE": "click here"
    },
    "SIGNEDOUT": "You are signed out. Click the button \"Sign In\" to sign in again.",
    "SIGNEDOUT_BTN": "Sign In",
    "EDITACCOUNT": "Edit Account",
    "ADDACCOUNT": "Log in With Another Account",
    "RESENDINITIALEMAIL": "Resend activation mail",
    "RESENDEMAILNOTIFICATION": "Resend Email notification",
    "TOAST": {
      "CREATED": "User created successfully.",
      "SAVED": "Profile saved successfully.",
      "USERNAMECHANGED": "Username changed.",
      "EMAILSAVED": "E-mail saved successfully.",
      "INITEMAILSENT": "Initialization mail sent.",
      "PHONESAVED": "Phone saved successfully.",
      "PHONEREMOVED": "Phone has been removed.",
      "PHONEVERIFIED": "Phone verified successfully.",
      "PHONEVERIFICATIONSENT": "Phone verification code sent.",
      "EMAILVERIFICATIONSENT": "E-mail verification code sent.",
      "OTPREMOVED": "OTP removed.",
      "U2FREMOVED": "Factor removed.",
      "PASSWORDLESSREMOVED": "Passwordless removed.",
      "INITIALPASSWORDSET": "Initial password set.",
      "PASSWORDNOTIFICATIONSENT": "Password change notification sent.",
      "PASSWORDCHANGED": "Password changed successfully.",
      "REACTIVATED": "User reactivated.",
      "DEACTIVATED": "User deactivated.",
      "SELECTEDREACTIVATED": "Selected users reactivated.",
      "SELECTEDDEACTIVATED": "Selected users deactivated.",
      "SELECTEDKEYSDELETED": "Selected keys deleted.",
      "KEYADDED": "Key added!",
      "MACHINEADDED": "Service User created!",
      "DELETED": "User deleted successfully!",
      "UNLOCKED": "User unlocked successfully!",
      "PASSWORDLESSREGISTRATIONSENT": "Registration Link sent successfully.",
      "SECRETGENERATED": "Secret generated successfully!",
      "SECRETREMOVED": "Secret removed successfully!"
    },
    "MEMBERSHIPS": {
      "TITLE": "ZITADEL Manager Roles",
      "DESCRIPTION": "These are all member grants of the user. You can modify them also on organization, project, or IAM detail pages.",
      "ORGCONTEXT": "You see all organizations and projects that are related to the currently selected organization.",
      "USERCONTEXT": "You see all organizations and projects to which you are authorized. Including other organizations.",
      "CREATIONDATE": "Creation Date",
      "CHANGEDATE": "Last Modified",
      "DISPLAYNAME": "Display Name",
      "REMOVE": "Remove",
      "TYPE": "Type",
      "ORGID": "Organization ID",
      "UPDATED": "The membership was updated.",
      "NOPERMISSIONTOEDIT": "You are missing the required permissions to edit roles!",
      "TYPES": {
        "UNKNOWN": "Unknown",
        "ORG": "Organization",
        "PROJECT": "Project",
        "GRANTEDPROJECT": "Granted Project"
      }
    },
    "PERSONALACCESSTOKEN": {
      "ID": "ID",
      "TOKEN": "Token",
      "ADD": {
        "TITLE": "Generate new Personal Access Token",
        "DESCRIPTION": "Define a custom expiration for the token.",
        "CHOOSEEXPIRY": "Select an expiration date",
        "CHOOSEDATEAFTER": "Enter a valid expiration after"
      },
      "ADDED": {
        "TITLE": "Personal Access Token",
        "DESCRIPTION": "Make sure to copy your personal access token. You won't be able to see it again!"
      },
      "DELETE": {
        "TITLE": "Delete Token",
        "DESCRIPTION": "You are about to delete the personal access token. Are you sure?"
      },
      "DELETED": "Token deleted with success."
    }
  },
  "METADATA": {
    "TITLE": "Metadata",
    "DESCRIPTION": "",
    "KEY": "Key",
    "VALUE": "Value",
    "ADD": "New Entry",
    "SAVE": "Save",
    "EMPTY": "No metadata",
    "SETSUCCESS": "Element saved successfully",
    "REMOVESUCCESS": "Element deleted successfully"
  },
  "FLOWS": {
    "TITLE": "Actions and Flows",
    "DESCRIPTION": "Define scripts to execute on a certain event.",
    "ACTIONSTITLE": "Actions",
    "ACTIONSDESCRIPTION": "These are your scripts that you can run in the flows.",
    "FLOWSTITLE": "Flows",
    "FLOWSDESCRIPTION": "Flows of a certain type execute actions at the time of a trigger.",
    "ID": "ID",
    "NAME": "Name",
    "STATE": "State",
    "STATES": {
      "0": "no status",
      "1": "inactive",
      "2": "active"
    },
    "ADDTRIGGER": "Add trigger",
    "FLOWCHANGED": "The flow was changed successfully",
    "FLOWCLEARED": "The flow was reset successfully",
    "TIMEOUT": "Timeout",
    "TIMEOUTINSEC": "Timeout in seconds",
    "ALLOWEDTOFAIL": "Allowed To Fail",
    "SCRIPT": "Script",
    "FLOWTYPE": "Flow Type",
    "TRIGGERTYPE": "Trigger Type",
    "ACTIONS": "Actions",
    "ACTIONSMAX": "Based on your Tier, you have available a limited Number of Actions ({{value}}). Make sure to deactivate those you are not in need or consider upgrading your tier.",
    "DIALOG": {
      "ADD": {
        "TITLE": "Create an Action"
      },
      "UPDATE": {
        "TITLE": "Update Action"
      },
      "DELETEACTION": {
        "TITLE": "Delete Action?",
        "DESCRIPTION": "You are about to delete an action. This cannot be reverted. Are you sure?",
        "DELETE_SUCCESS": "Action deleted successfully."
      },
      "CLEAR": {
        "TITLE": "Clear flow?",
        "DESCRIPTION": "You are about to reset the flow along with its triggers and actions. This change cannot be restored. Are you sure?"
      },
      "REMOVEACTIONSLIST": {
        "TITLE": "Delete selected Actions?",
        "DESCRIPTION": "Are you sure you want to delete the selected actions from the flow?"
      }
    },
    "TOAST": {
      "ACTIONSSET": "Actions set",
      "ACTIONREACTIVATED": "Actions reactivated with success",
      "ACTIONDEACTIVATED": "Actions deactivated with success"
    }
  },
  "IAM": {
    "TITLE": "Instance",
    "DESCRIPTION": "Manage your instance settings and Organizations",
    "POLICIES": {
      "TITLE": "System Policies and Access Settings",
      "DESCRIPTION": "Manage your global Policies and Management Access Settings."
    },
    "EVENTSTORE": {
      "TITLE": "IAM Storage Administration",
      "DESCRIPTION": "Manage your ZITADEL views and failed events."
    },
    "MEMBER": {
      "TITLE": "Managers",
      "DESCRIPTION": "These Managers are allowed to make changes in your instance."
    },
    "PAGES": {
      "STATE": "Status",
      "DOMAINLIST": "Domains"
    },
    "STATE": {
      "0": "Unspecified",
      "1": "Creating",
      "2": "Running",
      "3": "Stopping",
      "4": "Stopped"
    },
    "VIEWS": {
      "TITLE": "Views",
      "DESCRIPTION": "This card shows your ZITADEL views.",
      "VIEWNAME": "Name",
      "DATABASE": "Database",
      "SEQUENCE": "Sequence",
      "EVENTTIMESTAMP": "Timestamp",
      "LASTSPOOL": "Successful spool",
      "ACTIONS": "Actions",
      "CLEAR": "Clear",
      "CLEARED": "View was successfully cleared!",
      "DIALOG": {
        "VIEW_CLEAR_TITLE": "Clear View",
        "VIEW_CLEAR_DESCRIPTION": "You are about to clear a view. Clearing a view creates a process during which data is possibly not available for endusers. Are you really sure?"
      }
    },
    "FAILEDEVENTS": {
      "TITLE": "Failed Events",
      "DESCRIPTION": "This card shows your failed events.",
      "VIEWNAME": "Name",
      "DATABASE": "Database",
      "FAILEDSEQUENCE": "Failed Sequence",
      "FAILURECOUNT": "Failure Count",
      "LASTFAILED": "Last failed at",
      "ERRORMESSAGE": "Error Message",
      "ACTIONS": "Actions",
      "DELETE": "Remove",
      "DELETESUCCESS": "Failed events removed."
    },
    "EVENTS": {
      "TITLE": "Events",
      "DESCRIPTION": "This view shows all occured events.",
      "EDITOR": "Editor",
      "EDITORID": "Editor ID",
      "AGGREGATE": "Aggregate",
      "AGGREGATEID": "Aggregate ID",
      "AGGREGATETYPE": "Aggregate Type",
      "RESOURCEOWNER": "Resource Owner",
      "SEQUENCE": "Sequence",
      "CREATIONDATE": "Created At",
      "TYPE": "Type",
      "PAYLOAD": "Payload",
      "FILTERS": {
        "BTN": "Filter",
        "USER": {
          "IDLABEL": "ID",
          "CHECKBOX": "Filter by Editor"
        },
        "AGGREGATE": {
          "TYPELABEL": "Aggregate Type",
          "IDLABEL": "ID",
          "CHECKBOX": "Filter by Aggregate"
        },
        "TYPE": {
          "TYPELABEL": "Type",
          "CHECKBOX": "Filter by Type"
        },
        "RESOURCEOWNER": {
          "LABEL": "ID",
          "CHECKBOX": "Filter by Resource Owner"
        },
        "SEQUENCE": {
          "LABEL": "Sequence",
          "CHECKBOX": "Filter by Sequence",
          "SORT": "Sorting",
          "ASC": "Ascending",
          "DESC": "Descending"
        },
        "CREATIONDATE": {
          "LABEL": "Creation Date",
          "CHECKBOX": "Filter by Creation Date"
        },
        "OTHER": "other",
        "OTHERS": "others"
      },
      "DIALOG": {
        "TITLE": "Event Detail"
      }
    },
    "TOAST": {
      "MEMBERREMOVED": "Manager removed.",
      "MEMBERSADDED": "Managers added.",
      "MEMBERADDED": "Manager added.",
      "MEMBERCHANGED": "Manager changed.",
      "ROLEREMOVED": "Role removed.",
      "ROLECHANGED": "Role changed.",
      "REACTIVATED": "Reactivated",
      "DEACTIVATED": "Deactivated"
    }
  },
  "ORG": {
    "PAGES": {
      "NAME": "Name",
      "ID": "ID",
      "CREATIONDATE": "Creation Date",
      "DATECHANGED": "Changed",
      "FILTER": "Filter",
      "FILTERPLACEHOLDER": "Filter for the name",
      "LIST": "Organizations",
      "LISTDESCRIPTION": "Choose an organization.",
      "ACTIVE": "Active",
      "CREATE": "Create Organization",
      "DEACTIVATE": "Deactivate Organization",
      "REACTIVATE": "Reactivate Organization",
      "NOPERMISSION": "You don't have the permission to access organization settings.",
      "USERSELFACCOUNT": "Use your personal account as organization owner",
      "ORGDETAIL_TITLE": "Enter the name and domain of your new organization.",
      "ORGDETAIL_TITLE_WITHOUT_DOMAIN": "Enter the name of your new organization.",
      "ORGDETAILUSER_TITLE": "Configure Organization Owner",
      "DELETE": "Delete organization",
      "DEFAULTLABEL": "Default",
      "SETASDEFAULT": "Set as default organization",
      "DEFAULTORGSET": "Default organization changed successfully",
      "RENAME": {
        "ACTION": "Rename",
        "TITLE": "Rename Organization",
        "DESCRIPTION": "Enter the new name for your organization",
        "BTN": "Rename"
      },
      "ORGDOMAIN": {
        "TITLE": "Organization Domain Ownership Verification",
        "VERIFICATION": "To verify the ownership of your domain, you need to download a verification file and upload it at the provided URL listed below, or place a TXT Record DNS entry for the provided URL. To complete, click the button to verify.",
        "VERIFICATION_SKIP": "You can skip verification for now and continue to create your organization, but in order to use your organization this step has to be completed!",
        "VERIFICATION_VALIDATION_DESC": "The tokens are checked regularly to ensure you are still owner of the domain.",
        "VERIFICATION_NEWTOKEN_TITLE": "Request New Token",
        "VERIFICATION_NEWTOKEN_DESC": "If you want to request a new token, select you preferred method. If you want to validate a persisting token, click the button above.",
        "VERIFICATION_VALIDATION_ONGOING": "A verification token has already been requested. Click on the button to trigger a verification check.",
        "VERIFICATION_VALIDATION_ONGOING_TYPE": "Type of the token:",
        "VERIFICATION_SUCCESSFUL": "Domain successfully verified!",
        "REQUESTNEWTOKEN": "Request new token",
        "TYPES": {
          "1": "HTTP",
          "2": "DNS"
        }
      },
      "DOWNLOAD_FILE": "Download File",
      "SELECTORGTOOLTIP": "Select this organization.",
      "PRIMARYDOMAIN": "Primary Domain",
      "STATE": "State",
      "USEPASSWORD": "Set Initial Password",
      "USEPASSWORDDESC": "The user does not have to set the password during initialization."
    },
    "LIST": {
      "TITLE": "Organizations",
      "DESCRIPTION": "These are the organizations on your instance"
    },
    "DOMAINS": {
      "NEW": "Add Domain",
      "TITLE": "Domains",
      "DESCRIPTION": "Configure your domains. This domain can be used to log in with your users.",
      "SETPRIMARY": "Set as Primary",
      "DELETE": {
        "TITLE": "Delete Domain",
        "DESCRIPTION": "You are about to delete one of your domains. Note that your users can no longer use this domain for their login."
      },
      "ADD": {
        "TITLE": "Add Domain",
        "DESCRIPTION": "You are about to add a domain for your organization. After successful process, you users will be able to use the domain for their login."
      }
    },
    "STATE": {
      "0": "Not defined",
      "1": "Active",
      "2": "Deactivated",
      "3": "Removed"
    },
    "MEMBER": {
      "TITLE": "Organization Managers",
      "DESCRIPTION": "Define the users who can change your organizations preferences."
    },
    "TOAST": {
      "UPDATED": "Organization updated successfully.",
      "DEACTIVATED": "Organization deactivated.",
      "REACTIVATED": "Organization reactivated.",
      "DOMAINADDED": "Added domain.",
      "DOMAINREMOVED": "Removed domain.",
      "MEMBERADDED": "Manager added.",
      "MEMBERREMOVED": "Manager removed.",
      "MEMBERCHANGED": "Manager changed.",
      "SETPRIMARY": "Primary domain set.",
      "DELETED": "Organisation deleted successfully",
      "ORG_WAS_DELETED": "Organisation has been deleted."
    },
    "DIALOG": {
      "DEACTIVATE": {
        "TITLE": "Deactivate organization",
        "DESCRIPTION": "You are about to deactivate your organization. Users won't be able to login afterwards. Are you sure to proceed?"
      },
      "REACTIVATE": {
        "TITLE": "Reactivate organization",
        "DESCRIPTION": "You are about to reactivate your organization. Users will be able to login again. Are you sure to proceed?"
      },
      "DELETE": {
        "TITLE": "Delete organization",
        "DESCRIPTION": "You are about to delete your organization. This initiates a process where all organization related data will be deleted. You can not revert this action as for now.",
        "TYPENAME": "Type '{{value}}', to delete your organization.",
        "ORGNAME": "Name",
        "BTN": "Delete"
      }
    }
  },
  "SETTINGS": {
    "INSTANCE": {
      "TITLE": "Instance Settings",
      "DESCRIPTION": "These settings will apply to all your organizations unless they have been overridden."
    },
    "ORG": {
      "TITLE": "Organization Settings",
      "DESCRIPTION": "These settings extend and overwrite your instance settings."
    },
    "LIST": {
      "GENERAL": "General",
      "LOGIN": "Login Behavior and Security",
      "LOCKOUT": "Lockout",
      "COMPLEXITY": "Password complexity",
      "NOTIFICATIONS": "Notification settings",
      "NOTIFICATIONS_DESC": "SMTP and SMS Settings",
      "MESSAGETEXTS": "Message Texts",
      "IDP": "Identity Providers",
      "DOMAIN": "Domain settings",
      "LOGINTEXTS": "Login Interface Texts",
      "BRANDING": "Branding",
      "PRIVACYPOLICY": "Privacy Policy",
      "OIDC": "OIDC Token lifetime and expiration",
      "SECRETS": "Secret Appearance",
      "SECURITY": "Security settings"
    },
    "GROUPS": {
      "NOTIFICATIONS": "Notifications",
      "LOGIN": "Login and Access",
      "DOMAIN": "Domain",
      "TEXTS": "Texts and Languages",
      "APPEARANCE": "Appearance",
      "OTHER": "Other"
    }
  },
  "SETTING": {
    "DEFAULTLANGUAGE": "Default Language",
    "LANGUAGE": {
      "de": "Deutsch",
      "it": "Italiano",
      "en": "English",
      "fr": "Français",
      "zh": "简体中文",
      "pl": "Polski"
    },
    "SMTP": {
      "TITLE": "SMTP Settings",
      "SENDERADDRESS": "Sender Email Address",
      "SENDERNAME": "Sender Name",
      "HOSTANDPORT": "Host And Port",
      "USER": "User",
      "PASSWORD": "Password",
      "SETPASSWORD": "Set SMTP Password",
      "PASSWORDSET": "SMTP Password was set successfully.",
      "TLS": "Transport Layer Security (TLS)",
      "SAVED": "Saved successfully!",
      "REQUIREDWARN": "To send notifications from your domain, you have to enter your SMTP data."
    },
    "SMS": {
      "TITLE": "SMS Settings",
      "PROVIDERS": "Providers",
      "PROVIDER": "SMS Provider",
      "ADDPROVIDER": "Add SMS Provider",
      "ADDPROVIDERDESCRIPTION": "Choose one of the available providers and enter the required data.",
      "REMOVEPROVIDER": "Remove Provider",
      "REMOVEPROVIDER_DESC": "You are about to delete a provider configuration. Do you want to continue?",
      "SMSPROVIDERSTATE": {
        "0": "Unspecified",
        "1": "Active",
        "2": "Inactive"
      },
      "ACTIVATED": "Provider activated.",
      "DEACTIVATED": "Provider deactivated.",
      "TWILIO": {
        "SID": "Sid",
        "TOKEN": "Token",
        "SENDERNUMBER": "Sender Number",
        "ADDED": "Twilio added successfully.",
        "REMOVED": "Twilio removed",
        "CHANGETOKEN": "Change Token",
        "SETTOKEN": "Set Token",
        "TOKENSET": "Token successfully set."
      }
    },
    "OIDC": {
      "TITLE": "OIDC Settings",
      "ACCESSTOKENLIFETIME": "Access Token Lifetime",
      "IDTOKENLIFETIME": "Id Token Lifetime",
      "REFRESHTOKENEXPIRATION": "Refresh Token Expiration",
      "REFRESHTOKENIDLEEXPIRATION": "Refresh Token Idle Expiration",
      "INHOURS": "hours",
      "INDAYS": "Days"
    },
    "SECRETS": {
      "TITLE": "Secret Appearance",
      "TYPES": "Secret Types",
      "TYPE": {
        "1": "Initialization Mail",
        "2": "Email verification",
        "3": "Phone verification",
        "4": "Password Reset",
        "5": "Passwordless Initialization",
        "6": "App Secret"
      },
      "ADDGENERATOR": "Define Secret Appearance",
      "GENERATORTYPE": "Type",
      "EXPIRY": "Expiration (in hours)",
      "INCLUDEDIGITS": "Include Numbers",
      "INCLUDESYMBOLS": "Include Symbols",
      "INCLUDELOWERLETTERS": "Include Lower letters",
      "INCLUDEUPPERLETTERS": "Include Upper letters",
      "LENGTH": "Length",
      "UPDATED": "Settings updated."
    },
    "SECURITY": {
      "DESCRIPTION": "This setting sets the CSP to allow framing from a set of allowed domains. Note that by enabling the use of iFrames, you run the risk of allowing clickjacking.",
      "IFRAMEENABLED": "Allow iFrame",
      "ALLOWEDORIGINS": "Allowed URLs"
    },
    "DIALOG": {
      "RESET": {
        "DEFAULTTITLE": "Reset Setting",
        "DEFAULTDESCRIPTION": "You are about to reset your settings to the default configuration of your instance. Are you sure you want to continue?",
        "LOGINPOLICY_DESCRIPTION": "Warning: If your continue, Identity Provider settings will be reset to the instance setting too."
      }
    }
  },
  "POLICY": {
    "TITLE": "Explore Settings",
    "DESCRIPTION": "Pre-packaged settings that enhance your security.",
    "APPLIEDTO": "Applied to",
    "PWD_COMPLEXITY": {
      "TITLE": "Password Complexity",
      "DESCRIPTION": "Ensures that all set passwords correspond to a specific pattern",
      "SYMBOLANDNUMBERERROR": "Must consist of a digit and a symbol/punctuation mark.",
      "SYMBOLERROR": "Must include a symbol/punctuation mark.",
      "NUMBERERROR": "Must include a digit.",
      "PATTERNERROR": "The password does not meet the required pattern."
    },
    "NOTIFICATION": {
      "TITLE": "Notification",
      "DESCRIPTION": "Determines on which changes, notifications will be sent.",
      "PASSWORDCHANGE": "Password change"
    },
    "PRIVATELABELING": {
      "TITLE": "Branding",
      "DESCRIPTION": "Give the login your personalized style and modify its behavior.",
      "PREVIEW_DESCRIPTION": "Changes of the policy will automatically deployed to preview environment.",
      "BTN": "Select File",
      "ACTIVATEPREVIEW": "Apply configuration",
      "DARK": "Dark Mode",
      "LIGHT": "Light Mode",
      "CHANGEVIEW": "Change View",
      "ACTIVATED": "Policy changes are now LIVE",
      "THEME": "Theme",
      "COLORS": "Colors",
      "FONT": "Font",
      "ADVANCEDBEHAVIOR": "Advanced Behavior",
      "DROP": "Drop image here or",
      "RELEASE": "Release",
      "DROPFONT": "Drop font file here",
      "RELEASEFONT": "Release",
      "USEOFLOGO": "Your Logo will be used in the Login as well as emails, while the icon is used for smaller UI elements like in the organization switcher in console",
      "MAXSIZE": "The maximum size is limited to 524kB",
      "EMAILNOSVG": "The SVG file format is not supported in emails. Therefore upload your logo in PNG or other supported format.",
      "MAXSIZEEXCEEDED": "Maximum size of 524kB exceeded.",
      "NOSVGSUPPORTED": "SVG are not supported!",
      "FONTINLOGINONLY": "The font is currently only displayed in the login interface.",
      "VIEWS": {
        "PREVIEW": "Preview",
        "CURRENT": "Current Configuration"
      },
      "PREVIEW": {
        "TITLE": "Login",
        "SECOND": "login with your ZITADEL-Account.",
        "ERROR": "User could not be found!",
        "PRIMARYBUTTON": "next",
        "SECONDARYBUTTON": "register"
      }
    },
    "PWD_AGE": {
      "TITLE": "Password Aging",
      "DESCRIPTION": "You can set a policy for the aging of passwords. This policy emits a warning after the specific aging time has elapsed."
    },
    "PWD_LOCKOUT": {
      "TITLE": "Lockout Policy",
      "DESCRIPTION": "Set a maximum number of password-retries, after which accounts will be blocked."
    },
    "DOMAIN_POLICY": {
      "TITLE": "Domain Settings"
    },
    "PRIVATELABELING_POLICY": {
      "TITLE": "Branding",
      "BTN": "Select File",
      "DESCRIPTION": "Customize the appearance of the Login",
      "ACTIVATEPREVIEW": "Activate Configuration"
    },
    "LOGIN_POLICY": {
      "TITLE": "Login Settings",
      "DESCRIPTION": "Define how Users can be authenticated and configure Identity Providers",
      "DESCRIPTIONCREATEADMIN": "Users can choose from the available identity providers below.",
      "DESCRIPTIONCREATEMGMT": "Users can choose from the available identity providers below. Note: You can use System-set providers as well as providers set for your organization only.",
      "ADVANCED": "Advanced",
      "LIFETIMEDURATIONS": "Login Lifetimes",
      "SAVED": "Saved successfully!"
    },
    "PRIVACY_POLICY": {
      "TITLE": "Privacy Policy and TOS",
      "DESCRIPTION": "Set your Privacy Policy and Terms of Service Links",
      "TOSLINK": "Link to Terms of Service",
      "POLICYLINK": "Link to Privacy Policy",
      "HELPLINK": "Link to Help",
      "SAVED": "Saved successfully!",
      "RESET_TITLE": "Restore Default Values",
      "RESET_DESCRIPTION": "You are about to restore the default Links for TOS and Privacy Policy. Do you really want to continue?"
    },
    "LOGIN_TEXTS": {
      "TITLE": "Login Interface Texts",
      "DESCRIPTION": "Define your texts for the login interfaces. If texts are empty, the default Value shown as the placeholder will be used.",
      "DESCRIPTION_SHORT": "Define your texts for the login interfaces.",
      "NEWERVERSIONEXISTS": "Newer Version exists",
      "CURRENTDATE": "Current configuration",
      "CHANGEDATE": "Newer Version from",
      "KEYNAME": "Login Screen / Interface",
      "RESET_TITLE": "Restore Default Values",
      "RESET_DESCRIPTION": "You are about to restore all default values. All changes you have made will be permanently deleted. Do you really want to continue?",
      "UNSAVED_TITLE": "Continue without saving?",
      "UNSAVED_DESCRIPTION": "Your have made changes without saving. Do you want to save now?",
      "LOCALE": "Locale Code",
      "LOCALES": {
        "de": "Deutsch",
        "en": "English",
        "it": "Italiano",
        "fr": "Français",
        "zh": "简体中文",
        "pl": "Polski"
      },
      "KEYS": {
        "emailVerificationDoneText": "Email verification done",
        "emailVerificationText": "Email verification",
        "externalUserNotFoundText": "External user not found",
        "footerText": "Footer",
        "initMfaDoneText": "Initialize MFA done",
        "initMfaOtpText": "Initialize MFA",
        "initMfaPromptText": "Initialize MFA Prompt",
        "initMfaU2fText": "Initialize Universal Second Factor",
        "initPasswordDoneText": "Initialize password done",
        "initPasswordText": "Initialize password",
        "initializeDoneText": "Initialize user done",
        "initializeUserText": "Initialize user",
        "linkingUserDoneText": "Linking user done",
        "loginText": "Login",
        "logoutText": "Logout",
        "mfaProvidersText": "MFA Providers",
        "passwordChangeDoneText": "Password change done",
        "passwordChangeText": "Password change",
        "passwordResetDoneText": "Password reset done",
        "passwordText": "Password",
        "registrationOptionText": "Registration Options",
        "registrationOrgText": "Register Org",
        "registrationUserText": "Register User",
        "selectAccountText": "Select Account",
        "successLoginText": "Login with success",
        "usernameChangeDoneText": "Username change done",
        "usernameChangeText": "Username change",
        "verifyMfaOtpText": "Verify OTP",
        "verifyMfaU2fText": "Verify Universal Second Factor",
        "passwordlessPromptText": "Passwordless Prompt",
        "passwordlessRegistrationDoneText": "Passwordless Registration Done",
        "passwordlessRegistrationText": "Passwordless Registration",
        "passwordlessText": "Passwordless",
        "externalRegistrationUserOverviewText": "External Registration User Overview"
      }
    },
    "MESSAGE_TEXTS": {
      "TITLE": "Message Texts",
      "DESCRIPTION": "Define your texts for your notification mails.",
      "TYPE": "Notification",
      "TYPES": {
        "INIT": "Initialization",
        "VE": "Verify Email",
        "VP": "Verify Phone",
        "PR": "Password Reset",
        "DC": "Domain Claim",
        "PL": "Passwordless",
        "PC": "Password Change"
      },
      "CHIPS": {
        "firstname": "Firstname",
        "lastname": "Lastname",
        "code": "Code",
        "preferredLoginName": "Preferred Login Name",
        "displayName": "Displayname",
        "nickName": "Nickname",
        "loginnames": "Login names",
        "domain": "Domain",
        "lastEmail": "Last email",
        "lastPhone": "Last phone",
        "verifiedEmail": "Verified email",
        "verifiedPhone": "Verified phone",
        "changedate": "Change date",
        "username": "Username",
        "tempUsername": "Temp username"
      },
      "TOAST": {
        "UPDATED": "Custom Texts saved."
      }
    },
    "DEFAULTLABEL": "The current settings corresponds to the standard of your Instance.",
    "BTN_INSTALL": "Setup",
    "BTN_EDIT": "Modify",
    "DATA": {
      "DESCRIPTION": "Description",
      "MINLENGTH": "minimum length",
      "HASNUMBER": "has number",
      "HASSYMBOL": "has symbol",
      "HASLOWERCASE": "has lowercase",
      "HASUPPERCASE": "has uppercase",
      "SHOWLOCKOUTFAILURES": "show lockout failures",
      "MAXATTEMPTS": "Password maximum Attempts",
      "EXPIREWARNDAYS": "Expiration Warning after day",
      "MAXAGEDAYS": "Max Age in days",
      "USERLOGINMUSTBEDOMAIN": "Add organization domain as suffix to loginnames",
      "USERLOGINMUSTBEDOMAIN_DESCRIPTION": "If you enable this setting, all loginnames will be suffixed with the organization domain. If this settings is disabled, you have to ensure that usernames are unique over all organizations.",
      "VALIDATEORGDOMAINS": "Validate Org domains",
      "SMTPSENDERADDRESSMATCHESINSTANCEDOMAIN": "SMTP Sender Address matches Instance Domain",
      "ALLOWUSERNAMEPASSWORD": "Username Password allowed",
      "ALLOWEXTERNALIDP": "External IDP allowed",
      "ALLOWREGISTER": "Register allowed",
      "ALLOWUSERNAMEPASSWORD_DESC": "The conventional login with user name and password is allowed.",
      "ALLOWEXTERNALIDP_DESC": "The login is allowed for the underlying identity providers",
      "ALLOWREGISTER_DESC": "If the option is selected, an additional step for registering a user appears in the login.",
      "FORCEMFA": "Force MFA",
      "FORCEMFA_DESC": "If the option is selected, users have to configure a second factor for login.",
      "HIDEPASSWORDRESET": "Hide Password reset",
      "HIDEPASSWORDRESET_DESC": "If the option is selected, the user can't reset his password in the login process.",
      "HIDELOGINNAMESUFFIX": "Hide Loginname suffix",
      "HIDELOGINNAMESUFFIX_DESC": "Hides the login name suffix in the login interface",
      "IGNOREUNKNOWNUSERNAMES": "Ignore unknown usernames",
      "IGNOREUNKNOWNUSERNAMES_DESC": "If the option is selected, the password screen will be displayed in the login process even if the user was not found. The error on the password check will not disclose if the username or password was wrong.",
      "ALLOWDOMAINDISCOVERY": "Domain discovery allowed",
      "ALLOWDOMAINDISCOVERY_DESC": "If the option is selected, the suffix (@domain.com) of an unknown username input on the login screen will be matched against the organization domains and will redirect to the registration of that organisation on success.",
      "DISABLELOGINWITHEMAIL": "Disable login with email address",
      "DISABLELOGINWITHPHONE": "Disable login with phone number",
      "DEFAULTREDIRECTURI": "Default Redirect URI",
      "DEFAULTREDIRECTURI_DESC": "Defines where the user will be redirected to if the login has started without an app context (e.g. from mail)",
      "ERRORMSGPOPUP": "Show Error in Dialog",
      "DISABLEWATERMARK": "Hide Watermark",
      "DISABLEWATERMARK_DESC": "Hide Powered by ZITADEL watermark in the login interface",
      "PASSWORDCHECKLIFETIME": "Password Check Lifetime",
      "EXTERNALLOGINCHECKLIFETIME": "External Login Check Lifetime",
      "MFAINITSKIPLIFETIME": "Multifactor Init Lifetime",
      "SECONDFACTORCHECKLIFETIME": "Second Factor Check Lifetime",
      "MULTIFACTORCHECKLIFETIME": "Multifactor Check Lifetime",
      "INHOURS": "hours"
    },
    "RESET": "Reset to Instance default",
    "CREATECUSTOM": "Create Custom Policy",
    "TOAST": {
      "SET": "Policy set successfully!",
      "RESETSUCCESS": "Policy reset successfully!",
      "UPLOADSUCCESS": "Uploaded successfully!",
      "DELETESUCCESS": "Deleted successfully!",
      "UPLOADFAILED": "Upload failed!"
    }
  },
  "ORG_DETAIL": {
    "TITLE": "Organization",
    "DESCRIPTION": "Here you can edit the configuration of your organization and manage the members.",
    "DETAIL": {
      "TITLE": "Detail",
      "NAME": "Name",
      "DOMAIN": "Domain",
      "STATE": {
        "0": "Not defined",
        "1": "Active",
        "2": "Inactive"
      }
    },
    "MEMBER": {
      "TITLE": "Members",
      "USERNAME": "User Name",
      "DISPLAYNAME": "Display Name",
      "LOGINNAME": "Login Name",
      "EMAIL": "E-mail",
      "ROLES": "Roles",
      "ADD": "Add Member",
      "ADDDESCRIPTION": "Enter the names of the users to be added."
    },
    "TABLE": {
      "TOTAL": "Entries total",
      "SELECTION": "Selected Elements",
      "DEACTIVATE": "Deactivate User",
      "ACTIVATE": "Activate User",
      "DELETE": "Delete User",
      "CLEAR": "Clear selection"
    }
  },
  "PROJECT": {
    "PAGES": {
      "TITLE": "Project",
      "DESCRIPTION": "Here you can define applications, manage roles and grant other organizations to use your project.",
      "DELETE": "Delete Project",
      "LIST": "Projects",
      "LISTDESCRIPTION": "If you can't find a project, contact a project owner or someone with the corresponding rights to gain project access.",
      "DETAIL": "Detail",
      "CREATE": "Create Project",
      "CREATE_DESC": "Insert your project's name.",
      "ROLE": "Role",
      "NOITEMS": "No projects",
      "ZITADELPROJECT": "This belongs to the ZITADEL project. Beware: If you make changes ZITADEL may not behave as intended.",
      "TYPE": {
        "OWNED": "Owned Projects",
        "GRANTED": "Granted Projects",
        "OWNED_SINGULAR": "Owned Project",
        "GRANTED_SINGULAR": "Granted Project"
      },
      "PRIVATELABEL": {
        "TITLE": "Branding Setting",
        "0": {
          "TITLE": "Unspecified",
          "DESC": "As soon as the user is identified, the branding of the organization of the identified user will be shown, before the system default is shown."
        },
        "1": {
          "TITLE": "Use project setting",
          "DESC": "The branding of the organization which owns the project will be shown"
        },
        "2": {
          "TITLE": "Use User Organization setting",
          "DESC": "The branding of the organization of the project will be shown, but as soon as the user is identified, the setting of the organization of the identified user, will be shown."
        },
        "DIALOG": {
          "TITLE": "Branding Setting",
          "DESCRIPTION": "Select the behavior of the login, when using the project."
        }
      },
      "PINNED": "Pinned",
      "ALL": "All",
      "CREATEDON": "Created on",
      "LASTMODIFIED": "Last modified on",
      "ADDNEW": "Create New Project",
      "DIALOG": {
        "REACTIVATE": {
          "TITLE": "Reactivate Project",
          "DESCRIPTION": "Do you really want to reactivate your project?"
        },
        "DEACTIVATE": {
          "TITLE": "Deactivate Project",
          "DESCRIPTION": "Do you really want to deactivate your project?"
        },
        "DELETE": {
          "TITLE": "Delete Project",
          "DESCRIPTION": "Do you really want to delete your project?",
          "TYPENAME": "Type the name of the project to delete it permanently."
        }
      }
    },
    "SETTINGS": {
      "TITLE": "Settings",
      "DESCRIPTION": ""
    },
    "STATE": {
      "TITLE": "Status",
      "0": "Not defined",
      "1": "Active",
      "2": "Inactive"
    },
    "TYPE": {
      "TITLE": "Type",
      "0": "Unknown type",
      "1": "Owned",
      "2": "Granted"
    },
    "NAME": "Name",
    "NAMEDIALOG": {
      "TITLE": "Rename Project",
      "DESCRIPTION": "Enter the new name for your project",
      "NAME": "New Name"
    },
    "MEMBER": {
      "TITLE": "Managers",
      "TITLEDESC": "Managers can make changes to this project based on their role.",
      "DESCRIPTION": "These managers may be able to edit your project.",
      "USERNAME": "User Name",
      "DISPLAYNAME": "Display Name",
      "LOGINNAME": "Loginname",
      "EMAIL": "E-mail",
      "ROLES": "Roles",
      "USERID": "User ID"
    },
    "GRANT": {
      "EMPTY": "No granted organization.",
      "TITLE": "Project Grants",
      "DESCRIPTION": "Allow an other organization to use your project.",
      "EDITTITLE": "Edit roles",
      "CREATE": {
        "TITLE": "Create Organization Grant",
        "SEL_USERS": "Select the users you wish to grant access",
        "SEL_PROJECT": "Search for a project",
        "SEL_ROLES": "Select the roles you want to be added to the grant",
        "SEL_USER": "Select users",
        "SEL_ORG": "Set the domain",
        "SEL_ORG_DESC": "Enter the complete domain to specify the organization to grant.",
        "ORG_TITLE": "Organization",
        "ORG_DESCRIPTION": "You are about to grant a user for the organization {{name}}.",
        "ORG_DESCRIPTION_DESC": "Switch the context in the header above to grant a user for another organization.",
        "SEL_ORG_FORMFIELD": "Complete Domain",
        "SEL_ORG_BUTTON": "Search Organization",
        "FOR_ORG": "The grant is created for:"
      },
      "DETAIL": {
        "TITLE": "Project Grant",
        "DESC": "You can select which roles can be used by the specified organization, and elect managers",
        "MEMBERTITLE": "Managers",
        "MEMBERDESC": "These are the managers of the granted organization. Add users here who should gain access to edit the data of the project.",
        "PROJECTNAME": "Project Name",
        "GRANTEDORG": "Granted Organization",
        "RESOURCEOWNER": "Resource Owner"
      },
      "STATE": "Status",
      "STATES": {
        "1": "Active",
        "2": "Inactive"
      },
      "ALL": "All",
      "SHOWDETAIL": "Show Details",
      "USER": "User",
      "MEMBERS": "Managers",
      "ORG": "Organization",
      "PROJECTNAME": "Project Name",
      "GRANTEDORG": "Granted Organization",
      "GRANTEDORGDOMAIN": "Domain",
      "RESOURCEOWNER": "Resource Owner",
      "GRANTEDORGNAME": "Organization Name",
      "GRANTID": "Grant Id",
      "CREATIONDATE": "Creation Date",
      "CHANGEDATE": "Last modified",
      "DATES": "Dates",
      "ROLENAMESLIST": "Roles",
      "NOROLES": "No roles",
      "TYPE": "Type",
      "TOAST": {
        "PROJECTGRANTUSERGRANTADDED": "Project grant created.",
        "PROJECTGRANTADDED": "Project grant created.",
        "PROJECTGRANTCHANGED": "Project grant changed.",
        "PROJECTGRANTMEMBERADDED": "Grant manager added.",
        "PROJECTGRANTMEMBERCHANGED": "Grant manager changed.",
        "PROJECTGRANTMEMBERREMOVED": "Grant manager removed.",
        "PROJECTGRANTUPDATED": "Project Grant updated"
      },
      "DIALOG": {
        "DELETE_TITLE": "Delete project grant",
        "DELETE_DESCRIPTION": "You are about to delete a project grant. Are you sure?"
      },
      "ROLES": "Project Roles"
    },
    "APP": {
      "TITLE": "Applications",
      "NAME": "Name",
      "NAMEREQUIRED": "A name ist required."
    },
    "ROLE": {
      "EMPTY": "No role has been created yet.",
      "ADDNEWLINE": "Add additional role",
      "KEY": "Key",
      "TITLE": "Roles",
      "DESCRIPTION": "Define some roles which can be used to create project-grants.",
      "NAME": "Name",
      "DISPLAY_NAME": "Display Name",
      "GROUP": "Group",
      "ACTIONS": "Actions",
      "ADDTITLE": "Create Role",
      "ADDDESCRIPTION": "Enter the data for the new role.",
      "EDITTITLE": "Edit Role",
      "EDITDESCRIPTION": "Enter the new data for the role.",
      "DELETE": "Delete Role",
      "CREATIONDATE": "Created",
      "CHANGEDATE": "Last Modified",
      "SELECTGROUPTOOLTIP": "Select all Roles of the group {{group}}.",
      "OPTIONS": "Options",
      "ASSERTION": "Assert Roles on Authentication",
      "ASSERTION_DESCRIPTION": "Role information is sent from Userinfo endpoint and depending on your application settings in tokens and other types.",
      "CHECK": "Check authorization on Authentication",
      "CHECK_DESCRIPTION": "If set, users are only allowed to authenticate if any role is assigned to their account.",
      "DIALOG": {
        "DELETE_TITLE": "Delete role",
        "DELETE_DESCRIPTION": "You are about to delete a project role. Are you sure?"
      }
    },
    "HAS_PROJECT": "Check for Project on Authentication",
    "HAS_PROJECT_DESCRIPTION": "It is checked whether the user's organization has this project. If not, the user cannot be authenticated.",
    "TABLE": {
      "TOTAL": "Entries total:",
      "SELECTION": "Selected Elements",
      "DEACTIVATE": "Deactivate Project",
      "ACTIVATE": "Activate Project",
      "DELETE": "Delete Project",
      "ORGNAME": "Organization Name",
      "ORGDOMAIN": "Organization Domain",
      "STATE": "Status",
      "TYPE": "Type",
      "CREATIONDATE": "Created at",
      "CHANGEDATE": "Last modified",
      "RESOURCEOWNER": "Owner",
      "SHOWTABLE": "Show table",
      "SHOWGRID": "Show grid",
      "EMPTY": "No project found"
    },
    "TOAST": {
      "MEMBERREMOVED": "Manager removed.",
      "MEMBERSADDED": "Managers added.",
      "MEMBERADDED": "Manager added.",
      "MEMBERCHANGED": "Manager changed.",
      "ROLESCREATED": "Roles created.",
      "ROLEREMOVED": "Role removed.",
      "ROLECHANGED": "Role changed.",
      "REACTIVATED": "Reactivated.",
      "DEACTIVATED": "Deactivated.",
      "CREATED": "Project created.",
      "UPDATED": "Project changed.",
      "GRANTUPDATED": "Grant changed.",
      "DELETED": "Project deleted."
    }
  },
  "ROLES": {
    "DIALOG": {
      "DELETE_TITLE": "Delete role",
      "DELETE_DESCRIPTION": "You are about to delete a role. Are you sure?"
    }
  },
  "NEXTSTEPS": {
    "TITLE": "Next Steps"
  },
  "IDP": {
    "LIST": {
      "TITLE": "Identity Providers",
      "DESCRIPTION": "Manage your Identity Provider configuration, which can then be activated in your Login Settings.",
      "ACTIVETITLE": "Active Identity Providers"
    },
    "CREATE": {
      "TITLE": "Add provider",
      "DESCRIPTION": "Select one ore more of the following providers.",
      "STEPPERTITLE": "Create Provider",
      "OIDC": {
        "TITLE": "OIDC Provider",
        "DESCRIPTION": "Enter the required data for your OIDC provider."
      },
      "OAUTH": {
        "TITLE": "OAuth Provider",
        "DESCRIPTION": "Enter the required data for your OAuth provider."
      },
      "JWT": {
        "TITLE": "JWT Provider",
        "DESCRIPTION": "Enter the required data for your JWT provider."
      },
      "GOOGLE": {
        "TITLE": "Google Provider",
        "DESCRIPTION": "Enter the credentials for your Google Identity Provider"
      },
<<<<<<< HEAD
      "GITLAB": {
        "TITLE": "Gitlab Provider",
        "DESCRIPTION": "Enter the credentials for your Gitlab Identity Provider"
      },
      "GITLABSELFHOSTED": {
        "TITLE": "Gitlab Self Hosted Provider",
        "DESCRIPTION": "Enter the credentials for your Gitlab Self Hosted Identity Provider"
=======
      "GITHUB": {
        "TITLE": "Github Provider",
        "DESCRIPTION": "Enter the credentials for your Github Identity Provider"
>>>>>>> c0843e6b
      }
    },
    "DETAIL": {
      "TITLE": "Identity Provider",
      "DESCRIPTION": "Update your provider configuration",
      "DATECREATED": "Created",
      "DATECHANGED": "Changed"
    },
    "OPTIONS": {
      "ISAUTOCREATION": "Automatic creation",
      "ISAUTOCREATION_DESC": "If selected, an account will be created if it does not exist yet.",
      "ISAUTOUPDATE": "Automatic update",
      "ISAUTOUPDATE_DESC": "If selected, accounts are updated on reauthentication.",
      "ISCREATIONALLOWED": "Account creation allowed",
      "ISCREATIONALLOWED_DESC": "Determines whether accounts can be created.",
      "ISLINKINGALLOWED": "Account linking allowed",
      "ISLINKINGALLOWED_DESC": "Determines whether an identity can be linked to an existing account."
    },
    "OWNERTYPES": {
      "0": "unknown",
      "1": "Instance",
      "2": "Organization"
    },
    "STATES": {
      "1": "active",
      "2": "inactive"
    },
    "NAMEHINT": "If specified it will be shown in the login interface.",
    "OPTIONAL": "optional",
    "UPDATECLIENTSECRET": "update client secret",
    "ADD": "Add Identity Provider",
    "TYPE": "Type",
    "OWNER": "Owner",
    "ID": "ID",
    "NAME": "Name",
    "AUTHORIZATIONENDPOINT": "Authorization Endpoint",
    "TOKENENDPOINT": "Token Endpoint",
    "USERENDPOINT": "User Endpoint",
    "IDATTRIBUTE": "ID Attribute",
    "AVAILABILITY": "Availability",
    "AVAILABLE": "available",
    "AVAILABLEBUTINACTIVE": "available but inactive",
    "SETAVAILABLE": "set as available",
    "SETUNAVAILABLE": "set as not available",
    "CONFIG": "Configuration",
    "STATE": "Status",
    "ISSUER": "Issuer",
    "SCOPESLIST": "Scopes List",
    "CLIENTID": "Client ID",
    "CLIENTSECRET": "Client Secret",
    "IDPDISPLAYNAMMAPPING": "IDP Display Name Mapping",
    "USERNAMEMAPPING": "Username Mapping",
    "DATES": "Dates",
    "CREATIONDATE": "Created At",
    "CHANGEDATE": "Last Modified",
    "DEACTIVATE": "Deactivate",
    "ACTIVATE": "Activate",
    "DELETE": "Delete",
    "DELETE_TITLE": "Delete IDP",
    "DELETE_DESCRIPTION": "You are about to delete an identity provider. The resulting changes are irrevocable. Do you really want to do this?",
    "DELETE_SELECTION_TITLE": "Delete IDP",
    "DELETE_SELECTION_DESCRIPTION": "You are about to delete an identity provider. The resulting changes are irrevocable. Do you really want to do this?",
    "EMPTY": "No IDP available",
    "OIDC": {
      "GENERAL": "General Information",
      "TITLE": "OIDC Configuration",
      "DESCRIPTION": "Enter the data for the OIDC Identity Provider."
    },
    "JWT": {
      "TITLE": "JWT Configuration",
      "DESCRIPTION": "Enter the data for JWT Identity Provider.",
      "HEADERNAME": "Header Name",
      "JWTENDPOINT": "JWT Endpoint",
      "JWTKEYSENDPOINT": "JWT Keys Endpoint"
    },
    "TOAST": {
      "SAVED": "Successfully saved.",
      "REACTIVATED": "Idp reactivated.",
      "DEACTIVATED": "Idp deactivated.",
      "SELECTEDREACTIVATED": "Selected Idps reactivated.",
      "SELECTEDDEACTIVATED": "Selected Idps deactivated.",
      "SELECTEDKEYSDELETED": "Selected Idps deleted.",
      "DELETED": "Idp removed successfully!",
      "ADDED": "Added successfully.",
      "REMOVED": "Removed successfully."
    }
  },
  "MFA": {
    "LIST": {
      "MULTIFACTORTITLE": "Passwordless",
      "MULTIFACTORDESCRIPTION": "Define your Multifactors for your passwordless Authentication here.",
      "SECONDFACTORTITLE": "Multifactor Authentication",
      "SECONDFACTORDESCRIPTION": "Define further possible factors with which you can secure your password authentication."
    },
    "CREATE": {
      "TITLE": "New Factor",
      "DESCRIPTION": "Select your new Factor type."
    },
    "DELETE": {
      "TITLE": "Delete Factor",
      "DESCRIPTION": "You are about to delete a Factor from Login Settings. Are you sure?"
    },
    "TOAST": {
      "ADDED": "Added successfully.",
      "SAVED": "Saved successfully.",
      "DELETED": "Removed successfully"
    },
    "TYPE": "Type",
    "MULTIFACTORTYPES": {
      "0": "Unknown",
      "1": "Fingerprint, Security Keys, Face ID and other"
    },
    "SECONDFACTORTYPES": {
      "0": "Unknown",
      "1": "One Time Password (OTP)",
      "2": "Fingerprint, Security Keys, Face ID and other"
    }
  },
  "LOGINPOLICY": {
    "CREATE": {
      "TITLE": "Login Settings",
      "DESCRIPTION": "Define how your users can be authenticated on your organization."
    },
    "IDPS": "Identity Providers",
    "ADDIDP": {
      "TITLE": "Add Identity Provider",
      "DESCRIPTION": "You can select predefined or self-created providers for authentication.",
      "SELECTIDPS": "Identity providers"
    },
    "PASSWORDLESS": "Passwordless Login",
    "PASSWORDLESSTYPE": {
      "0": "Not allowed",
      "1": "Allowed"
    }
  },
  "APP": {
    "LIST": "Applications",
    "COMPLIANCE": "OIDC Compliance",
    "URLS": "URLs",
    "CONFIGURATION": "Configuration",
    "TOKEN": "Token Settings",
    "PAGES": {
      "TITLE": "Application",
      "ID": "ID",
      "DESCRIPTION": "Here you can edit your application data and it's configuration.",
      "CREATE": "Create application",
      "CREATE_SELECT_PROJECT": "Select your project first",
      "CREATE_NEW_PROJECT": "or create a new one <a href='{{url}}' title='Create project'>here</a>.",
      "CREATE_DESC_TITLE": "Enter Your Application Details Step by Step",
      "CREATE_DESC_SUB": "A recommended configuration will be automatically generated.",
      "STATE": "Status",
      "DATECREATED": "Created",
      "DATECHANGED": "Changed",
      "URLS": "URLs",
      "DELETE": "Delete App",
      "DETAIL": {
        "TITLE": "Detail",
        "STATE": {
          "0": "Not defined",
          "1": "Active",
          "2": "Inactive"
        }
      },
      "DIALOG": {
        "CONFIG": {
          "TITLE": "Change OIDC Configuration"
        },
        "DELETE": {
          "TITLE": "Delete App",
          "DESCRIPTION": "Do you really want to delete this application?"
        }
      },
      "NEXTSTEPS": {
        "TITLE": "Next Steps",
        "0": {
          "TITLE": "Add roles",
          "DESC": "Enter your project roles"
        },
        "1": {
          "TITLE": "Add users",
          "DESC": "Add new users of your organization"
        },
        "2": {
          "TITLE": "Help & Support",
          "DESC": "Read our documentation on creating applications or contact our support"
        }
      }
    },
    "NAMEDIALOG": {
      "TITLE": "Rename App",
      "DESCRIPTION": "Enter the new name for your app",
      "NAME": "New Name"
    },
    "NAME": "Name",
    "TYPE": "Application Type",
    "AUTHMETHOD": "Authentication Method",
    "AUTHMETHODSECTION": "Authentication Method",
    "GRANT": "Grant Types",
    "ADDITIONALORIGINS": "Additional Origins",
    "ADDITIONALORIGINSDESC": "If you want to add additional Origins to your app which is not used as a redirect you can do that here.",
    "ORIGINS": "Origins",
    "NOTANORIGIN": "The entered value is not an origin",
    "PROSWITCH": "I'm a pro. Skip this wizard.",
    "NAMEANDTYPESECTION": "Name and Type",
    "TITLEFIRST": "Name of the application",
    "TYPETITLE": "Type of application",
    "OIDC": {
      "WELLKNOWN": "Further links can be retrieved from the <a href='{{url}}' title='Discovery endpoint' target='_blank'>discovery endpoint</a>.",
      "INFO": {
        "ISSUER": "Issuer",
        "CLIENTID": "Client Id"
      },
      "CURRENT": "Current Config",
      "TOKENSECTIONTITLE": "AuthToken Options",
      "REDIRECTSECTIONTITLE": "Redirect Settings",
      "REDIRECTTITLE": "Specify the URIs where the login will redirect to.",
      "POSTREDIRECTTITLE": "This is the redirect URI after logout.",
      "REDIRECTDESCRIPTIONWEB": "Redirect URIs must begin with https://. http:// is only valid with enabled development mode.",
      "REDIRECTDESCRIPTIONNATIVE": "Redirect URIs must begin with your own protocol, http://127.0.0.1, http://[::1] or http://localhost.",
      "REDIRECTNOTVALID": "This redirect URI is not valid.",
      "COMMAORENTERSEPERATION": "separate with ↵",
      "TYPEREQUIRED": "The type is required.",
      "TITLE": "OIDC Configuration",
      "CLIENTID": "Client ID",
      "CLIENTSECRET": "Client Secret",
      "CLIENTSECRET_NOSECRET": "With your chosen authentication flow, no secret is required and is therefore not available.",
      "CLIENTSECRET_DESCRIPTION": "Keep your client secret at a safe place as it will disappear once the dialog is closed.",
      "REGENERATESECRET": "Regenerate Client Secret",
      "DEVMODE": "Development Mode",
      "DEVMODEDESC": "Beware: With development mode enabled redirect URIs will not be validated.",
      "REDIRECT": "Redirect URIs",
      "REDIRECTSECTION": "Redirect URIs",
      "POSTLOGOUTREDIRECT": "Post Logout URIs",
      "RESPONSESECTION": "Response Types",
      "GRANTSECTION": "Grant Types",
      "GRANTTITLE": "Select your grant types. Note: Implicit is only available for browser-based applications.",
      "APPTYPE": {
        "0": "Web",
        "1": "User Agent",
        "2": "Native"
      },
      "RESPONSETYPE": "Response Types",
      "RESPONSE": {
        "0": "Code",
        "1": "ID Token",
        "2": "Token-ID Token"
      },
      "REFRESHTOKEN": "Refresh Token",
      "GRANTTYPE": "Grant Types",
      "GRANT": {
        "0": "Authorization Code",
        "1": "Implicit",
        "2": "Refresh Token"
      },
      "AUTHMETHOD": {
        "0": "Basic",
        "1": "Post",
        "2": "None",
        "3": "Private Key JWT"
      },
      "TOKENTYPE": "Auth Token Type",
      "TOKENTYPE0": "Bearer Token",
      "TOKENTYPE1": "JWT",
      "UNSECUREREDIRECT": "I sure hope you know what you are doing.",
      "OVERVIEWSECTION": "Overview",
      "OVERVIEWTITLE": "You are now done. Review your configuration.",
      "ACCESSTOKENROLEASSERTION": "Add user roles to the access token",
      "ACCESSTOKENROLEASSERTION_DESCRIPTION": "If selected, the requested roles of the authenticated user are added to the access token.",
      "IDTOKENROLEASSERTION": "User roles inside ID Token",
      "IDTOKENROLEASSERTION_DESCRIPTION": "If selected, the requested roles of the authenticated user are added to the ID token.",
      "IDTOKENUSERINFOASSERTION": "User Info inside ID Token",
      "IDTOKENUSERINFOASSERTION_DESCRIPTION": "Enables clients to retrieve profile, email, phone and address claims from ID token.",
      "CLOCKSKEW": "Enables clients to handle clock skew of OP and client. The duration (0-5s) will be added to exp claim and subtracted from iats, auth_time and nbf.",
      "RECOMMENDED": "recommended",
      "NOTRECOMMENDED": "not recommended",
      "SELECTION": {
        "APPTYPE": {
          "WEB": {
            "TITLE": "Web",
            "DESCRIPTION": "Regular Web applications like .net, PHP, Node.js, Java, etc."
          },
          "NATIVE": {
            "TITLE": "Native",
            "DESCRIPTION": "Mobile Apps, Desktop, Smart Devices, etc."
          },
          "USERAGENT": {
            "TITLE": "User Agent",
            "DESCRIPTION": "Single Page Applications (SPA) and in general all JS frameworks executed in browsers"
          }
        }
      }
    },
    "API": {
      "INFO": {
        "CLIENTID": "Client Id"
      },
      "REGENERATESECRET": "Regenerate Client Secret",
      "SELECTION": {
        "TITLE": "API",
        "DESCRIPTION": "APIs in general"
      },
      "AUTHMETHOD": {
        "0": "Basic",
        "1": "Private Key JWT"
      }
    },
    "SAML": {
      "SELECTION": {
        "TITLE": "SAML",
        "DESCRIPTION": "SAML Applications"
      },
      "CONFIGSECTION": "SAML Configuration",
      "URL": "Url where Metadata file is located",
      "OR": "or",
      "XML": "Upload Metadata XML",
      "METADATA": "Metadata",
      "METADATAFROMFILE": "Metadata from File"
    },
    "AUTHMETHODS": {
      "CODE": {
        "TITLE": "Code",
        "DESCRIPTION": "Exchange the authorization code for the tokens"
      },
      "PKCE": {
        "TITLE": "PKCE",
        "DESCRIPTION": "Use a random hash instead of a static client secret for more security"
      },
      "POST": {
        "TITLE": "POST",
        "DESCRIPTION": "Send client_id and client_secret as part of the form"
      },
      "PK_JWT": {
        "TITLE": "Private Key JWT",
        "DESCRIPTION": "Use a private key to authorize your application"
      },
      "BASIC": {
        "TITLE": "Basic",
        "DESCRIPTION": "Authentication with Username and Password"
      },
      "IMPLICIT": {
        "TITLE": "Implicit",
        "DESCRIPTION": "Get the tokens directly from the authorization endpoint"
      },
      "CUSTOM": {
        "TITLE": "Custom",
        "DESCRIPTION": "Your setting doesn't correspond to any other option."
      }
    },
    "TOAST": {
      "REACTIVATED": "Application reactivated.",
      "DEACTIVATED": "Application deactivated.",
      "OIDCUPDATED": "App updated.",
      "APIUPDATED": "App updated",
      "UPDATED": "App updated.",
      "CREATED": "App created.",
      "CLIENTSECRETREGENERATED": "client secret generated.",
      "DELETED": "App deleted.",
      "CONFIGCHANGED": "Changes detected!"
    }
  },
  "GENDERS": {
    "0": "Unknown",
    "1": "Female",
    "2": "Male",
    "3": "Other"
  },
  "LANGUAGES": {
    "de": "Deutsch",
    "en": "English",
    "it": "Italiano",
    "fr": "Français",
    "zh": "简体中文",
    "pl": "Polski"
  },
  "MEMBER": {
    "ADD": "Add a Manager",
    "CREATIONTYPE": "Creation Type",
    "CREATIONTYPES": {
      "3": "IAM",
      "2": "Organization",
      "0": "Owned Project",
      "1": "Granted Project",
      "4": "Project"
    },
    "EDITROLE": "Edit roles",
    "EDITFOR": "Edit the roles for the user: {{value}}",
    "DIALOG": {
      "DELETE_TITLE": "Remove Manager",
      "DELETE_DESCRIPTION": "You are about to remove a manager. Are you sure?"
    }
  },
  "ROLESLABEL": "Roles",
  "GRANTS": {
    "TITLE": "Authorizations",
    "DESC": "These are all authorizations on your organization.",
    "DELETE": "Delete Authorization",
    "EMPTY": "No authorization found",
    "ADD": "Create Authorization",
    "ADD_BTN": "New",
    "PROJECT": {
      "TITLE": "Authorization",
      "DESCRIPTION": "Define authorizations for the specified project. Note that you can only see entries of projects and users for which you have the permissions."
    },
    "USER": {
      "TITLE": "Authorization",
      "DESCRIPTION": "Define authorizations for the specified user. Note that you can only see entries of projects and users for which you have the permissions."
    },
    "CREATE": {
      "TITLE": "Create authorization",
      "DESCRIPTION": "Search for the organization, the project, and the corresponding roles."
    },
    "EDIT": {
      "TITLE": "Change authorization"
    },
    "DETAIL": {
      "TITLE": "Authorization Detail",
      "DESCRIPTION": "Here you can see all the details of the authorization."
    },
    "TOAST": {
      "UPDATED": "Authorization updated.",
      "REMOVED": "Authorization removed",
      "BULKREMOVED": "Authorizations removed."
    },
    "DIALOG": {
      "DELETE_TITLE": "Delete authorization",
      "DELETE_DESCRIPTION": "You are about to delete an authorization. Do you want to continue?",
      "BULK_DELETE_TITLE": "Delete authorizations",
      "BULK_DELETE_DESCRIPTION": "You are about to delete multiple authorizations. Do you want to continue?"
    }
  },
  "CHANGES": {
    "LISTTITLE": "Last Changes",
    "BOTTOM": "You've reached the end of the list.",
    "LOADMORE": "Load more",
    "ORG": {
      "TITLE": "Activity",
      "DESCRIPTION": "Here you can see the latest events that have generated an organization change."
    },
    "PROJECT": {
      "TITLE": "Activity",
      "DESCRIPTION": "Here you can see the latest events that have generated a project change."
    },
    "USER": {
      "TITLE": "Activity",
      "DESCRIPTION": "Here you can see the latest events that have generated a user change."
    }
  }
}<|MERGE_RESOLUTION|>--- conflicted
+++ resolved
@@ -1635,7 +1635,6 @@
         "TITLE": "Google Provider",
         "DESCRIPTION": "Enter the credentials for your Google Identity Provider"
       },
-<<<<<<< HEAD
       "GITLAB": {
         "TITLE": "Gitlab Provider",
         "DESCRIPTION": "Enter the credentials for your Gitlab Identity Provider"
@@ -1643,11 +1642,10 @@
       "GITLABSELFHOSTED": {
         "TITLE": "Gitlab Self Hosted Provider",
         "DESCRIPTION": "Enter the credentials for your Gitlab Self Hosted Identity Provider"
-=======
+      },
       "GITHUB": {
         "TITLE": "Github Provider",
         "DESCRIPTION": "Enter the credentials for your Github Identity Provider"
->>>>>>> c0843e6b
       }
     },
     "DETAIL": {
