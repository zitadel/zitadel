{
    "APP_NAME": "ZITADEL",
    "HOME": {
        "TITLE": "ZITADEL",
        "SECURITYANDPRIVACY": "Datenschutz und Personalisierung",
        "SECURITYANDPRIVACY_DESC": "Verwalten Sie ihre Informationen und Sicherheitseinstellungen.",
        "SECURITYANDPRIVACY_BUTTON": "Daten verwalten und personalisieren",
        "PROTECTION": "Organisationsrichtlinien",
        "PROTECTION_DESC": "Verwalten Sie Ihre Organisationsrichtlinien. Entdecken Sie einige vorgefertigte Lösungen, die Ihnen Zeit sparen und Sicherheit gewährleisten.",
        "PROTECTION_BUTTON": "Erkunden",
        "PROJECTS": "Volle Skalierbarkeit und Anpassungsfähigkeit",
        "PROJECTS_DESC": "Autorisieren Sie andere, Ihre eigenen Projekte zu verwenden oder definieren sie benutzerdefinierte Rollen für berechtigte Projekte",
        "PROJECTS_BUTTON": "Projekt Übersicht",
        "USERS": "Erstellen und verwalten Sie ihre Benutzer.",
        "USERS_DESC": "Überwachen Sie Ihr Rollenkonzept in Echtzeit. Ergreifen Sie sofort Maßnahmen.",
        "USERS_BUTTON": "Benutzer anzeigen",
        "ADMIN": "Identity and Access Management",
        "ADMIN_DESC": "Verwalten Sie ihre Organisationen und Administratoren.",
        "ADMIN_BUTTON": "ZITADEL verwalten"
    },
    "MENU": {
        "PERSONAL_INFO": "Persönliche Informationen",
        "IAM":"Administration",
        "ORGANIZATION": "Organisation",
        "PROJECTSSECTION":"Projektsektion",
        "PROJECT": "Projekte",
        "GRANTEDPROJECT":"Berechtigte Projekte",
        "USERSECTION":"Benutzersektion",
        "USER": "Benutzer",
        "LOGOUT": "Alle Benutzer abmelden",
        "NEWORG":"Neue Organisation",
        "IAMADMIN":"Sie sind ein IAM Administrator. Sie haben erweiterte Berechtigungen!",
        "SHOWORGS":"Alle Organisationen anzeigen"
    },
    "ACTIONS": {
        "SAVE": "Speichern",
        "NEW": "Neu",
        "ADD":"Hinzufügen",
        "CREATE": "Erstellen",
        "CONTINUE": "Weiter",
        "BACK": "Zurück",
        "CLOSE": "Schliessen",
        "CANCEL":"Abbrechen",
        "INFO": "Info",
        "OK": "Ok",
        "VIEW": "Öffnen",
        "DELETE": "Löschen",
        "REMOVE":"Entfernen",
        "VERIFY":"Verifizieren",
        "FINISH":"Abschliessen"
    },
    "ERRORS": {
        "REQUIRED": "Bitte füllen Sie alle benötigten Felder aus!"
    },
    "USER": {
        "TITLE": "Persönliche Informationen",
        "DESCRIPTION": "Verwalten Sie ihre persönlichen Informationen und Sicherheits Einstellungen",
        "PAGES": {
            "LIST": "Benutzer",
            "TITLE": "Benutzer",
            "DESCRIPTION": "Erfassen und Verwalten sie Benutzer in Ihrer Organisation",
            "DETAIL": "Detail",
            "CREATE": "Erstellen",
            "MY": "Meine Informationen",
            "LOGINNAMES":"Loginnamen",
            "LOGINNAMESDESC":"Mit diesen Namen können Sie sich anmelden",
            "COPY":"In die Zwischenablage kopieren",
            "COPIED":"In die Zwischenablage kopiert!",
            "NOUSER":"Kein User",
            "REACTIVATE":"Reaktivieren",
            "DEACTIVATE":"Deaktivieren"
        },
        "MFA": {
            "TITLE": "Multifaktor-Authentifizierung",
            "DESCRIPTION": "Fügen Sie einen zusätzlichen Faktor hinzu um Ihren Account optimal zu schützen.",
            "MANAGE_DESCRIPTION": "Verwalten Sie die Multifaktor Merkmale Ihrer Benutzer.",
            "OTP": "OTP konfigurieren",
            "OTP_DIALOG_TITLE": "OTP hinzufügen",
            "OTP_DIALOG_DESCRIPTION": "Scannen Sie den QR Code mit einer Authenticator-App und verifizieren Sie den erhaltenen Code um OTP zu aktivieren.",
            "TYPE": {
                "0":"Keine MFA definiert",
                "1":"SMS",
                "2":"OTP"
            },
            "STATE": {
                "0": "Kein Status",
                "1": "Nicht bereit",
                "2": "Bereit",
                "3": "Gelöscht"
            }
        },
        "CREATE": {
            "TITLE": "Neuen Benutzer erstellen",
            "DESCRIPTION": "Geben Sie die erforderlichen Daten ein.",
            "NAMEANDEMAILSECTION":"Name und Email",
            "GENDERLANGSECTION":"Geschlecht und Sprache",
            "PHONESECTION":"Telefonnummer",
            "PASSWORDSECTION":"Setzen Sie ein initiales Passwort."
        },
        "CODEDIALOG": {
            "TITLE":"Telefonnummer verifizieren",
            "DESCRIPTION":"Geben Sie ihren erhaltenen Code ein um die Nummer zu bestätigen.",
            "CODE":"Code"
        },
        "DATA": {
            "STATE": "Status",
            "STATE0": "Unbekannt",
            "STATE1": "Aktiv",
            "STATE2": "Inaktiv",
            "STATE3": "Gelöscht",
            "STATE4": "Gesperrt",
            "STATE5": "Suspendiert",
            "STATE6": "Initiiert"
        },
        "PROFILE": {
            "TITLE": "Profil",
            "EMAIL": "Email",
            "PHONE": "Telefonnummer",
            "USERNAME": "Benutzername",
            "FIRSTNAME": "Vorname",
            "LASTNAME": "Nachname",
            "NICKNAME": "Spitzname",
            "DISPLAYNAME": "Anzeigename",
            "PREFERRED_LANGUAGE": "Sprache",
            "GENDER": "Geschlecht",
            "PASSWORD":"Passwort"
        },
        "PASSWORD": {
            "TITLE": "Passwort",
            "DESCRIPTION": "## TODO - Replace with Password Policy text - TODO ##",
            "OLD": "Aktuelles Passwort",
            "NEW": "Neues Passwort",
            "CONFIRM": "Neues Passwort wiederholen",
            "RESET": "Passwort zurücksetzen",
            "SET":"Password neu setzen",
            "RESENDNOTIFICATION": "Passwort Reset Link senden.",
            "REQUIRED": "Bitte prüfen Sie das alle notwendigen Felder befüllt sind.",
            "MINLENGTHERROR":"Passwort muss mindestens {{value}} lang sein",
            "NOTEQUAL":"Das Passwort muss übereinstimmen!"
        },
        "EMAIL": "Email",
        "PHONE": "Telefonnummer",
        "LOGINMETHODS": {
            "TITLE": "Kontakt Informationen",
            "DESCRIPTION": "Die Kontakt Informationen werden benötigt um Ihnen wichtige Informationen wie Passwort Reset Email zu senden.",
            "EMAIL": {
                "TITLE": "Email",
                "VALID": "Validiert",
                "RESEND": "Verifikationsmail erneut senden"
            },
            "PHONE": {
                "TITLE": "Telefon",
                "VALID": "Validiert",
                "RESEND": "Verifikationsnachricht erneute senden"
            },
            "RESENDCODE": "Code erneut senden",
            "ENTERCODE":"Verifizieren",
            "ENTERCODE_DESC":"Code verifizieren"
        },
        "GRANTS": {
            "TITLE": "Benutzer Grants",
            "DESCRIPTION": "Erteilen Sie diesem Benutzer Verwaltunszugriff auf bestimmte Projekte",
            "CREATE": {
                "TITLE": "Benutzer Grant erstellen",
                "DESCRIPTION": "Suchen Sie nach der Organisation, dem Projekt und den verfügbaren Rollen!"
            }
        },
        "VALIDATION": {
            "INVALIDPATTERN": "## TODO - Replace with Password Policy text - TODO ##",
            "REQUIRED": "Das Eingagefeld ist leer",
            "MINLENGTH":"Das Password muss mindestens {{requiredLength}} Zeichen lang sein!",
            "NOEMAIL":"Username darf keine Email Adresse sein!",
            "UPPERCASEMISSING":"Password muss einen Großbuchstaben beinhalten",
            "LOWERCASEMISSING":"Password muss einen Kleinbuchstaben beinhalten",
            "SYMBOLERROR":"Das Password muss ein Symbol beinhalten!",
            "NUMBERERROR":"Das Password muss eine Nummer beinhalten!"
        },
        "STATE": {
            "0":"Unbekannt",
            "1":"Aktiv",
            "2":"Abgelaufen"
        },
        "SEARCH":{
            "FOUND":"Gefunden"
        },
        "TARGET": {
            "SELF":"Um einen Benutzer aus einer anderen Organisation zu berechtigen",
            "EXTERNAL": "Um einen Benutzer ihrer eigenen Organisation zu berechtigen", 
``
            "CLICKHERE":"Hier klicken"
        },
        "SIGNEDOUT":"Sie sind abgemeldet. Klicke Sie den Button um sich anzumelden!",
        "SIGNEDOUT_BTN":"Anmelden",
        "EDITACCOUNT":"Account bearbeiten",
        "ADDACCOUNT":"Account hinzufügen"
    },
    "IAM": {
        "DETAIL": {
            "TITLE":"Identity and Access Management Administration",
            "DESCRIPTION":"Verwalten Sie die ZITADEL Einstellungen."
        }, 
        "MEMBER": {
            "TITLE":"Manger",
            "DESCRIPTION": "Manger können die Organisation editieren und Projekte verwalten."
        },
        "VIEWS": {
            "TITLE":"Views und Events",
            "DESCRIPTION":"Diese Ansicht zeigt Ihre ZITADEL Views, Sie können Sie zurücksetzen und fehlgeschlagene Events entfernen.",
            "VIEWNAME":"Name",
            "DATABASE":"Datenbank",
            "SEQUENCE":"Sequenz",
            "ACTIONS":"Aktionen",
            "CLEAR":"Aufräumen"
        }
    },
    "ORG": {
        "PAGES": {
            "LIST": "Organisationen",
            "LISTDESCRIPTION":"Wählen Sie die Organisation aus.",
            "ACTIVE":"Aktiv",
            "CREATE":"Organisation erstellen",
            "ORGDETAIL_TITLE":"Geben Sie den Namen und die Domain für die neue Organisation ein.",
            "ORGDOMAIN_TITLE":"Organisations Domain Verifikation",
            "ORGDOMAIN_VERIFICATION":"Stellen Sie Ihre Domain bereit und überprüfen Sie deren Besitz indem sie eine Bestätigungsdatei herunterladen und unter der unten angegebenen URL hochladen. Klicken Sie zum Abschluss auf die Schaltfläche, um diese zu überprüfen.",
            "ORGDOMAIN_VERIFICATION_SKIP":"Sie können die Überprüfung vorerst überspringen und Ihre Organisation weiter erstellen. Um Ihre Organisation jedoch verwenden zu können, muss dieser Schritt abgeschlossen sein!",
            "ORGDETAILUSER_TITLE":"Organisationsbesitzer hinzufügen",
            "DOWNLOAD_FILE":"Datei download",
            "SELECTORGTOOLTIP":"Wähle diese Organisation",
            "PRIMARYDOMAIN":"Primäre Domain",
            "STATE":"Status"
        },
        "DOMAINS": {
            "TITLE":"Domains",
            "DESCRIPTION":"Konfigurieren Sie die Domains mit denen sich Ihre Nutzer einloggen können.",
            "DELETE": {
                "TITLE":"Domain löschen?",
                "DESCRIPTION":"Sie sind im Begriff eine Domain aus Ihrer Organisation zu löschen. Ihre Benutzer können diese nach dem Löschen nicht mehr für den Login nutzen."
            }
        },
        "STATE": {
            "0": "Nicht definiert",
            "1": "Aktiv",
            "2": "Inaktiv"
        },
        "MEMBER": {
            "TITLE":"Organisations Manager verwalten",
            "DESCRIPTION":"Definieren Sie hier die Benutzer, die Operationen auf ihrer Organisationen vornehmen dürfen."
        },
        "POLICY": {
            "TITLE":"Richtlinen entdecken",
            "DESCRIPTION":"Vorgefertigte Richtlinien, die Ihnen Zeit sparen und Ihre Sicherheit verbessern.",
            "PWD_COMPLEXITY": {
                "TITLE":"Passwort Komplexität",
                "DESCRIPTION":"Stellt sicher, dass alle festgelegten Passwörter einem bestimmten Muster entsprechen",
                "TITLECREATE":"Passwortkomplexitätsrichtlinie erstellen",
                "DESCRIPTIONCREATE":"Stellt sicher, dass alle festgelegten Passwörter einem bestimmten Muster entsprechen",
                "SYMBOLANDNUMBERERROR":"Das Password muss ein Symbol und eine Nummer beinhalten!",
                "SYMBOLERROR":"Das Password muss ein Symbol beinhalten!",
                "NUMBERERROR":"Das Password muss eine Nummer beinhalten!",
                "PATTERNERROR":"Das vorgeschriebene Muster ist falsch!"
            },
            "PWD_AGE": {
                "TITLE":"Passwort Maximalalter",
                "DESCRIPTION":"Sie können eine Maximalalter-Eigenschaft für Passwörter festlegen. Diese Richtlinie enthält eine Warnung nach Ablauf einer definierten Zeit",
                "TITLECREATE":"Password Maximalalterrichtline festlegen",
                "DESCRIPTIONCREATE":"Sie können eine Maximalalter-Eigenschaft für Passwörter festlegen. Diese Richtlinie enthält eine Warnung nach Ablauf einer bestimmten Zeit"
            },
            "PWD_LOCKOUT": {
                "TITLE":"Passwortsperre",
                "DESCRIPTION":"Kennwortwiederholungen sind im Standardmodus unendlich. Sie müssen diese Richtlinie installieren, wenn Sie Wiederholungsversuche anzeigen oder eine maximale Anzahl festlegen möchten.",
                "TITLECREATE":"Kennwortsperrrichtlinie festlegen",
                "DESCRIPTIONCREATE":"Kennwortwiederholungen sind im Standardmodus unendlich. Sie müssen diese Richtlinie installieren, wenn Sie Wiederholungsversuche anzeigen oder eine maximale Anzahl festlegen möchten."
            },
            "IAM_POLICY": {
                "TITLE":"IAM Zugangseinstellungen",
                "DESCRIPTION":"Definieren Sie Zugangseistellungen für Benutzer",
                "TITLECREATE":"IAM Zugangseinstellungen festlegen",
                "DESCRIPTIONCREATE":"Emails als Benutzername sind nicht erlaubt wenn UserLoginMustBeDomain gesetzt ist."
            },
            "BTN_INSTALL":"Installieren",
            "BTN_EDIT":"Modifizieren",
            "DATA": {
                "DESCRIPTION":"Beschreibung",
                "MINLENGTH":"Mindestlänge",
                "HASNUMBER": "erfordert Zahl",
                "HASSYMBOL": "erfordert Sonderzeichen",
                "HASLOWERCASE": "erfordert Kleinbuchstaben",
                "HASUPPERCASE": "erfordert Grossbuchstaben",
                "SHOWLOCKOUTFAILURES":"Zeige Anzahl Anmeldeversuche",
                "MAXATTEMPTS":"Maximale Anzahl an Versuchen",
                "EXPIREWARNDAYS":"Ablauf Warnung nach Tagen",
                "MAXAGEDAYS":"Maximale Gültigkeit in Tagen",
                "USERLOGINMUSTBEDOMAIN":"User Login must be Domain"
            },
            "DELETE":"Richtlinie entfernen"
        }
    },
    "ORG_DETAIL": {
        "TITLE": "Organisation",
        "DESCRIPTION": "Hier können Sie Ihre Organisationskonfiguration bearbeiten und Mitglieder verwalten",
        "DETAIL": {
            "TITLE": "Detail",
            "NAME": "Name",
            "DOMAIN": "Domain",
            "STATE": {
                "0": "Nicht definiert",
                "1": "Aktiv",
                "2": "Inaktiv"
            }
        },
        "MEMBER": {
            "TITLE": "Members",
            "USERNAME": "Benutzername",
            "FIRSTNAME": "Vorname",
            "LASTNAME": "Nachname",
            "EMAIL": "Email",
            "ROLES": "Rollen",
            "ADD": "Member hinzufügen",
            "ADDDESCRIPTION": "Geben Sie die Email Adressen der hinzuzufügenden Nutzer ein!"
        },
        "TABLE": {
            "TOTAL": "Einträge gesamt:",
            "SELECTION": "Ausgewählte Elemente",
            "DEACTIVATE": "User deaktivieren",
            "ACTIVATE": "User aktivieren",
            "DELETE": "User löschen"
        }
    },
    "PROJECT": {
        "PAGES": {
            "TITLE": "Projekt",
            "DESCRIPTION": "Hier können Sie wichtige Einstellungen prüfen und die Daten einsehen, mit denen das Projekt konfiguriert worden ist",
            "LIST": "Projekte",
            "LISTDESCRIPTION":"Hier finden Sie alle Projekte, für die Sie Aktionen anzeigen oder ausführen dürfen. Wenn Sie Ihr Projekt nicht finden können, wenden Sie sich an einen Projektbesitzer oder an jemanden mit den entsprechenden Rechten, um Projektzugriff zu erhalten.",
            "DETAIL": "Detail",
            "CREATE": "Projekt erstellen",
            "CREATE_DESC": "Geben Sie den Namen ein",
            "ROLE": "Rolle",
            "NOITEMS": "Keine Projekte",
            "ZITADELPROJECT":"Diese Einstellungen gehören zum ZITADEL-Projekt. Wenn Sie etwas ändern, verhält sich ZITADEL möglicherweise nicht wie beabsichtigt!",
            "TYPE":{
                "OWNED":"Eigene Projekte",
                "GRANTED":"Berechtigte Projekte"
            },
            "PINNED":"Angepinnt",
            "ALL": "Alle",
<<<<<<< HEAD
            "CREATEDON":"Erstellt am",
            "LASTMODIFIED":"Zuletzt verändert am"
=======
            "CREATEDON":"erstellt am",
            "LASTMODIFIED":"zuletzt verändert am",
            "ADDNEW":"Neues Projekt erstellen"
>>>>>>> 3549a8b6
        },
        "STATE": {
            "TITLE":"Status",
            "0": "Nicht definiert",
            "1": "Aktiv",
            "2": "Inaktiv"
        },
        "TYPE": {
            "TITLE": "Typ",
            "0": "Unbekannter Typ",
            "1": "In Besitz",
            "2": "Berechtigt"
        },
        "NAME": "Name",
        "MEMBER": {
            "TITLE": "Manager",
            "TITLEDESC":"Manager können Änderungen an diesem Projekt vornehmen, wenn sie die nötigen Rollen haben.",
            "DESCRIPTION":"Hier finden Sie alle Manager dieses Projekts. Sie können ein neues Mitglied hinzufügen und bestehende verwalten.",
            "USERNAME": "Benutzername",
            "FIRSTNAME": "Vorname",
            "LASTNAME": "Nachname",
            "EMAIL": "Email",
            "ROLES": "Rollen",
            "USERID":"User Id"
        },
        "GRANT": {
            "TITLE": "Berechtigte Organisationen",
            "DESCRIPTION": "Gewähren Sie einer anderen Organisation Zugriff auf dieses Projekt",
            "CREATE": {
                "TITLE": "Organisation berechtigen",
                "SEL_USERS": "Selektieren Sie die gewünschten User für das Erstellen des Grants!",
                "SEL_ROLES": "Selektieren Sie die gewünschten Rollen für das Erstellen des Grants!",
                "SEL_PROJECT": "Suchen Sie nach dem Projekt",
                "SEL_USER":"Suchen Sie nach einem User",
                "SEL_ORG": "Suchen Sie nach der Domain",
                "SEL_ORG_DESC":"Geben Sie die vollständige Domain ein um Resultate zu erhalten!",
                "ORG_TITLE":"Organisation",
                "ORG_DESCRIPTION":"Sie sind im Begriff einen Nutzer für die Organisation {{name}} zu berechtigen",
                "ORG_DESCRIPTION_DESC":"Wechseln Sie den Context um die Organisation zu wechseln!",
                "SEL_ORG_FORMFIELD":"Vollständige Domain",
                "SEL_ORG_BUTTON": "Suche Organisation",
                "FOR_ORG":"The grant wird erstellt für:"
            },
            "DETAIL": {
                "TITLE":"Berechtigte Manager der Organisation",
                "DESC":"Dies sind die Manager der berechtigten Organisation. Wählen Sie die Benutzer, die Zugriff zum editieren der jeweiligen Zugänge erhalten."
            },
            "SHOWDETAIL":"Zeige Details",
            "USER":"Benutzer",
            "MEMBERS":"Managers",
            "PROJECTNAME":"Projekt Name",
            "GRANTEDORG": "Berechtigte Organisation",
            "GRANTEDORGDOMAIN": "Domain",
            "GRANTEDORGNAME":"Org. Name",
            "CREATIONDATE": "Erstelldatum",
            "CHANGEDATE": "Letzte Änderung",
            "ROLENAMESLIST": "Rollen"
        },
        "APP": {
            "TITLE": "Applikationen",
            "NAME": "Name"
        },
        "ROLE": {
            "KEY":"Key",
            "TITLE": "Rollen",
            "DESCRIPTION":"Definieren Sie Rollen, die Sie bei der Erstellung eines Projekt-Grants vergeben können",
            "NAME": "Name",
            "DISPLAY_NAME": "Anzeige Name",
            "GROUP": "Gruppe",
            "ACTIONS": "Aktion",
            "ADDTITLE": "Rolle erstellen",
            "ADDDESCRIPTION": "Geben Sie die Daten für die zu erstellende Rolle ein!",
            "EDITTITLE": "Rolle ändern",
            "EDITDESCRIPTION": "Geben Sie die Daten für die zu verändernde Rolle ein!",
            "DELETE":"Rolle löschen",
            "CREATIONDATE":"Erstelldatum",
            "SELECTGROUPTOOLTIP":"Selektiere alle Rollen der Gruppe {{group}}"
        },
        "TABLE": {
            "TOTAL": "Einträge gesamt:",
            "SELECTION": "Ausgewählte Elemente",
            "DEACTIVATE": "Projekt deaktivieren",
            "ACTIVATE": "Projekt aktivieren",
            "DELETE": "Projekt löschen",
            "ORGNAME":"Org. Name",
            "ORGDOMAIN":"Org. Domain",
            "STATE":"Status",
            "TYPE":"Typ",
            "CREATIONDATE":"Erstelldatum",
            "CHANGEDATE":"Letzte Änderung",
            "RESOURCEOWNER":"Besitzer"
        }
    },
    "APP": {
        "LIST": "Applications",
        "PAGES": {
            "TITLE": "Applikation",
            "DESCRIPTION": "Hier können Sie Ihre Applikation bearbeiten deren Konfiguration anpassen.",
            "CREATE_OIDC": "OIDC Applikation",
            "CREATE_OIDC_DESc": "Geben Sie Ihre Applikationsdaten ein!",
            "DETAIL": {
                "TITLE": "Detail",
                "STATE": {
                    "0": "Nicht definiert",
                    "1": "Aktiv",
                    "2": "Inaktiv"
                }
            }
        },
        "NAME": "Name",
        "OIDC": {
            "TITLE": "OIDC Konfiguration",
            "CLIENTID": "Client ID",
            "CLIENTSECRET": "Client Secret",
            "CLIENTSECRET_DESCRIPTION": "Speichern Sie Ihr Client Secret, da es verschwindet, sobald der Dialog geschlossen wird!",
            "REGENERATESECRET": "Client Secret neu generieren",
            "REDIRECT": "Redirect URIs",
            "POSTLOGOUTREDIRECT":"Post logout URIs",
            "RESPONSE": "Response Types",
            "GRANT": "Grant Types",
            "APPTYPE": "App Types",
            "RESPONSE0": "Code",
            "RESPONSE1": "Id Token",
            "RESPONSE2": "Token-Id Token",
            "GRANT0": "Authorization Code",
            "GRANT1": "Implicit",
            "GRANT2": "Refresh Token",
            "APPTYPE0": "Web",
            "APPTYPE1": "User Agent",
            "APPTYPE2": "Native",
            "AUTHMETHOD":"Auth Method",
            "AUTHMETHOD0":"Basic",
            "AUTHMETHOD1":"Post",
            "AUTHMETHOD2":"None"
        }
    },
    "GENDERS": {
        "0": "Unbekannt",
        "1": "Weiblich",
        "2": "Männlich",
        "3": "Anderes"
    },
    "LANGUAGES": {
        "de": "Deutsch",
        "en": "Englisch"
    },
    "MEMBER":{
        "ADD":"Manager hinzufügen"
    },
    "ROLES": {
        "ORG_OWNER": "Org. Owner",
        "ORG_MEMBER_VIEWER": "Org. Member Viewer",
        "ORG_PROJECT_ROLE_VIEWER": "Org. Project Role Viewer",
        "ORG_EDITOR":"Org. Editor",
        "ORG_VIEWER":"Org. Viewer",
        "ORG_MEMBER_EDITOR":"Org.. Member Editor",
        "ORG_PROJECT_CREATOR":"Org.. Project Creator",
        "ORG_PROJECT_EDITOR":"Org.. Project Editor",
        "ORG_PROJECT_VIEWER":"Org.. Project Viewer",
        "ORG_PROJECT_MEMBER_EDITOR":"Org.. Project Member Editor",
        "ORG_PROJECT_MEMBER_VIEWER":"Org.. Project Member Viewer",
        "ORG_PROJECT_ROLE_EDITOR":"Org.. Project Role Editor",
        "ORG_PROJECT_APP_EDITOR":"Org. Project App Editor",
        "ORG_PROJECT_APP_VIEWER":"Org. Project App Viewer",
        "ORG_PROJECT_GRANT_EDITOR":"Org. Project Grant Editor" ,
        "ORG_PROJECT_GRANT_VIEWER":"Org.Project Grant Viewer",
        "ORG_PROJECT_GRANT_MEMBER_EDITOR":"Org.Project Grant Member Editor",
        "ORG_PROJECT_GRANT_MEMBER_VIEWER":"Org.Project Grant Member Viewer",
        "ORG_USER_EDITOR":"Org.User Editor",
        "ORG_USER_VIEWER":"Org. User Viewer",
        "ORG_USER_GRANT_EDITOR":"Org. User Grant Editor",
        "ORG_USER_GRANT_VIEWER":"Org. User Grant Viewer",
        "ORG_POLICY_EDITOR":"Org. Policy Editor",
        "ORG_POLICY_VIEWER":"Org. Policy Viewer",
        "PROJECT_OWNER":"Project Owner",
        "PROJECT_MEMBER_EDITOR":"Project Member Editor",
        "PROJECT_APP_EDITOR":"Project App Editor",
        "PROJECT_APP_VIEWER":"Project App Viewer",
        "PROJECT_USER_GRANT_EDITOR":"Project User Grant Editor",
        "PROJECT_USER_GRANT_VIEWER":"Project User Grant Viewer",
        "PROJECT_ROLE_EDITOR": "Project Role Editor",
        "PROJECT_MEMBER_VIEWER": "Project Member Viewer",
        "PROJECT_GRANT_EDITOR":"Project Grant Editor",
        "PROJECT_GRANT_VIEWER":"Project Grant Viewer",
        "PROJECT_GRANT_MEMBER_EDITOR":"Project Grant Member Editor",
        "PROJECT_GRANT_MEMBER_VIEWER":"Project Grant Member Viewer",
        "PROJECT_GRANT_OWNER":"Project Grant Owner",
        "PROJECT_GRANT_USER_GRANT_EDITOR":"Project Grant User Editor",
        "PROJECT_GRANT_USER_GRANT_VIEWER":"Project Grant User Grant Viewer"
    },
    "GRANTS": {
        "DELETE":"Grant löschen",
        "ADD":"Grant erstellen",
        "ADD_BTN":"Neu",
        "PROJECT": {
            "TITLE": "Authorisierung",
            "DESCRIPTION": "Definieren Sie die Operationen und Rechte die dem User zur Verfügung gestellt werden. Achtung: Sie können nur Einträge von Projekten sehen bei denen Sie eine Authorisierung besitzen!"
        },
        "USER": {
            "TITLE": "Authorisierung",
            "DESCRIPTION": "Definieren Sie die Operationen und Rechte die dem User zur Verfügung gestellt werden. Achtung: Sie können nur Einträge von Projekten sehen bei denen Sie eine Authorisierung besitzen!"
        },
        "CREATE": {
            "TITLE": "Authorisierung erstellen",
            "DESCRIPTION": "Suchen Sie nach der Organisation, dem Project und den verfügbaren Rollen!"
        },
        "DETAIL": {
            "TITLE":"Authorisierung Detail",
            "DESCRIPTION":""
        }
    },
    "CHANGES": {
        "LISTTITLE":"Letzte Änderungen",
        "BOTTOM":"Ende",
        "ORG": {
            "TITLE":"Aktivität",
            "DESCRIPTION":"Hier sehen Sie die letzten Vorkommnisse die die Organisation betreffen"
        },
        "PROJECT": {
            "TITLE":"Aktivität",
            "DESCRIPTION":"Hier sehen Sie die letzten Vorkommnisse die das Project betreffen"
        },
        "USER": {
            "TITLE":"Aktivität",
            "DESCRIPTION":"Hier sehen Sie die letzten Vorkommnisse die den Benutzer betreffen"
        },
        "EVENTS": {
            "org.added": "Org. erstellt",
            "org.changed":"Org. editiert",
            "org.member.added":"Organisation Member erstellt",
            "org.member.removed":"Organisation Member gelöscht",
            "org.domain.added":"Org. Domain hinzugefügt",
            "org.domain.verified":"Org. Domain verifiziert",
            "org.domain.primary.set":"Primäre domain gesetzt",
            "org.domain.removed":"Org. domain entfernt",
            "org.iam.policy.added":"IAM Policy hinzugefügt",
            "project.added": "Projekt erstellt",
            "project.changed":"Projekt editiert",
            "project.deactivated":"Projekt deaktiviert",
            "project.member.added":"Projekt Member erstellt",
            "project.member.removed":"Projekt Member gelöscht",
            "project.role.added":"Rolle erstellt",
            "project.role.removed":"Rolle gelöscht",
            "project.application.added":"App hinzugefügt",
            "project.application.config.oidc.added":"OIDC Konfiguration hinzugefügt",
            "user.added":"User hinzugefügt",
            "user.initialization.code.added":"Init Code hinzugefügt",
            "user.phone.code.added":"User phone Code hinzugefügt",
            "user.phone.code.sent":"User phone Code gesendet",
            "user.initialization.code.sent":"Init Code gesendet",
            "user.email.verification.sended": "User Email verifiziert",
            "user.email.code.added":"Email Code hinzugefügt",
            "user.email.code.sent":"Email Code gesendet",
            "user.email.verified":"Email verifiziert",
            "user.phone.verificationsended":"User phone verifikation gesendet",
            "user.phone.code":"User phone Code erstellt",
            "user.initialization.verification.sended":"User mail verifikation gesendet",
            "user.initialization.code.created":"InitialisationsCode gesendet",
            "created.user.email.code":"User Email Code erstellt",
            "created.user.phone.code":"Phone Code erstellt",
            "updated.user.password": "User password update",
            "skipped.init.mfauser": "Mfa Methode übersprungen",
            "verified.user.email":"User Email verifiziert",
            "registered.user":"User registriert",
            "created.user":"User erstellt",
            "skipped.init.mfa.user":"User MFA init überspungen",
            "user.email.password.request.sended":"User Email Password Anfrage gesended",
            "user.password.set.requested":"Password Anfrage",
            "user.phone.verification.sended":"User Nummer verifikation gesendet",
            "user.phone.changed":"User phone geändert",
            "user.phone.verified":"User phone verifiziert",
            "updated.user.profile":"User Profil update",
            "user.email.init.sended":"User Email init sended",
            "user.password.changed":"Password changed",
            "user.initialization.check.succeeded":"Init check erfolgreich",
            "user.password.check.succeeded":"Password check erfolgreich",
            "user.mfa.init.skipped":"MFA init übersprungen",
            "user.mfa.otp.added":"MFA OTP hinzugefügt",
            "user.mfa.otp.verified":"MFA OTP verifiziert",
            "user.mfa.otp.removed":"MFA OTP entfernt",
            "user.selfregistered":"selbst registriert"
        }
    }
}<|MERGE_RESOLUTION|>--- conflicted
+++ resolved
@@ -185,8 +185,7 @@
         },
         "TARGET": {
             "SELF":"Um einen Benutzer aus einer anderen Organisation zu berechtigen",
-            "EXTERNAL": "Um einen Benutzer ihrer eigenen Organisation zu berechtigen", 
-``
+            "EXTERNAL": "Um einen Benutzer ihrer eigenen Organisation zu berechtigen",
             "CLICKHERE":"Hier klicken"
         },
         "SIGNEDOUT":"Sie sind abgemeldet. Klicke Sie den Button um sich anzumelden!",
@@ -344,14 +343,9 @@
             },
             "PINNED":"Angepinnt",
             "ALL": "Alle",
-<<<<<<< HEAD
             "CREATEDON":"Erstellt am",
-            "LASTMODIFIED":"Zuletzt verändert am"
-=======
-            "CREATEDON":"erstellt am",
-            "LASTMODIFIED":"zuletzt verändert am",
+            "LASTMODIFIED":"Zuletzt verändert am",
             "ADDNEW":"Neues Projekt erstellen"
->>>>>>> 3549a8b6
         },
         "STATE": {
             "TITLE":"Status",
