--- conflicted
+++ resolved
@@ -2260,22 +2260,19 @@
         "CURRENT_DESC_TITLE": "Dies sind Ihre SMTP-Einstellungen",
         "PROVIDER_SETTINGS": "SMTP-Anbietereinstellungen",
         "SENDER_SETTINGS": "Absendereinstellungen",
-<<<<<<< HEAD
+        "NEXT_STEPS": "Nächste Schritte",
+        "ACTIVATE": {
+          "TITLE": "Aktivieren Sie Ihren SMTP-Anbieter",
+          "DESCRIPTION": "ZITADEL kann diesen SMTP-Anbieter nicht zum Senden von Benachrichtigungen verwenden, bis Sie ihn aktivieren. Wenn Sie diesen Anbieter aktivieren, werden alle anderen aktiven Anbieter nun deaktiviert."
+        },
+        "DEACTIVATE": {
+          "TITLE": "Deaktivieren Sie Ihren SMTP-Anbieter",
+          "DESCRIPTION": "Wenn Sie diesen SMTP-Anbieter deaktivieren, kann ZITADEL ihn nicht zum Versenden von Benachrichtigungen verwenden, bis Sie ihn erneut aktivieren."
+        },
         "SAVE_SETTINGS": "Speichern Sie Ihre Einstellungen",
         "TEST": {
           "TITLE": "Testen Sie Ihre Einstellungen",
           "DESCRIPTION": "Sie können die Einstellungen Ihres SMTP-Anbieters testen und das Testergebnis überprüfen, bevor Sie sie speichern"
-=======
-        "TEST_SETTINGS": "Testen Sie die SMTP-Einstellungen",
-        "NEXT_STEPS": "Nächste Schritte",
-        "ACTIVATE": {
-          "TITLE": "Aktivieren Sie Ihren SMTP-Anbieter",
-          "DESCRIPTION": "ZITADEL kann diesen SMTP-Anbieter nicht zum Senden von Benachrichtigungen verwenden, bis Sie ihn aktivieren. Wenn Sie diesen Anbieter aktivieren, werden alle anderen aktiven Anbieter nun deaktiviert."
-        },
-        "DEACTIVATE": {
-          "TITLE": "Deaktivieren Sie Ihren SMTP-Anbieter",
-          "DESCRIPTION": "Wenn Sie diesen SMTP-Anbieter deaktivieren, kann ZITADEL ihn nicht zum Versenden von Benachrichtigungen verwenden, bis Sie ihn erneut aktivieren."
->>>>>>> fb95f4a8
         }
       }
     },
