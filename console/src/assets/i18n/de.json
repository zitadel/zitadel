--- conflicted
+++ resolved
@@ -277,104 +277,10 @@
       "PASSWORDSECTION": "Setze ein initiales Passwort.",
       "ADDRESSANDPHONESECTION": "Telefonnummer"
     },
-<<<<<<< HEAD
-    "FEATURES": {
-        "TITLE":"Features",
-        "DESCRIPTION":"Hier können Sie Funktionen von ZITADEL auf Basis von Ihrem Tier aktivieren sowie deaktivieren.",
-        "BTN-EDIT":"Featureset anpassen",
-        "DATA": {
-            "AUDITLOGRETENTION":"Audit Log retention",
-            "LOGINPOLICYUSERNAMELOGIN":"Login Policy - Username as login",
-            "LOGINPOLICYREGISTRATION":"Login Policy - Registration",
-            "LOGINPOLICYIDP":"Login Policy - Identity Providers",
-            "LOGINPOLICYFACTORS":"Login Policy - Factors",
-            "LOGINPOLICYPASSWORDLESS": "Login Policy - Passwordless Authentication",
-            "LOGINPOLICYCOMPLEXITYPOLICY":"Password Complexity Settings",
-            "LABELPOLICY":"Label Policy"
-        },
-        "TIERSTATES": {
-            "0":"Aktiv",
-            "1":"Aktion erforderlich",
-            "2":"Annuliert",
-            "3":"Besitzstandswahrend"
-        },
-        "NOTAVAILABLE":"Feature {{value}} ist auf Ihrer organisation nicht freigeschaltet!",
-        "RETENTIONHOURS":"Stunden"
-    },
-    "POLICY": {
-        "TITLE":"Richtlinen entdecken",
-        "DESCRIPTION":"Vorgefertigte Richtlinien, die Dir Zeit sparen und die Sicherheit erhöhen.",
-        "PWD_COMPLEXITY": {
-            "TITLE":"Passwortkomplexität",
-            "DESCRIPTION":"Stellt sicher, dass alle festgelegten Passwörter einem bestimmten Muster entsprechen.",
-            "SYMBOLANDNUMBERERROR":"Das Password muss ein Symbol/Satzzeichen und eine Ziffer beinhalten.",
-            "SYMBOLERROR":"Das Password muss ein Symbol/Satzzeichen beinhalten.",
-            "NUMBERERROR":"Das Password muss eine Ziffer beinhalten.",
-            "PATTERNERROR":"Das Passwort erfüllt nicht die vorgeschriebene Richtlinie."
-        },
-        "PWD_AGE": {
-            "TITLE":"Gültigkeitsdauer für Passwörter",
-            "DESCRIPTION":"Du kannst eine Richtlinie für die maximale Gültigkeitsdauer von Passwörtern festlegen. Diese Richtlinie löst eine Warnung nach Ablauf einer festgelegten Gültigkeitsdauer aus."
-        },
-        "PWD_LOCKOUT": {
-            "TITLE":"Passwortsperre",
-            "DESCRIPTION":"Standardmässig sind die Passwortwiederholungen bei Falscheingabe nicht begrenzt. Du musst diese Richtlinie installieren, wenn Du Wiederholungsversuche anzeigen, oder eine maximale Anzahl von wiederholten Passworteingaben festlegen möchtest."
-        },
-        "IAM_POLICY": {
-            "TITLE":"Zugangseinstellungen IAM",
-            "DESCRIPTION":"Definiere die Zugangseistellungen für Benutzer."
-        },
-        "LOGIN_POLICY": {
-            "TITLE":"Login Richtlinien",
-            "DESCRIPTION":"Definiere die Loginmethoden für Benutzer",
-            "DESCRIPTIONCREATEADMIN":"Nutzer können sich mit den verfügbaren Idps authentifizieren.",
-            "DESCRIPTIONCREATEMGMT":"Nutzer können sich mit den verfügbaren Idps authentifizieren. Achtung: Es kann zwischen System- und organisationsspezifischen Providern gewählt werden.",
-            "SAVED":"Erfolgreich gespeichert."
-        },
-        "LABEL": {
-            "TITLE":"Email Labelling Einstellungen",
-            "DESCRIPTION":"Definieren Sie das Erscheinungsbild Ihrer Benachrichtigungs-Mails",
-            "PRIMARYCOLOR":"Hintergrundfarbe",
-            "SECONDARYCOLOR":"Schriftfarbe",
-            "SAVED":"Erfolgreich gespeichert."
-        },
-        "DEFAULTLABEL":"Die aktuelle Richtlinie entspricht der IAM-Standard Einstellung.",
-        "BTN_INSTALL":"Installieren",
-        "BTN_EDIT":"Modifizieren",
-        "DATA": {
-            "DESCRIPTION":"Beschreibung",
-            "MINLENGTH":"Mindestlänge",
-            "HASNUMBER": "erfordert Ziffer",
-            "HASSYMBOL": "erfordert Symbol/Satzzeichen",
-            "HASLOWERCASE": "erfordert Kleinbuchstaben",
-            "HASUPPERCASE": "erfordert Grossbuchstaben",
-            "SHOWLOCKOUTFAILURES":"Zeige Anzahl Anmeldeversuche",
-            "MAXATTEMPTS":"Maximale Anzahl an Versuchen",
-            "EXPIREWARNDAYS":"Ablauf Warnung nach Tagen",
-            "MAXAGEDAYS":"Maximale Gültigkeit in Tagen",
-            "USERLOGINMUSTBEDOMAIN":"Benutzer-Login muss eine Domain sein",
-            "ALLOWUSERNAMEPASSWORD":"Benutzername Password erlaubt",
-            "ALLOWEXTERNALIDP":"Externer IDP erlaubt",
-            "ALLOWREGISTER":"Registrieren erlaubt",
-            "ALLOWUSERNAMEPASSWORD_DESC":"Der konventionelle Login mit Benutzername und Passwort wird erlaubt.",
-            "ALLOWEXTERNALIDP_DESC":"Der Login wird für die darunter liegenden Identity Provider erlaubt.",
-            "ALLOWREGISTER_DESC":"Ist die Option gewählt, erscheint im Login ein zusätzlicher Schritt zum Registrieren eines Benutzers.",
-            "FORCEMFA":"Mfa erzwingen",
-            "FORCEMFA_DESC":"Ist die Option gewählt, müssen Benutzer einen zweiten Faktor für den Login verwenden.",
-            "HIDELOGINNAMESUFFIX":"Hide Login Name Suffix"
-        },
-        "RESET":"Richtlinie zurücksetzen",
-        "CREATECUSTOM":"Benutzerdefinierte Richtlinie erstellen",
-        "TOAST":{
-            "SET":"Richtline erfolgreich gesetzt!",
-            "RESETSUCCESS":"Richtline zurückgesetzt!"
-        }
-=======
     "CODEDIALOG": {
       "TITLE": "Telefonnummer verifizieren",
       "DESCRIPTION": "Gebe Deinen erhaltenen Code ein, um die Telefonnummer zu bestätigen.",
       "CODE": "Code"
->>>>>>> edc0958e
     },
     "DATA": {
       "STATE": "Status",
