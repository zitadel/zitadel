{
    "APP_NAME": "ZITADEL",
    "HOME": {
        "TITLE": "ZITADEL",
        "SECURITYANDPRIVACY": "Datenschutz und Personalisierung",
        "SECURITYANDPRIVACY_DESC": "Verwalte Deine Informationen und Sicherheitseinstellungen.",
        "SECURITYANDPRIVACY_BUTTON": "Daten verwalten und personalisieren",
        "PROTECTION": "Organisationsrichtlinien",
        "PROTECTION_DESC": "Verwalte Deine Organisationsrichtlinien und entdecke die vorgefertigte Lösungen, die Zeit sparen und Sicherheit gewährleisten.",
        "PROTECTION_BUTTON": "Erkunden",
        "PROJECTS": "Volle Skalierbarkeit und Anpassungsfähigkeit",
        "PROJECTS_DESC": "Autorisiere andere Benutzer, Deine eigenen Projekte zu verwenden, oder erstelle benutzerdefinierte Rollen für berechtigte Projekte",
        "PROJECTS_BUTTON": "Projektübersicht",
        "USERS": "Erstelle und verwalte Deine Benutzer.",
        "USERS_DESC": "Überwache Dein Rollenkonzept in Echtzeit. Ergreife sofort Massnahmen.",
        "USERS_BUTTON": "Benutzer anzeigen",
        "IAM": "Identity- und Access-Management",
        "IAM_DESC": "Verwalte Deine Organisationen und Administratoren.",
        "IAM_BUTTON": "ZITADEL verwalten",
        "WELCOME":"Willkommen",
        "WELCOMESENTENCE":"Hier findest Du die empfohlenen Aktionen basierend auf Deinen zuletzt erworbenen Berechtigungen. Beachte bitte, dass Du möglicherweise Deine Organisation in der Kopfzeile wechseln musst.",
        "DISCLAIMER":"Du kannst nur die Einstellungen Deiner aktuellen Organisation, die in der Kopfzeile angegeben ist, sehen. ZITADEL behandelt Deine Daten vertraulich und sicher.",
        "DISCLAIMERLINK":"Mehr Informationen zur Sicherheit"
    },
    "MENU": {
        "PERSONAL_INFO": "Persönliche Informationen",
        "IAM":"Administration",
        "ORGANIZATION": "Organisation",
        "PROJECTSSECTION":"Projektsektion",
        "PROJECT": "Projekte",
        "GRANTEDPROJECT":"Berechtigte Projekte",
        "USERSECTION":"Benutzersektion",
        "HUMANUSERS": "Benutzer",
        "MACHINEUSERS":"Service-Benutzer",
        "LOGOUT": "Alle Benutzer abmelden",
        "NEWORG":"Neue Organisation",
        "IAMADMIN":"Du bist ein IAM-Administrator. Beachte, dass Du erhöhte Rechte besitzt.",
        "SHOWORGS":"Alle Organisationen anzeigen"
    },
    "ACTIONS": {
        "SAVE": "Speichern",
        "NEW": "Neu",
        "ADD":"Hinzufügen",
        "CREATE": "Erstellen",
        "CONTINUE": "Weiter",
        "BACK": "Zurück",
        "CLOSE": "Schliessen",
        "CLEAR": "Zurücksetzen",
        "CANCEL":"Abbrechen",
        "INFO": "Info",
        "OK": "OK",
        "VIEW": "Öffnen",
        "DELETE": "Löschen",
        "REMOVE":"Entfernen",
        "VERIFY":"Verifizieren",
        "FINISH":"Abschliessen",
        "CHANGE":"Ändern",
        "REACTIVATE":"Aktivieren",
        "DEACTIVATE":"Deaktivieren",
        "REFRESH":"Aktualisieren",
        "LOGIN":"Einloggen",
        "EDIT":"Bearbeiten"
    },
    "ERRORS": {
        "REQUIRED": "Bitte fülle alle benötigten Felder aus.",
        "TOKENINVALID": {
            "TITLE":"Du bist abgemeldet",
            "DESCRIPTION":"Klicke auf \"Einloggen\", um Dich erneut anzumelden."
        }
    },
    "USER": {
        "TITLE": "Persönliche Informationen",
        "DESCRIPTION": "Verwalte Deine persönlichen Informationen und Sicherheitseinstellungen",
        "PAGES": {
            "LIST": "Benutzer",
            "TITLE": "Benutzer",
            "DESCRIPTION": "Erfasse und verwalte die Benutzer in Deiner Organisation.",
            "LISTMACHINE": "Service-Benutzer",
            "DESCRIPTIONMACHINE": "Erfasse und verwalte die Service-Benutzer in Deiner Organisation.",
            "DETAIL": "Detail",
            "CREATE": "Erstellen",
            "MY": "Meine Informationen",
            "LOGINNAMES":"Login-Namen",
            "LOGINNAMESDESC":"Mit diesen Namen kannst Du Dich anmelden.",
            "COPY":"In die Zwischenablage kopieren",
            "COPIED":"In die Zwischenablage kopiert.",
            "NOUSER":"Kein Benutzer",
            "REACTIVATE":"Reaktivieren",
            "DEACTIVATE":"Deaktivieren"
        },
        "MFA": {
            "TABLETYPE":"Typ",
            "TABLESTATE":"Status",
            "TABLEACTIONS":"Aktionen",
            "TITLE": "Multifaktor-Authentisierung",
            "DESCRIPTION": "Füge einen zusätzlichen Faktor hinzu, um Dein Konto optimal zu schützen.",
            "MANAGE_DESCRIPTION": "Verwalte die Multifaktor-Merkmale Deiner Benutzer.",
            "OTP": "OTP konfigurieren",
            "OTP_DIALOG_TITLE": "OTP hinzufügen",
            "OTP_DIALOG_DESCRIPTION": "Scanne den QR-Code mit einer Authenticator App und verifiziere den erhaltenen Code, um OTP zu aktivieren.",
            "TYPE": {
                "0":"Keine MFA definiert",
                "1":"SMS",
                "2":"OTP"
            },
            "STATE": {
                "0": "Kein Status",
                "1": "Nicht bereit",
                "2": "Bereit",
                "3": "Gelöscht"
            },
            "DIALOG": {
                "OTP_DELETE_TITLE":"OTP Faktor entfernen",
                "OTP_DELETE_DESCRIPTION":"Sie sind im Begriff OTP als Zweitfaktormethode zu entfernen. Sind sie sicher?"
            }
        },
        "CREATE": {
            "TITLE": "Neuen Benutzer erstellen",
            "DESCRIPTION": "Gebe die erforderlichen Daten ein.",
            "NAMEANDEMAILSECTION":"Name und E-Mail",
            "GENDERLANGSECTION":"Geschlecht und Sprache",
            "PHONESECTION":"Telefonnummer",
            "PASSWORDSECTION":"Setze ein initiales Passwort.",
            "ADDRESSANDPHONESECTION":"Telefonnummer"
        },
        "CODEDIALOG": {
            "TITLE":"Telefonnummer verifizieren",
            "DESCRIPTION":"Gebe Deinen erhaltenen Code ein, um die Telefonnummer zu bestätigen.",
            "CODE":"Code"
        },
        "DATA": {
            "STATE": "Status",
            "STATE0": "Unbekannt",
            "STATE1": "Aktiv",
            "STATE2": "Inaktiv",
            "STATE3": "Gelöscht",
            "STATE4": "Gesperrt",
            "STATE5": "Suspendiert",
            "STATE6": "Initiiert"
        },
        "PROFILE": {
            "TITLE": "Profil",
            "EMAIL": "E-Mail",
            "PHONE": "Telefonnummer",
            "USERNAME": "Benutzername",
            "FIRSTNAME": "Vorname",
            "LASTNAME": "Nachname",
            "NICKNAME": "Spitzname",
            "DISPLAYNAME": "Anzeigename",
            "PREFERRED_LANGUAGE": "Sprache",
            "GENDER": "Geschlecht",
            "PASSWORD":"Passwort"
        },
        "MACHINE": {
            "TITLE":"Details Service-Benutzer",
            "USERNAME":"Benutzername",
            "NAME":"Name",
            "DESCRIPTION":"Beschreibung",
            "KEYSTITLE":"Schlüssel",
            "KEYSDESC":"Definiere Deine Schlüssel mit einem optionalen Ablaufdatum.",
            "ID":"Schlüssel-ID",
            "TYPE":"Typ",
<<<<<<< HEAD
            "EXPIRYDATE":"Ablaufdatum",
            "CHOOSEEXPIRY":"Definiere ein Ablaufdatum",
=======
            "EXPIRATIONDATE":"Ablaufdatum",
            "CHOOSEEXPIRY":"Definieren Sie ein Ablaufdatum",
>>>>>>> ee0383ca
            "CREATIONDATE":"Erstelldatum",
            "KEYDETAILS":"Schlüssel Details",
            "ADD": {
                "TITLE":"Schlüssel hinzufügen",
                "DESCRIPTION":"Wähle den Typ und selektiere ein optionales Ablaufdatum."
            },
            "ADDED": {
                "TITLE":"Schlüssel wurde erstellt",
                "DESCRIPTION":"Speichern Sie den Schlüssen. Der Schlüssel kann später nicht nochmal aufgerufen werden!"
            },
            "KEYTYPES": {
                "1":"JSON"
            }
        },
        "PASSWORD": {
            "TITLE": "Passwort",
            "DESCRIPTION": "Gebe das neue Password unter Einhaltung der Richtlinie für die Komplexität ein.",
            "OLD": "Aktuelles Passwort",
            "NEW": "Neues Passwort",
            "CONFIRM": "Neues Passwort wiederholen",
            "RESET": "Passwort zurücksetzen",
            "SET":"Password neu setzen",
            "RESENDNOTIFICATION": "Link für das Zurücksetzen des Passworts senden",
            "REQUIRED": "Bitte prüfe, dass alle notwendigen Felder ausgefüllt sind.",
            "MINLENGTHERROR":"Das Passwort muss mindestens {{value}} Zeichen lang sein.",
            "NOTEQUAL":"Die Passwörter stimmen nicht überein."
        },
        "EMAIL": "E-Mail",
        "PHONE": "Telefonnummer",
        "LOGINMETHODS": {
            "TITLE": "Kontaktinformationen",
            "DESCRIPTION": "Die Kontaktinformationen werden benötigt, um Dir wichtige Informationen wie Verifikationsnachrichten und Links für das Zurücksetzen des Passworts per E-Mail zu senden.",
            "EMAIL": {
                "TITLE": "E-Mail",
                "VALID": "Validiert",
                "RESEND": "Verifikationsmail erneut senden"
            },
            "PHONE": {
                "TITLE": "Telefon",
                "VALID": "Validiert",
                "RESEND": "Verifikationsnachricht erneut senden"
            },
            "RESENDCODE": "Code erneut senden",
            "ENTERCODE":"Verifizieren",
            "ENTERCODE_DESC":"Verifikationscode senden und verifizieren."
        },
        "GRANTS": {
            "TITLE": "Benutzerberechtigungen",
            "DESCRIPTION": "Erteile diesem Benutzer Verwaltunszugriff auf bestimmte Projekte.",
            "CREATE": {
                "TITLE": "Benutzerberechtigung erstellen",
                "DESCRIPTION": "Suche nach der Organisation, dem Projekt und den verfügbaren Rollen."
            }
        },
        "VALIDATION": {
            "INVALIDPATTERN": "Das Passwort erfüllt nicht die vorgegebenen Regeln.",
            "REQUIRED": "Das Eingagefeld ist leer.",
            "MINLENGTH":"Das Password muss mindestens {{requiredLength}} Zeichen lang sein.",
            "NOEMAIL":"Benutzername darf keine E-Mail-Adresse sein.",
            "UPPERCASEMISSING":"Password muss einen Grossbuchstaben beinhalten.",
            "LOWERCASEMISSING":"Password muss einen Kleinbuchstaben beinhalten.",
            "SYMBOLERROR":"Das Password muss ein Symbol/Satzzeichen beinhalten.",
            "NUMBERERROR":"Das Password muss eine Ziffer beinhalten."
        },
        "STATE": {
            "0":"Unbekannt",
            "1":"Aktiv",
            "2":"Abgelaufen"
        },
        "SEARCH":{
            "FOUND":"Gefunden"
        },
        "TARGET": {
            "SELF":"Um einen Benutzer aus einer anderen Organisation zu berechtigen, ",
            "EXTERNAL": "Um einen Benutzer Ihrer eigenen Organisation zu berechtigen, ",
            "CLICKHERE":"klicke hier"
        },
        "SIGNEDOUT":"Du bist abgemeldet. Klicke auf \"Anmelden\", um Dich erneut anzumelden.",
        "SIGNEDOUT_BTN":"Anmelden",
        "EDITACCOUNT":"Konto bearbeiten",
        "ADDACCOUNT":"Konto hinzufügen",
        "TOAST": {
<<<<<<< HEAD
            "CREATED":"Benutzer erfolgreich erstellt.",
            "SAVED":"Profil gespeichert.",
            "EMAILSAVED":"E-Mail gespeichert.",
            "PHONESAVED":"Telefonnummer gespeichert.",
            "PHONEREMOVED":"Telefonnummer gelöscht.",
            "PHONEVERIFIED":"Telefonnummer bestätigt.",
            "PHONEVERIFICATIONSENT":"Bestätigungscode per Telefonnummer gesendet.",
            "EMAILVERIFICATIONSENT":"Bestätigungscode per E-Mail gesendet.",
            "OTPREMOVED":"OTP entfernt.",
            "INITIALPASSWORDSET":"Initiales Passwort gesetzt.",
            "PASSWORDNOTIFICATIONSENT":"Passwortänderung mittgeteilt.",
            "PASSWORDCHANGED":"Passwort geändert.",
            "REACTIVATED":"Benutzer reaktiviert.",
            "DEACTIVATED":"Benutzer deaktiviert.",
            "SELECTEDREACTIVATED":"Selektierte Benutzer reaktiviert.",
            "SELECTEDDEACTIVATED":"Selektierte Benutzer deaktiviert.",
            "SELECTEDKEYSDELETED":"Selektierte Schlüssel gelöscht."
=======
            "CREATED":"User erfolgreich erstellt",
            "SAVED":"Profile gespeichert!",
            "EMAILSAVED":"Email gespeichert!",
            "PHONESAVED":"Telefonnummer gespeichert!",
            "PHONEREMOVED":"Telefonnummer gelöscht!",
            "PHONEVERIFIED":"Telefonnummer bestätigt!",
            "PHONEVERIFICATIONSENT":"Tel. Bestätigungscode gesendet!",
            "EMAILVERIFICATIONSENT":"Email Bestätigungscode gesendet!",
            "OTPREMOVED":"OTP entfernt!",
            "INITIALPASSWORDSET":"Initiales Passwort gesetzt!",
            "PASSWORDNOTIFICATIONSENT":"Passwortänderung mittgeteilt!",
            "PASSWORDCHANGED":"Passwort geändert!",
            "REACTIVATED":"User reaktiviert!",
            "DEACTIVATED":"User deaktiviert!",
            "SELECTEDREACTIVATED":"Selektierte User reaktiviert!",
            "SELECTEDDEACTIVATED":"Selektierte Benutzer deaktiviert!",
            "SELECTEDKEYSDELETED":"Selektierte Schlüssel gelöscht!",
            "KEYADDED":"Schlüssel hinzugefügt!",
            "MACHINEADDED":"Service User erstellt!"
>>>>>>> ee0383ca
        },
        "MEMBERSHIPS": {
            "TITLE":"ZITADEL Manager-Rollen",
            "DESCRIPTION":"Dies sind alle Mitgliedschaften des Benutzers. Du kannst die entsprechenden Rechte auch auf der Organisations-, Projekt-, oder IAM-Detailseite aufrufen und modifizieren.",
            "CREATIONDATE":"Erstelldatum",
            "CHANGEDATE":"Letzte Änderung",
            "DISPLAYNAME":"Anzeigename",
            "REMOVE":"Entfernen",
            "TYPE":"Typ",
            "TYPES":{
                "0":"Unbekannt",
                "1":"Organisation",
                "2":"Projekt",
                "3":"Berechtigtes Projekt"
            }
        }
    },
    "IAM": {
        "DETAIL": {
            "TITLE":"Administration Identity- und Access-Management Administration",
            "DESCRIPTION":"Verwalte die Einstellungen von ZITADEL."
        },
        "MEMBER": {
            "TITLE":"Manager",
            "DESCRIPTION": "Manager können die Organisation bearbeiten und Projekte verwalten."
        },
        "VIEWS": {
            "TITLE":"Views",
            "DESCRIPTION":"Diese Ansicht zeigt die Anzeigen von ZITADEL. Diese können bei Bedarf zurückgesetzt werden.",
            "VIEWNAME":"Name",
            "DATABASE":"Datenbank",
            "SEQUENCE":"Sequenz",
            "TIMESTAMP":"Zeitstempel",
            "ACTIONS":"Aktionen",
            "CLEAR":"Aufräumen"
        },
        "FAILEDEVENTS": {
            "TITLE":"Gescheiterte Events",
            "DESCRIPTION":"Das sind die gescheiterten Events.",
            "VIEWNAME":"Name",
            "DATABASE":"Datenbank",
            "FAILEDSEQUENCE":"betroffene Sequenz",
            "FAILURECOUNT":"Fehleranzahl",
            "ERRORMESSAGE":"Meldung",
            "ACTIONS":"Aktionen",
            "DELETE":"Entfernen",
            "DELETESUCCESS":"Gescheiterte Events entfernt."
        },
        "TOAST":{
            "MEMBERREMOVED":"Manager entfernt.",
            "MEMBERSADDED": "Manager hinzugefügt.",
            "MEMBERADDED": "Manager hinzugefügt.",
            "MEMBERCHANGED":"Manager geändert.",
            "ROLEREMOVED":"Rolle entfernt.",
            "ROLECHANGED":"Rolle geändert.",
            "REACTIVATED":"Reaktiviert.",
            "DEACTIVATED":"Deaktiviert."
        }
    },
    "ORG": {
        "PAGES": {
            "LIST": "Organisationen",
            "LISTDESCRIPTION":"Wähle eine Organisation aus.",
            "ACTIVE":"Aktiv",
            "CREATE":"Organisation erstellen",
            "ORGDETAIL_TITLE":"Gebe den Namen und die Domain für die neue Organisation ein.",
            "ORGDOMAIN_TITLE":"Verifikation der Domain der Organisation",
            "ORGDOMAIN_VERIFICATION":"Überprüfe den Besitz Deiner Domain, indem Du eine Bestätigungsdatei herunterlädst und unter der angegebenen URL speicherst, oder indem Du sie mit einem DNS-Eintrag verifizierst.",
            "ORGDOMAIN_VERIFICATION_SKIP":"Du kannst die Überprüfung vorerst überspringen und Deine Organisation erstellen. Um Deine Organisation jedoch verwenden zu können, muss dieser Schritt abgeschlossen sein.",
            "ORGDETAILUSER_TITLE":"Organisationsbesitzer hinzufügen",
            "ORGDOMAIN_VERIFICATION_VALIDATION_DESC":"Die Tokens werden regelmässig überprüft, um sicherzustellen, dass Du weiterhin im Besitz der Domain bist.",
            "ORGDOMAIN_VERIFICATION_NEWTOKEN_TITLE":"Neues Token anfordern",
            "ORGDOMAIN_VERIFICATION_NEWTOKEN_DESC":"Wenn Du ein neues Token anfordern willst, klicke auf die gewünschte Methode. Wenn Du ein vorhandenes Token validieren möchtest, klicke auf \"Validieren\".",
            "ORGDOMAIN_VERIFICATION_VALIDATION_ONGOING":"Ein Token zur Validierung wurde bereits angefragt. Klicke auf \"Validieren\", um dieses Token zu validieren.",
            "DOWNLOAD_FILE":"Datei herunterladen",
            "SELECTORGTOOLTIP":"Diese Organisation auswählen",
            "PRIMARYDOMAIN":"Primäre Domain",
            "STATE":"Status",
            "USEPASSWORD":"Initiales Password setzen"
        },
        "DOMAINS": {
            "NEW":"Domain hinzufügen",
            "TITLE":"Domains",
            "DESCRIPTION":"Konfiguriere die Domains, mit denen sich Deine Benutzer anmelden können.",
            "SETPRIMARY":"Primäre Domain setzen",
            "DELETE": {
                "TITLE":"Domain löschen?",
                "DESCRIPTION":"Du bist im Begriff, eine Domain aus Deiner Organisation zu löschen. Deine Benutzer können diese nach dem Löschen nicht mehr für den Login nutzen."
            },
            "ADD": {
                "TITLE":"Domain hinzufügen",
                "DESCRIPTION":"Du bist im Begriff, Deiner Organisation eine Domain hinzuzufügen. Deine Benutzer können diese nach der erfolgreichen Ausführung für den Login nutzen."
            }
        },
        "STATE": {
            "0": "Nicht definiert",
            "1": "Aktiv",
            "2": "Inaktiv"
        },
        "MEMBER": {
            "TITLE":"Manager der Organisation verwalten",
            "DESCRIPTION":"Definiere hier die Benutzer, die Operationen auf Deinen Organisationen vornehmen dürfen."
        },
        "POLICY": {
            "TITLE":"Richtlinen entdecken",
            "DESCRIPTION":"Vorgefertigte Richtlinien, die Dir Zeit sparen und die Sicherheit erhöhen.",
            "PWD_COMPLEXITY": {
                "TITLE":"Passwortkomplexität",
                "DESCRIPTION":"Stellt sicher, dass alle festgelegten Passwörter einem bestimmten Muster entsprechen.",
                "TITLECREATE":"Passwortkomplexitätsrichtlinie erstellen",
                "DESCRIPTIONCREATE":"Stellt sicher, dass alle festgelegten Passwörter einem bestimmten Muster entsprechen.",
                "SYMBOLANDNUMBERERROR":"Das Password muss ein Symbol/Satzzeichen und eine Ziffer beinhalten.",
                "SYMBOLERROR":"Das Password muss ein Symbol/Satzzeichen beinhalten.",
                "NUMBERERROR":"Das Password muss eine Ziffer beinhalten.",
                "PATTERNERROR":"Das Passwort erfüllt nicht die vorgeschriebene Richtlinie."
            },
            "PWD_AGE": {
                "TITLE":"Gültigkeitsdauer für Passwörter",
                "DESCRIPTION":"Du kannst eine Richtlinie für die maximale Gültigkeitsdauer von Passwörtern festlegen. Diese Richtlinie löst eine Warnung nach Ablauf einer festgelegten Gültigkeitsdauer aus.",
                "TITLECREATE":"Richtlinie für Gültigkeitsdauer von Passwörtern festlegen",
                "DESCRIPTIONCREATE":"Du kannst eine Richtlinie für die Gültigkeitsdauer von Passwörtern  festlegen. Diese Richtlinie löst eine Warnung nach Ablauf einer festgelegten Gültigkeitsdauer aus."
            },
            "PWD_LOCKOUT": {
                "TITLE":"Passwortsperre",
                "DESCRIPTION":"Standardmässig sind die Passwortwiederholungen bei Falscheingabe nicht begrenzt. Du musst diese Richtlinie installieren, wenn Du Wiederholungsversuche anzeigen, oder eine maximale Anzahl von wiederholten Passworteingaben festlegen möchtest.",
                "TITLECREATE":"Richtline zur Passwortsperre festlegen",
                "DESCRIPTIONCREATE":"Standardmässig sind die Passwortwiederholungen bei Falscheingabe nicht begrenzt. Du musst diese Richtlinie installieren, wenn Du Wiederholungsversuche anzeigen, oder eine maximale Anzahl von wiederholten Passworteingaben festlegen möchtest."
            },
            "IAM_POLICY": {
                "TITLE":"Zugangseinstellungen IAM",
                "DESCRIPTION":"Definiere die Zugangseistellungen für Benutzer.",
                "TITLECREATE":"Zugangseinstellungen für IAM festlegen",
                "DESCRIPTIONCREATE":"E-Mails als Benutzernamen sind nicht erlaubt, wenn die Eigenschaft \"UserLoginMustBeDomain\" gesetzt ist."
            },
            "LOGIN_POLICY": {
                "TITLE":"Login Richtlinien",
                "DESCRIPTION":"Definiere die Loginmethoden für Benutzer",
                "TITLECREATE":"Definiere die Loginmethoden für Benutzer",
                "DESCRIPTIONCREATE":"Nutzer können Sich mit den verfügbaren Idps authentifizieren."
            },
            "BTN_INSTALL":"Installieren",
            "BTN_EDIT":"Modifizieren",
            "DATA": {
                "DESCRIPTION":"Beschreibung",
                "MINLENGTH":"Mindestlänge",
                "HASNUMBER": "erfordert Ziffer",
                "HASSYMBOL": "erfordert Symbol/Satzzeichen",
                "HASLOWERCASE": "erfordert Kleinbuchstaben",
                "HASUPPERCASE": "erfordert Grossbuchstaben",
                "SHOWLOCKOUTFAILURES":"Zeige Anzahl Anmeldeversuche",
                "MAXATTEMPTS":"Maximale Anzahl an Versuchen",
                "EXPIREWARNDAYS":"Ablauf Warnung nach Tagen",
                "MAXAGEDAYS":"Maximale Gültigkeit in Tagen",
<<<<<<< HEAD
                "USERLOGINMUSTBEDOMAIN":"Benutzer-Login muss eine Domain sein"
=======
                "USERLOGINMUSTBEDOMAIN":"User Login must be Domain",
                "ALLOWUSERNAMEPASSWORD":"Benutzername Password erlaubt",
                "ALLOWEXTERNALIDP":"Externer IDP erlaubt",
                "ALLOWREGISTER":"Registrieren erlaubt"
>>>>>>> ee0383ca
            },
            "DELETE":"Richtlinie entfernen/zurücksetzen"
        },
        "TOAST": {
            "DEACTIVATED":"Organisation deaktiviert.",
            "REACTIVATED":"Organisation reaktiviert.",
            "DOMAINADDED":"Domain hinzugefügt.",
            "DOMAINREMOVED":"Domain entfernt.",
            "MEMBERADDED":"Manager hinzugefügt.",
            "MEMBERREMOVED":"Manager entfernt.",
            "MEMBERCHANGED":"Manager geändert.",
            "SETPRIMARY":"Primäre Domain gesetzt."
        }
    },
    "ORG_DETAIL": {
        "TITLE": "Organisation",
        "DESCRIPTION": "Hier kannst Du Deine Konfiguration der Organisation bearbeiten und Mitglieder verwalten.",
        "DETAIL": {
            "TITLE": "Detail",
            "NAME": "Name",
            "DOMAIN": "Domain",
            "STATE": {
                "0": "Nicht definiert",
                "1": "Aktiv",
                "2": "Inaktiv"
            }
        },
        "MEMBER": {
            "TITLE": "Mitglieder",
            "USERNAME": "Benutzername",
            "FIRSTNAME": "Vorname",
            "LASTNAME": "Nachname",
            "EMAIL": "E-Mail",
            "ROLES": "Rollen",
            "ADD": "Mitglied hinzufügen",
            "ADDDESCRIPTION": "Gebe die E-Mail-Adressen der hinzuzufügenden Benutzer ein."
        },
        "TABLE": {
            "TOTAL": "Einträge gesamt:",
            "SELECTION": "Ausgewählte Elemente",
            "DEACTIVATE": "Benutzer deaktivieren",
            "ACTIVATE": "Benutzer aktivieren",
            "DELETE": "Benutzer löschen"
        }
    },
    "PROJECT": {
        "PAGES": {
            "TITLE": "Projekt",
            "DESCRIPTION": "Hier kannst Du wichtige Einstellungen prüfen und die Daten einsehen, mit denen das Projekt konfiguriert worden ist.",
            "LIST": "Projekte",
            "LISTDESCRIPTION":"Hier findest Du alle Projekte, für die Du Aktionen anzeigen oder ausführen darfst. Wenn Du Dein Projekt nicht finden kannst, wende Dich an einen Projektbesitzer oder an jemanden mit den entsprechenden Rechten, um Projektzugriff zu erhalten.",
            "DETAIL": "Details",
            "CREATE": "Projekt erstellen",
            "CREATE_DESC": "Gebe den Namen ein.",
            "ROLE": "Rolle",
            "NOITEMS": "Keine Projekte",
            "ZITADELPROJECT":"Diese Einstellungen gehören zum ZITADEL-Projekt. Wenn Du diese änderst, verhält sich ZITADEL möglicherweise nicht wie beabsichtigt.",
            "TYPE":{
                "OWNED":"Eigene Projekte",
                "GRANTED":"Berechtigte Projekte"
            },
            "PINNED":"Angepinnt",
            "ALL": "Alle",
            "CREATEDON":"Erstellt am",
            "LASTMODIFIED":"Zuletzt verändert am",
            "ADDNEW":"Neues Projekt erstellen",
            "DIALOG": {
                "REACTIVATE": {
                    "TITLE":"Projekt reaktivieren",
                    "DESCRIPTION":"Willst Du das Projekt wirklich reaktivieren?"
                },
                "DEACTIVATE": {
                    "TITLE":"Projekt deaktivieren",
                    "DESCRIPTION":"Willst Du das Projekt wirklich deaktivieren?"
                },
                "DELETE": {
                    "TITLE":"Projekt löschen",
                    "DESCRIPTION":"Willst Du das Projekt wirklich löschen?"
                }
            }
        },
        "STATE": {
            "TITLE":"Status",
            "0": "Nicht definiert",
            "1": "Aktiv",
            "2": "Inaktiv"
        },
        "TYPE": {
            "TITLE": "Typ",
            "0": "Unbekannter Typ",
            "1": "In Besitz",
            "2": "Berechtigt"
        },
        "NAME": "Name",
        "MEMBER": {
            "TITLE": "Manager",
            "TITLEDESC":"Manager können Änderungen an diesem Projekt vornehmen, wenn sie die nötigen Rollen haben.",
            "DESCRIPTION":"Hier findest Du alle Manager dieses Projekts. Du kannst ein neues Mitglied hinzufügen und bestehende verwalten.",
            "USERNAME": "Benutzername",
            "FIRSTNAME": "Vorname",
            "LASTNAME": "Nachname",
            "EMAIL": "E-Mail",
            "ROLES": "Rollen",
            "USERID": "Benutzer-ID"
        },
        "GRANT": {
            "TITLE": "Berechtigte Organisationen",
            "DESCRIPTION": "Gewähre einer anderen Organisation Zugriff auf dieses Projekt.",
            "CREATE": {
                "TITLE": "Organisation berechtigen",
                "SEL_USERS": "Selektiere die gewünschten Benutzer für das Erstellen der Berechtigung.",
                "SEL_ROLES": "Selektiere die gewünschten Rollen für das Erstellen der Berechtigung.",
                "SEL_PROJECT": "Suchen nach Projekt",
                "SEL_USER":"Suchen nach Benutzer",
                "SEL_ORG": "Suchen nach Domain",
                "SEL_ORG_DESC":"Gebe die vollständige Domain ein, um Resultate zu erhalten.",
                "ORG_TITLE":"Organisation",
                "ORG_DESCRIPTION":"Du bist im Begriff, einen Benutzer für die Organisation {{name}} zu berechtigen.",
                "ORG_DESCRIPTION_DESC":"Wechsle den Kontext, um die Organisation zu wechseln.",
                "SEL_ORG_FORMFIELD":"Vollständige Domain",
                "SEL_ORG_BUTTON": "Suche Organisation",
                "FOR_ORG":"Die Berechtigung wird erstellt für:"
            },
            "DETAIL": {
                "TITLE":"Organisationsberechtigung",
                "DESC":"Hier kannst Du die Eigenschaften der gewählten Organisationsberechtigung prüfen und editieren.",
                "MEMBERTITLE":"Berechtigte Manager der Organisation",
                "MEMBERDESC":"Dies sind die Manager der berechtigten Organisation. Wähle die Benutzer, die Zugriff zum Bearbeiten der jeweiligen Zugänge erhalten sollen.",
                "PROJECTNAME":"Projektname",
                "RESOURCEOWNER":"Besitzer"
            },
            "SHOWDETAIL":"Details anzeigen",
            "USER":"Benutzer",
            "MEMBERS":"Manager",
            "PROJECTNAME":"Projektname",
            "GRANTEDORG": "Berechtigte Organisation",
            "GRANTEDORGDOMAIN": "Domain",
            "RESOURCEOWNER":"Besitzer",
            "GRANTEDORGNAME":"Name der Organisation",
            "CREATIONDATE": "Erstelldatum",
            "CHANGEDATE": "Letzte Änderung",
            "ROLENAMESLIST": "Rollen",
            "NOROLES":"Keine Rollen",
            "TOAST":{
                "PROJECTGRANTUSERGRANTADDED":"Projektberechtigung erstellt.",
                "PROJECTGRANTADDED":"Projektberechtigung erstellt.",
                "PROJECTGRANTCHANGED":"Projektberechtigung geändert.",
                "PROJECTGRANTMEMBERADDED":"Berechtigungsmanager hinzugefügt.",
                "PROJECTGRANTMEMBERCHANGED":"Berechtigungsmanager verändert.",
                "PROJECTGRANTMEMBERREMOVED":"Berechtigungsmanager entfernt."
            },
            "ROLES":"Projektrollen"
        },
        "APP": {
            "TITLE": "Applikationen",
            "NAME": "Name",
            "NAMEREQUIRED":"Der Name ist erforderlich."
        },
        "ROLE": {
            "ADDNEWLINE":"Zusätzliche Rolle hinzufügen",
            "KEY":"Key",
            "TITLE": "Rollen",
            "DESCRIPTION":"Definiere Rollen, die Du dann bei der Erstellung einer Projektberechtigung vergeben kannst.",
            "NAME": "Name",
            "DISPLAY_NAME": "Anzeigename",
            "GROUP": "Gruppe",
            "ACTIONS": "Aktion",
            "ADDTITLE": "Rolle erstellen",
            "ADDDESCRIPTION": "Gebe die Daten für die zu erstellende Rolle ein.",
            "EDITTITLE": "Rolle ändern",
            "EDITDESCRIPTION": "Gebe die Daten für die zu ändernde Rolle ein.",
            "DELETE":"Rolle löschen",
            "CREATIONDATE":"Erstelldatum",
            "SELECTGROUPTOOLTIP":"Wähle alle Rollen der Gruppe {{group}} aus."
        },
        "TABLE": {
            "TOTAL": "Einträge gesamt:",
            "SELECTION": "Ausgewählte Elemente",
            "DEACTIVATE": "Projekt deaktivieren",
            "ACTIVATE": "Projekt aktivieren",
            "DELETE": "Projekt löschen",
            "ORGNAME":"Name der Organisation",
            "ORGDOMAIN":"Domain der Organisation",
            "STATE":"Status",
            "TYPE":"Typ",
            "CREATIONDATE":"Erstelldatum",
            "CHANGEDATE":"Letzte Änderung",
            "RESOURCEOWNER":"Besitzer"
        },
        "TOAST":{
            "MEMBERREMOVED":"Manager entfernt.",
            "MEMBERSADDED": "Manager hinzugefügt.",
            "MEMBERADDED": "Manager hinzugefügt.",
            "MEMBERCHANGED":"Manager geändert.",
            "ROLEREMOVED":"Rolle entfernt.",
            "ROLECHANGED":"Rolle geändert.",
            "REACTIVATED":"Reaktiviert",
            "DEACTIVATED":"Deaktiviert",
            "UPDATED":"Projekt gespeichert.",
            "GRANTUPDATED":"Berechtigung geändert.",
            "DELETED":"Projekt gelöscht."
        }
    },
    "IDP":{
        "LIST": {
            "TITLE":"Identity Providers",
            "DESCRIPTION":"Definieren Sie hier Ihre zusätzlichen Idps, die sie für die Authentifizierung in Ihren Organisationen verwenden können."
        },
        "CREATE": {
            "TITLE":"Neuer Identity Provider",
            "DESCRIPTION":"Definieren Sie hier die Zugangsdaten des neuen Identity Providers"
        },
        "TYPES": {
            "0":"unknown",
            "1":"System",
            "2":"Organisation"
        },
        "STATES":{
            "0":"aktiv",
            "1":"inaktiv"
        },
        "TYPE":"Typ",
        "NAME":"Name",
        "CONFIG":"Konfiguration",
        "STATE":"Status",
        "LOGOSRC":"Logo Src",
        "ISSUER":"Issuer",
        "SCOPESLIST":"Scopes List",
        "CLIENTID":"Client ID",
        "CLIENTSECRET":"Client Secret",
        "CREATIONDATE":"Erstelldatum",
        "CHANGEDATE":"Letzte Änderung",
        "DEACTIVATE":"Deaktivieren",
        "ACTIVATE":"Aktivieren",
        "DELETE":"Löschen"
    },
    "LOGINPOLICY": {
        "CREATE": {
            "TITLE":"Login Policy",
            "DESCRIPTION":"Definieren Sie hier, mit welchen Idps sich Ihre Benutzer anmelden können."
        },
        "IDPS":"Identity Providers",
        "ADDIDP": {
            "TITLE":"Identity Provider hinzufügen",
            "DESCRIPTION":"Sie können vordefinierte oder selbsterstellten Provider auswählen",
            "SELECTIDPS":"Identity Provider"
        }
    },
    "APP": {
        "LIST": "Anwendungen",
        "PAGES": {
            "TITLE": "Anwendung",
            "DESCRIPTION": "Hier kannst Du Deine Anwendungen bearbeiten und deren Konfiguration anpassen.",
            "CREATE_OIDC": "OIDC-Anwendung",
            "CREATE_OIDC_DESC_TITLE": "Gebe die Daten der Anwendung Schritt für Schritt ein.",
            "CREATE_OIDC_DESC_SUB": "Es wird automatisch eine empfohlene Konfiguration generiert.",
            "DETAIL": {
                "TITLE": "Detail",
                "STATE": {
                    "0": "Nicht definiert",
                    "1": "Aktiv",
                    "2": "Inaktiv"
                }
            }
        },
        "NAME": "Name",
        "TYPE":"Anwendungstyp",
        "GRANT":"Berechtigungstypen",
        "OIDC": {
            "PROSWITCH":"Konfigurator überspringen",
            "NAMEANDTYPESECTION":"Name und Typ",
            "TITLEFIRST":"Gebe zuerst einen Namen ein.",
            "TYPETITLE":"Welche Art von Anwendung möchtest Du erstellen?",
            "REDIRECTTITLE":"Wohin soll nach dem Log-in weitergeleitet werden?",
            "REDIRECTDESCRIPTIONWEB":"Die Weiterleitung muss mit https:// beginnen. http:// ist nur im Entwicklermodus zulässig.",
            "REDIRECTDESCRIPTIONNATIVE":"Die Weiterleitung muss mit einem eigenen Protokoll oder http://localhost beginnen.",
            "REDIRECTNOTVALID":"Diese Weiterleitung ist nicht zulässig.",
            "POSTREDIRECTTITLE":"Das ist die Weiterleitung nach einem Log-out.",
            "TYPEREQUIRED":"Der Typ ist notwendig.",
            "TITLE": "OIDC-Konfiguration",
            "CLIENTID": "Client ID",
            "CLIENTSECRET": "Client Secret",
            "CLIENTSECRET_DESCRIPTION": "Verwahren das Client Secret an einem sicheren Ort, da es nicht mehr angezeigt werden kann, sobald der Dialog geschlossen wird.",
            "REGENERATESECRET": "Client Secret neu generieren",
            "DEVMODE":"Entwicklermodus",
            "DEVMODEDESC":"Bei eingeschaltetem Entwicklermodus werden die Weiterleitungs-URIs im OIDC-Flow nicht validiert.",
            "REDIRECT": "Weiterleitungs-URIs",
            "REDIRECTSECTION": "Weiterleitungs-URIs",
            "POSTLOGOUTREDIRECT":"URIs für Post-Log-out",
            "RESPONSE": "Antworttypen",
            "RESPONSESECTION": "Antworttypen",
            "GRANT": "Berechtigungstypen",
            "GRANTSECTION":"Berechtigungstypen",
            "GRANTTITLE":"Wähle Deine Berechtigungstypen aus. Hinweis: \"Implizit\" ist nur für browser-basierte Anwendungen verfügbar.",
            "APPTYPE": "Anwendungstypen",
            "RESPONSE0": "Code",
            "RESPONSE1": "ID-Token",
            "RESPONSE2": "Token-ID-Token",
            "GRANT0": "Authorisation Code",
            "GRANT1": "Implicit",
            "GRANT2": "Refresh Token",
            "APPTYPE0": "Web",
            "APPTYPE1": "User Agent",
            "APPTYPE2": "Native",
            "AUTHMETHOD":"Authentifizierungsmethode",
            "AUTHMETHODSECTION":"Authentifizierungsmethode",
            "AUTHMETHOD0":"Basic",
            "AUTHMETHOD1":"Post",
            "AUTHMETHOD2":"None",
            "UNSECUREREDIRECT":"Ich hoffe, Du weisst, was Du tust.",
            "OVERVIEWSECTION":"Übersicht",
            "OVERVIEWTITLE":"Deine Konfiguration ist bereit. Du kannst sie hier nochmals prüfen."
        },
        "TOAST": {
            "REACTIVATED":"Anwendung reaktiviert.",
            "DEACTIVATED":"Anwendung deaktiviert.",
            "OIDCUPDATED":"OIDC-Konfiguration geändert.",
            "OIDCCLIENTSECRETREGENERATED":"OIDC-Client Secret generiert."
        }
    },
    "GENDERS": {
        "0": "Unbekannt",
        "1": "Weiblich",
        "2": "Männlich",
        "3": "Anderes"
    },
    "LANGUAGES": {
        "de": "Deutsch",
        "en": "Englisch"
    },
    "MEMBER":{
        "ADD":"Manager hinzufügen",
        "CREATIONTYPE":"Erstelltyp",
        "CREATIONTYPES":{
            "3":"IAM",
            "2":"Organisation",
            "0":"Eigenes Projekt",
            "1":"Berechtigtes Projekt",
            "4":"Projekt"
        }
    },
    "ROLESLABEL":"Rollen",
    "GRANTS": {
        "DELETE":"Berechtigung löschen",
        "ADD":"Berechtigung erstellen",
        "ADD_BTN":"Neu",
        "PROJECT": {
            "TITLE": "Authorisierung",
            "DESCRIPTION": "Definiere die Operationen und Rechte, die dem Benutzer zur Verfügung gestellt werden. Achtung: Du kannst nur Einträge von Projekten sehen, für die Du eine Authorisierung besitzt."
        },
        "USER": {
            "TITLE": "Authorisierung",
            "DESCRIPTION": "Definiere die Operationen und Rechte, die dem Benutzer zur Verfügung gestellt werden. Achtung: Du kannst nur Einträge von Projekten sehen, für die Du eine Authorisierung besitzt."
        },
        "CREATE": {
            "TITLE": "Authorisierung erstellen",
            "DESCRIPTION": "Suche nach der Organisation, dem Projekt und den verfügbaren Rollen."
        },
        "DETAIL": {
            "TITLE":"Authorisierungsdetails",
            "DESCRIPTION":""
        },
        "TOAST": {
            "UPDATED":"Berechtigung geändert.",
            "BULKREMOVED":"Berechtigungen entfernt."
        }
    },
    "CHANGES": {
        "LISTTITLE":"Letzte Änderungen",
        "BOTTOM":"Ende",
        "ORG": {
            "TITLE":"Aktivität",
            "DESCRIPTION":"Hier siehst Du die letzten Vorkommnisse, die die Organisation betreffen."
        },
        "PROJECT": {
            "TITLE":"Aktivität",
            "DESCRIPTION":"Hier siehst Du die letzten Vorkommnisse, die das Projekt betreffen."
        },
        "USER": {
            "TITLE":"Aktivität",
            "DESCRIPTION":"Hier siehst Du die letzten Vorkommnisse, die den Benutzer betreffen."
        }
    }
}<|MERGE_RESOLUTION|>--- conflicted
+++ resolved
@@ -160,13 +160,8 @@
             "KEYSDESC":"Definiere Deine Schlüssel mit einem optionalen Ablaufdatum.",
             "ID":"Schlüssel-ID",
             "TYPE":"Typ",
-<<<<<<< HEAD
             "EXPIRYDATE":"Ablaufdatum",
             "CHOOSEEXPIRY":"Definiere ein Ablaufdatum",
-=======
-            "EXPIRATIONDATE":"Ablaufdatum",
-            "CHOOSEEXPIRY":"Definieren Sie ein Ablaufdatum",
->>>>>>> ee0383ca
             "CREATIONDATE":"Erstelldatum",
             "KEYDETAILS":"Schlüssel Details",
             "ADD": {
@@ -249,7 +244,6 @@
         "EDITACCOUNT":"Konto bearbeiten",
         "ADDACCOUNT":"Konto hinzufügen",
         "TOAST": {
-<<<<<<< HEAD
             "CREATED":"Benutzer erfolgreich erstellt.",
             "SAVED":"Profil gespeichert.",
             "EMAILSAVED":"E-Mail gespeichert.",
@@ -266,28 +260,9 @@
             "DEACTIVATED":"Benutzer deaktiviert.",
             "SELECTEDREACTIVATED":"Selektierte Benutzer reaktiviert.",
             "SELECTEDDEACTIVATED":"Selektierte Benutzer deaktiviert.",
-            "SELECTEDKEYSDELETED":"Selektierte Schlüssel gelöscht."
-=======
-            "CREATED":"User erfolgreich erstellt",
-            "SAVED":"Profile gespeichert!",
-            "EMAILSAVED":"Email gespeichert!",
-            "PHONESAVED":"Telefonnummer gespeichert!",
-            "PHONEREMOVED":"Telefonnummer gelöscht!",
-            "PHONEVERIFIED":"Telefonnummer bestätigt!",
-            "PHONEVERIFICATIONSENT":"Tel. Bestätigungscode gesendet!",
-            "EMAILVERIFICATIONSENT":"Email Bestätigungscode gesendet!",
-            "OTPREMOVED":"OTP entfernt!",
-            "INITIALPASSWORDSET":"Initiales Passwort gesetzt!",
-            "PASSWORDNOTIFICATIONSENT":"Passwortänderung mittgeteilt!",
-            "PASSWORDCHANGED":"Passwort geändert!",
-            "REACTIVATED":"User reaktiviert!",
-            "DEACTIVATED":"User deaktiviert!",
-            "SELECTEDREACTIVATED":"Selektierte User reaktiviert!",
-            "SELECTEDDEACTIVATED":"Selektierte Benutzer deaktiviert!",
-            "SELECTEDKEYSDELETED":"Selektierte Schlüssel gelöscht!",
+            "SELECTEDKEYSDELETED":"Selektierte Schlüssel gelöscht.",
             "KEYADDED":"Schlüssel hinzugefügt!",
             "MACHINEADDED":"Service User erstellt!"
->>>>>>> ee0383ca
         },
         "MEMBERSHIPS": {
             "TITLE":"ZITADEL Manager-Rollen",
@@ -441,14 +416,10 @@
                 "MAXATTEMPTS":"Maximale Anzahl an Versuchen",
                 "EXPIREWARNDAYS":"Ablauf Warnung nach Tagen",
                 "MAXAGEDAYS":"Maximale Gültigkeit in Tagen",
-<<<<<<< HEAD
-                "USERLOGINMUSTBEDOMAIN":"Benutzer-Login muss eine Domain sein"
-=======
-                "USERLOGINMUSTBEDOMAIN":"User Login must be Domain",
+                "USERLOGINMUSTBEDOMAIN":"Benutzer-Login muss eine Domain sein",
                 "ALLOWUSERNAMEPASSWORD":"Benutzername Password erlaubt",
                 "ALLOWEXTERNALIDP":"Externer IDP erlaubt",
                 "ALLOWREGISTER":"Registrieren erlaubt"
->>>>>>> ee0383ca
             },
             "DELETE":"Richtlinie entfernen/zurücksetzen"
         },
