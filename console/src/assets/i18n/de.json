{
  "APP_NAME": "ZITADEL",
  "PAGINATOR": {
    "PREVIOUS": "Zurück",
    "NEXT": "Weiter",
    "COUNT": "Ergebnisse",
    "MORE": "mehr"
  },
  "FOOTER": {
    "LINKS": {
      "CONTACT": "Kontakt",
      "TOS": "Terms of Service",
      "PP": "Privacy Policy"
    },
    "THEME": {
      "DARK": "Dunkel",
      "LIGHT": "Hell"
    }
  },
  "HOME": {
    "WELCOME": "Loslegen mit ZITADEL",
    "DISCLAIMER": "ZITADEL behandelt Deine Daten vertraulich und sicher.",
    "DISCLAIMERLINK": "Mehr Informationen zur Sicherheit",
    "DOCUMENTATION": {
      "TITLE": "Dokumentation",
      "DESCRIPTION": "Mit ZITADEL schnell durchstarten."
    },
    "GETSTARTED": {
      "TITLE": "Starten mit ZITADEL",
      "DESCRIPTION": "Mit ZITADEL schnell durchstarten."
    },
    "QUICKSTARTS": {
      "LABEL": "Erste Schritte",
      "TITLE": "Quickstarts",
      "DESCRIPTION": "Mit ZITADEL schnell durchstarten."
    },
    "SHORTCUTS": {
      "SHORTCUTS": "Shortcuts",
      "SETTINGS": "Verfügbare Shortcuts",
      "PROJECTS": "Projekte",
      "REORDER": "Zum Verschieben Kachel halten un ziehen",
      "ADD": "Zum Hinzufügen Kachel halten und ziehen"
    }
  },
  "ONBOARDING": {
    "DESCRIPTION": "Dein Onboarding-prozess",
    "COMPLETED": "abgeschlossen",
    "DISMISS": "schließen",
    "CARD": {
      "TITLE": "Bringe deine Instanz zum Laufen",
      "DESCRIPTION": "Diese Checkliste hilft bei der Einrichtung Ihrer Instanz und führt Sie durch die wichtigsten Schritte"
    },
    "EVENTS": {
      "instance.policy.label.added": {
        "title": "Branding anpassen",
        "description": "Definiere Farben und Form des Login-UIs und uploade deine Logos und Icons."
      },
      "instance.smtp.config.added": {
        "title": "SMTP Benachrichtigungseinstellungen",
        "description": "Konfiguriere deinen Mailserver."
      },
      "project.added": {
        "title": "Erstelle ein Projekt",
        "description": "Erstelle dein erstes Projekt und definiere Rollen"
      },
      "project.application.added": {
        "title": "Erstelle eine App",
        "description": "Erstelle deine erste Web-, native, API oder SAML-applikation und konfiguriere den Authentification-flow."
      },
      "user.human.added": {
        "title": "Erfasse Benutzer",
        "description": "Erstelle Benutzer die später deine Apps nutzen können."
      },
      "user.grant.added": {
        "title": "Berechtige Benutzer",
        "description": "Erlaube es deinen Nutzern auf deine Apps zuzugreifen und gebe ihnen Rollen."
      }
    }
  },
  "MENU": {
    "INSTANCE": "Instance",
    "DASHBOARD": "Home",
    "PERSONAL_INFO": "Persönliche Informationen",
    "DOCUMENTATION": "Dokumentation",
    "INSTANCEOVERVIEW": "Instanz",
    "ORGS": "Organisationen",
    "VIEWS": "Views",
    "EVENTS": "Events",
    "FAILEDEVENTS": "Failed Events",
    "ORGANIZATION": "Organisation",
    "DOMAINS": "Domains",
    "PROJECT": "Projekte",
    "PROJECTOVERVIEW": "Übersicht",
    "PROJECTGRANTS": "Berechtigte Organisationen",
    "ROLES": "Rollen",
    "GRANTEDPROJECT": "Berechtigte Projekte",
    "HUMANUSERS": "Benutzer",
    "MACHINEUSERS": "Service-Benutzer",
    "LOGOUT": "Alle Benutzer abmelden",
    "NEWORG": "Neue Organisation",
    "IAMADMIN": "Du bist ein IAM-Administrator. Beachte, dass Du erhöhte Rechte besitzt.",
    "SHOWORGS": "Alle Organisationen anzeigen",
    "GRANTS": "Berechtigungen",
    "ACTIONS": "Aktionen",
    "PRIVACY": "Datenschutz",
    "TOS": "AGB",
    "OPENSHORTCUTSTOOLTIP": "Tippe ? um die Tastaturkürzel anzuzeigen",
    "SETTINGS": "Einstellungen",
    "CUSTOMERPORTAL": "Customer Portal"
  },
  "ACTIONS": {
    "ACTIONS": "Aktionen",
    "FILTER": "Filter",
    "RENAME": "Umbenennen",
    "SET": "Übernehmen",
    "COPY": "In die Zwischenablage kopieren",
    "COPIED": "In die Zwischenablage kopiert.",
    "RESET": "Zurücksetzen",
    "RESETDEFAULT": "Auf Standard zurücksetzen",
    "RESETTO": "Zurücksetzen auf: ",
    "RESETCURRENT": "Auf aktuellen Wert zurücksetzen",
    "SHOW": "Aufklappen",
    "HIDE": "Zuklappen",
    "SAVE": "Speichern",
    "SAVENOW": "Speichern",
    "NEW": "Neu",
    "ADD": "Hinzufügen",
    "CREATE": "Erstellen",
    "CONTINUE": "Weiter",
    "BACK": "Zurück",
    "CLOSE": "Schliessen",
    "CLEAR": "Zurücksetzen",
    "CANCEL": "Abbrechen",
    "INFO": "Info",
    "OK": "OK",
    "SELECT": "Auswählen",
    "VIEW": "Öffnen",
    "SELECTIONDELETE": "Ausgewählte löschen",
    "DELETE": "Löschen",
    "REMOVE": "Entfernen",
    "VERIFY": "Verifizieren",
    "FINISH": "Abschliessen",
    "FINISHED": "Fertig",
    "CHANGE": "Ändern",
    "REACTIVATE": "Aktivieren",
    "ACTIVATE": "Aktivieren",
    "DEACTIVATE": "Deaktivieren",
    "REFRESH": "Aktualisieren",
    "LOGIN": "Einloggen",
    "EDIT": "Bearbeiten",
    "PIN": "Anpinnen",
    "CONFIGURE": "Konfigurieren",
    "SEND": "Senden",
    "NEWVALUE": "Neuer Wert",
    "RESTORE": "Wiederherstellen",
    "CONTINUEWITHOUTSAVE": "Ohne speichern fortfahren",
    "OF": "von",
    "PREVIOUS": "Zurück",
    "NEXT": "Weiter",
    "MORE": "mehr",
    "STEP": "Schritt",
    "COMINGSOON": "Coming soon",
    "TABLE": {
      "SHOWUSER": "Zeige Benutzer {{value}}"
    }
  },
  "MEMBERROLES": {
    "IAM_OWNER": "Hat die Kontrolle über die gesamte Instanz, einschließlich aller Organisationen",
    "IAM_OWNER_VIEWER": "Hat die Leseberechtigung, die gesamte Instanz einschließlich aller Organisationen zu überprüfen",
    "IAM_ORG_MANAGER": "Hat die Berechtigung zum Erstellen und Verwalten von Organisationen",
    "IAM_USER_MANAGER": "Hat die Berechtigung zum Erstellen und Verwalten von Benutzern",
    "ORG_OWNER": "Hat die Berechtigung für die gesamte Organisation",
    "ORG_USER_MANAGER": "Hat die Berechtigung, Benutzer der Organisation zu erstellen und zu verwalten",
    "ORG_OWNER_VIEWER": "Hat die Leseberechtigung, die gesamte Organisation zu überprüfen",
    "ORG_USER_PERMISSION_EDITOR": "Verfügt über die Berechtigung zum Verwalten von User grants",
    "ORG_PROJECT_PERMISSION_EDITOR": "Hat die Berechtigung, Projektberechtigungen für externe Organisationen zu verwalten",
    "ORG_PROJECT_CREATOR": "Hat die Berechtigung, seine eigenen Projekte und zugrunde liegenden Einstellungen zu erstellen",
    "PROJECT_OWNER": "Hat die Berechtigung für das gesamte Projekt",
    "PROJECT_OWNER_VIEWER": "Hat die Leseberechtigung, das gesamte Projekt zu überprüfen",
    "PROJECT_OWNER_GLOBAL": "Hat die Berechtigung für das gesamte Projekt",
    "PROJECT_OWNER_VIEWER_GLOBAL": "Hat die Leseberechtigung, das gesamte Projekt zu überprüfen",
    "PROJECT_GRANT_OWNER": "Hat die Berechtigung, die Projektberechtigungen für externe Organisationen zu verwalten",
    "PROJECT_GRANT_OWNER_VIEWER": "Hat die Leseberechtigung, die Projektberechtigungen für externe Organisationen zu überprüfen"
  },
  "OVERLAYS": {
    "ORGSWITCHER": {
      "TEXT": "Alle Organisationseinstellungen und Tabellen basieren auf dieser ausgewählten Organisation. Klicken Sie auf diese Schaltfläche, um die Organisation zu wechseln oder eine neue zu erstellen."
    },
    "INSTANCE": {
      "TEXT": "Klicken Sie hier, um zu den Instanceeinstellungen zu gelangen. Beachten Sie, dass Sie nur Zugriff auf diese Schaltfläche haben, wenn Sie über erweiterte Berechtigungen verfügen."
    },
    "PROFILE": {
      "TEXT": "Hier können Sie zwischen Ihren Benutzerkonten wechseln und Ihre Sessions und Ihr Profil verwalten."
    },
    "NAV": {
      "TEXT": "Diese Navigation ändert sich basierend auf Ihrer Organisation oder Instanz"
    },
    "CONTEXTCHANGED": {
      "TEXT": "Achtung! Soeben wurde die Organisation gewechselt."
    }
  },
  "FILTER": {
    "TITLE": "Filter",
    "STATE": "Status",
    "DISPLAYNAME": "Benutzer Display Name",
    "EMAIL": "Email",
    "USERNAME": "User Name",
    "ORGNAME": "Organisationsname",
    "PROJECTNAME": "Projektname",
    "RESOURCEOWNER": "Resource Owner",
    "METHODS": {
      "5": "beinhaltet",
      "7": "endet mit",
      "1": "ist gleich"
    }
  },
  "KEYBOARDSHORTCUTS": {
    "TITLE": "Tastaturkürzel",
    "UNDERORGCONTEXT": "Innerhalb der Organisation",
    "SIDEWIDE": "Seitenübergreifende Tastaturkürzel",
    "SHORTCUTS": {
      "HOME": "Zur Startseite",
      "INSTANCE": "Zur <strong>I</strong>nstanz",
      "ORG": "Zur <strong>O</strong>rganisation",
      "ORGSETTINGS": "Zu den Organisationseinstellungen",
      "ORGSWITCHER": "Organisation wechseln",
      "ME": "Zum eigenen Profil",
      "PROJECTS": "Zu den <strong>P</strong>rojekten",
      "USERS": "Zu den Benutzern",
      "USERGRANTS": "Zu den <strong>A</strong>uthentisierungen",
      "ACTIONS": "Zu den Aktionen und Abläufe",
      "DOMAINS": "Zu den <strong>D</strong>omains"
    }
  },
  "RESOURCEID": "Ressourcen-ID",
  "NAME": "Name",
  "VERSION": "Version",
  "TABLE": {
    "NOROWS": "Keine Daten"
  },
  "ERRORS": {
    "REQUIRED": "Bitte fülle alle benötigten Felder aus.",
    "TOKENINVALID": {
      "TITLE": "Du bist abgemeldet",
      "DESCRIPTION": "Klicke auf \"Einloggen\", um Dich erneut anzumelden."
    }
  },
  "USER": {
    "SETTINGS": {
      "TITLE": "Einstellungen",
      "GENERAL": "Allgemein",
      "IDP": "Identity Provider",
      "SECURITY": "Passwort und Sicherheit",
      "KEYS": "Schlüssel",
      "PAT": "Personal Access Tokens",
      "USERGRANTS": "Authorizations",
      "MEMBERSHIPS": "Memberships",
      "METADATA": "Metadata"
    },
    "TITLE": "Persönliche Informationen",
    "DESCRIPTION": "Verwalte Deine persönlichen Informationen und Sicherheitseinstellungen",
    "PAGES": {
      "LIST": "Benutzer",
      "TITLE": "Benutzer",
      "DESCRIPTION": "Erfasse und verwalte die Benutzer in Deiner Organisation.",
      "LISTMACHINE": "Service-Benutzer",
      "DESCRIPTIONMACHINE": "Erfasse und verwalte die Service-Benutzer in Deiner Organisation.",
      "DETAIL": "Detail",
      "CREATE": "Erstellen",
      "MY": "Meine Informationen",
      "LOGINNAMES": "Login-Namen",
      "LOGINMETHODS": "Anmeldemethoden",
      "LOGINNAMESDESC": "Mit diesen Namen kannst Du Dich anmelden.",
      "NOUSER": "Kein Benutzer",
      "REACTIVATE": "Reaktivieren",
      "DEACTIVATE": "Deaktivieren",
      "FILTER": "Filter",
      "STATE": "Status",
      "DELETE": "Benutzer löschen",
      "UNLOCK": "Benutzer entsperren",
      "GENERATESECRET": "Client Secret generieren",
      "REMOVESECRET": "Client Secret löschen",
      "LOCKEDDESCRIPTION": "Dieser Benutzer wurde aufgrund der Überschreitung der maximalen Anmeldeversuche gesperrt und muss zur erneuten Verwendung entsperrt werden.",
      "DELETEACCOUNT": "Account löschen",
      "DELETEACCOUNT_DESC": "Wenn du diese Aktion ausführst, wirst du abgemeldet und danach keinen Zugriff mehr auf dein Konto haben. Diese Aktion kann nicht rückgängig gemacht werden.",
      "DELETEACCOUNT_BTN": "Account löschen",
      "DELETEACCOUNT_SUCCESS": "Account erfolgreich gelöscht!"
    },
    "DETAILS": {
      "DATECREATED": "Erstellt",
      "DATECHANGED": "Geändert"
    },
    "DIALOG": {
      "DELETE_TITLE": "User löschen",
      "DELETE_SELF_TITLE": "Eigenen User löschen",
      "DELETE_DESCRIPTION": "Sie sind im Begriff einen Benutzer endgültig zu löschen. Wollen Sie dies wirklich tun?",
      "DELETE_SELF_DESCRIPTION": "Sie sind im Begriff Ihren eigenen Benutzer endgültig zu löschen. Dadurch werden Sie ausgeloggt und Ihr Account wird gelöscht. Diese Aktion kann nicht rückgängig gemacht werden!",
      "DELETE_AUTH_DESCRIPTION": "Sie sind im Begriff Ihren Account endgültig zu löschen. Wollen Sie dies wirklich tun?",
      "TYPEUSERNAME": "Wiederholen Sie '{{value}}', um den Benutzer zu löschen.",
      "USERNAME": "Loginname",
      "DELETE_BTN": "Endgültig löschen"
    },
    "SENDEMAILDIALOG": {
      "TITLE": "Email Benachrichtigung senden",
      "DESCRIPTION": "Klicken Sie den untenstehenden Button um ein Verifizierung-E-Mail an die aktuelle Adresse zu versenden oder ändern Sie die Emailadresse in dem Feld.",
      "NEWEMAIL": "Neue Email"
    },
    "SECRETDIALOG": {
      "CLIENTSECRET": "Client Secret",
      "CLIENTSECRET_DESCRIPTION": "Verwahre das Client Secret an einem sicheren Ort, da es nicht mehr angezeigt werden kann, sobald der Dialog geschlossen wird."
    },
    "TABLE": {
      "DEACTIVATE": "Deaktivieren",
      "ACTIVATE": "Aktivieren",
      "CHANGEDATE": "Letzte Änderung",
      "CREATIONDATE": "Erstelldatum",
      "TYPES": {
        "HUMAN": "Benutzer",
        "MACHINE": "Service Users"
      },
      "FILTER": {
        "0": "Nach Anzeigename filtern",
        "1": "Nach Username filtern",
        "2": "Nach Displayname filtern",
        "3": "Nach Benutzernamen filtern",
        "4": "Nach Email filtern",
        "5": "Nach Display Namen filtern",
        "10": "Nach Organisationsname filtern",
        "12": "Project Name"
      },
      "EMPTY": "Keine Einträge"
    },
    "PASSWORDLESS": {
      "SEND": "Registrierungslink senden",
      "TABLETYPE": "Typ",
      "TABLESTATE": "Status",
      "NAME": "Name",
      "EMPTY": "Kein Gerät definiert",
      "TITLE": "Passwortlose Authentifizierungsmethoden",
      "DESCRIPTION": "Füge WebAuthn kompatible Authentifikatoren hinzu um dich passwortlos anzumelden.",
      "MANAGE_DESCRIPTION": "Verwalte die Multifaktor-Merkmale Deiner Benutzer.",
      "U2F": "Methode hinzufügen",
      "U2F_DIALOG_TITLE": "Authentifikator hinzufügen",
      "U2F_DIALOG_DESCRIPTION": "Gib einen Namen für den von dir verwendeten Login an.",
      "U2F_SUCCESS": "Passwortlos erfolgreich erstellt!",
      "U2F_ERROR": "Ein Fehler ist aufgetreten!",
      "U2F_NAME": "Authentifikator Name",
      "TYPE": {
        "0": "Keine MFA definiert",
        "1": "One Time Password (OTP)",
        "2": "Fingerabdruck, Security Keys, Face ID und andere"
      },
      "STATE": {
        "0": "Kein Status",
        "1": "Nicht bereit",
        "2": "Bereit",
        "3": "Gelöscht"
      },
      "DIALOG": {
        "DELETE_TITLE": "Passwortlose Authentifizierung entfernen",
        "DELETE_DESCRIPTION": "Sie sind im Begriff eine Passwortlose Authentifizierungsmethode zu entfernen. Sind sie sicher?",
        "ADD_TITLE": "Passwortlose Authentifizierung",
        "ADD_DESCRIPTION": "Wählen Sie eine der verfügbaren Optionen für das Erstellen einer passwortlosen Authentifizierungsmethode.",
        "SEND_DESCRIPTION": "Senden Sie sich einen Registrierungslink an Ihre E-Mail Adresse.",
        "SEND": "Registrierungslink senden",
        "SENT": "Die email wurde erfolgreich zugestellt. Kontrollieren Sie Ihr Postfach um mit dem Setup fortzufahren.",
        "QRCODE_DESCRIPTION": "QR-Code zum scannen mit einem anderen Gerät generieren.",
        "QRCODE": "QR-Code generieren",
        "QRCODE_SCAN": "Scannen Sie diesen QR Code um mit dem Setup auf Ihrem Gerät fortzufahren.",
        "NEW_DESCRIPTION": "Verwenden Sie dieses Gerät um Passwortlos aufzusetzen.",
        "NEW": "Hinzufügen"
      }
    },
    "MFA": {
      "TABLETYPE": "Typ",
      "TABLESTATE": "Status",
      "NAME": "Name",
      "EMPTY": "Keine weiteren Faktoren",
      "TITLE": "Multifaktor-Authentisierung",
      "DESCRIPTION": "Füge einen zusätzlichen Faktor hinzu, um Dein Konto optimal zu schützen.",
      "MANAGE_DESCRIPTION": "Verwalte die Multifaktor-Merkmale Deiner Benutzer.",
      "ADD": "Faktor hinzufügen",
      "OTP": "Authentikator App für OTP (One-Time Password)",
      "OTP_DIALOG_TITLE": "OTP hinzufügen",
      "OTP_DIALOG_DESCRIPTION": "Scanne den QR-Code mit einer Authenticator App und verifiziere den erhaltenen Code, um OTP zu aktivieren.",
      "U2F": "Fingerabdruck, Security Key, Face ID oder andere",
      "U2F_DIALOG_TITLE": "Faktor hinzufügen",
      "U2F_DIALOG_DESCRIPTION": "Gib einen Namen für den von dir verwendeten Authentikator an.",
      "U2F_SUCCESS": "Faktor erfolgreich hinzugefügt!",
      "U2F_ERROR": "Ein Fehler ist aufgetreten!",
      "U2F_NAME": "Authenticator Name",
      "TYPE": {
        "0": "Keine MFA definiert",
        "1": "OTP",
        "2": "Fingerabdruck, Security Key, Face ID oder andere"
      },
      "STATE": {
        "0": "Kein Status",
        "1": "Nicht bereit",
        "2": "Bereit",
        "3": "Gelöscht"
      },
      "DIALOG": {
        "MFA_DELETE_TITLE": "Zweiten Faktor entfernen",
        "MFA_DELETE_DESCRIPTION": "Sie sind im Begriff eine Zweitfaktormethode zu entfernen. Sind sie sicher?",
        "ADD_MFA_TITLE": "Zweiten Faktor hinzufügen",
        "ADD_MFA_DESCRIPTION": "Wählen Sie einen der verfügbaren Optionen."
      }
    },
    "EXTERNALIDP": {
      "TITLE": "Externe Identitäts-Provider",
      "DESC": "",
      "IDPCONFIGID": "Idp Konfig ID",
      "IDPNAME": "Idp Name",
      "USERDISPLAYNAME": "Externer Name",
      "EXTERNALUSERID": "Externe Benutzer ID",
      "EMPTY": "Kein IDP gefunden",
      "DIALOG": {
        "DELETE_TITLE": "Idp entfernen",
        "DELETE_DESCRIPTION": "Sie sind im Begriff einen Identity Provider zu entfernen. Wollen Sie dies wirklich tun?"
      }
    },
    "CREATE": {
      "TITLE": "Neuen Benutzer erstellen",
      "DESCRIPTION": "Gebe die erforderlichen Daten ein.",
      "NAMEANDEMAILSECTION": "Name und E-Mail",
      "GENDERLANGSECTION": "Geschlecht und Sprache",
      "PHONESECTION": "Telefonnummer",
      "PASSWORDSECTION": "Setze ein initiales Passwort.",
      "ADDRESSANDPHONESECTION": "Telefonnummer",
      "INITMAILDESCRIPTION": "Wenn beide Optionen ausgewählt sind, wird keine E-Mail zur Initialisierung gesendet. Wenn nur eine der Optionen ausgewählt ist, wird eine E-Mail zur Aufforderung der Bereitstellung oder Verifikation der Daten gesendet."
    },
    "CODEDIALOG": {
      "TITLE": "Telefonnummer verifizieren",
      "DESCRIPTION": "Gebe Deinen erhaltenen Code ein, um die Telefonnummer zu bestätigen.",
      "CODE": "Code"
    },
    "DATA": {
      "STATE": "Status",
      "STATE0": "Unbekannt",
      "STATE1": "Aktiv",
      "STATE2": "Inaktiv",
      "STATE3": "Gelöscht",
      "STATE4": "Gesperrt",
      "STATE5": "Suspendiert",
      "STATE6": "Initiiert"
    },
    "PROFILE": {
      "TITLE": "Profil",
      "EMAIL": "E-Mail",
      "PHONE": "Telefonnummer",
      "PHONE_HINT": "Verwenden Sie 00 oder das Symbol + gefolgt von der Landesvorwahl des Anrufers oder wählen Sie das Land aus der Dropdown-Liste aus und geben anschließend die Telefonnummer ein",
      "USERNAME": "Benutzername",
      "CHANGEUSERNAME": "bearbeiten",
      "CHANGEUSERNAME_TITLE": "Benutzername ändern",
      "CHANGEUSERNAME_DESC": "Geben Sie ihren neuen Namen an.",
      "FIRSTNAME": "Vorname",
      "LASTNAME": "Nachname",
      "NICKNAME": "Spitzname",
      "DISPLAYNAME": "Anzeigename",
      "PREFERRED_LANGUAGE": "Sprache",
      "GENDER": "Geschlecht",
      "PASSWORD": "Passwort",
      "AVATAR": {
        "UPLOADTITLE": "Profilfoto uploaden",
        "UPLOADBTN": "Datei auswählen",
        "UPLOAD": "Hochladen",
        "CURRENT": "Aktuelles Bild",
        "PREVIEW": "Vorschau",
        "DELETESUCCESS": "Erfolgreich gelöscht!",
        "CROPPERERROR": "Ein Fehler beim hochladen Ihrer Datei ist fehlgeschlagen. Versuchen Sie es mit ggf mit einem anderen Format und Grösse."
      },
      "COUNTRY": "Land"
    },
    "MACHINE": {
      "TITLE": "Details Service-Benutzer",
      "USERNAME": "Benutzername",
      "NAME": "Name",
      "DESCRIPTION": "Beschreibung",
      "KEYSTITLE": "Schlüssel",
      "KEYSDESC": "Definiere Deine Schlüssel mit einem optionalen Ablaufdatum.",
      "TOKENSTITLE": "Personal Access Tokens",
      "TOKENSDESC": "Diese Access Tokens funktionieren wie gewöhnliche OAuth Access Tokens.",
      "ID": "Schlüssel-ID",
      "TYPE": "Typ",
      "EXPIRATIONDATE": "Ablaufdatum",
      "CHOOSEDATEAFTER": "Geben Sie ein valides Ablaufdatum an. Ab",
      "CHOOSEEXPIRY": "Definiere ein Ablaufdatum",
      "CREATIONDATE": "Erstelldatum",
      "KEYDETAILS": "Schlüssel Details",
      "ACCESSTOKENTYPE": "Access Token Typ",
      "ACCESSTOKENTYPES": {
        "0": "Bearer",
        "1": "JWT"
      },
      "ADD": {
        "TITLE": "Schlüssel hinzufügen",
        "DESCRIPTION": "Wähle den Typ und selektiere ein optionales Ablaufdatum."
      },
      "ADDED": {
        "TITLE": "Schlüssel wurde erstellt",
        "DESCRIPTION": "Speichern Sie den Schlüssen. Der Schlüssel kann später nicht nochmal aufgerufen werden!"
      },
      "KEYTYPES": {
        "1": "JSON"
      },
      "DIALOG": {
        "DELETE_KEY": {
          "TITLE": "Schlüssel löschen",
          "DESCRIPTION": "Möchten Sie den ausgewählten Schlüssel löschen? Das kann nicht rückgängig gemacht werden."
        }
      }
    },
    "PASSWORD": {
      "TITLE": "Passwort",
      "LABEL": "Ein sicheres Passwort trägt zum Schutz des Accounts bei.",
      "DESCRIPTION": "Gebe das neue Passwort unter Einhaltung der Richtlinie für die Komplexität ein.",
      "OLD": "Aktuelles Passwort",
      "NEW": "Neues Passwort",
      "CONFIRM": "Neues Passwort wiederholen",
      "NEWINITIAL": "Passwort",
      "CONFIRMINITIAL": "Passwort wiederholen",
      "RESET": "Passwort zurücksetzen",
      "SET": "Passwort neu setzen",
      "RESENDNOTIFICATION": "Email zum Zurücksetzen senden",
      "REQUIRED": "Bitte prüfe, dass alle notwendigen Felder ausgefüllt sind.",
      "MINLENGTHERROR": "Muss mindestens {{value}} Zeichen lang sein.",
      "NOTEQUAL": "Die Passwörter stimmen nicht überein."
    },
    "ID": "ID",
    "EMAIL": "E-Mail",
    "PHONE": "Telefonnummer",
    "PHONEEMPTY": "Keine Telefonnummer hinterlegt",
    "PHONEVERIFIED": "Telefonnummer bestätigt.",
    "EMAILVERIFIED": "Email verifiziert",
    "NOTVERIFIED": "nicht verifiziert",
    "PREFERRED_LOGINNAME": "Bevorzugter Loginname",
    "ISINITIAL": "Benutzer ist noch nicht aktiv.",
    "LOGINMETHODS": {
      "TITLE": "Kontaktinformationen",
      "DESCRIPTION": "Die Kontaktinformationen werden benötigt, um dir wichtige Informationen wie Verifikationsnachrichten und Links für das Zurücksetzen des Passworts per E-Mail zu senden.",
      "EMAIL": {
        "TITLE": "E-Mail",
        "VALID": "Validiert",
        "ISVERIFIED": "Email Verifiziert",
        "ISVERIFIEDDESC": "Wenn die Email als verifiziert angegeben wird, wird keine Verifikationsmail an den Benutzer versendet.",
        "RESEND": "Verifikationsmail erneut senden",
        "EDITTITLE": "Email ändern",
        "EDITDESC": "Geben Sie die neue Email in dem darunterliegenden Feld ein!"
      },
      "PHONE": {
        "TITLE": "Telefon",
        "VALID": "Validiert",
        "RESEND": "Verifikationsnachricht erneut senden",
        "EDITTITLE": "Nummer ändern",
        "EDITVALUE": "Telefonnummer",
        "EDITDESC": "Geben Sie die neue Nummer in dem darunterliegenden Feld ein!",
        "DELETETITLE": "Telefonnummer löschen",
        "DELETEDESC": "Wollen Sie die Telefonnummer wirklich löschen?"
      },
      "RESENDCODE": "Code erneut senden",
      "ENTERCODE": "Verifizieren",
      "ENTERCODE_DESC": "Verifikationscode senden und verifizieren."
    },
    "GRANTS": {
      "TITLE": "Benutzerberechtigungen",
      "DESCRIPTION": "Erteile diesem Benutzer Verwaltunszugriff auf bestimmte Projekte.",
      "CREATE": {
        "TITLE": "Benutzerberechtigung erstellen",
        "DESCRIPTION": "Suche nach der Organisation, dem Projekt und den verfügbaren Rollen."
      },
      "PROJECTNAME": "Projektname",
      "PROJECT-OWNED": "Eigenes Projekt",
      "PROJECT-GRANTED": "Delegiertes Projekt",
      "FILTER": {
        "0": "Nach User Anzeigename filtern",
        "1": "Nach Domain filtern",
        "2": "Nach Projektnamen filtern",
        "3": "Nach Rolle filtern"
      }
    },
    "VALIDATION": {
      "INVALIDPATTERN": "Das Passwort erfüllt nicht die vorgegebenen Regeln.",
      "NOTANEMAIL": "Der eingegebene Wert ist keine E-Mail Adresse.",
      "REQUIRED": "Das Eingabefeld ist leer.",
      "MINLENGTH": "Das Passwort muss mindestens {{requiredLength}} Zeichen lang sein.",
      "NOEMAIL": "Benutzername darf keine E-Mail-Adresse sein.",
      "UPPERCASEMISSING": "Muss einen Grossbuchstaben beinhalten.",
      "LOWERCASEMISSING": "Muss einen Kleinbuchstaben beinhalten.",
      "SYMBOLERROR": "Muss ein Symbol/Satzzeichen beinhalten.",
      "NUMBERERROR": "Muss eine Ziffer beinhalten."
    },
    "STATE": {
      "0": "Unbekannt",
      "1": "Aktiv",
      "2": "Inaktiv",
      "3": "Gelöscht",
      "4": "Gesperrt",
      "5": "Suspendiert",
      "6": "Initialisiert"
    },
    "SEARCH": {
      "ADDITIONAL": "Benutzer Name (eigene Organisation)",
      "ADDITIONAL-EXTERNAL": "Loginname (externe Organisation)"
    },
    "TARGET": {
      "SELF": "Um einen Benutzer aus einer anderen Organisation zu berechtigen, ",
      "EXTERNAL": "Um einen Benutzer Ihrer eigenen Organisation zu berechtigen, ",
      "CLICKHERE": "klicke hier"
    },
    "SIGNEDOUT": "Du bist abgemeldet. Klicke auf \"Anmelden\", um Dich erneut anzumelden.",
    "SIGNEDOUT_BTN": "Anmelden",
    "EDITACCOUNT": "Konto bearbeiten",
    "ADDACCOUNT": "Konto hinzufügen",
    "RESENDINITIALEMAIL": "Aktivierungsmail erneut senden",
    "RESENDEMAILNOTIFICATION": "Benachrichtigungsmail senden",
    "TOAST": {
      "CREATED": "Benutzer erfolgreich erstellt.",
      "SAVED": "Profil gespeichert.",
      "USERNAMECHANGED": "Username geändert.",
      "EMAILSAVED": "E-Mail gespeichert.",
      "INITEMAILSENT": "Initialisierung Email gesendet.",
      "PHONESAVED": "Telefonnummer gespeichert.",
      "PHONEREMOVED": "Telefonnummer gelöscht.",
      "PHONEVERIFIED": "Telefonnummer bestätigt.",
      "PHONEVERIFICATIONSENT": "Bestätigungscode per Telefonnummer gesendet.",
      "EMAILVERIFICATIONSENT": "Bestätigungscode per E-Mail gesendet.",
      "OTPREMOVED": "OTP entfernt.",
      "U2FREMOVED": "Faktor entfernt.",
      "PASSWORDLESSREMOVED": "Passwortlos entfernt.",
      "INITIALPASSWORDSET": "Initiales Passwort gesetzt.",
      "PASSWORDNOTIFICATIONSENT": "Passwortänderung mitgeteilt.",
      "PASSWORDCHANGED": "Passwort geändert.",
      "REACTIVATED": "Benutzer reaktiviert.",
      "DEACTIVATED": "Benutzer deaktiviert.",
      "SELECTEDREACTIVATED": "Selektierte Benutzer reaktiviert.",
      "SELECTEDDEACTIVATED": "Selektierte Benutzer deaktiviert.",
      "SELECTEDKEYSDELETED": "Selektierte Schlüssel gelöscht.",
      "KEYADDED": "Schlüssel hinzugefügt!",
      "MACHINEADDED": "Service User erstellt!",
      "DELETED": "Benutzer erfolgreich gelöscht!",
      "UNLOCKED": "Benutzer erfolgreich freigeschaltet!",
      "PASSWORDLESSREGISTRATIONSENT": "Link via email versendet.",
      "SECRETGENERATED": "Secret erfolgreich generiert!",
      "SECRETREMOVED": "Secret erfolgreich gelöscht!"
    },
    "MEMBERSHIPS": {
      "TITLE": "ZITADEL Manager-Rollen",
      "DESCRIPTION": "Dies sind alle Mitgliedschaften des Benutzers. Du kannst die entsprechenden Rechte auch auf der Organisations-, Projekt-, oder IAM-Detailseite aufrufen und modifizieren.",
      "ORGCONTEXT": "Sie sehen alle Organisationen und Projekte, die mit der aktuell gewählten Organisation in Verbindung stehen.",
      "USERCONTEXT": "Sie sehen alle Organisationen und Projekte auf denen Sie berechtigt sind inklusive aller zur Auswahl stehenden Organisationen.",
      "CREATIONDATE": "Erstelldatum",
      "CHANGEDATE": "Letzte Änderung",
      "DISPLAYNAME": "Anzeigename",
      "REMOVE": "Entfernen",
      "TYPE": "Typ",
      "ORGID": "Organisation ID",
      "UPDATED": "Membership wurde geändert.",
      "NOPERMISSIONTOEDIT": "Ihnen fehlt die benötigte Berechtigung um Rollen zu ändern!",
      "TYPES": {
        "UNKNOWN": "Unbekannt",
        "ORG": "Organisation",
        "PROJECT": "Projekt",
        "GRANTEDPROJECT": "Berechtigtes Projekt"
      }
    },
    "PERSONALACCESSTOKEN": {
      "ID": "ID",
      "TOKEN": "Token",
      "ADD": {
        "TITLE": "Personal Access Token generieren",
        "DESCRIPTION": "Definieren Sie das Ablaufdatum für das zu erstellende Token",
        "CHOOSEEXPIRY": "Ablaufdatum",
        "CHOOSEDATEAFTER": "Geben Sie ein valides Ablaufdatum an. Ab"
      },
      "ADDED": {
        "TITLE": "Personal Access Token",
        "DESCRIPTION": "Kopieren Sie Ihr Access Token. Sie werden später nicht mehr darauf zugreifen können."
      },
      "DELETE": {
        "TITLE": "Token löschen",
        "DESCRIPTION": "Sie sind im Begriff das Token unwiderruflich zu löschen. Wollen Sie dies wirklich tun?"
      },
      "DELETED": "Personal Access Token gelöscht."
    }
  },
  "METADATA": {
    "TITLE": "Metadata",
    "DESCRIPTION": "",
    "KEY": "Schlüssel",
    "VALUE": "Wert",
    "ADD": "Neues Element",
    "SAVE": "Speichern",
    "EMPTY": "Keine Metadaten",
    "SETSUCCESS": "Element erfolgreich gespeichert",
    "REMOVESUCCESS": "Element erfolgreich gelöscht"
  },
  "FLOWS": {
    "TITLE": "Aktionen und Abläufe",
    "DESCRIPTION": "Hinterlege scripts die bei einem bestimmten Event ausgeführt werden.",
    "ACTIONSTITLE": "Aktionen",
    "ACTIONSDESCRIPTION": "Dies sind Ihre Scripts, die sie in den Abläufen ausführen können.",
    "FLOWSTITLE": "Abläufe",
    "FLOWSDESCRIPTION": "Abläufe eines bestimmten Typs führen Aktionen zum Zeitpunkt eines Triggers aus.",
    "ID": "ID",
    "NAME": "Name",
    "STATE": "State",
    "STATES": {
      "0": "Kein Status",
      "1": "inaktiv",
      "2": "aktiv"
    },
    "ADDTRIGGER": "Trigger hinzufügen",
    "FLOWCHANGED": "Der Ablauf wurde geändert",
    "FLOWCLEARED": "Der Ablauf wurde zurückgesetzt",
    "TIMEOUT": "Timeout",
    "TIMEOUTINSEC": "Timeout in Sekunden",
    "ALLOWEDTOFAIL": "Allowed To Fail",
    "SCRIPT": "Script",
    "FLOWTYPE": "Flow Typ",
    "TRIGGERTYPE": "Trigger Typ",
    "ACTIONS": "Aktionen",
    "ACTIONSMAX": "Basierend auf Ihrem Tier steht Ihnen eine begrenzte Anzahl von Aktionen ({{value}}) zur Verfügung. Stellen Sie sicher, dass Sie diejenigen deaktivieren, die Sie nicht benötigen, oder erwägen Sie ein Upgrade.",
    "DIALOG": {
      "ADD": {
        "TITLE": "Aktion erstellen"
      },
      "UPDATE": {
        "TITLE": "Aktion bearbeiten"
      },
      "DELETEACTION": {
        "TITLE": "Aktion löschen?",
        "DESCRIPTION": "Sie sind im Begriff eine Aktion zu löschen. Dieser Vorgang kann nicht zurückgesetzt werden. Sind Sie sicher?",
        "DELETE_SUCCESS": "Aktion erfolgreich gelöscht."
      },
      "CLEAR": {
        "TITLE": "Flow zurücksetzen?",
        "DESCRIPTION": "Sie sind im Begriff den Flow mitsamt seinen Triggern und Aktionen zurückzusetzen. Diese Änderung kann nicht wiederhergestellt werden."
      },
      "REMOVEACTIONSLIST": {
        "TITLE": "Ausgewählte Aktionen löschen?",
        "DESCRIPTION": "Wollen Sie die gewählten Aktionen wirklich löschen?"
      }
    },
    "TOAST": {
      "ACTIONSSET": "Aktionen gesetzt",
      "ACTIONREACTIVATED": "Aktionen erfolgreich reaktiviert",
      "ACTIONDEACTIVATED": "Aktionen erfolgreich deaktiviert"
    }
  },
  "IAM": {
    "TITLE": "Instanz",
    "DESCRIPTION": "Verwalten Sie Ihre Instanzeinstellungen und Organisationen",
    "POLICIES": {
      "TITLE": "System Administration",
      "DESCRIPTION": "Verwalte die globalen Richtlinien und Zugangseinstellungen."
    },
    "EVENTSTORE": {
      "TITLE": "IAM Speicher Administration",
      "DESCRIPTION": "Verwalte Speicher Einstellungen von ZITADEL."
    },
    "MEMBER": {
      "TITLE": "Manager",
      "DESCRIPTION": "Diese Manager können instanzweite Einstellungen vornehmen."
    },
    "PAGES": {
      "STATE": "Status",
      "DOMAINLIST": "Domains"
    },
    "STATE": {
      "0": "Unspezifisch",
      "1": "Wird erstellt",
      "2": "Aktiv",
      "3": "Wird gestoppt",
      "4": "Gestoppt"
    },
    "VIEWS": {
      "TITLE": "Views",
      "DESCRIPTION": "Diese Ansicht zeigt die Anzeigen von ZITADEL. Diese können bei Bedarf zurückgesetzt werden.",
      "VIEWNAME": "Name",
      "DATABASE": "Datenbank",
      "SEQUENCE": "Sequenz",
      "EVENTTIMESTAMP": "Event Zeitstempel",
      "LASTSPOOL": "Erfolgreicher Durchlauf",
      "ACTIONS": "Aktionen",
      "CLEAR": "Aufräumen",
      "CLEARED": "View wurde erfolgreich zurückgesetzt!",
      "DIALOG": {
        "VIEW_CLEAR_TITLE": "View zurücksetzen?",
        "VIEW_CLEAR_DESCRIPTION": "Sie sind im Begriff eine View zu löschen. Durch das Löschen einer View wird ein Prozess gestartet, bei dem Daten für Endbenutzer möglicherweise nicht oder verzögert verfügbar sind. Sind Sie sicher?"
      }
    },
    "FAILEDEVENTS": {
      "TITLE": "Gescheiterte Events",
      "DESCRIPTION": "Das sind die gescheiterten Events.",
      "VIEWNAME": "Name",
      "DATABASE": "Datenbank",
      "FAILEDSEQUENCE": "betroffene Sequenz",
      "FAILURECOUNT": "Fehleranzahl",
      "LASTFAILED": "Zuletzt gescheitert um",
      "ERRORMESSAGE": "Meldung",
      "ACTIONS": "Aktionen",
      "DELETE": "Entfernen",
      "DELETESUCCESS": "Gescheiterte Events entfernt."
    },
    "EVENTS": {
      "TITLE": "Events",
      "DESCRIPTION": "Diese Ansicht zeigt alle vorhandenen Events.",
      "EDITOR": "Editor",
      "EDITORID": "Editor ID",
      "AGGREGATE": "Aggregate",
      "AGGREGATEID": "Aggregate ID",
      "AGGREGATETYPE": "Aggregate Typ",
      "RESOURCEOWNER": "Resource Owner",
      "SEQUENCE": "Sequenz",
      "CREATIONDATE": "Erstelldatum",
      "TYPE": "Typ",
      "PAYLOAD": "Payload",
      "FILTERS": {
        "BTN": "Filter",
        "USER": {
          "IDLABEL": "ID",
          "CHECKBOX": "Nach Editor filtern"
        },
        "AGGREGATE": {
          "TYPELABEL": "Aggregate Typ",
          "IDLABEL": "ID",
          "CHECKBOX": "Nach Aggregate filtern"
        },
        "TYPE": {
          "TYPELABEL": "Typ",
          "CHECKBOX": "Nach Typ filtern"
        },
        "RESOURCEOWNER": {
          "LABEL": "ID",
          "CHECKBOX": "Nach Resource Owner filtern"
        },
        "SEQUENCE": {
          "LABEL": "Sequenz",
          "CHECKBOX": "Nach Sequenz filtern",
          "SORT": "Sortierung",
          "ASC": "aufsteigend",
          "DESC": "absteigend"
        },
        "CREATIONDATE": {
          "LABEL": "Erstelldatum",
          "CHECKBOX": "Nach Erstelldatum filtern"
        },
        "OTHER": "weiterer",
        "OTHERS": "weitere"
      },
      "DIALOG": {
        "TITLE": "Event Detail"
      }
    },
    "TOAST": {
      "MEMBERREMOVED": "Manager entfernt.",
      "MEMBERSADDED": "Manager hinzugefügt.",
      "MEMBERADDED": "Manager hinzugefügt.",
      "MEMBERCHANGED": "Manager geändert.",
      "ROLEREMOVED": "Rolle entfernt.",
      "ROLECHANGED": "Rolle geändert.",
      "REACTIVATED": "Reaktiviert.",
      "DEACTIVATED": "Deaktiviert."
    }
  },
  "ORG": {
    "PAGES": {
      "NAME": "Name",
      "ID": "ID",
      "CREATIONDATE": "Erstelldatum",
      "DATECHANGED": "Geändert",
      "FILTER": "Filter",
      "FILTERPLACEHOLDER": "Filtern Sie nach dem Namen",
      "LIST": "Organisationen",
      "LISTDESCRIPTION": "Wähle eine Organisation aus.",
      "ACTIVE": "Aktiv",
      "CREATE": "Organisation erstellen",
      "DEACTIVATE": "Organisation deaktivieren",
      "REACTIVATE": "Organisation reaktivieren",
      "NOPERMISSION": "Sie haben keine Berechtigung, auf Einstellungen der Organisation zuzugreifen.",
      "USERSELFACCOUNT": "Verwenden Sie Ihr persönliches Konto als Organisationsinhaber",
      "ORGDETAIL_TITLE": "Gebe den Namen und die Domain für die neue Organisation ein.",
      "ORGDETAIL_TITLE_WITHOUT_DOMAIN": "Geben Sie den Namen der neuen Organisation ein.",
      "ORGDETAILUSER_TITLE": "Organisationsbesitzer hinzufügen",
      "DELETE": "Organisation löschen",
      "DEFAULTLABEL": "Standard",
      "SETASDEFAULT": "Als Standardorganisation festlegen",
      "DEFAULTORGSET": "Standardorganisation erfolgreich geändert",
      "RENAME": {
        "ACTION": "Umbenennen",
        "TITLE": "Organisation umbenennen",
        "DESCRIPTION": "Geben Sie den neuen Namen Ihrer Organisation an.",
        "BTN": "Umbenennen"
      },
      "ORGDOMAIN": {
        "TITLE": "Verifikation der Domain der Organisation",
        "VERIFICATION": "Überprüfe den Besitz Deiner Domain, indem Du eine Bestätigungsdatei herunterlädst und unter der angegebenen URL speicherst, oder indem Du sie mit einem DNS-Eintrag verifizierst.",
        "VERIFICATION_SKIP": "Du kannst die Überprüfung vorerst überspringen und Deine Organisation erstellen. Um Deine Organisation jedoch verwenden zu können, muss dieser Schritt abgeschlossen sein.",
        "VERIFICATION_VALIDATION_DESC": "Die Tokens werden regelmässig überprüft, um sicherzustellen, dass Du weiterhin im Besitz der Domain bist.",
        "VERIFICATION_NEWTOKEN_TITLE": "Neues Token anfordern",
        "VERIFICATION_NEWTOKEN_DESC": "Wenn Du ein neues Token anfordern willst, klicke auf die gewünschte Methode. Wenn Du ein vorhandenes Token validieren möchtest, klicke auf \"Verifizieren\".",
        "VERIFICATION_VALIDATION_ONGOING": "Ein Token zur Validierung wurde bereits angefragt. Klicke auf \"Verifizieren\", um dieses Token zu validieren.",
        "VERIFICATION_VALIDATION_ONGOING_TYPE": "Typ des Tokens:",
        "VERIFICATION_SUCCESSFUL": "Domain erfolgreich validiert!",
        "REQUESTNEWTOKEN": "Neues Token anfordern",
        "TYPES": {
          "1": "HTTP",
          "2": "DNS"
        }
      },
      "DOWNLOAD_FILE": "Datei herunterladen",
      "SELECTORGTOOLTIP": "Diese Organisation auswählen",
      "PRIMARYDOMAIN": "Primäre Domain",
      "STATE": "Status",
      "USEPASSWORD": "Initiales Passwort setzen",
      "USEPASSWORDDESC": "Der Nutzer muss das Passwort bei der Initialisierung nicht setzen."
    },
    "LIST": {
      "TITLE": "Organisationen",
      "DESCRIPTION": "Dies sind die Organisationen in Ihrer Instanz"
    },
    "DOMAINS": {
      "NEW": "Domain hinzufügen",
      "TITLE": "Domains",
      "DESCRIPTION": "Konfiguriere die Domains, mit denen sich Deine Benutzer anmelden können.",
      "SETPRIMARY": "Primäre Domain setzen",
      "DELETE": {
        "TITLE": "Domain löschen?",
        "DESCRIPTION": "Du bist im Begriff, eine Domain aus Deiner Organisation zu löschen. Deine Benutzer können diese nach dem Löschen nicht mehr für den Login nutzen."
      },
      "ADD": {
        "TITLE": "Domain hinzufügen",
        "DESCRIPTION": "Du bist im Begriff, Deiner Organisation eine Domain hinzuzufügen. Deine Benutzer können diese nach der erfolgreichen Ausführung für den Login nutzen."
      }
    },
    "STATE": {
      "0": "Nicht definiert",
      "1": "Aktiv",
      "2": "Inaktiv",
      "3": "Entfernt"
    },
    "MEMBER": {
      "TITLE": "Manager der Organisation verwalten",
      "DESCRIPTION": "Definiere hier die Benutzer, die Operationen auf Deinen Organisationen vornehmen dürfen."
    },
    "TOAST": {
      "UPDATED": "Organisation geändert",
      "DEACTIVATED": "Organisation deaktiviert.",
      "REACTIVATED": "Organisation reaktiviert.",
      "DOMAINADDED": "Domain hinzugefügt.",
      "DOMAINREMOVED": "Domain entfernt.",
      "MEMBERADDED": "Manager hinzugefügt.",
      "MEMBERREMOVED": "Manager entfernt.",
      "MEMBERCHANGED": "Manager geändert.",
      "SETPRIMARY": "Primäre Domain gesetzt.",
      "DELETED": "Organisation erfolgreich gelöscht",
      "ORG_WAS_DELETED": "Organisation wurde gelöscht."
    },
    "DIALOG": {
      "DEACTIVATE": {
        "TITLE": "Organisation deaktivieren",
        "DESCRIPTION": "Sie sind im Begriff Ihre Organisation zu deaktivieren. User können Sich danach nicht mehr anmelden? Wollen Sie fortfahren?"
      },
      "REACTIVATE": {
        "TITLE": "Organisation reaktivieren",
        "DESCRIPTION": "Sie sind im Begriff Ihre Organisation zu reaktivieren. User können Sich danach wieder anmelden? Wollen Sie fortfahren?"
      },
      "DELETE": {
        "TITLE": "Organisation löschen",
        "DESCRIPTION": "Sie sind im Begriff Ihre Organisation endgültig zu löschen. Damit wird ein Prozess eingeleitet, bei dem alle organisationsbezogenen Daten gelöscht werden. Diese Aktion kann vorerst nicht rückgängig gemacht werden!",
        "TYPENAME": "Wiederholen Sie '{{value}}', um den Benutzer zu löschen.",
        "ORGNAME": "Loginname",
        "BTN": "Endgültig löschen"
      }
    }
  },
  "SETTINGS": {
    "INSTANCE": {
      "TITLE": "Instanz Einstellungen",
      "DESCRIPTION": "Diese Einstellungen werden auf all Ihren Organisationen angewandt sofern die Einstellung nicht überschrieben wurde."
    },
    "ORG": {
      "TITLE": "Organisation Einstellungen",
      "DESCRIPTION": "Diese Einstellungen erweitern bzw. überschreiben die Einstellungen Ihrer Instanz."
    },
    "LIST": {
      "GENERAL": "Allgemein",
      "LOGIN": "Loginverhalten und Sicherheit",
      "LOCKOUT": "Sperrmechanismen",
      "COMPLEXITY": "Passwordkomplexität",
      "NOTIFICATIONS": "Benachrichtigungseinstellungen",
      "NOTIFICATIONS_DESC": "SMTP und SMS Einstellungen",
      "MESSAGETEXTS": "Benachrichtigungstexte",
      "IDP": "Identity Provider",
      "DOMAIN": "Domain Einstellungen",
      "LOGINTEXTS": "Login Interface Texte",
      "BRANDING": "Branding",
      "PRIVACYPOLICY": "Datenschutzrichtlinie",
      "OIDC": "OIDC Token Lifetime und Expiration",
      "SECRETS": "Secret Erscheinungsbild",
      "SECURITY": "Sicherheitseinstellungen"
    },
    "GROUPS": {
      "NOTIFICATIONS": "Benachrichtigungen",
      "LOGIN": "Login und Zugriff",
      "DOMAIN": "Domain",
      "TEXTS": "Texte und Sprachen",
      "APPEARANCE": "Erscheinungsbild",
      "OTHER": "Anderes"
    }
  },
  "SETTING": {
    "DEFAULTLANGUAGE": "Standardsprache",
    "LANGUAGE": {
      "de": "Deutsch",
      "en": "English",
      "it": "Italiano",
      "fr": "Français",
      "zh": "简体中文",
      "pl": "Polski"
    },
    "SMTP": {
      "TITLE": "SMTP Einstellungen",
      "SENDERADDRESS": "Sender Email-Adresse",
      "SENDERNAME": "Sender Name",
      "HOSTANDPORT": "Host und Port",
      "USER": "Benutzer",
      "PASSWORD": "Passwort",
      "SETPASSWORD": "SMTP Passwort setzen",
      "PASSWORDSET": "SMTP Passwort erfolgreich gesetzt.",
      "TLS": "Transport Layer Security (TLS)",
      "SAVED": "Erfolgreich gespeichert.",
      "REQUIREDWARN": "Damit Mails von Ihrer Domain verschickt werden können, müssen Sie Ihre SMTP Einstellungen konfigurieren."
    },
    "SMS": {
      "TITLE": "SMS Einstellungen",
      "PROVIDERS": "Anbieter",
      "PROVIDER": "SMS Anbieter",
      "ADDPROVIDER": "Anbieter hinzufügen",
      "ADDPROVIDERDESCRIPTION": "Wählen Sie einen der verfügbaren Anbieter und geben Sie die erforderlichen Daten ein.",
      "REMOVEPROVIDER": "Anbieter entfernen",
      "REMOVEPROVIDER_DESC": "Sie sind im Begriff eine Konfiguration zu löschen. Wollen Sie fortfahren?",
      "SMSPROVIDERSTATE": {
        "0": "Unbekannt",
        "1": "Aktiv",
        "2": "Inaktiv"
      },
      "ACTIVATED": "Anbieter aktiviert.",
      "DEACTIVATED": "Anbieter deaktiviert.",
      "TWILIO": {
        "SID": "Sid",
        "TOKEN": "Token",
        "SENDERNUMBER": "Sender Number",
        "ADDED": "Twilio erfolgreich hinzugefügt.",
        "REMOVED": "Twilio entfernt",
        "CHANGETOKEN": "Token ändern",
        "SETTOKEN": "Token setzen",
        "TOKENSET": "Token erfolgreich gesetzt."
      }
    },
    "OIDC": {
      "TITLE": "OIDC Einstellungen",
      "ACCESSTOKENLIFETIME": "Access Token Lifetime",
      "IDTOKENLIFETIME": "Id Token Lifetime",
      "REFRESHTOKENEXPIRATION": "Refresh Token Expiration",
      "REFRESHTOKENIDLEEXPIRATION": "Refresh Token Idle Expiration",
      "INHOURS": "Stunden",
      "INDAYS": "Tage"
    },
    "SECRETS": {
      "TITLE": "Secret Erscheinungsbild",
      "TYPES": "Schlüsseltypen",
      "TYPE": {
        "1": "Email Initialisierungscode",
        "2": "Email Verifikationscode",
        "3": "Telefonnummer Verificationscode",
        "4": "Passwort Zurücksetzen Code",
        "5": "Passwordless Initialisierungscode",
        "6": "Applicationssecret"
      },
      "ADDGENERATOR": "Secret Erscheinungsbild definieren",
      "GENERATORTYPE": "Typ",
      "EXPIRY": "Ablauf (in Stunden)",
      "INCLUDEDIGITS": "Enthält Zahlen",
      "INCLUDESYMBOLS": "Enthält Symbole",
      "INCLUDELOWERLETTERS": "Enthält Kleinbuchstaben",
      "INCLUDEUPPERLETTERS": "Enthält Grossbuchstaben",
      "LENGTH": "Länge",
      "UPDATED": "Einstellungen geändert"
    },
    "SECURITY": {
      "DESCRIPTION": "Mit dieser Einstellung wird die CSP so eingestellt, dass Framing von einer Reihe zulässiger Domänen zugelassen wird. Beachten Sie, dass Sie durch die Aktivierung der Verwendung von iFrames das Risiko eingehen, Clickjacking zu ermöglichen.",
      "IFRAMEENABLED": "iFrame zulassen",
      "ALLOWEDORIGINS": "Zulässige URLs"
    },
    "DIALOG": {
      "RESET": {
        "DEFAULTTITLE": "Einstellungen zurücksetzen",
        "DEFAULTDESCRIPTION": "Sie sind im Begriff, Einstellungen auf die der Instanz zurückzusetzen? Wollen Sie fortfahren?",
        "LOGINPOLICY_DESCRIPTION": "Achtung: Wenn Sie fortfahren werden auch Identity Provider auf die Instanzeinstellungen zurückgesetzt."
      }
    }
  },
  "POLICY": {
    "TITLE": "Richtlinien entdecken",
    "DESCRIPTION": "Vorgefertigte Richtlinien, die Dir Zeit sparen und die Sicherheit erhöhen.",
    "APPLIEDTO": "Angewendet auf",
    "PWD_COMPLEXITY": {
      "TITLE": "Passwortkomplexität",
      "DESCRIPTION": "Stellt sicher, dass alle festgelegten Passwörter einem bestimmten Muster entsprechen.",
      "SYMBOLANDNUMBERERROR": "Muss ein Symbol/Satzzeichen und eine Ziffer beinhalten.",
      "SYMBOLERROR": "Muss ein Symbol/Satzzeichen beinhalten.",
      "NUMBERERROR": "Muss eine Ziffer beinhalten.",
      "PATTERNERROR": "Das Passwort erfüllt nicht die vorgeschriebene Richtlinie."
    },
    "NOTIFICATION": {
      "TITLE": "Notification",
      "DESCRIPTION": "Legt fest, bei welchen Änderungen Benachrichtigungen gesendet werden",
      "PASSWORDCHANGE": "Passwortänderung"
    },
    "PRIVATELABELING": {
      "TITLE": "Branding",
      "DESCRIPTION": "Verleihen Sie dem Login Ihren benutzerdefinierten Style und passen Sie das Verhalten an.",
      "PREVIEW_DESCRIPTION": "Änderungen dieser Richtlinie werden automatisch in der Preview Umgebung verfügbar.",
      "BTN": "Datei auswählen",
      "ACTIVATEPREVIEW": "Konfiguration übernehmen",
      "DARK": "Dunkler Modus",
      "LIGHT": "Heller Modus",
      "CHANGEVIEW": "Ansicht wechseln",
      "ACTIVATED": "Richtlinie wurde LIVE geschaltet",
      "THEME": "Modus",
      "COLORS": "Farben",
      "FONT": "Schrift",
      "ADVANCEDBEHAVIOR": "Erweitertes Verhalten",
      "DROP": "Bild hier ablegen oder",
      "RELEASE": "Jetzt loslassen",
      "DROPFONT": "Fontdatei hier ablegen",
      "RELEASEFONT": "Jetzt loslassen",
      "USEOFLOGO": "Ihr Logo wird im Login sowie emails verwendet, während das Icon für kleinere UI-Elemente wie den Organisationswechsel in der Konsole verwendet wird",
      "MAXSIZE": "Die maximale Grösse von Uploads ist mit 524kB begrenzt",
      "EMAILNOSVG": "Das SVG Dateiformat wird nicht in emails unterstützt. Laden Sie deshalb ihr Logo im PNG oder einem anderen unterstützten Format hoch.",
      "MAXSIZEEXCEEDED": "Maximale Grösse von 524kB überschritten",
      "NOSVGSUPPORTED": "SVG werden nicht unterstützt!",
      "FONTINLOGINONLY": "Die Schriftart wird momentan nur im Login interface angezeigt.",
      "VIEWS": {
        "PREVIEW": "Vorschau",
        "CURRENT": "Aktuelle Konfiguration"
      },
      "PREVIEW": {
        "TITLE": "Anmeldung",
        "SECOND": "mit ZITADEL-Konto anmelden.",
        "ERROR": "Benutzer konnte nicht gefunden werden!",
        "PRIMARYBUTTON": "weiter",
        "SECONDARYBUTTON": "registrieren"
      }
    },
    "PWD_AGE": {
      "TITLE": "Gültigkeitsdauer für Passwörter",
      "DESCRIPTION": "Du kannst eine Richtlinie für die maximale Gültigkeitsdauer von Passwörtern festlegen. Diese Richtlinie löst eine Warnung nach Ablauf einer festgelegten Gültigkeitsdauer aus."
    },
    "PWD_LOCKOUT": {
      "TITLE": "Passwortsperre",
      "DESCRIPTION": "Lege eine maximale Anzahl an Passwordwiederholungen fest, nachdem Accounts gesperrt werden sollen."
    },
    "DOMAIN_POLICY": {
      "TITLE": "Domain Einstellungen"
    },
    "PRIVATELABELING_POLICY": {
      "TITLE": "Branding",
      "BTN": "Datei auswählen",
      "DESCRIPTION": "Definiere das Erscheinungsbild des Logins.",
      "ACTIVATEPREVIEW": "Preview aktivieren"
    },
    "LOGIN_POLICY": {
      "TITLE": "Login Einstellungen",
      "DESCRIPTION": "Definiere die Loginmethoden für Benutzer",
      "DESCRIPTIONCREATEADMIN": "Nutzer können sich mit den verfügbaren Idps authentifizieren.",
      "DESCRIPTIONCREATEMGMT": "Nutzer können sich mit den verfügbaren Idps authentifizieren. Achtung: Es kann zwischen System- und organisationsspezifischen Providern gewählt werden.",
      "ADVANCED": "Erweitert",
      "LIFETIMEDURATIONS": "Login Lifetimes",
      "SAVED": "Erfolgreich gespeichert."
    },
    "PRIVACY_POLICY": {
      "TITLE": "Datenschutzbestimmungen und AGB",
      "DESCRIPTION": "Legen Sie Ihre Datenschutzrichtlinien und Nutzungsbedingungen fest",
      "TOSLINK": "Link zu den Allgemeinen Geschäftsbedingungen",
      "POLICYLINK": "Link zur den Datenschutzrichtlinien",
      "HELPLINK": "Link zur Hilfestellung",
      "SAVED": "Saved successfully!",
      "RESET_TITLE": "Standardwerte wiederherstellen",
      "RESET_DESCRIPTION": "Sie sind im Begriff die Standardlinks für die AGBs und Datenschutzrichtlinie wiederherzustellen. Wollen Sie fortfahren?"
    },
    "LOGIN_TEXTS": {
      "TITLE": "Login Interface Texte",
      "DESCRIPTION": "Definiere die Texte für das Logininterface. Wenn Texte leer sind, wird der als Platzhalter angezeigte Standardwert verwendet.",
      "DESCRIPTION_SHORT": "Definiere die Texte für das Logininterface.",
      "NEWERVERSIONEXISTS": "Neuere Version verfügbar",
      "CURRENTDATE": "Momentaner Stand",
      "CHANGEDATE": "Neuer Stand vom",
      "KEYNAME": "Login Screen / Interface",
      "RESET_TITLE": "Standardwerte wiederherstellen",
      "RESET_DESCRIPTION": "Sie sind im Begriff alle Standardwerte wiederherzustellen. Alle von Ihnen gesetzten Änderungen werden unwiderruflich gelöscht. Wollen Sie fortfahren?",
      "UNSAVED_TITLE": "Ohne speichern fortfahren?",
      "UNSAVED_DESCRIPTION": "Sie haben Änderungen vorgenommen ohne zu speichern. Möchten Sie jetzt speichern?",
      "LOCALE": "Sprachcode",
      "LOCALES": {
        "de": "Deutsch",
        "en": "English",
        "it": "Italiano",
        "fr": "Français",
        "zh": "简体中文",
        "pl": "Polski"
      },
      "KEYS": {
        "emailVerificationDoneText": "Email Verification erfolgreich",
        "emailVerificationText": "Email Verification",
        "externalUserNotFoundText": "Externer Benutzer nicht gefunden",
        "footerText": "Fusszeile",
        "initMfaDoneText": "MFA Initialisierung erfolgreich",
        "initMfaOtpText": "MFA Initialisierung",
        "initMfaPromptText": "MFA Einrichtungsaufforderung",
        "initMfaU2fText": "Universeller Zweitfaktor Initialisierung",
        "initPasswordDoneText": "Passwort Initialisierung erfolgreich",
        "initPasswordText": "Passwort Initialisierung",
        "initializeDoneText": "Benutzereinrichtung erfolgreich",
        "initializeUserText": "Benutzereinrichtung",
        "linkingUserDoneText": "Benutzerverlinkung erfolgreich",
        "loginText": "Anmelden",
        "logoutText": "Abmelden",
        "mfaProvidersText": "MFA Provider",
        "passwordChangeDoneText": "Passwortwechsel erfolgreich",
        "passwordChangeText": "Passwortwechsel",
        "passwordResetDoneText": "Passwort zurücksetzen erfolgreich",
        "passwordText": "Passwort",
        "registrationOptionText": "Registrierungsoptionen",
        "registrationOrgText": "Organisation registrieren",
        "registrationUserText": "Benutzer registrieren",
        "selectAccountText": "Account wählen",
        "successLoginText": "Erfolgreiche Anmeldung",
        "usernameChangeDoneText": "Benutzernamenwechsel erfolgreich",
        "usernameChangeText": "Benutzernamenwechsel",
        "verifyMfaOtpText": "OTP Verifikation",
        "verifyMfaU2fText": "Universeller Zweitfaktor Verifikation",
        "passwordlessPromptText": "Passwortlos Aufforderung",
        "passwordlessRegistrationDoneText": "Passwortlos setzen erfolgreich",
        "passwordlessRegistrationText": "Passwortlos Registrierung",
        "passwordlessText": "Passwortlos",
        "externalRegistrationUserOverviewText": "Externe Registrierung Benutzer Übersicht"
      }
    },
    "MESSAGE_TEXTS": {
      "TITLE": "Email Texte",
      "DESCRIPTION": "Definiere die Texte für deine Benachrichtigungsmails",
      "TYPE": "Benachrichtigung",
      "TYPES": {
        "INIT": "Initialisierung",
        "VE": "Emailverifikation",
        "VP": "Telefonnummerverifikation",
        "PR": "Passwort Wiederherstellung",
        "DC": "Domainbeanspruchung",
        "PL": "Passwortlos",
        "PC": "Passwordwechsel"
      },
      "CHIPS": {
        "firstname": "Vorname",
        "lastname": "Nachname",
        "code": "Code",
        "preferredLoginName": "Bevorzugter Anmeldename",
        "displayName": "Anzeigename",
        "nickName": "Spitzname",
        "loginnames": "Loginnamen",
        "domain": "Domain",
        "lastEmail": "Letzte email",
        "lastPhone": "Letzte Telefonnummer",
        "verifiedEmail": "Verifizierte email",
        "verifiedPhone": "Verifizierte Telefonnummer",
        "changedate": "Änderungsdatum",
        "username": "Username",
        "tempUsername": "Temp. Username"
      },
      "TOAST": {
        "UPDATED": "Benutzerdefinierte Texte gespeichert."
      }
    },
    "DEFAULTLABEL": "Die aktuelle Einstellung entspricht der Einstellung Ihrer Instanz.",
    "BTN_INSTALL": "Installieren",
    "BTN_EDIT": "Modifizieren",
    "DATA": {
      "DESCRIPTION": "Beschreibung",
      "MINLENGTH": "Mindestlänge",
      "HASNUMBER": "erfordert Ziffer",
      "HASSYMBOL": "erfordert Symbol/Satzzeichen",
      "HASLOWERCASE": "erfordert Kleinbuchstaben",
      "HASUPPERCASE": "erfordert Grossbuchstaben",
      "SHOWLOCKOUTFAILURES": "Zeige Anzahl Anmeldeversuche",
      "MAXATTEMPTS": "Maximale Anzahl an Versuchen",
      "EXPIREWARNDAYS": "Ablauf Warnung nach Tagen",
      "MAXAGEDAYS": "Maximale Gültigkeit in Tagen",
      "USERLOGINMUSTBEDOMAIN": "Organisationsdomain dem Loginname hinzufügen",
      "USERLOGINMUSTBEDOMAIN_DESCRIPTION": "If you enable this setting, all loginnames will be suffixed with the organization domain. If this settings is disabled, you have to ensure that usernames are unique over all organizations.",
      "VALIDATEORGDOMAINS": "Org Domains validieren",
      "SMTPSENDERADDRESSMATCHESINSTANCEDOMAIN": "SMTP Sender Adresse entspricht Instanzdomain",
      "ALLOWUSERNAMEPASSWORD": "Benutzername Passwort erlaubt",
      "ALLOWEXTERNALIDP": "Externer IDP erlaubt",
      "ALLOWREGISTER": "Registrieren erlaubt",
      "ALLOWUSERNAMEPASSWORD_DESC": "Der konventionelle Login mit Benutzername und Passwort wird erlaubt.",
      "ALLOWEXTERNALIDP_DESC": "Der Login wird für die darunter liegenden Identity Provider erlaubt.",
      "ALLOWREGISTER_DESC": "Ist die Option gewählt, erscheint im Login ein zusätzlicher Schritt zum Registrieren eines Benutzers.",
      "FORCEMFA": "Mfa erzwingen",
      "FORCEMFA_DESC": "Ist die Option gewählt, müssen Benutzer einen zweiten Faktor für den Login verwenden.",
      "HIDEPASSWORDRESET": "Passwort vergessen ausblenden",
      "HIDEPASSWORDRESET_DESC": "Ist die Option gewählt, ist es nicht möglich im Login das Passwort zurück zusetzen via Passwort vergessen Link.",
      "HIDELOGINNAMESUFFIX": "Loginname Suffix ausblenden",
      "HIDELOGINNAMESUFFIX_DESC": "Blendet das Suffix des Login-Namens in der Login-Oberfläche aus",
      "IGNOREUNKNOWNUSERNAMES": "Unbekannte Usernamen ignorieren",
      "IGNOREUNKNOWNUSERNAMES_DESC": "Ist die Option gewählt, wird der Passwort Schritt im Login auch angezeigt wenn der User nicht gefunden wurde. Dem Benutzer wird auf bei der Passwortprüfung nicht angezeigt ob der Username oder das Passwort falsch war.",
      "ALLOWDOMAINDISCOVERY": "Domänenentdeckung erlauben",
      "ALLOWDOMAINDISCOVERY_DESC": "Ist die Option gewählt, wird die Endung (@domain.com) eines unbekannten Benutzernamens im Login mit den Organisationsdomänen verglichen. Bei Übereinstimmung wird der Benutzer auf die Registrierung dieser Organisation weitergeleitet.",
      "DISABLELOGINWITHEMAIL": "Login mittels E-Mailadresse deaktivieren",
      "DISABLELOGINWITHPHONE": "Login mittels Telefonnummer deaktivieren",
      "DEFAULTREDIRECTURI": "Default Redirect URI",
      "DEFAULTREDIRECTURI_DESC": "Definiert, wohin der Benutzer umgeleitet wird, wenn die Anmeldung ohne App-Kontext gestartet wurde (z. B. von Mail)",
      "ERRORMSGPOPUP": "Fehler als Dialog Fenster",
      "DISABLEWATERMARK": "Wasserzeichen ausblenden",
      "DISABLEWATERMARK_DESC": "Powered by ZITADEL Wasserzeichen in der Login-Oberfläche ausblenden",
      "PASSWORDCHECKLIFETIME": "Passwort Check Lifetime",
      "EXTERNALLOGINCHECKLIFETIME": "Externer Login Check Lifetime",
      "MFAINITSKIPLIFETIME": "Multifaktor Init Lifetime",
      "SECONDFACTORCHECKLIFETIME": "Zweitfaktor Check Lifetime",
      "MULTIFACTORCHECKLIFETIME": "Multifaktor Check Lifetime",
      "INHOURS": "Stunden"
    },
    "RESET": "Auf Instanzeinstellung zurücksetzen",
    "CREATECUSTOM": "Benutzerdefinierte Richtlinie erstellen",
    "TOAST": {
      "SET": "Richtlinie erfolgreich gesetzt!",
      "RESETSUCCESS": "Richtlinie zurückgesetzt!",
      "UPLOADSUCCESS": "Upload erfolgreich",
      "DELETESUCCESS": "Löschen erfolgreich",
      "UPLOADFAILED": "Upload fehlgeschlagen!"
    }
  },
  "ORG_DETAIL": {
    "TITLE": "Organisation",
    "DESCRIPTION": "Hier kannst Du Deine Konfiguration der Organisation bearbeiten und Mitglieder verwalten.",
    "DETAIL": {
      "TITLE": "Detail",
      "NAME": "Name",
      "DOMAIN": "Domain",
      "STATE": {
        "0": "Nicht definiert",
        "1": "Aktiv",
        "2": "Inaktiv"
      }
    },
    "MEMBER": {
      "TITLE": "Mitglieder",
      "USERNAME": "Benutzername",
      "DISPLAYNAME": "Display Name",
      "LOGINNAME": "Loginname",
      "EMAIL": "E-Mail",
      "ROLES": "Rollen",
      "ADD": "Mitglied hinzufügen",
      "ADDDESCRIPTION": "Gebe die E-Mail-Adressen der hinzuzufügenden Benutzer ein."
    },
    "TABLE": {
      "TOTAL": "Einträge gesamt",
      "SELECTION": "ausgewählt",
      "DEACTIVATE": "Benutzer deaktivieren",
      "ACTIVATE": "Benutzer aktivieren",
      "DELETE": "Benutzer löschen",
      "CLEAR": "Auswahl aufheben"
    }
  },
  "PROJECT": {
    "PAGES": {
      "TITLE": "Projekt",
      "DESCRIPTION": "Hier kannst Du wichtige Einstellungen prüfen und die Daten einsehen, mit denen das Projekt konfiguriert worden ist.",
      "DELETE": "Projekt löschen",
      "LIST": "Projekte",
      "LISTDESCRIPTION": "Wenn Du Dein Projekt nicht finden kannst, wende Dich an einen Projektbesitzer oder an jemanden mit den entsprechenden Rechten, um Projektzugriff zu erhalten.",
      "DETAIL": "Details",
      "CREATE": "Projekt erstellen",
      "CREATE_DESC": "Gebe den Namen ein.",
      "ROLE": "Rolle",
      "NOITEMS": "Keine Projekte",
      "ZITADELPROJECT": "Diese Einstellungen gehören zum ZITADEL-Projekt. Wenn Du diese änderst, verhält sich ZITADEL möglicherweise nicht wie beabsichtigt.",
      "TYPE": {
        "OWNED": "Eigene Projekte",
        "GRANTED": "Berechtigte Projekte",
        "OWNED_SINGULAR": "Eigenes Projekt",
        "GRANTED_SINGULAR": "Berechtigtes Projekt"
      },
      "PRIVATELABEL": {
        "TITLE": "Branding Verhalten",
        "0": {
          "TITLE": "Unspezifiziert",
          "DESC": "Sobald der Nutzer identifiziert ist, wird das Branding der von ihm gewählten Organisation angezeigt, davor wird der Default des Systems angezeigt."
        },
        "1": {
          "TITLE": "Einstellung des Projekteigentümers",
          "DESC": "Das Branding der Organisation, die Eigentümerin des Projekts ist, wird angezeigt"
        },
        "2": {
          "TITLE": "Einstellung des Benutzereigentümers",
          "DESC": "Das Branding der Organisation des Projekts wird angezeigt, sobald der Benutzer identifiziert ist, wird jedoch auf die Einstellung der Organisation des identifizierten Benutzers, gewechselt."
        },
        "DIALOG": {
          "TITLE": "Branding Verhalten",
          "DESCRIPTION": "Bestimmen Sie das Verhalten des Projektes im Bezug auf das Branding."
        }
      },
      "PINNED": "Angepinnt",
      "ALL": "Alle",
      "CREATEDON": "Erstellt am",
      "LASTMODIFIED": "Zuletzt verändert am",
      "ADDNEW": "Neues Projekt erstellen",
      "DIALOG": {
        "REACTIVATE": {
          "TITLE": "Projekt reaktivieren",
          "DESCRIPTION": "Willst Du das Projekt wirklich reaktivieren?"
        },
        "DEACTIVATE": {
          "TITLE": "Projekt deaktivieren",
          "DESCRIPTION": "Willst Du das Projekt wirklich deaktivieren?"
        },
        "DELETE": {
          "TITLE": "Projekt löschen",
          "DESCRIPTION": "Willst Du das Projekt wirklich löschen?",
          "TYPENAME": "Wiederholen Sie den Namen des Projektes um es zu löschen."
        }
      }
    },
    "SETTINGS": {
      "TITLE": "Einstellungen",
      "DESCRIPTION": ""
    },
    "STATE": {
      "TITLE": "Status",
      "0": "Nicht definiert",
      "1": "Aktiv",
      "2": "Inaktiv"
    },
    "TYPE": {
      "TITLE": "Typ",
      "0": "Unbekannter Typ",
      "1": "In Besitz",
      "2": "Berechtigt"
    },
    "NAME": "Name",
    "NAMEDIALOG": {
      "TITLE": "Projekt umbenennen",
      "DESCRIPTION": "Geben Sie den neuen Namen für Ihr Projekt an!",
      "NAME": "Projektname"
    },
    "MEMBER": {
      "TITLE": "Manager",
      "TITLEDESC": "Manager können Änderungen an diesem Projekt vornehmen, wenn sie die nötigen Rollen haben.",
      "DESCRIPTION": "Diese Manager können unter Umständen Ihre Projekteinstellungen verändern.",
      "USERNAME": "Benutzername",
      "DISPLAYNAME": "Display Name",
      "LOGINNAME": "Loginname",
      "EMAIL": "E-Mail",
      "ROLES": "Rollen",
      "USERID": "Benutzer-ID"
    },
    "GRANT": {
      "EMPTY": "Noch keine Organisation berechtigt",
      "TITLE": "Projektberechtigungen",
      "DESCRIPTION": "Gewähre einer anderen Organisation Zugriff auf dieses Projekt.",
      "EDITTITLE": "Rollen editieren",
      "CREATE": {
        "TITLE": "Organisation berechtigen",
        "SEL_USERS": "Selektiere die gewünschten Benutzer für das Erstellen der Berechtigung.",
        "SEL_ROLES": "Selektiere die gewünschten Rollen für das Erstellen der Berechtigung.",
        "SEL_PROJECT": "Suchen nach Projekt",
        "SEL_USER": "Benutzer auswählen",
        "SEL_ORG": "Suchen nach Domain",
        "SEL_ORG_DESC": "Gebe die vollständige Domain ein, um Resultate zu erhalten.",
        "ORG_TITLE": "Organisation",
        "ORG_DESCRIPTION": "Du bist im Begriff, einen Benutzer für die Organisation {{name}} zu berechtigen.",
        "ORG_DESCRIPTION_DESC": "Wechsle den Kontext, um die Organisation zu wechseln.",
        "SEL_ORG_FORMFIELD": "Vollständige Domain",
        "SEL_ORG_BUTTON": "Suche Organisation",
        "FOR_ORG": "Die Berechtigung wird erstellt für:"
      },
      "DETAIL": {
        "TITLE": "Projektberechtigung",
        "DESC": "Hier kannst Du die Eigenschaften der gewählten Organisationsberechtigung prüfen und Manager editieren.",
        "MEMBERTITLE": "Berechtigte Manager der Organisation",
        "MEMBERDESC": "Dies sind die Manager der berechtigten Organisation. Wähle die Benutzer, die Zugriff zum Bearbeiten der jeweiligen Zugänge erhalten sollen.",
        "PROJECTNAME": "Projektname",
        "GRANTEDORG": "Berechtigte Organisation",
        "RESOURCEOWNER": "Besitzer"
      },
      "STATE": "Status",
      "STATES": {
        "1": "Aktiv",
        "2": "Inaktiv"
      },
      "ALL": "Alle",
      "SHOWDETAIL": "Details anzeigen",
      "USER": "Benutzer",
      "MEMBERS": "Manager",
      "ORG": "Organisation",
      "PROJECTNAME": "Projektname",
      "GRANTEDORG": "Berechtigte Organisation",
      "GRANTEDORGDOMAIN": "Domain",
      "RESOURCEOWNER": "Besitzer",
      "GRANTEDORGNAME": "Name der Organisation",
      "GRANTID": "Grant Id",
      "CREATIONDATE": "Erstelldatum",
      "CHANGEDATE": "Letzte Änderung",
      "DATES": "Datum",
      "ROLENAMESLIST": "Rollen",
      "NOROLES": "Keine Rollen",
      "TYPE": "Typ",
      "TOAST": {
        "PROJECTGRANTUSERGRANTADDED": "Projektberechtigung erstellt.",
        "PROJECTGRANTADDED": "Projektberechtigung erstellt.",
        "PROJECTGRANTCHANGED": "Projektberechtigung geändert.",
        "PROJECTGRANTMEMBERADDED": "Berechtigungsmanager hinzugefügt.",
        "PROJECTGRANTMEMBERCHANGED": "Berechtigungsmanager verändert.",
        "PROJECTGRANTMEMBERREMOVED": "Berechtigungsmanager entfernt.",
        "PROJECTGRANTUPDATED": "Projektberechtigung geändert."
      },
      "DIALOG": {
        "DELETE_TITLE": "Projektberechtigung löschen",
        "DELETE_DESCRIPTION": "Sie sind im Begriff eine Projektberechtigung zu entfernen. Wollen Sie fortfahren?"
      },
      "ROLES": "Projektrollen"
    },
    "APP": {
      "TITLE": "Applikationen",
      "NAME": "Name",
      "NAMEREQUIRED": "Der Name ist erforderlich."
    },
    "ROLE": {
      "EMPTY": "Noch keine Rollen erstellt!",
      "ADDNEWLINE": "Zusätzliche Rolle hinzufügen",
      "KEY": "Key",
      "TITLE": "Rollen",
      "DESCRIPTION": "Definiere Rollen, die Du dann bei der Erstellung einer Projektberechtigung vergeben kannst.",
      "NAME": "Name",
      "DISPLAY_NAME": "Anzeigename",
      "GROUP": "Gruppe",
      "ACTIONS": "Aktion",
      "ADDTITLE": "Rolle erstellen",
      "ADDDESCRIPTION": "Gebe die Daten für die zu erstellende Rolle ein.",
      "EDITTITLE": "Rolle ändern",
      "EDITDESCRIPTION": "Gebe die Daten für die zu ändernde Rolle ein.",
      "DELETE": "Rolle löschen",
      "CREATIONDATE": "Erstelldatum",
      "CHANGEDATE": "Letzte Änderung",
      "SELECTGROUPTOOLTIP": "Wähle alle Rollen der Gruppe {{group}} aus.",
      "OPTIONS": "Optionen",
      "ASSERTION": "Rollen bei Authentisierung mitschicken",
      "ASSERTION_DESCRIPTION": "Rolleninformationen werden auf dem UserInfo Endpoint oder je nach Applikationseinstellungen in Tokens oder anderen Methoden bereitgestellt.",
      "CHECK": "Berechtigung bei Authentisierung prüfen",
      "CHECK_DESCRIPTION": "Ist das Attribut gesetzt, kann ein Benutzer nur mit einer entsprechenden Rolle authentifiziert werden.",
      "DIALOG": {
        "DELETE_TITLE": "Rolle löschen",
        "DELETE_DESCRIPTION": "Sie sind im Begriff eine Rolle zu entfernen. Wollen Sie fortfahren?"
      }
    },
    "HAS_PROJECT": "Projektbesitz bei Authentisierung prüfen",
    "HAS_PROJECT_DESCRIPTION": "Es wird überprüft, ob die Organisation des Benutzers über dieses Projekt verfügt. Wenn nicht, kann der Benutzer nicht authentifiziert werden.",
    "TABLE": {
      "TOTAL": "Einträge gesamt:",
      "SELECTION": "ausgewählt",
      "DEACTIVATE": "Projekt deaktivieren",
      "ACTIVATE": "Projekt aktivieren",
      "DELETE": "Projekt löschen",
      "ORGNAME": "Name der Organisation",
      "ORGDOMAIN": "Domain der Organisation",
      "STATE": "Status",
      "TYPE": "Typ",
      "CREATIONDATE": "Erstelldatum",
      "CHANGEDATE": "Letzte Änderung",
      "RESOURCEOWNER": "Besitzer",
      "SHOWTABLE": "Tabellendarstellung",
      "SHOWGRID": "Rasterdarstellung",
      "EMPTY": "Kein Projekt gefunden"
    },
    "TOAST": {
      "MEMBERREMOVED": "Manager entfernt.",
      "MEMBERSADDED": "Manager hinzugefügt.",
      "MEMBERADDED": "Manager hinzugefügt.",
      "MEMBERCHANGED": "Manager geändert.",
      "ROLESCREATED": "Rollen erstellt.",
      "ROLEREMOVED": "Rolle entfernt.",
      "ROLECHANGED": "Rolle geändert.",
      "REACTIVATED": "Reaktiviert",
      "DEACTIVATED": "Deaktiviert",
      "CREATED": "Projekt erstellt.",
      "UPDATED": "Projekt gespeichert.",
      "GRANTUPDATED": "Berechtigung geändert.",
      "DELETED": "Projekt gelöscht."
    }
  },
  "ROLES": {
    "DIALOG": {
      "DELETE_TITLE": "Rolle löschen",
      "DELETE_DESCRIPTION": "Sie sind im Begriff eine Rolle zu entfernen. Wollen Sie fortfahren?"
    }
  },
  "NEXTSTEPS": {
    "TITLE": "Nächste Schritte"
  },
  "IDP": {
    "LIST": {
      "TITLE": "Identitäts Provider",
      "DESCRIPTION": "Definieren Sie hier Ihre zusätzlichen Idps, die sie für die Authentifizierung in Ihren Organisationen verwenden können.",
      "ACTIVETITLE": "Aktive Identitäts Provider"
    },
    "CREATE": {
      "TITLE": "Provider hinzufügen",
      "DESCRIPTION": "Wähle einen der verfügbaren Provider.",
      "STEPPERTITLE": "Provider hinzufügen",
      "OIDC": {
        "TITLE": "OIDC Provider",
        "DESCRIPTION": "Geben Sie die erforderlichen Daten für Ihren OIDC-Provider ein."
      },
      "JWT": {
        "TITLE": "JWT Provider",
        "DESCRIPTION": "Geben Sie die erforderlichen Daten für Ihren JWT-Provider ein."
      },
      "GOOGLE": {
        "TITLE": "Google Provider",
        "DESCRIPTION": "Geben Sie die erforderlichen Daten für Ihren Google-Identitätsprovider ein."
      },
<<<<<<< HEAD
      "GITHUBES": {
        "TITLE": "GitHub Enterprise Server Provider",
        "DESCRIPTION": "Geben Sie die erforderlichen Daten für Ihren GitHub Enterprise Server ein."
=======
      "GITHUB": {
        "TITLE": "Github Provider",
        "DESCRIPTION": "Geben Sie die erforderlichen Daten für Ihren Github-Identitätsprovider ein."
>>>>>>> f55877eb
      }
    },
    "DETAIL": {
      "TITLE": "Identitäts Provider",
      "DESCRIPTION": "Bearbeite deine Providerkonfiguration",
      "DATECREATED": "Erstellt",
      "DATECHANGED": "Geändert"
    },
    "OPTIONS": {
      "ISAUTOCREATION": "Automatisches Erstellen",
      "ISAUTOCREATION_DESC": "Legt fest ob ein Konto erstellt wird, falls es noch nicht existiert.",
      "ISAUTOUPDATE": "Automatisches Update",
      "ISAUTOUPDATE_DESC": "Legt fest ob Konten bei der erneuten Authentifizierung aktualisiert werden.",
      "ISCREATIONALLOWED": "Account erstellen erlaubt",
      "ISCREATIONALLOWED_DESC": "Legt fest, ob Konten erstellt werden können.",
      "ISLINKINGALLOWED": "Account linking erlaubt",
      "ISLINKINGALLOWED_DESC": "Legt fest, ob eine Identität mit einem bestehenden Konto verknüpft werden kann."
    },
    "OWNERTYPES": {
      "0": "unknown",
      "1": "Instanz",
      "2": "Organisation"
    },
    "TYPES": {
      "0": "unknown",
      "1": "OIDC",
      "3": "JWT"
    },
    "STATES": {
      "1": "aktiv",
      "2": "inaktiv"
    },
    "NAMEHINT": "Wenn angegeben, wir er im Login interface angezeigt.",
    "OPTIONAL": "optional",
    "UPDATECLIENTSECRET": "Client Secret updaten",
    "ADD": "Identity Provider hinzufügen",
    "TYPE": "Typ",
    "OWNER": "Besitzer",
    "ID": "ID",
    "AVAILABILITY": "Verfügbarkeit",
    "AVAILABLE": "verfügbar",
    "AVAILABLEBUTINACTIVE": "verfügbar aber inaktiv",
    "SETAVAILABLE": "verfügbar setzen",
    "SETUNAVAILABLE": "auf nicht verfügbar setzen",
    "NAME": "Name",
    "AUTHORIZATIONENDPOINT": "Authorization Endpoint",
    "TOKENENDPOINT": "Token Endpoint",
    "USERENDPOINT": "User Endpoint",
    "IDATTRIBUTE": "ID Attribut",
    "CONFIG": "Konfiguration",
    "STATE": "Status",
    "ISSUER": "Issuer",
    "SCOPESLIST": "Scopes List",
    "CLIENTID": "Client ID",
    "CLIENTSECRET": "Client Secret",
    "IDPDISPLAYNAMMAPPING": "IDP Anzeigename Mapping",
    "USERNAMEMAPPING": "Username Mapping",
    "DATES": "Datum",
    "CREATIONDATE": "Erstelldatum",
    "CHANGEDATE": "Letzte Änderung",
    "DEACTIVATE": "Deaktivieren",
    "ACTIVATE": "Aktivieren",
    "DELETE": "Löschen",
    "DELETE_TITLE": "IDP löschen",
    "DELETE_DESCRIPTION": "Sie sind im Begriff einen Identity Provider zu löschen. Die dadurch hervorgerufenen Änderungen sind unwiderruflich. Wollen Sie dies wirklich tun?",
    "DELETE_SELECTION_TITLE": "Identity Providers löschen",
    "DELETE_SELECTION_DESCRIPTION": "Sie sind im Begriff mehrere Identity Provider zu löschen. Die dadurch hervorgerufenen Änderungen sind unwiderruflich. Wollen Sie dies wirklich tun?",
    "EMPTY": "Kein IDP vorhanden",
    "OIDC": {
      "TITLE": "OIDC Konfiguration",
      "DESCRIPTION": "Geben Sie die Daten OIDC Identity Providers ein."
    },
    "OAUTH": {
      "TITLE": "OAuth Konfiguration",
      "DESCRIPTION": "Geben Sie die Daten OAuth Identity Providers ein."
    },
    "JWT": {
      "TITLE": "JWT Konfiguration",
      "DESCRIPTION": "Geben Sie die Daten JWT Identity Providers ein. ",
      "HEADERNAME": "Header Name",
      "JWTENDPOINT": "JWT Endpoint",
      "JWTKEYSENDPOINT": "JWT Keys Endpoint"
    },
    "TOAST": {
      "SAVED": "Erfolgreich gespeichert.",
      "REACTIVATED": "Idp reaktiviert.",
      "DEACTIVATED": "Idp deaktiviert.",
      "SELECTEDREACTIVATED": "Selektierte Idps reaktiviert.",
      "SELECTEDDEACTIVATED": "Selektierte Idps deaktiviert.",
      "SELECTEDKEYSDELETED": "Selektierte Idps gelöscht.",
      "DELETED": "Idp erfolgreich gelöscht!",
      "ADDED": "Erfolgreich hinzugefügt.",
      "REMOVED": "Erfolgreich entfernt."
    }
  },
  "MFA": {
    "LIST": {
      "MULTIFACTORTITLE": "Passwordless",
      "MULTIFACTORDESCRIPTION": "Definieren Sie hier Ihre Multifaktoren, die sie für die Passwortlose Authentifizierung verwenden können.",
      "SECONDFACTORTITLE": "Multifaktor Authentifizierung",
      "SECONDFACTORDESCRIPTION": "Definieren Sie hier weitere mögliche Faktoren, mit dem die sie Ihre Passwordauthentifizierung absichern können."
    },
    "CREATE": {
      "TITLE": "Neuer Faktor",
      "DESCRIPTION": "Definieren Sie hier den gewünschten Typ."
    },
    "DELETE": {
      "TITLE": "Faktor löschen",
      "DESCRIPTION": "Sie sind im Begriff einen Faktor zu löschen. Die dadurch hervorgerufenen Änderungen sind unwiderruflich. Wollen Sie dies wirklich tun?"
    },
    "TOAST": {
      "ADDED": "Erfolgreich hinzugefügt.",
      "SAVED": "Erfolgreich gespeichert.",
      "DELETED": "Mfa erfolgreich gelöscht!"
    },
    "TYPE": "Typ",
    "MULTIFACTORTYPES": {
      "0": "Unknown",
      "1": "Fingerabdruck, Security Keys, Face ID und andere"
    },
    "SECONDFACTORTYPES": {
      "0": "Unknown",
      "1": "One Time Password (OTP)",
      "2": "Fingerabdruck, Security Keys, Face ID und andere"
    }
  },
  "LOGINPOLICY": {
    "CREATE": {
      "TITLE": "Login Einstellungen",
      "DESCRIPTION": "Definieren Sie hier, mit welchen Idps sich Ihre Benutzer anmelden können."
    },
    "IDPS": "Identity Providers",
    "ADDIDP": {
      "TITLE": "Identity Provider hinzufügen",
      "DESCRIPTION": "Sie können vordefinierte oder selbsterstellten Provider auswählen",
      "SELECTIDPS": "Identity Provider"
    },
    "PASSWORDLESS": "Passwortloser Login",
    "PASSWORDLESSTYPE": {
      "0": "Nicht erlaubt",
      "1": "Erlaubt"
    }
  },
  "APP": {
    "LIST": "Apps",
    "COMPLIANCE": "OIDC Einhaltung",
    "URLS": "URLs",
    "CONFIGURATION": "Konfiguration",
    "TOKEN": "Token Einstellungen",
    "PAGES": {
      "TITLE": "Anwendung",
      "ID": "ID",
      "DESCRIPTION": "Hier kannst Du Deine Applikationen bearbeiten und deren Konfiguration anpassen.",
      "CREATE": "Applikation erstellen",
      "CREATE_SELECT_PROJECT": "Wähle zuerst dein Projekt aus",
      "CREATE_NEW_PROJECT": "oder erstelle ein neues <a href='{{url}}' title='Create project'>hier</a>.",
      "CREATE_DESC_TITLE": "Gebe die Daten der Anwendung Schritt für Schritt ein.",
      "CREATE_DESC_SUB": "Es wird automatisch eine empfohlene Konfiguration generiert.",
      "STATE": "Status",
      "DATECREATED": "Erstellt",
      "DATECHANGED": "Geändert",
      "URLS": "URLs",
      "DELETE": "App löschen",
      "DETAIL": {
        "TITLE": "Detail",
        "STATE": {
          "0": "Nicht definiert",
          "1": "Aktiv",
          "2": "Inaktiv"
        }
      },
      "DIALOG": {
        "CONFIG": {
          "TITLE": "OIDC configuration ändern"
        },
        "DELETE": {
          "TITLE": "App löschen",
          "DESCRIPTION": "Wollen Sie diese App wirklich löschen?"
        }
      },
      "NEXTSTEPS": {
        "TITLE": "Nächste Schritte",
        "0": {
          "TITLE": "Rollen festlegen",
          "DESC": "Erfassen Sie Rollen für ihr Projekt"
        },
        "1": {
          "TITLE": "Benutzer hinzufügen",
          "DESC": "Fügen Sie Nutzer ihrer Organisation hinzu"
        },
        "2": {
          "TITLE": "Hilfe & Support",
          "DESC": "Lesen Sie unsere Dokumentation zum Erstellen von Applikation oder kontaktieren Sie unseren Support"
        }
      }
    },
    "NAMEDIALOG": {
      "TITLE": "App umbenennen",
      "DESCRIPTION": "Geben Sie den neuen Namen für Ihre App an!",
      "NAME": "Appname"
    },
    "NAME": "Name",
    "TYPE": "Anwendungstyp",
    "AUTHMETHOD": "Authentifizierungsmethode",
    "AUTHMETHODSECTION": "Authentifizierungsmethode",
    "GRANT": "Berechtigungstypen",
    "ADDITIONALORIGINS": "Zusätzliche Origins",
    "ADDITIONALORIGINSDESC": "Wenn sie zusätzliche Origins definieren wollen, die nicht den Redirect URIs gleichzusetzen sind, können Sie dies hier tun.",
    "ORIGINS": "Origins",
    "NOTANORIGIN": "Der Angegebene Wert ist kein Origin.",
    "PROSWITCH": "Konfigurator überspringen",
    "NAMEANDTYPESECTION": "Name und Typ",
    "TITLEFIRST": "Name der Applikation.",
    "TYPETITLE": "Art der Anwendung",
    "OIDC": {
      "WELLKNOWN": "Weitere Links können vom <a href='{{url}}' title='Discovery endpoint' target='_blank'>Discovery endpoint</a> abgerufen werden.",
      "INFO": {
        "ISSUER": "Issuer",
        "CLIENTID": "Client Id"
      },
      "CURRENT": "Aktuelle Konfiguration",
      "TOKENSECTIONTITLE": "AuthToken Optionen",
      "REDIRECTSECTIONTITLE": "Weiterleitungseinstellungen",
      "REDIRECTTITLE": "Wohin soll nach dem Log-in weitergeleitet werden?",
      "REDIRECTDESCRIPTIONWEB": "Die Weiterleitung muss mit https:// beginnen. http:// ist nur im Entwicklermodus zulässig.",
      "REDIRECTDESCRIPTIONNATIVE": "Die Weiterleitung muss mit einem eigenen Protokoll, http://127.0.0.1, http://[::1] oder http://localhost beginnen.",
      "REDIRECTNOTVALID": "Diese Weiterleitung ist nicht zulässig.",
      "COMMAORENTERSEPERATION": "mit ↵ trennen",
      "POSTREDIRECTTITLE": "Das ist die Weiterleitung nach einem Log-out.",
      "TYPEREQUIRED": "Der Typ ist notwendig.",
      "TITLE": "OIDC-Konfiguration",
      "CLIENTID": "Client ID",
      "CLIENTSECRET": "Client Secret",
      "CLIENTSECRET_NOSECRET": "Bei ihrem gewählten Authentication Flow wird kein Secret benötigt und steht daher nicht zur Verfügung.",
      "CLIENTSECRET_DESCRIPTION": "Verwahre das Client Secret an einem sicheren Ort, da es nicht mehr angezeigt werden kann, sobald der Dialog geschlossen wird.",
      "REGENERATESECRET": "Client Secret neu generieren",
      "DEVMODE": "Entwicklermodus",
      "DEVMODEDESC": "Bei eingeschaltetem Entwicklermodus werden die Weiterleitungs-URIs im OIDC-Flow nicht validiert.",
      "REDIRECT": "Weiterleitungs-URIs",
      "REDIRECTSECTION": "Weiterleitungs-URIs",
      "POSTLOGOUTREDIRECT": "URIs für Post-Log-out",
      "RESPONSESECTION": "Antworttypen",
      "GRANTSECTION": "Berechtigungstypen",
      "GRANTTITLE": "Wähle Deine Berechtigungstypen aus. Hinweis: \"Implizit\" ist nur für browser-basierte Anwendungen verfügbar.",
      "APPTYPE": {
        "0": "Web",
        "1": "User Agent",
        "2": "Native"
      },
      "RESPONSETYPE": "Antworttypen",
      "RESPONSE": {
        "0": "Code",
        "1": "ID-Token",
        "2": "Token-ID-Token"
      },
      "REFRESHTOKEN": "Refresh Token",
      "GRANTTYPE": "Berechtigungstypen",
      "GRANT": {
        "0": "Authorization Code",
        "1": "Implicit",
        "2": "Refresh Token"
      },
      "AUTHMETHOD": {
        "0": "Basic",
        "1": "Post",
        "2": "None",
        "3": "Private Key JWT"
      },
      "TOKENTYPE": "Auth Token Typ",
      "TOKENTYPE0": "Bearer Token",
      "TOKENTYPE1": "JWT",
      "UNSECUREREDIRECT": "Wir hoffen, Du weisst, was Du tust.",
      "OVERVIEWSECTION": "Übersicht",
      "OVERVIEWTITLE": "Deine Konfiguration ist bereit. Du kannst sie hier nochmals prüfen.",
      "ACCESSTOKENROLEASSERTION": "Benutzerrollen dem Access Token hinzufügen",
      "ACCESSTOKENROLEASSERTION_DESCRIPTION": "Bei Auswahl werden dem Access Token die angeforderten Rollen des authentifizierten Benutzers hinzugefügt.",
      "IDTOKENROLEASSERTION": "Benutzerrollen im ID Token",
      "IDTOKENROLEASSERTION_DESCRIPTION": "Bei Auswahl werden dem ID Token die angeforderten Rollen des authentifizierten Benutzers hinzugefügt.",
      "IDTOKENUSERINFOASSERTION": "User Info im ID Token",
      "IDTOKENUSERINFOASSERTION_DESCRIPTION": "Ermöglich OIDC clients claims von profile, email, phone und address direkt vom ID Token zu beziehen.",
      "CLOCKSKEW": "ermöglicht Clients, den Taktversatz von OP und Client zu verarbeiten. Die Dauer (0-5s) wird der exp addiert und von iats, auth_time und nbf abgezogen.",
      "RECOMMENDED": "Empfohlen",
      "NOTRECOMMENDED": "nicht empfohlen",
      "SELECTION": {
        "APPTYPE": {
          "WEB": {
            "TITLE": "Web",
            "DESCRIPTION": "Standard Web applications wie .net, PHP, Node.js, Java, etc."
          },
          "NATIVE": {
            "TITLE": "Native",
            "DESCRIPTION": "Mobile Apps, Desktop, Smart Devices, etc."
          },
          "USERAGENT": {
            "TITLE": "User Agent",
            "DESCRIPTION": "Single Page Applications (SPA) und grundsätzlich alle im Browser aufgeführten JS Frameworks"
          }
        }
      }
    },
    "API": {
      "INFO": {
        "CLIENTID": "Client Id"
      },
      "REGENERATESECRET": "Client Secret neu generieren",
      "SELECTION": {
        "TITLE": "API",
        "DESCRIPTION": "APIs im Allgemeinen"
      },
      "AUTHMETHOD": {
        "0": "Basic",
        "1": "Private Key JWT"
      }
    },
    "SAML": {
      "SELECTION": {
        "TITLE": "SAML",
        "DESCRIPTION": "SAML Applikationen"
      },
      "CONFIGSECTION": "SAML Konfiguration",
      "URL": "Url des Metadata Files",
      "OR": "oder",
      "XML": "Metadata XML hochladen",
      "METADATA": "Metadata",
      "METADATAFROMFILE": "Metadata aus Datei"
    },
    "AUTHMETHODS": {
      "CODE": {
        "TITLE": "Code",
        "DESCRIPTION": "Tausche den Authorization Code gegen Tokens ein"
      },
      "PKCE": {
        "TITLE": "PKCE",
        "DESCRIPTION": "Nutze einen Zufalls Hash Wert anstelle des Client Secret für mehr Sicherheit"
      },
      "POST": {
        "TITLE": "POST",
        "DESCRIPTION": "Sende client_id und client_secret im (HTML) Formular"
      },
      "PK_JWT": {
        "TITLE": "Private Key JWT",
        "DESCRIPTION": "Nutze einen Private Key um deine Application zu authentifizieren"
      },
      "BASIC": {
        "TITLE": "Basic",
        "DESCRIPTION": "Authentifizierung mittels Nutzername und Passwort"
      },
      "IMPLICIT": {
        "TITLE": "Implicit",
        "DESCRIPTION": "Erhalte die Token direkt vom authorize Endpoint"
      },
      "CUSTOM": {
        "TITLE": "Custom",
        "DESCRIPTION": "Deine Konfiguration entspricht keiner anderen Option."
      }
    },
    "TOAST": {
      "REACTIVATED": "Anwendung reaktiviert.",
      "DEACTIVATED": "Anwendung deaktiviert.",
      "OIDCUPDATED": "App gespeichert",
      "APIUPDATED": "App gespeichert",
      "UPDATED": "App geändert.",
      "CREATED": "App erstellt.",
      "CLIENTSECRETREGENERATED": "Client Secret generiert.",
      "DELETED": "App gelöscht.",
      "CONFIGCHANGED": "Konfigurationsänderung entdeckt."
    }
  },
  "GENDERS": {
    "0": "Unbekannt",
    "1": "Weiblich",
    "2": "Männlich",
    "3": "Anderes"
  },
  "LANGUAGES": {
    "de": "Deutsch",
    "en": "English",
    "it": "Italiano",
    "fr": "Français",
    "zh": "简体中文",
    "pl": "Polski"
  },
  "MEMBER": {
    "ADD": "Manager hinzufügen",
    "CREATIONTYPE": "Erstelltyp",
    "CREATIONTYPES": {
      "3": "IAM",
      "2": "Organisation",
      "0": "Eigenes Projekt",
      "1": "Berechtigtes Projekt",
      "4": "Projekt"
    },
    "EDITROLE": "Rollen editieren",
    "EDITFOR": "Bearbeiten Sie die Rollen für den Benutzer: {{value}}",
    "DIALOG": {
      "DELETE_TITLE": "Manager entfernen",
      "DELETE_DESCRIPTION": "Sie sind im Begriff einen Manager zu entfernen. Wollen Sie fortfahren?"
    }
  },
  "ROLESLABEL": "Rollen",
  "GRANTS": {
    "TITLE": "Berechtigungen",
    "DESC": "Hier werden alle Berechtigungen deiner Organisation angezeigt.",
    "DELETE": "Berechtigung löschen",
    "EMPTY": "Keine Berechtigungen gefunden",
    "ADD": "Berechtigung erstellen",
    "ADD_BTN": "Neu",
    "PROJECT": {
      "TITLE": "Autorisierung",
      "DESCRIPTION": "Definiere die Operationen und Rechte, die dem Benutzer zur Verfügung gestellt werden. Achtung: Du kannst nur Einträge von Projekten sehen, für die Du eine Autorisierung besitzt."
    },
    "USER": {
      "TITLE": "Autorisierung",
      "DESCRIPTION": "Definiere die Operationen und Rechte, die dem Benutzer zur Verfügung gestellt werden. Achtung: Du kannst nur Einträge von Projekten sehen, für die Du eine Autorisierung besitzt."
    },
    "CREATE": {
      "TITLE": "Autorisierung erstellen",
      "DESCRIPTION": "Suche nach der Organisation, dem Projekt und den verfügbaren Rollen."
    },
    "EDIT": {
      "TITLE": "Autorisierung bearbeiten"
    },
    "DETAIL": {
      "TITLE": "Autorisierungsdetails",
      "DESCRIPTION": ""
    },
    "TOAST": {
      "UPDATED": "Berechtigung geändert.",
      "REMOVED": "Berechtigung entfernt.",
      "BULKREMOVED": "Berechtigungen entfernt."
    },
    "DIALOG": {
      "DELETE_TITLE": "Authorisierung löschen",
      "DELETE_DESCRIPTION": "Sie sind im Begriff eine Autorisierung zu entfernen. Wollen Sie fortfahren?",
      "BULK_DELETE_TITLE": "Autorisierungen löschen",
      "BULK_DELETE_DESCRIPTION": "Sie sind im Begriff mehrere Autorisierungen zu entfernen. Wollen Sie fortfahren?"
    }
  },
  "CHANGES": {
    "LISTTITLE": "Letzte Änderungen",
    "BOTTOM": "Ende",
    "LOADMORE": "Mehr laden",
    "ORG": {
      "TITLE": "Aktivität",
      "DESCRIPTION": "Hier siehst Du die letzten Vorkommnisse, die die Organisation betreffen."
    },
    "PROJECT": {
      "TITLE": "Aktivität",
      "DESCRIPTION": "Hier siehst Du die letzten Vorkommnisse, die das Projekt betreffen."
    },
    "USER": {
      "TITLE": "Aktivität",
      "DESCRIPTION": "Hier siehst Du die letzten Vorkommnisse, die den Benutzer betreffen."
    }
  }
}<|MERGE_RESOLUTION|>--- conflicted
+++ resolved
@@ -1630,15 +1630,13 @@
         "TITLE": "Google Provider",
         "DESCRIPTION": "Geben Sie die erforderlichen Daten für Ihren Google-Identitätsprovider ein."
       },
-<<<<<<< HEAD
       "GITHUBES": {
         "TITLE": "GitHub Enterprise Server Provider",
         "DESCRIPTION": "Geben Sie die erforderlichen Daten für Ihren GitHub Enterprise Server ein."
-=======
+      },
       "GITHUB": {
         "TITLE": "Github Provider",
         "DESCRIPTION": "Geben Sie die erforderlichen Daten für Ihren Github-Identitätsprovider ein."
->>>>>>> f55877eb
       }
     },
     "DETAIL": {
