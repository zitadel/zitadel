{
  "APP_NAME": "ZITADEL",
  "PAGINATOR": {
    "PREVIOUS": "前へ",
    "NEXT": "次へ",
    "COUNT": "件",
    "MORE": "詳細"
  },
  "FOOTER": {
    "LINKS": {
      "CONTACT": "お問い合わせ",
      "TOS": "利用規約",
      "PP": "プライバシーポリシー"
    },
    "THEME": {
      "DARK": "ダーク",
      "LIGHT": "ライト"
    }
  },
  "HOME": {
    "WELCOME": "ZITADELをはじめる",
    "DISCLAIMER": "ZITADELはあなたのデータを機密かつ安全に扱います。",
    "DISCLAIMERLINK": "さらに詳しく",
    "DOCUMENTATION": {
      "TITLE": "ドキュメント",
      "DESCRIPTION": "ZITADELをすぐにはじめる。"
    },
    "GETSTARTED": {
      "TITLE": "ZITADELをはじめる",
      "DESCRIPTION": "ZITADELをすぐにはじめる。"
    },
    "QUICKSTARTS": {
      "LABEL": "最初のステップ",
      "TITLE": "クイックスタート",
      "DESCRIPTION": "ZITADELをすぐにはじめる。"
    },
    "SHORTCUTS": {
      "SHORTCUTS": "ショートカット",
      "SETTINGS": "利用可能なショートカット",
      "PROJECTS": "プロジェクト",
      "REORDER": "タイルをホールド&ドラッグして移動する",
      "ADD": "タイルをホールド&ドラッグして追加する"
    }
  },
  "ONBOARDING": {
    "DESCRIPTION": "オンボーディングの手順",
    "MOREDESCRIPTION": "より多くのショートカット",
    "COMPLETED": "完了",
    "DISMISS": "いいえ、私はプロです。",
    "CARD": {
      "TITLE": "ZITADELの起動",
      "DESCRIPTION": "このチェックリストを使用して、重要な手順を確認しながらインスタンスをセットアップします。"
    },
    "EVENTS": {
      "instance.policy.label.added": {
        "title": "ブランドをセットアップする",
        "description": "ログインの色と形状を定義し、ロゴとアイコンをアップロードします。",
        "action": "ブランディングの設定"
      },
      "instance.smtp.config.added": {
        "title": "SMTP設定をセットアップする",
        "description": "独自のメールサーバーを設定します。",
        "action": "SMTP 設定を設定する"
      },
      "project.added": {
        "title": "最初のプロジェクトを作成する",
        "description": "最初のプロジェクトを追加し、ロールと認証を定義します。",
        "action": "プロジェクトを作成"
      },
      "project.application.added": {
        "title": "最初のアプリケーションを作成する",
        "description": "Web、ネイティブ、API、またはSAMLアプリケーションを作成し、認証フローをセットアップします。",
        "action": "アプリケーションを作成"
      },
      "user.human.added": {
        "title": "ユーザーを追加する",
        "description": "アプリケーションユーザーを追加します。",
        "action": "ユーザーを作成"
      },
      "user.grant.added": {
        "title": "ユーザーにグラントする",
        "description": "ユーザーがアプリケーションにアクセスし、ロールをセットアップできるようにします。",
        "action": "承認の作成"
      }
    }
  },
  "MENU": {
    "INSTANCE": "インスタンス",
    "DASHBOARD": "ホーム",
    "PERSONAL_INFO": "個人情報",
    "DOCUMENTATION": "ドキュメント",
    "INSTANCEOVERVIEW": "インスタンス",
    "ORGS": "組織",
    "VIEWS": "ビュー",
    "EVENTS": "イベント",
    "FAILEDEVENTS": "失敗したイベント",
    "ORGANIZATION": "組織",
    "DOMAINS": "ドメイン",
    "PROJECT": "プロジェクト",
    "PROJECTOVERVIEW": "概要",
    "PROJECTGRANTS": "グラント",
    "ROLES": "ロール",
    "GRANTEDPROJECT": "グラントされたプロジェクト",
    "HUMANUSERS": "ユーザー",
    "MACHINEUSERS": "サービスユーザー",
    "LOGOUT": "すべてのユーザーをログアウトする",
    "NEWORG": "新しい組織",
    "IAMADMIN": "あなたはIAM管理者です。広範囲の権限があることに注意してください。",
    "SHOWORGS": "すべての組織を表示する",
    "GRANTS": "認可",
    "ACTIONS": "アクション",
    "PRIVACY": "プライバシー",
    "TOS": "利用規約",
    "OPENSHORTCUTSTOOLTIP": "「?」と入力し、キーボードショートカットを表示する",
    "SETTINGS": "設定",
    "CUSTOMERPORTAL": "カスタマーポータル"
  },
  "ACTIONS": {
    "ACTIONS": "アクション",
    "FILTER": "絞り込み",
    "RENAME": "名前を変更する",
    "SET": "設定",
    "COPY": "クリップボードにコピーする",
    "COPIED": "クリップボードにコピーされました。",
    "RESET": "リセット",
    "RESETDEFAULT": "デフォルトにリセット",
    "RESETTO": "リセット：",
    "RESETCURRENT": "現在の設定にリセット",
    "SHOW": "表示",
    "HIDE": "非表示",
    "SAVE": "保存",
    "SAVENOW": "今すぐ保存",
    "NEW": "新規",
    "ADD": "追加",
    "CREATE": "作成",
    "CONTINUE": "次へ",
    "BACK": "戻る",
    "CLOSE": "閉じる",
    "CLEAR": "消去する",
    "CANCEL": "キャンセル",
    "INFO": "情報",
    "OK": "OK",
    "SELECT": "選択",
    "VIEW": "閲覧",
    "SELECTIONDELETE": "選択肢を削除",
    "DELETE": "消去",
    "REMOVE": "削除",
    "VERIFY": "認証",
    "FINISH": "終了",
    "FINISHED": "終了",
    "CHANGE": "変更",
    "REACTIVATE": "アクティブ化",
    "ACTIVATE": "アクティブ化",
    "DEACTIVATE": "非アクティブ化",
    "REFRESH": "リフレッシュ",
    "LOGIN": "ログイン",
    "EDIT": "編集",
    "PIN": "ピン留め / ピン留めを外す",
    "CONFIGURE": "構成",
    "SEND": "送信",
    "NEWVALUE": "新しい値",
    "RESTORE": "復元",
    "CONTINUEWITHOUTSAVE": "保存せずに続行",
    "OF": "の",
    "PREVIOUS": "前",
    "NEXT": "次",
    "MORE": "さらに",
    "STEP": "ステップ",
    "SETUP": "セットアップ",
    "UNSAVEDCHANGES": "未保存の変更",
    "UNSAVED": {
      "DIALOG": {
        "DESCRIPTION": "この新しいアクションを破棄してもよろしいですか?あなたのアクションは失われます",
        "CANCEL": "キャンセル",
        "DISCARD": "破棄"
      }
    },
    "TABLE": {
      "SHOWUSER": "ユーザー {{value}} を表示する"
    }
  },
  "MEMBERROLES": {
    "IAM_OWNER": "すべての組織を含むインスタンス全体を管理する権限を持ちます",
    "IAM_OWNER_VIEWER": "すべての組織を含むインスタンス全体を閲覧する権限を持ちます",
    "IAM_ORG_MANAGER": "組織の作成および管理する権限を持ちます",
    "IAM_USER_MANAGER": "ユーザーの作成および管理する権限を持ちます",
    "ORG_OWNER": "組織全体に対する権限を持ちます",
    "ORG_USER_MANAGER": "組織のユーザーを作成および管理する権限を持ちます",
    "ORG_OWNER_VIEWER": "組織全体を閲覧する権限を持ちます",
    "ORG_USER_PERMISSION_EDITOR": "ユーザーグラントを管理する権限を持ちます",
    "ORG_PROJECT_PERMISSION_EDITOR": "プロジェクトグラントを管理する権限を持ちます",
    "ORG_PROJECT_CREATOR": "所有するプロジェクトと配下の設定を作成する権限を持ちます",
    "PROJECT_OWNER": "特定のプロジェクト全体を管理する権限を持ちます",
    "PROJECT_OWNER_VIEWER": "特定のプロジェクト全体を閲覧する権限を持ちます",
    "PROJECT_OWNER_GLOBAL": "全てのプロジェクトを管理する権限を持ちます",
    "PROJECT_OWNER_VIEWER_GLOBAL": "全てのプロジェクトを閲覧する権限を持ちます",
    "PROJECT_GRANT_OWNER": "プロジェクトグラントを管理する権限を持ちます",
    "PROJECT_GRANT_OWNER_VIEWER": "プロジェクトグラントを閲覧する権限を持ちます"
  },
  "OVERLAYS": {
    "ORGSWITCHER": {
      "TEXT": "コンソール内のすべての組織設定とテーブルは、選択した組織に基づいています。このボタンをクリックして組織を切り替えるか、新しい組織を作成してください。"
    },
    "INSTANCE": {
      "TEXT": "インスタンス設定にアクセスするには、ここをクリックしてください。強力なアクセス権限を許可されている場合は、このボタンにのみアクセスできることに注意してください。"
    },
    "PROFILE": {
      "TEXT": "ここでは、ユーザーアカウントを切り替えて、セッションとプロフィールを管理できます。"
    },
    "NAV": {
      "TEXT": "このナビゲーションは、上記の選択した組織またはインスタンスに基づいて変更されます"
    },
    "CONTEXTCHANGED": {
      "TEXT": "注意！ 組織のコンテキストが変更されました。"
    },
    "SWITCHEDTOINSTANCE": {
      "TEXT": "ビューがインスタンスに変更されました。"
    }
  },
  "FILTER": {
    "TITLE": "絞り込み",
    "STATE": "ステータス",
    "DISPLAYNAME": "表示用ユーザー名",
    "EMAIL": "Eメール",
    "USERNAME": "ユーザー名",
    "ORGNAME": "組織名",
    "PROJECTNAME": "プロジェクト名",
    "RESOURCEOWNER": "リソース所有者",
    "METHODS": {
      "1": "等しい",
      "5": "含む",
      "7": "で終わる"
    }
  },
  "KEYBOARDSHORTCUTS": {
    "TITLE": "キーボードショートカット",
    "UNDERORGCONTEXT": "組織ページ内",
    "SIDEWIDE": "サイト全体のショートカット",
    "SHORTCUTS": {
      "HOME": "<strong>G</strong>o to <strong>H</strong>ome",
      "INSTANCE": "<strong>G</strong>o to <strong>I</strong>instance",
      "ORG": "<strong>G</strong>o to <strong>O</strong>rganization",
      "ORGSETTINGS": "<strong>G</strong>o to Organization <strong>S</strong>ettings",
      "ORGSWITCHER": "組織を変更する",
      "ME": "自分のプロフィールに移動する",
      "PROJECTS": "<strong>G</strong>o to <strong>P</strong>rojects",
      "USERS": "<strong>G</strong>o to <strong>U</strong>sers",
      "USERGRANTS": "<strong>G</strong>o to <strong>A</strong>uthorizations",
      "ACTIONS": "<strong>G</strong>o to Actions and <strong>F</strong>lows",
      "DOMAINS": "<strong>G</strong>o to <strong>D</strong>omains"
    }
  },
  "RESOURCEID": "リソースID",
  "NAME": "名前",
  "VERSION": "バージョン",
  "TABLE": {
    "NOROWS": "データなし"
  },
  "ERRORS": {
    "REQUIRED": "一部の必須項目が不足しています。",
    "ATLEASTONE": "少なくとも 1 つの値を指定してください。",
    "TOKENINVALID": {
      "TITLE": "トークンが期限切れになりました。",
      "DESCRIPTION": "下のボタンをクリックして、もう一度ログインする。"
    },
    "EXHAUSTED": {
      "TITLE": "認証されたリクエストのクォータを使い果たしました",
      "DESCRIPTION": "このZITADELインスタンスの制限を削除または増加させる"
    },
    "INVALID_FORMAT": "不正なフォーマットです",
    "NOTANEMAIL": "入力された値がメールアドレスではありません。",
    "MINLENGTH": "{{requiredLength}} 文字以上の文字列が必要です。",
    "UPPERCASEMISSING": "大文字を含める必要があります。",
    "LOWERCASEMISSING": "小文字を含める必要があります。",
    "SYMBOLERROR": "シンボルや句読点を含める必要があります。",
    "NUMBERERROR": "小数点を含める必要があります。",
    "PWNOTEQUAL": "パスワードが一致しません。",
    "PHONE": "電話番号は00か+で始まる必要があります。"
  },
  "USER": {
    "SETTINGS": {
      "TITLE": "設定",
      "GENERAL": "全般",
      "IDP": "IDプロバイダー",
      "SECURITY": "パスワードとセキュリティ",
      "KEYS": "キー",
      "PAT": "個人用アクセス トークン",
      "USERGRANTS": "認可",
      "MEMBERSHIPS": "メンバーシップ",
      "METADATA": "メタデータ"
    },
    "TITLE": "個人情報",
    "DESCRIPTION": "情報とセキュリティ設定を管理します。",
    "PAGES": {
      "LIST": "ユーザー",
      "TITLE": "ユーザー",
      "DESCRIPTION": "組織内の新しいユーザーを作成し、既存のユーザーを管理します。",
      "LISTMACHINE": "サービスユーザー",
      "DESCRIPTIONMACHINE": "組織のサービスユーザーを作成・管理します。",
      "DETAIL": "詳細",
      "CREATE": "作成",
      "MY": "自分の情報",
      "LOGINNAMES": "ログイン名",
      "LOGINMETHODS": "ログイン方法",
      "LOGINNAMESDESC": "これらはあなたのログイン名です：",
      "NOUSER": "関連するユーザーはありません。",
      "REACTIVATE": "アクティブ化",
      "DEACTIVATE": "非アクティブ化",
      "FILTER": "絞り込み",
      "STATE": "ステータス",
      "DELETE": "ユーザーを削除",
      "UNLOCK": "ユーザーのロックを解除",
      "GENERATESECRET": "クライアントシークレットを生成",
      "REMOVESECRET": "クライアントシークレットを削除",
      "LOCKEDDESCRIPTION": "このユーザーは、最大ログインの試行を超えるためにロックアウトされており、再び使用するにはロック解除する必要があります。",
      "DELETEACCOUNT": "アカウントを削除",
      "DELETEACCOUNT_DESC": "このアクションを実行すると、ログアウトされ、アカウントにアクセスできなくなります。このアクションは元に戻せないので、注意して実行してください。",
      "DELETEACCOUNT_BTN": "アカウントを削除",
      "DELETEACCOUNT_SUCCESS": "アカウントが正常に削除されました！"
    },
    "DETAILS": {
      "DATECREATED": "作成",
      "DATECHANGED": "変更"
    },
    "DIALOG": {
      "DELETE_TITLE": "ユーザーの削除",
      "DELETE_SELF_TITLE": "アカウントの削除",
      "DELETE_DESCRIPTION": "ユーザーを完全に削除しようとしています。本当によろしいですか？",
      "DELETE_SELF_DESCRIPTION": "個人アカウントを完全に削除しようとしています。これにより、対象ユーザーがログアウトされ削除されます。このアクションを元に戻すことはできません！",
      "DELETE_AUTH_DESCRIPTION": "個人アカウントを完全に削除しようとしています。本当によろしいですか？",
      "TYPEUSERNAME": "確認のため「{{value}}」と入力して、ユーザーを削除してください。",
      "USERNAME": "ログイン名",
      "DELETE_BTN": "完全に削除する"
    },
    "SENDEMAILDIALOG": {
      "TITLE": "メール通知の送信",
      "DESCRIPTION": "下のボタンをクリックして、現在のメールアドレスに通知を送信するか、メールアドレスを変更する。",
      "NEWEMAIL": "新しいメールアドレス"
    },
    "SECRETDIALOG": {
      "CLIENTSECRET": "クライアントシークレット",
      "CLIENTSECRET_DESCRIPTION": "クライアントシークレットは、ダイアログを閉じた後は表示されません。安全な場所に保管してください。"
    },
    "TABLE": {
      "DEACTIVATE": "無効にする",
      "ACTIVATE": "アクティベート",
      "CHANGEDATE": "最終更新日",
      "CREATIONDATE": "作成日",
      "TYPES": {
        "HUMAN": "ユーザー",
        "MACHINE": "サービスユーザー"
      },
      "FILTER": {
        "0": "表示名で絞り込み",
        "1": "ユーザー名で絞り込み",
        "2": "表示名で絞り込み",
        "3": "ユーザー名で絞り込み",
        "4": "メールアドレスで絞り込み",
        "5": "表示名で絞り込み",
        "10": "組織名で絞り込み",
        "12": "プロジェクト名で絞り込み"
      },
      "EMPTY": "エントリはありません"
    },
    "PASSWORDLESS": {
      "SEND": "登録リンクを送信する",
      "TABLETYPE": "タイプ",
      "TABLESTATE": "ステータス",
      "NAME": "名前",
      "EMPTY": "デバイスセットはありません",
      "TITLE": "パスワードレス認証",
      "DESCRIPTION": "WebAuthnベースの認証方法を追加して、ZITADELにパスワードレスでログオンします。",
      "MANAGE_DESCRIPTION": "二段階認証を管理する。",
      "U2F": "認証方法を追加する",
      "U2F_DIALOG_TITLE": "Authenticatorの認証",
      "U2F_DIALOG_DESCRIPTION": "使用済みのパスワードレスログインの名前を入力する",
      "U2F_SUCCESS": "パスワードレス認証が正常に作成されました！",
      "U2F_ERROR": "セットアップ中のエラーが発生しました！",
      "U2F_NAME": "認証者名",
      "TYPE": {
        "0": "MFAは定義されていません",
        "1": "ワンタイムパスワード（OTP）",
        "2": "指紋、セキュリティキー、フェイスIDなど"
      },
      "STATE": {
        "0": "状態なし",
        "1": "準備中",
        "2": "準備完了",
        "3": "削除"
      },
      "DIALOG": {
        "DELETE_TITLE": "パスワードレス認証の削除",
        "DELETE_DESCRIPTION": "パスワードレス認証を削除しようとしています。本当によろしいですか？",
        "ADD_TITLE": "パスワードレス認証",
        "ADD_DESCRIPTION": "パスワードレス認証方法を作成するための、利用可能なオプションのいずれかを選択する。",
        "SEND_DESCRIPTION": "メールアドレスに登録リンクを送信する。",
        "SEND": "登録リンクを送信する",
        "SENT": "メールは正常に配信されました。セットアップを続行するには、メールボックスを確認してください。",
        "QRCODE_DESCRIPTION": "別のデバイスでスキャンするためのQRコードを生成する。",
        "QRCODE": "QRコードを生成する",
        "QRCODE_SCAN": "このQRコードをスキャンして、デバイスのセットアップを続行する。",
        "NEW_DESCRIPTION": "このデバイスを使用して、パスワードレス認証をセットアップする。",
        "NEW": "新規追加"
      }
    },
    "MFA": {
      "TABLETYPE": "タイプ",
      "TABLESTATE": "ステータス",
      "NAME": "名前",
      "EMPTY": "追加の要素はありません",
      "TITLE": "多要素認証",
      "DESCRIPTION": "二要素認証を追加して、アカウントに最適なセキュリティを確保します。",
      "MANAGE_DESCRIPTION": "ユーザーの二要素認証を管理する。",
      "ADD": "二要素認証を追加する",
      "OTP": "OTP用認証アプリ（ワンタイム・パスワード）",
      "OTP_DIALOG_TITLE": "OTPの追加",
      "OTP_DIALOG_DESCRIPTION": "認証アプリでQRコードを読み取り、下記のコードを入力することで、OTP方式の確認と有効化ができます。",
      "U2F": "指紋、セキュリティキー、フェイスIDなど",
      "U2F_DIALOG_TITLE": "二要素認証の検証",
      "U2F_DIALOG_DESCRIPTION": "使用済みの二要素認証の名前を入力する。",
      "U2F_SUCCESS": "二要素認証が正常に追加されました！",
      "U2F_ERROR": "セットアップ中にエラーが発生しました！",
      "U2F_NAME": "認証者名",
      "TYPE": {
        "0": "MFAは定義されていません",
        "1": "ワンタイムパスワード（OTP）",
        "2": "指紋、セキュリティキー、フェイスIDなど"
      },
      "STATE": {
        "0": "状態なし",
        "1": "準備中",
        "2": "準備完了",
        "3": "削除"
      },
      "DIALOG": {
        "MFA_DELETE_TITLE": "二要素認証の削除",
        "MFA_DELETE_DESCRIPTION": "二要素認証を削除しようとしています。本当によろしいですか？",
        "ADD_MFA_TITLE": "二要素認証の追加",
        "ADD_MFA_DESCRIPTION": "次のオプションの内、いずれかを選択してください。"
      }
    },
    "EXTERNALIDP": {
      "TITLE": "外部IDプロバイダー",
      "DESC": "",
      "IDPCONFIGID": "IDP設定ID",
      "IDPNAME": "IDP名",
      "USERDISPLAYNAME": "外部表示名",
      "EXTERNALUSERID": "外部ユーザーID",
      "EMPTY": "外部IDPは見つかりません",
      "DIALOG": {
        "DELETE_TITLE": "IDPの削除",
        "DELETE_DESCRIPTION": "ユーザーからIDプロバイダーを削除しようとしています。本当によろしいですか？"
      }
    },
    "CREATE": {
      "TITLE": "新しいユーザーの作成",
      "DESCRIPTION": "必須情報を入力してください。",
      "NAMEANDEMAILSECTION": "名前とメール",
      "GENDERLANGSECTION": "性別と言語",
      "PHONESECTION": "電話番号",
      "PASSWORDSECTION": "初期パスワード",
      "ADDRESSANDPHONESECTION": "電話番号",
      "INITMAILDESCRIPTION": "両方のオプションが選択されている場合、初期セットアップ用のメールは送信されません。オプションのいずれかが選択されている場合、データを提供・認証するためのメールが送信されます。"
    },
    "CODEDIALOG": {
      "TITLE": "電話番号の検証",
      "DESCRIPTION": "テキストメッセージで受信したコードを入力して、電話番号を検証してください。",
      "CODE": "コード"
    },
    "DATA": {
      "STATE": "ステータス",
      "STATE0": "不明",
      "STATE1": "アクティブ",
      "STATE2": "非アクティブ",
      "STATE3": "削除",
      "STATE4": "ロック",
      "STATE5": "停止",
      "STATE6": "初期化待ち"
    },
    "PROFILE": {
      "TITLE": "プロフィール",
      "EMAIL": "Eメール",
      "PHONE": "電話番号",
      "PHONE_HINT": "00または+マークの後に通話先の国番号を入力するか、ドロップダウンから国を選択し、最後に電話番号を入力します。",
      "USERNAME": "ユーザー名",
      "CHANGEUSERNAME": "変更",
      "CHANGEUSERNAME_TITLE": "ユーザー名の変更",
      "CHANGEUSERNAME_DESC": "以下のフィールドに新しい名前を入力してください。",
      "FIRSTNAME": "名",
      "LASTNAME": "姓",
      "NICKNAME": "ニックネーム",
      "DISPLAYNAME": "表示名",
      "PREFERRED_LANGUAGE": "言語",
      "GENDER": "性別",
      "PASSWORD": "パスワード",
      "AVATAR": {
        "UPLOADTITLE": "プロフィール写真のアップロード",
        "UPLOADBTN": "ファイルを選択",
        "UPLOAD": "アップロード",
        "CURRENT": "現在の写真",
        "PREVIEW": "プレビュー",
        "DELETESUCCESS": "正常に削除されました！",
        "CROPPERERROR": "ファイルのアップロード中にエラーが発生しました。必要に応じて、別の形式とサイズを試してください。"
      },
      "COUNTRY": "国"
    },
    "MACHINE": {
      "TITLE": "サービスユーザーの詳細",
      "USERNAME": "ユーザー名",
      "NAME": "名前",
      "DESCRIPTION": "概要",
      "KEYSTITLE": "キー",
      "KEYSDESC": "キーを定義し、オプションの有効期限を追加する。",
      "TOKENSTITLE": "パーソナルアクセストークン",
      "TOKENSDESC": "パーソナルアクセストークンは、通常のOAuthアクセストークンのように機能します。",
      "ID": "キーID",
      "TYPE": "タイプ",
      "EXPIRATIONDATE": "有効期限",
      "CHOOSEDATEAFTER": "後で有効期限を入力する",
      "CHOOSEEXPIRY": "有効期限を選択する",
      "CREATIONDATE": "作成日",
      "KEYDETAILS": "重要な詳細",
      "ACCESSTOKENTYPE": "アクセストークンタイプ",
      "ACCESSTOKENTYPES": {
        "0": "Bearer",
        "1": "JWT"
      },
      "ADD": {
        "TITLE": "キーの追加",
        "DESCRIPTION": "キータイプを選択し、オプションで有効期限を選択する。"
      },
      "ADDED": {
        "TITLE": "キーの作成完了",
        "DESCRIPTION": "キーをダウンロードしてください！このダイアログを閉じた後は表示されません。"
      },
      "KEYTYPES": {
        "1": "JSON"
      },
      "DIALOG": {
        "DELETE_KEY": {
          "TITLE": "キーの削除",
          "DESCRIPTION": "選択したキーを削除しますか？ 一度削除すると元に戻すことはできません。"
        }
      }
    },
    "PASSWORD": {
      "TITLE": "パスワード",
      "LABEL": "安全なパスワードで、アカウントを保護します。",
      "DESCRIPTION": "以下のポリシーに従って新しいパスワードを入力してください。",
      "OLD": "現在のパスワード",
      "NEW": "新しいパスワード",
      "CONFIRM": "新しいパスワードの確認",
      "NEWINITIAL": "パスワード",
      "CONFIRMINITIAL": "パスワードの確認",
      "RESET": "現在のパスワードをリセットする",
      "SET": "新しいパスワードを設定する",
      "RESENDNOTIFICATION": "パスワードリセットのリンクを送信する",
      "REQUIRED": "一部の必須項目が不足しています。",
      "MINLENGTHERROR": "最小で{{value}}文字の長さが必要です。"
    },
    "ID": "id",
    "EMAIL": "Eメール",
    "PHONE": "電話番号",
    "PHONEEMPTY": "電話番号は定義されていません",
    "PHONEVERIFIED": "認証済みの電話番号",
    "EMAILVERIFIED": "認証済みのメール",
    "NOTVERIFIED": "未認証",
    "PREFERRED_LOGINNAME": "優先ログインネーム",
    "ISINITIAL": "ユーザーはまだアクティブではありません。",
    "LOGINMETHODS": {
      "TITLE": "連絡先",
      "DESCRIPTION": "提供された情報は、パスワードリセットのメールなどの重要な情報を送信するために使用されます。",
      "EMAIL": {
        "TITLE": "Eメール",
        "VALID": "認証",
        "ISVERIFIED": "認証済みのメール",
        "ISVERIFIEDDESC": "メールが認証済みである場合、メールの認証リクエストは送信されません。",
        "RESEND": "認証メールを再送",
        "EDITTITLE": "メールアドレスの変更",
        "EDITDESC": "以下のフィールドに新しいメールアドレスを入力してください。"
      },
      "PHONE": {
        "TITLE": "電話",
        "VALID": "認証",
        "RESEND": "認証テキストメッセージを再送信する",
        "EDITTITLE": "電話番号の変更",
        "EDITVALUE": "電話番号",
        "EDITDESC": "下のフィールドに新しい電話番号を入力してください。",
        "DELETETITLE": "電話番号の削除",
        "DELETEDESC": "本当に電話番号を削除してよろしいですか？"
      },
      "RESENDCODE": "再送信コード",
      "ENTERCODE": "認証",
      "ENTERCODE_DESC": "コードを認証する"
    },
    "GRANTS": {
      "TITLE": "ユーザーグラント",
      "DESCRIPTION": "このユーザーに特定のプロジェクトに対するアクセス権をグラントする",
      "CREATE": {
        "TITLE": "ユーザーグラントの作成",
        "DESCRIPTION": "組織、プロジェクト、および対応するプロジェクトのロールを検索する。"
      },
      "PROJECTNAME": "プロジェクト名",
      "PROJECT-OWNED": "プロジェクト",
      "PROJECT-GRANTED": "グラントされたプロジェクト",
      "FILTER": {
        "0": "ユーザーで絞り込み",
        "1": "ドメインで絞り込み",
        "2": "プロジェクト名で絞り込み",
        "3": "ロール名で絞り込み"
      }
    },
    "STATE": {
      "0": "不明",
      "1": "アクティブ",
      "2": "非アクティブ",
      "3": "削除",
      "4": "ロック",
      "5": "停止",
      "6": "初期化待ち"
    },
    "SEARCH": {
      "ADDITIONAL": "ログインネーム（現在の組織）",
      "ADDITIONAL-EXTERNAL": "ログインネーム（外部の組織）"
    },
    "TARGET": {
      "SELF": "他の組織のユーザーに権限をグラントしたい場合",
      "EXTERNAL": "組織のユーザーに権限をグラントする",
      "CLICKHERE": "ここをクリック"
    },
    "SIGNEDOUT": "サインアウトされています。[サインイン]ボタンをクリックして、再度サインインする。",
    "SIGNEDOUT_BTN": "サインイン",
    "EDITACCOUNT": "アカウントの編集",
    "ADDACCOUNT": "別のアカウントでログインする",
    "RESENDINITIALEMAIL": "アクティベーションメールを再送信する",
    "RESENDEMAILNOTIFICATION": "電子メール通知を再送信する",
    "TOAST": {
      "CREATED": "ユーザーが正常に作成されました。",
      "SAVED": "プロファイルが正常に保存されました。",
      "USERNAMECHANGED": "ユーザー名が変更されました。",
      "EMAILSAVED": "メールアドレスは正常に保存されました。",
      "INITEMAILSENT": "初期化メールが送信されました。",
      "PHONESAVED": "電話番号が正常に保存されました。",
      "PHONEREMOVED": "電話番号が削除されました。",
      "PHONEVERIFIED": "電話番号が正常に認証されました。",
      "PHONEVERIFICATIONSENT": "電話番号認証コードが送信されました。",
      "EMAILVERIFICATIONSENT": "メールアドレス認証コードが送信されました。",
      "OTPREMOVED": "OTPが削除されました",
      "U2FREMOVED": "要素認証が削除されました。",
      "PASSWORDLESSREMOVED": "パスワードレス認証が削除削除。",
      "INITIALPASSWORDSET": "初期パスワードがセットされました。",
      "PASSWORDNOTIFICATIONSENT": "パスワード変更通知が送信されました。",
      "PASSWORDCHANGED": "パスワードは正常に変更されました。",
      "REACTIVATED": "ユーザーがアクティブになりました。",
      "DEACTIVATED": "ユーザーが非アクティブになりました。",
      "SELECTEDREACTIVATED": "選択されたユーザーがアクティブになりました。",
      "SELECTEDDEACTIVATED": "選択されたユーザー非アクティブになりました。",
      "SELECTEDKEYSDELETED": "選択したキーが削除されました。",
      "KEYADDED": "キーが追加されました！",
      "MACHINEADDED": "サービスユーザーが作成されました！",
      "DELETED": "ユーザーが正常に削除されました！",
      "UNLOCKED": "ユーザーのロックが正常に解除されました！",
      "PASSWORDLESSREGISTRATIONSENT": "登録リンクが正常に送信されました。",
      "SECRETGENERATED": "シークレットが正常に生成されました！",
      "SECRETREMOVED": "シークレットは正常に削除されました！"
    },
    "MEMBERSHIPS": {
      "TITLE": "ZITADEL管理者ロール",
      "DESCRIPTION": "ユーザーのメンバーグラント一覧です。組織、プロジェクト、IAMの詳細ページでも変更することができます。",
      "ORGCONTEXT": "現在選択されている組織に関連するすべての組織とプロジェクトが表示されます。",
      "USERCONTEXT": "自分が権限を持つすべての組織やプロジェクトが表示されます。他の組織も含みます。",
      "CREATIONDATE": "作成日",
      "CHANGEDATE": "最終更新日",
      "DISPLAYNAME": "表示名",
      "REMOVE": "削除",
      "TYPE": "タイプ",
      "ORGID": "組織ID",
      "UPDATED": "メンバーシップが更新されました。",
      "NOPERMISSIONTOEDIT": "ロールを編集するために必要な権限がありません！",
      "TYPES": {
        "UNKNOWN": "不明",
        "ORG": "組織",
        "PROJECT": "プロジェクト",
        "GRANTEDPROJECT": "グラントされたプロジェクト"
      }
    },
    "PERSONALACCESSTOKEN": {
      "ID": "id",
      "TOKEN": "トークン",
      "ADD": {
        "TITLE": "新しいパーソナルアクセストークンの生成",
        "DESCRIPTION": "トークンのカスタム有効期限を定義する。",
        "CHOOSEEXPIRY": "有効期限を選択する",
        "CHOOSEDATEAFTER": "後で有効期限を入力する"
      },
      "ADDED": {
        "TITLE": "パーソナルアクセストークン",
        "DESCRIPTION": "必ずパーソナルアクセストークンをコピーしてください。再度閲覧はできません！"
      },
      "DELETE": {
        "TITLE": "トークンの削除",
        "DESCRIPTION": "パーソナルアクセストークンを削除しようとしています。本当によろしいですか？"
      },
      "DELETED": "トークンの削除に成功しました。"
    }
  },
  "METADATA": {
    "TITLE": "メタデータ",
    "DESCRIPTION": "",
    "KEY": "キー",
    "VALUE": "値",
    "ADD": "新しいエントリ",
    "SAVE": "保存",
    "EMPTY": "メタデータはありません",
    "SETSUCCESS": "要素が正常に保存されました",
    "REMOVESUCCESS": "要素が正常に削除されました"
  },
  "FLOWS": {
    "TITLE": "アクションとフロー",
    "DESCRIPTION": "特定のイベントで実行するスクリプトを定義します。",
    "ACTIONSTITLE": "アクション",
    "ACTIONSDESCRIPTION": "これらはフロー内で実行できるスクリプトです。",
    "FLOWSTITLE": "フロー",
    "FLOWSDESCRIPTION": "特定タイプのフローは、トリガーされるとアクションを実行します。",
    "ID": "ID",
    "NAME": "名前",
    "STATE": "ステート",
    "STATES": {
      "0": "ステータスなし",
      "1": "非アクティブ",
      "2": "アクティブ"
    },
    "ADDTRIGGER": "トリガーを追加する",
    "FLOWCHANGED": "フローは正常に変更されました",
    "FLOWCLEARED": "フローは正常にリセットされました",
    "TIMEOUT": "タイムアウト",
    "TIMEOUTINSEC": "数秒でタイムアウト",
    "ALLOWEDTOFAIL": "失敗を許可",
    "SCRIPT": "スクリプトp",
    "FLOWTYPE": "フロータイプ",
    "TRIGGERTYPE": "トリガータイプ",
    "ACTIONS": "アクション",
    "ACTIONSMAX": "ティアに基づいて、限定された数のアクション（{{value}}）を利用できます。必要でないユーザーを非アクティブにするか、ティアのアップグレードを考慮してください。",
    "DIALOG": {
      "ADD": {
        "TITLE": "アクションの作成"
      },
      "UPDATE": {
        "TITLE": "アクションの更新"
      },
      "DELETEACTION": {
        "TITLE": "アクションの削除",
        "DESCRIPTION": "アクションを削除しようとしています。この変更は復元できません。本当によろしいですか？",
        "DELETE_SUCCESS": "アクションが正常に削除されました。"
      },
      "CLEAR": {
        "TITLE": "フローの消去",
        "DESCRIPTION": "トリガーやアクションとともに、フローをリセットしようとしています。この変更は復元できません。本当によろしいですか？"
      },
      "REMOVEACTIONSLIST": {
        "TITLE": "選択したアクションの削除",
        "DESCRIPTION": "フローから選択したアクションを削除してよろしいですか？"
      }
    },
    "TOAST": {
      "ACTIONSSET": "アクションセット",
      "ACTIONREACTIVATED": "アクションが正常にアクティブになりました。",
      "ACTIONDEACTIVATED": "アクションが正常に非アクティブになりました。"
    }
  },
  "IAM": {
    "TITLE": "インスタンス",
    "DESCRIPTION": "インスタンスの設定と組織を管理します。",
    "POLICIES": {
      "TITLE": "システムポリシーとアクセス設定",
      "DESCRIPTION": "グローバルポリシーと管理アクセス設定を管理します。"
    },
    "EVENTSTORE": {
      "TITLE": "IAMストレージ管理",
      "DESCRIPTION": "ZITADELのビューと失敗したイベントを管理します。"
    },
    "MEMBER": {
      "TITLE": "マネージャー",
      "DESCRIPTION": "これらのマネージャーは、インスタンスで変更を加えることができます。"
    },
    "PAGES": {
      "STATE": "ステータス",
      "DOMAINLIST": "ドメイン"
    },
    "STATE": {
      "0": "未定義",
      "1": "作成中",
      "2": "稼働中",
      "3": "停止中",
      "4": "停止"
    },
    "VIEWS": {
      "TITLE": "ビュー",
      "DESCRIPTION": "あなたのZITADELビュー数が表示されます。",
      "VIEWNAME": "名前",
      "DATABASE": "データベース",
      "SEQUENCE": "シーケンス",
      "EVENTTIMESTAMP": "タイムスタンプ",
      "LASTSPOOL": "成功したスプール",
      "ACTIONS": "アクション",
      "CLEAR": "さくよz",
      "CLEARED": "ビューは正常に削除されました！",
      "DIALOG": {
        "VIEW_CLEAR_TITLE": "ビューの削除",
        "VIEW_CLEAR_DESCRIPTION": "ビューを削除しようとしています。ビューをクリアすると、エンドユーザーがデータを利用できなくなる可能性があるプロセスが発生します。本当によろしいですか？"
      }
    },
    "FAILEDEVENTS": {
      "TITLE": "失敗したイベント",
      "DESCRIPTION": "失敗したイベントが表示されます。",
      "VIEWNAME": "名前",
      "DATABASE": "データベース",
      "FAILEDSEQUENCE": "失敗したシーケンス",
      "FAILURECOUNT": "失敗カウント",
      "LASTFAILED": "最終失敗日時",
      "ERRORMESSAGE": "エラーメッセージ",
      "ACTIONS": "アクション",
      "DELETE": "削除",
      "DELETESUCCESS": "失敗したイベントが削除されました。"
    },
    "EVENTS": {
      "TITLE": "イベント",
      "DESCRIPTION": "発生したすべてのイベントが表示されます。",
      "EDITOR": "編集者",
      "EDITORID": "編集者ID",
      "AGGREGATE": "集計",
      "AGGREGATEID": "集計ID",
      "AGGREGATETYPE": "集計タイプ",
      "RESOURCEOWNER": "リソース所有者",
      "SEQUENCE": "シーケンス",
      "CREATIONDATE": "作成日時",
      "TYPE": "タイプ",
      "PAYLOAD": "ペイロード",
      "FILTERS": {
        "BTN": "絞り込み",
        "USER": {
          "IDLABEL": "ID",
          "CHECKBOX": "編集者で絞り込み"
        },
        "AGGREGATE": {
          "TYPELABEL": "集計タイプ",
          "IDLABEL": "ID",
          "CHECKBOX": "集計で絞り込み"
        },
        "TYPE": {
          "TYPELABEL": "タイプ",
          "CHECKBOX": "タイプで絞り込み"
        },
        "RESOURCEOWNER": {
          "LABEL": "ID",
          "CHECKBOX": "リソース所有者で絞り込み"
        },
        "SEQUENCE": {
          "LABEL": "シーケンス",
          "CHECKBOX": "シーケンスで絞り込み",
          "SORT": "ソート",
          "ASC": "昇順",
          "DESC": "降順"
        },
        "CREATIONDATE": {
          "LABEL": "作成日",
          "CHECKBOX": "作成日で絞り込み"
        },
        "OTHER": "その他",
        "OTHERS": "その他"
      },
      "DIALOG": {
        "TITLE": "イベントの詳細"
      }
    },
    "TOAST": {
      "MEMBERREMOVED": "マネージャーが削除されました。",
      "MEMBERSADDED": "マネージャーが追加されました。",
      "MEMBERADDED": "マネージャーが追加されました。",
      "MEMBERCHANGED": "マネージャーが変更されました。",
      "ROLEREMOVED": "ロールが削除されました。",
      "ROLECHANGED": "ロールが変更されました。",
      "REACTIVATED": "アクティブになりました。",
      "DEACTIVATED": "非アクティブになりました。"
    }
  },
  "ORG": {
    "PAGES": {
      "NAME": "名前",
      "ID": "ID",
      "CREATIONDATE": "作成日",
      "DATECHANGED": "変更",
      "FILTER": "絞り込み",
      "FILTERPLACEHOLDER": "名前で絞り込み",
      "LIST": "組織",
      "LISTDESCRIPTION": "組織を選択してください。",
      "ACTIVE": "アクティブ",
      "CREATE": "組織の作成",
      "DEACTIVATE": "組織の非アクティブ化",
      "REACTIVATE": "組織のアクティブ化",
      "NOPERMISSION": "組織設定にアクセスする権限がありません。",
      "USERSELFACCOUNT": "組織の所有者として個人アカウントを使用します。",
      "ORGDETAIL_TITLE": "新しい組織の名前とドメインを入力します。",
      "ORGDETAIL_TITLE_WITHOUT_DOMAIN": "新しい組織の名前を入力します。",
      "ORGDETAILUSER_TITLE": "組織の所有者を設定します。",
      "DELETE": "組織の削除",
      "DEFAULTLABEL": "デフォルト",
      "SETASDEFAULT": "デフォルトの組織として設定する",
      "DEFAULTORGSET": "デフォルトの組織が正常に変更されました",
      "RENAME": {
        "ACTION": "名前の変更",
        "TITLE": "組織名の変更",
        "DESCRIPTION": "新しい組織名を入力してください",
        "BTN": "名前の変更"
      },
      "ORGDOMAIN": {
        "TITLE": "組織ドメインの所有権の認証",
        "VERIFICATION": "ドメインの所有権を確認するには、検証ファイルをダウンロードし、下記の提供されたURLにアップロードするか、提供されたURLのTXTレコードのDNSエントリーを配置する必要があります。完了するには、検証するボタンをクリックしてください。",
        "VERIFICATION_SKIP": "認証をスキップしたまま組織を作成することはできますが、組織を使用するにはこのステップを完了する必要があります。",
        "VERIFICATION_VALIDATION_DESC": "ユーザーがドメインの所有者であることを確認するために、トークンは定期的にチェックされます。",
        "VERIFICATION_NEWTOKEN_TITLE": "新しいトークンをリクエストする",
        "VERIFICATION_NEWTOKEN_DESC": "新しいトークンをリクエストする場合は、方法を選択します。永続的なトークンを認証する場合は、上のボタンをクリックします。",
        "VERIFICATION_VALIDATION_ONGOING": "認証トークンはすでにリクエストされています。ボタンをクリックして、認証チェックをトリガーする。",
        "VERIFICATION_VALIDATION_ONGOING_TYPE": "トークンのタイプ：",
        "VERIFICATION_SUCCESSFUL": "ドメインは正常に認証されました！",
        "REQUESTNEWTOKEN": "新しいトークンをリクエストする",
        "TYPES": {
          "1": "HTTP",
          "2": "DNS"
        }
      },
      "DOWNLOAD_FILE": "ファイルをダウンロード",
      "SELECTORGTOOLTIP": "この組織を選択",
      "PRIMARYDOMAIN": "プライマリドメイン",
      "STATE": "ステート",
      "USEPASSWORD": "初期パスワードを設定する",
      "USEPASSWORDDESC": "ユーザーは、初期セットアップ中にパスワードを設定する必要はありません。"
    },
    "LIST": {
      "TITLE": "組織",
      "DESCRIPTION": "インスタンス内の組織"
    },
    "DOMAINS": {
      "NEW": "ドメインを追加する",
      "TITLE": "ドメイン",
      "DESCRIPTION": "ドメインを設定します。このドメインは、ユーザーのログインで使用できます。",
      "SETPRIMARY": "プライマリとして設定する",
      "DELETE": {
        "TITLE": "ドメインの削除",
        "DESCRIPTION": "ドメインの1つを削除しようとしています。ユーザーはログインにこのドメインを使用できなくなることに注意してください。"
      },
      "ADD": {
        "TITLE": "ドメインの追加",
        "DESCRIPTION": "組織にドメインを追加します。この処理の成功後、ユーザーはこのドメインをログインに使用できます。"
      }
    },
    "STATE": {
      "0": "未定義",
      "1": "アクティブ",
      "2": "非アクティブ",
      "3": "削除"
    },
    "MEMBER": {
      "TITLE": "組織マネージャー",
      "DESCRIPTION": "組織の設定を変更できるユーザーを定義します。"
    },
    "TOAST": {
      "UPDATED": "組織が正常に更新されました。",
      "DEACTIVATED": "組織が非アクティブになりました。",
      "REACTIVATED": "組織がアクティブになりました。",
      "DOMAINADDED": "ドメインを追加しました。",
      "DOMAINREMOVED": "ドメインを削除しました。",
      "MEMBERADDED": "マネージャーが追加されました。",
      "MEMBERREMOVED": "マネージャーが削除されました。",
      "MEMBERCHANGED": "マネージャーが変更されました。",
      "SETPRIMARY": "プライマリドメインが設定されました。",
      "DELETED": "組織が正常に削除されました。",
      "ORG_WAS_DELETED": "組織が削除されました。"
    },
    "DIALOG": {
      "DEACTIVATE": {
        "TITLE": "組織の非アクティブ化",
        "DESCRIPTION": "組織を非アクティブにしようとしています。今後はユーザーはログインすることができません。本当によろしいですか？"
      },
      "REACTIVATE": {
        "TITLE": "組織のアクティブ化",
        "DESCRIPTION": "組織をアクティブにしようとしています。ユーザーは再びログインすることができます。本当によろしいですか？"
      },
      "DELETE": {
        "TITLE": "組織の削除",
        "DESCRIPTION": "組織を削除しようとしています。これにより、すべての組織関連データが削除されるプロセスが開始されます。このアクションを元に戻すことはできません。",
        "TYPENAME": "「{{value}}」と入力し、組織を削除する。",
        "ORGNAME": "名前",
        "BTN": "削除"
      }
    }
  },
  "SETTINGS": {
    "INSTANCE": {
      "TITLE": "インスタンス設定",
      "DESCRIPTION": "これらの設定は上書きされていない限り、すべての組織に適用されます。"
    },
    "ORG": {
      "TITLE": "組織設定",
      "DESCRIPTION": "これらの設定は、インスタンス設定を拡張・上書きします。"
    },
    "LIST": {
      "GENERAL": "全般",
      "LOGIN": "ログイン動作とセキュリティ",
      "LOCKOUT": "ロックアウト",
      "COMPLEXITY": "パスワードの複雑さ",
      "NOTIFICATIONS": "通知設定",
      "NOTIFICATIONS_DESC": "SMTPおよびSMS設定",
      "MESSAGETEXTS": "メッセージテキスト",
      "IDP": "IDプロバイダー",
      "DOMAIN": "ドメイン設定",
      "LOGINTEXTS": "ログイン画面のテキスト",
      "BRANDING": "ブランディング",
      "PRIVACYPOLICY": "プライバシーポリシー",
      "OIDC": "OIDCトークンのライフタイムと有効期限",
      "SECRETS": "シークレット設定",
      "SECURITY": "セキュリティ設定"
    },
    "GROUPS": {
      "NOTIFICATIONS": "通知",
      "LOGIN": "ログインとアクセス",
      "DOMAIN": "ドメイン",
      "TEXTS": "テキストと言語",
      "APPEARANCE": "設定",
      "OTHER": "その他"
    }
  },
  "SETTING": {
    "DEFAULTLANGUAGE": "デフォルトの言語",
    "LANGUAGE": {
      "de": "Deutsch",
      "en": "English",
      "es": "Español",
      "fr": "Français",
      "it": "Italiano",
      "ja": "日本語",
      "pl": "Polski",
      "zh": "简体中文",
      "bg": "Български",
<<<<<<< HEAD
			"pt": "Portuguese"
=======
      "mk": "Македонски"
>>>>>>> 0f3c33cb
    },
    "SMTP": {
      "TITLE": "SMTP設定",
      "SENDERADDRESS": "送信者のメールアドレス",
      "SENDERNAME": "送信者名",
      "HOSTANDPORT": "ホストとポート",
      "USER": "ユーザー",
      "PASSWORD": "パスワード",
      "SETPASSWORD": "SMTPパスワードを設定する",
      "PASSWORDSET": "SMTPパスワードは正常に設定されました。",
      "TLS": "Transport Layer Security (TLS)",
      "SAVED": "正常に保存されました！",
      "REQUIREDWARN": "ドメインから通知を送信するには、SMTP情報を入力する必要があります。"
    },
    "SMS": {
      "TITLE": "SMS設定",
      "PROVIDERS": "プロバイダー",
      "PROVIDER": "SMSプロバイダー",
      "ADDPROVIDER": "SMSプロバイダーを追加する",
      "ADDPROVIDERDESCRIPTION": "利用可能なプロバイダーのいずれかを選択し、必要なデータを入力する。",
      "REMOVEPROVIDER": "プロバイダーを削除する",
      "REMOVEPROVIDER_DESC": "プロバイダーの構成を削除しようとしています。本当によろしいですか？",
      "SMSPROVIDERSTATE": {
        "0": "未定義",
        "1": "アクティブ",
        "2": "非アクティブ"
      },
      "ACTIVATED": "プロバイダーがアクティブになりました。",
      "DEACTIVATED": "プロバイダーが非アクティブになりました。",
      "TWILIO": {
        "SID": "Sid",
        "TOKEN": "トークン",
        "SENDERNUMBER": "送信者番号",
        "ADDED": "Twilioは正常に追加されました。",
        "REMOVED": "Twilioが削除されました",
        "CHANGETOKEN": "トークンを変更する",
        "SETTOKEN": "トークンを設定する",
        "TOKENSET": "トークンは正常に設定されています。"
      }
    },
    "OIDC": {
      "TITLE": "OIDC設定",
      "ACCESSTOKENLIFETIME": "トークンのライフタイムにアクセスする",
      "IDTOKENLIFETIME": "IDトークンのライフタイム",
      "REFRESHTOKENEXPIRATION": "トークンの有効期限を更新する",
      "REFRESHTOKENIDLEEXPIRATION": "トークンのアイドルの有効期限を更新する",
      "INHOURS": "時",
      "INDAYS": "日"
    },
    "SECRETS": {
      "TITLE": "シークレットの設定",
      "TYPES": "シークレットの種類",
      "TYPE": {
        "1": "初期設定メール",
        "2": "メール認証",
        "3": "電話番号認証",
        "4": "パスワードのリセット",
        "5": "パスワードレスの初期設定",
        "6": "アプリのシークレット"
      },
      "ADDGENERATOR": "シークレットの設定を定義する",
      "GENERATORTYPE": "タイプ",
      "EXPIRY": "有効期限（時間単位）",
      "INCLUDEDIGITS": "数字を含める",
      "INCLUDESYMBOLS": "シンボルを含める",
      "INCLUDELOWERLETTERS": "小文字を含める",
      "INCLUDEUPPERLETTERS": "大文字を含める",
      "LENGTH": "長さ",
      "UPDATED": "設定が更新されました。"
    },
    "SECURITY": {
      "DESCRIPTION": "この設定は、許可されたドメインのセットからのフレーミングを許可するように CSP を設定します。iFrameの使用を有効にすると、クリックジャッキングが許可される危険性があることに注意してください。",
      "IFRAMEENABLED": "iFrameを許可する",
      "ALLOWEDORIGINS": "許可されたURL"
    },
    "DIALOG": {
      "RESET": {
        "DEFAULTTITLE": "設定のリセット",
        "DEFAULTDESCRIPTION": "インスタンスのデフォルト設定にリセットしようとしています。本当によろしいですか？",
        "LOGINPOLICY_DESCRIPTION": "警告：継続する場合、IDプロバイダーの設定もインスタンス設定にリセットされます。"
      }
    }
  },
  "POLICY": {
    "TITLE": "設定一覧",
    "DESCRIPTION": "事前にパッケージ化された設定でセキュリティを強化できます。",
    "APPLIEDTO": "適用先",
    "PWD_COMPLEXITY": {
      "TITLE": "パスワードの複雑さ",
      "DESCRIPTION": "すべての設定されたパスワードが特定のパターンに対応することを確認する",
      "SYMBOLANDNUMBERERROR": "数字とシンボル・句読点で構成されている必要があります。",
      "SYMBOLERROR": "シンボル・句読点を含める必要があります。",
      "NUMBERERROR": "数字を含める必要があります。",
      "PATTERNERROR": "パスワードは必要なパターンを満たしていません。"
    },
    "NOTIFICATION": {
      "TITLE": "通知",
      "DESCRIPTION": "どのような変更に対して、どのような通知を行うかを決定します。",
      "PASSWORDCHANGE": "パスワードの変更"
    },
    "PRIVATELABELING": {
      "TITLE": "ブランディング",
      "DESCRIPTION": "ログインをパーソナライズされた動作に変更します。",
      "PREVIEW_DESCRIPTION": "ポリシーの変更は、環境をプレビューするために自動的に適用されます。",
      "BTN": "ファイルを選択",
      "ACTIVATEPREVIEW": "設定を適用する",
      "DARK": "ダークモード",
      "LIGHT": "ライトモード",
      "CHANGEVIEW": "ビューを変更する",
      "ACTIVATED": "ポリシーの変更が有効化されています",
      "THEME": "テーマ",
      "COLORS": "色",
      "FONT": "フォント",
      "ADVANCEDBEHAVIOR": "高度な動作",
      "DROP": "ここに画像をドロップ",
      "RELEASE": "リリース",
      "DROPFONT": "ここにフォントファイルをドロップする",
      "RELEASEFONT": "リリース",
      "USEOFLOGO": "ロゴはログインと電子メールで使用されますが、アイコンはコンソールの組織スイッチャーのような小さなUI要素に使用されます",
      "MAXSIZE": "最大サイズは524KBに制限されています",
      "EMAILNOSVG": "SVGファイル形式はメールではサポートされていません。ロゴをPNGまたはその他のサポート形式でアップロードしてください。",
      "MAXSIZEEXCEEDED": "最大サイズの524KBを超えました。",
      "NOSVGSUPPORTED": "SVGはサポートされていません！",
      "FONTINLOGINONLY": "フォントは現在、ログインインターフェイスにのみ表示されます。",
      "VIEWS": {
        "PREVIEW": "プレビュー",
        "CURRENT": "現在の構成"
      },
      "PREVIEW": {
        "TITLE": "ログイン",
        "SECOND": "ZITADEL-Accountでログインする。",
        "ERROR": "ユーザーは見つかりません！",
        "PRIMARYBUTTON": "次へ",
        "SECONDARYBUTTON": "登録"
      }
    },
    "PWD_AGE": {
      "TITLE": "パスワードエージング",
      "DESCRIPTION": "パスワードエージングに関するポリシーを設定できます。このポリシーは、特定のエージング時間が経過した後に警告を発します。"
    },
    "PWD_LOCKOUT": {
      "TITLE": "ロックアウトポリシー",
      "DESCRIPTION": "パスワードリトライの最大数を設定し、その後アカウントがブロックされます。"
    },
    "DOMAIN_POLICY": {
      "TITLE": "ドメイン設定"
    },
    "PRIVATELABELING_POLICY": {
      "TITLE": "ブランディング",
      "BTN": "ファイルの選択",
      "DESCRIPTION": "ログインの外観をカスタマイズする",
      "ACTIVATEPREVIEW": "設定を有効化する"
    },
    "LOGIN_POLICY": {
      "TITLE": "ログイン設定",
      "DESCRIPTION": "ユーザーを認証する方法を定義し、IDプロバイダーを構成します。",
      "DESCRIPTIONCREATEADMIN": "ユーザーは、以下の利用可能なIDプロバイダーから選択できます。",
      "DESCRIPTIONCREATEMGMT": "ユーザーは、以下の利用可能なIDプロバイダーから選択できます。注：システムセットプロバイダーと、組織用に設定されたプロバイダーのみを使用できます。",
      "ADVANCED": "高度",
      "LIFETIMEDURATIONS": "ログインライフタイム",
      "SAVED": "正常に保存されました！"
    },
    "PRIVACY_POLICY": {
      "TITLE": "プライバシーポリシーとTOS",
      "DESCRIPTION": "プライバシーポリシーと利用規約リンクを設定します。",
      "TOSLINK": "利用規約へのリンク",
      "POLICYLINK": "プライバシーポリシーへのリンク",
      "HELPLINK": "ヘルプへのリンク",
      "SAVED": "正常に保存されました！",
      "RESET_TITLE": "デフォルト値を復元する",
      "RESET_DESCRIPTION": "TOSおよびプライバシーポリシーのデフォルトリンクを復元しようとしています。本当によろしいですか？"
    },
    "LOGIN_TEXTS": {
      "TITLE": "ログイン画面のテキスト",
      "DESCRIPTION": "ログイン画面のテキストを定義します。テキストが空の場合、プレースホルダーとして表示されるデフォルト値が使用されます。",
      "DESCRIPTION_SHORT": "ログインインターフェイスのテキストを定義します。",
      "NEWERVERSIONEXISTS": "新しいバージョンが存在します。",
      "CURRENTDATE": "現在の構成",
      "CHANGEDATE": "新しいバージョン",
      "KEYNAME": "ログイン画面・インターフェイス",
      "RESET_TITLE": "デフォルト値の復元",
      "RESET_DESCRIPTION": "すべてのデフォルト値を復元しようとしています。ユーザーが行ったすべての変更は完全に削除されます。本当によろしいですか？",
      "UNSAVED_TITLE": "保存せずに続行しますか？",
      "UNSAVED_DESCRIPTION": "あなたは保存せずに変更を加えました。今すぐ保存しますか？",
      "LOCALE": "ロケールコード",
      "LOCALES": {
        "de": "Deutsch",
        "en": "English",
        "es": "Español",
        "fr": "Français",
        "it": "Italiano",
        "ja": "日本語",
        "pl": "Polski",
        "zh": "简体中文",
        "bg": "Български",
<<<<<<< HEAD
        "pt": "Portuguese"
=======
        "mk": "Македонски"
>>>>>>> 0f3c33cb
      },
      "KEYS": {
        "emailVerificationDoneText": "メール認証が完了しました",
        "emailVerificationText": "メール認証",
        "externalUserNotFoundText": "外部ユーザーが見つかりません",
        "footerText": "フッター",
        "initMfaDoneText": "MFAを初期化しました",
        "initMfaOtpText": "MFAを初期化する",
        "initMfaPromptText": "MFAプロンプトを初期化する",
        "initMfaU2fText": "ユニバーサル二要素認証を初期化する",
        "initPasswordDoneText": "パスワードの初期化が完了しました",
        "initPasswordText": "パスワードを初期化する",
        "initializeDoneText": "ユーザーの初期化が完了しました",
        "initializeUserText": "ユーザーを初期化する",
        "linkingUserDoneText": "ユーザーのリンクが完了しました",
        "loginText": "ログイン",
        "logoutText": "ログアウト",
        "mfaProvidersText": "MFAプロバイダー",
        "passwordChangeDoneText": "パスワードの変更が完了しました",
        "passwordChangeText": "パスワードの変更",
        "passwordResetDoneText": "パスワードのリセットが完了しました",
        "passwordText": "パスワード",
        "registrationOptionText": "登録オプション",
        "registrationOrgText": "組織を登録する",
        "registrationUserText": "ユーザーを登録する",
        "selectAccountText": "アカウントを選択する",
        "successLoginText": "ログインに成功しました",
        "usernameChangeDoneText": "ユーザー名の変更が完了しました",
        "usernameChangeText": "ユーザー名の変更",
        "verifyMfaOtpText": "OTPを認証する",
        "verifyMfaU2fText": "ユニバーサルの二要素認証を承認する",
        "passwordlessPromptText": "パスワードレスプロンプト",
        "passwordlessRegistrationDoneText": "パスワードレス登録が完了しました",
        "passwordlessRegistrationText": "パスワードレス登録",
        "passwordlessText": "パスワードレス",
        "externalRegistrationUserOverviewText": "外部登録ユーザーの概要"
      }
    },
    "MESSAGE_TEXTS": {
      "TITLE": "メッセージテキスト",
      "DESCRIPTION": "通知メールのテキストを定義します。",
      "TYPE": "通知",
      "TYPES": {
        "INIT": "初期セットアップ",
        "VE": "メールの認証",
        "VP": "電話番号の認証",
        "PR": "パスワードのリセット",
        "DC": "ドメインクレーム",
        "PL": "パスワードレス",
        "PC": "パスワードの変更"
      },
      "CHIPS": {
        "firstname": "名",
        "lastname": "姓",
        "code": "コード",
        "preferredLoginName": "優先ログイン名",
        "displayName": "表示名",
        "nickName": "ニックネーム",
        "loginnames": "ログイン名",
        "domain": "ドメイン",
        "lastEmail": "直近のメールアドレス",
        "lastPhone": "直近の電話番号",
        "verifiedEmail": "認証済みのメールアドレス",
        "verifiedPhone": "認証済みの電話番号",
        "changedate": "変更日",
        "username": "ユーザー名",
        "tempUsername": "一時ユーザー名"
      },
      "TOAST": {
        "UPDATED": "カスタムテキストが保存されました。"
      }
    },
    "DEFAULTLABEL": "現在の設定は、インスタンスの標準に対応しています。",
    "BTN_INSTALL": "セットアップ",
    "BTN_EDIT": "変更",
    "DATA": {
      "DESCRIPTION": "概要",
      "MINLENGTH": "文字列の長さ",
      "HASNUMBER": "数字を含める",
      "HASSYMBOL": "シンボルを含める",
      "HASLOWERCASE": "小文字を含める",
      "HASUPPERCASE": "大文字を含める",
      "SHOWLOCKOUTFAILURES": "ロックアウトの失敗を表示する",
      "MAXATTEMPTS": "パスワードの最大試行",
      "EXPIREWARNDAYS": "有効期限の翌日以降の警告",
      "MAXAGEDAYS": "最大有効期限",
      "USERLOGINMUSTBEDOMAIN": "ログイン名の接尾辞として組織ドメインを追加する",
      "USERLOGINMUSTBEDOMAIN_DESCRIPTION": "この設定を有効にすると、すべてのログイン名が組織ドメインで接尾辞が付けられます。この設定が無効になっている場合、ユーザー名がすべての組織で一意であることを確認する必要があります。",
      "VALIDATEORGDOMAINS": "組織ドメインを認証する",
      "SMTPSENDERADDRESSMATCHESINSTANCEDOMAIN": "SMTP送信者アドレスはインスタンスドメインに一致しています",
      "ALLOWUSERNAMEPASSWORD": "ユーザー名とパスワードを許可",
      "ALLOWEXTERNALIDP": "外部IDPを許可",
      "ALLOWREGISTER": "登録を許可",
      "ALLOWUSERNAMEPASSWORD_DESC": "ユーザー名とパスワードを使用した従来のログインを許可します。",
      "ALLOWEXTERNALIDP_DESC": "基礎となるIDプロバイダーにログインを許可します。",
      "ALLOWREGISTER_DESC": "このオプションが選択されている場合、ユーザーを登録するための追加のステップがログインに表示されます。",
      "FORCEMFA": "MFAを強制する",
      "FORCEMFA_DESC": "このオプションが選択されている場合、ユーザーはログイン用の二要素認証を構成する必要があります。",
      "HIDEPASSWORDRESET": "パスワードリセットを非表示にする",
      "HIDEPASSWORDRESET_DESC": "このオプションが選択されている場合、ユーザーはログイン過程ででパスワードをリセットできません。",
      "HIDELOGINNAMESUFFIX": "ログイン名の接尾辞を非表示にする",
      "HIDELOGINNAMESUFFIX_DESC": "ログイン画面のログイン名の接尾辞を非表示にします。",
      "IGNOREUNKNOWNUSERNAMES": "不明なユーザー名を無視する",
      "IGNOREUNKNOWNUSERNAMES_DESC": "このオプションが選択されている場合、ユーザーが見つからない場合でも、パスワード画面がログインプロセスに表示されます。パスワードチェックのエラーは、ユーザー名またはパスワードが間違っているかどうかを開示しません。",
      "ALLOWDOMAINDISCOVERY": "ドメイン検出を許可する",
      "ALLOWDOMAINDISCOVERY_DESC": "このオプションを選択すると、ログイン画面で入力された不明なユーザー名のサフィックス（@domain.com）が組織のドメインと照合され、成功するとその組織の登録にリダイレクトされます。",
      "DISABLELOGINWITHEMAIL": "メールアドレスでログインを無効にする",
      "DISABLELOGINWITHPHONE": "電話番号でログインを無効にする",
      "DEFAULTREDIRECTURI": "デフォルトのリダイレクトURI",
      "DEFAULTREDIRECTURI_DESC": "アプリのコンテキストなしでログインが開始された場合（例：メール）、ユーザーがどこにリダイレクトされるかを定義します。",
      "ERRORMSGPOPUP": "ダイアログにエラーを表示する",
      "DISABLEWATERMARK": "ウォーターマークを非表示にする",
      "DISABLEWATERMARK_DESC": "ログイン画面上のZITADELのウォーターマークを非表示にします。",
      "PASSWORDCHECKLIFETIME": "パスワード確認ライフタイム",
      "EXTERNALLOGINCHECKLIFETIME": "外部ログイン確認ライフタイム",
      "MFAINITSKIPLIFETIME": "マルチファクター初期化ライフタイム",
      "SECONDFACTORCHECKLIFETIME": "二要素認証確認ライフタイム",
      "MULTIFACTORCHECKLIFETIME": "マルチファクター確認ライフタイム",
      "INHOURS": "時間"
    },
    "RESET": "インスタンスデフォルトにリセットする",
    "CREATECUSTOM": "カスタムポリシーを作成する",
    "TOAST": {
      "SET": "ポリシーが正常に設定されました！",
      "RESETSUCCESS": "ポリシーが正常にリセットされました！",
      "UPLOADSUCCESS": "正常にアップロードされました！",
      "DELETESUCCESS": "正常に削除されました！",
      "UPLOADFAILED": "アップロードに失敗しました！"
    }
  },
  "ORG_DETAIL": {
    "TITLE": "組織",
    "DESCRIPTION": "ここでは、組織設定の編集やメンバーを管理できます。",
    "DETAIL": {
      "TITLE": "詳細",
      "NAME": "名前",
      "DOMAIN": "ドメイン",
      "STATE": {
        "0": "未定義",
        "1": "アクティブ",
        "2": "非アクティブ"
      }
    },
    "MEMBER": {
      "TITLE": "メンバー",
      "USERNAME": "ユーザー名",
      "DISPLAYNAME": "表示名",
      "LOGINNAME": "ログイン名",
      "EMAIL": "Eメール",
      "ROLES": "ロール",
      "ADD": "メンバーを追加する",
      "ADDDESCRIPTION": "追加するユーザーの名前を入力します。"
    },
    "TABLE": {
      "TOTAL": "エントリ合計",
      "SELECTION": "選択された要素",
      "DEACTIVATE": "ユーザーを非アクティブにする",
      "ACTIVATE": "ユーザーをアクティブにする",
      "DELETE": "ユーザーを削除する",
      "CLEAR": "選択を消去する"
    }
  },
  "PROJECT": {
    "PAGES": {
      "TITLE": "プロジェクト",
      "DESCRIPTION": "ここでは、アプリケーションの定義や、ロールの管理、他の組織にプロジェクトのグラントができます。",
      "DELETE": "プロジェクトを削除する",
      "LIST": "プロジェクト",
      "LISTDESCRIPTION": "プロジェクトが見つからない場合は、プロジェクトの所有者または該当する権利を持つ人に連絡して、プロジェクトにアクセスできるようにしてください。",
      "DETAIL": "詳細",
      "CREATE": "プロジェクトを作成する",
      "CREATE_DESC": "プロジェクトの名前を入力します。",
      "ROLE": "ロール",
      "NOITEMS": "プロジェクトはありません",
      "ZITADELPROJECT": "これはZITADELプロジェクトに属します。注意：変更した場合、ZITADELは意図したとおりに動作しないことがあります。",
      "TYPE": {
        "OWNED": "所有プロジェクト",
        "GRANTED": "グラントされたプロジェクト",
        "OWNED_SINGULAR": "所有プロジェクト",
        "GRANTED_SINGULAR": "グラントされたプロジェクト"
      },
      "PRIVATELABEL": {
        "TITLE": "ブランディング設定",
        "0": {
          "TITLE": "未定義",
          "DESC": "ユーザーが特定されると同時に、システムデフォルトが表示される前に、特定されたユーザーの所属する組織のブランディングが表示されます。"
        },
        "1": {
          "TITLE": "プロジェクト設定の使用",
          "DESC": "プロジェクトを所有する組織のブランディングが表示されます"
        },
        "2": {
          "TITLE": "ユーザー組織設定の使用",
          "DESC": "プロジェクトの組織のブランディングが表示されますが、ユーザーが特定されると同時に、特定されたユーザーの組織の設定が表示されます。"
        },
        "DIALOG": {
          "TITLE": "ブランディング設定",
          "DESCRIPTION": "プロジェクト利用時のログイン時の動作を選択します。"
        }
      },
      "PINNED": "ピン留め",
      "ALL": "全て",
      "CREATEDON": "作成日",
      "LASTMODIFIED": "最終更新日",
      "ADDNEW": "新しいプロジェクトを作成する",
      "DIALOG": {
        "REACTIVATE": {
          "TITLE": "プロジェクトのアクティブ化",
          "DESCRIPTION": "本当にプロジェクトをアクティブにしてよろしいですか？"
        },
        "DEACTIVATE": {
          "TITLE": "プロジェクトの非アクティブ化",
          "DESCRIPTION": "本当にプロジェクトを非アクティブにしてよろしいですか？"
        },
        "DELETE": {
          "TITLE": "プロジェクトの削除",
          "DESCRIPTION": "本当にプロジェクトを完全に削除してよろしいですか？",
          "TYPENAME": "プロジェクトの名前を入力して、完全に削除する。"
        }
      }
    },
    "SETTINGS": {
      "TITLE": "設定",
      "DESCRIPTION": ""
    },
    "STATE": {
      "TITLE": "ステータス",
      "0": "未定義",
      "1": "アクティブ",
      "2": "非アクティブ"
    },
    "TYPE": {
      "TITLE": "タイプ",
      "0": "不明",
      "1": "所有",
      "2": "グラント"
    },
    "NAME": "名前",
    "NAMEDIALOG": {
      "TITLE": "プロジェクト名の変更",
      "DESCRIPTION": "新しいプロジェクト名を入力してください",
      "NAME": "新しいプロジェクト名"
    },
    "MEMBER": {
      "TITLE": "マネージャー",
      "TITLEDESC": "マネージャーは、自分のロールに基づいてこのプロジェクトに変更を加えることができます。",
      "DESCRIPTION": "これらのマネージャーは、プロジェクトを編集できます。",
      "USERNAME": "ユーザー名",
      "DISPLAYNAME": "表示名",
      "LOGINNAME": "ログイン名",
      "EMAIL": "メール",
      "ROLES": "ロール",
      "USERID": "ユーザーID"
    },
    "GRANT": {
      "EMPTY": "グラントされた組織はありません。",
      "TITLE": "プロジェクトグラント",
      "DESCRIPTION": "他の組織にプロジェクトを使用できるようにします。",
      "EDITTITLE": "ロールの編集",
      "CREATE": {
        "TITLE": "組織グラントの作成",
        "SEL_USERS": "アクセスを許可するユーザーを選択する",
        "SEL_PROJECT": "プロジェクトを検索する",
        "SEL_ROLES": "許可するロールを選択する",
        "SEL_USER": "ユーザーを選択する",
        "SEL_ORG": "ドメインを設定する",
        "SEL_ORG_DESC": "完全なドメインを入力して、アクセスを許可する組織を指定する。",
        "ORG_TITLE": "組織",
        "ORG_DESCRIPTION": "組織 {{name}} にユーザーをグラントします。",
        "ORG_DESCRIPTION_DESC": "上記のヘッダーのコンテキストを切り替えることで、別組織のユーザーにグラントできます。",
        "SEL_ORG_FORMFIELD": "完全なドメイン",
        "SEL_ORG_BUTTON": "組織を検索する",
        "FOR_ORG": "グラントが以下に対して作成されます："
      },
      "DETAIL": {
        "TITLE": "プロジェクトグラント",
        "DESC": "指定された組織で使用できるロールを選択し、マネージャーを選出します。",
        "MEMBERTITLE": "マネージャー",
        "MEMBERDESC": "これらは、グラントされた組織のマネージャーです。プロジェクトの設定を編集するためにアクセスできるユーザーをここに追加します。",
        "PROJECTNAME": "プロジェクト名",
        "GRANTEDORG": "グラントされた組織",
        "RESOURCEOWNER": "リソース所有者"
      },
      "STATE": "ステータス",
      "STATES": {
        "1": "アクティブ",
        "2": "非アクティブ"
      },
      "ALL": "全て",
      "SHOWDETAIL": "詳細を表示",
      "USER": "ユーザー",
      "MEMBERS": "マネージャー",
      "ORG": "組織",
      "PROJECTNAME": "プロジェクト名",
      "GRANTEDORG": "グラントされた組織",
      "GRANTEDORGDOMAIN": "ドメイン",
      "RESOURCEOWNER": "リソース所有者",
      "GRANTEDORGNAME": "組織名",
      "GRANTID": "グラントID",
      "CREATIONDATE": "作成日",
      "CHANGEDATE": "最終更新日",
      "DATES": "日付",
      "ROLENAMESLIST": "ロール",
      "NOROLES": "ロールはありません",
      "TYPE": "タイプ",
      "TOAST": {
        "PROJECTGRANTUSERGRANTADDED": "プロジェクトグラントが作成されました。",
        "PROJECTGRANTADDED": "プロジェクトグラントが作成されました。",
        "PROJECTGRANTCHANGED": "プロジェクトグラントが変更されました。",
        "PROJECTGRANTMEMBERADDED": "グラントマネージャーが追加されました。",
        "PROJECTGRANTMEMBERCHANGED": "グラントマネージャーが変更されました。",
        "PROJECTGRANTMEMBERREMOVED": "グラントマネージャーが削除されました。",
        "PROJECTGRANTUPDATED": "プロジェクトグラントが更新されました。"
      },
      "DIALOG": {
        "DELETE_TITLE": "プロジェクトグラントの削除",
        "DELETE_DESCRIPTION": "プロジェクトグラントを削除しようとしています。本当によろしいですか？"
      },
      "ROLES": "プロジェクトのロール"
    },
    "APP": {
      "TITLE": "アプリケーション",
      "NAME": "名前",
      "NAMEREQUIRED": "名前が必要です。"
    },
    "ROLE": {
      "EMPTY": "まだロールは作成されていません。",
      "ADDNEWLINE": "ロールを追加する",
      "KEY": "キー",
      "TITLE": "ロール",
      "DESCRIPTION": "プロジェクトグラント時に使用するロールを定義します。",
      "NAME": "名前",
      "DISPLAY_NAME": "表示名",
      "GROUP": "グループ",
      "ACTIONS": "アクション",
      "ADDTITLE": "ロールの作成",
      "ADDDESCRIPTION": "新しいロールの情報を入力します。",
      "EDITTITLE": "ロールの編集",
      "EDITDESCRIPTION": "ロールの新しい情報を入力します。",
      "DELETE": "ロールを削除する",
      "CREATIONDATE": "作成日",
      "CHANGEDATE": "最終更新日",
      "SELECTGROUPTOOLTIP": "グループ{{group}}のすべてのロールを選択します。",
      "OPTIONS": "オプション",
      "ASSERTION": "認証時にロールを表明する",
      "ASSERTION_DESCRIPTION": "ロール情報は、Userinfoエンドポイントから送信され、トークンやその他のタイプのアプリケーション設定に応じて送信されます。",
      "CHECK": "認証時に認可を確認する",
      "CHECK_DESCRIPTION": "設定されている場合、ユーザーはアカウントにロールが割り当てられている場合にのみ認証を許可されます。",
      "DIALOG": {
        "DELETE_TITLE": "ロールの削除",
        "DELETE_DESCRIPTION": "プロジェクトのロールを削除しようとしています。本当によろしいですか？"
      }
    },
    "HAS_PROJECT": "認証時にプロジェクトを確認する",
    "HAS_PROJECT_DESCRIPTION": "ユーザーの組織がこのプロジェクトを持っているかどうかを確認します。そうでない場合、ユーザーを認証することはできません。",
    "TABLE": {
      "TOTAL": "エントリ合計：",
      "SELECTION": "選択された要素",
      "DEACTIVATE": "プロジェクトの非アクティブ化",
      "ACTIVATE": "プロジェクトのアクティブ化",
      "DELETE": "プロジェクトの削除",
      "ORGNAME": "組織名",
      "ORGDOMAIN": "組織ドメイン",
      "STATE": "ステータス",
      "TYPE": "タイプ",
      "CREATIONDATE": "作成日",
      "CHANGEDATE": "最終更新日",
      "RESOURCEOWNER": "所有者",
      "SHOWTABLE": "テーブルを表示する",
      "SHOWGRID": "グリッドを表示する",
      "EMPTY": "プロジェクトは見つかりません"
    },
    "TOAST": {
      "MEMBERREMOVED": "マネージャーが削除されました。",
      "MEMBERSADDED": "マネージャーが追加されました。",
      "MEMBERADDED": "マネージャーが追加されました。",
      "MEMBERCHANGED": "マネージャーが変更されました。",
      "ROLESCREATED": "ロールが作成されました。",
      "ROLEREMOVED": "ロールが削除されました。",
      "ROLECHANGED": "ロールが変更されました。",
      "REACTIVATED": "アクティブになりました。",
      "DEACTIVATED": "非アクティブになりました。",
      "CREATED": "プロジェクトが作成されました。",
      "UPDATED": "プロジェクトが変更されました。",
      "GRANTUPDATED": "グラントが変更されました。",
      "DELETED": "プロジェクトが削除されました。"
    }
  },
  "ROLES": {
    "DIALOG": {
      "DELETE_TITLE": "ロールの削除",
      "DELETE_DESCRIPTION": "ロールを削除しようとしています。本当によろしいですか？"
    }
  },
  "NEXTSTEPS": {
    "TITLE": "次のステップ"
  },
  "IDP": {
    "LIST": {
      "TITLE": "IDプロバイダー",
      "DESCRIPTION": "IDプロバイダーの構成を管理し、ログイン設定で有効にすることができます。",
      "ACTIVETITLE": "アクティブなIDプロバイダー"
    },
    "CREATE": {
      "TITLE": "プロバイダーの追加",
      "DESCRIPTION": "以下のプロバイダーから1つ以上選択してください。",
      "STEPPERTITLE": "プロバイダーの作成",
      "OIDC": {
        "TITLE": "OIDCプロバイダー",
        "DESCRIPTION": "OIDCプロバイダーに必要なデータを入力してください。"
      },
      "OAUTH": {
        "TITLE": "OAuthプロバイダー",
        "DESCRIPTION": "OAuthプロバイダーに必要なデータを入力してください。"
      },
      "JWT": {
        "TITLE": "JWTプロバイダー",
        "DESCRIPTION": "JWTプロバイダーに必要なデータを入力してください。"
      },
      "GOOGLE": {
        "TITLE": "Googleプロバイダー",
        "DESCRIPTION": "Google Identityプロバイダーのクレデンシャルを入力してください。"
      },
      "GITLAB": {
        "TITLE": "Gitlabプロバイダー",
        "DESCRIPTION": "Gitlabプロバイダーのクレデンシャルを入力してください。"
      },
      "GITLABSELFHOSTED": {
        "TITLE": "Gitlabプロバイダー（セルフホスト）",
        "DESCRIPTION": "Gitlabプロバイダー（セルフホスト）のクレデンシャルを入力してください。"
      },
      "GITHUBES": {
        "TITLE": "GitHub Enterprise Serverプロバイダー",
        "DESCRIPTION": "GitHub Enterprise Server IDプロバイダーのクレデンシャルを入力してください。"
      },
      "GITHUB": {
        "TITLE": "Githubプロバイダー",
        "DESCRIPTION": "GitHub IDプロバイダーのクレデンシャルを入力してください。"
      },
      "AZUREAD": {
        "TITLE": "Microsoftプロバイダー",
        "DESCRIPTION": "Microsoftプロバイダーのクレデンシャルを入力してください。"
      },
      "LDAP": {
        "TITLE": "LDAPプロバイダー",
        "DESCRIPTION": "LDAPプロバイダーのクレデンシャルを入力してください。"
      }
    },
    "DETAIL": {
      "TITLE": "IDプロバイダー",
      "DESCRIPTION": "プロバイダーの構成を更新する",
      "DATECREATED": "作成日",
      "DATECHANGED": "更新日"
    },
    "OPTIONS": {
      "ISAUTOCREATION": "自動作成",
      "ISAUTOCREATION_DESC": "選択した場合、アカウントがまだ存在しない場合はアカウントが作成されます。",
      "ISAUTOUPDATE": "自動更新",
      "ISAUTOUPDATE_DESC": "選択した場合、アカウントは再認証時に更新されます。",
      "ISCREATIONALLOWED": "アカウント作成を許可",
      "ISCREATIONALLOWED_DESC": "アカウントを作成できるかどうかを決めます。",
      "ISLINKINGALLOWED": "アカウントリンクを許可",
      "ISLINKINGALLOWED_DESC": "IDを既存のアカウントにリンクできるかどうかを決めます。"
    },
    "OWNERTYPES": {
      "0": "不明",
      "1": "インスタンス",
      "2": "組織"
    },
    "STATES": {
      "1": "アクティブ",
      "2": "非アクティブ"
    },
    "AZUREADTENANTTYPES": {
      "3": "Tenant ID",
      "0": "Common",
      "1": "Organizations",
      "2": "Consumers"
    },
    "AZUREADTENANTTYPE": "テナントタイプ",
    "AZUREADTENANTID": "テナントID",
    "EMAILVERIFIED": "検証済みメールアドレス",
    "NAMEHINT": "指定されている場合、ログイン画面に表示されます。",
    "OPTIONAL": "オプション",
    "LDAPATTRIBUTES": "LDAP 属性",
    "UPDATEBINDPASSWORD": "バインドパスワードの更新",
    "UPDATECLIENTSECRET": "クライアントシークレットを更新する",
    "ADD": "IDプロバイダーを追加する",
    "TYPE": "タイプ",
    "OWNER": "オーナー",
    "ID": "ID",
    "NAME": "名前",
    "AUTHORIZATIONENDPOINT": "認可エンドポイント",
    "TOKENENDPOINT": "トークンエンドポイント",
    "USERENDPOINT": "ユーザーエンドポイント",
    "IDATTRIBUTE": "ID要素",
    "AVAILABILITY": "利用可能性",
    "AVAILABLE": "利用可能",
    "AVAILABLEBUTINACTIVE": "利用可能ですが、非アクティブです",
    "SETAVAILABLE": "利用可能に設定する",
    "SETUNAVAILABLE": "利用不可に設定する",
    "CONFIG": "構成",
    "STATE": "ステータス",
    "ISSUER": "発行者",
    "SCOPESLIST": "スコープリスト",
    "CLIENTID": "クライアントID",
    "CLIENTSECRET": "クライアントシークレット",
    "LDAPCONNECTION": "繋がり",
    "LDAPUSERBINDING": "ユーザーバインディング",
    "BASEDN": "BaseDn",
    "BINDDN": "BindDn",
    "BINDPASSWORD": "Bind Password",
    "SERVERS": "Servers",
    "STARTTLS": "Start TLS",
    "TIMEOUT": "Timeout in seconds",
    "USERBASE": "Userbase",
    "USERFILTERS": "User filters",
    "USEROBJECTCLASSES": "User Object Classes",
    "REQUIRED": "必要",
    "LDAPIDATTRIBUTE": "ID attribute",
    "AVATARURLATTRIBUTE": "Avatar Url attribute",
    "DISPLAYNAMEATTRIBUTE": "Displayname attribute",
    "EMAILATTRIBUTEATTRIBUTE": "Email attribute",
    "EMAILVERIFIEDATTRIBUTE": "Email verified attribute",
    "FIRSTNAMEATTRIBUTE": "Firstname attribute",
    "LASTNAMEATTRIBUTE": "Lastname attribute",
    "NICKNAMEATTRIBUTE": "Nickname attribute",
    "PHONEATTRIBUTE": "Phone attribute",
    "PHONEVERIFIEDATTRIBUTE": "Phone verified attribute",
    "PREFERREDLANGUAGEATTRIBUTE": "Preferred language attribute",
    "PREFERREDUSERNAMEATTRIBUTE": "Preferred username attribute",
    "PROFILEATTRIBUTE": "Profile attribute",
    "IDPDISPLAYNAMMAPPING": "IDP表示名マッピング",
    "USERNAMEMAPPING": "ユーザー名マッピング",
    "DATES": "日付",
    "CREATIONDATE": "作成日",
    "CHANGEDATE": "最終更新日",
    "DEACTIVATE": "非アクティブにする",
    "ACTIVATE": "アクティブにする",
    "DELETE": "削除",
    "DELETE_TITLE": "IDPの削除",
    "DELETE_DESCRIPTION": "IDプロバイダーを削除しようとしています。変更は取消できません。本当によろしいですか？",
    "REMOVE_WARN_TITLE": "IDPを削除する",
    "REMOVE_WARN_DESCRIPTION": "ID プロバイダーを削除しようとしています。これにより、ユーザーが使用できる IDP の選択が削除され、すでに登録されているユーザーは再度ログインできなくなります。続けてもよろしいですか?",
    "DELETE_SELECTION_TITLE": "IDPの削除",
    "DELETE_SELECTION_DESCRIPTION": "IDプロバイダーを削除しようとしています。変更は取消できません。本当によろしいですか？",
    "EMPTY": "IDPは利用できません",
    "OIDC": {
      "GENERAL": "一般",
      "TITLE": "OIDC構成",
      "DESCRIPTION": "OIDC IDプロバイダーの情報を入力します。"
    },
    "JWT": {
      "TITLE": "JWT構成",
      "DESCRIPTION": "JWT Identity Providerの情報を入力する。",
      "HEADERNAME": "ヘッダー名",
      "JWTENDPOINT": "JWTエンドポイント",
      "JWTKEYSENDPOINT": "JWTキーエンドポイント"
    },
    "TOAST": {
      "SAVED": "正常に保存されました。",
      "REACTIVATED": "IDPがアクティブになりました。",
      "DEACTIVATED": "IDPが非アクティブになりました。",
      "SELECTEDREACTIVATED": "選択されたIDPがアクティブになりました。",
      "SELECTEDDEACTIVATED": "選択されたIDPが非アクティブになりました。",
      "SELECTEDKEYSDELETED": "選択されたIDPが削除されました。",
      "DELETED": "IDPは正常に削除されました！",
      "ADDED": "正常に追加されました。",
      "REMOVED": "正常に削除されました。"
    }
  },
  "MFA": {
    "LIST": {
      "MULTIFACTORTITLE": "パスワードレス",
      "MULTIFACTORDESCRIPTION": "ここでパスワードレス認証のための多要素認証を定義します。",
      "SECONDFACTORTITLE": "多要素認証",
      "SECONDFACTORDESCRIPTION": "パスワード認証を保護できるさらに多要素認証を定義します。"
    },
    "CREATE": {
      "TITLE": "新しい要素",
      "DESCRIPTION": "新しい要素タイプを選択する。"
    },
    "DELETE": {
      "TITLE": "要素の削除",
      "DESCRIPTION": "ログイン設定から要素を削除しようとしています。本当によろしいですか？"
    },
    "TOAST": {
      "ADDED": "正常に追加されました。",
      "SAVED": "正常に保存されました。",
      "DELETED": "正常に削除されました"
    },
    "TYPE": "タイプ",
    "MULTIFACTORTYPES": {
      "0": "不明",
      "1": "指紋、セキュリティキー、フェイスIDなど"
    },
    "SECONDFACTORTYPES": {
      "0": "不明",
      "1": "ワンタイムパスワード（OTP）",
      "2": "指紋、セキュリティキー、フェイスIDなど"
    }
  },
  "LOGINPOLICY": {
    "CREATE": {
      "TITLE": "ログイン設定",
      "DESCRIPTION": "組織でユーザーを認証する方法を定義します。"
    },
    "IDPS": "IDプロバイダー",
    "ADDIDP": {
      "TITLE": "IDプロバイダーの追加",
      "DESCRIPTION": "認証に使用するプロバイダーは、あらかじめ定義されたものと自分で作成したものを選択できます。",
      "SELECTIDPS": "IDプロバイダー"
    },
    "PASSWORDLESS": "パスワードレスログイン",
    "PASSWORDLESSTYPE": {
      "0": "無効",
      "1": "有効"
    }
  },
  "APP": {
    "LIST": "アプリケーション",
    "COMPLIANCE": "OIDCコンプライアンス",
    "URLS": "URL",
    "CONFIGURATION": "構成",
    "TOKEN": "トークン設定",
    "PAGES": {
      "TITLE": "アプリケーション",
      "ID": "id",
      "DESCRIPTION": "ここでは、アプリケーション情報とその構成を編集できます。",
      "CREATE": "アプリケーションを作成する",
      "CREATE_SELECT_PROJECT": "最初にプロジェクトを選択する",
      "CREATE_NEW_PROJECT": "または <a href='{{url}}' title='Create project'>ここに</a> 新しい組織を作成する",
      "CREATE_DESC_TITLE": "アプリケーションの詳細を段階的に入力する",
      "CREATE_DESC_SUB": "推奨される構成が自動的に生成されます。",
      "STATE": "ステータス",
      "DATECREATED": "作成日",
      "DATECHANGED": "更新日",
      "URLS": "URL",
      "DELETE": "アプリを削除する",
      "DETAIL": {
        "TITLE": "詳細",
        "STATE": {
          "0": "未定義",
          "1": "アクティブ",
          "2": "非アクティブ"
        }
      },
      "DIALOG": {
        "CONFIG": {
          "TITLE": "OIDC構成の変更"
        },
        "DELETE": {
          "TITLE": "アプリの削除",
          "DESCRIPTION": "本当にこのアプリケーションを削除してよろしいですか？"
        }
      },
      "NEXTSTEPS": {
        "TITLE": "次のステップ",
        "0": {
          "TITLE": "ロールの追加",
          "DESC": "プロジェクトのロールを入力してください"
        },
        "1": {
          "TITLE": "ユーザーの追加",
          "DESC": "組織の新しいユーザーを追加する"
        },
        "2": {
          "TITLE": "ヘルプサポート",
          "DESC": "アプリケーションの作成に関するドキュメントを読むか、サポートにお問い合わせください"
        }
      }
    },
    "NAMEDIALOG": {
      "TITLE": "アプリ名の変更",
      "DESCRIPTION": "新しいアプリ名を入力する",
      "NAME": "新しいアプリ名"
    },
    "NAME": "名前",
    "TYPE": "アプリケーションタイプ",
    "AUTHMETHOD": "認証方法",
    "AUTHMETHODSECTION": "認証方法",
    "GRANT": "グラントタイプ",
    "ADDITIONALORIGINS": "追加オリジン",
    "ADDITIONALORIGINSDESC": "リダイレクトとして使用しないオリジンをアプリに追加したい場合は、ここで追加することができます。",
    "ORIGINS": "オリジン",
    "NOTANORIGIN": "入力された値はオリジンではありません",
    "PROSWITCH": "私はプロです。このウィザードをスキップします。",
    "NAMEANDTYPESECTION": "名前とタイプ",
    "TITLEFIRST": "アプリケーションの名前",
    "TYPETITLE": "アプリケーションのタイプ",
    "OIDC": {
      "WELLKNOWN": "詳細リンクは、<a href='{{url}}' title='Discovery endpoint' target='_blank'>discovery endpoint</a> から取得することができます。",
      "INFO": {
        "ISSUER": "発行者",
        "CLIENTID": "クライアントID"
      },
      "CURRENT": "現在の設定",
      "TOKENSECTIONTITLE": "AuthToken オプション",
      "REDIRECTSECTIONTITLE": "リダイレクト設定",
      "REDIRECTTITLE": "ログインのリダイレクト先となるURIを指定します。",
      "POSTREDIRECTTITLE": "ログアウト後のリダイレクトURIです。",
      "REDIRECTDESCRIPTIONWEB": "リダイレクトURIは https:// で開始する必要があります。 http:// は、開発モードでのみ有効です。",
      "REDIRECTDESCRIPTIONNATIVE": "リダイレクトURIは、独自のプロトコル、http://127.0.0.1、http://[::1] または http://localhost で開始する必要があります。",
      "REDIRECTNOTVALID": "このリダイレクトURIは無効です。",
      "COMMAORENTERSEPERATION": "↵で分離する",
      "TYPEREQUIRED": "タイプが必要です。",
      "TITLE": "OIDC構成",
      "CLIENTID": "クライアントID",
      "CLIENTSECRET": "クライアントシークレット",
      "CLIENTSECRET_NOSECRET": "選択した認証フローでは、シークレットは必要ないため、利用できません。",
      "CLIENTSECRET_DESCRIPTION": "クライアントシークレットは、ダイアログを閉じると消えてしまうので、安全な場所に保管してください。",
      "REGENERATESECRET": "クライアントシークレットを再生成する",
      "DEVMODE": "開発モード",
      "DEVMODEDESC": "注意：開発モードを有効にすると、URIが認証されません。",
      "SKIPNATIVEAPPSUCCESSPAGE": "ログイン後に成功ページをスキップする",
      "SKIPNATIVEAPPSUCCESSPAGE_DESCRIPTION": "このネイティブアプリのログイン後に成功ページをスキップする",
      "REDIRECT": "リダイレクトURI",
      "REDIRECTSECTION": "リダイレクトURI",
      "POSTLOGOUTREDIRECT": "ログアウトURI",
      "RESPONSESECTION": "レスポンスタイプ",
      "GRANTSECTION": "グラントタイプ",
      "GRANTTITLE": "グラントタイプを選択する。注：Implicitは、ブラウザベースのアプリケーションでのみ利用できます。",
      "APPTYPE": {
        "0": "Web",
        "1": "User Agent",
        "2": "Native"
      },
      "RESPONSETYPE": "レスポンスタイプ",
      "RESPONSE": {
        "0": "Code",
        "1": "ID Token",
        "2": "Token-ID Token"
      },
      "REFRESHTOKEN": "トークンを更新する",
      "GRANTTYPE": "グラントタイプ",
      "GRANT": {
        "0": "Authorization Code",
        "1": "Implicit",
        "2": "Refresh Token",
        "3": "Device Code"
      },
      "AUTHMETHOD": {
        "0": "Basic",
        "1": "Post",
        "2": "None",
        "3": "Private Key JWT"
      },
      "TOKENTYPE": "認証トークンタイプ",
      "TOKENTYPE0": "Bearerトークン",
      "TOKENTYPE1": "JWT",
      "UNSECUREREDIRECT": "I sure hope you know what you are doing.",
      "OVERVIEWSECTION": "概要",
      "OVERVIEWTITLE": "完了です。構成を確認してください。",
      "ACCESSTOKENROLEASSERTION": "ユーザーロールをアクセストークンに追加する",
      "ACCESSTOKENROLEASSERTION_DESCRIPTION": "選択した場合、認証されたユーザーの要求されたロールがアクセストークンに追加されます。",
      "IDTOKENROLEASSERTION": "IDトークン内のユーザーロール",
      "IDTOKENROLEASSERTION_DESCRIPTION": "選択した場合、認証されたユーザーの要求されたロールがIDトークンに追加されます。",
      "IDTOKENUSERINFOASSERTION": "IDトークン内のユーザー情報",
      "IDTOKENUSERINFOASSERTION_DESCRIPTION": "クライアントは、IDトークンからプロフィール、メール、電話、住所のクレームを取得できます。",
      "CLOCKSKEW": "OPとクライアントのクロックスキューをクライアントが処理できるようにします。持続時間（0～5s）は、exp claimに加算され、iats、auth_timeおよびnbfから減算されます。",
      "RECOMMENDED": "推奨",
      "NOTRECOMMENDED": "非推奨",
      "SELECTION": {
        "APPTYPE": {
          "WEB": {
            "TITLE": "Web",
            "DESCRIPTION": ".NET、PHP、node.js、Javaなどの通常のWebアプリケーション。"
          },
          "NATIVE": {
            "TITLE": "Native",
            "DESCRIPTION": "モバイルアプリ、デスクトップ、スマートデバイスなど"
          },
          "USERAGENT": {
            "TITLE": "User Agent",
            "DESCRIPTION": "シングルページアプリケーション（SPA）および一般に、ブラウザで実行されるすべてのJSフレームワーク"
          }
        }
      }
    },
    "API": {
      "INFO": {
        "CLIENTID": "クライアントID"
      },
      "REGENERATESECRET": "クライアントシークレットを再再生する",
      "SELECTION": {
        "TITLE": "API",
        "DESCRIPTION": "一般的なAPI"
      },
      "AUTHMETHOD": {
        "0": "Basic",
        "1": "Private Key JWT"
      }
    },
    "SAML": {
      "SELECTION": {
        "TITLE": "SAML",
        "DESCRIPTION": "SAMLアプリケーション"
      },
      "CONFIGSECTION": "SAML構成",
      "URL": "メタデータファイルが配置されているURL",
      "OR": "または",
      "XML": "メタデータXMLをアップロードする",
      "METADATA": "メタデータ",
      "METADATAFROMFILE": "ファイルからのメタデータ"
    },
    "AUTHMETHODS": {
      "CODE": {
        "TITLE": "Code",
        "DESCRIPTION": "トークンの承認コードを交換する"
      },
      "PKCE": {
        "TITLE": "PKCE",
        "DESCRIPTION": "クライアントシークレットの代わりにランダムハッシュを使用することで、より安全性を高めることができます。"
      },
      "POST": {
        "TITLE": "POST",
        "DESCRIPTION": "Formの一部としてclient_idとclient_secretを送信する"
      },
      "PK_JWT": {
        "TITLE": "Private Key JWT",
        "DESCRIPTION": "アプリケーションの認証に秘密鍵を使用する"
      },
      "BASIC": {
        "TITLE": "Basic",
        "DESCRIPTION": "ユーザー名とパスワードを使用した認証"
      },
      "IMPLICIT": {
        "TITLE": "Implicit",
        "DESCRIPTION": "認証エンドポイントから直接トークンを取得します。"
      },
      "DEVICECODE": {
        "TITLE": "Device Code",
        "DESCRIPTION": "コンピューターまたはスマートフォンでデバイスを認証します。"
      },
      "CUSTOM": {
        "TITLE": "Custom",
        "DESCRIPTION": "設定は他のオプションに対応していません。"
      }
    },
    "TOAST": {
      "REACTIVATED": "アプリケーションがアクティブになりました。",
      "DEACTIVATED": "アプリケーションが非アクティブになりました。",
      "OIDCUPDATED": "アプリが更新されました。",
      "APIUPDATED": "アプリが更新されました",
      "UPDATED": "アプリが更新されました。",
      "CREATED": "アプリが作成されました。",
      "CLIENTSECRETREGENERATED": "クライアントシークレットが生成されました。",
      "DELETED": "アプリが削除されました。",
      "CONFIGCHANGED": "変更を検出しました！"
    }
  },
  "GENDERS": {
    "0": "不明",
    "1": "女性",
    "2": "男性",
    "3": "その他"
  },
  "LANGUAGES": {
    "de": "Deutsch",
    "en": "English",
    "es": "Español",
    "fr": "Français",
    "it": "Italiano",
    "ja": "日本語",
    "pl": "Polski",
    "zh": "简体中文",
    "bg": "Български",
<<<<<<< HEAD
    "pt": "Portuguese"
=======
    "mk": "Македонски"
>>>>>>> 0f3c33cb
  },
  "MEMBER": {
    "ADD": "マネージャーを追加する",
    "CREATIONTYPE": "作成タイプ",
    "CREATIONTYPES": {
      "0": "所有プロジェクト",
      "1": "グラントされたプロジェクト",
      "2": "組織",
      "3": "IAM",
      "4": "プロジェクト"
    },
    "EDITROLE": "ロールを編集する",
    "EDITFOR": "ユーザーのロールを編集する：{{value}}",
    "DIALOG": {
      "DELETE_TITLE": "マネージャーの削除",
      "DELETE_DESCRIPTION": "マネージャーを削除しようとしています。本当によろしいですか？"
    }
  },
  "ROLESLABEL": "ロール",
  "GRANTS": {
    "TITLE": "認可",
    "DESC": "この組織のすべての認可です。",
    "DELETE": "認可を削除する",
    "EMPTY": "認可は見つかりません",
    "ADD": "認可を作成する",
    "ADD_BTN": "新規",
    "PROJECT": {
      "TITLE": "認可",
      "DESCRIPTION": "指定したプロジェクトの認可を定義します。自分が権限を持つプロジェクトとユーザーのエントリしか表示されないことに注意してください。"
    },
    "USER": {
      "TITLE": "認可",
      "DESCRIPTION": "指定したユーザーの認可を定義します。自分が権限を持つプロジェクトとユーザーのエントリしか表示されないことに注意してください。"
    },
    "CREATE": {
      "TITLE": "認可の作成",
      "DESCRIPTION": "組織、プロジェクト、および対応するロールを検索する。"
    },
    "EDIT": {
      "TITLE": "認可の変更"
    },
    "DETAIL": {
      "TITLE": "認可の詳細",
      "DESCRIPTION": "ここでは、認可のすべての詳細を確認できます。"
    },
    "TOAST": {
      "UPDATED": "認可が更新されました。",
      "REMOVED": "認可が削除されました",
      "BULKREMOVED": "認可が削除されました。"
    },
    "DIALOG": {
      "DELETE_TITLE": "認可の削除",
      "DELETE_DESCRIPTION": "認可を削除しようとしています。本当によろしいですか？",
      "BULK_DELETE_TITLE": "認可の削除",
      "BULK_DELETE_DESCRIPTION": "複数の認可を削除しようとしています。本当によろしいですか？"
    }
  },
  "CHANGES": {
    "LISTTITLE": "最後の変更",
    "BOTTOM": "リストの終わりに到達しました。",
    "LOADMORE": "さらに読み込む",
    "ORG": {
      "TITLE": "アクティビティ",
      "DESCRIPTION": "ここでは、組織の変更が発生した最新のイベントを見ることができます。"
    },
    "PROJECT": {
      "TITLE": "アクティビティ",
      "DESCRIPTION": "ここでは、プロジェクトの変更が発生した最新のイベントを見ることができます。"
    },
    "USER": {
      "TITLE": "アクティビティ",
      "DESCRIPTION": "ここでは、ユーザーの変更が発生した最新のイベントを見ることができます。"
    }
  }
}<|MERGE_RESOLUTION|>--- conflicted
+++ resolved
@@ -1042,11 +1042,8 @@
       "pl": "Polski",
       "zh": "简体中文",
       "bg": "Български",
-<<<<<<< HEAD
-			"pt": "Portuguese"
-=======
+			"pt": "Portuguese",
       "mk": "Македонски"
->>>>>>> 0f3c33cb
     },
     "SMTP": {
       "TITLE": "SMTP設定",
@@ -1242,11 +1239,8 @@
         "pl": "Polski",
         "zh": "简体中文",
         "bg": "Български",
-<<<<<<< HEAD
-        "pt": "Portuguese"
-=======
+        "pt": "Portuguese",
         "mk": "Македонски"
->>>>>>> 0f3c33cb
       },
       "KEYS": {
         "emailVerificationDoneText": "メール認証が完了しました",
@@ -2114,11 +2108,8 @@
     "pl": "Polski",
     "zh": "简体中文",
     "bg": "Български",
-<<<<<<< HEAD
-    "pt": "Portuguese"
-=======
+    "pt": "Portuguese",
     "mk": "Македонски"
->>>>>>> 0f3c33cb
   },
   "MEMBER": {
     "ADD": "マネージャーを追加する",
