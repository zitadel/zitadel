--- conflicted
+++ resolved
@@ -2252,22 +2252,19 @@
         "CURRENT_DESC_TITLE": "これらは SMTP 設定です",
         "PROVIDER_SETTINGS": "SMTPプロバイダーの設定",
         "SENDER_SETTINGS": "送信者の設定",
-<<<<<<< HEAD
+        "NEXT_STEPS": "次のステップ",
+        "ACTIVATE": {
+          "TITLE": "SMTP プロバイダーをアクティブ化する",
+          "DESCRIPTION": "ZITADEL は、アクティブ化するまで、この SMTP プロバイダーを使用して通知を送信できません。このプロバイダーをアクティブ化すると、アクティブだった他のプロバイダーは非アクティブ化されます。"
+        },
+        "DEACTIVATE": {
+          "TITLE": "SMTPプロバイダーを非アクティブ化します",
+          "DESCRIPTION": "この SMTP プロバイダーを非アクティブ化すると、再度アクティブ化するまで、Zitadel はそれを使用して通知を送信できなくなります。"
+        },
         "SAVE_SETTINGS": "設定を保存する",
         "TEST": {
           "TITLE": "設定をテストする",
           "DESCRIPTION": "SMTP プロバイダーの設定をテストし、保存する前にテスト結果を確認できます。"
-=======
-        "TEST_SETTINGS": "SMTP設定をテストする",
-        "NEXT_STEPS": "次のステップ",
-        "ACTIVATE": {
-          "TITLE": "SMTP プロバイダーをアクティブ化する",
-          "DESCRIPTION": "ZITADEL は、アクティブ化するまで、この SMTP プロバイダーを使用して通知を送信できません。このプロバイダーをアクティブ化すると、アクティブだった他のプロバイダーは非アクティブ化されます。"
-        },
-        "DEACTIVATE": {
-          "TITLE": "SMTPプロバイダーを非アクティブ化します",
-          "DESCRIPTION": "この SMTP プロバイダーを非アクティブ化すると、再度アクティブ化するまで、Zitadel はそれを使用して通知を送信できなくなります。"
->>>>>>> fb95f4a8
         }
       }
     },
