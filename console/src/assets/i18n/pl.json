{
  "APP_NAME": "ZITADEL",
  "PAGINATOR": {
    "PREVIOUS": "Poprzedni",
    "NEXT": "Następny",
    "COUNT": "Całkowita liczba wyników",
    "MORE": "Więcej"
  },
  "FOOTER": {
    "LINKS": {
      "CONTACT": "Kontakt",
      "TOS": "Warunki korzystania z usług",
      "PP": "Polityka prywatności"
    },
    "THEME": {
      "DARK": "Ciemny",
      "LIGHT": "Jasny"
    }
  },
  "HOME": {
    "WELCOME": "Rozpocznij pracę z ZITADEL",
    "DISCLAIMER": "ZITADEL traktuje Twoje dane poufnie i bezpiecznie.",
    "DISCLAIMERLINK": "Dalsze informacje",
    "DOCUMENTATION": {
      "TITLE": "Dokumentacja",
      "DESCRIPTION": "Szybko rozpocznij pracę z ZITADEL."
    },
    "GETSTARTED": {
      "TITLE": "Rozpocznij pracę z ZITADEL",
      "DESCRIPTION": "Szybko rozpocznij pracę z ZITADEL."
    },
    "QUICKSTARTS": {
      "LABEL": "Pierwsze kroki",
      "TITLE": "Szybki start",
      "DESCRIPTION": "Szybko rozpocznij pracę z ZITADEL."
    },
    "SHORTCUTS": {
      "SHORTCUTS": "Skróty",
      "SETTINGS": "Dostępne skróty",
      "PROJECTS": "Projekty",
      "REORDER": "Przytrzymaj i przeciągnij kafel, aby go przenieść",
      "ADD": "Przytrzymaj i przeciągnij kafel, aby go dodać"
    }
  },
  "ONBOARDING": {
    "DESCRIPTION": "Twój proces wprowadzania na rynek",
    "COMPLETED": "zakończone",
    "DISMISS": "zamknąć",
    "CARD": {
      "TITLE": "Uruchom swój ZITADEL",
      "DESCRIPTION": "Ta lista kontrolna pomoże Ci skonfigurować instancję i poprowadzi Cię przez najważniejsze kroki."
    },
    "EVENTS": {
      "instance.policy.label.added": {
        "title": "Skonfiguruj swoją markę",
        "description": "Zdefiniuj kolorystykę i kształt swojego loginu oraz wgraj swoje logo i ikony."
      },
      "instance.smtp.config.added": {
        "title": "Ustawienia SMTP",
        "description": "Ustawienie własnego serwera pocztowego"
      },
      "project.added": {
        "title": "Stwórz swój pierwszy projekt",
        "description": "Dodaj swój pierwszy projekt i określ jego role i uprawnienia."
      },
      "project.application.added": {
        "title": "Utwórz swoją pierwszą aplikację",
        "description": "Utwórz aplikację internetową, natywną, api lub saml i skonfiguruj swój przepływ uwierzytelniania."
      },
      "user.human.added": {
        "title": "Dodaj użytkowników",
        "description": "Dodaj użytkowników aplikacji"
      },
      "user.grant.added": {
        "title": "Użytkownicy dotacji",
        "description": "Pozwól użytkownikom na dostęp do Twojej aplikacji i ustaw ich rolę."
      }
    }
  },
  "MENU": {
    "INSTANCE": "Instancja",
    "DASHBOARD": "Strona główna",
    "PERSONAL_INFO": "Informacje Osobiste",
    "DOCUMENTATION": "Dokumentacja",
    "INSTANCEOVERVIEW": "Instancja",
    "ORGS": "Organizacje",
    "VIEWS": "Widoki",
    "EVENTS": "Zdarzenia",
    "FAILEDEVENTS": "Nieudane Zdarzenia",
    "ORGANIZATION": "Organizacja",
    "DOMAINS": "Domeny",
    "PROJECT": "Projekty",
    "PROJECTOVERVIEW": "Przegląd",
    "PROJECTGRANTS": "Uprawnienia",
    "ROLES": "Role",
    "GRANTEDPROJECT": "Uprawnione projekty",
    "HUMANUSERS": "Użytkownicy",
    "MACHINEUSERS": "Użytkownicy usług",
    "LOGOUT": "Wyloguj Wszystkich Użytkowników",
    "NEWORG": "Nowa Organizacja",
    "IAMADMIN": "Jesteś administratorem IAM. Zauważ, że masz rozszerzone uprawnienia.",
    "SHOWORGS": "Pokaż wszystkie organizacje",
    "GRANTS": "Autoryzacje",
    "ACTIONS": "Akcje",
    "PRIVACY": "Prywatność",
    "TOS": "Warunki korzystania z usług",
    "OPENSHORTCUTSTOOLTIP": "Wpisz ? aby pokazać skróty klawiszowe",
    "SETTINGS": "Ustawienia",
    "CUSTOMERPORTAL": "Portal klienta"
  },
  "ACTIONS": {
    "ACTIONS": "Akcje",
    "FILTER": "Filtruj",
    "RENAME": "Zmień nazwę",
    "SET": "Ustaw",
    "COPY": "Kopiuj do Schowka",
    "COPIED": "Skopiowano do schowka.",
    "RESET": "Resetuj",
    "RESETDEFAULT": "Resetuj do Domyślnego",
    "RESETTO": "Resetuj do: ",
    "RESETCURRENT": "Resetuj do aktualnego",
    "SHOW": "Pokaż",
    "HIDE": "Ukryj",
    "SAVE": "Zapisz",
    "SAVENOW": "Zapisz teraz",
    "NEW": "Nowy",
    "ADD": "Dodaj",
    "CREATE": "Utwórz",
    "CONTINUE": "Kontynuuj",
    "BACK": "Wstecz",
    "CLOSE": "Zamknij",
    "CLEAR": "Wyczyść",
    "CANCEL": "Anuluj",
    "INFO": "Informacja",
    "OK": "OK",
    "SELECT": "Wybierz",
    "VIEW": "Pokaż",
    "SELECTIONDELETE": "Usuń zaznaczone",
    "DELETE": "Usuń",
    "REMOVE": "Usuń",
    "VERIFY": "Zweryfikuj",
    "FINISH": "Zakończ",
    "FINISHED": "Zamknij",
    "CHANGE": "Zmień",
    "REACTIVATE": "Reaktywuj",
    "ACTIVATE": "Aktywuj",
    "DEACTIVATE": "Deaktywuj",
    "REFRESH": "Odśwież",
    "LOGIN": "Zaloguj się",
    "EDIT": "Edytuj",
    "PIN": "Przypnij / Odepnij",
    "CONFIGURE": "Konfiguruj",
    "SEND": "Wyślij",
    "NEWVALUE": "Nowa wartość",
    "RESTORE": "Przywróć",
    "CONTINUEWITHOUTSAVE": "Kontynuuj bez zapisywania",
    "OF": "z",
    "PREVIOUS": "Poprzedni",
    "NEXT": "Następny",
    "MORE": "więcej",
    "STEP": "Krok",
    "COMINGSOON": "Coming soon",
    "TABLE": {
      "SHOWUSER": "Pokaż użytkownika {{value}}"
    }
  },
  "MEMBERROLES": {
    "IAM_OWNER": "Ma kontrolę nad całą instancją, włącznie z wszystkimi organizacjami",
    "IAM_OWNER_VIEWER": "Ma uprawnienie do przeglądania całej instancji, włącznie z wszystkimi organizacjami",
    "IAM_ORG_MANAGER": "Ma uprawnienie do tworzenia i zarządzania organizacjami",
    "IAM_USER_MANAGER": "Ma uprawnienie do tworzenia i zarządzania użytkownikami",
    "ORG_OWNER": "Ma uprawnienie nad całą organizacją",
    "ORG_USER_MANAGER": "Ma uprawnienie do tworzenia i zarządzania użytkownikami organizacji",
    "ORG_OWNER_VIEWER": "Ma uprawnienie do przeglądania całej organizacji",
    "ORG_USER_PERMISSION_EDITOR": "Ma uprawnienie do zarządzania uprawnieniami użytkowników",
    "ORG_PROJECT_PERMISSION_EDITOR": "Ma uprawnienie do zarządzania uprawnieniami projektu",
    "ORG_PROJECT_CREATOR": "Ma uprawnienie do tworzenia własnych projektów i podstawowych ustawień",
    "PROJECT_OWNER": "Ma uprawnienie nad całym projektem",
    "PROJECT_OWNER_VIEWER": "Ma uprawnienie do przeglądania całego projektu",
    "PROJECT_OWNER_GLOBAL": "Ma uprawnienia do całego projektu",
    "PROJECT_OWNER_VIEWER_GLOBAL": "Ma uprawnienia do przeglądania całego projektu",
    "PROJECT_GRANT_OWNER": "Ma uprawnienia do zarządzania przydzielaniem dostępu do projektu",
    "PROJECT_GRANT_OWNER_VIEWER": "Ma uprawnienia do przeglądania przydzielonych dostępów do projektu"
  },
  "OVERLAYS": {
    "ORGSWITCHER": {
      "TEXT": "Wszystkie ustawienia organizacji i tabele w konsoli opierają się na wybranej organizacji. Kliknij ten przycisk, aby przełączyć organizację lub utworzyć nową."
    },
    "INSTANCE": {
      "TEXT": "Kliknij tutaj, aby przejść do ustawień instancji. Zwróć uwagę, że masz dostęp tylko do tego przycisku, jeśli masz rozszerzone uprawnienia."
    },
    "PROFILE": {
      "TEXT": "Tutaj możesz przełączać się między kontami użytkownika i zarządzać swoimi sesjami i profilami."
    },
    "NAV": {
      "TEXT": "Ta nawigacja zmienia się w zależności od wybranej powyżej organizacji lub Twojej instancji"
    },
    "CONTEXTCHANGED": {
      "TEXT": "Uwaga! Kontekst organizacji uległ zmianie."
    }
  },
  "FILTER": {
    "TITLE": "Filtr",
    "STATE": "Status",
    "DISPLAYNAME": "Wyświetlana Nazwa Użytkownika",
    "EMAIL": "Email",
    "USERNAME": "Nazwa Użytkownika",
    "ORGNAME": "Nazwa Organizacji",
    "PROJECTNAME": "Nazwa Projektu",
    "RESOURCEOWNER": "Właściciel Zasobu",
    "METHODS": {
      "5": "zawiera",
      "7": "kończy się",
      "1": "równa się"
    }
  },
  "KEYBOARDSHORTCUTS": {
    "TITLE": "Skróty klawiaturowe",
    "UNDERORGCONTEXT": "Na stronach organizacji",
    "SIDEWIDE": "Skróty dostępne na całej stronie",
    "SHORTCUTS": {
      "HOME": "Idź do Strony Głównej",
      "INSTANCE": "Idź do <strong>I</strong>nstancji",
      "ORG": "Idź do <strong>O</strong>rganizacji",
      "ORGSETTINGS": "Idź do Ustawień organizacji",
      "ORGSWITCHER": "Przełącz organizację",
      "ME": "Idź do Własnego Profilu",
      "PROJECTS": "Idź do <strong>P</strong>rojektów",
      "USERS": "Idź do <strong>U</strong>żytkowników",
      "USERGRANTS": "Idź do <strong>A</strong>utoryzacji",
      "ACTIONS": "Idź do Działań i Przepływów",
      "DOMAINS": "Idź do <strong>D</strong>omen"
    }
  },
  "RESOURCEID": "Identyfikator zasobu",
  "NAME": "Nazwa",
  "VERSION": "Wersja",
  "TABLE": {
    "NOROWS": "Brak danych"
  },
  "ERRORS": {
    "REQUIRED": "Brakuje niektórych wymaganych pól.",
    "TOKENINVALID": {
      "TITLE": "Twój token autoryzacji wygasł.",
      "DESCRIPTION": "Kliknij przycisk poniżej, aby ponownie się zalogować."
    }
  },
  "USER": {
    "SETTINGS": {
      "TITLE": "Ustawienia",
      "GENERAL": "Ogólne",
      "IDP": "Dostawcy tożsamości",
      "SECURITY": "Hasło i Bezpieczeństwo",
      "KEYS": "Klucze",
      "PAT": "Tokeny Dostępu Osobistego",
      "USERGRANTS": "Autoryzacje",
      "MEMBERSHIPS": "Członkostwa",
      "METADATA": "Metadane"
    },
    "TITLE": "Informacje Osobiste",
    "DESCRIPTION": "Zarządzaj swoimi informacjami i ustawieniami bezpieczeństwa.",
    "PAGES": {
      "LIST": "Użytkownicy",
      "TITLE": "Użytkownik",
      "DESCRIPTION": "Twórz nowych użytkowników w swojej organizacji i zarządzaj już istniejącymi.",
      "LISTMACHINE": "Użytkownicy Usług",
      "DESCRIPTIONMACHINE": "Twórz i zarządzaj Użytkownikami Usług swojej organizacji",
      "DETAIL": "Szczegóły",
      "CREATE": "Stwórz",
      "MY": "Moje Informacje",
      "LOGINNAMES": "Nazwy logowania",
      "LOGINMETHODS": "Metody logowania",
      "LOGINNAMESDESC": "To są twoje nazwy logowania:",
      "NOUSER": "Brak przypisanego użytkownika.",
      "REACTIVATE": "Aktywuj ponownie",
      "DEACTIVATE": "Dezaktywuj",
      "FILTER": "Filtruj",
      "STATE": "Status",
      "DELETE": "Usuń Użytkownika",
      "UNLOCK": "Odblokuj Użytkownika",
      "GENERATESECRET": "Generuj sekret klienta",
      "REMOVESECRET": "Usuń sekret klienta",
      "LOCKEDDESCRIPTION": "Ten użytkownik został zablokowany z powodu przekroczenia maksymalnej liczby prób logowania i musi zostać odblokowany, aby mógł być używany ponownie.",
      "DELETEACCOUNT": "Usuń Konto",
      "DELETEACCOUNT_DESC": "Jeśli wykonasz tę akcję, zostaniesz wylogowany i już nie będziesz mieć dostępu do swojego konta. Ta akcja nie jest odwracalna, więc proszę kontynuować ostrożnie.",
      "DELETEACCOUNT_BTN": "Usuń Konto",
      "DELETEACCOUNT_SUCCESS": "Konto zostało pomyślnie usunięte!"
    },
    "DETAILS": {
      "DATECREATED": "Utworzone",
      "DATECHANGED": "Zmienione"
    },
    "DIALOG": {
      "DELETE_TITLE": "Usuń Użytkownika",
      "DELETE_SELF_TITLE": "Usuń Konto",
      "DELETE_DESCRIPTION": "Zamierzasz trwale usunąć użytkownika. Czy na pewno?",
      "DELETE_SELF_DESCRIPTION": "Zamierzasz trwale usunąć swoje osobiste konto. To spowoduje wylogowanie Cię i usunięcie Twojego użytkownika. Ta akcja nie może być cofnięta!",
      "DELETE_AUTH_DESCRIPTION": "Zamierzasz trwale usunąć swoje osobiste konto. Czy jesteś pewny?",
      "TYPEUSERNAME": "Wpisz '{{value}}', aby potwierdzić i usunąć użytkownika.",
      "USERNAME": "Nazwa Użytkownika",
      "DELETE_BTN": "Usuń trwale"
    },
    "SENDEMAILDIALOG": {
      "TITLE": "Wyślij powiadomienie e-mailem",
      "DESCRIPTION": "Kliknij poniższy przycisk, aby wysłać powiadomienie na bieżący adres e-mail lub zmienić adres e-mail w polu.",
      "NEWEMAIL": "Nowy adres e-mail"
    },
    "SECRETDIALOG": {
      "CLIENTSECRET": "Sekret klienta",
      "CLIENTSECRET_DESCRIPTION": "Zachowaj sekret klienta w bezpiecznym miejscu, ponieważ zniknie ona po zamknięciu okna dialogowego."
    },
    "TABLE": {
      "DEACTIVATE": "Dezaktywuj",
      "ACTIVATE": "Aktywuj",
      "CHANGEDATE": "Ostatnio Zmodyfikowane",
      "CREATIONDATE": "Utworzone O",
      "TYPES": {
        "HUMAN": "Użytkownicy",
        "MACHINE": "Użytkownicy Usługi"
      },
      "FILTER": {
        "0": "Filtruj po nazwie wyświetlanej",
        "1": "Filtruj po nazwie użytkownika",
        "2": "Filtruj po nazwie wyświetlanej",
        "3": "Filtruj po nazwie użytkownika",
        "4": "Filtruj po adresie email",
        "5": "Filtruj po nazwie wyświetlanej",
        "10": "Filtruj po nazwie organizacji",
        "12": "Filtruj po nazwie projektu"
      },
      "EMPTY": "Brak wpisów"
    },
    "PASSWORDLESS": {
      "SEND": "Wyślij link rejestracyjny",
      "TABLETYPE": "Rodzaj",
      "TABLESTATE": "Status",
      "NAME": "Nazwa",
      "EMPTY": "Brak ustawionego urządzenia",
      "TITLE": "Uwierzytelnianie bez hasła",
      "DESCRIPTION": "Dodaj Metody Uwierzytelniania oparte na WebAuthn, aby zalogować się do ZITADEL bez hasła.",
      "MANAGE_DESCRIPTION": "Zarządzaj drugim czynnikiem uwierzytelniania swoich użytkowników.",
      "U2F": "Dodaj metodę",
      "U2F_DIALOG_TITLE": "Zweryfikuj uwierzytelniającego",
      "U2F_DIALOG_DESCRIPTION": "Wprowadź nazwę dla używanego logowania bez hasła",
      "U2F_SUCCESS": "Uwierzytelnianie bez hasła utworzone pomyślnie!",
      "U2F_ERROR": "Wystąpił błąd podczas konfiguracji!",
      "U2F_NAME": "Nazwa urządzenia uwierzytelniającego",
      "TYPE": {
        "0": "Brak MFA zdefiniowanego",
        "1": "Hasło jednorazowe (OTP)",
        "2": "Odcisk palca, Klucze Bezpieczeństwa, Face ID i inne"
      },
      "STATE": {
        "0": "Brak stanu",
        "1": "Nie gotowy",
        "2": "Gotowy",
        "3": "Usunięty"
      },
      "DIALOG": {
        "DELETE_TITLE": "Usuń metodę uwierzytelniania bez hasła",
        "DELETE_DESCRIPTION": "Zamierzasz usunąć metodę uwierzytelniania bez hasła. Czy na pewno?",
        "ADD_TITLE": "Uwierzytelnianie bez hasła",
        "ADD_DESCRIPTION": "Wybierz jedną z dostępnych opcji tworzenia metody uwierzytelniania bez hasła.",
        "SEND_DESCRIPTION": "Wyślij link rejestracyjny na swój adres e-mail.",
        "SEND": "Wyślij link rejestracyjny",
        "SENT": "E-mail został pomyślnie dostarczony. Sprawdź swoją skrzynkę, aby kontynuować konfigurację.",
        "QRCODE_DESCRIPTION": "Wygeneruj kod QR do skanowania z innym urządzeniem.",
        "QRCODE": "Wygeneruj kod QR",
        "QRCODE_SCAN": "Zeskanuj ten kod QR, aby kontynuować konfigurację na swoim urządzeniu.",
        "NEW_DESCRIPTION": "Użyj tego urządzenia do skonfigurowania uwierzytelniania bez hasła.",
        "NEW": "Dodaj nowy"
      }
    },
    "MFA": {
      "TABLETYPE": "Typ",
      "TABLESTATE": "Status",
      "NAME": "Nazwa",
      "EMPTY": "Brak dodatkowych czynników",
      "TITLE": "Uwierzytelnianie wieloskładnikowe",
      "DESCRIPTION": "Dodaj drugi czynnik, aby zapewnić optymalne bezpieczeństwo twojego konta.",
      "MANAGE_DESCRIPTION": "Zarządzaj metodami drugiego czynnika swoich użytkowników.",
      "ADD": "Dodaj czynnik",
      "OTP": "Aplikacja uwierzytelniająca OTP (jednorazowe hasło)",
      "OTP_DIALOG_TITLE": "Dodaj OTP",
      "OTP_DIALOG_DESCRIPTION": "Zeskanuj kod QR za pomocą aplikacji uwierzytelniającej i wprowadź poniższy kod, aby zweryfikować i aktywować metodę OTP.",
      "U2F": "Odcisk palca, klucze bezpieczeństwa, Face ID i inne",
      "U2F_DIALOG_TITLE": "Zweryfikuj czynnik",
      "U2F_DIALOG_DESCRIPTION": "Wprowadź nazwę dla swojego używanego uniwersalnego uwierzytelniania wieloskładnikowego.",
      "U2F_SUCCESS": "Czynnik został pomyślnie dodany!",
      "U2F_ERROR": "Wystąpił błąd podczas konfiguracji!",
      "U2F_NAME": "Nazwa uwierzytelniacza",
      "TYPE": {
        "0": "Nie zdefiniowano MFA",
        "1": "Jednorazowe hasło (OTP)",
        "2": "Odcisk palca, klucze bezpieczeństwa, Face ID i inne"
      },
      "STATE": {
        "0": "Brak Stanu",
        "1": "Nie Gotowe",
        "2": "Gotowe",
        "3": "Usunięte"
      },
      "DIALOG": {
        "MFA_DELETE_TITLE": "Usuń drugi czynnik",
        "MFA_DELETE_DESCRIPTION": "Zamierzasz usunąć drugi czynnik. Czy na pewno?",
        "ADD_MFA_TITLE": "Dodaj drugi czynnik",
        "ADD_MFA_DESCRIPTION": "Wybierz jedną z poniższych opcji."
      }
    },
    "EXTERNALIDP": {
      "TITLE": "Zewnętrzni Dostawcy Tożsamości ",
      "DESC": "",
      "IDPCONFIGID": "Identyfikator konfiguracji IDP",
      "IDPNAME": "Nazwa IDP",
      "USERDISPLAYNAME": "Zewnętrzna Nazwa",
      "EXTERNALUSERID": "Identyfikator zewnętrznego użytkownika",
      "EMPTY": "Nie znaleziono dostawców tożsamości zewnętrznych",
      "DIALOG": {
        "DELETE_TITLE": "Usuń IDP",
        "DELETE_DESCRIPTION": "Zamierzasz usunąć dostawcę tożsamości zewnętrznej z użytkownika. Czy na pewno chcesz kontynuować?"
      }
    },
    "CREATE": {
      "TITLE": "Utwórz Nowego Użytkownika",
      "DESCRIPTION": "Podaj potrzebne informacje.",
      "NAMEANDEMAILSECTION": "Imię i adres e-mail",
      "GENDERLANGSECTION": "Płeć i język",
      "PHONESECTION": "Numery telefonów",
      "PASSWORDSECTION": "Hasło początkowe",
      "ADDRESSANDPHONESECTION": "Numer telefonu",
      "INITMAILDESCRIPTION": "Jeśli zaznaczone są obie opcje, nie zostanie wysłany żaden e-mail inicjujący. Jeśli zaznaczona jest tylko jedna opcja, zostanie wysłany e-mail, aby udostępnić/zweryfikować dane."
    },
    "CODEDIALOG": {
      "TITLE": "Weryfikuj numer telefonu",
      "DESCRIPTION": "Wprowadź kod, który otrzymałeś/aś SMS-em, aby zweryfikować swój numer telefonu.",
      "CODE": "Kod"
    },
    "DATA": {
      "STATE": "Status",
      "STATE0": "Nieznany",
      "STATE1": "Aktywny",
      "STATE2": "Nieaktywny",
      "STATE3": "Usunięty",
      "STATE4": "Zablokowany",
      "STATE5": "Zawieszony",
      "STATE6": "Inicjalny"
    },
    "PROFILE": {
      "TITLE": "Profil",
      "EMAIL": "E-mail",
      "PHONE": "Numer telefonu",
      "PHONE_HINT": "Użyj 00 lub symbolu +, a następnie kodu kraju, z którego dzwonisz, lub wybierz kraj z listy rozwijanej i wprowadź numer telefonu.",
      "USERNAME": "Nazwa użytkownika",
      "CHANGEUSERNAME": "modyfikuj",
      "CHANGEUSERNAME_TITLE": "Zmień nazwę użytkownika",
      "CHANGEUSERNAME_DESC": "Wprowadź nową nazwę w polu poniżej.",
      "FIRSTNAME": "Imię",
      "LASTNAME": "Nazwisko",
      "NICKNAME": "Przezwisko",
      "DISPLAYNAME": "Nazwa wyświetlana",
      "PREFERRED_LANGUAGE": "Język",
      "GENDER": "Płeć",
      "PASSWORD": "Hasło",
      "AVATAR": {
        "UPLOADTITLE": "Prześlij swoje zdjęcie profilowe",
        "UPLOADBTN": "Wybierz plik",
        "UPLOAD": "Prześlij",
        "CURRENT": "Obecne zdjęcie",
        "PREVIEW": "Podgląd",
        "DELETESUCCESS": "Usunięto pomyślnie!",
        "CROPPERERROR": "Wystąpił błąd podczas przesyłania pliku. Spróbuj innego formatu i rozmiaru, jeśli to konieczne."
      },
      "COUNTRY": "Kraj"
    },
    "MACHINE": {
      "TITLE": "Szczegóły użytkownika usługi",
      "USERNAME": "Nazwa użytkownika",
      "NAME": "Nazwa",
      "DESCRIPTION": "Opis",
      "KEYSTITLE": "Klucze",
      "KEYSDESC": "Zdefiniuj swoje klucze i dodaj opcjonalną datę ważności.",
      "TOKENSTITLE": "Tokeny dostępu osobistego",
      "TOKENSDESC": "Tokeny dostępu osobistego działają jak zwykłe tokeny dostępu OAuth.",
      "ID": "ID klucza",
      "TYPE": "Typ",
      "EXPIRATIONDATE": "Data ważności",
      "CHOOSEDATEAFTER": "Wprowadź ważną datę ważności po",
      "CHOOSEEXPIRY": "Wybierz datę ważności",
      "CREATIONDATE": "Data utworzenia",
      "KEYDETAILS": "Szczegóły klucza",
      "ACCESSTOKENTYPE": "Rodzaj tokenu dostępu",
      "ACCESSTOKENTYPES": {
        "0": "Bearer",
        "1": "JWT"
      },
      "ADD": {
        "TITLE": "Dodaj klucz",
        "DESCRIPTION": "Wybierz typ swojego klucza i wybierz opcjonalną datę ważności."
      },
      "ADDED": {
        "TITLE": "Klucz został utworzony",
        "DESCRIPTION": "Pobierz klucz, ponieważ po zamknięciu tego okna dialogowego nie będzie już widoczny!"
      },
      "KEYTYPES": {
        "1": "JSON"
      },
      "DIALOG": {
        "DELETE_KEY": {
          "TITLE": "Usuń klucz",
          "DESCRIPTION": "Czy chcesz usunąć wybrany klucz? Tej operacji nie można cofnąć."
        }
      }
    },
    "PASSWORD": {
      "TITLE": "Hasło",
      "LABEL": "Bezpieczne hasło pomaga chronić konto",
      "DESCRIPTION": "Wprowadź nowe hasło zgodnie z poniższą polityką.",
      "OLD": "Aktualne hasło",
      "NEW": "Nowe hasło",
      "CONFIRM": "Potwierdź nowe hasło",
      "NEWINITIAL": "Hasło",
      "CONFIRMINITIAL": "Potwierdź hasło",
      "RESET": "Zresetuj aktualne hasło",
      "SET": "Ustaw nowe hasło",
      "RESENDNOTIFICATION": "Wyślij link resetowania hasła",
      "REQUIRED": "Brakuje niektórych wymaganych pól.",
      "MINLENGTHERROR": "Musi mieć co najmniej {{value}} znaków.",
      "NOTEQUAL": "Podane hasła nie są identyczne."
    },
    "ID": "ID",
    "EMAIL": "E-mail",
    "PHONE": "Numer telefonu",
    "PHONEEMPTY": "Nie podano numeru telefonu",
    "PHONEVERIFIED": "Numer telefonu zweryfikowany.",
    "EMAILVERIFIED": "Email zweryfikowany",
    "NOTVERIFIED": "niezweryfikowany",
    "PREFERRED_LOGINNAME": "Preferowana nazwa użytkownika",
    "ISINITIAL": "Użytkownik nie jest jeszcze aktywny.",
    "LOGINMETHODS": {
      "TITLE": "Informacje kontaktowe",
      "DESCRIPTION": "Podane informacje służą do wysyłania ważnych informacji, takich jak e-maile z linkiem resetowania hasła.",
      "EMAIL": {
        "TITLE": "E-mail",
        "VALID": "zweryfikowany",
        "ISVERIFIED": "E-mail zweryfikowany",
        "ISVERIFIEDDESC": "Jeśli e-mail jest oznaczony jako zweryfikowany, nie będzie wysyłane żadne żądanie weryfikacji e-maila.",
        "RESEND": "Wyślij ponownie e-mail z weryfikacją",
        "EDITTITLE": "Zmień e-mail",
        "EDITDESC": "Wprowadź nowy adres e-mail w polu poniżej."
      },
      "PHONE": {
        "TITLE": "Telefon",
        "VALID": "zweryfikowany",
        "RESEND": "Wyślij ponownie weryfikacyjną wiadomość tekstową",
        "EDITTITLE": "Zmień numer",
        "EDITVALUE": "Numer telefonu",
        "EDITDESC": "Wprowadź nowy numer telefonu poniżej.",
        "DELETETITLE": "Usuń numer telefonu",
        "DELETEDESC": "Czy na pewno chcesz usunąć numer telefonu"
      },
      "RESENDCODE": "Wyślij kod ponownie",
      "ENTERCODE": "Zweryfikuj",
      "ENTERCODE_DESC": "Zweryfikuj kod"
    },
    "GRANTS": {
      "TITLE": "Uprawnienia użytkownika",
      "DESCRIPTION": "Przydziel temu użytkownikowi dostęp do określonych projektów",
      "CREATE": {
        "TITLE": "Utwórz uprawnienie użytkownika",
        "DESCRIPTION": "Wyszukaj organizację, projekt i odpowiednie role projektu."
      },
      "PROJECTNAME": "Nazwa projektu",
      "PROJECT-OWNED": "Projekt",
      "PROJECT-GRANTED": "Uprawniony projekt",
      "FILTER": {
        "0": "filtruj po użytkowniku",
        "1": "filtruj po domenie",
        "2": "filtruj po nazwie projektu",
        "3": "filtruj po roli"
      }
    },
    "VALIDATION": {
      "INVALIDPATTERN": "Hasło nie spełnia określonych reguł.",
      "NOTANEMAIL": "Podana wartość nie jest adresem e-mail",
      "REQUIRED": "Pole jest puste.",
      "MINLENGTH": "Hasło musi mieć co najmniej {{requiredLength}} znaków.",
      "NOEMAIL": "Nazwa użytkownika nie może być adresem e-mail.",
      "UPPERCASEMISSING": "Musi zawierać wielką literę.",
      "LOWERCASEMISSING": "Musi zawierać małą literę.",
      "SYMBOLERROR": "Musi zawierać symbol lub znak interpunkcyjny.",
      "NUMBERERROR": "Musi zawierać cyfrę."
    },
    "STATE": {
      "0": "Nieznany",
      "1": "Aktywny",
      "2": "Nieaktywny",
      "3": "Usunięty",
      "4": "Zablokowany",
      "5": "Zawieszony",
      "6": "Początkowy"
    },
    "SEARCH": {
      "ADDITIONAL": "Nazwa użytkownika (obecna organizacja)",
      "ADDITIONAL-EXTERNAL": "Nazwa użytkownika (organizacja zewnętrzna)"
    },
    "TARGET": {
      "SELF": "Jeśli chcesz udzielić dostęp użytkownikowi innej organizacji",
      "EXTERNAL": "Aby udzielić dostęp użytkownikowi swojej organizacji",
      "CLICKHERE": "kliknij tutaj"
    },
    "SIGNEDOUT": "Jesteś wylogowany. Kliknij przycisk \"Zaloguj się\", aby zalogować się ponownie.",
    "SIGNEDOUT_BTN": "Zaloguj się",
    "EDITACCOUNT": "Edytuj konto",
    "ADDACCOUNT": "Zaloguj się z innym kontem",
    "RESENDINITIALEMAIL": "Wyślij ponownie wiadomość aktywacyjną",
    "RESENDEMAILNOTIFICATION": "Wyślij ponownie powiadomienie e-mailem",
    "TOAST": {
      "CREATED": "Użytkownik został utworzony pomyślnie.",
      "SAVED": "Profil został zapisany pomyślnie.",
      "USERNAMECHANGED": "Nazwa użytkownika została zmieniona.",
      "EMAILSAVED": "E-mail został zapisany pomyślnie.",
      "INITEMAILSENT": "Wysłano maila inicjalizacyjnego.",
      "PHONESAVED": "Telefon został zapisany pomyślnie.",
      "PHONEREMOVED": "Telefon został usunięty.",
      "PHONEVERIFIED": "Telefon został zweryfikowany pomyślnie.",
      "PHONEVERIFICATIONSENT": "Wysłano kod weryfikacyjny telefonu.",
      "EMAILVERIFICATIONSENT": "Wysłano kod weryfikacyjny e-maila.",
      "OTPREMOVED": "OTP został usunięty.",
      "U2FREMOVED": "Czynnik został usunięty.",
      "PASSWORDLESSREMOVED": "Usunięto hasło.",
      "INITIALPASSWORDSET": "Ustawiono hasło początkowe.",
      "PASSWORDNOTIFICATIONSENT": "Wysłano powiadomienie o zmianie hasła.",
      "PASSWORDCHANGED": "Hasło zostało zmienione pomyślnie.",
      "REACTIVATED": "Użytkownik został aktywowany ponownie.",
      "DEACTIVATED": "Użytkownik został dezaktywowany.",
      "SELECTEDREACTIVATED": "Wybrani użytkownicy zostali aktywowani ponownie.",
      "SELECTEDDEACTIVATED": "Wybrani użytkownicy zostali dezaktywowani.",
      "SELECTEDKEYSDELETED": "Usunięto wybrane klucze.",
      "KEYADDED": "Dodano klucz!",
      "MACHINEADDED": "Utworzono użytkownika serwisu!",
      "DELETED": "Użytkownik został usunięty pomyślnie!",
      "UNLOCKED": "Użytkownik został odblokowany pomyślnie!",
      "PASSWORDLESSREGISTRATIONSENT": "Link rejestracyjny został wysłany pomyślnie.",
      "SECRETGENERATED": "Sekret wygenerowany pomyślnie!",
      "SECRETREMOVED": "Sekret usunięty pomyślnie!"
    },
    "MEMBERSHIPS": {
      "TITLE": "Role menedżera ZITADEL",
      "DESCRIPTION": "To są wszystkie uprawnienia członków użytkownika. Możesz je również modyfikować na stronach szczegółów organizacji, projektu lub IAM.",
      "ORGCONTEXT": "Widzisz wszystkie organizacje i projekty, które są związane z aktualnie wybraną organizacją.",
      "USERCONTEXT": "Widzisz wszystkie organizacje i projekty, do których masz dostęp. Włączając inne organizacje.",
      "CREATIONDATE": "Data utworzenia",
      "CHANGEDATE": "Data ostatniej modyfikacji",
      "DISPLAYNAME": "Nazwa wyświetlana",
      "REMOVE": "Usuń",
      "TYPE": "Typ",
      "ORGID": "ID organizacji",
      "UPDATED": "Członkostwo zostało zaktualizowane.",
      "NOPERMISSIONTOEDIT": "Brakują ci wymaganych uprawnień do edycji ról!",
      "TYPES": {
        "UNKNOWN": "Nieznany",
        "ORG": "Organizacja",
        "PROJECT": "Projekt",
        "GRANTEDPROJECT": "Udzielony projekt"
      }
    },
    "PERSONALACCESSTOKEN": {
      "ID": "ID",
      "TOKEN": "Token",
      "ADD": {
        "TITLE": "Wygeneruj nowy token dostępu osobistego",
        "DESCRIPTION": "Zdefiniuj niestandardowy termin ważności tokenu.",
        "CHOOSEEXPIRY": "Wybierz datę ważności",
        "CHOOSEDATEAFTER": "Wprowadź prawidłowy termin ważności po"
      },
      "ADDED": {
        "TITLE": "Token dostępu osobistego",
        "DESCRIPTION": "Upewnij się, że skopiowałeś swój token dostępu osobistego. Nie będziesz mógł go zobaczyć ponownie!"
      },
      "DELETE": {
        "TITLE": "Usuń token",
        "DESCRIPTION": "Zamierzasz usunąć token dostępu osobistego. Czy na pewno?"
      },
      "DELETED": "Token został pomyślnie usunięty."
    }
  },
  "METADATA": {
    "TITLE": "Metadane",
    "DESCRIPTION": "",
    "KEY": "Klucz",
    "VALUE": "Wartość",
    "ADD": "Nowy wpis",
    "SAVE": "Zapisz",
    "EMPTY": "Brak metadanych",
    "SETSUCCESS": "Element zapisany pomyślnie",
    "REMOVESUCCESS": "Element usunięty pomyślnie"
  },
  "FLOWS": {
    "TITLE": "Akcje i Przepływ",
    "DESCRIPTION": "Definiuj skrypty do wykonania w pewnym momencie.",
    "ACTIONSTITLE": "Akcje",
    "ACTIONSDESCRIPTION": "To są twoje skrypty, które możesz uruchomić w przepływie.",
    "FLOWSTITLE": "Przepływy",
    "FLOWSDESCRIPTION": "Przepływy danego typu wykonują akcje w momencie wyzwalacza.",
    "ID": "ID",
    "NAME": "Nazwa",
    "STATE": "Stan",
    "STATES": {
      "0": "brak statusu",
      "1": "nieaktywny",
      "2": "aktywny"
    },
    "ADDTRIGGER": "Dodaj wyzwalacz",
    "FLOWCHANGED": "Przepływ zmieniony pomyślnie",
    "FLOWCLEARED": "Przepływ zresetowany pomyślnie",
    "TIMEOUT": "Timeout",
    "TIMEOUTINSEC": "Timeout w sekundach",
    "ALLOWEDTOFAIL": "Dozwolone na porażkę",
    "SCRIPT": "Skrypt",
    "FLOWTYPE": "Typ Przepływu",
    "TRIGGERTYPE": "Typ Wyzwalacza",
    "ACTIONS": "Akcje",
    "ACTIONSMAX": "W zależności od twojego poziomu, masz dostępne ograniczoną liczbę działań ({{value}}). Upewnij się, że dezaktywujesz te, których nie potrzebujesz lub rozważ uaktualnienie swojego poziomu.",
    "DIALOG": {
      "ADD": {
        "TITLE": "Utwórz działanie"
      },
      "UPDATE": {
        "TITLE": "Aktualizuj działanie"
      },
      "DELETEACTION": {
        "TITLE": "Usunąć działanie?",
        "DESCRIPTION": "Zamierzasz usunąć działanie. Nie można tego cofnąć. Czy na pewno?",
        "DELETE_SUCCESS": "Działanie usunięte pomyślnie."
      },
      "CLEAR": {
        "TITLE": "Wyczyścić przepływ?",
        "DESCRIPTION": "Zamierzasz zresetować przepływ wraz z jego wyzwalaczami i działaniami. Ta zmiana nie może być odtworzona. Czy na pewno?"
      },
      "REMOVEACTIONSLIST": {
        "TITLE": "Usunąć wybrane działanie?",
        "DESCRIPTION": "Czy na pewno chcesz usunąć wybrane działania z przepływu?"
      }
    },
    "TOAST": {
      "ACTIONSSET": "Ustawiono działanie",
      "ACTIONREACTIVATED": "Działanie pomyślnie aktywowano ponownie",
      "ACTIONDEACTIVATED": "Działanie pomyślnie dezaktywowano"
    }
  },
  "IAM": {
    "TITLE": "Instancja",
    "DESCRIPTION": "Zarządzaj ustawieniami instancji i Organizacjami",
    "POLICIES": {
      "TITLE": "Polityki systemowe i ustawienia dostępu",
      "DESCRIPTION": "Zarządzaj swoimi globalnymi politykami i ustawieniami dostępu do zarządzania."
    },
    "EVENTSTORE": {
      "TITLE": "Administracja magazynem IAM",
      "DESCRIPTION": "Zarządzaj swoimi widokami ZITADEL i nieudanymi zdarzeniami."
    },
    "MEMBER": {
      "TITLE": "Managerowie",
      "DESCRIPTION": "Ci managerowie mają uprawnienia do dokonywania zmian w instancji."
    },
    "PAGES": {
      "STATE": "Status",
      "DOMAINLIST": "Domeny"
    },
    "STATE": {
      "0": "Nieokreślony",
      "1": "Tworzenie",
      "2": "Uruchomiony",
      "3": "Zatrzymywanie",
      "4": "Zatrzymany"
    },
    "VIEWS": {
      "TITLE": "Widoki",
      "DESCRIPTION": "Ta karta pokazuje twoje widoki ZITADEL.",
      "VIEWNAME": "Nazwa",
      "DATABASE": "Baza danych",
      "SEQUENCE": "Sekwencja",
      "EVENTTIMESTAMP": "Sygnatura czasowa",
      "LASTSPOOL": "Udane uruchomienie",
      "ACTIONS": "Akcje",
      "CLEAR": "Wyczyść",
      "CLEARED": "Widok został pomyślnie wyczyszczony!",
      "DIALOG": {
        "VIEW_CLEAR_TITLE": "Wyczyść widok",
        "VIEW_CLEAR_DESCRIPTION": "Zamierzasz wyczyścić widok. Czyszczenie widoku tworzy proces, w trakcie którego dane mogą nie być dostępne dla końcowych użytkowników. Czy na pewno chcesz to zrobić?"
      }
    },
    "FAILEDEVENTS": {
      "TITLE": "Zdarzenia nieudane",
      "DESCRIPTION": "Ten komunikat pokazuje twoje zdarzenia nieudane.",
      "VIEWNAME": "Nazwa",
      "DATABASE": "Baza danych",
      "FAILEDSEQUENCE": "Nieudany ciąg",
      "FAILURECOUNT": "Liczba niepowodzeń",
      "LASTFAILED": "Ostatnie niepowodzenie",
      "ERRORMESSAGE": "Komunikat błędu",
      "ACTIONS": "Akcje",
      "DELETE": "Usuń",
      "DELETESUCCESS": "Usunięto zdarzenia nieudane."
    },
    "EVENTS": {
      "TITLE": "Zdarzenia",
      "DESCRIPTION": "Ten widok pokazuje wszystkie zaistniałe zdarzenia.",
      "EDITOR": "Edytor",
      "EDITORID": "Identyfikator edytora",
      "AGGREGATE": "Agregat",
      "AGGREGATEID": "Identyfikator agregatu",
      "AGGREGATETYPE": "Typ agregatu",
      "RESOURCEOWNER": "Właściciel zasobów",
      "SEQUENCE": "Sekwencja",
      "CREATIONDATE": "Data utworzenia",
      "TYPE": "Typ",
      "PAYLOAD": "Zawartość",
      "FILTERS": {
        "BTN": "Filtr",
        "USER": {
          "IDLABEL": "Identyfikator",
          "CHECKBOX": "Filtruj według edytora"
        },
        "AGGREGATE": {
          "TYPELABEL": "Typ agregatu",
          "IDLABEL": "Identyfikator",
          "CHECKBOX": "Filtruj według agregatu"
        },
        "TYPE": {
          "TYPELABEL": "Typ",
          "CHECKBOX": "Filtruj według typu"
        },
        "RESOURCEOWNER": {
          "LABEL": "Identyfikator",
          "CHECKBOX": "Filtruj według właściciela zasobu"
        },
        "SEQUENCE": {
          "LABEL": "Sekwencja",
          "CHECKBOX": "Filtruj według sekwencji",
          "SORT": "Sortowanie",
          "ASC": "Rosnące",
          "DESC": "Malejące"
        },
        "CREATIONDATE": {
          "LABEL": "Data utworzenia",
          "CHECKBOX": "Filtruj według daty utworzenia"
        },
        "OTHER": "inne",
        "OTHERS": "inni"
      },
      "DIALOG": {
        "TITLE": "Szczegóły zdarzenia"
      }
    },
    "TOAST": {
      "MEMBERREMOVED": "Menedżer usunięty.",
      "MEMBERSADDED": "Menedżerowie dodani.",
      "MEMBERADDED": "Menedżer dodany.",
      "MEMBERCHANGED": "Menedżer zmieniony.",
      "ROLEREMOVED": "Rola usunięta.",
      "ROLECHANGED": "Rola zmieniona.",
      "REACTIVATED": "Aktywowano ponownie",
      "DEACTIVATED": "Dezaktywowano"
    }
  },
  "ORG": {
    "PAGES": {
      "NAME": "Nazwa",
      "ID": "ID",
      "CREATIONDATE": "Data utworzenia",
      "DATECHANGED": "Zmieniono",
      "FILTER": "Filtr",
      "FILTERPLACEHOLDER": "Filtruj po nazwie",
      "LIST": "Organizacje",
      "LISTDESCRIPTION": "Wybierz organizację.",
      "ACTIVE": "Aktywne",
      "CREATE": "Utwórz organizację",
      "DEACTIVATE": "Deaktywuj organizację",
      "REACTIVATE": "Aktywuj ponownie organizację",
      "NOPERMISSION": "Nie masz uprawnień do dostępu do ustawień organizacji.",
      "USERSELFACCOUNT": "Użyj swojego prywatnego konta jako właściciela organizacji",
      "ORGDETAIL_TITLE": "Wprowadź nazwę i domenę swojej nowej organizacji.",
      "ORGDETAIL_TITLE_WITHOUT_DOMAIN": "Wprowadź nazwę swojej nowej organizacji.",
      "ORGDETAILUSER_TITLE": "Skonfiguruj właściciela organizacji",
      "DELETE": "Usuń organizację",
      "DEFAULTLABEL": "Domyślna",
      "SETASDEFAULT": "Ustaw jako domyślną organizację",
      "DEFAULTORGSET": "Domyślna organizacja została zmieniona pomyślnie",
      "RENAME": {
        "ACTION": "Zmień nazwę",
        "TITLE": "Zmiana nazwy organizacji",
        "DESCRIPTION": "Wprowadź nową nazwę dla swojej organizacji",
        "BTN": "Zmień nazwę"
      },
      "ORGDOMAIN": {
        "TITLE": "Weryfikacja własności domeny organizacji",
        "VERIFICATION": "Aby zweryfikować własność swojej domeny, musisz pobrać plik weryfikacyjny i przesłać go na podany poniżej adres URL lub dodać rekord TXT DNS dla podanego adresu URL. Aby zakończyć, kliknij przycisk weryfikuj.",
        "VERIFICATION_SKIP": "Możesz teraz pominąć weryfikację i kontynuować tworzenie swojej organizacji, ale aby korzystać z organizacji, ta krok musi zostać ukończony!",
        "VERIFICATION_VALIDATION_DESC": "Tokeny są regularnie sprawdzane, aby upewnić się, że nadal jesteś właścicielem domeny.",
        "VERIFICATION_NEWTOKEN_TITLE": "Prośba o nowy token",
        "VERIFICATION_NEWTOKEN_DESC": "Jeśli chcesz poprosić o nowy token, wybierz preferowany sposób. Jeśli chcesz zwalidować trwający token, kliknij powyższy przycisk.",
        "VERIFICATION_VALIDATION_ONGOING": "Token weryfikacyjny został już zażądany. Kliknij przycisk, aby uruchomić sprawdzenie weryfikacyjne.",
        "VERIFICATION_VALIDATION_ONGOING_TYPE": "Typ tokenu:",
        "VERIFICATION_SUCCESSFUL": "Domena zweryfikowana pomyślnie!",
        "REQUESTNEWTOKEN": "Poproś o nowy token",
        "TYPES": {
          "1": "HTTP",
          "2": "DNS"
        }
      },
      "DOWNLOAD_FILE": "Pobierz plik",
      "SELECTORGTOOLTIP": "Wybierz tę organizację.",
      "PRIMARYDOMAIN": "Domena główna",
      "STATE": "Stan",
      "USEPASSWORD": "Ustaw hasło początkowe",
      "USEPASSWORDDESC": "Użytkownik nie musi ustawiać hasła podczas inicjalizacji."
    },
    "LIST": {
      "TITLE": "Organizacje",
      "DESCRIPTION": "To są organizacje na twoim egzemplarzu"
    },
    "DOMAINS": {
      "NEW": "Dodaj domenę",
      "TITLE": "Domeny",
      "DESCRIPTION": "Skonfiguruj swoje domeny. Ta domena może być używana do logowania się z Twoimi użytkownikami.",
      "SETPRIMARY": "Ustaw jako główną",
      "DELETE": {
        "TITLE": "Usuń domenę",
        "DESCRIPTION": "Zamierzasz usunąć jedną z twoich domen. Zauważ, że twoi użytkownicy już nie będą mogli używać tej domeny do logowania się."
      },
      "ADD": {
        "TITLE": "Dodaj domenę",
        "DESCRIPTION": "Zamierzasz dodać domenę dla swojej organizacji. Po pomyślnym procesie, twoi użytkownicy będą mogli używać domeny do logowania się."
      }
    },
    "STATE": {
      "0": "Nieokreślone",
      "1": "Aktywne",
      "2": "Dezaktywowane",
      "3": "Usunięte"
    },
    "MEMBER": {
      "TITLE": "Menadżerowie organizacji",
      "DESCRIPTION": "Zdefiniuj użytkowników, którzy mogą zmienić preferencje twojej organizacji."
    },
    "TOAST": {
      "UPDATED": "Organizacja zaktualizowana pomyślnie.",
      "DEACTIVATED": "Organizacja dezaktywowana.",
      "REACTIVATED": "Organizacja aktywowana ponownie.",
      "DOMAINADDED": "Dodano domenę.",
      "DOMAINREMOVED": "Usunięto domenę.",
      "MEMBERADDED": "Dodano managera.",
      "MEMBERREMOVED": "Usunięto managera.",
      "MEMBERCHANGED": "Zmieniono managera.",
      "SETPRIMARY": "Ustawiono domenę podstawową.",
      "DELETED": "Organizacja została usunięta pomyślnie",
      "ORG_WAS_DELETED": "Organizacja została usunięta."
    },
    "DIALOG": {
      "DEACTIVATE": {
        "TITLE": "Dezaktywuj organizację",
        "DESCRIPTION": "Zamierzasz dezaktywować swoją organizację. Użytkownicy nie będą mogli się zalogować po tym. Czy na pewno chcesz kontynuować?"
      },
      "REACTIVATE": {
        "TITLE": "Aktywuj ponownie organizację",
        "DESCRIPTION": "Zamierzasz ponownie aktywować swoją organizację. Użytkownicy będą mogli się zalogować ponownie. Czy na pewno chcesz kontynuować?"
      },
      "DELETE": {
        "TITLE": "Usuń organizację",
        "DESCRIPTION": "Zamierzasz usunąć swoją organizację. Rozpocznie się proces usuwania wszystkich danych związanych z organizacją. Nie można tego cofnąć.",
        "TYPENAME": "Wpisz '{{value}}', aby usunąć swoją organizację.",
        "ORGNAME": "Nazwa",
        "BTN": "Usuń"
      }
    }
  },
  "SETTINGS": {
    "INSTANCE": {
      "TITLE": "Ustawienia instancji",
      "DESCRIPTION": "Te ustawienia będą dotyczyć wszystkich twoich organizacji, chyba że zostaną zastąpione."
    },
    "ORG": {
      "TITLE": "Ustawienia organizacji",
      "DESCRIPTION": "Te ustawienia rozszerzają i nadpisują ustawienia instancji."
    },
    "LIST": {
      "GENERAL": "Ogólne",
      "LOGIN": "Zachowanie logowania i bezpieczeństwo",
      "LOCKOUT": "Blokada",
      "COMPLEXITY": "Złożoność hasła",
      "NOTIFICATIONS": "Ustawienia powiadomień",
      "NOTIFICATIONS_DESC": "Ustawienia SMTP i SMS",
      "MESSAGETEXTS": "Teksty wiadomości",
      "IDP": "Dostawcy tożsamości",
      "DOMAIN": "Ustawienia domeny",
      "LOGINTEXTS": "Teksty interfejsu logowania",
      "BRANDING": "Branding",
      "PRIVACYPOLICY": "Polityka prywatności",
      "OIDC": "Czas trwania tokenów OIDC i wygaśnięcie",
      "SECRETS": "Wygląd sekretów",
      "SECURITY": "Ustawienia bezpieczeństwa"
    },
    "GROUPS": {
      "NOTIFICATIONS": "Powiadomienia",
      "LOGIN": "Logowanie i dostęp",
      "DOMAIN": "Domena",
      "TEXTS": "Teksty i języki",
      "APPEARANCE": "Wygląd",
      "OTHER": "Inne"
    }
  },
  "SETTING": {
    "DEFAULTLANGUAGE": "Domyślny język",
    "LANGUAGE": {
      "de": "Deutsch",
      "it": "Italiano",
      "en": "English",
      "fr": "Français",
      "zh": "简体中文",
      "pl": "Polski"
    },
    "SMTP": {
      "TITLE": "Ustawienia SMTP",
      "SENDERADDRESS": "Adres e-mail nadawcy",
      "SENDERNAME": "Nazwa nadawcy",
      "HOSTANDPORT": "Host i port",
      "USER": "Użytkownik",
      "PASSWORD": "Hasło",
      "SETPASSWORD": "Ustaw hasło SMTP",
      "PASSWORDSET": "Hasło SMTP zostało pomyślnie ustawione.",
      "TLS": "Bezpieczeństwo warstwy transportu (TLS)",
      "SAVED": "Pomyślnie zapisano!",
      "REQUIREDWARN": "Aby wysyłać powiadomienia z twojej domeny, musisz podać dane SMTP."
    },
    "SMS": {
      "TITLE": "Ustawienia SMS",
      "PROVIDERS": "Dostawcy",
      "PROVIDER": "Dostawca SMS",
      "ADDPROVIDER": "Dodaj dostawcę SMS",
      "ADDPROVIDERDESCRIPTION": "Wybierz jednego z dostępnych dostawców i wprowadź wymagane dane.",
      "REMOVEPROVIDER": "Usuń dostawcę",
      "REMOVEPROVIDER_DESC": "Zamierzasz usunąć konfigurację dostawcy. Czy chcesz kontynuować?",
      "SMSPROVIDERSTATE": {
        "0": "Nieokreślone",
        "1": "Aktywne",
        "2": "Nieaktywne"
      },
      "ACTIVATED": "Dostawca aktywowany.",
      "DEACTIVATED": "Dostawca dezaktywowany.",
      "TWILIO": {
        "SID": "Sid",
        "TOKEN": "Token",
        "SENDERNUMBER": "Numer nadawcy",
        "ADDED": "Twilio dodano pomyślnie.",
        "REMOVED": "Twilio usunięte",
        "CHANGETOKEN": "Zmień Token",
        "SETTOKEN": "Ustaw Token",
        "TOKENSET": "Token pomyślnie ustawiony."
      }
    },
    "OIDC": {
      "TITLE": "Ustawienia OIDC",
      "ACCESSTOKENLIFETIME": "Czas życia tokenu dostępu",
      "IDTOKENLIFETIME": "Czas życia tokenu Id",
      "REFRESHTOKENEXPIRATION": "Wygaśnięcie tokenu odświeżania",
      "REFRESHTOKENIDLEEXPIRATION": "Wygaśnięcie tokenu odświeżania po bezczynności",
      "INHOURS": "godziny",
      "INDAYS": "Dni"
    },
    "SECRETS": {
      "TITLE": "Wygląd tajny",
      "TYPES": "Typy tajnych",
      "TYPE": {
        "1": "Inicjalizacja poczty",
        "2": "Weryfikacja e-mail",
        "3": "Weryfikacja telefonu",
        "4": "Resetowanie hasła",
        "5": "Inicjalizacja bez hasła",
        "6": "Sekret aplikacji"
      },
      "ADDGENERATOR": "Zdefiniuj wygląd sekretu",
      "GENERATORTYPE": "Typ",
      "EXPIRY": "Wygaśnięcie (w godzinach)",
      "INCLUDEDIGITS": "Dołącz cyfry",
      "INCLUDESYMBOLS": "Dołącz symbole",
      "INCLUDELOWERLETTERS": "Dołącz małe litery",
      "INCLUDEUPPERLETTERS": "Dołącz duże litery",
      "LENGTH": "Długość",
      "UPDATED": "Ustawienia zaktualizowane."
    },
    "SECURITY": {
      "DESCRIPTION": "To ustawienie ustawia CSP, aby pozwalało na osadzanie ramki z zestawu dozwolonych domen. Należy pamiętać, że włączenie używania iFrame oznacza ryzyko pozwolenia na clickjacking.",
      "IFRAMEENABLED": "Zezwól na iFrame",
      "ALLOWEDORIGINS": "Dozwolone adresy URL"
    },
    "DIALOG": {
      "RESET": {
        "DEFAULTTITLE": "Resetuj ustawienia",
        "DEFAULTDESCRIPTION": "Zamierzasz zresetować swoje ustawienia do konfiguracji domyślnej swojego egzemplarza. Czy na pewno chcesz kontynuować?",
        "LOGINPOLICY_DESCRIPTION": "Ostrzeżenie: Jeśli kontynuujesz, ustawienia dostawcy tożsamości zostaną również zresetowane do ustawień instancji."
      }
    }
  },
  "POLICY": {
    "TITLE": "Przeglądaj ustawienia",
    "DESCRIPTION": "Gotowe zestawy ustawień, które zwiększają twoje bezpieczeństwo.",
    "APPLIEDTO": "Zastosowane do",
    "PWD_COMPLEXITY": {
      "TITLE": "Złożoność hasła",
      "DESCRIPTION": "Zapewnia, że wszystkie ustawione hasła odpowiadają określonemu wzorcowi",
      "SYMBOLANDNUMBERERROR": "Musi składać się z cyfry i znaku specjalnego/interpunkcyjnego.",
      "SYMBOLERROR": "Musi zawierać znak specjalny/interpunkcyjny.",
      "NUMBERERROR": "Musi zawierać cyfrę.",
      "PATTERNERROR": "Hasło nie spełnia wymaganego wzoru."
    },
    "NOTIFICATION": {
      "TITLE": "Powiadomienie",
      "DESCRIPTION": "Określa, na jakie zmiany będą wysyłane powiadomienia.",
      "PASSWORDCHANGE": "Zmiana hasła"
    },
    "PRIVATELABELING": {
      "TITLE": "Branding",
      "DESCRIPTION": "Nadaj logowaniu swój indywidualny styl i modyfikuj jego zachowanie.",
      "PREVIEW_DESCRIPTION": "Zmiany polityki zostaną automatycznie wdrożone do środowiska podglądu.",
      "BTN": "Wybierz plik",
      "ACTIVATEPREVIEW": "Zastosuj konfigurację",
      "DARK": "Tryb ciemny",
      "LIGHT": "Tryb jasny",
      "CHANGEVIEW": "Zmień widok",
      "ACTIVATED": "Zmiana polityki jest teraz AKTYWNA",
      "THEME": "Motyw",
      "COLORS": "Kolory",
      "FONT": "Czcionka",
      "ADVANCEDBEHAVIOR": "Zaawansowane zachowanie",
      "DROP": "Upuść obraz tutaj lub",
      "RELEASE": "Zwolnij",
      "DROPFONT": "Upuść plik czcionki tutaj",
      "RELEASEFONT": "Zwolnij",
      "USEOFLOGO": "Twój logo będzie używane w logowaniu oraz wiadomościach e-mail, natomiast ikona jest używana do mniejszych elementów interfejsu użytkownika, takich jak w przełączniku organizacji w konsoli",
      "MAXSIZE": "Maksymalny rozmiar jest ograniczony do 524kB",
      "EMAILNOSVG": "Format pliku SVG nie jest obsługiwany w wiadomościach e-mail. Dlatego prześlij swoje logo w formacie PNG lub innym obsługiwanym formacie.",
      "MAXSIZEEXCEEDED": "Przekroczony maksymalny rozmiar 524kB.",
      "NOSVGSUPPORTED": "SVG nie są obsługiwane!",
      "FONTINLOGINONLY": "Czcionka jest obecnie wyświetlana tylko w interfejsie logowania.",
      "VIEWS": {
        "PREVIEW": "Podgląd",
        "CURRENT": "Bieżąca konfiguracja"
      },
      "PREVIEW": {
        "TITLE": "Logowanie",
        "SECOND": "Zaloguj się za pomocą swojego konta ZITADEL.",
        "ERROR": "Nie znaleziono użytkownika!",
        "PRIMARYBUTTON": "Dalej",
        "SECONDARYBUTTON": "Zarejestruj"
      }
    },
    "PWD_AGE": {
      "TITLE": "Starzenie się hasła",
      "DESCRIPTION": "Możesz ustawić politykę dotyczącą starzenia się haseł. Ta polityka emituje ostrzeżenie po upływie określonego czasu starzenia."
    },
    "PWD_LOCKOUT": {
      "TITLE": "Polityka blokowania",
      "DESCRIPTION": "Ustaw maksymalną liczbę prób wprowadzenia hasła, po których konta zostaną zablokowane."
    },
    "DOMAIN_POLICY": {
      "TITLE": "Ustawienia domeny"
    },
    "PRIVATELABELING_POLICY": {
      "TITLE": "Branding",
      "BTN": "Wybierz plik",
      "DESCRIPTION": "Dostosuj wygląd logowania",
      "ACTIVATEPREVIEW": "Aktywuj konfigurację"
    },
    "LOGIN_POLICY": {
      "TITLE": "Ustawienia logowania",
      "DESCRIPTION": "Określ, jak użytkownicy mogą być uwierzytelniani i skonfiguruj dostawców tożsamości",
      "DESCRIPTIONCREATEADMIN": "Użytkownicy mogą wybrać z dostępnych poniżej dostawców tożsamości.",
      "DESCRIPTIONCREATEMGMT": "Użytkownicy mogą wybrać z dostępnych poniżej dostawców tożsamości. Uwaga: Możesz korzystać z dostawców ustawionych przez system lub tylko dla twojej organizacji.",
      "ADVANCED": "Zaawansowane",
      "LIFETIMEDURATIONS": "Czasy trwania logowania",
      "SAVED": "Pomyślnie zapisano!"
    },
    "PRIVACY_POLICY": {
      "TITLE": "Polityka prywatności i warunki korzystania",
      "DESCRIPTION": "Ustaw swoje linki polityki prywatności i warunków korzystania",
      "TOSLINK": "Link do warunków korzystania",
      "POLICYLINK": "Link do polityki prywatności",
      "HELPLINK": "Link do pomocy",
      "SAVED": "Pomyślnie zapisano!",
      "RESET_TITLE": "Przywróć wartości domyślne",
      "RESET_DESCRIPTION": "Masz zamiar przywrócić domyślne linki dla TOS i polityki prywatności. Czy na pewno chcesz kontynuować?"
    },
    "LOGIN_TEXTS": {
      "TITLE": "Teksty interfejsu logowania",
      "DESCRIPTION": "Zdefiniuj swoje teksty dla interfejsów logowania. Jeśli teksty są puste, zostanie użyta domyślna wartość pokazywana jako placeholder.",
      "DESCRIPTION_SHORT": "Zdefiniuj swoje teksty dla interfejsów logowania.",
      "NEWERVERSIONEXISTS": "Istnieje nowsza wersja",
      "CURRENTDATE": "Aktualna konfiguracja",
      "CHANGEDATE": "Nowsza wersja od",
      "KEYNAME": "Ekran / interfejs logowania",
      "RESET_TITLE": "Przywróć wartości domyślne",
      "RESET_DESCRIPTION": "Masz zamiar przywrócić domyślne linki dla TOS i polityki prywatności. Czy na pewno chcesz kontynuować?",
      "UNSAVED_TITLE": "Kontynuuj bez zapisywania?",
      "UNSAVED_DESCRIPTION": "Wprowadziłeś zmiany bez zapisywania. Czy chcesz zapisać teraz?",
      "LOCALE": "Kod Języka",
      "LOCALES": {
        "de": "Deutsch",
        "en": "English",
        "it": "Italiano",
        "fr": "Français",
        "zh": "简体中文",
        "pl": "Polski"
      },
      "KEYS": {
        "emailVerificationDoneText": "Weryfikacja adresu e-mail zakończona",
        "emailVerificationText": "Weryfikacja adresu e-mail",
        "externalUserNotFoundText": "Nie znaleziono użytkownika zewnętrznego",
        "footerText": "Stopka",
        "initMfaDoneText": "Inicjalizacja MFA zakończona",
        "initMfaOtpText": "Inicjalizacja MFA",
        "initMfaPromptText": "Inicjalizacja MFA Prompt",
        "initMfaU2fText": "Inicjalizacja Universal Second Factor",
        "initPasswordDoneText": "Inicjalizacja hasła zakończona",
        "initPasswordText": "Inicjalizacja hasła",
        "initializeDoneText": "Inicjalizacja użytkownika zakończona",
        "initializeUserText": "Inicjalizacja użytkownika",
        "linkingUserDoneText": "Łączenie użytkownika zakończone",
        "loginText": "Zaloguj się",
        "logoutText": "Wyloguj się",
        "mfaProvidersText": "Dostawcy MFA",
        "passwordChangeDoneText": "Zmiana hasła zakończona",
        "passwordChangeText": "Zmiana hasła",
        "passwordResetDoneText": "Resetowanie hasła zakończone",
        "passwordText": "Hasło",
        "registrationOptionText": "Opcje rejestracji",
        "registrationOrgText": "Zarejestruj Org",
        "registrationUserText": "Zarejestruj użytkownika",
        "selectAccountText": "Wybierz konto",
        "successLoginText": "Zalogowanie powiodło się",
        "usernameChangeDoneText": "Zmiana nazwy użytkownika zakończona",
        "usernameChangeText": "Zmiana nazwy użytkownika",
        "verifyMfaOtpText": "Zweryfikuj OTP",
        "verifyMfaU2fText": "Zweryfikuj Universal Second Factor",
        "passwordlessPromptText": "Prompt bez hasła",
        "passwordlessRegistrationDoneText": "Rejestracja bez hasła zakończona",
        "passwordlessRegistrationText": "Rejestracja bez hasła",
        "passwordlessText": "Bez hasła",
        "externalRegistrationUserOverviewText": "Przegląd zewnętrznej rejestracji użytkownika"
      }
    },
    "MESSAGE_TEXTS": {
      "TITLE": "Teksty wiadomości",
      "DESCRIPTION": "Zdefiniuj teksty dla swoich powiadomień e-mailowych.",
      "TYPE": "Powiadomienie",
      "TYPES": {
        "INIT": "Inicjalizacja",
        "VE": "Weryfikacja e-mail",
        "VP": "Weryfikacja telefonu",
        "PR": "Resetowanie hasła",
        "DC": "Rejestracja domeny",
        "PL": "Bez hasła",
        "PC": "Zmiana hasła"
      },
      "CHIPS": {
        "firstname": "Imię",
        "lastname": "Nazwisko",
        "code": "Kod",
        "preferredLoginName": "Preferowana nazwa logowania",
        "displayName": "Nazwa wyświetlana",
        "nickName": "Pseudonim",
        "loginnames": "Nazwy logowania",
        "domain": "Domena",
        "lastEmail": "Ostatni e-mail",
        "lastPhone": "Ostatni telefon",
        "verifiedEmail": "Zweryfikowany e-mail",
        "verifiedPhone": "Zweryfikowany telefon",
        "changedate": "Data zmiany",
        "username": "Nazwa użytkownika",
        "tempUsername": "Tymczasowa nazwa użytkownika"
      },
      "TOAST": {
        "UPDATED": "Teksty niestandardowe zapisane."
      }
    },
    "DEFAULTLABEL": "Obecne ustawienia odpowiadają standardowi Twojej instancji.",
    "BTN_INSTALL": "Instalacja",
    "BTN_EDIT": "Modyfikuj",
    "DATA": {
      "DESCRIPTION": "Opis",
      "MINLENGTH": "minimalna długość",
      "HASNUMBER": "zawiera liczbę",
      "HASSYMBOL": "zawiera symbol",
      "HASLOWERCASE": "zawiera małe litery",
      "HASUPPERCASE": "zawiera duże litery",
      "SHOWLOCKOUTFAILURES": "pokaż blokady nieudanych prób",
      "MAXATTEMPTS": "Maksymalna liczba prób wprowadzenia hasła",
      "EXPIREWARNDAYS": "Ostrzeżenie o wygaśnięciu po dniu",
      "MAXAGEDAYS": "Maksymalny wiek w dniach",
      "USERLOGINMUSTBEDOMAIN": "Dodaj domenę organizacji jako przyrostek do nazw logowania",
      "USERLOGINMUSTBEDOMAIN_DESCRIPTION": "Jeśli włączysz to ustawienie, wszystkie nazwy logowania będą miały przyrostek z domeną organizacji. Jeśli to ustawienie jest wyłączone, musisz zapewnić unikalność nazw użytkowników we wszystkich organizacjach.",
      "VALIDATEORGDOMAINS": "Sprawdzanie ważności domen organizacji",
      "SMTPSENDERADDRESSMATCHESINSTANCEDOMAIN": "Adres nadawcy SMTP pasuje do domeny instancji",
      "ALLOWUSERNAMEPASSWORD": "Zezwól na użycie nazwy użytkownika i hasła",
      "ALLOWEXTERNALIDP": "Zezwól na zewnętrznego dostawcę tożsamości",
      "ALLOWREGISTER": "Zezwól na rejestrację",
      "ALLOWUSERNAMEPASSWORD_DESC": "Zwykłe logowanie za pomocą nazwy użytkownika i hasła jest dozwolone.",
      "ALLOWEXTERNALIDP_DESC": "Logowanie jest dozwolone dla dostawców tożsamości podstawowych",
      "ALLOWREGISTER_DESC": "Jeśli ta opcja jest zaznaczona, pojawi się dodatkowy krok rejestracji użytkownika w procesie logowania.",
      "FORCEMFA": "Wymuś MFA",
      "FORCEMFA_DESC": "Jeśli ta opcja jest zaznaczona, użytkownicy muszą skonfigurować drugi czynnik logowania.",
      "HIDEPASSWORDRESET": "Ukryj reset hasła",
      "HIDEPASSWORDRESET_DESC": "Jeśli ta opcja jest zaznaczona, użytkownik nie może zresetować swojego hasła w procesie logowania.",
      "HIDELOGINNAMESUFFIX": "Ukryj sufiks nazwy użytkownika",
      "HIDELOGINNAMESUFFIX_DESC": "Ukrywa sufiks nazwy użytkownika w interfejsie logowania",
      "IGNOREUNKNOWNUSERNAMES": "Ignoruj nieznane nazwy użytkownika",
      "IGNOREUNKNOWNUSERNAMES_DESC": "Jeśli ta opcja jest zaznaczona, ekran hasła pojawi się w procesie logowania, nawet jeśli użytkownik nie zostanie znaleziony. Błąd podczas sprawdzania hasła nie ujawni, czy nazwa użytkownika lub hasło były błędne.",
      "ALLOWDOMAINDISCOVERY": "Domena wyszukiwania jest dozwolona",
      "ALLOWDOMAINDISCOVERY_DESC": "Jeśli ta opcja jest zaznaczona, sufiks (@domain.com) nieznanej nazwy użytkownika podanej na ekranie logowania będzie dopasowywany do domen organizacji i po pomyślnym dopasowaniu przekieruje do rejestracji tej organizacji.",
      "DISABLELOGINWITHEMAIL": "Wyłącz logowanie za pomocą adresu e-mail",
      "DISABLELOGINWITHPHONE": "Wyłącz logowanie za pomocą numeru telefonu",
      "DEFAULTREDIRECTURI": "Domyślny adres przekierowania URI",
      "DEFAULTREDIRECTURI_DESC": "Określa, dokąd użytkownik zostanie przekierowany, jeśli logowanie rozpocznie się bez kontekstu aplikacji (np. z poczty e-mail)",
      "ERRORMSGPOPUP": "Pokazuj błąd w oknie dialogowym",
      "DISABLEWATERMARK": "Ukryj znak wodny",
      "DISABLEWATERMARK_DESC": "Ukrywa znak wodny 'Powered by ZITADEL' na interfejsie logowania",
      "PASSWORDCHECKLIFETIME": "Czas trwania sprawdzania hasła",
      "EXTERNALLOGINCHECKLIFETIME": "Czas trwania sprawdzania logowania zewnętrznego",
      "MFAINITSKIPLIFETIME": "Czas trwania inicjalizacji wielopoziomowego uwierzytelnienia",
      "SECONDFACTORCHECKLIFETIME": "Czas trwania sprawdzania drugiego czynnika",
      "MULTIFACTORCHECKLIFETIME": "Czas trwania sprawdzania wielopoziomowego uwierzytelnienia",
      "INHOURS": "godziny"
    },
    "RESET": "Przywróć domyślne dla instancji",
    "CREATECUSTOM": "Utwórz własną politykę",
    "TOAST": {
      "SET": "Polityka została pomyślnie ustawiona!",
      "RESETSUCCESS": "Polityka została pomyślnie przywrócona!",
      "UPLOADSUCCESS": "Pomyślnie przesłano!",
      "DELETESUCCESS": "Pomyślnie usunięto!",
      "UPLOADFAILED": "Przesłanie nie powiodło się!"
    }
  },
  "ORG_DETAIL": {
    "TITLE": "Organizacja",
    "DESCRIPTION": "Tutaj możesz edytować konfigurację swojej organizacji i zarządzać członkami.",
    "DETAIL": {
      "TITLE": "Szczegóły",
      "NAME": "Nazwa",
      "DOMAIN": "Domena",
      "STATE": {
        "0": "Nie określono",
        "1": "Aktywny",
        "2": "Nieaktywny"
      }
    },
    "MEMBER": {
      "TITLE": "Członkowie",
      "USERNAME": "Nazwa użytkownika",
      "DISPLAYNAME": "Nazwa wyświetlana",
      "LOGINNAME": "Nazwa logowania",
      "EMAIL": "E-mail",
      "ROLES": "Role",
      "ADD": "Dodaj członka",
      "ADDDESCRIPTION": "Wprowadź nazwy użytkowników, którzy mają zostać dodani."
    },
    "TABLE": {
      "TOTAL": "Łącznie wpisów",
      "SELECTION": "Wybrane elementy",
      "DEACTIVATE": "Deaktywuj użytkownika",
      "ACTIVATE": "Aktywuj użytkownika",
      "DELETE": "Usuń użytkownika",
      "CLEAR": "Wyczyść wybór"
    }
  },
  "PROJECT": {
    "PAGES": {
      "TITLE": "Projekt",
      "DESCRIPTION": "Tutaj możesz zdefiniować aplikacje, zarządzać rolami i udzielać innym organizacjom dostępu do swojego projektu.",
      "DELETE": "Usuń projekt",
      "LIST": "Projekty",
      "LISTDESCRIPTION": "Jeśli nie możesz znaleźć projektu, skontaktuj się z właścicielem projektu lub osobą posiadającą odpowiednie uprawnienia, aby uzyskać dostęp do projektu.",
      "DETAIL": "Szczegóły",
      "CREATE": "Utwórz projekt",
      "CREATE_DESC": "Wprowadź nazwę projektu.",
      "ROLE": "Rola",
      "NOITEMS": "Brak projektów",
      "ZITADELPROJECT": "To należy do projektu ZITADEL. Uwaga: Jeśli wprowadzisz zmiany, ZITADEL może nie działać zgodnie z oczekiwaniami.",
      "TYPE": {
        "OWNED": "Własne Projekty",
        "GRANTED": "Udzielone Projekty ",
        "OWNED_SINGULAR": "Własny Projekt",
        "GRANTED_SINGULAR": "Udzielony Projekt"
      },
      "PRIVATELABEL": {
        "TITLE": "Ustawienia Brandingu",
        "0": {
          "TITLE": "Nieokreślony",
          "DESC": "Jak tylko użytkownik zostanie zidentyfikowany, zostanie pokazana marka organizacji zidentyfikowanego użytkownika, przed pokazaniem domyślnej marki systemu."
        },
        "1": {
          "TITLE": "Użyj ustawień projektu",
          "DESC": "Będzie pokazywana marka organizacji, która posiada projekt"
        },
        "2": {
          "TITLE": "Użyj ustawienia organizacji użytkownika",
          "DESC": "Będzie pokazywana marka organizacji projektu, ale jak tylko użytkownik zostanie zidentyfikowany, zostanie pokazane ustawienie marki organizacji zidentyfikowanego użytkownika."
        },
        "DIALOG": {
          "TITLE": "Ustawienia Brandingu",
          "DESCRIPTION": "Wybierz zachowanie logowania przy używaniu projektu."
        }
      },
      "PINNED": "Przypięte",
      "ALL": "Wszystkie",
      "CREATEDON": "Utworzone",
      "LASTMODIFIED": "Ostatnio zmodyfikowane",
      "ADDNEW": "Utwórz nowy projekt",
      "DIALOG": {
        "REACTIVATE": {
          "TITLE": "Aktywuj ponownie projekt",
          "DESCRIPTION": "Czy na pewno chcesz ponownie aktywować swój projekt?"
        },
        "DEACTIVATE": {
          "TITLE": "Deaktywuj projekt",
          "DESCRIPTION": "Czy na pewno chcesz deaktywować swój projekt?"
        },
        "DELETE": {
          "TITLE": "Usuń projekt",
          "DESCRIPTION": "Czy na pewno chcesz usunąć swój projekt?",
          "TYPENAME": "Wpisz nazwę projektu, aby trwale go usunąć."
        }
      }
    },
    "SETTINGS": {
      "TITLE": "Ustawienia",
      "DESCRIPTION": ""
    },
    "STATE": {
      "TITLE": "Status",
      "0": "Nieokreślony",
      "1": "Aktywny",
      "2": "Nieaktywny"
    },
    "TYPE": {
      "TITLE": "Typ",
      "0": "Nieznany typ",
      "1": "Własny",
      "2": "Udzielony"
    },
    "NAME": "Nazwa",
    "NAMEDIALOG": {
      "TITLE": "Zmiana nazwy projektu",
      "DESCRIPTION": "Wprowadź nową nazwę dla swojego projektu",
      "NAME": "Nowa Nazwa"
    },
    "MEMBER": {
      "TITLE": "Zarządzający",
      "TITLEDESC": "Zarządzający mogą dokonywać zmian w tym projekcie na podstawie swojej roli.",
      "DESCRIPTION": "Ci zarządzający mogą być w stanie edytować Twój projekt.",
      "USERNAME": "Nazwa użytkownika",
      "DISPLAYNAME": "Nazwa wyświetlana",
      "LOGINNAME": "Nazwa logowania",
      "EMAIL": "E-mail",
      "ROLES": "Role",
      "USERID": "Identyfikator użytkownika"
    },
    "GRANT": {
      "EMPTY": "Brak organizacji z udzielonym dostępem.",
      "TITLE": "Dostęp do projektu",
      "DESCRIPTION": "Zezwól innej organizacji na korzystanie z Twojego projektu.",
      "EDITTITLE": "Edytuj role",
      "CREATE": {
        "TITLE": "Udziel dostęp organizacji",
        "SEL_USERS": "Wybierz użytkowników, którym chcesz udzielić dostępu",
        "SEL_PROJECT": "Wyszukaj projekt",
        "SEL_ROLES": "Wybierz role, które mają zostać dodane do udzielenia ",
        "SEL_USER": "Wybierz użytkowników",
        "SEL_ORG": "Ustaw domenę",
        "SEL_ORG_DESC": "Wprowadź pełną domenę, aby określić organizację, której chcesz udzielić dostępu.",
        "ORG_TITLE": "Organizacja",
        "ORG_DESCRIPTION": "Masz zamiar udzielić użytkownikowi dostęp dla organizacji {{name}}.",
        "ORG_DESCRIPTION_DESC": "Przełącz kontekst w nagłówku powyżej, aby udzielić użytkownikowi dostępu dla innej organizacji.",
        "SEL_ORG_FORMFIELD": "Pełna domena",
        "SEL_ORG_BUTTON": "Wyszukaj organizację",
        "FOR_ORG": "Dostęp udzielany:"
      },
      "DETAIL": {
        "TITLE": "Udzielone uprawnienia do projektu",
        "DESC": "Możesz wybrać, które role mogą być używane przez określoną organizację oraz wybierać menedżerów",
        "MEMBERTITLE": "Menedżerowie",
        "MEMBERDESC": "To są menedżerowie organizacji z udzielonym dostępem. Dodaj tutaj użytkowników, którzy powinni uzyskać dostęp do edycji danych projektu.",
        "PROJECTNAME": "Nazwa projektu",
        "GRANTEDORG": "Organizacja, której udzielono dostępu",
        "RESOURCEOWNER": "Właściciel zasobów"
      },
      "STATE": "Status",
      "STATES": {
        "1": "Aktywny",
        "2": "Nieaktywny"
      },
      "ALL": "Wszystko",
      "SHOWDETAIL": "Pokaż szczegóły",
      "USER": "Użytkownik",
      "MEMBERS": "Menedżerowie",
      "ORG": "Organizacja",
      "PROJECTNAME": "Nazwa projektu",
      "GRANTEDORG": "Organizacja, której udzielono dostępu",
      "GRANTEDORGDOMAIN": "Domena",
      "RESOURCEOWNER": "Właściciel zasobów",
      "GRANTEDORGNAME": "Nazwa organizacji",
      "GRANTID": "Identyfikator uprawnienia",
      "CREATIONDATE": "Data utworzenia",
      "CHANGEDATE": "Ostatnio zmodyfikowano",
      "DATES": "Daty",
      "ROLENAMESLIST": "Role",
      "NOROLES": "Brak ról",
      "TYPE": "Typ",
      "TOAST": {
        "PROJECTGRANTUSERGRANTADDED": "Utworzono nowe udzielenie dostępu.",
        "PROJECTGRANTADDED": "Utworzono nowe udzielenie dostępu.",
        "PROJECTGRANTCHANGED": "Zmieniono udzielenie dostępu do projektu.",
        "PROJECTGRANTMEMBERADDED": "Dodano menedżera udzielenia dostępu.",
        "PROJECTGRANTMEMBERCHANGED": "Zmieniono menedżera udzielenia dostępu.",
        "PROJECTGRANTMEMBERREMOVED": "Usunięto menedżera udzielenia dostępu.",
        "PROJECTGRANTUPDATED": "Zaktualizowano udzielenie dostępu do projektu"
      },
      "DIALOG": {
        "DELETE_TITLE": "Usuń udzielenia dostępu do projektu",
        "DELETE_DESCRIPTION": "Zamierzasz usunąć udzielenie dostępu do projektu. Czy na pewno?"
      },
      "ROLES": "Role projektu"
    },
    "APP": {
      "TITLE": "Aplikacje",
      "NAME": "Nazwa",
      "NAMEREQUIRED": "Nazwa jest wymagana."
    },
    "ROLE": {
      "EMPTY": "Nie utworzono jeszcze żadnej roli.",
      "ADDNEWLINE": "Dodaj dodatkową rolę",
      "KEY": "Klucz",
      "TITLE": "Role",
      "DESCRIPTION": "Zdefiniuj role, które mogą być używane do udzielenia dostępu do projektów.",
      "NAME": "Nazwa",
      "DISPLAY_NAME": "Nazwa wyświetlana",
      "GROUP": "Grupa",
      "ACTIONS": "Akcje",
      "ADDTITLE": "Utwórz rolę",
      "ADDDESCRIPTION": "Wprowadź dane dla nowej roli.",
      "EDITTITLE": "Edytuj rolę",
      "EDITDESCRIPTION": "Wprowadź nowe dane dla roli.",
      "DELETE": "Usuń rolę",
      "CREATIONDATE": "Utworzona",
      "CHANGEDATE": "Ostatnio zmodyfikowana",
      "SELECTGROUPTOOLTIP": "Wybierz wszystkie role z grupy {{group}}.",
      "OPTIONS": "Opcje",
      "ASSERTION": "Twierdzenie ról podczas uwierzytelniania",
      "ASSERTION_DESCRIPTION": "Informacje o rolach są wysyłane z punktu końcowego Userinfo i zależą od ustawień aplikacji w tokenach i innych typach.",
      "CHECK": "Sprawdź autoryzację podczas uwierzytelniania",
      "CHECK_DESCRIPTION": "Jeśli jest ustawione, użytkownicy mogą się uwierzytelniać tylko wtedy, gdy przypisana jest im jakaś rola.",
      "DIALOG": {
        "DELETE_TITLE": "Usuń rolę",
        "DELETE_DESCRIPTION": "Zamierzasz usunąć rolę projektu. Jesteś pewny?"
      }
    },
    "HAS_PROJECT": "Sprawdzanie projektu podczas uwierzytelniania",
    "HAS_PROJECT_DESCRIPTION": "Sprawdzane jest, czy organizacja użytkownika posiada ten projekt. Jeśli nie, użytkownik nie może być uwierzytelniony.",
    "TABLE": {
      "TOTAL": "Wszystkich wpisów:",
      "SELECTION": "Wybrane elementy",
      "DEACTIVATE": "Dezaktywuj projekt",
      "ACTIVATE": "Aktywuj projekt",
      "DELETE": "Usuń projekt",
      "ORGNAME": "Nazwa organizacji",
      "ORGDOMAIN": "Domena organizacji",
      "STATE": "Status",
      "TYPE": "Typ",
      "CREATIONDATE": "Utworzone dnia",
      "CHANGEDATE": "Ostatnio zmienione",
      "RESOURCEOWNER": "Właściciel",
      "SHOWTABLE": "Pokaż tabelę",
      "SHOWGRID": "Pokaż siatkę",
      "EMPTY": "Nie znaleziono projektu"
    },
    "TOAST": {
      "MEMBERREMOVED": "Menadżer usunięty.",
      "MEMBERSADDED": "Menadżerowie dodani.",
      "MEMBERADDED": "Menadżer dodany.",
      "MEMBERCHANGED": "Menadżer zmieniony.",
      "ROLESCREATED": "Role utworzone.",
      "ROLEREMOVED": "Rola usunięta.",
      "ROLECHANGED": "Rola zmieniona.",
      "REACTIVATED": "Reaktywowano.",
      "DEACTIVATED": "Dezaktywowano.",
      "CREATED": "Projekt utworzony.",
      "UPDATED": "Projekt zmieniony.",
      "GRANTUPDATED": "Udzielony dostęp zmieniony.",
      "DELETED": "Projekt usunięty."
    }
  },
  "ROLES": {
    "DIALOG": {
      "DELETE_TITLE": "Usuń rolę",
      "DELETE_DESCRIPTION": "Zamierzasz usunąć rolę. Czy na pewno?"
    }
  },
  "NEXTSTEPS": {
    "TITLE": "Następne kroki"
  },
  "IDP": {
    "LIST": {
      "TITLE": "Dostawcy tożsamości",
      "DESCRIPTION": "Zarządzaj konfiguracją dostawcy tożsamości, który może być następnie aktywowany w ustawieniach logowania.",
      "ACTIVETITLE": "Aktywni dostawcy tożsamości"
    },
    "CREATE": {
      "TITLE": "Dodaj dostawcę",
      "DESCRIPTION": "Wybierz jednego lub więcej z następujących dostawców.",
      "STEPPERTITLE": "Utwórz dostawcę",
      "OIDC": {
        "TITLE": "OIDC Provider",
        "DESCRIPTION": "Wprowadź wymagane dane dla swojego dostawcy OIDC."
      },
      "OAUTH": {
        "TITLE": "OAuth Provider",
        "DESCRIPTION": "Wprowadź wymagane dane dla swojego dostawcy OAuth."
      },
      "JWT": {
        "TITLE": "JWT Provider",
        "DESCRIPTION": "Wprowadź wymagane dane dla swojego dostawcy JWT."
      },
      "GOOGLE": {
        "TITLE": "Google Provider",
        "DESCRIPTION": "Wprowadź dane dla swojego dostawcy tożsamości Google"
      },
<<<<<<< HEAD
      "GITHUBES": {
        "TITLE": "GitHub Enterprise Server Provider",
        "DESCRIPTION": "Wprowadź dane dla swojego dostawcy tożsamości GitHub Enterprise Server"
=======
      "GITHUB": {
        "TITLE": "Github Provider",
        "DESCRIPTION": "Wprowadź dane dla swojego dostawcy tożsamości Github"
>>>>>>> f55877eb
      }
    },
    "DETAIL": {
      "TITLE": "Dostawca tożsamości",
      "DESCRIPTION": "Aktualizacja konfiguracji dostawcy",
      "DATECREATED": "Utworzono",
      "DATECHANGED": "Zmieniono"
    },
    "OPTIONS": {
      "ISAUTOCREATION": "Automatyczne tworzenie",
      "ISAUTOCREATION_DESC": "Jeśli zostanie wybrana, konto zostanie utworzone, jeśli jeszcze nie istnieje.",
      "ISAUTOUPDATE": "Automatyczna aktualizacja",
      "ISAUTOUPDATE_DESC": "Jeśli zaznaczone, konta są aktualizowane przy ponownym uwierzytelnianiu.",
      "ISCREATIONALLOWED": "tworzenie dozwolone",
      "ISCREATIONALLOWED_DESC": "Określa, czy można tworzyć konta.",
      "ISLINKINGALLOWED": "dozwolone łączenie rachunków",
      "ISLINKINGALLOWED_DESC": "Określa, czy tożsamość może być powiązana z istniejącym kontem."
    },
    "OWNERTYPES": {
      "0": "nieznany",
      "1": "Instancja",
      "2": "Organizacja"
    },
    "TYPES": {
      "0": "nieznany",
      "1": "OIDC",
      "3": "JWT"
    },
    "STATES": {
      "1": "aktywny",
      "2": "nieaktywny"
    },
    "NAMEHINT": "Jeśli zostanie podany, będzie widoczny w interfejsie logowania.",
    "OPTIONAL": "opcjonalnie",
    "UPDATECLIENTSECRET": "aktualizacja tajemnicy klienta",
    "ADD": "Dodaj dostawcę tożsamości",
    "TYPE": "Typ",
    "OWNER": "Właściciel",
    "ID": "ID",
    "NAME": "Nazwa",
    "AUTHORIZATIONENDPOINT": "Authorization Endpoint",
    "TOKENENDPOINT": "Token Endpoint",
    "USERENDPOINT": "User Endpoint",
    "IDATTRIBUTE": "Atrybut identyfikatora",
    "AVAILABILITY": "Dostępność",
    "AVAILABLE": "dostępny",
    "AVAILABLEBUTINACTIVE": "dostępny ale nieaktywny",
    "SETAVAILABLE": "ustaw jako dostępne",
    "SETUNAVAILABLE": "ustaw jako niedostępne",
    "CONFIG": "Konfiguracja",
    "STATE": "Stan",
    "ISSUER": "Emitent",
    "SCOPESLIST": "Lista zakresów",
    "CLIENTID": "Identyfikator klienta",
    "CLIENTSECRET": "Tajne klienta",
    "IDPDISPLAYNAMMAPPING": "Mapowanie wyświetlanej nazwy IDP",
    "USERNAMEMAPPING": "Mapowanie nazwy użytkownika",
    "DATES": "Daty",
    "CREATIONDATE": "Utworzone",
    "CHANGEDATE": "Ostatnio zmodyfikowane",
    "DEACTIVATE": "Deaktywuj",
    "ACTIVATE": "Aktywuj",
    "DELETE": "Usuń",
    "DELETE_TITLE": "Usuń dostawcę tożsamości",
    "DELETE_DESCRIPTION": "Zamierzasz usunąć dostawcę tożsamości. Spowoduje to nieodwracalne zmiany. Czy na pewno chcesz to zrobić?",
    "DELETE_SELECTION_TITLE": "Usuń dostawcę tożsamości",
    "DELETE_SELECTION_DESCRIPTION": "Zamierzasz usunąć dostawcę tożsamości. Spowoduje to nieodwracalne zmiany. Czy na pewno chcesz to zrobić?",
    "EMPTY": "Brak dostawcy tożsamości dostępnego",
    "OIDC": {
      "GENERAL": "Informacje ogólne",
      "TITLE": "Konfiguracja OIDC",
      "DESCRIPTION": "Wprowadź dane dla dostawcy tożsamości OIDC."
    },
    "JWT": {
      "TITLE": "Konfiguracja JWT",
      "DESCRIPTION": "Wprowadź dane dla dostawcy tożsamości JWT.",
      "HEADERNAME": "Nazwa nagłówka",
      "JWTENDPOINT": "Punkt końcowy JWT",
      "JWTKEYSENDPOINT": "Punkt końcowy kluczy JWT"
    },
    "TOAST": {
      "SAVED": "Zapisano pomyślnie.",
      "REACTIVATED": "Dostawca tożsamości odnowiony.",
      "DEACTIVATED": "Dostawca tożsamości dezaktywowany.",
      "SELECTEDREACTIVATED": "Wybrani dostawcy tożsamości odnowieni.",
      "SELECTEDDEACTIVATED": "Wybrani dostawcy tożsamości dezaktywowani.",
      "SELECTEDKEYSDELETED": "Wybrani dostawcy tożsamości usunięci.",
      "DELETED": "Dostawca tożsamości usunięty pomyślnie!",
      "ADDED": "Dodano pomyślnie.",
      "REMOVED": "Usunięto pomyślnie."
    }
  },
  "MFA": {
    "LIST": {
      "MULTIFACTORTITLE": "Bez hasła",
      "MULTIFACTORDESCRIPTION": "Zdefiniuj tutaj swoje metody wieloskładnikowe do uwierzytelniania bez hasła.",
      "SECONDFACTORTITLE": "Uwierzytelnianie wieloskładnikowe",
      "SECONDFACTORDESCRIPTION": "Zdefiniuj dalsze możliwe składniki, za pomocą których możesz zabezpieczyć uwierzytelnianie hasłem."
    },
    "CREATE": {
      "TITLE": "Nowy składnik",
      "DESCRIPTION": "Wybierz swój nowy typ składnik."
    },
    "DELETE": {
      "TITLE": "Usuń składnik",
      "DESCRIPTION": "Zamierzasz usunąć składnik z ustawień logowania. Czy jesteś pewny?"
    },
    "TOAST": {
      "ADDED": "Dodano pomyślnie.",
      "SAVED": "Zapisano pomyślnie.",
      "DELETED": "Usunięto pomyślnie"
    },
    "TYPE": "Typ",
    "MULTIFACTORTYPES": {
      "0": "Nieznany",
      "1": "Odcisk palca, klucze bezpieczeństwa, Face ID i inne"
    },
    "SECONDFACTORTYPES": {
      "0": "Nieznany",
      "1": "Jednorazowe hasło (OTP)",
      "2": "Odcisk palca, klucze bezpieczeństwa, Face ID i inne"
    }
  },
  "LOGINPOLICY": {
    "CREATE": {
      "TITLE": "Ustawienia logowania",
      "DESCRIPTION": "Zdefiniuj, jak twoi użytkownicy mogą się uwierzytelniać w twojej organizacji."
    },
    "IDPS": "Dostawcy tożsamości",
    "ADDIDP": {
      "TITLE": "Dodaj dostawcę tożsamości",
      "DESCRIPTION": "Możesz wybrać predefiniowane lub samodzielnie utworzone dostawców do uwierzytelniania.",
      "SELECTIDPS": "Dostawcy tożsamości"
    },
    "PASSWORDLESS": "Logowanie bez hasła",
    "PASSWORDLESSTYPE": {
      "0": "Niedozwolone",
      "1": "Dozwolone"
    }
  },
  "APP": {
    "LIST": "Aplikacje",
    "COMPLIANCE": "Zgodność OIDC",
    "URLS": "Adresy URL",
    "CONFIGURATION": "Konfiguracja",
    "TOKEN": "Ustawienia tokenów",
    "PAGES": {
      "TITLE": "Aplikacja",
      "ID": "ID",
      "DESCRIPTION": "Tutaj możesz edytować dane swojej aplikacji i jej konfigurację.",
      "CREATE": "Utwórz aplikację",
      "CREATE_SELECT_PROJECT": "Najpierw wybierz swój projekt",
      "CREATE_NEW_PROJECT": "lub utworzyć nowy <a href='{{url}}' title='Utwórz projekt'>tutaj</a>.",
      "CREATE_DESC_TITLE": "Wprowadź szczegóły swojej aplikacji krok po kroku",
      "CREATE_DESC_SUB": "Automatycznie zostanie wygenerowana zalecana konfiguracja.",
      "STATE": "Status",
      "DATECREATED": "Utworzone",
      "DATECHANGED": "Zmienione",
      "URLS": "Adresy URL",
      "DELETE": "Usuń aplikację",
      "DETAIL": {
        "TITLE": "Szczegóły",
        "STATE": {
          "0": "Nie zdefiniowano",
          "1": "Aktywne",
          "2": "Nieaktywne"
        }
      },
      "DIALOG": {
        "CONFIG": {
          "TITLE": "Zmień konfigurację OIDC"
        },
        "DELETE": {
          "TITLE": "Usuń aplikację",
          "DESCRIPTION": "Czy na pewno chcesz usunąć tę aplikację?"
        }
      },
      "NEXTSTEPS": {
        "TITLE": "Następne kroki",
        "0": {
          "TITLE": "Dodaj role",
          "DESC": "Wprowadź role swojego projektu"
        },
        "1": {
          "TITLE": "Dodaj użytkowników",
          "DESC": "Dodaj nowych użytkowników swojej organizacji"
        },
        "2": {
          "TITLE": "Pomoc i wsparcie",
          "DESC": "Przeczytaj naszą dokumentację dotyczącą tworzenia aplikacji lub skontaktuj się z naszym wsparciem"
        }
      }
    },
    "NAMEDIALOG": {
      "TITLE": "Zmień nazwę aplikacji",
      "DESCRIPTION": "Wprowadź nową nazwę dla swojej aplikacji",
      "NAME": "Nowa nazwa"
    },
    "NAME": "Nazwa",
    "TYPE": "Typ aplikacji",
    "AUTHMETHOD": "Metoda uwierzytelniania",
    "AUTHMETHODSECTION": "Metoda uwierzytelniania",
    "GRANT": "Typy pozwoleń",
    "ADDITIONALORIGINS": "Dodatkowe pochodzenia",
    "ADDITIONALORIGINSDESC": "Jeśli chcesz dodać dodatkowe pochodzenia do swojej aplikacji, która nie jest używana jako przekierowanie, możesz to zrobić tutaj.",
    "ORIGINS": "Pochodzenie",
    "NOTANORIGIN": "Wprowadzona wartość nie jest pochodzeniem",
    "PROSWITCH": "Jestem zawodowcem. Pomijaj ten kreator.",
    "NAMEANDTYPESECTION": "Nazwa i typ",
    "TITLEFIRST": "Nazwa aplikacji",
    "TYPETITLE": "Typ aplikacji",
    "OIDC": {
      "WELLKNOWN": "Dalsze linki mogą być pobrane z <a href='{{url}}' title='Punkt końcowy odkrywania' target='_blank'>punktu końcowego odkrywania</a>.",
      "INFO": {
        "ISSUER": "Emitent",
        "CLIENTID": "Identyfikator klienta"
      },
      "CURRENT": "Bieżące ustawienie",
      "TOKENSECTIONTITLE": "Opcje AuthToken",
      "REDIRECTSECTIONTITLE": "Ustawienia przekierowania",
      "REDIRECTTITLE": "Określ URI, do których nastąpi przekierowanie po logowaniu.",
      "POSTREDIRECTTITLE": "To jest URI przekierowania po wylogowaniu.",
      "REDIRECTDESCRIPTIONWEB": "URI przekierowania muszą rozpoczynać się od https://. http:// jest tylko ważne w przypadku włączonego trybu deweloperskiego.",
      "REDIRECTDESCRIPTIONNATIVE": "URI przekierowania muszą rozpoczynać się od własnego protokołu, http://127.0.0.1, http://[::1] lub http://localhost.",
      "REDIRECTNOTVALID": "To URI przekierowania jest nieprawidłowe.",
      "COMMAORENTERSEPERATION": "oddziel przez ↵",
      "TYPEREQUIRED": "Wymagany jest typ.",
      "TITLE": "Konfiguracja OIDC",
      "CLIENTID": "Identyfikator klienta",
      "CLIENTSECRET": "Sekret klienta",
      "CLIENTSECRET_NOSECRET": "Wybrany przez Ciebie przepływ uwierzytelniania nie wymaga sekretu i dlatego nie jest dostępny.",
      "CLIENTSECRET_DESCRIPTION": "Trzymaj swój sekret klienta w bezpiecznym miejscu, ponieważ zniknie on po zamknięciu okna dialogowego.",
      "REGENERATESECRET": "Odtwórz sekret klienta",
      "DEVMODE": "Tryb rozwoju",
      "DEVMODEDESC": "Uwaga: przy włączonym trybie rozwoju adresy URI przekierowania nie będą sprawdzane.",
      "REDIRECT": "Adresy URI przekierowania",
      "REDIRECTSECTION": "Adresy URI przekierowania",
      "POSTLOGOUTREDIRECT": "Adresy URI po wylogowaniu",
      "RESPONSESECTION": "Typy odpowiedzi",
      "GRANTSECTION": "Typy udzielania dostępu",
      "GRANTTITLE": "Wybierz swoje typy udzielania dostępu. Uwaga: Implicit jest dostępny tylko dla aplikacji opartych na przeglądarce.",
      "APPTYPE": {
        "0": "Web",
        "1": "Agent użytkownika",
        "2": "Natywny"
      },
      "RESPONSETYPE": "Typy odpowiedzi",
      "RESPONSE": {
        "0": "Kod",
        "1": "ID Token",
        "2": "Token-ID Token"
      },
      "REFRESHTOKEN": "Token odświeżający",
      "GRANTTYPE": "Rodzaj udzielania dostępu",
      "GRANT": {
        "0": "Kod autoryzacyjny",
        "1": "Implicite",
        "2": "Token odświeżający"
      },
      "AUTHMETHOD": {
        "0": "Podstawowy",
        "1": "Post",
        "2": "Brak",
        "3": "Klucz prywatny JWT"
      },
      "TOKENTYPE": "Typ tokenu autoryzacyjnego",
      "TOKENTYPE0": "Token Bearer",
      "TOKENTYPE1": "JWT",
      "UNSECUREREDIRECT": "Mam nadzieję, że wiesz, co robisz.",
      "OVERVIEWSECTION": "Przegląd",
      "OVERVIEWTITLE": "Konfiguracja zakończona. Przejrzyj ją.",
      "ACCESSTOKENROLEASSERTION": "Dodaj role użytkownika do tokenu dostępu",
      "ACCESSTOKENROLEASSERTION_DESCRIPTION": "Jeśli zaznaczone, żądane role uwierzytelnionego użytkownika zostaną dodane do tokenu dostępu.",
      "IDTOKENROLEASSERTION": "Role użytkownika w tokenie ID",
      "IDTOKENROLEASSERTION_DESCRIPTION": "Jeśli zaznaczone, żądane role uwierzytelnionego użytkownika zostaną dodane do tokenu ID.",
      "IDTOKENUSERINFOASSERTION": "Informacje o użytkowniku w tokenie ID",
      "IDTOKENUSERINFOASSERTION_DESCRIPTION": "Umożliwia klientom pobieranie twierdzeń profilu, e-mail, telefonu i adresu z tokenu ID.",
      "CLOCKSKEW": "Umożliwia klientom obsługę opóźnienia zegara OP i klienta. Czas trwania (0-5s) zostanie dodany do twierdzenia exp i odjęty od iats, auth_time i nbf.",
      "RECOMMENDED": "zalecane",
      "NOTRECOMMENDED": "niezalecane",
      "SELECTION": {
        "APPTYPE": {
          "WEB": {
            "TITLE": "Strona internetowa",
            "DESCRIPTION": "Zwykłe aplikacje internetowe takie jak .net, PHP, Node.js, Java, itp."
          },
          "NATIVE": {
            "TITLE": "Natywna",
            "DESCRIPTION": "Aplikacje mobilne, pulpit, inteligentne urządzenia, itp."
          },
          "USERAGENT": {
            "TITLE": "Agent użytkownika",
            "DESCRIPTION": "Aplikacje jednoszczelinowe (SPA) i ogólnie wszystkie frameworki JS wykonywane w przeglądarkach"
          }
        }
      }
    },
    "API": {
      "INFO": {
        "CLIENTID": "Identyfikator klienta"
      },
      "REGENERATESECRET": "Regeneruj sekret klienta",
      "SELECTION": {
        "TITLE": "API",
        "DESCRIPTION": "API ogółem"
      },
      "AUTHMETHOD": {
        "0": "Podstawowa",
        "1": "Klucz prywatny JWT"
      }
    },
    "SAML": {
      "SELECTION": {
        "TITLE": "SAML",
        "DESCRIPTION": "Aplikacje SAML"
      },
      "CONFIGSECTION": "Konfiguracja SAML",
      "URL": "Adres URL, gdzie znajduje się plik metadanych",
      "OR": "lub",
      "XML": "Prześlij plik XML metadanych",
      "METADATA": "Metadane",
      "METADATAFROMFILE": "Metadane z pliku"
    },
    "AUTHMETHODS": {
      "CODE": {
        "TITLE": "Kod",
        "DESCRIPTION": "Wymiana kodu autoryzacyjnego za tokeny"
      },
      "PKCE": {
        "TITLE": "PKCE",
        "DESCRIPTION": "Użyj losowego skrótu zamiast stałego sekretu klienta dla większej bezpieczeństwa"
      },
      "POST": {
        "TITLE": "POST",
        "DESCRIPTION": "Wyślij client_id i client_secret jako część formularza"
      },
      "PK_JWT": {
        "TITLE": "Klucz prywatny JWT",
        "DESCRIPTION": "Użyj klucza prywatnego, aby uwierzytelnić swoją aplikację"
      },
      "BASIC": {
        "TITLE": "Podstawowy",
        "DESCRIPTION": "Uwierzytelnianie za pomocą nazwy użytkownika i hasła"
      },
      "IMPLICIT": {
        "TITLE": "Implicit",
        "DESCRIPTION": "Pobierz tokeny bezpośrednio z punktu autoryzacyjnego"
      },
      "CUSTOM": {
        "TITLE": "Niestandardowy",
        "DESCRIPTION": "Twoje ustawienie nie odpowiada żadnej innej opcji."
      }
    },
    "TOAST": {
      "REACTIVATED": "Aplikacja została aktywowana ponownie.",
      "DEACTIVATED": "Aplikacja została dezaktywowana.",
      "OIDCUPDATED": "Aplikacja została zaktualizowana.",
      "APIUPDATED": "Aplikacja została zaktualizowana",
      "UPDATED": "Aplikacja została zaktualizowana.",
      "CREATED": "Aplikacja została utworzona.",
      "CLIENTSECRETREGENERATED": "Sekret klienta został wygenerowany.",
      "DELETED": "Aplikacja została usunięta.",
      "CONFIGCHANGED": "Wykryto zmiany!"
    }
  },
  "GENDERS": {
    "0": "Nieznany",
    "1": "Kobieta",
    "2": "Mężczyzna",
    "3": "Inne"
  },
  "LANGUAGES": {
    "de": "Deutsch",
    "en": "English",
    "it": "Italiano",
    "fr": "Français",
    "zh": "简体中文",
    "pl": "Polski"
  },
  "MEMBER": {
    "ADD": "Dodaj managera",
    "CREATIONTYPE": "Typ utworzenia",
    "CREATIONTYPES": {
      "3": "IAM",
      "2": "Organizacja",
      "0": "Własny projekt",
      "1": "Nadany projekt",
      "4": "Projekt"
    },
    "EDITROLE": "Edytuj role",
    "EDITFOR": "Edytuj role dla użytkownika: {{value}}",
    "DIALOG": {
      "DELETE_TITLE": "Usuń managera",
      "DELETE_DESCRIPTION": "Zamierzasz usunąć managera. Czy jesteś pewny?"
    }
  },
  "ROLESLABEL": "Role",
  "GRANTS": {
    "TITLE": "Uprawnienia",
    "DESC": "To są wszystkie uprawnienia w twojej organizacji.",
    "DELETE": "Usuń uprawnienie",
    "EMPTY": "Nie znaleziono uprawnienia",
    "ADD": "Utwórz uprawnienie",
    "ADD_BTN": "Nowe",
    "PROJECT": {
      "TITLE": "Uprawnienie",
      "DESCRIPTION": "Zdefiniuj uprawnienia dla określonego projektu. Pamiętaj, że możesz widzieć tylko wpisy projektów i użytkowników, dla których masz uprawnienia."
    },
    "USER": {
      "TITLE": "Uprawnienie",
      "DESCRIPTION": "Zdefiniuj uprawnienia dla określonego użytkownika. Pamiętaj, że możesz widzieć tylko wpisy projektów i użytkowników, dla których masz uprawnienia."
    },
    "CREATE": {
      "TITLE": "Utwórz uprawnienie",
      "DESCRIPTION": "Wyszukaj organizację, projekt i odpowiednie role."
    },
    "EDIT": {
      "TITLE": "Zmiana uprawnienia"
    },
    "DETAIL": {
      "TITLE": "Szczegóły uprawnienia",
      "DESCRIPTION": "Tutaj możesz zobaczyć wszystkie szczegóły uprawnienia."
    },
    "TOAST": {
      "UPDATED": "Autoryzacja zaktualizowana.",
      "REMOVED": "Autoryzacja usunięta",
      "BULKREMOVED": "Autoryzacje usunięte."
    },
    "DIALOG": {
      "DELETE_TITLE": "Usuń autoryzację",
      "DELETE_DESCRIPTION": "Zamierzasz usunąć autoryzację. Czy chcesz kontynuować?",
      "BULK_DELETE_TITLE": "Usuń autoryzacje",
      "BULK_DELETE_DESCRIPTION": "Zamierzasz usunąć wiele autoryzacji. Czy chcesz kontynuować?"
    }
  },
  "CHANGES": {
    "LISTTITLE": "Ostatnie zmiany",
    "BOTTOM": "Osiągnąłeś koniec listy.",
    "LOADMORE": "Załaduj więcej",
    "ORG": {
      "TITLE": "Aktywność",
      "DESCRIPTION": "Tutaj możesz zobaczyć ostatnie wydarzenia, które spowodowały zmiany w organizacji."
    },
    "PROJECT": {
      "TITLE": "Aktywność",
      "DESCRIPTION": "Tutaj możesz zobaczyć ostatnie wydarzenia, które spowodowały zmiany w projekcie."
    },
    "USER": {
      "TITLE": "Aktywność",
      "DESCRIPTION": "Tutaj możesz zobaczyć ostatnie wydarzenia, które spowodowały zmiany w użytkowniku."
    }
  }
}<|MERGE_RESOLUTION|>--- conflicted
+++ resolved
@@ -1634,15 +1634,13 @@
         "TITLE": "Google Provider",
         "DESCRIPTION": "Wprowadź dane dla swojego dostawcy tożsamości Google"
       },
-<<<<<<< HEAD
       "GITHUBES": {
         "TITLE": "GitHub Enterprise Server Provider",
         "DESCRIPTION": "Wprowadź dane dla swojego dostawcy tożsamości GitHub Enterprise Server"
-=======
+      },
       "GITHUB": {
         "TITLE": "Github Provider",
         "DESCRIPTION": "Wprowadź dane dla swojego dostawcy tożsamości Github"
->>>>>>> f55877eb
       }
     },
     "DETAIL": {
