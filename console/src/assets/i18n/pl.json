--- conflicted
+++ resolved
@@ -1375,11 +1375,8 @@
       }
     },
     "SMTP": {
-<<<<<<< HEAD
       "TITLE": "Ustawienia SMTP",
       "DESCRIPTION": "Opis",
-=======
->>>>>>> 2d25244c
       "SENDERADDRESS": "Adres e-mail nadawcy",
       "SENDERNAME": "Nazwa nadawcy",
       "REPLYTOADDRESS": "Adres Reply-to",
